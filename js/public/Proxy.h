/* -*- Mode: C++; tab-width: 8; indent-tabs-mode: nil; c-basic-offset: 4 -*-
 * vim: set ts=8 sts=4 et sw=4 tw=99:
 * This Source Code Form is subject to the terms of the Mozilla Public
 * License, v. 2.0. If a copy of the MPL was not distributed with this
 * file, You can obtain one at http://mozilla.org/MPL/2.0/. */

#ifndef js_Proxy_h
#define js_Proxy_h

#include "mozilla/Maybe.h"

#include "jsfriendapi.h"

#include "js/CallNonGenericMethod.h"
#include "js/Class.h"

namespace js {

using JS::AutoIdVector;
using JS::CallArgs;
using JS::Handle;
using JS::HandleId;
using JS::HandleObject;
using JS::HandleValue;
using JS::IsAcceptableThis;
using JS::MutableHandle;
using JS::MutableHandleObject;
using JS::MutableHandleValue;
using JS::NativeImpl;
using JS::ObjectOpResult;
using JS::PrivateValue;
using JS::PropertyDescriptor;
using JS::Value;

class RegExpShared;

class JS_FRIEND_API(Wrapper);

/*
 * A proxy is a JSObject with highly customizable behavior. ES6 specifies a
 * single kind of proxy, but the customization mechanisms we use to implement
 * ES6 Proxy objects are also useful wherever an object with weird behavior is
 * wanted. Proxies are used to implement:
 *
 * -   the scope objects used by the Debugger's frame.eval() method
 *     (see js::GetDebugScopeForFunction)
 *
 * -   the khuey hack, whereby a whole compartment can be blown away
 *     even if other compartments hold references to objects in it
 *     (see js::NukeCrossCompartmentWrappers)
 *
 * -   XPConnect security wrappers, which protect chrome from malicious content
 *     (js/xpconnect/wrappers)
 *
 * -   DOM objects with special property behavior, like named getters
 *     (dom/bindings/Codegen.py generates these proxies from WebIDL)
 *
 * -   semi-transparent use of objects that live in other processes
 *     (CPOWs, implemented in js/ipc)
 *
 * ### Proxies and internal methods
 *
 * ES2016 specifies 13 internal methods. The runtime semantics of just
 * about everything a script can do to an object is specified in terms
 * of these internal methods. For example:
 *
 *     JS code                      ES6 internal method that gets called
 *     ---------------------------  --------------------------------
 *     obj.prop                     obj.[[Get]](obj, "prop")
 *     "prop" in obj                obj.[[HasProperty]]("prop")
 *     new obj()                    obj.[[Construct]](<empty argument List>)
 *
 * With regard to the implementation of these internal methods, there are three
 * very different kinds of object in SpiderMonkey.
 *
 * 1.  Native objects' internal methods are implemented in vm/NativeObject.cpp,
 *     with duplicate (but functionally identical) implementations scattered
 *     through the ICs and JITs.
 *
 * 2.  Certain non-native objects have internal methods that are implemented as
 *     magical js::ObjectOps hooks. We're trying to get rid of these.
 *
 * 3.  All other objects are proxies. A proxy's internal methods are
 *     implemented in C++, as the virtual methods of a C++ object stored on the
 *     proxy, known as its handler.
 *
 * This means that just about anything you do to a proxy will end up going
 * through a C++ virtual method call. Possibly several. There's no reason the
 * JITs and ICs can't specialize for particular proxies, based on the handler;
 * but currently we don't do much of this, so the virtual method overhead
 * typically is actually incurred.
 *
 * ### The proxy handler hierarchy
 *
 * A major use case for proxies is to forward each internal method call to
 * another object, known as its target. The target can be an arbitrary JS
 * object. Not every proxy has the notion of a target, however.
 *
 * To minimize code duplication, a set of abstract proxy handler classes is
 * provided, from which other handlers may inherit. These abstract classes are
 * organized in the following hierarchy:
 *
 *     BaseProxyHandler
 *     |
 *     Wrapper                   // has a target, can be unwrapped to reveal
 *     |                         // target (see js::CheckedUnwrap)
 *     |
 *     CrossCompartmentWrapper   // target is in another compartment;
 *                               // implements membrane between compartments
 *
 * Example: Some DOM objects (including all the arraylike DOM objects) are
 * implemented as proxies. Since these objects don't need to forward operations
 * to any underlying JS object, DOMJSProxyHandler directly subclasses
 * BaseProxyHandler.
 *
 * Gecko's security wrappers are examples of cross-compartment wrappers.
 *
 * ### Proxy prototype chains
 *
 * In addition to the normal methods, there are two models for proxy prototype
 * chains.
 *
 * 1.  Proxies can use the standard prototype mechanism used throughout the
 *     engine. To do so, simply pass a prototype to NewProxyObject() at
 *     creation time. All prototype accesses will then "just work" to treat the
 *     proxy as a "normal" object.
 *
 * 2.  A proxy can implement more complicated prototype semantics (if, for
 *     example, it wants to delegate the prototype lookup to a wrapped object)
 *     by passing Proxy::LazyProto as the prototype at create time. This
 *     guarantees that the getPrototype() handler method will be called every
 *     time the object's prototype chain is accessed.
 *
 *     This system is implemented with two methods: {get,set}Prototype. The
 *     default implementation of setPrototype throws a TypeError. Since it is
 *     not possible to create an object without a sense of prototype chain,
 *     handlers must implement getPrototype if opting in to the dynamic
 *     prototype system.
 */

/*
 * BaseProxyHandler is the most generic kind of proxy handler. It does not make
 * any assumptions about the target. Consequently, it does not provide any
 * default implementation for most methods. As a convenience, a few high-level
 * methods, like get() and set(), are given default implementations that work by
 * calling the low-level methods, like getOwnPropertyDescriptor().
 *
 * Important: If you add a method here, you should probably also add a
 * Proxy::foo entry point with an AutoEnterPolicy. If you don't, you need an
 * explicit override for the method in SecurityWrapper. See bug 945826 comment 0.
 */
class JS_FRIEND_API(BaseProxyHandler)
{
    /*
     * Sometimes it's desirable to designate groups of proxy handlers as "similar".
     * For this, we use the notion of a "family": A consumer-provided opaque pointer
     * that designates the larger group to which this proxy belongs.
     *
     * If it will never be important to differentiate this proxy from others as
     * part of a distinct group, nullptr may be used instead.
     */
    const void* mFamily;

    /*
     * Proxy handlers can use mHasPrototype to request the following special
     * treatment from the JS engine:
     *
     *   - When mHasPrototype is true, the engine never calls these methods:
     *     getPropertyDescriptor, has, set, enumerate, iterate.  Instead, for
     *     these operations, it calls the "own" methods like
     *     getOwnPropertyDescriptor, hasOwn, defineProperty,
     *     getOwnEnumerablePropertyKeys, etc., and consults the prototype chain
     *     if needed.
     *
     *   - When mHasPrototype is true, the engine calls handler->get() only if
     *     handler->hasOwn() says an own property exists on the proxy. If not,
     *     it consults the prototype chain.
     *
     * This is useful because it frees the ProxyHandler from having to implement
     * any behavior having to do with the prototype chain.
     */
    bool mHasPrototype;

    /*
     * All proxies indicate whether they have any sort of interesting security
     * policy that might prevent the caller from doing something it wants to
     * the object. In the case of wrappers, this distinction is used to
     * determine whether the caller may strip off the wrapper if it so desires.
     */
    bool mHasSecurityPolicy;

  public:
    explicit constexpr BaseProxyHandler(const void* aFamily, bool aHasPrototype = false,
                                            bool aHasSecurityPolicy = false)
      : mFamily(aFamily),
        mHasPrototype(aHasPrototype),
        mHasSecurityPolicy(aHasSecurityPolicy)
    { }

    bool hasPrototype() const {
        return mHasPrototype;
    }

    bool hasSecurityPolicy() const {
        return mHasSecurityPolicy;
    }

    inline const void* family() const {
        return mFamily;
    }
    static size_t offsetOfFamily() {
        return offsetof(BaseProxyHandler, mFamily);
    }

    virtual bool finalizeInBackground(const Value& priv) const {
        /*
         * Called on creation of a proxy to determine whether its finalize
         * method can be finalized on the background thread.
         */
        return true;
    }

    virtual bool canNurseryAllocate() const {
        /*
         * Nursery allocation is allowed if and only if it is safe to not
         * run |finalize| when the ProxyObject dies.
         */
        return false;
    }

    /* Policy enforcement methods.
     *
     * enter() allows the policy to specify whether the caller may perform |act|
     * on the proxy's |id| property. In the case when |act| is CALL, |id| is
     * generally JSID_VOID.  The |mayThrow| parameter indicates whether a
     * handler that wants to throw custom exceptions when denying should do so
     * or not.
     *
     * The |act| parameter to enter() specifies the action being performed.
     * If |bp| is false, the method suggests that the caller throw (though it
     * may still decide to squelch the error).
     *
     * We make these OR-able so that assertEnteredPolicy can pass a union of them.
     * For example, get{,Own}PropertyDescriptor is invoked by calls to ::get()
     * ::set(), in addition to being invoked on its own, so there are several
     * valid Actions that could have been entered.
     */
    typedef uint32_t Action;
    enum {
        NONE      = 0x00,
        GET       = 0x01,
        SET       = 0x02,
        CALL      = 0x04,
        ENUMERATE = 0x08,
        GET_PROPERTY_DESCRIPTOR = 0x10
    };

    virtual bool enter(JSContext* cx, HandleObject wrapper, HandleId id, Action act, bool mayThrow,
                       bool* bp) const;

    /* Standard internal methods. */
    virtual bool getOwnPropertyDescriptor(JSContext* cx, HandleObject proxy, HandleId id,
                                          MutableHandle<PropertyDescriptor> desc) const = 0;
    virtual bool defineProperty(JSContext* cx, HandleObject proxy, HandleId id,
                                Handle<PropertyDescriptor> desc,
                                ObjectOpResult& result) const = 0;
    virtual bool ownPropertyKeys(JSContext* cx, HandleObject proxy,
                                 AutoIdVector& props) const = 0;
    virtual bool delete_(JSContext* cx, HandleObject proxy, HandleId id,
                         ObjectOpResult& result) const = 0;

    /*
     * These methods are standard, but the engine does not normally call them.
     * They're opt-in. See "Proxy prototype chains" above.
     *
     * getPrototype() crashes if called. setPrototype() throws a TypeError.
     */
    virtual bool getPrototype(JSContext* cx, HandleObject proxy, MutableHandleObject protop) const;
    virtual bool setPrototype(JSContext* cx, HandleObject proxy, HandleObject proto,
                              ObjectOpResult& result) const;

    /* Non-standard but conceptual kin to {g,s}etPrototype, so these live here. */
    virtual bool getPrototypeIfOrdinary(JSContext* cx, HandleObject proxy, bool* isOrdinary,
                                        MutableHandleObject protop) const = 0;
    virtual bool setImmutablePrototype(JSContext* cx, HandleObject proxy, bool* succeeded) const;

    virtual bool preventExtensions(JSContext* cx, HandleObject proxy,
                                   ObjectOpResult& result) const = 0;
    virtual bool isExtensible(JSContext* cx, HandleObject proxy, bool* extensible) const = 0;

    /*
     * These standard internal methods are implemented, as a convenience, so
     * that ProxyHandler subclasses don't have to provide every single method.
     *
     * The base-class implementations work by calling getPropertyDescriptor().
     * They do not follow any standard. When in doubt, override them.
     */
    virtual bool has(JSContext* cx, HandleObject proxy, HandleId id, bool* bp) const;
    virtual bool get(JSContext* cx, HandleObject proxy, HandleValue receiver,
                     HandleId id, MutableHandleValue vp) const;
    virtual bool set(JSContext* cx, HandleObject proxy, HandleId id, HandleValue v,
                     HandleValue receiver, ObjectOpResult& result) const;

    /*
     * [[Call]] and [[Construct]] are standard internal methods but according
     * to the spec, they are not present on every object.
     *
     * SpiderMonkey never calls a proxy's call()/construct() internal method
     * unless isCallable()/isConstructor() returns true for that proxy.
     *
     * BaseProxyHandler::isCallable()/isConstructor() always return false, and
     * BaseProxyHandler::call()/construct() crash if called. So if you're
     * creating a kind of that is never callable, you don't have to override
     * anything, but otherwise you probably want to override all four.
     */
    virtual bool call(JSContext* cx, HandleObject proxy, const CallArgs& args) const;
    virtual bool construct(JSContext* cx, HandleObject proxy, const CallArgs& args) const;

    /* SpiderMonkey extensions. */
    virtual JSObject* enumerate(JSContext* cx, HandleObject proxy) const;
    virtual bool getPropertyDescriptor(JSContext* cx, HandleObject proxy, HandleId id,
                                       MutableHandle<PropertyDescriptor> desc) const;
    virtual bool hasOwn(JSContext* cx, HandleObject proxy, HandleId id, bool* bp) const;
    virtual bool getOwnEnumerablePropertyKeys(JSContext* cx, HandleObject proxy,
                                              AutoIdVector& props) const;
    virtual bool nativeCall(JSContext* cx, IsAcceptableThis test, NativeImpl impl,
                            const CallArgs& args) const;
    virtual bool hasInstance(JSContext* cx, HandleObject proxy, MutableHandleValue v, bool* bp) const;
    virtual bool getBuiltinClass(JSContext* cx, HandleObject proxy,
                                 ESClass* cls) const;
    virtual bool isArray(JSContext* cx, HandleObject proxy, JS::IsArrayAnswer* answer) const;
    virtual const char* className(JSContext* cx, HandleObject proxy) const;
<<<<<<< HEAD
    virtual JSString* fun_toString(JSContext* cx, HandleObject proxy, unsigned indent) const;
    virtual bool regexp_toShared(JSContext* cx, HandleObject proxy,
                                 MutableHandle<js::RegExpShared*> shared) const;
=======
    virtual JSString* fun_toString(JSContext* cx, HandleObject proxy, bool isToSource) const;
    virtual RegExpShared* regexp_toShared(JSContext* cx, HandleObject proxy) const;
>>>>>>> a17af05f
    virtual bool boxedValue_unbox(JSContext* cx, HandleObject proxy, MutableHandleValue vp) const;
    virtual void trace(JSTracer* trc, JSObject* proxy) const;
    virtual void finalize(JSFreeOp* fop, JSObject* proxy) const;
    virtual void objectMoved(JSObject* proxy, const JSObject* old) const;

    // Allow proxies, wrappers in particular, to specify callability at runtime.
    // Note: These do not take const JSObject*, but they do in spirit.
    //       We are not prepared to do this, as there's little const correctness
    //       in the external APIs that handle proxies.
    virtual bool isCallable(JSObject* obj) const;
    virtual bool isConstructor(JSObject* obj) const;

    // These two hooks must be overridden, or not overridden, in tandem -- no
    // overriding just one!
    virtual bool watch(JSContext* cx, JS::HandleObject proxy, JS::HandleId id,
                       JS::HandleObject callable) const;
    virtual bool unwatch(JSContext* cx, JS::HandleObject proxy, JS::HandleId id) const;

    virtual bool getElements(JSContext* cx, HandleObject proxy, uint32_t begin, uint32_t end,
                             ElementAdder* adder) const;

    /* See comment for weakmapKeyDelegateOp in js/Class.h. */
    virtual JSObject* weakmapKeyDelegate(JSObject* proxy) const;
    virtual bool isScripted() const { return false; }
};

extern JS_FRIEND_DATA(const js::Class* const) ProxyClassPtr;

inline bool IsProxy(const JSObject* obj)
{
    return GetObjectClass(obj)->isProxy();
}

namespace detail {

// Proxy slot layout
// -----------------
//
// Every proxy has a ProxyValueArray that contains the following Values:
//
// - The private slot.
// - The reserved slots. The number of slots is determined by the proxy's Class.
//
// Proxy objects store a pointer to the reserved slots (ProxyReservedSlots*).
// The ProxyValueArray and the private slot can be accessed using
// ProxyValueArray::fromReservedSlots or ProxyDataLayout::values.
//
// Storing a pointer to ProxyReservedSlots instead of ProxyValueArray has a
// number of advantages. In particular, it means js::GetReservedSlot and
// js::SetReservedSlot can be used with both proxies and native objects. This
// works because the ProxyReservedSlots* pointer is stored where native objects
// store their dynamic slots pointer.

struct ProxyReservedSlots
{
    Value slots[1];

    static inline int offsetOfPrivateSlot();

    void init(size_t nreserved) {
        for (size_t i = 0; i < nreserved; i++)
            slots[i] = JS::UndefinedValue();
    }

    ProxyReservedSlots(const ProxyReservedSlots&) = delete;
    void operator=(const ProxyReservedSlots&) = delete;
};

struct ProxyValueArray
{
    Value privateSlot;
    ProxyReservedSlots reservedSlots;

    void init(size_t nreserved) {
        privateSlot = JS::UndefinedValue();
        reservedSlots.init(nreserved);
    }

<<<<<<< HEAD
    static size_t offsetOfPrivateSlot() {
        return offsetof(ProxyValueArray, privateSlot);
    }
=======
    static size_t sizeOf(size_t nreserved) {
        return offsetOfReservedSlots() + nreserved * sizeof(Value);
    }
    static MOZ_ALWAYS_INLINE ProxyValueArray* fromReservedSlots(ProxyReservedSlots* slots) {
        uintptr_t p = reinterpret_cast<uintptr_t>(slots);
        return reinterpret_cast<ProxyValueArray*>(p - offsetOfReservedSlots());
    }
    static size_t offsetOfReservedSlots() {
        return offsetof(ProxyValueArray, reservedSlots);
    }

    ProxyValueArray(const ProxyValueArray&) = delete;
    void operator=(const ProxyValueArray&) = delete;
>>>>>>> a17af05f
};

/* static */ inline int
ProxyReservedSlots::offsetOfPrivateSlot()
{
    return -int(ProxyValueArray::offsetOfReservedSlots()) + offsetof(ProxyValueArray, privateSlot);
}

// All proxies share the same data layout. Following the object's shape and
// type, the proxy has a ProxyDataLayout structure with a pointer to an array
// of values and the proxy's handler. This is designed both so that proxies can
// be easily swapped with other objects (via RemapWrapper) and to mimic the
// layout of other objects (proxies and other objects have the same size) so
// that common code can access either type of object.
//
// See GetReservedOrProxyPrivateSlot below.
struct ProxyDataLayout
{
    ProxyReservedSlots* reservedSlots;
    const BaseProxyHandler* handler;

    MOZ_ALWAYS_INLINE ProxyValueArray* values() const {
        return ProxyValueArray::fromReservedSlots(reservedSlots);
    }
};

const uint32_t ProxyDataOffset = 3 * sizeof(void*);

inline ProxyDataLayout*
GetProxyDataLayout(JSObject* obj)
{
    MOZ_ASSERT(IsProxy(obj));
    return reinterpret_cast<ProxyDataLayout*>(reinterpret_cast<uint8_t*>(obj) + ProxyDataOffset);
}

inline const ProxyDataLayout*
GetProxyDataLayout(const JSObject* obj)
{
    MOZ_ASSERT(IsProxy(obj));
    return reinterpret_cast<const ProxyDataLayout*>(reinterpret_cast<const uint8_t*>(obj) +
                                                    ProxyDataOffset);
}
} // namespace detail

inline const BaseProxyHandler*
GetProxyHandler(const JSObject* obj)
{
    return detail::GetProxyDataLayout(obj)->handler;
}

inline const Value&
GetProxyPrivate(const JSObject* obj)
{
    return detail::GetProxyDataLayout(obj)->values()->privateSlot;
}

inline JSObject*
GetProxyTargetObject(JSObject* obj)
{
    return GetProxyPrivate(obj).toObjectOrNull();
}

inline const Value&
GetProxyReservedSlot(const JSObject* obj, size_t n)
{
    MOZ_ASSERT(n < JSCLASS_RESERVED_SLOTS(GetObjectClass(obj)));
    return detail::GetProxyDataLayout(obj)->reservedSlots->slots[n];
}

inline void
SetProxyHandler(JSObject* obj, const BaseProxyHandler* handler)
{
    detail::GetProxyDataLayout(obj)->handler = handler;
}

JS_FRIEND_API(void)
SetValueInProxy(Value* slot, const Value& value);

inline void
SetProxyReservedSlot(JSObject* obj, size_t n, const Value& extra)
{
    MOZ_ASSERT(n < JSCLASS_RESERVED_SLOTS(GetObjectClass(obj)));
    Value* vp = &detail::GetProxyDataLayout(obj)->reservedSlots->slots[n];

    // Trigger a barrier before writing the slot.
    if (vp->isGCThing() || extra.isGCThing())
        SetValueInProxy(vp, extra);
    else
        *vp = extra;
}

inline void
SetProxyPrivate(JSObject* obj, const Value& value)
{
    Value* vp = &detail::GetProxyDataLayout(obj)->values()->privateSlot;

    // Trigger a barrier before writing the slot.
    if (vp->isGCThing() || value.isGCThing())
        SetValueInProxy(vp, value);
    else
        *vp = value;
}

inline bool
IsScriptedProxy(const JSObject* obj)
{
<<<<<<< HEAD
    MOZ_ASSERT(slot == 0);
    MOZ_ASSERT(slot < JSCLASS_RESERVED_SLOTS(GetObjectClass(obj)) || IsProxy(obj));
    shadow::Object* sobj = reinterpret_cast<shadow::Object*>(obj);
    if (sobj->slotRef(slot).isGCThing() || value.isGCThing())
        SetReservedOrProxyPrivateSlotWithBarrier(obj, slot, value);
    else
        sobj->slotRef(slot) = value;
=======
    return IsProxy(obj) && GetProxyHandler(obj)->isScripted();
>>>>>>> a17af05f
}

class MOZ_STACK_CLASS ProxyOptions {
  protected:
    /* protected constructor for subclass */
    explicit ProxyOptions(bool singletonArg, bool lazyProtoArg = false)
      : singleton_(singletonArg),
        lazyProto_(lazyProtoArg),
        clasp_(ProxyClassPtr)
    {}

  public:
    ProxyOptions() : singleton_(false),
                     lazyProto_(false),
                     clasp_(ProxyClassPtr)
    {}

    bool singleton() const { return singleton_; }
    ProxyOptions& setSingleton(bool flag) {
        singleton_ = flag;
        return *this;
    }

    bool lazyProto() const { return lazyProto_; }
    ProxyOptions& setLazyProto(bool flag) {
        lazyProto_ = flag;
        return *this;
    }

    const Class* clasp() const {
        return clasp_;
    }
    ProxyOptions& setClass(const Class* claspArg) {
        clasp_ = claspArg;
        return *this;
    }

  private:
    bool singleton_;
    bool lazyProto_;
    const Class* clasp_;
};

JS_FRIEND_API(JSObject*)
NewProxyObject(JSContext* cx, const BaseProxyHandler* handler, HandleValue priv,
               JSObject* proto, const ProxyOptions& options = ProxyOptions());

JSObject*
RenewProxyObject(JSContext* cx, JSObject* obj, BaseProxyHandler* handler, const Value& priv);

class JS_FRIEND_API(AutoEnterPolicy)
{
  public:
    typedef BaseProxyHandler::Action Action;
    AutoEnterPolicy(JSContext* cx, const BaseProxyHandler* handler,
                    HandleObject wrapper, HandleId id, Action act, bool mayThrow)
#ifdef JS_DEBUG
        : context(nullptr)
#endif
    {
        allow = handler->hasSecurityPolicy() ? handler->enter(cx, wrapper, id, act, mayThrow, &rv)
                                             : true;
        recordEnter(cx, wrapper, id, act);
        // We want to throw an exception if all of the following are true:
        // * The policy disallowed access.
        // * The policy set rv to false, indicating that we should throw.
        // * The caller did not instruct us to ignore exceptions.
        // * The policy did not throw itself.
        if (!allow && !rv && mayThrow)
            reportErrorIfExceptionIsNotPending(cx, id);
    }

    virtual ~AutoEnterPolicy() { recordLeave(); }
    inline bool allowed() { return allow; }
    inline bool returnValue() { MOZ_ASSERT(!allowed()); return rv; }

  protected:
    // no-op constructor for subclass
    AutoEnterPolicy()
#ifdef JS_DEBUG
        : context(nullptr)
        , enteredAction(BaseProxyHandler::NONE)
#endif
        {}
    void reportErrorIfExceptionIsNotPending(JSContext* cx, jsid id);
    bool allow;
    bool rv;

#ifdef JS_DEBUG
    JSContext* context;
    mozilla::Maybe<HandleObject> enteredProxy;
    mozilla::Maybe<HandleId> enteredId;
    Action                   enteredAction;

    // NB: We explicitly don't track the entered action here, because sometimes
    // set() methods do an implicit get() during their implementation, leading
    // to spurious assertions.
    AutoEnterPolicy* prev;
    void recordEnter(JSContext* cx, HandleObject proxy, HandleId id, Action act);
    void recordLeave();

    friend JS_FRIEND_API(void) assertEnteredPolicy(JSContext* cx, JSObject* proxy, jsid id, Action act);
#else
    inline void recordEnter(JSContext* cx, JSObject* proxy, jsid id, Action act) {}
    inline void recordLeave() {}
#endif

  private:
    // This operator needs to be deleted explicitly, otherwise Visual C++ will
    // create it automatically when it is part of the export JS API. In that
    // case, compile would fail because HandleId is not allowed to be assigned
    // and consequently instantiation of assign operator of mozilla::Maybe
    // would fail. See bug 1325351 comment 16. Copy constructor is removed at
    // the same time for consistency.
    AutoEnterPolicy(const AutoEnterPolicy&) = delete;
    AutoEnterPolicy& operator=(const AutoEnterPolicy&) = delete;
};

#ifdef JS_DEBUG
class JS_FRIEND_API(AutoWaivePolicy) : public AutoEnterPolicy {
public:
    AutoWaivePolicy(JSContext* cx, HandleObject proxy, HandleId id,
                    BaseProxyHandler::Action act)
    {
        allow = true;
        recordEnter(cx, proxy, id, act);
    }
};
#else
class JS_FRIEND_API(AutoWaivePolicy) {
  public:
    AutoWaivePolicy(JSContext* cx, HandleObject proxy, HandleId id,
                    BaseProxyHandler::Action act)
    {}
};
#endif

#ifdef JS_DEBUG
extern JS_FRIEND_API(void)
assertEnteredPolicy(JSContext* cx, JSObject* obj, jsid id,
                    BaseProxyHandler::Action act);
#else
inline void assertEnteredPolicy(JSContext* cx, JSObject* obj, jsid id,
                                BaseProxyHandler::Action act)
{}
#endif

extern JS_FRIEND_API(JSObject*)
InitProxyClass(JSContext* cx, JS::HandleObject obj);

extern JS_FRIEND_DATA(const js::ClassOps) ProxyClassOps;
extern JS_FRIEND_DATA(const js::ClassExtension) ProxyClassExtension;
extern JS_FRIEND_DATA(const js::ObjectOps) ProxyObjectOps;

/*
 * Helper Macros for creating JSClasses that function as proxies.
 *
 * NB: The macro invocation must be surrounded by braces, so as to
 *     allow for potential JSClass extensions.
 */
#define PROXY_MAKE_EXT(objectMoved)                                     \
    {                                                                   \
        js::proxy_WeakmapKeyDelegate,                                   \
        objectMoved                                                     \
    }

template <unsigned Flags>
constexpr unsigned
CheckProxyFlags()
{
    // For now assert each Proxy Class has at least 1 reserved slot. This is
    // not a hard requirement, but helps catch Classes that need an explicit
    // JSCLASS_HAS_RESERVED_SLOTS since bug 1360523.
    static_assert(((Flags >> JSCLASS_RESERVED_SLOTS_SHIFT) & JSCLASS_RESERVED_SLOTS_MASK) > 0,
                  "Proxy Classes must have at least 1 reserved slot");

    // ProxyValueArray must fit inline in the object, so assert the number of
    // slots does not exceed MAX_FIXED_SLOTS.
    static_assert((offsetof(js::detail::ProxyValueArray, reservedSlots) / sizeof(Value)) +
                  ((Flags >> JSCLASS_RESERVED_SLOTS_SHIFT) & JSCLASS_RESERVED_SLOTS_MASK)
                  <= shadow::Object::MAX_FIXED_SLOTS,
                  "ProxyValueArray size must not exceed max JSObject size");

    // Proxies must not have the JSCLASS_SKIP_NURSERY_FINALIZE flag set: they
    // always have finalizers, and whether they can be nursery allocated is
    // controlled by the canNurseryAllocate() method on the proxy handler.
    static_assert(!(Flags & JSCLASS_SKIP_NURSERY_FINALIZE),
                  "Proxies must not use JSCLASS_SKIP_NURSERY_FINALIZE; use "
                  "the canNurseryAllocate() proxy handler method instead.");
    return Flags;
}

#define PROXY_CLASS_WITH_EXT(name, flags, extPtr)                                       \
    {                                                                                   \
        name,                                                                           \
        js::Class::NON_NATIVE |                                                         \
            JSCLASS_IS_PROXY |                                                          \
            JSCLASS_DELAY_METADATA_BUILDER |                                            \
            js::CheckProxyFlags<flags>(),                                               \
        &js::ProxyClassOps,                                                             \
        JS_NULL_CLASS_SPEC,                                                             \
        extPtr,                                                                         \
        &js::ProxyObjectOps                                                             \
    }

#define PROXY_CLASS_DEF(name, flags) \
  PROXY_CLASS_WITH_EXT(name, flags, &js::ProxyClassExtension)

} /* namespace js */

#endif /* js_Proxy_h */<|MERGE_RESOLUTION|>--- conflicted
+++ resolved
@@ -330,14 +330,8 @@
                                  ESClass* cls) const;
     virtual bool isArray(JSContext* cx, HandleObject proxy, JS::IsArrayAnswer* answer) const;
     virtual const char* className(JSContext* cx, HandleObject proxy) const;
-<<<<<<< HEAD
-    virtual JSString* fun_toString(JSContext* cx, HandleObject proxy, unsigned indent) const;
-    virtual bool regexp_toShared(JSContext* cx, HandleObject proxy,
-                                 MutableHandle<js::RegExpShared*> shared) const;
-=======
     virtual JSString* fun_toString(JSContext* cx, HandleObject proxy, bool isToSource) const;
     virtual RegExpShared* regexp_toShared(JSContext* cx, HandleObject proxy) const;
->>>>>>> a17af05f
     virtual bool boxedValue_unbox(JSContext* cx, HandleObject proxy, MutableHandleValue vp) const;
     virtual void trace(JSTracer* trc, JSObject* proxy) const;
     virtual void finalize(JSFreeOp* fop, JSObject* proxy) const;
@@ -416,11 +410,6 @@
         reservedSlots.init(nreserved);
     }
 
-<<<<<<< HEAD
-    static size_t offsetOfPrivateSlot() {
-        return offsetof(ProxyValueArray, privateSlot);
-    }
-=======
     static size_t sizeOf(size_t nreserved) {
         return offsetOfReservedSlots() + nreserved * sizeof(Value);
     }
@@ -434,7 +423,6 @@
 
     ProxyValueArray(const ProxyValueArray&) = delete;
     void operator=(const ProxyValueArray&) = delete;
->>>>>>> a17af05f
 };
 
 /* static */ inline int
@@ -461,7 +449,7 @@
     }
 };
 
-const uint32_t ProxyDataOffset = 3 * sizeof(void*);
+const uint32_t ProxyDataOffset = 2 * sizeof(void*);
 
 inline ProxyDataLayout*
 GetProxyDataLayout(JSObject* obj)
@@ -541,17 +529,7 @@
 inline bool
 IsScriptedProxy(const JSObject* obj)
 {
-<<<<<<< HEAD
-    MOZ_ASSERT(slot == 0);
-    MOZ_ASSERT(slot < JSCLASS_RESERVED_SLOTS(GetObjectClass(obj)) || IsProxy(obj));
-    shadow::Object* sobj = reinterpret_cast<shadow::Object*>(obj);
-    if (sobj->slotRef(slot).isGCThing() || value.isGCThing())
-        SetReservedOrProxyPrivateSlotWithBarrier(obj, slot, value);
-    else
-        sobj->slotRef(slot) = value;
-=======
     return IsProxy(obj) && GetProxyHandler(obj)->isScripted();
->>>>>>> a17af05f
 }
 
 class MOZ_STACK_CLASS ProxyOptions {
