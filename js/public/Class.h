/* -*- Mode: C++; tab-width: 8; indent-tabs-mode: nil; c-basic-offset: 4 -*-
 * vim: set ts=8 sts=4 et sw=4 tw=99:
 * This Source Code Form is subject to the terms of the Mozilla Public
 * License, v. 2.0. If a copy of the MPL was not distributed with this
 * file, You can obtain one at http://mozilla.org/MPL/2.0/. */

/* JSClass definition and its component types, plus related interfaces. */

#ifndef js_Class_h
#define js_Class_h

#include "jstypes.h"

#include "js/CallArgs.h"
#include "js/Id.h"
#include "js/TypeDecls.h"

/*
 * A JSClass acts as a vtable for JS objects that allows JSAPI clients to
 * control various aspects of the behavior of an object like property lookup.
 * js::Class is an engine-private extension that allows more control over
 * object behavior and, e.g., allows custom slow layout.
 */

struct JSAtomState;
struct JSFreeOp;
struct JSFunctionSpec;

namespace js {

struct Class;
class FreeOp;
class Shape;

// This is equal to JSFunction::class_.  Use it in places where you don't want
// to #include jsfun.h.
extern JS_FRIEND_DATA(const js::Class* const) FunctionClassPtr;

} // namespace js

namespace JS {

class AutoIdVector;

/**
 * The answer to a successful query as to whether an object is an Array per
 * ES6's internal |IsArray| operation (as exposed by |Array.isArray|).
 */
enum class IsArrayAnswer
{
    Array,
    NotArray,
    RevokedProxy
};

/**
 * ES6 7.2.2.
 *
 * Returns false on failure, otherwise returns true and sets |*isArray|
 * indicating whether the object passes ECMAScript's IsArray test.  This is the
 * same test performed by |Array.isArray|.
 *
 * This is NOT the same as asking whether |obj| is an Array or a wrapper around
 * one.  If |obj| is a proxy created by |Proxy.revocable()| and has been
 * revoked, or if |obj| is a proxy whose target (at any number of hops) is a
 * revoked proxy, this method throws a TypeError and returns false.
 */
extern JS_PUBLIC_API(bool)
IsArray(JSContext* cx, HandleObject obj, bool* isArray);

/**
 * Identical to IsArray above, but the nature of the object (if successfully
 * determined) is communicated via |*answer|.  In particular this method
 * returns true and sets |*answer = IsArrayAnswer::RevokedProxy| when called on
 * a revoked proxy.
 *
 * Most users will want the overload above, not this one.
 */
extern JS_PUBLIC_API(bool)
IsArray(JSContext* cx, HandleObject obj, IsArrayAnswer* answer);

/**
 * Per ES6, the [[DefineOwnProperty]] internal method has three different
 * possible outcomes:
 *
 * -   It can throw an exception (which we indicate by returning false).
 *
 * -   It can return true, indicating unvarnished success.
 *
 * -   It can return false, indicating "strict failure". The property could
 *     not be defined. It's an error, but no exception was thrown.
 *
 * It's not just [[DefineOwnProperty]]: all the mutating internal methods have
 * the same three outcomes. (The other affected internal methods are [[Set]],
 * [[Delete]], [[SetPrototypeOf]], and [[PreventExtensions]].)
 *
 * If you think this design is awful, you're not alone.  But as it's the
 * standard, we must represent these boolean "success" values somehow.
 * ObjectOpSuccess is the class for this. It's like a bool, but when it's false
 * it also stores an error code.
 *
 * Typical usage:
 *
 *     ObjectOpResult result;
 *     if (!DefineProperty(cx, obj, id, ..., result))
 *         return false;
 *     if (!result)
 *         return result.reportError(cx, obj, id);
 *
 * Users don't have to call `result.report()`; another possible ending is:
 *
 *     argv.rval().setBoolean(bool(result));
 *     return true;
 */
class ObjectOpResult
{
  private:
    /**
     * code_ is either one of the special codes OkCode or Uninitialized, or
     * an error code. For now the error codes are private to the JS engine;
     * they're defined in js/src/js.msg.
     *
     * code_ is uintptr_t (rather than uint32_t) for the convenience of the
     * JITs, which would otherwise have to deal with either padding or stack
     * alignment on 64-bit platforms.
     */
    uintptr_t code_;

  public:
    enum SpecialCodes : uintptr_t {
        OkCode = 0,
        Uninitialized = uintptr_t(-1)
    };

    ObjectOpResult() : code_(Uninitialized) {}

    /* Return true if succeed() was called. */
    bool ok() const {
        MOZ_ASSERT(code_ != Uninitialized);
        return code_ == OkCode;
    }

    explicit operator bool() const { return ok(); }

    /* Set this ObjectOpResult to true and return true. */
    bool succeed() {
        code_ = OkCode;
        return true;
    }

    /*
     * Set this ObjectOpResult to false with an error code.
     *
     * Always returns true, as a convenience. Typical usage will be:
     *
     *     if (funny condition)
     *         return result.fail(JSMSG_CANT_DO_THE_THINGS);
     *
     * The true return value indicates that no exception is pending, and it
     * would be OK to ignore the failure and continue.
     */
    bool fail(uint32_t msg) {
        MOZ_ASSERT(msg != OkCode);
        code_ = msg;
        return true;
    }

    JS_PUBLIC_API(bool) failCantRedefineProp();
    JS_PUBLIC_API(bool) failReadOnly();
    JS_PUBLIC_API(bool) failGetterOnly();
    JS_PUBLIC_API(bool) failCantDelete();

    JS_PUBLIC_API(bool) failCantSetInterposed();
    JS_PUBLIC_API(bool) failCantDefineWindowElement();
    JS_PUBLIC_API(bool) failCantDeleteWindowElement();
    JS_PUBLIC_API(bool) failCantDeleteWindowNamedProperty();
    JS_PUBLIC_API(bool) failCantPreventExtensions();
    JS_PUBLIC_API(bool) failCantSetProto();
    JS_PUBLIC_API(bool) failNoNamedSetter();
    JS_PUBLIC_API(bool) failNoIndexedSetter();

    uint32_t failureCode() const {
        MOZ_ASSERT(!ok());
        return uint32_t(code_);
    }

    /*
     * Report an error or warning if necessary; return true to proceed and
     * false if an error was reported. Call this when failure should cause
     * a warning if extraWarnings are enabled.
     *
     * The precise rules are like this:
     *
     * -   If ok(), then we succeeded. Do nothing and return true.
     * -   Otherwise, if |strict| is true, or if cx has both extraWarnings and
     *     werrorOption enabled, throw a TypeError and return false.
     * -   Otherwise, if cx has extraWarnings enabled, emit a warning and
     *     return true.
     * -   Otherwise, do nothing and return true.
     */
    bool checkStrictErrorOrWarning(JSContext* cx, HandleObject obj, HandleId id, bool strict) {
        if (ok())
            return true;
        return reportStrictErrorOrWarning(cx, obj, id, strict);
    }

    /*
     * The same as checkStrictErrorOrWarning(cx, id, strict), except the
     * operation is not associated with a particular property id. This is
     * used for [[PreventExtensions]] and [[SetPrototypeOf]]. failureCode()
     * must not be an error that has "{0}" in the error message.
     */
    bool checkStrictErrorOrWarning(JSContext* cx, HandleObject obj, bool strict) {
        return ok() || reportStrictErrorOrWarning(cx, obj, strict);
    }

    /* Throw a TypeError. Call this only if !ok(). */
    bool reportError(JSContext* cx, HandleObject obj, HandleId id) {
        return reportStrictErrorOrWarning(cx, obj, id, true);
    }

    /*
     * The same as reportError(cx, obj, id), except the operation is not
     * associated with a particular property id.
     */
    bool reportError(JSContext* cx, HandleObject obj) {
        return reportStrictErrorOrWarning(cx, obj, true);
    }

    /* Helper function for checkStrictErrorOrWarning's slow path. */
    JS_PUBLIC_API(bool) reportStrictErrorOrWarning(JSContext* cx, HandleObject obj, HandleId id, bool strict);
    JS_PUBLIC_API(bool) reportStrictErrorOrWarning(JSContext* cx, HandleObject obj, bool strict);

    /*
     * Convenience method. Return true if ok() or if strict is false; otherwise
     * throw a TypeError and return false.
     */
    bool checkStrict(JSContext* cx, HandleObject obj, HandleId id) {
        return checkStrictErrorOrWarning(cx, obj, id, true);
    }

    /*
     * Convenience method. The same as checkStrict(cx, id), except the
     * operation is not associated with a particular property id.
     */
    bool checkStrict(JSContext* cx, HandleObject obj) {
        return checkStrictErrorOrWarning(cx, obj, true);
    }
};

class PropertyResult
{
    union {
        js::Shape* shape_;
        uintptr_t bits_;
    };

    static const uintptr_t NotFound = 0;
    static const uintptr_t NonNativeProperty = 1;
    static const uintptr_t DenseOrTypedArrayElement = 1;

  public:
    PropertyResult() : bits_(NotFound) {}

    explicit PropertyResult(js::Shape* propertyShape)
      : shape_(propertyShape)
    {
        MOZ_ASSERT(!isFound() || isNativeProperty());
    }

    explicit operator bool() const {
        return isFound();
    }

    bool isFound() const {
        return bits_ != NotFound;
    }

    bool isNonNativeProperty() const {
        return bits_ == NonNativeProperty;
    }

    bool isDenseOrTypedArrayElement() const {
        return bits_ == DenseOrTypedArrayElement;
    }

    bool isNativeProperty() const {
        return isFound() && !isNonNativeProperty();
    }

    js::Shape* maybeShape() const {
        MOZ_ASSERT(!isNonNativeProperty());
        return isFound() ? shape_ : nullptr;
    }

    js::Shape* shape() const {
        MOZ_ASSERT(isNativeProperty());
        return shape_;
    }

    void setNotFound() {
        bits_ = NotFound;
    }

    void setNativeProperty(js::Shape* propertyShape) {
        shape_ = propertyShape;
        MOZ_ASSERT(isNativeProperty());
    }

    void setNonNativeProperty() {
        bits_ = NonNativeProperty;
    }

    void setDenseOrTypedArrayElement() {
        bits_ = DenseOrTypedArrayElement;
    }

    void trace(JSTracer* trc);
};

} // namespace JS

namespace js {

template <class Wrapper>
class WrappedPtrOperations<JS::PropertyResult, Wrapper>
{
    const JS::PropertyResult& value() const { return static_cast<const Wrapper*>(this)->get(); }

  public:
    bool isFound() const { return value().isFound(); }
    explicit operator bool() const { return bool(value()); }
    js::Shape* maybeShape() const { return value().maybeShape(); }
    js::Shape* shape() const { return value().shape(); }
    bool isNativeProperty() const { return value().isNativeProperty(); }
    bool isNonNativeProperty() const { return value().isNonNativeProperty(); }
    bool isDenseOrTypedArrayElement() const { return value().isDenseOrTypedArrayElement(); }
    js::Shape* asTaggedShape() const { return value().asTaggedShape(); }
};

template <class Wrapper>
class MutableWrappedPtrOperations<JS::PropertyResult, Wrapper>
  : public WrappedPtrOperations<JS::PropertyResult, Wrapper>
{
    JS::PropertyResult& value() { return static_cast<Wrapper*>(this)->get(); }

  public:
    void setNotFound() {
        value().setNotFound();
    }
    void setNativeProperty(js::Shape* shape) {
        value().setNativeProperty(shape);
    }
    void setNonNativeProperty() {
        value().setNonNativeProperty();
    }
    void setDenseOrTypedArrayElement() {
        value().setDenseOrTypedArrayElement();
    }
};

} // namespace js

// JSClass operation signatures.

/**
 * Get a property named by id in obj.  Note the jsid id type -- id may
 * be a string (Unicode property identifier) or an int (element index).  The
 * *vp out parameter, on success, is the new property value after the action.
 */
typedef bool
(* JSGetterOp)(JSContext* cx, JS::HandleObject obj, JS::HandleId id,
               JS::MutableHandleValue vp);

/** Add a property named by id to obj. */
typedef bool
(* JSAddPropertyOp)(JSContext* cx, JS::HandleObject obj, JS::HandleId id, JS::HandleValue v);

/**
 * Set a property named by id in obj, treating the assignment as strict
 * mode code if strict is true. Note the jsid id type -- id may be a string
 * (Unicode property identifier) or an int (element index). The *vp out
 * parameter, on success, is the new property value after the
 * set.
 */
typedef bool
(* JSSetterOp)(JSContext* cx, JS::HandleObject obj, JS::HandleId id,
               JS::MutableHandleValue vp, JS::ObjectOpResult& result);

/**
 * Delete a property named by id in obj.
 *
 * If an error occurred, return false as per normal JSAPI error practice.
 *
 * If no error occurred, but the deletion attempt wasn't allowed (perhaps
 * because the property was non-configurable), call result.fail() and
 * return true.  This will cause |delete obj[id]| to evaluate to false in
 * non-strict mode code, and to throw a TypeError in strict mode code.
 *
 * If no error occurred and the deletion wasn't disallowed (this is *not* the
 * same as saying that a deletion actually occurred -- deleting a non-existent
 * property, or an inherited property, is allowed -- it's just pointless),
 * call result.succeed() and return true.
 */
typedef bool
(* JSDeletePropertyOp)(JSContext* cx, JS::HandleObject obj, JS::HandleId id,
                       JS::ObjectOpResult& result);

/**
 * The type of ObjectOps::enumerate. This callback overrides a portion of
 * SpiderMonkey's default [[Enumerate]] internal method. When an ordinary object
 * is enumerated, that object and each object on its prototype chain is tested
 * for an enumerate op, and those ops are called in order. The properties each
 * op adds to the 'properties' vector are added to the set of values the for-in
 * loop will iterate over. All of this is nonstandard.
 *
 * An object is "enumerated" when it's the target of a for-in loop or
 * JS_Enumerate(). The callback's job is to populate 'properties' with the
 * object's property keys. If `enumerableOnly` is true, the callback should only
 * add enumerable properties.
 */
typedef bool
(* JSNewEnumerateOp)(JSContext* cx, JS::HandleObject obj, JS::AutoIdVector& properties,
                     bool enumerableOnly);

/**
 * The old-style JSClass.enumerate op should define all lazy properties not
 * yet reflected in obj.
 */
typedef bool
(* JSEnumerateOp)(JSContext* cx, JS::HandleObject obj);

/**
 * The type of ObjectOps::funToString.  This callback allows an object to
 * provide a custom string to use when Function.prototype.toString is invoked on
 * that object.  A null return value means OOM.
 */
typedef JSString*
(* JSFunToStringOp)(JSContext* cx, JS::HandleObject obj, bool isToSource);

/**
 * Resolve a lazy property named by id in obj by defining it directly in obj.
 * Lazy properties are those reflected from some peer native property space
 * (e.g., the DOM attributes for a given node reflected as obj) on demand.
 *
 * JS looks for a property in an object, and if not found, tries to resolve
 * the given id. *resolvedp should be set to true iff the property was defined
 * on |obj|.
 */
typedef bool
(* JSResolveOp)(JSContext* cx, JS::HandleObject obj, JS::HandleId id,
                bool* resolvedp);

/**
 * A class with a resolve hook can optionally have a mayResolve hook. This hook
 * must have no side effects and must return true for a given id if the resolve
 * hook may resolve this id. This is useful when we're doing a "pure" lookup: if
 * mayResolve returns false, we know we don't have to call the effectful resolve
 * hook.
 *
 * maybeObj, if non-null, is the object on which we're doing the lookup. This
 * can be nullptr: during JIT compilation we sometimes know the Class but not
 * the object.
 */
typedef bool
(* JSMayResolveOp)(const JSAtomState& names, jsid id, JSObject* maybeObj);

/**
 * Finalize obj, which the garbage collector has determined to be unreachable
 * from other live objects or from GC roots.  Obviously, finalizers must never
 * store a reference to obj.
 */
typedef void
(* JSFinalizeOp)(JSFreeOp* fop, JSObject* obj);

/**
 * Finalizes external strings created by JS_NewExternalString. The finalizer
 * can be called off the main thread.
 */
struct JSStringFinalizer {
    void (*finalize)(JS::Zone* zone, const JSStringFinalizer* fin, char16_t* chars);
};

/**
 * Check whether v is an instance of obj.  Return false on error or exception,
 * true on success with true in *bp if v is an instance of obj, false in
 * *bp otherwise.
 */
typedef bool
(* JSHasInstanceOp)(JSContext* cx, JS::HandleObject obj, JS::MutableHandleValue vp,
                    bool* bp);

/**
 * Function type for trace operation of the class called to enumerate all
 * traceable things reachable from obj's private data structure. For each such
 * thing, a trace implementation must call JS::TraceEdge on the thing's
 * location.
 *
 * JSTraceOp implementation can assume that no other threads mutates object
 * state. It must not change state of the object or corresponding native
 * structures. The only exception for this rule is the case when the embedding
 * needs a tight integration with GC. In that case the embedding can check if
 * the traversal is a part of the marking phase through calling
 * JS_IsGCMarkingTracer and apply a special code like emptying caches or
 * marking its native structures.
 */
typedef void
(* JSTraceOp)(JSTracer* trc, JSObject* obj);

typedef JSObject*
(* JSWeakmapKeyDelegateOp)(JSObject* obj);

typedef void
(* JSObjectMovedOp)(JSObject* obj, const JSObject* old);

/* js::Class operation signatures. */

namespace js {

typedef bool
(* LookupPropertyOp)(JSContext* cx, JS::HandleObject obj, JS::HandleId id,
                     JS::MutableHandleObject objp, JS::MutableHandle<JS::PropertyResult> propp);
typedef bool
(* DefinePropertyOp)(JSContext* cx, JS::HandleObject obj, JS::HandleId id,
                     JS::Handle<JS::PropertyDescriptor> desc,
                     JS::ObjectOpResult& result);
typedef bool
(* HasPropertyOp)(JSContext* cx, JS::HandleObject obj, JS::HandleId id, bool* foundp);
typedef bool
(* GetPropertyOp)(JSContext* cx, JS::HandleObject obj, JS::HandleValue receiver, JS::HandleId id,
                  JS::MutableHandleValue vp);
typedef bool
(* SetPropertyOp)(JSContext* cx, JS::HandleObject obj, JS::HandleId id, JS::HandleValue v,
                  JS::HandleValue receiver, JS::ObjectOpResult& result);
typedef bool
(* GetOwnPropertyOp)(JSContext* cx, JS::HandleObject obj, JS::HandleId id,
                     JS::MutableHandle<JS::PropertyDescriptor> desc);
typedef bool
(* DeletePropertyOp)(JSContext* cx, JS::HandleObject obj, JS::HandleId id,
                     JS::ObjectOpResult& result);

typedef bool
(* WatchOp)(JSContext* cx, JS::HandleObject obj, JS::HandleId id, JS::HandleObject callable);

typedef bool
(* UnwatchOp)(JSContext* cx, JS::HandleObject obj, JS::HandleId id);

class JS_FRIEND_API(ElementAdder)
{
  public:
    enum GetBehavior {
        // Check if the element exists before performing the Get and preserve
        // holes.
        CheckHasElemPreserveHoles,

        // Perform a Get operation, like obj[index] in JS.
        GetElement
    };

  private:
    // Only one of these is used.
    JS::RootedObject resObj_;
    JS::Value* vp_;

    uint32_t index_;
#ifdef DEBUG
    uint32_t length_;
#endif
    GetBehavior getBehavior_;

  public:
    ElementAdder(JSContext* cx, JSObject* obj, uint32_t length, GetBehavior behavior)
      : resObj_(cx, obj), vp_(nullptr), index_(0),
#ifdef DEBUG
        length_(length),
#endif
        getBehavior_(behavior)
    {}
    ElementAdder(JSContext* cx, JS::Value* vp, uint32_t length, GetBehavior behavior)
      : resObj_(cx), vp_(vp), index_(0),
#ifdef DEBUG
        length_(length),
#endif
        getBehavior_(behavior)
    {}

    GetBehavior getBehavior() const { return getBehavior_; }

    bool append(JSContext* cx, JS::HandleValue v);
    void appendHole();
};

typedef bool
(* GetElementsOp)(JSContext* cx, JS::HandleObject obj, uint32_t begin, uint32_t end,
                  ElementAdder* adder);

typedef void
(* FinalizeOp)(FreeOp* fop, JSObject* obj);

// The special treatment of |finalize| and |trace| is necessary because if we
// assign either of those hooks to a local variable and then call it -- as is
// done with the other hooks -- the GC hazard analysis gets confused.
#define JS_CLASS_MEMBERS(ClassOpsType, FreeOpType) \
    const char* name; \
    uint32_t flags; \
    const ClassOpsType* cOps; \
    \
    JSAddPropertyOp    getAddProperty() const { return cOps ? cOps->addProperty : nullptr; } \
    JSDeletePropertyOp getDelProperty() const { return cOps ? cOps->delProperty : nullptr; } \
    JSEnumerateOp      getEnumerate()   const { return cOps ? cOps->enumerate   : nullptr; } \
    JSNewEnumerateOp   getNewEnumerate()const { return cOps ? cOps->newEnumerate: nullptr; } \
    JSResolveOp        getResolve()     const { return cOps ? cOps->resolve     : nullptr; } \
    JSMayResolveOp     getMayResolve()  const { return cOps ? cOps->mayResolve  : nullptr; } \
    JSNative           getCall()        const { return cOps ? cOps->call        : nullptr; } \
    JSHasInstanceOp    getHasInstance() const { return cOps ? cOps->hasInstance : nullptr; } \
    JSNative           getConstruct()   const { return cOps ? cOps->construct   : nullptr; } \
    \
    bool hasFinalize() const { return cOps && cOps->finalize; } \
    bool hasTrace()    const { return cOps && cOps->trace;    } \
    \
    bool isTrace(JSTraceOp trace) const { return cOps && cOps->trace == trace; } \
    \
    void doFinalize(FreeOpType* fop, JSObject* obj) const { \
        MOZ_ASSERT(cOps && cOps->finalize); \
        cOps->finalize(fop, obj); \
    } \
    void doTrace(JSTracer* trc, JSObject* obj) const { \
        MOZ_ASSERT(cOps && cOps->trace); \
        cOps->trace(trc, obj); \
    }

// XXX: MOZ_NONHEAP_CLASS allows objects to be created statically or on the
// stack. We actually want to ban stack objects too, but that's currently not
// possible. So we define JS_STATIC_CLASS to make the intention clearer.
#define JS_STATIC_CLASS MOZ_NONHEAP_CLASS

struct JS_STATIC_CLASS ClassOps
{
    /* Function pointer members (may be null). */
    JSAddPropertyOp     addProperty;
    JSDeletePropertyOp  delProperty;
    JSEnumerateOp       enumerate;
    JSNewEnumerateOp    newEnumerate;
    JSResolveOp         resolve;
    JSMayResolveOp      mayResolve;
    FinalizeOp          finalize;
    JSNative            call;
    JSHasInstanceOp     hasInstance;
    JSNative            construct;
    JSTraceOp           trace;
};

/** Callback for the creation of constructor and prototype objects. */
typedef JSObject* (*ClassObjectCreationOp)(JSContext* cx, JSProtoKey key);

/** Callback for custom post-processing after class initialization via ClassSpec. */
typedef bool (*FinishClassInitOp)(JSContext* cx, JS::HandleObject ctor,
                                  JS::HandleObject proto);

const size_t JSCLASS_CACHED_PROTO_WIDTH = 6;

struct JS_STATIC_CLASS ClassSpec
{
    ClassObjectCreationOp createConstructor;
    ClassObjectCreationOp createPrototype;
    const JSFunctionSpec* constructorFunctions;
    const JSPropertySpec* constructorProperties;
    const JSFunctionSpec* prototypeFunctions;
    const JSPropertySpec* prototypeProperties;
    FinishClassInitOp finishInit;
    uintptr_t flags;

    static const size_t ProtoKeyWidth = JSCLASS_CACHED_PROTO_WIDTH;
<<<<<<< HEAD

    static const uintptr_t ProtoKeyMask = (1 << ProtoKeyWidth) - 1;
    static const uintptr_t DontDefineConstructor = 1 << ProtoKeyWidth;

    bool defined() const { return !!createConstructor; }

=======

    static const uintptr_t ProtoKeyMask = (1 << ProtoKeyWidth) - 1;
    static const uintptr_t DontDefineConstructor = 1 << ProtoKeyWidth;

    bool defined() const { return !!createConstructor; }

>>>>>>> a17af05f
    // The ProtoKey this class inherits from.
    JSProtoKey inheritanceProtoKey() const {
        MOZ_ASSERT(defined());
        static_assert(JSProto_Null == 0, "zeroed key must be null");

        // Default: Inherit from Object.
        if (!(flags & ProtoKeyMask))
            return JSProto_Object;

        return JSProtoKey(flags & ProtoKeyMask);
    }

    bool shouldDefineConstructor() const {
        MOZ_ASSERT(defined());
        return !(flags & DontDefineConstructor);
    }
};

struct JS_STATIC_CLASS ClassExtension
{
    /**
     * If an object is used as a key in a weakmap, it may be desirable for the
     * garbage collector to keep that object around longer than it otherwise
     * would. A common case is when the key is a wrapper around an object in
     * another compartment, and we want to avoid collecting the wrapper (and
     * removing the weakmap entry) as long as the wrapped object is alive. In
     * that case, the wrapped object is returned by the wrapper's
     * weakmapKeyDelegateOp hook. As long as the wrapper is used as a weakmap
     * key, it will not be collected (and remain in the weakmap) until the
     * wrapped object is collected.
     */
    JSWeakmapKeyDelegateOp weakmapKeyDelegateOp;

    /**
     * Optional hook called when an object is moved by a compacting GC.
     *
     * There may exist weak pointers to an object that are not traced through
     * when the normal trace APIs are used, for example objects in the wrapper
     * cache. This hook allows these pointers to be updated.
     *
     * Note that this hook can be called before JS_NewObject() returns if a GC
     * is triggered during construction of the object. This can happen for
     * global objects for example.
     */
    JSObjectMovedOp objectMovedOp;
};

#define JS_NULL_CLASS_SPEC  nullptr
#define JS_NULL_CLASS_EXT   nullptr

struct JS_STATIC_CLASS ObjectOps
{
    LookupPropertyOp lookupProperty;
    DefinePropertyOp defineProperty;
    HasPropertyOp    hasProperty;
    GetPropertyOp    getProperty;
    SetPropertyOp    setProperty;
    GetOwnPropertyOp getOwnPropertyDescriptor;
    DeletePropertyOp deleteProperty;
    WatchOp          watch;
    UnwatchOp        unwatch;
    GetElementsOp    getElements;
    JSFunToStringOp  funToString;
};

#define JS_NULL_OBJECT_OPS nullptr

} // namespace js

// Classes, objects, and properties.

typedef void (*JSClassInternal)();

struct JS_STATIC_CLASS JSClassOps
{
    /* Function pointer members (may be null). */
    JSAddPropertyOp     addProperty;
    JSDeletePropertyOp  delProperty;
    JSEnumerateOp       enumerate;
    JSNewEnumerateOp    newEnumerate;
    JSResolveOp         resolve;
    JSMayResolveOp      mayResolve;
    JSFinalizeOp        finalize;
    JSNative            call;
    JSHasInstanceOp     hasInstance;
    JSNative            construct;
    JSTraceOp           trace;
};

#define JS_NULL_CLASS_OPS nullptr

struct JSClass {
    JS_CLASS_MEMBERS(JSClassOps, JSFreeOp);

    void* reserved[3];
};

// Objects have private slot.
static const uint32_t JSCLASS_HAS_PRIVATE = 1 << 0;

// Class's initialization code will call `SetNewObjectMetadata` itself.
static const uint32_t JSCLASS_DELAY_METADATA_BUILDER = 1 << 1;

// Class is an XPCWrappedNative. WeakMaps use this to override the wrapper
// disposal mechanism.
static const uint32_t JSCLASS_IS_WRAPPED_NATIVE = 1 << 2;

// Private is `nsISupports*`.
static const uint32_t JSCLASS_PRIVATE_IS_NSISUPPORTS = 1 << 3;

// Objects are DOM.
static const uint32_t JSCLASS_IS_DOMJSCLASS = 1 << 4;

// If wrapped by an xray wrapper, the builtin class's constructor won't be
// unwrapped and invoked. Instead, the constructor is resolved in the caller's
// compartment and invoked with a wrapped newTarget. The constructor has to
// detect and handle this situation. See PromiseConstructor for details.
static const uint32_t JSCLASS_HAS_XRAYED_CONSTRUCTOR = 1 << 5;

// Objects of this class act like the value undefined, in some contexts.
static const uint32_t JSCLASS_EMULATES_UNDEFINED = 1 << 6;

// Reserved for embeddings.
static const uint32_t JSCLASS_USERBIT1 = 1 << 7;

// To reserve slots fetched and stored via JS_Get/SetReservedSlot, bitwise-or
// JSCLASS_HAS_RESERVED_SLOTS(n) into the initializer for JSClass.flags, where n
// is a constant in [1, 255]. Reserved slots are indexed from 0 to n-1.

// Room for 8 flags below ...
static const uintptr_t JSCLASS_RESERVED_SLOTS_SHIFT = 8;
// ... and 16 above this field.
static const uint32_t JSCLASS_RESERVED_SLOTS_WIDTH = 8;

static const uint32_t JSCLASS_RESERVED_SLOTS_MASK = JS_BITMASK(JSCLASS_RESERVED_SLOTS_WIDTH);

#define JSCLASS_HAS_RESERVED_SLOTS(n)   (((n) & JSCLASS_RESERVED_SLOTS_MASK)  \
                                         << JSCLASS_RESERVED_SLOTS_SHIFT)
#define JSCLASS_RESERVED_SLOTS(clasp)   (((clasp)->flags                      \
                                          >> JSCLASS_RESERVED_SLOTS_SHIFT)    \
                                         & JSCLASS_RESERVED_SLOTS_MASK)

#define JSCLASS_HIGH_FLAGS_SHIFT        (JSCLASS_RESERVED_SLOTS_SHIFT +       \
                                         JSCLASS_RESERVED_SLOTS_WIDTH)

static const uint32_t JSCLASS_IS_ANONYMOUS =            1 << (JSCLASS_HIGH_FLAGS_SHIFT + 0);
static const uint32_t JSCLASS_IS_GLOBAL =               1 << (JSCLASS_HIGH_FLAGS_SHIFT + 1);
static const uint32_t JSCLASS_INTERNAL_FLAG2 =          1 << (JSCLASS_HIGH_FLAGS_SHIFT + 2);
static const uint32_t JSCLASS_INTERNAL_FLAG3 =          1 << (JSCLASS_HIGH_FLAGS_SHIFT + 3);
static const uint32_t JSCLASS_IS_PROXY =                1 << (JSCLASS_HIGH_FLAGS_SHIFT + 4);
static const uint32_t JSCLASS_SKIP_NURSERY_FINALIZE =   1 << (JSCLASS_HIGH_FLAGS_SHIFT + 5);

// Reserved for embeddings.
static const uint32_t JSCLASS_USERBIT2 =                1 << (JSCLASS_HIGH_FLAGS_SHIFT + 6);
static const uint32_t JSCLASS_USERBIT3 =                1 << (JSCLASS_HIGH_FLAGS_SHIFT + 7);

static const uint32_t JSCLASS_BACKGROUND_FINALIZE =     1 << (JSCLASS_HIGH_FLAGS_SHIFT + 8);
static const uint32_t JSCLASS_FOREGROUND_FINALIZE =     1 << (JSCLASS_HIGH_FLAGS_SHIFT + 9);

// Bits 26 through 31 are reserved for the CACHED_PROTO_KEY mechanism, see
// below.

// ECMA-262 requires that most constructors used internally create objects
// with "the original Foo.prototype value" as their [[Prototype]] (__proto__)
// member initial value.  The "original ... value" verbiage is there because
// in ECMA-262, global properties naming class objects are read/write and
// deleteable, for the most part.
//
// Implementing this efficiently requires that global objects have classes
// with the following flags. Failure to use JSCLASS_GLOBAL_FLAGS was
// previously allowed, but is now an ES5 violation and thus unsupported.
//
// JSCLASS_GLOBAL_APPLICATION_SLOTS is the number of slots reserved at
// the beginning of every global object's slots for use by the
// application.
<<<<<<< HEAD
#define JSCLASS_GLOBAL_APPLICATION_SLOTS 5
#define JSCLASS_GLOBAL_SLOT_COUNT                                             \
    (JSCLASS_GLOBAL_APPLICATION_SLOTS + JSProto_LIMIT * 2 + 46)
#define JSCLASS_GLOBAL_FLAGS_WITH_SLOTS(n)                                    \
=======
static const uint32_t JSCLASS_GLOBAL_APPLICATION_SLOTS = 5;
static const uint32_t JSCLASS_GLOBAL_SLOT_COUNT =
    JSCLASS_GLOBAL_APPLICATION_SLOTS + JSProto_LIMIT * 2 + 37;

#define JSCLASS_GLOBAL_FLAGS_WITH_SLOTS(n)                              \
>>>>>>> a17af05f
    (JSCLASS_IS_GLOBAL | JSCLASS_HAS_RESERVED_SLOTS(JSCLASS_GLOBAL_SLOT_COUNT + (n)))
#define JSCLASS_GLOBAL_FLAGS                                                  \
    JSCLASS_GLOBAL_FLAGS_WITH_SLOTS(0)
#define JSCLASS_HAS_GLOBAL_FLAG_AND_SLOTS(clasp)                              \
  (((clasp)->flags & JSCLASS_IS_GLOBAL)                                       \
   && JSCLASS_RESERVED_SLOTS(clasp) >= JSCLASS_GLOBAL_SLOT_COUNT)

// Fast access to the original value of each standard class's prototype.
static const uint32_t JSCLASS_CACHED_PROTO_SHIFT = JSCLASS_HIGH_FLAGS_SHIFT + 10;
static const uint32_t JSCLASS_CACHED_PROTO_MASK = JS_BITMASK(js::JSCLASS_CACHED_PROTO_WIDTH);

#define JSCLASS_HAS_CACHED_PROTO(key)   (uint32_t(key) << JSCLASS_CACHED_PROTO_SHIFT)
#define JSCLASS_CACHED_PROTO_KEY(clasp) ((JSProtoKey)                         \
                                         (((clasp)->flags                     \
                                           >> JSCLASS_CACHED_PROTO_SHIFT)     \
                                          & JSCLASS_CACHED_PROTO_MASK))

// Initializer for unused members of statically initialized JSClass structs.
#define JSCLASS_NO_INTERNAL_MEMBERS     {0,0,0,0,0,0,0,0,0,0,0,0,0,0,0,0,0,0}
#define JSCLASS_NO_OPTIONAL_MEMBERS     0,0,0,0,0,JSCLASS_NO_INTERNAL_MEMBERS

namespace js {

struct JS_STATIC_CLASS Class
{
    JS_CLASS_MEMBERS(js::ClassOps, FreeOp);
    const ClassSpec* spec;
    const ClassExtension* ext;
    const ObjectOps* oOps;

    /*
     * Objects of this class aren't native objects. They don't have Shapes that
     * describe their properties and layout. Classes using this flag must
     * provide their own property behavior, either by being proxy classes (do
     * this) or by overriding all the ObjectOps except getElements, watch and
     * unwatch (don't do this).
     */
    static const uint32_t NON_NATIVE = JSCLASS_INTERNAL_FLAG2;

    bool isNative() const {
        return !(flags & NON_NATIVE);
    }

    bool hasPrivate() const {
        return !!(flags & JSCLASS_HAS_PRIVATE);
    }

    bool emulatesUndefined() const {
        return flags & JSCLASS_EMULATES_UNDEFINED;
    }

    bool isJSFunction() const {
        return this == js::FunctionClassPtr;
    }

    bool nonProxyCallable() const {
        MOZ_ASSERT(!isProxy());
        return isJSFunction() || getCall();
    }

    bool isProxy() const {
        return flags & JSCLASS_IS_PROXY;
    }

    bool isDOMClass() const {
        return flags & JSCLASS_IS_DOMJSCLASS;
    }

    bool shouldDelayMetadataBuilder() const {
        return flags & JSCLASS_DELAY_METADATA_BUILDER;
    }

    bool isWrappedNative() const {
        return flags & JSCLASS_IS_WRAPPED_NATIVE;
    }

    static size_t offsetOfFlags() { return offsetof(Class, flags); }

    bool specDefined()         const { return spec ? spec->defined()   : false; }
    JSProtoKey specInheritanceProtoKey()
                               const { return spec ? spec->inheritanceProtoKey() : JSProto_Null; }
    bool specShouldDefineConstructor()
                               const { return spec ? spec->shouldDefineConstructor() : true; }
    ClassObjectCreationOp specCreateConstructorHook()
                               const { return spec ? spec->createConstructor        : nullptr; }
    ClassObjectCreationOp specCreatePrototypeHook()
                               const { return spec ? spec->createPrototype          : nullptr; }
    const JSFunctionSpec* specConstructorFunctions()
                               const { return spec ? spec->constructorFunctions     : nullptr; }
    const JSPropertySpec* specConstructorProperties()
                               const { return spec ? spec->constructorProperties    : nullptr; }
    const JSFunctionSpec* specPrototypeFunctions()
                               const { return spec ? spec->prototypeFunctions       : nullptr; }
    const JSPropertySpec* specPrototypeProperties()
                               const { return spec ? spec->prototypeProperties      : nullptr; }
    FinishClassInitOp specFinishInitHook()
                               const { return spec ? spec->finishInit               : nullptr; }

    JSWeakmapKeyDelegateOp extWeakmapKeyDelegateOp()
                               const { return ext ? ext->weakmapKeyDelegateOp        : nullptr; }
    JSObjectMovedOp extObjectMovedOp()
                               const { return ext ? ext->objectMovedOp               : nullptr; }

    LookupPropertyOp getOpsLookupProperty() const { return oOps ? oOps->lookupProperty : nullptr; }
    DefinePropertyOp getOpsDefineProperty() const { return oOps ? oOps->defineProperty : nullptr; }
    HasPropertyOp    getOpsHasProperty()    const { return oOps ? oOps->hasProperty    : nullptr; }
    GetPropertyOp    getOpsGetProperty()    const { return oOps ? oOps->getProperty    : nullptr; }
    SetPropertyOp    getOpsSetProperty()    const { return oOps ? oOps->setProperty    : nullptr; }
    GetOwnPropertyOp getOpsGetOwnPropertyDescriptor()
                                            const { return oOps ? oOps->getOwnPropertyDescriptor
                                                                                     : nullptr; }
    DeletePropertyOp getOpsDeleteProperty() const { return oOps ? oOps->deleteProperty : nullptr; }
    WatchOp          getOpsWatch()          const { return oOps ? oOps->watch          : nullptr; }
    UnwatchOp        getOpsUnwatch()        const { return oOps ? oOps->unwatch        : nullptr; }
    GetElementsOp    getOpsGetElements()    const { return oOps ? oOps->getElements    : nullptr; }
    JSFunToStringOp  getOpsFunToString()    const { return oOps ? oOps->funToString    : nullptr; }
};

static_assert(offsetof(JSClassOps, addProperty) == offsetof(ClassOps, addProperty),
              "ClassOps and JSClassOps must be consistent");
static_assert(offsetof(JSClassOps, delProperty) == offsetof(ClassOps, delProperty),
              "ClassOps and JSClassOps must be consistent");
static_assert(offsetof(JSClassOps, enumerate) == offsetof(ClassOps, enumerate),
              "ClassOps and JSClassOps must be consistent");
static_assert(offsetof(JSClassOps, newEnumerate) == offsetof(ClassOps, newEnumerate),
              "ClassOps and JSClassOps must be consistent");
static_assert(offsetof(JSClassOps, resolve) == offsetof(ClassOps, resolve),
              "ClassOps and JSClassOps must be consistent");
static_assert(offsetof(JSClassOps, mayResolve) == offsetof(ClassOps, mayResolve),
              "ClassOps and JSClassOps must be consistent");
static_assert(offsetof(JSClassOps, finalize) == offsetof(ClassOps, finalize),
              "ClassOps and JSClassOps must be consistent");
static_assert(offsetof(JSClassOps, call) == offsetof(ClassOps, call),
              "ClassOps and JSClassOps must be consistent");
static_assert(offsetof(JSClassOps, construct) == offsetof(ClassOps, construct),
              "ClassOps and JSClassOps must be consistent");
static_assert(offsetof(JSClassOps, hasInstance) == offsetof(ClassOps, hasInstance),
              "ClassOps and JSClassOps must be consistent");
static_assert(offsetof(JSClassOps, trace) == offsetof(ClassOps, trace),
              "ClassOps and JSClassOps must be consistent");
static_assert(sizeof(JSClassOps) == sizeof(ClassOps),
              "ClassOps and JSClassOps must be consistent");

static_assert(offsetof(JSClass, name) == offsetof(Class, name),
              "Class and JSClass must be consistent");
static_assert(offsetof(JSClass, flags) == offsetof(Class, flags),
              "Class and JSClass must be consistent");
static_assert(offsetof(JSClass, cOps) == offsetof(Class, cOps),
              "Class and JSClass must be consistent");
static_assert(sizeof(JSClass) == sizeof(Class),
              "Class and JSClass must be consistent");

static MOZ_ALWAYS_INLINE const JSClass*
Jsvalify(const Class* c)
{
    return (const JSClass*)c;
}

static MOZ_ALWAYS_INLINE const Class*
Valueify(const JSClass* c)
{
    return (const Class*)c;
}

/**
 * Enumeration describing possible values of the [[Class]] internal property
 * value of objects.
 */
enum class ESClass {
    Object,
    Array,
    Number,
    String,
    Boolean,
    RegExp,
    ArrayBuffer,
    SharedArrayBuffer,
    Date,
    Set,
    Map,
    Promise,
    MapIterator,
    SetIterator,
    Arguments,
    Error,

    /** None of the above. */
    Other
};

/* Fills |vp| with the unboxed value for boxed types, or undefined otherwise. */
bool
Unbox(JSContext* cx, JS::HandleObject obj, JS::MutableHandleValue vp);

#ifdef DEBUG
JS_FRIEND_API(bool)
HasObjectMovedOp(JSObject* obj);
#endif

}  /* namespace js */

#endif  /* js_Class_h */<|MERGE_RESOLUTION|>--- conflicted
+++ resolved
@@ -478,7 +478,7 @@
  * can be called off the main thread.
  */
 struct JSStringFinalizer {
-    void (*finalize)(JS::Zone* zone, const JSStringFinalizer* fin, char16_t* chars);
+    void (*finalize)(const JSStringFinalizer* fin, char16_t* chars);
 };
 
 /**
@@ -671,21 +671,12 @@
     uintptr_t flags;
 
     static const size_t ProtoKeyWidth = JSCLASS_CACHED_PROTO_WIDTH;
-<<<<<<< HEAD
 
     static const uintptr_t ProtoKeyMask = (1 << ProtoKeyWidth) - 1;
     static const uintptr_t DontDefineConstructor = 1 << ProtoKeyWidth;
 
     bool defined() const { return !!createConstructor; }
 
-=======
-
-    static const uintptr_t ProtoKeyMask = (1 << ProtoKeyWidth) - 1;
-    static const uintptr_t DontDefineConstructor = 1 << ProtoKeyWidth;
-
-    bool defined() const { return !!createConstructor; }
-
->>>>>>> a17af05f
     // The ProtoKey this class inherits from.
     JSProtoKey inheritanceProtoKey() const {
         MOZ_ASSERT(defined());
@@ -861,18 +852,11 @@
 // JSCLASS_GLOBAL_APPLICATION_SLOTS is the number of slots reserved at
 // the beginning of every global object's slots for use by the
 // application.
-<<<<<<< HEAD
-#define JSCLASS_GLOBAL_APPLICATION_SLOTS 5
-#define JSCLASS_GLOBAL_SLOT_COUNT                                             \
-    (JSCLASS_GLOBAL_APPLICATION_SLOTS + JSProto_LIMIT * 2 + 46)
-#define JSCLASS_GLOBAL_FLAGS_WITH_SLOTS(n)                                    \
-=======
 static const uint32_t JSCLASS_GLOBAL_APPLICATION_SLOTS = 5;
 static const uint32_t JSCLASS_GLOBAL_SLOT_COUNT =
     JSCLASS_GLOBAL_APPLICATION_SLOTS + JSProto_LIMIT * 2 + 37;
 
 #define JSCLASS_GLOBAL_FLAGS_WITH_SLOTS(n)                              \
->>>>>>> a17af05f
     (JSCLASS_IS_GLOBAL | JSCLASS_HAS_RESERVED_SLOTS(JSCLASS_GLOBAL_SLOT_COUNT + (n)))
 #define JSCLASS_GLOBAL_FLAGS                                                  \
     JSCLASS_GLOBAL_FLAGS_WITH_SLOTS(0)
