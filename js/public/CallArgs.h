/* -*- Mode: C++; tab-width: 8; indent-tabs-mode: nil; c-basic-offset: 4 -*-
 * vim: set ts=8 sts=4 et sw=4 tw=99:
 * This Source Code Form is subject to the terms of the Mozilla Public
 * License, v. 2.0. If a copy of the MPL was not distributed with this
 * file, You can obtain one at http://mozilla.org/MPL/2.0/. */

/*
 * Helper classes encapsulating access to the callee, |this| value, arguments,
 * and argument count for a call/construct operation.
 *
 * JS::CallArgs encapsulates access to a JSNative's un-abstracted
 * |unsigned argc, Value* vp| arguments.  The principal way to create a
 * JS::CallArgs is using JS::CallArgsFromVp:
 *
 *   // If provided no arguments or a non-numeric first argument, return zero.
 *   // Otherwise return |this| exactly as given, without boxing.
 *   static bool
 *   Func(JSContext* cx, unsigned argc, JS::Value* vp)
 *   {
 *       JS::CallArgs args = JS::CallArgsFromVp(argc, vp);
 *
 *       // Guard against no arguments or a non-numeric arg0.
 *       if (args.length() == 0 || !args[0].isNumber()) {
 *           args.rval().setInt32(0);
 *           return true;
 *       }
 *
 *       // Access to the callee must occur before accessing/setting
 *       // the return value.
 *       JSObject& callee = args.callee();
 *       args.rval().setObject(callee);
 *
 *       // callee() and calleev() will now assert.
 *
 *       // It's always fine to access thisv().
 *       HandleValue thisv = args.thisv();
 *       args.rval().set(thisv);
 *
 *       // As the return value was last set to |this|, returns |this|.
 *       return true;
 *   }
 *
 * CallArgs is exposed publicly and used internally.  Not all parts of its
 * public interface are meant to be used by embedders!  See inline comments to
 * for details.
 *
 * It's possible (albeit deprecated) to manually index into |vp| to access the
 * callee, |this|, and arguments of a function, and to set its return value.
 * It's also possible to use the supported API of JS_CALLEE, JS_THIS, JS_ARGV,
 * JS_RVAL, and JS_SET_RVAL to the same ends.
 *
 * But neither API has the error-handling or moving-GC correctness of CallArgs.
 * New code should use CallArgs instead whenever possible.
 *
 * The eventual plan is to change JSNative to take |const CallArgs&| directly,
 * for automatic assertion of correct use and to make calling functions more
 * efficient.  Embedders should start internally switching away from using
 * |argc| and |vp| directly, except to create a |CallArgs|.  Then, when an
 * eventual release making that change occurs, porting efforts will require
 * changing methods' signatures but won't require invasive changes to the
 * methods' implementations, potentially under time pressure.
 */

#ifndef js_CallArgs_h
#define js_CallArgs_h

#include "mozilla/Assertions.h"
#include "mozilla/Attributes.h"
#include "mozilla/TypeTraits.h"

#include "jstypes.h"

#include "js/RootingAPI.h"
#include "js/Value.h"

/* Typedef for native functions called by the JS VM. */
typedef bool
(* JSNative)(JSContext* cx, unsigned argc, JS::Value* vp);

namespace JS {

extern JS_PUBLIC_DATA(const HandleValue) UndefinedHandleValue;

namespace detail {

/*
 * Compute |this| for the |vp| inside a JSNative, either boxing primitives or
 * replacing with the global object as necessary.
 */
extern JS_PUBLIC_API(Value)
ComputeThis(JSContext* cx, JS::Value* vp);

#ifdef JS_DEBUG
extern JS_PUBLIC_API(void)
CheckIsValidConstructible(const Value& v);
#endif

class MOZ_STACK_CLASS IncludeUsedRval
{
    mutable bool usedRval_;

  public:
    bool usedRval() const { return usedRval_; }
    void setUsedRval() const { usedRval_ = true; }
    void clearUsedRval() const { usedRval_ = false; }
    void assertUnusedRval() const { MOZ_ASSERT(!usedRval_); }
};

class MOZ_STACK_CLASS NoUsedRval
{
  public:
    bool usedRval() const { return false; }
    void setUsedRval() const {}
    void clearUsedRval() const {}
    void assertUnusedRval() const {}
};

template<class WantUsedRval>
class MOZ_STACK_CLASS CallArgsBase
{
    static_assert(mozilla::IsSame<WantUsedRval, IncludeUsedRval>::value ||
                  mozilla::IsSame<WantUsedRval, NoUsedRval>::value,
                  "WantUsedRval can only be IncludeUsedRval or NoUsedRval");

  protected:
    Value* argv_;
    unsigned argc_;
    bool constructing_:1;

    // True if the caller does not use the return value.
    bool ignoresReturnValue_:1;
<<<<<<< HEAD
=======

#ifdef JS_DEBUG
    WantUsedRval wantUsedRval_;
    bool usedRval() const { return wantUsedRval_.usedRval(); }
    void setUsedRval() const { wantUsedRval_.setUsedRval(); }
    void clearUsedRval() const { wantUsedRval_.clearUsedRval(); }
    void assertUnusedRval() const { wantUsedRval_.assertUnusedRval(); }
#else
    bool usedRval() const { return false; }
    void setUsedRval() const {}
    void clearUsedRval() const {}
    void assertUnusedRval() const {}
#endif
>>>>>>> a17af05f

  public:
    // CALLEE ACCESS

    /*
     * Returns the function being called, as a value.  Must not be called after
     * rval() has been used!
     */
    HandleValue calleev() const {
        this->assertUnusedRval();
        return HandleValue::fromMarkedLocation(&argv_[-2]);
    }

    /*
     * Returns the function being called, as an object.  Must not be called
     * after rval() has been used!
     */
    JSObject& callee() const {
        return calleev().toObject();
    }

    // CALLING/CONSTRUCTING-DIFFERENTIATIONS

    bool isConstructing() const {
        if (!argv_[-1].isMagic())
            return false;

#ifdef JS_DEBUG
        if (!this->usedRval())
            CheckIsValidConstructible(calleev());
#endif

        return true;
    }

    bool ignoresReturnValue() const {
        return ignoresReturnValue_;
    }

    MutableHandleValue newTarget() const {
        MOZ_ASSERT(constructing_);
        return MutableHandleValue::fromMarkedLocation(&this->argv_[argc_]);
    }

    /*
     * Returns the |this| value passed to the function.  This method must not
     * be called when the function is being called as a constructor via |new|.
     * The value may or may not be an object: it is the individual function's
     * responsibility to box the value if needed.
     */
    HandleValue thisv() const {
        // Some internal code uses thisv() in constructing cases, so don't do
        // this yet.
        // MOZ_ASSERT(!argv_[-1].isMagic(JS_IS_CONSTRUCTING));
        return HandleValue::fromMarkedLocation(&argv_[-1]);
    }

    Value computeThis(JSContext* cx) const {
        if (thisv().isObject())
            return thisv();

        return ComputeThis(cx, base());
    }

    // ARGUMENTS

        /* Returns the number of arguments. */
    unsigned length() const { return argc_; }

    /* Returns the i-th zero-indexed argument. */
    MutableHandleValue operator[](unsigned i) const {
        MOZ_ASSERT(i < argc_);
        return MutableHandleValue::fromMarkedLocation(&this->argv_[i]);
    }

    /*
     * Returns the i-th zero-indexed argument, or |undefined| if there's no
     * such argument.
     */
    HandleValue get(unsigned i) const {
        return i < length()
               ? HandleValue::fromMarkedLocation(&this->argv_[i])
               : UndefinedHandleValue;
    }

    /*
     * Returns true if the i-th zero-indexed argument is present and is not
     * |undefined|.
     */
    bool hasDefined(unsigned i) const {
        return i < argc_ && !this->argv_[i].isUndefined();
    }

    // RETURN VALUE

    /*
     * Returns the currently-set return value.  The initial contents of this
     * value are unspecified.  Once this method has been called, callee() and
     * calleev() can no longer be used.  (If you're compiling against a debug
     * build of SpiderMonkey, these methods will assert to aid debugging.)
     *
     * If the method you're implementing succeeds by returning true, you *must*
     * set this.  (SpiderMonkey doesn't currently assert this, but it will do
     * so eventually.)  You don't need to use or change this if your method
     * fails.
     */
    MutableHandleValue rval() const {
        this->setUsedRval();
        return MutableHandleValue::fromMarkedLocation(&argv_[-2]);
    }

  public:
    // These methods are publicly exposed, but they are *not* to be used when
    // implementing a JSNative method and encapsulating access to |vp| within
    // it.  You probably don't want to use these!

    void setCallee(const Value& aCalleev) const {
        this->clearUsedRval();
        argv_[-2] = aCalleev;
    }

    void setThis(const Value& aThisv) const {
        argv_[-1] = aThisv;
    }

    MutableHandleValue mutableThisv() const {
        return MutableHandleValue::fromMarkedLocation(&argv_[-1]);
    }

  public:
    // These methods are publicly exposed, but we're unsure of the interfaces
    // (because they're hackish and drop assertions).  Avoid using these if you
    // can.

    Value* array() const { return argv_; }
    Value* end() const { return argv_ + argc_ + constructing_; }

  public:
    // These methods are only intended for internal use.  Embedders shouldn't
    // use them!

    Value* base() const { return argv_ - 2; }

    Value* spAfterCall() const {
        this->setUsedRval();
        return argv_ - 1;
    }
};

} // namespace detail

class MOZ_STACK_CLASS CallArgs : public detail::CallArgsBase<detail::IncludeUsedRval>
{
  private:
    friend CallArgs CallArgsFromVp(unsigned argc, Value* vp);
    friend CallArgs CallArgsFromSp(unsigned stackSlots, Value* sp, bool constructing,
                                   bool ignoresReturnValue);

    static CallArgs create(unsigned argc, Value* argv, bool constructing,
                           bool ignoresReturnValue = false) {
        CallArgs args;
        args.clearUsedRval();
        args.argv_ = argv;
        args.argc_ = argc;
        args.constructing_ = constructing;
        args.ignoresReturnValue_ = ignoresReturnValue;
<<<<<<< HEAD
=======
#ifdef DEBUG
        MOZ_ASSERT(ValueIsNotGray(args.thisv()));
        MOZ_ASSERT(ValueIsNotGray(args.calleev()));
        for (unsigned i = 0; i < argc; ++i)
            MOZ_ASSERT(ValueIsNotGray(argv[i]));
#endif
>>>>>>> a17af05f
        return args;
    }

  public:
    /*
     * Returns true if there are at least |required| arguments passed in. If
     * false, it reports an error message on the context.
     */
    JS_PUBLIC_API(bool) requireAtLeast(JSContext* cx, const char* fnname, unsigned required) const;

};

MOZ_ALWAYS_INLINE CallArgs
CallArgsFromVp(unsigned argc, Value* vp)
{
    return CallArgs::create(argc, vp + 2, vp[1].isMagic(JS_IS_CONSTRUCTING));
}

// This method is only intended for internal use in SpiderMonkey.  We may
// eventually move it to an internal header.  Embedders should use
// JS::CallArgsFromVp!
MOZ_ALWAYS_INLINE CallArgs
CallArgsFromSp(unsigned stackSlots, Value* sp, bool constructing = false,
               bool ignoresReturnValue = false)
{
    return CallArgs::create(stackSlots - constructing, sp - stackSlots, constructing,
                            ignoresReturnValue);
}

} // namespace JS

/*
 * Macros to hide interpreter stack layout details from a JSNative using its
 * JS::Value* vp parameter.  DO NOT USE THESE!  Instead use JS::CallArgs and
 * friends, above.  These macros will be removed when we change JSNative to
 * take a const JS::CallArgs&.
 */

/*
 * Return |this| if |this| is an object.  Otherwise, return the global object
 * if |this| is null or undefined, and finally return a boxed version of any
 * other primitive.
 *
 * Note: if this method returns null, an error has occurred and must be
 * propagated or caught.
 */
MOZ_ALWAYS_INLINE JS::Value
JS_THIS(JSContext* cx, JS::Value* vp)
{
    return vp[1].isPrimitive() ? JS::detail::ComputeThis(cx, vp) : vp[1];
}

/*
 * A note on JS_THIS_OBJECT: no equivalent method is part of the CallArgs
 * interface, and we're unlikely to add one (functions shouldn't be implicitly
 * exposing the global object to arbitrary callers).  Continue using |vp|
 * directly for this case, but be aware this API will eventually be replaced
 * with a function that operates directly upon |args.thisv()|.
 */
#define JS_THIS_OBJECT(cx,vp)   (JS_THIS(cx,vp).toObjectOrNull())

/*
 * |this| is passed to functions in ES5 without change.  Functions themselves
 * do any post-processing they desire to box |this|, compute the global object,
 * &c.  This macro retrieves a function's unboxed |this| value.
 *
 * This macro must not be used in conjunction with JS_THIS or JS_THIS_OBJECT,
 * or vice versa.  Either use the provided this value with this macro, or
 * compute the boxed |this| value using those.  JS_THIS_VALUE must not be used
 * if the function is being called as a constructor.
 *
 * But: DO NOT USE THIS!  Instead use JS::CallArgs::thisv(), above.
 *
 */
#define JS_THIS_VALUE(cx,vp)    ((vp)[1])

#endif /* js_CallArgs_h */<|MERGE_RESOLUTION|>--- conflicted
+++ resolved
@@ -129,8 +129,6 @@
 
     // True if the caller does not use the return value.
     bool ignoresReturnValue_:1;
-<<<<<<< HEAD
-=======
 
 #ifdef JS_DEBUG
     WantUsedRval wantUsedRval_;
@@ -144,7 +142,6 @@
     void clearUsedRval() const {}
     void assertUnusedRval() const {}
 #endif
->>>>>>> a17af05f
 
   public:
     // CALLEE ACCESS
@@ -311,15 +308,12 @@
         args.argc_ = argc;
         args.constructing_ = constructing;
         args.ignoresReturnValue_ = ignoresReturnValue;
-<<<<<<< HEAD
-=======
 #ifdef DEBUG
-        MOZ_ASSERT(ValueIsNotGray(args.thisv()));
-        MOZ_ASSERT(ValueIsNotGray(args.calleev()));
-        for (unsigned i = 0; i < argc; ++i)
-            MOZ_ASSERT(ValueIsNotGray(argv[i]));
+        //MOZ_ASSERT(ValueIsNotGray(args.thisv()));
+        //MOZ_ASSERT(ValueIsNotGray(args.calleev()));
+        //for (unsigned i = 0; i < argc; ++i)
+        //    MOZ_ASSERT(ValueIsNotGray(argv[i]));
 #endif
->>>>>>> a17af05f
         return args;
     }
 
