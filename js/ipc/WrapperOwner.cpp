/* -*- Mode: C++; tab-width: 8; indent-tabs-mode: nil; c-basic-offset: 4 -*-
 * vim: set ts=4 sw=4 et tw=80:
 *
 * This Source Code Form is subject to the terms of the Mozilla Public
 * License, v. 2.0. If a copy of the MPL was not distributed with this
 * file, You can obtain one at http://mozilla.org/MPL/2.0/. */

#include "WrapperOwner.h"
#include "JavaScriptLogging.h"
#include "mozilla/Unused.h"
#include "mozilla/dom/BindingUtils.h"
#include "jsfriendapi.h"
#include "js/CharacterEncoding.h"
#include "xpcprivate.h"
#include "CPOWTimer.h"
#include "WrapperFactory.h"

#include "nsIDocShellTreeItem.h"
#include "nsIDOMDocument.h"

using namespace js;
using namespace JS;
using namespace mozilla;
using namespace mozilla::jsipc;

struct AuxCPOWData
{
    ObjectId id;
    bool isCallable;
    bool isConstructor;
    bool isDOMObject;

    // The object tag is just some auxilliary information that clients can use
    // however they see fit.
    nsCString objectTag;

    // The class name for WrapperOwner::className, below.
    nsCString className;

    AuxCPOWData(ObjectId id,
                bool isCallable,
                bool isConstructor,
                bool isDOMObject,
                const nsACString& objectTag)
      : id(id),
        isCallable(isCallable),
        isConstructor(isConstructor),
        isDOMObject(isDOMObject),
        objectTag(objectTag)
    {}
};

WrapperOwner::WrapperOwner()
  : inactive_(false)
{
}

static inline AuxCPOWData*
AuxCPOWDataOf(JSObject* obj)
{
    MOZ_ASSERT(IsCPOW(obj));
    return static_cast<AuxCPOWData*>(GetProxyReservedSlot(obj, 1).toPrivate());
}

static inline WrapperOwner*
OwnerOf(JSObject* obj)
{
    MOZ_ASSERT(IsCPOW(obj));
    return reinterpret_cast<WrapperOwner*>(GetProxyReservedSlot(obj, 0).toPrivate());
}

ObjectId
WrapperOwner::idOfUnchecked(JSObject* obj)
{
    MOZ_ASSERT(IsCPOW(obj));

    AuxCPOWData* aux = AuxCPOWDataOf(obj);
    MOZ_ASSERT(!aux->id.isNull());
    return aux->id;
}

ObjectId
WrapperOwner::idOf(JSObject* obj)
{
    ObjectId objId = idOfUnchecked(obj);
    MOZ_ASSERT(hasCPOW(objId, obj));
    return objId;
}

class CPOWProxyHandler : public BaseProxyHandler
{
  public:
    constexpr CPOWProxyHandler()
      : BaseProxyHandler(&family) {}

    virtual bool finalizeInBackground(const Value& priv) const override {
        return false;
    }

    virtual bool getOwnPropertyDescriptor(JSContext* cx, HandleObject proxy, HandleId id,
                                          MutableHandle<PropertyDescriptor> desc) const override;
    virtual bool defineProperty(JSContext* cx, HandleObject proxy, HandleId id,
                                Handle<PropertyDescriptor> desc,
                                ObjectOpResult& result) const override;
    virtual bool ownPropertyKeys(JSContext* cx, HandleObject proxy,
                                 AutoIdVector& props) const override;
    virtual bool delete_(JSContext* cx, HandleObject proxy, HandleId id,
                         ObjectOpResult& result) const override;
    virtual JSObject* enumerate(JSContext* cx, HandleObject proxy) const override;
    virtual bool preventExtensions(JSContext* cx, HandleObject proxy,
                                   ObjectOpResult& result) const override;
    virtual bool isExtensible(JSContext* cx, HandleObject proxy, bool* extensible) const override;
    virtual bool has(JSContext* cx, HandleObject proxy, HandleId id, bool* bp) const override;
    virtual bool get(JSContext* cx, HandleObject proxy, HandleValue receiver,
                     HandleId id, MutableHandleValue vp) const override;
    virtual bool set(JSContext* cx, JS::HandleObject proxy, JS::HandleId id, JS::HandleValue v,
                     JS::HandleValue receiver, JS::ObjectOpResult& result) const override;
    virtual bool call(JSContext* cx, HandleObject proxy, const CallArgs& args) const override;
    virtual bool construct(JSContext* cx, HandleObject proxy, const CallArgs& args) const override;

    virtual bool getPropertyDescriptor(JSContext* cx, HandleObject proxy, HandleId id,
                                       MutableHandle<PropertyDescriptor> desc) const override;
    virtual bool hasOwn(JSContext* cx, HandleObject proxy, HandleId id, bool* bp) const override;
    virtual bool getOwnEnumerablePropertyKeys(JSContext* cx, HandleObject proxy,
                                              AutoIdVector& props) const override;
    virtual bool hasInstance(JSContext* cx, HandleObject proxy,
                             MutableHandleValue v, bool* bp) const override;
    virtual bool getBuiltinClass(JSContext* cx, HandleObject obj, js::ESClass* cls) const override;
    virtual bool isArray(JSContext* cx, HandleObject obj,
                         IsArrayAnswer* answer) const override;
    virtual const char* className(JSContext* cx, HandleObject proxy) const override;
<<<<<<< HEAD
    virtual bool regexp_toShared(JSContext* cx, HandleObject proxy,
                                 MutableHandle<RegExpShared*> shared) const override;
=======
    virtual RegExpShared* regexp_toShared(JSContext* cx, HandleObject proxy) const override;
>>>>>>> a17af05f
    virtual void finalize(JSFreeOp* fop, JSObject* proxy) const override;
    virtual void objectMoved(JSObject* proxy, const JSObject* old) const override;
    virtual bool isCallable(JSObject* obj) const override;
    virtual bool isConstructor(JSObject* obj) const override;
    virtual bool getPrototype(JSContext* cx, HandleObject proxy, MutableHandleObject protop) const override;
    virtual bool getPrototypeIfOrdinary(JSContext* cx, HandleObject proxy, bool* isOrdinary,
                                        MutableHandleObject protop) const override;

    static const char family;
    static const CPOWProxyHandler singleton;
};

const char CPOWProxyHandler::family = 0;
const CPOWProxyHandler CPOWProxyHandler::singleton;

#define FORWARD(call, args, failRetVal)                                 \
    AUTO_PROFILER_LABEL(__func__, JS);                                  \
    WrapperOwner* owner = OwnerOf(proxy);                               \
    if (!owner->active()) {                                             \
        JS_ReportErrorASCII(cx, "cannot use a CPOW whose process is gone"); \
        return failRetVal;                                              \
    }                                                                   \
    if (!owner->allowMessage(cx)) {                                     \
        return failRetVal;                                              \
    }                                                                   \
    {                                                                   \
        CPOWTimer timer(cx);                                            \
        return owner->call args;                                        \
    }

bool
CPOWProxyHandler::getPropertyDescriptor(JSContext* cx, HandleObject proxy, HandleId id,
                                        MutableHandle<PropertyDescriptor> desc) const
{
    FORWARD(getPropertyDescriptor, (cx, proxy, id, desc), false);
}

bool
WrapperOwner::getPropertyDescriptor(JSContext* cx, HandleObject proxy, HandleId id,
                                    MutableHandle<PropertyDescriptor> desc)
{
    ObjectId objId = idOf(proxy);

    JSIDVariant idVar;
    if (!toJSIDVariant(cx, id, &idVar))
        return false;

    ReturnStatus status;
    PPropertyDescriptor result;
    if (!SendGetPropertyDescriptor(objId, idVar, &status, &result))
        return ipcfail(cx);

    LOG_STACK();

    if (!ok(cx, status))
        return false;

    return toDescriptor(cx, result, desc);
}

bool
CPOWProxyHandler::getOwnPropertyDescriptor(JSContext* cx, HandleObject proxy, HandleId id,
                                           MutableHandle<PropertyDescriptor> desc) const
{
    FORWARD(getOwnPropertyDescriptor, (cx, proxy, id, desc), false);
}

bool
WrapperOwner::getOwnPropertyDescriptor(JSContext* cx, HandleObject proxy, HandleId id,
                                       MutableHandle<PropertyDescriptor> desc)
{
    ObjectId objId = idOf(proxy);

    JSIDVariant idVar;
    if (!toJSIDVariant(cx, id, &idVar))
        return false;

    ReturnStatus status;
    PPropertyDescriptor result;
    if (!SendGetOwnPropertyDescriptor(objId, idVar, &status, &result))
        return ipcfail(cx);

    LOG_STACK();

    if (!ok(cx, status))
        return false;

    return toDescriptor(cx, result, desc);
}

bool
CPOWProxyHandler::defineProperty(JSContext* cx, HandleObject proxy, HandleId id,
                                 Handle<PropertyDescriptor> desc,
                                 ObjectOpResult& result) const
{
    FORWARD(defineProperty, (cx, proxy, id, desc, result), false);
}

bool
WrapperOwner::defineProperty(JSContext* cx, HandleObject proxy, HandleId id,
                             Handle<PropertyDescriptor> desc,
                             ObjectOpResult& result)
{
    ObjectId objId = idOf(proxy);

    JSIDVariant idVar;
    if (!toJSIDVariant(cx, id, &idVar))
        return false;

    PPropertyDescriptor descriptor;
    if (!fromDescriptor(cx, desc, &descriptor))
        return false;

    ReturnStatus status;
    if (!SendDefineProperty(objId, idVar, descriptor, &status))
        return ipcfail(cx);

    LOG_STACK();

    return ok(cx, status, result);
}

bool
CPOWProxyHandler::ownPropertyKeys(JSContext* cx, HandleObject proxy,
                                  AutoIdVector& props) const
{
    FORWARD(ownPropertyKeys, (cx, proxy, props), false);
}

bool
WrapperOwner::ownPropertyKeys(JSContext* cx, HandleObject proxy, AutoIdVector& props)
{
    return getPropertyKeys(cx, proxy, JSITER_OWNONLY | JSITER_HIDDEN | JSITER_SYMBOLS, props);
}

bool
CPOWProxyHandler::delete_(JSContext* cx, HandleObject proxy, HandleId id,
                          ObjectOpResult& result) const
{
    FORWARD(delete_, (cx, proxy, id, result), false);
}

bool
WrapperOwner::delete_(JSContext* cx, HandleObject proxy, HandleId id, ObjectOpResult& result)
{
    ObjectId objId = idOf(proxy);

    JSIDVariant idVar;
    if (!toJSIDVariant(cx, id, &idVar))
        return false;

    ReturnStatus status;
    if (!SendDelete(objId, idVar, &status))
        return ipcfail(cx);

    LOG_STACK();

    return ok(cx, status, result);
}

JSObject*
CPOWProxyHandler::enumerate(JSContext* cx, HandleObject proxy) const
{
    // Using a CPOW for the Iterator would slow down for .. in performance, instead
    // call the base hook, that will use our implementation of getOwnEnumerablePropertyKeys
    // and follow the proto chain.
    return BaseProxyHandler::enumerate(cx, proxy);
}

bool
CPOWProxyHandler::has(JSContext* cx, HandleObject proxy, HandleId id, bool* bp) const
{
    FORWARD(has, (cx, proxy, id, bp), false);
}

bool
WrapperOwner::has(JSContext* cx, HandleObject proxy, HandleId id, bool* bp)
{
    ObjectId objId = idOf(proxy);

    JSIDVariant idVar;
    if (!toJSIDVariant(cx, id, &idVar))
        return false;

    ReturnStatus status;
    if (!SendHas(objId, idVar, &status, bp))
        return ipcfail(cx);

    LOG_STACK();

    return ok(cx, status);
}

bool
CPOWProxyHandler::hasOwn(JSContext* cx, HandleObject proxy, HandleId id, bool* bp) const
{
    FORWARD(hasOwn, (cx, proxy, id, bp), false);
}

bool
WrapperOwner::hasOwn(JSContext* cx, HandleObject proxy, HandleId id, bool* bp)
{
    ObjectId objId = idOf(proxy);

    JSIDVariant idVar;
    if (!toJSIDVariant(cx, id, &idVar))
        return false;

    ReturnStatus status;
    if (!SendHasOwn(objId, idVar, &status, bp))
        return ipcfail(cx);

    LOG_STACK();

    return !!ok(cx, status);
}

bool
CPOWProxyHandler::get(JSContext* cx, HandleObject proxy, HandleValue receiver,
                      HandleId id, MutableHandleValue vp) const
{
    FORWARD(get, (cx, proxy, receiver, id, vp), false);
}

static bool
CPOWDOMQI(JSContext* cx, unsigned argc, Value* vp)
{
    CallArgs args = CallArgsFromVp(argc, vp);
    if (!args.thisv().isObject() || !IsCPOW(&args.thisv().toObject())) {
        JS_ReportErrorASCII(cx, "bad this object passed to special QI");
        return false;
    }

    RootedObject proxy(cx, &args.thisv().toObject());
    FORWARD(DOMQI, (cx, proxy, args), false);
}

static bool
CPOWToString(JSContext* cx, unsigned argc, Value* vp)
{
    CallArgs args = CallArgsFromVp(argc, vp);
    RootedObject callee(cx, &args.callee());
    RootedValue cpowValue(cx);
    if (!JS_GetProperty(cx, callee, "__cpow__", &cpowValue))
        return false;

    if (!cpowValue.isObject() || !IsCPOW(&cpowValue.toObject())) {
        JS_ReportErrorASCII(cx, "CPOWToString called on an incompatible object");
        return false;
    }

    RootedObject proxy(cx, &cpowValue.toObject());
    FORWARD(toString, (cx, proxy, args), false);
}

bool
WrapperOwner::toString(JSContext* cx, HandleObject cpow, JS::CallArgs& args)
{
    // Ask the other side to call its toString method. Update the callee so that
    // it points to the CPOW and not to the synthesized CPOWToString function.
    args.setCallee(ObjectValue(*cpow));
    if (!callOrConstruct(cx, cpow, args, false))
        return false;

    if (!args.rval().isString())
        return true;

    RootedString cpowResult(cx, args.rval().toString());
    nsAutoJSString toStringResult;
    if (!toStringResult.init(cx, cpowResult))
        return false;

    // We don't want to wrap toString() results for things like the location
    // object, where toString() is supposed to return a URL and nothing else.
    nsAutoString result;
    if (toStringResult[0] == '[') {
        result.AppendLiteral("[object CPOW ");
        result += toStringResult;
        result.AppendLiteral("]");
    } else {
        result += toStringResult;
    }

    JSString* str = JS_NewUCStringCopyN(cx, result.get(), result.Length());
    if (!str)
        return false;

    args.rval().setString(str);
    return true;
}

bool
WrapperOwner::DOMQI(JSContext* cx, JS::HandleObject proxy, JS::CallArgs& args)
{
    // Someone's calling us, handle nsISupports specially to avoid unnecessary
    // CPOW traffic.
    HandleValue id = args[0];
    if (id.isObject()) {
        RootedObject idobj(cx, &id.toObject());
        nsCOMPtr<nsIJSID> jsid;

        nsresult rv = UnwrapArg<nsIJSID>(cx, idobj, getter_AddRefs(jsid));
        if (NS_SUCCEEDED(rv)) {
            MOZ_ASSERT(jsid, "bad wrapJS");
            const nsID* idptr = jsid->GetID();
            if (idptr->Equals(NS_GET_IID(nsISupports))) {
                args.rval().set(args.thisv());
                return true;
            }

            // Webidl-implemented DOM objects never have nsIClassInfo.
            if (idptr->Equals(NS_GET_IID(nsIClassInfo)))
                return Throw(cx, NS_ERROR_NO_INTERFACE);
        }
    }

    // It wasn't nsISupports, call into the other process to do the QI for us
    // (since we don't know what other interfaces our object supports). Note
    // that we have to use JS_GetPropertyDescriptor here to avoid infinite
    // recursion back into CPOWDOMQI via WrapperOwner::get().
    // We could stash the actual QI function on our own function object to avoid
    // if we're called multiple times, but since we're transient, there's no
    // point right now.
    JS::Rooted<PropertyDescriptor> propDesc(cx);
    if (!JS_GetPropertyDescriptor(cx, proxy, "QueryInterface", &propDesc))
        return false;

    if (!propDesc.value().isObject()) {
        MOZ_ASSERT_UNREACHABLE("We didn't get QueryInterface off a node");
        return Throw(cx, NS_ERROR_UNEXPECTED);
    }
    return JS_CallFunctionValue(cx, proxy, propDesc.value(), args, args.rval());
}

bool
WrapperOwner::get(JSContext* cx, HandleObject proxy, HandleValue receiver,
                  HandleId id, MutableHandleValue vp)
{
    ObjectId objId = idOf(proxy);

    JSVariant receiverVar;
    if (!toVariant(cx, receiver, &receiverVar))
        return false;

    JSIDVariant idVar;
    if (!toJSIDVariant(cx, id, &idVar))
        return false;

    AuxCPOWData* data = AuxCPOWDataOf(proxy);
    if (data->isDOMObject &&
        idVar.type() == JSIDVariant::TnsString &&
        idVar.get_nsString().EqualsLiteral("QueryInterface"))
    {
        // Handle QueryInterface on DOM Objects specially since we can assume
        // certain things about their implementation.
        RootedFunction qi(cx, JS_NewFunction(cx, CPOWDOMQI, 1, 0,
                                             "QueryInterface"));
        if (!qi)
            return false;

        vp.set(ObjectValue(*JS_GetFunctionObject(qi)));
        return true;
    }

    JSVariant val;
    ReturnStatus status;
    if (!SendGet(objId, receiverVar, idVar, &status, &val))
        return ipcfail(cx);

    LOG_STACK();

    if (!ok(cx, status))
        return false;

    if (!fromVariant(cx, val, vp))
        return false;

    if (idVar.type() == JSIDVariant::TnsString &&
        idVar.get_nsString().EqualsLiteral("toString")) {
        RootedFunction toString(cx, JS_NewFunction(cx, CPOWToString, 0, 0,
                                                   "toString"));
        if (!toString)
            return false;

        RootedObject toStringObj(cx, JS_GetFunctionObject(toString));

        if (!JS_DefineProperty(cx, toStringObj, "__cpow__", vp, JSPROP_PERMANENT | JSPROP_READONLY))
            return false;

        vp.set(ObjectValue(*toStringObj));
    }

    return true;
}

bool
CPOWProxyHandler::set(JSContext* cx, JS::HandleObject proxy, JS::HandleId id, JS::HandleValue v,
                      JS::HandleValue receiver, JS::ObjectOpResult& result) const
{
    FORWARD(set, (cx, proxy, id, v, receiver, result), false);
}

bool
WrapperOwner::set(JSContext* cx, JS::HandleObject proxy, JS::HandleId id, JS::HandleValue v,
                  JS::HandleValue receiver, JS::ObjectOpResult& result)
{
    ObjectId objId = idOf(proxy);

    JSIDVariant idVar;
    if (!toJSIDVariant(cx, id, &idVar))
        return false;

    JSVariant val;
    if (!toVariant(cx, v, &val))
        return false;

    JSVariant receiverVar;
    if (!toVariant(cx, receiver, &receiverVar))
        return false;

    ReturnStatus status;
    if (!SendSet(objId, idVar, val, receiverVar, &status))
        return ipcfail(cx);

    LOG_STACK();

    return ok(cx, status, result);
}

bool
CPOWProxyHandler::getOwnEnumerablePropertyKeys(JSContext* cx, HandleObject proxy,
                                               AutoIdVector& props) const
{
    FORWARD(getOwnEnumerablePropertyKeys, (cx, proxy, props), false);
}

bool
WrapperOwner::getOwnEnumerablePropertyKeys(JSContext* cx, HandleObject proxy, AutoIdVector& props)
{
    return getPropertyKeys(cx, proxy, JSITER_OWNONLY, props);
}

bool
CPOWProxyHandler::preventExtensions(JSContext* cx, HandleObject proxy, ObjectOpResult& result) const
{
    FORWARD(preventExtensions, (cx, proxy, result), false);
}

bool
WrapperOwner::preventExtensions(JSContext* cx, HandleObject proxy, ObjectOpResult& result)
{
    ObjectId objId = idOf(proxy);

    ReturnStatus status;
    if (!SendPreventExtensions(objId, &status))
        return ipcfail(cx);

    LOG_STACK();

    return ok(cx, status, result);
}

bool
CPOWProxyHandler::isExtensible(JSContext* cx, HandleObject proxy, bool* extensible) const
{
    FORWARD(isExtensible, (cx, proxy, extensible), false);
}

bool
WrapperOwner::isExtensible(JSContext* cx, HandleObject proxy, bool* extensible)
{
    ObjectId objId = idOf(proxy);

    ReturnStatus status;
    if (!SendIsExtensible(objId, &status, extensible))
        return ipcfail(cx);

    LOG_STACK();

    return ok(cx, status);
}

bool
CPOWProxyHandler::call(JSContext* cx, HandleObject proxy, const CallArgs& args) const
{
    FORWARD(callOrConstruct, (cx, proxy, args, false), false);
}

bool
CPOWProxyHandler::construct(JSContext* cx, HandleObject proxy, const CallArgs& args) const
{
    FORWARD(callOrConstruct, (cx, proxy, args, true), false);
}

bool
WrapperOwner::callOrConstruct(JSContext* cx, HandleObject proxy, const CallArgs& args,
                              bool construct)
{
    ObjectId objId = idOf(proxy);

    InfallibleTArray<JSParam> vals;
    AutoValueVector outobjects(cx);

    RootedValue v(cx);
    for (size_t i = 0; i < args.length() + 2; i++) {
        // The |this| value for constructors is a magic value that we won't be
        // able to convert, so skip it.
        if (i == 1 && construct)
            v = UndefinedValue();
        else
            v = args.base()[i];
        if (v.isObject()) {
            RootedObject obj(cx, &v.toObject());
            if (xpc::IsOutObject(cx, obj)) {
                // Make sure it is not an in-out object.
                bool found;
                if (!JS_HasProperty(cx, obj, "value", &found))
                    return false;
                if (found) {
                    JS_ReportErrorASCII(cx, "in-out objects cannot be sent via CPOWs yet");
                    return false;
                }

                vals.AppendElement(JSParam(void_t()));
                if (!outobjects.append(ObjectValue(*obj)))
                    return false;
                continue;
            }
        }
        JSVariant val;
        if (!toVariant(cx, v, &val))
            return false;
        vals.AppendElement(JSParam(val));
    }

    JSVariant result;
    ReturnStatus status;
    InfallibleTArray<JSParam> outparams;
    if (!SendCallOrConstruct(objId, vals, construct, &status, &result, &outparams))
        return ipcfail(cx);

    LOG_STACK();

    if (!ok(cx, status))
        return false;

    if (outparams.Length() != outobjects.length())
        return ipcfail(cx);

    RootedObject obj(cx);
    for (size_t i = 0; i < outparams.Length(); i++) {
        // Don't bother doing anything for outparams that weren't set.
        if (outparams[i].type() == JSParam::Tvoid_t)
            continue;

        // Take the value the child process returned, and set it on the XPC
        // object.
        if (!fromVariant(cx, outparams[i], &v))
            return false;

        obj = &outobjects[i].toObject();
        if (!JS_SetProperty(cx, obj, "value", v))
            return false;
    }

    if (!fromVariant(cx, result, args.rval()))
        return false;

    return true;
}

bool
CPOWProxyHandler::hasInstance(JSContext* cx, HandleObject proxy, MutableHandleValue v, bool* bp) const
{
    FORWARD(hasInstance, (cx, proxy, v, bp), false);
}

bool
WrapperOwner::hasInstance(JSContext* cx, HandleObject proxy, MutableHandleValue v, bool* bp)
{
    ObjectId objId = idOf(proxy);

    JSVariant vVar;
    if (!toVariant(cx, v, &vVar))
        return false;

    ReturnStatus status;
    if (!SendHasInstance(objId, vVar, &status, bp))
        return ipcfail(cx);

    LOG_STACK();

    return ok(cx, status);
}

bool
CPOWProxyHandler::getBuiltinClass(JSContext* cx, HandleObject proxy, ESClass* cls) const
{
    FORWARD(getBuiltinClass, (cx, proxy, cls), false);
}

bool
WrapperOwner::getBuiltinClass(JSContext* cx, HandleObject proxy, ESClass* cls)
{
    ObjectId objId = idOf(proxy);

    uint32_t classValue = uint32_t(ESClass::Other);
    ReturnStatus status;
    if (!SendGetBuiltinClass(objId, &status, &classValue))
        return ipcfail(cx);
    *cls = ESClass(classValue);

    LOG_STACK();

    return ok(cx, status);
}

bool
CPOWProxyHandler::isArray(JSContext* cx, HandleObject proxy,
                          IsArrayAnswer* answer) const
{
    FORWARD(isArray, (cx, proxy, answer), false);
}

bool
WrapperOwner::isArray(JSContext* cx, HandleObject proxy, IsArrayAnswer* answer)
{
    ObjectId objId = idOf(proxy);

    uint32_t ans;
    ReturnStatus status;
    if (!SendIsArray(objId, &status, &ans))
        return ipcfail(cx);

    LOG_STACK();

    *answer = IsArrayAnswer(ans);
    MOZ_ASSERT(*answer == IsArrayAnswer::Array ||
               *answer == IsArrayAnswer::NotArray ||
               *answer == IsArrayAnswer::RevokedProxy);

    return ok(cx, status);
}

const char*
CPOWProxyHandler::className(JSContext* cx, HandleObject proxy) const
{
    WrapperOwner* parent = OwnerOf(proxy);
    if (!parent->active())
        return "<dead CPOW>";
    return parent->className(cx, proxy);
}

const char*
WrapperOwner::className(JSContext* cx, HandleObject proxy)
{
    AuxCPOWData* data = AuxCPOWDataOf(proxy);
    if (data->className.IsEmpty()) {
        ObjectId objId = idOf(proxy);

        if (!SendClassName(objId, &data->className))
            return "<error>";

        LOG_STACK();
    }

    return data->className.get();
}

bool
CPOWProxyHandler::getPrototype(JSContext* cx, HandleObject proxy, MutableHandleObject objp) const
{
    FORWARD(getPrototype, (cx, proxy, objp), false);
}

bool
WrapperOwner::getPrototype(JSContext* cx, HandleObject proxy, MutableHandleObject objp)
{
    ObjectId objId = idOf(proxy);

    ObjectOrNullVariant val;
    ReturnStatus status;
    if (!SendGetPrototype(objId, &status, &val))
        return ipcfail(cx);

    LOG_STACK();

    if (!ok(cx, status))
        return false;

    objp.set(fromObjectOrNullVariant(cx, val));

    return true;
}

bool
CPOWProxyHandler::getPrototypeIfOrdinary(JSContext* cx, HandleObject proxy, bool* isOrdinary,
                                         MutableHandleObject objp) const
{
    FORWARD(getPrototypeIfOrdinary, (cx, proxy, isOrdinary, objp), false);
}

bool
WrapperOwner::getPrototypeIfOrdinary(JSContext* cx, HandleObject proxy, bool* isOrdinary,
                                     MutableHandleObject objp)
{
    ObjectId objId = idOf(proxy);

    ObjectOrNullVariant val;
    ReturnStatus status;
    if (!SendGetPrototypeIfOrdinary(objId, &status, isOrdinary, &val))
        return ipcfail(cx);

    LOG_STACK();

    if (!ok(cx, status))
        return false;

    objp.set(fromObjectOrNullVariant(cx, val));

    return true;
}

<<<<<<< HEAD
bool
CPOWProxyHandler::regexp_toShared(JSContext* cx, HandleObject proxy,
                                  MutableHandle<RegExpShared*> shared) const
{
    FORWARD(regexp_toShared, (cx, proxy, shared));
}

bool
WrapperOwner::regexp_toShared(JSContext* cx, HandleObject proxy, MutableHandle<RegExpShared*> shared)
=======
RegExpShared*
CPOWProxyHandler::regexp_toShared(JSContext* cx, HandleObject proxy) const
{
    FORWARD(regexp_toShared, (cx, proxy), nullptr);
}

RegExpShared*
WrapperOwner::regexp_toShared(JSContext* cx, HandleObject proxy)
>>>>>>> a17af05f
{
    ObjectId objId = idOf(proxy);

    ReturnStatus status;
    nsString source;
    unsigned flags = 0;
    if (!SendRegExpToShared(objId, &status, &source, &flags)) {
        MOZ_ALWAYS_FALSE(ipcfail(cx));
        return nullptr;
    }
    LOG_STACK();

    if (!ok(cx, status))
        return nullptr;

    RootedObject regexp(cx);
    regexp = JS_NewUCRegExpObject(cx, source.get(), source.Length(), flags);
    if (!regexp)
        return nullptr;

<<<<<<< HEAD
    return js::RegExpToSharedNonInline(cx, regexp, shared);
=======
    return js::RegExpToSharedNonInline(cx, regexp);
>>>>>>> a17af05f
}

void
CPOWProxyHandler::finalize(JSFreeOp* fop, JSObject* proxy) const
{
    AuxCPOWData* aux = AuxCPOWDataOf(proxy);

    OwnerOf(proxy)->drop(proxy);

    if (aux)
        delete aux;
}

void
CPOWProxyHandler::objectMoved(JSObject* proxy, const JSObject* old) const
{
    OwnerOf(proxy)->updatePointer(proxy, old);
}

bool
CPOWProxyHandler::isCallable(JSObject* proxy) const
{
    AuxCPOWData* aux = AuxCPOWDataOf(proxy);
    return aux->isCallable;
}

bool
CPOWProxyHandler::isConstructor(JSObject* proxy) const
{
    AuxCPOWData* aux = AuxCPOWDataOf(proxy);
    return aux->isConstructor;
}

void
WrapperOwner::drop(JSObject* obj)
{
    // The association may have already been swept from the table but if it's
    // there then remove it.
    ObjectId objId = idOfUnchecked(obj);
    if (cpows_.findPreserveColor(objId) == obj)
        cpows_.remove(objId);

    if (active())
        Unused << SendDropObject(objId);
    decref();
}

void
WrapperOwner::updatePointer(JSObject* obj, const JSObject* old)
{
    ObjectId objId = idOfUnchecked(obj);
    MOZ_ASSERT(hasCPOW(objId, old));
    cpows_.add(objId, obj);
}

bool
WrapperOwner::init()
{
    if (!JavaScriptShared::init())
        return false;

    return true;
}

bool
WrapperOwner::getPropertyKeys(JSContext* cx, HandleObject proxy, uint32_t flags, AutoIdVector& props)
{
    ObjectId objId = idOf(proxy);

    ReturnStatus status;
    InfallibleTArray<JSIDVariant> ids;
    if (!SendGetPropertyKeys(objId, flags, &status, &ids))
        return ipcfail(cx);

    LOG_STACK();

    if (!ok(cx, status))
        return false;

    for (size_t i = 0; i < ids.Length(); i++) {
        RootedId id(cx);
        if (!fromJSIDVariant(cx, ids[i], &id))
            return false;
        if (!props.append(id))
            return false;
    }

    return true;
}

namespace mozilla {
namespace jsipc {

bool
IsCPOW(JSObject* obj)
{
    return IsProxy(obj) && GetProxyHandler(obj) == &CPOWProxyHandler::singleton;
}

bool
IsWrappedCPOW(JSObject* obj)
{
    JSObject* unwrapped = js::UncheckedUnwrap(obj, true);
    if (!unwrapped)
        return false;
    return IsCPOW(unwrapped);
}

void
GetWrappedCPOWTag(JSObject* obj, nsACString& out)
{
    JSObject* unwrapped = js::UncheckedUnwrap(obj, true);
    MOZ_ASSERT(IsCPOW(unwrapped));

    AuxCPOWData* aux = AuxCPOWDataOf(unwrapped);
    if (aux)
        out = aux->objectTag;
}

nsresult
InstanceOf(JSObject* proxy, const nsID* id, bool* bp)
{
    WrapperOwner* parent = OwnerOf(proxy);
    if (!parent->active())
        return NS_ERROR_UNEXPECTED;
    return parent->instanceOf(proxy, id, bp);
}

bool
DOMInstanceOf(JSContext* cx, JSObject* proxyArg, int prototypeID, int depth, bool* bp)
{
    RootedObject proxy(cx, proxyArg);
    FORWARD(domInstanceOf, (cx, proxy, prototypeID, depth, bp), false);
}

} /* namespace jsipc */
} /* namespace mozilla */

nsresult
WrapperOwner::instanceOf(JSObject* obj, const nsID* id, bool* bp)
{
    ObjectId objId = idOf(obj);

    JSIID iid;
    ConvertID(*id, &iid);

    ReturnStatus status;
    if (!SendInstanceOf(objId, iid, &status, bp))
        return NS_ERROR_UNEXPECTED;

    if (status.type() != ReturnStatus::TReturnSuccess)
        return NS_ERROR_UNEXPECTED;

    return NS_OK;
}

bool
WrapperOwner::domInstanceOf(JSContext* cx, JSObject* obj, int prototypeID, int depth, bool* bp)
{
    ObjectId objId = idOf(obj);

    ReturnStatus status;
    if (!SendDOMInstanceOf(objId, prototypeID, depth, &status, bp))
        return ipcfail(cx);

    LOG_STACK();

    return ok(cx, status);
}

void
WrapperOwner::ActorDestroy(ActorDestroyReason why)
{
    inactive_ = true;

    objects_.clear();
    unwaivedObjectIds_.clear();
    waivedObjectIds_.clear();
}

bool
WrapperOwner::ipcfail(JSContext* cx)
{
    JS_ReportErrorASCII(cx, "cross-process JS call failed");
    return false;
}

bool
WrapperOwner::ok(JSContext* cx, const ReturnStatus& status)
{
    if (status.type() == ReturnStatus::TReturnSuccess)
        return true;

    if (status.type() == ReturnStatus::TReturnStopIteration)
        return JS_ThrowStopIteration(cx);

    if (status.type() == ReturnStatus::TReturnDeadCPOW) {
        JS_ReportErrorASCII(cx, "operation not possible on dead CPOW");
        return false;
    }

    RootedValue exn(cx);
    if (!fromVariant(cx, status.get_ReturnException().exn(), &exn))
        return false;

    JS_SetPendingException(cx, exn);
    return false;
}

bool
WrapperOwner::ok(JSContext* cx, const ReturnStatus& status, ObjectOpResult& result)
{
    if (status.type() == ReturnStatus::TReturnObjectOpResult)
        return result.fail(status.get_ReturnObjectOpResult().code());
    if (!ok(cx, status))
        return false;
    return result.succeed();
}

// CPOWs can have a tag string attached to them, originating in the local
// process from this function.  It's sent with the CPOW to the remote process,
// where it can be fetched with Components.utils.getCrossProcessWrapperTag.
static nsCString
GetRemoteObjectTag(JS::Handle<JSObject*> obj)
{
    if (nsCOMPtr<nsISupports> supports = xpc::UnwrapReflectorToISupports(obj)) {
        nsCOMPtr<nsIDocShellTreeItem> treeItem(do_QueryInterface(supports));
        if (treeItem)
            return NS_LITERAL_CSTRING("ContentDocShellTreeItem");

        nsCOMPtr<nsIDOMDocument> doc(do_QueryInterface(supports));
        if (doc)
            return NS_LITERAL_CSTRING("ContentDocument");
    }

    return NS_LITERAL_CSTRING("generic");
}

static RemoteObject
MakeRemoteObject(JSContext* cx, ObjectId id, HandleObject obj)
{
    return RemoteObject(id.serialize(),
                        JS::IsCallable(obj),
                        JS::IsConstructor(obj),
                        dom::IsDOMObject(obj),
                        GetRemoteObjectTag(obj));
}

bool
WrapperOwner::toObjectVariant(JSContext* cx, JSObject* objArg, ObjectVariant* objVarp)
{
    RootedObject obj(cx, objArg);
    MOZ_ASSERT(obj);

    // We always save objects unwrapped in the CPOW table. If we stored
    // wrappers, then the wrapper might be GCed while the target remained alive.
    // Whenever operating on an object that comes from the table, we wrap it
    // in findObjectById.
    unsigned wrapperFlags = 0;
    obj = js::UncheckedUnwrap(obj, true, &wrapperFlags);
    if (obj && IsCPOW(obj) && OwnerOf(obj) == this) {
        *objVarp = LocalObject(idOf(obj).serialize());
        return true;
    }
    bool waiveXray = wrapperFlags & xpc::WrapperFactory::WAIVE_XRAY_WRAPPER_FLAG;

    ObjectId id = objectIdMap(waiveXray).find(obj);
    if (!id.isNull()) {
        MOZ_ASSERT(id.hasXrayWaiver() == waiveXray);
        *objVarp = MakeRemoteObject(cx, id, obj);
        return true;
    }

    // Need to call PreserveWrapper on |obj| in case it's a reflector.
    // FIXME: What if it's an XPCWrappedNative?
    if (mozilla::dom::IsDOMObject(obj))
        mozilla::dom::TryPreserveWrapper(obj);

    id = ObjectId(nextSerialNumber_++, waiveXray);
    if (!objects_.add(id, obj))
        return false;
    if (!objectIdMap(waiveXray).add(cx, obj, id))
        return false;

    *objVarp = MakeRemoteObject(cx, id, obj);
    return true;
}

JSObject*
WrapperOwner::fromObjectVariant(JSContext* cx, const ObjectVariant& objVar)
{
    if (objVar.type() == ObjectVariant::TRemoteObject) {
        return fromRemoteObjectVariant(cx, objVar.get_RemoteObject());
    } else {
        return fromLocalObjectVariant(cx, objVar.get_LocalObject());
    }
}

JSObject*
WrapperOwner::fromRemoteObjectVariant(JSContext* cx, const RemoteObject& objVar)
{
    ObjectId objId = ObjectId::deserialize(objVar.serializedId());
    RootedObject obj(cx, findCPOWById(objId));
    if (!obj) {

        // All CPOWs live in the privileged junk scope.
        RootedObject junkScope(cx, xpc::PrivilegedJunkScope());
        JSAutoCompartment ac(cx, junkScope);
        RootedValue v(cx, UndefinedValue());
        // We need to setLazyProto for the getPrototype/getPrototypeIfOrdinary
        // hooks.
        ProxyOptions options;
        options.setLazyProto(true);
        obj = NewProxyObject(cx,
                             &CPOWProxyHandler::singleton,
                             v,
                             nullptr,
                             options);
        if (!obj)
            return nullptr;

        if (!cpows_.add(objId, obj))
            return nullptr;

        nextCPOWNumber_ = objId.serialNumber() + 1;

        // Incref once we know the decref will be called.
        incref();

        AuxCPOWData* aux = new AuxCPOWData(objId,
                                           objVar.isCallable(),
                                           objVar.isConstructor(),
                                           objVar.isDOMObject(),
                                           objVar.objectTag());

        SetProxyReservedSlot(obj, 0, PrivateValue(this));
        SetProxyReservedSlot(obj, 1, PrivateValue(aux));
    }

    if (!JS_WrapObject(cx, &obj))
        return nullptr;
    return obj;
}

JSObject*
WrapperOwner::fromLocalObjectVariant(JSContext* cx, const LocalObject& objVar)
{
    ObjectId id = ObjectId::deserialize(objVar.serializedId());
    Rooted<JSObject*> obj(cx, findObjectById(cx, id));
    if (!obj)
        return nullptr;
    if (!JS_WrapObject(cx, &obj))
        return nullptr;
    return obj;
}<|MERGE_RESOLUTION|>--- conflicted
+++ resolved
@@ -129,12 +129,7 @@
     virtual bool isArray(JSContext* cx, HandleObject obj,
                          IsArrayAnswer* answer) const override;
     virtual const char* className(JSContext* cx, HandleObject proxy) const override;
-<<<<<<< HEAD
-    virtual bool regexp_toShared(JSContext* cx, HandleObject proxy,
-                                 MutableHandle<RegExpShared*> shared) const override;
-=======
     virtual RegExpShared* regexp_toShared(JSContext* cx, HandleObject proxy) const override;
->>>>>>> a17af05f
     virtual void finalize(JSFreeOp* fop, JSObject* proxy) const override;
     virtual void objectMoved(JSObject* proxy, const JSObject* old) const override;
     virtual bool isCallable(JSObject* obj) const override;
@@ -858,17 +853,6 @@
     return true;
 }
 
-<<<<<<< HEAD
-bool
-CPOWProxyHandler::regexp_toShared(JSContext* cx, HandleObject proxy,
-                                  MutableHandle<RegExpShared*> shared) const
-{
-    FORWARD(regexp_toShared, (cx, proxy, shared));
-}
-
-bool
-WrapperOwner::regexp_toShared(JSContext* cx, HandleObject proxy, MutableHandle<RegExpShared*> shared)
-=======
 RegExpShared*
 CPOWProxyHandler::regexp_toShared(JSContext* cx, HandleObject proxy) const
 {
@@ -877,7 +861,6 @@
 
 RegExpShared*
 WrapperOwner::regexp_toShared(JSContext* cx, HandleObject proxy)
->>>>>>> a17af05f
 {
     ObjectId objId = idOf(proxy);
 
@@ -898,11 +881,7 @@
     if (!regexp)
         return nullptr;
 
-<<<<<<< HEAD
-    return js::RegExpToSharedNonInline(cx, regexp, shared);
-=======
     return js::RegExpToSharedNonInline(cx, regexp);
->>>>>>> a17af05f
 }
 
 void
