/* -*- Mode: C++; tab-width: 8; indent-tabs-mode: nil; c-basic-offset: 4 -*- */
/* vim: set ts=8 sts=4 et sw=4 tw=99: */
/* This Source Code Form is subject to the terms of the Mozilla Public
 * License, v. 2.0. If a copy of the MPL was not distributed with this
 * file, You can obtain one at http://mozilla.org/MPL/2.0/. */


#include "mozilla/scache/StartupCache.h"

#include "jsapi.h"
#include "jsfriendapi.h"

#include "nsJSPrincipals.h"

using namespace JS;
using namespace mozilla::scache;
using mozilla::UniquePtr;

// We only serialize scripts with system principals. So we don't serialize the
// principals when writing a script. Instead, when reading it back, we set the
// principals to the system principals.
nsresult
ReadCachedScript(StartupCache* cache, nsACString& uri, JSContext* cx,
                 MutableHandleScript scriptp)
{
    UniquePtr<char[]> buf;
    uint32_t len;
    nsresult rv = cache->GetBuffer(PromiseFlatCString(uri).get(), &buf, &len);
    if (NS_FAILED(rv))
        return rv; // don't warn since NOT_AVAILABLE is an ok error

    JS::TranscodeBuffer buffer;
    buffer.replaceRawBuffer(reinterpret_cast<uint8_t*>(buf.release()), len);
    JS::TranscodeResult code = JS::DecodeScript(cx, buffer, scriptp);
    if (code == JS::TranscodeResult_Ok)
        return NS_OK;
<<<<<<< HEAD

    if ((code & JS::TranscodeResult_Failure) != 0)
        return NS_ERROR_FAILURE;

    MOZ_ASSERT((code & JS::TranscodeResult_Throw) != 0);
    JS_ClearPendingException(cx);
    return NS_ERROR_OUT_OF_MEMORY;
}

nsresult
ReadCachedFunction(StartupCache* cache, nsACString& uri, JSContext* cx,
                   nsIPrincipal* systemPrincipal, JSFunction** functionp)
{
    // This doesn't actually work ...
    return NS_ERROR_NOT_IMPLEMENTED;
=======

    if ((code & JS::TranscodeResult_Failure) != 0)
        return NS_ERROR_FAILURE;

    MOZ_ASSERT((code & JS::TranscodeResult_Throw) != 0);
    JS_ClearPendingException(cx);
    return NS_ERROR_OUT_OF_MEMORY;
>>>>>>> a17af05f
}

nsresult
WriteCachedScript(StartupCache* cache, nsACString& uri, JSContext* cx,
                  HandleScript script)
{
    MOZ_ASSERT(nsJSPrincipals::get(JS_GetScriptPrincipals(script))->GetIsSystemPrincipal());

    JS::TranscodeBuffer buffer;
    JS::TranscodeResult code = JS::EncodeScript(cx, buffer, script);
    if (code != JS::TranscodeResult_Ok) {
        if ((code & JS::TranscodeResult_Failure) != 0)
            return NS_ERROR_FAILURE;
        MOZ_ASSERT((code & JS::TranscodeResult_Throw) != 0);
        JS_ClearPendingException(cx);
        return NS_ERROR_OUT_OF_MEMORY;
    }

    size_t size = buffer.length();
    if (size > UINT32_MAX)
        return NS_ERROR_FAILURE;
    nsresult rv = cache->PutBuffer(PromiseFlatCString(uri).get(),
                                   reinterpret_cast<char*>(buffer.begin()),
                                   size);
    return rv;
<<<<<<< HEAD
}

nsresult
WriteCachedFunction(StartupCache* cache, nsACString& uri, JSContext* cx,
                    nsIPrincipal* systemPrincipal, JSFunction* function)
{
    // This doesn't actually work ...
    return NS_ERROR_NOT_IMPLEMENTED;
=======
>>>>>>> a17af05f
}<|MERGE_RESOLUTION|>--- conflicted
+++ resolved
@@ -34,7 +34,6 @@
     JS::TranscodeResult code = JS::DecodeScript(cx, buffer, scriptp);
     if (code == JS::TranscodeResult_Ok)
         return NS_OK;
-<<<<<<< HEAD
 
     if ((code & JS::TranscodeResult_Failure) != 0)
         return NS_ERROR_FAILURE;
@@ -42,23 +41,6 @@
     MOZ_ASSERT((code & JS::TranscodeResult_Throw) != 0);
     JS_ClearPendingException(cx);
     return NS_ERROR_OUT_OF_MEMORY;
-}
-
-nsresult
-ReadCachedFunction(StartupCache* cache, nsACString& uri, JSContext* cx,
-                   nsIPrincipal* systemPrincipal, JSFunction** functionp)
-{
-    // This doesn't actually work ...
-    return NS_ERROR_NOT_IMPLEMENTED;
-=======
-
-    if ((code & JS::TranscodeResult_Failure) != 0)
-        return NS_ERROR_FAILURE;
-
-    MOZ_ASSERT((code & JS::TranscodeResult_Throw) != 0);
-    JS_ClearPendingException(cx);
-    return NS_ERROR_OUT_OF_MEMORY;
->>>>>>> a17af05f
 }
 
 nsresult
@@ -84,15 +66,4 @@
                                    reinterpret_cast<char*>(buffer.begin()),
                                    size);
     return rv;
-<<<<<<< HEAD
-}
-
-nsresult
-WriteCachedFunction(StartupCache* cache, nsACString& uri, JSContext* cx,
-                    nsIPrincipal* systemPrincipal, JSFunction* function)
-{
-    // This doesn't actually work ...
-    return NS_ERROR_NOT_IMPLEMENTED;
-=======
->>>>>>> a17af05f
 }