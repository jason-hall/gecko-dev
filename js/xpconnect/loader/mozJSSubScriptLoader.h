/* -*- Mode: C++; tab-width: 8; indent-tabs-mode: nil; c-basic-offset: 4 -*- */
/* vim: set ts=8 sts=4 et sw=4 tw=99: */
/* This Source Code Form is subject to the terms of the Mozilla Public
 * License, v. 2.0. If a copy of the MPL was not distributed with this
 * file, You can obtain one at http://mozilla.org/MPL/2.0/. */

#include "nsCOMPtr.h"
#include "mozIJSSubScriptLoader.h"

class nsIPrincipal;
class nsIURI;
class LoadSubScriptOptions;

#define MOZ_JSSUBSCRIPTLOADER_CID                                             \
{ /* 829814d6-1dd2-11b2-8e08-82fa0a339b00 */                                  \
    0x929814d6,                                                               \
    0x1dd2,                                                                   \
    0x11b2,                                                                   \
    {0x8e, 0x08, 0x82, 0xfa, 0x0a, 0x33, 0x9b, 0x00}                          \
}

class nsIIOService;

class mozJSSubScriptLoader : public mozIJSSubScriptLoader
{
public:
    mozJSSubScriptLoader();

    // all the interface method declarations...
    NS_DECL_ISUPPORTS
    NS_DECL_MOZIJSSUBSCRIPTLOADER

private:
    virtual ~mozJSSubScriptLoader();

<<<<<<< HEAD
    bool ReadScript(nsIURI* uri, JSContext* cx, JSObject* target_obj,
                    const nsAString& charset, const char* uriStr,
                    nsIIOService* serv, nsIPrincipal* principal,
                    bool reuseGlobal, JS::MutableHandleScript script,
                    JS::MutableHandleFunction function);

    nsresult ReadScriptAsync(nsIURI* uri, JSObject* target_obj,
=======
    bool ReadScript(nsIURI* uri, JSContext* cx, JS::HandleObject targetObj,
                    const nsAString& charset, const char* uriStr,
                    nsIIOService* serv,
                    bool wantReturnValue,
                    JS::MutableHandleScript script);

    nsresult ReadScriptAsync(nsIURI* uri,
                             JS::HandleObject targetObj,
>>>>>>> a17af05f
                             const nsAString& charset,
                             nsIIOService* serv,
                             bool wantReturnValue,
                             bool cache,
                             JS::MutableHandleValue retval);

    nsresult DoLoadSubScriptWithOptions(const nsAString& url,
                                        LoadSubScriptOptions& options,
                                        JSContext* cx,
                                        JS::MutableHandleValue retval);
};<|MERGE_RESOLUTION|>--- conflicted
+++ resolved
@@ -33,15 +33,6 @@
 private:
     virtual ~mozJSSubScriptLoader();
 
-<<<<<<< HEAD
-    bool ReadScript(nsIURI* uri, JSContext* cx, JSObject* target_obj,
-                    const nsAString& charset, const char* uriStr,
-                    nsIIOService* serv, nsIPrincipal* principal,
-                    bool reuseGlobal, JS::MutableHandleScript script,
-                    JS::MutableHandleFunction function);
-
-    nsresult ReadScriptAsync(nsIURI* uri, JSObject* target_obj,
-=======
     bool ReadScript(nsIURI* uri, JSContext* cx, JS::HandleObject targetObj,
                     const nsAString& charset, const char* uriStr,
                     nsIIOService* serv,
@@ -50,7 +41,6 @@
 
     nsresult ReadScriptAsync(nsIURI* uri,
                              JS::HandleObject targetObj,
->>>>>>> a17af05f
                              const nsAString& charset,
                              nsIIOService* serv,
                              bool wantReturnValue,
