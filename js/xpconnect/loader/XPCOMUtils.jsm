/* -*- indent-tabs-mode: nil; js-indent-level: 2 -*-
 * vim: sw=2 ts=2 sts=2 et filetype=javascript
 * This Source Code Form is subject to the terms of the Mozilla Public
 * License, v. 2.0. If a copy of the MPL was not distributed with this
 * file, You can obtain one at http://mozilla.org/MPL/2.0/. */

/**
 * Utilities for JavaScript components loaded by the JS component
 * loader.
 *
 * Import into a JS component using
 * 'Components.utils.import("resource://gre/modules/XPCOMUtils.jsm");'
 *
 * Exposing a JS 'class' as a component using these utility methods consists
 * of several steps:
 * 0. Import XPCOMUtils, as described above.
 * 1. Declare the 'class' (or multiple classes) implementing the component(s):
 *  function MyComponent() {
 *    // constructor
 *  }
 *  MyComponent.prototype = {
 *    // properties required for XPCOM registration:
 *    classID:          Components.ID("{xxxxxxxx-xxxx-xxxx-xxxx-xxxxxxxxxxxx}"),
 *
 *    // [optional] custom factory (an object implementing nsIFactory). If not
 *    // provided, the default factory is used, which returns
 *    // |(new MyComponent()).QueryInterface(iid)| in its createInstance().
 *    _xpcom_factory: { ... },
 *
 *    // QueryInterface implementation, e.g. using the generateQI helper
 *    QueryInterface: XPCOMUtils.generateQI(
 *      [Components.interfaces.nsIObserver,
 *       Components.interfaces.nsIMyInterface,
 *       "nsIFoo",
 *       "nsIBar" ]),
 *
 *    // [optional] classInfo implementation, e.g. using the generateCI helper.
 *    // Will be automatically returned from QueryInterface if that was
 *    // generated with the generateQI helper.
 *    classInfo: XPCOMUtils.generateCI(
 *      {classID: Components.ID("{xxxxxxxx-xxxx-xxxx-xxxx-xxxxxxxxxxxx}"),
 *       contractID: "@example.com/xxx;1",
 *       classDescription: "unique text description",
 *       interfaces: [Components.interfaces.nsIObserver,
 *                    Components.interfaces.nsIMyInterface,
 *                    "nsIFoo",
 *                    "nsIBar"],
 *       flags: Ci.nsIClassInfo.SINGLETON}),
 *
 *    // The following properties were used prior to Mozilla 2, but are no
 *    // longer supported. They may still be included for compatibility with
 *    // prior versions of XPCOMUtils. In Mozilla 2, this information is
 *    // included in the .manifest file which registers this JS component.
 *    classDescription: "unique text description",
 *    contractID:       "@example.com/xxx;1",
 *
 *    // [optional] an array of categories to register this component in.
 *    _xpcom_categories: [{
 *      // Each object in the array specifies the parameters to pass to
 *      // nsICategoryManager.addCategoryEntry(). 'true' is passed for
 *      // both aPersist and aReplace params.
 *      category: "some-category",
 *      // optional, defaults to the object's classDescription
 *      entry: "entry name",
 *      // optional, defaults to the object's contractID (unless
 *      // 'service' is specified)
 *      value: "...",
 *      // optional, defaults to false. When set to true, and only if 'value'
 *      // is not specified, the concatenation of the string "service," and the
 *      // object's contractID is passed as aValue parameter of addCategoryEntry.
 *      service: true,
 *      // optional, it can be an array of applications' IDs in the form:
 *      // [ "{xxxxxxxx-xxxx-xxxx-xxxx-xxxxxxxxxxxx}", ... ]
 *      // If defined the component will be registered in this category only for
 *      // the provided applications.
 *      apps: [...]
 *    }],
 *
 *    // ...component implementation...
 *  };
 *
 * 2. Create an array of component constructors (like the one
 * created in step 1):
 *  var components = [MyComponent];
 *
 * 3. Define the NSGetFactory entry point:
 *  this.NSGetFactory = XPCOMUtils.generateNSGetFactory(components);
 */


this.EXPORTED_SYMBOLS = [ "XPCOMUtils" ];

const Cc = Components.classes;
const Ci = Components.interfaces;
const Cr = Components.results;
const Cu = Components.utils;

this.XPCOMUtils = {
  /**
   * Generate a QueryInterface implementation. The returned function must be
   * assigned to the 'QueryInterface' property of a JS object. When invoked on
   * that object, it checks if the given iid is listed in the |interfaces|
   * param, and if it is, returns |this| (the object it was called on).
   * If the JS object has a classInfo property it'll be returned for the
   * nsIClassInfo IID, generateCI can be used to generate the classInfo
   * property.
   */
  generateQI: function XPCU_generateQI(interfaces) {
    /* Note that Ci[Ci.x] == Ci.x for all x */
    let a = [];
    if (interfaces) {
      for (let i = 0; i < interfaces.length; i++) {
        let iface = interfaces[i];
        let name = (iface && iface.name) || String(iface);
        if (name in Ci) {
          a.push(name);
        }
      }
    }
    return makeQI(a);
  },

  /**
   * Generate a ClassInfo implementation for a component. The returned object
   * must be assigned to the 'classInfo' property of a JS object. The first and
   * only argument should be an object that contains a number of optional
   * properties: "interfaces", "contractID", "classDescription", "classID" and
   * "flags". The values of the properties will be returned as the values of the
   * various properties of the nsIClassInfo implementation.
   */
  generateCI: function XPCU_generateCI(classInfo)
  {
    if (QueryInterface in classInfo)
      throw Error("In generateCI, don't use a component for generating classInfo");
    /* Note that Ci[Ci.x] == Ci.x for all x */
    let _interfaces = [];
    for (let i = 0; i < classInfo.interfaces.length; i++) {
      let iface = classInfo.interfaces[i];
      if (Ci[iface]) {
        _interfaces.push(Ci[iface]);
      }
    }
    return {
      getInterfaces: function XPCU_getInterfaces(countRef) {
        countRef.value = _interfaces.length;
        return _interfaces;
      },
      getScriptableHelper: function XPCU_getScriptableHelper() {
        return null;
      },
      contractID: classInfo.contractID,
      classDescription: classInfo.classDescription,
      classID: classInfo.classID,
      flags: classInfo.flags,
      QueryInterface: this.generateQI([Ci.nsIClassInfo])
    };
  },

  /**
   * Generate a NSGetFactory function given an array of components.
   */
  generateNSGetFactory: function XPCU_generateNSGetFactory(componentsArray) {
    let classes = {};
    for (let i = 0; i < componentsArray.length; i++) {
        let component = componentsArray[i];
        if (!(component.prototype.classID instanceof Components.ID))
          throw Error("In generateNSGetFactory, classID missing or incorrect for component " + component);

        classes[component.prototype.classID] = this._getFactory(component);
    }
    return function NSGetFactory(cid) {
      let cidstring = cid.toString();
      if (cidstring in classes)
        return classes[cidstring];
      throw Cr.NS_ERROR_FACTORY_NOT_REGISTERED;
    }
  },

  /**
   * Defines a getter on a specified object that will be created upon first use.
   *
   * @param aObject
   *        The object to define the lazy getter on.
   * @param aName
   *        The name of the getter to define on aObject.
   * @param aLambda
   *        A function that returns what the getter should return.  This will
   *        only ever be called once.
   */
  defineLazyGetter: function XPCU_defineLazyGetter(aObject, aName, aLambda)
  {
    Object.defineProperty(aObject, aName, {
      get: function () {
        // Redefine this accessor property as a data property.
        // Delete it first, to rule out "too much recursion" in case aObject is
        // a proxy whose defineProperty handler might unwittingly trigger this
        // getter again.
        delete aObject[aName];
        let value = aLambda.apply(aObject);
        Object.defineProperty(aObject, aName, {
          value,
          writable: true,
          configurable: true,
          enumerable: true
        });
        return value;
      },
      configurable: true,
      enumerable: true
    });
  },

  /**
   * Defines a getter on a specified object for a script.  The script will not
   * be loaded until first use.
   *
   * @param aObject
   *        The object to define the lazy getter on.
   * @param aNames
   *        The name of the getter to define on aObject for the script.
   *        This can be a string if the script exports only one symbol,
   *        or an array of strings if the script can be first accessed
   *        from several different symbols.
   * @param aResource
   *        The URL used to obtain the script.
   */
  defineLazyScriptGetter: function XPCU_defineLazyScriptGetter(aObject, aNames,
                                                               aResource)
  {
    if (!Array.isArray(aNames)) {
      aNames = [aNames];
    }
    for (let name of aNames) {
      Object.defineProperty(aObject, name, {
        get: function() {
          for (let n of aNames) {
            delete aObject[n];
          }
          Services.scriptloader.loadSubScript(aResource, aObject);
          return aObject[name];
        },
        configurable: true,
        enumerable: true
      });
    }
  },

  /**
   * Defines a getter on a specified object for a service.  The service will not
   * be obtained until first use.
   *
   * @param aObject
   *        The object to define the lazy getter on.
   * @param aName
   *        The name of the getter to define on aObject for the service.
   * @param aContract
   *        The contract used to obtain the service.
   * @param aInterfaceName
   *        The name of the interface to query the service to.
   */
  defineLazyServiceGetter: function XPCU_defineLazyServiceGetter(aObject, aName,
                                                                 aContract,
                                                                 aInterfaceName)
  {
    this.defineLazyGetter(aObject, aName, function XPCU_serviceLambda() {
      return Cc[aContract].getService(Ci[aInterfaceName]);
    });
  },

  /**
   * Defines a lazy service getter on a specified object for each
   * property in the given object.
   *
   * @param aObject
   *        The object to define the lazy getter on.
   * @param aServices
   *        An object with a property for each service to be
   *        imported, where the property name is the name of the
   *        symbol to define, and the value is a 2-element array
   *        containing the contract ID and the interface name of the
   *        service, as passed to defineLazyServiceGetter.
   */
  defineLazyServiceGetters: function XPCU_defineLazyServiceGetters(
                                   aObject, aServices)
  {
    for (let [name, service] of Object.entries(aServices)) {
      // Note: This is hot code, and cross-compartment array wrappers
      // are not JIT-friendly to destructuring or spread operators, so
      // we need to use indexed access instead.
      this.defineLazyServiceGetter(aObject, name, service[0], service[1]);
    }
  },

  /**
   * Defines a getter on a specified object for a module.  The module will not
   * be imported until first use. The getter allows to execute setup and
   * teardown code (e.g.  to register/unregister to services) and accepts
   * a proxy object which acts on behalf of the module until it is imported.
   *
   * @param aObject
   *        The object to define the lazy getter on.
   * @param aName
   *        The name of the getter to define on aObject for the module.
   * @param aResource
   *        The URL used to obtain the module.
   * @param aSymbol
   *        The name of the symbol exported by the module.
   *        This parameter is optional and defaults to aName.
   * @param aPreLambda
   *        A function that is executed when the proxy is set up.
   *        This will only ever be called once.
   * @param aPostLambda
   *        A function that is executed when the module has been imported to
   *        run optional teardown procedures on the proxy object.
   *        This will only ever be called once.
   * @param aProxy
   *        An object which acts on behalf of the module to be imported until
   *        the module has been imported.
   */
  defineLazyModuleGetter: function XPCU_defineLazyModuleGetter(
                                   aObject, aName, aResource, aSymbol,
                                   aPreLambda, aPostLambda, aProxy)
  {
    let proxy = aProxy || {};

    if (typeof(aPreLambda) === "function") {
      aPreLambda.apply(proxy);
    }

    this.defineLazyGetter(aObject, aName, function XPCU_moduleLambda() {
      var temp = {};
      try {
        Cu.import(aResource, temp);

        if (typeof(aPostLambda) === "function") {
          aPostLambda.apply(proxy);
        }
      } catch (ex) {
        Cu.reportError("Failed to load module " + aResource + ".");
        throw ex;
      }
      return temp[aSymbol || aName];
    });
  },

  /**
   * Defines a lazy module getter on a specified object for each
   * property in the given object.
   *
   * @param aObject
   *        The object to define the lazy getter on.
   * @param aModules
   *        An object with a property for each module property to be
   *        imported, where the property name is the name of the
   *        imported symbol and the value is the module URI.
   */
  defineLazyModuleGetters: function XPCU_defineLazyModuleGetters(
                                   aObject, aModules)
  {
    for (let [name, module] of Object.entries(aModules)) {
      this.defineLazyModuleGetter(aObject, name, module);
    }
  },

  /**
   * Defines a getter on a specified object for preference value. The
   * preference is read the first time that the property is accessed,
   * and is thereafter kept up-to-date using a preference observer.
   *
   * @param aObject
   *        The object to define the lazy getter on.
   * @param aName
   *        The name of the getter property to define on aObject.
   * @param aPreference
   *        The name of the preference to read.
   * @param aDefaultValue
   *        The default value to use, if the preference is not defined.
   * @param aOnUpdate
   *        A function to call upon update. Receives as arguments
   *         `(aPreference, previousValue, newValue)`
<<<<<<< HEAD
=======
   * @param aTransform
   *        An optional function to transform the value.  If provided,
   *        this function receives the new preference value as an argument
   *        and its return value is used by the getter.
>>>>>>> a17af05f
   */
  defineLazyPreferenceGetter: function XPCU_defineLazyPreferenceGetter(
                                   aObject, aName, aPreference,
                                   aDefaultValue = null,
<<<<<<< HEAD
                                   aOnUpdate = null)
=======
                                   aOnUpdate = null,
                                   aTransform = val => val)
>>>>>>> a17af05f
  {
    // Note: We need to keep a reference to this observer alive as long
    // as aObject is alive. This means that all of our getters need to
    // explicitly close over the variable that holds the object, and we
    // cannot define a value in place of a getter after we read the
    // preference.
    let observer = {
      QueryInterface: XPCU_lazyPreferenceObserverQI,

      value: undefined,

      observe(subject, topic, data) {
        if (data == aPreference) {
          if (aOnUpdate) {
            let previous = this.value;

            // Fetch and cache value.
            this.value = undefined;
            let latest = lazyGetter();
            aOnUpdate(data, previous, latest);
          } else {

            // Empty cache, next call to the getter will cause refetch.
            this.value = undefined;
          }
        }
      },
    }

    let defineGetter = get => {
      Object.defineProperty(aObject, aName, {
        configurable: true,
        enumerable: true,
        get,
      });
    };

    function lazyGetter() {
      if (observer.value === undefined) {
        let prefValue;
        switch (Services.prefs.getPrefType(aPreference)) {
          case Ci.nsIPrefBranch.PREF_STRING:
            prefValue = Services.prefs.getStringPref(aPreference);
            break;

          case Ci.nsIPrefBranch.PREF_INT:
            prefValue = Services.prefs.getIntPref(aPreference);
            break;

          case Ci.nsIPrefBranch.PREF_BOOL:
            prefValue = Services.prefs.getBoolPref(aPreference);
            break;

          case Ci.nsIPrefBranch.PREF_INVALID:
            prefValue = aDefaultValue;
            break;

          default:
            // This should never happen.
            throw new Error(`Error getting pref ${aPreference}; its value's type is ` +
                            `${Services.prefs.getPrefType(aPreference)}, which I don't ` +
                            `know how to handle.`);
        }

        observer.value = aTransform(prefValue);
      }
      return observer.value;
    }

    defineGetter(() => {
      Services.prefs.addObserver(aPreference, observer, true);

      defineGetter(lazyGetter);
      return lazyGetter();
    });
  },

  /**
   * Helper which iterates over a nsISimpleEnumerator.
   * @param e The nsISimpleEnumerator to iterate over.
   * @param i The expected interface for each element.
   */
  IterSimpleEnumerator: function* XPCU_IterSimpleEnumerator(e, i)
  {
    while (e.hasMoreElements())
      yield e.getNext().QueryInterface(i);
  },

  /**
   * Helper which iterates over a string enumerator.
   * @param e The string enumerator (nsIUTF8StringEnumerator or
   *          nsIStringEnumerator) over which to iterate.
   */
  IterStringEnumerator: function* XPCU_IterStringEnumerator(e)
  {
    while (e.hasMore())
      yield e.getNext();
  },

  /**
   * Helper which iterates over the entries in a category.
   * @param aCategory The name of the category over which to iterate.
   */
  enumerateCategoryEntries: function* XPCOMUtils_enumerateCategoryEntries(aCategory)
  {
    let category = this.categoryManager.enumerateCategory(aCategory);
    for (let entry of this.IterSimpleEnumerator(category, Ci.nsISupportsCString)) {
      yield [entry.data, this.categoryManager.getCategoryEntry(aCategory, entry.data)];
    }
  },

  /**
   * Returns an nsIFactory for |component|.
   */
  _getFactory: function XPCOMUtils__getFactory(component) {
    var factory = component.prototype._xpcom_factory;
    if (!factory) {
      factory = {
        createInstance: function(outer, iid) {
          if (outer)
            throw Cr.NS_ERROR_NO_AGGREGATION;
          return (new component()).QueryInterface(iid);
        },
        QueryInterface: XPCOMUtils.generateQI([Ci.nsIFactory])
      }
    }
    return factory;
  },

  /**
   * Allows you to fake a relative import. Expects the global object from the
   * module that's calling us, and the relative filename that we wish to import.
   */
  importRelative: function XPCOMUtils__importRelative(that, path, scope) {
    if (!("__URI__" in that))
      throw Error("importRelative may only be used from a JSM, and its first argument "+
                  "must be that JSM's global object (hint: use this)");

    Cu.importGlobalProperties(["URL"]);
    Components.utils.import(new URL(path, that.__URI__).href, scope || that);
  },

  /**
   * generates a singleton nsIFactory implementation that can be used as
   * the _xpcom_factory of the component.
   * @param aServiceConstructor
   *        Constructor function of the component.
   */
  generateSingletonFactory:
  function XPCOMUtils_generateSingletonFactory(aServiceConstructor) {
    return {
      _instance: null,
      createInstance: function XPCU_SF_createInstance(aOuter, aIID) {
        if (aOuter !== null) {
          throw Cr.NS_ERROR_NO_AGGREGATION;
        }
        if (this._instance === null) {
          this._instance = new aServiceConstructor();
        }
        return this._instance.QueryInterface(aIID);
      },
      lockFactory: function XPCU_SF_lockFactory(aDoLock) {
        throw Cr.NS_ERROR_NOT_IMPLEMENTED;
      },
      QueryInterface: XPCOMUtils.generateQI([Ci.nsIFactory])
    };
  },

  /**
   * Defines a non-writable property on an object.
   */
  defineConstant: function XPCOMUtils__defineConstant(aObj, aName, aValue) {
    Object.defineProperty(aObj, aName, {
      value: aValue,
      enumerable: true,
      writable: false
    });
  },
};

var XPCU_lazyPreferenceObserverQI = XPCOMUtils.generateQI([Ci.nsIObserver, Ci.nsISupportsWeakReference]);

XPCOMUtils.defineLazyModuleGetter(this, "Services",
                                  "resource://gre/modules/Services.jsm");

XPCOMUtils.defineLazyServiceGetter(XPCOMUtils, "categoryManager",
                                   "@mozilla.org/categorymanager;1",
                                   "nsICategoryManager");

/**
 * Helper for XPCOMUtils.generateQI to avoid leaks - see bug 381651#c1
 */
function makeQI(interfaceNames) {
  return function XPCOMUtils_QueryInterface(iid) {
    if (iid.equals(Ci.nsISupports))
      return this;
    if (iid.equals(Ci.nsIClassInfo) && "classInfo" in this)
      return this.classInfo;
    for (let i = 0; i < interfaceNames.length; i++) {
      if (Ci[interfaceNames[i]].equals(iid))
        return this;
    }

    throw Cr.NS_ERROR_NO_INTERFACE;
  };
}<|MERGE_RESOLUTION|>--- conflicted
+++ resolved
@@ -378,23 +378,16 @@
    * @param aOnUpdate
    *        A function to call upon update. Receives as arguments
    *         `(aPreference, previousValue, newValue)`
-<<<<<<< HEAD
-=======
    * @param aTransform
    *        An optional function to transform the value.  If provided,
    *        this function receives the new preference value as an argument
    *        and its return value is used by the getter.
->>>>>>> a17af05f
    */
   defineLazyPreferenceGetter: function XPCU_defineLazyPreferenceGetter(
                                    aObject, aName, aPreference,
                                    aDefaultValue = null,
-<<<<<<< HEAD
-                                   aOnUpdate = null)
-=======
                                    aOnUpdate = null,
                                    aTransform = val => val)
->>>>>>> a17af05f
   {
     // Note: We need to keep a reference to this observer alive as long
     // as aObject is alive. This means that all of our getters need to
