/* -*- Mode: C++; tab-width: 8; indent-tabs-mode: nil; c-basic-offset: 4 -*- */
/* vim: set ts=8 sts=4 et sw=4 tw=99: */
/* This Source Code Form is subject to the terms of the Mozilla Public
 * License, v. 2.0. If a copy of the MPL was not distributed with this
 * file, You can obtain one at http://mozilla.org/MPL/2.0/. */

#include "mozJSSubScriptLoader.h"
#include "mozJSComponentLoader.h"
#include "mozJSLoaderUtils.h"

#include "nsIURI.h"
#include "nsIIOService.h"
#include "nsIChannel.h"
#include "nsIInputStream.h"
#include "nsNetCID.h"
#include "nsNetUtil.h"
#include "nsIFileURL.h"

#include "jsapi.h"
#include "jsfriendapi.h"
#include "xpcprivate.h" // For xpc::OptionsBase
#include "jswrapper.h"

#include "mozilla/dom/Promise.h"
#include "mozilla/dom/ToJSValue.h"
#include "mozilla/dom/ScriptLoader.h"
#include "mozilla/HoldDropJSObjects.h"
#include "mozilla/ScriptPreloader.h"
#include "mozilla/scache/StartupCache.h"
#include "mozilla/scache/StartupCacheUtils.h"
#include "mozilla/Unused.h"
#include "nsContentUtils.h"
#include "nsStringGlue.h"
#include "nsCycleCollectionParticipant.h"
#include "GeckoProfiler.h"

using namespace mozilla::scache;
using namespace JS;
using namespace xpc;
using namespace mozilla;
using namespace mozilla::dom;

class MOZ_STACK_CLASS LoadSubScriptOptions : public OptionsBase {
public:
    explicit LoadSubScriptOptions(JSContext* cx = xpc_GetSafeJSContext(),
                                  JSObject* options = nullptr)
        : OptionsBase(cx, options)
        , target(cx)
        , charset(NullString())
        , ignoreCache(false)
        , async(false)
        , wantReturnValue(false)
    { }

    virtual bool Parse() {
      return ParseObject("target", &target) &&
             ParseString("charset", charset) &&
             ParseBoolean("ignoreCache", &ignoreCache) &&
             ParseBoolean("async", &async) &&
             ParseBoolean("wantReturnValue", &wantReturnValue);
    }

    RootedObject target;
    nsString charset;
    bool ignoreCache;
    bool async;
    bool wantReturnValue;
};


/* load() error msgs, XXX localize? */
#define LOAD_ERROR_NOSERVICE "Error creating IO Service."
#define LOAD_ERROR_NOURI "Error creating URI (invalid URL scheme?)"
#define LOAD_ERROR_NOSCHEME "Failed to get URI scheme.  This is bad."
#define LOAD_ERROR_URI_NOT_LOCAL "Trying to load a non-local URI."
#define LOAD_ERROR_NOSTREAM  "Error opening input stream (invalid filename?)"
#define LOAD_ERROR_NOCONTENT "ContentLength not available (not a local URL?)"
#define LOAD_ERROR_BADCHARSET "Error converting to specified charset"
#define LOAD_ERROR_NOSPEC "Failed to get URI spec.  This is bad."
#define LOAD_ERROR_CONTENTTOOBIG "ContentLength is too large"

mozJSSubScriptLoader::mozJSSubScriptLoader()
{
}

mozJSSubScriptLoader::~mozJSSubScriptLoader()
{
}

NS_IMPL_ISUPPORTS(mozJSSubScriptLoader, mozIJSSubScriptLoader)

static void
ReportError(JSContext* cx, const nsACString& msg)
{
    NS_ConvertUTF8toUTF16 ucMsg(msg);

    RootedValue exn(cx);
    if (xpc::NonVoidStringToJsval(cx, ucMsg, &exn)) {
        JS_SetPendingException(cx, exn);
    }
}

static void
ReportError(JSContext* cx, const char* origMsg, nsIURI* uri)
{
    if (!uri) {
        ReportError(cx, nsDependentCString(origMsg));
        return;
    }

    nsAutoCString spec;
    nsresult rv = uri->GetSpec(spec);
    if (NS_FAILED(rv))
        spec.Assign("(unknown)");

    nsAutoCString msg(origMsg);
    msg.Append(": ");
    msg.Append(spec);
    ReportError(cx, msg);
}

<<<<<<< HEAD
bool
=======
static bool
>>>>>>> a17af05f
PrepareScript(nsIURI* uri,
              JSContext* cx,
              HandleObject targetObj,
              const char* uriStr,
              const nsAString& charset,
              const char* buf,
              int64_t len,
              bool wantReturnValue,
              MutableHandleScript script)
{
    JS::CompileOptions options(cx);
<<<<<<< HEAD
    // Use line 0 to make the function body starts from line 1 when
    // |reuseGlobal == true|.
    options.setFileAndLine(uriStr, reuseGlobal ? 0 : 1)
           .setVersion(JSVERSION_LATEST);
=======
    options.setFileAndLine(uriStr, 1)
           .setVersion(JSVERSION_DEFAULT)
           .setNoScriptRval(!wantReturnValue);
>>>>>>> a17af05f
    if (!charset.IsVoid()) {
        char16_t* scriptBuf = nullptr;
        size_t scriptLength = 0;

        nsresult rv =
            ScriptLoader::ConvertToUTF16(nullptr, reinterpret_cast<const uint8_t*>(buf), len,
                                         charset, nullptr, scriptBuf, scriptLength);

        JS::SourceBufferHolder srcBuf(scriptBuf, scriptLength,
                                      JS::SourceBufferHolder::GiveOwnership);

        if (NS_FAILED(rv)) {
            ReportError(cx, LOAD_ERROR_BADCHARSET, uri);
            return false;
        }

<<<<<<< HEAD
        if (!reuseGlobal) {
            if (JS_IsGlobalObject(targetObj)) {
                return JS::Compile(cx, options, srcBuf, script);
            }
            return JS::CompileForNonSyntacticScope(cx, options, srcBuf, script);
        }
        AutoObjectVector envChain(cx);
        if (!JS_IsGlobalObject(targetObj) && !envChain.append(targetObj)) {
            return false;
        }
        return JS::CompileFunction(cx, envChain, options, nullptr, 0, nullptr,
                                   srcBuf, function);
    }
    // We only use lazy source when no special encoding is specified because
    // the lazy source loader doesn't know the encoding.
    if (!reuseGlobal) {
        options.setSourceIsLazy(true);
        if (JS_IsGlobalObject(targetObj)) {
            return JS::Compile(cx, options, buf, len, script);
        }
        return JS::CompileForNonSyntacticScope(cx, options, buf, len, script);
    }
    AutoObjectVector envChain(cx);
    if (!JS_IsGlobalObject(targetObj) && !envChain.append(targetObj)) {
        return false;
    }
    return JS::CompileFunction(cx, envChain, options, nullptr, 0, nullptr,
                               buf, len, function);
}

bool
=======
        if (JS_IsGlobalObject(targetObj)) {
            return JS::Compile(cx, options, srcBuf, script);
        }
        return JS::CompileForNonSyntacticScope(cx, options, srcBuf, script);
    }
    // We only use lazy source when no special encoding is specified because
    // the lazy source loader doesn't know the encoding.
    options.setSourceIsLazy(true);
    if (JS_IsGlobalObject(targetObj)) {
        return JS::Compile(cx, options, buf, len, script);
    }
    return JS::CompileForNonSyntacticScope(cx, options, buf, len, script);
}

static bool
>>>>>>> a17af05f
EvalScript(JSContext* cx,
           HandleObject targetObj,
           MutableHandleValue retval,
           nsIURI* uri,
           bool startupCache,
           bool preloadCache,
           MutableHandleScript script)
{
<<<<<<< HEAD
    if (function) {
        script = JS_GetFunctionScript(cx, function);
    }

    if (function) {
        if (!JS_CallFunction(cx, target_obj, function, JS::HandleValueArray::empty(), retval)) {
            return false;
        }
    } else {
        if (JS_IsGlobalObject(target_obj)) {
            if (!JS_ExecuteScript(cx, script, retval)) {
                return false;
            }
        } else {
            JS::AutoObjectVector envChain(cx);
            if (!envChain.append(target_obj)) {
                return false;
            }
            if (!JS_ExecuteScript(cx, envChain, script, retval)) {
                return false;
            }
        }
    }

    JSAutoCompartment rac(cx, target_obj);
=======
    if (JS_IsGlobalObject(targetObj)) {
        if (!JS::CloneAndExecuteScript(cx, script, retval)) {
            return false;
        }
    } else {
        JS::AutoObjectVector envChain(cx);
        if (!envChain.append(targetObj)) {
            return false;
        }
        if (!JS::CloneAndExecuteScript(cx, envChain, script, retval)) {
            return false;
        }
    }

    JSAutoCompartment rac(cx, targetObj);
>>>>>>> a17af05f
    if (!JS_WrapValue(cx, retval)) {
        return false;
    }

<<<<<<< HEAD
    if (cache && !!script) {
=======
    if (script && (startupCache || preloadCache)) {
>>>>>>> a17af05f
        nsAutoCString cachePath;
        JSVersion version = JS_GetVersion(cx);
        cachePath.AppendPrintf("jssubloader/%d", version);
        PathifyURI(uri, cachePath);

<<<<<<< HEAD
        nsCOMPtr<nsIScriptSecurityManager> secman =
            do_GetService(NS_SCRIPTSECURITYMANAGER_CONTRACTID);
        if (!secman) {
            return false;
        }

        nsCOMPtr<nsIPrincipal> principal;
        nsresult rv = secman->GetSystemPrincipal(getter_AddRefs(principal));
        if (NS_FAILED(rv) || !principal) {
            ReportError(cx, LOAD_ERROR_NOPRINCIPALS, uri);
            return false;
        }

        WriteCachedScript(StartupCache::GetSingleton(),
                          cachePath, cx, principal, script);
=======
        nsCString uriStr;
        if (preloadCache && NS_SUCCEEDED(uri->GetSpec(uriStr))) {
            // Note that, when called during startup, this will keep the
            // original JSScript object alive for an indefinite amount of time.
            // This has the side-effect of keeping the global that the script
            // was compiled for alive, too.
            //
            // For most startups, the global in question will be the
            // CompilationScope, since we pre-compile any scripts that were
            // needed during the last startup in that scope. But for startups
            // when a non-cached script is used (e.g., after add-on
            // installation), this may be a Sandbox global, which may be
            // nuked but held alive by the JSScript.
            //
            // In general, this isn't a problem, since add-on Sandboxes which
            // use the script preloader are not destroyed until add-on shutdown,
            // and when add-ons are uninstalled or upgraded, the preloader cache
            // is immediately flushed after shutdown. But it's possible to
            // disable and reenable an add-on without uninstalling it, leading
            // to cached scripts being held alive, and tied to nuked Sandbox
            // globals. Given the unusual circumstances required to trigger
            // this, it's not a major concern. But it should be kept in mind.
            ScriptPreloader::GetSingleton().NoteScript(uriStr, cachePath, script);
        }

        if (startupCache) {
            JSAutoCompartment ac(cx, script);
            WriteCachedScript(StartupCache::GetSingleton(), cachePath, cx, script);
        }
>>>>>>> a17af05f
    }

    return true;
}

class AsyncScriptLoader : public nsIIncrementalStreamLoaderObserver
{
public:
    NS_DECL_CYCLE_COLLECTING_ISUPPORTS
    NS_DECL_NSIINCREMENTALSTREAMLOADEROBSERVER

    NS_DECL_CYCLE_COLLECTION_SCRIPT_HOLDER_CLASS(AsyncScriptLoader)

    AsyncScriptLoader(nsIChannel* aChannel, bool aWantReturnValue,
                      JSObject* aTargetObj, const nsAString& aCharset,
                      bool aCache, Promise* aPromise)
        : mChannel(aChannel)
        , mTargetObj(aTargetObj)
        , mPromise(aPromise)
        , mCharset(aCharset)
        , mWantReturnValue(aWantReturnValue)
        , mCache(aCache)
    {
        // Needed for the cycle collector to manage mTargetObj.
        mozilla::HoldJSObjects(this);
    }

private:
    virtual ~AsyncScriptLoader() {
        mozilla::DropJSObjects(this);
    }

    RefPtr<nsIChannel> mChannel;
    Heap<JSObject*> mTargetObj;
    RefPtr<Promise> mPromise;
    nsString mCharset;
    bool mWantReturnValue;
    bool mCache;
};

NS_IMPL_CYCLE_COLLECTION_CLASS(AsyncScriptLoader)

NS_INTERFACE_MAP_BEGIN_CYCLE_COLLECTION(AsyncScriptLoader)
  NS_INTERFACE_MAP_ENTRY(nsIIncrementalStreamLoaderObserver)
NS_INTERFACE_MAP_END

NS_IMPL_CYCLE_COLLECTION_UNLINK_BEGIN(AsyncScriptLoader)
  NS_IMPL_CYCLE_COLLECTION_UNLINK(mPromise)
  tmp->mTargetObj = nullptr;
NS_IMPL_CYCLE_COLLECTION_UNLINK_END

NS_IMPL_CYCLE_COLLECTION_TRAVERSE_BEGIN(AsyncScriptLoader)
  NS_IMPL_CYCLE_COLLECTION_TRAVERSE(mPromise)
NS_IMPL_CYCLE_COLLECTION_TRAVERSE_END

NS_IMPL_CYCLE_COLLECTION_TRACE_BEGIN(AsyncScriptLoader)
  NS_IMPL_CYCLE_COLLECTION_TRACE_JS_MEMBER_CALLBACK(mTargetObj)
NS_IMPL_CYCLE_COLLECTION_TRACE_END

NS_IMPL_CYCLE_COLLECTING_ADDREF(AsyncScriptLoader)
NS_IMPL_CYCLE_COLLECTING_RELEASE(AsyncScriptLoader)

class MOZ_STACK_CLASS AutoRejectPromise
{
public:
    AutoRejectPromise(AutoEntryScript& aAutoEntryScript,
                      Promise* aPromise,
                      nsIGlobalObject* aGlobalObject)
        : mAutoEntryScript(aAutoEntryScript)
        , mPromise(aPromise)
        , mGlobalObject(aGlobalObject) {}

    ~AutoRejectPromise() {
        if (mPromise) {
            JSContext* cx = mAutoEntryScript.cx();
            RootedValue rejectionValue(cx, JS::UndefinedValue());
            if (mAutoEntryScript.HasException()) {
                Unused << mAutoEntryScript.PeekException(&rejectionValue);
            }
            mPromise->MaybeReject(cx, rejectionValue);
        }
    }

    void ResolvePromise(HandleValue aResolveValue) {
        mPromise->MaybeResolve(aResolveValue);
        mPromise = nullptr;
    }

private:
<<<<<<< HEAD
    AutoEntryScript&          mAutoEntryScript;
    RefPtr<Promise>           mPromise;
=======
    AutoEntryScript& mAutoEntryScript;
    RefPtr<Promise> mPromise;
>>>>>>> a17af05f
    nsCOMPtr<nsIGlobalObject> mGlobalObject;
};

NS_IMETHODIMP
AsyncScriptLoader::OnIncrementalData(nsIIncrementalStreamLoader* aLoader,
                                     nsISupports* aContext,
                                     uint32_t aDataLength,
                                     const uint8_t* aData,
                                     uint32_t *aConsumedData)
{
    return NS_OK;
}

NS_IMETHODIMP
AsyncScriptLoader::OnStreamComplete(nsIIncrementalStreamLoader* aLoader,
                                    nsISupports* aContext,
                                    nsresult aStatus,
                                    uint32_t aLength,
                                    const uint8_t* aBuf)
{
    nsCOMPtr<nsIURI> uri;
    mChannel->GetURI(getter_AddRefs(uri));

    nsCOMPtr<nsIGlobalObject> globalObject = xpc::NativeGlobal(mTargetObj);
    AutoEntryScript aes(globalObject, "async loadSubScript");
    AutoRejectPromise autoPromise(aes, mPromise, globalObject);
    JSContext* cx = aes.cx();

    if (NS_FAILED(aStatus)) {
        ReportError(cx, "Unable to load script.", uri);
    }
    // Just notify that we are done with this load.
    NS_ENSURE_SUCCESS(aStatus, NS_OK);

    if (aLength == 0) {
        ReportError(cx, LOAD_ERROR_NOCONTENT, uri);
        return NS_OK;
    }

    if (aLength > INT32_MAX) {
        ReportError(cx, LOAD_ERROR_CONTENTTOOBIG, uri);
        return NS_OK;
    }

    RootedScript script(cx);
    nsAutoCString spec;
    nsresult rv = uri->GetSpec(spec);
    NS_ENSURE_SUCCESS(rv, rv);

    RootedObject targetObj(cx, mTargetObj);

<<<<<<< HEAD
    if (!PrepareScript(uri, cx, target_obj, spec.get(), mCharset,
                       reinterpret_cast<const char*>(aBuf), aLength,
                       mReuseGlobal, &script, &function))
=======
    if (!PrepareScript(uri, cx, targetObj, spec.get(), mCharset,
                       reinterpret_cast<const char*>(aBuf), aLength,
                       mWantReturnValue, &script))
>>>>>>> a17af05f
    {
        return NS_OK;
    }

    JS::Rooted<JS::Value> retval(cx);
<<<<<<< HEAD
    if (EvalScript(cx, target_obj, &retval, uri, mCache, script, function)) {
=======
    if (EvalScript(cx, targetObj, &retval, uri, mCache,
                   mCache && !mWantReturnValue,
                   &script)) {
>>>>>>> a17af05f
        autoPromise.ResolvePromise(retval);
    }

    return NS_OK;
}

nsresult
mozJSSubScriptLoader::ReadScriptAsync(nsIURI* uri,
                                      HandleObject targetObj,
                                      const nsAString& charset,
                                      nsIIOService* serv,
                                      bool wantReturnValue,
                                      bool cache,
                                      MutableHandleValue retval)
{
    nsCOMPtr<nsIGlobalObject> globalObject = xpc::NativeGlobal(targetObj);
    ErrorResult result;

    AutoJSAPI jsapi;
    if (NS_WARN_IF(!jsapi.Init(globalObject))) {
        return NS_ERROR_UNEXPECTED;
    }

    RefPtr<Promise> promise = Promise::Create(globalObject, result);
    if (result.Failed()) {
        return result.StealNSResult();
    }

    DebugOnly<bool> asJS = ToJSValue(jsapi.cx(), promise, retval);
    MOZ_ASSERT(asJS, "Should not fail to convert the promise to a JS value");

    // We create a channel and call SetContentType, to avoid expensive MIME type
    // lookups (bug 632490).
    nsCOMPtr<nsIChannel> channel;
    nsresult rv;
    rv = NS_NewChannel(getter_AddRefs(channel),
                       uri,
                       nsContentUtils::GetSystemPrincipal(),
                       nsILoadInfo::SEC_ALLOW_CROSS_ORIGIN_DATA_IS_NULL,
                       nsIContentPolicy::TYPE_OTHER,
                       nullptr,  // aLoadGroup
                       nullptr,  // aCallbacks
                       nsIRequest::LOAD_NORMAL,
                       serv);

    if (!NS_SUCCEEDED(rv)) {
        return rv;
    }

    channel->SetContentType(NS_LITERAL_CSTRING("application/javascript"));

    RefPtr<AsyncScriptLoader> loadObserver =
        new AsyncScriptLoader(channel,
                              wantReturnValue,
                              targetObj,
                              charset,
                              cache,
                              promise);

    nsCOMPtr<nsIIncrementalStreamLoader> loader;
    rv = NS_NewIncrementalStreamLoader(getter_AddRefs(loader), loadObserver);
    NS_ENSURE_SUCCESS(rv, rv);

    nsCOMPtr<nsIStreamListener> listener = loader.get();
    return channel->AsyncOpen2(listener);
}

bool
<<<<<<< HEAD
mozJSSubScriptLoader::ReadScript(nsIURI* uri, JSContext* cx, JSObject* targetObjArg,
                                 const nsAString& charset, const char* uriStr,
                                 nsIIOService* serv, nsIPrincipal* principal,
                                 bool reuseGlobal, JS::MutableHandleScript script,
                                 JS::MutableHandleFunction function)
=======
mozJSSubScriptLoader::ReadScript(nsIURI* uri,
                                 JSContext* cx,
                                 HandleObject targetObj,
                                 const nsAString& charset,
                                 const char* uriStr,
                                 nsIIOService* serv,
                                 bool wantReturnValue,
                                 MutableHandleScript script)
>>>>>>> a17af05f
{
    script.set(nullptr);

    // We create a channel and call SetContentType, to avoid expensive MIME type
    // lookups (bug 632490).
    nsCOMPtr<nsIChannel> chan;
    nsCOMPtr<nsIInputStream> instream;
    nsresult rv;
    rv = NS_NewChannel(getter_AddRefs(chan),
                       uri,
                       nsContentUtils::GetSystemPrincipal(),
                       nsILoadInfo::SEC_ALLOW_CROSS_ORIGIN_DATA_IS_NULL,
                       nsIContentPolicy::TYPE_OTHER,
                       nullptr,  // aLoadGroup
                       nullptr,  // aCallbacks
                       nsIRequest::LOAD_NORMAL,
                       serv);

    if (NS_SUCCEEDED(rv)) {
        chan->SetContentType(NS_LITERAL_CSTRING("application/javascript"));
        rv = chan->Open2(getter_AddRefs(instream));
    }

    if (NS_FAILED(rv)) {
        ReportError(cx, LOAD_ERROR_NOSTREAM, uri);
        return false;
    }

    int64_t len = -1;

    rv = chan->GetContentLength(&len);
    if (NS_FAILED(rv) || len == -1) {
        ReportError(cx, LOAD_ERROR_NOCONTENT, uri);
        return false;
    }

    if (len > INT32_MAX) {
        ReportError(cx, LOAD_ERROR_CONTENTTOOBIG, uri);
        return false;
    }

    nsCString buf;
    rv = NS_ReadInputStreamToString(instream, buf, len);
    NS_ENSURE_SUCCESS(rv, false);

<<<<<<< HEAD
    return PrepareScript(uri, cx, target_obj, uriStr, charset,
                         buf.get(), len,
                         reuseGlobal,
                         script, function);
=======
    return PrepareScript(uri, cx, targetObj, uriStr, charset,
                         buf.get(), len, wantReturnValue,
                         script);
>>>>>>> a17af05f
}

NS_IMETHODIMP
mozJSSubScriptLoader::LoadSubScript(const nsAString& url,
                                    HandleValue target,
                                    const nsAString& charset,
                                    JSContext* cx,
                                    MutableHandleValue retval)
{
    /*
     * Loads a local url and evals it into the current cx
     * Synchronous (an async version would be cool too.)
     *   url: The url to load.  Must be local so that it can be loaded
     *        synchronously.
     *   targetObj: Optional object to eval the script onto (defaults to context
     *              global)
     *   charset: Optional character set to use for reading
     *   returns: Whatever jsval the script pointed to by the url returns.
     * Should ONLY (O N L Y !) be called from JavaScript code.
     */
    LoadSubScriptOptions options(cx);
    options.charset = charset;
    options.target = target.isObject() ? &target.toObject() : nullptr;
    return DoLoadSubScriptWithOptions(url, options, cx, retval);
}


NS_IMETHODIMP
mozJSSubScriptLoader::LoadSubScriptWithOptions(const nsAString& url,
                                               HandleValue optionsVal,
                                               JSContext* cx,
                                               MutableHandleValue retval)
{
    if (!optionsVal.isObject())
        return NS_ERROR_INVALID_ARG;
    LoadSubScriptOptions options(cx, &optionsVal.toObject());
    if (!options.Parse())
        return NS_ERROR_INVALID_ARG;
    return DoLoadSubScriptWithOptions(url, options, cx, retval);
}

nsresult
mozJSSubScriptLoader::DoLoadSubScriptWithOptions(const nsAString& url,
                                                 LoadSubScriptOptions& options,
                                                 JSContext* cx,
                                                 MutableHandleValue retval)
{
    nsresult rv = NS_OK;
    RootedObject targetObj(cx);
    if (options.target) {
        targetObj = options.target;
    } else {
        mozJSComponentLoader* loader = mozJSComponentLoader::Get();
        loader->FindTargetObject(cx, &targetObj);
        MOZ_ASSERT(JS_IsGlobalObject(targetObj));
    }

    targetObj = JS_FindCompilationScope(cx, targetObj);
    if (!targetObj)
        return NS_ERROR_FAILURE;

    /* load up the url.  From here on, failures are reflected as ``custom''
     * js exceptions */
    nsCOMPtr<nsIURI> uri;
    nsAutoCString uriStr;
    nsAutoCString scheme;

    // Figure out who's calling us
    JS::AutoFilename filename;
    if (!JS::DescribeScriptedCaller(cx, &filename)) {
        // No scripted frame means we don't know who's calling, bail.
        return NS_ERROR_FAILURE;
    }

    JSAutoCompartment ac(cx, targetObj);

    nsCOMPtr<nsIIOService> serv = do_GetService(NS_IOSERVICE_CONTRACTID);
    if (!serv) {
        ReportError(cx, NS_LITERAL_CSTRING(LOAD_ERROR_NOSERVICE));
        return NS_OK;
    }

    const nsCString& asciiUrl = NS_LossyConvertUTF16toASCII(url);
    AUTO_PROFILER_LABEL_DYNAMIC(
        "mozJSSubScriptLoader::DoLoadSubScriptWithOptions", OTHER,
        asciiUrl.get());

    // Make sure to explicitly create the URI, since we'll need the
    // canonicalized spec.
    rv = NS_NewURI(getter_AddRefs(uri), asciiUrl.get(), nullptr, serv);
    if (NS_FAILED(rv)) {
        ReportError(cx, NS_LITERAL_CSTRING(LOAD_ERROR_NOURI));
        return NS_OK;
    }

    rv = uri->GetSpec(uriStr);
    if (NS_FAILED(rv)) {
        ReportError(cx, NS_LITERAL_CSTRING(LOAD_ERROR_NOSPEC));
        return NS_OK;
    }

    rv = uri->GetScheme(scheme);
    if (NS_FAILED(rv)) {
        ReportError(cx, LOAD_ERROR_NOSCHEME, uri);
        return NS_OK;
    }

    if (!scheme.EqualsLiteral("chrome") && !scheme.EqualsLiteral("app") &&
        !scheme.EqualsLiteral("blob")) {
        // This might be a URI to a local file, though!
        nsCOMPtr<nsIURI> innerURI = NS_GetInnermostURI(uri);
        nsCOMPtr<nsIFileURL> fileURL = do_QueryInterface(innerURI);
        if (!fileURL) {
            ReportError(cx, LOAD_ERROR_URI_NOT_LOCAL, uri);
            return NS_OK;
        }

        // For file URIs prepend the filename with the filename of the
        // calling script, and " -> ". See bug 418356.
        nsAutoCString tmp(filename.get());
        tmp.AppendLiteral(" -> ");
        tmp.Append(uriStr);

        uriStr = tmp;
    }

    // Suppress caching if we're compiling as content or if we're loading a
    // blob: URI.
    bool ignoreCache = options.ignoreCache
        || !GetObjectPrincipal(targetObj)->GetIsSystemPrincipal()
        || scheme.EqualsLiteral("blob");
    StartupCache* cache = ignoreCache ? nullptr : StartupCache::GetSingleton();

    JSVersion version = JS_GetVersion(cx);
    nsAutoCString cachePath;
    cachePath.AppendPrintf("jssubloader/%d", version);
    PathifyURI(uri, cachePath);

    RootedScript script(cx);
    if (!options.ignoreCache) {
        if (!options.wantReturnValue)
            script = ScriptPreloader::GetSingleton().GetCachedScript(cx, cachePath);
        if (!script && cache)
            rv = ReadCachedScript(cache, cachePath, cx, &script);
        if (NS_FAILED(rv) || !script) {
            // ReadCachedScript may have set a pending exception.
            JS_ClearPendingException(cx);
        }
    }

    // If we are doing an async load, trigger it and bail out.
    if (!script && options.async) {
        return ReadScriptAsync(uri, targetObj, options.charset, serv,
                               options.wantReturnValue, !!cache, retval);
    }

<<<<<<< HEAD
    if (!script) {
        if (!ReadScript(uri, cx, targetObj, options.charset,
                        static_cast<const char*>(uriStr.get()), serv,
                        principal, reusingGlobal, &script, &function))
        {
            return NS_OK;
        }
    } else {
        cache = nullptr;
    }

    Unused << EvalScript(cx, targetObj, retval, uri, !!cache, script, function);
    return NS_OK;
}

/**
  * Let us compile scripts from a URI off the main thread.
  */

class ScriptPrecompiler : public nsIIncrementalStreamLoaderObserver
{
public:
    NS_DECL_ISUPPORTS
    NS_DECL_NSIINCREMENTALSTREAMLOADEROBSERVER

    ScriptPrecompiler(nsIObserver* aObserver,
                      nsIPrincipal* aPrincipal,
                      nsIChannel* aChannel)
        : mObserver(aObserver)
        , mPrincipal(aPrincipal)
        , mChannel(aChannel)
        , mScriptBuf(nullptr)
        , mScriptLength(0)
    {}

    static void OffThreadCallback(void* aToken, void* aData);

    /* Sends the "done" notification back. Main thread only. */
    void SendObserverNotification();

private:
    virtual ~ScriptPrecompiler()
    {
      if (mScriptBuf) {
        js_free(mScriptBuf);
      }
    }

    RefPtr<nsIObserver> mObserver;
    RefPtr<nsIPrincipal> mPrincipal;
    RefPtr<nsIChannel> mChannel;
    char16_t* mScriptBuf;
    size_t mScriptLength;
};

NS_IMPL_ISUPPORTS(ScriptPrecompiler, nsIIncrementalStreamLoaderObserver);

class NotifyPrecompilationCompleteRunnable : public Runnable
{
public:
    NS_DECL_NSIRUNNABLE

    explicit NotifyPrecompilationCompleteRunnable(ScriptPrecompiler* aPrecompiler)
        : mPrecompiler(aPrecompiler)
        , mToken(nullptr)
    {}

    void SetToken(void* aToken) {
        MOZ_ASSERT(aToken && !mToken);
        mToken = aToken;
    }

protected:
    RefPtr<ScriptPrecompiler> mPrecompiler;
    void* mToken;
};

/* RAII helper class to send observer notifications */
class AutoSendObserverNotification {
public:
    explicit AutoSendObserverNotification(ScriptPrecompiler* aPrecompiler)
        : mPrecompiler(aPrecompiler)
    {}

    ~AutoSendObserverNotification() {
        if (mPrecompiler) {
            mPrecompiler->SendObserverNotification();
        }
    }

    void Disarm() {
        mPrecompiler = nullptr;
    }

private:
    ScriptPrecompiler* mPrecompiler;
};

NS_IMETHODIMP
NotifyPrecompilationCompleteRunnable::Run(void)
{
    MOZ_ASSERT(NS_IsMainThread());
    MOZ_ASSERT(mPrecompiler);

    AutoSendObserverNotification notifier(mPrecompiler);

    if (mToken) {
        JSContext* cx = XPCJSContext::Get()->Context();
        NS_ENSURE_TRUE(cx, NS_ERROR_FAILURE);
        JS::CancelOffThreadScript(cx, mToken);
    }

    return NS_OK;
}

NS_IMETHODIMP
ScriptPrecompiler::OnIncrementalData(nsIIncrementalStreamLoader* aLoader,
                                     nsISupports* aContext,
                                     uint32_t aDataLength,
                                     const uint8_t* aData,
                                     uint32_t *aConsumedData)
{
  return NS_OK;
}

NS_IMETHODIMP
ScriptPrecompiler::OnStreamComplete(nsIIncrementalStreamLoader* aLoader,
                                    nsISupports* aContext,
                                    nsresult aStatus,
                                    uint32_t aLength,
                                    const uint8_t* aString)
{
    AutoSendObserverNotification notifier(this);

    // Just notify that we are done with this load.
    NS_ENSURE_SUCCESS(aStatus, NS_OK);

    // Convert data to char16_t* and prepare to call CompileOffThread.
    nsAutoString hintCharset;
    nsresult rv =
        nsScriptLoader::ConvertToUTF16(mChannel, aString, aLength,
                                       hintCharset, nullptr,
                                       mScriptBuf, mScriptLength);

    NS_ENSURE_SUCCESS(rv, NS_OK);

    // Our goal is to cache persistently the compiled script and to avoid quota
    // checks. Since the caching mechanism decide the persistence type based on
    // the principal, we create a new global with the app's principal.
    // We then enter its compartment to compile with its principal.
    AutoSafeJSContext cx;
    RootedValue v(cx);
    SandboxOptions sandboxOptions;
    sandboxOptions.sandboxName.AssignASCII("asm.js precompilation");
    sandboxOptions.invisibleToDebugger = true;
    sandboxOptions.discardSource = true;
    rv = CreateSandboxObject(cx, &v, mPrincipal, sandboxOptions);
    NS_ENSURE_SUCCESS(rv, NS_OK);

    JSAutoCompartment ac(cx, js::UncheckedUnwrap(&v.toObject()));

    JS::CompileOptions options(cx, JSVERSION_DEFAULT);
    options.forceAsync = true;

    nsCOMPtr<nsIURI> uri;
    mChannel->GetURI(getter_AddRefs(uri));
    nsAutoCString spec;
    uri->GetSpec(spec);
    options.setFile(spec.get());

    if (!JS::CanCompileOffThread(cx, options, mScriptLength)) {
        NS_WARNING("Can't compile script off thread!");
        return NS_OK;
    }

    RefPtr<NotifyPrecompilationCompleteRunnable> runnable =
        new NotifyPrecompilationCompleteRunnable(this);

    if (!JS::CompileOffThread(cx, options,
                              mScriptBuf, mScriptLength,
                              OffThreadCallback,
                              static_cast<void*>(runnable))) {
        NS_WARNING("Failed to compile script off thread!");
=======
    if (script) {
        // |script| came from the cache, so don't bother writing it
        // |back there.
        cache = nullptr;
    } else if (!ReadScript(uri, cx, targetObj, options.charset,
                        static_cast<const char*>(uriStr.get()), serv,
                        options.wantReturnValue, &script)) {
>>>>>>> a17af05f
        return NS_OK;
    }

    Unused << EvalScript(cx, targetObj, retval, uri, !!cache,
                         !ignoreCache && !options.wantReturnValue,
                         &script);
    return NS_OK;
}<|MERGE_RESOLUTION|>--- conflicted
+++ resolved
@@ -119,11 +119,7 @@
     ReportError(cx, msg);
 }
 
-<<<<<<< HEAD
-bool
-=======
 static bool
->>>>>>> a17af05f
 PrepareScript(nsIURI* uri,
               JSContext* cx,
               HandleObject targetObj,
@@ -135,16 +131,9 @@
               MutableHandleScript script)
 {
     JS::CompileOptions options(cx);
-<<<<<<< HEAD
-    // Use line 0 to make the function body starts from line 1 when
-    // |reuseGlobal == true|.
-    options.setFileAndLine(uriStr, reuseGlobal ? 0 : 1)
-           .setVersion(JSVERSION_LATEST);
-=======
     options.setFileAndLine(uriStr, 1)
            .setVersion(JSVERSION_DEFAULT)
            .setNoScriptRval(!wantReturnValue);
->>>>>>> a17af05f
     if (!charset.IsVoid()) {
         char16_t* scriptBuf = nullptr;
         size_t scriptLength = 0;
@@ -161,39 +150,6 @@
             return false;
         }
 
-<<<<<<< HEAD
-        if (!reuseGlobal) {
-            if (JS_IsGlobalObject(targetObj)) {
-                return JS::Compile(cx, options, srcBuf, script);
-            }
-            return JS::CompileForNonSyntacticScope(cx, options, srcBuf, script);
-        }
-        AutoObjectVector envChain(cx);
-        if (!JS_IsGlobalObject(targetObj) && !envChain.append(targetObj)) {
-            return false;
-        }
-        return JS::CompileFunction(cx, envChain, options, nullptr, 0, nullptr,
-                                   srcBuf, function);
-    }
-    // We only use lazy source when no special encoding is specified because
-    // the lazy source loader doesn't know the encoding.
-    if (!reuseGlobal) {
-        options.setSourceIsLazy(true);
-        if (JS_IsGlobalObject(targetObj)) {
-            return JS::Compile(cx, options, buf, len, script);
-        }
-        return JS::CompileForNonSyntacticScope(cx, options, buf, len, script);
-    }
-    AutoObjectVector envChain(cx);
-    if (!JS_IsGlobalObject(targetObj) && !envChain.append(targetObj)) {
-        return false;
-    }
-    return JS::CompileFunction(cx, envChain, options, nullptr, 0, nullptr,
-                               buf, len, function);
-}
-
-bool
-=======
         if (JS_IsGlobalObject(targetObj)) {
             return JS::Compile(cx, options, srcBuf, script);
         }
@@ -209,7 +165,6 @@
 }
 
 static bool
->>>>>>> a17af05f
 EvalScript(JSContext* cx,
            HandleObject targetObj,
            MutableHandleValue retval,
@@ -218,33 +173,6 @@
            bool preloadCache,
            MutableHandleScript script)
 {
-<<<<<<< HEAD
-    if (function) {
-        script = JS_GetFunctionScript(cx, function);
-    }
-
-    if (function) {
-        if (!JS_CallFunction(cx, target_obj, function, JS::HandleValueArray::empty(), retval)) {
-            return false;
-        }
-    } else {
-        if (JS_IsGlobalObject(target_obj)) {
-            if (!JS_ExecuteScript(cx, script, retval)) {
-                return false;
-            }
-        } else {
-            JS::AutoObjectVector envChain(cx);
-            if (!envChain.append(target_obj)) {
-                return false;
-            }
-            if (!JS_ExecuteScript(cx, envChain, script, retval)) {
-                return false;
-            }
-        }
-    }
-
-    JSAutoCompartment rac(cx, target_obj);
-=======
     if (JS_IsGlobalObject(targetObj)) {
         if (!JS::CloneAndExecuteScript(cx, script, retval)) {
             return false;
@@ -260,38 +188,16 @@
     }
 
     JSAutoCompartment rac(cx, targetObj);
->>>>>>> a17af05f
     if (!JS_WrapValue(cx, retval)) {
         return false;
     }
 
-<<<<<<< HEAD
-    if (cache && !!script) {
-=======
     if (script && (startupCache || preloadCache)) {
->>>>>>> a17af05f
         nsAutoCString cachePath;
         JSVersion version = JS_GetVersion(cx);
         cachePath.AppendPrintf("jssubloader/%d", version);
         PathifyURI(uri, cachePath);
 
-<<<<<<< HEAD
-        nsCOMPtr<nsIScriptSecurityManager> secman =
-            do_GetService(NS_SCRIPTSECURITYMANAGER_CONTRACTID);
-        if (!secman) {
-            return false;
-        }
-
-        nsCOMPtr<nsIPrincipal> principal;
-        nsresult rv = secman->GetSystemPrincipal(getter_AddRefs(principal));
-        if (NS_FAILED(rv) || !principal) {
-            ReportError(cx, LOAD_ERROR_NOPRINCIPALS, uri);
-            return false;
-        }
-
-        WriteCachedScript(StartupCache::GetSingleton(),
-                          cachePath, cx, principal, script);
-=======
         nsCString uriStr;
         if (preloadCache && NS_SUCCEEDED(uri->GetSpec(uriStr))) {
             // Note that, when called during startup, this will keep the
@@ -321,7 +227,6 @@
             JSAutoCompartment ac(cx, script);
             WriteCachedScript(StartupCache::GetSingleton(), cachePath, cx, script);
         }
->>>>>>> a17af05f
     }
 
     return true;
@@ -411,13 +316,8 @@
     }
 
 private:
-<<<<<<< HEAD
-    AutoEntryScript&          mAutoEntryScript;
-    RefPtr<Promise>           mPromise;
-=======
     AutoEntryScript& mAutoEntryScript;
     RefPtr<Promise> mPromise;
->>>>>>> a17af05f
     nsCOMPtr<nsIGlobalObject> mGlobalObject;
 };
 
@@ -469,27 +369,17 @@
 
     RootedObject targetObj(cx, mTargetObj);
 
-<<<<<<< HEAD
-    if (!PrepareScript(uri, cx, target_obj, spec.get(), mCharset,
-                       reinterpret_cast<const char*>(aBuf), aLength,
-                       mReuseGlobal, &script, &function))
-=======
     if (!PrepareScript(uri, cx, targetObj, spec.get(), mCharset,
                        reinterpret_cast<const char*>(aBuf), aLength,
                        mWantReturnValue, &script))
->>>>>>> a17af05f
     {
         return NS_OK;
     }
 
     JS::Rooted<JS::Value> retval(cx);
-<<<<<<< HEAD
-    if (EvalScript(cx, target_obj, &retval, uri, mCache, script, function)) {
-=======
     if (EvalScript(cx, targetObj, &retval, uri, mCache,
                    mCache && !mWantReturnValue,
                    &script)) {
->>>>>>> a17af05f
         autoPromise.ResolvePromise(retval);
     }
 
@@ -558,13 +448,6 @@
 }
 
 bool
-<<<<<<< HEAD
-mozJSSubScriptLoader::ReadScript(nsIURI* uri, JSContext* cx, JSObject* targetObjArg,
-                                 const nsAString& charset, const char* uriStr,
-                                 nsIIOService* serv, nsIPrincipal* principal,
-                                 bool reuseGlobal, JS::MutableHandleScript script,
-                                 JS::MutableHandleFunction function)
-=======
 mozJSSubScriptLoader::ReadScript(nsIURI* uri,
                                  JSContext* cx,
                                  HandleObject targetObj,
@@ -573,7 +456,6 @@
                                  nsIIOService* serv,
                                  bool wantReturnValue,
                                  MutableHandleScript script)
->>>>>>> a17af05f
 {
     script.set(nullptr);
 
@@ -619,16 +501,9 @@
     rv = NS_ReadInputStreamToString(instream, buf, len);
     NS_ENSURE_SUCCESS(rv, false);
 
-<<<<<<< HEAD
-    return PrepareScript(uri, cx, target_obj, uriStr, charset,
-                         buf.get(), len,
-                         reuseGlobal,
-                         script, function);
-=======
     return PrepareScript(uri, cx, targetObj, uriStr, charset,
                          buf.get(), len, wantReturnValue,
                          script);
->>>>>>> a17af05f
 }
 
 NS_IMETHODIMP
@@ -785,191 +660,6 @@
                                options.wantReturnValue, !!cache, retval);
     }
 
-<<<<<<< HEAD
-    if (!script) {
-        if (!ReadScript(uri, cx, targetObj, options.charset,
-                        static_cast<const char*>(uriStr.get()), serv,
-                        principal, reusingGlobal, &script, &function))
-        {
-            return NS_OK;
-        }
-    } else {
-        cache = nullptr;
-    }
-
-    Unused << EvalScript(cx, targetObj, retval, uri, !!cache, script, function);
-    return NS_OK;
-}
-
-/**
-  * Let us compile scripts from a URI off the main thread.
-  */
-
-class ScriptPrecompiler : public nsIIncrementalStreamLoaderObserver
-{
-public:
-    NS_DECL_ISUPPORTS
-    NS_DECL_NSIINCREMENTALSTREAMLOADEROBSERVER
-
-    ScriptPrecompiler(nsIObserver* aObserver,
-                      nsIPrincipal* aPrincipal,
-                      nsIChannel* aChannel)
-        : mObserver(aObserver)
-        , mPrincipal(aPrincipal)
-        , mChannel(aChannel)
-        , mScriptBuf(nullptr)
-        , mScriptLength(0)
-    {}
-
-    static void OffThreadCallback(void* aToken, void* aData);
-
-    /* Sends the "done" notification back. Main thread only. */
-    void SendObserverNotification();
-
-private:
-    virtual ~ScriptPrecompiler()
-    {
-      if (mScriptBuf) {
-        js_free(mScriptBuf);
-      }
-    }
-
-    RefPtr<nsIObserver> mObserver;
-    RefPtr<nsIPrincipal> mPrincipal;
-    RefPtr<nsIChannel> mChannel;
-    char16_t* mScriptBuf;
-    size_t mScriptLength;
-};
-
-NS_IMPL_ISUPPORTS(ScriptPrecompiler, nsIIncrementalStreamLoaderObserver);
-
-class NotifyPrecompilationCompleteRunnable : public Runnable
-{
-public:
-    NS_DECL_NSIRUNNABLE
-
-    explicit NotifyPrecompilationCompleteRunnable(ScriptPrecompiler* aPrecompiler)
-        : mPrecompiler(aPrecompiler)
-        , mToken(nullptr)
-    {}
-
-    void SetToken(void* aToken) {
-        MOZ_ASSERT(aToken && !mToken);
-        mToken = aToken;
-    }
-
-protected:
-    RefPtr<ScriptPrecompiler> mPrecompiler;
-    void* mToken;
-};
-
-/* RAII helper class to send observer notifications */
-class AutoSendObserverNotification {
-public:
-    explicit AutoSendObserverNotification(ScriptPrecompiler* aPrecompiler)
-        : mPrecompiler(aPrecompiler)
-    {}
-
-    ~AutoSendObserverNotification() {
-        if (mPrecompiler) {
-            mPrecompiler->SendObserverNotification();
-        }
-    }
-
-    void Disarm() {
-        mPrecompiler = nullptr;
-    }
-
-private:
-    ScriptPrecompiler* mPrecompiler;
-};
-
-NS_IMETHODIMP
-NotifyPrecompilationCompleteRunnable::Run(void)
-{
-    MOZ_ASSERT(NS_IsMainThread());
-    MOZ_ASSERT(mPrecompiler);
-
-    AutoSendObserverNotification notifier(mPrecompiler);
-
-    if (mToken) {
-        JSContext* cx = XPCJSContext::Get()->Context();
-        NS_ENSURE_TRUE(cx, NS_ERROR_FAILURE);
-        JS::CancelOffThreadScript(cx, mToken);
-    }
-
-    return NS_OK;
-}
-
-NS_IMETHODIMP
-ScriptPrecompiler::OnIncrementalData(nsIIncrementalStreamLoader* aLoader,
-                                     nsISupports* aContext,
-                                     uint32_t aDataLength,
-                                     const uint8_t* aData,
-                                     uint32_t *aConsumedData)
-{
-  return NS_OK;
-}
-
-NS_IMETHODIMP
-ScriptPrecompiler::OnStreamComplete(nsIIncrementalStreamLoader* aLoader,
-                                    nsISupports* aContext,
-                                    nsresult aStatus,
-                                    uint32_t aLength,
-                                    const uint8_t* aString)
-{
-    AutoSendObserverNotification notifier(this);
-
-    // Just notify that we are done with this load.
-    NS_ENSURE_SUCCESS(aStatus, NS_OK);
-
-    // Convert data to char16_t* and prepare to call CompileOffThread.
-    nsAutoString hintCharset;
-    nsresult rv =
-        nsScriptLoader::ConvertToUTF16(mChannel, aString, aLength,
-                                       hintCharset, nullptr,
-                                       mScriptBuf, mScriptLength);
-
-    NS_ENSURE_SUCCESS(rv, NS_OK);
-
-    // Our goal is to cache persistently the compiled script and to avoid quota
-    // checks. Since the caching mechanism decide the persistence type based on
-    // the principal, we create a new global with the app's principal.
-    // We then enter its compartment to compile with its principal.
-    AutoSafeJSContext cx;
-    RootedValue v(cx);
-    SandboxOptions sandboxOptions;
-    sandboxOptions.sandboxName.AssignASCII("asm.js precompilation");
-    sandboxOptions.invisibleToDebugger = true;
-    sandboxOptions.discardSource = true;
-    rv = CreateSandboxObject(cx, &v, mPrincipal, sandboxOptions);
-    NS_ENSURE_SUCCESS(rv, NS_OK);
-
-    JSAutoCompartment ac(cx, js::UncheckedUnwrap(&v.toObject()));
-
-    JS::CompileOptions options(cx, JSVERSION_DEFAULT);
-    options.forceAsync = true;
-
-    nsCOMPtr<nsIURI> uri;
-    mChannel->GetURI(getter_AddRefs(uri));
-    nsAutoCString spec;
-    uri->GetSpec(spec);
-    options.setFile(spec.get());
-
-    if (!JS::CanCompileOffThread(cx, options, mScriptLength)) {
-        NS_WARNING("Can't compile script off thread!");
-        return NS_OK;
-    }
-
-    RefPtr<NotifyPrecompilationCompleteRunnable> runnable =
-        new NotifyPrecompilationCompleteRunnable(this);
-
-    if (!JS::CompileOffThread(cx, options,
-                              mScriptBuf, mScriptLength,
-                              OffThreadCallback,
-                              static_cast<void*>(runnable))) {
-        NS_WARNING("Failed to compile script off thread!");
-=======
     if (script) {
         // |script| came from the cache, so don't bother writing it
         // |back there.
@@ -977,7 +667,6 @@
     } else if (!ReadScript(uri, cx, targetObj, options.charset,
                         static_cast<const char*>(uriStr.get()), serv,
                         options.wantReturnValue, &script)) {
->>>>>>> a17af05f
         return NS_OK;
     }
 
