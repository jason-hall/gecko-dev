--- conflicted
+++ resolved
@@ -320,11 +320,7 @@
     }
     ErrorResult rv;
     rv.ThrowDOMException(NS_ERROR_DOM_SECURITY_ERR, message);
-<<<<<<< HEAD
-    rv.MaybeSetPendingException(cx);
-=======
     MOZ_ALWAYS_TRUE(rv.MaybeSetPendingException(cx));
->>>>>>> a17af05f
 }
 
 enum Access { READ = (1<<0), WRITE = (1<<1), NO_ACCESS = 0 };
