/* -*- Mode: C++; tab-width: 8; indent-tabs-mode: nil; c-basic-offset: 4 -*- */
/* vim: set ts=8 sts=4 et sw=4 tw=99: */
/* This Source Code Form is subject to the terms of the Mozilla Public
 * License, v. 2.0. If a copy of the MPL was not distributed with this
 * file, You can obtain one at http://mozilla.org/MPL/2.0/. */

#include "XrayWrapper.h"
#include "AccessCheck.h"
#include "WrapperFactory.h"

#include "nsDependentString.h"
#include "nsIScriptError.h"
#include "mozilla/dom/Element.h"
#include "mozilla/dom/ScriptSettings.h"

#include "XPCWrapper.h"
#include "xpcprivate.h"

#include "jsapi.h"
#include "jsprf.h"
#include "nsJSUtils.h"
#include "nsPrintfCString.h"

#include "mozilla/dom/BindingUtils.h"
#include "mozilla/dom/WindowBinding.h"
#include "mozilla/dom/XrayExpandoClass.h"
#include "nsGlobalWindow.h"

using namespace mozilla::dom;
using namespace JS;
using namespace mozilla;

using js::Wrapper;
using js::BaseProxyHandler;
using js::IsCrossCompartmentWrapper;
using js::UncheckedUnwrap;
using js::CheckedUnwrap;

namespace xpc {

using namespace XrayUtils;

#define Between(x, a, b) (a <= x && x <= b)

static_assert(JSProto_URIError - JSProto_Error == 7, "New prototype added in error object range");
#define AssertErrorObjectKeyInBounds(key) \
    static_assert(Between(key, JSProto_Error, JSProto_URIError), "We depend on jsprototypes.h ordering here");
MOZ_FOR_EACH(AssertErrorObjectKeyInBounds, (),
             (JSProto_Error, JSProto_InternalError, JSProto_EvalError, JSProto_RangeError,
              JSProto_ReferenceError, JSProto_SyntaxError, JSProto_TypeError, JSProto_URIError));

static_assert(JSProto_Uint8ClampedArray - JSProto_Int8Array == 8, "New prototype added in typed array range");
#define AssertTypedArrayKeyInBounds(key) \
    static_assert(Between(key, JSProto_Int8Array, JSProto_Uint8ClampedArray), "We depend on jsprototypes.h ordering here");
MOZ_FOR_EACH(AssertTypedArrayKeyInBounds, (),
             (JSProto_Int8Array, JSProto_Uint8Array, JSProto_Int16Array, JSProto_Uint16Array,
              JSProto_Int32Array, JSProto_Uint32Array, JSProto_Float32Array, JSProto_Float64Array, JSProto_Uint8ClampedArray));

#undef Between

inline bool
IsErrorObjectKey(JSProtoKey key)
{
    return key >= JSProto_Error && key <= JSProto_URIError;
}

inline bool
IsTypedArrayKey(JSProtoKey key)
{
    return key >= JSProto_Int8Array && key <= JSProto_Uint8ClampedArray;
}

// Whitelist for the standard ES classes we can Xray to.
static bool
IsJSXraySupported(JSProtoKey key)
{
    if (IsTypedArrayKey(key))
        return true;
    if (IsErrorObjectKey(key))
        return true;
    switch (key) {
      case JSProto_Date:
      case JSProto_DataView:
      case JSProto_Object:
      case JSProto_Array:
      case JSProto_Function:
      case JSProto_TypedArray:
      case JSProto_SavedFrame:
      case JSProto_RegExp:
      case JSProto_Promise:
      case JSProto_ArrayBuffer:
      case JSProto_SharedArrayBuffer:
      case JSProto_Map:
      case JSProto_Set:
        return true;
      default:
        return false;
    }
}

XrayType
GetXrayType(JSObject* obj)
{
    obj = js::UncheckedUnwrap(obj, /* stopAtWindowProxy = */ false);
    if (mozilla::dom::UseDOMXray(obj))
        return XrayForDOMObject;

    const js::Class* clasp = js::GetObjectClass(obj);
    if (IS_WN_CLASS(clasp) || js::IsWindowProxy(obj))
        return XrayForWrappedNative;

    JSProtoKey standardProto = IdentifyStandardInstanceOrPrototype(obj);
    if (IsJSXraySupported(standardProto))
        return XrayForJSObject;

    // Modulo a few exceptions, everything else counts as an XrayWrapper to an
    // opaque object, which means that more-privileged code sees nothing from
    // the underlying object. This is very important for security. In some cases
    // though, we need to make an exception for compatibility.
    if (IsSandbox(obj))
        return NotXray;

    return XrayForOpaqueObject;
}

JSObject*
XrayAwareCalleeGlobal(JSObject* fun)
{
  MOZ_ASSERT(js::IsFunctionObject(fun));

  if (!js::FunctionHasNativeReserved(fun)) {
      // Just a normal function, no Xrays involved.
      return js::GetGlobalForObjectCrossCompartment(fun);
  }

  // The functions we expect here have the Xray wrapper they're associated with
  // in their XRAY_DOM_FUNCTION_PARENT_WRAPPER_SLOT and, in a debug build,
  // themselves in their XRAY_DOM_FUNCTION_NATIVE_SLOT_FOR_SELF.  Assert that
  // last bit.
  MOZ_ASSERT(&js::GetFunctionNativeReserved(fun, XRAY_DOM_FUNCTION_NATIVE_SLOT_FOR_SELF).toObject() ==
             fun);

  Value v =
      js::GetFunctionNativeReserved(fun, XRAY_DOM_FUNCTION_PARENT_WRAPPER_SLOT);
  MOZ_ASSERT(IsXrayWrapper(&v.toObject()));

  JSObject* xrayTarget = js::UncheckedUnwrap(&v.toObject());
  return js::GetGlobalForObjectCrossCompartment(xrayTarget);
}

bool
XrayAwareCalleeGlobalForSpecializedGetters(JSContext* cx,
                                           JS::Handle<JSObject*> thisObj,
                                           JS::MutableHandle<JSObject*> global)
{
    JS::Rooted<JSObject*> wrappedObj(cx, thisObj);
    if (!JS_WrapObject(cx, &wrappedObj)) {
        return false;
    }

    if (xpc::WrapperFactory::IsXrayWrapper(wrappedObj)) {
        // Our current compartment would generaly get xrays to thisObj.  That
        // means we're presumably doing a call over Xrays, an the compartment of
        // the callee is presumably that of thisObj.  This isn't _necessarily_
        // true (e.g. chrome code could be using a chrome-side getter and doing
        // .call() with a content-side this value), but people shouldn't do
        // that!
        //
        // If someoen does do something weird here, the only impact is that we
        // will create the rejected promise that a promise-returning getter
        // creates around any exceptions it throws in the "wrong" compartment.
        // In particular, we might create it in the content compartment even
        // though we should really have created it in the chrome compartment
        // (for the case when a chrome getter is invoked with a content object
        // instead of just invoking the xrayed getter).
        global.set(js::GetGlobalForObjectCrossCompartment(thisObj));
        return true;
    }

    global.set(JS::CurrentGlobalOrNull(cx));
    return true;
}

JSObject*
XrayTraits::getExpandoChain(HandleObject obj)
{
    return ObjectScope(obj)->GetExpandoChain(obj);
}

bool
XrayTraits::setExpandoChain(JSContext* cx, HandleObject obj, HandleObject chain)
{
    return ObjectScope(obj)->SetExpandoChain(cx, obj, chain);
}

// static
XPCWrappedNative*
XPCWrappedNativeXrayTraits::getWN(JSObject* wrapper)
{
    return XPCWrappedNative::Get(getTargetObject(wrapper));
}

const JSClass XPCWrappedNativeXrayTraits::HolderClass = {
    "NativePropertyHolder", JSCLASS_HAS_RESERVED_SLOTS(HOLDER_SHARED_SLOT_COUNT)
};

const JSClass XrayTraits::HolderClass = {
    "XrayHolder", JSCLASS_HAS_RESERVED_SLOTS(HOLDER_SHARED_SLOT_COUNT)
};

const JSClass JSXrayTraits::HolderClass = {
    "JSXrayHolder", JSCLASS_HAS_RESERVED_SLOTS(SLOT_COUNT)
};

bool
OpaqueXrayTraits::resolveOwnProperty(JSContext* cx, HandleObject wrapper, HandleObject target,
                                     HandleObject holder, HandleId id,
                                     MutableHandle<PropertyDescriptor> desc)
{
    bool ok = XrayTraits::resolveOwnProperty(cx, wrapper, target, holder, id, desc);
    if (!ok || desc.object())
        return ok;

    return ReportWrapperDenial(cx, id, WrapperDenialForXray, "object is not safely Xrayable");
}

bool
ReportWrapperDenial(JSContext* cx, HandleId id, WrapperDenialType type, const char* reason)
{
    CompartmentPrivate* priv = CompartmentPrivate::Get(CurrentGlobalOrNull(cx));
    bool alreadyWarnedOnce = priv->wrapperDenialWarnings[type];
    priv->wrapperDenialWarnings[type] = true;

    // The browser console warning is only emitted for the first violation,
    // whereas the (debug-only) NS_WARNING is emitted for each violation.
#ifndef DEBUG
    if (alreadyWarnedOnce)
        return true;
#endif

    nsAutoJSString propertyName;
    RootedValue idval(cx);
    if (!JS_IdToValue(cx, id, &idval))
        return false;
    JSString* str = JS_ValueToSource(cx, idval);
    if (!str)
        return false;
    if (!propertyName.init(cx, str))
        return false;
    AutoFilename filename;
    unsigned line = 0, column = 0;
    DescribeScriptedCaller(cx, &filename, &line, &column);

    // Warn to the terminal for the logs.
    NS_WARNING(nsPrintfCString("Silently denied access to property %s: %s (@%s:%u:%u)",
                               NS_LossyConvertUTF16toASCII(propertyName).get(), reason,
                               filename.get(), line, column).get());

    // If this isn't the first warning on this topic for this global, we've
    // already bailed out in opt builds. Now that the NS_WARNING is done, bail
    // out in debug builds as well.
    if (alreadyWarnedOnce)
        return true;

    //
    // Log a message to the console service.
    //

    // Grab the pieces.
    nsCOMPtr<nsIConsoleService> consoleService = do_GetService(NS_CONSOLESERVICE_CONTRACTID);
    NS_ENSURE_TRUE(consoleService, true);
    nsCOMPtr<nsIScriptError> errorObject = do_CreateInstance(NS_SCRIPTERROR_CONTRACTID);
    NS_ENSURE_TRUE(errorObject, true);

    // Compute the current window id if any.
    uint64_t windowId = 0;
    nsGlobalWindow* win = WindowGlobalOrNull(CurrentGlobalOrNull(cx));
    if (win)
      windowId = win->WindowID();


    Maybe<nsPrintfCString> errorMessage;
    if (type == WrapperDenialForXray) {
        errorMessage.emplace("XrayWrapper denied access to property %s (reason: %s). "
                             "See https://developer.mozilla.org/en-US/docs/Xray_vision "
                             "for more information. Note that only the first denied "
                             "property access from a given global object will be reported.",
                             NS_LossyConvertUTF16toASCII(propertyName).get(),
                             reason);
    } else {
        MOZ_ASSERT(type == WrapperDenialForCOW);
        errorMessage.emplace("Security wrapper denied access to property %s on privileged "
                             "Javascript object. Support for exposing privileged objects "
                             "to untrusted content via __exposedProps__ is being gradually "
                             "removed - use WebIDL bindings or Components.utils.cloneInto "
                             "instead. Note that only the first denied property access from a "
                             "given global object will be reported.",
                             NS_LossyConvertUTF16toASCII(propertyName).get());
    }
    nsString filenameStr(NS_ConvertASCIItoUTF16(filename.get()));
    nsresult rv = errorObject->InitWithWindowID(NS_ConvertASCIItoUTF16(errorMessage.ref()),
                                                filenameStr,
                                                EmptyString(),
                                                line, column,
                                                nsIScriptError::warningFlag,
                                                "XPConnect",
                                                windowId);
    NS_ENSURE_SUCCESS(rv, true);
    rv = consoleService->LogMessage(errorObject);
    NS_ENSURE_SUCCESS(rv, true);

    return true;
}

bool JSXrayTraits::getOwnPropertyFromWrapperIfSafe(JSContext* cx,
                                                   HandleObject wrapper,
                                                   HandleId id,
                                                   MutableHandle<PropertyDescriptor> outDesc)
{
    MOZ_ASSERT(js::IsObjectInContextCompartment(wrapper, cx));
    RootedObject target(cx, getTargetObject(wrapper));
    {
        JSAutoCompartment ac(cx, target);
        JS_MarkCrossZoneId(cx, id);
        if (!getOwnPropertyFromTargetIfSafe(cx, target, wrapper, id, outDesc))
            return false;
    }
    return JS_WrapPropertyDescriptor(cx, outDesc);
}

bool JSXrayTraits::getOwnPropertyFromTargetIfSafe(JSContext* cx,
                                                  HandleObject target,
                                                  HandleObject wrapper,
                                                  HandleId id,
                                                  MutableHandle<PropertyDescriptor> outDesc)
{
    // Note - This function operates in the target compartment, because it
    // avoids a bunch of back-and-forth wrapping in enumerateNames.
    MOZ_ASSERT(getTargetObject(wrapper) == target);
    MOZ_ASSERT(js::IsObjectInContextCompartment(target, cx));
    MOZ_ASSERT(WrapperFactory::IsXrayWrapper(wrapper));
    MOZ_ASSERT(outDesc.object() == nullptr);

    Rooted<PropertyDescriptor> desc(cx);
    if (!JS_GetOwnPropertyDescriptorById(cx, target, id, &desc))
        return false;

    // If the property doesn't exist at all, we're done.
    if (!desc.object())
        return true;

    // Disallow accessor properties.
    if (desc.hasGetterOrSetter()) {
        JSAutoCompartment ac(cx, wrapper);
        JS_MarkCrossZoneId(cx, id);
        return ReportWrapperDenial(cx, id, WrapperDenialForXray, "property has accessor");
    }

    // Apply extra scrutiny to objects.
    if (desc.value().isObject()) {
        RootedObject propObj(cx, js::UncheckedUnwrap(&desc.value().toObject()));
        JSAutoCompartment ac(cx, propObj);

        // Disallow non-subsumed objects.
        if (!AccessCheck::subsumes(target, propObj)) {
            JSAutoCompartment ac(cx, wrapper);
            JS_MarkCrossZoneId(cx, id);
            return ReportWrapperDenial(cx, id, WrapperDenialForXray, "value not same-origin with target");
        }

        // Disallow non-Xrayable objects.
        XrayType xrayType = GetXrayType(propObj);
        if (xrayType == NotXray || xrayType == XrayForOpaqueObject) {
            JSAutoCompartment ac(cx, wrapper);
            JS_MarkCrossZoneId(cx, id);
            return ReportWrapperDenial(cx, id, WrapperDenialForXray, "value not Xrayable");
        }

        // Disallow callables.
        if (JS::IsCallable(propObj)) {
            JSAutoCompartment ac(cx, wrapper);
            JS_MarkCrossZoneId(cx, id);
            return ReportWrapperDenial(cx, id, WrapperDenialForXray, "value is callable");
        }
    }

    // Disallow any property that shadows something on its (Xrayed)
    // prototype chain.
    JSAutoCompartment ac2(cx, wrapper);
    JS_MarkCrossZoneId(cx, id);
    RootedObject proto(cx);
    bool foundOnProto = false;
    if (!JS_GetPrototype(cx, wrapper, &proto) ||
        (proto && !JS_HasPropertyById(cx, proto, id, &foundOnProto)))
    {
        return false;
    }
    if (foundOnProto)
        return ReportWrapperDenial(cx, id, WrapperDenialForXray, "value shadows a property on the standard prototype");

    // We made it! Assign over the descriptor, and don't forget to wrap.
    outDesc.assign(desc.get());
    return true;
}

// Returns true on success (in the JSAPI sense), false on failure.  If true is
// returned, desc.object() will indicate whether we actually resolved
// the property.
//
// id is the property id we're looking for.
// holder is the object to define the property on.
// fs is the relevant JSFunctionSpec*.
// ps is the relevant JSPropertySpec*.
// desc is the descriptor we're resolving into.
static bool
TryResolvePropertyFromSpecs(JSContext* cx, HandleId id, HandleObject holder,
                            const JSFunctionSpec* fs,
                            const JSPropertySpec* ps,
                            MutableHandle<PropertyDescriptor> desc)
{
    // Scan through the functions.
    const JSFunctionSpec* fsMatch = nullptr;
    for ( ; fs && fs->name; ++fs) {
        if (PropertySpecNameEqualsId(fs->name, id)) {
            fsMatch = fs;
            break;
        }
    }
    if (fsMatch) {
        // Generate an Xrayed version of the method.
        RootedFunction fun(cx, JS::NewFunctionFromSpec(cx, fsMatch, id));
        if (!fun)
            return false;

        // The generic Xray machinery only defines non-own properties of the target on
        // the holder. This is broken, and will be fixed at some point, but for now we
        // need to cache the value explicitly. See the corresponding call to
        // JS_GetOwnPropertyDescriptorById at the top of
        // JSXrayTraits::resolveOwnProperty.
        RootedObject funObj(cx, JS_GetFunctionObject(fun));
        return JS_DefinePropertyById(cx, holder, id, funObj, 0) &&
               JS_GetOwnPropertyDescriptorById(cx, holder, id, desc);
    }

    // Scan through the properties.
    const JSPropertySpec* psMatch = nullptr;
    for ( ; ps && ps->name; ++ps) {
        if (PropertySpecNameEqualsId(ps->name, id)) {
            psMatch = ps;
            break;
        }
    }
    if (psMatch) {
        // The generic Xray machinery only defines non-own properties on the holder.
        // This is broken, and will be fixed at some point, but for now we need to
        // cache the value explicitly. See the corresponding call to
        // JS_GetPropertyById at the top of JSXrayTraits::resolveOwnProperty.
        //
        // Note also that the public-facing API here doesn't give us a way to
        // pass along JITInfo. It's probably ok though, since Xrays are already
        // pretty slow.
        desc.value().setUndefined();
        unsigned flags = psMatch->flags;
        if (psMatch->isAccessor()) {
            RootedFunction getterObj(cx);
            RootedFunction setterObj(cx);
            if (psMatch->isSelfHosted()) {
                getterObj = JS::GetSelfHostedFunction(cx, psMatch->accessors.getter.selfHosted.funname, id, 0);
                if (!getterObj)
                    return false;
                desc.setGetterObject(JS_GetFunctionObject(getterObj));
                if (psMatch->accessors.setter.selfHosted.funname) {
                    MOZ_ASSERT(flags & JSPROP_SETTER);
                    setterObj = JS::GetSelfHostedFunction(cx, psMatch->accessors.setter.selfHosted.funname, id, 0);
                    if (!setterObj)
                        return false;
                    desc.setSetterObject(JS_GetFunctionObject(setterObj));
                }
            } else {
                desc.setGetter(JS_CAST_NATIVE_TO(psMatch->accessors.getter.native.op,
                                                 JSGetterOp));
                desc.setSetter(JS_CAST_NATIVE_TO(psMatch->accessors.setter.native.op,
                                                 JSSetterOp));
            }
            desc.setAttributes(flags);
            if (!JS_DefinePropertyById(cx, holder, id,
                                       JS_PROPERTYOP_GETTER(desc.getter()),
                                       JS_PROPERTYOP_SETTER(desc.setter()),
                                       // This particular descriptor, unlike most,
                                       // actually stores JSNatives directly,
                                       // since we just set it up.  Do NOT pass
                                       // JSPROP_PROPOP_ACCESSORS here!
                                       desc.attributes()))
            {
                return false;
            }
        } else {
            RootedValue v(cx);
            if (!psMatch->getValue(cx, &v))
<<<<<<< HEAD
                return false;
            desc.value().set(v);
            desc.setAttributes(flags & ~JSPROP_INTERNAL_USE_BIT);
=======
                return false;
            if (!JS_DefinePropertyById(cx, holder, id, v, flags & ~JSPROP_INTERNAL_USE_BIT))
                return false;
>>>>>>> a17af05f
        }

        return JS_GetOwnPropertyDescriptorById(cx, holder, id, desc);
    }

    return true;
}

static bool
ShouldResolveStaticProperties(JSProtoKey key)
{
    // Don't try to resolve static properties on RegExp, because they
    // have issues.  In particular, some of them grab state off the
    // global of the RegExp constructor that describes the last regexp
    // evaluation in that global, which is not a useful thing to do
    // over Xrays.
    return key != JSProto_RegExp;
}

bool
JSXrayTraits::resolveOwnProperty(JSContext* cx, HandleObject wrapper,
                                 HandleObject target, HandleObject holder,
                                 HandleId id,
                                 MutableHandle<PropertyDescriptor> desc)
{
    // Call the common code.
    bool ok = XrayTraits::resolveOwnProperty(cx, wrapper, target, holder,
                                             id, desc);
    if (!ok || desc.object())
        return ok;

    // The non-HasPrototypes semantics implemented by traditional Xrays are kind
    // of broken with respect to |own|-ness and the holder. The common code
    // muddles through by only checking the holder for non-|own| lookups, but
    // that doesn't work for us. So we do an explicit holder check here, and hope
    // that this mess gets fixed up soon.
    if (!JS_GetOwnPropertyDescriptorById(cx, holder, id, desc))
        return false;
    if (desc.object()) {
        desc.object().set(wrapper);
        return true;
    }

    JSProtoKey key = getProtoKey(holder);
    if (!isPrototype(holder)) {
        // For Object and Array instances, we expose some properties from the
        // underlying object, but only after filtering them carefully.
        //
        // Note that, as far as JS observables go, Arrays are just Objects with
        // a different prototype and a magic (own, non-configurable) |.length| that
        // serves as a non-tight upper bound on |own| indexed properties. So while
        // it's tempting to try to impose some sort of structure on what Arrays
        // "should" look like over Xrays, the underlying object is squishy enough
        // that it makes sense to just treat them like Objects for Xray purposes.
        if (key == JSProto_Object || key == JSProto_Array) {
            return getOwnPropertyFromWrapperIfSafe(cx, wrapper, id, desc);
        }
        if (IsTypedArrayKey(key)) {
            if (IsArrayIndex(GetArrayIndexFromId(cx, id))) {
                // WebExtensions can't use cloneInto(), so we just let them do
                // the slow thing to maximize compatibility.
                if (CompartmentPrivate::Get(CurrentGlobalOrNull(cx))->isWebExtensionContentScript) {
                    Rooted<PropertyDescriptor> innerDesc(cx);
                    {
                        JSAutoCompartment ac(cx, target);
                        JS_MarkCrossZoneId(cx, id);
                        if (!JS_GetOwnPropertyDescriptorById(cx, target, id, &innerDesc))
                            return false;
                    }
                    if (innerDesc.isDataDescriptor() && innerDesc.value().isNumber()) {
                        desc.setValue(innerDesc.value());
                        desc.object().set(wrapper);
                    }
                    return true;
                }
                JS_ReportErrorASCII(cx, "Accessing TypedArray data over Xrays is slow, and forbidden "
                                    "in order to encourage performant code. To copy TypedArrays "
                                    "across origin boundaries, consider using Components.utils.cloneInto().");
                return false;
            }
        } else if (key == JSProto_Function) {
            if (id == GetJSIDByIndex(cx, XPCJSContext::IDX_LENGTH)) {
                FillPropertyDescriptor(desc, wrapper, JSPROP_PERMANENT | JSPROP_READONLY,
                                       NumberValue(JS_GetFunctionArity(JS_GetObjectFunction(target))));
                return true;
            }
            if (id == GetJSIDByIndex(cx, XPCJSContext::IDX_NAME)) {
                RootedString fname(cx, JS_GetFunctionId(JS_GetObjectFunction(target)));
                if (fname)
                    JS_MarkCrossZoneIdValue(cx, StringValue(fname));
                FillPropertyDescriptor(desc, wrapper, JSPROP_PERMANENT | JSPROP_READONLY,
                                       fname ? StringValue(fname) : JS_GetEmptyStringValue(cx));
            } else {
                // Look for various static properties/methods and the
                // 'prototype' property.
                JSProtoKey standardConstructor = constructorFor(holder);
                if (standardConstructor != JSProto_Null) {
                    // Handle the 'prototype' property to make
                    // xrayedGlobal.StandardClass.prototype work.
                    if (id == GetJSIDByIndex(cx, XPCJSContext::IDX_PROTOTYPE)) {
                        RootedObject standardProto(cx);
                        {
                            JSAutoCompartment ac(cx, target);
                            if (!JS_GetClassPrototype(cx, standardConstructor, &standardProto))
                                return false;
                            MOZ_ASSERT(standardProto);
                        }

                        if (!JS_WrapObject(cx, &standardProto))
                            return false;
                        FillPropertyDescriptor(desc, wrapper, JSPROP_PERMANENT | JSPROP_READONLY,
                                               ObjectValue(*standardProto));
                        return true;
                    }

                    if (ShouldResolveStaticProperties(standardConstructor)) {
                        const js::Class* clasp = js::ProtoKeyToClass(standardConstructor);
                        MOZ_ASSERT(clasp->specDefined());

                        if (!TryResolvePropertyFromSpecs(cx, id, holder,
                               clasp->specConstructorFunctions(),
                               clasp->specConstructorProperties(), desc)) {
                            return false;
                        }

                        if (desc.object()) {
                            desc.object().set(wrapper);
                            return true;
                        }
                    }
                }
            }
        } else if (IsErrorObjectKey(key)) {
            // The useful state of error objects (except for .stack) is
            // (unfortunately) represented as own data properties per-spec. This
            // means that we can't have a a clean representation of the data
            // (free from tampering) without doubling the slots of Error
            // objects, which isn't great. So we forward these properties to the
            // underlying object and then just censor any values with the wrong
            // type. This limits the ability of content to do anything all that
            // confusing.
            bool isErrorIntProperty =
                id == GetJSIDByIndex(cx, XPCJSContext::IDX_LINENUMBER) ||
                id == GetJSIDByIndex(cx, XPCJSContext::IDX_COLUMNNUMBER);
            bool isErrorStringProperty =
                id == GetJSIDByIndex(cx, XPCJSContext::IDX_FILENAME) ||
                id == GetJSIDByIndex(cx, XPCJSContext::IDX_MESSAGE);
            if (isErrorIntProperty || isErrorStringProperty) {
                RootedObject waiver(cx, wrapper);
                if (!WrapperFactory::WaiveXrayAndWrap(cx, &waiver))
                    return false;
                if (!JS_GetOwnPropertyDescriptorById(cx, waiver, id, desc))
                    return false;
                bool valueMatchesType = (isErrorIntProperty && desc.value().isInt32()) ||
                                        (isErrorStringProperty && desc.value().isString());
                if (desc.hasGetterOrSetter() || !valueMatchesType)
                    FillPropertyDescriptor(desc, nullptr, 0, UndefinedValue());
                return true;
            }
        } else if (key == JSProto_RegExp) {
            if (id == GetJSIDByIndex(cx, XPCJSContext::IDX_LASTINDEX))
                return getOwnPropertyFromWrapperIfSafe(cx, wrapper, id, desc);
        }

        // The rest of this function applies only to prototypes.
        return true;
    }

    // Handle the 'constructor' property.
    if (id == GetJSIDByIndex(cx, XPCJSContext::IDX_CONSTRUCTOR)) {
        RootedObject constructor(cx);
        {
            JSAutoCompartment ac(cx, target);
            if (!JS_GetClassObject(cx, key, &constructor))
                return false;
        }
        if (!JS_WrapObject(cx, &constructor))
            return false;
        desc.object().set(wrapper);
        desc.setAttributes(0);
        desc.setGetter(nullptr);
        desc.setSetter(nullptr);
        desc.value().setObject(*constructor);
        return true;
    }

    // Grab the JSClass. We require all Xrayable classes to have a ClassSpec.
    const js::Class* clasp = js::GetObjectClass(target);
    MOZ_ASSERT(clasp->specDefined());

    // Indexed array properties are handled above, so we can just work with the
    // class spec here.
    if (!TryResolvePropertyFromSpecs(cx, id, holder,
                                     clasp->specPrototypeFunctions(),
                                     clasp->specPrototypeProperties(),
                                     desc)) {
        return false;
    }

    if (desc.object()) {
        desc.object().set(wrapper);
    }

    return true;
}

bool
JSXrayTraits::delete_(JSContext* cx, HandleObject wrapper, HandleId id, ObjectOpResult& result)
{
    RootedObject holder(cx, ensureHolder(cx, wrapper));

    // If we're using Object Xrays, we allow callers to attempt to delete any
    // property from the underlying object that they are able to resolve. Note
    // that this deleting may fail if the property is non-configurable.
    JSProtoKey key = getProtoKey(holder);
    bool isObjectOrArrayInstance = (key == JSProto_Object || key == JSProto_Array) &&
                                   !isPrototype(holder);
    if (isObjectOrArrayInstance) {
        RootedObject target(cx, getTargetObject(wrapper));
        JSAutoCompartment ac(cx, target);
        JS_MarkCrossZoneId(cx, id);
        Rooted<PropertyDescriptor> desc(cx);
        if (!getOwnPropertyFromTargetIfSafe(cx, target, wrapper, id, &desc))
            return false;
        if (desc.object())
            return JS_DeletePropertyById(cx, target, id, result);
    }
    return result.succeed();
}

bool
JSXrayTraits::defineProperty(JSContext* cx, HandleObject wrapper, HandleId id,
                             Handle<PropertyDescriptor> desc,
                             Handle<PropertyDescriptor> existingDesc,
                             ObjectOpResult& result,
                             bool* defined)
{
    *defined = false;
    RootedObject holder(cx, ensureHolder(cx, wrapper));
    if (!holder)
        return false;


    // Object and Array instances are special. For those cases, we forward property
    // definitions to the underlying object if the following conditions are met:
    // * The property being defined is a value-prop.
    // * The property being defined is either a primitive or subsumed by the target.
    // * As seen from the Xray, any existing property that we would overwrite is an
    //   |own| value-prop.
    //
    // To avoid confusion, we disallow expandos on Object and Array instances, and
    // therefore raise an exception here if the above conditions aren't met.
    JSProtoKey key = getProtoKey(holder);
    bool isInstance = !isPrototype(holder);
    bool isObjectOrArray = (key == JSProto_Object || key == JSProto_Array);
    if (isObjectOrArray && isInstance) {
        RootedObject target(cx, getTargetObject(wrapper));
        if (desc.hasGetterOrSetter()) {
            JS_ReportErrorASCII(cx, "Not allowed to define accessor property on [Object] or [Array] XrayWrapper");
            return false;
        }
        if (desc.value().isObject() &&
            !AccessCheck::subsumes(target, js::UncheckedUnwrap(&desc.value().toObject())))
        {
            JS_ReportErrorASCII(cx, "Not allowed to define cross-origin object as property on [Object] or [Array] XrayWrapper");
            return false;
        }
        if (existingDesc.hasGetterOrSetter()) {
            JS_ReportErrorASCII(cx, "Not allowed to overwrite accessor property on [Object] or [Array] XrayWrapper");
            return false;
        }
        if (existingDesc.object() && existingDesc.object() != wrapper) {
            JS_ReportErrorASCII(cx, "Not allowed to shadow non-own Xray-resolved property on [Object] or [Array] XrayWrapper");
            return false;
        }

        Rooted<PropertyDescriptor> wrappedDesc(cx, desc);
        JSAutoCompartment ac(cx, target);
        JS_MarkCrossZoneId(cx, id);
        if (!JS_WrapPropertyDescriptor(cx, &wrappedDesc) ||
            !JS_DefinePropertyById(cx, target, id, wrappedDesc, result))
        {
            return false;
        }
        *defined = true;
        return true;
    }

    // For WebExtensions content scripts, we forward the definition of indexed properties. By
    // validating that the key and value are both numbers, we can avoid doing any wrapping.
    if (isInstance && IsTypedArrayKey(key) &&
        CompartmentPrivate::Get(JS::CurrentGlobalOrNull(cx))->isWebExtensionContentScript &&
        desc.isDataDescriptor() && (desc.value().isNumber() || desc.value().isUndefined()) &&
        IsArrayIndex(GetArrayIndexFromId(cx, id)))
    {
        RootedObject target(cx, getTargetObject(wrapper));
        JSAutoCompartment ac(cx, target);
        JS_MarkCrossZoneId(cx, id);
        if (!JS_DefinePropertyById(cx, target, id, desc, result))
            return false;
        *defined = true;
        return true;
    }

    return true;
}

static bool
MaybeAppend(jsid id, unsigned flags, AutoIdVector& props)
{
    MOZ_ASSERT(!(flags & JSITER_SYMBOLSONLY));
    if (!(flags & JSITER_SYMBOLS) && JSID_IS_SYMBOL(id))
        return true;
    return props.append(id);
}

// Append the names from the given function and property specs to props.
static bool
AppendNamesFromFunctionAndPropertySpecs(JSContext* cx,
                                        const JSFunctionSpec* fs,
                                        const JSPropertySpec* ps,
                                        unsigned flags,
                                        AutoIdVector& props)
{
    // Convert the method and property names to jsids and pass them to the caller.
    for ( ; fs && fs->name; ++fs) {
        jsid id;
        if (!PropertySpecNameToPermanentId(cx, fs->name, &id))
            return false;
        if (!MaybeAppend(id, flags, props))
            return false;
    }
    for ( ; ps && ps->name; ++ps) {
        jsid id;
        if (!PropertySpecNameToPermanentId(cx, ps->name, &id))
            return false;
        if (!MaybeAppend(id, flags, props))
            return false;
    }

    return true;
}

bool
JSXrayTraits::enumerateNames(JSContext* cx, HandleObject wrapper, unsigned flags,
                             AutoIdVector& props)
{
    RootedObject target(cx, getTargetObject(wrapper));
    RootedObject holder(cx, ensureHolder(cx, wrapper));
    if (!holder)
        return false;

    JSProtoKey key = getProtoKey(holder);
    if (!isPrototype(holder)) {
        // For Object and Array instances, we expose some properties from the underlying
        // object, but only after filtering them carefully.
        if (key == JSProto_Object || key == JSProto_Array) {
            MOZ_ASSERT(props.empty());
            {
                JSAutoCompartment ac(cx, target);
                AutoIdVector targetProps(cx);
                if (!js::GetPropertyKeys(cx, target, flags | JSITER_OWNONLY, &targetProps))
                    return false;
                // Loop over the properties, and only pass along the ones that
                // we determine to be safe.
                if (!props.reserve(targetProps.length()))
                    return false;
                for (size_t i = 0; i < targetProps.length(); ++i) {
                    Rooted<PropertyDescriptor> desc(cx);
                    RootedId id(cx, targetProps[i]);
                    if (!getOwnPropertyFromTargetIfSafe(cx, target, wrapper, id, &desc))
                        return false;
                    if (desc.object())
                        props.infallibleAppend(id);
                }
            }
            for (size_t i = 0; i < props.length(); ++i)
                JS_MarkCrossZoneId(cx, props[i]);
            return true;
        }
        if (IsTypedArrayKey(key)) {
            uint32_t length = JS_GetTypedArrayLength(target);
            // TypedArrays enumerate every indexed property in range, but
            // |length| is a getter that lives on the proto, like it should be.
            if (!props.reserve(length))
                return false;
            for (int32_t i = 0; i <= int32_t(length - 1); ++i)
                props.infallibleAppend(INT_TO_JSID(i));
        } else if (key == JSProto_Function) {
            if (!props.append(GetJSIDByIndex(cx, XPCJSContext::IDX_LENGTH)))
                return false;
            if (!props.append(GetJSIDByIndex(cx, XPCJSContext::IDX_NAME)))
                return false;
            // Handle the .prototype property and static properties on standard
            // constructors.
            JSProtoKey standardConstructor = constructorFor(holder);
            if (standardConstructor != JSProto_Null) {
                if (!props.append(GetJSIDByIndex(cx, XPCJSContext::IDX_PROTOTYPE)))
                    return false;

                if (ShouldResolveStaticProperties(standardConstructor)) {
                    const js::Class* clasp = js::ProtoKeyToClass(standardConstructor);
                    MOZ_ASSERT(clasp->specDefined());

                    if (!AppendNamesFromFunctionAndPropertySpecs(
                           cx, clasp->specConstructorFunctions(),
                           clasp->specConstructorProperties(), flags, props)) {
                        return false;
                    }
                }
            }
        } else if (IsErrorObjectKey(key)) {
            if (!props.append(GetJSIDByIndex(cx, XPCJSContext::IDX_FILENAME)) ||
                !props.append(GetJSIDByIndex(cx, XPCJSContext::IDX_LINENUMBER)) ||
                !props.append(GetJSIDByIndex(cx, XPCJSContext::IDX_COLUMNNUMBER)) ||
                !props.append(GetJSIDByIndex(cx, XPCJSContext::IDX_STACK)) ||
                !props.append(GetJSIDByIndex(cx, XPCJSContext::IDX_MESSAGE)))
            {
                return false;
            }
        } else if (key == JSProto_RegExp) {
            if (!props.append(GetJSIDByIndex(cx, XPCJSContext::IDX_LASTINDEX)))
                return false;
        }

        // The rest of this function applies only to prototypes.
        return true;
    }

    // Add the 'constructor' property.
    if (!props.append(GetJSIDByIndex(cx, XPCJSContext::IDX_CONSTRUCTOR)))
        return false;

    // Grab the JSClass. We require all Xrayable classes to have a ClassSpec.
    const js::Class* clasp = js::GetObjectClass(target);
    MOZ_ASSERT(clasp->specDefined());

    return AppendNamesFromFunctionAndPropertySpecs(
        cx, clasp->specPrototypeFunctions(),
        clasp->specPrototypeProperties(), flags, props);
}

bool
JSXrayTraits::construct(JSContext* cx, HandleObject wrapper,
                        const JS::CallArgs& args, const js::Wrapper& baseInstance)
{
    JSXrayTraits& self = JSXrayTraits::singleton;
    JS::RootedObject holder(cx, self.ensureHolder(cx, wrapper));
    if (self.getProtoKey(holder) == JSProto_Function) {
        JSProtoKey standardConstructor = constructorFor(holder);
        if (standardConstructor == JSProto_Null)
            return baseInstance.construct(cx, wrapper, args);

        const js::Class* clasp = js::ProtoKeyToClass(standardConstructor);
        MOZ_ASSERT(clasp);
        if (!(clasp->flags & JSCLASS_HAS_XRAYED_CONSTRUCTOR))
            return baseInstance.construct(cx, wrapper, args);

        // If the JSCLASS_HAS_XRAYED_CONSTRUCTOR flag is set on the Class,
        // we don't use the constructor at hand. Instead, we retrieve the
        // equivalent standard constructor in the xray compartment and run
        // it in that compartment. The newTarget isn't unwrapped, and the
        // constructor has to be able to detect and handle this situation.
        // See the comments in js/public/Class.h and PromiseConstructor for
        // details and an example.
        RootedObject ctor(cx);
        if (!JS_GetClassObject(cx, standardConstructor, &ctor))
            return false;

        RootedValue ctorVal(cx, ObjectValue(*ctor));
        HandleValueArray vals(args);
        RootedObject result(cx);
        if (!JS::Construct(cx, ctorVal, wrapper, vals, &result))
            return false;
        AssertSameCompartment(cx, result);
        args.rval().setObject(*result);
        return true;
    }

    JS::RootedValue v(cx, JS::ObjectValue(*wrapper));
    js::ReportIsNotFunction(cx, v);
    return false;
}

JSObject*
JSXrayTraits::createHolder(JSContext* cx, JSObject* wrapper)
{
    RootedObject target(cx, getTargetObject(wrapper));
    RootedObject holder(cx, JS_NewObjectWithGivenProto(cx, &HolderClass,
                                                       nullptr));
    if (!holder)
        return nullptr;

    // Compute information about the target.
    bool isPrototype = false;
    JSProtoKey key = IdentifyStandardInstance(target);
    if (key == JSProto_Null) {
        isPrototype = true;
        key = IdentifyStandardPrototype(target);
    }
    MOZ_ASSERT(key != JSProto_Null);

    // Store it on the holder.
    RootedValue v(cx);
    v.setNumber(static_cast<uint32_t>(key));
    js::SetReservedSlot(holder, SLOT_PROTOKEY, v);
    v.setBoolean(isPrototype);
    js::SetReservedSlot(holder, SLOT_ISPROTOTYPE, v);

    // If this is a function, also compute whether it serves as a constructor
    // for a standard class.
    if (key == JSProto_Function) {
        v.setNumber(static_cast<uint32_t>(IdentifyStandardConstructor(target)));
        js::SetReservedSlot(holder, SLOT_CONSTRUCTOR_FOR, v);
    }

    return holder;
}

XPCWrappedNativeXrayTraits XPCWrappedNativeXrayTraits::singleton;
DOMXrayTraits DOMXrayTraits::singleton;
JSXrayTraits JSXrayTraits::singleton;
OpaqueXrayTraits OpaqueXrayTraits::singleton;

XrayTraits*
GetXrayTraits(JSObject* obj)
{
    switch (GetXrayType(obj)) {
      case XrayForDOMObject:
        return &DOMXrayTraits::singleton;
      case XrayForWrappedNative:
        return &XPCWrappedNativeXrayTraits::singleton;
      case XrayForJSObject:
        return &JSXrayTraits::singleton;
      case XrayForOpaqueObject:
        return &OpaqueXrayTraits::singleton;
      default:
        return nullptr;
    }
}

/*
 * Xray expando handling.
 *
 * We hang expandos for Xray wrappers off a reserved slot on the target object
 * so that same-origin compartments can share expandos for a given object. We
 * have a linked list of expando objects, one per origin. The properties on these
 * objects are generally wrappers pointing back to the compartment that applied
 * them.
 *
 * The expando objects should _never_ be exposed to script. The fact that they
 * live in the target compartment is a detail of the implementation, and does
 * not imply that code in the target compartment should be allowed to inspect
 * them. They are private to the origin that placed them.
 */

<<<<<<< HEAD
=======
// Certain globals do not share expandos with other globals. Xrays in these
// globals cache expandos on the wrapper's holder, as there is only one such
// wrapper which can create or access the expando. This allows for faster
// access to the expando, including through JIT inline caches.
static inline bool
GlobalHasExclusiveExpandos(JSObject* obj)
{
    MOZ_ASSERT(JS_IsGlobalObject(obj));
    return !strcmp(js::GetObjectJSClass(obj)->name, "Sandbox");
}

static inline JSObject*
GetCachedXrayExpando(JSObject* wrapper);

static inline void
SetCachedXrayExpando(JSObject* holder, JSObject* expandoWrapper);

>>>>>>> a17af05f
static nsIPrincipal*
ObjectPrincipal(JSObject* obj)
{
    return GetCompartmentPrincipal(js::GetObjectCompartment(obj));
}

static nsIPrincipal*
GetExpandoObjectPrincipal(JSObject* expandoObject)
{
    Value v = JS_GetReservedSlot(expandoObject, JSSLOT_EXPANDO_ORIGIN);
    return static_cast<nsIPrincipal*>(v.toPrivate());
}

static void
ExpandoObjectFinalize(JSFreeOp* fop, JSObject* obj)
{
    // Release the principal.
    nsIPrincipal* principal = GetExpandoObjectPrincipal(obj);
    NS_RELEASE(principal);
}

const JSClassOps XrayExpandoObjectClassOps = {
    nullptr, nullptr, nullptr, nullptr,
<<<<<<< HEAD
    nullptr, nullptr, nullptr, ExpandoObjectFinalize
=======
    nullptr, nullptr,
    ExpandoObjectFinalize
>>>>>>> a17af05f
};

bool
XrayTraits::expandoObjectMatchesConsumer(JSContext* cx,
                                         HandleObject expandoObject,
                                         nsIPrincipal* consumerOrigin)
{
    MOZ_ASSERT(js::IsObjectInContextCompartment(expandoObject, cx));

    // First, compare the principals.
    nsIPrincipal* o = GetExpandoObjectPrincipal(expandoObject);
    // Note that it's very important here to ignore document.domain. We
    // pull the principal for the expando object off of the first consumer
    // for a given origin, and freely share the expandos amongst multiple
    // same-origin consumers afterwards. However, this means that we have
    // no way to know whether _all_ consumers have opted in to collaboration
    // by explicitly setting document.domain. So we just mandate that expando
    // sharing is unaffected by it.
    if (!consumerOrigin->Equals(o))
      return false;

    // Certain globals exclusively own the associated expandos, in which case
    // the caller should have used the cached expando on the wrapper instead.
    JSObject* owner = JS_GetReservedSlot(expandoObject,
                                         JSSLOT_EXPANDO_EXCLUSIVE_WRAPPER_HOLDER)
                                        .toObjectOrNull();
    return owner == nullptr;
}

bool
XrayTraits::getExpandoObjectInternal(JSContext* cx, JSObject* expandoChain,
                                     HandleObject exclusiveWrapper,
                                     nsIPrincipal* origin,
                                     MutableHandleObject expandoObject)
{
    MOZ_ASSERT(!JS_IsExceptionPending(cx));
    expandoObject.set(nullptr);

    // Use the cached expando if this wrapper has exclusive access to it.
    if (exclusiveWrapper) {
        JSObject* expandoWrapper = GetCachedXrayExpando(exclusiveWrapper);
        expandoObject.set(expandoWrapper ? UncheckedUnwrap(expandoWrapper) : nullptr);
#ifdef DEBUG
        // Make sure the expando we found is on the target's chain. While we
        // don't use this chain to look up expandos for the wrapper,
        // the expando still needs to be on the chain to keep the wrapper and
        // expando alive.
        if (expandoObject) {
            JSObject* head = expandoChain;
            while (head && head != expandoObject)
                head = JS_GetReservedSlot(head, JSSLOT_EXPANDO_NEXT).toObjectOrNull();
            MOZ_ASSERT(head == expandoObject);
        }
#endif
        return true;
    }

    // The expando object lives in the compartment of the target, so all our
    // work needs to happen there.
    RootedObject head(cx, expandoChain);
    JSAutoCompartment ac(cx, head);

    // Iterate through the chain, looking for a same-origin object.
    while (head) {
        if (expandoObjectMatchesConsumer(cx, head, origin)) {
            expandoObject.set(head);
            return true;
        }
        head = JS_GetReservedSlot(head, JSSLOT_EXPANDO_NEXT).toObjectOrNull();
    }

    // Not found.
    return true;
}

bool
XrayTraits::getExpandoObject(JSContext* cx, HandleObject target, HandleObject consumer,
                             MutableHandleObject expandoObject)
{
    // Return early if no expando object has ever been attached, which is
    // usually the case.
    JSObject* chain = getExpandoChain(target);
    if (!chain)
        return true;

    JSObject* consumerGlobal = js::GetGlobalForObjectCrossCompartment(consumer);
    bool isExclusive = GlobalHasExclusiveExpandos(consumerGlobal);
    return getExpandoObjectInternal(cx, chain, isExclusive ? consumer : nullptr,
                                    ObjectPrincipal(consumer), expandoObject);
}

// Wrappers which have exclusive access to the expando on their target object
// need to be kept alive as long as the target object exists. This is done by
// keeping the expando in the expando chain on the target (even though it will
// not be used while looking up the expando for the wrapper), and keeping a
// strong reference from that expando to the wrapper itself, via the
// JSSLOT_EXPANDO_EXCLUSIVE_WRAPPER_HOLDER reserved slot. This slot does not
// point to the wrapper itself, because it is a cross compartment edge and we
// can't create a wrapper for a wrapper. Instead, the slot points to an
// instance of the holder class below in the wrapper's compartment, and the
// wrapper is held via this holder object's reserved slot.
static const JSClass gWrapperHolderClass = {
    "XrayExpandoWrapperHolder",
    JSCLASS_HAS_RESERVED_SLOTS(1)
};
static const size_t JSSLOT_WRAPPER_HOLDER_CONTENTS = 0;

JSObject*
XrayTraits::attachExpandoObject(JSContext* cx, HandleObject target,
                                HandleObject exclusiveWrapper,
                                nsIPrincipal* origin)
{
    // Make sure the compartments are sane.
    MOZ_ASSERT(js::IsObjectInContextCompartment(target, cx));
    MOZ_ASSERT_IF(exclusiveWrapper, !js::IsObjectInContextCompartment(exclusiveWrapper, cx));

    // No duplicates allowed.
#ifdef DEBUG
    {
        JSObject* chain = getExpandoChain(target);
        if (chain) {
            RootedObject existingExpandoObject(cx);
            if (getExpandoObjectInternal(cx, chain, exclusiveWrapper, origin, &existingExpandoObject))
                MOZ_ASSERT(!existingExpandoObject);
            else
                JS_ClearPendingException(cx);
        }
    }
#endif

    // Create the expando object.
    const JSClass* expandoClass = getExpandoClass(cx, target);
    MOZ_ASSERT(!strcmp(expandoClass->name, "XrayExpandoObject"));
    RootedObject expandoObject(cx,
      JS_NewObjectWithGivenProto(cx, expandoClass, nullptr));
    if (!expandoObject)
        return nullptr;

    // AddRef and store the principal.
    NS_ADDREF(origin);
    JS_SetReservedSlot(expandoObject, JSSLOT_EXPANDO_ORIGIN, JS::PrivateValue(origin));

    // Note the exclusive wrapper, if there is one.
    RootedObject wrapperHolder(cx);
    if (exclusiveWrapper) {
        JSAutoCompartment ac(cx, exclusiveWrapper);
        wrapperHolder = JS_NewObjectWithGivenProto(cx, &gWrapperHolderClass, nullptr);
        if (!wrapperHolder)
            return nullptr;
        JS_SetReservedSlot(wrapperHolder, JSSLOT_WRAPPER_HOLDER_CONTENTS, ObjectValue(*exclusiveWrapper));
    }
    if (!JS_WrapObject(cx, &wrapperHolder))
        return nullptr;
    JS_SetReservedSlot(expandoObject, JSSLOT_EXPANDO_EXCLUSIVE_WRAPPER_HOLDER,
                       ObjectOrNullValue(wrapperHolder));

    // Store it on the exclusive wrapper, if there is one.
    if (exclusiveWrapper) {
        RootedObject cachedExpandoObject(cx, expandoObject);
        JSAutoCompartment ac(cx, exclusiveWrapper);
        if (!JS_WrapObject(cx, &cachedExpandoObject))
            return nullptr;
        JSObject* holder = ensureHolder(cx, exclusiveWrapper);
        if (!holder)
            return nullptr;
        SetCachedXrayExpando(holder, cachedExpandoObject);
    }

    // If this is our first expando object, take the opportunity to preserve
    // the wrapper. This keeps our expandos alive even if the Xray wrapper gets
    // collected.
    RootedObject chain(cx, getExpandoChain(target));
    if (!chain)
        preserveWrapper(target);

    // Insert it at the front of the chain.
    JS_SetReservedSlot(expandoObject, JSSLOT_EXPANDO_NEXT, ObjectOrNullValue(chain));
    setExpandoChain(cx, target, expandoObject);

    return expandoObject;
}

JSObject*
XrayTraits::ensureExpandoObject(JSContext* cx, HandleObject wrapper,
                                HandleObject target)
{
    // Expando objects live in the target compartment.
    JSAutoCompartment ac(cx, target);
    RootedObject expandoObject(cx);
    if (!getExpandoObject(cx, target, wrapper, &expandoObject))
        return nullptr;
    if (!expandoObject) {
        JSObject* consumerGlobal = js::GetGlobalForObjectCrossCompartment(wrapper);
        bool isExclusive = GlobalHasExclusiveExpandos(consumerGlobal);
        expandoObject = attachExpandoObject(cx, target, isExclusive ? wrapper : nullptr,
                                            ObjectPrincipal(wrapper));
    }
    return expandoObject;
}

bool
XrayTraits::cloneExpandoChain(JSContext* cx, HandleObject dst, HandleObject src)
{
    MOZ_ASSERT(js::IsObjectInContextCompartment(dst, cx));
    MOZ_ASSERT(getExpandoChain(dst) == nullptr);

    RootedObject oldHead(cx, getExpandoChain(src));

#ifdef DEBUG
    // When this is called from dom::ReparentWrapper() there will be no native
    // set for |dst|. Eventually it will be set to that of |src|.  This will
    // prevent attachExpandoObject() from preserving the wrapper, but this is
    // not a problem because in this case the wrapper will already have been
    // preserved when expandos were originally added to |src|. Assert the
    // wrapper for |src| has been preserved if it has expandos set.
    if (oldHead) {
        nsISupports* identity = mozilla::dom::UnwrapDOMObjectToISupports(src);
        if (identity) {
            nsWrapperCache* cache = nullptr;
            CallQueryInterface(identity, &cache);
            MOZ_ASSERT_IF(cache, cache->PreservingWrapper());
        }
    }
#endif

    while (oldHead) {
        RootedObject exclusiveWrapper(cx);
        RootedObject wrapperHolder(cx, JS_GetReservedSlot(oldHead,
                                                          JSSLOT_EXPANDO_EXCLUSIVE_WRAPPER_HOLDER)
                                                         .toObjectOrNull());
        if (wrapperHolder) {
            // The global containing this wrapper holder has an xray for |src|
            // with expandos. Create an xray in the global for |dst| which
            // will be associated with a clone of |src|'s expando object.
            JSAutoCompartment ac(cx, UncheckedUnwrap(wrapperHolder));
            exclusiveWrapper = dst;
            if (!JS_WrapObject(cx, &exclusiveWrapper))
                return false;
        }
        RootedObject newHead(cx, attachExpandoObject(cx, dst, exclusiveWrapper,
                                                     GetExpandoObjectPrincipal(oldHead)));
        if (!JS_CopyPropertiesFrom(cx, newHead, oldHead))
            return false;
        oldHead = JS_GetReservedSlot(oldHead, JSSLOT_EXPANDO_NEXT).toObjectOrNull();
    }
    return true;
}

void
ClearXrayExpandoSlots(JSObject* target, size_t slotIndex)
{
    if (!NS_IsMainThread()) {
        // No Xrays
        return;
    }

<<<<<<< HEAD
=======
    MOZ_ASSERT(slotIndex != JSSLOT_EXPANDO_NEXT);
    MOZ_ASSERT(slotIndex != JSSLOT_EXPANDO_EXCLUSIVE_WRAPPER_HOLDER);
>>>>>>> a17af05f
    MOZ_ASSERT(GetXrayTraits(target) == &DOMXrayTraits::singleton);
    RootingContext* rootingCx = RootingCx();
    RootedObject rootedTarget(rootingCx, target);
    RootedObject head(rootingCx,
                      DOMXrayTraits::singleton.getExpandoChain(rootedTarget));
    while (head) {
        MOZ_ASSERT(JSCLASS_RESERVED_SLOTS(js::GetObjectClass(head)) > slotIndex);
        js::SetReservedSlot(head, slotIndex, UndefinedValue());
        head = js::GetReservedSlot(head, JSSLOT_EXPANDO_NEXT).toObjectOrNull();
    }
}

JSObject*
EnsureXrayExpandoObject(JSContext* cx, JS::HandleObject wrapper)
{
    MOZ_ASSERT(NS_IsMainThread());
    MOZ_ASSERT(GetXrayTraits(wrapper) == &DOMXrayTraits::singleton);
    MOZ_ASSERT(IsXrayWrapper(wrapper));

    RootedObject target(cx, DOMXrayTraits::singleton.getTargetObject(wrapper));
    return DOMXrayTraits::singleton.ensureExpandoObject(cx, wrapper, target);
}

const JSClass*
XrayTraits::getExpandoClass(JSContext* cx, HandleObject target) const
{
    return &DefaultXrayExpandoObjectClass;
}

namespace XrayUtils {
bool CloneExpandoChain(JSContext* cx, JSObject* dstArg, JSObject* srcArg)
{
    RootedObject dst(cx, dstArg);
    RootedObject src(cx, srcArg);
    return GetXrayTraits(src)->cloneExpandoChain(cx, dst, src);
}
} // namespace XrayUtils

static const size_t JSSLOT_XRAY_HOLDER = 0;

static JSObject*
GetHolder(JSObject* obj)
{
    return &js::GetProxyReservedSlot(obj, JSSLOT_XRAY_HOLDER).toObject();
}

/* static */ JSObject*
XrayTraits::getHolder(JSObject* wrapper)
{
    MOZ_ASSERT(WrapperFactory::IsXrayWrapper(wrapper));
    js::Value v = js::GetProxyReservedSlot(wrapper, JSSLOT_XRAY_HOLDER);
    return v.isObject() ? &v.toObject() : nullptr;
}

JSObject*
XrayTraits::ensureHolder(JSContext* cx, HandleObject wrapper)
{
    RootedObject holder(cx, getHolder(wrapper));
    if (holder)
        return holder;
    holder = createHolder(cx, wrapper); // virtual trap.
    if (holder)
        js::SetProxyReservedSlot(wrapper, JSSLOT_XRAY_HOLDER, ObjectValue(*holder));
    return holder;
}

static inline JSObject*
GetCachedXrayExpando(JSObject* wrapper)
{
    JSObject* holder = XrayTraits::getHolder(wrapper);
    if (!holder)
        return nullptr;
    Value v = JS_GetReservedSlot(holder, XrayTraits::HOLDER_SLOT_EXPANDO);
    return v.isObject() ? &v.toObject() : nullptr;
}

static inline void
SetCachedXrayExpando(JSObject* holder, JSObject* expandoWrapper)
{
    MOZ_ASSERT(js::GetObjectCompartment(holder) ==
               js::GetObjectCompartment(expandoWrapper));
    JS_SetReservedSlot(holder, XrayTraits::HOLDER_SLOT_EXPANDO, ObjectValue(*expandoWrapper));
}

namespace XrayUtils {

bool
IsXPCWNHolderClass(const JSClass* clasp)
{
  return clasp == &XPCWrappedNativeXrayTraits::HolderClass;
}

} // namespace XrayUtils

static nsGlobalWindow*
AsWindow(JSContext* cx, JSObject* wrapper)
{
  // We want to use our target object here, since we don't want to be
  // doing a security check while unwrapping.
  JSObject* target = XrayTraits::getTargetObject(wrapper);
  return WindowOrNull(target);
}

static bool
IsWindow(JSContext* cx, JSObject* wrapper)
{
    return !!AsWindow(cx, wrapper);
}

void
XPCWrappedNativeXrayTraits::preserveWrapper(JSObject* target)
{
    XPCWrappedNative* wn = XPCWrappedNative::Get(target);
    RefPtr<nsXPCClassInfo> ci;
    CallQueryInterface(wn->Native(), getter_AddRefs(ci));
    if (ci)
        ci->PreserveWrapper(wn->Native());
}

static bool
XrayToString(JSContext* cx, unsigned argc, JS::Value* vp);

bool
XPCWrappedNativeXrayTraits::resolveNativeProperty(JSContext* cx, HandleObject wrapper,
                                                  HandleObject holder, HandleId id,
                                                  MutableHandle<PropertyDescriptor> desc)
{
    MOZ_ASSERT(js::GetObjectJSClass(holder) == &HolderClass);

    desc.object().set(nullptr);

    // This will do verification and the method lookup for us.
    RootedObject target(cx, getTargetObject(wrapper));
    XPCCallContext ccx(cx, target, nullptr, id);

    // There are no native numeric (or symbol-keyed) properties, so we can
    // shortcut here. We will not find the property.
    if (!JSID_IS_STRING(id))
        return true;

    XPCNativeInterface* iface;
    XPCNativeMember* member;
    XPCWrappedNative* wn = getWN(wrapper);

    if (ccx.GetWrapper() != wn || !wn->IsValid()) {
        return true;
    }

    if (!(iface = ccx.GetInterface()) || !(member = ccx.GetMember())) {
        if (id != XPCJSRuntime::Get()->GetStringID(XPCJSContext::IDX_TO_STRING))
            return true;

        JSFunction* toString = JS_NewFunction(cx, XrayToString, 0, 0, "toString");
        if (!toString)
            return false;

        FillPropertyDescriptor(desc, wrapper, 0,
                               ObjectValue(*JS_GetFunctionObject(toString)));

        return JS_DefinePropertyById(cx, holder, id, desc) &&
               JS_GetOwnPropertyDescriptorById(cx, holder, id, desc);
    }

    desc.object().set(holder);
    desc.setAttributes(JSPROP_ENUMERATE);
    desc.setGetter(nullptr);
    desc.setSetter(nullptr);
    desc.value().setUndefined();

    RootedValue fval(cx, JS::UndefinedValue());
    if (member->IsConstant()) {
        if (!member->GetConstantValue(ccx, iface, desc.value().address())) {
            JS_ReportErrorASCII(cx, "Failed to convert constant native property to JS value");
            return false;
        }
    } else if (member->IsAttribute()) {
        // This is a getter/setter. Clone a function for it.
        if (!member->NewFunctionObject(ccx, iface, wrapper, fval.address())) {
            JS_ReportErrorASCII(cx, "Failed to clone function object for native getter/setter");
            return false;
        }

        unsigned attrs = desc.attributes();
        attrs |= JSPROP_GETTER;
        if (member->IsWritableAttribute())
            attrs |= JSPROP_SETTER;

        // Make the property shared on the holder so no slot is allocated
        // for it. This avoids keeping garbage alive through that slot.
        attrs |= JSPROP_SHARED;
        desc.setAttributes(attrs);
    } else {
        // This is a method. Clone a function for it.
        if (!member->NewFunctionObject(ccx, iface, wrapper, desc.value().address())) {
            JS_ReportErrorASCII(cx, "Failed to clone function object for native function");
            return false;
        }

        // Without a wrapper the function would live on the prototype. Since we
        // don't have one, we have to avoid calling the scriptable helper's
        // GetProperty method for this property, so null out the getter and
        // setter here explicitly.
        desc.setGetter(nullptr);
        desc.setSetter(nullptr);
    }

    if (!JS_WrapValue(cx, desc.value()) || !JS_WrapValue(cx, &fval))
        return false;

    if (desc.hasGetterObject())
        desc.setGetterObject(&fval.toObject());
    if (desc.hasSetterObject())
        desc.setSetterObject(&fval.toObject());

    return JS_DefinePropertyById(cx, holder, id, desc);
}

static bool
wrappedJSObject_getter(JSContext* cx, unsigned argc, Value* vp)
{
    CallArgs args = CallArgsFromVp(argc, vp);
    if (!args.thisv().isObject()) {
        JS_ReportErrorASCII(cx, "This value not an object");
        return false;
    }
    RootedObject wrapper(cx, &args.thisv().toObject());
    if (!IsWrapper(wrapper) || !WrapperFactory::IsXrayWrapper(wrapper) ||
        !WrapperFactory::AllowWaiver(wrapper)) {
        JS_ReportErrorASCII(cx, "Unexpected object");
        return false;
    }

    args.rval().setObject(*wrapper);

    return WrapperFactory::WaiveXrayAndWrap(cx, args.rval());
}

bool
XrayTraits::resolveOwnProperty(JSContext* cx, HandleObject wrapper, HandleObject target,
                               HandleObject holder, HandleId id,
                               MutableHandle<PropertyDescriptor> desc)
{
    desc.object().set(nullptr);
    RootedObject expando(cx);
    if (!getExpandoObject(cx, target, wrapper, &expando))
        return false;

    // Check for expando properties first. Note that the expando object lives
    // in the target compartment.
    bool found = false;
    if (expando) {
        JSAutoCompartment ac(cx, expando);
        JS_MarkCrossZoneId(cx, id);
        if (!JS_GetOwnPropertyDescriptorById(cx, expando, id, desc))
            return false;
        found = !!desc.object();
    }

    // Next, check for ES builtins.
    if (!found && JS_IsGlobalObject(target)) {
        JSProtoKey key = JS_IdToProtoKey(cx, id);
        JSAutoCompartment ac(cx, target);
        if (key != JSProto_Null) {
            MOZ_ASSERT(key < JSProto_LIMIT);
            RootedObject constructor(cx);
            if (!JS_GetClassObject(cx, key, &constructor))
                return false;
            MOZ_ASSERT(constructor);
            desc.value().set(ObjectValue(*constructor));
            found = true;
        } else if (id == GetJSIDByIndex(cx, XPCJSContext::IDX_EVAL)) {
            RootedObject eval(cx);
            if (!js::GetOriginalEval(cx, target, &eval))
                return false;
            desc.value().set(ObjectValue(*eval));
            found = true;
        }
    }

    if (found) {
        if (!JS_WrapPropertyDescriptor(cx, desc))
            return false;
        // Pretend the property lives on the wrapper.
        desc.object().set(wrapper);
        return true;
    }

    // Handle .wrappedJSObject for subsuming callers. This should move once we
    // sort out own-ness for the holder.
    if (id == GetJSIDByIndex(cx, XPCJSContext::IDX_WRAPPED_JSOBJECT) &&
        WrapperFactory::AllowWaiver(wrapper))
    {
        if (!JS_AlreadyHasOwnPropertyById(cx, holder, id, &found))
            return false;
        if (!found && !JS_DefinePropertyById(cx, holder, id, wrappedJSObject_getter, nullptr,
                                             JSPROP_ENUMERATE | JSPROP_SHARED)) {
            return false;
        }
        if (!JS_GetOwnPropertyDescriptorById(cx, holder, id, desc))
            return false;
        desc.object().set(wrapper);
        return true;
    }

    return true;
}

bool
XPCWrappedNativeXrayTraits::resolveOwnProperty(JSContext* cx, HandleObject wrapper,
                                               HandleObject target, HandleObject holder,
                                               HandleId id,
                                               MutableHandle<PropertyDescriptor> desc)
{
    // Call the common code.
    bool ok = XrayTraits::resolveOwnProperty(cx, wrapper, target, holder,
                                             id, desc);
    if (!ok || desc.object())
        return ok;

    // Xray wrappers don't use the regular wrapper hierarchy, so we should be
    // in the wrapper's compartment here, not the wrappee.
    MOZ_ASSERT(js::IsObjectInContextCompartment(wrapper, cx));

    return JS_GetOwnPropertyDescriptorById(cx, holder, id, desc);
}

bool
XPCWrappedNativeXrayTraits::enumerateNames(JSContext* cx, HandleObject wrapper, unsigned flags,
                                           AutoIdVector& props)
{
    // Force all native properties to be materialized onto the wrapped native.
    AutoIdVector wnProps(cx);
    {
        RootedObject target(cx, singleton.getTargetObject(wrapper));
        JSAutoCompartment ac(cx, target);
        if (!js::GetPropertyKeys(cx, target, flags, &wnProps))
            return false;
    }

    // Go through the properties we found on the underlying object and see if
    // they appear on the XrayWrapper. If it throws (which may happen if the
    // wrapper is a SecurityWrapper), just clear the exception and move on.
    MOZ_ASSERT(!JS_IsExceptionPending(cx));
    if (!props.reserve(wnProps.length()))
        return false;
    for (size_t n = 0; n < wnProps.length(); ++n) {
        RootedId id(cx, wnProps[n]);
        JS_MarkCrossZoneId(cx, id);
        bool hasProp;
        if (JS_HasPropertyById(cx, wrapper, id, &hasProp) && hasProp)
            props.infallibleAppend(id);
        JS_ClearPendingException(cx);
    }
    return true;
}

JSObject*
XPCWrappedNativeXrayTraits::createHolder(JSContext* cx, JSObject* wrapper)
{
    return JS_NewObjectWithGivenProto(cx, &HolderClass, nullptr);
}

bool
XPCWrappedNativeXrayTraits::call(JSContext* cx, HandleObject wrapper,
                                 const JS::CallArgs& args,
                                 const js::Wrapper& baseInstance)
{
    // Run the call hook of the wrapped native.
    XPCWrappedNative* wn = getWN(wrapper);
    if (wn->GetScriptable() && wn->GetScriptable()->WantCall()) {
        XPCCallContext ccx(cx, wrapper, nullptr, JSID_VOIDHANDLE, args.length(),
                           args.array(), args.rval().address());
        if (!ccx.IsValid())
            return false;
        bool ok = true;
        nsresult rv = wn->GetScriptable()->Call(wn, cx, wrapper, args, &ok);
        if (NS_FAILED(rv)) {
            if (ok)
                XPCThrower::Throw(rv, cx);
            return false;
        }
    }

    return true;

}

bool
XPCWrappedNativeXrayTraits::construct(JSContext* cx, HandleObject wrapper,
                                      const JS::CallArgs& args,
                                      const js::Wrapper& baseInstance)
{
    // Run the construct hook of the wrapped native.
    XPCWrappedNative* wn = getWN(wrapper);
    if (wn->GetScriptable() && wn->GetScriptable()->WantConstruct()) {
        XPCCallContext ccx(cx, wrapper, nullptr, JSID_VOIDHANDLE, args.length(),
                           args.array(), args.rval().address());
        if (!ccx.IsValid())
            return false;
        bool ok = true;
        nsresult rv =
            wn->GetScriptable()->Construct(wn, cx, wrapper, args, &ok);
        if (NS_FAILED(rv)) {
            if (ok)
                XPCThrower::Throw(rv, cx);
            return false;
        }
    }

    return true;

}

bool
DOMXrayTraits::resolveOwnProperty(JSContext* cx, HandleObject wrapper, HandleObject target,
                                  HandleObject holder, HandleId id,
                                  MutableHandle<PropertyDescriptor> desc)
{
    // Call the common code.
    bool ok = XrayTraits::resolveOwnProperty(cx, wrapper, target, holder, id, desc);
    if (!ok || desc.object())
        return ok;

    // Check for indexed access on a window.
    uint32_t index = GetArrayIndexFromId(cx, id);
    if (IsArrayIndex(index)) {
        nsGlobalWindow* win = AsWindow(cx, wrapper);
        // Note: As() unwraps outer windows to get to the inner window.
        if (win) {
            nsCOMPtr<nsPIDOMWindowOuter> subframe = win->IndexedGetter(index);
            if (subframe) {
                subframe->EnsureInnerWindow();
                nsGlobalWindow* global = nsGlobalWindow::Cast(subframe);
                JSObject* obj = global->FastGetGlobalJSObject();
                if (MOZ_UNLIKELY(!obj)) {
                    // It's gone?
                    return xpc::Throw(cx, NS_ERROR_FAILURE);
                }
                ExposeObjectToActiveJS(obj);
                desc.value().setObject(*obj);
                FillPropertyDescriptor(desc, wrapper, true);
                return JS_WrapPropertyDescriptor(cx, desc);
            }
        }
    }

    if (!JS_GetOwnPropertyDescriptorById(cx, holder, id, desc))
        return false;
    if (desc.object()) {
        desc.object().set(wrapper);
        return true;
    }

    bool cacheOnHolder;
    if (!XrayResolveOwnProperty(cx, wrapper, target, id, desc, cacheOnHolder))
        return false;

    MOZ_ASSERT(!desc.object() || desc.object() == wrapper, "What did we resolve this on?");

    if (!desc.object() || !cacheOnHolder)
        return true;

    return JS_DefinePropertyById(cx, holder, id, desc) &&
           JS_GetOwnPropertyDescriptorById(cx, holder, id, desc);
}

bool
DOMXrayTraits::delete_(JSContext* cx, JS::HandleObject wrapper,
                       JS::HandleId id, JS::ObjectOpResult& result)
{
    RootedObject target(cx, getTargetObject(wrapper));
    return XrayDeleteNamedProperty(cx, wrapper, target, id, result);
}

bool
DOMXrayTraits::defineProperty(JSContext* cx, HandleObject wrapper, HandleId id,
                              Handle<PropertyDescriptor> desc,
                              Handle<PropertyDescriptor> existingDesc,
                              JS::ObjectOpResult& result, bool* defined)
{
    // Check for an indexed property on a Window.  If that's happening, do
    // nothing but claim we defined it so it won't get added as an expando.
    if (IsWindow(cx, wrapper)) {
        if (IsArrayIndex(GetArrayIndexFromId(cx, id))) {
            *defined = true;
            return result.succeed();
        }
    }

    JS::Rooted<JSObject*> obj(cx, getTargetObject(wrapper));
    return XrayDefineProperty(cx, wrapper, obj, id, desc, result, defined);
}

bool
DOMXrayTraits::enumerateNames(JSContext* cx, HandleObject wrapper, unsigned flags,
                              AutoIdVector& props)
{
    // Put the indexed properties for a window first.
    nsGlobalWindow* win = AsWindow(cx, wrapper);
    if (win) {
        uint32_t length = win->Length();
        if (!props.reserve(props.length() + length)) {
            return false;
        }
        JS::RootedId indexId(cx);
        for (uint32_t i = 0; i < length; ++i) {
            if (!JS_IndexToId(cx, i, &indexId)) {
                return false;
            }
            props.infallibleAppend(indexId);
        }
    }

    JS::Rooted<JSObject*> obj(cx, getTargetObject(wrapper));
    return XrayOwnPropertyKeys(cx, wrapper, obj, flags, props);
}

bool
DOMXrayTraits::call(JSContext* cx, HandleObject wrapper,
                    const JS::CallArgs& args, const js::Wrapper& baseInstance)
{
    RootedObject obj(cx, getTargetObject(wrapper));
    const js::Class* clasp = js::GetObjectClass(obj);
    // What we have is either a WebIDL interface object, a WebIDL prototype
    // object, or a WebIDL instance object.  WebIDL prototype objects never have
    // a clasp->call.  WebIDL interface objects we want to invoke on the xray
    // compartment.  WebIDL instance objects either don't have a clasp->call or
    // are using "legacycaller", which basically means plug-ins.  We want to
    // call those on the content compartment.
    if (clasp->flags & JSCLASS_IS_DOMIFACEANDPROTOJSCLASS) {
        if (JSNative call = clasp->getCall()) {
            // call it on the Xray compartment
            if (!call(cx, args.length(), args.base()))
                return false;
        } else {
            RootedValue v(cx, ObjectValue(*wrapper));
            js::ReportIsNotFunction(cx, v);
            return false;
        }
    } else {
        // This is only reached for WebIDL instance objects, and in practice
        // only for plugins.  Just call them on the content compartment.
        if (!baseInstance.call(cx, wrapper, args))
            return false;
    }
    return JS_WrapValue(cx, args.rval());
}

bool
DOMXrayTraits::construct(JSContext* cx, HandleObject wrapper,
                         const JS::CallArgs& args, const js::Wrapper& baseInstance)
{
    RootedObject obj(cx, getTargetObject(wrapper));
    MOZ_ASSERT(mozilla::dom::HasConstructor(obj));
    const js::Class* clasp = js::GetObjectClass(obj);
    // See comments in DOMXrayTraits::call() explaining what's going on here.
    if (clasp->flags & JSCLASS_IS_DOMIFACEANDPROTOJSCLASS) {
        if (JSNative construct = clasp->getConstruct()) {
            if (!construct(cx, args.length(), args.base()))
                return false;
        } else {
            RootedValue v(cx, ObjectValue(*wrapper));
            js::ReportIsNotFunction(cx, v);
            return false;
        }
    } else {
        if (!baseInstance.construct(cx, wrapper, args))
            return false;
    }
    if (!args.rval().isObject() || !JS_WrapValue(cx, args.rval()))
        return false;
    return true;
}

bool
DOMXrayTraits::getPrototype(JSContext* cx, JS::HandleObject wrapper,
                            JS::HandleObject target,
                            JS::MutableHandleObject protop)
{
    return mozilla::dom::XrayGetNativeProto(cx, target, protop);
}

void
DOMXrayTraits::preserveWrapper(JSObject* target)
{
    nsISupports* identity = mozilla::dom::UnwrapDOMObjectToISupports(target);
    if (!identity)
        return;
    nsWrapperCache* cache = nullptr;
    CallQueryInterface(identity, &cache);
    if (cache)
        cache->PreserveWrapper(identity);
}

JSObject*
DOMXrayTraits::createHolder(JSContext* cx, JSObject* wrapper)
{
    return JS_NewObjectWithGivenProto(cx, &HolderClass, nullptr);
}

const JSClass*
DOMXrayTraits::getExpandoClass(JSContext* cx, HandleObject target) const
{
    return XrayGetExpandoClass(cx, target);
}

namespace XrayUtils {

JSObject*
GetNativePropertiesObject(JSContext* cx, JSObject* wrapper)
{
    MOZ_ASSERT(js::IsWrapper(wrapper) && WrapperFactory::IsXrayWrapper(wrapper),
               "bad object passed in");

    JSObject* holder = GetHolder(wrapper);
    MOZ_ASSERT(holder, "uninitialized wrapper being used?");
    return holder;
}

bool
HasNativeProperty(JSContext* cx, HandleObject wrapper, HandleId id, bool* hasProp)
{
    MOZ_ASSERT(WrapperFactory::IsXrayWrapper(wrapper));
    XrayTraits* traits = GetXrayTraits(wrapper);
    MOZ_ASSERT(traits);
    RootedObject target(cx, XrayTraits::getTargetObject(wrapper));
    RootedObject holder(cx, traits->ensureHolder(cx, wrapper));
    NS_ENSURE_TRUE(holder, false);
    *hasProp = false;
    Rooted<PropertyDescriptor> desc(cx);

    // Try resolveOwnProperty.
    if (!traits->resolveOwnProperty(cx, wrapper, target, holder, id, &desc))
        return false;
    if (desc.object()) {
        *hasProp = true;
        return true;
    }

    // Try the holder.
    bool found = false;
    if (!JS_AlreadyHasOwnPropertyById(cx, holder, id, &found))
        return false;
    if (found) {
        *hasProp = true;
        return true;
    }

    // Try resolveNativeProperty.
    if (!traits->resolveNativeProperty(cx, wrapper, holder, id, &desc))
        return false;
    *hasProp = !!desc.object();
    return true;
}

} // namespace XrayUtils

static bool
XrayToString(JSContext* cx, unsigned argc, Value* vp)
{
    CallArgs args = CallArgsFromVp(argc, vp);

    if (!args.thisv().isObject()) {
        JS_ReportErrorASCII(cx, "XrayToString called on an incompatible object");
        return false;
    }

    RootedObject wrapper(cx, &args.thisv().toObject());
    if (!wrapper)
        return false;
    if (IsWrapper(wrapper) &&
        GetProxyHandler(wrapper) == &sandboxCallableProxyHandler) {
        wrapper = xpc::SandboxCallableProxyHandler::wrappedObject(wrapper);
    }
    if (!IsWrapper(wrapper) || !WrapperFactory::IsXrayWrapper(wrapper)) {
        JS_ReportErrorASCII(cx, "XrayToString called on an incompatible object");
        return false;
    }

    RootedObject obj(cx, XrayTraits::getTargetObject(wrapper));
    if (GetXrayType(obj) != XrayForWrappedNative) {
        JS_ReportErrorASCII(cx, "XrayToString called on an incompatible object");
        return false;
    }

    static const char start[] = "[object XrayWrapper ";
    static const char end[] = "]";
    nsAutoString result;
    result.AppendASCII(start);

    XPCCallContext ccx(cx, obj);
    XPCWrappedNative* wn = XPCWrappedNativeXrayTraits::getWN(wrapper);
    char* wrapperStr = wn->ToString();
    if (!wrapperStr) {
        JS_ReportOutOfMemory(cx);
        return false;
    }
    result.AppendASCII(wrapperStr);
    js_free(wrapperStr);

    result.AppendASCII(end);

    JSString* str = JS_NewUCStringCopyN(cx, result.get(), result.Length());
    if (!str)
        return false;

    args.rval().setString(str);
    return true;
}

template <typename Base, typename Traits>
bool
XrayWrapper<Base, Traits>::preventExtensions(JSContext* cx, HandleObject wrapper,
                                             ObjectOpResult& result) const
{
    // Xray wrappers are supposed to provide a clean view of the target
    // reflector, hiding any modifications by script in the target scope.  So
    // even if that script freezes the reflector, we don't want to make that
    // visible to the caller. DOM reflectors are always extensible by default,
    // so we can just return failure here.
    return result.failCantPreventExtensions();
}

template <typename Base, typename Traits>
bool
XrayWrapper<Base, Traits>::isExtensible(JSContext* cx, JS::Handle<JSObject*> wrapper,
                                        bool* extensible) const
{
    // See above.
    *extensible = true;
    return true;
}

template <typename Base, typename Traits>
bool
XrayWrapper<Base, Traits>::getPropertyDescriptor(JSContext* cx, HandleObject wrapper, HandleId id,
                                                 JS::MutableHandle<PropertyDescriptor> desc)
                                                 const
{
    assertEnteredPolicy(cx, wrapper, id, BaseProxyHandler::GET | BaseProxyHandler::SET |
                                         BaseProxyHandler::GET_PROPERTY_DESCRIPTOR);
    RootedObject target(cx, XrayTraits::getTargetObject(wrapper));
    RootedObject holder(cx, Traits::singleton.ensureHolder(cx, wrapper));

    if (!holder)
        return false;

    // Ordering is important here.
    //
    // We first need to call resolveOwnProperty, even before checking the holder,
    // because there might be a new dynamic |own| property that appears and
    // shadows a previously-resolved non-own property that we cached on the
    // holder. This can happen with indexed properties on NodeLists, for example,
    // which are |own| value props.
    //
    // resolveOwnProperty may or may not cache what it finds on the holder,
    // depending on how ephemeral it decides the property is. XPCWN |own|
    // properties generally end up on the holder via Resolve, whereas
    // NodeList |own| properties don't get defined on the holder, since they're
    // supposed to be dynamic. This means that we have to first check the result
    // of resolveOwnProperty, and _then_, if that comes up blank, check the
    // holder for any cached native properties.
    //
    // Finally, we call resolveNativeProperty, which checks non-own properties,
    // and unconditionally caches what it finds on the holder.

    // Check resolveOwnProperty.
    if (!Traits::singleton.resolveOwnProperty(cx, wrapper, target, holder, id, desc))
        return false;

    // Check the holder.
    if (!desc.object() && !JS_GetOwnPropertyDescriptorById(cx, holder, id, desc))
        return false;
    if (desc.object()) {
        desc.object().set(wrapper);
        return true;
    }

    // Nothing in the cache. Call through, and cache the result.
    if (!Traits::singleton.resolveNativeProperty(cx, wrapper, holder, id, desc))
        return false;

    // We need to handle named access on the Window somewhere other than
    // Traits::resolveOwnProperty, because per spec it happens on the Global
    // Scope Polluter and thus the resulting properties are non-|own|. However,
    // we're set up (above) to cache (on the holder) anything that comes out of
    // resolveNativeProperty, which we don't want for something dynamic like
    // named access. So we just handle it separately here.
    nsGlobalWindow* win = nullptr;
    if (!desc.object() &&
        JSID_IS_STRING(id) &&
        (win = AsWindow(cx, wrapper)))
    {
        nsAutoJSString name;
        if (!name.init(cx, JSID_TO_STRING(id)))
            return false;
        if (nsCOMPtr<nsPIDOMWindowOuter> childDOMWin = win->GetChildWindow(name)) {
            auto* cwin = nsGlobalWindow::Cast(childDOMWin);
            JSObject* childObj = cwin->FastGetGlobalJSObject();
            if (MOZ_UNLIKELY(!childObj))
                return xpc::Throw(cx, NS_ERROR_FAILURE);
            ExposeObjectToActiveJS(childObj);
            FillPropertyDescriptor(desc, wrapper, ObjectValue(*childObj),
                                   /* readOnly = */ true);
            return JS_WrapPropertyDescriptor(cx, desc);
        }
    }

    // If we still have nothing, we're done.
    if (!desc.object())
        return true;

    if (!JS_DefinePropertyById(cx, holder, id, desc) ||
        !JS_GetOwnPropertyDescriptorById(cx, holder, id, desc))
    {
        return false;
    }
    MOZ_ASSERT(desc.object());
    desc.object().set(wrapper);
    return true;
}

template <typename Base, typename Traits>
bool
XrayWrapper<Base, Traits>::getOwnPropertyDescriptor(JSContext* cx, HandleObject wrapper, HandleId id,
                                                    JS::MutableHandle<PropertyDescriptor> desc)
                                                    const
{
    assertEnteredPolicy(cx, wrapper, id, BaseProxyHandler::GET | BaseProxyHandler::SET |
                                         BaseProxyHandler::GET_PROPERTY_DESCRIPTOR);
    RootedObject target(cx, XrayTraits::getTargetObject(wrapper));
    RootedObject holder(cx, Traits::singleton.ensureHolder(cx, wrapper));

    if (!Traits::singleton.resolveOwnProperty(cx, wrapper, target, holder, id, desc))
        return false;
    if (desc.object())
        desc.object().set(wrapper);
    return true;
}

// Consider what happens when chrome does |xray.expando = xray.wrappedJSObject|.
//
// Since the expando comes from the target compartment, wrapping it back into
// the target compartment to define it on the expando object ends up stripping
// off the Xray waiver that gives |xray| and |xray.wrappedJSObject| different
// identities. This is generally the right thing to do when wrapping across
// compartments, but is incorrect in the special case of the Xray expando
// object. Manually re-apply Xrays if necessary.
//
// NB: In order to satisfy the invariants of WaiveXray, we need to pass
// in an object sans security wrapper, which means we need to strip off any
// potential same-compartment security wrapper that may have been applied
// to the content object. This is ok, because the the expando object is only
// ever accessed by code across the compartment boundary.
static bool
RecreateLostWaivers(JSContext* cx, const PropertyDescriptor* orig,
                    MutableHandle<PropertyDescriptor> wrapped)
{
    // Compute whether the original objects were waived, and implicitly, whether
    // they were objects at all.
    bool valueWasWaived =
        orig->value.isObject() &&
        WrapperFactory::HasWaiveXrayFlag(&orig->value.toObject());
    bool getterWasWaived =
        (orig->attrs & JSPROP_GETTER) &&
        WrapperFactory::HasWaiveXrayFlag(JS_FUNC_TO_DATA_PTR(JSObject*, orig->getter));
    bool setterWasWaived =
        (orig->attrs & JSPROP_SETTER) &&
        WrapperFactory::HasWaiveXrayFlag(JS_FUNC_TO_DATA_PTR(JSObject*, orig->setter));

    // Recreate waivers. Note that for value, we need an extra UncheckedUnwrap
    // to handle same-compartment security wrappers (see above). This should
    // never happen for getters/setters.

    RootedObject rewaived(cx);
    if (valueWasWaived && !IsCrossCompartmentWrapper(&wrapped.value().toObject())) {
        rewaived = &wrapped.value().toObject();
        rewaived = WrapperFactory::WaiveXray(cx, UncheckedUnwrap(rewaived));
        NS_ENSURE_TRUE(rewaived, false);
        wrapped.value().set(ObjectValue(*rewaived));
    }
    if (getterWasWaived && !IsCrossCompartmentWrapper(wrapped.getterObject())) {
        MOZ_ASSERT(CheckedUnwrap(wrapped.getterObject()));
        rewaived = WrapperFactory::WaiveXray(cx, wrapped.getterObject());
        NS_ENSURE_TRUE(rewaived, false);
        wrapped.setGetterObject(rewaived);
    }
    if (setterWasWaived && !IsCrossCompartmentWrapper(wrapped.setterObject())) {
        MOZ_ASSERT(CheckedUnwrap(wrapped.setterObject()));
        rewaived = WrapperFactory::WaiveXray(cx, wrapped.setterObject());
        NS_ENSURE_TRUE(rewaived, false);
        wrapped.setSetterObject(rewaived);
    }

    return true;
}

template <typename Base, typename Traits>
bool
XrayWrapper<Base, Traits>::defineProperty(JSContext* cx, HandleObject wrapper,
                                          HandleId id, Handle<PropertyDescriptor> desc,
                                          ObjectOpResult& result) const
{
    assertEnteredPolicy(cx, wrapper, id, BaseProxyHandler::SET);

    Rooted<PropertyDescriptor> existing_desc(cx);
    if (!JS_GetPropertyDescriptorById(cx, wrapper, id, &existing_desc))
        return false;

    // Note that the check here is intended to differentiate between own and
    // non-own properties, since the above lookup is not limited to own
    // properties. At present, this may not always do the right thing because
    // we often lie (sloppily) about where we found properties and set
    // desc.object() to |wrapper|. Once we fully fix our Xray prototype semantics,
    // this should work as intended.
    if (existing_desc.object() == wrapper && !existing_desc.configurable()) {
        // We have a non-configurable property. See if the caller is trying to
        // re-configure it in any way other than making it non-writable.
        if (existing_desc.isAccessorDescriptor() || desc.isAccessorDescriptor() ||
            (desc.hasEnumerable() && existing_desc.enumerable() != desc.enumerable()) ||
            (desc.hasWritable() && !existing_desc.writable() && desc.writable()))
        {
            // We should technically report non-configurability in strict mode, but
            // doing that via JSAPI used to be a lot of trouble. See bug 1135997.
            return result.succeed();
        }
        if (!existing_desc.writable()) {
            // Same as the above for non-writability.
            return result.succeed();
        }
    }

    bool defined = false;
    if (!Traits::singleton.defineProperty(cx, wrapper, id, desc, existing_desc, result, &defined))
        return false;
    if (defined)
        return true;

    // We're placing an expando. The expando objects live in the target
    // compartment, so we need to enter it.
    RootedObject target(cx, Traits::singleton.getTargetObject(wrapper));
    JSAutoCompartment ac(cx, target);
    JS_MarkCrossZoneId(cx, id);

    // Grab the relevant expando object.
    RootedObject expandoObject(cx, Traits::singleton.ensureExpandoObject(cx, wrapper,
                                                                         target));
    if (!expandoObject)
        return false;

    // Wrap the property descriptor for the target compartment.
    Rooted<PropertyDescriptor> wrappedDesc(cx, desc);
    if (!JS_WrapPropertyDescriptor(cx, &wrappedDesc))
        return false;

    // Fix up Xray waivers.
    if (!RecreateLostWaivers(cx, desc.address(), &wrappedDesc))
        return false;

    return JS_DefinePropertyById(cx, expandoObject, id, wrappedDesc, result);
}

template <typename Base, typename Traits>
bool
XrayWrapper<Base, Traits>::ownPropertyKeys(JSContext* cx, HandleObject wrapper,
                                           AutoIdVector& props) const
{
    assertEnteredPolicy(cx, wrapper, JSID_VOID, BaseProxyHandler::ENUMERATE);
    return getPropertyKeys(cx, wrapper, JSITER_OWNONLY | JSITER_HIDDEN | JSITER_SYMBOLS, props);
}

template <typename Base, typename Traits>
bool
XrayWrapper<Base, Traits>::delete_(JSContext* cx, HandleObject wrapper,
                                   HandleId id, ObjectOpResult& result) const
{
    assertEnteredPolicy(cx, wrapper, id, BaseProxyHandler::SET);

    // Check the expando object.
    RootedObject target(cx, Traits::getTargetObject(wrapper));
    RootedObject expando(cx);
    if (!Traits::singleton.getExpandoObject(cx, target, wrapper, &expando))
        return false;

    if (expando) {
        JSAutoCompartment ac(cx, expando);
        JS_MarkCrossZoneId(cx, id);
        bool hasProp;
        if (!JS_HasPropertyById(cx, expando, id, &hasProp)) {
            return false;
        }
        if (hasProp) {
            return JS_DeletePropertyById(cx, expando, id, result);
        }
    }

    return Traits::singleton.delete_(cx, wrapper, id, result);
}

template <typename Base, typename Traits>
bool
XrayWrapper<Base, Traits>::get(JSContext* cx, HandleObject wrapper,
                               HandleValue receiver, HandleId id,
                               MutableHandleValue vp) const
{
    // Skip our Base if it isn't already ProxyHandler.
    // NB: None of the functions we call are prepared for the receiver not
    // being the wrapper, so ignore the receiver here.
    RootedValue thisv(cx);
    if (Traits::HasPrototype)
      thisv = receiver;
    else
      thisv.setObject(*wrapper);

    // This uses getPropertyDescriptor for backward compatibility with
    // the old BaseProxyHandler::get implementation.
    Rooted<PropertyDescriptor> desc(cx);
    if (!getPropertyDescriptor(cx, wrapper, id, &desc))
        return false;
    desc.assertCompleteIfFound();

    if (!desc.object()) {
        vp.setUndefined();
        return true;
    }

    // Everything after here follows [[Get]] for ordinary objects.
    if (desc.isDataDescriptor()) {
        vp.set(desc.value());
        return true;
    }

    MOZ_ASSERT(desc.isAccessorDescriptor());
    RootedObject getter(cx, desc.getterObject());

    if (!getter) {
        vp.setUndefined();
        return true;
    }

    return Call(cx, thisv, getter, HandleValueArray::empty(), vp);
}

template <typename Base, typename Traits>
bool
XrayWrapper<Base, Traits>::set(JSContext* cx, HandleObject wrapper, HandleId id, HandleValue v,
                               HandleValue receiver, ObjectOpResult& result) const
{
    MOZ_ASSERT(!Traits::HasPrototype);
    // Skip our Base if it isn't already BaseProxyHandler.
    // NB: None of the functions we call are prepared for the receiver not
    // being the wrapper, so ignore the receiver here.
    RootedValue wrapperValue(cx, ObjectValue(*wrapper));
    return js::BaseProxyHandler::set(cx, wrapper, id, v, wrapperValue, result);
}

template <typename Base, typename Traits>
bool
XrayWrapper<Base, Traits>::has(JSContext* cx, HandleObject wrapper,
                               HandleId id, bool* bp) const
{
    // This uses getPropertyDescriptor for backward compatibility with
    // the old BaseProxyHandler::has implementation.
    Rooted<PropertyDescriptor> desc(cx);
    if (!getPropertyDescriptor(cx, wrapper, id, &desc))
        return false;

    *bp = !!desc.object();
    return true;
}

template <typename Base, typename Traits>
bool
XrayWrapper<Base, Traits>::hasOwn(JSContext* cx, HandleObject wrapper,
                                  HandleId id, bool* bp) const
{
    // Skip our Base if it isn't already ProxyHandler.
    return js::BaseProxyHandler::hasOwn(cx, wrapper, id, bp);
}

template <typename Base, typename Traits>
bool
XrayWrapper<Base, Traits>::getOwnEnumerablePropertyKeys(JSContext* cx,
                                                        HandleObject wrapper,
                                                        AutoIdVector& props) const
{
    // Skip our Base if it isn't already ProxyHandler.
    return js::BaseProxyHandler::getOwnEnumerablePropertyKeys(cx, wrapper, props);
}

template <typename Base, typename Traits>
JSObject*
XrayWrapper<Base, Traits>::enumerate(JSContext* cx, HandleObject wrapper) const
{
    // Skip our Base if it isn't already ProxyHandler.
    return js::BaseProxyHandler::enumerate(cx, wrapper);
}

template <typename Base, typename Traits>
bool
XrayWrapper<Base, Traits>::call(JSContext* cx, HandleObject wrapper, const JS::CallArgs& args) const
{
    assertEnteredPolicy(cx, wrapper, JSID_VOID, BaseProxyHandler::CALL);
    // Hard cast the singleton since SecurityWrapper doesn't have one.
    return Traits::call(cx, wrapper, args, Base::singleton);
}

template <typename Base, typename Traits>
bool
XrayWrapper<Base, Traits>::construct(JSContext* cx, HandleObject wrapper, const JS::CallArgs& args) const
{
    assertEnteredPolicy(cx, wrapper, JSID_VOID, BaseProxyHandler::CALL);
    // Hard cast the singleton since SecurityWrapper doesn't have one.
    return Traits::construct(cx, wrapper, args, Base::singleton);
}

template <typename Base, typename Traits>
bool
XrayWrapper<Base, Traits>::getBuiltinClass(JSContext* cx, JS::HandleObject wrapper, js::ESClass* cls) const
{
    return Traits::getBuiltinClass(cx, wrapper, Base::singleton, cls);
}

template <typename Base, typename Traits>
const char*
XrayWrapper<Base, Traits>::className(JSContext* cx, HandleObject wrapper) const
{
    return Traits::className(cx, wrapper, Base::singleton);
}

template <typename Base, typename Traits>
bool
XrayWrapper<Base, Traits>::getPrototype(JSContext* cx, JS::HandleObject wrapper,
                                        JS::MutableHandleObject protop) const
{
    // We really only want this override for non-SecurityWrapper-inheriting
    // |Base|. But doing that statically with templates requires partial method
    // specializations (and therefore a helper class), which is all more trouble
    // than it's worth. Do a dynamic check.
    if (Base::hasSecurityPolicy())
        return Base::getPrototype(cx, wrapper, protop);

    RootedObject target(cx, Traits::getTargetObject(wrapper));
    RootedObject expando(cx);
    if (!Traits::singleton.getExpandoObject(cx, target, wrapper, &expando))
        return false;

    // We want to keep the Xray's prototype distinct from that of content, but
    // only if there's been a set. If there's not an expando, or the expando
    // slot is |undefined|, hand back the default proto, appropriately wrapped.

    if (expando) {
        RootedValue v(cx);
        { // Scope for JSAutoCompartment
            JSAutoCompartment ac(cx, expando);
            v = JS_GetReservedSlot(expando, JSSLOT_EXPANDO_PROTOTYPE);
        }
        if (!v.isUndefined()) {
            protop.set(v.toObjectOrNull());
            return JS_WrapObject(cx, protop);
        }
    }

    // Check our holder, and cache there if we don't have it cached already.
    RootedObject holder(cx, Traits::singleton.ensureHolder(cx, wrapper));
    if (!holder)
        return false;

    Value cached = js::GetReservedSlot(holder,
                                       Traits::HOLDER_SLOT_CACHED_PROTO);
    if (cached.isUndefined()) {
        if (!getPrototypeHelper(cx, wrapper, target, protop))
            return false;

        js::SetReservedSlot(holder, Traits::HOLDER_SLOT_CACHED_PROTO,
                            ObjectOrNullValue(protop));
    } else {
        protop.set(cached.toObjectOrNull());
    }
    return true;
}

template <typename Base, typename Traits>
bool
XrayWrapper<Base, Traits>::setPrototype(JSContext* cx, JS::HandleObject wrapper,
                                        JS::HandleObject proto, JS::ObjectOpResult& result) const
{
    // Do this only for non-SecurityWrapper-inheriting |Base|. See the comment
    // in getPrototype().
    if (Base::hasSecurityPolicy())
        return Base::setPrototype(cx, wrapper, proto, result);

    RootedObject target(cx, Traits::getTargetObject(wrapper));
    RootedObject expando(cx, Traits::singleton.ensureExpandoObject(cx, wrapper, target));
    if (!expando)
        return false;

    // The expando lives in the target's compartment, so do our installation there.
    JSAutoCompartment ac(cx, target);

    RootedValue v(cx, ObjectOrNullValue(proto));
    if (!JS_WrapValue(cx, &v))
        return false;
    JS_SetReservedSlot(expando, JSSLOT_EXPANDO_PROTOTYPE, v);
    return result.succeed();
}

template <typename Base, typename Traits>
bool
XrayWrapper<Base, Traits>::getPrototypeIfOrdinary(JSContext* cx, JS::HandleObject wrapper,
                                                  bool* isOrdinary,
                                                  JS::MutableHandleObject protop) const
{
    // We want to keep the Xray's prototype distinct from that of content, but
    // only if there's been a set.  This different-prototype-over-time behavior
    // means that the [[GetPrototypeOf]] trap *can't* be ECMAScript's ordinary
    // [[GetPrototypeOf]].  This also covers cross-origin Window behavior that
    // per <https://html.spec.whatwg.org/multipage/browsers.html#windowproxy-getprototypeof>
    // must be non-ordinary.
    *isOrdinary = false;
    return true;
}

template <typename Base, typename Traits>
bool
XrayWrapper<Base, Traits>::setImmutablePrototype(JSContext* cx, JS::HandleObject wrapper,
                                                 bool* succeeded) const
{
    // For now, lacking an obvious place to store a bit, prohibit making an
    // Xray's [[Prototype]] immutable.  We can revisit this (or maybe give all
    // Xrays immutable [[Prototype]], because who does this, really?) later if
    // necessary.
    *succeeded = false;
    return true;
}

template <typename Base, typename Traits>
bool
XrayWrapper<Base, Traits>::getPropertyKeys(JSContext* cx, HandleObject wrapper, unsigned flags,
                                           AutoIdVector& props) const
{
    assertEnteredPolicy(cx, wrapper, JSID_VOID, BaseProxyHandler::ENUMERATE);

    // Enumerate expando properties first. Note that the expando object lives
    // in the target compartment.
    RootedObject target(cx, Traits::singleton.getTargetObject(wrapper));
    RootedObject expando(cx);
    if (!Traits::singleton.getExpandoObject(cx, target, wrapper, &expando))
        return false;

    if (expando) {
        JSAutoCompartment ac(cx, expando);
        if (!js::GetPropertyKeys(cx, expando, flags, &props))
            return false;
    }
    for (size_t i = 0; i < props.length(); ++i)
        JS_MarkCrossZoneId(cx, props[i]);

    return Traits::singleton.enumerateNames(cx, wrapper, flags, props);
}

/*
 * The Permissive / Security variants should be used depending on whether the
 * compartment of the wrapper is guranteed to subsume the compartment of the
 * wrapped object (i.e. - whether it is safe from a security perspective to
 * unwrap the wrapper).
 */

template<typename Base, typename Traits>
const xpc::XrayWrapper<Base, Traits>
xpc::XrayWrapper<Base, Traits>::singleton(0);

template class PermissiveXrayXPCWN;
template class SecurityXrayXPCWN;
template class PermissiveXrayDOM;
template class SecurityXrayDOM;
template class PermissiveXrayJS;
template class PermissiveXrayOpaque;

/*
 * This callback is used by the JS engine to test if a proxy handler is for a
 * cross compartment xray with no security requirements.
 */
static bool
IsCrossCompartmentXrayCallback(const js::BaseProxyHandler* handler)
{
    return handler == &PermissiveXrayDOM::singleton;
}

js::XrayJitInfo gXrayJitInfo = {
    IsCrossCompartmentXrayCallback,
    GlobalHasExclusiveExpandos,
    JSSLOT_XRAY_HOLDER,
    XrayTraits::HOLDER_SLOT_EXPANDO,
    JSSLOT_EXPANDO_PROTOTYPE
};

} // namespace xpc<|MERGE_RESOLUTION|>--- conflicted
+++ resolved
@@ -497,15 +497,9 @@
         } else {
             RootedValue v(cx);
             if (!psMatch->getValue(cx, &v))
-<<<<<<< HEAD
-                return false;
-            desc.value().set(v);
-            desc.setAttributes(flags & ~JSPROP_INTERNAL_USE_BIT);
-=======
                 return false;
             if (!JS_DefinePropertyById(cx, holder, id, v, flags & ~JSPROP_INTERNAL_USE_BIT))
                 return false;
->>>>>>> a17af05f
         }
 
         return JS_GetOwnPropertyDescriptorById(cx, holder, id, desc);
@@ -1062,8 +1056,6 @@
  * them. They are private to the origin that placed them.
  */
 
-<<<<<<< HEAD
-=======
 // Certain globals do not share expandos with other globals. Xrays in these
 // globals cache expandos on the wrapper's holder, as there is only one such
 // wrapper which can create or access the expando. This allows for faster
@@ -1081,7 +1073,6 @@
 static inline void
 SetCachedXrayExpando(JSObject* holder, JSObject* expandoWrapper);
 
->>>>>>> a17af05f
 static nsIPrincipal*
 ObjectPrincipal(JSObject* obj)
 {
@@ -1105,12 +1096,8 @@
 
 const JSClassOps XrayExpandoObjectClassOps = {
     nullptr, nullptr, nullptr, nullptr,
-<<<<<<< HEAD
-    nullptr, nullptr, nullptr, ExpandoObjectFinalize
-=======
     nullptr, nullptr,
     ExpandoObjectFinalize
->>>>>>> a17af05f
 };
 
 bool
@@ -1367,11 +1354,8 @@
         return;
     }
 
-<<<<<<< HEAD
-=======
     MOZ_ASSERT(slotIndex != JSSLOT_EXPANDO_NEXT);
     MOZ_ASSERT(slotIndex != JSSLOT_EXPANDO_EXCLUSIVE_WRAPPER_HOLDER);
->>>>>>> a17af05f
     MOZ_ASSERT(GetXrayTraits(target) == &DOMXrayTraits::singleton);
     RootingContext* rootingCx = RootingCx();
     RootedObject rootedTarget(rootingCx, target);
