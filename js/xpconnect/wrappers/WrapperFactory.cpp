--- conflicted
+++ resolved
@@ -180,22 +180,6 @@
         ExposeObjectToActiveJS(obj);
     }
 
-<<<<<<< HEAD
-    // If we've somehow gotten to this point after either the source or target
-    // compartment has been nuked, return a DeadObjectProxy to prevent further
-    // access.
-    JSCompartment* origin = js::GetObjectCompartment(obj);
-    JSCompartment* target = js::GetObjectCompartment(scope);
-    if (CompartmentPrivate::Get(origin)->wasNuked ||
-        CompartmentPrivate::Get(target)->wasNuked) {
-        NS_WARNING("Trying to create a wrapper into or out of a nuked compartment");
-
-        RootedObject ccw(cx, Wrapper::New(cx, obj, &CrossCompartmentWrapper::singleton));
-
-        NukeCrossCompartmentWrapper(cx, ccw);
-
-        retObj.set(ccw);
-=======
     // If the object is a dead wrapper, return a new dead wrapper rather than
     // trying to wrap it for a different compartment.
     if (JS_IsDeadWrapper(obj)) {
@@ -217,7 +201,6 @@
         NS_WARNING("Trying to create a wrapper into or out of a nuked compartment");
 
         retObj.set(JS_NewDeadWrapper(cx));
->>>>>>> a17af05f
         return;
     }
 
@@ -372,12 +355,8 @@
 DEBUG_CheckUnwrapSafety(HandleObject obj, const js::Wrapper* handler,
                         JSCompartment* origin, JSCompartment* target)
 {
-<<<<<<< HEAD
-    if (CompartmentPrivate::Get(origin)->wasNuked || CompartmentPrivate::Get(target)->wasNuked) {
-=======
     if (!JS_IsScriptSourceObject(obj) &&
         (CompartmentPrivate::Get(origin)->wasNuked || CompartmentPrivate::Get(target)->wasNuked)) {
->>>>>>> a17af05f
         // If either compartment has already been nuked, we should have returned
         // a dead wrapper from our prewrap callback, and this function should
         // not be called.
