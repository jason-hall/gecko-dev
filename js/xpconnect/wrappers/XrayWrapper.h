/* -*- Mode: C++; tab-width: 8; indent-tabs-mode: nil; c-basic-offset: 4 -*- */
/* vim: set ts=8 sts=4 et sw=4 tw=99: */
/* This Source Code Form is subject to the terms of the Mozilla Public
 * License, v. 2.0. If a copy of the MPL was not distributed with this
 * file, You can obtain one at http://mozilla.org/MPL/2.0/. */

#ifndef XrayWrapper_h
#define XrayWrapper_h

#include "mozilla/Attributes.h"

#include "WrapperFactory.h"

#include "jswrapper.h"
#include "js/Proxy.h"

// Slot where Xray functions for Web IDL methods store a pointer to
// the Xray wrapper they're associated with.
#define XRAY_DOM_FUNCTION_PARENT_WRAPPER_SLOT 0
// Slot where in debug builds Xray functions for Web IDL methods store
// a pointer to their themselves, just so we can assert that they're the
// sort of functions we expect.
#define XRAY_DOM_FUNCTION_NATIVE_SLOT_FOR_SELF 1

// Xray wrappers re-resolve the original native properties on the native
// object and always directly access to those properties.
// Because they work so differently from the rest of the wrapper hierarchy,
// we pull them out of the Wrapper inheritance hierarchy and create a
// little world around them.

class nsIPrincipal;
class XPCWrappedNative;

namespace xpc {

namespace XrayUtils {

bool IsXPCWNHolderClass(const JSClass* clasp);

bool CloneExpandoChain(JSContext* cx, JSObject* src, JSObject* dst);

bool
IsTransparent(JSContext* cx, JS::HandleObject wrapper, JS::HandleId id);

JSObject*
GetNativePropertiesObject(JSContext* cx, JSObject* wrapper);

bool
HasNativeProperty(JSContext* cx, JS::HandleObject wrapper, JS::HandleId id,
                  bool* hasProp);
} // namespace XrayUtils

enum XrayType {
    XrayForDOMObject,
    XrayForWrappedNative,
    XrayForJSObject,
    XrayForOpaqueObject,
    NotXray
};

class XrayTraits
{
public:
    constexpr XrayTraits() {}

    static JSObject* getTargetObject(JSObject* wrapper) {
        JSObject* target = js::UncheckedUnwrap(wrapper, /* stopAtWindowProxy = */ false);
        if (target)
            JS::ExposeObjectToActiveJS(target);
        return target;
    }

    virtual bool resolveNativeProperty(JSContext* cx, JS::HandleObject wrapper,
                                       JS::HandleObject holder, JS::HandleId id,
                                       JS::MutableHandle<JS::PropertyDescriptor> desc) = 0;
    // NB: resolveOwnProperty may decide whether or not to cache what it finds
    // on the holder. If the result is not cached, the lookup will happen afresh
    // for each access, which is the right thing for things like dynamic NodeList
    // properties.
    virtual bool resolveOwnProperty(JSContext* cx, JS::HandleObject wrapper,
                                    JS::HandleObject target, JS::HandleObject holder,
                                    JS::HandleId id, JS::MutableHandle<JS::PropertyDescriptor> desc);

    bool delete_(JSContext* cx, JS::HandleObject wrapper, JS::HandleId id,
                 JS::ObjectOpResult& result) {
        return result.succeed();
    }

    static bool getBuiltinClass(JSContext* cx, JS::HandleObject wrapper, const js::Wrapper& baseInstance,
                                js::ESClass* cls) {
        return baseInstance.getBuiltinClass(cx, wrapper, cls);
    }

    static const char* className(JSContext* cx, JS::HandleObject wrapper, const js::Wrapper& baseInstance) {
        return baseInstance.className(cx, wrapper);
    }

    virtual void preserveWrapper(JSObject* target) = 0;

    bool getExpandoObject(JSContext* cx, JS::HandleObject target,
                          JS::HandleObject consumer, JS::MutableHandleObject expandObject);
    JSObject* ensureExpandoObject(JSContext* cx, JS::HandleObject wrapper,
                                  JS::HandleObject target);

    // Slots for holder objects.
    enum {
        HOLDER_SLOT_CACHED_PROTO = 0,
<<<<<<< HEAD
        HOLDER_SHARED_SLOT_COUNT
    };

    JSObject* getHolder(JSObject* wrapper);
=======
        HOLDER_SLOT_EXPANDO = 1,
        HOLDER_SHARED_SLOT_COUNT
    };

    static JSObject* getHolder(JSObject* wrapper);
>>>>>>> a17af05f
    JSObject* ensureHolder(JSContext* cx, JS::HandleObject wrapper);
    virtual JSObject* createHolder(JSContext* cx, JSObject* wrapper) = 0;

    JSObject* getExpandoChain(JS::HandleObject obj);
    bool setExpandoChain(JSContext* cx, JS::HandleObject obj, JS::HandleObject chain);
    bool cloneExpandoChain(JSContext* cx, JS::HandleObject dst, JS::HandleObject src);

protected:
    static const JSClass HolderClass;

    // Get the JSClass we should use for our expando object.
    virtual const JSClass* getExpandoClass(JSContext* cx,
                                           JS::HandleObject target) const;

private:
    bool expandoObjectMatchesConsumer(JSContext* cx, JS::HandleObject expandoObject,
                                      nsIPrincipal* consumerOrigin);

    // |expandoChain| is the expando chain in the wrapped object's compartment.
    // |exclusiveWrapper| is any xray that has exclusive use of the expando.
    // |cx| may be in any compartment.
    bool getExpandoObjectInternal(JSContext* cx, JSObject* expandoChain,
                                  JS::HandleObject exclusiveWrapper,
                                  nsIPrincipal* origin,
                                  JS::MutableHandleObject expandoObject);

    // |cx| is in the target's compartment, and |exclusiveWrapper| is any xray
    // that has exclusive use of the expando.
    JSObject* attachExpandoObject(JSContext* cx, JS::HandleObject target,
                                  JS::HandleObject exclusiveWrapper,
                                  nsIPrincipal* origin);

    XrayTraits(XrayTraits&) = delete;
    const XrayTraits& operator=(XrayTraits&) = delete;
};

class XPCWrappedNativeXrayTraits : public XrayTraits
{
public:
    enum {
        HasPrototype = 0
    };

    static const XrayType Type = XrayForWrappedNative;

    virtual bool resolveNativeProperty(JSContext* cx, JS::HandleObject wrapper,
                                       JS::HandleObject holder, JS::HandleId id,
                                       JS::MutableHandle<JS::PropertyDescriptor> desc) override;
    virtual bool resolveOwnProperty(JSContext* cx, JS::HandleObject wrapper, JS::HandleObject target,
                                    JS::HandleObject holder, JS::HandleId id,
                                    JS::MutableHandle<JS::PropertyDescriptor> desc) override;
    bool defineProperty(JSContext* cx, JS::HandleObject wrapper, JS::HandleId id,
                        JS::Handle<JS::PropertyDescriptor> desc,
                        JS::Handle<JS::PropertyDescriptor> existingDesc,
                        JS::ObjectOpResult& result, bool* defined)
    {
        *defined = false;
        return true;
    }
    virtual bool enumerateNames(JSContext* cx, JS::HandleObject wrapper, unsigned flags,
                                JS::AutoIdVector& props);
    static bool call(JSContext* cx, JS::HandleObject wrapper,
                     const JS::CallArgs& args, const js::Wrapper& baseInstance);
    static bool construct(JSContext* cx, JS::HandleObject wrapper,
                          const JS::CallArgs& args, const js::Wrapper& baseInstance);

    static XPCWrappedNative* getWN(JSObject* wrapper);

    virtual void preserveWrapper(JSObject* target) override;

    virtual JSObject* createHolder(JSContext* cx, JSObject* wrapper) override;

    static const JSClass HolderClass;
    static XPCWrappedNativeXrayTraits singleton;
};

class DOMXrayTraits : public XrayTraits
{
public:
    constexpr DOMXrayTraits() = default;

    enum {
        HasPrototype = 1
    };

    static const XrayType Type = XrayForDOMObject;

    virtual bool resolveNativeProperty(JSContext* cx, JS::HandleObject wrapper,
                                       JS::HandleObject holder, JS::HandleId id,
                                       JS::MutableHandle<JS::PropertyDescriptor> desc) override
    {
        // Xrays for DOM binding objects have a prototype chain that consists of
        // Xrays for the prototypes of the DOM binding object (ignoring changes
        // in the prototype chain made by script, plugins or XBL). All properties for
        // these Xrays are really own properties, either of the instance object or
        // of the prototypes.
        // FIXME https://bugzilla.mozilla.org/show_bug.cgi?id=1072482
        //       This should really be:
        // MOZ_CRASH("resolveNativeProperty hook should never be called with HasPrototype = 1");
        //       but we can't do that yet because XrayUtils::HasNativeProperty calls this.
        return true;
    }
    virtual bool resolveOwnProperty(JSContext* cx, JS::HandleObject wrapper, JS::HandleObject target,
                                    JS::HandleObject holder, JS::HandleId id,
                                    JS::MutableHandle<JS::PropertyDescriptor> desc) override;

    bool delete_(JSContext* cx, JS::HandleObject wrapper, JS::HandleId id, JS::ObjectOpResult& result);

    bool defineProperty(JSContext* cx, JS::HandleObject wrapper, JS::HandleId id,
                        JS::Handle<JS::PropertyDescriptor> desc,
                        JS::Handle<JS::PropertyDescriptor> existingDesc,
                        JS::ObjectOpResult& result, bool* defined);
    virtual bool enumerateNames(JSContext* cx, JS::HandleObject wrapper, unsigned flags,
                                JS::AutoIdVector& props);
    static bool call(JSContext* cx, JS::HandleObject wrapper,
                     const JS::CallArgs& args, const js::Wrapper& baseInstance);
    static bool construct(JSContext* cx, JS::HandleObject wrapper,
                          const JS::CallArgs& args, const js::Wrapper& baseInstance);

    static bool getPrototype(JSContext* cx, JS::HandleObject wrapper,
                             JS::HandleObject target,
                             JS::MutableHandleObject protop);

    virtual void preserveWrapper(JSObject* target) override;

    virtual JSObject* createHolder(JSContext* cx, JSObject* wrapper) override;

    static DOMXrayTraits singleton;

protected:
    virtual const JSClass* getExpandoClass(JSContext* cx,
                                           JS::HandleObject target) const override;
};

class JSXrayTraits : public XrayTraits
{
public:
    enum {
        HasPrototype = 1
    };
    static const XrayType Type = XrayForJSObject;

    virtual bool resolveNativeProperty(JSContext* cx, JS::HandleObject wrapper,
                                       JS::HandleObject holder, JS::HandleId id,
                                       JS::MutableHandle<JS::PropertyDescriptor> desc) override
    {
        MOZ_CRASH("resolveNativeProperty hook should never be called with HasPrototype = 1");
    }

    virtual bool resolveOwnProperty(JSContext* cx, JS::HandleObject wrapper, JS::HandleObject target,
                                    JS::HandleObject holder, JS::HandleId id,
                                    JS::MutableHandle<JS::PropertyDescriptor> desc) override;

    bool delete_(JSContext* cx, JS::HandleObject wrapper, JS::HandleId id, JS::ObjectOpResult& result);

    bool defineProperty(JSContext* cx, JS::HandleObject wrapper, JS::HandleId id,
                        JS::Handle<JS::PropertyDescriptor> desc,
                        JS::Handle<JS::PropertyDescriptor> existingDesc,
                        JS::ObjectOpResult& result, bool* defined);

    virtual bool enumerateNames(JSContext* cx, JS::HandleObject wrapper, unsigned flags,
                                JS::AutoIdVector& props);

    static bool call(JSContext* cx, JS::HandleObject wrapper,
                     const JS::CallArgs& args, const js::Wrapper& baseInstance)
    {
        JSXrayTraits& self = JSXrayTraits::singleton;
        JS::RootedObject holder(cx, self.ensureHolder(cx, wrapper));
        if (self.getProtoKey(holder) == JSProto_Function)
            return baseInstance.call(cx, wrapper, args);

        JS::RootedValue v(cx, JS::ObjectValue(*wrapper));
        js::ReportIsNotFunction(cx, v);
        return false;
    }

    static bool construct(JSContext* cx, JS::HandleObject wrapper,
                          const JS::CallArgs& args, const js::Wrapper& baseInstance);

    bool getPrototype(JSContext* cx, JS::HandleObject wrapper,
                      JS::HandleObject target,
                      JS::MutableHandleObject protop)
    {
        JS::RootedObject holder(cx, ensureHolder(cx, wrapper));
        JSProtoKey key = getProtoKey(holder);
        if (isPrototype(holder)) {
            JSProtoKey protoKey = js::InheritanceProtoKeyForStandardClass(key);
            if (protoKey == JSProto_Null) {
                protop.set(nullptr);
                return true;
            }
            key = protoKey;
        }

        {
            JSAutoCompartment ac(cx, target);
            if (!JS_GetClassPrototype(cx, key, protop))
                return false;
        }
        return JS_WrapObject(cx, protop);
    }

    virtual void preserveWrapper(JSObject* target) override {
        // In the case of pure JS objects, there is no underlying object, and
        // the target is the canonical representation of state. If it gets
        // collected, then expandos and such should be collected too. So there's
        // nothing to do here.
    }

    enum {
        SLOT_PROTOKEY = HOLDER_SHARED_SLOT_COUNT,
        SLOT_ISPROTOTYPE,
        SLOT_CONSTRUCTOR_FOR,
        SLOT_COUNT
    };
    virtual JSObject* createHolder(JSContext* cx, JSObject* wrapper) override;

    static JSProtoKey getProtoKey(JSObject* holder) {
        int32_t key = js::GetReservedSlot(holder, SLOT_PROTOKEY).toInt32();
        return static_cast<JSProtoKey>(key);
    }

    static bool isPrototype(JSObject* holder) {
        return js::GetReservedSlot(holder, SLOT_ISPROTOTYPE).toBoolean();
    }

    static JSProtoKey constructorFor(JSObject* holder) {
        int32_t key = js::GetReservedSlot(holder, SLOT_CONSTRUCTOR_FOR).toInt32();
        return static_cast<JSProtoKey>(key);
    }

    // Operates in the wrapper compartment.
    static bool getOwnPropertyFromWrapperIfSafe(JSContext* cx,
                                                JS::HandleObject wrapper,
                                                JS::HandleId id,
                                                JS::MutableHandle<JS::PropertyDescriptor> desc);

    // Like the above, but operates in the target compartment.
    static bool getOwnPropertyFromTargetIfSafe(JSContext* cx,
                                               JS::HandleObject target,
                                               JS::HandleObject wrapper,
                                               JS::HandleId id,
                                               JS::MutableHandle<JS::PropertyDescriptor> desc);

    static const JSClass HolderClass;
    static JSXrayTraits singleton;
};

// These traits are used when the target is not Xrayable and we therefore want
// to make it opaque modulo the usual Xray machinery (like expandos and
// .wrappedJSObject).
class OpaqueXrayTraits : public XrayTraits
{
public:
    enum {
        HasPrototype = 1
    };
    static const XrayType Type = XrayForOpaqueObject;

    virtual bool resolveNativeProperty(JSContext* cx, JS::HandleObject wrapper,
                                       JS::HandleObject holder, JS::HandleId id,
                                       JS::MutableHandle<JS::PropertyDescriptor> desc) override
    {
        MOZ_CRASH("resolveNativeProperty hook should never be called with HasPrototype = 1");
    }

    virtual bool resolveOwnProperty(JSContext* cx, JS::HandleObject wrapper, JS::HandleObject target,
                                    JS::HandleObject holder, JS::HandleId id,
                                    JS::MutableHandle<JS::PropertyDescriptor> desc) override;

    bool defineProperty(JSContext* cx, JS::HandleObject wrapper, JS::HandleId id,
                        JS::Handle<JS::PropertyDescriptor> desc,
                        JS::Handle<JS::PropertyDescriptor> existingDesc,
                        JS::ObjectOpResult& result, bool* defined)
    {
        *defined = false;
        return true;
    }

    virtual bool enumerateNames(JSContext* cx, JS::HandleObject wrapper, unsigned flags,
                                JS::AutoIdVector& props)
    {
        return true;
    }

    static bool call(JSContext* cx, JS::HandleObject wrapper,
                     const JS::CallArgs& args, const js::Wrapper& baseInstance)
    {
        JS::RootedValue v(cx, JS::ObjectValue(*wrapper));
        js::ReportIsNotFunction(cx, v);
        return false;
    }

    static bool construct(JSContext* cx, JS::HandleObject wrapper,
                          const JS::CallArgs& args, const js::Wrapper& baseInstance)
    {
        JS::RootedValue v(cx, JS::ObjectValue(*wrapper));
        js::ReportIsNotFunction(cx, v);
        return false;
    }

    bool getPrototype(JSContext* cx, JS::HandleObject wrapper,
                      JS::HandleObject target,
                      JS::MutableHandleObject protop)
    {
        // Opaque wrappers just get targetGlobal.Object.prototype as their
        // prototype. This is preferable to using a null prototype because it
        // lets things like |toString| and |__proto__| work.
        {
            JSAutoCompartment ac(cx, target);
            if (!JS_GetClassPrototype(cx, JSProto_Object, protop))
                return false;
        }
        return JS_WrapObject(cx, protop);
    }

    static bool getBuiltinClass(JSContext* cx, JS::HandleObject wrapper, const js::Wrapper& baseInstance,
                                js::ESClass* cls) {
        *cls = js::ESClass::Other;
        return true;
    }

    static const char* className(JSContext* cx, JS::HandleObject wrapper, const js::Wrapper& baseInstance) {
        return "Opaque";
    }

    virtual void preserveWrapper(JSObject* target) override { }

    virtual JSObject* createHolder(JSContext* cx, JSObject* wrapper) override
    {
        return JS_NewObjectWithGivenProto(cx, &HolderClass, nullptr);
    }

    static OpaqueXrayTraits singleton;
};

XrayType GetXrayType(JSObject* obj);
XrayTraits* GetXrayTraits(JSObject* obj);

// NB: Base *must* derive from JSProxyHandler
template <typename Base, typename Traits = XPCWrappedNativeXrayTraits >
class XrayWrapper : public Base {
  public:
    constexpr explicit XrayWrapper(unsigned flags)
      : Base(flags | WrapperFactory::IS_XRAY_WRAPPER_FLAG, Traits::HasPrototype)
    { };

    /* Standard internal methods. */
    virtual bool getOwnPropertyDescriptor(JSContext* cx, JS::Handle<JSObject*> wrapper, JS::Handle<jsid> id,
                                          JS::MutableHandle<JS::PropertyDescriptor> desc) const override;
    virtual bool defineProperty(JSContext* cx, JS::Handle<JSObject*> wrapper, JS::Handle<jsid> id,
                                JS::Handle<JS::PropertyDescriptor> desc,
                                JS::ObjectOpResult& result) const override;
    virtual bool ownPropertyKeys(JSContext* cx, JS::Handle<JSObject*> wrapper,
                                 JS::AutoIdVector& props) const override;
    virtual bool delete_(JSContext* cx, JS::Handle<JSObject*> wrapper,
                         JS::Handle<jsid> id, JS::ObjectOpResult& result) const override;
    virtual JSObject* enumerate(JSContext* cx, JS::Handle<JSObject*> wrapper) const override;
    virtual bool getPrototype(JSContext* cx, JS::HandleObject wrapper,
                              JS::MutableHandleObject protop) const override;
    virtual bool setPrototype(JSContext* cx, JS::HandleObject wrapper,
                              JS::HandleObject proto, JS::ObjectOpResult& result) const override;
    virtual bool getPrototypeIfOrdinary(JSContext* cx, JS::HandleObject wrapper, bool* isOrdinary,
                                        JS::MutableHandleObject protop) const override;
    virtual bool setImmutablePrototype(JSContext* cx, JS::HandleObject wrapper,
                                       bool* succeeded) const override;
    virtual bool preventExtensions(JSContext* cx, JS::Handle<JSObject*> wrapper,
                                   JS::ObjectOpResult& result) const override;
    virtual bool isExtensible(JSContext* cx, JS::Handle<JSObject*> wrapper, bool* extensible) const override;
    virtual bool has(JSContext* cx, JS::Handle<JSObject*> wrapper, JS::Handle<jsid> id,
                     bool* bp) const override;
    virtual bool get(JSContext* cx, JS::Handle<JSObject*> wrapper, JS::HandleValue receiver,
                     JS::Handle<jsid> id, JS::MutableHandle<JS::Value> vp) const override;
    virtual bool set(JSContext* cx, JS::Handle<JSObject*> wrapper, JS::Handle<jsid> id,
                     JS::Handle<JS::Value> v, JS::Handle<JS::Value> receiver,
                     JS::ObjectOpResult& result) const override;
    virtual bool call(JSContext* cx, JS::Handle<JSObject*> wrapper,
                      const JS::CallArgs& args) const override;
    virtual bool construct(JSContext* cx, JS::Handle<JSObject*> wrapper,
                           const JS::CallArgs& args) const override;

    /* SpiderMonkey extensions. */
    virtual bool getPropertyDescriptor(JSContext* cx, JS::Handle<JSObject*> wrapper, JS::Handle<jsid> id,
                                       JS::MutableHandle<JS::PropertyDescriptor> desc) const override;
    virtual bool hasOwn(JSContext* cx, JS::Handle<JSObject*> wrapper, JS::Handle<jsid> id,
                        bool* bp) const override;
    virtual bool getOwnEnumerablePropertyKeys(JSContext* cx, JS::Handle<JSObject*> wrapper,
                                              JS::AutoIdVector& props) const override;

    virtual bool getBuiltinClass(JSContext* cx, JS::HandleObject wapper, js::ESClass* cls) const override;
    virtual const char* className(JSContext* cx, JS::HandleObject proxy) const override;

    static const XrayWrapper singleton;

  private:
    template <bool HasPrototype>
    typename mozilla::EnableIf<HasPrototype, bool>::Type
        getPrototypeHelper(JSContext* cx, JS::HandleObject wrapper,
                           JS::HandleObject target, JS::MutableHandleObject protop) const
    {
        return Traits::singleton.getPrototype(cx, wrapper, target, protop);
    }
    template <bool HasPrototype>
    typename mozilla::EnableIf<!HasPrototype, bool>::Type
        getPrototypeHelper(JSContext* cx, JS::HandleObject wrapper,
                           JS::HandleObject target, JS::MutableHandleObject protop) const
    {
        return Base::getPrototype(cx, wrapper, protop);
    }
    bool getPrototypeHelper(JSContext* cx, JS::HandleObject wrapper,
                            JS::HandleObject target, JS::MutableHandleObject protop) const
    {
        return getPrototypeHelper<Traits::HasPrototype>(cx, wrapper, target,
                                                        protop);
    }

  protected:
    bool getPropertyKeys(JSContext* cx, JS::Handle<JSObject*> wrapper, unsigned flags,
                         JS::AutoIdVector& props) const;
};

#define PermissiveXrayXPCWN xpc::XrayWrapper<js::CrossCompartmentWrapper, xpc::XPCWrappedNativeXrayTraits>
#define SecurityXrayXPCWN xpc::XrayWrapper<js::CrossCompartmentSecurityWrapper, xpc::XPCWrappedNativeXrayTraits>
#define PermissiveXrayDOM xpc::XrayWrapper<js::CrossCompartmentWrapper, xpc::DOMXrayTraits>
#define SecurityXrayDOM xpc::XrayWrapper<js::CrossCompartmentSecurityWrapper, xpc::DOMXrayTraits>
#define PermissiveXrayJS xpc::XrayWrapper<js::CrossCompartmentWrapper, xpc::JSXrayTraits>
#define PermissiveXrayOpaque xpc::XrayWrapper<js::CrossCompartmentWrapper, xpc::OpaqueXrayTraits>

extern template class PermissiveXrayXPCWN;
extern template class SecurityXrayXPCWN;
extern template class PermissiveXrayDOM;
extern template class SecurityXrayDOM;
extern template class PermissiveXrayJS;
extern template class PermissiveXrayOpaque;
extern template class PermissiveXrayXPCWN;

class SandboxProxyHandler : public js::Wrapper {
public:
    constexpr SandboxProxyHandler() : js::Wrapper(0)
    {
    }

    virtual bool getOwnPropertyDescriptor(JSContext* cx, JS::Handle<JSObject*> proxy,
                                          JS::Handle<jsid> id,
                                          JS::MutableHandle<JS::PropertyDescriptor> desc) const override;

    // We just forward the high-level methods to the BaseProxyHandler versions
    // which implement them in terms of lower-level methods.
    virtual bool has(JSContext* cx, JS::Handle<JSObject*> proxy, JS::Handle<jsid> id,
                     bool* bp) const override;
    virtual bool get(JSContext* cx, JS::Handle<JSObject*> proxy, JS::HandleValue receiver,
                     JS::Handle<jsid> id, JS::MutableHandle<JS::Value> vp) const override;
    virtual bool set(JSContext* cx, JS::Handle<JSObject*> proxy, JS::Handle<jsid> id,
                     JS::Handle<JS::Value> v, JS::Handle<JS::Value> receiver,
                     JS::ObjectOpResult& result) const override;

    virtual bool getPropertyDescriptor(JSContext* cx, JS::Handle<JSObject*> proxy,
                                       JS::Handle<jsid> id,
                                       JS::MutableHandle<JS::PropertyDescriptor> desc) const override;
    virtual bool hasOwn(JSContext* cx, JS::Handle<JSObject*> proxy, JS::Handle<jsid> id,
                        bool* bp) const override;
    virtual bool getOwnEnumerablePropertyKeys(JSContext* cx, JS::Handle<JSObject*> proxy,
                                              JS::AutoIdVector& props) const override;
    virtual JSObject* enumerate(JSContext* cx, JS::Handle<JSObject*> proxy) const override;
};

extern const SandboxProxyHandler sandboxProxyHandler;

// A proxy handler that lets us wrap callables and invoke them with
// the correct this object, while forwarding all other operations down
// to them directly.
class SandboxCallableProxyHandler : public js::Wrapper {
public:
    constexpr SandboxCallableProxyHandler() : js::Wrapper(0)
    {
    }

    virtual bool call(JSContext* cx, JS::Handle<JSObject*> proxy,
                      const JS::CallArgs& args) const override;

    static const size_t SandboxProxySlot = 0;

    static inline JSObject* getSandboxProxy(JS::Handle<JSObject*> proxy)
    {
        return &js::GetProxyReservedSlot(proxy, SandboxProxySlot).toObject();
    }
};

extern const SandboxCallableProxyHandler sandboxCallableProxyHandler;

class AutoSetWrapperNotShadowing;

/*
 * Slots for Xray expando objects.  See comments in XrayWrapper.cpp for details
 * of how these get used; we mostly want the value of JSSLOT_EXPANDO_COUNT here.
 */
enum ExpandoSlots {
    JSSLOT_EXPANDO_NEXT = 0,
    JSSLOT_EXPANDO_ORIGIN,
<<<<<<< HEAD
    JSSLOT_EXPANDO_EXCLUSIVE_GLOBAL,
=======
    JSSLOT_EXPANDO_EXCLUSIVE_WRAPPER_HOLDER,
>>>>>>> a17af05f
    JSSLOT_EXPANDO_PROTOTYPE,
    JSSLOT_EXPANDO_COUNT
};

extern const JSClassOps XrayExpandoObjectClassOps;

/*
 * Clear the given slot on all Xray expandos for the given object.
 *
 * No-op when called on non-main threads (where Xrays don't exist).
 */
void
ClearXrayExpandoSlots(JSObject* target, size_t slotIndex);

/*
 * Ensure the given wrapper has an expando object and return it.  This can
 * return null on failure.  Will only be called when "wrapper" is an Xray for a
 * DOM object.
 */
JSObject*
EnsureXrayExpandoObject(JSContext* cx, JS::HandleObject wrapper);

<<<<<<< HEAD
=======
// Information about xrays for use by the JITs.
extern js::XrayJitInfo gXrayJitInfo;

>>>>>>> a17af05f
} // namespace xpc

#endif<|MERGE_RESOLUTION|>--- conflicted
+++ resolved
@@ -105,18 +105,11 @@
     // Slots for holder objects.
     enum {
         HOLDER_SLOT_CACHED_PROTO = 0,
-<<<<<<< HEAD
-        HOLDER_SHARED_SLOT_COUNT
-    };
-
-    JSObject* getHolder(JSObject* wrapper);
-=======
         HOLDER_SLOT_EXPANDO = 1,
         HOLDER_SHARED_SLOT_COUNT
     };
 
     static JSObject* getHolder(JSObject* wrapper);
->>>>>>> a17af05f
     JSObject* ensureHolder(JSContext* cx, JS::HandleObject wrapper);
     virtual JSObject* createHolder(JSContext* cx, JSObject* wrapper) = 0;
 
@@ -616,11 +609,7 @@
 enum ExpandoSlots {
     JSSLOT_EXPANDO_NEXT = 0,
     JSSLOT_EXPANDO_ORIGIN,
-<<<<<<< HEAD
-    JSSLOT_EXPANDO_EXCLUSIVE_GLOBAL,
-=======
     JSSLOT_EXPANDO_EXCLUSIVE_WRAPPER_HOLDER,
->>>>>>> a17af05f
     JSSLOT_EXPANDO_PROTOTYPE,
     JSSLOT_EXPANDO_COUNT
 };
@@ -643,12 +632,9 @@
 JSObject*
 EnsureXrayExpandoObject(JSContext* cx, JS::HandleObject wrapper);
 
-<<<<<<< HEAD
-=======
 // Information about xrays for use by the JITs.
 extern js::XrayJitInfo gXrayJitInfo;
 
->>>>>>> a17af05f
 } // namespace xpc
 
 #endif