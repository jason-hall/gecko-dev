/* -*- Mode: C++; tab-width: 8; indent-tabs-mode: nil; c-basic-offset: 4 -*- */
/* vim: set ts=8 sts=4 et sw=4 tw=99: */
/* This Source Code Form is subject to the terms of the Mozilla Public
 * License, v. 2.0. If a copy of the MPL was not distributed with this
 * file, You can obtain one at http://mozilla.org/MPL/2.0/. */

// If you include this file you must also include xpc_make_class.h at the top
// of the file doing the including.

#ifndef XPC_MAP_CLASSNAME
#error "Must #define XPC_MAP_CLASSNAME before #including xpc_map_end.h"
#endif

#ifndef XPC_MAP_QUOTED_CLASSNAME
#error "Must #define XPC_MAP_QUOTED_CLASSNAME before #including xpc_map_end.h"
#endif

#ifndef XPC_MAP_FLAGS
#error "Must #define XPC_MAP_FLAGS before #including xpc_map_end.h"
#endif

#include "js/Id.h"

/**************************************************************/

NS_IMETHODIMP XPC_MAP_CLASSNAME::GetClassName(char * *aClassName)
{
    static const char sName[] = XPC_MAP_QUOTED_CLASSNAME;
    *aClassName = (char*) nsMemory::Clone(sName, sizeof(sName));
    return NS_OK;
}

/**************************************************************/

// virtual
uint32_t
XPC_MAP_CLASSNAME::GetScriptableFlags()
{
    return (XPC_MAP_FLAGS);
}

// virtual
const js::Class*
XPC_MAP_CLASSNAME::GetClass()
{
    static const js::ClassOps classOps =
        XPC_MAKE_CLASS_OPS(GetScriptableFlags());
    static const js::Class klass =
        XPC_MAKE_CLASS(XPC_MAP_QUOTED_CLASSNAME, GetScriptableFlags(),
                       &classOps);
    return &klass;
}

// virtual
const JSClass*
XPC_MAP_CLASSNAME::GetJSClass()
{
    return Jsvalify(GetClass());
}

/**************************************************************/

#if !((XPC_MAP_FLAGS) & XPC_SCRIPTABLE_WANT_PRECREATE)
NS_IMETHODIMP XPC_MAP_CLASSNAME::PreCreate(nsISupports* nativeObj, JSContext * cx, JSObject * globalObj, JSObject * *parentObj)
    {NS_ERROR("never called"); return NS_ERROR_NOT_IMPLEMENTED;}
#endif

<<<<<<< HEAD
#if !((XPC_MAP_FLAGS) & XPC_SCRIPTABLE_WANT_GETPROPERTY)
NS_IMETHODIMP XPC_MAP_CLASSNAME::GetProperty(nsIXPConnectWrappedNative* wrapper, JSContext * cx, JSObject * obj, jsid id, JS::Value * vp, bool* _retval)
    {NS_WARNING("never called"); return NS_ERROR_NOT_IMPLEMENTED;}
#endif

#if !((XPC_MAP_FLAGS) & XPC_SCRIPTABLE_WANT_SETPROPERTY)
NS_IMETHODIMP XPC_MAP_CLASSNAME::SetProperty(nsIXPConnectWrappedNative* wrapper, JSContext * cx, JSObject * obj, jsid id, JS::Value * vp, bool* _retval)
    {NS_WARNING("never called"); return NS_ERROR_NOT_IMPLEMENTED;}
#endif

=======
>>>>>>> a17af05f
#if !((XPC_MAP_FLAGS) & XPC_SCRIPTABLE_WANT_NEWENUMERATE)
NS_IMETHODIMP XPC_MAP_CLASSNAME::NewEnumerate(nsIXPConnectWrappedNative* wrapper, JSContext * cx, JSObject * obj, JS::AutoIdVector& properties, bool* _retval)
    {NS_ERROR("never called"); return NS_ERROR_NOT_IMPLEMENTED;}
#endif

#if !((XPC_MAP_FLAGS) & XPC_SCRIPTABLE_WANT_ENUMERATE)
NS_IMETHODIMP XPC_MAP_CLASSNAME::Enumerate(nsIXPConnectWrappedNative* wrapper, JSContext * cx, JSObject * obj, bool* _retval)
    {NS_ERROR("never called"); return NS_ERROR_NOT_IMPLEMENTED;}
#endif

#if !((XPC_MAP_FLAGS) & XPC_SCRIPTABLE_WANT_RESOLVE)
NS_IMETHODIMP XPC_MAP_CLASSNAME::Resolve(nsIXPConnectWrappedNative* wrapper, JSContext * cx, JSObject * obj, jsid id, bool* resolvedp, bool* _retval)
    {NS_ERROR("never called"); return NS_ERROR_NOT_IMPLEMENTED;}
#endif

#if !((XPC_MAP_FLAGS) & XPC_SCRIPTABLE_WANT_FINALIZE)
NS_IMETHODIMP XPC_MAP_CLASSNAME::Finalize(nsIXPConnectWrappedNative* wrapper, JSFreeOp * fop, JSObject * obj)
    {NS_ERROR("never called"); return NS_ERROR_NOT_IMPLEMENTED;}
#endif

#if !((XPC_MAP_FLAGS) & XPC_SCRIPTABLE_WANT_CALL)
NS_IMETHODIMP XPC_MAP_CLASSNAME::Call(nsIXPConnectWrappedNative* wrapper, JSContext * cx, JSObject * obj, const JS::CallArgs& args, bool* _retval)
    {NS_ERROR("never called"); return NS_ERROR_NOT_IMPLEMENTED;}
#endif

#if !((XPC_MAP_FLAGS) & XPC_SCRIPTABLE_WANT_CONSTRUCT)
NS_IMETHODIMP XPC_MAP_CLASSNAME::Construct(nsIXPConnectWrappedNative* wrapper, JSContext * cx, JSObject * obj, const JS::CallArgs& args, bool* _retval)
    {NS_ERROR("never called"); return NS_ERROR_NOT_IMPLEMENTED;}
#endif

#if !((XPC_MAP_FLAGS) & XPC_SCRIPTABLE_WANT_HASINSTANCE)
NS_IMETHODIMP XPC_MAP_CLASSNAME::HasInstance(nsIXPConnectWrappedNative* wrapper, JSContext * cx, JSObject * obj, JS::HandleValue val, bool* bp, bool* _retval)
    {NS_ERROR("never called"); return NS_ERROR_NOT_IMPLEMENTED;}
#endif

NS_IMETHODIMP XPC_MAP_CLASSNAME::PostCreatePrototype(JSContext* cx, JSObject* proto)
    {return NS_OK;}

/**************************************************************/

#undef XPC_MAP_CLASSNAME
#undef XPC_MAP_QUOTED_CLASSNAME
#undef XPC_MAP_FLAGS<|MERGE_RESOLUTION|>--- conflicted
+++ resolved
@@ -65,19 +65,6 @@
     {NS_ERROR("never called"); return NS_ERROR_NOT_IMPLEMENTED;}
 #endif
 
-<<<<<<< HEAD
-#if !((XPC_MAP_FLAGS) & XPC_SCRIPTABLE_WANT_GETPROPERTY)
-NS_IMETHODIMP XPC_MAP_CLASSNAME::GetProperty(nsIXPConnectWrappedNative* wrapper, JSContext * cx, JSObject * obj, jsid id, JS::Value * vp, bool* _retval)
-    {NS_WARNING("never called"); return NS_ERROR_NOT_IMPLEMENTED;}
-#endif
-
-#if !((XPC_MAP_FLAGS) & XPC_SCRIPTABLE_WANT_SETPROPERTY)
-NS_IMETHODIMP XPC_MAP_CLASSNAME::SetProperty(nsIXPConnectWrappedNative* wrapper, JSContext * cx, JSObject * obj, jsid id, JS::Value * vp, bool* _retval)
-    {NS_WARNING("never called"); return NS_ERROR_NOT_IMPLEMENTED;}
-#endif
-
-=======
->>>>>>> a17af05f
 #if !((XPC_MAP_FLAGS) & XPC_SCRIPTABLE_WANT_NEWENUMERATE)
 NS_IMETHODIMP XPC_MAP_CLASSNAME::NewEnumerate(nsIXPConnectWrappedNative* wrapper, JSContext * cx, JSObject * obj, JS::AutoIdVector& properties, bool* _retval)
     {NS_ERROR("never called"); return NS_ERROR_NOT_IMPLEMENTED;}
