--- conflicted
+++ resolved
@@ -480,16 +480,6 @@
 bool
 XPC_WN_CannotDeletePropertyStub(JSContext* cx, HandleObject obj, HandleId id,
                                 ObjectOpResult& result)
-<<<<<<< HEAD
-{
-    return Throw(NS_ERROR_XPC_CANT_MODIFY_PROP_ON_WN, cx);
-}
-
-bool
-XPC_WN_CannotModifySetPropertyStub(JSContext* cx, HandleObject obj, HandleId id,
-                                   MutableHandleValue vp, ObjectOpResult& result)
-=======
->>>>>>> a17af05f
 {
     return Throw(NS_ERROR_XPC_CANT_MODIFY_PROP_ON_WN, cx);
 }
@@ -627,11 +617,6 @@
 static const js::ClassOps XPC_WN_NoHelper_JSClassOps = {
     XPC_WN_OnlyIWrite_AddPropertyStub, // addProperty
     XPC_WN_CannotDeletePropertyStub,   // delProperty
-<<<<<<< HEAD
-    nullptr,                           // getProperty
-    nullptr,                           // setProperty
-=======
->>>>>>> a17af05f
     XPC_WN_Shared_Enumerate,           // enumerate
     nullptr,                           // newEnumerate
     XPC_WN_NoHelper_Resolve,           // resolve
@@ -676,17 +661,6 @@
 }
 
 bool
-<<<<<<< HEAD
-XPC_WN_MaybeResolvingSetPropertyStub(JSContext* cx, HandleObject obj, HandleId id,
-                                     MutableHandleValue vp, ObjectOpResult& result)
-{
-    result.succeed();
-    return XPC_WN_MaybeResolvingPropertyStub(cx, obj, id, vp);
-}
-
-bool
-=======
->>>>>>> a17af05f
 XPC_WN_MaybeResolvingDeletePropertyStub(JSContext* cx, HandleObject obj, HandleId id,
                                         ObjectOpResult& result)
 {
@@ -721,34 +695,7 @@
         return Throw(rv, cx);                                                 \
     return retval;
 
-<<<<<<< HEAD
-#define POST_HELPER_STUB_WITH_OBJECTOPRESULT(failMethod)                      \
-    if (NS_FAILED(rv))                                                        \
-        return Throw(rv, cx);                                                 \
-    return retval ? result.succeed() : result.failMethod();
-
 bool
-XPC_WN_Helper_GetProperty(JSContext* cx, HandleObject obj, HandleId id,
-                          MutableHandleValue vp)
-{
-    PRE_HELPER_STUB
-    GetProperty(wrapper, cx, obj, id, vp.address(), &retval);
-    POST_HELPER_STUB
-}
-
-bool
-XPC_WN_Helper_SetProperty(JSContext* cx, HandleObject obj, HandleId id,
-                          MutableHandleValue vp, ObjectOpResult& result)
-{
-    PRE_HELPER_STUB
-    SetProperty(wrapper, cx, obj, id, vp.address(), &retval);
-    POST_HELPER_STUB_WITH_OBJECTOPRESULT(failReadOnly)
-}
-
-bool
-=======
-bool
->>>>>>> a17af05f
 XPC_WN_Helper_Call(JSContext* cx, unsigned argc, Value* vp)
 {
     JS::CallArgs args = JS::CallArgsFromVp(argc, vp);
@@ -913,26 +860,6 @@
 }
 
 /***************************************************************************/
-<<<<<<< HEAD
-
-const js::ObjectOps XPC_WN_ObjectOpsWithEnumerate = {
-    nullptr,  // lookupProperty
-    nullptr,  // defineProperty
-    nullptr,  // hasProperty
-    nullptr,  // getProperty
-    nullptr,  // setProperty
-    nullptr,  // getOwnPropertyDescriptor
-    nullptr,  // deleteProperty
-    nullptr,  // watch
-    nullptr,  // unwatch
-    nullptr,  // getElements
-    XPC_WN_JSOp_Enumerate,
-    nullptr,  // funToString
-};
-
-/***************************************************************************/
-=======
->>>>>>> a17af05f
 /***************************************************************************/
 
 // Compatibility hack.
@@ -1208,11 +1135,6 @@
 static const js::ClassOps XPC_WN_NoMods_Proto_JSClassOps = {
     XPC_WN_OnlyIWrite_Proto_AddPropertyStub,   // addProperty
     XPC_WN_CannotDeletePropertyStub,           // delProperty
-<<<<<<< HEAD
-    nullptr,                                   // getProperty
-    nullptr,                                   // setProperty
-=======
->>>>>>> a17af05f
     XPC_WN_Shared_Proto_Enumerate,             // enumerate
     nullptr,                                   // newEnumerate
     XPC_WN_NoMods_Proto_Resolve,               // resolve
@@ -1308,11 +1230,6 @@
 static const js::ClassOps XPC_WN_Tearoff_JSClassOps = {
     XPC_WN_OnlyIWrite_AddPropertyStub,  // addProperty
     XPC_WN_CannotDeletePropertyStub,    // delProperty
-<<<<<<< HEAD
-    nullptr,                            // getProperty
-    nullptr,                            // setProperty
-=======
->>>>>>> a17af05f
     XPC_WN_TearOff_Enumerate,           // enumerate
     nullptr,                            // newEnumerate
     XPC_WN_TearOff_Resolve,             // resolve
