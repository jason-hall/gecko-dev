--- conflicted
+++ resolved
@@ -10,10 +10,7 @@
 #include "jsprf.h"
 #include "nsArrayEnumerator.h"
 #include "nsContentUtils.h"
-<<<<<<< HEAD
-=======
 #include "nsINamed.h"
->>>>>>> a17af05f
 #include "nsIScriptError.h"
 #include "nsWrapperCache.h"
 #include "AccessCheck.h"
@@ -1544,11 +1541,7 @@
             XPC_LOG_ALWAYS(("ConstantCount = %d", i));
             XPC_LOG_OUTDENT();
         }
-<<<<<<< HEAD
-        XPC_LOG_ALWAYS(("mContext @ %p", mContext));
-=======
         XPC_LOG_ALWAYS(("mRuntime @ %p", mRuntime));
->>>>>>> a17af05f
         XPC_LOG_ALWAYS(("mDescriptors @ %p count = %d", mDescriptors, methodCount));
         if (depth && mDescriptors && methodCount) {
             depth--;
