/* -*- Mode: C++; tab-width: 8; indent-tabs-mode: nil; c-basic-offset: 4 -*- */
/* vim: set ts=8 sts=4 et sw=4 tw=99: */
/* This Source Code Form is subject to the terms of the Mozilla Public
 * License, v. 2.0. If a copy of the MPL was not distributed with this
 * file, You can obtain one at http://mozilla.org/MPL/2.0/. */

/* The "Components" xpcom objects for JavaScript. */

#include "xpcprivate.h"
#include "xpc_make_class.h"
<<<<<<< HEAD
#include "xpcIJSModuleLoader.h"
=======
>>>>>>> a17af05f
#include "XPCJSWeakReference.h"
#include "WrapperFactory.h"
#include "nsJSUtils.h"
#include "mozJSComponentLoader.h"
#include "nsContentUtils.h"
#include "nsCycleCollector.h"
#include "jsfriendapi.h"
#include "js/StructuredClone.h"
#include "mozilla/Attributes.h"
#include "mozilla/jsipc/CrossProcessObjectWrappers.h"
#include "mozilla/Preferences.h"
#include "nsJSEnvironment.h"
#include "mozilla/TimeStamp.h"
#include "mozilla/ResultExtensions.h"
#include "mozilla/URLPreloader.h"
#include "mozilla/XPTInterfaceInfoManager.h"
#include "mozilla/dom/DOMException.h"
#include "mozilla/dom/DOMExceptionBinding.h"
#include "mozilla/dom/BindingUtils.h"
#include "mozilla/dom/StructuredCloneTags.h"
#include "mozilla/dom/WindowBinding.h"
#include "nsZipArchive.h"
#include "nsIDOMFileList.h"
#include "nsWindowMemoryReporter.h"
#include "nsDOMClassInfo.h"
#include "ShimInterfaceInfo.h"
#include "nsIAddonInterposition.h"
#include "nsIScriptError.h"
#include "nsISimpleEnumerator.h"
#include "nsPIDOMWindow.h"
#include "nsGlobalWindow.h"
#include "nsScriptError.h"
<<<<<<< HEAD
=======
#include "GeckoProfiler.h"
>>>>>>> a17af05f

using namespace mozilla;
using namespace JS;
using namespace js;
using namespace xpc;
using mozilla::dom::Exception;

/***************************************************************************/
// stuff used by all

nsresult
xpc::ThrowAndFail(nsresult errNum, JSContext* cx, bool* retval)
{
    XPCThrower::Throw(errNum, cx);
    *retval = false;
    return NS_OK;
}

static bool
JSValIsInterfaceOfType(JSContext* cx, HandleValue v, REFNSIID iid)
{

    nsCOMPtr<nsIXPConnectWrappedNative> wn;
    nsCOMPtr<nsISupports> iface;

    if (v.isPrimitive())
        return false;

    nsXPConnect* xpc = nsXPConnect::XPConnect();
    RootedObject obj(cx, &v.toObject());
    return NS_SUCCEEDED(xpc->GetWrappedNativeOfJSObject(cx, obj, getter_AddRefs(wn))) && wn &&
        NS_SUCCEEDED(wn->Native()->QueryInterface(iid, getter_AddRefs(iface))) && iface;
}

char*
xpc::CloneAllAccess()
{
    static const char allAccess[] = "AllAccess";
    return (char*)nsMemory::Clone(allAccess, sizeof(allAccess));
}

char*
xpc::CheckAccessList(const char16_t* wideName, const char* const list[])
{
    nsAutoCString asciiName;
    CopyUTF16toUTF8(nsDependentString(wideName), asciiName);

    for (const char* const* p = list; *p; p++)
        if (!strcmp(*p, asciiName.get()))
            return CloneAllAccess();

    return nullptr;
}

/***************************************************************************/
/***************************************************************************/
/***************************************************************************/


class nsXPCComponents_Interfaces final :
            public nsIXPCComponents_Interfaces,
            public nsIXPCScriptable,
            public nsIClassInfo
{
public:
    // all the interface method declarations...
    NS_DECL_ISUPPORTS
    NS_DECL_NSIXPCCOMPONENTS_INTERFACES
    NS_DECL_NSIXPCSCRIPTABLE
    NS_DECL_NSICLASSINFO

public:
    nsXPCComponents_Interfaces();

private:
    virtual ~nsXPCComponents_Interfaces();

    nsCOMArray<nsIInterfaceInfo> mInterfaces;
};

NS_IMETHODIMP
nsXPCComponents_Interfaces::GetInterfaces(uint32_t* aCount, nsIID * **aArray)
{
    const uint32_t count = 2;
    *aCount = count;
    nsIID** array;
    *aArray = array = static_cast<nsIID**>(moz_xmalloc(count * sizeof(nsIID*)));
    if (!array)
        return NS_ERROR_OUT_OF_MEMORY;

    uint32_t index = 0;
    nsIID* clone;
#define PUSH_IID(id)                                                          \
    clone = static_cast<nsIID*>(nsMemory::Clone(&NS_GET_IID( id ),           \
                                                 sizeof(nsIID)));             \
    if (!clone)                                                               \
        goto oom;                                                             \
    array[index++] = clone;

    PUSH_IID(nsIXPCComponents_Interfaces)
    PUSH_IID(nsIXPCScriptable)
#undef PUSH_IID

    return NS_OK;
oom:
    while (index)
        free(array[--index]);
    free(array);
    *aArray = nullptr;
    return NS_ERROR_OUT_OF_MEMORY;
}

NS_IMETHODIMP
nsXPCComponents_Interfaces::GetScriptableHelper(nsIXPCScriptable** retval)
{
    *retval = nullptr;
    return NS_OK;
}

NS_IMETHODIMP
nsXPCComponents_Interfaces::GetContractID(char * *aContractID)
{
    *aContractID = nullptr;
    return NS_ERROR_NOT_AVAILABLE;
}

NS_IMETHODIMP
nsXPCComponents_Interfaces::GetClassDescription(char * *aClassDescription)
{
    static const char classDescription[] = "XPCComponents_Interfaces";
    *aClassDescription = (char*)nsMemory::Clone(classDescription, sizeof(classDescription));
    return *aClassDescription ? NS_OK : NS_ERROR_OUT_OF_MEMORY;
}

NS_IMETHODIMP
nsXPCComponents_Interfaces::GetClassID(nsCID * *aClassID)
{
    *aClassID = nullptr;
    return NS_OK;
}

NS_IMETHODIMP
nsXPCComponents_Interfaces::GetFlags(uint32_t* aFlags)
{
    // Mark ourselves as a DOM object so that instances may be created in
    // unprivileged scopes.
    *aFlags = nsIClassInfo::DOM_OBJECT;
    return NS_OK;
}

NS_IMETHODIMP
nsXPCComponents_Interfaces::GetClassIDNoAlloc(nsCID* aClassIDNoAlloc)
{
    return NS_ERROR_NOT_AVAILABLE;
}

nsXPCComponents_Interfaces::nsXPCComponents_Interfaces()
{
}

nsXPCComponents_Interfaces::~nsXPCComponents_Interfaces()
{
    // empty
}


NS_INTERFACE_MAP_BEGIN(nsXPCComponents_Interfaces)
  NS_INTERFACE_MAP_ENTRY(nsIXPCComponents_Interfaces)
  NS_INTERFACE_MAP_ENTRY(nsIXPCScriptable)
  NS_INTERFACE_MAP_ENTRY(nsIClassInfo)
  NS_INTERFACE_MAP_ENTRY_AMBIGUOUS(nsISupports, nsIXPCComponents_Interfaces)
NS_INTERFACE_MAP_END

NS_IMPL_ADDREF(nsXPCComponents_Interfaces)
NS_IMPL_RELEASE(nsXPCComponents_Interfaces)

// The nsIXPCScriptable map declaration that will generate stubs for us...
#define XPC_MAP_CLASSNAME         nsXPCComponents_Interfaces
#define XPC_MAP_QUOTED_CLASSNAME "nsXPCComponents_Interfaces"
#define XPC_MAP_FLAGS (XPC_SCRIPTABLE_WANT_RESOLVE | \
                       XPC_SCRIPTABLE_WANT_NEWENUMERATE | \
                       XPC_SCRIPTABLE_ALLOW_PROP_MODS_DURING_RESOLVE)
#include "xpc_map_end.h" /* This will #undef the above */


NS_IMETHODIMP
nsXPCComponents_Interfaces::NewEnumerate(nsIXPConnectWrappedNative* wrapper,
                                         JSContext* cx, JSObject* obj,
                                         JS::AutoIdVector& properties,
                                         bool* _retval)
{

    // Lazily init the list of interfaces when someone tries to
    // enumerate them.
    if (mInterfaces.IsEmpty()) {
        XPTInterfaceInfoManager::GetSingleton()->
            GetScriptableInterfaces(mInterfaces);
    }

    if (!properties.reserve(mInterfaces.Length())) {
        *_retval = false;
        return NS_OK;
    }

    for (uint32_t index = 0; index < mInterfaces.Length(); index++) {
        nsIInterfaceInfo* interface = mInterfaces.SafeElementAt(index);
        if (!interface)
            continue;

        const char* name;
        if (NS_SUCCEEDED(interface->GetNameShared(&name)) && name) {
            RootedString idstr(cx, JS_NewStringCopyZ(cx, name));
            if (!idstr) {
                *_retval = false;
                return NS_OK;
            }

            RootedId id(cx);
            if (!JS_StringToId(cx, idstr, &id)) {
                *_retval = false;
                return NS_OK;
            }

            properties.infallibleAppend(id);
        }
    }

    return NS_OK;
}

NS_IMETHODIMP
nsXPCComponents_Interfaces::Resolve(nsIXPConnectWrappedNative* wrapper,
                                    JSContext* cx, JSObject* objArg,
                                    jsid idArg, bool* resolvedp,
                                    bool* _retval)
{
    RootedObject obj(cx, objArg);
    RootedId id(cx, idArg);

    if (!JSID_IS_STRING(id))
        return NS_OK;

    JSAutoByteString name;
    RootedString str(cx, JSID_TO_STRING(id));

    // we only allow interfaces by name here
    if (name.encodeLatin1(cx, str) && name.ptr()[0] != '{') {
        nsCOMPtr<nsIInterfaceInfo> info =
            ShimInterfaceInfo::MaybeConstruct(name.ptr(), cx);
        if (!info) {
            XPTInterfaceInfoManager::GetSingleton()->
                GetInfoForName(name.ptr(), getter_AddRefs(info));
        }
        if (!info)
            return NS_OK;

        nsCOMPtr<nsIJSIID> nsid = nsJSIID::NewID(info);

        if (nsid) {
            nsXPConnect* xpc = nsXPConnect::XPConnect();
            RootedObject idobj(cx);
            if (NS_SUCCEEDED(xpc->WrapNative(cx, obj,
                                             static_cast<nsIJSIID*>(nsid),
                                             NS_GET_IID(nsIJSIID),
                                             idobj.address()))) {
                if (idobj) {
                    *resolvedp = true;
                    *_retval = JS_DefinePropertyById(cx, obj, id, idobj,
                                                     JSPROP_ENUMERATE |
                                                     JSPROP_READONLY |
                                                     JSPROP_PERMANENT |
                                                     JSPROP_RESOLVING);
                }
            }
        }
    }
    return NS_OK;
}

/***************************************************************************/
/***************************************************************************/
/***************************************************************************/

class nsXPCComponents_InterfacesByID final :
            public nsIXPCComponents_InterfacesByID,
            public nsIXPCScriptable,
            public nsIClassInfo
{
public:
    // all the interface method declarations...
    NS_DECL_ISUPPORTS
    NS_DECL_NSIXPCCOMPONENTS_INTERFACESBYID
    NS_DECL_NSIXPCSCRIPTABLE
    NS_DECL_NSICLASSINFO

public:
    nsXPCComponents_InterfacesByID();

private:
    virtual ~nsXPCComponents_InterfacesByID();

    nsCOMArray<nsIInterfaceInfo> mInterfaces;
};

/***************************************************************************/
NS_IMETHODIMP
nsXPCComponents_InterfacesByID::GetInterfaces(uint32_t* aCount, nsIID * **aArray)
{
    const uint32_t count = 2;
    *aCount = count;
    nsIID** array;
    *aArray = array = static_cast<nsIID**>(moz_xmalloc(count * sizeof(nsIID*)));
    if (!array)
        return NS_ERROR_OUT_OF_MEMORY;

    uint32_t index = 0;
    nsIID* clone;
#define PUSH_IID(id)                                                          \
    clone = static_cast<nsIID*>(nsMemory::Clone(&NS_GET_IID( id ),           \
                                                 sizeof(nsIID)));             \
    if (!clone)                                                               \
        goto oom;                                                             \
    array[index++] = clone;

    PUSH_IID(nsIXPCComponents_InterfacesByID)
    PUSH_IID(nsIXPCScriptable)
#undef PUSH_IID

    return NS_OK;
oom:
    while (index)
        free(array[--index]);
    free(array);
    *aArray = nullptr;
    return NS_ERROR_OUT_OF_MEMORY;
}

NS_IMETHODIMP
nsXPCComponents_InterfacesByID::GetScriptableHelper(nsIXPCScriptable** retval)
{
    *retval = nullptr;
    return NS_OK;
}

NS_IMETHODIMP
nsXPCComponents_InterfacesByID::GetContractID(char * *aContractID)
{
    *aContractID = nullptr;
    return NS_ERROR_NOT_AVAILABLE;
}

NS_IMETHODIMP
nsXPCComponents_InterfacesByID::GetClassDescription(char * *aClassDescription)
{
    static const char classDescription[] = "XPCComponents_InterfacesByID";
    *aClassDescription = (char*)nsMemory::Clone(classDescription, sizeof(classDescription));
    return *aClassDescription ? NS_OK : NS_ERROR_OUT_OF_MEMORY;
}

NS_IMETHODIMP
nsXPCComponents_InterfacesByID::GetClassID(nsCID * *aClassID)
{
    *aClassID = nullptr;
    return NS_OK;
}

NS_IMETHODIMP
nsXPCComponents_InterfacesByID::GetFlags(uint32_t* aFlags)
{
    // Mark ourselves as a DOM object so that instances may be created in
    // unprivileged scopes.
    *aFlags = nsIClassInfo::DOM_OBJECT;
    return NS_OK;
}

NS_IMETHODIMP
nsXPCComponents_InterfacesByID::GetClassIDNoAlloc(nsCID* aClassIDNoAlloc)
{
    return NS_ERROR_NOT_AVAILABLE;
}

nsXPCComponents_InterfacesByID::nsXPCComponents_InterfacesByID()
{
}

nsXPCComponents_InterfacesByID::~nsXPCComponents_InterfacesByID()
{
    // empty
}

NS_INTERFACE_MAP_BEGIN(nsXPCComponents_InterfacesByID)
  NS_INTERFACE_MAP_ENTRY(nsIXPCComponents_InterfacesByID)
  NS_INTERFACE_MAP_ENTRY(nsIXPCScriptable)
  NS_INTERFACE_MAP_ENTRY(nsIClassInfo)
  NS_INTERFACE_MAP_ENTRY_AMBIGUOUS(nsISupports, nsIXPCComponents_InterfacesByID)
NS_INTERFACE_MAP_END

NS_IMPL_ADDREF(nsXPCComponents_InterfacesByID)
NS_IMPL_RELEASE(nsXPCComponents_InterfacesByID)

// The nsIXPCScriptable map declaration that will generate stubs for us...
#define XPC_MAP_CLASSNAME         nsXPCComponents_InterfacesByID
#define XPC_MAP_QUOTED_CLASSNAME "nsXPCComponents_InterfacesByID"
#define XPC_MAP_FLAGS (XPC_SCRIPTABLE_WANT_RESOLVE | \
                       XPC_SCRIPTABLE_WANT_NEWENUMERATE | \
                       XPC_SCRIPTABLE_ALLOW_PROP_MODS_DURING_RESOLVE)
#include "xpc_map_end.h" /* This will #undef the above */

NS_IMETHODIMP
nsXPCComponents_InterfacesByID::NewEnumerate(nsIXPConnectWrappedNative* wrapper,
                                             JSContext* cx, JSObject* obj,
                                             JS::AutoIdVector& properties,
                                             bool* _retval)
{

    if (mInterfaces.IsEmpty()) {
        XPTInterfaceInfoManager::GetSingleton()->
            GetScriptableInterfaces(mInterfaces);
    }

    if (!properties.reserve(mInterfaces.Length())) {
        *_retval = false;
        return NS_OK;
    }

    for (uint32_t index = 0; index < mInterfaces.Length(); index++) {
        nsIInterfaceInfo* interface = mInterfaces.SafeElementAt(index);
        if (!interface)
            continue;

        nsIID const* iid;
        if (NS_SUCCEEDED(interface->GetIIDShared(&iid))) {
            char idstr[NSID_LENGTH];
            iid->ToProvidedString(idstr);
            RootedString jsstr(cx, JS_NewStringCopyZ(cx, idstr));
            if (!jsstr) {
                *_retval = false;
                return NS_OK;
            }

            RootedId id(cx);
            if (!JS_StringToId(cx, jsstr, &id)) {
                *_retval = false;
                return NS_OK;
            }

            properties.infallibleAppend(id);
        }
    }

    return NS_OK;
}

NS_IMETHODIMP
nsXPCComponents_InterfacesByID::Resolve(nsIXPConnectWrappedNative* wrapper,
                                        JSContext* cx, JSObject* objArg,
                                        jsid idArg, bool* resolvedp,
                                        bool* _retval)
{
    RootedObject obj(cx, objArg);
    RootedId id(cx, idArg);

    if (!JSID_IS_STRING(id))
        return NS_OK;

    RootedString str(cx, JSID_TO_STRING(id));
    if (38 != JS_GetStringLength(str))
        return NS_OK;

    JSAutoByteString utf8str;
    if (utf8str.encodeUtf8(cx, str)) {
        nsID iid;
        if (!iid.Parse(utf8str.ptr()))
            return NS_OK;

        nsCOMPtr<nsIInterfaceInfo> info;
        XPTInterfaceInfoManager::GetSingleton()->
            GetInfoForIID(&iid, getter_AddRefs(info));
        if (!info)
            return NS_OK;

        nsCOMPtr<nsIJSIID> nsid = nsJSIID::NewID(info);

        if (!nsid)
            return NS_ERROR_OUT_OF_MEMORY;

        nsXPConnect* xpc = nsXPConnect::XPConnect();
        RootedObject idobj(cx);
        if (NS_SUCCEEDED(xpc->WrapNative(cx, obj,
                                         static_cast<nsIJSIID*>(nsid),
                                         NS_GET_IID(nsIJSIID),
                                         idobj.address()))) {
            if (idobj) {
                *resolvedp = true;
                *_retval =
                    JS_DefinePropertyById(cx, obj, id, idobj,
                                          JSPROP_ENUMERATE |
                                          JSPROP_READONLY |
                                          JSPROP_PERMANENT |
                                          JSPROP_RESOLVING);
            }
        }
    }
    return NS_OK;
}

/***************************************************************************/
/***************************************************************************/
/***************************************************************************/



class nsXPCComponents_Classes final :
  public nsIXPCComponents_Classes,
  public nsIXPCScriptable,
  public nsIClassInfo
{
public:
    // all the interface method declarations...
    NS_DECL_ISUPPORTS
    NS_DECL_NSIXPCCOMPONENTS_CLASSES
    NS_DECL_NSIXPCSCRIPTABLE
    NS_DECL_NSICLASSINFO

public:
    nsXPCComponents_Classes();

private:
    virtual ~nsXPCComponents_Classes();
};

/***************************************************************************/
NS_IMETHODIMP
nsXPCComponents_Classes::GetInterfaces(uint32_t* aCount, nsIID * **aArray)
{
    const uint32_t count = 2;
    *aCount = count;
    nsIID** array;
    *aArray = array = static_cast<nsIID**>(moz_xmalloc(count * sizeof(nsIID*)));
    if (!array)
        return NS_ERROR_OUT_OF_MEMORY;

    uint32_t index = 0;
    nsIID* clone;
#define PUSH_IID(id)                                                          \
    clone = static_cast<nsIID*>(nsMemory::Clone(&NS_GET_IID( id ),           \
                                                 sizeof(nsIID)));             \
    if (!clone)                                                               \
        goto oom;                                                             \
    array[index++] = clone;

    PUSH_IID(nsIXPCComponents_Classes)
    PUSH_IID(nsIXPCScriptable)
#undef PUSH_IID

    return NS_OK;
oom:
    while (index)
        free(array[--index]);
    free(array);
    *aArray = nullptr;
    return NS_ERROR_OUT_OF_MEMORY;
}

NS_IMETHODIMP
nsXPCComponents_Classes::GetScriptableHelper(nsIXPCScriptable** retval)
{
    *retval = nullptr;
    return NS_OK;
}

NS_IMETHODIMP
nsXPCComponents_Classes::GetContractID(char * *aContractID)
{
    *aContractID = nullptr;
    return NS_ERROR_NOT_AVAILABLE;
}

NS_IMETHODIMP
nsXPCComponents_Classes::GetClassDescription(char * *aClassDescription)
{
    static const char classDescription[] = "XPCComponents_Classes";
    *aClassDescription = (char*)nsMemory::Clone(classDescription, sizeof(classDescription));
    return *aClassDescription ? NS_OK : NS_ERROR_OUT_OF_MEMORY;
}

NS_IMETHODIMP
nsXPCComponents_Classes::GetClassID(nsCID * *aClassID)
{
    *aClassID = nullptr;
    return NS_OK;
}

NS_IMETHODIMP
nsXPCComponents_Classes::GetFlags(uint32_t* aFlags)
{
    *aFlags = 0;
    return NS_OK;
}

NS_IMETHODIMP
nsXPCComponents_Classes::GetClassIDNoAlloc(nsCID* aClassIDNoAlloc)
{
    return NS_ERROR_NOT_AVAILABLE;
}

nsXPCComponents_Classes::nsXPCComponents_Classes()
{
}

nsXPCComponents_Classes::~nsXPCComponents_Classes()
{
    // empty
}

NS_INTERFACE_MAP_BEGIN(nsXPCComponents_Classes)
  NS_INTERFACE_MAP_ENTRY(nsIXPCComponents_Classes)
  NS_INTERFACE_MAP_ENTRY(nsIXPCScriptable)
  NS_INTERFACE_MAP_ENTRY(nsIClassInfo)
  NS_INTERFACE_MAP_ENTRY_AMBIGUOUS(nsISupports, nsIXPCComponents_Classes)
NS_INTERFACE_MAP_END

NS_IMPL_ADDREF(nsXPCComponents_Classes)
NS_IMPL_RELEASE(nsXPCComponents_Classes)

// The nsIXPCScriptable map declaration that will generate stubs for us...
#define XPC_MAP_CLASSNAME         nsXPCComponents_Classes
#define XPC_MAP_QUOTED_CLASSNAME "nsXPCComponents_Classes"
#define XPC_MAP_FLAGS (XPC_SCRIPTABLE_WANT_RESOLVE | \
                       XPC_SCRIPTABLE_WANT_NEWENUMERATE | \
                       XPC_SCRIPTABLE_ALLOW_PROP_MODS_DURING_RESOLVE)
#include "xpc_map_end.h" /* This will #undef the above */

NS_IMETHODIMP
nsXPCComponents_Classes::NewEnumerate(nsIXPConnectWrappedNative* wrapper,
                                      JSContext* cx, JSObject* obj,
                                      JS::AutoIdVector& properties,
                                      bool* _retval)
{
    nsCOMPtr<nsIComponentRegistrar> compMgr;
    if (NS_FAILED(NS_GetComponentRegistrar(getter_AddRefs(compMgr))) || !compMgr)
        return NS_ERROR_UNEXPECTED;

    nsCOMPtr<nsISimpleEnumerator> e;
    if (NS_FAILED(compMgr->EnumerateContractIDs(getter_AddRefs(e))) || !e)
        return NS_ERROR_UNEXPECTED;

    bool hasMore;
    nsCOMPtr<nsISupports> isup;
    while(NS_SUCCEEDED(e->HasMoreElements(&hasMore)) && hasMore &&
          NS_SUCCEEDED(e->GetNext(getter_AddRefs(isup))) && isup) {
        nsCOMPtr<nsISupportsCString> holder(do_QueryInterface(isup));
        if (!holder)
            continue;

        nsAutoCString name;
        if (NS_SUCCEEDED(holder->GetData(name))) {
            RootedString idstr(cx, JS_NewStringCopyN(cx, name.get(), name.Length()));
            if (!idstr) {
                *_retval = false;
                return NS_OK;
            }

            RootedId id(cx);
            if (!JS_StringToId(cx, idstr, &id)) {
                *_retval = false;
                return NS_OK;
            }

            if (!properties.append(id)) {
                *_retval = false;
                return NS_OK;
            }
        }
    }

    return NS_OK;
}

NS_IMETHODIMP
nsXPCComponents_Classes::Resolve(nsIXPConnectWrappedNative* wrapper,
                                 JSContext* cx, JSObject* objArg,
                                 jsid idArg, bool* resolvedp,
                                 bool* _retval)

{
    RootedId id(cx, idArg);
    RootedObject obj(cx, objArg);

    JSAutoByteString name;
    if (JSID_IS_STRING(id) &&
        name.encodeLatin1(cx, JSID_TO_STRING(id)) &&
        name.ptr()[0] != '{') { // we only allow contractids here
        nsCOMPtr<nsIJSCID> nsid = nsJSCID::NewID(name.ptr());
        if (nsid) {
            nsXPConnect* xpc = nsXPConnect::XPConnect();
            RootedObject idobj(cx);
            if (NS_SUCCEEDED(xpc->WrapNative(cx, obj,
                                             static_cast<nsIJSCID*>(nsid),
                                             NS_GET_IID(nsIJSCID),
                                             idobj.address()))) {
                if (idobj) {
                    *resolvedp = true;
                    *_retval = JS_DefinePropertyById(cx, obj, id, idobj,
                                                     JSPROP_ENUMERATE |
                                                     JSPROP_READONLY |
                                                     JSPROP_PERMANENT |
                                                     JSPROP_RESOLVING);
                }
            }
        }
    }
    return NS_OK;
}

NS_IMETHODIMP
nsXPCComponents_Classes::Initialize(nsIJSCID* cid,
                                    const char* str)
{
    return cid->Initialize(str);
}


/***************************************************************************/
/***************************************************************************/
/***************************************************************************/

class nsXPCComponents_ClassesByID final :
  public nsIXPCComponents_ClassesByID,
  public nsIXPCScriptable,
  public nsIClassInfo
{
public:
    // all the interface method declarations...
    NS_DECL_ISUPPORTS
    NS_DECL_NSIXPCCOMPONENTS_CLASSESBYID
    NS_DECL_NSIXPCSCRIPTABLE
    NS_DECL_NSICLASSINFO

public:
    nsXPCComponents_ClassesByID();

private:
    virtual ~nsXPCComponents_ClassesByID();
};

/***************************************************************************/
NS_IMETHODIMP
nsXPCComponents_ClassesByID::GetInterfaces(uint32_t* aCount, nsIID * **aArray)
{
    const uint32_t count = 2;
    *aCount = count;
    nsIID** array;
    *aArray = array = static_cast<nsIID**>(moz_xmalloc(count * sizeof(nsIID*)));
    if (!array)
        return NS_ERROR_OUT_OF_MEMORY;

    uint32_t index = 0;
    nsIID* clone;
#define PUSH_IID(id)                                                          \
    clone = static_cast<nsIID*>(nsMemory::Clone(&NS_GET_IID( id ),           \
                                                 sizeof(nsIID)));             \
    if (!clone)                                                               \
        goto oom;                                                             \
    array[index++] = clone;

    PUSH_IID(nsIXPCComponents_ClassesByID)
    PUSH_IID(nsIXPCScriptable)
#undef PUSH_IID

    return NS_OK;
oom:
    while (index)
        free(array[--index]);
    free(array);
    *aArray = nullptr;
    return NS_ERROR_OUT_OF_MEMORY;
}

NS_IMETHODIMP
nsXPCComponents_ClassesByID::GetScriptableHelper(nsIXPCScriptable** retval)
{
    *retval = nullptr;
    return NS_OK;
}

NS_IMETHODIMP
nsXPCComponents_ClassesByID::GetContractID(char * *aContractID)
{
    *aContractID = nullptr;
    return NS_ERROR_NOT_AVAILABLE;
}

NS_IMETHODIMP
nsXPCComponents_ClassesByID::GetClassDescription(char * *aClassDescription)
{
    static const char classDescription[] = "XPCComponents_ClassesByID";
    *aClassDescription = (char*)nsMemory::Clone(classDescription, sizeof(classDescription));
    return *aClassDescription ? NS_OK : NS_ERROR_OUT_OF_MEMORY;
}

NS_IMETHODIMP
nsXPCComponents_ClassesByID::GetClassID(nsCID * *aClassID)
{
    *aClassID = nullptr;
    return NS_OK;
}

NS_IMETHODIMP
nsXPCComponents_ClassesByID::GetFlags(uint32_t* aFlags)
{
    *aFlags = 0;
    return NS_OK;
}

NS_IMETHODIMP
nsXPCComponents_ClassesByID::GetClassIDNoAlloc(nsCID* aClassIDNoAlloc)
{
    return NS_ERROR_NOT_AVAILABLE;
}

nsXPCComponents_ClassesByID::nsXPCComponents_ClassesByID()
{
}

nsXPCComponents_ClassesByID::~nsXPCComponents_ClassesByID()
{
    // empty
}

NS_INTERFACE_MAP_BEGIN(nsXPCComponents_ClassesByID)
  NS_INTERFACE_MAP_ENTRY(nsIXPCComponents_ClassesByID)
  NS_INTERFACE_MAP_ENTRY(nsIXPCScriptable)
  NS_INTERFACE_MAP_ENTRY(nsIClassInfo)
  NS_INTERFACE_MAP_ENTRY_AMBIGUOUS(nsISupports, nsIXPCComponents_ClassesByID)
NS_INTERFACE_MAP_END

NS_IMPL_ADDREF(nsXPCComponents_ClassesByID)
NS_IMPL_RELEASE(nsXPCComponents_ClassesByID)

// The nsIXPCScriptable map declaration that will generate stubs for us...
#define XPC_MAP_CLASSNAME         nsXPCComponents_ClassesByID
#define XPC_MAP_QUOTED_CLASSNAME "nsXPCComponents_ClassesByID"
#define XPC_MAP_FLAGS (XPC_SCRIPTABLE_WANT_RESOLVE | \
                       XPC_SCRIPTABLE_WANT_NEWENUMERATE | \
                       XPC_SCRIPTABLE_ALLOW_PROP_MODS_DURING_RESOLVE)
#include "xpc_map_end.h" /* This will #undef the above */

NS_IMETHODIMP
nsXPCComponents_ClassesByID::NewEnumerate(nsIXPConnectWrappedNative* wrapper,
                                          JSContext* cx, JSObject* obj,
                                          JS::AutoIdVector& properties,
                                          bool* _retval)
{

    nsCOMPtr<nsIComponentRegistrar> compMgr;
    if (NS_FAILED(NS_GetComponentRegistrar(getter_AddRefs(compMgr))) || !compMgr)
        return NS_ERROR_UNEXPECTED;

    nsISimpleEnumerator* e;
    if (NS_FAILED(compMgr->EnumerateCIDs(&e)) || !e)
        return NS_ERROR_UNEXPECTED;

    bool hasMore;
    nsCOMPtr<nsISupports> isup;
    while(NS_SUCCEEDED(e->HasMoreElements(&hasMore)) && hasMore &&
          NS_SUCCEEDED(e->GetNext(getter_AddRefs(isup))) && isup) {
        nsCOMPtr<nsISupportsID> holder(do_QueryInterface(isup));
        if (!holder)
            continue;

        char* name;
        if (NS_SUCCEEDED(holder->ToString(&name)) && name) {
            RootedString idstr(cx, JS_NewStringCopyZ(cx, name));
            if (!idstr) {
                *_retval = false;
                return NS_OK;
            }

            RootedId id(cx);
            if (!JS_StringToId(cx, idstr, &id)) {
                *_retval = false;
                return NS_OK;
            }

            if (!properties.append(id)) {
                *_retval = false;
                return NS_OK;
            }
        }
    }

    return NS_OK;
}

static bool
IsRegisteredCLSID(const char* str)
{
    bool registered;
    nsID id;

    if (!id.Parse(str))
        return false;

    nsCOMPtr<nsIComponentRegistrar> compMgr;
    if (NS_FAILED(NS_GetComponentRegistrar(getter_AddRefs(compMgr))) || !compMgr ||
        NS_FAILED(compMgr->IsCIDRegistered(id, &registered)))
        return false;

    return registered;
}

NS_IMETHODIMP
nsXPCComponents_ClassesByID::Resolve(nsIXPConnectWrappedNative* wrapper,
                                     JSContext* cx, JSObject* objArg,
                                     jsid idArg, bool* resolvedp,
                                     bool* _retval)
{
    RootedObject obj(cx, objArg);
    RootedId id(cx, idArg);

    if (!JSID_IS_STRING(id))
        return NS_OK;

    JSAutoByteString name;
    RootedString str(cx, JSID_TO_STRING(id));
    if (name.encodeLatin1(cx, str) && name.ptr()[0] == '{' &&
        IsRegisteredCLSID(name.ptr())) // we only allow canonical CLSIDs here
    {
        nsCOMPtr<nsIJSCID> nsid = nsJSCID::NewID(name.ptr());
        if (nsid) {
            nsXPConnect* xpc = nsXPConnect::XPConnect();
            RootedObject idobj(cx);
            if (NS_SUCCEEDED(xpc->WrapNative(cx, obj,
                                             static_cast<nsIJSCID*>(nsid),
                                             NS_GET_IID(nsIJSCID),
                                             idobj.address()))) {
                if (idobj) {
                    *resolvedp = true;
                    *_retval = JS_DefinePropertyById(cx, obj, id, idobj,
                                                     JSPROP_ENUMERATE |
                                                     JSPROP_READONLY |
                                                     JSPROP_PERMANENT |
                                                     JSPROP_RESOLVING);
                }
            }
        }
    }
    return NS_OK;
}


/***************************************************************************/

// Currently the possible results do not change at runtime, so they are only
// cached once (unlike ContractIDs, CLSIDs, and IIDs)

class nsXPCComponents_Results final :
  public nsIXPCComponents_Results,
  public nsIXPCScriptable,
  public nsIClassInfo
{
public:
    // all the interface method declarations...
    NS_DECL_ISUPPORTS
    NS_DECL_NSIXPCCOMPONENTS_RESULTS
    NS_DECL_NSIXPCSCRIPTABLE
    NS_DECL_NSICLASSINFO

public:
    nsXPCComponents_Results();

private:
    virtual ~nsXPCComponents_Results();
};

/***************************************************************************/
NS_IMETHODIMP
nsXPCComponents_Results::GetInterfaces(uint32_t* aCount, nsIID * **aArray)
{
    const uint32_t count = 2;
    *aCount = count;
    nsIID** array;
    *aArray = array = static_cast<nsIID**>(moz_xmalloc(count * sizeof(nsIID*)));
    if (!array)
        return NS_ERROR_OUT_OF_MEMORY;

    uint32_t index = 0;
    nsIID* clone;
#define PUSH_IID(id)                                                          \
    clone = static_cast<nsIID*>(nsMemory::Clone(&NS_GET_IID( id ),           \
                                                 sizeof(nsIID)));             \
    if (!clone)                                                               \
        goto oom;                                                             \
    array[index++] = clone;

    PUSH_IID(nsIXPCComponents_Results)
    PUSH_IID(nsIXPCScriptable)
#undef PUSH_IID

    return NS_OK;
oom:
    while (index)
        free(array[--index]);
    free(array);
    *aArray = nullptr;
    return NS_ERROR_OUT_OF_MEMORY;
}

NS_IMETHODIMP
nsXPCComponents_Results::GetScriptableHelper(nsIXPCScriptable** retval)
{
    *retval = nullptr;
    return NS_OK;
}

NS_IMETHODIMP
nsXPCComponents_Results::GetContractID(char * *aContractID)
{
    *aContractID = nullptr;
    return NS_ERROR_NOT_AVAILABLE;
}

NS_IMETHODIMP
nsXPCComponents_Results::GetClassDescription(char * *aClassDescription)
{
    static const char classDescription[] = "XPCComponents_Results";
    *aClassDescription = (char*)nsMemory::Clone(classDescription, sizeof(classDescription));
    return *aClassDescription ? NS_OK : NS_ERROR_OUT_OF_MEMORY;
}

NS_IMETHODIMP
nsXPCComponents_Results::GetClassID(nsCID * *aClassID)
{
    *aClassID = nullptr;
    return NS_OK;
}

NS_IMETHODIMP
nsXPCComponents_Results::GetFlags(uint32_t* aFlags)
{
    // Mark ourselves as a DOM object so that instances may be created in
    // unprivileged scopes.
    *aFlags = nsIClassInfo::DOM_OBJECT;
    return NS_OK;
}

NS_IMETHODIMP
nsXPCComponents_Results::GetClassIDNoAlloc(nsCID* aClassIDNoAlloc)
{
    return NS_ERROR_NOT_AVAILABLE;
}

nsXPCComponents_Results::nsXPCComponents_Results()
{
}

nsXPCComponents_Results::~nsXPCComponents_Results()
{
    // empty
}

NS_INTERFACE_MAP_BEGIN(nsXPCComponents_Results)
  NS_INTERFACE_MAP_ENTRY(nsIXPCComponents_Results)
  NS_INTERFACE_MAP_ENTRY(nsIXPCScriptable)
  NS_INTERFACE_MAP_ENTRY(nsIClassInfo)
  NS_INTERFACE_MAP_ENTRY_AMBIGUOUS(nsISupports, nsIXPCComponents_Results)
NS_INTERFACE_MAP_END

NS_IMPL_ADDREF(nsXPCComponents_Results)
NS_IMPL_RELEASE(nsXPCComponents_Results)

// The nsIXPCScriptable map declaration that will generate stubs for us...
#define XPC_MAP_CLASSNAME         nsXPCComponents_Results
#define XPC_MAP_QUOTED_CLASSNAME "nsXPCComponents_Results"
#define XPC_MAP_FLAGS (XPC_SCRIPTABLE_WANT_RESOLVE | \
                       XPC_SCRIPTABLE_WANT_NEWENUMERATE | \
                       XPC_SCRIPTABLE_ALLOW_PROP_MODS_DURING_RESOLVE)
#include "xpc_map_end.h" /* This will #undef the above */

NS_IMETHODIMP
nsXPCComponents_Results::NewEnumerate(nsIXPConnectWrappedNative* wrapper,
                                      JSContext* cx, JSObject* obj,
                                      JS::AutoIdVector& properties,
                                      bool* _retval)
{
    const char* name;
    const void* iter = nullptr;
    while (nsXPCException::IterateNSResults(nullptr, &name, nullptr, &iter)) {
        RootedString idstr(cx, JS_NewStringCopyZ(cx, name));
        if (!idstr) {
            *_retval = false;
            return NS_OK;
        }

        RootedId id(cx);
        if (!JS_StringToId(cx, idstr, &id)) {
            *_retval = false;
            return NS_OK;
        }

        if (!properties.append(id)) {
            *_retval = false;
            return NS_OK;
        }
    }

    return NS_OK;
}

NS_IMETHODIMP
nsXPCComponents_Results::Resolve(nsIXPConnectWrappedNative* wrapper,
                                 JSContext* cx, JSObject* objArg,
                                 jsid idArg, bool* resolvedp,
                                 bool* _retval)
{
    RootedObject obj(cx, objArg);
    RootedId id(cx, idArg);
    JSAutoByteString name;

    if (JSID_IS_STRING(id) && name.encodeLatin1(cx, JSID_TO_STRING(id))) {
        const char* rv_name;
        const void* iter = nullptr;
        nsresult rv;
        while (nsXPCException::IterateNSResults(&rv, &rv_name, nullptr, &iter)) {
            if (!strcmp(name.ptr(), rv_name)) {
                *resolvedp = true;
                if (!JS_DefinePropertyById(cx, obj, id, (uint32_t)rv,
                                           JSPROP_ENUMERATE |
                                           JSPROP_READONLY |
                                           JSPROP_PERMANENT |
                                           JSPROP_RESOLVING)) {
                    return NS_ERROR_UNEXPECTED;
                }
            }
        }
    }
    return NS_OK;
}

/***************************************************************************/
// JavaScript Constructor for nsIJSID objects (Components.ID)

class nsXPCComponents_ID final :
  public nsIXPCComponents_ID,
  public nsIXPCScriptable,
  public nsIClassInfo
{
public:
    // all the interface method declarations...
    NS_DECL_ISUPPORTS
    NS_DECL_NSIXPCCOMPONENTS_ID
    NS_DECL_NSIXPCSCRIPTABLE
    NS_DECL_NSICLASSINFO


public:
    nsXPCComponents_ID();

private:
    virtual ~nsXPCComponents_ID();
    static nsresult CallOrConstruct(nsIXPConnectWrappedNative* wrapper,
                                    JSContext* cx, HandleObject obj,
                                    const CallArgs& args, bool* _retval);
};

/***************************************************************************/
NS_IMETHODIMP
nsXPCComponents_ID::GetInterfaces(uint32_t* aCount, nsIID * **aArray)
{
    const uint32_t count = 2;
    *aCount = count;
    nsIID** array;
    *aArray = array = static_cast<nsIID**>(moz_xmalloc(count * sizeof(nsIID*)));
    if (!array)
        return NS_ERROR_OUT_OF_MEMORY;

    uint32_t index = 0;
    nsIID* clone;
#define PUSH_IID(id)                                                          \
    clone = static_cast<nsIID*>(nsMemory::Clone(&NS_GET_IID( id ),           \
                                                 sizeof(nsIID)));             \
    if (!clone)                                                               \
        goto oom;                                                             \
    array[index++] = clone;

    PUSH_IID(nsIXPCComponents_ID)
    PUSH_IID(nsIXPCScriptable)
#undef PUSH_IID

    return NS_OK;
oom:
    while (index)
        free(array[--index]);
    free(array);
    *aArray = nullptr;
    return NS_ERROR_OUT_OF_MEMORY;
}

NS_IMETHODIMP
nsXPCComponents_ID::GetScriptableHelper(nsIXPCScriptable** retval)
{
    *retval = nullptr;
    return NS_OK;
}

NS_IMETHODIMP
nsXPCComponents_ID::GetContractID(char * *aContractID)
{
    *aContractID = nullptr;
    return NS_ERROR_NOT_AVAILABLE;
}

NS_IMETHODIMP
nsXPCComponents_ID::GetClassDescription(char * *aClassDescription)
{
    static const char classDescription[] = "XPCComponents_ID";
    *aClassDescription = (char*)nsMemory::Clone(classDescription, sizeof(classDescription));
    return *aClassDescription ? NS_OK : NS_ERROR_OUT_OF_MEMORY;
}

NS_IMETHODIMP
nsXPCComponents_ID::GetClassID(nsCID * *aClassID)
{
    *aClassID = nullptr;
    return NS_OK;
}

NS_IMETHODIMP
nsXPCComponents_ID::GetFlags(uint32_t* aFlags)
{
    *aFlags = 0;
    return NS_OK;
}

NS_IMETHODIMP
nsXPCComponents_ID::GetClassIDNoAlloc(nsCID* aClassIDNoAlloc)
{
    return NS_ERROR_NOT_AVAILABLE;
}

nsXPCComponents_ID::nsXPCComponents_ID()
{
}

nsXPCComponents_ID::~nsXPCComponents_ID()
{
    // empty
}

NS_INTERFACE_MAP_BEGIN(nsXPCComponents_ID)
  NS_INTERFACE_MAP_ENTRY(nsIXPCComponents_ID)
  NS_INTERFACE_MAP_ENTRY(nsIXPCScriptable)
  NS_INTERFACE_MAP_ENTRY(nsIClassInfo)
  NS_INTERFACE_MAP_ENTRY_AMBIGUOUS(nsISupports, nsIXPCComponents_ID)
NS_INTERFACE_MAP_END

NS_IMPL_ADDREF(nsXPCComponents_ID)
NS_IMPL_RELEASE(nsXPCComponents_ID)

// The nsIXPCScriptable map declaration that will generate stubs for us...
#define XPC_MAP_CLASSNAME         nsXPCComponents_ID
#define XPC_MAP_QUOTED_CLASSNAME "nsXPCComponents_ID"
#define XPC_MAP_FLAGS (XPC_SCRIPTABLE_WANT_CALL | \
                       XPC_SCRIPTABLE_WANT_CONSTRUCT | \
                       XPC_SCRIPTABLE_WANT_HASINSTANCE | \
                       XPC_SCRIPTABLE_ALLOW_PROP_MODS_DURING_RESOLVE)
#include "xpc_map_end.h" /* This will #undef the above */


NS_IMETHODIMP
nsXPCComponents_ID::Call(nsIXPConnectWrappedNative* wrapper, JSContext* cx, JSObject* objArg,
                         const CallArgs& args, bool* _retval)
{
    RootedObject obj(cx, objArg);
    return CallOrConstruct(wrapper, cx, obj, args, _retval);
}

NS_IMETHODIMP
nsXPCComponents_ID::Construct(nsIXPConnectWrappedNative* wrapper, JSContext* cx, JSObject* objArg,
                              const CallArgs& args, bool* _retval)
{
    RootedObject obj(cx, objArg);
    return CallOrConstruct(wrapper, cx, obj, args, _retval);
}

// static
nsresult
nsXPCComponents_ID::CallOrConstruct(nsIXPConnectWrappedNative* wrapper,
                                    JSContext* cx, HandleObject obj,
                                    const CallArgs& args, bool* _retval)
{
    // make sure we have at least one arg

    if (args.length() < 1)
        return ThrowAndFail(NS_ERROR_XPC_NOT_ENOUGH_ARGS, cx, _retval);

    // Do the security check if necessary

    if (NS_FAILED(nsXPConnect::SecurityManager()->CanCreateInstance(cx, nsJSID::GetCID()))) {
        // the security manager vetoed. It should have set an exception.
        *_retval = false;
        return NS_OK;
    }

    // convert the first argument into a string and see if it looks like an id

    JSString* jsstr;
    JSAutoByteString bytes;
    nsID id;

    if (!(jsstr = ToString(cx, args[0])) ||
        !bytes.encodeLatin1(cx, jsstr) ||
        !id.Parse(bytes.ptr())) {
        return ThrowAndFail(NS_ERROR_XPC_BAD_ID_STRING, cx, _retval);
    }

    // make the new object and return it.

    JSObject* newobj = xpc_NewIDObject(cx, obj, id);
    if (!newobj)
        return NS_ERROR_UNEXPECTED;

    args.rval().setObject(*newobj);
    return NS_OK;
}

NS_IMETHODIMP
nsXPCComponents_ID::HasInstance(nsIXPConnectWrappedNative* wrapper,
                                JSContext* cx, JSObject* obj,
                                HandleValue val, bool* bp, bool* _retval)
{
    if (bp)
        *bp = JSValIsInterfaceOfType(cx, val, NS_GET_IID(nsIJSID));
    return NS_OK;
}

/***************************************************************************/
// JavaScript Constructor for nsIXPCException objects (Components.Exception)

class nsXPCComponents_Exception final :
  public nsIXPCComponents_Exception,
  public nsIXPCScriptable,
  public nsIClassInfo
{
public:
    // all the interface method declarations...
    NS_DECL_ISUPPORTS
    NS_DECL_NSIXPCCOMPONENTS_EXCEPTION
    NS_DECL_NSIXPCSCRIPTABLE
    NS_DECL_NSICLASSINFO


public:
    nsXPCComponents_Exception();

private:
    virtual ~nsXPCComponents_Exception();
    static nsresult CallOrConstruct(nsIXPConnectWrappedNative* wrapper,
                                    JSContext* cx, HandleObject obj,
                                    const CallArgs& args, bool* _retval);
};

/***************************************************************************/
NS_IMETHODIMP
nsXPCComponents_Exception::GetInterfaces(uint32_t* aCount, nsIID * **aArray)
{
    const uint32_t count = 2;
    *aCount = count;
    nsIID** array;
    *aArray = array = static_cast<nsIID**>(moz_xmalloc(count * sizeof(nsIID*)));
    if (!array)
        return NS_ERROR_OUT_OF_MEMORY;

    uint32_t index = 0;
    nsIID* clone;
#define PUSH_IID(id)                                                          \
    clone = static_cast<nsIID*>(nsMemory::Clone(&NS_GET_IID( id ),           \
                                                 sizeof(nsIID)));             \
    if (!clone)                                                               \
        goto oom;                                                             \
    array[index++] = clone;

    PUSH_IID(nsIXPCComponents_Exception)
    PUSH_IID(nsIXPCScriptable)
#undef PUSH_IID

    return NS_OK;
oom:
    while (index)
        free(array[--index]);
    free(array);
    *aArray = nullptr;
    return NS_ERROR_OUT_OF_MEMORY;
}

NS_IMETHODIMP
nsXPCComponents_Exception::GetScriptableHelper(nsIXPCScriptable** retval)
{
    *retval = nullptr;
    return NS_OK;
}

NS_IMETHODIMP
nsXPCComponents_Exception::GetContractID(char * *aContractID)
{
    *aContractID = nullptr;
    return NS_ERROR_NOT_AVAILABLE;
}

NS_IMETHODIMP
nsXPCComponents_Exception::GetClassDescription(char * *aClassDescription)
{
    static const char classDescription[] = "XPCComponents_Exception";
    *aClassDescription = (char*)nsMemory::Clone(classDescription, sizeof(classDescription));
    return *aClassDescription ? NS_OK : NS_ERROR_OUT_OF_MEMORY;
}

NS_IMETHODIMP
nsXPCComponents_Exception::GetClassID(nsCID * *aClassID)
{
    *aClassID = nullptr;
    return NS_OK;
}

NS_IMETHODIMP
nsXPCComponents_Exception::GetFlags(uint32_t* aFlags)
{
    *aFlags = 0;
    return NS_OK;
}

NS_IMETHODIMP
nsXPCComponents_Exception::GetClassIDNoAlloc(nsCID* aClassIDNoAlloc)
{
    return NS_ERROR_NOT_AVAILABLE;
}

nsXPCComponents_Exception::nsXPCComponents_Exception()
{
}

nsXPCComponents_Exception::~nsXPCComponents_Exception()
{
    // empty
}

NS_INTERFACE_MAP_BEGIN(nsXPCComponents_Exception)
  NS_INTERFACE_MAP_ENTRY(nsIXPCComponents_Exception)
  NS_INTERFACE_MAP_ENTRY(nsIXPCScriptable)
  NS_INTERFACE_MAP_ENTRY(nsIClassInfo)
  NS_INTERFACE_MAP_ENTRY_AMBIGUOUS(nsISupports, nsIXPCComponents_Exception)
NS_INTERFACE_MAP_END

NS_IMPL_ADDREF(nsXPCComponents_Exception)
NS_IMPL_RELEASE(nsXPCComponents_Exception)

// The nsIXPCScriptable map declaration that will generate stubs for us...
#define XPC_MAP_CLASSNAME         nsXPCComponents_Exception
#define XPC_MAP_QUOTED_CLASSNAME "nsXPCComponents_Exception"
#define XPC_MAP_FLAGS (XPC_SCRIPTABLE_WANT_CALL | \
                       XPC_SCRIPTABLE_WANT_CONSTRUCT | \
                       XPC_SCRIPTABLE_WANT_HASINSTANCE | \
                       XPC_SCRIPTABLE_ALLOW_PROP_MODS_DURING_RESOLVE)
#include "xpc_map_end.h" /* This will #undef the above */


NS_IMETHODIMP
nsXPCComponents_Exception::Call(nsIXPConnectWrappedNative* wrapper, JSContext* cx, JSObject* objArg,
                                const CallArgs& args, bool* _retval)
{
    RootedObject obj(cx, objArg);
    return CallOrConstruct(wrapper, cx, obj, args, _retval);
}

NS_IMETHODIMP
nsXPCComponents_Exception::Construct(nsIXPConnectWrappedNative* wrapper, JSContext* cx,
                                     JSObject* objArg, const CallArgs& args, bool* _retval)
{
    RootedObject obj(cx, objArg);
    return CallOrConstruct(wrapper, cx, obj, args, _retval);
}

struct MOZ_STACK_CLASS ExceptionArgParser
{
    ExceptionArgParser(JSContext* context,
                       nsXPConnect* xpconnect)
        : eMsg("exception")
        , eResult(NS_ERROR_FAILURE)
        , cx(context)
        , xpc(xpconnect)
    {}

    // Public exception parameter values. During construction, these are
    // initialized to the appropriate defaults.
    const char*             eMsg;
    nsresult                eResult;
    nsCOMPtr<nsIStackFrame> eStack;
    nsCOMPtr<nsISupports>   eData;

    // Parse the constructor arguments into the above |eFoo| parameter values.
    bool parse(const CallArgs& args) {
        /*
         * The Components.Exception takes a series of arguments, all of them
         * optional:
         *
         * Argument 0: Exception message (defaults to 'exception').
         * Argument 1: Result code (defaults to NS_ERROR_FAILURE) _or_ options
         *             object (see below).
         * Argument 2: Stack (defaults to the current stack, which we trigger
         *                    by leaving this nullptr in the parser).
         * Argument 3: Optional user data (defaults to nullptr).
         *
         * To dig our way out of this clunky API, we now support passing an
         * options object as the second parameter (as opposed to a result code).
         * If this is the case, all subsequent arguments are ignored, and the
         * following properties are parsed out of the object (using the
         * associated default if the property does not exist):
         *
         *   result:    Result code (see argument 1).
         *   stack:     Call stack (see argument 2).
         *   data:      User data (see argument 3).
         */
        if (args.length() > 0 && !parseMessage(args[0]))
            return false;
        if (args.length() > 1) {
            if (args[1].isObject()) {
                RootedObject obj(cx, &args[1].toObject());
                return parseOptionsObject(obj);
            }
            if (!parseResult(args[1]))
                return false;
        }
        if (args.length() > 2) {
            if (!parseStack(args[2]))
                return false;
        }
        if (args.length() > 3) {
            if (!parseData(args[3]))
                return false;
        }
        return true;
    }

  protected:

    /*
     * Parsing helpers.
     */

    bool parseMessage(HandleValue v) {
        JSString* str = ToString(cx, v);
        if (!str)
           return false;
        eMsg = messageBytes.encodeLatin1(cx, str);
        return !!eMsg;
    }

    bool parseResult(HandleValue v) {
        return JS::ToUint32(cx, v, (uint32_t*) &eResult);
    }

    bool parseStack(HandleValue v) {
        if (!v.isObject()) {
            // eStack has already been initialized to null, which is what we want
            // for any non-object values (including null).
            return true;
        }

        return NS_SUCCEEDED(xpc->WrapJS(cx, &v.toObject(),
                                        NS_GET_IID(nsIStackFrame),
                                        getter_AddRefs(eStack)));
    }

    bool parseData(HandleValue v) {
        if (!v.isObject()) {
            // eData has already been initialized to null, which is what we want
            // for any non-object values (including null).
            return true;
        }

        return NS_SUCCEEDED(xpc->WrapJS(cx, &v.toObject(),
                                        NS_GET_IID(nsISupports),
                                        getter_AddRefs(eData)));
    }

    bool parseOptionsObject(HandleObject obj) {
        RootedValue v(cx);

        if (!getOption(obj, "result", &v) ||
            (!v.isUndefined() && !parseResult(v)))
            return false;

        if (!getOption(obj, "stack", &v) ||
            (!v.isUndefined() && !parseStack(v)))
            return false;

        if (!getOption(obj, "data", &v) ||
            (!v.isUndefined() && !parseData(v)))
            return false;

        return true;
    }

    bool getOption(HandleObject obj, const char* name, MutableHandleValue rv) {
        // Look for the property.
        bool found;
        if (!JS_HasProperty(cx, obj, name, &found))
            return false;

        // If it wasn't found, indicate with undefined.
        if (!found) {
            rv.setUndefined();
            return true;
        }

        // Get the property.
        return JS_GetProperty(cx, obj, name, rv);
    }

    /*
     * Internal data members.
     */

    // If there's a non-default exception string, hold onto the allocated bytes.
    JSAutoByteString messageBytes;

    // Various bits and pieces that are helpful to have around.
    JSContext* cx;
    nsXPConnect* xpc;
};

// static
nsresult
nsXPCComponents_Exception::CallOrConstruct(nsIXPConnectWrappedNative* wrapper,
                                           JSContext* cx, HandleObject obj,
                                           const CallArgs& args, bool* _retval)
{
    nsXPConnect* xpc = nsXPConnect::XPConnect();

    // Do the security check if necessary

    if (NS_FAILED(nsXPConnect::SecurityManager()->CanCreateInstance(cx, Exception::GetCID()))) {
        // the security manager vetoed. It should have set an exception.
        *_retval = false;
        return NS_OK;
    }

    // Parse the arguments to the Exception constructor.
    ExceptionArgParser parser(cx, xpc);
    if (!parser.parse(args))
        return ThrowAndFail(NS_ERROR_XPC_BAD_CONVERT_JS, cx, _retval);

    nsCOMPtr<nsIException> e = new Exception(nsCString(parser.eMsg),
                                             parser.eResult,
                                             EmptyCString(),
                                             parser.eStack,
                                             parser.eData);

    RootedObject newObj(cx);
    if (NS_FAILED(xpc->WrapNative(cx, obj, e, NS_GET_IID(nsIXPCException), newObj.address())) || !newObj) {
        return ThrowAndFail(NS_ERROR_XPC_CANT_CREATE_WN, cx, _retval);
    }

    args.rval().setObject(*newObj);
    return NS_OK;
}

NS_IMETHODIMP
nsXPCComponents_Exception::HasInstance(nsIXPConnectWrappedNative* wrapper,
                                       JSContext * cx, JSObject * obj,
                                       HandleValue val, bool* bp,
                                       bool* _retval)
{
    using namespace mozilla::dom;

    if (bp) {
<<<<<<< HEAD
        Exception* e;
        *bp = (v.isObject() &&
               NS_SUCCEEDED(UNWRAP_OBJECT(Exception, &v.toObject(), e))) ||
              JSValIsInterfaceOfType(cx, v, NS_GET_IID(nsIException));
=======
        *bp = (val.isObject() &&
               IS_INSTANCE_OF(Exception, &val.toObject())) ||
              JSValIsInterfaceOfType(cx, val, NS_GET_IID(nsIException));
>>>>>>> a17af05f
    }
    return NS_OK;
}

/***************************************************************************/
// This class is for the thing returned by "new Component.Constructor".

// XXXjband we use this CID for security check, but security system can't see
// it since it has no registed factory. Security really kicks in when we try
// to build a wrapper around an instance.

// {B4A95150-E25A-11d3-8F61-0010A4E73D9A}
#define NS_XPCCONSTRUCTOR_CID                                                 \
{ 0xb4a95150, 0xe25a, 0x11d3,                                                 \
    { 0x8f, 0x61, 0x0, 0x10, 0xa4, 0xe7, 0x3d, 0x9a } }

class nsXPCConstructor :
  public nsIXPCConstructor,
  public nsIXPCScriptable,
  public nsIClassInfo
{
public:
    NS_DEFINE_STATIC_CID_ACCESSOR(NS_XPCCONSTRUCTOR_CID)
public:
    // all the interface method declarations...
    NS_DECL_ISUPPORTS
    NS_DECL_NSIXPCCONSTRUCTOR
    NS_DECL_NSIXPCSCRIPTABLE
    NS_DECL_NSICLASSINFO

public:
    nsXPCConstructor() = delete;
    nsXPCConstructor(nsIJSCID* aClassID,
                     nsIJSIID* aInterfaceID,
                     const char* aInitializer);

private:
    virtual ~nsXPCConstructor();
    nsresult CallOrConstruct(nsIXPConnectWrappedNative* wrapper,
                             JSContext* cx, HandleObject obj,
                             const CallArgs& args, bool* _retval);
private:
    RefPtr<nsIJSCID> mClassID;
    RefPtr<nsIJSIID> mInterfaceID;
    char*              mInitializer;
};

/***************************************************************************/
NS_IMETHODIMP
nsXPCConstructor::GetInterfaces(uint32_t* aCount, nsIID * **aArray)
{
    const uint32_t count = 2;
    *aCount = count;
    nsIID** array;
    *aArray = array = static_cast<nsIID**>(moz_xmalloc(count * sizeof(nsIID*)));
    if (!array)
        return NS_ERROR_OUT_OF_MEMORY;

    uint32_t index = 0;
    nsIID* clone;
#define PUSH_IID(id)                                                          \
    clone = static_cast<nsIID*>(nsMemory::Clone(&NS_GET_IID( id ),           \
                                                 sizeof(nsIID)));             \
    if (!clone)                                                               \
        goto oom;                                                             \
    array[index++] = clone;

    PUSH_IID(nsIXPCConstructor)
    PUSH_IID(nsIXPCScriptable)
#undef PUSH_IID

    return NS_OK;
oom:
    while (index)
        free(array[--index]);
    free(array);
    *aArray = nullptr;
    return NS_ERROR_OUT_OF_MEMORY;
}

NS_IMETHODIMP
nsXPCConstructor::GetScriptableHelper(nsIXPCScriptable** retval)
{
    *retval = nullptr;
    return NS_OK;
}

NS_IMETHODIMP
nsXPCConstructor::GetContractID(char * *aContractID)
{
    *aContractID = nullptr;
    return NS_ERROR_NOT_AVAILABLE;
}

NS_IMETHODIMP
nsXPCConstructor::GetClassDescription(char * *aClassDescription)
{
    static const char classDescription[] = "XPCConstructor";
    *aClassDescription = (char*)nsMemory::Clone(classDescription, sizeof(classDescription));
    return *aClassDescription ? NS_OK : NS_ERROR_OUT_OF_MEMORY;
}

NS_IMETHODIMP
nsXPCConstructor::GetClassID(nsCID * *aClassID)
{
    *aClassID = nullptr;
    return NS_OK;
}

NS_IMETHODIMP
nsXPCConstructor::GetFlags(uint32_t* aFlags)
{
    *aFlags = 0;
    return NS_OK;
}

NS_IMETHODIMP
nsXPCConstructor::GetClassIDNoAlloc(nsCID* aClassIDNoAlloc)
{
    return NS_ERROR_NOT_AVAILABLE;
}

nsXPCConstructor::nsXPCConstructor(nsIJSCID* aClassID,
                                   nsIJSIID* aInterfaceID,
                                   const char* aInitializer)
    : mClassID(aClassID),
      mInterfaceID(aInterfaceID)
{
    mInitializer = aInitializer ?
        (char*) nsMemory::Clone(aInitializer, strlen(aInitializer)+1) :
        nullptr;
}

nsXPCConstructor::~nsXPCConstructor()
{
    if (mInitializer)
        free(mInitializer);
}

NS_IMETHODIMP
nsXPCConstructor::GetClassID(nsIJSCID * *aClassID)
{
    RefPtr<nsIJSCID> rval = mClassID;
    rval.forget(aClassID);
    return NS_OK;
}

NS_IMETHODIMP
nsXPCConstructor::GetInterfaceID(nsIJSIID * *aInterfaceID)
{
    RefPtr<nsIJSIID> rval = mInterfaceID;
    rval.forget(aInterfaceID);
    return NS_OK;
}

NS_IMETHODIMP
nsXPCConstructor::GetInitializer(char * *aInitializer)
{
    XPC_STRING_GETTER_BODY(aInitializer, mInitializer);
}

NS_INTERFACE_MAP_BEGIN(nsXPCConstructor)
  NS_INTERFACE_MAP_ENTRY(nsIXPCConstructor)
  NS_INTERFACE_MAP_ENTRY(nsIXPCScriptable)
  NS_INTERFACE_MAP_ENTRY(nsIClassInfo)
  NS_INTERFACE_MAP_ENTRY_AMBIGUOUS(nsISupports, nsIXPCConstructor)
NS_INTERFACE_MAP_END

NS_IMPL_ADDREF(nsXPCConstructor)
NS_IMPL_RELEASE(nsXPCConstructor)

// The nsIXPCScriptable map declaration that will generate stubs for us...
#define XPC_MAP_CLASSNAME         nsXPCConstructor
#define XPC_MAP_QUOTED_CLASSNAME "nsXPCConstructor"
#define XPC_MAP_FLAGS (XPC_SCRIPTABLE_WANT_CALL | \
                       XPC_SCRIPTABLE_WANT_CONSTRUCT)
#include "xpc_map_end.h" /* This will #undef the above */


NS_IMETHODIMP
nsXPCConstructor::Call(nsIXPConnectWrappedNative* wrapper, JSContext* cx, JSObject* objArg,
                       const CallArgs& args, bool* _retval)
{
    RootedObject obj(cx, objArg);
    return CallOrConstruct(wrapper, cx, obj, args, _retval);

}

NS_IMETHODIMP
nsXPCConstructor::Construct(nsIXPConnectWrappedNative* wrapper, JSContext* cx, JSObject* objArg,
                            const CallArgs& args, bool* _retval)
{
    RootedObject obj(cx, objArg);
    return CallOrConstruct(wrapper, cx, obj, args, _retval);
}

// static
nsresult
nsXPCConstructor::CallOrConstruct(nsIXPConnectWrappedNative* wrapper,JSContext* cx,
                                  HandleObject obj, const CallArgs& args, bool* _retval)
{
    nsXPConnect* xpc = nsXPConnect::XPConnect();

    // security check not required because we are going to call through the
    // code which is reflected into JS which will do that for us later.

    RootedObject cidObj(cx);
    RootedObject iidObj(cx);

    if (NS_FAILED(xpc->WrapNative(cx, obj, mClassID, NS_GET_IID(nsIJSCID), cidObj.address())) || !cidObj ||
        NS_FAILED(xpc->WrapNative(cx, obj, mInterfaceID, NS_GET_IID(nsIJSIID), iidObj.address())) || !iidObj) {
        return ThrowAndFail(NS_ERROR_XPC_CANT_CREATE_WN, cx, _retval);
    }

    JS::Rooted<JS::Value> arg(cx, ObjectValue(*iidObj));
    RootedValue rval(cx);
    if (!JS_CallFunctionName(cx, cidObj, "createInstance", JS::HandleValueArray(arg), &rval) ||
        rval.isPrimitive()) {
        // createInstance will have thrown an exception
        *_retval = false;
        return NS_OK;
    }

    args.rval().set(rval);

    // call initializer method if supplied
    if (mInitializer) {
        RootedObject newObj(cx, &rval.toObject());
        // first check existence of function property for better error reporting
        RootedValue fun(cx);
        if (!JS_GetProperty(cx, newObj, mInitializer, &fun) ||
            fun.isPrimitive()) {
            return ThrowAndFail(NS_ERROR_XPC_BAD_INITIALIZER_NAME, cx, _retval);
        }

        RootedValue dummy(cx);
        if (!JS_CallFunctionValue(cx, newObj, fun, args, &dummy)) {
            // function should have thrown an exception
            *_retval = false;
            return NS_OK;
        }
    }

    return NS_OK;
}

/*******************************************************/
// JavaScript Constructor for nsIXPCConstructor objects (Components.Constructor)

class nsXPCComponents_Constructor final :
  public nsIXPCComponents_Constructor,
  public nsIXPCScriptable,
  public nsIClassInfo
{
public:
    // all the interface method declarations...
    NS_DECL_ISUPPORTS
    NS_DECL_NSIXPCCOMPONENTS_CONSTRUCTOR
    NS_DECL_NSIXPCSCRIPTABLE
    NS_DECL_NSICLASSINFO

public:
    nsXPCComponents_Constructor();

private:
    virtual ~nsXPCComponents_Constructor();
    static nsresult CallOrConstruct(nsIXPConnectWrappedNative* wrapper,
                                    JSContext* cx, HandleObject obj,
                                    const CallArgs& args, bool* _retval);
};

/***************************************************************************/
NS_IMETHODIMP
nsXPCComponents_Constructor::GetInterfaces(uint32_t* aCount, nsIID * **aArray)
{
    const uint32_t count = 2;
    *aCount = count;
    nsIID** array;
    *aArray = array = static_cast<nsIID**>(moz_xmalloc(count * sizeof(nsIID*)));
    if (!array)
        return NS_ERROR_OUT_OF_MEMORY;

    uint32_t index = 0;
    nsIID* clone;
#define PUSH_IID(id)                                                          \
    clone = static_cast<nsIID*>(nsMemory::Clone(&NS_GET_IID( id ),           \
                                                 sizeof(nsIID)));             \
    if (!clone)                                                               \
        goto oom;                                                             \
    array[index++] = clone;

    PUSH_IID(nsIXPCComponents_Constructor)
    PUSH_IID(nsIXPCScriptable)
#undef PUSH_IID

    return NS_OK;
oom:
    while (index)
        free(array[--index]);
    free(array);
    *aArray = nullptr;
    return NS_ERROR_OUT_OF_MEMORY;
}

NS_IMETHODIMP
nsXPCComponents_Constructor::GetScriptableHelper(nsIXPCScriptable** retval)
{
    *retval = nullptr;
    return NS_OK;
}

NS_IMETHODIMP
nsXPCComponents_Constructor::GetContractID(char * *aContractID)
{
    *aContractID = nullptr;
    return NS_ERROR_NOT_AVAILABLE;
}

NS_IMETHODIMP
nsXPCComponents_Constructor::GetClassDescription(char * *aClassDescription)
{
    static const char classDescription[] = "XPCComponents_Constructor";
    *aClassDescription = (char*)nsMemory::Clone(classDescription, sizeof(classDescription));
    return *aClassDescription ? NS_OK : NS_ERROR_OUT_OF_MEMORY;
}

NS_IMETHODIMP
nsXPCComponents_Constructor::GetClassID(nsCID * *aClassID)
{
    *aClassID = nullptr;
    return NS_OK;
}

NS_IMETHODIMP
nsXPCComponents_Constructor::GetFlags(uint32_t* aFlags)
{
    *aFlags = 0;
    return NS_OK;
}

NS_IMETHODIMP
nsXPCComponents_Constructor::GetClassIDNoAlloc(nsCID* aClassIDNoAlloc)
{
    return NS_ERROR_NOT_AVAILABLE;
}

nsXPCComponents_Constructor::nsXPCComponents_Constructor()
{
}

nsXPCComponents_Constructor::~nsXPCComponents_Constructor()
{
    // empty
}

NS_INTERFACE_MAP_BEGIN(nsXPCComponents_Constructor)
  NS_INTERFACE_MAP_ENTRY(nsIXPCComponents_Constructor)
  NS_INTERFACE_MAP_ENTRY(nsIXPCScriptable)
  NS_INTERFACE_MAP_ENTRY(nsIClassInfo)
  NS_INTERFACE_MAP_ENTRY_AMBIGUOUS(nsISupports, nsIXPCComponents_Constructor)
NS_INTERFACE_MAP_END

NS_IMPL_ADDREF(nsXPCComponents_Constructor)
NS_IMPL_RELEASE(nsXPCComponents_Constructor)

// The nsIXPCScriptable map declaration that will generate stubs for us...
#define XPC_MAP_CLASSNAME         nsXPCComponents_Constructor
#define XPC_MAP_QUOTED_CLASSNAME "nsXPCComponents_Constructor"
#define XPC_MAP_FLAGS (XPC_SCRIPTABLE_WANT_CALL | \
                       XPC_SCRIPTABLE_WANT_CONSTRUCT | \
                       XPC_SCRIPTABLE_WANT_HASINSTANCE | \
                       XPC_SCRIPTABLE_ALLOW_PROP_MODS_DURING_RESOLVE)
#include "xpc_map_end.h" /* This will #undef the above */


NS_IMETHODIMP
nsXPCComponents_Constructor::Call(nsIXPConnectWrappedNative* wrapper, JSContext* cx,
                                  JSObject* objArg, const CallArgs& args, bool* _retval)
{
    RootedObject obj(cx, objArg);
    return CallOrConstruct(wrapper, cx, obj, args, _retval);
}

NS_IMETHODIMP
nsXPCComponents_Constructor::Construct(nsIXPConnectWrappedNative* wrapper, JSContext* cx,
                                       JSObject* objArg, const CallArgs& args, bool* _retval)
{
    RootedObject obj(cx, objArg);
    return CallOrConstruct(wrapper, cx, obj, args, _retval);
}

// static
nsresult
nsXPCComponents_Constructor::CallOrConstruct(nsIXPConnectWrappedNative* wrapper,
                                             JSContext* cx, HandleObject obj,
                                             const CallArgs& args, bool* _retval)
{
    // make sure we have at least one arg

    if (args.length() < 1)
        return ThrowAndFail(NS_ERROR_XPC_NOT_ENOUGH_ARGS, cx, _retval);

    // get the various other object pointers we need

    nsXPConnect* xpc = nsXPConnect::XPConnect();
    XPCWrappedNativeScope* scope = ObjectScope(obj);
    nsCOMPtr<nsIXPCComponents> comp;

    if (!xpc || !scope || !(comp = do_QueryInterface(scope->GetComponents())))
        return ThrowAndFail(NS_ERROR_XPC_UNEXPECTED, cx, _retval);

    // Do the security check if necessary

    if (NS_FAILED(nsXPConnect::SecurityManager()->CanCreateInstance(cx, nsXPCConstructor::GetCID()))) {
        // the security manager vetoed. It should have set an exception.
        *_retval = false;
        return NS_OK;
    }

    // initialization params for the Constructor object we will create
    nsCOMPtr<nsIJSCID> cClassID;
    nsCOMPtr<nsIJSIID> cInterfaceID;
    const char*        cInitializer = nullptr;
    JSAutoByteString  cInitializerBytes;

    if (args.length() >= 3) {
        // args[2] is an initializer function or property name
        RootedString str(cx, ToString(cx, args[2]));
        if (!str || !(cInitializer = cInitializerBytes.encodeLatin1(cx, str)))
            return ThrowAndFail(NS_ERROR_XPC_BAD_CONVERT_JS, cx, _retval);
    }

    if (args.length() >= 2) {
        // args[1] is an iid name string
        // XXXjband support passing "Components.interfaces.foo"?

        nsCOMPtr<nsIXPCComponents_Interfaces> ifaces;
        RootedObject ifacesObj(cx);

        // we do the lookup by asking the Components.interfaces object
        // for the property with this name - i.e. we let its caching of these
        // nsIJSIID objects work for us.

        if (NS_FAILED(comp->GetInterfaces(getter_AddRefs(ifaces))) ||
            NS_FAILED(xpc->WrapNative(cx, obj, ifaces,
                                      NS_GET_IID(nsIXPCComponents_Interfaces),
                                      ifacesObj.address())) || !ifacesObj) {
            return ThrowAndFail(NS_ERROR_XPC_UNEXPECTED, cx, _retval);
        }

        RootedString str(cx, ToString(cx, args[1]));
        RootedId id(cx);
        if (!str || !JS_StringToId(cx, str, &id))
            return ThrowAndFail(NS_ERROR_XPC_BAD_CONVERT_JS, cx, _retval);

        RootedValue val(cx);
        if (!JS_GetPropertyById(cx, ifacesObj, id, &val) || val.isPrimitive())
            return ThrowAndFail(NS_ERROR_XPC_BAD_IID, cx, _retval);

        nsCOMPtr<nsIXPConnectWrappedNative> wn;
        if (NS_FAILED(xpc->GetWrappedNativeOfJSObject(cx, &val.toObject(),
                                                      getter_AddRefs(wn))) || !wn ||
            !(cInterfaceID = do_QueryWrappedNative(wn))) {
            return ThrowAndFail(NS_ERROR_XPC_UNEXPECTED, cx, _retval);
        }
    } else {
        nsCOMPtr<nsIInterfaceInfo> info;
        xpc->GetInfoForIID(&NS_GET_IID(nsISupports), getter_AddRefs(info));

        if (info) {
            cInterfaceID = nsJSIID::NewID(info);
        }
        if (!cInterfaceID)
            return ThrowAndFail(NS_ERROR_XPC_UNEXPECTED, cx, _retval);
    }

    // a new scope to avoid warnings about shadowed names
    {
        // argv[0] is a contractid name string
        // XXXjband support passing "Components.classes.foo"?

        // we do the lookup by asking the Components.classes object
        // for the property with this name - i.e. we let its caching of these
        // nsIJSCID objects work for us.

        nsCOMPtr<nsIXPCComponents_Classes> classes;
        RootedObject classesObj(cx);

        if (NS_FAILED(comp->GetClasses(getter_AddRefs(classes))) ||
            NS_FAILED(xpc->WrapNative(cx, obj, classes,
                                      NS_GET_IID(nsIXPCComponents_Classes),
                                      classesObj.address())) || !classesObj) {
            return ThrowAndFail(NS_ERROR_XPC_UNEXPECTED, cx, _retval);
        }

        RootedString str(cx, ToString(cx, args[0]));
        RootedId id(cx);
        if (!str || !JS_StringToId(cx, str, &id))
            return ThrowAndFail(NS_ERROR_XPC_BAD_CONVERT_JS, cx, _retval);

        RootedValue val(cx);
        if (!JS_GetPropertyById(cx, classesObj, id, &val) || val.isPrimitive())
            return ThrowAndFail(NS_ERROR_XPC_BAD_CID, cx, _retval);

        nsCOMPtr<nsIXPConnectWrappedNative> wn;
        if (NS_FAILED(xpc->GetWrappedNativeOfJSObject(cx, val.toObjectOrNull(),
                                                      getter_AddRefs(wn))) || !wn ||
            !(cClassID = do_QueryWrappedNative(wn))) {
            return ThrowAndFail(NS_ERROR_XPC_UNEXPECTED, cx, _retval);
        }
    }

    nsCOMPtr<nsIXPCConstructor> ctor = new nsXPCConstructor(cClassID, cInterfaceID, cInitializer);
    RootedObject newObj(cx);

    if (NS_FAILED(xpc->WrapNative(cx, obj, ctor, NS_GET_IID(nsIXPCConstructor), newObj.address())) || !newObj) {
        return ThrowAndFail(NS_ERROR_XPC_CANT_CREATE_WN, cx, _retval);
    }

    args.rval().setObject(*newObj);
    return NS_OK;
}

NS_IMETHODIMP
nsXPCComponents_Constructor::HasInstance(nsIXPConnectWrappedNative* wrapper,
                                         JSContext * cx, JSObject * obj,
                                         HandleValue val, bool* bp,
                                         bool* _retval)
{
    if (bp)
        *bp = JSValIsInterfaceOfType(cx, val, NS_GET_IID(nsIXPCConstructor));
    return NS_OK;
}

class nsXPCComponents_Utils final :
            public nsIXPCComponents_Utils,
            public nsIXPCScriptable
{
public:
    // all the interface method declarations...
    NS_DECL_ISUPPORTS
    NS_DECL_NSIXPCSCRIPTABLE
    NS_DECL_NSIXPCCOMPONENTS_UTILS

public:
    nsXPCComponents_Utils() { }

private:
    virtual ~nsXPCComponents_Utils() { }
    nsCOMPtr<nsIXPCComponents_utils_Sandbox> mSandbox;
};

NS_INTERFACE_MAP_BEGIN(nsXPCComponents_Utils)
  NS_INTERFACE_MAP_ENTRY(nsIXPCComponents_Utils)
  NS_INTERFACE_MAP_ENTRY(nsIXPCScriptable)
  NS_INTERFACE_MAP_ENTRY_AMBIGUOUS(nsISupports, nsIXPCComponents_Utils)
NS_INTERFACE_MAP_END

NS_IMPL_ADDREF(nsXPCComponents_Utils)
NS_IMPL_RELEASE(nsXPCComponents_Utils)

// The nsIXPCScriptable map declaration that will generate stubs for us...
#define XPC_MAP_CLASSNAME         nsXPCComponents_Utils
#define XPC_MAP_QUOTED_CLASSNAME "nsXPCComponents_Utils"
#define XPC_MAP_FLAGS XPC_SCRIPTABLE_ALLOW_PROP_MODS_DURING_RESOLVE
#include "xpc_map_end.h" /* This will #undef the above */

NS_IMETHODIMP
nsXPCComponents_Utils::GetSandbox(nsIXPCComponents_utils_Sandbox** aSandbox)
{
    NS_ENSURE_ARG_POINTER(aSandbox);
    if (!mSandbox)
        mSandbox = NewSandboxConstructor();

    nsCOMPtr<nsIXPCComponents_utils_Sandbox> rval = mSandbox;
    rval.forget(aSandbox);
    return NS_OK;
}

NS_IMETHODIMP
nsXPCComponents_Utils::ReportError(HandleValue error, JSContext* cx)
{
    // This function shall never fail! Silently eat any failure conditions.

    nsCOMPtr<nsIConsoleService> console(do_GetService(NS_CONSOLESERVICE_CONTRACTID));
    if (!console)
        return NS_OK;

    nsGlobalWindow* globalWin = CurrentWindowOrNull(cx);
    nsPIDOMWindowInner* win = globalWin ? globalWin->AsInner() : nullptr;
    const uint64_t innerWindowID = win ? win->WindowID() : 0;

    RootedObject errorObj(cx, error.isObject() ? &error.toObject() : nullptr);
    JSErrorReport* err = errorObj ? JS_ErrorFromException(cx, errorObj) : nullptr;

    nsCOMPtr<nsIScriptError> scripterr;

    if (errorObj) {
        JS::RootedObject stackVal(cx,
          FindExceptionStackForConsoleReport(win, error));
        if (stackVal) {
            scripterr = new nsScriptErrorWithStack(stackVal);
        }
    }

    nsString fileName;
    int32_t lineNo = 0;

    if (!scripterr) {
        nsCOMPtr<nsIStackFrame> frame = dom::GetCurrentJSStack();
        if (frame) {
            frame->GetFilename(cx, fileName);
            frame->GetLineNumber(cx, &lineNo);
            JS::Rooted<JS::Value> stack(cx);
            nsresult rv = frame->GetNativeSavedFrame(&stack);
            if (NS_SUCCEEDED(rv) && stack.isObject()) {
              JS::Rooted<JSObject*> stackObj(cx, &stack.toObject());
              scripterr = new nsScriptErrorWithStack(stackObj);
            }
        }
    }

    if (!scripterr) {
        scripterr = new nsScriptError();
    }

    if (err) {
        // It's a proper JS Error
        nsAutoString fileUni;
        CopyUTF8toUTF16(err->filename, fileUni);

        uint32_t column = err->tokenOffset();

        const char16_t* linebuf = err->linebuf();

        nsresult rv = scripterr->InitWithWindowID(
                err->message() ? NS_ConvertUTF8toUTF16(err->message().c_str())
                : EmptyString(),
                fileUni,
                linebuf ? nsDependentString(linebuf, err->linebufLength()) : EmptyString(),
                err->lineno,
                column, err->flags, "XPConnect JavaScript", innerWindowID);
        NS_ENSURE_SUCCESS(rv, NS_OK);

        console->LogMessage(scripterr);
        return NS_OK;
    }

    // It's not a JS Error object, so we synthesize as best we're able.
    RootedString msgstr(cx, ToString(cx, error));
    if (!msgstr)
        return NS_OK;

    nsAutoJSString msg;
    if (!msg.init(cx, msgstr))
        return NS_OK;

    nsresult rv = scripterr->InitWithWindowID(
            msg, fileName, EmptyString(), lineNo, 0, 0,
            "XPConnect JavaScript", innerWindowID);
    NS_ENSURE_SUCCESS(rv, NS_OK);

    console->LogMessage(scripterr);
    return NS_OK;
}

NS_IMETHODIMP
nsXPCComponents_Utils::EvalInSandbox(const nsAString& source,
                                     HandleValue sandboxVal,
                                     HandleValue version,
                                     const nsACString& filenameArg,
                                     int32_t lineNumber,
                                     JSContext* cx,
                                     uint8_t optionalArgc,
                                     MutableHandleValue retval)
{
    RootedObject sandbox(cx);
    if (!JS_ValueToObject(cx, sandboxVal, &sandbox) || !sandbox)
        return NS_ERROR_INVALID_ARG;

    // Optional third argument: JS version, as a string.
    JSVersion jsVersion = JSVERSION_DEFAULT;
    if (optionalArgc >= 1) {
        JSString* jsVersionStr = ToString(cx, version);
        if (!jsVersionStr)
            return NS_ERROR_INVALID_ARG;

        JSAutoByteString bytes(cx, jsVersionStr);
        if (!bytes)
            return NS_ERROR_INVALID_ARG;

        // Treat non-default version designation as default.
        if (JS_StringToVersion(bytes.ptr()) == JSVERSION_UNKNOWN &&
            strcmp(bytes.ptr(), "latest"))
        {
            return NS_ERROR_INVALID_ARG;
        }
    }

    // Optional fourth and fifth arguments: filename and line number.
    int32_t lineNo = (optionalArgc >= 3) ? lineNumber : 1;
    nsCString filename;
    if (!filenameArg.IsVoid()) {
        filename.Assign(filenameArg);
    } else {
        // Get the current source info from xpc.
        nsresult rv;
        nsCOMPtr<nsIXPConnect> xpc = do_GetService(nsIXPConnect::GetCID(), &rv);
        NS_ENSURE_SUCCESS(rv, rv);

        nsCOMPtr<nsIStackFrame> frame;
        xpc->GetCurrentJSStack(getter_AddRefs(frame));
        if (frame) {
            nsString frameFile;
            frame->GetFilename(cx, frameFile);
            CopyUTF16toUTF8(frameFile, filename);
            frame->GetLineNumber(cx, &lineNo);
        }
    }

    return xpc::EvalInSandbox(cx, sandbox, source, filename, lineNo,
                              jsVersion, retval);
}

NS_IMETHODIMP
nsXPCComponents_Utils::GetSandboxAddonId(HandleValue sandboxVal,
                                         JSContext* cx, MutableHandleValue rval)
{
    if (!sandboxVal.isObject())
        return NS_ERROR_INVALID_ARG;

    RootedObject sandbox(cx, &sandboxVal.toObject());
    sandbox = js::CheckedUnwrap(sandbox);
    if (!sandbox || !xpc::IsSandbox(sandbox))
        return NS_ERROR_INVALID_ARG;

    return xpc::GetSandboxAddonId(cx, sandbox, rval);
}

NS_IMETHODIMP
nsXPCComponents_Utils::GetSandboxMetadata(HandleValue sandboxVal,
                                          JSContext* cx, MutableHandleValue rval)
{
    if (!sandboxVal.isObject())
        return NS_ERROR_INVALID_ARG;

    RootedObject sandbox(cx, &sandboxVal.toObject());
    sandbox = js::CheckedUnwrap(sandbox);
    if (!sandbox || !xpc::IsSandbox(sandbox))
        return NS_ERROR_INVALID_ARG;

    return xpc::GetSandboxMetadata(cx, sandbox, rval);
}

NS_IMETHODIMP
nsXPCComponents_Utils::SetSandboxMetadata(HandleValue sandboxVal,
                                          HandleValue metadataVal,
                                          JSContext* cx)
{
    if (!sandboxVal.isObject())
        return NS_ERROR_INVALID_ARG;

    RootedObject sandbox(cx, &sandboxVal.toObject());
    sandbox = js::CheckedUnwrap(sandbox);
    if (!sandbox || !xpc::IsSandbox(sandbox))
        return NS_ERROR_INVALID_ARG;

    nsresult rv = xpc::SetSandboxMetadata(cx, sandbox, metadataVal);
    NS_ENSURE_SUCCESS(rv, rv);

    return NS_OK;
}

NS_IMETHODIMP
nsXPCComponents_Utils::Import(const nsACString& registryLocation,
                              HandleValue targetObj,
                              JSContext* cx,
                              uint8_t optionalArgc,
                              MutableHandleValue retval)
{
    RefPtr<mozJSComponentLoader> moduleloader = mozJSComponentLoader::Get();
    MOZ_ASSERT(moduleloader);

    const nsCString& flatLocation = PromiseFlatCString(registryLocation);
    AUTO_PROFILER_LABEL_DYNAMIC("nsXPCComponents_Utils::Import", OTHER,
                                flatLocation.get());

    return moduleloader->Import(registryLocation, targetObj, cx, optionalArgc, retval);
}

NS_IMETHODIMP
nsXPCComponents_Utils::IsModuleLoaded(const nsACString& registryLocation, bool* retval)
{
    RefPtr<mozJSComponentLoader> moduleloader = mozJSComponentLoader::Get();
    MOZ_ASSERT(moduleloader);
    return moduleloader->IsModuleLoaded(registryLocation, retval);
}

NS_IMETHODIMP
nsXPCComponents_Utils::Unload(const nsACString & registryLocation)
{
    RefPtr<mozJSComponentLoader> moduleloader = mozJSComponentLoader::Get();
    MOZ_ASSERT(moduleloader);
    return moduleloader->Unload(registryLocation);
}

NS_IMETHODIMP
nsXPCComponents_Utils::ImportGlobalProperties(HandleValue aPropertyList,
                                              JSContext* cx)
{
    RootedObject global(cx, CurrentGlobalOrNull(cx));
    MOZ_ASSERT(global);

    // Don't allow doing this if the global is a Window
    nsGlobalWindow* win;
    if (NS_SUCCEEDED(UNWRAP_OBJECT(Window, &global, win))) {
        return NS_ERROR_NOT_AVAILABLE;
    }

    GlobalProperties options;
    NS_ENSURE_TRUE(aPropertyList.isObject(), NS_ERROR_INVALID_ARG);

    RootedObject propertyList(cx, &aPropertyList.toObject());
    bool isArray;
    if (NS_WARN_IF(!JS_IsArrayObject(cx, propertyList, &isArray))) {
        return NS_ERROR_FAILURE;
    }
    if (NS_WARN_IF(!isArray)) {
        return NS_ERROR_INVALID_ARG;
    }

    if (!options.Parse(cx, propertyList) ||
        !options.DefineInXPCComponents(cx, global))
    {
        return NS_ERROR_FAILURE;
    }

    return NS_OK;
}

NS_IMETHODIMP
nsXPCComponents_Utils::GetWeakReference(HandleValue object, JSContext* cx,
                                        xpcIJSWeakReference** _retval)
{
    RefPtr<xpcJSWeakReference> ref = new xpcJSWeakReference();
    nsresult rv = ref->Init(cx, object);
    NS_ENSURE_SUCCESS(rv, rv);
    ref.forget(_retval);
    return NS_OK;
}

NS_IMETHODIMP
nsXPCComponents_Utils::ForceGC()
{
    JSContext* cx = XPCJSContext::Get()->Context();
    PrepareForFullGC(cx);
    GCForReason(cx, GC_NORMAL, gcreason::COMPONENT_UTILS);
    return NS_OK;
}

NS_IMETHODIMP
nsXPCComponents_Utils::ForceCC(nsICycleCollectorListener* listener)
{
    nsJSContext::CycleCollectNow(listener);
    return NS_OK;
}

NS_IMETHODIMP
nsXPCComponents_Utils::FinishCC()
{
    nsCycleCollector_finishAnyCurrentCollection();
    return NS_OK;
}

NS_IMETHODIMP
nsXPCComponents_Utils::CcSlice(int64_t budget)
{
    nsJSContext::RunCycleCollectorWorkSlice(budget);
    return NS_OK;
}

NS_IMETHODIMP
nsXPCComponents_Utils::GetMaxCCSliceTimeSinceClear(int32_t* out)
{
    *out = nsJSContext::GetMaxCCSliceTimeSinceClear();
    return NS_OK;
}

NS_IMETHODIMP
nsXPCComponents_Utils::ClearMaxCCTime()
{
    nsJSContext::ClearMaxCCSliceTime();
    return NS_OK;
}

NS_IMETHODIMP
nsXPCComponents_Utils::ForceShrinkingGC()
{
    JSContext* cx = dom::danger::GetJSContext();
    PrepareForFullGC(cx);
    GCForReason(cx, GC_SHRINK, gcreason::COMPONENT_UTILS);
    return NS_OK;
}

class PreciseGCRunnable : public Runnable
{
  public:
    PreciseGCRunnable(ScheduledGCCallback* aCallback, bool aShrinking)
      : mozilla::Runnable("PreciseGCRunnable")
      , mCallback(aCallback)
      , mShrinking(aShrinking)
    {
    }

    NS_IMETHOD Run() override
    {
        nsJSContext::GarbageCollectNow(gcreason::COMPONENT_UTILS,
                                       nsJSContext::NonIncrementalGC,
                                       mShrinking ?
                                         nsJSContext::ShrinkingGC :
                                         nsJSContext::NonShrinkingGC);

        mCallback->Callback();
        return NS_OK;
    }

  private:
    RefPtr<ScheduledGCCallback> mCallback;
    bool mShrinking;
};

NS_IMETHODIMP
nsXPCComponents_Utils::SchedulePreciseGC(ScheduledGCCallback* aCallback)
{
    RefPtr<PreciseGCRunnable> event = new PreciseGCRunnable(aCallback, false);
    return NS_DispatchToMainThread(event);
}

NS_IMETHODIMP
nsXPCComponents_Utils::SchedulePreciseShrinkingGC(ScheduledGCCallback* aCallback)
{
    RefPtr<PreciseGCRunnable> event = new PreciseGCRunnable(aCallback, true);
    return NS_DispatchToMainThread(event);
}

NS_IMETHODIMP
nsXPCComponents_Utils::UnlinkGhostWindows()
{
#ifdef DEBUG
    nsWindowMemoryReporter::UnlinkGhostWindows();
    return NS_OK;
#else
    return NS_ERROR_NOT_IMPLEMENTED;
#endif
}

NS_IMETHODIMP
nsXPCComponents_Utils::GetJSTestingFunctions(JSContext* cx,
                                             MutableHandleValue retval)
{
    JSObject* obj = js::GetTestingFunctions(cx);
    if (!obj)
        return NS_ERROR_XPC_JAVASCRIPT_ERROR;
    retval.setObject(*obj);
    return NS_OK;
}

NS_IMETHODIMP
nsXPCComponents_Utils::CallFunctionWithAsyncStack(HandleValue function,
                                                  nsIStackFrame* stack,
                                                  const nsAString& asyncCause,
                                                  JSContext* cx,
                                                  MutableHandleValue retval)
{
    nsresult rv;

    if (!stack || asyncCause.IsEmpty()) {
        return NS_ERROR_INVALID_ARG;
    }

    JS::Rooted<JS::Value> asyncStack(cx);
    rv = stack->GetNativeSavedFrame(&asyncStack);
    if (NS_FAILED(rv))
        return rv;
    if (!asyncStack.isObject()) {
        JS_ReportErrorASCII(cx, "Must use a native JavaScript stack frame");
        return NS_ERROR_INVALID_ARG;
    }

    JS::Rooted<JSObject*> asyncStackObj(cx, &asyncStack.toObject());

    NS_ConvertUTF16toUTF8 utf8Cause(asyncCause);
    JS::AutoSetAsyncStackForNewCalls sas(cx, asyncStackObj, utf8Cause.get(),
                                         JS::AutoSetAsyncStackForNewCalls::AsyncCallKind::EXPLICIT);

    if (!JS_CallFunctionValue(cx, nullptr, function,
                              JS::HandleValueArray::empty(), retval))
    {
        return NS_ERROR_XPC_JAVASCRIPT_ERROR;
    }

    return NS_OK;
}

NS_IMETHODIMP
nsXPCComponents_Utils::GetGlobalForObject(HandleValue object,
                                          JSContext* cx,
                                          MutableHandleValue retval)
{
    // First argument must be an object.
    if (object.isPrimitive())
        return NS_ERROR_XPC_BAD_CONVERT_JS;

    // Wrappers are parented to their the global in their home compartment. But
    // when getting the global for a cross-compartment wrapper, we really want
    // a wrapper for the foreign global. So we need to unwrap before getting the
    // parent, enter the compartment for the duration of the call, and wrap the
    // result.
    Rooted<JSObject*> obj(cx, &object.toObject());
    obj = js::UncheckedUnwrap(obj);
    {
        JSAutoCompartment ac(cx, obj);
        obj = JS_GetGlobalForObject(cx, obj);
    }

    if (!JS_WrapObject(cx, &obj))
        return NS_ERROR_FAILURE;

    // Get the WindowProxy if necessary.
    obj = js::ToWindowProxyIfWindow(obj);

    retval.setObject(*obj);
    return NS_OK;
}

NS_IMETHODIMP
nsXPCComponents_Utils::IsProxy(HandleValue vobj, JSContext* cx, bool* rval)
{
    if (!vobj.isObject()) {
        *rval = false;
        return NS_OK;
    }

    RootedObject obj(cx, &vobj.toObject());
    obj = js::CheckedUnwrap(obj, /* stopAtWindowProxy = */ false);
    NS_ENSURE_TRUE(obj, NS_ERROR_FAILURE);

    *rval = js::IsScriptedProxy(obj);
    return NS_OK;
}

NS_IMETHODIMP
nsXPCComponents_Utils::ExportFunction(HandleValue vfunction, HandleValue vscope,
                                      HandleValue voptions, JSContext* cx,
                                      MutableHandleValue rval)
{
    if (!xpc::ExportFunction(cx, vfunction, vscope, voptions, rval))
        return NS_ERROR_FAILURE;
    return NS_OK;
}

NS_IMETHODIMP
nsXPCComponents_Utils::CreateObjectIn(HandleValue vobj, HandleValue voptions,
                                      JSContext* cx, MutableHandleValue rval)
{
    RootedObject optionsObject(cx, voptions.isObject() ? &voptions.toObject()
                                                       : nullptr);
    CreateObjectInOptions options(cx, optionsObject);
    if (voptions.isObject() &&
        !options.Parse())
    {
        return NS_ERROR_FAILURE;
    }

    if (!xpc::CreateObjectIn(cx, vobj, options, rval))
        return NS_ERROR_FAILURE;
    return NS_OK;
}

NS_IMETHODIMP
nsXPCComponents_Utils::MakeObjectPropsNormal(HandleValue vobj, JSContext* cx)
{
    if (!cx)
        return NS_ERROR_FAILURE;

    // first argument must be an object
    if (vobj.isPrimitive())
        return NS_ERROR_XPC_BAD_CONVERT_JS;

    RootedObject obj(cx, js::UncheckedUnwrap(&vobj.toObject()));
    JSAutoCompartment ac(cx, obj);
    Rooted<IdVector> ida(cx, IdVector(cx));
    if (!JS_Enumerate(cx, obj, &ida))
        return NS_ERROR_FAILURE;

    RootedId id(cx);
    RootedValue v(cx);
    for (size_t i = 0; i < ida.length(); ++i) {
        id = ida[i];

        if (!JS_GetPropertyById(cx, obj, id, &v))
            return NS_ERROR_FAILURE;

        if (v.isPrimitive())
            continue;

        RootedObject propobj(cx, &v.toObject());
        // TODO Deal with non-functions.
        if (!js::IsWrapper(propobj) || !JS::IsCallable(propobj))
            continue;

        FunctionForwarderOptions forwarderOptions;
        if (!NewFunctionForwarder(cx, id, propobj, forwarderOptions, &v) ||
            !JS_SetPropertyById(cx, obj, id, v))
            return NS_ERROR_FAILURE;
    }

    return NS_OK;
}

NS_IMETHODIMP
nsXPCComponents_Utils::IsDeadWrapper(HandleValue obj, bool* out)
{
    *out = false;
    if (obj.isPrimitive())
        return NS_ERROR_INVALID_ARG;

    // We should never have cross-compartment wrappers for dead wrappers.
    MOZ_ASSERT_IF(js::IsCrossCompartmentWrapper(&obj.toObject()),
                  !JS_IsDeadWrapper(js::UncheckedUnwrap(&obj.toObject())));

    *out = JS_IsDeadWrapper(&obj.toObject());
    return NS_OK;
}

NS_IMETHODIMP
nsXPCComponents_Utils::IsCrossProcessWrapper(HandleValue obj, bool* out)
{
    *out = false;
    if (obj.isPrimitive())
        return NS_ERROR_INVALID_ARG;

    *out = jsipc::IsWrappedCPOW(&obj.toObject());
    return NS_OK;
}

NS_IMETHODIMP
nsXPCComponents_Utils::GetCrossProcessWrapperTag(HandleValue obj, nsACString& out)
{
    if (obj.isPrimitive() || !jsipc::IsWrappedCPOW(&obj.toObject()))
        return NS_ERROR_INVALID_ARG;

    jsipc::GetWrappedCPOWTag(&obj.toObject(), out);
    return NS_OK;
}

NS_IMETHODIMP
nsXPCComponents_Utils::PermitCPOWsInScope(HandleValue obj)
{
    if (!obj.isObject())
        return NS_ERROR_INVALID_ARG;

    JSObject* scopeObj = js::UncheckedUnwrap(&obj.toObject());
    CompartmentPrivate::Get(scopeObj)->allowCPOWs = true;
    return NS_OK;
}

NS_IMETHODIMP
nsXPCComponents_Utils::RecomputeWrappers(HandleValue vobj, JSContext* cx)
{
    // Determine the compartment of the given object, if any.
    JSCompartment* c = vobj.isObject()
                       ? js::GetObjectCompartment(js::UncheckedUnwrap(&vobj.toObject()))
                       : nullptr;

    // If no compartment was given, recompute all.
    if (!c)
        js::RecomputeWrappers(cx, js::AllCompartments(), js::AllCompartments());
    // Otherwise, recompute wrappers for the given compartment.
    else
        js::RecomputeWrappers(cx, js::SingleCompartment(c), js::AllCompartments()) &&
        js::RecomputeWrappers(cx, js::AllCompartments(), js::SingleCompartment(c));

    return NS_OK;
}

NS_IMETHODIMP
nsXPCComponents_Utils::SetWantXrays(HandleValue vscope, JSContext* cx)
{
    if (!vscope.isObject())
        return NS_ERROR_INVALID_ARG;
    JSObject* scopeObj = js::UncheckedUnwrap(&vscope.toObject());
    JSCompartment* compartment = js::GetObjectCompartment(scopeObj);
    CompartmentPrivate::Get(scopeObj)->wantXrays = true;
    bool ok = js::RecomputeWrappers(cx, js::SingleCompartment(compartment),
                                    js::AllCompartments());
    NS_ENSURE_TRUE(ok, NS_ERROR_FAILURE);
    return NS_OK;
}

NS_IMETHODIMP
nsXPCComponents_Utils::ForcePermissiveCOWs(JSContext* cx)
{
    xpc::CrashIfNotInAutomation();
    CompartmentPrivate::Get(CurrentGlobalOrNull(cx))->forcePermissiveCOWs = true;
    return NS_OK;
}

NS_IMETHODIMP
nsXPCComponents_Utils::ForcePrivilegedComponentsForScope(HandleValue vscope,
                                                         JSContext* cx)
{
    if (!vscope.isObject())
        return NS_ERROR_INVALID_ARG;
    xpc::CrashIfNotInAutomation();
    JSObject* scopeObj = js::UncheckedUnwrap(&vscope.toObject());
    XPCWrappedNativeScope* scope = ObjectScope(scopeObj);
    scope->ForcePrivilegedComponents();
    return NS_OK;
}

NS_IMETHODIMP
nsXPCComponents_Utils::GetComponentsForScope(HandleValue vscope, JSContext* cx,
                                             MutableHandleValue rval)
{
    if (!vscope.isObject())
        return NS_ERROR_INVALID_ARG;
    JSObject* scopeObj = js::UncheckedUnwrap(&vscope.toObject());
    XPCWrappedNativeScope* scope = ObjectScope(scopeObj);
    RootedObject components(cx);
    if (!scope->GetComponentsJSObject(&components))
        return NS_ERROR_FAILURE;
    if (!JS_WrapObject(cx, &components))
        return NS_ERROR_FAILURE;
    rval.setObject(*components);
    return NS_OK;
}

NS_IMETHODIMP
nsXPCComponents_Utils::Dispatch(HandleValue runnableArg, HandleValue scope,
                                JSContext* cx)
{
    RootedValue runnable(cx, runnableArg);
    // Enter the given compartment, if any, and rewrap runnable.
    Maybe<JSAutoCompartment> ac;
    if (scope.isObject()) {
        JSObject* scopeObj = js::UncheckedUnwrap(&scope.toObject());
        if (!scopeObj)
            return NS_ERROR_FAILURE;
        ac.emplace(cx, scopeObj);
        if (!JS_WrapValue(cx, &runnable))
            return NS_ERROR_FAILURE;
    }

    // Get an XPCWrappedJS for |runnable|.
    if (!runnable.isObject())
        return NS_ERROR_INVALID_ARG;

    nsCOMPtr<nsIRunnable> run;
    nsresult rv = nsXPConnect::XPConnect()->WrapJS(cx, &runnable.toObject(),
                                                   NS_GET_IID(nsIRunnable),
                                                   getter_AddRefs(run));
    NS_ENSURE_SUCCESS(rv, rv);
    MOZ_ASSERT(run);

    // Dispatch.
    return NS_DispatchToMainThread(run);
}

#define GENERATE_JSCONTEXTOPTION_GETTER_SETTER(_attr, _getter, _setter) \
    NS_IMETHODIMP                                                       \
    nsXPCComponents_Utils::Get## _attr(JSContext* cx, bool* aValue)     \
    {                                                                   \
        *aValue = ContextOptionsRef(cx)._getter();                      \
        return NS_OK;                                                   \
    }                                                                   \
    NS_IMETHODIMP                                                       \
    nsXPCComponents_Utils::Set## _attr(JSContext* cx, bool aValue)      \
    {                                                                   \
        ContextOptionsRef(cx)._setter(aValue);                          \
        return NS_OK;                                                   \
    }

GENERATE_JSCONTEXTOPTION_GETTER_SETTER(Strict, extraWarnings, setExtraWarnings)
GENERATE_JSCONTEXTOPTION_GETTER_SETTER(Werror, werror, setWerror)
GENERATE_JSCONTEXTOPTION_GETTER_SETTER(Strict_mode, strictMode, setStrictMode)
GENERATE_JSCONTEXTOPTION_GETTER_SETTER(Ion, ion, setIon)

#undef GENERATE_JSCONTEXTOPTION_GETTER_SETTER

NS_IMETHODIMP
nsXPCComponents_Utils::SetGCZeal(int32_t aValue, JSContext* cx)
{
#ifdef JS_GC_ZEAL
    JS_SetGCZeal(cx, uint8_t(aValue), JS_DEFAULT_ZEAL_FREQ);
#endif
    return NS_OK;
}

NS_IMETHODIMP
nsXPCComponents_Utils::GetIsInAutomation(bool* aResult)
{
    NS_ENSURE_ARG_POINTER(aResult);

    *aResult = xpc::IsInAutomation();
    return NS_OK;
}

NS_IMETHODIMP
nsXPCComponents_Utils::CrashIfNotInAutomation()
{
    xpc::CrashIfNotInAutomation();
    return NS_OK;
}

NS_IMETHODIMP
nsXPCComponents_Utils::NukeSandbox(HandleValue obj, JSContext* cx)
{
    AUTO_PROFILER_LABEL("nsXPCComponents_Utils::NukeSandbox", JS);
    NS_ENSURE_TRUE(obj.isObject(), NS_ERROR_INVALID_ARG);
    JSObject* wrapper = &obj.toObject();
    NS_ENSURE_TRUE(IsWrapper(wrapper), NS_ERROR_INVALID_ARG);
    RootedObject sb(cx, UncheckedUnwrap(wrapper));
    NS_ENSURE_TRUE(IsSandbox(sb), NS_ERROR_INVALID_ARG);

    xpc::NukeAllWrappersForCompartment(cx, GetObjectCompartment(sb));

    return NS_OK;
}

NS_IMETHODIMP
nsXPCComponents_Utils::BlockScriptForGlobal(HandleValue globalArg,
                                            JSContext* cx)
{
    NS_ENSURE_TRUE(globalArg.isObject(), NS_ERROR_INVALID_ARG);
    RootedObject global(cx, UncheckedUnwrap(&globalArg.toObject(),
                                            /* stopAtWindowProxy = */ false));
    NS_ENSURE_TRUE(JS_IsGlobalObject(global), NS_ERROR_INVALID_ARG);
    if (nsContentUtils::IsSystemPrincipal(xpc::GetObjectPrincipal(global))) {
        JS_ReportErrorASCII(cx, "Script may not be disabled for system globals");
        return NS_ERROR_FAILURE;
    }
    Scriptability::Get(global).Block();
    return NS_OK;
}

NS_IMETHODIMP
nsXPCComponents_Utils::UnblockScriptForGlobal(HandleValue globalArg,
                                              JSContext* cx)
{
    NS_ENSURE_TRUE(globalArg.isObject(), NS_ERROR_INVALID_ARG);
    RootedObject global(cx, UncheckedUnwrap(&globalArg.toObject(),
                                            /* stopAtWindowProxy = */ false));
    NS_ENSURE_TRUE(JS_IsGlobalObject(global), NS_ERROR_INVALID_ARG);
    if (nsContentUtils::IsSystemPrincipal(xpc::GetObjectPrincipal(global))) {
        JS_ReportErrorASCII(cx, "Script may not be disabled for system globals");
        return NS_ERROR_FAILURE;
    }
    Scriptability::Get(global).Unblock();
    return NS_OK;
}

NS_IMETHODIMP
nsXPCComponents_Utils::IsXrayWrapper(HandleValue obj, bool* aRetval)
{
    *aRetval =
        obj.isObject() && xpc::WrapperFactory::IsXrayWrapper(&obj.toObject());
    return NS_OK;
}

NS_IMETHODIMP
nsXPCComponents_Utils::WaiveXrays(HandleValue aVal, JSContext* aCx, MutableHandleValue aRetval)
{
    RootedValue value(aCx, aVal);
    if (!xpc::WrapperFactory::WaiveXrayAndWrap(aCx, &value))
        return NS_ERROR_FAILURE;
    aRetval.set(value);
    return NS_OK;
}

NS_IMETHODIMP
nsXPCComponents_Utils::UnwaiveXrays(HandleValue aVal, JSContext* aCx, MutableHandleValue aRetval)
{
    if (!aVal.isObject()) {
        aRetval.set(aVal);
        return NS_OK;
    }

    RootedObject obj(aCx, js::UncheckedUnwrap(&aVal.toObject()));
    if (!JS_WrapObject(aCx, &obj))
        return NS_ERROR_FAILURE;
    aRetval.setObject(*obj);
    return NS_OK;
}

NS_IMETHODIMP
nsXPCComponents_Utils::GetClassName(HandleValue aObj, bool aUnwrap, JSContext* aCx, char** aRv)
{
    if (!aObj.isObject())
        return NS_ERROR_INVALID_ARG;
    RootedObject obj(aCx, &aObj.toObject());
    if (aUnwrap)
        obj = js::UncheckedUnwrap(obj, /* stopAtWindowProxy = */ false);
    *aRv = NS_strdup(js::GetObjectClass(obj)->name);
    NS_ENSURE_TRUE(*aRv, NS_ERROR_OUT_OF_MEMORY);
    return NS_OK;
}

NS_IMETHODIMP
nsXPCComponents_Utils::GetDOMClassInfo(const nsAString& aClassName,
                                       nsIClassInfo** aClassInfo)
{
    *aClassInfo = nullptr;
    return NS_ERROR_NOT_AVAILABLE;
}

NS_IMETHODIMP
nsXPCComponents_Utils::GetIncumbentGlobal(HandleValue aCallback,
                                          JSContext* aCx, MutableHandleValue aOut)
{
    nsCOMPtr<nsIGlobalObject> global = mozilla::dom::GetIncumbentGlobal();
    RootedValue globalVal(aCx);

    if (!global) {
        globalVal = NullValue();
    } else {
        // Note: We rely on the wrap call for outerization.
        globalVal = ObjectValue(*global->GetGlobalJSObject());
        if (!JS_WrapValue(aCx, &globalVal))
            return NS_ERROR_FAILURE;
    }

    // Invoke the callback, if passed.
    if (aCallback.isObject()) {
        RootedValue ignored(aCx);
        if (!JS_CallFunctionValue(aCx, nullptr, aCallback, JS::HandleValueArray(globalVal), &ignored))
            return NS_ERROR_FAILURE;
    }

    aOut.set(globalVal);
    return NS_OK;
}

/*
 * Below is a bunch of awkward junk to allow JS test code to trigger the
 * creation of an XPCWrappedJS, such that it ends up in the map. We need to
 * hand the caller some sort of reference to hold onto (to prevent the
 * refcount from dropping to zero as soon as the function returns), but trying
 * to return a bonafide XPCWrappedJS to script causes all sorts of trouble. So
 * we create a benign holder class instead, which acts as an opaque reference
 * that script can use to keep the XPCWrappedJS alive and in the map.
 */

class WrappedJSHolder : public nsISupports
{
    NS_DECL_ISUPPORTS
    WrappedJSHolder() {}

    RefPtr<nsXPCWrappedJS> mWrappedJS;

private:
    virtual ~WrappedJSHolder() {}
};

NS_IMPL_ADDREF(WrappedJSHolder)
NS_IMPL_RELEASE(WrappedJSHolder)

// nsINamed is always supported by nsXPCWrappedJSClass.
// We expose this interface only for the identity in telemetry analysis.
NS_INTERFACE_TABLE_HEAD(WrappedJSHolder)
  if (aIID.Equals(NS_GET_IID(nsINamed))) {
    return mWrappedJS->QueryInterface(aIID, aInstancePtr);
  }
NS_INTERFACE_TABLE0(WrappedJSHolder)
NS_INTERFACE_TABLE_TAIL

NS_IMETHODIMP
nsXPCComponents_Utils::GenerateXPCWrappedJS(HandleValue aObj, HandleValue aScope,
                                            JSContext* aCx, nsISupports** aOut)
{
    if (!aObj.isObject())
        return NS_ERROR_INVALID_ARG;
    RootedObject obj(aCx, &aObj.toObject());
    RootedObject scope(aCx, aScope.isObject() ? js::UncheckedUnwrap(&aScope.toObject())
                                              : CurrentGlobalOrNull(aCx));
    JSAutoCompartment ac(aCx, scope);
    if (!JS_WrapObject(aCx, &obj))
        return NS_ERROR_FAILURE;

    RefPtr<WrappedJSHolder> holder = new WrappedJSHolder();
    nsresult rv = nsXPCWrappedJS::GetNewOrUsed(obj, NS_GET_IID(nsISupports),
                                               getter_AddRefs(holder->mWrappedJS));
    holder.forget(aOut);
    return rv;
}

NS_IMETHODIMP
nsXPCComponents_Utils::GetWatchdogTimestamp(const nsAString& aCategory, PRTime* aOut)
{
    WatchdogTimestampCategory category;
    if (aCategory.EqualsLiteral("ContextStateChange"))
        category = TimestampContextStateChange;
    else if (aCategory.EqualsLiteral("WatchdogWakeup"))
        category = TimestampWatchdogWakeup;
    else if (aCategory.EqualsLiteral("WatchdogHibernateStart"))
        category = TimestampWatchdogHibernateStart;
    else if (aCategory.EqualsLiteral("WatchdogHibernateStop"))
        category = TimestampWatchdogHibernateStop;
    else
        return NS_ERROR_INVALID_ARG;
    *aOut = XPCJSContext::Get()->GetWatchdogTimestamp(category);
    return NS_OK;
}

NS_IMETHODIMP
nsXPCComponents_Utils::GetJSEngineTelemetryValue(JSContext* cx, MutableHandleValue rval)
{
    RootedObject obj(cx, JS_NewPlainObject(cx));
    if (!obj)
        return NS_ERROR_OUT_OF_MEMORY;

    unsigned attrs = JSPROP_ENUMERATE | JSPROP_READONLY | JSPROP_PERMANENT;

    size_t i = JS_SetProtoCalled(cx);
    RootedValue v(cx, DoubleValue(i));
    if (!JS_DefineProperty(cx, obj, "setProto", v, attrs))
        return NS_ERROR_OUT_OF_MEMORY;

    rval.setObject(*obj);
    return NS_OK;
}

bool
xpc::CloneInto(JSContext* aCx, HandleValue aValue, HandleValue aScope,
               HandleValue aOptions, MutableHandleValue aCloned)
{
    if (!aScope.isObject())
        return false;

    RootedObject scope(aCx, &aScope.toObject());
    scope = js::CheckedUnwrap(scope);
    if(!scope) {
        JS_ReportErrorASCII(aCx, "Permission denied to clone object into scope");
        return false;
    }

    if (!aOptions.isUndefined() && !aOptions.isObject()) {
        JS_ReportErrorASCII(aCx, "Invalid argument");
        return false;
    }

    RootedObject optionsObject(aCx, aOptions.isObject() ? &aOptions.toObject()
                                                        : nullptr);
    StackScopedCloneOptions options(aCx, optionsObject);
    if (aOptions.isObject() && !options.Parse())
        return false;

    {
        JSAutoCompartment ac(aCx, scope);
        aCloned.set(aValue);
        if (!StackScopedClone(aCx, options, aCloned))
            return false;
    }

    return JS_WrapValue(aCx, aCloned);
}

NS_IMETHODIMP
nsXPCComponents_Utils::CloneInto(HandleValue aValue, HandleValue aScope,
                                 HandleValue aOptions, JSContext* aCx,
                                 MutableHandleValue aCloned)
{
    return xpc::CloneInto(aCx, aValue, aScope, aOptions, aCloned) ?
           NS_OK : NS_ERROR_FAILURE;
}

NS_IMETHODIMP
nsXPCComponents_Utils::GetWebIDLCallerPrincipal(nsIPrincipal** aResult)
{
    // This API may only be when the Entry Settings Object corresponds to a
    // JS-implemented WebIDL call. In all other cases, the value will be null,
    // and we throw.
    nsCOMPtr<nsIPrincipal> callerPrin = mozilla::dom::GetWebIDLCallerPrincipal();
    if (!callerPrin)
        return NS_ERROR_NOT_AVAILABLE;
    callerPrin.forget(aResult);
    return NS_OK;
}

NS_IMETHODIMP
nsXPCComponents_Utils::GetObjectPrincipal(HandleValue val, JSContext* cx,
                                          nsIPrincipal** result)
{
    if (!val.isObject())
        return NS_ERROR_INVALID_ARG;
    RootedObject obj(cx, &val.toObject());
    obj = js::CheckedUnwrap(obj);
    MOZ_ASSERT(obj);

    nsCOMPtr<nsIPrincipal> prin = nsContentUtils::ObjectPrincipal(obj);
    prin.forget(result);
    return NS_OK;
}

NS_IMETHODIMP
nsXPCComponents_Utils::GetCompartmentLocation(HandleValue val,
                                              JSContext* cx,
                                              nsACString& result)
{
    if (!val.isObject())
        return NS_ERROR_INVALID_ARG;
    RootedObject obj(cx, &val.toObject());
    obj = js::CheckedUnwrap(obj);
    MOZ_ASSERT(obj);

    result = xpc::CompartmentPrivate::Get(obj)->GetLocation();
    return NS_OK;
}

NS_IMETHODIMP
nsXPCComponents_Utils::SetAddonInterposition(const nsACString& addonIdStr,
                                             nsIAddonInterposition* interposition,
                                             JSContext* cx)
{
    JSAddonId* addonId = xpc::NewAddonId(cx, addonIdStr);
    if (!addonId)
        return NS_ERROR_FAILURE;
    if (!XPCWrappedNativeScope::SetAddonInterposition(cx, addonId, interposition))
        return NS_ERROR_FAILURE;

    return NS_OK;
}

NS_IMETHODIMP
nsXPCComponents_Utils::SetAddonCallInterposition(HandleValue target,
                                                 JSContext* cx)
{
    NS_ENSURE_TRUE(target.isObject(), NS_ERROR_INVALID_ARG);
    RootedObject targetObj(cx, &target.toObject());
    targetObj = js::CheckedUnwrap(targetObj);
    NS_ENSURE_TRUE(targetObj, NS_ERROR_INVALID_ARG);

    xpc::CompartmentPrivate::Get(targetObj)->SetAddonCallInterposition();
    return NS_OK;
}

NS_IMETHODIMP
nsXPCComponents_Utils::AllowCPOWsInAddon(const nsACString& addonIdStr,
                                         bool allow,
                                         JSContext* cx)
{
    JSAddonId* addonId = xpc::NewAddonId(cx, addonIdStr);
    if (!addonId)
        return NS_ERROR_FAILURE;
    if (!XPCWrappedNativeScope::AllowCPOWsInAddon(cx, addonId, allow))
        return NS_ERROR_FAILURE;

    return NS_OK;
}

NS_IMETHODIMP
nsXPCComponents_Utils::ReadFile(nsIFile* aFile, nsACString& aResult)
{
    NS_ENSURE_TRUE(aFile, NS_ERROR_INVALID_ARG);

    MOZ_TRY_VAR(aResult, URLPreloader::ReadFile(aFile));
    return NS_OK;
}

NS_IMETHODIMP
nsXPCComponents_Utils::Now(double* aRetval)
{
    TimeStamp start = TimeStamp::ProcessCreation();
    *aRetval = (TimeStamp::Now() - start).ToMilliseconds();
    return NS_OK;
}

/***************************************************************************/
/***************************************************************************/
/***************************************************************************/


nsXPCComponentsBase::nsXPCComponentsBase(XPCWrappedNativeScope* aScope)
    :   mScope(aScope)
{
    MOZ_ASSERT(aScope, "aScope must not be null");
}

nsXPCComponents::nsXPCComponents(XPCWrappedNativeScope* aScope)
    :   nsXPCComponentsBase(aScope)
{
}

nsXPCComponentsBase::~nsXPCComponentsBase()
{
}

nsXPCComponents::~nsXPCComponents()
{
}

void
nsXPCComponentsBase::ClearMembers()
{
    mInterfaces = nullptr;
    mInterfacesByID = nullptr;
    mResults = nullptr;
}

void
nsXPCComponents::ClearMembers()
{
    mClasses = nullptr;
    mClassesByID = nullptr;
    mID = nullptr;
    mException = nullptr;
    mConstructor = nullptr;
    mUtils = nullptr;

    nsXPCComponentsBase::ClearMembers();
}

/*******************************************/
#define XPC_IMPL_GET_OBJ_METHOD(_class, _n)                                   \
NS_IMETHODIMP _class::Get##_n(nsIXPCComponents_##_n * *a##_n) {               \
    NS_ENSURE_ARG_POINTER(a##_n);                                             \
    if (!m##_n)                                                               \
        m##_n = new nsXPCComponents_##_n();                                   \
    RefPtr<nsXPCComponents_##_n> ret = m##_n;                               \
    ret.forget(a##_n);                                                        \
    return NS_OK;                                                             \
}

XPC_IMPL_GET_OBJ_METHOD(nsXPCComponentsBase, Interfaces)
XPC_IMPL_GET_OBJ_METHOD(nsXPCComponentsBase, InterfacesByID)
XPC_IMPL_GET_OBJ_METHOD(nsXPCComponents, Classes)
XPC_IMPL_GET_OBJ_METHOD(nsXPCComponents, ClassesByID)
XPC_IMPL_GET_OBJ_METHOD(nsXPCComponentsBase, Results)
XPC_IMPL_GET_OBJ_METHOD(nsXPCComponents, ID)
XPC_IMPL_GET_OBJ_METHOD(nsXPCComponents, Exception)
XPC_IMPL_GET_OBJ_METHOD(nsXPCComponents, Constructor)
XPC_IMPL_GET_OBJ_METHOD(nsXPCComponents, Utils)

#undef XPC_IMPL_GET_OBJ_METHOD
/*******************************************/

NS_IMETHODIMP
nsXPCComponentsBase::IsSuccessCode(nsresult result, bool* out)
{
    *out = NS_SUCCEEDED(result);
    return NS_OK;
}

NS_IMETHODIMP
nsXPCComponents::GetStack(nsIStackFrame * *aStack)
{
    nsresult rv;
    nsXPConnect* xpc = nsXPConnect::XPConnect();
    rv = xpc->GetCurrentJSStack(aStack);
    return rv;
}

NS_IMETHODIMP
nsXPCComponents::GetManager(nsIComponentManager * *aManager)
{
    MOZ_ASSERT(aManager, "bad param");
    return NS_GetComponentManager(aManager);
}

NS_IMETHODIMP
nsXPCComponents::GetReturnCode(JSContext* aCx, MutableHandleValue aOut)
{
    nsresult res = XPCJSContext::Get()->GetPendingResult();
    aOut.setNumber(static_cast<uint32_t>(res));
    return NS_OK;
}

NS_IMETHODIMP
nsXPCComponents::SetReturnCode(JSContext* aCx, HandleValue aCode)
{
    nsresult rv;
    if (!ToUint32(aCx, aCode, (uint32_t*)&rv))
        return NS_ERROR_FAILURE;
    XPCJSContext::Get()->SetPendingResult(rv);
    return NS_OK;
}

/**********************************************/

class ComponentsSH : public nsIXPCScriptable
{
public:
    explicit constexpr ComponentsSH(unsigned dummy)
    {
    }

    // We don't actually inherit any ref counting infrastructure, but we don't
    // need an nsAutoRefCnt member, so the _INHERITED macro is a hack to avoid
    // having one.
    NS_DECL_ISUPPORTS_INHERITED
    NS_DECL_NSIXPCSCRIPTABLE
    static nsresult Get(nsIXPCScriptable** helper)
    {
        *helper = &singleton;
        return NS_OK;
    }

private:
    static ComponentsSH singleton;
};

ComponentsSH ComponentsSH::singleton(0);

// Singleton refcounting.
NS_IMETHODIMP_(MozExternalRefCountType) ComponentsSH::AddRef(void) { return 1; }
NS_IMETHODIMP_(MozExternalRefCountType) ComponentsSH::Release(void) { return 1; }

NS_INTERFACE_MAP_BEGIN(ComponentsSH)
  NS_INTERFACE_MAP_ENTRY(nsIXPCScriptable)
  NS_INTERFACE_MAP_ENTRY(nsISupports)
NS_INTERFACE_MAP_END

#define NSXPCCOMPONENTSBASE_CID \
{ 0xc62998e5, 0x95f1, 0x4058, \
  { 0xa5, 0x09, 0xec, 0x21, 0x66, 0x18, 0x92, 0xb9 } }

#define NSXPCCOMPONENTS_CID \
{ 0x3649f405, 0xf0ec, 0x4c28, \
    { 0xae, 0xb0, 0xaf, 0x9a, 0x51, 0xe4, 0x4c, 0x81 } }

NS_IMPL_CLASSINFO(nsXPCComponentsBase, &ComponentsSH::Get, nsIClassInfo::DOM_OBJECT, NSXPCCOMPONENTSBASE_CID)
NS_IMPL_ISUPPORTS_CI(nsXPCComponentsBase, nsIXPCComponentsBase)

NS_IMPL_CLASSINFO(nsXPCComponents, &ComponentsSH::Get, nsIClassInfo::DOM_OBJECT, NSXPCCOMPONENTS_CID)
// Below is more or less what NS_IMPL_ISUPPORTS_CI_INHERITED1 would look like
// if it existed.
NS_IMPL_ADDREF_INHERITED(nsXPCComponents, nsXPCComponentsBase)
NS_IMPL_RELEASE_INHERITED(nsXPCComponents, nsXPCComponentsBase)
NS_INTERFACE_MAP_BEGIN(nsXPCComponents)
    NS_INTERFACE_MAP_ENTRY(nsIXPCComponents)
    NS_IMPL_QUERY_CLASSINFO(nsXPCComponents)
NS_INTERFACE_MAP_END_INHERITING(nsXPCComponentsBase)
NS_IMPL_CI_INTERFACE_GETTER(nsXPCComponents, nsIXPCComponents)

// The nsIXPCScriptable map declaration that will generate stubs for us
#define XPC_MAP_CLASSNAME ComponentsSH
#define XPC_MAP_QUOTED_CLASSNAME "nsXPCComponents"
#define XPC_MAP_FLAGS XPC_SCRIPTABLE_WANT_PRECREATE
#include "xpc_map_end.h" /* This will #undef the above */

NS_IMETHODIMP
ComponentsSH::PreCreate(nsISupports* nativeObj, JSContext* cx, JSObject* globalObj, JSObject** parentObj)
{
  nsXPCComponentsBase* self = static_cast<nsXPCComponentsBase*>(nativeObj);
  // this should never happen
  if (!self->GetScope()) {
      NS_WARNING("mScope must not be null when nsXPCComponents::PreCreate is called");
      return NS_ERROR_FAILURE;
  }
  *parentObj = self->GetScope()->GetGlobalJSObject();
  return NS_OK;
}<|MERGE_RESOLUTION|>--- conflicted
+++ resolved
@@ -8,10 +8,6 @@
 
 #include "xpcprivate.h"
 #include "xpc_make_class.h"
-<<<<<<< HEAD
-#include "xpcIJSModuleLoader.h"
-=======
->>>>>>> a17af05f
 #include "XPCJSWeakReference.h"
 #include "WrapperFactory.h"
 #include "nsJSUtils.h"
@@ -44,10 +40,7 @@
 #include "nsPIDOMWindow.h"
 #include "nsGlobalWindow.h"
 #include "nsScriptError.h"
-<<<<<<< HEAD
-=======
 #include "GeckoProfiler.h"
->>>>>>> a17af05f
 
 using namespace mozilla;
 using namespace JS;
@@ -1725,16 +1718,9 @@
     using namespace mozilla::dom;
 
     if (bp) {
-<<<<<<< HEAD
-        Exception* e;
-        *bp = (v.isObject() &&
-               NS_SUCCEEDED(UNWRAP_OBJECT(Exception, &v.toObject(), e))) ||
-              JSValIsInterfaceOfType(cx, v, NS_GET_IID(nsIException));
-=======
         *bp = (val.isObject() &&
                IS_INSTANCE_OF(Exception, &val.toObject())) ||
               JSValIsInterfaceOfType(cx, val, NS_GET_IID(nsIException));
->>>>>>> a17af05f
     }
     return NS_OK;
 }
