/* -*- Mode: C++; tab-width: 8; indent-tabs-mode: nil; c-basic-offset: 4 -*- */
/* vim: set ts=8 sts=4 et sw=4 tw=99: */
/* This Source Code Form is subject to the terms of the Mozilla Public
 * License, v. 2.0. If a copy of the MPL was not distributed with this
 * file, You can obtain one at http://mozilla.org/MPL/2.0/. */

/*
 * XPConnect allows JS code to manipulate C++ object and C++ code to manipulate
 * JS objects. JS manipulation of C++ objects tends to be significantly more
 * complex. This comment explains how it is orchestrated by XPConnect.
 *
 * For each C++ object to be manipulated in JS, there is a corresponding JS
 * object. This is called the "flattened JS object". By default, there is an
 * additional C++ object involved of type XPCWrappedNative. The XPCWrappedNative
 * holds pointers to the C++ object and the flat JS object.
 *
 * All XPCWrappedNative objects belong to an XPCWrappedNativeScope. These scopes
 * are essentially in 1:1 correspondence with JS global objects. The
 * XPCWrappedNativeScope has a pointer to the JS global object. The parent of a
 * flattened JS object is, by default, the global JS object corresponding to the
 * wrapper's XPCWrappedNativeScope (the exception to this rule is when a
 * PreCreate hook asks for a different parent; see nsIXPCScriptable below).
 *
 * Some C++ objects (notably DOM objects) have information associated with them
 * that lists the interfaces implemented by these objects. A C++ object exposes
 * this information by implementing nsIClassInfo. If a C++ object implements
 * nsIClassInfo, then JS code can call its methods without needing to use
 * QueryInterface first. Typically, all instances of a C++ class share the same
 * nsIClassInfo instance. (That is, obj->QueryInterface(nsIClassInfo) returns
 * the same result for every obj of a given class.)
 *
 * XPConnect tracks nsIClassInfo information in an XPCWrappedNativeProto object.
 * A given XPCWrappedNativeScope will have one XPCWrappedNativeProto for each
 * nsIClassInfo instance being used. The XPCWrappedNativeProto has an associated
 * JS object, which is used as the prototype of all flattened JS objects created
 * for C++ objects with the given nsIClassInfo.
 *
 * Each XPCWrappedNativeProto has a pointer to its XPCWrappedNativeScope. If an
 * XPCWrappedNative wraps a C++ object with class info, then it points to its
 * XPCWrappedNativeProto. Otherwise it points to its XPCWrappedNativeScope. (The
 * pointers are smooshed together in a tagged union.) Either way it can reach
 * its scope.
 *
 * An XPCWrappedNativeProto keeps track of the set of interfaces implemented by
 * the C++ object in an XPCNativeSet. (The list of interfaces is obtained by
 * calling a method on the nsIClassInfo.) An XPCNativeSet is a collection of
 * XPCNativeInterfaces. Each interface stores the list of members, which can be
 * methods, constants, getters, or setters.
 *
 * An XPCWrappedNative also points to an XPCNativeSet. Initially this starts out
 * the same as the XPCWrappedNativeProto's set. If there is no proto, it starts
 * out as a singleton set containing nsISupports. If JS code QI's new interfaces
 * outside of the existing set, the set will grow. All QueryInterface results
 * are cached in XPCWrappedNativeTearOff objects, which are linked off of the
 * XPCWrappedNative.
 *
 * Besides having class info, a C++ object may be "scriptable" (i.e., implement
 * nsIXPCScriptable). This allows it to implement a more DOM-like interface,
 * besides just exposing XPCOM methods and constants. An nsIXPCScriptable
 * instance has hooks that correspond to all the normal JSClass hooks. Each
 * nsIXPCScriptable instance can have pointers from XPCWrappedNativeProto and
 * XPCWrappedNative (since C++ objects can have scriptable info without having
 * class info).
 */

/* All the XPConnect private declarations - only include locally. */

#ifndef xpcprivate_h___
#define xpcprivate_h___

#include "mozilla/Alignment.h"
#include "mozilla/ArrayUtils.h"
#include "mozilla/Assertions.h"
#include "mozilla/Atomics.h"
#include "mozilla/Attributes.h"
#include "mozilla/CycleCollectedJSContext.h"
#include "mozilla/CycleCollectedJSRuntime.h"
#include "mozilla/DebugOnly.h"
#include "mozilla/DefineEnum.h"
#include "mozilla/GuardObjects.h"
#include "mozilla/Maybe.h"
#include "mozilla/MemoryReporting.h"
#include "mozilla/Preferences.h"
#include "mozilla/TimeStamp.h"
#include "mozilla/UniquePtr.h"

#include "mozilla/dom/ScriptSettings.h"

#include <math.h>
#include <stdint.h>
#include <stdlib.h>
#include <string.h>

#include "xpcpublic.h"
#include "js/TracingAPI.h"
#include "js/WeakMapPtr.h"
#include "PLDHashTable.h"
#include "nscore.h"
#include "nsXPCOM.h"
#include "nsAutoPtr.h"
#include "nsCycleCollectionParticipant.h"
#include "nsDebug.h"
#include "nsISupports.h"
#include "nsIServiceManager.h"
#include "nsIClassInfoImpl.h"
#include "nsIComponentManager.h"
#include "nsIComponentRegistrar.h"
#include "nsISupportsPrimitives.h"
#include "nsMemory.h"
#include "nsIXPConnect.h"
#include "nsIInterfaceInfo.h"
#include "nsIXPCScriptable.h"
#include "nsIObserver.h"
#include "nsWeakReference.h"
#include "nsCOMPtr.h"
#include "nsXPTCUtils.h"
#include "xptinfo.h"
#include "XPCForwards.h"
#include "XPCLog.h"
#include "xpccomponents.h"
#include "xpcexception.h"
#include "xpcjsid.h"
#include "prenv.h"
#include "prcvar.h"
#include "nsString.h"
#include "nsReadableUtils.h"

#include "MainThreadUtils.h"

#include "nsIConsoleService.h"
#include "nsIException.h"

#include "nsVariant.h"
#include "nsIPropertyBag.h"
#include "nsIProperty.h"
#include "nsCOMArray.h"
#include "nsTArray.h"
#include "nsBaseHashtable.h"
#include "nsHashKeys.h"
#include "nsWrapperCache.h"
#include "nsStringBuffer.h"
#include "nsDataHashtable.h"
#include "nsDeque.h"

#include "nsIScriptSecurityManager.h"

#include "nsIPrincipal.h"
#include "nsJSPrincipals.h"
#include "nsIScriptObjectPrincipal.h"
#include "xpcObjectHelper.h"

#include "SandboxPrivate.h"
#include "BackstagePass.h"

#ifdef XP_WIN
// Nasty MS defines
#ifdef GetClassInfo
#undef GetClassInfo
#endif
#ifdef GetClassName
#undef GetClassName
#endif
#endif /* XP_WIN */

/***************************************************************************/
// default initial sizes for maps (hashtables)

#define XPC_JS_MAP_LENGTH                       32
#define XPC_JS_CLASS_MAP_LENGTH                 32

#define XPC_NATIVE_MAP_LENGTH                    8
#define XPC_NATIVE_PROTO_MAP_LENGTH              8
#define XPC_DYING_NATIVE_PROTO_MAP_LENGTH        8
#define XPC_NATIVE_INTERFACE_MAP_LENGTH         32
#define XPC_NATIVE_SET_MAP_LENGTH               32
#define XPC_THIS_TRANSLATOR_MAP_LENGTH           4
#define XPC_WRAPPER_MAP_LENGTH                   8

/***************************************************************************/
// data declarations...
extern const char XPC_CONTEXT_STACK_CONTRACTID[];
extern const char XPC_EXCEPTION_CONTRACTID[];
extern const char XPC_CONSOLE_CONTRACTID[];
extern const char XPC_SCRIPT_ERROR_CONTRACTID[];
extern const char XPC_ID_CONTRACTID[];
extern const char XPC_XPCONNECT_CONTRACTID[];

/***************************************************************************/
// Useful macros...

#define XPC_STRING_GETTER_BODY(dest, src)                                     \
    NS_ENSURE_ARG_POINTER(dest);                                              \
    char* result;                                                             \
    if (src)                                                                  \
        result = (char*) nsMemory::Clone(src,                                 \
                                         sizeof(char)*(strlen(src)+1));       \
    else                                                                      \
        result = nullptr;                                                      \
    *dest = result;                                                           \
    return (result || !src) ? NS_OK : NS_ERROR_OUT_OF_MEMORY

// If IS_WN_CLASS for the JSClass of an object is true, the object is a
// wrappednative wrapper, holding the XPCWrappedNative in its private slot.
static inline bool IS_WN_CLASS(const js::Class* clazz)
{
    return clazz->isWrappedNative();
}

static inline bool IS_WN_REFLECTOR(JSObject* obj)
{
    return IS_WN_CLASS(js::GetObjectClass(obj));
}

/***************************************************************************
****************************************************************************
*
* Core runtime and context classes...
*
****************************************************************************
***************************************************************************/

// We have a general rule internally that getters that return addref'd interface
// pointer generally do so using an 'out' parm. When interface pointers are
// returned as function call result values they are not addref'd. Exceptions
// to this rule are noted explicitly.

class nsXPConnect final : public nsIXPConnect
{
public:
    // all the interface method declarations...
    NS_DECL_ISUPPORTS
    NS_DECL_NSIXPCONNECT

    // non-interface implementation
public:
    // These get non-addref'd pointers
    static nsXPConnect* XPConnect()
    {
        // Do a release-mode assert that we're not doing anything significant in
        // XPConnect off the main thread. If you're an extension developer hitting
        // this, you need to change your code. See bug 716167.
        if (!MOZ_LIKELY(NS_IsMainThread()))
            MOZ_CRASH();

        return gSelf;
    }

    static XPCJSRuntime* GetRuntimeInstance();

    static bool IsISupportsDescendant(nsIInterfaceInfo* info);

    static nsIScriptSecurityManager* SecurityManager()
    {
        MOZ_ASSERT(NS_IsMainThread());
        MOZ_ASSERT(gScriptSecurityManager);
        return gScriptSecurityManager;
    }

    static nsIPrincipal* SystemPrincipal()
    {
        MOZ_ASSERT(NS_IsMainThread());
        MOZ_ASSERT(gSystemPrincipal);
        return gSystemPrincipal;
    }

    // This returns an AddRef'd pointer. It does not do this with an 'out' param
    // only because this form is required by the generic module macro:
    // NS_GENERIC_FACTORY_SINGLETON_CONSTRUCTOR
    static nsXPConnect* GetSingleton();

    // Called by module code in dll startup
    static void InitStatics();
    // Called by module code on dll shutdown.
    static void ReleaseXPConnectSingleton();

    bool IsShuttingDown() const {return mShuttingDown;}

    nsresult GetInfoForIID(const nsIID * aIID, nsIInterfaceInfo** info);
    nsresult GetInfoForName(const char * name, nsIInterfaceInfo** info);

    virtual nsIPrincipal* GetPrincipal(JSObject* obj,
                                       bool allowShortCircuit) const override;

    void RecordTraversal(void* p, nsISupports* s);
    virtual char* DebugPrintJSStack(bool showArgs,
                                    bool showLocals,
                                    bool showThisProps) override;

protected:
    virtual ~nsXPConnect();

    nsXPConnect();

private:
    // Singleton instance
    static nsXPConnect*             gSelf;
    static bool                     gOnceAliveNowDead;

    XPCJSRuntime*                   mRuntime;
    bool                            mShuttingDown;

public:
    static nsIScriptSecurityManager* gScriptSecurityManager;
    static nsIPrincipal* gSystemPrincipal;
};

/***************************************************************************/

class XPCRootSetElem
{
public:
    XPCRootSetElem()
    {
#ifdef DEBUG
        mNext = nullptr;
        mSelfp = nullptr;
#endif
    }

    ~XPCRootSetElem()
    {
        MOZ_ASSERT(!mNext, "Must be unlinked");
        MOZ_ASSERT(!mSelfp, "Must be unlinked");
    }

    inline XPCRootSetElem* GetNextRoot() { return mNext; }
    void AddToRootSet(XPCRootSetElem** listHead);
    void RemoveFromRootSet();

private:
    XPCRootSetElem* mNext;
    XPCRootSetElem** mSelfp;
};

/***************************************************************************/

// In the current xpconnect system there can only be one XPCJSContext.
// So, xpconnect can only be used on one JSContext within the process.

class WatchdogManager;

MOZ_DEFINE_ENUM(WatchdogTimestampCategory, (
    TimestampWatchdogWakeup,
    TimestampWatchdogHibernateStart,
    TimestampWatchdogHibernateStop,
    TimestampContextStateChange
));

class AsyncFreeSnowWhite;

template <class StringType>
class ShortLivedStringBuffer
{
public:
    StringType* Create()
    {
        for (uint32_t i = 0; i < ArrayLength(mStrings); ++i) {
            if (!mStrings[i]) {
                mStrings[i].emplace();
                return mStrings[i].ptr();
            }
        }

        // All our internal string wrappers are used, allocate a new string.
        return new StringType();
    }

    void Destroy(StringType* string)
    {
        for (uint32_t i = 0; i < ArrayLength(mStrings); ++i) {
            if (mStrings[i] && mStrings[i].ptr() == string) {
                // One of our internal strings is no longer in use, mark
                // it as such and free its data.
                mStrings[i].reset();
                return;
            }
        }

        // We're done with a string that's not one of our internal
        // strings, delete it.
        delete string;
    }

    ~ShortLivedStringBuffer()
    {
#ifdef DEBUG
        for (uint32_t i = 0; i < ArrayLength(mStrings); ++i) {
            MOZ_ASSERT(!mStrings[i], "Short lived string still in use");
        }
#endif
    }

private:
    mozilla::Maybe<StringType> mStrings[2];
};

class XPCJSContext final : public mozilla::CycleCollectedJSContext
                         , public mozilla::LinkedListElement<XPCJSContext>
{
public:
    static void InitTLS();
    static XPCJSContext* NewXPCJSContext(XPCJSContext* aPrimaryContext);
    static XPCJSContext* Get();

    XPCJSRuntime* Runtime() const;

    mozilla::CycleCollectedJSRuntime* CreateRuntime(JSContext* aCx) override;

    XPCCallContext*  GetCallContext() const {return mCallContext;}
    XPCCallContext*  SetCallContext(XPCCallContext* ccx)
        {XPCCallContext* old = mCallContext; mCallContext = ccx; return old;}

    jsid GetResolveName() const {return mResolveName;}
    jsid SetResolveName(jsid name)
        {jsid old = mResolveName; mResolveName = name; return old;}

    XPCWrappedNative* GetResolvingWrapper() const {return mResolvingWrapper;}
    XPCWrappedNative* SetResolvingWrapper(XPCWrappedNative* w)
        {XPCWrappedNative* old = mResolvingWrapper;
         mResolvingWrapper = w; return old;}

    bool JSContextInitialized(JSContext* cx);

    virtual void BeforeProcessTask(bool aMightBlock) override;
    virtual void AfterProcessTask(uint32_t aNewRecursionDepth) override;

<<<<<<< HEAD
    XPCWrappedNativeProtoMap* GetDyingWrappedNativeProtoMap() const
        {return mDyingWrappedNativeProtoMap;}
=======
    ~XPCJSContext();

    size_t SizeOfIncludingThis(mozilla::MallocSizeOf mallocSizeOf);
>>>>>>> a17af05f

    AutoMarkingPtr** GetAutoRootsAdr() {return &mAutoRoots;}

    nsresult GetPendingResult() { return mPendingResult; }
    void SetPendingResult(nsresult rv) { mPendingResult = rv; }

    PRTime GetWatchdogTimestamp(WatchdogTimestampCategory aCategory);

    static void ActivityCallback(void* arg, bool active);
    static bool InterruptCallback(JSContext* cx);

    // Mapping of often used strings to jsid atoms that live 'forever'.
    //
    // To add a new string: add to this list and to XPCJSRuntime::mStrings
    // at the top of XPCJSRuntime.cpp
    enum {
        IDX_CONSTRUCTOR             = 0 ,
        IDX_TO_STRING               ,
        IDX_TO_SOURCE               ,
        IDX_LAST_RESULT             ,
        IDX_RETURN_CODE             ,
        IDX_VALUE                   ,
        IDX_QUERY_INTERFACE         ,
        IDX_COMPONENTS              ,
        IDX_WRAPPED_JSOBJECT        ,
        IDX_OBJECT                  ,
        IDX_FUNCTION                ,
        IDX_PROTOTYPE               ,
        IDX_CREATE_INSTANCE         ,
        IDX_ITEM                    ,
        IDX_PROTO                   ,
        IDX_EXPOSEDPROPS            ,
        IDX_EVAL                    ,
        IDX_CONTROLLERS             ,
        IDX_CONTROLLERS_CLASS       ,
        IDX_REALFRAMEELEMENT        ,
        IDX_LENGTH                  ,
        IDX_NAME                    ,
        IDX_UNDEFINED               ,
        IDX_EMPTYSTRING             ,
        IDX_FILENAME                ,
        IDX_LINENUMBER              ,
        IDX_COLUMNNUMBER            ,
        IDX_STACK                   ,
        IDX_MESSAGE                 ,
        IDX_LASTINDEX               ,
        IDX_TOTAL_COUNT // just a count of the above
    };

    inline JS::HandleId GetStringID(unsigned index) const;
    inline const char* GetStringName(unsigned index) const;

    ShortLivedStringBuffer<nsString> mScratchStrings;
    ShortLivedStringBuffer<nsCString> mScratchCStrings;

private:
    XPCJSContext();

    MOZ_IS_CLASS_INIT
    nsresult Initialize(XPCJSContext* aPrimaryContext);

    XPCCallContext*          mCallContext;
    AutoMarkingPtr*          mAutoRoots;
    jsid                     mResolveName;
    XPCWrappedNative*        mResolvingWrapper;
    WatchdogManager*         mWatchdogManager;

    // Number of XPCJSContexts currently alive.
    static uint32_t         sInstanceCount;
    static mozilla::StaticRefPtr<WatchdogManager> sWatchdogInstance;
    static WatchdogManager* GetWatchdogManager();

    // If we spend too much time running JS code in an event handler, then we
    // want to show the slow script UI. The timeout T is controlled by prefs. We
    // invoke the interrupt callback once after T/2 seconds and set
    // mSlowScriptSecondHalf to true. After another T/2 seconds, we invoke the
    // interrupt callback again. Since mSlowScriptSecondHalf is now true, it
    // shows the slow script UI. The reason we invoke the callback twice is to
    // ensure that putting the computer to sleep while running a script doesn't
    // cause the UI to be shown. If the laptop goes to sleep during one of the
    // timeout periods, the script still has the other T/2 seconds to complete
    // before the slow script UI is shown.
    bool mSlowScriptSecondHalf;

    // mSlowScriptCheckpoint is set to the time when:
    // 1. We started processing the current event, or
    // 2. mSlowScriptSecondHalf was set to true
    // (whichever comes later). We use it to determine whether the interrupt
    // callback needs to do anything.
    mozilla::TimeStamp mSlowScriptCheckpoint;
    // Accumulates total time we actually waited for telemetry
    mozilla::TimeDuration mSlowScriptActualWait;
    bool mTimeoutAccumulated;

    // mPendingResult is used to implement Components.returnCode.  Only really
    // meaningful while calling through XPCWrappedJS.
    nsresult mPendingResult;

    // These members must be accessed via WatchdogManager.
    enum { CONTEXT_ACTIVE, CONTEXT_INACTIVE } mActive;
    PRTime mLastStateChange;

    friend class XPCJSRuntime;
    friend class Watchdog;
    friend class WatchdogManager;
    friend class AutoLockWatchdog;
};

class XPCJSRuntime final : public mozilla::CycleCollectedJSRuntime
{
public:
    static XPCJSRuntime* Get();

    void RemoveWrappedJS(nsXPCWrappedJS* wrapper);
    void AssertInvalidWrappedJSNotInTable(nsXPCWrappedJS* wrapper) const;

    JSObject2WrappedJSMap* GetMultiCompartmentWrappedJSMap() const
        {return mWrappedJSMap;}

    IID2WrappedJSClassMap* GetWrappedJSClassMap() const
        {return mWrappedJSClassMap;}

    IID2NativeInterfaceMap* GetIID2NativeInterfaceMap() const
        {return mIID2NativeInterfaceMap;}

    ClassInfo2NativeSetMap* GetClassInfo2NativeSetMap() const
        {return mClassInfo2NativeSetMap;}

    NativeSetMap* GetNativeSetMap() const
        {return mNativeSetMap;}

    IID2ThisTranslatorMap* GetThisTranslatorMap() const
        {return mThisTranslatorMap;}

    XPCWrappedNativeProtoMap* GetDyingWrappedNativeProtoMap() const
        {return mDyingWrappedNativeProtoMap;}

    bool InitializeStrings(JSContext* cx);

    virtual bool
    DescribeCustomObjects(JSObject* aObject, const js::Class* aClasp,
                          char (&aName)[72]) const override;
    virtual bool
    NoteCustomGCThingXPCOMChildren(const js::Class* aClasp, JSObject* aObj,
                                   nsCycleCollectionTraversalCallback& aCb) const override;

    /**
     * Infrastructure for classes that need to defer part of the finalization
     * until after the GC has run, for example for objects that we don't want to
     * destroy during the GC.
     */

public:
    bool GetDoingFinalization() const {return mDoingFinalization;}

    JS::HandleId GetStringID(unsigned index) const
    {
        MOZ_ASSERT(index < XPCJSContext::IDX_TOTAL_COUNT, "index out of range");
        // fromMarkedLocation() is safe because the string is interned.
        return JS::HandleId::fromMarkedLocation(&mStrIDs[index]);
    }
    JS::HandleValue GetStringJSVal(unsigned index) const
    {
        MOZ_ASSERT(index < XPCJSContext::IDX_TOTAL_COUNT, "index out of range");
        // fromMarkedLocation() is safe because the string is interned.
        return JS::HandleValue::fromMarkedLocation(&mStrJSVals[index]);
    }
    const char* GetStringName(unsigned index) const
    {
        MOZ_ASSERT(index < XPCJSContext::IDX_TOTAL_COUNT, "index out of range");
        return mStrings[index];
    }

    virtual bool UsefulToMergeZones() const override;
    void TraceNativeBlackRoots(JSTracer* trc) override;
    void TraceAdditionalNativeGrayRoots(JSTracer* aTracer) override;
    void TraverseAdditionalNativeRoots(nsCycleCollectionNoteRootCallback& cb) override;
    void UnmarkSkippableJSHolders();
    void PrepareForForgetSkippable() override;
    void BeginCycleCollectionCallback() override;
    void EndCycleCollectionCallback(mozilla::CycleCollectorResults& aResults) override;
    void DispatchDeferredDeletion(bool aContinuation, bool aPurge = false) override;

    void CustomGCCallback(JSGCStatus status) override;
    void CustomOutOfMemoryCallback() override;
    void OnLargeAllocationFailure();
    static void GCSliceCallback(JSContext* cx,
                                JS::GCProgress progress,
                                const JS::GCDescription& desc);
    static void DoCycleCollectionCallback(JSContext* cx);
    static void FinalizeCallback(JSFreeOp* fop,
                                 JSFinalizeStatus status,
                                 void* data);
    static void WeakPointerZonesCallback(JSContext* cx, void* data);
    static void WeakPointerCompartmentCallback(JSContext* cx, JSCompartment* comp, void* data);

    inline void AddVariantRoot(XPCTraceableVariant* variant);
    inline void AddWrappedJSRoot(nsXPCWrappedJS* wrappedJS);

    void DebugDump(int16_t depth);

    bool GCIsRunning() const {return mGCIsRunning;}

    ~XPCJSRuntime();

    void AddGCCallback(xpcGCCallback cb);
    void RemoveGCCallback(xpcGCCallback cb);

    size_t SizeOfIncludingThis(mozilla::MallocSizeOf mallocSizeOf);

    JSObject* UnprivilegedJunkScope() { return mUnprivilegedJunkScope; }
    JSObject* PrivilegedJunkScope() { return mPrivilegedJunkScope; }
    JSObject* CompilationScope() { return mCompilationScope; }

    void InitSingletonScopes();
    void DeleteSingletonScopes();

private:
    explicit XPCJSRuntime(JSContext* aCx);

    MOZ_IS_CLASS_INIT
    void Initialize(JSContext* cx);
    void Shutdown(JSContext* cx) override;

    void ReleaseIncrementally(nsTArray<nsISupports*>& array);

    static const char* const mStrings[XPCJSContext::IDX_TOTAL_COUNT];
    jsid mStrIDs[XPCJSContext::IDX_TOTAL_COUNT];
    JS::Value mStrJSVals[XPCJSContext::IDX_TOTAL_COUNT];

    JSObject2WrappedJSMap*   mWrappedJSMap;
    IID2WrappedJSClassMap*   mWrappedJSClassMap;
    IID2NativeInterfaceMap*  mIID2NativeInterfaceMap;
    ClassInfo2NativeSetMap*  mClassInfo2NativeSetMap;
    NativeSetMap*            mNativeSetMap;
    IID2ThisTranslatorMap*   mThisTranslatorMap;
    XPCWrappedNativeProtoMap* mDyingWrappedNativeProtoMap;
    bool mGCIsRunning;
    nsTArray<nsISupports*> mNativesToReleaseArray;
    bool mDoingFinalization;
    XPCRootSetElem* mVariantRoots;
    XPCRootSetElem* mWrappedJSRoots;
    nsTArray<xpcGCCallback> extraGCCallbacks;
    JS::GCSliceCallback mPrevGCSliceCallback;
    JS::DoCycleCollectionCallback mPrevDoCycleCollectionCallback;
    JS::PersistentRootedObject mUnprivilegedJunkScope;
    JS::PersistentRootedObject mPrivilegedJunkScope;
    JS::PersistentRootedObject mCompilationScope;
    RefPtr<AsyncFreeSnowWhite> mAsyncSnowWhiteFreer;

    friend class XPCJSContext;
    friend class XPCIncrementalReleaseRunnable;
};

inline JS::HandleId
XPCJSContext::GetStringID(unsigned index) const
{
    return Runtime()->GetStringID(index);
}

inline const char*
XPCJSContext::GetStringName(unsigned index) const
{
    return Runtime()->GetStringName(index);
}

/***************************************************************************/

// No virtuals
// XPCCallContext is ALWAYS declared as a local variable in some function;
// i.e. instance lifetime is always controled by some C++ function returning.
//
// These things are created frequently in many places. We *intentionally* do
// not inialialize all members in order to save on construction overhead.
// Some constructor pass more valid params than others. We init what must be
// init'd and leave other members undefined. In debug builds the accessors
// use a CHECK_STATE macro to track whether or not the object is in a valid
// state to answer the question a caller might be asking. As long as this
// class is maintained correctly it can do its job without a bunch of added
// overhead from useless initializations and non-DEBUG error checking.
//
// Note that most accessors are inlined.

class MOZ_STACK_CLASS XPCCallContext final
{
public:
    enum {NO_ARGS = (unsigned) -1};

    explicit XPCCallContext(JSContext* cx,
                            JS::HandleObject obj    = nullptr,
                            JS::HandleObject funobj = nullptr,
                            JS::HandleId id         = JSID_VOIDHANDLE,
                            unsigned argc           = NO_ARGS,
                            JS::Value* argv         = nullptr,
                            JS::Value* rval         = nullptr);

    virtual ~XPCCallContext();

    inline bool                         IsValid() const ;

    inline XPCJSContext*                GetContext() const ;
    inline JSContext*                   GetJSContext() const ;
    inline bool                         GetContextPopRequired() const ;
    inline XPCCallContext*              GetPrevCallContext() const ;

    inline JSObject*                    GetFlattenedJSObject() const ;
    inline nsISupports*                 GetIdentityObject() const ;
    inline XPCWrappedNative*            GetWrapper() const ;
    inline XPCWrappedNativeProto*       GetProto() const ;

    inline bool                         CanGetTearOff() const ;
    inline XPCWrappedNativeTearOff*     GetTearOff() const ;

    inline nsIXPCScriptable*            GetScriptable() const ;
    inline bool                         CanGetSet() const ;
    inline XPCNativeSet*                GetSet() const ;
    inline bool                         CanGetInterface() const ;
    inline XPCNativeInterface*          GetInterface() const ;
    inline XPCNativeMember*             GetMember() const ;
    inline bool                         HasInterfaceAndMember() const ;
    inline jsid                         GetName() const ;
    inline bool                         GetStaticMemberIsLocal() const ;
    inline unsigned                     GetArgc() const ;
    inline JS::Value*                   GetArgv() const ;
    inline JS::Value*                   GetRetVal() const ;

    inline uint16_t                     GetMethodIndex() const ;
    inline void                         SetMethodIndex(uint16_t index) ;

    inline jsid GetResolveName() const;
    inline jsid SetResolveName(JS::HandleId name);

    inline XPCWrappedNative* GetResolvingWrapper() const;
    inline XPCWrappedNative* SetResolvingWrapper(XPCWrappedNative* w);

    inline void SetRetVal(const JS::Value& val);

    void SetName(jsid name);
    void SetArgsAndResultPtr(unsigned argc, JS::Value* argv, JS::Value* rval);
    void SetCallInfo(XPCNativeInterface* iface, XPCNativeMember* member,
                     bool isSetter);

    nsresult  CanCallNow();

    void SystemIsBeingShutDown();

    operator JSContext*() const {return GetJSContext();}

private:

    // no copy ctor or assignment allowed
    XPCCallContext(const XPCCallContext& r) = delete;
    XPCCallContext& operator= (const XPCCallContext& r) = delete;

private:
    // posible values for mState
    enum State {
        INIT_FAILED,
        SYSTEM_SHUTDOWN,
        HAVE_CONTEXT,
        HAVE_OBJECT,
        HAVE_NAME,
        HAVE_ARGS,
        READY_TO_CALL,
        CALL_DONE
    };

#ifdef DEBUG
inline void CHECK_STATE(int s) const {MOZ_ASSERT(mState >= s, "bad state");}
#else
#define CHECK_STATE(s) ((void)0)
#endif

private:
    JSAutoRequest                   mAr;
    State                           mState;

    RefPtr<nsXPConnect>           mXPC;

    XPCJSContext*                   mXPCJSContext;
    JSContext*                      mJSContext;

    // ctor does not necessarily init the following. BEWARE!

    XPCCallContext*                 mPrevCallContext;

    XPCWrappedNative*               mWrapper;
    XPCWrappedNativeTearOff*        mTearOff;

    nsCOMPtr<nsIXPCScriptable>      mScriptable;

    RefPtr<XPCNativeSet>            mSet;
    RefPtr<XPCNativeInterface>      mInterface;
    XPCNativeMember*                mMember;

    JS::RootedId                    mName;
    bool                            mStaticMemberIsLocal;

    unsigned                        mArgc;
    JS::Value*                      mArgv;
    JS::Value*                      mRetVal;

    uint16_t                        mMethodIndex;
};

/***************************************************************************
****************************************************************************
*
* Core classes for wrapped native objects for use from JavaScript...
*
****************************************************************************
***************************************************************************/

// These are the various JSClasses and callbacks whose use that required
// visibility from more than one .cpp file.

extern const js::Class XPC_WN_NoHelper_JSClass;
extern const js::Class XPC_WN_NoMods_Proto_JSClass;
extern const js::Class XPC_WN_ModsAllowed_Proto_JSClass;
extern const js::Class XPC_WN_Tearoff_JSClass;
#define XPC_WN_TEAROFF_RESERVED_SLOTS 1
#define XPC_WN_TEAROFF_FLAT_OBJECT_SLOT 0
extern const js::Class XPC_WN_NoHelper_Proto_JSClass;

extern bool
XPC_WN_CallMethod(JSContext* cx, unsigned argc, JS::Value* vp);

extern bool
XPC_WN_GetterSetter(JSContext* cx, unsigned argc, JS::Value* vp);

// Maybe this macro should check for class->enumerate ==
// XPC_WN_Shared_Proto_Enumerate or something rather than checking for
// 4 classes?
static inline bool IS_PROTO_CLASS(const js::Class* clazz)
{
    return clazz == &XPC_WN_NoMods_Proto_JSClass ||
           clazz == &XPC_WN_ModsAllowed_Proto_JSClass;
}

typedef js::HashSet<size_t,
                    js::DefaultHasher<size_t>,
                    js::SystemAllocPolicy> InterpositionWhitelist;

struct InterpositionWhitelistPair {
    nsIAddonInterposition* interposition;
    InterpositionWhitelist whitelist;
};

typedef nsTArray<InterpositionWhitelistPair> InterpositionWhitelistArray;

/***************************************************************************/
// XPCWrappedNativeScope is one-to-one with a JS global object.

class nsIAddonInterposition;
class nsXPCComponentsBase;
class XPCWrappedNativeScope final
{
public:

    XPCJSRuntime*
    GetRuntime() const {return XPCJSRuntime::Get();}

    Native2WrappedNativeMap*
    GetWrappedNativeMap() const {return mWrappedNativeMap;}

    ClassInfo2WrappedNativeProtoMap*
    GetWrappedNativeProtoMap() const {return mWrappedNativeProtoMap;}

    nsXPCComponentsBase*
    GetComponents() const {return mComponents;}

    // Forces the creation of a privileged |Components| object, even in
    // content scopes. This will crash if used outside of automation.
    void
    ForcePrivilegedComponents();

    bool AttachComponentsObject(JSContext* aCx);

    // Returns the JS object reflection of the Components object.
    bool
    GetComponentsJSObject(JS::MutableHandleObject obj);

    JSObject*
    GetGlobalJSObject() const {
        return mGlobalJSObject;
    }

    JSObject*
    GetGlobalJSObjectPreserveColor() const {return mGlobalJSObject.unbarrieredGet();}

    nsIPrincipal*
    GetPrincipal() const {
        JSCompartment* c = js::GetObjectCompartment(mGlobalJSObject);
        return nsJSPrincipals::get(JS_GetCompartmentPrincipals(c));
    }

    JSObject*
    GetExpandoChain(JS::HandleObject target);

    bool
    SetExpandoChain(JSContext* cx, JS::HandleObject target, JS::HandleObject chain);

    static void
    SystemIsBeingShutDown();

    static void
    TraceWrappedNativesInAllScopes(JSTracer* trc);

    void TraceSelf(JSTracer* trc) {
        MOZ_ASSERT(mGlobalJSObject);
        mGlobalJSObject.trace(trc, "XPCWrappedNativeScope::mGlobalJSObject");
    }

    void TraceInside(JSTracer* trc) {
        if (mContentXBLScope)
            mContentXBLScope.trace(trc, "XPCWrappedNativeScope::mXBLScope");
        for (size_t i = 0; i < mAddonScopes.Length(); i++)
            mAddonScopes[i].trace(trc, "XPCWrappedNativeScope::mAddonScopes");
        if (mXrayExpandos.initialized())
            mXrayExpandos.trace(trc);
    }

    static void
    SuspectAllWrappers(nsCycleCollectionNoteRootCallback& cb);

    static void
    SweepAllWrappedNativeTearOffs();

    static void
    UpdateWeakPointersInAllScopesAfterGC();

    void
    UpdateWeakPointersAfterGC();

    static void
    KillDyingScopes();

    static void
    DebugDumpAllScopes(int16_t depth);

    void
    DebugDump(int16_t depth);

    struct ScopeSizeInfo {
        explicit ScopeSizeInfo(mozilla::MallocSizeOf mallocSizeOf)
            : mMallocSizeOf(mallocSizeOf),
              mScopeAndMapSize(0),
              mProtoAndIfaceCacheSize(0)
        {}

        mozilla::MallocSizeOf mMallocSizeOf;
        size_t mScopeAndMapSize;
        size_t mProtoAndIfaceCacheSize;
    };

    static void
    AddSizeOfAllScopesIncludingThis(ScopeSizeInfo* scopeSizeInfo);

    void
    AddSizeOfIncludingThis(ScopeSizeInfo* scopeSizeInfo);

    static bool
    IsDyingScope(XPCWrappedNativeScope* scope);

    typedef js::HashMap<JSAddonId*,
                        nsCOMPtr<nsIAddonInterposition>,
                        js::PointerHasher<JSAddonId*>,
                        js::SystemAllocPolicy> InterpositionMap;

    typedef js::HashSet<JSAddonId*,
                        js::PointerHasher<JSAddonId*>,
                        js::SystemAllocPolicy> AddonSet;

    // Gets the appropriate scope object for XBL in this scope. The context
    // must be same-compartment with the global upon entering, and the scope
    // object is wrapped into the compartment of the global.
    JSObject* EnsureContentXBLScope(JSContext* cx);

    JSObject* EnsureAddonScope(JSContext* cx, JSAddonId* addonId);

    XPCWrappedNativeScope(JSContext* cx, JS::HandleObject aGlobal);

    nsAutoPtr<JSObject2JSObjectMap> mWaiverWrapperMap;

    bool IsContentXBLScope() { return mIsContentXBLScope; }
    bool AllowContentXBLScope();
    bool UseContentXBLScope() { return mUseContentXBLScope; }
    void ClearContentXBLScope() { mContentXBLScope = nullptr; }

    bool IsAddonScope() { return mIsAddonScope; }

    bool HasInterposition() { return mInterposition; }
    nsCOMPtr<nsIAddonInterposition> GetInterposition();

    static bool SetAddonInterposition(JSContext* cx,
                                      JSAddonId* addonId,
                                      nsIAddonInterposition* interp);

    static InterpositionWhitelist* GetInterpositionWhitelist(nsIAddonInterposition* interposition);
    static bool UpdateInterpositionWhitelist(JSContext* cx,
                                             nsIAddonInterposition* interposition);

    static bool AllowCPOWsInAddon(JSContext* cx, JSAddonId* addonId, bool allow);

protected:
    virtual ~XPCWrappedNativeScope();

    XPCWrappedNativeScope() = delete;

private:
    class ClearInterpositionsObserver final : public nsIObserver {
        ~ClearInterpositionsObserver() {}

      public:
        NS_DECL_ISUPPORTS
        NS_DECL_NSIOBSERVER
    };

    static XPCWrappedNativeScope* gScopes;
    static XPCWrappedNativeScope* gDyingScopes;

    static bool                      gShutdownObserverInitialized;
    static InterpositionMap*         gInterpositionMap;
    static AddonSet*                 gAllowCPOWAddonSet;

    static InterpositionWhitelistArray* gInterpositionWhitelists;

    Native2WrappedNativeMap*         mWrappedNativeMap;
    ClassInfo2WrappedNativeProtoMap* mWrappedNativeProtoMap;
    RefPtr<nsXPCComponentsBase>    mComponents;
    XPCWrappedNativeScope*           mNext;
    // The JS global object for this scope.  If non-null, this will be the
    // default parent for the XPCWrappedNatives that have us as the scope,
    // unless a PreCreate hook overrides it.  Note that this _may_ be null (see
    // constructor).
    JS::ObjectPtr                    mGlobalJSObject;

    // XBL Scope. This is is a lazily-created sandbox for non-system scopes.
    // EnsureContentXBLScope() decides whether it needs to be created or not.
    // This reference is wrapped into the compartment of mGlobalJSObject.
    JS::ObjectPtr                    mContentXBLScope;

    // Lazily created sandboxes for addon code.
    nsTArray<JS::ObjectPtr>          mAddonScopes;

    // This is a service that will be use to interpose on some property accesses on
    // objects from other scope, for add-on compatibility reasons.
    nsCOMPtr<nsIAddonInterposition>  mInterposition;

    JS::WeakMapPtr<JSObject*, JSObject*> mXrayExpandos;

    bool mIsContentXBLScope;
    bool mIsAddonScope;

    // For remote XUL domains, we run all XBL in the content scope for compat
    // reasons (though we sometimes pref this off for automation). We separately
    // track the result of this decision (mAllowContentXBLScope), from the decision
    // of whether to actually _use_ an XBL scope (mUseContentXBLScope), which depends
    // on the type of global and whether the compartment is system principal
    // or not.
    //
    // This distinction is useful primarily because, if true, we know that we
    // have no way of distinguishing XBL script from content script for the
    // given scope. In these (unsupported) situations, we just always claim to
    // be XBL.
    bool mAllowContentXBLScope;
    bool mUseContentXBLScope;
};

/***************************************************************************/
// Slots we use for our functions
#define XPC_FUNCTION_NATIVE_MEMBER_SLOT 0
#define XPC_FUNCTION_PARENT_OBJECT_SLOT 1

/***************************************************************************/
// XPCNativeMember represents a single idl declared method, attribute or
// constant.

// Tight. No virtual methods. Can be bitwise copied (until any resolution done).

class XPCNativeMember final
{
public:
    static bool GetCallInfo(JSObject* funobj,
                            RefPtr<XPCNativeInterface>* pInterface,
                            XPCNativeMember** pMember);

    jsid   GetName() const {return mName;}

    uint16_t GetIndex() const {return mIndex;}

    bool GetConstantValue(XPCCallContext& ccx, XPCNativeInterface* iface,
                          JS::Value* pval)
        {MOZ_ASSERT(IsConstant(),
                    "Only call this if you're sure this is a constant!");
         return Resolve(ccx, iface, nullptr, pval);}

    bool NewFunctionObject(XPCCallContext& ccx, XPCNativeInterface* iface,
                           JS::HandleObject parent, JS::Value* pval);

    bool IsMethod() const
        {return 0 != (mFlags & METHOD);}

    bool IsConstant() const
        {return 0 != (mFlags & CONSTANT);}

    bool IsAttribute() const
        {return 0 != (mFlags & GETTER);}

    bool IsWritableAttribute() const
        {return 0 != (mFlags & SETTER_TOO);}

    bool IsReadOnlyAttribute() const
        {return IsAttribute() && !IsWritableAttribute();}


    void SetName(jsid a) {mName = a;}

    void SetMethod(uint16_t index)
        {mFlags = METHOD; mIndex = index;}

    void SetConstant(uint16_t index)
        {mFlags = CONSTANT; mIndex = index;}

    void SetReadOnlyAttribute(uint16_t index)
        {mFlags = GETTER; mIndex = index;}

    void SetWritableAttribute()
        {MOZ_ASSERT(mFlags == GETTER,"bad"); mFlags = GETTER | SETTER_TOO;}

    static uint16_t GetMaxIndexInInterface()
        {return (1<<12) - 1;}

    inline XPCNativeInterface* GetInterface() const;

    void SetIndexInInterface(uint16_t index)
        {mIndexInInterface = index;}

    /* default ctor - leave random contents */
    XPCNativeMember()  {MOZ_COUNT_CTOR(XPCNativeMember);}
    ~XPCNativeMember() {MOZ_COUNT_DTOR(XPCNativeMember);}

private:
    bool Resolve(XPCCallContext& ccx, XPCNativeInterface* iface,
                 JS::HandleObject parent, JS::Value* vp);

    enum {
        METHOD      = 0x01,
        CONSTANT    = 0x02,
        GETTER      = 0x04,
        SETTER_TOO  = 0x08
        // If you add a flag here, you may need to make mFlags wider and either
        // make mIndexInInterface narrower (and adjust
        // XPCNativeInterface::NewInstance accordingly) or make this object
        // bigger.
    };

private:
    // our only data...
    jsid     mName;
    uint16_t mIndex;
    // mFlags needs to be wide enogh to hold the flags in the above enum.
    uint16_t mFlags : 4;
    // mIndexInInterface is the index of this in our XPCNativeInterface's
    // mMembers.  In theory our XPCNativeInterface could have as many as 2^15-1
    // members (since mMemberCount is 15-bit) but in practice we prevent
    // creation of XPCNativeInterfaces which have more than 2^12 members.
    // If the width of this field changes, update GetMaxIndexInInterface.
    uint16_t mIndexInInterface : 12;
} JS_HAZ_NON_GC_POINTER; // Only stores a pinned string

/***************************************************************************/
// XPCNativeInterface represents a single idl declared interface. This is
// primarily the set of XPCNativeMembers.

// Tight. No virtual methods.

class XPCNativeInterface final
{
  public:
    NS_INLINE_DECL_REFCOUNTING_WITH_DESTROY(XPCNativeInterface,
                                            DestroyInstance(this))

    static already_AddRefed<XPCNativeInterface> GetNewOrUsed(const nsIID* iid);
    static already_AddRefed<XPCNativeInterface> GetNewOrUsed(nsIInterfaceInfo* info);
    static already_AddRefed<XPCNativeInterface> GetNewOrUsed(const char* name);
    static already_AddRefed<XPCNativeInterface> GetISupports();

    inline nsIInterfaceInfo* GetInterfaceInfo() const {return mInfo.get();}
    inline jsid              GetName()          const {return mName;}

    inline const nsIID* GetIID() const;
    inline const char*  GetNameString() const;
    inline XPCNativeMember* FindMember(jsid name) const;

    inline bool HasAncestor(const nsIID* iid) const;
    static inline size_t OffsetOfMembers();

    uint16_t GetMemberCount() const {
        return mMemberCount;
    }
    XPCNativeMember* GetMemberAt(uint16_t i) {
        MOZ_ASSERT(i < mMemberCount, "bad index");
        return &mMembers[i];
    }

    void DebugDump(int16_t depth);

    size_t SizeOfIncludingThis(mozilla::MallocSizeOf mallocSizeOf);

  protected:
    static already_AddRefed<XPCNativeInterface> NewInstance(nsIInterfaceInfo* aInfo);

    XPCNativeInterface() = delete;
    XPCNativeInterface(nsIInterfaceInfo* aInfo, jsid aName)
      : mInfo(aInfo), mName(aName), mMemberCount(0)
    {}
    ~XPCNativeInterface();

    void* operator new(size_t, void* p) CPP_THROW_NEW {return p;}

    XPCNativeInterface(const XPCNativeInterface& r) = delete;
    XPCNativeInterface& operator= (const XPCNativeInterface& r) = delete;

    static void DestroyInstance(XPCNativeInterface* inst);

private:
    nsCOMPtr<nsIInterfaceInfo> mInfo;
    jsid                       mName;
    uint16_t                   mMemberCount;
    XPCNativeMember            mMembers[1]; // always last - object sized for array
};

/***************************************************************************/
// XPCNativeSetKey is used to key a XPCNativeSet in a NativeSetMap.
// It represents a new XPCNativeSet we are considering constructing, without
// requiring that the set actually be built.

class MOZ_STACK_CLASS XPCNativeSetKey final
{
public:
    // This represents an existing set |baseSet|.
    explicit XPCNativeSetKey(XPCNativeSet* baseSet)
        : mBaseSet(baseSet), mAddition(nullptr)
    {
        MOZ_ASSERT(baseSet);
    }

    // This represents a new set containing only nsISupports and
    // |addition|.
    explicit XPCNativeSetKey(XPCNativeInterface* addition)
        : mBaseSet(nullptr), mAddition(addition)
    {
        MOZ_ASSERT(addition);
    }

    // This represents the existing set |baseSet| with the interface
    // |addition| inserted after existing interfaces. |addition| must
    // not already be present in |baseSet|.
    explicit XPCNativeSetKey(XPCNativeSet* baseSet,
                             XPCNativeInterface* addition);
    ~XPCNativeSetKey() {}

    XPCNativeSet* GetBaseSet() const {return mBaseSet;}
    XPCNativeInterface* GetAddition() const {return mAddition;}

    PLDHashNumber Hash() const;

    // Allow shallow copy

private:
    RefPtr<XPCNativeSet> mBaseSet;
    RefPtr<XPCNativeInterface> mAddition;
};

/***************************************************************************/
// XPCNativeSet represents an ordered collection of XPCNativeInterface pointers.

class XPCNativeSet final
{
  public:
    NS_INLINE_DECL_REFCOUNTING_WITH_DESTROY(XPCNativeSet,
                                            DestroyInstance(this))

    static already_AddRefed<XPCNativeSet> GetNewOrUsed(const nsIID* iid);
    static already_AddRefed<XPCNativeSet> GetNewOrUsed(nsIClassInfo* classInfo);
    static already_AddRefed<XPCNativeSet> GetNewOrUsed(XPCNativeSetKey* key);

    // This generates a union set.
    //
    // If preserveFirstSetOrder is true, the elements from |firstSet| come first,
    // followed by any non-duplicate items from |secondSet|. If false, the same
    // algorithm is applied; but if we detect that |secondSet| is a superset of
    // |firstSet|, we return |secondSet| without worrying about whether the
    // ordering might differ from |firstSet|.
    static already_AddRefed<XPCNativeSet> GetNewOrUsed(XPCNativeSet* firstSet,
                                                       XPCNativeSet* secondSet,
                                                       bool preserveFirstSetOrder);

    static void ClearCacheEntryForClassInfo(nsIClassInfo* classInfo);

    inline bool FindMember(jsid name, XPCNativeMember** pMember,
                           uint16_t* pInterfaceIndex) const;

    inline bool FindMember(jsid name, XPCNativeMember** pMember,
                           RefPtr<XPCNativeInterface>* pInterface) const;

    inline bool FindMember(JS::HandleId name,
                           XPCNativeMember** pMember,
                           RefPtr<XPCNativeInterface>* pInterface,
                           XPCNativeSet* protoSet,
                           bool* pIsLocal) const;

    inline bool HasInterface(XPCNativeInterface* aInterface) const;
    inline bool HasInterfaceWithAncestor(XPCNativeInterface* aInterface) const;
    inline bool HasInterfaceWithAncestor(const nsIID* iid) const;

    inline XPCNativeInterface* FindInterfaceWithIID(const nsIID& iid) const;

    inline XPCNativeInterface* FindNamedInterface(jsid name) const;

    uint16_t GetMemberCount() const {
        return mMemberCount;
    }
    uint16_t GetInterfaceCount() const {
        return mInterfaceCount;
    }
    XPCNativeInterface** GetInterfaceArray() {
        return mInterfaces;
    }

    XPCNativeInterface* GetInterfaceAt(uint16_t i)
        {MOZ_ASSERT(i < mInterfaceCount, "bad index"); return mInterfaces[i];}

    inline bool MatchesSetUpToInterface(const XPCNativeSet* other,
                                          XPCNativeInterface* iface) const;

    void DebugDump(int16_t depth);

    size_t SizeOfIncludingThis(mozilla::MallocSizeOf mallocSizeOf);

  protected:
    static already_AddRefed<XPCNativeSet> NewInstance(nsTArray<RefPtr<XPCNativeInterface>>&& array);
    static already_AddRefed<XPCNativeSet> NewInstanceMutate(XPCNativeSetKey* key);

    XPCNativeSet()
      : mMemberCount(0), mInterfaceCount(0)
    {}
    ~XPCNativeSet();
    void* operator new(size_t, void* p) CPP_THROW_NEW {return p;}

    static void DestroyInstance(XPCNativeSet* inst);

  private:
    uint16_t                mMemberCount;
    uint16_t                mInterfaceCount;
    // Always last - object sized for array.
    // These are strong references.
    XPCNativeInterface*     mInterfaces[1];
};

/***********************************************/
// XPCWrappedNativeProto hold the additional shared wrapper data
// for XPCWrappedNative whose native objects expose nsIClassInfo.

class XPCWrappedNativeProto final
{
public:
    static XPCWrappedNativeProto*
    GetNewOrUsed(XPCWrappedNativeScope* scope,
                 nsIClassInfo* classInfo,
                 nsIXPCScriptable* scriptable,
                 bool callPostCreatePrototype = true);

    XPCWrappedNativeScope*
    GetScope()   const {return mScope;}

    XPCJSRuntime*
    GetRuntime() const {return mScope->GetRuntime();}

    JSObject*
    GetJSProtoObject() const { return mJSProtoObject; }
<<<<<<< HEAD
=======

    JSObject*
    GetJSProtoObjectPreserveColor() const { return mJSProtoObject.unbarrieredGet(); }
>>>>>>> a17af05f

    nsIClassInfo*
    GetClassInfo()     const {return mClassInfo;}

    XPCNativeSet*
    GetSet()           const {return mSet;}

    nsIXPCScriptable*
    GetScriptable() const { return mScriptable; }

    bool CallPostCreatePrototype();
    void JSProtoObjectFinalized(js::FreeOp* fop, JSObject* obj);
    void JSProtoObjectMoved(JSObject* obj, const JSObject* old);

    void SystemIsBeingShutDown();

    void DebugDump(int16_t depth);

    void TraceSelf(JSTracer* trc) {
        if (mJSProtoObject)
            mJSProtoObject.trace(trc, "XPCWrappedNativeProto::mJSProtoObject");
    }

    void TraceInside(JSTracer* trc) {
        GetScope()->TraceSelf(trc);
    }

    void TraceJS(JSTracer* trc) {
        TraceSelf(trc);
        TraceInside(trc);
    }

    void WriteBarrierPre(JSContext* cx)
    {
        if (JS::IsIncrementalBarrierNeeded(cx) && mJSProtoObject)
            mJSProtoObject.writeBarrierPre(cx);
    }

    // NOP. This is just here to make the AutoMarkingPtr code compile.
    void Mark() const {}
    inline void AutoTrace(JSTracer* trc) {}

    ~XPCWrappedNativeProto();

protected:
    // disable copy ctor and assignment
    XPCWrappedNativeProto(const XPCWrappedNativeProto& r) = delete;
    XPCWrappedNativeProto& operator= (const XPCWrappedNativeProto& r) = delete;

    // hide ctor
    XPCWrappedNativeProto(XPCWrappedNativeScope* Scope,
                          nsIClassInfo* ClassInfo,
                          already_AddRefed<XPCNativeSet>&& Set);

    bool Init(nsIXPCScriptable* scriptable, bool callPostCreatePrototype);

private:
#ifdef DEBUG
    static int32_t gDEBUG_LiveProtoCount;
#endif

private:
    XPCWrappedNativeScope*   mScope;
    JS::ObjectPtr            mJSProtoObject;
    nsCOMPtr<nsIClassInfo>   mClassInfo;
    RefPtr<XPCNativeSet>     mSet;
    nsCOMPtr<nsIXPCScriptable> mScriptable;
};

/***********************************************/
// XPCWrappedNativeTearOff represents the info needed to make calls to one
// interface on the underlying native object of a XPCWrappedNative.

class XPCWrappedNativeTearOff final
{
public:
    bool IsAvailable() const {return mInterface == nullptr;}
    bool IsReserved()  const {return mInterface == (XPCNativeInterface*)1;}
    bool IsValid()     const {return !IsAvailable() && !IsReserved();}
    void   SetReserved()       {mInterface = (XPCNativeInterface*)1;}

    XPCNativeInterface* GetInterface() const {return mInterface;}
    nsISupports*        GetNative()    const {return mNative;}
    JSObject*           GetJSObject();
    JSObject*           GetJSObjectPreserveColor() const;
    void SetInterface(XPCNativeInterface*  Interface) {mInterface = Interface;}
    void SetNative(nsISupports*  Native)              {mNative = Native;}
    already_AddRefed<nsISupports> TakeNative() { return mNative.forget(); }
    void SetJSObject(JSObject*  JSObj);

    void JSObjectFinalized() {SetJSObject(nullptr);}
    void JSObjectMoved(JSObject* obj, const JSObject* old);

    XPCWrappedNativeTearOff()
        : mInterface(nullptr), mJSObject(nullptr)
    {
        MOZ_COUNT_CTOR(XPCWrappedNativeTearOff);
    }
    ~XPCWrappedNativeTearOff();

    // NOP. This is just here to make the AutoMarkingPtr code compile.
    inline void TraceJS(JSTracer* trc) {}
    inline void AutoTrace(JSTracer* trc) {}

    void Mark()       {mJSObject.setFlags(1);}
    void Unmark()     {mJSObject.unsetFlags(1);}
    bool IsMarked() const {return mJSObject.hasFlag(1);}

    XPCWrappedNativeTearOff* AddTearOff()
    {
        MOZ_ASSERT(!mNextTearOff);
        mNextTearOff = mozilla::MakeUnique<XPCWrappedNativeTearOff>();
        return mNextTearOff.get();
    }

    XPCWrappedNativeTearOff* GetNextTearOff() {return mNextTearOff.get();}

private:
    XPCWrappedNativeTearOff(const XPCWrappedNativeTearOff& r) = delete;
    XPCWrappedNativeTearOff& operator= (const XPCWrappedNativeTearOff& r) = delete;

private:
    XPCNativeInterface* mInterface;
    // mNative is an nsRefPtr not an nsCOMPtr because it may not be the canonical
    // nsISupports pointer.
    RefPtr<nsISupports> mNative;
    JS::TenuredHeap<JSObject*> mJSObject;
    mozilla::UniquePtr<XPCWrappedNativeTearOff> mNextTearOff;
};


/***************************************************************************/
// XPCWrappedNative the wrapper around one instance of a native xpcom object
// to be used from JavaScript.

class XPCWrappedNative final : public nsIXPConnectWrappedNative
{
public:
    NS_DECL_CYCLE_COLLECTING_ISUPPORTS
    NS_DECL_NSIXPCONNECTJSOBJECTHOLDER
    NS_DECL_NSIXPCONNECTWRAPPEDNATIVE

    NS_DECL_CYCLE_COLLECTION_CLASS(XPCWrappedNative)

    nsIPrincipal* GetObjectPrincipal() const;

    bool
    IsValid() const { return mFlatJSObject.hasFlag(FLAT_JS_OBJECT_VALID); }

#define XPC_SCOPE_WORD(s)   (intptr_t(s))
#define XPC_SCOPE_MASK      (intptr_t(0x3))
#define XPC_SCOPE_TAG       (intptr_t(0x1))
#define XPC_WRAPPER_EXPIRED (intptr_t(0x2))

    static inline bool
    IsTaggedScope(XPCWrappedNativeScope* s)
        {return XPC_SCOPE_WORD(s) & XPC_SCOPE_TAG;}

    static inline XPCWrappedNativeScope*
    TagScope(XPCWrappedNativeScope* s)
        {MOZ_ASSERT(!IsTaggedScope(s), "bad pointer!");
         return (XPCWrappedNativeScope*)(XPC_SCOPE_WORD(s) | XPC_SCOPE_TAG);}

    static inline XPCWrappedNativeScope*
    UnTagScope(XPCWrappedNativeScope* s)
        {return (XPCWrappedNativeScope*)(XPC_SCOPE_WORD(s) & ~XPC_SCOPE_TAG);}

    inline bool
    IsWrapperExpired() const
        {return XPC_SCOPE_WORD(mMaybeScope) & XPC_WRAPPER_EXPIRED;}

    bool
    HasProto() const {return !IsTaggedScope(mMaybeScope);}

    XPCWrappedNativeProto*
    GetProto() const
        {return HasProto() ?
         (XPCWrappedNativeProto*)
         (XPC_SCOPE_WORD(mMaybeProto) & ~XPC_SCOPE_MASK) : nullptr;}

    XPCWrappedNativeScope*
    GetScope() const
        {return GetProto() ? GetProto()->GetScope() :
         (XPCWrappedNativeScope*)
         (XPC_SCOPE_WORD(mMaybeScope) & ~XPC_SCOPE_MASK);}

    nsISupports*
    GetIdentityObject() const {return mIdentity;}

    /**
     * This getter clears the gray bit before handing out the JSObject which
     * means that the object is guaranteed to be kept alive past the next CC.
     */
    JSObject* GetFlatJSObject() const { return mFlatJSObject; }

    /**
     * This getter does not change the color of the JSObject meaning that the
     * object returned is not guaranteed to be kept alive past the next CC.
     *
     * This should only be called if you are certain that the return value won't
     * be passed into a JS API function and that it won't be stored without
     * being rooted (or otherwise signaling the stored value to the CC).
     */
    JSObject*
    GetFlatJSObjectPreserveColor() const {
        return mFlatJSObject.unbarrieredGetPtr();
    }

    XPCNativeSet*
    GetSet() const {return mSet;}

    void
    SetSet(already_AddRefed<XPCNativeSet> set) {mSet = set;}

    static XPCWrappedNative* Get(JSObject* obj) {
        MOZ_ASSERT(IS_WN_REFLECTOR(obj));
        return (XPCWrappedNative*)js::GetObjectPrivate(obj);
    }

private:
    inline void
    ExpireWrapper()
        {mMaybeScope = (XPCWrappedNativeScope*)
                       (XPC_SCOPE_WORD(mMaybeScope) | XPC_WRAPPER_EXPIRED);}

public:

    nsIXPCScriptable*
    GetScriptable() const { return mScriptable; }

    nsIClassInfo*
    GetClassInfo() const {return IsValid() && HasProto() ?
                            GetProto()->GetClassInfo() : nullptr;}

    bool
    HasMutatedSet() const {return IsValid() &&
                                  (!HasProto() ||
                                   GetSet() != GetProto()->GetSet());}

    XPCJSRuntime*
    GetRuntime() const {XPCWrappedNativeScope* scope = GetScope();
                        return scope ? scope->GetRuntime() : nullptr;}

    static nsresult
    WrapNewGlobal(xpcObjectHelper& nativeHelper,
                  nsIPrincipal* principal, bool initStandardClasses,
                  JS::CompartmentOptions& aOptions,
                  XPCWrappedNative** wrappedGlobal);

    static nsresult
    GetNewOrUsed(xpcObjectHelper& helper,
                 XPCWrappedNativeScope* Scope,
                 XPCNativeInterface* Interface,
                 XPCWrappedNative** wrapper);

    static nsresult
    GetUsedOnly(nsISupports* Object,
                XPCWrappedNativeScope* Scope,
                XPCNativeInterface* Interface,
                XPCWrappedNative** wrapper);

    void FlatJSObjectFinalized();
    void FlatJSObjectMoved(JSObject* obj, const JSObject* old);

    void SystemIsBeingShutDown();

    enum CallMode {CALL_METHOD, CALL_GETTER, CALL_SETTER};

    static bool CallMethod(XPCCallContext& ccx,
                           CallMode mode = CALL_METHOD);

    static bool GetAttribute(XPCCallContext& ccx)
        {return CallMethod(ccx, CALL_GETTER);}

    static bool SetAttribute(XPCCallContext& ccx)
        {return CallMethod(ccx, CALL_SETTER);}

    inline bool HasInterfaceNoQI(const nsIID& iid);

    XPCWrappedNativeTearOff* FindTearOff(XPCNativeInterface* aInterface,
                                         bool needJSObject = false,
                                         nsresult* pError = nullptr);
    XPCWrappedNativeTearOff* FindTearOff(const nsIID& iid);

    void Mark() const {}

    inline void TraceInside(JSTracer* trc) {
        if (HasProto())
            GetProto()->TraceSelf(trc);
        else
            GetScope()->TraceSelf(trc);

        JSObject* obj = mFlatJSObject.unbarrieredGetPtr();
        if (obj && JS_IsGlobalObject(obj)) {
            xpc::TraceXPCGlobal(trc, obj);
        }
    }

    void TraceJS(JSTracer* trc) {
        TraceInside(trc);
    }

    void TraceSelf(JSTracer* trc) {
        // If this got called, we're being kept alive by someone who really
        // needs us alive and whole.  Do not let our mFlatJSObject go away.
        // This is the only time we should be tracing our mFlatJSObject,
        // normally somebody else is doing that.
        JS::TraceEdge(trc, &mFlatJSObject, "XPCWrappedNative::mFlatJSObject");
    }

    static void Trace(JSTracer* trc, JSObject* obj);

    void AutoTrace(JSTracer* trc) {
        TraceSelf(trc);
    }

    inline void SweepTearOffs();

    // Returns a string that should be freed with js_free, or nullptr on
    // failure.
    char* ToString(XPCWrappedNativeTearOff* to = nullptr) const;

    static nsIXPCScriptable* GatherProtoScriptable(nsIClassInfo* classInfo);

    bool HasExternalReference() const {return mRefCnt > 1;}

    void Suspect(nsCycleCollectionNoteRootCallback& cb);
    void NoteTearoffs(nsCycleCollectionTraversalCallback& cb);

    // Make ctor and dtor protected (rather than private) to placate nsCOMPtr.
protected:
    XPCWrappedNative() = delete;

    // This ctor is used if this object will have a proto.
    XPCWrappedNative(already_AddRefed<nsISupports>&& aIdentity,
                     XPCWrappedNativeProto* aProto);

    // This ctor is used if this object will NOT have a proto.
    XPCWrappedNative(already_AddRefed<nsISupports>&& aIdentity,
                     XPCWrappedNativeScope* aScope,
                     already_AddRefed<XPCNativeSet>&& aSet);

    virtual ~XPCWrappedNative();
    void Destroy();

private:
    enum {
        // Flags bits for mFlatJSObject:
        FLAT_JS_OBJECT_VALID = JS_BIT(0)
    };

    bool Init(nsIXPCScriptable* scriptable);
    bool FinishInit();

    bool ExtendSet(XPCNativeInterface* aInterface);

    nsresult InitTearOff(XPCWrappedNativeTearOff* aTearOff,
                         XPCNativeInterface* aInterface,
                         bool needJSObject);

    bool InitTearOffJSObject(XPCWrappedNativeTearOff* to);

public:
    static void GatherScriptable(nsISupports* obj,
                                 nsIClassInfo* classInfo,
                                 nsIXPCScriptable** scrProto,
                                 nsIXPCScriptable** scrWrapper);

private:
    union
    {
        XPCWrappedNativeScope* mMaybeScope;
        XPCWrappedNativeProto* mMaybeProto;
    };
    RefPtr<XPCNativeSet> mSet;
    JS::TenuredHeap<JSObject*> mFlatJSObject;
    nsCOMPtr<nsIXPCScriptable> mScriptable;
    XPCWrappedNativeTearOff mFirstTearOff;
};

/***************************************************************************
****************************************************************************
*
* Core classes for wrapped JSObject for use from native code...
*
****************************************************************************
***************************************************************************/

// this interfaces exists so we can refcount nsXPCWrappedJSClass
// {2453EBA0-A9B8-11d2-BA64-00805F8A5DD7}
#define NS_IXPCONNECT_WRAPPED_JS_CLASS_IID                                    \
{ 0x2453eba0, 0xa9b8, 0x11d2,                                                 \
  { 0xba, 0x64, 0x0, 0x80, 0x5f, 0x8a, 0x5d, 0xd7 } }

class nsIXPCWrappedJSClass : public nsISupports
{
public:
    NS_DECLARE_STATIC_IID_ACCESSOR(NS_IXPCONNECT_WRAPPED_JS_CLASS_IID)
    NS_IMETHOD DebugDump(int16_t depth) = 0;
};

NS_DEFINE_STATIC_IID_ACCESSOR(nsIXPCWrappedJSClass,
                              NS_IXPCONNECT_WRAPPED_JS_CLASS_IID)

/*************************/
// nsXPCWrappedJSClass represents the sharable factored out common code and
// data for nsXPCWrappedJS instances for the same interface type.

class nsXPCWrappedJSClass final : public nsIXPCWrappedJSClass
{
    // all the interface method declarations...
    NS_DECL_ISUPPORTS
    NS_IMETHOD DebugDump(int16_t depth) override;
public:

    static already_AddRefed<nsXPCWrappedJSClass>
    GetNewOrUsed(JSContext* cx,
                 REFNSIID aIID,
                 bool allowNonScriptable = false);

    REFNSIID GetIID() const {return mIID;}
    XPCJSRuntime* GetRuntime() const {return mRuntime;}
    nsIInterfaceInfo* GetInterfaceInfo() const {return mInfo;}
    const char* GetInterfaceName();

    static bool IsWrappedJS(nsISupports* aPtr);

    NS_IMETHOD DelegatedQueryInterface(nsXPCWrappedJS* self, REFNSIID aIID,
                                       void** aInstancePtr);

    JSObject* GetRootJSObject(JSContext* cx, JSObject* aJSObj);

    NS_IMETHOD CallMethod(nsXPCWrappedJS* wrapper, uint16_t methodIndex,
                          const XPTMethodDescriptor* info,
                          nsXPTCMiniVariant* params);

    JSObject*  CallQueryInterfaceOnJSObject(JSContext* cx,
                                            JSObject* jsobj, REFNSIID aIID);

    static nsresult BuildPropertyEnumerator(XPCCallContext& ccx,
                                            JSObject* aJSObj,
                                            nsISimpleEnumerator** aEnumerate);

    static nsresult GetNamedPropertyAsVariant(XPCCallContext& ccx,
                                              JSObject* aJSObj,
                                              const nsAString& aName,
                                              nsIVariant** aResult);

private:
    // aSyntheticException, if not null, is the exception we should be using.
    // If null, look for an exception on the JSContext hanging off the
    // XPCCallContext.
    static nsresult CheckForException(XPCCallContext & ccx,
                                      mozilla::dom::AutoEntryScript& aes,
                                      const char * aPropertyName,
                                      const char * anInterfaceName,
                                      nsIException* aSyntheticException = nullptr);
    virtual ~nsXPCWrappedJSClass();

    nsXPCWrappedJSClass() = delete;
    nsXPCWrappedJSClass(JSContext* cx, REFNSIID aIID,
                        nsIInterfaceInfo* aInfo);

    bool IsReflectable(uint16_t i) const
        {return (bool)(mDescriptors[i/32] & (1 << (i%32)));}
    void SetReflectable(uint16_t i, bool b)
        {if (b) mDescriptors[i/32] |= (1 << (i%32));
         else mDescriptors[i/32] &= ~(1 << (i%32));}

    bool GetArraySizeFromParam(JSContext* cx,
                               const XPTMethodDescriptor* method,
                               const nsXPTParamInfo& param,
                               uint16_t methodIndex,
                               uint8_t paramIndex,
                               nsXPTCMiniVariant* params,
                               uint32_t* result) const;

    bool GetInterfaceTypeFromParam(JSContext* cx,
                                   const XPTMethodDescriptor* method,
                                   const nsXPTParamInfo& param,
                                   uint16_t methodIndex,
                                   const nsXPTType& type,
                                   nsXPTCMiniVariant* params,
                                   nsID* result) const;

    static void CleanupPointerArray(const nsXPTType& datum_type,
                                    uint32_t array_count,
                                    void** arrayp);

    static void CleanupPointerTypeObject(const nsXPTType& type,
                                         void** pp);

    void CleanupOutparams(JSContext* cx, uint16_t methodIndex, const nsXPTMethodInfo* info,
                          nsXPTCMiniVariant* nativeParams, bool inOutOnly, uint8_t n) const;

private:
    XPCJSRuntime* mRuntime;
    nsCOMPtr<nsIInterfaceInfo> mInfo;
    char* mName;
    nsIID mIID;
    uint32_t* mDescriptors;
};

/*************************/
// nsXPCWrappedJS is a wrapper for a single JSObject for use from native code.
// nsXPCWrappedJS objects are chained together to represent the various
// interface on the single underlying (possibly aggregate) JSObject.

class nsXPCWrappedJS final : protected nsAutoXPTCStub,
                             public nsIXPConnectWrappedJSUnmarkGray,
                             public nsSupportsWeakReference,
                             public nsIPropertyBag,
                             public XPCRootSetElem
{
public:
    NS_DECL_CYCLE_COLLECTING_ISUPPORTS
    NS_DECL_NSIXPCONNECTJSOBJECTHOLDER
    NS_DECL_NSIXPCONNECTWRAPPEDJS
    NS_DECL_NSIXPCONNECTWRAPPEDJSUNMARKGRAY
    NS_DECL_NSISUPPORTSWEAKREFERENCE
    NS_DECL_NSIPROPERTYBAG

    NS_DECL_CYCLE_COLLECTION_SKIPPABLE_CLASS_AMBIGUOUS(nsXPCWrappedJS, nsIXPConnectWrappedJS)

    NS_IMETHOD CallMethod(uint16_t methodIndex,
                          const XPTMethodDescriptor* info,
                          nsXPTCMiniVariant* params) override;

    /*
    * This is rarely called directly. Instead one usually calls
    * XPCConvert::JSObject2NativeInterface which will handles cases where the
    * JS object is already a wrapped native or a DOM object.
    */

    static nsresult
    GetNewOrUsed(JS::HandleObject aJSObj,
                 REFNSIID aIID,
                 nsXPCWrappedJS** wrapper);

    nsISomeInterface* GetXPTCStub() { return mXPTCStub; }

    /**
     * This getter does not change the color of the JSObject meaning that the
     * object returned is not guaranteed to be kept alive past the next CC.
     *
     * This should only be called if you are certain that the return value won't
     * be passed into a JS API function and that it won't be stored without
     * being rooted (or otherwise signaling the stored value to the CC).
     */
    JSObject* GetJSObjectPreserveColor() const { return mJSObj.unbarrieredGet(); }

    // Returns true if the wrapper chain contains references to multiple
    // compartments. If the wrapper chain contains references to multiple
    // compartments, then it must be registered on the XPCJSContext. Otherwise,
    // it should be registered in the CompartmentPrivate for the compartment of
    // the root's JS object. This will only return correct results when called
    // on the root wrapper and will assert if not called on a root wrapper.
    bool IsMultiCompartment() const;

    nsXPCWrappedJSClass*  GetClass() const {return mClass;}
    REFNSIID GetIID() const {return GetClass()->GetIID();}
    nsXPCWrappedJS* GetRootWrapper() const {return mRoot;}
    nsXPCWrappedJS* GetNextWrapper() const {return mNext;}

    nsXPCWrappedJS* Find(REFNSIID aIID);
    nsXPCWrappedJS* FindInherited(REFNSIID aIID);
    nsXPCWrappedJS* FindOrFindInherited(REFNSIID aIID) {
        nsXPCWrappedJS* wrapper = Find(aIID);
        if (wrapper)
            return wrapper;
        return FindInherited(aIID);
    }

    bool IsRootWrapper() const { return mRoot == this; }
    bool IsValid() const { return bool(mJSObj); }
    void SystemIsBeingShutDown();

    // These two methods are used by JSObject2WrappedJSMap::FindDyingJSObjects
    // to find non-rooting wrappers for dying JS objects. See the top of
    // XPCWrappedJS.cpp for more details.
    bool IsSubjectToFinalization() const {return IsValid() && mRefCnt == 1;}
    void UpdateObjectPointerAfterGC() {JS_UpdateWeakPointerAfterGC(&mJSObj);}

    bool IsAggregatedToNative() const {return mRoot->mOuter != nullptr;}
    nsISupports* GetAggregatedNativeObject() const {return mRoot->mOuter;}
    void SetAggregatedNativeObject(nsISupports* aNative) {
        MOZ_ASSERT(aNative);
        if (mRoot->mOuter) {
            MOZ_ASSERT(mRoot->mOuter == aNative,
                       "Only one aggregated native can be set");
            return;
        }
        mRoot->mOuter = aNative;
    }

    void TraceJS(JSTracer* trc);

    size_t SizeOfIncludingThis(mozilla::MallocSizeOf mallocSizeOf) const;

    virtual ~nsXPCWrappedJS();
protected:
    nsXPCWrappedJS() = delete;
    nsXPCWrappedJS(JSContext* cx,
                   JSObject* aJSObj,
                   nsXPCWrappedJSClass* aClass,
                   nsXPCWrappedJS* root,
                   nsresult* rv);

    bool CanSkip();
    void Destroy();
    void Unlink();

private:
    JSCompartment* Compartment() const {
        return js::GetObjectCompartment(mJSObj.unbarrieredGet());
    }

    JS::Heap<JSObject*> mJSObj;
    RefPtr<nsXPCWrappedJSClass> mClass;
    nsXPCWrappedJS* mRoot;    // If mRoot != this, it is an owning pointer.
    nsXPCWrappedJS* mNext;
    nsCOMPtr<nsISupports> mOuter;    // only set in root
};

/***************************************************************************/

class XPCJSObjectHolder final : public nsIXPConnectJSObjectHolder
{
public:
    // all the interface method declarations...
    NS_DECL_ISUPPORTS
    NS_DECL_NSIXPCONNECTJSOBJECTHOLDER

    // non-interface implementation

public:
    XPCJSObjectHolder(JSContext* cx, JSObject* obj);

private:
    virtual ~XPCJSObjectHolder() {}
    XPCJSObjectHolder() = delete;

    JS::PersistentRooted<JSObject*> mJSObj;
};

/***************************************************************************
****************************************************************************
*
* All manner of utility classes follow...
*
****************************************************************************
***************************************************************************/

class xpcProperty : public nsIProperty
{
public:
  NS_DECL_ISUPPORTS
  NS_DECL_NSIPROPERTY

  xpcProperty(const char16_t* aName, uint32_t aNameLen, nsIVariant* aValue);

private:
    virtual ~xpcProperty() {}

    nsString             mName;
    nsCOMPtr<nsIVariant> mValue;
};

/***************************************************************************/
// class here just for static methods
class XPCConvert
{
public:
    static bool IsMethodReflectable(const XPTMethodDescriptor& info);

    /**
     * Convert a native object into a JS::Value.
     *
     * @param d [out] the resulting JS::Value
     * @param s the native object we're working with
     * @param type the type of object that s is
     * @param iid the interface of s that we want
     * @param scope the default scope to put on the new JSObject's parent
     *        chain
     * @param pErr [out] relevant error code, if any.
     */

    static bool NativeData2JS(JS::MutableHandleValue d,
                              const void* s, const nsXPTType& type,
                              const nsID* iid, nsresult* pErr);

    static bool JSData2Native(void* d, JS::HandleValue s,
                              const nsXPTType& type,
                              const nsID* iid,
                              nsresult* pErr);

    /**
     * Convert a native nsISupports into a JSObject.
     *
     * @param dest [out] the resulting JSObject
     * @param src the native object we're working with
     * @param iid the interface of src that we want (may be null)
     * @param cache the wrapper cache for src (may be null, in which case src
     *              will be QI'ed to get the cache)
     * @param allowNativeWrapper if true, this method may wrap the resulting
     *        JSObject in an XPCNativeWrapper and return that, as needed.
     * @param pErr [out] relevant error code, if any.
     * @param src_is_identity optional performance hint. Set to true only
     *                        if src is the identity pointer.
     */
    static bool NativeInterface2JSObject(JS::MutableHandleValue d,
                                         nsIXPConnectJSObjectHolder** dest,
                                         xpcObjectHelper& aHelper,
                                         const nsID* iid,
                                         bool allowNativeWrapper,
                                         nsresult* pErr);

    static bool GetNativeInterfaceFromJSObject(void** dest, JSObject* src,
                                               const nsID* iid,
                                               nsresult* pErr);
    static bool JSObject2NativeInterface(void** dest, JS::HandleObject src,
                                         const nsID* iid,
                                         nsISupports* aOuter,
                                         nsresult* pErr);

    // Note - This return the XPCWrappedNative, rather than the native itself,
    // for the WN case. You probably want UnwrapReflectorToISupports.
    static bool GetISupportsFromJSObject(JSObject* obj, nsISupports** iface);

    /**
     * Convert a native array into a JS::Value.
     *
     * @param d [out] the resulting JS::Value
     * @param s the native array we're working with
     * @param type the type of objects in the array
     * @param iid the interface of each object in the array that we want
     * @param count the number of items in the array
     * @param scope the default scope to put on the new JSObjects' parent chain
     * @param pErr [out] relevant error code, if any.
     */
    static bool NativeArray2JS(JS::MutableHandleValue d, const void** s,
                               const nsXPTType& type, const nsID* iid,
                               uint32_t count, nsresult* pErr);

    static bool JSArray2Native(void** d, JS::HandleValue s,
                               uint32_t count, const nsXPTType& type,
                               const nsID* iid, nsresult* pErr);

    static bool JSTypedArray2Native(void** d,
                                    JSObject* jsarray,
                                    uint32_t count,
                                    const nsXPTType& type,
                                    nsresult* pErr);

    static bool NativeStringWithSize2JS(JS::MutableHandleValue d, const void* s,
                                        const nsXPTType& type,
                                        uint32_t count,
                                        nsresult* pErr);

    static bool JSStringWithSize2Native(void* d, JS::HandleValue s,
                                        uint32_t count, const nsXPTType& type,
                                        nsresult* pErr);

    static nsresult JSValToXPCException(JS::MutableHandleValue s,
                                        const char* ifaceName,
                                        const char* methodName,
                                        nsIException** exception);

    static nsresult ConstructException(nsresult rv, const char* message,
                                       const char* ifaceName,
                                       const char* methodName,
                                       nsISupports* data,
                                       nsIException** exception,
                                       JSContext* cx,
                                       JS::Value* jsExceptionPtr);

private:
    XPCConvert() = delete;

};

/***************************************************************************/
// code for throwing exceptions into JS

class nsXPCException;

class XPCThrower
{
public:
    static void Throw(nsresult rv, JSContext* cx);
    static void Throw(nsresult rv, XPCCallContext& ccx);
    static void ThrowBadResult(nsresult rv, nsresult result, XPCCallContext& ccx);
    static void ThrowBadParam(nsresult rv, unsigned paramNum, XPCCallContext& ccx);
    static bool SetVerbosity(bool state)
        {bool old = sVerbose; sVerbose = state; return old;}

    static bool CheckForPendingException(nsresult result, JSContext* cx);

private:
    static void Verbosify(XPCCallContext& ccx,
                          char** psz, bool own);

private:
    static bool sVerbose;
};

/***************************************************************************/

class nsXPCException
{
public:
    static bool NameAndFormatForNSResult(nsresult rv,
                                         const char** name,
                                         const char** format);

    static const void* IterateNSResults(nsresult* rv,
                                        const char** name,
                                        const char** format,
                                        const void** iterp);

    static uint32_t GetNSResultCount();
};

/***************************************************************************/
/*
* nsJSID implements nsIJSID. It is also used by nsJSIID and nsJSCID as a
* member (as a hidden implementaion detail) to which they delegate many calls.
*/

// Initialization is done on demand, and calling the destructor below is always
// safe.
extern void xpc_DestroyJSxIDClassObjects();

class nsJSID final : public nsIJSID
{
public:
    NS_DEFINE_STATIC_CID_ACCESSOR(NS_JS_ID_CID)

    NS_DECL_ISUPPORTS
    NS_DECL_NSIJSID

    bool InitWithName(const nsID& id, const char* nameString);
    bool SetName(const char* name);
    void   SetNameToNoString()
        {MOZ_ASSERT(!mName, "name already set"); mName = const_cast<char*>(gNoString);}
    bool NameIsSet() const {return nullptr != mName;}
    const nsID& ID() const {return mID;}
    bool IsValid() const {return !mID.Equals(GetInvalidIID());}

    static already_AddRefed<nsJSID> NewID(const char* str);
    static already_AddRefed<nsJSID> NewID(const nsID& id);

    nsJSID();

    void Reset();
    const nsID& GetInvalidIID() const;

protected:
    virtual ~nsJSID();
    static const char gNoString[];
    nsID    mID;
    char*   mNumber;
    char*   mName;
};


// nsJSIID

class nsJSIID : public nsIJSIID,
                public nsIXPCScriptable
{
public:
    NS_DECL_ISUPPORTS

    // we manually delegate these to nsJSID
    NS_DECL_NSIJSID

    // we implement the rest...
    NS_DECL_NSIJSIID
    NS_DECL_NSIXPCSCRIPTABLE

    static already_AddRefed<nsJSIID> NewID(nsIInterfaceInfo* aInfo);

    explicit nsJSIID(nsIInterfaceInfo* aInfo);
    nsJSIID() = delete;

private:
    virtual ~nsJSIID();

    nsCOMPtr<nsIInterfaceInfo> mInfo;
};

// nsJSCID

class nsJSCID : public nsIJSCID, public nsIXPCScriptable
{
public:
    NS_DECL_ISUPPORTS

    // we manually delegate these to nsJSID
    NS_DECL_NSIJSID

    // we implement the rest...
    NS_DECL_NSIJSCID
    NS_DECL_NSIXPCSCRIPTABLE

    static already_AddRefed<nsJSCID> NewID(const char* str);

    nsJSCID();

private:
    virtual ~nsJSCID();

    void ResolveName();

private:
    RefPtr<nsJSID> mDetails;
};


/***************************************************************************/
// 'Components' object implementations. nsXPCComponentsBase has the
// less-privileged stuff that we're willing to expose to XBL.

class nsXPCComponentsBase : public nsIXPCComponentsBase
{
public:
    NS_DECL_ISUPPORTS
    NS_DECL_NSIXPCCOMPONENTSBASE

public:
    void SystemIsBeingShutDown() { ClearMembers(); }

    XPCWrappedNativeScope* GetScope() { return mScope; }

protected:
    virtual ~nsXPCComponentsBase();

    explicit nsXPCComponentsBase(XPCWrappedNativeScope* aScope);
    virtual void ClearMembers();

    XPCWrappedNativeScope*                   mScope;

    // Unprivileged members from nsIXPCComponentsBase.
    RefPtr<nsXPCComponents_Interfaces>     mInterfaces;
    RefPtr<nsXPCComponents_InterfacesByID> mInterfacesByID;
    RefPtr<nsXPCComponents_Results>        mResults;

    friend class XPCWrappedNativeScope;
};

class nsXPCComponents : public nsXPCComponentsBase,
                        public nsIXPCComponents
{
public:
    NS_DECL_ISUPPORTS_INHERITED
    NS_FORWARD_NSIXPCCOMPONENTSBASE(nsXPCComponentsBase::)
    NS_DECL_NSIXPCCOMPONENTS

protected:
    explicit nsXPCComponents(XPCWrappedNativeScope* aScope);
    virtual ~nsXPCComponents();
    virtual void ClearMembers() override;

    // Privileged members added by nsIXPCComponents.
    RefPtr<nsXPCComponents_Classes>     mClasses;
    RefPtr<nsXPCComponents_ClassesByID> mClassesByID;
    RefPtr<nsXPCComponents_ID>          mID;
    RefPtr<nsXPCComponents_Exception>   mException;
    RefPtr<nsXPCComponents_Constructor> mConstructor;
    RefPtr<nsXPCComponents_Utils>       mUtils;

    friend class XPCWrappedNativeScope;
};


/***************************************************************************/

extern JSObject*
xpc_NewIDObject(JSContext* cx, JS::HandleObject jsobj, const nsID& aID);

extern const nsID*
xpc_JSObjectToID(JSContext* cx, JSObject* obj);

extern bool
xpc_JSObjectIsID(JSContext* cx, JSObject* obj);

/***************************************************************************/
// in XPCDebug.cpp

extern bool
xpc_DumpJSStack(bool showArgs, bool showLocals, bool showThisProps);

// Return a newly-allocated string containing a representation of the
// current JS stack.
extern JS::UniqueChars
xpc_PrintJSStack(JSContext* cx, bool showArgs, bool showLocals,
                 bool showThisProps);

/******************************************************************************
 * Handles pre/post script processing.
 */
class MOZ_RAII AutoScriptEvaluate
{
public:
    /**
     * Saves the JSContext as well as initializing our state
     * @param cx The JSContext, this can be null, we don't do anything then
     */
    explicit AutoScriptEvaluate(JSContext * cx MOZ_GUARD_OBJECT_NOTIFIER_PARAM)
         : mJSContext(cx), mEvaluated(false) {
        MOZ_GUARD_OBJECT_NOTIFIER_INIT;
    }

    /**
     * Does the pre script evaluation.
     * This function should only be called once, and will assert if called
     * more than once
     */

    bool StartEvaluating(JS::HandleObject scope);

    /**
     * Does the post script evaluation.
     */
    ~AutoScriptEvaluate();
private:
    JSContext* mJSContext;
    mozilla::Maybe<JS::AutoSaveExceptionState> mState;
    bool mEvaluated;
    mozilla::Maybe<JSAutoCompartment> mAutoCompartment;
    MOZ_DECL_USE_GUARD_OBJECT_NOTIFIER

    // No copying or assignment allowed
    AutoScriptEvaluate(const AutoScriptEvaluate&) = delete;
    AutoScriptEvaluate & operator =(const AutoScriptEvaluate&) = delete;
};

/***************************************************************************/
class MOZ_RAII AutoResolveName
{
public:
    AutoResolveName(XPCCallContext& ccx, JS::HandleId name
                    MOZ_GUARD_OBJECT_NOTIFIER_PARAM)
        : mContext(ccx.GetContext())
        , mOld(ccx, mContext->SetResolveName(name))
#ifdef DEBUG
        , mCheck(ccx, name)
#endif
    {
        MOZ_GUARD_OBJECT_NOTIFIER_INIT;
    }

    ~AutoResolveName()
    {
        mozilla::DebugOnly<jsid> old =
            mContext->SetResolveName(mOld);
        MOZ_ASSERT(old == mCheck, "Bad Nesting!");
    }

private:
    XPCJSContext* mContext;
    JS::RootedId mOld;
#ifdef DEBUG
    JS::RootedId mCheck;
#endif
    MOZ_DECL_USE_GUARD_OBJECT_NOTIFIER
};

/***************************************************************************/
// AutoMarkingPtr is the base class for the various AutoMarking pointer types
// below. This system allows us to temporarily protect instances of our garbage
// collected types after they are constructed but before they are safely
// attached to other rooted objects.
// This base class has pure virtual support for marking.

class AutoMarkingPtr
{
  public:
    explicit AutoMarkingPtr(JSContext* cx) {
        mRoot = XPCJSContext::Get()->GetAutoRootsAdr();
        mNext = *mRoot;
        *mRoot = this;
    }

    virtual ~AutoMarkingPtr() {
        if (mRoot) {
            MOZ_ASSERT(*mRoot == this);
            *mRoot = mNext;
        }
    }

    void TraceJSAll(JSTracer* trc) {
        for (AutoMarkingPtr* cur = this; cur; cur = cur->mNext)
            cur->TraceJS(trc);
    }

    void MarkAfterJSFinalizeAll() {
        for (AutoMarkingPtr* cur = this; cur; cur = cur->mNext)
            cur->MarkAfterJSFinalize();
    }

  protected:
    virtual void TraceJS(JSTracer* trc) = 0;
    virtual void MarkAfterJSFinalize() = 0;

  private:
    AutoMarkingPtr** mRoot;
    AutoMarkingPtr* mNext;
};

template<class T>
class TypedAutoMarkingPtr : public AutoMarkingPtr
{
  public:
    explicit TypedAutoMarkingPtr(JSContext* cx) : AutoMarkingPtr(cx), mPtr(nullptr) {}
    TypedAutoMarkingPtr(JSContext* cx, T* ptr) : AutoMarkingPtr(cx), mPtr(ptr) {}

    T* get() const { return mPtr; }
    operator T*() const { return mPtr; }
    T* operator->() const { return mPtr; }

    TypedAutoMarkingPtr<T>& operator =(T* ptr) { mPtr = ptr; return *this; }

  protected:
    virtual void TraceJS(JSTracer* trc)
    {
        if (mPtr) {
            mPtr->TraceJS(trc);
            mPtr->AutoTrace(trc);
        }
    }

    virtual void MarkAfterJSFinalize()
    {
        if (mPtr)
            mPtr->Mark();
    }

  private:
    T* mPtr;
};

typedef TypedAutoMarkingPtr<XPCWrappedNative> AutoMarkingWrappedNativePtr;
typedef TypedAutoMarkingPtr<XPCWrappedNativeTearOff> AutoMarkingWrappedNativeTearOffPtr;
typedef TypedAutoMarkingPtr<XPCWrappedNativeProto> AutoMarkingWrappedNativeProtoPtr;

/***************************************************************************/
namespace xpc {
// Allocates a string that grants all access ("AllAccess")
char*
CloneAllAccess();

// Returns access if wideName is in list
char*
CheckAccessList(const char16_t* wideName, const char* const list[]);
} /* namespace xpc */

/***************************************************************************/
// in xpcvariant.cpp...

// {1809FD50-91E8-11d5-90F9-0010A4E73D9A}
#define XPCVARIANT_IID                                                        \
    {0x1809fd50, 0x91e8, 0x11d5,                                              \
      { 0x90, 0xf9, 0x0, 0x10, 0xa4, 0xe7, 0x3d, 0x9a } }

// {DC524540-487E-4501-9AC7-AAA784B17C1C}
#define XPCVARIANT_CID                                                        \
    {0xdc524540, 0x487e, 0x4501,                                              \
      { 0x9a, 0xc7, 0xaa, 0xa7, 0x84, 0xb1, 0x7c, 0x1c } }

class XPCVariant : public nsIVariant
{
public:
    NS_DECL_CYCLE_COLLECTING_ISUPPORTS
    NS_DECL_NSIVARIANT
    NS_DECL_CYCLE_COLLECTION_CLASS(XPCVariant)

    // If this class ever implements nsIWritableVariant, take special care with
    // the case when mJSVal is JSVAL_STRING, since we don't own the data in
    // that case.

    // We #define and iid so that out module local code can use QI to detect
    // if a given nsIVariant is in fact an XPCVariant.
    NS_DECLARE_STATIC_IID_ACCESSOR(XPCVARIANT_IID)

    static already_AddRefed<XPCVariant> newVariant(JSContext* cx, const JS::Value& aJSVal);

    /**
     * This getter clears the gray bit before handing out the Value if the Value
     * represents a JSObject. That means that the object is guaranteed to be
     * kept alive past the next CC.
     */
    JS::Value GetJSVal() const {
        return mJSVal;
    }

    /**
     * This getter does not change the color of the Value (if it represents a
     * JSObject) meaning that the value returned is not guaranteed to be kept
     * alive past the next CC.
     *
     * This should only be called if you are certain that the return value won't
     * be passed into a JS API function and that it won't be stored without
     * being rooted (or otherwise signaling the stored value to the CC).
     */
    JS::Value GetJSValPreserveColor() const { return mJSVal.unbarrieredGet(); }

    XPCVariant(JSContext* cx, const JS::Value& aJSVal);

    /**
     * Convert a variant into a JS::Value.
     *
     * @param ccx the context for the whole procedure
     * @param variant the variant to convert
     * @param scope the default scope to put on the new JSObject's parent chain
     * @param pErr [out] relevant error code, if any.
     * @param pJSVal [out] the resulting jsval.
     */
    static bool VariantDataToJS(nsIVariant* variant,
                                nsresult* pErr, JS::MutableHandleValue pJSVal);

    bool IsPurple()
    {
        return mRefCnt.IsPurple();
    }

    void RemovePurple()
    {
        mRefCnt.RemovePurple();
    }

    void SetCCGeneration(uint32_t aGen)
    {
        mCCGeneration = aGen;
    }

    uint32_t CCGeneration() { return mCCGeneration; }
protected:
    virtual ~XPCVariant() { }

    bool InitializeData(JSContext* cx);

protected:
    nsDiscriminatedUnion mData;
    JS::Heap<JS::Value>  mJSVal;
    bool                 mReturnRawObject : 1;
    uint32_t             mCCGeneration : 31;
};

NS_DEFINE_STATIC_IID_ACCESSOR(XPCVariant, XPCVARIANT_IID)

class XPCTraceableVariant: public XPCVariant,
                           public XPCRootSetElem
{
public:
    XPCTraceableVariant(JSContext* cx, const JS::Value& aJSVal)
        : XPCVariant(cx, aJSVal)
    {
        nsXPConnect::GetRuntimeInstance()->AddVariantRoot(this);
    }

    virtual ~XPCTraceableVariant();

    void TraceJS(JSTracer* trc);
};

/***************************************************************************/
// Utilities

inline void*
xpc_GetJSPrivate(JSObject* obj)
{
    return js::GetObjectPrivate(obj);
}

inline JSContext*
xpc_GetSafeJSContext()
{
    return XPCJSContext::Get()->Context();
}

namespace xpc {

JSAddonId*
NewAddonId(JSContext* cx, const nsACString& id);

// JSNatives to expose atob and btoa in various non-DOM XPConnect scopes.
bool
Atob(JSContext* cx, unsigned argc, JS::Value* vp);

bool
Btoa(JSContext* cx, unsigned argc, JS::Value* vp);

// Helper function that creates a JSFunction that wraps a native function that
// forwards the call to the original 'callable'.
class FunctionForwarderOptions;
bool
NewFunctionForwarder(JSContext* cx, JS::HandleId id, JS::HandleObject callable,
                     FunctionForwarderOptions& options, JS::MutableHandleValue vp);

// Old fashioned xpc error reporter. Try to use JS_ReportError instead.
nsresult
ThrowAndFail(nsresult errNum, JSContext* cx, bool* retval);

struct GlobalProperties {
    GlobalProperties() {
      mozilla::PodZero(this);

    }
    bool Parse(JSContext* cx, JS::HandleObject obj);
    bool DefineInXPCComponents(JSContext* cx, JS::HandleObject obj);
    bool DefineInSandbox(JSContext* cx, JS::HandleObject obj);
    bool CSS : 1;
    bool indexedDB : 1;
    bool XMLHttpRequest : 1;
    bool TextDecoder : 1;
    bool TextEncoder : 1;
    bool URL : 1;
    bool URLSearchParams : 1;
    bool atob : 1;
    bool btoa : 1;
    bool Blob : 1;
    bool Directory : 1;
    bool File : 1;
    bool crypto : 1;
    bool rtcIdentityProvider : 1;
    bool fetch : 1;
    bool caches : 1;
    bool fileReader: 1;
    bool messageChannel: 1;
private:
    bool Define(JSContext* cx, JS::HandleObject obj);
};

// Infallible.
already_AddRefed<nsIXPCComponents_utils_Sandbox>
NewSandboxConstructor();

// Returns true if class of 'obj' is SandboxClass.
bool
IsSandbox(JSObject* obj);

class MOZ_STACK_CLASS OptionsBase {
public:
    explicit OptionsBase(JSContext* cx = xpc_GetSafeJSContext(),
                         JSObject* options = nullptr)
        : mCx(cx)
        , mObject(cx, options)
    { }

    virtual bool Parse() = 0;

protected:
    bool ParseValue(const char* name, JS::MutableHandleValue prop, bool* found = nullptr);
    bool ParseBoolean(const char* name, bool* prop);
    bool ParseObject(const char* name, JS::MutableHandleObject prop);
    bool ParseJSString(const char* name, JS::MutableHandleString prop);
    bool ParseString(const char* name, nsCString& prop);
    bool ParseString(const char* name, nsString& prop);
    bool ParseId(const char* name, JS::MutableHandleId id);
    bool ParseUInt32(const char* name, uint32_t* prop);

    JSContext* mCx;
    JS::RootedObject mObject;
};

class MOZ_STACK_CLASS SandboxOptions : public OptionsBase {
public:
    explicit SandboxOptions(JSContext* cx = xpc_GetSafeJSContext(),
                            JSObject* options = nullptr)
        : OptionsBase(cx, options)
        , wantXrays(true)
        , allowWaivers(true)
        , wantComponents(true)
        , wantExportHelpers(false)
        , isWebExtensionContentScript(false)
        , waiveInterposition(false)
        , proto(cx)
        , addonId(cx)
        , writeToGlobalPrototype(false)
        , sameZoneAs(cx)
        , freshZone(false)
        , invisibleToDebugger(false)
        , discardSource(false)
        , metadata(cx)
        , userContextId(0)
        , originAttributes(cx)
    { }

    virtual bool Parse();

    bool wantXrays;
    bool allowWaivers;
    bool wantComponents;
    bool wantExportHelpers;
    bool isWebExtensionContentScript;
    bool waiveInterposition;
    JS::RootedObject proto;
    nsCString sandboxName;
    JS::RootedString addonId;
    bool writeToGlobalPrototype;
    JS::RootedObject sameZoneAs;
    bool freshZone;
    bool invisibleToDebugger;
    bool discardSource;
    GlobalProperties globalProperties;
    JS::RootedValue metadata;
    uint32_t userContextId;
    JS::RootedObject originAttributes;

protected:
    bool ParseGlobalProperties();
};

class MOZ_STACK_CLASS CreateObjectInOptions : public OptionsBase {
public:
    explicit CreateObjectInOptions(JSContext* cx = xpc_GetSafeJSContext(),
                                   JSObject* options = nullptr)
        : OptionsBase(cx, options)
        , defineAs(cx, JSID_VOID)
    { }

    virtual bool Parse() { return ParseId("defineAs", &defineAs); }

    JS::RootedId defineAs;
};

class MOZ_STACK_CLASS ExportFunctionOptions : public OptionsBase {
public:
    explicit ExportFunctionOptions(JSContext* cx = xpc_GetSafeJSContext(),
                                   JSObject* options = nullptr)
        : OptionsBase(cx, options)
        , defineAs(cx, JSID_VOID)
        , allowCrossOriginArguments(false)
    { }

    virtual bool Parse() {
        return ParseId("defineAs", &defineAs) &&
               ParseBoolean("allowCrossOriginArguments", &allowCrossOriginArguments);
    }

    JS::RootedId defineAs;
    bool allowCrossOriginArguments;
};

class MOZ_STACK_CLASS FunctionForwarderOptions : public OptionsBase {
public:
    explicit FunctionForwarderOptions(JSContext* cx = xpc_GetSafeJSContext(),
                                      JSObject* options = nullptr)
        : OptionsBase(cx, options)
        , allowCrossOriginArguments(false)
    { }

    JSObject* ToJSObject(JSContext* cx) {
        JS::RootedObject obj(cx, JS_NewObjectWithGivenProto(cx, nullptr, nullptr));
        if (!obj)
            return nullptr;

        JS::RootedValue val(cx);
        unsigned attrs = JSPROP_READONLY | JSPROP_PERMANENT;
        val = JS::BooleanValue(allowCrossOriginArguments);
        if (!JS_DefineProperty(cx, obj, "allowCrossOriginArguments", val, attrs))
            return nullptr;

        return obj;
    }

    virtual bool Parse() {
        return ParseBoolean("allowCrossOriginArguments", &allowCrossOriginArguments);
    }

    bool allowCrossOriginArguments;
};

class MOZ_STACK_CLASS StackScopedCloneOptions : public OptionsBase {
public:
    explicit StackScopedCloneOptions(JSContext* cx = xpc_GetSafeJSContext(),
                                     JSObject* options = nullptr)
        : OptionsBase(cx, options)
        , wrapReflectors(false)
        , cloneFunctions(false)
        , deepFreeze(false)
    { }

    virtual bool Parse() {
        return ParseBoolean("wrapReflectors", &wrapReflectors) &&
               ParseBoolean("cloneFunctions", &cloneFunctions) &&
               ParseBoolean("deepFreeze", &deepFreeze);
    }

    // When a reflector is encountered, wrap it rather than aborting the clone.
    bool wrapReflectors;

    // When a function is encountered, clone it (exportFunction-style) rather than
    // aborting the clone.
    bool cloneFunctions;

    // If true, the resulting object is deep-frozen after being cloned.
    bool deepFreeze;
};

JSObject*
CreateGlobalObject(JSContext* cx, const JSClass* clasp, nsIPrincipal* principal,
                   JS::CompartmentOptions& aOptions);

// Modify the provided compartment options, consistent with |aPrincipal| and
// with globally-cached values of various preferences.
//
// Call this function *before* |aOptions| is used to create the corresponding
// global object, as not all of the options it sets can be modified on an
// existing global object.  (The type system should make this obvious, because
// you can't get a *mutable* JS::CompartmentOptions& from an existing global
// object.)
void
InitGlobalObjectOptions(JS::CompartmentOptions& aOptions,
                        nsIPrincipal* aPrincipal);

// Finish initializing an already-created, not-yet-exposed-to-script global
// object.  This will attach a Components object (if necessary) and call
// |JS_FireOnNewGlobalObject| (if necessary).
//
// If you must modify compartment options, see InitGlobalObjectOptions above.
bool
InitGlobalObject(JSContext* aJSContext, JS::Handle<JSObject*> aGlobal,
                 uint32_t aFlags);

// Helper for creating a sandbox object to use for evaluating
// untrusted code completely separated from all other code in the
// system using EvalInSandbox(). Takes the JSContext on which to
// do setup etc on, puts the sandbox object in *vp (which must be
// rooted by the caller), and uses the principal that's either
// directly passed in prinOrSop or indirectly as an
// nsIScriptObjectPrincipal holding the principal. If no principal is
// reachable through prinOrSop, a new null principal will be created
// and used.
nsresult
CreateSandboxObject(JSContext* cx, JS::MutableHandleValue vp, nsISupports* prinOrSop,
                    xpc::SandboxOptions& options);
// Helper for evaluating scripts in a sandbox object created with
// CreateSandboxObject(). The caller is responsible of ensuring
// that *rval doesn't get collected during the call or usage after the
// call. This helper will use filename and lineNo for error reporting,
// and if no filename is provided it will use the codebase from the
// principal and line number 1 as a fallback.
nsresult
EvalInSandbox(JSContext* cx, JS::HandleObject sandbox, const nsAString& source,
              const nsACString& filename, int32_t lineNo,
              JSVersion jsVersion, JS::MutableHandleValue rval);

nsresult
GetSandboxAddonId(JSContext* cx, JS::HandleObject sandboxArg,
                  JS::MutableHandleValue rval);

// Helper for retrieving metadata stored in a reserved slot. The metadata
// is set during the sandbox creation using the "metadata" option.
nsresult
GetSandboxMetadata(JSContext* cx, JS::HandleObject sandboxArg,
                   JS::MutableHandleValue rval);

nsresult
SetSandboxMetadata(JSContext* cx, JS::HandleObject sandboxArg,
                   JS::HandleValue metadata);

bool
CreateObjectIn(JSContext* cx, JS::HandleValue vobj, CreateObjectInOptions& options,
               JS::MutableHandleValue rval);

bool
EvalInWindow(JSContext* cx, const nsAString& source, JS::HandleObject scope,
             JS::MutableHandleValue rval);

bool
ExportFunction(JSContext* cx, JS::HandleValue vscope, JS::HandleValue vfunction,
               JS::HandleValue voptions, JS::MutableHandleValue rval);

bool
CloneInto(JSContext* cx, JS::HandleValue vobj, JS::HandleValue vscope,
          JS::HandleValue voptions, JS::MutableHandleValue rval);

bool
StackScopedClone(JSContext* cx, StackScopedCloneOptions& options, JS::MutableHandleValue val);

} /* namespace xpc */


/***************************************************************************/
// Inlined utilities.

inline bool
xpc_ForcePropertyResolve(JSContext* cx, JS::HandleObject obj, jsid id);

inline jsid
GetJSIDByIndex(JSContext* cx, unsigned index);

namespace xpc {

enum WrapperDenialType {
    WrapperDenialForXray = 0,
    WrapperDenialForCOW,
    WrapperDenialTypeCount
};
bool ReportWrapperDenial(JSContext* cx, JS::HandleId id, WrapperDenialType type, const char* reason);

class CompartmentPrivate
{
    CompartmentPrivate() = delete;
    CompartmentPrivate(const CompartmentPrivate&) = delete;

public:
    enum LocationHint {
        LocationHintRegular,
        LocationHintAddon
    };

    explicit CompartmentPrivate(JSCompartment* c);

    ~CompartmentPrivate();

    static CompartmentPrivate* Get(JSCompartment* compartment)
    {
        MOZ_ASSERT(compartment);
        void* priv = JS_GetCompartmentPrivate(compartment);
        return static_cast<CompartmentPrivate*>(priv);
    }

    static CompartmentPrivate* Get(JSObject* object)
    {
        JSCompartment* compartment = js::GetObjectCompartment(object);
        return Get(compartment);
    }

    // Controls whether this compartment gets Xrays to same-origin. This behavior
    // is deprecated, but is still the default for sandboxes for compatibity
    // reasons.
    bool wantXrays;

    // Controls whether this compartment is allowed to waive Xrays to content
    // that it subsumes. This should generally be true, except in cases where we
    // want to prevent code from depending on Xray Waivers (which might make it
    // more portable to other browser architectures).
    bool allowWaivers;

    // This flag is intended for a very specific use, internal to Gecko. It may
    // go away or change behavior at any time. It should not be added to any
    // documentation and it should not be used without consulting the XPConnect
    // module owner.
    bool writeToGlobalPrototype;

    // When writeToGlobalPrototype is true, we use this flag to temporarily
    // disable the writeToGlobalPrototype behavior (when resolving standard
    // classes, for example).
    bool skipWriteToGlobalPrototype;

    // This compartment corresponds to a WebExtension content script, and
    // receives various bits of special compatibility behavior.
    bool isWebExtensionContentScript;

    // Even if an add-on needs interposition, it does not necessary need it
    // for every compartment. If this flag is set we waive interposition for
    // this compartment.
    bool waiveInterposition;

    // If this flag is set, we intercept function calls on vanilla JS function
    // objects from this compartment if the caller compartment has the
    // hasInterposition flag set.
    bool addonCallInterposition;

    // If CPOWs are disabled for browser code via the
    // dom.ipc.cpows.forbid-unsafe-from-browser preferences, then only
    // add-ons can use CPOWs. This flag allows a non-addon scope
    // to opt into CPOWs. It's necessary for the implementation of
    // RemoteAddonsParent.jsm.
    bool allowCPOWs;

    // This is only ever set during mochitest runs when enablePrivilege is called.
    // It's intended as a temporary stopgap measure until we can finish ripping out
    // enablePrivilege. Once set, this value is never unset (i.e., it doesn't follow
    // the old scoping rules of enablePrivilege).
    //
    // Using it in production is inherently unsafe.
    bool universalXPConnectEnabled;

    // This is only ever set during mochitest runs when enablePrivilege is called.
    // It allows the SpecialPowers scope to waive the normal chrome security
    // wrappers and expose properties directly to content. This lets us avoid a
    // bunch of overhead and complexity in our SpecialPowers automation glue.
    //
    // Using it in production is inherently unsafe.
    bool forcePermissiveCOWs;

    // True if this compartment has been nuked. If true, any wrappers into or
    // out of it should be considered invalid.
    bool wasNuked;

    // Whether we've emitted a warning about a property that was filtered out
    // by a security wrapper. See XrayWrapper.cpp.
    bool wrapperDenialWarnings[WrapperDenialTypeCount];

    // The scriptability of this compartment.
    Scriptability scriptability;

    // Our XPCWrappedNativeScope. This is non-null if and only if this is an
    // XPConnect compartment.
    XPCWrappedNativeScope* scope;

    const nsACString& GetLocation() {
        if (location.IsEmpty() && locationURI) {

            nsCOMPtr<nsIXPConnectWrappedJS> jsLocationURI =
                 do_QueryInterface(locationURI);
            if (jsLocationURI) {
                // We cannot call into JS-implemented nsIURI objects, because
                // we are iterating over the JS heap at this point.
                location =
                    NS_LITERAL_CSTRING("<JS-implemented nsIURI location>");
            } else if (NS_FAILED(locationURI->GetSpec(location))) {
                location = NS_LITERAL_CSTRING("<unknown location>");
            }
        }
        return location;
    }
    bool GetLocationURI(nsIURI** aURI) {
        return GetLocationURI(LocationHintRegular, aURI);
    }
    bool GetLocationURI(LocationHint aLocationHint, nsIURI** aURI) {
        if (locationURI) {
            nsCOMPtr<nsIURI> rval = locationURI;
            rval.forget(aURI);
            return true;
        }
        return TryParseLocationURI(aLocationHint, aURI);
    }
    void SetLocation(const nsACString& aLocation) {
        if (aLocation.IsEmpty())
            return;
        if (!location.IsEmpty() || locationURI)
            return;
        location = aLocation;
    }
    void SetLocationURI(nsIURI* aLocationURI) {
        if (!aLocationURI)
            return;
        if (locationURI)
            return;
        locationURI = aLocationURI;
    }

    void SetAddonCallInterposition() { addonCallInterposition = true; }

    JSObject2WrappedJSMap* GetWrappedJSMap() const { return mWrappedJSMap; }
    void UpdateWeakPointersAfterGC();

    size_t SizeOfIncludingThis(mozilla::MallocSizeOf mallocSizeOf);

private:
    nsCString location;
    nsCOMPtr<nsIURI> locationURI;
    JSObject2WrappedJSMap* mWrappedJSMap;

    bool TryParseLocationURI(LocationHint aType, nsIURI** aURI);
};

bool IsUniversalXPConnectEnabled(JSCompartment* compartment);
bool IsUniversalXPConnectEnabled(JSContext* cx);
bool EnableUniversalXPConnect(JSContext* cx);

inline void
CrashIfNotInAutomation()
{
    MOZ_RELEASE_ASSERT(IsInAutomation());
}

inline XPCWrappedNativeScope*
ObjectScope(JSObject* obj)
{
    return CompartmentPrivate::Get(obj)->scope;
}

JSObject* NewOutObject(JSContext* cx);
bool IsOutObject(JSContext* cx, JSObject* obj);

nsresult HasInstance(JSContext* cx, JS::HandleObject objArg, const nsID* iid, bool* bp);

nsIPrincipal* GetObjectPrincipal(JSObject* obj);

} // namespace xpc

namespace mozilla {
namespace dom {
extern bool
DefineStaticJSVals(JSContext* cx);
} // namespace dom
} // namespace mozilla

bool
xpc_LocalizeContext(JSContext* cx);
void
xpc_DelocalizeContext(JSContext* cx);

/***************************************************************************/
// Inlines use the above - include last.

#include "XPCInlines.h"

/***************************************************************************/
// Maps have inlines that use the above - include last.

#include "XPCMaps.h"

/***************************************************************************/

#endif /* xpcprivate_h___ */<|MERGE_RESOLUTION|>--- conflicted
+++ resolved
@@ -424,14 +424,9 @@
     virtual void BeforeProcessTask(bool aMightBlock) override;
     virtual void AfterProcessTask(uint32_t aNewRecursionDepth) override;
 
-<<<<<<< HEAD
-    XPCWrappedNativeProtoMap* GetDyingWrappedNativeProtoMap() const
-        {return mDyingWrappedNativeProtoMap;}
-=======
     ~XPCJSContext();
 
     size_t SizeOfIncludingThis(mozilla::MallocSizeOf mallocSizeOf);
->>>>>>> a17af05f
 
     AutoMarkingPtr** GetAutoRootsAdr() {return &mAutoRoots;}
 
@@ -1414,12 +1409,9 @@
 
     JSObject*
     GetJSProtoObject() const { return mJSProtoObject; }
-<<<<<<< HEAD
-=======
 
     JSObject*
     GetJSProtoObjectPreserveColor() const { return mJSProtoObject.unbarrieredGet(); }
->>>>>>> a17af05f
 
     nsIClassInfo*
     GetClassInfo()     const {return mClassInfo;}
