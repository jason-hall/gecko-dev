--- conflicted
+++ resolved
@@ -823,40 +823,12 @@
 $(2): $(1)
 	$$(call py_action,dumpsymbols,$$(abspath $$<) $$(abspath $$@))
 endef
-<<<<<<< HEAD
 
 ifndef MOZ_PROFILE_GENERATE
 ifneq (,$(filter $(DIST)/bin%,$(FINAL_TARGET)))
 DUMP_SYMS_TARGETS := $(SHARED_LIBRARY) $(PROGRAM) $(SIMPLE_PROGRAMS)
 endif
 endif
-
-ifdef MOZ_AUTOMATION
-ifeq (,$(filter 1,$(MOZ_AUTOMATION_BUILD_SYMBOLS)))
-DUMP_SYMS_TARGETS :=
-endif
-endif
-
-$(foreach file,$(DUMP_SYMS_TARGETS),$(eval $(call syms_template,$(file),$(file)_syms.track)))
-
-ifdef MOZ_RUST
-cargo_host_flag := --target=$(RUST_HOST_TARGET)
-cargo_target_flag := --target=$(RUST_TARGET)
-
-# Permit users to pass flags to cargo from their mozconfigs (e.g. --color=always).
-cargo_build_flags = $(CARGOFLAGS)
-ifndef MOZ_DEBUG
-cargo_build_flags += --release
-endif
-cargo_build_flags += --frozen
-=======
-
-ifndef MOZ_PROFILE_GENERATE
-ifneq (,$(filter $(DIST)/bin%,$(FINAL_TARGET)))
-DUMP_SYMS_TARGETS := $(SHARED_LIBRARY) $(PROGRAM) $(SIMPLE_PROGRAMS)
-endif
-endif
->>>>>>> a17af05f
 
 ifdef MOZ_AUTOMATION
 ifeq (,$(filter 1,$(MOZ_AUTOMATION_BUILD_SYMBOLS)))
@@ -879,15 +851,11 @@
 cargo_build_flags += --manifest-path $(CARGO_FILE)
 ifdef BUILD_VERBOSE_LOG
 cargo_build_flags += --verbose
-<<<<<<< HEAD
-endif
-=======
 else
 ifdef MOZ_AUTOMATION
 cargo_build_flags += --verbose
 endif # MOZ_AUTOMATION
 endif # BUILD_VERBOSE_LOG
->>>>>>> a17af05f
 
 # Enable color output if original stdout was a TTY and color settings
 # aren't already present. This essentially restores the default behavior
@@ -898,8 +866,6 @@
 endif
 endif
 
-<<<<<<< HEAD
-=======
 # These flags are passed via `cargo rustc` and only apply to the final rustc
 # invocation (i.e., only the top-level crate, not its dependencies).
 cargo_rustc_flags = $(CARGO_RUSTCFLAGS)
@@ -910,7 +876,6 @@
 endif
 endif
 
->>>>>>> a17af05f
 # Cargo currently supports only two interesting profiles for building:
 # development and release.  Those map (roughly) to --enable-debug and
 # --disable-debug in Gecko, respectively, but there's another axis that we'd
@@ -919,17 +884,6 @@
 # optimization levels in our Cargo.toml files all the time, and override the
 # optimization level here, if necessary.  (The Cargo.toml files already
 # specify debug-assertions appropriately for --{disable,enable}-debug.)
-<<<<<<< HEAD
-ifndef MOZ_OPTIMIZE
-rustflags = -C opt-level=0
-# Unfortunately, -C opt-level=0 implies -C debug-assertions, so we need
-# to explicitly disable them when MOZ_DEBUG is not set.
-ifndef MOZ_DEBUG
-rustflags += -C debug-assertions=no
-endif
-rustflags_override = RUSTFLAGS='$(rustflags)'
-endif
-=======
 default_rustflags =
 ifndef MOZ_OPTIMIZE
 default_rustflags = -C opt-level=0
@@ -940,7 +894,6 @@
 endif
 endif
 rustflags_override = RUSTFLAGS='$(default_rustflags) $(RUSTFLAGS)'
->>>>>>> a17af05f
 
 ifdef MOZ_MSVCBITS
 # If we are building a MozillaBuild shell, we want to clear out the
@@ -948,34 +901,16 @@
 # a 32-bit MozillaBuild shell on a 64-bit machine will try to use
 # the 32-bit compiler/linker for everything, while cargo/rustc wants
 # to use the 64-bit linker for build.rs scripts. This conflict results
-<<<<<<< HEAD
-# in a build failure (see bug 1350001). Clearing out *just* the changes
-# from vcvars.bat is hard, so we just clear out the whole environment.
-environment_cleaner = -i
-=======
 # in a build failure (see bug 1350001). So we clear out the environment
 # variables that are actually relevant to 32- vs 64-bit builds.
 environment_cleaner = -u VCINSTALLDIR PATH='' LIB='' LIBPATH=''
 # The servo build needs to know where python is, and we're removing the PATH
 # so we tell it explicitly via the PYTHON env var.
 environment_cleaner += PYTHON='$(shell which $(PYTHON))'
->>>>>>> a17af05f
 else
 environment_cleaner =
 endif
 
-<<<<<<< HEAD
-CARGO_BUILD = env $(environment_cleaner) $(rustflags_override) \
-	CARGO_TARGET_DIR=$(CARGO_TARGET_DIR) \
-	RUSTC=$(RUSTC) \
-	MOZ_DIST=$(ABS_DIST) \
-	LIBCLANG_PATH=$(MOZ_LIBCLANG_PATH) \
-	CLANG_PATH=$(MOZ_CLANG_PATH) \
-	PKG_CONFIG_ALLOW_CROSS=1 \
-	RUST_BACKTRACE=1 \
-	MOZ_TOPOBJDIR=$(topobjdir) \
-	$(CARGO) build $(cargo_build_flags)
-=======
 rust_unlock_unstable =
 ifdef MOZ_RUST_SIMD
 rust_unlock_unstable += RUSTC_BOOTSTRAP=1
@@ -1049,7 +984,6 @@
 endif # MOZ_ASAN
 
 endif # ifneq WINNT
->>>>>>> a17af05f
 
 ifdef RUST_LIBRARY_FILE
 
@@ -1064,11 +998,6 @@
 # build.
 force-cargo-library-build:
 	$(REPORT_BUILD)
-<<<<<<< HEAD
-	$(CARGO_BUILD) --lib $(cargo_target_flag) $(rust_features_flag)
-
-$(RUST_LIBRARY_FILE): force-cargo-library-build
-=======
 	$(call CARGO_BUILD,$(target_cargo_env_vars)) --lib $(cargo_target_flag) $(rust_features_flag) -- $(cargo_rustc_flags)
 
 $(RUST_LIBRARY_FILE): force-cargo-library-build
@@ -1078,7 +1007,6 @@
 else
 force-cargo-library-check:
 	@true
->>>>>>> a17af05f
 endif # RUST_LIBRARY_FILE
 
 ifdef HOST_RUST_LIBRARY_FILE
@@ -1089,11 +1017,6 @@
 
 force-cargo-host-library-build:
 	$(REPORT_BUILD)
-<<<<<<< HEAD
-	$(CARGO_BUILD) --lib $(cargo_host_flag) $(host_rust_features_flag)
-
-$(HOST_RUST_LIBRARY_FILE): force-cargo-host-library-build
-=======
 	$(call CARGO_BUILD) --lib $(cargo_host_flag) $(host_rust_features_flag)
 
 $(HOST_RUST_LIBRARY_FILE): force-cargo-host-library-build
@@ -1103,17 +1026,11 @@
 else
 force-cargo-host-library-check:
 	@true
->>>>>>> a17af05f
 endif # HOST_RUST_LIBRARY_FILE
 
 ifdef RUST_PROGRAMS
 force-cargo-program-build:
 	$(REPORT_BUILD)
-<<<<<<< HEAD
-	$(CARGO_BUILD) $(addprefix --bin ,$(RUST_CARGO_PROGRAMS)) $(cargo_target_flag)
-
-$(RUST_PROGRAMS): force-cargo-program-build
-=======
 	$(call CARGO_BUILD,$(target_cargo_env_vars)) $(addprefix --bin ,$(RUST_CARGO_PROGRAMS)) $(cargo_target_flag)
 
 $(RUST_PROGRAMS): force-cargo-program-build
@@ -1123,18 +1040,10 @@
 else
 force-cargo-program-check:
 	@true
->>>>>>> a17af05f
 endif # RUST_PROGRAMS
 ifdef HOST_RUST_PROGRAMS
 force-cargo-host-program-build:
 	$(REPORT_BUILD)
-<<<<<<< HEAD
-	$(CARGO_BUILD) $(addprefix --bin ,$(HOST_RUST_CARGO_PROGRAMS)) $(cargo_host_flag)
-
-$(HOST_RUST_PROGRAMS): force-cargo-host-program-build
-endif # HOST_RUST_PROGRAMS
-endif # MOZ_RUST
-=======
 	$(call CARGO_BUILD) $(addprefix --bin ,$(HOST_RUST_CARGO_PROGRAMS)) $(cargo_host_flag)
 
 $(HOST_RUST_PROGRAMS): force-cargo-host-program-build
@@ -1146,7 +1055,6 @@
 force-cargo-host-program-check:
 	@true
 endif # HOST_RUST_PROGRAMS
->>>>>>> a17af05f
 
 $(SOBJS):
 	$(REPORT_BUILD)
