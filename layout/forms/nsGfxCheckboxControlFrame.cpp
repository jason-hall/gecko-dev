/* -*- Mode: C++; tab-width: 2; indent-tabs-mode: nil; c-basic-offset: 2 -*- */
/* This Source Code Form is subject to the terms of the Mozilla Public
 * License, v. 2.0. If a copy of the MPL was not distributed with this
 * file, You can obtain one at http://mozilla.org/MPL/2.0/. */

#include "nsGfxCheckboxControlFrame.h"

#include "gfxContext.h"
#include "gfxUtils.h"
#include "mozilla/gfx/2D.h"
#include "nsIContent.h"
#include "nsCOMPtr.h"
#include "nsLayoutUtils.h"
#include "nsIDOMHTMLInputElement.h"
#include "nsDisplayList.h"
#include <algorithm>

using namespace mozilla;
using namespace mozilla::gfx;

<<<<<<< HEAD
=======
#ifdef MOZ_WIDGET_ANDROID

static void
PaintCheckMark(nsIFrame* aFrame,
               DrawTarget* aDrawTarget,
               const nsRect& aDirtyRect,
               nsPoint aPt)
{
  nsRect rect(aPt, aFrame->GetSize());
  rect.Deflate(aFrame->GetUsedBorderAndPadding());

  // Points come from the coordinates on a 7X7 unit box centered at 0,0
  const int32_t checkPolygonX[] = { -3, -1,  3,  3, -1, -3 };
  const int32_t checkPolygonY[] = { -1,  1, -3, -1,  3,  1 };
  const int32_t checkNumPoints = sizeof(checkPolygonX) / sizeof(int32_t);
  const int32_t checkSize      = 9; // 2 units of padding on either side
                                    // of the 7x7 unit checkmark

  // Scale the checkmark based on the smallest dimension
  nscoord paintScale = std::min(rect.width, rect.height) / checkSize;
  nsPoint paintCenter(rect.x + rect.width  / 2,
                      rect.y + rect.height / 2);

  RefPtr<PathBuilder> builder = aDrawTarget->CreatePathBuilder();
  nsPoint p = paintCenter + nsPoint(checkPolygonX[0] * paintScale,
                                    checkPolygonY[0] * paintScale);

  int32_t appUnitsPerDevPixel = aFrame->PresContext()->AppUnitsPerDevPixel();
  builder->MoveTo(NSPointToPoint(p, appUnitsPerDevPixel));
  for (int32_t polyIndex = 1; polyIndex < checkNumPoints; polyIndex++) {
    p = paintCenter + nsPoint(checkPolygonX[polyIndex] * paintScale,
                              checkPolygonY[polyIndex] * paintScale);
    builder->LineTo(NSPointToPoint(p, appUnitsPerDevPixel));
  }
  RefPtr<Path> path = builder->Finish();
  aDrawTarget->Fill(path,
                    ColorPattern(ToDeviceColor(aFrame->StyleColor()->mColor)));
}

static void
PaintIndeterminateMark(nsIFrame* aFrame,
                       DrawTarget* aDrawTarget,
                       const nsRect& aDirtyRect,
                       nsPoint aPt)
{
  int32_t appUnitsPerDevPixel = aFrame->PresContext()->AppUnitsPerDevPixel();

  nsRect rect(aPt, aFrame->GetSize());
  rect.Deflate(aFrame->GetUsedBorderAndPadding());
  rect.y += (rect.height - rect.height/4) / 2;
  rect.height /= 4;

  Rect devPxRect = NSRectToSnappedRect(rect, appUnitsPerDevPixel, *aDrawTarget);

  aDrawTarget->FillRect(
    devPxRect, ColorPattern(ToDeviceColor(aFrame->StyleColor()->mColor)));
}

#endif

>>>>>>> a17af05f
//------------------------------------------------------------
nsIFrame*
NS_NewGfxCheckboxControlFrame(nsIPresShell* aPresShell,
                              nsStyleContext* aContext)
{
  return new (aPresShell) nsGfxCheckboxControlFrame(aContext);
}

NS_IMPL_FRAMEARENA_HELPERS(nsGfxCheckboxControlFrame)


//------------------------------------------------------------
// Initialize GFX-rendered state
nsGfxCheckboxControlFrame::nsGfxCheckboxControlFrame(nsStyleContext* aContext)
: nsFormControlFrame(aContext, kClassID)
{
}

nsGfxCheckboxControlFrame::~nsGfxCheckboxControlFrame()
{
}

#ifdef ACCESSIBILITY
a11y::AccType
nsGfxCheckboxControlFrame::AccessibleType()
{
  return a11y::eHTMLCheckboxType;
}
<<<<<<< HEAD
#endif
=======
#endif

//------------------------------------------------------------
#ifdef MOZ_WIDGET_ANDROID

void
nsGfxCheckboxControlFrame::BuildDisplayList(nsDisplayListBuilder*   aBuilder,
                                            const nsDisplayListSet& aLists)
{
  nsFormControlFrame::BuildDisplayList(aBuilder, aLists);

  // Get current checked state through content model.
  if ((!IsChecked() && !IsIndeterminate()) || !IsVisibleForPainting(aBuilder))
    return;   // we're not checked or not visible, nothing to paint.

  if (IsThemed())
    return; // No need to paint the checkmark. The theme will do it.

  aLists.Content()->AppendNewToTop(new (aBuilder)
    nsDisplayGeneric(aBuilder, this,
                     IsIndeterminate()
                     ? PaintIndeterminateMark : PaintCheckMark,
                     "CheckedCheckbox",
                     DisplayItemType::TYPE_CHECKED_CHECKBOX));
}

#endif
//------------------------------------------------------------
bool
nsGfxCheckboxControlFrame::IsChecked()
{
  nsCOMPtr<nsIDOMHTMLInputElement> elem(do_QueryInterface(mContent));
  bool retval = false;
  elem->GetChecked(&retval);
  return retval;
}

bool
nsGfxCheckboxControlFrame::IsIndeterminate()
{
  nsCOMPtr<nsIDOMHTMLInputElement> elem(do_QueryInterface(mContent));
  bool retval = false;
  elem->GetIndeterminate(&retval);
  return retval;
}
>>>>>>> a17af05f
<|MERGE_RESOLUTION|>--- conflicted
+++ resolved
@@ -18,8 +18,6 @@
 using namespace mozilla;
 using namespace mozilla::gfx;
 
-<<<<<<< HEAD
-=======
 #ifdef MOZ_WIDGET_ANDROID
 
 static void
@@ -80,7 +78,6 @@
 
 #endif
 
->>>>>>> a17af05f
 //------------------------------------------------------------
 nsIFrame*
 NS_NewGfxCheckboxControlFrame(nsIPresShell* aPresShell,
@@ -109,9 +106,6 @@
 {
   return a11y::eHTMLCheckboxType;
 }
-<<<<<<< HEAD
-#endif
-=======
 #endif
 
 //------------------------------------------------------------
@@ -156,5 +150,4 @@
   bool retval = false;
   elem->GetIndeterminate(&retval);
   return retval;
-}
->>>>>>> a17af05f
+}