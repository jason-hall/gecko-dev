--- conflicted
+++ resolved
@@ -39,8 +39,6 @@
 {
   return a11y::eHTMLRadioButtonType;
 }
-<<<<<<< HEAD
-=======
 #endif
 
 #ifdef MOZ_WIDGET_ANDROID
@@ -95,5 +93,4 @@
                      DisplayItemType::TYPE_CHECKED_RADIOBUTTON));
 }
 
->>>>>>> a17af05f
 #endif