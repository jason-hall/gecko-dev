--- conflicted
+++ resolved
@@ -54,10 +54,6 @@
   typedef mozilla::gfx::DrawTarget DrawTarget;
 
 public:
-<<<<<<< HEAD
-  NS_DECL_QUERYFRAME_TARGET(nsComboboxControlFrame)
-=======
->>>>>>> a17af05f
   friend nsComboboxControlFrame* NS_NewComboboxControlFrame(nsIPresShell* aPresShell,
                                                             nsStyleContext* aContext,
                                                             nsFrameState aFlags);
@@ -120,15 +116,8 @@
 
   virtual nsContainerFrame* GetContentInsertionFrame() override;
 
-<<<<<<< HEAD
-  // Update the style on the block wrappers around our kids.
-  void DoUpdateStyleOfOwnedAnonBoxes(mozilla::ServoStyleSet& aStyleSet,
-                                     nsStyleChangeList& aChangeList,
-                                     nsChangeHint aHintForThisFrame) override;
-=======
   // Return the dropdown and display frame.
   void AppendDirectlyOwnedAnonBoxes(nsTArray<OwnedAnonBox>& aResult) override;
->>>>>>> a17af05f
 
   // nsIFormControlFrame
   virtual nsresult SetFormProperty(nsIAtom* aName, const nsAString& aValue) override;
