--- conflicted
+++ resolved
@@ -395,24 +395,12 @@
 }
 
 void
-<<<<<<< HEAD
-nsHTMLButtonControlFrame::DoUpdateStyleOfOwnedAnonBoxes(
-  ServoStyleSet& aStyleSet,
-  nsStyleChangeList& aChangeList,
-  nsChangeHint aHintForThisFrame)
-=======
 nsHTMLButtonControlFrame::AppendDirectlyOwnedAnonBoxes(nsTArray<OwnedAnonBox>& aResult)
->>>>>>> a17af05f
 {
   MOZ_ASSERT(mFrames.FirstChild(), "Must have our button-content anon box");
   MOZ_ASSERT(!mFrames.FirstChild()->GetNextSibling(),
              "Must only have our button-content anon box");
-<<<<<<< HEAD
-  UpdateStyleOfChildAnonBox(mFrames.FirstChild(),
-                            aStyleSet, aChangeList, aHintForThisFrame);
-=======
   aResult.AppendElement(OwnedAnonBox(mFrames.FirstChild()));
->>>>>>> a17af05f
 }
 
 #ifdef DEBUG
