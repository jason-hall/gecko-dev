/* -*- Mode: C++; tab-width: 2; indent-tabs-mode: nil; c-basic-offset: 2 -*- */
/* This Source Code Form is subject to the terms of the Mozilla Public
 * License, v. 2.0. If a copy of the MPL was not distributed with this
 * file, You can obtain one at http://mozilla.org/MPL/2.0/. */

#include "nsProgressFrame.h"

#include "nsIContent.h"
#include "nsPresContext.h"
#include "nsGkAtoms.h"
#include "nsNameSpaceManager.h"
#include "nsIDocument.h"
#include "nsIPresShell.h"
#include "nsNodeInfoManager.h"
#include "nsContentCreatorFunctions.h"
#include "nsContentUtils.h"
#include "nsFormControlFrame.h"
#include "nsFontMetrics.h"
#include "mozilla/dom/Element.h"
#include "mozilla/dom/HTMLProgressElement.h"
#include "nsCSSPseudoElements.h"
#include "nsStyleSet.h"
#include "mozilla/StyleSetHandle.h"
#include "mozilla/StyleSetHandleInlines.h"
#include "nsThemeConstants.h"
#include <algorithm>

using namespace mozilla;
using namespace mozilla::dom;

nsIFrame*
NS_NewProgressFrame(nsIPresShell* aPresShell, nsStyleContext* aContext)
{
  return new (aPresShell) nsProgressFrame(aContext);
}

NS_IMPL_FRAMEARENA_HELPERS(nsProgressFrame)

nsProgressFrame::nsProgressFrame(nsStyleContext* aContext)
  : nsContainerFrame(aContext, kClassID)
  , mBarDiv(nullptr)
{
}

nsProgressFrame::~nsProgressFrame()
{
}

void
nsProgressFrame::DestroyFrom(nsIFrame* aDestructRoot)
{
  NS_ASSERTION(!GetPrevContinuation(),
               "nsProgressFrame should not have continuations; if it does we "
               "need to call RegUnregAccessKey only for the first.");
  nsFormControlFrame::RegUnRegAccessKey(static_cast<nsIFrame*>(this), false);
  DestroyAnonymousContent(mBarDiv.forget());
  nsContainerFrame::DestroyFrom(aDestructRoot);
}

nsresult
nsProgressFrame::CreateAnonymousContent(nsTArray<ContentInfo>& aElements)
{
  // Create the progress bar div.
  nsCOMPtr<nsIDocument> doc = mContent->GetComposedDoc();
  mBarDiv = doc->CreateHTMLElement(nsGkAtoms::div);

  // Associate ::-moz-progress-bar pseudo-element to the anonymous child.
  mBarDiv->SetPseudoElementType(CSSPseudoElementType::mozProgressBar);

  if (!aElements.AppendElement(mBarDiv)) {
    return NS_ERROR_OUT_OF_MEMORY;
  }

  return NS_OK;
}

void
nsProgressFrame::AppendAnonymousContentTo(nsTArray<nsIContent*>& aElements,
                                          uint32_t aFilter)
{
  if (mBarDiv) {
    aElements.AppendElement(mBarDiv);
  }
}

NS_QUERYFRAME_HEAD(nsProgressFrame)
  NS_QUERYFRAME_ENTRY(nsProgressFrame)
  NS_QUERYFRAME_ENTRY(nsIAnonymousContentCreator)
NS_QUERYFRAME_TAIL_INHERITING(nsContainerFrame)


void
nsProgressFrame::BuildDisplayList(nsDisplayListBuilder*   aBuilder,
                                  const nsDisplayListSet& aLists)
{
  BuildDisplayListForInline(aBuilder, aLists);
}

void
nsProgressFrame::Reflow(nsPresContext*           aPresContext,
                        ReflowOutput&     aDesiredSize,
                        const ReflowInput& aReflowInput,
                        nsReflowStatus&          aStatus)
{
  MarkInReflow();
  DO_GLOBAL_REFLOW_COUNT("nsProgressFrame");
  DISPLAY_REFLOW(aPresContext, this, aReflowInput, aDesiredSize, aStatus);

  NS_ASSERTION(mBarDiv, "Progress bar div must exist!");
  NS_ASSERTION(PrincipalChildList().GetLength() == 1 &&
               PrincipalChildList().FirstChild() == mBarDiv->GetPrimaryFrame(),
               "unexpected child frames");
  NS_ASSERTION(!GetPrevContinuation(),
               "nsProgressFrame should not have continuations; if it does we "
               "need to call RegUnregAccessKey only for the first.");

  if (mState & NS_FRAME_FIRST_REFLOW) {
    nsFormControlFrame::RegUnRegAccessKey(this, true);
  }

  aDesiredSize.SetSize(aReflowInput.GetWritingMode(),
                       aReflowInput.ComputedSizeWithBorderPadding());
  aDesiredSize.SetOverflowAreasToDesiredBounds();

  for (auto childFrame : PrincipalChildList()) {
    ReflowChildFrame(childFrame, aPresContext, aReflowInput, aStatus);
    ConsiderChildOverflow(aDesiredSize.mOverflowAreas, childFrame);
  }

  FinishAndStoreOverflow(&aDesiredSize);

  aStatus.Reset();

  NS_FRAME_SET_TRUNCATION(aStatus, aReflowInput, aDesiredSize);
}

void
nsProgressFrame::ReflowChildFrame(nsIFrame*          aChild,
                                  nsPresContext*     aPresContext,
                                  const ReflowInput& aReflowInput,
                                  nsReflowStatus&    aStatus)
{
  bool vertical = ResolvedOrientationIsVertical();
  WritingMode wm = aChild->GetWritingMode();
  LogicalSize availSize = aReflowInput.ComputedSize(wm);
  availSize.BSize(wm) = NS_UNCONSTRAINEDSIZE;
  ReflowInput reflowInput(aPresContext, aReflowInput, aChild, availSize);
  nscoord size = vertical ? aReflowInput.ComputedHeight()
                          : aReflowInput.ComputedWidth();
  nscoord xoffset = aReflowInput.ComputedPhysicalBorderPadding().left;
  nscoord yoffset = aReflowInput.ComputedPhysicalBorderPadding().top;

  double position = static_cast<HTMLProgressElement*>(GetContent())->Position();

  // Force the bar's size to match the current progress.
  // When indeterminate, the progress' size will be 100%.
  if (position >= 0.0) {
    size *= position;
  }

  if (!vertical && (wm.IsVertical() ? wm.IsVerticalRL() : !wm.IsBidiLTR())) {
    xoffset += aReflowInput.ComputedWidth() - size;
  }

  // The bar size is fixed in these cases:
  // - the progress position is determined: the bar size is fixed according
  //   to it's value.
  // - the progress position is indeterminate and the bar appearance should be
  //   shown as native: the bar size is forced to 100%.
  // Otherwise (when the progress is indeterminate and the bar appearance isn't
  // native), the bar size isn't fixed and can be set by the author.
  if (position != -1 || ShouldUseNativeStyle()) {
    if (vertical) {
      // We want the bar to begin at the bottom.
      yoffset += aReflowInput.ComputedHeight() - size;

      size -= reflowInput.ComputedPhysicalMargin().TopBottom() +
              reflowInput.ComputedPhysicalBorderPadding().TopBottom();
      size = std::max(size, 0);
      reflowInput.SetComputedHeight(size);
    } else {
      size -= reflowInput.ComputedPhysicalMargin().LeftRight() +
              reflowInput.ComputedPhysicalBorderPadding().LeftRight();
      size = std::max(size, 0);
      reflowInput.SetComputedWidth(size);
    }
  } else if (vertical) {
    // For vertical progress bars, we need to position the bar specificly when
    // the width isn't constrained (position == -1 and !ShouldUseNativeStyle())
    // because aReflowInput.ComputedHeight() - size == 0.
    yoffset += aReflowInput.ComputedHeight() - reflowInput.ComputedHeight();
  }

  xoffset += reflowInput.ComputedPhysicalMargin().left;
  yoffset += reflowInput.ComputedPhysicalMargin().top;

  ReflowOutput barDesiredSize(aReflowInput);
  ReflowChild(aChild, aPresContext, barDesiredSize, reflowInput, xoffset,
              yoffset, 0, aStatus);
  FinishReflowChild(aChild, aPresContext, barDesiredSize, &reflowInput,
                    xoffset, yoffset, 0);
}

nsresult
nsProgressFrame::AttributeChanged(int32_t  aNameSpaceID,
                                  nsIAtom* aAttribute,
                                  int32_t  aModType)
{
  NS_ASSERTION(mBarDiv, "Progress bar div must exist!");

  if (aNameSpaceID == kNameSpaceID_None &&
      (aAttribute == nsGkAtoms::value || aAttribute == nsGkAtoms::max)) {
    auto shell = PresContext()->PresShell();
    for (auto childFrame : PrincipalChildList()) {
      shell->FrameNeedsReflow(childFrame, nsIPresShell::eResize,
                              NS_FRAME_IS_DIRTY);
    }
    InvalidateFrame();
  }

  return nsContainerFrame::AttributeChanged(aNameSpaceID, aAttribute, aModType);
}

LogicalSize
<<<<<<< HEAD
nsProgressFrame::ComputeAutoSize(nsRenderingContext* aRenderingContext,
=======
nsProgressFrame::ComputeAutoSize(gfxContext*         aRenderingContext,
>>>>>>> a17af05f
                                 WritingMode         aWM,
                                 const LogicalSize&  aCBSize,
                                 nscoord             aAvailableISize,
                                 const LogicalSize&  aMargin,
                                 const LogicalSize&  aBorder,
                                 const LogicalSize&  aPadding,
                                 ComputeSizeFlags    aFlags)
{
  const WritingMode wm = GetWritingMode();
  LogicalSize autoSize(wm);
  autoSize.BSize(wm) = autoSize.ISize(wm) =
    NSToCoordRound(StyleFont()->mFont.size *
                   nsLayoutUtils::FontSizeInflationFor(this)); // 1em

  if (ResolvedOrientationIsVertical() == wm.IsVertical()) {
    autoSize.ISize(wm) *= 10; // 10em
  } else {
    autoSize.BSize(wm) *= 10; // 10em
  }

  return autoSize.ConvertTo(aWM, wm);
}

nscoord
nsProgressFrame::GetMinISize(gfxContext *aRenderingContext)
{
  RefPtr<nsFontMetrics> fontMet =
    nsLayoutUtils::GetFontMetricsForFrame(this, 1.0f);

  nscoord minISize = fontMet->Font().size; // 1em

  if (ResolvedOrientationIsVertical() == GetWritingMode().IsVertical()) {
    // The orientation is inline
    minISize *= 10; // 10em
  }

  return minISize;
}

nscoord
nsProgressFrame::GetPrefISize(gfxContext *aRenderingContext)
{
  return GetMinISize(aRenderingContext);
}

bool
nsProgressFrame::ShouldUseNativeStyle() const
{
  nsIFrame* barFrame = PrincipalChildList().FirstChild();

  // Use the native style if these conditions are satisfied:
  // - both frames use the native appearance;
  // - neither frame has author specified rules setting the border or the
  //   background.
  return StyleDisplay()->UsedAppearance() == NS_THEME_PROGRESSBAR &&
         !PresContext()->HasAuthorSpecifiedRules(this,
                                                 NS_AUTHOR_SPECIFIED_BORDER | NS_AUTHOR_SPECIFIED_BACKGROUND) &&
         barFrame &&
         barFrame->StyleDisplay()->UsedAppearance() == NS_THEME_PROGRESSCHUNK &&
         !PresContext()->HasAuthorSpecifiedRules(barFrame,
                                                 NS_AUTHOR_SPECIFIED_BORDER | NS_AUTHOR_SPECIFIED_BACKGROUND);
}

Element*
nsProgressFrame::GetPseudoElement(CSSPseudoElementType aType)
{
  if (aType == CSSPseudoElementType::mozProgressBar) {
    return mBarDiv;
  }

  return nsContainerFrame::GetPseudoElement(aType);
}<|MERGE_RESOLUTION|>--- conflicted
+++ resolved
@@ -222,11 +222,7 @@
 }
 
 LogicalSize
-<<<<<<< HEAD
-nsProgressFrame::ComputeAutoSize(nsRenderingContext* aRenderingContext,
-=======
 nsProgressFrame::ComputeAutoSize(gfxContext*         aRenderingContext,
->>>>>>> a17af05f
                                  WritingMode         aWM,
                                  const LogicalSize&  aCBSize,
                                  nscoord             aAvailableISize,
@@ -281,11 +277,11 @@
   // - both frames use the native appearance;
   // - neither frame has author specified rules setting the border or the
   //   background.
-  return StyleDisplay()->UsedAppearance() == NS_THEME_PROGRESSBAR &&
+  return StyleDisplay()->mAppearance == NS_THEME_PROGRESSBAR &&
          !PresContext()->HasAuthorSpecifiedRules(this,
                                                  NS_AUTHOR_SPECIFIED_BORDER | NS_AUTHOR_SPECIFIED_BACKGROUND) &&
          barFrame &&
-         barFrame->StyleDisplay()->UsedAppearance() == NS_THEME_PROGRESSCHUNK &&
+         barFrame->StyleDisplay()->mAppearance == NS_THEME_PROGRESSCHUNK &&
          !PresContext()->HasAuthorSpecifiedRules(barFrame,
                                                  NS_AUTHOR_SPECIFIED_BORDER | NS_AUTHOR_SPECIFIED_BACKGROUND);
 }
