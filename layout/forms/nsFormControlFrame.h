/* -*- Mode: C++; tab-width: 2; indent-tabs-mode: nil; c-basic-offset: 2 -*- */
/* This Source Code Form is subject to the terms of the Mozilla Public
 * License, v. 2.0. If a copy of the MPL was not distributed with this
 * file, You can obtain one at http://mozilla.org/MPL/2.0/. */

#ifndef nsFormControlFrame_h___
#define nsFormControlFrame_h___

#include "mozilla/Attributes.h"
#include "nsIFormControlFrame.h"
#include "nsAtomicContainerFrame.h"
#include "nsDisplayList.h"

/**
 * nsFormControlFrame is the base class for radio buttons and
 * checkboxes.  It also has two static methods (RegUnRegAccessKey and
 * GetScreenHeight) that are used by other form controls.
 */
class nsFormControlFrame : public nsAtomicContainerFrame,
                           public nsIFormControlFrame
{
public:
  /**
    * Main constructor
    * @param aContent the content representing this frame
    * @param aParentFrame the parent frame
    */
  nsFormControlFrame(nsStyleContext*, nsIFrame::ClassID);

  virtual bool IsFrameOfType(uint32_t aFlags) const override
  {
    return nsAtomicContainerFrame::IsFrameOfType(aFlags &
      ~(nsIFrame::eReplaced | nsIFrame::eReplacedContainsBlock));
  }

  NS_DECL_QUERYFRAME
  NS_DECL_ABSTRACT_FRAME(nsFormControlFrame)

  // nsIFrame replacements
  virtual void BuildDisplayList(nsDisplayListBuilder*   aBuilder,
                                const nsDisplayListSet& aLists) override {
    DO_GLOBAL_REFLOW_COUNT_DSP("nsFormControlFrame");
    DisplayBorderBackgroundOutline(aBuilder, aLists);
  }

  /**
   * Both GetMinISize and GetPrefISize will return whatever GetIntrinsicISize
   * returns.
   */
  virtual nscoord GetMinISize(gfxContext *aRenderingContext) override;
  virtual nscoord GetPrefISize(gfxContext *aRenderingContext) override;

  /**
   * Our auto size is just intrinsic width and intrinsic height.
   */
  virtual mozilla::LogicalSize
<<<<<<< HEAD
  ComputeAutoSize(nsRenderingContext*         aRenderingContext,
=======
  ComputeAutoSize(gfxContext*                 aRenderingContext,
>>>>>>> a17af05f
                  mozilla::WritingMode        aWM,
                  const mozilla::LogicalSize& aCBSize,
                  nscoord                     aAvailableISize,
                  const mozilla::LogicalSize& aMargin,
                  const mozilla::LogicalSize& aBorder,
                  const mozilla::LogicalSize& aPadding,
                  ComputeSizeFlags            aFlags) override;

  /**
    * Respond to a gui event
    * @see nsIFrame::HandleEvent
    */
  virtual nsresult HandleEvent(nsPresContext* aPresContext,
                               mozilla::WidgetGUIEvent* aEvent,
                               nsEventStatus* aEventStatus) override;

  virtual nscoord GetLogicalBaseline(mozilla::WritingMode aWritingMode)
    const override;

  /**
    * Respond to the request to resize and/or reflow
    * @see nsIFrame::Reflow
    */
  virtual void Reflow(nsPresContext*      aCX,
                      ReflowOutput& aDesiredSize,
                      const ReflowInput& aReflowInput,
                      nsReflowStatus&      aStatus) override;

  virtual void DestroyFrom(nsIFrame* aDestructRoot) override;

  // new behavior

  virtual void SetFocus(bool aOn = true, bool aRepaint = false) override;

  // nsIFormControlFrame
  virtual nsresult SetFormProperty(nsIAtom* aName, const nsAString& aValue) override;

  // AccessKey Helper function
  static nsresult RegUnRegAccessKey(nsIFrame * aFrame, bool aDoReg);

  /**
   * Returns the usable screen rect in app units, eg the rect where we can
   * draw dropdowns.
   */
  static nsRect GetUsableScreenRect(nsPresContext* aPresContext);

protected:

  virtual ~nsFormControlFrame();

  static nscoord DefaultSize()
  {
    // XXXmats We have traditionally always returned 9px for GetMin/PrefISize
    // but we might want to factor in what the theme says, something like:
    // GetMinimumWidgetSize - GetWidgetPadding - GetWidgetBorder.
    return nsPresContext::CSSPixelsToAppUnits(9);
  }

  /**
   * Get the state of the checked attribute.
   * @param aState set to true if the checked attribute is set,
   * false if the checked attribute has been removed
   */
  void GetCurrentCheckState(bool* aState);
};

#endif
<|MERGE_RESOLUTION|>--- conflicted
+++ resolved
@@ -54,11 +54,7 @@
    * Our auto size is just intrinsic width and intrinsic height.
    */
   virtual mozilla::LogicalSize
-<<<<<<< HEAD
-  ComputeAutoSize(nsRenderingContext*         aRenderingContext,
-=======
   ComputeAutoSize(gfxContext*                 aRenderingContext,
->>>>>>> a17af05f
                   mozilla::WritingMode        aWM,
                   const mozilla::LogicalSize& aCBSize,
                   nscoord                     aAvailableISize,
