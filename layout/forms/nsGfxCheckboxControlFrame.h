--- conflicted
+++ resolved
@@ -22,17 +22,19 @@
   }
 #endif
 
-<<<<<<< HEAD
-=======
 #ifdef MOZ_WIDGET_ANDROID
   virtual void BuildDisplayList(nsDisplayListBuilder*   aBuilder,
                                 const nsDisplayListSet& aLists) override;
 #endif
 
->>>>>>> a17af05f
 #ifdef ACCESSIBILITY
   virtual mozilla::a11y::AccType AccessibleType() override;
 #endif
+
+protected:
+
+  bool IsChecked();
+  bool IsIndeterminate();
 };
 
 #endif
