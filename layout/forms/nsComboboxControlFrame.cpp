--- conflicted
+++ resolved
@@ -790,11 +790,7 @@
   const nsStyleDisplay* disp = StyleDisplay();
   if ((!IsThemed(disp) ||
        presContext->GetTheme()->ThemeNeedsComboboxDropmarker()) &&
-<<<<<<< HEAD
-      StyleDisplay()->UsedAppearance() != NS_THEME_NONE) {
-=======
       disp->mAppearance != NS_THEME_NONE) {
->>>>>>> a17af05f
     displayISize += scrollbarWidth;
   }
 
@@ -867,7 +863,7 @@
   nscoord buttonISize;
   const nsStyleDisplay *disp = StyleDisplay();
   if ((IsThemed(disp) && !aPresContext->GetTheme()->ThemeNeedsComboboxDropmarker()) ||
-      StyleDisplay()->UsedAppearance() == NS_THEME_NONE) {
+      StyleDisplay()->mAppearance == NS_THEME_NONE) {
     buttonISize = 0;
   }
   else {
@@ -1200,22 +1196,10 @@
 }
 
 void
-<<<<<<< HEAD
-nsComboboxControlFrame::DoUpdateStyleOfOwnedAnonBoxes(
-  ServoStyleSet& aStyleSet,
-  nsStyleChangeList& aChangeList,
-  nsChangeHint aHintForThisFrame)
-{
-  UpdateStyleOfChildAnonBox(mDropdownFrame, aStyleSet, aChangeList,
-                            aHintForThisFrame);
-  UpdateStyleOfChildAnonBox(mDisplayFrame, aStyleSet, aChangeList,
-                            aHintForThisFrame);
-=======
 nsComboboxControlFrame::AppendDirectlyOwnedAnonBoxes(nsTArray<OwnedAnonBox>& aResult)
 {
   aResult.AppendElement(OwnedAnonBox(mDropdownFrame));
   aResult.AppendElement(OwnedAnonBox(mDisplayFrame));
->>>>>>> a17af05f
 }
 
 nsresult
@@ -1387,12 +1371,7 @@
   RefPtr<nsStyleContext> styleContext;
   styleContext = styleSet->
     ResolveInheritingAnonymousBoxStyle(nsCSSAnonBoxes::mozDisplayComboboxControlFrame,
-<<<<<<< HEAD
-                                       mStyleContext,
-                                       nsStyleSet::eSkipParentDisplayBasedStyleFixup);
-=======
                                        mStyleContext);
->>>>>>> a17af05f
 
   RefPtr<nsStyleContext> textStyleContext;
   textStyleContext =
@@ -1593,7 +1572,7 @@
       nsPresContext *presContext = PresContext();
       const nsStyleDisplay *disp = StyleDisplay();
       if ((!IsThemed(disp) ||
-           !presContext->GetTheme()->ThemeDrawsFocusForWidget(disp->UsedAppearance())) &&
+           !presContext->GetTheme()->ThemeDrawsFocusForWidget(disp->mAppearance)) &&
           mDisplayFrame && IsVisibleForPainting(aBuilder)) {
         aLists.Content()->AppendNewToTop(
           new (aBuilder) nsDisplayComboboxFocus(aBuilder, this));
