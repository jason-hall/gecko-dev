/* -*- Mode: C++; tab-width: 2; indent-tabs-mode: nil; c-basic-offset: 2 -*- */
/* This Source Code Form is subject to the terms of the Mozilla Public
 * License, v. 2.0. If a copy of the MPL was not distributed with this
 * file, You can obtain one at http://mozilla.org/MPL/2.0/. */

#include "gfxContext.h"
#include "nsMathMLmtableFrame.h"
#include "nsPresContext.h"
#include "nsStyleContext.h"
#include "nsStyleConsts.h"
#include "nsNameSpaceManager.h"
#include "nsCSSRendering.h"
#include "nsMathMLElement.h"

#include "nsTArray.h"
#include "nsTableFrame.h"
#include "celldata.h"

#include "mozilla/RestyleManager.h"
#include "mozilla/RestyleManagerInlines.h"
#include <algorithm>

#include "nsIScriptError.h"
#include "nsContentUtils.h"

using namespace mozilla;
using namespace mozilla::image;

//
// <mtable> -- table or matrix - implementation
//

static int8_t
ParseStyleValue(nsIAtom* aAttribute, const nsAString& aAttributeValue)
{
  if (aAttribute == nsGkAtoms::rowalign_) {
    if (aAttributeValue.EqualsLiteral("top"))
      return NS_STYLE_VERTICAL_ALIGN_TOP;
    else if (aAttributeValue.EqualsLiteral("bottom"))
      return NS_STYLE_VERTICAL_ALIGN_BOTTOM;
    else if (aAttributeValue.EqualsLiteral("center"))
      return NS_STYLE_VERTICAL_ALIGN_MIDDLE;
    else
      return NS_STYLE_VERTICAL_ALIGN_BASELINE;
  } else if (aAttribute == nsGkAtoms::columnalign_) {
    if (aAttributeValue.EqualsLiteral("left"))
      return NS_STYLE_TEXT_ALIGN_LEFT;
    else if (aAttributeValue.EqualsLiteral("right"))
      return NS_STYLE_TEXT_ALIGN_RIGHT;
    else
      return NS_STYLE_TEXT_ALIGN_CENTER;
  } else if (aAttribute == nsGkAtoms::rowlines_ ||
             aAttribute == nsGkAtoms::columnlines_) {
    if (aAttributeValue.EqualsLiteral("solid"))
      return NS_STYLE_BORDER_STYLE_SOLID;
    else if (aAttributeValue.EqualsLiteral("dashed"))
      return NS_STYLE_BORDER_STYLE_DASHED;
    else
      return NS_STYLE_BORDER_STYLE_NONE;
  } else {
    MOZ_CRASH("Unrecognized attribute.");
  }

  return -1;
}

static nsTArray<int8_t>*
ExtractStyleValues(const nsAString& aString,
                   nsIAtom* aAttribute,
                   bool aAllowMultiValues)
{
  nsTArray<int8_t>* styleArray = nullptr;

  const char16_t* start = aString.BeginReading();
  const char16_t* end = aString.EndReading();

  int32_t startIndex = 0;
  int32_t count = 0;

  while (start < end) {
    // Skip leading spaces.
    while ((start < end) && nsCRT::IsAsciiSpace(*start)) {
      start++;
      startIndex++;
    }

    // Look for the end of the string, or another space.
    while ((start < end) && !nsCRT::IsAsciiSpace(*start)) {
      start++;
      count++;
    }

    // Grab the value found and process it.
    if (count > 0) {
      if (!styleArray)
        styleArray = new nsTArray<int8_t>();

      // We want to return a null array if an attribute gives multiple values,
      // but multiple values aren't allowed.
      if (styleArray->Length() > 1 && !aAllowMultiValues) {
        delete styleArray;
        return nullptr;
      }

      nsDependentSubstring valueString(aString, startIndex, count);
      int8_t styleValue = ParseStyleValue(aAttribute, valueString);
      styleArray->AppendElement(styleValue);

      startIndex += count;
      count = 0;
    }
  }
  return styleArray;
}

static nsresult
ReportParseError(nsIFrame* aFrame,
                 const char16_t* aAttribute,
                 const char16_t* aValue)
{
  nsIContent* content = aFrame->GetContent();

  const char16_t* params[] =
    { aValue, aAttribute, content->NodeInfo()->NameAtom()->GetUTF16String() };

  return nsContentUtils::ReportToConsole(nsIScriptError::errorFlag,
                                         NS_LITERAL_CSTRING("Layout: MathML"),
                                         content->OwnerDoc(),
                                         nsContentUtils::eMATHML_PROPERTIES,
                                         "AttributeParsingError", params, 3);
}

// Each rowalign='top bottom' or columnalign='left right center' (from
// <mtable> or <mtr>) is split once into an nsTArray<int8_t> which is
// stored in the property table. Row/Cell frames query the property table
// to see what values apply to them.

NS_DECLARE_FRAME_PROPERTY_DELETABLE(RowAlignProperty, nsTArray<int8_t>)
NS_DECLARE_FRAME_PROPERTY_DELETABLE(RowLinesProperty, nsTArray<int8_t>)
NS_DECLARE_FRAME_PROPERTY_DELETABLE(ColumnAlignProperty, nsTArray<int8_t>)
NS_DECLARE_FRAME_PROPERTY_DELETABLE(ColumnLinesProperty, nsTArray<int8_t>)

static const FramePropertyDescriptor<nsTArray<int8_t>>*
AttributeToProperty(nsIAtom* aAttribute)
{
  if (aAttribute == nsGkAtoms::rowalign_)
    return RowAlignProperty();
  if (aAttribute == nsGkAtoms::rowlines_)
    return RowLinesProperty();
  if (aAttribute == nsGkAtoms::columnalign_)
    return ColumnAlignProperty();
  NS_ASSERTION(aAttribute == nsGkAtoms::columnlines_, "Invalid attribute");
  return ColumnLinesProperty();
}

/* This method looks for a property that applies to a cell, but it looks
 * recursively because some cell properties can come from the cell, a row,
 * a table, etc. This function searches through the hierarchy for a property
 * and returns its value. The function stops searching after checking a <mtable>
 * frame.
 */
static nsTArray<int8_t>*
FindCellProperty(const nsIFrame* aCellFrame,
                 const FramePropertyDescriptor<nsTArray<int8_t>>* aFrameProperty)
{
  const nsIFrame* currentFrame = aCellFrame;
  nsTArray<int8_t>* propertyData = nullptr;

  while (currentFrame) {
<<<<<<< HEAD
    ConstFrameProperties props = currentFrame->Properties();
    propertyData = props.Get(aFrameProperty);
    bool frameIsTable = (currentFrame->GetType() == nsGkAtoms::tableFrame);
=======
    propertyData = currentFrame->GetProperty(aFrameProperty);
    bool frameIsTable = (currentFrame->IsTableFrame());
>>>>>>> a17af05f

    if (propertyData || frameIsTable)
      currentFrame = nullptr; // A null frame pointer exits the loop
    else
      currentFrame = currentFrame->GetParent(); // Go to the parent frame
  }

  return propertyData;
}

static void
ApplyBorderToStyle(const nsMathMLmtdFrame* aFrame,
                   nsStyleBorder& aStyleBorder)
{
  int32_t rowIndex;
  int32_t columnIndex;
  aFrame->GetRowIndex(rowIndex);
  aFrame->GetColIndex(columnIndex);

  nscoord borderWidth =
    nsPresContext::GetBorderWidthForKeyword(NS_STYLE_BORDER_WIDTH_THIN);

  nsTArray<int8_t>* rowLinesList =
    FindCellProperty(aFrame, RowLinesProperty());

  nsTArray<int8_t>* columnLinesList =
    FindCellProperty(aFrame, ColumnLinesProperty());

  // We don't place a row line on top of the first row
  if (rowIndex > 0 && rowLinesList) {
    // If the row number is greater than the number of provided rowline
    // values, we simply repeat the last value.
    int32_t listLength = rowLinesList->Length();
    if (rowIndex < listLength) {
      aStyleBorder.SetBorderStyle(eSideTop,
                    rowLinesList->ElementAt(rowIndex - 1));
    } else {
      aStyleBorder.SetBorderStyle(eSideTop,
                    rowLinesList->ElementAt(listLength - 1));
    }
    aStyleBorder.SetBorderWidth(eSideTop, borderWidth);
  }

  // We don't place a column line on the left of the first column.
  if (columnIndex > 0 && columnLinesList) {
    // If the column number is greater than the number of provided columline
    // values, we simply repeat the last value.
    int32_t listLength = columnLinesList->Length();
    if (columnIndex < listLength) {
      aStyleBorder.SetBorderStyle(eSideLeft,
                    columnLinesList->ElementAt(columnIndex - 1));
    } else {
      aStyleBorder.SetBorderStyle(eSideLeft,
                    columnLinesList->ElementAt(listLength - 1));
    }
    aStyleBorder.SetBorderWidth(eSideLeft, borderWidth);
  }
}

static nsMargin
ComputeBorderOverflow(nsMathMLmtdFrame* aFrame,
                      const nsStyleBorder& aStyleBorder)
{
  nsMargin overflow;
  int32_t rowIndex;
  int32_t columnIndex;
  nsTableFrame* table = aFrame->GetTableFrame();
  aFrame->GetCellIndexes(rowIndex, columnIndex);
  if (!columnIndex) {
    overflow.left = table->GetColSpacing(-1);
    overflow.right = table->GetColSpacing(0) / 2;
  } else if (columnIndex == table->GetColCount() - 1) {
    overflow.left = table->GetColSpacing(columnIndex - 1) / 2;
    overflow.right =  table->GetColSpacing(columnIndex + 1);
  } else {
    overflow.left = table->GetColSpacing(columnIndex - 1) / 2;
    overflow.right = table->GetColSpacing(columnIndex) / 2;
  }
  if (!rowIndex) {
    overflow.top = table->GetRowSpacing(-1);
    overflow.bottom = table->GetRowSpacing(0) / 2;
  } else if (rowIndex == table->GetRowCount() - 1) {
    overflow.top = table->GetRowSpacing(rowIndex - 1) / 2;
    overflow.bottom = table->GetRowSpacing(rowIndex + 1);
  } else {
    overflow.top = table->GetRowSpacing(rowIndex - 1) / 2;
    overflow.bottom = table->GetRowSpacing(rowIndex) / 2;
  }
  return overflow;
}

/*
 * A variant of the nsDisplayBorder contains special code to render a border
 * around a nsMathMLmtdFrame based on the rowline and columnline properties
 * set on the cell frame.
 */
class nsDisplaymtdBorder : public nsDisplayBorder
{
public:
  nsDisplaymtdBorder(nsDisplayListBuilder* aBuilder, nsMathMLmtdFrame* aFrame)
    : nsDisplayBorder(aBuilder, aFrame)
  {
  }

  nsDisplayItemGeometry* AllocateGeometry(nsDisplayListBuilder* aBuilder) override
  {
    return new nsDisplayItemGenericImageGeometry(this, aBuilder);
  }

  void ComputeInvalidationRegion(nsDisplayListBuilder* aBuilder,
                                 const nsDisplayItemGeometry* aGeometry,
                                 nsRegion* aInvalidRegion) override
  {
    auto geometry =
      static_cast<const nsDisplayItemGenericImageGeometry*>(aGeometry);

    if (aBuilder->ShouldSyncDecodeImages() &&
        geometry->ShouldInvalidateToSyncDecodeImages()) {
      bool snap;
      aInvalidRegion->Or(*aInvalidRegion, GetBounds(aBuilder, &snap));
    }

    nsDisplayItem::ComputeInvalidationRegion(aBuilder, aGeometry, aInvalidRegion);
  }

  virtual nsRect GetBounds(nsDisplayListBuilder* aBuilder, bool* aSnap) override
  {
    *aSnap = true;
    nsStyleBorder styleBorder = *mFrame->StyleBorder();
    nsMathMLmtdFrame* frame = static_cast<nsMathMLmtdFrame*>(mFrame);
    ApplyBorderToStyle(frame, styleBorder);
    nsRect bounds = CalculateBounds(styleBorder).GetBounds();
    nsMargin overflow = ComputeBorderOverflow(frame, styleBorder);
    bounds.Inflate(overflow);
    return bounds;
  }

  virtual void Paint(nsDisplayListBuilder* aBuilder, gfxContext* aCtx) override
  {
    nsStyleBorder styleBorder = *mFrame->StyleBorder();
    nsMathMLmtdFrame* frame = static_cast<nsMathMLmtdFrame*>(mFrame);
    ApplyBorderToStyle(frame, styleBorder);

    nsRect bounds = nsRect(ToReferenceFrame(), mFrame->GetSize());
    nsMargin overflow = ComputeBorderOverflow(frame, styleBorder);
    bounds.Inflate(overflow);

    PaintBorderFlags flags = aBuilder->ShouldSyncDecodeImages()
                           ? PaintBorderFlags::SYNC_DECODE_IMAGES
                           : PaintBorderFlags();

    DrawResult result =
      nsCSSRendering::PaintBorderWithStyleBorder(mFrame->PresContext(), *aCtx,
                                                 mFrame, mVisibleRect,
                                                 bounds,
                                                 styleBorder,
                                                 mFrame->StyleContext(),
                                                 flags,
                                                 mFrame->GetSkipSides());

    nsDisplayItemGenericImageGeometry::UpdateDrawResult(this, result);
  }
};

#ifdef DEBUG
#define DEBUG_VERIFY_THAT_FRAME_IS(_frame, _expected)                              \
  MOZ_ASSERT(mozilla::StyleDisplay::_expected == _frame->StyleDisplay()->mDisplay, \
             "internal error");
#else
#define DEBUG_VERIFY_THAT_FRAME_IS(_frame, _expected)
#endif

static void
ParseFrameAttribute(nsIFrame* aFrame,
                    nsIAtom* aAttribute,
                    bool aAllowMultiValues)
{
  nsAutoString attrValue;

  nsIContent* frameContent = aFrame->GetContent();
  frameContent->GetAttr(kNameSpaceID_None, aAttribute, attrValue);

  if (!attrValue.IsEmpty()) {
    nsTArray<int8_t>* valueList =
      ExtractStyleValues(attrValue, aAttribute, aAllowMultiValues);

    // If valueList is null, that indicates a problem with the attribute value.
    // Only set properties on a valid attribute value.
    if (valueList) {
      // The code reading the property assumes that this list is nonempty.
      NS_ASSERTION(valueList->Length() >= 1, "valueList should not be empty!");
      aFrame->SetProperty(AttributeToProperty(aAttribute), valueList);
    } else {
      ReportParseError(aFrame, aAttribute->GetUTF16String(), attrValue.get());
    }
  }
}

// rowspacing
//
// Specifies the distance between successive rows in an mtable.  Multiple
// lengths can be specified, each corresponding to its respective position
// between rows.  For example:
//
// [ROW_0]
// rowspace_0
// [ROW_1]
// rowspace_1
// [ROW_2]
//
// If the number of row gaps exceeds the number of lengths specified, the final
// specified length is repeated.  Additional lengths are ignored.
//
// values: (length)+
// default: 1.0ex
//
// Unitless values are permitted and provide a multiple of the default value
// Negative values are forbidden.
//

// columnspacing
//
// Specifies the distance between successive columns in an mtable.  Multiple
// lengths can be specified, each corresponding to its respective position
// between columns.  For example:
//
// [COLUMN_0] columnspace_0 [COLUMN_1] columnspace_1 [COLUMN_2]
//
// If the number of column gaps exceeds the number of lengths specified, the
// final specified length is repeated.  Additional lengths are ignored.
//
// values: (length)+
// default: 0.8em
//
// Unitless values are permitted and provide a multiple of the default value
// Negative values are forbidden.
//

// framespacing
//
// Specifies the distance between the mtable and its frame (if any).  The
// first value specified provides the spacing between the left and right edge
// of the table and the frame, the second value determines the spacing between
// the top and bottom edges and the frame.
//
// An error is reported if only one length is passed.  Any additional lengths
// are ignored
//
// values: length length
// default: 0em   0ex    If frame attribute is "none" or not specified,
//          0.4em 0.5ex  otherwise
//
// Unitless values are permitted and provide a multiple of the default value
// Negative values are forbidden.
//

static const float kDefaultRowspacingEx = 1.0f;
static const float kDefaultColumnspacingEm = 0.8f;
static const float kDefaultFramespacingArg0Em = 0.4f;
static const float kDefaultFramespacingArg1Ex = 0.5f;

static void
ExtractSpacingValues(const nsAString&   aString,
                     nsIAtom*           aAttribute,
                     nsTArray<nscoord>& aSpacingArray,
                     nsIFrame*          aFrame,
                     nscoord            aDefaultValue0,
                     nscoord            aDefaultValue1,
                     float              aFontSizeInflation)
{
  nsPresContext* presContext = aFrame->PresContext();
  nsStyleContext* styleContext = aFrame->StyleContext();

  const char16_t* start = aString.BeginReading();
  const char16_t* end = aString.EndReading();

  int32_t startIndex = 0;
  int32_t count = 0;
  int32_t elementNum = 0;

  while (start < end) {
    // Skip leading spaces.
    while ((start < end) && nsCRT::IsAsciiSpace(*start)) {
      start++;
      startIndex++;
    }

    // Look for the end of the string, or another space.
    while ((start < end) && !nsCRT::IsAsciiSpace(*start)) {
      start++;
      count++;
    }

    // Grab the value found and process it.
    if (count > 0) {
      const nsAString& str = Substring(aString, startIndex, count);
      nsAutoString valueString;
      valueString.Assign(str);
      nscoord newValue;
      if (aAttribute == nsGkAtoms::framespacing_ && elementNum) {
        newValue = aDefaultValue1;
      } else {
        newValue = aDefaultValue0;
      }
      nsMathMLFrame::ParseNumericValue(valueString, &newValue,
                                       nsMathMLElement::PARSE_ALLOW_UNITLESS,
                                       presContext, styleContext,
                                       aFontSizeInflation);
      aSpacingArray.AppendElement(newValue);

      startIndex += count;
      count = 0;
      elementNum++;
    }
  }
}

static void
ParseSpacingAttribute(nsMathMLmtableFrame* aFrame, nsIAtom* aAttribute)
{
  NS_ASSERTION(aAttribute == nsGkAtoms::rowspacing_ ||
               aAttribute == nsGkAtoms::columnspacing_ ||
               aAttribute == nsGkAtoms::framespacing_,
               "Non spacing attribute passed");

  nsAutoString attrValue;
  nsIContent* frameContent = aFrame->GetContent();
  frameContent->GetAttr(kNameSpaceID_None, aAttribute, attrValue);

  if (nsGkAtoms::framespacing_ == aAttribute) {
    nsAutoString frame;
    frameContent->GetAttr(kNameSpaceID_None, nsGkAtoms::frame, frame);
    if (frame.IsEmpty() || frame.EqualsLiteral("none")) {
      aFrame->SetFrameSpacing(0, 0);
      return;
    }
  }

  nscoord value;
  nscoord value2;
  // Set defaults
  float fontSizeInflation = nsLayoutUtils::FontSizeInflationFor(aFrame);
  RefPtr<nsFontMetrics> fm =
    nsLayoutUtils::GetFontMetricsForFrame(aFrame, fontSizeInflation);
  if (nsGkAtoms::rowspacing_ == aAttribute) {
    value = kDefaultRowspacingEx * fm->XHeight();
    value2 = 0;
  } else if (nsGkAtoms::columnspacing_ == aAttribute) {
    value = kDefaultColumnspacingEm * fm->EmHeight();
    value2 = 0;
  } else {
    value = kDefaultFramespacingArg0Em * fm->EmHeight();
    value2 = kDefaultFramespacingArg1Ex * fm->XHeight();
  }

  nsTArray<nscoord> valueList;
  ExtractSpacingValues(attrValue, aAttribute, valueList, aFrame, value, value2,
                       fontSizeInflation);
  if (valueList.Length() == 0) {
    if (frameContent->HasAttr(kNameSpaceID_None, aAttribute)) {
      ReportParseError(aFrame, aAttribute->GetUTF16String(),
                       attrValue.get());
    }
    valueList.AppendElement(value);
  }
  if (aAttribute == nsGkAtoms::framespacing_) {
    if (valueList.Length() == 1) {
      if(frameContent->HasAttr(kNameSpaceID_None, aAttribute)) {
        ReportParseError(aFrame, aAttribute->GetUTF16String(),
                         attrValue.get());
      }
      valueList.AppendElement(value2);
    } else if (valueList.Length() != 2) {
      ReportParseError(aFrame, aAttribute->GetUTF16String(),
                       attrValue.get());
    }
  }

  if (aAttribute == nsGkAtoms::rowspacing_) {
    aFrame->SetRowSpacingArray(valueList);
  } else if (aAttribute == nsGkAtoms::columnspacing_) {
    aFrame->SetColSpacingArray(valueList);
  } else {
      aFrame->SetFrameSpacing(valueList.ElementAt(0),
                              valueList.ElementAt(1));
  }
}

static void ParseSpacingAttributes(nsMathMLmtableFrame* aTableFrame)
{
  ParseSpacingAttribute(aTableFrame, nsGkAtoms::rowspacing_);
  ParseSpacingAttribute(aTableFrame, nsGkAtoms::columnspacing_);
  ParseSpacingAttribute(aTableFrame, nsGkAtoms::framespacing_);
  aTableFrame->SetUseCSSSpacing();
}

// map all attributes within a table -- requires the indices of rows and cells.
// so it can only happen after they are made ready by the table base class.
static void
MapAllAttributesIntoCSS(nsMathMLmtableFrame* aTableFrame)
{
  // Map mtable rowalign & rowlines.
  ParseFrameAttribute(aTableFrame, nsGkAtoms::rowalign_, true);
  ParseFrameAttribute(aTableFrame, nsGkAtoms::rowlines_, true);

  // Map mtable columnalign & columnlines.
  ParseFrameAttribute(aTableFrame, nsGkAtoms::columnalign_, true);
  ParseFrameAttribute(aTableFrame, nsGkAtoms::columnlines_, true);

  // Map mtable rowspacing, columnspacing & framespacing
  ParseSpacingAttributes(aTableFrame);

  // mtable is simple and only has one (pseudo) row-group
  nsIFrame* rgFrame = aTableFrame->PrincipalChildList().FirstChild();
  if (!rgFrame || !rgFrame->IsTableRowGroupFrame())
    return;

  for (nsIFrame* rowFrame : rgFrame->PrincipalChildList()) {
    DEBUG_VERIFY_THAT_FRAME_IS(rowFrame, TableRow);
    if (rowFrame->IsTableRowFrame()) {
      // Map row rowalign.
      ParseFrameAttribute(rowFrame, nsGkAtoms::rowalign_, false);
      // Map row columnalign.
      ParseFrameAttribute(rowFrame, nsGkAtoms::columnalign_, true);

      for (nsIFrame* cellFrame : rowFrame->PrincipalChildList()) {
        DEBUG_VERIFY_THAT_FRAME_IS(cellFrame, TableCell);
        if (IS_TABLE_CELL(cellFrame->Type())) {
          // Map cell rowalign.
          ParseFrameAttribute(cellFrame, nsGkAtoms::rowalign_, false);
          // Map row columnalign.
          ParseFrameAttribute(cellFrame, nsGkAtoms::columnalign_, false);
        }
      }
    }
  }
}

// the align attribute of mtable can have a row number which indicates
// from where to anchor the table, e.g., top 5 means anchor the table at
// the top of the 5th row, axis -1 means anchor the table on the axis of
// the last row

// The REC says that the syntax is
// '\s*(top|bottom|center|baseline|axis)(\s+-?[0-9]+)?\s*'
// the parsing could have been simpler with that syntax
// but for backward compatibility we make optional
// the whitespaces between the alignment name and the row number

enum eAlign {
  eAlign_top,
  eAlign_bottom,
  eAlign_center,
  eAlign_baseline,
  eAlign_axis
};

static void
ParseAlignAttribute(nsString& aValue, eAlign& aAlign, int32_t& aRowIndex)
{
  // by default, the table is centered about the axis
  aRowIndex = 0;
  aAlign = eAlign_axis;
  int32_t len = 0;

  // we only have to remove the leading spaces because
  // ToInteger ignores the whitespaces around the number
  aValue.CompressWhitespace(true, false);

  if (0 == aValue.Find("top")) {
    len = 3; // 3 is the length of 'top'
    aAlign = eAlign_top;
  }
  else if (0 == aValue.Find("bottom")) {
    len = 6; // 6 is the length of 'bottom'
    aAlign = eAlign_bottom;
  }
  else if (0 == aValue.Find("center")) {
    len = 6; // 6 is the length of 'center'
    aAlign = eAlign_center;
  }
  else if (0 == aValue.Find("baseline")) {
    len = 8; // 8 is the length of 'baseline'
    aAlign = eAlign_baseline;
  }
  else if (0 == aValue.Find("axis")) {
    len = 4; // 4 is the length of 'axis'
    aAlign = eAlign_axis;
  }
  if (len) {
    nsresult error;
    aValue.Cut(0, len); // aValue is not a const here
    aRowIndex = aValue.ToInteger(&error);
    if (NS_FAILED(error))
      aRowIndex = 0;
  }
}

#ifdef DEBUG_rbs_off
// call ListMathMLTree(mParent) to get the big picture
static void
ListMathMLTree(nsIFrame* atLeast)
{
  // climb up to <math> or <body> if <math> isn't there
  nsIFrame* f = atLeast;
  for ( ; f; f = f->GetParent()) {
    nsIContent* c = f->GetContent();
    if (!c || c->IsMathMLElement(nsGkAtoms::math) ||
        c->NodeInfo()->NameAtom(nsGkAtoms::body))  // XXXbaku which kind of body tag?
      break;
  }
  if (!f) f = atLeast;
  f->List(stdout, 0);
}
#endif

// --------
// implementation of nsMathMLmtableWrapperFrame

NS_QUERYFRAME_HEAD(nsMathMLmtableWrapperFrame)
  NS_QUERYFRAME_ENTRY(nsIMathMLFrame)
NS_QUERYFRAME_TAIL_INHERITING(nsTableWrapperFrame)

nsContainerFrame*
NS_NewMathMLmtableOuterFrame (nsIPresShell* aPresShell, nsStyleContext* aContext)
{
  return new (aPresShell) nsMathMLmtableWrapperFrame(aContext);
}

NS_IMPL_FRAMEARENA_HELPERS(nsMathMLmtableWrapperFrame)

nsMathMLmtableWrapperFrame::~nsMathMLmtableWrapperFrame()
{
}

nsresult
nsMathMLmtableWrapperFrame::AttributeChanged(int32_t  aNameSpaceID,
                                             nsIAtom* aAttribute,
                                             int32_t  aModType)
{
  // Attributes specific to <mtable>:
  // frame         : in mathml.css
  // framespacing  : here
  // groupalign    : not yet supported
  // equalrows     : not yet supported
  // equalcolumns  : not yet supported
  // displaystyle  : here and in mathml.css
  // align         : in reflow
  // rowalign      : here
  // rowlines      : here
  // rowspacing    : here
  // columnalign   : here
  // columnlines   : here
  // columnspacing : here

  // mtable is simple and only has one (pseudo) row-group inside our inner-table
  nsIFrame* tableFrame = mFrames.FirstChild();
  NS_ASSERTION(tableFrame && tableFrame->IsTableFrame(),
               "should always have an inner table frame");
  nsIFrame* rgFrame = tableFrame->PrincipalChildList().FirstChild();
  if (!rgFrame || !rgFrame->IsTableRowGroupFrame())
    return NS_OK;

  // align - just need to issue a dirty (resize) reflow command
  if (aAttribute == nsGkAtoms::align) {
    PresContext()->PresShell()->
      FrameNeedsReflow(this, nsIPresShell::eResize, NS_FRAME_IS_DIRTY);
    return NS_OK;
  }

  // displaystyle - may seem innocuous, but it is actually very harsh --
  // like changing an unit. Blow away and recompute all our automatic
  // presentational data, and issue a style-changed reflow request
  if (aAttribute == nsGkAtoms::displaystyle_) {
    nsMathMLContainerFrame::RebuildAutomaticDataForChildren(GetParent());
    // Need to reflow the parent, not us, because this can actually
    // affect siblings.
    PresContext()->PresShell()->
      FrameNeedsReflow(GetParent(), nsIPresShell::eStyleChange, NS_FRAME_IS_DIRTY);
    return NS_OK;
  }

  // ...and the other attributes affect rows or columns in one way or another

  nsPresContext* presContext = tableFrame->PresContext();
  if (aAttribute == nsGkAtoms::rowspacing_ ||
      aAttribute == nsGkAtoms::columnspacing_ ||
      aAttribute == nsGkAtoms::framespacing_ ) {
    nsMathMLmtableFrame* mathMLmtableFrame = do_QueryFrame(tableFrame);
    if (mathMLmtableFrame) {
      ParseSpacingAttribute(mathMLmtableFrame, aAttribute);
      mathMLmtableFrame->SetUseCSSSpacing();
    }
  } else if (aAttribute == nsGkAtoms::rowalign_ ||
             aAttribute == nsGkAtoms::rowlines_ ||
             aAttribute == nsGkAtoms::columnalign_ ||
             aAttribute == nsGkAtoms::columnlines_) {
    // clear any cached property list for this table
    tableFrame->DeleteProperty(AttributeToProperty(aAttribute));
    // Reparse the new attribute on the table.
    ParseFrameAttribute(tableFrame, aAttribute, true);
  } else {
    // Ignore attributes that do not affect layout.
    return NS_OK;
  }

  // Explicitly request a reflow in our subtree to pick up any changes
  presContext->PresShell()->
      FrameNeedsReflow(this, nsIPresShell::eStyleChange, NS_FRAME_IS_DIRTY);

  return NS_OK;
}

nsIFrame*
nsMathMLmtableWrapperFrame::GetRowFrameAt(int32_t aRowIndex)
{
  int32_t rowCount = GetRowCount();

  // Negative indices mean to find upwards from the end.
  if (aRowIndex < 0) {
    aRowIndex = rowCount + aRowIndex;
  } else {
    // aRowIndex is 1-based, so convert it to a 0-based index
    --aRowIndex;
  }

  // if our inner table says that the index is valid, find the row now
  if (0 <= aRowIndex && aRowIndex <= rowCount) {
    nsIFrame* tableFrame = mFrames.FirstChild();
    NS_ASSERTION(tableFrame && tableFrame->IsTableFrame(),
                 "should always have an inner table frame");
    nsIFrame* rgFrame = tableFrame->PrincipalChildList().FirstChild();
    if (!rgFrame || !rgFrame->IsTableRowGroupFrame())
      return nullptr;
    for (nsIFrame* rowFrame : rgFrame->PrincipalChildList()) {
      if (aRowIndex == 0) {
        DEBUG_VERIFY_THAT_FRAME_IS(rowFrame, TableRow);
        if (!rowFrame->IsTableRowFrame())
          return nullptr;

        return rowFrame;
      }
      --aRowIndex;
    }
  }
  return nullptr;
}

void
nsMathMLmtableWrapperFrame::Reflow(nsPresContext*           aPresContext,
                                   ReflowOutput&     aDesiredSize,
                                   const ReflowInput& aReflowInput,
                                   nsReflowStatus&          aStatus)
{
  nsAutoString value;
  // we want to return a table that is anchored according to the align attribute

  nsTableWrapperFrame::Reflow(aPresContext, aDesiredSize, aReflowInput, aStatus);
  NS_ASSERTION(aDesiredSize.Height() >= 0, "illegal height for mtable");
  NS_ASSERTION(aDesiredSize.Width() >= 0, "illegal width for mtable");

  // see if the user has set the align attribute on the <mtable>
  int32_t rowIndex = 0;
  eAlign tableAlign = eAlign_axis;
  mContent->GetAttr(kNameSpaceID_None, nsGkAtoms::align, value);
  if (!value.IsEmpty()) {
    ParseAlignAttribute(value, tableAlign, rowIndex);
  }

  // adjustments if there is a specified row from where to anchor the table
  // (conceptually: when there is no row of reference, picture the table as if
  // it is wrapped in a single big fictional row at dy = 0, this way of
  // doing so allows us to have a single code path for all cases).
  nscoord dy = 0;
  WritingMode wm = aDesiredSize.GetWritingMode();
  nscoord blockSize = aDesiredSize.BSize(wm);
  nsIFrame* rowFrame = nullptr;
  if (rowIndex) {
    rowFrame = GetRowFrameAt(rowIndex);
    if (rowFrame) {
      // translate the coordinates to be relative to us and in our writing mode
      nsIFrame* frame = rowFrame;
      LogicalRect rect(wm, frame->GetRect(),
                       aReflowInput.ComputedSizeAsContainerIfConstrained());
      blockSize = rect.BSize(wm);
      do {
        nsIFrame* parent = frame->GetParent();
        dy += frame->BStart(wm, parent->GetSize());
        frame = parent;
      } while (frame != this);
    }
  }
  switch (tableAlign) {
    case eAlign_top:
      aDesiredSize.SetBlockStartAscent(dy);
      break;
    case eAlign_bottom:
      aDesiredSize.SetBlockStartAscent(dy + blockSize);
      break;
    case eAlign_center:
      aDesiredSize.SetBlockStartAscent(dy + blockSize / 2);
      break;
    case eAlign_baseline:
      if (rowFrame) {
        // anchor the table on the baseline of the row of reference
        nscoord rowAscent = ((nsTableRowFrame*)rowFrame)->GetMaxCellAscent();
        if (rowAscent) { // the row has at least one cell with 'vertical-align: baseline'
          aDesiredSize.SetBlockStartAscent(dy + rowAscent);
          break;
        }
      }
      // in other situations, fallback to center
      aDesiredSize.SetBlockStartAscent(dy + blockSize / 2);
      break;
    case eAlign_axis:
    default: {
      // XXX should instead use style data from the row of reference here ?
      RefPtr<nsFontMetrics> fm =
        nsLayoutUtils::GetInflatedFontMetricsForFrame(this);
      nscoord axisHeight;
      GetAxisHeight(aReflowInput.mRenderingContext->GetDrawTarget(), fm, axisHeight);
      if (rowFrame) {
        // anchor the table on the axis of the row of reference
        // XXX fallback to baseline because it is a hard problem
        // XXX need to fetch the axis of the row; would need rowalign=axis to work better
        nscoord rowAscent = ((nsTableRowFrame*)rowFrame)->GetMaxCellAscent();
        if (rowAscent) { // the row has at least one cell with 'vertical-align: baseline'
          aDesiredSize.SetBlockStartAscent(dy + rowAscent);
          break;
        }
      }
      // in other situations, fallback to using half of the height
      aDesiredSize.SetBlockStartAscent(dy + blockSize / 2 + axisHeight);
    }
  }

  mReference.x = 0;
  mReference.y = aDesiredSize.BlockStartAscent();

  // just make-up a bounding metrics
  mBoundingMetrics = nsBoundingMetrics();
  mBoundingMetrics.ascent = aDesiredSize.BlockStartAscent();
  mBoundingMetrics.descent = aDesiredSize.Height() -
                             aDesiredSize.BlockStartAscent();
  mBoundingMetrics.width = aDesiredSize.Width();
  mBoundingMetrics.leftBearing = 0;
  mBoundingMetrics.rightBearing = aDesiredSize.Width();

  aDesiredSize.mBoundingMetrics = mBoundingMetrics;
  NS_FRAME_SET_TRUNCATION(aStatus, aReflowInput, aDesiredSize);
}

nsContainerFrame*
NS_NewMathMLmtableFrame(nsIPresShell* aPresShell, nsStyleContext* aContext)
{
  return new (aPresShell) nsMathMLmtableFrame(aContext);
}

NS_IMPL_FRAMEARENA_HELPERS(nsMathMLmtableFrame)

nsMathMLmtableFrame::~nsMathMLmtableFrame()
{
}

void
nsMathMLmtableFrame::SetInitialChildList(ChildListID  aListID,
                                         nsFrameList& aChildList)
{
  nsTableFrame::SetInitialChildList(aListID, aChildList);
  MapAllAttributesIntoCSS(this);
}

void
nsMathMLmtableFrame::RestyleTable()
{
  // re-sync MathML specific style data that may have changed
  MapAllAttributesIntoCSS(this);

  // Explicitly request a re-resolve and reflow in our subtree to pick up any changes
  PresContext()->RestyleManager()->
    PostRestyleEvent(mContent->AsElement(), eRestyle_Subtree,
                     nsChangeHint_AllReflowHints);
}

nscoord
nsMathMLmtableFrame::GetColSpacing(int32_t aColIndex)
{
  if (mUseCSSSpacing) {
    return nsTableFrame::GetColSpacing(aColIndex);
  }
  if (!mColSpacing.Length()) {
    NS_ERROR("mColSpacing should not be empty");
    return 0;
  }
  if (aColIndex < 0 || aColIndex >= GetColCount()) {
    NS_ASSERTION(aColIndex == -1 || aColIndex == GetColCount(),
                 "Desired column beyond bounds of table and border");
    return mFrameSpacingX;
  }
  if ((uint32_t) aColIndex >= mColSpacing.Length()) {
    return mColSpacing.LastElement();
  }
  return mColSpacing.ElementAt(aColIndex);
}

nscoord
nsMathMLmtableFrame::GetColSpacing(int32_t aStartColIndex,
                                  int32_t aEndColIndex)
{
  if (mUseCSSSpacing) {
    return nsTableFrame::GetColSpacing(aStartColIndex, aEndColIndex);
  }
  if (aStartColIndex == aEndColIndex) {
    return 0;
  }
  if (!mColSpacing.Length()) {
    NS_ERROR("mColSpacing should not be empty");
    return 0;
  }
  nscoord space = 0;
  if (aStartColIndex < 0) {
    NS_ASSERTION(aStartColIndex == -1,
                 "Desired column beyond bounds of table and border");
    space += mFrameSpacingX;
    aStartColIndex = 0;
  }
  if (aEndColIndex >= GetColCount()) {
    NS_ASSERTION(aEndColIndex == GetColCount(),
                 "Desired column beyond bounds of table and border");
    space += mFrameSpacingX;
    aEndColIndex = GetColCount();
  }
  // Only iterate over column spacing when there is the potential to vary
  int32_t min = std::min(aEndColIndex, (int32_t) mColSpacing.Length());
  for (int32_t i = aStartColIndex; i < min; i++) {
    space += mColSpacing.ElementAt(i);
  }
  // The remaining values are constant.  Note that if there are more
  // column spacings specified than there are columns, LastElement() will be
  // multiplied by 0, so it is still safe to use.
  space += (aEndColIndex - min) * mColSpacing.LastElement();
  return space;
}

nscoord
nsMathMLmtableFrame::GetRowSpacing(int32_t aRowIndex)
{
  if (mUseCSSSpacing) {
    return nsTableFrame::GetRowSpacing(aRowIndex);
  }
  if (!mRowSpacing.Length()) {
    NS_ERROR("mRowSpacing should not be empty");
    return 0;
  }
  if (aRowIndex < 0 || aRowIndex >= GetRowCount()) {
    NS_ASSERTION(aRowIndex == -1 || aRowIndex == GetRowCount(),
                 "Desired row beyond bounds of table and border");
    return mFrameSpacingY;
  }
  if ((uint32_t) aRowIndex >= mRowSpacing.Length()) {
    return mRowSpacing.LastElement();
  }
  return mRowSpacing.ElementAt(aRowIndex);
}

nscoord
nsMathMLmtableFrame::GetRowSpacing(int32_t aStartRowIndex,
                                   int32_t aEndRowIndex)
{
  if (mUseCSSSpacing) {
    return nsTableFrame::GetRowSpacing(aStartRowIndex, aEndRowIndex);
  }
  if (aStartRowIndex == aEndRowIndex) {
    return 0;
  }
  if (!mRowSpacing.Length()) {
    NS_ERROR("mRowSpacing should not be empty");
    return 0;
  }
  nscoord space = 0;
  if (aStartRowIndex < 0) {
    NS_ASSERTION(aStartRowIndex == -1,
                 "Desired row beyond bounds of table and border");
    space += mFrameSpacingY;
    aStartRowIndex = 0;
  }
  if (aEndRowIndex >= GetRowCount()) {
    NS_ASSERTION(aEndRowIndex == GetRowCount(),
                 "Desired row beyond bounds of table and border");
    space += mFrameSpacingY;
    aEndRowIndex = GetRowCount();
  }
  // Only iterate over row spacing when there is the potential to vary
  int32_t min = std::min(aEndRowIndex, (int32_t) mRowSpacing.Length());
  for (int32_t i = aStartRowIndex; i < min; i++) {
    space += mRowSpacing.ElementAt(i);
  }
  // The remaining values are constant.  Note that if there are more
  // row spacings specified than there are row, LastElement() will be
  // multiplied by 0, so it is still safe to use.
  space += (aEndRowIndex - min) * mRowSpacing.LastElement();
  return space;
}

void
nsMathMLmtableFrame::SetUseCSSSpacing()
{
  mUseCSSSpacing =
    !(mContent->HasAttr(kNameSpaceID_None, nsGkAtoms::rowspacing_) ||
      mContent->HasAttr(kNameSpaceID_None, nsGkAtoms::columnspacing_) ||
      mContent->HasAttr(kNameSpaceID_None, nsGkAtoms::framespacing_));
}

NS_QUERYFRAME_HEAD(nsMathMLmtableFrame)
  NS_QUERYFRAME_ENTRY(nsMathMLmtableFrame)
NS_QUERYFRAME_TAIL_INHERITING(nsTableFrame)

// --------
// implementation of nsMathMLmtrFrame

nsContainerFrame*
NS_NewMathMLmtrFrame(nsIPresShell* aPresShell, nsStyleContext* aContext)
{
  return new (aPresShell) nsMathMLmtrFrame(aContext);
}

NS_IMPL_FRAMEARENA_HELPERS(nsMathMLmtrFrame)

nsMathMLmtrFrame::~nsMathMLmtrFrame()
{
}

nsresult
nsMathMLmtrFrame::AttributeChanged(int32_t  aNameSpaceID,
                                   nsIAtom* aAttribute,
                                   int32_t  aModType)
{
  // Attributes specific to <mtr>:
  // groupalign  : Not yet supported.
  // rowalign    : Here
  // columnalign : Here

  nsPresContext* presContext = PresContext();

  if (aAttribute != nsGkAtoms::rowalign_ &&
      aAttribute != nsGkAtoms::columnalign_) {
    return NS_OK;
  }

  DeleteProperty(AttributeToProperty(aAttribute));

  bool allowMultiValues = (aAttribute == nsGkAtoms::columnalign_);

  // Reparse the new attribute.
  ParseFrameAttribute(this, aAttribute, allowMultiValues);

  // Explicitly request a reflow in our subtree to pick up any changes
  presContext->PresShell()->
      FrameNeedsReflow(this, nsIPresShell::eStyleChange, NS_FRAME_IS_DIRTY);

  return NS_OK;
}

// --------
// implementation of nsMathMLmtdFrame

nsContainerFrame*
NS_NewMathMLmtdFrame(nsIPresShell*   aPresShell,
                     nsStyleContext* aContext,
                     nsTableFrame*   aTableFrame)
{
  return new (aPresShell) nsMathMLmtdFrame(aContext, aTableFrame);
}

NS_IMPL_FRAMEARENA_HELPERS(nsMathMLmtdFrame)

nsMathMLmtdFrame::~nsMathMLmtdFrame()
{
}

void
nsMathMLmtdFrame::Init(nsIContent*       aContent,
                       nsContainerFrame* aParent,
                       nsIFrame*         aPrevInFlow)
{
  nsTableCellFrame::Init(aContent, aParent, aPrevInFlow);

  // We want to use the ancestor <math> element's font inflation to avoid
  // individual cells having their own varying font inflation.
  RemoveStateBits(NS_FRAME_FONT_INFLATION_FLOW_ROOT);
}

nsresult
nsMathMLmtdFrame::AttributeChanged(int32_t  aNameSpaceID,
                                   nsIAtom* aAttribute,
                                   int32_t  aModType)
{
  // Attributes specific to <mtd>:
  // groupalign  : Not yet supported
  // rowalign    : here
  // columnalign : here
  // rowspan     : here
  // columnspan  : here

  if (aAttribute == nsGkAtoms::rowalign_ ||
      aAttribute == nsGkAtoms::columnalign_) {

    DeleteProperty(AttributeToProperty(aAttribute));

    // Reparse the attribute.
    ParseFrameAttribute(this, aAttribute, false);
    return NS_OK;
  }

  if (aAttribute == nsGkAtoms::rowspan ||
      aAttribute == nsGkAtoms::columnspan_) {
    // use the naming expected by the base class
    if (aAttribute == nsGkAtoms::columnspan_)
      aAttribute = nsGkAtoms::colspan;
    return nsTableCellFrame::AttributeChanged(aNameSpaceID, aAttribute, aModType);
  }

  return NS_OK;
}

uint8_t
nsMathMLmtdFrame::GetVerticalAlign() const
{
  // Set the default alignment in case no alignment was specified
  uint8_t alignment = nsTableCellFrame::GetVerticalAlign();

  nsTArray<int8_t>* alignmentList = FindCellProperty(this, RowAlignProperty());

  if (alignmentList) {
    int32_t rowIndex;
    GetRowIndex(rowIndex);

    // If the row number is greater than the number of provided rowalign values,
    // we simply repeat the last value.
    if (rowIndex < (int32_t)alignmentList->Length())
      alignment = alignmentList->ElementAt(rowIndex);
    else
      alignment = alignmentList->ElementAt(alignmentList->Length() - 1);
  }

  return alignment;
}

nsresult
nsMathMLmtdFrame::ProcessBorders(nsTableFrame* aFrame,
                                 nsDisplayListBuilder* aBuilder,
                                 const nsDisplayListSet& aLists)
{
  aLists.BorderBackground()->AppendNewToTop(new (aBuilder)
                                            nsDisplaymtdBorder(aBuilder, this));
  return NS_OK;
}

LogicalMargin
nsMathMLmtdFrame::GetBorderWidth(WritingMode aWM) const
{
  nsStyleBorder styleBorder = *StyleBorder();
  ApplyBorderToStyle(this, styleBorder);
  return LogicalMargin(aWM, styleBorder.GetComputedBorder());
}

nsMargin
nsMathMLmtdFrame::GetBorderOverflow()
{
  nsStyleBorder styleBorder = *StyleBorder();
  ApplyBorderToStyle(this, styleBorder);
  nsMargin overflow = ComputeBorderOverflow(this, styleBorder);
  return overflow;
}

// --------
// implementation of nsMathMLmtdInnerFrame

NS_QUERYFRAME_HEAD(nsMathMLmtdInnerFrame)
  NS_QUERYFRAME_ENTRY(nsIMathMLFrame)
NS_QUERYFRAME_TAIL_INHERITING(nsBlockFrame)

nsContainerFrame*
NS_NewMathMLmtdInnerFrame(nsIPresShell* aPresShell, nsStyleContext* aContext)
{
  return new (aPresShell) nsMathMLmtdInnerFrame(aContext);
}

NS_IMPL_FRAMEARENA_HELPERS(nsMathMLmtdInnerFrame)

nsMathMLmtdInnerFrame::nsMathMLmtdInnerFrame(nsStyleContext* aContext)
  : nsBlockFrame(aContext, kClassID)
{
  // Make a copy of the parent nsStyleText for later modification.
  mUniqueStyleText = new (PresContext()) nsStyleText(*StyleText());
}

nsMathMLmtdInnerFrame::~nsMathMLmtdInnerFrame()
{
  mUniqueStyleText->Destroy(PresContext());
}

void
nsMathMLmtdInnerFrame::Reflow(nsPresContext*           aPresContext,
                              ReflowOutput&     aDesiredSize,
                              const ReflowInput& aReflowInput,
                              nsReflowStatus&          aStatus)
{
  // Let the base class do the reflow
  nsBlockFrame::Reflow(aPresContext, aDesiredSize, aReflowInput, aStatus);

  // more about <maligngroup/> and <malignmark/> later
  // ...
}

const
nsStyleText* nsMathMLmtdInnerFrame::StyleTextForLineLayout()
{
  // Set the default alignment in case nothing was specified
  uint8_t alignment = StyleText()->mTextAlign;

  nsTArray<int8_t>* alignmentList =
    FindCellProperty(this, ColumnAlignProperty());

  if (alignmentList) {
    nsMathMLmtdFrame* cellFrame = (nsMathMLmtdFrame*)GetParent();
    int32_t columnIndex;
    cellFrame->GetColIndex(columnIndex);

    // If the column number is greater than the number of provided columalign
    // values, we simply repeat the last value.
    if (columnIndex < (int32_t)alignmentList->Length())
      alignment = alignmentList->ElementAt(columnIndex);
    else
      alignment = alignmentList->ElementAt(alignmentList->Length() - 1);
  }

  mUniqueStyleText->mTextAlign = alignment;
  return mUniqueStyleText;
}

/* virtual */ void
nsMathMLmtdInnerFrame::DidSetStyleContext(nsStyleContext* aOldStyleContext)
{
  nsBlockFrame::DidSetStyleContext(aOldStyleContext);
  mUniqueStyleText->Destroy(PresContext());
  mUniqueStyleText = new (PresContext()) nsStyleText(*StyleText());
}<|MERGE_RESOLUTION|>--- conflicted
+++ resolved
@@ -167,14 +167,8 @@
   nsTArray<int8_t>* propertyData = nullptr;
 
   while (currentFrame) {
-<<<<<<< HEAD
-    ConstFrameProperties props = currentFrame->Properties();
-    propertyData = props.Get(aFrameProperty);
-    bool frameIsTable = (currentFrame->GetType() == nsGkAtoms::tableFrame);
-=======
     propertyData = currentFrame->GetProperty(aFrameProperty);
     bool frameIsTable = (currentFrame->IsTableFrame());
->>>>>>> a17af05f
 
     if (propertyData || frameIsTable)
       currentFrame = nullptr; // A null frame pointer exits the loop
