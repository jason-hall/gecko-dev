--- conflicted
+++ resolved
@@ -46,11 +46,7 @@
 
 protected:
   explicit nsMathMLmpaddedFrame(nsStyleContext* aContext)
-<<<<<<< HEAD
-    : nsMathMLContainerFrame(aContext)
-=======
     : nsMathMLContainerFrame(aContext, kClassID)
->>>>>>> a17af05f
     , mWidthSign(0)
     , mHeightSign(0)
     , mDepthSign(0)
