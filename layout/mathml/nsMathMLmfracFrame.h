/* -*- Mode: C++; tab-width: 2; indent-tabs-mode: nil; c-basic-offset: 2 -*- */
/* This Source Code Form is subject to the terms of the Mozilla Public
 * License, v. 2.0. If a copy of the MPL was not distributed with this
 * file, You can obtain one at http://mozilla.org/MPL/2.0/. */

#ifndef nsMathMLmfracFrame_h___
#define nsMathMLmfracFrame_h___

#include "mozilla/Attributes.h"
#include "nsMathMLContainerFrame.h"

//
// <mfrac> -- form a fraction from two subexpressions
//

/*
The MathML REC describes:

The <mfrac> element is used for fractions. It can also be used to mark up
fraction-like objects such as binomial coefficients and Legendre symbols.
The syntax for <mfrac> is:
  <mfrac> numerator denominator </mfrac>

Attributes of <mfrac>:
     Name                      values                     default
  linethickness  number [ v-unit ] | thin | medium | thick  1

E.g.,
linethickness=2 actually means that linethickness=2*DEFAULT_THICKNESS
(DEFAULT_THICKNESS is not specified by MathML, see below.)

The linethickness attribute indicates the thickness of the horizontal
"fraction bar", or "rule", typically used to render fractions. A fraction
with linethickness="0" renders without the bar, and might be used within
binomial coefficients. A linethickness greater than one might be used with
nested fractions.

In general, the value of linethickness can be a number, as a multiplier
of the default thickness of the fraction bar (the default thickness is
not specified by MathML), or a number with a unit of vertical length (see
Section 2.3.3), or one of the keywords medium (same as 1), thin (thinner
than 1, otherwise up to the renderer), or thick (thicker than 1, otherwise
up to the renderer).

The <mfrac> element sets displaystyle to "false", or if it was already
false increments scriptlevel by 1, within numerator and denominator.
These attributes are inherited by every element from its rendering
environment, but can be set explicitly only on the <mstyle>
element.
*/

class nsMathMLmfracFrame : public nsMathMLContainerFrame {
public:
  NS_DECL_FRAMEARENA_HELPERS(nsMathMLmfracFrame)

  friend nsIFrame* NS_NewMathMLmfracFrame(nsIPresShell* aPresShell, nsStyleContext* aContext);

  virtual eMathMLFrameType GetMathMLFrameType() override;

  virtual nsresult
  MeasureForWidth(DrawTarget* aDrawTarget,
                  ReflowOutput& aDesiredSize) override;

  virtual nsresult
  Place(DrawTarget*          aDrawTarget,
        bool                 aPlaceOrigin,
        ReflowOutput& aDesiredSize) override;

  virtual void BuildDisplayList(nsDisplayListBuilder*   aBuilder,
                                const nsDisplayListSet& aLists) override;

  virtual nsresult
  AttributeChanged(int32_t  aNameSpaceID,
                   nsIAtom* aAttribute,
                   int32_t  aModType) override;

  NS_IMETHOD
  TransmitAutomaticData() override;

  // override the base method so that we can deal with the fraction line
  virtual nscoord
  FixInterFrameSpacing(ReflowOutput& aDesiredSize) override;

  // helper to translate the thickness attribute into a usable form
  static nscoord
  CalcLineThickness(nsPresContext*  aPresContext,
                    nsStyleContext*  aStyleContext,
                    nsString&        aThicknessAttribute,
                    nscoord          onePixel,
                    nscoord          aDefaultRuleThickness,
                    float            aFontSizeInflation);

  uint8_t
  ScriptIncrement(nsIFrame* aFrame) override;

protected:
  explicit nsMathMLmfracFrame(nsStyleContext* aContext)
<<<<<<< HEAD
    : nsMathMLContainerFrame(aContext)
=======
    : nsMathMLContainerFrame(aContext, kClassID)
>>>>>>> a17af05f
    , mLineRect()
    , mSlashChar(nullptr)
    , mLineThickness(0)
    , mIsBevelled(false)
  {}
  virtual ~nsMathMLmfracFrame();

  nsresult PlaceInternal(DrawTarget*          aDrawTarget,
                         bool                 aPlaceOrigin,
                         ReflowOutput& aDesiredSize,
                         bool                 aWidthOnly);

  // Display a slash
  void DisplaySlash(nsDisplayListBuilder* aBuilder,
                    nsIFrame* aFrame, const nsRect& aRect,
                    nscoord aThickness,
                    const nsDisplayListSet& aLists);

  nsRect        mLineRect;
  nsMathMLChar* mSlashChar;
  nscoord       mLineThickness;
  bool          mIsBevelled;
};

#endif /* nsMathMLmfracFrame_h___ */<|MERGE_RESOLUTION|>--- conflicted
+++ resolved
@@ -95,11 +95,7 @@
 
 protected:
   explicit nsMathMLmfracFrame(nsStyleContext* aContext)
-<<<<<<< HEAD
-    : nsMathMLContainerFrame(aContext)
-=======
     : nsMathMLContainerFrame(aContext, kClassID)
->>>>>>> a17af05f
     , mLineRect()
     , mSlashChar(nullptr)
     , mLineThickness(0)
