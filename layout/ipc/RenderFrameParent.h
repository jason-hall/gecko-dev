/* -*- Mode: C++; tab-width: 8; indent-tabs-mode: nil; c-basic-offset: 2 -*-
 * vim: sw=2 ts=8 et :
 */
/* This Source Code Form is subject to the terms of the Mozilla Public
 * License, v. 2.0. If a copy of the MPL was not distributed with this
 * file, You can obtain one at http://mozilla.org/MPL/2.0/. */

#ifndef mozilla_layout_RenderFrameParent_h
#define mozilla_layout_RenderFrameParent_h

#include "mozilla/Attributes.h"
#include <map>

#include "mozilla/layers/APZUtils.h"
#include "mozilla/layers/CompositorOptions.h"
#include "mozilla/layers/LayersTypes.h"
#include "mozilla/layout/PRenderFrameParent.h"
#include "nsDisplayList.h"

class nsFrameLoader;
class nsSubDocumentFrame;

namespace mozilla {

class InputEvent;

namespace layers {
class AsyncDragMetrics;
class TargetConfig;
struct TextureFactoryIdentifier;
struct ScrollableLayerGuid;
} // namespace layers

namespace layout {

class RenderFrameParent : public PRenderFrameParent
{
  typedef mozilla::layers::AsyncDragMetrics AsyncDragMetrics;
  typedef mozilla::layers::FrameMetrics FrameMetrics;
  typedef mozilla::layers::CompositorOptions CompositorOptions;
  typedef mozilla::layers::ContainerLayer ContainerLayer;
  typedef mozilla::layers::Layer Layer;
  typedef mozilla::layers::LayerManager LayerManager;
  typedef mozilla::layers::TargetConfig TargetConfig;
  typedef mozilla::ContainerLayerParameters ContainerLayerParameters;
  typedef mozilla::layers::TextureFactoryIdentifier TextureFactoryIdentifier;
  typedef mozilla::layers::ScrollableLayerGuid ScrollableLayerGuid;
  typedef mozilla::layers::TouchBehaviorFlags TouchBehaviorFlags;
  typedef mozilla::layers::ZoomConstraints ZoomConstraints;
  typedef FrameMetrics::ViewID ViewID;

public:


  /**
   * Select the desired scrolling behavior.  If ASYNC_PAN_ZOOM is
   * chosen, then RenderFrameParent will watch input events and use
   * them to asynchronously pan and zoom.
   */
  explicit RenderFrameParent(nsFrameLoader* aFrameLoader);
  virtual ~RenderFrameParent();

  bool Init(nsFrameLoader* aFrameLoader);
  bool IsInitted();
  void Destroy();

  void BuildDisplayList(nsDisplayListBuilder* aBuilder,
                        nsSubDocumentFrame* aFrame,
                        const nsDisplayListSet& aLists);

  already_AddRefed<Layer> BuildLayer(nsDisplayListBuilder* aBuilder,
                                     nsIFrame* aFrame,
                                     LayerManager* aManager,
                                     nsDisplayItem* aItem,
                                     const ContainerLayerParameters& aContainerParameters);

  void OwnerContentChanged(nsIContent* aContent);

  bool HitTest(const nsRect& aRect);

  void GetTextureFactoryIdentifier(TextureFactoryIdentifier* aTextureFactoryIdentifier);

  inline uint64_t GetLayersId() const { return mLayersId; }
  inline bool IsLayersConnected() const { return mLayersConnected; }
  inline CompositorOptions GetCompositorOptions() const { return mCompositorOptions; }

  void TakeFocusForClickFromTap();

  void EnsureLayersConnected(CompositorOptions* aCompositorOptions);
<<<<<<< HEAD
=======

  LayerManager* AttachLayerManager();
>>>>>>> a17af05f

protected:
  void ActorDestroy(ActorDestroyReason why) override;

  virtual mozilla::ipc::IPCResult RecvNotifyCompositorTransaction() override;

private:
  void TriggerRepaint();
  void DispatchEventForPanZoomController(const InputEvent& aEvent);

  // When our child frame is pushing transactions directly to the
  // compositor, this is the ID of its layer tree in the compositor's
  // context.
  uint64_t mLayersId;
  // A flag that indicates whether or not the compositor knows about the
  // layers id. In some cases this RenderFrameParent is not connected to the
  // compositor and so this flag is false.
  bool mLayersConnected;
  // The compositor options for this layers id. This is only meaningful if
  // the compositor actually knows about this layers id (i.e. when mLayersConnected
  // is true).
  CompositorOptions mCompositorOptions;

  RefPtr<nsFrameLoader> mFrameLoader;
  RefPtr<ContainerLayer> mContainer;
  RefPtr<LayerManager> mLayerManager;

  // True after Destroy() has been called, which is triggered
  // originally by nsFrameLoader::Destroy().  After this point, we can
  // no longer safely ask the frame loader to find its nearest layer
  // manager, because it may have been disconnected from the DOM.
  // It's still OK to *tell* the frame loader that we've painted after
  // it's destroyed; it'll just ignore us, and we won't be able to
  // find an nsIFrame to invalidate.  See ShadowLayersUpdated().
  //
  // Prefer the extra bit of state to null'ing out mFrameLoader in
  // Destroy() so that less code needs to be special-cased for after
  // Destroy().
  //
  // It's possible for mFrameLoader==null and
  // mFrameLoaderDestroyed==false.
  bool mFrameLoaderDestroyed;

  bool mAsyncPanZoomEnabled;
  bool mInitted;
};

} // namespace layout
} // namespace mozilla

/**
 * A DisplayRemote exists solely to graft a child process's shadow
 * layer tree (for a given RenderFrameParent) into its parent
 * process's layer tree.
 */
class nsDisplayRemote : public nsDisplayItem
{
  typedef mozilla::layout::RenderFrameParent RenderFrameParent;

public:
  nsDisplayRemote(nsDisplayListBuilder* aBuilder, nsSubDocumentFrame* aFrame,
                  RenderFrameParent* aRemoteFrame);

  virtual LayerState GetLayerState(nsDisplayListBuilder* aBuilder,
                                   LayerManager* aManager,
                                   const ContainerLayerParameters& aParameters) override
  { return mozilla::LAYER_ACTIVE_FORCE; }

  virtual already_AddRefed<Layer>
  BuildLayer(nsDisplayListBuilder* aBuilder, LayerManager* aManager,
             const ContainerLayerParameters& aContainerParameters) override;

<<<<<<< HEAD
=======
  virtual bool CreateWebRenderCommands(mozilla::wr::DisplayListBuilder& aBuilder,
                                       const StackingContextHelper& aSc,
                                       nsTArray<WebRenderParentCommand>& aParentCommands,
                                       mozilla::layers::WebRenderLayerManager* aManager,
                                       nsDisplayListBuilder* aDisplayListBuilder) override;
  virtual bool UpdateScrollData(mozilla::layers::WebRenderScrollData* aData,
                                mozilla::layers::WebRenderLayerScrollData* aLayerData) override;

  uint64_t GetRemoteLayersId() const;

>>>>>>> a17af05f
  NS_DISPLAY_DECL_NAME("Remote", TYPE_REMOTE)

private:
  RenderFrameParent* mRemoteFrame;
  mozilla::LayoutDeviceIntPoint mOffset;
  mozilla::layers::EventRegionsOverride mEventRegionsOverride;
};


#endif  // mozilla_layout_RenderFrameParent_h<|MERGE_RESOLUTION|>--- conflicted
+++ resolved
@@ -87,11 +87,8 @@
   void TakeFocusForClickFromTap();
 
   void EnsureLayersConnected(CompositorOptions* aCompositorOptions);
-<<<<<<< HEAD
-=======
 
   LayerManager* AttachLayerManager();
->>>>>>> a17af05f
 
 protected:
   void ActorDestroy(ActorDestroyReason why) override;
@@ -164,8 +161,6 @@
   BuildLayer(nsDisplayListBuilder* aBuilder, LayerManager* aManager,
              const ContainerLayerParameters& aContainerParameters) override;
 
-<<<<<<< HEAD
-=======
   virtual bool CreateWebRenderCommands(mozilla::wr::DisplayListBuilder& aBuilder,
                                        const StackingContextHelper& aSc,
                                        nsTArray<WebRenderParentCommand>& aParentCommands,
@@ -176,7 +171,6 @@
 
   uint64_t GetRemoteLayersId() const;
 
->>>>>>> a17af05f
   NS_DISPLAY_DECL_NAME("Remote", TYPE_REMOTE)
 
 private:
