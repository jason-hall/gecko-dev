/* -*- Mode: C++; tab-width: 2; indent-tabs-mode: nil; c-basic-offset: 2 -*- */
/* This Source Code Form is subject to the terms of the Mozilla Public
 * License, v. 2.0. If a copy of the MPL was not distributed with this
 * file, You can obtain one at http://mozilla.org/MPL/2.0/. */

/*
 * the container for the style sheets that apply to a presentation, and
 * the internal API that the style system exposes for creating (and
 * potentially re-creating) style contexts
 */

#ifndef nsStyleSet_h_
#define nsStyleSet_h_

#include "mozilla/Attributes.h"
#include "mozilla/StyleSheetInlines.h"
#include "mozilla/EnumeratedArray.h"
#include "mozilla/LinkedList.h"
#include "mozilla/MemoryReporting.h"
#include "mozilla/ServoTypes.h"
#include "mozilla/SheetType.h"

#include "nsIStyleRuleProcessor.h"
#include "nsBindingManager.h"
#include "nsRuleNode.h"
#include "nsTArray.h"
#include "nsCOMArray.h"
#include "nsIStyleRule.h"
#include "nsCSSAnonBoxes.h"

class gfxFontFeatureValueSet;
class nsCSSKeyframesRule;
class nsCSSFontFeatureValuesRule;
class nsCSSPageRule;
class nsCSSCounterStyleRule;
class nsICSSPseudoComparator;
class nsRuleWalker;
struct ElementDependentRuleProcessorData;
struct nsFontFaceRuleContainer;
struct TreeMatchContext;

namespace mozilla {
class CSSStyleSheet;
enum class CSSPseudoElementType : uint8_t;
class EventStates;
namespace dom {
class ShadowRoot;
} // namespace dom
} // namespace mozilla

class nsEmptyStyleRule final : public nsIStyleRule
{
private:
  ~nsEmptyStyleRule() {}

public:
  NS_DECL_ISUPPORTS
  virtual void MapRuleInfoInto(nsRuleData* aRuleData) override;
  virtual bool MightMapInheritedStyleData() override;
  virtual bool GetDiscretelyAnimatedCSSValue(nsCSSPropertyID aProperty,
                                             nsCSSValue* aValue) override;
#ifdef DEBUG
  virtual void List(FILE* out = stdout, int32_t aIndent = 0) const override;
#endif
};

class nsInitialStyleRule final : public nsIStyleRule
{
private:
  ~nsInitialStyleRule() {}

public:
  NS_DECL_ISUPPORTS
  virtual void MapRuleInfoInto(nsRuleData* aRuleData) override;
  virtual bool MightMapInheritedStyleData() override;
  virtual bool GetDiscretelyAnimatedCSSValue(nsCSSPropertyID aProperty,
                                             nsCSSValue* aValue) override;
#ifdef DEBUG
  virtual void List(FILE* out = stdout, int32_t aIndent = 0) const override;
#endif
};

class nsDisableTextZoomStyleRule final : public nsIStyleRule
{
private:
  ~nsDisableTextZoomStyleRule() {}

public:
  NS_DECL_ISUPPORTS
  virtual void MapRuleInfoInto(nsRuleData* aRuleData) override;
  virtual bool MightMapInheritedStyleData() override;
  virtual bool GetDiscretelyAnimatedCSSValue(nsCSSPropertyID aProperty,
                                             nsCSSValue* aValue) override;
#ifdef DEBUG
  virtual void List(FILE* out = stdout, int32_t aIndent = 0) const override;
#endif
};

// The style set object is created by the document viewer and ownership is
// then handed off to the PresShell.  Only the PresShell should delete a
// style set.

class nsStyleSet final
{
 public:
  nsStyleSet();
  ~nsStyleSet();

  void AddSizeOfIncludingThis(nsWindowSizes& aSizes) const;

  void Init(nsPresContext* aPresContext, nsBindingManager* aBindingManager);

  nsRuleNode* GetRuleTree() { return mRuleTree; }

  // get a style context for a non-pseudo frame.
  already_AddRefed<mozilla::GeckoStyleContext>
  ResolveStyleFor(mozilla::dom::Element* aElement,
                  mozilla::GeckoStyleContext* aParentContext);

  already_AddRefed<mozilla::GeckoStyleContext>
  ResolveStyleFor(mozilla::dom::Element* aElement,
                  mozilla::GeckoStyleContext* aParentContext,
                  mozilla::LazyComputeBehavior)
  {
    return ResolveStyleFor(aElement, aParentContext);
  }

  already_AddRefed<mozilla::GeckoStyleContext>
  ResolveCleanStyleFor(mozilla::dom::Element* aElement,
                       mozilla::GeckoStyleContext* aParentContext,
                       mozilla::LazyComputeBehavior)
  {
    return ResolveStyleFor(aElement, aParentContext);
  }

  already_AddRefed<mozilla::GeckoStyleContext>
  ResolveStyleFor(mozilla::dom::Element* aElement,
<<<<<<< HEAD
                  nsStyleContext* aParentContext,
                  mozilla::LazyComputeBehavior)
  {
    return ResolveStyleFor(aElement, aParentContext);
  }

  already_AddRefed<nsStyleContext>
  ResolveStyleFor(mozilla::dom::Element* aElement,
                  nsStyleContext* aParentContext,
                  TreeMatchContext& aTreeMatchContext);

  already_AddRefed<nsStyleContext>
  ResolveStyleFor(mozilla::dom::Element* aElement,
                  nsStyleContext* aParentContext,
=======
                  mozilla::GeckoStyleContext* aParentContext,
                  TreeMatchContext& aTreeMatchContext);

  already_AddRefed<mozilla::GeckoStyleContext>
  ResolveStyleFor(mozilla::dom::Element* aElement,
                  mozilla::GeckoStyleContext* aParentContext,
>>>>>>> a17af05f
                  mozilla::LazyComputeBehavior aMayCompute,
                  TreeMatchContext& aTreeMatchContext)
  {
    return ResolveStyleFor(aElement, aParentContext, aTreeMatchContext);
  }

  // Get a style context (with the given parent) for the
  // sequence of style rules in the |aRules| array.
  already_AddRefed<mozilla::GeckoStyleContext>
  ResolveStyleForRules(mozilla::GeckoStyleContext* aParentContext,
                       const nsTArray< nsCOMPtr<nsIStyleRule> > &aRules);

  // Get a style context that represents aBaseContext, but as though
  // it additionally matched the rules in the aRules array (in that
  // order, as more specific than any other rules).
  //
  // One of the following must hold:
  // 1. The resulting style context must be used only on a temporary
  //    basis, and it must never be put into the style context tree
  //    (and, in particular, we must never call
  //    ResolveStyleWithReplacement with it as the old context, which
  //    might happen if it is put in the style context tree), or
  // 2. The additional rules must be appropriate for the transitions
  //    level of the cascade, which is the highest level of the cascade.
  //    (This is the case for one current caller, the cover rule used
  //    for CSS transitions.)
  already_AddRefed<mozilla::GeckoStyleContext>
  ResolveStyleByAddingRules(mozilla::GeckoStyleContext* aBaseContext,
                            const nsCOMArray<nsIStyleRule> &aRules);

  // Resolve style by making replacements in the list of style rules as
  // described by aReplacements, but otherwise maintaining the status
  // quo.
  // aPseudoElement must follow the same rules as for
  // ResolvePseudoElementStyle, and be null for non-pseudo-element cases
  enum { // flags for aFlags
    // Skip starting CSS animations that result from the style.
    eSkipStartingAnimations = (1<<0),
  };
  already_AddRefed<mozilla::GeckoStyleContext>
  ResolveStyleWithReplacement(mozilla::dom::Element* aElement,
                              mozilla::dom::Element* aPseudoElement,
                              mozilla::GeckoStyleContext* aNewParentContext,
                              mozilla::GeckoStyleContext* aOldStyleContext,
                              nsRestyleHint aReplacements,
                              uint32_t aFlags = 0);

  // Resolve style by returning a style context with the specified
  // animation data removed.  It is allowable to remove all animation
  // data with eRestyle_AllHintsWithAnimations, or by using any other
  // hints that are allowed by ResolveStyleWithReplacement.
<<<<<<< HEAD
  already_AddRefed<nsStyleContext>
    ResolveStyleByRemovingAnimation(mozilla::dom::Element* aElement,
                                    nsStyleContext* aStyleContext,
=======
  already_AddRefed<mozilla::GeckoStyleContext>
    ResolveStyleByRemovingAnimation(mozilla::dom::Element* aElement,
                                    mozilla::GeckoStyleContext* aStyleContext,
>>>>>>> a17af05f
                                    nsRestyleHint aWhichToRemove);

  // Similar to the above, but resolving style without all animation data in
  // the first place.
<<<<<<< HEAD
  already_AddRefed<nsStyleContext>
    ResolveStyleWithoutAnimation(mozilla::dom::Element* aTarget,
                                 nsStyleContext* aParentContext);

  // Pseudo-element version of the above, ResolveStyleWithoutAnimation.
  already_AddRefed<nsStyleContext>
  ResolvePseudoElementStyleWithoutAnimation(
    mozilla::dom::Element* aParentElement,
    mozilla::CSSPseudoElementType aType,
    nsStyleContext* aParentContext,
=======
  already_AddRefed<mozilla::GeckoStyleContext>
    ResolveStyleWithoutAnimation(mozilla::dom::Element* aTarget,
                                 mozilla::GeckoStyleContext* aParentContext);

  // Pseudo-element version of the above, ResolveStyleWithoutAnimation.
  already_AddRefed<mozilla::GeckoStyleContext>
  ResolvePseudoElementStyleWithoutAnimation(
    mozilla::dom::Element* aParentElement,
    mozilla::CSSPseudoElementType aType,
    mozilla::GeckoStyleContext* aParentContext,
>>>>>>> a17af05f
    mozilla::dom::Element* aPseudoElement);

  // Get a style context for a text node (which no rules will match).
  //
  // The returned style context will have nsCSSAnonBoxes::mozText as its pseudo.
  //
  // (Perhaps mozText should go away and we shouldn't even create style
  // contexts for such content nodes, when text-combine-upright is not
  // present.  However, not doing any rule matching for them is a first step.)
  already_AddRefed<mozilla::GeckoStyleContext>
  ResolveStyleForText(nsIContent* aTextNode, mozilla::GeckoStyleContext* aParentContext);

  // Get a style context for a first-letter continuation (which no rules will
  // match).
  //
  // The returned style context will have
  // nsCSSAnonBoxes::firstLetterContinuation as its pseudo.
  //
  // (Perhaps nsCSSAnonBoxes::firstLetterContinuation should go away and we
  // shouldn't even create style contexts for such frames.  However, not doing
  // any rule matching for them is a first step.  And right now we do use this
  // style context for some things)
<<<<<<< HEAD
  already_AddRefed<nsStyleContext>
  ResolveStyleForFirstLetterContinuation(nsStyleContext* aParentContext);
=======
  already_AddRefed<mozilla::GeckoStyleContext>
  ResolveStyleForFirstLetterContinuation(mozilla::GeckoStyleContext* aParentContext);
>>>>>>> a17af05f

  // Get a style context for a placeholder frame (which no rules will match).
  //
  // The returned style context will have nsCSSAnonBoxes::oofPlaceholder as
  // its pseudo.
  //
  // (Perhaps nsCSSAnonBoxes::oofPlaceholder should go away and we shouldn't
  // even create style contexts for placeholders.  However, not doing any rule
  // matching for them is a first step.)
<<<<<<< HEAD
  already_AddRefed<nsStyleContext>
=======
  already_AddRefed<mozilla::GeckoStyleContext>
>>>>>>> a17af05f
  ResolveStyleForPlaceholder();

  // Get a style context for a pseudo-element.  aParentElement must be
  // non-null.  aPseudoID is the CSSPseudoElementType for the
  // pseudo-element.  aPseudoElement must be non-null if the pseudo-element
  // type is one that allows user action pseudo-classes after it or allows
  // style attributes; otherwise, it is ignored.
  already_AddRefed<mozilla::GeckoStyleContext>
  ResolvePseudoElementStyle(mozilla::dom::Element* aParentElement,
                            mozilla::CSSPseudoElementType aType,
                            mozilla::GeckoStyleContext* aParentContext,
                            mozilla::dom::Element* aPseudoElement);

  // This functions just like ResolvePseudoElementStyle except that it will
  // return nullptr if there are no explicit style rules for that
  // pseudo element.
  already_AddRefed<mozilla::GeckoStyleContext>
  ProbePseudoElementStyle(mozilla::dom::Element* aParentElement,
                          mozilla::CSSPseudoElementType aType,
                          mozilla::GeckoStyleContext* aParentContext);
  already_AddRefed<mozilla::GeckoStyleContext>
  ProbePseudoElementStyle(mozilla::dom::Element* aParentElement,
                          mozilla::CSSPseudoElementType aType,
                          mozilla::GeckoStyleContext* aParentContext,
                          TreeMatchContext& aTreeMatchContext);

  /**
<<<<<<< HEAD
   * Bit-flags that can be passed to ResolveInheritingAnonymousBoxStyle and
   * GetContext in their parameter 'aFlags'.
=======
   * Bit-flags that can be passed to GetContext in its parameter 'aFlags'.
>>>>>>> a17af05f
   */
  enum {
    eNoFlags =          0,
    eIsLink =           1 << 0,
    eIsVisitedLink =    1 << 1,
    eDoAnimation =      1 << 2,

    // Indicates that we should skip the flex/grid item specific chunk of
    // ApplyStyleFixups().  This is useful if our parent has "display: flex"
    // or "display: grid" but we can tell we're not going to honor that (e.g. if
    // it's the outer frame of a button widget, and we're the inline frame for
    // the button's label).
    eSkipParentDisplayBasedStyleFixup = 1 << 3
  };

  // Get a style context for an anonymous box.  aPseudoTag is the pseudo-tag to
  // use and must be non-null.  It must be an anon box, and must be one that
<<<<<<< HEAD
  // inherits style from the given aParentContext.  aFlags will be forwarded to
  // a GetContext call internally.
  already_AddRefed<nsStyleContext>
  ResolveInheritingAnonymousBoxStyle(nsIAtom* aPseudoTag,
                                     nsStyleContext* aParentContext,
                                     uint32_t aFlags = eNoFlags);
=======
  // inherits style from the given aParentContext.
  already_AddRefed<mozilla::GeckoStyleContext>
  ResolveInheritingAnonymousBoxStyle(nsIAtom* aPseudoTag,
                                     mozilla::GeckoStyleContext* aParentContext);
>>>>>>> a17af05f

  // Get a style context for an anonymous box that does not inherit style from
  // anything.  aPseudoTag is the pseudo-tag to use and must be non-null.  It
  // must be an anon box, and must be a non-inheriting one.
<<<<<<< HEAD
  already_AddRefed<nsStyleContext>
=======
  already_AddRefed<mozilla::GeckoStyleContext>
>>>>>>> a17af05f
  ResolveNonInheritingAnonymousBoxStyle(nsIAtom* aPseudoTag);

#ifdef MOZ_XUL
  // Get a style context for a XUL tree pseudo.  aPseudoTag is the
  // pseudo-tag to use and must be non-null.  aParentContent must be
  // non-null.  aComparator must be non-null.
  already_AddRefed<mozilla::GeckoStyleContext>
  ResolveXULTreePseudoStyle(mozilla::dom::Element* aParentElement,
                            nsICSSAnonBoxPseudo* aPseudoTag,
                            mozilla::GeckoStyleContext* aParentContext,
                            nsICSSPseudoComparator* aComparator);
#endif

  // Append all the currently-active font face rules to aArray.  Return
  // true for success and false for failure.
  bool AppendFontFaceRules(nsTArray<nsFontFaceRuleContainer>& aArray);

  // Return the winning (in the cascade) @keyframes rule for the given name.
  nsCSSKeyframesRule* KeyframesRuleForName(const nsString& aName);

  // Return the winning (in the cascade) @counter-style rule for the given name.
  nsCSSCounterStyleRule* CounterStyleRuleForName(nsIAtom* aName);

  // Return gfxFontFeatureValueSet from font feature values rules.
  already_AddRefed<gfxFontFeatureValueSet> BuildFontFeatureValueSet();

  // Append all the currently-active font feature values rules to aArray.
  // Return true for success and false for failure.
  bool AppendFontFeatureValuesRules(
                              nsTArray<nsCSSFontFeatureValuesRule*>& aArray);

  // Append all the currently-active page rules to aArray.  Return
  // true for success and false for failure.
  bool AppendPageRules(nsTArray<nsCSSPageRule*>& aArray);

  // Begin ignoring style context destruction, to avoid lots of unnecessary
  // work on document teardown.
  void BeginShutdown();

  // Free all of the data associated with this style set.
  void Shutdown();

  // Notes that a style sheet has changed.
  void RecordStyleSheetChange(mozilla::CSSStyleSheet* aStyleSheet,
                              mozilla::StyleSheet::ChangeType);

  // Notes that style sheets have changed in a shadow root.
  void RecordShadowStyleChange(mozilla::dom::ShadowRoot* aShadowRoot);

  bool StyleSheetsHaveChanged() const
  {
    return mStylesHaveChanged || !mChangedScopeStyleRoots.IsEmpty();
  }

  void InvalidateStyleForCSSRuleChanges();

  // Get a new style context that lives in a different parent
  // The new context will be the same as the old if the new parent is the
  // same as the old parent.
  // aElement should be non-null if this is a style context for an
  // element or pseudo-element; in the latter case it should be the
  // real element the pseudo-element is for.
  already_AddRefed<mozilla::GeckoStyleContext>
  ReparentStyleContext(mozilla::GeckoStyleContext* aStyleContext,
                       mozilla::GeckoStyleContext* aNewParentContext,
                       mozilla::dom::Element* aElement);

  // Test if style is dependent on a document state.
  bool HasDocumentStateDependentStyle(nsIContent*    aContent,
                                      mozilla::EventStates aStateMask);

  // Test if style is dependent on content state
  nsRestyleHint HasStateDependentStyle(mozilla::dom::Element* aElement,
                                       mozilla::EventStates aStateMask);
  nsRestyleHint HasStateDependentStyle(mozilla::dom::Element* aElement,
                                       mozilla::CSSPseudoElementType aPseudoType,
                                       mozilla::dom::Element* aPseudoElement,
                                       mozilla::EventStates aStateMask);

  // Test if style is dependent on the presence of an attribute.
  nsRestyleHint HasAttributeDependentStyle(mozilla::dom::Element* aElement,
                                           int32_t        aNameSpaceID,
                                           nsIAtom*       aAttribute,
                                           int32_t        aModType,
                                           bool           aAttrHasChanged,
                                           const nsAttrValue* aOtherValue,
                                           mozilla::RestyleHintData&
                                             aRestyleHintDataResult);

  /*
   * Do any processing that needs to happen as a result of a change in
   * the characteristics of the medium, and return restyle hint needed
   * for the change.
   */
  nsRestyleHint MediumFeaturesChanged(bool aViewportChanged);

  // APIs to manipulate the style sheet lists.  The sheets in each
  // list are stored with the most significant sheet last.
  nsresult AppendStyleSheet(mozilla::SheetType aType,
                            mozilla::CSSStyleSheet* aSheet);
  nsresult PrependStyleSheet(mozilla::SheetType aType,
                             mozilla::CSSStyleSheet* aSheet);
  nsresult RemoveStyleSheet(mozilla::SheetType aType,
                            mozilla::CSSStyleSheet* aSheet);
  nsresult ReplaceSheets(mozilla::SheetType aType,
                         const nsTArray<RefPtr<mozilla::CSSStyleSheet>>& aNewSheets);
  nsresult InsertStyleSheetBefore(mozilla::SheetType aType,
                                  mozilla::CSSStyleSheet* aNewSheet,
                                  mozilla::CSSStyleSheet* aReferenceSheet);

  // Enable/Disable entire author style level (Doc, ScopedDoc & PresHint levels)
  bool GetAuthorStyleDisabled() const;
  nsresult SetAuthorStyleDisabled(bool aStyleDisabled);

  int32_t SheetCount(mozilla::SheetType aType) const {
    return mSheets[aType].Length();
  }

  mozilla::CSSStyleSheet* StyleSheetAt(mozilla::SheetType aType,
                                       int32_t aIndex) const {
    return mSheets[aType][aIndex];
  }

  void AppendAllXBLStyleSheets(nsTArray<mozilla::StyleSheet*>& aArray) const;

  nsresult RemoveDocStyleSheet(mozilla::CSSStyleSheet* aSheet);
  nsresult AddDocStyleSheet(mozilla::CSSStyleSheet* aSheet,
                            nsIDocument* aDocument);

  void     BeginUpdate();
  nsresult EndUpdate();

  // Methods for reconstructing the tree; BeginReconstruct basically moves the
  // old rule tree root and style context roots out of the way,
  // and EndReconstruct destroys the old rule tree when we're done
  nsresult BeginReconstruct();
  // Note: EndReconstruct should not be called if BeginReconstruct fails
  void EndReconstruct();

  bool IsInRuleTreeReconstruct() const {
    return mInReconstruct;
  }

  void RootStyleContextAdded() {
    ++mRootStyleContextCount;
  }
  void RootStyleContextRemoved() {
    MOZ_ASSERT(mRootStyleContextCount > 0);
    --mRootStyleContextCount;
  }

  // Return whether the rule tree has cached data such that we need to
  // do dynamic change handling for changes that change the results of
  // media queries or require rebuilding all style data.
  // We don't care whether we have cached rule processors or whether
  // they have cached rule cascades; getting the rule cascades again in
  // order to do rule matching will get the correct rule cascade.
  bool HasCachedStyleData() const {
    return (mRuleTree && mRuleTree->TreeHasCachedData()) || mRootStyleContextCount > 0;
  }

  // Notify the style set that a rulenode is no longer in use, or was
  // just created and is not in use yet.
  static const uint32_t kGCInterval = 300;
  void RuleNodeUnused(nsRuleNode* aNode, bool aMayGC) {
    ++mUnusedRuleNodeCount;
    mUnusedRuleNodeList.insertBack(aNode);
    if (aMayGC && mUnusedRuleNodeCount >= kGCInterval && !mInGC && !mInReconstruct) {
      GCRuleTrees();
    }
  }

  // Notify the style set that a rulenode that wasn't in use now is
  void RuleNodeInUse(nsRuleNode* aNode) {
    MOZ_ASSERT(mUnusedRuleNodeCount > 0);
    --mUnusedRuleNodeCount;
    aNode->removeFrom(mUnusedRuleNodeList);
  }

  // Returns true if a restyle of the document is needed due to cloning
  // sheet inners.
  bool EnsureUniqueInnerOnCSSSheets();

  // Called by StyleSheet::EnsureUniqueInner to let us know it cloned
  // its inner.
  void SetNeedsRestyleAfterEnsureUniqueInner() {
    mNeedsRestyleAfterEnsureUniqueInner = true;
  }

  nsIStyleRule* InitialStyleRule();

  bool HasRuleProcessorUsedByMultipleStyleSets(mozilla::SheetType aSheetType);

  // Tells the RestyleManager for the document using this style set
  // to drop any nsCSSSelector pointers it has.
  void ClearSelectors();

  // Returns whether aSheetType represents a level of the cascade that uses
  // CSSStyleSheets.  See gCSSSheetTypes in nsStyleSet.cpp for the list
  // of CSS sheet types.
  static bool IsCSSSheetType(mozilla::SheetType aSheetType);

  void SetUsesViewportUnits(bool aValue) {
    mUsesViewportUnits = aValue;
  }

private:
  nsStyleSet(const nsStyleSet& aCopy) = delete;
  nsStyleSet& operator=(const nsStyleSet& aCopy) = delete;

  // Free all the rules with reference-count zero. This continues iterating
  // over the free list until it is empty, which allows immediate collection
  // of nodes whose reference-count drops to zero during the destruction of
  // a child node. This allows the collection of entire trees at once, since
  // children hold their parents alive.
  void GCRuleTrees();

  nsresult DirtyRuleProcessors(mozilla::SheetType aType);

  // Update the rule processor list after a change to the style sheet list.
  nsresult GatherRuleProcessors(mozilla::SheetType aType);

  void AddImportantRules(nsRuleNode* aCurrLevelNode,
                         nsRuleNode* aLastPrevLevelNode,
                         nsRuleWalker* aRuleWalker);

  // Move aRuleWalker forward by the appropriate rule if we need to add
  // a rule due to property restrictions on pseudo-elements.
  void WalkRestrictionRule(mozilla::CSSPseudoElementType aPseudoType,
                           nsRuleWalker* aRuleWalker);

  void WalkDisableTextZoomRule(mozilla::dom::Element* aElement,
                               nsRuleWalker* aRuleWalker);

#ifdef DEBUG
  // Just like AddImportantRules except it doesn't actually add anything; it
  // just asserts that there are no important rules between aCurrLevelNode and
  // aLastPrevLevelNode.
  void AssertNoImportantRules(nsRuleNode* aCurrLevelNode,
                              nsRuleNode* aLastPrevLevelNode);

  // Just like AddImportantRules except it doesn't actually add anything; it
  // just asserts that there are no CSS rules between aCurrLevelNode and
  // aLastPrevLevelNode.  Mostly useful for the preshint level.
  void AssertNoCSSRules(nsRuleNode* aCurrLevelNode,
                        nsRuleNode* aLastPrevLevelNode);
#endif

  // Enumerate the rules in a way that cares about the order of the
  // rules.
  // aElement is the element the rules are for.  It might be null.  aData
  // is the closure to pass to aCollectorFunc.  If aContent is not null,
  // aData must be a RuleProcessorData*
  void FileRules(nsIStyleRuleProcessor::EnumFunc aCollectorFunc,
                 RuleProcessorData* aData, mozilla::dom::Element* aElement,
                 nsRuleWalker* aRuleWalker);

  // Enumerate all the rules in a way that doesn't care about the order
  // of the rules and break out if the enumeration is halted.
  void WalkRuleProcessors(nsIStyleRuleProcessor::EnumFunc aFunc,
                          ElementDependentRuleProcessorData* aData,
                          bool aWalkAllXBLStylesheets);

  // Helper for ResolveStyleWithReplacement
  // aPseudoElement must follow the same rules as for
  // ResolvePseudoElementStyle, and be null for non-pseudo-element cases
  nsRuleNode* RuleNodeWithReplacement(mozilla::dom::Element* aElement,
                                      mozilla::dom::Element* aPseudoElement,
                                      nsRuleNode* aOldRuleNode,
                                      mozilla::CSSPseudoElementType aPseudoType,
                                      nsRestyleHint aReplacements);

  already_AddRefed<mozilla::GeckoStyleContext>
  GetContext(mozilla::GeckoStyleContext* aParentContext,
             nsRuleNode* aRuleNode,
             nsRuleNode* aVisitedRuleNode,
             nsIAtom* aPseudoTag,
             mozilla::CSSPseudoElementType aPseudoType,
             mozilla::dom::Element* aElementForAnimation,
             uint32_t aFlags);

  enum AnimationFlag {
    eWithAnimation,
    eWithoutAnimation,
  };
<<<<<<< HEAD
  already_AddRefed<nsStyleContext>
  ResolveStyleForInternal(mozilla::dom::Element* aElement,
                          nsStyleContext* aParentContext,
                          TreeMatchContext& aTreeMatchContext,
                          AnimationFlag aAnimationFlag);

  already_AddRefed<nsStyleContext>
  ResolvePseudoElementStyleInternal(mozilla::dom::Element* aParentElement,
                                    mozilla::CSSPseudoElementType aType,
                                    nsStyleContext* aParentContext,
=======
  already_AddRefed<mozilla::GeckoStyleContext>
  ResolveStyleForInternal(mozilla::dom::Element* aElement,
                          mozilla::GeckoStyleContext* aParentContext,
                          TreeMatchContext& aTreeMatchContext,
                          AnimationFlag aAnimationFlag);

  already_AddRefed<mozilla::GeckoStyleContext>
  ResolvePseudoElementStyleInternal(mozilla::dom::Element* aParentElement,
                                    mozilla::CSSPseudoElementType aType,
                                    mozilla::GeckoStyleContext* aParentContext,
>>>>>>> a17af05f
                                    mozilla::dom::Element* aPseudoElement,
                                    AnimationFlag aAnimationFlag);

  nsPresContext* PresContext() { return mRuleTree->PresContext(); }

  // Clear our cached mNonInheritingStyleContexts.  We do this when we want to
  // make sure those style contexts won't live too long (e.g. at ruletree
  // reconstruct or shutdown time).
  void ClearNonInheritingStyleContexts();

  // The sheets in each array in mSheets are stored with the most significant
  // sheet last.
  // The arrays for ePresHintSheet, eStyleAttrSheet, eTransitionSheet,
  // eAnimationSheet are always empty.
  // (FIXME:  We should reduce the storage needed for them.)
  mozilla::EnumeratedArray<mozilla::SheetType, mozilla::SheetType::Count,
                           nsTArray<RefPtr<mozilla::CSSStyleSheet>>> mSheets;

  // mRuleProcessors[eScopedDocSheet] is always null; rule processors
  // for scoped style sheets are stored in mScopedDocSheetRuleProcessors.
  mozilla::EnumeratedArray<mozilla::SheetType, mozilla::SheetType::Count,
                           nsCOMPtr<nsIStyleRuleProcessor>> mRuleProcessors;

  // Rule processors for HTML5 scoped style sheets, one per scope.
  nsTArray<nsCOMPtr<nsIStyleRuleProcessor> > mScopedDocSheetRuleProcessors;

  RefPtr<nsBindingManager> mBindingManager;

  RefPtr<nsRuleNode> mRuleTree; // This is the root of our rule tree.  It is a
                                // lexicographic tree of matched rules that style
                                // contexts use to look up properties.

  // List of subtrees rooted at style scope roots that need to be restyled.
  // When a change to a scoped style sheet is made, we add the style scope
  // root to this array rather than setting mStylesHaveChanged = true, since
  // we know we don't need to restyle the whole document.  However, if in the
  // same update block we have already had other changes that require
  // the whole document to be restyled (i.e., mStylesHaveChanged is already
  // true), then we don't bother adding the scope root here.
  AutoTArray<RefPtr<mozilla::dom::Element>,1> mChangedScopeStyleRoots;

  uint16_t mBatching;

  // Indicates that the whole document must be restyled.  Changes to scoped
  // style sheets are recorded in mChangedScopeStyleRoots rather than here
  // in mStylesHaveChanged.
  unsigned mStylesHaveChanged : 1;
  unsigned mInShutdown : 1;
  unsigned mInGC : 1;
  unsigned mAuthorStyleDisabled: 1;
  unsigned mInReconstruct : 1;
  unsigned mNeedsRestyleAfterEnsureUniqueInner : 1;
  // Does the associated document use viewport units (vw/vh/vmin/vmax)?
  unsigned mUsesViewportUnits : 1;
  unsigned mDirty : int(mozilla::SheetType::Count);  // one bit per sheet type

  uint32_t mRootStyleContextCount;

#ifdef DEBUG
  // In debug builds, we stash a weak pointer here to the old root during
  // reconstruction. During GC, we check for this pointer, and null it out
  // when we encounter it. This allows us to assert that the old root (and
  // thus all of its subtree) was GCed after reconstruction, which implies
  // that there are no style contexts holding on to old rule nodes.
  nsRuleNode* mOldRootNode;
#endif

  // Track our rule nodes with zero refcount. When this hits a threshold, we
  // sweep and free. Keeping unused rule nodes around for a bit allows us to
  // reuse them in many cases.
  mozilla::LinkedList<nsRuleNode> mUnusedRuleNodeList;
  uint32_t mUnusedRuleNodeCount;

  // Empty style rules to force things that restrict which properties
  // apply into different branches of the rule tree.
  RefPtr<nsEmptyStyleRule> mFirstLineRule, mFirstLetterRule, mPlaceholderRule;

  // Style rule which sets all properties to their initial values for
  // determining when context-sensitive values are in use.
  RefPtr<nsInitialStyleRule> mInitialStyleRule;

  // Style rule that sets the internal -x-text-zoom property on
  // <svg:text> elements to disable the effect of text zooming.
  RefPtr<nsDisableTextZoomStyleRule> mDisableTextZoomStyleRule;

<<<<<<< HEAD
  // whether font feature values lookup object needs initialization
  RefPtr<gfxFontFeatureValueSet> mFontFeatureValuesLookup;

=======
>>>>>>> a17af05f
  // Stores pointers to our cached style contexts for non-inheriting anonymous
  // boxes.
  mozilla::EnumeratedArray<nsCSSAnonBoxes::NonInheriting,
                           nsCSSAnonBoxes::NonInheriting::_Count,
<<<<<<< HEAD
                           RefPtr<nsStyleContext>> mNonInheritingStyleContexts;
=======
                           RefPtr<mozilla::GeckoStyleContext>> mNonInheritingStyleContexts;
>>>>>>> a17af05f
};

#ifdef MOZILLA_INTERNAL_API
inline
void nsRuleNode::AddRef()
{
  if (mRefCnt++ == 0) {
    MOZ_ASSERT(mPresContext->StyleSet()->IsGecko(),
               "ServoStyleSets should not have rule nodes");
    mPresContext->StyleSet()->AsGecko()->RuleNodeInUse(this);
  }
}

inline
void nsRuleNode::Release()
{
  if (--mRefCnt == 0) {
    MOZ_ASSERT(mPresContext->StyleSet()->IsGecko(),
               "ServoStyleSets should not have rule nodes");
    mPresContext->StyleSet()->AsGecko()->RuleNodeUnused(this, /* aMayGC = */ true);
  }
}
#endif

#endif<|MERGE_RESOLUTION|>--- conflicted
+++ resolved
@@ -135,29 +135,12 @@
 
   already_AddRefed<mozilla::GeckoStyleContext>
   ResolveStyleFor(mozilla::dom::Element* aElement,
-<<<<<<< HEAD
-                  nsStyleContext* aParentContext,
-                  mozilla::LazyComputeBehavior)
-  {
-    return ResolveStyleFor(aElement, aParentContext);
-  }
-
-  already_AddRefed<nsStyleContext>
-  ResolveStyleFor(mozilla::dom::Element* aElement,
-                  nsStyleContext* aParentContext,
-                  TreeMatchContext& aTreeMatchContext);
-
-  already_AddRefed<nsStyleContext>
-  ResolveStyleFor(mozilla::dom::Element* aElement,
-                  nsStyleContext* aParentContext,
-=======
                   mozilla::GeckoStyleContext* aParentContext,
                   TreeMatchContext& aTreeMatchContext);
 
   already_AddRefed<mozilla::GeckoStyleContext>
   ResolveStyleFor(mozilla::dom::Element* aElement,
                   mozilla::GeckoStyleContext* aParentContext,
->>>>>>> a17af05f
                   mozilla::LazyComputeBehavior aMayCompute,
                   TreeMatchContext& aTreeMatchContext)
   {
@@ -209,31 +192,13 @@
   // animation data removed.  It is allowable to remove all animation
   // data with eRestyle_AllHintsWithAnimations, or by using any other
   // hints that are allowed by ResolveStyleWithReplacement.
-<<<<<<< HEAD
-  already_AddRefed<nsStyleContext>
-    ResolveStyleByRemovingAnimation(mozilla::dom::Element* aElement,
-                                    nsStyleContext* aStyleContext,
-=======
   already_AddRefed<mozilla::GeckoStyleContext>
     ResolveStyleByRemovingAnimation(mozilla::dom::Element* aElement,
                                     mozilla::GeckoStyleContext* aStyleContext,
->>>>>>> a17af05f
                                     nsRestyleHint aWhichToRemove);
 
   // Similar to the above, but resolving style without all animation data in
   // the first place.
-<<<<<<< HEAD
-  already_AddRefed<nsStyleContext>
-    ResolveStyleWithoutAnimation(mozilla::dom::Element* aTarget,
-                                 nsStyleContext* aParentContext);
-
-  // Pseudo-element version of the above, ResolveStyleWithoutAnimation.
-  already_AddRefed<nsStyleContext>
-  ResolvePseudoElementStyleWithoutAnimation(
-    mozilla::dom::Element* aParentElement,
-    mozilla::CSSPseudoElementType aType,
-    nsStyleContext* aParentContext,
-=======
   already_AddRefed<mozilla::GeckoStyleContext>
     ResolveStyleWithoutAnimation(mozilla::dom::Element* aTarget,
                                  mozilla::GeckoStyleContext* aParentContext);
@@ -244,7 +209,6 @@
     mozilla::dom::Element* aParentElement,
     mozilla::CSSPseudoElementType aType,
     mozilla::GeckoStyleContext* aParentContext,
->>>>>>> a17af05f
     mozilla::dom::Element* aPseudoElement);
 
   // Get a style context for a text node (which no rules will match).
@@ -267,13 +231,8 @@
   // shouldn't even create style contexts for such frames.  However, not doing
   // any rule matching for them is a first step.  And right now we do use this
   // style context for some things)
-<<<<<<< HEAD
-  already_AddRefed<nsStyleContext>
-  ResolveStyleForFirstLetterContinuation(nsStyleContext* aParentContext);
-=======
   already_AddRefed<mozilla::GeckoStyleContext>
   ResolveStyleForFirstLetterContinuation(mozilla::GeckoStyleContext* aParentContext);
->>>>>>> a17af05f
 
   // Get a style context for a placeholder frame (which no rules will match).
   //
@@ -283,11 +242,7 @@
   // (Perhaps nsCSSAnonBoxes::oofPlaceholder should go away and we shouldn't
   // even create style contexts for placeholders.  However, not doing any rule
   // matching for them is a first step.)
-<<<<<<< HEAD
-  already_AddRefed<nsStyleContext>
-=======
-  already_AddRefed<mozilla::GeckoStyleContext>
->>>>>>> a17af05f
+  already_AddRefed<mozilla::GeckoStyleContext>
   ResolveStyleForPlaceholder();
 
   // Get a style context for a pseudo-element.  aParentElement must be
@@ -315,12 +270,7 @@
                           TreeMatchContext& aTreeMatchContext);
 
   /**
-<<<<<<< HEAD
-   * Bit-flags that can be passed to ResolveInheritingAnonymousBoxStyle and
-   * GetContext in their parameter 'aFlags'.
-=======
    * Bit-flags that can be passed to GetContext in its parameter 'aFlags'.
->>>>>>> a17af05f
    */
   enum {
     eNoFlags =          0,
@@ -338,28 +288,15 @@
 
   // Get a style context for an anonymous box.  aPseudoTag is the pseudo-tag to
   // use and must be non-null.  It must be an anon box, and must be one that
-<<<<<<< HEAD
-  // inherits style from the given aParentContext.  aFlags will be forwarded to
-  // a GetContext call internally.
-  already_AddRefed<nsStyleContext>
-  ResolveInheritingAnonymousBoxStyle(nsIAtom* aPseudoTag,
-                                     nsStyleContext* aParentContext,
-                                     uint32_t aFlags = eNoFlags);
-=======
   // inherits style from the given aParentContext.
   already_AddRefed<mozilla::GeckoStyleContext>
   ResolveInheritingAnonymousBoxStyle(nsIAtom* aPseudoTag,
                                      mozilla::GeckoStyleContext* aParentContext);
->>>>>>> a17af05f
 
   // Get a style context for an anonymous box that does not inherit style from
   // anything.  aPseudoTag is the pseudo-tag to use and must be non-null.  It
   // must be an anon box, and must be a non-inheriting one.
-<<<<<<< HEAD
-  already_AddRefed<nsStyleContext>
-=======
-  already_AddRefed<mozilla::GeckoStyleContext>
->>>>>>> a17af05f
+  already_AddRefed<mozilla::GeckoStyleContext>
   ResolveNonInheritingAnonymousBoxStyle(nsIAtom* aPseudoTag);
 
 #ifdef MOZ_XUL
@@ -645,18 +582,6 @@
     eWithAnimation,
     eWithoutAnimation,
   };
-<<<<<<< HEAD
-  already_AddRefed<nsStyleContext>
-  ResolveStyleForInternal(mozilla::dom::Element* aElement,
-                          nsStyleContext* aParentContext,
-                          TreeMatchContext& aTreeMatchContext,
-                          AnimationFlag aAnimationFlag);
-
-  already_AddRefed<nsStyleContext>
-  ResolvePseudoElementStyleInternal(mozilla::dom::Element* aParentElement,
-                                    mozilla::CSSPseudoElementType aType,
-                                    nsStyleContext* aParentContext,
-=======
   already_AddRefed<mozilla::GeckoStyleContext>
   ResolveStyleForInternal(mozilla::dom::Element* aElement,
                           mozilla::GeckoStyleContext* aParentContext,
@@ -667,7 +592,6 @@
   ResolvePseudoElementStyleInternal(mozilla::dom::Element* aParentElement,
                                     mozilla::CSSPseudoElementType aType,
                                     mozilla::GeckoStyleContext* aParentContext,
->>>>>>> a17af05f
                                     mozilla::dom::Element* aPseudoElement,
                                     AnimationFlag aAnimationFlag);
 
@@ -753,21 +677,11 @@
   // <svg:text> elements to disable the effect of text zooming.
   RefPtr<nsDisableTextZoomStyleRule> mDisableTextZoomStyleRule;
 
-<<<<<<< HEAD
-  // whether font feature values lookup object needs initialization
-  RefPtr<gfxFontFeatureValueSet> mFontFeatureValuesLookup;
-
-=======
->>>>>>> a17af05f
   // Stores pointers to our cached style contexts for non-inheriting anonymous
   // boxes.
   mozilla::EnumeratedArray<nsCSSAnonBoxes::NonInheriting,
                            nsCSSAnonBoxes::NonInheriting::_Count,
-<<<<<<< HEAD
-                           RefPtr<nsStyleContext>> mNonInheritingStyleContexts;
-=======
                            RefPtr<mozilla::GeckoStyleContext>> mNonInheritingStyleContexts;
->>>>>>> a17af05f
 };
 
 #ifdef MOZILLA_INTERNAL_API
