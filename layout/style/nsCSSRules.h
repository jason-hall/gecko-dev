--- conflicted
+++ resolved
@@ -17,10 +17,6 @@
 #include "mozilla/Move.h"
 #include "mozilla/SheetType.h"
 #include "mozilla/css/GroupRule.h"
-<<<<<<< HEAD
-#include "mozilla/dom/CSSMediaRule.h"
-#include "mozilla/dom/CSSPageRule.h"
-=======
 #include "mozilla/css/URLMatchingFunction.h"
 #include "mozilla/dom/CSSFontFeatureValuesRule.h"
 #include "mozilla/dom/CSSKeyframeRule.h"
@@ -29,16 +25,11 @@
 #include "mozilla/dom/CSSPageRule.h"
 #include "mozilla/dom/CSSSupportsRule.h"
 #include "mozilla/dom/CSSMozDocumentRule.h"
->>>>>>> a17af05f
 #include "nsAutoPtr.h"
 #include "nsCSSPropertyID.h"
 #include "nsCSSValue.h"
 #include "nsDOMCSSDeclaration.h"
 #include "nsIDOMCSSConditionRule.h"
-<<<<<<< HEAD
-#include "nsIDOMCSSCounterStyleRule.h"
-=======
->>>>>>> a17af05f
 #include "nsIDOMCSSFontFeatureValuesRule.h"
 #include "nsIDOMCSSGroupingRule.h"
 #include "nsIDOMCSSMozDocumentRule.h"
@@ -94,11 +85,7 @@
   void GetCssTextImpl(nsAString& aCssText) const override;
   using CSSMediaRule::SetConditionText;
   dom::MediaList* Media() override;
-<<<<<<< HEAD
-  
-=======
-
->>>>>>> a17af05f
+
   virtual size_t SizeOfIncludingThis(mozilla::MallocSizeOf aMallocSizeOf)
     const override MOZ_MUST_OVERRIDE;
 
@@ -108,12 +95,7 @@
   RefPtr<nsMediaList> mMedia;
 };
 
-<<<<<<< HEAD
-class DocumentRule final : public ConditionRule,
-                           public nsIDOMCSSMozDocumentRule
-=======
 class DocumentRule final : public dom::CSSMozDocumentRule
->>>>>>> a17af05f
 {
 public:
   DocumentRule(uint32_t aLineNumber, uint32_t aColumnNumber);
@@ -128,16 +110,7 @@
 #ifdef DEBUG
   virtual void List(FILE* out = stdout, int32_t aIndent = 0) const override;
 #endif
-<<<<<<< HEAD
-  virtual int32_t GetType() const override;
-  using Rule::GetType;
   virtual already_AddRefed<Rule> Clone() const override;
-
-  // nsIDOMCSSGroupingRule interface
-  NS_DECL_NSIDOMCSSGROUPINGRULE
-=======
-  virtual already_AddRefed<Rule> Clone() const override;
->>>>>>> a17af05f
 
   // nsIDOMCSSConditionRule interface
   NS_DECL_NSIDOMCSSCONDITIONRULE
@@ -172,23 +145,12 @@
   void SetURLs(URL *aURLs) { mURLs = aURLs; }
 
   // WebIDL interface
-<<<<<<< HEAD
-  uint16_t Type() const override;
-  void GetCssTextImpl(nsAString& aCssText) const override;
-  // Our XPCOM GetConditionText is OK
-  virtual void SetConditionText(const nsAString& aConditionText,
-                                ErrorResult& aRv) override;
-=======
   void GetCssTextImpl(nsAString& aCssText) const override;
   using dom::CSSMozDocumentRule::SetConditionText;
->>>>>>> a17af05f
 
   virtual size_t SizeOfIncludingThis(mozilla::MallocSizeOf aMallocSizeOf)
     const override MOZ_MUST_OVERRIDE;
 
-  virtual JSObject* WrapObject(JSContext* aCx,
-                               JS::Handle<JSObject*> aGivenProto) override;
-
 protected:
   void AppendConditionText(nsAString& aOutput) const;
 
@@ -199,20 +161,11 @@
 
 } // namespace mozilla
 
-<<<<<<< HEAD
-class nsCSSFontFeatureValuesRule final : public mozilla::css::Rule,
-                                         public nsIDOMCSSFontFeatureValuesRule
-{
-public:
-  nsCSSFontFeatureValuesRule(uint32_t aLineNumber, uint32_t aColumnNumber)
-    : mozilla::css::Rule(aLineNumber, aColumnNumber)
-=======
 class nsCSSFontFeatureValuesRule final : public mozilla::dom::CSSFontFeatureValuesRule
 {
 public:
   nsCSSFontFeatureValuesRule(uint32_t aLineNumber, uint32_t aColumnNumber)
     : mozilla::dom::CSSFontFeatureValuesRule(aLineNumber, aColumnNumber)
->>>>>>> a17af05f
   {
   }
 
@@ -225,30 +178,10 @@
   }
 
   NS_DECL_ISUPPORTS_INHERITED
-<<<<<<< HEAD
-  virtual bool IsCCLeaf() const override;
-=======
->>>>>>> a17af05f
 
 #ifdef DEBUG
   void List(FILE* out = stdout, int32_t aIndent = 0) const final;
 #endif
-<<<<<<< HEAD
-  virtual int32_t GetType() const override;
-  using Rule::GetType;
-  virtual already_AddRefed<mozilla::css::Rule> Clone() const override;
-
-  // nsIDOMCSSFontFaceRule interface
-  NS_DECL_NSIDOMCSSFONTFEATUREVALUESRULE
-
-  // WebIDL interface
-  uint16_t Type() const override;
-  void GetCssTextImpl(nsAString& aCssText) const override;
-  // The XPCOM GetFontFamily is fine
-  void SetFontFamily(const nsAString& aFamily, mozilla::ErrorResult& aRv);
-  // The XPCOM GetValueText is fine
-  void SetValueText(const nsAString& aFamily, mozilla::ErrorResult& aRv);
-=======
   already_AddRefed<mozilla::css::Rule> Clone() const final;
 
   // nsIDOMCSSFontFeatureValuesRule interface
@@ -256,7 +189,6 @@
 
   // WebIDL interface
   void GetCssTextImpl(nsAString& aCssText) const final;
->>>>>>> a17af05f
 
   const mozilla::FontFamilyList& GetFamilyList() { return mFamilyList; }
   void SetFamilyList(const mozilla::FontFamilyList& aFamilyList);
@@ -270,9 +202,6 @@
   }
 
   size_t SizeOfIncludingThis(mozilla::MallocSizeOf aMallocSizeOf) const final;
-
-  virtual JSObject* WrapObject(JSContext* aCx,
-                               JS::Handle<JSObject*> aGivenProto) override;
 
 protected:
   ~nsCSSFontFeatureValuesRule() {}
@@ -293,11 +222,7 @@
   virtual mozilla::DeclarationBlock* GetCSSDeclaration(Operation aOperation) override;
   virtual nsresult SetCSSDeclaration(mozilla::DeclarationBlock* aDecl) override;
   virtual void GetCSSParsingEnvironment(CSSParsingEnvironment& aCSSParseEnv) override;
-<<<<<<< HEAD
-  mozilla::URLExtraData* GetURLData() const final;
-=======
   nsDOMCSSDeclaration::ServoCSSParsingEnvironment GetServoCSSParsingEnvironment() const final;
->>>>>>> a17af05f
   virtual nsIDocument* DocToUpdate() override;
 
   NS_DECL_CYCLE_COLLECTING_ISUPPORTS
@@ -332,22 +257,13 @@
   ~nsCSSKeyframeRule();
 public:
   NS_DECL_ISUPPORTS_INHERITED
-<<<<<<< HEAD
-  NS_DECL_CYCLE_COLLECTION_CLASS_INHERITED(nsCSSKeyframeRule, mozilla::css::Rule)
-=======
   NS_DECL_CYCLE_COLLECTION_CLASS_INHERITED(nsCSSKeyframeRule,
                                            mozilla::dom::CSSKeyframeRule)
->>>>>>> a17af05f
   virtual bool IsCCLeaf() const override;
 
 #ifdef DEBUG
   virtual void List(FILE* out = stdout, int32_t aIndent = 0) const override;
 #endif
-<<<<<<< HEAD
-  virtual int32_t GetType() const override;
-  using Rule::GetType;
-=======
->>>>>>> a17af05f
   virtual already_AddRefed<mozilla::css::Rule> Clone() const override;
 
   // nsIDOMCSSKeyframeRule interface
@@ -358,22 +274,12 @@
   void GetCssTextImpl(nsAString& aCssText) const final;
   nsICSSDeclaration* Style() final;
 
-  // WebIDL interface
-  uint16_t Type() const override;
-  void GetCssTextImpl(nsAString& aCssText) const override;
-  // The XPCOM GetKeyText is fine.
-  // The XPCOM SetKeyText is fine.
-  nsICSSDeclaration* Style();
-
   const nsTArray<float>& GetKeys() const     { return mKeys; }
   mozilla::css::Declaration* Declaration()   { return mDeclaration; }
 
   void ChangeDeclaration(mozilla::css::Declaration* aDeclaration);
 
   virtual size_t SizeOfIncludingThis(mozilla::MallocSizeOf aMallocSizeOf) const override;
-
-  virtual JSObject* WrapObject(JSContext* aCx,
-                               JS::Handle<JSObject*> aGivenProto) override;
 
   void DoGetKeyText(nsAString &aKeyText) const;
 
@@ -403,11 +309,6 @@
 #ifdef DEBUG
   virtual void List(FILE* out = stdout, int32_t aIndent = 0) const override;
 #endif
-<<<<<<< HEAD
-  virtual int32_t GetType() const override;
-  using Rule::GetType;
-=======
->>>>>>> a17af05f
   virtual already_AddRefed<mozilla::css::Rule> Clone() const override;
 
   // nsIDOMCSSKeyframesRule interface
@@ -418,31 +319,13 @@
   using nsIDOMCSSKeyframesRule::FindRule;
 
   // WebIDL interface
-<<<<<<< HEAD
-  uint16_t Type() const override;
-  void GetCssTextImpl(nsAString& aCssText) const override;
-  // The XPCOM GetName is OK
-  // The XPCOM SetName is OK
-  using mozilla::css::GroupRule::CssRules;
-  // The XPCOM appendRule is OK, since it never throws
-  // The XPCOM deleteRule is OK, since it never throws
-  nsCSSKeyframeRule* FindRule(const nsAString& aKey);
-
-  // rest of GroupRule
-  virtual bool UseForPresentation(nsPresContext* aPresContext,
-                                    nsMediaQueryResultCacheKey& aKey) override;
-=======
   void GetCssTextImpl(nsAString& aCssText) const final;
   mozilla::dom::CSSRuleList* CssRules() final { return GroupRule::CssRules(); }
   nsCSSKeyframeRule* FindRule(const nsAString& aKey) final;
->>>>>>> a17af05f
 
   const nsString& GetName() { return mName; }
 
   virtual size_t SizeOfIncludingThis(mozilla::MallocSizeOf aMallocSizeOf) const override;
-
-  virtual JSObject* WrapObject(JSContext* aCx,
-                               JS::Handle<JSObject*> aGivenProto) override;
 
 private:
   uint32_t FindRuleIndexForKey(const nsAString& aKey);
@@ -462,11 +345,7 @@
   virtual mozilla::DeclarationBlock* GetCSSDeclaration(Operation aOperation) override;
   virtual nsresult SetCSSDeclaration(mozilla::DeclarationBlock* aDecl) override;
   virtual void GetCSSParsingEnvironment(CSSParsingEnvironment& aCSSParseEnv) override;
-<<<<<<< HEAD
-  mozilla::URLExtraData* GetURLData() const final;
-=======
   nsDOMCSSDeclaration::ServoCSSParsingEnvironment GetServoCSSParsingEnvironment() const final;
->>>>>>> a17af05f
   virtual nsIDocument* DocToUpdate() override;
 
   NS_DECL_CYCLE_COLLECTING_ISUPPORTS
@@ -524,12 +403,7 @@
 
 namespace mozilla {
 
-<<<<<<< HEAD
-class CSSSupportsRule final : public css::ConditionRule,
-                              public nsIDOMCSSSupportsRule
-=======
 class CSSSupportsRule final : public dom::CSSSupportsRule
->>>>>>> a17af05f
 {
 public:
   CSSSupportsRule(bool aConditionMet, const nsString& aCondition,
@@ -540,23 +414,12 @@
 #ifdef DEBUG
   virtual void List(FILE* out = stdout, int32_t aIndent = 0) const override;
 #endif
-<<<<<<< HEAD
-  virtual int32_t GetType() const override;
-  using Rule::GetType;
-=======
->>>>>>> a17af05f
   virtual already_AddRefed<mozilla::css::Rule> Clone() const override;
   virtual bool UseForPresentation(nsPresContext* aPresContext,
                                   nsMediaQueryResultCacheKey& aKey) override;
 
   NS_DECL_ISUPPORTS_INHERITED
 
-<<<<<<< HEAD
-  // nsIDOMCSSGroupingRule interface
-  NS_DECL_NSIDOMCSSGROUPINGRULE
-
-=======
->>>>>>> a17af05f
   // nsIDOMCSSConditionRule interface
   NS_DECL_NSIDOMCSSCONDITIONRULE
 
@@ -564,17 +427,7 @@
   void GetCssTextImpl(nsAString& aCssText) const override;
   using dom::CSSSupportsRule::SetConditionText;
 
-  // WebIDL interface
-  uint16_t Type() const override;
-  void GetCssTextImpl(nsAString& aCssText) const override;
-  // Our XPCOM GetConditionText is OK
-  virtual void SetConditionText(const nsAString& aConditionText,
-                                ErrorResult& aRv) override;
-
   virtual size_t SizeOfIncludingThis(mozilla::MallocSizeOf aMallocSizeOf) const override;
-
-  virtual JSObject* WrapObject(JSContext* aCx,
-                               JS::Handle<JSObject*> aGivenProto) override;
 
 protected:
   virtual ~CSSSupportsRule();
@@ -585,103 +438,4 @@
 
 } // namespace mozilla
 
-<<<<<<< HEAD
-class nsCSSCounterStyleRule final : public mozilla::css::Rule,
-                                    public nsIDOMCSSCounterStyleRule
-{
-public:
-  explicit nsCSSCounterStyleRule(const nsAString& aName,
-                                 uint32_t aLineNumber, uint32_t aColumnNumber)
-    : mozilla::css::Rule(aLineNumber, aColumnNumber)
-    , mName(aName)
-    , mGeneration(0)
-  {
-  }
-
-private:
-  nsCSSCounterStyleRule(const nsCSSCounterStyleRule& aCopy);
-  ~nsCSSCounterStyleRule();
-
-public:
-  NS_DECL_ISUPPORTS_INHERITED
-  virtual bool IsCCLeaf() const override;
-
-#ifdef DEBUG
-  virtual void List(FILE* out = stdout, int32_t aIndent = 0) const override;
-#endif
-  virtual int32_t GetType() const override;
-  using Rule::GetType;
-  virtual already_AddRefed<mozilla::css::Rule> Clone() const override;
-
-  // nsIDOMCSSCounterStyleRule
-  NS_DECL_NSIDOMCSSCOUNTERSTYLERULE
-
-  // WebIDL interface
-  uint16_t Type() const override;
-  void GetCssTextImpl(nsAString& aCssText) const override;
-  // The XPCOM GetName is OK
-  // The XPCOM SetName is OK
-  // The XPCOM GetSystem is OK
-  // The XPCOM SetSystem is OK
-  // The XPCOM GetSymbols is OK
-  // The XPCOM SetSymbols is OK
-  // The XPCOM GetAdditiveSymbols is OK
-  // The XPCOM SetAdditiveSymbols is OK
-  // The XPCOM GetNegative is OK
-  // The XPCOM SetNegative is OK
-  // The XPCOM GetPrefix is OK
-  // The XPCOM SetPrefix is OK
-  // The XPCOM GetSuffix is OK
-  // The XPCOM SetSuffix is OK
-  // The XPCOM GetRange is OK
-  // The XPCOM SetRange is OK
-  // The XPCOM GetPad is OK
-  // The XPCOM SetPad is OK
-  // The XPCOM GetSpeakAs is OK
-  // The XPCOM SetSpeakAs is OK
-  // The XPCOM GetFallback is OK
-  // The XPCOM SetFallback is OK
-
-  // This function is only used to check whether a non-empty value, which has
-  // been accepted by parser, is valid for the given system and descriptor.
-  static bool CheckDescValue(int32_t aSystem,
-                             nsCSSCounterDesc aDescID,
-                             const nsCSSValue& aValue);
-
-  const nsString& GetName() const { return mName; }
-
-  uint32_t GetGeneration() const { return mGeneration; }
-
-  int32_t GetSystem() const;
-  const nsCSSValue& GetSystemArgument() const;
-
-  const nsCSSValue& GetDesc(nsCSSCounterDesc aDescID) const
-  {
-    MOZ_ASSERT(aDescID >= 0 && aDescID < eCSSCounterDesc_COUNT,
-               "descriptor ID out of range");
-    return mValues[aDescID];
-  }
-
-  void SetDesc(nsCSSCounterDesc aDescID, const nsCSSValue& aValue);
-
-  virtual size_t SizeOfIncludingThis(mozilla::MallocSizeOf aMallocSizeOf) const override;
-
-  virtual JSObject* WrapObject(JSContext* aCx,
-                               JS::Handle<JSObject*> aGivenProto) override;
-
-private:
-  typedef NS_STDCALL_FUNCPROTO(nsresult, Getter, nsCSSCounterStyleRule,
-                               GetSymbols, (nsAString&));
-  static const Getter kGetters[];
-
-  nsresult GetDescriptor(nsCSSCounterDesc aDescID, nsAString& aValue);
-  nsresult SetDescriptor(nsCSSCounterDesc aDescID, const nsAString& aValue);
-
-  nsString   mName;
-  nsCSSValue mValues[eCSSCounterDesc_COUNT];
-  uint32_t   mGeneration;
-};
-
-=======
->>>>>>> a17af05f
 #endif /* !defined(nsCSSRules_h_) */