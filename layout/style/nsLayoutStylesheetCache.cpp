/* -*- Mode: C++; tab-width: 8; indent-tabs-mode: nil; c-basic-offset: 2 -*- */
/* vim: set ts=8 sts=2 et sw=2 tw=80: */
/* This Source Code Form is subject to the terms of the Mozilla Public
 * License, v. 2.0. If a copy of the MPL was not distributed with this
 * file, You can obtain one at http://mozilla.org/MPL/2.0/. */

#include "nsLayoutStylesheetCache.h"

#include "nsAppDirectoryServiceDefs.h"
#include "mozilla/StyleSheetInlines.h"
#include "mozilla/MemoryReporting.h"
#include "mozilla/Preferences.h"
#include "mozilla/StyleSheet.h"
#include "mozilla/StyleSheetInlines.h"
#include "mozilla/css/Loader.h"
#include "mozilla/dom/SRIMetadata.h"
#include "MainThreadUtils.h"
#include "nsColor.h"
#include "nsIConsoleService.h"
#include "nsIFile.h"
#include "nsNetUtil.h"
#include "nsIObserverService.h"
#include "nsServiceManagerUtils.h"
#include "nsIXULRuntime.h"
#include "nsPresContext.h"
#include "nsPrintfCString.h"
#include "nsXULAppAPI.h"

// Includes for the crash report annotation in ErrorLoadingSheet.
#ifdef MOZ_CRASHREPORTER
#include "mozilla/Omnijar.h"
#include "nsDirectoryService.h"
#include "nsDirectoryServiceDefs.h"
#include "nsExceptionHandler.h"
#include "nsIChromeRegistry.h"
#include "nsISimpleEnumerator.h"
#include "nsISubstitutingProtocolHandler.h"
#include "zlib.h"
#include "nsZipArchive.h"
#endif

using namespace mozilla;
using namespace mozilla::css;

static bool sNumberControlEnabled;

#define NUMBER_CONTROL_PREF "dom.forms.number"

NS_IMPL_ISUPPORTS(
  nsLayoutStylesheetCache, nsIObserver, nsIMemoryReporter)

nsresult
nsLayoutStylesheetCache::Observe(nsISupports* aSubject,
                            const char* aTopic,
                            const char16_t* aData)
{
  if (!strcmp(aTopic, "profile-before-change")) {
    mUserContentSheet = nullptr;
    mUserChromeSheet  = nullptr;
  }
  else if (!strcmp(aTopic, "profile-do-change")) {
    InitFromProfile();
  }
  else if (strcmp(aTopic, "chrome-flush-skin-caches") == 0 ||
           strcmp(aTopic, "chrome-flush-caches") == 0) {
    mScrollbarsSheet = nullptr;
    mFormsSheet = nullptr;
    mNumberControlSheet = nullptr;
  }
  else {
    NS_NOTREACHED("Unexpected observer topic.");
  }
  return NS_OK;
}

StyleSheet*
nsLayoutStylesheetCache::ScrollbarsSheet()
{
  if (!mScrollbarsSheet) {
    // Scrollbars don't need access to unsafe rules
    LoadSheetURL("chrome://global/skin/scrollbars.css",
<<<<<<< HEAD
                 &mScrollbarsSheet, eAuthorSheetFeatures, eCrash);
=======
                 &mScrollbarsSheet, eSafeAgentSheetFeatures, eCrash);
>>>>>>> a17af05f
  }

  return mScrollbarsSheet;
}

StyleSheet*
nsLayoutStylesheetCache::FormsSheet()
{
  if (!mFormsSheet) {
    // forms.css needs access to unsafe rules
    LoadSheetURL("resource://gre-resources/forms.css",
                 &mFormsSheet, eAgentSheetFeatures, eCrash);
  }

  return mFormsSheet;
}

StyleSheet*
nsLayoutStylesheetCache::NumberControlSheet()
{
  if (!sNumberControlEnabled) {
    return nullptr;
  }

  if (!mNumberControlSheet) {
    LoadSheetURL("resource://gre-resources/number-control.css",
                 &mNumberControlSheet, eAgentSheetFeatures, eCrash);
  }

  return mNumberControlSheet;
}

StyleSheet*
nsLayoutStylesheetCache::UserContentSheet()
{
  return mUserContentSheet;
}

StyleSheet*
nsLayoutStylesheetCache::UserChromeSheet()
{
  return mUserChromeSheet;
}

StyleSheet*
nsLayoutStylesheetCache::UASheet()
{
  if (!mUASheet) {
    LoadSheetURL("resource://gre-resources/ua.css",
                 &mUASheet, eAgentSheetFeatures, eCrash);
  }

  return mUASheet;
}

StyleSheet*
nsLayoutStylesheetCache::HTMLSheet()
{
  return mHTMLSheet;
}

StyleSheet*
nsLayoutStylesheetCache::MinimalXULSheet()
{
  return mMinimalXULSheet;
}

StyleSheet*
nsLayoutStylesheetCache::XULSheet()
{
  if (!mXULSheet) {
    LoadSheetURL("chrome://global/content/xul.css",
                 &mXULSheet, eAgentSheetFeatures, eCrash);
  }

  return mXULSheet;
}

StyleSheet*
nsLayoutStylesheetCache::QuirkSheet()
{
  return mQuirkSheet;
}

StyleSheet*
nsLayoutStylesheetCache::SVGSheet()
{
  return mSVGSheet;
}

StyleSheet*
nsLayoutStylesheetCache::MathMLSheet()
{
  if (!mMathMLSheet) {
    LoadSheetURL("resource://gre-resources/mathml.css",
                 &mMathMLSheet, eAgentSheetFeatures, eCrash);
  }

  return mMathMLSheet;
}

StyleSheet*
nsLayoutStylesheetCache::CounterStylesSheet()
{
  return mCounterStylesSheet;
}

StyleSheet*
nsLayoutStylesheetCache::NoScriptSheet()
{
  if (!mNoScriptSheet) {
    LoadSheetURL("resource://gre-resources/noscript.css",
                 &mNoScriptSheet, eAgentSheetFeatures, eCrash);
  }

  return mNoScriptSheet;
}

StyleSheet*
nsLayoutStylesheetCache::NoFramesSheet()
{
  if (!mNoFramesSheet) {
    LoadSheetURL("resource://gre-resources/noframes.css",
                 &mNoFramesSheet, eAgentSheetFeatures, eCrash);
  }

  return mNoFramesSheet;
}

StyleSheet*
nsLayoutStylesheetCache::ChromePreferenceSheet(nsPresContext* aPresContext)
{
  if (!mChromePreferenceSheet) {
    BuildPreferenceSheet(&mChromePreferenceSheet, aPresContext);
  }

  return mChromePreferenceSheet;
}

StyleSheet*
nsLayoutStylesheetCache::ContentPreferenceSheet(nsPresContext* aPresContext)
{
  if (!mContentPreferenceSheet) {
    BuildPreferenceSheet(&mContentPreferenceSheet, aPresContext);
  }

  return mContentPreferenceSheet;
}

StyleSheet*
nsLayoutStylesheetCache::ContentEditableSheet()
{
  if (!mContentEditableSheet) {
    LoadSheetURL("resource://gre/res/contenteditable.css",
                 &mContentEditableSheet, eAgentSheetFeatures, eCrash);
  }

  return mContentEditableSheet;
}

StyleSheet*
nsLayoutStylesheetCache::DesignModeSheet()
{
  if (!mDesignModeSheet) {
    LoadSheetURL("resource://gre/res/designmode.css",
                 &mDesignModeSheet, eAgentSheetFeatures, eCrash);
  }

  return mDesignModeSheet;
}

void
nsLayoutStylesheetCache::Shutdown()
{
  gCSSLoader_Gecko = nullptr;
  gCSSLoader_Servo = nullptr;
  NS_WARNING_ASSERTION(!gStyleCache_Gecko || !gUserContentSheetURL_Gecko,
                       "Got the URL but never used by Gecko?");
  NS_WARNING_ASSERTION(!gStyleCache_Servo || !gUserContentSheetURL_Servo,
                       "Got the URL but never used by Servo?");
  gStyleCache_Gecko = nullptr;
  gStyleCache_Servo = nullptr;
<<<<<<< HEAD
  MOZ_ASSERT(!gUserContentSheetURL, "Got the URL but never used?");
=======
  gUserContentSheetURL_Gecko = nullptr;
  gUserContentSheetURL_Servo = nullptr;
>>>>>>> a17af05f
}

void
nsLayoutStylesheetCache::SetUserContentCSSURL(nsIURI* aURI)
{
  MOZ_ASSERT(XRE_IsContentProcess(), "Only used in content processes.");
<<<<<<< HEAD
  gUserContentSheetURL = aURI;
=======
  gUserContentSheetURL_Gecko = aURI;
  gUserContentSheetURL_Servo = aURI;
>>>>>>> a17af05f
}

MOZ_DEFINE_MALLOC_SIZE_OF(LayoutStylesheetCacheMallocSizeOf)

NS_IMETHODIMP
nsLayoutStylesheetCache::CollectReports(nsIHandleReportCallback* aHandleReport,
                                        nsISupports* aData, bool aAnonymize)
{
  MOZ_COLLECT_REPORT(
    "explicit/layout/style-sheet-cache", KIND_HEAP, UNITS_BYTES,
    SizeOfIncludingThis(LayoutStylesheetCacheMallocSizeOf),
    "Memory used for some built-in style sheets.");

  return NS_OK;
}


size_t
nsLayoutStylesheetCache::SizeOfIncludingThis(mozilla::MallocSizeOf aMallocSizeOf) const
{
  size_t n = aMallocSizeOf(this);

  #define MEASURE(s) n += s ? s->SizeOfIncludingThis(aMallocSizeOf) : 0;

  MEASURE(mChromePreferenceSheet);
  MEASURE(mContentEditableSheet);
  MEASURE(mContentPreferenceSheet);
  MEASURE(mCounterStylesSheet);
  MEASURE(mDesignModeSheet);
  MEASURE(mFormsSheet);
  MEASURE(mHTMLSheet);
  MEASURE(mMathMLSheet);
  MEASURE(mMinimalXULSheet);
  MEASURE(mNoFramesSheet);
  MEASURE(mNoScriptSheet);
  MEASURE(mNumberControlSheet);
  MEASURE(mQuirkSheet);
  MEASURE(mSVGSheet);
  MEASURE(mScrollbarsSheet);
  MEASURE(mUASheet);
  MEASURE(mUserChromeSheet);
  MEASURE(mUserContentSheet);
  MEASURE(mXULSheet);

  // Measurement of the following members may be added later if DMD finds it is
  // worthwhile:
  // - gCSSLoader_Gecko
  // - gCSSLoader_Servo

  return n;
}

nsLayoutStylesheetCache::nsLayoutStylesheetCache(StyleBackendType aType)
  : mBackendType(aType)
{
  nsCOMPtr<nsIObserverService> obsSvc =
    mozilla::services::GetObserverService();
  NS_ASSERTION(obsSvc, "No global observer service?");

  if (obsSvc) {
    obsSvc->AddObserver(this, "profile-before-change", false);
    obsSvc->AddObserver(this, "profile-do-change", false);
    obsSvc->AddObserver(this, "chrome-flush-skin-caches", false);
    obsSvc->AddObserver(this, "chrome-flush-caches", false);
  }

  InitFromProfile();

  // And make sure that we load our UA sheets.  No need to do this
  // per-profile, since they're profile-invariant.
  LoadSheetURL("resource://gre-resources/counterstyles.css",
               &mCounterStylesSheet, eAgentSheetFeatures, eCrash);
  LoadSheetURL("resource://gre-resources/html.css",
               &mHTMLSheet, eAgentSheetFeatures, eCrash);
  LoadSheetURL("chrome://global/content/minimal-xul.css",
               &mMinimalXULSheet, eAgentSheetFeatures, eCrash);
  LoadSheetURL("resource://gre-resources/quirk.css",
               &mQuirkSheet, eAgentSheetFeatures, eCrash);
  LoadSheetURL("resource://gre/res/svg.css",
               &mSVGSheet, eAgentSheetFeatures, eCrash);
  if (XRE_IsParentProcess()) {
    // We know we need xul.css for the UI, so load that now too:
    XULSheet();
  }

<<<<<<< HEAD
  if (gUserContentSheetURL) {
    MOZ_ASSERT(XRE_IsContentProcess(), "Only used in content processes.");
    LoadSheet(gUserContentSheetURL, &mUserContentSheet, eUserSheetFeatures, eLogToConsole);
    gUserContentSheetURL = nullptr;
=======
  auto& userContentSheetURL = aType == StyleBackendType::Gecko ?
                              gUserContentSheetURL_Gecko :
                              gUserContentSheetURL_Servo;
  if (userContentSheetURL) {
    MOZ_ASSERT(XRE_IsContentProcess(), "Only used in content processes.");
    LoadSheet(userContentSheetURL, &mUserContentSheet, eUserSheetFeatures, eLogToConsole);
    userContentSheetURL = nullptr;
>>>>>>> a17af05f
  }

  // The remaining sheets are created on-demand do to their use being rarer
  // (which helps save memory for Firefox OS apps) or because they need to
  // be re-loadable in DependentPrefChanged.
}

nsLayoutStylesheetCache::~nsLayoutStylesheetCache()
{
  mozilla::UnregisterWeakMemoryReporter(this);
}

void
nsLayoutStylesheetCache::InitMemoryReporter()
{
  mozilla::RegisterWeakMemoryReporter(this);
}

/* static */ nsLayoutStylesheetCache*
nsLayoutStylesheetCache::For(StyleBackendType aType)
{
  MOZ_ASSERT(NS_IsMainThread());

  bool mustInit = !gStyleCache_Gecko && !gStyleCache_Servo;
  auto& cache = aType == StyleBackendType::Gecko ? gStyleCache_Gecko :
                                                   gStyleCache_Servo;

  if (!cache) {
    cache = new nsLayoutStylesheetCache(aType);
    cache->InitMemoryReporter();
  }

  if (mustInit) {
    // Initialization that only needs to be done once for both
    // nsLayoutStylesheetCaches.

    Preferences::AddBoolVarCache(&sNumberControlEnabled, NUMBER_CONTROL_PREF,
                                 true);

    // For each pref that controls a CSS feature that a UA style sheet depends
    // on (such as a pref that enables a property that a UA style sheet uses),
    // register DependentPrefChanged as a callback to ensure that the relevant
    // style sheets will be re-parsed.
    // Preferences::RegisterCallback(&DependentPrefChanged,
    //                               "layout.css.example-pref.enabled");
    Preferences::RegisterCallback(&DependentPrefChanged,
                                  "layout.css.grid.enabled");
  }

  return cache;
}

void
nsLayoutStylesheetCache::InitFromProfile()
{
  nsCOMPtr<nsIXULRuntime> appInfo = do_GetService("@mozilla.org/xre/app-info;1");
  if (appInfo) {
    bool inSafeMode = false;
    appInfo->GetInSafeMode(&inSafeMode);
    if (inSafeMode)
      return;
  }
  nsCOMPtr<nsIFile> contentFile;
  nsCOMPtr<nsIFile> chromeFile;

  NS_GetSpecialDirectory(NS_APP_USER_CHROME_DIR,
                         getter_AddRefs(contentFile));
  if (!contentFile) {
    // if we don't have a profile yet, that's OK!
    return;
  }

  contentFile->Clone(getter_AddRefs(chromeFile));
  if (!chromeFile) return;

  contentFile->Append(NS_LITERAL_STRING("userContent.css"));
  chromeFile->Append(NS_LITERAL_STRING("userChrome.css"));

  LoadSheetFile(contentFile, &mUserContentSheet, eUserSheetFeatures, eLogToConsole);
  LoadSheetFile(chromeFile, &mUserChromeSheet, eUserSheetFeatures, eLogToConsole);
}

void
nsLayoutStylesheetCache::LoadSheetURL(const char* aURL,
                                      RefPtr<StyleSheet>* aSheet,
                                      SheetParsingMode aParsingMode,
                                      FailureAction aFailureAction)
{
  nsCOMPtr<nsIURI> uri;
  NS_NewURI(getter_AddRefs(uri), aURL);
  LoadSheet(uri, aSheet, aParsingMode, aFailureAction);
  if (!aSheet) {
    NS_ERROR(nsPrintfCString("Could not load %s", aURL).get());
  }
}

void
nsLayoutStylesheetCache::LoadSheetFile(nsIFile* aFile,
                                       RefPtr<StyleSheet>* aSheet,
                                       SheetParsingMode aParsingMode,
                                       FailureAction aFailureAction)
{
  bool exists = false;
  aFile->Exists(&exists);

  if (!exists) return;

  nsCOMPtr<nsIURI> uri;
  NS_NewFileURI(getter_AddRefs(uri), aFile);

  LoadSheet(uri, aSheet, aParsingMode, aFailureAction);
}

#ifdef MOZ_CRASHREPORTER
static inline nsresult
ComputeCRC32(nsIFile* aFile, uint32_t* aResult)
{
  PRFileDesc* fd;
  nsresult rv = aFile->OpenNSPRFileDesc(PR_RDONLY, 0, &fd);
  NS_ENSURE_SUCCESS(rv, rv);

  uint32_t crc = crc32(0, nullptr, 0);

  unsigned char buf[512];
  int32_t n;
  while ((n = PR_Read(fd, buf, sizeof(buf))) > 0) {
    crc = crc32(crc, buf, n);
  }
  PR_Close(fd);

  if (n < 0) {
    return NS_ERROR_FAILURE;
  }

  *aResult = crc;
  return NS_OK;
}

static void
ListInterestingFiles(nsString& aAnnotation, nsIFile* aFile,
                     const nsTArray<nsString>& aInterestingFilenames)
{
  nsString filename;
  aFile->GetLeafName(filename);
  for (const nsString& interestingFilename : aInterestingFilenames) {
    if (interestingFilename == filename) {
      nsString path;
      aFile->GetPath(path);
      aAnnotation.AppendLiteral("  ");
      aAnnotation.Append(path);
      aAnnotation.AppendLiteral(" (");
      int64_t size;
      if (NS_SUCCEEDED(aFile->GetFileSize(&size))) {
        aAnnotation.AppendPrintf("%" PRId64, size);
      } else {
        aAnnotation.AppendLiteral("???");
      }
      aAnnotation.AppendLiteral(" bytes, crc32 = ");
      uint32_t crc;
      nsresult rv = ComputeCRC32(aFile, &crc);
      if (NS_SUCCEEDED(rv)) {
        aAnnotation.AppendPrintf("0x%08x)\n", crc);
      } else {
        aAnnotation.AppendPrintf("error 0x%08x)\n", uint32_t(rv));
      }
      return;
    }
  }

  bool isDir = false;
  aFile->IsDirectory(&isDir);

  if (!isDir) {
    return;
  }

  nsCOMPtr<nsISimpleEnumerator> entries;
  if (NS_FAILED(aFile->GetDirectoryEntries(getter_AddRefs(entries)))) {
    aAnnotation.AppendLiteral("  (failed to enumerated directory)\n");
    return;
  }

  for (;;) {
    bool hasMore = false;
    if (NS_FAILED(entries->HasMoreElements(&hasMore))) {
      aAnnotation.AppendLiteral("  (failed during directory enumeration)\n");
      return;
    }
    if (!hasMore) {
      break;
    }

    nsCOMPtr<nsISupports> entry;
    if (NS_FAILED(entries->GetNext(getter_AddRefs(entry)))) {
      aAnnotation.AppendLiteral("  (failed during directory enumeration)\n");
      return;
    }

    nsCOMPtr<nsIFile> file = do_QueryInterface(entry);
    if (file) {
      ListInterestingFiles(aAnnotation, file, aInterestingFilenames);
    }
  }
}

// Generate a crash report annotation to help debug issues with style
// sheets failing to load (bug 1194856).
static void
AnnotateCrashReport(nsIURI* aURI)
{
  nsAutoCString spec;
  nsAutoCString scheme;
  nsDependentCSubstring filename;
  if (aURI) {
    spec = aURI->GetSpecOrDefault();
    aURI->GetScheme(scheme);
    int32_t i = spec.RFindChar('/');
    if (i != -1) {
      filename.Rebind(spec, i + 1);
    }
  }

  nsString annotation;

  // The URL of the sheet that failed to load.
  annotation.AppendLiteral("Error loading sheet: ");
  annotation.Append(NS_ConvertUTF8toUTF16(spec).get());
  annotation.Append('\n');

  annotation.AppendLiteral("NS_ERROR_FILE_CORRUPTION reason: ");
  if (nsZipArchive::sFileCorruptedReason) {
    annotation.Append(NS_ConvertUTF8toUTF16(nsZipArchive::sFileCorruptedReason).get());
    annotation.Append('\n');
  } else {
    annotation.AppendLiteral("(none)\n");
  }

  // The jar: or file: URL that the sheet's resource: or chrome: URL
  // resolves to.
  if (scheme.EqualsLiteral("resource")) {
    annotation.AppendLiteral("Real location: ");
    nsCOMPtr<nsISubstitutingProtocolHandler> handler;
    nsCOMPtr<nsIIOService> io(do_GetIOService());
    if (io) {
      nsCOMPtr<nsIProtocolHandler> ph;
      io->GetProtocolHandler(scheme.get(), getter_AddRefs(ph));
      if (ph) {
        handler = do_QueryInterface(ph);
      }
    }
    if (!handler) {
      annotation.AppendLiteral("(ResolveURI failed)\n");
    } else {
      nsAutoCString resolvedSpec;
      nsresult rv = handler->ResolveURI(aURI, resolvedSpec);
      if (NS_FAILED(rv)) {
        annotation.AppendPrintf("(ResolveURI failed with 0x%08" PRIx32 ")\n",
                                static_cast<uint32_t>(rv));
      }
      annotation.Append(NS_ConvertUTF8toUTF16(resolvedSpec));
      annotation.Append('\n');
    }
  } else if (scheme.EqualsLiteral("chrome")) {
    annotation.AppendLiteral("Real location: ");
    nsCOMPtr<nsIChromeRegistry> reg =
      mozilla::services::GetChromeRegistryService();
    if (!reg) {
      annotation.AppendLiteral("(no chrome registry)\n");
    } else {
      nsCOMPtr<nsIURI> resolvedURI;
      reg->ConvertChromeURL(aURI, getter_AddRefs(resolvedURI));
      if (!resolvedURI) {
        annotation.AppendLiteral("(ConvertChromeURL failed)\n");
      } else {
        annotation.Append(
          NS_ConvertUTF8toUTF16(resolvedURI->GetSpecOrDefault()));
        annotation.Append('\n');
      }
    }
  }

  nsTArray<nsString> interestingFiles;
  interestingFiles.AppendElement(NS_LITERAL_STRING("chrome.manifest"));
  interestingFiles.AppendElement(NS_LITERAL_STRING("omni.ja"));
  interestingFiles.AppendElement(NS_ConvertUTF8toUTF16(filename));

  annotation.AppendLiteral("GRE directory: ");
  nsCOMPtr<nsIFile> file;
  nsDirectoryService::gService->Get(NS_GRE_DIR, NS_GET_IID(nsIFile),
                                    getter_AddRefs(file));
  if (file) {
    // The Firefox installation directory.
    nsString path;
    file->GetPath(path);
    annotation.Append(path);
    annotation.Append('\n');

    // List interesting files -- any chrome.manifest or omni.ja file or any file
    // whose name is the sheet's filename -- under the Firefox installation
    // directory.
    annotation.AppendLiteral("Interesting files in the GRE directory:\n");
    ListInterestingFiles(annotation, file, interestingFiles);

    // If the Firefox installation directory has a chrome.manifest file, let's
    // see what's in it.
    file->Append(NS_LITERAL_STRING("chrome.manifest"));
    bool exists = false;
    file->Exists(&exists);
    if (exists) {
      annotation.AppendLiteral("Contents of chrome.manifest:\n[[[\n");
      PRFileDesc* fd;
      if (NS_SUCCEEDED(file->OpenNSPRFileDesc(PR_RDONLY, 0, &fd))) {
        nsCString contents;
        char buf[512];
        int32_t n;
        while ((n = PR_Read(fd, buf, sizeof(buf))) > 0) {
          contents.Append(buf, n);
        }
        if (n < 0) {
          annotation.AppendLiteral("  (error while reading)\n");
        } else {
          annotation.Append(NS_ConvertUTF8toUTF16(contents));
        }
        PR_Close(fd);
      }
      annotation.AppendLiteral("]]]\n");
    }
  } else {
    annotation.AppendLiteral("(none)\n");
  }

  // The jar: or file: URL prefix that chrome: and resource: URLs get translated
  // to.
  annotation.AppendLiteral("GRE omnijar URI string: ");
  nsCString uri;
  nsresult rv = Omnijar::GetURIString(Omnijar::GRE, uri);
  if (NS_FAILED(rv)) {
    annotation.AppendLiteral("(failed)\n");
  } else {
    annotation.Append(NS_ConvertUTF8toUTF16(uri));
    annotation.Append('\n');
  }

  RefPtr<nsZipArchive> zip = Omnijar::GetReader(Omnijar::GRE);
  if (zip) {
    // List interesting files in the GRE omnijar.
    annotation.AppendLiteral("Interesting files in the GRE omnijar:\n");
    nsZipFind* find;
    rv = zip->FindInit(nullptr, &find);
    if (NS_FAILED(rv)) {
      annotation.AppendPrintf("  (FindInit failed with 0x%08" PRIx32 ")\n",
                              static_cast<uint32_t>(rv));
    } else if (!find) {
      annotation.AppendLiteral("  (FindInit returned null)\n");
    } else {
      const char* result;
      uint16_t len;
      while (NS_SUCCEEDED(find->FindNext(&result, &len))) {
        nsCString itemPathname;
        nsString itemFilename;
        itemPathname.Append(result, len);
        int32_t i = itemPathname.RFindChar('/');
        if (i != -1) {
          itemFilename = NS_ConvertUTF8toUTF16(Substring(itemPathname, i + 1));
        }
        for (const nsString& interestingFile : interestingFiles) {
          if (interestingFile == itemFilename) {
            annotation.AppendLiteral("  ");
            annotation.Append(NS_ConvertUTF8toUTF16(itemPathname));
            nsZipItem* item = zip->GetItem(itemPathname.get());
            if (!item) {
              annotation.AppendLiteral(" (GetItem failed)\n");
            } else {
              annotation.AppendPrintf(" (%d bytes, crc32 = 0x%08x)\n",
                                      item->RealSize(),
                                      item->CRC32());
            }
            break;
          }
        }
      }
      delete find;
    }
  } else {
    annotation.AppendLiteral("No GRE omnijar\n");
  }

  CrashReporter::AnnotateCrashReport(NS_LITERAL_CSTRING("SheetLoadFailure"),
                                     NS_ConvertUTF16toUTF8(annotation));
}
#endif

static void
ErrorLoadingSheet(nsIURI* aURI, const char* aMsg, FailureAction aFailureAction)
{
  nsPrintfCString errorMessage("%s loading built-in stylesheet '%s'",
                               aMsg,
                               aURI ? aURI->GetSpecOrDefault().get() : "");
  if (aFailureAction == eLogToConsole) {
    nsCOMPtr<nsIConsoleService> cs = do_GetService(NS_CONSOLESERVICE_CONTRACTID);
    if (cs) {
      cs->LogStringMessage(NS_ConvertUTF8toUTF16(errorMessage).get());
      return;
    }
  }

#ifdef MOZ_CRASHREPORTER
  AnnotateCrashReport(aURI);
#endif
  NS_RUNTIMEABORT(errorMessage.get());
}

void
nsLayoutStylesheetCache::LoadSheet(nsIURI* aURI,
                                   RefPtr<StyleSheet>* aSheet,
                                   SheetParsingMode aParsingMode,
                                   FailureAction aFailureAction)
{
  if (!aURI) {
    ErrorLoadingSheet(aURI, "null URI", eCrash);
    return;
  }

  auto& loader = mBackendType == StyleBackendType::Gecko ?
    gCSSLoader_Gecko :
    gCSSLoader_Servo;

  if (!loader) {
    loader = new Loader(mBackendType, nullptr);
    if (!loader) {
      ErrorLoadingSheet(aURI, "no Loader", eCrash);
      return;
    }
  }

#ifdef MOZ_CRASHREPORTER
  nsZipArchive::sFileCorruptedReason = nullptr;
#endif
  nsresult rv = loader->LoadSheetSync(aURI, aParsingMode, true, aSheet);
  if (NS_FAILED(rv)) {
    ErrorLoadingSheet(aURI,
      nsPrintfCString("LoadSheetSync failed with error %" PRIx32, static_cast<uint32_t>(rv)).get(),
      aFailureAction);
  }
}

/* static */ void
nsLayoutStylesheetCache::InvalidateSheet(RefPtr<StyleSheet>* aGeckoSheet,
                                         RefPtr<StyleSheet>* aServoSheet)
{
  MOZ_ASSERT(gCSSLoader_Gecko || gCSSLoader_Servo,
             "pref changed before we loaded a sheet?");

  const bool gotGeckoSheet = aGeckoSheet && *aGeckoSheet;
  const bool gotServoSheet = aServoSheet && *aServoSheet;

  // Make sure sheets have the expected types
  MOZ_ASSERT(!gotGeckoSheet || (*aGeckoSheet)->IsGecko());
  MOZ_ASSERT(!gotServoSheet || (*aServoSheet)->IsServo());
  // Make sure the URIs match
  MOZ_ASSERT(!gotServoSheet || !gotGeckoSheet ||
             (*aGeckoSheet)->GetSheetURI() == (*aServoSheet)->GetSheetURI(),
             "Sheets passed should have the same URI");

  nsIURI* uri;
  if (gotGeckoSheet) {
    uri = (*aGeckoSheet)->GetSheetURI();
  } else if (gotServoSheet) {
    uri = (*aServoSheet)->GetSheetURI();
  } else {
    return;
  }

  if (gCSSLoader_Gecko) {
    gCSSLoader_Gecko->ObsoleteSheet(uri);
  }
  if (gCSSLoader_Servo) {
    gCSSLoader_Servo->ObsoleteSheet(uri);
  }
  if (gotGeckoSheet) {
    *aGeckoSheet = nullptr;
  }
  if (gotServoSheet) {
    *aServoSheet = nullptr;
  }
}

/* static */ void
nsLayoutStylesheetCache::DependentPrefChanged(const char* aPref, void* aData)
{
  MOZ_ASSERT(gStyleCache_Gecko || gStyleCache_Servo,
             "pref changed after shutdown?");

  // Cause any UA style sheets whose parsing depends on the value of prefs
  // to be re-parsed by dropping the sheet from gCSSLoader_{Gecko,Servo}'s cache
  // then setting our cached sheet pointer to null.  This will only work for
  // sheets that are loaded lazily.

#define INVALIDATE(sheet_) \
  InvalidateSheet(gStyleCache_Gecko ? &gStyleCache_Gecko->sheet_ : nullptr, \
                  gStyleCache_Servo ? &gStyleCache_Servo->sheet_ : nullptr);

  INVALIDATE(mUASheet);  // for layout.css.grid.enabled

#undef INVALIDATE
}

/* static */ void
nsLayoutStylesheetCache::InvalidatePreferenceSheets()
{
  if (gStyleCache_Gecko) {
    gStyleCache_Gecko->mContentPreferenceSheet = nullptr;
    gStyleCache_Gecko->mChromePreferenceSheet = nullptr;
  }
  if (gStyleCache_Servo) {
    gStyleCache_Servo->mContentPreferenceSheet = nullptr;
    gStyleCache_Servo->mChromePreferenceSheet = nullptr;
  }
}

void
nsLayoutStylesheetCache::BuildPreferenceSheet(RefPtr<StyleSheet>* aSheet,
                                              nsPresContext* aPresContext)
{
  if (mBackendType == StyleBackendType::Gecko) {
    *aSheet = new CSSStyleSheet(eAgentSheetFeatures, CORS_NONE,
                                mozilla::net::RP_Unset);
  } else {
    *aSheet = new ServoStyleSheet(eAgentSheetFeatures, CORS_NONE,
                                  mozilla::net::RP_Unset, dom::SRIMetadata());
  }

  StyleSheet* sheet = *aSheet;

  nsCOMPtr<nsIURI> uri;
  NS_NewURI(getter_AddRefs(uri), "about:PreferenceStyleSheet", nullptr);
  MOZ_ASSERT(uri, "URI creation shouldn't fail");

  sheet->SetURIs(uri, uri, uri);
  sheet->SetComplete();

  static const uint32_t kPreallocSize = 1024;

  nsCString sheetText;
  sheetText.SetCapacity(kPreallocSize);

#define NS_GET_R_G_B(color_) \
  NS_GET_R(color_), NS_GET_G(color_), NS_GET_B(color_)

  sheetText.AppendLiteral(
      "@namespace url(http://www.w3.org/1999/xhtml);\n"
      "@namespace svg url(http://www.w3.org/2000/svg);\n");

  // Rules for link styling.
  nscolor linkColor = aPresContext->DefaultLinkColor();
  nscolor activeColor = aPresContext->DefaultActiveLinkColor();
  nscolor visitedColor = aPresContext->DefaultVisitedLinkColor();

  sheetText.AppendPrintf(
      "*|*:link { color: #%02x%02x%02x; }\n"
      "*|*:any-link:active { color: #%02x%02x%02x; }\n"
      "*|*:visited { color: #%02x%02x%02x; }\n",
      NS_GET_R_G_B(linkColor),
      NS_GET_R_G_B(activeColor),
      NS_GET_R_G_B(visitedColor));

  bool underlineLinks =
    aPresContext->GetCachedBoolPref(kPresContext_UnderlineLinks);
  sheetText.AppendPrintf(
      "*|*:any-link%s { text-decoration: %s; }\n",
      underlineLinks ? ":not(svg|a)" : "",
      underlineLinks ? "underline" : "none");

  // Rules for focus styling.

  bool focusRingOnAnything = aPresContext->GetFocusRingOnAnything();
  uint8_t focusRingWidth = aPresContext->FocusRingWidth();
  uint8_t focusRingStyle = aPresContext->GetFocusRingStyle();

  if ((focusRingWidth != 1 && focusRingWidth <= 4) || focusRingOnAnything) {
    if (focusRingWidth != 1) {
      // If the focus ring width is different from the default, fix buttons
      // with rings.
      sheetText.AppendPrintf(
          "button::-moz-focus-inner, input[type=\"reset\"]::-moz-focus-inner, "
          "input[type=\"button\"]::-moz-focus-inner, "
          "input[type=\"submit\"]::-moz-focus-inner { "
          "border: %dpx %s transparent !important; }\n",
          focusRingWidth,
          focusRingStyle == 0 ? "solid" : "dotted");

      sheetText.AppendLiteral(
          "button:focus::-moz-focus-inner, "
          "input[type=\"reset\"]:focus::-moz-focus-inner, "
          "input[type=\"button\"]:focus::-moz-focus-inner, "
          "input[type=\"submit\"]:focus::-moz-focus-inner { "
          "border-color: ButtonText !important; }\n");
    }

    sheetText.AppendPrintf(
        "%s { outline: %dpx %s !important; %s}\n",
        focusRingOnAnything ?
          ":focus" :
          "*|*:link:focus, *|*:visited:focus",
        focusRingWidth,
        focusRingStyle == 0 ? // solid
          "solid -moz-mac-focusring" : "dotted WindowText",
        focusRingStyle == 0 ? // solid
          "-moz-outline-radius: 3px; outline-offset: 1px; " : "");
  }

  if (aPresContext->GetUseFocusColors()) {
    nscolor focusText = aPresContext->FocusTextColor();
    nscolor focusBG = aPresContext->FocusBackgroundColor();
    sheetText.AppendPrintf(
        "*:focus, *:focus > font { color: #%02x%02x%02x !important; "
        "background-color: #%02x%02x%02x !important; }\n",
        NS_GET_R_G_B(focusText),
        NS_GET_R_G_B(focusBG));
  }

  NS_ASSERTION(sheetText.Length() <= kPreallocSize,
               "kPreallocSize should be big enough to build preference style "
               "sheet without reallocation");

  if (sheet->IsGecko()) {
    sheet->AsGecko()->ReparseSheet(NS_ConvertUTF8toUTF16(sheetText));
  } else {
    ServoStyleSheet* servoSheet = sheet->AsServo();
    // NB: The pref sheet never has @import rules.
<<<<<<< HEAD
    nsresult rv =
      servoSheet->ParseSheet(nullptr, sheetText, uri, uri, nullptr, 0);
=======
    nsresult rv = servoSheet->ParseSheet(
      nullptr, sheetText, uri, uri, nullptr, 0, eCompatibility_FullStandards);
>>>>>>> a17af05f
    // Parsing the about:PreferenceStyleSheet URI can only fail on OOM. If we
    // are OOM before we parsed any documents we might as well abort.
    MOZ_RELEASE_ASSERT(NS_SUCCEEDED(rv));
  }

#undef NS_GET_R_G_B
}

mozilla::StaticRefPtr<nsLayoutStylesheetCache>
nsLayoutStylesheetCache::gStyleCache_Gecko;

mozilla::StaticRefPtr<nsLayoutStylesheetCache>
nsLayoutStylesheetCache::gStyleCache_Servo;

mozilla::StaticRefPtr<mozilla::css::Loader>
nsLayoutStylesheetCache::gCSSLoader_Gecko;

mozilla::StaticRefPtr<mozilla::css::Loader>
nsLayoutStylesheetCache::gCSSLoader_Servo;

mozilla::StaticRefPtr<nsIURI>
<<<<<<< HEAD
nsLayoutStylesheetCache::gUserContentSheetURL;
=======
nsLayoutStylesheetCache::gUserContentSheetURL_Gecko;

mozilla::StaticRefPtr<nsIURI>
nsLayoutStylesheetCache::gUserContentSheetURL_Servo;
>>>>>>> a17af05f
<|MERGE_RESOLUTION|>--- conflicted
+++ resolved
@@ -79,11 +79,7 @@
   if (!mScrollbarsSheet) {
     // Scrollbars don't need access to unsafe rules
     LoadSheetURL("chrome://global/skin/scrollbars.css",
-<<<<<<< HEAD
-                 &mScrollbarsSheet, eAuthorSheetFeatures, eCrash);
-=======
                  &mScrollbarsSheet, eSafeAgentSheetFeatures, eCrash);
->>>>>>> a17af05f
   }
 
   return mScrollbarsSheet;
@@ -266,24 +262,16 @@
                        "Got the URL but never used by Servo?");
   gStyleCache_Gecko = nullptr;
   gStyleCache_Servo = nullptr;
-<<<<<<< HEAD
-  MOZ_ASSERT(!gUserContentSheetURL, "Got the URL but never used?");
-=======
   gUserContentSheetURL_Gecko = nullptr;
   gUserContentSheetURL_Servo = nullptr;
->>>>>>> a17af05f
 }
 
 void
 nsLayoutStylesheetCache::SetUserContentCSSURL(nsIURI* aURI)
 {
   MOZ_ASSERT(XRE_IsContentProcess(), "Only used in content processes.");
-<<<<<<< HEAD
-  gUserContentSheetURL = aURI;
-=======
   gUserContentSheetURL_Gecko = aURI;
   gUserContentSheetURL_Servo = aURI;
->>>>>>> a17af05f
 }
 
 MOZ_DEFINE_MALLOC_SIZE_OF(LayoutStylesheetCacheMallocSizeOf)
@@ -369,12 +357,6 @@
     XULSheet();
   }
 
-<<<<<<< HEAD
-  if (gUserContentSheetURL) {
-    MOZ_ASSERT(XRE_IsContentProcess(), "Only used in content processes.");
-    LoadSheet(gUserContentSheetURL, &mUserContentSheet, eUserSheetFeatures, eLogToConsole);
-    gUserContentSheetURL = nullptr;
-=======
   auto& userContentSheetURL = aType == StyleBackendType::Gecko ?
                               gUserContentSheetURL_Gecko :
                               gUserContentSheetURL_Servo;
@@ -382,7 +364,6 @@
     MOZ_ASSERT(XRE_IsContentProcess(), "Only used in content processes.");
     LoadSheet(userContentSheetURL, &mUserContentSheet, eUserSheetFeatures, eLogToConsole);
     userContentSheetURL = nullptr;
->>>>>>> a17af05f
   }
 
   // The remaining sheets are created on-demand do to their use being rarer
@@ -1013,13 +994,8 @@
   } else {
     ServoStyleSheet* servoSheet = sheet->AsServo();
     // NB: The pref sheet never has @import rules.
-<<<<<<< HEAD
-    nsresult rv =
-      servoSheet->ParseSheet(nullptr, sheetText, uri, uri, nullptr, 0);
-=======
     nsresult rv = servoSheet->ParseSheet(
       nullptr, sheetText, uri, uri, nullptr, 0, eCompatibility_FullStandards);
->>>>>>> a17af05f
     // Parsing the about:PreferenceStyleSheet URI can only fail on OOM. If we
     // are OOM before we parsed any documents we might as well abort.
     MOZ_RELEASE_ASSERT(NS_SUCCEEDED(rv));
@@ -1041,11 +1017,7 @@
 nsLayoutStylesheetCache::gCSSLoader_Servo;
 
 mozilla::StaticRefPtr<nsIURI>
-<<<<<<< HEAD
-nsLayoutStylesheetCache::gUserContentSheetURL;
-=======
 nsLayoutStylesheetCache::gUserContentSheetURL_Gecko;
 
 mozilla::StaticRefPtr<nsIURI>
-nsLayoutStylesheetCache::gUserContentSheetURL_Servo;
->>>>>>> a17af05f
+nsLayoutStylesheetCache::gUserContentSheetURL_Servo;