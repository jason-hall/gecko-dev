--- conflicted
+++ resolved
@@ -14,13 +14,8 @@
 #include "mozilla/Attributes.h"
 #include "mozilla/BindingStyleRule.h"
 #include "mozilla/MemoryReporting.h"
-<<<<<<< HEAD
-#include "mozilla/UniquePtr.h"
-#include "mozilla/BindingStyleRule.h"
-=======
 #include "mozilla/StyleSetHandle.h"
 #include "mozilla/UniquePtr.h"
->>>>>>> a17af05f
 
 #include "nsString.h"
 #include "nsCOMPtr.h"
@@ -336,18 +331,11 @@
 
   NS_DECL_ISUPPORTS_INHERITED
   NS_DECL_CYCLE_COLLECTION_SCRIPT_HOLDER_CLASS_INHERITED(StyleRule, Rule)
-<<<<<<< HEAD
-  virtual bool IsCCLeaf() const override;
-=======
   bool IsCCLeaf() const override;
->>>>>>> a17af05f
 
   NS_DECL_NSIDOMCSSSTYLERULE
 
   // nsICSSStyleRuleDOMWrapper
-<<<<<<< HEAD
-  NS_IMETHOD GetCSSStyleRule(StyleRule **aResult) override;
-=======
   NS_IMETHOD GetCSSStyleRule(BindingStyleRule **aResult) override;
 
   uint32_t GetSelectorCount() override;
@@ -359,16 +347,11 @@
                                   uint32_t aSelectorIndex,
                                   const nsAString& aPseudo,
                                   bool* aMatches) override;
->>>>>>> a17af05f
 
   // WebIDL interface
   uint16_t Type() const override;
   void GetCssTextImpl(nsAString& aCssText) const override;
-<<<<<<< HEAD
-  virtual nsICSSDeclaration* Style() override;
-=======
   nsICSSDeclaration* Style() override;
->>>>>>> a17af05f
 
   // null for style attribute
   nsCSSSelectorList* Selector() { return mSelector; }
@@ -377,11 +360,7 @@
 
   void SetDeclaration(Declaration* aDecl);
 
-<<<<<<< HEAD
-  virtual int32_t GetType() const override;
-=======
   int32_t GetType() const override;
->>>>>>> a17af05f
   using Rule::GetType;
 
   CSSStyleSheet* GetStyleSheet() const
@@ -390,11 +369,7 @@
     return sheet ? sheet->AsGecko() : nullptr;
   }
 
-<<<<<<< HEAD
-  virtual already_AddRefed<Rule> Clone() const override;
-=======
   already_AddRefed<Rule> Clone() const override;
->>>>>>> a17af05f
 
 #ifdef DEBUG
   void List(FILE* out = stdout, int32_t aIndent = 0) const override;
@@ -409,12 +384,9 @@
   // doing that.
   void DropReferences();
 
-<<<<<<< HEAD
-=======
   nsCSSSelectorList*
   GetSelectorAtIndex(uint32_t aIndex, ErrorResult& rv);
 
->>>>>>> a17af05f
 private:
   nsCSSSelectorList*      mSelector; // null for style attribute
   RefPtr<Declaration>     mDeclaration;
