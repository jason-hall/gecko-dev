/* -*- Mode: C++; tab-width: 8; indent-tabs-mode: nil; c-basic-offset: 2 -*- */
/* vim: set ts=8 sts=2 et sw=2 tw=80: */
/* This Source Code Form is subject to the terms of the Mozilla Public
 * License, v. 2.0. If a copy of the MPL was not distributed with this
 * file, You can obtain one at http://mozilla.org/MPL/2.0/. */

/* a list of all Servo binding functions */

/* This file contains the list of all Servo binding functions. Each
 * entry is defined as a SERVO_BINDING_FUNC macro with the following
 * parameters:
 * - 'name_' the name of the binding function
 * - 'return_' the return type of the binding function
 * and the parameter list of the function.
 *
 * Users of this list should define a macro
 * SERVO_BINDING_FUNC(name_, return_, ...)
 * before including this file.
 */

// Element data
SERVO_BINDING_FUNC(Servo_Element_ClearData, void, RawGeckoElementBorrowed node)
<<<<<<< HEAD

// Styleset and Stylesheet management
SERVO_BINDING_FUNC(Servo_StyleSheet_Empty, RawServoStyleSheetStrong,
                   mozilla::css::SheetParsingMode parsing_mode)
SERVO_BINDING_FUNC(Servo_StyleSheet_FromUTF8Bytes, RawServoStyleSheetStrong,
                   mozilla::css::Loader* loader,
                   mozilla::ServoStyleSheet* gecko_stylesheet,
                   const nsACString* data,
                   mozilla::css::SheetParsingMode parsing_mode,
                   RawGeckoURLExtraData* extra_data)
SERVO_BINDING_FUNC(Servo_ImportRule_GetSheet,
                   RawServoStyleSheetStrong,
                   const RawServoImportRuleBorrowed import_rule)
SERVO_BINDING_FUNC(Servo_StyleSheet_ClearAndUpdate,
                   void,
                   RawServoStyleSheetBorrowed stylesheet,
                   mozilla::css::Loader* loader,
                   mozilla::ServoStyleSheet* gecko_stylesheet,
                   const nsACString* data,
                   RawGeckoURLExtraData* extra_data)
SERVO_BINDING_FUNC(Servo_StyleSheet_HasRules, bool,
                   RawServoStyleSheetBorrowed sheet)
SERVO_BINDING_FUNC(Servo_StyleSheet_GetRules, ServoCssRulesStrong,
                   RawServoStyleSheetBorrowed sheet)
SERVO_BINDING_FUNC(Servo_StyleSet_Init, RawServoStyleSetOwned, RawGeckoPresContextOwned pres_context)
SERVO_BINDING_FUNC(Servo_StyleSet_RebuildData, void,
                   RawServoStyleSetBorrowed set)
=======
SERVO_BINDING_FUNC(Servo_Element_SizeOfExcludingThisAndCVs, size_t,
                   mozilla::MallocSizeOf, mozilla::SeenPtrs* seen_ptrs,
                   RawGeckoElementBorrowed node)
SERVO_BINDING_FUNC(Servo_Element_HasPrimaryComputedValues, bool,
                   RawGeckoElementBorrowed node)
SERVO_BINDING_FUNC(Servo_Element_GetPrimaryComputedValues,
                   ServoStyleContextStrong,
                   RawGeckoElementBorrowed node)
SERVO_BINDING_FUNC(Servo_Element_HasPseudoComputedValues, bool,
                   RawGeckoElementBorrowed node, size_t index)
SERVO_BINDING_FUNC(Servo_Element_GetPseudoComputedValues,
                   ServoStyleContextStrong,
                   RawGeckoElementBorrowed node, size_t index)
SERVO_BINDING_FUNC(Servo_Element_IsDisplayNone,
                   bool,
                   RawGeckoElementBorrowed element)

// Styleset and Stylesheet management
SERVO_BINDING_FUNC(Servo_StyleSheet_FromUTF8Bytes,
                   RawServoStyleSheetContentsStrong,
                   mozilla::css::Loader* loader,
                   mozilla::ServoStyleSheet* gecko_stylesheet,
                   const uint8_t* data,
                   size_t data_len,
                   mozilla::css::SheetParsingMode parsing_mode,
                   RawGeckoURLExtraData* extra_data,
                   uint32_t line_number_offset,
                   nsCompatibility quirks_mode,
                   mozilla::css::LoaderReusableStyleSheets* reusable_sheets)
SERVO_BINDING_FUNC(Servo_StyleSheet_Empty, RawServoStyleSheetContentsStrong,
                   mozilla::css::SheetParsingMode parsing_mode)
SERVO_BINDING_FUNC(Servo_StyleSheet_HasRules, bool,
                   RawServoStyleSheetContentsBorrowed sheet)
SERVO_BINDING_FUNC(Servo_StyleSheet_GetRules, ServoCssRulesStrong,
                   RawServoStyleSheetContentsBorrowed sheet)
SERVO_BINDING_FUNC(Servo_StyleSheet_Clone, RawServoStyleSheetContentsStrong,
                   RawServoStyleSheetContentsBorrowed sheet,
                   const mozilla::ServoStyleSheet* reference_sheet);
SERVO_BINDING_FUNC(Servo_StyleSheet_SizeOfIncludingThis, size_t,
                   mozilla::MallocSizeOf malloc_size_of,
                   RawServoStyleSheetContentsBorrowed sheet)
// We'd like to return `OriginFlags` here, but bindgen bitfield enums don't
// work as return values with the Linux 32-bit ABI at the moment because
// they wrap the value in a struct.
SERVO_BINDING_FUNC(Servo_StyleSheet_GetOrigin, uint8_t,
                   RawServoStyleSheetContentsBorrowed sheet)
SERVO_BINDING_FUNC(Servo_StyleSet_Init, RawServoStyleSet*, RawGeckoPresContextOwned pres_context)
SERVO_BINDING_FUNC(Servo_StyleSet_RebuildCachedData, void,
                   RawServoStyleSetBorrowed set)
// We'd like to return `OriginFlags` here, but bindgen bitfield enums don't
// work as return values with the Linux 32-bit ABI at the moment because
// they wrap the value in a struct.
SERVO_BINDING_FUNC(Servo_StyleSet_MediumFeaturesChanged, uint8_t,
                   RawServoStyleSetBorrowed set, bool* viewport_units_used)
// We'd like to return `OriginFlags` here, but bindgen bitfield enums don't
// work as return values with the Linux 32-bit ABI at the moment because
// they wrap the value in a struct.
SERVO_BINDING_FUNC(Servo_StyleSet_SetDevice, uint8_t,
                   RawServoStyleSetBorrowed set, RawGeckoPresContextOwned pres_context)
>>>>>>> a17af05f
SERVO_BINDING_FUNC(Servo_StyleSet_Drop, void, RawServoStyleSetOwned set)
SERVO_BINDING_FUNC(Servo_StyleSet_CompatModeChanged, void,
                   RawServoStyleSetBorrowed raw_data)
SERVO_BINDING_FUNC(Servo_StyleSet_AppendStyleSheet, void,
<<<<<<< HEAD
                   RawServoStyleSetBorrowed set, RawServoStyleSheetBorrowed sheet, bool flush)
SERVO_BINDING_FUNC(Servo_StyleSet_PrependStyleSheet, void,
                   RawServoStyleSetBorrowed set, RawServoStyleSheetBorrowed sheet, bool flush)
SERVO_BINDING_FUNC(Servo_StyleSet_RemoveStyleSheet, void,
                   RawServoStyleSetBorrowed set, RawServoStyleSheetBorrowed sheet, bool flush)
SERVO_BINDING_FUNC(Servo_StyleSet_InsertStyleSheetBefore, void,
                   RawServoStyleSetBorrowed set, RawServoStyleSheetBorrowed sheet,
                   RawServoStyleSheetBorrowed reference, bool flush)
SERVO_BINDING_FUNC(Servo_StyleSet_FlushStyleSheets, void, RawServoStyleSetBorrowed set)
SERVO_BINDING_FUNC(Servo_StyleSet_NoteStyleSheetsChanged, void,
                   RawServoStyleSetBorrowed set)
SERVO_BINDING_FUNC(Servo_StyleSet_FillKeyframesForName, bool,
                   RawServoStyleSetBorrowed set,
                   const nsACString* property,
                   nsTimingFunctionBorrowed timing_function,
                   ServoComputedValuesBorrowed computed_values,
=======
                   RawServoStyleSetBorrowed set,
                   const mozilla::ServoStyleSheet* gecko_sheet)
SERVO_BINDING_FUNC(Servo_StyleSet_PrependStyleSheet, void,
                   RawServoStyleSetBorrowed set,
                   const mozilla::ServoStyleSheet* gecko_sheet)
SERVO_BINDING_FUNC(Servo_StyleSet_RemoveStyleSheet, void,
                   RawServoStyleSetBorrowed set,
                   const mozilla::ServoStyleSheet* gecko_sheet)
SERVO_BINDING_FUNC(Servo_StyleSet_InsertStyleSheetBefore, void,
                   RawServoStyleSetBorrowed set,
                   const mozilla::ServoStyleSheet* gecko_sheet,
                   const mozilla::ServoStyleSheet* before)
SERVO_BINDING_FUNC(Servo_StyleSet_FlushStyleSheets, void, RawServoStyleSetBorrowed set,
                   RawGeckoElementBorrowedOrNull doc_elem)
SERVO_BINDING_FUNC(Servo_StyleSet_NoteStyleSheetsChanged, void,
                   RawServoStyleSetBorrowed set,
                   bool author_style_disabled,
                   mozilla::OriginFlags changed_origins)
SERVO_BINDING_FUNC(Servo_StyleSet_GetKeyframesForName, bool,
                   RawServoStyleSetBorrowed set,
                   const nsACString* property,
                   nsTimingFunctionBorrowed timing_function,
>>>>>>> a17af05f
                   RawGeckoKeyframeListBorrowedMut keyframe_list)
SERVO_BINDING_FUNC(Servo_StyleSet_GetFontFaceRules, void,
                   RawServoStyleSetBorrowed set,
                   RawGeckoFontFaceRuleListBorrowedMut list)
<<<<<<< HEAD
=======
SERVO_BINDING_FUNC(Servo_StyleSet_GetCounterStyleRule, nsCSSCounterStyleRule*,
                   RawServoStyleSetBorrowed set, nsIAtom* name)
SERVO_BINDING_FUNC(Servo_StyleSet_BuildFontFeatureValueSet, bool,
                   RawServoStyleSetBorrowed set,
                   gfxFontFeatureValueSet* list)
SERVO_BINDING_FUNC(Servo_StyleSet_ResolveForDeclarations,
                   ServoStyleContextStrong,
                   RawServoStyleSetBorrowed set,
                   ServoStyleContextBorrowedOrNull parent_style,
                   RawServoDeclarationBlockBorrowed declarations)
SERVO_BINDING_FUNC(Servo_StyleSet_AddSizeOfExcludingThis, void,
                   mozilla::MallocSizeOf malloc_size_of,
                   mozilla::ServoStyleSetSizes* sizes,
                   RawServoStyleSetBorrowed set)
SERVO_BINDING_FUNC(Servo_StyleContext_AddRef, void, ServoStyleContextBorrowed ctx);
SERVO_BINDING_FUNC(Servo_StyleContext_Release, void, ServoStyleContextBorrowed ctx);

SERVO_BINDING_FUNC(Servo_StyleSet_MightHaveAttributeDependency, bool,
                   RawServoStyleSetBorrowed set,
                   RawGeckoElementBorrowed element,
                   nsIAtom* local_name)
SERVO_BINDING_FUNC(Servo_StyleSet_HasStateDependency, bool,
                   RawServoStyleSetBorrowed set,
                   RawGeckoElementBorrowed element,
                   uint64_t state)
>>>>>>> a17af05f

// CSSRuleList
SERVO_BINDING_FUNC(Servo_CssRules_ListTypes, void,
                   ServoCssRulesBorrowed rules,
                   nsTArrayBorrowed_uintptr_t result)
SERVO_BINDING_FUNC(Servo_CssRules_InsertRule, nsresult,
                   ServoCssRulesBorrowed rules,
<<<<<<< HEAD
                   RawServoStyleSheetBorrowed sheet, const nsACString* rule,
                   uint32_t index, bool nested, mozilla::css::Loader* loader,
=======
                   RawServoStyleSheetContentsBorrowed sheet,
                   const nsACString* rule,
                   uint32_t index,
                   bool nested,
                   mozilla::css::Loader* loader,
>>>>>>> a17af05f
                   mozilla::ServoStyleSheet* gecko_stylesheet,
                   uint16_t* rule_type)
SERVO_BINDING_FUNC(Servo_CssRules_DeleteRule, nsresult,
                   ServoCssRulesBorrowed rules, uint32_t index)

// CSS Rules
<<<<<<< HEAD
#define BASIC_RULE_FUNCS(type_) \
  SERVO_BINDING_FUNC(Servo_CssRules_Get##type_##RuleAt, \
                     RawServo##type_##RuleStrong, \
                     ServoCssRulesBorrowed rules, uint32_t index) \
  SERVO_BINDING_FUNC(Servo_##type_##Rule_Debug, void, \
                     RawServo##type_##RuleBorrowed rule, nsACString* result) \
  SERVO_BINDING_FUNC(Servo_##type_##Rule_GetCssText, void, \
                     RawServo##type_##RuleBorrowed rule, nsAString* result)
BASIC_RULE_FUNCS(Style)
BASIC_RULE_FUNCS(Media)
BASIC_RULE_FUNCS(Namespace)
BASIC_RULE_FUNCS(Page)
#undef BASIC_RULE_FUNCS
SERVO_BINDING_FUNC(Servo_CssRules_GetFontFaceRuleAt, nsCSSFontFaceRule*,
                   ServoCssRulesBorrowed rules, uint32_t index)
=======
#define BASIC_RULE_FUNCS_WITHOUT_GETTER(type_) \
  SERVO_BINDING_FUNC(Servo_##type_##_Debug, void, \
                     RawServo##type_##Borrowed rule, nsACString* result) \
  SERVO_BINDING_FUNC(Servo_##type_##_GetCssText, void, \
                     RawServo##type_##Borrowed rule, nsAString* result)
#define BASIC_RULE_FUNCS(type_) \
  SERVO_BINDING_FUNC(Servo_CssRules_Get##type_##RuleAt, \
                     RawServo##type_##RuleStrong, \
                     ServoCssRulesBorrowed rules, uint32_t index, \
                     uint32_t* line, uint32_t* column) \
  BASIC_RULE_FUNCS_WITHOUT_GETTER(type_##Rule)
#define GROUP_RULE_FUNCS(type_) \
  BASIC_RULE_FUNCS(type_) \
  SERVO_BINDING_FUNC(Servo_##type_##Rule_GetRules, ServoCssRulesStrong, \
                     RawServo##type_##RuleBorrowed rule)
BASIC_RULE_FUNCS(Style)
BASIC_RULE_FUNCS(Import)
BASIC_RULE_FUNCS_WITHOUT_GETTER(Keyframe)
BASIC_RULE_FUNCS(Keyframes)
GROUP_RULE_FUNCS(Media)
BASIC_RULE_FUNCS(Namespace)
BASIC_RULE_FUNCS(Page)
GROUP_RULE_FUNCS(Supports)
GROUP_RULE_FUNCS(Document)
BASIC_RULE_FUNCS(FontFeatureValues)
#undef GROUP_RULE_FUNCS
#undef BASIC_RULE_FUNCS
#undef BASIC_RULE_FUNCS_WITHOUT_GETTER
SERVO_BINDING_FUNC(Servo_CssRules_GetFontFaceRuleAt, nsCSSFontFaceRule*,
                   ServoCssRulesBorrowed rules, uint32_t index)
SERVO_BINDING_FUNC(Servo_CssRules_GetCounterStyleRuleAt, nsCSSCounterStyleRule*,
                   ServoCssRulesBorrowed rules, uint32_t index)
>>>>>>> a17af05f
SERVO_BINDING_FUNC(Servo_StyleRule_GetStyle, RawServoDeclarationBlockStrong,
                   RawServoStyleRuleBorrowed rule)
SERVO_BINDING_FUNC(Servo_StyleRule_SetStyle, void,
                   RawServoStyleRuleBorrowed rule,
                   RawServoDeclarationBlockBorrowed declarations)
SERVO_BINDING_FUNC(Servo_StyleRule_GetSelectorText, void,
                   RawServoStyleRuleBorrowed rule, nsAString* result)
<<<<<<< HEAD
SERVO_BINDING_FUNC(Servo_MediaRule_GetMedia, RawServoMediaListStrong,
                   RawServoMediaRuleBorrowed rule)
SERVO_BINDING_FUNC(Servo_MediaRule_GetRules, ServoCssRulesStrong,
                   RawServoMediaRuleBorrowed rule)
=======
SERVO_BINDING_FUNC(Servo_StyleRule_GetSelectorTextAtIndex, void,
                   RawServoStyleRuleBorrowed rule, uint32_t index,
                   nsAString* result)
SERVO_BINDING_FUNC(Servo_StyleRule_GetSpecificityAtIndex, void,
                   RawServoStyleRuleBorrowed rule, uint32_t index,
                   uint64_t* specificity)
SERVO_BINDING_FUNC(Servo_StyleRule_GetSelectorCount, void,
                   RawServoStyleRuleBorrowed rule, uint32_t* count)
SERVO_BINDING_FUNC(Servo_StyleRule_SelectorMatchesElement, bool,
                   RawServoStyleRuleBorrowed, RawGeckoElementBorrowed,
                   uint32_t index, mozilla::CSSPseudoElementType pseudo_type)
SERVO_BINDING_FUNC(Servo_ImportRule_GetHref, void,
                   RawServoImportRuleBorrowed rule, nsAString* result)
SERVO_BINDING_FUNC(Servo_ImportRule_GetSheet,
                   const mozilla::ServoStyleSheet*,
                   RawServoImportRuleBorrowed rule)
SERVO_BINDING_FUNC(Servo_Keyframe_GetKeyText, void,
                   RawServoKeyframeBorrowed keyframe, nsAString* result)
// Returns whether it successfully changes the key text.
SERVO_BINDING_FUNC(Servo_Keyframe_SetKeyText, bool,
                   RawServoKeyframeBorrowed keyframe, const nsACString* text)
SERVO_BINDING_FUNC(Servo_Keyframe_GetStyle, RawServoDeclarationBlockStrong,
                   RawServoKeyframeBorrowed keyframe)
SERVO_BINDING_FUNC(Servo_Keyframe_SetStyle, void,
                   RawServoKeyframeBorrowed keyframe,
                   RawServoDeclarationBlockBorrowed declarations)
SERVO_BINDING_FUNC(Servo_KeyframesRule_GetName, nsIAtom*,
                   RawServoKeyframesRuleBorrowed rule)
// This method takes an addrefed nsIAtom.
SERVO_BINDING_FUNC(Servo_KeyframesRule_SetName, void,
                   RawServoKeyframesRuleBorrowed rule, nsIAtom* name)
SERVO_BINDING_FUNC(Servo_KeyframesRule_GetCount, uint32_t,
                   RawServoKeyframesRuleBorrowed rule)
SERVO_BINDING_FUNC(Servo_KeyframesRule_GetKeyframe, RawServoKeyframeStrong,
                   RawServoKeyframesRuleBorrowed rule, uint32_t index)
// Returns the index of the rule, max value of uint32_t if nothing found.
SERVO_BINDING_FUNC(Servo_KeyframesRule_FindRule, uint32_t,
                   RawServoKeyframesRuleBorrowed rule, const nsACString* key)
// Returns whether it successfully appends the rule.
SERVO_BINDING_FUNC(Servo_KeyframesRule_AppendRule, bool,
                   RawServoKeyframesRuleBorrowed rule,
                   RawServoStyleSheetContentsBorrowed sheet,
                   const nsACString* css)
SERVO_BINDING_FUNC(Servo_KeyframesRule_DeleteRule, void,
                   RawServoKeyframesRuleBorrowed rule, uint32_t index)
SERVO_BINDING_FUNC(Servo_MediaRule_GetMedia, RawServoMediaListStrong,
                   RawServoMediaRuleBorrowed rule)
>>>>>>> a17af05f
SERVO_BINDING_FUNC(Servo_NamespaceRule_GetPrefix, nsIAtom*,
                   RawServoNamespaceRuleBorrowed rule)
SERVO_BINDING_FUNC(Servo_NamespaceRule_GetURI, nsIAtom*,
                   RawServoNamespaceRuleBorrowed rule)
SERVO_BINDING_FUNC(Servo_PageRule_GetStyle, RawServoDeclarationBlockStrong,
                   RawServoPageRuleBorrowed rule)
SERVO_BINDING_FUNC(Servo_PageRule_SetStyle, void,
                   RawServoPageRuleBorrowed rule,
                   RawServoDeclarationBlockBorrowed declarations)
<<<<<<< HEAD
=======
SERVO_BINDING_FUNC(Servo_SupportsRule_GetConditionText, void,
                   RawServoSupportsRuleBorrowed rule, nsAString* result)
SERVO_BINDING_FUNC(Servo_DocumentRule_GetConditionText, void,
                   RawServoDocumentRuleBorrowed rule, nsAString* result)
SERVO_BINDING_FUNC(Servo_FontFeatureValuesRule_GetFontFamily, void,
                   RawServoFontFeatureValuesRuleBorrowed rule,
                   nsAString* result)
SERVO_BINDING_FUNC(Servo_FontFeatureValuesRule_GetValueText, void,
                   RawServoFontFeatureValuesRuleBorrowed rule,
                   nsAString* result)
>>>>>>> a17af05f

// Animations API
SERVO_BINDING_FUNC(Servo_ParseProperty,
                   RawServoDeclarationBlockStrong,
<<<<<<< HEAD
                   const nsACString* property, const nsACString* value,
                   RawGeckoURLExtraData* data)
=======
                   nsCSSPropertyID property, const nsACString* value,
                   RawGeckoURLExtraData* data,
                   mozilla::ParsingMode parsing_mode,
                   nsCompatibility quirks_mode,
                   mozilla::css::Loader* loader)
>>>>>>> a17af05f
SERVO_BINDING_FUNC(Servo_ParseEasing, bool,
                   const nsAString* easing,
                   RawGeckoURLExtraData* data,
                   nsTimingFunctionBorrowedMut output)
SERVO_BINDING_FUNC(Servo_GetComputedKeyframeValues, void,
                   RawGeckoKeyframeListBorrowed keyframes,
<<<<<<< HEAD
                   ServoComputedValuesBorrowed style,
                   ServoComputedValuesBorrowedOrNull parent_style,
                   RawServoStyleSetBorrowed set,
                   RawGeckoComputedKeyframeValuesListBorrowedMut result)
SERVO_BINDING_FUNC(Servo_AnimationValueMap_Push, void,
                   RawServoAnimationValueMapBorrowed,
                   nsCSSPropertyID property,
                   RawServoAnimationValueBorrowed value)
SERVO_BINDING_FUNC(Servo_ComputedValues_ExtractAnimationValue,
                   RawServoAnimationValueStrong,
                   ServoComputedValuesBorrowed computed_values,
                   nsCSSPropertyID property)
=======
                   RawGeckoElementBorrowed element,
                   ServoStyleContextBorrowed style,
                   RawServoStyleSetBorrowed set,
                   RawGeckoComputedKeyframeValuesListBorrowedMut result)
SERVO_BINDING_FUNC(Servo_ComputedValues_ExtractAnimationValue,
                   RawServoAnimationValueStrong,
                   ServoStyleContextBorrowed computed_values,
                   nsCSSPropertyID property)
SERVO_BINDING_FUNC(Servo_ComputedValues_SpecifiesAnimationsOrTransitions, bool,
                   ServoStyleContextBorrowed computed_values)
SERVO_BINDING_FUNC(Servo_Property_IsAnimatable, bool,
                   nsCSSPropertyID property)
SERVO_BINDING_FUNC(Servo_Property_IsTransitionable, bool,
                   nsCSSPropertyID property)
SERVO_BINDING_FUNC(Servo_Property_IsDiscreteAnimatable, bool,
                   nsCSSPropertyID property)
SERVO_BINDING_FUNC(Servo_GetProperties_Overriding_Animation, void,
                   RawGeckoElementBorrowed,
                   RawGeckoCSSPropertyIDListBorrowed,
                   nsCSSPropertyIDSetBorrowedMut)
SERVO_BINDING_FUNC(Servo_MatrixTransform_Operate, void,
                   nsStyleTransformMatrix::MatrixTransformOperator
                     matrix_operator,
                   const RawGeckoGfxMatrix4x4* from,
                   const RawGeckoGfxMatrix4x4* to,
                   double progress,
                   RawGeckoGfxMatrix4x4* result)
SERVO_BINDING_FUNC(Servo_GetAnimationValues, void,
                   RawServoDeclarationBlockBorrowed declarations,
                   RawGeckoElementBorrowed element,
                   ServoStyleContextBorrowed style,
                   RawServoStyleSetBorrowed style_set,
                   RawGeckoServoAnimationValueListBorrowedMut animation_values)
>>>>>>> a17af05f

// AnimationValues handling
SERVO_BINDING_FUNC(Servo_AnimationValues_Interpolate,
                   RawServoAnimationValueStrong,
                   RawServoAnimationValueBorrowed from,
                   RawServoAnimationValueBorrowed to,
                   double progress)
<<<<<<< HEAD
=======
SERVO_BINDING_FUNC(Servo_AnimationValues_IsInterpolable, bool,
                   RawServoAnimationValueBorrowed from,
                   RawServoAnimationValueBorrowed to)
SERVO_BINDING_FUNC(Servo_AnimationValues_Add,
                   RawServoAnimationValueStrong,
                   RawServoAnimationValueBorrowed a,
                   RawServoAnimationValueBorrowed b)
SERVO_BINDING_FUNC(Servo_AnimationValues_Accumulate,
                   RawServoAnimationValueStrong,
                   RawServoAnimationValueBorrowed a,
                   RawServoAnimationValueBorrowed b,
                   uint64_t count)
SERVO_BINDING_FUNC(Servo_AnimationValues_GetZeroValue,
                   RawServoAnimationValueStrong,
                   RawServoAnimationValueBorrowed value_to_match)
SERVO_BINDING_FUNC(Servo_AnimationValues_ComputeDistance, double,
                   RawServoAnimationValueBorrowed from,
                   RawServoAnimationValueBorrowed to)
>>>>>>> a17af05f
SERVO_BINDING_FUNC(Servo_AnimationValue_Serialize, void,
                   RawServoAnimationValueBorrowed value,
                   nsCSSPropertyID property,
                   nsAString* buffer)
<<<<<<< HEAD
=======
SERVO_BINDING_FUNC(Servo_Shorthand_AnimationValues_Serialize, void,
                   nsCSSPropertyID shorthand_property,
                   RawGeckoServoAnimationValueListBorrowed values,
                   nsAString* buffer)
>>>>>>> a17af05f
SERVO_BINDING_FUNC(Servo_AnimationValue_GetOpacity, float,
                   RawServoAnimationValueBorrowed value)
SERVO_BINDING_FUNC(Servo_AnimationValue_GetTransform, void,
                   RawServoAnimationValueBorrowed value,
                   RefPtr<nsCSSValueSharedList>* list)
SERVO_BINDING_FUNC(Servo_AnimationValue_DeepEqual, bool,
                   RawServoAnimationValueBorrowed,
                   RawServoAnimationValueBorrowed)
<<<<<<< HEAD
=======
SERVO_BINDING_FUNC(Servo_AnimationValue_Uncompute,
                   RawServoDeclarationBlockStrong,
                   RawServoAnimationValueBorrowed value)
SERVO_BINDING_FUNC(Servo_AnimationValue_Compute,
                   RawServoAnimationValueStrong,
                   RawGeckoElementBorrowed element,
                   RawServoDeclarationBlockBorrowed declarations,
                   ServoStyleContextBorrowed style,
                   RawServoStyleSetBorrowed raw_data)
>>>>>>> a17af05f

// Style attribute
SERVO_BINDING_FUNC(Servo_ParseStyleAttribute, RawServoDeclarationBlockStrong,
                   const nsACString* data,
<<<<<<< HEAD
                   RawGeckoURLExtraData* extra_data)
=======
                   RawGeckoURLExtraData* extra_data,
                   nsCompatibility quirks_mode,
                   mozilla::css::Loader* loader)
>>>>>>> a17af05f
SERVO_BINDING_FUNC(Servo_DeclarationBlock_CreateEmpty,
                   RawServoDeclarationBlockStrong)
SERVO_BINDING_FUNC(Servo_DeclarationBlock_Clone, RawServoDeclarationBlockStrong,
                   RawServoDeclarationBlockBorrowed declarations)
SERVO_BINDING_FUNC(Servo_DeclarationBlock_Equals, bool,
                   RawServoDeclarationBlockBorrowed a,
                   RawServoDeclarationBlockBorrowed b)
SERVO_BINDING_FUNC(Servo_DeclarationBlock_GetCssText, void,
                   RawServoDeclarationBlockBorrowed declarations,
                   nsAString* result)
SERVO_BINDING_FUNC(Servo_DeclarationBlock_SerializeOneValue, void,
                   RawServoDeclarationBlockBorrowed declarations,
<<<<<<< HEAD
                   nsCSSPropertyID property, nsAString* buffer)
=======
                   nsCSSPropertyID property, nsAString* buffer,
                   ServoStyleContextBorrowedOrNull computed_values)
>>>>>>> a17af05f
SERVO_BINDING_FUNC(Servo_DeclarationBlock_Count, uint32_t,
                   RawServoDeclarationBlockBorrowed declarations)
SERVO_BINDING_FUNC(Servo_DeclarationBlock_GetNthProperty, bool,
                   RawServoDeclarationBlockBorrowed declarations,
                   uint32_t index, nsAString* result)
SERVO_BINDING_FUNC(Servo_DeclarationBlock_GetPropertyValue, void,
                   RawServoDeclarationBlockBorrowed declarations,
                   const nsACString* property, nsAString* value)
SERVO_BINDING_FUNC(Servo_DeclarationBlock_GetPropertyValueById, void,
                   RawServoDeclarationBlockBorrowed declarations,
                   nsCSSPropertyID property, nsAString* value)
SERVO_BINDING_FUNC(Servo_DeclarationBlock_GetPropertyIsImportant, bool,
                   RawServoDeclarationBlockBorrowed declarations,
                   const nsACString* property)
SERVO_BINDING_FUNC(Servo_DeclarationBlock_SetProperty, bool,
                   RawServoDeclarationBlockBorrowed declarations,
                   const nsACString* property,
                   const nsACString* value, bool is_important,
<<<<<<< HEAD
                   RawGeckoURLExtraData* data)
=======
                   RawGeckoURLExtraData* data,
                   mozilla::ParsingMode parsing_mode,
                   nsCompatibility quirks_mode,
                   mozilla::css::Loader* loader)
>>>>>>> a17af05f
SERVO_BINDING_FUNC(Servo_DeclarationBlock_SetPropertyById, bool,
                   RawServoDeclarationBlockBorrowed declarations,
                   nsCSSPropertyID property,
                   const nsACString* value, bool is_important,
<<<<<<< HEAD
                   RawGeckoURLExtraData* data)
=======
                   RawGeckoURLExtraData* data,
                   mozilla::ParsingMode parsing_mode,
                   nsCompatibility quirks_mode,
                   mozilla::css::Loader* loader)
>>>>>>> a17af05f
SERVO_BINDING_FUNC(Servo_DeclarationBlock_RemoveProperty, void,
                   RawServoDeclarationBlockBorrowed declarations,
                   const nsACString* property)
SERVO_BINDING_FUNC(Servo_DeclarationBlock_RemovePropertyById, void,
                   RawServoDeclarationBlockBorrowed declarations,
                   nsCSSPropertyID property)
<<<<<<< HEAD
// Compose animation value for a given property.
// |base_values| is nsRefPtrHashtable<nsUint32HashKey, RawServoAnimationValue>.
// We use void* to avoid exposing nsRefPtrHashtable in FFI.
SERVO_BINDING_FUNC(Servo_AnimationCompose, void,
                   RawServoAnimationValueMapBorrowed animation_values,
                   void* base_values,
                   nsCSSPropertyID property,
                   RawGeckoAnimationPropertySegmentBorrowed animation_segment,
                   RawGeckoComputedTimingBorrowed computed_timing)
=======
SERVO_BINDING_FUNC(Servo_DeclarationBlock_HasCSSWideKeyword, bool,
                   RawServoDeclarationBlockBorrowed declarations,
                   nsCSSPropertyID property)
// Compose animation value for a given property.
// |base_values| is nsRefPtrHashtable<nsUint32HashKey, RawServoAnimationValue>.
// We use RawServoAnimationValueTableBorrowed to avoid exposing nsRefPtrHashtable in FFI.
SERVO_BINDING_FUNC(Servo_AnimationCompose, void,
                   RawServoAnimationValueMapBorrowedMut animation_values,
                   RawServoAnimationValueTableBorrowed base_values,
                   nsCSSPropertyID property,
                   RawGeckoAnimationPropertySegmentBorrowed animation_segment,
                   RawGeckoAnimationPropertySegmentBorrowed last_segment,
                   RawGeckoComputedTimingBorrowed computed_timing,
                   mozilla::dom::IterationCompositeOperation iteration_composite)
>>>>>>> a17af05f

// presentation attributes
SERVO_BINDING_FUNC(Servo_DeclarationBlock_PropertyIsSet, bool,
                   RawServoDeclarationBlockBorrowed declarations,
                   nsCSSPropertyID property)
SERVO_BINDING_FUNC(Servo_DeclarationBlock_SetIdentStringValue, void,
                   RawServoDeclarationBlockBorrowed declarations,
                   nsCSSPropertyID property,
                   nsIAtom* value)
SERVO_BINDING_FUNC(Servo_DeclarationBlock_SetKeywordValue, void,
                   RawServoDeclarationBlockBorrowed declarations,
                   nsCSSPropertyID property,
                   int32_t value)
SERVO_BINDING_FUNC(Servo_DeclarationBlock_SetIntValue, void,
                   RawServoDeclarationBlockBorrowed declarations,
                   nsCSSPropertyID property,
                   int32_t value)
SERVO_BINDING_FUNC(Servo_DeclarationBlock_SetPixelValue, void,
                   RawServoDeclarationBlockBorrowed declarations,
                   nsCSSPropertyID property,
                   float value)
<<<<<<< HEAD
=======
SERVO_BINDING_FUNC(Servo_DeclarationBlock_SetLengthValue, void,
                   RawServoDeclarationBlockBorrowed declarations,
                   nsCSSPropertyID property,
                   float value,
                   nsCSSUnit unit)
SERVO_BINDING_FUNC(Servo_DeclarationBlock_SetNumberValue, void,
                   RawServoDeclarationBlockBorrowed declarations,
                   nsCSSPropertyID property,
                   float value)
>>>>>>> a17af05f
SERVO_BINDING_FUNC(Servo_DeclarationBlock_SetPercentValue, void,
                   RawServoDeclarationBlockBorrowed declarations,
                   nsCSSPropertyID property,
                   float value)
SERVO_BINDING_FUNC(Servo_DeclarationBlock_SetAutoValue, void,
                   RawServoDeclarationBlockBorrowed declarations,
                   nsCSSPropertyID property)
SERVO_BINDING_FUNC(Servo_DeclarationBlock_SetCurrentColor, void,
                   RawServoDeclarationBlockBorrowed declarations,
                   nsCSSPropertyID property)
SERVO_BINDING_FUNC(Servo_DeclarationBlock_SetColorValue, void,
                   RawServoDeclarationBlockBorrowed declarations,
                   nsCSSPropertyID property,
                   nscolor value)
SERVO_BINDING_FUNC(Servo_DeclarationBlock_SetFontFamily, void,
                   RawServoDeclarationBlockBorrowed declarations,
                   const nsAString& value)
SERVO_BINDING_FUNC(Servo_DeclarationBlock_SetTextDecorationColorOverride, void,
                   RawServoDeclarationBlockBorrowed declarations)
<<<<<<< HEAD

// MediaList
=======
SERVO_BINDING_FUNC(Servo_DeclarationBlock_SetBackgroundImage, void,
                   RawServoDeclarationBlockBorrowed declarations,
                   const nsAString& value,
                   RawGeckoURLExtraData* extra_data)

// MediaList
SERVO_BINDING_FUNC(Servo_MediaList_Create, RawServoMediaListStrong)
SERVO_BINDING_FUNC(Servo_MediaList_DeepClone, RawServoMediaListStrong,
                   RawServoMediaListBorrowed list)
SERVO_BINDING_FUNC(Servo_MediaList_Matches, bool,
                   RawServoMediaListBorrowed list,
                   RawServoStyleSetBorrowed set)
>>>>>>> a17af05f
SERVO_BINDING_FUNC(Servo_MediaList_GetText, void,
                   RawServoMediaListBorrowed list, nsAString* result)
SERVO_BINDING_FUNC(Servo_MediaList_SetText, void,
                   RawServoMediaListBorrowed list, const nsACString* text)
SERVO_BINDING_FUNC(Servo_MediaList_GetLength, uint32_t,
                   RawServoMediaListBorrowed list)
SERVO_BINDING_FUNC(Servo_MediaList_GetMediumAt, bool,
                   RawServoMediaListBorrowed list, uint32_t index,
                   nsAString* result)
SERVO_BINDING_FUNC(Servo_MediaList_AppendMedium, void,
                   RawServoMediaListBorrowed list, const nsACString* new_medium)
SERVO_BINDING_FUNC(Servo_MediaList_DeleteMedium, bool,
                   RawServoMediaListBorrowed list, const nsACString* old_medium)

// CSS supports()
SERVO_BINDING_FUNC(Servo_CSSSupports2, bool,
                   const nsACString* name, const nsACString* value)
SERVO_BINDING_FUNC(Servo_CSSSupports, bool,
                   const nsACString* cond)

// Computed style data
SERVO_BINDING_FUNC(Servo_ComputedValues_GetForAnonymousBox,
<<<<<<< HEAD
                   ServoComputedValuesStrong,
                   ServoComputedValuesBorrowedOrNull parent_style_or_null,
                   nsIAtom* pseudoTag, bool skip_display_fixup,
                   RawServoStyleSetBorrowed set)
SERVO_BINDING_FUNC(Servo_ComputedValues_Inherit, ServoComputedValuesStrong,
                   RawServoStyleSetBorrowed set,
                   ServoComputedValuesBorrowedOrNull parent_style)
=======
                   ServoStyleContextStrong,
                   ServoStyleContextBorrowedOrNull parent_style_or_null,
                   nsIAtom* pseudo_tag,
                   RawServoStyleSetBorrowed set)
SERVO_BINDING_FUNC(Servo_ComputedValues_Inherit, ServoStyleContextStrong,
                   RawServoStyleSetBorrowed set,
                   nsIAtom* pseudo_tag,
                   ServoStyleContextBorrowedOrNull parent_style,
                   mozilla::InheritTarget target)
SERVO_BINDING_FUNC(Servo_ComputedValues_GetStyleBits, uint64_t,
                   ServoStyleContextBorrowed values)
SERVO_BINDING_FUNC(Servo_ComputedValues_EqualCustomProperties, bool,
                   ServoComputedDataBorrowed first,
                   ServoComputedDataBorrowed second)
// Gets the source style rules for the computed values. This returns
// the result via rules, which would include a list of unowned pointers
// to RawServoStyleRule.
SERVO_BINDING_FUNC(Servo_ComputedValues_GetStyleRuleList, void,
                   ServoStyleContextBorrowed values,
                   RawGeckoServoStyleRuleListBorrowedMut rules)
>>>>>>> a17af05f

// Initialize Servo components. Should be called exactly once at startup.
SERVO_BINDING_FUNC(Servo_Initialize, void,
                   RawGeckoURLExtraData* dummy_url_data)
// Shut down Servo components. Should be called exactly once at shutdown.
SERVO_BINDING_FUNC(Servo_Shutdown, void)

<<<<<<< HEAD
// Gets the snapshot for the element. This will return null if the element
// has never been styled, since snapshotting in that case is wasted work.
SERVO_BINDING_FUNC(Servo_Element_GetSnapshot, ServoElementSnapshot*,
                   RawGeckoElementBorrowed element)

// Gets the source style rules for the element. This returns the result via
// rules, which would include a list of unowned pointers to RawServoStyleRule.
SERVO_BINDING_FUNC(Servo_Element_GetStyleRuleList, void,
                   RawGeckoElementBorrowed element,
                   RawGeckoServoStyleRuleListBorrowedMut rules)

// Restyle and change hints.
SERVO_BINDING_FUNC(Servo_NoteExplicitHints, void, RawGeckoElementBorrowed element,
                   nsRestyleHint restyle_hint, nsChangeHint change_hint)
SERVO_BINDING_FUNC(Servo_TakeChangeHint, nsChangeHint, RawGeckoElementBorrowed element)
SERVO_BINDING_FUNC(Servo_ResolveStyle, ServoComputedValuesStrong,
                   RawGeckoElementBorrowed element,
                   RawServoStyleSetBorrowed set,
                   bool allow_stale)
SERVO_BINDING_FUNC(Servo_ResolvePseudoStyle, ServoComputedValuesStrong,
                   RawGeckoElementBorrowed element, nsIAtom* pseudo_tag,
                   bool is_probe, RawServoStyleSetBorrowed set)

// Resolves style for an element or pseudo-element without processing pending
// restyles first. The Element and its ancestors may be unstyled, have pending
// restyles, or be in a display:none subtree. Styles are cached when possible,
// though caching is not possible within display:none subtrees, and the styles
// may be invalidated by already-scheduled restyles.
//
// The tree must be in a consistent state such that a normal traversal could be
// performed, and this function maintains that invariant.
SERVO_BINDING_FUNC(Servo_ResolveStyleLazily, ServoComputedValuesStrong,
                   RawGeckoElementBorrowed element, nsIAtom* pseudo_tag,
=======
// Restyle and change hints.
SERVO_BINDING_FUNC(Servo_NoteExplicitHints, void, RawGeckoElementBorrowed element,
                   nsRestyleHint restyle_hint, nsChangeHint change_hint)
// We'd like to return `nsChangeHint` here, but bindgen bitfield enums don't
// work as return values with the Linux 32-bit ABI at the moment because
// they wrap the value in a struct.
SERVO_BINDING_FUNC(Servo_TakeChangeHint,
                   uint32_t,
                   RawGeckoElementBorrowed element,
                   bool* was_restyled)
SERVO_BINDING_FUNC(Servo_ResolveStyle, ServoStyleContextStrong,
                   RawGeckoElementBorrowed element,
                   RawServoStyleSetBorrowed set)
SERVO_BINDING_FUNC(Servo_ResolveStyleAllowStale, ServoStyleContextStrong,
                   RawGeckoElementBorrowed element)
SERVO_BINDING_FUNC(Servo_ResolvePseudoStyle, ServoStyleContextStrong,
                   RawGeckoElementBorrowed element,
                   mozilla::CSSPseudoElementType pseudo_type,
                   bool is_probe,
                   ServoStyleContextBorrowedOrNull inherited_style,
>>>>>>> a17af05f
                   RawServoStyleSetBorrowed set)
SERVO_BINDING_FUNC(Servo_SetExplicitStyle, void,
                   RawGeckoElementBorrowed element,
                   ServoStyleContextBorrowed primary_style)
SERVO_BINDING_FUNC(Servo_HasAuthorSpecifiedRules, bool,
                   RawGeckoElementBorrowed element,
                   uint32_t rule_type_mask,
                   bool author_colors_allowed)

// Resolves style for an element or pseudo-element without processing pending
// restyles first. The Element and its ancestors may be unstyled, have pending
// restyles, or be in a display:none subtree. Styles are cached when possible,
// though caching is not possible within display:none subtrees, and the styles
// may be invalidated by already-scheduled restyles.
//
// The tree must be in a consistent state such that a normal traversal could be
// performed, and this function maintains that invariant.
SERVO_BINDING_FUNC(Servo_ResolveStyleLazily, ServoStyleContextStrong,
                   RawGeckoElementBorrowed element,
                   mozilla::CSSPseudoElementType pseudo_type,
                   mozilla::StyleRuleInclusion rule_inclusion,
                   const mozilla::ServoElementSnapshotTable* snapshots,
                   RawServoStyleSetBorrowed set,
                   bool ignore_existing_styles)

// Reparents style to the new parents.
SERVO_BINDING_FUNC(Servo_ReparentStyle, ServoStyleContextStrong,
                   ServoStyleContextBorrowed style_to_reparent,
                   ServoStyleContextBorrowed parent_style,
                   ServoStyleContextBorrowed parent_style_ignoring_first_line,
                   ServoStyleContextBorrowed layout_parent_style,
                   // element is null if there is no content node involved, or
                   // if it's not an element.
                   RawGeckoElementBorrowedOrNull element,
                   RawServoStyleSetBorrowed set);

// Use ServoStyleSet::PrepareAndTraverseSubtree instead of calling this
// directly
SERVO_BINDING_FUNC(Servo_TraverseSubtree,
                   bool,
                   RawGeckoElementBorrowed root,
                   RawServoStyleSetBorrowed set,
                   const mozilla::ServoElementSnapshotTable* snapshots,
                   mozilla::ServoTraversalFlags flags)

// Assert that the tree has no pending or unconsumed restyles.
SERVO_BINDING_FUNC(Servo_AssertTreeIsClean, void, RawGeckoElementBorrowed root)

// Checks whether the rule tree has crossed its threshold for unused rule nodes,
// and if so, frees them.
SERVO_BINDING_FUNC(Servo_MaybeGCRuleTree, void, RawServoStyleSetBorrowed set)

// Returns computed values for the given element without any animations rules.
SERVO_BINDING_FUNC(Servo_StyleSet_GetBaseComputedValuesForElement,
                   ServoStyleContextStrong,
                   RawServoStyleSetBorrowed set,
                   RawGeckoElementBorrowed element,
                   ServoStyleContextBorrowed existing_style,
                   const mozilla::ServoElementSnapshotTable* snapshots,
                   mozilla::CSSPseudoElementType pseudo_type)

// For canvas font.
SERVO_BINDING_FUNC(Servo_SerializeFontValueForCanvas, void,
                   RawServoDeclarationBlockBorrowed declarations,
                   nsAString* buffer)

// Get custom property value.
SERVO_BINDING_FUNC(Servo_GetCustomPropertyValue, bool,
                   ServoStyleContextBorrowed computed_values,
                   const nsAString* name, nsAString* value)

SERVO_BINDING_FUNC(Servo_GetCustomPropertiesCount, uint32_t,
                   ServoStyleContextBorrowed computed_values)

SERVO_BINDING_FUNC(Servo_GetCustomPropertyNameAt, bool,
                   ServoStyleContextBorrowed, uint32_t index,
                   nsAString* name)


SERVO_BINDING_FUNC(Servo_ProcessInvalidations, void,
                   RawServoStyleSetBorrowed set,
                   RawGeckoElementBorrowed element,
                   const mozilla::ServoElementSnapshotTable* snapshots)


<<<<<<< HEAD
// Use ServoStyleSet::PrepareAndTraverseSubtree instead of calling this
// directly
SERVO_BINDING_FUNC(Servo_TraverseSubtree, bool,
                   RawGeckoElementBorrowed root, RawServoStyleSetBorrowed set,
                   mozilla::TraversalRootBehavior root_behavior,
                   mozilla::TraversalRestyleBehavior restyle_behavior)

// Assert that the tree has no pending or unconsumed restyles.
SERVO_BINDING_FUNC(Servo_AssertTreeIsClean, void, RawGeckoElementBorrowed root)

// Returns computed values for the given element without any animations rules.
SERVO_BINDING_FUNC(Servo_StyleSet_GetBaseComputedValuesForElement,
                   ServoComputedValuesStrong,
                   RawServoStyleSetBorrowed set,
                   RawGeckoElementBorrowed element,
                   nsIAtom* pseudo_tag)

// Style-struct management.
#define STYLE_STRUCT(name, checkdata_cb)                            \
  struct nsStyle##name;                                             \
  SERVO_BINDING_FUNC(Servo_GetStyle##name, const nsStyle##name*,  \
                     ServoComputedValuesBorrowedOrNull computed_values)
#include "nsStyleStructList.h"
#undef STYLE_STRUCT

=======
>>>>>>> a17af05f
// AddRef / Release functions
#define SERVO_ARC_TYPE(name_, type_)                                \
  SERVO_BINDING_FUNC(Servo_##name_##_AddRef, void, type_##Borrowed) \
  SERVO_BINDING_FUNC(Servo_##name_##_Release, void, type_##Borrowed)
#include "mozilla/ServoArcTypeList.h"
#undef SERVO_ARC_TYPE<|MERGE_RESOLUTION|>--- conflicted
+++ resolved
@@ -20,35 +20,6 @@
 
 // Element data
 SERVO_BINDING_FUNC(Servo_Element_ClearData, void, RawGeckoElementBorrowed node)
-<<<<<<< HEAD
-
-// Styleset and Stylesheet management
-SERVO_BINDING_FUNC(Servo_StyleSheet_Empty, RawServoStyleSheetStrong,
-                   mozilla::css::SheetParsingMode parsing_mode)
-SERVO_BINDING_FUNC(Servo_StyleSheet_FromUTF8Bytes, RawServoStyleSheetStrong,
-                   mozilla::css::Loader* loader,
-                   mozilla::ServoStyleSheet* gecko_stylesheet,
-                   const nsACString* data,
-                   mozilla::css::SheetParsingMode parsing_mode,
-                   RawGeckoURLExtraData* extra_data)
-SERVO_BINDING_FUNC(Servo_ImportRule_GetSheet,
-                   RawServoStyleSheetStrong,
-                   const RawServoImportRuleBorrowed import_rule)
-SERVO_BINDING_FUNC(Servo_StyleSheet_ClearAndUpdate,
-                   void,
-                   RawServoStyleSheetBorrowed stylesheet,
-                   mozilla::css::Loader* loader,
-                   mozilla::ServoStyleSheet* gecko_stylesheet,
-                   const nsACString* data,
-                   RawGeckoURLExtraData* extra_data)
-SERVO_BINDING_FUNC(Servo_StyleSheet_HasRules, bool,
-                   RawServoStyleSheetBorrowed sheet)
-SERVO_BINDING_FUNC(Servo_StyleSheet_GetRules, ServoCssRulesStrong,
-                   RawServoStyleSheetBorrowed sheet)
-SERVO_BINDING_FUNC(Servo_StyleSet_Init, RawServoStyleSetOwned, RawGeckoPresContextOwned pres_context)
-SERVO_BINDING_FUNC(Servo_StyleSet_RebuildData, void,
-                   RawServoStyleSetBorrowed set)
-=======
 SERVO_BINDING_FUNC(Servo_Element_SizeOfExcludingThisAndCVs, size_t,
                    mozilla::MallocSizeOf, mozilla::SeenPtrs* seen_ptrs,
                    RawGeckoElementBorrowed node)
@@ -108,29 +79,10 @@
 // they wrap the value in a struct.
 SERVO_BINDING_FUNC(Servo_StyleSet_SetDevice, uint8_t,
                    RawServoStyleSetBorrowed set, RawGeckoPresContextOwned pres_context)
->>>>>>> a17af05f
 SERVO_BINDING_FUNC(Servo_StyleSet_Drop, void, RawServoStyleSetOwned set)
 SERVO_BINDING_FUNC(Servo_StyleSet_CompatModeChanged, void,
                    RawServoStyleSetBorrowed raw_data)
 SERVO_BINDING_FUNC(Servo_StyleSet_AppendStyleSheet, void,
-<<<<<<< HEAD
-                   RawServoStyleSetBorrowed set, RawServoStyleSheetBorrowed sheet, bool flush)
-SERVO_BINDING_FUNC(Servo_StyleSet_PrependStyleSheet, void,
-                   RawServoStyleSetBorrowed set, RawServoStyleSheetBorrowed sheet, bool flush)
-SERVO_BINDING_FUNC(Servo_StyleSet_RemoveStyleSheet, void,
-                   RawServoStyleSetBorrowed set, RawServoStyleSheetBorrowed sheet, bool flush)
-SERVO_BINDING_FUNC(Servo_StyleSet_InsertStyleSheetBefore, void,
-                   RawServoStyleSetBorrowed set, RawServoStyleSheetBorrowed sheet,
-                   RawServoStyleSheetBorrowed reference, bool flush)
-SERVO_BINDING_FUNC(Servo_StyleSet_FlushStyleSheets, void, RawServoStyleSetBorrowed set)
-SERVO_BINDING_FUNC(Servo_StyleSet_NoteStyleSheetsChanged, void,
-                   RawServoStyleSetBorrowed set)
-SERVO_BINDING_FUNC(Servo_StyleSet_FillKeyframesForName, bool,
-                   RawServoStyleSetBorrowed set,
-                   const nsACString* property,
-                   nsTimingFunctionBorrowed timing_function,
-                   ServoComputedValuesBorrowed computed_values,
-=======
                    RawServoStyleSetBorrowed set,
                    const mozilla::ServoStyleSheet* gecko_sheet)
 SERVO_BINDING_FUNC(Servo_StyleSet_PrependStyleSheet, void,
@@ -153,13 +105,10 @@
                    RawServoStyleSetBorrowed set,
                    const nsACString* property,
                    nsTimingFunctionBorrowed timing_function,
->>>>>>> a17af05f
                    RawGeckoKeyframeListBorrowedMut keyframe_list)
 SERVO_BINDING_FUNC(Servo_StyleSet_GetFontFaceRules, void,
                    RawServoStyleSetBorrowed set,
                    RawGeckoFontFaceRuleListBorrowedMut list)
-<<<<<<< HEAD
-=======
 SERVO_BINDING_FUNC(Servo_StyleSet_GetCounterStyleRule, nsCSSCounterStyleRule*,
                    RawServoStyleSetBorrowed set, nsIAtom* name)
 SERVO_BINDING_FUNC(Servo_StyleSet_BuildFontFeatureValueSet, bool,
@@ -185,7 +134,6 @@
                    RawServoStyleSetBorrowed set,
                    RawGeckoElementBorrowed element,
                    uint64_t state)
->>>>>>> a17af05f
 
 // CSSRuleList
 SERVO_BINDING_FUNC(Servo_CssRules_ListTypes, void,
@@ -193,39 +141,17 @@
                    nsTArrayBorrowed_uintptr_t result)
 SERVO_BINDING_FUNC(Servo_CssRules_InsertRule, nsresult,
                    ServoCssRulesBorrowed rules,
-<<<<<<< HEAD
-                   RawServoStyleSheetBorrowed sheet, const nsACString* rule,
-                   uint32_t index, bool nested, mozilla::css::Loader* loader,
-=======
                    RawServoStyleSheetContentsBorrowed sheet,
                    const nsACString* rule,
                    uint32_t index,
                    bool nested,
                    mozilla::css::Loader* loader,
->>>>>>> a17af05f
                    mozilla::ServoStyleSheet* gecko_stylesheet,
                    uint16_t* rule_type)
 SERVO_BINDING_FUNC(Servo_CssRules_DeleteRule, nsresult,
                    ServoCssRulesBorrowed rules, uint32_t index)
 
 // CSS Rules
-<<<<<<< HEAD
-#define BASIC_RULE_FUNCS(type_) \
-  SERVO_BINDING_FUNC(Servo_CssRules_Get##type_##RuleAt, \
-                     RawServo##type_##RuleStrong, \
-                     ServoCssRulesBorrowed rules, uint32_t index) \
-  SERVO_BINDING_FUNC(Servo_##type_##Rule_Debug, void, \
-                     RawServo##type_##RuleBorrowed rule, nsACString* result) \
-  SERVO_BINDING_FUNC(Servo_##type_##Rule_GetCssText, void, \
-                     RawServo##type_##RuleBorrowed rule, nsAString* result)
-BASIC_RULE_FUNCS(Style)
-BASIC_RULE_FUNCS(Media)
-BASIC_RULE_FUNCS(Namespace)
-BASIC_RULE_FUNCS(Page)
-#undef BASIC_RULE_FUNCS
-SERVO_BINDING_FUNC(Servo_CssRules_GetFontFaceRuleAt, nsCSSFontFaceRule*,
-                   ServoCssRulesBorrowed rules, uint32_t index)
-=======
 #define BASIC_RULE_FUNCS_WITHOUT_GETTER(type_) \
   SERVO_BINDING_FUNC(Servo_##type_##_Debug, void, \
                      RawServo##type_##Borrowed rule, nsACString* result) \
@@ -258,7 +184,6 @@
                    ServoCssRulesBorrowed rules, uint32_t index)
 SERVO_BINDING_FUNC(Servo_CssRules_GetCounterStyleRuleAt, nsCSSCounterStyleRule*,
                    ServoCssRulesBorrowed rules, uint32_t index)
->>>>>>> a17af05f
 SERVO_BINDING_FUNC(Servo_StyleRule_GetStyle, RawServoDeclarationBlockStrong,
                    RawServoStyleRuleBorrowed rule)
 SERVO_BINDING_FUNC(Servo_StyleRule_SetStyle, void,
@@ -266,12 +191,6 @@
                    RawServoDeclarationBlockBorrowed declarations)
 SERVO_BINDING_FUNC(Servo_StyleRule_GetSelectorText, void,
                    RawServoStyleRuleBorrowed rule, nsAString* result)
-<<<<<<< HEAD
-SERVO_BINDING_FUNC(Servo_MediaRule_GetMedia, RawServoMediaListStrong,
-                   RawServoMediaRuleBorrowed rule)
-SERVO_BINDING_FUNC(Servo_MediaRule_GetRules, ServoCssRulesStrong,
-                   RawServoMediaRuleBorrowed rule)
-=======
 SERVO_BINDING_FUNC(Servo_StyleRule_GetSelectorTextAtIndex, void,
                    RawServoStyleRuleBorrowed rule, uint32_t index,
                    nsAString* result)
@@ -319,7 +238,6 @@
                    RawServoKeyframesRuleBorrowed rule, uint32_t index)
 SERVO_BINDING_FUNC(Servo_MediaRule_GetMedia, RawServoMediaListStrong,
                    RawServoMediaRuleBorrowed rule)
->>>>>>> a17af05f
 SERVO_BINDING_FUNC(Servo_NamespaceRule_GetPrefix, nsIAtom*,
                    RawServoNamespaceRuleBorrowed rule)
 SERVO_BINDING_FUNC(Servo_NamespaceRule_GetURI, nsIAtom*,
@@ -329,8 +247,6 @@
 SERVO_BINDING_FUNC(Servo_PageRule_SetStyle, void,
                    RawServoPageRuleBorrowed rule,
                    RawServoDeclarationBlockBorrowed declarations)
-<<<<<<< HEAD
-=======
 SERVO_BINDING_FUNC(Servo_SupportsRule_GetConditionText, void,
                    RawServoSupportsRuleBorrowed rule, nsAString* result)
 SERVO_BINDING_FUNC(Servo_DocumentRule_GetConditionText, void,
@@ -341,41 +257,21 @@
 SERVO_BINDING_FUNC(Servo_FontFeatureValuesRule_GetValueText, void,
                    RawServoFontFeatureValuesRuleBorrowed rule,
                    nsAString* result)
->>>>>>> a17af05f
 
 // Animations API
 SERVO_BINDING_FUNC(Servo_ParseProperty,
                    RawServoDeclarationBlockStrong,
-<<<<<<< HEAD
-                   const nsACString* property, const nsACString* value,
-                   RawGeckoURLExtraData* data)
-=======
                    nsCSSPropertyID property, const nsACString* value,
                    RawGeckoURLExtraData* data,
                    mozilla::ParsingMode parsing_mode,
                    nsCompatibility quirks_mode,
                    mozilla::css::Loader* loader)
->>>>>>> a17af05f
 SERVO_BINDING_FUNC(Servo_ParseEasing, bool,
                    const nsAString* easing,
                    RawGeckoURLExtraData* data,
                    nsTimingFunctionBorrowedMut output)
 SERVO_BINDING_FUNC(Servo_GetComputedKeyframeValues, void,
                    RawGeckoKeyframeListBorrowed keyframes,
-<<<<<<< HEAD
-                   ServoComputedValuesBorrowed style,
-                   ServoComputedValuesBorrowedOrNull parent_style,
-                   RawServoStyleSetBorrowed set,
-                   RawGeckoComputedKeyframeValuesListBorrowedMut result)
-SERVO_BINDING_FUNC(Servo_AnimationValueMap_Push, void,
-                   RawServoAnimationValueMapBorrowed,
-                   nsCSSPropertyID property,
-                   RawServoAnimationValueBorrowed value)
-SERVO_BINDING_FUNC(Servo_ComputedValues_ExtractAnimationValue,
-                   RawServoAnimationValueStrong,
-                   ServoComputedValuesBorrowed computed_values,
-                   nsCSSPropertyID property)
-=======
                    RawGeckoElementBorrowed element,
                    ServoStyleContextBorrowed style,
                    RawServoStyleSetBorrowed set,
@@ -409,7 +305,6 @@
                    ServoStyleContextBorrowed style,
                    RawServoStyleSetBorrowed style_set,
                    RawGeckoServoAnimationValueListBorrowedMut animation_values)
->>>>>>> a17af05f
 
 // AnimationValues handling
 SERVO_BINDING_FUNC(Servo_AnimationValues_Interpolate,
@@ -417,8 +312,6 @@
                    RawServoAnimationValueBorrowed from,
                    RawServoAnimationValueBorrowed to,
                    double progress)
-<<<<<<< HEAD
-=======
 SERVO_BINDING_FUNC(Servo_AnimationValues_IsInterpolable, bool,
                    RawServoAnimationValueBorrowed from,
                    RawServoAnimationValueBorrowed to)
@@ -437,18 +330,14 @@
 SERVO_BINDING_FUNC(Servo_AnimationValues_ComputeDistance, double,
                    RawServoAnimationValueBorrowed from,
                    RawServoAnimationValueBorrowed to)
->>>>>>> a17af05f
 SERVO_BINDING_FUNC(Servo_AnimationValue_Serialize, void,
                    RawServoAnimationValueBorrowed value,
                    nsCSSPropertyID property,
                    nsAString* buffer)
-<<<<<<< HEAD
-=======
 SERVO_BINDING_FUNC(Servo_Shorthand_AnimationValues_Serialize, void,
                    nsCSSPropertyID shorthand_property,
                    RawGeckoServoAnimationValueListBorrowed values,
                    nsAString* buffer)
->>>>>>> a17af05f
 SERVO_BINDING_FUNC(Servo_AnimationValue_GetOpacity, float,
                    RawServoAnimationValueBorrowed value)
 SERVO_BINDING_FUNC(Servo_AnimationValue_GetTransform, void,
@@ -457,8 +346,6 @@
 SERVO_BINDING_FUNC(Servo_AnimationValue_DeepEqual, bool,
                    RawServoAnimationValueBorrowed,
                    RawServoAnimationValueBorrowed)
-<<<<<<< HEAD
-=======
 SERVO_BINDING_FUNC(Servo_AnimationValue_Uncompute,
                    RawServoDeclarationBlockStrong,
                    RawServoAnimationValueBorrowed value)
@@ -468,18 +355,13 @@
                    RawServoDeclarationBlockBorrowed declarations,
                    ServoStyleContextBorrowed style,
                    RawServoStyleSetBorrowed raw_data)
->>>>>>> a17af05f
 
 // Style attribute
 SERVO_BINDING_FUNC(Servo_ParseStyleAttribute, RawServoDeclarationBlockStrong,
                    const nsACString* data,
-<<<<<<< HEAD
-                   RawGeckoURLExtraData* extra_data)
-=======
                    RawGeckoURLExtraData* extra_data,
                    nsCompatibility quirks_mode,
                    mozilla::css::Loader* loader)
->>>>>>> a17af05f
 SERVO_BINDING_FUNC(Servo_DeclarationBlock_CreateEmpty,
                    RawServoDeclarationBlockStrong)
 SERVO_BINDING_FUNC(Servo_DeclarationBlock_Clone, RawServoDeclarationBlockStrong,
@@ -492,12 +374,8 @@
                    nsAString* result)
 SERVO_BINDING_FUNC(Servo_DeclarationBlock_SerializeOneValue, void,
                    RawServoDeclarationBlockBorrowed declarations,
-<<<<<<< HEAD
-                   nsCSSPropertyID property, nsAString* buffer)
-=======
                    nsCSSPropertyID property, nsAString* buffer,
                    ServoStyleContextBorrowedOrNull computed_values)
->>>>>>> a17af05f
 SERVO_BINDING_FUNC(Servo_DeclarationBlock_Count, uint32_t,
                    RawServoDeclarationBlockBorrowed declarations)
 SERVO_BINDING_FUNC(Servo_DeclarationBlock_GetNthProperty, bool,
@@ -516,43 +394,24 @@
                    RawServoDeclarationBlockBorrowed declarations,
                    const nsACString* property,
                    const nsACString* value, bool is_important,
-<<<<<<< HEAD
-                   RawGeckoURLExtraData* data)
-=======
                    RawGeckoURLExtraData* data,
                    mozilla::ParsingMode parsing_mode,
                    nsCompatibility quirks_mode,
                    mozilla::css::Loader* loader)
->>>>>>> a17af05f
 SERVO_BINDING_FUNC(Servo_DeclarationBlock_SetPropertyById, bool,
                    RawServoDeclarationBlockBorrowed declarations,
                    nsCSSPropertyID property,
                    const nsACString* value, bool is_important,
-<<<<<<< HEAD
-                   RawGeckoURLExtraData* data)
-=======
                    RawGeckoURLExtraData* data,
                    mozilla::ParsingMode parsing_mode,
                    nsCompatibility quirks_mode,
                    mozilla::css::Loader* loader)
->>>>>>> a17af05f
 SERVO_BINDING_FUNC(Servo_DeclarationBlock_RemoveProperty, void,
                    RawServoDeclarationBlockBorrowed declarations,
                    const nsACString* property)
 SERVO_BINDING_FUNC(Servo_DeclarationBlock_RemovePropertyById, void,
                    RawServoDeclarationBlockBorrowed declarations,
                    nsCSSPropertyID property)
-<<<<<<< HEAD
-// Compose animation value for a given property.
-// |base_values| is nsRefPtrHashtable<nsUint32HashKey, RawServoAnimationValue>.
-// We use void* to avoid exposing nsRefPtrHashtable in FFI.
-SERVO_BINDING_FUNC(Servo_AnimationCompose, void,
-                   RawServoAnimationValueMapBorrowed animation_values,
-                   void* base_values,
-                   nsCSSPropertyID property,
-                   RawGeckoAnimationPropertySegmentBorrowed animation_segment,
-                   RawGeckoComputedTimingBorrowed computed_timing)
-=======
 SERVO_BINDING_FUNC(Servo_DeclarationBlock_HasCSSWideKeyword, bool,
                    RawServoDeclarationBlockBorrowed declarations,
                    nsCSSPropertyID property)
@@ -567,7 +426,6 @@
                    RawGeckoAnimationPropertySegmentBorrowed last_segment,
                    RawGeckoComputedTimingBorrowed computed_timing,
                    mozilla::dom::IterationCompositeOperation iteration_composite)
->>>>>>> a17af05f
 
 // presentation attributes
 SERVO_BINDING_FUNC(Servo_DeclarationBlock_PropertyIsSet, bool,
@@ -589,8 +447,6 @@
                    RawServoDeclarationBlockBorrowed declarations,
                    nsCSSPropertyID property,
                    float value)
-<<<<<<< HEAD
-=======
 SERVO_BINDING_FUNC(Servo_DeclarationBlock_SetLengthValue, void,
                    RawServoDeclarationBlockBorrowed declarations,
                    nsCSSPropertyID property,
@@ -600,7 +456,6 @@
                    RawServoDeclarationBlockBorrowed declarations,
                    nsCSSPropertyID property,
                    float value)
->>>>>>> a17af05f
 SERVO_BINDING_FUNC(Servo_DeclarationBlock_SetPercentValue, void,
                    RawServoDeclarationBlockBorrowed declarations,
                    nsCSSPropertyID property,
@@ -620,10 +475,6 @@
                    const nsAString& value)
 SERVO_BINDING_FUNC(Servo_DeclarationBlock_SetTextDecorationColorOverride, void,
                    RawServoDeclarationBlockBorrowed declarations)
-<<<<<<< HEAD
-
-// MediaList
-=======
 SERVO_BINDING_FUNC(Servo_DeclarationBlock_SetBackgroundImage, void,
                    RawServoDeclarationBlockBorrowed declarations,
                    const nsAString& value,
@@ -636,7 +487,6 @@
 SERVO_BINDING_FUNC(Servo_MediaList_Matches, bool,
                    RawServoMediaListBorrowed list,
                    RawServoStyleSetBorrowed set)
->>>>>>> a17af05f
 SERVO_BINDING_FUNC(Servo_MediaList_GetText, void,
                    RawServoMediaListBorrowed list, nsAString* result)
 SERVO_BINDING_FUNC(Servo_MediaList_SetText, void,
@@ -659,15 +509,6 @@
 
 // Computed style data
 SERVO_BINDING_FUNC(Servo_ComputedValues_GetForAnonymousBox,
-<<<<<<< HEAD
-                   ServoComputedValuesStrong,
-                   ServoComputedValuesBorrowedOrNull parent_style_or_null,
-                   nsIAtom* pseudoTag, bool skip_display_fixup,
-                   RawServoStyleSetBorrowed set)
-SERVO_BINDING_FUNC(Servo_ComputedValues_Inherit, ServoComputedValuesStrong,
-                   RawServoStyleSetBorrowed set,
-                   ServoComputedValuesBorrowedOrNull parent_style)
-=======
                    ServoStyleContextStrong,
                    ServoStyleContextBorrowedOrNull parent_style_or_null,
                    nsIAtom* pseudo_tag,
@@ -688,7 +529,6 @@
 SERVO_BINDING_FUNC(Servo_ComputedValues_GetStyleRuleList, void,
                    ServoStyleContextBorrowed values,
                    RawGeckoServoStyleRuleListBorrowedMut rules)
->>>>>>> a17af05f
 
 // Initialize Servo components. Should be called exactly once at startup.
 SERVO_BINDING_FUNC(Servo_Initialize, void,
@@ -696,41 +536,6 @@
 // Shut down Servo components. Should be called exactly once at shutdown.
 SERVO_BINDING_FUNC(Servo_Shutdown, void)
 
-<<<<<<< HEAD
-// Gets the snapshot for the element. This will return null if the element
-// has never been styled, since snapshotting in that case is wasted work.
-SERVO_BINDING_FUNC(Servo_Element_GetSnapshot, ServoElementSnapshot*,
-                   RawGeckoElementBorrowed element)
-
-// Gets the source style rules for the element. This returns the result via
-// rules, which would include a list of unowned pointers to RawServoStyleRule.
-SERVO_BINDING_FUNC(Servo_Element_GetStyleRuleList, void,
-                   RawGeckoElementBorrowed element,
-                   RawGeckoServoStyleRuleListBorrowedMut rules)
-
-// Restyle and change hints.
-SERVO_BINDING_FUNC(Servo_NoteExplicitHints, void, RawGeckoElementBorrowed element,
-                   nsRestyleHint restyle_hint, nsChangeHint change_hint)
-SERVO_BINDING_FUNC(Servo_TakeChangeHint, nsChangeHint, RawGeckoElementBorrowed element)
-SERVO_BINDING_FUNC(Servo_ResolveStyle, ServoComputedValuesStrong,
-                   RawGeckoElementBorrowed element,
-                   RawServoStyleSetBorrowed set,
-                   bool allow_stale)
-SERVO_BINDING_FUNC(Servo_ResolvePseudoStyle, ServoComputedValuesStrong,
-                   RawGeckoElementBorrowed element, nsIAtom* pseudo_tag,
-                   bool is_probe, RawServoStyleSetBorrowed set)
-
-// Resolves style for an element or pseudo-element without processing pending
-// restyles first. The Element and its ancestors may be unstyled, have pending
-// restyles, or be in a display:none subtree. Styles are cached when possible,
-// though caching is not possible within display:none subtrees, and the styles
-// may be invalidated by already-scheduled restyles.
-//
-// The tree must be in a consistent state such that a normal traversal could be
-// performed, and this function maintains that invariant.
-SERVO_BINDING_FUNC(Servo_ResolveStyleLazily, ServoComputedValuesStrong,
-                   RawGeckoElementBorrowed element, nsIAtom* pseudo_tag,
-=======
 // Restyle and change hints.
 SERVO_BINDING_FUNC(Servo_NoteExplicitHints, void, RawGeckoElementBorrowed element,
                    nsRestyleHint restyle_hint, nsChangeHint change_hint)
@@ -751,7 +556,6 @@
                    mozilla::CSSPseudoElementType pseudo_type,
                    bool is_probe,
                    ServoStyleContextBorrowedOrNull inherited_style,
->>>>>>> a17af05f
                    RawServoStyleSetBorrowed set)
 SERVO_BINDING_FUNC(Servo_SetExplicitStyle, void,
                    RawGeckoElementBorrowed element,
@@ -837,34 +641,6 @@
                    const mozilla::ServoElementSnapshotTable* snapshots)
 
 
-<<<<<<< HEAD
-// Use ServoStyleSet::PrepareAndTraverseSubtree instead of calling this
-// directly
-SERVO_BINDING_FUNC(Servo_TraverseSubtree, bool,
-                   RawGeckoElementBorrowed root, RawServoStyleSetBorrowed set,
-                   mozilla::TraversalRootBehavior root_behavior,
-                   mozilla::TraversalRestyleBehavior restyle_behavior)
-
-// Assert that the tree has no pending or unconsumed restyles.
-SERVO_BINDING_FUNC(Servo_AssertTreeIsClean, void, RawGeckoElementBorrowed root)
-
-// Returns computed values for the given element without any animations rules.
-SERVO_BINDING_FUNC(Servo_StyleSet_GetBaseComputedValuesForElement,
-                   ServoComputedValuesStrong,
-                   RawServoStyleSetBorrowed set,
-                   RawGeckoElementBorrowed element,
-                   nsIAtom* pseudo_tag)
-
-// Style-struct management.
-#define STYLE_STRUCT(name, checkdata_cb)                            \
-  struct nsStyle##name;                                             \
-  SERVO_BINDING_FUNC(Servo_GetStyle##name, const nsStyle##name*,  \
-                     ServoComputedValuesBorrowedOrNull computed_values)
-#include "nsStyleStructList.h"
-#undef STYLE_STRUCT
-
-=======
->>>>>>> a17af05f
 // AddRef / Release functions
 #define SERVO_ARC_TYPE(name_, type_)                                \
   SERVO_BINDING_FUNC(Servo_##name_##_AddRef, void, type_##Borrowed) \
