/* -*- Mode: C++; tab-width: 2; indent-tabs-mode: nil; c-basic-offset: 2 -*- */
/* This Source Code Form is subject to the terms of the Mozilla Public
 * License, v. 2.0. If a copy of the MPL was not distributed with this
 * file, You can obtain one at http://mozilla.org/MPL/2.0/. */

/*
 * A class used for intermediate representations of the -moz-transform property.
 */

#include "nsStyleTransformMatrix.h"
#include "nsCSSValue.h"
#include "nsLayoutUtils.h"
#include "nsPresContext.h"
#include "nsRuleNode.h"
#include "nsSVGUtils.h"
#include "nsCSSKeywords.h"
#include "mozilla/ServoBindings.h"
#include "mozilla/StyleAnimationValue.h"
#include "gfxMatrix.h"
#include "gfxQuaternion.h"

using namespace mozilla;
using namespace mozilla::gfx;

namespace nsStyleTransformMatrix {

/* Note on floating point precision: The transform matrix is an array
 * of single precision 'float's, and so are most of the input values
 * we get from the style system, but intermediate calculations
 * involving angles need to be done in 'double'.
 */


// Define UNIFIED_CONTINUATIONS here and in nsDisplayList.cpp
// to have the transform property try
// to transform content with continuations as one unified block instead of
// several smaller ones.  This is currently disabled because it doesn't work
// correctly, since when the frames are initially being reflowed, their
// continuations all compute their bounding rects independently of each other
// and consequently get the wrong value.
//#define UNIFIED_CONTINUATIONS

void
TransformReferenceBox::EnsureDimensionsAreCached()
{
  if (mIsCached) {
    return;
  }

  MOZ_ASSERT(mFrame);

  mIsCached = true;

  if (mFrame->GetStateBits() & NS_FRAME_SVG_LAYOUT) {
    if (!nsLayoutUtils::SVGTransformBoxEnabled()) {
      mX = -mFrame->GetPosition().x;
      mY = -mFrame->GetPosition().y;
      Size contextSize = nsSVGUtils::GetContextSize(mFrame);
      mWidth = nsPresContext::CSSPixelsToAppUnits(contextSize.width);
      mHeight = nsPresContext::CSSPixelsToAppUnits(contextSize.height);
    } else
    if (mFrame->StyleDisplay()->mTransformBox == StyleGeometryBox::FillBox) {
      // Percentages in transforms resolve against the SVG bbox, and the
      // transform is relative to the top-left of the SVG bbox.
      nsRect bboxInAppUnits =
        nsLayoutUtils::ComputeGeometryBox(const_cast<nsIFrame*>(mFrame),
                                          StyleGeometryBox::FillBox);
      // The mRect of an SVG nsIFrame is its user space bounds *including*
      // stroke and markers, whereas bboxInAppUnits is its user space bounds
      // including fill only.  We need to note the offset of the reference box
      // from the frame's mRect in mX/mY.
      mX = bboxInAppUnits.x - mFrame->GetPosition().x;
      mY = bboxInAppUnits.y - mFrame->GetPosition().y;
      mWidth = bboxInAppUnits.width;
      mHeight = bboxInAppUnits.height;
    } else {
      // The value 'border-box' is treated as 'view-box' for SVG content.
      MOZ_ASSERT(mFrame->StyleDisplay()->mTransformBox ==
                   StyleGeometryBox::ViewBox ||
                 mFrame->StyleDisplay()->mTransformBox ==
                   StyleGeometryBox::BorderBox,
                 "Unexpected value for 'transform-box'");
      // Percentages in transforms resolve against the width/height of the
      // nearest viewport (or its viewBox if one is applied), and the
      // transform is relative to {0,0} in current user space.
      mX = -mFrame->GetPosition().x;
      mY = -mFrame->GetPosition().y;
      Size contextSize = nsSVGUtils::GetContextSize(mFrame);
      mWidth = nsPresContext::CSSPixelsToAppUnits(contextSize.width);
      mHeight = nsPresContext::CSSPixelsToAppUnits(contextSize.height);
    }
    return;
  }

  // If UNIFIED_CONTINUATIONS is not defined, this is simply the frame's
  // bounding rectangle, translated to the origin.  Otherwise, it is the
  // smallest rectangle containing a frame and all of its continuations.  For
  // example, if there is a <span> element with several continuations split
  // over several lines, this function will return the rectangle containing all
  // of those continuations.

  nsRect rect;

#ifndef UNIFIED_CONTINUATIONS
  rect = mFrame->GetRect();
#else
  // Iterate the continuation list, unioning together the bounding rects:
  for (const nsIFrame *currFrame = mFrame->FirstContinuation();
       currFrame != nullptr;
       currFrame = currFrame->GetNextContinuation())
  {
    // Get the frame rect in local coordinates, then translate back to the
    // original coordinates:
    rect.UnionRect(result, nsRect(currFrame->GetOffsetTo(mFrame),
                                  currFrame->GetSize()));
  }
#endif

  mX = 0;
  mY = 0;
  mWidth = rect.Width();
  mHeight = rect.Height();
}

void
TransformReferenceBox::Init(const nsSize& aDimensions)
{
  MOZ_ASSERT(!mFrame && !mIsCached);

  mX = 0;
  mY = 0;
  mWidth = aDimensions.width;
  mHeight = aDimensions.height;
  mIsCached = true;
}

float
ProcessTranslatePart(const nsCSSValue& aValue,
                     GeckoStyleContext* aContext,
                     nsPresContext* aPresContext,
                     RuleNodeCacheConditions& aConditions,
                     TransformReferenceBox* aRefBox,
                     TransformReferenceBox::DimensionGetter aDimensionGetter)
{
  nscoord offset = 0;
  float percent = 0.0f;

  if (aValue.GetUnit() == eCSSUnit_Percent) {
    percent = aValue.GetPercentValue();
  } else if (aValue.GetUnit() == eCSSUnit_Pixel ||
             aValue.GetUnit() == eCSSUnit_Number) {
    // Handle this here (even though nsRuleNode::CalcLength handles it
    // fine) so that callers are allowed to pass a null style context
    // and pres context to SetToTransformFunction if they know (as
    // StyleAnimationValue does) that all lengths within the transform
    // function have already been computed to pixels and percents.
    //
    // Raw numbers are treated as being pixels.
    //
    // Don't convert to aValue to AppUnits here to avoid precision issues.
    return aValue.GetFloatValue();
  } else if (aValue.IsCalcUnit()) {
    if (aContext) {
      // Gecko backend
      nsRuleNode::ComputedCalc result =
        nsRuleNode::SpecifiedCalcToComputedCalc(aValue, aContext, aPresContext,
                                                aConditions);
      percent = result.mPercent;
      offset = result.mLength;
    } else {
      // Servo backend. We can retrieve the Calc value directly because it has
      // been computed from Servo side and set by nsCSSValue::SetCalcValue().
      // We don't use nsRuleNode::SpecifiedCalcToComputedCalc() because it
      // asserts for null context and we always pass null context for Servo
      // backend.
      nsStyleCoord::CalcValue calc = aValue.GetCalcValue();
      percent = calc.mPercent;
      offset = calc.mLength;
    }
  } else {
    // Note: The unit of nsCSSValue passed from Servo side would be number,
    //       pixel, percent, or eCSSUnit_Calc, so it is impossible to go into
    //       this branch.
    MOZ_ASSERT(aContext, "We need a valid context to compute the length");
    offset = nsRuleNode::CalcLength(aValue, aContext, aPresContext,
                                    aConditions);
  }

  float translation =
    NSAppUnitsToFloatPixels(offset, nsPresContext::AppUnitsPerCSSPixel());
  // We want to avoid calling aDimensionGetter if there's no percentage to be
  // resolved (for performance reasons - see TransformReferenceBox).
  if (percent != 0.0f && aRefBox && !aRefBox->IsEmpty()) {
<<<<<<< HEAD
    translation += percent *
                     NSAppUnitsToFloatPixels((aRefBox->*aDimensionGetter)(),
                                             nsPresContext::AppUnitsPerCSSPixel());
=======
    translation +=
      percent * NSAppUnitsToFloatPixels((aRefBox->*aDimensionGetter)(),
                                        nsPresContext::AppUnitsPerCSSPixel());
>>>>>>> a17af05f
  }
  return translation;
}

/**
 * Helper functions to process all the transformation function types.
 *
 * These take a matrix parameter to accumulate the current matrix.
 */

/* Helper function to process a matrix entry. */
static void
ProcessMatrix(Matrix4x4& aMatrix,
              const nsCSSValue::Array* aData,
              GeckoStyleContext* aContext,
              nsPresContext* aPresContext,
              RuleNodeCacheConditions& aConditions,
              TransformReferenceBox& aRefBox)
{
  NS_PRECONDITION(aData->Count() == 7, "Invalid array!");

  gfxMatrix result;

  /* Take the first four elements out of the array as floats and store
   * them.
   */
  result._11 = aData->Item(1).GetFloatValue();
  result._12 = aData->Item(2).GetFloatValue();
  result._21 = aData->Item(3).GetFloatValue();
  result._22 = aData->Item(4).GetFloatValue();

  /* The last two elements have their length parts stored in aDelta
   * and their percent parts stored in aX[0] and aY[1].
   */
  result._31 = ProcessTranslatePart(aData->Item(5),
                                   aContext, aPresContext, aConditions,
                                   &aRefBox, &TransformReferenceBox::Width);
  result._32 = ProcessTranslatePart(aData->Item(6),
                                   aContext, aPresContext, aConditions,
                                   &aRefBox, &TransformReferenceBox::Height);

  aMatrix = result * aMatrix;
}

static void
ProcessMatrix3D(Matrix4x4& aMatrix,
                const nsCSSValue::Array* aData,
                GeckoStyleContext* aContext,
                nsPresContext* aPresContext,
                RuleNodeCacheConditions& aConditions,
                TransformReferenceBox& aRefBox)
{
  NS_PRECONDITION(aData->Count() == 17, "Invalid array!");

  Matrix4x4 temp;

  temp._11 = aData->Item(1).GetFloatValue();
  temp._12 = aData->Item(2).GetFloatValue();
  temp._13 = aData->Item(3).GetFloatValue();
  temp._14 = aData->Item(4).GetFloatValue();
  temp._21 = aData->Item(5).GetFloatValue();
  temp._22 = aData->Item(6).GetFloatValue();
  temp._23 = aData->Item(7).GetFloatValue();
  temp._24 = aData->Item(8).GetFloatValue();
  temp._31 = aData->Item(9).GetFloatValue();
  temp._32 = aData->Item(10).GetFloatValue();
  temp._33 = aData->Item(11).GetFloatValue();
  temp._34 = aData->Item(12).GetFloatValue();
  temp._44 = aData->Item(16).GetFloatValue();

  temp._41 = ProcessTranslatePart(aData->Item(13),
                                  aContext, aPresContext, aConditions,
                                  &aRefBox, &TransformReferenceBox::Width);
  temp._42 = ProcessTranslatePart(aData->Item(14),
                                  aContext, aPresContext, aConditions,
                                  &aRefBox, &TransformReferenceBox::Height);
  temp._43 = ProcessTranslatePart(aData->Item(15),
                                  aContext, aPresContext, aConditions,
                                  nullptr);

  aMatrix = temp * aMatrix;
}

// For accumulation for transform functions, |aOne| corresponds to |aB| and
// |aTwo| corresponds to |aA| for StyleAnimationValue::Accumulate().
class Accumulate {
public:
  template<typename T>
  static T operate(const T& aOne, const T& aTwo, double aCoeff)
  {
    return aOne + aTwo * aCoeff;
  }

  static Point4D operateForPerspective(const Point4D& aOne,
                                       const Point4D& aTwo,
                                       double aCoeff)
  {
    return (aOne - Point4D(0, 0, 0, 1)) +
           (aTwo - Point4D(0, 0, 0, 1)) * aCoeff +
           Point4D(0, 0, 0, 1);
  }
  static Point3D operateForScale(const Point3D& aOne,
                                 const Point3D& aTwo,
                                 double aCoeff)
  {
    // For scale, the identify element is 1, see AddTransformScale in
    // StyleAnimationValue.cpp.
    return (aOne - Point3D(1, 1, 1)) +
           (aTwo - Point3D(1, 1, 1)) * aCoeff +
           Point3D(1, 1, 1);
  }

  static Matrix4x4 operateForRotate(const gfxQuaternion& aOne,
                                    const gfxQuaternion& aTwo,
                                    double aCoeff)
  {
    if (aCoeff == 0.0) {
      return aOne.ToMatrix();
    }

    double theta = acos(mozilla::clamped(aTwo.w, -1.0, 1.0));
    double scale = (theta != 0.0) ? 1.0 / sin(theta) : 0.0;
    theta *= aCoeff;
    scale *= sin(theta);

    gfxQuaternion result = gfxQuaternion(scale * aTwo.x,
                                         scale * aTwo.y,
                                         scale * aTwo.z,
                                         cos(theta)) * aOne;
    return result.ToMatrix();
  }
<<<<<<< HEAD
=======

  static Matrix4x4 operateByServo(const Matrix4x4& aMatrix1,
                                  const Matrix4x4& aMatrix2,
                                  double aCount)
  {
    Matrix4x4 result;
    Servo_MatrixTransform_Operate(MatrixTransformOperator::Accumulate,
                                  &aMatrix1.components,
                                  &aMatrix2.components,
                                  aCount,
                                  &result.components);
    return result;
  }
>>>>>>> a17af05f
};

class Interpolate {
public:
  template<typename T>
  static T operate(const T& aOne, const T& aTwo, double aCoeff)
  {
    return aOne + (aTwo - aOne) * aCoeff;
  }

  static Point4D operateForPerspective(const Point4D& aOne,
                                       const Point4D& aTwo,
                                       double aCoeff)
  {
    return aOne + (aTwo - aOne) * aCoeff;
  }

  static Point3D operateForScale(const Point3D& aOne,
                                 const Point3D& aTwo,
                                 double aCoeff)
  {
    return aOne + (aTwo - aOne) * aCoeff;
  }

  static Matrix4x4 operateForRotate(const gfxQuaternion& aOne,
                                    const gfxQuaternion& aTwo,
                                    double aCoeff)
  {
    return aOne.Slerp(aTwo, aCoeff).ToMatrix();
  }
<<<<<<< HEAD
=======

  static Matrix4x4 operateByServo(const Matrix4x4& aMatrix1,
                                  const Matrix4x4& aMatrix2,
                                  double aProgress)
  {
    Matrix4x4 result;
    Servo_MatrixTransform_Operate(MatrixTransformOperator::Interpolate,
                                  &aMatrix1.components,
                                  &aMatrix2.components,
                                  aProgress,
                                  &result.components);
    return result;
  }
>>>>>>> a17af05f
};

/**
 * Calculate 2 matrices by decomposing them with Operator.
 *
 * @param aMatrix1   First matrix, using CSS pixel units.
 * @param aMatrix2   Second matrix, using CSS pixel units.
 * @param aProgress  Coefficient for the Operator.
 */
template <typename Operator>
static Matrix4x4
OperateTransformMatrix(const Matrix4x4 &aMatrix1,
                       const Matrix4x4 &aMatrix2,
                       double aProgress)
{
  // Decompose both matrices

  // TODO: What do we do if one of these returns false (singular matrix)
  Point3D scale1(1, 1, 1), translate1;
  Point4D perspective1(0, 0, 0, 1);
  gfxQuaternion rotate1;
  nsStyleTransformMatrix::ShearArray shear1{0.0f, 0.0f, 0.0f};

  Point3D scale2(1, 1, 1), translate2;
  Point4D perspective2(0, 0, 0, 1);
  gfxQuaternion rotate2;
  nsStyleTransformMatrix::ShearArray shear2{0.0f, 0.0f, 0.0f};

  Matrix matrix2d1, matrix2d2;
  if (aMatrix1.Is2D(&matrix2d1) && aMatrix2.Is2D(&matrix2d2)) {
    Decompose2DMatrix(matrix2d1, scale1, shear1, rotate1, translate1);
    Decompose2DMatrix(matrix2d2, scale2, shear2, rotate2, translate2);
  } else {
    Decompose3DMatrix(aMatrix1, scale1, shear1,
                      rotate1, translate1, perspective1);
    Decompose3DMatrix(aMatrix2, scale2, shear2,
                      rotate2, translate2, perspective2);
  }

  Matrix4x4 result;

  // Operate each of the pieces in response to |Operator|.
  Point4D perspective =
    Operator::operateForPerspective(perspective1, perspective2, aProgress);
  result.SetTransposedVector(3, perspective);

  Point3D translate =
    Operator::operate(translate1, translate2, aProgress);
  result.PreTranslate(translate.x, translate.y, translate.z);

  Matrix4x4 rotate = Operator::operateForRotate(rotate1, rotate2, aProgress);
  if (!rotate.IsIdentity()) {
    result = rotate * result;
  }

  // TODO: Would it be better to operate these as angles?
  //       How do we convert back to angles?
  float yzshear =
    Operator::operate(shear1[ShearType::YZSHEAR],
                      shear2[ShearType::YZSHEAR],
                      aProgress);
  if (yzshear != 0.0) {
    result.SkewYZ(yzshear);
  }

  float xzshear =
    Operator::operate(shear1[ShearType::XZSHEAR],
                      shear2[ShearType::XZSHEAR],
                      aProgress);
  if (xzshear != 0.0) {
    result.SkewXZ(xzshear);
  }

  float xyshear =
    Operator::operate(shear1[ShearType::XYSHEAR],
                      shear2[ShearType::XYSHEAR],
                      aProgress);
  if (xyshear != 0.0) {
    result.SkewXY(xyshear);
  }

  Point3D scale =
    Operator::operateForScale(scale1, scale2, aProgress);
  if (scale != Point3D(1.0, 1.0, 1.0)) {
    result.PreScale(scale.x, scale.y, scale.z);
  }

  return result;
}

template <typename Operator>
<<<<<<< HEAD
static void
ProcessMatrixOperator(Matrix4x4& aMatrix,
                      const nsCSSValue::Array* aData,
                      nsStyleContext* aContext,
=======
static Matrix4x4
OperateTransformMatrixByServo(const Matrix4x4 &aMatrix1,
                              const Matrix4x4 &aMatrix2,
                              double aProgress)
{
  return Operator::operateByServo(aMatrix1, aMatrix2, aProgress);
}

template <typename Operator>
static void
ProcessMatrixOperator(Matrix4x4& aMatrix,
                      const nsCSSValue::Array* aData,
                      GeckoStyleContext* aContext,
>>>>>>> a17af05f
                      nsPresContext* aPresContext,
                      RuleNodeCacheConditions& aConditions,
                      TransformReferenceBox& aRefBox,
                      bool* aContains3dTransform)
<<<<<<< HEAD
=======
{
  NS_PRECONDITION(aData->Count() == 4, "Invalid array!");

  auto readTransform = [&](const nsCSSValue& aValue) -> Matrix4x4 {
    const nsCSSValueList* list = nullptr;
    switch (aValue.GetUnit()) {
      case eCSSUnit_List:
        // For Gecko style backend.
        list = aValue.GetListValue();
        break;
      case eCSSUnit_SharedList:
        // For Servo style backend. The transform lists of interpolatematrix
        // are not created on the main thread (i.e. during parallel traversal),
        // and nsCSSValueList_heap is not thread safe. Therefore, we use
        // nsCSSValueSharedList as a workaround.
        list = aValue.GetSharedListValue()->mHead;
        break;
      default:
        list = nullptr;
    }

    Matrix4x4 matrix;
    if (!list) {
      return matrix;
    }

    float appUnitPerCSSPixel = nsPresContext::AppUnitsPerCSSPixel();
    matrix = nsStyleTransformMatrix::ReadTransforms(list,
                                                    aContext,
                                                    aPresContext,
                                                    aConditions,
                                                    aRefBox,
                                                    appUnitPerCSSPixel,
                                                    aContains3dTransform);
    return matrix;
  };

  Matrix4x4 matrix1 = readTransform(aData->Item(1));
  Matrix4x4 matrix2 = readTransform(aData->Item(2));
  double progress = aData->Item(3).GetPercentValue();

  // We cannot use GeckoStyleContext to check if we use Servo backend because
  // it could be null in Gecko. Instead, use the unit of the nsCSSValue because
  // we use eCSSUnit_SharedList for Servo backend.
  if (aData->Item(1).GetUnit() == eCSSUnit_SharedList) {
    aMatrix =
      OperateTransformMatrixByServo<Operator>(matrix1, matrix2, progress)
        * aMatrix;
    return;
  }

  aMatrix =
    OperateTransformMatrix<Operator>(matrix1, matrix2, progress) * aMatrix;
}

/* Helper function to process two matrices that we need to interpolate between */
void
ProcessInterpolateMatrix(Matrix4x4& aMatrix,
                         const nsCSSValue::Array* aData,
                         GeckoStyleContext* aContext,
                         nsPresContext* aPresContext,
                         RuleNodeCacheConditions& aConditions,
                         TransformReferenceBox& aRefBox,
                         bool* aContains3dTransform)
>>>>>>> a17af05f
{
  ProcessMatrixOperator<Interpolate>(aMatrix, aData, aContext, aPresContext,
                                     aConditions, aRefBox,
                                     aContains3dTransform);
}

<<<<<<< HEAD
  aMatrix =
    OperateTransformMatrix<Operator>(matrix1, matrix2, progress) * aMatrix;
}

/* Helper function to process two matrices that we need to interpolate between */
void
ProcessInterpolateMatrix(Matrix4x4& aMatrix,
                         const nsCSSValue::Array* aData,
                         nsStyleContext* aContext,
                         nsPresContext* aPresContext,
                         RuleNodeCacheConditions& aConditions,
                         TransformReferenceBox& aRefBox,
                         bool* aContains3dTransform)
{
  ProcessMatrixOperator<Interpolate>(aMatrix, aData, aContext, aPresContext,
                                     aConditions, aRefBox,
                                     aContains3dTransform);
}

void
ProcessAccumulateMatrix(Matrix4x4& aMatrix,
                        const nsCSSValue::Array* aData,
                        nsStyleContext* aContext,
=======
void
ProcessAccumulateMatrix(Matrix4x4& aMatrix,
                        const nsCSSValue::Array* aData,
                        GeckoStyleContext* aContext,
>>>>>>> a17af05f
                        nsPresContext* aPresContext,
                        RuleNodeCacheConditions& aConditions,
                        TransformReferenceBox& aRefBox,
                        bool* aContains3dTransform)
{
  ProcessMatrixOperator<Accumulate>(aMatrix, aData, aContext, aPresContext,
                                    aConditions, aRefBox,
                                    aContains3dTransform);
}

/* Helper function to process a translatex function. */
static void
ProcessTranslateX(Matrix4x4& aMatrix,
                  const nsCSSValue::Array* aData,
                  GeckoStyleContext* aContext,
                  nsPresContext* aPresContext,
                  RuleNodeCacheConditions& aConditions,
                  TransformReferenceBox& aRefBox)
{
  NS_PRECONDITION(aData->Count() == 2, "Invalid array!");

  Point3D temp;

  temp.x = ProcessTranslatePart(aData->Item(1),
                                aContext, aPresContext, aConditions,
                                &aRefBox, &TransformReferenceBox::Width);
  aMatrix.PreTranslate(temp);
}

/* Helper function to process a translatey function. */
static void
ProcessTranslateY(Matrix4x4& aMatrix,
                  const nsCSSValue::Array* aData,
                  GeckoStyleContext* aContext,
                  nsPresContext* aPresContext,
                  RuleNodeCacheConditions& aConditions,
                  TransformReferenceBox& aRefBox)
{
  NS_PRECONDITION(aData->Count() == 2, "Invalid array!");

  Point3D temp;

  temp.y = ProcessTranslatePart(aData->Item(1),
                                aContext, aPresContext, aConditions,
                                &aRefBox, &TransformReferenceBox::Height);
  aMatrix.PreTranslate(temp);
}

static void
ProcessTranslateZ(Matrix4x4& aMatrix,
                  const nsCSSValue::Array* aData,
                  GeckoStyleContext* aContext,
                  nsPresContext* aPresContext,
                  RuleNodeCacheConditions& aConditions)
{
  NS_PRECONDITION(aData->Count() == 2, "Invalid array!");

  Point3D temp;

  temp.z = ProcessTranslatePart(aData->Item(1), aContext,
                                aPresContext, aConditions,
                                nullptr);
  aMatrix.PreTranslate(temp);
}

/* Helper function to process a translate function. */
static void
ProcessTranslate(Matrix4x4& aMatrix,
                 const nsCSSValue::Array* aData,
                 GeckoStyleContext* aContext,
                 nsPresContext* aPresContext,
                 RuleNodeCacheConditions& aConditions,
                 TransformReferenceBox& aRefBox)
{
  NS_PRECONDITION(aData->Count() == 2 || aData->Count() == 3, "Invalid array!");

  Point3D temp;

  temp.x = ProcessTranslatePart(aData->Item(1),
                                aContext, aPresContext, aConditions,
                                &aRefBox, &TransformReferenceBox::Width);

  /* If we read in a Y component, set it appropriately */
  if (aData->Count() == 3) {
    temp.y = ProcessTranslatePart(aData->Item(2),
                                  aContext, aPresContext, aConditions,
                                  &aRefBox, &TransformReferenceBox::Height);
  }
  aMatrix.PreTranslate(temp);
}

static void
ProcessTranslate3D(Matrix4x4& aMatrix,
                   const nsCSSValue::Array* aData,
                   GeckoStyleContext* aContext,
                   nsPresContext* aPresContext,
                   RuleNodeCacheConditions& aConditions,
                   TransformReferenceBox& aRefBox)
{
  NS_PRECONDITION(aData->Count() == 4, "Invalid array!");

  Point3D temp;

  temp.x = ProcessTranslatePart(aData->Item(1),
                                aContext, aPresContext, aConditions,
                                &aRefBox, &TransformReferenceBox::Width);

  temp.y = ProcessTranslatePart(aData->Item(2),
                                aContext, aPresContext, aConditions,
                                &aRefBox, &TransformReferenceBox::Height);

  temp.z = ProcessTranslatePart(aData->Item(3),
                                aContext, aPresContext, aConditions,
                                nullptr);

  aMatrix.PreTranslate(temp);
}

/* Helper function to set up a scale matrix. */
static void
ProcessScaleHelper(Matrix4x4& aMatrix,
                   float aXScale,
                   float aYScale,
                   float aZScale)
{
  aMatrix.PreScale(aXScale, aYScale, aZScale);
}

/* Process a scalex function. */
static void
ProcessScaleX(Matrix4x4& aMatrix, const nsCSSValue::Array* aData)
{
  NS_PRECONDITION(aData->Count() == 2, "Bad array!");
  ProcessScaleHelper(aMatrix, aData->Item(1).GetFloatValue(), 1.0f, 1.0f);
}

/* Process a scaley function. */
static void
ProcessScaleY(Matrix4x4& aMatrix, const nsCSSValue::Array* aData)
{
  NS_PRECONDITION(aData->Count() == 2, "Bad array!");
  ProcessScaleHelper(aMatrix, 1.0f, aData->Item(1).GetFloatValue(), 1.0f);
}

static void
ProcessScaleZ(Matrix4x4& aMatrix, const nsCSSValue::Array* aData)
{
  NS_PRECONDITION(aData->Count() == 2, "Bad array!");
  ProcessScaleHelper(aMatrix, 1.0f, 1.0f, aData->Item(1).GetFloatValue());
}

static void
ProcessScale3D(Matrix4x4& aMatrix, const nsCSSValue::Array* aData)
{
  NS_PRECONDITION(aData->Count() == 4, "Bad array!");
  ProcessScaleHelper(aMatrix,
                     aData->Item(1).GetFloatValue(),
                     aData->Item(2).GetFloatValue(),
                     aData->Item(3).GetFloatValue());
}

/* Process a scale function. */
static void
ProcessScale(Matrix4x4& aMatrix, const nsCSSValue::Array* aData)
{
  NS_PRECONDITION(aData->Count() == 2 || aData->Count() == 3, "Bad array!");
  /* We either have one element or two.  If we have one, it's for both X and Y.
   * Otherwise it's one for each.
   */
  const nsCSSValue& scaleX = aData->Item(1);
  const nsCSSValue& scaleY = (aData->Count() == 2 ? scaleX :
                              aData->Item(2));

  ProcessScaleHelper(aMatrix,
                     scaleX.GetFloatValue(),
                     scaleY.GetFloatValue(),
                     1.0f);
}

/* Helper function that, given a set of angles, constructs the appropriate
 * skew matrix.
 */
static void
ProcessSkewHelper(Matrix4x4& aMatrix, double aXAngle, double aYAngle)
{
  aMatrix.SkewXY(aXAngle, aYAngle);
}

/* Function that converts a skewx transform into a matrix. */
static void
ProcessSkewX(Matrix4x4& aMatrix, const nsCSSValue::Array* aData)
{
  NS_ASSERTION(aData->Count() == 2, "Bad array!");
  ProcessSkewHelper(aMatrix, aData->Item(1).GetAngleValueInRadians(), 0.0);
}

/* Function that converts a skewy transform into a matrix. */
static void
ProcessSkewY(Matrix4x4& aMatrix, const nsCSSValue::Array* aData)
{
  NS_ASSERTION(aData->Count() == 2, "Bad array!");
  ProcessSkewHelper(aMatrix, 0.0, aData->Item(1).GetAngleValueInRadians());
}

/* Function that converts a skew transform into a matrix. */
static void
ProcessSkew(Matrix4x4& aMatrix, const nsCSSValue::Array* aData)
{
  NS_ASSERTION(aData->Count() == 2 || aData->Count() == 3, "Bad array!");

  double xSkew = aData->Item(1).GetAngleValueInRadians();
  double ySkew = (aData->Count() == 2
                  ? 0.0 : aData->Item(2).GetAngleValueInRadians());

  ProcessSkewHelper(aMatrix, xSkew, ySkew);
}

/* Function that converts a rotate transform into a matrix. */
static void
ProcessRotateZ(Matrix4x4& aMatrix, const nsCSSValue::Array* aData)
{
  NS_PRECONDITION(aData->Count() == 2, "Invalid array!");
  double theta = aData->Item(1).GetAngleValueInRadians();
  aMatrix.RotateZ(theta);
}

static void
ProcessRotateX(Matrix4x4& aMatrix, const nsCSSValue::Array* aData)
{
  NS_PRECONDITION(aData->Count() == 2, "Invalid array!");
  double theta = aData->Item(1).GetAngleValueInRadians();
  aMatrix.RotateX(theta);
}

static void
ProcessRotateY(Matrix4x4& aMatrix, const nsCSSValue::Array* aData)
{
  NS_PRECONDITION(aData->Count() == 2, "Invalid array!");
  double theta = aData->Item(1).GetAngleValueInRadians();
  aMatrix.RotateY(theta);
}

static void
ProcessRotate3D(Matrix4x4& aMatrix, const nsCSSValue::Array* aData)
{
  NS_PRECONDITION(aData->Count() == 5, "Invalid array!");

  double theta = aData->Item(4).GetAngleValueInRadians();
  float x = aData->Item(1).GetFloatValue();
  float y = aData->Item(2).GetFloatValue();
  float z = aData->Item(3).GetFloatValue();

  Matrix4x4 temp;
  temp.SetRotateAxisAngle(x, y, z, theta);

  aMatrix = temp * aMatrix;
}

static void
ProcessPerspective(Matrix4x4& aMatrix,
                   const nsCSSValue::Array* aData,
                   GeckoStyleContext *aContext,
                   nsPresContext *aPresContext,
                   RuleNodeCacheConditions& aConditions)
{
  NS_PRECONDITION(aData->Count() == 2, "Invalid array!");

  float depth = ProcessTranslatePart(aData->Item(1), aContext,
                                     aPresContext, aConditions, nullptr);
  ApplyPerspectiveToMatrix(aMatrix, depth);
}


/**
 * SetToTransformFunction is essentially a giant switch statement that fans
 * out to many smaller helper functions.
 */
static void
MatrixForTransformFunction(Matrix4x4& aMatrix,
                           const nsCSSValue::Array * aData,
                           GeckoStyleContext* aContext,
                           nsPresContext* aPresContext,
                           RuleNodeCacheConditions& aConditions,
                           TransformReferenceBox& aRefBox,
                           bool* aContains3dTransform)
{
  MOZ_ASSERT(aContains3dTransform);
  NS_PRECONDITION(aData, "Why did you want to get data from a null array?");
  // It's OK if aContext and aPresContext are null if the caller already
  // knows that all length units have been converted to pixels (as
  // StyleAnimationValue does).

  /* Get the keyword for the transform. */
  switch (TransformFunctionOf(aData)) {
  case eCSSKeyword_translatex:
    ProcessTranslateX(aMatrix, aData, aContext, aPresContext,
                      aConditions, aRefBox);
    break;
  case eCSSKeyword_translatey:
    ProcessTranslateY(aMatrix, aData, aContext, aPresContext,
                      aConditions, aRefBox);
    break;
  case eCSSKeyword_translatez:
    *aContains3dTransform = true;
    ProcessTranslateZ(aMatrix, aData, aContext, aPresContext,
                      aConditions);
    break;
  case eCSSKeyword_translate:
    ProcessTranslate(aMatrix, aData, aContext, aPresContext,
                     aConditions, aRefBox);
    break;
  case eCSSKeyword_translate3d:
    *aContains3dTransform = true;
    ProcessTranslate3D(aMatrix, aData, aContext, aPresContext,
                       aConditions, aRefBox);
    break;
  case eCSSKeyword_scalex:
    ProcessScaleX(aMatrix, aData);
    break;
  case eCSSKeyword_scaley:
    ProcessScaleY(aMatrix, aData);
    break;
  case eCSSKeyword_scalez:
    *aContains3dTransform = true;
    ProcessScaleZ(aMatrix, aData);
    break;
  case eCSSKeyword_scale:
    ProcessScale(aMatrix, aData);
    break;
  case eCSSKeyword_scale3d:
    *aContains3dTransform = true;
    ProcessScale3D(aMatrix, aData);
    break;
  case eCSSKeyword_skewx:
    ProcessSkewX(aMatrix, aData);
    break;
  case eCSSKeyword_skewy:
    ProcessSkewY(aMatrix, aData);
    break;
  case eCSSKeyword_skew:
    ProcessSkew(aMatrix, aData);
    break;
  case eCSSKeyword_rotatex:
    *aContains3dTransform = true;
    ProcessRotateX(aMatrix, aData);
    break;
  case eCSSKeyword_rotatey:
    *aContains3dTransform = true;
    ProcessRotateY(aMatrix, aData);
    break;
  case eCSSKeyword_rotatez:
    *aContains3dTransform = true;
    MOZ_FALLTHROUGH;
  case eCSSKeyword_rotate:
    ProcessRotateZ(aMatrix, aData);
    break;
  case eCSSKeyword_rotate3d:
    *aContains3dTransform = true;
    ProcessRotate3D(aMatrix, aData);
    break;
  case eCSSKeyword_matrix:
    ProcessMatrix(aMatrix, aData, aContext, aPresContext,
                  aConditions, aRefBox);
    break;
  case eCSSKeyword_matrix3d:
    *aContains3dTransform = true;
    ProcessMatrix3D(aMatrix, aData, aContext, aPresContext,
                    aConditions, aRefBox);
    break;
  case eCSSKeyword_interpolatematrix:
    ProcessMatrixOperator<Interpolate>(aMatrix, aData, aContext, aPresContext,
                                       aConditions, aRefBox,
                                       aContains3dTransform);
    break;
  case eCSSKeyword_accumulatematrix:
    ProcessMatrixOperator<Accumulate>(aMatrix, aData, aContext, aPresContext,
                                      aConditions, aRefBox,
                                      aContains3dTransform);
    break;
  case eCSSKeyword_perspective:
    *aContains3dTransform = true;
    ProcessPerspective(aMatrix, aData, aContext, aPresContext,
                       aConditions);
    break;
  default:
    NS_NOTREACHED("Unknown transform function!");
  }
}

/**
 * Return the transform function, as an nsCSSKeyword, for the given
 * nsCSSValue::Array from a transform list.
 */
nsCSSKeyword
TransformFunctionOf(const nsCSSValue::Array* aData)
{
  MOZ_ASSERT(aData->Item(0).GetUnit() == eCSSUnit_Enumerated);
  return aData->Item(0).GetKeywordValue();
}

void
SetIdentityMatrix(nsCSSValue::Array* aMatrix)
{
  MOZ_ASSERT(aMatrix, "aMatrix should be non-null");

  nsCSSKeyword tfunc = TransformFunctionOf(aMatrix);
  MOZ_ASSERT(tfunc == eCSSKeyword_matrix ||
             tfunc == eCSSKeyword_matrix3d,
             "Only accept matrix and matrix3d");

  if (tfunc == eCSSKeyword_matrix) {
    MOZ_ASSERT(aMatrix->Count() == 7, "Invalid matrix");
    Matrix m;
    for (size_t i = 0; i < 6; ++i) {
      aMatrix->Item(i + 1).SetFloatValue(m.components[i], eCSSUnit_Number);
    }
    return;
  }

  MOZ_ASSERT(aMatrix->Count() == 17, "Invalid matrix3d");
  Matrix4x4 m;
  for (size_t i = 0; i < 16; ++i) {
    aMatrix->Item(i + 1).SetFloatValue(m.components[i], eCSSUnit_Number);
  }
}

Matrix4x4
ReadTransforms(const nsCSSValueList* aList,
               nsStyleContext* aContext,
               nsPresContext* aPresContext,
               RuleNodeCacheConditions& aConditions,
               TransformReferenceBox& aRefBox,
               float aAppUnitsPerMatrixUnit,
               bool* aContains3dTransform)
{
  Matrix4x4 result;
  GeckoStyleContext* contextIfGecko = aContext
                                      ? aContext->GetAsGecko()
                                      : nullptr;

  for (const nsCSSValueList* curr = aList; curr != nullptr; curr = curr->mNext) {
    const nsCSSValue &currElem = curr->mValue;
    if (currElem.GetUnit() != eCSSUnit_Function) {
      NS_ASSERTION(currElem.GetUnit() == eCSSUnit_None &&
                   !aList->mNext,
                   "stream should either be a list of functions or a "
                   "lone None");
      continue;
    }
    NS_ASSERTION(currElem.GetArrayValue()->Count() >= 1,
                 "Incoming function is too short!");

    /* Read in a single transform matrix. */
    MatrixForTransformFunction(result, currElem.GetArrayValue(), contextIfGecko,
                               aPresContext, aConditions, aRefBox,
                               aContains3dTransform);
  }

  float scale = float(nsPresContext::AppUnitsPerCSSPixel()) / aAppUnitsPerMatrixUnit;
  result.PreScale(1/scale, 1/scale, 1/scale);
  result.PostScale(scale, scale, scale);

  return result;
}

<<<<<<< HEAD
=======
Point
Convert2DPosition(nsStyleCoord const (&aValue)[2],
                  TransformReferenceBox& aRefBox,
                  int32_t aAppUnitsPerDevPixel)
{
  float position[2];
  nsStyleTransformMatrix::TransformReferenceBox::DimensionGetter dimensionGetter[] =
    { &nsStyleTransformMatrix::TransformReferenceBox::Width,
      &nsStyleTransformMatrix::TransformReferenceBox::Height };
  for (uint8_t index = 0; index < 2; ++index) {
    const nsStyleCoord& value  = aValue[index];
    if (value.GetUnit() == eStyleUnit_Calc) {
      const nsStyleCoord::Calc *calc = value.GetCalcValue();
      position[index] =
        NSAppUnitsToFloatPixels((aRefBox.*dimensionGetter[index])(), aAppUnitsPerDevPixel) *
          calc->mPercent +
        NSAppUnitsToFloatPixels(calc->mLength, aAppUnitsPerDevPixel);
    } else if (value.GetUnit() == eStyleUnit_Percent) {
      position[index] =
        NSAppUnitsToFloatPixels((aRefBox.*dimensionGetter[index])(), aAppUnitsPerDevPixel) *
        value.GetPercentValue();
    } else {
      MOZ_ASSERT(value.GetUnit() == eStyleUnit_Coord,
                "unexpected unit");
      position[index] =
        NSAppUnitsToFloatPixels(value.GetCoordValue(),
                                aAppUnitsPerDevPixel);
    }
  }

  return Point(position[0], position[1]);
}

>>>>>>> a17af05f
/*
 * The relevant section of the transitions specification:
 * http://dev.w3.org/csswg/css3-transitions/#animation-of-property-types-
 * defers all of the details to the 2-D and 3-D transforms specifications.
 * For the 2-D transforms specification (all that's relevant for us, right
 * now), the relevant section is:
 * http://dev.w3.org/csswg/css3-2d-transforms/#animation
 * This, in turn, refers to the unmatrix program in Graphics Gems,
 * available from http://tog.acm.org/resources/GraphicsGems/ , and in
 * particular as the file GraphicsGems/gemsii/unmatrix.c
 * in http://tog.acm.org/resources/GraphicsGems/AllGems.tar.gz
 *
 * The unmatrix reference is for general 3-D transform matrices (any of the
 * 16 components can have any value).
 *
 * For CSS 2-D transforms, we have a 2-D matrix with the bottom row constant:
 *
 * [ A C E ]
 * [ B D F ]
 * [ 0 0 1 ]
 *
 * For that case, I believe the algorithm in unmatrix reduces to:
 *
 *  (1) If A * D - B * C == 0, the matrix is singular.  Fail.
 *
 *  (2) Set translation components (Tx and Ty) to the translation parts of
 *      the matrix (E and F) and then ignore them for the rest of the time.
 *      (For us, E and F each actually consist of three constants:  a
 *      length, a multiplier for the width, and a multiplier for the
 *      height.  This actually requires its own decomposition, but I'll
 *      keep that separate.)
 *
 *  (3) Let the X scale (Sx) be sqrt(A^2 + B^2).  Then divide both A and B
 *      by it.
 *
 *  (4) Let the XY shear (K) be A * C + B * D.  From C, subtract A times
 *      the XY shear.  From D, subtract B times the XY shear.
 *
 *  (5) Let the Y scale (Sy) be sqrt(C^2 + D^2).  Divide C, D, and the XY
 *      shear (K) by it.
 *
 *  (6) At this point, A * D - B * C is either 1 or -1.  If it is -1,
 *      negate the XY shear (K), the X scale (Sx), and A, B, C, and D.
 *      (Alternatively, we could negate the XY shear (K) and the Y scale
 *      (Sy).)
 *
 *  (7) Let the rotation be R = atan2(B, A).
 *
 * Then the resulting decomposed transformation is:
 *
 *   translate(Tx, Ty) rotate(R) skewX(atan(K)) scale(Sx, Sy)
 *
 * An interesting result of this is that all of the simple transform
 * functions (i.e., all functions other than matrix()), in isolation,
 * decompose back to themselves except for:
 *   'skewY(φ)', which is 'matrix(1, tan(φ), 0, 1, 0, 0)', which decomposes
 *   to 'rotate(φ) skewX(φ) scale(sec(φ), cos(φ))' since (ignoring the
 *   alternate sign possibilities that would get fixed in step 6):
 *     In step 3, the X scale factor is sqrt(1+tan²(φ)) = sqrt(sec²(φ)) = sec(φ).
 *     Thus, after step 3, A = 1/sec(φ) = cos(φ) and B = tan(φ) / sec(φ) = sin(φ).
 *     In step 4, the XY shear is sin(φ).
 *     Thus, after step 4, C = -cos(φ)sin(φ) and D = 1 - sin²(φ) = cos²(φ).
 *     Thus, in step 5, the Y scale is sqrt(cos²(φ)(sin²(φ) + cos²(φ)) = cos(φ).
 *     Thus, after step 5, C = -sin(φ), D = cos(φ), and the XY shear is tan(φ).
 *     Thus, in step 6, A * D - B * C = cos²(φ) + sin²(φ) = 1.
 *     In step 7, the rotation is thus φ.
 *
 *   skew(θ, φ), which is matrix(1, tan(φ), tan(θ), 1, 0, 0), which decomposes
 *   to 'rotate(φ) skewX(θ + φ) scale(sec(φ), cos(φ))' since (ignoring
 *   the alternate sign possibilities that would get fixed in step 6):
 *     In step 3, the X scale factor is sqrt(1+tan²(φ)) = sqrt(sec²(φ)) = sec(φ).
 *     Thus, after step 3, A = 1/sec(φ) = cos(φ) and B = tan(φ) / sec(φ) = sin(φ).
 *     In step 4, the XY shear is cos(φ)tan(θ) + sin(φ).
 *     Thus, after step 4,
 *     C = tan(θ) - cos(φ)(cos(φ)tan(θ) + sin(φ)) = tan(θ)sin²(φ) - cos(φ)sin(φ)
 *     D = 1 - sin(φ)(cos(φ)tan(θ) + sin(φ)) = cos²(φ) - sin(φ)cos(φ)tan(θ)
 *     Thus, in step 5, the Y scale is sqrt(C² + D²) =
 *     sqrt(tan²(θ)(sin⁴(φ) + sin²(φ)cos²(φ)) -
 *          2 tan(θ)(sin³(φ)cos(φ) + sin(φ)cos³(φ)) +
 *          (sin²(φ)cos²(φ) + cos⁴(φ))) =
 *     sqrt(tan²(θ)sin²(φ) - 2 tan(θ)sin(φ)cos(φ) + cos²(φ)) =
 *     cos(φ) - tan(θ)sin(φ) (taking the negative of the obvious solution so
 *     we avoid flipping in step 6).
 *     After step 5, C = -sin(φ) and D = cos(φ), and the XY shear is
 *     (cos(φ)tan(θ) + sin(φ)) / (cos(φ) - tan(θ)sin(φ)) =
 *     (dividing both numerator and denominator by cos(φ))
 *     (tan(θ) + tan(φ)) / (1 - tan(θ)tan(φ)) = tan(θ + φ).
 *     (See http://en.wikipedia.org/wiki/List_of_trigonometric_identities .)
 *     Thus, in step 6, A * D - B * C = cos²(φ) + sin²(φ) = 1.
 *     In step 7, the rotation is thus φ.
 *
 *     To check this result, we can multiply things back together:
 *
 *     [ cos(φ) -sin(φ) ] [ 1 tan(θ + φ) ] [ sec(φ)    0   ]
 *     [ sin(φ)  cos(φ) ] [ 0      1     ] [   0    cos(φ) ]
 *
 *     [ cos(φ)      cos(φ)tan(θ + φ) - sin(φ) ] [ sec(φ)    0   ]
 *     [ sin(φ)      sin(φ)tan(θ + φ) + cos(φ) ] [   0    cos(φ) ]
 *
 *     but since tan(θ + φ) = (tan(θ) + tan(φ)) / (1 - tan(θ)tan(φ)),
 *     cos(φ)tan(θ + φ) - sin(φ)
 *      = cos(φ)(tan(θ) + tan(φ)) - sin(φ) + sin(φ)tan(θ)tan(φ)
 *      = cos(φ)tan(θ) + sin(φ) - sin(φ) + sin(φ)tan(θ)tan(φ)
 *      = cos(φ)tan(θ) + sin(φ)tan(θ)tan(φ)
 *      = tan(θ) (cos(φ) + sin(φ)tan(φ))
 *      = tan(θ) sec(φ) (cos²(φ) + sin²(φ))
 *      = tan(θ) sec(φ)
 *     and
 *     sin(φ)tan(θ + φ) + cos(φ)
 *      = sin(φ)(tan(θ) + tan(φ)) + cos(φ) - cos(φ)tan(θ)tan(φ)
 *      = tan(θ) (sin(φ) - sin(φ)) + sin(φ)tan(φ) + cos(φ)
 *      = sec(φ) (sin²(φ) + cos²(φ))
 *      = sec(φ)
 *     so the above is:
 *     [ cos(φ)  tan(θ) sec(φ) ] [ sec(φ)    0   ]
 *     [ sin(φ)     sec(φ)     ] [   0    cos(φ) ]
 *
 *     [    1   tan(θ) ]
 *     [ tan(φ)    1   ]
 */

/*
 * Decompose2DMatrix implements the above decomposition algorithm.
 */

bool
Decompose2DMatrix(const Matrix& aMatrix,
                  Point3D& aScale,
                  ShearArray& aShear,
                  gfxQuaternion& aRotate,
                  Point3D& aTranslate)
{
  float A = aMatrix._11,
        B = aMatrix._12,
        C = aMatrix._21,
        D = aMatrix._22;
  if (A * D == B * C) {
    // singular matrix
    return false;
  }

  float scaleX = sqrt(A * A + B * B);
  A /= scaleX;
  B /= scaleX;

  float XYshear = A * C + B * D;
  C -= A * XYshear;
  D -= B * XYshear;

  float scaleY = sqrt(C * C + D * D);
  C /= scaleY;
  D /= scaleY;
  XYshear /= scaleY;

<<<<<<< HEAD
  // A*D - B*C should now be 1 or -1
  NS_ASSERTION(0.99 < Abs(A*D - B*C) && Abs(A*D - B*C) < 1.01,
               "determinant should now be 1 or -1");
  if (A * D < B * C) {
=======
  float determinant = A * D - B * C;
  // Determinant should now be 1 or -1.
  if (0.99 > Abs(determinant) || Abs(determinant) > 1.01) {
    return false;
  }

  if (determinant < 0) {
>>>>>>> a17af05f
    A = -A;
    B = -B;
    C = -C;
    D = -D;
    XYshear = -XYshear;
    scaleX = -scaleX;
  }

  float rotate = atan2f(B, A);
  aRotate = gfxQuaternion(0, 0, sin(rotate/2), cos(rotate/2));
  aShear[ShearType::XYSHEAR] = XYshear;
  aScale.x = scaleX;
  aScale.y = scaleY;
  aTranslate.x = aMatrix._31;
  aTranslate.y = aMatrix._32;
  return true;
}

/**
 * Implementation of the unmatrix algorithm, specified by:
 *
 * http://dev.w3.org/csswg/css3-2d-transforms/#unmatrix
 *
 * This, in turn, refers to the unmatrix program in Graphics Gems,
 * available from http://tog.acm.org/resources/GraphicsGems/ , and in
 * particular as the file GraphicsGems/gemsii/unmatrix.c
 * in http://tog.acm.org/resources/GraphicsGems/AllGems.tar.gz
 */
bool
Decompose3DMatrix(const Matrix4x4& aMatrix,
                  Point3D& aScale,
                  ShearArray& aShear,
                  gfxQuaternion& aRotate,
                  Point3D& aTranslate,
                  Point4D& aPerspective)
{
  Matrix4x4 local = aMatrix;

  if (local[3][3] == 0) {
    return false;
  }
  /* Normalize the matrix */
  local.Normalize();

  /**
   * perspective is used to solve for perspective, but it also provides
   * an easy way to test for singularity of the upper 3x3 component.
   */
  Matrix4x4 perspective = local;
  Point4D empty(0, 0, 0, 1);
  perspective.SetTransposedVector(3, empty);

  if (perspective.Determinant() == 0.0) {
    return false;
  }

  /* First, isolate perspective. */
  if (local[0][3] != 0 || local[1][3] != 0 ||
      local[2][3] != 0) {
    /* aPerspective is the right hand side of the equation. */
    aPerspective = local.TransposedVector(3);

    /**
     * Solve the equation by inverting perspective and multiplying
     * aPerspective by the inverse.
     */
    perspective.Invert();
    aPerspective = perspective.TransposeTransform4D(aPerspective);

    /* Clear the perspective partition */
    local.SetTransposedVector(3, empty);
  } else {
    aPerspective = Point4D(0, 0, 0, 1);
  }

  /* Next take care of translation */
  for (int i = 0; i < 3; i++) {
    aTranslate[i] = local[3][i];
    local[3][i] = 0;
  }

  /* Now get scale and shear. */

  /* Compute X scale factor and normalize first row. */
  aScale.x = local[0].Length();
  local[0] /= aScale.x;

  /* Compute XY shear factor and make 2nd local orthogonal to 1st. */
  aShear[ShearType::XYSHEAR] = local[0].DotProduct(local[1]);
  local[1] -= local[0] * aShear[ShearType::XYSHEAR];

  /* Now, compute Y scale and normalize 2nd local. */
  aScale.y = local[1].Length();
  local[1] /= aScale.y;
  aShear[ShearType::XYSHEAR] /= aScale.y;

  /* Compute XZ and YZ shears, make 3rd local orthogonal */
  aShear[ShearType::XZSHEAR] = local[0].DotProduct(local[2]);
  local[2] -= local[0] * aShear[ShearType::XZSHEAR];
  aShear[ShearType::YZSHEAR] = local[1].DotProduct(local[2]);
  local[2] -= local[1] * aShear[ShearType::YZSHEAR];

  /* Next, get Z scale and normalize 3rd local. */
  aScale.z = local[2].Length();
  local[2] /= aScale.z;

  aShear[ShearType::XZSHEAR] /= aScale.z;
  aShear[ShearType::YZSHEAR] /= aScale.z;

  /**
   * At this point, the matrix (in locals) is orthonormal.
   * Check for a coordinate system flip.  If the determinant
   * is -1, then negate the matrix and the scaling factors.
   */
  if (local[0].DotProduct(local[1].CrossProduct(local[2])) < 0) {
    aScale *= -1;
    for (int i = 0; i < 3; i++) {
      local[i] *= -1;
    }
  }

  /* Now, get the rotations out */
  aRotate = gfxQuaternion(local);

  return true;
}

Matrix
CSSValueArrayTo2DMatrix(nsCSSValue::Array* aArray)
{
  MOZ_ASSERT(aArray &&
             TransformFunctionOf(aArray) == eCSSKeyword_matrix &&
             aArray->Count() == 7);
  Matrix m(aArray->Item(1).GetFloatValue(),
           aArray->Item(2).GetFloatValue(),
           aArray->Item(3).GetFloatValue(),
           aArray->Item(4).GetFloatValue(),
           aArray->Item(5).GetFloatValue(),
           aArray->Item(6).GetFloatValue());
  return m;
}

Matrix4x4
CSSValueArrayTo3DMatrix(nsCSSValue::Array* aArray)
{
  MOZ_ASSERT(aArray &&
             TransformFunctionOf(aArray) == eCSSKeyword_matrix3d &&
             aArray->Count() == 17);
  gfx::Float array[16];
  for (size_t i = 0; i < 16; ++i) {
    array[i] = aArray->Item(i+1).GetFloatValue();
  }
  Matrix4x4 m(array);
  return m;
}

gfxSize
GetScaleValue(const nsCSSValueSharedList* aList,
              const nsIFrame* aForFrame)
{
  MOZ_ASSERT(aList && aList->mHead);
  MOZ_ASSERT(aForFrame);

  RuleNodeCacheConditions dontCare;
  bool dontCareBool;
  TransformReferenceBox refBox(aForFrame);
  Matrix4x4 transform = ReadTransforms(
                          aList->mHead,
                          aForFrame->StyleContext(),
                          aForFrame->PresContext(), dontCare, refBox,
                          aForFrame->PresContext()->AppUnitsPerDevPixel(),
                          &dontCareBool);
  Matrix transform2d;
  bool canDraw2D = transform.CanDraw2D(&transform2d);
  if (!canDraw2D) {
    return gfxSize();
  }

  return ThebesMatrix(transform2d).ScaleFactors(true);
}

} // namespace nsStyleTransformMatrix<|MERGE_RESOLUTION|>--- conflicted
+++ resolved
@@ -191,15 +191,9 @@
   // We want to avoid calling aDimensionGetter if there's no percentage to be
   // resolved (for performance reasons - see TransformReferenceBox).
   if (percent != 0.0f && aRefBox && !aRefBox->IsEmpty()) {
-<<<<<<< HEAD
-    translation += percent *
-                     NSAppUnitsToFloatPixels((aRefBox->*aDimensionGetter)(),
-                                             nsPresContext::AppUnitsPerCSSPixel());
-=======
     translation +=
       percent * NSAppUnitsToFloatPixels((aRefBox->*aDimensionGetter)(),
                                         nsPresContext::AppUnitsPerCSSPixel());
->>>>>>> a17af05f
   }
   return translation;
 }
@@ -331,8 +325,6 @@
                                          cos(theta)) * aOne;
     return result.ToMatrix();
   }
-<<<<<<< HEAD
-=======
 
   static Matrix4x4 operateByServo(const Matrix4x4& aMatrix1,
                                   const Matrix4x4& aMatrix2,
@@ -346,7 +338,6 @@
                                   &result.components);
     return result;
   }
->>>>>>> a17af05f
 };
 
 class Interpolate {
@@ -377,8 +368,6 @@
   {
     return aOne.Slerp(aTwo, aCoeff).ToMatrix();
   }
-<<<<<<< HEAD
-=======
 
   static Matrix4x4 operateByServo(const Matrix4x4& aMatrix1,
                                   const Matrix4x4& aMatrix2,
@@ -392,7 +381,6 @@
                                   &result.components);
     return result;
   }
->>>>>>> a17af05f
 };
 
 /**
@@ -484,12 +472,6 @@
 }
 
 template <typename Operator>
-<<<<<<< HEAD
-static void
-ProcessMatrixOperator(Matrix4x4& aMatrix,
-                      const nsCSSValue::Array* aData,
-                      nsStyleContext* aContext,
-=======
 static Matrix4x4
 OperateTransformMatrixByServo(const Matrix4x4 &aMatrix1,
                               const Matrix4x4 &aMatrix2,
@@ -503,13 +485,10 @@
 ProcessMatrixOperator(Matrix4x4& aMatrix,
                       const nsCSSValue::Array* aData,
                       GeckoStyleContext* aContext,
->>>>>>> a17af05f
                       nsPresContext* aPresContext,
                       RuleNodeCacheConditions& aConditions,
                       TransformReferenceBox& aRefBox,
                       bool* aContains3dTransform)
-<<<<<<< HEAD
-=======
 {
   NS_PRECONDITION(aData->Count() == 4, "Invalid array!");
 
@@ -574,43 +553,16 @@
                          RuleNodeCacheConditions& aConditions,
                          TransformReferenceBox& aRefBox,
                          bool* aContains3dTransform)
->>>>>>> a17af05f
 {
   ProcessMatrixOperator<Interpolate>(aMatrix, aData, aContext, aPresContext,
                                      aConditions, aRefBox,
                                      aContains3dTransform);
 }
 
-<<<<<<< HEAD
-  aMatrix =
-    OperateTransformMatrix<Operator>(matrix1, matrix2, progress) * aMatrix;
-}
-
-/* Helper function to process two matrices that we need to interpolate between */
-void
-ProcessInterpolateMatrix(Matrix4x4& aMatrix,
-                         const nsCSSValue::Array* aData,
-                         nsStyleContext* aContext,
-                         nsPresContext* aPresContext,
-                         RuleNodeCacheConditions& aConditions,
-                         TransformReferenceBox& aRefBox,
-                         bool* aContains3dTransform)
-{
-  ProcessMatrixOperator<Interpolate>(aMatrix, aData, aContext, aPresContext,
-                                     aConditions, aRefBox,
-                                     aContains3dTransform);
-}
-
-void
-ProcessAccumulateMatrix(Matrix4x4& aMatrix,
-                        const nsCSSValue::Array* aData,
-                        nsStyleContext* aContext,
-=======
 void
 ProcessAccumulateMatrix(Matrix4x4& aMatrix,
                         const nsCSSValue::Array* aData,
                         GeckoStyleContext* aContext,
->>>>>>> a17af05f
                         nsPresContext* aPresContext,
                         RuleNodeCacheConditions& aConditions,
                         TransformReferenceBox& aRefBox,
@@ -1076,8 +1028,6 @@
   return result;
 }
 
-<<<<<<< HEAD
-=======
 Point
 Convert2DPosition(nsStyleCoord const (&aValue)[2],
                   TransformReferenceBox& aRefBox,
@@ -1111,7 +1061,6 @@
   return Point(position[0], position[1]);
 }
 
->>>>>>> a17af05f
 /*
  * The relevant section of the transitions specification:
  * http://dev.w3.org/csswg/css3-transitions/#animation-of-property-types-
@@ -1266,12 +1215,6 @@
   D /= scaleY;
   XYshear /= scaleY;
 
-<<<<<<< HEAD
-  // A*D - B*C should now be 1 or -1
-  NS_ASSERTION(0.99 < Abs(A*D - B*C) && Abs(A*D - B*C) < 1.01,
-               "determinant should now be 1 or -1");
-  if (A * D < B * C) {
-=======
   float determinant = A * D - B * C;
   // Determinant should now be 1 or -1.
   if (0.99 > Abs(determinant) || Abs(determinant) > 1.01) {
@@ -1279,7 +1222,6 @@
   }
 
   if (determinant < 0) {
->>>>>>> a17af05f
     A = -A;
     B = -B;
     C = -C;
