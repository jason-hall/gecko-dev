/* -*- Mode: C++; tab-width: 2; indent-tabs-mode: nil; c-basic-offset: 2 -*- */
/* This Source Code Form is subject to the terms of the Mozilla Public
 * License, v. 2.0. If a copy of the MPL was not distributed with this
 * file, You can obtain one at http://mozilla.org/MPL/2.0/. */

/*
 * interface to provide DOM inspector with access to internal interfaces
 * via DOM interface
 */

#ifndef nsICSSStyleRuleDOMWrapper_h_
#define nsICSSStyleRuleDOMWrapper_h_

#include "nsIDOMCSSStyleRule.h"

// IID for the nsICSSStyleRuleDOMWrapper interface
// {cee1bbb6-0a32-4cf3-8d42-ba3938e9ecaa}
#define NS_ICSS_STYLE_RULE_DOM_WRAPPER_IID \
{0xcee1bbb6, 0x0a32, 0x4cf3, {0x8d, 0x42, 0xba, 0x39, 0x38, 0xe9, 0xec, 0xaa}}

namespace mozilla {
<<<<<<< HEAD
namespace css {
class StyleRule;
} // namespace css
=======
class BindingStyleRule;
>>>>>>> a17af05f
} // namespace mozilla

class nsICSSStyleRuleDOMWrapper : public nsIDOMCSSStyleRule {
public:
  NS_DECLARE_STATIC_IID_ACCESSOR(NS_ICSS_STYLE_RULE_DOM_WRAPPER_IID)

  NS_IMETHOD GetCSSStyleRule(mozilla::BindingStyleRule** aResult) = 0;
};

NS_DEFINE_STATIC_IID_ACCESSOR(nsICSSStyleRuleDOMWrapper,
                              NS_ICSS_STYLE_RULE_DOM_WRAPPER_IID)

#endif /* !defined(nsICSSStyleRuleDOMWrapper_h_) */<|MERGE_RESOLUTION|>--- conflicted
+++ resolved
@@ -19,13 +19,7 @@
 {0xcee1bbb6, 0x0a32, 0x4cf3, {0x8d, 0x42, 0xba, 0x39, 0x38, 0xe9, 0xec, 0xaa}}
 
 namespace mozilla {
-<<<<<<< HEAD
-namespace css {
-class StyleRule;
-} // namespace css
-=======
 class BindingStyleRule;
->>>>>>> a17af05f
 } // namespace mozilla
 
 class nsICSSStyleRuleDOMWrapper : public nsIDOMCSSStyleRule {
