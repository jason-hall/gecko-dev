/* -*- Mode: C++; tab-width: 2; indent-tabs-mode: nil; c-basic-offset: 2 -*- */
/* This Source Code Form is subject to the terms of the Mozilla Public
 * License, v. 2.0. If a copy of the MPL was not distributed with this
 * file, You can obtain one at http://mozilla.org/MPL/2.0/. */

/*
 * representation of a declaration block (or style attribute) in a CSS
 * stylesheet
 */

#ifndef mozilla_css_Declaration_h
#define mozilla_css_Declaration_h

// This header is in EXPORTS because it's used in several places in content/,
// but it's not really a public interface.
#ifndef MOZILLA_INTERNAL_API
#error "This file should only be included within libxul"
#endif

#include "mozilla/Attributes.h"
#include "mozilla/DeclarationBlock.h"
#include "mozilla/MemoryReporting.h"
#include "CSSVariableDeclarations.h"
#include "nsCSSDataBlock.h"
#include "nsCSSPropertyID.h"
#include "nsCSSProps.h"
#include "nsIStyleRule.h"
#include "nsStringFwd.h"
#include "nsTArray.h"
#include <stdio.h>

// feec07b8-3fe6-491e-90d5-cc93f853e048
#define NS_CSS_DECLARATION_IMPL_CID \
{ 0xfeec07b8, 0x3fe6, 0x491e, \
  { 0x90, 0xd5, 0xcc, 0x93, 0xf8, 0x53, 0xe0, 0x48 } }

class nsHTMLCSSStyleSheet;

namespace mozilla {
namespace css {

class Rule;
class Declaration;

/**
 * ImportantStyleData is the implementation of nsIStyleRule (a source of
 * style data) representing the style data coming from !important rules;
 * the !important declarations need a separate nsIStyleRule object since
 * they fit at a different point in the cascade.
 *
 * ImportantStyleData is allocated only as part of a Declaration object.
 */
class ImportantStyleData final : public nsIStyleRule
{
public:

  NS_DECL_ISUPPORTS

  inline ::mozilla::css::Declaration* Declaration();

  // nsIStyleRule interface
  virtual void MapRuleInfoInto(nsRuleData* aRuleData) override;
  virtual bool MightMapInheritedStyleData() override;
  virtual bool GetDiscretelyAnimatedCSSValue(nsCSSPropertyID aProperty,
                                             nsCSSValue* aValue) override;
#ifdef DEBUG
  virtual void List(FILE* out = stdout, int32_t aIndent = 0) const override;
#endif

private:
  ImportantStyleData() {}
  ~ImportantStyleData() {}

  friend class ::mozilla::css::Declaration;
};

// Declaration objects have unusual lifetime rules.  Every declaration
// begins life in an invalid state which ends when InitializeEmpty or
// CompressFrom is called upon it.  After that, it can be attached to
// exactly one style rule, and will be destroyed when that style rule
// is destroyed.  A declaration becomes immutable (via a SetImmutable
// call) when it is matched (put in the rule tree); after that, it must
// be copied before it can be modified, which is taken care of by
// |EnsureMutable|.

class Declaration final : public DeclarationBlock
                        , public nsIStyleRule
{
public:
  /**
   * Construct an |Declaration| that is in an invalid state (null
   * |mData|) and cannot be used until its |CompressFrom| method or
   * |InitializeEmpty| method is called.
   */
  Declaration() : DeclarationBlock(StyleBackendType::Gecko) {}

  Declaration(const Declaration& aCopy);

  NS_DECLARE_STATIC_IID_ACCESSOR(NS_CSS_DECLARATION_IMPL_CID)

  // If this ever becomes cycle-collected, please change the CC implementation
  // for StyleRule to traverse it.
  NS_DECL_ISUPPORTS

private:
  ~Declaration();

public:

  // nsIStyleRule implementation
  virtual void MapRuleInfoInto(nsRuleData *aRuleData) override;
  virtual bool MightMapInheritedStyleData() override;
  virtual bool GetDiscretelyAnimatedCSSValue(nsCSSPropertyID aProperty,
                                             nsCSSValue* aValue) override;
#ifdef DEBUG
  virtual void List(FILE* out = stdout, int32_t aIndent = 0) const override;
#endif

  /**
   * |ValueAppended| must be called to maintain this declaration's
   * |mOrder| whenever a property is parsed into an expanded data block
   * for this declaration.  aProperty must not be a shorthand.
   */
  void ValueAppended(nsCSSPropertyID aProperty);

  void GetPropertyValue(const nsAString& aProperty, nsAString& aValue) const;
  void GetPropertyValueByID(nsCSSPropertyID aPropID, nsAString& aValue) const;
<<<<<<< HEAD
  void GetAuthoredPropertyValue(const nsAString& aProperty,
                                nsAString& aValue) const;
=======
>>>>>>> a17af05f
  bool GetPropertyIsImportant(const nsAString& aProperty) const;
  void RemoveProperty(const nsAString& aProperty);
  void RemovePropertyByID(nsCSSPropertyID aProperty);

  bool HasProperty(nsCSSPropertyID aProperty) const;

  bool HasImportantData() const {
    return mImportantData || mImportantVariables;
  }

  /**
   * Adds a custom property declaration to this object.
   *
   * @param aName The variable name (i.e., without the "--" prefix).
   * @param aType The type of value the variable has.
   * @param aValue The value of the variable, if aType is
   *   CSSVariableDeclarations::eTokenStream.
   * @param aIsImportant Whether the declaration is !important.
   * @param aOverrideImportant When aIsImportant is false, whether an
   *   existing !important declaration will be overridden.
   */
  void AddVariable(const nsAString& aName,
                   CSSVariableDeclarations::Type aType,
                   const nsString& aValue,
                   bool aIsImportant,
                   bool aOverrideImportant);

  /**
   * Removes a custom property declaration from this object.
   *
   * @param aName The variable name (i.e., without the "--" prefix).
   */
  void RemoveVariable(const nsAString& aName);

  /**
   * Gets the string value for a custom property declaration of a variable
   * with a given name.
   *
   * @param aName The variable name (i.e., without the "--" prefix).
   * @param aValue Out parameter into which the variable's value will be
   *   stored.  If the value is 'initial' or 'inherit', that exact string
   *   will be stored in aValue.
   */
  void GetVariableValue(const nsAString& aName, nsAString& aValue) const;

  /**
   * Returns whether the custom property declaration for a variable with
   * the given name was !important.
   */
  bool GetVariableIsImportant(const nsAString& aName) const;

  uint32_t Count() const {
    return mOrder.Length();
  }

  // Returns whether we actually had a property at aIndex
  bool GetNthProperty(uint32_t aIndex, nsAString& aReturn) const;

  void ToString(nsAString& aString) const;

  nsCSSCompressedDataBlock* GetNormalBlock() const { return mData; }
  nsCSSCompressedDataBlock* GetImportantBlock() const { return mImportantData; }

  void AssertNotExpanded() const {
    MOZ_ASSERT(mData, "should only be called when not expanded");
  }

  /**
   * Initialize this declaration as holding no data.  Cannot fail.
   */
  void InitializeEmpty();

  /**
   * Transfer all of the state from |aExpandedData| into this declaration.
   * After calling, |aExpandedData| should be in its initial state.
   * Callers must make sure mOrder is updated as necessary.
   */
  void CompressFrom(nsCSSExpandedDataBlock *aExpandedData) {
    MOZ_ASSERT(!mData, "oops");
    MOZ_ASSERT(!mImportantData, "oops");
    aExpandedData->Compress(getter_Transfers(mData),
                            getter_Transfers(mImportantData),
                            mOrder);
    aExpandedData->AssertInitialState();
  }

  /**
   * Transfer all of the state from this declaration into
   * |aExpandedData| and put this declaration temporarily into an
   * invalid state (ended by |CompressFrom| or |InitializeEmpty|) that
   * should last only during parsing.  During this time only
   * |ValueAppended| should be called.
   */
  void ExpandTo(nsCSSExpandedDataBlock *aExpandedData) {
    AssertMutable();
    aExpandedData->AssertInitialState();

    MOZ_ASSERT(mData, "oops");
    aExpandedData->Expand(mData.forget(), mImportantData.forget());
  }

  void MapImportantRuleInfoInto(nsRuleData *aRuleData) const {
    AssertNotExpanded();
    MOZ_ASSERT(mImportantData || mImportantVariables,
               "must have important data or variables");
    if (mImportantData) {
      mImportantData->MapRuleInfoInto(aRuleData);
    }
    if (mImportantVariables) {
      mImportantVariables->MapRuleInfoInto(aRuleData);
    }
  }

  bool MapsImportantInheritedStyleData() const;

  /**
   * Attempt to replace the value for |aProperty| stored in this
   * declaration with the matching value from |aFromBlock|.
   * This method may only be called on a mutable declaration.
   * It will fail (returning false) if |aProperty| is shorthand,
   * is not already in this declaration, or does not have the indicated
   * importance level.  If it returns true, it erases the value in
   * |aFromBlock|.  |aChanged| is set to true if the declaration
   * changed as a result of the call, and to false otherwise.
   */
  bool TryReplaceValue(nsCSSPropertyID aProperty, bool aIsImportant,
                         nsCSSExpandedDataBlock& aFromBlock,
                         bool* aChanged)
  {
    AssertMutable();
    AssertNotExpanded();

    if (nsCSSProps::IsShorthand(aProperty)) {
      *aChanged = false;
      return false;
    }
    nsCSSCompressedDataBlock *block = aIsImportant ? mImportantData : mData;
    // mImportantData might be null
    if (!block) {
      *aChanged = false;
      return false;
    }

#ifdef DEBUG
    {
      nsCSSCompressedDataBlock *other = aIsImportant ? mData : mImportantData;
      MOZ_ASSERT(!other || !other->ValueFor(aProperty) ||
                 !block->ValueFor(aProperty),
                 "Property both important and not?");
    }
#endif
    return block->TryReplaceValue(aProperty, aFromBlock, aChanged);
  }

  bool HasNonImportantValueFor(nsCSSPropertyID aProperty) const {
    MOZ_ASSERT(!nsCSSProps::IsShorthand(aProperty), "must be longhand");
    return !!mData->ValueFor(aProperty);
  }

  /**
   * Clear the data, in preparation for its replacement with entirely
   * new data by a call to |CompressFrom|.
   */
  void ClearData() {
    AssertMutable();
    mData = nullptr;
    mImportantData = nullptr;
    mVariables = nullptr;
    mImportantVariables = nullptr;
    mOrder.Clear();
    mVariableOrder.Clear();
  }

  ImportantStyleData* GetImportantStyleData() {
    if (HasImportantData()) {
      return &mImportantStyleData;
    }
    return nullptr;
  }

private:
  Declaration& operator=(const Declaration& aCopy) = delete;
  bool operator==(const Declaration& aCopy) const = delete;

  void GetPropertyValueInternal(nsCSSPropertyID aProperty, nsAString& aValue,
<<<<<<< HEAD
                                nsCSSValue::Serialization aValueSerialization,
=======
>>>>>>> a17af05f
                                bool* aIsTokenStream = nullptr) const;
  bool GetPropertyIsImportantByID(nsCSSPropertyID aProperty) const;

  static void AppendImportanceToString(bool aIsImportant, nsAString& aString);
  // return whether there was a value in |aValue| (i.e., it had a non-null unit)
  bool AppendValueToString(nsCSSPropertyID aProperty, nsAString& aResult,
<<<<<<< HEAD
                           nsCSSValue::Serialization aValueSerialization,
=======
>>>>>>> a17af05f
                           bool* aIsTokenStream = nullptr) const;
  // Helper for ToString with strange semantics regarding aValue.
  void AppendPropertyAndValueToString(nsCSSPropertyID aProperty,
                                      nsAString& aResult,
                                      nsAutoString& aValue,
                                      bool aValueIsTokenStream) const;
  // helper for ToString that serializes a custom property declaration for
  // a variable with the specified name
  void AppendVariableAndValueToString(const nsAString& aName,
                                      nsAString& aResult) const;

  void GetImageLayerValue(nsCSSCompressedDataBlock *data,
                          nsAString& aValue,
                          const nsCSSPropertyID aTable[]) const;

  void GetImageLayerPositionValue(nsCSSCompressedDataBlock *data,
                                  nsAString& aValue,
                                  const nsCSSPropertyID aTable[]) const;

public:
  /**
   * Returns the property at the given index in the ordered list of
   * declarations.  For custom properties, eCSSPropertyExtra_variable
   * is returned.
   */
  nsCSSPropertyID GetPropertyAt(uint32_t aIndex) const {
    uint32_t value = mOrder[aIndex];
    if (value >= eCSSProperty_COUNT) {
      return eCSSPropertyExtra_variable;
    }
    return nsCSSPropertyID(value);
  }

  /**
   * Gets the name of the custom property at the given index in the ordered
   * list of declarations.
   */
  void GetCustomPropertyNameAt(uint32_t aIndex, nsAString& aResult) const {
    MOZ_ASSERT(mOrder[aIndex] >= eCSSProperty_COUNT);
    uint32_t variableIndex = mOrder[aIndex] - eCSSProperty_COUNT;
    aResult.Truncate();
    aResult.AppendLiteral("--");
    aResult.Append(mVariableOrder[variableIndex]);
  }

  size_t SizeOfIncludingThis(mozilla::MallocSizeOf aMallocSizeOf) const;

private:
  // The order of properties in this declaration.  Longhand properties are
  // represented by their nsCSSPropertyID value, and each custom property (--*)
  // is represented by a value that begins at eCSSProperty_COUNT.
  //
  // Subtracting eCSSProperty_COUNT from those values that represent custom
  // properties results in an index into mVariableOrder, which identifies the
  // specific variable the custom property declaration is for.
  AutoTArray<uint32_t, 8> mOrder;

  // variable names of custom properties found in mOrder
  nsTArray<nsString> mVariableOrder;

  // never null, except while expanded, or before the first call to
  // InitializeEmpty or CompressFrom.
  nsAutoPtr<nsCSSCompressedDataBlock> mData;

  // may be null
  nsAutoPtr<nsCSSCompressedDataBlock> mImportantData;

  // may be null
  nsAutoPtr<CSSVariableDeclarations> mVariables;

  // may be null
  nsAutoPtr<CSSVariableDeclarations> mImportantVariables;

  friend class ImportantStyleData;
  ImportantStyleData mImportantStyleData;
};

inline ::mozilla::css::Declaration*
ImportantStyleData::Declaration()
{
  union {
    char* ch; /* for pointer arithmetic */
    ::mozilla::css::Declaration* declaration;
    ImportantStyleData* importantData;
  } u;
  u.importantData = this;
  u.ch -= offsetof(::mozilla::css::Declaration, mImportantStyleData);
  return u.declaration;
}

NS_DEFINE_STATIC_IID_ACCESSOR(Declaration, NS_CSS_DECLARATION_IMPL_CID)

} // namespace css
} // namespace mozilla

#endif /* mozilla_css_Declaration_h */<|MERGE_RESOLUTION|>--- conflicted
+++ resolved
@@ -125,11 +125,6 @@
 
   void GetPropertyValue(const nsAString& aProperty, nsAString& aValue) const;
   void GetPropertyValueByID(nsCSSPropertyID aPropID, nsAString& aValue) const;
-<<<<<<< HEAD
-  void GetAuthoredPropertyValue(const nsAString& aProperty,
-                                nsAString& aValue) const;
-=======
->>>>>>> a17af05f
   bool GetPropertyIsImportant(const nsAString& aProperty) const;
   void RemoveProperty(const nsAString& aProperty);
   void RemovePropertyByID(nsCSSPropertyID aProperty);
@@ -315,20 +310,12 @@
   bool operator==(const Declaration& aCopy) const = delete;
 
   void GetPropertyValueInternal(nsCSSPropertyID aProperty, nsAString& aValue,
-<<<<<<< HEAD
-                                nsCSSValue::Serialization aValueSerialization,
-=======
->>>>>>> a17af05f
                                 bool* aIsTokenStream = nullptr) const;
   bool GetPropertyIsImportantByID(nsCSSPropertyID aProperty) const;
 
   static void AppendImportanceToString(bool aIsImportant, nsAString& aString);
   // return whether there was a value in |aValue| (i.e., it had a non-null unit)
   bool AppendValueToString(nsCSSPropertyID aProperty, nsAString& aResult,
-<<<<<<< HEAD
-                           nsCSSValue::Serialization aValueSerialization,
-=======
->>>>>>> a17af05f
                            bool* aIsTokenStream = nullptr) const;
   // Helper for ToString with strange semantics regarding aValue.
   void AppendPropertyAndValueToString(nsCSSPropertyID aProperty,
