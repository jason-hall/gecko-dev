/* -*- Mode: C++; tab-width: 2; indent-tabs-mode: nil; c-basic-offset: 2 -*- */
/* vim: set ts=2 et sw=2 tw=78: */
/* This Source Code Form is subject to the terms of the Mozilla Public
 * License, v. 2.0. If a copy of the MPL was not distributed with this
 * file, You can obtain one at http://mozilla.org/MPL/2.0/. */

/*
 * a node in the lexicographic tree of rules that match an element,
 * responsible for converting the rules' information into computed style
 */

#include "nsRuleNode.h"

#include <algorithm>
#include <functional>

#include "mozilla/ArrayUtils.h"
#include "mozilla/Assertions.h"
#include "mozilla/DebugOnly.h"
#include "mozilla/dom/AnimationEffectReadOnlyBinding.h" // for PlaybackDirection
#include "mozilla/Likely.h"
#include "mozilla/LookAndFeel.h"
#include "mozilla/Maybe.h"
#include "mozilla/OperatorNewExtensions.h"
#include "mozilla/Unused.h"

#include "mozilla/css/Declaration.h"
#include "mozilla/TypeTraits.h"

#include "gfxContext.h"
#include "nsAlgorithm.h" // for clamped()
#include "nscore.h"
#include "nsCRT.h" // for IsAscii()
#include "nsIWidget.h"
#include "nsIPresShell.h"
#include "nsFontMetrics.h"
#include "gfxFont.h"
#include "nsCSSAnonBoxes.h"
#include "nsCSSPseudoElements.h"
#include "nsThemeConstants.h"
#include "PLDHashTable.h"
#include "GeckoStyleContext.h"
#include "nsStyleSet.h"
#include "nsStyleStruct.h"
#include "nsSize.h"
#include "nsRuleData.h"
#include "nsIStyleRule.h"
#include "nsBidiUtils.h"
#include "nsStyleStructInlines.h"
#include "nsCSSProps.h"
#include "nsTArray.h"
#include "nsContentUtils.h"
#include "CSSCalc.h"
#include "nsPrintfCString.h"
#include "nsStyleUtil.h"
#include "nsIDocument.h"
#include "prtime.h"
#include "CSSVariableResolver.h"
#include "nsCSSParser.h"
#include "CounterStyleManager.h"
#include "nsCSSPropertyIDSet.h"
#include "mozilla/RuleNodeCacheConditions.h"
#include "nsDeviceContext.h"
#include "nsQueryObject.h"
#include "nsUnicodeProperties.h"

#if defined(_MSC_VER) || defined(__MINGW32__)
#include <malloc.h>
#ifdef _MSC_VER
#define alloca _alloca
#endif
#endif
#ifdef SOLARIS
#include <alloca.h>
#endif

using std::max;
using std::min;
using namespace mozilla;
using namespace mozilla::dom;

namespace mozilla {

enum UnsetAction
{
  eUnsetInitial,
  eUnsetInherit
};

} // namespace mozilla

void*
nsConditionalResetStyleData::GetConditionalStyleData(nsStyleStructID aSID,
                               GeckoStyleContext* aStyleContext) const
{
  Entry* e = static_cast<Entry*>(mEntries[aSID]);
  MOZ_ASSERT(e, "if mConditionalBits bit is set, we must have at least one "
                "conditional style struct");
  do {
    if (e->mConditions.Matches(aStyleContext)) {
      void* data = e->mStyleStruct;

      // For reset structs with conditions, we cache the data on the
      // style context.
      // Tell the style context that it doesn't own the data
      aStyleContext->AddStyleBit(GetBitForSID(aSID));
      aStyleContext->SetStyle(aSID, data);

      return data;
    }
    e = e->mNext;
  } while (e);
  return nullptr;
}

// Creates an imgRequestProxy based on the specified value in aValue and
// returns it.  If the nsPresContext is static (e.g. for printing), then
// a static request (i.e. showing the first frame, without animation)
// will be created.
static already_AddRefed<imgRequestProxy>
CreateImageRequest(nsPresContext* aPresContext, const nsCSSValue& aValue)
{
  RefPtr<imgRequestProxy> req =
    aValue.GetPossiblyStaticImageValue(aPresContext->Document(),
                                       aPresContext);
  return req.forget();
}

static already_AddRefed<nsStyleImageRequest>
CreateStyleImageRequest(nsPresContext* aPresContext, const nsCSSValue& aValue,
                        nsStyleImageRequest::Mode aModeFlags =
                          nsStyleImageRequest::Mode::Track)
{
  css::ImageValue* imageValue = aValue.GetImageStructValue();
  ImageTracker* imageTracker =
    (aModeFlags & nsStyleImageRequest::Mode::Track)
    ? aPresContext->Document()->ImageTracker()
    : nullptr;
  RefPtr<imgRequestProxy> proxy = CreateImageRequest(aPresContext, aValue);
  RefPtr<nsStyleImageRequest> request =
    new nsStyleImageRequest(aModeFlags, proxy, imageValue, imageTracker);
  return request.forget();
}

static void
SetStyleShapeSourceToCSSValue(StyleShapeSource* aShapeSource,
                              const nsCSSValue* aValue,
                              GeckoStyleContext* aStyleContext,
                              nsPresContext* aPresContext,
                              RuleNodeCacheConditions& aConditions);

/* Helper function to convert a CSS <position> specified value into its
 * computed-style form. */
static void
ComputePositionValue(GeckoStyleContext* aStyleContext,
                     const nsCSSValue& aValue,
                     Position& aComputedValue,
                     RuleNodeCacheConditions& aConditions);

/*
 * For storage of an |nsRuleNode|'s children in a PLDHashTable.
 */

struct ChildrenHashEntry : public PLDHashEntryHdr {
  // key is |mRuleNode->GetKey()|
  nsRuleNode *mRuleNode;
};

/* static */ PLDHashNumber
nsRuleNode::ChildrenHashHashKey(const void *aKey)
{
  const nsRuleNode::Key *key =
    static_cast<const nsRuleNode::Key*>(aKey);
  // Disagreement on importance and level for the same rule is extremely
  // rare, so hash just on the rule.
  return PLDHashTable::HashVoidPtrKeyStub(key->mRule);
}

/* static */ bool
nsRuleNode::ChildrenHashMatchEntry(const PLDHashEntryHdr *aHdr,
                                   const void *aKey)
{
  const ChildrenHashEntry *entry =
    static_cast<const ChildrenHashEntry*>(aHdr);
  const nsRuleNode::Key *key =
    static_cast<const nsRuleNode::Key*>(aKey);
  return entry->mRuleNode->GetKey() == *key;
}

/* static */ const PLDHashTableOps
nsRuleNode::ChildrenHashOps = {
  // It's probably better to allocate the table itself using malloc and
  // free rather than the pres shell's arena because the table doesn't
  // grow very often and the pres shell's arena doesn't recycle very
  // large size allocations.
  ChildrenHashHashKey,
  ChildrenHashMatchEntry,
  PLDHashTable::MoveEntryStub,
  PLDHashTable::ClearEntryStub,
  nullptr
};


// EnsureBlockDisplay:
// Never change display:none or display:contents *ever*, otherwise:
//  - if the display value (argument) is not a block-type
//    then we set it to a valid block display value
//  - For enforcing the floated/positioned element CSS2 rules
//  - We allow the behavior of "list-item" to be customized.
//    CSS21 says that position/float do not convert 'list-item' to 'block',
//    but it explicitly does not define whether 'list-item' should be
//    converted to block *on the root node*. To allow for flexibility
//    (so that we don't have to support a list-item root node), this method
//    lets the caller pick either behavior, using the 'aConvertListItem' arg.
//    Reference: http://www.w3.org/TR/CSS21/visuren.html#dis-pos-flo
/* static */
void
nsRuleNode::EnsureBlockDisplay(StyleDisplay& display,
                               bool aConvertListItem /* = false */)
{
  // see if the display value is already a block
  switch (display) {
  case StyleDisplay::ListItem:
    if (aConvertListItem) {
      display = StyleDisplay::Block;
      break;
    } // else, fall through to share the 'break' for non-changing display vals
    MOZ_FALLTHROUGH;
  case StyleDisplay::None:
  case StyleDisplay::Contents:
    // never change display:none or display:contents *ever*
  case StyleDisplay::Table:
  case StyleDisplay::Block:
  case StyleDisplay::Flex:
  case StyleDisplay::WebkitBox:
  case StyleDisplay::Grid:
  case StyleDisplay::FlowRoot:
    // do not muck with these at all - already blocks
    // This is equivalent to nsStyleDisplay::IsBlockOutside.  (XXX Maybe we
    // should just call that?)
    // This needs to match the check done in
    // nsCSSFrameConstructor::FindMathMLData for <math>.
    break;

  case StyleDisplay::InlineTable:
    // make inline tables into tables
    display = StyleDisplay::Table;
    break;

  case StyleDisplay::InlineFlex:
    // make inline flex containers into flex containers
    display = StyleDisplay::Flex;
    break;

  case StyleDisplay::WebkitInlineBox:
    // make -webkit-inline-box containers into -webkit-box containers
    display = StyleDisplay::WebkitBox;
    break;

  case StyleDisplay::InlineGrid:
    // make inline grid containers into grid containers
    display = StyleDisplay::Grid;
    break;

  default:
    // make it a block
    display = StyleDisplay::Block;
  }
}

// EnsureInlineDisplay:
//  - if the display value (argument) is not an inline type
//    then we set it to a valid inline display value
/* static */
void
nsRuleNode::EnsureInlineDisplay(StyleDisplay& display)
{
  // see if the display value is already inline
  switch (display) {
    case StyleDisplay::Block:
    case StyleDisplay::FlowRoot:
      display = StyleDisplay::InlineBlock;
      break;
    case StyleDisplay::Table:
      display = StyleDisplay::InlineTable;
      break;
    case StyleDisplay::Flex:
      display = StyleDisplay::InlineFlex;
      break;
    case StyleDisplay::WebkitBox:
      display = StyleDisplay::WebkitInlineBox;
      break;
    case StyleDisplay::Grid:
      display = StyleDisplay::InlineGrid;
      break;
    case StyleDisplay::MozBox:
      display = StyleDisplay::MozInlineBox;
      break;
    case StyleDisplay::MozStack:
      display = StyleDisplay::MozInlineStack;
      break;
    default:
      break; // Do nothing
  }
}

static nscoord CalcLengthWith(const nsCSSValue& aValue,
                              nscoord aFontSize,
                              const nsStyleFont* aStyleFont,
                              nsStyleContext* aStyleContext,
                              nsPresContext* aPresContext,
                              bool aUseProvidedRootEmSize,
                              bool aUseUserFontSet,
                              RuleNodeCacheConditions& aConditions);

struct CalcLengthCalcOps : public css::BasicCoordCalcOps,
                           public css::FloatCoeffsAlreadyNormalizedOps
{
  // Declare that we have floats as coefficients so that we unambiguously
  // resolve coeff_type (BasicCoordCalcOps and FloatCoeffsAlreadyNormalizedOps
  // both have |typedef float coeff_type|).
  typedef float coeff_type;

  // All of the parameters to CalcLengthWith except aValue.
  const nscoord mFontSize;
  const nsStyleFont* const mStyleFont;
  nsStyleContext* const mStyleContext;
  nsPresContext* const mPresContext;
  const bool mUseProvidedRootEmSize;
  const bool mUseUserFontSet;
  RuleNodeCacheConditions& mConditions;

  CalcLengthCalcOps(nscoord aFontSize, const nsStyleFont* aStyleFont,
                    nsStyleContext* aStyleContext, nsPresContext* aPresContext,
                    bool aUseProvidedRootEmSize, bool aUseUserFontSet,
                    RuleNodeCacheConditions& aConditions)
    : mFontSize(aFontSize),
      mStyleFont(aStyleFont),
      mStyleContext(aStyleContext),
      mPresContext(aPresContext),
      mUseProvidedRootEmSize(aUseProvidedRootEmSize),
      mUseUserFontSet(aUseUserFontSet),
      mConditions(aConditions)
  {
  }

  bool ComputeLeafValue(result_type& aResult, const nsCSSValue& aValue)
  {
    aResult = CalcLengthWith(aValue, mFontSize, mStyleFont,
                             mStyleContext, mPresContext,
                             mUseProvidedRootEmSize, mUseUserFontSet,
                             mConditions);
    return true;
  }
};

static inline nscoord ScaleCoordRound(const nsCSSValue& aValue, float aFactor)
{
  return NSToCoordRoundWithClamp(aValue.GetFloatValue() * aFactor);
}

static inline nscoord ScaleViewportCoordTrunc(const nsCSSValue& aValue,
                                              nscoord aViewportSize)
{
  // For units (like percentages and viewport units) where authors might
  // repeatedly use a value and expect some multiple of the value to be
  // smaller than a container, we need to use floor rather than round.
  // We need to use division by 100.0 rather than multiplication by 0.1f
  // to avoid introducing error.
  return NSToCoordTruncClamped(aValue.GetFloatValue() *
                               aViewportSize / 100.0f);
}

/* static */
already_AddRefed<nsFontMetrics>
nsRuleNode::GetMetricsFor(nsPresContext* aPresContext,
                          bool aIsVertical,
                          const nsStyleFont* aStyleFont,
                          nscoord aFontSize,
                          bool aUseUserFontSet)
{
  nsFont font = aStyleFont->mFont;
  font.size = aFontSize;
  gfxFont::Orientation orientation
    = aIsVertical ? gfxFont::eVertical : gfxFont::eHorizontal;
  nsFontMetrics::Params params;
  params.language = aStyleFont->mLanguage;
  params.explicitLanguage = aStyleFont->mExplicitLanguage;
  params.orientation = orientation;
  params.userFontSet =
    aUseUserFontSet ? aPresContext->GetUserFontSet() : nullptr;
  params.textPerf = aPresContext->GetTextPerfMetrics();
  return aPresContext->DeviceContext()->GetMetricsFor(font, params);
}

/* static */
already_AddRefed<nsFontMetrics>
nsRuleNode::GetMetricsFor(nsPresContext* aPresContext,
                          nsStyleContext* aStyleContext,
                          const nsStyleFont* aStyleFont,
                          nscoord aFontSize, // overrides value from aStyleFont
                          bool aUseUserFontSet)
{
  bool isVertical = false;
  if (aStyleContext) {
    WritingMode wm(aStyleContext);
    if (wm.IsVertical() && !wm.IsSideways()) {
      isVertical = true;
    }
  }
  return nsRuleNode::GetMetricsFor(aPresContext, isVertical, aStyleFont,
                                   aFontSize, aUseUserFontSet);
}

<<<<<<< HEAD
=======
/* static */
void
nsRuleNode::FixupNoneGeneric(nsFont* aFont,
                             const nsPresContext* aPresContext,
                             uint8_t aGenericFontID,
                             const nsFont* aDefaultVariableFont)
{
  bool useDocumentFonts =
    aPresContext->GetCachedBoolPref(kPresContext_UseDocumentFonts);
  if (aGenericFontID == kGenericFont_NONE ||
      (!useDocumentFonts && (aGenericFontID == kGenericFont_cursive ||
                             aGenericFontID == kGenericFont_fantasy))) {
    FontFamilyType defaultGeneric =
      aDefaultVariableFont->fontlist.GetDefaultFontType();
    MOZ_ASSERT(aDefaultVariableFont->fontlist.IsEmpty() &&
               (defaultGeneric == eFamily_serif ||
                defaultGeneric == eFamily_sans_serif));
    if (defaultGeneric != eFamily_none) {
      if (useDocumentFonts) {
        aFont->fontlist.SetDefaultFontType(defaultGeneric);
      } else {
        // Either prioritize the first generic in the list,
        // or (if there isn't one) prepend the default variable font.
        if (!aFont->fontlist.PrioritizeFirstGeneric()) {
          aFont->fontlist.PrependGeneric(defaultGeneric);
        }
      }
    }
  } else {
    aFont->fontlist.SetDefaultFontType(eFamily_none);
  }
}

/* static */
void
nsRuleNode::ApplyMinFontSize(nsStyleFont* aFont,
                             const nsPresContext* aPresContext,
                             nscoord aMinFontSize)
{
  nscoord fontSize = aFont->mSize;

  // enforce the user' specified minimum font-size on the value that we expose
  // (but don't change font-size:0, since that would unhide hidden text)
  if (fontSize > 0) {
    if (aMinFontSize < 0) {
      aMinFontSize = 0;
    } else {
      aMinFontSize = (aMinFontSize * aFont->mMinFontSizeRatio) / 100;
    }
    if (fontSize < aMinFontSize && !aPresContext->IsChrome()) {
      // override the minimum font-size constraint
      fontSize = aMinFontSize;
    }
  }
  aFont->mFont.size = fontSize;
}
>>>>>>> a17af05f

static nsSize CalcViewportUnitsScale(nsPresContext* aPresContext)
{
  // The caller is making use of viewport units, so notify the style set
  // that it will need to rebuild the rule tree if the size of the viewport
  // changes.
  // It is possible for this to be called on a Servo-styled document,from
  // media query evaluation outside stylesheets.
  if (nsStyleSet* styleSet = aPresContext->StyleSet()->GetAsGecko()) {
    styleSet->SetUsesViewportUnits(true);
  }

  // The default (when we have 'overflow: auto' on the root element, or
  // trivially for 'overflow: hidden' since we never have scrollbars in that
  // case) is to define the scale of the viewport units without considering
  // scrollbars.
  nsSize viewportSize(aPresContext->GetVisibleArea().Size());

  // Check for 'overflow: scroll' styles on the root scroll frame. If we find
  // any, the standard requires us to take scrollbars into account.
  nsIScrollableFrame* scrollFrame =
    aPresContext->PresShell()->GetRootScrollFrameAsScrollable();
  if (scrollFrame) {
    ScrollbarStyles styles(scrollFrame->GetScrollbarStyles());

    if (styles.mHorizontal == NS_STYLE_OVERFLOW_SCROLL ||
        styles.mVertical == NS_STYLE_OVERFLOW_SCROLL) {
      // Gather scrollbar size information.
      RefPtr<gfxContext> context =
        aPresContext->PresShell()->CreateReferenceRenderingContext();
      nsMargin sizes(scrollFrame->GetDesiredScrollbarSizes(aPresContext, context));

      if (styles.mHorizontal == NS_STYLE_OVERFLOW_SCROLL) {
        // 'overflow-x: scroll' means we must consider the horizontal scrollbar,
        // which affects the scale of viewport height units.
        viewportSize.height -= sizes.TopBottom();
      }

      if (styles.mVertical == NS_STYLE_OVERFLOW_SCROLL) {
        // 'overflow-y: scroll' means we must consider the vertical scrollbar,
        // which affects the scale of viewport width units.
        viewportSize.width -= sizes.LeftRight();
      }
    }
  }

  return viewportSize;
}

// If |aStyleFont| is nullptr, aStyleContext->StyleFont() is used.
//
// In case that |aValue| is rem unit, if |aStyleContext| is null, callers must
// specify a valid |aStyleFont| and |aUseProvidedRootEmSize| must be true so
// that we can get the length from |aStyleFont|.
static nscoord CalcLengthWith(const nsCSSValue& aValue,
                              nscoord aFontSize,
                              const nsStyleFont* aStyleFont,
                              nsStyleContext* aStyleContext,
                              nsPresContext* aPresContext,
                              bool aUseProvidedRootEmSize,
                              // aUseUserFontSet should always be true
                              // except when called from
                              // CalcLengthWithInitialFont.
                              bool aUseUserFontSet,
                              RuleNodeCacheConditions& aConditions)
{
  NS_ASSERTION(aValue.IsLengthUnit() || aValue.IsCalcUnit(),
               "not a length or calc unit");
  NS_ASSERTION(aStyleFont || aStyleContext,
               "Must have style data");
  NS_ASSERTION(aStyleContext || aUseProvidedRootEmSize,
               "Must have style context or specify aUseProvidedRootEmSize");
  NS_ASSERTION(aPresContext, "Must have prescontext");

  if (aValue.IsFixedLengthUnit()) {
    return aValue.GetFixedLength(aPresContext);
  }
  if (aValue.IsPixelLengthUnit()) {
    return aValue.GetPixelLength();
  }
  if (aValue.IsCalcUnit()) {
    // For properties for which lengths are the *only* units accepted in
    // calc(), we can handle calc() here and just compute a final
    // result.  We ensure that we don't get to this code for other
    // properties by not calling CalcLength in those cases:  SetCoord
    // only calls CalcLength for a calc when it is appropriate to do so.
    CalcLengthCalcOps ops(aFontSize, aStyleFont,
                          aStyleContext, aPresContext,
                          aUseProvidedRootEmSize, aUseUserFontSet,
                          aConditions);
    nscoord result;
    if (!css::ComputeCalc(result, aValue, ops)) {
      MOZ_ASSERT_UNREACHABLE("unexpected ComputeCalc failure");
    }
    return result;
  }
  switch (aValue.GetUnit()) {
    // nsPresContext::SetVisibleArea and
    // nsPresContext::MediaFeatureValuesChanged handle dynamic changes
    // of the basis for viewport units by rebuilding the rule tree and
    // style context tree.  Not caching them in the rule tree wouldn't
    // be sufficient to handle these changes because we also need a way
    // to get rid of cached values in the style context tree without any
    // changes in specified style.  We can either do this by not caching
    // in the rule tree and then throwing away the style context tree
    // for dynamic viewport size changes, or by allowing caching in the
    // rule tree and using the existing rebuild style data path that
    // throws away the style context and the rule tree.
    // Thus we do cache viewport units in the rule tree.  This allows us
    // to benefit from the performance advantages of the rule tree
    // (e.g., faster dynamic changes on other things, like transforms)
    // and allows us not to need an additional code path, in exchange
    // for an increased cost to dynamic changes to the viewport size
    // when viewport units are in use.
    case eCSSUnit_ViewportWidth: {
      nscoord viewportWidth = CalcViewportUnitsScale(aPresContext).width;
      return ScaleViewportCoordTrunc(aValue, viewportWidth);
    }
    case eCSSUnit_ViewportHeight: {
      nscoord viewportHeight = CalcViewportUnitsScale(aPresContext).height;
      return ScaleViewportCoordTrunc(aValue, viewportHeight);
    }
    case eCSSUnit_ViewportMin: {
      nsSize vuScale(CalcViewportUnitsScale(aPresContext));
      nscoord viewportMin = min(vuScale.width, vuScale.height);
      return ScaleViewportCoordTrunc(aValue, viewportMin);
    }
    case eCSSUnit_ViewportMax: {
      nsSize vuScale(CalcViewportUnitsScale(aPresContext));
      nscoord viewportMax = max(vuScale.width, vuScale.height);
      return ScaleViewportCoordTrunc(aValue, viewportMax);
    }
    // While we could deal with 'rem' units correctly by simply not
    // caching any data that uses them in the rule tree, it's valuable
    // to store them in the rule tree (for faster dynamic changes of
    // other things).  And since the font size of the root element
    // changes rarely, we instead handle dynamic changes to the root
    // element's font size by rebuilding all style data in
    // nsCSSFrameConstructor::RestyleElement.
    case eCSSUnit_RootEM: {
      aPresContext->SetUsesRootEMUnits(true);
      nscoord rootFontSize;

      // NOTE: Be very careful with |styleFont|, since we haven't added any
      // conditions to aConditions or set it to uncacheable yet, so we don't
      // want to introduce any dependencies on aStyleContext's data here.
      const nsStyleFont *styleFont =
        aStyleFont ? aStyleFont : aStyleContext->StyleFont();

      if (aUseProvidedRootEmSize) {
        // We should use the provided aFontSize as the reference length to
        // scale. This only happens when we are calculating font-size or
        // an equivalent (scriptminsize or CalcLengthWithInitialFont) on
        // the root element, in which case aFontSize is already the
        // value we want.
        if (aFontSize == -1) {
          // XXX Should this be styleFont->mSize instead to avoid taking
          // minfontsize prefs into account?
          aFontSize = styleFont->mFont.size;
        }
        rootFontSize = aFontSize;
      // FIXME(emilio, bug 1384656): We can reach this from servo right now...
      } else if (aStyleContext && !aStyleContext->AsGecko()->GetParent()) {
        // This is the root element (XXX we don't really know this, but
        // nsRuleNode::SetFont makes the same assumption!), so we should
        // use StyleFont on this context to get the root element's
        // font size.
        rootFontSize = styleFont->mFont.size;
      } else {
        // This is not the root element or we are calculating something other
        // than font size, so rem is relative to the root element's font size.
        // Find the root style context by walking up the style context tree.
        // NOTE: We should not call ResolveStyleFor() against the root element
        // to obtain the root style here because it may lead to reentrant call
        // of nsStyleSet::GetContext().
<<<<<<< HEAD
        nsStyleContext* rootStyle = aStyleContext;
=======
        GeckoStyleContext* rootStyle = aStyleContext->AsGecko();
>>>>>>> a17af05f
        while (rootStyle->GetParent()) {
          rootStyle = rootStyle->GetParent();
        }
        const nsStyleFont *rootStyleFont = rootStyle->StyleFont();
        rootFontSize = rootStyleFont->mFont.size;
      }

      return ScaleCoordRound(aValue, float(rootFontSize));
    }
    default:
      // Fall through to the code for units that can't be stored in the
      // rule tree because they depend on font data.
      break;
  }
  // Common code for units that depend on the element's font data and
  // thus can't be stored in the rule tree:
  const nsStyleFont *styleFont =
    aStyleFont ? aStyleFont : aStyleContext->StyleFont();
  if (aFontSize == -1) {
    // XXX Should this be styleFont->mSize instead to avoid taking minfontsize
    // prefs into account?
    aFontSize = styleFont->mFont.size;
  }
  switch (aValue.GetUnit()) {
    case eCSSUnit_EM: {
      if (aValue.GetFloatValue() == 0.0f) {
        // Don't call SetFontSizeDependency for '0em'.
        return 0;
      }
      // CSS2.1 specifies that this unit scales to the computed font
      // size, not the em-width in the font metrics, despite the name.
      aConditions.SetFontSizeDependency(aFontSize);
      return ScaleCoordRound(aValue, float(aFontSize));
    }
    case eCSSUnit_XHeight: {
      aPresContext->SetUsesExChUnits(true);
      RefPtr<nsFontMetrics> fm =
        nsRuleNode::GetMetricsFor(aPresContext, aStyleContext, styleFont,
                                  aFontSize, aUseUserFontSet);
      aConditions.SetUncacheable();
      return ScaleCoordRound(aValue, float(fm->XHeight()));
    }
    case eCSSUnit_Char: {
      aPresContext->SetUsesExChUnits(true);
      RefPtr<nsFontMetrics> fm =
        nsRuleNode::GetMetricsFor(aPresContext, aStyleContext, styleFont,
                                  aFontSize, aUseUserFontSet);
      gfxFloat zeroWidth =
        fm->GetThebesFontGroup()->GetFirstValidFont()->
          GetMetrics(fm->Orientation()).zeroOrAveCharWidth;

      aConditions.SetUncacheable();
      return ScaleCoordRound(aValue, ceil(aPresContext->AppUnitsPerDevPixel() *
                                          zeroWidth));
    }
    default:
      NS_NOTREACHED("unexpected unit");
      break;
  }
  return 0;
}

/* static */ nscoord
nsRuleNode::CalcLength(const nsCSSValue& aValue,
                       nsStyleContext* aStyleContext,
                       nsPresContext* aPresContext,
                       RuleNodeCacheConditions& aConditions)
{
  NS_ASSERTION(aStyleContext, "Must have style data");

  return CalcLengthWith(aValue, -1, nullptr,
                        aStyleContext, aPresContext,
                        false, true, aConditions);
}

/* Inline helper function to redirect requests to CalcLength. */
static inline nscoord CalcLength(const nsCSSValue& aValue,
                                 nsStyleContext* aStyleContext,
                                 nsPresContext* aPresContext,
                                 RuleNodeCacheConditions& aConditions)
{
  return nsRuleNode::CalcLength(aValue, aStyleContext,
                                aPresContext, aConditions);
}

/* static */ nscoord
nsRuleNode::CalcLengthWithInitialFont(nsPresContext* aPresContext,
                                      const nsCSSValue& aValue)
{
  nsStyleFont defaultFont(aPresContext); // FIXME: best language?
  RuleNodeCacheConditions conditions;
  return CalcLengthWith(aValue, -1, &defaultFont,
                        nullptr, aPresContext,
                        true, false, conditions);
}

struct LengthPercentPairCalcOps : public css::FloatCoeffsAlreadyNormalizedOps
{
  typedef nsRuleNode::ComputedCalc result_type;

  LengthPercentPairCalcOps(nsStyleContext* aContext,
                           nsPresContext* aPresContext,
                           RuleNodeCacheConditions& aConditions)
    : mContext(aContext),
      mPresContext(aPresContext),
      mConditions(aConditions),
      mHasPercent(false) {}

  nsStyleContext* mContext;
  nsPresContext* mPresContext;
  RuleNodeCacheConditions& mConditions;
  bool mHasPercent;

  bool ComputeLeafValue(result_type& aResult, const nsCSSValue& aValue)
  {
    if (aValue.GetUnit() == eCSSUnit_Percent) {
      mHasPercent = true;
      aResult = result_type(0, aValue.GetPercentValue());
      return true;
    }
    aResult = result_type(CalcLength(aValue, mContext, mPresContext,
                                     mConditions),
                          0.0f);
    return true;
  }

  result_type
  MergeAdditive(nsCSSUnit aCalcFunction,
                result_type aValue1, result_type aValue2)
  {
    if (aCalcFunction == eCSSUnit_Calc_Plus) {
      return result_type(NSCoordSaturatingAdd(aValue1.mLength,
                                              aValue2.mLength),
                         aValue1.mPercent + aValue2.mPercent);
    }
    MOZ_ASSERT(aCalcFunction == eCSSUnit_Calc_Minus,
               "min() and max() are not allowed in calc() on transform");
    return result_type(NSCoordSaturatingSubtract(aValue1.mLength,
                                                 aValue2.mLength, 0),
                       aValue1.mPercent - aValue2.mPercent);
  }

  result_type
  MergeMultiplicativeL(nsCSSUnit aCalcFunction,
                       float aValue1, result_type aValue2)
  {
    MOZ_ASSERT(aCalcFunction == eCSSUnit_Calc_Times_L,
               "unexpected unit");
    return result_type(NSCoordSaturatingMultiply(aValue2.mLength, aValue1),
                       aValue1 * aValue2.mPercent);
  }

  result_type
  MergeMultiplicativeR(nsCSSUnit aCalcFunction,
                       result_type aValue1, float aValue2)
  {
    MOZ_ASSERT(aCalcFunction == eCSSUnit_Calc_Times_R ||
               aCalcFunction == eCSSUnit_Calc_Divided,
               "unexpected unit");
    if (aCalcFunction == eCSSUnit_Calc_Divided) {
      aValue2 = 1.0f / aValue2;
    }
    return result_type(NSCoordSaturatingMultiply(aValue1.mLength, aValue2),
                       aValue1.mPercent * aValue2);
  }

};

static void
SpecifiedCalcToComputedCalc(const nsCSSValue& aValue, nsStyleCoord& aCoord,
                            nsStyleContext* aStyleContext,
                            RuleNodeCacheConditions& aConditions)
{
  LengthPercentPairCalcOps ops(aStyleContext, aStyleContext->PresContext(),
                               aConditions);
  nsRuleNode::ComputedCalc vals;
  if (!ComputeCalc(vals, aValue, ops)) {
    MOZ_ASSERT_UNREACHABLE("unexpected ComputeCalc failure");
  }

  nsStyleCoord::Calc* calcObj = new nsStyleCoord::Calc;

  calcObj->mLength = vals.mLength;
  calcObj->mPercent = vals.mPercent;
  calcObj->mHasPercent = ops.mHasPercent;

  aCoord.SetCalcValue(calcObj);
}

/* static */ nsRuleNode::ComputedCalc
nsRuleNode::SpecifiedCalcToComputedCalc(const nsCSSValue& aValue,
                                        nsStyleContext* aStyleContext,
                                        nsPresContext* aPresContext,
                                        RuleNodeCacheConditions& aConditions)
{
  LengthPercentPairCalcOps ops(aStyleContext, aPresContext,
                               aConditions);
  nsRuleNode::ComputedCalc result;
  if (!ComputeCalc(result, aValue, ops)) {
    MOZ_ASSERT_UNREACHABLE("unexpected ComputeCalc failure");
  }
  return result;
}

// This is our public API for handling calc() expressions that involve
// percentages.
/* static */ nscoord
nsRuleNode::ComputeComputedCalc(const nsStyleCoord& aValue,
                                nscoord aPercentageBasis)
{
  nsStyleCoord::Calc* calc = aValue.GetCalcValue();
  return calc->mLength +
         NSToCoordFloorClamped(aPercentageBasis * calc->mPercent);
}

/* static */ nscoord
nsRuleNode::ComputeCoordPercentCalc(const nsStyleCoord& aCoord,
                                    nscoord aPercentageBasis)
{
  switch (aCoord.GetUnit()) {
    case eStyleUnit_Coord:
      return aCoord.GetCoordValue();
    case eStyleUnit_Percent:
      return NSToCoordFloorClamped(aPercentageBasis * aCoord.GetPercentValue());
    case eStyleUnit_Calc:
      return ComputeComputedCalc(aCoord, aPercentageBasis);
    default:
      MOZ_ASSERT(false, "unexpected unit");
      return 0;
  }
}

/* Given an enumerated value that represents a box position, converts it to
 * a float representing the percentage of the box it corresponds to.  For
 * example, "center" becomes 0.5f.
 *
 * @param aEnumValue The enumerated value.
 * @return The float percent it corresponds to.
 */
static float
GetFloatFromBoxPosition(int32_t aEnumValue)
{
  switch (aEnumValue) {
  case NS_STYLE_IMAGELAYER_POSITION_LEFT:
  case NS_STYLE_IMAGELAYER_POSITION_TOP:
    return 0.0f;
  case NS_STYLE_IMAGELAYER_POSITION_RIGHT:
  case NS_STYLE_IMAGELAYER_POSITION_BOTTOM:
    return 1.0f;
  default:
    MOZ_FALLTHROUGH_ASSERT("unexpected box position value");
  case NS_STYLE_IMAGELAYER_POSITION_CENTER:
    return 0.5f;
  }
}

#define SETCOORD_NORMAL                 0x01   // N
#define SETCOORD_AUTO                   0x02   // A
#define SETCOORD_INHERIT                0x04   // H
#define SETCOORD_PERCENT                0x08   // P
#define SETCOORD_FACTOR                 0x10   // F
#define SETCOORD_LENGTH                 0x20   // L
#define SETCOORD_INTEGER                0x40   // I
#define SETCOORD_ENUMERATED             0x80   // E
#define SETCOORD_NONE                   0x100  // O
#define SETCOORD_INITIAL_ZERO           0x200
#define SETCOORD_INITIAL_AUTO           0x400
#define SETCOORD_INITIAL_NONE           0x800
#define SETCOORD_INITIAL_NORMAL         0x1000
#define SETCOORD_INITIAL_HALF           0x2000
#define SETCOORD_INITIAL_HUNDRED_PCT    0x00004000
#define SETCOORD_INITIAL_FACTOR_ONE     0x00008000
#define SETCOORD_INITIAL_FACTOR_ZERO    0x00010000
#define SETCOORD_CALC_LENGTH_ONLY       0x00020000
#define SETCOORD_CALC_CLAMP_NONNEGATIVE 0x00040000 // modifier for CALC_LENGTH_ONLY
#define SETCOORD_STORE_CALC             0x00080000
#define SETCOORD_BOX_POSITION           0x00100000 // exclusive with _ENUMERATED
#define SETCOORD_ANGLE                  0x00200000
#define SETCOORD_UNSET_INHERIT          0x00400000
#define SETCOORD_UNSET_INITIAL          0x00800000

#define SETCOORD_LP     (SETCOORD_LENGTH | SETCOORD_PERCENT)
#define SETCOORD_LH     (SETCOORD_LENGTH | SETCOORD_INHERIT)
#define SETCOORD_AH     (SETCOORD_AUTO | SETCOORD_INHERIT)
#define SETCOORD_LAH    (SETCOORD_AUTO | SETCOORD_LENGTH | SETCOORD_INHERIT)
#define SETCOORD_LPH    (SETCOORD_LP | SETCOORD_INHERIT)
#define SETCOORD_LPAH   (SETCOORD_LP | SETCOORD_AH)
#define SETCOORD_LPE    (SETCOORD_LP | SETCOORD_ENUMERATED)
#define SETCOORD_LPEH   (SETCOORD_LPE | SETCOORD_INHERIT)
#define SETCOORD_LPAEH  (SETCOORD_LPAH | SETCOORD_ENUMERATED)
#define SETCOORD_LPO    (SETCOORD_LP | SETCOORD_NONE)
#define SETCOORD_LPOH   (SETCOORD_LPH | SETCOORD_NONE)
#define SETCOORD_LPOEH  (SETCOORD_LPOH | SETCOORD_ENUMERATED)
#define SETCOORD_LE     (SETCOORD_LENGTH | SETCOORD_ENUMERATED)
#define SETCOORD_LEH    (SETCOORD_LE | SETCOORD_INHERIT)
#define SETCOORD_IA     (SETCOORD_INTEGER | SETCOORD_AUTO)
#define SETCOORD_LAE    (SETCOORD_LENGTH | SETCOORD_AUTO | SETCOORD_ENUMERATED)

// changes aCoord iff it returns true
static bool SetCoord(const nsCSSValue& aValue, nsStyleCoord& aCoord,
                       const nsStyleCoord& aParentCoord,
                       int32_t aMask, GeckoStyleContext* aStyleContext,
                       nsPresContext* aPresContext,
                       RuleNodeCacheConditions& aConditions)
{
  bool result = true;
  if (aValue.GetUnit() == eCSSUnit_Null) {
    result = false;
  }
  else if ((((aMask & SETCOORD_LENGTH) != 0) &&
            aValue.IsLengthUnit()) ||
           (((aMask & SETCOORD_CALC_LENGTH_ONLY) != 0) &&
            aValue.IsCalcUnit())) {
    nscoord len = CalcLength(aValue, aStyleContext, aPresContext,
                             aConditions);
    if ((aMask & SETCOORD_CALC_CLAMP_NONNEGATIVE) && len < 0) {
      NS_ASSERTION(aValue.IsCalcUnit(),
                   "parser should have ensured no nonnegative lengths");
      len = 0;
    }
    aCoord.SetCoordValue(len);
  }
  else if (((aMask & SETCOORD_PERCENT) != 0) &&
           (aValue.GetUnit() == eCSSUnit_Percent)) {
    aCoord.SetPercentValue(aValue.GetPercentValue());
  }
  else if (((aMask & SETCOORD_INTEGER) != 0) &&
           (aValue.GetUnit() == eCSSUnit_Integer)) {
    aCoord.SetIntValue(aValue.GetIntValue(), eStyleUnit_Integer);
  }
  else if (((aMask & SETCOORD_ENUMERATED) != 0) &&
           (aValue.GetUnit() == eCSSUnit_Enumerated)) {
    aCoord.SetIntValue(aValue.GetIntValue(), eStyleUnit_Enumerated);
  }
  else if (((aMask & SETCOORD_BOX_POSITION) != 0) &&
           (aValue.GetUnit() == eCSSUnit_Enumerated)) {
    aCoord.SetPercentValue(GetFloatFromBoxPosition(aValue.GetIntValue()));
  }
  else if (((aMask & SETCOORD_AUTO) != 0) &&
           (aValue.GetUnit() == eCSSUnit_Auto)) {
    aCoord.SetAutoValue();
  }
  else if ((((aMask & SETCOORD_INHERIT) != 0) &&
            aValue.GetUnit() == eCSSUnit_Inherit) ||
           (((aMask & SETCOORD_UNSET_INHERIT) != 0) &&
            aValue.GetUnit() == eCSSUnit_Unset)) {
    aCoord = aParentCoord;  // just inherit value from parent
    aConditions.SetUncacheable();
  }
  else if (((aMask & SETCOORD_NORMAL) != 0) &&
           (aValue.GetUnit() == eCSSUnit_Normal)) {
    aCoord.SetNormalValue();
  }
  else if (((aMask & SETCOORD_NONE) != 0) &&
           (aValue.GetUnit() == eCSSUnit_None)) {
    aCoord.SetNoneValue();
  }
  else if (((aMask & SETCOORD_FACTOR) != 0) &&
           (aValue.GetUnit() == eCSSUnit_Number)) {
    aCoord.SetFactorValue(aValue.GetFloatValue());
  }
  else if (((aMask & SETCOORD_STORE_CALC) != 0) &&
           (aValue.IsCalcUnit())) {
    SpecifiedCalcToComputedCalc(aValue, aCoord, aStyleContext,
                                aConditions);
  }
  else if (aValue.GetUnit() == eCSSUnit_Initial ||
           (aValue.GetUnit() == eCSSUnit_Unset &&
            ((aMask & SETCOORD_UNSET_INITIAL) != 0))) {
    if ((aMask & SETCOORD_INITIAL_AUTO) != 0) {
      aCoord.SetAutoValue();
    }
    else if ((aMask & SETCOORD_INITIAL_ZERO) != 0) {
      aCoord.SetCoordValue(0);
    }
    else if ((aMask & SETCOORD_INITIAL_FACTOR_ZERO) != 0) {
      aCoord.SetFactorValue(0.0f);
    }
    else if ((aMask & SETCOORD_INITIAL_NONE) != 0) {
      aCoord.SetNoneValue();
    }
    else if ((aMask & SETCOORD_INITIAL_NORMAL) != 0) {
      aCoord.SetNormalValue();
    }
    else if ((aMask & SETCOORD_INITIAL_HALF) != 0) {
      aCoord.SetPercentValue(0.5f);
    }
    else if ((aMask & SETCOORD_INITIAL_HUNDRED_PCT) != 0) {
      aCoord.SetPercentValue(1.0f);
    }
    else if ((aMask & SETCOORD_INITIAL_FACTOR_ONE) != 0) {
      aCoord.SetFactorValue(1.0f);
    }
    else {
      result = false;  // didn't set anything
    }
  }
  else if ((aMask & SETCOORD_ANGLE) != 0 &&
           (aValue.IsAngularUnit())) {
    nsStyleUnit unit;
    switch (aValue.GetUnit()) {
      case eCSSUnit_Degree: unit = eStyleUnit_Degree; break;
      case eCSSUnit_Grad:   unit = eStyleUnit_Grad; break;
      case eCSSUnit_Radian: unit = eStyleUnit_Radian; break;
      case eCSSUnit_Turn:   unit = eStyleUnit_Turn; break;
      default: NS_NOTREACHED("unrecognized angular unit");
        unit = eStyleUnit_Degree;
    }
    aCoord.SetAngleValue(aValue.GetAngleValue(), unit);
  }
  else {
    result = false;  // didn't set anything
  }
  return result;
}

// This inline function offers a shortcut for SetCoord() by refusing to accept
// SETCOORD_LENGTH, SETCOORD_INHERIT and SETCOORD_UNSET_* masks.
static inline bool SetAbsCoord(const nsCSSValue& aValue,
                                 nsStyleCoord& aCoord,
                                 int32_t aMask)
{
  MOZ_ASSERT((aMask & (SETCOORD_LH | SETCOORD_UNSET_INHERIT |
                       SETCOORD_UNSET_INITIAL)) == 0,
             "does not handle SETCOORD_LENGTH, SETCOORD_INHERIT and "
             "SETCOORD_UNSET_*");

  // The values of the following variables will never be used; so it does not
  // matter what to set.
  const nsStyleCoord dummyParentCoord;
  GeckoStyleContext* dummyStyleContext = nullptr;
  nsPresContext* dummyPresContext = nullptr;
  RuleNodeCacheConditions dummyCacheKey;

  bool rv = SetCoord(aValue, aCoord, dummyParentCoord, aMask,
                       dummyStyleContext, dummyPresContext,
                       dummyCacheKey);
  MOZ_ASSERT(dummyCacheKey.CacheableWithoutDependencies(),
             "SetCoord() should not modify dummyCacheKey.");

  return rv;
}

/* Given a specified value that might be a pair value, call SetCoord twice,
 * either using each member of the pair, or using the unpaired value twice.
 */
static bool
SetPairCoords(const nsCSSValue& aValue,
              nsStyleCoord& aCoordX, nsStyleCoord& aCoordY,
              const nsStyleCoord& aParentX, const nsStyleCoord& aParentY,
              int32_t aMask, GeckoStyleContext* aStyleContext,
              nsPresContext* aPresContext, RuleNodeCacheConditions& aConditions)
{
  const nsCSSValue& valX =
    aValue.GetUnit() == eCSSUnit_Pair ? aValue.GetPairValue().mXValue : aValue;
  const nsCSSValue& valY =
    aValue.GetUnit() == eCSSUnit_Pair ? aValue.GetPairValue().mYValue : aValue;

  bool cX = SetCoord(valX, aCoordX, aParentX, aMask, aStyleContext,
                       aPresContext, aConditions);
  mozilla::DebugOnly<bool> cY = SetCoord(valY, aCoordY, aParentY, aMask,
                       aStyleContext, aPresContext, aConditions);
  MOZ_ASSERT(cX == cY, "changed one but not the other");
  return cX;
}

static bool SetColor(const nsCSSValue& aValue, const nscolor aParentColor,
                       nsPresContext* aPresContext, nsStyleContext* aContext,
                       nscolor& aResult, RuleNodeCacheConditions& aConditions)
{
  bool    result = false;
  nsCSSUnit unit = aValue.GetUnit();

  if (aValue.IsNumericColorUnit()) {
    aResult = aValue.GetColorValue();
    result = true;
  }
  else if (eCSSUnit_Ident == unit) {
    nsAutoString  value;
    aValue.GetStringValue(value);
    nscolor rgba;
    if (NS_ColorNameToRGB(value, &rgba)) {
      aResult = rgba;
      result = true;
    }
  }
  else if (eCSSUnit_EnumColor == unit) {
    int32_t intValue = aValue.GetIntValue();
    if (0 <= intValue) {
      LookAndFeel::ColorID colorID = (LookAndFeel::ColorID) intValue;
      bool useStandinsForNativeColors = aPresContext &&
                                        !aPresContext->IsChrome();
      DebugOnly<nsresult> rv =
        LookAndFeel::GetColor(colorID, useStandinsForNativeColors, &aResult);
      MOZ_ASSERT(NS_SUCCEEDED(rv),
                 "Unknown enum colors should have been rejected by parser");
      result = true;
    }
    else {
      aResult = NS_RGB(0, 0, 0);
      result = false;
      switch (intValue) {
        case NS_COLOR_MOZ_HYPERLINKTEXT:
          if (aPresContext) {
            aResult = aPresContext->DefaultLinkColor();
            result = true;
          }
          break;
        case NS_COLOR_MOZ_VISITEDHYPERLINKTEXT:
          if (aPresContext) {
            aResult = aPresContext->DefaultVisitedLinkColor();
            result = true;
          }
          break;
        case NS_COLOR_MOZ_ACTIVEHYPERLINKTEXT:
          if (aPresContext) {
            aResult = aPresContext->DefaultActiveLinkColor();
            result = true;
          }
          break;
        case NS_COLOR_CURRENTCOLOR:
          // The data computed from this can't be shared in the rule tree
          // because they could be used on a node with a different color
          aConditions.SetUncacheable();
          if (aContext) {
            aResult = aContext->StyleColor()->mColor;
            result = true;
          }
          break;
        case NS_COLOR_MOZ_DEFAULT_COLOR:
          if (aPresContext) {
            aResult = aPresContext->DefaultColor();
            result = true;
          }
          break;
        case NS_COLOR_MOZ_DEFAULT_BACKGROUND_COLOR:
          if (aPresContext) {
            aResult = aPresContext->DefaultBackgroundColor();
            result = true;
          }
          break;
        default:
          NS_NOTREACHED("Should never have an unknown negative colorID.");
          break;
      }
    }
  }
  else if (eCSSUnit_Inherit == unit) {
    aResult = aParentColor;
    result = true;
    aConditions.SetUncacheable();
  }
  else if (eCSSUnit_Enumerated == unit &&
           aValue.GetIntValue() == NS_STYLE_COLOR_INHERIT_FROM_BODY) {
    NS_ASSERTION(aPresContext->CompatibilityMode() == eCompatibility_NavQuirks,
                 "Should only get this value in quirks mode");
    // We just grab the color from the prescontext, and rely on the fact that
    // if the body color ever changes all its descendants will get new style
    // contexts (but NOT necessarily new rulenodes).
    aResult = aPresContext->BodyTextColor();
    result = true;
    aConditions.SetUncacheable();
  }
  return result;
}

template<UnsetAction UnsetTo>
static void
SetComplexColor(const nsCSSValue& aValue,
                const StyleComplexColor& aParentColor,
                const StyleComplexColor& aInitialColor,
                nsPresContext* aPresContext,
                StyleComplexColor& aResult,
                RuleNodeCacheConditions& aConditions)
{
  nsCSSUnit unit = aValue.GetUnit();
  if (unit == eCSSUnit_Null) {
    return;
  }
  if (unit == eCSSUnit_Initial ||
      (UnsetTo == eUnsetInitial && unit == eCSSUnit_Unset)) {
    aResult = aInitialColor;
  } else if (unit == eCSSUnit_Inherit ||
             (UnsetTo == eUnsetInherit && unit == eCSSUnit_Unset)) {
    aConditions.SetUncacheable();
    aResult = aParentColor;
  } else if (unit == eCSSUnit_EnumColor &&
             aValue.GetIntValue() == NS_COLOR_CURRENTCOLOR) {
    aResult = StyleComplexColor::CurrentColor();
  } else if (unit == eCSSUnit_ComplexColor) {
    aResult = aValue.GetStyleComplexColorValue();
  } else if (unit == eCSSUnit_Auto) {
    aResult = StyleComplexColor::Auto();
  } else {
    nscolor resultColor;
    if (!SetColor(aValue, aParentColor.mColor, aPresContext,
                  nullptr, resultColor, aConditions)) {
      MOZ_ASSERT_UNREACHABLE("Unknown color value");
      return;
    }
    aResult = StyleComplexColor::FromColor(resultColor);
  }
}

template<UnsetAction UnsetTo>
static Maybe<nscoord>
ComputeLineWidthValue(const nsCSSValue& aValue,
                      const nscoord aParentCoord,
                      const nscoord aInitialCoord,
<<<<<<< HEAD
                      nsStyleContext* aStyleContext,
=======
                      GeckoStyleContext* aStyleContext,
>>>>>>> a17af05f
                      nsPresContext* aPresContext,
                      RuleNodeCacheConditions& aConditions)
{
  nsCSSUnit unit = aValue.GetUnit();
  if (unit == eCSSUnit_Initial ||
      (UnsetTo == eUnsetInitial && unit == eCSSUnit_Unset)) {
    return Some(aInitialCoord);
  } else if (unit == eCSSUnit_Inherit ||
             (UnsetTo == eUnsetInherit && unit == eCSSUnit_Unset)) {
    aConditions.SetUncacheable();
    return Some(aParentCoord);
  } else if (unit == eCSSUnit_Enumerated) {
    NS_ASSERTION(aValue.GetIntValue() == NS_STYLE_BORDER_WIDTH_THIN ||
                 aValue.GetIntValue() == NS_STYLE_BORDER_WIDTH_MEDIUM ||
                 aValue.GetIntValue() == NS_STYLE_BORDER_WIDTH_THICK,
                 "Unexpected line-width keyword!");
    return Some(nsPresContext::GetBorderWidthForKeyword(aValue.GetIntValue()));
  } else if (aValue.IsLengthUnit() ||
             aValue.IsCalcUnit()) {
    nscoord len =
      CalcLength(aValue, aStyleContext, aPresContext, aConditions);
    if (len < 0) {
      NS_ASSERTION(aValue.IsCalcUnit(),
                   "Parser should have rejected negative length!");
      len = 0;
    }
    return Some(len);
  } else {
    NS_ASSERTION(unit == eCSSUnit_Null,
                 "Missing case handling for line-width computing!");
    return Maybe<nscoord>(Nothing());
  }
}

static void SetGradientCoord(const nsCSSValue& aValue, nsPresContext* aPresContext,
                             GeckoStyleContext* aContext, nsStyleCoord& aResult,
                             RuleNodeCacheConditions& aConditions)
{
  // OK to pass bad aParentCoord since we're not passing SETCOORD_INHERIT
  if (!SetCoord(aValue, aResult, nsStyleCoord(),
                SETCOORD_LPO | SETCOORD_BOX_POSITION | SETCOORD_STORE_CALC,
                aContext, aPresContext, aConditions)) {
    NS_NOTREACHED("unexpected unit for gradient anchor point");
    aResult.SetNoneValue();
  }
}

static void SetGradient(const nsCSSValue& aValue, nsPresContext* aPresContext,
                        GeckoStyleContext* aContext, nsStyleGradient& aResult,
                        RuleNodeCacheConditions& aConditions)
{
  MOZ_ASSERT(aValue.GetUnit() == eCSSUnit_Gradient,
             "The given data is not a gradient");

  const nsCSSValueGradient* gradient = aValue.GetGradientValue();

  if (gradient->mIsExplicitSize) {
    SetCoord(gradient->GetRadiusX(), aResult.mRadiusX, nsStyleCoord(),
             SETCOORD_LP | SETCOORD_STORE_CALC,
             aContext, aPresContext, aConditions);
    if (gradient->GetRadiusY().GetUnit() != eCSSUnit_None) {
      SetCoord(gradient->GetRadiusY(), aResult.mRadiusY, nsStyleCoord(),
               SETCOORD_LP | SETCOORD_STORE_CALC,
               aContext, aPresContext, aConditions);
      aResult.mShape = NS_STYLE_GRADIENT_SHAPE_ELLIPTICAL;
    } else {
      aResult.mRadiusY = aResult.mRadiusX;
      aResult.mShape = NS_STYLE_GRADIENT_SHAPE_CIRCULAR;
    }
    aResult.mSize = NS_STYLE_GRADIENT_SIZE_EXPLICIT_SIZE;
  } else if (gradient->mIsRadial) {
    if (gradient->GetRadialShape().GetUnit() == eCSSUnit_Enumerated) {
      aResult.mShape = gradient->GetRadialShape().GetIntValue();
    } else {
      NS_ASSERTION(gradient->GetRadialShape().GetUnit() == eCSSUnit_None,
                   "bad unit for radial shape");
      aResult.mShape = NS_STYLE_GRADIENT_SHAPE_ELLIPTICAL;
    }
    if (gradient->GetRadialSize().GetUnit() == eCSSUnit_Enumerated) {
      aResult.mSize = gradient->GetRadialSize().GetIntValue();
    } else {
      NS_ASSERTION(gradient->GetRadialSize().GetUnit() == eCSSUnit_None,
                   "bad unit for radial shape");
      aResult.mSize = NS_STYLE_GRADIENT_SIZE_FARTHEST_CORNER;
    }
  } else {
    NS_ASSERTION(gradient->GetRadialShape().GetUnit() == eCSSUnit_None,
                 "bad unit for linear shape");
    NS_ASSERTION(gradient->GetRadialSize().GetUnit() == eCSSUnit_None,
                 "bad unit for linear size");
    aResult.mShape = NS_STYLE_GRADIENT_SHAPE_LINEAR;
    aResult.mSize = NS_STYLE_GRADIENT_SIZE_FARTHEST_CORNER;
  }

  aResult.mLegacySyntax = gradient->mIsLegacySyntax;
  aResult.mMozLegacySyntax = gradient->mIsMozLegacySyntax;

  // bg-position
  SetGradientCoord(gradient->mBgPos.mXValue, aPresContext, aContext,
                   aResult.mBgPosX, aConditions);

  SetGradientCoord(gradient->mBgPos.mYValue, aPresContext, aContext,
                   aResult.mBgPosY, aConditions);

  aResult.mRepeating = gradient->mIsRepeating;

  // angle
  const nsStyleCoord dummyParentCoord;
  if (!SetCoord(gradient->mAngle, aResult.mAngle, dummyParentCoord, SETCOORD_ANGLE,
                aContext, aPresContext, aConditions)) {
    NS_ASSERTION(gradient->mAngle.GetUnit() == eCSSUnit_None,
                 "bad unit for gradient angle");
    aResult.mAngle.SetNoneValue();
  }

  // stops
  for (uint32_t i = 0; i < gradient->mStops.Length(); i++) {
    nsStyleGradientStop stop;
    const nsCSSValueGradientStop &valueStop = gradient->mStops[i];

    if (!SetCoord(valueStop.mLocation, stop.mLocation,
                  nsStyleCoord(), SETCOORD_LPO | SETCOORD_STORE_CALC,
                  aContext, aPresContext, aConditions)) {
      NS_NOTREACHED("unexpected unit for gradient stop location");
    }

    stop.mIsInterpolationHint = valueStop.mIsInterpolationHint;

    // inherit is not a valid color for stops, so we pass in a dummy
    // parent color
    NS_ASSERTION(valueStop.mColor.GetUnit() != eCSSUnit_Inherit,
                 "inherit is not a valid color for gradient stops");
    if (!valueStop.mIsInterpolationHint) {
      SetColor(valueStop.mColor, NS_RGB(0, 0, 0), aPresContext,
              aContext, stop.mColor, aConditions);
    } else {
      // Always initialize to the same color so we don't need to worry
      // about comparisons.
      stop.mColor = NS_RGB(0, 0, 0);
    }

    aResult.mStops.AppendElement(stop);
  }
}

// -moz-image-rect(<uri>, <top>, <right>, <bottom>, <left>)
static void SetStyleImageToImageRect(GeckoStyleContext* aStyleContext,
                                     const nsCSSValue& aValue,
                                     nsStyleImage& aResult)
{
  MOZ_ASSERT(aValue.GetUnit() == eCSSUnit_Function &&
             aValue.EqualsFunction(eCSSKeyword__moz_image_rect),
             "the value is not valid -moz-image-rect()");

  nsCSSValue::Array* arr = aValue.GetArrayValue();
  MOZ_ASSERT(arr && arr->Count() == 6, "invalid number of arguments");

  // <uri>
  if (arr->Item(1).GetUnit() == eCSSUnit_Image) {
    nsPresContext* pc = aStyleContext->PresContext();
    aResult.SetImageRequest(CreateStyleImageRequest(pc, arr->Item(1)));
  } else {
    NS_WARNING("nsCSSValue::Image::Image() failed?");
  }

  // <top>, <right>, <bottom>, <left>
  nsStyleSides cropRect;
  NS_FOR_CSS_SIDES(side) {
    nsStyleCoord coord;
    const nsCSSValue& val = arr->Item(2 + side);

#ifdef DEBUG
    bool unitOk =
#endif
      SetAbsCoord(val, coord, SETCOORD_FACTOR | SETCOORD_PERCENT);
    MOZ_ASSERT(unitOk, "Incorrect data structure created by CSS parser");
    cropRect.Set(side, coord);
  }
  aResult.SetCropRect(MakeUnique<nsStyleSides>(cropRect));
}

static void SetStyleImage(GeckoStyleContext* aStyleContext,
                          const nsCSSValue& aValue,
                          nsStyleImage& aResult,
                          RuleNodeCacheConditions& aConditions)
{
  if (aValue.GetUnit() == eCSSUnit_Null) {
    return;
  }

  aResult.SetNull();

  nsPresContext* presContext = aStyleContext->PresContext();
  switch (aValue.GetUnit()) {
    case eCSSUnit_Image:
      aResult.SetImageRequest(CreateStyleImageRequest(presContext, aValue));
      break;
    case eCSSUnit_Function:
      if (aValue.EqualsFunction(eCSSKeyword__moz_image_rect)) {
        SetStyleImageToImageRect(aStyleContext, aValue, aResult);
      } else {
        NS_NOTREACHED("-moz-image-rect() is the only expected function");
      }
      break;
    case eCSSUnit_Gradient:
    {
      nsStyleGradient* gradient = new nsStyleGradient();
      SetGradient(aValue, presContext, aStyleContext, *gradient, aConditions);
      aResult.SetGradientData(gradient);
      break;
    }
    case eCSSUnit_Element:
    {
      nsCOMPtr<nsIAtom> atom = NS_Atomize(aValue.GetStringBufferValue());
      aResult.SetElementId(atom.forget());
      break;
    }
    case eCSSUnit_Initial:
    case eCSSUnit_Unset:
    case eCSSUnit_None:
      break;
    case eCSSUnit_URL:
    {
#ifdef DEBUG
      // eCSSUnit_URL is expected only if
      // 1. we have eCSSUnit_URL values for if-visited style contexts, which
      //    we can safely treat like 'none'.
      // 2. aValue is a local-ref URL, e.g. url(#foo).
      // 3. aValue is a not a local-ref URL, but it refers to an element in
      //    the current document. For example, the url of the current document
      //    is "http://foo.html" and aValue is url(http://foo.html#foo).
      //
      // We skip image download in TryToStartImageLoadOnValue under #2 and #3,
      // and that's part of reasons we get eCSSUnit_URL instead of
      // eCSSUnit_Image here.

      // Check #2.
      bool isLocalRef = aValue.GetURLStructValue()->IsLocalRef();

      // Check #3.
      bool isEqualExceptRef = false;
      if (!isLocalRef) {
        nsIDocument* currentDoc = presContext->Document();
        nsIURI* docURI = currentDoc->GetDocumentURI();
        nsIURI* imageURI = aValue.GetURLValue();
        imageURI->EqualsExceptRef(docURI, &isEqualExceptRef);
      }

      MOZ_ASSERT(aStyleContext->IsStyleIfVisited() || isEqualExceptRef ||
                 isLocalRef,
                 "unexpected unit; maybe nsCSSValue::Image::Image() failed?");
#endif
      aResult.SetURLValue(do_AddRef(aValue.GetURLStructValue()));
      break;
    }
    default:
      MOZ_ASSERT_UNREACHABLE("Unexpected Unit type.");
      break;
  }
}

struct SetEnumValueHelper
{
  template<typename FieldT>
  static void SetIntegerValue(FieldT&, const nsCSSValue&)
  {
    // FIXME Is it possible to turn this assertion into a compilation error?
    MOZ_ASSERT_UNREACHABLE("inappropriate unit");
  }

#define DEFINE_ENUM_CLASS_SETTER(type_, min_, max_) \
  static void SetEnumeratedValue(type_& aField, const nsCSSValue& aValue) \
  { \
    auto value = aValue.GetIntValue(); \
    MOZ_ASSERT(value >= static_cast<decltype(value)>(type_::min_) && \
               value <= static_cast<decltype(value)>(type_::max_), \
               "inappropriate value"); \
    aField = static_cast<type_>(value); \
  }

  DEFINE_ENUM_CLASS_SETTER(StyleBoxAlign, Stretch, End)
  DEFINE_ENUM_CLASS_SETTER(StyleBoxDecorationBreak, Slice, Clone)
  DEFINE_ENUM_CLASS_SETTER(StyleBoxDirection, Normal, Reverse)
  DEFINE_ENUM_CLASS_SETTER(StyleBoxOrient, Horizontal, Vertical)
  DEFINE_ENUM_CLASS_SETTER(StyleBoxPack, Start, Justify)
  DEFINE_ENUM_CLASS_SETTER(StyleBoxSizing, Content, Border)
  DEFINE_ENUM_CLASS_SETTER(StyleClear, None, Both)
  DEFINE_ENUM_CLASS_SETTER(StyleContent, OpenQuote, AltContent)
  DEFINE_ENUM_CLASS_SETTER(StyleFillRule, Nonzero, Evenodd)
  DEFINE_ENUM_CLASS_SETTER(StyleFloat, None, InlineEnd)
  DEFINE_ENUM_CLASS_SETTER(StyleFloatEdge, ContentBox, MarginBox)
  DEFINE_ENUM_CLASS_SETTER(StyleHyphens, None, Auto)
<<<<<<< HEAD
=======
  DEFINE_ENUM_CLASS_SETTER(StyleStackSizing, Ignore, IgnoreVertical)
>>>>>>> a17af05f
  DEFINE_ENUM_CLASS_SETTER(StyleTextJustify, None, InterCharacter)
  DEFINE_ENUM_CLASS_SETTER(StyleUserFocus, None, SelectMenu)
  DEFINE_ENUM_CLASS_SETTER(StyleUserSelect, None, MozText)
  DEFINE_ENUM_CLASS_SETTER(StyleUserInput, None, Auto)
  DEFINE_ENUM_CLASS_SETTER(StyleUserModify, ReadOnly, WriteOnly)
  DEFINE_ENUM_CLASS_SETTER(StyleWindowDragging, Default, NoDrag)
  DEFINE_ENUM_CLASS_SETTER(StyleOrient, Inline, Vertical)
  DEFINE_ENUM_CLASS_SETTER(StyleGeometryBox, BorderBox, ViewBox)
<<<<<<< HEAD
=======
  DEFINE_ENUM_CLASS_SETTER(StyleWhiteSpace, Normal, PreSpace)
>>>>>>> a17af05f
#ifdef MOZ_XUL
  DEFINE_ENUM_CLASS_SETTER(StyleDisplay, None, MozPopup)
#else
  DEFINE_ENUM_CLASS_SETTER(StyleDisplay, None, InlineBox)
#endif

#undef DEF_SET_ENUMERATED_VALUE
};

template<typename FieldT>
struct SetIntegerValueHelper
{
  static void SetIntegerValue(FieldT& aField, const nsCSSValue& aValue)
  {
    aField = aValue.GetIntValue();
  }
  static void SetEnumeratedValue(FieldT& aField, const nsCSSValue& aValue)
  {
    aField = aValue.GetIntValue();
  }
};

template<typename FieldT>
struct SetValueHelper : Conditional<IsEnum<FieldT>::value,
                                    SetEnumValueHelper,
                                    SetIntegerValueHelper<FieldT>>::Type
{
  template<typename ValueT>
  static void SetValue(FieldT& aField, const ValueT& aValue)
  {
    aField = aValue;
  }
  static void SetValue(FieldT&, unused_t)
  {
    // FIXME Is it possible to turn this assertion into a compilation error?
    MOZ_ASSERT_UNREACHABLE("inappropriate unit");
  }
};


// flags for SetValue - align values with SETCOORD_* constants
// where possible

#define SETVAL_INTEGER                0x40   // I
#define SETVAL_ENUMERATED             0x80   // E
#define SETVAL_UNSET_INHERIT          0x00400000
#define SETVAL_UNSET_INITIAL          0x00800000

// no caller cares whether aField was changed or not
template<typename FieldT, typename InitialT,
         typename AutoT, typename NoneT, typename NormalT, typename SysFontT>
static void
SetValue(const nsCSSValue& aValue, FieldT& aField,
         RuleNodeCacheConditions& aConditions, uint32_t aMask,
         FieldT aParentValue,
         InitialT aInitialValue,
         AutoT aAutoValue,
         NoneT aNoneValue,
         NormalT aNormalValue,
         SysFontT aSystemFontValue)
{
  typedef SetValueHelper<FieldT> Helper;

  switch (aValue.GetUnit()) {
  case eCSSUnit_Null:
    return;

    // every caller of SetValue provides inherit and initial
    // alternatives, so we don't require them to say so in the mask
  case eCSSUnit_Inherit:
    aConditions.SetUncacheable();
    aField = aParentValue;
    return;

  case eCSSUnit_Initial:
    Helper::SetValue(aField, aInitialValue);
    return;

    // every caller provides one or other of these alternatives,
    // but they have to say which
  case eCSSUnit_Enumerated:
    if (aMask & SETVAL_ENUMERATED) {
      Helper::SetEnumeratedValue(aField, aValue);
      return;
    }
    break;

  case eCSSUnit_Integer:
    if (aMask & SETVAL_INTEGER) {
      Helper::SetIntegerValue(aField, aValue);
      return;
    }
    break;

    // remaining possibilities in descending order of frequency of use
  case eCSSUnit_Auto:
    Helper::SetValue(aField, aAutoValue);
    return;

  case eCSSUnit_None:
    Helper::SetValue(aField, aNoneValue);
    return;

  case eCSSUnit_Normal:
    Helper::SetValue(aField, aNormalValue);
    return;

  case eCSSUnit_System_Font:
    Helper::SetValue(aField, aSystemFontValue);
    return;

  case eCSSUnit_Unset:
    if (aMask & SETVAL_UNSET_INHERIT) {
      aConditions.SetUncacheable();
      aField = aParentValue;
      return;
    }
    if (aMask & SETVAL_UNSET_INITIAL) {
      Helper::SetValue(aField, aInitialValue);
      return;
    }
    break;

  default:
    break;
  }

  NS_NOTREACHED("SetValue: inappropriate unit");
}

template <typename FieldT, typename T1>
static void
SetValue(const nsCSSValue& aValue, FieldT& aField,
         RuleNodeCacheConditions& aConditions, uint32_t aMask,
         FieldT aParentValue, T1 aInitialValue)
{
  SetValue(aValue, aField, aConditions, aMask, aParentValue,
           aInitialValue, Unused, Unused, Unused, Unused);
}

// flags for SetFactor
#define SETFCT_POSITIVE 0x01        // assert value is >= 0.0f
#define SETFCT_OPACITY  0x02        // clamp value to [0.0f .. 1.0f]
#define SETFCT_NONE     0x04        // allow _None (uses aInitialValue).
#define SETFCT_UNSET_INHERIT  0x00400000
#define SETFCT_UNSET_INITIAL  0x00800000

static void
SetFactor(const nsCSSValue& aValue, float& aField, RuleNodeCacheConditions& aConditions,
          float aParentValue, float aInitialValue, uint32_t aFlags = 0)
{
  switch (aValue.GetUnit()) {
  case eCSSUnit_Null:
    return;

  case eCSSUnit_Number:
    aField = aValue.GetFloatValue();
    if (aFlags & SETFCT_POSITIVE) {
      NS_ASSERTION(aField >= 0.0f, "negative value for positive-only property");
      if (aField < 0.0f)
        aField = 0.0f;
    }
    if (aFlags & SETFCT_OPACITY) {
      if (aField < 0.0f)
        aField = 0.0f;
      if (aField > 1.0f)
        aField = 1.0f;
    }
    return;

  case eCSSUnit_Inherit:
    aConditions.SetUncacheable();
    aField = aParentValue;
    return;

  case eCSSUnit_Initial:
    aField = aInitialValue;
    return;

  case eCSSUnit_None:
    if (aFlags & SETFCT_NONE) {
      aField = aInitialValue;
      return;
    }
    break;

  case eCSSUnit_Unset:
    if (aFlags & SETFCT_UNSET_INHERIT) {
      aConditions.SetUncacheable();
      aField = aParentValue;
      return;
    }
    if (aFlags & SETFCT_UNSET_INITIAL) {
      aField = aInitialValue;
      return;
    }
    break;

  default:
    break;
  }

  NS_NOTREACHED("SetFactor: inappropriate unit");
}

static void
SetTransformValue(const nsCSSValue& aValue,
                  RefPtr<nsCSSValueSharedList>& aField,
                  RuleNodeCacheConditions& aConditions,
                  nsCSSValueSharedList* const aParentValue)
{
  /* Convert the nsCSSValueList into an nsTArray<nsTransformFunction *>. */
  switch (aValue.GetUnit()) {
  case eCSSUnit_Null:
    break;

  case eCSSUnit_Initial:
  case eCSSUnit_Unset:
  case eCSSUnit_None:
    aField = nullptr;
    break;

  case eCSSUnit_Inherit:
    aField = aParentValue;
    aConditions.SetUncacheable();
    break;

  case eCSSUnit_SharedList: {
    nsCSSValueSharedList* list = aValue.GetSharedListValue();
    nsCSSValueList* head = list->mHead;
    MOZ_ASSERT(head, "transform list must have at least one item");
    // can get a _None in here from transform animation
    if (head->mValue.GetUnit() == eCSSUnit_None) {
      MOZ_ASSERT(head->mNext == nullptr, "none must be alone");
      aField = nullptr;
    } else {
      aField = list;
    }
    break;
  }

  default:
    MOZ_ASSERT(false, "unrecognized transform unit");
  }
}

void*
nsRuleNode::operator new(size_t sz, nsPresContext* aPresContext)
{
  // Check the recycle list first.
  return aPresContext->PresShell()->AllocateByObjectID(eArenaObjectID_nsRuleNode, sz);
}

// Overridden to prevent the global delete from being called, since the memory
// came out of an nsIArena instead of the global delete operator's heap.
void
nsRuleNode::Destroy()
{
  // Destroy ourselves.
  this->~nsRuleNode();

  // Don't let the memory be freed, since it will be recycled
  // instead. Don't call the global operator delete.
  mPresContext->PresShell()->FreeByObjectID(eArenaObjectID_nsRuleNode, this);
}

already_AddRefed<nsRuleNode>
nsRuleNode::CreateRootNode(nsPresContext* aPresContext)
{
  return do_AddRef(new (aPresContext)
    nsRuleNode(aPresContext, nullptr, nullptr, SheetType::Unknown, false));
}

nsRuleNode::nsRuleNode(nsPresContext* aContext, nsRuleNode* aParent,
                       nsIStyleRule* aRule, SheetType aLevel,
                       bool aIsImportant)
  : mPresContext(aContext),
    mParent(aParent),
    mRule(aRule),
    mNextSibling(nullptr),
    mDependentBits((uint32_t(aLevel) << NS_RULE_NODE_LEVEL_SHIFT) |
                   (aIsImportant ? NS_RULE_NODE_IS_IMPORTANT : 0)),
    mNoneBits(aParent ? aParent->mNoneBits & NS_RULE_NODE_HAS_ANIMATION_DATA :
                        0),
    mRefCnt(0)
{
  MOZ_ASSERT(aContext);
  MOZ_ASSERT(IsRoot() == !aRule,
             "non-root rule nodes must have a rule");

  mChildren.asVoid = nullptr;
  MOZ_COUNT_CTOR(nsRuleNode);

  NS_ASSERTION(IsRoot() || GetLevel() == aLevel, "not enough bits");
  NS_ASSERTION(IsRoot() || IsImportantRule() == aIsImportant, "yikes");
  MOZ_ASSERT(aContext->StyleSet()->IsGecko(),
             "ServoStyleSets should not have rule nodes");
  aContext->StyleSet()->AsGecko()->RuleNodeUnused(this, /* aMayGC = */ false);

  // nsStyleSet::GetContext depends on there being only one animation
  // rule.
  MOZ_ASSERT(IsRoot() || GetLevel() != SheetType::Animation ||
             mParent->IsRoot() ||
             mParent->GetLevel() != SheetType::Animation,
             "must be only one rule at animation level");
}

nsRuleNode::~nsRuleNode()
{
  MOZ_ASSERT(!HaveChildren());
  MOZ_COUNT_DTOR(nsRuleNode);
  if (mParent) {
    mParent->RemoveChild(this);
  }

  if (mStyleData.mResetData || mStyleData.mInheritedData)
    mStyleData.Destroy(mDependentBits, mPresContext);
}

nsRuleNode*
nsRuleNode::Transition(nsIStyleRule* aRule, SheetType aLevel,
                       bool aIsImportantRule)
{
#ifdef DEBUG
  {
    RefPtr<css::Declaration> declaration(do_QueryObject(aRule));
    MOZ_ASSERT(!declaration || !declaration->IsMutable(),
               "caller must call Declaration::SetImmutable first");
  }
#endif

  nsRuleNode* next = nullptr;
  nsRuleNode::Key key(aRule, aLevel, aIsImportantRule);

  if (HaveChildren() && !ChildrenAreHashed()) {
    int32_t numKids = 0;
    nsRuleNode* curr = ChildrenList();
    while (curr && curr->GetKey() != key) {
      curr = curr->mNextSibling;
      ++numKids;
    }
    if (curr)
      next = curr;
    else if (numKids >= kMaxChildrenInList)
      ConvertChildrenToHash(numKids);
  }

  if (ChildrenAreHashed()) {
    auto entry =
      static_cast<ChildrenHashEntry*>(ChildrenHash()->Add(&key, fallible));
    if (!entry) {
      NS_WARNING("out of memory");
      return this;
    }
    if (entry->mRuleNode)
      next = entry->mRuleNode;
    else {
      next = entry->mRuleNode = new (mPresContext)
        nsRuleNode(mPresContext, this, aRule, aLevel, aIsImportantRule);
    }
  } else if (!next) {
    // Create the new entry in our list.
    next = new (mPresContext)
      nsRuleNode(mPresContext, this, aRule, aLevel, aIsImportantRule);
    next->mNextSibling = ChildrenList();
    SetChildrenList(next);
  }

  return next;
}

nsRuleNode*
nsRuleNode::RuleTree()
{
  nsRuleNode* n = this;
  while (n->mParent) {
    n = n->mParent;
  }
  return n;
}

void nsRuleNode::SetUsedDirectly()
{
  mDependentBits |= NS_RULE_NODE_USED_DIRECTLY;

  // Maintain the invariant that any rule node that is used directly has
  // all structs that live in the rule tree cached (which
  // nsRuleNode::GetStyleData depends on for speed).
  if (mDependentBits & NS_STYLE_INHERIT_MASK) {
    for (nsStyleStructID sid = nsStyleStructID(0); sid < nsStyleStructID_Length;
         sid = nsStyleStructID(sid + 1)) {
      uint32_t bit = nsCachedStyleData::GetBitForSID(sid);
      if (mDependentBits & bit) {
        nsRuleNode *source = mParent;
        while ((source->mDependentBits & bit) && !source->IsUsedDirectly()) {
          source = source->mParent;
        }
        void *data = source->mStyleData.GetStyleData(sid);
        NS_ASSERTION(data, "unexpected null struct");
        mStyleData.SetStyleData(sid, mPresContext, data);
      }
    }
  }
}

void
nsRuleNode::ConvertChildrenToHash(int32_t aNumKids)
{
  NS_ASSERTION(!ChildrenAreHashed() && HaveChildren(),
               "must have a non-empty list of children");
  PLDHashTable *hash = new PLDHashTable(&ChildrenHashOps,
                                        sizeof(ChildrenHashEntry),
                                        aNumKids);
  for (nsRuleNode* curr = ChildrenList(); curr; curr = curr->mNextSibling) {
    Key key = curr->GetKey();
    // This will never fail because of the initial size we gave the table.
    auto entry =
      static_cast<ChildrenHashEntry*>(hash->Add(&key));
    NS_ASSERTION(!entry->mRuleNode, "duplicate entries in list");
    entry->mRuleNode = curr;
  }
  SetChildrenHash(hash);
}

void
nsRuleNode::RemoveChild(nsRuleNode* aNode)
{
  MOZ_ASSERT(HaveChildren());
  if (ChildrenAreHashed()) {
    PLDHashTable* children = ChildrenHash();
    Key key = aNode->GetKey();
    MOZ_ASSERT(children->Search(&key));
    children->Remove(&key);
    if (children->EntryCount() == 0) {
      delete children;
      mChildren.asVoid = nullptr;
    }
  } else {
    // This linear traversal is unfortunate, but we do the same thing when
    // adding nodes. The traversal is bounded by kMaxChildrenInList.
    nsRuleNode** curr = &mChildren.asList;
    while (*curr != aNode) {
      curr = &((*curr)->mNextSibling);
      MOZ_ASSERT(*curr);
    }
    *curr = (*curr)->mNextSibling;

    // If there was one element in the list, this sets mChildren.asList
    // to 0, and HaveChildren() will return false.
  }
}

inline void
nsRuleNode::PropagateNoneBit(uint32_t aBit, nsRuleNode* aHighestNode)
{
  nsRuleNode* curr = this;
  for (;;) {
    NS_ASSERTION(!(curr->mNoneBits & aBit), "propagating too far");
    curr->mNoneBits |= aBit;
    if (curr == aHighestNode)
      break;
    curr = curr->mParent;
  }
}

inline void
nsRuleNode::PropagateDependentBit(nsStyleStructID aSID, nsRuleNode* aHighestNode,
                                  void* aStruct)
{
  NS_ASSERTION(aStruct, "expected struct");

  uint32_t bit = nsCachedStyleData::GetBitForSID(aSID);
  for (nsRuleNode* curr = this; curr != aHighestNode; curr = curr->mParent) {
    if (curr->mDependentBits & bit) {
#ifdef DEBUG
      while (curr != aHighestNode) {
        NS_ASSERTION(curr->mDependentBits & bit, "bit not set");
        curr = curr->mParent;
      }
#endif
      break;
    }

    curr->mDependentBits |= bit;

    if (curr->IsUsedDirectly()) {
      curr->mStyleData.SetStyleData(aSID, mPresContext, aStruct);
    }
  }
}

/* static */ void
nsRuleNode::PropagateGrandancestorBit(GeckoStyleContext* aContext,
                                      GeckoStyleContext* aContextInheritedFrom)
{
  MOZ_ASSERT(aContext);
  MOZ_ASSERT(aContextInheritedFrom &&
             aContextInheritedFrom != aContext,
             "aContextInheritedFrom must be an ancestor of aContext");

  for (GeckoStyleContext* context = aContext->GetParent();
       context != aContextInheritedFrom;
       context = context->GetParent()) {
    if (!context) {
      MOZ_ASSERT(false, "aContextInheritedFrom must be an ancestor of "
                        "aContext's parent");
      break;
    }
    context->AddStyleBit(NS_STYLE_CHILD_USES_GRANDANCESTOR_STYLE);
  }
}

/*
 * The following "Check" functions are used for determining what type of
 * sharing can be used for the data on this rule node.  MORE HERE...
 */

/*
 * a callback function that that can revise the result of
 * CheckSpecifiedProperties before finishing; aResult is the current
 * result, and it returns the revised one.
 */
typedef nsRuleNode::RuleDetail
  (* CheckCallbackFn)(const nsRuleData* aRuleData,
                      nsRuleNode::RuleDetail aResult);

/**
 * @param aValue the value being examined
 * @param aSpecifiedCount to be incremented by one if the value is specified
 * @param aInheritedCount to be incremented by one if the value is set to inherit
 * @param aUnsetCount to be incremented by one if the value is set to unset
 */
inline void
ExamineCSSValue(const nsCSSValue& aValue,
                uint32_t& aSpecifiedCount,
                uint32_t& aInheritedCount,
                uint32_t& aUnsetCount)
{
  if (aValue.GetUnit() != eCSSUnit_Null) {
    ++aSpecifiedCount;
    if (aValue.GetUnit() == eCSSUnit_Inherit) {
      ++aInheritedCount;
    } else if (aValue.GetUnit() == eCSSUnit_Unset) {
      ++aUnsetCount;
    }
  }
}

static nsRuleNode::RuleDetail
CheckFontCallback(const nsRuleData* aRuleData,
                  nsRuleNode::RuleDetail aResult)
{
  // em, ex, percent, 'larger', and 'smaller' values on font-size depend
  // on the parent context's font-size
  // Likewise, 'lighter' and 'bolder' values of 'font-weight', and 'wider'
  // and 'narrower' values of 'font-stretch' depend on the parent.
  const nsCSSValue& size = *aRuleData->ValueForFontSize();
  const nsCSSValue& weight = *aRuleData->ValueForFontWeight();
  if ((size.IsRelativeLengthUnit() && size.GetUnit() != eCSSUnit_RootEM) ||
      size.GetUnit() == eCSSUnit_Percent ||
      (size.GetUnit() == eCSSUnit_Enumerated &&
       (size.GetIntValue() == NS_STYLE_FONT_SIZE_SMALLER ||
        size.GetIntValue() == NS_STYLE_FONT_SIZE_LARGER)) ||
      aRuleData->ValueForScriptLevel()->GetUnit() == eCSSUnit_Integer ||
      (weight.GetUnit() == eCSSUnit_Enumerated &&
       (weight.GetIntValue() == NS_STYLE_FONT_WEIGHT_BOLDER ||
        weight.GetIntValue() == NS_STYLE_FONT_WEIGHT_LIGHTER))) {
    NS_ASSERTION(aResult == nsRuleNode::eRulePartialReset ||
                 aResult == nsRuleNode::eRuleFullReset ||
                 aResult == nsRuleNode::eRulePartialMixed ||
                 aResult == nsRuleNode::eRuleFullMixed,
                 "we know we already have a reset-counted property");
    // Promote reset to mixed since we have something that depends on
    // the parent.  But never promote to inherited since that could
    // cause inheritance of the exact value.
    if (aResult == nsRuleNode::eRulePartialReset)
      aResult = nsRuleNode::eRulePartialMixed;
    else if (aResult == nsRuleNode::eRuleFullReset)
      aResult = nsRuleNode::eRuleFullMixed;
  }

  return aResult;
}

static nsRuleNode::RuleDetail
CheckColorCallback(const nsRuleData* aRuleData,
                   nsRuleNode::RuleDetail aResult)
{
  // currentColor values for color require inheritance
  const nsCSSValue* colorValue = aRuleData->ValueForColor();
  if (colorValue->GetUnit() == eCSSUnit_EnumColor &&
      colorValue->GetIntValue() == NS_COLOR_CURRENTCOLOR) {
    NS_ASSERTION(aResult == nsRuleNode::eRuleFullReset,
                 "we should already be counted as full-reset");
    aResult = nsRuleNode::eRuleFullInherited;
  }

  return aResult;
}

static nsRuleNode::RuleDetail
CheckTextCallback(const nsRuleData* aRuleData,
                  nsRuleNode::RuleDetail aResult)
{
  const nsCSSValue* textAlignValue = aRuleData->ValueForTextAlign();
  if (textAlignValue->GetUnit() == eCSSUnit_Enumerated &&
      (textAlignValue->GetIntValue() ==
        NS_STYLE_TEXT_ALIGN_MOZ_CENTER_OR_INHERIT ||
       textAlignValue->GetIntValue() == NS_STYLE_TEXT_ALIGN_MATCH_PARENT)) {
    // Promote reset to mixed since we have something that depends on
    // the parent.
    if (aResult == nsRuleNode::eRulePartialReset)
      aResult = nsRuleNode::eRulePartialMixed;
    else if (aResult == nsRuleNode::eRuleFullReset)
      aResult = nsRuleNode::eRuleFullMixed;
  }

  return aResult;
}

static nsRuleNode::RuleDetail
CheckVariablesCallback(const nsRuleData* aRuleData,
                       nsRuleNode::RuleDetail aResult)
{
  // We don't actually have any properties on nsStyleVariables, so we do
  // all of the RuleDetail calculation in here.
  if (aRuleData->mVariables) {
    return nsRuleNode::eRulePartialMixed;
  }
  return nsRuleNode::eRuleNone;
}

#define FLAG_DATA_FOR_PROPERTY(name_, id_, method_, flags_, pref_,          \
                               parsevariant_, kwtable_, stylestructoffset_, \
                               animtype_)                                   \
  flags_,

// The order here must match the enums in *CheckCounter in nsCSSProps.cpp.

static const uint32_t gFontFlags[] = {
#define CSS_PROP_FONT FLAG_DATA_FOR_PROPERTY
#include "nsCSSPropList.h"
#undef CSS_PROP_FONT
};

static const uint32_t gDisplayFlags[] = {
#define CSS_PROP_DISPLAY FLAG_DATA_FOR_PROPERTY
#include "nsCSSPropList.h"
#undef CSS_PROP_DISPLAY
};

static const uint32_t gVisibilityFlags[] = {
#define CSS_PROP_VISIBILITY FLAG_DATA_FOR_PROPERTY
#include "nsCSSPropList.h"
#undef CSS_PROP_VISIBILITY
};

static const uint32_t gMarginFlags[] = {
#define CSS_PROP_MARGIN FLAG_DATA_FOR_PROPERTY
#include "nsCSSPropList.h"
#undef CSS_PROP_MARGIN
};

static const uint32_t gBorderFlags[] = {
#define CSS_PROP_BORDER FLAG_DATA_FOR_PROPERTY
#include "nsCSSPropList.h"
#undef CSS_PROP_BORDER
};

static const uint32_t gPaddingFlags[] = {
#define CSS_PROP_PADDING FLAG_DATA_FOR_PROPERTY
#include "nsCSSPropList.h"
#undef CSS_PROP_PADDING
};

static const uint32_t gOutlineFlags[] = {
#define CSS_PROP_OUTLINE FLAG_DATA_FOR_PROPERTY
#include "nsCSSPropList.h"
#undef CSS_PROP_OUTLINE
};

static const uint32_t gListFlags[] = {
#define CSS_PROP_LIST FLAG_DATA_FOR_PROPERTY
#include "nsCSSPropList.h"
#undef CSS_PROP_LIST
};

static const uint32_t gColorFlags[] = {
#define CSS_PROP_COLOR FLAG_DATA_FOR_PROPERTY
#include "nsCSSPropList.h"
#undef CSS_PROP_COLOR
};

static const uint32_t gBackgroundFlags[] = {
#define CSS_PROP_BACKGROUND FLAG_DATA_FOR_PROPERTY
#include "nsCSSPropList.h"
#undef CSS_PROP_BACKGROUND
};

static const uint32_t gPositionFlags[] = {
#define CSS_PROP_POSITION FLAG_DATA_FOR_PROPERTY
#include "nsCSSPropList.h"
#undef CSS_PROP_POSITION
};

static const uint32_t gTableFlags[] = {
#define CSS_PROP_TABLE FLAG_DATA_FOR_PROPERTY
#include "nsCSSPropList.h"
#undef CSS_PROP_TABLE
};

static const uint32_t gTableBorderFlags[] = {
#define CSS_PROP_TABLEBORDER FLAG_DATA_FOR_PROPERTY
#include "nsCSSPropList.h"
#undef CSS_PROP_TABLEBORDER
};

static const uint32_t gContentFlags[] = {
#define CSS_PROP_CONTENT FLAG_DATA_FOR_PROPERTY
#include "nsCSSPropList.h"
#undef CSS_PROP_CONTENT
};

static const uint32_t gTextFlags[] = {
#define CSS_PROP_TEXT FLAG_DATA_FOR_PROPERTY
#include "nsCSSPropList.h"
#undef CSS_PROP_TEXT
};

static const uint32_t gTextResetFlags[] = {
#define CSS_PROP_TEXTRESET FLAG_DATA_FOR_PROPERTY
#include "nsCSSPropList.h"
#undef CSS_PROP_TEXTRESET
};

static const uint32_t gUserInterfaceFlags[] = {
#define CSS_PROP_USERINTERFACE FLAG_DATA_FOR_PROPERTY
#include "nsCSSPropList.h"
#undef CSS_PROP_USERINTERFACE
};

static const uint32_t gUIResetFlags[] = {
#define CSS_PROP_UIRESET FLAG_DATA_FOR_PROPERTY
#include "nsCSSPropList.h"
#undef CSS_PROP_UIRESET
};

static const uint32_t gXULFlags[] = {
#define CSS_PROP_XUL FLAG_DATA_FOR_PROPERTY
#include "nsCSSPropList.h"
#undef CSS_PROP_XUL
};

static const uint32_t gSVGFlags[] = {
#define CSS_PROP_SVG FLAG_DATA_FOR_PROPERTY
#include "nsCSSPropList.h"
#undef CSS_PROP_SVG
};

static const uint32_t gSVGResetFlags[] = {
#define CSS_PROP_SVGRESET FLAG_DATA_FOR_PROPERTY
#include "nsCSSPropList.h"
#undef CSS_PROP_SVGRESET
};

static const uint32_t gColumnFlags[] = {
#define CSS_PROP_COLUMN FLAG_DATA_FOR_PROPERTY
#include "nsCSSPropList.h"
#undef CSS_PROP_COLUMN
};

// There are no properties in nsStyleVariables, but we can't have a
// zero length array.
static const uint32_t gVariablesFlags[] = {
  0,
#define CSS_PROP_VARIABLES FLAG_DATA_FOR_PROPERTY
#include "nsCSSPropList.h"
#undef CSS_PROP_VARIABLES
};
static_assert(sizeof(gVariablesFlags) == sizeof(uint32_t),
              "if nsStyleVariables has properties now you can remove the dummy "
              "gVariablesFlags entry");

static const uint32_t gEffectsFlags[] = {
#define CSS_PROP_EFFECTS FLAG_DATA_FOR_PROPERTY
#include "nsCSSPropList.h"
#undef CSS_PROP_EFFECTS
};

#undef FLAG_DATA_FOR_PROPERTY

static const uint32_t* gFlagsByStruct[] = {

#define STYLE_STRUCT(name, checkdata_cb) \
  g##name##Flags,
#include "nsStyleStructList.h"
#undef STYLE_STRUCT

};

static const CheckCallbackFn gCheckCallbacks[] = {

#define STYLE_STRUCT(name, checkdata_cb) \
  checkdata_cb,
#include "nsStyleStructList.h"
#undef STYLE_STRUCT

};

#ifdef DEBUG
static bool
AreAllMathMLPropertiesUndefined(const nsRuleData* aRuleData)
{
  return
    aRuleData->ValueForScriptLevel()->GetUnit() == eCSSUnit_Null &&
    aRuleData->ValueForScriptSizeMultiplier()->GetUnit() == eCSSUnit_Null &&
    aRuleData->ValueForScriptMinSize()->GetUnit() == eCSSUnit_Null &&
    aRuleData->ValueForMathVariant()->GetUnit() == eCSSUnit_Null &&
    aRuleData->ValueForMathDisplay()->GetUnit() == eCSSUnit_Null;
}
#endif

inline nsRuleNode::RuleDetail
nsRuleNode::CheckSpecifiedProperties(const nsStyleStructID aSID,
                                     const nsRuleData* aRuleData)
{
  // Build a count of the:
  uint32_t total = 0,      // total number of props in the struct
           specified = 0,  // number that were specified for this node
           inherited = 0,  // number that were 'inherit' (and not
                           //   eCSSUnit_Inherit) for this node
           unset = 0;      // number that were 'unset'

  // See comment in nsRuleData.h above mValueOffsets.
  MOZ_ASSERT(aRuleData->mValueOffsets[aSID] == 0,
             "we assume the value offset is zero instead of adding it");
  for (nsCSSValue *values = aRuleData->mValueStorage,
              *values_end = values + nsCSSProps::PropertyCountInStruct(aSID);
       values != values_end; ++values) {
    ++total;
    ExamineCSSValue(*values, specified, inherited, unset);
  }

  if (!nsCachedStyleData::IsReset(aSID)) {
    // For inherited properties, 'unset' means the same as 'inherit'.
    inherited += unset;
    unset = 0;
  }

#if 0
  printf("CheckSpecifiedProperties: SID=%d total=%d spec=%d inh=%d.\n",
         aSID, total, specified, inherited);
#endif

  NS_ASSERTION(aSID != eStyleStruct_Font ||
               mPresContext->Document()->GetMathMLEnabled() ||
               AreAllMathMLPropertiesUndefined(aRuleData),
               "MathML style property was defined even though MathML is disabled");

  /*
   * Return the most specific information we can: prefer None or Full
   * over Partial, and Reset or Inherited over Mixed, since we can
   * optimize based on the edge cases and not the in-between cases.
   */
  nsRuleNode::RuleDetail result;
  if (inherited == total)
    result = eRuleFullInherited;
  else if (specified == total
           // MathML defines 5 properties in Font that will never be set when
           // MathML is not in use. Therefore if all but five
           // properties have been set, and MathML is not enabled, we can treat
           // this as fully specified. Code in nsMathMLElementFactory will
           // rebuild the rule tree and style data when MathML is first enabled
           // (see nsMathMLElement::BindToTree).
           || (aSID == eStyleStruct_Font && specified + 5 == total &&
               !mPresContext->Document()->GetMathMLEnabled())
          ) {
    if (inherited == 0)
      result = eRuleFullReset;
    else
      result = eRuleFullMixed;
  } else if (specified == 0)
    result = eRuleNone;
  else if (specified == inherited)
    result = eRulePartialInherited;
  else if (inherited == 0)
    result = eRulePartialReset;
  else
    result = eRulePartialMixed;

  CheckCallbackFn cb = gCheckCallbacks[aSID];
  if (cb) {
    result = (*cb)(aRuleData, result);
  }

  return result;
}

// If we need to restrict which properties apply to the style context,
// return the bit to check in nsCSSProp's flags table.  Otherwise,
// return 0.
inline uint32_t
GetPseudoRestriction(GeckoStyleContext *aContext)
{
  // This needs to match nsStyleSet::WalkRestrictionRule.
  uint32_t pseudoRestriction = 0;
  nsIAtom *pseudoType = aContext->GetPseudo();
  if (pseudoType) {
    if (pseudoType == nsCSSPseudoElements::firstLetter) {
      pseudoRestriction = CSS_PROPERTY_APPLIES_TO_FIRST_LETTER;
    } else if (pseudoType == nsCSSPseudoElements::firstLine) {
      pseudoRestriction = CSS_PROPERTY_APPLIES_TO_FIRST_LINE;
    } else if (pseudoType == nsCSSPseudoElements::placeholder) {
      pseudoRestriction = CSS_PROPERTY_APPLIES_TO_PLACEHOLDER;
    }
  }
  return pseudoRestriction;
}

static void
UnsetPropertiesWithoutFlags(const nsStyleStructID aSID,
                            nsRuleData* aRuleData,
                            uint32_t aFlags)
{
  NS_ASSERTION(aFlags != 0, "aFlags must be nonzero");

  const uint32_t *flagData = gFlagsByStruct[aSID];

  // See comment in nsRuleData.h above mValueOffsets.
  MOZ_ASSERT(aRuleData->mValueOffsets[aSID] == 0,
             "we assume the value offset is zero instead of adding it");
  nsCSSValue *values = aRuleData->mValueStorage;

  for (size_t i = 0, i_end = nsCSSProps::PropertyCountInStruct(aSID);
       i != i_end; ++i) {
    if ((flagData[i] & aFlags) != aFlags)
      values[i].Reset();
  }
}

AutoCSSValueArray::AutoCSSValueArray(void* aStorage, size_t aCount)
{
  MOZ_ASSERT(size_t(aStorage) % NS_ALIGNMENT_OF(nsCSSValue) == 0,
             "bad alignment from alloca");
  mCount = aCount;
  // Don't use placement new[], since it might store extra data
  // for the count (on Windows!).
  mArray = static_cast<nsCSSValue*>(aStorage);
  for (size_t i = 0; i < mCount; ++i) {
    new (KnownNotNull, mArray + i) nsCSSValue();
  }
}

AutoCSSValueArray::~AutoCSSValueArray()
{
  for (size_t i = 0; i < mCount; ++i) {
    mArray[i].~nsCSSValue();
  }
}

/* static */ bool
nsRuleNode::ResolveVariableReferences(const nsStyleStructID aSID,
                                      nsRuleData* aRuleData,
                                      GeckoStyleContext* aContext)
{
  MOZ_ASSERT(aSID != eStyleStruct_Variables);
  MOZ_ASSERT(aRuleData->mSIDs & nsCachedStyleData::GetBitForSID(aSID));
  MOZ_ASSERT(aRuleData->mValueOffsets[aSID] == 0);

  nsCSSParser parser;
  bool anyTokenStreams = false;

  // Look at each property in the nsRuleData for the given style struct.
  size_t nprops = nsCSSProps::PropertyCountInStruct(aSID);
  for (nsCSSValue* value = aRuleData->mValueStorage,
                  *values_end = aRuleData->mValueStorage + nprops;
       value != values_end; value++) {
    if (value->GetUnit() != eCSSUnit_TokenStream) {
      continue;
    }

    const CSSVariableValues* variables =
      &aContext->StyleVariables()->mVariables;
    nsCSSValueTokenStream* tokenStream = value->GetTokenStreamValue();

    MOZ_ASSERT(tokenStream->mLevel != SheetType::Count,
               "Token stream should have a defined level");

    AutoRestore<SheetType> saveLevel(aRuleData->mLevel);
    aRuleData->mLevel = tokenStream->mLevel;

    // Note that ParsePropertyWithVariableReferences relies on the fact
    // that the nsCSSValue in aRuleData for the property we are re-parsing
    // is still the token stream value.  When
    // ParsePropertyWithVariableReferences calls
    // nsCSSExpandedDataBlock::MapRuleInfoInto, that function will add
    // the ImageValue that is created into the token stream object's
    // mImageValues table; see the comment above mImageValues for why.

    // XXX Should pass in sheet here (see bug 952338).
    parser.ParsePropertyWithVariableReferences(
        tokenStream->mPropertyID, tokenStream->mShorthandPropertyID,
        tokenStream->mTokenStream, variables, aRuleData,
        tokenStream->mSheetURI, tokenStream->mBaseURI,
        tokenStream->mSheetPrincipal, nullptr,
        tokenStream->mLineNumber, tokenStream->mLineOffset);
    aRuleData->mConditions.SetUncacheable();
    anyTokenStreams = true;
  }

  return anyTokenStreams;
}

const void*
nsRuleNode::WalkRuleTree(const nsStyleStructID aSID,
                         GeckoStyleContext* aContext)
{
  // use placement new[] on the result of alloca() to allocate a
  // variable-sized stack array, including execution of constructors,
  // and use an RAII class to run the destructors too.
  size_t nprops = nsCSSProps::PropertyCountInStruct(aSID);
  void* dataStorage = alloca(nprops * sizeof(nsCSSValue));
  AutoCSSValueArray dataArray(dataStorage, nprops);

  nsRuleData ruleData(nsCachedStyleData::GetBitForSID(aSID),
                      dataArray.get(), mPresContext, aContext);
  ruleData.mValueOffsets[aSID] = 0;

  // We start at the most specific rule in the tree.
  void* startStruct = nullptr;

  nsRuleNode* ruleNode = this;
  nsRuleNode* highestNode = nullptr; // The highest node in the rule tree
                                    // that has the same properties
                                    // specified for struct |aSID| as
                                    // |this| does.
  nsRuleNode* rootNode = this; // After the loop below, this will be the
                               // highest node that we've walked without
                               // finding cached data on the rule tree.
                               // If we don't find any cached data, it
                               // will be the root.  (XXX misnamed)
  RuleDetail detail = eRuleNone;
  uint32_t bit = nsCachedStyleData::GetBitForSID(aSID);

  while (ruleNode) {
    // See if this rule node has cached the fact that the remaining
    // nodes along this path specify no data whatsoever.
    if (ruleNode->mNoneBits & bit)
      break;

    // If the dependent bit is set on a rule node for this struct, that
    // means its rule won't have any information to add, so skip it.
    // NOTE: If we exit the loop because of the !IsUsedDirectly() check,
    // then we're guaranteed to break immediately afterwards due to a
    // non-null startStruct.
    while ((ruleNode->mDependentBits & bit) && !ruleNode->IsUsedDirectly()) {
      NS_ASSERTION(ruleNode->mStyleData.GetStyleData(aSID) == nullptr,
                   "dependent bit with cached data makes no sense");
      // Climb up to the next rule in the tree (a less specific rule).
      rootNode = ruleNode;
      ruleNode = ruleNode->mParent;
      NS_ASSERTION(!(ruleNode->mNoneBits & bit), "can't have both bits set");
    }

    // Check for cached data after the inner loop above -- otherwise
    // we'll miss it.
    startStruct = ruleNode->mStyleData.GetStyleData(aSID);
    if (startStruct)
      break; // We found a rule with fully specified data.  We don't
             // need to go up the tree any further, since the remainder
             // of this branch has already been computed.

    // Ask the rule to fill in the properties that it specifies.
    nsIStyleRule *rule = ruleNode->mRule;
    if (rule) {
      ruleData.mLevel = ruleNode->GetLevel();
      ruleData.mIsImportantRule = ruleNode->IsImportantRule();
      rule->MapRuleInfoInto(&ruleData);
    }

    // Now we check to see how many properties have been specified by
    // the rules we've examined so far.
    RuleDetail oldDetail = detail;
    detail = CheckSpecifiedProperties(aSID, &ruleData);

    if (oldDetail == eRuleNone && detail != eRuleNone)
      highestNode = ruleNode;

    if (detail == eRuleFullReset ||
        detail == eRuleFullMixed ||
        detail == eRuleFullInherited)
      break; // We don't need to examine any more rules.  All properties
             // have been fully specified.

    // Climb up to the next rule in the tree (a less specific rule).
    rootNode = ruleNode;
    ruleNode = ruleNode->mParent;
  }

  bool recomputeDetail = false;

  // If we are computing a style struct other than nsStyleVariables, and
  // ruleData has any properties with variable references (nsCSSValues of
  // type eCSSUnit_TokenStream), then we need to resolve these.
  if (aSID != eStyleStruct_Variables) {
    // A property's value might have became 'inherit' after resolving
    // variable references.  (This happens when an inherited property
    // fails to parse its resolved value.)  We need to recompute
    // |detail| in case this happened.
    recomputeDetail = ResolveVariableReferences(aSID, &ruleData, aContext);
  }

  // If needed, unset the properties that don't have a flag that allows
  // them to be set for this style context.  (For example, only some
  // properties apply to :first-line and :first-letter.)
  uint32_t pseudoRestriction = GetPseudoRestriction(aContext);
  if (pseudoRestriction) {
    UnsetPropertiesWithoutFlags(aSID, &ruleData, pseudoRestriction);

    // We need to recompute |detail| based on the restrictions we just applied.
    // We can adjust |detail| arbitrarily because of the restriction
    // rule added in nsStyleSet::WalkRestrictionRule.
    recomputeDetail = true;
  }

  if (recomputeDetail) {
    detail = CheckSpecifiedProperties(aSID, &ruleData);
  }

  NS_ASSERTION(!startStruct || (detail != eRuleFullReset &&
                                detail != eRuleFullMixed &&
                                detail != eRuleFullInherited),
               "can't have start struct and be fully specified");

  bool isReset = nsCachedStyleData::IsReset(aSID);
  if (!highestNode)
    highestNode = rootNode;

  MOZ_ASSERT(!(aSID == eStyleStruct_Variables && startStruct),
             "if we start caching Variables structs in the rule tree, then "
             "not forcing detail to eRulePartialMixed just below is no "
             "longer valid");

  if (detail == eRuleNone && isReset) {
    // We specified absolutely no rule information for a reset struct, and we
    // may or may not have found a parent rule in the tree that specified all
    // the rule information.  Regardless, we don't need to use any cache
    // conditions if we cache this struct in the rule tree.
    //
    // Normally ruleData.mConditions would already indicate that the struct
    // is cacheable without conditions if detail is eRuleNone, but because
    // of the UnsetPropertiesWithoutFlags call above, we may have encountered
    // some rules with dependencies, which we then cleared out of ruleData.
    //
    // ruleData.mConditions could also indicate we are not cacheable at all,
    // such as when AnimValuesStyleRule prevents us from caching structs
    // when attempting to apply animations to pseudos.
    //
    // So if we we are uncacheable, we leave it, but if we are cacheable
    // with dependencies, we convert that to cacheable without dependencies.
    if (ruleData.mConditions.CacheableWithDependencies()) {
      MOZ_ASSERT(pseudoRestriction,
                 "should only be cacheable with dependencies if we had a "
                 "pseudo restriction");
      ruleData.mConditions.Clear();
    } else {
      // XXXheycam We shouldn't have `|| GetLevel() == SheetType::Transition`
      // in the assertion condition, but rule nodes created by
      // ResolveStyleByAddingRules don't call SetIsAnimationRule().
      MOZ_ASSERT(ruleData.mConditions.CacheableWithoutDependencies() ||
                 ((HasAnimationData() ||
                   GetLevel() == SheetType::Transition) &&
                  aContext->GetParent() &&
                  aContext->GetParent()->HasPseudoElementData()),
                 "should only be uncacheable if we had an animation rule "
                 "and we're inside a pseudo");
    }
  }

  if (!ruleData.mConditions.CacheableWithoutDependencies() &&
      aSID != eStyleStruct_Variables) {
    // Treat as though some data is specified to avoid the optimizations and
    // force data computation.
    //
    // We don't need to do this for Variables structs since we know those are
    // never cached in the rule tree, and it avoids wasteful computation of a
    // new Variables struct when we have no additional variable declarations,
    // which otherwise could happen when there is an AnimValuesStyleRule
    // (which calls SetUncacheable for style contexts with pseudo data).
    detail = eRulePartialMixed;
  }

  if (detail == eRuleNone && startStruct) {
    // We specified absolutely no rule information, but a parent rule in the tree
    // specified all the rule information.  We set a bit along the branch from our
    // node in the tree to the node that specified the data that tells nodes on that
    // branch that they never need to examine their rules for this particular struct type
    // ever again.
    PropagateDependentBit(aSID, ruleNode, startStruct);
    // For inherited structs, mark the struct (which will be set on
    // the context by our caller) as not being owned by the context.
    if (!isReset) {
      aContext->AddStyleBit(nsCachedStyleData::GetBitForSID(aSID));
    } else if (HasAnimationData()) {
      // If we have animation data, the struct should be cached on the style
      // context so that we can peek the struct.
      // See comment in AnimValuesStyleRule::MapRuleInfoInto.
      StoreStyleOnContext(aContext, aSID, startStruct);
    }

    return startStruct;
  }
  if ((!startStruct && !isReset &&
       (detail == eRuleNone || detail == eRulePartialInherited)) ||
      detail == eRuleFullInherited) {
    // We specified no non-inherited information and neither did any of
    // our parent rules.

    // We set a bit along the branch from the highest node (ruleNode)
    // down to our node (this) indicating that no non-inherited data was
    // specified.  This bit is guaranteed to be set already on the path
    // from the highest node to the root node in the case where
    // (detail == eRuleNone), which is the most common case here.
    // We must check |!isReset| because the Compute*Data functions for
    // reset structs wouldn't handle none bits correctly.
    if (highestNode != this && !isReset)
      PropagateNoneBit(bit, highestNode);

    // All information must necessarily be inherited from our parent style context.
    // In the absence of any computed data in the rule tree and with
    // no rules specified that didn't have values of 'inherit', we should check our parent.
    GeckoStyleContext* parentContext = aContext->GetParent();
    if (isReset) {
      /* Reset structs don't inherit from first-line. */
      /* See similar code in COMPUTE_START_RESET */
      while (parentContext &&
             parentContext->GetPseudo() == nsCSSPseudoElements::firstLine) {
        parentContext = parentContext->GetParent();
      }
      if (parentContext && parentContext != aContext->GetParent()) {
        PropagateGrandancestorBit(aContext, parentContext);
      }
    }
    if (parentContext) {
      // We have a parent, and so we should just inherit from the parent.
      // Set the inherit bits on our context.  These bits tell the style context that
      // it never has to go back to the rule tree for data.  Instead the style context tree
      // should be walked to find the data.
      const void* parentStruct = parentContext->StyleData(aSID);
      aContext->AddStyleBit(bit); // makes const_cast OK.
      aContext->SetStyle(aSID, const_cast<void*>(parentStruct));
      if (isReset) {
        parentContext->AddStyleBit(NS_STYLE_HAS_CHILD_THAT_USES_RESET_STYLE);
      }
      return parentStruct;
    }
    else
      // We are the root.  In the case of fonts, the default values just
      // come from the pres context.
      return SetDefaultOnRoot(aSID, aContext);
  }

  typedef const void* (nsRuleNode::*ComputeFunc)(void*, const nsRuleData*,
                                                 GeckoStyleContext*, nsRuleNode*,
                                                 RuleDetail,
                                                 const RuleNodeCacheConditions);
  static const ComputeFunc sComputeFuncs[] = {
#define STYLE_STRUCT(name, checkdata_cb) &nsRuleNode::Compute##name##Data,
#include "nsStyleStructList.h"
#undef STYLE_STRUCT
  };

  // We need to compute the data from the information that the rules specified.
  return (this->*sComputeFuncs[aSID])(startStruct, &ruleData, aContext,
                                      highestNode, detail,
                                      ruleData.mConditions);
}

const void*
nsRuleNode::SetDefaultOnRoot(const nsStyleStructID aSID, GeckoStyleContext* aContext)
{
  switch (aSID) {
    case eStyleStruct_Font:
    {
      nsStyleFont* fontData = new (mPresContext) nsStyleFont(mPresContext);
      aContext->SetStyle(eStyleStruct_Font, fontData);
      return fontData;
    }
    case eStyleStruct_Display:
    {
      nsStyleDisplay* disp = new (mPresContext) nsStyleDisplay(mPresContext);
      aContext->SetStyle(eStyleStruct_Display, disp);
      return disp;
    }
    case eStyleStruct_Visibility:
    {
      nsStyleVisibility* vis = new (mPresContext) nsStyleVisibility(mPresContext);
      aContext->SetStyle(eStyleStruct_Visibility, vis);
      return vis;
    }
    case eStyleStruct_Text:
    {
      nsStyleText* text = new (mPresContext) nsStyleText(mPresContext);
      aContext->SetStyle(eStyleStruct_Text, text);
      return text;
    }
    case eStyleStruct_TextReset:
    {
      nsStyleTextReset* text = new (mPresContext) nsStyleTextReset(mPresContext);
      aContext->SetStyle(eStyleStruct_TextReset, text);
      return text;
    }
    case eStyleStruct_Color:
    {
      nsStyleColor* color = new (mPresContext) nsStyleColor(mPresContext);
      aContext->SetStyle(eStyleStruct_Color, color);
      return color;
    }
    case eStyleStruct_Background:
    {
      nsStyleBackground* bg = new (mPresContext) nsStyleBackground(mPresContext);
      aContext->SetStyle(eStyleStruct_Background, bg);
      return bg;
    }
    case eStyleStruct_Margin:
    {
      nsStyleMargin* margin = new (mPresContext) nsStyleMargin(mPresContext);
      aContext->SetStyle(eStyleStruct_Margin, margin);
      return margin;
    }
    case eStyleStruct_Border:
    {
      nsStyleBorder* border = new (mPresContext) nsStyleBorder(mPresContext);
      aContext->SetStyle(eStyleStruct_Border, border);
      return border;
    }
    case eStyleStruct_Padding:
    {
      nsStylePadding* padding = new (mPresContext) nsStylePadding(mPresContext);
      aContext->SetStyle(eStyleStruct_Padding, padding);
      return padding;
    }
    case eStyleStruct_Outline:
    {
      nsStyleOutline* outline = new (mPresContext) nsStyleOutline(mPresContext);
      aContext->SetStyle(eStyleStruct_Outline, outline);
      return outline;
    }
    case eStyleStruct_List:
    {
      nsStyleList* list = new (mPresContext) nsStyleList(mPresContext);
      aContext->SetStyle(eStyleStruct_List, list);
      return list;
    }
    case eStyleStruct_Position:
    {
      nsStylePosition* pos = new (mPresContext) nsStylePosition(mPresContext);
      aContext->SetStyle(eStyleStruct_Position, pos);
      return pos;
    }
    case eStyleStruct_Table:
    {
      nsStyleTable* table = new (mPresContext) nsStyleTable(mPresContext);
      aContext->SetStyle(eStyleStruct_Table, table);
      return table;
    }
    case eStyleStruct_TableBorder:
    {
      nsStyleTableBorder* table = new (mPresContext) nsStyleTableBorder(mPresContext);
      aContext->SetStyle(eStyleStruct_TableBorder, table);
      return table;
    }
    case eStyleStruct_Content:
    {
      nsStyleContent* content = new (mPresContext) nsStyleContent(mPresContext);
      aContext->SetStyle(eStyleStruct_Content, content);
      return content;
    }
    case eStyleStruct_UserInterface:
    {
      nsStyleUserInterface* ui = new (mPresContext) nsStyleUserInterface(mPresContext);
      aContext->SetStyle(eStyleStruct_UserInterface, ui);
      return ui;
    }
    case eStyleStruct_UIReset:
    {
      nsStyleUIReset* ui = new (mPresContext) nsStyleUIReset(mPresContext);
      aContext->SetStyle(eStyleStruct_UIReset, ui);
      return ui;
    }
    case eStyleStruct_XUL:
    {
      nsStyleXUL* xul = new (mPresContext) nsStyleXUL(mPresContext);
      aContext->SetStyle(eStyleStruct_XUL, xul);
      return xul;
    }
    case eStyleStruct_Column:
    {
      nsStyleColumn* column = new (mPresContext) nsStyleColumn(mPresContext);
      aContext->SetStyle(eStyleStruct_Column, column);
      return column;
    }
    case eStyleStruct_SVG:
    {
      nsStyleSVG* svg = new (mPresContext) nsStyleSVG(mPresContext);
      aContext->SetStyle(eStyleStruct_SVG, svg);
      return svg;
    }
    case eStyleStruct_SVGReset:
    {
      nsStyleSVGReset* svgReset = new (mPresContext) nsStyleSVGReset(mPresContext);
      aContext->SetStyle(eStyleStruct_SVGReset, svgReset);
      return svgReset;
    }
    case eStyleStruct_Variables:
    {
      nsStyleVariables* vars = new (mPresContext) nsStyleVariables(mPresContext);
      aContext->SetStyle(eStyleStruct_Variables, vars);
      return vars;
    }
    case eStyleStruct_Effects:
    {
      nsStyleEffects* effects = new (mPresContext) nsStyleEffects(mPresContext);
      aContext->SetStyle(eStyleStruct_Effects, effects);
      return effects;
    }
    default:
      /*
       * unhandled case: nsStyleStructID_Length.
       * last item of nsStyleStructID, to know its length.
       */
      MOZ_ASSERT(false, "unexpected SID");
      return nullptr;
  }
  return nullptr;
}

/**
 * Begin an nsRuleNode::Compute*Data function for an inherited struct.
 *
 * @param type_ The nsStyle* type this function computes.
 * @param data_ Variable (declared here) holding the result of this
 *              function.
 * @param parentdata_ Variable (declared here) holding the parent style
 *                    context's data for this struct.
 */
#define COMPUTE_START_INHERITED(type_, data_, parentdata_)                    \
  NS_ASSERTION(aRuleDetail != eRuleFullInherited,                             \
               "should not have bothered calling Compute*Data");              \
                                                                              \
  GeckoStyleContext* parentContext = aContext->GetParent();                   \
                                                                              \
  nsStyle##type_* data_ = nullptr;                                            \
  mozilla::Maybe<nsStyle##type_> maybeFakeParentData;                         \
  const nsStyle##type_* parentdata_ = nullptr;                                \
  RuleNodeCacheConditions conditions = aConditions;                           \
                                                                              \
  /* If |conditions.Cacheable()| might be true by the time we're done, we */  \
  /* can't call parentContext->Style##type_() since it could recur into */    \
  /* setting the same struct on the same rule node, causing a leak. */        \
  if (aRuleDetail != eRuleFullReset &&                                        \
      (!aStartStruct || (aRuleDetail != eRulePartialReset &&                  \
                         aRuleDetail != eRuleNone))) {                        \
    if (parentContext) {                                                      \
      parentdata_ = parentContext->Style##type_();                            \
    } else {                                                                  \
      maybeFakeParentData.emplace(mPresContext);                              \
      parentdata_ = maybeFakeParentData.ptr();                                \
    }                                                                         \
  }                                                                           \
  if (eStyleStruct_##type_ == eStyleStruct_Variables)                         \
    /* no need to copy construct an nsStyleVariables, as we will copy */      \
    /* inherited variables (and call SetUncacheable()) in */                  \
    /* ComputeVariablesData */                                                \
    data_ = new (mPresContext) nsStyle##type_(mPresContext);                  \
  else if (aStartStruct)                                                      \
    /* We only need to compute the delta between this computed data and */    \
    /* our computed data. */                                                  \
    data_ = new (mPresContext)                                                \
            nsStyle##type_(*static_cast<nsStyle##type_*>(aStartStruct));      \
  else {                                                                      \
    if (aRuleDetail != eRuleFullMixed && aRuleDetail != eRuleFullReset) {     \
      /* No question. We will have to inherit. Go ahead and init */           \
      /* with inherited vals from parent. */                                  \
      conditions.SetUncacheable();                                            \
      if (parentdata_)                                                        \
        data_ = new (mPresContext) nsStyle##type_(*parentdata_);              \
      else                                                                    \
        data_ = new (mPresContext) nsStyle##type_(mPresContext);              \
    }                                                                         \
    else                                                                      \
      data_ = new (mPresContext) nsStyle##type_(mPresContext);                \
  }                                                                           \
                                                                              \
  if (!parentdata_)                                                           \
    parentdata_ = data_;

/**
 * Begin an nsRuleNode::Compute*Data function for a reset struct.
 *
 * @param type_ The nsStyle* type this function computes.
 * @param data_ Variable (declared here) holding the result of this
 *              function.
 * @param parentdata_ Variable (declared here) holding the parent style
 *                    context's data for this struct.
 */
#define COMPUTE_START_RESET(type_, data_, parentdata_)                        \
  NS_ASSERTION(aRuleDetail != eRuleFullInherited,                             \
               "should not have bothered calling Compute*Data");              \
                                                                              \
  GeckoStyleContext* parentContext = aContext->GetParent();                   \
  /* Reset structs don't inherit from first-line */                           \
  /* See similar code in WalkRuleTree */                                      \
  while (parentContext &&                                                     \
         parentContext->GetPseudo() == nsCSSPseudoElements::firstLine) {      \
    parentContext = parentContext->GetParent();                               \
  }                                                                           \
                                                                              \
  nsStyle##type_* data_;                                                      \
  if (aStartStruct)                                                           \
    /* We only need to compute the delta between this computed data and */    \
    /* our computed data. */                                                  \
    data_ = new (mPresContext)                                                \
            nsStyle##type_(*static_cast<nsStyle##type_*>(aStartStruct));      \
  else                                                                        \
    data_ = new (mPresContext) nsStyle##type_(mPresContext);                  \
                                                                              \
  /* If |conditions.Cacheable()| might be true by the time we're done, we */  \
  /* can't call parentContext->Style##type_() since it could recur into */    \
  /* setting the same struct on the same rule node, causing a leak. */        \
  mozilla::Maybe<nsStyle##type_> maybeFakeParentData;                         \
  const nsStyle##type_* parentdata_ = data_;                                  \
  if (aRuleDetail != eRuleFullReset &&                                        \
      aRuleDetail != eRulePartialReset &&                                     \
      aRuleDetail != eRuleNone) {                                             \
    if (parentContext) {                                                      \
      parentdata_ = parentContext->Style##type_();                            \
    } else {                                                                  \
      maybeFakeParentData.emplace(mPresContext);                              \
      parentdata_ = maybeFakeParentData.ptr();                                \
    }                                                                         \
  }                                                                           \
  RuleNodeCacheConditions conditions = aConditions;

/**
 * End an nsRuleNode::Compute*Data function for an inherited struct.
 *
 * @param type_ The nsStyle* type this function computes.
 * @param data_ Variable holding the result of this function.
 */
#define COMPUTE_END_INHERITED(type_, data_)                                   \
  NS_POSTCONDITION(!conditions.CacheableWithoutDependencies() ||              \
                   aRuleDetail == eRuleFullReset ||                           \
                   (aStartStruct && aRuleDetail == eRulePartialReset),        \
                   "conditions.CacheableWithoutDependencies() must be false " \
                   "for inherited structs unless all properties have been "   \
                   "specified with values other than inherit");               \
  if (conditions.CacheableWithoutDependencies()) {                            \
    /* We were fully specified and can therefore be cached right on the */    \
    /* rule node. */                                                          \
    if (!aHighestNode->mStyleData.mInheritedData) {                           \
      aHighestNode->mStyleData.mInheritedData =                               \
        new (mPresContext) nsInheritedStyleData;                              \
    }                                                                         \
    NS_ASSERTION(!aHighestNode->mStyleData.mInheritedData->                   \
                   mStyleStructs[eStyleStruct_##type_],                       \
                 "Going to leak style data");                                 \
    aHighestNode->mStyleData.mInheritedData->                                 \
      mStyleStructs[eStyleStruct_##type_] = data_;                            \
    /* Propagate the bit down. */                                             \
    PropagateDependentBit(eStyleStruct_##type_, aHighestNode, data_);         \
    /* Tell the style context that it doesn't own the data */                 \
    aContext->AddStyleBit(NS_STYLE_INHERIT_BIT(type_));                       \
  }                                                                           \
  /* For inherited structs, our caller will cache the data on the */          \
  /* style context */                                                         \
                                                                              \
  return data_;

/**
 * End an nsRuleNode::Compute*Data function for a reset struct.
 *
 * @param type_ The nsStyle* type this function computes.
 * @param data_ Variable holding the result of this function.
 */
#define COMPUTE_END_RESET(type_, data_)                                       \
  NS_POSTCONDITION(!conditions.CacheableWithoutDependencies() ||              \
                   aRuleDetail == eRuleNone ||                                \
                   aRuleDetail == eRulePartialReset ||                        \
                   aRuleDetail == eRuleFullReset,                             \
                   "conditions.CacheableWithoutDependencies() must be false " \
                   "for reset structs if any properties were specified as "   \
                   "inherit");                                                \
  if (conditions.CacheableWithoutDependencies()) {                            \
    /* We were fully specified and can therefore be cached right on the */    \
    /* rule node. */                                                          \
    if (!aHighestNode->mStyleData.mResetData) {                               \
      aHighestNode->mStyleData.mResetData =                                   \
        new (mPresContext) nsConditionalResetStyleData;                       \
    }                                                                         \
    NS_ASSERTION(!aHighestNode->mStyleData.mResetData->                       \
                   GetStyleData(eStyleStruct_##type_),                        \
                 "Going to leak style data");                                 \
    aHighestNode->mStyleData.mResetData->                                     \
      SetStyleData(eStyleStruct_##type_, data_);                              \
    /* Propagate the bit down. */                                             \
    PropagateDependentBit(eStyleStruct_##type_, aHighestNode, data_);         \
    if (HasAnimationData()) {                                                 \
      /* If we have animation data, the struct should be cached on the */     \
      /* style context so that we can peek the struct. */                     \
      /* See comment in AnimValuesStyleRule::MapRuleInfoInto. */              \
      StoreStyleOnContext(aContext, eStyleStruct_##type_, data_);             \
    }                                                                         \
  } else if (conditions.Cacheable()) {                                        \
    if (!mStyleData.mResetData) {                                             \
      mStyleData.mResetData = new (mPresContext) nsConditionalResetStyleData; \
    }                                                                         \
    mStyleData.mResetData->                                                   \
      SetStyleData(eStyleStruct_##type_, mPresContext, data_, conditions);    \
    /* Tell the style context that it doesn't own the data */                 \
    aContext->AddStyleBit(NS_STYLE_INHERIT_BIT(type_));                       \
    aContext->SetStyle(eStyleStruct_##type_, data_);                          \
  } else {                                                                    \
    /* We can't be cached in the rule node.  We have to be put right */       \
    /* on the style context. */                                               \
    aContext->SetStyle(eStyleStruct_##type_, data_);                          \
    if (aContext->GetParent()) {                                              \
      /* This is pessimistic; we could be uncacheable because we had a */     \
      /* relative font-weight, for example, which does not need to defeat */  \
      /* the restyle optimizations in RestyleManager.cpp that look at */      \
      /* NS_STYLE_HAS_CHILD_THAT_USES_RESET_STYLE. */                         \
      aContext->GetParent()->                                                 \
        AddStyleBit(NS_STYLE_HAS_CHILD_THAT_USES_RESET_STYLE);                \
    }                                                                         \
  }                                                                           \
                                                                              \
  return data_;

// This function figures out how much scaling should be suppressed to
// satisfy scriptminsize. This is our attempt to implement
// http://www.w3.org/TR/MathML2/chapter3.html#id.3.3.4.2.2
// This is called after mScriptLevel, mScriptMinSize and mScriptSizeMultiplier
// have been set in aFont.
//
// Here are the invariants we enforce:
// 1) A decrease in size must not reduce the size below minscriptsize.
// 2) An increase in size must not increase the size above the size we would
// have if minscriptsize had not been applied anywhere.
// 3) The scriptlevel-induced size change must between 1.0 and the parent's
// scriptsizemultiplier^(new script level - old script level), as close to the
// latter as possible subject to constraints 1 and 2.
static nscoord
ComputeScriptLevelSize(const nsStyleFont* aFont, const nsStyleFont* aParentFont,
                       nsPresContext* aPresContext, nscoord* aUnconstrainedSize)
{
  int32_t scriptLevelChange =
    aFont->mScriptLevel - aParentFont->mScriptLevel;
  if (scriptLevelChange == 0) {
    *aUnconstrainedSize = aParentFont->mScriptUnconstrainedSize;
    // Constraint #3 says that we cannot change size, and #1 and #2 are always
    // satisfied with no change. It's important this be fast because it covers
    // all non-MathML content.
    return aParentFont->mSize;
  }

  // Compute actual value of minScriptSize
  nscoord minScriptSize = aParentFont->mScriptMinSize;
  if (aFont->mAllowZoom) {
    minScriptSize = nsStyleFont::ZoomText(aPresContext, minScriptSize);
  }

  double scriptLevelScale =
    pow(aParentFont->mScriptSizeMultiplier, scriptLevelChange);
  // Compute the size we would have had if minscriptsize had never been
  // applied, also prevent overflow (bug 413274)
  *aUnconstrainedSize =
    NSToCoordRoundWithClamp(aParentFont->mScriptUnconstrainedSize*scriptLevelScale);
  // Compute the size we could get via scriptlevel change
  nscoord scriptLevelSize =
    NSToCoordRoundWithClamp(aParentFont->mSize*scriptLevelScale);
  if (scriptLevelScale <= 1.0) {
    if (aParentFont->mSize <= minScriptSize) {
      // We can't decrease the font size at all, so just stick to no change
      // (authors are allowed to explicitly set the font size smaller than
      // minscriptsize)
      return aParentFont->mSize;
    }
    // We can decrease, so apply constraint #1
    return std::max(minScriptSize, scriptLevelSize);
  } else {
    // scriptminsize can only make sizes larger than the unconstrained size
    NS_ASSERTION(*aUnconstrainedSize <= scriptLevelSize, "How can this ever happen?");
    // Apply constraint #2
    return std::min(scriptLevelSize, std::max(*aUnconstrainedSize, minScriptSize));
  }
}


/* static */ nscoord
nsRuleNode::CalcFontPointSize(int32_t aHTMLSize, int32_t aBasePointSize,
                              nsPresContext* aPresContext,
                              nsFontSizeType aFontSizeType)
{
#define sFontSizeTableMin  9
#define sFontSizeTableMax 16

// This table seems to be the one used by MacIE5. We hope its adoption in Mozilla
// and eventually in WinIE5.5 will help to establish a standard rendering across
// platforms and browsers. For now, it is used only in Strict mode. More can be read
// in the document written by Todd Farhner at:
// http://style.verso.com/font_size_intervals/altintervals.html
//
  static int32_t sStrictFontSizeTable[sFontSizeTableMax - sFontSizeTableMin + 1][8] =
  {
      { 9,    9,     9,     9,    11,    14,    18,    27},
      { 9,    9,     9,    10,    12,    15,    20,    30},
      { 9,    9,    10,    11,    13,    17,    22,    33},
      { 9,    9,    10,    12,    14,    18,    24,    36},
      { 9,   10,    12,    13,    16,    20,    26,    39},
      { 9,   10,    12,    14,    17,    21,    28,    42},
      { 9,   10,    13,    15,    18,    23,    30,    45},
      { 9,   10,    13,    16,    18,    24,    32,    48}
  };
// HTML       1      2      3      4      5      6      7
// CSS  xxs   xs     s      m      l     xl     xxl
//                          |
//                      user pref
//
//------------------------------------------------------------
//
// This table gives us compatibility with WinNav4 for the default fonts only.
// In WinNav4, the default fonts were:
//
//     Times/12pt ==   Times/16px at 96ppi
//   Courier/10pt == Courier/13px at 96ppi
//
// The 2 lines below marked "anchored" have the exact pixel sizes used by
// WinNav4 for Times/12pt and Courier/10pt at 96ppi. As you can see, the
// HTML size 3 (user pref) for those 2 anchored lines is 13px and 16px.
//
// All values other than the anchored values were filled in by hand, never
// going below 9px, and maintaining a "diagonal" relationship. See for
// example the 13s -- they follow a diagonal line through the table.
//
  static int32_t sQuirksFontSizeTable[sFontSizeTableMax - sFontSizeTableMin + 1][8] =
  {
      { 9,    9,     9,     9,    11,    14,    18,    28 },
      { 9,    9,     9,    10,    12,    15,    20,    31 },
      { 9,    9,     9,    11,    13,    17,    22,    34 },
      { 9,    9,    10,    12,    14,    18,    24,    37 },
      { 9,    9,    10,    13,    16,    20,    26,    40 }, // anchored (13)
      { 9,    9,    11,    14,    17,    21,    28,    42 },
      { 9,   10,    12,    15,    17,    23,    30,    45 },
      { 9,   10,    13,    16,    18,    24,    32,    48 }  // anchored (16)
  };
// HTML       1      2      3      4      5      6      7
// CSS  xxs   xs     s      m      l     xl     xxl
//                          |
//                      user pref

#if 0
//
// These are the exact pixel values used by WinIE5 at 96ppi.
//
      { ?,    8,    11,    12,    13,    16,    21,    32 }, // smallest
      { ?,    9,    12,    13,    16,    21,    27,    40 }, // smaller
      { ?,   10,    13,    16,    18,    24,    32,    48 }, // medium
      { ?,   13,    16,    19,    21,    27,    37,    ?? }, // larger
      { ?,   16,    19,    21,    24,    32,    43,    ?? }  // largest
//
// HTML       1      2      3      4      5      6      7
// CSS  ?     ?      ?      ?      ?      ?      ?      ?
//
// (CSS not tested yet.)
//
#endif

  static int32_t sFontSizeFactors[8] = { 60,75,89,100,120,150,200,300 };

  static int32_t sCSSColumns[7]  = {0, 1, 2, 3, 4, 5, 6}; // xxs...xxl
  static int32_t sHTMLColumns[7] = {1, 2, 3, 4, 5, 6, 7}; // 1...7

  double dFontSize;

  if (aFontSizeType == eFontSize_HTML) {
    aHTMLSize--;    // input as 1-7
  }

  if (aHTMLSize < 0)
    aHTMLSize = 0;
  else if (aHTMLSize > 6)
    aHTMLSize = 6;

  int32_t* column;
  switch (aFontSizeType)
  {
    case eFontSize_HTML: column = sHTMLColumns; break;
    case eFontSize_CSS:  column = sCSSColumns;  break;
  }

  // Make special call specifically for fonts (needed PrintPreview)
  int32_t fontSize = nsPresContext::AppUnitsToIntCSSPixels(aBasePointSize);

  if ((fontSize >= sFontSizeTableMin) && (fontSize <= sFontSizeTableMax))
  {
    int32_t row = fontSize - sFontSizeTableMin;

    if (aPresContext->CompatibilityMode() == eCompatibility_NavQuirks) {
      dFontSize = nsPresContext::CSSPixelsToAppUnits(sQuirksFontSizeTable[row][column[aHTMLSize]]);
    } else {
      dFontSize = nsPresContext::CSSPixelsToAppUnits(sStrictFontSizeTable[row][column[aHTMLSize]]);
    }
  }
  else
  {
    int32_t factor = sFontSizeFactors[column[aHTMLSize]];
    dFontSize = (factor * aBasePointSize) / 100;
  }


  if (1.0 < dFontSize) {
    return (nscoord)dFontSize;
  }
  return (nscoord)1;
}

struct SetFontSizeCalcOps : public css::BasicCoordCalcOps,
                            public css::FloatCoeffsAlreadyNormalizedOps
{
  // Declare that we have floats as coefficients so that we unambiguously
  // resolve coeff_type (BasicCoordCalcOps and FloatCoeffsAlreadyNormalizedOps
  // both have |typedef float coeff_type|).
  typedef float coeff_type;

  // The parameters beyond aValue that we need for CalcLengthWith.
  const nscoord mParentSize;
  const nsStyleFont* const mParentFont;
  nsPresContext* const mPresContext;
<<<<<<< HEAD
  nsStyleContext* const mStyleContext;
=======
  GeckoStyleContext* const mStyleContext;
>>>>>>> a17af05f
  const bool mAtRoot;
  RuleNodeCacheConditions& mConditions;

  SetFontSizeCalcOps(nscoord aParentSize, const nsStyleFont* aParentFont,
                     nsPresContext* aPresContext,
<<<<<<< HEAD
                     nsStyleContext* aStyleContext,
=======
                     GeckoStyleContext* aStyleContext,
>>>>>>> a17af05f
                     bool aAtRoot,
                     RuleNodeCacheConditions& aConditions)
    : mParentSize(aParentSize),
      mParentFont(aParentFont),
      mPresContext(aPresContext),
      mStyleContext(aStyleContext),
      mAtRoot(aAtRoot),
      mConditions(aConditions)
  {
  }

  bool ComputeLeafValue(result_type& aResult, const nsCSSValue& aValue)
  {
    nscoord size;
    if (aValue.IsLengthUnit()) {
      // Note that font-based length units use the parent's size
      // unadjusted for scriptlevel changes. A scriptlevel change
      // between us and the parent is simply ignored.
      size = CalcLengthWith(aValue, mParentSize,
                            mParentFont,
                            mStyleContext, mPresContext, mAtRoot,
                            true, mConditions);
      if (!aValue.IsRelativeLengthUnit() && mParentFont->mAllowZoom) {
        size = nsStyleFont::ZoomText(mPresContext, size);
      }
    }
    else if (eCSSUnit_Percent == aValue.GetUnit()) {
      mConditions.SetUncacheable();
      // Note that % units use the parent's size unadjusted for scriptlevel
      // changes. A scriptlevel change between us and the parent is simply
      // ignored.
      // aValue.GetPercentValue() may be negative for, e.g., calc(-50%)
      size = NSCoordSaturatingMultiply(mParentSize, aValue.GetPercentValue());
    } else {
      MOZ_ASSERT(false, "unexpected value");
      size = mParentSize;
    }

    aResult = size;
    return true;
  }
};

/* static */ void
nsRuleNode::SetFontSize(nsPresContext* aPresContext,
<<<<<<< HEAD
                        nsStyleContext* aContext,
=======
                        GeckoStyleContext* aContext,
>>>>>>> a17af05f
                        const nsRuleData* aRuleData,
                        const nsStyleFont* aFont,
                        const nsStyleFont* aParentFont,
                        nscoord* aSize,
                        const nsFont& aSystemFont,
                        nscoord aParentSize,
                        nscoord aScriptLevelAdjustedParentSize,
                        bool aUsedStartStruct,
                        bool aAtRoot,
                        RuleNodeCacheConditions& aConditions)
{
  // If false, means that *aSize has not been zoomed.  If true, means that
  // *aSize has been zoomed iff aParentFont->mAllowZoom is true.
  bool sizeIsZoomedAccordingToParent = false;

  int32_t baseSize = (int32_t) aPresContext->
    GetDefaultFont(aFont->mGenericID, aFont->mLanguage)->size;
  const nsCSSValue* sizeValue = aRuleData->ValueForFontSize();
  if (eCSSUnit_Enumerated == sizeValue->GetUnit()) {
    int32_t value = sizeValue->GetIntValue();

    if ((NS_STYLE_FONT_SIZE_XXSMALL <= value) &&
        (value <= NS_STYLE_FONT_SIZE_XXLARGE)) {
      *aSize = CalcFontPointSize(value, baseSize,
                       aPresContext, eFontSize_CSS);
    }
    else if (NS_STYLE_FONT_SIZE_XXXLARGE == value) {
      // <font size="7"> is not specified in CSS, so we don't use eFontSize_CSS.
      *aSize = CalcFontPointSize(value, baseSize, aPresContext);
    }
    else if (NS_STYLE_FONT_SIZE_LARGER  == value ||
             NS_STYLE_FONT_SIZE_SMALLER == value) {
      aConditions.SetUncacheable();

      float factor = (NS_STYLE_FONT_SIZE_LARGER == value) ? 1.2f : (1.0f / 1.2f);

      *aSize = NSToCoordFloorClamped(aParentSize * factor);

      sizeIsZoomedAccordingToParent = true;

    } else {
      NS_NOTREACHED("unexpected value");
    }
  }
  else if (sizeValue->IsLengthUnit() ||
           sizeValue->GetUnit() == eCSSUnit_Percent ||
           sizeValue->IsCalcUnit()) {
    SetFontSizeCalcOps ops(aParentSize, aParentFont,
                           aPresContext, aContext,
                           aAtRoot,
                           aConditions);
    if (!css::ComputeCalc(*aSize, *sizeValue, ops)) {
      MOZ_ASSERT_UNREACHABLE("unexpected ComputeCalc failure");
    }
    if (*aSize < 0) {
      MOZ_ASSERT(sizeValue->IsCalcUnit(),
                 "negative lengths and percents should be rejected by parser");
      *aSize = 0;
    }
    // The calc ops will always zoom its result according to the value
    // of aParentFont->mAllowZoom.
    sizeIsZoomedAccordingToParent = true;
  }
  else if (eCSSUnit_System_Font == sizeValue->GetUnit()) {
    // this becomes our cascading size
    *aSize = aSystemFont.size;
  }
  else if (eCSSUnit_Inherit == sizeValue->GetUnit() ||
           eCSSUnit_Unset == sizeValue->GetUnit()) {
    aConditions.SetUncacheable();
    // We apply scriptlevel change for this case, because the default is
    // to inherit and we don't want explicit "inherit" to differ from the
    // default.
    *aSize = aScriptLevelAdjustedParentSize;
    sizeIsZoomedAccordingToParent = true;
  }
  else if (eCSSUnit_Initial == sizeValue->GetUnit()) {
    // The initial value is 'medium', which has magical sizing based on
    // the generic font family, so do that here too.
    *aSize = baseSize;
  } else {
    NS_ASSERTION(eCSSUnit_Null == sizeValue->GetUnit(),
                 "What kind of font-size value is this?");
    // if aUsedStartStruct is true, then every single property in the
    // font struct is being set all at once. This means scriptlevel is not
    // going to have any influence on the font size; there is no need to
    // do anything here.
    if (!aUsedStartStruct && aParentSize != aScriptLevelAdjustedParentSize) {
      // There was no rule affecting the size but the size has been
      // affected by the parent's size via scriptlevel change. So we cannot
      // store the data in the rule tree.
      aConditions.SetUncacheable();
      *aSize = aScriptLevelAdjustedParentSize;
      sizeIsZoomedAccordingToParent = true;
    } else {
      return;
    }
  }

  // We want to zoom the cascaded size so that em-based measurements,
  // line-heights, etc., work.
  bool currentlyZoomed = sizeIsZoomedAccordingToParent &&
                         aParentFont->mAllowZoom;
  if (!currentlyZoomed && aFont->mAllowZoom) {
    *aSize = nsStyleFont::ZoomText(aPresContext, *aSize);
  } else if (currentlyZoomed && !aFont->mAllowZoom) {
    *aSize = nsStyleFont::UnZoomText(aPresContext, *aSize);
  }
}

static int8_t ClampTo8Bit(int32_t aValue) {
  if (aValue < -128)
    return -128;
  if (aValue > 127)
    return 127;
  return int8_t(aValue);
}

/* static */ void
nsRuleNode::ComputeSystemFont(nsFont* aSystemFont, LookAndFeel::FontID aFontID,
                              const nsPresContext* aPresContext,
                              const nsFont* aDefaultVariableFont)
{
  gfxFontStyle fontStyle;
  float devPerCSS =
    (float)nsPresContext::AppUnitsPerCSSPixel() /
    aPresContext->DeviceContext()->AppUnitsPerDevPixelAtUnitFullZoom();
  nsAutoString systemFontName;
  if (LookAndFeel::GetFont(aFontID, systemFontName, fontStyle, devPerCSS)) {
    systemFontName.Trim("\"'");
    aSystemFont->fontlist = FontFamilyList(systemFontName, eUnquotedName);
    aSystemFont->fontlist.SetDefaultFontType(eFamily_none);
    aSystemFont->style = fontStyle.style;
    aSystemFont->systemFont = fontStyle.systemFont;
    aSystemFont->weight = fontStyle.weight;
    aSystemFont->stretch = fontStyle.stretch;
    aSystemFont->size =
      NSFloatPixelsToAppUnits(fontStyle.size,
                              aPresContext->DeviceContext()->
                                AppUnitsPerDevPixelAtUnitFullZoom());
    //aSystemFont->langGroup = fontStyle.langGroup;
    aSystemFont->sizeAdjust = fontStyle.sizeAdjust;

#ifdef XP_WIN
    // XXXldb This platform-specific stuff should be in the
    // LookAndFeel implementation, not here.
    // XXXzw Should we even still *have* this code?  It looks to be making
    // old, probably obsolete assumptions.

    if (aFontID == LookAndFeel::eFont_Field ||
        aFontID == LookAndFeel::eFont_Button ||
        aFontID == LookAndFeel::eFont_List) {
      // As far as I can tell the system default fonts and sizes
      // on MS-Windows for Buttons, Listboxes/Comboxes and Text Fields are
      // all pre-determined and cannot be changed by either the control panel
      // or programmatically.
      // Fields (text fields)
      // Button and Selects (listboxes/comboboxes)
      //    We use whatever font is defined by the system. Which it appears
      //    (and the assumption is) it is always a proportional font. Then we
      //    always use 2 points smaller than what the browser has defined as
      //    the default proportional font.
      // Assumption: system defined font is proportional
      aSystemFont->size =
        std::max(aDefaultVariableFont->size -
                 nsPresContext::CSSPointsToAppUnits(2), 0);
    }
#endif
  }
}

/* static */ void
nsRuleNode::SetFont(nsPresContext* aPresContext, GeckoStyleContext* aContext,
                    uint8_t aGenericFontID, const nsRuleData* aRuleData,
                    const nsStyleFont* aParentFont,
                    nsStyleFont* aFont, bool aUsedStartStruct,
                    RuleNodeCacheConditions& aConditions)
{
  bool atRoot = !aContext->GetParent();

  // -x-text-zoom: none, inherit, initial
  bool allowZoom;
  const nsCSSValue* textZoomValue = aRuleData->ValueForTextZoom();
  if (eCSSUnit_Null != textZoomValue->GetUnit()) {
    if (eCSSUnit_Inherit == textZoomValue->GetUnit()) {
      allowZoom = aParentFont->mAllowZoom;
    } else if (eCSSUnit_None == textZoomValue->GetUnit()) {
      allowZoom = false;
    } else {
      MOZ_ASSERT(eCSSUnit_Initial == textZoomValue->GetUnit(),
                 "unexpected unit");
      allowZoom = true;
    }
    aFont->EnableZoom(aPresContext, allowZoom);
  }

  // mLanguage must be set before before any of the CalcLengthWith calls
  // (direct calls or calls via SetFontSize) for the cases where |aParentFont|
  // is the same as |aFont|.
  //
  // -x-lang: string, inherit
  // This is not a real CSS property, it is an HTML attribute mapped to CSS.
  const nsCSSValue* langValue = aRuleData->ValueForLang();
  if (eCSSUnit_AtomIdent == langValue->GetUnit()) {
    aFont->mLanguage = langValue->GetAtomValue();
    aFont->mExplicitLanguage = true;
  }

  const nsFont* defaultVariableFont =
    aPresContext->GetDefaultFont(kPresContext_DefaultVariableFont_ID,
                                 aFont->mLanguage);

  // -moz-system-font: enum (never inherit!)
  static_assert(
    NS_STYLE_FONT_CAPTION        == LookAndFeel::eFont_Caption &&
    NS_STYLE_FONT_ICON           == LookAndFeel::eFont_Icon &&
    NS_STYLE_FONT_MENU           == LookAndFeel::eFont_Menu &&
    NS_STYLE_FONT_MESSAGE_BOX    == LookAndFeel::eFont_MessageBox &&
    NS_STYLE_FONT_SMALL_CAPTION  == LookAndFeel::eFont_SmallCaption &&
    NS_STYLE_FONT_STATUS_BAR     == LookAndFeel::eFont_StatusBar &&
    NS_STYLE_FONT_WINDOW         == LookAndFeel::eFont_Window &&
    NS_STYLE_FONT_DOCUMENT       == LookAndFeel::eFont_Document &&
    NS_STYLE_FONT_WORKSPACE      == LookAndFeel::eFont_Workspace &&
    NS_STYLE_FONT_DESKTOP        == LookAndFeel::eFont_Desktop &&
    NS_STYLE_FONT_INFO           == LookAndFeel::eFont_Info &&
    NS_STYLE_FONT_DIALOG         == LookAndFeel::eFont_Dialog &&
    NS_STYLE_FONT_BUTTON         == LookAndFeel::eFont_Button &&
    NS_STYLE_FONT_PULL_DOWN_MENU == LookAndFeel::eFont_PullDownMenu &&
    NS_STYLE_FONT_LIST           == LookAndFeel::eFont_List &&
    NS_STYLE_FONT_FIELD          == LookAndFeel::eFont_Field,
    "LookAndFeel.h system-font constants out of sync with nsStyleConsts.h");

  // Fall back to defaultVariableFont.
  Maybe<nsFont> lazySystemFont;
  const nsCSSValue* systemFontValue = aRuleData->ValueForSystemFont();
  if (eCSSUnit_Enumerated == systemFontValue->GetUnit()) {
    lazySystemFont.emplace(*defaultVariableFont);
    LookAndFeel::FontID fontID =
      (LookAndFeel::FontID)systemFontValue->GetIntValue();
    ComputeSystemFont(lazySystemFont.ptr(), fontID, aPresContext,
                      defaultVariableFont);
  }
  const nsFont& systemFont = lazySystemFont.refOr(*defaultVariableFont);

  // font-family: font family list, enum, inherit
  switch (aRuleData->ValueForFontFamily()->GetUnit()) {
    case eCSSUnit_FontFamilyList:
      // set the correct font if we are using DocumentFonts OR we are overriding
      // for XUL - MJA: bug 31816
      nsRuleNode::FixupNoneGeneric(&aFont->mFont, aPresContext,
                                   aGenericFontID, defaultVariableFont);

      aFont->mFont.systemFont = false;
      // Technically this is redundant with the code below, but it's good
      // to have since we'll still want it once we get rid of
      // SetGenericFont (bug 380915).
      aFont->mGenericID = aGenericFontID;
      break;
    case eCSSUnit_System_Font:
      aFont->mFont.fontlist = systemFont.fontlist;
      aFont->mFont.systemFont = true;
      aFont->mGenericID = kGenericFont_NONE;
      break;
    case eCSSUnit_Inherit:
    case eCSSUnit_Unset:
      aConditions.SetUncacheable();
      aFont->mFont.fontlist = aParentFont->mFont.fontlist;
      aFont->mFont.systemFont = aParentFont->mFont.systemFont;
      aFont->mGenericID = aParentFont->mGenericID;
      MOZ_FALLTHROUGH;  // Fall through here to check for a lang change.
    case eCSSUnit_Null:
      // If we have inheritance (cases eCSSUnit_Inherit, eCSSUnit_Unset, and
      // eCSSUnit_Null) and a (potentially different) language is explicitly
      // specified, then we need to overwrite the inherited default generic font
      // with the default generic from defaultVariableFont, which is computed
      // using aFont->mLanguage above.
      if (aRuleData->ValueForLang()->GetUnit() != eCSSUnit_Null) {
        FixupNoneGeneric(&aFont->mFont, aPresContext, aGenericFontID,
                         defaultVariableFont);
      }
      break;
    case eCSSUnit_Initial:
      aFont->mFont.fontlist = defaultVariableFont->fontlist;
      aFont->mFont.systemFont = defaultVariableFont->systemFont;
      aFont->mGenericID = kGenericFont_NONE;
      break;
    default:
      MOZ_ASSERT_UNREACHABLE("Unexpected unit for font-family");
  }

  // When we're in the loop in SetGenericFont, we must ensure that we
  // always keep aFont->mFlags set to the correct generic.  But we have
  // to be careful not to touch it when we're called directly from
  // ComputeFontData, because we could have a start struct.
  if (aGenericFontID != kGenericFont_NONE) {
    aFont->mGenericID = aGenericFontID;
  }

  // -moz-math-variant: enum, inherit, initial
  SetValue(*aRuleData->ValueForMathVariant(), aFont->mMathVariant,
           aConditions,
           SETVAL_ENUMERATED | SETVAL_UNSET_INHERIT,
           aParentFont->mMathVariant, NS_MATHML_MATHVARIANT_NONE);

  // -moz-math-display: enum, inherit, initial
  SetValue(*aRuleData->ValueForMathDisplay(), aFont->mMathDisplay,
           aConditions,
           SETVAL_ENUMERATED | SETVAL_UNSET_INHERIT,
           aParentFont->mMathDisplay, NS_MATHML_DISPLAYSTYLE_INLINE);

  // font-smoothing: enum, inherit, initial
  SetValue(*aRuleData->ValueForOsxFontSmoothing(),
           aFont->mFont.smoothing, aConditions,
           SETVAL_ENUMERATED | SETVAL_UNSET_INHERIT,
           aParentFont->mFont.smoothing,
           defaultVariableFont->smoothing);

  // font-style: enum, inherit, initial, -moz-system-font
  if (aFont->mMathVariant != NS_MATHML_MATHVARIANT_NONE) {
    // -moz-math-variant overrides font-style
    aFont->mFont.style = NS_FONT_STYLE_NORMAL;
  } else {
    SetValue(*aRuleData->ValueForFontStyle(),
             aFont->mFont.style, aConditions,
             SETVAL_ENUMERATED | SETVAL_UNSET_INHERIT,
             aParentFont->mFont.style,
             defaultVariableFont->style,
             Unused, Unused, Unused, systemFont.style);
  }

  // font-weight: int, enum, inherit, initial, -moz-system-font
  // special handling for enum
  const nsCSSValue* weightValue = aRuleData->ValueForFontWeight();
  if (aFont->mMathVariant != NS_MATHML_MATHVARIANT_NONE) {
    // -moz-math-variant overrides font-weight
    aFont->mFont.weight = NS_FONT_WEIGHT_NORMAL;
  } else if (eCSSUnit_Enumerated == weightValue->GetUnit()) {
    int32_t value = weightValue->GetIntValue();
    switch (value) {
      case NS_STYLE_FONT_WEIGHT_NORMAL:
      case NS_STYLE_FONT_WEIGHT_BOLD:
        aFont->mFont.weight = value;
        break;
      case NS_STYLE_FONT_WEIGHT_BOLDER: {
        aConditions.SetUncacheable();
        int32_t inheritedValue = aParentFont->mFont.weight;
        if (inheritedValue <= 300) {
          aFont->mFont.weight = 400;
        } else if (inheritedValue <= 500) {
          aFont->mFont.weight = 700;
        } else {
          aFont->mFont.weight = 900;
        }
        break;
      }
      case NS_STYLE_FONT_WEIGHT_LIGHTER: {
        aConditions.SetUncacheable();
        int32_t inheritedValue = aParentFont->mFont.weight;
        if (inheritedValue < 600) {
          aFont->mFont.weight = 100;
        } else if (inheritedValue < 800) {
          aFont->mFont.weight = 400;
        } else {
          aFont->mFont.weight = 700;
        }
        break;
      }
    }
  } else
    SetValue(*weightValue, aFont->mFont.weight, aConditions,
             SETVAL_INTEGER | SETVAL_UNSET_INHERIT,
             aParentFont->mFont.weight,
             defaultVariableFont->weight,
             Unused, Unused, Unused, systemFont.weight);

  // font-stretch: enum, inherit, initial, -moz-system-font
  SetValue(*aRuleData->ValueForFontStretch(),
           aFont->mFont.stretch, aConditions,
           SETVAL_ENUMERATED | SETVAL_UNSET_INHERIT,
           aParentFont->mFont.stretch,
           defaultVariableFont->stretch,
           Unused, Unused, Unused, systemFont.stretch);

  // Compute scriptlevel, scriptminsize and scriptsizemultiplier now so
  // they're available for font-size computation.

  // -moz-script-min-size: length
  const nsCSSValue* scriptMinSizeValue = aRuleData->ValueForScriptMinSize();
  if (scriptMinSizeValue->IsLengthUnit()) {
    // scriptminsize in font units (em, ex) has to be interpreted relative
    // to the parent font, or the size definitions are circular and we
    //
    aFont->mScriptMinSize =
      CalcLengthWith(*scriptMinSizeValue, aParentFont->mSize,
                     aParentFont,
                     aContext, aPresContext, atRoot, true /* aUseUserFontSet */,
                     aConditions);
  }

  // -moz-script-size-multiplier: factor, inherit, initial
  SetFactor(*aRuleData->ValueForScriptSizeMultiplier(),
            aFont->mScriptSizeMultiplier,
            aConditions, aParentFont->mScriptSizeMultiplier,
            NS_MATHML_DEFAULT_SCRIPT_SIZE_MULTIPLIER,
            SETFCT_POSITIVE | SETFCT_UNSET_INHERIT);

  // -moz-script-level: integer, number, inherit
  const nsCSSValue* scriptLevelValue = aRuleData->ValueForScriptLevel();
  if (eCSSUnit_Integer == scriptLevelValue->GetUnit()) {
    // "relative"
    aConditions.SetUncacheable();
    aFont->mScriptLevel = ClampTo8Bit(aParentFont->mScriptLevel + scriptLevelValue->GetIntValue());
  }
  else if (eCSSUnit_Number == scriptLevelValue->GetUnit()) {
    // "absolute"
    aFont->mScriptLevel = ClampTo8Bit(int32_t(scriptLevelValue->GetFloatValue()));
  }
  else if (eCSSUnit_Auto == scriptLevelValue->GetUnit()) {
    // auto
    aConditions.SetUncacheable();
    aFont->mScriptLevel = ClampTo8Bit(aParentFont->mScriptLevel +
                                      (aParentFont->mMathDisplay ==
                                       NS_MATHML_DISPLAYSTYLE_INLINE ? 1 : 0));
  }
  else if (eCSSUnit_Inherit == scriptLevelValue->GetUnit() ||
           eCSSUnit_Unset == scriptLevelValue->GetUnit()) {
    aConditions.SetUncacheable();
    aFont->mScriptLevel = aParentFont->mScriptLevel;
  }
  else if (eCSSUnit_Initial == scriptLevelValue->GetUnit()) {
    aFont->mScriptLevel = 0;
  }

  // font-kerning: none, enum, inherit, initial, -moz-system-font
  SetValue(*aRuleData->ValueForFontKerning(),
           aFont->mFont.kerning, aConditions,
           SETVAL_ENUMERATED | SETVAL_UNSET_INHERIT,
           aParentFont->mFont.kerning,
           defaultVariableFont->kerning,
           Unused, Unused, Unused, systemFont.kerning);

  // font-synthesis: none, enum (bit field), inherit, initial
  SetValue(*aRuleData->ValueForFontSynthesis(),
           aFont->mFont.synthesis, aConditions,
           SETVAL_ENUMERATED | SETVAL_UNSET_INHERIT,
           aParentFont->mFont.synthesis,
           defaultVariableFont->synthesis,
           Unused, /* none */ 0, Unused, Unused);

  // font-variant-alternates: normal, enum (bit field) + functions, inherit,
  //                          initial, -moz-system-font
  const nsCSSValue* variantAlternatesValue =
    aRuleData->ValueForFontVariantAlternates();
  int32_t variantAlternates = 0;

  switch (variantAlternatesValue->GetUnit()) {
  case eCSSUnit_Inherit:
  case eCSSUnit_Unset:
    aFont->mFont.CopyAlternates(aParentFont->mFont);
    aConditions.SetUncacheable();
    break;

  case eCSSUnit_Initial:
  case eCSSUnit_Normal:
    aFont->mFont.variantAlternates = 0;
    aFont->mFont.alternateValues.Clear();
    aFont->mFont.featureValueLookup = nullptr;
    break;

  case eCSSUnit_Pair:
    NS_ASSERTION(variantAlternatesValue->GetPairValue().mXValue.GetUnit() ==
                   eCSSUnit_Enumerated, "strange unit for variantAlternates");
    variantAlternates =
      variantAlternatesValue->GetPairValue().mXValue.GetIntValue();
    aFont->mFont.variantAlternates = variantAlternates;

    if (variantAlternates & NS_FONT_VARIANT_ALTERNATES_FUNCTIONAL_MASK) {
      // fetch the feature lookup object from the styleset
      MOZ_ASSERT(aPresContext->StyleSet()->IsGecko(),
                 "ServoStyleSets should not have rule nodes");
      aFont->mFont.featureValueLookup = aPresContext->GetFontFeatureValuesLookup();

      NS_ASSERTION(variantAlternatesValue->GetPairValue().mYValue.GetUnit() ==
                   eCSSUnit_List, "function list not a list value");
      nsStyleUtil::ComputeFunctionalAlternates(
        variantAlternatesValue->GetPairValue().mYValue.GetListValue(),
        aFont->mFont.alternateValues);
    }
    break;

  default:
    break;
  }

  // font-variant-caps: normal, enum, inherit, initial, -moz-system-font
  SetValue(*aRuleData->ValueForFontVariantCaps(),
           aFont->mFont.variantCaps, aConditions,
           SETVAL_ENUMERATED |SETVAL_UNSET_INHERIT,
           aParentFont->mFont.variantCaps,
           defaultVariableFont->variantCaps,
           Unused, Unused, /* normal */ 0, systemFont.variantCaps);

  // font-variant-east-asian: normal, enum (bit field), inherit, initial,
  //                          -moz-system-font
  SetValue(*aRuleData->ValueForFontVariantEastAsian(),
           aFont->mFont.variantEastAsian, aConditions,
           SETVAL_ENUMERATED | SETVAL_UNSET_INHERIT,
           aParentFont->mFont.variantEastAsian,
           defaultVariableFont->variantEastAsian,
           Unused, Unused, /* normal */ 0, systemFont.variantEastAsian);

  // font-variant-ligatures: normal, none, enum (bit field), inherit, initial,
  //                         -moz-system-font
  SetValue(*aRuleData->ValueForFontVariantLigatures(),
           aFont->mFont.variantLigatures, aConditions,
           SETVAL_ENUMERATED | SETVAL_UNSET_INHERIT,
           aParentFont->mFont.variantLigatures,
           defaultVariableFont->variantLigatures,
           Unused, NS_FONT_VARIANT_LIGATURES_NONE, /* normal */ 0,
           systemFont.variantLigatures);

  // font-variant-numeric: normal, enum (bit field), inherit, initial,
  //                       -moz-system-font
  SetValue(*aRuleData->ValueForFontVariantNumeric(),
           aFont->mFont.variantNumeric, aConditions,
           SETVAL_ENUMERATED | SETVAL_UNSET_INHERIT,
           aParentFont->mFont.variantNumeric,
           defaultVariableFont->variantNumeric,
           Unused, Unused, /* normal */ 0, systemFont.variantNumeric);

  // font-variant-position: normal, enum, inherit, initial,
  //                        -moz-system-font
  SetValue(*aRuleData->ValueForFontVariantPosition(),
           aFont->mFont.variantPosition, aConditions,
           SETVAL_ENUMERATED | SETVAL_UNSET_INHERIT,
           aParentFont->mFont.variantPosition,
           defaultVariableFont->variantPosition,
           Unused, Unused, /* normal */ 0, systemFont.variantPosition);

  // font-feature-settings
  const nsCSSValue* featureSettingsValue =
    aRuleData->ValueForFontFeatureSettings();

  switch (featureSettingsValue->GetUnit()) {
    case eCSSUnit_Null:
      break;

    case eCSSUnit_Normal:
    case eCSSUnit_Initial:
      aFont->mFont.fontFeatureSettings.Clear();
      break;

    case eCSSUnit_Inherit:
    case eCSSUnit_Unset:
      aConditions.SetUncacheable();
      aFont->mFont.fontFeatureSettings = aParentFont->mFont.fontFeatureSettings;
      break;

    case eCSSUnit_System_Font:
      aFont->mFont.fontFeatureSettings = systemFont.fontFeatureSettings;
      break;

    case eCSSUnit_PairList:
    case eCSSUnit_PairListDep:
      ComputeFontFeatures(featureSettingsValue->GetPairListValue(),
                          aFont->mFont.fontFeatureSettings);
      break;

    default:
      MOZ_ASSERT(false, "unexpected value unit");
      break;
  }

  // font-variation-settings
  const nsCSSValue* variationSettingsValue =
    aRuleData->ValueForFontVariationSettings();

  switch (variationSettingsValue->GetUnit()) {
    case eCSSUnit_Null:
      break;

    case eCSSUnit_Normal:
    case eCSSUnit_Initial:
      aFont->mFont.fontVariationSettings.Clear();
      break;

    case eCSSUnit_Inherit:
    case eCSSUnit_Unset:
      aConditions.SetUncacheable();
      aFont->mFont.fontVariationSettings =
        aParentFont->mFont.fontVariationSettings;
      break;

    case eCSSUnit_System_Font:
      aFont->mFont.fontVariationSettings = systemFont.fontVariationSettings;
      break;

    case eCSSUnit_PairList:
    case eCSSUnit_PairListDep:
      ComputeFontVariations(variationSettingsValue->GetPairListValue(),
                            aFont->mFont.fontVariationSettings);
      break;

    default:
      MOZ_ASSERT(false, "unexpected value unit");
      break;
  }

  // font-language-override
  const nsCSSValue* languageOverrideValue =
    aRuleData->ValueForFontLanguageOverride();
  if (eCSSUnit_Inherit == languageOverrideValue->GetUnit() ||
      eCSSUnit_Unset == languageOverrideValue->GetUnit()) {
    aConditions.SetUncacheable();
    aFont->mFont.languageOverride = aParentFont->mFont.languageOverride;
  } else if (eCSSUnit_Normal == languageOverrideValue->GetUnit() ||
             eCSSUnit_Initial == languageOverrideValue->GetUnit()) {
    aFont->mFont.languageOverride = NO_FONT_LANGUAGE_OVERRIDE;
  } else if (eCSSUnit_System_Font == languageOverrideValue->GetUnit()) {
    aFont->mFont.languageOverride = systemFont.languageOverride;
  } else if (eCSSUnit_String == languageOverrideValue->GetUnit()) {
    nsAutoString lang;
    languageOverrideValue->GetStringValue(lang);
    aFont->mFont.languageOverride = ParseFontLanguageOverride(lang);
  }

  // -moz-min-font-size-ratio: percent, inherit
  const nsCSSValue* minFontSizeRatio = aRuleData->ValueForMinFontSizeRatio();
  switch (minFontSizeRatio->GetUnit()) {
    case eCSSUnit_Null:
      break;
    case eCSSUnit_Unset:
    case eCSSUnit_Inherit:
      aFont->mMinFontSizeRatio = aParentFont->mMinFontSizeRatio;
      aConditions.SetUncacheable();
      break;
    case eCSSUnit_Initial:
      aFont->mMinFontSizeRatio = 100; // 100%
      break;
    case eCSSUnit_Percent: {
      // While percentages are parsed as floating point numbers, we
      // only store an integer in the range [0, 255] since that's all
      // we need for now.
      float percent = minFontSizeRatio->GetPercentValue() * 100;
      if (percent < 0) {
        percent = 0;
      } else if (percent > 255) {
        percent = 255;
      }
      aFont->mMinFontSizeRatio = uint8_t(percent);
      break;
    }
    default:
      MOZ_ASSERT_UNREACHABLE("Unknown unit for -moz-min-font-size-ratio");
  }

  nscoord scriptLevelAdjustedUnconstrainedParentSize;

  // font-size: enum, length, percent, inherit
  nscoord scriptLevelAdjustedParentSize =
    ComputeScriptLevelSize(aFont, aParentFont, aPresContext,
                           &scriptLevelAdjustedUnconstrainedParentSize);
  NS_ASSERTION(!aUsedStartStruct || aFont->mScriptUnconstrainedSize == aFont->mSize,
               "If we have a start struct, we should have reset everything coming in here");

  // Compute whether we're affected by scriptMinSize *before* calling
  // SetFontSize, since aParentFont might be the same as aFont.  If it
  // is, calling SetFontSize might throw off our calculation.
  bool affectedByScriptMinSize =
    aParentFont->mSize != aParentFont->mScriptUnconstrainedSize ||
    scriptLevelAdjustedParentSize !=
      scriptLevelAdjustedUnconstrainedParentSize;

  SetFontSize(aPresContext, aContext,
              aRuleData, aFont, aParentFont,
              &aFont->mSize,
              systemFont, aParentFont->mSize, scriptLevelAdjustedParentSize,
              aUsedStartStruct, atRoot, aConditions);
  if (!aPresContext->Document()->GetMathMLEnabled()) {
    MOZ_ASSERT(!affectedByScriptMinSize);
    // If MathML is not enabled, we don't need to mark this node as
    // uncacheable.  If it becomes enabled, code in
    // nsMathMLElementFactory will rebuild the rule tree and style data
    // when MathML is first enabled (see nsMathMLElement::BindToTree).
    aFont->mScriptUnconstrainedSize = aFont->mSize;
  } else if (!affectedByScriptMinSize) {
    // Fast path: we have not been affected by scriptminsize so we don't
    // need to call SetFontSize again to compute the
    // scriptminsize-unconstrained size. This is OK even if we have a
    // start struct, because if we have a start struct then 'font-size'
    // was specified and so scriptminsize has no effect.
    aFont->mScriptUnconstrainedSize = aFont->mSize;
    // It's possible we could, in the future, have a different parent,
    // which would lead to a different affectedByScriptMinSize.
    aConditions.SetUncacheable();
  } else {
    // see previous else-if
    aConditions.SetUncacheable();

    // Use a separate conditions object because it might get a
    // *different* font-size dependency.  We can ignore it because we've
    // already called SetUncacheable.
    RuleNodeCacheConditions unconstrainedConditions;

    SetFontSize(aPresContext, aContext,
                aRuleData, aFont, aParentFont,
                &aFont->mScriptUnconstrainedSize,
                systemFont, aParentFont->mScriptUnconstrainedSize,
                scriptLevelAdjustedUnconstrainedParentSize,
                aUsedStartStruct, atRoot, unconstrainedConditions);
  }
  NS_ASSERTION(aFont->mScriptUnconstrainedSize <= aFont->mSize,
               "scriptminsize should never be making things bigger");

  nsRuleNode::ApplyMinFontSize(aFont, aPresContext,
                               aPresContext->MinFontSize(aFont->mLanguage));

  // font-size-adjust: number, none, inherit, initial, -moz-system-font
  const nsCSSValue* sizeAdjustValue = aRuleData->ValueForFontSizeAdjust();
  if (eCSSUnit_System_Font == sizeAdjustValue->GetUnit()) {
    aFont->mFont.sizeAdjust = systemFont.sizeAdjust;
  } else
    SetFactor(*sizeAdjustValue, aFont->mFont.sizeAdjust,
              aConditions, aParentFont->mFont.sizeAdjust, -1.0f,
              SETFCT_NONE | SETFCT_UNSET_INHERIT);
}

static inline void
AssertValidFontTag(const nsString& aString)
{
  // To be valid as a font feature tag, a string MUST be:
  MOZ_ASSERT(aString.Length() == 4 &&              // (1) exactly 4 chars long
             NS_IsAscii(aString.BeginReading()) && // (2) entirely ASCII
             isprint(aString[0]) &&                // (3) all printable chars
             isprint(aString[1]) &&
             isprint(aString[2]) &&
             isprint(aString[3]));
}

<<<<<<< HEAD
=======
/* static */ void
nsRuleNode::ComputeFontFeatures(const nsCSSValuePairList *aFeaturesList,
                                nsTArray<gfxFontFeature>& aFeatureSettings)
{
  aFeatureSettings.Clear();
  for (const nsCSSValuePairList* p = aFeaturesList; p; p = p->mNext) {
    gfxFontFeature feat;

    MOZ_ASSERT(aFeaturesList->mXValue.GetUnit() == eCSSUnit_String,
               "unexpected value unit");

    // tag is a 4-byte ASCII sequence
    nsAutoString tag;
    p->mXValue.GetStringValue(tag);
    AssertValidFontTag(tag);
    if (tag.Length() != 4) {
      continue;
    }
    // parsing validates that these are ASCII chars
    // tags are always big-endian
    feat.mTag = (tag[0] << 24) | (tag[1] << 16) | (tag[2] << 8)  | tag[3];

    // value
    NS_ASSERTION(p->mYValue.GetUnit() == eCSSUnit_Integer,
                 "should have found an integer unit");
    feat.mValue = p->mYValue.GetIntValue();

    aFeatureSettings.AppendElement(feat);
  }
}

>>>>>>> a17af05f
/* static */ void
nsRuleNode::ComputeFontVariations(const nsCSSValuePairList* aVariationsList,
                                  nsTArray<gfxFontVariation>& aVariationSettings)
{
<<<<<<< HEAD
  aFeatureSettings.Clear();
  for (const nsCSSValuePairList* p = aFeaturesList; p; p = p->mNext) {
    gfxFontFeature feat;
=======
  aVariationSettings.Clear();
  for (const nsCSSValuePairList* p = aVariationsList; p; p = p->mNext) {
    gfxFontVariation var;
>>>>>>> a17af05f

    MOZ_ASSERT(aVariationsList->mXValue.GetUnit() == eCSSUnit_String,
               "unexpected value unit");

    // tag is a 4-byte ASCII sequence
    nsAutoString tag;
    p->mXValue.GetStringValue(tag);
    AssertValidFontTag(tag);
    if (tag.Length() != 4) {
      continue;
    }
    // parsing validates that these are ASCII chars
    // tags are always big-endian
    var.mTag = (tag[0] << 24) | (tag[1] << 16) | (tag[2] << 8)  | tag[3];

    // value
    NS_ASSERTION(p->mYValue.GetUnit() == eCSSUnit_Number,
                 "should have found a number unit");
    var.mValue = p->mYValue.GetFloatValue();

    aVariationSettings.AppendElement(var);
  }
}

/* static */ void
nsRuleNode::ComputeFontVariations(const nsCSSValuePairList* aVariationsList,
                                  nsTArray<gfxFontVariation>& aVariationSettings)
{
  aVariationSettings.Clear();
  for (const nsCSSValuePairList* p = aVariationsList; p; p = p->mNext) {
    gfxFontVariation var;

    MOZ_ASSERT(aVariationsList->mXValue.GetUnit() == eCSSUnit_String,
               "unexpected value unit");

    // tag is a 4-byte ASCII sequence
    nsAutoString tag;
    p->mXValue.GetStringValue(tag);
    AssertValidFontTag(tag);
    if (tag.Length() != 4) {
      continue;
    }
    // parsing validates that these are ASCII chars
    // tags are always big-endian
    var.mTag = (tag[0] << 24) | (tag[1] << 16) | (tag[2] << 8)  | tag[3];

    // value
    NS_ASSERTION(p->mYValue.GetUnit() == eCSSUnit_Number,
                 "should have found a number unit");
    var.mValue = p->mYValue.GetFloatValue();

    aVariationSettings.AppendElement(var);
  }
}

// This should die (bug 380915).
//
// SetGenericFont:
//  - backtrack to an ancestor with the same generic font name (possibly
//    up to the root where default values come from the presentation context)
//  - re-apply cascading rules from there without caching intermediate values
/* static */ void
nsRuleNode::SetGenericFont(nsPresContext* aPresContext,
                           GeckoStyleContext* aContext,
                           uint8_t aGenericFontID,
                           nsStyleFont* aFont)
{
  // walk up the contexts until a context with the desired generic font
  AutoTArray<GeckoStyleContext*, 8> contextPath;
  contextPath.AppendElement(aContext);
  GeckoStyleContext* higherContext = aContext->GetParent();
  while (higherContext) {
    if (higherContext->StyleFont()->mGenericID == aGenericFontID) {
      // done walking up the higher contexts
      break;
    }
    contextPath.AppendElement(higherContext);
    higherContext = higherContext->GetParent();
  }

  // re-apply the cascading rules, starting from the higher context

  // If we stopped earlier because we reached the root of the style tree,
  // we will start with the default generic font from the presentation
  // context. Otherwise we start with the higher context.
  const nsFont* defaultFont =
    aPresContext->GetDefaultFont(aGenericFontID, aFont->mLanguage);
  nsStyleFont parentFont(*defaultFont, aPresContext);
  if (higherContext) {
    const nsStyleFont* tmpFont = higherContext->StyleFont();
    parentFont = *tmpFont;
  }
  *aFont = parentFont;

  uint32_t fontBit = nsCachedStyleData::GetBitForSID(eStyleStruct_Font);

  // use placement new[] on the result of alloca() to allocate a
  // variable-sized stack array, including execution of constructors,
  // and use an RAII class to run the destructors too.
  size_t nprops = nsCSSProps::PropertyCountInStruct(eStyleStruct_Font);
  void* dataStorage = alloca(nprops * sizeof(nsCSSValue));

  for (int32_t i = contextPath.Length() - 1; i >= 0; --i) {
    GeckoStyleContext* context = contextPath[i];
    AutoCSSValueArray dataArray(dataStorage, nprops);

    nsRuleData ruleData(NS_STYLE_INHERIT_BIT(Font), dataArray.get(),
                        aPresContext, context);
    ruleData.mValueOffsets[eStyleStruct_Font] = 0;

    // Trimmed down version of ::WalkRuleTree() to re-apply the style rules
    // Note that we *do* need to do this for our own data, since what is
    // in |fontData| in ComputeFontData is only for the rules below
    // aStartStruct.
    for (nsRuleNode* ruleNode = context->RuleNode(); ruleNode;
         ruleNode = ruleNode->GetParent()) {
      if (ruleNode->mNoneBits & fontBit)
        // no more font rules on this branch, get out
        break;

      nsIStyleRule *rule = ruleNode->GetRule();
      if (rule) {
        ruleData.mLevel = ruleNode->GetLevel();
        ruleData.mIsImportantRule = ruleNode->IsImportantRule();
        rule->MapRuleInfoInto(&ruleData);
      }
    }

    // Compute the delta from the information that the rules specified

    // Avoid unnecessary operations in SetFont().  But we care if it's
    // the final value that we're computing.
    if (i != 0)
      ruleData.ValueForFontFamily()->Reset();

    ResolveVariableReferences(eStyleStruct_Font, &ruleData, aContext);

    RuleNodeCacheConditions dummy;
    nsRuleNode::SetFont(aPresContext, context,
                        aGenericFontID, &ruleData, &parentFont, aFont,
                        false, dummy);

    parentFont = *aFont;
  }

  if (higherContext && contextPath.Length() > 1) {
    // contextPath is a list of all ancestor style contexts, so it must have
    // at least two elements for it to result in a dependency on grandancestor
    // styles.
    PropagateGrandancestorBit(aContext, higherContext);
  }
}

const void*
nsRuleNode::ComputeFontData(void* aStartStruct,
                            const nsRuleData* aRuleData,
                            GeckoStyleContext* aContext,
                            nsRuleNode* aHighestNode,
                            const RuleDetail aRuleDetail,
                            const RuleNodeCacheConditions aConditions)
{
  COMPUTE_START_INHERITED(Font, font, parentFont)

  // NOTE:  The |aRuleDetail| passed in is a little bit conservative due
  // to the -moz-system-font property.  We really don't need to consider
  // it here in determining whether to cache in the rule tree.  However,
  // we do need to consider it in WalkRuleTree when deciding whether to
  // walk further up the tree.  So this means that when the font struct
  // is fully specified using *longhand* properties (excluding
  // -moz-system-font), we won't cache in the rule tree even though we
  // could.  However, it's pretty unlikely authors will do that
  // (although there is a pretty good chance they'll fully specify it
  // using the 'font' shorthand).

  // Figure out if we are a generic font
  uint8_t generic = kGenericFont_NONE;
  // XXXldb What if we would have had a string if we hadn't been doing
  // the optimization with a non-null aStartStruct?
  const nsCSSValue* familyValue = aRuleData->ValueForFontFamily();
  if (eCSSUnit_FontFamilyList == familyValue->GetUnit()) {
    const FontFamilyList* fontlist = familyValue->GetFontFamilyListValue();
    FontFamilyList& fl = font->mFont.fontlist;
    fl = *fontlist;

    // extract the first generic in the fontlist, if exists
    FontFamilyType fontType = fontlist->FirstGeneric();

    // if only a single generic, set the generic type
    if (fontlist->Length() == 1) {
      switch (fontType) {
        case eFamily_serif:
          generic = kGenericFont_serif;
          break;
        case eFamily_sans_serif:
          generic = kGenericFont_sans_serif;
          break;
        case eFamily_monospace:
          generic = kGenericFont_monospace;
          break;
        case eFamily_cursive:
          generic = kGenericFont_cursive;
          break;
        case eFamily_fantasy:
          generic = kGenericFont_fantasy;
          break;
        case eFamily_moz_fixed:
          generic = kGenericFont_moz_fixed;
          break;
        default:
          break;
      }
    }
  }

  // Now compute our font struct
  if (generic == kGenericFont_NONE) {
    // continue the normal processing
    nsRuleNode::SetFont(mPresContext, aContext, generic,
                        aRuleData, parentFont, font,
                        aStartStruct != nullptr, conditions);
  }
  else {
    // re-calculate the font as a generic font
    conditions.SetUncacheable();
    nsRuleNode::SetGenericFont(mPresContext, aContext, generic,
                               font);
  }

  COMPUTE_END_INHERITED(Font, font)
}

/*static*/ uint32_t
nsRuleNode::ParseFontLanguageOverride(const nsAString& aLangTag)
{
  if (!aLangTag.Length() || aLangTag.Length() > 4) {
    return NO_FONT_LANGUAGE_OVERRIDE;
  }
  uint32_t index, result = 0;
  for (index = 0; index < aLangTag.Length(); ++index) {
    char16_t ch = aLangTag[index];
    if (!nsCRT::IsAscii(ch)) { // valid tags are pure ASCII
      return NO_FONT_LANGUAGE_OVERRIDE;
    }
    result = (result << 8) + ch;
  }
  while (index++ < 4) {
    result = (result << 8) + 0x20;
  }
  return result;
}

template <typename T>
inline uint32_t ListLength(const T* aList)
{
  uint32_t len = 0;
  while (aList) {
    len++;
    aList = aList->mNext;
  }
  return len;
}

static already_AddRefed<nsCSSShadowArray>
GetShadowData(const nsCSSValueList* aList,
              GeckoStyleContext* aContext,
              bool aIsBoxShadow,
              nsPresContext* aPresContext,
              RuleNodeCacheConditions& aConditions)
{
  uint32_t arrayLength = ListLength(aList);

  MOZ_ASSERT(arrayLength > 0,
             "Non-null text-shadow list, yet we counted 0 items.");
  RefPtr<nsCSSShadowArray> shadowList =
    new(arrayLength) nsCSSShadowArray(arrayLength);

  if (!shadowList)
    return nullptr;

  nsStyleCoord tempCoord;
  DebugOnly<bool> unitOK;
  for (nsCSSShadowItem* item = shadowList->ShadowAt(0);
       aList;
       aList = aList->mNext, ++item) {
    MOZ_ASSERT(aList->mValue.GetUnit() == eCSSUnit_Array,
               "expecting a plain array value");
    nsCSSValue::Array *arr = aList->mValue.GetArrayValue();
    // OK to pass bad aParentCoord since we're not passing SETCOORD_INHERIT
    unitOK = SetCoord(arr->Item(0), tempCoord, nsStyleCoord(),
                      SETCOORD_LENGTH | SETCOORD_CALC_LENGTH_ONLY,
                      aContext, aPresContext, aConditions);
    NS_ASSERTION(unitOK, "unexpected unit");
    item->mXOffset = tempCoord.GetCoordValue();

    unitOK = SetCoord(arr->Item(1), tempCoord, nsStyleCoord(),
                      SETCOORD_LENGTH | SETCOORD_CALC_LENGTH_ONLY,
                      aContext, aPresContext, aConditions);
    NS_ASSERTION(unitOK, "unexpected unit");
    item->mYOffset = tempCoord.GetCoordValue();

    // Blur radius is optional in the current box-shadow spec
    if (arr->Item(2).GetUnit() != eCSSUnit_Null) {
      unitOK = SetCoord(arr->Item(2), tempCoord, nsStyleCoord(),
                        SETCOORD_LENGTH | SETCOORD_CALC_LENGTH_ONLY |
                          SETCOORD_CALC_CLAMP_NONNEGATIVE,
                        aContext, aPresContext, aConditions);
      NS_ASSERTION(unitOK, "unexpected unit");
      item->mRadius = tempCoord.GetCoordValue();
    } else {
      item->mRadius = 0;
    }

    // Find the spread radius
    if (aIsBoxShadow && arr->Item(3).GetUnit() != eCSSUnit_Null) {
      unitOK = SetCoord(arr->Item(3), tempCoord, nsStyleCoord(),
                        SETCOORD_LENGTH | SETCOORD_CALC_LENGTH_ONLY,
                        aContext, aPresContext, aConditions);
      NS_ASSERTION(unitOK, "unexpected unit");
      item->mSpread = tempCoord.GetCoordValue();
    } else {
      item->mSpread = 0;
    }

    if (arr->Item(4).GetUnit() != eCSSUnit_Null) {
      item->mHasColor = true;
      // 2nd argument can be bogus since inherit is not a valid color
      unitOK = SetColor(arr->Item(4), 0, aPresContext, aContext, item->mColor,
                        aConditions);
      NS_ASSERTION(unitOK, "unexpected unit");
    }

    if (aIsBoxShadow && arr->Item(5).GetUnit() == eCSSUnit_Enumerated) {
      NS_ASSERTION(arr->Item(5).GetIntValue()
                   == uint8_t(StyleBoxShadowType::Inset),
                   "invalid keyword type for box shadow");
      item->mInset = true;
    } else {
      item->mInset = false;
    }
  }

  return shadowList.forget();
}

struct TextEmphasisChars
{
  const char16_t* mFilled;
  const char16_t* mOpen;
};

#define TEXT_EMPHASIS_CHARS_LIST() \
  TEXT_EMPHASIS_CHARS_ITEM(u"", u"", NONE) \
  TEXT_EMPHASIS_CHARS_ITEM(u"\u2022", u"\u25e6", DOT) \
  TEXT_EMPHASIS_CHARS_ITEM(u"\u25cf", u"\u25cb", CIRCLE) \
  TEXT_EMPHASIS_CHARS_ITEM(u"\u25c9", u"\u25ce", DOUBLE_CIRCLE) \
  TEXT_EMPHASIS_CHARS_ITEM(u"\u25b2", u"\u25b3", TRIANGLE) \
  TEXT_EMPHASIS_CHARS_ITEM(u"\ufe45", u"\ufe46", SESAME)

static constexpr TextEmphasisChars kTextEmphasisChars[] =
{
#define TEXT_EMPHASIS_CHARS_ITEM(filled_, open_, type_) \
  { filled_, open_ }, // type_
  TEXT_EMPHASIS_CHARS_LIST()
#undef TEXT_EMPHASIS_CHARS_ITEM
};

#define TEXT_EMPHASIS_CHARS_ITEM(filled_, open_, type_) \
  static_assert(ArrayLength(filled_) <= 2 && \
                ArrayLength(open_) <= 2, \
                "emphasis marks should have no more than one char"); \
  static_assert( \
    *kTextEmphasisChars[NS_STYLE_TEXT_EMPHASIS_STYLE_##type_].mFilled == \
    *filled_, "filled " #type_ " should be " #filled_); \
  static_assert( \
    *kTextEmphasisChars[NS_STYLE_TEXT_EMPHASIS_STYLE_##type_].mOpen == \
    *open_, "open " #type_ " should be " #open_);
TEXT_EMPHASIS_CHARS_LIST()
#undef TEXT_EMPHASIS_CHARS_ITEM

#undef TEXT_EMPHASIS_CHARS_LIST

static void
TruncateStringToSingleGrapheme(nsAString& aStr)
{
  unicode::ClusterIterator iter(aStr.Data(), aStr.Length());
  if (!iter.AtEnd()) {
    iter.Next();
    if (!iter.AtEnd()) {
      // Not mutating the string for common cases helps memory use
      // since we share the buffer from the specified style into the
      // computed style.
      aStr.Truncate(iter - aStr.Data());
    }
  }
}

struct LengthNumberCalcObj
{
  float mValue;
  bool mIsNumber;
};

struct LengthNumberCalcOps : public css::FloatCoeffsAlreadyNormalizedOps
{
  typedef LengthNumberCalcObj result_type;
<<<<<<< HEAD
  nsStyleContext* const mStyleContext;
  nsPresContext* const mPresContext;
  RuleNodeCacheConditions& mConditions;

  LengthNumberCalcOps(nsStyleContext* aStyleContext,
=======
  GeckoStyleContext* const mStyleContext;
  nsPresContext* const mPresContext;
  RuleNodeCacheConditions& mConditions;

  LengthNumberCalcOps(GeckoStyleContext* aStyleContext,
>>>>>>> a17af05f
                      nsPresContext* aPresContext,
                      RuleNodeCacheConditions& aConditions)
    : mStyleContext(aStyleContext),
      mPresContext(aPresContext),
      mConditions(aConditions)
  {
  }

  result_type
  MergeAdditive(nsCSSUnit aCalcFunction,
                result_type aValue1, result_type aValue2)
  {
    MOZ_ASSERT(aValue1.mIsNumber == aValue2.mIsNumber);

    LengthNumberCalcObj result;
    result.mIsNumber = aValue1.mIsNumber;
    if (aCalcFunction == eCSSUnit_Calc_Plus) {
      result.mValue = aValue1.mValue + aValue2.mValue;
      return result;
    }
    MOZ_ASSERT(aCalcFunction == eCSSUnit_Calc_Minus,
               "unexpected unit");
    result.mValue = aValue1.mValue - aValue2.mValue;
    return result;
  }

  result_type
  MergeMultiplicativeL(nsCSSUnit aCalcFunction,
                       float aValue1, result_type aValue2)
  {
    MOZ_ASSERT(aCalcFunction == eCSSUnit_Calc_Times_L,
               "unexpected unit");
    LengthNumberCalcObj result;
    result.mIsNumber = aValue2.mIsNumber;
    result.mValue = aValue1 * aValue2.mValue;
    return result;
  }

  result_type
  MergeMultiplicativeR(nsCSSUnit aCalcFunction,
                       result_type aValue1, float aValue2)
  {
    LengthNumberCalcObj result;
    result.mIsNumber = aValue1.mIsNumber;
    if (aCalcFunction == eCSSUnit_Calc_Times_R) {
      result.mValue = aValue1.mValue * aValue2;
      return result;
    }
    MOZ_ASSERT(aCalcFunction == eCSSUnit_Calc_Divided,
               "unexpected unit");
    result.mValue = aValue1.mValue / aValue2;
<<<<<<< HEAD
    return result;
  }

  result_type ComputeLeafValue(const nsCSSValue& aValue)
  {
    LengthNumberCalcObj result;
    if (aValue.IsLengthUnit()) {
      result.mIsNumber = false;
      result.mValue = CalcLength(aValue, mStyleContext,
                                      mPresContext, mConditions);
    }
    else if (eCSSUnit_Number == aValue.GetUnit()) {
      result.mIsNumber = true;
      result.mValue = aValue.GetFloatValue();
    } else {
      MOZ_ASSERT(false, "unexpected value");
      result.mIsNumber = true;
      result.mValue = 1.0f;
    }

=======
>>>>>>> a17af05f
    return result;
  }
};

struct SetLineHeightCalcOps : public LengthNumberCalcOps
{
  SetLineHeightCalcOps(nsStyleContext* aStyleContext,
                       nsPresContext* aPresContext,
                       RuleNodeCacheConditions& aConditions)
    : LengthNumberCalcOps(aStyleContext, aPresContext, aConditions)
  {
  }

  bool ComputeLeafValue(result_type& aResult, const nsCSSValue& aValue)
  {
    if (aValue.IsLengthUnit()) {
      aResult.mIsNumber = false;
      aResult.mValue = CalcLength(aValue, mStyleContext,
                                      mPresContext, mConditions);
    }
    else if (eCSSUnit_Number == aValue.GetUnit()) {
      aResult.mIsNumber = true;
      aResult.mValue = aValue.GetFloatValue();
    } else {
      MOZ_ASSERT(false, "unexpected value");
      aResult.mIsNumber = true;
      aResult.mValue = 1.0f;
    }

    return true;
  }
};

struct SetLineHeightCalcOps : public LengthNumberCalcOps
{
  SetLineHeightCalcOps(GeckoStyleContext* aStyleContext,
                       nsPresContext* aPresContext,
                       RuleNodeCacheConditions& aConditions)
    : LengthNumberCalcOps(aStyleContext, aPresContext, aConditions)
  {
  }

  bool ComputeLeafValue(result_type& aResult, const nsCSSValue& aValue)
  {
<<<<<<< HEAD
    LengthNumberCalcObj result;
    if (aValue.IsLengthUnit()) {
      result.mIsNumber = false;
      result.mValue = CalcLength(aValue, mStyleContext,
=======
    if (aValue.IsLengthUnit()) {
      aResult.mIsNumber = false;
      aResult.mValue = CalcLength(aValue, mStyleContext,
>>>>>>> a17af05f
                                      mPresContext, mConditions);
    }
    else if (eCSSUnit_Percent == aValue.GetUnit()) {
      mConditions.SetUncacheable();
      aResult.mIsNumber = false;
      nscoord fontSize = mStyleContext->StyleFont()->mFont.size;
<<<<<<< HEAD
      result.mValue = fontSize * aValue.GetPercentValue();
    }
    else if (eCSSUnit_Number == aValue.GetUnit()) {
      result.mIsNumber = true;
      result.mValue = aValue.GetFloatValue();
    } else {
      MOZ_ASSERT(false, "unexpected value");
      result.mIsNumber = true;
      result.mValue = 1.0f;
=======
      aResult.mValue = fontSize * aValue.GetPercentValue();
    }
    else if (eCSSUnit_Number == aValue.GetUnit()) {
      aResult.mIsNumber = true;
      aResult.mValue = aValue.GetFloatValue();
    } else {
      MOZ_ASSERT(false, "unexpected value");
      aResult.mIsNumber = true;
      aResult.mValue = 1.0f;
>>>>>>> a17af05f
    }

    return true;
  }
};

const void*
nsRuleNode::ComputeTextData(void* aStartStruct,
                            const nsRuleData* aRuleData,
                            GeckoStyleContext* aContext,
                            nsRuleNode* aHighestNode,
                            const RuleDetail aRuleDetail,
                            const RuleNodeCacheConditions aConditions)
{
  COMPUTE_START_INHERITED(Text, text, parentText)

  auto setComplexColor = [&](const nsCSSValue* aValue,
                             StyleComplexColor nsStyleText::* aField) {
    SetComplexColor<eUnsetInherit>(*aValue, parentText->*aField,
                                   StyleComplexColor::CurrentColor(),
                                   mPresContext, text->*aField, conditions);
  };

  // tab-size: number, length, calc, inherit
  const nsCSSValue* tabSizeValue = aRuleData->ValueForTabSize();
  if (tabSizeValue->GetUnit() == eCSSUnit_Initial) {
    text->mTabSize = nsStyleCoord(float(NS_STYLE_TABSIZE_INITIAL), eStyleUnit_Factor);
  } else if (eCSSUnit_Calc == tabSizeValue->GetUnit()) {
    LengthNumberCalcOps ops(aContext, mPresContext, conditions);
<<<<<<< HEAD
    LengthNumberCalcObj obj = css::ComputeCalc(*tabSizeValue, ops);
=======
    LengthNumberCalcObj obj;
    if (!css::ComputeCalc(obj, *tabSizeValue, ops)) {
      MOZ_ASSERT_UNREACHABLE("unexpected ComputeCalc failure");
    }
>>>>>>> a17af05f
    float value = obj.mValue < 0 ? 0 : obj.mValue;
    if (obj.mIsNumber) {
      text->mTabSize.SetFactorValue(value);
    } else {
      text->mTabSize.SetCoordValue(
        NSToCoordRoundWithClamp(value));
    }
  } else {
    SetCoord(*tabSizeValue, text->mTabSize, parentText->mTabSize,
             SETCOORD_LH | SETCOORD_FACTOR | SETCOORD_UNSET_INHERIT,
             aContext, mPresContext, conditions);
  }

  // letter-spacing: normal, length, inherit
  SetCoord(*aRuleData->ValueForLetterSpacing(),
           text->mLetterSpacing, parentText->mLetterSpacing,
           SETCOORD_LH | SETCOORD_NORMAL | SETCOORD_INITIAL_NORMAL |
             SETCOORD_CALC_LENGTH_ONLY | SETCOORD_UNSET_INHERIT,
           aContext, mPresContext, conditions);

  // text-shadow: none, list, inherit, initial
  const nsCSSValue* textShadowValue = aRuleData->ValueForTextShadow();
  if (textShadowValue->GetUnit() != eCSSUnit_Null) {
    text->mTextShadow = nullptr;

    // Don't need to handle none/initial explicitly: The above assignment
    // takes care of that
    if (textShadowValue->GetUnit() == eCSSUnit_Inherit ||
        textShadowValue->GetUnit() == eCSSUnit_Unset) {
      conditions.SetUncacheable();
      text->mTextShadow = parentText->mTextShadow;
    } else if (textShadowValue->GetUnit() == eCSSUnit_List ||
               textShadowValue->GetUnit() == eCSSUnit_ListDep) {
      // List of arrays
      text->mTextShadow = GetShadowData(textShadowValue->GetListValue(),
                                        aContext, false, mPresContext, conditions);
    }
  }

  // line-height: normal, number, length, percent, calc, inherit
  const nsCSSValue* lineHeightValue = aRuleData->ValueForLineHeight();
  if (eCSSUnit_Percent == lineHeightValue->GetUnit()) {
    conditions.SetUncacheable();
    // Use |mFont.size| to pick up minimum font size.
    text->mLineHeight.SetCoordValue(
        NSToCoordRound(float(aContext->StyleFont()->mFont.size) *
                       lineHeightValue->GetPercentValue()));
  }
  else if (eCSSUnit_Initial == lineHeightValue->GetUnit() ||
           eCSSUnit_System_Font == lineHeightValue->GetUnit()) {
    text->mLineHeight.SetNormalValue();
  }
  else if (eCSSUnit_Calc == lineHeightValue->GetUnit()) {
    SetLineHeightCalcOps ops(aContext, mPresContext, conditions);
<<<<<<< HEAD
    LengthNumberCalcObj obj = css::ComputeCalc(*lineHeightValue, ops);
=======
    LengthNumberCalcObj obj;
    if (!css::ComputeCalc(obj, *lineHeightValue, ops)) {
      MOZ_ASSERT_UNREACHABLE("unexpected ComputeCalc failure");
    }
>>>>>>> a17af05f
    if (obj.mIsNumber) {
      text->mLineHeight.SetFactorValue(obj.mValue);
    } else {
      text->mLineHeight.SetCoordValue(
        NSToCoordRoundWithClamp(obj.mValue));
    }
  }
  else {
    SetCoord(*lineHeightValue, text->mLineHeight, parentText->mLineHeight,
             SETCOORD_LEH | SETCOORD_FACTOR | SETCOORD_NORMAL |
               SETCOORD_UNSET_INHERIT,
             aContext, mPresContext, conditions);
    if (lineHeightValue->IsLengthUnit() &&
        !lineHeightValue->IsRelativeLengthUnit()) {
      nscoord lh = nsStyleFont::ZoomText(mPresContext,
                                         text->mLineHeight.GetCoordValue());

      conditions.SetUncacheable();
      const nsStyleFont *font = aContext->StyleFont();
      nscoord minimumFontSize = mPresContext->MinFontSize(font->mLanguage);

      if (minimumFontSize > 0 && !mPresContext->IsChrome()) {
        if (font->mSize != 0) {
          lh = nscoord(float(lh) * float(font->mFont.size) / float(font->mSize));
        } else {
          lh = minimumFontSize;
        }
      }
      text->mLineHeight.SetCoordValue(lh);
    }
  }


  // text-align: enum, string, pair(enum|string), inherit, initial
  // NOTE: string is not implemented yet.
  const nsCSSValue* textAlignValue = aRuleData->ValueForTextAlign();
  text->mTextAlignTrue = false;
  if (eCSSUnit_String == textAlignValue->GetUnit()) {
    NS_NOTYETIMPLEMENTED("align string");
  } else if (eCSSUnit_Enumerated == textAlignValue->GetUnit() &&
             NS_STYLE_TEXT_ALIGN_MOZ_CENTER_OR_INHERIT ==
               textAlignValue->GetIntValue()) {
    conditions.SetUncacheable();
    uint8_t parentAlign = parentText->mTextAlign;
    text->mTextAlign = (NS_STYLE_TEXT_ALIGN_START == parentAlign) ?
      NS_STYLE_TEXT_ALIGN_CENTER : parentAlign;
  } else if (eCSSUnit_Enumerated == textAlignValue->GetUnit() &&
             NS_STYLE_TEXT_ALIGN_MATCH_PARENT ==
               textAlignValue->GetIntValue()) {
    conditions.SetUncacheable();
    GeckoStyleContext* parent = aContext->GetParent();
    if (parent) {
      uint8_t parentAlign = parentText->mTextAlign;
      uint8_t parentDirection = parent->StyleVisibility()->mDirection;
      switch (parentAlign) {
        case NS_STYLE_TEXT_ALIGN_START:
          text->mTextAlign = parentDirection == NS_STYLE_DIRECTION_RTL ?
            NS_STYLE_TEXT_ALIGN_RIGHT : NS_STYLE_TEXT_ALIGN_LEFT;
          break;

        case NS_STYLE_TEXT_ALIGN_END:
          text->mTextAlign = parentDirection == NS_STYLE_DIRECTION_RTL ?
            NS_STYLE_TEXT_ALIGN_LEFT : NS_STYLE_TEXT_ALIGN_RIGHT;
          break;

        default:
          text->mTextAlign = parentAlign;
      }
    }
  } else {
    if (eCSSUnit_Pair == textAlignValue->GetUnit()) {
      // Two values were specified, one must be 'true'.
      text->mTextAlignTrue = true;
      const nsCSSValuePair& textAlignValuePair = textAlignValue->GetPairValue();
      textAlignValue = &textAlignValuePair.mXValue;
      if (eCSSUnit_Enumerated == textAlignValue->GetUnit()) {
        if (textAlignValue->GetIntValue() == NS_STYLE_TEXT_ALIGN_UNSAFE) {
          textAlignValue = &textAlignValuePair.mYValue;
        }
      } else if (eCSSUnit_String == textAlignValue->GetUnit()) {
        NS_NOTYETIMPLEMENTED("align string");
      }
    } else if (eCSSUnit_Inherit == textAlignValue->GetUnit() ||
               eCSSUnit_Unset == textAlignValue->GetUnit()) {
      text->mTextAlignTrue = parentText->mTextAlignTrue;
    }
    SetValue(*textAlignValue, text->mTextAlign, conditions,
             SETVAL_ENUMERATED | SETVAL_UNSET_INHERIT,
             parentText->mTextAlign,
             NS_STYLE_TEXT_ALIGN_START);
  }

  // text-align-last: enum, pair(enum), inherit, initial
  const nsCSSValue* textAlignLastValue = aRuleData->ValueForTextAlignLast();
  text->mTextAlignLastTrue = false;
  if (eCSSUnit_Pair == textAlignLastValue->GetUnit()) {
    // Two values were specified, one must be 'true'.
    text->mTextAlignLastTrue = true;
    const nsCSSValuePair& textAlignLastValuePair = textAlignLastValue->GetPairValue();
    textAlignLastValue = &textAlignLastValuePair.mXValue;
    if (eCSSUnit_Enumerated == textAlignLastValue->GetUnit()) {
      if (textAlignLastValue->GetIntValue() == NS_STYLE_TEXT_ALIGN_UNSAFE) {
        textAlignLastValue = &textAlignLastValuePair.mYValue;
      }
    }
  } else if (eCSSUnit_Inherit == textAlignLastValue->GetUnit() ||
             eCSSUnit_Unset == textAlignLastValue->GetUnit()) {
    text->mTextAlignLastTrue = parentText->mTextAlignLastTrue;
  }
  SetValue(*textAlignLastValue, text->mTextAlignLast,
           conditions,
           SETVAL_ENUMERATED | SETVAL_UNSET_INHERIT,
           parentText->mTextAlignLast,
           NS_STYLE_TEXT_ALIGN_AUTO);

  // text-indent: length, percent, calc, inherit, initial
  SetCoord(*aRuleData->ValueForTextIndent(), text->mTextIndent, parentText->mTextIndent,
           SETCOORD_LPH | SETCOORD_INITIAL_ZERO | SETCOORD_STORE_CALC |
             SETCOORD_UNSET_INHERIT,
           aContext, mPresContext, conditions);

  // text-justify: enum, inherit, initial
  SetValue(*aRuleData->ValueForTextJustify(), text->mTextJustify, conditions,
           SETVAL_ENUMERATED | SETVAL_UNSET_INHERIT,
           parentText->mTextJustify,
           StyleTextJustify::Auto);

  // text-transform: enum, inherit, initial
  SetValue(*aRuleData->ValueForTextTransform(), text->mTextTransform, conditions,
           SETVAL_ENUMERATED | SETVAL_UNSET_INHERIT,
           parentText->mTextTransform,
           NS_STYLE_TEXT_TRANSFORM_NONE);

  // white-space: enum, inherit, initial
  SetValue(*aRuleData->ValueForWhiteSpace(), text->mWhiteSpace, conditions,
           SETVAL_ENUMERATED | SETVAL_UNSET_INHERIT,
           parentText->mWhiteSpace,
           StyleWhiteSpace::Normal);

  // word-break: enum, inherit, initial
  SetValue(*aRuleData->ValueForWordBreak(), text->mWordBreak, conditions,
           SETVAL_ENUMERATED | SETVAL_UNSET_INHERIT,
           parentText->mWordBreak,
           NS_STYLE_WORDBREAK_NORMAL);

  // word-spacing: normal, length, percent, inherit
  const nsCSSValue* wordSpacingValue = aRuleData->ValueForWordSpacing();
  if (wordSpacingValue->GetUnit() == eCSSUnit_Normal) {
    // Do this so that "normal" computes to 0px, as the CSS 2.1 spec requires.
    text->mWordSpacing.SetCoordValue(0);
  } else {
    SetCoord(*aRuleData->ValueForWordSpacing(),
             text->mWordSpacing, parentText->mWordSpacing,
             SETCOORD_LPH | SETCOORD_INITIAL_ZERO |
               SETCOORD_STORE_CALC | SETCOORD_UNSET_INHERIT,
             aContext, mPresContext, conditions);
  }

  // overflow-wrap: enum, inherit, initial
  SetValue(*aRuleData->ValueForOverflowWrap(), text->mOverflowWrap, conditions,
           SETVAL_ENUMERATED | SETVAL_UNSET_INHERIT,
           parentText->mOverflowWrap,
           NS_STYLE_OVERFLOWWRAP_NORMAL);

  // hyphens: enum, inherit, initial
  SetValue(*aRuleData->ValueForHyphens(), text->mHyphens, conditions,
           SETVAL_ENUMERATED | SETVAL_UNSET_INHERIT,
           parentText->mHyphens,
           StyleHyphens::Manual);

  // ruby-align: enum, inherit, initial
  SetValue(*aRuleData->ValueForRubyAlign(),
           text->mRubyAlign, conditions,
           SETVAL_ENUMERATED | SETVAL_UNSET_INHERIT,
           parentText->mRubyAlign,
           NS_STYLE_RUBY_ALIGN_SPACE_AROUND);

  // ruby-position: enum, inherit, initial
  SetValue(*aRuleData->ValueForRubyPosition(),
           text->mRubyPosition, conditions,
           SETVAL_ENUMERATED | SETVAL_UNSET_INHERIT,
           parentText->mRubyPosition,
           NS_STYLE_RUBY_POSITION_OVER);

  // text-size-adjust: enum, inherit, initial
  SetValue(*aRuleData->ValueForTextSizeAdjust(),
           text->mTextSizeAdjust, conditions,
           SETVAL_ENUMERATED | SETVAL_UNSET_INHERIT,
           parentText->mTextSizeAdjust,
           NS_STYLE_TEXT_SIZE_ADJUST_AUTO);

  // text-combine-upright: enum, inherit, initial
  SetValue(*aRuleData->ValueForTextCombineUpright(),
           text->mTextCombineUpright,
           conditions,
           SETVAL_ENUMERATED | SETVAL_UNSET_INHERIT,
           parentText->mTextCombineUpright,
           NS_STYLE_TEXT_COMBINE_UPRIGHT_NONE);

  // text-emphasis-color: color, string, inherit, initial
  setComplexColor(aRuleData->ValueForTextEmphasisColor(),
                  &nsStyleText::mTextEmphasisColor);

  // text-emphasis-position: enum, inherit, initial
  SetValue(*aRuleData->ValueForTextEmphasisPosition(),
           text->mTextEmphasisPosition,
           conditions,
           SETVAL_ENUMERATED | SETVAL_UNSET_INHERIT,
           parentText->mTextEmphasisPosition,
           NS_STYLE_TEXT_EMPHASIS_POSITION_OVER |
           NS_STYLE_TEXT_EMPHASIS_POSITION_RIGHT);

  // text-emphasis-style: string, enum, inherit, initial
  const nsCSSValue* textEmphasisStyleValue =
    aRuleData->ValueForTextEmphasisStyle();
  switch (textEmphasisStyleValue->GetUnit()) {
    case eCSSUnit_Null:
      break;
    case eCSSUnit_Initial:
    case eCSSUnit_None: {
      text->mTextEmphasisStyle = NS_STYLE_TEXT_EMPHASIS_STYLE_NONE;
      text->mTextEmphasisStyleString = u"";
      break;
    }
    case eCSSUnit_Inherit:
    case eCSSUnit_Unset: {
      conditions.SetUncacheable();
      text->mTextEmphasisStyle = parentText->mTextEmphasisStyle;
      text->mTextEmphasisStyleString = parentText->mTextEmphasisStyleString;
      break;
    }
    case eCSSUnit_Enumerated: {
      auto style = textEmphasisStyleValue->GetIntValue();
      // If shape part is not specified, compute it according to the
      // writing-mode. Note that, if the fill part (filled/open) is not
      // specified, we compute it to filled per spec. Since that value
      // is zero, no additional computation is needed. See the assertion
      // in CSSParserImpl::ParseTextEmphasisStyle().
      if (!(style & NS_STYLE_TEXT_EMPHASIS_STYLE_SHAPE_MASK)) {
        conditions.SetUncacheable();
        if (WritingMode(aContext).IsVertical()) {
          style |= NS_STYLE_TEXT_EMPHASIS_STYLE_SESAME;
        } else {
          style |= NS_STYLE_TEXT_EMPHASIS_STYLE_CIRCLE;
        }
      }
      text->mTextEmphasisStyle = style;
      size_t shape = style & NS_STYLE_TEXT_EMPHASIS_STYLE_SHAPE_MASK;
      MOZ_ASSERT(shape > 0 && shape < ArrayLength(kTextEmphasisChars));
      const TextEmphasisChars& chars = kTextEmphasisChars[shape];
      text->mTextEmphasisStyleString =
        (style & NS_STYLE_TEXT_EMPHASIS_STYLE_FILL_MASK) ==
        NS_STYLE_TEXT_EMPHASIS_STYLE_FILLED ? chars.mFilled : chars.mOpen;
      break;
    }
    case eCSSUnit_String: {
      text->mTextEmphasisStyle = NS_STYLE_TEXT_EMPHASIS_STYLE_STRING;
      nsString strValue;
      textEmphasisStyleValue->GetStringValue(strValue);
      TruncateStringToSingleGrapheme(strValue);
      text->mTextEmphasisStyleString = strValue;
      break;
    }
    default:
      MOZ_ASSERT_UNREACHABLE("Unknown value unit type");
  }

  // text-rendering: enum, inherit, initial
  SetValue(*aRuleData->ValueForTextRendering(),
           text->mTextRendering, conditions,
           SETVAL_ENUMERATED | SETVAL_UNSET_INHERIT,
           parentText->mTextRendering,
           NS_STYLE_TEXT_RENDERING_AUTO);

  // -webkit-text-fill-color: color, string, inherit, initial
  setComplexColor(aRuleData->ValueForWebkitTextFillColor(),
                  &nsStyleText::mWebkitTextFillColor);

  // -webkit-text-stroke-color: color, string, inherit, initial
  setComplexColor(aRuleData->ValueForWebkitTextStrokeColor(),
                  &nsStyleText::mWebkitTextStrokeColor);

  // -webkit-text-stroke-width: length, inherit, initial, enum
  Maybe<nscoord> coord =
    ComputeLineWidthValue<eUnsetInherit>(
      *aRuleData->ValueForWebkitTextStrokeWidth(),
      parentText->mWebkitTextStrokeWidth, 0,
      aContext, mPresContext, conditions);
  if (coord.isSome()) {
    text->mWebkitTextStrokeWidth = *coord;
  }

  // -moz-control-character-visibility: enum, inherit, initial
  SetValue(*aRuleData->ValueForControlCharacterVisibility(),
           text->mControlCharacterVisibility,
           conditions,
           SETVAL_ENUMERATED | SETVAL_UNSET_INHERIT,
           parentText->mControlCharacterVisibility,
           nsCSSParser::ControlCharVisibilityDefault());

  COMPUTE_END_INHERITED(Text, text)
}

const void*
nsRuleNode::ComputeTextResetData(void* aStartStruct,
                                 const nsRuleData* aRuleData,
                                 GeckoStyleContext* aContext,
                                 nsRuleNode* aHighestNode,
                                 const RuleDetail aRuleDetail,
                                 const RuleNodeCacheConditions aConditions)
{
  COMPUTE_START_RESET(TextReset, text, parentText)

  // text-decoration-line: enum (bit field), inherit, initial
  const nsCSSValue* decorationLineValue =
    aRuleData->ValueForTextDecorationLine();
  if (eCSSUnit_Enumerated == decorationLineValue->GetUnit()) {
    text->mTextDecorationLine = decorationLineValue->GetIntValue();
  } else if (eCSSUnit_Inherit == decorationLineValue->GetUnit()) {
    conditions.SetUncacheable();
    text->mTextDecorationLine = parentText->mTextDecorationLine;
  } else if (eCSSUnit_Initial == decorationLineValue->GetUnit() ||
             eCSSUnit_Unset == decorationLineValue->GetUnit()) {
    text->mTextDecorationLine = NS_STYLE_TEXT_DECORATION_LINE_NONE;
  }

  // text-decoration-color: color, string, enum, inherit, initial
  SetComplexColor<eUnsetInitial>(*aRuleData->ValueForTextDecorationColor(),
                                 parentText->mTextDecorationColor,
                                 StyleComplexColor::CurrentColor(),
                                 mPresContext,
                                 text->mTextDecorationColor, conditions);

  // text-decoration-style: enum, inherit, initial
  const nsCSSValue* decorationStyleValue =
    aRuleData->ValueForTextDecorationStyle();
  if (eCSSUnit_Enumerated == decorationStyleValue->GetUnit()) {
    text->mTextDecorationStyle = decorationStyleValue->GetIntValue();
  } else if (eCSSUnit_Inherit == decorationStyleValue->GetUnit()) {
    text->mTextDecorationStyle = parentText->mTextDecorationStyle;
    conditions.SetUncacheable();
  } else if (eCSSUnit_Initial == decorationStyleValue->GetUnit() ||
             eCSSUnit_Unset == decorationStyleValue->GetUnit()) {
    text->mTextDecorationStyle = NS_STYLE_TEXT_DECORATION_STYLE_SOLID;
  }

  // text-overflow: enum, string, pair(enum|string), inherit, initial
  const nsCSSValue* textOverflowValue =
    aRuleData->ValueForTextOverflow();
  if (eCSSUnit_Initial == textOverflowValue->GetUnit() ||
      eCSSUnit_Unset == textOverflowValue->GetUnit()) {
    text->mTextOverflow = nsStyleTextOverflow();
  } else if (eCSSUnit_Inherit == textOverflowValue->GetUnit()) {
    conditions.SetUncacheable();
    text->mTextOverflow = parentText->mTextOverflow;
  } else if (eCSSUnit_Enumerated == textOverflowValue->GetUnit()) {
    // A single enumerated value.
    SetValue(*textOverflowValue, text->mTextOverflow.mRight.mType,
             conditions,
             SETVAL_ENUMERATED, parentText->mTextOverflow.mRight.mType,
             NS_STYLE_TEXT_OVERFLOW_CLIP);
    text->mTextOverflow.mRight.mString.Truncate();
    text->mTextOverflow.mLeft.mType = NS_STYLE_TEXT_OVERFLOW_CLIP;
    text->mTextOverflow.mLeft.mString.Truncate();
    text->mTextOverflow.mLogicalDirections = true;
  } else if (eCSSUnit_String == textOverflowValue->GetUnit()) {
    // A single string value.
    text->mTextOverflow.mRight.mType = NS_STYLE_TEXT_OVERFLOW_STRING;
    textOverflowValue->GetStringValue(text->mTextOverflow.mRight.mString);
    text->mTextOverflow.mLeft.mType = NS_STYLE_TEXT_OVERFLOW_CLIP;
    text->mTextOverflow.mLeft.mString.Truncate();
    text->mTextOverflow.mLogicalDirections = true;
  } else if (eCSSUnit_Pair == textOverflowValue->GetUnit()) {
    // Two values were specified.
    text->mTextOverflow.mLogicalDirections = false;
    const nsCSSValuePair& textOverflowValuePair =
      textOverflowValue->GetPairValue();

    const nsCSSValue *textOverflowLeftValue = &textOverflowValuePair.mXValue;
    if (eCSSUnit_Enumerated == textOverflowLeftValue->GetUnit()) {
      SetValue(*textOverflowLeftValue, text->mTextOverflow.mLeft.mType,
               conditions,
               SETVAL_ENUMERATED, parentText->mTextOverflow.mLeft.mType,
               NS_STYLE_TEXT_OVERFLOW_CLIP);
      text->mTextOverflow.mLeft.mString.Truncate();
    } else if (eCSSUnit_String == textOverflowLeftValue->GetUnit()) {
      textOverflowLeftValue->GetStringValue(text->mTextOverflow.mLeft.mString);
      text->mTextOverflow.mLeft.mType = NS_STYLE_TEXT_OVERFLOW_STRING;
    }

    const nsCSSValue *textOverflowRightValue = &textOverflowValuePair.mYValue;
    if (eCSSUnit_Enumerated == textOverflowRightValue->GetUnit()) {
      SetValue(*textOverflowRightValue, text->mTextOverflow.mRight.mType,
               conditions,
               SETVAL_ENUMERATED, parentText->mTextOverflow.mRight.mType,
               NS_STYLE_TEXT_OVERFLOW_CLIP);
      text->mTextOverflow.mRight.mString.Truncate();
    } else if (eCSSUnit_String == textOverflowRightValue->GetUnit()) {
      textOverflowRightValue->GetStringValue(text->mTextOverflow.mRight.mString);
      text->mTextOverflow.mRight.mType = NS_STYLE_TEXT_OVERFLOW_STRING;
    }
  }

  // unicode-bidi: enum, inherit, initial
  SetValue(*aRuleData->ValueForUnicodeBidi(), text->mUnicodeBidi, conditions,
           SETVAL_ENUMERATED | SETVAL_UNSET_INITIAL,
           parentText->mUnicodeBidi,
           NS_STYLE_UNICODE_BIDI_NORMAL);

  // initial-letter: normal, number, array(number, integer?), initial
  const nsCSSValue* initialLetterValue = aRuleData->ValueForInitialLetter();
  if (initialLetterValue->GetUnit() == eCSSUnit_Null) {
    // We don't want to change anything in this case.
  } else if (initialLetterValue->GetUnit() == eCSSUnit_Inherit) {
    conditions.SetUncacheable();
    text->mInitialLetterSink = parentText->mInitialLetterSink;
    text->mInitialLetterSize = parentText->mInitialLetterSize;
  } else if (initialLetterValue->GetUnit() == eCSSUnit_Initial ||
             initialLetterValue->GetUnit() == eCSSUnit_Unset ||
             initialLetterValue->GetUnit() == eCSSUnit_Normal) {
    // Use invalid values in initial-letter property to mean normal. So we can
    // determine whether it is normal by checking mInitialLetterSink == 0.
    text->mInitialLetterSink = 0;
    text->mInitialLetterSize = 0.0f;
  } else if (initialLetterValue->GetUnit() == eCSSUnit_Array) {
    const nsCSSValue& firstValue = initialLetterValue->GetArrayValue()->Item(0);
    const nsCSSValue& secondValue = initialLetterValue->GetArrayValue()->Item(1);
    MOZ_ASSERT(firstValue.GetUnit() == eCSSUnit_Number &&
               secondValue.GetUnit() == eCSSUnit_Integer,
               "unexpected value unit");
    text->mInitialLetterSize = firstValue.GetFloatValue();
    text->mInitialLetterSink = secondValue.GetIntValue();
  } else if (initialLetterValue->GetUnit() == eCSSUnit_Number) {
    text->mInitialLetterSize = initialLetterValue->GetFloatValue();
    text->mInitialLetterSink = NSToCoordFloorClamped(text->mInitialLetterSize);
  } else {
    MOZ_ASSERT_UNREACHABLE("unknown unit for initial-letter");
  }

  COMPUTE_END_RESET(TextReset, text)
}

const void*
nsRuleNode::ComputeUserInterfaceData(void* aStartStruct,
                                     const nsRuleData* aRuleData,
                                     GeckoStyleContext* aContext,
                                     nsRuleNode* aHighestNode,
                                     const RuleDetail aRuleDetail,
                                     const RuleNodeCacheConditions aConditions)
{
  COMPUTE_START_INHERITED(UserInterface, ui, parentUI)

  // cursor: enum, url, inherit
  const nsCSSValue* cursorValue = aRuleData->ValueForCursor();
  nsCSSUnit cursorUnit = cursorValue->GetUnit();
  if (cursorUnit != eCSSUnit_Null) {
    ui->mCursorImages.Clear();

    if (cursorUnit == eCSSUnit_Inherit ||
        cursorUnit == eCSSUnit_Unset) {
      conditions.SetUncacheable();
      ui->mCursor = parentUI->mCursor;
      ui->mCursorImages = parentUI->mCursorImages;
    }
    else if (cursorUnit == eCSSUnit_Initial) {
      ui->mCursor = NS_STYLE_CURSOR_AUTO;
    }
    else {
      // The parser will never create a list that is *all* URL values --
      // that's invalid.
      MOZ_ASSERT(cursorUnit == eCSSUnit_List || cursorUnit == eCSSUnit_ListDep,
                 "unrecognized cursor unit");
      const nsCSSValueList* list = cursorValue->GetListValue();
      for ( ; list->mValue.GetUnit() == eCSSUnit_Array; list = list->mNext) {
        nsCSSValue::Array* arr = list->mValue.GetArrayValue();
        nsCursorImage* item = ui->mCursorImages.AppendElement();
        item->mImage =
          CreateStyleImageRequest(aContext->PresContext(), arr->Item(0),
                                  nsStyleImageRequest::Mode::Discard);
        if (arr->Item(1).GetUnit() != eCSSUnit_Null) {
          item->mHaveHotspot = true;
          item->mHotspotX = arr->Item(1).GetFloatValue();
          item->mHotspotY = arr->Item(2).GetFloatValue();
        }
      }

      NS_ASSERTION(list, "Must have non-array value at the end");
      NS_ASSERTION(list->mValue.GetUnit() == eCSSUnit_Enumerated,
                   "Unexpected fallback value at end of cursor list");
      ui->mCursor = list->mValue.GetIntValue();
    }
  }

  // user-input: enum, inherit, initial
  SetValue(*aRuleData->ValueForUserInput(),
           ui->mUserInput, conditions,
           SETVAL_ENUMERATED | SETVAL_UNSET_INHERIT,
           parentUI->mUserInput,
           StyleUserInput::Auto);

  // user-modify: enum, inherit, initial
  SetValue(*aRuleData->ValueForUserModify(),
           ui->mUserModify, conditions,
           SETVAL_ENUMERATED | SETVAL_UNSET_INHERIT,
           parentUI->mUserModify,
           StyleUserModify::ReadOnly);

  // user-focus: enum, inherit, initial
  SetValue(*aRuleData->ValueForUserFocus(),
           ui->mUserFocus, conditions,
           SETVAL_ENUMERATED | SETVAL_UNSET_INHERIT,
           parentUI->mUserFocus,
           StyleUserFocus::None);

  // pointer-events: enum, inherit, initial
  SetValue(*aRuleData->ValueForPointerEvents(), ui->mPointerEvents,
           conditions,
           SETVAL_ENUMERATED | SETVAL_UNSET_INHERIT,
           parentUI->mPointerEvents,
           NS_STYLE_POINTER_EVENTS_AUTO);

  // caret-color: auto, color, inherit
  const nsCSSValue* caretColorValue = aRuleData->ValueForCaretColor();
  SetComplexColor<eUnsetInherit>(*caretColorValue,
                                 parentUI->mCaretColor,
                                 StyleComplexColor::Auto(),
                                 mPresContext,
                                 ui->mCaretColor, conditions);

  COMPUTE_END_INHERITED(UserInterface, ui)
}

const void*
nsRuleNode::ComputeUIResetData(void* aStartStruct,
                               const nsRuleData* aRuleData,
                               GeckoStyleContext* aContext,
                               nsRuleNode* aHighestNode,
                               const RuleDetail aRuleDetail,
                               const RuleNodeCacheConditions aConditions)
{
  COMPUTE_START_RESET(UIReset, ui, parentUI)

  // user-select: enum, inherit, initial
  SetValue(*aRuleData->ValueForUserSelect(),
           ui->mUserSelect, conditions,
           SETVAL_ENUMERATED | SETVAL_UNSET_INITIAL,
           parentUI->mUserSelect,
           StyleUserSelect::Auto);

  // ime-mode: enum, inherit, initial
  SetValue(*aRuleData->ValueForImeMode(),
           ui->mIMEMode, conditions,
           SETVAL_ENUMERATED | SETVAL_UNSET_INITIAL,
           parentUI->mIMEMode,
           NS_STYLE_IME_MODE_AUTO);

  // force-broken-image-icons: integer, inherit, initial
  SetValue(*aRuleData->ValueForForceBrokenImageIcon(),
           ui->mForceBrokenImageIcon,
           conditions,
           SETVAL_INTEGER | SETVAL_UNSET_INITIAL,
           parentUI->mForceBrokenImageIcon, 0);

  // -moz-window-dragging: enum, inherit, initial
  SetValue(*aRuleData->ValueForWindowDragging(),
           ui->mWindowDragging, conditions,
           SETVAL_ENUMERATED | SETVAL_UNSET_INITIAL,
           parentUI->mWindowDragging,
           StyleWindowDragging::Default);

  // -moz-window-shadow: enum, inherit, initial
  SetValue(*aRuleData->ValueForWindowShadow(),
           ui->mWindowShadow, conditions,
           SETVAL_ENUMERATED | SETVAL_UNSET_INITIAL,
           parentUI->mWindowShadow,
           NS_STYLE_WINDOW_SHADOW_DEFAULT);

  // -moz-window-opacity: factor, inherit, initial
  SetFactor(*aRuleData->ValueForWindowOpacity(),
            ui->mWindowOpacity, conditions,
            parentUI->mWindowOpacity, 1.0f,
            SETFCT_OPACITY | SETFCT_UNSET_INITIAL);

  // -moz-window-transform
  SetTransformValue(*aRuleData->ValueForWindowTransform(),
                    ui->mSpecifiedWindowTransform, conditions,
                    parentUI->mSpecifiedWindowTransform);

  // -moz-window-transform-origin
  const nsCSSValue* windowTransformOriginValue =
    aRuleData->ValueForWindowTransformOrigin();
  if (windowTransformOriginValue->GetUnit() != eCSSUnit_Null) {
    mozilla::DebugOnly<bool> result =
      SetPairCoords(*windowTransformOriginValue,
                    ui->mWindowTransformOrigin[0],
                    ui->mWindowTransformOrigin[1],
                    parentUI->mWindowTransformOrigin[0],
                    parentUI->mWindowTransformOrigin[1],
                    SETCOORD_LPH | SETCOORD_INITIAL_HALF |
                      SETCOORD_BOX_POSITION | SETCOORD_STORE_CALC |
                      SETCOORD_UNSET_INITIAL,
                    aContext, mPresContext, conditions);
    NS_ASSERTION(result, "Malformed -moz-window-transform-origin parse!");
  }

  COMPUTE_END_RESET(UIReset, ui)
}

// Information about each transition or animation property that is
// constant.
struct TransitionPropInfo {
  nsCSSPropertyID property;
  // Location of the count of the property's computed value.
  uint32_t nsStyleDisplay::* sdCount;
};

// Each property's index in this array must match its index in the
// mutable array |transitionPropData| below.
static const TransitionPropInfo transitionPropInfo[4] = {
  { eCSSProperty_transition_delay,
    &nsStyleDisplay::mTransitionDelayCount },
  { eCSSProperty_transition_duration,
    &nsStyleDisplay::mTransitionDurationCount },
  { eCSSProperty_transition_property,
    &nsStyleDisplay::mTransitionPropertyCount },
  { eCSSProperty_transition_timing_function,
    &nsStyleDisplay::mTransitionTimingFunctionCount },
};

// Each property's index in this array must match its index in the
// mutable array |animationPropData| below.
static const TransitionPropInfo animationPropInfo[8] = {
  { eCSSProperty_animation_delay,
    &nsStyleDisplay::mAnimationDelayCount },
  { eCSSProperty_animation_duration,
    &nsStyleDisplay::mAnimationDurationCount },
  { eCSSProperty_animation_name,
    &nsStyleDisplay::mAnimationNameCount },
  { eCSSProperty_animation_timing_function,
    &nsStyleDisplay::mAnimationTimingFunctionCount },
  { eCSSProperty_animation_direction,
    &nsStyleDisplay::mAnimationDirectionCount },
  { eCSSProperty_animation_fill_mode,
    &nsStyleDisplay::mAnimationFillModeCount },
  { eCSSProperty_animation_play_state,
    &nsStyleDisplay::mAnimationPlayStateCount },
  { eCSSProperty_animation_iteration_count,
    &nsStyleDisplay::mAnimationIterationCountCount },
};

// Information about each transition or animation property that changes
// during ComputeDisplayData.
struct TransitionPropData {
  const nsCSSValueList *list;
  nsCSSUnit unit;
  uint32_t num;
};

static uint32_t
CountTransitionProps(const TransitionPropInfo* aInfo,
                     TransitionPropData* aData,
                     size_t aLength,
                     nsStyleDisplay* aDisplay,
                     const nsStyleDisplay* aParentDisplay,
                     const nsRuleData* aRuleData,
                     RuleNodeCacheConditions& aConditions)
{
  // The four transition properties or eight animation properties are
  // stored in nsCSSDisplay in a single array for all properties.  The
  // number of transitions is equal to the number of items in the
  // longest property's value.  Properties that have fewer values than
  // the longest are filled in by repeating the list.  However, this
  // repetition does not extend the computed value of that particular
  // property (for purposes of inheritance, or, in our code, for when
  // other properties are overridden by a more specific rule).

  // But actually, since the spec isn't clear yet, we'll fully compute
  // all of them (so we can switch easily later), but only care about
  // the ones up to the number of items for 'transition-property', per
  // http://lists.w3.org/Archives/Public/www-style/2009Aug/0109.html .

  // Transitions are difficult to handle correctly because of this.  For
  // example, we need to handle scenarios such as:
  //  * a more general rule specifies transition-property: a, b, c;
  //  * a more specific rule overrides as transition-property: d;
  //
  // If only the general rule applied, we would fill in the extra
  // properties (duration, delay, etc) with initial values to create 3
  // fully-specified transitions.  But when the more specific rule
  // applies, we should only create a single transition.  In order to do
  // this we need to remember which properties were explicitly specified
  // and which ones were just filled in with initial values to get a
  // fully-specified transition, which we do by remembering the number
  // of values for each property.

  uint32_t numTransitions = 0;
  for (size_t i = 0; i < aLength; ++i) {
    const TransitionPropInfo& info = aInfo[i];
    TransitionPropData& data = aData[i];

    // cache whether any of the properties are specified as 'inherit' so
    // we can use it below

    const nsCSSValue& value = *aRuleData->ValueFor(info.property);
    data.unit = value.GetUnit();
    data.list = (value.GetUnit() == eCSSUnit_List ||
                 value.GetUnit() == eCSSUnit_ListDep)
                  ? value.GetListValue() : nullptr;

    // General algorithm to determine how many total transitions we need
    // to build.  For each property:
    //  - if there is no value specified in for the property in
    //    displayData, use the values from the start struct, but only if
    //    they were explicitly specified
    //  - if there is a value specified for the property in displayData:
    //    - if the value is 'inherit', count the number of values for
    //      that property are specified by the parent, but only those
    //      that were explicitly specified
    //    - otherwise, count the number of values specified in displayData


    // calculate number of elements
    if (data.unit == eCSSUnit_Inherit) {
      data.num = aParentDisplay->*(info.sdCount);
      aConditions.SetUncacheable();
    } else if (data.list) {
      data.num = ListLength(data.list);
    } else {
      data.num = aDisplay->*(info.sdCount);
    }
    if (data.num > numTransitions)
      numTransitions = data.num;
  }

  return numTransitions;
}

/* static */ void
nsRuleNode::ComputeTimingFunction(const nsCSSValue& aValue,
                                  nsTimingFunction& aResult)
{
  switch (aValue.GetUnit()) {
    case eCSSUnit_Enumerated:
      aResult = nsTimingFunction(aValue.GetIntValue());
      break;
    case eCSSUnit_Cubic_Bezier:
      {
        nsCSSValue::Array* array = aValue.GetArrayValue();
        NS_ASSERTION(array && array->Count() == 4,
                     "Need 4 control points");
        aResult = nsTimingFunction(array->Item(0).GetFloatValue(),
                                   array->Item(1).GetFloatValue(),
                                   array->Item(2).GetFloatValue(),
                                   array->Item(3).GetFloatValue());
      }
      break;
    case eCSSUnit_Steps:
      {
        nsCSSValue::Array* array = aValue.GetArrayValue();
        NS_ASSERTION(array && array->Count() == 2,
                     "Need 2 items");
        NS_ASSERTION(array->Item(0).GetUnit() == eCSSUnit_Integer,
                     "unexpected first value");
        NS_ASSERTION(array->Item(1).GetUnit() == eCSSUnit_Enumerated &&
                     (array->Item(1).GetIntValue() ==
                       NS_STYLE_TRANSITION_TIMING_FUNCTION_STEP_START ||
                      array->Item(1).GetIntValue() ==
                       NS_STYLE_TRANSITION_TIMING_FUNCTION_STEP_END ||
                      array->Item(1).GetIntValue() == -1),
                     "unexpected second value");
        nsTimingFunction::Type type =
          (array->Item(1).GetIntValue() ==
            NS_STYLE_TRANSITION_TIMING_FUNCTION_STEP_START) ?
              nsTimingFunction::Type::StepStart :
              nsTimingFunction::Type::StepEnd;
        aResult = nsTimingFunction(type, array->Item(0).GetIntValue());
      }
      break;
    case eCSSUnit_Function:
      {
        nsCSSValue::Array* array = aValue.GetArrayValue();
        NS_ASSERTION(array && array->Count() == 2, "Need 2 items");
        NS_ASSERTION(array->Item(0).GetKeywordValue() == eCSSKeyword_frames,
                     "should be frames function");
        NS_ASSERTION(array->Item(1).GetUnit() == eCSSUnit_Integer,
                     "unexpected frames function value");
        aResult = nsTimingFunction(nsTimingFunction::Type::Frames,
                                   array->Item(1).GetIntValue());
      }
      break;
    default:
      NS_NOTREACHED("Invalid transition property unit");
  }
}

static uint8_t
GetWillChangeBitFieldFromPropFlags(const nsCSSPropertyID& aProp)
{
  uint8_t willChangeBitField = 0;
  if (nsCSSProps::PropHasFlags(aProp, CSS_PROPERTY_CREATES_STACKING_CONTEXT)) {
    willChangeBitField |= NS_STYLE_WILL_CHANGE_STACKING_CONTEXT;
  }

  if (nsCSSProps::PropHasFlags(aProp, CSS_PROPERTY_FIXPOS_CB)) {
    willChangeBitField |= NS_STYLE_WILL_CHANGE_FIXPOS_CB;
  }

  if (nsCSSProps::PropHasFlags(aProp, CSS_PROPERTY_ABSPOS_CB)) {
    willChangeBitField |= NS_STYLE_WILL_CHANGE_ABSPOS_CB;
  }

  return willChangeBitField;
}

const void*
nsRuleNode::ComputeDisplayData(void* aStartStruct,
                               const nsRuleData* aRuleData,
                               GeckoStyleContext* aContext,
                               nsRuleNode* aHighestNode,
                               const RuleDetail aRuleDetail,
                               const RuleNodeCacheConditions aConditions)
{
  COMPUTE_START_RESET(Display, display, parentDisplay)

  // We may have ended up with aStartStruct's values of mDisplay and
  // mFloat, but those may not be correct if our style data overrides
  // its position or float properties.  Reset to mOriginalDisplay and
  // mOriginalFloat; if it turns out we still need the display/floats
  // adjustments, we'll do them below.
  display->mDisplay = display->mOriginalDisplay;
  display->mFloat = display->mOriginalFloat;

  // Each property's index in this array must match its index in the
  // const array |transitionPropInfo| above.
  TransitionPropData transitionPropData[4];
  TransitionPropData& delay = transitionPropData[0];
  TransitionPropData& duration = transitionPropData[1];
  TransitionPropData& property = transitionPropData[2];
  TransitionPropData& timingFunction = transitionPropData[3];

#define FOR_ALL_TRANSITION_PROPS(var_) \
                                      for (uint32_t var_ = 0; var_ < 4; ++var_)

  // CSS Transitions
  uint32_t numTransitions =
    CountTransitionProps(transitionPropInfo, transitionPropData,
                         ArrayLength(transitionPropData),
                         display, parentDisplay, aRuleData,
                         conditions);

  display->mTransitions.SetLengthNonZero(numTransitions);

  FOR_ALL_TRANSITION_PROPS(p) {
    const TransitionPropInfo& i = transitionPropInfo[p];
    TransitionPropData& d = transitionPropData[p];

    display->*(i.sdCount) = d.num;
  }

  // Fill in the transitions we just allocated with the appropriate values.
  for (uint32_t i = 0; i < numTransitions; ++i) {
    StyleTransition *transition = &display->mTransitions[i];

    if (i >= delay.num) {
      MOZ_ASSERT(delay.num, "delay.num must be greater than 0");
      transition->SetDelay(display->mTransitions[i % delay.num].GetDelay());
    } else if (delay.unit == eCSSUnit_Inherit) {
      // FIXME (Bug 522599) (for all transition properties): write a test that
      // detects when this was wrong for i >= delay.num if parent had
      // count for this property not equal to length
      MOZ_ASSERT(i < parentDisplay->mTransitionDelayCount,
                 "delay.num computed incorrectly");
      MOZ_ASSERT(!conditions.Cacheable(),
                 "should have made conditions.Cacheable() false above");
      transition->SetDelay(parentDisplay->mTransitions[i].GetDelay());
    } else if (delay.unit == eCSSUnit_Initial ||
               delay.unit == eCSSUnit_Unset) {
      transition->SetDelay(0.0);
    } else if (delay.list) {
      switch (delay.list->mValue.GetUnit()) {
        case eCSSUnit_Seconds:
          transition->SetDelay(PR_MSEC_PER_SEC *
                               delay.list->mValue.GetFloatValue());
          break;
        case eCSSUnit_Milliseconds:
          transition->SetDelay(delay.list->mValue.GetFloatValue());
          break;
        default:
          NS_NOTREACHED("Invalid delay unit");
      }
    }

    if (i >= duration.num) {
      MOZ_ASSERT(duration.num, "duration.num must be greater than 0");
      transition->SetDuration(
        display->mTransitions[i % duration.num].GetDuration());
    } else if (duration.unit == eCSSUnit_Inherit) {
      MOZ_ASSERT(i < parentDisplay->mTransitionDurationCount,
                 "duration.num computed incorrectly");
      MOZ_ASSERT(!conditions.Cacheable(),
                 "should have made conditions.Cacheable() false above");
      transition->SetDuration(parentDisplay->mTransitions[i].GetDuration());
    } else if (duration.unit == eCSSUnit_Initial ||
               duration.unit == eCSSUnit_Unset) {
      transition->SetDuration(0.0);
    } else if (duration.list) {
      switch (duration.list->mValue.GetUnit()) {
        case eCSSUnit_Seconds:
          transition->SetDuration(PR_MSEC_PER_SEC *
                                  duration.list->mValue.GetFloatValue());
          break;
        case eCSSUnit_Milliseconds:
          transition->SetDuration(duration.list->mValue.GetFloatValue());
          break;
        default:
          NS_NOTREACHED("Invalid duration unit");
      }
    }

    if (i >= property.num) {
      MOZ_ASSERT(property.num, "property.num must be greater than 0");
      transition->CopyPropertyFrom(display->mTransitions[i % property.num]);
    } else if (property.unit == eCSSUnit_Inherit) {
      MOZ_ASSERT(i < parentDisplay->mTransitionPropertyCount,
                 "property.num computed incorrectly");
      MOZ_ASSERT(!conditions.Cacheable(),
                 "should have made conditions.Cacheable() false above");
      transition->CopyPropertyFrom(parentDisplay->mTransitions[i]);
    } else if (property.unit == eCSSUnit_Initial ||
               property.unit == eCSSUnit_Unset) {
      transition->SetProperty(eCSSPropertyExtra_all_properties);
    } else if (property.unit == eCSSUnit_None) {
      transition->SetProperty(eCSSPropertyExtra_no_properties);
    } else if (property.list) {
      const nsCSSValue &val = property.list->mValue;

      if (val.GetUnit() == eCSSUnit_Ident) {
        nsDependentString
          propertyStr(property.list->mValue.GetStringBufferValue());
        nsCSSPropertyID prop =
          nsCSSProps::LookupProperty(propertyStr,
                                     CSSEnabledState::eForAllContent);
        if (prop == eCSSProperty_UNKNOWN ||
            prop == eCSSPropertyExtra_variable) {
          transition->SetUnknownProperty(prop, propertyStr);
        } else {
          transition->SetProperty(prop);
        }
      } else {
        MOZ_ASSERT(val.GetUnit() == eCSSUnit_All,
                   "Invalid transition property unit");
        transition->SetProperty(eCSSPropertyExtra_all_properties);
      }
    }

    if (i >= timingFunction.num) {
      MOZ_ASSERT(timingFunction.num,
        "timingFunction.num must be greater than 0");
      transition->SetTimingFunction(
        display->mTransitions[i % timingFunction.num].GetTimingFunction());
    } else if (timingFunction.unit == eCSSUnit_Inherit) {
      MOZ_ASSERT(i < parentDisplay->mTransitionTimingFunctionCount,
                 "timingFunction.num computed incorrectly");
      MOZ_ASSERT(!conditions.Cacheable(),
                 "should have made conditions.Cacheable() false above");
      transition->SetTimingFunction(
        parentDisplay->mTransitions[i].GetTimingFunction());
    } else if (timingFunction.unit == eCSSUnit_Initial ||
               timingFunction.unit == eCSSUnit_Unset) {
      transition->SetTimingFunction(
        nsTimingFunction(NS_STYLE_TRANSITION_TIMING_FUNCTION_EASE));
    } else if (timingFunction.list) {
      ComputeTimingFunction(timingFunction.list->mValue,
                            transition->TimingFunctionSlot());
    }

    FOR_ALL_TRANSITION_PROPS(p) {
      const TransitionPropInfo& info = transitionPropInfo[p];
      TransitionPropData& d = transitionPropData[p];

      // if we're at the end of the list, start at the beginning and repeat
      // until we're out of transitions to populate
      if (d.list) {
        d.list = d.list->mNext ? d.list->mNext :
          aRuleData->ValueFor(info.property)->GetListValue();
      }
    }
  }

  // Each property's index in this array must match its index in the
  // const array |animationPropInfo| above.
  TransitionPropData animationPropData[8];
  TransitionPropData& animDelay = animationPropData[0];
  TransitionPropData& animDuration = animationPropData[1];
  TransitionPropData& animName = animationPropData[2];
  TransitionPropData& animTimingFunction = animationPropData[3];
  TransitionPropData& animDirection = animationPropData[4];
  TransitionPropData& animFillMode = animationPropData[5];
  TransitionPropData& animPlayState = animationPropData[6];
  TransitionPropData& animIterationCount = animationPropData[7];

#define FOR_ALL_ANIMATION_PROPS(var_) \
    for (uint32_t var_ = 0; var_ < 8; ++var_)

  // CSS Animations.

  uint32_t numAnimations =
    CountTransitionProps(animationPropInfo, animationPropData,
                         ArrayLength(animationPropData),
                         display, parentDisplay, aRuleData,
                         conditions);

  display->mAnimations.SetLengthNonZero(numAnimations);

  FOR_ALL_ANIMATION_PROPS(p) {
    const TransitionPropInfo& i = animationPropInfo[p];
    TransitionPropData& d = animationPropData[p];

    display->*(i.sdCount) = d.num;
  }

  // Fill in the animations we just allocated with the appropriate values.
  for (uint32_t i = 0; i < numAnimations; ++i) {
    StyleAnimation *animation = &display->mAnimations[i];

    if (i >= animDelay.num) {
      MOZ_ASSERT(animDelay.num, "animDelay.num must be greater than 0");
      animation->SetDelay(display->mAnimations[i % animDelay.num].GetDelay());
    } else if (animDelay.unit == eCSSUnit_Inherit) {
      // FIXME (Bug 522599) (for all animation properties): write a test that
      // detects when this was wrong for i >= animDelay.num if parent had
      // count for this property not equal to length
      MOZ_ASSERT(i < parentDisplay->mAnimationDelayCount,
                 "animDelay.num computed incorrectly");
      MOZ_ASSERT(!conditions.Cacheable(),
                 "should have made conditions.Cacheable() false above");
      animation->SetDelay(parentDisplay->mAnimations[i].GetDelay());
    } else if (animDelay.unit == eCSSUnit_Initial ||
               animDelay.unit == eCSSUnit_Unset) {
      animation->SetDelay(0.0);
    } else if (animDelay.list) {
      switch (animDelay.list->mValue.GetUnit()) {
        case eCSSUnit_Seconds:
          animation->SetDelay(PR_MSEC_PER_SEC *
                              animDelay.list->mValue.GetFloatValue());
          break;
        case eCSSUnit_Milliseconds:
          animation->SetDelay(animDelay.list->mValue.GetFloatValue());
          break;
        default:
          NS_NOTREACHED("Invalid delay unit");
      }
    }

    if (i >= animDuration.num) {
      MOZ_ASSERT(animDuration.num, "animDuration.num must be greater than 0");
      animation->SetDuration(
        display->mAnimations[i % animDuration.num].GetDuration());
    } else if (animDuration.unit == eCSSUnit_Inherit) {
      MOZ_ASSERT(i < parentDisplay->mAnimationDurationCount,
                 "animDuration.num computed incorrectly");
      MOZ_ASSERT(!conditions.Cacheable(),
                 "should have made conditions.Cacheable() false above");
      animation->SetDuration(parentDisplay->mAnimations[i].GetDuration());
    } else if (animDuration.unit == eCSSUnit_Initial ||
               animDuration.unit == eCSSUnit_Unset) {
      animation->SetDuration(0.0);
    } else if (animDuration.list) {
      switch (animDuration.list->mValue.GetUnit()) {
        case eCSSUnit_Seconds:
          animation->SetDuration(PR_MSEC_PER_SEC *
                                 animDuration.list->mValue.GetFloatValue());
          break;
        case eCSSUnit_Milliseconds:
          animation->SetDuration(animDuration.list->mValue.GetFloatValue());
          break;
        default:
          NS_NOTREACHED("Invalid duration unit");
      }
    }

    if (i >= animName.num) {
      MOZ_ASSERT(animName.num, "animName.num must be greater than 0");
      animation->SetName(display->mAnimations[i % animName.num].GetName());
    } else if (animName.unit == eCSSUnit_Inherit) {
      MOZ_ASSERT(i < parentDisplay->mAnimationNameCount,
                 "animName.num computed incorrectly");
      MOZ_ASSERT(!conditions.Cacheable(),
                 "should have made conditions.Cacheable() false above");
      animation->SetName(parentDisplay->mAnimations[i].GetName());
    } else if (animName.unit == eCSSUnit_Initial ||
               animName.unit == eCSSUnit_Unset) {
      animation->SetName(EmptyString());
    } else if (animName.list) {
      switch (animName.list->mValue.GetUnit()) {
        case eCSSUnit_String:
        case eCSSUnit_Ident: {
          nsDependentString
            nameStr(animName.list->mValue.GetStringBufferValue());
          animation->SetName(nameStr);
          break;
        }
        case eCSSUnit_None: {
          animation->SetName(EmptyString());
          break;
        }
        default:
          MOZ_ASSERT(false, "Invalid animation-name unit");
      }
    }

    if (i >= animTimingFunction.num) {
      MOZ_ASSERT(animTimingFunction.num,
        "animTimingFunction.num must be greater than 0");
      animation->SetTimingFunction(
        display->mAnimations[i % animTimingFunction.num].GetTimingFunction());
    } else if (animTimingFunction.unit == eCSSUnit_Inherit) {
      MOZ_ASSERT(i < parentDisplay->mAnimationTimingFunctionCount,
                 "animTimingFunction.num computed incorrectly");
      MOZ_ASSERT(!conditions.Cacheable(),
                 "should have made conditions.Cacheable() false above");
      animation->SetTimingFunction(
        parentDisplay->mAnimations[i].GetTimingFunction());
    } else if (animTimingFunction.unit == eCSSUnit_Initial ||
               animTimingFunction.unit == eCSSUnit_Unset) {
      animation->SetTimingFunction(
        nsTimingFunction(NS_STYLE_TRANSITION_TIMING_FUNCTION_EASE));
    } else if (animTimingFunction.list) {
      ComputeTimingFunction(animTimingFunction.list->mValue,
                            animation->TimingFunctionSlot());
    }

    if (i >= animDirection.num) {
      MOZ_ASSERT(animDirection.num,
        "animDirection.num must be greater than 0");
      animation->SetDirection(display->mAnimations[i % animDirection.num].GetDirection());
    } else if (animDirection.unit == eCSSUnit_Inherit) {
      MOZ_ASSERT(i < parentDisplay->mAnimationDirectionCount,
                 "animDirection.num computed incorrectly");
      MOZ_ASSERT(!conditions.Cacheable(),
                 "should have made conditions.Cacheable() false above");
      animation->SetDirection(parentDisplay->mAnimations[i].GetDirection());
    } else if (animDirection.unit == eCSSUnit_Initial ||
               animDirection.unit == eCSSUnit_Unset) {
      animation->SetDirection(dom::PlaybackDirection::Normal);
    } else if (animDirection.list) {
      MOZ_ASSERT(animDirection.list->mValue.GetUnit() == eCSSUnit_Enumerated,
                 "Invalid animation-direction unit");

      animation->SetDirection(
          static_cast<dom::PlaybackDirection>(animDirection.list->mValue.GetIntValue()));
    }

    if (i >= animFillMode.num) {
      MOZ_ASSERT(animFillMode.num, "animFillMode.num must be greater than 0");
      animation->SetFillMode(display->mAnimations[i % animFillMode.num].GetFillMode());
    } else if (animFillMode.unit == eCSSUnit_Inherit) {
      MOZ_ASSERT(i < parentDisplay->mAnimationFillModeCount,
                 "animFillMode.num computed incorrectly");
      MOZ_ASSERT(!conditions.Cacheable(),
                 "should have made conditions.Cacheable() false above");
      animation->SetFillMode(parentDisplay->mAnimations[i].GetFillMode());
    } else if (animFillMode.unit == eCSSUnit_Initial ||
               animFillMode.unit == eCSSUnit_Unset) {
      animation->SetFillMode(dom::FillMode::None);
    } else if (animFillMode.list) {
      MOZ_ASSERT(animFillMode.list->mValue.GetUnit() == eCSSUnit_Enumerated,
                 "Invalid animation-fill-mode unit");

      animation->SetFillMode(
          static_cast<dom::FillMode>(animFillMode.list->mValue.GetIntValue()));
    }

    if (i >= animPlayState.num) {
      MOZ_ASSERT(animPlayState.num,
        "animPlayState.num must be greater than 0");
      animation->SetPlayState(display->mAnimations[i % animPlayState.num].GetPlayState());
    } else if (animPlayState.unit == eCSSUnit_Inherit) {
      MOZ_ASSERT(i < parentDisplay->mAnimationPlayStateCount,
                 "animPlayState.num computed incorrectly");
      MOZ_ASSERT(!conditions.Cacheable(),
                 "should have made conditions.Cacheable() false above");
      animation->SetPlayState(parentDisplay->mAnimations[i].GetPlayState());
    } else if (animPlayState.unit == eCSSUnit_Initial ||
               animPlayState.unit == eCSSUnit_Unset) {
      animation->SetPlayState(NS_STYLE_ANIMATION_PLAY_STATE_RUNNING);
    } else if (animPlayState.list) {
      MOZ_ASSERT(animPlayState.list->mValue.GetUnit() == eCSSUnit_Enumerated,
                 "Invalid animation-play-state unit");

      animation->SetPlayState(animPlayState.list->mValue.GetIntValue());
    }

    if (i >= animIterationCount.num) {
      MOZ_ASSERT(animIterationCount.num,
        "animIterationCount.num must be greater than 0");
      animation->SetIterationCount(display->mAnimations[i % animIterationCount.num].GetIterationCount());
    } else if (animIterationCount.unit == eCSSUnit_Inherit) {
      MOZ_ASSERT(i < parentDisplay->mAnimationIterationCountCount,
                 "animIterationCount.num computed incorrectly");
      MOZ_ASSERT(!conditions.Cacheable(),
                 "should have made conditions.Cacheable() false above");
      animation->SetIterationCount(parentDisplay->mAnimations[i].GetIterationCount());
    } else if (animIterationCount.unit == eCSSUnit_Initial ||
               animIterationCount.unit == eCSSUnit_Unset) {
      animation->SetIterationCount(1.0f);
    } else if (animIterationCount.list) {
      switch (animIterationCount.list->mValue.GetUnit()) {
        case eCSSUnit_Enumerated:
          MOZ_ASSERT(animIterationCount.list->mValue.GetIntValue() ==
                       NS_STYLE_ANIMATION_ITERATION_COUNT_INFINITE,
                     "unexpected value");
          animation->SetIterationCount(NS_IEEEPositiveInfinity());
          break;
        case eCSSUnit_Number:
          animation->SetIterationCount(
            animIterationCount.list->mValue.GetFloatValue());
          break;
        default:
          MOZ_ASSERT(false,
                     "unexpected animation-iteration-count unit");
      }
    }

    FOR_ALL_ANIMATION_PROPS(p) {
      const TransitionPropInfo& info = animationPropInfo[p];
      TransitionPropData& d = animationPropData[p];

      // if we're at the end of the list, start at the beginning and repeat
      // until we're out of animations to populate
      if (d.list) {
        d.list = d.list->mNext ? d.list->mNext :
          aRuleData->ValueFor(info.property)->GetListValue();
      }
    }
  }

  // display: enum, inherit, initial
  SetValue(*aRuleData->ValueForDisplay(), display->mDisplay, conditions,
           SETVAL_ENUMERATED | SETVAL_UNSET_INITIAL,
           parentDisplay->mDisplay,
           StyleDisplay::Inline);

  // contain: none, enum, inherit, initial
  SetValue(*aRuleData->ValueForContain(), display->mContain, conditions,
           SETVAL_ENUMERATED | SETVAL_UNSET_INITIAL,
           parentDisplay->mContain,
           NS_STYLE_CONTAIN_NONE, Unused,
           NS_STYLE_CONTAIN_NONE, Unused, Unused);

  // scroll-behavior: enum, inherit, initial
  SetValue(*aRuleData->ValueForScrollBehavior(), display->mScrollBehavior,
           conditions,
           SETVAL_ENUMERATED | SETVAL_UNSET_INITIAL,
           parentDisplay->mScrollBehavior, NS_STYLE_SCROLL_BEHAVIOR_AUTO);

  // scroll-snap-type-x: none, enum, inherit, initial
  SetValue(*aRuleData->ValueForScrollSnapTypeX(), display->mScrollSnapTypeX,
           conditions,
           SETVAL_ENUMERATED | SETVAL_UNSET_INITIAL,
           parentDisplay->mScrollSnapTypeX, NS_STYLE_SCROLL_SNAP_TYPE_NONE);

  // scroll-snap-type-y: none, enum, inherit, initial
  SetValue(*aRuleData->ValueForScrollSnapTypeY(), display->mScrollSnapTypeY,
           conditions,
           SETVAL_ENUMERATED | SETVAL_UNSET_INITIAL,
           parentDisplay->mScrollSnapTypeY, NS_STYLE_SCROLL_SNAP_TYPE_NONE);

  // scroll-snap-points-x: none, inherit, initial
  const nsCSSValue& scrollSnapPointsX = *aRuleData->ValueForScrollSnapPointsX();
  switch (scrollSnapPointsX.GetUnit()) {
    case eCSSUnit_Null:
      break;
    case eCSSUnit_Initial:
    case eCSSUnit_Unset:
    case eCSSUnit_None:
      display->mScrollSnapPointsX.SetNoneValue();
      break;
    case eCSSUnit_Inherit:
      display->mScrollSnapPointsX = parentDisplay->mScrollSnapPointsX;
      conditions.SetUncacheable();
      break;
    case eCSSUnit_Function: {
      nsCSSValue::Array* func = scrollSnapPointsX.GetArrayValue();
      NS_ASSERTION(func->Item(0).GetKeywordValue() == eCSSKeyword_repeat,
                   "Expected repeat(), got another function name");
      nsStyleCoord coord;
      if (SetCoord(func->Item(1), coord, nsStyleCoord(),
                   SETCOORD_LP | SETCOORD_STORE_CALC |
                   SETCOORD_CALC_CLAMP_NONNEGATIVE,
                   aContext, mPresContext, conditions)) {
        NS_ASSERTION(coord.GetUnit() == eStyleUnit_Coord ||
                     coord.GetUnit() == eStyleUnit_Percent ||
                     coord.GetUnit() == eStyleUnit_Calc,
                     "unexpected unit");
        display->mScrollSnapPointsX = coord;
      }
      break;
    }
    default:
      NS_NOTREACHED("unexpected unit");
  }

  // scroll-snap-points-y: none, inherit, initial
  const nsCSSValue& scrollSnapPointsY = *aRuleData->ValueForScrollSnapPointsY();
  switch (scrollSnapPointsY.GetUnit()) {
    case eCSSUnit_Null:
      break;
    case eCSSUnit_Initial:
    case eCSSUnit_Unset:
    case eCSSUnit_None:
      display->mScrollSnapPointsY.SetNoneValue();
      break;
    case eCSSUnit_Inherit:
      display->mScrollSnapPointsY = parentDisplay->mScrollSnapPointsY;
      conditions.SetUncacheable();
      break;
    case eCSSUnit_Function: {
      nsCSSValue::Array* func = scrollSnapPointsY.GetArrayValue();
      NS_ASSERTION(func->Item(0).GetKeywordValue() == eCSSKeyword_repeat,
                   "Expected repeat(), got another function name");
      nsStyleCoord coord;
      if (SetCoord(func->Item(1), coord, nsStyleCoord(),
                   SETCOORD_LP | SETCOORD_STORE_CALC |
                   SETCOORD_CALC_CLAMP_NONNEGATIVE,
                   aContext, mPresContext, conditions)) {
        NS_ASSERTION(coord.GetUnit() == eStyleUnit_Coord ||
                     coord.GetUnit() == eStyleUnit_Percent ||
                     coord.GetUnit() == eStyleUnit_Calc,
                     "unexpected unit");
        display->mScrollSnapPointsY = coord;
      }
      break;
    }
    default:
      NS_NOTREACHED("unexpected unit");
  }

  // scroll-snap-destination: inherit, initial
  const nsCSSValue& snapDestination = *aRuleData->ValueForScrollSnapDestination();
  switch (snapDestination.GetUnit()) {
    case eCSSUnit_Null:
      break;
    case eCSSUnit_Initial:
    case eCSSUnit_Unset:
      display->mScrollSnapDestination.SetInitialZeroValues();
      break;
    case eCSSUnit_Inherit:
      display->mScrollSnapDestination = parentDisplay->mScrollSnapDestination;
      conditions.SetUncacheable();
      break;
    default: {
        ComputePositionValue(aContext, snapDestination,
                             display->mScrollSnapDestination, conditions);
      }
  }

  // scroll-snap-coordinate: none, inherit, initial
  const nsCSSValue& snapCoordinate = *aRuleData->ValueForScrollSnapCoordinate();
  switch (snapCoordinate.GetUnit()) {
    case eCSSUnit_Null:
      break;
    case eCSSUnit_Initial:
    case eCSSUnit_Unset:
    case eCSSUnit_None:
      // Unset and Initial is none, indicated by an empty array
      display->mScrollSnapCoordinate.Clear();
      break;
    case eCSSUnit_Inherit:
      display->mScrollSnapCoordinate = parentDisplay->mScrollSnapCoordinate;
      conditions.SetUncacheable();
      break;
    case eCSSUnit_List: {
      display->mScrollSnapCoordinate.Clear();
      const nsCSSValueList* item = snapCoordinate.GetListValue();
      do {
        NS_ASSERTION(item->mValue.GetUnit() != eCSSUnit_Null &&
                     item->mValue.GetUnit() != eCSSUnit_Inherit &&
                     item->mValue.GetUnit() != eCSSUnit_Initial &&
                     item->mValue.GetUnit() != eCSSUnit_Unset,
                     "unexpected unit");
        Position* pos = display->mScrollSnapCoordinate.AppendElement();
        ComputePositionValue(aContext, item->mValue, *pos, conditions);
        item = item->mNext;
      } while(item);
      break;
    }
    default:
      NS_NOTREACHED("unexpected unit");
  }

  // isolation: enum, inherit, initial
  SetValue(*aRuleData->ValueForIsolation(), display->mIsolation,
           conditions,
           SETVAL_ENUMERATED | SETVAL_UNSET_INITIAL,
           parentDisplay->mIsolation, NS_STYLE_ISOLATION_AUTO);

  // -moz-top-layer: enum, inherit, initial
  SetValue(*aRuleData->ValueForTopLayer(), display->mTopLayer,
           conditions,
           SETVAL_ENUMERATED | SETVAL_UNSET_INITIAL,
           parentDisplay->mTopLayer, NS_STYLE_TOP_LAYER_NONE);

  // Backup original display value for calculation of a hypothetical
  // box (CSS2 10.6.4/10.6.5), in addition to getting our style data right later.
  // See ReflowInput::CalculateHypotheticalBox
  display->mOriginalDisplay = display->mDisplay;

  // -moz-appearance: enum, inherit, initial
  SetValue(*aRuleData->ValueForMozAppearance(),
           display->mMozAppearance, conditions,
           SETVAL_ENUMERATED | SETVAL_UNSET_INITIAL,
           parentDisplay->mMozAppearance,
           NS_THEME_NONE);

  // appearance: auto | none
  SetValue(*aRuleData->ValueForAppearance(),
           display->mAppearance, conditions,
           SETVAL_ENUMERATED | SETVAL_UNSET_INITIAL,
           parentDisplay->mAppearance,
           NS_THEME_AUTO);

  // binding: url, none, inherit
  const nsCSSValue* bindingValue = aRuleData->ValueForBinding();
  if (eCSSUnit_URL == bindingValue->GetUnit()) {
    mozilla::css::URLValue* url = bindingValue->GetURLStructValue();
    NS_ASSERTION(url, "What's going on here?");
    display->mBinding.Set(url);
  }
  else if (eCSSUnit_None == bindingValue->GetUnit() ||
           eCSSUnit_Initial == bindingValue->GetUnit() ||
           eCSSUnit_Unset == bindingValue->GetUnit()) {
    display->mBinding.Set(nullptr);
  }
  else if (eCSSUnit_Inherit == bindingValue->GetUnit()) {
    conditions.SetUncacheable();
    display->mBinding.Set(parentDisplay->mBinding);
  }

  // position: enum, inherit, initial
  SetValue(*aRuleData->ValueForPosition(), display->mPosition, conditions,
           SETVAL_ENUMERATED | SETVAL_UNSET_INITIAL,
           parentDisplay->mPosition,
           NS_STYLE_POSITION_STATIC);
  // If an element is put in the top layer, while it is not absolutely
  // positioned, the position value should be computed to 'absolute' per
  // the Fullscreen API spec.
  if (display->mTopLayer != NS_STYLE_TOP_LAYER_NONE &&
      !display->IsAbsolutelyPositionedStyle()) {
    display->mPosition = NS_STYLE_POSITION_ABSOLUTE;
    // We cannot cache this struct because otherwise it may be used as
    // an aStartStruct for some other elements.
    conditions.SetUncacheable();
  }

  // clear: enum, inherit, initial
  SetValue(*aRuleData->ValueForClear(), display->mBreakType, conditions,
           SETVAL_ENUMERATED | SETVAL_UNSET_INITIAL,
           parentDisplay->mBreakType,
           StyleClear::None);

  // temp fix for bug 24000
  // Map 'auto' and 'avoid' to false, and 'always', 'left', and
  // 'right' to true.
  // "A conforming user agent may interpret the values 'left' and
  // 'right' as 'always'." - CSS2.1, section 13.3.1
  const nsCSSValue* breakBeforeValue = aRuleData->ValueForPageBreakBefore();
  if (eCSSUnit_Enumerated == breakBeforeValue->GetUnit()) {
    display->mBreakBefore =
      (NS_STYLE_PAGE_BREAK_AVOID != breakBeforeValue->GetIntValue() &&
       NS_STYLE_PAGE_BREAK_AUTO  != breakBeforeValue->GetIntValue());
  }
  else if (eCSSUnit_Initial == breakBeforeValue->GetUnit() ||
           eCSSUnit_Unset == breakBeforeValue->GetUnit()) {
    display->mBreakBefore = false;
  }
  else if (eCSSUnit_Inherit == breakBeforeValue->GetUnit()) {
    conditions.SetUncacheable();
    display->mBreakBefore = parentDisplay->mBreakBefore;
  }

  const nsCSSValue* breakAfterValue = aRuleData->ValueForPageBreakAfter();
  if (eCSSUnit_Enumerated == breakAfterValue->GetUnit()) {
    display->mBreakAfter =
      (NS_STYLE_PAGE_BREAK_AVOID != breakAfterValue->GetIntValue() &&
       NS_STYLE_PAGE_BREAK_AUTO  != breakAfterValue->GetIntValue());
  }
  else if (eCSSUnit_Initial == breakAfterValue->GetUnit() ||
           eCSSUnit_Unset == breakAfterValue->GetUnit()) {
    display->mBreakAfter = false;
  }
  else if (eCSSUnit_Inherit == breakAfterValue->GetUnit()) {
    conditions.SetUncacheable();
    display->mBreakAfter = parentDisplay->mBreakAfter;
  }
  // end temp fix

  // page-break-inside: enum, inherit, initial
  SetValue(*aRuleData->ValueForPageBreakInside(),
           display->mBreakInside, conditions,
           SETVAL_ENUMERATED | SETVAL_UNSET_INITIAL,
           parentDisplay->mBreakInside,
           NS_STYLE_PAGE_BREAK_AUTO);

  // touch-action: none, auto, enum, inherit, initial
  SetValue(*aRuleData->ValueForTouchAction(), display->mTouchAction,
           conditions,
           SETVAL_ENUMERATED | SETVAL_UNSET_INITIAL,
           parentDisplay->mTouchAction,
           /* initial */ NS_STYLE_TOUCH_ACTION_AUTO,
           /* auto */ NS_STYLE_TOUCH_ACTION_AUTO,
           /* none */ NS_STYLE_TOUCH_ACTION_NONE, Unused, Unused);

  // float: enum, inherit, initial
  SetValue(*aRuleData->ValueForFloat(),
           display->mFloat, conditions,
           SETVAL_ENUMERATED | SETVAL_UNSET_INITIAL,
           parentDisplay->mFloat,
           StyleFloat::None);
  // Save mFloat in mOriginalFloat in case we need it later
  display->mOriginalFloat = display->mFloat;

  // overflow-x: enum, inherit, initial
  SetValue(*aRuleData->ValueForOverflowX(),
           display->mOverflowX, conditions,
           SETVAL_ENUMERATED | SETVAL_UNSET_INITIAL,
           parentDisplay->mOverflowX,
           NS_STYLE_OVERFLOW_VISIBLE);

  // overflow-y: enum, inherit, initial
  SetValue(*aRuleData->ValueForOverflowY(),
           display->mOverflowY, conditions,
           SETVAL_ENUMERATED | SETVAL_UNSET_INITIAL,
           parentDisplay->mOverflowY,
           NS_STYLE_OVERFLOW_VISIBLE);

  // CSS3 overflow-x and overflow-y require some fixup as well in some
  // cases.  NS_STYLE_OVERFLOW_VISIBLE and NS_STYLE_OVERFLOW_CLIP are
  // meaningful only when used in both dimensions.
  if (display->mOverflowX != display->mOverflowY &&
      (display->mOverflowX == NS_STYLE_OVERFLOW_VISIBLE ||
       display->mOverflowX == NS_STYLE_OVERFLOW_CLIP ||
       display->mOverflowY == NS_STYLE_OVERFLOW_VISIBLE ||
       display->mOverflowY == NS_STYLE_OVERFLOW_CLIP)) {
    // We can't store in the rule tree since a more specific rule might
    // change these conditions.
    conditions.SetUncacheable();

    // NS_STYLE_OVERFLOW_CLIP is a deprecated value, so if it's specified
    // in only one dimension, convert it to NS_STYLE_OVERFLOW_HIDDEN.
    if (display->mOverflowX == NS_STYLE_OVERFLOW_CLIP)
      display->mOverflowX = NS_STYLE_OVERFLOW_HIDDEN;
    if (display->mOverflowY == NS_STYLE_OVERFLOW_CLIP)
      display->mOverflowY = NS_STYLE_OVERFLOW_HIDDEN;

    // If 'visible' is specified but doesn't match the other dimension, it
    // turns into 'auto'.
    if (display->mOverflowX == NS_STYLE_OVERFLOW_VISIBLE)
      display->mOverflowX = NS_STYLE_OVERFLOW_AUTO;
    if (display->mOverflowY == NS_STYLE_OVERFLOW_VISIBLE)
      display->mOverflowY = NS_STYLE_OVERFLOW_AUTO;
  }

  // When 'contain: paint', update overflow from 'visible' to 'clip'.
  if (display->IsContainPaint()) {
    // XXX This actually sets overflow-[x|y] to -moz-hidden-unscrollable.
    if (display->mOverflowX == NS_STYLE_OVERFLOW_VISIBLE) {
      // This uncacheability (and the one below) could be fixed by adding
      // mOriginalOverflowX and mOriginalOverflowY fields, if necessary.
      display->mOverflowX = NS_STYLE_OVERFLOW_CLIP;
      conditions.SetUncacheable();
    }
    if (display->mOverflowY == NS_STYLE_OVERFLOW_VISIBLE) {
      display->mOverflowY = NS_STYLE_OVERFLOW_CLIP;
      conditions.SetUncacheable();
    }
  }

  SetValue(*aRuleData->ValueForOverflowClipBox(), display->mOverflowClipBox,
           conditions,
           SETVAL_ENUMERATED | SETVAL_UNSET_INITIAL,
           parentDisplay->mOverflowClipBox,
           NS_STYLE_OVERFLOW_CLIP_BOX_PADDING_BOX);

  SetValue(*aRuleData->ValueForResize(), display->mResize, conditions,
           SETVAL_ENUMERATED | SETVAL_UNSET_INITIAL,
           parentDisplay->mResize,
           NS_STYLE_RESIZE_NONE);

  if (display->mDisplay != StyleDisplay::None) {
    // CSS2 9.7 specifies display type corrections dealing with 'float'
    // and 'position'.  Since generated content can't be floated or
    // positioned, we can deal with it here.

    nsIAtom* pseudo = aContext->GetPseudo();
    if (pseudo && display->mDisplay == StyleDisplay::Contents) {
      // We don't want to create frames for anonymous content using a parent
      // frame that is for content above the root of the anon tree.
      // (XXX what we really should check here is not GetPseudo() but if there's
      //  a 'content' property value that implies anon content but we can't
      //  check that here since that's a different struct(?))
      // We might get display:contents to work for CSS_PSEUDO_ELEMENT_CONTAINS_ELEMENTS
      // pseudos (:first-letter etc) in the future, but those have a lot of
      // special handling in frame construction so they are also unsupported
      // for now.
      display->mOriginalDisplay = display->mDisplay = StyleDisplay::Inline;
      conditions.SetUncacheable();
    }

    // Inherit a <fieldset> grid/flex display type into its anon content frame.
    if (pseudo == nsCSSAnonBoxes::fieldsetContent) {
      MOZ_ASSERT(display->mDisplay == StyleDisplay::Block,
                 "forms.css should have set 'display:block'");
      switch (parentDisplay->mDisplay) {
        case StyleDisplay::Grid:
        case StyleDisplay::InlineGrid:
          display->mDisplay = StyleDisplay::Grid;
          conditions.SetUncacheable();
          break;
        case StyleDisplay::Flex:
        case StyleDisplay::InlineFlex:
          display->mDisplay = StyleDisplay::Flex;
          conditions.SetUncacheable();
          break;
        default:
          break; // Do nothing
      }
    }

    if (nsCSSPseudoElements::firstLetter == pseudo) {
      // a non-floating first-letter must be inline
      // XXX this fix can go away once bug 103189 is fixed correctly
      // Note that we reset mOriginalDisplay to enforce the invariant that it equals mDisplay if we're not positioned or floating.
      display->mOriginalDisplay = display->mDisplay = StyleDisplay::Inline;

      // We can't cache the data in the rule tree since if a more specific
      // rule has 'float: left' we'll end up with the wrong 'display'
      // property.
      conditions.SetUncacheable();
    }

    if (display->IsAbsolutelyPositionedStyle()) {
      // 1) if position is 'absolute' or 'fixed' then display must be
      // block-level and float must be 'none'
      EnsureBlockDisplay(display->mDisplay);
      display->mFloat = StyleFloat::None;

      // Note that it's OK to cache this struct in the ruletree
      // because it's fine as-is for any style context that points to
      // it directly, and any use of it as aStartStruct (e.g. if a
      // more specific rule sets "position: static") will use
      // mOriginalDisplay and mOriginalFloat, which we have carefully
      // not changed.
    } else if (display->mFloat != StyleFloat::None) {
      // 2) if float is not none, and display is not none, then we must
      // set a block-level 'display' type per CSS2.1 section 9.7.
      EnsureBlockDisplay(display->mDisplay);

      // Note that it's OK to cache this struct in the ruletree
      // because it's fine as-is for any style context that points to
      // it directly, and any use of it as aStartStruct (e.g. if a
      // more specific rule sets "float: none") will use
      // mOriginalDisplay, which we have carefully not changed.
    }

    if (display->IsContainPaint()) {
      // An element with contain:paint or contain:layout needs to "be a
      // formatting context". For the purposes of the "display" property, that
      // just means we need to promote "display:inline" to "inline-block".
      // XXX We may also need to promote ruby display vals; see bug 1179349.

      // It's okay to cache this change in the rule tree for the same
      // reasons as floats in the previous condition.
      if (display->mDisplay == StyleDisplay::Inline) {
        display->mDisplay = StyleDisplay::InlineBlock;
      }
    }
  }

  SetTransformValue(*aRuleData->ValueForTransform(),
                    display->mSpecifiedTransform, conditions,
                    parentDisplay->mSpecifiedTransform);

  /* Convert the nsCSSValueList into a will-change bitfield for fast lookup */
  const nsCSSValue* willChangeValue = aRuleData->ValueForWillChange();
  switch (willChangeValue->GetUnit()) {
  case eCSSUnit_Null:
    break;

  case eCSSUnit_List:
  case eCSSUnit_ListDep: {
    display->mWillChange.Clear();
    display->mWillChangeBitField = 0;
    for (const nsCSSValueList* item = willChangeValue->GetListValue();
         item; item = item->mNext)
    {
      nsIAtom* atom = item->mValue.GetAtomValue();
      display->mWillChange.AppendElement(atom);
      if (atom == nsGkAtoms::transform) {
        display->mWillChangeBitField |= NS_STYLE_WILL_CHANGE_TRANSFORM;
      } else if (atom == nsGkAtoms::opacity) {
        display->mWillChangeBitField |= NS_STYLE_WILL_CHANGE_OPACITY;
      } else if (atom == nsGkAtoms::scrollPosition) {
        display->mWillChangeBitField |= NS_STYLE_WILL_CHANGE_SCROLL;
      }

      nsDependentAtomString buffer(atom);
      nsCSSPropertyID prop =
        nsCSSProps::LookupProperty(buffer, CSSEnabledState::eForAllContent);
      if (prop != eCSSProperty_UNKNOWN &&
          prop != eCSSPropertyExtra_variable) {
        // If the property given is a shorthand, it indicates the expectation
        // for all the longhands the shorthand expands to.
        if (nsCSSProps::IsShorthand(prop)) {
          for (const nsCSSPropertyID* shorthands =
                  nsCSSProps::SubpropertyEntryFor(prop);
                *shorthands != eCSSProperty_UNKNOWN; ++shorthands) {
            display->mWillChangeBitField |= GetWillChangeBitFieldFromPropFlags(*shorthands);
          }
        } else {
          display->mWillChangeBitField |= GetWillChangeBitFieldFromPropFlags(prop);
        }
      }
    }
    break;
  }

  case eCSSUnit_Inherit:
    display->mWillChange.Clear();
    display->mWillChange.AppendElements(parentDisplay->mWillChange);
    display->mWillChangeBitField = parentDisplay->mWillChangeBitField;
    conditions.SetUncacheable();
    break;

  case eCSSUnit_Initial:
  case eCSSUnit_Unset:
  case eCSSUnit_Auto:
    display->mWillChange.Clear();
    display->mWillChangeBitField = 0;
    break;

  default:
    MOZ_ASSERT(false, "unrecognized will-change unit");
  }

  // vertical-align: enum, length, percent, calc, inherit
  const nsCSSValue* verticalAlignValue = aRuleData->ValueForVerticalAlign();
  if (!SetCoord(*verticalAlignValue, display->mVerticalAlign,
                parentDisplay->mVerticalAlign,
                SETCOORD_LPH | SETCOORD_ENUMERATED | SETCOORD_STORE_CALC,
                aContext, mPresContext, conditions)) {
    if (eCSSUnit_Initial == verticalAlignValue->GetUnit() ||
        eCSSUnit_Unset == verticalAlignValue->GetUnit()) {
      display->mVerticalAlign.SetIntValue(NS_STYLE_VERTICAL_ALIGN_BASELINE,
                                          eStyleUnit_Enumerated);
    }
  }

  /* Convert -moz-transform-origin. */
  const nsCSSValue* transformOriginValue =
    aRuleData->ValueForTransformOrigin();
  if (transformOriginValue->GetUnit() != eCSSUnit_Null) {
    const nsCSSValue& valX =
      transformOriginValue->GetUnit() == eCSSUnit_Triplet ?
        transformOriginValue->GetTripletValue().mXValue : *transformOriginValue;
    const nsCSSValue& valY =
      transformOriginValue->GetUnit() == eCSSUnit_Triplet ?
        transformOriginValue->GetTripletValue().mYValue : *transformOriginValue;
    const nsCSSValue& valZ =
      transformOriginValue->GetUnit() == eCSSUnit_Triplet ?
        transformOriginValue->GetTripletValue().mZValue : *transformOriginValue;

    mozilla::DebugOnly<bool> cX =
       SetCoord(valX, display->mTransformOrigin[0],
                parentDisplay->mTransformOrigin[0],
                SETCOORD_LPH | SETCOORD_INITIAL_HALF |
                  SETCOORD_BOX_POSITION | SETCOORD_STORE_CALC |
                  SETCOORD_UNSET_INITIAL,
                aContext, mPresContext, conditions);

     mozilla::DebugOnly<bool> cY =
       SetCoord(valY, display->mTransformOrigin[1],
                parentDisplay->mTransformOrigin[1],
                SETCOORD_LPH | SETCOORD_INITIAL_HALF |
                  SETCOORD_BOX_POSITION | SETCOORD_STORE_CALC |
                  SETCOORD_UNSET_INITIAL,
                aContext, mPresContext, conditions);

     if (valZ.GetUnit() == eCSSUnit_Null) {
       // Null for the z component means a 0 translation, not
       // unspecified, as we have already checked the triplet
       // value for Null.
       display->mTransformOrigin[2].SetCoordValue(0);
     } else {
       mozilla::DebugOnly<bool> cZ =
         SetCoord(valZ, display->mTransformOrigin[2],
                  parentDisplay->mTransformOrigin[2],
                  SETCOORD_LH | SETCOORD_INITIAL_ZERO | SETCOORD_STORE_CALC |
                    SETCOORD_UNSET_INITIAL,
                  aContext, mPresContext, conditions);
       MOZ_ASSERT(cY == cZ, "changed one but not the other");
     }
     MOZ_ASSERT(cX == cY, "changed one but not the other");
     NS_ASSERTION(cX, "Malformed -moz-transform-origin parse!");
  }

  const nsCSSValue* perspectiveOriginValue =
    aRuleData->ValueForPerspectiveOrigin();
  if (perspectiveOriginValue->GetUnit() != eCSSUnit_Null) {
    mozilla::DebugOnly<bool> result =
      SetPairCoords(*perspectiveOriginValue,
                    display->mPerspectiveOrigin[0],
                    display->mPerspectiveOrigin[1],
                    parentDisplay->mPerspectiveOrigin[0],
                    parentDisplay->mPerspectiveOrigin[1],
                    SETCOORD_LPH | SETCOORD_INITIAL_HALF |
                      SETCOORD_BOX_POSITION | SETCOORD_STORE_CALC |
                      SETCOORD_UNSET_INITIAL,
                    aContext, mPresContext, conditions);
    NS_ASSERTION(result, "Malformed -moz-perspective-origin parse!");
  }

  SetCoord(*aRuleData->ValueForPerspective(),
           display->mChildPerspective, parentDisplay->mChildPerspective,
           SETCOORD_LAH | SETCOORD_INITIAL_NONE | SETCOORD_NONE |
             SETCOORD_UNSET_INITIAL,
           aContext, mPresContext, conditions);

  SetValue(*aRuleData->ValueForBackfaceVisibility(),
           display->mBackfaceVisibility, conditions,
           SETVAL_ENUMERATED | SETVAL_UNSET_INITIAL,
           parentDisplay->mBackfaceVisibility,
           NS_STYLE_BACKFACE_VISIBILITY_VISIBLE);

  // transform-style: enum, inherit, initial
  SetValue(*aRuleData->ValueForTransformStyle(),
           display->mTransformStyle, conditions,
           SETVAL_ENUMERATED | SETVAL_UNSET_INITIAL,
           parentDisplay->mTransformStyle,
           NS_STYLE_TRANSFORM_STYLE_FLAT);

  // transform-box: enum, inherit, initial
  SetValue(*aRuleData->ValueForTransformBox(),
           display->mTransformBox, conditions,
           SETVAL_ENUMERATED | SETVAL_UNSET_INITIAL,
           parentDisplay->mTransformBox,
           StyleGeometryBox::BorderBox);

  // orient: enum, inherit, initial
  SetValue(*aRuleData->ValueForOrient(),
           display->mOrient, conditions,
           SETVAL_ENUMERATED | SETVAL_UNSET_INITIAL,
           parentDisplay->mOrient,
           StyleOrient::Inline);

  // shape-outside: none | [ <basic-shape> || <shape-box> ] | <image>
  const nsCSSValue* shapeOutsideValue = aRuleData->ValueForShapeOutside();
  switch (shapeOutsideValue->GetUnit()) {
    case eCSSUnit_Null:
      break;
    case eCSSUnit_None:
    case eCSSUnit_Initial:
    case eCSSUnit_Unset:
      display->mShapeOutside = StyleShapeSource();
      break;
    case eCSSUnit_Inherit:
      conditions.SetUncacheable();
      display->mShapeOutside = parentDisplay->mShapeOutside;
      break;
    case eCSSUnit_URL: {
      display->mShapeOutside = StyleShapeSource();
      display->mShapeOutside.SetURL(shapeOutsideValue->GetURLStructValue());
      break;
    }
    case eCSSUnit_Array: {
      display->mShapeOutside = StyleShapeSource();
      SetStyleShapeSourceToCSSValue(&display->mShapeOutside, shapeOutsideValue,
                                    aContext, mPresContext, conditions);
      break;
    }
    default:
      MOZ_ASSERT_UNREACHABLE("Unrecognized shape-outside unit!");
  }

  COMPUTE_END_RESET(Display, display)
}

const void*
nsRuleNode::ComputeVisibilityData(void* aStartStruct,
                                  const nsRuleData* aRuleData,
                                  GeckoStyleContext* aContext,
                                  nsRuleNode* aHighestNode,
                                  const RuleDetail aRuleDetail,
                                  const RuleNodeCacheConditions aConditions)
{
  COMPUTE_START_INHERITED(Visibility, visibility, parentVisibility)

  // IMPORTANT: No properties in this struct have lengths in them.  We
  // depend on this since CalcLengthWith can call StyleVisibility()
  // to get the language for resolving fonts!

  // direction: enum, inherit, initial
  SetValue(*aRuleData->ValueForDirection(), visibility->mDirection,
           conditions,
           SETVAL_ENUMERATED | SETVAL_UNSET_INHERIT,
           parentVisibility->mDirection,
           (GET_BIDI_OPTION_DIRECTION(mPresContext->GetBidi())
            == IBMBIDI_TEXTDIRECTION_RTL)
            ? NS_STYLE_DIRECTION_RTL : NS_STYLE_DIRECTION_LTR);

  // visibility: enum, inherit, initial
  SetValue(*aRuleData->ValueForVisibility(), visibility->mVisible,
           conditions,
           SETVAL_ENUMERATED | SETVAL_UNSET_INHERIT,
           parentVisibility->mVisible,
           NS_STYLE_VISIBILITY_VISIBLE);

  // image-rendering: enum, inherit
  SetValue(*aRuleData->ValueForImageRendering(),
           visibility->mImageRendering, conditions,
           SETVAL_ENUMERATED | SETVAL_UNSET_INHERIT,
           parentVisibility->mImageRendering,
           NS_STYLE_IMAGE_RENDERING_AUTO);

  // writing-mode: enum, inherit, initial
  SetValue(*aRuleData->ValueForWritingMode(), visibility->mWritingMode,
           conditions,
           SETVAL_ENUMERATED | SETVAL_UNSET_INHERIT,
           parentVisibility->mWritingMode,
           NS_STYLE_WRITING_MODE_HORIZONTAL_TB);

  // text-orientation: enum, inherit, initial
  SetValue(*aRuleData->ValueForTextOrientation(), visibility->mTextOrientation,
           conditions,
           SETVAL_ENUMERATED | SETVAL_UNSET_INHERIT,
           parentVisibility->mTextOrientation,
           NS_STYLE_TEXT_ORIENTATION_MIXED);

  // image-orientation: enum, inherit, initial
  const nsCSSValue* orientation = aRuleData->ValueForImageOrientation();
  if (orientation->GetUnit() == eCSSUnit_Inherit ||
      orientation->GetUnit() == eCSSUnit_Unset) {
    conditions.SetUncacheable();
    visibility->mImageOrientation = parentVisibility->mImageOrientation;
  } else if (orientation->GetUnit() == eCSSUnit_Initial) {
    visibility->mImageOrientation = nsStyleImageOrientation();
  } else if (orientation->IsAngularUnit()) {
    double angle = orientation->GetAngleValueInRadians();
    visibility->mImageOrientation =
      nsStyleImageOrientation::CreateAsAngleAndFlip(angle, false);
  } else if (orientation->GetUnit() == eCSSUnit_Array) {
    const nsCSSValue::Array* array = orientation->GetArrayValue();
    MOZ_ASSERT(array->Item(0).IsAngularUnit(),
               "First image-orientation value is not an angle");
    MOZ_ASSERT(array->Item(1).GetUnit() == eCSSUnit_Enumerated &&
               array->Item(1).GetIntValue() == NS_STYLE_IMAGE_ORIENTATION_FLIP,
               "Second image-orientation value is not 'flip'");
    double angle = array->Item(0).GetAngleValueInRadians();
    visibility->mImageOrientation =
      nsStyleImageOrientation::CreateAsAngleAndFlip(angle, true);

  } else if (orientation->GetUnit() == eCSSUnit_Enumerated) {
    switch (orientation->GetIntValue()) {
      case NS_STYLE_IMAGE_ORIENTATION_FLIP:
        visibility->mImageOrientation = nsStyleImageOrientation::CreateAsFlip();
        break;
      case NS_STYLE_IMAGE_ORIENTATION_FROM_IMAGE:
        visibility->mImageOrientation = nsStyleImageOrientation::CreateAsFromImage();
        break;
      default:
        NS_NOTREACHED("Invalid image-orientation enumerated value");
    }
  } else {
    MOZ_ASSERT(orientation->GetUnit() == eCSSUnit_Null, "Should be null unit");
  }

  SetValue(*aRuleData->ValueForColorAdjust(), visibility->mColorAdjust,
           conditions,
           SETVAL_ENUMERATED | SETVAL_UNSET_INHERIT,
           parentVisibility->mColorAdjust,
           NS_STYLE_COLOR_ADJUST_ECONOMY);

  COMPUTE_END_INHERITED(Visibility, visibility)
}

const void*
nsRuleNode::ComputeColorData(void* aStartStruct,
                             const nsRuleData* aRuleData,
                             GeckoStyleContext* aContext,
                             nsRuleNode* aHighestNode,
                             const RuleDetail aRuleDetail,
                             const RuleNodeCacheConditions aConditions)
{
  COMPUTE_START_INHERITED(Color, color, parentColor)

  // color: color, string, inherit
  // Special case for currentColor.  According to CSS3, setting color to 'currentColor'
  // should behave as if it is inherited
  const nsCSSValue* colorValue = aRuleData->ValueForColor();
  if ((colorValue->GetUnit() == eCSSUnit_EnumColor &&
       colorValue->GetIntValue() == NS_COLOR_CURRENTCOLOR) ||
      colorValue->GetUnit() == eCSSUnit_Unset) {
    color->mColor = parentColor->mColor;
    conditions.SetUncacheable();
  }
  else if (colorValue->GetUnit() == eCSSUnit_Initial) {
    color->mColor = mPresContext->DefaultColor();
  }
  else {
    SetColor(*colorValue, parentColor->mColor, mPresContext, aContext,
             color->mColor, conditions);
  }

  COMPUTE_END_INHERITED(Color, color)
}

// information about how to compute values for background-* properties
template <class SpecifiedValueItem, class ComputedValueItem>
struct BackgroundItemComputer {
};

template <>
struct BackgroundItemComputer<nsCSSValueList, uint8_t>
{
  static void ComputeValue(GeckoStyleContext* aStyleContext,
                           const nsCSSValueList* aSpecifiedValue,
                           uint8_t& aComputedValue,
                           RuleNodeCacheConditions& aConditions)
  {
    SetValue(aSpecifiedValue->mValue, aComputedValue, aConditions,
             SETVAL_ENUMERATED, uint8_t(0), 0);
  }
};

template <>
struct BackgroundItemComputer<nsCSSValuePairList, nsStyleImageLayers::Repeat>
{
  static void ComputeValue(GeckoStyleContext* aStyleContext,
                           const nsCSSValuePairList* aSpecifiedValue,
                           nsStyleImageLayers::Repeat& aComputedValue,
                           RuleNodeCacheConditions& aConditions)
  {
    NS_ASSERTION(aSpecifiedValue->mXValue.GetUnit() == eCSSUnit_Enumerated &&
                 (aSpecifiedValue->mYValue.GetUnit() == eCSSUnit_Enumerated ||
                  aSpecifiedValue->mYValue.GetUnit() == eCSSUnit_Null),
                 "Invalid unit");

    bool hasContraction = true;
    StyleImageLayerRepeat value =
      static_cast<StyleImageLayerRepeat>(aSpecifiedValue->mXValue.GetIntValue());
    switch (value) {
      case StyleImageLayerRepeat::RepeatX:
      aComputedValue.mXRepeat = StyleImageLayerRepeat::Repeat;
      aComputedValue.mYRepeat = StyleImageLayerRepeat::NoRepeat;
      break;
      case StyleImageLayerRepeat::RepeatY:
      aComputedValue.mXRepeat = StyleImageLayerRepeat::NoRepeat;
      aComputedValue.mYRepeat = StyleImageLayerRepeat::Repeat;
      break;
    default:
      NS_ASSERTION(value == StyleImageLayerRepeat::NoRepeat ||
                   value == StyleImageLayerRepeat::Repeat ||
                   value == StyleImageLayerRepeat::Space ||
                   value == StyleImageLayerRepeat::Round, "Unexpected value");
      aComputedValue.mXRepeat = value;
      hasContraction = false;
      break;
    }

    if (hasContraction) {
      NS_ASSERTION(aSpecifiedValue->mYValue.GetUnit() == eCSSUnit_Null,
                   "Invalid unit.");
      return;
    }

    switch (aSpecifiedValue->mYValue.GetUnit()) {
    case eCSSUnit_Null:
      aComputedValue.mYRepeat = aComputedValue.mXRepeat;
      break;
    case eCSSUnit_Enumerated:
      value =
        static_cast<StyleImageLayerRepeat>(aSpecifiedValue->mYValue.GetIntValue());
      NS_ASSERTION(value == StyleImageLayerRepeat::NoRepeat ||
                   value == StyleImageLayerRepeat::Repeat ||
                   value == StyleImageLayerRepeat::Space ||
                   value == StyleImageLayerRepeat::Round, "Unexpected value");
      aComputedValue.mYRepeat = value;
      break;
    default:
      NS_NOTREACHED("Unexpected CSS value");
      break;
    }
  }
};

template <>
struct BackgroundItemComputer<nsCSSValueList, nsStyleImage>
{
  static void ComputeValue(GeckoStyleContext* aStyleContext,
                           const nsCSSValueList* aSpecifiedValue,
                           nsStyleImage& aComputedValue,
                           RuleNodeCacheConditions& aConditions)
  {
    SetStyleImage(aStyleContext, aSpecifiedValue->mValue, aComputedValue,
                  aConditions);
  }
};

template <typename T>
struct BackgroundItemComputer<nsCSSValueList, T>
{
  typedef typename EnableIf<IsEnum<T>::value, T>::Type ComputedType;

<<<<<<< HEAD
  static void ComputeValue(nsStyleContext* aStyleContext,
=======
  static void ComputeValue(GeckoStyleContext* aStyleContext,
>>>>>>> a17af05f
                           const nsCSSValueList* aSpecifiedValue,
                           ComputedType& aComputedValue,
                           RuleNodeCacheConditions& aConditions)
  {
    aComputedValue =
      static_cast<T>(aSpecifiedValue->mValue.GetIntValue());
  }
};

/* Helper function for ComputePositionValue.
 * This function computes a single PositionCoord from two nsCSSValue objects,
 * which represent an edge and an offset from that edge.
 */
static void
ComputePositionCoord(GeckoStyleContext* aStyleContext,
                     const nsCSSValue& aEdge,
                     const nsCSSValue& aOffset,
                     Position::Coord* aResult,
                     RuleNodeCacheConditions& aConditions)
{
  if (eCSSUnit_Percent == aOffset.GetUnit()) {
    aResult->mLength = 0;
    aResult->mPercent = aOffset.GetPercentValue();
    aResult->mHasPercent = true;
  } else if (aOffset.IsLengthUnit()) {
    aResult->mLength = CalcLength(aOffset, aStyleContext,
                                  aStyleContext->PresContext(),
                                  aConditions);
    aResult->mPercent = 0.0f;
    aResult->mHasPercent = false;
  } else if (aOffset.IsCalcUnit()) {
    LengthPercentPairCalcOps ops(aStyleContext,
                                 aStyleContext->PresContext(),
                                 aConditions);
    nsRuleNode::ComputedCalc vals;
    if (!ComputeCalc(vals, aOffset, ops)) {
      MOZ_ASSERT_UNREACHABLE("unexpected ComputeCalc failure");
    }
    aResult->mLength = vals.mLength;
    aResult->mPercent = vals.mPercent;
    aResult->mHasPercent = ops.mHasPercent;
  } else {
    aResult->mLength = 0;
    aResult->mPercent = 0.0f;
    aResult->mHasPercent = false;
    NS_ASSERTION(aOffset.GetUnit() == eCSSUnit_Null, "unexpected unit");
  }

  if (eCSSUnit_Enumerated == aEdge.GetUnit()) {
    int sign;
    if (aEdge.GetIntValue() & (NS_STYLE_IMAGELAYER_POSITION_BOTTOM |
                               NS_STYLE_IMAGELAYER_POSITION_RIGHT)) {
      sign = -1;
    } else {
      sign = 1;
    }
    aResult->mPercent = GetFloatFromBoxPosition(aEdge.GetIntValue()) +
                        sign * aResult->mPercent;
    aResult->mLength = sign * aResult->mLength;
    aResult->mHasPercent = true;
  } else {
    NS_ASSERTION(eCSSUnit_Null == aEdge.GetUnit(), "unexpected unit");
  }
}

/* Helper function to convert a CSS <position> specified value into its
 * computed-style form. */
static void
ComputePositionValue(GeckoStyleContext* aStyleContext,
                     const nsCSSValue& aValue,
                     Position& aComputedValue,
                     RuleNodeCacheConditions& aConditions)
{
  NS_ASSERTION(aValue.GetUnit() == eCSSUnit_Array,
               "unexpected unit for CSS <position> value");

  RefPtr<nsCSSValue::Array> positionArray = aValue.GetArrayValue();
  NS_ASSERTION(positionArray->Count() == 4,
               "unexpected number of values in CSS <position> value");

  const nsCSSValue &xEdge   = positionArray->Item(0);
  const nsCSSValue &xOffset = positionArray->Item(1);
  const nsCSSValue &yEdge   = positionArray->Item(2);
  const nsCSSValue &yOffset = positionArray->Item(3);

  NS_ASSERTION((eCSSUnit_Enumerated == xEdge.GetUnit()  ||
                eCSSUnit_Null       == xEdge.GetUnit()) &&
               (eCSSUnit_Enumerated == yEdge.GetUnit()  ||
                eCSSUnit_Null       == yEdge.GetUnit()) &&
               eCSSUnit_Enumerated != xOffset.GetUnit()  &&
               eCSSUnit_Enumerated != yOffset.GetUnit(),
               "Invalid background position");

  ComputePositionCoord(aStyleContext, xEdge, xOffset,
                       &aComputedValue.mXPosition,
                       aConditions);

  ComputePositionCoord(aStyleContext, yEdge, yOffset,
                       &aComputedValue.mYPosition,
                       aConditions);
}

/* Helper function to convert the -x or -y part of a CSS <position> specified
 * value into its computed-style form. */
static void
ComputePositionCoordValue(GeckoStyleContext* aStyleContext,
                          const nsCSSValue& aValue,
                          Position::Coord& aComputedValue,
                          RuleNodeCacheConditions& aConditions)
{
  NS_ASSERTION(aValue.GetUnit() == eCSSUnit_Array,
               "unexpected unit for position coord value");

  RefPtr<nsCSSValue::Array> positionArray = aValue.GetArrayValue();
  NS_ASSERTION(positionArray->Count() == 2,
               "unexpected number of values, expecting one edge and one offset");

  const nsCSSValue &edge   = positionArray->Item(0);
  const nsCSSValue &offset = positionArray->Item(1);

  NS_ASSERTION((eCSSUnit_Enumerated == edge.GetUnit() ||
                eCSSUnit_Null       == edge.GetUnit()) &&
               eCSSUnit_Enumerated != offset.GetUnit(),
               "Invalid background position");

  ComputePositionCoord(aStyleContext, edge, offset,
                       &aComputedValue,
                       aConditions);
}

struct BackgroundSizeAxis {
  nsCSSValue nsCSSValuePairList::* specified;
  nsStyleImageLayers::Size::Dimension nsStyleImageLayers::Size::* result;
  uint8_t nsStyleImageLayers::Size::* type;
};

static const BackgroundSizeAxis gBGSizeAxes[] = {
  { &nsCSSValuePairList::mXValue,
    &nsStyleImageLayers::Size::mWidth,
    &nsStyleImageLayers::Size::mWidthType },
  { &nsCSSValuePairList::mYValue,
    &nsStyleImageLayers::Size::mHeight,
    &nsStyleImageLayers::Size::mHeightType }
};

template <>
struct BackgroundItemComputer<nsCSSValuePairList, nsStyleImageLayers::Size>
{
  static void ComputeValue(GeckoStyleContext* aStyleContext,
                           const nsCSSValuePairList* aSpecifiedValue,
                           nsStyleImageLayers::Size& aComputedValue,
                           RuleNodeCacheConditions& aConditions)
  {
    nsStyleImageLayers::Size &size = aComputedValue;
    for (const BackgroundSizeAxis *axis = gBGSizeAxes,
                        *axis_end = ArrayEnd(gBGSizeAxes);
         axis < axis_end; ++axis) {
      const nsCSSValue &specified = aSpecifiedValue->*(axis->specified);
      if (eCSSUnit_Auto == specified.GetUnit()) {
        size.*(axis->type) = nsStyleImageLayers::Size::eAuto;
      }
      else if (eCSSUnit_Enumerated == specified.GetUnit()) {
        static_assert(nsStyleImageLayers::Size::eContain ==
                      NS_STYLE_IMAGELAYER_SIZE_CONTAIN &&
                      nsStyleImageLayers::Size::eCover ==
                      NS_STYLE_IMAGELAYER_SIZE_COVER,
                      "background size constants out of sync");
        MOZ_ASSERT(specified.GetIntValue() == NS_STYLE_IMAGELAYER_SIZE_CONTAIN ||
                   specified.GetIntValue() == NS_STYLE_IMAGELAYER_SIZE_COVER,
                   "invalid enumerated value for size coordinate");
        size.*(axis->type) = specified.GetIntValue();
      }
      else if (eCSSUnit_Null == specified.GetUnit()) {
        MOZ_ASSERT(axis == gBGSizeAxes + 1,
                   "null allowed only as height value, and only "
                   "for contain/cover/initial/inherit");
#ifdef DEBUG
        {
          const nsCSSValue &widthValue = aSpecifiedValue->mXValue;
          MOZ_ASSERT(widthValue.GetUnit() != eCSSUnit_Inherit &&
                     widthValue.GetUnit() != eCSSUnit_Initial &&
                     widthValue.GetUnit() != eCSSUnit_Unset,
                     "initial/inherit/unset should already have been handled");
          MOZ_ASSERT(widthValue.GetUnit() == eCSSUnit_Enumerated &&
                     (widthValue.GetIntValue() == NS_STYLE_IMAGELAYER_SIZE_CONTAIN ||
                      widthValue.GetIntValue() == NS_STYLE_IMAGELAYER_SIZE_COVER),
                     "null height value not corresponding to allowable "
                     "non-null width value");
        }
#endif
        size.*(axis->type) = size.mWidthType;
      }
      else if (eCSSUnit_Percent == specified.GetUnit()) {
        (size.*(axis->result)).mLength = 0;
        (size.*(axis->result)).mPercent = specified.GetPercentValue();
        (size.*(axis->result)).mHasPercent = true;
        size.*(axis->type) = nsStyleImageLayers::Size::eLengthPercentage;
      }
      else if (specified.IsLengthUnit()) {
        (size.*(axis->result)).mLength =
          CalcLength(specified, aStyleContext, aStyleContext->PresContext(),
                     aConditions);
        (size.*(axis->result)).mPercent = 0.0f;
        (size.*(axis->result)).mHasPercent = false;
        size.*(axis->type) = nsStyleImageLayers::Size::eLengthPercentage;
      } else {
        MOZ_ASSERT(specified.IsCalcUnit(), "unexpected unit");
        LengthPercentPairCalcOps ops(aStyleContext,
                                     aStyleContext->PresContext(),
                                     aConditions);
        nsRuleNode::ComputedCalc vals;
        if (!ComputeCalc(vals, specified, ops)) {
          MOZ_ASSERT_UNREACHABLE("unexpected ComputeCalc failure");
        }
        (size.*(axis->result)).mLength = vals.mLength;
        (size.*(axis->result)).mPercent = vals.mPercent;
        (size.*(axis->result)).mHasPercent = ops.mHasPercent;
        size.*(axis->type) = nsStyleImageLayers::Size::eLengthPercentage;
      }
    }

    MOZ_ASSERT(size.mWidthType < nsStyleImageLayers::Size::eDimensionType_COUNT,
               "bad width type");
    MOZ_ASSERT(size.mHeightType < nsStyleImageLayers::Size::eDimensionType_COUNT,
               "bad height type");
    MOZ_ASSERT((size.mWidthType != nsStyleImageLayers::Size::eContain &&
                size.mWidthType != nsStyleImageLayers::Size::eCover) ||
               size.mWidthType == size.mHeightType,
               "contain/cover apply to both dimensions or to neither");
  }
};

template <class ComputedValueItem>
static void
SetImageLayerList(GeckoStyleContext* aStyleContext,
                  const nsCSSValue& aValue,
                  nsStyleAutoArray<nsStyleImageLayers::Layer>& aLayers,
                  const nsStyleAutoArray<nsStyleImageLayers::Layer>& aParentLayers,
                  ComputedValueItem nsStyleImageLayers::Layer::* aResultLocation,
                  ComputedValueItem aInitialValue,
                  uint32_t aParentItemCount,
                  uint32_t& aItemCount,
                  uint32_t& aMaxItemCount,
                  bool& aRebuild,
                  RuleNodeCacheConditions& aConditions)
{
  switch (aValue.GetUnit()) {
  case eCSSUnit_Null:
    break;

  case eCSSUnit_Inherit:
    aRebuild = true;
    aConditions.SetUncacheable();
    aLayers.EnsureLengthAtLeast(aParentItemCount);
    aItemCount = aParentItemCount;
    for (uint32_t i = 0; i < aParentItemCount; ++i) {
      aLayers[i].*aResultLocation = aParentLayers[i].*aResultLocation;
    }
    break;

  case eCSSUnit_Initial:
  case eCSSUnit_Unset:
    aRebuild = true;
    aItemCount = 1;
    aLayers[0].*aResultLocation = aInitialValue;
    break;

  case eCSSUnit_List:
  case eCSSUnit_ListDep: {
    aRebuild = true;
    aItemCount = 0;
    const nsCSSValueList* item = aValue.GetListValue();
    do {
      NS_ASSERTION(item->mValue.GetUnit() != eCSSUnit_Null &&
                   item->mValue.GetUnit() != eCSSUnit_Inherit &&
                   item->mValue.GetUnit() != eCSSUnit_Initial &&
                   item->mValue.GetUnit() != eCSSUnit_Unset,
                   "unexpected unit");
      ++aItemCount;
      aLayers.EnsureLengthAtLeast(aItemCount);
      BackgroundItemComputer<nsCSSValueList, ComputedValueItem>
        ::ComputeValue(aStyleContext, item,
                       aLayers[aItemCount-1].*aResultLocation,
                       aConditions);
      item = item->mNext;
    } while (item);
    break;
  }

  default:
    MOZ_ASSERT(false, "unexpected unit");
  }

  if (aItemCount > aMaxItemCount)
    aMaxItemCount = aItemCount;
}

// The same as SetImageLayerList, but for values stored in
// layer.mPosition.*aResultLocation instead of layer.*aResultLocation.
// This code is duplicated because it would be annoying to make
// SetImageLayerList generic enough to handle both cases.
static void
SetImageLayerPositionCoordList(
                  GeckoStyleContext* aStyleContext,
                  const nsCSSValue& aValue,
                  nsStyleAutoArray<nsStyleImageLayers::Layer>& aLayers,
                  const nsStyleAutoArray<nsStyleImageLayers::Layer>& aParentLayers,
                  Position::Coord
                      Position::* aResultLocation,
                  Position::Coord aInitialValue,
                  uint32_t aParentItemCount,
                  uint32_t& aItemCount,
                  uint32_t& aMaxItemCount,
                  bool& aRebuild,
                  RuleNodeCacheConditions& aConditions)
{
  switch (aValue.GetUnit()) {
  case eCSSUnit_Null:
    break;

  case eCSSUnit_Inherit:
    aRebuild = true;
    aConditions.SetUncacheable();
    aLayers.EnsureLengthAtLeast(aParentItemCount);
    aItemCount = aParentItemCount;
    for (uint32_t i = 0; i < aParentItemCount; ++i) {
      aLayers[i].mPosition.*aResultLocation = aParentLayers[i].mPosition.*aResultLocation;
    }
    break;

  case eCSSUnit_Initial:
  case eCSSUnit_Unset:
    aRebuild = true;
    aItemCount = 1;
    aLayers[0].mPosition.*aResultLocation = aInitialValue;
    break;

  case eCSSUnit_List:
  case eCSSUnit_ListDep: {
    aRebuild = true;
    aItemCount = 0;
    const nsCSSValueList* item = aValue.GetListValue();
    do {
      NS_ASSERTION(item->mValue.GetUnit() != eCSSUnit_Null &&
                   item->mValue.GetUnit() != eCSSUnit_Inherit &&
                   item->mValue.GetUnit() != eCSSUnit_Initial &&
                   item->mValue.GetUnit() != eCSSUnit_Unset,
                   "unexpected unit");
      ++aItemCount;
      aLayers.EnsureLengthAtLeast(aItemCount);

      ComputePositionCoordValue(aStyleContext, item->mValue,
                                aLayers[aItemCount-1].mPosition.*aResultLocation,
                                aConditions);
      item = item->mNext;
    } while (item);
    break;
  }

  default:
    MOZ_ASSERT(false, "unexpected unit");
  }

  if (aItemCount > aMaxItemCount)
    aMaxItemCount = aItemCount;
}

template <class ComputedValueItem>
static void
SetImageLayerPairList(GeckoStyleContext* aStyleContext,
                      const nsCSSValue& aValue,
                      nsStyleAutoArray<nsStyleImageLayers::Layer>& aLayers,
                      const nsStyleAutoArray<nsStyleImageLayers::Layer>& aParentLayers,
                      ComputedValueItem nsStyleImageLayers::Layer::*
                                                                aResultLocation,
                      ComputedValueItem aInitialValue,
                      uint32_t aParentItemCount,
                      uint32_t& aItemCount,
                      uint32_t& aMaxItemCount,
                      bool& aRebuild,
                      RuleNodeCacheConditions& aConditions)
{
  switch (aValue.GetUnit()) {
  case eCSSUnit_Null:
    break;

  case eCSSUnit_Inherit:
    aRebuild = true;
    aConditions.SetUncacheable();
    aLayers.EnsureLengthAtLeast(aParentItemCount);
    aItemCount = aParentItemCount;
    for (uint32_t i = 0; i < aParentItemCount; ++i) {
      aLayers[i].*aResultLocation = aParentLayers[i].*aResultLocation;
    }
    break;

  case eCSSUnit_Initial:
  case eCSSUnit_Unset:
    aRebuild = true;
    aItemCount = 1;
    aLayers[0].*aResultLocation = aInitialValue;
    break;

  case eCSSUnit_PairList:
  case eCSSUnit_PairListDep: {
    aRebuild = true;
    aItemCount = 0;
    const nsCSSValuePairList* item = aValue.GetPairListValue();
    do {
      NS_ASSERTION(item->mXValue.GetUnit() != eCSSUnit_Inherit &&
                   item->mXValue.GetUnit() != eCSSUnit_Initial &&
                   item->mXValue.GetUnit() != eCSSUnit_Unset &&
                   item->mYValue.GetUnit() != eCSSUnit_Inherit &&
                   item->mYValue.GetUnit() != eCSSUnit_Initial &&
                   item->mYValue.GetUnit() != eCSSUnit_Unset,
                   "unexpected unit");
      ++aItemCount;
      aLayers.EnsureLengthAtLeast(aItemCount);
      BackgroundItemComputer<nsCSSValuePairList, ComputedValueItem>
        ::ComputeValue(aStyleContext, item,
                       aLayers[aItemCount-1].*aResultLocation,
                       aConditions);
      item = item->mNext;
    } while (item);
    break;
  }

  default:
    MOZ_ASSERT(false, "unexpected unit");
  }

  if (aItemCount > aMaxItemCount)
    aMaxItemCount = aItemCount;
}

template <class ComputedValueItem>
static void
FillImageLayerList(
    nsStyleAutoArray<nsStyleImageLayers::Layer>& aLayers,
    ComputedValueItem nsStyleImageLayers::Layer::* aResultLocation,
    uint32_t aItemCount, uint32_t aFillCount)
{
  NS_PRECONDITION(aFillCount <= aLayers.Length(), "unexpected array length");
  for (uint32_t sourceLayer = 0, destLayer = aItemCount;
       destLayer < aFillCount;
       ++sourceLayer, ++destLayer) {
    aLayers[destLayer].*aResultLocation =
      aLayers[sourceLayer].*aResultLocation;
  }
}

// The same as FillImageLayerList, but for values stored in
// layer.mPosition.*aResultLocation instead of layer.*aResultLocation.
static void
FillImageLayerPositionCoordList(
    nsStyleAutoArray<nsStyleImageLayers::Layer>& aLayers,
    Position::Coord
        Position::* aResultLocation,
    uint32_t aItemCount, uint32_t aFillCount)
{
  NS_PRECONDITION(aFillCount <= aLayers.Length(), "unexpected array length");
  for (uint32_t sourceLayer = 0, destLayer = aItemCount;
       destLayer < aFillCount;
       ++sourceLayer, ++destLayer) {
    aLayers[destLayer].mPosition.*aResultLocation =
      aLayers[sourceLayer].mPosition.*aResultLocation;
  }
}

/* static */
void
nsRuleNode::FillAllBackgroundLists(nsStyleImageLayers& aImage,
                                   uint32_t aMaxItemCount)
{
  // Delete any extra items.  We need to keep layers in which any
  // property was specified.
  aImage.mLayers.TruncateLengthNonZero(aMaxItemCount);

  uint32_t fillCount = aImage.mImageCount;
  FillImageLayerList(aImage.mLayers,
                     &nsStyleImageLayers::Layer::mImage,
                     aImage.mImageCount, fillCount);
  FillImageLayerList(aImage.mLayers,
                     &nsStyleImageLayers::Layer::mRepeat,
                     aImage.mRepeatCount, fillCount);
  FillImageLayerList(aImage.mLayers,
                     &nsStyleImageLayers::Layer::mAttachment,
                     aImage.mAttachmentCount, fillCount);
  FillImageLayerList(aImage.mLayers,
                     &nsStyleImageLayers::Layer::mClip,
                     aImage.mClipCount, fillCount);
  FillImageLayerList(aImage.mLayers,
                     &nsStyleImageLayers::Layer::mBlendMode,
                     aImage.mBlendModeCount, fillCount);
  FillImageLayerList(aImage.mLayers,
                     &nsStyleImageLayers::Layer::mOrigin,
                     aImage.mOriginCount, fillCount);
  FillImageLayerPositionCoordList(aImage.mLayers,
                                  &Position::mXPosition,
                                  aImage.mPositionXCount, fillCount);
  FillImageLayerPositionCoordList(aImage.mLayers,
                                  &Position::mYPosition,
                                  aImage.mPositionYCount, fillCount);
  FillImageLayerList(aImage.mLayers,
                     &nsStyleImageLayers::Layer::mSize,
                     aImage.mSizeCount, fillCount);
  FillImageLayerList(aImage.mLayers,
                     &nsStyleImageLayers::Layer::mMaskMode,
                     aImage.mMaskModeCount, fillCount);
  FillImageLayerList(aImage.mLayers,
                     &nsStyleImageLayers::Layer::mComposite,
                     aImage.mCompositeCount, fillCount);
}

const void*
nsRuleNode::ComputeBackgroundData(void* aStartStruct,
                                  const nsRuleData* aRuleData,
                                  GeckoStyleContext* aContext,
                                  nsRuleNode* aHighestNode,
                                  const RuleDetail aRuleDetail,
                                  const RuleNodeCacheConditions aConditions)
{
  COMPUTE_START_RESET(Background, bg, parentBG)

  // background-color: color, inherit
  SetComplexColor<eUnsetInitial>(*aRuleData->ValueForBackgroundColor(),
                                 parentBG->mBackgroundColor,
                                 StyleComplexColor::FromColor(
                                     NS_RGBA(0, 0, 0, 0)),
                                 mPresContext,
                                 bg->mBackgroundColor, conditions);

  uint32_t maxItemCount = 1;
  bool rebuild = false;

  // background-image: url (stored as image), none, inherit [list]
  nsStyleImage initialImage;
  SetImageLayerList(aContext, *aRuleData->ValueForBackgroundImage(),
                    bg->mImage.mLayers,
                    parentBG->mImage.mLayers,
                    &nsStyleImageLayers::Layer::mImage,
                    initialImage, parentBG->mImage.mImageCount,
                    bg->mImage.mImageCount,
                    maxItemCount, rebuild, conditions);

  // background-repeat: enum, inherit, initial [pair list]
  nsStyleImageLayers::Repeat initialRepeat;
  initialRepeat.SetInitialValues();
  SetImageLayerPairList(aContext, *aRuleData->ValueForBackgroundRepeat(),
                        bg->mImage.mLayers,
                        parentBG->mImage.mLayers,
                        &nsStyleImageLayers::Layer::mRepeat,
                        initialRepeat, parentBG->mImage.mRepeatCount,
                        bg->mImage.mRepeatCount, maxItemCount, rebuild,
                        conditions);

  // background-attachment: enum, inherit, initial [list]
  SetImageLayerList(aContext, *aRuleData->ValueForBackgroundAttachment(),
                    bg->mImage.mLayers, parentBG->mImage.mLayers,
                    &nsStyleImageLayers::Layer::mAttachment,
                    uint8_t(NS_STYLE_IMAGELAYER_ATTACHMENT_SCROLL),
                    parentBG->mImage.mAttachmentCount,
                    bg->mImage.mAttachmentCount, maxItemCount, rebuild,
                    conditions);

  // background-clip: enum, inherit, initial [list]
  SetImageLayerList(aContext, *aRuleData->ValueForBackgroundClip(),
                    bg->mImage.mLayers,
                    parentBG->mImage.mLayers,
                    &nsStyleImageLayers::Layer::mClip,
                    StyleGeometryBox::BorderBox,
                    parentBG->mImage.mClipCount,
                    bg->mImage.mClipCount, maxItemCount, rebuild, conditions);

  // background-blend-mode: enum, inherit, initial [list]
  SetImageLayerList(aContext, *aRuleData->ValueForBackgroundBlendMode(),
                    bg->mImage.mLayers,
                    parentBG->mImage.mLayers,
                    &nsStyleImageLayers::Layer::mBlendMode,
                    uint8_t(NS_STYLE_BLEND_NORMAL),
                    parentBG->mImage.mBlendModeCount,
                    bg->mImage.mBlendModeCount, maxItemCount, rebuild,
                    conditions);

  // background-origin: enum, inherit, initial [list]
  SetImageLayerList(aContext, *aRuleData->ValueForBackgroundOrigin(),
                    bg->mImage.mLayers,
                    parentBG->mImage.mLayers,
                    &nsStyleImageLayers::Layer::mOrigin,
                    StyleGeometryBox::PaddingBox,
                    parentBG->mImage.mOriginCount,
                    bg->mImage.mOriginCount, maxItemCount, rebuild,
                    conditions);

  // background-position-x/y: enum, length, percent (flags), inherit [list]
  Position::Coord initialPositionCoord;
  initialPositionCoord.mPercent = 0.0f;
  initialPositionCoord.mLength = 0;
  initialPositionCoord.mHasPercent = true;

  SetImageLayerPositionCoordList(
                    aContext, *aRuleData->ValueForBackgroundPositionX(),
                    bg->mImage.mLayers,
                    parentBG->mImage.mLayers,
                    &Position::mXPosition,
                    initialPositionCoord, parentBG->mImage.mPositionXCount,
                    bg->mImage.mPositionXCount, maxItemCount, rebuild,
                    conditions);
  SetImageLayerPositionCoordList(
                    aContext, *aRuleData->ValueForBackgroundPositionY(),
                    bg->mImage.mLayers,
                    parentBG->mImage.mLayers,
                    &Position::mYPosition,
                    initialPositionCoord, parentBG->mImage.mPositionYCount,
                    bg->mImage.mPositionYCount, maxItemCount, rebuild,
                    conditions);

  // background-size: enum, length, auto, inherit, initial [pair list]
  nsStyleImageLayers::Size initialSize;
  initialSize.SetInitialValues();
  SetImageLayerPairList(aContext, *aRuleData->ValueForBackgroundSize(),
                        bg->mImage.mLayers,
                        parentBG->mImage.mLayers,
                        &nsStyleImageLayers::Layer::mSize,
                        initialSize, parentBG->mImage.mSizeCount,
                        bg->mImage.mSizeCount, maxItemCount, rebuild,
                        conditions);

  if (rebuild) {
    FillAllBackgroundLists(bg->mImage, maxItemCount);
  }

  COMPUTE_END_RESET(Background, bg)
}

const void*
nsRuleNode::ComputeMarginData(void* aStartStruct,
                              const nsRuleData* aRuleData,
                              GeckoStyleContext* aContext,
                              nsRuleNode* aHighestNode,
                              const RuleDetail aRuleDetail,
                              const RuleNodeCacheConditions aConditions)
{
  COMPUTE_START_RESET(Margin, margin, parentMargin)

  // margin: length, percent, calc, inherit
  const nsCSSPropertyID* subprops =
    nsCSSProps::SubpropertyEntryFor(eCSSProperty_margin);
  nsStyleCoord coord;
  NS_FOR_CSS_SIDES(side) {
    nsStyleCoord parentCoord = parentMargin->mMargin.Get(side);
    if (SetCoord(*aRuleData->ValueFor(subprops[side]),
                 coord, parentCoord,
                 SETCOORD_LPAH | SETCOORD_INITIAL_ZERO | SETCOORD_STORE_CALC |
                   SETCOORD_UNSET_INITIAL,
                 aContext, mPresContext, conditions)) {
      margin->mMargin.Set(side, coord);
    }
  }

  COMPUTE_END_RESET(Margin, margin)
}

static void
SetBorderImageRect(const nsCSSValue& aValue,
                   /** outparam */ nsCSSRect& aRect)
{
  switch (aValue.GetUnit()) {
  case eCSSUnit_Null:
    aRect.Reset();
    break;
  case eCSSUnit_Rect:
    aRect = aValue.GetRectValue();
    break;
  case eCSSUnit_Inherit:
  case eCSSUnit_Initial:
  case eCSSUnit_Unset:
    aRect.SetAllSidesTo(aValue);
    break;
  default:
    NS_ASSERTION(false, "Unexpected border image value for rect.");
  }
}

static void
SetBorderImagePair(const nsCSSValue& aValue,
                   /** outparam */ nsCSSValuePair& aPair)
{
  switch (aValue.GetUnit()) {
  case eCSSUnit_Null:
    aPair.Reset();
    break;
  case eCSSUnit_Pair:
    aPair = aValue.GetPairValue();
    break;
  case eCSSUnit_Inherit:
  case eCSSUnit_Initial:
  case eCSSUnit_Unset:
    aPair.SetBothValuesTo(aValue);
    break;
  default:
    NS_ASSERTION(false, "Unexpected border image value for pair.");
  }
}

static void
SetBorderImageSlice(const nsCSSValue& aValue,
                    /** outparam */ nsCSSValue& aSlice,
                    /** outparam */ nsCSSValue& aFill)
{
  const nsCSSValueList* valueList;
  switch (aValue.GetUnit()) {
  case eCSSUnit_Null:
    aSlice.Reset();
    aFill.Reset();
    break;
  case eCSSUnit_List:
    // Get slice dimensions.
    valueList = aValue.GetListValue();
    aSlice = valueList->mValue;

    // Get "fill" keyword.
    valueList = valueList->mNext;
    if (valueList) {
      aFill = valueList->mValue;
    } else {
      aFill.SetInitialValue();
    }
    break;
  case eCSSUnit_Inherit:
  case eCSSUnit_Initial:
  case eCSSUnit_Unset:
    aSlice = aValue;
    aFill = aValue;
    break;
  default:
    NS_ASSERTION(false, "Unexpected border image value for pair.");
  }
}

const void*
nsRuleNode::ComputeBorderData(void* aStartStruct,
                              const nsRuleData* aRuleData,
                              GeckoStyleContext* aContext,
                              nsRuleNode* aHighestNode,
                              const RuleDetail aRuleDetail,
                              const RuleNodeCacheConditions aConditions)
{
  COMPUTE_START_RESET(Border, border, parentBorder)

  // box-decoration-break: enum, inherit, initial
  SetValue(*aRuleData->ValueForBoxDecorationBreak(),
           border->mBoxDecorationBreak, conditions,
           SETVAL_ENUMERATED | SETVAL_UNSET_INITIAL,
           parentBorder->mBoxDecorationBreak,
           StyleBoxDecorationBreak::Slice);

  // border-width, border-*-width: length, enum, inherit
  nsStyleCoord coord;
  {
    const nsCSSPropertyID* subprops =
      nsCSSProps::SubpropertyEntryFor(eCSSProperty_border_width);
    NS_FOR_CSS_SIDES(side) {
      const nsCSSValue& value = *aRuleData->ValueFor(subprops[side]);
      NS_ASSERTION(eCSSUnit_Percent != value.GetUnit(),
                   "Percentage borders not implemented yet "
                   "If implementing, make sure to fix all consumers of "
                   "nsStyleBorder, the IsPercentageAwareChild method, "
                   "the nsAbsoluteContainingBlock::FrameDependsOnContainer "
                   "method, the "
                   "nsLineLayout::IsPercentageAwareReplacedElement method "
                   "and probably some other places");
      Maybe<nscoord> coord =
        ComputeLineWidthValue<eUnsetInitial>(
          value, parentBorder->GetComputedBorder().Side(side),
          nsPresContext::GetBorderWidthForKeyword(NS_STYLE_BORDER_WIDTH_MEDIUM),
          aContext, mPresContext, conditions);
      if (coord.isSome()) {
        border->SetBorderWidth(side, *coord);
      }
    }
  }

  // border-style, border-*-style: enum, inherit
  {
    const nsCSSPropertyID* subprops =
      nsCSSProps::SubpropertyEntryFor(eCSSProperty_border_style);
    NS_FOR_CSS_SIDES(side) {
      const nsCSSValue& value = *aRuleData->ValueFor(subprops[side]);
      nsCSSUnit unit = value.GetUnit();
      MOZ_ASSERT(eCSSUnit_None != unit,
                 "'none' should be handled as enumerated value");
      if (eCSSUnit_Enumerated == unit) {
        border->SetBorderStyle(side, value.GetIntValue());
      }
      else if (eCSSUnit_Initial == unit ||
               eCSSUnit_Unset == unit) {
        border->SetBorderStyle(side, NS_STYLE_BORDER_STYLE_NONE);
      }
      else if (eCSSUnit_Inherit == unit) {
        conditions.SetUncacheable();
        border->SetBorderStyle(side, parentBorder->GetBorderStyle(side));
      }
    }
  }

  // -moz-border-*-colors: color, string, enum, none, inherit/initial
  nscolor borderColor;
  nscolor unused = NS_RGB(0,0,0);

  static const nsCSSPropertyID borderColorsProps[] = {
    eCSSProperty__moz_border_top_colors,
    eCSSProperty__moz_border_right_colors,
    eCSSProperty__moz_border_bottom_colors,
    eCSSProperty__moz_border_left_colors
  };

  NS_FOR_CSS_SIDES(side) {
    const nsCSSValue& value = *aRuleData->ValueFor(borderColorsProps[side]);
    switch (value.GetUnit()) {
    case eCSSUnit_Null:
      break;

    case eCSSUnit_Initial:
    case eCSSUnit_Unset:
    case eCSSUnit_None:
      border->ClearBorderColors(side);
      break;

    case eCSSUnit_Inherit: {
      conditions.SetUncacheable();
      border->ClearBorderColors(side);
      if (parentContext) {
        nsBorderColors *parentColors;
        parentBorder->GetCompositeColors(side, &parentColors);
        if (parentColors) {
          border->EnsureBorderColors();
          border->mBorderColors[side] = parentColors->Clone();
        }
      }
      break;
    }

    case eCSSUnit_List:
    case eCSSUnit_ListDep: {
      // Some composite border color information has been specified for this
      // border side.
      border->EnsureBorderColors();
      border->ClearBorderColors(side);
      const nsCSSValueList* list = value.GetListValue();
      while (list) {
        if (SetColor(list->mValue, unused, mPresContext,
                     aContext, borderColor, conditions))
          border->AppendBorderColor(side, borderColor);
        else {
          NS_NOTREACHED("unexpected item in -moz-border-*-colors list");
        }
        list = list->mNext;
      }
      break;
    }

    default:
      MOZ_ASSERT(false, "unrecognized border color unit");
    }
  }

  // border-color, border-*-color: color, string, enum, inherit
  {
    const nsCSSPropertyID* subprops =
      nsCSSProps::SubpropertyEntryFor(eCSSProperty_border_color);
    NS_FOR_CSS_SIDES(side) {
      SetComplexColor<eUnsetInitial>(*aRuleData->ValueFor(subprops[side]),
                                     parentBorder->mBorderColor[side],
                                     StyleComplexColor::CurrentColor(),
                                     mPresContext,
                                     border->mBorderColor[side], conditions);
    }
  }

  // border-radius: length, percent, inherit
  {
    const nsCSSPropertyID* subprops =
      nsCSSProps::SubpropertyEntryFor(eCSSProperty_border_radius);
    NS_FOR_CSS_FULL_CORNERS(corner) {
      int cx = FullToHalfCorner(corner, false);
      int cy = FullToHalfCorner(corner, true);
      const nsCSSValue& radius = *aRuleData->ValueFor(subprops[corner]);
      nsStyleCoord parentX = parentBorder->mBorderRadius.Get(cx);
      nsStyleCoord parentY = parentBorder->mBorderRadius.Get(cy);
      nsStyleCoord coordX, coordY;

      if (SetPairCoords(radius, coordX, coordY, parentX, parentY,
                        SETCOORD_LPH | SETCOORD_INITIAL_ZERO |
                          SETCOORD_STORE_CALC | SETCOORD_UNSET_INITIAL,
                        aContext, mPresContext, conditions)) {
        border->mBorderRadius.Set(cx, coordX);
        border->mBorderRadius.Set(cy, coordY);
      }
    }
  }

  // float-edge: enum, inherit, initial
  SetValue(*aRuleData->ValueForFloatEdge(),
           border->mFloatEdge, conditions,
           SETVAL_ENUMERATED | SETVAL_UNSET_INITIAL,
           parentBorder->mFloatEdge,
           StyleFloatEdge::ContentBox);

  // border-image-source
  const nsCSSValue* borderImageSource = aRuleData->ValueForBorderImageSource();
  if (borderImageSource->GetUnit() == eCSSUnit_Inherit) {
    conditions.SetUncacheable();
    border->mBorderImageSource = parentBorder->mBorderImageSource;
  } else {
    SetStyleImage(aContext,
                  *borderImageSource,
                  border->mBorderImageSource,
                  conditions);
  }

  nsCSSValue borderImageSliceValue;
  nsCSSValue borderImageSliceFill;
  SetBorderImageSlice(*aRuleData->ValueForBorderImageSlice(),
                      borderImageSliceValue, borderImageSliceFill);

  // border-image-slice: fill
  SetValue(borderImageSliceFill,
           border->mBorderImageFill,
           conditions,
           SETVAL_ENUMERATED | SETVAL_UNSET_INITIAL,
           parentBorder->mBorderImageFill,
           NS_STYLE_BORDER_IMAGE_SLICE_NOFILL);

  nsCSSRect borderImageSlice;
  SetBorderImageRect(borderImageSliceValue, borderImageSlice);

  nsCSSRect borderImageWidth;
  SetBorderImageRect(*aRuleData->ValueForBorderImageWidth(),
                     borderImageWidth);

  nsCSSRect borderImageOutset;
  SetBorderImageRect(*aRuleData->ValueForBorderImageOutset(),
                     borderImageOutset);

  NS_FOR_CSS_SIDES (side) {
    // border-image-slice
    if (SetCoord(borderImageSlice.*(nsCSSRect::sides[side]), coord,
                 parentBorder->mBorderImageSlice.Get(side),
                 SETCOORD_FACTOR | SETCOORD_PERCENT |
                   SETCOORD_INHERIT | SETCOORD_INITIAL_HUNDRED_PCT |
                   SETCOORD_UNSET_INITIAL,
                 aContext, mPresContext, conditions)) {
      border->mBorderImageSlice.Set(side, coord);
    }

    // border-image-width
    // 'auto' here means "same as slice"
    if (SetCoord(borderImageWidth.*(nsCSSRect::sides[side]), coord,
                 parentBorder->mBorderImageWidth.Get(side),
                 SETCOORD_LPAH | SETCOORD_FACTOR | SETCOORD_INITIAL_FACTOR_ONE |
                   SETCOORD_UNSET_INITIAL,
                 aContext, mPresContext, conditions)) {
      border->mBorderImageWidth.Set(side, coord);
    }

    // border-image-outset
    if (SetCoord(borderImageOutset.*(nsCSSRect::sides[side]), coord,
                 parentBorder->mBorderImageOutset.Get(side),
                 SETCOORD_LENGTH | SETCOORD_FACTOR |
                   SETCOORD_INHERIT | SETCOORD_INITIAL_FACTOR_ZERO |
                   SETCOORD_UNSET_INITIAL,
                 aContext, mPresContext, conditions)) {
      border->mBorderImageOutset.Set(side, coord);
    }
  }

  // border-image-repeat
  nsCSSValuePair borderImageRepeat;
  SetBorderImagePair(*aRuleData->ValueForBorderImageRepeat(),
                     borderImageRepeat);

  SetValue(borderImageRepeat.mXValue,
           border->mBorderImageRepeatH,
           conditions,
           SETVAL_ENUMERATED | SETVAL_UNSET_INITIAL,
           parentBorder->mBorderImageRepeatH,
           NS_STYLE_BORDER_IMAGE_REPEAT_STRETCH);

  SetValue(borderImageRepeat.mYValue,
           border->mBorderImageRepeatV,
           conditions,
           SETVAL_ENUMERATED | SETVAL_UNSET_INITIAL,
           parentBorder->mBorderImageRepeatV,
           NS_STYLE_BORDER_IMAGE_REPEAT_STRETCH);

  COMPUTE_END_RESET(Border, border)
}

const void*
nsRuleNode::ComputePaddingData(void* aStartStruct,
                               const nsRuleData* aRuleData,
                               GeckoStyleContext* aContext,
                               nsRuleNode* aHighestNode,
                               const RuleDetail aRuleDetail,
                               const RuleNodeCacheConditions aConditions)
{
  COMPUTE_START_RESET(Padding, padding, parentPadding)

  // padding: length, percent, calc, inherit
  const nsCSSPropertyID* subprops =
    nsCSSProps::SubpropertyEntryFor(eCSSProperty_padding);
  nsStyleCoord coord;
  NS_FOR_CSS_SIDES(side) {
    nsStyleCoord parentCoord = parentPadding->mPadding.Get(side);
    if (SetCoord(*aRuleData->ValueFor(subprops[side]),
                 coord, parentCoord,
                 SETCOORD_LPH | SETCOORD_INITIAL_ZERO | SETCOORD_STORE_CALC |
                   SETCOORD_UNSET_INITIAL,
                 aContext, mPresContext, conditions)) {
      padding->mPadding.Set(side, coord);
    }
  }

  COMPUTE_END_RESET(Padding, padding)
}

const void*
nsRuleNode::ComputeOutlineData(void* aStartStruct,
                               const nsRuleData* aRuleData,
                               GeckoStyleContext* aContext,
                               nsRuleNode* aHighestNode,
                               const RuleDetail aRuleDetail,
                               const RuleNodeCacheConditions aConditions)
{
  COMPUTE_START_RESET(Outline, outline, parentOutline)

  // outline-width: length, enum, inherit
  Maybe<nscoord> coord =
    ComputeLineWidthValue<eUnsetInitial>(
      *aRuleData->ValueForOutlineWidth(), parentOutline->mOutlineWidth,
      nsPresContext::GetBorderWidthForKeyword(NS_STYLE_BORDER_WIDTH_MEDIUM),
      aContext, mPresContext, conditions);
  if (coord.isSome()) {
    outline->mOutlineWidth = *coord;
  }

  // outline-offset: length, inherit
  nsStyleCoord tempCoord;
  const nsCSSValue* outlineOffsetValue = aRuleData->ValueForOutlineOffset();
  if (SetCoord(*outlineOffsetValue, tempCoord,
               nsStyleCoord(parentOutline->mOutlineOffset,
                            nsStyleCoord::CoordConstructor),
               SETCOORD_LH | SETCOORD_INITIAL_ZERO | SETCOORD_CALC_LENGTH_ONLY |
                 SETCOORD_UNSET_INITIAL,
               aContext, mPresContext, conditions)) {
    outline->mOutlineOffset = tempCoord.GetCoordValue();
  } else {
    NS_ASSERTION(outlineOffsetValue->GetUnit() == eCSSUnit_Null,
                 "unexpected unit");
  }

  // outline-color: color, string, enum, inherit
  SetComplexColor<eUnsetInitial>(*aRuleData->ValueForOutlineColor(),
                                 parentOutline->mOutlineColor,
                                 StyleComplexColor::CurrentColor(),
                                 mPresContext,
                                 outline->mOutlineColor, conditions);

  // -moz-outline-radius: length, percent, inherit
  {
    const nsCSSPropertyID* subprops =
      nsCSSProps::SubpropertyEntryFor(eCSSProperty__moz_outline_radius);
    NS_FOR_CSS_FULL_CORNERS(corner) {
      int cx = FullToHalfCorner(corner, false);
      int cy = FullToHalfCorner(corner, true);
      const nsCSSValue& radius = *aRuleData->ValueFor(subprops[corner]);
      nsStyleCoord parentX = parentOutline->mOutlineRadius.Get(cx);
      nsStyleCoord parentY = parentOutline->mOutlineRadius.Get(cy);
      nsStyleCoord coordX, coordY;

      if (SetPairCoords(radius, coordX, coordY, parentX, parentY,
                        SETCOORD_LPH | SETCOORD_INITIAL_ZERO |
                          SETCOORD_STORE_CALC | SETCOORD_UNSET_INITIAL,
                        aContext, mPresContext, conditions)) {
        outline->mOutlineRadius.Set(cx, coordX);
        outline->mOutlineRadius.Set(cy, coordY);
      }
    }
  }

  // outline-style: enum, inherit, initial
  // cannot use SetValue because of SetOutlineStyle
  const nsCSSValue* outlineStyleValue = aRuleData->ValueForOutlineStyle();
  nsCSSUnit unit = outlineStyleValue->GetUnit();
  MOZ_ASSERT(eCSSUnit_None != unit && eCSSUnit_Auto != unit,
             "'none' and 'auto' should be handled as enumerated values");
  if (eCSSUnit_Enumerated == unit) {
    outline->mOutlineStyle = outlineStyleValue->GetIntValue();
  } else if (eCSSUnit_Initial == unit ||
             eCSSUnit_Unset == unit) {
    outline->mOutlineStyle = NS_STYLE_BORDER_STYLE_NONE;
  } else if (eCSSUnit_Inherit == unit) {
    conditions.SetUncacheable();
    outline->mOutlineStyle = parentOutline->mOutlineStyle;
  }

  outline->RecalcData();
  COMPUTE_END_RESET(Outline, outline)
}

const void*
nsRuleNode::ComputeListData(void* aStartStruct,
                            const nsRuleData* aRuleData,
                            GeckoStyleContext* aContext,
                            nsRuleNode* aHighestNode,
                            const RuleDetail aRuleDetail,
                            const RuleNodeCacheConditions aConditions)
{
  COMPUTE_START_INHERITED(List, list, parentList)

  // quotes: inherit, initial, none, [string string]+
  const nsCSSValue* quotesValue = aRuleData->ValueForQuotes();
  switch (quotesValue->GetUnit()) {
  case eCSSUnit_Null:
    break;
  case eCSSUnit_Inherit:
  case eCSSUnit_Unset:
    conditions.SetUncacheable();
    list->SetQuotesInherit(parentList);
    break;
  case eCSSUnit_Initial:
    list->SetQuotesInitial();
    break;
  case eCSSUnit_None:
    list->SetQuotesNone();
    break;
  case eCSSUnit_PairList:
  case eCSSUnit_PairListDep: {
    const nsCSSValuePairList* ourQuotes = quotesValue->GetPairListValue();

    nsStyleQuoteValues::QuotePairArray quotePairs;
    quotePairs.SetLength(ListLength(ourQuotes));

    size_t index = 0;
    nsAutoString buffer;
    while (ourQuotes) {
      MOZ_ASSERT(ourQuotes->mXValue.GetUnit() == eCSSUnit_String &&
                 ourQuotes->mYValue.GetUnit() == eCSSUnit_String,
                 "improper list contents for quotes");
      quotePairs[index].first  = ourQuotes->mXValue.GetStringValue(buffer);
      quotePairs[index].second = ourQuotes->mYValue.GetStringValue(buffer);
      ++index;
      ourQuotes = ourQuotes->mNext;
    }
    list->SetQuotes(Move(quotePairs));
    break;
  }
  default:
    MOZ_ASSERT(false, "unexpected value unit");
  }

  // list-style-type: string, none, inherit, initial
  const nsCSSValue* typeValue = aRuleData->ValueForListStyleType();
  auto setListStyleType = [this, list](nsIAtom* type) {
    list->mCounterStyle = mPresContext->
      CounterStyleManager()->BuildCounterStyle(type);
  };
  switch (typeValue->GetUnit()) {
    case eCSSUnit_Unset:
    case eCSSUnit_Inherit: {
      conditions.SetUncacheable();
      list->mCounterStyle = parentList->mCounterStyle;
      break;
    }
    case eCSSUnit_Initial:
      setListStyleType(nsGkAtoms::disc);
      break;
    case eCSSUnit_AtomIdent: {
      setListStyleType(typeValue->GetAtomValue());
      break;
    }
    case eCSSUnit_String: {
      nsString str;
      typeValue->GetStringValue(str);
      list->mCounterStyle = new AnonymousCounterStyle(str);
      break;
    }
    case eCSSUnit_Enumerated: {
      // For compatibility with html attribute map. This branch should
      // never be called for value from CSS. The values can only come
      // from the items in EnumTable listed in HTMLLIElement.cpp and
      // HTMLSharedListElement.cpp.
      int32_t intValue = typeValue->GetIntValue();
      nsCOMPtr<nsIAtom> name;
      switch (intValue) {
        case NS_STYLE_LIST_STYLE_LOWER_ROMAN:
          name = nsGkAtoms::lowerRoman;
          break;
        case NS_STYLE_LIST_STYLE_UPPER_ROMAN:
          name = nsGkAtoms::upperRoman;
          break;
        case NS_STYLE_LIST_STYLE_LOWER_ALPHA:
          name = nsGkAtoms::lowerAlpha;
          break;
        case NS_STYLE_LIST_STYLE_UPPER_ALPHA:
          name = nsGkAtoms::upperAlpha;
          break;
        default:
          name = CounterStyleManager::GetStyleNameFromType(intValue);
          break;
      }
      setListStyleType(name);
      break;
    }
    case eCSSUnit_Symbols:
      list->mCounterStyle =
        new AnonymousCounterStyle(typeValue->GetArrayValue());
      break;
    case eCSSUnit_Null:
      break;
    default:
      NS_NOTREACHED("Unexpected value unit");
  }

  // list-style-image: url, none, inherit
  const nsCSSValue* imageValue = aRuleData->ValueForListStyleImage();
  if (eCSSUnit_Image == imageValue->GetUnit()) {
    list->mListStyleImage = CreateStyleImageRequest(
      mPresContext, *imageValue, nsStyleImageRequest::Mode(0));
  }
  else if (eCSSUnit_None == imageValue->GetUnit() ||
           eCSSUnit_Initial == imageValue->GetUnit()) {
    list->mListStyleImage = nullptr;
  }
  else if (eCSSUnit_Inherit == imageValue->GetUnit() ||
           eCSSUnit_Unset == imageValue->GetUnit()) {
    conditions.SetUncacheable();
    list->mListStyleImage = parentList->mListStyleImage;
  }

  // list-style-position: enum, inherit, initial
  SetValue(*aRuleData->ValueForListStylePosition(),
           list->mListStylePosition, conditions,
           SETVAL_ENUMERATED | SETVAL_UNSET_INHERIT,
           parentList->mListStylePosition,
           NS_STYLE_LIST_STYLE_POSITION_OUTSIDE);

  // image region property: length, auto, inherit
  const nsCSSValue* imageRegionValue = aRuleData->ValueForImageRegion();
  switch (imageRegionValue->GetUnit()) {
  case eCSSUnit_Inherit:
  case eCSSUnit_Unset:
    conditions.SetUncacheable();
    list->mImageRegion = parentList->mImageRegion;
    break;

  case eCSSUnit_Initial:
  case eCSSUnit_Auto:
    list->mImageRegion.SetRect(0,0,0,0);
    break;

  case eCSSUnit_Null:
    break;

  case eCSSUnit_Rect: {
    const nsCSSRect& rgnRect = imageRegionValue->GetRectValue();

    if (rgnRect.mTop.GetUnit() == eCSSUnit_Auto)
      list->mImageRegion.y = 0;
    else if (rgnRect.mTop.IsLengthUnit())
      list->mImageRegion.y =
        CalcLength(rgnRect.mTop, aContext, mPresContext, conditions);

    if (rgnRect.mBottom.GetUnit() == eCSSUnit_Auto)
      list->mImageRegion.height = 0;
    else if (rgnRect.mBottom.IsLengthUnit())
      list->mImageRegion.height =
        CalcLength(rgnRect.mBottom, aContext, mPresContext,
                   conditions) - list->mImageRegion.y;

    if (rgnRect.mLeft.GetUnit() == eCSSUnit_Auto)
      list->mImageRegion.x = 0;
    else if (rgnRect.mLeft.IsLengthUnit())
      list->mImageRegion.x =
        CalcLength(rgnRect.mLeft, aContext, mPresContext, conditions);

    if (rgnRect.mRight.GetUnit() == eCSSUnit_Auto)
      list->mImageRegion.width = 0;
    else if (rgnRect.mRight.IsLengthUnit())
      list->mImageRegion.width =
        CalcLength(rgnRect.mRight, aContext, mPresContext,
                   conditions) - list->mImageRegion.x;
    break;
  }

  default:
    MOZ_ASSERT(false, "unrecognized image-region unit");
  }

  COMPUTE_END_INHERITED(List, list)
}

static void
SetGridTrackBreadth(const nsCSSValue& aValue,
                    nsStyleCoord& aResult,
                    GeckoStyleContext* aStyleContext,
                    nsPresContext* aPresContext,
                    RuleNodeCacheConditions& aConditions)
{
  nsCSSUnit unit = aValue.GetUnit();
  if (unit == eCSSUnit_FlexFraction) {
    aResult.SetFlexFractionValue(aValue.GetFloatValue());
  } else if (unit == eCSSUnit_Auto) {
    aResult.SetAutoValue();
  } else if (unit == eCSSUnit_None) {
    // For fit-content().
    aResult.SetNoneValue();
  } else {
    MOZ_ASSERT(unit != eCSSUnit_Inherit && unit != eCSSUnit_Unset,
               "Unexpected value that would use dummyParentCoord");
    const nsStyleCoord dummyParentCoord;
    DebugOnly<bool> stored =
      SetCoord(aValue, aResult, dummyParentCoord,
               SETCOORD_LPE | SETCOORD_STORE_CALC,
               aStyleContext, aPresContext, aConditions);
    MOZ_ASSERT(stored, "invalid <track-size> value");
  }
}

static void
SetGridTrackSize(const nsCSSValue& aValue,
                 nsStyleCoord& aResultMin,
                 nsStyleCoord& aResultMax,
                 GeckoStyleContext* aStyleContext,
                 nsPresContext* aPresContext,
                 RuleNodeCacheConditions& aConditions)
{
  if (aValue.GetUnit() == eCSSUnit_Function) {
    nsCSSValue::Array* func = aValue.GetArrayValue();
    auto funcName = func->Item(0).GetKeywordValue();
    if (funcName == eCSSKeyword_minmax) {
      SetGridTrackBreadth(func->Item(1), aResultMin,
                          aStyleContext, aPresContext, aConditions);
      SetGridTrackBreadth(func->Item(2), aResultMax,
                          aStyleContext, aPresContext, aConditions);
    } else if (funcName == eCSSKeyword_fit_content) {
      // We represent fit-content(L) as 'none' min-sizing and L max-sizing.
      SetGridTrackBreadth(nsCSSValue(eCSSUnit_None), aResultMin,
                          aStyleContext, aPresContext, aConditions);
      SetGridTrackBreadth(func->Item(1), aResultMax,
                          aStyleContext, aPresContext, aConditions);
    } else {
      NS_ERROR("Expected minmax() or fit-content(), got another function name");
    }
  } else {
    // A single <track-breadth>,
    // specifies identical min and max sizing functions.
    SetGridTrackBreadth(aValue, aResultMin,
                        aStyleContext, aPresContext, aConditions);
    aResultMax = aResultMin;
  }
}

static void
SetGridAutoColumnsRows(const nsCSSValue& aValue,
                       nsStyleCoord& aResultMin,
                       nsStyleCoord& aResultMax,
                       const nsStyleCoord& aParentValueMin,
                       const nsStyleCoord& aParentValueMax,
                       GeckoStyleContext* aStyleContext,
                       nsPresContext* aPresContext,
                       RuleNodeCacheConditions& aConditions)

{
  switch (aValue.GetUnit()) {
  case eCSSUnit_Null:
    break;

  case eCSSUnit_Inherit:
    aConditions.SetUncacheable();
    aResultMin = aParentValueMin;
    aResultMax = aParentValueMax;
    break;

  case eCSSUnit_Initial:
  case eCSSUnit_Unset:
    // The initial value is 'auto',
    // which computes to 'minmax(auto, auto)'.
    // (Explicitly-specified 'auto' values are handled in SetGridTrackSize.)
    aResultMin.SetAutoValue();
    aResultMax.SetAutoValue();
    break;

  default:
    SetGridTrackSize(aValue, aResultMin, aResultMax,
                     aStyleContext, aPresContext, aConditions);
  }
}

static void
AppendGridLineNames(const nsCSSValue& aValue,
                    nsTArray<nsString>& aNameList)
{
  // Compute a <line-names> value
  // Null unit means empty list, nothing more to do.
  if (aValue.GetUnit() != eCSSUnit_Null) {
    const nsCSSValueList* item = aValue.GetListValue();
    do {
      nsString* name = aNameList.AppendElement();
      item->mValue.GetStringValue(*name);
      item = item->mNext;
    } while (item);
  }
}

static void
SetGridTrackList(const nsCSSValue& aValue,
                 UniquePtr<nsStyleGridTemplate>& aResult,
                 const nsStyleGridTemplate* aParentValue,
                 GeckoStyleContext* aStyleContext,
                 nsPresContext* aPresContext,
                 RuleNodeCacheConditions& aConditions)

{
  switch (aValue.GetUnit()) {
  case eCSSUnit_Null:
    break;

  case eCSSUnit_Inherit:
    aConditions.SetUncacheable();
<<<<<<< HEAD
    aResult = aParentValue;
=======
    if (aParentValue) {
      aResult = MakeUnique<nsStyleGridTemplate>(*aParentValue);
    } else {
      aResult = nullptr;
    }
>>>>>>> a17af05f
    break;

  case eCSSUnit_Initial:
  case eCSSUnit_Unset:
  case eCSSUnit_None:
    aResult = nullptr;
    break;

  default:
    aResult = MakeUnique<nsStyleGridTemplate>();
    const nsCSSValueList* item = aValue.GetListValue();
    if (item->mValue.GetUnit() == eCSSUnit_Enumerated &&
        item->mValue.GetIntValue() == NS_STYLE_GRID_TEMPLATE_SUBGRID) {
      // subgrid <line-name-list>?
      aResult->mIsSubgrid = true;
      item = item->mNext;
      for (int32_t i = 0; item && i < nsStyleGridLine::kMaxLine; ++i) {
        if (item->mValue.GetUnit() == eCSSUnit_Pair) {
          // This is a 'auto-fill' <name-repeat> expression.
          const nsCSSValuePair& pair = item->mValue.GetPairValue();
          MOZ_ASSERT(aResult->mRepeatAutoIndex == -1,
                     "can only have one <name-repeat> with auto-fill");
          aResult->mRepeatAutoIndex = i;
          aResult->mIsAutoFill = true;
          MOZ_ASSERT(pair.mXValue.GetIntValue() == NS_STYLE_GRID_REPEAT_AUTO_FILL,
                     "unexpected repeat() enum value for subgrid");
          const nsCSSValueList* list = pair.mYValue.GetListValue();
          AppendGridLineNames(list->mValue, aResult->mRepeatAutoLineNameListBefore);
        } else {
          AppendGridLineNames(item->mValue,
                              *aResult->mLineNameLists.AppendElement());
        }
        item = item->mNext;
      }
    } else {
      // <track-list>
      // The list is expected to have odd number of items, at least 3
      // starting with a <line-names> (sub list of identifiers),
      // and alternating between that and <track-size>.
      aResult->mIsSubgrid = false;
      for (int32_t line = 1;  ; ++line) {
        AppendGridLineNames(item->mValue,
                            *aResult->mLineNameLists.AppendElement());
        item = item->mNext;

        if (!item || line == nsStyleGridLine::kMaxLine) {
          break;
        }

        if (item->mValue.GetUnit() == eCSSUnit_Pair) {
          // This is a 'auto-fill' / 'auto-fit' <auto-repeat> expression.
          const nsCSSValuePair& pair = item->mValue.GetPairValue();
          MOZ_ASSERT(aResult->mRepeatAutoIndex == -1,
                     "can only have one <auto-repeat>");
          aResult->mRepeatAutoIndex = line - 1;
          switch (pair.mXValue.GetIntValue()) {
            case NS_STYLE_GRID_REPEAT_AUTO_FILL:
              aResult->mIsAutoFill = true;
              break;
            case NS_STYLE_GRID_REPEAT_AUTO_FIT:
              aResult->mIsAutoFill = false;
              break;
            default:
              MOZ_ASSERT_UNREACHABLE("unexpected repeat() enum value");
          }
          const nsCSSValueList* list = pair.mYValue.GetListValue();
          AppendGridLineNames(list->mValue, aResult->mRepeatAutoLineNameListBefore);
          list = list->mNext;
          nsStyleCoord& min = *aResult->mMinTrackSizingFunctions.AppendElement();
          nsStyleCoord& max = *aResult->mMaxTrackSizingFunctions.AppendElement();
          SetGridTrackSize(list->mValue, min, max,
                           aStyleContext, aPresContext, aConditions);
          list = list->mNext;
          AppendGridLineNames(list->mValue, aResult->mRepeatAutoLineNameListAfter);
        } else {
          nsStyleCoord& min = *aResult->mMinTrackSizingFunctions.AppendElement();
          nsStyleCoord& max = *aResult->mMaxTrackSizingFunctions.AppendElement();
          SetGridTrackSize(item->mValue, min, max,
                           aStyleContext, aPresContext, aConditions);
        }

        item = item->mNext;
        MOZ_ASSERT(item, "Expected a eCSSUnit_List of odd length");
      }
      MOZ_ASSERT(!aResult->mMinTrackSizingFunctions.IsEmpty() &&
                 aResult->mMinTrackSizingFunctions.Length() ==
                 aResult->mMaxTrackSizingFunctions.Length() &&
                 aResult->mMinTrackSizingFunctions.Length() + 1 ==
                 aResult->mLineNameLists.Length(),
                 "Inconstistent array lengths for nsStyleGridTemplate");
    }
  }
}

static void
SetGridTemplateAreas(const nsCSSValue& aValue,
                     RefPtr<css::GridTemplateAreasValue>* aResult,
                     css::GridTemplateAreasValue* aParentValue,
                     RuleNodeCacheConditions& aConditions)
{
  switch (aValue.GetUnit()) {
  case eCSSUnit_Null:
    break;

  case eCSSUnit_Inherit:
    aConditions.SetUncacheable();
    *aResult = aParentValue;
    break;

  case eCSSUnit_Initial:
  case eCSSUnit_Unset:
  case eCSSUnit_None:
    *aResult = nullptr;
    break;

  default:
    *aResult = aValue.GetGridTemplateAreas();
  }
}

static void
SetGridLine(const nsCSSValue& aValue,
            nsStyleGridLine& aResult,
            const nsStyleGridLine& aParentValue,
            RuleNodeCacheConditions& aConditions)

{
  switch (aValue.GetUnit()) {
  case eCSSUnit_Null:
    break;

  case eCSSUnit_Inherit:
    aConditions.SetUncacheable();
    aResult = aParentValue;
    break;

  case eCSSUnit_Initial:
  case eCSSUnit_Unset:
  case eCSSUnit_Auto:
    aResult.SetAuto();
    break;

  default:
    aResult.SetAuto();  // Reset any existing value.
    const nsCSSValueList* item = aValue.GetListValue();
    do {
      if (item->mValue.GetUnit() == eCSSUnit_Enumerated) {
        aResult.mHasSpan = true;
      } else if (item->mValue.GetUnit() == eCSSUnit_Integer) {
        aResult.mInteger = clamped(item->mValue.GetIntValue(),
                                   nsStyleGridLine::kMinLine,
                                   nsStyleGridLine::kMaxLine);
      } else if (item->mValue.GetUnit() == eCSSUnit_Ident) {
        item->mValue.GetStringValue(aResult.mLineName);
      } else {
        NS_ASSERTION(false, "Unexpected unit");
      }
      item = item->mNext;
    } while (item);
    MOZ_ASSERT(!aResult.IsAuto(),
               "should have set something away from default value");
  }
}

const void*
nsRuleNode::ComputePositionData(void* aStartStruct,
                                const nsRuleData* aRuleData,
                                GeckoStyleContext* aContext,
                                nsRuleNode* aHighestNode,
                                const RuleDetail aRuleDetail,
                                const RuleNodeCacheConditions aConditions)
{
  COMPUTE_START_RESET(Position, pos, parentPos)

  // box offsets: length, percent, calc, auto, inherit
  static const nsCSSPropertyID offsetProps[] = {
    eCSSProperty_top,
    eCSSProperty_right,
    eCSSProperty_bottom,
    eCSSProperty_left
  };
  nsStyleCoord  coord;
  NS_FOR_CSS_SIDES(side) {
    nsStyleCoord parentCoord = parentPos->mOffset.Get(side);
    if (SetCoord(*aRuleData->ValueFor(offsetProps[side]),
                 coord, parentCoord,
                 SETCOORD_LPAH | SETCOORD_INITIAL_AUTO | SETCOORD_STORE_CALC |
                   SETCOORD_UNSET_INITIAL,
                 aContext, mPresContext, conditions)) {
      pos->mOffset.Set(side, coord);
    }
  }

  // We allow the enumerated box size property values -moz-min-content, etc. to
  // be specified on both the {,min-,max-}width properties and the
  // {,min-,max-}height properties, regardless of the writing mode.  This is
  // because the writing mode is not determined until here, at computed value
  // time.  Since we do not support layout behavior of these keywords on the
  // block-axis properties, we turn them into unset if we find them in
  // that case.

  WritingMode wm(aContext);
  bool vertical = wm.IsVertical();

  const nsCSSValue* width = aRuleData->ValueForWidth();
  if (width->GetUnit() == eCSSUnit_Enumerated) {
    conditions.SetWritingModeDependency(wm.GetBits());
  }
  SetCoord(width->GetUnit() == eCSSUnit_Enumerated && vertical ?
             nsCSSValue(eCSSUnit_Unset) : *width,
           pos->mWidth, parentPos->mWidth,
           SETCOORD_LPAEH | SETCOORD_INITIAL_AUTO | SETCOORD_STORE_CALC |
             SETCOORD_UNSET_INITIAL,
           aContext, mPresContext, conditions);

  const nsCSSValue* minWidth = aRuleData->ValueForMinWidth();
  if (minWidth->GetUnit() == eCSSUnit_Enumerated) {
    conditions.SetWritingModeDependency(wm.GetBits());
  }
  SetCoord(minWidth->GetUnit() == eCSSUnit_Enumerated && vertical ?
             nsCSSValue(eCSSUnit_Unset) : *minWidth,
           pos->mMinWidth, parentPos->mMinWidth,
           SETCOORD_LPAEH | SETCOORD_INITIAL_AUTO | SETCOORD_STORE_CALC |
             SETCOORD_UNSET_INITIAL,
           aContext, mPresContext, conditions);

  const nsCSSValue* maxWidth = aRuleData->ValueForMaxWidth();
  if (maxWidth->GetUnit() == eCSSUnit_Enumerated) {
    conditions.SetWritingModeDependency(wm.GetBits());
  }
  SetCoord(maxWidth->GetUnit() == eCSSUnit_Enumerated && vertical ?
             nsCSSValue(eCSSUnit_Unset) : *maxWidth,
           pos->mMaxWidth, parentPos->mMaxWidth,
           SETCOORD_LPOEH | SETCOORD_INITIAL_NONE | SETCOORD_STORE_CALC |
             SETCOORD_UNSET_INITIAL,
           aContext, mPresContext, conditions);

  const nsCSSValue* height = aRuleData->ValueForHeight();
  if (height->GetUnit() == eCSSUnit_Enumerated) {
    conditions.SetWritingModeDependency(wm.GetBits());
  }
  SetCoord(height->GetUnit() == eCSSUnit_Enumerated && !vertical ?
             nsCSSValue(eCSSUnit_Unset) : *height,
           pos->mHeight, parentPos->mHeight,
           SETCOORD_LPAEH | SETCOORD_INITIAL_AUTO | SETCOORD_STORE_CALC |
             SETCOORD_UNSET_INITIAL,
           aContext, mPresContext, conditions);

  const nsCSSValue* minHeight = aRuleData->ValueForMinHeight();
  if (minHeight->GetUnit() == eCSSUnit_Enumerated) {
    conditions.SetWritingModeDependency(wm.GetBits());
  }
  SetCoord(minHeight->GetUnit() == eCSSUnit_Enumerated && !vertical ?
             nsCSSValue(eCSSUnit_Unset) : *minHeight,
           pos->mMinHeight, parentPos->mMinHeight,
           SETCOORD_LPAEH | SETCOORD_INITIAL_AUTO | SETCOORD_STORE_CALC |
             SETCOORD_UNSET_INITIAL,
           aContext, mPresContext, conditions);

  const nsCSSValue* maxHeight = aRuleData->ValueForMaxHeight();
  if (maxHeight->GetUnit() == eCSSUnit_Enumerated) {
    conditions.SetWritingModeDependency(wm.GetBits());
  }
  SetCoord(maxHeight->GetUnit() == eCSSUnit_Enumerated && !vertical ?
             nsCSSValue(eCSSUnit_Unset) : *maxHeight,
           pos->mMaxHeight, parentPos->mMaxHeight,
           SETCOORD_LPOEH | SETCOORD_INITIAL_NONE | SETCOORD_STORE_CALC |
             SETCOORD_UNSET_INITIAL,
           aContext, mPresContext, conditions);

  // box-sizing: enum, inherit, initial
  SetValue(*aRuleData->ValueForBoxSizing(),
           pos->mBoxSizing, conditions,
           SETVAL_ENUMERATED | SETVAL_UNSET_INITIAL,
           parentPos->mBoxSizing,
           StyleBoxSizing::Content);

  // align-content: enum, inherit, initial
  SetValue(*aRuleData->ValueForAlignContent(),
           pos->mAlignContent, conditions,
           SETVAL_ENUMERATED | SETVAL_UNSET_INITIAL,
           parentPos->mAlignContent,
           NS_STYLE_ALIGN_NORMAL);

  // align-items: enum, inherit, initial
  SetValue(*aRuleData->ValueForAlignItems(),
           pos->mAlignItems, conditions,
           SETVAL_ENUMERATED | SETVAL_UNSET_INITIAL,
           parentPos->mAlignItems,
           NS_STYLE_ALIGN_NORMAL);

  // align-self: enum, inherit, initial
  SetValue(*aRuleData->ValueForAlignSelf(),
           pos->mAlignSelf, conditions,
           SETVAL_ENUMERATED | SETVAL_UNSET_INITIAL,
           parentPos->mAlignSelf,
           NS_STYLE_ALIGN_AUTO);

  // justify-content: enum, inherit, initial
  SetValue(*aRuleData->ValueForJustifyContent(),
           pos->mJustifyContent, conditions,
           SETVAL_ENUMERATED | SETVAL_UNSET_INITIAL,
           parentPos->mJustifyContent,
           NS_STYLE_JUSTIFY_NORMAL);

  // justify-items: enum, inherit, initial
  const auto& justifyItemsValue = *aRuleData->ValueForJustifyItems();
  if (MOZ_UNLIKELY(justifyItemsValue.GetUnit() == eCSSUnit_Inherit)) {
<<<<<<< HEAD
    if (MOZ_LIKELY(parentContext)) {
      pos->mJustifyItems =
        parentPos->ComputedJustifyItems(parentContext->GetParentAllowServo());
    } else {
      pos->mJustifyItems = NS_STYLE_JUSTIFY_NORMAL;
    }
=======
    pos->mSpecifiedJustifyItems =
      MOZ_LIKELY(parentContext)
        ? parentPos->mJustifyItems
        : NS_STYLE_JUSTIFY_NORMAL;
>>>>>>> a17af05f
    conditions.SetUncacheable();
  } else {
    SetValue(justifyItemsValue,
             pos->mSpecifiedJustifyItems, conditions,
             SETVAL_ENUMERATED | SETVAL_UNSET_INITIAL,
             parentPos->mSpecifiedJustifyItems, // unused, we handle 'inherit' above
             NS_STYLE_JUSTIFY_AUTO);
  }

  // NOTE(emilio): Even though "auto" technically depends on the parent style
  // context, most of the time it'll resolve to "normal".  So, we
  // optimistically assume here that it does resolve to "normal", and we
  // handle the other cases in ApplyStyleFixups. This way, position structs
  // can be cached in the default/common case.
  pos->mJustifyItems =
    pos->mSpecifiedJustifyItems == NS_STYLE_JUSTIFY_AUTO
      ? NS_STYLE_JUSTIFY_NORMAL : pos->mSpecifiedJustifyItems;

  // justify-self: enum, inherit, initial
  SetValue(*aRuleData->ValueForJustifySelf(),
           pos->mJustifySelf, conditions,
           SETVAL_ENUMERATED | SETVAL_UNSET_INITIAL,
           parentPos->mJustifySelf,
           NS_STYLE_JUSTIFY_AUTO);

  // flex-basis: auto, length, percent, enum, calc, inherit, initial
  // (Note: The flags here should match those used for 'width' property above.)
  SetCoord(*aRuleData->ValueForFlexBasis(), pos->mFlexBasis, parentPos->mFlexBasis,
           SETCOORD_LPAEH | SETCOORD_INITIAL_AUTO | SETCOORD_STORE_CALC |
             SETCOORD_UNSET_INITIAL,
           aContext, mPresContext, conditions);

  // flex-direction: enum, inherit, initial
  SetValue(*aRuleData->ValueForFlexDirection(),
           pos->mFlexDirection, conditions,
           SETVAL_ENUMERATED | SETVAL_UNSET_INITIAL,
           parentPos->mFlexDirection,
           NS_STYLE_FLEX_DIRECTION_ROW);

  // flex-grow: float, inherit, initial
  SetFactor(*aRuleData->ValueForFlexGrow(),
            pos->mFlexGrow, conditions,
            parentPos->mFlexGrow, 0.0f,
            SETFCT_UNSET_INITIAL);

  // flex-shrink: float, inherit, initial
  SetFactor(*aRuleData->ValueForFlexShrink(),
            pos->mFlexShrink, conditions,
            parentPos->mFlexShrink, 1.0f,
            SETFCT_UNSET_INITIAL);

  // flex-wrap: enum, inherit, initial
  SetValue(*aRuleData->ValueForFlexWrap(),
           pos->mFlexWrap, conditions,
           SETVAL_ENUMERATED | SETVAL_UNSET_INITIAL,
           parentPos->mFlexWrap,
           NS_STYLE_FLEX_WRAP_NOWRAP);

  // order: integer, inherit, initial
  SetValue(*aRuleData->ValueForOrder(),
           pos->mOrder, conditions,
           SETVAL_INTEGER | SETVAL_UNSET_INITIAL,
           parentPos->mOrder,
           NS_STYLE_ORDER_INITIAL);

  // object-fit: enum, inherit, initial
  SetValue(*aRuleData->ValueForObjectFit(),
           pos->mObjectFit, conditions,
           SETVAL_ENUMERATED | SETVAL_UNSET_INITIAL,
           parentPos->mObjectFit,
           NS_STYLE_OBJECT_FIT_FILL);

  // object-position
  const nsCSSValue& objectPosition = *aRuleData->ValueForObjectPosition();
  switch (objectPosition.GetUnit()) {
    case eCSSUnit_Null:
      break;
    case eCSSUnit_Inherit:
      conditions.SetUncacheable();
      pos->mObjectPosition = parentPos->mObjectPosition;
      break;
    case eCSSUnit_Initial:
    case eCSSUnit_Unset:
      pos->mObjectPosition.SetInitialPercentValues(0.5f);
      break;
    default:
      ComputePositionValue(aContext, objectPosition,
                           pos->mObjectPosition, conditions);
  }

  // grid-auto-flow
  const nsCSSValue& gridAutoFlow = *aRuleData->ValueForGridAutoFlow();
  switch (gridAutoFlow.GetUnit()) {
    case eCSSUnit_Null:
      break;
    case eCSSUnit_Inherit:
      conditions.SetUncacheable();
      pos->mGridAutoFlow = parentPos->mGridAutoFlow;
      break;
    case eCSSUnit_Initial:
    case eCSSUnit_Unset:
      pos->mGridAutoFlow = NS_STYLE_GRID_AUTO_FLOW_ROW;
      break;
    default:
      NS_ASSERTION(gridAutoFlow.GetUnit() == eCSSUnit_Enumerated,
                   "Unexpected unit");
      pos->mGridAutoFlow = gridAutoFlow.GetIntValue();
  }

  // grid-auto-columns
  SetGridAutoColumnsRows(*aRuleData->ValueForGridAutoColumns(),
                         pos->mGridAutoColumnsMin,
                         pos->mGridAutoColumnsMax,
                         parentPos->mGridAutoColumnsMin,
                         parentPos->mGridAutoColumnsMax,
                         aContext, mPresContext, conditions);

  // grid-auto-rows
  SetGridAutoColumnsRows(*aRuleData->ValueForGridAutoRows(),
                         pos->mGridAutoRowsMin,
                         pos->mGridAutoRowsMax,
                         parentPos->mGridAutoRowsMin,
                         parentPos->mGridAutoRowsMax,
                         aContext, mPresContext, conditions);

  // grid-template-columns
  SetGridTrackList(*aRuleData->ValueForGridTemplateColumns(),
                   pos->mGridTemplateColumns,
                   parentPos->mGridTemplateColumns.get(),
                   aContext, mPresContext, conditions);

  // grid-template-rows
  SetGridTrackList(*aRuleData->ValueForGridTemplateRows(),
                   pos->mGridTemplateRows,
                   parentPos->mGridTemplateRows.get(),
                   aContext, mPresContext, conditions);

  // grid-tempate-areas
  SetGridTemplateAreas(*aRuleData->ValueForGridTemplateAreas(),
                       &pos->mGridTemplateAreas,
                       parentPos->mGridTemplateAreas,
                       conditions);

  // grid-column-start
  SetGridLine(*aRuleData->ValueForGridColumnStart(),
              pos->mGridColumnStart,
              parentPos->mGridColumnStart,
              conditions);

  // grid-column-end
  SetGridLine(*aRuleData->ValueForGridColumnEnd(),
              pos->mGridColumnEnd,
              parentPos->mGridColumnEnd,
              conditions);

  // grid-row-start
  SetGridLine(*aRuleData->ValueForGridRowStart(),
              pos->mGridRowStart,
              parentPos->mGridRowStart,
              conditions);

  // grid-row-end
  SetGridLine(*aRuleData->ValueForGridRowEnd(),
              pos->mGridRowEnd,
              parentPos->mGridRowEnd,
              conditions);

  // grid-column-gap
  if (SetCoord(*aRuleData->ValueForGridColumnGap(),
               pos->mGridColumnGap, parentPos->mGridColumnGap,
               SETCOORD_LPH | SETCOORD_INITIAL_ZERO | SETCOORD_STORE_CALC |
               SETCOORD_CALC_CLAMP_NONNEGATIVE | SETCOORD_UNSET_INITIAL,
               aContext, mPresContext, conditions)) {
  } else {
    MOZ_ASSERT(aRuleData->ValueForGridColumnGap()->GetUnit() == eCSSUnit_Null,
               "unexpected unit");
  }

  // grid-row-gap
  if (SetCoord(*aRuleData->ValueForGridRowGap(),
               pos->mGridRowGap, parentPos->mGridRowGap,
               SETCOORD_LPH | SETCOORD_INITIAL_ZERO | SETCOORD_STORE_CALC |
               SETCOORD_CALC_CLAMP_NONNEGATIVE | SETCOORD_UNSET_INITIAL,
               aContext, mPresContext, conditions)) {
  } else {
    MOZ_ASSERT(aRuleData->ValueForGridRowGap()->GetUnit() == eCSSUnit_Null,
               "unexpected unit");
  }

  // z-index
  const nsCSSValue* zIndexValue = aRuleData->ValueForZIndex();
  if (! SetCoord(*zIndexValue, pos->mZIndex, parentPos->mZIndex,
                 SETCOORD_IA | SETCOORD_INITIAL_AUTO | SETCOORD_UNSET_INITIAL,
                 aContext, nullptr, conditions)) {
    if (eCSSUnit_Inherit == zIndexValue->GetUnit()) {
      // handle inherit, because it's ok to inherit 'auto' here
      conditions.SetUncacheable();
      pos->mZIndex = parentPos->mZIndex;
    }
  }

  COMPUTE_END_RESET(Position, pos)
}

const void*
nsRuleNode::ComputeTableData(void* aStartStruct,
                             const nsRuleData* aRuleData,
                             GeckoStyleContext* aContext,
                             nsRuleNode* aHighestNode,
                             const RuleDetail aRuleDetail,
                             const RuleNodeCacheConditions aConditions)
{
  COMPUTE_START_RESET(Table, table, parentTable)

  // table-layout: enum, inherit, initial
  SetValue(*aRuleData->ValueForTableLayout(),
           table->mLayoutStrategy, conditions,
           SETVAL_ENUMERATED | SETVAL_UNSET_INITIAL,
           parentTable->mLayoutStrategy,
           NS_STYLE_TABLE_LAYOUT_AUTO);

  // span: pixels (not a real CSS prop)
  const nsCSSValue* spanValue = aRuleData->ValueForSpan();
  if (eCSSUnit_Enumerated == spanValue->GetUnit() ||
      eCSSUnit_Integer == spanValue->GetUnit())
    table->mSpan = spanValue->GetIntValue();

  COMPUTE_END_RESET(Table, table)
}

const void*
nsRuleNode::ComputeTableBorderData(void* aStartStruct,
                                   const nsRuleData* aRuleData,
                                   GeckoStyleContext* aContext,
                                   nsRuleNode* aHighestNode,
                                   const RuleDetail aRuleDetail,
                                   const RuleNodeCacheConditions aConditions)
{
  COMPUTE_START_INHERITED(TableBorder, table, parentTable)

  // border-collapse: enum, inherit, initial
  SetValue(*aRuleData->ValueForBorderCollapse(), table->mBorderCollapse,
           conditions,
           SETVAL_ENUMERATED | SETVAL_UNSET_INHERIT,
           parentTable->mBorderCollapse,
           NS_STYLE_BORDER_SEPARATE);

  const nsCSSValue* borderSpacingValue = aRuleData->ValueForBorderSpacing();
  // border-spacing: pair(length), inherit
  if (borderSpacingValue->GetUnit() != eCSSUnit_Null) {
    nsStyleCoord parentCol(parentTable->mBorderSpacingCol,
                           nsStyleCoord::CoordConstructor);
    nsStyleCoord parentRow(parentTable->mBorderSpacingRow,
                           nsStyleCoord::CoordConstructor);
    nsStyleCoord coordCol, coordRow;

#ifdef DEBUG
    bool result =
#endif
      SetPairCoords(*borderSpacingValue,
                    coordCol, coordRow, parentCol, parentRow,
                    SETCOORD_LH | SETCOORD_INITIAL_ZERO |
                      SETCOORD_CALC_LENGTH_ONLY |
                      SETCOORD_CALC_CLAMP_NONNEGATIVE | SETCOORD_UNSET_INHERIT,
                    aContext, mPresContext, conditions);
    NS_ASSERTION(result, "malformed table border value");
    table->mBorderSpacingCol = coordCol.GetCoordValue();
    table->mBorderSpacingRow = coordRow.GetCoordValue();
  }

  // caption-side: enum, inherit, initial
  SetValue(*aRuleData->ValueForCaptionSide(),
           table->mCaptionSide, conditions,
           SETVAL_ENUMERATED | SETVAL_UNSET_INHERIT,
           parentTable->mCaptionSide,
           NS_STYLE_CAPTION_SIDE_TOP);

  // empty-cells: enum, inherit, initial
  SetValue(*aRuleData->ValueForEmptyCells(),
           table->mEmptyCells, conditions,
           SETVAL_ENUMERATED | SETVAL_UNSET_INHERIT,
           parentTable->mEmptyCells,
           NS_STYLE_TABLE_EMPTY_CELLS_SHOW);

  COMPUTE_END_INHERITED(TableBorder, table)
}

const void*
nsRuleNode::ComputeContentData(void* aStartStruct,
                               const nsRuleData* aRuleData,
                               GeckoStyleContext* aContext,
                               nsRuleNode* aHighestNode,
                               const RuleDetail aRuleDetail,
                               const RuleNodeCacheConditions aConditions)
{
  uint32_t count;
  nsAutoString buffer;

  COMPUTE_START_RESET(Content, content, parentContent)

  // content: [string, url, counter, attr, enum]+, normal, none, inherit
  const nsCSSValue* contentValue = aRuleData->ValueForContent();
  switch (contentValue->GetUnit()) {
  case eCSSUnit_Null:
    break;

  case eCSSUnit_Normal:
  case eCSSUnit_None:
  case eCSSUnit_Initial:
  case eCSSUnit_Unset:
    // "normal", "none", "initial" and "unset" all mean no content
    content->AllocateContents(0);
    break;

  case eCSSUnit_Inherit:
    conditions.SetUncacheable();
    count = parentContent->ContentCount();
    content->AllocateContents(count);
    while (0 < count--) {
      content->ContentAt(count) = parentContent->ContentAt(count);
    }
    break;

  case eCSSUnit_Enumerated: {
    MOZ_ASSERT(contentValue->GetIntValue() == int32_t(StyleContent::AltContent),
               "unrecognized solitary content keyword");
    content->AllocateContents(1);
    content->ContentAt(0).SetKeyword(eStyleContentType_AltContent);
    break;
  }

  case eCSSUnit_List:
  case eCSSUnit_ListDep: {
    const nsCSSValueList* contentValueList = contentValue->GetListValue();
    count = 0;
    while (contentValueList) {
      count++;
      contentValueList = contentValueList->mNext;
    }
    content->AllocateContents(count);
    const nsAutoString nullStr;
    count = 0;
    contentValueList = contentValue->GetListValue();
    while (contentValueList) {
      const nsCSSValue& value = contentValueList->mValue;
      nsCSSUnit unit = value.GetUnit();
      nsStyleContentData& data = content->ContentAt(count++);
      switch (unit) {
        case eCSSUnit_Image:
          data.SetImageRequest(CreateStyleImageRequest(mPresContext, value));
          break;
        case eCSSUnit_String:
        case eCSSUnit_Attr: {
          nsStyleContentType type =
            unit == eCSSUnit_String ? eStyleContentType_String
                                    : eStyleContentType_Attr;
          value.GetStringValue(buffer);
          data.SetString(type, buffer.get());
          break;
        }
        case eCSSUnit_Counter:
        case eCSSUnit_Counters: {
          nsStyleContentType type =
            unit == eCSSUnit_Counter ? eStyleContentType_Counter
                                     : eStyleContentType_Counters;
<<<<<<< HEAD
          data.SetCounters(type, value.GetArrayValue());
=======
          RefPtr<nsStyleContentData::CounterFunction>
            counterFunc = new nsStyleContentData::CounterFunction();
          nsCSSValue::Array* arrayValue = value.GetArrayValue();
          arrayValue->Item(0).GetStringValue(counterFunc->mIdent);
          if (unit == eCSSUnit_Counters) {
            arrayValue->Item(1).GetStringValue(counterFunc->mSeparator);
          }
          const nsCSSValue& style =
            value.GetArrayValue()->Item(unit == eCSSUnit_Counters ? 2 : 1);
          if (style.GetUnit() == eCSSUnit_AtomIdent) {
            counterFunc->mCounterStyle = mPresContext->
              CounterStyleManager()->BuildCounterStyle(style.GetAtomValue());
          } else if (style.GetUnit() == eCSSUnit_Symbols) {
            counterFunc->mCounterStyle =
              new AnonymousCounterStyle(style.GetArrayValue());
          } else {
            MOZ_ASSERT_UNREACHABLE("Unknown counter style");
            counterFunc->mCounterStyle = CounterStyleManager::GetDecimalStyle();
          }
          data.SetCounters(type, counterFunc.forget());
>>>>>>> a17af05f
          break;
        }
        case eCSSUnit_Enumerated:
          switch (value.GetIntValue()) {
<<<<<<< HEAD
            case NS_STYLE_CONTENT_OPEN_QUOTE:
              data.SetKeyword(eStyleContentType_OpenQuote);
              break;
            case NS_STYLE_CONTENT_CLOSE_QUOTE:
              data.SetKeyword(eStyleContentType_CloseQuote);
              break;
            case NS_STYLE_CONTENT_NO_OPEN_QUOTE:
              data.SetKeyword(eStyleContentType_NoOpenQuote);
              break;
            case NS_STYLE_CONTENT_NO_CLOSE_QUOTE:
=======
		  case uint8_t(StyleContent::OpenQuote):
              data.SetKeyword(eStyleContentType_OpenQuote);
              break;
		  case uint8_t(StyleContent::CloseQuote):
              data.SetKeyword(eStyleContentType_CloseQuote);
              break;
		  case uint8_t(StyleContent::NoOpenQuote):
              data.SetKeyword(eStyleContentType_NoOpenQuote);
              break;
		  case uint8_t(StyleContent::NoCloseQuote):
>>>>>>> a17af05f
              data.SetKeyword(eStyleContentType_NoCloseQuote);
              break;
            default:
              NS_ERROR("bad content value");
              break;
          }
          break;
        default:
          NS_ERROR("bad content type");
          break;
      }
      contentValueList = contentValueList->mNext;
    }
    break;
  }

  default:
    MOZ_ASSERT(false, "unrecognized content unit");
  }

  // counter-increment: [string [int]]+, none, inherit
  const nsCSSValue* counterIncrementValue =
    aRuleData->ValueForCounterIncrement();
  switch (counterIncrementValue->GetUnit()) {
  case eCSSUnit_Null:
    break;

  case eCSSUnit_None:
  case eCSSUnit_Initial:
  case eCSSUnit_Unset:
    content->AllocateCounterIncrements(0);
    break;

  case eCSSUnit_Inherit:
    conditions.SetUncacheable();
    count = parentContent->CounterIncrementCount();
    content->AllocateCounterIncrements(count);
    while (count--) {
      const nsStyleCounterData& data = parentContent->CounterIncrementAt(count);
      content->SetCounterIncrementAt(count, data.mCounter, data.mValue);
    }
    break;

  case eCSSUnit_PairList:
  case eCSSUnit_PairListDep: {
    const nsCSSValuePairList* ourIncrement =
      counterIncrementValue->GetPairListValue();
    MOZ_ASSERT(ourIncrement->mXValue.GetUnit() == eCSSUnit_Ident,
               "unexpected value unit");
    count = ListLength(ourIncrement);
    content->AllocateCounterIncrements(count);

    count = 0;
    for (const nsCSSValuePairList* p = ourIncrement; p; p = p->mNext, count++) {
      MOZ_ASSERT(p->mYValue.GetUnit() == eCSSUnit_Integer);
      p->mXValue.GetStringValue(buffer);
      content->SetCounterIncrementAt(count, buffer, p->mYValue.GetIntValue());
    }
    break;
  }

  default:
    MOZ_ASSERT(false, "unexpected value unit");
  }

  // counter-reset: [string [int]]+, none, inherit
  const nsCSSValue* counterResetValue = aRuleData->ValueForCounterReset();
  switch (counterResetValue->GetUnit()) {
  case eCSSUnit_Null:
    break;

  case eCSSUnit_None:
  case eCSSUnit_Initial:
  case eCSSUnit_Unset:
    content->AllocateCounterResets(0);
    break;

  case eCSSUnit_Inherit:
    conditions.SetUncacheable();
    count = parentContent->CounterResetCount();
    content->AllocateCounterResets(count);
    while (0 < count--) {
      const nsStyleCounterData& data = parentContent->CounterResetAt(count);
      content->SetCounterResetAt(count, data.mCounter, data.mValue);
    }
    break;

  case eCSSUnit_PairList:
  case eCSSUnit_PairListDep: {
    const nsCSSValuePairList* ourReset =
      counterResetValue->GetPairListValue();
    MOZ_ASSERT(ourReset->mXValue.GetUnit() == eCSSUnit_Ident,
               "unexpected value unit");
    count = ListLength(ourReset);
    content->AllocateCounterResets(count);
    count = 0;
    for (const nsCSSValuePairList* p = ourReset; p; p = p->mNext, count++) {
      MOZ_ASSERT(p->mYValue.GetUnit() == eCSSUnit_Integer);
      p->mXValue.GetStringValue(buffer);
      content->SetCounterResetAt(count, buffer, p->mYValue.GetIntValue());
    }
    break;
  }

  default:
    MOZ_ASSERT(false, "unexpected value unit");
  }

  COMPUTE_END_RESET(Content, content)
}

const void*
nsRuleNode::ComputeXULData(void* aStartStruct,
                           const nsRuleData* aRuleData,
                           GeckoStyleContext* aContext,
                           nsRuleNode* aHighestNode,
                           const RuleDetail aRuleDetail,
                           const RuleNodeCacheConditions aConditions)
{
  COMPUTE_START_RESET(XUL, xul, parentXUL)

  // box-align: enum, inherit, initial
  SetValue(*aRuleData->ValueForBoxAlign(),
           xul->mBoxAlign, conditions,
           SETVAL_ENUMERATED | SETVAL_UNSET_INITIAL,
           parentXUL->mBoxAlign,
           StyleBoxAlign::Stretch);

  // box-direction: enum, inherit, initial
  SetValue(*aRuleData->ValueForBoxDirection(),
           xul->mBoxDirection, conditions,
           SETVAL_ENUMERATED | SETVAL_UNSET_INITIAL,
           parentXUL->mBoxDirection,
           StyleBoxDirection::Normal);

  // box-flex: factor, inherit
  SetFactor(*aRuleData->ValueForBoxFlex(),
            xul->mBoxFlex, conditions,
            parentXUL->mBoxFlex, 0.0f,
            SETFCT_UNSET_INITIAL);

  // box-orient: enum, inherit, initial
  SetValue(*aRuleData->ValueForBoxOrient(),
           xul->mBoxOrient, conditions,
           SETVAL_ENUMERATED | SETVAL_UNSET_INITIAL,
           parentXUL->mBoxOrient,
           StyleBoxOrient::Horizontal);

  // box-pack: enum, inherit, initial
  SetValue(*aRuleData->ValueForBoxPack(),
           xul->mBoxPack, conditions,
           SETVAL_ENUMERATED | SETVAL_UNSET_INITIAL,
           parentXUL->mBoxPack,
           StyleBoxPack::Start);

  // box-ordinal-group: integer, inherit, initial
  SetValue(*aRuleData->ValueForBoxOrdinalGroup(),
           xul->mBoxOrdinal, conditions,
           SETVAL_INTEGER | SETVAL_UNSET_INITIAL,
           parentXUL->mBoxOrdinal, 1);

  SetValue(*aRuleData->ValueForStackSizing(),
           xul->mStackSizing, conditions,
           SETVAL_ENUMERATED | SETVAL_UNSET_INITIAL,
           parentXUL->mStackSizing,
           StyleStackSizing::StretchToFit);

  COMPUTE_END_RESET(XUL, xul)
}

const void*
nsRuleNode::ComputeColumnData(void* aStartStruct,
                              const nsRuleData* aRuleData,
                              GeckoStyleContext* aContext,
                              nsRuleNode* aHighestNode,
                              const RuleDetail aRuleDetail,
                              const RuleNodeCacheConditions aConditions)
{
  COMPUTE_START_RESET(Column, column, parent)

  // column-width: length, auto, inherit
  SetCoord(*aRuleData->ValueForColumnWidth(),
           column->mColumnWidth, parent->mColumnWidth,
           SETCOORD_LAH | SETCOORD_INITIAL_AUTO |
             SETCOORD_CALC_LENGTH_ONLY | SETCOORD_CALC_CLAMP_NONNEGATIVE |
             SETCOORD_UNSET_INITIAL,
           aContext, mPresContext, conditions);

  // column-gap: length, inherit, normal
  SetCoord(*aRuleData->ValueForColumnGap(),
           column->mColumnGap, parent->mColumnGap,
           SETCOORD_LH | SETCOORD_NORMAL | SETCOORD_INITIAL_NORMAL |
             SETCOORD_CALC_LENGTH_ONLY | SETCOORD_UNSET_INITIAL,
           aContext, mPresContext, conditions);
  // clamp negative calc() to 0
  if (column->mColumnGap.GetUnit() == eStyleUnit_Coord) {
    column->mColumnGap.SetCoordValue(
      std::max(column->mColumnGap.GetCoordValue(), 0));
  }

  // column-count: auto, integer, inherit
  const nsCSSValue* columnCountValue = aRuleData->ValueForColumnCount();
  if (eCSSUnit_Auto == columnCountValue->GetUnit() ||
      eCSSUnit_Initial == columnCountValue->GetUnit() ||
      eCSSUnit_Unset == columnCountValue->GetUnit()) {
    column->mColumnCount = NS_STYLE_COLUMN_COUNT_AUTO;
  } else if (eCSSUnit_Integer == columnCountValue->GetUnit()) {
    column->mColumnCount = columnCountValue->GetIntValue();
    // Max kMaxColumnCount columns - wallpaper for bug 345583.
    column->mColumnCount = std::min(column->mColumnCount,
                                    nsStyleColumn::kMaxColumnCount);
  } else if (eCSSUnit_Inherit == columnCountValue->GetUnit()) {
    conditions.SetUncacheable();
    column->mColumnCount = parent->mColumnCount;
  }

  // column-rule-width: length, enum, inherit
  Maybe<nscoord> coord =
    ComputeLineWidthValue<eUnsetInitial>(
      *aRuleData->ValueForColumnRuleWidth(),
      parent->GetComputedColumnRuleWidth(),
      nsPresContext::GetBorderWidthForKeyword(NS_STYLE_BORDER_WIDTH_MEDIUM),
      aContext, mPresContext, conditions);
  if (coord.isSome()) {
    column->SetColumnRuleWidth(*coord);
  }

  // column-rule-style: enum, inherit
  const nsCSSValue& styleValue = *aRuleData->ValueForColumnRuleStyle();
  MOZ_ASSERT(eCSSUnit_None != styleValue.GetUnit(),
             "'none' should be handled as enumerated value");
  if (eCSSUnit_Enumerated == styleValue.GetUnit()) {
    column->mColumnRuleStyle = styleValue.GetIntValue();
  }
  else if (eCSSUnit_Initial == styleValue.GetUnit() ||
           eCSSUnit_Unset == styleValue.GetUnit()) {
    column->mColumnRuleStyle = NS_STYLE_BORDER_STYLE_NONE;
  }
  else if (eCSSUnit_Inherit == styleValue.GetUnit()) {
    conditions.SetUncacheable();
    column->mColumnRuleStyle = parent->mColumnRuleStyle;
  }

  // column-rule-color: color, inherit
  SetComplexColor<eUnsetInitial>(*aRuleData->ValueForColumnRuleColor(),
                                 parent->mColumnRuleColor,
                                 StyleComplexColor::CurrentColor(),
                                 mPresContext,
                                 column->mColumnRuleColor, conditions);

  // column-fill: enum
  SetValue(*aRuleData->ValueForColumnFill(),
           column->mColumnFill, conditions,
           SETVAL_ENUMERATED | SETVAL_UNSET_INITIAL,
           parent->mColumnFill,
           NS_STYLE_COLUMN_FILL_BALANCE);

  // column-span: enum
  SetValue(*aRuleData->ValueForColumnSpan(),
           column->mColumnSpan, conditions,
           SETVAL_ENUMERATED | SETVAL_UNSET_INITIAL,
           parent->mColumnSpan,
           NS_STYLE_COLUMN_SPAN_NONE);

  COMPUTE_END_RESET(Column, column)
}

static void
SetSVGPaint(const nsCSSValue& aValue, const nsStyleSVGPaint& parentPaint,
            nsPresContext* aPresContext, GeckoStyleContext *aContext,
            nsStyleSVGPaint& aResult, nsStyleSVGPaintType aInitialPaintType,
            RuleNodeCacheConditions& aConditions)
{
  MOZ_ASSERT(aInitialPaintType == eStyleSVGPaintType_None ||
             aInitialPaintType == eStyleSVGPaintType_Color,
             "SetSVGPaint only supports initial values being either 'black' "
             "(represented by eStyleSVGPaintType_Color) or none (by "
             "eStyleSVGPaintType_None)");

  nscolor color;

  if (aValue.GetUnit() == eCSSUnit_Inherit ||
      aValue.GetUnit() == eCSSUnit_Unset) {
    aResult = parentPaint;
    aConditions.SetUncacheable();
  } else if (aValue.GetUnit() == eCSSUnit_None) {
    aResult.SetNone();
  } else if (aValue.GetUnit() == eCSSUnit_Initial) {
    if (aInitialPaintType == eStyleSVGPaintType_None) {
      aResult.SetNone();
    } else {
      aResult.SetColor(NS_RGB(0, 0, 0));
    }
<<<<<<< HEAD
=======
  } else if (aValue.GetUnit() == eCSSUnit_URL) {
    aResult.SetPaintServer(aValue.GetURLStructValue());
  } else if (aValue.GetUnit() == eCSSUnit_Enumerated) {
    switch (aValue.GetIntValue()) {
    case NS_COLOR_CONTEXT_FILL:
      aResult.SetContextValue(eStyleSVGPaintType_ContextFill);
      break;
    case NS_COLOR_CONTEXT_STROKE:
      aResult.SetContextValue(eStyleSVGPaintType_ContextStroke);
      break;
    default:
      NS_NOTREACHED("unknown keyword as paint server value");
    }
>>>>>>> a17af05f
  } else if (SetColor(aValue, NS_RGB(0, 0, 0), aPresContext, aContext,
                      color, aConditions)) {
    aResult.SetColor(color);
  } else if (aValue.GetUnit() == eCSSUnit_Pair) {
    const nsCSSValuePair& pair = aValue.GetPairValue();

<<<<<<< HEAD
    nscolor fallback;
    if (pair.mYValue.GetUnit() == eCSSUnit_None) {
=======
    nsStyleSVGFallbackType fallbackType;
    nscolor fallback;
    if (pair.mYValue.GetUnit() == eCSSUnit_None) {
      fallbackType = eStyleSVGFallbackType_None;
>>>>>>> a17af05f
      fallback = NS_RGBA(0, 0, 0, 0);
    } else {
      MOZ_ASSERT(pair.mYValue.GetUnit() != eCSSUnit_Inherit,
                 "cannot inherit fallback colour");
<<<<<<< HEAD
=======
      fallbackType = eStyleSVGFallbackType_Color;
>>>>>>> a17af05f
      SetColor(pair.mYValue, NS_RGB(0, 0, 0), aPresContext, aContext,
               fallback, aConditions);
    }

    if (pair.mXValue.GetUnit() == eCSSUnit_URL) {
<<<<<<< HEAD
      aResult.SetPaintServer(pair.mXValue.GetURLStructValue(), fallback);
=======
      aResult.SetPaintServer(pair.mXValue.GetURLStructValue(),
                             fallbackType, fallback);
>>>>>>> a17af05f
    } else if (pair.mXValue.GetUnit() == eCSSUnit_Enumerated) {

      switch (pair.mXValue.GetIntValue()) {
      case NS_COLOR_CONTEXT_FILL:
<<<<<<< HEAD
        aResult.SetContextValue(eStyleSVGPaintType_ContextFill, fallback);
        break;
      case NS_COLOR_CONTEXT_STROKE:
        aResult.SetContextValue(eStyleSVGPaintType_ContextStroke, fallback);
=======
        aResult.SetContextValue(eStyleSVGPaintType_ContextFill,
                                fallbackType, fallback);
        break;
      case NS_COLOR_CONTEXT_STROKE:
        aResult.SetContextValue(eStyleSVGPaintType_ContextStroke,
                                fallbackType, fallback);
>>>>>>> a17af05f
        break;
      default:
        NS_NOTREACHED("unknown keyword as paint server value");
      }

    } else {
      NS_NOTREACHED("malformed paint server value");
    }

  } else {
    MOZ_ASSERT(aValue.GetUnit() == eCSSUnit_Null,
               "malformed paint server value");
  }
}

static void
SetSVGOpacity(const nsCSSValue& aValue,
              float& aOpacityField, nsStyleSVGOpacitySource& aOpacityTypeField,
              RuleNodeCacheConditions& aConditions,
              float aParentOpacity, nsStyleSVGOpacitySource aParentOpacityType)
{
  if (eCSSUnit_Enumerated == aValue.GetUnit()) {
    switch (aValue.GetIntValue()) {
    case NS_STYLE_CONTEXT_FILL_OPACITY:
      aOpacityTypeField = eStyleSVGOpacitySource_ContextFillOpacity;
      break;
    case NS_STYLE_CONTEXT_STROKE_OPACITY:
      aOpacityTypeField = eStyleSVGOpacitySource_ContextStrokeOpacity;
      break;
    default:
      NS_NOTREACHED("SetSVGOpacity: Unknown keyword");
    }
    // Fall back on fully opaque
    aOpacityField = 1.0f;
  } else if (eCSSUnit_Inherit == aValue.GetUnit() ||
             eCSSUnit_Unset == aValue.GetUnit()) {
    aConditions.SetUncacheable();
    aOpacityField = aParentOpacity;
    aOpacityTypeField = aParentOpacityType;
  } else if (eCSSUnit_Null != aValue.GetUnit()) {
    SetFactor(aValue, aOpacityField, aConditions,
              aParentOpacity, 1.0f, SETFCT_OPACITY);
    aOpacityTypeField = eStyleSVGOpacitySource_Normal;
  }
}

/* static */
void
nsRuleNode::FillAllMaskLists(nsStyleImageLayers& aMask,
                             uint32_t aMaxItemCount)
{

  // Delete any extra items.  We need to keep layers in which any
  // property was specified.
  aMask.mLayers.TruncateLengthNonZero(aMaxItemCount);

  uint32_t fillCount = aMask.mImageCount;

  FillImageLayerList(aMask.mLayers,
                     &nsStyleImageLayers::Layer::mImage,
                     aMask.mImageCount, fillCount);
  FillImageLayerList(aMask.mLayers,
                     &nsStyleImageLayers::Layer::mRepeat,
                     aMask.mRepeatCount, fillCount);
  FillImageLayerList(aMask.mLayers,
                     &nsStyleImageLayers::Layer::mClip,
                     aMask.mClipCount, fillCount);
  FillImageLayerList(aMask.mLayers,
                     &nsStyleImageLayers::Layer::mOrigin,
                     aMask.mOriginCount, fillCount);
  FillImageLayerPositionCoordList(aMask.mLayers,
                                  &Position::mXPosition,
                                  aMask.mPositionXCount, fillCount);
  FillImageLayerPositionCoordList(aMask.mLayers,
                                  &Position::mYPosition,
                                  aMask.mPositionYCount, fillCount);
  FillImageLayerList(aMask.mLayers,
                     &nsStyleImageLayers::Layer::mSize,
                     aMask.mSizeCount, fillCount);
  FillImageLayerList(aMask.mLayers,
                     &nsStyleImageLayers::Layer::mMaskMode,
                     aMask.mMaskModeCount, fillCount);
  FillImageLayerList(aMask.mLayers,
                     &nsStyleImageLayers::Layer::mComposite,
                     aMask.mCompositeCount, fillCount);
}

const void*
nsRuleNode::ComputeSVGData(void* aStartStruct,
                           const nsRuleData* aRuleData,
                           GeckoStyleContext* aContext,
                           nsRuleNode* aHighestNode,
                           const RuleDetail aRuleDetail,
                           const RuleNodeCacheConditions aConditions)
{
  COMPUTE_START_INHERITED(SVG, svg, parentSVG)

  // clip-rule: enum, inherit, initial
  SetValue(*aRuleData->ValueForClipRule(),
           svg->mClipRule, conditions,
           SETVAL_ENUMERATED | SETVAL_UNSET_INHERIT,
           parentSVG->mClipRule,
           StyleFillRule::Nonzero);

  // color-interpolation: enum, inherit, initial
  SetValue(*aRuleData->ValueForColorInterpolation(),
           svg->mColorInterpolation, conditions,
           SETVAL_ENUMERATED | SETVAL_UNSET_INHERIT,
           parentSVG->mColorInterpolation,
           NS_STYLE_COLOR_INTERPOLATION_SRGB);

  // color-interpolation-filters: enum, inherit, initial
  SetValue(*aRuleData->ValueForColorInterpolationFilters(),
           svg->mColorInterpolationFilters, conditions,
           SETVAL_ENUMERATED | SETVAL_UNSET_INHERIT,
           parentSVG->mColorInterpolationFilters,
           NS_STYLE_COLOR_INTERPOLATION_LINEARRGB);

  // fill:
  SetSVGPaint(*aRuleData->ValueForFill(),
              parentSVG->mFill, mPresContext, aContext,
              svg->mFill, eStyleSVGPaintType_Color, conditions);

  // fill-opacity: factor, inherit, initial,
  // context-fill-opacity, context-stroke-opacity
  nsStyleSVGOpacitySource contextFillOpacity = svg->FillOpacitySource();
  SetSVGOpacity(*aRuleData->ValueForFillOpacity(),
                svg->mFillOpacity, contextFillOpacity, conditions,
                parentSVG->mFillOpacity, parentSVG->FillOpacitySource());
  svg->SetFillOpacitySource(contextFillOpacity);

  // fill-rule: enum, inherit, initial
  SetValue(*aRuleData->ValueForFillRule(),
           svg->mFillRule, conditions,
           SETVAL_ENUMERATED | SETVAL_UNSET_INHERIT,
           parentSVG->mFillRule,
           StyleFillRule::Nonzero);

  // marker-end: url, none, inherit
  const nsCSSValue* markerEndValue = aRuleData->ValueForMarkerEnd();
  if (eCSSUnit_URL == markerEndValue->GetUnit()) {
    svg->mMarkerEnd = markerEndValue->GetURLStructValue();
  } else if (eCSSUnit_None == markerEndValue->GetUnit() ||
             eCSSUnit_Initial == markerEndValue->GetUnit()) {
    svg->mMarkerEnd = nullptr;
  } else if (eCSSUnit_Inherit == markerEndValue->GetUnit() ||
             eCSSUnit_Unset == markerEndValue->GetUnit()) {
    conditions.SetUncacheable();
    svg->mMarkerEnd = parentSVG->mMarkerEnd;
  }

  // marker-mid: url, none, inherit
  const nsCSSValue* markerMidValue = aRuleData->ValueForMarkerMid();
  if (eCSSUnit_URL == markerMidValue->GetUnit()) {
    svg->mMarkerMid = markerMidValue->GetURLStructValue();
  } else if (eCSSUnit_None == markerMidValue->GetUnit() ||
             eCSSUnit_Initial == markerMidValue->GetUnit()) {
    svg->mMarkerMid = nullptr;
  } else if (eCSSUnit_Inherit == markerMidValue->GetUnit() ||
             eCSSUnit_Unset == markerMidValue->GetUnit()) {
    conditions.SetUncacheable();
    svg->mMarkerMid = parentSVG->mMarkerMid;
  }

  // marker-start: url, none, inherit
  const nsCSSValue* markerStartValue = aRuleData->ValueForMarkerStart();
  if (eCSSUnit_URL == markerStartValue->GetUnit()) {
    svg->mMarkerStart = markerStartValue->GetURLStructValue();
  } else if (eCSSUnit_None == markerStartValue->GetUnit() ||
             eCSSUnit_Initial == markerStartValue->GetUnit()) {
    svg->mMarkerStart = nullptr;
  } else if (eCSSUnit_Inherit == markerStartValue->GetUnit() ||
             eCSSUnit_Unset == markerStartValue->GetUnit()) {
    conditions.SetUncacheable();
    svg->mMarkerStart = parentSVG->mMarkerStart;
  }

  // paint-order: enum (bit field), inherit, initial
  const nsCSSValue* paintOrderValue = aRuleData->ValueForPaintOrder();
  switch (paintOrderValue->GetUnit()) {
    case eCSSUnit_Null:
      break;

    case eCSSUnit_Enumerated:
      static_assert
        (NS_STYLE_PAINT_ORDER_BITWIDTH * NS_STYLE_PAINT_ORDER_LAST_VALUE <= 8,
         "SVGStyleStruct::mPaintOrder not big enough");
      svg->mPaintOrder = static_cast<uint8_t>(paintOrderValue->GetIntValue());
      break;

    case eCSSUnit_Inherit:
    case eCSSUnit_Unset:
      conditions.SetUncacheable();
      svg->mPaintOrder = parentSVG->mPaintOrder;
      break;

    case eCSSUnit_Initial:
      svg->mPaintOrder = NS_STYLE_PAINT_ORDER_NORMAL;
      break;

    default:
      NS_NOTREACHED("unexpected unit");
  }

  // shape-rendering: enum, inherit
  SetValue(*aRuleData->ValueForShapeRendering(),
           svg->mShapeRendering, conditions,
           SETVAL_ENUMERATED | SETVAL_UNSET_INHERIT,
           parentSVG->mShapeRendering,
           NS_STYLE_SHAPE_RENDERING_AUTO);

  // stroke:
  SetSVGPaint(*aRuleData->ValueForStroke(),
              parentSVG->mStroke, mPresContext, aContext,
              svg->mStroke, eStyleSVGPaintType_None, conditions);

  // stroke-dasharray: <dasharray>, none, inherit, context-value
  const nsCSSValue* strokeDasharrayValue = aRuleData->ValueForStrokeDasharray();
  switch (strokeDasharrayValue->GetUnit()) {
  case eCSSUnit_Null:
    break;

  case eCSSUnit_Inherit:
  case eCSSUnit_Unset:
    conditions.SetUncacheable();
    svg->SetStrokeDasharrayFromObject(parentSVG->StrokeDasharrayFromObject());
    svg->mStrokeDasharray = parentSVG->mStrokeDasharray;
    break;

  case eCSSUnit_Enumerated:
    MOZ_ASSERT(strokeDasharrayValue->GetIntValue() ==
                     NS_STYLE_STROKE_PROP_CONTEXT_VALUE,
               "Unknown keyword for stroke-dasharray");
    svg->SetStrokeDasharrayFromObject(true);
    svg->mStrokeDasharray.Clear();
    break;

  case eCSSUnit_Initial:
  case eCSSUnit_None:
    svg->SetStrokeDasharrayFromObject(false);
    svg->mStrokeDasharray.Clear();
    break;

  case eCSSUnit_List:
  case eCSSUnit_ListDep: {
    svg->SetStrokeDasharrayFromObject(false);
    svg->mStrokeDasharray.Clear();

    // count number of values
    const nsCSSValueList *value = strokeDasharrayValue->GetListValue();
    uint32_t strokeDasharrayLength = ListLength(value);

    MOZ_ASSERT(strokeDasharrayLength != 0, "no dasharray items");

    svg->mStrokeDasharray.SetLength(strokeDasharrayLength);

    uint32_t i = 0;
    while (nullptr != value) {
      SetCoord(value->mValue,
               svg->mStrokeDasharray[i++], nsStyleCoord(),
               SETCOORD_LP | SETCOORD_FACTOR,
               aContext, mPresContext, conditions);
      value = value->mNext;
    }
    break;
  }

  default:
    MOZ_ASSERT(false, "unrecognized dasharray unit");
  }

  // stroke-dashoffset: <dashoffset>, inherit
  const nsCSSValue *strokeDashoffsetValue =
    aRuleData->ValueForStrokeDashoffset();
  svg->SetStrokeDashoffsetFromObject(
    strokeDashoffsetValue->GetUnit() == eCSSUnit_Enumerated &&
    strokeDashoffsetValue->GetIntValue() == NS_STYLE_STROKE_PROP_CONTEXT_VALUE);
  if (svg->StrokeDashoffsetFromObject()) {
    svg->mStrokeDashoffset.SetCoordValue(0);
  } else {
    SetCoord(*aRuleData->ValueForStrokeDashoffset(),
             svg->mStrokeDashoffset, parentSVG->mStrokeDashoffset,
             SETCOORD_LPH | SETCOORD_FACTOR | SETCOORD_INITIAL_ZERO |
               SETCOORD_UNSET_INHERIT,
             aContext, mPresContext, conditions);
  }

  // stroke-linecap: enum, inherit, initial
  SetValue(*aRuleData->ValueForStrokeLinecap(),
           svg->mStrokeLinecap, conditions,
           SETVAL_ENUMERATED | SETVAL_UNSET_INHERIT,
           parentSVG->mStrokeLinecap,
           NS_STYLE_STROKE_LINECAP_BUTT);

  // stroke-linejoin: enum, inherit, initial
  SetValue(*aRuleData->ValueForStrokeLinejoin(),
           svg->mStrokeLinejoin, conditions,
           SETVAL_ENUMERATED | SETVAL_UNSET_INHERIT,
           parentSVG->mStrokeLinejoin,
           NS_STYLE_STROKE_LINEJOIN_MITER);

  // stroke-miterlimit: <miterlimit>, inherit
  SetFactor(*aRuleData->ValueForStrokeMiterlimit(),
            svg->mStrokeMiterlimit,
            conditions,
            parentSVG->mStrokeMiterlimit, 4.0f,
            SETFCT_UNSET_INHERIT);

  // stroke-opacity:
  nsStyleSVGOpacitySource contextStrokeOpacity = svg->StrokeOpacitySource();
  SetSVGOpacity(*aRuleData->ValueForStrokeOpacity(),
                svg->mStrokeOpacity, contextStrokeOpacity, conditions,
                parentSVG->mStrokeOpacity, parentSVG->StrokeOpacitySource());
  svg->SetStrokeOpacitySource(contextStrokeOpacity);

  // stroke-width:
  const nsCSSValue* strokeWidthValue = aRuleData->ValueForStrokeWidth();
  switch (strokeWidthValue->GetUnit()) {
  case eCSSUnit_Enumerated:
    MOZ_ASSERT(strokeWidthValue->GetIntValue() ==
                 NS_STYLE_STROKE_PROP_CONTEXT_VALUE,
               "Unrecognized keyword for stroke-width");
    svg->SetStrokeWidthFromObject(true);
    svg->mStrokeWidth.SetCoordValue(nsPresContext::CSSPixelsToAppUnits(1));
    break;

  case eCSSUnit_Initial:
    svg->SetStrokeWidthFromObject(false);
    svg->mStrokeWidth.SetCoordValue(nsPresContext::CSSPixelsToAppUnits(1));
    break;

  default:
    svg->SetStrokeWidthFromObject(false);
    SetCoord(*strokeWidthValue,
             svg->mStrokeWidth, parentSVG->mStrokeWidth,
             SETCOORD_LPH | SETCOORD_FACTOR | SETCOORD_UNSET_INHERIT,
             aContext, mPresContext, conditions);
  }

  // text-anchor: enum, inherit, initial
  SetValue(*aRuleData->ValueForTextAnchor(),
           svg->mTextAnchor, conditions,
           SETVAL_ENUMERATED | SETVAL_UNSET_INHERIT,
           parentSVG->mTextAnchor,
           NS_STYLE_TEXT_ANCHOR_START);

  // -moz-context-properties:
  const nsCSSValue* contextPropsValue = aRuleData->ValueForContextProperties();
  switch (contextPropsValue->GetUnit()) {
  case eCSSUnit_Null:
    break;

  case eCSSUnit_List:
  case eCSSUnit_ListDep: {
    svg->mContextProps.Clear();
    svg->mContextPropsBits = 0;
    for (const nsCSSValueList* item = contextPropsValue->GetListValue();
         item; item = item->mNext)
    {
      nsIAtom* atom = item->mValue.GetAtomValue();
      svg->mContextProps.AppendElement(atom);
      if (atom == nsGkAtoms::fill) {
        svg->mContextPropsBits |= NS_STYLE_CONTEXT_PROPERTY_FILL;
      } else if (atom == nsGkAtoms::stroke) {
        svg->mContextPropsBits |= NS_STYLE_CONTEXT_PROPERTY_STROKE;
      } else if (atom == nsGkAtoms::fill_opacity) {
        svg->mContextPropsBits |= NS_STYLE_CONTEXT_PROPERTY_FILL_OPACITY;
      } else if (atom == nsGkAtoms::stroke_opacity) {
        svg->mContextPropsBits |= NS_STYLE_CONTEXT_PROPERTY_STROKE_OPACITY;
      }
    }
    break;
  }

  case eCSSUnit_Inherit:
  case eCSSUnit_Unset:
    svg->mContextProps = parentSVG->mContextProps;
    svg->mContextPropsBits = parentSVG->mContextPropsBits;
    conditions.SetUncacheable();
    break;

  case eCSSUnit_Initial:
  case eCSSUnit_None:
    svg->mContextProps.Clear();
    svg->mContextPropsBits = 0;
    break;

  default:
    MOZ_ASSERT(false, "unrecognized -moz-context-properties value");
  }

  COMPUTE_END_INHERITED(SVG, svg)
}

static already_AddRefed<StyleBasicShape>
GetStyleBasicShapeFromCSSValue(const nsCSSValue& aValue,
                               GeckoStyleContext* aStyleContext,
                               nsPresContext* aPresContext,
                               RuleNodeCacheConditions& aConditions)
{
  RefPtr<StyleBasicShape> basicShape;

  nsCSSValue::Array* shapeFunction = aValue.GetArrayValue();
  nsCSSKeyword functionName =
    (nsCSSKeyword)shapeFunction->Item(0).GetIntValue();

  if (functionName == eCSSKeyword_polygon) {
    MOZ_ASSERT(!basicShape, "did not expect value");
    basicShape = new StyleBasicShape(StyleBasicShapeType::Polygon);
    MOZ_ASSERT(shapeFunction->Count() > 1,
               "polygon has wrong number of arguments");
    size_t j = 1;
    if (shapeFunction->Item(j).GetUnit() == eCSSUnit_Enumerated) {
      StyleFillRule rule;
      SetEnumValueHelper::SetEnumeratedValue(rule, shapeFunction->Item(j));
      basicShape->SetFillRule(rule);
      ++j;
    }
    const int32_t mask = SETCOORD_PERCENT | SETCOORD_LENGTH |
      SETCOORD_STORE_CALC;
    const nsCSSValuePairList* curPair =
      shapeFunction->Item(j).GetPairListValue();
    nsTArray<nsStyleCoord>& coordinates = basicShape->Coordinates();
    while (curPair) {
      nsStyleCoord xCoord, yCoord;
      DebugOnly<bool> didSetCoordX = SetCoord(curPair->mXValue, xCoord,
                                              nsStyleCoord(), mask,
                                              aStyleContext, aPresContext,
                                              aConditions);
      coordinates.AppendElement(xCoord);
      MOZ_ASSERT(didSetCoordX, "unexpected x coordinate unit");
      DebugOnly<bool> didSetCoordY = SetCoord(curPair->mYValue, yCoord,
                                              nsStyleCoord(), mask,
                                              aStyleContext, aPresContext,
                                              aConditions);
      coordinates.AppendElement(yCoord);
      MOZ_ASSERT(didSetCoordY, "unexpected y coordinate unit");
      curPair = curPair->mNext;
    }
  } else if (functionName == eCSSKeyword_circle ||
             functionName == eCSSKeyword_ellipse) {
    StyleBasicShapeType type = functionName == eCSSKeyword_circle ?
      StyleBasicShapeType::Circle :
      StyleBasicShapeType::Ellipse;
    MOZ_ASSERT(!basicShape, "did not expect value");
    basicShape = new StyleBasicShape(type);
    const int32_t mask = SETCOORD_PERCENT | SETCOORD_LENGTH |
      SETCOORD_STORE_CALC | SETCOORD_ENUMERATED;
    size_t count = type == StyleBasicShapeType::Circle ? 2 : 3;
    MOZ_ASSERT(shapeFunction->Count() == count + 1,
               "unexpected arguments count");
    MOZ_ASSERT(type == StyleBasicShapeType::Circle ||
               (shapeFunction->Item(1).GetUnit() == eCSSUnit_Null) ==
               (shapeFunction->Item(2).GetUnit() == eCSSUnit_Null),
               "ellipse should have two radii or none");
    for (size_t j = 1; j < count; ++j) {
      const nsCSSValue& val = shapeFunction->Item(j);
      nsStyleCoord radius;
      if (val.GetUnit() != eCSSUnit_Null) {
        DebugOnly<bool> didSetRadius = SetCoord(val, radius,
                                                nsStyleCoord(), mask,
                                                aStyleContext,
                                                aPresContext,
                                                aConditions);
        MOZ_ASSERT(didSetRadius, "unexpected radius unit");
      } else {
        radius.SetEnumValue(StyleShapeRadius::ClosestSide);
      }
      basicShape->Coordinates().AppendElement(radius);
    }
    const nsCSSValue& positionVal = shapeFunction->Item(count);
    if (positionVal.GetUnit() == eCSSUnit_Array) {
      ComputePositionValue(aStyleContext, positionVal,
                           basicShape->GetPosition(),
                           aConditions);
    } else {
      MOZ_ASSERT(positionVal.GetUnit() == eCSSUnit_Null,
                 "expected no value");
    }
  } else if (functionName == eCSSKeyword_inset) {
    MOZ_ASSERT(!basicShape, "did not expect value");
    basicShape = new StyleBasicShape(StyleBasicShapeType::Inset);
    MOZ_ASSERT(shapeFunction->Count() == 6,
               "inset function has wrong number of arguments");
    MOZ_ASSERT(shapeFunction->Item(1).GetUnit() != eCSSUnit_Null,
               "no shape arguments defined");
    const int32_t mask = SETCOORD_PERCENT | SETCOORD_LENGTH |
      SETCOORD_STORE_CALC;
    nsTArray<nsStyleCoord>& coords = basicShape->Coordinates();
    for (size_t j = 1; j <= 4; ++j) {
      const nsCSSValue& val = shapeFunction->Item(j);
      nsStyleCoord inset;
      // Fill missing values to get 4 at the end.
      if (val.GetUnit() == eCSSUnit_Null) {
        if (j == 4) {
          inset = coords[1];
        } else {
          MOZ_ASSERT(j != 1, "first argument not specified");
          inset = coords[0];
        }
      } else {
        DebugOnly<bool> didSetInset = SetCoord(val, inset,
                                               nsStyleCoord(), mask,
                                               aStyleContext, aPresContext,
                                               aConditions);
        MOZ_ASSERT(didSetInset, "unexpected inset unit");
      }
      coords.AppendElement(inset);
    }

    nsStyleCorners& insetRadius = basicShape->GetRadius();
    if (shapeFunction->Item(5).GetUnit() == eCSSUnit_Array) {
      nsCSSValue::Array* radiiArray = shapeFunction->Item(5).GetArrayValue();
      NS_FOR_CSS_FULL_CORNERS(corner) {
        int cx = FullToHalfCorner(corner, false);
        int cy = FullToHalfCorner(corner, true);
        const nsCSSValue& radius = radiiArray->Item(corner);
        nsStyleCoord coordX, coordY;
        DebugOnly<bool> didSetRadii = SetPairCoords(radius, coordX, coordY,
                                                    nsStyleCoord(),
                                                    nsStyleCoord(), mask,
                                                    aStyleContext,
                                                    aPresContext,
                                                    aConditions);
        MOZ_ASSERT(didSetRadii, "unexpected radius unit");
        insetRadius.Set(cx, coordX);
        insetRadius.Set(cy, coordY);
      }
    } else {
      MOZ_ASSERT(shapeFunction->Item(5).GetUnit() == eCSSUnit_Null,
                 "unexpected value");
      // Initialize border-radius
      nsStyleCoord zero;
      zero.SetCoordValue(0);
      NS_FOR_CSS_HALF_CORNERS(j) {
        insetRadius.Set(j, zero);
      }
    }
  } else {
    NS_NOTREACHED("unexpected basic shape function");
  }

  return basicShape.forget();
}

static void
SetStyleShapeSourceToCSSValue(
  StyleShapeSource* aShapeSource,
  const nsCSSValue* aValue,
  GeckoStyleContext* aStyleContext,
  nsPresContext* aPresContext,
  RuleNodeCacheConditions& aConditions)
{
  MOZ_ASSERT(aValue->GetUnit() == eCSSUnit_Array,
             "expected a basic shape or reference box");

  const nsCSSValue::Array* array = aValue->GetArrayValue();
  MOZ_ASSERT(array->Count() == 1 || array->Count() == 2,
             "Expect one or both of a shape function and a reference box");

  StyleGeometryBox referenceBox = StyleGeometryBox::NoBox;
  RefPtr<StyleBasicShape> basicShape;

  for (size_t i = 0; i < array->Count(); ++i) {
    const nsCSSValue& item = array->Item(i);
    if (item.GetUnit() == eCSSUnit_Enumerated) {
      referenceBox = static_cast<StyleGeometryBox>(item.GetIntValue());
    } else if (item.GetUnit() == eCSSUnit_Function) {
      basicShape = GetStyleBasicShapeFromCSSValue(item, aStyleContext,
                                                  aPresContext, aConditions);
    } else {
      MOZ_ASSERT_UNREACHABLE("Unexpected unit!");
      return;
    }
  }

  if (basicShape) {
    aShapeSource->SetBasicShape(basicShape, referenceBox);
  } else {
    aShapeSource->SetReferenceBox(referenceBox);
  }
}

// Returns true if the nsStyleFilter was successfully set using the nsCSSValue.
static bool
SetStyleFilterToCSSValue(nsStyleFilter* aStyleFilter,
                         const nsCSSValue& aValue,
                         GeckoStyleContext* aStyleContext,
                         nsPresContext* aPresContext,
                         RuleNodeCacheConditions& aConditions)
{
  nsCSSUnit unit = aValue.GetUnit();
  if (unit == eCSSUnit_URL) {
    return aStyleFilter->SetURL(aValue.GetURLStructValue());
  }

  MOZ_ASSERT(unit == eCSSUnit_Function, "expected a filter function");

  nsCSSValue::Array* filterFunction = aValue.GetArrayValue();
  nsCSSKeyword functionName =
    (nsCSSKeyword)filterFunction->Item(0).GetIntValue();

  int32_t type;
  DebugOnly<bool> foundKeyword =
    nsCSSProps::FindKeyword(functionName,
                            nsCSSProps::kFilterFunctionKTable,
                            type);
  MOZ_ASSERT(foundKeyword, "unknown filter type");
  if (type == NS_STYLE_FILTER_DROP_SHADOW) {
    RefPtr<nsCSSShadowArray> shadowArray = GetShadowData(
      filterFunction->Item(1).GetListValue(),
      aStyleContext,
      false,
      aPresContext,
      aConditions);
    aStyleFilter->SetDropShadow(shadowArray);
    return true;
  }

  int32_t mask = SETCOORD_PERCENT | SETCOORD_FACTOR;
  if (type == NS_STYLE_FILTER_BLUR) {
    mask = SETCOORD_LENGTH |
           SETCOORD_CALC_LENGTH_ONLY |
           SETCOORD_CALC_CLAMP_NONNEGATIVE;
  } else if (type == NS_STYLE_FILTER_HUE_ROTATE) {
    mask = SETCOORD_ANGLE;
  }

  MOZ_ASSERT(filterFunction->Count() == 2,
             "all filter functions should have exactly one argument");

  nsCSSValue& arg = filterFunction->Item(1);
  nsStyleCoord filterParameter;
  DebugOnly<bool> didSetCoord = SetCoord(arg, filterParameter,
                                         nsStyleCoord(), mask,
                                         aStyleContext, aPresContext,
                                         aConditions);
  aStyleFilter->SetFilterParameter(filterParameter, type);
  MOZ_ASSERT(didSetCoord, "unexpected unit");
  return true;
}

const void*
nsRuleNode::ComputeSVGResetData(void* aStartStruct,
                                const nsRuleData* aRuleData,
                                GeckoStyleContext* aContext,
                                nsRuleNode* aHighestNode,
                                const RuleDetail aRuleDetail,
                                const RuleNodeCacheConditions aConditions)
{
  COMPUTE_START_RESET(SVGReset, svgReset, parentSVGReset)

  // stop-color:
  const nsCSSValue* stopColorValue = aRuleData->ValueForStopColor();
  if (eCSSUnit_Initial == stopColorValue->GetUnit() ||
      eCSSUnit_Unset == stopColorValue->GetUnit()) {
    svgReset->mStopColor = NS_RGB(0, 0, 0);
  } else {
    SetColor(*stopColorValue, parentSVGReset->mStopColor,
             mPresContext, aContext, svgReset->mStopColor, conditions);
  }

  // flood-color:
  const nsCSSValue* floodColorValue = aRuleData->ValueForFloodColor();
  if (eCSSUnit_Initial == floodColorValue->GetUnit() ||
      eCSSUnit_Unset == floodColorValue->GetUnit()) {
    svgReset->mFloodColor = NS_RGB(0, 0, 0);
  } else {
    SetColor(*floodColorValue, parentSVGReset->mFloodColor,
             mPresContext, aContext, svgReset->mFloodColor, conditions);
  }

  // lighting-color:
  const nsCSSValue* lightingColorValue = aRuleData->ValueForLightingColor();
  if (eCSSUnit_Initial == lightingColorValue->GetUnit() ||
      eCSSUnit_Unset == lightingColorValue->GetUnit()) {
    svgReset->mLightingColor = NS_RGB(255, 255, 255);
  } else {
    SetColor(*lightingColorValue, parentSVGReset->mLightingColor,
             mPresContext, aContext, svgReset->mLightingColor,
             conditions);
  }

  // clip-path: url, <basic-shape> || <geometry-box>, none, inherit
  const nsCSSValue* clipPathValue = aRuleData->ValueForClipPath();
  switch (clipPathValue->GetUnit()) {
    case eCSSUnit_Null:
      break;
    case eCSSUnit_None:
    case eCSSUnit_Initial:
    case eCSSUnit_Unset:
      svgReset->mClipPath = StyleShapeSource();
      break;
    case eCSSUnit_Inherit:
      conditions.SetUncacheable();
      svgReset->mClipPath = parentSVGReset->mClipPath;
      break;
    case eCSSUnit_URL: {
      svgReset->mClipPath = StyleShapeSource();
      svgReset->mClipPath.SetURL(clipPathValue->GetURLStructValue());
      break;
    }
    case eCSSUnit_Array: {
      svgReset->mClipPath = StyleShapeSource();
      SetStyleShapeSourceToCSSValue(&svgReset->mClipPath, clipPathValue, aContext,
                                    mPresContext, conditions);
      break;
    }
    default:
      NS_NOTREACHED("unexpected unit");
  }

  // stop-opacity:
  SetFactor(*aRuleData->ValueForStopOpacity(),
            svgReset->mStopOpacity, conditions,
            parentSVGReset->mStopOpacity, 1.0f,
            SETFCT_OPACITY | SETFCT_UNSET_INITIAL);

  // flood-opacity:
  SetFactor(*aRuleData->ValueForFloodOpacity(),
            svgReset->mFloodOpacity, conditions,
            parentSVGReset->mFloodOpacity, 1.0f,
            SETFCT_OPACITY | SETFCT_UNSET_INITIAL);

  // dominant-baseline: enum, inherit, initial
  SetValue(*aRuleData->ValueForDominantBaseline(),
           svgReset->mDominantBaseline,
           conditions,
           SETVAL_ENUMERATED | SETVAL_UNSET_INITIAL,
           parentSVGReset->mDominantBaseline,
           NS_STYLE_DOMINANT_BASELINE_AUTO);

  // vector-effect: enum, inherit, initial
  SetValue(*aRuleData->ValueForVectorEffect(),
           svgReset->mVectorEffect,
           conditions,
           SETVAL_ENUMERATED | SETVAL_UNSET_INITIAL,
           parentSVGReset->mVectorEffect,
           NS_STYLE_VECTOR_EFFECT_NONE);

  // mask-type: enum, inherit, initial
  SetValue(*aRuleData->ValueForMaskType(),
           svgReset->mMaskType,
           conditions,
           SETVAL_ENUMERATED | SETVAL_UNSET_INITIAL,
           parentSVGReset->mMaskType,
           NS_STYLE_MASK_TYPE_LUMINANCE);

#ifdef MOZ_ENABLE_MASK_AS_SHORTHAND
  uint32_t maxItemCount = 1;
  bool rebuild = false;

  // mask-image: none | <url> | <image-list> | <element-reference>  | <gradient>
  nsStyleImage initialImage;
  SetImageLayerList(aContext, *aRuleData->ValueForMaskImage(),
                    svgReset->mMask.mLayers,
                    parentSVGReset->mMask.mLayers,
                    &nsStyleImageLayers::Layer::mImage,
                    initialImage, parentSVGReset->mMask.mImageCount,
                    svgReset->mMask.mImageCount,
                    maxItemCount, rebuild, conditions);

  // mask-repeat: enum, inherit, initial [pair list]
  nsStyleImageLayers::Repeat initialRepeat;
  initialRepeat.SetInitialValues();
  SetImageLayerPairList(aContext, *aRuleData->ValueForMaskRepeat(),
                        svgReset->mMask.mLayers,
                        parentSVGReset->mMask.mLayers,
                        &nsStyleImageLayers::Layer::mRepeat,
                        initialRepeat, parentSVGReset->mMask.mRepeatCount,
                        svgReset->mMask.mRepeatCount, maxItemCount, rebuild,
                        conditions);

  // mask-clip: enum, inherit, initial [list]
  SetImageLayerList(aContext, *aRuleData->ValueForMaskClip(),
                    svgReset->mMask.mLayers,
                    parentSVGReset->mMask.mLayers,
                    &nsStyleImageLayers::Layer::mClip,
                    StyleGeometryBox::BorderBox,
                    parentSVGReset->mMask.mClipCount,
                    svgReset->mMask.mClipCount, maxItemCount, rebuild,
                    conditions);

  // mask-origin: enum, inherit, initial [list]
  SetImageLayerList(aContext, *aRuleData->ValueForMaskOrigin(),
                    svgReset->mMask.mLayers,
                    parentSVGReset->mMask.mLayers,
                    &nsStyleImageLayers::Layer::mOrigin,
                    StyleGeometryBox::BorderBox,
                    parentSVGReset->mMask.mOriginCount,
                    svgReset->mMask.mOriginCount, maxItemCount, rebuild,
                    conditions);

  // mask-position-x/y: enum, length, percent (flags), inherit [list]
  Position::Coord initialPositionCoord;
  initialPositionCoord.mPercent = 0.0f;
  initialPositionCoord.mLength = 0;
  initialPositionCoord.mHasPercent = true;

  SetImageLayerPositionCoordList(
                    aContext, *aRuleData->ValueForMaskPositionX(),
                    svgReset->mMask.mLayers,
                    parentSVGReset->mMask.mLayers,
                    &Position::mXPosition,
                    initialPositionCoord, parentSVGReset->mMask.mPositionXCount,
                    svgReset->mMask.mPositionXCount, maxItemCount, rebuild,
                    conditions);
  SetImageLayerPositionCoordList(
                    aContext, *aRuleData->ValueForMaskPositionY(),
                    svgReset->mMask.mLayers,
                    parentSVGReset->mMask.mLayers,
                    &Position::mYPosition,
                    initialPositionCoord, parentSVGReset->mMask.mPositionYCount,
                    svgReset->mMask.mPositionYCount, maxItemCount, rebuild,
                    conditions);

  // mask-size: enum, length, auto, inherit, initial [pair list]
  nsStyleImageLayers::Size initialSize;
  initialSize.SetInitialValues();
  SetImageLayerPairList(aContext, *aRuleData->ValueForMaskSize(),
                        svgReset->mMask.mLayers,
                        parentSVGReset->mMask.mLayers,
                        &nsStyleImageLayers::Layer::mSize,
                        initialSize, parentSVGReset->mMask.mSizeCount,
                        svgReset->mMask.mSizeCount, maxItemCount, rebuild,
                        conditions);

  // mask-mode: enum, inherit, initial [list]
  SetImageLayerList(aContext, *aRuleData->ValueForMaskMode(),
                    svgReset->mMask.mLayers,
                    parentSVGReset->mMask.mLayers,
                    &nsStyleImageLayers::Layer::mMaskMode,
                    uint8_t(NS_STYLE_MASK_MODE_MATCH_SOURCE),
                    parentSVGReset->mMask.mMaskModeCount,
                    svgReset->mMask.mMaskModeCount, maxItemCount, rebuild, conditions);

  // mask-composite: enum, inherit, initial [list]
  SetImageLayerList(aContext, *aRuleData->ValueForMaskComposite(),
                    svgReset->mMask.mLayers,
                    parentSVGReset->mMask.mLayers,
                    &nsStyleImageLayers::Layer::mComposite,
                    uint8_t(NS_STYLE_MASK_COMPOSITE_ADD),
                    parentSVGReset->mMask.mCompositeCount,
                    svgReset->mMask.mCompositeCount, maxItemCount, rebuild, conditions);

  if (rebuild) {
    FillAllBackgroundLists(svgReset->mMask, maxItemCount);
  }
#else
  // mask: none | <url>
  const nsCSSValue* maskValue = aRuleData->ValueForMask();
  if (eCSSUnit_URL == maskValue->GetUnit()) {
    svgReset->mMask.mLayers[0].mSourceURI = maskValue->GetURLStructValue();
  } else if (eCSSUnit_None == maskValue->GetUnit() ||
             eCSSUnit_Initial == maskValue->GetUnit() ||
             eCSSUnit_Unset == maskValue->GetUnit()) {
    svgReset->mMask.mLayers[0].mSourceURI = nullptr;
  } else if (eCSSUnit_Inherit == maskValue->GetUnit()) {
    conditions.SetUncacheable();
    svgReset->mMask.mLayers[0].mSourceURI =
      parentSVGReset->mMask.mLayers[0].mSourceURI;
  }
#endif

  COMPUTE_END_RESET(SVGReset, svgReset)
}

const void*
nsRuleNode::ComputeVariablesData(void* aStartStruct,
                                 const nsRuleData* aRuleData,
                                 GeckoStyleContext* aContext,
                                 nsRuleNode* aHighestNode,
                                 const RuleDetail aRuleDetail,
                                 const RuleNodeCacheConditions aConditions)
{
  COMPUTE_START_INHERITED(Variables, variables, parentVariables)

  MOZ_ASSERT(aRuleData->mVariables,
             "shouldn't be in ComputeVariablesData if there were no variable "
             "declarations specified");

  CSSVariableResolver resolver(&variables->mVariables);
  resolver.Resolve(&parentVariables->mVariables,
                   aRuleData->mVariables);
  conditions.SetUncacheable();

  COMPUTE_END_INHERITED(Variables, variables)
}

const void*
nsRuleNode::ComputeEffectsData(void* aStartStruct,
                               const nsRuleData* aRuleData,
                               GeckoStyleContext* aContext,
                               nsRuleNode* aHighestNode,
                               const RuleDetail aRuleDetail,
                               const RuleNodeCacheConditions aConditions)
{
  COMPUTE_START_RESET(Effects, effects, parentEffects)

  // filter: url, none, inherit
  const nsCSSValue* filterValue = aRuleData->ValueForFilter();
  switch (filterValue->GetUnit()) {
    case eCSSUnit_Null:
      break;
    case eCSSUnit_None:
    case eCSSUnit_Initial:
    case eCSSUnit_Unset:
      effects->mFilters.Clear();
      break;
    case eCSSUnit_Inherit:
      conditions.SetUncacheable();
      effects->mFilters = parentEffects->mFilters;
      break;
    case eCSSUnit_List:
    case eCSSUnit_ListDep: {
      effects->mFilters.Clear();
      const nsCSSValueList* cur = filterValue->GetListValue();
      while (cur) {
        nsStyleFilter styleFilter;
        if (!SetStyleFilterToCSSValue(&styleFilter, cur->mValue, aContext,
                                      mPresContext, conditions)) {
          effects->mFilters.Clear();
          break;
        }
        MOZ_ASSERT(styleFilter.GetType() != NS_STYLE_FILTER_NONE,
                   "filter should be set");
        effects->mFilters.AppendElement(styleFilter);
        cur = cur->mNext;
      }
      break;
    }
    default:
      NS_NOTREACHED("unexpected unit");
  }

  // box-shadow: none, list, inherit, initial
  const nsCSSValue* boxShadowValue = aRuleData->ValueForBoxShadow();
  switch (boxShadowValue->GetUnit()) {
  case eCSSUnit_Null:
    break;

  case eCSSUnit_Initial:
  case eCSSUnit_Unset:
  case eCSSUnit_None:
    effects->mBoxShadow = nullptr;
    break;

  case eCSSUnit_Inherit:
    effects->mBoxShadow = parentEffects->mBoxShadow;
    conditions.SetUncacheable();
    break;

  case eCSSUnit_List:
  case eCSSUnit_ListDep:
    effects->mBoxShadow = GetShadowData(boxShadowValue->GetListValue(),
                                        aContext, true, mPresContext, conditions);
    break;

  default:
    MOZ_ASSERT(false, "unrecognized shadow unit");
  }

  // clip property: length, auto, inherit
  const nsCSSValue* clipValue = aRuleData->ValueForClip();
  switch (clipValue->GetUnit()) {
  case eCSSUnit_Inherit:
    conditions.SetUncacheable();
    effects->mClipFlags = parentEffects->mClipFlags;
    effects->mClip = parentEffects->mClip;
    break;

  case eCSSUnit_Initial:
  case eCSSUnit_Unset:
  case eCSSUnit_Auto:
    effects->mClipFlags = NS_STYLE_CLIP_AUTO;
    effects->mClip.SetRect(0,0,0,0);
    break;

  case eCSSUnit_Null:
    break;

  case eCSSUnit_Rect: {
    const nsCSSRect& clipRect = clipValue->GetRectValue();

    effects->mClipFlags = NS_STYLE_CLIP_RECT;

    if (clipRect.mTop.GetUnit() == eCSSUnit_Auto) {
      effects->mClip.y = 0;
      effects->mClipFlags |= NS_STYLE_CLIP_TOP_AUTO;
    }
    else if (clipRect.mTop.IsLengthUnit()) {
      effects->mClip.y = CalcLength(clipRect.mTop, aContext,
                                    mPresContext, conditions);
    }

    if (clipRect.mBottom.GetUnit() == eCSSUnit_Auto) {
      // Setting to NS_MAXSIZE for the 'auto' case ensures that
      // the clip rect is nonempty. It is important that mClip be
      // nonempty if the actual clip rect could be nonempty.
      effects->mClip.height = NS_MAXSIZE;
      effects->mClipFlags |= NS_STYLE_CLIP_BOTTOM_AUTO;
    }
    else if (clipRect.mBottom.IsLengthUnit()) {
      effects->mClip.height = CalcLength(clipRect.mBottom, aContext,
                                         mPresContext, conditions) -
                              effects->mClip.y;
    }

    if (clipRect.mLeft.GetUnit() == eCSSUnit_Auto) {
      effects->mClip.x = 0;
      effects->mClipFlags |= NS_STYLE_CLIP_LEFT_AUTO;
    }
    else if (clipRect.mLeft.IsLengthUnit()) {
      effects->mClip.x = CalcLength(clipRect.mLeft, aContext,
                                    mPresContext, conditions);
    }

    if (clipRect.mRight.GetUnit() == eCSSUnit_Auto) {
      // Setting to NS_MAXSIZE for the 'auto' case ensures that
      // the clip rect is nonempty. It is important that mClip be
      // nonempty if the actual clip rect could be nonempty.
      effects->mClip.width = NS_MAXSIZE;
      effects->mClipFlags |= NS_STYLE_CLIP_RIGHT_AUTO;
    }
    else if (clipRect.mRight.IsLengthUnit()) {
      effects->mClip.width = CalcLength(clipRect.mRight, aContext,
                                        mPresContext, conditions) -
                             effects->mClip.x;
    }
    break;
  }

  default:
    MOZ_ASSERT(false, "unrecognized clip unit");
  }

  // opacity: factor, inherit, initial
  SetFactor(*aRuleData->ValueForOpacity(), effects->mOpacity, conditions,
            parentEffects->mOpacity, 1.0f,
            SETFCT_OPACITY | SETFCT_UNSET_INITIAL);

  // mix-blend-mode: enum, inherit, initial
  SetValue(*aRuleData->ValueForMixBlendMode(), effects->mMixBlendMode,
           conditions,
           SETVAL_ENUMERATED | SETVAL_UNSET_INITIAL,
           parentEffects->mMixBlendMode, NS_STYLE_BLEND_NORMAL);

  COMPUTE_END_RESET(Effects, effects)
}

const void*
nsRuleNode::GetStyleData(nsStyleStructID aSID,
                         GeckoStyleContext* aContext,
                         bool aComputeData)
{
  NS_ASSERTION(IsUsedDirectly(),
               "if we ever call this on rule nodes that aren't used "
               "directly, we should adjust handling of mDependentBits "
               "in some way.");
  MOZ_ASSERT(!aContext->GetCachedStyleData(aSID),
             "style context should not have cached data for struct");

  const void *data;

  // Never use cached data for animated style inside a pseudo-element;
  // see comment on cacheability in AnimValuesStyleRule::MapRuleInfoInto.
  if (!(HasAnimationData() && ParentHasPseudoElementData(aContext))) {
    data = mStyleData.GetStyleData(aSID, aContext, aComputeData);
    if (MOZ_LIKELY(data != nullptr)) {
      // For inherited structs, mark the struct (which will be set on
      // the context by our caller) as not being owned by the context.
      if (!nsCachedStyleData::IsReset(aSID)) {
        aContext->AddStyleBit(nsCachedStyleData::GetBitForSID(aSID));
      } else if (HasAnimationData()) {
        // If we have animation data, the struct should be cached on the style
        // context so that we can peek the struct.
        // See comment in AnimValuesStyleRule::MapRuleInfoInto.
        StoreStyleOnContext(aContext, aSID, const_cast<void*>(data));
      }

      return data; // We have a fully specified struct. Just return it.
    }
  }

  if (MOZ_UNLIKELY(!aComputeData))
    return nullptr;

  // Nothing is cached.  We'll have to delve further and examine our rules.
  data = WalkRuleTree(aSID, aContext);

  MOZ_ASSERT(data, "should have aborted on out-of-memory");
  return data;
}

void
nsRuleNode::GetDiscretelyAnimatedCSSValue(nsCSSPropertyID aProperty,
                                          nsCSSValue* aValue)
{
  for (nsRuleNode* node = this; node; node = node->GetParent()) {
    nsIStyleRule* rule = node->GetRule();
    if (!rule) {
      continue;
    }
    if (rule->GetDiscretelyAnimatedCSSValue(aProperty, aValue)) {
      return;
    }
  }
}

/* static */ bool
nsRuleNode::HasAuthorSpecifiedRules(GeckoStyleContext* aStyleContext,
                                    uint32_t ruleTypeMask,
                                    bool aAuthorColorsAllowed)
{
  RefPtr<GeckoStyleContext> styleContext = aStyleContext;

  uint32_t inheritBits = 0;
  if (ruleTypeMask & NS_AUTHOR_SPECIFIED_BACKGROUND)
    inheritBits |= NS_STYLE_INHERIT_BIT(Background);

  if (ruleTypeMask & NS_AUTHOR_SPECIFIED_BORDER)
    inheritBits |= NS_STYLE_INHERIT_BIT(Border);

  if (ruleTypeMask & NS_AUTHOR_SPECIFIED_PADDING)
    inheritBits |= NS_STYLE_INHERIT_BIT(Padding);

  if (ruleTypeMask & NS_AUTHOR_SPECIFIED_TEXT_SHADOW)
    inheritBits |= NS_STYLE_INHERIT_BIT(Text);

  // properties in the SIDS, whether or not we care about them
  size_t nprops = 0,
         backgroundOffset, borderOffset, paddingOffset, textShadowOffset;

  // We put the reset properties the start of the nsCSSValue array....

  if (ruleTypeMask & NS_AUTHOR_SPECIFIED_BACKGROUND) {
    backgroundOffset = nprops;
    nprops += nsCSSProps::PropertyCountInStruct(eStyleStruct_Background);
  }

  if (ruleTypeMask & NS_AUTHOR_SPECIFIED_BORDER) {
    borderOffset = nprops;
    nprops += nsCSSProps::PropertyCountInStruct(eStyleStruct_Border);
  }

  if (ruleTypeMask & NS_AUTHOR_SPECIFIED_PADDING) {
    paddingOffset = nprops;
    nprops += nsCSSProps::PropertyCountInStruct(eStyleStruct_Padding);
  }

  // ...and the inherited properties at the end of the array.
  size_t inheritedOffset = nprops;

  if (ruleTypeMask & NS_AUTHOR_SPECIFIED_TEXT_SHADOW) {
    textShadowOffset = nprops;
    nprops += nsCSSProps::PropertyCountInStruct(eStyleStruct_Text);
  }

  void* dataStorage = alloca(nprops * sizeof(nsCSSValue));
  AutoCSSValueArray dataArray(dataStorage, nprops);

  /* We're relying on the use of |styleContext| not mutating it! */
  nsRuleData ruleData(inheritBits, dataArray.get(),
                      styleContext->PresContext(), styleContext);

  if (ruleTypeMask & NS_AUTHOR_SPECIFIED_BACKGROUND) {
    ruleData.mValueOffsets[eStyleStruct_Background] = backgroundOffset;
  }

  if (ruleTypeMask & NS_AUTHOR_SPECIFIED_BORDER) {
    ruleData.mValueOffsets[eStyleStruct_Border] = borderOffset;
  }

  if (ruleTypeMask & NS_AUTHOR_SPECIFIED_PADDING) {
    ruleData.mValueOffsets[eStyleStruct_Padding] = paddingOffset;
  }

  if (ruleTypeMask & NS_AUTHOR_SPECIFIED_TEXT_SHADOW) {
    ruleData.mValueOffsets[eStyleStruct_Text] = textShadowOffset;
  }

  static const nsCSSPropertyID backgroundValues[] = {
    eCSSProperty_background_color,
    eCSSProperty_background_image,
  };

  static const nsCSSPropertyID borderValues[] = {
    eCSSProperty_border_top_color,
    eCSSProperty_border_top_style,
    eCSSProperty_border_top_width,
    eCSSProperty_border_right_color,
    eCSSProperty_border_right_style,
    eCSSProperty_border_right_width,
    eCSSProperty_border_bottom_color,
    eCSSProperty_border_bottom_style,
    eCSSProperty_border_bottom_width,
    eCSSProperty_border_left_color,
    eCSSProperty_border_left_style,
    eCSSProperty_border_left_width,
    eCSSProperty_border_top_left_radius,
    eCSSProperty_border_top_right_radius,
    eCSSProperty_border_bottom_right_radius,
    eCSSProperty_border_bottom_left_radius,
  };

  static const nsCSSPropertyID paddingValues[] = {
    eCSSProperty_padding_top,
    eCSSProperty_padding_right,
    eCSSProperty_padding_bottom,
    eCSSProperty_padding_left,
  };

  static const nsCSSPropertyID textShadowValues[] = {
    eCSSProperty_text_shadow
  };

  // Number of properties we care about
  size_t nValues = 0;

  nsCSSValue* values[MOZ_ARRAY_LENGTH(backgroundValues) +
                     MOZ_ARRAY_LENGTH(borderValues) +
                     MOZ_ARRAY_LENGTH(paddingValues) +
                     MOZ_ARRAY_LENGTH(textShadowValues)];

  nsCSSPropertyID properties[MOZ_ARRAY_LENGTH(backgroundValues) +
                           MOZ_ARRAY_LENGTH(borderValues) +
                           MOZ_ARRAY_LENGTH(paddingValues) +
                           MOZ_ARRAY_LENGTH(textShadowValues)];

  if (ruleTypeMask & NS_AUTHOR_SPECIFIED_BACKGROUND) {
    for (uint32_t i = 0, i_end = ArrayLength(backgroundValues);
         i < i_end; ++i) {
      properties[nValues] = backgroundValues[i];
      values[nValues++] = ruleData.ValueFor(backgroundValues[i]);
    }
  }

  if (ruleTypeMask & NS_AUTHOR_SPECIFIED_BORDER) {
    for (uint32_t i = 0, i_end = ArrayLength(borderValues);
         i < i_end; ++i) {
      properties[nValues] = borderValues[i];
      values[nValues++] = ruleData.ValueFor(borderValues[i]);
    }
  }

  if (ruleTypeMask & NS_AUTHOR_SPECIFIED_PADDING) {
    for (uint32_t i = 0, i_end = ArrayLength(paddingValues);
         i < i_end; ++i) {
      properties[nValues] = paddingValues[i];
      values[nValues++] = ruleData.ValueFor(paddingValues[i]);
    }
  }

  if (ruleTypeMask & NS_AUTHOR_SPECIFIED_TEXT_SHADOW) {
    for (uint32_t i = 0, i_end = ArrayLength(textShadowValues);
         i < i_end; ++i) {
      properties[nValues] = textShadowValues[i];
      values[nValues++] = ruleData.ValueFor(textShadowValues[i]);
    }
  }

  GeckoStyleContext* styleContextRef = styleContext;

  // We need to be careful not to count styles covered up by user-important or
  // UA-important declarations.  But we do want to catch explicit inherit
  // styling in those and check our parent style context to see whether we have
  // user styling for those properties.  Note that we don't care here about
  // inheritance due to lack of a specified value, since all the properties we
  // care about are reset properties.
  bool haveExplicitUAInherit;
  do {
    haveExplicitUAInherit = false;
    for (nsRuleNode* ruleNode = styleContextRef->RuleNode(); ruleNode;
         ruleNode = ruleNode->GetParent()) {
      nsIStyleRule *rule = ruleNode->GetRule();
      if (rule) {
        ruleData.mLevel = ruleNode->GetLevel();
        ruleData.mIsImportantRule = ruleNode->IsImportantRule();

        rule->MapRuleInfoInto(&ruleData);

        if (ruleData.mLevel == SheetType::Agent ||
            ruleData.mLevel == SheetType::User) {
          // This is a rule whose effect we want to ignore, so if any of
          // the properties we care about were set, set them to the dummy
          // value that they'll never otherwise get.
          for (uint32_t i = 0; i < nValues; ++i) {
            nsCSSUnit unit = values[i]->GetUnit();
            if (unit != eCSSUnit_Null &&
                unit != eCSSUnit_Dummy &&
                unit != eCSSUnit_DummyInherit) {
              if (unit == eCSSUnit_Inherit ||
                  (i >= inheritedOffset && unit == eCSSUnit_Unset)) {
                haveExplicitUAInherit = true;
                values[i]->SetDummyInheritValue();
              } else {
                values[i]->SetDummyValue();
              }
            }
          }
        } else {
          // If any of the values we care about was set by the above rule,
          // we have author style.
          for (uint32_t i = 0; i < nValues; ++i) {
            if (values[i]->GetUnit() != eCSSUnit_Null &&
                values[i]->GetUnit() != eCSSUnit_Dummy && // see above
                values[i]->GetUnit() != eCSSUnit_DummyInherit) {
              // If author colors are not allowed, only claim to have
              // author-specified rules if we're looking at a non-color
              // property or if we're looking at the background color and it's
              // set to transparent.  Anything else should get set to a dummy
              // value instead.
              if (aAuthorColorsAllowed ||
                  !nsCSSProps::PropHasFlags(properties[i],
                     CSS_PROPERTY_IGNORED_WHEN_COLORS_DISABLED) ||
                  (properties[i] == eCSSProperty_background_color &&
                   !values[i]->IsNonTransparentColor())) {
                return true;
              }

              values[i]->SetDummyValue();
            }
          }
        }
      }
    }

    if (haveExplicitUAInherit) {
      // reset all the eCSSUnit_Null values to eCSSUnit_Dummy (since they're
      // not styled by the author, or by anyone else), and then reset all the
      // eCSSUnit_DummyInherit values to eCSSUnit_Null (so we will be able to
      // detect them being styled by the author) and move up to our parent
      // style context.
      for (uint32_t i = 0; i < nValues; ++i)
        if (values[i]->GetUnit() == eCSSUnit_Null)
          values[i]->SetDummyValue();
      for (uint32_t i = 0; i < nValues; ++i)
        if (values[i]->GetUnit() == eCSSUnit_DummyInherit)
          values[i]->Reset();
      styleContextRef = styleContextRef->GetParent();
    }
  } while (haveExplicitUAInherit && styleContext);

  return false;
}

/* static */ void
nsRuleNode::ComputePropertiesOverridingAnimation(
                              const nsTArray<nsCSSPropertyID>& aProperties,
                              GeckoStyleContext* aStyleContext,
                              nsCSSPropertyIDSet& aPropertiesOverridden)
{
  /*
   * Set up an nsRuleData with all the structs needed for all of the
   * properties in aProperties.
   */
  uint32_t structBits = 0;
  size_t nprops = 0;
  size_t offsets[nsStyleStructID_Length];
  for (size_t propIdx = 0, propEnd = aProperties.Length();
       propIdx < propEnd; ++propIdx) {
    nsCSSPropertyID prop = aProperties[propIdx];
    nsStyleStructID sid = nsCSSProps::kSIDTable[prop];
    uint32_t bit = nsCachedStyleData::GetBitForSID(sid);
    if (!(structBits & bit)) {
      structBits |= bit;
      offsets[sid] = nprops;
      nprops += nsCSSProps::PropertyCountInStruct(sid);
    }
  }

  void* dataStorage = alloca(nprops * sizeof(nsCSSValue));
  AutoCSSValueArray dataArray(dataStorage, nprops);

  // We're relying on the use of |aStyleContext| not mutating it!
  nsRuleData ruleData(structBits, dataArray.get(),
                      aStyleContext->PresContext(), aStyleContext);
  for (nsStyleStructID sid = nsStyleStructID(0);
       sid < nsStyleStructID_Length; sid = nsStyleStructID(sid + 1)) {
    if (structBits & nsCachedStyleData::GetBitForSID(sid)) {
      ruleData.mValueOffsets[sid] = offsets[sid];
    }
  }

  /*
   * Actually walk up the rule tree until we're someplace less
   * specific than animations.
   */
  for (nsRuleNode* ruleNode = aStyleContext->RuleNode(); ruleNode;
       ruleNode = ruleNode->GetParent()) {
    nsIStyleRule *rule = ruleNode->GetRule();
    if (rule) {
      ruleData.mLevel = ruleNode->GetLevel();
      ruleData.mIsImportantRule = ruleNode->IsImportantRule();

      // Transitions are the only non-!important level overriding
      // animations in the cascade ordering.  They also don't actually
      // override animations, since transitions are suppressed when both
      // are present.  And since we might not have called
      // UpdateCascadeResults (which updates when they are suppressed
      // due to the presence of animations for the same element and
      // property) for transitions yet (which will make their
      // MapRuleInfoInto skip the properties that are currently
      // animating), we should skip them explicitly.
      if (ruleData.mLevel == SheetType::Transition) {
        continue;
      }

      if (!ruleData.mIsImportantRule) {
        // We're now equal to or less than the animation level; stop.
        break;
      }

      rule->MapRuleInfoInto(&ruleData);
    }
  }

  /*
   * Fill in which properties were overridden.
   */
  for (size_t propIdx = 0, propEnd = aProperties.Length();
       propIdx < propEnd; ++propIdx) {
    nsCSSPropertyID prop = aProperties[propIdx];
    if (ruleData.ValueFor(prop)->GetUnit() != eCSSUnit_Null) {
      aPropertiesOverridden.AddProperty(prop);
    }
  }
}

/* static */
bool
nsRuleNode::ComputeColor(const nsCSSValue& aValue, nsPresContext* aPresContext,
                         nsStyleContext* aStyleContext, nscolor& aResult)
{
  MOZ_ASSERT(aValue.GetUnit() != eCSSUnit_Inherit,
             "aValue shouldn't have eCSSUnit_Inherit");
  MOZ_ASSERT(aValue.GetUnit() != eCSSUnit_Initial,
             "aValue shouldn't have eCSSUnit_Initial");
  MOZ_ASSERT(aValue.GetUnit() != eCSSUnit_Unset,
             "aValue shouldn't have eCSSUnit_Unset");

  RuleNodeCacheConditions conditions;
  bool ok = SetColor(aValue, NS_RGB(0, 0, 0), aPresContext, aStyleContext,
                     aResult, conditions);
  MOZ_ASSERT(ok || !(aPresContext && aStyleContext));
  return ok;
}

/* static */ bool
nsRuleNode::ParentHasPseudoElementData(GeckoStyleContext* aContext)
{
  GeckoStyleContext* parent = aContext->GetParent();
  return parent && parent->HasPseudoElementData();
}

/* static */ void
nsRuleNode::StoreStyleOnContext(GeckoStyleContext* aContext,
                                nsStyleStructID aSID,
                                void* aStruct)
{
  aContext->AddStyleBit(nsCachedStyleData::GetBitForSID(aSID));
  aContext->SetStyle(aSID, aStruct);
}

#ifdef DEBUG
bool
nsRuleNode::ContextHasCachedData(GeckoStyleContext* aContext,
                                 nsStyleStructID aSID)
{
  return !!aContext->GetCachedStyleData(aSID);
}
#endif<|MERGE_RESOLUTION|>--- conflicted
+++ resolved
@@ -412,8 +412,6 @@
                                    aFontSize, aUseUserFontSet);
 }
 
-<<<<<<< HEAD
-=======
 /* static */
 void
 nsRuleNode::FixupNoneGeneric(nsFont* aFont,
@@ -470,7 +468,6 @@
   }
   aFont->mFont.size = fontSize;
 }
->>>>>>> a17af05f
 
 static nsSize CalcViewportUnitsScale(nsPresContext* aPresContext)
 {
@@ -646,11 +643,7 @@
         // NOTE: We should not call ResolveStyleFor() against the root element
         // to obtain the root style here because it may lead to reentrant call
         // of nsStyleSet::GetContext().
-<<<<<<< HEAD
-        nsStyleContext* rootStyle = aStyleContext;
-=======
         GeckoStyleContext* rootStyle = aStyleContext->AsGecko();
->>>>>>> a17af05f
         while (rootStyle->GetParent()) {
           rootStyle = rootStyle->GetParent();
         }
@@ -1260,11 +1253,7 @@
 ComputeLineWidthValue(const nsCSSValue& aValue,
                       const nscoord aParentCoord,
                       const nscoord aInitialCoord,
-<<<<<<< HEAD
-                      nsStyleContext* aStyleContext,
-=======
                       GeckoStyleContext* aStyleContext,
->>>>>>> a17af05f
                       nsPresContext* aPresContext,
                       RuleNodeCacheConditions& aConditions)
 {
@@ -1557,10 +1546,7 @@
   DEFINE_ENUM_CLASS_SETTER(StyleFloat, None, InlineEnd)
   DEFINE_ENUM_CLASS_SETTER(StyleFloatEdge, ContentBox, MarginBox)
   DEFINE_ENUM_CLASS_SETTER(StyleHyphens, None, Auto)
-<<<<<<< HEAD
-=======
   DEFINE_ENUM_CLASS_SETTER(StyleStackSizing, Ignore, IgnoreVertical)
->>>>>>> a17af05f
   DEFINE_ENUM_CLASS_SETTER(StyleTextJustify, None, InterCharacter)
   DEFINE_ENUM_CLASS_SETTER(StyleUserFocus, None, SelectMenu)
   DEFINE_ENUM_CLASS_SETTER(StyleUserSelect, None, MozText)
@@ -1569,10 +1555,7 @@
   DEFINE_ENUM_CLASS_SETTER(StyleWindowDragging, Default, NoDrag)
   DEFINE_ENUM_CLASS_SETTER(StyleOrient, Inline, Vertical)
   DEFINE_ENUM_CLASS_SETTER(StyleGeometryBox, BorderBox, ViewBox)
-<<<<<<< HEAD
-=======
   DEFINE_ENUM_CLASS_SETTER(StyleWhiteSpace, Normal, PreSpace)
->>>>>>> a17af05f
 #ifdef MOZ_XUL
   DEFINE_ENUM_CLASS_SETTER(StyleDisplay, None, MozPopup)
 #else
@@ -3411,21 +3394,13 @@
   const nscoord mParentSize;
   const nsStyleFont* const mParentFont;
   nsPresContext* const mPresContext;
-<<<<<<< HEAD
-  nsStyleContext* const mStyleContext;
-=======
   GeckoStyleContext* const mStyleContext;
->>>>>>> a17af05f
   const bool mAtRoot;
   RuleNodeCacheConditions& mConditions;
 
   SetFontSizeCalcOps(nscoord aParentSize, const nsStyleFont* aParentFont,
                      nsPresContext* aPresContext,
-<<<<<<< HEAD
-                     nsStyleContext* aStyleContext,
-=======
                      GeckoStyleContext* aStyleContext,
->>>>>>> a17af05f
                      bool aAtRoot,
                      RuleNodeCacheConditions& aConditions)
     : mParentSize(aParentSize),
@@ -3471,11 +3446,7 @@
 
 /* static */ void
 nsRuleNode::SetFontSize(nsPresContext* aPresContext,
-<<<<<<< HEAD
-                        nsStyleContext* aContext,
-=======
                         GeckoStyleContext* aContext,
->>>>>>> a17af05f
                         const nsRuleData* aRuleData,
                         const nsStyleFont* aFont,
                         const nsStyleFont* aParentFont,
@@ -4215,8 +4186,6 @@
              isprint(aString[3]));
 }
 
-<<<<<<< HEAD
-=======
 /* static */ void
 nsRuleNode::ComputeFontFeatures(const nsCSSValuePairList *aFeaturesList,
                                 nsTArray<gfxFontFeature>& aFeatureSettings)
@@ -4245,44 +4214,6 @@
     feat.mValue = p->mYValue.GetIntValue();
 
     aFeatureSettings.AppendElement(feat);
-  }
-}
-
->>>>>>> a17af05f
-/* static */ void
-nsRuleNode::ComputeFontVariations(const nsCSSValuePairList* aVariationsList,
-                                  nsTArray<gfxFontVariation>& aVariationSettings)
-{
-<<<<<<< HEAD
-  aFeatureSettings.Clear();
-  for (const nsCSSValuePairList* p = aFeaturesList; p; p = p->mNext) {
-    gfxFontFeature feat;
-=======
-  aVariationSettings.Clear();
-  for (const nsCSSValuePairList* p = aVariationsList; p; p = p->mNext) {
-    gfxFontVariation var;
->>>>>>> a17af05f
-
-    MOZ_ASSERT(aVariationsList->mXValue.GetUnit() == eCSSUnit_String,
-               "unexpected value unit");
-
-    // tag is a 4-byte ASCII sequence
-    nsAutoString tag;
-    p->mXValue.GetStringValue(tag);
-    AssertValidFontTag(tag);
-    if (tag.Length() != 4) {
-      continue;
-    }
-    // parsing validates that these are ASCII chars
-    // tags are always big-endian
-    var.mTag = (tag[0] << 24) | (tag[1] << 16) | (tag[2] << 8)  | tag[3];
-
-    // value
-    NS_ASSERTION(p->mYValue.GetUnit() == eCSSUnit_Number,
-                 "should have found a number unit");
-    var.mValue = p->mYValue.GetFloatValue();
-
-    aVariationSettings.AppendElement(var);
   }
 }
 
@@ -4667,19 +4598,11 @@
 struct LengthNumberCalcOps : public css::FloatCoeffsAlreadyNormalizedOps
 {
   typedef LengthNumberCalcObj result_type;
-<<<<<<< HEAD
-  nsStyleContext* const mStyleContext;
-  nsPresContext* const mPresContext;
-  RuleNodeCacheConditions& mConditions;
-
-  LengthNumberCalcOps(nsStyleContext* aStyleContext,
-=======
   GeckoStyleContext* const mStyleContext;
   nsPresContext* const mPresContext;
   RuleNodeCacheConditions& mConditions;
 
   LengthNumberCalcOps(GeckoStyleContext* aStyleContext,
->>>>>>> a17af05f
                       nsPresContext* aPresContext,
                       RuleNodeCacheConditions& aConditions)
     : mStyleContext(aStyleContext),
@@ -4731,40 +4654,7 @@
     MOZ_ASSERT(aCalcFunction == eCSSUnit_Calc_Divided,
                "unexpected unit");
     result.mValue = aValue1.mValue / aValue2;
-<<<<<<< HEAD
     return result;
-  }
-
-  result_type ComputeLeafValue(const nsCSSValue& aValue)
-  {
-    LengthNumberCalcObj result;
-    if (aValue.IsLengthUnit()) {
-      result.mIsNumber = false;
-      result.mValue = CalcLength(aValue, mStyleContext,
-                                      mPresContext, mConditions);
-    }
-    else if (eCSSUnit_Number == aValue.GetUnit()) {
-      result.mIsNumber = true;
-      result.mValue = aValue.GetFloatValue();
-    } else {
-      MOZ_ASSERT(false, "unexpected value");
-      result.mIsNumber = true;
-      result.mValue = 1.0f;
-    }
-
-=======
->>>>>>> a17af05f
-    return result;
-  }
-};
-
-struct SetLineHeightCalcOps : public LengthNumberCalcOps
-{
-  SetLineHeightCalcOps(nsStyleContext* aStyleContext,
-                       nsPresContext* aPresContext,
-                       RuleNodeCacheConditions& aConditions)
-    : LengthNumberCalcOps(aStyleContext, aPresContext, aConditions)
-  {
   }
 
   bool ComputeLeafValue(result_type& aResult, const nsCSSValue& aValue)
@@ -4798,33 +4688,15 @@
 
   bool ComputeLeafValue(result_type& aResult, const nsCSSValue& aValue)
   {
-<<<<<<< HEAD
-    LengthNumberCalcObj result;
-    if (aValue.IsLengthUnit()) {
-      result.mIsNumber = false;
-      result.mValue = CalcLength(aValue, mStyleContext,
-=======
     if (aValue.IsLengthUnit()) {
       aResult.mIsNumber = false;
       aResult.mValue = CalcLength(aValue, mStyleContext,
->>>>>>> a17af05f
                                       mPresContext, mConditions);
     }
     else if (eCSSUnit_Percent == aValue.GetUnit()) {
       mConditions.SetUncacheable();
       aResult.mIsNumber = false;
       nscoord fontSize = mStyleContext->StyleFont()->mFont.size;
-<<<<<<< HEAD
-      result.mValue = fontSize * aValue.GetPercentValue();
-    }
-    else if (eCSSUnit_Number == aValue.GetUnit()) {
-      result.mIsNumber = true;
-      result.mValue = aValue.GetFloatValue();
-    } else {
-      MOZ_ASSERT(false, "unexpected value");
-      result.mIsNumber = true;
-      result.mValue = 1.0f;
-=======
       aResult.mValue = fontSize * aValue.GetPercentValue();
     }
     else if (eCSSUnit_Number == aValue.GetUnit()) {
@@ -4834,7 +4706,6 @@
       MOZ_ASSERT(false, "unexpected value");
       aResult.mIsNumber = true;
       aResult.mValue = 1.0f;
->>>>>>> a17af05f
     }
 
     return true;
@@ -4864,14 +4735,10 @@
     text->mTabSize = nsStyleCoord(float(NS_STYLE_TABSIZE_INITIAL), eStyleUnit_Factor);
   } else if (eCSSUnit_Calc == tabSizeValue->GetUnit()) {
     LengthNumberCalcOps ops(aContext, mPresContext, conditions);
-<<<<<<< HEAD
-    LengthNumberCalcObj obj = css::ComputeCalc(*tabSizeValue, ops);
-=======
     LengthNumberCalcObj obj;
     if (!css::ComputeCalc(obj, *tabSizeValue, ops)) {
       MOZ_ASSERT_UNREACHABLE("unexpected ComputeCalc failure");
     }
->>>>>>> a17af05f
     float value = obj.mValue < 0 ? 0 : obj.mValue;
     if (obj.mIsNumber) {
       text->mTabSize.SetFactorValue(value);
@@ -4926,14 +4793,10 @@
   }
   else if (eCSSUnit_Calc == lineHeightValue->GetUnit()) {
     SetLineHeightCalcOps ops(aContext, mPresContext, conditions);
-<<<<<<< HEAD
-    LengthNumberCalcObj obj = css::ComputeCalc(*lineHeightValue, ops);
-=======
     LengthNumberCalcObj obj;
     if (!css::ComputeCalc(obj, *lineHeightValue, ops)) {
       MOZ_ASSERT_UNREACHABLE("unexpected ComputeCalc failure");
     }
->>>>>>> a17af05f
     if (obj.mIsNumber) {
       text->mLineHeight.SetFactorValue(obj.mValue);
     } else {
@@ -6342,19 +6205,12 @@
   // See ReflowInput::CalculateHypotheticalBox
   display->mOriginalDisplay = display->mDisplay;
 
-  // -moz-appearance: enum, inherit, initial
-  SetValue(*aRuleData->ValueForMozAppearance(),
-           display->mMozAppearance, conditions,
-           SETVAL_ENUMERATED | SETVAL_UNSET_INITIAL,
-           parentDisplay->mMozAppearance,
-           NS_THEME_NONE);
-
-  // appearance: auto | none
+  // appearance: enum, inherit, initial
   SetValue(*aRuleData->ValueForAppearance(),
            display->mAppearance, conditions,
            SETVAL_ENUMERATED | SETVAL_UNSET_INITIAL,
            parentDisplay->mAppearance,
-           NS_THEME_AUTO);
+           NS_THEME_NONE);
 
   // binding: url, none, inherit
   const nsCSSValue* bindingValue = aRuleData->ValueForBinding();
@@ -7047,11 +6903,7 @@
 {
   typedef typename EnableIf<IsEnum<T>::value, T>::Type ComputedType;
 
-<<<<<<< HEAD
-  static void ComputeValue(nsStyleContext* aStyleContext,
-=======
   static void ComputeValue(GeckoStyleContext* aStyleContext,
->>>>>>> a17af05f
                            const nsCSSValueList* aSpecifiedValue,
                            ComputedType& aComputedValue,
                            RuleNodeCacheConditions& aConditions)
@@ -8483,15 +8335,11 @@
 
   case eCSSUnit_Inherit:
     aConditions.SetUncacheable();
-<<<<<<< HEAD
-    aResult = aParentValue;
-=======
     if (aParentValue) {
       aResult = MakeUnique<nsStyleGridTemplate>(*aParentValue);
     } else {
       aResult = nullptr;
     }
->>>>>>> a17af05f
     break;
 
   case eCSSUnit_Initial:
@@ -8800,19 +8648,10 @@
   // justify-items: enum, inherit, initial
   const auto& justifyItemsValue = *aRuleData->ValueForJustifyItems();
   if (MOZ_UNLIKELY(justifyItemsValue.GetUnit() == eCSSUnit_Inherit)) {
-<<<<<<< HEAD
-    if (MOZ_LIKELY(parentContext)) {
-      pos->mJustifyItems =
-        parentPos->ComputedJustifyItems(parentContext->GetParentAllowServo());
-    } else {
-      pos->mJustifyItems = NS_STYLE_JUSTIFY_NORMAL;
-    }
-=======
     pos->mSpecifiedJustifyItems =
       MOZ_LIKELY(parentContext)
         ? parentPos->mJustifyItems
         : NS_STYLE_JUSTIFY_NORMAL;
->>>>>>> a17af05f
     conditions.SetUncacheable();
   } else {
     SetValue(justifyItemsValue,
@@ -9178,9 +9017,6 @@
           nsStyleContentType type =
             unit == eCSSUnit_Counter ? eStyleContentType_Counter
                                      : eStyleContentType_Counters;
-<<<<<<< HEAD
-          data.SetCounters(type, value.GetArrayValue());
-=======
           RefPtr<nsStyleContentData::CounterFunction>
             counterFunc = new nsStyleContentData::CounterFunction();
           nsCSSValue::Array* arrayValue = value.GetArrayValue();
@@ -9201,23 +9037,10 @@
             counterFunc->mCounterStyle = CounterStyleManager::GetDecimalStyle();
           }
           data.SetCounters(type, counterFunc.forget());
->>>>>>> a17af05f
           break;
         }
         case eCSSUnit_Enumerated:
           switch (value.GetIntValue()) {
-<<<<<<< HEAD
-            case NS_STYLE_CONTENT_OPEN_QUOTE:
-              data.SetKeyword(eStyleContentType_OpenQuote);
-              break;
-            case NS_STYLE_CONTENT_CLOSE_QUOTE:
-              data.SetKeyword(eStyleContentType_CloseQuote);
-              break;
-            case NS_STYLE_CONTENT_NO_OPEN_QUOTE:
-              data.SetKeyword(eStyleContentType_NoOpenQuote);
-              break;
-            case NS_STYLE_CONTENT_NO_CLOSE_QUOTE:
-=======
 		  case uint8_t(StyleContent::OpenQuote):
               data.SetKeyword(eStyleContentType_OpenQuote);
               break;
@@ -9228,7 +9051,6 @@
               data.SetKeyword(eStyleContentType_NoOpenQuote);
               break;
 		  case uint8_t(StyleContent::NoCloseQuote):
->>>>>>> a17af05f
               data.SetKeyword(eStyleContentType_NoCloseQuote);
               break;
             default:
@@ -9522,8 +9344,6 @@
     } else {
       aResult.SetColor(NS_RGB(0, 0, 0));
     }
-<<<<<<< HEAD
-=======
   } else if (aValue.GetUnit() == eCSSUnit_URL) {
     aResult.SetPaintServer(aValue.GetURLStructValue());
   } else if (aValue.GetUnit() == eCSSUnit_Enumerated) {
@@ -9537,58 +9357,38 @@
     default:
       NS_NOTREACHED("unknown keyword as paint server value");
     }
->>>>>>> a17af05f
   } else if (SetColor(aValue, NS_RGB(0, 0, 0), aPresContext, aContext,
                       color, aConditions)) {
     aResult.SetColor(color);
   } else if (aValue.GetUnit() == eCSSUnit_Pair) {
     const nsCSSValuePair& pair = aValue.GetPairValue();
 
-<<<<<<< HEAD
-    nscolor fallback;
-    if (pair.mYValue.GetUnit() == eCSSUnit_None) {
-=======
     nsStyleSVGFallbackType fallbackType;
     nscolor fallback;
     if (pair.mYValue.GetUnit() == eCSSUnit_None) {
       fallbackType = eStyleSVGFallbackType_None;
->>>>>>> a17af05f
       fallback = NS_RGBA(0, 0, 0, 0);
     } else {
       MOZ_ASSERT(pair.mYValue.GetUnit() != eCSSUnit_Inherit,
                  "cannot inherit fallback colour");
-<<<<<<< HEAD
-=======
       fallbackType = eStyleSVGFallbackType_Color;
->>>>>>> a17af05f
       SetColor(pair.mYValue, NS_RGB(0, 0, 0), aPresContext, aContext,
                fallback, aConditions);
     }
 
     if (pair.mXValue.GetUnit() == eCSSUnit_URL) {
-<<<<<<< HEAD
-      aResult.SetPaintServer(pair.mXValue.GetURLStructValue(), fallback);
-=======
       aResult.SetPaintServer(pair.mXValue.GetURLStructValue(),
                              fallbackType, fallback);
->>>>>>> a17af05f
     } else if (pair.mXValue.GetUnit() == eCSSUnit_Enumerated) {
 
       switch (pair.mXValue.GetIntValue()) {
       case NS_COLOR_CONTEXT_FILL:
-<<<<<<< HEAD
-        aResult.SetContextValue(eStyleSVGPaintType_ContextFill, fallback);
-        break;
-      case NS_COLOR_CONTEXT_STROKE:
-        aResult.SetContextValue(eStyleSVGPaintType_ContextStroke, fallback);
-=======
         aResult.SetContextValue(eStyleSVGPaintType_ContextFill,
                                 fallbackType, fallback);
         break;
       case NS_COLOR_CONTEXT_STROKE:
         aResult.SetContextValue(eStyleSVGPaintType_ContextStroke,
                                 fallbackType, fallback);
->>>>>>> a17af05f
         break;
       default:
         NS_NOTREACHED("unknown keyword as paint server value");
