/* -*- Mode: c++; c-basic-offset: 2; indent-tabs-mode: nil; tab-width: 40 -*- */
/* vim: set ts=2 et sw=2 tw=80: */
/* This Source Code Form is subject to the terms of the Mozilla Public
 * License, v. 2.0. If a copy of the MPL was not distributed with this file,
 * You can obtain one at http://mozilla.org/MPL/2.0/. */

#include "FontFaceSet.h"

#include "gfxFontConstants.h"
#include "gfxFontSrcPrincipal.h"
#include "gfxFontSrcURI.h"
#include "mozilla/css/Declaration.h"
#include "mozilla/css/Loader.h"
#include "mozilla/dom/FontFaceSetBinding.h"
#include "mozilla/dom/FontFaceSetIterator.h"
#include "mozilla/dom/FontFaceSetLoadEvent.h"
#include "mozilla/dom/FontFaceSetLoadEventBinding.h"
#include "mozilla/dom/Promise.h"
#include "mozilla/AsyncEventDispatcher.h"
#include "mozilla/Logging.h"
#include "mozilla/Preferences.h"
#include "mozilla/ServoStyleSet.h"
#include "mozilla/ServoUtils.h"
#include "mozilla/Sprintf.h"
#include "mozilla/Telemetry.h"
#include "nsAutoPtr.h"
#include "nsContentPolicyUtils.h"
#include "nsCSSParser.h"
#include "nsDeviceContext.h"
#include "nsFontFaceLoader.h"
#include "nsIConsoleService.h"
#include "nsIContentPolicy.h"
#include "nsIContentSecurityPolicy.h"
#include "nsIDocShell.h"
#include "nsIDocument.h"
#include "nsILoadContext.h"
#include "nsINetworkPredictor.h"
#include "nsIPresShell.h"
#include "nsIPrincipal.h"
#include "nsISupportsPriority.h"
#include "nsIWebNavigation.h"
#include "nsNetUtil.h"
#include "nsIProtocolHandler.h"
#include "nsIInputStream.h"
#include "nsPresContext.h"
#include "nsPrintfCString.h"
#include "nsStyleSet.h"
#include "nsUTF8Utils.h"
#include "nsDOMNavigationTiming.h"

using namespace mozilla;
using namespace mozilla::css;
using namespace mozilla::dom;

#define LOG(args) MOZ_LOG(gfxUserFontSet::GetUserFontsLog(), mozilla::LogLevel::Debug, args)
#define LOG_ENABLED() MOZ_LOG_TEST(gfxUserFontSet::GetUserFontsLog(), \
                                  LogLevel::Debug)

#define FONT_LOADING_API_ENABLED_PREF "layout.css.font-loading-api.enabled"

NS_IMPL_CYCLE_COLLECTION_CLASS(FontFaceSet)

NS_IMPL_CYCLE_COLLECTION_TRAVERSE_BEGIN_INHERITED(FontFaceSet, DOMEventTargetHelper)
  NS_IMPL_CYCLE_COLLECTION_TRAVERSE(mDocument);
  NS_IMPL_CYCLE_COLLECTION_TRAVERSE(mReady);
  for (size_t i = 0; i < tmp->mRuleFaces.Length(); i++) {
    NS_IMPL_CYCLE_COLLECTION_TRAVERSE(mRuleFaces[i].mFontFace);
  }
  for (size_t i = 0; i < tmp->mNonRuleFaces.Length(); i++) {
    NS_IMPL_CYCLE_COLLECTION_TRAVERSE(mNonRuleFaces[i].mFontFace);
  }
  if (tmp->mUserFontSet) {
    NS_IMPL_CYCLE_COLLECTION_TRAVERSE(mUserFontSet->mFontFaceSet);
  }
NS_IMPL_CYCLE_COLLECTION_TRAVERSE_END

NS_IMPL_CYCLE_COLLECTION_UNLINK_BEGIN_INHERITED(FontFaceSet, DOMEventTargetHelper)
  tmp->Disconnect();
  NS_IMPL_CYCLE_COLLECTION_UNLINK(mDocument);
  NS_IMPL_CYCLE_COLLECTION_UNLINK(mReady);
  for (size_t i = 0; i < tmp->mRuleFaces.Length(); i++) {
    NS_IMPL_CYCLE_COLLECTION_UNLINK(mRuleFaces[i].mFontFace);
  }
  for (size_t i = 0; i < tmp->mNonRuleFaces.Length(); i++) {
    NS_IMPL_CYCLE_COLLECTION_UNLINK(mNonRuleFaces[i].mFontFace);
  }
  if (tmp->mUserFontSet) {
    NS_IMPL_CYCLE_COLLECTION_UNLINK(mUserFontSet->mFontFaceSet);
  }
  NS_IMPL_CYCLE_COLLECTION_UNLINK(mUserFontSet);
NS_IMPL_CYCLE_COLLECTION_UNLINK_END

NS_IMPL_ADDREF_INHERITED(FontFaceSet, DOMEventTargetHelper)
NS_IMPL_RELEASE_INHERITED(FontFaceSet, DOMEventTargetHelper)

NS_INTERFACE_MAP_BEGIN_CYCLE_COLLECTION(FontFaceSet)
  NS_INTERFACE_MAP_ENTRY(nsIDOMEventListener)
  NS_INTERFACE_MAP_ENTRY(nsICSSLoaderObserver)
NS_INTERFACE_MAP_END_INHERITING(DOMEventTargetHelper)

FontFaceSet::FontFaceSet(nsPIDOMWindowInner* aWindow, nsIDocument* aDocument)
  : DOMEventTargetHelper(aWindow)
  , mDocument(aDocument)
  , mResolveLazilyCreatedReadyPromise(false)
  , mStatus(FontFaceSetLoadStatus::Loaded)
  , mNonRuleFacesDirty(false)
  , mHasLoadingFontFaces(false)
  , mHasLoadingFontFacesIsDirty(false)
  , mDelayedLoadCheck(false)
  , mBypassCache(false)
  , mPrivateBrowsing(false)
  , mHasStandardFontLoadPrincipalChanged(false)
{
  MOZ_ASSERT(mDocument, "We should get a valid document from the caller!");

  nsCOMPtr<nsIGlobalObject> global = do_QueryInterface(aWindow);

  // If the pref is not set, don't create the Promise (which the page wouldn't
  // be able to get to anyway) as it causes the window.FontFaceSet constructor
  // to be created.
  if (global && PrefEnabled()) {
    mResolveLazilyCreatedReadyPromise = true;
<<<<<<< HEAD
=======
  }

  // Record the state of the "bypass cache" flags from the docshell now,
  // since we want to look at them from style worker threads, and we can
  // only get to the docshell through a weak pointer (which is only
  // possible on the main thread).
  //
  // In theory the load type of a docshell could change after the document
  // is loaded, but handling that doesn't seem too important.
  if (nsCOMPtr<nsIDocShell> docShell = mDocument->GetDocShell()) {
    uint32_t loadType;
    uint32_t flags;
    if ((NS_SUCCEEDED(docShell->GetLoadType(&loadType)) &&
         ((loadType >> 16) & nsIWebNavigation::LOAD_FLAGS_BYPASS_CACHE)) ||
        (NS_SUCCEEDED(docShell->GetDefaultLoadFlags(&flags)) &&
         (flags & nsIRequest::LOAD_BYPASS_CACHE))) {
      mBypassCache = true;
    }
  }

  // Same for the "private browsing" flag.
  if (nsCOMPtr<nsILoadContext> loadContext = mDocument->GetLoadContext()) {
    mPrivateBrowsing = loadContext->UsePrivateBrowsing();
>>>>>>> a17af05f
  }

  if (!mDocument->DidFireDOMContentLoaded()) {
    mDocument->AddSystemEventListener(NS_LITERAL_STRING("DOMContentLoaded"),
                                      this, false, false);
  }

  mDocument->CSSLoader()->AddObserver(this);

  mUserFontSet = new UserFontSet(this);
}

FontFaceSet::~FontFaceSet()
{
<<<<<<< HEAD
=======
  // Assert that we don't drop any FontFaceSet objects during a Servo traversal,
  // since PostTraversalTask objects can hold raw pointers to FontFaceSets.
  MOZ_ASSERT(!ServoStyleSet::IsInServoTraversal());

>>>>>>> a17af05f
  Disconnect();
  for (auto it = mLoaders.Iter(); !it.Done(); it.Next()) {
    it.Get()->GetKey()->Cancel();
  }
}

JSObject*
FontFaceSet::WrapObject(JSContext* aContext, JS::Handle<JSObject*> aGivenProto)
{
  return FontFaceSetBinding::Wrap(aContext, this, aGivenProto);
}

void
FontFaceSet::Disconnect()
{
  RemoveDOMContentLoadedListener();

  if (mDocument && mDocument->CSSLoader()) {
    // We're null checking CSSLoader() since FontFaceSet::Disconnect() might be
    // being called during unlink, at which time the loader amy already have
    // been unlinked from the document.
    mDocument->CSSLoader()->RemoveObserver(this);
  }
}

void
FontFaceSet::RemoveDOMContentLoadedListener()
{
  if (mDocument) {
    mDocument->RemoveSystemEventListener(NS_LITERAL_STRING("DOMContentLoaded"),
                                         this, false);
  }
}

void
FontFaceSet::ParseFontShorthandForMatching(
                            const nsAString& aFont,
                            RefPtr<FontFamilyListRefCnt>& aFamilyList,
                            uint32_t& aWeight,
                            int32_t& aStretch,
                            uint8_t& aStyle,
                            ErrorResult& aRv)
{
  // Parse aFont as a 'font' property value.
  RefPtr<Declaration> declaration = new Declaration;
  declaration->InitializeEmpty();

  bool changed = false;
  nsCSSParser parser;
  parser.ParseProperty(eCSSProperty_font,
                       aFont,
                       mDocument->GetDocumentURI(),
                       mDocument->GetDocumentURI(),
                       mDocument->NodePrincipal(),
                       declaration,
                       &changed,
                       /* aIsImportant */ false);

  // All of the properties we are interested in should have been set at once.
  MOZ_ASSERT(changed == (declaration->HasProperty(eCSSProperty_font_family) &&
                         declaration->HasProperty(eCSSProperty_font_style) &&
                         declaration->HasProperty(eCSSProperty_font_weight) &&
                         declaration->HasProperty(eCSSProperty_font_stretch)));

  if (!changed) {
    aRv.Throw(NS_ERROR_DOM_SYNTAX_ERR);
    return;
  }

  nsCSSCompressedDataBlock* data = declaration->GetNormalBlock();
  MOZ_ASSERT(!declaration->GetImportantBlock());

  const nsCSSValue* family = data->ValueFor(eCSSProperty_font_family);
  if (family->GetUnit() != eCSSUnit_FontFamilyList) {
    // We got inherit, initial, unset, a system font, or a token stream.
    aRv.Throw(NS_ERROR_DOM_SYNTAX_ERR);
    return;
  }

  aFamilyList =
    static_cast<FontFamilyListRefCnt*>(family->GetFontFamilyListValue());

  int32_t weight = data->ValueFor(eCSSProperty_font_weight)->GetIntValue();

  // Resolve relative font weights against the initial of font-weight
  // (normal, which is equivalent to 400).
  if (weight == NS_STYLE_FONT_WEIGHT_BOLDER) {
    weight = NS_FONT_WEIGHT_BOLD;
  } else if (weight == NS_STYLE_FONT_WEIGHT_LIGHTER) {
    weight = NS_FONT_WEIGHT_THIN;
  }

  aWeight = weight;

  aStretch = data->ValueFor(eCSSProperty_font_stretch)->GetIntValue();
  aStyle = data->ValueFor(eCSSProperty_font_style)->GetIntValue();
}

static bool
HasAnyCharacterInUnicodeRange(gfxUserFontEntry* aEntry,
                              const nsAString& aInput)
{
  const char16_t* p = aInput.Data();
  const char16_t* end = p + aInput.Length();

  while (p < end) {
    uint32_t c = UTF16CharEnumerator::NextChar(&p, end);
    if (aEntry->CharacterInUnicodeRange(c)) {
      return true;
    }
  }
  return false;
}

void
FontFaceSet::FindMatchingFontFaces(const nsAString& aFont,
                                   const nsAString& aText,
                                   nsTArray<FontFace*>& aFontFaces,
                                   ErrorResult& aRv)
{
  RefPtr<FontFamilyListRefCnt> familyList;
  uint32_t weight;
  int32_t stretch;
  uint8_t italicStyle;
  ParseFontShorthandForMatching(aFont, familyList, weight, stretch, italicStyle,
                                aRv);
  if (aRv.Failed()) {
    return;
  }

  gfxFontStyle style;
  style.style = italicStyle;
  style.weight = weight;
  style.stretch = stretch;

  nsTArray<FontFaceRecord>* arrays[2];
  arrays[0] = &mNonRuleFaces;
  arrays[1] = &mRuleFaces;

  // Set of FontFaces that we want to return.
  nsTHashtable<nsPtrHashKey<FontFace>> matchingFaces;

  for (const FontFamilyName& fontFamilyName : familyList->GetFontlist()) {
    RefPtr<gfxFontFamily> family =
      mUserFontSet->LookupFamily(fontFamilyName.mName);

    if (!family) {
      continue;
    }

    AutoTArray<gfxFontEntry*,4> entries;
    bool needsBold;
    family->FindAllFontsForStyle(style, entries, needsBold);

    for (gfxFontEntry* e : entries) {
      FontFace::Entry* entry = static_cast<FontFace::Entry*>(e);
      if (HasAnyCharacterInUnicodeRange(entry, aText)) {
        for (FontFace* f : entry->GetFontFaces()) {
          matchingFaces.PutEntry(f);
        }
      }
    }
  }

  // Add all FontFaces in matchingFaces to aFontFaces, in the order
  // they appear in the FontFaceSet.
  for (nsTArray<FontFaceRecord>* array : arrays) {
    for (FontFaceRecord& record : *array) {
      FontFace* f = record.mFontFace;
      if (matchingFaces.Contains(f)) {
        aFontFaces.AppendElement(f);
      }
    }
  }
}

TimeStamp
FontFaceSet::GetNavigationStartTimeStamp()
{
  TimeStamp navStart;
  RefPtr<nsDOMNavigationTiming> timing(mDocument->GetNavigationTiming());
  if (timing) {
    navStart = timing->GetNavigationStartTimeStamp();
  }
  return navStart;
}

already_AddRefed<Promise>
FontFaceSet::Load(JSContext* aCx,
                  const nsAString& aFont,
                  const nsAString& aText,
                  ErrorResult& aRv)
{
  FlushUserFontSet();

  nsTArray<RefPtr<Promise>> promises;

  nsTArray<FontFace*> faces;
  FindMatchingFontFaces(aFont, aText, faces, aRv);
  if (aRv.Failed()) {
    return nullptr;
  }

  for (FontFace* f : faces) {
    RefPtr<Promise> promise = f->Load(aRv);
    if (aRv.Failed()) {
      return nullptr;
    }
    if (!promises.AppendElement(promise, fallible)) {
      aRv.Throw(NS_ERROR_FAILURE);
      return nullptr;
    }
  }

  nsIGlobalObject* globalObject = GetParentObject();
  if (!globalObject) {
    aRv.Throw(NS_ERROR_FAILURE);
    return nullptr;
  }

  JS::Rooted<JSObject*> jsGlobal(aCx, globalObject->GetGlobalJSObject());
  GlobalObject global(aCx, jsGlobal);

  RefPtr<Promise> result = Promise::All(global, promises, aRv);
  return result.forget();
}

bool
FontFaceSet::Check(const nsAString& aFont,
                   const nsAString& aText,
                   ErrorResult& aRv)
{
  FlushUserFontSet();

  nsTArray<FontFace*> faces;
  FindMatchingFontFaces(aFont, aText, faces, aRv);
  if (aRv.Failed()) {
    return false;
  }

  for (FontFace* f : faces) {
    if (f->Status() != FontFaceLoadStatus::Loaded) {
      return false;
    }
  }

  return true;
}

Promise*
FontFaceSet::GetReady(ErrorResult& aRv)
{
  MOZ_ASSERT(NS_IsMainThread());

  if (!mReady) {
    nsCOMPtr<nsIGlobalObject> global = GetParentObject();
    mReady = Promise::Create(global, aRv);
    if (!mReady) {
      aRv.Throw(NS_ERROR_FAILURE);
      return nullptr;
    }
    if (mResolveLazilyCreatedReadyPromise) {
      mReady->MaybeResolve(this);
      mResolveLazilyCreatedReadyPromise = false;
    }
  }

  FlushUserFontSet();
  return mReady;
}

FontFaceSetLoadStatus
FontFaceSet::Status()
{
  FlushUserFontSet();
  return mStatus;
}

#ifdef DEBUG
bool
FontFaceSet::HasRuleFontFace(FontFace* aFontFace)
{
  for (size_t i = 0; i < mRuleFaces.Length(); i++) {
    if (mRuleFaces[i].mFontFace == aFontFace) {
      return true;
    }
  }
  return false;
}
#endif

FontFaceSet*
FontFaceSet::Add(FontFace& aFontFace, ErrorResult& aRv)
{
  FlushUserFontSet();

  if (aFontFace.IsInFontFaceSet(this)) {
    return this;
  }

  if (aFontFace.HasRule()) {
    aRv.Throw(NS_ERROR_DOM_INVALID_MODIFICATION_ERR);
    return nullptr;
  }

  aFontFace.AddFontFaceSet(this);

#ifdef DEBUG
  for (const FontFaceRecord& rec : mNonRuleFaces) {
    MOZ_ASSERT(rec.mFontFace != &aFontFace,
               "FontFace should not occur in mNonRuleFaces twice");
  }
#endif

  FontFaceRecord* rec = mNonRuleFaces.AppendElement();
  rec->mFontFace = &aFontFace;
  rec->mSheetType = SheetType::Unknown;  // unused for mNonRuleFaces
  rec->mLoadEventShouldFire =
    aFontFace.Status() == FontFaceLoadStatus::Unloaded ||
    aFontFace.Status() == FontFaceLoadStatus::Loading;

  mNonRuleFacesDirty = true;
  RebuildUserFontSet();
  mHasLoadingFontFacesIsDirty = true;
  CheckLoadingStarted();
  return this;
}

void
FontFaceSet::Clear()
{
  FlushUserFontSet();

  if (mNonRuleFaces.IsEmpty()) {
    return;
  }

  for (size_t i = 0; i < mNonRuleFaces.Length(); i++) {
    FontFace* f = mNonRuleFaces[i].mFontFace;
    f->RemoveFontFaceSet(this);
  }

  mNonRuleFaces.Clear();
  mNonRuleFacesDirty = true;
  RebuildUserFontSet();
  mHasLoadingFontFacesIsDirty = true;
  CheckLoadingFinished();
}

bool
FontFaceSet::Delete(FontFace& aFontFace)
{
  FlushUserFontSet();

  if (aFontFace.HasRule()) {
    return false;
  }

  bool removed = false;
  for (size_t i = 0; i < mNonRuleFaces.Length(); i++) {
    if (mNonRuleFaces[i].mFontFace == &aFontFace) {
      mNonRuleFaces.RemoveElementAt(i);
      removed = true;
      break;
    }
  }
  if (!removed) {
    return false;
  }

  aFontFace.RemoveFontFaceSet(this);

  mNonRuleFacesDirty = true;
  RebuildUserFontSet();
  mHasLoadingFontFacesIsDirty = true;
  CheckLoadingFinished();
  return true;
}

bool
FontFaceSet::HasAvailableFontFace(FontFace* aFontFace)
{
  return aFontFace->IsInFontFaceSet(this);
}

bool
FontFaceSet::Has(FontFace& aFontFace)
{
  FlushUserFontSet();

  return HasAvailableFontFace(&aFontFace);
}

FontFace*
FontFaceSet::GetFontFaceAt(uint32_t aIndex)
{
  FlushUserFontSet();

  if (aIndex < mRuleFaces.Length()) {
    return mRuleFaces[aIndex].mFontFace;
  }

  aIndex -= mRuleFaces.Length();
  if (aIndex < mNonRuleFaces.Length()) {
    return mNonRuleFaces[aIndex].mFontFace;
  }

  return nullptr;
}

uint32_t
FontFaceSet::Size()
{
  FlushUserFontSet();

  // Web IDL objects can only expose array index properties up to INT32_MAX.

  size_t total = mRuleFaces.Length() + mNonRuleFaces.Length();
  return std::min<size_t>(total, INT32_MAX);
}

already_AddRefed<FontFaceSetIterator>
FontFaceSet::Entries()
{
  RefPtr<FontFaceSetIterator> it = new FontFaceSetIterator(this, true);
  return it.forget();
}

already_AddRefed<FontFaceSetIterator>
FontFaceSet::Values()
{
  RefPtr<FontFaceSetIterator> it = new FontFaceSetIterator(this, false);
  return it.forget();
}

void
FontFaceSet::ForEach(JSContext* aCx,
                     FontFaceSetForEachCallback& aCallback,
                     JS::Handle<JS::Value> aThisArg,
                     ErrorResult& aRv)
{
  JS::Rooted<JS::Value> thisArg(aCx, aThisArg);
  for (size_t i = 0; i < Size(); i++) {
    FontFace* face = GetFontFaceAt(i);
    aCallback.Call(thisArg, *face, *face, *this, aRv);
    if (aRv.Failed()) {
      return;
    }
  }
}

void
FontFaceSet::RemoveLoader(nsFontFaceLoader* aLoader)
{
  mLoaders.RemoveEntry(aLoader);
}

nsresult
FontFaceSet::StartLoad(gfxUserFontEntry* aUserFontEntry,
                       const gfxFontFaceSrc* aFontFaceSrc)
{
  nsresult rv;

  nsCOMPtr<nsIStreamLoader> streamLoader;
  nsCOMPtr<nsILoadGroup> loadGroup(mDocument->GetDocumentLoadGroup());
  gfxFontSrcPrincipal* principal = aUserFontEntry->GetPrincipal();

  nsCOMPtr<nsIChannel> channel;
  // Note we are calling NS_NewChannelWithTriggeringPrincipal() with both a
  // node and a principal.  This is because the document where the font is
  // being loaded might have a different origin from the principal of the
  // stylesheet that initiated the font load.
  rv = NS_NewChannelWithTriggeringPrincipal(getter_AddRefs(channel),
                                            aFontFaceSrc->mURI->get(),
                                            mDocument,
                                            principal ? principal->get() : nullptr,
                                            nsILoadInfo::SEC_REQUIRE_CORS_DATA_INHERITS,
                                            nsIContentPolicy::TYPE_FONT,
                                            loadGroup);
  NS_ENSURE_SUCCESS(rv, rv);

  RefPtr<nsFontFaceLoader> fontLoader =
    new nsFontFaceLoader(aUserFontEntry, aFontFaceSrc->mURI->get(), this,
                         channel);

  if (LOG_ENABLED()) {
    LOG(("userfonts (%p) download start - font uri: (%s) "
         "referrer uri: (%s)\n",
         fontLoader.get(), aFontFaceSrc->mURI->GetSpecOrDefault().get(),
         aFontFaceSrc->mReferrer
         ? aFontFaceSrc->mReferrer->GetSpecOrDefault().get()
         : ""));
  }

  nsCOMPtr<nsIHttpChannel> httpChannel(do_QueryInterface(channel));
  if (httpChannel) {
    rv = httpChannel->SetReferrerWithPolicy(aFontFaceSrc->mReferrer,
                                            mDocument->GetReferrerPolicy());
<<<<<<< HEAD
    NS_ENSURE_SUCCESS(rv, rv);
=======
    Unused << NS_WARN_IF(NS_FAILED(rv));
>>>>>>> a17af05f

    nsAutoCString accept("application/font-woff;q=0.9,*/*;q=0.8");
    if (Preferences::GetBool(GFX_PREF_WOFF2_ENABLED)) {
      accept.Insert(NS_LITERAL_CSTRING("application/font-woff2;q=1.0,"), 0);
    }
    rv = httpChannel->SetRequestHeader(NS_LITERAL_CSTRING("Accept"),
                                       accept, false);
    NS_ENSURE_SUCCESS(rv, rv);

    // For WOFF and WOFF2, we should tell servers/proxies/etc NOT to try
    // and apply additional compression at the content-encoding layer
    if (aFontFaceSrc->mFormatFlags & (gfxUserFontSet::FLAG_FORMAT_WOFF |
                                      gfxUserFontSet::FLAG_FORMAT_WOFF2)) {
      rv = httpChannel->SetRequestHeader(NS_LITERAL_CSTRING("Accept-Encoding"),
                                         NS_LITERAL_CSTRING("identity"), false);
      NS_ENSURE_SUCCESS(rv, rv);
    }
  }
  nsCOMPtr<nsISupportsPriority> priorityChannel(do_QueryInterface(channel));
  if (priorityChannel) {
    priorityChannel->AdjustPriority(nsISupportsPriority::PRIORITY_HIGH);
  }

  rv = NS_NewStreamLoader(getter_AddRefs(streamLoader), fontLoader);
  NS_ENSURE_SUCCESS(rv, rv);

  mozilla::net::PredictorLearn(aFontFaceSrc->mURI->get(),
                               mDocument->GetDocumentURI(),
                               nsINetworkPredictor::LEARN_LOAD_SUBRESOURCE,
                               loadGroup);

  rv = channel->AsyncOpen2(streamLoader);
  if (NS_FAILED(rv)) {
    fontLoader->DropChannel();  // explicitly need to break ref cycle
  }

  if (NS_SUCCEEDED(rv)) {
    mLoaders.PutEntry(fontLoader);
    fontLoader->StartedLoading(streamLoader);
    aUserFontEntry->SetLoader(fontLoader); // let the font entry remember the
                                           // loader, in case we need to cancel it
  }

  return rv;
}

bool
FontFaceSet::UpdateRules(const nsTArray<nsFontFaceRuleContainer>& aRules)
{
  MOZ_ASSERT(mUserFontSet);

  // If there was a change to the mNonRuleFaces array, then there could
  // have been a modification to the user font set.
  bool modified = mNonRuleFacesDirty;
  mNonRuleFacesDirty = false;

  // reuse existing FontFace objects mapped to rules already
  nsDataHashtable<nsPtrHashKey<nsCSSFontFaceRule>, FontFace*> ruleFaceMap;
  for (size_t i = 0, i_end = mRuleFaces.Length(); i < i_end; ++i) {
    FontFace* f = mRuleFaces[i].mFontFace;
    if (!f) {
      continue;
    }
    ruleFaceMap.Put(f->GetRule(), f);
  }

  // The @font-face rules that make up the user font set have changed,
  // so we need to update the set. However, we want to preserve existing
  // font entries wherever possible, so that we don't discard and then
  // re-download resources in the (common) case where at least some of the
  // same rules are still present.

  nsTArray<FontFaceRecord> oldRecords;
  mRuleFaces.SwapElements(oldRecords);

  // Remove faces from the font family records; we need to re-insert them
  // because we might end up with faces in a different order even if they're
  // the same font entries as before. (The order can affect font selection
  // where multiple faces match the requested style, perhaps with overlapping
  // unicode-range coverage.)
  for (auto it = mUserFontSet->mFontFamilies.Iter(); !it.Done(); it.Next()) {
    it.Data()->DetachFontEntries();
  }

  // Sometimes aRules has duplicate @font-face rules in it; we should make
  // that not happen, but in the meantime, don't try to insert the same
  // FontFace object more than once into mRuleFaces.  We track which
  // ones we've handled in this table.
  nsTHashtable<nsPtrHashKey<nsCSSFontFaceRule>> handledRules;

  for (size_t i = 0, i_end = aRules.Length(); i < i_end; ++i) {
    // Insert each FontFace objects for each rule into our list, migrating old
    // font entries if possible rather than creating new ones; set  modified  to
    // true if we detect that rule ordering has changed, or if a new entry is
    // created.
    nsCSSFontFaceRule* rule = aRules[i].mRule;
    if (!handledRules.EnsureInserted(rule)) {
      // rule was already present in the hashtable
      continue;
    }
    RefPtr<FontFace> f = ruleFaceMap.Get(rule);
    if (!f.get()) {
      f = FontFace::CreateForRule(GetParentObject(), this, rule);
    }
    InsertRuleFontFace(f, aRules[i].mSheetType, oldRecords, modified);
  }

  for (size_t i = 0, i_end = mNonRuleFaces.Length(); i < i_end; ++i) {
    // Do the same for the non rule backed FontFace objects.
    InsertNonRuleFontFace(mNonRuleFaces[i].mFontFace, modified);
  }

  // Remove any residual families that have no font entries (i.e., they were
  // not defined at all by the updated set of @font-face rules).
  for (auto it = mUserFontSet->mFontFamilies.Iter(); !it.Done(); it.Next()) {
    if (it.Data()->GetFontList().IsEmpty()) {
      it.Remove();
    }
  }

  // If any FontFace objects for rules are left in the old list, note that the
  // set has changed (even if the new set was built entirely by migrating old
  // font entries).
  if (oldRecords.Length() > 0) {
    modified = true;
    // Any in-progress loaders for obsolete rules should be cancelled,
    // as the resource being downloaded will no longer be required.
    // We need to explicitly remove any loaders here, otherwise the loaders
    // will keep their "orphaned" font entries alive until they complete,
    // even after the oldRules array is deleted.
    //
    // XXX Now that it is possible for the author to hold on to a rule backed
    // FontFace object, we shouldn't cancel loading here; instead we should do
    // it when the FontFace is GCed, if we can detect that.
    size_t count = oldRecords.Length();
    for (size_t i = 0; i < count; ++i) {
      RefPtr<FontFace> f = oldRecords[i].mFontFace;
      gfxUserFontEntry* userFontEntry = f->GetUserFontEntry();
      if (userFontEntry) {
        nsFontFaceLoader* loader = userFontEntry->GetLoader();
        if (loader) {
          loader->Cancel();
          RemoveLoader(loader);
        }
      }

      // Any left over FontFace objects should also cease being rule backed.
      f->DisconnectFromRule();
    }
  }

  if (modified) {
    IncrementGeneration(true);
    mHasLoadingFontFacesIsDirty = true;
    CheckLoadingStarted();
    CheckLoadingFinished();
  }

  // if local rules needed to be rebuilt, they have been rebuilt at this point
  if (mUserFontSet->mRebuildLocalRules) {
    mUserFontSet->mLocalRulesUsed = false;
    mUserFontSet->mRebuildLocalRules = false;
  }

  if (LOG_ENABLED() && !mRuleFaces.IsEmpty()) {
    LOG(("userfonts (%p) userfont rules update (%s) rule count: %d",
         mUserFontSet.get(),
         (modified ? "modified" : "not modified"),
         (int)(mRuleFaces.Length())));
  }

  return modified;
}

static bool
HasLocalSrc(const nsCSSValue::Array *aSrcArr)
{
  size_t numSrc = aSrcArr->Count();
  for (size_t i = 0; i < numSrc; i++) {
    if (aSrcArr->Item(i).GetUnit() == eCSSUnit_Local_Font) {
      return true;
    }
  }
  return false;
}

void
FontFaceSet::IncrementGeneration(bool aIsRebuild)
{
  MOZ_ASSERT(mUserFontSet);
  mUserFontSet->IncrementGeneration(aIsRebuild);
}

void
FontFaceSet::InsertNonRuleFontFace(FontFace* aFontFace,
                                   bool& aFontSetModified)
{
  nsAutoString fontfamily;
  if (!aFontFace->GetFamilyName(fontfamily)) {
    // If there is no family name, this rule cannot contribute a
    // usable font, so there is no point in processing it further.
    return;
  }

  // Just create a new font entry if we haven't got one already.
  if (!aFontFace->GetUserFontEntry()) {
    // XXX Should we be checking mUserFontSet->mLocalRulesUsed like
    // InsertRuleFontFace does?
    RefPtr<gfxUserFontEntry> entry =
      FindOrCreateUserFontEntryFromFontFace(fontfamily, aFontFace,
                                            SheetType::Doc);
    if (!entry) {
      return;
    }
    aFontFace->SetUserFontEntry(entry);
  }

  aFontSetModified = true;
  mUserFontSet->AddUserFontEntry(fontfamily, aFontFace->GetUserFontEntry());
}

void
FontFaceSet::InsertRuleFontFace(FontFace* aFontFace, SheetType aSheetType,
                                nsTArray<FontFaceRecord>& aOldRecords,
                                bool& aFontSetModified)
{
  nsAutoString fontfamily;
  if (!aFontFace->GetFamilyName(fontfamily)) {
    // If there is no family name, this rule cannot contribute a
    // usable font, so there is no point in processing it further.
    return;
  }

  bool remove = false;
  size_t removeIndex;

  // This is a rule backed FontFace.  First, we check in aOldRecords; if
  // the FontFace for the rule exists there, just move it to the new record
  // list, and put the entry into the appropriate family.
  for (size_t i = 0; i < aOldRecords.Length(); ++i) {
    FontFaceRecord& rec = aOldRecords[i];

    if (rec.mFontFace == aFontFace &&
        rec.mSheetType == aSheetType) {

      // if local rules were used, don't use the old font entry
      // for rules containing src local usage
      if (mUserFontSet->mLocalRulesUsed &&
          mUserFontSet->mRebuildLocalRules) {
        nsCSSValue val;
        aFontFace->GetDesc(eCSSFontDesc_Src, val);
        nsCSSUnit unit = val.GetUnit();
        if (unit == eCSSUnit_Array && HasLocalSrc(val.GetArrayValue())) {
          // Remove the old record, but wait to see if we successfully create a
          // new user font entry below.
          remove = true;
          removeIndex = i;
          break;
        }
      }

      gfxUserFontEntry* entry = rec.mFontFace->GetUserFontEntry();
      MOZ_ASSERT(entry, "FontFace should have a gfxUserFontEntry by now");

      mUserFontSet->AddUserFontEntry(fontfamily, entry);

      MOZ_ASSERT(!HasRuleFontFace(rec.mFontFace),
                 "FontFace should not occur in mRuleFaces twice");

      mRuleFaces.AppendElement(rec);
      aOldRecords.RemoveElementAt(i);
      // note the set has been modified if an old rule was skipped to find
      // this one - something has been dropped, or ordering changed
      if (i > 0) {
        aFontSetModified = true;
      }
      return;
    }
  }

  // this is a new rule:
  RefPtr<gfxUserFontEntry> entry =
    FindOrCreateUserFontEntryFromFontFace(fontfamily, aFontFace, aSheetType);

  if (!entry) {
    return;
  }

  if (remove) {
    // Although we broke out of the aOldRecords loop above, since we found
    // src local usage, and we're not using the old user font entry, we still
    // are adding a record to mRuleFaces with the same FontFace object.
    // Remove the old record so that we don't have the same FontFace listed
    // in both mRuleFaces and oldRecords, which would cause us to call
    // DisconnectFromRule on a FontFace that should still be rule backed.
    aOldRecords.RemoveElementAt(removeIndex);
  }

  FontFaceRecord rec;
  rec.mFontFace = aFontFace;
  rec.mSheetType = aSheetType;
  rec.mLoadEventShouldFire =
    aFontFace->Status() == FontFaceLoadStatus::Unloaded ||
    aFontFace->Status() == FontFaceLoadStatus::Loading;

  aFontFace->SetUserFontEntry(entry);

  MOZ_ASSERT(!HasRuleFontFace(aFontFace),
             "FontFace should not occur in mRuleFaces twice");

  mRuleFaces.AppendElement(rec);

  // this was a new rule and font entry, so note that the set was modified
  aFontSetModified = true;

  // Add the entry to the end of the list.  If an existing userfont entry was
  // returned by FindOrCreateUserFontEntryFromFontFace that was already stored
  // on the family, gfxUserFontFamily::AddFontEntry(), which AddUserFontEntry
  // calls, will automatically remove the earlier occurrence of the same
  // userfont entry.
  mUserFontSet->AddUserFontEntry(fontfamily, entry);
}

already_AddRefed<gfxUserFontEntry>
FontFaceSet::FindOrCreateUserFontEntryFromFontFace(FontFace* aFontFace)
{
  nsAutoString fontfamily;
  if (!aFontFace->GetFamilyName(fontfamily)) {
    // If there is no family name, this rule cannot contribute a
    // usable font, so there is no point in processing it further.
    return nullptr;
  }

  return FindOrCreateUserFontEntryFromFontFace(fontfamily, aFontFace,
                                               SheetType::Doc);
}

already_AddRefed<gfxUserFontEntry>
FontFaceSet::FindOrCreateUserFontEntryFromFontFace(const nsAString& aFamilyName,
                                                   FontFace* aFontFace,
                                                   SheetType aSheetType)
{
  nsCSSValue val;
  nsCSSUnit unit;

  uint32_t weight = NS_STYLE_FONT_WEIGHT_NORMAL;
  int32_t stretch = NS_STYLE_FONT_STRETCH_NORMAL;
  uint8_t italicStyle = NS_STYLE_FONT_STYLE_NORMAL;
  uint32_t languageOverride = NO_FONT_LANGUAGE_OVERRIDE;
  uint8_t fontDisplay = NS_FONT_DISPLAY_AUTO;

  // set up weight
  aFontFace->GetDesc(eCSSFontDesc_Weight, val);
  unit = val.GetUnit();
  if (unit == eCSSUnit_Integer || unit == eCSSUnit_Enumerated) {
    weight = val.GetIntValue();
    if (weight == 0) {
      weight = NS_STYLE_FONT_WEIGHT_NORMAL;
    }
  } else if (unit == eCSSUnit_Normal) {
    weight = NS_STYLE_FONT_WEIGHT_NORMAL;
  } else {
    NS_ASSERTION(unit == eCSSUnit_Null,
                 "@font-face weight has unexpected unit");
  }

  // set up stretch
  aFontFace->GetDesc(eCSSFontDesc_Stretch, val);
  unit = val.GetUnit();
  if (unit == eCSSUnit_Enumerated) {
    stretch = val.GetIntValue();
  } else if (unit == eCSSUnit_Normal) {
    stretch = NS_STYLE_FONT_STRETCH_NORMAL;
  } else {
    NS_ASSERTION(unit == eCSSUnit_Null,
                 "@font-face stretch has unexpected unit");
  }

  // set up font style
  aFontFace->GetDesc(eCSSFontDesc_Style, val);
  unit = val.GetUnit();
  if (unit == eCSSUnit_Enumerated) {
    italicStyle = val.GetIntValue();
  } else if (unit == eCSSUnit_Normal) {
    italicStyle = NS_STYLE_FONT_STYLE_NORMAL;
  } else {
    NS_ASSERTION(unit == eCSSUnit_Null,
                 "@font-face style has unexpected unit");
  }

  // set up font display
  aFontFace->GetDesc(eCSSFontDesc_Display, val);
  unit = val.GetUnit();
  if (unit == eCSSUnit_Enumerated) {
    fontDisplay = val.GetIntValue();
  } else {
    NS_ASSERTION(unit == eCSSUnit_Null,
                 "@font-face style has unexpected unit");
  }

  // set up font features
  nsTArray<gfxFontFeature> featureSettings;
  aFontFace->GetDesc(eCSSFontDesc_FontFeatureSettings, val);
  unit = val.GetUnit();
  if (unit == eCSSUnit_Normal) {
    // empty list of features
  } else if (unit == eCSSUnit_PairList || unit == eCSSUnit_PairListDep) {
    nsRuleNode::ComputeFontFeatures(val.GetPairListValue(), featureSettings);
  } else {
    NS_ASSERTION(unit == eCSSUnit_Null,
                 "@font-face font-feature-settings has unexpected unit");
  }

  // set up font language override
  aFontFace->GetDesc(eCSSFontDesc_FontLanguageOverride, val);
  unit = val.GetUnit();
  if (unit == eCSSUnit_Normal) {
    // empty feature string
  } else if (unit == eCSSUnit_String) {
    nsString stringValue;
    val.GetStringValue(stringValue);
    languageOverride = nsRuleNode::ParseFontLanguageOverride(stringValue);
  } else {
    NS_ASSERTION(unit == eCSSUnit_Null,
                 "@font-face font-language-override has unexpected unit");
  }

  // set up unicode-range
  gfxCharacterMap* unicodeRanges = aFontFace->GetUnicodeRangeAsCharacterMap();

  // set up src array
  nsTArray<gfxFontFaceSrc> srcArray;

  if (aFontFace->HasFontData()) {
    gfxFontFaceSrc* face = srcArray.AppendElement();
    if (!face)
      return nullptr;

    face->mSourceType = gfxFontFaceSrc::eSourceType_Buffer;
    face->mBuffer = aFontFace->CreateBufferSource();
  } else {
    aFontFace->GetDesc(eCSSFontDesc_Src, val);
    unit = val.GetUnit();
    if (unit == eCSSUnit_Array) {
      nsCSSValue::Array* srcArr = val.GetArrayValue();
      size_t numSrc = srcArr->Count();

      for (size_t i = 0; i < numSrc; i++) {
        val = srcArr->Item(i);
        unit = val.GetUnit();
        gfxFontFaceSrc* face = srcArray.AppendElements(1);
        if (!face)
          return nullptr;

        switch (unit) {

        case eCSSUnit_Local_Font:
          val.GetStringValue(face->mLocalName);
          face->mSourceType = gfxFontFaceSrc::eSourceType_Local;
          face->mURI = nullptr;
          face->mFormatFlags = 0;
          break;
        case eCSSUnit_URL: {
          face->mSourceType = gfxFontFaceSrc::eSourceType_URL;
<<<<<<< HEAD
          face->mURI = val.GetURLValue();
          URLValue* url = val.GetURLStructValue();
          face->mReferrer = url->mExtraData->GetReferrer();
          face->mReferrerPolicy = mDocument->GetReferrerPolicy();
          face->mOriginPrincipal = url->mExtraData->GetPrincipal();
=======
          nsIURI* uri = val.GetURLValue();
          face->mURI = uri ? new gfxFontSrcURI(uri) : nullptr;
          URLValue* url = val.GetURLStructValue();
          face->mReferrer = url->mExtraData->GetReferrer();
          face->mReferrerPolicy = mDocument->GetReferrerPolicy();
          face->mOriginPrincipal =
            new gfxFontSrcPrincipal(url->mExtraData->GetPrincipal());
>>>>>>> a17af05f
          NS_ASSERTION(face->mOriginPrincipal, "null origin principal in @font-face rule");

          // agent and user stylesheets are treated slightly differently,
          // the same-site origin check and access control headers are
          // enforced against the sheet principal rather than the document
          // principal to allow user stylesheets to include @font-face rules
          face->mUseOriginPrincipal = (aSheetType == SheetType::User ||
                                       aSheetType == SheetType::Agent);

          face->mLocalName.Truncate();
          face->mFormatFlags = 0;

          while (i + 1 < numSrc) {
            val = srcArr->Item(i + 1);
            if (val.GetUnit() != eCSSUnit_Font_Format)
              break;

            nsDependentString valueString(val.GetStringBufferValue());
            if (valueString.LowerCaseEqualsASCII("woff")) {
              face->mFormatFlags |= gfxUserFontSet::FLAG_FORMAT_WOFF;
            } else if (Preferences::GetBool(GFX_PREF_WOFF2_ENABLED) &&
                       valueString.LowerCaseEqualsASCII("woff2")) {
              face->mFormatFlags |= gfxUserFontSet::FLAG_FORMAT_WOFF2;
            } else if (valueString.LowerCaseEqualsASCII("opentype")) {
              face->mFormatFlags |= gfxUserFontSet::FLAG_FORMAT_OPENTYPE;
            } else if (valueString.LowerCaseEqualsASCII("truetype")) {
              face->mFormatFlags |= gfxUserFontSet::FLAG_FORMAT_TRUETYPE;
            } else if (valueString.LowerCaseEqualsASCII("truetype-aat")) {
              face->mFormatFlags |= gfxUserFontSet::FLAG_FORMAT_TRUETYPE_AAT;
            } else if (valueString.LowerCaseEqualsASCII("embedded-opentype")) {
              face->mFormatFlags |= gfxUserFontSet::FLAG_FORMAT_EOT;
            } else if (valueString.LowerCaseEqualsASCII("svg")) {
              face->mFormatFlags |= gfxUserFontSet::FLAG_FORMAT_SVG;
            } else {
              // unknown format specified, mark to distinguish from the
              // case where no format hints are specified
              face->mFormatFlags |= gfxUserFontSet::FLAG_FORMAT_UNKNOWN;
            }
            i++;
          }
          if (!face->mURI) {
            // if URI not valid, omit from src array
            srcArray.RemoveElementAt(srcArray.Length() - 1);
            NS_WARNING("null url in @font-face rule");
            continue;
          }
          break;
        }
        default:
          NS_ASSERTION(unit == eCSSUnit_Local_Font || unit == eCSSUnit_URL,
                       "strange unit type in font-face src array");
          break;
        }
       }
    } else {
      NS_ASSERTION(unit == eCSSUnit_Null, "@font-face src has unexpected unit");
    }
  }

  if (srcArray.IsEmpty()) {
    return nullptr;
  }

  RefPtr<gfxUserFontEntry> entry =
    mUserFontSet->FindOrCreateUserFontEntry(aFamilyName, srcArray, weight,
                                            stretch, italicStyle,
                                            featureSettings,
                                            languageOverride,
                                            unicodeRanges, fontDisplay);
  return entry.forget();
}

nsCSSFontFaceRule*
FontFaceSet::FindRuleForEntry(gfxFontEntry* aFontEntry)
{
  NS_ASSERTION(!aFontEntry->mIsUserFontContainer, "only platform font entries");
  for (uint32_t i = 0; i < mRuleFaces.Length(); ++i) {
    FontFace* f = mRuleFaces[i].mFontFace;
    gfxUserFontEntry* entry = f->GetUserFontEntry();
    if (entry && entry->GetPlatformFontEntry() == aFontEntry) {
      return f->GetRule();
    }
  }
  return nullptr;
}

nsCSSFontFaceRule*
FontFaceSet::FindRuleForUserFontEntry(gfxUserFontEntry* aUserFontEntry)
{
  for (uint32_t i = 0; i < mRuleFaces.Length(); ++i) {
    FontFace* f = mRuleFaces[i].mFontFace;
    if (f->GetUserFontEntry() == aUserFontEntry) {
      return f->GetRule();
    }
  }
  return nullptr;
}

nsresult
FontFaceSet::LogMessage(gfxUserFontEntry* aUserFontEntry,
                        const char* aMessage,
                        uint32_t aFlags,
                        nsresult aStatus)
{
  nsCOMPtr<nsIConsoleService>
    console(do_GetService(NS_CONSOLESERVICE_CONTRACTID));
  if (!console) {
    return NS_ERROR_NOT_AVAILABLE;
  }

  nsAutoCString familyName;
  nsAutoCString fontURI;
  aUserFontEntry->GetFamilyNameAndURIForLogging(familyName, fontURI);

  char weightKeywordBuf[8]; // plenty to sprintf() a uint16_t
  const char* weightKeyword;
  const nsCString& weightKeywordString =
    nsCSSProps::ValueToKeyword(aUserFontEntry->Weight(),
                               nsCSSProps::kFontWeightKTable);
  if (weightKeywordString.Length() > 0) {
    weightKeyword = weightKeywordString.get();
  } else {
    SprintfLiteral(weightKeywordBuf, "%u", aUserFontEntry->Weight());
    weightKeyword = weightKeywordBuf;
  }

  nsPrintfCString message
       ("downloadable font: %s "
        "(font-family: \"%s\" style:%s weight:%s stretch:%s src index:%d)",
        aMessage,
        familyName.get(),
        aUserFontEntry->IsItalic() ? "italic" : "normal",
        weightKeyword,
        nsCSSProps::ValueToKeyword(aUserFontEntry->Stretch(),
                                   nsCSSProps::kFontStretchKTable).get(),
        aUserFontEntry->GetSrcIndex());

  if (NS_FAILED(aStatus)) {
    message.AppendLiteral(": ");
    switch (aStatus) {
    case NS_ERROR_DOM_BAD_URI:
      message.AppendLiteral("bad URI or cross-site access not allowed");
      break;
    case NS_ERROR_CONTENT_BLOCKED:
      message.AppendLiteral("content blocked");
      break;
    default:
      message.AppendLiteral("status=");
      message.AppendInt(static_cast<uint32_t>(aStatus));
      break;
    }
  }
  message.AppendLiteral(" source: ");
  message.Append(fontURI);

  if (LOG_ENABLED()) {
    LOG(("userfonts (%p) %s", mUserFontSet.get(), message.get()));
  }

  // try to give the user an indication of where the rule came from
  nsCSSFontFaceRule* rule = FindRuleForUserFontEntry(aUserFontEntry);
  nsString href;
  nsString text;
  nsresult rv;
  uint32_t line = 0;
  uint32_t column = 0;
  if (rule) {
    rv = rule->GetCssText(text);
    NS_ENSURE_SUCCESS(rv, rv);
    StyleSheet* sheet = rule->GetStyleSheet();
    // if the style sheet is removed while the font is loading can be null
    if (sheet) {
      nsCString spec = sheet->GetSheetURI()->GetSpecOrDefault();
      CopyUTF8toUTF16(spec, href);
    } else {
      NS_WARNING("null parent stylesheet for @font-face rule");
      href.AssignLiteral("unknown");
    }
    line = rule->GetLineNumber();
    column = rule->GetColumnNumber();
  }

  nsCOMPtr<nsIScriptError> scriptError =
    do_CreateInstance(NS_SCRIPTERROR_CONTRACTID, &rv);
  NS_ENSURE_SUCCESS(rv, rv);

  uint64_t innerWindowID = mDocument->InnerWindowID();
  rv = scriptError->InitWithWindowID(NS_ConvertUTF8toUTF16(message),
                                     href,         // file
                                     text,         // src line
                                     line,
                                     column,
                                     aFlags,       // flags
                                     "CSS Loader", // category (make separate?)
                                     innerWindowID);
  if (NS_SUCCEEDED(rv)) {
    console->LogMessage(scriptError);
  }

  return NS_OK;
}

gfxFontSrcPrincipal*
FontFaceSet::GetStandardFontLoadPrincipal()
{
  if (!ServoStyleSet::IsInServoTraversal()) {
    UpdateStandardFontLoadPrincipal();
  }

  return mStandardFontLoadPrincipal;
}

nsresult
FontFaceSet::CheckFontLoad(const gfxFontFaceSrc* aFontFaceSrc,
                           gfxFontSrcPrincipal** aPrincipal,
                           bool* aBypassCache)
{
  NS_ASSERTION(aFontFaceSrc &&
               aFontFaceSrc->mSourceType == gfxFontFaceSrc::eSourceType_URL,
               "bad font face url passed to fontloader");

  // check same-site origin

  NS_ASSERTION(aFontFaceSrc->mURI, "null font uri");
  if (!aFontFaceSrc->mURI)
    return NS_ERROR_FAILURE;

  // use document principal, original principal if flag set
  // this enables user stylesheets to load font files via
  // @font-face rules
  *aPrincipal = GetStandardFontLoadPrincipal();

  NS_ASSERTION(aFontFaceSrc->mOriginPrincipal,
               "null origin principal in @font-face rule");
  if (aFontFaceSrc->mUseOriginPrincipal) {
    *aPrincipal = aFontFaceSrc->mOriginPrincipal;
  }

  *aBypassCache = mBypassCache;

  return NS_OK;
}

// @arg aPrincipal: generally this is mDocument->NodePrincipal() but
// might also be the original principal which enables user stylesheets
// to load font files via @font-face rules.
bool
FontFaceSet::IsFontLoadAllowed(nsIURI* aFontLocation,
                               nsIPrincipal* aPrincipal,
                               nsTArray<nsCOMPtr<nsIRunnable>>* aViolations)
{
  if (aViolations) {
    mDocument->StartBufferingCSPViolations();
  }

  int16_t shouldLoad = nsIContentPolicy::ACCEPT;
  nsresult rv = NS_CheckContentLoadPolicy(nsIContentPolicy::TYPE_FONT,
                                          aFontLocation,
                                          aPrincipal,
                                          mDocument,
                                          EmptyCString(), // mime type
                                          nullptr, // aExtra
                                          &shouldLoad,
                                          nsContentUtils::GetContentPolicy());

  if (aViolations) {
    mDocument->StopBufferingCSPViolations(*aViolations);
  }

  return NS_SUCCEEDED(rv) && NS_CP_ACCEPTED(shouldLoad);
}

void
FontFaceSet::DispatchFontLoadViolations(
    nsTArray<nsCOMPtr<nsIRunnable>>& aViolations)
{
  if (XRE_IsContentProcess()) {
    nsCOMPtr<nsIEventTarget> eventTarget =
      mDocument->EventTargetFor(TaskCategory::Other);
    for (nsIRunnable* runnable : aViolations) {
      eventTarget->Dispatch(do_AddRef(runnable), NS_DISPATCH_NORMAL);
    }
  } else {
    for (nsIRunnable* runnable : aViolations) {
      NS_DispatchToMainThread(do_AddRef(runnable));
    }
  }
}

nsresult
FontFaceSet::SyncLoadFontData(gfxUserFontEntry* aFontToLoad,
                              const gfxFontFaceSrc* aFontFaceSrc,
                              uint8_t*& aBuffer,
                              uint32_t& aBufferLength)
{
  nsresult rv;

  gfxFontSrcPrincipal* principal = aFontToLoad->GetPrincipal();

  nsCOMPtr<nsIChannel> channel;
  // Note we are calling NS_NewChannelWithTriggeringPrincipal() with both a
  // node and a principal.  This is because the document where the font is
  // being loaded might have a different origin from the principal of the
  // stylesheet that initiated the font load.
  // Further, we only get here for data: loads, so it doesn't really matter
  // whether we use SEC_ALLOW_CROSS_ORIGIN_DATA_INHERITS or not, to be more
  // restrictive we use SEC_REQUIRE_SAME_ORIGIN_DATA_INHERITS.
  rv = NS_NewChannelWithTriggeringPrincipal(getter_AddRefs(channel),
                                            aFontFaceSrc->mURI->get(),
                                            mDocument,
                                            principal ? principal->get() : nullptr,
                                            nsILoadInfo::SEC_REQUIRE_SAME_ORIGIN_DATA_INHERITS,
                                            nsIContentPolicy::TYPE_FONT);

  NS_ENSURE_SUCCESS(rv, rv);

  // blocking stream is OK for data URIs
  nsCOMPtr<nsIInputStream> stream;
  rv = channel->Open2(getter_AddRefs(stream));
  NS_ENSURE_SUCCESS(rv, rv);

  uint64_t bufferLength64;
  rv = stream->Available(&bufferLength64);
  NS_ENSURE_SUCCESS(rv, rv);
  if (bufferLength64 == 0) {
    return NS_ERROR_FAILURE;
  }
  if (bufferLength64 > UINT32_MAX) {
    return NS_ERROR_FILE_TOO_BIG;
  }
  aBufferLength = static_cast<uint32_t>(bufferLength64);

  // read all the decoded data
  aBuffer = static_cast<uint8_t*>(malloc(sizeof(uint8_t) * aBufferLength));
  if (!aBuffer) {
    aBufferLength = 0;
    return NS_ERROR_OUT_OF_MEMORY;
  }

  uint32_t numRead, totalRead = 0;
  while (NS_SUCCEEDED(rv =
           stream->Read(reinterpret_cast<char*>(aBuffer + totalRead),
                        aBufferLength - totalRead, &numRead)) &&
         numRead != 0)
  {
    totalRead += numRead;
    if (totalRead > aBufferLength) {
      rv = NS_ERROR_FAILURE;
      break;
    }
  }

  // make sure there's a mime type
  if (NS_SUCCEEDED(rv)) {
    nsAutoCString mimeType;
    rv = channel->GetContentType(mimeType);
    aBufferLength = totalRead;
  }

  if (NS_FAILED(rv)) {
    free(aBuffer);
    aBuffer = nullptr;
    aBufferLength = 0;
    return rv;
  }

  return NS_OK;
}

void
FontFaceSet::OnFontFaceStatusChanged(FontFace* aFontFace)
{
  AssertIsMainThreadOrServoFontMetricsLocked();

  MOZ_ASSERT(HasAvailableFontFace(aFontFace));

  mHasLoadingFontFacesIsDirty = true;

  if (aFontFace->Status() == FontFaceLoadStatus::Loading) {
    CheckLoadingStarted();
  } else {
    MOZ_ASSERT(aFontFace->Status() == FontFaceLoadStatus::Loaded ||
               aFontFace->Status() == FontFaceLoadStatus::Error);
    // When a font finishes downloading, nsPresContext::UserFontSetUpdated
    // will be called immediately afterwards to request a reflow of the
    // relevant elements in the document.  We want to wait until the reflow
    // request has been done before the FontFaceSet is marked as Loaded so
    // that we don't briefly set the FontFaceSet to Loaded and then Loading
    // again once the reflow is pending.  So we go around the event loop
    // and call CheckLoadingFinished() after the reflow has been queued.
    if (!mDelayedLoadCheck) {
      mDelayedLoadCheck = true;
<<<<<<< HEAD
      nsCOMPtr<nsIRunnable> checkTask =
        NewRunnableMethod(this, &FontFaceSet::CheckLoadingFinishedAfterDelay);
      mDocument->Dispatch("FontFaceSet::CheckLoadingFinishedAfterDelay",
                          TaskCategory::Other, checkTask.forget());
=======
      DispatchCheckLoadingFinishedAfterDelay();
>>>>>>> a17af05f
    }
  }
}

void
FontFaceSet::DispatchCheckLoadingFinishedAfterDelay()
{
  AssertIsMainThreadOrServoFontMetricsLocked();

  if (ServoStyleSet* set = ServoStyleSet::Current()) {
    // See comments in Gecko_GetFontMetrics.
    //
    // We can't just dispatch the runnable below if we're not on the main
    // thread, since it needs to take a strong reference to the FontFaceSet,
    // and being a DOM object, FontFaceSet doesn't support thread-safe
    // refcounting.
    set->AppendTask(PostTraversalTask::DispatchFontFaceSetCheckLoadingFinishedAfterDelay(this));
    return;
  }

  nsCOMPtr<nsIRunnable> checkTask =
    NewRunnableMethod("dom::FontFaceSet::CheckLoadingFinishedAfterDelay",
                      this,
                      &FontFaceSet::CheckLoadingFinishedAfterDelay);
  mDocument->Dispatch(TaskCategory::Other, checkTask.forget());
}

void
FontFaceSet::DidRefresh()
{
  CheckLoadingFinished();
}

void
FontFaceSet::CheckLoadingFinishedAfterDelay()
{
  mDelayedLoadCheck = false;
  CheckLoadingFinished();
}

void
FontFaceSet::CheckLoadingStarted()
{
  AssertIsMainThreadOrServoFontMetricsLocked();

  if (!HasLoadingFontFaces()) {
    return;
  }

  if (mStatus == FontFaceSetLoadStatus::Loading) {
    // We have already dispatched a loading event and replaced mReady
    // with a fresh, unresolved promise.
    return;
  }

  mStatus = FontFaceSetLoadStatus::Loading;
  DispatchLoadingEventAndReplaceReadyPromise();
}

void
FontFaceSet::DispatchLoadingEventAndReplaceReadyPromise()
{
  AssertIsMainThreadOrServoFontMetricsLocked();

  if (ServoStyleSet* set = ServoStyleSet::Current()) {
    // See comments in Gecko_GetFontMetrics.
    //
    // We can't just dispatch the runnable below if we're not on the main
    // thread, since it needs to take a strong reference to the FontFaceSet,
    // and being a DOM object, FontFaceSet doesn't support thread-safe
    // refcounting.  (Also, the Promise object creation must be done on
    // the main thread.)
    set->AppendTask(
      PostTraversalTask::DispatchLoadingEventAndReplaceReadyPromise(this));
    return;
  }

  (new AsyncEventDispatcher(this, NS_LITERAL_STRING("loading"),
                            false))->PostDOMEvent();

  if (PrefEnabled()) {
    if (mReady) {
      if (GetParentObject()) {
        ErrorResult rv;
        mReady = Promise::Create(GetParentObject(), rv);
      }
    }
    if (!mReady) {
      mResolveLazilyCreatedReadyPromise = false;
    }
  }
}

void
FontFaceSet::UpdateHasLoadingFontFaces()
{
  mHasLoadingFontFacesIsDirty = false;
  mHasLoadingFontFaces = false;
  for (size_t i = 0; i < mRuleFaces.Length(); i++) {
    FontFace* f = mRuleFaces[i].mFontFace;
    if (f->Status() == FontFaceLoadStatus::Loading) {
      mHasLoadingFontFaces = true;
      return;
    }
  }
  for (size_t i = 0; i < mNonRuleFaces.Length(); i++) {
    if (mNonRuleFaces[i].mFontFace->Status() == FontFaceLoadStatus::Loading) {
      mHasLoadingFontFaces = true;
      return;
    }
  }
}

bool
FontFaceSet::HasLoadingFontFaces()
{
  if (mHasLoadingFontFacesIsDirty) {
    UpdateHasLoadingFontFaces();
  }
  return mHasLoadingFontFaces;
}

bool
FontFaceSet::MightHavePendingFontLoads()
{
  // Check for FontFace objects in the FontFaceSet that are still loading.
  if (HasLoadingFontFaces()) {
    return true;
  }

  // Check for pending restyles or reflows, as they might cause fonts to
  // load as new styles apply and text runs are rebuilt.
  nsPresContext* presContext = GetPresContext();
  if (presContext && presContext->HasPendingRestyleOrReflow()) {
    return true;
  }

  if (mDocument) {
    // We defer resolving mReady until the document as fully loaded.
    if (!mDocument->DidFireDOMContentLoaded()) {
      return true;
    }

    // And we also wait for any CSS style sheets to finish loading, as their
    // styles might cause new fonts to load.
    if (mDocument->CSSLoader()->HasPendingLoads()) {
      return true;
    }
  }

  return false;
}

void
FontFaceSet::CheckLoadingFinished()
{
  MOZ_ASSERT(NS_IsMainThread());

  if (mDelayedLoadCheck) {
    // Wait until the runnable posted in OnFontFaceStatusChanged calls us.
    return;
  }

  if (mStatus == FontFaceSetLoadStatus::Loaded) {
    // We've already resolved mReady and dispatched the loadingdone/loadingerror
    // events.
    return;
  }

  if (MightHavePendingFontLoads()) {
    // We're not finished loading yet.
    return;
  }

  mStatus = FontFaceSetLoadStatus::Loaded;
  if (mReady) {
    mReady->MaybeResolve(this);
  } else {
    mResolveLazilyCreatedReadyPromise = true;
  }

  // Now dispatch the loadingdone/loadingerror events.
  nsTArray<OwningNonNull<FontFace>> loaded;
  nsTArray<OwningNonNull<FontFace>> failed;

  for (size_t i = 0; i < mRuleFaces.Length(); i++) {
    if (!mRuleFaces[i].mLoadEventShouldFire) {
      continue;
    }
    FontFace* f = mRuleFaces[i].mFontFace;
    if (f->Status() == FontFaceLoadStatus::Loaded) {
      loaded.AppendElement(*f);
      mRuleFaces[i].mLoadEventShouldFire = false;
    } else if (f->Status() == FontFaceLoadStatus::Error) {
      failed.AppendElement(*f);
      mRuleFaces[i].mLoadEventShouldFire = false;
    }
  }

  for (size_t i = 0; i < mNonRuleFaces.Length(); i++) {
    if (!mNonRuleFaces[i].mLoadEventShouldFire) {
      continue;
    }
    FontFace* f = mNonRuleFaces[i].mFontFace;
    if (f->Status() == FontFaceLoadStatus::Loaded) {
      loaded.AppendElement(*f);
      mNonRuleFaces[i].mLoadEventShouldFire = false;
    } else if (f->Status() == FontFaceLoadStatus::Error) {
      failed.AppendElement(*f);
      mNonRuleFaces[i].mLoadEventShouldFire = false;
    }
  }

  DispatchLoadingFinishedEvent(NS_LITERAL_STRING("loadingdone"),
                               Move(loaded));

  if (!failed.IsEmpty()) {
    DispatchLoadingFinishedEvent(NS_LITERAL_STRING("loadingerror"),
                                 Move(failed));
  }
}

void
FontFaceSet::DispatchLoadingFinishedEvent(
                                 const nsAString& aType,
                                 nsTArray<OwningNonNull<FontFace>>&& aFontFaces)
{
  FontFaceSetLoadEventInit init;
  init.mBubbles = false;
  init.mCancelable = false;
  init.mFontfaces.SwapElements(aFontFaces);
  RefPtr<FontFaceSetLoadEvent> event =
    FontFaceSetLoadEvent::Constructor(this, aType, init);
  (new AsyncEventDispatcher(this, event))->PostDOMEvent();
}

// nsIDOMEventListener

NS_IMETHODIMP
FontFaceSet::HandleEvent(nsIDOMEvent* aEvent)
{
  nsString type;
  aEvent->GetType(type);

  if (!type.EqualsLiteral("DOMContentLoaded")) {
    return NS_ERROR_FAILURE;
  }

  RemoveDOMContentLoadedListener();
  CheckLoadingFinished();

  return NS_OK;
}

/* static */ bool
FontFaceSet::PrefEnabled()
{
  static bool initialized = false;
  static bool enabled;
  if (!initialized) {
    initialized = true;
    Preferences::AddBoolVarCache(&enabled, FONT_LOADING_API_ENABLED_PREF);
  }
  return enabled;
}

// nsICSSLoaderObserver

NS_IMETHODIMP
FontFaceSet::StyleSheetLoaded(StyleSheet* aSheet,
                              bool aWasAlternate,
                              nsresult aStatus)
{
  CheckLoadingFinished();
  return NS_OK;
}

void
FontFaceSet::FlushUserFontSet()
{
  if (mDocument) {
    mDocument->FlushUserFontSet();
  }
}

void
FontFaceSet::RebuildUserFontSet()
{
  if (mDocument) {
    mDocument->RebuildUserFontSet();
  }
}

nsPresContext*
FontFaceSet::GetPresContext()
{
  if (!mDocument) {
    return nullptr;
  }

  nsIPresShell* shell = mDocument->GetShell();
  return shell ? shell->GetPresContext() : nullptr;
}

void
FontFaceSet::UpdateStandardFontLoadPrincipal()
{
  MOZ_ASSERT(NS_IsMainThread());

  nsIPrincipal* documentPrincipal = mDocument->NodePrincipal();

  if (!mStandardFontLoadPrincipal ||
      mStandardFontLoadPrincipal->get() != documentPrincipal) {
    if (mStandardFontLoadPrincipal) {
      mHasStandardFontLoadPrincipalChanged = true;
    }
    mStandardFontLoadPrincipal = new gfxFontSrcPrincipal(documentPrincipal);
  }
}

// -- FontFaceSet::UserFontSet ------------------------------------------------

/* virtual */ nsresult
FontFaceSet::UserFontSet::CheckFontLoad(const gfxFontFaceSrc* aFontFaceSrc,
                                        gfxFontSrcPrincipal** aPrincipal,
                                        bool* aBypassCache)
{
  if (!mFontFaceSet) {
    return NS_ERROR_FAILURE;
  }
  return mFontFaceSet->CheckFontLoad(aFontFaceSrc, aPrincipal, aBypassCache);
}

/* virtual */ gfxFontSrcPrincipal*
FontFaceSet::UserFontSet::GetStandardFontLoadPrincipal()
{
  if (!mFontFaceSet) {
    return nullptr;
  }
  return mFontFaceSet->GetStandardFontLoadPrincipal();
}

/* virtual */ bool
FontFaceSet::UserFontSet::IsFontLoadAllowed(
    nsIURI* aFontLocation,
    nsIPrincipal* aPrincipal,
    nsTArray<nsCOMPtr<nsIRunnable>>* aViolations)
{
  return mFontFaceSet &&
         mFontFaceSet->IsFontLoadAllowed(aFontLocation,
                                         aPrincipal,
                                         aViolations);
}

/* virtual */ void
FontFaceSet::UserFontSet::DispatchFontLoadViolations(
    nsTArray<nsCOMPtr<nsIRunnable>>& aViolations)
{
  if (mFontFaceSet) {
    mFontFaceSet->DispatchFontLoadViolations(aViolations);
  }
}

/* virtual */ nsresult
FontFaceSet::UserFontSet::StartLoad(gfxUserFontEntry* aUserFontEntry,
                                    const gfxFontFaceSrc* aFontFaceSrc)
{
  if (!mFontFaceSet) {
    return NS_ERROR_FAILURE;
  }
  return mFontFaceSet->StartLoad(aUserFontEntry, aFontFaceSrc);
}

void
FontFaceSet::UserFontSet::RecordFontLoadDone(uint32_t aFontSize,
                                             TimeStamp aDoneTime)
{
  mDownloadCount++;
  mDownloadSize += aFontSize;
  Telemetry::Accumulate(Telemetry::WEBFONT_SIZE, aFontSize / 1024);

  if (!mFontFaceSet) {
    return;
  }

  TimeStamp navStart = mFontFaceSet->GetNavigationStartTimeStamp();
  TimeStamp zero;
  if (navStart != zero) {
    Telemetry::AccumulateTimeDelta(Telemetry::WEBFONT_DOWNLOAD_TIME_AFTER_START,
                                   navStart, aDoneTime);
  }
}

/* virtual */ nsresult
FontFaceSet::UserFontSet::LogMessage(gfxUserFontEntry* aUserFontEntry,
                                     const char* aMessage,
                                     uint32_t aFlags,
                                     nsresult aStatus)
{
  if (!mFontFaceSet) {
    return NS_ERROR_FAILURE;
  }
  return mFontFaceSet->LogMessage(aUserFontEntry, aMessage, aFlags, aStatus);
}

/* virtual */ nsresult
FontFaceSet::UserFontSet::SyncLoadFontData(gfxUserFontEntry* aFontToLoad,
                                           const gfxFontFaceSrc* aFontFaceSrc,
                                           uint8_t*& aBuffer,
                                           uint32_t& aBufferLength)
{
  if (!mFontFaceSet) {
    return NS_ERROR_FAILURE;
  }
  return mFontFaceSet->SyncLoadFontData(aFontToLoad, aFontFaceSrc,
                                        aBuffer, aBufferLength);
}

/* virtual */ bool
FontFaceSet::UserFontSet::GetPrivateBrowsing()
{
  return mFontFaceSet && mFontFaceSet->mPrivateBrowsing;
}

/* virtual */ void
FontFaceSet::UserFontSet::DoRebuildUserFontSet()
{
  if (!mFontFaceSet) {
    return;
  }
  mFontFaceSet->RebuildUserFontSet();
}

/* virtual */ already_AddRefed<gfxUserFontEntry>
FontFaceSet::UserFontSet::CreateUserFontEntry(
                               const nsTArray<gfxFontFaceSrc>& aFontFaceSrcList,
                               uint32_t aWeight,
                               int32_t aStretch,
                               uint8_t aStyle,
                               const nsTArray<gfxFontFeature>& aFeatureSettings,
                               uint32_t aLanguageOverride,
                               gfxCharacterMap* aUnicodeRanges,
                               uint8_t aFontDisplay)
{
  RefPtr<gfxUserFontEntry> entry =
    new FontFace::Entry(this, aFontFaceSrcList, aWeight, aStretch, aStyle,
                        aFeatureSettings, aLanguageOverride, aUnicodeRanges,
                        aFontDisplay);
  return entry.forget();
}

#undef LOG_ENABLED
#undef LOG<|MERGE_RESOLUTION|>--- conflicted
+++ resolved
@@ -120,8 +120,6 @@
   // to be created.
   if (global && PrefEnabled()) {
     mResolveLazilyCreatedReadyPromise = true;
-<<<<<<< HEAD
-=======
   }
 
   // Record the state of the "bypass cache" flags from the docshell now,
@@ -145,7 +143,6 @@
   // Same for the "private browsing" flag.
   if (nsCOMPtr<nsILoadContext> loadContext = mDocument->GetLoadContext()) {
     mPrivateBrowsing = loadContext->UsePrivateBrowsing();
->>>>>>> a17af05f
   }
 
   if (!mDocument->DidFireDOMContentLoaded()) {
@@ -160,13 +157,10 @@
 
 FontFaceSet::~FontFaceSet()
 {
-<<<<<<< HEAD
-=======
   // Assert that we don't drop any FontFaceSet objects during a Servo traversal,
   // since PostTraversalTask objects can hold raw pointers to FontFaceSets.
   MOZ_ASSERT(!ServoStyleSet::IsInServoTraversal());
 
->>>>>>> a17af05f
   Disconnect();
   for (auto it = mLoaders.Iter(); !it.Done(); it.Next()) {
     it.Get()->GetKey()->Cancel();
@@ -665,11 +659,7 @@
   if (httpChannel) {
     rv = httpChannel->SetReferrerWithPolicy(aFontFaceSrc->mReferrer,
                                             mDocument->GetReferrerPolicy());
-<<<<<<< HEAD
-    NS_ENSURE_SUCCESS(rv, rv);
-=======
     Unused << NS_WARN_IF(NS_FAILED(rv));
->>>>>>> a17af05f
 
     nsAutoCString accept("application/font-woff;q=0.9,*/*;q=0.8");
     if (Preferences::GetBool(GFX_PREF_WOFF2_ENABLED)) {
@@ -1134,13 +1124,6 @@
           break;
         case eCSSUnit_URL: {
           face->mSourceType = gfxFontFaceSrc::eSourceType_URL;
-<<<<<<< HEAD
-          face->mURI = val.GetURLValue();
-          URLValue* url = val.GetURLStructValue();
-          face->mReferrer = url->mExtraData->GetReferrer();
-          face->mReferrerPolicy = mDocument->GetReferrerPolicy();
-          face->mOriginPrincipal = url->mExtraData->GetPrincipal();
-=======
           nsIURI* uri = val.GetURLValue();
           face->mURI = uri ? new gfxFontSrcURI(uri) : nullptr;
           URLValue* url = val.GetURLStructValue();
@@ -1148,7 +1131,6 @@
           face->mReferrerPolicy = mDocument->GetReferrerPolicy();
           face->mOriginPrincipal =
             new gfxFontSrcPrincipal(url->mExtraData->GetPrincipal());
->>>>>>> a17af05f
           NS_ASSERTION(face->mOriginPrincipal, "null origin principal in @font-face rule");
 
           // agent and user stylesheets are treated slightly differently,
@@ -1541,14 +1523,7 @@
     // and call CheckLoadingFinished() after the reflow has been queued.
     if (!mDelayedLoadCheck) {
       mDelayedLoadCheck = true;
-<<<<<<< HEAD
-      nsCOMPtr<nsIRunnable> checkTask =
-        NewRunnableMethod(this, &FontFaceSet::CheckLoadingFinishedAfterDelay);
-      mDocument->Dispatch("FontFaceSet::CheckLoadingFinishedAfterDelay",
-                          TaskCategory::Other, checkTask.forget());
-=======
       DispatchCheckLoadingFinishedAfterDelay();
->>>>>>> a17af05f
     }
   }
 }
