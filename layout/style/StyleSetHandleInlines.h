/* -*- Mode: C++; tab-width: 8; indent-tabs-mode: nil; c-basic-offset: 2 -*- */
/* vim: set ts=8 sts=2 et sw=2 tw=80: */
/* This Source Code Form is subject to the terms of the Mozilla Public
 * License, v. 2.0. If a copy of the MPL was not distributed with this
 * file, You can obtain one at http://mozilla.org/MPL/2.0/. */

#ifndef mozilla_StyleSetHandleInlines_h
#define mozilla_StyleSetHandleInlines_h

#include "mozilla/StyleSheetInlines.h"
#include "mozilla/ServoStyleSet.h"
#include "nsStyleSet.h"

#define FORWARD_CONCRETE(method_, geckoargs_, servoargs_) \
  if (IsGecko()) { \
    return AsGecko()->method_ geckoargs_; \
  } else { \
    return AsServo()->method_ servoargs_; \
  }

#define FORWARD_WITH_PARENT(method_, parent_, args_) \
  if (IsGecko()) { \
    auto* parent = parent_ ? parent_->AsGecko() : nullptr; \
    return AsGecko()->method_ args_; \
  } else { \
    auto* parent = parent_ ? parent_->AsServo() : nullptr; \
    return AsServo()->method_ args_; \
  }

#define FORWARD(method_, args_) FORWARD_CONCRETE(method_, args_, args_)

namespace mozilla {

void
StyleSetHandle::Ptr::Delete()
{
  if (mValue) {
    if (IsGecko()) {
      delete AsGecko();
    } else {
      delete AsServo();
    }
  }
}

void
StyleSetHandle::Ptr::Init(nsPresContext* aPresContext,
                          nsBindingManager* aBindingManager)
{
  FORWARD(Init, (aPresContext, aBindingManager));
}

void
StyleSetHandle::Ptr::BeginShutdown()
{
  FORWARD(BeginShutdown, ());
}

void
StyleSetHandle::Ptr::Shutdown()
{
  FORWARD(Shutdown, ());
}

bool
StyleSetHandle::Ptr::GetAuthorStyleDisabled() const
{
  FORWARD(GetAuthorStyleDisabled, ());
}

nsresult
StyleSetHandle::Ptr::SetAuthorStyleDisabled(bool aStyleDisabled)
{
  FORWARD(SetAuthorStyleDisabled, (aStyleDisabled));
}

void
StyleSetHandle::Ptr::BeginUpdate()
{
  FORWARD(BeginUpdate, ());
}

nsresult
StyleSetHandle::Ptr::EndUpdate()
{
  FORWARD(EndUpdate, ());
}

// resolve a style context
already_AddRefed<nsStyleContext>
StyleSetHandle::Ptr::ResolveStyleFor(dom::Element* aElement,
                                     nsStyleContext* aParentContext,
                                     LazyComputeBehavior aMayCompute)
{
<<<<<<< HEAD
  FORWARD(ResolveStyleFor, (aElement, aParentContext, aMayCompute));
=======
  FORWARD_WITH_PARENT(ResolveStyleFor, aParentContext, (aElement, parent, aMayCompute));
>>>>>>> a17af05f
}

already_AddRefed<nsStyleContext>
StyleSetHandle::Ptr::ResolveStyleFor(dom::Element* aElement,
                                     nsStyleContext* aParentContext,
                                     LazyComputeBehavior aMayCompute,
<<<<<<< HEAD
                                     TreeMatchContext& aTreeMatchContext)
{
  FORWARD(ResolveStyleFor, (aElement, aParentContext, aMayCompute, aTreeMatchContext));
=======
                                     TreeMatchContext* aTreeMatchContext)
{
  if (IsGecko()) {
    MOZ_ASSERT(aTreeMatchContext);
    auto* parent = aParentContext ? aParentContext->AsGecko() : nullptr;
    return AsGecko()->ResolveStyleFor(aElement, parent, aMayCompute, *aTreeMatchContext);
  } else {
    auto* parent = aParentContext ? aParentContext->AsServo() : nullptr;
    return AsServo()->ResolveStyleFor(aElement, parent, aMayCompute);
  }
>>>>>>> a17af05f
}

already_AddRefed<nsStyleContext>
StyleSetHandle::Ptr::ResolveStyleForText(nsIContent* aTextNode,
                                         nsStyleContext* aParentContext)
{
  FORWARD_WITH_PARENT(ResolveStyleForText, aParentContext, (aTextNode, parent));
}

already_AddRefed<nsStyleContext>
StyleSetHandle::Ptr::ResolveStyleForPlaceholder()
{
  FORWARD(ResolveStyleForPlaceholder, ());
}

already_AddRefed<nsStyleContext>
StyleSetHandle::Ptr::ResolveStyleForFirstLetterContinuation(nsStyleContext* aParentContext)
{
<<<<<<< HEAD
  FORWARD(ResolveStyleForFirstLetterContinuation, (aParentContext));
=======
  FORWARD_WITH_PARENT(ResolveStyleForFirstLetterContinuation, aParentContext, (parent));
>>>>>>> a17af05f
}

already_AddRefed<nsStyleContext>
StyleSetHandle::Ptr::ResolvePseudoElementStyle(dom::Element* aParentElement,
                                               CSSPseudoElementType aType,
                                               nsStyleContext* aParentContext,
                                               dom::Element* aPseudoElement)
{
  FORWARD_WITH_PARENT(ResolvePseudoElementStyle, aParentContext, (aParentElement, aType, parent, aPseudoElement));
}

already_AddRefed<nsStyleContext>
StyleSetHandle::Ptr::ResolveInheritingAnonymousBoxStyle(nsIAtom* aPseudoTag,
<<<<<<< HEAD
                                                        nsStyleContext* aParentContext,
                                                        uint32_t aFlags)
{
  FORWARD(ResolveInheritingAnonymousBoxStyle, (aPseudoTag, aParentContext,
                                               aFlags));
=======
                                                        nsStyleContext* aParentContext)
{
  FORWARD_WITH_PARENT(ResolveInheritingAnonymousBoxStyle, aParentContext, (aPseudoTag, parent));
>>>>>>> a17af05f
}

already_AddRefed<nsStyleContext>
StyleSetHandle::Ptr::ResolveNonInheritingAnonymousBoxStyle(nsIAtom* aPseudoTag)
{
  FORWARD(ResolveNonInheritingAnonymousBoxStyle, (aPseudoTag));
}

// manage the set of style sheets in the style set
nsresult
StyleSetHandle::Ptr::AppendStyleSheet(SheetType aType, StyleSheet* aSheet)
{
  FORWARD_CONCRETE(AppendStyleSheet, (aType, aSheet->AsGecko()),
                                     (aType, aSheet->AsServo()));
}

nsresult
StyleSetHandle::Ptr::PrependStyleSheet(SheetType aType, StyleSheet* aSheet)
{
  FORWARD_CONCRETE(PrependStyleSheet, (aType, aSheet->AsGecko()),
                                      (aType, aSheet->AsServo()));
}

nsresult
StyleSetHandle::Ptr::RemoveStyleSheet(SheetType aType, StyleSheet* aSheet)
{
  FORWARD_CONCRETE(RemoveStyleSheet, (aType, aSheet->AsGecko()),
                                     (aType, aSheet->AsServo()));
}

nsresult
StyleSetHandle::Ptr::ReplaceSheets(SheetType aType,
                       const nsTArray<RefPtr<StyleSheet>>& aNewSheets)
{
  if (IsGecko()) {
    nsTArray<RefPtr<CSSStyleSheet>> newSheets(aNewSheets.Length());
    for (auto& sheet : aNewSheets) {
      newSheets.AppendElement(sheet->AsGecko());
    }
    return AsGecko()->ReplaceSheets(aType, newSheets);
  } else {
    nsTArray<RefPtr<ServoStyleSheet>> newSheets(aNewSheets.Length());
    for (auto& sheet : aNewSheets) {
      newSheets.AppendElement(sheet->AsServo());
    }
    return AsServo()->ReplaceSheets(aType, newSheets);
  }
}

nsresult
StyleSetHandle::Ptr::InsertStyleSheetBefore(SheetType aType,
                                StyleSheet* aNewSheet,
                                StyleSheet* aReferenceSheet)
{
  FORWARD_CONCRETE(
    InsertStyleSheetBefore,
    (aType, aNewSheet->AsGecko(), aReferenceSheet->AsGecko()),
    (aType, aNewSheet->AsServo(), aReferenceSheet->AsServo()));
}

int32_t
StyleSetHandle::Ptr::SheetCount(SheetType aType) const
{
  FORWARD(SheetCount, (aType));
}

StyleSheet*
StyleSetHandle::Ptr::StyleSheetAt(SheetType aType, int32_t aIndex) const
{
  FORWARD(StyleSheetAt, (aType, aIndex));
}

void
StyleSetHandle::Ptr::AppendAllXBLStyleSheets(nsTArray<StyleSheet*>& aArray) const
{
  FORWARD(AppendAllXBLStyleSheets, (aArray));
}

nsresult
StyleSetHandle::Ptr::RemoveDocStyleSheet(StyleSheet* aSheet)
{
  FORWARD_CONCRETE(RemoveDocStyleSheet, (aSheet->AsGecko()),
                                        (aSheet->AsServo()));
}

nsresult
StyleSetHandle::Ptr::AddDocStyleSheet(StyleSheet* aSheet,
                                      nsIDocument* aDocument)
{
  FORWARD_CONCRETE(AddDocStyleSheet, (aSheet->AsGecko(), aDocument),
                                     (aSheet->AsServo(), aDocument));
}

void
StyleSetHandle::Ptr::RecordStyleSheetChange(StyleSheet* aSheet,
                                            StyleSheet::ChangeType aChangeType)
{
  FORWARD_CONCRETE(RecordStyleSheetChange, (aSheet->AsGecko(), aChangeType),
                                           (aSheet->AsServo(), aChangeType));
}

void
StyleSetHandle::Ptr::RecordShadowStyleChange(mozilla::dom::ShadowRoot* aShadowRoot)
{
  FORWARD(RecordShadowStyleChange, (aShadowRoot));
}

bool
StyleSetHandle::Ptr::StyleSheetsHaveChanged() const
{
  FORWARD(StyleSheetsHaveChanged, ());
}
nsRestyleHint
StyleSetHandle::Ptr::MediumFeaturesChanged(bool aViewportChanged)
{
  FORWARD(MediumFeaturesChanged, (aViewportChanged));
}
void
StyleSetHandle::Ptr::InvalidateStyleForCSSRuleChanges()
{
  FORWARD(InvalidateStyleForCSSRuleChanges, ());
}

// check whether there is ::before/::after style for an element
already_AddRefed<nsStyleContext>
StyleSetHandle::Ptr::ProbePseudoElementStyle(dom::Element* aParentElement,
                                             CSSPseudoElementType aType,
                                             nsStyleContext* aParentContext)
{
  FORWARD_WITH_PARENT(ProbePseudoElementStyle, aParentContext, (aParentElement, aType, parent));
}

already_AddRefed<nsStyleContext>
StyleSetHandle::Ptr::ProbePseudoElementStyle(dom::Element* aParentElement,
                                             CSSPseudoElementType aType,
                                             nsStyleContext* aParentContext,
                                             TreeMatchContext* aTreeMatchContext)
{
  if (IsGecko()) {
    MOZ_ASSERT(aTreeMatchContext);
    auto* parent = aParentContext ? aParentContext->AsGecko() : nullptr;
    return AsGecko()->ProbePseudoElementStyle(aParentElement, aType, parent,
                                              *aTreeMatchContext);
  }
  auto* parent = aParentContext ? aParentContext->AsServo() : nullptr;
  return AsServo()->ProbePseudoElementStyle(aParentElement, aType, parent);
}

nsRestyleHint
StyleSetHandle::Ptr::HasStateDependentStyle(dom::Element* aElement,
                                            EventStates aStateMask)
{
  FORWARD(HasStateDependentStyle, (aElement, aStateMask));
}

nsRestyleHint
StyleSetHandle::Ptr::HasStateDependentStyle(dom::Element* aElement,
                                            CSSPseudoElementType aPseudoType,
                                            dom::Element* aPseudoElement,
                                            EventStates aStateMask)
{
  FORWARD(HasStateDependentStyle, (aElement, aPseudoType, aPseudoElement,
                                   aStateMask));
}

void
StyleSetHandle::Ptr::RootStyleContextAdded()
{
  if (IsGecko()) {
    AsGecko()->RootStyleContextAdded();
  } else {
    // Not needed.
  }
}

void
StyleSetHandle::Ptr::RootStyleContextRemoved()
{
  if (IsGecko()) {
    RootStyleContextAdded();
  } else {
    // Not needed.
  }
}

bool
StyleSetHandle::Ptr::
AppendFontFaceRules(nsTArray<nsFontFaceRuleContainer>& aArray)
{
  FORWARD(AppendFontFaceRules, (aArray));
}

<<<<<<< HEAD
=======
nsCSSCounterStyleRule*
StyleSetHandle::Ptr::CounterStyleRuleForName(nsIAtom* aName)
{
  FORWARD(CounterStyleRuleForName, (aName));
}

already_AddRefed<gfxFontFeatureValueSet>
StyleSetHandle::Ptr::BuildFontFeatureValueSet()
{
  FORWARD(BuildFontFeatureValueSet, ());
}

bool
StyleSetHandle::Ptr::EnsureUniqueInnerOnCSSSheets()
{
  FORWARD(EnsureUniqueInnerOnCSSSheets, ());
}

void
StyleSetHandle::Ptr::SetNeedsRestyleAfterEnsureUniqueInner()
{
  FORWARD(SetNeedsRestyleAfterEnsureUniqueInner, ());
}

>>>>>>> a17af05f
} // namespace mozilla

#undef FORWARD

#endif // mozilla_StyleSetHandleInlines_h<|MERGE_RESOLUTION|>--- conflicted
+++ resolved
@@ -92,22 +92,13 @@
                                      nsStyleContext* aParentContext,
                                      LazyComputeBehavior aMayCompute)
 {
-<<<<<<< HEAD
-  FORWARD(ResolveStyleFor, (aElement, aParentContext, aMayCompute));
-=======
   FORWARD_WITH_PARENT(ResolveStyleFor, aParentContext, (aElement, parent, aMayCompute));
->>>>>>> a17af05f
 }
 
 already_AddRefed<nsStyleContext>
 StyleSetHandle::Ptr::ResolveStyleFor(dom::Element* aElement,
                                      nsStyleContext* aParentContext,
                                      LazyComputeBehavior aMayCompute,
-<<<<<<< HEAD
-                                     TreeMatchContext& aTreeMatchContext)
-{
-  FORWARD(ResolveStyleFor, (aElement, aParentContext, aMayCompute, aTreeMatchContext));
-=======
                                      TreeMatchContext* aTreeMatchContext)
 {
   if (IsGecko()) {
@@ -118,7 +109,6 @@
     auto* parent = aParentContext ? aParentContext->AsServo() : nullptr;
     return AsServo()->ResolveStyleFor(aElement, parent, aMayCompute);
   }
->>>>>>> a17af05f
 }
 
 already_AddRefed<nsStyleContext>
@@ -137,11 +127,7 @@
 already_AddRefed<nsStyleContext>
 StyleSetHandle::Ptr::ResolveStyleForFirstLetterContinuation(nsStyleContext* aParentContext)
 {
-<<<<<<< HEAD
-  FORWARD(ResolveStyleForFirstLetterContinuation, (aParentContext));
-=======
   FORWARD_WITH_PARENT(ResolveStyleForFirstLetterContinuation, aParentContext, (parent));
->>>>>>> a17af05f
 }
 
 already_AddRefed<nsStyleContext>
@@ -155,17 +141,9 @@
 
 already_AddRefed<nsStyleContext>
 StyleSetHandle::Ptr::ResolveInheritingAnonymousBoxStyle(nsIAtom* aPseudoTag,
-<<<<<<< HEAD
-                                                        nsStyleContext* aParentContext,
-                                                        uint32_t aFlags)
-{
-  FORWARD(ResolveInheritingAnonymousBoxStyle, (aPseudoTag, aParentContext,
-                                               aFlags));
-=======
                                                         nsStyleContext* aParentContext)
 {
   FORWARD_WITH_PARENT(ResolveInheritingAnonymousBoxStyle, aParentContext, (aPseudoTag, parent));
->>>>>>> a17af05f
 }
 
 already_AddRefed<nsStyleContext>
@@ -358,8 +336,6 @@
   FORWARD(AppendFontFaceRules, (aArray));
 }
 
-<<<<<<< HEAD
-=======
 nsCSSCounterStyleRule*
 StyleSetHandle::Ptr::CounterStyleRuleForName(nsIAtom* aName)
 {
@@ -384,7 +360,6 @@
   FORWARD(SetNeedsRestyleAfterEnsureUniqueInner, ());
 }
 
->>>>>>> a17af05f
 } // namespace mozilla
 
 #undef FORWARD
