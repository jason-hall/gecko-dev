/* -*- Mode: C++; tab-width: 8; indent-tabs-mode: nil; c-basic-offset: 2 -*- */
/* vim: set ts=8 sts=2 et sw=2 tw=80: */
/* This Source Code Form is subject to the terms of the Mozilla Public
 * License, v. 2.0. If a copy of the MPL was not distributed with this
 * file, You can obtain one at http://mozilla.org/MPL/2.0/. */

/* DOM object returned from element.getComputedStyle() */

#include "nsComputedDOMStyle.h"

#include "mozilla/ArrayUtils.h"
#include "mozilla/Preferences.h"

#include "nsError.h"
#include "nsIDOMCSSPrimitiveValue.h"
#include "nsIFrame.h"
#include "nsIFrameInlines.h"
#include "nsStyleContext.h"
#include "nsIScrollableFrame.h"
#include "nsContentUtils.h"
#include "nsIContent.h"

#include "nsDOMCSSRect.h"
#include "nsDOMCSSRGBColor.h"
#include "nsDOMCSSValueList.h"
#include "nsFlexContainerFrame.h"
#include "nsGridContainerFrame.h"
#include "nsGkAtoms.h"
#include "mozilla/ReflowInput.h"
#include "nsStyleUtil.h"
#include "nsStyleStructInlines.h"
#include "nsROCSSPrimitiveValue.h"

#include "nsPresContext.h"
#include "nsIDocument.h"

#include "nsCSSPseudoElements.h"
#include "mozilla/StyleSetHandle.h"
#include "mozilla/StyleSetHandleInlines.h"
#include "mozilla/GeckoRestyleManager.h"
#include "mozilla/RestyleManagerInlines.h"
#include "imgIRequest.h"
#include "nsLayoutUtils.h"
#include "nsCSSKeywords.h"
#include "nsStyleCoord.h"
#include "nsDisplayList.h"
#include "nsDOMCSSDeclaration.h"
#include "nsStyleTransformMatrix.h"
#include "mozilla/dom/Element.h"
#include "prtime.h"
#include "nsWrapperCacheInlines.h"
#include "mozilla/AppUnits.h"
#include <algorithm>
#include "nsStyleContextInlines.h"

using namespace mozilla;
using namespace mozilla::dom;

#if defined(DEBUG_bzbarsky) || defined(DEBUG_caillon)
#define DEBUG_ComputedDOMStyle
#endif

/*
 * This is the implementation of the readonly CSSStyleDeclaration that is
 * returned by the getComputedStyle() function.
 */

already_AddRefed<nsComputedDOMStyle>
NS_NewComputedDOMStyle(dom::Element* aElement, const nsAString& aPseudoElt,
                       nsIPresShell* aPresShell,
                       nsComputedDOMStyle::StyleType aStyleType,
                       nsComputedDOMStyle::AnimationFlag aFlag)
{
  RefPtr<nsComputedDOMStyle> computedStyle;
  computedStyle = new nsComputedDOMStyle(aElement, aPseudoElt,
                                         aPresShell, aStyleType, aFlag);
  return computedStyle.forget();
}

static nsDOMCSSValueList*
GetROCSSValueList(bool aCommaDelimited)
{
  return new nsDOMCSSValueList(aCommaDelimited, true);
}

template<typename T>
already_AddRefed<CSSValue>
GetBackgroundList(T nsStyleImageLayers::Layer::* aMember,
                  uint32_t nsStyleImageLayers::* aCount,
                  const nsStyleImageLayers& aLayers,
                  const nsCSSProps::KTableEntry aTable[])
{
  RefPtr<nsDOMCSSValueList> valueList = GetROCSSValueList(true);

  for (uint32_t i = 0, i_end = aLayers.*aCount; i < i_end; ++i) {
    RefPtr<nsROCSSPrimitiveValue> val = new nsROCSSPrimitiveValue;
    val->SetIdent(nsCSSProps::ValueToKeywordEnum(aLayers.mLayers[i].*aMember, aTable));
    valueList->AppendCSSValue(val.forget());
  }

  return valueList.forget();
}

/**
 * An object that represents the ordered set of properties that are exposed on
 * an nsComputedDOMStyle object and how their computed values can be obtained.
 */
struct nsComputedStyleMap
{
  friend class nsComputedDOMStyle;

  struct Entry
  {
    // Create a pointer-to-member-function type.
    typedef already_AddRefed<CSSValue> (nsComputedDOMStyle::*ComputeMethod)();

    nsCSSPropertyID mProperty;
    ComputeMethod mGetter;

    bool IsLayoutFlushNeeded() const
    {
      return nsCSSProps::PropHasFlags(mProperty,
                                      CSS_PROPERTY_GETCS_NEEDS_LAYOUT_FLUSH);
    }

    bool IsEnabled() const
    {
      return nsCSSProps::IsEnabled(mProperty, CSSEnabledState::eForAllContent);
    }
  };

  // We define this enum just to count the total number of properties that can
  // be exposed on an nsComputedDOMStyle, including properties that may be
  // disabled.
  enum {
#define COMPUTED_STYLE_PROP(prop_, method_) \
    eComputedStyleProperty_##prop_,
#include "nsComputedDOMStylePropertyList.h"
#undef COMPUTED_STYLE_PROP
    eComputedStyleProperty_COUNT
  };

  /**
   * Returns the number of properties that should be exposed on an
   * nsComputedDOMStyle, ecxluding any disabled properties.
   */
  uint32_t Length()
  {
    Update();
    return mExposedPropertyCount;
  }

  /**
   * Returns the property at the given index in the list of properties
   * that should be exposed on an nsComputedDOMStyle, excluding any
   * disabled properties.
   */
  nsCSSPropertyID PropertyAt(uint32_t aIndex)
  {
    Update();
    return kEntries[EntryIndex(aIndex)].mProperty;
  }

  /**
   * Searches for and returns the computed style map entry for the given
   * property, or nullptr if the property is not exposed on nsComputedDOMStyle
   * or is currently disabled.
   */
  const Entry* FindEntryForProperty(nsCSSPropertyID aPropID)
  {
    Update();
    for (uint32_t i = 0; i < mExposedPropertyCount; i++) {
      const Entry* entry = &kEntries[EntryIndex(i)];
      if (entry->mProperty == aPropID) {
        return entry;
      }
    }
    return nullptr;
  }

  /**
   * Records that mIndexMap needs updating, due to prefs changing that could
   * affect the set of properties exposed on an nsComputedDOMStyle.
   */
  void MarkDirty() { mExposedPropertyCount = 0; }

  // The member variables are public so that we can use an initializer in
  // nsComputedDOMStyle::GetComputedStyleMap.  Use the member functions
  // above to get information from this object.

  /**
   * An entry for each property that can be exposed on an nsComputedDOMStyle.
   */
  const Entry kEntries[eComputedStyleProperty_COUNT];

  /**
   * The number of properties that should be exposed on an nsComputedDOMStyle.
   * This will be less than eComputedStyleProperty_COUNT if some property
   * prefs are disabled.  A value of 0 indicates that it and mIndexMap are out
   * of date.
   */
  uint32_t mExposedPropertyCount;

  /**
   * A map of indexes on the nsComputedDOMStyle object to indexes into kEntries.
   */
  uint32_t mIndexMap[eComputedStyleProperty_COUNT];

private:
  /**
   * Returns whether mExposedPropertyCount and mIndexMap are out of date.
   */
  bool IsDirty() { return mExposedPropertyCount == 0; }

  /**
   * Updates mExposedPropertyCount and mIndexMap to take into account properties
   * whose prefs are currently disabled.
   */
  void Update();

  /**
   * Maps an nsComputedDOMStyle indexed getter index to an index into kEntries.
   */
  uint32_t EntryIndex(uint32_t aIndex) const
  {
    MOZ_ASSERT(aIndex < mExposedPropertyCount);
    return mIndexMap[aIndex];
  }
};

void
nsComputedStyleMap::Update()
{
  if (!IsDirty()) {
    return;
  }

  uint32_t index = 0;
  for (uint32_t i = 0; i < eComputedStyleProperty_COUNT; i++) {
    if (kEntries[i].IsEnabled()) {
      mIndexMap[index++] = i;
    }
  }
  mExposedPropertyCount = index;
}

nsComputedDOMStyle::nsComputedDOMStyle(dom::Element* aElement,
                                       const nsAString& aPseudoElt,
                                       nsIPresShell* aPresShell,
                                       StyleType aStyleType,
                                       AnimationFlag aFlag)
  : mDocumentWeak(nullptr)
  , mOuterFrame(nullptr)
  , mInnerFrame(nullptr)
  , mPresShell(nullptr)
  , mStyleType(aStyleType)
  , mStyleContextGeneration(0)
  , mExposeVisitedStyle(false)
  , mResolvedStyleContext(false)
  , mAnimationFlag(aFlag)
{
  MOZ_ASSERT(aElement && aPresShell);

  mDocumentWeak = do_GetWeakReference(aPresShell->GetDocument());
  mContent = aElement;
  mPseudo = nsCSSPseudoElements::GetPseudoAtom(aPseudoElt);

  MOZ_ASSERT(aPresShell->GetPresContext());
}

nsComputedDOMStyle::~nsComputedDOMStyle()
{
  ClearStyleContext();
}

NS_IMPL_CYCLE_COLLECTION_CLASS(nsComputedDOMStyle)

NS_IMPL_CYCLE_COLLECTION_UNLINK_BEGIN(nsComputedDOMStyle)
  tmp->ClearStyleContext();  // remove observer before clearing mContent
  NS_IMPL_CYCLE_COLLECTION_UNLINK(mContent)
  NS_IMPL_CYCLE_COLLECTION_UNLINK_PRESERVED_WRAPPER
NS_IMPL_CYCLE_COLLECTION_UNLINK_END

NS_IMPL_CYCLE_COLLECTION_TRAVERSE_BEGIN(nsComputedDOMStyle)
  NS_IMPL_CYCLE_COLLECTION_TRAVERSE(mContent)
NS_IMPL_CYCLE_COLLECTION_TRAVERSE_END

NS_IMPL_CYCLE_COLLECTION_TRACE_WRAPPERCACHE(nsComputedDOMStyle)

NS_IMPL_CYCLE_COLLECTION_CAN_SKIP_BEGIN(nsComputedDOMStyle)
  return tmp->HasKnownLiveWrapper();
NS_IMPL_CYCLE_COLLECTION_CAN_SKIP_END

NS_IMPL_CYCLE_COLLECTION_CAN_SKIP_IN_CC_BEGIN(nsComputedDOMStyle)
  return tmp->HasKnownLiveWrapper();
NS_IMPL_CYCLE_COLLECTION_CAN_SKIP_IN_CC_END

NS_IMPL_CYCLE_COLLECTION_CAN_SKIP_THIS_BEGIN(nsComputedDOMStyle)
  return tmp->HasKnownLiveWrapper();
NS_IMPL_CYCLE_COLLECTION_CAN_SKIP_THIS_END

// QueryInterface implementation for nsComputedDOMStyle
NS_INTERFACE_MAP_BEGIN_CYCLE_COLLECTION(nsComputedDOMStyle)
  NS_WRAPPERCACHE_INTERFACE_MAP_ENTRY
  NS_INTERFACE_MAP_ENTRY(nsIMutationObserver)
NS_INTERFACE_MAP_END_INHERITING(nsDOMCSSDeclaration)


NS_IMPL_CYCLE_COLLECTING_ADDREF(nsComputedDOMStyle)
NS_IMPL_CYCLE_COLLECTING_RELEASE(nsComputedDOMStyle)

NS_IMETHODIMP
nsComputedDOMStyle::GetPropertyValue(const nsCSSPropertyID aPropID,
                                     nsAString& aValue)
{
  // This is mostly to avoid code duplication with GetPropertyCSSValue(); if
  // perf ever becomes an issue here (doubtful), we can look into changing
  // this.
  return GetPropertyValue(
    NS_ConvertASCIItoUTF16(nsCSSProps::GetStringValue(aPropID)),
    aValue);
}

NS_IMETHODIMP
nsComputedDOMStyle::SetPropertyValue(const nsCSSPropertyID aPropID,
                                     const nsAString& aValue)
{
  return NS_ERROR_DOM_NO_MODIFICATION_ALLOWED_ERR;
}

NS_IMETHODIMP
nsComputedDOMStyle::GetCssText(nsAString& aCssText)
{
  aCssText.Truncate();

  return NS_OK;
}

NS_IMETHODIMP
nsComputedDOMStyle::SetCssText(const nsAString& aCssText)
{
  return NS_ERROR_DOM_NO_MODIFICATION_ALLOWED_ERR;
}

NS_IMETHODIMP
nsComputedDOMStyle::GetLength(uint32_t* aLength)
{
  NS_PRECONDITION(aLength, "Null aLength!  Prepare to die!");

  uint32_t length = GetComputedStyleMap()->Length();

  // Make sure we have up to date style so that we can include custom
  // properties.
  UpdateCurrentStyleSources(false);
  if (mStyleContext) {
    length += mStyleContext->IsServo()
      ? Servo_GetCustomPropertiesCount(mStyleContext->AsServo())
      : StyleVariables()->mVariables.Count();
  }

  *aLength = length;

  ClearCurrentStyleSources();

  return NS_OK;
}

NS_IMETHODIMP
nsComputedDOMStyle::GetParentRule(nsIDOMCSSRule** aParentRule)
{
  *aParentRule = nullptr;

  return NS_OK;
}

NS_IMETHODIMP
nsComputedDOMStyle::GetPropertyValue(const nsAString& aPropertyName,
                                     nsAString& aReturn)
{
  aReturn.Truncate();

  ErrorResult error;
  RefPtr<CSSValue> val = GetPropertyCSSValue(aPropertyName, error);
  if (error.Failed()) {
    return error.StealNSResult();
  }

  if (val) {
    nsString text;
    val->GetCssText(text, error);
    aReturn.Assign(text);
    return error.StealNSResult();
  }

  return NS_OK;
}

/* static */
already_AddRefed<nsStyleContext>
nsComputedDOMStyle::GetStyleContext(Element* aElement,
                                    nsIAtom* aPseudo,
                                    nsIPresShell* aPresShell,
                                    StyleType aStyleType)
{
  // If the content has a pres shell, we must use it.  Otherwise we'd
  // potentially mix rule trees by using the wrong pres shell's style
  // set.  Using the pres shell from the content also means that any
  // content that's actually *in* a document will get the style from the
  // correct document.
  nsCOMPtr<nsIPresShell> presShell = GetPresShellForContent(aElement);
  if (!presShell) {
    presShell = aPresShell;
    if (!presShell)
      return nullptr;
  }

  presShell->FlushPendingNotifications(FlushType::Style);

  return GetStyleContextNoFlush(aElement, aPseudo, presShell, aStyleType);
}

namespace {
class MOZ_STACK_CLASS StyleResolver final
{
public:
  StyleResolver(nsPresContext* aPresContext,
                nsComputedDOMStyle::AnimationFlag aAnimationFlag)
    : mAnimationFlag(aAnimationFlag)
  {
    MOZ_ASSERT(aPresContext);

    // Nothing to do if we are going to resolve style *with* animation.
    if (mAnimationFlag == nsComputedDOMStyle::eWithAnimation) {
      return;
    }

    // Set SkipAnimationRules flag if we are going to resolve style without
    // animation.
    if (aPresContext->RestyleManager()->IsGecko()) {
      mRestyleManager = aPresContext->RestyleManager()->AsGecko();

      mOldSkipAnimationRules = mRestyleManager->SkipAnimationRules();
      mRestyleManager->SetSkipAnimationRules(true);
    } else {
      NS_WARNING("stylo: can't skip animaition rules yet");
    }
  }

<<<<<<< HEAD
  already_AddRefed<nsStyleContext>
  ResolveWithAnimation(StyleSetHandle aStyleSet,
                       Element* aElement,
                       CSSPseudoElementType aType,
                       nsStyleContext* aParentContext,
=======
  already_AddRefed<GeckoStyleContext>
  ResolveWithAnimation(nsStyleSet* aStyleSet,
                       Element* aElement,
                       CSSPseudoElementType aType,
                       GeckoStyleContext* aParentContext,
>>>>>>> a17af05f
                       nsComputedDOMStyle::StyleType aStyleType,
                       bool aInDocWithShell)
  {
    MOZ_ASSERT(mAnimationFlag == nsComputedDOMStyle::eWithAnimation,
      "AnimationFlag should be eWithAnimation");

<<<<<<< HEAD
    RefPtr<nsStyleContext> result;
=======
    RefPtr<GeckoStyleContext> result;
>>>>>>> a17af05f

    if (aType != CSSPseudoElementType::NotPseudo) {
      nsIFrame* frame = nsLayoutUtils::GetStyleFrame(aElement);
      Element* pseudoElement =
        frame && aInDocWithShell ? frame->GetPseudoElement(aType) : nullptr;
      result = aStyleSet->ResolvePseudoElementStyle(aElement, aType,
                                                    aParentContext,
                                                    pseudoElement);
    } else {
      result = aStyleSet->ResolveStyleFor(aElement, aParentContext,
                                          LazyComputeBehavior::Allow);
    }
    if (aStyleType == nsComputedDOMStyle::StyleType::eDefaultOnly) {
      // We really only want the user and UA rules.  Filter out the other ones.
      nsTArray< nsCOMPtr<nsIStyleRule> > rules;
      for (nsRuleNode* ruleNode = result->RuleNode();
           !ruleNode->IsRoot();
           ruleNode = ruleNode->GetParent()) {
        if (ruleNode->GetLevel() == SheetType::Agent ||
            ruleNode->GetLevel() == SheetType::User) {
          rules.AppendElement(ruleNode->GetRule());
        }
      }

      // We want to build a list of user/ua rules that is in order from least to
      // most important, so we have to reverse the list.
      // Integer division to get "stop" is purposeful here: if length is odd, we
      // don't have to do anything with the middle element of the array.
      for (uint32_t i = 0, length = rules.Length(), stop = length / 2;
           i < stop; ++i) {
        rules[i].swap(rules[length - i - 1]);
      }

<<<<<<< HEAD
      result = aStyleSet->AsGecko()->ResolveStyleForRules(aParentContext,
                                                          rules);
=======
      result = aStyleSet->ResolveStyleForRules(aParentContext, rules);
>>>>>>> a17af05f
    }
    return result.forget();
  }

<<<<<<< HEAD
  already_AddRefed<nsStyleContext>
  ResolveWithoutAnimation(StyleSetHandle aStyleSet,
                          Element* aElement,
                          CSSPseudoElementType aType,
                          nsStyleContext* aParentContext,
                          bool aInDocWithShell)
  {
    MOZ_ASSERT(!aStyleSet->IsServo(),
      "Servo backend should not use this function");
    MOZ_ASSERT(mAnimationFlag == nsComputedDOMStyle::eWithoutAnimation,
      "AnimationFlag should be eWithoutAnimation");

    RefPtr<nsStyleContext> result;
=======
  already_AddRefed<GeckoStyleContext>
  ResolveWithoutAnimation(nsStyleSet* aStyleSet,
                          Element* aElement,
                          CSSPseudoElementType aType,
                          GeckoStyleContext* aParentContext,
                          bool aInDocWithShell)
  {
    MOZ_ASSERT(mAnimationFlag == nsComputedDOMStyle::eWithoutAnimation,
      "AnimationFlag should be eWithoutAnimation");

    RefPtr<GeckoStyleContext> result;
>>>>>>> a17af05f

    if (aType != CSSPseudoElementType::NotPseudo) {
      nsIFrame* frame = nsLayoutUtils::GetStyleFrame(aElement);
      Element* pseudoElement =
        frame && aInDocWithShell ? frame->GetPseudoElement(aType) : nullptr;
      result =
<<<<<<< HEAD
        aStyleSet->AsGecko()->ResolvePseudoElementStyleWithoutAnimation(
=======
        aStyleSet->ResolvePseudoElementStyleWithoutAnimation(
>>>>>>> a17af05f
          aElement, aType,
          aParentContext,
          pseudoElement);
    } else {
      result =
<<<<<<< HEAD
        aStyleSet->AsGecko()->ResolveStyleWithoutAnimation(aElement,
                                                           aParentContext);
=======
        aStyleSet->ResolveStyleWithoutAnimation(aElement, aParentContext);
>>>>>>> a17af05f
    }
    return result.forget();
  }

  ~StyleResolver()
  {
    if (mRestyleManager) {
      mRestyleManager->SetSkipAnimationRules(mOldSkipAnimationRules);
    }
  }

private:
  GeckoRestyleManager* mRestyleManager = nullptr;
  bool mOldSkipAnimationRules = false;
  nsComputedDOMStyle::AnimationFlag mAnimationFlag;
};
<<<<<<< HEAD
=======
}

/**
 * The following function checks whether we need to explicitly resolve the style
 * again, even though we have a style context coming from the frame.
 *
 * This basically checks whether the style is or may be under a ::first-line or
 * ::first-letter frame, in which case we can't return the frame style, and we
 * need to resolve it. See bug 505515.
 */
static bool
MustReresolveStyle(const nsStyleContext* aContext)
{
  MOZ_ASSERT(aContext);

  if (aContext->HasPseudoElementData()) {
    if (!aContext->GetPseudo() ||
        aContext->IsServo()) {
      // TODO(emilio): When ::first-line is supported in Servo, we may want to
      // fix this to avoid re-resolving pseudo-element styles.
      return true;
    }

    return aContext->AsGecko()->GetParent() &&
           aContext->AsGecko()->GetParent()->HasPseudoElementData();
  }

  return false;
>>>>>>> a17af05f
}

already_AddRefed<nsStyleContext>
nsComputedDOMStyle::DoGetStyleContextNoFlush(Element* aElement,
                                             nsIAtom* aPseudo,
                                             nsIPresShell* aPresShell,
                                             StyleType aStyleType,
                                             AnimationFlag aAnimationFlag)
{
  MOZ_ASSERT(aElement, "NULL element");
  // If the content has a pres shell, we must use it.  Otherwise we'd
  // potentially mix rule trees by using the wrong pres shell's style
  // set.  Using the pres shell from the content also means that any
  // content that's actually *in* a document will get the style from the
  // correct document.
  nsIPresShell *presShell = GetPresShellForContent(aElement);
  bool inDocWithShell = true;
  if (!presShell) {
    inDocWithShell = false;
    presShell = aPresShell;
    if (!presShell)
      return nullptr;

    // In some edge cases, the caller document might be using a different style
    // backend than the callee. This causes problems because the cached parsed
    // style attributes in the callee document will be a different format than
    // the caller expects. Supporting this would be a pain, and we're already
    // in edge-case-squared, so we just return.
    if (presShell->GetDocument()->GetStyleBackendType() !=
        aElement->OwnerDoc()->GetStyleBackendType()) {
      return nullptr;
    }
  }

  // We do this check to avoid having to add too much special casing of
  // Servo functions we call to explicitly ignore any element data in
  // the tree. (See comment in ServoStyleSet::ResolveStyleLazily.)
  MOZ_RELEASE_ASSERT((aStyleType == eAll && aAnimationFlag == eWithAnimation) ||
                     !aElement->OwnerDoc()->GetBFCacheEntry(),
                     "nsComputedDOMStyle doesn't support getting styles without "
                     "document rules or without animation for documents in the "
                     "bfcache");

  auto pseudoType = CSSPseudoElementType::NotPseudo;
  if (aPseudo) {
    pseudoType = nsCSSPseudoElements::
      GetPseudoType(aPseudo, CSSEnabledState::eIgnoreEnabledState);
    if (pseudoType >= CSSPseudoElementType::Count) {
      return nullptr;
    }
  }

  // XXX the !aElement->IsHTMLElement(nsGkAtoms::area)
  // check is needed due to bug 135040 (to avoid using
  // mPrimaryFrame). Remove it once that's fixed.
<<<<<<< HEAD
  if (!aPseudo &&
      aStyleType == eAll &&
      inDocWithShell &&
=======
  if (inDocWithShell &&
      aStyleType == eAll &&
>>>>>>> a17af05f
      !aElement->IsHTMLElement(nsGkAtoms::area)) {
    nsIFrame* frame = nullptr;
    if (aPseudo == nsCSSPseudoElements::before) {
      frame = nsLayoutUtils::GetBeforeFrame(aElement);
    } else if (aPseudo == nsCSSPseudoElements::after) {
      frame = nsLayoutUtils::GetAfterFrame(aElement);
    } else if (!aPseudo) {
      frame = nsLayoutUtils::GetStyleFrame(aElement);
    }
    if (frame) {
      nsStyleContext* result = frame->StyleContext();
      // Don't use the style context if it was influenced by
      // pseudo-elements, since then it's not the primary style
<<<<<<< HEAD
      // for this element.
      if (!result->HasPseudoElementData()) {
=======
      // for this element / pseudo.
      if (!MustReresolveStyle(result)) {
>>>>>>> a17af05f
        // The existing style context may have animation styles so check if we
        // need to remove them.
        if (aAnimationFlag == eWithoutAnimation) {
          nsPresContext* presContext = presShell->GetPresContext();
          MOZ_ASSERT(presContext, "Should have a prescontext if we have a frame");
<<<<<<< HEAD
          MOZ_ASSERT(presContext->StyleSet()->IsGecko(),
                     "stylo: Need ResolveStyleByRemovingAnimation for stylo");
          if (presContext && presContext->StyleSet()->IsGecko()) {
            nsStyleSet* styleSet = presContext->StyleSet()->AsGecko();
            return styleSet->ResolveStyleByRemovingAnimation(
                     aElement, result, eRestyle_AllHintsWithAnimations);
          } else {
            return nullptr;
=======
          if (presContext && presContext->StyleSet()->IsGecko()) {
            nsStyleSet* styleSet = presContext->StyleSet()->AsGecko();
            return styleSet->ResolveStyleByRemovingAnimation(
                     aElement, result->AsGecko(),
                     eRestyle_AllHintsWithAnimations);
          } else {
            return presContext->StyleSet()->AsServo()->
              GetBaseContextForElement(aElement, nullptr, presContext,
                                       aPseudo, pseudoType, result->AsServo());
>>>>>>> a17af05f
          }
        }

        // this function returns an addrefed style context
        RefPtr<nsStyleContext> ret = result;
        return ret.forget();
      }
    }
  }

  // No frame has been created, or we have a pseudo, or we're looking
  // for the default style, so resolve the style ourselves.

  nsPresContext* presContext = presShell->GetPresContext();
  if (!presContext)
    return nullptr;

  StyleSetHandle styleSet = presShell->StyleSet();

<<<<<<< HEAD
  auto type = CSSPseudoElementType::NotPseudo;
  if (aPseudo) {
    type = nsCSSPseudoElements::
      GetPseudoType(aPseudo, CSSEnabledState::eIgnoreEnabledState);
    if (type >= CSSPseudoElementType::Count) {
      return nullptr;
    }
  }

  // For Servo, compute the result directly without recursively building up
  // a throwaway style context chain.
  if (ServoStyleSet* servoSet = styleSet->GetAsServo()) {
    if (aStyleType == eDefaultOnly) {
      NS_WARNING("stylo: ServoStyleSets cannot supply UA-only styles yet");
      return nullptr;
    }
    return servoSet->ResolveTransientStyle(aElement, type);
  }

  RefPtr<nsStyleContext> parentContext;
  nsIContent* parent = aPseudo ? aElement : aElement->GetParent();
  // Don't resolve parent context for document fragments.
  if (parent && parent->IsElement()) {
    parentContext = GetStyleContextNoFlush(parent->AsElement(), nullptr,
                                           aPresShell, aStyleType);
=======
  // For Servo, compute the result directly without recursively building up
  // a throwaway style context chain.
  if (ServoStyleSet* servoSet = styleSet->GetAsServo()) {
    StyleRuleInclusion rules = aStyleType == eDefaultOnly
                               ? StyleRuleInclusion::DefaultOnly
                               : StyleRuleInclusion::All;
    RefPtr<ServoStyleContext> result =
       servoSet->ResolveStyleLazily(aElement, pseudoType, aPseudo, rules);
    if (aAnimationFlag == eWithAnimation) {
      return result.forget();
    }

    return servoSet->GetBaseContextForElement(aElement, nullptr, presContext,
                                              aPseudo, pseudoType, result);
  }

  RefPtr<GeckoStyleContext> parentContext;
  nsIContent* parent = aPseudo ? aElement : aElement->GetParent();
  // Don't resolve parent context for document fragments.
  if (parent && parent->IsElement()) {
    RefPtr<nsStyleContext> p =
      GetStyleContextNoFlush(parent->AsElement(), nullptr,
                             aPresShell, aStyleType);
    MOZ_ASSERT(p && p->IsGecko());
    parentContext = GeckoStyleContext::TakeRef(p.forget());
>>>>>>> a17af05f
  }

  StyleResolver styleResolver(presContext, aAnimationFlag);

  if (aAnimationFlag == eWithAnimation) {
<<<<<<< HEAD
    return styleResolver.ResolveWithAnimation(styleSet,
                                              aElement, type,
=======
    return styleResolver.ResolveWithAnimation(styleSet->AsGecko(),
                                              aElement, pseudoType,
>>>>>>> a17af05f
                                              parentContext,
                                              aStyleType,
                                              inDocWithShell);
  }

<<<<<<< HEAD
  return styleResolver.ResolveWithoutAnimation(styleSet,
                                               aElement, type,
=======
  return styleResolver.ResolveWithoutAnimation(styleSet->AsGecko(),
                                               aElement, pseudoType,
>>>>>>> a17af05f
                                               parentContext,
                                               inDocWithShell);
}

nsMargin
nsComputedDOMStyle::GetAdjustedValuesForBoxSizing()
{
  // We want the width/height of whatever parts 'width' or 'height' controls,
  // which can be different depending on the value of the 'box-sizing' property.
  const nsStylePosition* stylePos = StylePosition();

  nsMargin adjustment;
  if (stylePos->mBoxSizing == StyleBoxSizing::Border) {
    adjustment = mInnerFrame->GetUsedBorderAndPadding();
  }

  return adjustment;
}

/* static */
nsIPresShell*
nsComputedDOMStyle::GetPresShellForContent(const nsIContent* aContent)
{
  nsIDocument* composedDoc = aContent->GetComposedDoc();
  if (!composedDoc)
    return nullptr;

  return composedDoc->GetShell();
}

// nsDOMCSSDeclaration abstract methods which should never be called
// on a nsComputedDOMStyle object, but must be defined to avoid
// compile errors.
DeclarationBlock*
nsComputedDOMStyle::GetCSSDeclaration(Operation)
{
  NS_RUNTIMEABORT("called nsComputedDOMStyle::GetCSSDeclaration");
  return nullptr;
}

nsresult
nsComputedDOMStyle::SetCSSDeclaration(DeclarationBlock*)
{
  NS_RUNTIMEABORT("called nsComputedDOMStyle::SetCSSDeclaration");
  return NS_ERROR_FAILURE;
}

nsIDocument*
nsComputedDOMStyle::DocToUpdate()
{
  NS_RUNTIMEABORT("called nsComputedDOMStyle::DocToUpdate");
  return nullptr;
}

void
nsComputedDOMStyle::GetCSSParsingEnvironment(CSSParsingEnvironment& aCSSParseEnv)
{
  NS_RUNTIMEABORT("called nsComputedDOMStyle::GetCSSParsingEnvironment");
  // Just in case NS_RUNTIMEABORT ever stops killing us for some reason
  aCSSParseEnv.mPrincipal = nullptr;
}

<<<<<<< HEAD
URLExtraData*
nsComputedDOMStyle::GetURLData() const
{
  NS_RUNTIMEABORT("called nsComputedDOMStyle::GetURLData");
  return nullptr;
=======
nsDOMCSSDeclaration::ServoCSSParsingEnvironment
nsComputedDOMStyle::GetServoCSSParsingEnvironment() const
{
  MOZ_CRASH("called nsComputedDOMStyle::GetServoCSSParsingEnvironment");
>>>>>>> a17af05f
}

void
nsComputedDOMStyle::ClearStyleContext()
{
  if (mResolvedStyleContext) {
    mResolvedStyleContext = false;
    mContent->RemoveMutationObserver(this);
  }
  mStyleContext = nullptr;
}

void
nsComputedDOMStyle::SetResolvedStyleContext(RefPtr<nsStyleContext>&& aContext,
                                            uint64_t aGeneration)
{
  if (!mResolvedStyleContext) {
    mResolvedStyleContext = true;
    mContent->AddMutationObserver(this);
  }
  mStyleContext = aContext;
  mStyleContextGeneration = aGeneration;
}

void
nsComputedDOMStyle::SetFrameStyleContext(nsStyleContext* aContext,
                                         uint64_t aGeneration)
{
  ClearStyleContext();
  mStyleContext = aContext;
  mStyleContextGeneration = aGeneration;
}

void
nsComputedDOMStyle::UpdateCurrentStyleSources(bool aNeedsLayoutFlush)
{
  nsCOMPtr<nsIDocument> document = do_QueryReferent(mDocumentWeak);
  if (!document) {
    ClearStyleContext();
    return;
  }

  // Flush _before_ getting the presshell, since that could create a new
  // presshell.  Also note that we want to flush the style on the document
  // we're computing style in, not on the document mContent is in -- the two
  // may be different.
  document->FlushPendingNotifications(
    aNeedsLayoutFlush ? FlushType::Layout : FlushType::Style);
#ifdef DEBUG
  mFlushedPendingReflows = aNeedsLayoutFlush;
#endif

  mPresShell = document->GetShell();
  if (!mPresShell || !mPresShell->GetPresContext()) {
    ClearStyleContext();
    return;
  }

  // We need to use GetUndisplayedRestyleGeneration instead of
  // GetRestyleGeneration, because the caching of mStyleContext is an
  // optimization that is useful only for displayed elements.
  // For undisplayed elements we need to take into account any DOM changes that
  // might cause a restyle, because Servo will not increase the generation for
  // undisplayed elements.
  // As for Gecko, GetUndisplayedRestyleGeneration is effectively equal to
  // GetRestyleGeneration, since the generation is incremented whenever we
  // process restyles.
  uint64_t currentGeneration =
    mPresShell->GetPresContext()->GetUndisplayedRestyleGeneration();

  if (mStyleContext) {
    // We can't rely on the undisplayed restyle generation if
    // mContent is out-of-document, since that generation is not
    // incremented for DOM changes on out-of-document elements.
    // So we always need to update the style context to ensure it
    // it up-to-date.
    if (mStyleContextGeneration == currentGeneration
        && mContent->IsInComposedDoc()) {
      // Our cached style context is still valid.
      return;
    }
    // We've processed some restyles, so the cached style context might
    // be out of date.
    mStyleContext = nullptr;
  }

  // XXX the !mContent->IsHTMLElement(nsGkAtoms::area)
  // check is needed due to bug 135040 (to avoid using
  // mPrimaryFrame). Remove it once that's fixed.
  if (mStyleType == eAll && !mContent->IsHTMLElement(nsGkAtoms::area)) {
    mOuterFrame = nullptr;

    if (!mPseudo) {
      mOuterFrame = mContent->GetPrimaryFrame();
    } else if (mPseudo == nsCSSPseudoElements::before ||
               mPseudo == nsCSSPseudoElements::after) {
      nsIAtom* property = mPseudo == nsCSSPseudoElements::before
                            ? nsGkAtoms::beforePseudoProperty
                            : nsGkAtoms::afterPseudoProperty;

      auto* pseudo = static_cast<Element*>(mContent->GetProperty(property));
      mOuterFrame = pseudo ? pseudo->GetPrimaryFrame() : nullptr;
    }

    mInnerFrame = mOuterFrame;
    if (mOuterFrame) {
      LayoutFrameType type = mOuterFrame->Type();
      if (type == LayoutFrameType::TableWrapper) {
        // If the frame is a table wrapper frame then we should get the style
        // from the inner table frame.
        mInnerFrame = mOuterFrame->PrincipalChildList().FirstChild();
        NS_ASSERTION(mInnerFrame, "table wrapper must have an inner");
        NS_ASSERTION(!mInnerFrame->GetNextSibling(),
                     "table wrapper frames should have just one child, "
                     "the inner table");
      }

      SetFrameStyleContext(mInnerFrame->StyleContext(), currentGeneration);
      NS_ASSERTION(mStyleContext, "Frame without style context?");
    }
  }

  if (!mStyleContext || MustReresolveStyle(mStyleContext)) {
#ifdef DEBUG
<<<<<<< HEAD
    if (mStyleContext && mStyleContext->StyleSource().IsGeckoRuleNodeOrNull()) {
=======
    if (mStyleContext && mStyleContext->IsGecko()) {
>>>>>>> a17af05f
      // We want to check that going through this path because of
      // HasPseudoElementData is rare, because it slows us down a good
      // bit.  So check that we're really inside something associated
      // with a pseudo-element that contains elements.  (We also allow
      // the element to be NAC, just in case some chrome JS calls
      // getComputedStyle on a NAC-implemented pseudo.)
<<<<<<< HEAD
      nsStyleContext* topWithPseudoElementData = mStyleContext;
=======
      GeckoStyleContext* topWithPseudoElementData = mStyleContext->AsGecko();
>>>>>>> a17af05f
      while (topWithPseudoElementData->GetParent()->HasPseudoElementData()) {
        topWithPseudoElementData = topWithPseudoElementData->GetParent();
      }
      CSSPseudoElementType pseudo = topWithPseudoElementData->GetPseudoType();
      nsIAtom* pseudoAtom = nsCSSPseudoElements::GetPseudoAtom(pseudo);
      nsAutoString assertMsg(
        NS_LITERAL_STRING("we should be in a pseudo-element that is expected to contain elements ("));
      assertMsg.Append(nsDependentString(pseudoAtom->GetUTF16String()));
      assertMsg.Append(')');
      NS_ASSERTION(nsCSSPseudoElements::PseudoElementContainsElements(pseudo) ||
                   mContent->IsNativeAnonymous(),
                   NS_LossyConvertUTF16toASCII(assertMsg).get());
    }
#endif
    // Need to resolve a style context
    RefPtr<nsStyleContext> resolvedStyleContext =
      nsComputedDOMStyle::GetStyleContext(mContent->AsElement(),
                                          mPseudo,
                                          mPresShell,
                                          mStyleType);
    if (!resolvedStyleContext) {
      ClearStyleContext();
      return;
    }

    // No need to re-get the generation, even though GetStyleContext
    // will flush, since we flushed style at the top of this function.
    NS_ASSERTION(mPresShell &&
                 currentGeneration ==
                   mPresShell->GetPresContext()->GetUndisplayedRestyleGeneration(),
                 "why should we have flushed style again?");

    SetResolvedStyleContext(Move(resolvedStyleContext), currentGeneration);
    NS_ASSERTION(mPseudo || !mStyleContext->HasPseudoElementData(),
                 "should not have pseudo-element data");
  }

  if (mAnimationFlag == eWithoutAnimation) {
    // We will support Servo in bug 1311257.
    MOZ_ASSERT(mPresShell->StyleSet()->IsGecko(),
               "eWithoutAnimationRules support Gecko only");
    nsStyleSet* styleSet = mPresShell->StyleSet()->AsGecko();
    RefPtr<nsStyleContext> unanimatedStyleContext =
      styleSet->ResolveStyleByRemovingAnimation(
        mContent->AsElement(), mStyleContext->AsGecko(),
        eRestyle_AllHintsWithAnimations);
    SetResolvedStyleContext(Move(unanimatedStyleContext), currentGeneration);
  }

  // mExposeVisitedStyle is set to true only by testing APIs that
  // require chrome privilege.
  MOZ_ASSERT(!mExposeVisitedStyle || nsContentUtils::IsCallerChrome(),
             "mExposeVisitedStyle set incorrectly");
  if (mExposeVisitedStyle && mStyleContext->RelevantLinkVisited()) {
    nsStyleContext *styleIfVisited = mStyleContext->GetStyleIfVisited();
    if (styleIfVisited) {
      mStyleContext = styleIfVisited;
    }
  }
}

void
nsComputedDOMStyle::ClearCurrentStyleSources()
{
  // Release the current style context if we got it off the frame.
  // For a style context we resolved, keep it around so that we
  // can re-use it next time this object is queried, but not if it-s a
  // re-resolved style context because we were inside a pseudo-element.
  if (!mResolvedStyleContext || mOuterFrame) {
    ClearStyleContext();
  }

  mOuterFrame = nullptr;
  mInnerFrame = nullptr;
  mPresShell = nullptr;
}

already_AddRefed<CSSValue>
nsComputedDOMStyle::GetPropertyCSSValue(const nsAString& aPropertyName, ErrorResult& aRv)
{
  nsCSSPropertyID prop =
    nsCSSProps::LookupProperty(aPropertyName, CSSEnabledState::eForAllContent);

  bool needsLayoutFlush;
  nsComputedStyleMap::Entry::ComputeMethod getter;

  if (prop == eCSSPropertyExtra_variable) {
    needsLayoutFlush = false;
    getter = nullptr;
  } else {
    // We don't (for now, anyway, though it may make sense to change it
    // for all aliases, including those in nsCSSPropAliasList) want
    // aliases to be enumerable (via GetLength and IndexedGetter), so
    // handle them here rather than adding entries to
    // GetQueryablePropertyMap.
    if (prop != eCSSProperty_UNKNOWN &&
        nsCSSProps::PropHasFlags(prop, CSS_PROPERTY_IS_ALIAS)) {
      const nsCSSPropertyID* subprops = nsCSSProps::SubpropertyEntryFor(prop);
      MOZ_ASSERT(subprops[1] == eCSSProperty_UNKNOWN,
                 "must have list of length 1");
      prop = subprops[0];
    }

    const nsComputedStyleMap::Entry* propEntry =
      GetComputedStyleMap()->FindEntryForProperty(prop);

    if (!propEntry) {
#ifdef DEBUG_ComputedDOMStyle
      NS_WARNING(PromiseFlatCString(NS_ConvertUTF16toUTF8(aPropertyName) +
                                    NS_LITERAL_CSTRING(" is not queryable!")).get());
#endif

      // NOTE:  For branches, we should flush here for compatibility!
      return nullptr;
    }

    needsLayoutFlush = propEntry->IsLayoutFlushNeeded();
    getter = propEntry->mGetter;
  }

  UpdateCurrentStyleSources(needsLayoutFlush);
  if (!mStyleContext) {
    aRv.Throw(NS_ERROR_NOT_AVAILABLE);
    return nullptr;
  }

  RefPtr<CSSValue> val;
  if (prop == eCSSPropertyExtra_variable) {
    val = DoGetCustomProperty(aPropertyName);
  } else {
    // Call our pointer-to-member-function.
    val = (this->*getter)();
  }

  ClearCurrentStyleSources();

  return val.forget();
}

NS_IMETHODIMP
nsComputedDOMStyle::RemoveProperty(const nsAString& aPropertyName,
                                   nsAString& aReturn)
{
  return NS_ERROR_DOM_NO_MODIFICATION_ALLOWED_ERR;
}


NS_IMETHODIMP
nsComputedDOMStyle::GetPropertyPriority(const nsAString& aPropertyName,
                                        nsAString& aReturn)
{
  aReturn.Truncate();

  return NS_OK;
}

NS_IMETHODIMP
nsComputedDOMStyle::SetProperty(const nsAString& aPropertyName,
                                const nsAString& aValue,
                                const nsAString& aPriority)
{
  return NS_ERROR_DOM_NO_MODIFICATION_ALLOWED_ERR;
}

NS_IMETHODIMP
nsComputedDOMStyle::Item(uint32_t aIndex, nsAString& aReturn)
{
  return nsDOMCSSDeclaration::Item(aIndex, aReturn);
}

void
nsComputedDOMStyle::IndexedGetter(uint32_t   aIndex,
                                  bool&      aFound,
                                  nsAString& aPropName)
{
  nsComputedStyleMap* map = GetComputedStyleMap();
  uint32_t length = map->Length();

  if (aIndex < length) {
    aFound = true;
    CopyASCIItoUTF16(nsCSSProps::GetStringValue(map->PropertyAt(aIndex)),
                     aPropName);
    return;
  }

  // Custom properties are exposed with indexed properties just after all
  // of the built-in properties.
  UpdateCurrentStyleSources(false);
  if (!mStyleContext) {
    aFound = false;
    return;
  }

  bool isServo = mStyleContext->IsServo();

  const nsStyleVariables* variables = isServo
    ? nullptr
    : StyleVariables();

  const uint32_t count = isServo
    ? Servo_GetCustomPropertiesCount(mStyleContext->AsServo())
    : variables->mVariables.Count();

  const uint32_t index = aIndex - length;
  if (index < count) {
    aFound = true;
    nsString varName;
    if (isServo) {
      Servo_GetCustomPropertyNameAt(mStyleContext->AsServo(), index, &varName);
    } else {
      variables->mVariables.GetVariableAt(index, varName);
    }
    aPropName.AssignLiteral("--");
    aPropName.Append(varName);
  } else {
    aFound = false;
  }

  ClearCurrentStyleSources();
}

// Property getters...

already_AddRefed<CSSValue>
nsComputedDOMStyle::DoGetBinding()
{
  RefPtr<nsROCSSPrimitiveValue> val = new nsROCSSPrimitiveValue;

  const nsStyleDisplay* display = StyleDisplay();

  if (display->mBinding) {
    val->SetURI(display->mBinding->GetURI());
  } else {
    val->SetIdent(eCSSKeyword_none);
  }

  return val.forget();
}

already_AddRefed<CSSValue>
nsComputedDOMStyle::DoGetClear()
{
  RefPtr<nsROCSSPrimitiveValue> val = new nsROCSSPrimitiveValue;
  val->SetIdent(nsCSSProps::ValueToKeywordEnum(StyleDisplay()->mBreakType,
                                               nsCSSProps::kClearKTable));
  return val.forget();
}

already_AddRefed<CSSValue>
nsComputedDOMStyle::DoGetFloat()
{
  RefPtr<nsROCSSPrimitiveValue> val = new nsROCSSPrimitiveValue;
  val->SetIdent(nsCSSProps::ValueToKeywordEnum(StyleDisplay()->mFloat,
                                               nsCSSProps::kFloatKTable));
  return val.forget();
}

already_AddRefed<CSSValue>
nsComputedDOMStyle::DoGetBottom()
{
  return GetOffsetWidthFor(eSideBottom);
}

already_AddRefed<CSSValue>
nsComputedDOMStyle::DoGetStackSizing()
{
  RefPtr<nsROCSSPrimitiveValue> val = new nsROCSSPrimitiveValue;
  val->SetIdent(nsCSSProps::ValueToKeywordEnum(StyleXUL()->mStackSizing,
                                               nsCSSProps::kStackSizingKTable));
  return val.forget();
}

void
nsComputedDOMStyle::SetToRGBAColor(nsROCSSPrimitiveValue* aValue,
                                   nscolor aColor)
{
  nsROCSSPrimitiveValue *red   = new nsROCSSPrimitiveValue;
  nsROCSSPrimitiveValue *green = new nsROCSSPrimitiveValue;
  nsROCSSPrimitiveValue *blue  = new nsROCSSPrimitiveValue;
  nsROCSSPrimitiveValue *alpha  = new nsROCSSPrimitiveValue;

  uint8_t a = NS_GET_A(aColor);
  nsDOMCSSRGBColor *rgbColor =
    new nsDOMCSSRGBColor(red, green, blue, alpha, a < 255);

  red->SetNumber(NS_GET_R(aColor));
  green->SetNumber(NS_GET_G(aColor));
  blue->SetNumber(NS_GET_B(aColor));
  alpha->SetNumber(nsStyleUtil::ColorComponentToFloat(a));

  aValue->SetColor(rgbColor);
}

void
nsComputedDOMStyle::SetValueFromComplexColor(nsROCSSPrimitiveValue* aValue,
                                             const StyleComplexColor& aColor)
{
  SetToRGBAColor(aValue, StyleColor()->CalcComplexColor(aColor));
}

already_AddRefed<CSSValue>
nsComputedDOMStyle::DoGetColor()
{
  RefPtr<nsROCSSPrimitiveValue> val = new nsROCSSPrimitiveValue;
  SetToRGBAColor(val, StyleColor()->mColor);
  return val.forget();
}

already_AddRefed<CSSValue>
nsComputedDOMStyle::DoGetColorAdjust()
{
  RefPtr<nsROCSSPrimitiveValue> val = new nsROCSSPrimitiveValue;
  val->SetIdent(
    nsCSSProps::ValueToKeywordEnum(StyleVisibility()->mColorAdjust,
                                   nsCSSProps::kColorAdjustKTable));
  return val.forget();
}

already_AddRefed<CSSValue>
nsComputedDOMStyle::DoGetOpacity()
{
  RefPtr<nsROCSSPrimitiveValue> val = new nsROCSSPrimitiveValue;
  val->SetNumber(StyleEffects()->mOpacity);
  return val.forget();
}

already_AddRefed<CSSValue>
nsComputedDOMStyle::DoGetColumnCount()
{
  RefPtr<nsROCSSPrimitiveValue> val = new nsROCSSPrimitiveValue;

  const nsStyleColumn* column = StyleColumn();

  if (column->mColumnCount == NS_STYLE_COLUMN_COUNT_AUTO) {
    val->SetIdent(eCSSKeyword_auto);
  } else {
    val->SetNumber(column->mColumnCount);
  }

  return val.forget();
}

already_AddRefed<CSSValue>
nsComputedDOMStyle::DoGetColumnWidth()
{
  RefPtr<nsROCSSPrimitiveValue> val = new nsROCSSPrimitiveValue;

  // XXX fix the auto case. When we actually have a column frame, I think
  // we should return the computed column width.
  SetValueToCoord(val, StyleColumn()->mColumnWidth, true);
  return val.forget();
}

already_AddRefed<CSSValue>
nsComputedDOMStyle::DoGetColumnGap()
{
  RefPtr<nsROCSSPrimitiveValue> val = new nsROCSSPrimitiveValue;

  const nsStyleColumn* column = StyleColumn();
  if (column->mColumnGap.GetUnit() == eStyleUnit_Normal) {
    val->SetIdent(eCSSKeyword_normal);
  } else {
    SetValueToCoord(val, StyleColumn()->mColumnGap, true);
  }

  return val.forget();
}

already_AddRefed<CSSValue>
nsComputedDOMStyle::DoGetColumnFill()
{
  RefPtr<nsROCSSPrimitiveValue> val = new nsROCSSPrimitiveValue;
  val->SetIdent(
    nsCSSProps::ValueToKeywordEnum(StyleColumn()->mColumnFill,
                                   nsCSSProps::kColumnFillKTable));
  return val.forget();
}

already_AddRefed<CSSValue>
nsComputedDOMStyle::DoGetColumnSpan()
{
  RefPtr<nsROCSSPrimitiveValue> val = new nsROCSSPrimitiveValue;
  val->SetIdent(nsCSSProps::ValueToKeywordEnum(StyleColumn()->mColumnSpan,
                                               nsCSSProps::kColumnSpanKTable));
  return val.forget();
}

already_AddRefed<CSSValue>
nsComputedDOMStyle::DoGetColumnRuleWidth()
{
  RefPtr<nsROCSSPrimitiveValue> val = new nsROCSSPrimitiveValue;
  val->SetAppUnits(StyleColumn()->GetComputedColumnRuleWidth());
  return val.forget();
}

already_AddRefed<CSSValue>
nsComputedDOMStyle::DoGetColumnRuleStyle()
{
  RefPtr<nsROCSSPrimitiveValue> val = new nsROCSSPrimitiveValue;
  val->SetIdent(
    nsCSSProps::ValueToKeywordEnum(StyleColumn()->mColumnRuleStyle,
                                   nsCSSProps::kBorderStyleKTable));
  return val.forget();
}

already_AddRefed<CSSValue>
nsComputedDOMStyle::DoGetColumnRuleColor()
{
  RefPtr<nsROCSSPrimitiveValue> val = new nsROCSSPrimitiveValue;
  SetValueFromComplexColor(val, StyleColumn()->mColumnRuleColor);
  return val.forget();
}

static void
AppendCounterStyle(CounterStyle* aStyle, nsAString& aString)
{
  AnonymousCounterStyle* anonymous = aStyle->AsAnonymous();
  if (!anonymous) {
    // want SetIdent
    nsDependentAtomString type(aStyle->GetStyleName());
    nsStyleUtil::AppendEscapedCSSIdent(type, aString);
  } else if (anonymous->IsSingleString()) {
    const nsTArray<nsString>& symbols = anonymous->GetSymbols();
    MOZ_ASSERT(symbols.Length() == 1);
    nsStyleUtil::AppendEscapedCSSString(symbols[0], aString);
  } else {
    aString.AppendLiteral("symbols(");

    uint8_t system = anonymous->GetSystem();
    NS_ASSERTION(system == NS_STYLE_COUNTER_SYSTEM_CYCLIC ||
                 system == NS_STYLE_COUNTER_SYSTEM_NUMERIC ||
                 system == NS_STYLE_COUNTER_SYSTEM_ALPHABETIC ||
                 system == NS_STYLE_COUNTER_SYSTEM_SYMBOLIC ||
                 system == NS_STYLE_COUNTER_SYSTEM_FIXED,
                 "Invalid system for anonymous counter style.");
    if (system != NS_STYLE_COUNTER_SYSTEM_SYMBOLIC) {
      AppendASCIItoUTF16(nsCSSProps::ValueToKeyword(
              system, nsCSSProps::kCounterSystemKTable), aString);
      aString.Append(' ');
    }

    const nsTArray<nsString>& symbols = anonymous->GetSymbols();
    NS_ASSERTION(symbols.Length() > 0,
                 "No symbols in the anonymous counter style");
    for (size_t i = 0, iend = symbols.Length(); i < iend; i++) {
      nsStyleUtil::AppendEscapedCSSString(symbols[i], aString);
      aString.Append(' ');
    }
    aString.Replace(aString.Length() - 1, 1, char16_t(')'));
  }
}

already_AddRefed<CSSValue>
nsComputedDOMStyle::DoGetContent()
{
  const nsStyleContent *content = StyleContent();

  if (content->ContentCount() == 0) {
    RefPtr<nsROCSSPrimitiveValue> val = new nsROCSSPrimitiveValue;
    val->SetIdent(eCSSKeyword_none);
    return val.forget();
  }

  if (content->ContentCount() == 1 &&
      content->ContentAt(0).GetType() == eStyleContentType_AltContent) {
    RefPtr<nsROCSSPrimitiveValue> val = new nsROCSSPrimitiveValue;
    val->SetIdent(eCSSKeyword__moz_alt_content);
    return val.forget();
  }

  RefPtr<nsDOMCSSValueList> valueList = GetROCSSValueList(false);

  for (uint32_t i = 0, i_end = content->ContentCount(); i < i_end; ++i) {
    RefPtr<nsROCSSPrimitiveValue> val = new nsROCSSPrimitiveValue;

    const nsStyleContentData &data = content->ContentAt(i);
    nsStyleContentType type = data.GetType();
    switch (type) {
      case eStyleContentType_String: {
        nsAutoString str;
        nsStyleUtil::AppendEscapedCSSString(
          nsDependentString(data.GetString()), str);
        val->SetString(str);
        break;
      }
      case eStyleContentType_Image: {
        nsCOMPtr<nsIURI> uri;
        if (imgRequestProxy* image = data.GetImage()) {
          image->GetURI(getter_AddRefs(uri));
        }
        val->SetURI(uri);
        break;
      }
      case eStyleContentType_Attr: {
        nsAutoString str;
        nsStyleUtil::AppendEscapedCSSIdent(
          nsDependentString(data.GetString()), str);
        val->SetString(str, nsIDOMCSSPrimitiveValue::CSS_ATTR);
        break;
      }
      case eStyleContentType_Counter:
      case eStyleContentType_Counters: {
        /* FIXME: counters should really use an object */
        nsAutoString str;
        if (type == eStyleContentType_Counter) {
          str.AppendLiteral("counter(");
<<<<<<< HEAD
        }
        else {
          str.AppendLiteral("counters(");
        }
        // WRITE ME
        nsCSSValue::Array* a = data.GetCounters();

        nsStyleUtil::AppendEscapedCSSIdent(
          nsDependentString(a->Item(0).GetStringBufferValue()), str);
        int32_t typeItem = 1;
        if (type == eStyleContentType_Counters) {
          typeItem = 2;
          str.AppendLiteral(", ");
          nsStyleUtil::AppendEscapedCSSString(
            nsDependentString(a->Item(1).GetStringBufferValue()), str);
        }
        MOZ_ASSERT(eCSSUnit_None != a->Item(typeItem).GetUnit(),
                   "'none' should be handled as identifier value");
        nsString type;
        a->Item(typeItem).AppendToString(eCSSProperty_list_style_type,
                                         type, nsCSSValue::eNormalized);
        if (!type.LowerCaseEqualsLiteral("decimal")) {
          str.AppendLiteral(", ");
          str.Append(type);
=======
        }
        else {
          str.AppendLiteral("counters(");
        }
        nsStyleContentData::CounterFunction* counters = data.GetCounters();
        nsStyleUtil::AppendEscapedCSSIdent(counters->mIdent, str);
        if (type == eStyleContentType_Counters) {
          str.AppendLiteral(", ");
          nsStyleUtil::AppendEscapedCSSString(counters->mSeparator, str);
        }
        if (counters->mCounterStyle != CounterStyleManager::GetDecimalStyle()) {
          str.AppendLiteral(", ");
          AppendCounterStyle(counters->mCounterStyle, str);
>>>>>>> a17af05f
        }

        str.Append(char16_t(')'));
        val->SetString(str, nsIDOMCSSPrimitiveValue::CSS_COUNTER);
        break;
      }
      case eStyleContentType_OpenQuote:
        val->SetIdent(eCSSKeyword_open_quote);
        break;
      case eStyleContentType_CloseQuote:
        val->SetIdent(eCSSKeyword_close_quote);
        break;
      case eStyleContentType_NoOpenQuote:
        val->SetIdent(eCSSKeyword_no_open_quote);
        break;
      case eStyleContentType_NoCloseQuote:
        val->SetIdent(eCSSKeyword_no_close_quote);
        break;
      case eStyleContentType_AltContent:
      default:
        NS_NOTREACHED("unexpected type");
        break;
    }
    valueList->AppendCSSValue(val.forget());
  }

  return valueList.forget();
}

already_AddRefed<CSSValue>
nsComputedDOMStyle::DoGetCounterIncrement()
{
  const nsStyleContent *content = StyleContent();

  if (content->CounterIncrementCount() == 0) {
    RefPtr<nsROCSSPrimitiveValue> val = new nsROCSSPrimitiveValue;
    val->SetIdent(eCSSKeyword_none);
    return val.forget();
  }

  RefPtr<nsDOMCSSValueList> valueList = GetROCSSValueList(false);

  for (uint32_t i = 0, i_end = content->CounterIncrementCount(); i < i_end; ++i) {
    RefPtr<nsROCSSPrimitiveValue> name = new nsROCSSPrimitiveValue;
    RefPtr<nsROCSSPrimitiveValue> value = new nsROCSSPrimitiveValue;

    const nsStyleCounterData& data = content->CounterIncrementAt(i);
    nsAutoString escaped;
    nsStyleUtil::AppendEscapedCSSIdent(data.mCounter, escaped);
    name->SetString(escaped);
    value->SetNumber(data.mValue); // XXX This should really be integer

    valueList->AppendCSSValue(name.forget());
    valueList->AppendCSSValue(value.forget());
  }

  return valueList.forget();
}

/* Convert the stored representation into a list of two values and then hand
 * it back.
 */
already_AddRefed<CSSValue>
nsComputedDOMStyle::DoGetTransformOrigin()
{
  /* We need to build up a list of two values.  We'll call them
   * width and height.
   */

  /* Store things as a value list */
  RefPtr<nsDOMCSSValueList> valueList = GetROCSSValueList(false);

  /* Now, get the values. */
  const nsStyleDisplay* display = StyleDisplay();

  RefPtr<nsROCSSPrimitiveValue> width = new nsROCSSPrimitiveValue;
  SetValueToCoord(width, display->mTransformOrigin[0], false,
                  &nsComputedDOMStyle::GetFrameBoundsWidthForTransform);
  valueList->AppendCSSValue(width.forget());

  RefPtr<nsROCSSPrimitiveValue> height = new nsROCSSPrimitiveValue;
  SetValueToCoord(height, display->mTransformOrigin[1], false,
                  &nsComputedDOMStyle::GetFrameBoundsHeightForTransform);
  valueList->AppendCSSValue(height.forget());

  if (display->mTransformOrigin[2].GetUnit() != eStyleUnit_Coord ||
      display->mTransformOrigin[2].GetCoordValue() != 0) {
    RefPtr<nsROCSSPrimitiveValue> depth = new nsROCSSPrimitiveValue;
    SetValueToCoord(depth, display->mTransformOrigin[2], false,
                    nullptr);
    valueList->AppendCSSValue(depth.forget());
  }

  return valueList.forget();
}

/* Convert the stored representation into a list of two values and then hand
 * it back.
 */
already_AddRefed<CSSValue>
nsComputedDOMStyle::DoGetPerspectiveOrigin()
{
  /* We need to build up a list of two values.  We'll call them
   * width and height.
   */

  /* Store things as a value list */
  RefPtr<nsDOMCSSValueList> valueList = GetROCSSValueList(false);

  /* Now, get the values. */
  const nsStyleDisplay* display = StyleDisplay();

  RefPtr<nsROCSSPrimitiveValue> width = new nsROCSSPrimitiveValue;
  SetValueToCoord(width, display->mPerspectiveOrigin[0], false,
                  &nsComputedDOMStyle::GetFrameBoundsWidthForTransform);
  valueList->AppendCSSValue(width.forget());

  RefPtr<nsROCSSPrimitiveValue> height = new nsROCSSPrimitiveValue;
  SetValueToCoord(height, display->mPerspectiveOrigin[1], false,
                  &nsComputedDOMStyle::GetFrameBoundsHeightForTransform);
  valueList->AppendCSSValue(height.forget());

  return valueList.forget();
}

already_AddRefed<CSSValue>
nsComputedDOMStyle::DoGetPerspective()
{
  RefPtr<nsROCSSPrimitiveValue> val = new nsROCSSPrimitiveValue;
  SetValueToCoord(val, StyleDisplay()->mChildPerspective, false);
  return val.forget();
}

already_AddRefed<CSSValue>
nsComputedDOMStyle::DoGetBackfaceVisibility()
{
  RefPtr<nsROCSSPrimitiveValue> val = new nsROCSSPrimitiveValue;
  val->SetIdent(
      nsCSSProps::ValueToKeywordEnum(StyleDisplay()->mBackfaceVisibility,
                                     nsCSSProps::kBackfaceVisibilityKTable));
  return val.forget();
}

already_AddRefed<CSSValue>
nsComputedDOMStyle::DoGetTransformStyle()
{
  RefPtr<nsROCSSPrimitiveValue> val = new nsROCSSPrimitiveValue;
  val->SetIdent(
      nsCSSProps::ValueToKeywordEnum(StyleDisplay()->mTransformStyle,
                                     nsCSSProps::kTransformStyleKTable));
  return val.forget();
}

already_AddRefed<CSSValue>
nsComputedDOMStyle::DoGetTransform()
{
  const nsStyleDisplay* display = StyleDisplay();
  return GetTransformValue(display->mSpecifiedTransform);
}

already_AddRefed<CSSValue>
nsComputedDOMStyle::DoGetTransformBox()
{
  RefPtr<nsROCSSPrimitiveValue> val = new nsROCSSPrimitiveValue;
  val->SetIdent(
      nsCSSProps::ValueToKeywordEnum(StyleDisplay()->mTransformBox,
                                     nsCSSProps::kTransformBoxKTable));
  return val.forget();
}

/* static */ already_AddRefed<nsROCSSPrimitiveValue>
nsComputedDOMStyle::MatrixToCSSValue(const mozilla::gfx::Matrix4x4& matrix)
{
  bool is3D = !matrix.Is2D();

  nsAutoString resultString(NS_LITERAL_STRING("matrix"));
  if (is3D) {
    resultString.AppendLiteral("3d");
  }

  resultString.Append('(');
  resultString.AppendFloat(matrix._11);
  resultString.AppendLiteral(", ");
  resultString.AppendFloat(matrix._12);
  resultString.AppendLiteral(", ");
  if (is3D) {
    resultString.AppendFloat(matrix._13);
    resultString.AppendLiteral(", ");
    resultString.AppendFloat(matrix._14);
    resultString.AppendLiteral(", ");
  }
  resultString.AppendFloat(matrix._21);
  resultString.AppendLiteral(", ");
  resultString.AppendFloat(matrix._22);
  resultString.AppendLiteral(", ");
  if (is3D) {
    resultString.AppendFloat(matrix._23);
    resultString.AppendLiteral(", ");
    resultString.AppendFloat(matrix._24);
    resultString.AppendLiteral(", ");
    resultString.AppendFloat(matrix._31);
    resultString.AppendLiteral(", ");
    resultString.AppendFloat(matrix._32);
    resultString.AppendLiteral(", ");
    resultString.AppendFloat(matrix._33);
    resultString.AppendLiteral(", ");
    resultString.AppendFloat(matrix._34);
    resultString.AppendLiteral(", ");
  }
  resultString.AppendFloat(matrix._41);
  resultString.AppendLiteral(", ");
  resultString.AppendFloat(matrix._42);
  if (is3D) {
    resultString.AppendLiteral(", ");
    resultString.AppendFloat(matrix._43);
    resultString.AppendLiteral(", ");
    resultString.AppendFloat(matrix._44);
  }
  resultString.Append(')');

  /* Create a value to hold our result. */
  RefPtr<nsROCSSPrimitiveValue> val = new nsROCSSPrimitiveValue;

  val->SetString(resultString);
  return val.forget();
}

already_AddRefed<CSSValue>
nsComputedDOMStyle::DoGetCounterReset()
{
  const nsStyleContent *content = StyleContent();

  if (content->CounterResetCount() == 0) {
    RefPtr<nsROCSSPrimitiveValue> val = new nsROCSSPrimitiveValue;
    val->SetIdent(eCSSKeyword_none);
    return val.forget();
  }

  RefPtr<nsDOMCSSValueList> valueList = GetROCSSValueList(false);

  for (uint32_t i = 0, i_end = content->CounterResetCount(); i < i_end; ++i) {
    RefPtr<nsROCSSPrimitiveValue> name = new nsROCSSPrimitiveValue;
    RefPtr<nsROCSSPrimitiveValue> value = new nsROCSSPrimitiveValue;

    const nsStyleCounterData& data = content->CounterResetAt(i);
    nsAutoString escaped;
    nsStyleUtil::AppendEscapedCSSIdent(data.mCounter, escaped);
    name->SetString(escaped);
    value->SetNumber(data.mValue); // XXX This should really be integer

    valueList->AppendCSSValue(name.forget());
    valueList->AppendCSSValue(value.forget());
  }

  return valueList.forget();
}

already_AddRefed<CSSValue>
nsComputedDOMStyle::DoGetQuotes()
{
  const auto& quotePairs = StyleList()->GetQuotePairs();

  if (quotePairs.IsEmpty()) {
    RefPtr<nsROCSSPrimitiveValue> val = new nsROCSSPrimitiveValue;
    val->SetIdent(eCSSKeyword_none);
    return val.forget();
  }

  RefPtr<nsDOMCSSValueList> valueList = GetROCSSValueList(false);

  for (const auto& quotePair : quotePairs) {
    RefPtr<nsROCSSPrimitiveValue> openVal = new nsROCSSPrimitiveValue;
    RefPtr<nsROCSSPrimitiveValue> closeVal = new nsROCSSPrimitiveValue;

    nsAutoString s;
    nsStyleUtil::AppendEscapedCSSString(quotePair.first, s);
    openVal->SetString(s);
    s.Truncate();
    nsStyleUtil::AppendEscapedCSSString(quotePair.second, s);
    closeVal->SetString(s);

    valueList->AppendCSSValue(openVal.forget());
    valueList->AppendCSSValue(closeVal.forget());
  }

  return valueList.forget();
}

already_AddRefed<CSSValue>
nsComputedDOMStyle::DoGetFontFamily()
{
  RefPtr<nsROCSSPrimitiveValue> val = new nsROCSSPrimitiveValue;

  const nsStyleFont* font = StyleFont();
  nsAutoString fontlistStr;
  nsStyleUtil::AppendEscapedCSSFontFamilyList(font->mFont.fontlist,
                                              fontlistStr);
  val->SetString(fontlistStr);
  return val.forget();
}

already_AddRefed<CSSValue>
nsComputedDOMStyle::DoGetFontSize()
{
  RefPtr<nsROCSSPrimitiveValue> val = new nsROCSSPrimitiveValue;

  // Note: StyleFont()->mSize is the 'computed size';
  // StyleFont()->mFont.size is the 'actual size'
  val->SetAppUnits(StyleFont()->mSize);
  return val.forget();
}

already_AddRefed<CSSValue>
nsComputedDOMStyle::DoGetFontSizeAdjust()
{
  RefPtr<nsROCSSPrimitiveValue> val = new nsROCSSPrimitiveValue;

  const nsStyleFont *font = StyleFont();

  if (font->mFont.sizeAdjust >= 0.0f) {
    val->SetNumber(font->mFont.sizeAdjust);
  } else {
    val->SetIdent(eCSSKeyword_none);
  }

  return val.forget();
}

already_AddRefed<CSSValue>
nsComputedDOMStyle::DoGetOsxFontSmoothing()
{
  if (nsContentUtils::ShouldResistFingerprinting(
        mPresShell->GetPresContext()->GetDocShell()))
    return nullptr;

  RefPtr<nsROCSSPrimitiveValue> val = new nsROCSSPrimitiveValue;
  val->SetIdent(nsCSSProps::ValueToKeywordEnum(StyleFont()->mFont.smoothing,
                                               nsCSSProps::kFontSmoothingKTable));
  return val.forget();
}

already_AddRefed<CSSValue>
nsComputedDOMStyle::DoGetFontStretch()
{
  RefPtr<nsROCSSPrimitiveValue> val = new nsROCSSPrimitiveValue;

  val->SetIdent(nsCSSProps::ValueToKeywordEnum(StyleFont()->mFont.stretch,
                                               nsCSSProps::kFontStretchKTable));

  return val.forget();
}

already_AddRefed<CSSValue>
nsComputedDOMStyle::DoGetFontStyle()
{
  RefPtr<nsROCSSPrimitiveValue> val = new nsROCSSPrimitiveValue;
  val->SetIdent(nsCSSProps::ValueToKeywordEnum(StyleFont()->mFont.style,
                                               nsCSSProps::kFontStyleKTable));
  return val.forget();
}

already_AddRefed<CSSValue>
nsComputedDOMStyle::DoGetFontWeight()
{
  RefPtr<nsROCSSPrimitiveValue> val = new nsROCSSPrimitiveValue;

  const nsStyleFont* font = StyleFont();

  uint16_t weight = font->mFont.weight;
  NS_ASSERTION(weight % 100 == 0, "unexpected value of font-weight");
  val->SetNumber(weight);

  return val.forget();
}

already_AddRefed<CSSValue>
nsComputedDOMStyle::DoGetFontFeatureSettings()
{
  RefPtr<nsROCSSPrimitiveValue> val = new nsROCSSPrimitiveValue;

  const nsStyleFont* font = StyleFont();
  if (font->mFont.fontFeatureSettings.IsEmpty()) {
    val->SetIdent(eCSSKeyword_normal);
  } else {
    nsAutoString result;
    nsStyleUtil::AppendFontFeatureSettings(font->mFont.fontFeatureSettings,
                                           result);
    val->SetString(result);
  }
  return val.forget();
}

already_AddRefed<CSSValue>
nsComputedDOMStyle::DoGetFontVariationSettings()
{
  RefPtr<nsROCSSPrimitiveValue> val = new nsROCSSPrimitiveValue;

  const nsStyleFont* font = StyleFont();
  if (font->mFont.fontVariationSettings.IsEmpty()) {
    val->SetIdent(eCSSKeyword_normal);
  } else {
    nsAutoString result;
    nsStyleUtil::AppendFontVariationSettings(font->mFont.fontVariationSettings,
                                             result);
    val->SetString(result);
  }
  return val.forget();
}

already_AddRefed<CSSValue>
nsComputedDOMStyle::DoGetFontKerning()
{
  RefPtr<nsROCSSPrimitiveValue> val = new nsROCSSPrimitiveValue;
  val->SetIdent(
    nsCSSProps::ValueToKeywordEnum(StyleFont()->mFont.kerning,
                                   nsCSSProps::kFontKerningKTable));
  return val.forget();
}

static void
SerializeLanguageOverride(uint32_t aLanguageOverride, nsAString& aResult)
{
  aResult.Truncate();
  uint32_t i;
  for (i = 0; i < 4 ; i++) {
    char16_t ch = aLanguageOverride >> 24;
    MOZ_ASSERT(nsCRT::IsAscii(ch),
               "Invalid tags, we should've handled this during computing!");
    aResult.Append(ch);
    aLanguageOverride = aLanguageOverride << 8;
  }
  // strip trailing whitespaces
  while (i > 0 && aResult[i - 1] == ' ') {
    i--;
  }
  aResult.Truncate(i);
}

already_AddRefed<CSSValue>
nsComputedDOMStyle::DoGetFontLanguageOverride()
{
  RefPtr<nsROCSSPrimitiveValue> val = new nsROCSSPrimitiveValue;

  const nsStyleFont* font = StyleFont();
  if (font->mFont.languageOverride == 0) {
    val->SetIdent(eCSSKeyword_normal);
  } else {
    nsAutoString serializedStr, escapedStr;
    SerializeLanguageOverride(font->mFont.languageOverride, serializedStr);
    nsStyleUtil::AppendEscapedCSSString(serializedStr, escapedStr);
    val->SetString(escapedStr);
  }
  return val.forget();
}

already_AddRefed<CSSValue>
nsComputedDOMStyle::DoGetFontSynthesis()
{
  RefPtr<nsROCSSPrimitiveValue> val = new nsROCSSPrimitiveValue;

  int32_t intValue = StyleFont()->mFont.synthesis;

  if (0 == intValue) {
    val->SetIdent(eCSSKeyword_none);
  } else {
    nsAutoString valueStr;

    nsStyleUtil::AppendBitmaskCSSValue(eCSSProperty_font_synthesis,
      intValue, NS_FONT_SYNTHESIS_WEIGHT,
      NS_FONT_SYNTHESIS_STYLE, valueStr);
    val->SetString(valueStr);
  }

  return val.forget();
}

// return a value *only* for valid longhand values from CSS 2.1, either
// normal or small-caps only
already_AddRefed<CSSValue>
nsComputedDOMStyle::DoGetFontVariant()
{
  const nsFont& f = StyleFont()->mFont;

  // if any of the other font-variant subproperties other than
  // font-variant-caps are not normal then can't calculate a computed value
  if (f.variantAlternates || f.variantEastAsian || f.variantLigatures ||
      f.variantNumeric || f.variantPosition) {
    return nullptr;
  }

  nsCSSKeyword keyword;
  switch (f.variantCaps) {
    case 0:
      keyword = eCSSKeyword_normal;
      break;
    case NS_FONT_VARIANT_CAPS_SMALLCAPS:
      keyword = eCSSKeyword_small_caps;
      break;
    default:
      return nullptr;
  }

  RefPtr<nsROCSSPrimitiveValue> val = new nsROCSSPrimitiveValue;
  val->SetIdent(keyword);
  return val.forget();
}

already_AddRefed<CSSValue>
nsComputedDOMStyle::DoGetFontVariantAlternates()
{
  RefPtr<nsROCSSPrimitiveValue> val = new nsROCSSPrimitiveValue;

  int32_t intValue = StyleFont()->mFont.variantAlternates;

  if (0 == intValue) {
    val->SetIdent(eCSSKeyword_normal);
    return val.forget();
  }

  // first, include enumerated values
  nsAutoString valueStr;

  nsStyleUtil::AppendBitmaskCSSValue(eCSSProperty_font_variant_alternates,
    intValue & NS_FONT_VARIANT_ALTERNATES_ENUMERATED_MASK,
    NS_FONT_VARIANT_ALTERNATES_HISTORICAL,
    NS_FONT_VARIANT_ALTERNATES_HISTORICAL, valueStr);

  // next, include functional values if present
  if (intValue & NS_FONT_VARIANT_ALTERNATES_FUNCTIONAL_MASK) {
    nsStyleUtil::SerializeFunctionalAlternates(StyleFont()->mFont.alternateValues,
                                               valueStr);
  }

  val->SetString(valueStr);
  return val.forget();
}

already_AddRefed<CSSValue>
nsComputedDOMStyle::DoGetFontVariantCaps()
{
  RefPtr<nsROCSSPrimitiveValue> val = new nsROCSSPrimitiveValue;

  int32_t intValue = StyleFont()->mFont.variantCaps;

  if (0 == intValue) {
    val->SetIdent(eCSSKeyword_normal);
  } else {
    val->SetIdent(
      nsCSSProps::ValueToKeywordEnum(intValue,
                                     nsCSSProps::kFontVariantCapsKTable));
  }

  return val.forget();
}

already_AddRefed<CSSValue>
nsComputedDOMStyle::DoGetFontVariantEastAsian()
{
  RefPtr<nsROCSSPrimitiveValue> val = new nsROCSSPrimitiveValue;

  int32_t intValue = StyleFont()->mFont.variantEastAsian;

  if (0 == intValue) {
    val->SetIdent(eCSSKeyword_normal);
  } else {
    nsAutoString valueStr;

    nsStyleUtil::AppendBitmaskCSSValue(eCSSProperty_font_variant_east_asian,
      intValue, NS_FONT_VARIANT_EAST_ASIAN_JIS78,
      NS_FONT_VARIANT_EAST_ASIAN_RUBY, valueStr);
    val->SetString(valueStr);
  }

  return val.forget();
}

already_AddRefed<CSSValue>
nsComputedDOMStyle::DoGetFontVariantLigatures()
{
  RefPtr<nsROCSSPrimitiveValue> val = new nsROCSSPrimitiveValue;

  int32_t intValue = StyleFont()->mFont.variantLigatures;

  if (0 == intValue) {
    val->SetIdent(eCSSKeyword_normal);
  } else if (NS_FONT_VARIANT_LIGATURES_NONE == intValue) {
    val->SetIdent(eCSSKeyword_none);
  } else {
    nsAutoString valueStr;

    nsStyleUtil::AppendBitmaskCSSValue(eCSSProperty_font_variant_ligatures,
      intValue, NS_FONT_VARIANT_LIGATURES_NONE,
      NS_FONT_VARIANT_LIGATURES_NO_CONTEXTUAL, valueStr);
    val->SetString(valueStr);
  }

  return val.forget();
}

already_AddRefed<CSSValue>
nsComputedDOMStyle::DoGetFontVariantNumeric()
{
  RefPtr<nsROCSSPrimitiveValue> val = new nsROCSSPrimitiveValue;

  int32_t intValue = StyleFont()->mFont.variantNumeric;

  if (0 == intValue) {
    val->SetIdent(eCSSKeyword_normal);
  } else {
    nsAutoString valueStr;

    nsStyleUtil::AppendBitmaskCSSValue(eCSSProperty_font_variant_numeric,
      intValue, NS_FONT_VARIANT_NUMERIC_LINING,
      NS_FONT_VARIANT_NUMERIC_ORDINAL, valueStr);
    val->SetString(valueStr);
  }

  return val.forget();
}

already_AddRefed<CSSValue>
nsComputedDOMStyle::DoGetFontVariantPosition()
{
  RefPtr<nsROCSSPrimitiveValue> val = new nsROCSSPrimitiveValue;

  int32_t intValue = StyleFont()->mFont.variantPosition;

  if (0 == intValue) {
    val->SetIdent(eCSSKeyword_normal);
  } else {
    val->SetIdent(
      nsCSSProps::ValueToKeywordEnum(intValue,
                                     nsCSSProps::kFontVariantPositionKTable));
  }

  return val.forget();
}

already_AddRefed<CSSValue>
nsComputedDOMStyle::DoGetBackgroundAttachment()
{
  return GetBackgroundList(&nsStyleImageLayers::Layer::mAttachment,
                           &nsStyleImageLayers::mAttachmentCount,
                           StyleBackground()->mImage,
                           nsCSSProps::kImageLayerAttachmentKTable);
}

already_AddRefed<CSSValue>
nsComputedDOMStyle::DoGetBackgroundClip()
{
  return GetBackgroundList(&nsStyleImageLayers::Layer::mClip,
                           &nsStyleImageLayers::mClipCount,
                           StyleBackground()->mImage,
                           nsCSSProps::kBackgroundClipKTable);
}

already_AddRefed<CSSValue>
nsComputedDOMStyle::DoGetBackgroundColor()
{
  RefPtr<nsROCSSPrimitiveValue> val = new nsROCSSPrimitiveValue;
  SetValueFromComplexColor(val, StyleBackground()->mBackgroundColor);
  return val.forget();
}

static void
SetValueToCalc(const nsStyleCoord::CalcValue* aCalc,
               nsROCSSPrimitiveValue*         aValue)
{
  RefPtr<nsROCSSPrimitiveValue> val = new nsROCSSPrimitiveValue;
  nsAutoString tmp, result;

  result.AppendLiteral("calc(");

  val->SetAppUnits(aCalc->mLength);
  val->GetCssText(tmp);
  result.Append(tmp);

  if (aCalc->mHasPercent) {
    result.AppendLiteral(" + ");

    val->SetPercent(aCalc->mPercent);
    val->GetCssText(tmp);
    result.Append(tmp);
  }

  result.Append(')');

  aValue->SetString(result); // not really SetString
}

static void
AppendCSSGradientLength(const nsStyleCoord&    aValue,
                        nsROCSSPrimitiveValue* aPrimitive,
                        nsAString&             aString)
{
  nsAutoString tokenString;
  if (aValue.IsCalcUnit())
    SetValueToCalc(aValue.GetCalcValue(), aPrimitive);
  else if (aValue.GetUnit() == eStyleUnit_Coord)
    aPrimitive->SetAppUnits(aValue.GetCoordValue());
  else
    aPrimitive->SetPercent(aValue.GetPercentValue());
  aPrimitive->GetCssText(tokenString);
  aString.Append(tokenString);
}

static void
AppendCSSGradientToBoxPosition(const nsStyleGradient* aGradient,
                               nsAString&             aString,
                               bool&                  aNeedSep)
{
  // This function only supports box position keywords. Make sure we're not
  // calling it with inputs that would have coordinates that aren't
  // representable with box-position keywords.
  MOZ_ASSERT(aGradient->mShape == NS_STYLE_GRADIENT_SHAPE_LINEAR &&
             !(aGradient->mLegacySyntax && aGradient->mMozLegacySyntax),
             "Only call me for linear-gradient and -webkit-linear-gradient");

  float xValue = aGradient->mBgPosX.GetPercentValue();
  float yValue = aGradient->mBgPosY.GetPercentValue();

  if (xValue == 0.5f &&
      yValue == (aGradient->mLegacySyntax ? 0.0f : 1.0f)) {
    // omit "to bottom" in modern syntax, "top" in legacy syntax
    return;
  }
  NS_ASSERTION(yValue != 0.5f || xValue != 0.5f, "invalid box position");

  if (!aGradient->mLegacySyntax) {
    // Modern syntax explicitly includes the word "to". Old syntax does not
    // (and is implicitly "from" the given position instead).
    aString.AppendLiteral("to ");
  }

  if (xValue == 0.0f) {
    aString.AppendLiteral("left");
  } else if (xValue == 1.0f) {
    aString.AppendLiteral("right");
  } else if (xValue != 0.5f) { // do not write "center" keyword
    NS_NOTREACHED("invalid box position");
  }

  if (xValue != 0.5f && yValue != 0.5f) {
    // We're appending both an x-keyword and a y-keyword.
    // Add a space between them here.
    aString.AppendLiteral(" ");
  }

  if (yValue == 0.0f) {
    aString.AppendLiteral("top");
  } else if (yValue == 1.0f) {
    aString.AppendLiteral("bottom");
  } else if (yValue != 0.5f) { // do not write "center" keyword
    NS_NOTREACHED("invalid box position");
  }


  aNeedSep = true;
}

void
nsComputedDOMStyle::GetCSSGradientString(const nsStyleGradient* aGradient,
                                         nsAString& aString)
{
  if (!aGradient->mLegacySyntax) {
    aString.Truncate();
  } else {
    if (aGradient->mMozLegacySyntax) {
      aString.AssignLiteral("-moz-");
    } else {
      aString.AssignLiteral("-webkit-");
    }
  }
  if (aGradient->mRepeating) {
    aString.AppendLiteral("repeating-");
  }
  bool isRadial = aGradient->mShape != NS_STYLE_GRADIENT_SHAPE_LINEAR;
  if (isRadial) {
    aString.AppendLiteral("radial-gradient(");
  } else {
    aString.AppendLiteral("linear-gradient(");
  }

  bool needSep = false;
  nsAutoString tokenString;
  RefPtr<nsROCSSPrimitiveValue> tmpVal = new nsROCSSPrimitiveValue;

  if (isRadial && !aGradient->mLegacySyntax) {
    if (aGradient->mSize != NS_STYLE_GRADIENT_SIZE_EXPLICIT_SIZE) {
      if (aGradient->mShape == NS_STYLE_GRADIENT_SHAPE_CIRCULAR) {
        aString.AppendLiteral("circle");
        needSep = true;
      }
      if (aGradient->mSize != NS_STYLE_GRADIENT_SIZE_FARTHEST_CORNER) {
        if (needSep) {
          aString.Append(' ');
        }
        AppendASCIItoUTF16(nsCSSProps::
                           ValueToKeyword(aGradient->mSize,
                                          nsCSSProps::kRadialGradientSizeKTable),
                           aString);
        needSep = true;
      }
    } else {
      AppendCSSGradientLength(aGradient->mRadiusX, tmpVal, aString);
      if (aGradient->mShape != NS_STYLE_GRADIENT_SHAPE_CIRCULAR) {
        aString.Append(' ');
        AppendCSSGradientLength(aGradient->mRadiusY, tmpVal, aString);
      }
      needSep = true;
    }
  }
  if (aGradient->mBgPosX.GetUnit() != eStyleUnit_None) {
    MOZ_ASSERT(aGradient->mBgPosY.GetUnit() != eStyleUnit_None);
    if (!isRadial &&
        !(aGradient->mLegacySyntax && aGradient->mMozLegacySyntax)) {
      // linear-gradient() or -webkit-linear-gradient()
      AppendCSSGradientToBoxPosition(aGradient, aString, needSep);
    } else if (aGradient->mBgPosX.GetUnit() != eStyleUnit_Percent ||
               aGradient->mBgPosX.GetPercentValue() != 0.5f ||
               aGradient->mBgPosY.GetUnit() != eStyleUnit_Percent ||
               aGradient->mBgPosY.GetPercentValue() != (isRadial ? 0.5f : 0.0f)) {
      // [-vendor-]radial-gradient or -moz-linear-gradient, with
      // non-default box position, which we output here.
      if (isRadial && !aGradient->mLegacySyntax) {
        if (needSep) {
          aString.Append(' ');
        }
        aString.AppendLiteral("at ");
        needSep = false;
      }
      AppendCSSGradientLength(aGradient->mBgPosX, tmpVal, aString);
      if (aGradient->mBgPosY.GetUnit() != eStyleUnit_None) {
        aString.Append(' ');
        AppendCSSGradientLength(aGradient->mBgPosY, tmpVal, aString);
      }
      needSep = true;
    }
  }
  if (aGradient->mAngle.GetUnit() != eStyleUnit_None) {
    MOZ_ASSERT(!isRadial || aGradient->mLegacySyntax);
    if (needSep) {
      aString.Append(' ');
    }
    nsStyleUtil::AppendAngleValue(aGradient->mAngle, aString);
    needSep = true;
  }

  if (isRadial && aGradient->mLegacySyntax &&
      (aGradient->mShape == NS_STYLE_GRADIENT_SHAPE_CIRCULAR ||
       aGradient->mSize != NS_STYLE_GRADIENT_SIZE_FARTHEST_CORNER)) {
    MOZ_ASSERT(aGradient->mSize != NS_STYLE_GRADIENT_SIZE_EXPLICIT_SIZE);
    if (needSep) {
      aString.AppendLiteral(", ");
      needSep = false;
    }
    if (aGradient->mShape == NS_STYLE_GRADIENT_SHAPE_CIRCULAR) {
      aString.AppendLiteral("circle");
      needSep = true;
    }
    if (aGradient->mSize != NS_STYLE_GRADIENT_SIZE_FARTHEST_CORNER) {
      if (needSep) {
        aString.Append(' ');
      }
      AppendASCIItoUTF16(nsCSSProps::
                         ValueToKeyword(aGradient->mSize,
                                        nsCSSProps::kRadialGradientSizeKTable),
                         aString);
    }
    needSep = true;
  }


  // color stops
  for (uint32_t i = 0; i < aGradient->mStops.Length(); ++i) {
    if (needSep) {
      aString.AppendLiteral(", ");
    }

    const auto& stop = aGradient->mStops[i];
    if (!stop.mIsInterpolationHint) {
      SetToRGBAColor(tmpVal, stop.mColor);
      tmpVal->GetCssText(tokenString);
      aString.Append(tokenString);
    }

    if (stop.mLocation.GetUnit() != eStyleUnit_None) {
      if (!stop.mIsInterpolationHint) {
        aString.Append(' ');
      }
      AppendCSSGradientLength(stop.mLocation, tmpVal, aString);
    }
    needSep = true;
  }

  aString.Append(')');
}

// -moz-image-rect(<uri>, <top>, <right>, <bottom>, <left>)
void
nsComputedDOMStyle::GetImageRectString(nsIURI* aURI,
                                       const nsStyleSides& aCropRect,
                                       nsString& aString)
{
  RefPtr<nsDOMCSSValueList> valueList = GetROCSSValueList(true);

  // <uri>
  RefPtr<nsROCSSPrimitiveValue> valURI = new nsROCSSPrimitiveValue;
  valURI->SetURI(aURI);
  valueList->AppendCSSValue(valURI.forget());

  // <top>, <right>, <bottom>, <left>
  NS_FOR_CSS_SIDES(side) {
    RefPtr<nsROCSSPrimitiveValue> valSide = new nsROCSSPrimitiveValue;
    SetValueToCoord(valSide, aCropRect.Get(side), false);
    valueList->AppendCSSValue(valSide.forget());
  }

  nsAutoString argumentString;
  valueList->GetCssText(argumentString);

  aString = NS_LITERAL_STRING("-moz-image-rect(") +
            argumentString +
            NS_LITERAL_STRING(")");
}

void
nsComputedDOMStyle::SetValueToStyleImage(const nsStyleImage& aStyleImage,
                                         nsROCSSPrimitiveValue* aValue)
{
  switch (aStyleImage.GetType()) {
    case eStyleImageType_Image:
    {
      nsCOMPtr<nsIURI> uri = aStyleImage.GetImageURI();
      if (!uri) {
        aValue->SetIdent(eCSSKeyword_none);
        break;
      }

      const UniquePtr<nsStyleSides>& cropRect = aStyleImage.GetCropRect();
      if (cropRect) {
        nsAutoString imageRectString;
        GetImageRectString(uri, *cropRect, imageRectString);
        aValue->SetString(imageRectString);
      } else {
        aValue->SetURI(uri);
      }
      break;
    }
    case eStyleImageType_Gradient:
    {
      nsAutoString gradientString;
      GetCSSGradientString(aStyleImage.GetGradientData(),
                           gradientString);
      aValue->SetString(gradientString);
      break;
    }
    case eStyleImageType_Element:
    {
      nsAutoString elementId;
      nsStyleUtil::AppendEscapedCSSIdent(
        nsDependentAtomString(aStyleImage.GetElementId()),
                              elementId);
      nsAutoString elementString = NS_LITERAL_STRING("-moz-element(#") +
                                   elementId +
                                   NS_LITERAL_STRING(")");
      aValue->SetString(elementString);
      break;
    }
    case eStyleImageType_Null:
      aValue->SetIdent(eCSSKeyword_none);
      break;
    case eStyleImageType_URL:
      SetValueToURLValue(aStyleImage.GetURLValue(), aValue);
      break;
    default:
      NS_NOTREACHED("unexpected image type");
      break;
  }
}

already_AddRefed<CSSValue>
nsComputedDOMStyle::DoGetImageLayerImage(const nsStyleImageLayers& aLayers)
{
  RefPtr<nsDOMCSSValueList> valueList = GetROCSSValueList(true);

  for (uint32_t i = 0, i_end = aLayers.mImageCount; i < i_end; ++i) {
    RefPtr<nsROCSSPrimitiveValue> val = new nsROCSSPrimitiveValue;

    SetValueToStyleImage(aLayers.mLayers[i].mImage, val);
    valueList->AppendCSSValue(val.forget());
  }

  return valueList.forget();
}

already_AddRefed<CSSValue>
nsComputedDOMStyle::DoGetImageLayerPosition(const nsStyleImageLayers& aLayers)
{
  if (aLayers.mPositionXCount != aLayers.mPositionYCount) {
    // No value to return.  We can't express this combination of
    // values as a shorthand.
    return nullptr;
  }

  RefPtr<nsDOMCSSValueList> valueList = GetROCSSValueList(true);
  for (uint32_t i = 0, i_end = aLayers.mPositionXCount; i < i_end; ++i) {
    RefPtr<nsDOMCSSValueList> itemList = GetROCSSValueList(false);

    SetValueToPosition(aLayers.mLayers[i].mPosition, itemList);
    valueList->AppendCSSValue(itemList.forget());
  }

  return valueList.forget();
}

already_AddRefed<CSSValue>
nsComputedDOMStyle::DoGetImageLayerPositionX(const nsStyleImageLayers& aLayers)
{
  RefPtr<nsDOMCSSValueList> valueList = GetROCSSValueList(true);
  for (uint32_t i = 0, i_end = aLayers.mPositionXCount; i < i_end; ++i) {
    RefPtr<nsROCSSPrimitiveValue> val = new nsROCSSPrimitiveValue;
    SetValueToPositionCoord(aLayers.mLayers[i].mPosition.mXPosition, val);
    valueList->AppendCSSValue(val.forget());
  }

  return valueList.forget();
}

already_AddRefed<CSSValue>
nsComputedDOMStyle::DoGetImageLayerPositionY(const nsStyleImageLayers& aLayers)
{
  RefPtr<nsDOMCSSValueList> valueList = GetROCSSValueList(true);
  for (uint32_t i = 0, i_end = aLayers.mPositionYCount; i < i_end; ++i) {
    RefPtr<nsROCSSPrimitiveValue> val = new nsROCSSPrimitiveValue;
    SetValueToPositionCoord(aLayers.mLayers[i].mPosition.mYPosition, val);
    valueList->AppendCSSValue(val.forget());
  }

  return valueList.forget();
}

already_AddRefed<CSSValue>
nsComputedDOMStyle::DoGetImageLayerRepeat(const nsStyleImageLayers& aLayers)
{
  RefPtr<nsDOMCSSValueList> valueList = GetROCSSValueList(true);

  for (uint32_t i = 0, i_end = aLayers.mRepeatCount; i < i_end; ++i) {
    RefPtr<nsDOMCSSValueList> itemList = GetROCSSValueList(false);
    RefPtr<nsROCSSPrimitiveValue> valX = new nsROCSSPrimitiveValue;

    const StyleImageLayerRepeat xRepeat = aLayers.mLayers[i].mRepeat.mXRepeat;
    const StyleImageLayerRepeat yRepeat = aLayers.mLayers[i].mRepeat.mYRepeat;

    bool hasContraction = true;
    unsigned contraction;
    if (xRepeat == yRepeat) {
      contraction = uint8_t(xRepeat);
    } else if (xRepeat == StyleImageLayerRepeat::Repeat &&
               yRepeat == StyleImageLayerRepeat::NoRepeat) {
      contraction = uint8_t(StyleImageLayerRepeat::RepeatX);
    } else if (xRepeat == StyleImageLayerRepeat::NoRepeat &&
               yRepeat == StyleImageLayerRepeat::Repeat) {
      contraction = uint8_t(StyleImageLayerRepeat::RepeatY);
    } else {
      hasContraction = false;
    }

    RefPtr<nsROCSSPrimitiveValue> valY;
    if (hasContraction) {
      valX->SetIdent(nsCSSProps::ValueToKeywordEnum(contraction,
                                         nsCSSProps::kImageLayerRepeatKTable));
    } else {
      valY = new nsROCSSPrimitiveValue;

      valX->SetIdent(nsCSSProps::ValueToKeywordEnum(xRepeat,
                                          nsCSSProps::kImageLayerRepeatKTable));
      valY->SetIdent(nsCSSProps::ValueToKeywordEnum(yRepeat,
                                          nsCSSProps::kImageLayerRepeatKTable));
    }
    itemList->AppendCSSValue(valX.forget());
    if (valY) {
      itemList->AppendCSSValue(valY.forget());
    }
    valueList->AppendCSSValue(itemList.forget());
  }

  return valueList.forget();
}

already_AddRefed<CSSValue>
nsComputedDOMStyle::DoGetImageLayerSize(const nsStyleImageLayers& aLayers)
{
  RefPtr<nsDOMCSSValueList> valueList = GetROCSSValueList(true);

  for (uint32_t i = 0, i_end = aLayers.mSizeCount; i < i_end; ++i) {
    const nsStyleImageLayers::Size &size = aLayers.mLayers[i].mSize;

    switch (size.mWidthType) {
      case nsStyleImageLayers::Size::eContain:
      case nsStyleImageLayers::Size::eCover: {
        MOZ_ASSERT(size.mWidthType == size.mHeightType,
                   "unsynced types");
        nsCSSKeyword keyword = size.mWidthType == nsStyleImageLayers::Size::eContain
                             ? eCSSKeyword_contain
                             : eCSSKeyword_cover;
        RefPtr<nsROCSSPrimitiveValue> val = new nsROCSSPrimitiveValue;
        val->SetIdent(keyword);
        valueList->AppendCSSValue(val.forget());
        break;
      }
      default: {
        RefPtr<nsDOMCSSValueList> itemList = GetROCSSValueList(false);

        RefPtr<nsROCSSPrimitiveValue> valX = new nsROCSSPrimitiveValue;
        RefPtr<nsROCSSPrimitiveValue> valY = new nsROCSSPrimitiveValue;

        if (size.mWidthType == nsStyleImageLayers::Size::eAuto) {
          valX->SetIdent(eCSSKeyword_auto);
        } else {
          MOZ_ASSERT(size.mWidthType ==
                       nsStyleImageLayers::Size::eLengthPercentage,
                     "bad mWidthType");
          if (!size.mWidth.mHasPercent &&
              // negative values must have come from calc()
              size.mWidth.mLength >= 0) {
            MOZ_ASSERT(size.mWidth.mPercent == 0.0f,
                       "Shouldn't have mPercent");
            valX->SetAppUnits(size.mWidth.mLength);
          } else if (size.mWidth.mLength == 0 &&
                     // negative values must have come from calc()
                     size.mWidth.mPercent >= 0.0f) {
            valX->SetPercent(size.mWidth.mPercent);
          } else {
            SetValueToCalc(&size.mWidth, valX);
          }
        }

        if (size.mHeightType == nsStyleImageLayers::Size::eAuto) {
          valY->SetIdent(eCSSKeyword_auto);
        } else {
          MOZ_ASSERT(size.mHeightType ==
                       nsStyleImageLayers::Size::eLengthPercentage,
                     "bad mHeightType");
          if (!size.mHeight.mHasPercent &&
              // negative values must have come from calc()
              size.mHeight.mLength >= 0) {
            MOZ_ASSERT(size.mHeight.mPercent == 0.0f,
                       "Shouldn't have mPercent");
            valY->SetAppUnits(size.mHeight.mLength);
          } else if (size.mHeight.mLength == 0 &&
                     // negative values must have come from calc()
                     size.mHeight.mPercent >= 0.0f) {
            valY->SetPercent(size.mHeight.mPercent);
          } else {
            SetValueToCalc(&size.mHeight, valY);
          }
        }
        itemList->AppendCSSValue(valX.forget());
        itemList->AppendCSSValue(valY.forget());
        valueList->AppendCSSValue(itemList.forget());
        break;
      }
    }
  }

  return valueList.forget();
}

already_AddRefed<CSSValue>
nsComputedDOMStyle::DoGetBackgroundImage()
{
  const nsStyleImageLayers& layers = StyleBackground()->mImage;
  return DoGetImageLayerImage(layers);
}

already_AddRefed<CSSValue>
nsComputedDOMStyle::DoGetBackgroundBlendMode()
{
  return GetBackgroundList(&nsStyleImageLayers::Layer::mBlendMode,
                           &nsStyleImageLayers::mBlendModeCount,
                           StyleBackground()->mImage,
                           nsCSSProps::kBlendModeKTable);
}

already_AddRefed<CSSValue>
nsComputedDOMStyle::DoGetBackgroundOrigin()
{
  return GetBackgroundList(&nsStyleImageLayers::Layer::mOrigin,
                           &nsStyleImageLayers::mOriginCount,
                           StyleBackground()->mImage,
                           nsCSSProps::kBackgroundOriginKTable);
}

void
nsComputedDOMStyle::SetValueToPositionCoord(
    const Position::Coord& aCoord,
    nsROCSSPrimitiveValue* aValue)
{
  if (!aCoord.mHasPercent) {
    MOZ_ASSERT(aCoord.mPercent == 0.0f,
               "Shouldn't have mPercent!");
    aValue->SetAppUnits(aCoord.mLength);
  } else if (aCoord.mLength == 0) {
    aValue->SetPercent(aCoord.mPercent);
  } else {
    SetValueToCalc(&aCoord, aValue);
  }
}

void
nsComputedDOMStyle::SetValueToPosition(
    const Position& aPosition,
    nsDOMCSSValueList* aValueList)
{
  RefPtr<nsROCSSPrimitiveValue> valX = new nsROCSSPrimitiveValue;
  SetValueToPositionCoord(aPosition.mXPosition, valX);
  aValueList->AppendCSSValue(valX.forget());

  RefPtr<nsROCSSPrimitiveValue> valY = new nsROCSSPrimitiveValue;
  SetValueToPositionCoord(aPosition.mYPosition, valY);
  aValueList->AppendCSSValue(valY.forget());
}


void
nsComputedDOMStyle::SetValueToURLValue(const css::URLValueData* aURL,
                                       nsROCSSPrimitiveValue* aValue)
{
  if (!aURL) {
    aValue->SetIdent(eCSSKeyword_none);
    return;
  }

  // If we have a usable nsIURI in the URLValueData, and the url() wasn't
  // a fragment-only URL, serialize the nsIURI.
  if (!aURL->IsLocalRef()) {
    if (nsIURI* uri = aURL->GetURI()) {
      aValue->SetURI(uri);
      return;
    }
  }

  // Otherwise, serialize the specified URL value.
  nsAutoString source;
  aURL->GetSourceString(source);

  nsAutoString url;
  url.AppendLiteral(u"url(");
  nsStyleUtil::AppendEscapedCSSString(source, url, '"');
  url.Append(')');
  aValue->SetString(url);
}

already_AddRefed<CSSValue>
nsComputedDOMStyle::DoGetBackgroundPosition()
{
  const nsStyleImageLayers& layers = StyleBackground()->mImage;
  return DoGetImageLayerPosition(layers);
}

already_AddRefed<CSSValue>
nsComputedDOMStyle::DoGetBackgroundPositionX()
{
  const nsStyleImageLayers& layers = StyleBackground()->mImage;
  return DoGetImageLayerPositionX(layers);
}

already_AddRefed<CSSValue>
nsComputedDOMStyle::DoGetBackgroundPositionY()
{
  const nsStyleImageLayers& layers = StyleBackground()->mImage;
  return DoGetImageLayerPositionY(layers);
}

already_AddRefed<CSSValue>
nsComputedDOMStyle::DoGetBackgroundRepeat()
{
  const nsStyleImageLayers& layers = StyleBackground()->mImage;
  return DoGetImageLayerRepeat(layers);
}

already_AddRefed<CSSValue>
nsComputedDOMStyle::DoGetBackgroundSize()
{
  const nsStyleImageLayers& layers = StyleBackground()->mImage;
  return DoGetImageLayerSize(layers);
}

already_AddRefed<CSSValue>
nsComputedDOMStyle::DoGetGridTemplateAreas()
{
  const css::GridTemplateAreasValue* areas =
    StylePosition()->mGridTemplateAreas;
  if (!areas) {
    RefPtr<nsROCSSPrimitiveValue> val = new nsROCSSPrimitiveValue;
    val->SetIdent(eCSSKeyword_none);
    return val.forget();
  }

  MOZ_ASSERT(!areas->mTemplates.IsEmpty(),
             "Unexpected empty array in GridTemplateAreasValue");
  RefPtr<nsDOMCSSValueList> valueList = GetROCSSValueList(false);
  for (uint32_t i = 0; i < areas->mTemplates.Length(); i++) {
    nsAutoString str;
    nsStyleUtil::AppendEscapedCSSString(areas->mTemplates[i], str);
    RefPtr<nsROCSSPrimitiveValue> val = new nsROCSSPrimitiveValue;
    val->SetString(str);
    valueList->AppendCSSValue(val.forget());
  }
  return valueList.forget();
}

void
nsComputedDOMStyle::AppendGridLineNames(nsString& aResult,
                                        const nsTArray<nsString>& aLineNames)
{
  uint32_t numLines = aLineNames.Length();
  if (numLines == 0) {
    return;
  }
  for (uint32_t i = 0;;) {
    nsStyleUtil::AppendEscapedCSSIdent(aLineNames[i], aResult);
    if (++i == numLines) {
      break;
    }
    aResult.Append(' ');
  }
}

void
nsComputedDOMStyle::AppendGridLineNames(nsDOMCSSValueList* aValueList,
                                        const nsTArray<nsString>& aLineNames,
                                        bool aSuppressEmptyList)
{
  if (aLineNames.IsEmpty() && aSuppressEmptyList) {
    return;
  }
  RefPtr<nsROCSSPrimitiveValue> val = new nsROCSSPrimitiveValue;
  nsAutoString lineNamesString;
  lineNamesString.Assign('[');
  AppendGridLineNames(lineNamesString, aLineNames);
  lineNamesString.Append(']');
  val->SetString(lineNamesString);
  aValueList->AppendCSSValue(val.forget());
}

void
nsComputedDOMStyle::AppendGridLineNames(nsDOMCSSValueList* aValueList,
                                        const nsTArray<nsString>& aLineNames1,
                                        const nsTArray<nsString>& aLineNames2)
{
  if (aLineNames1.IsEmpty() && aLineNames2.IsEmpty()) {
    return;
  }
  RefPtr<nsROCSSPrimitiveValue> val = new nsROCSSPrimitiveValue;
  nsAutoString lineNamesString;
  lineNamesString.Assign('[');
  if (!aLineNames1.IsEmpty()) {
    AppendGridLineNames(lineNamesString, aLineNames1);
  }
  if (!aLineNames2.IsEmpty()) {
    if (!aLineNames1.IsEmpty()) {
      lineNamesString.Append(' ');
    }
    AppendGridLineNames(lineNamesString, aLineNames2);
  }
  lineNamesString.Append(']');
  val->SetString(lineNamesString);
  aValueList->AppendCSSValue(val.forget());
}

already_AddRefed<CSSValue>
nsComputedDOMStyle::GetGridTrackSize(const nsStyleCoord& aMinValue,
                                     const nsStyleCoord& aMaxValue)
{
  if (aMinValue.GetUnit() == eStyleUnit_None) {
    // A fit-content() function.
    RefPtr<nsROCSSPrimitiveValue> val = new nsROCSSPrimitiveValue;
    nsAutoString argumentStr, fitContentStr;
    fitContentStr.AppendLiteral("fit-content(");
    MOZ_ASSERT(aMaxValue.IsCoordPercentCalcUnit(),
               "unexpected unit for fit-content() argument value");
    SetValueToCoord(val, aMaxValue, true);
    val->GetCssText(argumentStr);
    fitContentStr.Append(argumentStr);
    fitContentStr.Append(char16_t(')'));
    val->SetString(fitContentStr);
    return val.forget();
  }

  if (aMinValue == aMaxValue) {
    RefPtr<nsROCSSPrimitiveValue> val = new nsROCSSPrimitiveValue;
    SetValueToCoord(val, aMinValue, true,
                    nullptr, nsCSSProps::kGridTrackBreadthKTable);
    return val.forget();
  }

  // minmax(auto, <flex>) is equivalent to (and is our internal representation
  // of) <flex>, and both compute to <flex>
  if (aMinValue.GetUnit() == eStyleUnit_Auto &&
      aMaxValue.GetUnit() == eStyleUnit_FlexFraction) {
    RefPtr<nsROCSSPrimitiveValue> val = new nsROCSSPrimitiveValue;
    SetValueToCoord(val, aMaxValue, true);
    return val.forget();
  }

  RefPtr<nsROCSSPrimitiveValue> val = new nsROCSSPrimitiveValue;
  nsAutoString argumentStr, minmaxStr;
  minmaxStr.AppendLiteral("minmax(");

  SetValueToCoord(val, aMinValue, true,
                  nullptr, nsCSSProps::kGridTrackBreadthKTable);
  val->GetCssText(argumentStr);
  minmaxStr.Append(argumentStr);

  minmaxStr.AppendLiteral(", ");

  SetValueToCoord(val, aMaxValue, true,
                  nullptr, nsCSSProps::kGridTrackBreadthKTable);
  val->GetCssText(argumentStr);
  minmaxStr.Append(argumentStr);

  minmaxStr.Append(char16_t(')'));
  val->SetString(minmaxStr);
  return val.forget();
}

already_AddRefed<CSSValue>
nsComputedDOMStyle::GetGridTemplateColumnsRows(
  const nsStyleGridTemplate&   aTrackList,
  const ComputedGridTrackInfo* aTrackInfo)
{
  if (aTrackList.mIsSubgrid) {
    // XXX TODO: add support for repeat(auto-fill) for 'subgrid' (bug 1234311)
    NS_ASSERTION(aTrackList.mMinTrackSizingFunctions.IsEmpty() &&
                 aTrackList.mMaxTrackSizingFunctions.IsEmpty(),
                 "Unexpected sizing functions with subgrid");
    RefPtr<nsDOMCSSValueList> valueList = GetROCSSValueList(false);

    RefPtr<nsROCSSPrimitiveValue> subgridKeyword = new nsROCSSPrimitiveValue;
    subgridKeyword->SetIdent(eCSSKeyword_subgrid);
    valueList->AppendCSSValue(subgridKeyword.forget());

    for (uint32_t i = 0, len = aTrackList.mLineNameLists.Length(); ; ++i) {
      if (MOZ_UNLIKELY(aTrackList.IsRepeatAutoIndex(i))) {
        MOZ_ASSERT(aTrackList.mIsAutoFill, "subgrid can only have 'auto-fill'");
        MOZ_ASSERT(aTrackList.mRepeatAutoLineNameListAfter.IsEmpty(),
                   "mRepeatAutoLineNameListAfter isn't used for subgrid");
        RefPtr<nsROCSSPrimitiveValue> start = new nsROCSSPrimitiveValue;
        start->SetString(NS_LITERAL_STRING("repeat(auto-fill,"));
        valueList->AppendCSSValue(start.forget());
        AppendGridLineNames(valueList, aTrackList.mRepeatAutoLineNameListBefore,
                            /*aSuppressEmptyList*/ false);
        RefPtr<nsROCSSPrimitiveValue> end = new nsROCSSPrimitiveValue;
        end->SetString(NS_LITERAL_STRING(")"));
        valueList->AppendCSSValue(end.forget());
      }
      if (i == len) {
        break;
      }
      AppendGridLineNames(valueList, aTrackList.mLineNameLists[i],
                          /*aSuppressEmptyList*/ false);
    }
    return valueList.forget();
  }

  uint32_t numSizes = aTrackList.mMinTrackSizingFunctions.Length();
  MOZ_ASSERT(aTrackList.mMaxTrackSizingFunctions.Length() == numSizes,
             "Different number of min and max track sizing functions");
  if (aTrackInfo) {
    DebugOnly<bool> isAutoFill =
      aTrackList.HasRepeatAuto() && aTrackList.mIsAutoFill;
    DebugOnly<bool> isAutoFit =
      aTrackList.HasRepeatAuto() && !aTrackList.mIsAutoFill;
    DebugOnly<uint32_t> numExplicitTracks = aTrackInfo->mNumExplicitTracks;
    MOZ_ASSERT(numExplicitTracks == numSizes ||
               (isAutoFill && numExplicitTracks >= numSizes) ||
               (isAutoFit && numExplicitTracks + 1 >= numSizes),
               "expected all explicit tracks (or possibly one less, if there's "
               "an 'auto-fit' track, since that can collapse away)");
    numSizes = aTrackInfo->mSizes.Length();
  }

  // An empty <track-list> without repeats is represented as "none" in syntax.
  if (numSizes == 0 && !aTrackList.HasRepeatAuto()) {
    RefPtr<nsROCSSPrimitiveValue> val = new nsROCSSPrimitiveValue;
    val->SetIdent(eCSSKeyword_none);
    return val.forget();
  }

  RefPtr<nsDOMCSSValueList> valueList = GetROCSSValueList(false);
  if (aTrackInfo) {
    // We've done layout on the grid and have resolved the sizes of its tracks,
    // so we'll return those sizes here.  The grid spec says we MAY use
    // repeat(<positive-integer>, Npx) here for consecutive tracks with the same
    // size, but that doesn't seem worth doing since even for repeat(auto-*)
    // the resolved size might differ for the repeated tracks.
    const nsTArray<nscoord>& trackSizes = aTrackInfo->mSizes;
    const uint32_t numExplicitTracks = aTrackInfo->mNumExplicitTracks;
    const uint32_t numLeadingImplicitTracks = aTrackInfo->mNumLeadingImplicitTracks;
    MOZ_ASSERT(numSizes >= numLeadingImplicitTracks + numExplicitTracks);

    // Add any leading implicit tracks.
    for (uint32_t i = 0; i < numLeadingImplicitTracks; ++i) {
      RefPtr<nsROCSSPrimitiveValue> val = new nsROCSSPrimitiveValue;
      val->SetAppUnits(trackSizes[i]);
      valueList->AppendCSSValue(val.forget());
    }

    // Then add any explicit tracks and removed auto-fit tracks.
    if (numExplicitTracks || aTrackList.HasRepeatAuto()) {
      int32_t endOfRepeat = 0;  // first index after any repeat() tracks
      int32_t offsetToLastRepeat = 0;
      if (aTrackList.HasRepeatAuto()) {
        // offsetToLastRepeat is -1 if all repeat(auto-fit) tracks are empty
        offsetToLastRepeat = numExplicitTracks + 1 - aTrackList.mLineNameLists.Length();
        endOfRepeat = aTrackList.mRepeatAutoIndex + offsetToLastRepeat + 1;
      }

      uint32_t repeatIndex = 0;
      uint32_t numRepeatTracks = aTrackInfo->mRemovedRepeatTracks.Length();
      enum LinePlacement { LinesPrecede, LinesFollow, LinesBetween };
      auto AppendRemovedAutoFits = [this, aTrackInfo, &valueList, aTrackList,
                                    &repeatIndex,
                                    numRepeatTracks](LinePlacement aPlacement)
      {
        // Add in removed auto-fit tracks and lines here, if necessary
        bool atLeastOneTrackReported = false;
        while (repeatIndex < numRepeatTracks &&
             aTrackInfo->mRemovedRepeatTracks[repeatIndex]) {
          if ((aPlacement == LinesPrecede) ||
              ((aPlacement == LinesBetween) && atLeastOneTrackReported)) {
            // Precede it with the lines between repeats.
            AppendGridLineNames(valueList,
                                aTrackList.mRepeatAutoLineNameListAfter,
                                aTrackList.mRepeatAutoLineNameListBefore);
          }

          // Removed 'auto-fit' tracks are reported as 0px.
          RefPtr<nsROCSSPrimitiveValue> val = new nsROCSSPrimitiveValue;
          val->SetAppUnits(0);
          valueList->AppendCSSValue(val.forget());
          atLeastOneTrackReported = true;

          if (aPlacement == LinesFollow) {
            // Follow it with the lines between repeats.
            AppendGridLineNames(valueList,
                                aTrackList.mRepeatAutoLineNameListAfter,
                                aTrackList.mRepeatAutoLineNameListBefore);
          }
          repeatIndex++;
        }
        repeatIndex++;
      };

      for (int32_t i = 0;; i++) {
        if (aTrackList.HasRepeatAuto()) {
          if (i == aTrackList.mRepeatAutoIndex) {
            const nsTArray<nsString>& lineNames = aTrackList.mLineNameLists[i];
            if (i == endOfRepeat) {
              // All auto-fit tracks are empty, but we report them anyway.
              AppendGridLineNames(valueList, lineNames,
                                  aTrackList.mRepeatAutoLineNameListBefore);

              AppendRemovedAutoFits(LinesBetween);

              AppendGridLineNames(valueList,
                                  aTrackList.mRepeatAutoLineNameListAfter,
                                  aTrackList.mLineNameLists[i + 1]);
            } else {
              AppendGridLineNames(valueList, lineNames,
                                  aTrackList.mRepeatAutoLineNameListBefore);
              AppendRemovedAutoFits(LinesFollow);
            }
          } else if (i == endOfRepeat) {
            // Before appending the last line, finish off any removed auto-fits.
            AppendRemovedAutoFits(LinesPrecede);

            const nsTArray<nsString>& lineNames =
              aTrackList.mLineNameLists[aTrackList.mRepeatAutoIndex + 1];
            AppendGridLineNames(valueList,
                                aTrackList.mRepeatAutoLineNameListAfter,
                                lineNames);
          } else if (i > aTrackList.mRepeatAutoIndex && i < endOfRepeat) {
            AppendGridLineNames(valueList,
                                aTrackList.mRepeatAutoLineNameListAfter,
                                aTrackList.mRepeatAutoLineNameListBefore);
            AppendRemovedAutoFits(LinesFollow);
          } else {
            uint32_t j = i > endOfRepeat ? i - offsetToLastRepeat : i;
            const nsTArray<nsString>& lineNames = aTrackList.mLineNameLists[j];
            AppendGridLineNames(valueList, lineNames);
          }
        } else {
          const nsTArray<nsString>& lineNames = aTrackList.mLineNameLists[i];
          AppendGridLineNames(valueList, lineNames);
        }
        if (uint32_t(i) == numExplicitTracks) {
          break;
        }
        RefPtr<nsROCSSPrimitiveValue> val = new nsROCSSPrimitiveValue;
        val->SetAppUnits(trackSizes[i + numLeadingImplicitTracks]);
        valueList->AppendCSSValue(val.forget());
      }
    }

    // Add any trailing implicit tracks.
    for (uint32_t i = numLeadingImplicitTracks + numExplicitTracks;
         i < numSizes; ++i) {
      RefPtr<nsROCSSPrimitiveValue> val = new nsROCSSPrimitiveValue;
      val->SetAppUnits(trackSizes[i]);
      valueList->AppendCSSValue(val.forget());
    }
  } else {
    // We don't have a frame.  So, we'll just return a serialization of
    // the tracks from the style (without resolved sizes).
    for (uint32_t i = 0;; i++) {
      const nsTArray<nsString>& lineNames = aTrackList.mLineNameLists[i];
      if (!lineNames.IsEmpty()) {
        AppendGridLineNames(valueList, lineNames);
      }
      if (i == numSizes) {
        break;
      }
      if (MOZ_UNLIKELY(aTrackList.IsRepeatAutoIndex(i))) {
        RefPtr<nsROCSSPrimitiveValue> start = new nsROCSSPrimitiveValue;
        start->SetString(aTrackList.mIsAutoFill ? NS_LITERAL_STRING("repeat(auto-fill,")
                                                : NS_LITERAL_STRING("repeat(auto-fit,"));
        valueList->AppendCSSValue(start.forget());
        if (!aTrackList.mRepeatAutoLineNameListBefore.IsEmpty()) {
          AppendGridLineNames(valueList, aTrackList.mRepeatAutoLineNameListBefore);
        }

        valueList->AppendCSSValue(
          GetGridTrackSize(aTrackList.mMinTrackSizingFunctions[i],
                           aTrackList.mMaxTrackSizingFunctions[i]));
        if (!aTrackList.mRepeatAutoLineNameListAfter.IsEmpty()) {
          AppendGridLineNames(valueList, aTrackList.mRepeatAutoLineNameListAfter);
        }
        RefPtr<nsROCSSPrimitiveValue> end = new nsROCSSPrimitiveValue;
        end->SetString(NS_LITERAL_STRING(")"));
        valueList->AppendCSSValue(end.forget());
      } else {
        valueList->AppendCSSValue(
          GetGridTrackSize(aTrackList.mMinTrackSizingFunctions[i],
                           aTrackList.mMaxTrackSizingFunctions[i]));
      }
    }
  }

  return valueList.forget();
}

already_AddRefed<CSSValue>
nsComputedDOMStyle::DoGetGridAutoFlow()
{
  nsAutoString str;
  nsStyleUtil::AppendBitmaskCSSValue(eCSSProperty_grid_auto_flow,
                                     StylePosition()->mGridAutoFlow,
                                     NS_STYLE_GRID_AUTO_FLOW_ROW,
                                     NS_STYLE_GRID_AUTO_FLOW_DENSE,
                                     str);
  RefPtr<nsROCSSPrimitiveValue> val = new nsROCSSPrimitiveValue;
  val->SetString(str);
  return val.forget();
}

already_AddRefed<CSSValue>
nsComputedDOMStyle::DoGetGridAutoColumns()
{
  return GetGridTrackSize(StylePosition()->mGridAutoColumnsMin,
                          StylePosition()->mGridAutoColumnsMax);
}

already_AddRefed<CSSValue>
nsComputedDOMStyle::DoGetGridAutoRows()
{
  return GetGridTrackSize(StylePosition()->mGridAutoRowsMin,
                          StylePosition()->mGridAutoRowsMax);
}

already_AddRefed<CSSValue>
nsComputedDOMStyle::DoGetGridTemplateColumns()
{
  const ComputedGridTrackInfo* info = nullptr;

  nsGridContainerFrame* gridFrame =
    nsGridContainerFrame::GetGridFrameWithComputedInfo(
      mContent->GetPrimaryFrame());

  if (gridFrame) {
    info = gridFrame->GetComputedTemplateColumns();
  }

  return GetGridTemplateColumnsRows(
    StylePosition()->GridTemplateColumns(), info);
}

already_AddRefed<CSSValue>
nsComputedDOMStyle::DoGetGridTemplateRows()
{
  const ComputedGridTrackInfo* info = nullptr;

  nsGridContainerFrame* gridFrame =
    nsGridContainerFrame::GetGridFrameWithComputedInfo(
      mContent->GetPrimaryFrame());

  if (gridFrame) {
    info = gridFrame->GetComputedTemplateRows();
  }

  return GetGridTemplateColumnsRows(StylePosition()->GridTemplateRows(), info);
}

already_AddRefed<CSSValue>
nsComputedDOMStyle::GetGridLine(const nsStyleGridLine& aGridLine)
{
  if (aGridLine.IsAuto()) {
    RefPtr<nsROCSSPrimitiveValue> val = new nsROCSSPrimitiveValue;
    val->SetIdent(eCSSKeyword_auto);
    return val.forget();
  }

  RefPtr<nsDOMCSSValueList> valueList = GetROCSSValueList(false);

  if (aGridLine.mHasSpan) {
    RefPtr<nsROCSSPrimitiveValue> span = new nsROCSSPrimitiveValue;
    span->SetIdent(eCSSKeyword_span);
    valueList->AppendCSSValue(span.forget());
  }

  if (aGridLine.mInteger != 0) {
    RefPtr<nsROCSSPrimitiveValue> integer = new nsROCSSPrimitiveValue;
    integer->SetNumber(aGridLine.mInteger);
    valueList->AppendCSSValue(integer.forget());
  }

  if (!aGridLine.mLineName.IsEmpty()) {
    RefPtr<nsROCSSPrimitiveValue> lineName = new nsROCSSPrimitiveValue;
    nsString escapedLineName;
    nsStyleUtil::AppendEscapedCSSIdent(aGridLine.mLineName, escapedLineName);
    lineName->SetString(escapedLineName);
    valueList->AppendCSSValue(lineName.forget());
  }

  NS_ASSERTION(valueList->Length() > 0,
               "Should have appended at least one value");
  return valueList.forget();
}

already_AddRefed<CSSValue>
nsComputedDOMStyle::DoGetGridColumnStart()
{
  return GetGridLine(StylePosition()->mGridColumnStart);
}

already_AddRefed<CSSValue>
nsComputedDOMStyle::DoGetGridColumnEnd()
{
  return GetGridLine(StylePosition()->mGridColumnEnd);
}

already_AddRefed<CSSValue>
nsComputedDOMStyle::DoGetGridRowStart()
{
  return GetGridLine(StylePosition()->mGridRowStart);
}

already_AddRefed<CSSValue>
nsComputedDOMStyle::DoGetGridRowEnd()
{
  return GetGridLine(StylePosition()->mGridRowEnd);
}

already_AddRefed<CSSValue>
nsComputedDOMStyle::DoGetGridColumnGap()
{
  RefPtr<nsROCSSPrimitiveValue> val = new nsROCSSPrimitiveValue;
  SetValueToCoord(val, StylePosition()->mGridColumnGap, true);
  return val.forget();
}

already_AddRefed<CSSValue>
nsComputedDOMStyle::DoGetGridRowGap()
{
  RefPtr<nsROCSSPrimitiveValue> val = new nsROCSSPrimitiveValue;
  SetValueToCoord(val, StylePosition()->mGridRowGap, true);
  return val.forget();
}

already_AddRefed<CSSValue>
nsComputedDOMStyle::DoGetPaddingTop()
{
  return GetPaddingWidthFor(eSideTop);
}

already_AddRefed<CSSValue>
nsComputedDOMStyle::DoGetPaddingBottom()
{
  return GetPaddingWidthFor(eSideBottom);
}

already_AddRefed<CSSValue>
nsComputedDOMStyle::DoGetPaddingLeft()
{
  return GetPaddingWidthFor(eSideLeft);
}

already_AddRefed<CSSValue>
nsComputedDOMStyle::DoGetPaddingRight()
{
  return GetPaddingWidthFor(eSideRight);
}

already_AddRefed<CSSValue>
nsComputedDOMStyle::DoGetBorderCollapse()
{
  RefPtr<nsROCSSPrimitiveValue> val = new nsROCSSPrimitiveValue;
  val->SetIdent(
    nsCSSProps::ValueToKeywordEnum(StyleTableBorder()->mBorderCollapse,
                                   nsCSSProps::kBorderCollapseKTable));
  return val.forget();
}

already_AddRefed<CSSValue>
nsComputedDOMStyle::DoGetBorderSpacing()
{
  RefPtr<nsDOMCSSValueList> valueList = GetROCSSValueList(false);

  RefPtr<nsROCSSPrimitiveValue> xSpacing = new nsROCSSPrimitiveValue;
  RefPtr<nsROCSSPrimitiveValue> ySpacing = new nsROCSSPrimitiveValue;

  const nsStyleTableBorder *border = StyleTableBorder();
  xSpacing->SetAppUnits(border->mBorderSpacingCol);
  ySpacing->SetAppUnits(border->mBorderSpacingRow);

  valueList->AppendCSSValue(xSpacing.forget());
  valueList->AppendCSSValue(ySpacing.forget());

  return valueList.forget();
}

already_AddRefed<CSSValue>
nsComputedDOMStyle::DoGetCaptionSide()
{
  RefPtr<nsROCSSPrimitiveValue> val = new nsROCSSPrimitiveValue;
  val->SetIdent(
    nsCSSProps::ValueToKeywordEnum(StyleTableBorder()->mCaptionSide,
                                   nsCSSProps::kCaptionSideKTable));
  return val.forget();
}

already_AddRefed<CSSValue>
nsComputedDOMStyle::DoGetEmptyCells()
{
  RefPtr<nsROCSSPrimitiveValue> val = new nsROCSSPrimitiveValue;
  val->SetIdent(
    nsCSSProps::ValueToKeywordEnum(StyleTableBorder()->mEmptyCells,
                                   nsCSSProps::kEmptyCellsKTable));
  return val.forget();
}

already_AddRefed<CSSValue>
nsComputedDOMStyle::DoGetTableLayout()
{
  RefPtr<nsROCSSPrimitiveValue> val = new nsROCSSPrimitiveValue;
  val->SetIdent(
    nsCSSProps::ValueToKeywordEnum(StyleTable()->mLayoutStrategy,
                                   nsCSSProps::kTableLayoutKTable));
  return val.forget();
}

already_AddRefed<CSSValue>
nsComputedDOMStyle::DoGetBorderTopStyle()
{
  return GetBorderStyleFor(eSideTop);
}

already_AddRefed<CSSValue>
nsComputedDOMStyle::DoGetBorderBottomStyle()
{
  return GetBorderStyleFor(eSideBottom);
}

already_AddRefed<CSSValue>
nsComputedDOMStyle::DoGetBorderLeftStyle()
{
  return GetBorderStyleFor(eSideLeft);
}

already_AddRefed<CSSValue>
nsComputedDOMStyle::DoGetBorderRightStyle()
{
  return GetBorderStyleFor(eSideRight);
}

already_AddRefed<CSSValue>
nsComputedDOMStyle::DoGetBorderBottomColors()
{
  return GetBorderColorsFor(eSideBottom);
}

already_AddRefed<CSSValue>
nsComputedDOMStyle::DoGetBorderLeftColors()
{
  return GetBorderColorsFor(eSideLeft);
}

already_AddRefed<CSSValue>
nsComputedDOMStyle::DoGetBorderRightColors()
{
  return GetBorderColorsFor(eSideRight);
}


already_AddRefed<CSSValue>
nsComputedDOMStyle::DoGetBorderTopColors()
{
  return GetBorderColorsFor(eSideTop);
}

already_AddRefed<CSSValue>
nsComputedDOMStyle::DoGetBorderBottomLeftRadius()
{
  return GetEllipseRadii(StyleBorder()->mBorderRadius,
                         eCornerBottomLeft);
}

already_AddRefed<CSSValue>
nsComputedDOMStyle::DoGetBorderBottomRightRadius()
{
  return GetEllipseRadii(StyleBorder()->mBorderRadius,
                         eCornerBottomRight);
}

already_AddRefed<CSSValue>
nsComputedDOMStyle::DoGetBorderTopLeftRadius()
{
  return GetEllipseRadii(StyleBorder()->mBorderRadius,
                         eCornerTopLeft);
}

already_AddRefed<CSSValue>
nsComputedDOMStyle::DoGetBorderTopRightRadius()
{
  return GetEllipseRadii(StyleBorder()->mBorderRadius,
                         eCornerTopRight);
}

already_AddRefed<CSSValue>
nsComputedDOMStyle::DoGetBorderTopWidth()
{
  return GetBorderWidthFor(eSideTop);
}

already_AddRefed<CSSValue>
nsComputedDOMStyle::DoGetBorderBottomWidth()
{
  return GetBorderWidthFor(eSideBottom);
}

already_AddRefed<CSSValue>
nsComputedDOMStyle::DoGetBorderLeftWidth()
{
  return GetBorderWidthFor(eSideLeft);
}

already_AddRefed<CSSValue>
nsComputedDOMStyle::DoGetBorderRightWidth()
{
  return GetBorderWidthFor(eSideRight);
}

already_AddRefed<CSSValue>
nsComputedDOMStyle::DoGetBorderTopColor()
{
  return GetBorderColorFor(eSideTop);
}

already_AddRefed<CSSValue>
nsComputedDOMStyle::DoGetBorderBottomColor()
{
  return GetBorderColorFor(eSideBottom);
}

already_AddRefed<CSSValue>
nsComputedDOMStyle::DoGetBorderLeftColor()
{
  return GetBorderColorFor(eSideLeft);
}

already_AddRefed<CSSValue>
nsComputedDOMStyle::DoGetBorderRightColor()
{
  return GetBorderColorFor(eSideRight);
}

already_AddRefed<CSSValue>
nsComputedDOMStyle::DoGetMarginTopWidth()
{
  return GetMarginWidthFor(eSideTop);
}

already_AddRefed<CSSValue>
nsComputedDOMStyle::DoGetMarginBottomWidth()
{
  return GetMarginWidthFor(eSideBottom);
}

already_AddRefed<CSSValue>
nsComputedDOMStyle::DoGetMarginLeftWidth()
{
  return GetMarginWidthFor(eSideLeft);
}

already_AddRefed<CSSValue>
nsComputedDOMStyle::DoGetMarginRightWidth()
{
  return GetMarginWidthFor(eSideRight);
}

already_AddRefed<CSSValue>
nsComputedDOMStyle::DoGetOrient()
{
  RefPtr<nsROCSSPrimitiveValue> val = new nsROCSSPrimitiveValue;
  val->SetIdent(
    nsCSSProps::ValueToKeywordEnum(StyleDisplay()->mOrient,
                                   nsCSSProps::kOrientKTable));
  return val.forget();
}

already_AddRefed<CSSValue>
nsComputedDOMStyle::DoGetScrollBehavior()
{
  RefPtr<nsROCSSPrimitiveValue> val = new nsROCSSPrimitiveValue;
  val->SetIdent(
    nsCSSProps::ValueToKeywordEnum(StyleDisplay()->mScrollBehavior,
                                   nsCSSProps::kScrollBehaviorKTable));
  return val.forget();
}

already_AddRefed<CSSValue>
nsComputedDOMStyle::DoGetScrollSnapType()
{
  const nsStyleDisplay* display = StyleDisplay();
  if (display->mScrollSnapTypeX != display->mScrollSnapTypeY) {
    // No value to return.  We can't express this combination of
    // values as a shorthand.
    return nullptr;
  }
  RefPtr<nsROCSSPrimitiveValue> val = new nsROCSSPrimitiveValue;
  val->SetIdent(
    nsCSSProps::ValueToKeywordEnum(StyleDisplay()->mScrollSnapTypeX,
                                   nsCSSProps::kScrollSnapTypeKTable));
  return val.forget();
}

already_AddRefed<CSSValue>
nsComputedDOMStyle::DoGetScrollSnapTypeX()
{
  RefPtr<nsROCSSPrimitiveValue> val = new nsROCSSPrimitiveValue;
  val->SetIdent(
    nsCSSProps::ValueToKeywordEnum(StyleDisplay()->mScrollSnapTypeX,
                                   nsCSSProps::kScrollSnapTypeKTable));
  return val.forget();
}

already_AddRefed<CSSValue>
nsComputedDOMStyle::DoGetScrollSnapTypeY()
{
  RefPtr<nsROCSSPrimitiveValue> val = new nsROCSSPrimitiveValue;
  val->SetIdent(
    nsCSSProps::ValueToKeywordEnum(StyleDisplay()->mScrollSnapTypeY,
                                   nsCSSProps::kScrollSnapTypeKTable));
  return val.forget();
}

already_AddRefed<CSSValue>
nsComputedDOMStyle::GetScrollSnapPoints(const nsStyleCoord& aCoord)
{
  RefPtr<nsROCSSPrimitiveValue> val = new nsROCSSPrimitiveValue;
  if (aCoord.GetUnit() == eStyleUnit_None) {
    val->SetIdent(eCSSKeyword_none);
  } else {
    nsAutoString argumentString;
    SetCssTextToCoord(argumentString, aCoord);
    nsAutoString tmp;
    tmp.AppendLiteral("repeat(");
    tmp.Append(argumentString);
    tmp.Append(')');
    val->SetString(tmp);
  }
  return val.forget();
}

already_AddRefed<CSSValue>
nsComputedDOMStyle::DoGetScrollSnapPointsX()
{
  return GetScrollSnapPoints(StyleDisplay()->mScrollSnapPointsX);
}

already_AddRefed<CSSValue>
nsComputedDOMStyle::DoGetScrollSnapPointsY()
{
  return GetScrollSnapPoints(StyleDisplay()->mScrollSnapPointsY);
}

already_AddRefed<CSSValue>
nsComputedDOMStyle::DoGetScrollSnapDestination()
{
  RefPtr<nsDOMCSSValueList> valueList = GetROCSSValueList(false);
  SetValueToPosition(StyleDisplay()->mScrollSnapDestination, valueList);
  return valueList.forget();
}

already_AddRefed<CSSValue>
nsComputedDOMStyle::DoGetScrollSnapCoordinate()
{
  const nsStyleDisplay* sd = StyleDisplay();
  if (sd->mScrollSnapCoordinate.IsEmpty()) {
    // Having no snap coordinates is interpreted as "none"
    RefPtr<nsROCSSPrimitiveValue> val = new nsROCSSPrimitiveValue;
    val->SetIdent(eCSSKeyword_none);
    return val.forget();
  } else {
    RefPtr<nsDOMCSSValueList> valueList = GetROCSSValueList(true);
    for (size_t i = 0, i_end = sd->mScrollSnapCoordinate.Length(); i < i_end; ++i) {
      RefPtr<nsDOMCSSValueList> itemList = GetROCSSValueList(false);
      SetValueToPosition(sd->mScrollSnapCoordinate[i], itemList);
      valueList->AppendCSSValue(itemList.forget());
    }
    return valueList.forget();
  }
}

already_AddRefed<CSSValue>
nsComputedDOMStyle::DoGetOutlineWidth()
{
  RefPtr<nsROCSSPrimitiveValue> val = new nsROCSSPrimitiveValue;

  const nsStyleOutline* outline = StyleOutline();

  nscoord width;
  if (outline->mOutlineStyle == NS_STYLE_BORDER_STYLE_NONE) {
    NS_ASSERTION(outline->GetOutlineWidth() == 0, "unexpected width");
    width = 0;
  } else {
    width = outline->GetOutlineWidth();
  }
  val->SetAppUnits(width);

  return val.forget();
}

already_AddRefed<CSSValue>
nsComputedDOMStyle::DoGetOutlineStyle()
{
  RefPtr<nsROCSSPrimitiveValue> val = new nsROCSSPrimitiveValue;
  val->SetIdent(
    nsCSSProps::ValueToKeywordEnum(StyleOutline()->mOutlineStyle,
                                   nsCSSProps::kOutlineStyleKTable));
  return val.forget();
}

already_AddRefed<CSSValue>
nsComputedDOMStyle::DoGetOutlineOffset()
{
  RefPtr<nsROCSSPrimitiveValue> val = new nsROCSSPrimitiveValue;
  val->SetAppUnits(StyleOutline()->mOutlineOffset);
  return val.forget();
}

already_AddRefed<CSSValue>
nsComputedDOMStyle::DoGetOutlineRadiusBottomLeft()
{
  return GetEllipseRadii(StyleOutline()->mOutlineRadius,
                         eCornerBottomLeft);
}

already_AddRefed<CSSValue>
nsComputedDOMStyle::DoGetOutlineRadiusBottomRight()
{
  return GetEllipseRadii(StyleOutline()->mOutlineRadius,
                         eCornerBottomRight);
}

already_AddRefed<CSSValue>
nsComputedDOMStyle::DoGetOutlineRadiusTopLeft()
{
  return GetEllipseRadii(StyleOutline()->mOutlineRadius,
                         eCornerTopLeft);
}

already_AddRefed<CSSValue>
nsComputedDOMStyle::DoGetOutlineRadiusTopRight()
{
  return GetEllipseRadii(StyleOutline()->mOutlineRadius,
                         eCornerTopRight);
}

already_AddRefed<CSSValue>
nsComputedDOMStyle::DoGetOutlineColor()
{
  RefPtr<nsROCSSPrimitiveValue> val = new nsROCSSPrimitiveValue;
  SetValueFromComplexColor(val, StyleOutline()->mOutlineColor);
  return val.forget();
}

already_AddRefed<CSSValue>
nsComputedDOMStyle::GetEllipseRadii(const nsStyleCorners& aRadius,
                                    Corner aFullCorner)
{
  nsStyleCoord radiusX = aRadius.Get(FullToHalfCorner(aFullCorner, false));
  nsStyleCoord radiusY = aRadius.Get(FullToHalfCorner(aFullCorner, true));

  // for compatibility, return a single value if X and Y are equal
  if (radiusX == radiusY) {
    RefPtr<nsROCSSPrimitiveValue> val = new nsROCSSPrimitiveValue;
    SetValueToCoord(val, radiusX, true);
    return val.forget();
  }

  RefPtr<nsDOMCSSValueList> valueList = GetROCSSValueList(false);

  RefPtr<nsROCSSPrimitiveValue> valX = new nsROCSSPrimitiveValue;
  RefPtr<nsROCSSPrimitiveValue> valY = new nsROCSSPrimitiveValue;

  SetValueToCoord(valX, radiusX, true);
  SetValueToCoord(valY, radiusY, true);

  valueList->AppendCSSValue(valX.forget());
  valueList->AppendCSSValue(valY.forget());

  return valueList.forget();
}

already_AddRefed<CSSValue>
nsComputedDOMStyle::GetCSSShadowArray(nsCSSShadowArray* aArray,
                                      const nscolor& aDefaultColor,
                                      bool aIsBoxShadow)
{
  if (!aArray) {
    RefPtr<nsROCSSPrimitiveValue> val = new nsROCSSPrimitiveValue;
    val->SetIdent(eCSSKeyword_none);
    return val.forget();
  }

  static nscoord nsCSSShadowItem::* const shadowValuesNoSpread[] = {
    &nsCSSShadowItem::mXOffset,
    &nsCSSShadowItem::mYOffset,
    &nsCSSShadowItem::mRadius
  };

  static nscoord nsCSSShadowItem::* const shadowValuesWithSpread[] = {
    &nsCSSShadowItem::mXOffset,
    &nsCSSShadowItem::mYOffset,
    &nsCSSShadowItem::mRadius,
    &nsCSSShadowItem::mSpread
  };

  nscoord nsCSSShadowItem::* const * shadowValues;
  uint32_t shadowValuesLength;
  if (aIsBoxShadow) {
    shadowValues = shadowValuesWithSpread;
    shadowValuesLength = ArrayLength(shadowValuesWithSpread);
  } else {
    shadowValues = shadowValuesNoSpread;
    shadowValuesLength = ArrayLength(shadowValuesNoSpread);
  }

  RefPtr<nsDOMCSSValueList> valueList = GetROCSSValueList(true);

  for (nsCSSShadowItem *item = aArray->ShadowAt(0),
                   *item_end = item + aArray->Length();
       item < item_end; ++item) {
    RefPtr<nsDOMCSSValueList> itemList = GetROCSSValueList(false);

    // Color is either the specified shadow color or the foreground color
    RefPtr<nsROCSSPrimitiveValue> val = new nsROCSSPrimitiveValue;
    nscolor shadowColor;
    if (item->mHasColor) {
      shadowColor = item->mColor;
    } else {
      shadowColor = aDefaultColor;
    }
    SetToRGBAColor(val, shadowColor);
    itemList->AppendCSSValue(val.forget());

    // Set the offsets, blur radius, and spread if available
    for (uint32_t i = 0; i < shadowValuesLength; ++i) {
      val = new nsROCSSPrimitiveValue;
      val->SetAppUnits(item->*(shadowValues[i]));
      itemList->AppendCSSValue(val.forget());
    }

    if (item->mInset && aIsBoxShadow) {
      // This is an inset box-shadow
      val = new nsROCSSPrimitiveValue;
      val->SetIdent(
        nsCSSProps::ValueToKeywordEnum(
            uint8_t(StyleBoxShadowType::Inset),
            nsCSSProps::kBoxShadowTypeKTable));
      itemList->AppendCSSValue(val.forget());
    }
    valueList->AppendCSSValue(itemList.forget());
  }

  return valueList.forget();
}

already_AddRefed<CSSValue>
nsComputedDOMStyle::DoGetBoxDecorationBreak()
{
  RefPtr<nsROCSSPrimitiveValue> val = new nsROCSSPrimitiveValue;
  val->SetIdent(
    nsCSSProps::ValueToKeywordEnum(StyleBorder()->mBoxDecorationBreak,
                                   nsCSSProps::kBoxDecorationBreakKTable));
  return val.forget();
}

already_AddRefed<CSSValue>
nsComputedDOMStyle::DoGetBoxShadow()
{
  return GetCSSShadowArray(StyleEffects()->mBoxShadow,
                           StyleColor()->mColor,
                           true);
}

already_AddRefed<CSSValue>
nsComputedDOMStyle::DoGetZIndex()
{
  RefPtr<nsROCSSPrimitiveValue> val = new nsROCSSPrimitiveValue;
  SetValueToCoord(val, StylePosition()->mZIndex, false);
  return val.forget();
}

already_AddRefed<CSSValue>
nsComputedDOMStyle::DoGetListStyleImage()
{
  RefPtr<nsROCSSPrimitiveValue> val = new nsROCSSPrimitiveValue;

  nsCOMPtr<nsIURI> uri = StyleList()->GetListStyleImageURI();
  if (!uri) {
    val->SetIdent(eCSSKeyword_none);
  } else {
    val->SetURI(uri);
  }

  return val.forget();
}

already_AddRefed<CSSValue>
nsComputedDOMStyle::DoGetListStylePosition()
{
  RefPtr<nsROCSSPrimitiveValue> val = new nsROCSSPrimitiveValue;
  val->SetIdent(
    nsCSSProps::ValueToKeywordEnum(StyleList()->mListStylePosition,
                                   nsCSSProps::kListStylePositionKTable));
  return val.forget();
}

already_AddRefed<CSSValue>
nsComputedDOMStyle::DoGetListStyleType()
{
  RefPtr<nsROCSSPrimitiveValue> val = new nsROCSSPrimitiveValue;
  nsAutoString tmp;
  AppendCounterStyle(StyleList()->mCounterStyle, tmp);
  val->SetString(tmp);
  return val.forget();
}

already_AddRefed<CSSValue>
nsComputedDOMStyle::DoGetImageRegion()
{
  RefPtr<nsROCSSPrimitiveValue> val = new nsROCSSPrimitiveValue;

  const nsStyleList* list = StyleList();

  if (list->mImageRegion.width <= 0 || list->mImageRegion.height <= 0) {
    val->SetIdent(eCSSKeyword_auto);
  } else {
    // create the cssvalues for the sides, stick them in the rect object
    nsROCSSPrimitiveValue *topVal    = new nsROCSSPrimitiveValue;
    nsROCSSPrimitiveValue *rightVal  = new nsROCSSPrimitiveValue;
    nsROCSSPrimitiveValue *bottomVal = new nsROCSSPrimitiveValue;
    nsROCSSPrimitiveValue *leftVal   = new nsROCSSPrimitiveValue;
    nsDOMCSSRect * domRect = new nsDOMCSSRect(topVal, rightVal,
                                              bottomVal, leftVal);
    topVal->SetAppUnits(list->mImageRegion.y);
    rightVal->SetAppUnits(list->mImageRegion.width + list->mImageRegion.x);
    bottomVal->SetAppUnits(list->mImageRegion.height + list->mImageRegion.y);
    leftVal->SetAppUnits(list->mImageRegion.x);
    val->SetRect(domRect);
  }

  return val.forget();
}

already_AddRefed<CSSValue>
nsComputedDOMStyle::DoGetInitialLetter()
{
  const nsStyleTextReset* textReset = StyleTextReset();
  RefPtr<nsROCSSPrimitiveValue> val = new nsROCSSPrimitiveValue;
  if (textReset->mInitialLetterSink == 0) {
    val->SetIdent(eCSSKeyword_normal);
    return val.forget();
  } else {
    RefPtr<nsDOMCSSValueList> valueList = GetROCSSValueList(false);
    val->SetNumber(textReset->mInitialLetterSize);
    valueList->AppendCSSValue(val.forget());
    RefPtr<nsROCSSPrimitiveValue> second = new nsROCSSPrimitiveValue;
    second->SetNumber(textReset->mInitialLetterSink);
    valueList->AppendCSSValue(second.forget());
    return valueList.forget();
  }
}

already_AddRefed<CSSValue>
nsComputedDOMStyle::DoGetLineHeight()
{
  RefPtr<nsROCSSPrimitiveValue> val = new nsROCSSPrimitiveValue;

  nscoord lineHeight;
  if (GetLineHeightCoord(lineHeight)) {
    val->SetAppUnits(lineHeight);
  } else {
    SetValueToCoord(val, StyleText()->mLineHeight, true,
                    nullptr, nsCSSProps::kLineHeightKTable);
  }

  return val.forget();
}

already_AddRefed<CSSValue>
nsComputedDOMStyle::DoGetRubyAlign()
{
  RefPtr<nsROCSSPrimitiveValue> val = new nsROCSSPrimitiveValue;
  val->SetIdent(nsCSSProps::ValueToKeywordEnum(
    StyleText()->mRubyAlign, nsCSSProps::kRubyAlignKTable));
  return val.forget();
}

already_AddRefed<CSSValue>
nsComputedDOMStyle::DoGetRubyPosition()
{
  RefPtr<nsROCSSPrimitiveValue> val = new nsROCSSPrimitiveValue;
  val->SetIdent(nsCSSProps::ValueToKeywordEnum(
    StyleText()->mRubyPosition, nsCSSProps::kRubyPositionKTable));
  return val.forget();
}

already_AddRefed<CSSValue>
nsComputedDOMStyle::DoGetVerticalAlign()
{
  RefPtr<nsROCSSPrimitiveValue> val = new nsROCSSPrimitiveValue;
  SetValueToCoord(val, StyleDisplay()->mVerticalAlign, false,
                  nullptr, nsCSSProps::kVerticalAlignKTable);
  return val.forget();
}

already_AddRefed<CSSValue>
nsComputedDOMStyle::CreateTextAlignValue(uint8_t aAlign, bool aAlignTrue,
                                         const KTableEntry aTable[])
{
  RefPtr<nsROCSSPrimitiveValue> val = new nsROCSSPrimitiveValue;
  val->SetIdent(nsCSSProps::ValueToKeywordEnum(aAlign, aTable));
  if (!aAlignTrue) {
    return val.forget();
  }

  RefPtr<nsROCSSPrimitiveValue> first = new nsROCSSPrimitiveValue;
  first->SetIdent(eCSSKeyword_unsafe);

  RefPtr<nsDOMCSSValueList> valueList = GetROCSSValueList(false);
  valueList->AppendCSSValue(first.forget());
  valueList->AppendCSSValue(val.forget());
  return valueList.forget();
}

already_AddRefed<CSSValue>
nsComputedDOMStyle::DoGetTextAlign()
{
  const nsStyleText* style = StyleText();
  return CreateTextAlignValue(style->mTextAlign, style->mTextAlignTrue,
                              nsCSSProps::kTextAlignKTable);
}

already_AddRefed<CSSValue>
nsComputedDOMStyle::DoGetTextAlignLast()
{
  const nsStyleText* style = StyleText();
  return CreateTextAlignValue(style->mTextAlignLast, style->mTextAlignLastTrue,
                              nsCSSProps::kTextAlignLastKTable);
}

already_AddRefed<CSSValue>
nsComputedDOMStyle::DoGetTextCombineUpright()
{
  RefPtr<nsROCSSPrimitiveValue> val = new nsROCSSPrimitiveValue;
  uint8_t tch = StyleText()->mTextCombineUpright;

  if (tch <= NS_STYLE_TEXT_COMBINE_UPRIGHT_ALL) {
    val->SetIdent(
      nsCSSProps::ValueToKeywordEnum(tch,
                                     nsCSSProps::kTextCombineUprightKTable));
  } else if (tch <= NS_STYLE_TEXT_COMBINE_UPRIGHT_DIGITS_2) {
    val->SetString(NS_LITERAL_STRING("digits 2"));
  } else if (tch <= NS_STYLE_TEXT_COMBINE_UPRIGHT_DIGITS_3) {
    val->SetString(NS_LITERAL_STRING("digits 3"));
  } else {
    val->SetString(NS_LITERAL_STRING("digits 4"));
  }

  return val.forget();
}

already_AddRefed<CSSValue>
nsComputedDOMStyle::DoGetTextDecoration()
{
  const nsStyleTextReset* textReset = StyleTextReset();

  bool isInitialStyle =
    textReset->mTextDecorationStyle == NS_STYLE_TEXT_DECORATION_STYLE_SOLID;
  StyleComplexColor color = textReset->mTextDecorationColor;

  if (isInitialStyle && color.IsCurrentColor()) {
    return DoGetTextDecorationLine();
  }

  RefPtr<nsDOMCSSValueList> valueList = GetROCSSValueList(false);

  valueList->AppendCSSValue(DoGetTextDecorationLine());
  if (!isInitialStyle) {
    valueList->AppendCSSValue(DoGetTextDecorationStyle());
  }
  if (!color.IsCurrentColor()) {
    valueList->AppendCSSValue(DoGetTextDecorationColor());
  }

  return valueList.forget();
}

already_AddRefed<CSSValue>
nsComputedDOMStyle::DoGetTextDecorationColor()
{
  RefPtr<nsROCSSPrimitiveValue> val = new nsROCSSPrimitiveValue;
  SetValueFromComplexColor(val, StyleTextReset()->mTextDecorationColor);
  return val.forget();
}

already_AddRefed<CSSValue>
nsComputedDOMStyle::DoGetTextDecorationLine()
{
  RefPtr<nsROCSSPrimitiveValue> val = new nsROCSSPrimitiveValue;

  int32_t intValue = StyleTextReset()->mTextDecorationLine;

  if (NS_STYLE_TEXT_DECORATION_LINE_NONE == intValue) {
    val->SetIdent(eCSSKeyword_none);
  } else {
    nsAutoString decorationLineString;
    // Clear the OVERRIDE_ALL bits -- we don't want these to appear in
    // the computed style.
    intValue &= ~NS_STYLE_TEXT_DECORATION_LINE_OVERRIDE_ALL;
    nsStyleUtil::AppendBitmaskCSSValue(eCSSProperty_text_decoration_line,
      intValue, NS_STYLE_TEXT_DECORATION_LINE_UNDERLINE,
      NS_STYLE_TEXT_DECORATION_LINE_BLINK, decorationLineString);
    val->SetString(decorationLineString);
  }

  return val.forget();
}

already_AddRefed<CSSValue>
nsComputedDOMStyle::DoGetTextDecorationStyle()
{
  RefPtr<nsROCSSPrimitiveValue> val = new nsROCSSPrimitiveValue;

  val->SetIdent(
    nsCSSProps::ValueToKeywordEnum(StyleTextReset()->mTextDecorationStyle,
                                   nsCSSProps::kTextDecorationStyleKTable));

  return val.forget();
}

already_AddRefed<CSSValue>
nsComputedDOMStyle::DoGetTextEmphasisColor()
{
  RefPtr<nsROCSSPrimitiveValue> val = new nsROCSSPrimitiveValue;
  SetValueFromComplexColor(val, StyleText()->mTextEmphasisColor);
  return val.forget();
}

already_AddRefed<CSSValue>
nsComputedDOMStyle::DoGetTextEmphasisPosition()
{
  auto position = StyleText()->mTextEmphasisPosition;

  MOZ_ASSERT(!(position & NS_STYLE_TEXT_EMPHASIS_POSITION_OVER) !=
             !(position & NS_STYLE_TEXT_EMPHASIS_POSITION_UNDER));
  RefPtr<nsROCSSPrimitiveValue> first = new nsROCSSPrimitiveValue;
  first->SetIdent((position & NS_STYLE_TEXT_EMPHASIS_POSITION_OVER) ?
                  eCSSKeyword_over : eCSSKeyword_under);

  MOZ_ASSERT(!(position & NS_STYLE_TEXT_EMPHASIS_POSITION_LEFT) !=
             !(position & NS_STYLE_TEXT_EMPHASIS_POSITION_RIGHT));
  RefPtr<nsROCSSPrimitiveValue> second = new nsROCSSPrimitiveValue;
  second->SetIdent((position & NS_STYLE_TEXT_EMPHASIS_POSITION_LEFT) ?
                   eCSSKeyword_left : eCSSKeyword_right);

  RefPtr<nsDOMCSSValueList> valueList = GetROCSSValueList(false);
  valueList->AppendCSSValue(first.forget());
  valueList->AppendCSSValue(second.forget());
  return valueList.forget();
}

already_AddRefed<CSSValue>
nsComputedDOMStyle::DoGetTextEmphasisStyle()
{
  auto style = StyleText()->mTextEmphasisStyle;
  if (style == NS_STYLE_TEXT_EMPHASIS_STYLE_NONE) {
    RefPtr<nsROCSSPrimitiveValue> val = new nsROCSSPrimitiveValue;
    val->SetIdent(eCSSKeyword_none);
    return val.forget();
  }
  if (style == NS_STYLE_TEXT_EMPHASIS_STYLE_STRING) {
    RefPtr<nsROCSSPrimitiveValue> val = new nsROCSSPrimitiveValue;
    nsAutoString tmp;
    nsStyleUtil::AppendEscapedCSSString(
      StyleText()->mTextEmphasisStyleString, tmp);
    val->SetString(tmp);
    return val.forget();
  }

  RefPtr<nsROCSSPrimitiveValue> fillVal = new nsROCSSPrimitiveValue;
  if ((style & NS_STYLE_TEXT_EMPHASIS_STYLE_FILL_MASK) ==
      NS_STYLE_TEXT_EMPHASIS_STYLE_FILLED) {
    fillVal->SetIdent(eCSSKeyword_filled);
  } else {
    MOZ_ASSERT((style & NS_STYLE_TEXT_EMPHASIS_STYLE_FILL_MASK) ==
               NS_STYLE_TEXT_EMPHASIS_STYLE_OPEN);
    fillVal->SetIdent(eCSSKeyword_open);
  }

  RefPtr<nsROCSSPrimitiveValue> shapeVal = new nsROCSSPrimitiveValue;
  shapeVal->SetIdent(nsCSSProps::ValueToKeywordEnum(
    style & NS_STYLE_TEXT_EMPHASIS_STYLE_SHAPE_MASK,
    nsCSSProps::kTextEmphasisStyleShapeKTable));

  RefPtr<nsDOMCSSValueList> valueList = GetROCSSValueList(false);
  valueList->AppendCSSValue(fillVal.forget());
  valueList->AppendCSSValue(shapeVal.forget());
  return valueList.forget();
}

already_AddRefed<CSSValue>
nsComputedDOMStyle::DoGetTextIndent()
{
  RefPtr<nsROCSSPrimitiveValue> val = new nsROCSSPrimitiveValue;
  SetValueToCoord(val, StyleText()->mTextIndent, false);
  return val.forget();
}

already_AddRefed<CSSValue>
nsComputedDOMStyle::DoGetTextJustify()
{
  RefPtr<nsROCSSPrimitiveValue> val = new nsROCSSPrimitiveValue;
  val->SetIdent(
    nsCSSProps::ValueToKeywordEnum(StyleText()->mTextJustify,
                                   nsCSSProps::kTextJustifyKTable));
  return val.forget();
}

already_AddRefed<CSSValue>
nsComputedDOMStyle::DoGetTextOrientation()
{
  RefPtr<nsROCSSPrimitiveValue> val = new nsROCSSPrimitiveValue;
  val->SetIdent(
    nsCSSProps::ValueToKeywordEnum(StyleVisibility()->mTextOrientation,
                                   nsCSSProps::kTextOrientationKTable));
  return val.forget();
}

already_AddRefed<CSSValue>
nsComputedDOMStyle::DoGetTextOverflow()
{
  const nsStyleTextReset *style = StyleTextReset();
  RefPtr<nsROCSSPrimitiveValue> first = new nsROCSSPrimitiveValue;
  const nsStyleTextOverflowSide *side = style->mTextOverflow.GetFirstValue();
  if (side->mType == NS_STYLE_TEXT_OVERFLOW_STRING) {
    nsAutoString str;
    nsStyleUtil::AppendEscapedCSSString(side->mString, str);
    first->SetString(str);
  } else {
    first->SetIdent(
      nsCSSProps::ValueToKeywordEnum(side->mType,
                                     nsCSSProps::kTextOverflowKTable));
  }
  side = style->mTextOverflow.GetSecondValue();
  if (!side) {
    return first.forget();
  }
  RefPtr<nsROCSSPrimitiveValue> second = new nsROCSSPrimitiveValue;
  if (side->mType == NS_STYLE_TEXT_OVERFLOW_STRING) {
    nsAutoString str;
    nsStyleUtil::AppendEscapedCSSString(side->mString, str);
    second->SetString(str);
  } else {
    second->SetIdent(
      nsCSSProps::ValueToKeywordEnum(side->mType,
                                     nsCSSProps::kTextOverflowKTable));
  }

  RefPtr<nsDOMCSSValueList> valueList = GetROCSSValueList(false);
  valueList->AppendCSSValue(first.forget());
  valueList->AppendCSSValue(second.forget());
  return valueList.forget();
}

already_AddRefed<CSSValue>
nsComputedDOMStyle::DoGetTextShadow()
{
  return GetCSSShadowArray(StyleText()->mTextShadow,
                           StyleColor()->mColor,
                           false);
}

already_AddRefed<CSSValue>
nsComputedDOMStyle::DoGetTextSizeAdjust()
{
  RefPtr<nsROCSSPrimitiveValue> val = new nsROCSSPrimitiveValue;
  val->SetIdent(nsCSSProps::ValueToKeywordEnum(StyleText()->mTextSizeAdjust,
                                               nsCSSProps::kTextSizeAdjustKTable));
  return val.forget();
}

already_AddRefed<CSSValue>
nsComputedDOMStyle::DoGetTextTransform()
{
  RefPtr<nsROCSSPrimitiveValue> val = new nsROCSSPrimitiveValue;
  val->SetIdent(
    nsCSSProps::ValueToKeywordEnum(StyleText()->mTextTransform,
                                   nsCSSProps::kTextTransformKTable));
  return val.forget();
}

already_AddRefed<CSSValue>
nsComputedDOMStyle::DoGetTabSize()
{
  RefPtr<nsROCSSPrimitiveValue> val = new nsROCSSPrimitiveValue;
  SetValueToCoord(val, StyleText()->mTabSize, true);
  return val.forget();
}

already_AddRefed<CSSValue>
nsComputedDOMStyle::DoGetLetterSpacing()
{
  RefPtr<nsROCSSPrimitiveValue> val = new nsROCSSPrimitiveValue;
  SetValueToCoord(val, StyleText()->mLetterSpacing, false);
  return val.forget();
}

already_AddRefed<CSSValue>
nsComputedDOMStyle::DoGetWordSpacing()
{
  RefPtr<nsROCSSPrimitiveValue> val = new nsROCSSPrimitiveValue;
  SetValueToCoord(val, StyleText()->mWordSpacing, false);
  return val.forget();
}

already_AddRefed<CSSValue>
nsComputedDOMStyle::DoGetWhiteSpace()
{
  RefPtr<nsROCSSPrimitiveValue> val = new nsROCSSPrimitiveValue;
  val->SetIdent(
    nsCSSProps::ValueToKeywordEnum(StyleText()->mWhiteSpace,
                                   nsCSSProps::kWhitespaceKTable));
  return val.forget();
}

already_AddRefed<CSSValue>
nsComputedDOMStyle::DoGetWindowDragging()
{
  RefPtr<nsROCSSPrimitiveValue> val = new nsROCSSPrimitiveValue;
  val->SetIdent(
    nsCSSProps::ValueToKeywordEnum(StyleUIReset()->mWindowDragging,
                                   nsCSSProps::kWindowDraggingKTable));
  return val.forget();
}

already_AddRefed<CSSValue>
nsComputedDOMStyle::DoGetWindowShadow()
{
  RefPtr<nsROCSSPrimitiveValue> val = new nsROCSSPrimitiveValue;
  val->SetIdent(
    nsCSSProps::ValueToKeywordEnum(StyleUIReset()->mWindowShadow,
                                   nsCSSProps::kWindowShadowKTable));
  return val.forget();
}

already_AddRefed<CSSValue>
nsComputedDOMStyle::DoGetWindowOpacity()
{
  RefPtr<nsROCSSPrimitiveValue> val = new nsROCSSPrimitiveValue;
  val->SetNumber(StyleUIReset()->mWindowOpacity);
  return val.forget();
}

already_AddRefed<CSSValue>
nsComputedDOMStyle::DoGetWindowTransform()
{
  const nsStyleUIReset* uiReset = StyleUIReset();
  return GetTransformValue(uiReset->mSpecifiedWindowTransform);
}

already_AddRefed<CSSValue>
nsComputedDOMStyle::DoGetWindowTransformOrigin()
{
  RefPtr<nsDOMCSSValueList> valueList = GetROCSSValueList(false);

  const nsStyleUIReset* uiReset = StyleUIReset();

  RefPtr<nsROCSSPrimitiveValue> originX = new nsROCSSPrimitiveValue;
  SetValueToCoord(originX, uiReset->mWindowTransformOrigin[0], false,
                  &nsComputedDOMStyle::GetFrameBoundsWidthForTransform);
  valueList->AppendCSSValue(originX.forget());

  RefPtr<nsROCSSPrimitiveValue> originY = new nsROCSSPrimitiveValue;
  SetValueToCoord(originY, uiReset->mWindowTransformOrigin[1], false,
                  &nsComputedDOMStyle::GetFrameBoundsHeightForTransform);
  valueList->AppendCSSValue(originY.forget());

  return valueList.forget();
}

already_AddRefed<CSSValue>
nsComputedDOMStyle::DoGetWordBreak()
{
  RefPtr<nsROCSSPrimitiveValue> val = new nsROCSSPrimitiveValue;
  val->SetIdent(
    nsCSSProps::ValueToKeywordEnum(StyleText()->mWordBreak,
                                   nsCSSProps::kWordBreakKTable));
  return val.forget();
}

already_AddRefed<CSSValue>
nsComputedDOMStyle::DoGetOverflowWrap()
{
  RefPtr<nsROCSSPrimitiveValue> val = new nsROCSSPrimitiveValue;
  val->SetIdent(
    nsCSSProps::ValueToKeywordEnum(StyleText()->mOverflowWrap,
                                   nsCSSProps::kOverflowWrapKTable));
  return val.forget();
}

already_AddRefed<CSSValue>
nsComputedDOMStyle::DoGetHyphens()
{
  RefPtr<nsROCSSPrimitiveValue> val = new nsROCSSPrimitiveValue;
  val->SetIdent(
    nsCSSProps::ValueToKeywordEnum(StyleText()->mHyphens,
                                   nsCSSProps::kHyphensKTable));
  return val.forget();
}

already_AddRefed<CSSValue>
nsComputedDOMStyle::DoGetWebkitTextFillColor()
{
  RefPtr<nsROCSSPrimitiveValue> val = new nsROCSSPrimitiveValue;
  SetValueFromComplexColor(val, StyleText()->mWebkitTextFillColor);
  return val.forget();
}

already_AddRefed<CSSValue>
nsComputedDOMStyle::DoGetWebkitTextStrokeColor()
{
  RefPtr<nsROCSSPrimitiveValue> val = new nsROCSSPrimitiveValue;
  SetValueFromComplexColor(val, StyleText()->mWebkitTextStrokeColor);
  return val.forget();
}

already_AddRefed<CSSValue>
nsComputedDOMStyle::DoGetWebkitTextStrokeWidth()
{
  RefPtr<nsROCSSPrimitiveValue> val = new nsROCSSPrimitiveValue;
  val->SetAppUnits(StyleText()->mWebkitTextStrokeWidth);
  return val.forget();
}

already_AddRefed<CSSValue>
nsComputedDOMStyle::DoGetPointerEvents()
{
  RefPtr<nsROCSSPrimitiveValue> val = new nsROCSSPrimitiveValue;
  val->SetIdent(
    nsCSSProps::ValueToKeywordEnum(StyleUserInterface()->mPointerEvents,
                                   nsCSSProps::kPointerEventsKTable));
  return val.forget();
}

already_AddRefed<CSSValue>
nsComputedDOMStyle::DoGetVisibility()
{
  RefPtr<nsROCSSPrimitiveValue> val = new nsROCSSPrimitiveValue;
  val->SetIdent(nsCSSProps::ValueToKeywordEnum(StyleVisibility()->mVisible,
                                               nsCSSProps::kVisibilityKTable));
  return val.forget();
}

already_AddRefed<CSSValue>
nsComputedDOMStyle::DoGetWritingMode()
{
  RefPtr<nsROCSSPrimitiveValue> val = new nsROCSSPrimitiveValue;
  val->SetIdent(
    nsCSSProps::ValueToKeywordEnum(StyleVisibility()->mWritingMode,
                                   nsCSSProps::kWritingModeKTable));
  return val.forget();
}

already_AddRefed<CSSValue>
nsComputedDOMStyle::DoGetDirection()
{
  RefPtr<nsROCSSPrimitiveValue> val = new nsROCSSPrimitiveValue;
  val->SetIdent(
    nsCSSProps::ValueToKeywordEnum(StyleVisibility()->mDirection,
                                   nsCSSProps::kDirectionKTable));
  return val.forget();
}

static_assert(NS_STYLE_UNICODE_BIDI_NORMAL == 0,
              "unicode-bidi style constants not as expected");

already_AddRefed<CSSValue>
nsComputedDOMStyle::DoGetUnicodeBidi()
{
  RefPtr<nsROCSSPrimitiveValue> val = new nsROCSSPrimitiveValue;
  val->SetIdent(
    nsCSSProps::ValueToKeywordEnum(StyleTextReset()->mUnicodeBidi,
                                   nsCSSProps::kUnicodeBidiKTable));
  return val.forget();
}

already_AddRefed<CSSValue>
nsComputedDOMStyle::DoGetCaretColor()
{
  RefPtr<nsROCSSPrimitiveValue> val = new nsROCSSPrimitiveValue;
  SetValueFromComplexColor(val, StyleUserInterface()->mCaretColor);
  return val.forget();
}

already_AddRefed<CSSValue>
nsComputedDOMStyle::DoGetCursor()
{
  RefPtr<nsDOMCSSValueList> valueList = GetROCSSValueList(true);

  const nsStyleUserInterface *ui = StyleUserInterface();

  for (const nsCursorImage& item : ui->mCursorImages) {
    RefPtr<nsDOMCSSValueList> itemList = GetROCSSValueList(false);

    RefPtr<nsROCSSPrimitiveValue> val = new nsROCSSPrimitiveValue;
    SetValueToURLValue(item.mImage->GetImageValue(), val);
    itemList->AppendCSSValue(val.forget());

    if (item.mHaveHotspot) {
      RefPtr<nsROCSSPrimitiveValue> valX = new nsROCSSPrimitiveValue;
      RefPtr<nsROCSSPrimitiveValue> valY = new nsROCSSPrimitiveValue;

      valX->SetNumber(item.mHotspotX);
      valY->SetNumber(item.mHotspotY);

      itemList->AppendCSSValue(valX.forget());
      itemList->AppendCSSValue(valY.forget());
    }
    valueList->AppendCSSValue(itemList.forget());
  }

  RefPtr<nsROCSSPrimitiveValue> val = new nsROCSSPrimitiveValue;
  val->SetIdent(nsCSSProps::ValueToKeywordEnum(ui->mCursor,
                                               nsCSSProps::kCursorKTable));
  valueList->AppendCSSValue(val.forget());
  return valueList.forget();
}

already_AddRefed<CSSValue>
nsComputedDOMStyle::DoGetAppearance()
{
  RefPtr<nsROCSSPrimitiveValue> val = new nsROCSSPrimitiveValue;
  val->SetIdent(nsCSSProps::ValueToKeywordEnum(StyleDisplay()->mAppearance,
                                               nsCSSProps::kAppearanceKTable));
  return val.forget();
}

already_AddRefed<CSSValue>
nsComputedDOMStyle::DoGetMozAppearance()
{
  RefPtr<nsROCSSPrimitiveValue> val = new nsROCSSPrimitiveValue;
  val->SetIdent(nsCSSProps::ValueToKeywordEnum(StyleDisplay()->mMozAppearance,
                                               nsCSSProps::kMozAppearanceKTable));
  return val.forget();
}

already_AddRefed<CSSValue>
nsComputedDOMStyle::DoGetBoxAlign()
{
  RefPtr<nsROCSSPrimitiveValue> val = new nsROCSSPrimitiveValue;
  val->SetIdent(nsCSSProps::ValueToKeywordEnum(StyleXUL()->mBoxAlign,
                                               nsCSSProps::kBoxAlignKTable));
  return val.forget();
}

already_AddRefed<CSSValue>
nsComputedDOMStyle::DoGetBoxDirection()
{
  RefPtr<nsROCSSPrimitiveValue> val = new nsROCSSPrimitiveValue;
  val->SetIdent(
    nsCSSProps::ValueToKeywordEnum(StyleXUL()->mBoxDirection,
                                   nsCSSProps::kBoxDirectionKTable));
  return val.forget();
}

already_AddRefed<CSSValue>
nsComputedDOMStyle::DoGetBoxFlex()
{
  RefPtr<nsROCSSPrimitiveValue> val = new nsROCSSPrimitiveValue;
  val->SetNumber(StyleXUL()->mBoxFlex);
  return val.forget();
}

already_AddRefed<CSSValue>
nsComputedDOMStyle::DoGetBoxOrdinalGroup()
{
  RefPtr<nsROCSSPrimitiveValue> val = new nsROCSSPrimitiveValue;
  val->SetNumber(StyleXUL()->mBoxOrdinal);
  return val.forget();
}

already_AddRefed<CSSValue>
nsComputedDOMStyle::DoGetBoxOrient()
{
  RefPtr<nsROCSSPrimitiveValue> val = new nsROCSSPrimitiveValue;
  val->SetIdent(
    nsCSSProps::ValueToKeywordEnum(StyleXUL()->mBoxOrient,
                                   nsCSSProps::kBoxOrientKTable));
  return val.forget();
}

already_AddRefed<CSSValue>
nsComputedDOMStyle::DoGetBoxPack()
{
  RefPtr<nsROCSSPrimitiveValue> val = new nsROCSSPrimitiveValue;
  val->SetIdent(nsCSSProps::ValueToKeywordEnum(StyleXUL()->mBoxPack,
                                               nsCSSProps::kBoxPackKTable));
  return val.forget();
}

already_AddRefed<CSSValue>
nsComputedDOMStyle::DoGetBoxSizing()
{
  RefPtr<nsROCSSPrimitiveValue> val = new nsROCSSPrimitiveValue;
  val->SetIdent(
    nsCSSProps::ValueToKeywordEnum(StylePosition()->mBoxSizing,
                                   nsCSSProps::kBoxSizingKTable));
  return val.forget();
}

/* Border image properties */

already_AddRefed<CSSValue>
nsComputedDOMStyle::DoGetBorderImageSource()
{
  const nsStyleBorder* border = StyleBorder();

  RefPtr<nsROCSSPrimitiveValue> val = new nsROCSSPrimitiveValue;
  const nsStyleImage& image = border->mBorderImageSource;
  SetValueToStyleImage(image, val);

  return val.forget();
}

void
nsComputedDOMStyle::AppendFourSideCoordValues(nsDOMCSSValueList* aList,
                                              const nsStyleSides& aValues)
{
  const nsStyleCoord& top = aValues.Get(eSideTop);
  const nsStyleCoord& right = aValues.Get(eSideRight);
  const nsStyleCoord& bottom = aValues.Get(eSideBottom);
  const nsStyleCoord& left = aValues.Get(eSideLeft);

  auto appendValue = [this, aList](const nsStyleCoord& value) {
    RefPtr<nsROCSSPrimitiveValue> val = new nsROCSSPrimitiveValue;
    SetValueToCoord(val, value, true);
    aList->AppendCSSValue(val.forget());
  };
  appendValue(top);
  if (top != right || top != bottom || top != left) {
    appendValue(right);
    if (top != bottom || right != left) {
      appendValue(bottom);
      if (right != left) {
        appendValue(left);
      }
    }
  }
}

already_AddRefed<CSSValue>
nsComputedDOMStyle::DoGetBorderImageSlice()
{
  const nsStyleBorder* border = StyleBorder();
  RefPtr<nsDOMCSSValueList> valueList = GetROCSSValueList(false);
  AppendFourSideCoordValues(valueList, border->mBorderImageSlice);

  // Fill keyword.
  if (NS_STYLE_BORDER_IMAGE_SLICE_FILL == border->mBorderImageFill) {
    RefPtr<nsROCSSPrimitiveValue> val = new nsROCSSPrimitiveValue;
    val->SetIdent(eCSSKeyword_fill);
    valueList->AppendCSSValue(val.forget());
  }

  return valueList.forget();
}

already_AddRefed<CSSValue>
nsComputedDOMStyle::DoGetBorderImageWidth()
{
  const nsStyleBorder* border = StyleBorder();
  RefPtr<nsDOMCSSValueList> valueList = GetROCSSValueList(false);
  AppendFourSideCoordValues(valueList, border->mBorderImageWidth);
  return valueList.forget();
}

already_AddRefed<CSSValue>
nsComputedDOMStyle::DoGetBorderImageOutset()
{
  const nsStyleBorder* border = StyleBorder();
  RefPtr<nsDOMCSSValueList> valueList = GetROCSSValueList(false);
  AppendFourSideCoordValues(valueList, border->mBorderImageOutset);
  return valueList.forget();
}

already_AddRefed<CSSValue>
nsComputedDOMStyle::DoGetBorderImageRepeat()
{
  RefPtr<nsDOMCSSValueList> valueList = GetROCSSValueList(false);

  const nsStyleBorder* border = StyleBorder();

  // horizontal repeat
  RefPtr<nsROCSSPrimitiveValue> valX = new nsROCSSPrimitiveValue;
  valX->SetIdent(
    nsCSSProps::ValueToKeywordEnum(border->mBorderImageRepeatH,
                                   nsCSSProps::kBorderImageRepeatKTable));
  valueList->AppendCSSValue(valX.forget());

  // vertical repeat
  RefPtr<nsROCSSPrimitiveValue> valY = new nsROCSSPrimitiveValue;
  valY->SetIdent(
    nsCSSProps::ValueToKeywordEnum(border->mBorderImageRepeatV,
                                   nsCSSProps::kBorderImageRepeatKTable));
  valueList->AppendCSSValue(valY.forget());
  return valueList.forget();
}

already_AddRefed<CSSValue>
nsComputedDOMStyle::DoGetFlexBasis()
{
  RefPtr<nsROCSSPrimitiveValue> val = new nsROCSSPrimitiveValue;

  // XXXdholbert We could make this more automagic and resolve percentages
  // if we wanted, by passing in a PercentageBaseGetter instead of nullptr
  // below.  Logic would go like this:
  //   if (i'm a flex item) {
  //     if (my flex container is horizontal) {
  //       percentageBaseGetter = &nsComputedDOMStyle::GetCBContentWidth;
  //     } else {
  //       percentageBaseGetter = &nsComputedDOMStyle::GetCBContentHeight;
  //     }
  //   }

  SetValueToCoord(val, StylePosition()->mFlexBasis, true,
                  nullptr, nsCSSProps::kWidthKTable);
  return val.forget();
}

already_AddRefed<CSSValue>
nsComputedDOMStyle::DoGetFlexDirection()
{
  RefPtr<nsROCSSPrimitiveValue> val = new nsROCSSPrimitiveValue;
  val->SetIdent(
    nsCSSProps::ValueToKeywordEnum(StylePosition()->mFlexDirection,
                                   nsCSSProps::kFlexDirectionKTable));
  return val.forget();
}

already_AddRefed<CSSValue>
nsComputedDOMStyle::DoGetFlexGrow()
{
  RefPtr<nsROCSSPrimitiveValue> val = new nsROCSSPrimitiveValue;
  val->SetNumber(StylePosition()->mFlexGrow);
  return val.forget();
}

already_AddRefed<CSSValue>
nsComputedDOMStyle::DoGetFlexShrink()
{
  RefPtr<nsROCSSPrimitiveValue> val = new nsROCSSPrimitiveValue;
  val->SetNumber(StylePosition()->mFlexShrink);
  return val.forget();
}

already_AddRefed<CSSValue>
nsComputedDOMStyle::DoGetFlexWrap()
{
  RefPtr<nsROCSSPrimitiveValue> val = new nsROCSSPrimitiveValue;
  val->SetIdent(
    nsCSSProps::ValueToKeywordEnum(StylePosition()->mFlexWrap,
                                   nsCSSProps::kFlexWrapKTable));
  return val.forget();
}

already_AddRefed<CSSValue>
nsComputedDOMStyle::DoGetOrder()
{
  RefPtr<nsROCSSPrimitiveValue> val = new nsROCSSPrimitiveValue;
  val->SetNumber(StylePosition()->mOrder);
  return val.forget();
}

already_AddRefed<CSSValue>
nsComputedDOMStyle::DoGetAlignContent()
{
  RefPtr<nsROCSSPrimitiveValue> val = new nsROCSSPrimitiveValue;
  nsAutoString str;
  auto align = StylePosition()->mAlignContent;
  nsCSSValue::AppendAlignJustifyValueToString(align & NS_STYLE_ALIGN_ALL_BITS, str);
  auto fallback = align >> NS_STYLE_ALIGN_ALL_SHIFT;
  if (fallback) {
    str.Append(' ');
    nsCSSValue::AppendAlignJustifyValueToString(fallback, str);
  }
  val->SetString(str);
  return val.forget();
}

already_AddRefed<CSSValue>
nsComputedDOMStyle::DoGetAlignItems()
{
  RefPtr<nsROCSSPrimitiveValue> val = new nsROCSSPrimitiveValue;
  nsAutoString str;
  auto align = StylePosition()->mAlignItems;
  nsCSSValue::AppendAlignJustifyValueToString(align, str);
  val->SetString(str);
  return val.forget();
}

already_AddRefed<CSSValue>
nsComputedDOMStyle::DoGetAlignSelf()
{
  RefPtr<nsROCSSPrimitiveValue> val = new nsROCSSPrimitiveValue;
  nsAutoString str;
  auto align = StylePosition()->mAlignSelf;
  nsCSSValue::AppendAlignJustifyValueToString(align, str);
  val->SetString(str);
  return val.forget();
}

already_AddRefed<CSSValue>
nsComputedDOMStyle::DoGetJustifyContent()
{
  RefPtr<nsROCSSPrimitiveValue> val = new nsROCSSPrimitiveValue;
  nsAutoString str;
  auto justify = StylePosition()->mJustifyContent;
  nsCSSValue::AppendAlignJustifyValueToString(justify & NS_STYLE_JUSTIFY_ALL_BITS, str);
  auto fallback = justify >> NS_STYLE_JUSTIFY_ALL_SHIFT;
  if (fallback) {
    MOZ_ASSERT(nsCSSProps::ValueToKeywordEnum(fallback & ~NS_STYLE_JUSTIFY_FLAG_BITS,
                                              nsCSSProps::kAlignSelfPosition)
               != eCSSKeyword_UNKNOWN, "unknown fallback value");
    str.Append(' ');
    nsCSSValue::AppendAlignJustifyValueToString(fallback, str);
  }
  val->SetString(str);
  return val.forget();
}

already_AddRefed<CSSValue>
nsComputedDOMStyle::DoGetJustifyItems()
{
  RefPtr<nsROCSSPrimitiveValue> val = new nsROCSSPrimitiveValue;
  nsAutoString str;
<<<<<<< HEAD
  auto justify =
    StylePosition()->ComputedJustifyItems(mStyleContext->GetParentAllowServo());
=======
  auto justify = StylePosition()->mJustifyItems;
>>>>>>> a17af05f
  nsCSSValue::AppendAlignJustifyValueToString(justify, str);
  val->SetString(str);
  return val.forget();
}

already_AddRefed<CSSValue>
nsComputedDOMStyle::DoGetJustifySelf()
{
  RefPtr<nsROCSSPrimitiveValue> val = new nsROCSSPrimitiveValue;
  nsAutoString str;
  auto justify = StylePosition()->mJustifySelf;
  nsCSSValue::AppendAlignJustifyValueToString(justify, str);
  val->SetString(str);
  return val.forget();
}

already_AddRefed<CSSValue>
nsComputedDOMStyle::DoGetFloatEdge()
{
  RefPtr<nsROCSSPrimitiveValue> val = new nsROCSSPrimitiveValue;
  val->SetIdent(
    nsCSSProps::ValueToKeywordEnum(uint8_t(StyleBorder()->mFloatEdge),
                                   nsCSSProps::kFloatEdgeKTable));
  return val.forget();
}

already_AddRefed<CSSValue>
nsComputedDOMStyle::DoGetForceBrokenImageIcon()
{
  RefPtr<nsROCSSPrimitiveValue> val = new nsROCSSPrimitiveValue;
  val->SetNumber(StyleUIReset()->mForceBrokenImageIcon);
  return val.forget();
}

already_AddRefed<CSSValue>
nsComputedDOMStyle::DoGetImageOrientation()
{
  RefPtr<nsROCSSPrimitiveValue> val = new nsROCSSPrimitiveValue;
  nsAutoString string;
  nsStyleImageOrientation orientation = StyleVisibility()->mImageOrientation;

  if (orientation.IsFromImage()) {
    string.AppendLiteral("from-image");
  } else {
    nsStyleUtil::AppendAngleValue(orientation.AngleAsCoord(), string);

    if (orientation.IsFlipped()) {
      string.AppendLiteral(" flip");
    }
  }

  val->SetString(string);
  return val.forget();
}

already_AddRefed<CSSValue>
nsComputedDOMStyle::DoGetIMEMode()
{
  RefPtr<nsROCSSPrimitiveValue> val = new nsROCSSPrimitiveValue;
  val->SetIdent(
    nsCSSProps::ValueToKeywordEnum(StyleUIReset()->mIMEMode,
                                   nsCSSProps::kIMEModeKTable));
  return val.forget();
}

already_AddRefed<CSSValue>
nsComputedDOMStyle::DoGetUserFocus()
{
  RefPtr<nsROCSSPrimitiveValue> val = new nsROCSSPrimitiveValue;
  val->SetIdent(
    nsCSSProps::ValueToKeywordEnum(uint8_t(StyleUserInterface()->mUserFocus),
                                   nsCSSProps::kUserFocusKTable));
  return val.forget();
}

already_AddRefed<CSSValue>
nsComputedDOMStyle::DoGetUserInput()
{
  RefPtr<nsROCSSPrimitiveValue> val = new nsROCSSPrimitiveValue;
  val->SetIdent(
    nsCSSProps::ValueToKeywordEnum(StyleUserInterface()->mUserInput,
                                   nsCSSProps::kUserInputKTable));
  return val.forget();
}

already_AddRefed<CSSValue>
nsComputedDOMStyle::DoGetUserModify()
{
  RefPtr<nsROCSSPrimitiveValue> val = new nsROCSSPrimitiveValue;
  val->SetIdent(
    nsCSSProps::ValueToKeywordEnum(StyleUserInterface()->mUserModify,
                                   nsCSSProps::kUserModifyKTable));
  return val.forget();
}

already_AddRefed<CSSValue>
nsComputedDOMStyle::DoGetUserSelect()
{
  RefPtr<nsROCSSPrimitiveValue> val = new nsROCSSPrimitiveValue;
  val->SetIdent(
    nsCSSProps::ValueToKeywordEnum(StyleUIReset()->mUserSelect,
                                   nsCSSProps::kUserSelectKTable));
  return val.forget();
}

already_AddRefed<CSSValue>
nsComputedDOMStyle::DoGetDisplay()
{
  RefPtr<nsROCSSPrimitiveValue> val = new nsROCSSPrimitiveValue;
  val->SetIdent(nsCSSProps::ValueToKeywordEnum(StyleDisplay()->mDisplay,
                                               nsCSSProps::kDisplayKTable));
  return val.forget();
}

already_AddRefed<CSSValue>
nsComputedDOMStyle::DoGetContain()
{
  RefPtr<nsROCSSPrimitiveValue> val = new nsROCSSPrimitiveValue;

  int32_t mask = StyleDisplay()->mContain;

  if (mask == 0) {
    val->SetIdent(eCSSKeyword_none);
  } else if (mask & NS_STYLE_CONTAIN_STRICT) {
    NS_ASSERTION(mask == (NS_STYLE_CONTAIN_STRICT | NS_STYLE_CONTAIN_ALL_BITS),
                 "contain: strict should imply contain: layout style paint");
    val->SetIdent(eCSSKeyword_strict);
  } else {
    nsAutoString valueStr;

    nsStyleUtil::AppendBitmaskCSSValue(eCSSProperty_contain,
                                       mask, NS_STYLE_CONTAIN_LAYOUT,
                                       NS_STYLE_CONTAIN_PAINT, valueStr);
    val->SetString(valueStr);
  }

  return val.forget();
}

already_AddRefed<CSSValue>
nsComputedDOMStyle::DoGetPosition()
{
  RefPtr<nsROCSSPrimitiveValue> val = new nsROCSSPrimitiveValue;
  val->SetIdent(nsCSSProps::ValueToKeywordEnum(StyleDisplay()->mPosition,
                                               nsCSSProps::kPositionKTable));
  return val.forget();
}

already_AddRefed<CSSValue>
nsComputedDOMStyle::DoGetClip()
{
  RefPtr<nsROCSSPrimitiveValue> val = new nsROCSSPrimitiveValue;

  const nsStyleEffects* effects = StyleEffects();

  if (effects->mClipFlags == NS_STYLE_CLIP_AUTO) {
    val->SetIdent(eCSSKeyword_auto);
  } else {
    // create the cssvalues for the sides, stick them in the rect object
    nsROCSSPrimitiveValue *topVal    = new nsROCSSPrimitiveValue;
    nsROCSSPrimitiveValue *rightVal  = new nsROCSSPrimitiveValue;
    nsROCSSPrimitiveValue *bottomVal = new nsROCSSPrimitiveValue;
    nsROCSSPrimitiveValue *leftVal   = new nsROCSSPrimitiveValue;
    nsDOMCSSRect * domRect = new nsDOMCSSRect(topVal, rightVal,
                                              bottomVal, leftVal);
    if (effects->mClipFlags & NS_STYLE_CLIP_TOP_AUTO) {
      topVal->SetIdent(eCSSKeyword_auto);
    } else {
      topVal->SetAppUnits(effects->mClip.y);
    }

    if (effects->mClipFlags & NS_STYLE_CLIP_RIGHT_AUTO) {
      rightVal->SetIdent(eCSSKeyword_auto);
    } else {
      rightVal->SetAppUnits(effects->mClip.width + effects->mClip.x);
    }

    if (effects->mClipFlags & NS_STYLE_CLIP_BOTTOM_AUTO) {
      bottomVal->SetIdent(eCSSKeyword_auto);
    } else {
      bottomVal->SetAppUnits(effects->mClip.height + effects->mClip.y);
    }

    if (effects->mClipFlags & NS_STYLE_CLIP_LEFT_AUTO) {
      leftVal->SetIdent(eCSSKeyword_auto);
    } else {
      leftVal->SetAppUnits(effects->mClip.x);
    }
    val->SetRect(domRect);
  }

  return val.forget();
}

already_AddRefed<CSSValue>
nsComputedDOMStyle::DoGetWillChange()
{
  const nsCOMArray<nsIAtom>& willChange = StyleDisplay()->mWillChange;

  if (willChange.IsEmpty()) {
    RefPtr<nsROCSSPrimitiveValue> val = new nsROCSSPrimitiveValue;
    val->SetIdent(eCSSKeyword_auto);
    return val.forget();
  }

  RefPtr<nsDOMCSSValueList> valueList = GetROCSSValueList(true);
  for (const nsIAtom* ident : willChange) {
    RefPtr<nsROCSSPrimitiveValue> property = new nsROCSSPrimitiveValue;
    property->SetString(nsDependentAtomString(ident));
    valueList->AppendCSSValue(property.forget());
  }

  return valueList.forget();
}

already_AddRefed<CSSValue>
nsComputedDOMStyle::DoGetOverflow()
{
  const nsStyleDisplay* display = StyleDisplay();

  if (display->mOverflowX != display->mOverflowY) {
    // No value to return.  We can't express this combination of
    // values as a shorthand.
    return nullptr;
  }

  RefPtr<nsROCSSPrimitiveValue> val = new nsROCSSPrimitiveValue;
  val->SetIdent(nsCSSProps::ValueToKeywordEnum(display->mOverflowX,
                                               nsCSSProps::kOverflowKTable));
  return val.forget();
}

already_AddRefed<CSSValue>
nsComputedDOMStyle::DoGetOverflowX()
{
  RefPtr<nsROCSSPrimitiveValue> val = new nsROCSSPrimitiveValue;
  val->SetIdent(
    nsCSSProps::ValueToKeywordEnum(StyleDisplay()->mOverflowX,
                                   nsCSSProps::kOverflowSubKTable));
  return val.forget();
}

already_AddRefed<CSSValue>
nsComputedDOMStyle::DoGetOverflowY()
{
  RefPtr<nsROCSSPrimitiveValue> val = new nsROCSSPrimitiveValue;
  val->SetIdent(
    nsCSSProps::ValueToKeywordEnum(StyleDisplay()->mOverflowY,
                                   nsCSSProps::kOverflowSubKTable));
  return val.forget();
}

already_AddRefed<CSSValue>
nsComputedDOMStyle::DoGetOverflowClipBox()
{
  RefPtr<nsROCSSPrimitiveValue> val = new nsROCSSPrimitiveValue;
  val->SetIdent(
    nsCSSProps::ValueToKeywordEnum(StyleDisplay()->mOverflowClipBox,
                                   nsCSSProps::kOverflowClipBoxKTable));
  return val.forget();
}

already_AddRefed<CSSValue>
nsComputedDOMStyle::DoGetResize()
{
  RefPtr<nsROCSSPrimitiveValue> val = new nsROCSSPrimitiveValue;
  val->SetIdent(nsCSSProps::ValueToKeywordEnum(StyleDisplay()->mResize,
                                               nsCSSProps::kResizeKTable));
  return val.forget();
}


already_AddRefed<CSSValue>
nsComputedDOMStyle::DoGetPageBreakAfter()
{
  RefPtr<nsROCSSPrimitiveValue> val = new nsROCSSPrimitiveValue;

  const nsStyleDisplay *display = StyleDisplay();

  if (display->mBreakAfter) {
    val->SetIdent(eCSSKeyword_always);
  } else {
    val->SetIdent(eCSSKeyword_auto);
  }

  return val.forget();
}

already_AddRefed<CSSValue>
nsComputedDOMStyle::DoGetPageBreakBefore()
{
  RefPtr<nsROCSSPrimitiveValue> val = new nsROCSSPrimitiveValue;

  const nsStyleDisplay *display = StyleDisplay();

  if (display->mBreakBefore) {
    val->SetIdent(eCSSKeyword_always);
  } else {
    val->SetIdent(eCSSKeyword_auto);
  }

  return val.forget();
}

already_AddRefed<CSSValue>
nsComputedDOMStyle::DoGetPageBreakInside()
{
  RefPtr<nsROCSSPrimitiveValue> val = new nsROCSSPrimitiveValue;
  val->SetIdent(nsCSSProps::ValueToKeywordEnum(StyleDisplay()->mBreakInside,
                                               nsCSSProps::kPageBreakInsideKTable));
  return val.forget();
}

already_AddRefed<CSSValue>
nsComputedDOMStyle::DoGetTouchAction()
{
  RefPtr<nsROCSSPrimitiveValue> val = new nsROCSSPrimitiveValue;

  int32_t intValue = StyleDisplay()->mTouchAction;

  // None and Auto and Manipulation values aren't allowed
  // to be in conjunction with other values.
  // But there are all checks in CSSParserImpl::ParseTouchAction
  nsAutoString valueStr;
  nsStyleUtil::AppendBitmaskCSSValue(eCSSProperty_touch_action, intValue,
    NS_STYLE_TOUCH_ACTION_NONE, NS_STYLE_TOUCH_ACTION_MANIPULATION,
    valueStr);
  val->SetString(valueStr);
  return val.forget();
}

already_AddRefed<CSSValue>
nsComputedDOMStyle::DoGetHeight()
{
  RefPtr<nsROCSSPrimitiveValue> val = new nsROCSSPrimitiveValue;

  bool calcHeight = false;

  if (mInnerFrame) {
    calcHeight = true;

    const nsStyleDisplay* displayData = StyleDisplay();
    if (displayData->mDisplay == mozilla::StyleDisplay::Inline &&
        !(mInnerFrame->IsFrameOfType(nsIFrame::eReplaced)) &&
        // An outer SVG frame should behave the same as eReplaced in this case
        !mInnerFrame->IsSVGOuterSVGFrame()) {

      calcHeight = false;
    }
  }

  if (calcHeight) {
    AssertFlushedPendingReflows();
    nsMargin adjustedValues = GetAdjustedValuesForBoxSizing();
    val->SetAppUnits(mInnerFrame->GetContentRect().height +
      adjustedValues.TopBottom());
  } else {
    const nsStylePosition *positionData = StylePosition();

    nscoord minHeight =
      StyleCoordToNSCoord(positionData->mMinHeight,
                          &nsComputedDOMStyle::GetCBContentHeight, 0, true);

    nscoord maxHeight =
      StyleCoordToNSCoord(positionData->mMaxHeight,
                          &nsComputedDOMStyle::GetCBContentHeight,
                          nscoord_MAX, true);

    SetValueToCoord(val, positionData->mHeight, true, nullptr,
                    nsCSSProps::kWidthKTable, minHeight, maxHeight);
  }

  return val.forget();
}

already_AddRefed<CSSValue>
nsComputedDOMStyle::DoGetWidth()
{
  RefPtr<nsROCSSPrimitiveValue> val = new nsROCSSPrimitiveValue;

  bool calcWidth = false;

  if (mInnerFrame) {
    calcWidth = true;

    const nsStyleDisplay *displayData = StyleDisplay();
    if (displayData->mDisplay == mozilla::StyleDisplay::Inline &&
        !(mInnerFrame->IsFrameOfType(nsIFrame::eReplaced)) &&
        // An outer SVG frame should behave the same as eReplaced in this case
        !mInnerFrame->IsSVGOuterSVGFrame()) {

      calcWidth = false;
    }
  }

  if (calcWidth) {
    AssertFlushedPendingReflows();
    nsMargin adjustedValues = GetAdjustedValuesForBoxSizing();
    val->SetAppUnits(mInnerFrame->GetContentRect().width +
      adjustedValues.LeftRight());
  } else {
    const nsStylePosition *positionData = StylePosition();

    nscoord minWidth =
      StyleCoordToNSCoord(positionData->mMinWidth,
                          &nsComputedDOMStyle::GetCBContentWidth, 0, true);

    nscoord maxWidth =
      StyleCoordToNSCoord(positionData->mMaxWidth,
                          &nsComputedDOMStyle::GetCBContentWidth,
                          nscoord_MAX, true);

    SetValueToCoord(val, positionData->mWidth, true, nullptr,
                    nsCSSProps::kWidthKTable, minWidth, maxWidth);
  }

  return val.forget();
}

already_AddRefed<CSSValue>
nsComputedDOMStyle::DoGetMaxHeight()
{
  RefPtr<nsROCSSPrimitiveValue> val = new nsROCSSPrimitiveValue;
  SetValueToCoord(val, StylePosition()->mMaxHeight, true,
                  nullptr, nsCSSProps::kWidthKTable);
  return val.forget();
}

already_AddRefed<CSSValue>
nsComputedDOMStyle::DoGetMaxWidth()
{
  RefPtr<nsROCSSPrimitiveValue> val = new nsROCSSPrimitiveValue;
  SetValueToCoord(val, StylePosition()->mMaxWidth, true,
                  nullptr, nsCSSProps::kWidthKTable);
  return val.forget();
}

bool
nsComputedDOMStyle::ShouldHonorMinSizeAutoInAxis(PhysicalAxis aAxis)
{
  // A {flex,grid} item's min-{width|height} "auto" value gets special
  // treatment in getComputedStyle().
  // https://drafts.csswg.org/css-flexbox-1/#valdef-min-width-auto
  // https://drafts.csswg.org/css-grid/#min-size-auto
  // In most cases, "min-{width|height}: auto" is mapped to "0px", unless
  // we're a flex item (and the min-size is in the flex container's main
  // axis), or we're a grid item, AND we also have overflow:visible.

  // Note: We only need to bother checking one "overflow" subproperty for
  // "visible", because a non-"visible" value in either axis would force the
  // other axis to also be non-"visible" as well.

  if (mOuterFrame) {
    nsIFrame* containerFrame = mOuterFrame->GetParent();
    if (containerFrame &&
        StyleDisplay()->mOverflowX == NS_STYLE_OVERFLOW_VISIBLE) {
<<<<<<< HEAD
      auto containerType = containerFrame->GetType();
      if (containerType == nsGkAtoms::flexContainerFrame &&
=======
      if (containerFrame->IsFlexContainerFrame() &&
>>>>>>> a17af05f
          (static_cast<nsFlexContainerFrame*>(containerFrame)->IsHorizontal() ==
           (aAxis == eAxisHorizontal))) {
        return true;
      }
<<<<<<< HEAD
      if (containerType == nsGkAtoms::gridContainerFrame) {
=======
      if (containerFrame->IsGridContainerFrame()) {
>>>>>>> a17af05f
        return true;
      }
    }
  }
  return false;
}

already_AddRefed<CSSValue>
nsComputedDOMStyle::DoGetMinHeight()
{
  RefPtr<nsROCSSPrimitiveValue> val = new nsROCSSPrimitiveValue;
  nsStyleCoord minHeight = StylePosition()->mMinHeight;

  if (eStyleUnit_Auto == minHeight.GetUnit() &&
      !ShouldHonorMinSizeAutoInAxis(eAxisVertical)) {
    minHeight.SetCoordValue(0);
  }

  SetValueToCoord(val, minHeight, true, nullptr, nsCSSProps::kWidthKTable);
  return val.forget();
}

already_AddRefed<CSSValue>
nsComputedDOMStyle::DoGetMinWidth()
{
  RefPtr<nsROCSSPrimitiveValue> val = new nsROCSSPrimitiveValue;

  nsStyleCoord minWidth = StylePosition()->mMinWidth;

  if (eStyleUnit_Auto == minWidth.GetUnit() &&
      !ShouldHonorMinSizeAutoInAxis(eAxisHorizontal)) {
    minWidth.SetCoordValue(0);
  }

  SetValueToCoord(val, minWidth, true, nullptr, nsCSSProps::kWidthKTable);
  return val.forget();
}

already_AddRefed<CSSValue>
nsComputedDOMStyle::DoGetMixBlendMode()
{
  RefPtr<nsROCSSPrimitiveValue> val = new nsROCSSPrimitiveValue;
  val->SetIdent(nsCSSProps::ValueToKeywordEnum(StyleEffects()->mMixBlendMode,
                                               nsCSSProps::kBlendModeKTable));
  return val.forget();
}

already_AddRefed<CSSValue>
nsComputedDOMStyle::DoGetIsolation()
{
  RefPtr<nsROCSSPrimitiveValue> val = new nsROCSSPrimitiveValue;
  val->SetIdent(nsCSSProps::ValueToKeywordEnum(StyleDisplay()->mIsolation,
                                               nsCSSProps::kIsolationKTable));
  return val.forget();
}

already_AddRefed<CSSValue>
nsComputedDOMStyle::DoGetObjectFit()
{
  RefPtr<nsROCSSPrimitiveValue> val = new nsROCSSPrimitiveValue;
  val->SetIdent(nsCSSProps::ValueToKeywordEnum(StylePosition()->mObjectFit,
                                               nsCSSProps::kObjectFitKTable));
  return val.forget();
}

already_AddRefed<CSSValue>
nsComputedDOMStyle::DoGetObjectPosition()
{
  RefPtr<nsDOMCSSValueList> valueList = GetROCSSValueList(false);
  SetValueToPosition(StylePosition()->mObjectPosition, valueList);
  return valueList.forget();
}

already_AddRefed<CSSValue>
nsComputedDOMStyle::DoGetLeft()
{
  return GetOffsetWidthFor(eSideLeft);
}

already_AddRefed<CSSValue>
nsComputedDOMStyle::DoGetRight()
{
  return GetOffsetWidthFor(eSideRight);
}

already_AddRefed<CSSValue>
nsComputedDOMStyle::DoGetTop()
{
  return GetOffsetWidthFor(eSideTop);
}

already_AddRefed<CSSValue>
nsComputedDOMStyle::GetOffsetWidthFor(mozilla::Side aSide)
{
  const nsStyleDisplay* display = StyleDisplay();

  AssertFlushedPendingReflows();

  uint8_t position = display->mPosition;
  if (!mOuterFrame) {
    // GetRelativeOffset and GetAbsoluteOffset don't handle elements
    // without frames in any sensible way.  GetStaticOffset, however,
    // is perfect for that case.
    position = NS_STYLE_POSITION_STATIC;
  }

  switch (position) {
    case NS_STYLE_POSITION_STATIC:
      return GetStaticOffset(aSide);
    case NS_STYLE_POSITION_RELATIVE:
      return GetRelativeOffset(aSide);
    case NS_STYLE_POSITION_STICKY:
      return GetStickyOffset(aSide);
    case NS_STYLE_POSITION_ABSOLUTE:
    case NS_STYLE_POSITION_FIXED:
      return GetAbsoluteOffset(aSide);
    default:
      NS_ERROR("Invalid position");
      return nullptr;
  }
}

already_AddRefed<CSSValue>
nsComputedDOMStyle::GetAbsoluteOffset(mozilla::Side aSide)
{
  MOZ_ASSERT(mOuterFrame, "need a frame, so we can call GetContainingBlock()");

  nsIFrame* container = mOuterFrame->GetContainingBlock();
  nsMargin margin = mOuterFrame->GetUsedMargin();
  nsMargin border = container->GetUsedBorder();
  nsMargin scrollbarSizes(0, 0, 0, 0);
  nsRect rect = mOuterFrame->GetRect();
  nsRect containerRect = container->GetRect();

  if (container->IsViewportFrame()) {
    // For absolutely positioned frames scrollbars are taken into
    // account by virtue of getting a containing block that does
    // _not_ include the scrollbars.  For fixed positioned frames,
    // the containing block is the viewport, which _does_ include
    // scrollbars.  We have to do some extra work.
    // the first child in the default frame list is what we want
    nsIFrame* scrollingChild = container->PrincipalChildList().FirstChild();
    nsIScrollableFrame *scrollFrame = do_QueryFrame(scrollingChild);
    if (scrollFrame) {
      scrollbarSizes = scrollFrame->GetActualScrollbarSizes();
    }
  }

  nscoord offset = 0;
  switch (aSide) {
    case eSideTop:
      offset = rect.y - margin.top - border.top - scrollbarSizes.top;

      break;
    case eSideRight:
      offset = containerRect.width - rect.width -
        rect.x - margin.right - border.right - scrollbarSizes.right;

      break;
    case eSideBottom:
      offset = containerRect.height - rect.height -
        rect.y - margin.bottom - border.bottom - scrollbarSizes.bottom;

      break;
    case eSideLeft:
      offset = rect.x - margin.left - border.left - scrollbarSizes.left;

      break;
    default:
      NS_ERROR("Invalid side");
      break;
  }

  RefPtr<nsROCSSPrimitiveValue> val = new nsROCSSPrimitiveValue;
  val->SetAppUnits(offset);
  return val.forget();
}

static_assert(eSideTop == 0 && eSideRight == 1 &&
              eSideBottom == 2 && eSideLeft == 3,
              "box side constants not as expected for NS_OPPOSITE_SIDE");
#define NS_OPPOSITE_SIDE(s_) mozilla::Side(((s_) + 2) & 3)

already_AddRefed<CSSValue>
nsComputedDOMStyle::GetRelativeOffset(mozilla::Side aSide)
{
  RefPtr<nsROCSSPrimitiveValue> val = new nsROCSSPrimitiveValue;

  const nsStylePosition* positionData = StylePosition();
  int32_t sign = 1;
  nsStyleCoord coord = positionData->mOffset.Get(aSide);

  NS_ASSERTION(coord.GetUnit() == eStyleUnit_Coord ||
               coord.GetUnit() == eStyleUnit_Percent ||
               coord.GetUnit() == eStyleUnit_Auto ||
               coord.IsCalcUnit(),
               "Unexpected unit");

  if (coord.GetUnit() == eStyleUnit_Auto) {
    coord = positionData->mOffset.Get(NS_OPPOSITE_SIDE(aSide));
    sign = -1;
  }
  PercentageBaseGetter baseGetter;
  if (aSide == eSideLeft || aSide == eSideRight) {
    baseGetter = &nsComputedDOMStyle::GetCBContentWidth;
  } else {
    baseGetter = &nsComputedDOMStyle::GetCBContentHeight;
  }

  val->SetAppUnits(sign * StyleCoordToNSCoord(coord, baseGetter, 0, false));
  return val.forget();
}

already_AddRefed<CSSValue>
nsComputedDOMStyle::GetStickyOffset(mozilla::Side aSide)
{
  RefPtr<nsROCSSPrimitiveValue> val = new nsROCSSPrimitiveValue;

  const nsStylePosition* positionData = StylePosition();
  nsStyleCoord coord = positionData->mOffset.Get(aSide);

  NS_ASSERTION(coord.GetUnit() == eStyleUnit_Coord ||
               coord.GetUnit() == eStyleUnit_Percent ||
               coord.GetUnit() == eStyleUnit_Auto ||
               coord.IsCalcUnit(),
               "Unexpected unit");

  if (coord.GetUnit() == eStyleUnit_Auto) {
    val->SetIdent(eCSSKeyword_auto);
    return val.forget();
  }
  PercentageBaseGetter baseGetter;
  if (aSide == eSideLeft || aSide == eSideRight) {
    baseGetter = &nsComputedDOMStyle::GetScrollFrameContentWidth;
  } else {
    baseGetter = &nsComputedDOMStyle::GetScrollFrameContentHeight;
  }

  val->SetAppUnits(StyleCoordToNSCoord(coord, baseGetter, 0, false));
  return val.forget();
}


already_AddRefed<CSSValue>
nsComputedDOMStyle::GetStaticOffset(mozilla::Side aSide)
<<<<<<< HEAD

=======
>>>>>>> a17af05f
{
  RefPtr<nsROCSSPrimitiveValue> val = new nsROCSSPrimitiveValue;
  SetValueToCoord(val, StylePosition()->mOffset.Get(aSide), false);
  return val.forget();
}

already_AddRefed<CSSValue>
nsComputedDOMStyle::GetPaddingWidthFor(mozilla::Side aSide)
{
  RefPtr<nsROCSSPrimitiveValue> val = new nsROCSSPrimitiveValue;

  if (!mInnerFrame) {
    SetValueToCoord(val, StylePadding()->mPadding.Get(aSide), true);
  } else {
    AssertFlushedPendingReflows();

    val->SetAppUnits(mInnerFrame->GetUsedPadding().Side(aSide));
  }

  return val.forget();
}

bool
nsComputedDOMStyle::GetLineHeightCoord(nscoord& aCoord)
{
  AssertFlushedPendingReflows();

  nscoord blockHeight = NS_AUTOHEIGHT;
  if (StyleText()->mLineHeight.GetUnit() == eStyleUnit_Enumerated) {
    if (!mInnerFrame)
      return false;

    if (nsLayoutUtils::IsNonWrapperBlock(mInnerFrame)) {
      blockHeight = mInnerFrame->GetContentRect().height;
    } else {
      GetCBContentHeight(blockHeight);
    }
  }

  // lie about font size inflation since we lie about font size (since
  // the inflation only applies to text)
  aCoord = ReflowInput::CalcLineHeight(mContent, mStyleContext,
                                       blockHeight, 1.0f);

  // CalcLineHeight uses font->mFont.size, but we want to use
  // font->mSize as the font size.  Adjust for that.  Also adjust for
  // the text zoom, if any.
  const nsStyleFont* font = StyleFont();
  float fCoord = float(aCoord);
  if (font->mAllowZoom) {
    fCoord /= mPresShell->GetPresContext()->EffectiveTextZoom();
  }
  if (font->mFont.size != font->mSize) {
    fCoord = fCoord * (float(font->mSize) / float(font->mFont.size));
  }
  aCoord = NSToCoordRound(fCoord);

  return true;
}

already_AddRefed<CSSValue>
nsComputedDOMStyle::GetBorderColorsFor(mozilla::Side aSide)
{
  const nsStyleBorder *border = StyleBorder();

  if (border->mBorderColors) {
    nsBorderColors* borderColors = border->mBorderColors[aSide];
    if (borderColors) {
      RefPtr<nsDOMCSSValueList> valueList = GetROCSSValueList(false);

      do {
        RefPtr<nsROCSSPrimitiveValue> primitive = new nsROCSSPrimitiveValue;

        SetToRGBAColor(primitive, borderColors->mColor);

        valueList->AppendCSSValue(primitive.forget());
        borderColors = borderColors->mNext;
      } while (borderColors);

      return valueList.forget();
    }
  }

  RefPtr<nsROCSSPrimitiveValue> val = new nsROCSSPrimitiveValue;
  val->SetIdent(eCSSKeyword_none);
  return val.forget();
}

already_AddRefed<CSSValue>
nsComputedDOMStyle::GetBorderWidthFor(mozilla::Side aSide)
{
  RefPtr<nsROCSSPrimitiveValue> val = new nsROCSSPrimitiveValue;

  nscoord width;
  if (mInnerFrame) {
    AssertFlushedPendingReflows();
    width = mInnerFrame->GetUsedBorder().Side(aSide);
  } else {
    width = StyleBorder()->GetComputedBorderWidth(aSide);
  }
  val->SetAppUnits(width);

  return val.forget();
}

already_AddRefed<CSSValue>
nsComputedDOMStyle::GetBorderColorFor(mozilla::Side aSide)
{
  RefPtr<nsROCSSPrimitiveValue> val = new nsROCSSPrimitiveValue;
  SetValueFromComplexColor(val, StyleBorder()->mBorderColor[aSide]);
  return val.forget();
}

already_AddRefed<CSSValue>
nsComputedDOMStyle::GetMarginWidthFor(mozilla::Side aSide)
{
  RefPtr<nsROCSSPrimitiveValue> val = new nsROCSSPrimitiveValue;

  if (!mInnerFrame) {
    SetValueToCoord(val, StyleMargin()->mMargin.Get(aSide), false);
  } else {
    AssertFlushedPendingReflows();

    // For tables, GetUsedMargin always returns an empty margin, so we
    // should read the margin from the table wrapper frame instead.
    val->SetAppUnits(mOuterFrame->GetUsedMargin().Side(aSide));
    NS_ASSERTION(mOuterFrame == mInnerFrame ||
                 mInnerFrame->GetUsedMargin() == nsMargin(0, 0, 0, 0),
                 "Inner tables must have zero margins");
  }

  return val.forget();
}

already_AddRefed<CSSValue>
nsComputedDOMStyle::GetBorderStyleFor(mozilla::Side aSide)
{
  RefPtr<nsROCSSPrimitiveValue> val = new nsROCSSPrimitiveValue;
  val->SetIdent(
    nsCSSProps::ValueToKeywordEnum(StyleBorder()->GetBorderStyle(aSide),
                                   nsCSSProps::kBorderStyleKTable));
  return val.forget();
}

void
nsComputedDOMStyle::SetValueToCoord(nsROCSSPrimitiveValue* aValue,
                                    const nsStyleCoord& aCoord,
                                    bool aClampNegativeCalc,
                                    PercentageBaseGetter aPercentageBaseGetter,
                                    const KTableEntry aTable[],
                                    nscoord aMinAppUnits,
                                    nscoord aMaxAppUnits)
{
  NS_PRECONDITION(aValue, "Must have a value to work with");

  switch (aCoord.GetUnit()) {
    case eStyleUnit_Normal:
      aValue->SetIdent(eCSSKeyword_normal);
      break;

    case eStyleUnit_Auto:
      aValue->SetIdent(eCSSKeyword_auto);
      break;

    case eStyleUnit_Percent:
      {
        nscoord percentageBase;
        if (aPercentageBaseGetter &&
            (this->*aPercentageBaseGetter)(percentageBase)) {
          nscoord val = NSCoordSaturatingMultiply(percentageBase,
                                                  aCoord.GetPercentValue());
          aValue->SetAppUnits(std::max(aMinAppUnits, std::min(val, aMaxAppUnits)));
        } else {
          aValue->SetPercent(aCoord.GetPercentValue());
        }
      }
      break;

    case eStyleUnit_Factor:
      aValue->SetNumber(aCoord.GetFactorValue());
      break;

    case eStyleUnit_Coord:
      {
        nscoord val = aCoord.GetCoordValue();
        aValue->SetAppUnits(std::max(aMinAppUnits, std::min(val, aMaxAppUnits)));
      }
      break;

    case eStyleUnit_Integer:
      aValue->SetNumber(aCoord.GetIntValue());
      break;

    case eStyleUnit_Enumerated:
      NS_ASSERTION(aTable, "Must have table to handle this case");
      aValue->SetIdent(nsCSSProps::ValueToKeywordEnum(aCoord.GetIntValue(),
                                                      aTable));
      break;

    case eStyleUnit_None:
      aValue->SetIdent(eCSSKeyword_none);
      break;

    case eStyleUnit_Calc:
      nscoord percentageBase;
      if (!aCoord.CalcHasPercent()) {
        nscoord val = nsRuleNode::ComputeCoordPercentCalc(aCoord, 0);
        if (aClampNegativeCalc && val < 0) {
          MOZ_ASSERT(aCoord.IsCalcUnit(),
                     "parser should have rejected value");
          val = 0;
        }
        aValue->SetAppUnits(std::max(aMinAppUnits, std::min(val, aMaxAppUnits)));
      } else if (aPercentageBaseGetter &&
                 (this->*aPercentageBaseGetter)(percentageBase)) {
        nscoord val =
          nsRuleNode::ComputeCoordPercentCalc(aCoord, percentageBase);
        if (aClampNegativeCalc && val < 0) {
          MOZ_ASSERT(aCoord.IsCalcUnit(),
                     "parser should have rejected value");
          val = 0;
        }
        aValue->SetAppUnits(std::max(aMinAppUnits, std::min(val, aMaxAppUnits)));
      } else {
        nsStyleCoord::Calc *calc = aCoord.GetCalcValue();
        SetValueToCalc(calc, aValue);
      }
      break;

    case eStyleUnit_Degree:
      aValue->SetDegree(aCoord.GetAngleValue());
      break;

    case eStyleUnit_Grad:
      aValue->SetGrad(aCoord.GetAngleValue());
      break;

    case eStyleUnit_Radian:
      aValue->SetRadian(aCoord.GetAngleValue());
      break;

    case eStyleUnit_Turn:
      aValue->SetTurn(aCoord.GetAngleValue());
      break;

    case eStyleUnit_FlexFraction: {
      nsAutoString tmpStr;
      nsStyleUtil::AppendCSSNumber(aCoord.GetFlexFractionValue(), tmpStr);
      tmpStr.AppendLiteral("fr");
      aValue->SetString(tmpStr);
      break;
    }

    default:
      NS_ERROR("Can't handle this unit");
      break;
  }
}

nscoord
nsComputedDOMStyle::StyleCoordToNSCoord(const nsStyleCoord& aCoord,
                                        PercentageBaseGetter aPercentageBaseGetter,
                                        nscoord aDefaultValue,
                                        bool aClampNegativeCalc)
{
  NS_PRECONDITION(aPercentageBaseGetter, "Must have a percentage base getter");
  if (aCoord.GetUnit() == eStyleUnit_Coord) {
    return aCoord.GetCoordValue();
  }
  if (aCoord.GetUnit() == eStyleUnit_Percent || aCoord.IsCalcUnit()) {
    nscoord percentageBase;
    if ((this->*aPercentageBaseGetter)(percentageBase)) {
      nscoord result =
        nsRuleNode::ComputeCoordPercentCalc(aCoord, percentageBase);
      if (aClampNegativeCalc && result < 0) {
        // It's expected that we can get a negative value here with calc().
        // We can also get a negative value with a percentage value if
        // percentageBase is negative; this isn't expected, but can happen
        // when large length values overflow.
        NS_WARNING_ASSERTION(
          percentageBase >= 0,
          "percentage base value overflowed to become negative for a property "
          "that disallows negative values");
        MOZ_ASSERT(aCoord.IsCalcUnit() ||
                   (aCoord.HasPercent() && percentageBase < 0),
                   "parser should have rejected value");
        result = 0;
      }
      return result;
    }
    // Fall through to returning aDefaultValue if we have no percentage base.
  }

  return aDefaultValue;
}

bool
nsComputedDOMStyle::GetCBContentWidth(nscoord& aWidth)
{
  if (!mOuterFrame) {
    return false;
  }

  AssertFlushedPendingReflows();

  nsIFrame* container = mOuterFrame->GetContainingBlock();
  aWidth = container->GetContentRect().width;
  return true;
}

bool
nsComputedDOMStyle::GetCBContentHeight(nscoord& aHeight)
{
  if (!mOuterFrame) {
    return false;
  }

  AssertFlushedPendingReflows();

  nsIFrame* container = mOuterFrame->GetContainingBlock();
  aHeight = container->GetContentRect().height;
  return true;
}

bool
nsComputedDOMStyle::GetScrollFrameContentWidth(nscoord& aWidth)
{
  if (!mOuterFrame) {
    return false;
  }

  AssertFlushedPendingReflows();

  nsIScrollableFrame* scrollableFrame =
    nsLayoutUtils::GetNearestScrollableFrame(mOuterFrame->GetParent(),
      nsLayoutUtils::SCROLLABLE_SAME_DOC |
      nsLayoutUtils::SCROLLABLE_INCLUDE_HIDDEN);

  if (!scrollableFrame) {
    return false;
  }
  aWidth =
    scrollableFrame->GetScrolledFrame()->GetContentRectRelativeToSelf().width;
  return true;
}

bool
nsComputedDOMStyle::GetScrollFrameContentHeight(nscoord& aHeight)
{
  if (!mOuterFrame) {
    return false;
  }

  AssertFlushedPendingReflows();

  nsIScrollableFrame* scrollableFrame =
    nsLayoutUtils::GetNearestScrollableFrame(mOuterFrame->GetParent(),
      nsLayoutUtils::SCROLLABLE_SAME_DOC |
      nsLayoutUtils::SCROLLABLE_INCLUDE_HIDDEN);

  if (!scrollableFrame) {
    return false;
  }
  aHeight =
    scrollableFrame->GetScrolledFrame()->GetContentRectRelativeToSelf().height;
  return true;
}

bool
nsComputedDOMStyle::GetFrameBorderRectWidth(nscoord& aWidth)
{
  if (!mInnerFrame) {
    return false;
  }

  AssertFlushedPendingReflows();

  aWidth = mInnerFrame->GetSize().width;
  return true;
}

bool
nsComputedDOMStyle::GetFrameBorderRectHeight(nscoord& aHeight)
{
  if (!mInnerFrame) {
    return false;
  }

  AssertFlushedPendingReflows();

  aHeight = mInnerFrame->GetSize().height;
  return true;
}

bool
nsComputedDOMStyle::GetFrameBoundsWidthForTransform(nscoord& aWidth)
{
  // We need a frame to work with.
  if (!mInnerFrame) {
    return false;
  }

  AssertFlushedPendingReflows();

  aWidth = nsStyleTransformMatrix::TransformReferenceBox(mInnerFrame).Width();
  return true;
}

bool
nsComputedDOMStyle::GetFrameBoundsHeightForTransform(nscoord& aHeight)
{
  // We need a frame to work with.
  if (!mInnerFrame) {
    return false;
  }

  AssertFlushedPendingReflows();

  aHeight = nsStyleTransformMatrix::TransformReferenceBox(mInnerFrame).Height();
  return true;
}

already_AddRefed<CSSValue>
nsComputedDOMStyle::GetFallbackValue(const nsStyleSVGPaint* aPaint)
{
  RefPtr<nsROCSSPrimitiveValue> fallback = new nsROCSSPrimitiveValue;
  if (aPaint->GetFallbackType() == eStyleSVGFallbackType_Color) {
    SetToRGBAColor(fallback, aPaint->GetFallbackColor());
  } else {
    fallback->SetIdent(eCSSKeyword_none);
  }
  return fallback.forget();
}

already_AddRefed<CSSValue>
nsComputedDOMStyle::GetSVGPaintFor(bool aFill)
{
  RefPtr<nsROCSSPrimitiveValue> val = new nsROCSSPrimitiveValue;

  const nsStyleSVG* svg = StyleSVG();
  const nsStyleSVGPaint* paint = aFill ? &svg->mFill : &svg->mStroke;

  nsAutoString paintString;

  switch (paint->Type()) {
    case eStyleSVGPaintType_None:
      val->SetIdent(eCSSKeyword_none);
      break;
    case eStyleSVGPaintType_Color:
      SetToRGBAColor(val, paint->GetColor());
      break;
    case eStyleSVGPaintType_Server: {
<<<<<<< HEAD
      RefPtr<nsDOMCSSValueList> valueList = GetROCSSValueList(false);
      RefPtr<nsROCSSPrimitiveValue> fallback = new nsROCSSPrimitiveValue;
      SetValueToURLValue(paint->GetPaintServer(), val);
      SetToRGBAColor(fallback, paint->GetFallbackColor());

      valueList->AppendCSSValue(val.forget());
      valueList->AppendCSSValue(fallback.forget());
      return valueList.forget();
    }
    case eStyleSVGPaintType_ContextFill:
      val->SetIdent(eCSSKeyword_context_fill);
      // XXXheycam context-fill and context-stroke can have fallback colors,
      // so they should be serialized here too
      break;
    case eStyleSVGPaintType_ContextStroke:
      val->SetIdent(eCSSKeyword_context_stroke);
=======
      SetValueToURLValue(paint->GetPaintServer(), val);
      if (paint->GetFallbackType() != eStyleSVGFallbackType_NotSet) {
        RefPtr<nsDOMCSSValueList> valueList = GetROCSSValueList(false);
        RefPtr<CSSValue> fallback = GetFallbackValue(paint);
        valueList->AppendCSSValue(val.forget());
        valueList->AppendCSSValue(fallback.forget());
        return valueList.forget();
      }
      break;
    }
    case eStyleSVGPaintType_ContextFill:
    case eStyleSVGPaintType_ContextStroke: {
      val->SetIdent(paint->Type() == eStyleSVGPaintType_ContextFill ?
                    eCSSKeyword_context_fill : eCSSKeyword_context_stroke);
      if (paint->GetFallbackType() != eStyleSVGFallbackType_NotSet) {
        RefPtr<nsDOMCSSValueList> valueList = GetROCSSValueList(false);
        RefPtr<CSSValue> fallback = GetFallbackValue(paint);
        valueList->AppendCSSValue(val.forget());
        valueList->AppendCSSValue(fallback.forget());
        return valueList.forget();
      }
>>>>>>> a17af05f
      break;
  }

  return val.forget();
}

/* If the property is "none", hand back "none" wrapped in a value.
 * Otherwise, compute the aggregate transform matrix and hands it back in a
 * "matrix" wrapper.
 */
already_AddRefed<CSSValue>
nsComputedDOMStyle::GetTransformValue(nsCSSValueSharedList* aSpecifiedTransform)
{
  /* If there are no transforms, then we should construct a single-element
   * entry and hand it back.
   */
  if (!aSpecifiedTransform) {
    RefPtr<nsROCSSPrimitiveValue> val = new nsROCSSPrimitiveValue;

    /* Set it to "none." */
    val->SetIdent(eCSSKeyword_none);
    return val.forget();
  }

  /* Otherwise, we need to compute the current value of the transform matrix,
   * store it in a string, and hand it back to the caller.
   */

  /* Use the inner frame for the reference box.  If we don't have an inner
   * frame we use empty dimensions to allow us to continue (and percentage
   * values in the transform will simply give broken results).
   * TODO: There is no good way for us to represent the case where there's no
   * frame, which is problematic.  The reason is that when we have percentage
   * transforms, there are a total of four stored matrix entries that influence
   * the transform based on the size of the element.  However, this poses a
   * problem, because only two of these values can be explicitly referenced
   * using the named transforms.  Until a real solution is found, we'll just
   * use this approach.
   */
  nsStyleTransformMatrix::TransformReferenceBox refBox(mInnerFrame,
                                                       nsSize(0, 0));

   RuleNodeCacheConditions dummy;
   bool dummyBool;
   gfx::Matrix4x4 matrix =
     nsStyleTransformMatrix::ReadTransforms(aSpecifiedTransform->mHead,
                                            mStyleContext,
                                            mStyleContext->PresContext(),
                                            dummy,
                                            refBox,
                                            float(mozilla::AppUnitsPerCSSPixel()),
                                            &dummyBool);

  return MatrixToCSSValue(matrix);
}

already_AddRefed<CSSValue>
nsComputedDOMStyle::DoGetFill()
{
  return GetSVGPaintFor(true);
}

already_AddRefed<CSSValue>
nsComputedDOMStyle::DoGetStroke()
{
  return GetSVGPaintFor(false);
}

already_AddRefed<CSSValue>
nsComputedDOMStyle::DoGetMarkerEnd()
{
  RefPtr<nsROCSSPrimitiveValue> val = new nsROCSSPrimitiveValue;
  SetValueToURLValue(StyleSVG()->mMarkerEnd, val);

  return val.forget();
}

already_AddRefed<CSSValue>
nsComputedDOMStyle::DoGetMarkerMid()
{
  RefPtr<nsROCSSPrimitiveValue> val = new nsROCSSPrimitiveValue;
  SetValueToURLValue(StyleSVG()->mMarkerMid, val);

  return val.forget();
}

already_AddRefed<CSSValue>
nsComputedDOMStyle::DoGetMarkerStart()
{
  RefPtr<nsROCSSPrimitiveValue> val = new nsROCSSPrimitiveValue;
  SetValueToURLValue(StyleSVG()->mMarkerStart, val);

  return val.forget();
}

already_AddRefed<CSSValue>
nsComputedDOMStyle::DoGetStrokeDasharray()
{
  const nsStyleSVG* svg = StyleSVG();

  if (svg->mStrokeDasharray.IsEmpty()) {
    RefPtr<nsROCSSPrimitiveValue> val = new nsROCSSPrimitiveValue;
    val->SetIdent(eCSSKeyword_none);
    return val.forget();
  }

  RefPtr<nsDOMCSSValueList> valueList = GetROCSSValueList(true);

  for (uint32_t i = 0; i < svg->mStrokeDasharray.Length(); i++) {
    RefPtr<nsROCSSPrimitiveValue> dash = new nsROCSSPrimitiveValue;
    SetValueToCoord(dash, svg->mStrokeDasharray[i], true);
    valueList->AppendCSSValue(dash.forget());
  }

  return valueList.forget();
}

already_AddRefed<CSSValue>
nsComputedDOMStyle::DoGetStrokeDashoffset()
{
  RefPtr<nsROCSSPrimitiveValue> val = new nsROCSSPrimitiveValue;
  SetValueToCoord(val, StyleSVG()->mStrokeDashoffset, false);
  return val.forget();
}

already_AddRefed<CSSValue>
nsComputedDOMStyle::DoGetStrokeWidth()
{
  RefPtr<nsROCSSPrimitiveValue> val = new nsROCSSPrimitiveValue;
  SetValueToCoord(val, StyleSVG()->mStrokeWidth, true);
  return val.forget();
}

already_AddRefed<CSSValue>
nsComputedDOMStyle::DoGetVectorEffect()
{
  RefPtr<nsROCSSPrimitiveValue> val = new nsROCSSPrimitiveValue;
  val->SetIdent(nsCSSProps::ValueToKeywordEnum(StyleSVGReset()->mVectorEffect,
                                               nsCSSProps::kVectorEffectKTable));
  return val.forget();
}

already_AddRefed<CSSValue>
nsComputedDOMStyle::DoGetFillOpacity()
{
  RefPtr<nsROCSSPrimitiveValue> val = new nsROCSSPrimitiveValue;
  val->SetNumber(StyleSVG()->mFillOpacity);
  return val.forget();
}

already_AddRefed<CSSValue>
nsComputedDOMStyle::DoGetFloodOpacity()
{
  RefPtr<nsROCSSPrimitiveValue> val = new nsROCSSPrimitiveValue;
  val->SetNumber(StyleSVGReset()->mFloodOpacity);
  return val.forget();
}

already_AddRefed<CSSValue>
nsComputedDOMStyle::DoGetStopOpacity()
{
  RefPtr<nsROCSSPrimitiveValue> val = new nsROCSSPrimitiveValue;
  val->SetNumber(StyleSVGReset()->mStopOpacity);
  return val.forget();
}

already_AddRefed<CSSValue>
nsComputedDOMStyle::DoGetStrokeMiterlimit()
{
  RefPtr<nsROCSSPrimitiveValue> val = new nsROCSSPrimitiveValue;
  val->SetNumber(StyleSVG()->mStrokeMiterlimit);
  return val.forget();
}

already_AddRefed<CSSValue>
nsComputedDOMStyle::DoGetStrokeOpacity()
{
  RefPtr<nsROCSSPrimitiveValue> val = new nsROCSSPrimitiveValue;
  val->SetNumber(StyleSVG()->mStrokeOpacity);
  return val.forget();
}

already_AddRefed<CSSValue>
nsComputedDOMStyle::DoGetClipRule()
{
  RefPtr<nsROCSSPrimitiveValue> val = new nsROCSSPrimitiveValue;
  val->SetIdent(nsCSSProps::ValueToKeywordEnum(
                  StyleSVG()->mClipRule, nsCSSProps::kFillRuleKTable));
  return val.forget();
}

already_AddRefed<CSSValue>
nsComputedDOMStyle::DoGetFillRule()
{
  RefPtr<nsROCSSPrimitiveValue> val = new nsROCSSPrimitiveValue;
  val->SetIdent(nsCSSProps::ValueToKeywordEnum(
                  StyleSVG()->mFillRule, nsCSSProps::kFillRuleKTable));
  return val.forget();
}

already_AddRefed<CSSValue>
nsComputedDOMStyle::DoGetStrokeLinecap()
{
  RefPtr<nsROCSSPrimitiveValue> val = new nsROCSSPrimitiveValue;
  val->SetIdent(
    nsCSSProps::ValueToKeywordEnum(StyleSVG()->mStrokeLinecap,
                                   nsCSSProps::kStrokeLinecapKTable));
  return val.forget();
}

already_AddRefed<CSSValue>
nsComputedDOMStyle::DoGetStrokeLinejoin()
{
  RefPtr<nsROCSSPrimitiveValue> val = new nsROCSSPrimitiveValue;
  val->SetIdent(
    nsCSSProps::ValueToKeywordEnum(StyleSVG()->mStrokeLinejoin,
                                   nsCSSProps::kStrokeLinejoinKTable));
  return val.forget();
}

already_AddRefed<CSSValue>
nsComputedDOMStyle::DoGetTextAnchor()
{
  RefPtr<nsROCSSPrimitiveValue> val = new nsROCSSPrimitiveValue;
  val->SetIdent(
    nsCSSProps::ValueToKeywordEnum(StyleSVG()->mTextAnchor,
                                   nsCSSProps::kTextAnchorKTable));
  return val.forget();
}

already_AddRefed<CSSValue>
nsComputedDOMStyle::DoGetColorInterpolation()
{
  RefPtr<nsROCSSPrimitiveValue> val = new nsROCSSPrimitiveValue;
  val->SetIdent(
    nsCSSProps::ValueToKeywordEnum(StyleSVG()->mColorInterpolation,
                                   nsCSSProps::kColorInterpolationKTable));
  return val.forget();
}

already_AddRefed<CSSValue>
nsComputedDOMStyle::DoGetColorInterpolationFilters()
{
  RefPtr<nsROCSSPrimitiveValue> val = new nsROCSSPrimitiveValue;
  val->SetIdent(
    nsCSSProps::ValueToKeywordEnum(StyleSVG()->mColorInterpolationFilters,
                                   nsCSSProps::kColorInterpolationKTable));
  return val.forget();
}

already_AddRefed<CSSValue>
nsComputedDOMStyle::DoGetDominantBaseline()
{
  RefPtr<nsROCSSPrimitiveValue> val = new nsROCSSPrimitiveValue;
  val->SetIdent(
    nsCSSProps::ValueToKeywordEnum(StyleSVGReset()->mDominantBaseline,
                                   nsCSSProps::kDominantBaselineKTable));
  return val.forget();
}

already_AddRefed<CSSValue>
nsComputedDOMStyle::DoGetImageRendering()
{
  RefPtr<nsROCSSPrimitiveValue> val = new nsROCSSPrimitiveValue;
  val->SetIdent(
    nsCSSProps::ValueToKeywordEnum(StyleVisibility()->mImageRendering,
                                   nsCSSProps::kImageRenderingKTable));
  return val.forget();
}

already_AddRefed<CSSValue>
nsComputedDOMStyle::DoGetShapeRendering()
{
  RefPtr<nsROCSSPrimitiveValue> val = new nsROCSSPrimitiveValue;
  val->SetIdent(
    nsCSSProps::ValueToKeywordEnum(StyleSVG()->mShapeRendering,
                                   nsCSSProps::kShapeRenderingKTable));
  return val.forget();
}

already_AddRefed<CSSValue>
nsComputedDOMStyle::DoGetTextRendering()
{
  RefPtr<nsROCSSPrimitiveValue> val = new nsROCSSPrimitiveValue;
  val->SetIdent(
    nsCSSProps::ValueToKeywordEnum(StyleText()->mTextRendering,
                                   nsCSSProps::kTextRenderingKTable));
  return val.forget();
}

already_AddRefed<CSSValue>
nsComputedDOMStyle::DoGetFloodColor()
{
  RefPtr<nsROCSSPrimitiveValue> val = new nsROCSSPrimitiveValue;
  SetToRGBAColor(val, StyleSVGReset()->mFloodColor);
  return val.forget();
}

already_AddRefed<CSSValue>
nsComputedDOMStyle::DoGetLightingColor()
{
  RefPtr<nsROCSSPrimitiveValue> val = new nsROCSSPrimitiveValue;
  SetToRGBAColor(val, StyleSVGReset()->mLightingColor);
  return val.forget();
}

already_AddRefed<CSSValue>
nsComputedDOMStyle::DoGetStopColor()
{
  RefPtr<nsROCSSPrimitiveValue> val = new nsROCSSPrimitiveValue;
  SetToRGBAColor(val, StyleSVGReset()->mStopColor);
  return val.forget();
}

void
nsComputedDOMStyle::BoxValuesToString(nsAString& aString,
                                      const nsTArray<nsStyleCoord>& aBoxValues)
{
  MOZ_ASSERT(aBoxValues.Length() == 4, "wrong number of box values");
  nsAutoString value1, value2, value3, value4;
  SetCssTextToCoord(value1, aBoxValues[0]);
  SetCssTextToCoord(value2, aBoxValues[1]);
  SetCssTextToCoord(value3, aBoxValues[2]);
  SetCssTextToCoord(value4, aBoxValues[3]);

  // nsROCSSPrimitiveValue do not have binary comparison operators.
  // Compare string results instead.
  aString.Append(value1);
  if (value1 != value2 || value1 != value3 || value1 != value4) {
    aString.Append(' ');
    aString.Append(value2);
    if (value1 != value3 || value2 != value4) {
      aString.Append(' ');
      aString.Append(value3);
      if (value2 != value4) {
        aString.Append(' ');
        aString.Append(value4);
      }
    }
  }
}

void
nsComputedDOMStyle::BasicShapeRadiiToString(nsAString& aCssText,
                                            const nsStyleCorners& aCorners)
{
  nsTArray<nsStyleCoord> horizontal, vertical;
  nsAutoString horizontalString, verticalString;
  NS_FOR_CSS_FULL_CORNERS(corner) {
    horizontal.AppendElement(
      aCorners.Get(FullToHalfCorner(corner, false)));
    vertical.AppendElement(
      aCorners.Get(FullToHalfCorner(corner, true)));
  }
  BoxValuesToString(horizontalString, horizontal);
  BoxValuesToString(verticalString, vertical);
  aCssText.Append(horizontalString);
  if (horizontalString == verticalString) {
    return;
  }
  aCssText.AppendLiteral(" / ");
  aCssText.Append(verticalString);
}

already_AddRefed<CSSValue>
nsComputedDOMStyle::CreatePrimitiveValueForBasicShape(
  const StyleBasicShape* aStyleBasicShape)
{
  MOZ_ASSERT(aStyleBasicShape, "Expect a valid basic shape pointer!");

  StyleBasicShapeType type = aStyleBasicShape->GetShapeType();
  // Shape function name and opening parenthesis.
  nsAutoString shapeFunctionString;
  AppendASCIItoUTF16(nsCSSKeywords::GetStringValue(
                       aStyleBasicShape->GetShapeTypeName()),
                     shapeFunctionString);
  shapeFunctionString.Append('(');
  switch (type) {
    case StyleBasicShapeType::Polygon: {
      bool hasEvenOdd = aStyleBasicShape->GetFillRule() ==
        StyleFillRule::Evenodd;
      if (hasEvenOdd) {
        shapeFunctionString.AppendLiteral("evenodd");
      }
      for (size_t i = 0;
           i < aStyleBasicShape->Coordinates().Length(); i += 2) {
        nsAutoString coordString;
        if (i > 0 || hasEvenOdd) {
          shapeFunctionString.AppendLiteral(", ");
        }
        SetCssTextToCoord(coordString,
                          aStyleBasicShape->Coordinates()[i]);
        shapeFunctionString.Append(coordString);
        shapeFunctionString.Append(' ');
        SetCssTextToCoord(coordString,
                          aStyleBasicShape->Coordinates()[i + 1]);
        shapeFunctionString.Append(coordString);
      }
      break;
    }
    case StyleBasicShapeType::Circle:
    case StyleBasicShapeType::Ellipse: {
      const nsTArray<nsStyleCoord>& radii = aStyleBasicShape->Coordinates();
      MOZ_ASSERT(radii.Length() ==
                 (type == StyleBasicShapeType::Circle ? 1 : 2),
                 "wrong number of radii");
      for (size_t i = 0; i < radii.Length(); ++i) {
        nsAutoString radius;
        RefPtr<nsROCSSPrimitiveValue> value = new nsROCSSPrimitiveValue;
        bool clampNegativeCalc = true;
        SetValueToCoord(value, radii[i], clampNegativeCalc, nullptr,
                        nsCSSProps::kShapeRadiusKTable);
        value->GetCssText(radius);
        shapeFunctionString.Append(radius);
        shapeFunctionString.Append(' ');
      }
      shapeFunctionString.AppendLiteral("at ");

      RefPtr<nsDOMCSSValueList> position = GetROCSSValueList(false);
      nsAutoString positionString;
      SetValueToPosition(aStyleBasicShape->GetPosition(), position);
      position->GetCssText(positionString);
      shapeFunctionString.Append(positionString);
      break;
    }
    case StyleBasicShapeType::Inset: {
      BoxValuesToString(shapeFunctionString, aStyleBasicShape->Coordinates());
      if (aStyleBasicShape->HasRadius()) {
        shapeFunctionString.AppendLiteral(" round ");
        nsAutoString radiiString;
        BasicShapeRadiiToString(radiiString, aStyleBasicShape->GetRadius());
        shapeFunctionString.Append(radiiString);
      }
      break;
    }
    default:
      NS_NOTREACHED("unexpected type");
  }
  shapeFunctionString.Append(')');
  RefPtr<nsROCSSPrimitiveValue> functionValue = new nsROCSSPrimitiveValue;
  functionValue->SetString(shapeFunctionString);
  return functionValue.forget();
}

template<typename ReferenceBox>
already_AddRefed<CSSValue>
nsComputedDOMStyle::CreatePrimitiveValueForShapeSource(
  const StyleBasicShape* aStyleBasicShape,
  ReferenceBox aReferenceBox,
  const KTableEntry aBoxKeywordTable[])
{
  RefPtr<nsDOMCSSValueList> valueList = GetROCSSValueList(false);
  if (aStyleBasicShape) {
    valueList->AppendCSSValue(
      CreatePrimitiveValueForBasicShape(aStyleBasicShape));
  }

  if (aReferenceBox == ReferenceBox::NoBox) {
    return valueList.forget();
  }

  RefPtr<nsROCSSPrimitiveValue> val = new nsROCSSPrimitiveValue;
  val->SetIdent(nsCSSProps::ValueToKeywordEnum(aReferenceBox, aBoxKeywordTable));
  valueList->AppendCSSValue(val.forget());

  return valueList.forget();
}

already_AddRefed<CSSValue>
nsComputedDOMStyle::GetShapeSource(
  const StyleShapeSource& aShapeSource,
  const KTableEntry aBoxKeywordTable[])
{
  switch (aShapeSource.GetType()) {
    case StyleShapeSourceType::Shape:
      return CreatePrimitiveValueForShapeSource(aShapeSource.GetBasicShape(),
                                                aShapeSource.GetReferenceBox(),
                                                aBoxKeywordTable);
    case StyleShapeSourceType::Box:
      return CreatePrimitiveValueForShapeSource(nullptr,
                                                aShapeSource.GetReferenceBox(),
                                                aBoxKeywordTable);
    case StyleShapeSourceType::URL: {
      RefPtr<nsROCSSPrimitiveValue> val = new nsROCSSPrimitiveValue;
      SetValueToURLValue(aShapeSource.GetURL(), val);
      return val.forget();
    }
    case StyleShapeSourceType::None: {
      RefPtr<nsROCSSPrimitiveValue> val = new nsROCSSPrimitiveValue;
      val->SetIdent(eCSSKeyword_none);
      return val.forget();
    }
    default:
      NS_NOTREACHED("unexpected type");
  }
  return nullptr;
}

already_AddRefed<CSSValue>
nsComputedDOMStyle::DoGetClipPath()
{
  return GetShapeSource(StyleSVGReset()->mClipPath,
                        nsCSSProps::kClipPathGeometryBoxKTable);
}

already_AddRefed<CSSValue>
nsComputedDOMStyle::DoGetShapeOutside()
{
  return GetShapeSource(StyleDisplay()->mShapeOutside,
                        nsCSSProps::kShapeOutsideShapeBoxKTable);
}

void
nsComputedDOMStyle::SetCssTextToCoord(nsAString& aCssText,
                                      const nsStyleCoord& aCoord)
{
  RefPtr<nsROCSSPrimitiveValue> value = new nsROCSSPrimitiveValue;
  bool clampNegativeCalc = true;
  SetValueToCoord(value, aCoord, clampNegativeCalc);
  value->GetCssText(aCssText);
}

already_AddRefed<CSSValue>
nsComputedDOMStyle::CreatePrimitiveValueForStyleFilter(
  const nsStyleFilter& aStyleFilter)
{
  RefPtr<nsROCSSPrimitiveValue> value = new nsROCSSPrimitiveValue;
  // Handle url().
  if (aStyleFilter.GetType() == NS_STYLE_FILTER_URL) {
    MOZ_ASSERT(aStyleFilter.GetURL() &&
               aStyleFilter.GetURL()->GetURI());
    SetValueToURLValue(aStyleFilter.GetURL(), value);
    return value.forget();
  }

  // Filter function name and opening parenthesis.
  nsAutoString filterFunctionString;
  AppendASCIItoUTF16(
    nsCSSProps::ValueToKeyword(aStyleFilter.GetType(),
                               nsCSSProps::kFilterFunctionKTable),
                               filterFunctionString);
  filterFunctionString.Append('(');

  nsAutoString argumentString;
  if (aStyleFilter.GetType() == NS_STYLE_FILTER_DROP_SHADOW) {
    // Handle drop-shadow()
    RefPtr<CSSValue> shadowValue =
      GetCSSShadowArray(aStyleFilter.GetDropShadow(),
                        StyleColor()->mColor,
                        false);
    ErrorResult dummy;
    shadowValue->GetCssText(argumentString, dummy);
  } else {
    // Filter function argument.
    SetCssTextToCoord(argumentString, aStyleFilter.GetFilterParameter());
  }
  filterFunctionString.Append(argumentString);

  // Filter function closing parenthesis.
  filterFunctionString.Append(')');

  value->SetString(filterFunctionString);
  return value.forget();
}

already_AddRefed<CSSValue>
nsComputedDOMStyle::DoGetFilter()
{
  const nsTArray<nsStyleFilter>& filters = StyleEffects()->mFilters;

  if (filters.IsEmpty()) {
    RefPtr<nsROCSSPrimitiveValue> value = new nsROCSSPrimitiveValue;
    value->SetIdent(eCSSKeyword_none);
    return value.forget();
  }

  RefPtr<nsDOMCSSValueList> valueList = GetROCSSValueList(false);
  for(uint32_t i = 0; i < filters.Length(); i++) {
    RefPtr<CSSValue> value = CreatePrimitiveValueForStyleFilter(filters[i]);
    valueList->AppendCSSValue(value.forget());
  }
  return valueList.forget();
}

already_AddRefed<CSSValue>
nsComputedDOMStyle::DoGetMask()
{
  const nsStyleSVGReset* svg = StyleSVGReset();
  const nsStyleImageLayers::Layer& firstLayer = svg->mMask.mLayers[0];

  // Mask is now a shorthand, but it used to be a longhand, so that we
  // need to support computed style for the cases where it used to be
  // a longhand.
  if (svg->mMask.mImageCount > 1 ||
      firstLayer.mClip != StyleGeometryBox::BorderBox ||
      firstLayer.mOrigin != StyleGeometryBox::BorderBox ||
      firstLayer.mComposite != NS_STYLE_MASK_COMPOSITE_ADD ||
      firstLayer.mMaskMode != NS_STYLE_MASK_MODE_MATCH_SOURCE ||
      !nsStyleImageLayers::IsInitialPositionForLayerType(
        firstLayer.mPosition, nsStyleImageLayers::LayerType::Mask) ||
      !firstLayer.mRepeat.IsInitialValue() ||
      !firstLayer.mSize.IsInitialValue() ||
      !(firstLayer.mImage.GetType() == eStyleImageType_Null ||
        firstLayer.mImage.GetType() == eStyleImageType_Image ||
        firstLayer.mImage.GetType() == eStyleImageType_URL)) {
    return nullptr;
  }

  RefPtr<nsROCSSPrimitiveValue> val = new nsROCSSPrimitiveValue;

  SetValueToURLValue(firstLayer.mImage.GetURLValue(), val);

  return val.forget();
}

#ifdef MOZ_ENABLE_MASK_AS_SHORTHAND
already_AddRefed<CSSValue>
nsComputedDOMStyle::DoGetMaskClip()
{
  return GetBackgroundList(&nsStyleImageLayers::Layer::mClip,
                           &nsStyleImageLayers::mClipCount,
                           StyleSVGReset()->mMask,
                           nsCSSProps::kMaskClipKTable);
}

already_AddRefed<CSSValue>
nsComputedDOMStyle::DoGetMaskComposite()
{
  return GetBackgroundList(&nsStyleImageLayers::Layer::mComposite,
                           &nsStyleImageLayers::mCompositeCount,
                           StyleSVGReset()->mMask,
                           nsCSSProps::kImageLayerCompositeKTable);
}

already_AddRefed<CSSValue>
nsComputedDOMStyle::DoGetMaskImage()
{
  const nsStyleImageLayers& layers = StyleSVGReset()->mMask;
  return DoGetImageLayerImage(layers);
}

already_AddRefed<CSSValue>
nsComputedDOMStyle::DoGetMaskMode()
{
  return GetBackgroundList(&nsStyleImageLayers::Layer::mMaskMode,
                           &nsStyleImageLayers::mMaskModeCount,
                           StyleSVGReset()->mMask,
                           nsCSSProps::kImageLayerModeKTable);
}

already_AddRefed<CSSValue>
nsComputedDOMStyle::DoGetMaskOrigin()
{
  return GetBackgroundList(&nsStyleImageLayers::Layer::mOrigin,
                           &nsStyleImageLayers::mOriginCount,
                           StyleSVGReset()->mMask,
                           nsCSSProps::kMaskOriginKTable);
}

already_AddRefed<CSSValue>
nsComputedDOMStyle::DoGetMaskPosition()
{
  const nsStyleImageLayers& layers = StyleSVGReset()->mMask;
  return DoGetImageLayerPosition(layers);
}

already_AddRefed<CSSValue>
nsComputedDOMStyle::DoGetMaskPositionX()
{
  const nsStyleImageLayers& layers = StyleSVGReset()->mMask;
  return DoGetImageLayerPositionX(layers);
}

already_AddRefed<CSSValue>
nsComputedDOMStyle::DoGetMaskPositionY()
{
  const nsStyleImageLayers& layers = StyleSVGReset()->mMask;
  return DoGetImageLayerPositionY(layers);
}

already_AddRefed<CSSValue>
nsComputedDOMStyle::DoGetMaskRepeat()
{
  const nsStyleImageLayers& layers = StyleSVGReset()->mMask;
  return DoGetImageLayerRepeat(layers);
}

already_AddRefed<CSSValue>
nsComputedDOMStyle::DoGetMaskSize()
{
  const nsStyleImageLayers& layers = StyleSVGReset()->mMask;
  return DoGetImageLayerSize(layers);
}
#endif

already_AddRefed<CSSValue>
nsComputedDOMStyle::DoGetMaskType()
{
  RefPtr<nsROCSSPrimitiveValue> val = new nsROCSSPrimitiveValue;
  val->SetIdent(
    nsCSSProps::ValueToKeywordEnum(StyleSVGReset()->mMaskType,
                                   nsCSSProps::kMaskTypeKTable));
  return val.forget();
}

already_AddRefed<CSSValue>
nsComputedDOMStyle::DoGetContextProperties()
{
  const nsTArray<nsCOMPtr<nsIAtom>>& contextProps = StyleSVG()->mContextProps;

  if (contextProps.IsEmpty()) {
    RefPtr<nsROCSSPrimitiveValue> val = new nsROCSSPrimitiveValue;
    val->SetIdent(eCSSKeyword_none);
    return val.forget();
  }

  RefPtr<nsDOMCSSValueList> valueList = GetROCSSValueList(true);
  for (const nsIAtom* ident : contextProps) {
    RefPtr<nsROCSSPrimitiveValue> property = new nsROCSSPrimitiveValue;
    property->SetString(nsDependentAtomString(ident));
    valueList->AppendCSSValue(property.forget());
  }

  return valueList.forget();
}

already_AddRefed<CSSValue>
nsComputedDOMStyle::DoGetPaintOrder()
{
  RefPtr<nsROCSSPrimitiveValue> val = new nsROCSSPrimitiveValue;
  nsAutoString string;
  uint8_t paintOrder = StyleSVG()->mPaintOrder;
  nsStyleUtil::AppendPaintOrderValue(paintOrder, string);
  val->SetString(string);
  return val.forget();
}

already_AddRefed<CSSValue>
nsComputedDOMStyle::DoGetTransitionDelay()
{
  const nsStyleDisplay* display = StyleDisplay();

  RefPtr<nsDOMCSSValueList> valueList = GetROCSSValueList(true);

  MOZ_ASSERT(display->mTransitionDelayCount > 0,
             "first item must be explicit");
  uint32_t i = 0;
  do {
    const StyleTransition *transition = &display->mTransitions[i];
    RefPtr<nsROCSSPrimitiveValue> delay = new nsROCSSPrimitiveValue;
    delay->SetTime((float)transition->GetDelay() / (float)PR_MSEC_PER_SEC);
    valueList->AppendCSSValue(delay.forget());
  } while (++i < display->mTransitionDelayCount);

  return valueList.forget();
}

already_AddRefed<CSSValue>
nsComputedDOMStyle::DoGetTransitionDuration()
{
  const nsStyleDisplay* display = StyleDisplay();

  RefPtr<nsDOMCSSValueList> valueList = GetROCSSValueList(true);

  MOZ_ASSERT(display->mTransitionDurationCount > 0,
             "first item must be explicit");
  uint32_t i = 0;
  do {
    const StyleTransition *transition = &display->mTransitions[i];
    RefPtr<nsROCSSPrimitiveValue> duration = new nsROCSSPrimitiveValue;

    duration->SetTime((float)transition->GetDuration() / (float)PR_MSEC_PER_SEC);
    valueList->AppendCSSValue(duration.forget());
  } while (++i < display->mTransitionDurationCount);

  return valueList.forget();
}

already_AddRefed<CSSValue>
nsComputedDOMStyle::DoGetTransitionProperty()
{
  const nsStyleDisplay* display = StyleDisplay();

  RefPtr<nsDOMCSSValueList> valueList = GetROCSSValueList(true);

  MOZ_ASSERT(display->mTransitionPropertyCount > 0,
             "first item must be explicit");
  uint32_t i = 0;
  do {
    const StyleTransition *transition = &display->mTransitions[i];
    RefPtr<nsROCSSPrimitiveValue> property = new nsROCSSPrimitiveValue;
    nsCSSPropertyID cssprop = transition->GetProperty();
    if (cssprop == eCSSPropertyExtra_all_properties)
      property->SetIdent(eCSSKeyword_all);
    else if (cssprop == eCSSPropertyExtra_no_properties)
      property->SetIdent(eCSSKeyword_none);
    else if (cssprop == eCSSProperty_UNKNOWN ||
             cssprop == eCSSPropertyExtra_variable)
    {
      nsAutoString escaped;
      nsStyleUtil::AppendEscapedCSSIdent(
        nsDependentAtomString(transition->GetUnknownProperty()), escaped);
      property->SetString(escaped); // really want SetIdent
    }
    else
      property->SetString(nsCSSProps::GetStringValue(cssprop));

    valueList->AppendCSSValue(property.forget());
  } while (++i < display->mTransitionPropertyCount);

  return valueList.forget();
}

void
nsComputedDOMStyle::AppendTimingFunction(nsDOMCSSValueList *aValueList,
                                         const nsTimingFunction& aTimingFunction)
{
  RefPtr<nsROCSSPrimitiveValue> timingFunction = new nsROCSSPrimitiveValue;

  nsAutoString tmp;
  switch (aTimingFunction.mType) {
    case nsTimingFunction::Type::CubicBezier:
      nsStyleUtil::AppendCubicBezierTimingFunction(aTimingFunction.mFunc.mX1,
                                                   aTimingFunction.mFunc.mY1,
                                                   aTimingFunction.mFunc.mX2,
                                                   aTimingFunction.mFunc.mY2,
                                                   tmp);
      break;
    case nsTimingFunction::Type::StepStart:
    case nsTimingFunction::Type::StepEnd:
      nsStyleUtil::AppendStepsTimingFunction(aTimingFunction.mType,
                                             aTimingFunction.mStepsOrFrames,
                                             tmp);
      break;
    case nsTimingFunction::Type::Frames:
      nsStyleUtil::AppendFramesTimingFunction(aTimingFunction.mStepsOrFrames,
                                              tmp);
      break;
    default:
      nsStyleUtil::AppendCubicBezierKeywordTimingFunction(aTimingFunction.mType,
                                                          tmp);
      break;
  }
  timingFunction->SetString(tmp);
  aValueList->AppendCSSValue(timingFunction.forget());
}

already_AddRefed<CSSValue>
nsComputedDOMStyle::DoGetTransitionTimingFunction()
{
  const nsStyleDisplay* display = StyleDisplay();

  RefPtr<nsDOMCSSValueList> valueList = GetROCSSValueList(true);

  MOZ_ASSERT(display->mTransitionTimingFunctionCount > 0,
             "first item must be explicit");
  uint32_t i = 0;
  do {
    AppendTimingFunction(valueList,
                         display->mTransitions[i].GetTimingFunction());
  } while (++i < display->mTransitionTimingFunctionCount);

  return valueList.forget();
}

already_AddRefed<CSSValue>
nsComputedDOMStyle::DoGetAnimationName()
{
  const nsStyleDisplay* display = StyleDisplay();

  RefPtr<nsDOMCSSValueList> valueList = GetROCSSValueList(true);

  MOZ_ASSERT(display->mAnimationNameCount > 0,
             "first item must be explicit");
  uint32_t i = 0;
  do {
    const StyleAnimation *animation = &display->mAnimations[i];
    RefPtr<nsROCSSPrimitiveValue> property = new nsROCSSPrimitiveValue;

    const nsString& name = animation->GetName();
    if (name.IsEmpty()) {
      property->SetIdent(eCSSKeyword_none);
    } else {
      nsAutoString escaped;
      nsStyleUtil::AppendEscapedCSSIdent(animation->GetName(), escaped);
      property->SetString(escaped); // really want SetIdent
    }
    valueList->AppendCSSValue(property.forget());
  } while (++i < display->mAnimationNameCount);

  return valueList.forget();
}

already_AddRefed<CSSValue>
nsComputedDOMStyle::DoGetAnimationDelay()
{
  const nsStyleDisplay* display = StyleDisplay();

  RefPtr<nsDOMCSSValueList> valueList = GetROCSSValueList(true);

  MOZ_ASSERT(display->mAnimationDelayCount > 0,
             "first item must be explicit");
  uint32_t i = 0;
  do {
    const StyleAnimation *animation = &display->mAnimations[i];
    RefPtr<nsROCSSPrimitiveValue> delay = new nsROCSSPrimitiveValue;
    delay->SetTime((float)animation->GetDelay() / (float)PR_MSEC_PER_SEC);
    valueList->AppendCSSValue(delay.forget());
  } while (++i < display->mAnimationDelayCount);

  return valueList.forget();
}

already_AddRefed<CSSValue>
nsComputedDOMStyle::DoGetAnimationDuration()
{
  const nsStyleDisplay* display = StyleDisplay();

  RefPtr<nsDOMCSSValueList> valueList = GetROCSSValueList(true);

  MOZ_ASSERT(display->mAnimationDurationCount > 0,
             "first item must be explicit");
  uint32_t i = 0;
  do {
    const StyleAnimation *animation = &display->mAnimations[i];
    RefPtr<nsROCSSPrimitiveValue> duration = new nsROCSSPrimitiveValue;

    duration->SetTime((float)animation->GetDuration() / (float)PR_MSEC_PER_SEC);
    valueList->AppendCSSValue(duration.forget());
  } while (++i < display->mAnimationDurationCount);

  return valueList.forget();
}

already_AddRefed<CSSValue>
nsComputedDOMStyle::DoGetAnimationTimingFunction()
{
  const nsStyleDisplay* display = StyleDisplay();

  RefPtr<nsDOMCSSValueList> valueList = GetROCSSValueList(true);

  MOZ_ASSERT(display->mAnimationTimingFunctionCount > 0,
             "first item must be explicit");
  uint32_t i = 0;
  do {
    AppendTimingFunction(valueList,
                         display->mAnimations[i].GetTimingFunction());
  } while (++i < display->mAnimationTimingFunctionCount);

  return valueList.forget();
}

already_AddRefed<CSSValue>
nsComputedDOMStyle::DoGetAnimationDirection()
{
  const nsStyleDisplay* display = StyleDisplay();

  RefPtr<nsDOMCSSValueList> valueList = GetROCSSValueList(true);

  MOZ_ASSERT(display->mAnimationDirectionCount > 0,
             "first item must be explicit");
  uint32_t i = 0;
  do {
    const StyleAnimation *animation = &display->mAnimations[i];
    RefPtr<nsROCSSPrimitiveValue> direction = new nsROCSSPrimitiveValue;
    direction->SetIdent(
      nsCSSProps::ValueToKeywordEnum(
        static_cast<int32_t>(animation->GetDirection()),
        nsCSSProps::kAnimationDirectionKTable));

    valueList->AppendCSSValue(direction.forget());
  } while (++i < display->mAnimationDirectionCount);

  return valueList.forget();
}

already_AddRefed<CSSValue>
nsComputedDOMStyle::DoGetAnimationFillMode()
{
  const nsStyleDisplay* display = StyleDisplay();

  RefPtr<nsDOMCSSValueList> valueList = GetROCSSValueList(true);

  MOZ_ASSERT(display->mAnimationFillModeCount > 0,
             "first item must be explicit");
  uint32_t i = 0;
  do {
    const StyleAnimation *animation = &display->mAnimations[i];
    RefPtr<nsROCSSPrimitiveValue> fillMode = new nsROCSSPrimitiveValue;
    fillMode->SetIdent(
      nsCSSProps::ValueToKeywordEnum(
        static_cast<int32_t>(animation->GetFillMode()),
        nsCSSProps::kAnimationFillModeKTable));

    valueList->AppendCSSValue(fillMode.forget());
  } while (++i < display->mAnimationFillModeCount);

  return valueList.forget();
}

already_AddRefed<CSSValue>
nsComputedDOMStyle::DoGetAnimationIterationCount()
{
  const nsStyleDisplay* display = StyleDisplay();

  RefPtr<nsDOMCSSValueList> valueList = GetROCSSValueList(true);

  MOZ_ASSERT(display->mAnimationIterationCountCount > 0,
             "first item must be explicit");
  uint32_t i = 0;
  do {
    const StyleAnimation *animation = &display->mAnimations[i];
    RefPtr<nsROCSSPrimitiveValue> iterationCount = new nsROCSSPrimitiveValue;

    float f = animation->GetIterationCount();
    /* Need a nasty hack here to work around an optimizer bug in gcc
       4.2 on Mac, which somehow gets confused when directly comparing
       a float to the return value of NS_IEEEPositiveInfinity when
       building 32-bit builds. */
#ifdef XP_MACOSX
    volatile
#endif
      float inf = NS_IEEEPositiveInfinity();
    if (f == inf) {
      iterationCount->SetIdent(eCSSKeyword_infinite);
    } else {
      iterationCount->SetNumber(f);
    }
    valueList->AppendCSSValue(iterationCount.forget());
  } while (++i < display->mAnimationIterationCountCount);

  return valueList.forget();
}

already_AddRefed<CSSValue>
nsComputedDOMStyle::DoGetAnimationPlayState()
{
  const nsStyleDisplay* display = StyleDisplay();

  RefPtr<nsDOMCSSValueList> valueList = GetROCSSValueList(true);

  MOZ_ASSERT(display->mAnimationPlayStateCount > 0,
             "first item must be explicit");
  uint32_t i = 0;
  do {
    const StyleAnimation *animation = &display->mAnimations[i];
    RefPtr<nsROCSSPrimitiveValue> playState = new nsROCSSPrimitiveValue;
    playState->SetIdent(
      nsCSSProps::ValueToKeywordEnum(animation->GetPlayState(),
                                     nsCSSProps::kAnimationPlayStateKTable));
    valueList->AppendCSSValue(playState.forget());
  } while (++i < display->mAnimationPlayStateCount);

  return valueList.forget();
}

static void
MarkComputedStyleMapDirty(const char* aPref, void* aData)
{
  static_cast<nsComputedStyleMap*>(aData)->MarkDirty();
}

already_AddRefed<CSSValue>
nsComputedDOMStyle::DoGetCustomProperty(const nsAString& aPropertyName)
{
  MOZ_ASSERT(nsCSSProps::IsCustomPropertyName(aPropertyName));

  nsString variableValue;
  const nsAString& name = Substring(aPropertyName,
                                    CSS_CUSTOM_NAME_PREFIX_LENGTH);
  bool present = mStyleContext->IsServo()
    ? Servo_GetCustomPropertyValue(mStyleContext->AsServo(), &name, &variableValue)
    : StyleVariables()->mVariables.Get(name, variableValue);
  if (!present) {
    return nullptr;
  }

  RefPtr<nsROCSSPrimitiveValue> val = new nsROCSSPrimitiveValue;
  val->SetString(variableValue);

  return val.forget();
}

void
nsComputedDOMStyle::ParentChainChanged(nsIContent* aContent)
{
  NS_ASSERTION(mContent == aContent, "didn't we register mContent?");
  NS_ASSERTION(mResolvedStyleContext,
               "should have only registered an observer when "
               "mResolvedStyleContext is true");

  ClearStyleContext();
}

/* static */ nsComputedStyleMap*
nsComputedDOMStyle::GetComputedStyleMap()
{
  static nsComputedStyleMap map = {
    {
#define COMPUTED_STYLE_PROP(prop_, method_) \
  { eCSSProperty_##prop_, &nsComputedDOMStyle::DoGet##method_ },
#include "nsComputedDOMStylePropertyList.h"
#undef COMPUTED_STYLE_PROP
    }
  };
  return &map;
}

/* static */ void
nsComputedDOMStyle::RegisterPrefChangeCallbacks()
{
  // Note that this will register callbacks for all properties with prefs, not
  // just those that are implemented on computed style objects, as it's not
  // easy to grab specific property data from nsCSSPropList.h based on the
  // entries iterated in nsComputedDOMStylePropertyList.h.
  nsComputedStyleMap* data = GetComputedStyleMap();
#define REGISTER_CALLBACK(pref_)                                             \
  if (pref_[0]) {                                                            \
    Preferences::RegisterCallback(MarkComputedStyleMapDirty, pref_, data);   \
  }
#define CSS_PROP(prop_, id_, method_, flags_, pref_, parsevariant_,          \
                 kwtable_, stylestruct_, stylestructoffset_, animtype_)      \
  REGISTER_CALLBACK(pref_)
#define CSS_PROP_LIST_INCLUDE_LOGICAL
#include "nsCSSPropList.h"
#undef CSS_PROP_LIST_INCLUDE_LOGICAL
#undef CSS_PROP
#undef REGISTER_CALLBACK
}

/* static */ void
nsComputedDOMStyle::UnregisterPrefChangeCallbacks()
{
  nsComputedStyleMap* data = GetComputedStyleMap();
#define UNREGISTER_CALLBACK(pref_)                                             \
  if (pref_[0]) {                                                              \
    Preferences::UnregisterCallback(MarkComputedStyleMapDirty, pref_, data);   \
  }
#define CSS_PROP(prop_, id_, method_, flags_, pref_, parsevariant_,            \
                 kwtable_, stylestruct_, stylestructoffset_, animtype_)        \
  UNREGISTER_CALLBACK(pref_)
#define CSS_PROP_LIST_INCLUDE_LOGICAL
#include "nsCSSPropList.h"
#undef CSS_PROP_LIST_INCLUDE_LOGICAL
#undef CSS_PROP
#undef UNREGISTER_CALLBACK
}<|MERGE_RESOLUTION|>--- conflicted
+++ resolved
@@ -446,30 +446,18 @@
     }
   }
 
-<<<<<<< HEAD
-  already_AddRefed<nsStyleContext>
-  ResolveWithAnimation(StyleSetHandle aStyleSet,
-                       Element* aElement,
-                       CSSPseudoElementType aType,
-                       nsStyleContext* aParentContext,
-=======
   already_AddRefed<GeckoStyleContext>
   ResolveWithAnimation(nsStyleSet* aStyleSet,
                        Element* aElement,
                        CSSPseudoElementType aType,
                        GeckoStyleContext* aParentContext,
->>>>>>> a17af05f
                        nsComputedDOMStyle::StyleType aStyleType,
                        bool aInDocWithShell)
   {
     MOZ_ASSERT(mAnimationFlag == nsComputedDOMStyle::eWithAnimation,
       "AnimationFlag should be eWithAnimation");
 
-<<<<<<< HEAD
-    RefPtr<nsStyleContext> result;
-=======
     RefPtr<GeckoStyleContext> result;
->>>>>>> a17af05f
 
     if (aType != CSSPseudoElementType::NotPseudo) {
       nsIFrame* frame = nsLayoutUtils::GetStyleFrame(aElement);
@@ -503,31 +491,11 @@
         rules[i].swap(rules[length - i - 1]);
       }
 
-<<<<<<< HEAD
-      result = aStyleSet->AsGecko()->ResolveStyleForRules(aParentContext,
-                                                          rules);
-=======
       result = aStyleSet->ResolveStyleForRules(aParentContext, rules);
->>>>>>> a17af05f
     }
     return result.forget();
   }
 
-<<<<<<< HEAD
-  already_AddRefed<nsStyleContext>
-  ResolveWithoutAnimation(StyleSetHandle aStyleSet,
-                          Element* aElement,
-                          CSSPseudoElementType aType,
-                          nsStyleContext* aParentContext,
-                          bool aInDocWithShell)
-  {
-    MOZ_ASSERT(!aStyleSet->IsServo(),
-      "Servo backend should not use this function");
-    MOZ_ASSERT(mAnimationFlag == nsComputedDOMStyle::eWithoutAnimation,
-      "AnimationFlag should be eWithoutAnimation");
-
-    RefPtr<nsStyleContext> result;
-=======
   already_AddRefed<GeckoStyleContext>
   ResolveWithoutAnimation(nsStyleSet* aStyleSet,
                           Element* aElement,
@@ -539,29 +507,19 @@
       "AnimationFlag should be eWithoutAnimation");
 
     RefPtr<GeckoStyleContext> result;
->>>>>>> a17af05f
 
     if (aType != CSSPseudoElementType::NotPseudo) {
       nsIFrame* frame = nsLayoutUtils::GetStyleFrame(aElement);
       Element* pseudoElement =
         frame && aInDocWithShell ? frame->GetPseudoElement(aType) : nullptr;
       result =
-<<<<<<< HEAD
-        aStyleSet->AsGecko()->ResolvePseudoElementStyleWithoutAnimation(
-=======
         aStyleSet->ResolvePseudoElementStyleWithoutAnimation(
->>>>>>> a17af05f
           aElement, aType,
           aParentContext,
           pseudoElement);
     } else {
       result =
-<<<<<<< HEAD
-        aStyleSet->AsGecko()->ResolveStyleWithoutAnimation(aElement,
-                                                           aParentContext);
-=======
         aStyleSet->ResolveStyleWithoutAnimation(aElement, aParentContext);
->>>>>>> a17af05f
     }
     return result.forget();
   }
@@ -578,8 +536,6 @@
   bool mOldSkipAnimationRules = false;
   nsComputedDOMStyle::AnimationFlag mAnimationFlag;
 };
-<<<<<<< HEAD
-=======
 }
 
 /**
@@ -608,7 +564,6 @@
   }
 
   return false;
->>>>>>> a17af05f
 }
 
 already_AddRefed<nsStyleContext>
@@ -664,14 +619,8 @@
   // XXX the !aElement->IsHTMLElement(nsGkAtoms::area)
   // check is needed due to bug 135040 (to avoid using
   // mPrimaryFrame). Remove it once that's fixed.
-<<<<<<< HEAD
-  if (!aPseudo &&
-      aStyleType == eAll &&
-      inDocWithShell &&
-=======
   if (inDocWithShell &&
       aStyleType == eAll &&
->>>>>>> a17af05f
       !aElement->IsHTMLElement(nsGkAtoms::area)) {
     nsIFrame* frame = nullptr;
     if (aPseudo == nsCSSPseudoElements::before) {
@@ -685,28 +634,13 @@
       nsStyleContext* result = frame->StyleContext();
       // Don't use the style context if it was influenced by
       // pseudo-elements, since then it's not the primary style
-<<<<<<< HEAD
-      // for this element.
-      if (!result->HasPseudoElementData()) {
-=======
       // for this element / pseudo.
       if (!MustReresolveStyle(result)) {
->>>>>>> a17af05f
         // The existing style context may have animation styles so check if we
         // need to remove them.
         if (aAnimationFlag == eWithoutAnimation) {
           nsPresContext* presContext = presShell->GetPresContext();
           MOZ_ASSERT(presContext, "Should have a prescontext if we have a frame");
-<<<<<<< HEAD
-          MOZ_ASSERT(presContext->StyleSet()->IsGecko(),
-                     "stylo: Need ResolveStyleByRemovingAnimation for stylo");
-          if (presContext && presContext->StyleSet()->IsGecko()) {
-            nsStyleSet* styleSet = presContext->StyleSet()->AsGecko();
-            return styleSet->ResolveStyleByRemovingAnimation(
-                     aElement, result, eRestyle_AllHintsWithAnimations);
-          } else {
-            return nullptr;
-=======
           if (presContext && presContext->StyleSet()->IsGecko()) {
             nsStyleSet* styleSet = presContext->StyleSet()->AsGecko();
             return styleSet->ResolveStyleByRemovingAnimation(
@@ -716,7 +650,6 @@
             return presContext->StyleSet()->AsServo()->
               GetBaseContextForElement(aElement, nullptr, presContext,
                                        aPseudo, pseudoType, result->AsServo());
->>>>>>> a17af05f
           }
         }
 
@@ -736,33 +669,6 @@
 
   StyleSetHandle styleSet = presShell->StyleSet();
 
-<<<<<<< HEAD
-  auto type = CSSPseudoElementType::NotPseudo;
-  if (aPseudo) {
-    type = nsCSSPseudoElements::
-      GetPseudoType(aPseudo, CSSEnabledState::eIgnoreEnabledState);
-    if (type >= CSSPseudoElementType::Count) {
-      return nullptr;
-    }
-  }
-
-  // For Servo, compute the result directly without recursively building up
-  // a throwaway style context chain.
-  if (ServoStyleSet* servoSet = styleSet->GetAsServo()) {
-    if (aStyleType == eDefaultOnly) {
-      NS_WARNING("stylo: ServoStyleSets cannot supply UA-only styles yet");
-      return nullptr;
-    }
-    return servoSet->ResolveTransientStyle(aElement, type);
-  }
-
-  RefPtr<nsStyleContext> parentContext;
-  nsIContent* parent = aPseudo ? aElement : aElement->GetParent();
-  // Don't resolve parent context for document fragments.
-  if (parent && parent->IsElement()) {
-    parentContext = GetStyleContextNoFlush(parent->AsElement(), nullptr,
-                                           aPresShell, aStyleType);
-=======
   // For Servo, compute the result directly without recursively building up
   // a throwaway style context chain.
   if (ServoStyleSet* servoSet = styleSet->GetAsServo()) {
@@ -788,31 +694,20 @@
                              aPresShell, aStyleType);
     MOZ_ASSERT(p && p->IsGecko());
     parentContext = GeckoStyleContext::TakeRef(p.forget());
->>>>>>> a17af05f
   }
 
   StyleResolver styleResolver(presContext, aAnimationFlag);
 
   if (aAnimationFlag == eWithAnimation) {
-<<<<<<< HEAD
-    return styleResolver.ResolveWithAnimation(styleSet,
-                                              aElement, type,
-=======
     return styleResolver.ResolveWithAnimation(styleSet->AsGecko(),
                                               aElement, pseudoType,
->>>>>>> a17af05f
                                               parentContext,
                                               aStyleType,
                                               inDocWithShell);
   }
 
-<<<<<<< HEAD
-  return styleResolver.ResolveWithoutAnimation(styleSet,
-                                               aElement, type,
-=======
   return styleResolver.ResolveWithoutAnimation(styleSet->AsGecko(),
                                                aElement, pseudoType,
->>>>>>> a17af05f
                                                parentContext,
                                                inDocWithShell);
 }
@@ -875,18 +770,10 @@
   aCSSParseEnv.mPrincipal = nullptr;
 }
 
-<<<<<<< HEAD
-URLExtraData*
-nsComputedDOMStyle::GetURLData() const
-{
-  NS_RUNTIMEABORT("called nsComputedDOMStyle::GetURLData");
-  return nullptr;
-=======
 nsDOMCSSDeclaration::ServoCSSParsingEnvironment
 nsComputedDOMStyle::GetServoCSSParsingEnvironment() const
 {
   MOZ_CRASH("called nsComputedDOMStyle::GetServoCSSParsingEnvironment");
->>>>>>> a17af05f
 }
 
 void
@@ -1011,22 +898,14 @@
 
   if (!mStyleContext || MustReresolveStyle(mStyleContext)) {
 #ifdef DEBUG
-<<<<<<< HEAD
-    if (mStyleContext && mStyleContext->StyleSource().IsGeckoRuleNodeOrNull()) {
-=======
     if (mStyleContext && mStyleContext->IsGecko()) {
->>>>>>> a17af05f
       // We want to check that going through this path because of
       // HasPseudoElementData is rare, because it slows us down a good
       // bit.  So check that we're really inside something associated
       // with a pseudo-element that contains elements.  (We also allow
       // the element to be NAC, just in case some chrome JS calls
       // getComputedStyle on a NAC-implemented pseudo.)
-<<<<<<< HEAD
-      nsStyleContext* topWithPseudoElementData = mStyleContext;
-=======
       GeckoStyleContext* topWithPseudoElementData = mStyleContext->AsGecko();
->>>>>>> a17af05f
       while (topWithPseudoElementData->GetParent()->HasPseudoElementData()) {
         topWithPseudoElementData = topWithPseudoElementData->GetParent();
       }
@@ -1533,32 +1412,6 @@
         nsAutoString str;
         if (type == eStyleContentType_Counter) {
           str.AppendLiteral("counter(");
-<<<<<<< HEAD
-        }
-        else {
-          str.AppendLiteral("counters(");
-        }
-        // WRITE ME
-        nsCSSValue::Array* a = data.GetCounters();
-
-        nsStyleUtil::AppendEscapedCSSIdent(
-          nsDependentString(a->Item(0).GetStringBufferValue()), str);
-        int32_t typeItem = 1;
-        if (type == eStyleContentType_Counters) {
-          typeItem = 2;
-          str.AppendLiteral(", ");
-          nsStyleUtil::AppendEscapedCSSString(
-            nsDependentString(a->Item(1).GetStringBufferValue()), str);
-        }
-        MOZ_ASSERT(eCSSUnit_None != a->Item(typeItem).GetUnit(),
-                   "'none' should be handled as identifier value");
-        nsString type;
-        a->Item(typeItem).AppendToString(eCSSProperty_list_style_type,
-                                         type, nsCSSValue::eNormalized);
-        if (!type.LowerCaseEqualsLiteral("decimal")) {
-          str.AppendLiteral(", ");
-          str.Append(type);
-=======
         }
         else {
           str.AppendLiteral("counters(");
@@ -1572,7 +1425,6 @@
         if (counters->mCounterStyle != CounterStyleManager::GetDecimalStyle()) {
           str.AppendLiteral(", ");
           AppendCounterStyle(counters->mCounterStyle, str);
->>>>>>> a17af05f
         }
 
         str.Append(char16_t(')'));
@@ -4566,14 +4418,6 @@
   return val.forget();
 }
 
-already_AddRefed<CSSValue>
-nsComputedDOMStyle::DoGetMozAppearance()
-{
-  RefPtr<nsROCSSPrimitiveValue> val = new nsROCSSPrimitiveValue;
-  val->SetIdent(nsCSSProps::ValueToKeywordEnum(StyleDisplay()->mMozAppearance,
-                                               nsCSSProps::kMozAppearanceKTable));
-  return val.forget();
-}
 
 already_AddRefed<CSSValue>
 nsComputedDOMStyle::DoGetBoxAlign()
@@ -4864,12 +4708,7 @@
 {
   RefPtr<nsROCSSPrimitiveValue> val = new nsROCSSPrimitiveValue;
   nsAutoString str;
-<<<<<<< HEAD
-  auto justify =
-    StylePosition()->ComputedJustifyItems(mStyleContext->GetParentAllowServo());
-=======
   auto justify = StylePosition()->mJustifyItems;
->>>>>>> a17af05f
   nsCSSValue::AppendAlignJustifyValueToString(justify, str);
   val->SetString(str);
   return val.forget();
@@ -5326,21 +5165,12 @@
     nsIFrame* containerFrame = mOuterFrame->GetParent();
     if (containerFrame &&
         StyleDisplay()->mOverflowX == NS_STYLE_OVERFLOW_VISIBLE) {
-<<<<<<< HEAD
-      auto containerType = containerFrame->GetType();
-      if (containerType == nsGkAtoms::flexContainerFrame &&
-=======
       if (containerFrame->IsFlexContainerFrame() &&
->>>>>>> a17af05f
           (static_cast<nsFlexContainerFrame*>(containerFrame)->IsHorizontal() ==
            (aAxis == eAxisHorizontal))) {
         return true;
       }
-<<<<<<< HEAD
-      if (containerType == nsGkAtoms::gridContainerFrame) {
-=======
       if (containerFrame->IsGridContainerFrame()) {
->>>>>>> a17af05f
         return true;
       }
     }
@@ -5586,10 +5416,6 @@
 
 already_AddRefed<CSSValue>
 nsComputedDOMStyle::GetStaticOffset(mozilla::Side aSide)
-<<<<<<< HEAD
-
-=======
->>>>>>> a17af05f
 {
   RefPtr<nsROCSSPrimitiveValue> val = new nsROCSSPrimitiveValue;
   SetValueToCoord(val, StylePosition()->mOffset.Get(aSide), false);
@@ -6042,24 +5868,6 @@
       SetToRGBAColor(val, paint->GetColor());
       break;
     case eStyleSVGPaintType_Server: {
-<<<<<<< HEAD
-      RefPtr<nsDOMCSSValueList> valueList = GetROCSSValueList(false);
-      RefPtr<nsROCSSPrimitiveValue> fallback = new nsROCSSPrimitiveValue;
-      SetValueToURLValue(paint->GetPaintServer(), val);
-      SetToRGBAColor(fallback, paint->GetFallbackColor());
-
-      valueList->AppendCSSValue(val.forget());
-      valueList->AppendCSSValue(fallback.forget());
-      return valueList.forget();
-    }
-    case eStyleSVGPaintType_ContextFill:
-      val->SetIdent(eCSSKeyword_context_fill);
-      // XXXheycam context-fill and context-stroke can have fallback colors,
-      // so they should be serialized here too
-      break;
-    case eStyleSVGPaintType_ContextStroke:
-      val->SetIdent(eCSSKeyword_context_stroke);
-=======
       SetValueToURLValue(paint->GetPaintServer(), val);
       if (paint->GetFallbackType() != eStyleSVGFallbackType_NotSet) {
         RefPtr<nsDOMCSSValueList> valueList = GetROCSSValueList(false);
@@ -6081,8 +5889,8 @@
         valueList->AppendCSSValue(fallback.forget());
         return valueList.forget();
       }
->>>>>>> a17af05f
       break;
+    }
   }
 
   return val.forget();
