/* -*- Mode: C++; tab-width: 8; indent-tabs-mode: nil; c-basic-offset: 2 -*- */
/* vim: set ts=8 sts=2 et sw=2 tw=80: */
/* This Source Code Form is subject to the terms of the Mozilla Public
 * License, v. 2.0. If a copy of the MPL was not distributed with this
 * file, You can obtain one at http://mozilla.org/MPL/2.0/. */

#include "mozilla/ServoStyleSheet.h"

#include "mozilla/css/Rule.h"
#include "mozilla/StyleBackendType.h"
#include "mozilla/ServoBindings.h"
<<<<<<< HEAD
#include "mozilla/ServoCSSRuleList.h"
#include "mozilla/css/GroupRule.h"
#include "mozilla/dom/CSSRuleList.h"

#include "mozAutoDocUpdate.h"
=======
#include "mozilla/ServoImportRule.h"
#include "mozilla/ServoMediaList.h"
#include "mozilla/ServoCSSRuleList.h"
#include "mozilla/css/GroupRule.h"
#include "mozilla/dom/CSSRuleList.h"
#include "mozilla/dom/MediaList.h"
#include "nsIStyleSheetLinkingElement.h"
#include "Loader.h"


#include "mozAutoDocUpdate.h"
#include "nsIDOMCSSStyleSheet.h"
>>>>>>> a17af05f

using namespace mozilla::dom;

namespace mozilla {

// -------------------------------
// CSS Style Sheet Inner Data Container
//

ServoStyleSheetInner::ServoStyleSheetInner(CORSMode aCORSMode,
                                           ReferrerPolicy aReferrerPolicy,
<<<<<<< HEAD
                                           const SRIMetadata& aIntegrity)
  : StyleSheetInfo(aCORSMode, aReferrerPolicy, aIntegrity)
{
}

=======
                                           const SRIMetadata& aIntegrity,
                                           css::SheetParsingMode aParsingMode)
  : StyleSheetInfo(aCORSMode, aReferrerPolicy, aIntegrity)
{
  mContents = Servo_StyleSheet_Empty(aParsingMode).Consume();
  mURLData = URLExtraData::Dummy();
  MOZ_COUNT_CTOR(ServoStyleSheetInner);
}

ServoStyleSheetInner::ServoStyleSheetInner(ServoStyleSheetInner& aCopy,
                                           ServoStyleSheet* aPrimarySheet)
  : StyleSheetInfo(aCopy, aPrimarySheet)
  , mURLData(aCopy.mURLData)
{
  MOZ_COUNT_CTOR(ServoStyleSheetInner);

  // Actually clone aCopy's mContents and use that as ours.
  mContents = Servo_StyleSheet_Clone(
    aCopy.mContents.get(), aPrimarySheet).Consume();

  // Our child list is fixed up by our parent.
}

void
ServoStyleSheet::BuildChildListAfterInnerClone()
{
  MOZ_ASSERT(Inner()->mSheets.Length() == 1, "Should've just cloned");
  MOZ_ASSERT(Inner()->mSheets[0] == this);
  MOZ_ASSERT(!Inner()->mFirstChild);

  auto* contents = Inner()->mContents.get();
  RefPtr<ServoCssRules> rules =
    Servo_StyleSheet_GetRules(contents).Consume();

  uint32_t index = 0;
  while (true) {
    uint32_t line, column; // Actually unused.
    RefPtr<RawServoImportRule> import =
      Servo_CssRules_GetImportRuleAt(rules, index, &line, &column).Consume();
    if (!import) {
      // Note that only @charset rules come before @import rules, and @charset
      // rules are parsed but skipped, so we can stop iterating as soon as we
      // find something that isn't an @import rule.
      break;
    }
    auto* sheet =
      const_cast<ServoStyleSheet*>(Servo_ImportRule_GetSheet(import));
    MOZ_ASSERT(sheet);
    PrependStyleSheetSilently(sheet);
    index++;
  }
}

already_AddRefed<ServoStyleSheet>
ServoStyleSheet::CreateEmptyChildSheet(
    already_AddRefed<dom::MediaList> aMediaList) const
{
  RefPtr<ServoStyleSheet> child =
    new ServoStyleSheet(
        ParsingMode(),
        CORSMode::CORS_NONE,
        GetReferrerPolicy(),
        SRIMetadata());

  child->mMedia = aMediaList;
  return child.forget();
}


ServoStyleSheetInner::~ServoStyleSheetInner()
{
  MOZ_COUNT_DTOR(ServoStyleSheetInner);
}

StyleSheetInfo*
ServoStyleSheetInner::CloneFor(StyleSheet* aPrimarySheet)
{
  return new ServoStyleSheetInner(*this,
                                  static_cast<ServoStyleSheet*>(aPrimarySheet));
}

MOZ_DEFINE_MALLOC_SIZE_OF(ServoStyleSheetMallocSizeOf)

>>>>>>> a17af05f
size_t
ServoStyleSheetInner::SizeOfIncludingThis(MallocSizeOf aMallocSizeOf) const
{
  size_t n = aMallocSizeOf(this);
<<<<<<< HEAD

  // XXX: need to measure mSheet

=======
  n += Servo_StyleSheet_SizeOfIncludingThis(
      ServoStyleSheetMallocSizeOf, mContents);
>>>>>>> a17af05f
  return n;
}

ServoStyleSheet::ServoStyleSheet(css::SheetParsingMode aParsingMode,
                                 CORSMode aCORSMode,
                                 net::ReferrerPolicy aReferrerPolicy,
                                 const dom::SRIMetadata& aIntegrity)
  : StyleSheet(StyleBackendType::Servo, aParsingMode)
{
<<<<<<< HEAD
  mInner = new ServoStyleSheetInner(aCORSMode, aReferrerPolicy, aIntegrity);
  mInner->AddSheet(this);
}

ServoStyleSheet::ServoStyleSheet(const ServoStyleSheet& aCopy,
                                 ServoStyleSheet* aParentToUse,
                                 css::ImportRule* aOwnerRuleToUse,
                                 nsIDocument* aDocumentToUse,
                                 nsINode* aOwningNodeToUse)
  : StyleSheet(aCopy, aDocumentToUse, aOwningNodeToUse)
{
  mParent = aParentToUse;
=======
  mInner = new ServoStyleSheetInner(
    aCORSMode, aReferrerPolicy, aIntegrity, aParsingMode);
  mInner->AddSheet(this);
>>>>>>> a17af05f
}

ServoStyleSheet::ServoStyleSheet(const ServoStyleSheet& aCopy,
                                 ServoStyleSheet* aParentToUse,
                                 dom::CSSImportRule* aOwnerRuleToUse,
                                 nsIDocument* aDocumentToUse,
                                 nsINode* aOwningNodeToUse)
  : StyleSheet(aCopy,
               aParentToUse,
               aOwnerRuleToUse,
               aDocumentToUse,
               aOwningNodeToUse)
{
<<<<<<< HEAD
  UnparentChildren();

  DropRuleList();
}

// QueryInterface implementation for ServoStyleSheet
NS_INTERFACE_MAP_BEGIN_CYCLE_COLLECTION_INHERITED(ServoStyleSheet)
NS_INTERFACE_MAP_END_INHERITING(StyleSheet)

NS_IMPL_ADDREF_INHERITED(ServoStyleSheet, StyleSheet)
NS_IMPL_RELEASE_INHERITED(ServoStyleSheet, StyleSheet)

NS_IMPL_CYCLE_COLLECTION_CLASS(ServoStyleSheet)

NS_IMPL_CYCLE_COLLECTION_UNLINK_BEGIN(ServoStyleSheet)
  tmp->DropRuleList();
NS_IMPL_CYCLE_COLLECTION_UNLINK_END_INHERITED(StyleSheet)
NS_IMPL_CYCLE_COLLECTION_TRAVERSE_BEGIN_INHERITED(ServoStyleSheet, StyleSheet)
  NS_IMPL_CYCLE_COLLECTION_TRAVERSE(mRuleList)
NS_IMPL_CYCLE_COLLECTION_TRAVERSE_END

bool
ServoStyleSheet::HasRules() const
{
  return Inner()->mSheet && Servo_StyleSheet_HasRules(Inner()->mSheet);
}

nsresult
ServoStyleSheet::ParseSheet(css::Loader* aLoader,
                            const nsAString& aInput,
                            nsIURI* aSheetURI,
                            nsIURI* aBaseURI,
                            nsIPrincipal* aSheetPrincipal,
                            uint32_t aLineNumber)
{
  RefPtr<URLExtraData> extraData =
    new URLExtraData(aBaseURI, aSheetURI, aSheetPrincipal);

  NS_ConvertUTF16toUTF8 input(aInput);
  if (!Inner()->mSheet) {
    Inner()->mSheet =
      Servo_StyleSheet_FromUTF8Bytes(aLoader, this, &input,
                                     mParsingMode, extraData).Consume();
  } else {
    Servo_StyleSheet_ClearAndUpdate(Inner()->mSheet, aLoader,
                                    this, &input, extraData);
  }

  Inner()->mURLData = extraData.forget();
  return NS_OK;
}

void
ServoStyleSheet::LoadFailed()
{
  Inner()->mSheet = Servo_StyleSheet_Empty(mParsingMode).Consume();
  Inner()->mURLData = URLExtraData::Dummy();
}

// nsICSSLoaderObserver implementation
NS_IMETHODIMP
ServoStyleSheet::StyleSheetLoaded(StyleSheet* aSheet,
                                  bool aWasAlternate,
                                  nsresult aStatus)
{
  MOZ_ASSERT(aSheet->IsServo(),
             "why we were called back with a CSSStyleSheet?");

  ServoStyleSheet* sheet = aSheet->AsServo();
  if (sheet->GetParentSheet() == nullptr) {
    return NS_OK; // ignore if sheet has been detached already
  }
  NS_ASSERTION(this == sheet->GetParentSheet(),
               "We are being notified of a sheet load for a sheet that is not our child!");

  if (mDocument && NS_SUCCEEDED(aStatus)) {
    mozAutoDocUpdate updateBatch(mDocument, UPDATE_STYLE, true);
    NS_WARNING("stylo: Import rule object not implemented");
    mDocument->StyleRuleAdded(this, nullptr);
  }

  return NS_OK;
}

void
ServoStyleSheet::DropRuleList()
{
  if (mRuleList) {
    mRuleList->DropReference();
    mRuleList = nullptr;
  }
}

css::Rule*
ServoStyleSheet::GetDOMOwnerRule() const
{
  NS_ERROR("stylo: Don't know how to get DOM owner rule for ServoStyleSheet");
  return nullptr;
}

already_AddRefed<StyleSheet>
ServoStyleSheet::Clone(StyleSheet* aCloneParent,
                       css::ImportRule* aCloneOwnerRule,
                       nsIDocument* aCloneDocument,
                       nsINode* aCloneOwningNode) const
{
  RefPtr<StyleSheet> clone = new ServoStyleSheet(*this,
    static_cast<ServoStyleSheet*>(aCloneParent),
    aCloneOwnerRule,
    aCloneDocument,
    aCloneOwningNode);
  return clone.forget();
}

CSSRuleList*
ServoStyleSheet::GetCssRulesInternal(ErrorResult& aRv)
{
  if (!mRuleList) {
    RefPtr<ServoCssRules> rawRules =
      Servo_StyleSheet_GetRules(Inner()->mSheet).Consume();
    mRuleList = new ServoCSSRuleList(rawRules.forget());
    mRuleList->SetStyleSheet(this);
  }
  return mRuleList;
}

uint32_t
ServoStyleSheet::InsertRuleInternal(const nsAString& aRule,
                                    uint32_t aIndex, ErrorResult& aRv)
{
  // Ensure mRuleList is constructed.
  GetCssRulesInternal(aRv);
=======
  if (mDirty) { // CSSOM's been there, force full copy now
    NS_ASSERTION(mInner->mComplete,
                 "Why have rules been accessed on an incomplete sheet?");
    // FIXME: handle failure?
    //
    // NOTE: It's important to call this from the subclass, since this could
    // access uninitialized members otherwise.
    EnsureUniqueInner();
  }
}

ServoStyleSheet::~ServoStyleSheet()
{
}

void
ServoStyleSheet::LastRelease()
{
  DropRuleList();
}

// QueryInterface implementation for ServoStyleSheet
NS_INTERFACE_MAP_BEGIN_CYCLE_COLLECTION(ServoStyleSheet)
  NS_INTERFACE_MAP_ENTRY_AMBIGUOUS(nsISupports, nsIDOMCSSStyleSheet)
  if (aIID.Equals(NS_GET_IID(ServoStyleSheet)))
    foundInterface = reinterpret_cast<nsISupports*>(this);
  else
NS_INTERFACE_MAP_END_INHERITING(StyleSheet)

NS_IMPL_ADDREF_INHERITED(ServoStyleSheet, StyleSheet)
NS_IMPL_RELEASE_INHERITED(ServoStyleSheet, StyleSheet)

NS_IMPL_CYCLE_COLLECTION_CLASS(ServoStyleSheet)

NS_IMPL_CYCLE_COLLECTION_UNLINK_BEGIN(ServoStyleSheet)
  tmp->DropRuleList();
NS_IMPL_CYCLE_COLLECTION_UNLINK_END_INHERITED(StyleSheet)
NS_IMPL_CYCLE_COLLECTION_TRAVERSE_BEGIN_INHERITED(ServoStyleSheet, StyleSheet)
  NS_IMPL_CYCLE_COLLECTION_TRAVERSE(mRuleList)
NS_IMPL_CYCLE_COLLECTION_TRAVERSE_END

bool
ServoStyleSheet::HasRules() const
{
  return Servo_StyleSheet_HasRules(Inner()->mContents);
}

nsresult
ServoStyleSheet::ParseSheet(css::Loader* aLoader,
                            Span<const uint8_t> aInput,
                            nsIURI* aSheetURI,
                            nsIURI* aBaseURI,
                            nsIPrincipal* aSheetPrincipal,
                            uint32_t aLineNumber,
                            nsCompatibility aCompatMode,
                            css::LoaderReusableStyleSheets* aReusableSheets)
{
  MOZ_ASSERT(!mMedia || mMedia->IsServo());
  RefPtr<URLExtraData> extraData =
    new URLExtraData(aBaseURI, aSheetURI, aSheetPrincipal);

  Inner()->mContents = Servo_StyleSheet_FromUTF8Bytes(aLoader,
                                                      this,
                                                      aInput.Elements(),
                                                      aInput.Length(),
                                                      mParsingMode,
                                                      extraData,
                                                      aLineNumber,
                                                      aCompatMode,
                                                      aReusableSheets)
                         .Consume();

  Inner()->mURLData = extraData.forget();
  return NS_OK;
}

nsresult
ServoStyleSheet::ReparseSheet(const nsAString& aInput)
{
  if (!mInner->mComplete) {
    return NS_ERROR_DOM_INVALID_ACCESS_ERR;
  }

  // Hold strong ref to the CSSLoader in case the document update
  // kills the document
  RefPtr<css::Loader> loader;
  if (mDocument) {
    loader = mDocument->CSSLoader();
    NS_ASSERTION(loader, "Document with no CSS loader!");
  } else {
    loader = new css::Loader(StyleBackendType::Servo, nullptr);
  }

  mozAutoDocUpdate updateBatch(mDocument, UPDATE_STYLE, true);

  WillDirty();

  // cache child sheets to reuse
  css::LoaderReusableStyleSheets reusableSheets;
  for (StyleSheet* child = GetFirstChild(); child; child = child->mNext) {
    if (child->GetOriginalURI()) {
      reusableSheets.AddReusableSheet(child);
    }
  }

  // clean up child sheets list
  for (StyleSheet* child = GetFirstChild(); child; ) {
    StyleSheet* next = child->mNext;
    child->mParent = nullptr;
    child->SetAssociatedDocument(nullptr, NotOwnedByDocument);
    child->mNext = nullptr;
    child = next;
  }
  Inner()->mFirstChild = nullptr;

  uint32_t lineNumber = 1;
  if (mOwningNode) {
    nsCOMPtr<nsIStyleSheetLinkingElement> link = do_QueryInterface(mOwningNode);
    if (link) {
      lineNumber = link->GetLineNumber();
    }
  }

  // Notify mDocument that all our rules are removed.
  if (mDocument) {
    // Get the rule list.
    ServoCSSRuleList* ruleList = GetCssRulesInternal();
    MOZ_ASSERT(ruleList);

    uint32_t ruleCount = ruleList->Length();
    for (uint32_t i = 0; i < ruleCount; ++i) {
      css::Rule* rule = ruleList->GetRule(i);
      MOZ_ASSERT(rule);
      if (rule->GetType() == css::Rule::IMPORT_RULE &&
          RuleHasPendingChildSheet(rule)) {
        continue; // notify when loaded (see StyleSheetLoaded)
      }
      mDocument->StyleRuleRemoved(this, rule);

      // Document observers could possibly detach document from this sheet.
      if (!mDocument) {
        // If detached, don't process any more rules.
        break;
      }
    }
  }

  DropRuleList();

  nsresult rv = ParseSheet(loader,
                           NS_ConvertUTF16toUTF8(aInput),
                           mInner->mSheetURI,
                           mInner->mBaseURI,
                           mInner->mPrincipal,
                           lineNumber,
                           eCompatibility_FullStandards,
                           &reusableSheets);
  DidDirty();
  NS_ENSURE_SUCCESS(rv, rv);

  // Notify mDocument that all our new rules are added.
  if (mDocument) {
    // Get the rule list (which will need to be regenerated after ParseSheet).
    ServoCSSRuleList* ruleList = GetCssRulesInternal();
    MOZ_ASSERT(ruleList);

    uint32_t ruleCount = ruleList->Length();
    for (uint32_t i = 0; i < ruleCount; ++i) {
      css::Rule* rule = ruleList->GetRule(i);
      MOZ_ASSERT(rule);
      if (rule->GetType() == css::Rule::IMPORT_RULE &&
          RuleHasPendingChildSheet(rule)) {
        continue; // notify when loaded (see StyleSheetLoaded)
      }

      mDocument->StyleRuleAdded(this, rule);

      // Document observers could possibly detach document from this sheet.
      if (!mDocument) {
        // If detached, don't process any more rules.
        break;
      }
    }
  }

  return NS_OK;
}

// nsICSSLoaderObserver implementation
NS_IMETHODIMP
ServoStyleSheet::StyleSheetLoaded(StyleSheet* aSheet,
                                  bool aWasAlternate,
                                  nsresult aStatus)
{
  MOZ_ASSERT(aSheet->IsServo(),
             "why we were called back with a CSSStyleSheet?");

  ServoStyleSheet* sheet = aSheet->AsServo();
  if (sheet->GetParentSheet() == nullptr) {
    return NS_OK; // ignore if sheet has been detached already
  }
  NS_ASSERTION(this == sheet->GetParentSheet(),
               "We are being notified of a sheet load for a sheet that is not our child!");

  if (mDocument && NS_SUCCEEDED(aStatus)) {
    mozAutoDocUpdate updateBatch(mDocument, UPDATE_STYLE, true);
    mDocument->StyleRuleAdded(this, sheet->GetOwnerRule());
  }
>>>>>>> a17af05f

  mozAutoDocUpdate updateBatch(mDocument, UPDATE_STYLE, true);
  aRv = mRuleList->InsertRule(aRule, aIndex);
  if (aRv.Failed()) {
    return 0;
  }
  // XXX If the inserted rule is an import rule, we should only notify
  // the document if its associated child stylesheet has been loaded.
  if (mDocument) {
    // XXX We may not want to get the rule when stylesheet change event
    // is not enabled.
    mDocument->StyleRuleAdded(this, mRuleList->GetRule(aIndex));
  }
  return aIndex;
}

void
<<<<<<< HEAD
ServoStyleSheet::DeleteRuleInternal(uint32_t aIndex, ErrorResult& aRv)
{
  // Ensure mRuleList is constructed.
  GetCssRulesInternal(aRv);
  if (aIndex > mRuleList->Length()) {
    aRv.Throw(NS_ERROR_DOM_INDEX_SIZE_ERR);
    return;
  }

  mozAutoDocUpdate updateBatch(mDocument, UPDATE_STYLE, true);
  // Hold a strong ref to the rule so it doesn't die when we remove it
  // from the list. XXX We may not want to hold it if stylesheet change
  // event is not enabled.
  RefPtr<css::Rule> rule = mRuleList->GetRule(aIndex);
  aRv = mRuleList->DeleteRule(aIndex);
  MOZ_ASSERT(!aRv.ErrorCodeIs(NS_ERROR_DOM_INDEX_SIZE_ERR),
             "IndexSizeError should have been handled earlier");
  if (!aRv.Failed() && mDocument) {
    mDocument->StyleRuleRemoved(this, rule);
  }
=======
ServoStyleSheet::DropRuleList()
{
  if (mRuleList) {
    mRuleList->DropReference();
    mRuleList = nullptr;
  }
}

already_AddRefed<StyleSheet>
ServoStyleSheet::Clone(StyleSheet* aCloneParent,
                       dom::CSSImportRule* aCloneOwnerRule,
                       nsIDocument* aCloneDocument,
                       nsINode* aCloneOwningNode) const
{
  RefPtr<StyleSheet> clone = new ServoStyleSheet(*this,
    static_cast<ServoStyleSheet*>(aCloneParent),
    aCloneOwnerRule,
    aCloneDocument,
    aCloneOwningNode);
  return clone.forget();
}

ServoCSSRuleList*
ServoStyleSheet::GetCssRulesInternal()
{
  if (!mRuleList) {
    EnsureUniqueInner();

    RefPtr<ServoCssRules> rawRules =
      Servo_StyleSheet_GetRules(Inner()->mContents).Consume();
    MOZ_ASSERT(rawRules);
    mRuleList = new ServoCSSRuleList(rawRules.forget(), this);
  }
  return mRuleList;
}

uint32_t
ServoStyleSheet::InsertRuleInternal(const nsAString& aRule,
                                    uint32_t aIndex, ErrorResult& aRv)
{
  // Ensure mRuleList is constructed.
  GetCssRulesInternal();

  mozAutoDocUpdate updateBatch(mDocument, UPDATE_STYLE, true);
  aRv = mRuleList->InsertRule(aRule, aIndex);
  if (aRv.Failed()) {
    return 0;
  }
  if (mDocument) {
    if (mRuleList->GetRuleType(aIndex) != css::Rule::IMPORT_RULE ||
        !RuleHasPendingChildSheet(mRuleList->GetRule(aIndex))) {
      // XXX We may not want to get the rule when stylesheet change event
      // is not enabled.
      mDocument->StyleRuleAdded(this, mRuleList->GetRule(aIndex));
    }
  }
  return aIndex;
}

void
ServoStyleSheet::DeleteRuleInternal(uint32_t aIndex, ErrorResult& aRv)
{
  // Ensure mRuleList is constructed.
  GetCssRulesInternal();
  if (aIndex >= mRuleList->Length()) {
    aRv.Throw(NS_ERROR_DOM_INDEX_SIZE_ERR);
    return;
  }

  mozAutoDocUpdate updateBatch(mDocument, UPDATE_STYLE, true);
  // Hold a strong ref to the rule so it doesn't die when we remove it
  // from the list. XXX We may not want to hold it if stylesheet change
  // event is not enabled.
  RefPtr<css::Rule> rule = mRuleList->GetRule(aIndex);
  aRv = mRuleList->DeleteRule(aIndex);
  MOZ_ASSERT(!aRv.ErrorCodeIs(NS_ERROR_DOM_INDEX_SIZE_ERR),
             "IndexSizeError should have been handled earlier");
  if (!aRv.Failed() && mDocument) {
    mDocument->StyleRuleRemoved(this, rule);
  }
}

nsresult
ServoStyleSheet::InsertRuleIntoGroupInternal(const nsAString& aRule,
                                             css::GroupRule* aGroup,
                                             uint32_t aIndex)
{
  auto rules = static_cast<ServoCSSRuleList*>(aGroup->CssRules());
  MOZ_ASSERT(rules->GetParentRule() == aGroup);
  return rules->InsertRule(aRule, aIndex);
>>>>>>> a17af05f
}

nsresult
ServoStyleSheet::InsertRuleIntoGroupInternal(const nsAString& aRule,
                                             css::GroupRule* aGroup,
                                             uint32_t aIndex)
{
<<<<<<< HEAD
  auto rules = static_cast<ServoCSSRuleList*>(aGroup->CssRules());
  MOZ_ASSERT(rules->GetParentRule() == aGroup);
  return rules->InsertRule(aRule, aIndex);
}

size_t
ServoStyleSheet::SizeOfIncludingThis(MallocSizeOf aMallocSizeOf) const
{
  size_t n = StyleSheet::SizeOfIncludingThis(aMallocSizeOf);
  const ServoStyleSheet* s = this;
  while (s) {
    // See the comment in CSSStyleSheet::SizeOfIncludingThis() for an
    // explanation of this.
    if (s->Inner()->mSheets.LastElement() == s) {
      n += s->Inner()->SizeOfIncludingThis(aMallocSizeOf);
    }

    // Measurement of the following members may be added later if DMD finds it
    // is worthwhile:
    // - s->mRuleList

    s = s->mNext ? s->mNext->AsServo() : nullptr;
  }
  return n;
=======
  size_t n = StyleSheet::SizeOfIncludingThis(aMallocSizeOf);
  const ServoStyleSheet* s = this;
  while (s) {
    // See the comment in CSSStyleSheet::SizeOfIncludingThis() for an
    // explanation of this.
    if (s->Inner()->mSheets.LastElement() == s) {
      n += s->Inner()->SizeOfIncludingThis(aMallocSizeOf);
    }

    // Measurement of the following members may be added later if DMD finds it
    // is worthwhile:
    // - s->mRuleList

    s = s->mNext ? s->mNext->AsServo() : nullptr;
  }
  return n;
}

OriginFlags
ServoStyleSheet::GetOrigin()
{
  return static_cast<OriginFlags>(
    Servo_StyleSheet_GetOrigin(Inner()->mContents));
>>>>>>> a17af05f
}

} // namespace mozilla<|MERGE_RESOLUTION|>--- conflicted
+++ resolved
@@ -9,13 +9,6 @@
 #include "mozilla/css/Rule.h"
 #include "mozilla/StyleBackendType.h"
 #include "mozilla/ServoBindings.h"
-<<<<<<< HEAD
-#include "mozilla/ServoCSSRuleList.h"
-#include "mozilla/css/GroupRule.h"
-#include "mozilla/dom/CSSRuleList.h"
-
-#include "mozAutoDocUpdate.h"
-=======
 #include "mozilla/ServoImportRule.h"
 #include "mozilla/ServoMediaList.h"
 #include "mozilla/ServoCSSRuleList.h"
@@ -28,7 +21,6 @@
 
 #include "mozAutoDocUpdate.h"
 #include "nsIDOMCSSStyleSheet.h"
->>>>>>> a17af05f
 
 using namespace mozilla::dom;
 
@@ -40,13 +32,6 @@
 
 ServoStyleSheetInner::ServoStyleSheetInner(CORSMode aCORSMode,
                                            ReferrerPolicy aReferrerPolicy,
-<<<<<<< HEAD
-                                           const SRIMetadata& aIntegrity)
-  : StyleSheetInfo(aCORSMode, aReferrerPolicy, aIntegrity)
-{
-}
-
-=======
                                            const SRIMetadata& aIntegrity,
                                            css::SheetParsingMode aParsingMode)
   : StyleSheetInfo(aCORSMode, aReferrerPolicy, aIntegrity)
@@ -130,19 +115,12 @@
 
 MOZ_DEFINE_MALLOC_SIZE_OF(ServoStyleSheetMallocSizeOf)
 
->>>>>>> a17af05f
 size_t
 ServoStyleSheetInner::SizeOfIncludingThis(MallocSizeOf aMallocSizeOf) const
 {
   size_t n = aMallocSizeOf(this);
-<<<<<<< HEAD
-
-  // XXX: need to measure mSheet
-
-=======
   n += Servo_StyleSheet_SizeOfIncludingThis(
       ServoStyleSheetMallocSizeOf, mContents);
->>>>>>> a17af05f
   return n;
 }
 
@@ -152,24 +130,9 @@
                                  const dom::SRIMetadata& aIntegrity)
   : StyleSheet(StyleBackendType::Servo, aParsingMode)
 {
-<<<<<<< HEAD
-  mInner = new ServoStyleSheetInner(aCORSMode, aReferrerPolicy, aIntegrity);
-  mInner->AddSheet(this);
-}
-
-ServoStyleSheet::ServoStyleSheet(const ServoStyleSheet& aCopy,
-                                 ServoStyleSheet* aParentToUse,
-                                 css::ImportRule* aOwnerRuleToUse,
-                                 nsIDocument* aDocumentToUse,
-                                 nsINode* aOwningNodeToUse)
-  : StyleSheet(aCopy, aDocumentToUse, aOwningNodeToUse)
-{
-  mParent = aParentToUse;
-=======
   mInner = new ServoStyleSheetInner(
     aCORSMode, aReferrerPolicy, aIntegrity, aParsingMode);
   mInner->AddSheet(this);
->>>>>>> a17af05f
 }
 
 ServoStyleSheet::ServoStyleSheet(const ServoStyleSheet& aCopy,
@@ -183,140 +146,6 @@
                aDocumentToUse,
                aOwningNodeToUse)
 {
-<<<<<<< HEAD
-  UnparentChildren();
-
-  DropRuleList();
-}
-
-// QueryInterface implementation for ServoStyleSheet
-NS_INTERFACE_MAP_BEGIN_CYCLE_COLLECTION_INHERITED(ServoStyleSheet)
-NS_INTERFACE_MAP_END_INHERITING(StyleSheet)
-
-NS_IMPL_ADDREF_INHERITED(ServoStyleSheet, StyleSheet)
-NS_IMPL_RELEASE_INHERITED(ServoStyleSheet, StyleSheet)
-
-NS_IMPL_CYCLE_COLLECTION_CLASS(ServoStyleSheet)
-
-NS_IMPL_CYCLE_COLLECTION_UNLINK_BEGIN(ServoStyleSheet)
-  tmp->DropRuleList();
-NS_IMPL_CYCLE_COLLECTION_UNLINK_END_INHERITED(StyleSheet)
-NS_IMPL_CYCLE_COLLECTION_TRAVERSE_BEGIN_INHERITED(ServoStyleSheet, StyleSheet)
-  NS_IMPL_CYCLE_COLLECTION_TRAVERSE(mRuleList)
-NS_IMPL_CYCLE_COLLECTION_TRAVERSE_END
-
-bool
-ServoStyleSheet::HasRules() const
-{
-  return Inner()->mSheet && Servo_StyleSheet_HasRules(Inner()->mSheet);
-}
-
-nsresult
-ServoStyleSheet::ParseSheet(css::Loader* aLoader,
-                            const nsAString& aInput,
-                            nsIURI* aSheetURI,
-                            nsIURI* aBaseURI,
-                            nsIPrincipal* aSheetPrincipal,
-                            uint32_t aLineNumber)
-{
-  RefPtr<URLExtraData> extraData =
-    new URLExtraData(aBaseURI, aSheetURI, aSheetPrincipal);
-
-  NS_ConvertUTF16toUTF8 input(aInput);
-  if (!Inner()->mSheet) {
-    Inner()->mSheet =
-      Servo_StyleSheet_FromUTF8Bytes(aLoader, this, &input,
-                                     mParsingMode, extraData).Consume();
-  } else {
-    Servo_StyleSheet_ClearAndUpdate(Inner()->mSheet, aLoader,
-                                    this, &input, extraData);
-  }
-
-  Inner()->mURLData = extraData.forget();
-  return NS_OK;
-}
-
-void
-ServoStyleSheet::LoadFailed()
-{
-  Inner()->mSheet = Servo_StyleSheet_Empty(mParsingMode).Consume();
-  Inner()->mURLData = URLExtraData::Dummy();
-}
-
-// nsICSSLoaderObserver implementation
-NS_IMETHODIMP
-ServoStyleSheet::StyleSheetLoaded(StyleSheet* aSheet,
-                                  bool aWasAlternate,
-                                  nsresult aStatus)
-{
-  MOZ_ASSERT(aSheet->IsServo(),
-             "why we were called back with a CSSStyleSheet?");
-
-  ServoStyleSheet* sheet = aSheet->AsServo();
-  if (sheet->GetParentSheet() == nullptr) {
-    return NS_OK; // ignore if sheet has been detached already
-  }
-  NS_ASSERTION(this == sheet->GetParentSheet(),
-               "We are being notified of a sheet load for a sheet that is not our child!");
-
-  if (mDocument && NS_SUCCEEDED(aStatus)) {
-    mozAutoDocUpdate updateBatch(mDocument, UPDATE_STYLE, true);
-    NS_WARNING("stylo: Import rule object not implemented");
-    mDocument->StyleRuleAdded(this, nullptr);
-  }
-
-  return NS_OK;
-}
-
-void
-ServoStyleSheet::DropRuleList()
-{
-  if (mRuleList) {
-    mRuleList->DropReference();
-    mRuleList = nullptr;
-  }
-}
-
-css::Rule*
-ServoStyleSheet::GetDOMOwnerRule() const
-{
-  NS_ERROR("stylo: Don't know how to get DOM owner rule for ServoStyleSheet");
-  return nullptr;
-}
-
-already_AddRefed<StyleSheet>
-ServoStyleSheet::Clone(StyleSheet* aCloneParent,
-                       css::ImportRule* aCloneOwnerRule,
-                       nsIDocument* aCloneDocument,
-                       nsINode* aCloneOwningNode) const
-{
-  RefPtr<StyleSheet> clone = new ServoStyleSheet(*this,
-    static_cast<ServoStyleSheet*>(aCloneParent),
-    aCloneOwnerRule,
-    aCloneDocument,
-    aCloneOwningNode);
-  return clone.forget();
-}
-
-CSSRuleList*
-ServoStyleSheet::GetCssRulesInternal(ErrorResult& aRv)
-{
-  if (!mRuleList) {
-    RefPtr<ServoCssRules> rawRules =
-      Servo_StyleSheet_GetRules(Inner()->mSheet).Consume();
-    mRuleList = new ServoCSSRuleList(rawRules.forget());
-    mRuleList->SetStyleSheet(this);
-  }
-  return mRuleList;
-}
-
-uint32_t
-ServoStyleSheet::InsertRuleInternal(const nsAString& aRule,
-                                    uint32_t aIndex, ErrorResult& aRv)
-{
-  // Ensure mRuleList is constructed.
-  GetCssRulesInternal(aRv);
-=======
   if (mDirty) { // CSSOM's been there, force full copy now
     NS_ASSERTION(mInner->mComplete,
                  "Why have rules been accessed on an incomplete sheet?");
@@ -525,30 +354,76 @@
     mozAutoDocUpdate updateBatch(mDocument, UPDATE_STYLE, true);
     mDocument->StyleRuleAdded(this, sheet->GetOwnerRule());
   }
->>>>>>> a17af05f
+
+  return NS_OK;
+}
+
+void
+ServoStyleSheet::DropRuleList()
+{
+  if (mRuleList) {
+    mRuleList->DropReference();
+    mRuleList = nullptr;
+  }
+}
+
+already_AddRefed<StyleSheet>
+ServoStyleSheet::Clone(StyleSheet* aCloneParent,
+                       dom::CSSImportRule* aCloneOwnerRule,
+                       nsIDocument* aCloneDocument,
+                       nsINode* aCloneOwningNode) const
+{
+  RefPtr<StyleSheet> clone = new ServoStyleSheet(*this,
+    static_cast<ServoStyleSheet*>(aCloneParent),
+    aCloneOwnerRule,
+    aCloneDocument,
+    aCloneOwningNode);
+  return clone.forget();
+}
+
+ServoCSSRuleList*
+ServoStyleSheet::GetCssRulesInternal()
+{
+  if (!mRuleList) {
+    EnsureUniqueInner();
+
+    RefPtr<ServoCssRules> rawRules =
+      Servo_StyleSheet_GetRules(Inner()->mContents).Consume();
+    MOZ_ASSERT(rawRules);
+    mRuleList = new ServoCSSRuleList(rawRules.forget(), this);
+  }
+  return mRuleList;
+}
+
+uint32_t
+ServoStyleSheet::InsertRuleInternal(const nsAString& aRule,
+                                    uint32_t aIndex, ErrorResult& aRv)
+{
+  // Ensure mRuleList is constructed.
+  GetCssRulesInternal();
 
   mozAutoDocUpdate updateBatch(mDocument, UPDATE_STYLE, true);
   aRv = mRuleList->InsertRule(aRule, aIndex);
   if (aRv.Failed()) {
     return 0;
   }
-  // XXX If the inserted rule is an import rule, we should only notify
-  // the document if its associated child stylesheet has been loaded.
   if (mDocument) {
-    // XXX We may not want to get the rule when stylesheet change event
-    // is not enabled.
-    mDocument->StyleRuleAdded(this, mRuleList->GetRule(aIndex));
+    if (mRuleList->GetRuleType(aIndex) != css::Rule::IMPORT_RULE ||
+        !RuleHasPendingChildSheet(mRuleList->GetRule(aIndex))) {
+      // XXX We may not want to get the rule when stylesheet change event
+      // is not enabled.
+      mDocument->StyleRuleAdded(this, mRuleList->GetRule(aIndex));
+    }
   }
   return aIndex;
 }
 
 void
-<<<<<<< HEAD
 ServoStyleSheet::DeleteRuleInternal(uint32_t aIndex, ErrorResult& aRv)
 {
   // Ensure mRuleList is constructed.
-  GetCssRulesInternal(aRv);
-  if (aIndex > mRuleList->Length()) {
+  GetCssRulesInternal();
+  if (aIndex >= mRuleList->Length()) {
     aRv.Throw(NS_ERROR_DOM_INDEX_SIZE_ERR);
     return;
   }
@@ -564,87 +439,6 @@
   if (!aRv.Failed() && mDocument) {
     mDocument->StyleRuleRemoved(this, rule);
   }
-=======
-ServoStyleSheet::DropRuleList()
-{
-  if (mRuleList) {
-    mRuleList->DropReference();
-    mRuleList = nullptr;
-  }
-}
-
-already_AddRefed<StyleSheet>
-ServoStyleSheet::Clone(StyleSheet* aCloneParent,
-                       dom::CSSImportRule* aCloneOwnerRule,
-                       nsIDocument* aCloneDocument,
-                       nsINode* aCloneOwningNode) const
-{
-  RefPtr<StyleSheet> clone = new ServoStyleSheet(*this,
-    static_cast<ServoStyleSheet*>(aCloneParent),
-    aCloneOwnerRule,
-    aCloneDocument,
-    aCloneOwningNode);
-  return clone.forget();
-}
-
-ServoCSSRuleList*
-ServoStyleSheet::GetCssRulesInternal()
-{
-  if (!mRuleList) {
-    EnsureUniqueInner();
-
-    RefPtr<ServoCssRules> rawRules =
-      Servo_StyleSheet_GetRules(Inner()->mContents).Consume();
-    MOZ_ASSERT(rawRules);
-    mRuleList = new ServoCSSRuleList(rawRules.forget(), this);
-  }
-  return mRuleList;
-}
-
-uint32_t
-ServoStyleSheet::InsertRuleInternal(const nsAString& aRule,
-                                    uint32_t aIndex, ErrorResult& aRv)
-{
-  // Ensure mRuleList is constructed.
-  GetCssRulesInternal();
-
-  mozAutoDocUpdate updateBatch(mDocument, UPDATE_STYLE, true);
-  aRv = mRuleList->InsertRule(aRule, aIndex);
-  if (aRv.Failed()) {
-    return 0;
-  }
-  if (mDocument) {
-    if (mRuleList->GetRuleType(aIndex) != css::Rule::IMPORT_RULE ||
-        !RuleHasPendingChildSheet(mRuleList->GetRule(aIndex))) {
-      // XXX We may not want to get the rule when stylesheet change event
-      // is not enabled.
-      mDocument->StyleRuleAdded(this, mRuleList->GetRule(aIndex));
-    }
-  }
-  return aIndex;
-}
-
-void
-ServoStyleSheet::DeleteRuleInternal(uint32_t aIndex, ErrorResult& aRv)
-{
-  // Ensure mRuleList is constructed.
-  GetCssRulesInternal();
-  if (aIndex >= mRuleList->Length()) {
-    aRv.Throw(NS_ERROR_DOM_INDEX_SIZE_ERR);
-    return;
-  }
-
-  mozAutoDocUpdate updateBatch(mDocument, UPDATE_STYLE, true);
-  // Hold a strong ref to the rule so it doesn't die when we remove it
-  // from the list. XXX We may not want to hold it if stylesheet change
-  // event is not enabled.
-  RefPtr<css::Rule> rule = mRuleList->GetRule(aIndex);
-  aRv = mRuleList->DeleteRule(aIndex);
-  MOZ_ASSERT(!aRv.ErrorCodeIs(NS_ERROR_DOM_INDEX_SIZE_ERR),
-             "IndexSizeError should have been handled earlier");
-  if (!aRv.Failed() && mDocument) {
-    mDocument->StyleRuleRemoved(this, rule);
-  }
 }
 
 nsresult
@@ -652,18 +446,6 @@
                                              css::GroupRule* aGroup,
                                              uint32_t aIndex)
 {
-  auto rules = static_cast<ServoCSSRuleList*>(aGroup->CssRules());
-  MOZ_ASSERT(rules->GetParentRule() == aGroup);
-  return rules->InsertRule(aRule, aIndex);
->>>>>>> a17af05f
-}
-
-nsresult
-ServoStyleSheet::InsertRuleIntoGroupInternal(const nsAString& aRule,
-                                             css::GroupRule* aGroup,
-                                             uint32_t aIndex)
-{
-<<<<<<< HEAD
   auto rules = static_cast<ServoCSSRuleList*>(aGroup->CssRules());
   MOZ_ASSERT(rules->GetParentRule() == aGroup);
   return rules->InsertRule(aRule, aIndex);
@@ -688,23 +470,6 @@
     s = s->mNext ? s->mNext->AsServo() : nullptr;
   }
   return n;
-=======
-  size_t n = StyleSheet::SizeOfIncludingThis(aMallocSizeOf);
-  const ServoStyleSheet* s = this;
-  while (s) {
-    // See the comment in CSSStyleSheet::SizeOfIncludingThis() for an
-    // explanation of this.
-    if (s->Inner()->mSheets.LastElement() == s) {
-      n += s->Inner()->SizeOfIncludingThis(aMallocSizeOf);
-    }
-
-    // Measurement of the following members may be added later if DMD finds it
-    // is worthwhile:
-    // - s->mRuleList
-
-    s = s->mNext ? s->mNext->AsServo() : nullptr;
-  }
-  return n;
 }
 
 OriginFlags
@@ -712,7 +477,6 @@
 {
   return static_cast<OriginFlags>(
     Servo_StyleSheet_GetOrigin(Inner()->mContents));
->>>>>>> a17af05f
 }
 
 } // namespace mozilla