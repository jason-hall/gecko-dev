/* -*- Mode: C++; tab-width: 2; indent-tabs-mode: nil; c-basic-offset: 2 -*- */
/* This Source Code Form is subject to the terms of the Mozilla Public
 * License, v. 2.0. If a copy of the MPL was not distributed with this
 * file, You can obtain one at http://mozilla.org/MPL/2.0/. */

/*
 * A class representing three matrices that can be used for style transforms.
 */

#ifndef nsStyleTransformMatrix_h_
#define nsStyleTransformMatrix_h_

<<<<<<< HEAD
=======
#include "gfxPoint.h"
#include "mozilla/gfx/Matrix.h"
>>>>>>> a17af05f
#include "mozilla/EnumeratedArray.h"
#include "nsCSSValue.h"
#include "nsSize.h"

#include <limits>

#include <limits>

class nsIFrame;
class nsStyleContext;
class nsPresContext;
struct gfxQuaternion;
struct nsRect;
namespace mozilla {
class GeckoStyleContext;
class RuleNodeCacheConditions;
} // namespace mozilla

/**
 * A helper to generate gfxMatrixes from css transform functions.
 */
namespace nsStyleTransformMatrix {
  // The operator passed to Servo backend.
  enum class MatrixTransformOperator: uint8_t {
    Interpolate,
    Accumulate
  };

  // Function for applying perspective() transform function. We treat
  // any value smaller than epsilon as perspective(infinity), which
  // follows CSSWG's resolution on perspective(0). See bug 1316236.
  inline void ApplyPerspectiveToMatrix(mozilla::gfx::Matrix4x4& aMatrix,
                                       float aDepth)
  {
    if (aDepth >= std::numeric_limits<float>::epsilon()) {
      aMatrix.Perspective(aDepth);
    }
  }

  // Function for applying perspective() transform function. We treat
  // any value smaller than epsilon as perspective(infinity), which
  // follows CSSWG's resolution on perspective(0). See bug 1316236.
  inline void ApplyPerspectiveToMatrix(mozilla::gfx::Matrix4x4& aMatrix,
                                       float aDepth)
  {
    if (aDepth >= std::numeric_limits<float>::epsilon()) {
      aMatrix.Perspective(aDepth);
    }
  }

  /**
   * This class provides on-demand access to the 'reference box' for CSS
   * transforms (needed to resolve percentage values in 'transform',
   * 'transform-origin', etc.):
   *
   *    http://dev.w3.org/csswg/css-transforms/#reference-box
   *
   * This class helps us to avoid calculating the reference box unless and
   * until it is actually needed. This is important for performance when
   * transforms are applied to SVG elements since the reference box for SVG is
   * much more expensive to calculate (than for elements with a CSS layout box
   * where we can use the nsIFrame's cached mRect), much more common (than on
   * HTML), and yet very rarely have percentage values that require the
   * reference box to be resolved. We also don't want to cause SVG frames to
   * cache lots of ObjectBoundingBoxProperty objects that aren't needed.
   *
   * If UNIFIED_CONTINUATIONS (experimental, and currently broke) is defined,
   * we consider the reference box for non-SVG frames to be the smallest
   * rectangle containing a frame and all of its continuations.  For example,
   * if there is a <span> element with several continuations split over
   * several lines, this function will return the rectangle containing all of
   * those continuations. (This behavior is not currently in a spec.)
   */
  class MOZ_STACK_CLASS TransformReferenceBox final {
  public:
    typedef nscoord (TransformReferenceBox::*DimensionGetter)();

    explicit TransformReferenceBox()
      : mFrame(nullptr)
      , mIsCached(false)
    {}

    explicit TransformReferenceBox(const nsIFrame* aFrame)
      : mFrame(aFrame)
      , mIsCached(false)
    {
      MOZ_ASSERT(mFrame);
    }

    explicit TransformReferenceBox(const nsIFrame* aFrame,
                                   const nsSize& aFallbackDimensions)
    {
      mFrame = aFrame;
      mIsCached = false;
      if (!mFrame) {
        Init(aFallbackDimensions);
      }
    }

    void Init(const nsIFrame* aFrame) {
      MOZ_ASSERT(!mFrame && !mIsCached);
      mFrame = aFrame;
    }

    void Init(const nsSize& aDimensions);

    /**
     * The offset of the reference box from the nsIFrame's TopLeft(). This
     * is non-zero only in the case of SVG content. If we can successfully
     * implement UNIFIED_CONTINUATIONS at some point in the future then it
     * may also be non-zero for non-SVG content.
     */
    nscoord X() {
      EnsureDimensionsAreCached();
      return mX;
    }
    nscoord Y() {
      EnsureDimensionsAreCached();
      return mY;
    }

    /**
     * The size of the reference box.
     */
    nscoord Width() {
      EnsureDimensionsAreCached();
      return mWidth;
    }
    nscoord Height() {
      EnsureDimensionsAreCached();
      return mHeight;
    }

    bool IsEmpty() {
      return !mFrame;
    }

  private:
    // We don't really need to prevent copying, but since none of our consumers
    // currently need to copy, preventing copying may allow us to catch some
    // cases where we use pass-by-value instead of pass-by-reference.
    TransformReferenceBox(const TransformReferenceBox&) = delete;

    void EnsureDimensionsAreCached();

    const nsIFrame* mFrame;
    nscoord mX, mY, mWidth, mHeight;
    bool mIsCached;
  };

  /**
   * Return the transform function, as an nsCSSKeyword, for the given
   * nsCSSValue::Array from a transform list.
   */
  nsCSSKeyword TransformFunctionOf(const nsCSSValue::Array* aData);

  void SetIdentityMatrix(nsCSSValue::Array* aMatrix);

  float ProcessTranslatePart(const nsCSSValue& aValue,
                             mozilla::GeckoStyleContext* aContext,
                             nsPresContext* aPresContext,
                             mozilla::RuleNodeCacheConditions& aConditions,
                             TransformReferenceBox* aRefBox,
                             TransformReferenceBox::DimensionGetter aDimensionGetter = nullptr);

  void
  ProcessInterpolateMatrix(mozilla::gfx::Matrix4x4& aMatrix,
                           const nsCSSValue::Array* aData,
                           mozilla::GeckoStyleContext* aContext,
                           nsPresContext* aPresContext,
                           mozilla::RuleNodeCacheConditions& aConditions,
                           TransformReferenceBox& aBounds,
                           bool* aContains3dTransform);

  void
  ProcessAccumulateMatrix(mozilla::gfx::Matrix4x4& aMatrix,
                          const nsCSSValue::Array* aData,
<<<<<<< HEAD
                          nsStyleContext* aContext,
=======
                          mozilla::GeckoStyleContext* aContext,
>>>>>>> a17af05f
                          nsPresContext* aPresContext,
                          mozilla::RuleNodeCacheConditions& aConditions,
                          TransformReferenceBox& aBounds,
                          bool* aContains3dTransform);

  /**
   * Given an nsCSSValueList containing -moz-transform functions,
   * returns a matrix containing the value of those functions.
   *
   * @param aData The nsCSSValueList containing the transform functions
   * @param aContext The style context, used for unit conversion.
   * @param aPresContext The presentation context, used for unit conversion.
   * @param aConditions Set to uncachable (by calling SetUncacheable()) if the
   *   result cannot be cached in the rule tree, otherwise untouched.
   * @param aBounds The frame's bounding rectangle.
   * @param aAppUnitsPerMatrixUnit The number of app units per device pixel.
   * @param aContains3dTransform [out] Set to true if aList contains at least
   *   one 3d transform function (as defined in the CSS transforms
   *   specification), false otherwise.
   *
   * aContext and aPresContext may be null if all of the (non-percent)
   * length values in aData are already known to have been converted to
   * eCSSUnit_Pixel (as they are in an StyleAnimationValue)
   */
  mozilla::gfx::Matrix4x4 ReadTransforms(const nsCSSValueList* aList,
                                         nsStyleContext* aContext,
                                         nsPresContext* aPresContext,
                                         mozilla::RuleNodeCacheConditions& aConditions,
                                         TransformReferenceBox& aBounds,
                                         float aAppUnitsPerMatrixUnit,
                                         bool* aContains3dTransform);

<<<<<<< HEAD
=======
  /**
   * Given two nsStyleCoord values, compute the 2d position with respect to the
   * given TransformReferenceBox that these values describe, in device pixels.
   */
  mozilla::gfx::Point Convert2DPosition(nsStyleCoord const (&aValue)[2],
                                        TransformReferenceBox& aRefBox,
                                        int32_t aAppUnitsPerDevPixel);

>>>>>>> a17af05f
  // Shear type for decomposition.
  enum class ShearType {
    XYSHEAR,
    XZSHEAR,
    YZSHEAR,
    Count
  };
  using ShearArray =
    mozilla::EnumeratedArray<ShearType, ShearType::Count, float>;

  /*
   * Implements the 2d transform matrix decomposition algorithm.
   */
  bool Decompose2DMatrix(const mozilla::gfx::Matrix& aMatrix,
                         mozilla::gfx::Point3D& aScale,
                         ShearArray& aShear,
                         gfxQuaternion& aRotate,
                         mozilla::gfx::Point3D& aTranslate);
  /*
   * Implements the 3d transform matrix decomposition algorithm.
   */
  bool Decompose3DMatrix(const mozilla::gfx::Matrix4x4& aMatrix,
                         mozilla::gfx::Point3D& aScale,
                         ShearArray& aShear,
                         gfxQuaternion& aRotate,
                         mozilla::gfx::Point3D& aTranslate,
                         mozilla::gfx::Point4D& aPerspective);

  mozilla::gfx::Matrix CSSValueArrayTo2DMatrix(nsCSSValue::Array* aArray);
  mozilla::gfx::Matrix4x4 CSSValueArrayTo3DMatrix(nsCSSValue::Array* aArray);

  gfxSize GetScaleValue(const nsCSSValueSharedList* aList,
                        const nsIFrame* aForFrame);
} // namespace nsStyleTransformMatrix

#endif<|MERGE_RESOLUTION|>--- conflicted
+++ resolved
@@ -10,16 +10,11 @@
 #ifndef nsStyleTransformMatrix_h_
 #define nsStyleTransformMatrix_h_
 
-<<<<<<< HEAD
-=======
 #include "gfxPoint.h"
 #include "mozilla/gfx/Matrix.h"
->>>>>>> a17af05f
 #include "mozilla/EnumeratedArray.h"
 #include "nsCSSValue.h"
 #include "nsSize.h"
-
-#include <limits>
 
 #include <limits>
 
@@ -54,17 +49,6 @@
     }
   }
 
-  // Function for applying perspective() transform function. We treat
-  // any value smaller than epsilon as perspective(infinity), which
-  // follows CSSWG's resolution on perspective(0). See bug 1316236.
-  inline void ApplyPerspectiveToMatrix(mozilla::gfx::Matrix4x4& aMatrix,
-                                       float aDepth)
-  {
-    if (aDepth >= std::numeric_limits<float>::epsilon()) {
-      aMatrix.Perspective(aDepth);
-    }
-  }
-
   /**
    * This class provides on-demand access to the 'reference box' for CSS
    * transforms (needed to resolve percentage values in 'transform',
@@ -192,11 +176,7 @@
   void
   ProcessAccumulateMatrix(mozilla::gfx::Matrix4x4& aMatrix,
                           const nsCSSValue::Array* aData,
-<<<<<<< HEAD
-                          nsStyleContext* aContext,
-=======
                           mozilla::GeckoStyleContext* aContext,
->>>>>>> a17af05f
                           nsPresContext* aPresContext,
                           mozilla::RuleNodeCacheConditions& aConditions,
                           TransformReferenceBox& aBounds,
@@ -229,8 +209,6 @@
                                          float aAppUnitsPerMatrixUnit,
                                          bool* aContains3dTransform);
 
-<<<<<<< HEAD
-=======
   /**
    * Given two nsStyleCoord values, compute the 2d position with respect to the
    * given TransformReferenceBox that these values describe, in device pixels.
@@ -239,7 +217,6 @@
                                         TransformReferenceBox& aRefBox,
                                         int32_t aAppUnitsPerDevPixel);
 
->>>>>>> a17af05f
   // Shear type for decomposition.
   enum class ShearType {
     XYSHEAR,
