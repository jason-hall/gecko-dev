--- conflicted
+++ resolved
@@ -6,10 +6,7 @@
 
 #include "mozilla/StyleSheet.h"
 
-<<<<<<< HEAD
-=======
 #include "mozilla/dom/CSSImportRule.h"
->>>>>>> a17af05f
 #include "mozilla/dom/CSSRuleList.h"
 #include "mozilla/dom/MediaList.h"
 #include "mozilla/dom/ShadowRoot.h"
@@ -19,10 +16,6 @@
 #include "mozilla/CSSStyleSheet.h"
 
 #include "mozAutoDocUpdate.h"
-<<<<<<< HEAD
-#include "nsMediaList.h"
-=======
->>>>>>> a17af05f
 #include "NullPrincipal.h"
 
 namespace mozilla {
@@ -35,10 +28,7 @@
   , mParsingMode(aParsingMode)
   , mType(aType)
   , mDisabled(false)
-<<<<<<< HEAD
-=======
   , mDirty(false)
->>>>>>> a17af05f
   , mDocumentAssociationMode(NotOwnedByDocument)
   , mInner(nullptr)
 {
@@ -49,11 +39,7 @@
                        dom::CSSImportRule* aOwnerRuleToUse,
                        nsIDocument* aDocumentToUse,
                        nsINode* aOwningNodeToUse)
-<<<<<<< HEAD
-  : mParent(nullptr)
-=======
   : mParent(aParentToUse)
->>>>>>> a17af05f
   , mTitle(aCopy.mTitle)
   , mDocument(aDocumentToUse)
   , mOwningNode(aOwningNodeToUse)
@@ -61,14 +47,9 @@
   , mParsingMode(aCopy.mParsingMode)
   , mType(aCopy.mType)
   , mDisabled(aCopy.mDisabled)
-<<<<<<< HEAD
-    // We only use this constructor during cloning.  It's the cloner's
-    // responsibility to notify us if we end up being owned by a document.
-=======
   , mDirty(aCopy.mDirty)
   // We only use this constructor during cloning.  It's the cloner's
   // responsibility to notify us if we end up being owned by a document.
->>>>>>> a17af05f
   , mDocumentAssociationMode(NotOwnedByDocument)
   , mInner(aCopy.mInner) // Shallow copy, but concrete subclasses will fix up.
 {
@@ -84,17 +65,6 @@
 
 StyleSheet::~StyleSheet()
 {
-<<<<<<< HEAD
-  MOZ_ASSERT(mInner, "Should have an mInner at time of destruction.");
-  MOZ_ASSERT(mInner->mSheets.Contains(this), "Our mInner should include us.");
-  mInner->RemoveSheet(this);
-  mInner = nullptr;
-
-  DropMedia();
-}
-
-void
-=======
   MOZ_ASSERT(!mInner, "Inner should have been dropped in LastRelease");
 }
 
@@ -118,7 +88,6 @@
 }
 
 void
->>>>>>> a17af05f
 StyleSheet::UnlinkInner()
 {
   // We can only have a cycle through our inner if we have a unique inner,
@@ -138,16 +107,12 @@
   while (child) {
     MOZ_ASSERT(child->mParent == this, "We have a unique inner!");
     child->mParent = nullptr;
-<<<<<<< HEAD
-    child->mDocument = nullptr;
-=======
     // We (and child) might still think we're owned by a document, because
     // unlink order is non-deterministic, so the document's unlink, which would
     // tell us it does't own us anymore, may not have happened yet.  But if
     // we're being unlinked, clearly we're not owned by a document anymore
     // conceptually!
     child->SetAssociatedDocument(nullptr, NotOwnedByDocument);
->>>>>>> a17af05f
 
     RefPtr<StyleSheet> next;
     // Null out child->mNext, but don't let it die yet
@@ -185,16 +150,12 @@
 NS_INTERFACE_MAP_END
 
 NS_IMPL_CYCLE_COLLECTING_ADDREF(StyleSheet)
-<<<<<<< HEAD
-NS_IMPL_CYCLE_COLLECTING_RELEASE(StyleSheet)
-=======
 // We want to disconnect from our inner as soon as our refcount drops to zero,
 // without waiting for async deletion by the cycle collector.  Otherwise we
 // might end up cloning the inner if someone mutates another sheet that shares
 // it with us, even though there is only one such sheet and we're about to go
 // away.  This situation arises easily with sheet preloading.
 NS_IMPL_CYCLE_COLLECTING_RELEASE_WITH_LAST_RELEASE(StyleSheet, LastRelease())
->>>>>>> a17af05f
 
 NS_IMPL_CYCLE_COLLECTION_CLASS(StyleSheet)
 
@@ -298,10 +259,7 @@
   , mComplete(aCopy.mComplete)
   , mFirstChild()  // We don't rebuild the child because we're making a copy
                    // without children.
-<<<<<<< HEAD
-=======
   , mSourceMapURL(aCopy.mSourceMapURL)
->>>>>>> a17af05f
 #ifdef DEBUG
   , mPrincipalSet(aCopy.mPrincipalSet)
 #endif
@@ -309,13 +267,10 @@
   AddSheet(aPrimarySheet);
 }
 
-<<<<<<< HEAD
-=======
 StyleSheetInfo::~StyleSheetInfo()
 {
 }
 
->>>>>>> a17af05f
 void
 StyleSheetInfo::AddSheet(StyleSheet* aSheet)
 {
@@ -463,8 +418,6 @@
   return rv.StealNSResult();
 }
 
-<<<<<<< HEAD
-=======
 void
 StyleSheet::WillDirty()
 {
@@ -536,7 +489,6 @@
   }
 }
 
->>>>>>> a17af05f
 // WebIDL CSSStyleSheet API
 
 #define FORWARD_INTERNAL(method_, args_) \
@@ -552,9 +504,6 @@
   if (!AreRulesAvailable(aSubjectPrincipal, aRv)) {
     return nullptr;
   }
-<<<<<<< HEAD
-  FORWARD_INTERNAL(GetCssRulesInternal, (aRv))
-=======
   FORWARD_INTERNAL(GetCssRulesInternal, ())
 }
 
@@ -574,7 +523,6 @@
 StyleSheet::GetDOMOwnerRule() const
 {
   return mOwnerRule;
->>>>>>> a17af05f
 }
 
 uint32_t
@@ -595,7 +543,6 @@
 {
   if (!AreRulesAvailable(aSubjectPrincipal, aRv)) {
     return;
-<<<<<<< HEAD
   }
   FORWARD_INTERNAL(DeleteRuleInternal, (aIndex, aRv))
 }
@@ -662,6 +609,33 @@
   }
 
   return NS_OK;
+}
+
+uint64_t
+StyleSheet::FindOwningWindowInnerID() const
+{
+  uint64_t windowID = 0;
+  if (mDocument) {
+    windowID = mDocument->InnerWindowID();
+  }
+
+  if (windowID == 0 && mOwningNode) {
+    windowID = mOwningNode->OwnerDoc()->InnerWindowID();
+  }
+
+  RefPtr<css::Rule> ownerRule;
+  if (windowID == 0 && (ownerRule = GetDOMOwnerRule())) {
+    RefPtr<StyleSheet> sheet = ownerRule->GetStyleSheet();
+    if (sheet) {
+      windowID = sheet->FindOwningWindowInnerID();
+    }
+  }
+
+  if (windowID == 0 && mParent) {
+    windowID = mParent->FindOwningWindowInnerID();
+  }
+
+  return windowID;
 }
 
 void
@@ -682,6 +656,9 @@
        child = child->mNext) {
     if (child->mParent == this) {
       child->mParent = nullptr;
+      MOZ_ASSERT(child->mDocumentAssociationMode == NotOwnedByDocument,
+                 "How did we get to the destructor, exactly, if we're owned "
+                 "by a document?");
       child->mDocument = nullptr;
     }
   }
@@ -697,8 +674,10 @@
     return;
   }
 
-  // Allow access only if CORS mode is not NONE
-  if (GetCORSMode() == CORS_NONE) {
+  // Allow access only if CORS mode is not NONE and the security flag
+  // is not turned off.
+  if (GetCORSMode() == CORS_NONE &&
+      !nsContentUtils::BypassCSSOMOriginCheck()) {
     aRv.Throw(NS_ERROR_DOM_SECURITY_ERR);
     return;
   }
@@ -754,7 +733,7 @@
 StyleSheet::SetAssociatedDocument(nsIDocument* aDocument,
                                   DocumentAssociationMode aAssociationMode)
 {
-  MOZ_ASSERT_IF(!aDocument, aAssociationMode == NotOwnedByDocument);
+  MOZ_ASSERT(aDocument || aAssociationMode == NotOwnedByDocument);
 
   // not ref counted
   mDocument = aDocument;
@@ -778,22 +757,25 @@
 }
 
 void
-StyleSheet::AppendStyleSheet(StyleSheet* aSheet)
-{
-  NS_PRECONDITION(nullptr != aSheet, "null arg");
-
+StyleSheet::PrependStyleSheet(StyleSheet* aSheet)
+{
   WillDirty();
-  RefPtr<StyleSheet>* tail = &SheetInfo().mFirstChild;
-  while (*tail) {
-    tail = &(*tail)->mNext;
-  }
-  *tail = aSheet;
+  PrependStyleSheetSilently(aSheet);
+  DidDirty();
+}
+
+void
+StyleSheet::PrependStyleSheetSilently(StyleSheet* aSheet)
+{
+  MOZ_ASSERT(aSheet);
+
+  aSheet->mNext = SheetInfo().mFirstChild;
+  SheetInfo().mFirstChild = aSheet;
 
   // This is not reference counted. Our parent tells us when
   // it's going away.
   aSheet->mParent = this;
-  aSheet->mDocument = mDocument;
-  DidDirty();
+  aSheet->SetAssociatedDocument(mDocument, mDocumentAssociationMode);
 }
 
 size_t
@@ -808,6 +790,7 @@
     // is worthwhile:
     // - s->mTitle
     // - s->mMedia
+    // - s->mStyleSets
 
     s = s->mNext;
   }
@@ -869,329 +852,6 @@
 StyleSheet::Media()
 {
   if (!mMedia) {
-    mMedia = new nsMediaList();
-    mMedia->SetStyleSheet(this);
-  }
-
-  return mMedia;
-}
-
-// nsWrapperCache
-
-JSObject*
-StyleSheet::WrapObject(JSContext* aCx, JS::Handle<JSObject*> aGivenProto)
-{
-  return dom::CSSStyleSheetBinding::Wrap(aCx, this, aGivenProto);
-=======
-  }
-  FORWARD_INTERNAL(DeleteRuleInternal, (aIndex, aRv))
-}
-
-nsresult
-StyleSheet::DeleteRuleFromGroup(css::GroupRule* aGroup, uint32_t aIndex)
-{
-  NS_ENSURE_ARG_POINTER(aGroup);
-  NS_ASSERTION(IsComplete(), "No deleting from an incomplete sheet!");
-  RefPtr<css::Rule> rule = aGroup->GetStyleRuleAt(aIndex);
-  NS_ENSURE_TRUE(rule, NS_ERROR_ILLEGAL_VALUE);
-
-  // check that the rule actually belongs to this sheet!
-  if (this != rule->GetStyleSheet()) {
-    return NS_ERROR_INVALID_ARG;
-  }
-
-  mozAutoDocUpdate updateBatch(mDocument, UPDATE_STYLE, true);
-
-  WillDirty();
-
-  nsresult result = aGroup->DeleteStyleRuleAt(aIndex);
-  NS_ENSURE_SUCCESS(result, result);
-
-  rule->SetStyleSheet(nullptr);
-
-  DidDirty();
-
-  if (mDocument) {
-    mDocument->StyleRuleRemoved(this, rule);
-  }
-
-  return NS_OK;
-}
-
-nsresult
-StyleSheet::InsertRuleIntoGroup(const nsAString& aRule,
-                                css::GroupRule* aGroup,
-                                uint32_t aIndex)
-{
-  NS_ASSERTION(IsComplete(), "No inserting into an incomplete sheet!");
-  // check that the group actually belongs to this sheet!
-  if (this != aGroup->GetStyleSheet()) {
-    return NS_ERROR_INVALID_ARG;
-  }
-
-  // parse and grab the rule
-  mozAutoDocUpdate updateBatch(mDocument, UPDATE_STYLE, true);
-
-  WillDirty();
-
-  nsresult result;
-  if (IsGecko()) {
-    result = AsGecko()->InsertRuleIntoGroupInternal(aRule, aGroup, aIndex);
-  } else {
-    result = AsServo()->InsertRuleIntoGroupInternal(aRule, aGroup, aIndex);
-  }
-  NS_ENSURE_SUCCESS(result, result);
-
-  DidDirty();
-
-  if (mDocument) {
-    mDocument->StyleRuleAdded(this, aGroup->GetStyleRuleAt(aIndex));
-  }
-
-  return NS_OK;
-}
-
-uint64_t
-StyleSheet::FindOwningWindowInnerID() const
-{
-  uint64_t windowID = 0;
-  if (mDocument) {
-    windowID = mDocument->InnerWindowID();
-  }
-
-  if (windowID == 0 && mOwningNode) {
-    windowID = mOwningNode->OwnerDoc()->InnerWindowID();
-  }
-
-  RefPtr<css::Rule> ownerRule;
-  if (windowID == 0 && (ownerRule = GetDOMOwnerRule())) {
-    RefPtr<StyleSheet> sheet = ownerRule->GetStyleSheet();
-    if (sheet) {
-      windowID = sheet->FindOwningWindowInnerID();
-    }
-  }
-
-  if (windowID == 0 && mParent) {
-    windowID = mParent->FindOwningWindowInnerID();
-  }
-
-  return windowID;
-}
-
-void
-StyleSheet::EnabledStateChanged()
-{
-  FORWARD_INTERNAL(EnabledStateChangedInternal, ())
-}
-
-#undef FORWARD_INTERNAL
-
-void
-StyleSheet::UnparentChildren()
-{
-  // XXXbz this is a little bogus; see the XXX comment where we
-  // declare mFirstChild in StyleSheetInfo.
-  for (StyleSheet* child = GetFirstChild();
-       child;
-       child = child->mNext) {
-    if (child->mParent == this) {
-      child->mParent = nullptr;
-      MOZ_ASSERT(child->mDocumentAssociationMode == NotOwnedByDocument,
-                 "How did we get to the destructor, exactly, if we're owned "
-                 "by a document?");
-      child->mDocument = nullptr;
-    }
-  }
-}
-
-void
-StyleSheet::SubjectSubsumesInnerPrincipal(nsIPrincipal& aSubjectPrincipal,
-                                          ErrorResult& aRv)
-{
-  StyleSheetInfo& info = SheetInfo();
-
-  if (aSubjectPrincipal.Subsumes(info.mPrincipal)) {
-    return;
-  }
-
-  // Allow access only if CORS mode is not NONE and the security flag
-  // is not turned off.
-  if (GetCORSMode() == CORS_NONE &&
-      !nsContentUtils::BypassCSSOMOriginCheck()) {
-    aRv.Throw(NS_ERROR_DOM_SECURITY_ERR);
-    return;
-  }
-
-  // Now make sure we set the principal of our inner to the subjectPrincipal.
-  // We do this because we're in a situation where the caller would not normally
-  // be able to access the sheet, but the sheet has opted in to being read.
-  // Unfortunately, that means it's also opted in to being _edited_, and if the
-  // caller now makes edits to the sheet we want the resulting resource loads,
-  // if any, to look as if they are coming from the caller's principal, not the
-  // original sheet principal.
-  //
-  // That means we need a unique inner, of course.  But we don't want to do that
-  // if we're not complete yet.  Luckily, all the callers of this method throw
-  // anyway if not complete, so we can just do that here too.
-  if (!info.mComplete) {
-    aRv.Throw(NS_ERROR_DOM_INVALID_ACCESS_ERR);
-    return;
-  }
-
-  WillDirty();
-
-  info.mPrincipal = &aSubjectPrincipal;
-
-  DidDirty();
-}
-
-bool
-StyleSheet::AreRulesAvailable(nsIPrincipal& aSubjectPrincipal,
-                              ErrorResult& aRv)
-{
-  // Rules are not available on incomplete sheets.
-  if (!SheetInfo().mComplete) {
-    aRv.Throw(NS_ERROR_DOM_INVALID_ACCESS_ERR);
-    return false;
-  }
-  //-- Security check: Only scripts whose principal subsumes that of the
-  //   style sheet can access rule collections.
-  SubjectSubsumesInnerPrincipal(aSubjectPrincipal, aRv);
-  if (NS_WARN_IF(aRv.Failed())) {
-    return false;
-  }
-  return true;
-}
-
-StyleSheet*
-StyleSheet::GetFirstChild() const
-{
-  return SheetInfo().mFirstChild;
-}
-
-void
-StyleSheet::SetAssociatedDocument(nsIDocument* aDocument,
-                                  DocumentAssociationMode aAssociationMode)
-{
-  MOZ_ASSERT(aDocument || aAssociationMode == NotOwnedByDocument);
-
-  // not ref counted
-  mDocument = aDocument;
-  mDocumentAssociationMode = aAssociationMode;
-
-  // Now set the same document on all our child sheets....
-  // XXXbz this is a little bogus; see the XXX comment where we
-  // declare mFirstChild.
-  for (StyleSheet* child = GetFirstChild();
-       child; child = child->mNext) {
-    if (child->mParent == this) {
-      child->SetAssociatedDocument(aDocument, aAssociationMode);
-    }
-  }
-}
-
-void
-StyleSheet::ClearAssociatedDocument()
-{
-  SetAssociatedDocument(nullptr, NotOwnedByDocument);
-}
-
-void
-StyleSheet::PrependStyleSheet(StyleSheet* aSheet)
-{
-  WillDirty();
-  PrependStyleSheetSilently(aSheet);
-  DidDirty();
-}
-
-void
-StyleSheet::PrependStyleSheetSilently(StyleSheet* aSheet)
-{
-  MOZ_ASSERT(aSheet);
-
-  aSheet->mNext = SheetInfo().mFirstChild;
-  SheetInfo().mFirstChild = aSheet;
-
-  // This is not reference counted. Our parent tells us when
-  // it's going away.
-  aSheet->mParent = this;
-  aSheet->SetAssociatedDocument(mDocument, mDocumentAssociationMode);
-}
-
-size_t
-StyleSheet::SizeOfIncludingThis(MallocSizeOf aMallocSizeOf) const
-{
-  size_t n = 0;
-  const StyleSheet* s = this;
-  while (s) {
-    n += aMallocSizeOf(s);
-
-    // Measurement of the following members may be added later if DMD finds it
-    // is worthwhile:
-    // - s->mTitle
-    // - s->mMedia
-    // - s->mStyleSets
-
-    s = s->mNext;
-  }
-  return n;
-}
-
-#ifdef DEBUG
-void
-StyleSheet::List(FILE* out, int32_t aIndent) const
-{
-  int32_t index;
-
-  // Indent
-  nsAutoCString str;
-  for (index = aIndent; --index >= 0; ) {
-    str.AppendLiteral("  ");
-  }
-
-  str.AppendLiteral("CSS Style Sheet: ");
-  nsAutoCString urlSpec;
-  nsresult rv = GetSheetURI()->GetSpec(urlSpec);
-  if (NS_SUCCEEDED(rv) && !urlSpec.IsEmpty()) {
-    str.Append(urlSpec);
-  }
-
-  if (mMedia) {
-    str.AppendLiteral(" media: ");
-    nsAutoString  buffer;
-    mMedia->GetText(buffer);
-    AppendUTF16toUTF8(buffer, str);
-  }
-  str.Append('\n');
-  fprintf_stderr(out, "%s", str.get());
-
-  for (const StyleSheet* child = GetFirstChild();
-       child;
-       child = child->mNext) {
-    child->List(out, aIndent + 1);
-  }
-}
-#endif
-
-void
-StyleSheet::SetMedia(dom::MediaList* aMedia)
-{
-  mMedia = aMedia;
-}
-
-void
-StyleSheet::DropMedia()
-{
-  if (mMedia) {
-    mMedia->SetStyleSheet(nullptr);
-    mMedia = nullptr;
-  }
-}
-
-dom::MediaList*
-StyleSheet::Media()
-{
-  if (!mMedia) {
     mMedia = dom::MediaList::Create(mType, nsString());
     mMedia->SetStyleSheet(this);
   }
@@ -1216,7 +876,6 @@
     return !childSheet->IsComplete();
   }
   return false;
->>>>>>> a17af05f
 }
 
 } // namespace mozilla