--- conflicted
+++ resolved
@@ -13,18 +13,12 @@
 #include "mozilla/ServoBindingTypes.h"
 #include "mozilla/ServoElementSnapshot.h"
 #include "mozilla/css/SheetParsingMode.h"
-<<<<<<< HEAD
-=======
 #include "mozilla/css/URLMatchingFunction.h"
->>>>>>> a17af05f
 #include "mozilla/EffectCompositor.h"
 #include "mozilla/ComputedTimingFunction.h"
 #include "nsChangeHint.h"
 #include "nsCSSPseudoClasses.h"
-<<<<<<< HEAD
-=======
 #include "nsIDocument.h"
->>>>>>> a17af05f
 #include "nsStyleStruct.h"
 
 /*
@@ -40,17 +34,8 @@
 class nsIURI;
 struct nsFont;
 namespace mozilla {
-  class ServoStyleSheet;
   class FontFamilyList;
   enum FontFamilyType : uint32_t;
-<<<<<<< HEAD
-  struct Keyframe;
-  namespace css {
-    struct URLValue;
-  };
-  enum class UpdateAnimationsTasks : uint8_t;
-  struct LangGroupFontPrefs;
-=======
   enum class CSSPseudoElementType : uint8_t;
   struct Keyframe;
   enum Side;
@@ -69,15 +54,11 @@
   class ServoStyleContext;
   class ServoStyleSheet;
   class ServoElementSnapshotTable;
->>>>>>> a17af05f
 }
 using mozilla::FontFamilyList;
 using mozilla::FontFamilyType;
 using mozilla::ServoElementSnapshot;
-<<<<<<< HEAD
-=======
 class nsCSSCounterStyleRule;
->>>>>>> a17af05f
 class nsCSSFontFaceRule;
 struct nsMediaFeature;
 struct nsStyleList;
@@ -86,8 +67,6 @@
 class nsStyleGradient;
 class nsStyleCoord;
 struct nsStyleDisplay;
-<<<<<<< HEAD
-=======
 class nsXBLBinding;
 
 namespace mozilla {
@@ -102,7 +81,6 @@
 #include "nsStyleStructList.h"
 #undef STYLE_STRUCT
 #undef STYLE_STRUCT_LIST_IGNORE_VARIABLES
->>>>>>> a17af05f
 
 #define NS_DECL_THREADSAFE_FFI_REFCOUNTING(class_, name_)                     \
   void Gecko_AddRef##name_##ArbitraryThread(class_* aPtr);                    \
@@ -158,36 +136,11 @@
 };
 
 // DOM Traversal.
-<<<<<<< HEAD
-uint32_t Gecko_ChildrenCount(RawGeckoNodeBorrowed node);
-bool Gecko_NodeIsElement(RawGeckoNodeBorrowed node);
-=======
->>>>>>> a17af05f
 bool Gecko_IsInDocument(RawGeckoNodeBorrowed node);
 bool Gecko_FlattenedTreeParentIsParent(RawGeckoNodeBorrowed node);
 bool Gecko_IsSignificantChild(RawGeckoNodeBorrowed node,
                               bool text_is_significant,
                               bool whitespace_is_significant);
-<<<<<<< HEAD
-RawGeckoNodeBorrowedOrNull Gecko_GetParentNode(RawGeckoNodeBorrowed node);
-RawGeckoNodeBorrowedOrNull Gecko_GetFirstChild(RawGeckoNodeBorrowed node);
-RawGeckoNodeBorrowedOrNull Gecko_GetLastChild(RawGeckoNodeBorrowed node);
-RawGeckoNodeBorrowedOrNull Gecko_GetPrevSibling(RawGeckoNodeBorrowed node);
-RawGeckoNodeBorrowedOrNull Gecko_GetNextSibling(RawGeckoNodeBorrowed node);
-RawGeckoElementBorrowedOrNull Gecko_GetFirstChildElement(RawGeckoElementBorrowed element);
-RawGeckoElementBorrowedOrNull Gecko_GetLastChildElement(RawGeckoElementBorrowed element);
-RawGeckoElementBorrowedOrNull Gecko_GetPrevSiblingElement(RawGeckoElementBorrowed element);
-RawGeckoElementBorrowedOrNull Gecko_GetNextSiblingElement(RawGeckoElementBorrowed element);
-RawGeckoElementBorrowedOrNull Gecko_GetDocumentElement(RawGeckoDocumentBorrowed document);
-void Gecko_LoadStyleSheet(mozilla::css::Loader* loader,
-                          mozilla::ServoStyleSheet* parent,
-                          RawServoStyleSheetBorrowed child_sheet,
-                          RawGeckoURLExtraData* base_url_data,
-                          const uint8_t* url_bytes,
-                          uint32_t url_length,
-                          const uint8_t* media_bytes,
-                          uint32_t media_length);
-=======
 RawGeckoNodeBorrowedOrNull Gecko_GetLastChild(RawGeckoNodeBorrowed node);
 RawGeckoNodeBorrowedOrNull Gecko_GetFlattenedTreeParentNode(RawGeckoNodeBorrowed node);
 RawGeckoElementBorrowedOrNull Gecko_GetBeforeOrAfterPseudo(RawGeckoElementBorrowed element, bool is_before);
@@ -199,26 +152,10 @@
                                   RawGeckoPresContextBorrowed pres_context, ServoComputedDataBorrowed values,
                                   mozilla::CSSPseudoElementType pseudo_type, nsIAtom* pseudo_tag);
 void Gecko_ServoStyleContext_Destroy(mozilla::ServoStyleContext* context);
->>>>>>> a17af05f
 
 // By default, Servo walks the DOM by traversing the siblings of the DOM-view
 // first child. This generally works, but misses anonymous children, which we
 // want to traverse during styling. To support these cases, we create an
-<<<<<<< HEAD
-// optional heap-allocated iterator for nodes that need it. If the creation
-// method returns null, Servo falls back to the aforementioned simpler (and
-// faster) sibling traversal.
-StyleChildrenIteratorOwnedOrNull Gecko_MaybeCreateStyleChildrenIterator(RawGeckoNodeBorrowed node);
-void Gecko_DropStyleChildrenIterator(StyleChildrenIteratorOwned it);
-RawGeckoNodeBorrowedOrNull Gecko_GetNextStyleChild(StyleChildrenIteratorBorrowedMut it);
-
-// Selector Matching.
-uint64_t Gecko_ElementState(RawGeckoElementBorrowed element);
-bool Gecko_IsTextNode(RawGeckoNodeBorrowed node);
-bool Gecko_IsRootElement(RawGeckoElementBorrowed element);
-bool Gecko_MatchesElement(mozilla::CSSPseudoClassType type, RawGeckoElementBorrowed element);
-nsIAtom* Gecko_LocalName(RawGeckoElementBorrowed element);
-=======
 // optional stack-allocated iterator in aIterator for nodes that need it.
 void Gecko_ConstructStyleChildrenIterator(RawGeckoElementBorrowed aElement,
                                           RawGeckoStyleChildrenIteratorBorrowedMut aIterator);
@@ -239,15 +176,12 @@
 uint64_t Gecko_DocumentState(const nsIDocument* aDocument);
 bool Gecko_IsRootElement(RawGeckoElementBorrowed element);
 bool Gecko_MatchesElement(mozilla::CSSPseudoClassType type, RawGeckoElementBorrowed element);
->>>>>>> a17af05f
 nsIAtom* Gecko_Namespace(RawGeckoElementBorrowed element);
 bool Gecko_MatchLang(RawGeckoElementBorrowed element,
                      nsIAtom* override_lang, bool has_override_lang,
                      const char16_t* value);
 nsIAtom* Gecko_GetXMLLangValue(RawGeckoElementBorrowed element);
 nsIDocument::DocumentTheme Gecko_GetDocumentLWTheme(const nsIDocument* aDocument);
-
-nsIAtom* Gecko_GetXMLLangValue(RawGeckoElementBorrowed element);
 
 // Attributes.
 #define SERVO_DECLARE_ELEMENT_ATTR_MATCHING_FUNCTIONS(prefix_, implementor_)  \
@@ -279,34 +213,11 @@
 // Style attributes.
 RawServoDeclarationBlockStrongBorrowedOrNull
 Gecko_GetStyleAttrDeclarationBlock(RawGeckoElementBorrowed element);
-<<<<<<< HEAD
-=======
 void Gecko_UnsetDirtyStyleAttr(RawGeckoElementBorrowed element);
->>>>>>> a17af05f
 RawServoDeclarationBlockStrongBorrowedOrNull
 Gecko_GetHTMLPresentationAttrDeclarationBlock(RawGeckoElementBorrowed element);
 RawServoDeclarationBlockStrongBorrowedOrNull
 Gecko_GetExtraContentStyleDeclarations(RawGeckoElementBorrowed element);
-<<<<<<< HEAD
-
-// Animations
-bool
-Gecko_GetAnimationRule(RawGeckoElementBorrowed aElement,
-                       nsIAtom* aPseudoTag,
-                       mozilla::EffectCompositor::CascadeLevel aCascadeLevel,
-                       RawServoAnimationValueMapBorrowed aAnimationValues);
-bool Gecko_StyleAnimationsEquals(RawGeckoStyleAnimationListBorrowed,
-                                 RawGeckoStyleAnimationListBorrowed);
-void Gecko_UpdateAnimations(RawGeckoElementBorrowed aElement,
-                            nsIAtom* aPseudoTagOrNull,
-                            ServoComputedValuesBorrowedOrNull aComputedValues,
-                            ServoComputedValuesBorrowedOrNull aParentComputedValues,
-                            mozilla::UpdateAnimationsTasks aTaskBits);
-bool Gecko_ElementHasAnimations(RawGeckoElementBorrowed aElement,
-                                nsIAtom* aPseudoTagOrNull);
-bool Gecko_ElementHasCSSAnimations(RawGeckoElementBorrowed aElement,
-                                   nsIAtom* aPseudoTagOrNull);
-=======
 RawServoDeclarationBlockStrongBorrowedOrNull
 Gecko_GetUnvisitedLinkAttrDeclarationBlock(RawGeckoElementBorrowed element);
 RawServoDeclarationBlockStrongBorrowedOrNull
@@ -344,7 +255,6 @@
 RawServoAnimationValueBorrowedOrNull Gecko_ElementTransitions_EndValueAt(
   RawGeckoElementBorrowed aElementOrPseudo,
   size_t aIndex);
->>>>>>> a17af05f
 double Gecko_GetProgressFromComputedTiming(RawGeckoComputedTimingBorrowed aComputedTiming);
 double Gecko_GetPositionInSegment(
   RawGeckoAnimationPropertySegmentBorrowed aSegment,
@@ -353,12 +263,6 @@
 // Get servo's AnimationValue for |aProperty| from the cached base style
 // |aBaseStyles|.
 // |aBaseStyles| is nsRefPtrHashtable<nsUint32HashKey, RawServoAnimationValue>.
-<<<<<<< HEAD
-// We use void* to avoid exposing nsRefPtrHashtable in FFI.
-RawServoAnimationValueBorrowedOrNull Gecko_AnimationGetBaseStyle(
-  void* aBaseStyles,
-  nsCSSPropertyID aProperty);
-=======
 // We use RawServoAnimationValueTableBorrowed to avoid exposing nsRefPtrHashtable in FFI.
 RawServoAnimationValueBorrowedOrNull Gecko_AnimationGetBaseStyle(
   RawServoAnimationValueTableBorrowed aBaseStyles,
@@ -366,7 +270,6 @@
 void Gecko_StyleTransition_SetUnsupportedProperty(
   mozilla::StyleTransition* aTransition,
   nsIAtom* aAtom);
->>>>>>> a17af05f
 
 // Atoms.
 nsIAtom* Gecko_Atomize(const char* aString, uint32_t aLength);
@@ -436,16 +339,11 @@
 // background-image style.
 void Gecko_SetNullImageValue(nsStyleImage* image);
 void Gecko_SetGradientImageValue(nsStyleImage* image, nsStyleGradient* gradient);
-<<<<<<< HEAD
-void Gecko_SetUrlImageValue(nsStyleImage* image,
-                            ServoBundledURI uri);
-=======
 NS_DECL_THREADSAFE_FFI_REFCOUNTING(mozilla::css::ImageValue, ImageValue);
 mozilla::css::ImageValue* Gecko_ImageValue_Create(ServoBundledURI aURI);
 void Gecko_SetLayerImageImageValue(nsStyleImage* image,
                                    mozilla::css::ImageValue* aImageValue);
 
->>>>>>> a17af05f
 void Gecko_SetImageElement(nsStyleImage* image, nsIAtom* atom);
 void Gecko_CopyImageValueFrom(nsStyleImage* image, const nsStyleImage* other);
 void Gecko_InitializeImageCropRect(nsStyleImage* image);
@@ -457,23 +355,6 @@
                                       bool moz_legacy_syntax,
                                       uint32_t stops);
 
-<<<<<<< HEAD
-// list-style-image style.
-void Gecko_SetListStyleImageNone(nsStyleList* style_struct);
-void Gecko_SetListStyleImage(nsStyleList* style_struct,
-                             ServoBundledURI uri);
-void Gecko_CopyListStyleImageFrom(nsStyleList* dest, const nsStyleList* src);
-
-// cursor style.
-void Gecko_SetCursorArrayLength(nsStyleUserInterface* ui, size_t len);
-void Gecko_SetCursorImage(nsCursorImage* cursor,
-                          ServoBundledURI uri);
-void Gecko_CopyCursorArrayFrom(nsStyleUserInterface* dest,
-                               const nsStyleUserInterface* src);
-
-void Gecko_SetContentDataImage(nsStyleContentData* content_data, ServoBundledURI uri);
-void Gecko_SetContentDataArray(nsStyleContentData* content_data, nsStyleContentType type, uint32_t len);
-=======
 const mozilla::css::URLValueData* Gecko_GetURLValue(const nsStyleImage* image);
 nsIAtom* Gecko_GetImageElement(const nsStyleImage* image);
 const nsStyleGradient* Gecko_GetGradientImageValue(const nsStyleImage* image);
@@ -495,27 +376,10 @@
                                     mozilla::css::ImageValue* aImageValue);
 nsStyleContentData::CounterFunction* Gecko_SetCounterFunction(
     nsStyleContentData* content_data, nsStyleContentType type);
->>>>>>> a17af05f
 
 // Dirtiness tracking.
 void Gecko_SetNodeFlags(RawGeckoNodeBorrowed node, uint32_t flags);
 void Gecko_UnsetNodeFlags(RawGeckoNodeBorrowed node, uint32_t flags);
-<<<<<<< HEAD
-void Gecko_SetOwnerDocumentNeedsStyleFlush(RawGeckoElementBorrowed element);
-
-// Incremental restyle.
-// Also, we might want a ComputedValues to ComputedValues API for animations?
-// Not if we do them in Gecko...
-nsStyleContext* Gecko_GetStyleContext(RawGeckoNodeBorrowed node,
-                                      nsIAtom* aPseudoTagOrNull);
-nsChangeHint Gecko_CalcStyleDifference(nsStyleContext* oldstyle,
-                                       ServoComputedValuesBorrowed newstyle);
-nsChangeHint Gecko_HintsHandledForDescendants(nsChangeHint aHint);
-
-// Element snapshot.
-ServoElementSnapshotOwned Gecko_CreateElementSnapshot(RawGeckoElementBorrowed element);
-void Gecko_DropElementSnapshot(ServoElementSnapshotOwned snapshot);
-=======
 void Gecko_NoteDirtyElement(RawGeckoElementBorrowed element);
 void Gecko_NoteDirtySubtreeForInvalidation(RawGeckoElementBorrowed element);
 void Gecko_NoteAnimationOnlyDirtyElement(RawGeckoElementBorrowed element);
@@ -540,7 +404,6 @@
 // Have we seen this pointer before?
 bool
 Gecko_HaveSeenPtr(mozilla::SeenPtrs* table, const void* ptr);
->>>>>>> a17af05f
 
 // `array` must be an nsTArray
 // If changing this signature, please update the
@@ -553,11 +416,6 @@
 // otherwise. This is ensured with rust traits for the relevant structs.
 void Gecko_ClearPODTArray(void* array, size_t elem_size, size_t elem_align);
 
-<<<<<<< HEAD
-void Gecko_CopyStyleGridTemplateValues(nsStyleGridTemplate* grid_template,
-                                       const nsStyleGridTemplate* other);
-
-=======
 void Gecko_ResizeTArrayForStrings(nsTArray<nsString>* array, uint32_t length);
 
 void Gecko_SetStyleGridTemplate(mozilla::UniquePtr<nsStyleGridTemplate>* grid_template,
@@ -574,7 +432,6 @@
                                                                       uint32_t columns);
 NS_DECL_THREADSAFE_FFI_REFCOUNTING(mozilla::css::GridTemplateAreasValue, GridTemplateAreasValue);
 
->>>>>>> a17af05f
 // Clear the mContents, mCounterIncrements, or mCounterResets field in nsStyleContent. This is
 // needed to run the destructors, otherwise we'd leak the images, strings, and whatnot.
 void Gecko_ClearAndResizeStyleContents(nsStyleContent* content,
@@ -597,11 +454,6 @@
 void Gecko_AppendWillChange(nsStyleDisplay* display, nsIAtom* atom);
 void Gecko_CopyWillChangeFrom(nsStyleDisplay* dest, nsStyleDisplay* src);
 
-<<<<<<< HEAD
-mozilla::Keyframe* Gecko_AnimationAppendKeyframe(RawGeckoKeyframeListBorrowedMut keyframes,
-                                                 float offset,
-                                                 const nsTimingFunction* timingFunction);
-=======
 // Searches from the beginning of |keyframes| for a Keyframe object with the
 // specified offset and timing function. If none is found, a new Keyframe object
 // with the specified |offset| and |timingFunction| will be prepended to
@@ -645,7 +497,6 @@
 mozilla::PropertyValuePair* Gecko_AppendPropertyValuePair(
   RawGeckoPropertyValuePairListBorrowedMut aProperties,
   nsCSSPropertyID aProperty);
->>>>>>> a17af05f
 
 // Clean up pointer-based coordinates
 void Gecko_ResetStyleCoord(nsStyleUnit* unit, nsStyleUnion* value);
@@ -653,19 +504,11 @@
 // Set an nsStyleCoord to a computed `calc()` value
 void Gecko_SetStyleCoordCalcValue(nsStyleUnit* unit, nsStyleUnion* value, nsStyleCoord::CalcValue calc);
 
-<<<<<<< HEAD
-void Gecko_CopyClipPathValueFrom(mozilla::StyleShapeSource* dst, const mozilla::StyleShapeSource* src);
-
-void Gecko_DestroyClipPath(mozilla::StyleShapeSource* clip);
-mozilla::StyleBasicShape* Gecko_NewBasicShape(mozilla::StyleBasicShapeType type);
-void Gecko_StyleClipPath_SetURLValue(mozilla::StyleShapeSource* clip, ServoBundledURI uri);
-=======
 void Gecko_CopyShapeSourceFrom(mozilla::StyleShapeSource* dst, const mozilla::StyleShapeSource* src);
 
 void Gecko_DestroyShapeSource(mozilla::StyleShapeSource* shape);
 mozilla::StyleBasicShape* Gecko_NewBasicShape(mozilla::StyleBasicShapeType type);
 void Gecko_StyleShapeSource_SetURLValue(mozilla::StyleShapeSource* shape, ServoBundledURI uri);
->>>>>>> a17af05f
 
 void Gecko_ResetFilters(nsStyleEffects* effects, size_t new_len);
 void Gecko_CopyFiltersFrom(nsStyleEffects* aSrc, nsStyleEffects* aDest);
@@ -677,11 +520,8 @@
 
 void Gecko_nsStyleSVG_SetDashArrayLength(nsStyleSVG* svg, uint32_t len);
 void Gecko_nsStyleSVG_CopyDashArray(nsStyleSVG* dst, const nsStyleSVG* src);
-<<<<<<< HEAD
-=======
 void Gecko_nsStyleSVG_SetContextPropertiesLength(nsStyleSVG* svg, uint32_t len);
 void Gecko_nsStyleSVG_CopyContextProperties(nsStyleSVG* dst, const nsStyleSVG* src);
->>>>>>> a17af05f
 
 mozilla::css::URLValue* Gecko_NewURLValue(ServoBundledURI uri);
 NS_DECL_THREADSAFE_FFI_REFCOUNTING(mozilla::css::URLValue, CSSURLValue);
@@ -698,56 +538,28 @@
 NS_DECL_THREADSAFE_FFI_REFCOUNTING(nsStyleQuoteValues, QuoteValues);
 
 nsCSSValueSharedList* Gecko_NewCSSValueSharedList(uint32_t len);
-<<<<<<< HEAD
-=======
 nsCSSValueSharedList* Gecko_NewNoneTransform();
->>>>>>> a17af05f
 
 // Getter for nsCSSValue
 nsCSSValueBorrowedMut Gecko_CSSValue_GetArrayItem(nsCSSValueBorrowedMut css_value, int32_t index);
 // const version of the above function.
 nsCSSValueBorrowed Gecko_CSSValue_GetArrayItemConst(nsCSSValueBorrowed css_value, int32_t index);
 nscoord Gecko_CSSValue_GetAbsoluteLength(nsCSSValueBorrowed css_value);
-<<<<<<< HEAD
-float Gecko_CSSValue_GetAngle(nsCSSValueBorrowed css_value);
-=======
->>>>>>> a17af05f
 nsCSSKeyword Gecko_CSSValue_GetKeyword(nsCSSValueBorrowed aCSSValue);
 float Gecko_CSSValue_GetNumber(nsCSSValueBorrowed css_value);
 float Gecko_CSSValue_GetPercentage(nsCSSValueBorrowed css_value);
 nsStyleCoord::CalcValue Gecko_CSSValue_GetCalc(nsCSSValueBorrowed aCSSValue);
 
 void Gecko_CSSValue_SetAbsoluteLength(nsCSSValueBorrowedMut css_value, nscoord len);
-<<<<<<< HEAD
-void Gecko_CSSValue_SetNormal(nsCSSValueBorrowedMut css_value);
 void Gecko_CSSValue_SetNumber(nsCSSValueBorrowedMut css_value, float number);
 void Gecko_CSSValue_SetKeyword(nsCSSValueBorrowedMut css_value, nsCSSKeyword keyword);
 void Gecko_CSSValue_SetPercentage(nsCSSValueBorrowedMut css_value, float percent);
-void Gecko_CSSValue_SetAngle(nsCSSValueBorrowedMut css_value, float radians);
-=======
-void Gecko_CSSValue_SetNumber(nsCSSValueBorrowedMut css_value, float number);
-void Gecko_CSSValue_SetKeyword(nsCSSValueBorrowedMut css_value, nsCSSKeyword keyword);
-void Gecko_CSSValue_SetPercentage(nsCSSValueBorrowedMut css_value, float percent);
->>>>>>> a17af05f
 void Gecko_CSSValue_SetCalc(nsCSSValueBorrowedMut css_value, nsStyleCoord::CalcValue calc);
 void Gecko_CSSValue_SetFunction(nsCSSValueBorrowedMut css_value, int32_t len);
 void Gecko_CSSValue_SetString(nsCSSValueBorrowedMut css_value,
                               const uint8_t* string, uint32_t len, nsCSSUnit unit);
 void Gecko_CSSValue_SetStringFromAtom(nsCSSValueBorrowedMut css_value,
                                       nsIAtom* atom, nsCSSUnit unit);
-<<<<<<< HEAD
-void Gecko_CSSValue_SetArray(nsCSSValueBorrowedMut css_value, int32_t len);
-void Gecko_CSSValue_SetURL(nsCSSValueBorrowedMut css_value, ServoBundledURI uri);
-void Gecko_CSSValue_SetInt(nsCSSValueBorrowedMut css_value, int32_t integer, nsCSSUnit unit);
-void Gecko_CSSValue_Drop(nsCSSValueBorrowedMut css_value);
-NS_DECL_THREADSAFE_FFI_REFCOUNTING(nsCSSValueSharedList, CSSValueSharedList);
-bool Gecko_PropertyId_IsPrefEnabled(nsCSSPropertyID id);
-
-void Gecko_nsStyleFont_SetLang(nsStyleFont* font, nsIAtom* atom);
-void Gecko_nsStyleFont_CopyLangFrom(nsStyleFont* aFont, const nsStyleFont* aSource);
-FontSizePrefs Gecko_GetBaseSize(nsIAtom* lang);
-
-=======
 // Take an addrefed nsIAtom and set it to the nsCSSValue
 void Gecko_CSSValue_SetAtomIdent(nsCSSValueBorrowedMut css_value, nsIAtom* atom);
 void Gecko_CSSValue_SetArray(nsCSSValueBorrowedMut css_value, int32_t len);
@@ -778,7 +590,6 @@
 RawServoStyleSetBorrowedOrNull Gecko_XBLBinding_GetRawServoStyleSet(RawGeckoXBLBindingBorrowed aXBLBinding);
 bool Gecko_XBLBinding_InheritsStyle(RawGeckoXBLBindingBorrowed aXBLBinding);
 
->>>>>>> a17af05f
 struct GeckoFontMetrics
 {
   nscoord mChSize;
@@ -790,19 +601,6 @@
                                       const nsStyleFont* font,
                                       nscoord font_size,
                                       bool use_user_font_set);
-<<<<<<< HEAD
-void InitializeServo();
-void ShutdownServo();
-
-const nsMediaFeature* Gecko_GetMediaFeatures();
-
-// Font face rule
-// Creates and returns a new (already-addrefed) nsCSSFontFaceRule object.
-nsCSSFontFaceRule* Gecko_CSSFontFaceRule_Create();
-void Gecko_CSSFontFaceRule_GetCssText(const nsCSSFontFaceRule* rule, nsAString* result);
-NS_DECL_FFI_REFCOUNTING(nsCSSFontFaceRule, CSSFontFaceRule);
-
-=======
 int32_t Gecko_GetAppUnitsPerPhysicalInch(RawGeckoPresContextBorrowed pres_context);
 void InitializeServo();
 void ShutdownServo();
@@ -831,7 +629,6 @@
 void Gecko_CSSCounterStyle_GetCssText(const nsCSSCounterStyleRule* rule, nsAString* result);
 NS_DECL_FFI_REFCOUNTING(nsCSSCounterStyleRule, CSSCounterStyleRule);
 
->>>>>>> a17af05f
 RawGeckoElementBorrowedOrNull Gecko_GetBody(RawGeckoPresContextBorrowed pres_context);
 
 // We use an int32_t here instead of a LookAndFeel::ColorID
@@ -844,8 +641,6 @@
                                 const char16_t* ident,
                                 bool* set_slow_selector);
 
-<<<<<<< HEAD
-=======
 void Gecko_AddPropertyToSet(nsCSSPropertyIDSetBorrowedMut, nsCSSPropertyID);
 
 // Register a namespace and get a namespace id.
@@ -855,7 +650,6 @@
 // Returns true if this process should create a rayon thread pool for styling.
 bool Gecko_ShouldCreateStyleThreadPool();
 
->>>>>>> a17af05f
 // Style-struct management.
 #define STYLE_STRUCT(name, checkdata_cb)                                       \
   void Gecko_Construct_Default_nsStyle##name(                                  \
@@ -867,13 +661,6 @@
 #include "nsStyleStructList.h"
 #undef STYLE_STRUCT
 
-<<<<<<< HEAD
-void Gecko_Construct_nsStyleVariables(nsStyleVariables* ptr);
-
-void Gecko_RegisterProfilerThread(const char* name);
-void Gecko_UnregisterProfilerThread();
-
-=======
 void Gecko_RegisterProfilerThread(const char* name);
 void Gecko_UnregisterProfilerThread();
 
@@ -890,7 +677,6 @@
 #include "nsCSSPseudoElementList.h"
 #undef CSS_PSEUDO_ELEMENT
 
->>>>>>> a17af05f
 #define SERVO_BINDING_FUNC(name_, return_, ...) return_ name_(__VA_ARGS__);
 #include "mozilla/ServoBindingList.h"
 #undef SERVO_BINDING_FUNC
