/* -*- Mode: C++; tab-width: 2; indent-tabs-mode: nil; c-basic-offset: 2 -*- */
/* This Source Code Form is subject to the terms of the Mozilla Public
 * License, v. 2.0. If a copy of the MPL was not distributed with this
 * file, You can obtain one at http://mozilla.org/MPL/2.0/. */

/* base class for DOM objects for element.style and cssStyleRule.style */

#include "nsDOMCSSDeclaration.h"

#include "nsCSSParser.h"
#include "mozilla/DeclarationBlockInlines.h"
#include "mozilla/StyleSheetInlines.h"
#include "mozilla/css/Rule.h"
<<<<<<< HEAD
#include "mozilla/DeclarationBlockInlines.h"
=======
>>>>>>> a17af05f
#include "mozilla/dom/CSS2PropertiesBinding.h"
#include "nsCSSProps.h"
#include "nsCOMPtr.h"
#include "mozAutoDocUpdate.h"
#include "nsIURI.h"
#include "mozilla/dom/BindingUtils.h"
#include "nsContentUtils.h"
#include "nsQueryObject.h"
#include "mozilla/layers/ScrollLinkedEffectDetector.h"

using namespace mozilla;

nsDOMCSSDeclaration::~nsDOMCSSDeclaration()
{
}

/* virtual */ JSObject*
nsDOMCSSDeclaration::WrapObject(JSContext* aCx, JS::Handle<JSObject*> aGivenProto)
{
  return dom::CSS2PropertiesBinding::Wrap(aCx, this, aGivenProto);
}

NS_INTERFACE_TABLE_HEAD(nsDOMCSSDeclaration)
  NS_INTERFACE_TABLE(nsDOMCSSDeclaration,
                     nsICSSDeclaration,
                     nsIDOMCSSStyleDeclaration)
  NS_INTERFACE_TABLE_TO_MAP_SEGUE
NS_INTERFACE_MAP_END

NS_IMETHODIMP
nsDOMCSSDeclaration::GetPropertyValue(const nsCSSPropertyID aPropID,
                                      nsAString& aValue)
{
  NS_PRECONDITION(aPropID != eCSSProperty_UNKNOWN,
                  "Should never pass eCSSProperty_UNKNOWN around");

  aValue.Truncate();
  if (DeclarationBlock* decl = GetCSSDeclaration(eOperation_Read)) {
    decl->GetPropertyValueByID(aPropID, aValue);
  }
  return NS_OK;
}

NS_IMETHODIMP
nsDOMCSSDeclaration::SetPropertyValue(const nsCSSPropertyID aPropID,
                                      const nsAString& aValue)
{
  switch (aPropID) {
    case eCSSProperty_background_position:
    case eCSSProperty_background_position_x:
    case eCSSProperty_background_position_y:
    case eCSSProperty_transform:
    case eCSSProperty_top:
    case eCSSProperty_left:
    case eCSSProperty_bottom:
    case eCSSProperty_right:
    case eCSSProperty_margin:
    case eCSSProperty_margin_top:
    case eCSSProperty_margin_left:
    case eCSSProperty_margin_bottom:
    case eCSSProperty_margin_right:
    case eCSSProperty_margin_inline_start:
    case eCSSProperty_margin_inline_end:
    case eCSSProperty_margin_block_start:
    case eCSSProperty_margin_block_end:
      mozilla::layers::ScrollLinkedEffectDetector::PositioningPropertyMutated();
      break;
    default:
      break;
  }

  if (aValue.IsEmpty()) {
    // If the new value of the property is an empty string we remove the
    // property.
    return RemovePropertyInternal(aPropID);
  }

  return ParsePropertyValue(aPropID, aValue, false);
}


NS_IMETHODIMP
nsDOMCSSDeclaration::GetCssText(nsAString& aCssText)
{
  DeclarationBlock* decl = GetCSSDeclaration(eOperation_Read);
  aCssText.Truncate();

  if (decl) {
    decl->ToString(aCssText);
  }

  return NS_OK;
}

NS_IMETHODIMP
nsDOMCSSDeclaration::SetCssText(const nsAString& aCssText)
{
  // We don't need to *do* anything with the old declaration, but we need
  // to ensure that it exists, or else SetCSSDeclaration may crash.
  DeclarationBlock* olddecl = GetCSSDeclaration(eOperation_Modify);
  if (!olddecl) {
    return NS_ERROR_NOT_AVAILABLE;
  }

<<<<<<< HEAD
  CSSParsingEnvironment env;
  URLExtraData* urlData = nullptr;
  if (olddecl->IsGecko()) {
    GetCSSParsingEnvironment(env);
    if (!env.mPrincipal) {
      return NS_ERROR_NOT_AVAILABLE;
    }
  } else {
    urlData = GetURLData();
    if (!urlData) {
      return NS_ERROR_NOT_AVAILABLE;
    }
  }

=======
>>>>>>> a17af05f
  // For nsDOMCSSAttributeDeclaration, SetCSSDeclaration will lead to
  // Attribute setting code, which leads in turn to BeginUpdate.  We
  // need to start the update now so that the old rule doesn't get used
  // between when we mutate the declaration and when we set the new
  // rule (see stack in bug 209575).
  mozAutoDocConditionalContentUpdateBatch autoUpdate(DocToUpdate(), true);

  RefPtr<DeclarationBlock> newdecl;
  if (olddecl->IsServo()) {
<<<<<<< HEAD
    newdecl = ServoDeclarationBlock::FromCssText(aCssText, urlData);
  } else {
    RefPtr<css::Declaration> decl(new css::Declaration());
    decl->InitializeEmpty();
    nsCSSParser cssParser(env.mCSSLoader);
    bool changed;
    nsresult result = cssParser.ParseDeclarations(aCssText, env.mSheetURI,
                                                  env.mBaseURI, env.mPrincipal,
=======
    ServoCSSParsingEnvironment servoEnv = GetServoCSSParsingEnvironment();
    if (!servoEnv.mUrlExtraData) {
      return NS_ERROR_NOT_AVAILABLE;
    }

    newdecl = ServoDeclarationBlock::FromCssText(aCssText, servoEnv.mUrlExtraData,
                                                 servoEnv.mCompatMode, servoEnv.mLoader);
  } else {
    CSSParsingEnvironment geckoEnv;
    GetCSSParsingEnvironment(geckoEnv);
    if (!geckoEnv.mPrincipal) {
      return NS_ERROR_NOT_AVAILABLE;
    }

    RefPtr<css::Declaration> decl(new css::Declaration());
    decl->InitializeEmpty();
    nsCSSParser cssParser(geckoEnv.mCSSLoader);
    bool changed;
    nsresult result = cssParser.ParseDeclarations(aCssText, geckoEnv.mSheetURI,
                                                  geckoEnv.mBaseURI, geckoEnv.mPrincipal,
>>>>>>> a17af05f
                                                  decl, &changed);
    if (NS_FAILED(result) || !changed) {
      return result;
    }
    newdecl = decl.forget();
  }

  return SetCSSDeclaration(newdecl);
}

NS_IMETHODIMP
nsDOMCSSDeclaration::GetLength(uint32_t* aLength)
{
  DeclarationBlock* decl = GetCSSDeclaration(eOperation_Read);

  if (decl) {
    *aLength = decl->Count();
  } else {
    *aLength = 0;
  }

  return NS_OK;
}

already_AddRefed<dom::CSSValue>
nsDOMCSSDeclaration::GetPropertyCSSValue(const nsAString& aPropertyName, ErrorResult& aRv)
{
  // We don't support CSSValue yet so we'll just return null...

  return nullptr;
}

void
nsDOMCSSDeclaration::IndexedGetter(uint32_t aIndex, bool& aFound, nsAString& aPropName)
{
  DeclarationBlock* decl = GetCSSDeclaration(eOperation_Read);
  aFound = decl && decl->GetNthProperty(aIndex, aPropName);
}

NS_IMETHODIMP
nsDOMCSSDeclaration::GetPropertyValue(const nsAString& aPropertyName,
                                      nsAString& aReturn)
{
  aReturn.Truncate();
  if (DeclarationBlock* decl = GetCSSDeclaration(eOperation_Read)) {
    decl->GetPropertyValue(aPropertyName, aReturn);
  }
<<<<<<< HEAD
  return NS_OK;
}

NS_IMETHODIMP
nsDOMCSSDeclaration::GetAuthoredPropertyValue(const nsAString& aPropertyName,
                                              nsAString& aReturn)
{
  if (DeclarationBlock* decl = GetCSSDeclaration(eOperation_Read)) {
    decl->GetAuthoredPropertyValue(aPropertyName, aReturn);
  }
=======
>>>>>>> a17af05f
  return NS_OK;
}

NS_IMETHODIMP
nsDOMCSSDeclaration::GetPropertyPriority(const nsAString& aPropertyName,
                                         nsAString& aReturn)
{
  DeclarationBlock* decl = GetCSSDeclaration(eOperation_Read);

  aReturn.Truncate();
  if (decl && decl->GetPropertyIsImportant(aPropertyName)) {
    aReturn.AssignLiteral("important");
  }

  return NS_OK;
}

NS_IMETHODIMP
nsDOMCSSDeclaration::SetProperty(const nsAString& aPropertyName,
                                 const nsAString& aValue,
                                 const nsAString& aPriority)
{
  if (aValue.IsEmpty()) {
    // If the new value of the property is an empty string we remove the
    // property.
    // XXX this ignores the priority string, should it?
    return RemovePropertyInternal(aPropertyName);
  }

  // In the common (and fast) cases we can use the property id
  nsCSSPropertyID propID =
    nsCSSProps::LookupProperty(aPropertyName, CSSEnabledState::eForAllContent);
  if (propID == eCSSProperty_UNKNOWN) {
    return NS_OK;
  }

  bool important;
  if (aPriority.IsEmpty()) {
    important = false;
  } else if (aPriority.EqualsLiteral("important")) {
    important = true;
  } else {
    // XXX silent failure?
    return NS_OK;
  }

  if (propID == eCSSPropertyExtra_variable) {
    return ParseCustomPropertyValue(aPropertyName, aValue, important);
  }
  return ParsePropertyValue(propID, aValue, important);
}

NS_IMETHODIMP
nsDOMCSSDeclaration::RemoveProperty(const nsAString& aPropertyName,
                                    nsAString& aReturn)
{
  nsresult rv = GetPropertyValue(aPropertyName, aReturn);
  NS_ENSURE_SUCCESS(rv, rv);
  return RemovePropertyInternal(aPropertyName);
}

/* static */ void
nsDOMCSSDeclaration::GetCSSParsingEnvironmentForRule(css::Rule* aRule,
                                                     CSSParsingEnvironment& aCSSParseEnv)
{
  StyleSheet* sheet = aRule ? aRule->GetStyleSheet() : nullptr;
  if (!sheet) {
    aCSSParseEnv.mPrincipal = nullptr;
    return;
  }

  nsIDocument* document = sheet->GetAssociatedDocument();
  aCSSParseEnv.mSheetURI = sheet->GetSheetURI();
  aCSSParseEnv.mBaseURI = sheet->GetBaseURI();
  aCSSParseEnv.mPrincipal = sheet->Principal();
  aCSSParseEnv.mCSSLoader = document ? document->CSSLoader() : nullptr;
}

<<<<<<< HEAD
/* static */ URLExtraData*
nsDOMCSSDeclaration::GetURLDataForRule(const css::Rule* aRule)
{
  if (StyleSheet* sheet = aRule ? aRule->GetStyleSheet() : nullptr) {
    return sheet->AsServo()->URLData();
  }
  return nullptr;
}

template<typename GeckoFunc, typename ServoFunc>
nsresult
nsDOMCSSDeclaration::ModifyDeclaration(GeckoFunc aGeckoFunc,
                                       ServoFunc aServoFunc)
{
  DeclarationBlock* olddecl = GetCSSDeclaration(eOperation_Modify);
  if (!olddecl) {
    return NS_ERROR_NOT_AVAILABLE;
  }

  CSSParsingEnvironment env;
  URLExtraData* urlData = nullptr;
  if (olddecl->IsGecko()) {
    GetCSSParsingEnvironment(env);
    if (!env.mPrincipal) {
      return NS_ERROR_NOT_AVAILABLE;
    }
  } else {
    urlData = GetURLData();
    if (!urlData) {
      return NS_ERROR_NOT_AVAILABLE;
    }
=======
/* static */ nsDOMCSSDeclaration::ServoCSSParsingEnvironment
nsDOMCSSDeclaration::GetServoCSSParsingEnvironmentForRule(const css::Rule* aRule)
{
  StyleSheet* sheet = aRule ? aRule->GetStyleSheet() : nullptr;
  if (!sheet) {
    return { nullptr, eCompatibility_FullStandards, nullptr };
  }

  if (nsIDocument* document = aRule->GetDocument()) {
    return {
      sheet->AsServo()->URLData(),
      document->GetCompatibilityMode(),
      document->CSSLoader(),
    };
  }

  return {
    sheet->AsServo()->URLData(),
    eCompatibility_FullStandards,
    nullptr,
  };
}

template<typename GeckoFunc, typename ServoFunc>
nsresult
nsDOMCSSDeclaration::ModifyDeclaration(GeckoFunc aGeckoFunc,
                                       ServoFunc aServoFunc)
{
  DeclarationBlock* olddecl = GetCSSDeclaration(eOperation_Modify);
  if (!olddecl) {
    return NS_ERROR_NOT_AVAILABLE;
>>>>>>> a17af05f
  }

  // For nsDOMCSSAttributeDeclaration, SetCSSDeclaration will lead to
  // Attribute setting code, which leads in turn to BeginUpdate.  We
  // need to start the update now so that the old rule doesn't get used
  // between when we mutate the declaration and when we set the new
  // rule (see stack in bug 209575).
  mozAutoDocConditionalContentUpdateBatch autoUpdate(DocToUpdate(), true);
<<<<<<< HEAD
  RefPtr<DeclarationBlock> decl = olddecl->EnsureMutable();

  bool changed;
  if (decl->IsGecko()) {
    aGeckoFunc(decl->AsGecko(), env, &changed);
  } else {
    changed = aServoFunc(decl->AsServo(), urlData);
=======
  RefPtr<DeclarationBlock> decl;
  if (olddecl->IsServo() && !olddecl->IsDirty()) {
    // In stylo, the old DeclarationBlock is stored in element's rule node tree
    // directly, to avoid new values replacing the DeclarationBlock in the tree
    // directly, we need to copy the old one here if we haven't yet copied.
    // As a result the new value does not replace rule node tree until traversal
    // happens.
    decl = olddecl->Clone();
  } else {
    decl = olddecl->EnsureMutable();
  }

  bool changed;
  if (decl->IsGecko()) {
    CSSParsingEnvironment geckoEnv;
    GetCSSParsingEnvironment(geckoEnv);
    if (!geckoEnv.mPrincipal) {
      return NS_ERROR_NOT_AVAILABLE;
    }

    aGeckoFunc(decl->AsGecko(), geckoEnv, &changed);
  } else {
    ServoCSSParsingEnvironment servoEnv = GetServoCSSParsingEnvironment();
    if (!servoEnv.mUrlExtraData) {
      return NS_ERROR_NOT_AVAILABLE;
    }

    changed = aServoFunc(decl->AsServo(), servoEnv);
>>>>>>> a17af05f
  }
  if (!changed) {
    // Parsing failed -- but we don't throw an exception for that.
    return NS_OK;
  }

  return SetCSSDeclaration(decl);
}

nsresult
nsDOMCSSDeclaration::ParsePropertyValue(const nsCSSPropertyID aPropID,
                                        const nsAString& aPropValue,
                                        bool aIsImportant)
{
  return ModifyDeclaration(
<<<<<<< HEAD
    [&](Declaration* decl, CSSParsingEnvironment& env, bool* changed) {
=======
    [&](css::Declaration* decl, CSSParsingEnvironment& env, bool* changed) {
>>>>>>> a17af05f
      nsCSSParser cssParser(env.mCSSLoader);
      cssParser.ParseProperty(aPropID, aPropValue,
                              env.mSheetURI, env.mBaseURI, env.mPrincipal,
                              decl, changed, aIsImportant);
    },
<<<<<<< HEAD
    [&](ServoDeclarationBlock* decl, URLExtraData* data) {
      NS_ConvertUTF16toUTF8 value(aPropValue);
      return Servo_DeclarationBlock_SetPropertyById(
        decl->Raw(), aPropID, &value, aIsImportant, data);
=======
    [&](ServoDeclarationBlock* decl, ServoCSSParsingEnvironment& env) {
      NS_ConvertUTF16toUTF8 value(aPropValue);
      return Servo_DeclarationBlock_SetPropertyById(
        decl->Raw(), aPropID, &value, aIsImportant, env.mUrlExtraData,
        ParsingMode::Default, env.mCompatMode, env.mLoader);
>>>>>>> a17af05f
    });
}

nsresult
nsDOMCSSDeclaration::ParseCustomPropertyValue(const nsAString& aPropertyName,
                                              const nsAString& aPropValue,
                                              bool aIsImportant)
{
  MOZ_ASSERT(nsCSSProps::IsCustomPropertyName(aPropertyName));
  return ModifyDeclaration(
<<<<<<< HEAD
    [&](Declaration* decl, CSSParsingEnvironment& env, bool* changed) {
=======
    [&](css::Declaration* decl, CSSParsingEnvironment& env, bool* changed) {
>>>>>>> a17af05f
      nsCSSParser cssParser(env.mCSSLoader);
      auto propName = Substring(aPropertyName, CSS_CUSTOM_NAME_PREFIX_LENGTH);
      cssParser.ParseVariable(propName, aPropValue, env.mSheetURI,
                              env.mBaseURI, env.mPrincipal, decl,
                              changed, aIsImportant);
    },
<<<<<<< HEAD
    [&](ServoDeclarationBlock* decl, URLExtraData* data) {
      NS_ConvertUTF16toUTF8 property(aPropertyName);
      NS_ConvertUTF16toUTF8 value(aPropValue);
      return Servo_DeclarationBlock_SetProperty(
        decl->Raw(), &property, &value, aIsImportant, data);
=======
    [&](ServoDeclarationBlock* decl, ServoCSSParsingEnvironment& env) {
      NS_ConvertUTF16toUTF8 property(aPropertyName);
      NS_ConvertUTF16toUTF8 value(aPropValue);
      return Servo_DeclarationBlock_SetProperty(
        decl->Raw(), &property, &value, aIsImportant, env.mUrlExtraData,
        ParsingMode::Default, env.mCompatMode, env.mLoader);
>>>>>>> a17af05f
    });
}

nsresult
nsDOMCSSDeclaration::RemovePropertyInternal(nsCSSPropertyID aPropID)
{
  DeclarationBlock* olddecl = GetCSSDeclaration(eOperation_RemoveProperty);
  if (!olddecl) {
    return NS_OK; // no decl, so nothing to remove
  }

  // For nsDOMCSSAttributeDeclaration, SetCSSDeclaration will lead to
  // Attribute setting code, which leads in turn to BeginUpdate.  We
  // need to start the update now so that the old rule doesn't get used
  // between when we mutate the declaration and when we set the new
  // rule (see stack in bug 209575).
  mozAutoDocConditionalContentUpdateBatch autoUpdate(DocToUpdate(), true);

  RefPtr<DeclarationBlock> decl = olddecl->EnsureMutable();
  decl->RemovePropertyByID(aPropID);
  return SetCSSDeclaration(decl);
}

nsresult
nsDOMCSSDeclaration::RemovePropertyInternal(const nsAString& aPropertyName)
{
  DeclarationBlock* olddecl = GetCSSDeclaration(eOperation_RemoveProperty);
  if (!olddecl) {
    return NS_OK; // no decl, so nothing to remove
  }

  // For nsDOMCSSAttributeDeclaration, SetCSSDeclaration will lead to
  // Attribute setting code, which leads in turn to BeginUpdate.  We
  // need to start the update now so that the old rule doesn't get used
  // between when we mutate the declaration and when we set the new
  // rule (see stack in bug 209575).
  mozAutoDocConditionalContentUpdateBatch autoUpdate(DocToUpdate(), true);

  RefPtr<DeclarationBlock> decl = olddecl->EnsureMutable();
  decl->RemoveProperty(aPropertyName);
  return SetCSSDeclaration(decl);
}<|MERGE_RESOLUTION|>--- conflicted
+++ resolved
@@ -11,10 +11,6 @@
 #include "mozilla/DeclarationBlockInlines.h"
 #include "mozilla/StyleSheetInlines.h"
 #include "mozilla/css/Rule.h"
-<<<<<<< HEAD
-#include "mozilla/DeclarationBlockInlines.h"
-=======
->>>>>>> a17af05f
 #include "mozilla/dom/CSS2PropertiesBinding.h"
 #include "nsCSSProps.h"
 #include "nsCOMPtr.h"
@@ -119,23 +115,6 @@
     return NS_ERROR_NOT_AVAILABLE;
   }
 
-<<<<<<< HEAD
-  CSSParsingEnvironment env;
-  URLExtraData* urlData = nullptr;
-  if (olddecl->IsGecko()) {
-    GetCSSParsingEnvironment(env);
-    if (!env.mPrincipal) {
-      return NS_ERROR_NOT_AVAILABLE;
-    }
-  } else {
-    urlData = GetURLData();
-    if (!urlData) {
-      return NS_ERROR_NOT_AVAILABLE;
-    }
-  }
-
-=======
->>>>>>> a17af05f
   // For nsDOMCSSAttributeDeclaration, SetCSSDeclaration will lead to
   // Attribute setting code, which leads in turn to BeginUpdate.  We
   // need to start the update now so that the old rule doesn't get used
@@ -145,16 +124,6 @@
 
   RefPtr<DeclarationBlock> newdecl;
   if (olddecl->IsServo()) {
-<<<<<<< HEAD
-    newdecl = ServoDeclarationBlock::FromCssText(aCssText, urlData);
-  } else {
-    RefPtr<css::Declaration> decl(new css::Declaration());
-    decl->InitializeEmpty();
-    nsCSSParser cssParser(env.mCSSLoader);
-    bool changed;
-    nsresult result = cssParser.ParseDeclarations(aCssText, env.mSheetURI,
-                                                  env.mBaseURI, env.mPrincipal,
-=======
     ServoCSSParsingEnvironment servoEnv = GetServoCSSParsingEnvironment();
     if (!servoEnv.mUrlExtraData) {
       return NS_ERROR_NOT_AVAILABLE;
@@ -175,7 +144,6 @@
     bool changed;
     nsresult result = cssParser.ParseDeclarations(aCssText, geckoEnv.mSheetURI,
                                                   geckoEnv.mBaseURI, geckoEnv.mPrincipal,
->>>>>>> a17af05f
                                                   decl, &changed);
     if (NS_FAILED(result) || !changed) {
       return result;
@@ -223,19 +191,6 @@
   if (DeclarationBlock* decl = GetCSSDeclaration(eOperation_Read)) {
     decl->GetPropertyValue(aPropertyName, aReturn);
   }
-<<<<<<< HEAD
-  return NS_OK;
-}
-
-NS_IMETHODIMP
-nsDOMCSSDeclaration::GetAuthoredPropertyValue(const nsAString& aPropertyName,
-                                              nsAString& aReturn)
-{
-  if (DeclarationBlock* decl = GetCSSDeclaration(eOperation_Read)) {
-    decl->GetAuthoredPropertyValue(aPropertyName, aReturn);
-  }
-=======
->>>>>>> a17af05f
   return NS_OK;
 }
 
@@ -314,39 +269,6 @@
   aCSSParseEnv.mCSSLoader = document ? document->CSSLoader() : nullptr;
 }
 
-<<<<<<< HEAD
-/* static */ URLExtraData*
-nsDOMCSSDeclaration::GetURLDataForRule(const css::Rule* aRule)
-{
-  if (StyleSheet* sheet = aRule ? aRule->GetStyleSheet() : nullptr) {
-    return sheet->AsServo()->URLData();
-  }
-  return nullptr;
-}
-
-template<typename GeckoFunc, typename ServoFunc>
-nsresult
-nsDOMCSSDeclaration::ModifyDeclaration(GeckoFunc aGeckoFunc,
-                                       ServoFunc aServoFunc)
-{
-  DeclarationBlock* olddecl = GetCSSDeclaration(eOperation_Modify);
-  if (!olddecl) {
-    return NS_ERROR_NOT_AVAILABLE;
-  }
-
-  CSSParsingEnvironment env;
-  URLExtraData* urlData = nullptr;
-  if (olddecl->IsGecko()) {
-    GetCSSParsingEnvironment(env);
-    if (!env.mPrincipal) {
-      return NS_ERROR_NOT_AVAILABLE;
-    }
-  } else {
-    urlData = GetURLData();
-    if (!urlData) {
-      return NS_ERROR_NOT_AVAILABLE;
-    }
-=======
 /* static */ nsDOMCSSDeclaration::ServoCSSParsingEnvironment
 nsDOMCSSDeclaration::GetServoCSSParsingEnvironmentForRule(const css::Rule* aRule)
 {
@@ -378,7 +300,6 @@
   DeclarationBlock* olddecl = GetCSSDeclaration(eOperation_Modify);
   if (!olddecl) {
     return NS_ERROR_NOT_AVAILABLE;
->>>>>>> a17af05f
   }
 
   // For nsDOMCSSAttributeDeclaration, SetCSSDeclaration will lead to
@@ -387,15 +308,6 @@
   // between when we mutate the declaration and when we set the new
   // rule (see stack in bug 209575).
   mozAutoDocConditionalContentUpdateBatch autoUpdate(DocToUpdate(), true);
-<<<<<<< HEAD
-  RefPtr<DeclarationBlock> decl = olddecl->EnsureMutable();
-
-  bool changed;
-  if (decl->IsGecko()) {
-    aGeckoFunc(decl->AsGecko(), env, &changed);
-  } else {
-    changed = aServoFunc(decl->AsServo(), urlData);
-=======
   RefPtr<DeclarationBlock> decl;
   if (olddecl->IsServo() && !olddecl->IsDirty()) {
     // In stylo, the old DeclarationBlock is stored in element's rule node tree
@@ -424,7 +336,6 @@
     }
 
     changed = aServoFunc(decl->AsServo(), servoEnv);
->>>>>>> a17af05f
   }
   if (!changed) {
     // Parsing failed -- but we don't throw an exception for that.
@@ -440,28 +351,17 @@
                                         bool aIsImportant)
 {
   return ModifyDeclaration(
-<<<<<<< HEAD
-    [&](Declaration* decl, CSSParsingEnvironment& env, bool* changed) {
-=======
     [&](css::Declaration* decl, CSSParsingEnvironment& env, bool* changed) {
->>>>>>> a17af05f
       nsCSSParser cssParser(env.mCSSLoader);
       cssParser.ParseProperty(aPropID, aPropValue,
                               env.mSheetURI, env.mBaseURI, env.mPrincipal,
                               decl, changed, aIsImportant);
     },
-<<<<<<< HEAD
-    [&](ServoDeclarationBlock* decl, URLExtraData* data) {
-      NS_ConvertUTF16toUTF8 value(aPropValue);
-      return Servo_DeclarationBlock_SetPropertyById(
-        decl->Raw(), aPropID, &value, aIsImportant, data);
-=======
     [&](ServoDeclarationBlock* decl, ServoCSSParsingEnvironment& env) {
       NS_ConvertUTF16toUTF8 value(aPropValue);
       return Servo_DeclarationBlock_SetPropertyById(
         decl->Raw(), aPropID, &value, aIsImportant, env.mUrlExtraData,
         ParsingMode::Default, env.mCompatMode, env.mLoader);
->>>>>>> a17af05f
     });
 }
 
@@ -472,31 +372,19 @@
 {
   MOZ_ASSERT(nsCSSProps::IsCustomPropertyName(aPropertyName));
   return ModifyDeclaration(
-<<<<<<< HEAD
-    [&](Declaration* decl, CSSParsingEnvironment& env, bool* changed) {
-=======
     [&](css::Declaration* decl, CSSParsingEnvironment& env, bool* changed) {
->>>>>>> a17af05f
       nsCSSParser cssParser(env.mCSSLoader);
       auto propName = Substring(aPropertyName, CSS_CUSTOM_NAME_PREFIX_LENGTH);
       cssParser.ParseVariable(propName, aPropValue, env.mSheetURI,
                               env.mBaseURI, env.mPrincipal, decl,
                               changed, aIsImportant);
     },
-<<<<<<< HEAD
-    [&](ServoDeclarationBlock* decl, URLExtraData* data) {
-      NS_ConvertUTF16toUTF8 property(aPropertyName);
-      NS_ConvertUTF16toUTF8 value(aPropValue);
-      return Servo_DeclarationBlock_SetProperty(
-        decl->Raw(), &property, &value, aIsImportant, data);
-=======
     [&](ServoDeclarationBlock* decl, ServoCSSParsingEnvironment& env) {
       NS_ConvertUTF16toUTF8 property(aPropertyName);
       NS_ConvertUTF16toUTF8 value(aPropValue);
       return Servo_DeclarationBlock_SetProperty(
         decl->Raw(), &property, &value, aIsImportant, env.mUrlExtraData,
         ParsingMode::Default, env.mCompatMode, env.mLoader);
->>>>>>> a17af05f
     });
 }
 
