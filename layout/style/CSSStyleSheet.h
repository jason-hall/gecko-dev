/* -*- Mode: C++; tab-width: 2; indent-tabs-mode: nil; c-basic-offset: 2 -*- */
// vim:cindent:tabstop=2:expandtab:shiftwidth=2:
/* This Source Code Form is subject to the terms of the Mozilla Public
 * License, v. 2.0. If a copy of the MPL was not distributed with this
 * file, You can obtain one at http://mozilla.org/MPL/2.0/. */

/* representation of a CSS style sheet */

#ifndef mozilla_CSSStyleSheet_h
#define mozilla_CSSStyleSheet_h

#include "mozilla/Attributes.h"
#include "mozilla/IncrementalClearCOMRuleArray.h"
#include "mozilla/MemoryReporting.h"
#include "mozilla/StyleSheet.h"
#include "mozilla/StyleSheetInfo.h"
#include "mozilla/css/SheetParsingMode.h"

#include "nscore.h"
#include "nsCOMPtr.h"
#include "nsAutoPtr.h"
#include "nsTArrayForwardDeclare.h"
#include "nsString.h"
#include "mozilla/CORSMode.h"
#include "nsCycleCollectionParticipant.h"
#include "mozilla/net/ReferrerPolicy.h"
#include "mozilla/dom/SRIMetadata.h"

class CSSRuleListImpl;
class nsCSSRuleProcessor;
class nsIURI;
class nsMediaQueryResultCacheKey;
class nsPresContext;
class nsXMLNameSpaceMap;

namespace mozilla {
class CSSStyleSheet;
struct ChildSheetListBuilder;

namespace css {
class GroupRule;
} // namespace css
namespace dom {
class CSSRuleList;
class Element;
} // namespace dom

  // -------------------------------
// CSS Style Sheet Inner Data Container
//

struct CSSStyleSheetInner : public StyleSheetInfo
{
  CSSStyleSheetInner(CORSMode aCORSMode,
                     ReferrerPolicy aReferrerPolicy,
                     const dom::SRIMetadata& aIntegrity);
  CSSStyleSheetInner(CSSStyleSheetInner& aCopy,
                     CSSStyleSheet* aPrimarySheet);
  ~CSSStyleSheetInner();

<<<<<<< HEAD
  CSSStyleSheetInner* CloneFor(CSSStyleSheet* aPrimarySheet);
=======
  StyleSheetInfo* CloneFor(StyleSheet* aPrimarySheet) override;
>>>>>>> a17af05f
  void RemoveSheet(StyleSheet* aSheet) override;

  void RebuildNameSpaces();

  // Create a new namespace map
  nsresult CreateNamespaceMap();

  size_t SizeOfIncludingThis(MallocSizeOf aMallocSizeOf) const;

  IncrementalClearCOMRuleArray mOrderedRules;
  nsAutoPtr<nsXMLNameSpaceMap> mNameSpaceMap;
};


// -------------------------------
// CSS Style Sheet
//

// CID for the CSSStyleSheet class
// 7985c7ac-9ddc-444d-9899-0c86ec122f54
#define NS_CSS_STYLE_SHEET_IMPL_CID     \
{ 0x7985c7ac, 0x9ddc, 0x444d, \
  { 0x98, 0x99, 0x0c, 0x86, 0xec, 0x12, 0x2f, 0x54 } }


class CSSStyleSheet final : public StyleSheet
{
public:
  typedef net::ReferrerPolicy ReferrerPolicy;
  CSSStyleSheet(css::SheetParsingMode aParsingMode,
                CORSMode aCORSMode, ReferrerPolicy aReferrerPolicy);
  CSSStyleSheet(css::SheetParsingMode aParsingMode,
                CORSMode aCORSMode, ReferrerPolicy aReferrerPolicy,
                const dom::SRIMetadata& aIntegrity);

  NS_DECL_ISUPPORTS_INHERITED
  NS_DECL_CYCLE_COLLECTION_CLASS_INHERITED(CSSStyleSheet, StyleSheet)

  NS_DECLARE_STATIC_IID_ACCESSOR(NS_CSS_STYLE_SHEET_IMPL_CID)

  bool HasRules() const;

<<<<<<< HEAD
  // Find the ID of the owner inner window.
  uint64_t FindOwningWindowInnerID() const;
=======
>>>>>>> a17af05f
#ifdef DEBUG
  void List(FILE* out = stdout, int32_t aIndent = 0) const override;
#endif

  // XXX do these belong here or are they generic?
  void AppendStyleRule(css::Rule* aRule);

  int32_t StyleRuleCount() const;
  css::Rule* GetStyleRuleAt(int32_t aIndex) const;

<<<<<<< HEAD
  void SetOwnerRule(css::ImportRule* aOwnerRule) { mOwnerRule = aOwnerRule; /* Not ref counted */ }
  css::ImportRule* GetOwnerRule() const { return mOwnerRule; }
  // Workaround overloaded-virtual warning in GCC.
  using StyleSheet::GetOwnerRule;

  nsXMLNameSpaceMap* GetNameSpaceMap() const {
    return Inner()->mNameSpaceMap;
  }

  virtual already_AddRefed<StyleSheet> Clone(StyleSheet* aCloneParent,
    css::ImportRule* aCloneOwnerRule,
    nsIDocument* aCloneDocument,
    nsINode* aCloneOwningNode) const final;

  bool IsModified() const final { return mDirty; }
=======
  nsXMLNameSpaceMap* GetNameSpaceMap() const {
    return Inner()->mNameSpaceMap;
  }

  already_AddRefed<StyleSheet> Clone(StyleSheet* aCloneParent,
    dom::CSSImportRule* aCloneOwnerRule,
    nsIDocument* aCloneDocument,
    nsINode* aCloneOwningNode) const final;
>>>>>>> a17af05f

  void SetModifiedByChildRule() {
    NS_ASSERTION(mDirty,
                 "sheet must be marked dirty before handing out child rules");
    DidDirty();
  }

  nsresult AddRuleProcessor(nsCSSRuleProcessor* aProcessor);
  nsresult DropRuleProcessor(nsCSSRuleProcessor* aProcessor);

<<<<<<< HEAD
  void AddStyleSet(nsStyleSet* aStyleSet);
  void DropStyleSet(nsStyleSet* aStyleSet);

=======
>>>>>>> a17af05f
  // nsICSSLoaderObserver interface
  NS_IMETHOD StyleSheetLoaded(StyleSheet* aSheet, bool aWasAlternate,
                              nsresult aStatus) override;

  bool UseForPresentation(nsPresContext* aPresContext,
                            nsMediaQueryResultCacheKey& aKey) const;

  nsresult ReparseSheet(const nsAString& aInput);

  void SetInRuleProcessorCache() { mInRuleProcessorCache = true; }

  // Function used as a callback to rebuild our inner's child sheet
  // list after we clone a unique inner for ourselves.
  static bool RebuildChildList(css::Rule* aRule,
                               ChildSheetListBuilder* aBuilder);

  size_t SizeOfIncludingThis(MallocSizeOf aMallocSizeOf) const override;

  dom::Element* GetScopeElement() const { return mScopeElement; }
  void SetScopeElement(dom::Element* aScopeElement);
<<<<<<< HEAD

  // WebIDL CSSStyleSheet API
  // Can't be inline because we can't include ImportRule here.  And can't be
  // called GetOwnerRule because that would be ambiguous with the ImportRule
  // version.
  css::Rule* GetDOMOwnerRule() const final;

  void WillDirty();
  void DidDirty();
=======

  void DidDirty() override;
>>>>>>> a17af05f

private:
  CSSStyleSheet(const CSSStyleSheet& aCopy,
                CSSStyleSheet* aParentToUse,
                dom::CSSImportRule* aOwnerRuleToUse,
                nsIDocument* aDocumentToUse,
                nsINode* aOwningNodeToUse);

  CSSStyleSheet(const CSSStyleSheet& aCopy) = delete;
  CSSStyleSheet& operator=(const CSSStyleSheet& aCopy) = delete;

protected:
  virtual ~CSSStyleSheet();

  void LastRelease();

<<<<<<< HEAD
=======
  void ClearRuleCascades();

>>>>>>> a17af05f
  // Add the namespace mapping from this @namespace rule to our namespace map
  nsresult RegisterNamespaceRule(css::Rule* aRule);

  // Drop our reference to mRuleCollection
  void DropRuleCollection();

  CSSStyleSheetInner* Inner() const
  {
    return static_cast<CSSStyleSheetInner*>(mInner);
  }

  // Unlink our inner, if needed, for cycle collection
  virtual void UnlinkInner() override;
  // Traverse our inner, if needed, for cycle collection
  virtual void TraverseInner(nsCycleCollectionTraversalCallback &) override;

protected:
  // Internal methods which do not have security check and completeness check.
<<<<<<< HEAD
  dom::CSSRuleList* GetCssRulesInternal(ErrorResult& aRv);
=======
  dom::CSSRuleList* GetCssRulesInternal();
>>>>>>> a17af05f
  uint32_t InsertRuleInternal(const nsAString& aRule,
                              uint32_t aIndex, ErrorResult& aRv);
  void DeleteRuleInternal(uint32_t aIndex, ErrorResult& aRv);
  nsresult InsertRuleIntoGroupInternal(const nsAString& aRule,
                                       css::GroupRule* aGroup,
                                       uint32_t aIndex);

  void EnabledStateChangedInternal();
<<<<<<< HEAD

  css::ImportRule*      mOwnerRule; // weak ref
=======
>>>>>>> a17af05f

  RefPtr<CSSRuleListImpl> mRuleCollection;
  bool                  mInRuleProcessorCache;
  RefPtr<dom::Element> mScopeElement;

  AutoTArray<nsCSSRuleProcessor*, 8>* mRuleProcessors;

  friend class mozilla::StyleSheet;
  friend class ::nsCSSRuleProcessor;
};

NS_DEFINE_STATIC_IID_ACCESSOR(CSSStyleSheet, NS_CSS_STYLE_SHEET_IMPL_CID)

} // namespace mozilla

#endif /* !defined(mozilla_CSSStyleSheet_h) */<|MERGE_RESOLUTION|>--- conflicted
+++ resolved
@@ -58,11 +58,7 @@
                      CSSStyleSheet* aPrimarySheet);
   ~CSSStyleSheetInner();
 
-<<<<<<< HEAD
-  CSSStyleSheetInner* CloneFor(CSSStyleSheet* aPrimarySheet);
-=======
   StyleSheetInfo* CloneFor(StyleSheet* aPrimarySheet) override;
->>>>>>> a17af05f
   void RemoveSheet(StyleSheet* aSheet) override;
 
   void RebuildNameSpaces();
@@ -105,11 +101,6 @@
 
   bool HasRules() const;
 
-<<<<<<< HEAD
-  // Find the ID of the owner inner window.
-  uint64_t FindOwningWindowInnerID() const;
-=======
->>>>>>> a17af05f
 #ifdef DEBUG
   void List(FILE* out = stdout, int32_t aIndent = 0) const override;
 #endif
@@ -120,23 +111,6 @@
   int32_t StyleRuleCount() const;
   css::Rule* GetStyleRuleAt(int32_t aIndex) const;
 
-<<<<<<< HEAD
-  void SetOwnerRule(css::ImportRule* aOwnerRule) { mOwnerRule = aOwnerRule; /* Not ref counted */ }
-  css::ImportRule* GetOwnerRule() const { return mOwnerRule; }
-  // Workaround overloaded-virtual warning in GCC.
-  using StyleSheet::GetOwnerRule;
-
-  nsXMLNameSpaceMap* GetNameSpaceMap() const {
-    return Inner()->mNameSpaceMap;
-  }
-
-  virtual already_AddRefed<StyleSheet> Clone(StyleSheet* aCloneParent,
-    css::ImportRule* aCloneOwnerRule,
-    nsIDocument* aCloneDocument,
-    nsINode* aCloneOwningNode) const final;
-
-  bool IsModified() const final { return mDirty; }
-=======
   nsXMLNameSpaceMap* GetNameSpaceMap() const {
     return Inner()->mNameSpaceMap;
   }
@@ -145,7 +119,6 @@
     dom::CSSImportRule* aCloneOwnerRule,
     nsIDocument* aCloneDocument,
     nsINode* aCloneOwningNode) const final;
->>>>>>> a17af05f
 
   void SetModifiedByChildRule() {
     NS_ASSERTION(mDirty,
@@ -156,12 +129,6 @@
   nsresult AddRuleProcessor(nsCSSRuleProcessor* aProcessor);
   nsresult DropRuleProcessor(nsCSSRuleProcessor* aProcessor);
 
-<<<<<<< HEAD
-  void AddStyleSet(nsStyleSet* aStyleSet);
-  void DropStyleSet(nsStyleSet* aStyleSet);
-
-=======
->>>>>>> a17af05f
   // nsICSSLoaderObserver interface
   NS_IMETHOD StyleSheetLoaded(StyleSheet* aSheet, bool aWasAlternate,
                               nsresult aStatus) override;
@@ -182,20 +149,8 @@
 
   dom::Element* GetScopeElement() const { return mScopeElement; }
   void SetScopeElement(dom::Element* aScopeElement);
-<<<<<<< HEAD
-
-  // WebIDL CSSStyleSheet API
-  // Can't be inline because we can't include ImportRule here.  And can't be
-  // called GetOwnerRule because that would be ambiguous with the ImportRule
-  // version.
-  css::Rule* GetDOMOwnerRule() const final;
-
-  void WillDirty();
-  void DidDirty();
-=======
 
   void DidDirty() override;
->>>>>>> a17af05f
 
 private:
   CSSStyleSheet(const CSSStyleSheet& aCopy,
@@ -212,11 +167,8 @@
 
   void LastRelease();
 
-<<<<<<< HEAD
-=======
   void ClearRuleCascades();
 
->>>>>>> a17af05f
   // Add the namespace mapping from this @namespace rule to our namespace map
   nsresult RegisterNamespaceRule(css::Rule* aRule);
 
@@ -235,11 +187,7 @@
 
 protected:
   // Internal methods which do not have security check and completeness check.
-<<<<<<< HEAD
-  dom::CSSRuleList* GetCssRulesInternal(ErrorResult& aRv);
-=======
   dom::CSSRuleList* GetCssRulesInternal();
->>>>>>> a17af05f
   uint32_t InsertRuleInternal(const nsAString& aRule,
                               uint32_t aIndex, ErrorResult& aRv);
   void DeleteRuleInternal(uint32_t aIndex, ErrorResult& aRv);
@@ -248,11 +196,6 @@
                                        uint32_t aIndex);
 
   void EnabledStateChangedInternal();
-<<<<<<< HEAD
-
-  css::ImportRule*      mOwnerRule; // weak ref
-=======
->>>>>>> a17af05f
 
   RefPtr<CSSRuleListImpl> mRuleCollection;
   bool                  mInRuleProcessorCache;
