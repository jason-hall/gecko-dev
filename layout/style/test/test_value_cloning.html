--- conflicted
+++ resolved
@@ -120,11 +120,7 @@
     var info = gCSSProperties[current_item.prop];
 
     var test = ifdoc.getElementById("test" + idx);
-<<<<<<< HEAD
-    var cur_cs = iframe.contentWindow.getComputedStyle(test);
-=======
     var cur_cs = ifwin.getComputedStyle(test);
->>>>>>> a17af05f
     test_cs.push(cur_cs);
     var cur_ser = ifdoc.styleSheets[0].cssRules[3*idx+2].style.getPropertyValue(current_item.prop);
     if (cur_ser == "") {
