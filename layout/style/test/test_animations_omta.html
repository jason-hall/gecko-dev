<!DOCTYPE HTML>
<html>
<!--
https://bugzilla.mozilla.org/show_bug.cgi?id=964646
-->
<!--

 ========= PLEASE KEEP THIS IN SYNC WITH test_animations.html =========

 This test mimicks the content of test_animations.html but performs tests
 specific to animations that run on the compositor thread since they require
 special (asynchronous) handling. Furthermore, these tests check that
 animations that are expected to run on the compositor thread, are actually
 doing so.

 If you are making changes to this file or to test_animations.html, please
 try to keep them consistent where appropriate.

-->
<head>
  <meta charset="utf-8">
  <title>Test for css3-animations running on the compositor thread (Bug
         964646)</title>
  <script type="application/javascript"
    src="/tests/SimpleTest/SimpleTest.js"></script>
  <script type="application/javascript"
    src="/tests/SimpleTest/paint_listener.js"></script>
  <script type="application/javascript" src="animation_utils.js"></script>
  <link rel="stylesheet" type="text/css" href="/tests/SimpleTest/test.css"/>
  <style type="text/css">
    @keyframes transform-anim {
      to {
        transform: translate(100px);
      }
    }
    @keyframes anim1 {
       0% { transform: translate(0px) }
       50% { transform: translate(80px) }
       100% { transform: translate(100px) }
    }
    @keyframes anim2 {
      from { opacity: 0 } to { opacity: 1 }
    }
    @keyframes anim3 {
      from { opacity: 0 } to { opacity: 1 }
    }
    @keyframes anim4 {
      from { transform: translate(0px, 0px) }
      to { transform: translate(0px, 100px) }
    }

    @keyframes kf1 {
      50% { transform: translate(50px) }
      to { transform: translate(150px) }
    }
    @keyframes kf2 {
      from { transform: translate(150px) }
      50% { transform: translate(50px) }
    }
    @keyframes kf3 {
      25% { transform: translate(100px) }
    }
    @keyframes kf4 {
      to, from { display: none; transform: translate(37px) }
    }
    @keyframes kf_cascade1 {
      from { transform: translate(50px) }
      50%, from { transform: translate(30px) }      /* wins: 0% */
      75%, 85%, 50% { transform: translate(20px) }  /* wins: 75%, 50% */
      100%, 85% { transform: translate(70px) }      /* wins: 100% */
      85.1% { transform: translate(60px) }          /* wins: 85.1% */
      85% { transform: translate(30px) }            /* wins: 85% */
    }
    @keyframes kf_cascade2 { from, to { opacity: 0.3 } }
    @keyframes kf_cascade2 { from, to { transform: translate(50px) } }
    @keyframes kf_cascade2 { from, to { transform: translate(100px) } }
    @keyframes kf_tf1 {
      0%   { transform: translate(20px); animation-timing-function: ease }
      25%  { transform: translate(60px); }
      50%  { transform: translate(160px); animation-timing-function: steps(5) }
      75%  { transform: translate(120px); animation-timing-function: linear }
      100% { transform: translate(20px); animation-timing-function: ease-out }
    }

    @keyframes always_fifty {
      from, to { transform: translate(50px) }
    }

    #withbefore::before, #withafter::after {
      content: "test";
      animation: anim4 1s linear alternate 3;
      display:block;
    }

    @keyframes multiprop {
      0% {
        transform: translate(10px); opacity: 0.3;
        animation-timing-function: ease;
      }
      25% {
        opacity: 0.5;
        animation-timing-function: ease-out;
      }
      50% {
        transform: translate(40px);
      }
      75% {
        transform: translate(80px); opacity: 0.6;
        animation-timing-function: ease-in;
      }
    }

    @keyframes cascade {
      0%, 25%, 100% { transform: translate(0px) }
      50%, 75% { transform: translate(100px) }
      0%, 75%, 100% { opacity: 0 }
      25%, 50% { opacity: 1 }
    }
    @keyframes cascade2 {
      0% { transform: translate(0px) }
      25% { transform: translate(30px);
            animation-timing-function: ease-in } /* beaten by rule below */
      50% { transform: translate(0px) }
      25% { transform: translate(50px) }
      100% { transform: translate(100px) }
    }

    @keyframes primitives1 {
      from { transform: rotate(0deg) translateX(0px) scaleX(1)
        translate(0px) scale3d(1, 1, 1); }
      to { transform: rotate(270deg) translate3d(0px, 0px, 0px) scale(1)
        translateY(0px) scaleY(1); }
    }

    @keyframes important1 {
      from { opacity: 0.5; }
      50%  { opacity: 1 !important; } /* ignored */
      to   { opacity: 0.8; }
    }
    @keyframes important2 {
      from { opacity: 0.5;
             transform: translate(100px); }
      to   { opacity: 0.2 !important; /* ignored */
             transform: translate(50px); }
    }

    @keyframes empty { }
    @keyframes nearlyempty {
      to {
        transform: translate(100px);
      }
    }

    .target {
      /* The animation target needs geometry in order to qualify for OMTA */
      width: 100px;
      height: 100px;
      background-color: white;
    }

    .visitedLink:link { background-color: yellow }
    .visitedLink:visited { background-color: blue }

    @keyframes opacitymid {
      0% { opacity: 0.2 }
      100% { opacity: 0.8 }
    }

    @keyframes transformnone {
      0%, 100% { transform: translateX(50px) }
      25%, 75% { transform: none }
    }
  </style>
</head>
<body>
<a target="_blank"
  href="https://bugzilla.mozilla.org/show_bug.cgi?id=964646">Mozilla Bug
  964646</a>
<div id="display"></div>
<pre id="test">
<script type="application/javascript">
"use strict";

/** Test for css3-animations running on the compositor thread (Bug 964646) **/
 
// Global state
var gDisplay = document.getElementById("display")
  , gDiv     = null;

// Shortcut omta_is and friends by filling in the initial 'elem' argument
// with gDiv.
[ 'omta_is', 'omta_todo_is', 'omta_is_approx' ].forEach(function(fn) {
  var origFn = window[fn];
  window[fn] = function() {
    var args = Array.slice(arguments);
    if (!(args[0] instanceof Element)) {
      args.unshift(gDiv);
    }
    return origFn.apply(window, args);
  };
});

// Shortcut new_div and done_div to update gDiv
var originalNewDiv = window.new_div;
window.new_div = function(style) {
  [ gDiv ] = originalNewDiv(style);
};
var originalDoneDiv = window.done_div;
window.done_div = function() {
  originalDoneDiv();
  gDiv = null;
};

SimpleTest.waitForExplicitFinish();
SimpleTest.requestLongerTimeout(2);
runOMTATest(function() {
  var onAbort = function() {
    if (gDiv) {
      done_div();
    }
  };
  runAllAsyncAnimTests(onAbort).then(function() {
    SimpleTest.finish();
  });
}, SimpleTest.finish);

//----------------------------------------------------------------------
//
// Test cases
//
//----------------------------------------------------------------------

// This test is not in test_animations.html but is here to test that
// transform animations are actually run on the compositor thread as expected.
addAsyncAnimTest(async function() {
  new_div("animation: transform-anim linear 300s");

  await waitForPaintsFlushed();

  advance_clock(200000);
  omta_is("transform", { tx: 100 * 2 / 3 }, RunningOn.Compositor,
          "OMTA animation is animating as expected");
  done_div();
});

async function testFillMode(fillMode, fillsBackwards, fillsForwards)
{
  var style = "transform: translate(30px); animation: 10s 3s anim1 linear";
  var desc;
  if (fillMode.length > 0) {
    style += " " + fillMode;
    desc = "fill mode " + fillMode + ": ";
  } else {
    desc = "default fill mode: ";
  }
  new_div(style);
  listen();

<<<<<<< HEAD
  yield waitForPaintsFlushed();
=======
  await waitForPaintsFlushed();
>>>>>>> a17af05f

  if (fillsBackwards)
    omta_is("transform", { tx: 0 }, RunningOn.Compositor,
            desc + "does affect value during delay (0s)");
  else
    omta_is("transform", { tx: 30 }, RunningOn.MainThread,
            desc + "doesn't affect value during delay (0s)");

  advance_clock(2000);
  if (fillsBackwards)
    omta_is("transform", { tx: 0 }, RunningOn.Compositor,
            desc + "does affect value during delay (0s)");
  else
    omta_is("transform", { tx: 30 }, RunningOn.MainThread,
            desc + "does affect value during delay (0s)");

  check_events([], "before start in testFillMode");
  advance_clock(1000);
  check_events([{ type: "animationstart", target: gDiv,
                  bubbles: true, cancelable: false,
                  animationName: "anim1", elapsedTime: 0.0,
                  pseudoElement: "" }],
               "right after start in testFillMode");

  // If we have a backwards fill then at the start of the animation we will end
  // up applying the same value as the fill value. Various optimizations in
  // RestyleManager may filter out this meaning that the animation doesn't get
  // added to the compositor thread until the first time the value changes.
  //
  // As a result we look for this first sample on either the compositor or the
  // computed style
  await waitForPaints();
  omta_is("transform", { tx: 0 }, RunningOn.Either,
          desc + "affects value at start of animation");
  advance_clock(125);
  // We might not add the animation to compositor until the second sample (due
  // to the optimizations mentioned above) so we should wait for paints before
  // proceeding
  await waitForPaints();
  omta_is("transform", { tx: 2 }, RunningOn.Compositor,
          desc + "affects value during animation");
  advance_clock(2375);
  omta_is("transform", { tx: 40 }, RunningOn.Compositor,
          desc + "affects value during animation");
  advance_clock(2500);
  omta_is("transform", { tx: 80 }, RunningOn.Compositor,
          desc + "affects value during animation");
  advance_clock(2500);
  omta_is("transform", { tx: 90 }, RunningOn.Compositor,
          desc + "affects value during animation");
  advance_clock(2375);
  omta_is("transform", { tx: 99.5 }, RunningOn.Compositor,
          desc + "affects value during animation");
  check_events([], "before end in testFillMode");
  advance_clock(125);
  check_events([{ type: "animationend", target: gDiv,
                  bubbles: true, cancelable: false,
                  animationName: "anim1", elapsedTime: 10.0,
                  pseudoElement: "" }],
               "right after end in testFillMode");
  
  // Currently the compositor will apply a forwards fill until it gets told by
  // the main thread to clear the animation. As a result we should wait for
  // paints to be flushed before checking that the animated value does *not*
  // appear on the compositor thread.
  await waitForPaints();
  if (fillsForwards)
    omta_is("transform", { tx: 100 }, RunningOn.MainThread,
            desc + "affects value at end of animation");
  advance_clock(10);
  if (fillsForwards)
    omta_is("transform", { tx: 100 }, RunningOn.MainThread,
            desc + "affects value after animation");
  else
    omta_is("transform", { tx: 30 }, RunningOn.MainThread,
            desc + "does not affect value after animation");

  done_div();
}

addAsyncAnimTest(function() { return testFillMode("", false, false); });
addAsyncAnimTest(function() { return testFillMode("none", false, false); });
addAsyncAnimTest(function() { return testFillMode("forwards", false, true); });
addAsyncAnimTest(function() { return testFillMode("backwards", true, false); });
addAsyncAnimTest(function() { return testFillMode("both", true, true); });

// Test that animations continue running when the animation name
// list is changed.
//
// test_animations.html combines all these tests into one block but this is
// difficult for OMTA because currently there are only two properties to which
// we apply OMTA. Instead we break the test down into a few independent pieces
// in order to exercise the same functionality.

// Append to list
addAsyncAnimTest(async function() {
  new_div("animation: anim1 linear 10s");
  await waitForPaintsFlushed();
    omta_is("transform", { tx: 0 }, RunningOn.Either,
            "just anim1, translate at start");
  advance_clock(1000);
    omta_is("transform", { tx: 16 }, RunningOn.Compositor,
            "just anim1, translate at 1s");
  // append anim2
  gDiv.style.animation = "anim1 linear 10s, anim2 linear 10s";
  await waitForPaintsFlushed();
    omta_is("transform", { tx: 16 }, RunningOn.Compositor,
            "anim1 + anim2, translate at 1s");
    omta_is("opacity", 0, RunningOn.Compositor,
            "anim1 + anim2, opacity at 1s");
  advance_clock(1000);
    omta_is("transform", { tx: 32 }, RunningOn.Compositor,
            "anim1 + anim2, translate at 2s");
    omta_is("opacity", 0.1, RunningOn.Compositor,
            "anim1 + anim2, opacity at 2s");
  done_div();
});

// Prepend to list; delete from list
addAsyncAnimTest(async function() {
  new_div("animation: anim1 linear 10s");
  await waitForPaintsFlushed();
    omta_is("transform", { tx: 0 }, RunningOn.Either,
            "just anim1, translate at start");
  advance_clock(1000);
    omta_is("transform", { tx: 16 }, RunningOn.Compositor,
                     "just anim1, translate at 1s");
  // prepend anim2
  gDiv.style.animation = "anim2 linear 10s, anim1 linear 10s";
  await waitForPaintsFlushed();
    omta_is("transform", { tx: 16 }, RunningOn.Compositor,
            "anim2 + anim1, translate at 1s");
    omta_is("opacity", 0, RunningOn.Compositor,
            "anim2 + anim1, opacity at 1s");
  advance_clock(1000);
    omta_is("transform", { tx: 32 }, RunningOn.Compositor,
            "anim2 + anim1, translate at 2s");
    omta_is("opacity", 0.1, RunningOn.Compositor,
            "anim2 + anim1, opacity at 2s");
  // remove anim2 from list
  gDiv.style.animation = "anim1 linear 10s";
  await waitForPaintsFlushed();
    omta_is("transform", { tx: 32 }, RunningOn.Compositor,
            "just anim1, translate at 2s");
    omta_is("opacity", 1, RunningOn.MainThread, "just anim1, opacity at 2s");
  advance_clock(1000);
    omta_is("transform", { tx: 48 }, RunningOn.Compositor,
            "just anim1, translate at 3s");
    omta_is("opacity", 1, RunningOn.MainThread, "just anim1, opacity at 3s");
  done_div();
});

// Swap elements
addAsyncAnimTest(async function() {
  new_div("animation: anim1 linear 10s, anim2 linear 10s");
  await waitForPaintsFlushed();
    omta_is("transform", { tx: 0 }, RunningOn.Either,
            "anim1 + anim2, translate at start");
    omta_is("opacity", 0, RunningOn.Compositor,
            "anim1 + anim2, opacity at start");
  advance_clock(1000);
    omta_is("transform", { tx: 16 }, RunningOn.Compositor,
            "anim1 + anim2, translate at 1s");
    omta_is("opacity", 0.1, RunningOn.Compositor,
            "anim1 + anim2, opacity at 1s");
  // swap anim1 and anim2, change duration of anim2
  gDiv.style.animation = "anim2 linear 5s, anim1 linear 10s";
  await waitForPaintsFlushed();
    omta_is("transform", { tx: 16 }, RunningOn.Compositor,
            "anim2 + anim1, translate at 1s");
    omta_is("opacity", 0.2, RunningOn.Compositor,
            "anim2 + anim1, opacity at 1s");
  advance_clock(1000);
    omta_is("transform", { tx: 32 }, RunningOn.Compositor,
            "anim2 + anim1, translate at 2s");
    omta_is("opacity", 0.4, RunningOn.Compositor,
            "anim2 + anim1, opacity at 2s");
  // list anim2 twice, last duration wins, original start time still applies
  gDiv.style.animation = "anim2 linear 5s, anim1 linear 10s, anim2 linear 20s";
  await waitForPaintsFlushed();
    omta_is("transform", { tx: 32 }, RunningOn.Compositor,
            "anim2 + anim1 + anim2, translate at 2s");
    is(SpecialPowers.DOMWindowUtils.getOMTAStyle(gDiv, "opacity"), "0.1",
       "anim2 + anim1 + anim2, opacity at 2s");
  // drop one of the anim2, and list anim3 as well, which animates
  // the same property as anim2
  gDiv.style.animation = "anim1 linear 10s, anim2 linear 20s, anim3 linear 10s";
  await waitForPaintsFlushed();
    omta_is("transform", { tx: 32 }, RunningOn.Compositor,
            "anim1 + anim2 + anim3, translate at 2s");
    is(SpecialPowers.DOMWindowUtils.getOMTAStyle(gDiv, "opacity"), "0",
       "anim1 + anim2 + anim3, opacity at 2s");
  advance_clock(1000);
    omta_is("transform", { tx: 48 }, RunningOn.Compositor,
            "anim1 + anim2 + anim3, translate at 3s");
    is(SpecialPowers.DOMWindowUtils.getOMTAStyle(gDiv, "opacity"), "0.1",
       "anim1 + anim2 + anim3, opacity at 3s");
  // now swap the anim3 and anim2 order
  gDiv.style.animation = "anim1 linear 10s, anim3 linear 10s, anim2 linear 20s";
  await waitForPaintsFlushed();
    omta_is("transform", { tx: 48 }, RunningOn.Compositor,
            "anim1 + anim3 + anim2, translate at 3s");
    is(SpecialPowers.DOMWindowUtils.getOMTAStyle(gDiv, "opacity"), "0.15",
       "anim1 + anim3 + anim2, opacity at 3s");
  advance_clock(2000); // (unlike test_animations.html, we seek 2s forwards here
                       // since at 4s anim2 and anim3 produce the same result so
                       // we can't tell which won.)
    omta_is("transform", { tx: 80 }, RunningOn.Compositor,
            "anim1 + anim3 + anim2, translate at 5s");
    is(SpecialPowers.DOMWindowUtils.getOMTAStyle(gDiv, "opacity"), "0.25",
       "anim1 + anim3 + anim2, opacity at 5s");
  // swap anim3 and anim2 back
  gDiv.style.animation = "anim1 linear 10s, anim2 linear 20s, anim3 linear 10s";
  await waitForPaintsFlushed();
    omta_is("transform", { tx: 80 }, RunningOn.Compositor,
            "anim1 + anim2 + anim3, translate at 5s");
    is(SpecialPowers.DOMWindowUtils.getOMTAStyle(gDiv, "opacity"), "0.3",
       "anim1 + anim2 + anim3, opacity at 5s");
  // seek past end of anim1
  advance_clock(5100);
  await waitForPaints();
    omta_is("transform", { tx: 0 }, RunningOn.MainThread,
            "anim1 + anim2 + anim3, translate at 10.1s");
  // Change the animation fill mode on the completed animation.
  gDiv.style.animation =
    "anim1 linear 10s forwards, anim2 linear 20s, anim3 linear 10s";
  await waitForPaintsFlushed();
    omta_is("transform", { tx: 100 }, RunningOn.MainThread,
            "anim1 + anim2 + anim3, translate at 10.1s with fill mode");
  advance_clock(900);
    omta_is("transform", { tx: 100 }, RunningOn.MainThread,
            "anim1 + anim2 + anim3, translate at 11s with fill mode");
  // Change the animation duration on the completed animation, so it is
  // no longer completed.
  // XXX Not sure about this---there seems to be a bug in test_animations.html
  // in that it drops the fill mode but the test comment says it has a fill mode
  gDiv.style.animation = "anim1 linear 20s, anim2 linear 20s, anim3 linear 10s";
  await waitForPaintsFlushed();
    omta_is("transform", { tx: 82 }, RunningOn.Compositor,
            "anim1 + anim2 + anim3, translate at 11s with fill mode");
    is(SpecialPowers.DOMWindowUtils.getOMTAStyle(gDiv, "opacity"), "0.9",
       "anim1 + anim2 + anim3, opacity at 11s");
  done_div();
});

/*
 * css3-animations:  3. Keyframes
 * http://dev.w3.org/csswg/css3-animations/#keyframes
 */

// Test the rules on keyframes that lack a 0% or 100% rule:
// (simultaneously, test that reverse animations have their keyframes
// run backwards)

addAsyncAnimTest(async function() {
  // 100px at 0%, 50px at 50%, 150px at 100%
  new_div("transform: translate(100px); " +
          "animation: kf1 ease 1s alternate infinite");
  await waitForPaintsFlushed();
  omta_is("transform", { tx: 100 }, RunningOn.Compositor, "no-0% at 0.0s");
  advance_clock(100);
  omta_is_approx("transform", { tx: 100 - 50 * gTF.ease(0.2) }, 0.01,
                 RunningOn.Compositor, "no-0% at 0.1s");
  advance_clock(200);
  omta_is_approx("transform", { tx: 100 - 50 * gTF.ease(0.6) }, 0.01,
                 RunningOn.Compositor, "no-0% at 0.3s");
  advance_clock(200);
  omta_is("transform", { tx: 50 }, RunningOn.Compositor, "no-0% at 0.5s");
  advance_clock(200);
  omta_is_approx("transform", { tx: 50 + 100 * gTF.ease(0.4) }, 0.01,
                 RunningOn.Compositor, "no-0% at 0.7s");
  advance_clock(200);
  omta_is_approx("transform", { tx: 50 + 100 * gTF.ease(0.8) }, 0.01,
                 RunningOn.Compositor, "no-0% at 0.9s");
  advance_clock(100);
  omta_is("transform", { tx: 150 }, RunningOn.Compositor, "no-0% at 1.0s");
  advance_clock(100);
  omta_is_approx("transform", { tx: 50 + 100 * gTF.ease(0.8) }, 0.01,
                 RunningOn.Compositor, "no-0% at 1.1s");
  advance_clock(300);
  omta_is_approx("transform", { tx: 50 + 100 * gTF.ease(0.2) }, 0.01,
                 RunningOn.Compositor, "no-0% at 1.4s");
  advance_clock(300);
  omta_is_approx("transform", { tx: 100 - 50 * gTF.ease(0.6) }, 0.01,
                 RunningOn.Compositor, "no-0% at 1.7s");
  advance_clock(200);
  omta_is_approx("transform", { tx: 100 - 50 * gTF.ease(0.2) }, 0.01,
                 RunningOn.Compositor, "no-0% at 1.9s");
  advance_clock(100);
  omta_is("transform", { tx: 100 }, RunningOn.Compositor, "no-0% at 2.0s");
  done_div();

  // 150px at 0%, 50px at 50%, 100px at 100%
  new_div("transform: translate(100px); " +
          "animation: kf2 ease-in 1s alternate infinite");
  await waitForPaintsFlushed();
  omta_is("transform", { tx: 150 }, RunningOn.Compositor, "no-100% at 0.0s");
  advance_clock(100);
  omta_is_approx("transform", { tx: 150 - 100 * gTF.ease_in(0.2) }, 0.01,
                 RunningOn.Compositor, "no-100% at 0.1s");
  advance_clock(200);
  omta_is_approx("transform", { tx: 150 - 100 * gTF.ease_in(0.6) }, 0.01,
                 RunningOn.Compositor, "no-100% at 0.3s");
  advance_clock(200);
  omta_is("transform", { tx: 50 }, RunningOn.Compositor, "no-100% at 0.5s");
  advance_clock(200);
  omta_is_approx("transform", { tx: 50 + 50 * gTF.ease_in(0.4) }, 0.01,
                 RunningOn.Compositor, "no-100% at 0.7s");
  advance_clock(200);
  omta_is_approx("transform", { tx: 50 + 50 * gTF.ease_in(0.8) }, 0.01,
                 RunningOn.Compositor, "no-100% at 0.9s");
  advance_clock(100);
  omta_is("transform", { tx: 100 }, RunningOn.Compositor, "no-100% at 1.0s");
  advance_clock(100);
  omta_is_approx("transform", { tx: 50 + 50 * gTF.ease_in(0.8) }, 0.01,
                 RunningOn.Compositor, "no-100% at 1.1s");
  advance_clock(300);
  omta_is_approx("transform", { tx: 50 + 50 * gTF.ease_in(0.2) }, 0.01,
                 RunningOn.Compositor, "no-100% at 1.4s");
  advance_clock(300);
  omta_is_approx("transform", { tx: 150 - 100 * gTF.ease_in(0.6) }, 0.01,
                 RunningOn.Compositor, "no-100% at 1.7s");
  advance_clock(200);
  omta_is_approx("transform", { tx: 150 - 100 * gTF.ease_in(0.2) }, 0.01,
                 RunningOn.Compositor, "no-100% at 1.9s");
  advance_clock(100);
  omta_is("transform", { tx: 150 }, RunningOn.Compositor, "no-100% at 2.0s");
  done_div();

  // 50px at 0%, 100px at 25%, 50px at 100%
  new_div("transform: translate(50px); " +
          "animation: kf3 ease-out 1s alternate infinite");
  await waitForPaintsFlushed();
  omta_is("transform", { tx: 50 }, RunningOn.Compositor,
          "no-0%-no-100% at 0.0s");
  advance_clock(50);
  omta_is_approx("transform", { tx: 50 + 50 * gTF.ease_out(0.2) }, 0.01,
                 RunningOn.Compositor, "no-0%-no-100% at 0.05s");
  advance_clock(100);
  omta_is_approx("transform", { tx: 50 + 50 * gTF.ease_out(0.6) }, 0.01,
                 RunningOn.Compositor, "no-0%-no-100% at 0.15s");
  advance_clock(100);
  omta_is("transform", { tx: 100 }, RunningOn.Compositor,
          "no-0%-no-100% at 0.25s");
  advance_clock(300);
  omta_is_approx("transform", { tx: 100 - 50 * gTF.ease_out(0.4) }, 0.01,
                 RunningOn.Compositor, "no-0%-no-100% at 0.55s");
  advance_clock(300);
  omta_is_approx("transform", { tx: 100 - 50 * gTF.ease_out(0.8) }, 0.01,
                 RunningOn.Compositor, "no-0%-no-100% at 0.85s");
  advance_clock(150);
  omta_is("transform", { tx: 50 }, RunningOn.Compositor,
          "no-0%-no-100% at 1.0s");
  advance_clock(150);
  omta_is_approx("transform", { tx: 100 - 50 * gTF.ease_out(0.8) }, 0.01,
                 RunningOn.Compositor, "no-0%-no-100% at 1.15s");
  advance_clock(450);
  omta_is_approx("transform", { tx: 100 - 50 * gTF.ease_out(0.2) }, 0.01,
                 RunningOn.Compositor, "no-0%-no-100% at 1.6s");
  advance_clock(250);
  omta_is_approx("transform", { tx: 50 + 50 * gTF.ease_out(0.6) }, 0.01,
                 RunningOn.Compositor, "no-0%-no-100% at 1.85s");
  advance_clock(100);
  omta_is_approx("transform", { tx: 50 + 50 * gTF.ease_out(0.2) }, 0.01,
                 RunningOn.Compositor, "no-0%-no-100% at 1.95s");
  advance_clock(50);
  omta_is("transform", { tx: 50 }, RunningOn.Compositor,
          "no-0%-no-100% at 2.0s");
  done_div();

  // Test that non-animatable properties are ignored.
  // Simultaneously, test that the block is still honored, and that
  // we still override the value when two consecutive keyframes have
  // the same value.
  new_div("animation: kf4 ease 10s");
  await waitForPaintsFlushed();
  var cs = window.getComputedStyle(gDiv);
  is(cs.display, "block",
     "non-animatable properties should be ignored (linear, 0s)");
  omta_is("transform", { tx: 37 }, RunningOn.Compositor,
          "animatable properties should still apply (linear, 0s)");
  advance_clock(1000);
  is(cs.display, "block",
     "non-animatable properties should be ignored (linear, 1s)");
  omta_is("transform", { tx: 37 }, RunningOn.Compositor,
          "animatable properties should still apply (linear, 1s)");
  done_div();
  new_div("animation: kf4 step-start 10s");
  await waitForPaintsFlushed();
  cs = window.getComputedStyle(gDiv);
  is(cs.display, "block",
     "non-animatable properties should be ignored (step-start, 0s)");
  omta_is("transform", { tx: 37 }, RunningOn.Compositor,
          "animatable properties should still apply (step-start, 0s)");
  advance_clock(1000);
  is(cs.display, "block",
     "non-animatable properties should be ignored (step-start, 1s)");
  omta_is("transform", { tx: 37 }, RunningOn.Compositor,
          "animatable properties should still apply (step-start, 1s)");
  done_div();

  // Test cascading of the keyframes within an @keyframes rule.
  new_div("animation: kf_cascade1 linear 10s");
  await waitForPaintsFlushed();
  //    0%: 30px
  //   50%: 20px
  //   75%: 20px
  //   85%: 30px
  // 85.1%: 60px
  //  100%: 70px
  omta_is("transform", { tx: 30 }, RunningOn.Compositor, "kf_cascade1 at 0s");
  advance_clock(2500);
  omta_is("transform", { tx: 25 }, RunningOn.Compositor, "kf_cascade1 at 2.5s");
  advance_clock(2500);
  omta_is("transform", { tx: 20 }, RunningOn.Compositor, "kf_cascade1 at 5s");
  advance_clock(2000);
  omta_is("transform", { tx: 20 }, RunningOn.Compositor, "kf_cascade1 at 7s");
  advance_clock(500);
  omta_is("transform", { tx: 20 }, RunningOn.Compositor, "kf_cascade1 at 7.5s");
  advance_clock(500);
  omta_is("transform", { tx: 25 }, RunningOn.Compositor, "kf_cascade1 at 8s");
  advance_clock(500);
  omta_is("transform", { tx: 30 }, RunningOn.Compositor, "kf_cascade1 at 8.5s");
  advance_clock(10);
  // For some reason we get an error of 0.0003 for this test only
  omta_is_approx("transform", { tx: 60 }, 0.001, RunningOn.Compositor,
                 "kf_cascade1 at 8.51s");
  advance_clock(745);
  omta_is("transform", { tx: 65 }, RunningOn.Compositor,
          "kf_cascade1 at 9.2505s");
  done_div();

  // Test cascading of the @keyframes rules themselves.
  new_div("animation: kf_cascade2 linear 10s");
  await waitForPaintsFlushed();
  omta_is("opacity", 1, RunningOn.MainThread,
          "last @keyframes rule with transform should win");
  omta_is("transform", { tx: 100 }, RunningOn.Compositor,
          "last @keyframes rule with transform should win");
  done_div();
});

/*
 * css3-animations:  3.1. Timing functions for keyframes
 * http://dev.w3.org/csswg/css3-animations/#timing-functions-for-keyframes-
 */

addAsyncAnimTest(async function() {
  new_div("animation: kf_tf1 ease-in 10s alternate infinite");
  await waitForPaintsFlushed();
  omta_is("transform", { tx: 20 }, RunningOn.Compositor,
          "keyframe timing functions test at 0s (test needed for flush)");
  advance_clock(1000);
  omta_is_approx("transform", { tx: 20 + 40 * gTF.ease(0.4) }, 0.01,
                 RunningOn.Compositor, "keyframe timing functions test at 1s");
  advance_clock(1000);
  omta_is_approx("transform", { tx: 20 + 40 * gTF.ease(0.8) }, 0.01,
                 RunningOn.Compositor, "keyframe timing functions test at 2s");
  advance_clock(1000);
  omta_is_approx("transform", { tx: 60 + 100 * gTF.ease_in(0.2) }, 0.01,
                 RunningOn.Compositor, "keyframe timing functions test at 3s");
  advance_clock(1000);
  omta_is_approx("transform", { tx: 60 + 100 * gTF.ease_in(0.6) }, 0.01,
                 RunningOn.Compositor, "keyframe timing functions test at 4s");
  advance_clock(1000);
  omta_is("transform", { tx: 160 }, RunningOn.Compositor,
          "keyframe timing functions test at 5s");
  advance_clock(1010); // avoid floating-point error
  omta_is_approx("transform", { tx: 160 - 40 * step_end(5)(0.4) }, 0.01,
                 RunningOn.Compositor, "keyframe timing functions test at 6s");
  advance_clock(1000);
  omta_is_approx("transform", { tx: 160 - 40 * step_end(5)(0.8) }, 0.01,
                 RunningOn.Compositor, "keyframe timing functions test at 7s");
  advance_clock(990);
  omta_is_approx("transform", { tx: 120 - 100 * gTF.linear(0.2) }, 0.01,
                 RunningOn.Compositor, "keyframe timing functions test at 8s");
  advance_clock(1000);
  omta_is_approx("transform", { tx: 120 - 100 * gTF.linear(0.6) }, 0.01,
                 RunningOn.Compositor, "keyframe timing functions test at 9s");
  advance_clock(1000);
  omta_is("transform", { tx: 20 }, RunningOn.Compositor,
          "keyframe timing functions test at 10s");
  advance_clock(20000);
  omta_is("transform", { tx: 20 }, RunningOn.Compositor,
          "keyframe timing functions test at 30s");
  advance_clock(1000);
  omta_is_approx("transform", { tx: 120 - 100 * gTF.linear(0.6) }, 0.01,
                 RunningOn.Compositor,
                 "keyframe timing functions test at 31s");
  advance_clock(1000);
  omta_is_approx("transform", { tx: 120 - 100 * gTF.linear(0.2) }, 0.01,
                 RunningOn.Compositor,
                 "keyframe timing functions test at 32s");
  advance_clock(990); // avoid floating-point error
  omta_is_approx("transform", { tx: 160 - 40 * step_end(5)(0.8) }, 0.01,
                 RunningOn.Compositor,
                 "keyframe timing functions test at 33s");
  advance_clock(1000);
  omta_is_approx("transform", { tx: 160 - 40 * step_end(5)(0.4) }, 0.01,
                 RunningOn.Compositor,
                 "keyframe timing functions test at 34s");
  advance_clock(1010);
  omta_is("transform", { tx: 160 }, RunningOn.Compositor,
          "keyframe timing functions test at 35s");
  advance_clock(1000);
  omta_is_approx("transform", { tx: 60 + 100 * gTF.ease_in(0.6) }, 0.01,
                 RunningOn.Compositor,
                 "keyframe timing functions test at 36s");
  advance_clock(1000);
  omta_is_approx("transform", { tx: 60 + 100 * gTF.ease_in(0.2) }, 0.01,
                 RunningOn.Compositor,
                 "keyframe timing functions test at 37s");
  advance_clock(1000);
  omta_is_approx("transform", { tx: 20 + 40 * gTF.ease(0.8) }, 0.01,
                 RunningOn.Compositor,
                 "keyframe timing functions test at 38s");
  advance_clock(1000);
  omta_is_approx("transform", { tx: 20 + 40 * gTF.ease(0.4) }, 0.01,
                 RunningOn.Compositor,
                 "keyframe timing functions test at 39s");
  advance_clock(1000);
  omta_is("transform", { tx: 20 }, RunningOn.Compositor,
          "keyframe timing functions test at 40s");
  done_div();

  // spot-check the same thing without alternate
  new_div("animation: kf_tf1 ease-in 10s infinite");
  await waitForPaintsFlushed();
  omta_is("transform", { tx: 20 }, RunningOn.Compositor,
          "keyframe timing functions test at 0s (test needed for flush)");
  advance_clock(11000);
  omta_is_approx("transform", { tx: 20 + 40 * gTF.ease(0.4) }, 0.01,
                 RunningOn.Compositor,
                 "keyframe timing functions test at 11s");
  advance_clock(3000);
  omta_is_approx("transform", { tx: 60 + 100 * gTF.ease_in(0.6) }, 0.01,
                 RunningOn.Compositor,
                 "keyframe timing functions test at 14s");
  advance_clock(2010); // avoid floating-point error
  omta_is_approx("transform", { tx: 160 - 40 * step_end(5)(0.4) }, 0.01,
                 RunningOn.Compositor,
                 "keyframe timing functions test at 16s");
  advance_clock(1990);
  omta_is_approx("transform", { tx: 120 - 100 * gTF.linear(0.2) }, 0.01,
                 RunningOn.Compositor,
                 "keyframe timing functions test at 18s");
  done_div();
});

/*
 * css3-animations:  3.2. The 'animation-name' Property
 * http://dev.w3.org/csswg/css3-animations/#the-animation-name-property-
 */

// animation-name is reasonably well-tested up in the tests for Section
// 2, particularly the tests that "Test that animations continue running
// when the animation name list is changed."

// Test that 'animation-name: none' stops the animation, and setting
// it again starts a new one.

addAsyncAnimTest(async function() {
  new_div("animation: anim2 ease-in-out 10s");
  await waitForPaintsFlushed();
  omta_is("opacity", 0, RunningOn.Compositor,
          "after setting animation-name to anim2");
  advance_clock(1000);
  omta_is_approx("opacity", gTF.ease_in_out(0.1), 0.01, RunningOn.Compositor,
                 "before changing animation-name to none");
  gDiv.style.animationName = "none";
  await waitForPaintsFlushed();
  omta_is("opacity", 1, RunningOn.MainThread,
          "after changing animation-name to none");
  advance_clock(1000);
  omta_is("opacity", 1, RunningOn.MainThread,
          "after changing animation-name to none plus 1s");
  gDiv.style.animationName = "anim2";
  await waitForPaintsFlushed();
  omta_is("opacity", 0, RunningOn.Compositor,
          "after changing animation-name to anim2");
  advance_clock(1000);
  omta_is_approx("opacity", gTF.ease_in_out(0.1), 0.01, RunningOn.Compositor,
                 "at 1s in animation when animation-name no longer none again");
  gDiv.style.animationName = "none";
  await waitForPaintsFlushed();
  omta_is("opacity", 1, RunningOn.MainThread,
          "after changing animation-name to none");
  advance_clock(1000);
  omta_is("opacity", 1, RunningOn.MainThread,
          "after changing animation-name to none plus 1s");
  done_div();
});

/*
 * css3-animations:  3.3. The 'animation-duration' Property
 * http://dev.w3.org/csswg/css3-animations/#the-animation-duration-property-
 */

// FIXME: test animation-duration of 0 (quite a bit, including interaction
// with fill-mode, count, and reversing), once I know what the right
// behavior is.

/*
 * css3-animations:  3.4. The 'animation-timing-function' Property
 * http://dev.w3.org/csswg/css3-animations/#animation-timing-function_tag
 */

// tested in tests for section 3.1

/*
 * css3-animations:  3.5. The 'animation-iteration-count' Property
 * http://dev.w3.org/csswg/css3-animations/#the-animation-iteration-count-property-
 */
addAsyncAnimTest(async function() {
  new_div("animation: anim2 ease-in 10s 0.3 forwards");
  await waitForPaintsFlushed();
  omta_is("opacity", 0, RunningOn.Compositor,
          "animation-iteration-count test 1 at 0s");
  advance_clock(2000);
  omta_is_approx("opacity", gTF.ease_in(0.2), 0.01, RunningOn.Compositor,
                 "animation-iteration-count test 1 at 2s");
  advance_clock(900);
  omta_is_approx("opacity", gTF.ease_in(0.29), 0.01, RunningOn.Compositor,
                 "animation-iteration-count test 1 at 2.9s");
  advance_clock(100);
  // Animation has reached the end so allow it to be cleared from the compositor
  await waitForPaints();
  // For transform animations we can tell whether a transform on the compositor
  // thread was set by animation or not since there is a special flag for it.
  //
  // For opacity animations, however, there is no such flag so we'll get an
  // "OMTA" opacity even when it wasn't set by animation. When we pause an
  // opacity animation we don't worry about where it is reported to be running
  // (main thread or compositor) so long as the result is correct, hence we
  // check for "either" below.
  omta_is_approx("opacity", gTF.ease_in(0.3), 0.01, RunningOn.Either,
                 "animation-iteration-count test 1 at 3s");
  advance_clock(100);
  omta_is_approx("opacity", gTF.ease_in(0.3), 0.01, RunningOn.Either,
                 "animation-iteration-count test 1 at 3.1s");
  advance_clock(5000);
  omta_is_approx("opacity", gTF.ease_in(0.3), 0.01, RunningOn.Either,
                 "animation-iteration-count test 1 at 8.1s");
  done_div();

  // The corresponding test in test_animations.html runs three animations in
  // parallel but since we only have two properties that are OMTA-enabled at
  // this time and no additive animation we split this test into two parts.
  new_div("animation: anim2 ease-in 10s 0.3, " +
          "anim4 ease-out 20s 1.2 alternate forwards");
  await waitForPaintsFlushed();
  omta_is("opacity", 0, RunningOn.Compositor,
          "animation-iteration-count test 2 at 0s");
  omta_is("transform", { ty: 0 }, RunningOn.Compositor,
          "animation-iteration-count test 3 at 0s");
  advance_clock(2000);
  omta_is_approx("opacity", gTF.ease_in(0.2), 0.01, RunningOn.Compositor,
                 "animation-iteration-count test 2 at 2s");
  omta_is_approx("transform", { ty: 100 * gTF.ease_out(0.1) }, 0.01,
                 RunningOn.Compositor,
                 "animation-iteration-count test 3 at 2s");
  advance_clock(900);
  omta_is_approx("opacity", gTF.ease_in(0.29), 0.01, RunningOn.Compositor,
                 "animation-iteration-count test 2 at 2.9s");
  advance_clock(200);
  await waitForPaints();
  omta_is("opacity", 1, RunningOn.Either,
          "animation-iteration-count test 2 at 3.1s");
  advance_clock(2000);
  omta_is("opacity", 1, RunningOn.Either,
          "animation-iteration-count test 2 at 5.1s");
  advance_clock(14700);
  omta_is_approx("transform", { ty: 100 * gTF.ease_out(0.99) }, 0.01,
                 RunningOn.Compositor,
                 "animation-iteration-count test 3 at 19.8s");
  advance_clock(200);
  omta_is("transform", { ty: 100 }, RunningOn.Compositor,
          "animation-iteration-count test 3 at 20s");
  advance_clock(200);
  omta_is_approx("transform", { ty: 100 * gTF.ease_out(0.99) }, 0.01,
                 RunningOn.Compositor,
                 "animation-iteration-count test 3 at 20.2s");
  advance_clock(3600);
  omta_is_approx("transform", { ty: 100 * gTF.ease_out(0.81) }, 0.01,
                 RunningOn.Compositor,
                 "animation-iteration-count test 3 at 23.8s");
  advance_clock(200);
  omta_is_approx("transform", { ty: 100 * gTF.ease_out(0.8) }, 0.01,
                 RunningOn.Compositor,
                 "animation-iteration-count test 3 at 24s");
  advance_clock(200);
  await waitForPaints();
  omta_is("opacity", 1, RunningOn.Either,
          "animation-iteration-count test 2 at 25s");
  omta_is_approx("transform", { ty: 100 * gTF.ease_out(0.8) }, 0.01,
                 RunningOn.MainThread,
                 "animation-iteration-count test 3 at 25s");
  done_div();

  new_div("animation: anim4 ease-in-out 5s 1.6 forwards");
  await waitForPaintsFlushed();
  omta_is("transform", { ty: 0 }, RunningOn.Compositor,
          "animation-iteration-count test 4 at 0s");
  advance_clock(2000);
  omta_is_approx("transform", { ty: 100 * gTF.ease_in_out(0.4) }, 0.01,
                 RunningOn.Compositor,
                 "animation-iteration-count test 4 at 2s");
  advance_clock(2900);
  omta_is_approx("transform", { ty: 100 * gTF.ease_in_out(0.98) }, 0.01,
                 RunningOn.Compositor,
                 "animation-iteration-count test 4 at 4.9s");
  advance_clock(200);
  omta_is_approx("transform", { ty: 100 * gTF.ease_in_out(0.02) }, 0.01,
                 RunningOn.Compositor,
                 "animation-iteration-count test 4 at 5.1s");
  advance_clock(2800);
  omta_is_approx("transform", { ty: 100 * gTF.ease_in_out(0.58) }, 0.01,
                 RunningOn.Compositor,
                 "animation-iteration-count test 4 at 7.9s");
  advance_clock(100);
  omta_is_approx("transform", { ty: 100 * gTF.ease_in_out(0.6) }, 0.01,
                 RunningOn.Compositor,
                 "animation-iteration-count test 4 at 8s");
  advance_clock(100);
  await waitForPaints();
  omta_is_approx("transform", { ty: 100 * gTF.ease_in_out(0.6) }, 0.01,
                 RunningOn.Either,
                 "animation-iteration-count test 4 at 8.1s");
  advance_clock(16100);
  omta_is_approx("transform", { ty: 100 * gTF.ease_in_out(0.6) }, 0.01,
                 RunningOn.Either,
                 "animation-iteration-count test 4 at 25s");
  done_div();
});

/*
 * css3-animations:  3.6. The 'animation-direction' Property
 * http://dev.w3.org/csswg/css3-animations/#the-animation-direction-property-
 */

// Tested in tests for sections 3.1 and 3.5.

addAsyncAnimTest(async function() {
  new_div("animation: anim2 ease-in 10s infinite");
  gDiv.style.animationDirection = "normal";
  await waitForPaintsFlushed();
  omta_is("opacity", 0, RunningOn.Compositor,
          "animation-direction test 1 (normal) at 0s");
  gDiv.style.animationDirection = "reverse";
  await waitForPaintsFlushed();
  omta_is("opacity", 1, RunningOn.Compositor,
          "animation-direction test 1 (reverse) at 0s");
  gDiv.style.animationDirection = "alternate";
  await waitForPaintsFlushed();
  omta_is("opacity", 0, RunningOn.Compositor,
          "animation-direction test 1 (alternate) at 0s");
  gDiv.style.animationDirection = "alternate-reverse";
  await waitForPaintsFlushed();
  omta_is("opacity", 1, RunningOn.Compositor,
          "animation-direction test 1 (alternate-reverse) at 0s");
  advance_clock(2000);
  gDiv.style.animationDirection = "normal";
  await waitForPaintsFlushed();
  omta_is_approx("opacity", gTF.ease_in(0.2), 0.01, RunningOn.Compositor,
                 "animation-direction test 1 (normal) at 2s");
  gDiv.style.animationDirection = "reverse";
  await waitForPaintsFlushed();
  omta_is_approx("opacity", gTF.ease_in(0.8), 0.01, RunningOn.Compositor,
                 "animation-direction test 1 (reverse) at 2s");
  gDiv.style.animationDirection = "alternate";
  await waitForPaintsFlushed();
  omta_is_approx("opacity", gTF.ease_in(0.2), 0.01, RunningOn.Compositor,
                 "animation-direction test 1 (alternate) at 2s");
  gDiv.style.animationDirection = "alternate-reverse";
  await waitForPaintsFlushed();
  omta_is_approx("opacity", gTF.ease_in(0.8), 0.01, RunningOn.Compositor,
                 "animation-direction test 1 (alternate-reverse) at 2s");
  advance_clock(5000);
  gDiv.style.animationDirection = "normal";
  await waitForPaintsFlushed();
  omta_is_approx("opacity", gTF.ease_in(0.7), 0.01, RunningOn.Compositor,
                 "animation-direction test 1 (normal) at 7s");
  gDiv.style.animationDirection = "reverse";
  await waitForPaintsFlushed();
  omta_is_approx("opacity", gTF.ease_in(0.3), 0.01, RunningOn.Compositor,
                 "animation-direction test 1 (reverse) at 7s");
  gDiv.style.animationDirection = "alternate";
  await waitForPaintsFlushed();
  omta_is_approx("opacity", gTF.ease_in(0.7), 0.01, RunningOn.Compositor,
                 "animation-direction test 1 (alternate) at 7s");
  gDiv.style.animationDirection = "alternate-reverse";
  await waitForPaintsFlushed();
  omta_is_approx("opacity", gTF.ease_in(0.3), 0.01, RunningOn.Compositor,
                 "animation-direction test 1 (alternate-reverse) at 7s");
  advance_clock(5000);
  gDiv.style.animationDirection = "normal";
  await waitForPaintsFlushed();
  omta_is_approx("opacity", gTF.ease_in(0.2), 0.01, RunningOn.Compositor,
                 "animation-direction test 1 (normal) at 12s");
  gDiv.style.animationDirection = "reverse";
  await waitForPaintsFlushed();
  omta_is_approx("opacity", gTF.ease_in(0.8), 0.01, RunningOn.Compositor,
                 "animation-direction test 1 (reverse) at 12s");
  gDiv.style.animationDirection = "alternate";
  await waitForPaintsFlushed();
  omta_is_approx("opacity", gTF.ease_in(0.8), 0.01, RunningOn.Compositor,
                 "animation-direction test 1 (alternate) at 12s");
  gDiv.style.animationDirection = "alternate-reverse";
  await waitForPaintsFlushed();
  omta_is_approx("opacity", gTF.ease_in(0.2), 0.01, RunningOn.Compositor,
                 "animation-direction test 1 (alternate-reverse) at 12s");
  advance_clock(10000);
  gDiv.style.animationDirection = "normal";
  await waitForPaintsFlushed();
  omta_is_approx("opacity", gTF.ease_in(0.2), 0.01, RunningOn.Compositor,
                 "animation-direction test 1 (normal) at 22s");
  gDiv.style.animationDirection = "reverse";
  await waitForPaintsFlushed();
  omta_is_approx("opacity", gTF.ease_in(0.8), 0.01, RunningOn.Compositor,
                 "animation-direction test 1 (reverse) at 22s");
  gDiv.style.animationDirection = "alternate";
  await waitForPaintsFlushed();
  omta_is_approx("opacity", gTF.ease_in(0.2), 0.01, RunningOn.Compositor,
                 "animation-direction test 1 (alternate) at 22s");
  gDiv.style.animationDirection = "alternate-reverse";
  await waitForPaintsFlushed();
  omta_is_approx("opacity", gTF.ease_in(0.8), 0.01, RunningOn.Compositor,
                 "animation-direction test 1 (alternate-reverse) at 22s");
  advance_clock(30000);
  gDiv.style.animationDirection = "normal";
  await waitForPaintsFlushed();
  omta_is_approx("opacity", gTF.ease_in(0.2), 0.01, RunningOn.Compositor,
                 "animation-direction test 1 (normal) at 52s");
  gDiv.style.animationDirection = "reverse";
  await waitForPaintsFlushed();
  omta_is_approx("opacity", gTF.ease_in(0.8), 0.01, RunningOn.Compositor,
                 "animation-direction test 1 (reverse) at 52s");
  gDiv.style.animationDirection = "alternate";
  await waitForPaintsFlushed();
  omta_is_approx("opacity", gTF.ease_in(0.8), 0.01, RunningOn.Compositor,
                 "animation-direction test 1 (alternate) at 52s");
  gDiv.style.animationDirection = "alternate-reverse";
  await waitForPaintsFlushed();
  omta_is_approx("opacity", gTF.ease_in(0.2), 0.01, RunningOn.Compositor,
                 "animation-direction test 1 (alternate-reverse) at 52s");
  done_div();
});

/*
 * css3-animations:  3.7. The 'animation-play-state' Property
 * http://dev.w3.org/csswg/css3-animations/#the-animation-play-state-property-
 */

addAsyncAnimTest(async function() {
  // simple test with just one animation
  new_div("");
  gDiv.style.animationTimingFunction = "ease";
  gDiv.style.animationName = "anim1";
  gDiv.style.animationDuration = "1s";
  gDiv.style.animationDirection = "alternate";
  gDiv.style.animationIterationCount = "2";
  await waitForPaintsFlushed();
  omta_is("transform", { tx: 0 }, RunningOn.Compositor,
          "animation-play-state test 1, at 0s");
  advance_clock(250);
  omta_is_approx("transform", { tx: 80 * gTF.ease(0.5) }, 0.01,
                 RunningOn.Compositor,
                 "animation-play-state test 1 at 250ms");
  gDiv.style.animationPlayState = "paused";
  await waitForPaintsFlushed();
  omta_is_approx("transform", { tx: 80 * gTF.ease(0.5) }, 0.01,
                 RunningOn.MainThread,
                 "animation-play-state test 1 at 250ms");
  advance_clock(250);
  omta_is_approx("transform", { tx: 80 * gTF.ease(0.5) }, 0.01,
                 RunningOn.MainThread,
                 "animation-play-state test 1 still at 500ms");
  gDiv.style.animationPlayState = "running";
  await waitForPaintsFlushed();
  omta_is_approx("transform", { tx: 80 * gTF.ease(0.5) }, 0.01,
                 RunningOn.Compositor,
                 "animation-play-state test 1 still at 500ms");
  advance_clock(500);
  omta_is_approx("transform", { tx: 80 + 20 * gTF.ease(0.5) }, 0.01,
                 RunningOn.Compositor,
                 "animation-play-state test 1 at 1000ms");
  advance_clock(250);
  omta_is("transform", { tx: 100 }, RunningOn.Compositor,
          "animation-play-state test 1 at 1250ms");
  advance_clock(250);
  omta_is_approx("transform", { tx: 80 + 20 * gTF.ease(0.5) }, 0.01,
                 RunningOn.Compositor,
                 "animation-play-state test 1 at 1500ms");
  gDiv.style.animationPlayState = "paused";
  await waitForPaintsFlushed();
  omta_is_approx("transform", { tx: 80 + 20 * gTF.ease(0.5) }, 0.01,
                 RunningOn.MainThread,
                 "animation-play-state test 1 at 1500ms");
  advance_clock(2000);
  omta_is_approx("transform", { tx: 80 + 20 * gTF.ease(0.5) }, 0.01,
                 RunningOn.MainThread,
                 "animation-play-state test 1 at 3500ms");
  advance_clock(500);
  omta_is_approx("transform", { tx: 80 + 20 * gTF.ease(0.5) }, 0.01,
                 RunningOn.MainThread,
                 "animation-play-state test 1 at 4000ms");
  gDiv.style.animationPlayState = "";
  await waitForPaintsFlushed();
  omta_is_approx("transform", { tx: 80 + 20 * gTF.ease(0.5) }, 0.01,
                 RunningOn.Compositor,
                 "animation-play-state test 1 at 4000ms");
  advance_clock(500);
  omta_is_approx("transform", { tx: 80 * gTF.ease(0.5) }, 0.01,
                 RunningOn.Compositor,
                 "animation-play-state test 1 at 4500ms");
  advance_clock(250);
  await waitForPaintsFlushed();
  omta_is("transform", { tx: 0 }, RunningOn.MainThread,
          "animation-play-state test 1, at 4750ms");
  advance_clock(250);
  omta_is("transform", { tx: 0 }, RunningOn.MainThread,
          "animation-play-state test 1, at 5000ms");
  done_div();

  // The corresponding test in test_animations.html tests various cases of
  // pausing individual animations in a list of three different animations 
  // but since there are only two OMTA properties we can animate
  // independently this test is substantially simpler.
  new_div("");
  gDiv.style.animationTimingFunction = "ease-out, ease-in";
  gDiv.style.animationName = "anim2, anim4";
  gDiv.style.animationDuration = "1s, 2s";
  gDiv.style.animationDirection = "alternate, normal";
  gDiv.style.animationIterationCount = "4, 2";
  await waitForPaintsFlushed();
  omta_is("opacity", 0, RunningOn.Compositor,
          "animation-play-state test 2, at 0s");
  omta_is("transform", { ty: 0 }, RunningOn.Compositor,
          "animation-play-state test 3, at 0s");
  advance_clock(250);
  gDiv.style.animationPlayState = "paused, running"; // pause 1
  await waitForPaintsFlushed();
  // As noted with the tests for animation-iteration-count, for opacity
  // animations we don't strictly check the finished animation is being animated
  // on the main thread, but simply that it is producing the correct result.
  omta_is_approx("opacity", gTF.ease_out(0.25), 0.01, RunningOn.MainThread,
                 "animation-play-state test 2 at 250ms"); // paused
  omta_is_approx("transform", { ty: 100 * gTF.ease_in(0.125) }, 0.01,
                 RunningOn.Compositor,
                 "animation-play-state test 3 at 250ms");
  advance_clock(250);
  omta_is_approx("opacity", gTF.ease_out(0.25), 0.01, RunningOn.MainThread,
                 "animation-play-state test 2 at 500ms"); // paused
  omta_is_approx("transform", { ty: 100 * gTF.ease_in(0.25) }, 0.01,
                 RunningOn.Compositor,
                 "animation-play-state test 3 at 500ms");
  advance_clock(250);
  gDiv.style.animationPlayState = "running, paused"; // unpause 1, pause 2
  await waitForPaintsFlushed();
  advance_clock(250);
  omta_is_approx("opacity", gTF.ease_out(0.5), 0.01, RunningOn.Compositor,
                 "animation-play-state test 2 at 1000ms");
  omta_is_approx("transform", { ty: 100 * gTF.ease_in(0.375) }, 0.01,
                 RunningOn.MainThread,
                 "animation-play-state test 3 at 1000ms"); // paused
  gDiv.style.animationPlayState = "paused"; // pause all
  await waitForPaintsFlushed();
  advance_clock(3000);
  omta_is_approx("opacity", gTF.ease_out(0.5), 0.01, RunningOn.MainThread,
                 "animation-play-state test 2 at 4000ms"); // paused
  omta_is_approx("transform", { ty: 100 * gTF.ease_in(0.375) }, 0.01,
                 RunningOn.MainThread,
                 "animation-play-state test 3 at 4000ms"); // paused
  gDiv.style.animationPlayState = "running, paused"; // pause 2
  await waitForPaintsFlushed();
  advance_clock(850);
  omta_is_approx("opacity", gTF.ease_out(0.65), 0.01, RunningOn.Compositor,
                 "animation-play-state test 2 at 4850ms");
  omta_is_approx("transform", { ty: 100 * gTF.ease_in(0.375) }, 0.01,
                 RunningOn.MainThread,
                 "animation-play-state test 3 at 4850ms");
  advance_clock(300);
  omta_is_approx("opacity", gTF.ease_out(0.35), 0.01, RunningOn.Compositor,
                 "animation-play-state test 2 at 5150ms");
  omta_is_approx("transform", { ty: 100 * gTF.ease_in(0.375) }, 0.01,
                 RunningOn.MainThread,
                 "animation-play-state test 3 at 5150ms");
  advance_clock(2300);
  omta_is_approx("opacity", gTF.ease_out(0.05), 0.01, RunningOn.Compositor,
                 "animation-play-state test 2 at 7450ms");
  omta_is_approx("transform", { ty: 100 * gTF.ease_in(0.375) }, 0.01,
                 RunningOn.MainThread,
                 "animation-play-state test 3 at 7450ms");
  advance_clock(100);
  // test 2 has finished so wait for it to be removed from the
  // compositor (otherwise it will fill forwards)
  await waitForPaints();
  omta_is("opacity", 1, RunningOn.Either,
          "animation-play-state test 2 at 7550ms");
  omta_is_approx("transform", { ty: 100 * gTF.ease_in(0.375) }, 0.01,
                 RunningOn.MainThread,
                 "animation-play-state test 3 at 7550ms");
  gDiv.style.animationPlayState = "running"; // unpause 2
  await waitForPaintsFlushed();
  advance_clock(1000);
  omta_is("opacity", 1, RunningOn.Either,
          "animation-play-state test 2 at 7550ms");
  omta_is_approx("transform", { ty: 100 * gTF.ease_in(0.875) }, 0.01,
                 RunningOn.Compositor,
                 "animation-play-state test 3 at 7550ms");
  advance_clock(500);
  omta_is("opacity", 1, RunningOn.Either,
          "animation-play-state test 2 at 8050ms");
  omta_is_approx("transform", { ty: 100 * gTF.ease_in(0.125) }, 0.01,
                 RunningOn.Compositor,
                 "animation-play-state test 3 at 8050ms");
  advance_clock(1000);
  omta_is("opacity", 1, RunningOn.Either,
          "animation-play-state test 2 at 9050ms");
  omta_is_approx("transform", { ty: 100 * gTF.ease_in(0.625) }, 0.01,
                 RunningOn.Compositor,
                 "animation-play-state test 3 at 9050ms");
  advance_clock(500);
  omta_is("opacity", 1, RunningOn.Either,
          "animation-play-state test 2 at 9550ms");
  omta_is_approx("transform", { ty: 100 * gTF.ease_in(0.875) }, 0.01,
                 RunningOn.Compositor,
                 "animation-play-state test 3 at 9550ms");
  advance_clock(500);
  await waitForPaints();
  omta_is("opacity", 1, RunningOn.Either,
          "animation-play-state test 2 at 10050ms");
  omta_is("transform", { ty: 0 }, RunningOn.MainThread,
          "animation-play-state test 3 at 10050ms");
  done_div();
});

/*
 * css3-animations:  3.8. The 'animation-delay' Property
 * http://dev.w3.org/csswg/css3-animations/#the-animation-delay-property-
 */

addAsyncAnimTest(async function() {
  // test positive delay
  new_div("animation: anim2 1s 0.5s ease-out");
<<<<<<< HEAD
  yield waitForPaintsFlushed();
=======
  await waitForPaintsFlushed();
>>>>>>> a17af05f
  // NOTE: getOMTAStyle() can't detect the animation is running on the
  // compositor or not during the delay phase, since no opacity style is
  // applied during the delay phase.
  omta_is("opacity", 1, RunningOn.Either, "positive delay test at 0ms");
  advance_clock(400);
  omta_is("opacity", 1, RunningOn.Either, "positive delay test at 400ms");
  advance_clock(100);
  await waitForPaints();
  omta_is("opacity", 0, RunningOn.Compositor, "positive delay test at 500ms");
  advance_clock(100);
  omta_is_approx("opacity", gTF.ease_out(0.1), 0.01, RunningOn.Compositor,
                 "positive delay test at 500ms");
  done_div();

  // test dynamic changes to delay (i.e., that we preserve the start time
  // that's before the delay)
  new_div("animation: anim2 1s 0.5s ease-out both");
<<<<<<< HEAD
  yield waitForPaintsFlushed();
=======
  await waitForPaintsFlushed();
>>>>>>> a17af05f
  // NOTE: As noted above, getOMTAStyle() can't detect the animation is running
  // on the compositor during the delay phase.
  omta_is("opacity", 0, RunningOn.Either, "dynamic delay delay test at 0ms");
  advance_clock(400);
  omta_is("opacity", 0, RunningOn.Either,
          "dynamic delay delay test at 400ms (1)");
  gDiv.style.animationDelay = "0.2s";
  await waitForPaintsFlushed();
  omta_is_approx("opacity", gTF.ease_out(0.2), 0.01, RunningOn.Compositor,
                 "dynamic delay delay test at 400ms (2)");
  gDiv.style.animationDelay = "0.6s";
  await waitForPaintsFlushed();
  advance_clock(200);
  omta_is("opacity", 0, RunningOn.Either, "dynamic delay delay test at 600ms");
  advance_clock(200);
  await waitForPaints();
  omta_is_approx("opacity", gTF.ease_out(0.2), 0.01, RunningOn.Compositor,
                 "dynamic delay delay test at 800ms");
  advance_clock(1000);
  await waitForPaints();
  omta_is("opacity", 1, RunningOn.Either,
          "dynamic delay delay test at 1800ms (1)");
  gDiv.style.animationDelay = "1.5s";
  await waitForPaintsFlushed();
  omta_is_approx("opacity", gTF.ease_out(0.3), 0.01, RunningOn.Compositor,
                 "dynamic delay delay test at 1800ms (2)");
  gDiv.style.animationDelay = "2s";
  await waitForPaintsFlushed();
  omta_is("opacity", 0, RunningOn.Either,
          "dynamic delay delay test at 1800ms (3)");
  done_div();

  // test delay and play-state interaction
  new_div("animation: anim2 1s 0.5s ease-out");
<<<<<<< HEAD
  yield waitForPaintsFlushed();
=======
  await waitForPaintsFlushed();
>>>>>>> a17af05f
  // NOTE: As noted above, getOMTAStyle() can't detect the animation is running
  // on the compositor during the delay phase.
  omta_is("opacity", 1, RunningOn.Either,
          "delay and play-state delay test at 0ms");
  advance_clock(400);
  omta_is("opacity", 1, RunningOn.Either,
          "delay and play-state delay test at 400ms");
  gDiv.style.animationPlayState = "paused";
  await waitForPaintsFlushed();
  advance_clock(100);
  omta_is("opacity", 1, RunningOn.MainThread, // paused
          "delay and play-state delay test at 500ms");
  advance_clock(500);
  omta_is("opacity", 1, RunningOn.MainThread, // paused
          "delay and play-state delay test at 1000ms");
  gDiv.style.animationPlayState = "running";
  await waitForPaintsFlushed();
  advance_clock(100);
  await waitForPaints();
  omta_is("opacity", 0, RunningOn.Compositor,
          "delay and play-state delay test at 1100ms");
  advance_clock(100);
  omta_is_approx("opacity", gTF.ease_out(0.1), 0.01, RunningOn.Compositor,
                 "delay and play-state delay test at 1200ms");
  gDiv.style.animationPlayState = "paused";
  await waitForPaintsFlushed();
  advance_clock(100);
  omta_is_approx("opacity", gTF.ease_out(0.1), 0.01, RunningOn.Either,
                 "delay and play-state delay test at 1300ms");
  done_div();

  // test negative delay and implicit starting values
  new_div("transform: translate(1000px)");
  await waitForPaintsFlushed();
  advance_clock(300);
  gDiv.style.transform = "translate(100px)";
  gDiv.style.animation = "kf1 1s -0.1s ease-in";
  await waitForPaintsFlushed();
  omta_is_approx("transform", { tx: 100 - 50 * gTF.ease_in(0.2) },
                 0.01, RunningOn.Compositor,
                 "delay and implicit starting values test");
  done_div();

  // test large negative delay that causes the animation to start
  // in the fourth iteration
  new_div("animation: anim2 1s -3.6s ease-in 5 alternate forwards");
  listen();
  await waitForPaintsFlushed();
  omta_is_approx("opacity", gTF.ease_in(0.4), 0.01, RunningOn.Compositor,
                 "large negative delay test at 0ms");
  check_events([{ type: 'animationstart', target: gDiv,
                  animationName: 'anim2', elapsedTime: 3.6,
                  pseudoElement: "" }],
               "right after start in large negative delay test");
  advance_clock(380);
  omta_is_approx("opacity", gTF.ease_in(0.02), 0.01, RunningOn.Compositor,
                 "large negative delay test at 380ms");
  check_events([]);
  advance_clock(20);
  omta_is("opacity", 0, RunningOn.Compositor,
          "large negative delay test at 400ms");
  check_events([{ type: 'animationiteration', target: gDiv,
                  animationName: 'anim2', elapsedTime: 4.0,
                  pseudoElement: "" }],
               "right after start in large negative delay test");
  advance_clock(800);
  omta_is_approx("opacity", gTF.ease_in(0.8), 0.01, RunningOn.Compositor,
                 "large negative delay test at 1200ms");
  check_events([]);
  advance_clock(200);
  omta_is("opacity", 1, RunningOn.Either,
          "large negative delay test at 1400ms");
  check_events([{ type: 'animationend', target: gDiv,
                  animationName: 'anim2', elapsedTime: 5.0,
                  pseudoElement: "" }],
               "right after start in large negative delay test");
  done_div();
});

/*
 * css3-animations:  3.9. The 'animation-fill-mode' Property
 * http://dev.w3.org/csswg/css3-animations/#the-animation-fill-mode-property-
 */

// animation-fill-mode is tested in the tests for section (2).

/*
 * css3-animations:  3.10. The 'animation' Shorthand Property
 * http://dev.w3.org/csswg/css3-animations/#the-animation-shorthand-property-
 */

/**
 * Basic tests of animations on pseudo-elements
 */
addAsyncAnimTest(async function() {
  new_div("");
  listen();
  gDiv.id = "withbefore";
  await waitForPaintsFlushed();
  omta_is("transform", { ty: 0 }, RunningOn.Compositor,
          ":before test at 0ms", "::before");
  advance_clock(400);
  omta_is("transform", { ty: 40 }, RunningOn.Compositor,
          ":before test at 400ms", "::before");
  advance_clock(800);
  omta_is("transform", { ty: 80 }, RunningOn.Compositor,
          ":before test at 1200ms", "::before");
  omta_is("transform", { ty: 0 }, RunningOn.MainThread,
          ":before animation should not affect element");
  advance_clock(800);
  omta_is("transform", { ty: 0 }, RunningOn.Compositor,
          ":before test at 2000ms", "::before");
  advance_clock(300);
  omta_is("transform", { ty: 30 }, RunningOn.Compositor,
          ":before test at 2300ms", "::before");
  advance_clock(700);
  check_events([ { type: "animationstart", animationName: "anim4",
                   elapsedTime: 0, pseudoElement: "::before" },
                 { type: "animationiteration", animationName: "anim4",
                   elapsedTime: 1, pseudoElement: "::before" },
                 { type: "animationiteration", animationName: "anim4",
                   elapsedTime: 2, pseudoElement: "::before" },
                 { type: "animationend", animationName: "anim4",
                   elapsedTime: 3, pseudoElement: "::before" }]);
  done_div();

  new_div("");
  listen();
  gDiv.id = "withafter";
  await waitForPaintsFlushed();
  omta_is("transform", { ty: 0 }, RunningOn.Compositor,
          ":after test at 0ms", "::after");
  advance_clock(400);
  omta_is("transform", { ty: 40 }, RunningOn.Compositor,
          ":after test at 400ms", "::after");
  advance_clock(800);
  omta_is("transform", { ty: 80 }, RunningOn.Compositor,
          ":after test at 1200ms", "::after");
  omta_is("transform", { ty: 0 }, RunningOn.MainThread,
          ":before animation should not affect element");
  advance_clock(800);
  omta_is("transform", { ty: 0 }, RunningOn.Compositor,
          ":after test at 2000ms", "::after");
  advance_clock(300);
  omta_is("transform", { ty: 30 }, RunningOn.Compositor,
          ":after test at 2300ms", "::after");
  advance_clock(700);
  check_events([ { type: "animationstart", animationName: "anim4",
                   elapsedTime: 0, pseudoElement: "::after" },
                 { type: "animationiteration", animationName: "anim4",
                   elapsedTime: 1, pseudoElement: "::after" },
                 { type: "animationiteration", animationName: "anim4",
                   elapsedTime: 2, pseudoElement: "::after" },
                 { type: "animationend", animationName: "anim4",
                   elapsedTime: 3, pseudoElement: "::after" }]);
  done_div();
});

/**
 * Test handling of properties that are present in only some of the
 * keyframes.
 */
addAsyncAnimTest(async function() {
  new_div("animation: multiprop 1s ease-in-out alternate infinite");
  await waitForPaintsFlushed();
  omta_is("transform", { tx: 10 }, RunningOn.Compositor,
          "multiprop transform at 0ms");
  omta_is("opacity", 0.3, RunningOn.Compositor, "multiprop opacity at 0ms");
  advance_clock(100);
  omta_is_approx("transform", { tx: 10 + 30 * gTF.ease(0.2) }, 0.01,
                 RunningOn.Compositor, "multiprop transform at 100ms");
  omta_is_approx("opacity", 0.3 + 0.2 * gTF.ease(0.4), 0.01,
                 RunningOn.Compositor, "multiprop opacity at 100ms");
  advance_clock(200);
  omta_is_approx("transform", { tx: 10 + 30 * gTF.ease(0.6) }, 0.01,
                 RunningOn.Compositor, "multiprop transform at 300ms");
  omta_is_approx("opacity", 0.5 + 0.1 * gTF.ease_out(0.1), 0.01,
                 RunningOn.Compositor, "multiprop opacity at 300ms");
  advance_clock(300);
  omta_is_approx("transform", { tx: 40 + 40 * gTF.ease_in_out(0.4) }, 0.01,
                 RunningOn.Compositor, "multiprop transform at 600ms");
  omta_is_approx("opacity", 0.5 + 0.1 * gTF.ease_out(0.7), 0.01,
                 RunningOn.Compositor, "multiprop opacity at 600ms");
  advance_clock(200);
  omta_is_approx("transform", { tx: 80 - 80 * gTF.ease_in(0.2) }, 0.01,
                 RunningOn.Compositor, "multiprop transform at 800ms");
  omta_is_approx("opacity", 0.6 + 0.4 * gTF.ease_in(0.2), 0.01,
                 RunningOn.Compositor, "multiprop opacity at 800ms");
  advance_clock(400);
  omta_is_approx("transform", { tx: 80 - 80 * gTF.ease_in(0.2) }, 0.01,
                 RunningOn.Compositor, "multiprop transform at 1200ms");
  omta_is_approx("opacity", 0.6 + 0.4 * gTF.ease_in(0.2), 0.01,
                 RunningOn.Compositor, "multiprop opacity at 1200ms");
  advance_clock(200);
  omta_is_approx("transform", { tx: 40 + 40 * gTF.ease_in_out(0.4) }, 0.01,
                 RunningOn.Compositor, "multiprop transform at 1400ms");
  omta_is_approx("opacity", 0.5 + 0.1 * gTF.ease_out(0.7), 0.01,
                 RunningOn.Compositor, "multiprop opacity at 1400ms");
  advance_clock(300);
  omta_is_approx("transform", { tx: 10 + 30 * gTF.ease(0.6) }, 0.01,
                 RunningOn.Compositor, "multiprop transform at 1700ms");
  omta_is_approx("opacity", 0.5 + 0.1 * gTF.ease_out(0.1), 0.01,
                 RunningOn.Compositor, "multiprop opacity at 1700ms");
  advance_clock(200);
  omta_is_approx("transform", { tx: 10 + 30 * gTF.ease(0.2) }, 0.01,
                 RunningOn.Compositor, "multiprop transform at 1900ms");
  omta_is_approx("opacity", 0.3 + 0.2 * gTF.ease(0.4), 0.01,
                 RunningOn.Compositor, "multiprop opacity at 1900ms");
  done_div();
});

// Test for https://bugzilla.mozilla.org/show_bug.cgi?id=651456 -- make
// sure that refreshing of animations doesn't break when we get two
// refreshes with the same timestamp.
addAsyncAnimTest(async function() {
  new_div("animation: anim2 1s linear");
  await waitForPaintsFlushed();
  omta_is("opacity", 0, RunningOn.Compositor, "bug 651456 at 0ms");
  advance_clock(100);
  omta_is("opacity", 0.1, RunningOn.Compositor, "bug 651456 at 100ms (1)");
  advance_clock(0); // still forces a refresh
  omta_is("opacity", 0.1, RunningOn.Compositor, "bug 651456 at 100ms (2)");
  advance_clock(100);
  omta_is("opacity", 0.2, RunningOn.Compositor, "bug 651456 at 200ms");
  done_div();
});

// test_animations.html includes a test that UA !important rules override
// animations. Unfortunately, there do not appear to be any UA !important rules
// for opacity or transform except for one targetting a pseudo-element and
// pseudo elements are not animated on the compositor. As a result we cannot
// currently test this behavior.

// Test that author !important rules override animations, but
// that animations override regular author rules.
addAsyncAnimTest(async function() {
  new_div("animation: always_fifty 1s linear infinite; " +
          "transform: translate(200px)");
  await waitForPaintsFlushed();
  omta_is("transform", { tx: 50 }, RunningOn.Compositor,
          "animations override regular author rules");
  done_div();
  new_div("animation: always_fifty 1s linear infinite; " +
          "transform: translate(200px) ! important;");
  await waitForPaintsFlushed();
  omta_is("transform", { tx: 200 }, RunningOn.MainThread,
          "important author rules override animations");
  done_div();
});

// Test interaction of animations and restyling (Bug 686656).
// This test depends on kf3 getting its 0% and 100% values from the
// rules below it in the cascade; we're checking that the animation
// isn't rebuilt when the restyles happen.
addAsyncAnimTest(async function() {
  new_div("animation: kf3 1s linear forwards");
  await waitForPaintsFlushed();
  omta_is("transform", { tx: 0 }, RunningOn.Compositor,
          "bug 686656 test 1 at 0ms");
  advance_clock(250);
  gDisplay.style.color = "blue";
  await waitForPaintsFlushed();
  omta_is("transform", { tx: 100 }, RunningOn.Compositor,
          "bug 686656 test 1 at 250ms");
  advance_clock(375);
  omta_is("transform", { tx: 50 }, RunningOn.Compositor,
          "bug 686656 test 1 at 625ms");
  advance_clock(375);
  await waitForPaints();
  omta_is("transform", { tx: 0 }, RunningOn.MainThread,
          "bug 686656 test 1 at 1000ms");
  done_div();
  gDisplay.style.color = "";
});

// Test interaction of animations and restyling (Bug 686656),
// with reframing.
// This test depends on kf3 getting its 0% and 100% values from the
// rules below it in the cascade; we're checking that the animation
// isn't rebuilt when the restyles happen.
addAsyncAnimTest(async function() {
  new_div("animation: kf3 1s linear forwards");
  await waitForPaintsFlushed();
  omta_is("transform", { tx: 0 }, RunningOn.Compositor,
          "bug 686656 test 2 at 0ms");
  advance_clock(250);
  gDisplay.style.overflow = "scroll";
  await waitForPaintsFlushed();
  omta_is("transform", { tx: 100 }, RunningOn.Compositor,
          "bug 686656 test 2 at 250ms");
  advance_clock(375);
  omta_is("transform", { tx: 50 }, RunningOn.Compositor,
          "bug 686656 test 2 at 625ms");
  advance_clock(375);
  await waitForPaints();
  omta_is("transform", { tx: 0 }, RunningOn.MainThread,
          "bug 686656 test 2 at 1000ms");
  done_div();
  gDisplay.style.overflow = "";
});

// Test that cascading between keyframes rules is per-property rather
// than per-rule (bug ), and that the timing function isn't taken from a
// rule that's skipped.  (Bug 738003)
addAsyncAnimTest(async function() {
  new_div("animation: cascade 1s linear forwards; position: relative");
  await waitForPaintsFlushed();
  omta_is("transform", { tx: 0 }, RunningOn.Compositor,
          "cascade test (transform) at 0ms");
  omta_is("opacity", 0, RunningOn.Compositor,
          "cascade test (opacity) at 0ms");
  advance_clock(125);
  omta_is("transform", { tx: 0 }, RunningOn.Compositor,
          "cascade test (transform) at 125ms");
  omta_is("opacity", 0.5, RunningOn.Compositor,
          "cascade test (opacity) at 125ms");
  advance_clock(125);
  omta_is("transform", { tx: 0 }, RunningOn.Compositor,
          "cascade test (transform) at 250ms");
  omta_is("opacity", 1, RunningOn.Compositor,
          "cascade test (opacity) at 250ms");
  advance_clock(125);
  omta_is("transform", { tx: 50 }, RunningOn.Compositor,
          "cascade test (transform) at 375ms");
  omta_is("opacity", 1, RunningOn.Compositor,
          "cascade test (opacity) at 375ms");
  advance_clock(125);
  omta_is("transform", { tx: 100 }, RunningOn.Compositor,
          "cascade test (transform) at 500ms");
  omta_is("opacity", 1, RunningOn.Compositor,
          "cascade test (opacity) at 500ms");
  advance_clock(125);
  omta_is("transform", { tx: 100 }, RunningOn.Compositor,
          "cascade test (transform) at 625ms");
  omta_is("opacity", 0.5, RunningOn.Compositor,
          "cascade test (opacity) at 625ms");
  advance_clock(125);
  omta_is("transform", { tx: 100 }, RunningOn.Compositor,
          "cascade test (transform) at 750ms");
  omta_is("opacity", 0, RunningOn.Compositor,
          "cascade test (opacity) at 750ms");
  advance_clock(125);
  omta_is("transform", { tx: 50 }, RunningOn.Compositor,
          "cascade test (transform) at 875ms");
  omta_is("opacity", 0, RunningOn.Compositor,
          "cascade test (opacity) at 875ms");
  advance_clock(125);
  await waitForPaints();
  omta_is("transform", { tx: 0 }, RunningOn.MainThread,
          "cascade test (transform) at 1000ms");
  omta_is("opacity", 0, RunningOn.Either,
          "cascade test (opacity) at 1000ms");
  done_div();
});

addAsyncAnimTest(async function() {
  new_div("animation: cascade2 8s linear forwards");
  await waitForPaintsFlushed();
  omta_is("transform", { tx: 0 }, RunningOn.Compositor, "cascade2 test at 0s");
  advance_clock(1000);
  omta_is("transform", { tx: 25 }, RunningOn.Compositor, "cascade2 test at 1s");
  advance_clock(1000);
  omta_is("transform", { tx: 50 }, RunningOn.Compositor, "cascade2 test at 2s");
  advance_clock(1000);
  omta_is("transform", { tx: 25 }, RunningOn.Compositor, "cascade2 test at 3s");
  advance_clock(1000);
  omta_is("transform", { tx: 0 }, RunningOn.Compositor, "cascade2 test at 4s");
  advance_clock(3000);
  omta_is("transform", { tx: 75 }, RunningOn.Compositor, "cascade2 test at 7s");
  advance_clock(1000);
  await waitForPaints();
  omta_is("transform", { tx: 100 }, RunningOn.MainThread,
          "cascade2 test at 8s");
  done_div();
});

addAsyncAnimTest(async function() {
  new_div("animation: primitives1 2s linear forwards");
  await waitForPaintsFlushed();
  omta_is("transform", { }, RunningOn.Compositor, "primitives1 at 0s");
  advance_clock(1000);
  omta_is("transform", [ -0.707107, 0.707107, -0.707107, -0.707107, 0, 0 ],
          RunningOn.Compositor, "primitives1 at 1s");
  advance_clock(1000);
  await waitForPaints();
  omta_is("transform", [ 0, -1, 1, 0, 0, 0 ], RunningOn.MainThread,
          "primitives1 at 0s");
  done_div();
});

addAsyncAnimTest(async function() {
  new_div("animation: important1 1s linear forwards");
  await waitForPaintsFlushed();
  omta_is("opacity", 0.5, RunningOn.Compositor, "important1 test at 0s");
  advance_clock(500);
  omta_is("opacity", 0.65, RunningOn.Compositor, "important1 test at 0.5s");
  advance_clock(500);
  await waitForPaints();
  omta_is("opacity", 0.8, RunningOn.Either, "important1 test at 1s");
  done_div();
});

addAsyncAnimTest(async function() {
  new_div("animation: important2 1s linear forwards");
  await waitForPaintsFlushed();
  omta_is("opacity", 0.5, RunningOn.Compositor,
          "important2 (opacity) test at 0s");
  omta_is("transform", { tx: 100 }, RunningOn.Compositor,
          "important2 (transform) test at 0s");
  advance_clock(1000);
  await waitForPaints();
  omta_is("opacity", 1, RunningOn.Either,
          "important2 (opacity) test at 1s");
  omta_is("transform", { tx: 50 }, RunningOn.MainThread,
          "important2 (transform) test at 1s");
  done_div();
});

addAsyncAnimTest(async function() {
  // Test that it's the length of the 'animation-name' list that's used to
  // start animations.
  // note: anim2 animates opacity from 0 to 1
  // note: anim4 animates transform's y translation component from 0 to 100px
  new_div("animation-name: anim2, anim4; " +
          "animation-duration: 1s; " +
          "animation-timing-function: linear; " +
          "animation-delay: -250ms, -250ms, -750ms, -500ms;");
  await waitForPaintsFlushed();
  omta_is("opacity", 0.25, RunningOn.Compositor,
          "animation-name list length is the length that matters");
  omta_is("transform", { ty: 25 }, RunningOn.Compositor,
          "animation-name list length is the length that matters");
  done_div();
  new_div("animation-name: anim2, anim4, anim2; " +
          "animation-duration: 1s; " +
          "animation-timing-function: linear; " +
          "animation-delay: -250ms, -250ms, -750ms, -500ms;");
  await waitForPaintsFlushed();
  omta_is("opacity", 0.75, RunningOn.Compositor,
          "animation-name list length is the length that matters, " +
          "and the last occurrence of a name wins");
  omta_is("transform", { ty: 25 }, RunningOn.Compositor,
          "animation-name list length is the length that matters");
  done_div();
});

addAsyncAnimTest(async function() {
  var dyn_sheet_elt = document.createElement("style");
  document.head.appendChild(dyn_sheet_elt);
  var dyn_sheet = dyn_sheet_elt.sheet;
  dyn_sheet.insertRule(
    "@keyframes dyn1 { from { transform: translate(0px) } " +
    "50% { transform: translate(50px) } " +
    "to { transform: translate(100px) } }", 0);
  dyn_sheet.insertRule(
    "@keyframes dyn2 { from { transform: translate(100px) } " +
    "to { transform: translate(200px) } }", 1);
  var dyn1 = dyn_sheet.cssRules[0];
  var dyn2 = dyn_sheet.cssRules[1];
  new_div("animation: dyn1 1s linear");
  await waitForPaintsFlushed();
  omta_is("transform", { tx: 0 }, RunningOn.Compositor,
          "dynamic rule change test, initial state");
  advance_clock(250);
  omta_is("transform", { tx: 25 }, RunningOn.Compositor,
          "dynamic rule change test, 250ms");
  dyn2.name = "dyn1";
  await waitForPaintsFlushed();
  omta_is("transform", { tx: 125 }, RunningOn.Compositor,
          "dynamic rule change test, change in @keyframes name applies");
  dyn2.appendRule("50% { transform: translate(0px) }");
  await waitForPaintsFlushed();
  omta_is("transform", { tx: 50 }, RunningOn.Compositor,
          "dynamic rule change test, @keyframes appendRule");
  // currently 0% { transform: translate(100px) }
  var dyn2_kf1 = dyn2.cssRules[0];
  dyn2_kf1.style.transform = "translate(-100px)";
  await waitForPaintsFlushed();
  omta_is("transform", { tx: -50 }, RunningOn.Compositor,
          "dynamic rule change test, keyframe style set");
  dyn2.name = "dyn2";
  await waitForPaintsFlushed();
  omta_is("transform", { tx: 25 }, RunningOn.Compositor,
          "dynamic rule change test, " +
          "change in @keyframes name applies (second time)");
  // currently 50% { transform: translate(50px) }
  var dyn1_kf2 = dyn1.cssRules[1];
  dyn1_kf2.keyText = "25%";
  await waitForPaintsFlushed();
  omta_is("transform", { tx: 50 }, RunningOn.Compositor,
          "dynamic rule change test, change in keyframe keyText");
  dyn1.deleteRule("25%");
  await waitForPaintsFlushed();
  omta_is("transform", { tx: 25 }, RunningOn.Compositor,
          "dynamic rule change test, @keyframes deleteRule");
  done_div();
  dyn_sheet_elt.remove();
  dyn_sheet_elt = null;
  dyn_sheet = null;
});

/*
 * Bug 1004361 - CSS animations with short duration sometimes don't dispatch
 * a start event
 */
addAsyncAnimTest(async function() {
  new_div("animation: anim2 1s 0.1s");
  listen();
  await waitForPaintsFlushed();
  advance_clock(1200); // Skip past end of animation's entire active duration
  check_events([{ type: 'animationstart', target: gDiv,
                  animationName: 'anim2', elapsedTime: 0,
                  pseudoElement: "" },
                { type: 'animationend', target: gDiv,
                  animationName: 'anim2', elapsedTime: 1,
                  pseudoElement: "" }],
               "events after skipping over animation interval");
  done_div();
});

/*
 * Bug 1007513 - AnimationEvent.elapsedTime should be animation time
 *
 * There is no OMTA-version of this test since it is specific to the
 * contents of animation events which are dispatched on the main thread.
 *
 * We *do* provide an OMTA-version of some tests regarding the *dispatch* of
 * events to catch possible regressions if in future event dispatch is tied
 * to animation throttling.
 */

/*
 * Bug 1004365 - zero-duration animations
 */

addAsyncAnimTest(async function() {
  new_div("transform: translate(0, 200px); animation: anim4 0s 1s both");
  listen();
  await waitForPaintsFlushed();
  advance_clock(0);
  omta_is("transform", { ty: 0 }, RunningOn.Compositor,
          "transform during backwards fill of zero-duration animation");
  advance_clock(2000); // Skip over animation
  await waitForPaints();
  omta_is("transform", { ty: 100 }, RunningOn.MainThread,
          "transform during backwards fill of zero-duration animation");
  check_events([{ type: 'animationstart', target: gDiv,
                  animationName: 'anim4', elapsedTime: 0,
                  pseudoElement: "" },
                { type: 'animationend', target: gDiv,
                  animationName: 'anim4', elapsedTime: 0,
                  pseudoElement: "" }],
               "events after skipping over zero-duration animation");
  done_div();
});

addAsyncAnimTest(async function() {
  new_div("transform: translate(0, 200px); animation: anim4 0s 1s both");
  listen();
  await waitForPaintsFlushed();
  advance_clock(0);
  // Seek to exactly the point where the animation starts and stops
  advance_clock(1000);
  await waitForPaints();
  omta_is("transform", { ty: 100 }, RunningOn.MainThread,
          "transform during backwards fill of zero-duration animation");
  check_events([{ type: 'animationstart', target: gDiv,
                  animationName: 'anim4', elapsedTime: 0,
                  pseudoElement: "" },
                { type: 'animationend', target: gDiv,
                  animationName: 'anim4', elapsedTime: 0,
                  pseudoElement: "" }],
               "events after seeking to end of zero-duration animation");
  // Check no further events are dispatched
  advance_clock(0);
  advance_clock(100);
  check_events([]);
  done_div();
});

// We don't need to include all the animation-direction related tests
// found in test_animations.html. We have already asserted above that
// these zero-length animations do in fact run on the main thread and
// we have checked that they dispatch events correctly.
// The actual calculation of values on the main thread is covered by
// test_animations.html

// We do however still want to test with an infinite repeat count and zero
// duration to ensure this does not confuse the screening of OMTA animations.
addAsyncAnimTest(async function() {
  new_div("transform: translate(0, 200px); " +
          "animation: anim4 0s 1s both infinite");
  listen();
  await waitForPaintsFlushed();
  advance_clock(0);
  omta_is("transform", { ty: 0 }, RunningOn.Compositor,
          "transform during backwards fill of infinitely repeating " +
          "zero-duration animation");
  advance_clock(2000);
  await waitForPaints();
  omta_is("transform", { ty: 100 }, RunningOn.MainThread,
          "transform during forwards fill of infinitely repeating " +
          "zero-duration animation");
  check_events([{ type: 'animationstart', target: gDiv,
                  animationName: 'anim4', elapsedTime: 0,
                  pseudoElement: "" },
                { type: 'animationend', target: gDiv,
                  animationName: 'anim4', elapsedTime: 0,
                  pseudoElement: "" }],
               "events after seeking to end of infinitely repeating " +
               "zero-duration animation");
  done_div();
});

// Test with negative delay
addAsyncAnimTest(async function() {
  new_div("transform: translate(0, 200px); " +
          "animation: anim4 0s -1s both reverse 12.7 linear");
  listen();
  await waitForPaintsFlushed();
  advance_clock(0);
  omta_is("transform", { ty: 30 }, RunningOn.MainThread,
          "transform during forwards fill of reversed and repeated " +
          "zero-duration animation with negative delay");
  check_events([{ type: 'animationstart', target: gDiv,
                  animationName: 'anim4', elapsedTime: 0,
                  pseudoElement: "" },
                { type: 'animationend', target: gDiv,
                  animationName: 'anim4', elapsedTime: 0,
                  pseudoElement: "" }],
               "events after skipping over zero-duration animation " +
               "with negative delay");
  done_div();
});

/*
 * Bug 1004377 - Animations with empty keyframes rule
 */

addAsyncAnimTest(async function() {
  new_div("margin-right: 200px; animation: empty 2s 1s both");
  listen();
  advance_clock(0);
  await waitForPaintsFlushed();
  check_events([], "events during delay");
  advance_clock(2000); // Skip to middle of animation
  gDiv.clientTop; // Trigger events
  check_events([{ type: 'animationstart', target: gDiv,
                  animationName: 'empty', elapsedTime: 0,
                  pseudoElement: "" }],
               "events during middle of animation with empty keyframes rule");
  advance_clock(1000); // Skip to end of animation
  gDiv.clientTop; // Trigger events
  check_events([{ type: 'animationend', target: gDiv,
                  animationName: 'empty', elapsedTime: 2,
                  pseudoElement: "" }],
               "events at end of animation with empty keyframes rule");
  done_div();
});

// Test with a zero-duration animation and empty @keyframes rule
addAsyncAnimTest(async function() {
  new_div("margin-right: 200px; animation: empty 0s 1s both");
  listen();
  await waitForPaintsFlushed();
  advance_clock(1000);
  gDiv.clientTop; // Trigger events
  check_events([{ type: 'animationstart', target: gDiv,
                  animationName: 'empty', elapsedTime: 0,
                  pseudoElement: "" },
                { type: 'animationend', target: gDiv,
                  animationName: 'empty', elapsedTime: 0,
                  pseudoElement: "" }],
               "events at end of zero-duration animation with " +
               "empty keyframes rule");
  done_div();
});

// Test with a keyframes rule that becomes empty
addAsyncAnimTest(async function() {
  new_div("animation: nearlyempty 1s both linear");
  await waitForPaintsFlushed();
  advance_clock(500);
  omta_is("transform", { tx: 50 }, RunningOn.Compositor,
          "Animation is animating on compositor");

  // Update keyframes rule and check the result gets removed
  listen();
  findKeyframesRule("nearlyempty").deleteRule("to");
  await waitForPaintsFlushed();
  omta_is("transform", { }, RunningOn.MainThread,
          "Animation with (now) empty keyframes rule is cleared " +
          "from compositor");

  // Check we still dispatch the end event however
  advance_clock(500);
  gDiv.clientTop; // Trigger events
  check_events([{ type: 'animationend', target: gDiv,
                  animationName: 'nearlyempty', elapsedTime: 1,
                  pseudoElement: "" }],
               "events at end of animation with newly " +
               "empty keyframes rule");

  done_div();
});

// Test when we update to point to an empty animation
addAsyncAnimTest(async function() {
  new_div("animation: always_fifty 1s both linear");
  await waitForPaintsFlushed();
  advance_clock(500);
  omta_is("transform", { tx: 50 }, RunningOn.Compositor,
          "Animation is animating on compositor");

  // Update animation name
  listen();
  gDiv.style.animationName = "empty";
  await waitForPaintsFlushed();
  omta_is("transform", { }, RunningOn.MainThread,
          "Animation updated to use empty keyframes rule is cleared " +
          "from compositor");

  // Check events
  advance_clock(500);
  gDiv.clientTop; // Trigger events
  check_events([{ type: 'animationstart', target: gDiv,
                  animationName: 'empty', elapsedTime: 0,
                  pseudoElement: "" }],
               "events at start of animation updated to use " +
               "empty keyframes rule");

  done_div();
});

// Bug 996796 patch 12 - test for correct visited styles during
// animation-only style flush.
addAsyncAnimTest(async function() {
  var isb2g = SpecialPowers.Services.appinfo.name == "B2G";
  if (isb2g) {
    todo(false, "no global history on B2G; can't run test");
    return;
  }

  var div1 = document.createElement("div");
  div1.classList.add("target");
  div1.style.height = "10px";
  div1.style.animation = "anim2 linear 1s";

  var visitedLink = document.createElement("a");
  visitedLink.setAttribute("href", window.top.location.href);
  visitedLink.classList.add("visitedLink");
  visitedLink.classList.add("target");
  visitedLink.style.display = "block";
  visitedLink.style.height = "10px";
  visitedLink.style.animation = "anim2 linear 1s";

  var refVisitedLink = document.createElement("a");
  refVisitedLink.setAttribute("href", window.top.location.href);
  refVisitedLink.classList.add("visitedLink");

  gDisplay.appendChild(div1);
  gDisplay.appendChild(visitedLink);
  gDisplay.appendChild(refVisitedLink);

  // Wait for visited link coloring.
  await waitForVisitedLinkColoring(refVisitedLink,
                                   "background-color", "rgb(0, 0, 255)");

  // Wait for animations to start.
  await waitForPaintsFlushed();

  var bgColor = SpecialPowers.DOMWindowUtils
    .getVisitedDependentComputedStyle(visitedLink, "", "background-color");
  is(bgColor, "rgb(0, 0, 255)", "initial visited link background color");

  advance_clock(250);

  // Trigger a style change on div1 that will force us to do a miniflush,
  // but which will not trigger a style change on visitedLink.
  div1.style.color = "blue";
  advance_clock(250);

  bgColor = SpecialPowers.DOMWindowUtils
    .getVisitedDependentComputedStyle(visitedLink, "", "background-color");

  is(bgColor, "rgb(0, 0, 255)",
     "visited link background color after animation-only flush");

  div1.remove();
  visitedLink.remove();
  refVisitedLink.remove();
});

/*
 * Bug 962594 - Turn off CSS animations when the element is display:none, or
 * is in a display:none subtree.
 */

// Check that it works if the animated element itself becomes display:none
addAsyncAnimTest(async function() {
  new_div("animation: anim4 linear 10s");
  await waitForPaintsFlushed();
  omta_is("transform", { ty: 0 }, RunningOn.Compositor,
          "transform animation is running on compositor");
  advance_clock(1000);
  omta_is("transform", { ty: 10 }, RunningOn.Compositor,
          "transform animation is at 1s on compositor");
  gDiv.style.display = "none";
  await waitForPaintsFlushed();
  omta_is("transform", "none", RunningOn.MainThread,
          "transform animation stopped on compositor");
  advance_clock(1000);
  omta_is("transform", "none", RunningOn.MainThread,
          "transform animation 1s after display:none");
  gDiv.style.display = "";
  await waitForPaintsFlushed();
  omta_is("transform", { ty: 0 }, RunningOn.Compositor,
          "transform animation after display:block");
  advance_clock(1000);
  omta_is("transform", { ty: 10 }, RunningOn.Compositor,
          "transform animation 1s after display:block");
  done_div();
});

// Check that it works if an ancestor of the animated element becomes display:none
addAsyncAnimTest(async function() {
  new_div("animation: anim4 linear 10s");
  var ancestor = document.createElement("div");
  gDiv.parentNode.insertBefore(ancestor, gDiv);
  ancestor.appendChild(gDiv);
  await waitForPaintsFlushed();
  omta_is("transform", { ty: 0 }, RunningOn.Compositor,
          "transform animation is running on compositor");
  advance_clock(1000);
  omta_is("transform", { ty: 10 }, RunningOn.Compositor,
          "transform animation is at 1s on compositor");
  gDiv.style.display = "none";
  await waitForPaintsFlushed();
  omta_is("transform", "none", RunningOn.MainThread,
          "transform animation stopped on compositor");
  advance_clock(1000);
  omta_is("transform", "none", RunningOn.MainThread,
          "transform animation 1s after display:none");
  gDiv.style.display = "";
  await waitForPaintsFlushed();
  omta_is("transform", { ty: 0 }, RunningOn.Compositor,
          "transform animation after display:block");
  advance_clock(1000);
  omta_is("transform", { ty: 10 }, RunningOn.Compositor,
          "transform animation 1s after display:block");
  ancestor.parentNode.insertBefore(gDiv, ancestor);
  ancestor.remove();
  done_div();
});

// Bug 1125455 - Transitions should not run when animations are running.
addAsyncAnimTest(async function() {
  new_div("transition: opacity 2s linear; opacity: 0.8");
  await waitForPaintsFlushed();
  omta_is("opacity", 0.8, RunningOn.MainThread,
          "initial opacity");
  gDiv.style.opacity = "0.2";
  await waitForPaintsFlushed();
  omta_is("opacity", 0.8, RunningOn.Compositor,
          "opacity transition at 0s");
  advance_clock(500);
  omta_is("opacity", 0.65, RunningOn.Compositor,
          "opacity transition at 0.5s");
  gDiv.style.animation = "opacitymid 2s linear";
  await waitForPaintsFlushed();
  omta_is("opacity", 0.2, RunningOn.Compositor,
          "opacity animation overriding transition at 0s");
  advance_clock(500);
  omta_is("opacity", 0.35, RunningOn.Compositor,
          "opacity animation overriding transition at 0.5s");
  done_div();
});

// Bug 1320474 - keyframes-name may be a string, allows names that would
// otherwise be excluded.
// These tests don't need to be duplicated here as they relate purely to
// the animation setup which is common to both main-thread and compositor
// animations.

// Bug 847287 - Test that changes of when an animation is dynamically
// overridden work correctly.
addAsyncAnimTest(async function() {
  // anim2 and anim3 are both animations from opacity 0 to 1

  new_div("animation: anim2 1s linear forwards; opacity: 0.5 ! important");
  await waitForPaintsFlushed();
  omta_is("opacity", 0.5, RunningOn.MainThread,
          "opacity overriding animation at start (0s)");
  advance_clock(750);
  omta_is("opacity", 0.5, RunningOn.MainThread,
          "opacity overriding animation while running (750ms)");
  advance_clock(1000);
  omta_is("opacity", 0.5, RunningOn.MainThread,
          "opacity overriding animation while filling (1750ms)");
  done_div();

  new_div("animation: anim2 1s linear; opacity: 0.5 ! important");
  await waitForPaintsFlushed();
  omta_is("opacity", 0.5, RunningOn.MainThread,
          "opacity overriding animation at start (0s)");
  advance_clock(750);
  omta_is("opacity", 0.5, RunningOn.MainThread,
          "opacity overriding animation while running (750ms)");
  advance_clock(1000);
  omta_is("opacity", 0.5, RunningOn.MainThread,
          "opacity overriding animation after complete (1750ms)");
  done_div();

  // One animation overriding another, and then not.
  new_div("animation: anim2 1s linear, anim3 500ms linear reverse");
  await waitForPaintsFlushed();
  omta_is("opacity", 1, RunningOn.Compositor,
          "anim3 overriding anim2 at start (0s)");
  advance_clock(400);
  omta_is("opacity", 0.2, RunningOn.Compositor,
          "anim3 overriding anim2 at 400ms");
  advance_clock(200);
  // Wait for paints because we're resending animations to the
  // compositor via an UpdateOpacityLayer hint, which does the resending
  // via painting.
  await waitForPaints();
  omta_is("opacity", 0.6, RunningOn.Compositor,
          "anim2 at 600ms");
  done_div();

  // One animation overriding another, and then not, but without a
  // restyle when the overriding one ends.
  new_div("animation: anim2 1s steps(8, end)");
  await waitForPaintsFlushed();
  omta_is("opacity", 0, RunningOn.Compositor,
          "anim2 at start (0s)");
  advance_clock(300);
  omta_is("opacity", 0.25, RunningOn.Compositor,
          "anim2 at 300ms");
  gDiv.style.animation = "anim2 1s steps(8, end), anim3 500ms steps(4, end)";
  await waitForPaintsFlushed();
  omta_is("opacity", 0, RunningOn.Compositor,
          "anim3 overriding anim2 at 300ms");
  advance_clock(475);
  omta_is("opacity", 0.75, RunningOn.Compositor,
          "anim3 the same as anim2 at 775ms");
  advance_clock(50);
  // Wait for paints because we're resending animations to the
  // compositor via an UpdateOpacityLayer hint, which does the resending
  // via painting.
  await waitForPaints();
  omta_is("opacity", 0.75, RunningOn.Compositor,
          "anim2 at 825ms");
  advance_clock(75);
  omta_is("opacity", 0.875, RunningOn.Compositor,
          "anim2 at 900ms");
  done_div();

  // Exactly the same as the previous test, except with an extra
  // waitForPaintsFlushed(), since that extra one exposes other bugs.
  new_div("animation: anim2 1s steps(8, end)");
  await waitForPaintsFlushed();
  omta_is("opacity", 0, RunningOn.Compositor,
          "anim2 at start (0s)");
  advance_clock(300);
  omta_is("opacity", 0.25, RunningOn.Compositor,
          "anim2 at 300ms");
  gDiv.style.animation = "anim2 1s steps(8, end), anim3 500ms steps(4, end)";
  await waitForPaintsFlushed();
  omta_is("opacity", 0, RunningOn.Compositor,
          "anim3 overriding anim2 at 300ms");
  advance_clock(475);
  omta_is("opacity", 0.75, RunningOn.Compositor,
          "anim3 the same as anim2 at 775ms");
  // Extra waitForPaintsFlushed to expose bugs.
  await waitForPaintsFlushed();
  advance_clock(50);
  // Wait for paints because we're resending animations to the
  // compositor via an UpdateOpacityLayer hint, which does the resending
  // via painting.
  await waitForPaints();
  omta_is("opacity", 0.75, RunningOn.Compositor,
          "anim2 at 825ms");
  advance_clock(75);
  omta_is("opacity", 0.875, RunningOn.Compositor,
          "anim2 at 900ms");
  done_div();

  // Test that an interpolation that produces transform: none doesn't
  // crash.
  new_div("animation: transformnone 1s linear");
  await waitForPaintsFlushed();
  omta_is("transform", { tx: 50 }, RunningOn.Compositor,
          "transformnone animation at 0ms");
  advance_clock(500);
  omta_is("transform", { tx: 0 }, RunningOn.Compositor,
          "transformnone animation at 500ms, interpolating none values");
  done_div();
});

addAsyncAnimTest(async function() {
  new_div("transform: translate(100px); transition: transform 10s 5s linear");
  await waitForPaintsFlushed();
  gDiv.style.transform = "translate(200px)";
<<<<<<< HEAD
  yield waitForPaintsFlushed();
=======
  await waitForPaintsFlushed();
>>>>>>> a17af05f
  // NOTE: As noted above, getOMTAStyle() can't detect the animation is running
  // on the compositor during the delay phase.
  omta_is("transform", { tx: 100 }, RunningOn.Either,
          "transition runs on compositor thread during delay");
  // At the *very* start of the transition the start value of the transition
  // will match the underlying transform value. Various optimizations in
  // RestyleManager may recognize this a "no change" and filter out the
  // transition meaning that the animation doesn't get added to the compositor
  // thread until the first time the value changes. As a result, we fast-forward
  // a little past the beginning and then wait for the animation to be sent
  // to the compositor.
  advance_clock(5100);
  await waitForPaints();
  omta_is("transform", { tx: 101 }, RunningOn.Compositor,
          "transition runs on compositor at start of active interval");
  advance_clock(4900);
  omta_is("transform", { tx: 150 }, RunningOn.Compositor,
          "transition runs on compositor at during active interval");
  advance_clock(5000);
  // Currently the compositor will apply a forwards fill until it gets told by
  // the main thread to clear the animation. As a result we should wait for
  // paints before checking that the animated value does *not* appear on the
  // compositor thread.
  await waitForPaints();
  omta_is("transform", { tx: 200 }, RunningOn.MainThread,
          "transition runs on main thread at end of active interval");

  done_div();
});

</script>
</html><|MERGE_RESOLUTION|>--- conflicted
+++ resolved
@@ -256,11 +256,7 @@
   new_div(style);
   listen();
 
-<<<<<<< HEAD
-  yield waitForPaintsFlushed();
-=======
-  await waitForPaintsFlushed();
->>>>>>> a17af05f
+  await waitForPaintsFlushed();
 
   if (fillsBackwards)
     omta_is("transform", { tx: 0 }, RunningOn.Compositor,
@@ -1306,11 +1302,7 @@
 addAsyncAnimTest(async function() {
   // test positive delay
   new_div("animation: anim2 1s 0.5s ease-out");
-<<<<<<< HEAD
-  yield waitForPaintsFlushed();
-=======
-  await waitForPaintsFlushed();
->>>>>>> a17af05f
+  await waitForPaintsFlushed();
   // NOTE: getOMTAStyle() can't detect the animation is running on the
   // compositor or not during the delay phase, since no opacity style is
   // applied during the delay phase.
@@ -1328,11 +1320,7 @@
   // test dynamic changes to delay (i.e., that we preserve the start time
   // that's before the delay)
   new_div("animation: anim2 1s 0.5s ease-out both");
-<<<<<<< HEAD
-  yield waitForPaintsFlushed();
-=======
-  await waitForPaintsFlushed();
->>>>>>> a17af05f
+  await waitForPaintsFlushed();
   // NOTE: As noted above, getOMTAStyle() can't detect the animation is running
   // on the compositor during the delay phase.
   omta_is("opacity", 0, RunningOn.Either, "dynamic delay delay test at 0ms");
@@ -1367,11 +1355,7 @@
 
   // test delay and play-state interaction
   new_div("animation: anim2 1s 0.5s ease-out");
-<<<<<<< HEAD
-  yield waitForPaintsFlushed();
-=======
-  await waitForPaintsFlushed();
->>>>>>> a17af05f
+  await waitForPaintsFlushed();
   // NOTE: As noted above, getOMTAStyle() can't detect the animation is running
   // on the compositor during the delay phase.
   omta_is("opacity", 1, RunningOn.Either,
@@ -2376,11 +2360,7 @@
   new_div("transform: translate(100px); transition: transform 10s 5s linear");
   await waitForPaintsFlushed();
   gDiv.style.transform = "translate(200px)";
-<<<<<<< HEAD
-  yield waitForPaintsFlushed();
-=======
-  await waitForPaintsFlushed();
->>>>>>> a17af05f
+  await waitForPaintsFlushed();
   // NOTE: As noted above, getOMTAStyle() can't detect the animation is running
   // on the compositor during the delay phase.
   omta_is("transform", { tx: 100 }, RunningOn.Either,
