--- conflicted
+++ resolved
@@ -49,11 +49,7 @@
   omta_is(div, "transform", { tx: 90 }, RunningOn.Compositor, "40% of Animation");
 
   advance_clock(6000);
-<<<<<<< HEAD
-  yield waitForPaints();
-=======
   await waitForPaints();
->>>>>>> a17af05f
   // Bug 1352336: The following should be RunningOn.MainThread
   omta_is(div, "transform", { tx: 50 }, RunningOn.Either, "End of Animation");
 
