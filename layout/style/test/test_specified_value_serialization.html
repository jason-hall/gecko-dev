--- conflicted
+++ resolved
@@ -105,8 +105,6 @@
 
   p.remove();
 })();
-<<<<<<< HEAD
-=======
 
 (function test_bug_1357117() {
   // Test that vendor-prefixed gradient styles round-trip with the same prefix,
@@ -239,7 +237,6 @@
 
   p.remove();
 })();
->>>>>>> a17af05f
 
 </script>
 </pre>
