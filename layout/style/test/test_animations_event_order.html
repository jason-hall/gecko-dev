<!doctype html>
<html>
<!--
https://bugzilla.mozilla.org/show_bug.cgi?id=1183461
-->
<!--
  This test is similar to those in test_animations.html with the exception
  that those tests interact with a single element at a time. The tests in this
  file are specifically concerned with testing the ordering of events between
  elements for which most of the utilities in animation_utils.js are not
  suited.
-->
<head>
  <meta charset=utf-8>
  <title>Test for CSS Animation and Transition event ordering
         (Bug 1183461)</title>
  <script type="application/javascript"
    src="/tests/SimpleTest/SimpleTest.js"></script>
  <!-- We still need animation_utils.js for advance_clock -->
  <script type="application/javascript" src="animation_utils.js"></script>
  <link rel="stylesheet" type="text/css" href="/tests/SimpleTest/test.css"/>
  <style>
  @keyframes anim  { to { margin-left: 100px } }
  @keyframes animA { to { margin-left: 100px } }
  @keyframes animB { to { margin-left: 100px } }
  @keyframes animC { to { margin-left: 100px } }
  </style>
</head>
<body>
<a target="_blank"
  href="https://bugzilla.mozilla.org/show_bug.cgi?id=1183461">Mozilla Bug
  1183461</a>
<div id="display"></div>
<pre id="test">
<script type="application/javascript">
'use strict';

// Take over the refresh driver right from the start.
advance_clock(0);

// Common test scaffolding

var gEventsReceived = [];
var gDisplay = document.getElementById('display');

[ 'animationstart',
  'animationiteration',
  'animationend',
  'animationcancel',
  'transitionrun',
  'transitionstart',
  'transitionend',
  'transitioncancel' ]
  .forEach(event =>
             gDisplay.addEventListener(event,
                                       event => gEventsReceived.push(event)));

function checkEventOrder(...args) {
  // Argument format:
  // Arguments     = ExpectedEvent*, desc
  // ExpectedEvent =
  //       [ target|animationName|transitionProperty, (pseudo,) message ]
  var expectedEvents  = args.slice(0, -1);
  var desc            = args[args.length - 1];
  var isTestingNameOrProperty = expectedEvents.length &&
                                typeof expectedEvents[0][0] == 'string';

  var formatEvent = (target, nameOrProperty, pseudo, message) =>
    isTestingNameOrProperty ?
    `${nameOrProperty}${pseudo}:${message}` :
    `${target.id}${pseudo}:${message}`;

  var actual = gEventsReceived.map(
      event => formatEvent(event.target,
                           event.animationName || event.propertyName,
                           event.pseudoElement, event.type)
    ).join(';');
  var expected = expectedEvents.map(
      event => event.length == 3 ?
               formatEvent(event[0], event[0], event[1], event[2]) :
               formatEvent(event[0], event[0], '', event[1])
    ).join(';');
  is(actual, expected, desc);
  gEventsReceived = [];
}

// 1. TESTS FOR SORTING BY TREE ORDER

// 1a. Test that simultaneous events are sorted by tree order (siblings)

var divs = [ document.createElement('div'),
             document.createElement('div'),
             document.createElement('div') ];
divs.forEach((div, i) => {
  gDisplay.appendChild(div);
  div.setAttribute('style', 'animation: anim 10s');
  div.setAttribute('id', 'div' + i);
  getComputedStyle(div).animationName; // trigger building of animation
});

advance_clock(0);
checkEventOrder([ divs[0], 'animationstart' ],
                [ divs[1], 'animationstart' ],
                [ divs[2], 'animationstart' ],
                'Simultaneous start on siblings');

divs.forEach(div => div.remove());
divs = [];

// 1b. Test that simultaneous events are sorted by tree order (children)

divs = [ document.createElement('div'),
         document.createElement('div'),
         document.createElement('div') ];

// Create the following arrangement:
//
//      display
//       /   \
//    div[0] div[1]
//     /
//   div[2]

gDisplay.appendChild(divs[0]);
gDisplay.appendChild(divs[1]);
divs[0].appendChild(divs[2]);

divs.forEach((div, i) => {
  div.setAttribute('style', 'animation: anim 10s');
  div.setAttribute('id', 'div' + i);
  getComputedStyle(div).animationName; // trigger building of animation
});

advance_clock(0);
checkEventOrder([ divs[0], 'animationstart' ],
                [ divs[2], 'animationstart' ],
                [ divs[1], 'animationstart' ],
                'Simultaneous start on children');

divs.forEach(div => div.remove());
divs = [];

// 1c. Test that simultaneous events are sorted by tree order (pseudos)

divs = [ document.createElement('div'),
         document.createElement('div') ];

// Create the following arrangement:
//
//      display
//         |
//       div[0]
//     ::before,
//     ::after
//        |
//      div[1]

gDisplay.appendChild(divs[0]);
divs[0].appendChild(divs[1]);

divs.forEach((div, i) => {
  div.setAttribute('style', 'animation: anim 10s');
  div.setAttribute('id', 'div' + i);
});

var extraStyle = document.createElement('style');
document.head.appendChild(extraStyle);
var sheet = extraStyle.sheet;
sheet.insertRule('#div0::after { animation: anim 10s }', 0);
sheet.insertRule('#div0::before { animation: anim 10s }', 1);
sheet.insertRule('#div0::after, #div0::before { ' +
                 ' content: " " }', 2);
getComputedStyle(divs[0]).animationName; // build animation
getComputedStyle(divs[1]).animationName; // build animation

advance_clock(0);
checkEventOrder([ divs[0], 'animationstart' ],
                [ divs[0], '::before', 'animationstart' ],
                [ divs[0], '::after', 'animationstart' ],
                [ divs[1], 'animationstart' ],
                'Simultaneous start on pseudo-elements');

divs.forEach(div => div.remove());
divs = [];

sheet = undefined;
extraStyle.remove();
extraStyle = undefined;

// 2. TESTS FOR SORTING BY TIME

// 2a. Test that events are sorted by time

divs = [ document.createElement('div'),
         document.createElement('div') ];
divs.forEach((div, i) => {
  gDisplay.appendChild(div);
  div.setAttribute('style', 'animation: anim 10s');
  div.setAttribute('id', 'div' + i);
});

divs[0].style.animationDelay = '5s';

advance_clock(0);
advance_clock(20000);

checkEventOrder([ divs[1], 'animationstart' ],
                [ divs[0], 'animationstart' ],
                [ divs[1], 'animationend' ],
                [ divs[0], 'animationend' ],
                'Sorting of start and end events by time');

divs.forEach(div => div.remove());
divs = [];

// 2b. Test different events within the one element

var div = document.createElement('div');
gDisplay.appendChild(div);
div.style.animation = 'anim 4s 2, ' +   // Repeat at t=4s
                      'anim 10s 5s, ' + // Start at t=5s
                      'anim 3s';        // End at t=3s
div.setAttribute('id', 'div');
getComputedStyle(div).animationName; // build animation

advance_clock(0);
advance_clock(5000);

checkEventOrder([ div, 'animationstart' ],
                [ div, 'animationstart' ],
                [ div, 'animationend' ],
                [ div, 'animationiteration' ],
                [ div, 'animationstart' ],
                'Sorting of different events by time within an element');

div.remove();
div = undefined;

// 2c. Test negative delay is sorted equal to zero delay but before
//     positive delay

divs = [ document.createElement('div'),
         document.createElement('div'),
         document.createElement('div') ];
divs.forEach((div, i) => {
  gDisplay.appendChild(div);
  div.setAttribute('id', 'div' + i);
});

divs[0].style.animation = 'anim 20s 5s';  // Positive delay, sorts last
divs[1].style.animation = 'anim 20s';     // 0s delay
divs[2].style.animation = 'anim 20s -5s'; // Negative delay, sorts same as
                                          // 0s delay, i.e. use document
                                          // position

advance_clock(0);
advance_clock(5000);
checkEventOrder([ divs[1], 'animationstart' ],
                [ divs[2], 'animationstart' ],
                [ divs[0], 'animationstart' ],
                'Sorting of events including negative delay');

divs.forEach(div => div.remove());
divs = [];

// 3. TESTS FOR SORTING BY animation-name POSITION

// 3a. Test animation-name position

div = document.createElement('div');
gDisplay.appendChild(div);
div.style.animation = 'animA 10s, animB 5s, animC 5s 2';
div.setAttribute('id', 'div');
getComputedStyle(div).animationName; // build animation

advance_clock(0);

checkEventOrder([ 'animA', 'animationstart' ],
                [ 'animB', 'animationstart' ],
                [ 'animC', 'animationstart' ],
                'Sorting of simultaneous animationstart events by ' +
                'animation-name');

advance_clock(5000);

checkEventOrder([ 'animB', 'animationend' ],
                [ 'animC', 'animationiteration' ],
                'Sorting of different types of events by animation-name');

div.remove();
div = undefined;

// 3b. Test time trumps animation-name position

div = document.createElement('div');
gDisplay.appendChild(div);
div.style.animation = 'animA 10s 2s, animB 10s 1s';
div.setAttribute('id', 'div');

advance_clock(0);
advance_clock(3000);

checkEventOrder([ 'animB', 'animationstart' ],
                [ 'animA', 'animationstart' ],
                'Events are sorted by time first, before animation-position');

div.remove();
div = undefined;

// 4. TESTS FOR TRANSITIONS

// 4a. Test sorting transitions by document position

divs = [ document.createElement('div'),
         document.createElement('div') ];
divs.forEach((div, i) => {
  gDisplay.appendChild(div);
  div.style.marginLeft = '0px';
  div.style.transition = 'margin-left 10s';
  div.setAttribute('id', 'div' + i);
});

getComputedStyle(divs[0]).marginLeft;
divs.forEach(div => div.style.marginLeft = '100px');
getComputedStyle(divs[0]).marginLeft;

advance_clock(0);
advance_clock(10000);

checkEventOrder([ divs[0], 'transitionrun' ],
                [ divs[0], 'transitionstart' ],
                [ divs[1], 'transitionrun' ],
                [ divs[1], 'transitionstart' ],
                [ divs[0], 'transitionend' ],
                [ divs[1], 'transitionend' ],
                'Simultaneous transitionrun/start/end on siblings');

divs.forEach(div => div.remove());
divs = [];

// 4b. Test sorting transitions by document position (children)

divs = [ document.createElement('div'),
         document.createElement('div'),
         document.createElement('div') ];

// Create the following arrangement:
//
//      display
//       /   \
//    div[0] div[1]
//     /
//   div[2]

gDisplay.appendChild(divs[0]);
gDisplay.appendChild(divs[1]);
divs[0].appendChild(divs[2]);

divs.forEach((div, i) => {
  div.style.marginLeft = '0px';
  div.style.transition = 'margin-left 10s';
  div.setAttribute('id', 'div' + i);
});

getComputedStyle(divs[0]).marginLeft;
divs.forEach(div => div.style.marginLeft = '100px');
getComputedStyle(divs[0]).marginLeft;

advance_clock(0);
advance_clock(10000);

checkEventOrder([ divs[0], 'transitionrun' ],
                [ divs[0], 'transitionstart' ],
                [ divs[2], 'transitionrun' ],
                [ divs[2], 'transitionstart' ],
                [ divs[1], 'transitionrun' ],
                [ divs[1], 'transitionstart' ],
                [ divs[0], 'transitionend' ],
                [ divs[2], 'transitionend' ],
                [ divs[1], 'transitionend' ],
                'Simultaneous transitionrun/start/end on children');

divs.forEach(div => div.remove());
divs = [];

// 4c. Test sorting transitions by document position (pseudos)

divs = [ document.createElement('div'),
         document.createElement('div') ];

// Create the following arrangement:
//
//      display
//         |
//       div[0]
//     ::before,
//     ::after
//        |
//      div[1]

gDisplay.appendChild(divs[0]);
divs[0].appendChild(divs[1]);

divs.forEach((div, i) => {
  div.setAttribute('id', 'div' + i);
});

extraStyle = document.createElement('style');
document.head.appendChild(extraStyle);
sheet = extraStyle.sheet;
sheet.insertRule('div, #div0::after, #div0::before { ' +
                 ' transition: margin-left 10s; ' +
                 ' margin-left: 0px }', 0);
sheet.insertRule('div.active, #div0.active::after, #div0.active::before { ' +
                 ' margin-left: 100px }', 1);
sheet.insertRule('#div0::after, #div0::before { ' +
                 ' content: " " }', 2);

getComputedStyle(divs[0]).marginLeft;
divs.forEach(div => div.classList.add('active'));
getComputedStyle(divs[0]).marginLeft;

advance_clock(0);
advance_clock(10000);

checkEventOrder([ divs[0], 'transitionrun' ],
                [ divs[0], 'transitionstart' ],
                [ divs[0], '::before', 'transitionrun' ],
                [ divs[0], '::before', 'transitionstart' ],
                [ divs[0], '::after', 'transitionrun' ],
                [ divs[0], '::after', 'transitionstart' ],
                [ divs[1], 'transitionrun' ],
                [ divs[1], 'transitionstart' ],
                [ divs[0], 'transitionend' ],
                [ divs[0], '::before', 'transitionend' ],
                [ divs[0], '::after', 'transitionend' ],
                [ divs[1], 'transitionend' ],
                'Simultaneous transitionrun/start/end on pseudo-elements');

divs.forEach(div => div.remove());
divs = [];

sheet = undefined;
extraStyle.remove();
extraStyle = undefined;

// 4d. Test sorting transitions by time

divs = [ document.createElement('div'),
         document.createElement('div') ];
divs.forEach((div, i) => {
  gDisplay.appendChild(div);
  div.style.marginLeft = '0px';
  div.setAttribute('id', 'div' + i);
});

divs[0].style.transition = 'margin-left 10s';
divs[1].style.transition = 'margin-left 5s';

getComputedStyle(divs[0]).marginLeft;
divs.forEach(div => div.style.marginLeft = '100px');
getComputedStyle(divs[0]).marginLeft;

advance_clock(0);
advance_clock(10000);

checkEventOrder([ divs[0], 'transitionrun' ],
                [ divs[0], 'transitionstart' ],
                [ divs[1], 'transitionrun' ],
                [ divs[1], 'transitionstart' ],
                [ divs[1], 'transitionend' ],
                [ divs[0], 'transitionend' ],
                'Sorting of transitionrun/start/end events by time');

divs.forEach(div => div.remove());
divs = [];

// 4e. Test sorting transitions by time (with delay)

divs = [ document.createElement('div'),
         document.createElement('div') ];
divs.forEach((div, i) => {
  gDisplay.appendChild(div);
  div.style.marginLeft = '0px';
  div.setAttribute('id', 'div' + i);
});

divs[0].style.transition = 'margin-left 5s 5s';
divs[1].style.transition = 'margin-left 5s';

getComputedStyle(divs[0]).marginLeft;
divs.forEach(div => div.style.marginLeft = '100px');
getComputedStyle(divs[0]).marginLeft;

advance_clock(0);
advance_clock(10 * 1000);

checkEventOrder([ divs[0], 'transitionrun' ],
                [ divs[1], 'transitionrun' ],
                [ divs[1], 'transitionstart' ],
                [ divs[0], 'transitionstart' ],
                [ divs[1], 'transitionend' ],
                [ divs[0], 'transitionend' ],
                'Sorting of transitionrun/start/end events by time' +
                '(including delay)');

divs.forEach(div => div.remove());
divs = [];

// 4f. Test sorting transitions by transition-property

div = document.createElement('div');
gDisplay.appendChild(div);
div.style.opacity = '0';
div.style.marginLeft = '0px';
div.style.transition = 'all 5s';

getComputedStyle(div).marginLeft;
div.style.opacity = '1';
div.style.marginLeft = '100px';
getComputedStyle(div).marginLeft;

advance_clock(0);
advance_clock(10000);

checkEventOrder([ 'margin-left', 'transitionrun' ],
                [ 'margin-left', 'transitionstart' ],
                [ 'opacity', 'transitionrun' ],
                [ 'opacity', 'transitionstart' ],
                [ 'margin-left', 'transitionend' ],
                [ 'opacity', 'transitionend' ],
                'Sorting of transitionrun/start/end events by ' +
                'transition-property')

div.remove();
div = undefined;

// 4g. Test document position beats transition-property

divs = [ document.createElement('div'),
         document.createElement('div') ];
divs.forEach((div, i) => {
  gDisplay.appendChild(div);
  div.style.marginLeft = '0px';
  div.style.opacity = '0';
  div.style.transition = 'all 10s';
  div.setAttribute('id', 'div' + i);
});

getComputedStyle(divs[0]).marginLeft;
divs[0].style.opacity = '1';
divs[1].style.marginLeft = '100px';
getComputedStyle(divs[0]).marginLeft;

advance_clock(0);
advance_clock(10000);

checkEventOrder([ divs[0], 'transitionrun' ],
                [ divs[0], 'transitionstart' ],
                [ divs[1], 'transitionrun' ],
                [ divs[1], 'transitionstart' ],
                [ divs[0], 'transitionend' ],
                [ divs[1], 'transitionend' ],
                'Transition events are sorted by document position first, ' +
                'before transition-property');

divs.forEach(div => div.remove());
divs = [];

// 4h. Test time beats transition-property

div = document.createElement('div');
gDisplay.appendChild(div);
div.style.opacity = '0';
div.style.marginLeft = '0px';
div.style.transition = 'margin-left 10s, opacity 5s';

getComputedStyle(div).marginLeft;
div.style.opacity = '1';
div.style.marginLeft = '100px';
getComputedStyle(div).marginLeft;

advance_clock(0);
advance_clock(10000);

checkEventOrder([ 'margin-left', 'transitionrun' ],
                [ 'margin-left', 'transitionstart' ],
                [ 'opacity', 'transitionrun' ],
                [ 'opacity', 'transitionstart' ],
                [ 'opacity', 'transitionend' ],
                [ 'margin-left', 'transitionend' ],
                'Transition events are sorted by time first, before ' +
                'transition-property');

div.remove();
div = undefined;

// 4i. Test sorting transitions by document position (negative delay)

divs = [ document.createElement('div'),
         document.createElement('div') ];
divs.forEach((div, i) => {
  gDisplay.appendChild(div);
  div.style.marginLeft = '0px';
  div.setAttribute('id', 'div' + i);
});

divs[0].style.transition = 'margin-left 10s 5s';
divs[1].style.transition = 'margin-left 10s';

getComputedStyle(divs[0]).marginLeft;
divs.forEach(div => div.style.marginLeft = '100px');
getComputedStyle(divs[0]).marginLeft;

advance_clock(0);
advance_clock(15 * 1000);

checkEventOrder([ divs[0], 'transitionrun' ],
                [ divs[1], 'transitionrun' ],
                [ divs[1], 'transitionstart' ],
                [ divs[0], 'transitionstart' ],
                [ divs[1], 'transitionend' ],
                [ divs[0], 'transitionend' ],
                'Simultaneous transitionrun/start/end on siblings');

divs.forEach(div => div.remove());
divs = [];

// 4j. Test sorting transitions with cancel
// The order of transitioncancel is based on StyleManager.
<<<<<<< HEAD
// So this test looks like wrong result at a glance. However
// the gecko will cancel div1's transition before div2 in this case.
=======
>>>>>>> a17af05f

divs = [ document.createElement('div'),
         document.createElement('div') ];
divs.forEach((div, i) => {
  gDisplay.appendChild(div);
  div.style.marginLeft = '0px';
  div.setAttribute('id', 'div' + i);
});

divs[0].style.transition = 'margin-left 10s 5s';
divs[1].style.transition = 'margin-left 10s';

getComputedStyle(divs[0]).marginLeft;
divs.forEach(div => div.style.marginLeft = '100px');
getComputedStyle(divs[0]).marginLeft;

advance_clock(0);
advance_clock(5 * 1000);
<<<<<<< HEAD
divs.forEach(div =>  div.style.display = 'none' );
getComputedStyle(divs[0]).display;
=======
divs.forEach(div =>  {
  div.style.display = 'none';
  // The transitioncancel event order is not absolute when firing siblings
  // transitioncancel on same elapsed time.
  // Force to flush style for the element so that the transition on the element
  // iscancelled and corresponding cancel event is queued respectively.
  getComputedStyle(div).display;
});
>>>>>>> a17af05f
advance_clock(10 * 1000);

checkEventOrder([ divs[0], 'transitionrun' ],
                [ divs[1], 'transitionrun' ],
                [ divs[1], 'transitionstart' ],
                [ divs[0], 'transitionstart' ],
<<<<<<< HEAD
                [ divs[1], 'transitioncancel' ],
                [ divs[0], 'transitioncancel' ],
=======
                [ divs[0], 'transitioncancel' ],
                [ divs[1], 'transitioncancel' ],
>>>>>>> a17af05f
                'Simultaneous transitionrun/start/cancel on siblings');

divs.forEach(div => div.remove());
divs = [];


// 4k. Test sorting animations with cancel

divs = [ document.createElement('div'),
         document.createElement('div') ];

divs.forEach((div, i) => {
  gDisplay.appendChild(div);
  div.style.marginLeft = '0px';
  div.setAttribute('id', 'div' + i);
});

divs[0].style.animation = 'anim 10s 5s';
divs[1].style.animation = 'anim 10s';

getComputedStyle(divs[0]).animation; // flush

advance_clock(0);  // divs[1]'s animation start
advance_clock(5 * 1000);  // divs[0]'s animation start
<<<<<<< HEAD
divs.forEach(div => div.style.display = 'none' );
getComputedStyle(divs[0]).display;
=======
divs.forEach(div => {
  div.style.display = 'none';
  // The animationcancel event order is not absolute when firing siblings
  // animationcancel on same elapsed time.
  // Force to flush style for the element so that the transition on the element
  // iscancelled and corresponding cancel event is queued respectively.
  getComputedStyle(div).display;
});
>>>>>>> a17af05f
advance_clock(10 * 1000);

checkEventOrder([ divs[1], 'animationstart' ],
                [ divs[0], 'animationstart' ],
<<<<<<< HEAD
                [ divs[1], 'animationcancel' ],
                [ divs[0], 'animationcancel' ],
=======
                [ divs[0], 'animationcancel' ],
                [ divs[1], 'animationcancel' ],
>>>>>>> a17af05f
                'Simultaneous animationcancel on siblings');

SpecialPowers.DOMWindowUtils.restoreNormalRefresh();

</script>
</body>
</html><|MERGE_RESOLUTION|>--- conflicted
+++ resolved
@@ -628,11 +628,6 @@
 
 // 4j. Test sorting transitions with cancel
 // The order of transitioncancel is based on StyleManager.
-<<<<<<< HEAD
-// So this test looks like wrong result at a glance. However
-// the gecko will cancel div1's transition before div2 in this case.
-=======
->>>>>>> a17af05f
 
 divs = [ document.createElement('div'),
          document.createElement('div') ];
@@ -651,10 +646,6 @@
 
 advance_clock(0);
 advance_clock(5 * 1000);
-<<<<<<< HEAD
-divs.forEach(div =>  div.style.display = 'none' );
-getComputedStyle(divs[0]).display;
-=======
 divs.forEach(div =>  {
   div.style.display = 'none';
   // The transitioncancel event order is not absolute when firing siblings
@@ -663,20 +654,14 @@
   // iscancelled and corresponding cancel event is queued respectively.
   getComputedStyle(div).display;
 });
->>>>>>> a17af05f
 advance_clock(10 * 1000);
 
 checkEventOrder([ divs[0], 'transitionrun' ],
                 [ divs[1], 'transitionrun' ],
                 [ divs[1], 'transitionstart' ],
                 [ divs[0], 'transitionstart' ],
-<<<<<<< HEAD
-                [ divs[1], 'transitioncancel' ],
-                [ divs[0], 'transitioncancel' ],
-=======
                 [ divs[0], 'transitioncancel' ],
                 [ divs[1], 'transitioncancel' ],
->>>>>>> a17af05f
                 'Simultaneous transitionrun/start/cancel on siblings');
 
 divs.forEach(div => div.remove());
@@ -701,10 +686,6 @@
 
 advance_clock(0);  // divs[1]'s animation start
 advance_clock(5 * 1000);  // divs[0]'s animation start
-<<<<<<< HEAD
-divs.forEach(div => div.style.display = 'none' );
-getComputedStyle(divs[0]).display;
-=======
 divs.forEach(div => {
   div.style.display = 'none';
   // The animationcancel event order is not absolute when firing siblings
@@ -713,18 +694,12 @@
   // iscancelled and corresponding cancel event is queued respectively.
   getComputedStyle(div).display;
 });
->>>>>>> a17af05f
 advance_clock(10 * 1000);
 
 checkEventOrder([ divs[1], 'animationstart' ],
                 [ divs[0], 'animationstart' ],
-<<<<<<< HEAD
-                [ divs[1], 'animationcancel' ],
-                [ divs[0], 'animationcancel' ],
-=======
                 [ divs[0], 'animationcancel' ],
                 [ divs[1], 'animationcancel' ],
->>>>>>> a17af05f
                 'Simultaneous animationcancel on siblings');
 
 SpecialPowers.DOMWindowUtils.restoreNormalRefresh();
