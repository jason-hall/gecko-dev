--- conflicted
+++ resolved
@@ -46,11 +46,7 @@
       var markers = docShell.popProfileTimelineMarkers();
       docShell.recordProfileTimelineMarkers = false;
       var stylingMarkers = markers.filter(function(marker, index) {
-<<<<<<< HEAD
-        return marker.restyleHint == "eRestyle_StyleAttribute_Animations";
-=======
         return marker.name == 'Styles' && marker.isAnimationOnly;
->>>>>>> a17af05f
       });
       resolve(stylingMarkers);
     });
