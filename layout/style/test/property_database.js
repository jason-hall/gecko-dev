--- conflicted
+++ resolved
@@ -1059,8 +1059,16 @@
     inherited: false,
     type: CSS_TYPE_LONGHAND,
     initial_values: [ "ease" ],
-    other_values: [ "cubic-bezier(0.25, 0.1, 0.25, 1.0)", "linear", "ease-in", "ease-out", "ease-in-out", "linear, ease-in, cubic-bezier(0.1, 0.2, 0.8, 0.9)", "cubic-bezier(0.5, 0.5, 0.5, 0.5)", "cubic-bezier(0.25, 1.5, 0.75, -0.5)", "step-start", "step-end", "steps(1)", "steps(2, start)", "steps(386)", "steps(3, end)", "frames(2)", "frames(1000)", "frames( 2 )" ],
-    invalid_values: [ "none", "auto", "cubic-bezier(0.25, 0.1, 0.25)", "cubic-bezier(0.25, 0.1, 0.25, 0.25, 1.0)", "cubic-bezier(-0.5, 0.5, 0.5, 0.5)", "cubic-bezier(1.5, 0.5, 0.5, 0.5)", "cubic-bezier(0.5, 0.5, -0.5, 0.5)", "cubic-bezier(0.5, 0.5, 1.5, 0.5)", "steps(2, step-end)", "steps(0)", "steps(-2)", "steps(0, step-end, 1)", "frames(1)", "frames(-2)", "frames", "frames()", "frames(,)", "frames(a)", "frames(2.0)", "frames(2.5)", "frames(2 3)" ]
+    other_values: [ "cubic-bezier(0.25, 0.1, 0.25, 1.0)", "linear", "ease-in", "ease-out", "ease-in-out", "linear, ease-in, cubic-bezier(0.1, 0.2, 0.8, 0.9)", "cubic-bezier(0.5, 0.5, 0.5, 0.5)", "cubic-bezier(0.25, 1.5, 0.75, -0.5)", "step-start", "step-end", "steps(1)", "steps(2, start)", "steps(386)", "steps(3, end)" ],
+    invalid_values: [ "none", "auto", "cubic-bezier(0.25, 0.1, 0.25)", "cubic-bezier(0.25, 0.1, 0.25, 0.25, 1.0)", "cubic-bezier(-0.5, 0.5, 0.5, 0.5)", "cubic-bezier(1.5, 0.5, 0.5, 0.5)", "cubic-bezier(0.5, 0.5, -0.5, 0.5)", "cubic-bezier(0.5, 0.5, 1.5, 0.5)", "steps(2, step-end)", "steps(0)", "steps(-2)", "steps(0, step-end, 1)" ]
+  },
+  "-moz-appearance": {
+    domProp: "MozAppearance",
+    inherited: false,
+    type: CSS_TYPE_LONGHAND,
+    initial_values: [ "none" ],
+    other_values: [ "radio", "menulist" ],
+    invalid_values: []
   },
   "-moz-binding": {
     domProp: "MozBinding",
@@ -1516,24 +1524,6 @@
   },
   "column-fill": {
     domProp: "columnFill",
-<<<<<<< HEAD
-    inherited: false,
-    type: CSS_TYPE_LONGHAND,
-    initial_values: [ "balance" ],
-    other_values: [ "auto" ],
-    invalid_values: [ "2px", "dotted", "5em" ]
-  },
-  "-moz-column-fill": {
-    domProp: "MozColumnFill",
-    inherited: false,
-    type: CSS_TYPE_SHORTHAND_AND_LONGHAND,
-    alias_for: "column-fill",
-    subproperties: [ "column-fill" ]
-  },
-  "column-gap": {
-    domProp: "columnGap",
-=======
->>>>>>> a17af05f
     inherited: false,
     type: CSS_TYPE_LONGHAND,
     initial_values: [ "balance" ],
@@ -2351,23 +2341,16 @@
     applies_to_first_line: true,
     applies_to_placeholder: true,
     initial_values: [ "border-box" ],
-<<<<<<< HEAD
-    other_values: [ "content-box", "padding-box", "border-box, padding-box", "padding-box, padding-box, padding-box", "border-box, border-box" ],
-=======
     other_values: [ "content-box", "padding-box", "border-box, padding-box", "padding-box, padding-box, padding-box", "border-box, border-box", "text", "content-box, text", "text, border-box", "text, text" ],
->>>>>>> a17af05f
     invalid_values: [ "margin-box", "border-box border-box", "fill-box", "stroke-box", "view-box", "no-clip" ]
   },
   "background-color": {
     domProp: "backgroundColor",
     inherited: false,
     type: CSS_TYPE_LONGHAND,
-<<<<<<< HEAD
-=======
     applies_to_first_letter: true,
     applies_to_first_line: true,
     applies_to_placeholder: true,
->>>>>>> a17af05f
     initial_values: [ "transparent", "rgba(0, 0, 0, 0)" ],
     other_values: [ "green", "rgb(255, 0, 128)", "#fc2", "#96ed2a", "black", "rgba(255,255,0,3)", "hsl(240, 50%, 50%)", "rgb(50%, 50%, 50%)", "-moz-default-background-color", "rgb(100, 100.0, 100)", "rgba(255, 127, 15, 0)", "hsla(240, 97%, 50%, 0.0)", "rgba(255,255,255,-3.7)" ],
     invalid_values: [ "#0", "#00", "#00000", "#0000000", "#000000000", "rgb(100, 100%, 100)" ],
@@ -2949,11 +2932,7 @@
     other_values: [ "green", "#f3c", "#fed292", "rgba(45,300,12,2)", "transparent", "-moz-nativehyperlinktext", "rgba(255,128,0,0.5)", "#e0fc", "#10fcee72",
       /* css-color-4: */
       "rgb(100, 100.0, 100)", "rgb(300 300 300 / 200%)", "rgb(300.0 300.0 300.0 / 2.0)", "hsl(720, 200%, 200%, 2.0)", "hsla(720 200% 200% / 200%)",
-<<<<<<< HEAD
-      "hsl(480deg, 20%, 30%, 0.3)", "hsl(55grad, 400%, 30%)", "hsl(0.5grad 400% 500% / 9.0)", "hsl(33rad 100% 90% / 4)", "hsl(0.33turn, 40%, 40%, 10%)",
-=======
       "hsl(480deg, 20%, 30%, 0.3)", "hsl(55grad, 400%, 30%)", "hsl(0.5grad 400% 500% / 9.0)", "hsl(33rad 100% 90% / 4)", "hsl(0.33turn, 40%, 40%, 10%)", "hsl(63e292, 41%, 34%)",
->>>>>>> a17af05f
     ],
     invalid_values: [ "#f", "#ff", "#fffff", "#fffffff", "#fffffffff",
       "rgb(100%, 0, 100%)", "rgba(100, 0, 100%, 30%)",
@@ -5924,10 +5903,7 @@
     domProp: "textJustify",
     inherited: true,
     type: CSS_TYPE_LONGHAND,
-<<<<<<< HEAD
-=======
     applies_to_placeholder: true,
->>>>>>> a17af05f
     initial_values: [ "auto" ],
     other_values: [ "none", "inter-word", "inter-character", "distribute" ],
     invalid_values: []
@@ -5939,12 +5915,9 @@
     domProp: "fontVariationSettings",
     inherited: true,
     type: CSS_TYPE_LONGHAND,
-<<<<<<< HEAD
-=======
     applies_to_first_letter: true,
     applies_to_first_line: true,
     applies_to_placeholder: true,
->>>>>>> a17af05f
     initial_values: [ "normal" ],
     other_values: [
       "'wdth' 0", "'wdth' -.1", "\"wdth\" 1", "'wdth' 2, 'wght' 3", "\"XXXX\" 0"
@@ -5965,8 +5938,6 @@
   }
 }
 
-<<<<<<< HEAD
-=======
 if (IsCSSPropertyPrefEnabled("layout.css.frames-timing.enabled")) {
   gCSSProperties["animation-timing-function"].other_values.push(
     "frames(2)", "frames(1000)", "frames( 2 )");
@@ -5975,7 +5946,6 @@
     "frames(a)", "frames(2.0)", "frames(2.5)", "frames(2 3)");
 }
 
->>>>>>> a17af05f
 if (IsCSSPropertyPrefEnabled("svg.paint-order.enabled")) {
   gCSSProperties["paint-order"] = {
     domProp: "paintOrder",
@@ -7333,16 +7303,8 @@
       "alpha 50%",
       "50%",
       "url(#mymask)",
-<<<<<<< HEAD
-      "-moz-radial-gradient(10% bottom, #ffffff, black) add no-repeat",
-      "-moz-linear-gradient(10px 10px -45deg, red, blue) repeat",
-      "-moz-linear-gradient(10px 10px -0.125turn, red, blue) repeat",
-      "-moz-repeating-radial-gradient(10% bottom, #ffffff, black) add no-repeat",
-      "-moz-repeating-linear-gradient(10px 10px -45deg, red, blue) repeat",
-=======
       "radial-gradient(at 10% bottom, #ffffff, black) add no-repeat",
       "repeating-radial-gradient(at 10% bottom, #ffffff, black) no-repeat",
->>>>>>> a17af05f
       "-moz-element(#test) alpha",
       /* multiple mask-image */
       "url(404.png), url(404.png)",
@@ -7364,15 +7326,8 @@
       /* mixes with keywords have to be in correct order */
       "50% left", "top 50%",
       /* no quirks mode colors */
-<<<<<<< HEAD
-      "-moz-radial-gradient(10% bottom, ffffff, black) add no-repeat",
-      /* no quirks mode lengths */
-      "-moz-linear-gradient(10 10px -45deg, red, blue) repeat",
-      "-moz-linear-gradient(10px 10 -45deg, red, blue) repeat",
-=======
       "radial-gradient(at 10% bottom, ffffff, black) add no-repeat",
       /* no quirks mode lengths */
->>>>>>> a17af05f
       "linear-gradient(red -99, yellow, green, blue 120%)",
       /* bug 258080: don't accept background-position separated */
       "left url(404.png) top", "top url(404.png) left",
@@ -8174,41 +8129,6 @@
 
 gCSSProperties["display"].other_values.push("flow-root");
 
-if (IsCSSPropertyPrefEnabled("layout.css.display-flow-root.enabled")) {
-  gCSSProperties["display"].other_values.push("flow-root");
-}
-
-if (IsCSSPropertyPrefEnabled("layout.css.appearance.enabled")) {
-  gCSSProperties["appearance"] = {
-    domProp: "appearance",
-    inherited: false,
-    type: CSS_TYPE_LONGHAND,
-    initial_values: [ "auto" ],
-    other_values: [ "none" ],
-    invalid_values: [ "button" ]
-  };
-  gCSSProperties["-webkit-appearance"] = {
-    domProp: "webkitAppearance",
-    inherited: false,
-    type: CSS_TYPE_SHORTHAND_AND_LONGHAND,
-    alias_for: "appearance",
-    subproperties: [ "appearance" ],
-  };
-}
-if (IsCSSPropertyPrefEnabled("layout.css.moz-appearance.enabled")) {
-  gCSSProperties["-moz-appearance"] = {
-    domProp: "MozAppearance",
-    inherited: false,
-    type: CSS_TYPE_LONGHAND,
-    initial_values: [ "none" ],
-    other_values: [ "radio", "menulist", "button", "checkbox", "textfield",
-                    "textfield-multiline", "meterbar", "progressbar", "range",
-                    "range-thumb", "spinner-upbutton", "spinner-downbutton",
-                    "number-input", "listbox", "menulist-button" ],
-    invalid_values: [ "auto" ]
-  };
-}
-
 // Copy aliased properties' fields from their alias targets.
 for (var prop in gCSSProperties) {
   var entry = gCSSProperties[prop];
