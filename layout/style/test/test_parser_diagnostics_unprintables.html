<!doctype html>
<html>
<head>
  <meta charset="utf-8">
  <title>Test for CSS parser diagnostics escaping unprintable
         characters correctly</title>
  <script src="/tests/SimpleTest/SimpleTest.js"></script>
  <link rel="stylesheet" href="/tests/SimpleTest/test.css">
</head>
<body>
<a target="_blank"
   href="https://bugzilla.mozilla.org/show_bug.cgi?id=229827"
>Mozilla Bug 229827</a>
<style id="testbench"></style>
<script type="application/javascript">
// This test has intimate knowledge of how to get the CSS parser to
// emit diagnostics that contain text under control of the user.
// That's not the point of the test, though; the point is only that
// *that text* is properly escaped.

const isStylo = SpecialPowers.DOMWindowUtils.isStyledByServo;

// There is one "pattern" for each code path through the error reporter
// that might need to escape some kind of user-supplied text.
// Each "pattern" is tested once with each of the "substitution"s below:
// <t>, <i>, and <s> are replaced by the t:, i:, and s: fields of
// each substitution object in turn.
let patterns = [
  // REPORT_UNEXPECTED_P (only ever used in contexts where identifier-like
  // escaping is appropriate)
  { i: "<t>|x{}",                 o: "prefix \u2018<i>\u2019" },
  // REPORT_UNEXPECTED_TOKEN with:
  // _Ident
  { i: "@namespace fnord <t>;",    o: "within @namespace: \u2018<i>\u2019" },
  // _Ref
  { i: "@namespace fnord #<t>;",   o: "within @namespace: \u2018#<i>\u2019" },
  // _Function
  { i: "@namespace fnord <t>();",  o: "within @namespace: \u2018<i>(\u2019" },
  // _Dimension
  { i: "@namespace fnord 14<t>;",  o: "within @namespace: \u201814<i>\u2019" },
  // _AtKeyword
  { i: "x{@<t>: }",        o: "declaration but found \u2018@<i>\u2019." },
  // _String
  { i: "x{ '<t>'}" ,       o: isStylo ? 'declaration but found \u2018"<s>"\u2019.'
                                      : "declaration but found \u2018'<s>'\u2019." },
  // _Bad_String
<<<<<<< HEAD
  { i: "x{ '<t>\n}",      o: "declaration but found \u2018'<s>\u2019." },
  // _URL
  { i: "x{ url('<t>')}",   o: "declaration but found \u2018url('<s>')\u2019." },
  // _Bad_URL
  { i: "x{ url('<t>'.)}" , o: "declaration but found \u2018url('<s>'\u2019." }
=======
  // FIXME: temporarily disabled https://bugzilla.mozilla.org/show_bug.cgi?id=1396664
  { i: "x{ '<t>\n}",       o: isStylo ? "declaration but found \u2018\"<bad string>\n\u2019."
                                      : "declaration but found \u2018'<s>\u2019." },
>>>>>>> a17af05f
];

// Stylo's CSS parser only reports the 'url(' token, not the actual bad URL.
if (!isStylo) {
  patterns.push(
    // _URL
    { i: "x{ url('<t>')}",   o: "declaration but found \u2018url('<s>')\u2019." })
  patterns.push(
    // _Bad_URL
    { i: "x{ url('<t>'.)}" , o: "declaration but found \u2018url('<s>'\u2019." });
}

// Blocks of characters to test, and how they should be escaped when
// they appear in identifiers and string constants.
const substitutions = [
  // ASCII printables that _can_ normally appear in identifiers,
  // so should of course _not_ be escaped.
  { t: "-_0123456789",               i: "-_0123456789",
                                     s: "-_0123456789" },
  { t: "abcdefghijklmnopqrstuvwxyz", i: "abcdefghijklmnopqrstuvwxyz",
                                     s: "abcdefghijklmnopqrstuvwxyz" },
  { t: "ABCDEFGHIJKLMNOPQRSTUVWXYZ", i: "ABCDEFGHIJKLMNOPQRSTUVWXYZ",
                                     s: "ABCDEFGHIJKLMNOPQRSTUVWXYZ" },

  // ASCII printables that are not normally valid as the first character
  // of an identifier, or the character immediately after a leading dash,
  // but can be forced into that position with escapes.
  { t: "\\-",    i: "\\-",    s: "-"  },
  { t: "\\30 ",  i: "\\30 ",  s: "0"  },
  { t: "\\31 ",  i: "\\31 ",  s: "1"  },
  { t: "\\32 ",  i: "\\32 ",  s: "2"  },
  { t: "\\33 ",  i: "\\33 ",  s: "3"  },
  { t: "\\34 ",  i: "\\34 ",  s: "4"  },
  { t: "\\35 ",  i: "\\35 ",  s: "5"  },
  { t: "\\36 ",  i: "\\36 ",  s: "6"  },
  { t: "\\37 ",  i: "\\37 ",  s: "7"  },
  { t: "\\38 ",  i: "\\38 ",  s: "8"  },
  { t: "\\39 ",  i: "\\39 ",  s: "9"  },
  { t: "-\\-",   i: "--",     s: "--" },
  { t: "-\\30 ", i: "-\\30 ", s: "-0" },
  { t: "-\\31 ", i: "-\\31 ", s: "-1" },
  { t: "-\\32 ", i: "-\\32 ", s: "-2" },
  { t: "-\\33 ", i: "-\\33 ", s: "-3" },
  { t: "-\\34 ", i: "-\\34 ", s: "-4" },
  { t: "-\\35 ", i: "-\\35 ", s: "-5" },
  { t: "-\\36 ", i: "-\\36 ", s: "-6" },
  { t: "-\\37 ", i: "-\\37 ", s: "-7" },
  { t: "-\\38 ", i: "-\\38 ", s: "-8" },
  { t: "-\\39 ", i: "-\\39 ", s: "-9" },

  // ASCII printables that must be escaped in identifiers.
  // Most of these should not be escaped in strings.
  { t: "\\!\\\"\\#\\$",   i: "\\!\\\"\\#\\$",   s: "!\\\"#$" },
  { t: "\\%\\&\\'\\(",    i: "\\%\\&\\'\\(",    s: isStylo ? "%&'(" : "%&\\'(" },
  { t: "\\)\\*\\+\\,",    i: "\\)\\*\\+\\,",    s: ")*+," },
  { t: "\\.\\/\\:\\;",    i: "\\.\\/\\:\\;",    s: "./:;" },
  { t: "\\<\\=\\>\\?",    i: "\\<\\=\\>\\?",    s: "<=>?", },
  { t: "\\@\\[\\\\\\]",   i: "\\@\\[\\\\\\]",   s: "@[\\\\]" },
  { t: "\\^\\`\\{\\}\\~", i: "\\^\\`\\{\\}\\~", s: "^`{}~" },

  // U+0000 - U+0020 (C0 controls, space)
  // U+000A LINE FEED, U+000C FORM FEED, and U+000D CARRIAGE RETURN
  // cannot be put into a CSS token as escaped literal characters, so
  // we do them with hex escapes instead.
  // The parser replaces U+0000 with U+FFFD.
  { t: "\\\x00\\\x01\\\x02\\\x03",       i: "�\\1 \\2 \\3 ",
                                         s: "�\\1 \\2 \\3 " },
  { t: "\\\x04\\\x05\\\x06\\\x07",       i: "\\4 \\5 \\6 \\7 ",
                                         s: "\\4 \\5 \\6 \\7 " },
  { t: "\\\x08\\\x09\\000A\\\x0B",       i: "\\8 \\9 \\a \\b ",
                                         s: "\\8 \\9 \\a \\b " },
  { t: "\\000C\\000D\\\x0E\\\x0F",       i: "\\c \\d \\e \\f ",
                                         s: "\\c \\d \\e \\f " },
  { t: "\\\x10\\\x11\\\x12\\\x13",       i: "\\10 \\11 \\12 \\13 ",
                                         s: "\\10 \\11 \\12 \\13 " },
  { t: "\\\x14\\\x15\\\x16\\\x17",       i: "\\14 \\15 \\16 \\17 ",
                                         s: "\\14 \\15 \\16 \\17 " },
  { t: "\\\x18\\\x19\\\x1A\\\x1B",       i: "\\18 \\19 \\1a \\1b ",
                                         s: "\\18 \\19 \\1a \\1b " },
  { t: "\\\x1C\\\x1D\\\x1E\\\x1F\\ ",    i: "\\1c \\1d \\1e \\1f \\ ",
                                         s: "\\1c \\1d \\1e \\1f  " },

  // U+007F (DELETE) and U+0080 - U+009F (C1 controls)
  { t: "\\\x7f\\\x80\\\x81\\\x82",       i: "\\7f \x80\x81\x82",
                                         s: "\\7f \x80\x81\x82" },
  { t: "\\\x83\\\x84\\\x85\\\x86",       i: "\x83\x84\x85\x86",
                                         s: "\x83\x84\x85\x86" },
  { t: "\\\x87\\\x88\\\x89\\\x8A",       i: "\x87\x88\x89\x8A",
                                         s: "\x87\x88\x89\x8A" },
  { t: "\\\x8B\\\x8C\\\x8D\\\x8E",       i: "\x8B\x8C\x8D\x8E",
                                         s: "\x8B\x8C\x8D\x8E" },
  { t: "\\\x8F\\\x90\\\x91\\\x92",       i: "\x8F\x90\x91\x92",
                                         s: "\x8F\x90\x91\x92" },
  { t: "\\\x93\\\x94\\\x95\\\x96",       i: "\x93\x94\x95\x96",
                                         s: "\x93\x94\x95\x96" },
  { t: "\\\x97\\\x98\\\x99\\\x9A",       i: "\x97\x98\x99\x9A",
                                         s: "\x97\x98\x99\x9A" },
  { t: "\\\x9B\\\x9C\\\x9D\\\x9E\\\x9F", i: "\x9B\x9C\x9D\x9E\x9F",
                                         s: "\x9B\x9C\x9D\x9E\x9F" },

  // CSS doesn't bother with the full Unicode rules for identifiers,
  // instead declaring that any code point greater than or equal to
  // U+0080 is a valid identifier character.  Test a small handful
  // of both basic and astral plane characters.

  // Arabic (caution to editors: there is a possibly-invisible U+200E
  // LEFT-TO-RIGHT MARK in each string, just before the close quote)
  { t: "أبجدهوزحطيكلمنسعفصقرشتثخذضظغ‎",
    i: "أبجدهوزحطيكلمنسعفصقرشتثخذضظغ‎",
    s: "أبجدهوزحطيكلمنسعفصقرشتثخذضظغ‎" },

  // Box drawing
  { t: "─│┌┐└┘├┤┬┴┼╭╮╯╰╴╵╶╷",
    i: "─│┌┐└┘├┤┬┴┼╭╮╯╰╴╵╶╷",
    s: "─│┌┐└┘├┤┬┴┼╭╮╯╰╴╵╶╷" },

  // CJK Unified Ideographs
  { t: "一丁丂七丄丅丆万丈三上下丌不与丏",
    i: "一丁丂七丄丅丆万丈三上下丌不与丏",
    s: "一丁丂七丄丅丆万丈三上下丌不与丏" },

  // CJK Unified Ideographs Extension B (astral)
  { t: "𠀀𠀁𠀂𠀃𠀄𠀅𠀆𠀇𠀈𠀉𠀊𠀋𠀌𠀍𠀎𠀏",
    i: "𠀀𠀁𠀂𠀃𠀄𠀅𠀆𠀇𠀈𠀉𠀊𠀋𠀌𠀍𠀎𠀏",
    s: "𠀀𠀁𠀂𠀃𠀄𠀅𠀆𠀇𠀈𠀉𠀊𠀋𠀌𠀍𠀎𠀏" },

  // Devanagari
  { t: "कखगघङचछजझञटठडढणतथदधनपफबभमयरलळवशषसह",
    i: "कखगघङचछजझञटठडढणतथदधनपफबभमयरलळवशषसह",
    s: "कखगघङचछजझञटठडढणतथदधनपफबभमयरलळवशषसह" },

  // Emoticons (astral)
  { t: "😁😂😃😄😅😆😇😈😉😊😋😌😍😎😏😐",
    i: "😁😂😃😄😅😆😇😈😉😊😋😌😍😎😏😐",
    s: "😁😂😃😄😅😆😇😈😉😊😋😌😍😎😏😐" },

  // Greek
  { t: "αβγδεζηθικλμνξοπρςστυφχψω",
    i: "αβγδεζηθικλμνξοπρςστυφχψω",
    s: "αβγδεζηθικλμνξοπρςστυφχψω" }
];

const npatterns = patterns.length;
const nsubstitutions = substitutions.length;

function quotemeta(str) {
  return str.replace(/[-[\]{}()*+?.,\\^$|#\s]/g, "\\$&");
}
function subst(str, sub) {
  return str.replace("<t>", sub.t)
    .replace("<i>", sub.i)
    .replace("<s>", sub.s);
}

var curpat = 0;
var cursubst = -1;
var testbench = document.getElementById("testbench");

function nextTest() {
  cursubst++;
  if (cursubst == nsubstitutions) {
    curpat++;
    cursubst = 0;
  }
  if (curpat == npatterns) {
    SimpleTest.finish();
    return;
  }

  let css = subst(patterns[curpat].i, substitutions[cursubst]);
  let msg = quotemeta(subst(patterns[curpat].o, substitutions[cursubst]));

  SimpleTest.expectConsoleMessages(function () { testbench.innerHTML = css },
                                   [{ errorMessage: new RegExp(msg) }],
                                   nextTest);
}

SimpleTest.waitForExplicitFinish();
nextTest();
</script>
</body>
</html><|MERGE_RESOLUTION|>--- conflicted
+++ resolved
@@ -44,17 +44,9 @@
   { i: "x{ '<t>'}" ,       o: isStylo ? 'declaration but found \u2018"<s>"\u2019.'
                                       : "declaration but found \u2018'<s>'\u2019." },
   // _Bad_String
-<<<<<<< HEAD
-  { i: "x{ '<t>\n}",      o: "declaration but found \u2018'<s>\u2019." },
-  // _URL
-  { i: "x{ url('<t>')}",   o: "declaration but found \u2018url('<s>')\u2019." },
-  // _Bad_URL
-  { i: "x{ url('<t>'.)}" , o: "declaration but found \u2018url('<s>'\u2019." }
-=======
   // FIXME: temporarily disabled https://bugzilla.mozilla.org/show_bug.cgi?id=1396664
   { i: "x{ '<t>\n}",       o: isStylo ? "declaration but found \u2018\"<bad string>\n\u2019."
                                       : "declaration but found \u2018'<s>\u2019." },
->>>>>>> a17af05f
 ];
 
 // Stylo's CSS parser only reports the 'url(' token, not the actual bad URL.
