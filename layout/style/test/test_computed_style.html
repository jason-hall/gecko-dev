<!DOCTYPE HTML>
<html>
<head>
  <title>Test for miscellaneous computed style issues</title>
  <script type="application/javascript" src="/tests/SimpleTest/SimpleTest.js"></script>
  <link rel="stylesheet" type="text/css" href="/tests/SimpleTest/test.css"/>
</head>
<body>
<a target="_blank" href="https://bugzilla.mozilla.org/show_bug.cgi?id=">Mozilla Bug </a>
<p id="display"></p>
<div id="content" style="display: none">
  
</div>
<pre id="test">
<script type="application/javascript">

/** Test for miscellaneous computed style issues **/

var frame_container = document.getElementById("display");
var noframe_container = document.getElementById("content");

(function test_bug_595650() {
  // Test handling of horizontal and vertical percentages for border-radius
  // and -moz-outline-radius.
  var p = document.createElement("p");
  p.setAttribute("style", "width: 256px; height: 128px");
  p.style.borderTopLeftRadius = "1.5625%"; /* 1/64 == 4px 2px */
  p.style.borderTopRightRadius = "5px";
  p.style.borderBottomRightRadius = "5px 3px";
  p.style.borderBottomLeftRadius = "1.5625% 3.125%" /* 1/64 1/32 == 4px 4px */
  p.style.MozOutlineRadiusTopleft = "1.5625%"; /* 1/64 == 4px 2px */
  p.style.MozOutlineRadiusTopright = "5px";
  p.style.MozOutlineRadiusBottomright = "5px 3px";
  p.style.MozOutlineRadiusBottomleft = "1.5625% 3.125%" /* 1/64 1/32 == 4px 4px */
  var cs = getComputedStyle(p, "");

  frame_container.appendChild(p);
  is(cs.borderTopLeftRadius, "1.5625%",
     "computed value of % border-radius, with frame");
  is(cs.borderTopRightRadius, "5px",
     "computed value of px border-radius, with frame");
  is(cs.borderBottomRightRadius, "5px 3px",
     "computed value of px border-radius, with frame");
  is(cs.borderBottomLeftRadius, "1.5625% 3.125%",
     "computed value of % border-radius, with frame");
  is(cs.MozOutlineRadiusTopleft, "1.5625%",
     "computed value of % outline-radius, with frame");
  is(cs.MozOutlineRadiusTopright, "5px",
     "computed value of px outline-radius, with frame");
  is(cs.MozOutlineRadiusBottomright, "5px 3px",
     "computed value of px outline-radius, with frame");
  is(cs.MozOutlineRadiusBottomleft, "1.5625% 3.125%",
     "computed value of % outline-radius, with frame");

  noframe_container.appendChild(p);
  is(cs.borderTopLeftRadius, "1.5625%",
     "computed value of % border-radius, without frame");
  is(cs.borderTopRightRadius, "5px",
     "computed value of px border-radius, without frame");
  is(cs.borderBottomRightRadius, "5px 3px",
     "computed value of px border-radius, without frame");
  is(cs.borderBottomLeftRadius, "1.5625% 3.125%",
     "computed value of % border-radius, without frame");
  is(cs.MozOutlineRadiusTopleft, "1.5625%",
     "computed value of % outline-radius, without frame");
  is(cs.MozOutlineRadiusTopright, "5px",
     "computed value of px outline-radius, without frame");
  is(cs.MozOutlineRadiusBottomright, "5px 3px",
     "computed value of px outline-radius, without frame");
  is(cs.MozOutlineRadiusBottomleft, "1.5625% 3.125%",
     "computed value of % outline-radius, without frame");

  p.remove();
})();

(function test_bug_1292447() {
  // Was for bug 595651 which tests that clamping of border-radius
  // is reflected in computed style.
  // For compatibility issue, resolved value is computed value now.
  var p = document.createElement("p");
  p.setAttribute("style", "width: 190px; height: 90px; border: 5px solid;");
  p.style.borderRadius = "1000px";
  var cs = getComputedStyle(p, "");

  frame_container.appendChild(p);
  is(cs.borderTopLeftRadius, "1000px",
     "computed value of clamped border radius (top left)");
  is(cs.borderTopRightRadius, "1000px",
     "computed value of clamped border radius (top right)");
  is(cs.borderBottomRightRadius, "1000px",
     "computed value of clamped border radius (bottom right)");
  is(cs.borderBottomLeftRadius, "1000px",
     "computed value of clamped border radius (bottom left)");

  p.style.overflowY = "scroll";
  is(cs.borderTopLeftRadius, "1000px",
     "computed value of clamped border radius (top left, overflow-y)");
  // Fennec doesn't have scrollbars for overflow:scroll content
  if (p.clientWidth == p.offsetWidth - 10) {
    is(cs.borderTopRightRadius, "1000px",
       "computed value of border radius (top right, overflow-y)");
    is(cs.borderBottomRightRadius, "1000px",
       "computed value of border radius (bottom right, overflow-y)");
  } else {
    is(cs.borderTopRightRadius, "1000px",
       "computed value of clamped border radius (top right, overflow-y)");
    is(cs.borderBottomRightRadius, "1000px",
       "computed value of clamped border radius (bottom right, overflow-y)");
  }
  is(cs.borderBottomLeftRadius, "1000px",
     "computed value of clamped border radius (bottom left, overflow-y)");

  p.style.overflowY = "hidden";
  p.style.overflowX = "scroll";
  is(cs.borderTopLeftRadius, "1000px",
     "computed value of clamped border radius (top left, overflow-x)");
  is(cs.borderTopRightRadius, "1000px",
     "computed value of clamped border radius (top right, overflow-x)");
  // Fennec doesn't have scrollbars for overflow:scroll content
  if (p.clientHeight == p.offsetHeight - 10) {
    is(cs.borderBottomRightRadius, "1000px",
       "computed value of border radius (bottom right, overflow-x)");
    is(cs.borderBottomLeftRadius, "1000px",
       "computed value of  border radius (bottom left, overflow-x)");
  } else {
    is(cs.borderBottomRightRadius, "1000px",
       "computed value of clamped border radius (bottom right, overflow-x)");
    is(cs.borderBottomLeftRadius, "1000px",
       "computed value of clamped border radius (bottom left, overflow-x)");
  }

  p.remove();
})();

(function test_bug_647885_1() {
  // Test that various background-position styles round-trip correctly
  var backgroundPositions = [
    [ "0 0", "0px 0px", "unitless 0" ],
    [ "0px 0px", "0px 0px", "0 with units" ],
    [ "0% 0%", "0% 0%", "0%" ],
    [ "calc(0px) 0", "0px 0px", "0 calc with units x" ],
    [ "0 calc(0px)", "0px 0px", "0 calc with units y" ],
    [ "calc(3px - 3px) 0", "0px 0px", "computed 0 calc with units x" ],
    [ "0 calc(3px - 3px)", "0px 0px", "computed 0 calc with units y" ],
    [ "calc(0%) 0", "0% 0px", "0% calc x"],
    [ "0 calc(0%)", "0px 0%", "0% calc y"],
    [ "calc(3px + 2% - 2%) 0", "calc(3px + 0%) 0px",
      "computed 0% calc x"],
    [ "0 calc(3px + 2% - 2%)", "0px calc(3px + 0%)",
      "computed 0% calc y"],
    [ "calc(3px - 5px) calc(6px - 7px)", "-2px -1px",
      "negative pixel width"],
    [ "", "0% 0%", "initial value" ],
  ];

  var p = document.createElement("p");
  var cs = getComputedStyle(p, "");
  frame_container.appendChild(p);

  for (var i = 0; i < backgroundPositions.length; ++i) {
    var test = backgroundPositions[i];
    p.style.backgroundPosition = test[0];
    is(cs.backgroundPosition, test[1], "computed value of " + test[2] + " background-position");
  }

  p.remove();
})();

(function test_bug_647885_2() {
  // Test that various background-size styles round-trip correctly
  var backgroundSizes = [
    [ "0 0", "0px 0px", "unitless 0" ],
    [ "0px 0px", "0px 0px", "0 with units" ],
    [ "0% 0%", "0% 0%", "0%" ],
    [ "calc(0px) 0", "0px 0px", "0 calc with units horizontal" ],
    [ "0 calc(0px)", "0px 0px", "0 calc with units vertical" ],
    [ "calc(3px - 3px) 0", "0px 0px", "computed 0 calc with units horizontal" ],
    [ "0 calc(3px - 3px)", "0px 0px", "computed 0 calc with units vertical" ],
    [ "calc(0%) 0", "0% 0px", "0% calc horizontal"],
    [ "0 calc(0%)", "0px 0%", "0% calc vertical"],
    [ "calc(3px + 2% - 2%) 0", "calc(3px + 0%) 0px",
                      "computed 0% calc horizontal"],
    [ "0 calc(3px + 2% - 2%)", "0px calc(3px + 0%)",
                      "computed 0% calc vertical"],
    [ "calc(3px - 5px) calc(6px - 9px)",
      "calc(-2px) calc(-3px)", "negative pixel width" ],
    [ "", "auto auto", "initial value" ],
  ];

  var p = document.createElement("p");
  var cs = getComputedStyle(p, "");
  frame_container.appendChild(p);

  for (var i = 0; i < backgroundSizes.length; ++i) {
    var test = backgroundSizes[i];
    p.style.backgroundSize = test[0];
    is(cs.backgroundSize, test[1], "computed value of " + test[2] + " background-size");
  }

  p.remove();
})();

(function test_bug_716628() {
  // Test that various gradient styles round-trip correctly
  var backgroundImages = [
    [ "radial-gradient(at 10% bottom, #ffffff, black)",
      "radial-gradient(at 10% 100%, rgb(255, 255, 255), rgb(0, 0, 0))",
      "radial gradient 1" ],
    [ "radial-gradient(#ffffff, black)",
      "radial-gradient(rgb(255, 255, 255), rgb(0, 0, 0))",
      "radial gradient 2" ],
    [ "radial-gradient(farthest-corner, #ffffff, black)",
      "radial-gradient(rgb(255, 255, 255), rgb(0, 0, 0))",
      "radial gradient 3" ],
    [ "linear-gradient(red, blue)",
      "linear-gradient(rgb(255, 0, 0), rgb(0, 0, 255))",
      "linear gradient 1" ],
    [ "linear-gradient(to bottom, red, blue)",
      "linear-gradient(rgb(255, 0, 0), rgb(0, 0, 255))",
      "linear gradient 2" ],
    [ "linear-gradient(to right, red, blue)",
      "linear-gradient(to right, rgb(255, 0, 0), rgb(0, 0, 255))",
      "linear gradient 3" ],
    [ "linear-gradient(-45deg, red, blue)",
      "linear-gradient(-45deg, rgb(255, 0, 0), rgb(0, 0, 255))",
      "linear gradient with angle in degrees" ],
    [ "linear-gradient(-0.125turn, red, blue)",
      "linear-gradient(-0.125turn, rgb(255, 0, 0), rgb(0, 0, 255))",
      "linear gradient with angle in turns" ],
  ];

  var p = document.createElement("p");
  var cs = getComputedStyle(p, "");
  frame_container.appendChild(p);

  for (var i = 0; i < backgroundImages.length; ++i) {
    var test = backgroundImages[i];
    p.style.backgroundImage = test[0];
    is(cs.backgroundImage, test[1], "computed value of " + test[2] + " background-image");
  }

  p.remove();
})();

(function test_bug_1235015() {
  if (!("maskImage" in document.documentElement.style)) {
    return;
  }

  // "masks" object contains non-initial mask longhand values.
  var emptyMasks = {
    // More then one <mask-reference>, or any mask-image value other then
    // <mask-source>,
    "mask-image": [
      "url(#mask1), url(#mask2)",
      "linear-gradient(red, yellow)",
      "-moz-element(#test)"
    ],
    // any mask-clip value other than "border-box".
    "mask-clip": [
      "content-box", "padding-box", "margin-box", "fill-box", "stroke-box",
      "view-box", "no-clip"
    ],
    // any mask-origin  value other than "border-box".
    "mask-origin": [
      "content-box", "padding-box", "margin-box", "fill-box", "stroke-box",
      "view-box"
    ],
    // any mask-composite value other than "add".
    "mask-composite": [
      "subtract", "intersect", "exclude"
    ],
    // any mask-mode value other than "match-source".
    "mask-mode": [
      "alpha", "luminance"
    ],
    // any mask-position value other then "0%" "top" "left"
    // "center center".
    "mask-position": [
      "0%", "center", "right", "bottom", "50%", "100%"
    ],
    // any mask-repeat value other then "repeat" "repeat repeat".
    "mask-repeat": [
      "repeat-x", "repeat-y", "no-repeat", "space", "round"
    ],
    // any mask-size value other then "auto" "auto auto".
    "mask-size": [
      "10px", "100%", "cover", "contain", "auto 5px"
    ],
  };

  // "masks" object contains initial mask longhand values.
  var nonEmptyMasks = {
    "mask-image": [
      "url(#mask1)", "none"
    ],
    "mask-clip": [
      "border-box"
    ],
    "mask-origin": [
      "border-box"
    ],
    "mask-composite": [
      "add"
    ],
    "mask-mode": [
      "match-source"
    ],
    "mask-position": [
      "0% 0%", "left top"
    ],
    "mask-repeat": [
      "repeat", "repeat repeat"
    ],
    "mask-size": [
      "auto", "auto auto"
    ],
  };

  var p = document.createElement("p");
  var cs = getComputedStyle(p, "");
  frame_container.appendChild(p);

  for (var prop in emptyMasks) {
    var subProp = emptyMasks[prop];
    for (var i = 0; i < subProp.length; i++) {
      p.style.mask = subProp[i];
      is(cs.mask, "", "computed value of " + subProp[i] + " mask");
    }
  }

  for (var prop in nonEmptyMasks) {
    var subProp = nonEmptyMasks[prop];
    for (var i = 0; i < subProp.length; i++) {
      p.style.mask = subProp[i];
      isnot(cs.mask, "", "computed value of " + subProp[i] + " mask");
    }
  }
  p.remove();
<<<<<<< HEAD
=======
})();

(function test_bug_1363349_linear() {
  const specPrefix = "-webkit-gradient(linear, ";
  const specSuffix = ", from(blue), to(lime))";

  const expPrefix = "linear-gradient(";
  const expSuffix = "rgb(0, 0, 255) 0%, rgb(0, 255, 0) 100%)";

  let testcases = [
    [ "calc(5 + 5) top, calc(10 + 10) top",
      "to right",
      "calc(num+num) in position"
    ],
    [ "left calc(25% - 10%), right calc(75% + 10%)",
      "to right bottom",
      "calc(pct+pct) in position "
    ]
  ];

  let p = document.createElement("p");
  let cs = getComputedStyle(p, "");
  frame_container.appendChild(p);

  for (let test of testcases) {
    let specifiedStyle = specPrefix + test[0] + specSuffix;
    let expectedStyle = expPrefix;
    if (test[1] != "") {
      expectedStyle += test[1] + ", ";
    }
    expectedStyle += expSuffix;

    p.style.backgroundImage = specifiedStyle;
    is(cs.backgroundImage, expectedStyle,
       "computed value of -webkit-gradient expression (" + test[2] + ")");
    p.style.backgroundImage = "";
  }

  p.remove();
})();

(function test_bug_1363349_radial() {
  const specPrefix = "-webkit-gradient(radial, ";
  const specSuffix = ", from(blue), to(lime))";

  const expPrefix = "radial-gradient(";
  const expSuffix = "rgb(0, 0, 255) 0%, rgb(0, 255, 0) 100%)";

  let testcases = [
    [ "1 2, 0, 3 4, calc(1 + 5)",
      "6px at 3px 4px",
      "calc(num+num) in radius"
    ],
    [ "1 2, calc(1 + 2), 3 4, calc(1 + 5)",
      "6px at 3px 4px",
      "calc(num+num) in radius"
    ],
    [ "calc(0 + 1) calc(1 + 1), calc(1 + 2), calc(1 + 2) 4, calc(1 + 5)",
      "6px at 3px 4px",
      "calc(num+num) in position and radius"
    ]
  ];

  let p = document.createElement("p");
  let cs = getComputedStyle(p, "");
  frame_container.appendChild(p);

  for (let test of testcases) {
    let specifiedStyle = specPrefix + test[0] + specSuffix;
    let expectedStyle = expPrefix;
    if (test[1] != "") {
      expectedStyle += test[1] + ", ";
    }
    expectedStyle += expSuffix;

    p.style.backgroundImage = specifiedStyle;
    is(cs.backgroundImage, expectedStyle,
       "computed value of -webkit-gradient expression (" + test[2] + ")");
    p.style.backgroundImage = "";
  }

  p.remove();
})();

(function test_bug_1241623() {
  // Test that -webkit-gradient() styles are approximated the way we expect:

  // For compactness, we'll pull out the common prefix & suffix from all of the
  // specified & expected styles, and construct the full expression on the fly:
  const specPrefix = "-webkit-gradient(linear, ";
  const specSuffix = ", from(blue), to(lime))";

  const expPrefix = "linear-gradient(";
  const expSuffix = "rgb(0, 0, 255) 0%, rgb(0, 255, 0) 100%)";

  let testcases = [
    //
    // [ legacyDirection,
    //   modernDirection, // (empty string means use default direction)
    //   descriptionOfTestcase ],

    // If start & end are at same point, we just produce a gradient with
    // the default direction.
    [ "left top, left top",
      "",
      "start & end point are the same" ],
    [ "40 40, 40 40",
      "",
      "start & end point are the same" ],
    [ "center center, center center",
      "",
      "start & end point are the same" ],

    // If start & end use different units in the same coordinate, we generally
    // can't extract a direction (because we can't know whether arbitrary
    // percent values are larger or smaller than arbitrary pixel values). So
    // we produce a gradient in the default direction.
    [ "left top, 30 100%",  // (Note: keywords like "left" are really % vals.)
      "",
      "start & end point have different units" ],
    [ "100% 15, right bottom",
      "",
      "start & end point have different units" ],
    [ "0 0%, 20 20",
      "",
      "start & end point have different units" ],
    [ "0 0, 100% 20",
      "",
      "start & end point have different units" ],
    [ "5% 30, 20 50%",
      "",
      "start & end point have different units" ],
    [ "5% 6%, 20 30",
      "",
      "start & end point have different units" ],

    // Gradient starting/ending somewhere arbitrary in middle:
    [ "center center, right top",
      "to right top",
      "from center to right top" ],
    [ "left top, center center",
      "to right bottom",
      "from left top to center" ],
    [ "10 15, 5 20",
      "to left bottom",
      "from arbitrary point to another point in lower-left direction" ],

    // Gradient using negative coordinates:
    [ "-10 -15, 0 0",
      "to right bottom",
      "from negative point to origin" ],
    [ "-100 10, 20 30",
      "to right bottom",
      "from negative-x point to another point in lower-right direction" ],
    [ "10 -100, 5 10",
      "to left bottom",
      "from negative-y point to another point in lower-left direction" ],

    // Diagonal gradient between sides/corners:
    [ "center top, left center",
      "to left bottom",
      "left/bottom-wards, using edge keywords" ],
    [ "left center, center top",
      "to right top",
      "top/right-wards, using edge keywords" ],
    [ "right center, center top",
      "to left top",
      "top/left-wards, using edge keywords" ],
    [ "right top, center bottom",
      "to left bottom",
      "bottom/left-wards, using edge keywords" ],
    [ "left top, right bottom",
      "to right bottom",
      "bottom/right-wards, using edge keywords" ],
    [ "left bottom, right top",
      "to right top",
      "top/right-wards, using edge keywords" ],
  ];

  let p = document.createElement("p");
  let cs = getComputedStyle(p, "");
  frame_container.appendChild(p);

  for (let test of testcases) {
    let specifiedStyle = specPrefix + test[0] + specSuffix;
    let expectedStyle = expPrefix;
    if (test[1] != "") {
      expectedStyle += test[1] + ", ";
    }
    expectedStyle += expSuffix;

    p.style.backgroundImage = specifiedStyle;
    is(cs.backgroundImage, expectedStyle,
       "computed value of -webkit-gradient expression (" + test[2] + ")");
    p.style.backgroundImage = "";
  }

  p.remove();
>>>>>>> a17af05f
})();

(function test_bug_1293164() {

  var p = document.createElement("p");
  var cs = getComputedStyle(p, "");
  frame_container.appendChild(p);

  var docPath = document.URL.substring(0, document.URL.lastIndexOf("/") + 1);

  var localURL = "url(\"#foo\")";
  var nonLocalURL = "url(\"foo.svg#foo\")";
  var resolvedNonLocalURL = "url(\"" + docPath + "foo.svg#foo\")";

<<<<<<< HEAD
  var testStyles = {
    "mask" : "",
    "markerStart" : "",
    "markerMid" : "",
    "markerEnd" : "",
    "clipPath" : "",
    "filter" : "",
    "fill" : " rgba(0, 0, 0, 0)",
    "stroke" : " rgba(0, 0, 0, 0)",
  };
=======
  var testStyles = [
    "mask",
    "markerStart",
    "markerMid",
    "markerEnd",
    "clipPath",
    "filter",
    "fill",
    "stroke",
  ];
>>>>>>> a17af05f

  for (var prop of testStyles) {
    p.style[prop] = localURL;
    is(cs[prop], localURL, "computed value of " + prop);
    p.style[prop] = nonLocalURL;
    is(cs[prop], resolvedNonLocalURL, "computed value of " + prop);
  }

  p.remove();
})();

(function test_bug_1347164() {
  // Test that computed color values are serialized as "rgb()"
  // IFF they're fully-opaque (and otherwise as "rgba()").
  var color = [
    ["rgba(0, 0, 0, 1)", "rgb(0, 0, 0)"],
    ["rgba(0, 0, 0, 0.5)", "rgba(0, 0, 0, 0.5)"],
    ["hsla(0, 0%, 0%, 1)", "rgb(0, 0, 0)"],
    ["hsla(0, 0%, 0%, 0.5)", "rgba(0, 0, 0, 0.5)"],
  ];

  var css_color_4 = [
    ["rgba(0 0 0 / 1)", "rgb(0, 0, 0)"],
    ["rgba(0 0 0 / 0.1)", "rgba(0, 0, 0, 0.1)"],
    ["rgb(0 0 0 / 1)", "rgb(0, 0, 0)"],
    ["rgb(0 0 0 / 0.2)", "rgba(0, 0, 0, 0.2)"],
    ["hsla(0 0% 0% / 1)", "rgb(0, 0, 0)"],
    ["hsla(0deg 0% 0% / 0.3)", "rgba(0, 0, 0, 0.3)"],
    ["hsl(0 0% 0% / 1)", "rgb(0, 0, 0)"],
    ["hsl(0 0% 0% / 0.4)", "rgba(0, 0, 0, 0.4)"],
  ];

  var p = document.createElement("p");
  var cs = getComputedStyle(p, "");
  frame_container.appendChild(p);

  for (var i = 0; i < color.length; ++i) {
    var test = color[i];
    p.style.color = test[0];
    is(cs.color, test[1], "computed value of " + test[0]);
  }
  for (var i = 0; i < css_color_4.length; ++i) {
    var test = css_color_4[i];
    p.style.color = test[0];
    is(cs.color, test[1], "css-color-4 computed value of " + test[0]);
  }

  p.remove();
})();

(function test_bug_1357117() {
  // Test that vendor-prefixed gradient styles round-trip with the same prefix,
  // or with no prefix.
  var backgroundImages = [
    // [ specified style,
    //   expected computed style,
    //   descriptionOfTestcase ],
    // Linear gradient with legacy-gradient-line (needs prefixed syntax):
    [ "-webkit-linear-gradient(10deg, red, blue)",
      "-webkit-linear-gradient(10deg, rgb(255, 0, 0), rgb(0, 0, 255))",
      "-webkit-linear-gradient with angled legacy-gradient-line" ],

    // Linear gradient with box corner (needs prefixed syntax):
    [ "-webkit-linear-gradient(top left, red, blue)",
      "-webkit-linear-gradient(left top, rgb(255, 0, 0), rgb(0, 0, 255))",
      "-webkit-linear-gradient with box corner" ],

    // Linear gradient with default keyword (should be serialized without keyword):
    [ "-webkit-linear-gradient(top, red, blue)",
      "-webkit-linear-gradient(rgb(255, 0, 0), rgb(0, 0, 255))",
      "-webkit-linear-gradient with legacy default direction keyword" ],

    // Radial gradients (should be serialized using modern unprefixed style):
    [ "-webkit-radial-gradient(contain, red, blue)",
      "radial-gradient(closest-side, rgb(255, 0, 0), rgb(0, 0, 255))",
      "-webkit-radial-gradient with legacy 'contain' keyword" ],
  ];

  var p = document.createElement("p");
  var cs = getComputedStyle(p, "");
  frame_container.appendChild(p);

  for (var i = 0; i < backgroundImages.length; ++i) {
    var test = backgroundImages[i];
    p.style.backgroundImage = test[0];
    is(cs.backgroundImage, test[1],
       "computed value of prefixed gradient expression (" + test[2] + ")");
  }

  p.remove();
})();

(function test_bug_1367028() {
  const borderImageSubprops = [
    "border-image-slice",
    "border-image-outset",
    "border-image-width"
  ];
  const rectValues = [
    {
      values: ["5 5 5 5", "5 5 5", "5 5", "5"],
      expected: "5",
      desc: "identical four sides",
    },
    {
      values: ["5 6 5 6", "5 6 5", "5 6"],
      expected: "5 6",
      desc: "identical values on each axis",
    },
    {
      values: ["5 6 7 6", "5 6 7"],
      expected: "5 6 7",
      desc: "identical values on left and right",
    },
    {
      values: ["5 6 5 7"],
      desc: "identical values on top and bottom",
    },
    {
      values: ["5 5 6 6", "5 6 6 5"],
      desc: "identical values on unrelated sides",
    },
    {
      values: ["5 6 7 8"],
      desc: "different values on all sides",
    },
  ];

  let frameContainer = document.getElementById("display");
  let p = document.createElement("p");
  frameContainer.appendChild(p);
  let cs = getComputedStyle(p);

  for (let prop of borderImageSubprops) {
    for (let {values, expected, desc} of rectValues) {
      for (let value of values) {
        p.style.setProperty(prop, value);
        is(cs.getPropertyValue(prop),
           expected ? expected : value, `${desc} for ${prop}`);
        p.style.removeProperty(prop);
      }
    }
  }

  p.remove();
<<<<<<< HEAD
})();

(function test_bug_1347164() {
  // Test that computed color values are serialized as "rgb()"
  // IFF they're fully-opaque (and otherwise as "rgba()").
  var color = [
    ["rgba(0, 0, 0, 1)", "rgb(0, 0, 0)"],
    ["rgba(0, 0, 0, 0.5)", "rgba(0, 0, 0, 0.5)"],
    ["hsla(0, 0%, 0%, 1)", "rgb(0, 0, 0)"],
    ["hsla(0, 0%, 0%, 0.5)", "rgba(0, 0, 0, 0.5)"],
  ];

  var css_color_4 = [
    ["rgba(0 0 0 / 1)", "rgb(0, 0, 0)"],
    ["rgba(0 0 0 / 0.1)", "rgba(0, 0, 0, 0.1)"],
    ["rgb(0 0 0 / 1)", "rgb(0, 0, 0)"],
    ["rgb(0 0 0 / 0.2)", "rgba(0, 0, 0, 0.2)"],
    ["hsla(0 0% 0% / 1)", "rgb(0, 0, 0)"],
    ["hsla(0deg 0% 0% / 0.3)", "rgba(0, 0, 0, 0.3)"],
    ["hsl(0 0% 0% / 1)", "rgb(0, 0, 0)"],
    ["hsl(0 0% 0% / 0.4)", "rgba(0, 0, 0, 0.4)"],
  ];

  var p = document.createElement("p");
  var cs = getComputedStyle(p, "");
  frame_container.appendChild(p);

  for (var i = 0; i < color.length; ++i) {
    var test = color[i];
    p.style.color = test[0];
    is(cs.color, test[1], "computed value of " + test[0]);
  }
  for (var i = 0; i < css_color_4.length; ++i) {
    var test = css_color_4[i];
    p.style.color = test[0];
    is(cs.color, test[1], "css-color-4 computed value of " + test[0]);
  }

  p.remove();
=======
>>>>>>> a17af05f
})();

</script>
</pre>
</body>
</html><|MERGE_RESOLUTION|>--- conflicted
+++ resolved
@@ -337,8 +337,6 @@
     }
   }
   p.remove();
-<<<<<<< HEAD
-=======
 })();
 
 (function test_bug_1363349_linear() {
@@ -537,7 +535,6 @@
   }
 
   p.remove();
->>>>>>> a17af05f
 })();
 
 (function test_bug_1293164() {
@@ -552,18 +549,6 @@
   var nonLocalURL = "url(\"foo.svg#foo\")";
   var resolvedNonLocalURL = "url(\"" + docPath + "foo.svg#foo\")";
 
-<<<<<<< HEAD
-  var testStyles = {
-    "mask" : "",
-    "markerStart" : "",
-    "markerMid" : "",
-    "markerEnd" : "",
-    "clipPath" : "",
-    "filter" : "",
-    "fill" : " rgba(0, 0, 0, 0)",
-    "stroke" : " rgba(0, 0, 0, 0)",
-  };
-=======
   var testStyles = [
     "mask",
     "markerStart",
@@ -574,7 +559,6 @@
     "fill",
     "stroke",
   ];
->>>>>>> a17af05f
 
   for (var prop of testStyles) {
     p.style[prop] = localURL;
@@ -720,48 +704,6 @@
   }
 
   p.remove();
-<<<<<<< HEAD
-})();
-
-(function test_bug_1347164() {
-  // Test that computed color values are serialized as "rgb()"
-  // IFF they're fully-opaque (and otherwise as "rgba()").
-  var color = [
-    ["rgba(0, 0, 0, 1)", "rgb(0, 0, 0)"],
-    ["rgba(0, 0, 0, 0.5)", "rgba(0, 0, 0, 0.5)"],
-    ["hsla(0, 0%, 0%, 1)", "rgb(0, 0, 0)"],
-    ["hsla(0, 0%, 0%, 0.5)", "rgba(0, 0, 0, 0.5)"],
-  ];
-
-  var css_color_4 = [
-    ["rgba(0 0 0 / 1)", "rgb(0, 0, 0)"],
-    ["rgba(0 0 0 / 0.1)", "rgba(0, 0, 0, 0.1)"],
-    ["rgb(0 0 0 / 1)", "rgb(0, 0, 0)"],
-    ["rgb(0 0 0 / 0.2)", "rgba(0, 0, 0, 0.2)"],
-    ["hsla(0 0% 0% / 1)", "rgb(0, 0, 0)"],
-    ["hsla(0deg 0% 0% / 0.3)", "rgba(0, 0, 0, 0.3)"],
-    ["hsl(0 0% 0% / 1)", "rgb(0, 0, 0)"],
-    ["hsl(0 0% 0% / 0.4)", "rgba(0, 0, 0, 0.4)"],
-  ];
-
-  var p = document.createElement("p");
-  var cs = getComputedStyle(p, "");
-  frame_container.appendChild(p);
-
-  for (var i = 0; i < color.length; ++i) {
-    var test = color[i];
-    p.style.color = test[0];
-    is(cs.color, test[1], "computed value of " + test[0]);
-  }
-  for (var i = 0; i < css_color_4.length; ++i) {
-    var test = css_color_4[i];
-    p.style.color = test[0];
-    is(cs.color, test[1], "css-color-4 computed value of " + test[0]);
-  }
-
-  p.remove();
-=======
->>>>>>> a17af05f
 })();
 
 </script>
