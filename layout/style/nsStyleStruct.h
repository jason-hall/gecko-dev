/* -*- Mode: C++; tab-width: 8; indent-tabs-mode: nil; c-basic-offset: 2 -*- */
/* vim: set ts=8 sts=2 et sw=2 tw=80: */
/* This Source Code Form is subject to the terms of the Mozilla Public
 * License, v. 2.0. If a copy of the MPL was not distributed with this
 * file, You can obtain one at http://mozilla.org/MPL/2.0/. */

/*
 * structs that contain the data provided by nsStyleContext, the
 * internal API for computed style data for an element
 */

#ifndef nsStyleStruct_h___
#define nsStyleStruct_h___

#include "mozilla/ArenaObjectID.h"
#include "mozilla/Attributes.h"
#include "mozilla/CSSVariableValues.h"
#include "mozilla/Maybe.h"
#include "mozilla/SheetType.h"
#include "mozilla/StaticPtr.h"
#include "mozilla/StyleComplexColor.h"
#include "mozilla/UniquePtr.h"
#include "nsColor.h"
#include "nsCoord.h"
#include "nsMargin.h"
#include "nsFont.h"
#include "nsStyleAutoArray.h"
#include "nsStyleCoord.h"
#include "nsStyleConsts.h"
#include "nsThemeConstants.h"
#include "nsChangeHint.h"
#include "nsPresContext.h"
#include "nsCOMPtr.h"
#include "nsCOMArray.h"
#include "nsTArray.h"
#include "nsCSSValue.h"
#include "imgRequestProxy.h"
#include "Orientation.h"
#include "CounterStyleManager.h"
#include <cstddef> // offsetof()
#include <utility>
#include "X11UndefineNone.h"

class nsIFrame;
class nsIURI;
class nsStyleContext;
class nsTextFrame;
class imgIContainer;
struct nsStyleVisibility;
namespace mozilla {
namespace dom {
class ImageTracker;
} // namespace dom
} // namespace mozilla

// Includes nsStyleStructID.
#include "nsStyleStructFwd.h"

// Bits for each struct.
// NS_STYLE_INHERIT_BIT defined in nsStyleStructFwd.h
#define NS_STYLE_INHERIT_MASK              0x000ffffff

// Bits for inherited structs.
#define NS_STYLE_INHERITED_STRUCT_MASK \
  ((nsStyleStructID_size_t(1) << nsStyleStructID_Inherited_Count) - 1)
// Bits for reset structs.
#define NS_STYLE_RESET_STRUCT_MASK \
  (((nsStyleStructID_size_t(1) << nsStyleStructID_Reset_Count) - 1) \
   << nsStyleStructID_Inherited_Count)

// Additional bits for nsStyleContext's mBits:
// See nsStyleContext::HasTextDecorationLines
#define NS_STYLE_HAS_TEXT_DECORATION_LINES 0x001000000
// See nsStyleContext::HasPseudoElementData.
#define NS_STYLE_HAS_PSEUDO_ELEMENT_DATA   0x002000000
// See nsStyleContext::RelevantLinkIsVisited
#define NS_STYLE_RELEVANT_LINK_VISITED     0x004000000
// See nsStyleContext::IsStyleIfVisited
#define NS_STYLE_IS_STYLE_IF_VISITED       0x008000000
// See nsStyleContext::HasChildThatUsesGrandancestorStyle
#define NS_STYLE_CHILD_USES_GRANDANCESTOR_STYLE 0x010000000
// See nsStyleContext::IsShared
#define NS_STYLE_IS_SHARED                 0x020000000
// See nsStyleContext::AssertStructsNotUsedElsewhere
// (This bit is currently only used in #ifdef DEBUG code.)
#define NS_STYLE_IS_GOING_AWAY             0x040000000
// See nsStyleContext::ShouldSuppressLineBreak
#define NS_STYLE_SUPPRESS_LINEBREAK        0x080000000
// See nsStyleContext::IsInDisplayNoneSubtree
#define NS_STYLE_IN_DISPLAY_NONE_SUBTREE   0x100000000
// See nsStyleContext::FindChildWithRules
#define NS_STYLE_INELIGIBLE_FOR_SHARING    0x200000000
// See nsStyleContext::HasChildThatUsesResetStyle
#define NS_STYLE_HAS_CHILD_THAT_USES_RESET_STYLE 0x400000000
// See nsStyleContext::IsTextCombined
#define NS_STYLE_IS_TEXT_COMBINED          0x800000000
// Whether a style context is a Gecko or Servo context
#define NS_STYLE_CONTEXT_IS_GECKO          0x1000000000
// See nsStyleContext::GetPseudoEnum
#define NS_STYLE_CONTEXT_TYPE_SHIFT        37

// Additional bits for nsRuleNode's mDependentBits:
#define NS_RULE_NODE_IS_ANIMATION_RULE      0x01000000
// Free bit                                 0x02000000
#define NS_RULE_NODE_USED_DIRECTLY          0x04000000
#define NS_RULE_NODE_IS_IMPORTANT           0x08000000
#define NS_RULE_NODE_LEVEL_MASK             0xf0000000
#define NS_RULE_NODE_LEVEL_SHIFT            28

// Additional bits for nsRuleNode's mNoneBits:
#define NS_RULE_NODE_HAS_ANIMATION_DATA     0x80000000

static_assert(int(mozilla::SheetType::Count) - 1 <=
                (NS_RULE_NODE_LEVEL_MASK >> NS_RULE_NODE_LEVEL_SHIFT),
              "NS_RULE_NODE_LEVEL_MASK cannot fit SheetType");

static_assert(NS_STYLE_INHERIT_MASK == (1 << nsStyleStructID_Length) - 1,
              "NS_STYLE_INHERIT_MASK is not correct");

static_assert((NS_RULE_NODE_IS_ANIMATION_RULE & NS_STYLE_INHERIT_MASK) == 0,
  "NS_RULE_NODE_IS_ANIMATION_RULE must not overlap the style struct bits.");

namespace mozilla {

struct Position {
  using Coord = nsStyleCoord::CalcValue;

  Coord mXPosition, mYPosition;

  // Initialize nothing
  Position() {}

  // Sets both mXPosition and mYPosition to the given percent value for the
  // initial property-value (e.g. 0.0f for "0% 0%", or 0.5f for "50% 50%")
  void SetInitialPercentValues(float aPercentVal);

  // Sets both mXPosition and mYPosition to 0 (app units) for the
  // initial property-value as a length with no percentage component.
  void SetInitialZeroValues();

  // True if the effective background image position described by this depends
  // on the size of the corresponding frame.
  bool DependsOnPositioningAreaSize() const {
    return mXPosition.mPercent != 0.0f || mYPosition.mPercent != 0.0f;
  }

  bool operator==(const Position& aOther) const {
    return mXPosition == aOther.mXPosition &&
      mYPosition == aOther.mYPosition;
  }
  bool operator!=(const Position& aOther) const {
    return !(*this == aOther);
  }
};

} // namespace mozilla

// The lifetime of these objects is managed by the presshell's arena.
struct MOZ_NEEDS_MEMMOVABLE_MEMBERS nsStyleFont
{
  nsStyleFont(const nsFont& aFont, const nsPresContext* aContext);
  nsStyleFont(const nsStyleFont& aStyleFont);
  explicit nsStyleFont(const nsPresContext* aContext);
  ~nsStyleFont() {
    MOZ_COUNT_DTOR(nsStyleFont);
  }
  void FinishStyle(nsPresContext* aPresContext) {}
<<<<<<< HEAD
=======
  const static bool kHasFinishStyle = false;
>>>>>>> a17af05f

  nsChangeHint CalcDifference(const nsStyleFont& aNewData) const;

  /**
   * Return aSize multiplied by the current text zoom factor (in aPresContext).
   * aSize is allowed to be negative, but the caller is expected to deal with
   * negative results.  The result is clamped to nscoord_MIN .. nscoord_MAX.
   */
  static nscoord ZoomText(const nsPresContext* aPresContext, nscoord aSize);
  /**
   * Return aSize divided by the current text zoom factor (in aPresContext).
   * aSize is allowed to be negative, but the caller is expected to deal with
   * negative results.  The result is clamped to nscoord_MIN .. nscoord_MAX.
   */
  static nscoord UnZoomText(nsPresContext* aPresContext, nscoord aSize);
  static already_AddRefed<nsIAtom> GetLanguage(const nsPresContext* aPresContext);

  void* operator new(size_t sz, nsStyleFont* aSelf) { return aSelf; }
  void* operator new(size_t sz, nsPresContext* aContext) {
    return aContext->PresShell()->
      AllocateByObjectID(mozilla::eArenaObjectID_nsStyleFont, sz);
  }
  void Destroy(nsPresContext* aContext);

  void EnableZoom(nsPresContext* aContext, bool aEnable);

  nsFont  mFont;        // [inherited]
  nscoord mSize;        // [inherited] Our "computed size". Can be different
                        // from mFont.size which is our "actual size" and is
                        // enforced to be >= the user's preferred min-size.
                        // mFont.size should be used for display purposes
                        // while mSize is the value to return in
                        // getComputedStyle() for example.
  uint8_t mGenericID;   // [inherited] generic CSS font family, if any;
                        // value is a kGenericFont_* constant, see nsFont.h.

  // MathML scriptlevel support
  int8_t  mScriptLevel;          // [inherited]
  // MathML  mathvariant support
  uint8_t mMathVariant;          // [inherited]
  // MathML displaystyle support
  uint8_t mMathDisplay;         // [inherited]

  // allow different min font-size for certain cases
  uint8_t mMinFontSizeRatio;     // [inherited] percent * 100

  // was mLanguage set based on a lang attribute in the document?
  bool mExplicitLanguage;        // [inherited]

  // should calls to ZoomText() and UnZoomText() be made to the font
  // size on this nsStyleFont?
  bool mAllowZoom;               // [inherited]

  // The value mSize would have had if scriptminsize had never been applied
  nscoord mScriptUnconstrainedSize;
  nscoord mScriptMinSize;        // [inherited] length
  float   mScriptSizeMultiplier; // [inherited]
  nsCOMPtr<nsIAtom> mLanguage;   // [inherited]
};

struct nsStyleGradientStop
{
  nsStyleCoord mLocation; // percent, coord, calc, none
  nscolor mColor;
  bool mIsInterpolationHint;

  // Use ==/!= on nsStyleGradient instead of on the gradient stop.
  bool operator==(const nsStyleGradientStop&) const = delete;
  bool operator!=(const nsStyleGradientStop&) const = delete;
};

class nsStyleGradient final
{
public:
  nsStyleGradient();
  uint8_t mShape;  // NS_STYLE_GRADIENT_SHAPE_*
  uint8_t mSize;   // NS_STYLE_GRADIENT_SIZE_*;
                   // not used (must be FARTHEST_CORNER) for linear shape
  bool mRepeating;
  bool mLegacySyntax; // If true, serialization should use a vendor prefix.
  // XXXdholbert This will hopefully be going away soon, if bug 1337655 sticks:
  bool mMozLegacySyntax; // (Only makes sense when mLegacySyntax is true.)
                         // If true, serialization should use -moz prefix.
                         // Else, serialization should use -webkit prefix.

  nsStyleCoord mBgPosX; // percent, coord, calc, none
  nsStyleCoord mBgPosY; // percent, coord, calc, none
  nsStyleCoord mAngle;  // none, angle

  nsStyleCoord mRadiusX; // percent, coord, calc, none
  nsStyleCoord mRadiusY; // percent, coord, calc, none

  // stops are in the order specified in the stylesheet
  nsTArray<nsStyleGradientStop> mStops;

  bool operator==(const nsStyleGradient& aOther) const;
  bool operator!=(const nsStyleGradient& aOther) const {
    return !(*this == aOther);
  }

  bool IsOpaque();
  bool HasCalc();
  uint32_t Hash(PLDHashNumber aHash);

  NS_INLINE_DECL_THREADSAFE_REFCOUNTING(nsStyleGradient)

private:
  // Private destructor, to discourage deletion outside of Release():
  ~nsStyleGradient() {}

  nsStyleGradient(const nsStyleGradient& aOther) = delete;
  nsStyleGradient& operator=(const nsStyleGradient& aOther) = delete;
};

/**
 * A wrapper for an imgRequestProxy that supports off-main-thread creation
 * and equality comparison.
 *
 * An nsStyleImageRequest can be created in two ways:
 *
 * 1. Using the constructor that takes an imgRequestProxy.  This must
 *    be called from the main thread.  The nsStyleImageRequest is
 *    immediately considered "resolved", and the get() method that
 *    returns the imgRequestProxy can be called.
 *
 * 2. Using the constructor that takes the URL, base URI, referrer
 *    and principal that can be used to inititiate an image load and
 *    produce an imgRequestProxy later.  This can be called from
 *    any thread.  The nsStyleImageRequest is not considered "resolved"
 *    at this point, and the Resolve() method must be called later
 *    to initiate the image load and make calls to get() valid.
 *
 * Calls to TrackImage(), UntrackImage(), LockImage(), UnlockImage() and
 * RequestDiscard() are made to the imgRequestProxy and ImageTracker as
 * appropriate, according to the mode flags passed in to the constructor.
 *
 * The main thread constructor takes a pointer to the css::ImageValue that
 * is the specified url() value, while the off-main-thread constructor
 * creates a new css::ImageValue to represent the url() information passed
 * to the constructor.  This ImageValue is held on to for the comparisons done
 * in DefinitelyEquals(), so that we don't need to call into the non-OMT-safe
 * Equals() on the nsIURI objects returned from imgRequestProxy::GetURI().
 */
class nsStyleImageRequest
{
public:
  typedef mozilla::css::URLValueData URLValueData;

  // Flags describing whether the imgRequestProxy must be tracked in the
  // ImageTracker, whether LockImage/UnlockImage calls will be made
  // when obtaining and releasing the imgRequestProxy, and whether
  // RequestDiscard will be called on release.
  enum class Mode : uint8_t {
    // The imgRequestProxy will be added to the ImageTracker when resolved
    // Without this flag, the nsStyleImageRequest itself will call LockImage/
    // UnlockImage on the imgRequestProxy, rather than leaving locking to the
    // ImageTracker to manage.
    //
    // This flag is currently used by all nsStyleImageRequests except
    // those for list-style-image and cursor.
    Track = 0x1,

    // The imgRequestProxy will have its RequestDiscard method called when
    // the nsStyleImageRequest is going away.
    //
    // This is currently used only for cursor images.
    Discard = 0x2,
  };

  // Must be called from the main thread.
  //
  // aImageTracker must be non-null iff aModeFlags contains Track.
  nsStyleImageRequest(Mode aModeFlags,
                      imgRequestProxy* aRequestProxy,
                      mozilla::css::ImageValue* aImageValue,
                      mozilla::dom::ImageTracker* aImageTracker);

  // Can be called from any thread, but Resolve() must be called later
  // on the main thread before get() can be used.
  nsStyleImageRequest(
      Mode aModeFlags,
<<<<<<< HEAD
      nsStringBuffer* aURLBuffer,
      already_AddRefed<mozilla::URLExtraData> aExtraData);
=======
      mozilla::css::ImageValue* aImageValue);
>>>>>>> a17af05f

  bool Resolve(nsPresContext* aPresContext);
  bool IsResolved() const { return mResolved; }

  imgRequestProxy* get() {
    MOZ_ASSERT(IsResolved(), "Resolve() must be called first");
    MOZ_ASSERT(NS_IsMainThread());
    return mRequestProxy.get();
  }
  const imgRequestProxy* get() const {
    return const_cast<nsStyleImageRequest*>(this)->get();
  }

  // Returns whether the ImageValue objects in the two nsStyleImageRequests
  // return true from URLValueData::DefinitelyEqualURIs.
  bool DefinitelyEquals(const nsStyleImageRequest& aOther) const;

  mozilla::css::ImageValue* GetImageValue() const { return mImageValue; }

  already_AddRefed<nsIURI> GetImageURI() const;
  NS_INLINE_DECL_THREADSAFE_REFCOUNTING(nsStyleImageRequest);

private:
  ~nsStyleImageRequest();
  nsStyleImageRequest& operator=(const nsStyleImageRequest& aOther) = delete;

  void MaybeTrackAndLock();

  RefPtr<imgRequestProxy> mRequestProxy;
  RefPtr<mozilla::css::ImageValue> mImageValue;
  RefPtr<mozilla::dom::ImageTracker> mImageTracker;

  // Cache DocGroup for dispatching events in the destructor.
  RefPtr<mozilla::dom::DocGroup> mDocGroup;

  Mode mModeFlags;
  bool mResolved;
};

MOZ_MAKE_ENUM_CLASS_BITWISE_OPERATORS(nsStyleImageRequest::Mode)

enum nsStyleImageType {
  eStyleImageType_Null,
  eStyleImageType_Image,
  eStyleImageType_Gradient,
  eStyleImageType_Element,
  eStyleImageType_URL
};

struct CachedBorderImageData
{
  // Caller are expected to ensure that the value of aSVGViewportSize is
  // different from the cached one since the method won't do the check.
  void SetCachedSVGViewportSize(const mozilla::Maybe<nsSize>& aSVGViewportSize);
  const mozilla::Maybe<nsSize>& GetCachedSVGViewportSize();
  void PurgeCachedImages();
  void SetSubImage(uint8_t aIndex, imgIContainer* aSubImage);
  imgIContainer* GetSubImage(uint8_t aIndex);

private:
  // If this is a SVG border-image, we save the size of the SVG viewport that
  // we used when rasterizing any cached border-image subimages. (The viewport
  // size matters for percent-valued sizes & positions in inner SVG doc).
  mozilla::Maybe<nsSize> mCachedSVGViewportSize;
  nsCOMArray<imgIContainer> mSubImages;
};

/**
 * Represents a paintable image of one of the following types.
 * (1) A real image loaded from an external source.
 * (2) A CSS linear or radial gradient.
 * (3) An element within a document, or an <img>, <video>, or <canvas> element
 *     not in a document.
 * (*) Optionally a crop rect can be set to paint a partial (rectangular)
 * region of an image. (Currently, this feature is only supported with an
 * image of type (1)).
 */
struct nsStyleImage
{
  typedef mozilla::css::URLValue     URLValue;
  typedef mozilla::css::URLValueData URLValueData;

  nsStyleImage();
  ~nsStyleImage();
  nsStyleImage(const nsStyleImage& aOther);
  nsStyleImage& operator=(const nsStyleImage& aOther);

  void SetNull();
  void SetImageRequest(already_AddRefed<nsStyleImageRequest> aImage);
  void SetGradientData(nsStyleGradient* aGradient);
  void SetElementId(already_AddRefed<nsIAtom> aElementId);
  void SetCropRect(mozilla::UniquePtr<nsStyleSides> aCropRect);
  void SetURLValue(already_AddRefed<URLValue> aData);

  void ResolveImage(nsPresContext* aContext) {
    MOZ_ASSERT(mType != eStyleImageType_Image || mImage);
    if (mType == eStyleImageType_Image && !mImage->IsResolved()) {
      mImage->Resolve(aContext);
    }
  }

  nsStyleImageType GetType() const {
    return mType;
  }
  nsStyleImageRequest* GetImageRequest() const {
    MOZ_ASSERT(mType == eStyleImageType_Image, "Data is not an image!");
    MOZ_ASSERT(mImage);
    return mImage;
  }
  imgRequestProxy* GetImageData() const {
    return GetImageRequest()->get();
  }
  nsStyleGradient* GetGradientData() const {
    NS_ASSERTION(mType == eStyleImageType_Gradient, "Data is not a gradient!");
    return mGradient;
  }
<<<<<<< HEAD
=======
  bool IsResolved() const {
    return mType != eStyleImageType_Image || GetImageRequest()->IsResolved();
  }
>>>>>>> a17af05f
  const nsIAtom* GetElementId() const {
    NS_ASSERTION(mType == eStyleImageType_Element, "Data is not an element!");
    return mElementId;
  }
  const mozilla::UniquePtr<nsStyleSides>& GetCropRect() const {
    NS_ASSERTION(mType == eStyleImageType_Image,
                 "Only image data can have a crop rect");
    return mCropRect;
  }

  already_AddRefed<nsIURI> GetImageURI() const;

  URLValueData* GetURLValue() const;

  /**
   * Compute the actual crop rect in pixels, using the source image bounds.
   * The computation involves converting percentage unit to pixel unit and
   * clamping each side value to fit in the source image bounds.
   * @param aActualCropRect the computed actual crop rect.
   * @param aIsEntireImage true iff |aActualCropRect| is identical to the
   * source image bounds.
   * @return true iff |aActualCropRect| holds a meaningful value.
   */
  bool ComputeActualCropRect(nsIntRect& aActualCropRect,
                               bool* aIsEntireImage = nullptr) const;

  /**
   * Starts the decoding of a image. Returns true if the current frame of the
   * image is complete. The return value is intended to be used instead of
   * IsComplete because IsComplete may not be up to date if notifications
   * from decoding are pending because they are being sent async.
   */
  bool StartDecoding() const;
  /**
   * @return true if the item is definitely opaque --- i.e., paints every
   * pixel within its bounds opaquely, and the bounds contains at least a pixel.
   */
  bool IsOpaque() const;
  /**
   * @return true if this image is fully loaded, and its size is calculated;
   * always returns true if |mType| is |eStyleImageType_Gradient| or
   * |eStyleImageType_Element|.
   */
  bool IsComplete() const;
  /**
   * @return true if this image is loaded without error;
   * always returns true if |mType| is |eStyleImageType_Gradient| or
   * |eStyleImageType_Element|.
   */
  bool IsLoaded() const;
  /**
   * @return true if it is 100% confident that this image contains no pixel
   * to draw.
   */
  bool IsEmpty() const {
    // There are some other cases when the image will be empty, for example
    // when the crop rect is empty. However, checking the emptiness of crop
    // rect is non-trivial since each side value can be specified with
    // percentage unit, which can not be evaluated until the source image size
    // is available. Therefore, we currently postpone the evaluation of crop
    // rect until the actual rendering time --- alternatively until GetOpaqueRegion()
    // is called.
    return mType == eStyleImageType_Null;
  }

  bool operator==(const nsStyleImage& aOther) const;
  bool operator!=(const nsStyleImage& aOther) const {
    return !(*this == aOther);
  }

  bool ImageDataEquals(const nsStyleImage& aOther) const
  {
    return GetType() == eStyleImageType_Image &&
           aOther.GetType() == eStyleImageType_Image &&
           GetImageData() == aOther.GetImageData();
  }

  // These methods are used for the caller to caches the sub images created
  // during a border-image paint operation
  inline void SetSubImage(uint8_t aIndex, imgIContainer* aSubImage) const;
  inline imgIContainer* GetSubImage(uint8_t aIndex) const;
  void PurgeCacheForViewportChange(
    const mozilla::Maybe<nsSize>& aSVGViewportSize,
    const bool aHasIntrinsicRatio) const;

private:
  void DoCopy(const nsStyleImage& aOther);
  void EnsureCachedBIData() const;

  // This variable keeps some cache data for border image and is lazily
  // allocated since it is only used in border image case.
  mozilla::UniquePtr<CachedBorderImageData> mCachedBIData;

  nsStyleImageType mType;
  union {
    nsStyleImageRequest* mImage;
    nsStyleGradient* mGradient;
    URLValue* mURLValue; // See the comment in SetStyleImage's 'case
                         // eCSSUnit_URL' section to know why we need to
                         // store URLValues separately from mImage.
    nsIAtom* mElementId;
  };

  // This is _currently_ used only in conjunction with eStyleImageType_Image.
  mozilla::UniquePtr<nsStyleSides> mCropRect;
};

struct MOZ_NEEDS_MEMMOVABLE_MEMBERS nsStyleColor
{
  explicit nsStyleColor(const nsPresContext* aContext);
  nsStyleColor(const nsStyleColor& aOther);
  ~nsStyleColor() {
    MOZ_COUNT_DTOR(nsStyleColor);
  }
  void FinishStyle(nsPresContext* aPresContext) {}
<<<<<<< HEAD
=======
  const static bool kHasFinishStyle = false;
>>>>>>> a17af05f

  nscolor CalcComplexColor(const mozilla::StyleComplexColor& aColor) const {
    return mozilla::LinearBlendColors(aColor.mColor, mColor,
                                      aColor.mForegroundRatio);
  }

  nsChangeHint CalcDifference(const nsStyleColor& aNewData) const;

  void* operator new(size_t sz, nsStyleColor* aSelf) { return aSelf; }
  void* operator new(size_t sz, nsPresContext* aContext) {
    return aContext->PresShell()->
      AllocateByObjectID(mozilla::eArenaObjectID_nsStyleColor, sz);
  }
  void Destroy(nsPresContext* aContext) {
    this->~nsStyleColor();
    aContext->PresShell()->
      FreeByObjectID(mozilla::eArenaObjectID_nsStyleColor, this);
  }

  // Don't add ANY members to this struct!  We can achieve caching in the rule
  // tree (rather than the style tree) by letting color stay by itself! -dwh
  nscolor mColor;                 // [inherited]
};

struct nsStyleImageLayers {
  // Indices into kBackgroundLayerTable and kMaskLayerTable
  enum {
    shorthand = 0,
    color,
    image,
    repeat,
    positionX,
    positionY,
    clip,
    origin,
    size,
    attachment,
    maskMode,
    composite
  };

  enum class LayerType : uint8_t {
    Background = 0,
    Mask
  };

  explicit nsStyleImageLayers(LayerType aType);
  nsStyleImageLayers(const nsStyleImageLayers &aSource);
  ~nsStyleImageLayers() {
    MOZ_COUNT_DTOR(nsStyleImageLayers);
  }

  static bool IsInitialPositionForLayerType(mozilla::Position aPosition, LayerType aType);

  struct Size;
  friend struct Size;
  struct Size {
    struct Dimension : public nsStyleCoord::CalcValue {
      nscoord ResolveLengthPercentage(nscoord aAvailable) const {
        double d = double(mPercent) * double(aAvailable) + double(mLength);
        if (d < 0.0) {
          return 0;
        }
        return NSToCoordRoundWithClamp(float(d));
      }
    };
    Dimension mWidth, mHeight;

    bool IsInitialValue() const {
      return mWidthType == eAuto && mHeightType == eAuto;
    }

    nscoord ResolveWidthLengthPercentage(const nsSize& aBgPositioningArea) const {
      MOZ_ASSERT(mWidthType == eLengthPercentage,
                 "resolving non-length/percent dimension!");
      return mWidth.ResolveLengthPercentage(aBgPositioningArea.width);
    }

    nscoord ResolveHeightLengthPercentage(const nsSize& aBgPositioningArea) const {
      MOZ_ASSERT(mHeightType == eLengthPercentage,
                 "resolving non-length/percent dimension!");
      return mHeight.ResolveLengthPercentage(aBgPositioningArea.height);
    }

    // Except for eLengthPercentage, Dimension types which might change
    // how a layer is painted when the corresponding frame's dimensions
    // change *must* precede all dimension types which are agnostic to
    // frame size; see DependsOnDependsOnPositioningAreaSizeSize.
    enum DimensionType {
      // If one of mWidth and mHeight is eContain or eCover, then both are.
      // NOTE: eContain and eCover *must* be equal to NS_STYLE_BG_SIZE_CONTAIN
      // and NS_STYLE_BG_SIZE_COVER (in kBackgroundSizeKTable).
      eContain, eCover,

      eAuto,
      eLengthPercentage,
      eDimensionType_COUNT
    };
    uint8_t mWidthType, mHeightType;

    // True if the effective image size described by this depends on the size of
    // the corresponding frame, when aImage (which must not have null type) is
    // the background image.
    bool DependsOnPositioningAreaSize(const nsStyleImage& aImage) const;

    // Initialize nothing
    Size() {}

    // Initialize to initial values
    void SetInitialValues();

    bool operator==(const Size& aOther) const;
    bool operator!=(const Size& aOther) const {
      return !(*this == aOther);
    }
  };

  struct Repeat;
  friend struct Repeat;
  struct Repeat {
    mozilla::StyleImageLayerRepeat mXRepeat, mYRepeat;

    // Initialize nothing
    Repeat() {}

    bool IsInitialValue() const {
<<<<<<< HEAD
      return mXRepeat == NS_STYLE_IMAGELAYER_REPEAT_REPEAT &&
             mYRepeat == NS_STYLE_IMAGELAYER_REPEAT_REPEAT;
=======
      return mXRepeat == mozilla::StyleImageLayerRepeat::Repeat &&
             mYRepeat == mozilla::StyleImageLayerRepeat::Repeat;
>>>>>>> a17af05f
    }

    bool DependsOnPositioningAreaSize() const {
      return mXRepeat == mozilla::StyleImageLayerRepeat::Space ||
             mYRepeat == mozilla::StyleImageLayerRepeat::Space;
    }

    // Initialize to initial values
    void SetInitialValues() {
<<<<<<< HEAD
      mXRepeat = NS_STYLE_IMAGELAYER_REPEAT_REPEAT;
      mYRepeat = NS_STYLE_IMAGELAYER_REPEAT_REPEAT;
=======
      mXRepeat = mozilla::StyleImageLayerRepeat::Repeat;
      mYRepeat = mozilla::StyleImageLayerRepeat::Repeat;
>>>>>>> a17af05f
    }

    bool operator==(const Repeat& aOther) const {
      return mXRepeat == aOther.mXRepeat &&
             mYRepeat == aOther.mYRepeat;
    }
    bool operator!=(const Repeat& aOther) const {
      return !(*this == aOther);
    }
  };

  struct Layer;
  friend struct Layer;
  struct Layer {
    typedef mozilla::StyleGeometryBox StyleGeometryBox;

    nsStyleImage  mImage;         // [reset]
    mozilla::Position mPosition;  // [reset]
    Size          mSize;          // [reset]
    StyleGeometryBox  mClip;      // [reset] See nsStyleConsts.h
    MOZ_INIT_OUTSIDE_CTOR
      StyleGeometryBox mOrigin;   // [reset] See nsStyleConsts.h
    uint8_t       mAttachment;    // [reset] See nsStyleConsts.h
                                  // background-only property
                                  // This property is used for background layer
                                  // only. For a mask layer, it should always
                                  // be the initial value, which is
                                  // NS_STYLE_IMAGELAYER_ATTACHMENT_SCROLL.
    uint8_t       mBlendMode;     // [reset] See nsStyleConsts.h
                                  // background-only property
                                  // This property is used for background layer
                                  // only. For a mask layer, it should always
                                  // be the initial value, which is
                                  // NS_STYLE_BLEND_NORMAL.
    uint8_t       mComposite;     // [reset] See nsStyleConsts.h
                                  // mask-only property
                                  // This property is used for mask layer only.
                                  // For a background layer, it should always
                                  // be the initial value, which is
                                  // NS_STYLE_COMPOSITE_MODE_ADD.
    uint8_t       mMaskMode;      // [reset] See nsStyleConsts.h
                                  // mask-only property
                                  // This property is used for mask layer only.
                                  // For a background layer, it should always
                                  // be the initial value, which is
                                  // NS_STYLE_MASK_MODE_MATCH_SOURCE.
    Repeat        mRepeat;        // [reset] See nsStyleConsts.h

    // This constructor does not initialize mRepeat or mOrigin and Initialize()
    // must be called to do that.
    Layer();
    ~Layer();

    // Initialize mRepeat and mOrigin by specified layer type
    void Initialize(LayerType aType);

    void ResolveImage(nsPresContext* aContext) {
      if (mImage.GetType() == eStyleImageType_Image) {
        mImage.ResolveImage(aContext);
      }
    }

    // True if the rendering of this layer might change when the size
    // of the background positioning area changes.  This is true for any
    // non-solid-color background whose position or size depends on
    // the size of the positioning area.  It's also true for SVG images
    // whose root <svg> node has a viewBox.
    bool RenderingMightDependOnPositioningAreaSizeChange() const;

    // Compute the change hint required by changes in just this layer.
    nsChangeHint CalcDifference(const Layer& aNewLayer) const;

    // An equality operator that compares the images using URL-equality
    // rather than pointer-equality.
    bool operator==(const Layer& aOther) const;
    bool operator!=(const Layer& aOther) const {
      return !(*this == aOther);
    }
  };

  // The (positive) number of computed values of each property, since
  // the lengths of the lists are independent.
  uint32_t mAttachmentCount,
           mClipCount,
           mOriginCount,
           mRepeatCount,
           mPositionXCount,
           mPositionYCount,
           mImageCount,
           mSizeCount,
           mMaskModeCount,
           mBlendModeCount,
           mCompositeCount;

  // Layers are stored in an array, matching the top-to-bottom order in
  // which they are specified in CSS.  The number of layers to be used
  // should come from the background-image property.  We create
  // additional |Layer| objects for *any* property, not just
  // background-image.  This means that the bottommost layer that
  // callers in layout care about (which is also the one whose
  // background-clip applies to the background-color) may not be last
  // layer.  In layers below the bottom layer, properties will be
  // uninitialized unless their count, above, indicates that they are
  // present.
  nsStyleAutoArray<Layer> mLayers;

  const Layer& BottomLayer() const { return mLayers[mImageCount - 1]; }

  void ResolveImages(nsPresContext* aContext) {
    for (uint32_t i = 0; i < mImageCount; ++i) {
      mLayers[i].ResolveImage(aContext);
    }
  }

  nsChangeHint CalcDifference(const nsStyleImageLayers& aNewLayers,
                              nsStyleImageLayers::LayerType aType) const;

  nsStyleImageLayers& operator=(const nsStyleImageLayers& aOther);
  nsStyleImageLayers& operator=(nsStyleImageLayers&& aOther);
  bool operator==(const nsStyleImageLayers& aOther) const;

  static const nsCSSPropertyID kBackgroundLayerTable[];
  static const nsCSSPropertyID kMaskLayerTable[];

  #define NS_FOR_VISIBLE_IMAGE_LAYERS_BACK_TO_FRONT(var_, layers_) \
    for (uint32_t var_ = (layers_).mImageCount; var_-- != 0; )
  #define NS_FOR_VISIBLE_IMAGE_LAYERS_BACK_TO_FRONT_WITH_RANGE(var_, layers_, start_, count_) \
    NS_ASSERTION((int32_t)(start_) >= 0 && (uint32_t)(start_) < (layers_).mImageCount, "Invalid layer start!"); \
    NS_ASSERTION((count_) > 0 && (count_) <= (start_) + 1, "Invalid layer range!"); \
    for (uint32_t var_ = (start_) + 1; var_-- != (uint32_t)((start_) + 1 - (count_)); )
};

struct MOZ_NEEDS_MEMMOVABLE_MEMBERS nsStyleBackground {
  explicit nsStyleBackground(const nsPresContext* aContext);
  nsStyleBackground(const nsStyleBackground& aOther);
  ~nsStyleBackground();

  // Resolves and tracks the images in mImage.  Only called with a Servo-backed
  // style system, where those images must be resolved later than the OMT
  // nsStyleBackground constructor call.
  void FinishStyle(nsPresContext* aPresContext);
<<<<<<< HEAD
=======
  const static bool kHasFinishStyle = true;
>>>>>>> a17af05f

  void* operator new(size_t sz, nsStyleBackground* aSelf) { return aSelf; }
  void* operator new(size_t sz, nsPresContext* aContext) {
    return aContext->PresShell()->
      AllocateByObjectID(mozilla::eArenaObjectID_nsStyleBackground, sz);
  }
  void Destroy(nsPresContext* aContext);

  nsChangeHint CalcDifference(const nsStyleBackground& aNewData) const;

  // Return the background color as nscolor.
  nscolor BackgroundColor(const nsIFrame* aFrame) const;
  nscolor BackgroundColor(nsStyleContext* aContext) const;

  // True if this background is completely transparent.
  bool IsTransparent(const nsIFrame* aFrame) const;
  bool IsTransparent(nsStyleContext* aContext) const;

  // We have to take slower codepaths for fixed background attachment,
  // but we don't want to do that when there's no image.
  // Not inline because it uses an nsCOMPtr<imgIRequest>
  // FIXME: Should be in nsStyleStructInlines.h.
  bool HasFixedBackground(nsIFrame* aFrame) const;

  // Checks to see if this has a non-empty image with "local" attachment.
  // This is defined in nsStyleStructInlines.h.
  inline bool HasLocalBackground() const;

  const nsStyleImageLayers::Layer& BottomLayer() const { return mImage.BottomLayer(); }

  nsStyleImageLayers mImage;
  mozilla::StyleComplexColor mBackgroundColor;       // [reset]
};

#define NS_SPACING_MARGIN   0
#define NS_SPACING_PADDING  1
#define NS_SPACING_BORDER   2


struct MOZ_NEEDS_MEMMOVABLE_MEMBERS nsStyleMargin
{
  explicit nsStyleMargin(const nsPresContext* aContext);
  nsStyleMargin(const nsStyleMargin& aMargin);
  ~nsStyleMargin() {
    MOZ_COUNT_DTOR(nsStyleMargin);
  }
  void FinishStyle(nsPresContext* aPresContext) {}
<<<<<<< HEAD
=======
  const static bool kHasFinishStyle = false;
>>>>>>> a17af05f

  void* operator new(size_t sz, nsStyleMargin* aSelf) { return aSelf; }
  void* operator new(size_t sz, nsPresContext* aContext) {
    return aContext->PresShell()->
      AllocateByObjectID(mozilla::eArenaObjectID_nsStyleMargin, sz);
  }
  void Destroy(nsPresContext* aContext);

  nsChangeHint CalcDifference(const nsStyleMargin& aNewData) const;

  bool GetMargin(nsMargin& aMargin) const
  {
    if (!mMargin.ConvertsToLength()) {
      return false;
    }

    NS_FOR_CSS_SIDES(side) {
      aMargin.Side(side) = mMargin.ToLength(side);
    }
    return true;
  }

  // Return true if either the start or end side in the axis is 'auto'.
  // (defined in WritingModes.h since we need the full WritingMode type)
  inline bool HasBlockAxisAuto(mozilla::WritingMode aWM) const;
  inline bool HasInlineAxisAuto(mozilla::WritingMode aWM) const;

  nsStyleSides  mMargin; // [reset] coord, percent, calc, auto
};

struct MOZ_NEEDS_MEMMOVABLE_MEMBERS nsStylePadding
{
  explicit nsStylePadding(const nsPresContext* aContext);
  nsStylePadding(const nsStylePadding& aPadding);
  ~nsStylePadding() {
    MOZ_COUNT_DTOR(nsStylePadding);
  }
  void FinishStyle(nsPresContext* aPresContext) {}
<<<<<<< HEAD
=======
  const static bool kHasFinishStyle = false;
>>>>>>> a17af05f

  void* operator new(size_t sz, nsStylePadding* aSelf) { return aSelf; }
  void* operator new(size_t sz, nsPresContext* aContext) {
    return aContext->PresShell()->
      AllocateByObjectID(mozilla::eArenaObjectID_nsStylePadding, sz);
  }
  void Destroy(nsPresContext* aContext);

  nsChangeHint CalcDifference(const nsStylePadding& aNewData) const;

  nsStyleSides  mPadding;         // [reset] coord, percent, calc

  bool IsWidthDependent() const {
    return !mPadding.ConvertsToLength();
  }

  bool GetPadding(nsMargin& aPadding) const
  {
    if (!mPadding.ConvertsToLength()) {
      return false;
    }

    NS_FOR_CSS_SIDES(side) {
      // Clamp negative calc() to 0.
      aPadding.Side(side) = std::max(mPadding.ToLength(side), 0);
    }
    return true;
  }
};

struct nsBorderColors
{
  nsBorderColors* mNext;
  nscolor mColor;

  nsBorderColors() : mNext(nullptr), mColor(NS_RGB(0,0,0)) {}
  explicit nsBorderColors(const nscolor& aColor) : mNext(nullptr), mColor(aColor) {}
  ~nsBorderColors();

  nsBorderColors* Clone() const { return Clone(true); }

  static bool Equal(const nsBorderColors* c1,
                      const nsBorderColors* c2) {
    if (c1 == c2) {
      return true;
    }
    while (c1 && c2) {
      if (c1->mColor != c2->mColor) {
        return false;
      }
      c1 = c1->mNext;
      c2 = c2->mNext;
    }
    // both should be nullptr if these are equal, otherwise one
    // has more colors than another
    return !c1 && !c2;
  }

private:
  nsBorderColors* Clone(bool aDeep) const;
};

struct nsCSSShadowItem
{
  nscoord mXOffset;
  nscoord mYOffset;
  nscoord mRadius;
  nscoord mSpread;

  nscolor      mColor;
  bool mHasColor; // Whether mColor should be used
  bool mInset;

  nsCSSShadowItem() : mHasColor(false) {
    MOZ_COUNT_CTOR(nsCSSShadowItem);
  }
  ~nsCSSShadowItem() {
    MOZ_COUNT_DTOR(nsCSSShadowItem);
  }

  bool operator==(const nsCSSShadowItem& aOther) const {
    return (mXOffset == aOther.mXOffset &&
            mYOffset == aOther.mYOffset &&
            mRadius == aOther.mRadius &&
            mHasColor == aOther.mHasColor &&
            mSpread == aOther.mSpread &&
            mInset == aOther.mInset &&
            (!mHasColor || mColor == aOther.mColor));
  }
  bool operator!=(const nsCSSShadowItem& aOther) const {
    return !(*this == aOther);
  }
};

class nsCSSShadowArray final
{
public:
  void* operator new(size_t aBaseSize, uint32_t aArrayLen) {
    // We can allocate both this nsCSSShadowArray and the
    // actual array in one allocation. The amount of memory to
    // allocate is equal to the class's size + the number of bytes for all
    // but the first array item (because aBaseSize includes one
    // item, see the private declarations)
    return ::operator new(aBaseSize +
                          (aArrayLen - 1) * sizeof(nsCSSShadowItem));
  }

  void operator delete(void* aPtr) { ::operator delete(aPtr); }

  explicit nsCSSShadowArray(uint32_t aArrayLen) :
    mLength(aArrayLen)
  {
    for (uint32_t i = 1; i < mLength; ++i) {
      // Make sure we call the constructors of each nsCSSShadowItem
      // (the first one is called for us because we declared it under private)
      new (&mArray[i]) nsCSSShadowItem();
    }
  }

private:
  // Private destructor, to discourage deletion outside of Release():
  ~nsCSSShadowArray() {
    for (uint32_t i = 1; i < mLength; ++i) {
      mArray[i].~nsCSSShadowItem();
    }
  }

public:
  uint32_t Length() const { return mLength; }
  nsCSSShadowItem* ShadowAt(uint32_t i) {
    MOZ_ASSERT(i < mLength, "Accessing too high an index in the text shadow array!");
    return &mArray[i];
  }
  const nsCSSShadowItem* ShadowAt(uint32_t i) const {
    MOZ_ASSERT(i < mLength, "Accessing too high an index in the text shadow array!");
    return &mArray[i];
  }

  bool HasShadowWithInset(bool aInset) {
    for (uint32_t i = 0; i < mLength; ++i) {
      if (mArray[i].mInset == aInset) {
        return true;
      }
    }
    return false;
  }

  bool operator==(const nsCSSShadowArray& aOther) const {
    if (mLength != aOther.Length()) {
      return false;
    }

    for (uint32_t i = 0; i < mLength; ++i) {
      if (ShadowAt(i) != aOther.ShadowAt(i)) {
        return false;
      }
    }

    return true;
  }

  NS_INLINE_DECL_THREADSAFE_REFCOUNTING(nsCSSShadowArray)

private:
  uint32_t mLength;
  nsCSSShadowItem mArray[1]; // This MUST be the last item
};

// Border widths are rounded to the nearest-below integer number of pixels,
// but values between zero and one device pixels are always rounded up to
// one device pixel.
#define NS_ROUND_BORDER_TO_PIXELS(l,tpp) \
  ((l) == 0) ? 0 : std::max((tpp), (l) / (tpp) * (tpp))
// Outline offset is rounded to the nearest integer number of pixels, but values
// between zero and one device pixels are always rounded up to one device pixel.
// Note that the offset can be negative.
#define NS_ROUND_OFFSET_TO_PIXELS(l,tpp) \
  (((l) == 0) ? 0 : \
    ((l) > 0) ? std::max( (tpp), ((l) + ((tpp) / 2)) / (tpp) * (tpp)) : \
                std::min(-(tpp), ((l) - ((tpp) / 2)) / (tpp) * (tpp)))

// Returns if the given border style type is visible or not
static bool IsVisibleBorderStyle(uint8_t aStyle)
{
  return (aStyle != NS_STYLE_BORDER_STYLE_NONE &&
          aStyle != NS_STYLE_BORDER_STYLE_HIDDEN);
}

struct MOZ_NEEDS_MEMMOVABLE_MEMBERS nsStyleBorder
{
  explicit nsStyleBorder(const nsPresContext* aContext);
  nsStyleBorder(const nsStyleBorder& aBorder);
  ~nsStyleBorder();

  // Resolves and tracks mBorderImageSource.  Only called with a Servo-backed
  // style system, where those images must be resolved later than the OMT
  // nsStyleBorder constructor call.
  void FinishStyle(nsPresContext* aPresContext);
<<<<<<< HEAD
=======
  const static bool kHasFinishStyle = true;
>>>>>>> a17af05f

  void* operator new(size_t sz, nsStyleBorder* aSelf) { return aSelf; }
  void* operator new(size_t sz, nsPresContext* aContext) {
    return aContext->PresShell()->
      AllocateByObjectID(mozilla::eArenaObjectID_nsStyleBorder, sz);
  }
  void Destroy(nsPresContext* aContext);

  nsChangeHint CalcDifference(const nsStyleBorder& aNewData) const;

  void EnsureBorderColors() {
    if (!mBorderColors) {
      mBorderColors = new nsBorderColors*[4];
      if (mBorderColors) {
        for (int32_t i = 0; i < 4; i++) {
          mBorderColors[i] = nullptr;
        }
      }
    }
  }

  void ClearBorderColors(mozilla::Side aSide) {
    if (mBorderColors && mBorderColors[aSide]) {
      delete mBorderColors[aSide];
      mBorderColors[aSide] = nullptr;
    }
  }

  void CopyBorderColorsFrom(const nsBorderColors* aSrcBorderColors, mozilla::Side aSide) {
    if (aSrcBorderColors) {
      EnsureBorderColors();
      ClearBorderColors(aSide);
      mBorderColors[aSide] = aSrcBorderColors->Clone();
    }
  }

  // Return whether aStyle is a visible style.  Invisible styles cause
  // the relevant computed border width to be 0.
  // Note that this does *not* consider the effects of 'border-image':
  // if border-style is none, but there is a loaded border image,
  // HasVisibleStyle will be false even though there *is* a border.
  bool HasVisibleStyle(mozilla::Side aSide) const
  {
    return IsVisibleBorderStyle(mBorderStyle[aSide]);
  }

  // aBorderWidth is in twips
  void SetBorderWidth(mozilla::Side aSide, nscoord aBorderWidth)
  {
    nscoord roundedWidth =
      NS_ROUND_BORDER_TO_PIXELS(aBorderWidth, mTwipsPerPixel);
    mBorder.Side(aSide) = roundedWidth;
    if (HasVisibleStyle(aSide)) {
      mComputedBorder.Side(aSide) = roundedWidth;
    }
  }

  // Get the computed border (plus rounding).  This does consider the
  // effects of 'border-style: none', but does not consider
  // 'border-image'.
  const nsMargin& GetComputedBorder() const
  {
    return mComputedBorder;
  }

  bool HasBorder() const
  {
    return mComputedBorder != nsMargin(0,0,0,0) || !mBorderImageSource.IsEmpty();
  }

  // Get the actual border width for a particular side, in appunits.  Note that
  // this is zero if and only if there is no border to be painted for this
  // side.  That is, this value takes into account the border style and the
  // value is rounded to the nearest device pixel by NS_ROUND_BORDER_TO_PIXELS.
  nscoord GetComputedBorderWidth(mozilla::Side aSide) const
  {
    return GetComputedBorder().Side(aSide);
  }

  uint8_t GetBorderStyle(mozilla::Side aSide) const
  {
    NS_ASSERTION(aSide <= mozilla::eSideLeft, "bad side");
    return mBorderStyle[aSide];
  }

  void SetBorderStyle(mozilla::Side aSide, uint8_t aStyle)
  {
    NS_ASSERTION(aSide <= mozilla::eSideLeft, "bad side");
    mBorderStyle[aSide] = aStyle;
    mComputedBorder.Side(aSide) =
      (HasVisibleStyle(aSide) ? mBorder.Side(aSide) : 0);
  }

  inline bool IsBorderImageLoaded() const
  {
    return mBorderImageSource.IsLoaded();
  }

  void ResolveImage(nsPresContext* aContext)
  {
    if (mBorderImageSource.GetType() == eStyleImageType_Image) {
      mBorderImageSource.ResolveImage(aContext);
    }
  }

  nsMargin GetImageOutset() const;

  void GetCompositeColors(int32_t aIndex, nsBorderColors** aColors) const
  {
    if (!mBorderColors) {
      *aColors = nullptr;
    } else {
      *aColors = mBorderColors[aIndex];
    }
  }

  void AppendBorderColor(int32_t aIndex, nscolor aColor)
  {
    NS_ASSERTION(aIndex >= 0 && aIndex <= 3, "bad side for composite border color");
    nsBorderColors* colorEntry = new nsBorderColors(aColor);
    if (!mBorderColors[aIndex]) {
      mBorderColors[aIndex] = colorEntry;
    } else {
      nsBorderColors* last = mBorderColors[aIndex];
      while (last->mNext) {
        last = last->mNext;
      }
      last->mNext = colorEntry;
    }
  }

  imgIRequest* GetBorderImageRequest() const
  {
    if (mBorderImageSource.GetType() == eStyleImageType_Image) {
      return mBorderImageSource.GetImageData();
    }
    return nullptr;
  }

public:
  nsBorderColors** mBorderColors;     // [reset] composite (stripe) colors
  nsStyleCorners mBorderRadius;       // [reset] coord, percent
  nsStyleImage   mBorderImageSource;  // [reset]
  nsStyleSides   mBorderImageSlice;   // [reset] factor, percent
  nsStyleSides   mBorderImageWidth;   // [reset] length, factor, percent, auto
  nsStyleSides   mBorderImageOutset;  // [reset] length, factor

  uint8_t        mBorderImageFill;    // [reset]
  uint8_t        mBorderImageRepeatH; // [reset] see nsStyleConsts.h
  uint8_t        mBorderImageRepeatV; // [reset]
  mozilla::StyleFloatEdge mFloatEdge; // [reset]
  mozilla::StyleBoxDecorationBreak mBoxDecorationBreak; // [reset]

protected:
  uint8_t       mBorderStyle[4];  // [reset] See nsStyleConsts.h

public:
  // [reset] the colors to use for a simple border.
  // not used for -moz-border-colors
  union {
    struct {
      mozilla::StyleComplexColor mBorderTopColor;
      mozilla::StyleComplexColor mBorderRightColor;
      mozilla::StyleComplexColor mBorderBottomColor;
      mozilla::StyleComplexColor mBorderLeftColor;
    };
    mozilla::StyleComplexColor mBorderColor[4];
  };

  static mozilla::StyleComplexColor nsStyleBorder::*
  BorderColorFieldFor(mozilla::Side aSide) {
    switch (aSide) {
      case mozilla::eSideTop:
        return &nsStyleBorder::mBorderTopColor;
      case mozilla::eSideRight:
        return &nsStyleBorder::mBorderRightColor;
      case mozilla::eSideBottom:
        return &nsStyleBorder::mBorderBottomColor;
      case mozilla::eSideLeft:
        return &nsStyleBorder::mBorderLeftColor;
    }
    MOZ_ASSERT_UNREACHABLE("Unknown side");
    return nullptr;
  }

protected:
  // mComputedBorder holds the CSS2.1 computed border-width values.
  // In particular, these widths take into account the border-style
  // for the relevant side, and the values are rounded to the nearest
  // device pixel (which is not part of the definition of computed
  // values). The presence or absence of a border-image does not
  // affect border-width values.
  nsMargin      mComputedBorder;

  // mBorder holds the nscoord values for the border widths as they
  // would be if all the border-style values were visible (not hidden
  // or none).  This member exists so that when we create structs
  // using the copy constructor during style resolution the new
  // structs will know what the specified values of the border were in
  // case they have more specific rules setting the border style.
  //
  // Note that this isn't quite the CSS specified value, since this
  // has had the enumerated border widths converted to lengths, and
  // all lengths converted to twips.  But it's not quite the computed
  // value either. The values are rounded to the nearest device pixel.
  nsMargin      mBorder;

private:
  nscoord       mTwipsPerPixel;

  nsStyleBorder& operator=(const nsStyleBorder& aOther) = delete;
};

#define ASSERT_BORDER_COLOR_FIELD(side_)                          \
  static_assert(offsetof(nsStyleBorder, mBorder##side_##Color) == \
                  offsetof(nsStyleBorder, mBorderColor) +         \
                    size_t(mozilla::eSide##side_) *               \
                    sizeof(mozilla::StyleComplexColor),           \
                "mBorder" #side_ "Color must be at same offset "  \
                "as mBorderColor[mozilla::eSide" #side_ "]")
ASSERT_BORDER_COLOR_FIELD(Top);
ASSERT_BORDER_COLOR_FIELD(Right);
ASSERT_BORDER_COLOR_FIELD(Bottom);
ASSERT_BORDER_COLOR_FIELD(Left);
#undef ASSERT_BORDER_COLOR_FIELD


struct MOZ_NEEDS_MEMMOVABLE_MEMBERS nsStyleOutline
{
  explicit nsStyleOutline(const nsPresContext* aContext);
  nsStyleOutline(const nsStyleOutline& aOutline);
  ~nsStyleOutline() {
    MOZ_COUNT_DTOR(nsStyleOutline);
  }
  void FinishStyle(nsPresContext* aPresContext) {}
<<<<<<< HEAD
=======
  const static bool kHasFinishStyle = false;
>>>>>>> a17af05f

  void* operator new(size_t sz, nsStyleOutline* aSelf) { return aSelf; }
  void* operator new(size_t sz, nsPresContext* aContext) {
    return aContext->PresShell()->
      AllocateByObjectID(mozilla::eArenaObjectID_nsStyleOutline, sz);
  }
  void Destroy(nsPresContext* aContext) {
    this->~nsStyleOutline();
    aContext->PresShell()->
      FreeByObjectID(mozilla::eArenaObjectID_nsStyleOutline, this);
  }

  void RecalcData();
  nsChangeHint CalcDifference(const nsStyleOutline& aNewData) const;

  nsStyleCorners  mOutlineRadius; // [reset] coord, percent, calc

  // This is the specified value of outline-width, but with length values
  // computed to absolute.  mActualOutlineWidth stores the outline-width
  // value used by layout.  (We must store mOutlineWidth for the same
  // style struct resolution reasons that we do nsStyleBorder::mBorder;
  // see that field's comment.)
  nscoord       mOutlineWidth;    // [reset] coord, enum (see nsStyleConsts.h)
  nscoord       mOutlineOffset;   // [reset]
  mozilla::StyleComplexColor mOutlineColor; // [reset]
  uint8_t       mOutlineStyle;    // [reset] See nsStyleConsts.h

  nscoord GetOutlineWidth() const
  {
    return mActualOutlineWidth;
  }

  bool ShouldPaintOutline() const
  {
    return mOutlineStyle == NS_STYLE_BORDER_STYLE_AUTO ||
           (GetOutlineWidth() > 0 &&
            mOutlineStyle != NS_STYLE_BORDER_STYLE_NONE);
  }

protected:
  // The actual value of outline-width is the computed value (an absolute
  // length, forced to zero when outline-style is none) rounded to device
  // pixels.  This is the value used by layout.
  nscoord       mActualOutlineWidth;
  nscoord       mTwipsPerPixel;
};


/**
 * An object that allows sharing of arrays that store 'quotes' property
 * values.  This is particularly important for inheritance, where we want
 * to share the same 'quotes' value with a parent style context.
 */
class nsStyleQuoteValues
{
public:
  typedef nsTArray<std::pair<nsString, nsString>> QuotePairArray;
  NS_INLINE_DECL_THREADSAFE_REFCOUNTING(nsStyleQuoteValues);
  QuotePairArray mQuotePairs;

private:
  ~nsStyleQuoteValues() {}
};

struct MOZ_NEEDS_MEMMOVABLE_MEMBERS nsStyleList
{
  explicit nsStyleList(const nsPresContext* aContext);
  nsStyleList(const nsStyleList& aStyleList);
  ~nsStyleList();

  void FinishStyle(nsPresContext* aPresContext);
<<<<<<< HEAD
=======
  const static bool kHasFinishStyle = true;
>>>>>>> a17af05f

  void* operator new(size_t sz, nsStyleList* aSelf) { return aSelf; }
  void* operator new(size_t sz, nsPresContext* aContext) {
    return aContext->PresShell()->
      AllocateByObjectID(mozilla::eArenaObjectID_nsStyleList, sz);
  }
  void Destroy(nsPresContext* aContext) {
    this->~nsStyleList();
    aContext->PresShell()->
      FreeByObjectID(mozilla::eArenaObjectID_nsStyleList, this);
  }

<<<<<<< HEAD
  nsChangeHint CalcDifference(const nsStyleList& aNewData) const;
=======
  nsChangeHint CalcDifference(const nsStyleList& aNewData,
                              const nsStyleDisplay* aOldDisplay) const;
>>>>>>> a17af05f

  static void Shutdown() {
    sInitialQuotes = nullptr;
    sNoneQuotes = nullptr;
  }

  imgRequestProxy* GetListStyleImage() const
  {
    return mListStyleImage ? mListStyleImage->get() : nullptr;
  }

  already_AddRefed<nsIURI> GetListStyleImageURI() const;
<<<<<<< HEAD

  void GetListStyleType(nsSubstring& aType) const { mCounterStyle->GetStyleName(aType); }
  mozilla::CounterStyle* GetCounterStyle() const
  {
    return mCounterStyle.get();
  }
  void SetCounterStyle(mozilla::CounterStyle* aStyle)
  {
    // NB: This function is called off-main-thread during parallel restyle, but
    // only with builtin styles that use dummy refcounting.
    MOZ_ASSERT(NS_IsMainThread() || !aStyle->IsDependentStyle());
    mCounterStyle = aStyle;
  }
  void SetListStyleType(const nsSubstring& aType,
                        nsPresContext* aPresContext)
  {
    SetCounterStyle(aPresContext->CounterStyleManager()->BuildCounterStyle(aType));
  }
=======
>>>>>>> a17af05f

  const nsStyleQuoteValues::QuotePairArray& GetQuotePairs() const;

  void SetQuotesInherit(const nsStyleList* aOther);
  void SetQuotesInitial();
  void SetQuotesNone();
  void SetQuotes(nsStyleQuoteValues::QuotePairArray&& aValues);

  uint8_t mListStylePosition;                  // [inherited]
  RefPtr<nsStyleImageRequest> mListStyleImage; // [inherited]
<<<<<<< HEAD
private:
  RefPtr<mozilla::CounterStyle> mCounterStyle; // [inherited]
=======

  mozilla::CounterStylePtr mCounterStyle;      // [inherited]

private:
>>>>>>> a17af05f
  RefPtr<nsStyleQuoteValues> mQuotes;   // [inherited]
  nsStyleList& operator=(const nsStyleList& aOther) = delete;
public:
  nsRect        mImageRegion;           // [inherited] the rect to use within an image

private:
  // nsStyleQuoteValues objects representing two common values, for sharing.
  static mozilla::StaticRefPtr<nsStyleQuoteValues> sInitialQuotes;
  static mozilla::StaticRefPtr<nsStyleQuoteValues> sNoneQuotes;
};

struct nsStyleGridLine
{
  // http://dev.w3.org/csswg/css-grid/#typedef-grid-line
  // XXXmats we could optimize memory size here
  bool mHasSpan;
  int32_t mInteger;  // 0 means not provided
  nsString mLineName;  // Empty string means not provided.

  // These are the limits that we choose to clamp grid line numbers to.
  // http://dev.w3.org/csswg/css-grid/#overlarge-grids
  // mInteger is clamped to this range:
  static const int32_t kMinLine = -10000;
  static const int32_t kMaxLine = 10000;

  nsStyleGridLine()
    : mHasSpan(false)
    , mInteger(0)
    // mLineName get its default constructor, the empty string
  {
  }

  nsStyleGridLine(const nsStyleGridLine& aOther)
  {
    (*this) = aOther;
  }

  void operator=(const nsStyleGridLine& aOther)
  {
    mHasSpan = aOther.mHasSpan;
    mInteger = aOther.mInteger;
    mLineName = aOther.mLineName;
  }

  bool operator!=(const nsStyleGridLine& aOther) const
  {
    return mHasSpan != aOther.mHasSpan ||
           mInteger != aOther.mInteger ||
           mLineName != aOther.mLineName;
  }

  void SetToInteger(uint32_t value)
  {
    mHasSpan = false;
    mInteger = value;
    mLineName.Truncate();
  }

  void SetAuto()
  {
    mHasSpan = false;
    mInteger = 0;
    mLineName.Truncate();
  }

  bool IsAuto() const
  {
    bool haveInitialValues =  mInteger == 0 && mLineName.IsEmpty();
    MOZ_ASSERT(!(haveInitialValues && mHasSpan),
               "should not have 'span' when other components are "
               "at their initial values");
    return haveInitialValues;
  }
};

// Computed value of the grid-template-columns or grid-template-rows property
// (but *not* grid-template-areas.)
// http://dev.w3.org/csswg/css-grid/#track-sizing
//
// This represents either:
// * none:
//   mIsSubgrid is false, all three arrays are empty
// * <track-list>:
//   mIsSubgrid is false,
//   mMinTrackSizingFunctions and mMaxTrackSizingFunctions
//   are of identical non-zero size,
//   and mLineNameLists is one element longer than that.
//   (Delimiting N columns requires N+1 lines:
//   one before each track, plus one at the very end.)
//
//   An omitted <line-names> is still represented in mLineNameLists,
//   as an empty sub-array.
//
//   A <track-size> specified as a single <track-breadth> is represented
//   as identical min and max sizing functions.
//   A 'fit-content(size)' <track-size> is represented as eStyleUnit_None
//   in the min sizing function and 'size' in the max sizing function.
//
//   The units for nsStyleCoord are:
//   * eStyleUnit_Percent represents a <percentage>
//   * eStyleUnit_FlexFraction represents a <flex> flexible fraction
//   * eStyleUnit_Coord represents a <length>
//   * eStyleUnit_Enumerated represents min-content or max-content
// * subgrid <line-name-list>?:
//   mIsSubgrid is true,
//   mLineNameLists may or may not be empty,
//   mMinTrackSizingFunctions and mMaxTrackSizingFunctions are empty.
//
// If mRepeatAutoIndex != -1 then that index is an <auto-repeat> and
// mIsAutoFill == true means it's an 'auto-fill', otherwise 'auto-fit'.
// mRepeatAutoLineNameListBefore is the list of line names before the track
// size, mRepeatAutoLineNameListAfter the names after.  (They are empty
// when there is no <auto-repeat> track, i.e. when mRepeatAutoIndex == -1).
// When mIsSubgrid is true, mRepeatAutoLineNameListBefore contains the line
// names and mRepeatAutoLineNameListAfter is empty.
struct nsStyleGridTemplate
{
  nsTArray<nsTArray<nsString>> mLineNameLists;
  nsTArray<nsStyleCoord> mMinTrackSizingFunctions;
  nsTArray<nsStyleCoord> mMaxTrackSizingFunctions;
  nsTArray<nsString> mRepeatAutoLineNameListBefore;
  nsTArray<nsString> mRepeatAutoLineNameListAfter;
  int16_t mRepeatAutoIndex; // -1 or the track index for an auto-fill/fit track
  bool mIsAutoFill : 1;
  bool mIsSubgrid : 1;

  nsStyleGridTemplate()
    : mRepeatAutoIndex(-1)
    , mIsAutoFill(false)
    , mIsSubgrid(false)
  {
  }

  inline bool operator==(const nsStyleGridTemplate& aOther) const {
    return
      mIsSubgrid == aOther.mIsSubgrid &&
      mLineNameLists == aOther.mLineNameLists &&
      mMinTrackSizingFunctions == aOther.mMinTrackSizingFunctions &&
      mMaxTrackSizingFunctions == aOther.mMaxTrackSizingFunctions &&
      mIsAutoFill == aOther.mIsAutoFill &&
      mRepeatAutoIndex == aOther.mRepeatAutoIndex &&
      mRepeatAutoLineNameListBefore == aOther.mRepeatAutoLineNameListBefore &&
      mRepeatAutoLineNameListAfter == aOther.mRepeatAutoLineNameListAfter;
  }

  bool HasRepeatAuto() const {
    return mRepeatAutoIndex != -1;
  }

  bool IsRepeatAutoIndex(uint32_t aIndex) const {
    MOZ_ASSERT(aIndex < uint32_t(2*nsStyleGridLine::kMaxLine));
    return int32_t(aIndex) == mRepeatAutoIndex;
  }
};

struct MOZ_NEEDS_MEMMOVABLE_MEMBERS nsStylePosition
{
  explicit nsStylePosition(const nsPresContext* aContext);
  nsStylePosition(const nsStylePosition& aOther);
  ~nsStylePosition();
  void FinishStyle(nsPresContext* aPresContext) {}
<<<<<<< HEAD
=======
  const static bool kHasFinishStyle = false;
>>>>>>> a17af05f

  void* operator new(size_t sz, nsStylePosition* aSelf) { return aSelf; }
  void* operator new(size_t sz, nsPresContext* aContext) {
    return aContext->PresShell()->
      AllocateByObjectID(mozilla::eArenaObjectID_nsStylePosition, sz);
  }
  void Destroy(nsPresContext* aContext) {
    this->~nsStylePosition();
    aContext->PresShell()->
      FreeByObjectID(mozilla::eArenaObjectID_nsStylePosition, this);
  }

  nsChangeHint CalcDifference(const nsStylePosition& aNewData,
                              const nsStyleVisibility* aOldStyleVisibility) const;

  /**
   * Return the used value for 'align-self' given our parent StyleContext
   * aParent (or null for the root).
   */
  uint8_t UsedAlignSelf(nsStyleContext* aParent) const;

  /**
   * Return the used value for 'justify-self' given our parent StyleContext
   * aParent (or null for the root).
   */
  uint8_t UsedJustifySelf(nsStyleContext* aParent) const;

  mozilla::Position mObjectPosition;    // [reset]
  nsStyleSides  mOffset;                // [reset] coord, percent, calc, auto
  nsStyleCoord  mWidth;                 // [reset] coord, percent, enum, calc, auto
  nsStyleCoord  mMinWidth;              // [reset] coord, percent, enum, calc
  nsStyleCoord  mMaxWidth;              // [reset] coord, percent, enum, calc, none
  nsStyleCoord  mHeight;                // [reset] coord, percent, calc, auto
  nsStyleCoord  mMinHeight;             // [reset] coord, percent, calc
  nsStyleCoord  mMaxHeight;             // [reset] coord, percent, calc, none
  nsStyleCoord  mFlexBasis;             // [reset] coord, percent, enum, calc, auto
  nsStyleCoord  mGridAutoColumnsMin;    // [reset] coord, percent, enum, calc, flex
  nsStyleCoord  mGridAutoColumnsMax;    // [reset] coord, percent, enum, calc, flex
  nsStyleCoord  mGridAutoRowsMin;       // [reset] coord, percent, enum, calc, flex
  nsStyleCoord  mGridAutoRowsMax;       // [reset] coord, percent, enum, calc, flex
  uint8_t       mGridAutoFlow;          // [reset] enumerated. See nsStyleConsts.h
  mozilla::StyleBoxSizing mBoxSizing;   // [reset] see nsStyleConsts.h

  uint16_t      mAlignContent;          // [reset] fallback value in the high byte
  uint8_t       mAlignItems;            // [reset] see nsStyleConsts.h
  uint8_t       mAlignSelf;             // [reset] see nsStyleConsts.h
  uint16_t      mJustifyContent;        // [reset] fallback value in the high byte
  // We cascade mSpecifiedJustifyItems, to handle the auto value, but store the
  // computed value in mJustifyItems.
  //
  // They're effectively only different in this regard: mJustifyItems is set to
  // mSpecifiedJustifyItems, except when the latter is AUTO -- in that case,
  // mJustifyItems is set to NORMAL, or to the parent style context's
  // mJustifyItems if it has the legacy flag.
  //
  // This last part happens in nsStyleContext::ApplyStyleFixups.
  uint8_t       mSpecifiedJustifyItems; // [reset] see nsStyleConsts.h
  uint8_t       mJustifyItems;          // [reset] see nsStyleConsts.h
  uint8_t       mJustifySelf;           // [reset] see nsStyleConsts.h
  uint8_t       mFlexDirection;         // [reset] see nsStyleConsts.h
  uint8_t       mFlexWrap;              // [reset] see nsStyleConsts.h
  uint8_t       mObjectFit;             // [reset] see nsStyleConsts.h
  int32_t       mOrder;                 // [reset] integer
  float         mFlexGrow;              // [reset] float
  float         mFlexShrink;            // [reset] float
  nsStyleCoord  mZIndex;                // [reset] integer, auto
  mozilla::UniquePtr<nsStyleGridTemplate> mGridTemplateColumns;
  mozilla::UniquePtr<nsStyleGridTemplate> mGridTemplateRows;

  // nullptr for 'none'
  RefPtr<mozilla::css::GridTemplateAreasValue> mGridTemplateAreas;

  nsStyleGridLine mGridColumnStart;
  nsStyleGridLine mGridColumnEnd;
  nsStyleGridLine mGridRowStart;
  nsStyleGridLine mGridRowEnd;
  nsStyleCoord    mGridColumnGap;       // [reset] coord, percent, calc
  nsStyleCoord    mGridRowGap;          // [reset] coord, percent, calc

  // FIXME: Logical-coordinate equivalents to these WidthDepends... and
  // HeightDepends... methods have been introduced (see below); we probably
  // want to work towards removing the physical methods, and using the logical
  // ones in all cases.

  bool WidthDependsOnContainer() const
    {
      return mWidth.GetUnit() == eStyleUnit_Auto ||
        WidthCoordDependsOnContainer(mWidth);
    }

  // NOTE: For a flex item, "min-width:auto" is supposed to behave like
  // "min-content", which does depend on the container, so you might think we'd
  // need a special case for "flex item && min-width:auto" here.  However,
  // we don't actually need that special-case code, because flex items are
  // explicitly supposed to *ignore* their min-width (i.e. behave like it's 0)
  // until the flex container explicitly considers it.  So -- since the flex
  // container doesn't rely on this method, we don't need to worry about
  // special behavior for flex items' "min-width:auto" values here.
  bool MinWidthDependsOnContainer() const
    { return WidthCoordDependsOnContainer(mMinWidth); }
  bool MaxWidthDependsOnContainer() const
    { return WidthCoordDependsOnContainer(mMaxWidth); }

  // Note that these functions count 'auto' as depending on the
  // container since that's the case for absolutely positioned elements.
  // However, some callers do not care about this case and should check
  // for it, since it is the most common case.
  // FIXME: We should probably change the assumption to be the other way
  // around.
  // Consider this as part of moving to the logical-coordinate APIs.
  bool HeightDependsOnContainer() const
    {
      return mHeight.GetUnit() == eStyleUnit_Auto || // CSS 2.1, 10.6.4, item (5)
        HeightCoordDependsOnContainer(mHeight);
    }

  // NOTE: The comment above MinWidthDependsOnContainer about flex items
  // applies here, too.
  bool MinHeightDependsOnContainer() const
    { return HeightCoordDependsOnContainer(mMinHeight); }
  bool MaxHeightDependsOnContainer() const
    { return HeightCoordDependsOnContainer(mMaxHeight); }

  bool OffsetHasPercent(mozilla::Side aSide) const
  {
    return mOffset.Get(aSide).HasPercent();
  }

  // Logical-coordinate accessors for width and height properties,
  // given a WritingMode value. The definitions of these methods are
  // found in WritingModes.h (after the WritingMode class is fully
  // declared).
  inline nsStyleCoord& ISize(mozilla::WritingMode aWM);
  inline nsStyleCoord& MinISize(mozilla::WritingMode aWM);
  inline nsStyleCoord& MaxISize(mozilla::WritingMode aWM);
  inline nsStyleCoord& BSize(mozilla::WritingMode aWM);
  inline nsStyleCoord& MinBSize(mozilla::WritingMode aWM);
  inline nsStyleCoord& MaxBSize(mozilla::WritingMode aWM);
  inline const nsStyleCoord& ISize(mozilla::WritingMode aWM) const;
  inline const nsStyleCoord& MinISize(mozilla::WritingMode aWM) const;
  inline const nsStyleCoord& MaxISize(mozilla::WritingMode aWM) const;
  inline const nsStyleCoord& BSize(mozilla::WritingMode aWM) const;
  inline const nsStyleCoord& MinBSize(mozilla::WritingMode aWM) const;
  inline const nsStyleCoord& MaxBSize(mozilla::WritingMode aWM) const;
  inline bool ISizeDependsOnContainer(mozilla::WritingMode aWM) const;
  inline bool MinISizeDependsOnContainer(mozilla::WritingMode aWM) const;
  inline bool MaxISizeDependsOnContainer(mozilla::WritingMode aWM) const;
  inline bool BSizeDependsOnContainer(mozilla::WritingMode aWM) const;
  inline bool MinBSizeDependsOnContainer(mozilla::WritingMode aWM) const;
  inline bool MaxBSizeDependsOnContainer(mozilla::WritingMode aWM) const;

  const nsStyleGridTemplate& GridTemplateColumns() const;
  const nsStyleGridTemplate& GridTemplateRows() const;

private:
  static bool WidthCoordDependsOnContainer(const nsStyleCoord &aCoord);
  static bool HeightCoordDependsOnContainer(const nsStyleCoord &aCoord)
    { return aCoord.HasPercent(); }
};

struct nsStyleTextOverflowSide
{
  nsStyleTextOverflowSide() : mType(NS_STYLE_TEXT_OVERFLOW_CLIP) {}

  bool operator==(const nsStyleTextOverflowSide& aOther) const {
    return mType == aOther.mType &&
           (mType != NS_STYLE_TEXT_OVERFLOW_STRING ||
            mString == aOther.mString);
  }
  bool operator!=(const nsStyleTextOverflowSide& aOther) const {
    return !(*this == aOther);
  }

  nsString mString;
  uint8_t  mType;
};

struct nsStyleTextOverflow
{
  nsStyleTextOverflow() : mLogicalDirections(true) {}
  bool operator==(const nsStyleTextOverflow& aOther) const {
    return mLeft == aOther.mLeft && mRight == aOther.mRight;
  }
  bool operator!=(const nsStyleTextOverflow& aOther) const {
    return !(*this == aOther);
  }

  // Returns the value to apply on the left side.
  const nsStyleTextOverflowSide& GetLeft(uint8_t aDirection) const {
    NS_ASSERTION(aDirection == NS_STYLE_DIRECTION_LTR ||
                 aDirection == NS_STYLE_DIRECTION_RTL, "bad direction");
    return !mLogicalDirections || aDirection == NS_STYLE_DIRECTION_LTR ?
             mLeft : mRight;
  }

  // Returns the value to apply on the right side.
  const nsStyleTextOverflowSide& GetRight(uint8_t aDirection) const {
    NS_ASSERTION(aDirection == NS_STYLE_DIRECTION_LTR ||
                 aDirection == NS_STYLE_DIRECTION_RTL, "bad direction");
    return !mLogicalDirections || aDirection == NS_STYLE_DIRECTION_LTR ?
             mRight : mLeft;
  }

  // Returns the first value that was specified.
  const nsStyleTextOverflowSide* GetFirstValue() const {
    return mLogicalDirections ? &mRight : &mLeft;
  }

  // Returns the second value, or null if there was only one value specified.
  const nsStyleTextOverflowSide* GetSecondValue() const {
    return mLogicalDirections ? nullptr : &mRight;
  }

  nsStyleTextOverflowSide mLeft;  // start side when mLogicalDirections is true
  nsStyleTextOverflowSide mRight; // end side when mLogicalDirections is true
  bool mLogicalDirections;  // true when only one value was specified
};

struct MOZ_NEEDS_MEMMOVABLE_MEMBERS nsStyleTextReset
{
  explicit nsStyleTextReset(const nsPresContext* aContext);
  nsStyleTextReset(const nsStyleTextReset& aOther);
  ~nsStyleTextReset();
  void FinishStyle(nsPresContext* aPresContext) {}
<<<<<<< HEAD
=======
  const static bool kHasFinishStyle = false;
>>>>>>> a17af05f

  void* operator new(size_t sz, nsStyleTextReset* aSelf) { return aSelf; }
  void* operator new(size_t sz, nsPresContext* aContext) {
    return aContext->PresShell()->
      AllocateByObjectID(mozilla::eArenaObjectID_nsStyleTextReset, sz);
  }
  void Destroy(nsPresContext* aContext) {
    this->~nsStyleTextReset();
    aContext->PresShell()->
      FreeByObjectID(mozilla::eArenaObjectID_nsStyleTextReset, this);
  }

  // Note the difference between this and
  // nsStyleContext::HasTextDecorationLines.
  bool HasTextDecorationLines() const {
    return mTextDecorationLine != NS_STYLE_TEXT_DECORATION_LINE_NONE &&
           mTextDecorationLine != NS_STYLE_TEXT_DECORATION_LINE_OVERRIDE_ALL;
  }

  nsChangeHint CalcDifference(const nsStyleTextReset& aNewData) const;

  nsStyleTextOverflow mTextOverflow;    // [reset] enum, string

  uint8_t mTextDecorationLine;          // [reset] see nsStyleConsts.h
  uint8_t mTextDecorationStyle;         // [reset] see nsStyleConsts.h
  uint8_t mUnicodeBidi;                 // [reset] see nsStyleConsts.h
  nscoord mInitialLetterSink;           // [reset] 0 means normal
  float mInitialLetterSize;             // [reset] 0.0f means normal
  mozilla::StyleComplexColor mTextDecorationColor; // [reset]
};

struct MOZ_NEEDS_MEMMOVABLE_MEMBERS nsStyleText
{
  explicit nsStyleText(const nsPresContext* aContext);
  nsStyleText(const nsStyleText& aOther);
  ~nsStyleText();
  void FinishStyle(nsPresContext* aPresContext) {}
<<<<<<< HEAD
=======
  const static bool kHasFinishStyle = false;
>>>>>>> a17af05f

  void* operator new(size_t sz, nsStyleText* aSelf) { return aSelf; }
  void* operator new(size_t sz, nsPresContext* aContext) {
    return aContext->PresShell()->
      AllocateByObjectID(mozilla::eArenaObjectID_nsStyleText, sz);
  }
  void Destroy(nsPresContext* aContext) {
    this->~nsStyleText();
    aContext->PresShell()->
      FreeByObjectID(mozilla::eArenaObjectID_nsStyleText, this);
  }

  nsChangeHint CalcDifference(const nsStyleText& aNewData) const;

  uint8_t mTextAlign;                   // [inherited] see nsStyleConsts.h
  uint8_t mTextAlignLast;               // [inherited] see nsStyleConsts.h
  bool mTextAlignTrue : 1;              // [inherited] see nsStyleConsts.h
  bool mTextAlignLastTrue : 1;          // [inherited] see nsStyleConsts.h
  mozilla::StyleTextJustify mTextJustify;   // [inherited]
  uint8_t mTextTransform;               // [inherited] see nsStyleConsts.h
  mozilla::StyleWhiteSpace mWhiteSpace;     // [inherited] see nsStyleConsts.h
  uint8_t mWordBreak;                   // [inherited] see nsStyleConsts.h
  uint8_t mOverflowWrap;                // [inherited] see nsStyleConsts.h
  mozilla::StyleHyphens mHyphens;       // [inherited] see nsStyleConsts.h
  uint8_t mRubyAlign;                   // [inherited] see nsStyleConsts.h
  uint8_t mRubyPosition;                // [inherited] see nsStyleConsts.h
  uint8_t mTextSizeAdjust;              // [inherited] see nsStyleConsts.h
  uint8_t mTextCombineUpright;          // [inherited] see nsStyleConsts.h
  uint8_t mControlCharacterVisibility;  // [inherited] see nsStyleConsts.h
  uint8_t mTextEmphasisPosition;        // [inherited] see nsStyleConsts.h
  uint8_t mTextEmphasisStyle;           // [inherited] see nsStyleConsts.h
  uint8_t mTextRendering;               // [inherited] see nsStyleConsts.h
  mozilla::StyleComplexColor mTextEmphasisColor;      // [inherited]
  mozilla::StyleComplexColor mWebkitTextFillColor;    // [inherited]
  mozilla::StyleComplexColor mWebkitTextStrokeColor;  // [inherited]

  nsStyleCoord mTabSize;                // [inherited] coord, factor, calc
  nsStyleCoord mWordSpacing;            // [inherited] coord, percent, calc
  nsStyleCoord mLetterSpacing;          // [inherited] coord, normal
  nsStyleCoord mLineHeight;             // [inherited] coord, factor, normal
  nsStyleCoord mTextIndent;             // [inherited] coord, percent, calc
  nscoord mWebkitTextStrokeWidth;       // [inherited] coord

  RefPtr<nsCSSShadowArray> mTextShadow; // [inherited] nullptr in case of a zero-length

  nsString mTextEmphasisStyleString;    // [inherited]

  bool WhiteSpaceIsSignificant() const {
    return mWhiteSpace == mozilla::StyleWhiteSpace::Pre ||
           mWhiteSpace == mozilla::StyleWhiteSpace::PreWrap ||
           mWhiteSpace == mozilla::StyleWhiteSpace::PreSpace;
  }

  bool NewlineIsSignificantStyle() const {
    return mWhiteSpace == mozilla::StyleWhiteSpace::Pre ||
           mWhiteSpace == mozilla::StyleWhiteSpace::PreWrap ||
           mWhiteSpace == mozilla::StyleWhiteSpace::PreLine;
  }

  bool WhiteSpaceOrNewlineIsSignificant() const {
    return mWhiteSpace == mozilla::StyleWhiteSpace::Pre ||
           mWhiteSpace == mozilla::StyleWhiteSpace::PreWrap ||
           mWhiteSpace == mozilla::StyleWhiteSpace::PreLine ||
           mWhiteSpace == mozilla::StyleWhiteSpace::PreSpace;
  }

  bool TabIsSignificant() const {
    return mWhiteSpace == mozilla::StyleWhiteSpace::Pre ||
           mWhiteSpace == mozilla::StyleWhiteSpace::PreWrap;
  }

  bool WhiteSpaceCanWrapStyle() const {
    return mWhiteSpace == mozilla::StyleWhiteSpace::Normal ||
           mWhiteSpace == mozilla::StyleWhiteSpace::PreWrap ||
           mWhiteSpace == mozilla::StyleWhiteSpace::PreLine;
  }

  bool WordCanWrapStyle() const {
    return WhiteSpaceCanWrapStyle() &&
           mOverflowWrap == NS_STYLE_OVERFLOWWRAP_BREAK_WORD;
  }

  bool HasTextEmphasis() const {
    return !mTextEmphasisStyleString.IsEmpty();
  }

  bool HasWebkitTextStroke() const {
    return mWebkitTextStrokeWidth > 0;
  }

  // These are defined in nsStyleStructInlines.h.
  inline bool HasTextShadow() const;
  inline nsCSSShadowArray* GetTextShadow() const;

  // The aContextFrame argument on each of these is the frame this
  // style struct is for.  If the frame is for SVG text or inside ruby,
  // the return value will be massaged to be something that makes sense
  // for those cases.
  inline bool NewlineIsSignificant(const nsTextFrame* aContextFrame) const;
  inline bool WhiteSpaceCanWrap(const nsIFrame* aContextFrame) const;
  inline bool WordCanWrap(const nsIFrame* aContextFrame) const;

  mozilla::LogicalSide TextEmphasisSide(mozilla::WritingMode aWM) const;
};

struct nsStyleImageOrientation
{
  static nsStyleImageOrientation CreateAsAngleAndFlip(double aRadians,
                                                      bool aFlip) {
    uint8_t orientation(0);

    // Compute the final angle value, rounding to the closest quarter turn.
    double roundedAngle = fmod(aRadians, 2 * M_PI);
    if (roundedAngle < 0) {
      roundedAngle = roundedAngle + 2 * M_PI;
    }
    if      (roundedAngle < 0.25 * M_PI) { orientation = ANGLE_0;  }
    else if (roundedAngle < 0.75 * M_PI) { orientation = ANGLE_90; }
    else if (roundedAngle < 1.25 * M_PI) { orientation = ANGLE_180;}
    else if (roundedAngle < 1.75 * M_PI) { orientation = ANGLE_270;}
    else                                 { orientation = ANGLE_0;  }

    // Add a bit for 'flip' if needed.
    if (aFlip) {
      orientation |= FLIP_MASK;
    }

    return nsStyleImageOrientation(orientation);
  }

  static nsStyleImageOrientation CreateAsOrientationAndFlip(uint8_t aOrientation,
                                                            bool aFlip) {
    MOZ_ASSERT(aOrientation <= ANGLE_270);
    if (aFlip) {
      aOrientation |= FLIP_MASK;
    }
    return nsStyleImageOrientation(aOrientation);
  }

  static nsStyleImageOrientation CreateAsFlip() {
    return nsStyleImageOrientation(FLIP_MASK);
  }

  static nsStyleImageOrientation CreateAsFromImage() {
    return nsStyleImageOrientation(FROM_IMAGE_MASK);
  }

  // The default constructor yields 0 degrees of rotation and no flip.
  nsStyleImageOrientation() : mOrientation(0) { }

  bool IsDefault()   const { return mOrientation == 0; }
  bool IsFlipped()   const { return mOrientation & FLIP_MASK; }
  bool IsFromImage() const { return mOrientation & FROM_IMAGE_MASK; }
  bool SwapsWidthAndHeight() const {
    uint8_t angle = mOrientation & ORIENTATION_MASK;
    return (angle == ANGLE_90) || (angle == ANGLE_270);
  }

  mozilla::image::Angle Angle() const {
    switch (mOrientation & ORIENTATION_MASK) {
      case ANGLE_0:   return mozilla::image::Angle::D0;
      case ANGLE_90:  return mozilla::image::Angle::D90;
      case ANGLE_180: return mozilla::image::Angle::D180;
      case ANGLE_270: return mozilla::image::Angle::D270;
      default:
        NS_NOTREACHED("Unexpected angle");
        return mozilla::image::Angle::D0;
    }
  }

  nsStyleCoord AngleAsCoord() const {
    switch (mOrientation & ORIENTATION_MASK) {
      case ANGLE_0:   return nsStyleCoord(0.0f,   eStyleUnit_Degree);
      case ANGLE_90:  return nsStyleCoord(90.0f,  eStyleUnit_Degree);
      case ANGLE_180: return nsStyleCoord(180.0f, eStyleUnit_Degree);
      case ANGLE_270: return nsStyleCoord(270.0f, eStyleUnit_Degree);
      default:
        NS_NOTREACHED("Unexpected angle");
        return nsStyleCoord();
    }
  }

  bool operator==(const nsStyleImageOrientation& aOther) const {
    return aOther.mOrientation == mOrientation;
  }

  bool operator!=(const nsStyleImageOrientation& aOther) const {
    return !(*this == aOther);
  }

protected:
  enum Bits {
    ORIENTATION_MASK = 0x1 | 0x2,  // The bottom two bits are the angle.
    FLIP_MASK        = 0x4,        // Whether the image should be flipped.
    FROM_IMAGE_MASK  = 0x8,        // Whether the image's inherent orientation
  };                               // should be used.

  enum Angles {
    ANGLE_0   = 0,
    ANGLE_90  = 1,
    ANGLE_180 = 2,
    ANGLE_270 = 3,
  };

  explicit nsStyleImageOrientation(uint8_t aOrientation)
    : mOrientation(aOrientation)
  { }

  uint8_t mOrientation;
};

struct MOZ_NEEDS_MEMMOVABLE_MEMBERS nsStyleVisibility
{
  explicit nsStyleVisibility(const nsPresContext* aContext);
  nsStyleVisibility(const nsStyleVisibility& aVisibility);
  ~nsStyleVisibility() {
    MOZ_COUNT_DTOR(nsStyleVisibility);
  }
  void FinishStyle(nsPresContext* aPresContext) {}
<<<<<<< HEAD
=======
  const static bool kHasFinishStyle = false;
>>>>>>> a17af05f

  void* operator new(size_t sz, nsStyleVisibility* aSelf) { return aSelf; }
  void* operator new(size_t sz, nsPresContext* aContext) {
    return aContext->PresShell()->
      AllocateByObjectID(mozilla::eArenaObjectID_nsStyleVisibility, sz);
  }
  void Destroy(nsPresContext* aContext) {
    this->~nsStyleVisibility();
    aContext->PresShell()->
      FreeByObjectID(mozilla::eArenaObjectID_nsStyleVisibility, this);
  }

  nsChangeHint CalcDifference(const nsStyleVisibility& aNewData) const;

  nsStyleImageOrientation mImageOrientation;  // [inherited]
  uint8_t mDirection;                  // [inherited] see nsStyleConsts.h NS_STYLE_DIRECTION_*
  uint8_t mVisible;                    // [inherited]
  uint8_t mImageRendering;             // [inherited] see nsStyleConsts.h
  uint8_t mWritingMode;                // [inherited] see nsStyleConsts.h
  uint8_t mTextOrientation;            // [inherited] see nsStyleConsts.h
  uint8_t mColorAdjust;                // [inherited] see nsStyleConsts.h

  bool IsVisible() const {
    return (mVisible == NS_STYLE_VISIBILITY_VISIBLE);
  }

  bool IsVisibleOrCollapsed() const {
    return ((mVisible == NS_STYLE_VISIBILITY_VISIBLE) ||
            (mVisible == NS_STYLE_VISIBILITY_COLLAPSE));
  }
};

struct nsTimingFunction
{

  enum class Type {
    Ease,         // ease
    Linear,       // linear
    EaseIn,       // ease-in
    EaseOut,      // ease-out
    EaseInOut,    // ease-in-out
    StepStart,    // step-start and steps(..., start)
    StepEnd,      // step-end, steps(..., end) and steps(...)
    CubicBezier,  // cubic-bezier()
    Frames,       // frames()
  };

  // Whether the timing function type is represented by a spline,
  // and thus will have mFunc filled in.
  static bool IsSplineType(Type aType)
  {
    return aType != Type::StepStart &&
           aType != Type::StepEnd &&
           aType != Type::Frames;
  }

  explicit nsTimingFunction(int32_t aTimingFunctionType
                              = NS_STYLE_TRANSITION_TIMING_FUNCTION_EASE)
  {
    AssignFromKeyword(aTimingFunctionType);
  }

  nsTimingFunction(float x1, float y1, float x2, float y2)
    : mType(Type::CubicBezier)
  {
    mFunc.mX1 = x1;
    mFunc.mY1 = y1;
    mFunc.mX2 = x2;
    mFunc.mY2 = y2;
  }

  enum class Keyword { Implicit, Explicit };

  nsTimingFunction(Type aType, uint32_t aStepsOrFrames)
    : mType(aType)
  {
    MOZ_ASSERT(mType == Type::StepStart ||
               mType == Type::StepEnd ||
               mType == Type::Frames,
               "wrong type");
    mStepsOrFrames = aStepsOrFrames;
  }

  nsTimingFunction(const nsTimingFunction& aOther)
  {
    *this = aOther;
  }

  Type mType;
  union {
    struct {
      float mX1;
      float mY1;
      float mX2;
      float mY2;
    } mFunc;
    struct {
      uint32_t mStepsOrFrames;
    };
  };

  nsTimingFunction&
  operator=(const nsTimingFunction& aOther)
  {
    if (&aOther == this) {
      return *this;
    }

    mType = aOther.mType;

    if (HasSpline()) {
      mFunc.mX1 = aOther.mFunc.mX1;
      mFunc.mY1 = aOther.mFunc.mY1;
      mFunc.mX2 = aOther.mFunc.mX2;
      mFunc.mY2 = aOther.mFunc.mY2;
    } else {
      mStepsOrFrames = aOther.mStepsOrFrames;
    }

    return *this;
  }

  bool operator==(const nsTimingFunction& aOther) const
  {
    if (mType != aOther.mType) {
      return false;
    }
    if (HasSpline()) {
      return mFunc.mX1 == aOther.mFunc.mX1 && mFunc.mY1 == aOther.mFunc.mY1 &&
             mFunc.mX2 == aOther.mFunc.mX2 && mFunc.mY2 == aOther.mFunc.mY2;
    }
    return mStepsOrFrames == aOther.mStepsOrFrames;
  }

  bool operator!=(const nsTimingFunction& aOther) const
  {
    return !(*this == aOther);
  }

  bool HasSpline() const { return IsSplineType(mType); }

private:
  void AssignFromKeyword(int32_t aTimingFunctionType);
};

namespace mozilla {

struct StyleTransition
{
  StyleTransition() { /* leaves uninitialized; see also SetInitialValues */ }
  explicit StyleTransition(const StyleTransition& aCopy);

  void SetInitialValues();

  // Delay and Duration are in milliseconds

  const nsTimingFunction& GetTimingFunction() const { return mTimingFunction; }
  float GetDelay() const { return mDelay; }
  float GetDuration() const { return mDuration; }
  nsCSSPropertyID GetProperty() const { return mProperty; }
  nsIAtom* GetUnknownProperty() const { return mUnknownProperty; }

  float GetCombinedDuration() const {
    // http://dev.w3.org/csswg/css-transitions/#combined-duration
    return std::max(mDuration, 0.0f) + mDelay;
  }

  void SetTimingFunction(const nsTimingFunction& aTimingFunction)
    { mTimingFunction = aTimingFunction; }
  void SetDelay(float aDelay) { mDelay = aDelay; }
  void SetDuration(float aDuration) { mDuration = aDuration; }
  void SetProperty(nsCSSPropertyID aProperty)
    {
      NS_ASSERTION(aProperty != eCSSProperty_UNKNOWN &&
                   aProperty != eCSSPropertyExtra_variable,
                   "invalid property");
      mProperty = aProperty;
    }
  void SetUnknownProperty(nsCSSPropertyID aProperty,
                          const nsAString& aPropertyString);
  void SetUnknownProperty(nsCSSPropertyID aProperty,
                          nsIAtom* aPropertyString);
  void CopyPropertyFrom(const StyleTransition& aOther)
    {
      mProperty = aOther.mProperty;
      mUnknownProperty = aOther.mUnknownProperty;
    }

  nsTimingFunction& TimingFunctionSlot() { return mTimingFunction; }

  bool operator==(const StyleTransition& aOther) const;
  bool operator!=(const StyleTransition& aOther) const
    { return !(*this == aOther); }

private:
  nsTimingFunction mTimingFunction;
  float mDuration;
  float mDelay;
  nsCSSPropertyID mProperty;
  nsCOMPtr<nsIAtom> mUnknownProperty; // used when mProperty is
                                      // eCSSProperty_UNKNOWN or
                                      // eCSSPropertyExtra_variable
};

struct StyleAnimation
{
  StyleAnimation() { /* leaves uninitialized; see also SetInitialValues */ }
  explicit StyleAnimation(const StyleAnimation& aCopy);

  void SetInitialValues();

  // Delay and Duration are in milliseconds

  const nsTimingFunction& GetTimingFunction() const { return mTimingFunction; }
  float GetDelay() const { return mDelay; }
  float GetDuration() const { return mDuration; }
  const nsString& GetName() const { return mName; }
  dom::PlaybackDirection GetDirection() const { return mDirection; }
  dom::FillMode GetFillMode() const { return mFillMode; }
  uint8_t GetPlayState() const { return mPlayState; }
  float GetIterationCount() const { return mIterationCount; }

  void SetTimingFunction(const nsTimingFunction& aTimingFunction)
    { mTimingFunction = aTimingFunction; }
  void SetDelay(float aDelay) { mDelay = aDelay; }
  void SetDuration(float aDuration) { mDuration = aDuration; }
  void SetName(const nsAString& aName) { mName = aName; }
  void SetDirection(dom::PlaybackDirection aDirection) { mDirection = aDirection; }
  void SetFillMode(dom::FillMode aFillMode) { mFillMode = aFillMode; }
  void SetPlayState(uint8_t aPlayState) { mPlayState = aPlayState; }
  void SetIterationCount(float aIterationCount)
    { mIterationCount = aIterationCount; }

  nsTimingFunction& TimingFunctionSlot() { return mTimingFunction; }

  bool operator==(const StyleAnimation& aOther) const;
  bool operator!=(const StyleAnimation& aOther) const
    { return !(*this == aOther); }

private:
  nsTimingFunction mTimingFunction;
  float mDuration;
  float mDelay;
  nsString mName; // empty string for 'none'
  dom::PlaybackDirection mDirection;
  dom::FillMode mFillMode;
  uint8_t mPlayState;
  float mIterationCount; // mozilla::PositiveInfinity<float>() means infinite
};

class StyleBasicShape final
{
public:
  explicit StyleBasicShape(StyleBasicShapeType type)
    : mType(type),
      mFillRule(StyleFillRule::Nonzero)
  {
    mPosition.SetInitialPercentValues(0.5f);
  }

  StyleBasicShapeType GetShapeType() const { return mType; }
  nsCSSKeyword GetShapeTypeName() const;

  StyleFillRule GetFillRule() const { return mFillRule; }
  void SetFillRule(StyleFillRule aFillRule)
  {
    MOZ_ASSERT(mType == StyleBasicShapeType::Polygon, "expected polygon");
    mFillRule = aFillRule;
  }

  Position& GetPosition() {
    MOZ_ASSERT(mType == StyleBasicShapeType::Circle ||
               mType == StyleBasicShapeType::Ellipse,
               "expected circle or ellipse");
    return mPosition;
  }
  const Position& GetPosition() const {
    MOZ_ASSERT(mType == StyleBasicShapeType::Circle ||
               mType == StyleBasicShapeType::Ellipse,
               "expected circle or ellipse");
    return mPosition;
  }

  bool HasRadius() const {
    MOZ_ASSERT(mType == StyleBasicShapeType::Inset, "expected inset");
    nsStyleCoord zero;
    zero.SetCoordValue(0);
    NS_FOR_CSS_HALF_CORNERS(corner) {
      if (mRadius.Get(corner) != zero) {
        return true;
      }
    }
    return false;
  }
  nsStyleCorners& GetRadius() {
    MOZ_ASSERT(mType == StyleBasicShapeType::Inset, "expected inset");
    return mRadius;
  }
  const nsStyleCorners& GetRadius() const {
    MOZ_ASSERT(mType == StyleBasicShapeType::Inset, "expected inset");
    return mRadius;
  }

  // mCoordinates has coordinates for polygon or radii for
  // ellipse and circle.
  nsTArray<nsStyleCoord>& Coordinates()
  {
    return mCoordinates;
  }

  const nsTArray<nsStyleCoord>& Coordinates() const
  {
    return mCoordinates;
  }

  bool operator==(const StyleBasicShape& aOther) const
  {
    return mType == aOther.mType &&
           mFillRule == aOther.mFillRule &&
           mCoordinates == aOther.mCoordinates &&
           mPosition == aOther.mPosition &&
           mRadius == aOther.mRadius;
  }
  bool operator!=(const StyleBasicShape& aOther) const {
    return !(*this == aOther);
  }

  NS_INLINE_DECL_THREADSAFE_REFCOUNTING(StyleBasicShape);

private:
  ~StyleBasicShape() {}

  StyleBasicShapeType mType;
  StyleFillRule mFillRule;

  // mCoordinates has coordinates for polygon or radii for
  // ellipse and circle.
  // (top, right, bottom, left) for inset
  nsTArray<nsStyleCoord> mCoordinates;
  // position of center for ellipse or circle
  Position mPosition;
  // corner radii for inset (0 if not set)
  nsStyleCorners mRadius;
};

struct StyleShapeSource
{
  StyleShapeSource()
    : mURL(nullptr)
  {}

  StyleShapeSource(const StyleShapeSource& aSource)
    : StyleShapeSource()
  {
    if (aSource.mType == StyleShapeSourceType::URL) {
      SetURL(aSource.mURL);
    } else if (aSource.mType == StyleShapeSourceType::Shape) {
      SetBasicShape(aSource.mBasicShape, aSource.mReferenceBox);
    } else if (aSource.mType == StyleShapeSourceType::Box) {
      SetReferenceBox(aSource.mReferenceBox);
    }
  }

  ~StyleShapeSource()
  {
    ReleaseRef();
  }

  StyleShapeSource& operator=(const StyleShapeSource& aOther)
  {
    if (this == &aOther) {
      return *this;
    }

    if (aOther.mType == StyleShapeSourceType::URL) {
      SetURL(aOther.mURL);
    } else if (aOther.mType == StyleShapeSourceType::Shape) {
      SetBasicShape(aOther.mBasicShape, aOther.mReferenceBox);
    } else if (aOther.mType == StyleShapeSourceType::Box) {
      SetReferenceBox(aOther.mReferenceBox);
    } else {
      ReleaseRef();
      mReferenceBox = StyleGeometryBox::NoBox;
      mType = StyleShapeSourceType::None;
    }
    return *this;
  }

  bool operator==(const StyleShapeSource& aOther) const
  {
    return EqualsInternal<true>(aOther);
  }

  bool DefinitelyEquals(const StyleShapeSource& aOther) const
  {
    return EqualsInternal<false>(aOther);
  }

  template<bool aPrecise>
  bool EqualsInternal(const StyleShapeSource& aOther) const
  {
    if (mType != aOther.mType) {
      return false;
    }

    if (mType == StyleShapeSourceType::URL) {
      return aPrecise ? mURL->Equals(*aOther.mURL)
                      : mURL->DefinitelyEqualURIs(*aOther.mURL);
    } else if (mType == StyleShapeSourceType::Shape) {
      return *mBasicShape == *aOther.mBasicShape &&
             mReferenceBox == aOther.mReferenceBox;
    } else if (mType == StyleShapeSourceType::Box) {
      return mReferenceBox == aOther.mReferenceBox;
    }

    return true;
  }

  bool operator!=(const StyleShapeSource& aOther) const
  {
    return !(*this == aOther);
  }

  StyleShapeSourceType GetType() const
  {
    return mType;
  }

  css::URLValue* GetURL() const
  {
    MOZ_ASSERT(mType == StyleShapeSourceType::URL, "Wrong shape source type!");
    return mURL;
  }

  bool SetURL(css::URLValue* aValue)
  {
    MOZ_ASSERT(aValue);
    ReleaseRef();
    mURL = aValue;
    mURL->AddRef();
    mType = StyleShapeSourceType::URL;
    return true;
  }

  StyleBasicShape* GetBasicShape() const
  {
    MOZ_ASSERT(mType == StyleShapeSourceType::Shape, "Wrong shape source type!");
    return mBasicShape;
  }

  void SetBasicShape(StyleBasicShape* aBasicShape,
                     StyleGeometryBox aReferenceBox)
  {
    NS_ASSERTION(aBasicShape, "expected pointer");
    ReleaseRef();
    mBasicShape = aBasicShape;
    mBasicShape->AddRef();
    mReferenceBox = aReferenceBox;
    mType = StyleShapeSourceType::Shape;
  }

  StyleGeometryBox GetReferenceBox() const
  {
    MOZ_ASSERT(mType == StyleShapeSourceType::Box ||
               mType == StyleShapeSourceType::Shape,
               "Wrong shape source type!");
    return mReferenceBox;
  }

  void SetReferenceBox(StyleGeometryBox aReferenceBox)
  {
    ReleaseRef();
    mReferenceBox = aReferenceBox;
    mType = StyleShapeSourceType::Box;
  }

private:
  void ReleaseRef()
  {
    if (mType == StyleShapeSourceType::Shape) {
      NS_ASSERTION(mBasicShape, "expected pointer");
      mBasicShape->Release();
    } else if (mType == StyleShapeSourceType::URL) {
      NS_ASSERTION(mURL, "expected pointer");
      mURL->Release();
    }
    // Both mBasicShape and mURL are pointers in a union. Nulling one of them
    // nulls both of them.
    mURL = nullptr;
  }

  void* operator new(size_t) = delete;

  union {
    StyleBasicShape* mBasicShape;
    css::URLValue* mURL;
  };
  StyleShapeSourceType mType = StyleShapeSourceType::None;
  StyleGeometryBox mReferenceBox = StyleGeometryBox::NoBox;
};

} // namespace mozilla

// Consumers expect to be able to null-test mBinding to determine whether there
// is a valid binding URI. Since we can't do URL resolution during parallel
// style struct computation, we can't just null out the binding if the URL turns
// out to be invalid. As such, we use this wrapper class to maintain this
// behavior dynamically.
class BindingHolder {
public:
  BindingHolder() {}
  explicit BindingHolder(mozilla::css::URLValue* aPtr) : mPtr(aPtr) {}
  operator mozilla::css::URLValue*() const { return Get(); }
  mozilla::css::URLValue* operator->() const { return Get(); }
  mozilla::css::URLValue* Get() const { return (mPtr && mPtr->GetURI()) ? mPtr.get() : nullptr; }
  mozilla::css::URLValue* ForceGet() const { return mPtr.get(); }
  void Set(mozilla::css::URLValue* aPtr) { mPtr = aPtr; }
private:
  RefPtr<mozilla::css::URLValue> mPtr;
};

struct MOZ_NEEDS_MEMMOVABLE_MEMBERS nsStyleDisplay
{
  typedef mozilla::StyleGeometryBox StyleGeometryBox;

  explicit nsStyleDisplay(const nsPresContext* aContext);
  nsStyleDisplay(const nsStyleDisplay& aOther);
  ~nsStyleDisplay();

  void FinishStyle(nsPresContext* aPresContext) {}
<<<<<<< HEAD
=======
  const static bool kHasFinishStyle = false;
>>>>>>> a17af05f

  void* operator new(size_t sz, nsStyleDisplay* aSelf) { return aSelf; }
  void* operator new(size_t sz, nsPresContext* aContext) {
    return aContext->PresShell()->
      AllocateByObjectID(mozilla::eArenaObjectID_nsStyleDisplay, sz);
  }
  void Destroy(nsPresContext* aContext) {
    this->~nsStyleDisplay();
    aContext->PresShell()->
      FreeByObjectID(mozilla::eArenaObjectID_nsStyleDisplay, this);
  }

  nsChangeHint CalcDifference(const nsStyleDisplay& aNewData) const;

  // We guarantee that if mBinding is non-null, so are mBinding->GetURI() and
  // mBinding->mOriginPrincipal.
  BindingHolder mBinding;                  // [reset]
  mozilla::StyleDisplay mDisplay;          // [reset] see nsStyleConsts.h StyleDisplay
  mozilla::StyleDisplay mOriginalDisplay;  // [reset] saved mDisplay for
                                           //         position:absolute/fixed
                                           //         and float:left/right;
                                           //         otherwise equal to
                                           //         mDisplay
  uint8_t mContain;             // [reset] see nsStyleConsts.h NS_STYLE_CONTAIN_*
private:
  friend class nsComputedDOMStyle;
  friend class nsRuleNode;
  uint8_t mMozAppearance;       // [reset]
  uint8_t mAppearance;          // [reset]
public:
  MOZ_MUST_USE uint8_t UsedAppearance() const {
    if (mAppearance == NS_THEME_NONE) {
      return NS_THEME_NONE;
    }
    MOZ_ASSERT(mAppearance == NS_THEME_AUTO);
    return mMozAppearance; // use the -moz-appearance value
  }

  uint8_t mPosition;            // [reset] see nsStyleConsts.h

  // [reset] See StyleFloat in nsStyleConsts.h.
  mozilla::StyleFloat mFloat;
  // [reset] Save mFloat for position:absolute/fixed; otherwise equal to mFloat.
  mozilla::StyleFloat mOriginalFloat;

  mozilla::StyleClear mBreakType;  // [reset]
  uint8_t mBreakInside;         // [reset] NS_STYLE_PAGE_BREAK_AUTO/AVOID
  bool mBreakBefore;    // [reset]
  bool mBreakAfter;     // [reset]
  uint8_t mOverflowX;           // [reset] see nsStyleConsts.h
  uint8_t mOverflowY;           // [reset] see nsStyleConsts.h
  uint8_t mOverflowClipBox;     // [reset] see nsStyleConsts.h
  uint8_t mResize;              // [reset] see nsStyleConsts.h
  mozilla::StyleOrient mOrient; // [reset] see nsStyleConsts.h
  uint8_t mIsolation;           // [reset] see nsStyleConsts.h
  uint8_t mTopLayer;            // [reset] see nsStyleConsts.h
  uint8_t mWillChangeBitField;  // [reset] see nsStyleConsts.h. Stores a
                                // bitfield representation of the properties
                                // that are frequently queried. This should
                                // match mWillChange. Also tracks if any of the
                                // properties in the will-change list require
                                // a stacking context.
  nsCOMArray<nsIAtom> mWillChange;

  uint8_t mTouchAction;         // [reset] see nsStyleConsts.h
  uint8_t mScrollBehavior;      // [reset] see nsStyleConsts.h NS_STYLE_SCROLL_BEHAVIOR_*
  uint8_t mScrollSnapTypeX;     // [reset] see nsStyleConsts.h NS_STYLE_SCROLL_SNAP_TYPE_*
  uint8_t mScrollSnapTypeY;     // [reset] see nsStyleConsts.h NS_STYLE_SCROLL_SNAP_TYPE_*
  nsStyleCoord mScrollSnapPointsX; // [reset]
  nsStyleCoord mScrollSnapPointsY; // [reset]
  mozilla::Position mScrollSnapDestination; // [reset]
  nsTArray<mozilla::Position> mScrollSnapCoordinate; // [reset]

  // mSpecifiedTransform is the list of transform functions as
  // specified, or null to indicate there is no transform.  (inherit or
  // initial are replaced by an actual list of transform functions, or
  // null, as appropriate.)
  uint8_t mBackfaceVisibility;
  uint8_t mTransformStyle;
  StyleGeometryBox mTransformBox; // [reset] see nsStyleConsts.h
  RefPtr<nsCSSValueSharedList> mSpecifiedTransform; // [reset]
  nsStyleCoord mTransformOrigin[3]; // [reset] percent, coord, calc, 3rd param is coord, calc only
  nsStyleCoord mChildPerspective; // [reset] none, coord
  nsStyleCoord mPerspectiveOrigin[2]; // [reset] percent, coord, calc

  nsStyleCoord mVerticalAlign;  // [reset] coord, percent, calc, enum (see nsStyleConsts.h)

  nsStyleAutoArray<mozilla::StyleTransition> mTransitions; // [reset]

  // The number of elements in mTransitions that are not from repeating
  // a list due to another property being longer.
  uint32_t mTransitionTimingFunctionCount,
           mTransitionDurationCount,
           mTransitionDelayCount,
           mTransitionPropertyCount;

  nsStyleAutoArray<mozilla::StyleAnimation> mAnimations; // [reset]

  // The number of elements in mAnimations that are not from repeating
  // a list due to another property being longer.
  uint32_t mAnimationTimingFunctionCount,
           mAnimationDurationCount,
           mAnimationDelayCount,
           mAnimationNameCount,
           mAnimationDirectionCount,
           mAnimationFillModeCount,
           mAnimationPlayStateCount,
           mAnimationIterationCountCount;

  mozilla::StyleShapeSource mShapeOutside; // [reset]

  bool IsBlockInsideStyle() const {
    return mozilla::StyleDisplay::Block == mDisplay ||
           mozilla::StyleDisplay::ListItem == mDisplay ||
           mozilla::StyleDisplay::InlineBlock == mDisplay ||
           mozilla::StyleDisplay::TableCaption == mDisplay ||
           mozilla::StyleDisplay::FlowRoot == mDisplay;
    // Should TABLE_CELL be included here?  They have
    // block frames nested inside of them.
    // (But please audit all callers before changing.)
  }

  bool IsBlockOutsideStyle() const {
    return mozilla::StyleDisplay::Block == mDisplay ||
           mozilla::StyleDisplay::Flex == mDisplay ||
           mozilla::StyleDisplay::WebkitBox == mDisplay ||
           mozilla::StyleDisplay::Grid == mDisplay ||
           mozilla::StyleDisplay::ListItem == mDisplay ||
           mozilla::StyleDisplay::Table == mDisplay ||
           mozilla::StyleDisplay::FlowRoot == mDisplay;
  }

  static bool IsDisplayTypeInlineOutside(mozilla::StyleDisplay aDisplay) {
    return mozilla::StyleDisplay::Inline == aDisplay ||
           mozilla::StyleDisplay::InlineBlock == aDisplay ||
           mozilla::StyleDisplay::InlineTable == aDisplay ||
           mozilla::StyleDisplay::MozInlineBox == aDisplay ||
           mozilla::StyleDisplay::InlineFlex == aDisplay ||
           mozilla::StyleDisplay::WebkitInlineBox == aDisplay ||
           mozilla::StyleDisplay::InlineGrid == aDisplay ||
           mozilla::StyleDisplay::MozInlineGrid == aDisplay ||
           mozilla::StyleDisplay::MozInlineStack == aDisplay ||
           mozilla::StyleDisplay::Ruby == aDisplay ||
           mozilla::StyleDisplay::RubyBase == aDisplay ||
           mozilla::StyleDisplay::RubyBaseContainer == aDisplay ||
           mozilla::StyleDisplay::RubyText == aDisplay ||
           mozilla::StyleDisplay::RubyTextContainer == aDisplay ||
           mozilla::StyleDisplay::Contents == aDisplay;
  }

  bool IsInlineOutsideStyle() const {
    return IsDisplayTypeInlineOutside(mDisplay);
  }

  bool IsOriginalDisplayInlineOutsideStyle() const {
    return IsDisplayTypeInlineOutside(mOriginalDisplay);
  }

  bool IsInnerTableStyle() const {
    return mozilla::StyleDisplay::TableCaption == mDisplay ||
           mozilla::StyleDisplay::TableCell == mDisplay ||
           mozilla::StyleDisplay::TableRow == mDisplay ||
           mozilla::StyleDisplay::TableRowGroup == mDisplay ||
           mozilla::StyleDisplay::TableHeaderGroup == mDisplay ||
           mozilla::StyleDisplay::TableFooterGroup == mDisplay ||
           mozilla::StyleDisplay::TableColumn == mDisplay ||
           mozilla::StyleDisplay::TableColumnGroup == mDisplay;
  }

  bool IsFloatingStyle() const {
    return mozilla::StyleFloat::None != mFloat;
  }

  bool IsAbsolutelyPositionedStyle() const {
    return NS_STYLE_POSITION_ABSOLUTE == mPosition ||
           NS_STYLE_POSITION_FIXED == mPosition;
  }

  bool IsRelativelyPositionedStyle() const {
    return NS_STYLE_POSITION_RELATIVE == mPosition ||
           NS_STYLE_POSITION_STICKY == mPosition;
  }
  bool IsPositionForcingStackingContext() const {
    return NS_STYLE_POSITION_STICKY == mPosition ||
           NS_STYLE_POSITION_FIXED == mPosition;
  }

  static bool IsRubyDisplayType(mozilla::StyleDisplay aDisplay) {
    return mozilla::StyleDisplay::Ruby == aDisplay ||
           mozilla::StyleDisplay::RubyBase == aDisplay ||
           mozilla::StyleDisplay::RubyBaseContainer == aDisplay ||
           mozilla::StyleDisplay::RubyText == aDisplay ||
           mozilla::StyleDisplay::RubyTextContainer == aDisplay;
  }

  bool IsRubyDisplayType() const {
    return IsRubyDisplayType(mDisplay);
  }

  bool IsOutOfFlowStyle() const {
    return (IsAbsolutelyPositionedStyle() || IsFloatingStyle());
  }

  bool IsScrollableOverflow() const {
    // mOverflowX and mOverflowY always match when one of them is
    // NS_STYLE_OVERFLOW_VISIBLE or NS_STYLE_OVERFLOW_CLIP.
    return mOverflowX != NS_STYLE_OVERFLOW_VISIBLE &&
           mOverflowX != NS_STYLE_OVERFLOW_CLIP;
  }

  bool IsContainPaint() const {
    return NS_STYLE_CONTAIN_PAINT & mContain;
  }

  /* Returns whether the element has the -moz-transform property
   * or a related property. */
  bool HasTransformStyle() const {
    return mSpecifiedTransform != nullptr ||
           mTransformStyle == NS_STYLE_TRANSFORM_STYLE_PRESERVE_3D ||
           (mWillChangeBitField & NS_STYLE_WILL_CHANGE_TRANSFORM);
  }

  bool HasPerspectiveStyle() const {
    return mChildPerspective.GetUnit() == eStyleUnit_Coord;
  }

  bool BackfaceIsHidden() const {
    return mBackfaceVisibility == NS_STYLE_BACKFACE_VISIBILITY_HIDDEN;
  }

  // These are defined in nsStyleStructInlines.h.

  // The aContextFrame argument on each of these is the frame this
  // style struct is for.  If the frame is for SVG text, the return
  // value will be massaged to be something that makes sense for
  // SVG text.
  inline bool IsBlockInside(const nsIFrame* aContextFrame) const;
  inline bool IsBlockOutside(const nsIFrame* aContextFrame) const;
  inline bool IsInlineOutside(const nsIFrame* aContextFrame) const;
  inline bool IsOriginalDisplayInlineOutside(const nsIFrame* aContextFrame) const;
  inline mozilla::StyleDisplay GetDisplay(const nsIFrame* aContextFrame) const;
  inline bool IsFloating(const nsIFrame* aContextFrame) const;
  inline bool IsRelativelyPositioned(const nsIFrame* aContextFrame) const;
  inline bool IsAbsolutelyPositioned(const nsIFrame* aContextFrame) const;

  // These methods are defined in nsStyleStructInlines.h.

  /**
   * Returns whether the element is a containing block for its
   * absolutely positioned descendants.
   * aContextFrame is the frame for which this is the nsStyleDisplay.
   */
  inline bool IsAbsPosContainingBlock(const nsIFrame* aContextFrame) const;

  /**
   * The same as IsAbsPosContainingBlock, except skipping the tests that
   * are based on the frame rather than the style context (thus
   * potentially returning a false positive).
   */
  template<class StyleContextLike>
  inline bool IsAbsPosContainingBlockForAppropriateFrame(
                StyleContextLike* aStyleContext) const;

  /**
   * Returns true when the element has the transform property
   * or a related property, and supports CSS transforms.
   * aContextFrame is the frame for which this is the nsStyleDisplay.
   */
  inline bool HasTransform(const nsIFrame* aContextFrame) const;

  /**
   * Returns true when the element is a containing block for its fixed-pos
   * descendants.
   * aContextFrame is the frame for which this is the nsStyleDisplay.
   */
  inline bool IsFixedPosContainingBlock(const nsIFrame* aContextFrame) const;

  /**
   * The same as IsFixedPosContainingBlock, except skipping the tests that
   * are based on the frame rather than the style context (thus
   * potentially returning a false positive).
   */
  template<class StyleContextLike>
  inline bool IsFixedPosContainingBlockForAppropriateFrame(
                StyleContextLike* aStyleContext) const;

private:
  // Helpers for above functions, which do some but not all of the tests
  // for them (since transform must be tested separately for each).
  template<class StyleContextLike>
  inline bool HasAbsPosContainingBlockStyleInternal(
                StyleContextLike* aStyleContext) const;
  template<class StyleContextLike>
  inline bool HasFixedPosContainingBlockStyleInternal(
                StyleContextLike* aStyleContext) const;

public:
  // Return the 'float' and 'clear' properties, with inline-{start,end} values
  // resolved to {left,right} according to the given writing mode. These are
  // defined in WritingModes.h.
  inline mozilla::StyleFloat PhysicalFloats(mozilla::WritingMode aWM) const;
  inline mozilla::StyleClear PhysicalBreakType(mozilla::WritingMode aWM) const;
};

struct MOZ_NEEDS_MEMMOVABLE_MEMBERS nsStyleTable
{
  explicit nsStyleTable(const nsPresContext* aContext);
  nsStyleTable(const nsStyleTable& aOther);
  ~nsStyleTable();
  void FinishStyle(nsPresContext* aPresContext) {}
<<<<<<< HEAD
=======
  const static bool kHasFinishStyle = false;
>>>>>>> a17af05f

  void* operator new(size_t sz, nsStyleTable* aSelf) { return aSelf; }
  void* operator new(size_t sz, nsPresContext* aContext) {
    return aContext->PresShell()->
      AllocateByObjectID(mozilla::eArenaObjectID_nsStyleTable, sz);
  }
  void Destroy(nsPresContext* aContext) {
    this->~nsStyleTable();
    aContext->PresShell()->
      FreeByObjectID(mozilla::eArenaObjectID_nsStyleTable, this);
  }

  nsChangeHint CalcDifference(const nsStyleTable& aNewData) const;

  uint8_t       mLayoutStrategy;// [reset] see nsStyleConsts.h NS_STYLE_TABLE_LAYOUT_*
  int32_t       mSpan;          // [reset] the number of columns spanned by a colgroup or col
};

struct MOZ_NEEDS_MEMMOVABLE_MEMBERS nsStyleTableBorder
{
  explicit nsStyleTableBorder(const nsPresContext* aContext);
  nsStyleTableBorder(const nsStyleTableBorder& aOther);
  ~nsStyleTableBorder();
  void FinishStyle(nsPresContext* aPresContext) {}
<<<<<<< HEAD
=======
  const static bool kHasFinishStyle = false;
>>>>>>> a17af05f

  void* operator new(size_t sz, nsStyleTableBorder* aSelf) { return aSelf; }
  void* operator new(size_t sz, nsPresContext* aContext) {
    return aContext->PresShell()->
      AllocateByObjectID(mozilla::eArenaObjectID_nsStyleTableBorder, sz);
  }
  void Destroy(nsPresContext* aContext) {
    this->~nsStyleTableBorder();
    aContext->PresShell()->
      FreeByObjectID(mozilla::eArenaObjectID_nsStyleTableBorder, this);
  }

  nsChangeHint CalcDifference(const nsStyleTableBorder& aNewData) const;

  nscoord       mBorderSpacingCol;// [inherited]
  nscoord       mBorderSpacingRow;// [inherited]
  uint8_t       mBorderCollapse;// [inherited]
  uint8_t       mCaptionSide;   // [inherited]
  uint8_t       mEmptyCells;    // [inherited]
};

enum nsStyleContentType {
  eStyleContentType_String        = 1,
  eStyleContentType_Image         = 10,
  eStyleContentType_Attr          = 20,
  eStyleContentType_Counter       = 30,
  eStyleContentType_Counters      = 31,
  eStyleContentType_OpenQuote     = 40,
  eStyleContentType_CloseQuote    = 41,
  eStyleContentType_NoOpenQuote   = 42,
  eStyleContentType_NoCloseQuote  = 43,
  eStyleContentType_AltContent    = 50,
  eStyleContentType_Uninitialized
};

class nsStyleContentData
{
public:
  nsStyleContentData()
    : mType(eStyleContentType_Uninitialized)
  {
    MOZ_COUNT_CTOR(nsStyleContentData);
    mContent.mString = nullptr;
  }
  nsStyleContentData(const nsStyleContentData&);

  ~nsStyleContentData();
  nsStyleContentData& operator=(const nsStyleContentData& aOther);
  bool operator==(const nsStyleContentData& aOther) const;

  bool operator!=(const nsStyleContentData& aOther) const {
    return !(*this == aOther);
  }

  nsStyleContentType GetType() const { return mType; }

  char16_t* GetString() const
  {
    MOZ_ASSERT(mType == eStyleContentType_String ||
               mType == eStyleContentType_Attr);
    return mContent.mString;
  }

<<<<<<< HEAD
  nsCSSValue::Array* GetCounters() const
  {
    MOZ_ASSERT(mType == eStyleContentType_Counter ||
               mType == eStyleContentType_Counters);
    return mContent.mCounters;
  }

  nsStyleImageRequest* GetImageRequest() const
  {
    MOZ_ASSERT(mType == eStyleContentType_Image);
    return mContent.mImage;
  }

  imgRequestProxy* GetImage() const
  {
    return GetImageRequest()->get();
  }

  void SetKeyword(nsStyleContentType aType)
  {
=======
  struct CounterFunction
  {
    nsString mIdent;
    // This is only used when it is a counters() function.
    nsString mSeparator;
    mozilla::CounterStylePtr mCounterStyle;

    NS_INLINE_DECL_THREADSAFE_REFCOUNTING(CounterFunction)

    bool operator==(const CounterFunction& aOther) const;
    bool operator!=(const CounterFunction& aOther) const {
      return !(*this == aOther);
    }
  private:
    ~CounterFunction() {}
  };

  CounterFunction* GetCounters() const
  {
    MOZ_ASSERT(mType == eStyleContentType_Counter ||
               mType == eStyleContentType_Counters);
    MOZ_ASSERT(mContent.mCounters->mCounterStyle.IsResolved(),
               "Counter style should have been resolved");
    return mContent.mCounters;
  }

  nsStyleImageRequest* GetImageRequest() const
  {
    MOZ_ASSERT(mType == eStyleContentType_Image);
    return mContent.mImage;
  }

  imgRequestProxy* GetImage() const
  {
    return GetImageRequest()->get();
  }

  void SetKeyword(nsStyleContentType aType)
  {
>>>>>>> a17af05f
    MOZ_ASSERT(aType == eStyleContentType_OpenQuote ||
               aType == eStyleContentType_CloseQuote ||
               aType == eStyleContentType_NoOpenQuote ||
               aType == eStyleContentType_NoCloseQuote ||
               aType == eStyleContentType_AltContent);
    MOZ_ASSERT(mType == eStyleContentType_Uninitialized,
               "should only initialize nsStyleContentData once");
    mType = aType;
<<<<<<< HEAD
  }

  void SetString(nsStyleContentType aType, const char16_t* aString)
  {
    MOZ_ASSERT(aType == eStyleContentType_String ||
               aType == eStyleContentType_Attr);
    MOZ_ASSERT(aString);
    MOZ_ASSERT(mType == eStyleContentType_Uninitialized,
               "should only initialize nsStyleContentData once");
    mType = aType;
    mContent.mString = NS_strdup(aString);
  }

  void SetCounters(nsStyleContentType aType, nsCSSValue::Array* aCounters)
  {
    MOZ_ASSERT(aType == eStyleContentType_Counter ||
               aType == eStyleContentType_Counters);
    MOZ_ASSERT(aCounters);
    MOZ_ASSERT(aCounters->Count() == 2 || aCounters->Count() == 3);
    MOZ_ASSERT(mType == eStyleContentType_Uninitialized,
               "should only initialize nsStyleContentData once");
    mType = aType;
    mContent.mCounters = aCounters;
    mContent.mCounters->AddRef();
  }

  void SetImageRequest(already_AddRefed<nsStyleImageRequest> aRequest)
  {
    MOZ_ASSERT(mType == eStyleContentType_Uninitialized,
               "should only initialize nsStyleContentData once");
    mType = eStyleContentType_Image;
    mContent.mImage = aRequest.take();
    MOZ_ASSERT(mContent.mImage);
  }

  void Resolve(nsPresContext* aPresContext) {
    if (mType == eStyleContentType_Image && !mContent.mImage->IsResolved()) {
      mContent.mImage->Resolve(aPresContext);
    }
  }

=======
  }

  void SetString(nsStyleContentType aType, const char16_t* aString)
  {
    MOZ_ASSERT(aType == eStyleContentType_String ||
               aType == eStyleContentType_Attr);
    MOZ_ASSERT(aString);
    MOZ_ASSERT(mType == eStyleContentType_Uninitialized,
               "should only initialize nsStyleContentData once");
    mType = aType;
    mContent.mString = NS_strdup(aString);
  }

  void SetCounters(nsStyleContentType aType,
                   already_AddRefed<CounterFunction> aCounterFunction)
  {
    MOZ_ASSERT(aType == eStyleContentType_Counter ||
               aType == eStyleContentType_Counters);
    MOZ_ASSERT(mType == eStyleContentType_Uninitialized,
               "should only initialize nsStyleContentData once");
    mType = aType;
    mContent.mCounters = aCounterFunction.take();
    MOZ_ASSERT(mContent.mCounters);
  }

  void SetImageRequest(already_AddRefed<nsStyleImageRequest> aRequest)
  {
    MOZ_ASSERT(mType == eStyleContentType_Uninitialized,
               "should only initialize nsStyleContentData once");
    mType = eStyleContentType_Image;
    mContent.mImage = aRequest.take();
    MOZ_ASSERT(mContent.mImage);
  }

  void Resolve(nsPresContext* aPresContext);

>>>>>>> a17af05f
private:
  nsStyleContentType mType;
  union {
    char16_t *mString;
    nsStyleImageRequest* mImage;
<<<<<<< HEAD
    nsCSSValue::Array* mCounters;
=======
    CounterFunction* mCounters;
>>>>>>> a17af05f
  } mContent;
};

struct nsStyleCounterData
{
  nsString  mCounter;
  int32_t   mValue;

  bool operator==(const nsStyleCounterData& aOther) const {
    return mValue == aOther.mValue && mCounter == aOther.mCounter;
  }

  bool operator!=(const nsStyleCounterData& aOther) const {
    return !(*this == aOther);
  }
};

struct MOZ_NEEDS_MEMMOVABLE_MEMBERS nsStyleContent
{
  explicit nsStyleContent(const nsPresContext* aContext);
  nsStyleContent(const nsStyleContent& aContent);
  ~nsStyleContent();
  void FinishStyle(nsPresContext* aPresContext);
<<<<<<< HEAD
=======
  const static bool kHasFinishStyle = true;
>>>>>>> a17af05f

  void* operator new(size_t sz, nsStyleContent* aSelf) { return aSelf; }
  void* operator new(size_t sz, nsPresContext* aContext) {
    return aContext->PresShell()->
      AllocateByObjectID(mozilla::eArenaObjectID_nsStyleContent, sz);
  }
  void Destroy(nsPresContext* aContext);

  nsChangeHint CalcDifference(const nsStyleContent& aNewData) const;

  uint32_t ContentCount() const { return mContents.Length(); } // [reset]

  const nsStyleContentData& ContentAt(uint32_t aIndex) const {
    return mContents[aIndex];
  }

  nsStyleContentData& ContentAt(uint32_t aIndex) { return mContents[aIndex]; }

  void AllocateContents(uint32_t aCount) {
    // We need to run the destructors of the elements of mContents, so we
    // delete and reallocate even if aCount == mContentCount.  (If
    // nsStyleContentData had its members private and managed their
    // ownership on setting, we wouldn't need this, but that seems
    // unnecessary at this point.)
    mContents.Clear();
    mContents.SetLength(aCount);
  }

  uint32_t CounterIncrementCount() const { return mIncrements.Length(); }  // [reset]
  const nsStyleCounterData& CounterIncrementAt(uint32_t aIndex) const {
    return mIncrements[aIndex];
  }

  void AllocateCounterIncrements(uint32_t aCount) {
    mIncrements.Clear();
    mIncrements.SetLength(aCount);
  }

  void SetCounterIncrementAt(uint32_t aIndex, const nsString& aCounter, int32_t aIncrement) {
    mIncrements[aIndex].mCounter = aCounter;
    mIncrements[aIndex].mValue = aIncrement;
  }

  uint32_t CounterResetCount() const { return mResets.Length(); }  // [reset]
  const nsStyleCounterData& CounterResetAt(uint32_t aIndex) const {
    return mResets[aIndex];
  }

  void AllocateCounterResets(uint32_t aCount) {
    mResets.Clear();
    mResets.SetLength(aCount);
  }

  void SetCounterResetAt(uint32_t aIndex, const nsString& aCounter, int32_t aValue) {
    mResets[aIndex].mCounter = aCounter;
    mResets[aIndex].mValue = aValue;
  }

protected:
  nsTArray<nsStyleContentData> mContents;
  nsTArray<nsStyleCounterData> mIncrements;
  nsTArray<nsStyleCounterData> mResets;
};

struct MOZ_NEEDS_MEMMOVABLE_MEMBERS nsStyleUIReset
{
  explicit nsStyleUIReset(const nsPresContext* aContext);
  nsStyleUIReset(const nsStyleUIReset& aOther);
  ~nsStyleUIReset();
  void FinishStyle(nsPresContext* aPresContext) {}
<<<<<<< HEAD
=======
  const static bool kHasFinishStyle = false;
>>>>>>> a17af05f

  void* operator new(size_t sz, nsStyleUIReset* aSelf) { return aSelf; }
  void* operator new(size_t sz, nsPresContext* aContext) {
    return aContext->PresShell()->
      AllocateByObjectID(mozilla::eArenaObjectID_nsStyleUIReset, sz);
  }
  void Destroy(nsPresContext* aContext) {
    this->~nsStyleUIReset();
    aContext->PresShell()->
      FreeByObjectID(mozilla::eArenaObjectID_nsStyleUIReset, this);
  }

  nsChangeHint CalcDifference(const nsStyleUIReset& aNewData) const;

  mozilla::StyleUserSelect     mUserSelect;     // [reset](selection-style)
  uint8_t mForceBrokenImageIcon; // [reset] (0 if not forcing, otherwise forcing)
  uint8_t                      mIMEMode;        // [reset]
  mozilla::StyleWindowDragging mWindowDragging; // [reset]
  uint8_t                      mWindowShadow;   // [reset]
<<<<<<< HEAD
=======
  float                        mWindowOpacity;  // [reset]
  RefPtr<nsCSSValueSharedList> mSpecifiedWindowTransform; // [reset]
  nsStyleCoord                 mWindowTransformOrigin[2]; // [reset] percent, coord, calc
>>>>>>> a17af05f
};

struct nsCursorImage
{
  bool mHaveHotspot;
  float mHotspotX, mHotspotY;
  RefPtr<nsStyleImageRequest> mImage;

  nsCursorImage();
  nsCursorImage(const nsCursorImage& aOther);

  nsCursorImage& operator=(const nsCursorImage& aOther);

  bool operator==(const nsCursorImage& aOther) const;
  bool operator!=(const nsCursorImage& aOther) const
  {
    return !(*this == aOther);
  }

  imgRequestProxy* GetImage() const {
    return mImage->get();
  }
};

struct MOZ_NEEDS_MEMMOVABLE_MEMBERS nsStyleUserInterface
{
  explicit nsStyleUserInterface(const nsPresContext* aContext);
  nsStyleUserInterface(const nsStyleUserInterface& aOther);
  ~nsStyleUserInterface();

  void FinishStyle(nsPresContext* aPresContext);
<<<<<<< HEAD
=======
  const static bool kHasFinishStyle = true;
>>>>>>> a17af05f

  void* operator new(size_t sz, nsStyleUserInterface* aSelf) { return aSelf; }
  void* operator new(size_t sz, nsPresContext* aContext) {
    return aContext->PresShell()->
      AllocateByObjectID(mozilla::eArenaObjectID_nsStyleUserInterface, sz);
  }
  void Destroy(nsPresContext* aContext) {
    this->~nsStyleUserInterface();
    aContext->PresShell()->
      FreeByObjectID(mozilla::eArenaObjectID_nsStyleUserInterface, this);
  }

  nsChangeHint CalcDifference(const nsStyleUserInterface& aNewData) const;

  mozilla::StyleUserInput   mUserInput;       // [inherited]
  mozilla::StyleUserModify  mUserModify;      // [inherited] (modify-content)
  mozilla::StyleUserFocus   mUserFocus;       // [inherited] (auto-select)
  uint8_t                   mPointerEvents;   // [inherited] see nsStyleConsts.h

  uint8_t mCursor;                            // [inherited] See nsStyleConsts.h
  nsTArray<nsCursorImage> mCursorImages;      // [inherited] images and coords
  mozilla::StyleComplexColor mCaretColor;     // [inherited]

  inline uint8_t GetEffectivePointerEvents(nsIFrame* aFrame) const;
};

struct MOZ_NEEDS_MEMMOVABLE_MEMBERS nsStyleXUL
{
  explicit nsStyleXUL(const nsPresContext* aContext);
  nsStyleXUL(const nsStyleXUL& aSource);
  ~nsStyleXUL();
  void FinishStyle(nsPresContext* aPresContext) {}
<<<<<<< HEAD
=======
  const static bool kHasFinishStyle = false;
>>>>>>> a17af05f

  void* operator new(size_t sz, nsStyleXUL* aSelf) { return aSelf; }
  void* operator new(size_t sz, nsPresContext* aContext) {
    return aContext->PresShell()->
      AllocateByObjectID(mozilla::eArenaObjectID_nsStyleXUL, sz);
  }
  void Destroy(nsPresContext* aContext) {
    this->~nsStyleXUL();
    aContext->PresShell()->
      FreeByObjectID(mozilla::eArenaObjectID_nsStyleXUL, this);
  }

  nsChangeHint CalcDifference(const nsStyleXUL& aNewData) const;

  float         mBoxFlex;               // [reset] see nsStyleConsts.h
  uint32_t      mBoxOrdinal;            // [reset] see nsStyleConsts.h
  mozilla::StyleBoxAlign mBoxAlign;         // [reset]
  mozilla::StyleBoxDirection mBoxDirection; // [reset]
  mozilla::StyleBoxOrient mBoxOrient;       // [reset]
  mozilla::StyleBoxPack mBoxPack;           // [reset]
  mozilla::StyleStackSizing mStackSizing;   // [reset] see nsStyleConsts.h
};

struct MOZ_NEEDS_MEMMOVABLE_MEMBERS nsStyleColumn
{
  explicit nsStyleColumn(const nsPresContext* aContext);
  nsStyleColumn(const nsStyleColumn& aSource);
  ~nsStyleColumn();
  void FinishStyle(nsPresContext* aPresContext) {}
<<<<<<< HEAD
=======
  const static bool kHasFinishStyle = false;
>>>>>>> a17af05f

  void* operator new(size_t sz, nsStyleColumn* aSelf) { return aSelf; }
  void* operator new(size_t sz, nsPresContext* aContext) {
    return aContext->PresShell()->
      AllocateByObjectID(mozilla::eArenaObjectID_nsStyleColumn, sz);
  }
  void Destroy(nsPresContext* aContext) {
    this->~nsStyleColumn();
    aContext->PresShell()->
      FreeByObjectID(mozilla::eArenaObjectID_nsStyleColumn, this);
  }

  nsChangeHint CalcDifference(const nsStyleColumn& aNewData) const;

  /**
   * This is the maximum number of columns we can process. It's used in both
   * nsColumnSetFrame and nsRuleNode.
   */
  static const uint32_t kMaxColumnCount = 1000;

  uint32_t     mColumnCount; // [reset] see nsStyleConsts.h
  nsStyleCoord mColumnWidth; // [reset] coord, auto
  nsStyleCoord mColumnGap;   // [reset] coord, normal

  mozilla::StyleComplexColor mColumnRuleColor; // [reset]
  uint8_t      mColumnRuleStyle;  // [reset]
  uint8_t      mColumnFill;  // [reset] see nsStyleConsts.h
  uint8_t      mColumnSpan;  // [reset] see nsStyleConsts.h

  void SetColumnRuleWidth(nscoord aWidth) {
    mColumnRuleWidth = NS_ROUND_BORDER_TO_PIXELS(aWidth, mTwipsPerPixel);
  }

  nscoord GetComputedColumnRuleWidth() const {
    return (IsVisibleBorderStyle(mColumnRuleStyle) ? mColumnRuleWidth : 0);
  }

protected:
  nscoord mColumnRuleWidth;  // [reset] coord
  nscoord mTwipsPerPixel;
};

enum nsStyleSVGPaintType : uint8_t {
  eStyleSVGPaintType_None = 1,
  eStyleSVGPaintType_Color,
  eStyleSVGPaintType_Server,
  eStyleSVGPaintType_ContextFill,
  eStyleSVGPaintType_ContextStroke
};

enum nsStyleSVGFallbackType : uint8_t {
  eStyleSVGFallbackType_NotSet,
  eStyleSVGFallbackType_None,
  eStyleSVGFallbackType_Color,
};

enum nsStyleSVGOpacitySource : uint8_t {
  eStyleSVGOpacitySource_Normal,
  eStyleSVGOpacitySource_ContextFillOpacity,
  eStyleSVGOpacitySource_ContextStrokeOpacity
};

class nsStyleSVGPaint
{
public:
  explicit nsStyleSVGPaint(nsStyleSVGPaintType aType = nsStyleSVGPaintType(0));
  nsStyleSVGPaint(const nsStyleSVGPaint& aSource);
  ~nsStyleSVGPaint();

  nsStyleSVGPaint& operator=(const nsStyleSVGPaint& aOther);

  nsStyleSVGPaintType Type() const { return mType; }

  void SetNone();
  void SetColor(nscolor aColor);
  void SetPaintServer(mozilla::css::URLValue* aPaintServer,
<<<<<<< HEAD
                      nscolor aFallbackColor);
  void SetContextValue(nsStyleSVGPaintType aType,
                       nscolor aFallbackColor);
=======
                      nsStyleSVGFallbackType aFallbackType,
                      nscolor aFallbackColor);
  void SetPaintServer(mozilla::css::URLValue* aPaintServer) {
    SetPaintServer(aPaintServer, eStyleSVGFallbackType_NotSet,
                   NS_RGB(0, 0, 0));
  }
  void SetContextValue(nsStyleSVGPaintType aType,
                       nsStyleSVGFallbackType aFallbackType,
                       nscolor aFallbackColor);
  void SetContextValue(nsStyleSVGPaintType aType) {
    SetContextValue(aType, eStyleSVGFallbackType_NotSet, NS_RGB(0, 0, 0));
  }
>>>>>>> a17af05f

  nscolor GetColor() const {
    MOZ_ASSERT(mType == eStyleSVGPaintType_Color);
    return mPaint.mColor;
  }

  mozilla::css::URLValue* GetPaintServer() const {
    MOZ_ASSERT(mType == eStyleSVGPaintType_Server);
    return mPaint.mPaintServer;
  }

<<<<<<< HEAD
=======
  nsStyleSVGFallbackType GetFallbackType() const {
    return mFallbackType;
  }

>>>>>>> a17af05f
  nscolor GetFallbackColor() const {
    MOZ_ASSERT(mType == eStyleSVGPaintType_Server ||
               mType == eStyleSVGPaintType_ContextFill ||
               mType == eStyleSVGPaintType_ContextStroke);
    return mFallbackColor;
  }

  bool operator==(const nsStyleSVGPaint& aOther) const;
  bool operator!=(const nsStyleSVGPaint& aOther) const {
    return !(*this == aOther);
  }

private:
  void Reset();
  void Assign(const nsStyleSVGPaint& aOther);

  union {
    nscolor mColor;
    mozilla::css::URLValue* mPaintServer;
  } mPaint;
  nsStyleSVGPaintType mType;
<<<<<<< HEAD
=======
  nsStyleSVGFallbackType mFallbackType;
>>>>>>> a17af05f
  nscolor mFallbackColor;
};

struct MOZ_NEEDS_MEMMOVABLE_MEMBERS nsStyleSVG
{
  explicit nsStyleSVG(const nsPresContext* aContext);
  nsStyleSVG(const nsStyleSVG& aSource);
  ~nsStyleSVG();
  void FinishStyle(nsPresContext* aPresContext) {}
<<<<<<< HEAD
=======
  const static bool kHasFinishStyle = false;
>>>>>>> a17af05f

  void* operator new(size_t sz, nsStyleSVG* aSelf) { return aSelf; }
  void* operator new(size_t sz, nsPresContext* aContext) {
    return aContext->PresShell()->
      AllocateByObjectID(mozilla::eArenaObjectID_nsStyleSVG, sz);
  }
  void Destroy(nsPresContext* aContext) {
    this->~nsStyleSVG();
    aContext->PresShell()->
      FreeByObjectID(mozilla::eArenaObjectID_nsStyleSVG, this);
  }

  nsChangeHint CalcDifference(const nsStyleSVG& aNewData) const;

  nsStyleSVGPaint  mFill;             // [inherited]
  nsStyleSVGPaint  mStroke;           // [inherited]
  RefPtr<mozilla::css::URLValue> mMarkerEnd;   // [inherited]
  RefPtr<mozilla::css::URLValue> mMarkerMid;   // [inherited]
  RefPtr<mozilla::css::URLValue> mMarkerStart; // [inherited]
  nsTArray<nsStyleCoord> mStrokeDasharray;  // [inherited] coord, percent, factor
  nsTArray<nsCOMPtr<nsIAtom>> mContextProps;

  nsStyleCoord     mStrokeDashoffset; // [inherited] coord, percent, factor
  nsStyleCoord     mStrokeWidth;      // [inherited] coord, percent, factor

  float            mFillOpacity;      // [inherited]
  float            mStrokeMiterlimit; // [inherited]
  float            mStrokeOpacity;    // [inherited]

  mozilla::StyleFillRule    mClipRule;  // [inherited]
  uint8_t          mColorInterpolation; // [inherited] see nsStyleConsts.h
  uint8_t          mColorInterpolationFilters; // [inherited] see nsStyleConsts.h
  mozilla::StyleFillRule    mFillRule;         // [inherited] see nsStyleConsts.h
  uint8_t          mPaintOrder;       // [inherited] see nsStyleConsts.h
  uint8_t          mShapeRendering;   // [inherited] see nsStyleConsts.h
  uint8_t          mStrokeLinecap;    // [inherited] see nsStyleConsts.h
  uint8_t          mStrokeLinejoin;   // [inherited] see nsStyleConsts.h
  uint8_t          mTextAnchor;       // [inherited] see nsStyleConsts.h
  uint8_t          mContextPropsBits; // [inherited] see nsStyleConsts.h.
                                      // Stores a bitfield representation of
                                      // the specified properties.

  /// Returns true if style has been set to expose the computed values of
  /// certain properties (such as 'fill') to the contents of any linked images.
  bool ExposesContextProperties() const {
    return bool(mContextPropsBits);
  }

  nsStyleSVGOpacitySource FillOpacitySource() const {
    uint8_t value = (mContextFlags & FILL_OPACITY_SOURCE_MASK) >>
                    FILL_OPACITY_SOURCE_SHIFT;
    return nsStyleSVGOpacitySource(value);
  }
  nsStyleSVGOpacitySource StrokeOpacitySource() const {
    uint8_t value = (mContextFlags & STROKE_OPACITY_SOURCE_MASK) >>
                    STROKE_OPACITY_SOURCE_SHIFT;
    return nsStyleSVGOpacitySource(value);
  }
  bool StrokeDasharrayFromObject() const {
    return mContextFlags & STROKE_DASHARRAY_CONTEXT;
  }
  bool StrokeDashoffsetFromObject() const {
    return mContextFlags & STROKE_DASHOFFSET_CONTEXT;
  }
  bool StrokeWidthFromObject() const {
    return mContextFlags & STROKE_WIDTH_CONTEXT;
  }

  void SetFillOpacitySource(nsStyleSVGOpacitySource aValue) {
    mContextFlags = (mContextFlags & ~FILL_OPACITY_SOURCE_MASK) |
                    (aValue << FILL_OPACITY_SOURCE_SHIFT);
  }
  void SetStrokeOpacitySource(nsStyleSVGOpacitySource aValue) {
    mContextFlags = (mContextFlags & ~STROKE_OPACITY_SOURCE_MASK) |
                    (aValue << STROKE_OPACITY_SOURCE_SHIFT);
  }
  void SetStrokeDasharrayFromObject(bool aValue) {
    mContextFlags = (mContextFlags & ~STROKE_DASHARRAY_CONTEXT) |
                    (aValue ? STROKE_DASHARRAY_CONTEXT : 0);
  }
  void SetStrokeDashoffsetFromObject(bool aValue) {
    mContextFlags = (mContextFlags & ~STROKE_DASHOFFSET_CONTEXT) |
                    (aValue ? STROKE_DASHOFFSET_CONTEXT : 0);
  }
  void SetStrokeWidthFromObject(bool aValue) {
    mContextFlags = (mContextFlags & ~STROKE_WIDTH_CONTEXT) |
                    (aValue ? STROKE_WIDTH_CONTEXT : 0);
  }

  bool HasMarker() const {
    return mMarkerStart || mMarkerMid || mMarkerEnd;
  }

  /**
   * Returns true if the stroke is not "none" and the stroke-opacity is greater
   * than zero. This ignores stroke-widths as that depends on the context.
   */
  bool HasStroke() const {
    return mStroke.Type() != eStyleSVGPaintType_None && mStrokeOpacity > 0;
  }

  /**
   * Returns true if the fill is not "none" and the fill-opacity is greater
   * than zero.
   */
  bool HasFill() const {
    return mFill.Type() != eStyleSVGPaintType_None && mFillOpacity > 0;
  }

private:
  // Flags to represent the use of context-fill and context-stroke
  // for fill-opacity or stroke-opacity, and context-value for stroke-dasharray,
  // stroke-dashoffset and stroke-width.

  // fill-opacity: context-{fill,stroke}
  static const uint8_t FILL_OPACITY_SOURCE_MASK   = 0x03;
  // stroke-opacity: context-{fill,stroke}
  static const uint8_t STROKE_OPACITY_SOURCE_MASK = 0x0C;
  // stroke-dasharray: context-value
  static const uint8_t STROKE_DASHARRAY_CONTEXT   = 0x10;
  // stroke-dashoffset: context-value
  static const uint8_t STROKE_DASHOFFSET_CONTEXT  = 0x20;
  // stroke-width: context-value
  static const uint8_t STROKE_WIDTH_CONTEXT       = 0x40;
  static const uint8_t FILL_OPACITY_SOURCE_SHIFT   = 0;
  static const uint8_t STROKE_OPACITY_SOURCE_SHIFT = 2;

  uint8_t          mContextFlags;     // [inherited]
};

struct nsStyleFilter
{
  nsStyleFilter();
  nsStyleFilter(const nsStyleFilter& aSource);
  ~nsStyleFilter();
  void FinishStyle(nsPresContext* aPresContext) {}
<<<<<<< HEAD
=======
  const static bool kHasFinishStyle = false;
>>>>>>> a17af05f

  nsStyleFilter& operator=(const nsStyleFilter& aOther);

  bool operator==(const nsStyleFilter& aOther) const;
  bool operator!=(const nsStyleFilter& aOther) const {
    return !(*this == aOther);
  }

  uint32_t GetType() const {
    return mType;
  }

  const nsStyleCoord& GetFilterParameter() const {
    NS_ASSERTION(mType != NS_STYLE_FILTER_DROP_SHADOW &&
                 mType != NS_STYLE_FILTER_URL &&
                 mType != NS_STYLE_FILTER_NONE, "wrong filter type");
    return mFilterParameter;
  }
  void SetFilterParameter(const nsStyleCoord& aFilterParameter,
                          int32_t aType);

  mozilla::css::URLValue* GetURL() const {
    MOZ_ASSERT(mType == NS_STYLE_FILTER_URL, "wrong filter type");
    return mURL;
  }

  bool SetURL(mozilla::css::URLValue* aValue);

  nsCSSShadowArray* GetDropShadow() const {
    NS_ASSERTION(mType == NS_STYLE_FILTER_DROP_SHADOW, "wrong filter type");
    return mDropShadow;
  }
  void SetDropShadow(nsCSSShadowArray* aDropShadow);

private:
  void ReleaseRef();

  uint32_t mType; // see NS_STYLE_FILTER_* constants in nsStyleConsts.h
  nsStyleCoord mFilterParameter; // coord, percent, factor, angle
  union {
    mozilla::css::URLValue* mURL;
    nsCSSShadowArray* mDropShadow;
  };
};

template<>
struct nsTArray_CopyChooser<nsStyleFilter>
{
  typedef nsTArray_CopyWithConstructors<nsStyleFilter> Type;
};

struct MOZ_NEEDS_MEMMOVABLE_MEMBERS nsStyleSVGReset
{
  explicit nsStyleSVGReset(const nsPresContext* aContext);
  nsStyleSVGReset(const nsStyleSVGReset& aSource);
  ~nsStyleSVGReset();

  // Resolves and tracks the images in mMask.  Only called with a Servo-backed
  // style system, where those images must be resolved later than the OMT
  // nsStyleSVGReset constructor call.
  void FinishStyle(nsPresContext* aPresContext);
<<<<<<< HEAD
=======
  const static bool kHasFinishStyle = true;
>>>>>>> a17af05f

  void* operator new(size_t sz, nsStyleSVGReset* aSelf) { return aSelf; }
  void* operator new(size_t sz, nsPresContext* aContext) {
    return aContext->PresShell()->
      AllocateByObjectID(mozilla::eArenaObjectID_nsStyleSVGReset, sz);
  }
  void Destroy(nsPresContext* aContext);

  nsChangeHint CalcDifference(const nsStyleSVGReset& aNewData) const;

  bool HasClipPath() const {
    return mClipPath.GetType() != mozilla::StyleShapeSourceType::None;
  }

  bool HasMask() const;

  bool HasNonScalingStroke() const {
    return mVectorEffect == NS_STYLE_VECTOR_EFFECT_NON_SCALING_STROKE;
  }

  nsStyleImageLayers    mMask;
  mozilla::StyleShapeSource mClipPath;// [reset]
  nscolor          mStopColor;        // [reset]
  nscolor          mFloodColor;       // [reset]
  nscolor          mLightingColor;    // [reset]

  float            mStopOpacity;      // [reset]
  float            mFloodOpacity;     // [reset]

  uint8_t          mDominantBaseline; // [reset] see nsStyleConsts.h
  uint8_t          mVectorEffect;     // [reset] see nsStyleConsts.h
  uint8_t          mMaskType;         // [reset] see nsStyleConsts.h
};

struct MOZ_NEEDS_MEMMOVABLE_MEMBERS nsStyleVariables
{
  nsStyleVariables();
  explicit nsStyleVariables(const nsPresContext* aContext);
  nsStyleVariables(const nsStyleVariables& aSource);
  ~nsStyleVariables();
  void FinishStyle(nsPresContext* aPresContext) {}
<<<<<<< HEAD
=======
  const static bool kHasFinishStyle = false;
>>>>>>> a17af05f

  void* operator new(size_t sz, nsStyleVariables* aSelf) { return aSelf; }
  void* operator new(size_t sz, nsPresContext* aContext) {
    return aContext->PresShell()->
      AllocateByObjectID(mozilla::eArenaObjectID_nsStyleVariables, sz);
  }
  void Destroy(nsPresContext* aContext) {
    this->~nsStyleVariables();
    aContext->PresShell()->
      FreeByObjectID(mozilla::eArenaObjectID_nsStyleVariables, this);
  }

  nsChangeHint CalcDifference(const nsStyleVariables& aNewData) const;

  mozilla::CSSVariableValues mVariables;
};

struct MOZ_NEEDS_MEMMOVABLE_MEMBERS nsStyleEffects
{
  explicit nsStyleEffects(const nsPresContext* aContext);
  nsStyleEffects(const nsStyleEffects& aSource);
  ~nsStyleEffects();
  void FinishStyle(nsPresContext* aPresContext) {}
<<<<<<< HEAD
=======
  const static bool kHasFinishStyle = false;
>>>>>>> a17af05f

  void* operator new(size_t sz, nsStyleEffects* aSelf) { return aSelf; }
  void* operator new(size_t sz, nsPresContext* aContext) {
    return aContext->PresShell()->
      AllocateByObjectID(mozilla::eArenaObjectID_nsStyleEffects, sz);
  }
  void Destroy(nsPresContext* aContext) {
    this->~nsStyleEffects();
    aContext->PresShell()->
      FreeByObjectID(mozilla::eArenaObjectID_nsStyleEffects, this);
  }

  nsChangeHint CalcDifference(const nsStyleEffects& aNewData) const;

  bool HasFilters() const {
    return !mFilters.IsEmpty();
  }

  nsTArray<nsStyleFilter>  mFilters;   // [reset]
  RefPtr<nsCSSShadowArray> mBoxShadow; // [reset] nullptr for 'none'
  nsRect  mClip;                       // [reset] offsets from UL border edge
  float   mOpacity;                    // [reset]
  uint8_t mClipFlags;                  // [reset] see nsStyleConsts.h
  uint8_t mMixBlendMode;               // [reset] see nsStyleConsts.h
};

#define STATIC_ASSERT_TYPE_LAYOUTS_MATCH(T1, T2)                               \
  static_assert(sizeof(T1) == sizeof(T2),                                      \
      "Size mismatch between " #T1 " and " #T2);                               \
  static_assert(alignof(T1) == alignof(T2),                                    \
      "Align mismatch between " #T1 " and " #T2);                              \

#define STATIC_ASSERT_FIELD_OFFSET_MATCHES(T1, T2, field)                      \
  static_assert(offsetof(T1, field) == offsetof(T2, field),                    \
      "Field offset mismatch of " #field " between " #T1 " and " #T2);         \

/**
 * These *_Simple types are used to map Gecko types to layout-equivalent but
 * simpler Rust types, to aid Rust binding generation.
 *
 * If something in this types or the assertions below needs to change, ask
 * bholley, heycam or emilio before!
 *
 * <div rustbindgen="true" replaces="nsPoint">
 */
struct nsPoint_Simple {
  nscoord x, y;
};

STATIC_ASSERT_TYPE_LAYOUTS_MATCH(nsPoint, nsPoint_Simple);
STATIC_ASSERT_FIELD_OFFSET_MATCHES(nsPoint, nsPoint_Simple, x);
STATIC_ASSERT_FIELD_OFFSET_MATCHES(nsPoint, nsPoint_Simple, y);

/**
 * <div rustbindgen="true" replaces="nsMargin">
 */
struct nsMargin_Simple {
  nscoord top, right, bottom, left;
};

STATIC_ASSERT_TYPE_LAYOUTS_MATCH(nsMargin, nsMargin_Simple);
STATIC_ASSERT_FIELD_OFFSET_MATCHES(nsMargin, nsMargin_Simple, top);
STATIC_ASSERT_FIELD_OFFSET_MATCHES(nsMargin, nsMargin_Simple, right);
STATIC_ASSERT_FIELD_OFFSET_MATCHES(nsMargin, nsMargin_Simple, bottom);
STATIC_ASSERT_FIELD_OFFSET_MATCHES(nsMargin, nsMargin_Simple, left);

/**
 * <div rustbindgen="true" replaces="nsRect">
 */
struct nsRect_Simple {
  nscoord x, y, width, height;
};

STATIC_ASSERT_TYPE_LAYOUTS_MATCH(nsRect, nsRect_Simple);
STATIC_ASSERT_FIELD_OFFSET_MATCHES(nsRect, nsRect_Simple, x);
STATIC_ASSERT_FIELD_OFFSET_MATCHES(nsRect, nsRect_Simple, y);
STATIC_ASSERT_FIELD_OFFSET_MATCHES(nsRect, nsRect_Simple, width);
STATIC_ASSERT_FIELD_OFFSET_MATCHES(nsRect, nsRect_Simple, height);

/**
 * <div rustbindgen="true" replaces="nsSize">
 */
struct nsSize_Simple {
  nscoord width, height;
};

STATIC_ASSERT_TYPE_LAYOUTS_MATCH(nsSize, nsSize_Simple);
STATIC_ASSERT_FIELD_OFFSET_MATCHES(nsSize, nsSize_Simple, width);
STATIC_ASSERT_FIELD_OFFSET_MATCHES(nsSize, nsSize_Simple, height);

/**
 * <div rustbindgen="true" replaces="mozilla::UniquePtr">
 *
 * TODO(Emilio): This is a workaround and we should be able to get rid of this
 * one.
 */
template<typename T, typename Deleter = mozilla::DefaultDelete<T>>
struct UniquePtr_Simple {
  T* mPtr;
};

STATIC_ASSERT_TYPE_LAYOUTS_MATCH(mozilla::UniquePtr<int>, UniquePtr_Simple<int>);

/**
 * <div rustbindgen replaces="nsTArray"></div>
 */
template<typename T>
class nsTArray_Simple {
  T* mBuffer;
public:
  // The existence of a destructor here prevents bindgen from deriving the Clone
  // trait via a simple memory copy.
  ~nsTArray_Simple() {};
};

STATIC_ASSERT_TYPE_LAYOUTS_MATCH(nsTArray<nsStyleImageLayers::Layer>,
                                 nsTArray_Simple<nsStyleImageLayers::Layer>);
STATIC_ASSERT_TYPE_LAYOUTS_MATCH(nsTArray<mozilla::StyleTransition>,
                                 nsTArray_Simple<mozilla::StyleTransition>);
STATIC_ASSERT_TYPE_LAYOUTS_MATCH(nsTArray<mozilla::StyleAnimation>,
                                 nsTArray_Simple<mozilla::StyleAnimation>);

/**
 * <div rustbindgen replaces="nsCOMArray"></div>
 *
 * mozilla::ArrayIterator doesn't work well with bindgen.
 */
template<typename T>
class nsCOMArray_Simple {
  nsTArray<nsISupports*> mBuffer;
};

STATIC_ASSERT_TYPE_LAYOUTS_MATCH(nsCOMArray<nsIContent>,
                                 nsCOMArray_Simple<nsIContent>);
STATIC_ASSERT_TYPE_LAYOUTS_MATCH(nsCOMArray<nsINode>,
                                 nsCOMArray_Simple<nsINode>);
STATIC_ASSERT_TYPE_LAYOUTS_MATCH(nsCOMArray<imgIContainer>,
                                 nsCOMArray_Simple<imgIContainer>);

#endif /* nsStyleStruct_h___ */<|MERGE_RESOLUTION|>--- conflicted
+++ resolved
@@ -27,7 +27,6 @@
 #include "nsStyleAutoArray.h"
 #include "nsStyleCoord.h"
 #include "nsStyleConsts.h"
-#include "nsThemeConstants.h"
 #include "nsChangeHint.h"
 #include "nsPresContext.h"
 #include "nsCOMPtr.h"
@@ -165,10 +164,7 @@
     MOZ_COUNT_DTOR(nsStyleFont);
   }
   void FinishStyle(nsPresContext* aPresContext) {}
-<<<<<<< HEAD
-=======
   const static bool kHasFinishStyle = false;
->>>>>>> a17af05f
 
   nsChangeHint CalcDifference(const nsStyleFont& aNewData) const;
 
@@ -350,12 +346,7 @@
   // on the main thread before get() can be used.
   nsStyleImageRequest(
       Mode aModeFlags,
-<<<<<<< HEAD
-      nsStringBuffer* aURLBuffer,
-      already_AddRefed<mozilla::URLExtraData> aExtraData);
-=======
       mozilla::css::ImageValue* aImageValue);
->>>>>>> a17af05f
 
   bool Resolve(nsPresContext* aPresContext);
   bool IsResolved() const { return mResolved; }
@@ -472,12 +463,9 @@
     NS_ASSERTION(mType == eStyleImageType_Gradient, "Data is not a gradient!");
     return mGradient;
   }
-<<<<<<< HEAD
-=======
   bool IsResolved() const {
     return mType != eStyleImageType_Image || GetImageRequest()->IsResolved();
   }
->>>>>>> a17af05f
   const nsIAtom* GetElementId() const {
     NS_ASSERTION(mType == eStyleImageType_Element, "Data is not an element!");
     return mElementId;
@@ -593,10 +581,7 @@
     MOZ_COUNT_DTOR(nsStyleColor);
   }
   void FinishStyle(nsPresContext* aPresContext) {}
-<<<<<<< HEAD
-=======
   const static bool kHasFinishStyle = false;
->>>>>>> a17af05f
 
   nscolor CalcComplexColor(const mozilla::StyleComplexColor& aColor) const {
     return mozilla::LinearBlendColors(aColor.mColor, mColor,
@@ -723,13 +708,8 @@
     Repeat() {}
 
     bool IsInitialValue() const {
-<<<<<<< HEAD
-      return mXRepeat == NS_STYLE_IMAGELAYER_REPEAT_REPEAT &&
-             mYRepeat == NS_STYLE_IMAGELAYER_REPEAT_REPEAT;
-=======
       return mXRepeat == mozilla::StyleImageLayerRepeat::Repeat &&
              mYRepeat == mozilla::StyleImageLayerRepeat::Repeat;
->>>>>>> a17af05f
     }
 
     bool DependsOnPositioningAreaSize() const {
@@ -739,13 +719,8 @@
 
     // Initialize to initial values
     void SetInitialValues() {
-<<<<<<< HEAD
-      mXRepeat = NS_STYLE_IMAGELAYER_REPEAT_REPEAT;
-      mYRepeat = NS_STYLE_IMAGELAYER_REPEAT_REPEAT;
-=======
       mXRepeat = mozilla::StyleImageLayerRepeat::Repeat;
       mYRepeat = mozilla::StyleImageLayerRepeat::Repeat;
->>>>>>> a17af05f
     }
 
     bool operator==(const Repeat& aOther) const {
@@ -887,10 +862,7 @@
   // style system, where those images must be resolved later than the OMT
   // nsStyleBackground constructor call.
   void FinishStyle(nsPresContext* aPresContext);
-<<<<<<< HEAD
-=======
   const static bool kHasFinishStyle = true;
->>>>>>> a17af05f
 
   void* operator new(size_t sz, nsStyleBackground* aSelf) { return aSelf; }
   void* operator new(size_t sz, nsPresContext* aContext) {
@@ -938,10 +910,7 @@
     MOZ_COUNT_DTOR(nsStyleMargin);
   }
   void FinishStyle(nsPresContext* aPresContext) {}
-<<<<<<< HEAD
-=======
   const static bool kHasFinishStyle = false;
->>>>>>> a17af05f
 
   void* operator new(size_t sz, nsStyleMargin* aSelf) { return aSelf; }
   void* operator new(size_t sz, nsPresContext* aContext) {
@@ -980,10 +949,7 @@
     MOZ_COUNT_DTOR(nsStylePadding);
   }
   void FinishStyle(nsPresContext* aPresContext) {}
-<<<<<<< HEAD
-=======
   const static bool kHasFinishStyle = false;
->>>>>>> a17af05f
 
   void* operator new(size_t sz, nsStylePadding* aSelf) { return aSelf; }
   void* operator new(size_t sz, nsPresContext* aContext) {
@@ -1182,10 +1148,7 @@
   // style system, where those images must be resolved later than the OMT
   // nsStyleBorder constructor call.
   void FinishStyle(nsPresContext* aPresContext);
-<<<<<<< HEAD
-=======
   const static bool kHasFinishStyle = true;
->>>>>>> a17af05f
 
   void* operator new(size_t sz, nsStyleBorder* aSelf) { return aSelf; }
   void* operator new(size_t sz, nsPresContext* aContext) {
@@ -1421,10 +1384,7 @@
     MOZ_COUNT_DTOR(nsStyleOutline);
   }
   void FinishStyle(nsPresContext* aPresContext) {}
-<<<<<<< HEAD
-=======
   const static bool kHasFinishStyle = false;
->>>>>>> a17af05f
 
   void* operator new(size_t sz, nsStyleOutline* aSelf) { return aSelf; }
   void* operator new(size_t sz, nsPresContext* aContext) {
@@ -1496,10 +1456,7 @@
   ~nsStyleList();
 
   void FinishStyle(nsPresContext* aPresContext);
-<<<<<<< HEAD
-=======
   const static bool kHasFinishStyle = true;
->>>>>>> a17af05f
 
   void* operator new(size_t sz, nsStyleList* aSelf) { return aSelf; }
   void* operator new(size_t sz, nsPresContext* aContext) {
@@ -1512,12 +1469,8 @@
       FreeByObjectID(mozilla::eArenaObjectID_nsStyleList, this);
   }
 
-<<<<<<< HEAD
-  nsChangeHint CalcDifference(const nsStyleList& aNewData) const;
-=======
   nsChangeHint CalcDifference(const nsStyleList& aNewData,
                               const nsStyleDisplay* aOldDisplay) const;
->>>>>>> a17af05f
 
   static void Shutdown() {
     sInitialQuotes = nullptr;
@@ -1530,27 +1483,6 @@
   }
 
   already_AddRefed<nsIURI> GetListStyleImageURI() const;
-<<<<<<< HEAD
-
-  void GetListStyleType(nsSubstring& aType) const { mCounterStyle->GetStyleName(aType); }
-  mozilla::CounterStyle* GetCounterStyle() const
-  {
-    return mCounterStyle.get();
-  }
-  void SetCounterStyle(mozilla::CounterStyle* aStyle)
-  {
-    // NB: This function is called off-main-thread during parallel restyle, but
-    // only with builtin styles that use dummy refcounting.
-    MOZ_ASSERT(NS_IsMainThread() || !aStyle->IsDependentStyle());
-    mCounterStyle = aStyle;
-  }
-  void SetListStyleType(const nsSubstring& aType,
-                        nsPresContext* aPresContext)
-  {
-    SetCounterStyle(aPresContext->CounterStyleManager()->BuildCounterStyle(aType));
-  }
-=======
->>>>>>> a17af05f
 
   const nsStyleQuoteValues::QuotePairArray& GetQuotePairs() const;
 
@@ -1561,15 +1493,10 @@
 
   uint8_t mListStylePosition;                  // [inherited]
   RefPtr<nsStyleImageRequest> mListStyleImage; // [inherited]
-<<<<<<< HEAD
+
+  mozilla::CounterStylePtr mCounterStyle;      // [inherited]
+
 private:
-  RefPtr<mozilla::CounterStyle> mCounterStyle; // [inherited]
-=======
-
-  mozilla::CounterStylePtr mCounterStyle;      // [inherited]
-
-private:
->>>>>>> a17af05f
   RefPtr<nsStyleQuoteValues> mQuotes;   // [inherited]
   nsStyleList& operator=(const nsStyleList& aOther) = delete;
 public:
@@ -1731,10 +1658,7 @@
   nsStylePosition(const nsStylePosition& aOther);
   ~nsStylePosition();
   void FinishStyle(nsPresContext* aPresContext) {}
-<<<<<<< HEAD
-=======
   const static bool kHasFinishStyle = false;
->>>>>>> a17af05f
 
   void* operator new(size_t sz, nsStylePosition* aSelf) { return aSelf; }
   void* operator new(size_t sz, nsPresContext* aContext) {
@@ -1959,10 +1883,7 @@
   nsStyleTextReset(const nsStyleTextReset& aOther);
   ~nsStyleTextReset();
   void FinishStyle(nsPresContext* aPresContext) {}
-<<<<<<< HEAD
-=======
   const static bool kHasFinishStyle = false;
->>>>>>> a17af05f
 
   void* operator new(size_t sz, nsStyleTextReset* aSelf) { return aSelf; }
   void* operator new(size_t sz, nsPresContext* aContext) {
@@ -2000,10 +1921,7 @@
   nsStyleText(const nsStyleText& aOther);
   ~nsStyleText();
   void FinishStyle(nsPresContext* aPresContext) {}
-<<<<<<< HEAD
-=======
   const static bool kHasFinishStyle = false;
->>>>>>> a17af05f
 
   void* operator new(size_t sz, nsStyleText* aSelf) { return aSelf; }
   void* operator new(size_t sz, nsPresContext* aContext) {
@@ -2223,10 +2141,7 @@
     MOZ_COUNT_DTOR(nsStyleVisibility);
   }
   void FinishStyle(nsPresContext* aPresContext) {}
-<<<<<<< HEAD
-=======
   const static bool kHasFinishStyle = false;
->>>>>>> a17af05f
 
   void* operator new(size_t sz, nsStyleVisibility* aSelf) { return aSelf; }
   void* operator new(size_t sz, nsPresContext* aContext) {
@@ -2757,10 +2672,7 @@
   ~nsStyleDisplay();
 
   void FinishStyle(nsPresContext* aPresContext) {}
-<<<<<<< HEAD
-=======
   const static bool kHasFinishStyle = false;
->>>>>>> a17af05f
 
   void* operator new(size_t sz, nsStyleDisplay* aSelf) { return aSelf; }
   void* operator new(size_t sz, nsPresContext* aContext) {
@@ -2785,20 +2697,7 @@
                                            //         otherwise equal to
                                            //         mDisplay
   uint8_t mContain;             // [reset] see nsStyleConsts.h NS_STYLE_CONTAIN_*
-private:
-  friend class nsComputedDOMStyle;
-  friend class nsRuleNode;
-  uint8_t mMozAppearance;       // [reset]
   uint8_t mAppearance;          // [reset]
-public:
-  MOZ_MUST_USE uint8_t UsedAppearance() const {
-    if (mAppearance == NS_THEME_NONE) {
-      return NS_THEME_NONE;
-    }
-    MOZ_ASSERT(mAppearance == NS_THEME_AUTO);
-    return mMozAppearance; // use the -moz-appearance value
-  }
-
   uint8_t mPosition;            // [reset] see nsStyleConsts.h
 
   // [reset] See StyleFloat in nsStyleConsts.h.
@@ -3071,10 +2970,7 @@
   nsStyleTable(const nsStyleTable& aOther);
   ~nsStyleTable();
   void FinishStyle(nsPresContext* aPresContext) {}
-<<<<<<< HEAD
-=======
   const static bool kHasFinishStyle = false;
->>>>>>> a17af05f
 
   void* operator new(size_t sz, nsStyleTable* aSelf) { return aSelf; }
   void* operator new(size_t sz, nsPresContext* aContext) {
@@ -3099,10 +2995,7 @@
   nsStyleTableBorder(const nsStyleTableBorder& aOther);
   ~nsStyleTableBorder();
   void FinishStyle(nsPresContext* aPresContext) {}
-<<<<<<< HEAD
-=======
   const static bool kHasFinishStyle = false;
->>>>>>> a17af05f
 
   void* operator new(size_t sz, nsStyleTableBorder* aSelf) { return aSelf; }
   void* operator new(size_t sz, nsPresContext* aContext) {
@@ -3166,28 +3059,6 @@
     return mContent.mString;
   }
 
-<<<<<<< HEAD
-  nsCSSValue::Array* GetCounters() const
-  {
-    MOZ_ASSERT(mType == eStyleContentType_Counter ||
-               mType == eStyleContentType_Counters);
-    return mContent.mCounters;
-  }
-
-  nsStyleImageRequest* GetImageRequest() const
-  {
-    MOZ_ASSERT(mType == eStyleContentType_Image);
-    return mContent.mImage;
-  }
-
-  imgRequestProxy* GetImage() const
-  {
-    return GetImageRequest()->get();
-  }
-
-  void SetKeyword(nsStyleContentType aType)
-  {
-=======
   struct CounterFunction
   {
     nsString mIdent;
@@ -3227,7 +3098,6 @@
 
   void SetKeyword(nsStyleContentType aType)
   {
->>>>>>> a17af05f
     MOZ_ASSERT(aType == eStyleContentType_OpenQuote ||
                aType == eStyleContentType_CloseQuote ||
                aType == eStyleContentType_NoOpenQuote ||
@@ -3236,7 +3106,6 @@
     MOZ_ASSERT(mType == eStyleContentType_Uninitialized,
                "should only initialize nsStyleContentData once");
     mType = aType;
-<<<<<<< HEAD
   }
 
   void SetString(nsStyleContentType aType, const char16_t* aString)
@@ -3250,48 +3119,6 @@
     mContent.mString = NS_strdup(aString);
   }
 
-  void SetCounters(nsStyleContentType aType, nsCSSValue::Array* aCounters)
-  {
-    MOZ_ASSERT(aType == eStyleContentType_Counter ||
-               aType == eStyleContentType_Counters);
-    MOZ_ASSERT(aCounters);
-    MOZ_ASSERT(aCounters->Count() == 2 || aCounters->Count() == 3);
-    MOZ_ASSERT(mType == eStyleContentType_Uninitialized,
-               "should only initialize nsStyleContentData once");
-    mType = aType;
-    mContent.mCounters = aCounters;
-    mContent.mCounters->AddRef();
-  }
-
-  void SetImageRequest(already_AddRefed<nsStyleImageRequest> aRequest)
-  {
-    MOZ_ASSERT(mType == eStyleContentType_Uninitialized,
-               "should only initialize nsStyleContentData once");
-    mType = eStyleContentType_Image;
-    mContent.mImage = aRequest.take();
-    MOZ_ASSERT(mContent.mImage);
-  }
-
-  void Resolve(nsPresContext* aPresContext) {
-    if (mType == eStyleContentType_Image && !mContent.mImage->IsResolved()) {
-      mContent.mImage->Resolve(aPresContext);
-    }
-  }
-
-=======
-  }
-
-  void SetString(nsStyleContentType aType, const char16_t* aString)
-  {
-    MOZ_ASSERT(aType == eStyleContentType_String ||
-               aType == eStyleContentType_Attr);
-    MOZ_ASSERT(aString);
-    MOZ_ASSERT(mType == eStyleContentType_Uninitialized,
-               "should only initialize nsStyleContentData once");
-    mType = aType;
-    mContent.mString = NS_strdup(aString);
-  }
-
   void SetCounters(nsStyleContentType aType,
                    already_AddRefed<CounterFunction> aCounterFunction)
   {
@@ -3315,17 +3142,12 @@
 
   void Resolve(nsPresContext* aPresContext);
 
->>>>>>> a17af05f
 private:
   nsStyleContentType mType;
   union {
     char16_t *mString;
     nsStyleImageRequest* mImage;
-<<<<<<< HEAD
-    nsCSSValue::Array* mCounters;
-=======
     CounterFunction* mCounters;
->>>>>>> a17af05f
   } mContent;
 };
 
@@ -3349,10 +3171,7 @@
   nsStyleContent(const nsStyleContent& aContent);
   ~nsStyleContent();
   void FinishStyle(nsPresContext* aPresContext);
-<<<<<<< HEAD
-=======
   const static bool kHasFinishStyle = true;
->>>>>>> a17af05f
 
   void* operator new(size_t sz, nsStyleContent* aSelf) { return aSelf; }
   void* operator new(size_t sz, nsPresContext* aContext) {
@@ -3423,10 +3242,7 @@
   nsStyleUIReset(const nsStyleUIReset& aOther);
   ~nsStyleUIReset();
   void FinishStyle(nsPresContext* aPresContext) {}
-<<<<<<< HEAD
-=======
   const static bool kHasFinishStyle = false;
->>>>>>> a17af05f
 
   void* operator new(size_t sz, nsStyleUIReset* aSelf) { return aSelf; }
   void* operator new(size_t sz, nsPresContext* aContext) {
@@ -3446,12 +3262,9 @@
   uint8_t                      mIMEMode;        // [reset]
   mozilla::StyleWindowDragging mWindowDragging; // [reset]
   uint8_t                      mWindowShadow;   // [reset]
-<<<<<<< HEAD
-=======
   float                        mWindowOpacity;  // [reset]
   RefPtr<nsCSSValueSharedList> mSpecifiedWindowTransform; // [reset]
   nsStyleCoord                 mWindowTransformOrigin[2]; // [reset] percent, coord, calc
->>>>>>> a17af05f
 };
 
 struct nsCursorImage
@@ -3483,10 +3296,7 @@
   ~nsStyleUserInterface();
 
   void FinishStyle(nsPresContext* aPresContext);
-<<<<<<< HEAD
-=======
   const static bool kHasFinishStyle = true;
->>>>>>> a17af05f
 
   void* operator new(size_t sz, nsStyleUserInterface* aSelf) { return aSelf; }
   void* operator new(size_t sz, nsPresContext* aContext) {
@@ -3519,10 +3329,7 @@
   nsStyleXUL(const nsStyleXUL& aSource);
   ~nsStyleXUL();
   void FinishStyle(nsPresContext* aPresContext) {}
-<<<<<<< HEAD
-=======
   const static bool kHasFinishStyle = false;
->>>>>>> a17af05f
 
   void* operator new(size_t sz, nsStyleXUL* aSelf) { return aSelf; }
   void* operator new(size_t sz, nsPresContext* aContext) {
@@ -3552,10 +3359,7 @@
   nsStyleColumn(const nsStyleColumn& aSource);
   ~nsStyleColumn();
   void FinishStyle(nsPresContext* aPresContext) {}
-<<<<<<< HEAD
-=======
   const static bool kHasFinishStyle = false;
->>>>>>> a17af05f
 
   void* operator new(size_t sz, nsStyleColumn* aSelf) { return aSelf; }
   void* operator new(size_t sz, nsPresContext* aContext) {
@@ -3632,11 +3436,6 @@
   void SetNone();
   void SetColor(nscolor aColor);
   void SetPaintServer(mozilla::css::URLValue* aPaintServer,
-<<<<<<< HEAD
-                      nscolor aFallbackColor);
-  void SetContextValue(nsStyleSVGPaintType aType,
-                       nscolor aFallbackColor);
-=======
                       nsStyleSVGFallbackType aFallbackType,
                       nscolor aFallbackColor);
   void SetPaintServer(mozilla::css::URLValue* aPaintServer) {
@@ -3649,7 +3448,6 @@
   void SetContextValue(nsStyleSVGPaintType aType) {
     SetContextValue(aType, eStyleSVGFallbackType_NotSet, NS_RGB(0, 0, 0));
   }
->>>>>>> a17af05f
 
   nscolor GetColor() const {
     MOZ_ASSERT(mType == eStyleSVGPaintType_Color);
@@ -3661,13 +3459,10 @@
     return mPaint.mPaintServer;
   }
 
-<<<<<<< HEAD
-=======
   nsStyleSVGFallbackType GetFallbackType() const {
     return mFallbackType;
   }
 
->>>>>>> a17af05f
   nscolor GetFallbackColor() const {
     MOZ_ASSERT(mType == eStyleSVGPaintType_Server ||
                mType == eStyleSVGPaintType_ContextFill ||
@@ -3689,10 +3484,7 @@
     mozilla::css::URLValue* mPaintServer;
   } mPaint;
   nsStyleSVGPaintType mType;
-<<<<<<< HEAD
-=======
   nsStyleSVGFallbackType mFallbackType;
->>>>>>> a17af05f
   nscolor mFallbackColor;
 };
 
@@ -3702,10 +3494,7 @@
   nsStyleSVG(const nsStyleSVG& aSource);
   ~nsStyleSVG();
   void FinishStyle(nsPresContext* aPresContext) {}
-<<<<<<< HEAD
-=======
   const static bool kHasFinishStyle = false;
->>>>>>> a17af05f
 
   void* operator new(size_t sz, nsStyleSVG* aSelf) { return aSelf; }
   void* operator new(size_t sz, nsPresContext* aContext) {
@@ -3842,10 +3631,7 @@
   nsStyleFilter(const nsStyleFilter& aSource);
   ~nsStyleFilter();
   void FinishStyle(nsPresContext* aPresContext) {}
-<<<<<<< HEAD
-=======
   const static bool kHasFinishStyle = false;
->>>>>>> a17af05f
 
   nsStyleFilter& operator=(const nsStyleFilter& aOther);
 
@@ -3907,10 +3693,7 @@
   // style system, where those images must be resolved later than the OMT
   // nsStyleSVGReset constructor call.
   void FinishStyle(nsPresContext* aPresContext);
-<<<<<<< HEAD
-=======
   const static bool kHasFinishStyle = true;
->>>>>>> a17af05f
 
   void* operator new(size_t sz, nsStyleSVGReset* aSelf) { return aSelf; }
   void* operator new(size_t sz, nsPresContext* aContext) {
@@ -3952,10 +3735,7 @@
   nsStyleVariables(const nsStyleVariables& aSource);
   ~nsStyleVariables();
   void FinishStyle(nsPresContext* aPresContext) {}
-<<<<<<< HEAD
-=======
   const static bool kHasFinishStyle = false;
->>>>>>> a17af05f
 
   void* operator new(size_t sz, nsStyleVariables* aSelf) { return aSelf; }
   void* operator new(size_t sz, nsPresContext* aContext) {
@@ -3979,10 +3759,7 @@
   nsStyleEffects(const nsStyleEffects& aSource);
   ~nsStyleEffects();
   void FinishStyle(nsPresContext* aPresContext) {}
-<<<<<<< HEAD
-=======
   const static bool kHasFinishStyle = false;
->>>>>>> a17af05f
 
   void* operator new(size_t sz, nsStyleEffects* aSelf) { return aSelf; }
   void* operator new(size_t sz, nsPresContext* aContext) {
