--- conflicted
+++ resolved
@@ -224,10 +224,6 @@
   double      GetAngleValueInRadians() const;
   float       GetFlexFractionValue() const;
   Calc*       GetCalcValue() const;
-<<<<<<< HEAD
-  uint32_t    HashValue(uint32_t aHash) const;
-=======
->>>>>>> a17af05f
   template<typename T,
            typename = typename std::enable_if<std::is_enum<T>::value>::type>
   T GetEnumValue() const
