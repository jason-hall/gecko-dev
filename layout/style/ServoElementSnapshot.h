--- conflicted
+++ resolved
@@ -99,9 +99,6 @@
    * The attribute name and namespace are used to note which kind of attribute
    * has changed.
    */
-<<<<<<< HEAD
-  void AddAttrs(Element* aElement);
-=======
   void AddAttrs(Element* aElement,
                 int32_t aNameSpaceID,
                 nsIAtom* aChangedAttribute);
@@ -111,7 +108,6 @@
    * EventStates.
    */
   void AddOtherPseudoClassState(Element* aElement);
->>>>>>> a17af05f
 
   /**
    * Needed methods for attribute matching.
@@ -155,9 +151,6 @@
     return nullptr;
   }
 
-<<<<<<< HEAD
-  bool IsInChromeDocument() const
-=======
   const nsAttrValue* GetClasses() const
   {
     MOZ_ASSERT(HasAttrs());
@@ -170,7 +163,6 @@
   bool HasAny(Flags aFlags) const { return bool(mContains & aFlags); }
 
   bool IsTableBorderNonzero() const
->>>>>>> a17af05f
   {
     MOZ_ASSERT(HasOtherPseudoClassState());
     return mIsTableBorderNonzero;
@@ -190,10 +182,6 @@
   nsTArray<ServoAttrSnapshot> mAttrs;
   nsAttrValue mClass;
   ServoStateType mState;
-<<<<<<< HEAD
-  bool mIsHTMLElementInHTMLDocument;
-  bool mIsInChromeDocument;
-=======
   Flags mContains;
   bool mIsHTMLElementInHTMLDocument : 1;
   bool mIsInChromeDocument : 1;
@@ -203,7 +191,6 @@
   bool mClassAttributeChanged : 1;
   bool mIdAttributeChanged : 1;
   bool mOtherAttributeChanged : 1;
->>>>>>> a17af05f
 };
 
 } // namespace mozilla
