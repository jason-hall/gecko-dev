--- conflicted
+++ resolved
@@ -765,11 +765,7 @@
 
   // helpers for |ComputeFontData| that need access to |mNoneBits|:
   static void SetFontSize(nsPresContext* aPresContext,
-<<<<<<< HEAD
-                          nsStyleContext* aContext,
-=======
                           mozilla::GeckoStyleContext* aContext,
->>>>>>> a17af05f
                           const nsRuleData* aRuleData,
                           const nsStyleFont* aFont,
                           const nsStyleFont* aParentFont,
@@ -823,8 +819,6 @@
                                                        nscoord aFontSize,
                                                        bool aUseUserFontSet);
 
-<<<<<<< HEAD
-=======
   /**
    * Appropriately add the correct font if we are using DocumentFonts or
    * overriding for XUL
@@ -842,7 +836,6 @@
                                const nsPresContext* aPresContext,
                                nscoord aMinFontSize);
 
->>>>>>> a17af05f
   // Transition never returns null; on out of memory it'll just return |this|.
   nsRuleNode* Transition(nsIStyleRule* aRule, mozilla::SheetType aLevel,
                          bool aIsImportantRule);
