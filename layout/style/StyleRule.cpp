--- conflicted
+++ resolved
@@ -1066,11 +1066,7 @@
   virtual DeclarationBlock* GetCSSDeclaration(Operation aOperation) override;
   virtual nsresult SetCSSDeclaration(DeclarationBlock* aDecl) override;
   virtual void GetCSSParsingEnvironment(CSSParsingEnvironment& aCSSParseEnv) override;
-<<<<<<< HEAD
-  URLExtraData* GetURLData() const final;
-=======
   nsDOMCSSDeclaration::ServoCSSParsingEnvironment GetServoCSSParsingEnvironment() const final;
->>>>>>> a17af05f
   virtual nsIDocument* DocToUpdate() override;
 
   // Override |AddRef| and |Release| for being owned by StyleRule.  Also, we
@@ -1129,18 +1125,10 @@
   GetCSSParsingEnvironmentForRule(mRule, aCSSParseEnv);
 }
 
-<<<<<<< HEAD
-URLExtraData*
-DOMCSSDeclarationImpl::GetURLData() const
-{
-  MOZ_ASSERT_UNREACHABLE("GetURLData shouldn't be calling on a Gecko rule");
-  return GetURLDataForRule(mRule);
-=======
 nsDOMCSSDeclaration::ServoCSSParsingEnvironment
 DOMCSSDeclarationImpl::GetServoCSSParsingEnvironment() const
 {
   MOZ_CRASH("GetURLData shouldn't be calling on a Gecko rule");
->>>>>>> a17af05f
 }
 
 NS_IMETHODIMP
@@ -1191,7 +1179,6 @@
 
 uint16_t
 StyleRule::Type() const
-<<<<<<< HEAD
 {
   return nsIDOMCSSRule::STYLE_RULE;
 }
@@ -1213,43 +1200,13 @@
 }
 
 NS_IMETHODIMP
-StyleRule::GetCSSStyleRule(StyleRule **aResult)
+StyleRule::GetCSSStyleRule(BindingStyleRule **aResult)
 {
   *aResult = this;
   NS_ADDREF(*aResult);
   return NS_OK;
 }
 
-=======
-{
-  return nsIDOMCSSRule::STYLE_RULE;
-}
-
-NS_IMETHODIMP
-StyleRule::GetStyle(nsIDOMCSSStyleDeclaration** aStyle)
-{
-  NS_ADDREF(*aStyle = Style());
-  return NS_OK;
-}
-
-nsICSSDeclaration*
-StyleRule::Style()
-{
-  if (!mDOMDeclaration) {
-    mDOMDeclaration.reset(new DOMCSSDeclarationImpl(this));
-  }
-  return mDOMDeclaration.get();
-}
-
-NS_IMETHODIMP
-StyleRule::GetCSSStyleRule(BindingStyleRule **aResult)
-{
-  *aResult = this;
-  NS_ADDREF(*aResult);
-  return NS_OK;
-}
-
->>>>>>> a17af05f
 StyleRule::StyleRule(nsCSSSelectorList* aSelector,
                      Declaration* aDeclaration,
                      uint32_t aLineNumber,
@@ -1288,11 +1245,7 @@
 }
 
 // QueryInterface implementation for StyleRule
-<<<<<<< HEAD
-NS_INTERFACE_MAP_BEGIN_CYCLE_COLLECTION_INHERITED(StyleRule)
-=======
 NS_INTERFACE_MAP_BEGIN_CYCLE_COLLECTION(StyleRule)
->>>>>>> a17af05f
   if (aIID.Equals(NS_GET_IID(mozilla::css::StyleRule))) {
     *aInstancePtr = this;
     NS_ADDREF_THIS();
@@ -1305,7 +1258,6 @@
 
 NS_IMPL_ADDREF_INHERITED(StyleRule, Rule)
 NS_IMPL_RELEASE_INHERITED(StyleRule, Rule)
-<<<<<<< HEAD
 
 NS_IMPL_CYCLE_COLLECTION_CLASS(StyleRule)
 NS_IMPL_CYCLE_COLLECTION_TRACE_BEGIN_INHERITED(StyleRule, Rule)
@@ -1337,39 +1289,6 @@
     return false;
   }
 
-=======
-
-NS_IMPL_CYCLE_COLLECTION_CLASS(StyleRule)
-NS_IMPL_CYCLE_COLLECTION_TRACE_BEGIN_INHERITED(StyleRule, Rule)
-  // Keep this in sync with IsCCLeaf.
-  // Trace the wrapper for our declaration.  This just expands out
-  // NS_IMPL_CYCLE_COLLECTION_TRACE_PRESERVED_WRAPPER which we can't use
-  // directly because the wrapper is on the declaration, not on us.
-  if (tmp->mDOMDeclaration) {
-    tmp->mDOMDeclaration->TraceWrapper(aCallbacks, aClosure);
-  }
-NS_IMPL_CYCLE_COLLECTION_TRACE_END
-NS_IMPL_CYCLE_COLLECTION_UNLINK_BEGIN_INHERITED(StyleRule, Rule)
-  // Unlink the wrapper for our declaraton.  This just expands out
-  // NS_IMPL_CYCLE_COLLECTION_UNLINK_PRESERVED_WRAPPER which we can't use
-  // directly because the wrapper is on the declaration, not on us.
-  if (tmp->mDOMDeclaration) {
-    tmp->mDOMDeclaration->ReleaseWrapper(static_cast<nsISupports*>(p));
-  }
-  tmp->DropReferences();
-NS_IMPL_CYCLE_COLLECTION_UNLINK_END
-NS_IMPL_CYCLE_COLLECTION_TRAVERSE_BEGIN_INHERITED(StyleRule, Rule)
-  // Keep this in sync with IsCCLeaf.
-NS_IMPL_CYCLE_COLLECTION_TRAVERSE_END
-
-bool
-StyleRule::IsCCLeaf() const
-{
-  if (!Rule::IsCCLeaf()) {
-    return false;
-  }
-
->>>>>>> a17af05f
   return !mDOMDeclaration || !mDOMDeclaration->PreservingWrapper();
 }
 
@@ -1492,8 +1411,6 @@
   return n;
 }
 
-<<<<<<< HEAD
-=======
 nsCSSSelectorList*
 StyleRule::GetSelectorAtIndex(uint32_t aIndex, ErrorResult& rv)
 {
@@ -1596,6 +1513,5 @@
   return NS_OK;
 }
 
->>>>>>> a17af05f
 } // namespace css
 } // namespace mozilla