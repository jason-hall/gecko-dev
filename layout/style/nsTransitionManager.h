/* vim: set shiftwidth=2 tabstop=8 autoindent cindent expandtab: */
/* This Source Code Form is subject to the terms of the Mozilla Public
 * License, v. 2.0. If a copy of the MPL was not distributed with this
 * file, You can obtain one at http://mozilla.org/MPL/2.0/. */

/* Code to start and animate CSS transitions. */

#ifndef nsTransitionManager_h_
#define nsTransitionManager_h_

#include "mozilla/ComputedTiming.h"
#include "mozilla/ContentEvents.h"
#include "mozilla/EffectCompositor.h" // For EffectCompositor::CascadeLevel
#include "mozilla/MemoryReporting.h"
#include "mozilla/dom/Animation.h"
#include "mozilla/dom/KeyframeEffectReadOnly.h"
#include "AnimationCommon.h"
#include "nsCSSProps.h"

class nsIGlobalObject;
class nsStyleContext;
class nsPresContext;
class nsCSSPropertyIDSet;

namespace mozilla {
enum class CSSPseudoElementType : uint8_t;
class GeckoStyleContext;
struct Keyframe;
struct StyleTransition;
class ServoStyleContext;
} // namespace mozilla

/*****************************************************************************
 * Per-Element data                                                          *
 *****************************************************************************/

namespace mozilla {

struct ElementPropertyTransition : public dom::KeyframeEffectReadOnly
{
  ElementPropertyTransition(nsIDocument* aDocument,
                            Maybe<OwningAnimationTarget>& aTarget,
                            const TimingParams &aTiming,
                            AnimationValue aStartForReversingTest,
                            double aReversePortion,
                            const KeyframeEffectParams& aEffectOptions)
    : dom::KeyframeEffectReadOnly(aDocument, aTarget, aTiming, aEffectOptions)
    , mStartForReversingTest(aStartForReversingTest)
    , mReversePortion(aReversePortion)
  { }

  ElementPropertyTransition* AsTransition() override { return this; }
  const ElementPropertyTransition* AsTransition() const override
  {
    return this;
  }

  nsCSSPropertyID TransitionProperty() const {
    MOZ_ASSERT(mKeyframes.Length() == 2,
               "Transitions should have exactly two animation keyframes. "
               "Perhaps we are using an un-initialized transition?");
    MOZ_ASSERT(mKeyframes[0].mPropertyValues.Length() == 1,
               "Transitions should have exactly one property in their first "
               "frame");
    return mKeyframes[0].mPropertyValues[0].mProperty;
  }

  AnimationValue ToValue() const {
    // If we failed to generate properties from the transition frames,
    // return a null value but also show a warning since we should be
    // detecting that kind of situation in advance and not generating a
    // transition in the first place.
    if (mProperties.Length() < 1 ||
        mProperties[0].mSegments.Length() < 1) {
      NS_WARNING("Failed to generate transition property values");
      return AnimationValue();
    }
    return mProperties[0].mSegments[0].mToValue.mGecko;
  }

  // This is the start value to be used for a check for whether a
  // transition is being reversed.  Normally the same as
  // mProperties[0].mSegments[0].mFromValue, except when this transition
  // started as the reversal of another in-progress transition.
  // Needed so we can handle two reverses in a row.
  AnimationValue mStartForReversingTest;
  // Likewise, the portion (in value space) of the "full" reversed
  // transition that we're actually covering.  For example, if a :hover
  // effect has a transition that moves the element 10px to the right
  // (by changing 'left' from 0px to 10px), and the mouse moves in to
  // the element (starting the transition) but then moves out after the
  // transition has advanced 4px, the second transition (from 10px/4px
  // to 0px) will have mReversePortion of 0.4.  (If the mouse then moves
  // in again when the transition is back to 2px, the mReversePortion
  // for the third transition (from 0px/2px to 10px) will be 0.8.
  double mReversePortion;

  // Compute the portion of the *value* space that we should be through
  // at the current time.  (The input to the transition timing function
  // has time units, the output has value units.)
  double CurrentValuePortion() const;

  // For a new transition interrupting an existing transition on the
  // compositor, update the start value to match the value of the replaced
  // transitions at the current time.
  void UpdateStartValueFromReplacedTransition();

  struct ReplacedTransitionProperties {
    TimeDuration mStartTime;
    double mPlaybackRate;
    TimingParams mTiming;
    Maybe<ComputedTimingFunction> mTimingFunction;
    AnimationValue mFromValue, mToValue;
  };
  Maybe<ReplacedTransitionProperties> mReplacedTransition;
};

namespace dom {

class CSSTransition final : public Animation
{
public:
 explicit CSSTransition(nsIGlobalObject* aGlobal)
    : dom::Animation(aGlobal)
    , mPreviousTransitionPhase(TransitionPhase::Idle)
    , mNeedsNewAnimationIndexWhenRun(false)
    , mTransitionProperty(eCSSProperty_UNKNOWN)
  {
  }

  JSObject* WrapObject(JSContext* aCx,
                       JS::Handle<JSObject*> aGivenProto) override;

  CSSTransition* AsCSSTransition() override { return this; }
  const CSSTransition* AsCSSTransition() const override { return this; }

  // CSSTransition interface
  void GetTransitionProperty(nsString& aRetVal) const;

  // Animation interface overrides
  virtual AnimationPlayState PlayStateFromJS() const override;
  virtual void PlayFromJS(ErrorResult& aRv) override;

  // A variant of Play() that avoids posting style updates since this method
  // is expected to be called whilst already updating style.
  void PlayFromStyle()
  {
    ErrorResult rv;
    PlayNoUpdate(rv, Animation::LimitBehavior::Continue);
    // play() should not throw when LimitBehavior is Continue
    MOZ_ASSERT(!rv.Failed(), "Unexpected exception playing transition");
  }

  void CancelFromStyle() override
  {
    // The animation index to use for compositing will be established when
    // this transition next transitions out of the idle state but we still
    // update it now so that the sort order of this transition remains
    // defined until that moment.
    //
    // See longer explanation in CSSAnimation::CancelFromStyle.
    mAnimationIndex = sNextAnimationIndex++;
    mNeedsNewAnimationIndexWhenRun = true;

    Animation::CancelFromStyle();

    // It is important we do this *after* calling CancelFromStyle().
    // This is because CancelFromStyle() will end up posting a restyle and
    // that restyle should target the *transitions* level of the cascade.
    // However, once we clear the owning element, CascadeLevel() will begin
    // returning CascadeLevel::Animations.
    mOwningElement = OwningElementRef();
  }

  void SetEffectFromStyle(AnimationEffectReadOnly* aEffect);

  void Tick() override;

  nsCSSPropertyID TransitionProperty() const;
  AnimationValue ToValue() const;

  bool HasLowerCompositeOrderThan(const CSSTransition& aOther) const;
  EffectCompositor::CascadeLevel CascadeLevel() const override
  {
    return IsTiedToMarkup() ?
           EffectCompositor::CascadeLevel::Transitions :
           EffectCompositor::CascadeLevel::Animations;
  }

  void SetCreationSequence(uint64_t aIndex)
  {
    MOZ_ASSERT(IsTiedToMarkup());
    mAnimationIndex = aIndex;
  }

  // Sets the owning element which is used for determining the composite
  // oder of CSSTransition objects generated from CSS markup.
  //
  // @see mOwningElement
  void SetOwningElement(const OwningElementRef& aElement)
  {
    mOwningElement = aElement;
  }
  // True for transitions that are generated from CSS markup and continue to
  // reflect changes to that markup.
  bool IsTiedToMarkup() const { return mOwningElement.IsSet(); }

  // Return the animation current time based on a given TimeStamp, a given
  // start time and a given playbackRate on a given timeline.  This is useful
  // when we estimate the current animated value running on the compositor
  // because the animation on the compositor may be running ahead while
  // main-thread is busy.
  static Nullable<TimeDuration> GetCurrentTimeAt(
      const DocumentTimeline& aTimeline,
      const TimeStamp& aBaseTime,
      const TimeDuration& aStartTime,
      double aPlaybackRate);

  void MaybeQueueCancelEvent(StickyTimeDuration aActiveTime) override {
    QueueEvents(aActiveTime);
  }

protected:
  virtual ~CSSTransition()
  {
    MOZ_ASSERT(!mOwningElement.IsSet(), "Owning element should be cleared "
                                        "before a CSS transition is destroyed");
  }

  // Animation overrides
  void UpdateTiming(SeekFlag aSeekFlag,
                    SyncNotifyFlag aSyncNotifyFlag) override;

  void QueueEvents(StickyTimeDuration activeTime = StickyTimeDuration());


  enum class TransitionPhase;

  // The (pseudo-)element whose computed transition-property refers to this
  // transition (if any).
  //
  // This is used for determining the relative composite order of transitions
  // generated from CSS markup.
  //
  // Typically this will be the same as the target element of the keyframe
  // effect associated with this transition. However, it can differ in the
  // following circumstances:
  //
  // a) If script removes or replaces the effect of this transition,
  // b) If this transition is cancelled (e.g. by updating the
  //    transition-property or removing the owning element from the document),
  // c) If this object is generated from script using the CSSTransition
  //    constructor.
  //
  // For (b) and (c) the owning element will return !IsSet().
  OwningElementRef mOwningElement;

  // The 'transition phase' used to determine which transition events need
  // to be queued on this tick.
  // See: https://drafts.csswg.org/css-transitions-2/#transition-phase
  enum class TransitionPhase {
    Idle   = static_cast<int>(ComputedTiming::AnimationPhase::Idle),
    Before = static_cast<int>(ComputedTiming::AnimationPhase::Before),
    Active = static_cast<int>(ComputedTiming::AnimationPhase::Active),
    After  = static_cast<int>(ComputedTiming::AnimationPhase::After),
    Pending
  };
  TransitionPhase mPreviousTransitionPhase;

  // When true, indicates that when this transition next leaves the idle state,
  // its animation index should be updated.
  bool mNeedsNewAnimationIndexWhenRun;

  // Store the transition property and to-value here since we need that
  // information in order to determine if there is an existing transition
  // for a given style change. We can't store that information on the
  // ElementPropertyTransition (effect) however since it can be replaced
  // using the Web Animations API.
  nsCSSPropertyID mTransitionProperty;
  AnimationValue mTransitionToValue;
};

} // namespace dom

template <>
struct AnimationTypeTraits<dom::CSSTransition>
{
  static nsIAtom* ElementPropertyAtom()
  {
    return nsGkAtoms::transitionsProperty;
  }
  static nsIAtom* BeforePropertyAtom()
  {
    return nsGkAtoms::transitionsOfBeforeProperty;
  }
  static nsIAtom* AfterPropertyAtom()
  {
    return nsGkAtoms::transitionsOfAfterProperty;
  }
};

struct TransitionEventInfo {
  RefPtr<dom::Element> mElement;
  RefPtr<dom::Animation> mAnimation;
  InternalTransitionEvent mEvent;
  TimeStamp mTimeStamp;

  TransitionEventInfo(dom::Element* aElement,
                      CSSPseudoElementType aPseudoType,
                      EventMessage aMessage,
                      nsCSSPropertyID aProperty,
                      StickyTimeDuration aDuration,
                      const TimeStamp& aTimeStamp,
                      dom::Animation* aAnimation)
    : mElement(aElement)
    , mAnimation(aAnimation)
    , mEvent(true, aMessage)
    , mTimeStamp(aTimeStamp)
  {
    // XXX Looks like nobody initialize WidgetEvent::time
    mEvent.mPropertyName =
      NS_ConvertUTF8toUTF16(nsCSSProps::GetStringValue(aProperty));
    mEvent.mElapsedTime = aDuration.ToSeconds();
    mEvent.mPseudoElement =
      AnimationCollection<dom::CSSTransition>::PseudoTypeAsString(aPseudoType);
  }

  // InternalTransitionEvent doesn't support copy-construction, so we need
  // to ourselves in order to work with nsTArray
  TransitionEventInfo(const TransitionEventInfo& aOther)
    : mElement(aOther.mElement)
    , mAnimation(aOther.mAnimation)
    , mEvent(aOther.mEvent)
    , mTimeStamp(aOther.mTimeStamp)
  {
    mEvent.AssignTransitionEventData(aOther.mEvent, false);
  }
};

} // namespace mozilla

class nsTransitionManager final
  : public mozilla::CommonAnimationManager<mozilla::dom::CSSTransition>
{
public:
  explicit nsTransitionManager(nsPresContext *aPresContext)
    : mozilla::CommonAnimationManager<mozilla::dom::CSSTransition>(aPresContext)
    , mInAnimationOnlyStyleUpdate(false)
  {
  }

  NS_INLINE_DECL_CYCLE_COLLECTING_NATIVE_REFCOUNTING(nsTransitionManager)
  NS_DECL_CYCLE_COLLECTION_NATIVE_CLASS(nsTransitionManager)

  typedef mozilla::AnimationCollection<mozilla::dom::CSSTransition>
    CSSTransitionCollection;

  /**
   * StyleContextChanged
   *
   * To be called from RestyleManager::TryInitiatingTransition when the
   * style of an element has changed, to initiate transitions from
   * that style change.  For style contexts with :before and :after
   * pseudos, aElement is expected to be the generated before/after
   * element.
   *
   * It may modify the new style context (by replacing
   * *aNewStyleContext) to cover up some of the changes for the duration
   * of the restyling of descendants.  If it does, this function will
   * take care of causing the necessary restyle afterwards.
   */
  void StyleContextChanged(mozilla::dom::Element *aElement,
                           mozilla::GeckoStyleContext* aOldStyleContext,
                           RefPtr<mozilla::GeckoStyleContext>* aNewStyleContext /* inout */);

  /**
   * Update transitions for stylo.
   */
  bool UpdateTransitions(
    mozilla::dom::Element *aElement,
    mozilla::CSSPseudoElementType aPseudoType,
    const mozilla::ServoStyleContext* aOldStyle,
    const mozilla::ServoStyleContext* aNewStyle);

  /**
   * When we're resolving style for an element that previously didn't have
   * style, we might have some old finished transitions for it, if,
   * say, it was display:none for a while, but previously displayed.
   *
   * This method removes any finished transitions that don't match the
   * new style.
   */
  void PruneCompletedTransitions(mozilla::dom::Element* aElement,
                                 mozilla::CSSPseudoElementType aPseudoType,
                                 mozilla::GeckoStyleContext* aNewStyleContext);

  void SetInAnimationOnlyStyleUpdate(bool aInAnimationOnlyUpdate) {
    mInAnimationOnlyStyleUpdate = aInAnimationOnlyUpdate;
  }

  bool InAnimationOnlyStyleUpdate() const {
    return mInAnimationOnlyStyleUpdate;
  }

  void QueueEvent(mozilla::TransitionEventInfo&& aEventInfo)
  {
    mEventDispatcher.QueueEvent(
      mozilla::Forward<mozilla::TransitionEventInfo>(aEventInfo));
  }

  void DispatchEvents()
  {
    RefPtr<nsTransitionManager> kungFuDeathGrip(this);
    mEventDispatcher.DispatchEvents(mPresContext);
  }
  void SortEvents()      { mEventDispatcher.SortEvents(); }
  void ClearEventQueue() { mEventDispatcher.ClearEventQueue(); }

protected:
  virtual ~nsTransitionManager() {}

  typedef nsTArray<RefPtr<mozilla::dom::CSSTransition>>
    OwningCSSTransitionPtrArray;

  // Update transitions. This will start new transitions,
  // replace existing transitions, and stop existing transitions
  // as needed. aDisp and aElement must be non-null.
  // aElementTransitions is the collection of current transitions, and it
  // could be a nullptr if we don't have any transitions.
<<<<<<< HEAD
  bool
  UpdateTransitions(const nsStyleDisplay* aDisp,
                    mozilla::dom::Element* aElement,
                    CSSTransitionCollection*& aElementTransitions,
                    nsStyleContext* aOldStyleContext,
                    nsStyleContext* aNewStyleContext);

  void
  ConsiderInitiatingTransition(nsCSSPropertyID aProperty,
                               const mozilla::StyleTransition& aTransition,
                               mozilla::dom::Element* aElement,
                               CSSTransitionCollection*& aElementTransitions,
                               nsStyleContext* aOldStyleContext,
                               nsStyleContext* aNewStyleContext,
                               bool* aStartedAny,
                               nsCSSPropertyIDSet* aWhichStarted);

  nsTArray<mozilla::Keyframe> GetTransitionKeyframes(
    nsStyleContext* aStyleContext,
    nsCSSPropertyID aProperty,
    mozilla::StyleAnimationValue&& aStartValue,
    mozilla::StyleAnimationValue&& aEndValue,
    const nsTimingFunction& aTimingFunction);
=======
  template<typename StyleType> bool
  DoUpdateTransitions(const nsStyleDisplay* aDisp,
                      mozilla::dom::Element* aElement,
                      mozilla::CSSPseudoElementType aPseudoType,
                      CSSTransitionCollection*& aElementTransitions,
                      StyleType aOldStyle,
                      StyleType aNewStyle);

  template<typename StyleType> void
  ConsiderInitiatingTransition(nsCSSPropertyID aProperty,
                               const mozilla::StyleTransition& aTransition,
                               mozilla::dom::Element* aElement,
                               mozilla::CSSPseudoElementType aPseudoType,
                               CSSTransitionCollection*& aElementTransitions,
                               StyleType aOldStyle,
                               StyleType aNewStyle,
                               bool* aStartedAny,
                               nsCSSPropertyIDSet* aWhichStarted);
>>>>>>> a17af05f

  bool mInAnimationOnlyStyleUpdate;

  mozilla::DelayedEventDispatcher<mozilla::TransitionEventInfo>
      mEventDispatcher;
};

#endif /* !defined(nsTransitionManager_h_) */<|MERGE_RESOLUTION|>--- conflicted
+++ resolved
@@ -75,7 +75,7 @@
       NS_WARNING("Failed to generate transition property values");
       return AnimationValue();
     }
-    return mProperties[0].mSegments[0].mToValue.mGecko;
+    return mProperties[0].mSegments[0].mToValue;
   }
 
   // This is the start value to be used for a check for whether a
@@ -427,31 +427,6 @@
   // as needed. aDisp and aElement must be non-null.
   // aElementTransitions is the collection of current transitions, and it
   // could be a nullptr if we don't have any transitions.
-<<<<<<< HEAD
-  bool
-  UpdateTransitions(const nsStyleDisplay* aDisp,
-                    mozilla::dom::Element* aElement,
-                    CSSTransitionCollection*& aElementTransitions,
-                    nsStyleContext* aOldStyleContext,
-                    nsStyleContext* aNewStyleContext);
-
-  void
-  ConsiderInitiatingTransition(nsCSSPropertyID aProperty,
-                               const mozilla::StyleTransition& aTransition,
-                               mozilla::dom::Element* aElement,
-                               CSSTransitionCollection*& aElementTransitions,
-                               nsStyleContext* aOldStyleContext,
-                               nsStyleContext* aNewStyleContext,
-                               bool* aStartedAny,
-                               nsCSSPropertyIDSet* aWhichStarted);
-
-  nsTArray<mozilla::Keyframe> GetTransitionKeyframes(
-    nsStyleContext* aStyleContext,
-    nsCSSPropertyID aProperty,
-    mozilla::StyleAnimationValue&& aStartValue,
-    mozilla::StyleAnimationValue&& aEndValue,
-    const nsTimingFunction& aTimingFunction);
-=======
   template<typename StyleType> bool
   DoUpdateTransitions(const nsStyleDisplay* aDisp,
                       mozilla::dom::Element* aElement,
@@ -470,7 +445,6 @@
                                StyleType aNewStyle,
                                bool* aStartedAny,
                                nsCSSPropertyIDSet* aWhichStarted);
->>>>>>> a17af05f
 
   bool mInAnimationOnlyStyleUpdate;
 
