/* -*- Mode: C++; tab-width: 2; indent-tabs-mode: nil; c-basic-offset: 2 -*- */
/* This Source Code Form is subject to the terms of the Mozilla Public
 * License, v. 2.0. If a copy of the MPL was not distributed with this
 * file, You can obtain one at http://mozilla.org/MPL/2.0/. */

/* diagnostic reporting for CSS style sheet parser */

#include "mozilla/css/ErrorReporter.h"

#include "mozilla/StyleSheetInlines.h"
#include "mozilla/css/Loader.h"
#include "mozilla/Preferences.h"
#include "mozilla/Services.h"
#include "mozilla/SystemGroup.h"
#include "nsCSSScanner.h"
#include "nsIConsoleService.h"
#include "nsIDocument.h"
#include "nsIFactory.h"
#include "nsIScriptError.h"
#include "nsISensitiveInfoHiddenURI.h"
#include "nsIStringBundle.h"
#include "nsServiceManagerUtils.h"
#include "nsStyleUtil.h"
#include "nsThreadUtils.h"
#include "nsNetUtil.h"

#ifdef CSS_REPORT_PARSE_ERRORS

using namespace mozilla;

namespace {
class ShortTermURISpecCache : public Runnable {
public:
  ShortTermURISpecCache()
   : Runnable("ShortTermURISpecCache")
   , mPending(false) {}

  nsString const& GetSpec(nsIURI* aURI) {
    if (mURI != aURI) {
      mURI = aURI;

      if (NS_FAILED(NS_GetSanitizedURIStringFromURI(mURI, mSpec))) {
        mSpec.AssignLiteral("[nsIURI::GetSpec failed]");
      }
    }
    return mSpec;
  }

  bool IsInUse() const { return mURI != nullptr; }
  bool IsPending() const { return mPending; }
  void SetPending() { mPending = true; }

  // When invoked as a runnable, zap the cache.
  NS_IMETHOD Run() override {
    mURI = nullptr;
    mSpec.Truncate();
    mPending = false;
    return NS_OK;
  }

private:
  nsCOMPtr<nsIURI> mURI;
  nsString mSpec;
  bool mPending;
};

} // namespace

static bool sReportErrors;
static nsIConsoleService *sConsoleService;
static nsIFactory *sScriptErrorFactory;
static nsIStringBundle *sStringBundle;
static ShortTermURISpecCache *sSpecCache;

#define CSS_ERRORS_PREF "layout.css.report_errors"

static bool
InitGlobals()
{
  MOZ_ASSERT(!sConsoleService && !sScriptErrorFactory && !sStringBundle,
             "should not have been called");

  if (NS_FAILED(Preferences::AddBoolVarCache(&sReportErrors, CSS_ERRORS_PREF,
                                             true))) {
    return false;
  }

  nsCOMPtr<nsIConsoleService> cs = do_GetService(NS_CONSOLESERVICE_CONTRACTID);
  if (!cs) {
    return false;
  }

  nsCOMPtr<nsIFactory> sf = do_GetClassObject(NS_SCRIPTERROR_CONTRACTID);
  if (!sf) {
    return false;
  }

  nsCOMPtr<nsIStringBundleService> sbs = services::GetStringBundleService();
  if (!sbs) {
    return false;
  }

  nsCOMPtr<nsIStringBundle> sb;
  nsresult rv = sbs->CreateBundle("chrome://global/locale/css.properties",
                                  getter_AddRefs(sb));
  if (NS_FAILED(rv) || !sb) {
    return false;
  }

  cs.forget(&sConsoleService);
  sf.forget(&sScriptErrorFactory);
  sb.forget(&sStringBundle);

  return true;
}

static inline bool
ShouldReportErrors()
{
  if (!sConsoleService) {
    if (!InitGlobals()) {
      return false;
    }
  }
  return sReportErrors;
}

namespace mozilla {
namespace css {

/* static */ void
ErrorReporter::ReleaseGlobals()
{
  NS_IF_RELEASE(sConsoleService);
  NS_IF_RELEASE(sScriptErrorFactory);
  NS_IF_RELEASE(sStringBundle);
  NS_IF_RELEASE(sSpecCache);
}

ErrorReporter::ErrorReporter(const nsCSSScanner& aScanner,
                             const StyleSheet* aSheet,
                             const Loader* aLoader,
                             nsIURI* aURI)
  : mScanner(&aScanner), mSheet(aSheet), mLoader(aLoader), mURI(aURI),
    mInnerWindowID(0), mErrorLineNumber(0), mPrevErrorLineNumber(0),
    mErrorColNumber(0)
{
}

ErrorReporter::ErrorReporter(const ServoStyleSheet* aSheet,
                             const Loader* aLoader,
                             nsIURI* aURI)
  : mScanner(nullptr), mSheet(aSheet), mLoader(aLoader), mURI(aURI),
    mInnerWindowID(0), mErrorLineNumber(0), mPrevErrorLineNumber(0),
    mErrorColNumber(0)
{
}

ErrorReporter::~ErrorReporter()
{
  // Schedule deferred cleanup for cached data. We want to strike a
  // balance between performance and memory usage, so we only allow
  // short-term caching.
  if (sSpecCache && sSpecCache->IsInUse() && !sSpecCache->IsPending()) {
    nsCOMPtr<nsIRunnable> runnable(sSpecCache);
    nsresult rv =
<<<<<<< HEAD
      SystemGroup::Dispatch("ShortTermURISpecCache", TaskCategory::Other,
                            runnable.forget());
=======
      SystemGroup::Dispatch(TaskCategory::Other, runnable.forget());
>>>>>>> a17af05f
    if (NS_FAILED(rv)) {
      // Peform the "deferred" cleanup immediately if the dispatch fails.
      sSpecCache->Run();
    } else {
      sSpecCache->SetPending();
    }
  }
}

void
ErrorReporter::OutputError()
{
  if (mError.IsEmpty()) {
    return;
  }
  if (!ShouldReportErrors()) {
    ClearError();
    return;
  }

  if (mInnerWindowID == 0 && (mSheet || mLoader)) {
    if (mSheet) {
      mInnerWindowID = mSheet->FindOwningWindowInnerID();
    }
    if (mInnerWindowID == 0 && mLoader) {
      nsIDocument* doc = mLoader->GetDocument();
      if (doc) {
        mInnerWindowID = doc->InnerWindowID();
      }
    }
    // don't attempt this again, even if we failed
    mSheet = nullptr;
    mLoader = nullptr;
  }

  if (mFileName.IsEmpty()) {
    if (mURI) {
      if (!sSpecCache) {
        sSpecCache = new ShortTermURISpecCache;
        NS_ADDREF(sSpecCache);
      }
      mFileName = sSpecCache->GetSpec(mURI);
      mURI = nullptr;
    } else {
      mFileName.AssignLiteral("from DOM");
    }
  }

  nsresult rv;
  nsCOMPtr<nsIScriptError> errorObject =
    do_CreateInstance(sScriptErrorFactory, &rv);

  if (NS_SUCCEEDED(rv)) {
    // It is safe to used InitWithSanitizedSource because mFileName is
    // an already anonymized uri spec.
    rv = errorObject->InitWithSanitizedSource(mError,
                                              mFileName,
                                              mErrorLine,
                                              mErrorLineNumber,
                                              mErrorColNumber,
                                              nsIScriptError::warningFlag,
                                              "CSS Parser",
                                              mInnerWindowID);
    if (NS_SUCCEEDED(rv)) {
      sConsoleService->LogMessage(errorObject);
    }
  }

  ClearError();
}

void
ErrorReporter::OutputError(uint32_t aLineNumber, uint32_t aColNumber)
{
  mErrorLineNumber = aLineNumber;
  mErrorColNumber = aColNumber;
  OutputError();
}

// When Stylo's CSS parser is in use, this reporter does not have access to the CSS parser's
// state. The users of ErrorReporter need to provide:
// - the line number of the error
// - the column number of the error
// - the complete source line containing the invalid CSS

void
ErrorReporter::OutputError(uint32_t aLineNumber,
                           uint32_t aColNumber,
                           const nsACString& aSourceLine)
{
  mErrorLineNumber = aLineNumber;
  mErrorColNumber = aColNumber;

  // Retrieve the error line once per line, and reuse the same nsString
  // for all errors on that line.  That causes the text of the line to
  // be shared among all the nsIScriptError objects.
  if (mErrorLine.IsEmpty() || mErrorLineNumber != mPrevErrorLineNumber) {
    mErrorLine.Truncate();
    // This could be a really long string for minified CSS; just leave it empty if we OOM.
    if (!AppendUTF8toUTF16(aSourceLine, mErrorLine, fallible)) {
      mErrorLine.Truncate();
    }

    mPrevErrorLineNumber = aLineNumber;
  }

  OutputError();
}

void
ErrorReporter::ClearError()
{
  mError.Truncate();
}

void
ErrorReporter::AddToError(const nsString &aErrorText)
{
  if (!ShouldReportErrors()) return;

  if (mError.IsEmpty()) {
    mError = aErrorText;
    // If this error reporter is being used from Stylo, the equivalent operation occurs
    // in the OutputError variant that provides source information.
    if (!IsServo()) {
      mErrorLineNumber = mScanner->GetLineNumber();
      mErrorColNumber = mScanner->GetColumnNumber();
      // Retrieve the error line once per line, and reuse the same nsString
      // for all errors on that line.  That causes the text of the line to
      // be shared among all the nsIScriptError objects.
      if (mErrorLine.IsEmpty() || mErrorLineNumber != mPrevErrorLineNumber) {
        // Be careful here: the error line might be really long and OOM
        // when we try to make a copy here.  If so, just leave it empty.
        if (!mErrorLine.Assign(mScanner->GetCurrentLine(), fallible)) {
          mErrorLine.Truncate();
        }
        mPrevErrorLineNumber = mErrorLineNumber;
      }
    }
  } else {
    mError.AppendLiteral("  ");
    mError.Append(aErrorText);
  }
}

void
ErrorReporter::ReportUnexpected(const char *aMessage)
{
  if (!ShouldReportErrors()) return;

  nsAutoString str;
  sStringBundle->GetStringFromName(aMessage, str);
  AddToError(str);
}

void
ErrorReporter::ReportUnexpected(const char *aMessage,
                                const nsString &aParam)
{
  if (!ShouldReportErrors()) return;

  nsAutoString qparam;
  nsStyleUtil::AppendEscapedCSSIdent(aParam, qparam);
  const char16_t *params[1] = { qparam.get() };

  nsAutoString str;
  sStringBundle->FormatStringFromName(aMessage, params, ArrayLength(params),
                                      str);
  AddToError(str);
}

void
ErrorReporter::ReportUnexpectedUnescaped(const char *aMessage,
                                         const nsAutoString& aParam)
{
  if (!ShouldReportErrors()) return;

  const char16_t *params[1] = { aParam.get() };

  nsAutoString str;
  sStringBundle->FormatStringFromName(aMessage, params, ArrayLength(params),
                                      str);
  AddToError(str);
}

void
ErrorReporter::ReportUnexpected(const char *aMessage,
                                const nsCSSToken &aToken)
{
  if (!ShouldReportErrors()) return;

  nsAutoString tokenString;
  aToken.AppendToString(tokenString);
  ReportUnexpectedUnescaped(aMessage, tokenString);
}

void
ErrorReporter::ReportUnexpected(const char *aMessage,
                                const nsCSSToken &aToken,
                                char16_t aChar)
{
  if (!ShouldReportErrors()) return;

  nsAutoString tokenString;
  aToken.AppendToString(tokenString);
  const char16_t charStr[2] = { aChar, 0 };
  const char16_t *params[2] = { tokenString.get(), charStr };

  nsAutoString str;
  sStringBundle->FormatStringFromName(aMessage, params, ArrayLength(params),
                                      str);
  AddToError(str);
}

void
ErrorReporter::ReportUnexpected(const char *aMessage,
                                const nsString &aParam,
                                const nsString &aValue)
{
  if (!ShouldReportErrors()) return;

  nsAutoString qparam;
  nsStyleUtil::AppendEscapedCSSIdent(aParam, qparam);
  const char16_t *params[2] = { qparam.get(), aValue.get() };

  nsAutoString str;
  sStringBundle->FormatStringFromName(aMessage, params, ArrayLength(params),
                                      str);
  AddToError(str);
}

void
ErrorReporter::ReportUnexpectedEOF(const char *aMessage)
{
  if (!ShouldReportErrors()) return;

  nsAutoString innerStr;
  sStringBundle->GetStringFromName(aMessage, innerStr);
  const char16_t *params[1] = { innerStr.get() };

  nsAutoString str;
  sStringBundle->FormatStringFromName("PEUnexpEOF2", params,
                                      ArrayLength(params), str);
  AddToError(str);
}

void
ErrorReporter::ReportUnexpectedEOF(char16_t aExpected)
{
  if (!ShouldReportErrors()) return;

  const char16_t expectedStr[] = {
    char16_t('\''), aExpected, char16_t('\''), char16_t(0)
  };
  const char16_t *params[1] = { expectedStr };

  nsAutoString str;
  sStringBundle->FormatStringFromName("PEUnexpEOF2", params,
                                      ArrayLength(params), str);
  AddToError(str);
}

bool
ErrorReporter::IsServo() const
{
  return !mScanner;
}

} // namespace css
} // namespace mozilla

#endif<|MERGE_RESOLUTION|>--- conflicted
+++ resolved
@@ -164,12 +164,7 @@
   if (sSpecCache && sSpecCache->IsInUse() && !sSpecCache->IsPending()) {
     nsCOMPtr<nsIRunnable> runnable(sSpecCache);
     nsresult rv =
-<<<<<<< HEAD
-      SystemGroup::Dispatch("ShortTermURISpecCache", TaskCategory::Other,
-                            runnable.forget());
-=======
       SystemGroup::Dispatch(TaskCategory::Other, runnable.forget());
->>>>>>> a17af05f
     if (NS_FAILED(rv)) {
       // Peform the "deferred" cleanup immediately if the dispatch fails.
       sSpecCache->Run();
