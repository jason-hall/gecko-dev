--- conflicted
+++ resolved
@@ -6,10 +6,7 @@
 /* rules in a CSS stylesheet other than style rules (e.g., @import rules) */
 
 #include "nsCSSRules.h"
-<<<<<<< HEAD
-=======
 #include "nsCSSCounterStyleRule.h"
->>>>>>> a17af05f
 #include "nsCSSFontFaceRule.h"
 
 #include "mozilla/Attributes.h"
@@ -39,18 +36,8 @@
 #include "nsCSSParser.h"
 #include "nsDOMClassInfoID.h"
 #include "mozilla/dom/CSSStyleDeclarationBinding.h"
-<<<<<<< HEAD
-#include "mozilla/dom/CSSImportRuleBinding.h"
-#include "mozilla/dom/CSSSupportsRuleBinding.h"
-#include "mozilla/dom/CSSMozDocumentRuleBinding.h"
 #include "mozilla/dom/CSSFontFaceRuleBinding.h"
 #include "mozilla/dom/CSSFontFeatureValuesRuleBinding.h"
-#include "mozilla/dom/CSSKeyframeRuleBinding.h"
-#include "mozilla/dom/CSSKeyframesRuleBinding.h"
-=======
-#include "mozilla/dom/CSSFontFaceRuleBinding.h"
-#include "mozilla/dom/CSSFontFeatureValuesRuleBinding.h"
->>>>>>> a17af05f
 #include "mozilla/dom/CSSCounterStyleRuleBinding.h"
 #include "StyleRule.h"
 #include "nsFont.h"
@@ -221,24 +208,6 @@
   }
 }
 
-<<<<<<< HEAD
-NS_IMPL_ADDREF_INHERITED(ImportRule, Rule)
-NS_IMPL_RELEASE_INHERITED(ImportRule, Rule)
-
-NS_IMPL_CYCLE_COLLECTION_INHERITED(ImportRule, Rule, mMedia, mChildSheet)
-
-bool
-ImportRule::IsCCLeaf() const
-{
-  // We're not a leaf.
-  return false;
-}
-
-// QueryInterface implementation for ImportRule
-NS_INTERFACE_MAP_BEGIN_CYCLE_COLLECTION_INHERITED(ImportRule)
-  NS_INTERFACE_MAP_ENTRY(nsIDOMCSSImportRule)
-NS_INTERFACE_MAP_END_INHERITING(Rule)
-=======
 NS_IMPL_ADDREF_INHERITED(ImportRule, CSSImportRule)
 NS_IMPL_RELEASE_INHERITED(ImportRule, CSSImportRule)
 
@@ -247,7 +216,6 @@
 // QueryInterface implementation for ImportRule
 NS_INTERFACE_MAP_BEGIN_CYCLE_COLLECTION(ImportRule)
 NS_INTERFACE_MAP_END_INHERITING(CSSImportRule)
->>>>>>> a17af05f
 
 #ifdef DEBUG
 /* virtual */ void
@@ -289,15 +257,6 @@
 
   // set our medialist to be the same as the sheet's medialist
   mMedia = static_cast<nsMediaList*>(mChildSheet->Media());
-<<<<<<< HEAD
-}
-
-uint16_t
-ImportRule::Type() const
-{
-  return nsIDOMCSSRule::IMPORT_RULE;
-=======
->>>>>>> a17af05f
 }
 
 void
@@ -318,11 +277,7 @@
 }
 
 MediaList*
-<<<<<<< HEAD
-ImportRule::Media() const
-=======
 ImportRule::GetMedia() const
->>>>>>> a17af05f
 {
   return mMedia;
 }
@@ -340,27 +295,6 @@
   return NS_OK;
 }
 
-<<<<<<< HEAD
-NS_IMETHODIMP
-ImportRule::GetMedia(nsIDOMMediaList * *aMedia)
-{
-  NS_ENSURE_ARG_POINTER(aMedia);
-
-  NS_ADDREF(*aMedia = mMedia);
-  return NS_OK;
-}
-
-NS_IMETHODIMP
-ImportRule::GetStyleSheet(nsIDOMCSSStyleSheet * *aStyleSheet)
-{
-  NS_ENSURE_ARG_POINTER(aStyleSheet);
-
-  NS_IF_ADDREF(*aStyleSheet = mChildSheet);
-  return NS_OK;
-}
-
-=======
->>>>>>> a17af05f
 /* virtual */ size_t
 ImportRule::SizeOfIncludingThis(MallocSizeOf aMallocSizeOf) const
 {
@@ -375,16 +309,6 @@
   // - mChildSheet, because it is measured via CSSStyleSheetInner::mSheets
 }
 
-<<<<<<< HEAD
-/* virtual */ JSObject*
-ImportRule::WrapObject(JSContext* aCx,
-                       JS::Handle<JSObject*> aGivenProto)
-{
-  return CSSImportRuleBinding::Wrap(aCx, this, aGivenProto);
-}
-
-=======
->>>>>>> a17af05f
 // -------------------------------------------
 // nsICSSMediaRule
 //
@@ -414,11 +338,7 @@
 NS_IMPL_RELEASE_INHERITED(MediaRule, CSSMediaRule)
 
 // QueryInterface implementation for MediaRule
-<<<<<<< HEAD
-NS_INTERFACE_MAP_BEGIN_CYCLE_COLLECTION_INHERITED(MediaRule)
-=======
 NS_INTERFACE_MAP_BEGIN_CYCLE_COLLECTION(MediaRule)
->>>>>>> a17af05f
 NS_INTERFACE_MAP_END_INHERITING(CSSMediaRule)
 
 NS_IMPL_CYCLE_COLLECTION_INHERITED(MediaRule, CSSMediaRule,
@@ -558,20 +478,12 @@
 }
 
 DocumentRule::DocumentRule(uint32_t aLineNumber, uint32_t aColumnNumber)
-<<<<<<< HEAD
-  : ConditionRule(aLineNumber, aColumnNumber)
-=======
   : dom::CSSMozDocumentRule(aLineNumber, aColumnNumber)
->>>>>>> a17af05f
 {
 }
 
 DocumentRule::DocumentRule(const DocumentRule& aCopy)
-<<<<<<< HEAD
-  : ConditionRule(aCopy)
-=======
   : dom::CSSMozDocumentRule(aCopy)
->>>>>>> a17af05f
   , mURLs(new URL(*aCopy.mURLs))
 {
 }
@@ -585,14 +497,7 @@
 
 // QueryInterface implementation for DocumentRule
 NS_INTERFACE_MAP_BEGIN(DocumentRule)
-<<<<<<< HEAD
-  NS_INTERFACE_MAP_ENTRY(nsIDOMCSSGroupingRule)
-  NS_INTERFACE_MAP_ENTRY(nsIDOMCSSConditionRule)
-  NS_INTERFACE_MAP_ENTRY(nsIDOMCSSMozDocumentRule)
-NS_INTERFACE_MAP_END_INHERITING(ConditionRule)
-=======
 NS_INTERFACE_MAP_END_INHERITING(dom::CSSMozDocumentRule)
->>>>>>> a17af05f
 
 #ifdef DEBUG
 /* virtual */ void
@@ -641,44 +546,12 @@
   return clone.forget();
 }
 
-<<<<<<< HEAD
-uint16_t
-DocumentRule::Type() const
-{
-  // XXX What should really happen here?
-  return nsIDOMCSSRule::UNKNOWN_RULE;
-}
-
-=======
->>>>>>> a17af05f
 void
 DocumentRule::GetCssTextImpl(nsAString& aCssText) const
 {
   aCssText.AssignLiteral("@-moz-document ");
   AppendConditionText(aCssText);
   GroupRule::AppendRulesToCssText(aCssText);
-<<<<<<< HEAD
-}
-
-// nsIDOMCSSGroupingRule methods
-NS_IMETHODIMP
-DocumentRule::GetCssRules(nsIDOMCSSRuleList* *aRuleList)
-{
-  return GroupRule::GetCssRules(aRuleList);
-}
-
-NS_IMETHODIMP
-DocumentRule::InsertRule(const nsAString & aRule, uint32_t aIndex, uint32_t* _retval)
-{
-  return GroupRule::InsertRule(aRule, aIndex, _retval);
-}
-
-NS_IMETHODIMP
-DocumentRule::DeleteRule(uint32_t aIndex)
-{
-  return GroupRule::DeleteRule(aIndex);
-=======
->>>>>>> a17af05f
 }
 
 // nsIDOMCSSConditionRule methods
@@ -694,13 +567,6 @@
 DocumentRule::SetConditionText(const nsAString& aConditionText)
 {
   return NS_ERROR_NOT_IMPLEMENTED;
-}
-
-void
-DocumentRule::SetConditionText(const nsAString& aConditionText,
-                               ErrorResult& aRv)
-{
-  aRv.Throw(NS_ERROR_NOT_IMPLEMENTED);
 }
 
 // GroupRule interface
@@ -797,13 +663,6 @@
   return n;
 }
 
-/* virtual */ JSObject*
-DocumentRule::WrapObject(JSContext* aCx,
-                         JS::Handle<JSObject*> aGivenProto)
-{
-  return CSSMozDocumentRuleBinding::Wrap(aCx, this, aGivenProto);
-}
-
 void
 DocumentRule::AppendConditionText(nsAString& aCssText) const
 {
@@ -1269,7 +1128,7 @@
 }
 
 // QueryInterface implementation for nsCSSFontFaceRule
-NS_INTERFACE_MAP_BEGIN_CYCLE_COLLECTION_INHERITED(nsCSSFontFaceRule)
+NS_INTERFACE_MAP_BEGIN_CYCLE_COLLECTION(nsCSSFontFaceRule)
   NS_INTERFACE_MAP_ENTRY(nsIDOMCSSFontFaceRule)
 NS_INTERFACE_MAP_END_INHERITING(Rule)
 
@@ -1393,30 +1252,14 @@
   return clone.forget();
 }
 
-<<<<<<< HEAD
-NS_IMPL_ADDREF_INHERITED(nsCSSFontFeatureValuesRule, mozilla::css::Rule)
-NS_IMPL_RELEASE_INHERITED(nsCSSFontFeatureValuesRule, mozilla::css::Rule)
-=======
 NS_IMPL_ADDREF_INHERITED(nsCSSFontFeatureValuesRule, dom::CSSFontFeatureValuesRule)
 NS_IMPL_RELEASE_INHERITED(nsCSSFontFeatureValuesRule, dom::CSSFontFeatureValuesRule)
->>>>>>> a17af05f
 
 // QueryInterface implementation for nsCSSFontFeatureValuesRule
 // If this ever gets its own cycle-collection bits, reevaluate our IsCCLeaf
 // implementation.
 NS_INTERFACE_MAP_BEGIN(nsCSSFontFeatureValuesRule)
-<<<<<<< HEAD
-  NS_INTERFACE_MAP_ENTRY(nsIDOMCSSFontFeatureValuesRule)
-NS_INTERFACE_MAP_END_INHERITING(mozilla::css::Rule)
-
-bool
-nsCSSFontFeatureValuesRule::IsCCLeaf() const
-{
-  return Rule::IsCCLeaf();
-}
-=======
 NS_INTERFACE_MAP_END_INHERITING(dom::CSSFontFeatureValuesRule)
->>>>>>> a17af05f
 
 static void
 FeatureValuesToString(
@@ -1500,44 +1343,8 @@
 }
 #endif
 
-<<<<<<< HEAD
-/* virtual */ int32_t
-nsCSSFontFeatureValuesRule::GetType() const
-{
-  return Rule::FONT_FEATURE_VALUES_RULE;
-}
-
-uint16_t
-nsCSSFontFeatureValuesRule::Type() const
-{
-  return nsIDOMCSSRule::FONT_FEATURE_VALUES_RULE;
-}
-
-void
-nsCSSFontFeatureValuesRule::GetCssTextImpl(nsAString& aCssText) const
-{
-  FontFeatureValuesRuleToString(mFamilyList, mFeatureValues, aCssText);
-}
-
-void
-nsCSSFontFeatureValuesRule::SetFontFamily(const nsAString& aFamily,
-                                          ErrorResult& aRv)
-{
-  aRv.Throw(NS_ERROR_NOT_IMPLEMENTED);
-}
-
-void
-nsCSSFontFeatureValuesRule::SetValueText(const nsAString& aFamily,
-                                         ErrorResult& aRv)
-{
-  aRv.Throw(NS_ERROR_NOT_IMPLEMENTED);
-}
-
 NS_IMETHODIMP
 nsCSSFontFeatureValuesRule::GetFontFamily(nsAString& aFamilyListStr)
-=======
-NS_IMETHODIMP
-nsCSSFontFeatureValuesRule::GetFontFamily(nsAString& aFamilyListStr)
 {
   nsStyleUtil::AppendEscapedCSSFontFamilyList(mFamilyList, aFamilyListStr);
   return NS_OK;
@@ -1545,7 +1352,6 @@
 
 NS_IMETHODIMP
 nsCSSFontFeatureValuesRule::GetValueText(nsAString& aValueText)
->>>>>>> a17af05f
 {
   FeatureValuesToString(mFeatureValues, aValueText);
   return NS_OK;
@@ -1631,13 +1437,6 @@
   return aMallocSizeOf(this);
 }
 
-/* virtual */ JSObject*
-nsCSSFontFeatureValuesRule::WrapObject(JSContext* aCx,
-                                       JS::Handle<JSObject*> aGivenProto)
-{
-  return CSSFontFeatureValuesRuleBinding::Wrap(aCx, this, aGivenProto);
-}
-
 // -------------------------------------------
 // nsCSSKeyframeStyleDeclaration
 //
@@ -1677,18 +1476,10 @@
   GetCSSParsingEnvironmentForRule(mRule, aCSSParseEnv);
 }
 
-<<<<<<< HEAD
-URLExtraData*
-nsCSSKeyframeStyleDeclaration::GetURLData() const
-{
-  MOZ_ASSERT_UNREACHABLE("GetURLData shouldn't be calling on a Gecko rule");
-  return GetURLDataForRule(mRule);
-=======
 nsDOMCSSDeclaration::ServoCSSParsingEnvironment
 nsCSSKeyframeStyleDeclaration::GetServoCSSParsingEnvironment() const
 {
   MOZ_CRASH("GetURLData shouldn't be calling on a Gecko rule");
->>>>>>> a17af05f
 }
 
 NS_IMETHODIMP
@@ -1748,33 +1539,20 @@
   return clone.forget();
 }
 
-<<<<<<< HEAD
-NS_IMPL_ADDREF_INHERITED(nsCSSKeyframeRule, mozilla::css::Rule)
-NS_IMPL_RELEASE_INHERITED(nsCSSKeyframeRule, mozilla::css::Rule)
-=======
 NS_IMPL_ADDREF_INHERITED(nsCSSKeyframeRule, dom::CSSKeyframeRule)
 NS_IMPL_RELEASE_INHERITED(nsCSSKeyframeRule, dom::CSSKeyframeRule)
->>>>>>> a17af05f
 
 NS_IMPL_CYCLE_COLLECTION_CLASS(nsCSSKeyframeRule)
 
 NS_IMPL_CYCLE_COLLECTION_UNLINK_BEGIN_INHERITED(nsCSSKeyframeRule,
-<<<<<<< HEAD
-                                                mozilla::css::Rule)
-=======
                                                 dom::CSSKeyframeRule)
->>>>>>> a17af05f
   if (tmp->mDOMDeclaration) {
     tmp->mDOMDeclaration->DropReference();
     tmp->mDOMDeclaration = nullptr;
   }
 NS_IMPL_CYCLE_COLLECTION_UNLINK_END
 NS_IMPL_CYCLE_COLLECTION_TRAVERSE_BEGIN_INHERITED(nsCSSKeyframeRule,
-<<<<<<< HEAD
-                                                  mozilla::css::Rule)
-=======
                                                   dom::CSSKeyframeRule)
->>>>>>> a17af05f
   NS_IMPL_CYCLE_COLLECTION_TRAVERSE(mDOMDeclaration)
 NS_IMPL_CYCLE_COLLECTION_TRAVERSE_END
 
@@ -1786,14 +1564,8 @@
 }
 
 // QueryInterface implementation for nsCSSKeyframeRule
-<<<<<<< HEAD
-NS_INTERFACE_MAP_BEGIN_CYCLE_COLLECTION_INHERITED(nsCSSKeyframeRule)
-  NS_INTERFACE_MAP_ENTRY(nsIDOMCSSKeyframeRule)
-NS_INTERFACE_MAP_END_INHERITING(mozilla::css::Rule)
-=======
 NS_INTERFACE_MAP_BEGIN_CYCLE_COLLECTION(nsCSSKeyframeRule)
 NS_INTERFACE_MAP_END_INHERITING(dom::CSSKeyframeRule)
->>>>>>> a17af05f
 
 #ifdef DEBUG
 void
@@ -1815,21 +1587,6 @@
 }
 #endif
 
-<<<<<<< HEAD
-/* virtual */ int32_t
-nsCSSKeyframeRule::GetType() const
-{
-  return Rule::KEYFRAME_RULE;
-}
-
-uint16_t
-nsCSSKeyframeRule::Type() const
-{
-  return nsIDOMCSSRule::KEYFRAME_RULE;
-}
-
-=======
->>>>>>> a17af05f
 void
 nsCSSKeyframeRule::GetCssTextImpl(nsAString& aCssText) const
 {
@@ -1894,13 +1651,6 @@
 nsICSSDeclaration*
 nsCSSKeyframeRule::Style()
 {
-  NS_ADDREF(*aStyle = Style());
-  return NS_OK;
-}
-
-nsICSSDeclaration*
-nsCSSKeyframeRule::Style()
-{
   if (!mDOMDeclaration) {
     mDOMDeclaration = new nsCSSKeyframeStyleDeclaration(this);
   }
@@ -1942,16 +1692,6 @@
   // - mDOMDeclaration
 }
 
-<<<<<<< HEAD
-/* virtual */ JSObject*
-nsCSSKeyframeRule::WrapObject(JSContext* aCx,
-                              JS::Handle<JSObject*> aGivenProto)
-{
-  return CSSKeyframeRuleBinding::Wrap(aCx, this, aGivenProto);
-}
-
-=======
->>>>>>> a17af05f
 // -------------------------------------------
 // nsCSSKeyframesRule
 //
@@ -1981,12 +1721,7 @@
 
 // QueryInterface implementation for nsCSSKeyframesRule
 NS_INTERFACE_MAP_BEGIN(nsCSSKeyframesRule)
-<<<<<<< HEAD
-  NS_INTERFACE_MAP_ENTRY(nsIDOMCSSKeyframesRule)
-NS_INTERFACE_MAP_END_INHERITING(GroupRule)
-=======
 NS_INTERFACE_MAP_END_INHERITING(dom::CSSKeyframesRule)
->>>>>>> a17af05f
 
 #ifdef DEBUG
 void
@@ -2006,21 +1741,6 @@
 }
 #endif
 
-<<<<<<< HEAD
-/* virtual */ int32_t
-nsCSSKeyframesRule::GetType() const
-{
-  return Rule::KEYFRAMES_RULE;
-}
-
-uint16_t
-nsCSSKeyframesRule::Type() const
-{
-  return nsIDOMCSSRule::KEYFRAMES_RULE;
-}
-
-=======
->>>>>>> a17af05f
 void
 nsCSSKeyframesRule::GetCssTextImpl(nsAString& aCssText) const
 {
@@ -2143,30 +1863,11 @@
 nsCSSKeyframeRule*
 nsCSSKeyframesRule::FindRule(const nsAString& aKey)
 {
-  NS_IF_ADDREF(*aResult = FindRule(aKey));
-  return NS_OK;
-}
-
-nsCSSKeyframeRule*
-nsCSSKeyframesRule::FindRule(const nsAString& aKey)
-{
   uint32_t index = FindRuleIndexForKey(aKey);
   if (index == RULE_NOT_FOUND) {
     return nullptr;
   }
   return static_cast<nsCSSKeyframeRule*>(GeckoRules()[index]);
-<<<<<<< HEAD
-}
-
-// GroupRule interface
-/* virtual */ bool
-nsCSSKeyframesRule::UseForPresentation(nsPresContext* aPresContext,
-                                       nsMediaQueryResultCacheKey& aKey)
-{
-  MOZ_ASSERT(false, "should not be called");
-  return false;
-=======
->>>>>>> a17af05f
 }
 
 /* virtual */ size_t
@@ -2180,13 +1881,6 @@
   // - mName
 
   return n;
-}
-
-/* virtual */ JSObject*
-nsCSSKeyframesRule::WrapObject(JSContext* aCx,
-                               JS::Handle<JSObject*> aGivenProto)
-{
-  return CSSKeyframesRuleBinding::Wrap(aCx, this, aGivenProto);
 }
 
 // -------------------------------------------
@@ -2228,18 +1922,10 @@
   GetCSSParsingEnvironmentForRule(mRule, aCSSParseEnv);
 }
 
-<<<<<<< HEAD
-URLExtraData*
-nsCSSPageStyleDeclaration::GetURLData() const
-{
-  MOZ_ASSERT_UNREACHABLE("GetURLData shouldn't be calling on a Gecko rule");
-  return GetURLDataForRule(mRule);
-=======
 nsDOMCSSDeclaration::ServoCSSParsingEnvironment
 nsCSSPageStyleDeclaration::GetServoCSSParsingEnvironment() const
 {
   MOZ_CRASH("GetURLData shouldn't be calling on a Gecko rule");
->>>>>>> a17af05f
 }
 
 NS_IMETHODIMP
@@ -2323,11 +2009,7 @@
 }
 
 // QueryInterface implementation for nsCSSPageRule
-<<<<<<< HEAD
-NS_INTERFACE_MAP_BEGIN_CYCLE_COLLECTION_INHERITED(nsCSSPageRule)
-=======
 NS_INTERFACE_MAP_BEGIN_CYCLE_COLLECTION(nsCSSPageRule)
->>>>>>> a17af05f
 NS_INTERFACE_MAP_END_INHERITING(dom::CSSPageRule)
 
 #ifdef DEBUG
@@ -2392,11 +2074,7 @@
 CSSSupportsRule::CSSSupportsRule(bool aConditionMet,
                                  const nsString& aCondition,
                                  uint32_t aLineNumber, uint32_t aColumnNumber)
-<<<<<<< HEAD
-  : css::ConditionRule(aLineNumber, aColumnNumber)
-=======
   : dom::CSSSupportsRule(aLineNumber, aColumnNumber)
->>>>>>> a17af05f
   , mUseGroup(aConditionMet)
   , mCondition(aCondition)
 {
@@ -2407,11 +2085,7 @@
 }
 
 CSSSupportsRule::CSSSupportsRule(const CSSSupportsRule& aCopy)
-<<<<<<< HEAD
-  : css::ConditionRule(aCopy),
-=======
   : dom::CSSSupportsRule(aCopy),
->>>>>>> a17af05f
     mUseGroup(aCopy.mUseGroup),
     mCondition(aCopy.mCondition)
 {
@@ -2449,30 +2123,12 @@
   return mUseGroup;
 }
 
-<<<<<<< HEAD
-NS_IMPL_ADDREF_INHERITED(CSSSupportsRule, css::ConditionRule)
-NS_IMPL_RELEASE_INHERITED(CSSSupportsRule, css::ConditionRule)
-
-// QueryInterface implementation for CSSSupportsRule
-NS_INTERFACE_MAP_BEGIN(CSSSupportsRule)
-  NS_INTERFACE_MAP_ENTRY(nsIDOMCSSGroupingRule)
-  NS_INTERFACE_MAP_ENTRY(nsIDOMCSSConditionRule)
-  NS_INTERFACE_MAP_ENTRY(nsIDOMCSSSupportsRule)
-NS_INTERFACE_MAP_END_INHERITING(ConditionRule)
-
-uint16_t
-CSSSupportsRule::Type() const
-{
-  return nsIDOMCSSRule::SUPPORTS_RULE;
-}
-=======
 NS_IMPL_ADDREF_INHERITED(mozilla::CSSSupportsRule, dom::CSSSupportsRule)
 NS_IMPL_RELEASE_INHERITED(mozilla::CSSSupportsRule, dom::CSSSupportsRule)
 
 // QueryInterface implementation for CSSSupportsRule
 NS_INTERFACE_MAP_BEGIN(CSSSupportsRule)
 NS_INTERFACE_MAP_END_INHERITING(dom::CSSSupportsRule)
->>>>>>> a17af05f
 
 void
 CSSSupportsRule::GetCssTextImpl(nsAString& aCssText) const
@@ -2480,28 +2136,6 @@
   aCssText.AssignLiteral("@supports ");
   aCssText.Append(mCondition);
   css::GroupRule::AppendRulesToCssText(aCssText);
-<<<<<<< HEAD
-}
-
-// nsIDOMCSSGroupingRule methods
-NS_IMETHODIMP
-CSSSupportsRule::GetCssRules(nsIDOMCSSRuleList* *aRuleList)
-{
-  return css::GroupRule::GetCssRules(aRuleList);
-}
-
-NS_IMETHODIMP
-CSSSupportsRule::InsertRule(const nsAString & aRule, uint32_t aIndex, uint32_t* _retval)
-{
-  return css::GroupRule::InsertRule(aRule, aIndex, _retval);
-}
-
-NS_IMETHODIMP
-CSSSupportsRule::DeleteRule(uint32_t aIndex)
-{
-  return css::GroupRule::DeleteRule(aIndex);
-=======
->>>>>>> a17af05f
 }
 
 // nsIDOMCSSConditionRule methods
@@ -2516,13 +2150,6 @@
 CSSSupportsRule::SetConditionText(const nsAString& aConditionText)
 {
   return NS_ERROR_NOT_IMPLEMENTED;
-}
-
-void
-CSSSupportsRule::SetConditionText(const nsAString& aConditionText,
-                                  ErrorResult& aRv)
-{
-  aRv.Throw(NS_ERROR_NOT_IMPLEMENTED);
 }
 
 /* virtual */ size_t
@@ -2532,13 +2159,6 @@
   n += css::GroupRule::SizeOfExcludingThis(aMallocSizeOf);
   n += mCondition.SizeOfExcludingThisIfUnshared(aMallocSizeOf);
   return n;
-}
-
-/* virtual */ JSObject*
-CSSSupportsRule::WrapObject(JSContext* aCx,
-                            JS::Handle<JSObject*> aGivenProto)
-{
-  return CSSSupportsRuleBinding::Wrap(aCx, this, aGivenProto);
 }
 
 } // namespace mozilla
@@ -2670,13 +2290,9 @@
     mName = name;
 
     if (StyleSheet* sheet = GetStyleSheet()) {
-<<<<<<< HEAD
-      sheet->AsGecko()->SetModifiedByChildRule();
-=======
       if (sheet->IsGecko()) {
         sheet->AsGecko()->SetModifiedByChildRule();
       }
->>>>>>> a17af05f
       if (doc) {
         doc->StyleRuleChanged(sheet, this);
       }
@@ -2721,13 +2337,9 @@
   mGeneration++;
 
   if (StyleSheet* sheet = GetStyleSheet()) {
-<<<<<<< HEAD
-    sheet->AsGecko()->SetModifiedByChildRule();
-=======
     if (sheet->IsGecko()) {
       sheet->AsGecko()->SetModifiedByChildRule();
     }
->>>>>>> a17af05f
     if (doc) {
       doc->StyleRuleChanged(sheet, this);
     }
