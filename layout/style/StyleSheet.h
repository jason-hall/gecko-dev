--- conflicted
+++ resolved
@@ -32,10 +32,7 @@
 struct CSSStyleSheetInner;
 
 namespace dom {
-<<<<<<< HEAD
-=======
 class CSSImportRule;
->>>>>>> a17af05f
 class CSSRuleList;
 class MediaList;
 class SRIMetadata;
@@ -43,10 +40,6 @@
 
 namespace css {
 class GroupRule;
-<<<<<<< HEAD
-class ImportRule;
-=======
->>>>>>> a17af05f
 class Rule;
 }
 
@@ -71,8 +64,6 @@
   NS_DECL_CYCLE_COLLECTION_SCRIPT_HOLDER_CLASS_AMBIGUOUS(StyleSheet,
                                                          nsIDOMCSSStyleSheet)
 
-<<<<<<< HEAD
-=======
   /**
    * The different changes that a stylesheet may go through.
    *
@@ -88,7 +79,6 @@
     RuleChanged,
   };
 
->>>>>>> a17af05f
   void SetOwningNode(nsINode* aOwningNode)
   {
     mOwningNode = aOwningNode;
@@ -142,16 +132,6 @@
   inline bool HasRules() const;
 
   virtual already_AddRefed<StyleSheet> Clone(StyleSheet* aCloneParent,
-<<<<<<< HEAD
-                                             css::ImportRule* aCloneOwnerRule,
-                                             nsIDocument* aCloneDocument,
-                                             nsINode* aCloneOwningNode) const = 0;
-
-  virtual bool IsModified() const = 0;
-
-  // style sheet owner info
-  enum DocumentAssociationMode {
-=======
                                              dom::CSSImportRule* aCloneOwnerRule,
                                              nsIDocument* aCloneDocument,
                                              nsINode* aCloneOwningNode) const = 0;
@@ -165,7 +145,6 @@
 
   // style sheet owner info
   enum DocumentAssociationMode : uint8_t {
->>>>>>> a17af05f
     // OwnedByDocument means mDocument owns us (possibly via a chain of other
     // stylesheets).
     OwnedByDocument,
@@ -183,12 +162,6 @@
   void ClearAssociatedDocument();
   nsINode* GetOwnerNode() const { return mOwningNode; }
   inline StyleSheet* GetParentSheet() const { return mParent; }
-<<<<<<< HEAD
-
-  void AppendStyleSheet(StyleSheet* aSheet);
-
-  StyleSheet* GetFirstChild() const;
-=======
 
   void SetOwnerRule(dom::CSSImportRule* aOwnerRule) {
     mOwnerRule = aOwnerRule; /* Not ref counted */
@@ -206,7 +179,6 @@
     // child sheets, so the most recently added one is always the first.
     return GetFirstChild();
   }
->>>>>>> a17af05f
 
   // Principal() never returns a null pointer.
   inline nsIPrincipal* Principal() const;
@@ -241,11 +213,6 @@
   dom::MediaList* Media();
   bool Disabled() const { return mDisabled; }
   // The XPCOM SetDisabled is fine for WebIDL.
-<<<<<<< HEAD
-
-  // WebIDL CSSStyleSheet API
-  virtual css::Rule* GetDOMOwnerRule() const = 0;
-=======
   void GetSourceMapURL(nsAString& aTitle);
   void SetSourceMapURL(const nsAString& aSourceMapURL);
 
@@ -254,7 +221,6 @@
   // called GetOwnerRule because that would be ambiguous with the ImportRule
   // version.
   css::Rule* GetDOMOwnerRule() const;
->>>>>>> a17af05f
   dom::CSSRuleList* GetCssRules(nsIPrincipal& aSubjectPrincipal,
                                 ErrorResult& aRv);
   uint32_t InsertRule(const nsAString& aRule, uint32_t aIndex,
@@ -288,23 +254,16 @@
   // Changes to sheets should be inside of a WillDirty-DidDirty pair.
   // However, the calls do not need to be matched; it's ok to call
   // WillDirty and then make no change and skip the DidDirty call.
-<<<<<<< HEAD
-  inline void WillDirty();
-  inline void DidDirty();
-=======
   void WillDirty();
   virtual void DidDirty() {}
 
   void AddStyleSet(const StyleSetHandle& aStyleSet);
   void DropStyleSet(const StyleSetHandle& aStyleSet);
->>>>>>> a17af05f
 
   nsresult DeleteRuleFromGroup(css::GroupRule* aGroup, uint32_t aIndex);
   nsresult InsertRuleIntoGroup(const nsAString& aRule,
                                css::GroupRule* aGroup, uint32_t aIndex);
 
-<<<<<<< HEAD
-=======
   // Find the ID of the owner inner window.
   uint64_t FindOwningWindowInnerID() const;
 
@@ -315,7 +274,6 @@
     }
   }
 
->>>>>>> a17af05f
 private:
   // Get a handle to the various stylesheet bits which live on the 'inner' for
   // gecko stylesheets and live on the StyleSheet for Servo stylesheets.
@@ -342,11 +300,8 @@
 
   void UnparentChildren();
 
-<<<<<<< HEAD
-=======
   void LastRelease();
 
->>>>>>> a17af05f
   // Return success if the subject principal subsumes the principal of our
   // inner, error otherwise.  This will also succeed if the subject has
   // UniversalXPConnect or if access is allowed by CORS.  In the latter case,
@@ -365,12 +320,9 @@
   // Traverse our inner, if needed, for cycle collection
   virtual void TraverseInner(nsCycleCollectionTraversalCallback &);
 
-<<<<<<< HEAD
-=======
   // Return whether the given @import rule has pending child sheet.
   static bool RuleHasPendingChildSheet(css::Rule* aRule);
 
->>>>>>> a17af05f
   StyleSheet*           mParent;    // weak ref
 
   nsString              mTitle;
@@ -382,10 +334,6 @@
 
   RefPtr<StyleSheet> mNext;
 
-  RefPtr<dom::MediaList> mMedia;
-
-  RefPtr<StyleSheet> mNext;
-
   // mParsingMode controls access to nonstandard style constructs that
   // are not safe for use on the public Web but necessary in UA sheets
   // and/or useful in user sheets.
@@ -394,11 +342,8 @@
   const StyleBackendType mType;
   bool                  mDisabled;
 
-<<<<<<< HEAD
-=======
   bool mDirty; // has been modified
 
->>>>>>> a17af05f
   // mDocumentAssociationMode determines whether mDocument directly owns us (in
   // the sense that if it's known-live then we're known-live).  Always
   // NotOwnedByDocument when mDocument is null.
@@ -408,11 +353,8 @@
   // StyleSheet clones.
   StyleSheetInfo* mInner;
 
-<<<<<<< HEAD
-=======
   nsTArray<StyleSetHandle> mStyleSets;
 
->>>>>>> a17af05f
   friend class ::nsCSSRuleProcessor;
 
   // Make CSSStyleSheet and ServoStyleSheet friends so they can access
