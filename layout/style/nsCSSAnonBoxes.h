/* -*- Mode: C++; tab-width: 2; indent-tabs-mode: nil; c-basic-offset: 2 -*- */
/* This Source Code Form is subject to the terms of the Mozilla Public
 * License, v. 2.0. If a copy of the MPL was not distributed with this
 * file, You can obtain one at http://mozilla.org/MPL/2.0/. */

/* atom list for CSS anonymous boxes */

#ifndef nsCSSAnonBoxes_h___
#define nsCSSAnonBoxes_h___

#include "nsIAtom.h"

// Empty class derived from nsIAtom so that function signatures can
// require an atom from this atom list.
class nsICSSAnonBoxPseudo : public nsIAtom {};

class nsCSSAnonBoxes {
public:

  static void AddRefAtoms();

  static bool IsAnonBox(nsIAtom *aAtom);
#ifdef MOZ_XUL
  static bool IsTreePseudoElement(nsIAtom* aPseudo);
#endif
  static bool IsNonElement(nsIAtom* aPseudo)
  {
    return aPseudo == mozText || aPseudo == oofPlaceholder ||
           aPseudo == firstLetterContinuation;
  }

#define CSS_ANON_BOX(_name, _value) static nsICSSAnonBoxPseudo* _name;
#include "nsCSSAnonBoxList.h"
#undef CSS_ANON_BOX

  typedef uint8_t NonInheritingBase;
  enum class NonInheriting : NonInheritingBase {
#define CSS_ANON_BOX(_name, _value) /* nothing */
#define CSS_NON_INHERITING_ANON_BOX(_name, _value) _name,
#include "nsCSSAnonBoxList.h"
#undef CSS_NON_INHERITING_ANON_BOX
#undef CSS_ANON_BOX
    _Count
  };

  // Be careful using this: if we have a lot of non-inheriting anon box types it
  // might not be very fast.  We may want to think of ways to handle that
  // (e.g. by moving to an enum instead of an atom, like we did for
  // pseudo-elements, or by adding a new value of the pseudo-element enum for
  // non-inheriting anon boxes or something).
  static bool IsNonInheritingAnonBox(nsIAtom* aPseudo)
  {
    return
#define CSS_ANON_BOX(_name, _value) /* nothing */
#define CSS_NON_INHERITING_ANON_BOX(_name, _value) _name == aPseudo ||
#include "nsCSSAnonBoxList.h"
#undef CSS_NON_INHERITING_ANON_BOX
#undef CSS_ANON_BOX
      false;
  }

<<<<<<< HEAD
=======
#ifdef DEBUG
  // NOTE(emilio): DEBUG only because this does a pretty slow linear search. Try
  // to use IsNonInheritingAnonBox if you know the atom is an anon box already
  // or, even better, nothing like this.  Note that this function returns true
  // for wrapper anon boxes as well, since they're all inheriting.
  static bool IsInheritingAnonBox(nsIAtom* aPseudo)
  {
    return
#define CSS_ANON_BOX(_name, _value) _name == aPseudo ||
#define CSS_NON_INHERITING_ANON_BOX(_name, _value) /* nothing */
#include "nsCSSAnonBoxList.h"
#undef CSS_NON_INHERITING_ANON_BOX
#undef CSS_ANON_BOX
      false;
  }
#endif // DEBUG

  // This function is rather slow; you probably don't want to use it outside
  // asserts unless you have to.
  static bool IsWrapperAnonBox(nsIAtom* aPseudo) {
    // We commonly get null passed here, and want to quickly return false for
    // it.
    return aPseudo &&
      (
#define CSS_ANON_BOX(_name, _value) /* nothing */
#define CSS_WRAPPER_ANON_BOX(_name, _value) _name == aPseudo ||
#define CSS_NON_INHERITING_ANON_BOX(_name, _value) /* nothing */
#include "nsCSSAnonBoxList.h"
#undef CSS_NON_INHERITING_ANON_BOX
#undef CSS_WRAPPER_ANON_BOX
#undef CSS_ANON_BOX
       false);
  }

>>>>>>> a17af05f
  // Get the NonInheriting type for a given pseudo tag.  The pseudo tag must
  // test true for IsNonInheritingAnonBox.
  static NonInheriting NonInheritingTypeForPseudoTag(nsIAtom* aPseudo);

  // Get the atom for a given non-inheriting anon box type.  aBoxType must be <
  // NonInheriting::_Count.
  static nsIAtom* GetNonInheritingPseudoAtom(NonInheriting aBoxType);
};

#endif /* nsCSSAnonBoxes_h___ */<|MERGE_RESOLUTION|>--- conflicted
+++ resolved
@@ -59,8 +59,6 @@
       false;
   }
 
-<<<<<<< HEAD
-=======
 #ifdef DEBUG
   // NOTE(emilio): DEBUG only because this does a pretty slow linear search. Try
   // to use IsNonInheritingAnonBox if you know the atom is an anon box already
@@ -95,7 +93,6 @@
        false);
   }
 
->>>>>>> a17af05f
   // Get the NonInheriting type for a given pseudo tag.  The pseudo tag must
   // test true for IsNonInheritingAnonBox.
   static NonInheriting NonInheritingTypeForPseudoTag(nsIAtom* aPseudo);
