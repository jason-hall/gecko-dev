/* -*- Mode: C++; tab-width: 2; indent-tabs-mode: nil; c-basic-offset: 2 -*- */
/* This Source Code Form is subject to the terms of the Mozilla Public
 * License, v. 2.0. If a copy of the MPL was not distributed with this
 * file, You can obtain one at http://mozilla.org/MPL/2.0/. */

/* parsing of CSS stylesheets, based on a token stream from the CSS scanner */

#ifndef nsCSSParser_h___
#define nsCSSParser_h___

#include "mozilla/Attributes.h"
#include "mozilla/css/Loader.h"

#include "nsCSSPropertyID.h"
#include "nsCSSScanner.h"
#include "nsCOMPtr.h"
#include "nsAutoPtr.h"
#include "nsStringFwd.h"
#include "nsTArrayForwardDeclare.h"

class nsIPrincipal;
class nsIURI;
struct nsCSSSelectorList;
class nsMediaList;
class nsMediaQuery;
class nsCSSKeyframeRule;
class nsCSSValue;
struct nsRuleData;

namespace mozilla {
class CSSStyleSheet;
class CSSVariableValues;
namespace css {
class Rule;
class Declaration;
class StyleRule;

enum class SupportsParsingSettings {
  Normal,
  ImpliedParentheses
};

} // namespace css
} // namespace mozilla

// Interface to the css parser.

class MOZ_STACK_CLASS nsCSSParser {
public:
  explicit nsCSSParser(mozilla::css::Loader* aLoader = nullptr,
                       mozilla::CSSStyleSheet* aSheet = nullptr);
  ~nsCSSParser();

  static void Shutdown();

private:
  nsCSSParser(nsCSSParser const&) = delete;
  nsCSSParser& operator=(nsCSSParser const&) = delete;

public:
  /**
   * Parse aInput into the stylesheet that was previously passed to the
   * constructor.  Calling this method on an nsCSSParser that had nullptr
   * passed in as the style sheet is an error.
   *
   * @param aInput the data to parse
   * @param aSheetURL the URI to use as the sheet URI (for error reporting).
   *                  This must match the URI of the sheet passed to
   *                  the constructor.
   * @param aBaseURI the URI to use for relative URI resolution
   * @param aSheetPrincipal the principal of the stylesheet.  This must match
   *                        the principal of the sheet passed to the
   *                        constructor.
   * @param aLineNumber the line number of the first line of the sheet.
   * @param aReusableSheets style sheets that can be reused by an @import.
   *                        This can be nullptr.
   */
  nsresult ParseSheet(const nsAString& aInput,
                      nsIURI*          aSheetURL,
                      nsIURI*          aBaseURI,
                      nsIPrincipal*    aSheetPrincipal,
                      uint32_t         aLineNumber,
                      mozilla::css::LoaderReusableStyleSheets* aReusableSheets =
                        nullptr);

  // Parse HTML style attribute or its equivalent in other markup
  // languages.  aBaseURL is the base url to use for relative links in
  // the declaration.
  already_AddRefed<mozilla::css::Declaration>
           ParseStyleAttribute(const nsAString&  aAttributeValue,
                               nsIURI*           aDocURL,
                               nsIURI*           aBaseURL,
                               nsIPrincipal*     aNodePrincipal);

  // Parse the body of a declaration block.  Very similar to
  // ParseStyleAttribute, but used under different circumstances.
  // The contents of aDeclaration will be erased and replaced with the
  // results of parsing; aChanged will be set true if the aDeclaration
  // argument was modified.
  nsresult ParseDeclarations(const nsAString&  aBuffer,
                             nsIURI*           aSheetURL,
                             nsIURI*           aBaseURL,
                             nsIPrincipal*     aSheetPrincipal,
                             mozilla::css::Declaration* aDeclaration,
                             bool*           aChanged);

  nsresult ParseRule(const nsAString&        aRule,
                     nsIURI*                 aSheetURL,
                     nsIURI*                 aBaseURL,
                     nsIPrincipal*           aSheetPrincipal,
                     mozilla::css::Rule**    aResult);

  // Parse the value of a single CSS property, and add or replace that
  // property in aDeclaration.
  //
  // SVG "mapped attributes" (which correspond directly to CSS
  // properties) are parsed slightly differently from regular CSS; in
  // particular, units may be omitted from <length>.  The 'aIsSVGMode'
  // argument controls this quirk.  Note that this *only* applies to
  // mapped attributes, not inline styles or full style sheets in SVG.
  void ParseProperty(const nsCSSPropertyID aPropID,
                     const nsAString&    aPropValue,
                     nsIURI*             aSheetURL,
                     nsIURI*             aBaseURL,
                     nsIPrincipal*       aSheetPrincipal,
                     mozilla::css::Declaration* aDeclaration,
                     bool*               aChanged,
                     bool                aIsImportant,
                     bool                aIsSVGMode = false);

  // Same as ParseProperty but returns an nsCSSValue in aResult
  // rather than storing the property in a Declaration.  aPropID
  // must be a longhand property.
  void ParseLonghandProperty(const nsCSSPropertyID aPropID,
                             const nsAString&    aPropValue,
                             nsIURI*             aSheetURL,
                             nsIURI*             aBaseURL,
                             nsIPrincipal*       aSheetPrincipal,
                             nsCSSValue&         aResult);

  // Parse the value of a CSS transform property. Returns
  // whether the value was successfully parsed. If
  // aDisallowRelativeValues is true then this method will
  // only successfully parse if all values are numbers or
  // have non-relative dimensions.
  bool ParseTransformProperty(const nsAString& aPropValue,
                              bool             aDisallowRelativeValues,
                              nsCSSValue&      aResult);

  // The same as ParseProperty but for a variable.
  void ParseVariable(const nsAString&    aVariableName,
                     const nsAString&    aPropValue,
                     nsIURI*             aSheetURL,
                     nsIURI*             aBaseURL,
                     nsIPrincipal*       aSheetPrincipal,
                     mozilla::css::Declaration* aDeclaration,
                     bool*               aChanged,
                     bool                aIsImportant);
  /**
   * Parse aBuffer into a media list |aMediaList|, which must be non-null,
   * replacing its current contents. |aURL| and |aLineNumber| are used for error
   * reporting.
   */
  void ParseMediaList(const nsAString& aBuffer,
                      nsIURI*            aURL,
                      uint32_t           aLineNumber,
                      nsMediaList*       aMediaList);

  /*
   * Parse aBuffer into a list of media queries and their associated values,
   * according to grammar:
   *    <source-size-list> = <source-size>#?
   *    <source-size> = <media-condition>? <length>
   *
   * Note that this grammar is top-level: The function expects to consume the
   * entire input buffer.
   *
   * Output arrays overwritten (not appended) and are cleared in case of parse
   * failure.
   */
  bool ParseSourceSizeList(const nsAString& aBuffer,
                           nsIURI* aURI, // for error reporting
                           uint32_t aLineNumber, // for error reporting
                           InfallibleTArray< nsAutoPtr<nsMediaQuery> >& aQueries,
                           InfallibleTArray<nsCSSValue>& aValues);

  /**
   * Parse aBuffer into a nsCSSValue |aValue|. Will return false
   * if aBuffer is not a valid font family list.
   */
  bool ParseFontFamilyListString(const nsAString& aBuffer,
                                 nsIURI*            aURL,
                                 uint32_t           aLineNumber,
                                 nsCSSValue&        aValue);

  /**
   * Parse aBuffer into a nsCSSValue |aValue|. Will return false
   * if aBuffer is not a valid CSS color specification.
   * One can use nsRuleNode::ComputeColor to compute an nscolor from
   * the returned nsCSSValue.
   */
  bool ParseColorString(const nsAString& aBuffer,
                        nsIURI*            aURL,
                        uint32_t           aLineNumber,
                        nsCSSValue&        aValue,
                        bool               aSuppressErrors = false);

  /**
   * Parse aBuffer into a nsCSSValue |aValue|. Will return false
   * if aBuffer is not a valid CSS margin specification.
   * One can use nsRuleNode::GetRectValue to compute an nsCSSRect from
   * the returned nsCSSValue.
   */
<<<<<<< HEAD
  bool ParseMarginString(const nsSubstring& aBuffer,
=======
  bool ParseMarginString(const nsAString& aBuffer,
>>>>>>> a17af05f
                         nsIURI*            aURL,
                         uint32_t           aLineNumber,
                         nsCSSValue&        aValue,
                         bool               aSuppressErrors = false);

  /**
   * Parse aBuffer into a selector list.  On success, caller must
   * delete *aSelectorList when done with it.
   */
  nsresult ParseSelectorString(const nsAString&  aSelectorString,
                               nsIURI*             aURL,
                               uint32_t            aLineNumber,
                               nsCSSSelectorList** aSelectorList);

  /*
   * Parse a keyframe rule (which goes inside an @keyframes rule).
   * Return it if the parse was successful.
   */
  already_AddRefed<nsCSSKeyframeRule>
  ParseKeyframeRule(const nsAString& aBuffer,
                    nsIURI*            aURL,
                    uint32_t           aLineNumber);

  /*
   * Parse a selector list for a keyframe rule.  Return whether
   * the parse succeeded.
   */
  bool ParseKeyframeSelectorString(const nsAString& aSelectorString,
                                   nsIURI*            aURL,
                                   uint32_t           aLineNumber,
                                   InfallibleTArray<float>& aSelectorList);

  /**
   * Parse a property and value and return whether the property/value pair
   * is supported.
   */
  bool EvaluateSupportsDeclaration(const nsAString& aProperty,
                                   const nsAString& aValue,
                                   nsIURI* aDocURL,
                                   nsIURI* aBaseURL,
                                   nsIPrincipal* aDocPrincipal);

  /**
   * Parse an @supports condition and returns the result of evaluating the
   * condition.
   *
   * The one-argument CSS.supports() allows for providing a parentheses-less
   * @supports condition, i.e. the parentheses are "implied". In such a case,
   * aSettings can be set to ImpliedParentheses.
   */
  bool EvaluateSupportsCondition(const nsAString& aCondition,
                                 nsIURI* aDocURL,
                                 nsIURI* aBaseURL,
                                 nsIPrincipal* aDocPrincipal,
                                 mozilla::css::SupportsParsingSettings aSettings
                                  = mozilla::css::SupportsParsingSettings::Normal);

  typedef void (*VariableEnumFunc)(const nsAString&, void*);

  /**
   * Parses aPropertyValue as a property value and calls aFunc for each
   * variable reference that is found.  Returns false if there was
   * a syntax error in the use of variable references.
   */
  bool EnumerateVariableReferences(const nsAString& aPropertyValue,
                                   VariableEnumFunc aFunc,
                                   void* aData);

  /**
   * Parses aPropertyValue as a property value and resolves variable references
   * using the values in aVariables.
   */
  bool ResolveVariableValue(const nsAString& aPropertyValue,
                            const mozilla::CSSVariableValues* aVariables,
                            nsString& aResult,
                            nsCSSTokenSerializationType& aFirstToken,
                            nsCSSTokenSerializationType& aLastToken);

  /**
   * Parses a string as a CSS token stream value for particular property,
   * resolving any variable references.  The parsed property value is stored
   * in the specified nsRuleData object.  If aShorthandPropertyID has a value
   * other than eCSSProperty_UNKNOWN, this is the property that will be parsed;
   * otherwise, aPropertyID will be parsed.  Either way, only aPropertyID,
   * a longhand property, will be copied over to the rule data.
   *
   * If the property cannot be parsed, it will be treated as if 'initial' or
   * 'inherit' were specified, for non-inherited and inherited properties
   * respectively.
   */
  void ParsePropertyWithVariableReferences(
                                   nsCSSPropertyID aPropertyID,
                                   nsCSSPropertyID aShorthandPropertyID,
                                   const nsAString& aValue,
                                   const mozilla::CSSVariableValues* aVariables,
                                   nsRuleData* aRuleData,
                                   nsIURI* aDocURL,
                                   nsIURI* aBaseURL,
                                   nsIPrincipal* aDocPrincipal,
                                   mozilla::CSSStyleSheet* aSheet,
                                   uint32_t aLineNumber,
                                   uint32_t aLineOffset);

  /**
   * Parses a string as a counter-style name. Returns nullptr if fails.
   */
  already_AddRefed<nsIAtom> ParseCounterStyleName(const nsAString& aBuffer,
                                                  nsIURI* aURL);

  bool ParseCounterDescriptor(nsCSSCounterDesc aDescID,
                              const nsAString& aBuffer,
                              nsIURI* aSheetURL,
                              nsIURI* aBaseURL,
                              nsIPrincipal* aSheetPrincipal,
                              nsCSSValue& aValue);

  bool ParseFontFaceDescriptor(nsCSSFontDesc aDescID,
                               const nsAString& aBuffer,
                               nsIURI* aSheetURL,
                               nsIURI* aBaseURL,
                               nsIPrincipal* aSheetPrincipal,
                               nsCSSValue& aValue);

  // Check whether a given value can be applied to a property.
  bool IsValueValidForProperty(const nsCSSPropertyID aPropID,
                               const nsAString&    aPropValue);

  // Return the default value to be used for -moz-control-character-visibility,
  // from preferences (cached by our Startup(), so that both nsStyleText and
  // nsRuleNode can have fast access to it).
  static uint8_t ControlCharVisibilityDefault();

protected:
  // This is a CSSParserImpl*, but if we expose that type name in this
  // header, we can't put the type definition (in nsCSSParser.cpp) in
  // the anonymous namespace.
  void* mImpl;
};

#endif /* nsCSSParser_h___ */<|MERGE_RESOLUTION|>--- conflicted
+++ resolved
@@ -211,11 +211,7 @@
    * One can use nsRuleNode::GetRectValue to compute an nsCSSRect from
    * the returned nsCSSValue.
    */
-<<<<<<< HEAD
-  bool ParseMarginString(const nsSubstring& aBuffer,
-=======
   bool ParseMarginString(const nsAString& aBuffer,
->>>>>>> a17af05f
                          nsIURI*            aURL,
                          uint32_t           aLineNumber,
                          nsCSSValue&        aValue,
