--- conflicted
+++ resolved
@@ -158,8 +158,6 @@
   Box,
 };
 
-<<<<<<< HEAD
-=======
 // -moz-stack-sizing
 enum class StyleStackSizing : uint8_t {
   Ignore,
@@ -168,7 +166,6 @@
   IgnoreVertical,
 };
 
->>>>>>> a17af05f
 // text-justify
 enum class StyleTextJustify : uint8_t {
   None,
@@ -232,13 +229,6 @@
   Horizontal,
   Vertical,
 };
-<<<<<<< HEAD
-
-// stack-sizing
-#define NS_STYLE_STACK_SIZING_IGNORE         0
-#define NS_STYLE_STACK_SIZING_STRETCH_TO_FIT 1
-=======
->>>>>>> a17af05f
 
 // Azimuth - See nsStyleAural
 #define NS_STYLE_AZIMUTH_LEFT_SIDE        0x00
