/* -*- Mode: C++; tab-width: 2; indent-tabs-mode: nil; c-basic-offset: 2 -*- */
/* This Source Code Form is subject to the terms of the Mozilla Public
 * License, v. 2.0. If a copy of the MPL was not distributed with this
 * file, You can obtain one at http://mozilla.org/MPL/2.0/. */

/*
 * internal interface representing CSS style rules that contain other
 * rules, such as @media rules
 */

#ifndef mozilla_css_GroupRule_h__
#define mozilla_css_GroupRule_h__

#include "mozilla/Attributes.h"
#include "mozilla/ErrorResult.h"
#include "mozilla/IncrementalClearCOMRuleArray.h"
#include "mozilla/MemoryReporting.h"
#include "mozilla/ServoCSSRuleList.h"
#include "mozilla/Variant.h"
#include "mozilla/css/Rule.h"
#include "nsCycleCollectionParticipant.h"

class nsPresContext;
class nsMediaQueryResultCacheKey;

namespace mozilla {

class StyleSheet;

namespace dom {
class CSSRuleList;
} // namespace dom

namespace css {

class GroupRule;
class GroupRuleRuleList;

struct GeckoGroupRuleRules
{
  GeckoGroupRuleRules();
  GeckoGroupRuleRules(GeckoGroupRuleRules&& aOther);
  GeckoGroupRuleRules(const GeckoGroupRuleRules& aCopy);
  ~GeckoGroupRuleRules();

  void SetParentRule(GroupRule* aParentRule) {
    for (Rule* rule : mRules) {
      rule->SetParentRule(aParentRule);
    }
  }
  void SetStyleSheet(StyleSheet* aSheet) {
    for (Rule* rule : mRules) {
      rule->SetStyleSheet(aSheet);
    }
  }

  void Clear();
  void Traverse(nsCycleCollectionTraversalCallback& cb);

#ifdef DEBUG
  void List(FILE* out, int32_t aIndent) const;
#endif

  int32_t StyleRuleCount() const { return mRules.Count(); }
  Rule* GetStyleRuleAt(int32_t aIndex) const {
    return mRules.SafeObjectAt(aIndex);
  }

  nsresult DeleteStyleRuleAt(uint32_t aIndex);

  dom::CSSRuleList* CssRules(GroupRule* aParentRule);

  size_t SizeOfExcludingThis(MallocSizeOf aMallocSizeOf) const;

  IncrementalClearCOMRuleArray mRules;
  RefPtr<GroupRuleRuleList> mRuleCollection; // lazily constructed
};

struct ServoGroupRuleRules
{
  explicit ServoGroupRuleRules(already_AddRefed<ServoCssRules> aRawRules)
<<<<<<< HEAD
    : mRuleList(new ServoCSSRuleList(Move(aRawRules))) {}
=======
    : mRuleList(new ServoCSSRuleList(Move(aRawRules), nullptr)) {}
>>>>>>> a17af05f
  ServoGroupRuleRules(ServoGroupRuleRules&& aOther)
    : mRuleList(Move(aOther.mRuleList)) {}
  ServoGroupRuleRules(const ServoGroupRuleRules& aCopy) {
    // Do we ever clone Servo rules?
    MOZ_ASSERT_UNREACHABLE("stylo: Cloning GroupRule not implemented");
  }

  void SetParentRule(GroupRule* aParentRule) {
    if (mRuleList) {
      mRuleList->SetParentRule(aParentRule);
    }
  }
  void SetStyleSheet(StyleSheet* aSheet) {
    if (mRuleList) {
      mRuleList->SetStyleSheet(aSheet);
    }
  }

  void Clear() {
<<<<<<< HEAD
    mRuleList->DropReference();
    mRuleList = nullptr;
=======
    if (mRuleList) {
      mRuleList->DropReference();
      mRuleList = nullptr;
    }
>>>>>>> a17af05f
  }
  void Traverse(nsCycleCollectionTraversalCallback& cb) {
    ImplCycleCollectionTraverse(cb, mRuleList, "mRuleList");
  }

#ifdef DEBUG
  void List(FILE* out, int32_t aIndent) const;
#endif

  int32_t StyleRuleCount() const { return mRuleList->Length(); }
  Rule* GetStyleRuleAt(int32_t aIndex) const {
    return mRuleList->GetRule(aIndex);
  }

  nsresult DeleteStyleRuleAt(uint32_t aIndex) {
    return mRuleList->DeleteRule(aIndex);
  }

  dom::CSSRuleList* CssRules(GroupRule* aParentRule) {
    return mRuleList;
  }

  size_t SizeOfExcludingThis(MallocSizeOf aMallocSizeOf) const;

  RefPtr<ServoCSSRuleList> mRuleList;
};

#define REDIRECT_TO_INNER(call_)                   \
  if (mInner.is<GeckoGroupRuleRules>()) {          \
    return mInner.as<GeckoGroupRuleRules>().call_; \
  } else {                                         \
    return mInner.as<ServoGroupRuleRules>().call_; \
  }                                                \

// inherits from Rule so it can be shared between
// MediaRule and DocumentRule
class GroupRule : public Rule
{
protected:
  GroupRule(uint32_t aLineNumber, uint32_t aColumnNumber);
<<<<<<< HEAD
  explicit GroupRule(already_AddRefed<ServoCssRules> aRules);
=======
  GroupRule(already_AddRefed<ServoCssRules> aRules,
            uint32_t aLineNumber, uint32_t aColumnNumber);
>>>>>>> a17af05f
  GroupRule(const GroupRule& aCopy);
  virtual ~GroupRule();
public:

  NS_DECL_CYCLE_COLLECTION_CLASS_INHERITED(GroupRule, Rule)
  NS_DECL_ISUPPORTS_INHERITED
  virtual bool IsCCLeaf() const override;

#ifdef DEBUG
  void List(FILE* out = stdout, int32_t aIndent = 0) const override {
    REDIRECT_TO_INNER(List(out, aIndent))
  }
#endif
  virtual void SetStyleSheet(StyleSheet* aSheet) override;

public:
  void AppendStyleRule(Rule* aRule);

  int32_t StyleRuleCount() const {
    REDIRECT_TO_INNER(StyleRuleCount())
  }
  Rule* GetStyleRuleAt(uint32_t aIndex) const {
    REDIRECT_TO_INNER(GetStyleRuleAt(aIndex))
  }

  typedef bool (*RuleEnumFunc)(Rule* aElement, void* aData);
  bool EnumerateRulesForwards(RuleEnumFunc aFunc, void * aData) const;

  /*
   * The next two methods should never be called unless you have first
   * called WillDirty() on the parent stylesheet.  After they are
   * called, DidDirty() needs to be called on the sheet.
   */
  nsresult DeleteStyleRuleAt(uint32_t aIndex) {
    REDIRECT_TO_INNER(DeleteStyleRuleAt(aIndex));
  }
  nsresult InsertStyleRuleAt(uint32_t aIndex, Rule* aRule);

  virtual bool UseForPresentation(nsPresContext* aPresContext,
                                    nsMediaQueryResultCacheKey& aKey) = 0;

  // non-virtual -- it is only called by subclasses
  size_t SizeOfExcludingThis(mozilla::MallocSizeOf aMallocSizeOf) const {
    REDIRECT_TO_INNER(SizeOfExcludingThis(aMallocSizeOf))
  }
  virtual size_t SizeOfIncludingThis(mozilla::MallocSizeOf aMallocSizeOf) const override = 0;

  // WebIDL API
  dom::CSSRuleList* CssRules();
  uint32_t InsertRule(const nsAString& aRule, uint32_t aIndex,
                      ErrorResult& aRv);
  void DeleteRule(uint32_t aIndex, ErrorResult& aRv);

protected:
  // to help implement nsIDOMCSSRule
  void AppendRulesToCssText(nsAString& aCssText) const;

  // to implement common methods on nsIDOMCSSMediaRule and
  // nsIDOMCSSMozDocumentRule
  nsresult GetCssRules(nsIDOMCSSRuleList* *aRuleList);
  nsresult InsertRule(const nsAString & aRule, uint32_t aIndex,
                      uint32_t* _retval);
  nsresult DeleteRule(uint32_t aIndex);

  // Must only be called if this is a Gecko GroupRule.
  IncrementalClearCOMRuleArray& GeckoRules() {
    return mInner.as<GeckoGroupRuleRules>().mRules;
  }
  const IncrementalClearCOMRuleArray& GeckoRules() const {
    return mInner.as<GeckoGroupRuleRules>().mRules;
  }

private:
  Variant<GeckoGroupRuleRules, ServoGroupRuleRules> mInner;
};

#undef REDIRECT_TO_INNER

// Implementation of WebIDL CSSConditionRule.
class ConditionRule : public GroupRule
{
protected:
  using GroupRule::GroupRule;

public:
  // GetConditionText signature matches nsIDOMCSSConditionRule, so subclasses
  // can implement this easily.  The implementations should never return
  // anything other than NS_OK.
  NS_IMETHOD GetConditionText(nsAString& aConditionText) = 0;
  virtual void SetConditionText(const nsAString& aConditionText,
                                ErrorResult& aRv) = 0;
};

} // namespace css
} // namespace mozilla

#endif /* mozilla_css_GroupRule_h__ */<|MERGE_RESOLUTION|>--- conflicted
+++ resolved
@@ -79,11 +79,7 @@
 struct ServoGroupRuleRules
 {
   explicit ServoGroupRuleRules(already_AddRefed<ServoCssRules> aRawRules)
-<<<<<<< HEAD
-    : mRuleList(new ServoCSSRuleList(Move(aRawRules))) {}
-=======
     : mRuleList(new ServoCSSRuleList(Move(aRawRules), nullptr)) {}
->>>>>>> a17af05f
   ServoGroupRuleRules(ServoGroupRuleRules&& aOther)
     : mRuleList(Move(aOther.mRuleList)) {}
   ServoGroupRuleRules(const ServoGroupRuleRules& aCopy) {
@@ -103,15 +99,10 @@
   }
 
   void Clear() {
-<<<<<<< HEAD
-    mRuleList->DropReference();
-    mRuleList = nullptr;
-=======
     if (mRuleList) {
       mRuleList->DropReference();
       mRuleList = nullptr;
     }
->>>>>>> a17af05f
   }
   void Traverse(nsCycleCollectionTraversalCallback& cb) {
     ImplCycleCollectionTraverse(cb, mRuleList, "mRuleList");
@@ -152,12 +143,8 @@
 {
 protected:
   GroupRule(uint32_t aLineNumber, uint32_t aColumnNumber);
-<<<<<<< HEAD
-  explicit GroupRule(already_AddRefed<ServoCssRules> aRules);
-=======
   GroupRule(already_AddRefed<ServoCssRules> aRules,
             uint32_t aLineNumber, uint32_t aColumnNumber);
->>>>>>> a17af05f
   GroupRule(const GroupRule& aCopy);
   virtual ~GroupRule();
 public:
