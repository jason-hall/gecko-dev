--- conflicted
+++ resolved
@@ -9,10 +9,6 @@
 }
 
 /* Make text go with the rules of dir=auto, but allow it to be overriden if 'Switch Text Direction' is triggered */
-<<<<<<< HEAD
-html:not([dir]) pre {
-=======
 html:not([dir]) pre { /* Not a UA sheet, so doesn't use :-moz-has-dir-attr */
->>>>>>> a17af05f
   unicode-bidi: plaintext;
 }