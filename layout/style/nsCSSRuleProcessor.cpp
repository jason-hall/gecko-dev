--- conflicted
+++ resolved
@@ -41,10 +41,7 @@
 #include "nsContentUtils.h"
 #include "nsMediaList.h"
 #include "nsCSSRules.h"
-<<<<<<< HEAD
-=======
 #include "nsCSSCounterStyleRule.h"
->>>>>>> a17af05f
 #include "nsCSSFontFaceRule.h"
 #include "nsStyleSet.h"
 #include "mozilla/dom/Element.h"
@@ -1679,26 +1676,13 @@
 static inline bool
 IsSignificantChildMaybeThreadSafe(const nsIContent* aContent,
                                   bool aTextIsSignificant,
-<<<<<<< HEAD
-                                  bool aWhitespaceIsSignificant,
-                                  bool aIsGecko)
-{
-  if (aIsGecko) {
-    auto content = const_cast<nsIContent*>(aContent);
-    return IsSignificantChild(content, aTextIsSignificant, aWhitespaceIsSignificant);
-  } else {
-=======
                                   bool aWhitespaceIsSignificant)
 {
   if (ServoStyleSet::IsInServoTraversal()) {
->>>>>>> a17af05f
     // See bug 1349100 for optimizing this
     return nsStyleUtil::ThreadSafeIsSignificantChild(aContent,
                                                      aTextIsSignificant,
                                                      aWhitespaceIsSignificant);
-<<<<<<< HEAD
-  }
-=======
   } else {
     auto content = const_cast<nsIContent*>(aContent);
     return IsSignificantChild(content, aTextIsSignificant, aWhitespaceIsSignificant);
@@ -1758,7 +1742,6 @@
     return true;
   }
   return false;
->>>>>>> a17af05f
 }
 
 /* static */ bool
@@ -1768,10 +1751,6 @@
                                         const nsIDocument* aDocument,
                                         bool aForStyling,
                                         EventStates aStateMask,
-<<<<<<< HEAD
-                                        bool aIsGecko,
-=======
->>>>>>> a17af05f
                                         bool* aSetSlowSelectorFlag,
                                         bool* const aDependence)
 {
@@ -1781,15 +1760,6 @@
     case CSSPseudoClassType::mozLocaleDir:
       {
         bool docIsRTL;
-<<<<<<< HEAD
-        if (aIsGecko) {
-          auto doc = const_cast<nsIDocument*>(aDocument);
-          docIsRTL = doc->GetDocumentState()
-                        .HasState(NS_DOCUMENT_STATE_RTL_LOCALE);
-        } else {
-          docIsRTL = aDocument->ThreadSafeGetDocumentState()
-                              .HasState(NS_DOCUMENT_STATE_RTL_LOCALE);
-=======
         if (ServoStyleSet::IsInServoTraversal()) {
           docIsRTL = aDocument->ThreadSafeGetDocumentState()
                               .HasState(NS_DOCUMENT_STATE_RTL_LOCALE);
@@ -1797,7 +1767,6 @@
           auto doc = const_cast<nsIDocument*>(aDocument);
           docIsRTL = doc->GetDocumentState()
                         .HasState(NS_DOCUMENT_STATE_RTL_LOCALE);
->>>>>>> a17af05f
         }
 
         nsDependentString dirString(aString);
@@ -1843,11 +1812,7 @@
         do {
           child = aElement->GetChildAt(++index);
         } while (child &&
-<<<<<<< HEAD
-                  (!IsSignificantChildMaybeThreadSafe(child, true, false, aIsGecko) ||
-=======
                   (!IsSignificantChildMaybeThreadSafe(child, true, false) ||
->>>>>>> a17af05f
                   (child->GetNameSpaceID() == aElement->GetNameSpaceID() &&
                     child->NodeInfo()->NameAtom()->Equals(nsDependentString(aString)))));
         if (child) {
@@ -1892,61 +1857,8 @@
       break;
 
     case CSSPseudoClassType::lang:
-<<<<<<< HEAD
-      {
-        NS_ASSERTION(aString, "null lang parameter");
-        if (!aString || !*aString) {
-          return false;
-        }
-
-        // We have to determine the language of the current element.  Since
-        // this is currently no property and since the language is inherited
-        // from the parent we have to be prepared to look at all parent
-        // nodes.  The language itself is encoded in the LANG attribute.
-        nsAutoString language;
-        if (aElement->GetLang(language)) {
-          if (!nsStyleUtil::DashMatchCompare(language,
-                                             nsDependentString(aString),
-                                             nsASCIICaseInsensitiveStringComparator())) {
-            return false;
-          }
-          // This pseudo-class matched; move on to the next thing
-          break;
-        }
-
-        if (aDocument) {
-          // Try to get the language from the HTTP header or if this
-          // is missing as well from the preferences.
-          // The content language can be a comma-separated list of
-          // language codes.
-          aDocument->GetContentLanguage(language);
-
-          nsDependentString langString(aString);
-          language.StripWhitespace();
-          int32_t begin = 0;
-          int32_t len = language.Length();
-          while (begin < len) {
-            int32_t end = language.FindChar(char16_t(','), begin);
-            if (end == kNotFound) {
-              end = len;
-            }
-            if (nsStyleUtil::DashMatchCompare(Substring(language, begin,
-                                                        end-begin),
-                                              langString,
-                                              nsASCIICaseInsensitiveStringComparator())) {
-              break;
-            }
-            begin = end + 1;
-          }
-          if (begin < len) {
-            // This pseudo-class matched
-            break;
-          }
-        }
-=======
       if (LangPseudoMatches(aElement, nullptr, false, aString, aDocument)) {
         break;
->>>>>>> a17af05f
       }
       return false;
 
@@ -2298,10 +2210,6 @@
                                                                aTreeMatchContext.mDocument,
                                                                aTreeMatchContext.mForStyling,
                                                                aNodeMatchContext.mStateMask,
-<<<<<<< HEAD
-                                                               true,
-=======
->>>>>>> a17af05f
                                                                &setSlowSelectorFlag,
                                                                aDependence);
         if (setSlowSelectorFlag) {
@@ -3856,18 +3764,6 @@
   if (aSheet->IsApplicable() &&
       aSheet->UseForPresentation(aData->mPresContext, aData->mCacheKey) &&
       aSheet->mInner) {
-<<<<<<< HEAD
-
-    StyleSheet* child = aSheet->GetFirstChild();
-    while (child) {
-      CascadeSheet(child->AsGecko(), aData);
-
-      child = child->mNext;
-    }
-
-    for (css::Rule* rule : aSheet->Inner()->mOrderedRules) {
-      if (!CascadeRuleEnumFunc(rule, aData)) {
-=======
     auto& rules = aSheet->Inner()->mOrderedRules;
     uint32_t i = 0, len = rules.Length();
     for (; i < len; i++) {
@@ -3902,7 +3798,6 @@
 
     for (; i < len; i++) {
       if (!CascadeRuleEnumFunc(rules[i], aData)) {
->>>>>>> a17af05f
         return false;
       }
     }
