--- conflicted
+++ resolved
@@ -35,13 +35,9 @@
   StyleSheetInfo(StyleSheetInfo& aCopy,
                  StyleSheet* aPrimarySheet);
 
-<<<<<<< HEAD
-  virtual ~StyleSheetInfo() {}
-=======
   virtual ~StyleSheetInfo();
 
   virtual StyleSheetInfo* CloneFor(StyleSheet* aPrimarySheet) = 0;
->>>>>>> a17af05f
 
   virtual void AddSheet(StyleSheet* aSheet);
   virtual void RemoveSheet(StyleSheet* aSheet);
@@ -65,14 +61,11 @@
   RefPtr<StyleSheet>     mFirstChild;
   AutoTArray<StyleSheet*, 8> mSheets;
 
-<<<<<<< HEAD
-=======
   // If a SourceMap or X-SourceMap response header is seen, this is
   // the value.  If both are seen, SourceMap is preferred.  If neither
   // is seen, this will be an empty string.
   nsString mSourceMapURL;
 
->>>>>>> a17af05f
 #ifdef DEBUG
   bool                   mPrincipalSet;
 #endif
