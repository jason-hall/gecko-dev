--- conflicted
+++ resolved
@@ -17,16 +17,10 @@
 
 class nsIGlobalObject;
 class nsStyleContext;
-<<<<<<< HEAD
-struct nsStyleDisplay;
-struct ServoComputedValues;
-=======
 class ServoComputedData;
 struct nsStyleDisplay;
->>>>>>> a17af05f
 
 namespace mozilla {
-struct ServoComputedValuesWithParent;
 namespace css {
 class Declaration;
 } /* namespace css */
@@ -349,11 +343,7 @@
   void UpdateAnimations(
     mozilla::dom::Element* aElement,
     mozilla::CSSPseudoElementType aPseudoType,
-<<<<<<< HEAD
-    const mozilla::ServoComputedValuesWithParent& aServoValues);
-=======
     const mozilla::ServoStyleContext* aComputedValues);
->>>>>>> a17af05f
 
   /**
    * Add a pending event.
@@ -379,8 +369,6 @@
   void SortEvents()      { mEventDispatcher.SortEvents(); }
   void ClearEventQueue() { mEventDispatcher.ClearEventQueue(); }
 
-<<<<<<< HEAD
-=======
   // Utility function to walk through |aIter| to find the Keyframe with
   // matching offset and timing function but stopping as soon as the offset
   // differs from |aOffset| (i.e. it assumes a sorted iterator).
@@ -414,7 +402,6 @@
     return false;
   }
 
->>>>>>> a17af05f
 protected:
   ~nsAnimationManager() override = default;
 
