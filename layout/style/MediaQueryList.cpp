--- conflicted
+++ resolved
@@ -8,17 +8,10 @@
 
 #include "mozilla/dom/MediaQueryList.h"
 #include "mozilla/dom/MediaQueryListEvent.h"
-<<<<<<< HEAD
-#include "mozilla/dom/EventTarget.h"
-#include "mozilla/dom/EventTargetBinding.h"
-#include "nsPresContext.h"
-#include "nsMediaList.h"
-=======
 #include "mozilla/dom/MediaList.h"
 #include "mozilla/dom/EventTarget.h"
 #include "mozilla/dom/EventTargetBinding.h"
 #include "nsPresContext.h"
->>>>>>> a17af05f
 #include "nsCSSParser.h"
 #include "nsIDocument.h"
 
@@ -27,29 +20,15 @@
 namespace mozilla {
 namespace dom {
 
-<<<<<<< HEAD
-MediaQueryList::MediaQueryList(nsIDocument *aDocument,
-                               const nsAString &aMediaQueryList)
-  : mDocument(aDocument)
-  , mMediaList(new nsMediaList)
-  , mMatchesValid(false)
-  , mIsKeptAlive(false)
-=======
 MediaQueryList::MediaQueryList(nsIDocument* aDocument,
                                const nsAString& aMediaQueryList)
   : mDocument(aDocument)
   , mMatchesValid(false)
->>>>>>> a17af05f
 {
   mMediaList =
     MediaList::Create(aDocument->GetStyleBackendType(), aMediaQueryList);
 
-<<<<<<< HEAD
-  nsCSSParser parser;
-  parser.ParseMediaList(aMediaQueryList, nullptr, 0, mMediaList);
-=======
   KeepAliveIfHasListenersFor(ONCHANGE_STRING);
->>>>>>> a17af05f
 }
 
 MediaQueryList::~MediaQueryList()
@@ -72,11 +51,7 @@
   NS_IMPL_CYCLE_COLLECTION_UNLINK_PRESERVED_WRAPPER
 NS_IMPL_CYCLE_COLLECTION_UNLINK_END
 
-<<<<<<< HEAD
-NS_INTERFACE_MAP_BEGIN_CYCLE_COLLECTION_INHERITED(MediaQueryList)
-=======
 NS_INTERFACE_MAP_BEGIN_CYCLE_COLLECTION(MediaQueryList)
->>>>>>> a17af05f
 NS_INTERFACE_MAP_END_INHERITING(DOMEventTargetHelper)
 
 NS_IMPL_ADDREF_INHERITED(MediaQueryList, DOMEventTargetHelper)
@@ -128,13 +103,6 @@
 
   DOMEventTargetHelper::AddEventListener(aType, aCallback, aOptions,
                                          aWantsUntrusted, aRv);
-<<<<<<< HEAD
-
-  if (aRv.Failed()) {
-    return;
-  }
-
-  UpdateMustKeepAlive();
 }
 
 void
@@ -150,63 +118,6 @@
   RemoveEventListener(ONCHANGE_STRING, aListener, options, aRv);
 }
 
-void
-MediaQueryList::RemoveEventListener(const nsAString& aType,
-                                    EventListener* aCallback,
-                                    const EventListenerOptionsOrBoolean& aOptions,
-                                    ErrorResult& aRv)
-{
-  DOMEventTargetHelper::RemoveEventListener(aType, aCallback, aOptions, aRv);
-
-  if (aRv.Failed()) {
-    return;
-  }
-
-  UpdateMustKeepAlive();
-}
-
-EventHandlerNonNull*
-MediaQueryList::GetOnchange()
-{
-  if (NS_IsMainThread()) {
-    return GetEventHandler(nsGkAtoms::onchange, EmptyString());
-  }
-  return GetEventHandler(nullptr, ONCHANGE_STRING);
-}
-
-void
-MediaQueryList::SetOnchange(EventHandlerNonNull* aCallback)
-{
-  if (NS_IsMainThread()) {
-    SetEventHandler(nsGkAtoms::onchange, EmptyString(), aCallback);
-  } else {
-    SetEventHandler(nullptr, ONCHANGE_STRING, aCallback);
-  }
-
-  UpdateMustKeepAlive();
-}
-
-void
-MediaQueryList::UpdateMustKeepAlive()
-{
-  bool toKeepAlive = HasListeners();
-  if (toKeepAlive == mIsKeptAlive) {
-    return;
-  }
-
-  // When we have listeners, the pres context owns a reference to
-  // this.  This is a cyclic reference that can only be broken by
-  // cycle collection.
-
-  mIsKeptAlive = toKeepAlive;
-
-  if (toKeepAlive) {
-    NS_ADDREF_THIS();
-  } else {
-    NS_RELEASE_THIS();
-  }
-}
-
 bool
 MediaQueryList::HasListeners()
 {
@@ -218,40 +129,7 @@
 {
   DisconnectFromOwner();
 
-  if (mIsKeptAlive) {
-    mIsKeptAlive = false;
-    // See NS_ADDREF_THIS() in AddListener.
-    NS_RELEASE_THIS();
-  }
-=======
-}
-
-void
-MediaQueryList::RemoveListener(EventListener* aListener, ErrorResult& aRv)
-{
-  if (!aListener) {
-    return;
-  }
-
-  EventListenerOptionsOrBoolean options;
-  options.SetAsBoolean() = false;
-
-  RemoveEventListener(ONCHANGE_STRING, aListener, options, aRv);
-}
-
-bool
-MediaQueryList::HasListeners()
-{
-  return HasListenersFor(ONCHANGE_STRING);
-}
-
-void
-MediaQueryList::Disconnect()
-{
-  DisconnectFromOwner();
-
   IgnoreKeepAliveIfHasListenersFor(ONCHANGE_STRING);
->>>>>>> a17af05f
 }
 
 void
