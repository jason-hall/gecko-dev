--- conflicted
+++ resolved
@@ -302,16 +302,6 @@
              "aIterations should be nonnegative & finite, as ensured by "
              "CSSParser");
 
-<<<<<<< HEAD
-  TimingParams timing;
-  timing.mDuration.emplace(StickyTimeDuration::FromMilliseconds(aDuration));
-  timing.mDelay = TimeDuration::FromMilliseconds(aDelay);
-  timing.mIterations = aIterationCount;
-  timing.mDirection = aDirection;
-  timing.mFill = aFillMode;
-
-  return timing;
-=======
   return TimingParams {
     aDuration,
     aDelay,
@@ -319,7 +309,6 @@
     aDirection,
     aFillMode
   };
->>>>>>> a17af05f
 }
 
 } // namespace mozilla
