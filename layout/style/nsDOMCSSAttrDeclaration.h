/* -*- Mode: C++; tab-width: 2; indent-tabs-mode: nil; c-basic-offset: 2 -*- */
/* This Source Code Form is subject to the terms of the Mozilla Public
 * License, v. 2.0. If a copy of the MPL was not distributed with this
 * file, You can obtain one at http://mozilla.org/MPL/2.0/. */

/* DOM object for element.style */

#ifndef nsDOMCSSAttributeDeclaration_h
#define nsDOMCSSAttributeDeclaration_h

#include "mozilla/Attributes.h"
#include "nsDOMCSSDeclaration.h"


namespace mozilla {
namespace dom {
class Element;
} // namespace dom
} // namespace mozilla

class nsDOMCSSAttributeDeclaration final : public nsDOMCSSDeclaration
{
public:
  typedef mozilla::dom::Element Element;
  nsDOMCSSAttributeDeclaration(Element* aContent, bool aIsSMILOverride);

  NS_DECL_CYCLE_COLLECTING_ISUPPORTS
  NS_DECL_CYCLE_COLLECTION_SKIPPABLE_SCRIPT_HOLDER_CLASS_AMBIGUOUS(nsDOMCSSAttributeDeclaration,
                                                                   nsICSSDeclaration)

  // If GetCSSDeclaration returns non-null, then the decl it returns
  // is owned by our current style rule.
  virtual mozilla::DeclarationBlock* GetCSSDeclaration(Operation aOperation) override;
  virtual void GetCSSParsingEnvironment(CSSParsingEnvironment& aCSSParseEnv) override;
<<<<<<< HEAD
  mozilla::URLExtraData* GetURLData() const final;
=======
  nsDOMCSSDeclaration::ServoCSSParsingEnvironment GetServoCSSParsingEnvironment() const final;
>>>>>>> a17af05f
  NS_IMETHOD GetParentRule(nsIDOMCSSRule **aParent) override;

  virtual nsINode* GetParentObject() override;

  NS_IMETHOD SetPropertyValue(const nsCSSPropertyID aPropID,
                              const nsAString& aValue) override;

protected:
  ~nsDOMCSSAttributeDeclaration();

  virtual nsresult SetCSSDeclaration(mozilla::DeclarationBlock* aDecl) override;
  virtual nsIDocument* DocToUpdate() override;

  RefPtr<Element> mElement;

  /* If true, this indicates that this nsDOMCSSAttributeDeclaration
   * should interact with mContent's SMIL override style rule (rather
   * than the inline style rule).
   */
  const bool mIsSMILOverride;
};

#endif /* nsDOMCSSAttributeDeclaration_h */<|MERGE_RESOLUTION|>--- conflicted
+++ resolved
@@ -32,11 +32,7 @@
   // is owned by our current style rule.
   virtual mozilla::DeclarationBlock* GetCSSDeclaration(Operation aOperation) override;
   virtual void GetCSSParsingEnvironment(CSSParsingEnvironment& aCSSParseEnv) override;
-<<<<<<< HEAD
-  mozilla::URLExtraData* GetURLData() const final;
-=======
   nsDOMCSSDeclaration::ServoCSSParsingEnvironment GetServoCSSParsingEnvironment() const final;
->>>>>>> a17af05f
   NS_IMETHOD GetParentRule(nsIDOMCSSRule **aParent) override;
 
   virtual nsINode* GetParentObject() override;
