/* -*- Mode: C++; tab-width: 8; indent-tabs-mode: nil; c-basic-offset: 2 -*- */
/* vim: set ts=8 sts=2 et sw=2 tw=80: */
/* This Source Code Form is subject to the terms of the Mozilla Public
 * License, v. 2.0. If a copy of the MPL was not distributed with this
 * file, You can obtain one at http://mozilla.org/MPL/2.0/. */

#include "mozilla/ServoStyleSet.h"

#include "gfxPlatformFontList.h"
<<<<<<< HEAD
#include "mozilla/DocumentStyleRootIterator.h"
#include "mozilla/ServoRestyleManager.h"
#include "mozilla/dom/AnonymousContent.h"
#include "mozilla/dom/ChildIterator.h"
#include "mozilla/dom/Element.h"
#include "mozilla/dom/ElementInlines.h"
#include "mozilla/dom/KeyframeEffectReadOnly.h"
=======
#include "mozilla/AutoRestyleTimelineMarker.h"
#include "mozilla/DocumentStyleRootIterator.h"
#include "mozilla/LookAndFeel.h"
#include "mozilla/ServoBindings.h"
#include "mozilla/ServoRestyleManager.h"
#include "mozilla/ServoStyleRuleMap.h"
#include "mozilla/css/Loader.h"
#include "mozilla/dom/AnonymousContent.h"
#include "mozilla/dom/ChildIterator.h"
#include "mozilla/dom/FontFaceSet.h"
#include "mozilla/dom/Element.h"
#include "mozilla/dom/ElementInlines.h"
#include "mozilla/RestyleManagerInlines.h"
>>>>>>> a17af05f
#include "nsCSSAnonBoxes.h"
#include "nsCSSFrameConstructor.h"
#include "nsCSSPseudoElements.h"
<<<<<<< HEAD
#include "nsDeviceContext.h"
#include "nsHTMLStyleSheet.h"
=======
#include "nsCSSRuleProcessor.h"
#include "nsDeviceContext.h"
#include "nsHTMLStyleSheet.h"
#include "nsIAnonymousContentCreator.h"
>>>>>>> a17af05f
#include "nsIDocumentInlines.h"
#include "nsPrintfCString.h"
#include "nsSMILAnimationController.h"
#include "nsStyleContext.h"
#include "nsStyleSet.h"
#include "gfxUserFontSet.h"

using namespace mozilla;
using namespace mozilla::dom;

<<<<<<< HEAD
ServoStyleSet::ServoStyleSet()
  : mPresContext(nullptr)
  , mBatching(0)
  , mAllowResolveStaleStyles(false)
=======
ServoStyleSet* ServoStyleSet::sInServoTraversal = nullptr;

namespace mozilla {
// On construction, sets sInServoTraversal to the given ServoStyleSet.
// On destruction, clears sInServoTraversal and calls RunPostTraversalTasks.
class MOZ_RAII AutoSetInServoTraversal
{
public:
  explicit AutoSetInServoTraversal(ServoStyleSet* aSet)
    : mSet(aSet)
  {
    MOZ_ASSERT(!ServoStyleSet::sInServoTraversal);
    MOZ_ASSERT(aSet);
    ServoStyleSet::sInServoTraversal = aSet;
  }

  ~AutoSetInServoTraversal()
  {
    MOZ_ASSERT(ServoStyleSet::sInServoTraversal);
    ServoStyleSet::sInServoTraversal = nullptr;
    mSet->RunPostTraversalTasks();
  }

private:
  ServoStyleSet* mSet;
};

// Sets up for one or more calls to Servo_TraverseSubtree.
class MOZ_RAII AutoPrepareTraversal
{
public:
  explicit AutoPrepareTraversal(ServoStyleSet* aSet)
    // For markers for animations, we have already set the markers in
    // ServoRestyleManager::PostRestyleEventForAnimations so that we don't need
    // to care about animation restyles here.
    : mTimelineMarker(aSet->mPresContext->GetDocShell(), false)
    , mSetInServoTraversal(aSet)
  {
    MOZ_ASSERT(!aSet->StylistNeedsUpdate());
  }

private:
  AutoRestyleTimelineMarker mTimelineMarker;
  AutoSetInServoTraversal mSetInServoTraversal;
};

} // namespace mozilla

ServoStyleSet::ServoStyleSet(Kind aKind)
  : mKind(aKind)
  , mPresContext(nullptr)
  , mAuthorStyleDisabled(false)
  , mStylistState(StylistState::NotDirty)
  , mUserFontSetUpdateGeneration(0)
  , mUserFontCacheUpdateGeneration(0)
  , mNeedsRestyleAfterEnsureUniqueInner(false)
>>>>>>> a17af05f
{
}

ServoStyleSet::~ServoStyleSet()
{
  for (auto& sheetArray : mSheets) {
    for (auto& sheet : sheetArray) {
      sheet->DropStyleSet(this);
    }
  }
}

UniquePtr<ServoStyleSet>
ServoStyleSet::CreateXBLServoStyleSet(
  nsPresContext* aPresContext,
  const nsTArray<RefPtr<ServoStyleSheet>>& aNewSheets)
{
  auto set = MakeUnique<ServoStyleSet>(Kind::ForXBL);
  set->Init(aPresContext, nullptr);

  // The XBL style sheets aren't document level sheets, but we need to
  // decide a particular SheetType to add them to style set. This type
  // doesn't affect the place where we pull those rules from
  // stylist::push_applicable_declarations_as_xbl_only_stylist().
  set->ReplaceSheets(SheetType::Doc, aNewSheets);

  // Update stylist immediately.
  set->UpdateStylist();

  // The PresContext of the bound document could be destroyed anytime later,
  // which shouldn't be used for XBL styleset, so we clear it here to avoid
  // dangling pointer.
  set->mPresContext = nullptr;

  return set;
}

void
ServoStyleSet::Init(nsPresContext* aPresContext, nsBindingManager* aBindingManager)
{
  mPresContext = aPresContext;
<<<<<<< HEAD
  mRawSet.reset(Servo_StyleSet_Init(aPresContext));

  mPresContext->DeviceContext()->InitFontCache();
  gfxPlatformFontList::PlatformFontList()->InitLangService();
=======
  mLastPresContextUsesXBLStyleSet = aPresContext;

  mRawSet.reset(Servo_StyleSet_Init(aPresContext));
  mBindingManager = aBindingManager;

  mPresContext->DeviceContext()->InitFontCache();
>>>>>>> a17af05f

  // Now that we have an mRawSet, go ahead and notify about whatever stylesheets
  // we have so far.
  for (auto& sheetArray : mSheets) {
    for (auto& sheet : sheetArray) {
      // There's no guarantee this will create a list on the servo side whose
      // ordering matches the list that would have been created had all those
<<<<<<< HEAD
      // sheets been appended/prepended/etc after we had mRawSet.  But hopefully
      // that's OK (e.g. because servo doesn't care about the relative ordering
      // of sheets from different cascade levels in the list?).
      MOZ_ASSERT(sheet->RawSheet(), "We should only append non-null raw sheets.");
      Servo_StyleSet_AppendStyleSheet(mRawSet.get(), sheet->RawSheet(), false);
    }
  }

  // No need to Servo_StyleSet_FlushStyleSheets because we just created the
  // mRawSet, so there was nothing to flush.
=======
      // sheets been appended/prepended/etc after we had mRawSet. That's okay
      // because Servo only needs to maintain relative ordering within a sheet
      // type, which this preserves.

      MOZ_ASSERT(sheet->RawContents(),
                 "We should only append non-null raw sheets.");
      Servo_StyleSet_AppendStyleSheet(mRawSet.get(), sheet);
    }
  }

  // We added prefilled stylesheets into mRawSet, so the stylist is dirty.
  // The Stylist should be updated later when necessary.
  SetStylistStyleSheetsDirty();
>>>>>>> a17af05f
}

void
ServoStyleSet::BeginShutdown()
{
  nsIDocument* doc = mPresContext->Document();

<<<<<<< HEAD
  // It's important to do this before mRawSet is released, since that will cause
  // a RuleTree GC, which needs to happen after we have dropped all of the
  // document's strong references to RuleNodes.  We also need to do it here,
  // in BeginShutdown, and not in Shutdown, since Shutdown happens after the
  // frame tree has been destroyed, but before the script runners that delete
  // native anonymous content (which also could be holding on the RuleNodes)
  // have run.  By clearing style here, before the frame tree is destroyed,
  // the AllChildrenIterator will find the anonymous content.
  //
  // Note that this is pretty bad for performance; we should find a way to
  // get by with the ServoNodeDatas being dropped as part of the document
  // going away.
  DocumentStyleRootIterator iter(doc);
  while (Element* root = iter.GetNextStyleRoot()) {
    ServoRestyleManager::ClearServoDataFromSubtree(root);
  }

  // We can also have some cloned canvas custom content stored in the document
  // (as done in nsCanvasFrame::DestroyFrom), due to bug 1348480, when we create
  // the clone (wastefully) during PresShell destruction.  Clear data from that
  // clone.
  for (RefPtr<AnonymousContent>& ac : doc->GetAnonymousContents()) {
    ServoRestyleManager::ClearServoDataFromSubtree(ac->GetContentNode());
=======
  // Remove the style rule map from document's observer and drop it.
  if (mStyleRuleMap) {
    doc->RemoveObserver(mStyleRuleMap);
    doc->CSSLoader()->RemoveObserver(mStyleRuleMap);
    mStyleRuleMap = nullptr;
>>>>>>> a17af05f
  }
}

void
ServoStyleSet::Shutdown()
{
  // Make sure we drop our cached style contexts before the presshell arena
  // starts going away.
  ClearNonInheritingStyleContexts();
  mRawSet = nullptr;
}

<<<<<<< HEAD
size_t
ServoStyleSet::SizeOfIncludingThis(MallocSizeOf aMallocSizeOf) const
{
  size_t n = aMallocSizeOf(this);

  // Measurement of the following members may be added later if DMD finds it is
  // worthwhile:
  // - mRawSet
  // - mSheets
  // - mNonInheritingStyleContexts
  //
  // The following members are not measured:
  // - mPresContext, because it a non-owning pointer

  return n;
=======
void
ServoStyleSet::InvalidateStyleForCSSRuleChanges()
{
  MOZ_ASSERT(StylistNeedsUpdate());
  mPresContext->RestyleManager()->AsServo()->PostRestyleEventForCSSRuleChanges();
>>>>>>> a17af05f
}

bool
ServoStyleSet::SetPresContext(nsPresContext* aPresContext)
{
  MOZ_ASSERT(IsForXBL(), "Only XBL styleset can set PresContext!");

  mLastPresContextUsesXBLStyleSet = aPresContext;

  const OriginFlags rulesChanged = static_cast<OriginFlags>(
    Servo_StyleSet_SetDevice(mRawSet.get(), aPresContext));

  if (rulesChanged != OriginFlags(0)) {
    MarkOriginsDirty(rulesChanged);
    return true;
  }

  return false;
}

nsRestyleHint
ServoStyleSet::MediumFeaturesChanged(bool aViewportChanged)
{
  bool viewportUnitsUsed = false;
  bool rulesChanged = MediumFeaturesChangedRules(&viewportUnitsUsed);

  if (mBindingManager &&
      mBindingManager->MediumFeaturesChanged(mPresContext)) {
    SetStylistXBLStyleSheetsDirty();
    rulesChanged = true;
  }

  if (rulesChanged) {
    return eRestyle_Subtree;
  }

  if (viewportUnitsUsed && aViewportChanged) {
    return eRestyle_ForceDescendants;
  }

  return nsRestyleHint(0);
}

bool
ServoStyleSet::MediumFeaturesChangedRules(bool* aViewportUnitsUsed)
{
  MOZ_ASSERT(aViewportUnitsUsed);

  const OriginFlags rulesChanged = static_cast<OriginFlags>(
    Servo_StyleSet_MediumFeaturesChanged(mRawSet.get(), aViewportUnitsUsed));

  if (rulesChanged != OriginFlags(0)) {
    MarkOriginsDirty(rulesChanged);
    return true;
  }

  return false;
}

MOZ_DEFINE_MALLOC_SIZE_OF(ServoStyleSetMallocSizeOf)

void
ServoStyleSet::AddSizeOfIncludingThis(nsWindowSizes& aSizes) const
{
  MallocSizeOf mallocSizeOf = aSizes.mState.mMallocSizeOf;

  aSizes.mLayoutServoStyleSetsOther += mallocSizeOf(this);

  if (mRawSet) {
    aSizes.mLayoutServoStyleSetsOther += mallocSizeOf(mRawSet.get());
    ServoStyleSetSizes sizes;
    // Measure mRawSet. We use ServoStyleSetMallocSizeOf rather than
    // aMallocSizeOf to distinguish in DMD's output the memory measured within
    // Servo code.
    Servo_StyleSet_AddSizeOfExcludingThis(ServoStyleSetMallocSizeOf, &sizes,
                                          mRawSet.get());
    aSizes.mLayoutServoStyleSetsStylistRuleTree += sizes.mStylistRuleTree;
    aSizes.mLayoutServoStyleSetsOther += sizes.mOther;
  }

  if (mStyleRuleMap) {
    aSizes.mLayoutServoStyleSetsOther +=
      mStyleRuleMap->SizeOfIncludingThis(aSizes.mState.mMallocSizeOf);
  }

  // Measurement of the following members may be added later if DMD finds it is
  // worthwhile:
  // - mSheets
  // - mNonInheritingStyleContexts
  //
  // The following members are not measured:
  // - mPresContext, because it a non-owning pointer
}

bool
ServoStyleSet::GetAuthorStyleDisabled() const
{
  return mAuthorStyleDisabled;
}

nsresult
ServoStyleSet::SetAuthorStyleDisabled(bool aStyleDisabled)
{
  if (mAuthorStyleDisabled == aStyleDisabled) {
    return NS_OK;
  }

  mAuthorStyleDisabled = aStyleDisabled;
  MarkOriginsDirty(OriginFlags::Author);

  return NS_OK;
}

void
ServoStyleSet::BeginUpdate()
{
}

nsresult
ServoStyleSet::EndUpdate()
{
<<<<<<< HEAD
  MOZ_ASSERT(mBatching > 0);
  if (--mBatching > 0) {
    return NS_OK;
  }

  Servo_StyleSet_FlushStyleSheets(mRawSet.get());
=======
>>>>>>> a17af05f
  return NS_OK;
}

already_AddRefed<ServoStyleContext>
ServoStyleSet::ResolveStyleFor(Element* aElement,
<<<<<<< HEAD
                               nsStyleContext* aParentContext,
                               LazyComputeBehavior aMayCompute)
{
  return GetContext(aElement, aParentContext, nullptr,
                    CSSPseudoElementType::NotPseudo, aMayCompute);
}

already_AddRefed<nsStyleContext>
ServoStyleSet::GetContext(nsIContent* aContent,
                          nsStyleContext* aParentContext,
                          nsIAtom* aPseudoTag,
                          CSSPseudoElementType aPseudoType,
                          LazyComputeBehavior aMayCompute)
{
  MOZ_ASSERT(aContent->IsElement());
  Element* element = aContent->AsElement();


  PreTraverseSync();
  RefPtr<ServoComputedValues> computedValues;
  if (aMayCompute == LazyComputeBehavior::Allow) {
    computedValues = ResolveStyleLazily(element, nullptr);
  } else {
    computedValues = ResolveServoStyle(element);
  }

  MOZ_ASSERT(computedValues);
  return GetContext(computedValues.forget(), aParentContext, aPseudoTag, aPseudoType,
                    element);
}

already_AddRefed<nsStyleContext>
ServoStyleSet::GetContext(already_AddRefed<ServoComputedValues> aComputedValues,
                          nsStyleContext* aParentContext,
                          nsIAtom* aPseudoTag,
                          CSSPseudoElementType aPseudoType,
                          Element* aElementForAnimation)
=======
                               ServoStyleContext* aParentContext,
                               LazyComputeBehavior aMayCompute)
{
  RefPtr<ServoStyleContext> computedValues;
  if (aMayCompute == LazyComputeBehavior::Allow) {
    PreTraverseSync();
    return ResolveStyleLazilyInternal(
        aElement, CSSPseudoElementType::NotPseudo, nullptr, aParentContext);
  }

  return ResolveServoStyle(aElement);
}

/**
 * Clears any stale Servo element data that might existing in the specified
 * element's document.  Upon destruction, asserts that the element and all
 * its ancestors still have no element data, if the document has no pres shell.
 */
class MOZ_STACK_CLASS AutoClearStaleData
{
public:
  explicit AutoClearStaleData(Element* aElement)
#ifdef DEBUG
    : mElement(aElement)
#endif
  {
    aElement->OwnerDoc()->ClearStaleServoDataFromDocument();
  }

  ~AutoClearStaleData()
  {
#ifdef DEBUG
    // Assert that the element and its ancestors are all unstyled, if the
    // document has no pres shell.
    if (mElement->OwnerDoc()->HasShellOrBFCacheEntry()) {
      // We must check whether we're in the bfcache because its presence
      // means we have a "hidden" pres shell with up-to-date data in the
      // tree.
      return;
    }
    for (Element* e = mElement; e; e = e->GetParentElement()) {
      MOZ_ASSERT(!e->HasServoData(), "expected element to be unstyled");
    }
#endif
  }

private:
#ifdef DEBUG
  Element* mElement;
#endif
};

const ServoElementSnapshotTable&
ServoStyleSet::Snapshots()
{
  return mPresContext->RestyleManager()->AsServo()->Snapshots();
}

void
ServoStyleSet::ResolveMappedAttrDeclarationBlocks()
{
  if (nsHTMLStyleSheet* sheet = mPresContext->Document()->GetAttributeStyleSheet()) {
    sheet->CalculateMappedServoDeclarations(mPresContext);
  }

  mPresContext->Document()->ResolveScheduledSVGPresAttrs();
}

void
ServoStyleSet::PreTraverseSync()
>>>>>>> a17af05f
{
  // Get the Document's root element to ensure that the cache is valid before
  // calling into the (potentially-parallel) Servo traversal, where a cache hit
  // is necessary to avoid a data race when updating the cache.
  mozilla::Unused << mPresContext->Document()->GetRootElement();

  ResolveMappedAttrDeclarationBlocks();

  nsCSSRuleProcessor::InitSystemMetrics();

  LookAndFeel::NativeInit();

  // This is lazily computed and pseudo matching needs to access
  // it so force computation early.
  mPresContext->Document()->GetDocumentState();

  if (gfxUserFontSet* userFontSet = mPresContext->Document()->GetUserFontSet()) {
    // Ensure that the @font-face data is not stale
    uint64_t generation = userFontSet->GetGeneration();
    if (generation != mUserFontSetUpdateGeneration) {
      mPresContext->DeviceContext()->UpdateFontCacheUserFonts(userFontSet);
      mUserFontSetUpdateGeneration = generation;
    }

    // Ensure that the FontFaceSet's cached document principal is up to date.
    FontFaceSet* fontFaceSet =
      static_cast<FontFaceSet::UserFontSet*>(userFontSet)->GetFontFaceSet();
    fontFaceSet->UpdateStandardFontLoadPrincipal();
    bool principalChanged = fontFaceSet->HasStandardFontLoadPrincipalChanged();

    // Ensure that the user font cache holds up-to-date data on whether
    // our font set is allowed to re-use fonts from the cache.
    uint32_t cacheGeneration = gfxUserFontSet::UserFontCache::Generation();
    if (principalChanged) {
      gfxUserFontSet::UserFontCache::ClearAllowedFontSets(userFontSet);
    }
    if (cacheGeneration != mUserFontCacheUpdateGeneration || principalChanged) {
      gfxUserFontSet::UserFontCache::UpdateAllowedFontSets(userFontSet);
      mUserFontCacheUpdateGeneration = cacheGeneration;
    }
  }

<<<<<<< HEAD
  // XXXbholley: Figure out the correct thing to pass here. Does this fixup
  // duplicate something that servo already does?
  // See bug 1344914.
  bool skipFixup = false;

  RefPtr<nsStyleContext> result = NS_NewStyleContext(aParentContext, mPresContext, aPseudoTag,
                                                     aPseudoType, Move(aComputedValues), skipFixup);

  // Set the body color on the pres context. See nsStyleSet::GetContext
  if (aElementForAnimation &&
      aElementForAnimation->IsHTMLElement(nsGkAtoms::body) &&
      aPseudoType == CSSPseudoElementType::NotPseudo &&
      mPresContext->CompatibilityMode() == eCompatibility_NavQuirks) {
    nsIDocument* doc = aElementForAnimation->GetUncomposedDoc();
    if (doc && doc->GetBodyElement() == aElementForAnimation) {
      // Update the prescontext's body color
      mPresContext->SetBodyTextColor(result->StyleColor()->mColor);
    }
  }
  return result.forget();
}

void
ServoStyleSet::ResolveMappedAttrDeclarationBlocks()
{
  if (nsHTMLStyleSheet* sheet = mPresContext->Document()->GetAttributeStyleSheet()) {
    sheet->CalculateMappedServoDeclarations(mPresContext);
  }

  mPresContext->Document()->ResolveScheduledSVGPresAttrs();
}

void
ServoStyleSet::PreTraverseSync()
{
  ResolveMappedAttrDeclarationBlocks();

  // This is lazily computed and pseudo matching needs to access
  // it so force computation early.
  mPresContext->Document()->GetDocumentState();

  // Ensure that the @font-face data is not stale
  mPresContext->Document()->GetUserFontSet();
}

void
ServoStyleSet::PreTraverse(Element* aRoot)
=======
  UpdateStylistIfNeeded();
  mPresContext->CacheAllLangs();
}

void
ServoStyleSet::PreTraverse(ServoTraversalFlags aFlags, Element* aRoot)
>>>>>>> a17af05f
{
  PreTraverseSync();

  // Process animation stuff that we should avoid doing during the parallel
  // traversal.
<<<<<<< HEAD
  if (aRoot) {
    mPresContext->EffectCompositor()->PreTraverseInSubtree(aRoot);
  } else {
    mPresContext->EffectCompositor()->PreTraverse();
  }
}

bool
ServoStyleSet::PrepareAndTraverseSubtree(RawGeckoElementBorrowed aRoot,
                                         TraversalRootBehavior aRootBehavior,
                                         TraversalRestyleBehavior
                                           aRestyleBehavior)
{
  // Get the Document's root element to ensure that the cache is valid before
  // calling into the (potentially-parallel) Servo traversal, where a cache hit
  // is necessary to avoid a data race when updating the cache.
  mozilla::Unused << aRoot->OwnerDoc()->GetRootElement();

  MOZ_ASSERT(!sInServoTraversal);
  sInServoTraversal = true;

  bool isInitial = !aRoot->HasServoData();
  bool forReconstruct =
    aRestyleBehavior == TraversalRestyleBehavior::ForReconstruct;
  bool postTraversalRequired =
    Servo_TraverseSubtree(aRoot, mRawSet.get(), aRootBehavior, aRestyleBehavior);
  MOZ_ASSERT_IF(isInitial || forReconstruct, !postTraversalRequired);

  auto root = const_cast<Element*>(aRoot);

  // If there are still animation restyles needed, trigger a second traversal to
  // update CSS animations' styles.
  EffectCompositor* compositor = mPresContext->EffectCompositor();
  if (forReconstruct ? compositor->PreTraverseInSubtree(root)
                     : compositor->PreTraverse()) {
    if (Servo_TraverseSubtree(aRoot, mRawSet.get(),
                              aRootBehavior, aRestyleBehavior)) {
      MOZ_ASSERT(!forReconstruct);
      if (isInitial) {
        // We're doing initial styling, and the additional animation
        // traversal changed the styles that were set by the first traversal.
        // This would normally require a post-traversal to update the style
        // contexts, and the DOM now has dirty descendant bits and RestyleData
        // in expectation of that post-traversal. But since this is actually
        // the initial styling, there are no style contexts to update and no
        // frames to apply the change hints to, so we don't need to do that
        // post-traversal. Instead, just drop this state and tell the caller
        // that no post-traversal is required.
        MOZ_ASSERT(!postTraversalRequired);
        ServoRestyleManager::ClearRestyleStateFromSubtree(root);
      } else {
        postTraversalRequired = true;
      }
    }
  }

  sInServoTraversal = false;
  return postTraversalRequired;
}

already_AddRefed<nsStyleContext>
ServoStyleSet::ResolveStyleFor(Element* aElement,
                               nsStyleContext* aParentContext,
                               LazyComputeBehavior aMayCompute,
                               TreeMatchContext& aTreeMatchContext)
{
  // aTreeMatchContext is used to speed up selector matching,
  // but if the element already has a ServoComputedValues computed in
  // advance, then we shouldn't need to use it.
  return ResolveStyleFor(aElement, aParentContext, aMayCompute);
=======
  nsSMILAnimationController* smilController =
    mPresContext->Document()->HasAnimationController()
    ? mPresContext->Document()->GetAnimationController()
    : nullptr;

  if (aRoot) {
    mPresContext->EffectCompositor()
                ->PreTraverseInSubtree(aFlags, aRoot);
    if (smilController) {
      smilController->PreTraverseInSubtree(aRoot);
    }
  } else {
    mPresContext->EffectCompositor()->PreTraverse(aFlags);
    if (smilController) {
      smilController->PreTraverse();
    }
  }
}

static inline already_AddRefed<ServoStyleContext>
ResolveStyleForTextOrFirstLetterContinuation(
    RawServoStyleSetBorrowed aStyleSet,
    ServoStyleContext& aParent,
    nsIAtom* aAnonBox)
{
  MOZ_ASSERT(aAnonBox == nsCSSAnonBoxes::mozText ||
             aAnonBox == nsCSSAnonBoxes::firstLetterContinuation);
  auto inheritTarget = aAnonBox == nsCSSAnonBoxes::mozText
    ? InheritTarget::Text
    : InheritTarget::FirstLetterContinuation;

  RefPtr<ServoStyleContext> style =
    aParent.GetCachedInheritingAnonBoxStyle(aAnonBox);
  if (!style) {
    style = Servo_ComputedValues_Inherit(aStyleSet,
                                         aAnonBox,
                                         &aParent,
                                         inheritTarget).Consume();
    MOZ_ASSERT(style);
    aParent.SetCachedInheritedAnonBoxStyle(aAnonBox, style);
  }

  return style.forget();
>>>>>>> a17af05f
}

already_AddRefed<ServoStyleContext>
ServoStyleSet::ResolveStyleForText(nsIContent* aTextNode,
                                   ServoStyleContext* aParentContext)
{
  MOZ_ASSERT(aTextNode && aTextNode->IsNodeOfType(nsINode::eTEXT));
  MOZ_ASSERT(aTextNode->GetParent());
  MOZ_ASSERT(aParentContext);

<<<<<<< HEAD
  // Gecko expects text node style contexts to be like elements that match no
  // rules: inherit the inherit structs, reset the reset structs. This is cheap
  // enough to do on the main thread, which means that the parallel style system
  // can avoid worrying about text nodes.
  const ServoComputedValues* parentComputedValues =
    aParentContext->StyleSource().AsServoComputedValues();
  RefPtr<ServoComputedValues> computedValues =
    Servo_ComputedValues_Inherit(mRawSet.get(), parentComputedValues).Consume();

  return GetContext(computedValues.forget(), aParentContext,
                    nsCSSAnonBoxes::mozText,
                    CSSPseudoElementType::InheritingAnonBox,
                    nullptr);
}

already_AddRefed<nsStyleContext>
ServoStyleSet::ResolveStyleForFirstLetterContinuation(nsStyleContext* aParentContext)
{
  const ServoComputedValues* parent = aParentContext->StyleSource().AsServoComputedValues();
  RefPtr<ServoComputedValues> computedValues =
    Servo_ComputedValues_Inherit(mRawSet.get(), parent).Consume();
  MOZ_ASSERT(computedValues);

  return GetContext(computedValues.forget(), aParentContext,
                    nsCSSAnonBoxes::firstLetterContinuation,
                    CSSPseudoElementType::InheritingAnonBox,
                    nullptr);
}

already_AddRefed<nsStyleContext>
ServoStyleSet::ResolveStyleForPlaceholder()
{
  RefPtr<nsStyleContext>& cache =
    mNonInheritingStyleContexts[nsCSSAnonBoxes::NonInheriting::oofPlaceholder];
  if (cache) {
    RefPtr<nsStyleContext> retval = cache;
    return retval.forget();
  }

  RefPtr<ServoComputedValues> computedValues =
    Servo_ComputedValues_Inherit(mRawSet.get(), nullptr).Consume();
  MOZ_ASSERT(computedValues);

  RefPtr<nsStyleContext> retval =
    GetContext(computedValues.forget(), nullptr,
               nsCSSAnonBoxes::oofPlaceholder,
               CSSPseudoElementType::NonInheritingAnonBox,
               nullptr);
  cache = retval;
  return retval.forget();
}

already_AddRefed<nsStyleContext>
=======
  return ResolveStyleForTextOrFirstLetterContinuation(
      mRawSet.get(), *aParentContext, nsCSSAnonBoxes::mozText);
}

already_AddRefed<ServoStyleContext>
ServoStyleSet::ResolveStyleForFirstLetterContinuation(ServoStyleContext* aParentContext)
{
  MOZ_ASSERT(aParentContext);

  return ResolveStyleForTextOrFirstLetterContinuation(
      mRawSet.get(), *aParentContext, nsCSSAnonBoxes::firstLetterContinuation);
}

already_AddRefed<ServoStyleContext>
ServoStyleSet::ResolveStyleForPlaceholder()
{
  RefPtr<ServoStyleContext>& cache =
    mNonInheritingStyleContexts[nsCSSAnonBoxes::NonInheriting::oofPlaceholder];
  if (cache) {
    RefPtr<ServoStyleContext> retval = cache;
    return retval.forget();
  }

  RefPtr<ServoStyleContext> computedValues =
    Servo_ComputedValues_Inherit(mRawSet.get(),
                                 nsCSSAnonBoxes::oofPlaceholder,
                                 nullptr,
                                 InheritTarget::PlaceholderFrame)
                                 .Consume();
  MOZ_ASSERT(computedValues);

  cache = computedValues;
  return computedValues.forget();
}

already_AddRefed<ServoStyleContext>
>>>>>>> a17af05f
ServoStyleSet::ResolvePseudoElementStyle(Element* aOriginatingElement,
                                         CSSPseudoElementType aType,
                                         ServoStyleContext* aParentContext,
                                         Element* aPseudoElement)
{
  UpdateStylistIfNeeded();

  MOZ_ASSERT(aType < CSSPseudoElementType::Count);

  RefPtr<ServoStyleContext> computedValues;

  if (aPseudoElement) {
<<<<<<< HEAD
    NS_WARNING("stylo: We don't support CSS_PSEUDO_ELEMENT_SUPPORTS_USER_ACTION_STATE yet");
  }

  // NB: We ignore aParentContext, on the assumption that pseudo element styles
  // should just inherit from aOriginatingElement's primary style, which Servo
  // already knows.
  MOZ_ASSERT(aType < CSSPseudoElementType::Count);
  nsIAtom* pseudoTag = nsCSSPseudoElements::GetPseudoAtom(aType);

  RefPtr<ServoComputedValues> computedValues =
    Servo_ResolvePseudoStyle(aOriginatingElement, pseudoTag,
                             /* is_probe = */ false, mRawSet.get()).Consume();
=======
    MOZ_ASSERT(aType == aPseudoElement->GetPseudoElementType());
    computedValues =
      Servo_ResolveStyle(aPseudoElement, mRawSet.get()).Consume();
  } else {
    bool cacheable =
      !nsCSSPseudoElements::IsEagerlyCascadedInServo(aType) && aParentContext;
    computedValues =
      cacheable ? aParentContext->GetCachedLazyPseudoStyle(aType) : nullptr;

    if (!computedValues) {
      computedValues = Servo_ResolvePseudoStyle(aOriginatingElement,
                                                aType,
                                                /* is_probe = */ false,
                                                aParentContext,
                                                mRawSet.get()).Consume();
      if (cacheable) {
        aParentContext->SetCachedLazyPseudoStyle(computedValues);
      }
    }
  }

>>>>>>> a17af05f
  MOZ_ASSERT(computedValues);
  return computedValues.forget();
}

<<<<<<< HEAD
  bool isBeforeOrAfter = aType == CSSPseudoElementType::before ||
                         aType == CSSPseudoElementType::after;
  return GetContext(computedValues.forget(), aParentContext, pseudoTag, aType,
                    isBeforeOrAfter ? aOriginatingElement : nullptr);
}

already_AddRefed<nsStyleContext>
ServoStyleSet::ResolveTransientStyle(Element* aElement, CSSPseudoElementType aType)
{
  nsIAtom* pseudoTag = nullptr;
  if (aType != CSSPseudoElementType::NotPseudo) {
    pseudoTag = nsCSSPseudoElements::GetPseudoAtom(aType);
  }

  RefPtr<ServoComputedValues> computedValues =
    ResolveStyleLazily(aElement, pseudoTag);

  return GetContext(computedValues.forget(), nullptr, pseudoTag, aType,
                    nullptr);
}

// aFlags is an nsStyleSet flags bitfield
already_AddRefed<nsStyleContext>
ServoStyleSet::ResolveInheritingAnonymousBoxStyle(nsIAtom* aPseudoTag,
                                                  nsStyleContext* aParentContext,
                                                  uint32_t aFlags)
{
  MOZ_ASSERT(nsCSSAnonBoxes::IsAnonBox(aPseudoTag) &&
             !nsCSSAnonBoxes::IsNonInheritingAnonBox(aPseudoTag));
=======
already_AddRefed<ServoStyleContext>
ServoStyleSet::ResolveStyleLazily(Element* aElement,
                                  CSSPseudoElementType aPseudoType,
                                  nsIAtom* aPseudoTag,
                                  StyleRuleInclusion aRuleInclusion)
{
  // Lazy style computation avoids storing any new data in the tree.
  // If the tree has stale data in it, then the AutoClearStaleData below
  // will ensure it's cleared so we don't use it. But if the document is
  // in the bfcache, then we will have valid, usable data in the tree,
  // but we don't want to use it. Instead we want to pretend as if the
  // document has no pres shell and no styles.
  //
  // If we don't do this, then we can very easily mix styles from different
  // style sets in the tree. For example, calling getComputedStyle on an
  // element in a display:none iframe (which has no pres shell) will use the
  // caller's style set for any styling. If we allowed this to re-use any
  // existing styles in the DOM, then we would do selector matching on the
  // undisplayed element with the caller's style set's rules, but inherit from
  // values that were computed with the style set from the target element's
  // hidden-by-the-bfcache-entry pres shell.
  bool ignoreExistingStyles = aElement->OwnerDoc()->GetBFCacheEntry();

  AutoClearStaleData guard(aElement);
  PreTraverseSync();
  return ResolveStyleLazilyInternal(aElement, aPseudoType, aPseudoTag,
                                    nullptr, aRuleInclusion,
                                    ignoreExistingStyles);
}

already_AddRefed<ServoStyleContext>
ServoStyleSet::ResolveInheritingAnonymousBoxStyle(nsIAtom* aPseudoTag,
                                                  ServoStyleContext* aParentContext)
{
  MOZ_ASSERT(nsCSSAnonBoxes::IsAnonBox(aPseudoTag) &&
             !nsCSSAnonBoxes::IsNonInheritingAnonBox(aPseudoTag));
  RefPtr<ServoStyleContext> style = nullptr;
>>>>>>> a17af05f

  if (aParentContext) {
    style = aParentContext->GetCachedInheritingAnonBoxStyle(aPseudoTag);
  }

<<<<<<< HEAD
  const ServoComputedValues* parentStyle =
    aParentContext ? aParentContext->StyleSource().AsServoComputedValues()
                   : nullptr;
  RefPtr<ServoComputedValues> computedValues =
    Servo_ComputedValues_GetForAnonymousBox(parentStyle, aPseudoTag, skipFixup,
=======
  if (!style) {
    // People like to call into here from random attribute notifications (see
    // bug 1388234, and bug 1389029).
    //
    // We may get a wrong cached style if the stylist needs an update, but we'll
    // have a whole restyle scheduled anyway.
    UpdateStylistIfNeeded();

    style =
      Servo_ComputedValues_GetForAnonymousBox(aParentContext,
                                              aPseudoTag,
                                              mRawSet.get()).Consume();
    MOZ_ASSERT(style);
    if (aParentContext) {
      aParentContext->SetCachedInheritedAnonBoxStyle(aPseudoTag, style);
    }
  }

  return style.forget();
}

already_AddRefed<ServoStyleContext>
ServoStyleSet::ResolveNonInheritingAnonymousBoxStyle(nsIAtom* aPseudoTag)
{
  MOZ_ASSERT(nsCSSAnonBoxes::IsAnonBox(aPseudoTag) &&
             nsCSSAnonBoxes::IsNonInheritingAnonBox(aPseudoTag));
  MOZ_ASSERT(aPseudoTag != nsCSSAnonBoxes::pageContent,
             "If nsCSSAnonBoxes::pageContent ends up non-inheriting, check "
             "whether we need to do anything to move the "
             "@page handling from ResolveInheritingAnonymousBoxStyle to "
             "ResolveNonInheritingAnonymousBoxStyle");

  nsCSSAnonBoxes::NonInheriting type =
    nsCSSAnonBoxes::NonInheritingTypeForPseudoTag(aPseudoTag);
  RefPtr<ServoStyleContext>& cache = mNonInheritingStyleContexts[type];
  if (cache) {
    RefPtr<ServoStyleContext> retval = cache;
    return retval.forget();
  }

  UpdateStylistIfNeeded();

  // We always want to skip parent-based display fixup here.  It never makes
  // sense for non-inheriting anonymous boxes.  (Static assertions in
  // nsCSSAnonBoxes.cpp ensure that all non-inheriting non-anonymous boxes
  // are indeed annotated as skipping this fixup.)
  MOZ_ASSERT(!nsCSSAnonBoxes::IsNonInheritingAnonBox(nsCSSAnonBoxes::viewport),
             "viewport needs fixup to handle blockifying it");
  RefPtr<ServoStyleContext> computedValues =
    Servo_ComputedValues_GetForAnonymousBox(nullptr,
                                            aPseudoTag,
>>>>>>> a17af05f
                                            mRawSet.get()).Consume();
#ifdef DEBUG
  if (!computedValues) {
    nsString pseudo;
    aPseudoTag->ToString(pseudo);
    NS_ERROR(nsPrintfCString("stylo: could not get anon-box: %s",
             NS_ConvertUTF16toUTF8(pseudo).get()).get());
    MOZ_CRASH();
  }
#endif

<<<<<<< HEAD
  // FIXME(bz, bug 1344914) We should really GetContext here and make skipFixup
  // work there.
  return NS_NewStyleContext(aParentContext, mPresContext, aPseudoTag,
                            CSSPseudoElementType::InheritingAnonBox,
                            computedValues.forget(), skipFixup);
=======
  cache = computedValues;
  return computedValues.forget();
>>>>>>> a17af05f
}

already_AddRefed<nsStyleContext>
ServoStyleSet::ResolveNonInheritingAnonymousBoxStyle(nsIAtom* aPseudoTag)
{
  MOZ_ASSERT(nsCSSAnonBoxes::IsAnonBox(aPseudoTag) &&
             nsCSSAnonBoxes::IsNonInheritingAnonBox(aPseudoTag));
  MOZ_ASSERT(aPseudoTag != nsCSSAnonBoxes::pageContent,
             "If nsCSSAnonBoxes::pageContent ends up non-inheriting, check "
             "whether we need to do anything to move the "
             "@page handling from ResolveInheritingAnonymousBoxStyle to "
             "ResolveNonInheritingAnonymousBoxStyle");

  nsCSSAnonBoxes::NonInheriting type =
    nsCSSAnonBoxes::NonInheritingTypeForPseudoTag(aPseudoTag);
  RefPtr<nsStyleContext>& cache = mNonInheritingStyleContexts[type];
  if (cache) {
    RefPtr<nsStyleContext> retval = cache;
    return retval.forget();
  }

  // We always want to skip parent-based display fixup here.  It never makes
  // sense for non-inheriting anonymous boxes.
  MOZ_ASSERT(!nsCSSAnonBoxes::IsNonInheritingAnonBox(nsCSSAnonBoxes::viewport),
             "viewport needs fixup to handle blockifying it");
  RefPtr<ServoComputedValues> computedValues =
    Servo_ComputedValues_GetForAnonymousBox(nullptr, aPseudoTag, true,
                                            mRawSet.get()).Consume();
#ifdef DEBUG
  if (!computedValues) {
    nsString pseudo;
    aPseudoTag->ToString(pseudo);
    NS_ERROR(nsPrintfCString("stylo: could not get anon-box: %s",
             NS_ConvertUTF16toUTF8(pseudo).get()).get());
    MOZ_CRASH();
  }
#endif

  RefPtr<nsStyleContext> retval =
    GetContext(computedValues.forget(), nullptr, aPseudoTag,
               CSSPseudoElementType::NonInheritingAnonBox, nullptr);
  cache = retval;
  return retval.forget();
}

// manage the set of style sheets in the style set
nsresult
ServoStyleSet::AppendStyleSheet(SheetType aType,
                                ServoStyleSheet* aSheet)
{
  MOZ_ASSERT(aSheet);
  MOZ_ASSERT(aSheet->IsApplicable());
  MOZ_ASSERT(nsStyleSet::IsCSSSheetType(aType));
  MOZ_ASSERT(aSheet->RawContents(), "Raw sheet should be in place before insertion.");

<<<<<<< HEAD
  MOZ_ASSERT(aSheet->RawSheet(), "Raw sheet should be in place before insertion.");
  mSheets[aType].RemoveElement(aSheet);
  mSheets[aType].AppendElement(aSheet);

  if (mRawSet) {
    // Maintain a mirrored list of sheets on the servo side.
    Servo_StyleSet_AppendStyleSheet(mRawSet.get(), aSheet->RawSheet(), !mBatching);
=======
  RemoveSheetOfType(aType, aSheet);
  AppendSheetOfType(aType, aSheet);

  if (mRawSet) {
    // Maintain a mirrored list of sheets on the servo side.
    // Servo will remove aSheet from its original position as part of the call
    // to Servo_StyleSet_AppendStyleSheet.
    Servo_StyleSet_AppendStyleSheet(mRawSet.get(), aSheet);
    SetStylistStyleSheetsDirty();
>>>>>>> a17af05f
  }

  return NS_OK;
}

nsresult
ServoStyleSet::PrependStyleSheet(SheetType aType,
                                 ServoStyleSheet* aSheet)
{
  MOZ_ASSERT(aSheet);
  MOZ_ASSERT(aSheet->IsApplicable());
  MOZ_ASSERT(nsStyleSet::IsCSSSheetType(aType));
<<<<<<< HEAD

  MOZ_ASSERT(aSheet->RawSheet(), "Raw sheet should be in place before insertion.");
  mSheets[aType].RemoveElement(aSheet);
  mSheets[aType].InsertElementAt(0, aSheet);

  if (mRawSet) {
    // Maintain a mirrored list of sheets on the servo side.
    Servo_StyleSet_PrependStyleSheet(mRawSet.get(), aSheet->RawSheet(), !mBatching);
=======
  MOZ_ASSERT(aSheet->RawContents(),
             "Raw sheet should be in place before insertion.");

  RemoveSheetOfType(aType, aSheet);
  PrependSheetOfType(aType, aSheet);

  if (mRawSet) {
    // Maintain a mirrored list of sheets on the servo side.
    // Servo will remove aSheet from its original position as part of the call
    // to Servo_StyleSet_PrependStyleSheet.
    Servo_StyleSet_PrependStyleSheet(mRawSet.get(), aSheet);
    SetStylistStyleSheetsDirty();
>>>>>>> a17af05f
  }

  return NS_OK;
}

nsresult
ServoStyleSet::RemoveStyleSheet(SheetType aType,
                                ServoStyleSheet* aSheet)
{
  MOZ_ASSERT(aSheet);
  MOZ_ASSERT(nsStyleSet::IsCSSSheetType(aType));

<<<<<<< HEAD
  mSheets[aType].RemoveElement(aSheet);

  if (mRawSet) {
    // Maintain a mirrored list of sheets on the servo side.
    Servo_StyleSet_RemoveStyleSheet(mRawSet.get(), aSheet->RawSheet(), !mBatching);
=======
  RemoveSheetOfType(aType, aSheet);
  if (mRawSet) {
    // Maintain a mirrored list of sheets on the servo side.
    Servo_StyleSet_RemoveStyleSheet(mRawSet.get(), aSheet);
    SetStylistStyleSheetsDirty();
>>>>>>> a17af05f
  }

  return NS_OK;
}

nsresult
ServoStyleSet::ReplaceSheets(SheetType aType,
                             const nsTArray<RefPtr<ServoStyleSheet>>& aNewSheets)
{
  // Gecko uses a two-dimensional array keyed by sheet type, whereas Servo
  // stores a flattened list. This makes ReplaceSheets a pretty clunky thing
  // to express. If the need ever arises, we can easily make this more efficent,
  // probably by aligning the representations better between engines.

<<<<<<< HEAD
  if (mRawSet) {
    for (ServoStyleSheet* sheet : mSheets[aType]) {
      Servo_StyleSet_RemoveStyleSheet(mRawSet.get(), sheet->RawSheet(), false);
    }
  }
=======
  SetStylistStyleSheetsDirty();
>>>>>>> a17af05f

  // Remove all the existing sheets first.
  for (const auto& sheet : mSheets[aType]) {
    sheet->DropStyleSet(this);
    if (mRawSet) {
      Servo_StyleSet_RemoveStyleSheet(mRawSet.get(), sheet);
    }
  }
  mSheets[aType].Clear();

<<<<<<< HEAD
  if (mRawSet) {
    for (ServoStyleSheet* sheet : mSheets[aType]) {
      MOZ_ASSERT(sheet->RawSheet(), "Raw sheet should be in place before replacement.");
      Servo_StyleSet_AppendStyleSheet(mRawSet.get(), sheet->RawSheet(), false);
    }
  }

  if (!mBatching) {
    Servo_StyleSet_FlushStyleSheets(mRawSet.get());
=======
  // Add in all the new sheets.
  for (auto& sheet : aNewSheets) {
    AppendSheetOfType(aType, sheet);
    if (mRawSet) {
      MOZ_ASSERT(sheet->RawContents(), "Raw sheet should be in place before replacement.");
      Servo_StyleSet_AppendStyleSheet(mRawSet.get(), sheet);
    }
>>>>>>> a17af05f
  }

  return NS_OK;
}

nsresult
ServoStyleSet::InsertStyleSheetBefore(SheetType aType,
                                      ServoStyleSheet* aNewSheet,
                                      ServoStyleSheet* aReferenceSheet)
{
  MOZ_ASSERT(aNewSheet);
  MOZ_ASSERT(aReferenceSheet);
  MOZ_ASSERT(aNewSheet->IsApplicable());
  MOZ_ASSERT(aNewSheet != aReferenceSheet, "Can't place sheet before itself.");
  MOZ_ASSERT(aNewSheet->RawContents(), "Raw sheet should be in place before insertion.");
  MOZ_ASSERT(aReferenceSheet->RawContents(), "Reference sheet should have a raw sheet.");

  // Servo will remove aNewSheet from its original position as part of the
  // call to Servo_StyleSet_InsertStyleSheetBefore.
  RemoveSheetOfType(aType, aNewSheet);
  InsertSheetOfType(aType, aNewSheet, aReferenceSheet);

  if (mRawSet) {
    // Maintain a mirrored list of sheets on the servo side.
    Servo_StyleSet_InsertStyleSheetBefore(
        mRawSet.get(), aNewSheet, aReferenceSheet);
    SetStylistStyleSheetsDirty();
  }
  MOZ_ASSERT(aReferenceSheet->RawSheet(), "Reference sheet should have a raw sheet.");

<<<<<<< HEAD
  MOZ_ASSERT(aNewSheet->RawSheet(), "Raw sheet should be in place before insertion.");
  mSheets[aType].InsertElementAt(idx, aNewSheet);

  if (mRawSet) {
    // Maintain a mirrored list of sheets on the servo side.
    Servo_StyleSet_InsertStyleSheetBefore(mRawSet.get(), aNewSheet->RawSheet(),
                                          aReferenceSheet->RawSheet(), !mBatching);
  }

=======
>>>>>>> a17af05f
  return NS_OK;
}

int32_t
ServoStyleSet::SheetCount(SheetType aType) const
{
  MOZ_ASSERT(nsStyleSet::IsCSSSheetType(aType));
  return mSheets[aType].Length();
}

ServoStyleSheet*
ServoStyleSet::StyleSheetAt(SheetType aType, int32_t aIndex) const
{
  MOZ_ASSERT(nsStyleSet::IsCSSSheetType(aType));
  return mSheets[aType][aIndex];
}

void
ServoStyleSet::AppendAllXBLStyleSheets(nsTArray<StyleSheet*>& aArray) const
{
  if (mBindingManager) {
    mBindingManager->AppendAllSheets(aArray);
  }
}

nsresult
ServoStyleSet::RemoveDocStyleSheet(ServoStyleSheet* aSheet)
{
  return RemoveStyleSheet(SheetType::Doc, aSheet);
}

nsresult
ServoStyleSet::AddDocStyleSheet(ServoStyleSheet* aSheet,
                                nsIDocument* aDocument)
{
  MOZ_ASSERT(aSheet->IsApplicable());
<<<<<<< HEAD
  MOZ_ASSERT(aSheet->RawSheet(), "Raw sheet should be in place by this point.");

  RefPtr<StyleSheet> strong(aSheet);

  nsTArray<RefPtr<ServoStyleSheet>>& sheetsArray = mSheets[SheetType::Doc];

  sheetsArray.RemoveElement(aSheet);

  size_t index =
    aDocument->FindDocStyleSheetInsertionPoint(sheetsArray, aSheet);
  sheetsArray.InsertElementAt(index, aSheet);

  if (mRawSet) {
    // Maintain a mirrored list of sheets on the servo side.
    ServoStyleSheet* followingSheet = sheetsArray.SafeElementAt(index + 1);
    if (followingSheet) {
      MOZ_ASSERT(followingSheet->RawSheet(), "Every mSheets element should have a raw sheet");
      Servo_StyleSet_InsertStyleSheetBefore(mRawSet.get(), aSheet->RawSheet(),
                                            followingSheet->RawSheet(), !mBatching);
    } else {
      Servo_StyleSet_AppendStyleSheet(mRawSet.get(), aSheet->RawSheet(), !mBatching);
=======
  MOZ_ASSERT(aSheet->RawContents(), "Raw sheet should be in place by this point.");

  RefPtr<StyleSheet> strong(aSheet);

  RemoveSheetOfType(SheetType::Doc, aSheet);

  size_t index =
    aDocument->FindDocStyleSheetInsertionPoint(mSheets[SheetType::Doc], aSheet);

  if (index < mSheets[SheetType::Doc].Length()) {
    // This case is insert before.
    ServoStyleSheet *beforeSheet = mSheets[SheetType::Doc][index];
    InsertSheetOfType(SheetType::Doc, aSheet, beforeSheet);

    if (mRawSet) {
      // Maintain a mirrored list of sheets on the servo side.
      Servo_StyleSet_InsertStyleSheetBefore(mRawSet.get(), aSheet, beforeSheet);
      SetStylistStyleSheetsDirty();
    }
  } else {
    // This case is append.
    AppendSheetOfType(SheetType::Doc, aSheet);

    if (mRawSet) {
      // Maintain a mirrored list of sheets on the servo side.
      Servo_StyleSet_AppendStyleSheet(mRawSet.get(), aSheet);
      SetStylistStyleSheetsDirty();
>>>>>>> a17af05f
    }
  }

  return NS_OK;
}

<<<<<<< HEAD
already_AddRefed<nsStyleContext>
=======
already_AddRefed<ServoStyleContext>
>>>>>>> a17af05f
ServoStyleSet::ProbePseudoElementStyle(Element* aOriginatingElement,
                                       CSSPseudoElementType aType,
                                       ServoStyleContext* aParentContext)
{
<<<<<<< HEAD
  // NB: We ignore aParentContext, on the assumption that pseudo element styles
  // should just inherit from aOriginatingElement's primary style, which Servo
  // already knows.
=======
  UpdateStylistIfNeeded();

  // NB: We ignore aParentContext, because in some cases
  // (first-line/first-letter on anonymous box blocks) Gecko passes something
  // nonsensical there.  In all other cases we want to inherit directly from
  // aOriginatingElement's styles anyway.
>>>>>>> a17af05f
  MOZ_ASSERT(aType < CSSPseudoElementType::Count);

<<<<<<< HEAD
  RefPtr<ServoComputedValues> computedValues =
    Servo_ResolvePseudoStyle(aOriginatingElement, pseudoTag,
                             /* is_probe = */ true, mRawSet.get()).Consume();
=======
  bool cacheable =
    !nsCSSPseudoElements::IsEagerlyCascadedInServo(aType) && aParentContext;

  RefPtr<ServoStyleContext> computedValues =
    cacheable ? aParentContext->GetCachedLazyPseudoStyle(aType) : nullptr;
>>>>>>> a17af05f
  if (!computedValues) {
    computedValues = Servo_ResolvePseudoStyle(aOriginatingElement, aType,
                                              /* is_probe = */ true,
                                              nullptr,
                                              mRawSet.get()).Consume();
    if (!computedValues) {
      return nullptr;
    }

    if (cacheable) {
      // NB: We don't need to worry about the before/after handling below
      // because those are eager and thus not |cacheable| anyway.
      aParentContext->SetCachedLazyPseudoStyle(computedValues);
    }
  }

  // For :before and :after pseudo-elements, having display: none or no
  // 'content' property is equivalent to not having the pseudo-element
  // at all.
<<<<<<< HEAD
  bool isBeforeOrAfter = pseudoTag == nsCSSPseudoElements::before ||
                         pseudoTag == nsCSSPseudoElements::after;
  if (isBeforeOrAfter) {
    const nsStyleDisplay *display = Servo_GetStyleDisplay(computedValues);
    const nsStyleContent *content = Servo_GetStyleContent(computedValues);
    // XXXldb What is contentCount for |content: ""|?
=======
  bool isBeforeOrAfter = aType == CSSPseudoElementType::before ||
                         aType == CSSPseudoElementType::after;
  if (isBeforeOrAfter) {
    const nsStyleDisplay* display = computedValues->ComputedData()->GetStyleDisplay();
    const nsStyleContent* content = computedValues->ComputedData()->GetStyleContent();
>>>>>>> a17af05f
    if (display->mDisplay == StyleDisplay::None ||
        content->ContentCount() == 0) {
      return nullptr;
    }
  }

<<<<<<< HEAD
  return GetContext(computedValues.forget(), aParentContext, pseudoTag, aType,
                    isBeforeOrAfter ? aOriginatingElement : nullptr);
}

already_AddRefed<nsStyleContext>
ServoStyleSet::ProbePseudoElementStyle(Element* aOriginatingElement,
                                       CSSPseudoElementType aType,
                                       nsStyleContext* aParentContext,
                                       TreeMatchContext& aTreeMatchContext,
                                       Element* aPseudoElement)
{
  if (aPseudoElement) {
    NS_ERROR("stylo: We don't support CSS_PSEUDO_ELEMENT_SUPPORTS_USER_ACTION_STATE yet");
  }
  return ProbePseudoElementStyle(aOriginatingElement, aType, aParentContext);
=======
  return computedValues.forget();
>>>>>>> a17af05f
}

nsRestyleHint
ServoStyleSet::HasStateDependentStyle(dom::Element* aElement,
                                      EventStates aStateMask)
{
  NS_WARNING("stylo: HasStateDependentStyle always returns zero!");
  return nsRestyleHint(0);
}

nsRestyleHint
ServoStyleSet::HasStateDependentStyle(dom::Element* aElement,
                                      CSSPseudoElementType aPseudoType,
                                      dom::Element* aPseudoElement,
                                      EventStates aStateMask)
{
  NS_WARNING("stylo: HasStateDependentStyle always returns zero!");
  return nsRestyleHint(0);
}

bool
<<<<<<< HEAD
ServoStyleSet::StyleDocument()
{
  PreTraverse();
=======
ServoStyleSet::StyleDocument(ServoTraversalFlags aFlags)
{
  nsIDocument* doc = mPresContext->Document();
  if (!doc->GetServoRestyleRoot()) {
    return false;
  }

  PreTraverse(aFlags);
  AutoPrepareTraversal guard(this);
  const SnapshotTable& snapshots = Snapshots();
>>>>>>> a17af05f

  // Restyle the document from the root element and each of the document level
  // NAC subtree roots.
  bool postTraversalRequired = false;
<<<<<<< HEAD
  DocumentStyleRootIterator iter(mPresContext->Document());
  while (Element* root = iter.GetNextStyleRoot()) {
    if (PrepareAndTraverseSubtree(root,
                                  TraversalRootBehavior::Normal,
                                  TraversalRestyleBehavior::Normal)) {
      postTraversalRequired = true;
    }
  }
=======

  Element* rootElement = doc->GetRootElement();
  MOZ_ASSERT_IF(rootElement, rootElement->HasServoData());

  if (ShouldTraverseInParallel()) {
    aFlags |= ServoTraversalFlags::ParallelTraversal;
  }

  // Do the first traversal.
  DocumentStyleRootIterator iter(doc->GetServoRestyleRoot());
  while (Element* root = iter.GetNextStyleRoot()) {
    MOZ_ASSERT(MayTraverseFrom(const_cast<Element*>(root)));

    // If there were text nodes inserted into the document (but not elements),
    // there may be lazy frame construction to do even if no styling is required.
    postTraversalRequired |= root->HasFlag(NODE_DESCENDANTS_NEED_FRAMES);

    bool required = Servo_TraverseSubtree(root, mRawSet.get(), &snapshots, aFlags);
    postTraversalRequired |= required;
  }

  // If there are still animation restyles needed, trigger a second traversal to
  // update CSS animations or transitions' styles.
  //
  // Note that we need to check the style root again, because doing another
  // PreTraverse on the EffectCompositor might alter the style root. But we
  // don't need to worry about NAC, since document-level NAC shouldn't have
  // animations.
  //
  // We don't need to do this for SMIL since SMIL only updates its animation
  // values once at the begin of a tick. As a result, even if the previous
  // traversal caused, for example, the font-size to change, the SMIL style
  // won't be updated until the next tick anyway.
  if (mPresContext->EffectCompositor()->PreTraverse(aFlags)) {
    nsINode* styleRoot = doc->GetServoRestyleRoot();
    Element* root = styleRoot->IsElement() ? styleRoot->AsElement() : rootElement;

    bool required = Servo_TraverseSubtree(root, mRawSet.get(), &snapshots, aFlags);
    postTraversalRequired |= required;
  }

>>>>>>> a17af05f
  return postTraversalRequired;
}

void
ServoStyleSet::StyleNewSubtree(Element* aRoot)
{
<<<<<<< HEAD
  MOZ_ASSERT(!aRoot->HasServoData());

  PreTraverse();

  DebugOnly<bool> postTraversalRequired =
    PrepareAndTraverseSubtree(aRoot,
                              TraversalRootBehavior::Normal,
                              TraversalRestyleBehavior::Normal);
  MOZ_ASSERT(!postTraversalRequired);
=======
  MOZ_ASSERT(!aRoot->HasServoData(), "Should have called StyleNewChildren");
  PreTraverseSync();
  AutoPrepareTraversal guard(this);

  // Do the traversal. The snapshots will not be used.
  const SnapshotTable& snapshots = Snapshots();
  auto flags = ServoTraversalFlags::Empty;
  if (ShouldTraverseInParallel()) {
    flags |= ServoTraversalFlags::ParallelTraversal;
  }

  DebugOnly<bool> postTraversalRequired =
    Servo_TraverseSubtree(aRoot, mRawSet.get(), &snapshots, flags);
  MOZ_ASSERT(!postTraversalRequired);

  // Annoyingly, the newly-styled content may have animations that need
  // starting, which requires traversing them again. Mark the elements
  // that need animation processing, then do a forgetful traversal to
  // update the styles and clear the animation bits.
  if (mPresContext->EffectCompositor()->PreTraverseInSubtree(flags, aRoot)) {
    postTraversalRequired =
      Servo_TraverseSubtree(aRoot, mRawSet.get(), &snapshots,
                            ServoTraversalFlags::AnimationOnly |
                            ServoTraversalFlags::Forgetful |
                            ServoTraversalFlags::ClearAnimationOnlyDirtyDescendants);
    MOZ_ASSERT(!postTraversalRequired);
  }
>>>>>>> a17af05f
}

void
ServoStyleSet::StyleNewChildren(Element* aParent)
{
<<<<<<< HEAD
  PreTraverse();

  PrepareAndTraverseSubtree(aParent,
                            TraversalRootBehavior::UnstyledChildrenOnly,
                            TraversalRestyleBehavior::Normal);
  // We can't assert that Servo_TraverseSubtree returns false, since aParent
  // or some of its other children might have pending restyles.
}

void
ServoStyleSet::StyleSubtreeForReconstruct(Element* aRoot)
{
  PreTraverse(aRoot);

  DebugOnly<bool> postTraversalRequired =
    PrepareAndTraverseSubtree(aRoot,
                              TraversalRootBehavior::Normal,
                              TraversalRestyleBehavior::ForReconstruct);
  MOZ_ASSERT(!postTraversalRequired);
=======
  MOZ_ASSERT(aParent->HasServoData(), "Should have called StyleNewSubtree");
  if (Servo_Element_IsDisplayNone(aParent)) {
    return;
  }

  PreTraverseSync();
  AutoPrepareTraversal guard(this);

  // Implementing StyleNewChildren correctly is very annoying, for two reasons:
  // (1) We have to tiptoe around existing invalidations in the tree. In rare
  //     cases Gecko calls into the frame constructor with pending invalidations,
  //     and in other rare cases the frame constructor needs to perform
  //     synchronous styling rather than using the normal lazy frame
  //     construction mechanism. If both of these cases happen together, then we
  //     get an |aParent| with dirty style and/or dirty descendants, which we
  //     can't process right now because we're not set up to update the frames
  //     and process the change hints. We handle this case by passing the
  //     UnstyledOnly flag to servo.
  // (2) We don't have a good way to handle animations. When styling unstyled
  //     content, a followup animation traversal may be required (for example
  //     to change the transition style from the after-change style we used in
  //     the animation cascade to the timeline-correct style). But once we do
  //     the initial styling, we don't have a good way to distinguish the new
  //     content and scope our animation processing to that. We should handle
  //     this somehow, but for now we just don't do the followup animation
  //     traversal, which is buggy.

  // Set ourselves up to find the children by marking the parent as having
  // dirty descendants.
  bool hadDirtyDescendants = aParent->HasDirtyDescendantsForServo();
  aParent->SetHasDirtyDescendantsForServo();

  auto flags = ServoTraversalFlags::UnstyledOnly;
  if (ShouldTraverseInParallel()) {
    flags |= ServoTraversalFlags::ParallelTraversal;
  }

  // Do the traversal. The snapshots will be ignored.
  const SnapshotTable& snapshots = Snapshots();
  Servo_TraverseSubtree(aParent, mRawSet.get(), &snapshots, flags);

  // Restore the old state of the dirty descendants bit.
  if (!hadDirtyDescendants) {
    aParent->UnsetHasDirtyDescendantsForServo();
  }
}

void
ServoStyleSet::StyleNewlyBoundElement(Element* aElement)
{
  // In general the element is always styled by the time we're applying XBL
  // bindings, because we need to style the element to know what the binding
  // URI is. However, programmatic consumers of the XBL service (like the
  // XML pretty printer) _can_ apply bindings without having styled the bound
  // element. We could assert against this and require the callers manually
  // resolve the style first, but it's easy enough to just handle here.
  if (MOZ_LIKELY(aElement->HasServoData())) {
    StyleNewChildren(aElement);
  } else {
    StyleNewSubtree(aElement);
  }
}

void
ServoStyleSet::MarkOriginsDirty(OriginFlags aChangedOrigins)
{
  SetStylistStyleSheetsDirty();
  Servo_StyleSet_NoteStyleSheetsChanged(mRawSet.get(),
                                        mAuthorStyleDisabled,
                                        aChangedOrigins);
}

void
ServoStyleSet::RecordStyleSheetChange(
    ServoStyleSheet* aSheet,
    StyleSheet::ChangeType aChangeType)
{
  switch (aChangeType) {
    case StyleSheet::ChangeType::RuleAdded:
    case StyleSheet::ChangeType::RuleRemoved:
    case StyleSheet::ChangeType::RuleChanged:
      // FIXME(emilio): We can presumably do better in a bunch of these.
      return MarkOriginsDirty(aSheet->GetOrigin());
    case StyleSheet::ChangeType::ApplicableStateChanged:
    case StyleSheet::ChangeType::Added:
    case StyleSheet::ChangeType::Removed:
      // Do nothing, we've already recorded the change in the
      // Append/Remove/Replace methods, etc, and will act consequently.
      return;
  }
>>>>>>> a17af05f
}

#ifdef DEBUG
void
<<<<<<< HEAD
ServoStyleSet::NoteStyleSheetsChanged()
{
  Servo_StyleSet_NoteStyleSheetsChanged(mRawSet.get());
}

#ifdef DEBUG
void
ServoStyleSet::AssertTreeIsClean()
{
=======
ServoStyleSet::AssertTreeIsClean()
{
>>>>>>> a17af05f
  DocumentStyleRootIterator iter(mPresContext->Document());
  while (Element* root = iter.GetNextStyleRoot()) {
    Servo_AssertTreeIsClean(root);
  }
}
#endif

bool
<<<<<<< HEAD
ServoStyleSet::FillKeyframesForName(const nsString& aName,
                                    const nsTimingFunction& aTimingFunction,
                                    const ServoComputedValues* aComputedValues,
                                    nsTArray<Keyframe>& aKeyframes)
{
  NS_ConvertUTF16toUTF8 name(aName);
  return Servo_StyleSet_FillKeyframesForName(mRawSet.get(),
                                             &name,
                                             &aTimingFunction,
                                             aComputedValues,
                                             &aKeyframes);
=======
ServoStyleSet::GetKeyframesForName(const nsString& aName,
                                   const nsTimingFunction& aTimingFunction,
                                   nsTArray<Keyframe>& aKeyframes)
{
  UpdateStylistIfNeeded();

  NS_ConvertUTF16toUTF8 name(aName);
  return Servo_StyleSet_GetKeyframesForName(mRawSet.get(),
                                            &name,
                                            &aTimingFunction,
                                            &aKeyframes);
>>>>>>> a17af05f
}

nsTArray<ComputedKeyframeValues>
ServoStyleSet::GetComputedKeyframeValuesFor(
  const nsTArray<Keyframe>& aKeyframes,
<<<<<<< HEAD
  dom::Element* aElement,
  const ServoComputedValuesWithParent& aServoValues)
{
=======
  Element* aElement,
  const ServoStyleContext* aContext)
{
  // Servo_GetComputedKeyframeValues below won't handle ignoring existing
  // element data for bfcached documents. (See comment in ResolveStyleLazily
  // about these bfcache issues.)
  MOZ_RELEASE_ASSERT(!aElement->OwnerDoc()->GetBFCacheEntry());

  AutoClearStaleData guard(aElement);
>>>>>>> a17af05f
  nsTArray<ComputedKeyframeValues> result(aKeyframes.Length());

  // Construct each nsTArray<PropertyStyleAnimationValuePair> here.
  result.AppendElements(aKeyframes.Length());

  Servo_GetComputedKeyframeValues(&aKeyframes,
<<<<<<< HEAD
                                  aServoValues.mCurrentStyle,
                                  aServoValues.mParentStyle,
                                  mRawSet.get(),
                                  &result);
  return result;
}

already_AddRefed<ServoComputedValues>
ServoStyleSet::GetBaseComputedValuesForElement(Element* aElement,
                                               nsIAtom* aPseudoTag)
{
  return Servo_StyleSet_GetBaseComputedValuesForElement(mRawSet.get(),
                                                        aElement,
                                                        aPseudoTag).Consume();
}

void
ServoStyleSet::RebuildData()
{
  ClearNonInheritingStyleContexts();
  Servo_StyleSet_RebuildData(mRawSet.get());
}

already_AddRefed<ServoComputedValues>
ServoStyleSet::ResolveServoStyle(Element* aElement)
{
  return Servo_ResolveStyle(aElement, mRawSet.get(),
                            mAllowResolveStaleStyles).Consume();
}

void
ServoStyleSet::ClearNonInheritingStyleContexts()
{
  for (RefPtr<nsStyleContext>& ptr : mNonInheritingStyleContexts) {
    ptr = nullptr;
  }
}

already_AddRefed<ServoComputedValues>
ServoStyleSet::ResolveStyleLazily(Element* aElement, nsIAtom* aPseudoTag)
{
  mPresContext->EffectCompositor()->PreTraverse(aElement, aPseudoTag);

  MOZ_ASSERT(!sInServoTraversal);
  sInServoTraversal = true;
  RefPtr<ServoComputedValues> computedValues =
    Servo_ResolveStyleLazily(aElement, aPseudoTag, mRawSet.get()).Consume();

  if (mPresContext->EffectCompositor()->PreTraverse(aElement, aPseudoTag)) {
    computedValues =
      Servo_ResolveStyleLazily(aElement, aPseudoTag, mRawSet.get()).Consume();
  }
  sInServoTraversal = false;

  return computedValues.forget();
}

bool
ServoStyleSet::AppendFontFaceRules(nsTArray<nsFontFaceRuleContainer>& aArray)
{
  Servo_StyleSet_GetFontFaceRules(mRawSet.get(), &aArray);
  return true;
}

bool ServoStyleSet::sInServoTraversal = false;
=======
                                  aElement,
                                  aContext,
                                  mRawSet.get(),
                                  &result);
  return result;
}

void
ServoStyleSet::GetAnimationValues(
  RawServoDeclarationBlock* aDeclarations,
  Element* aElement,
  const ServoStyleContext* aStyleContext,
  nsTArray<RefPtr<RawServoAnimationValue>>& aAnimationValues)
{
  // Servo_GetAnimationValues below won't handle ignoring existing element
  // data for bfcached documents. (See comment in ResolveStyleLazily
  // about these bfcache issues.)
  MOZ_RELEASE_ASSERT(!aElement->OwnerDoc()->GetBFCacheEntry());

  AutoClearStaleData guard(aElement);
  Servo_GetAnimationValues(aDeclarations,
                           aElement,
                           aStyleContext,
                           mRawSet.get(),
                           &aAnimationValues);
}

already_AddRefed<ServoStyleContext>
ServoStyleSet::GetBaseContextForElement(
  Element* aElement,
  ServoStyleContext* aParentContext,
  nsPresContext* aPresContext,
  nsIAtom* aPseudoTag,
  CSSPseudoElementType aPseudoType,
  const ServoStyleContext* aStyle)
{
  // Servo_StyleSet_GetBaseComputedValuesForElement below won't handle ignoring
  // existing element data for bfcached documents. (See comment in
  // ResolveStyleLazily about these bfcache issues.)
  MOZ_RELEASE_ASSERT(!aElement->OwnerDoc()->GetBFCacheEntry(),
             "GetBaseContextForElement does not support documents in the "
             "bfcache");

  AutoClearStaleData guard(aElement);
  return Servo_StyleSet_GetBaseComputedValuesForElement(mRawSet.get(),
                                                        aElement,
                                                        aStyle,
                                                        &Snapshots(),
                                                        aPseudoType).Consume();
}

already_AddRefed<RawServoAnimationValue>
ServoStyleSet::ComputeAnimationValue(
  Element* aElement,
  RawServoDeclarationBlock* aDeclarations,
  const ServoStyleContext* aContext)
{
  // Servo_AnimationValue_Compute below won't handle ignoring existing element
  // data for bfcached documents. (See comment in ResolveStyleLazily about
  // these bfcache issues.)
  MOZ_RELEASE_ASSERT(!aElement->OwnerDoc()->GetBFCacheEntry());

  AutoClearStaleData guard(aElement);
  return Servo_AnimationValue_Compute(aElement,
                                      aDeclarations,
                                      aContext,
                                      mRawSet.get()).Consume();
}

bool
ServoStyleSet::EnsureUniqueInnerOnCSSSheets()
{
  AutoTArray<StyleSheet*, 32> queue;
  for (auto& entryArray : mSheets) {
    for (auto& sheet : entryArray) {
      queue.AppendElement(sheet);
    }
  }
  // This is a stub until more of the functionality of nsStyleSet is
  // replicated for Servo here.

  // Bug 1290276 will replicate the nsStyleSet work of checking
  // a nsBindingManager

  while (!queue.IsEmpty()) {
    uint32_t idx = queue.Length() - 1;
    StyleSheet* sheet = queue[idx];
    queue.RemoveElementAt(idx);

    sheet->EnsureUniqueInner();

    // Enqueue all the sheet's children.
    sheet->AppendAllChildSheets(queue);
  }

  if (mNeedsRestyleAfterEnsureUniqueInner) {
    // TODO(emilio): We could make this faster if needed tracking the specific
    // origins and all that, but the only caller of this doesn't seem to really
    // care about perf.
    MarkOriginsDirty(OriginFlags::All);
  }
  bool res = mNeedsRestyleAfterEnsureUniqueInner;
  mNeedsRestyleAfterEnsureUniqueInner = false;
  return res;
}

void
ServoStyleSet::ClearCachedStyleData()
{
  ClearNonInheritingStyleContexts();
  Servo_StyleSet_RebuildCachedData(mRawSet.get());
}

void
ServoStyleSet::CompatibilityModeChanged()
{
  Servo_StyleSet_CompatModeChanged(mRawSet.get());
}

inline static void
UpdateBodyTextColorIfNeeded(
    const Element& aElement,
    ServoStyleContext& aStyleContext,
    nsPresContext& aPresContext)
{
  if (aPresContext.CompatibilityMode() != eCompatibility_NavQuirks) {
    return;
  }

  if (!aElement.IsHTMLElement(nsGkAtoms::body)) {
    return;
  }

  nsIDocument* doc = aElement.GetUncomposedDoc();
  if (!doc || doc->GetBodyElement() != &aElement) {
    return;
  }

  MOZ_ASSERT(!aStyleContext.GetPseudo());

  // NOTE(emilio): We do the ComputedData() dance to avoid triggering the
  // IsInServoTraversal() assertion in StyleColor(), which seems useful enough
  // in the general case, I guess...
  aPresContext.SetBodyTextColor(
      aStyleContext.ComputedData()->GetStyleColor()->mColor);
}

already_AddRefed<ServoStyleContext>
ServoStyleSet::ResolveServoStyle(Element* aElement)
{
  UpdateStylistIfNeeded();
  RefPtr<ServoStyleContext> result =
    Servo_ResolveStyle(aElement, mRawSet.get()).Consume();
  UpdateBodyTextColorIfNeeded(*aElement, *result, *mPresContext);
  return result.forget();
}

void
ServoStyleSet::ClearNonInheritingStyleContexts()
{
  for (RefPtr<ServoStyleContext>& ptr : mNonInheritingStyleContexts) {
    ptr = nullptr;
  }
}

already_AddRefed<ServoStyleContext>
ServoStyleSet::ResolveStyleLazilyInternal(Element* aElement,
                                          CSSPseudoElementType aPseudoType,
                                          nsIAtom* aPseudoTag,
                                          const ServoStyleContext* aParentContext,
                                          StyleRuleInclusion aRuleInclusion,
                                          bool aIgnoreExistingStyles)
{
  mPresContext->EffectCompositor()->PreTraverse(aElement, aPseudoType);
  MOZ_ASSERT(!StylistNeedsUpdate());

  AutoSetInServoTraversal guard(this);

  /**
   * NB: This is needed because we process animations and transitions on the
   * pseudo-elements themselves, not on the parent's EagerPseudoStyles.
   *
   * That means that that style doesn't account for animations, and we can't do
   * that easily from the traversal without doing wasted work.
   *
   * As such, we just lie here a bit, which is the entrypoint of
   * getComputedStyle, the only API where this can be observed, to look at the
   * style of the pseudo-element if it exists instead.
   */
  Element* elementForStyleResolution = aElement;
  CSSPseudoElementType pseudoTypeForStyleResolution = aPseudoType;
  if (aPseudoType == CSSPseudoElementType::before) {
    if (Element* pseudo = nsLayoutUtils::GetBeforePseudo(aElement)) {
      elementForStyleResolution = pseudo;
      pseudoTypeForStyleResolution = CSSPseudoElementType::NotPseudo;
    }
  } else if (aPseudoType == CSSPseudoElementType::after) {
    if (Element* pseudo = nsLayoutUtils::GetAfterPseudo(aElement)) {
      elementForStyleResolution = pseudo;
      pseudoTypeForStyleResolution = CSSPseudoElementType::NotPseudo;
    }
  }

  RefPtr<ServoStyleContext> computedValues =
    Servo_ResolveStyleLazily(elementForStyleResolution,
                             pseudoTypeForStyleResolution,
                             aRuleInclusion,
                             &Snapshots(),
                             mRawSet.get(),
                             aIgnoreExistingStyles).Consume();

  if (mPresContext->EffectCompositor()->PreTraverse(aElement, aPseudoType)) {
    computedValues =
      Servo_ResolveStyleLazily(elementForStyleResolution,
                               pseudoTypeForStyleResolution,
                               aRuleInclusion,
                               &Snapshots(),
                               mRawSet.get(),
                               aIgnoreExistingStyles).Consume();
  }

  if (aPseudoType == CSSPseudoElementType::NotPseudo) {
    UpdateBodyTextColorIfNeeded(*aElement, *computedValues, *mPresContext);
  }

  return computedValues.forget();
}

bool
ServoStyleSet::AppendFontFaceRules(nsTArray<nsFontFaceRuleContainer>& aArray)
{
  UpdateStylistIfNeeded();
  Servo_StyleSet_GetFontFaceRules(mRawSet.get(), &aArray);
  return true;
}

nsCSSCounterStyleRule*
ServoStyleSet::CounterStyleRuleForName(nsIAtom* aName)
{
  return Servo_StyleSet_GetCounterStyleRule(mRawSet.get(), aName);
}

already_AddRefed<gfxFontFeatureValueSet>
ServoStyleSet::BuildFontFeatureValueSet()
{
  UpdateStylistIfNeeded();
  RefPtr<gfxFontFeatureValueSet> set = new gfxFontFeatureValueSet();
  bool setHasAnyRules = Servo_StyleSet_BuildFontFeatureValueSet(mRawSet.get(), set.get());
  if (!setHasAnyRules) {
    return nullptr;
  }
  return set.forget();
}

already_AddRefed<ServoStyleContext>
ServoStyleSet::ResolveForDeclarations(
  const ServoStyleContext* aParentOrNull,
  RawServoDeclarationBlockBorrowed aDeclarations)
{
  UpdateStylistIfNeeded();
  return Servo_StyleSet_ResolveForDeclarations(mRawSet.get(),
                                               aParentOrNull,
                                               aDeclarations).Consume();
}

void
ServoStyleSet::UpdateStylist()
{
  MOZ_ASSERT(StylistNeedsUpdate());

  if (mStylistState & StylistState::StyleSheetsDirty) {
    // There's no need to compute invalidations and such for an XBL styleset,
    // since they are loaded and unloaded synchronously, and they don't have to
    // deal with dynamic content changes.
    Element* root =
      IsMaster() ? mPresContext->Document()->GetDocumentElement() : nullptr;

    Servo_StyleSet_FlushStyleSheets(mRawSet.get(), root);
  }

  if (MOZ_UNLIKELY(mStylistState & StylistState::XBLStyleSheetsDirty)) {
    MOZ_ASSERT(IsMaster(), "Only master styleset can mark XBL stylesets dirty!");
    mBindingManager->UpdateBoundContentBindingsForServo(mPresContext);
  }

  mStylistState = StylistState::NotDirty;
}

void
ServoStyleSet::MaybeGCRuleTree()
{
  MOZ_ASSERT(NS_IsMainThread());
  Servo_MaybeGCRuleTree(mRawSet.get());
}

bool
ServoStyleSet::MayTraverseFrom(Element* aElement)
{
  MOZ_ASSERT(aElement->IsInComposedDoc());
  Element* parent = aElement->GetFlattenedTreeParentElementForStyle();
  if (!parent) {
    return true;
  }

  if (!parent->HasServoData()) {
    return false;
  }

  return !Servo_Element_IsDisplayNone(parent);
}

bool
ServoStyleSet::ShouldTraverseInParallel() const
{
  return mPresContext->PresShell()->IsActive();
}

void
ServoStyleSet::PrependSheetOfType(SheetType aType,
                                  ServoStyleSheet* aSheet)
{
  aSheet->AddStyleSet(this);
  mSheets[aType].InsertElementAt(0, aSheet);
}

void
ServoStyleSet::AppendSheetOfType(SheetType aType,
                                 ServoStyleSheet* aSheet)
{
  aSheet->AddStyleSet(this);
  mSheets[aType].AppendElement(aSheet);
}

void
ServoStyleSet::InsertSheetOfType(SheetType aType,
                                 ServoStyleSheet* aSheet,
                                 ServoStyleSheet* aBeforeSheet)
{
  for (uint32_t i = 0; i < mSheets[aType].Length(); ++i) {
    if (mSheets[aType][i] == aBeforeSheet) {
      aSheet->AddStyleSet(this);
      mSheets[aType].InsertElementAt(i, aSheet);
      return;
    }
  }
}

void
ServoStyleSet::RemoveSheetOfType(SheetType aType,
                                 ServoStyleSheet* aSheet)
{
  for (uint32_t i = 0; i < mSheets[aType].Length(); ++i) {
    if (mSheets[aType][i] == aSheet) {
      aSheet->DropStyleSet(this);
      mSheets[aType].RemoveElementAt(i);
    }
  }
}

void
ServoStyleSet::RunPostTraversalTasks()
{
  MOZ_ASSERT(!IsInServoTraversal());

  if (mPostTraversalTasks.IsEmpty()) {
    return;
  }

  nsTArray<PostTraversalTask> tasks;
  tasks.SwapElements(mPostTraversalTasks);

  for (auto& task : tasks) {
    task.Run();
  }
}

ServoStyleRuleMap*
ServoStyleSet::StyleRuleMap()
{
  if (!mStyleRuleMap) {
    mStyleRuleMap = new ServoStyleRuleMap(this);
    if (mPresContext) {
      nsIDocument* doc = mPresContext->Document();
      doc->AddObserver(mStyleRuleMap);
      doc->CSSLoader()->AddObserver(mStyleRuleMap);
    }
  }
  return mStyleRuleMap;
}

bool
ServoStyleSet::MightHaveAttributeDependency(const Element& aElement,
                                            nsIAtom* aAttribute) const
{
  return Servo_StyleSet_MightHaveAttributeDependency(
      mRawSet.get(), &aElement, aAttribute);
}

bool
ServoStyleSet::HasStateDependency(const Element& aElement,
                                  EventStates aState) const
{
  return Servo_StyleSet_HasStateDependency(
      mRawSet.get(), &aElement, aState.ServoValue());
}

already_AddRefed<ServoStyleContext>
ServoStyleSet::ReparentStyleContext(ServoStyleContext* aStyleContext,
                                    ServoStyleContext* aNewParent,
                                    ServoStyleContext* aNewParentIgnoringFirstLine,
                                    ServoStyleContext* aNewLayoutParent,
                                    Element* aElement)
{
  return Servo_ReparentStyle(aStyleContext, aNewParent,
                             aNewParentIgnoringFirstLine, aNewLayoutParent,
                             aElement, mRawSet.get()).Consume();
}
>>>>>>> a17af05f
<|MERGE_RESOLUTION|>--- conflicted
+++ resolved
@@ -7,15 +7,6 @@
 #include "mozilla/ServoStyleSet.h"
 
 #include "gfxPlatformFontList.h"
-<<<<<<< HEAD
-#include "mozilla/DocumentStyleRootIterator.h"
-#include "mozilla/ServoRestyleManager.h"
-#include "mozilla/dom/AnonymousContent.h"
-#include "mozilla/dom/ChildIterator.h"
-#include "mozilla/dom/Element.h"
-#include "mozilla/dom/ElementInlines.h"
-#include "mozilla/dom/KeyframeEffectReadOnly.h"
-=======
 #include "mozilla/AutoRestyleTimelineMarker.h"
 #include "mozilla/DocumentStyleRootIterator.h"
 #include "mozilla/LookAndFeel.h"
@@ -29,19 +20,13 @@
 #include "mozilla/dom/Element.h"
 #include "mozilla/dom/ElementInlines.h"
 #include "mozilla/RestyleManagerInlines.h"
->>>>>>> a17af05f
 #include "nsCSSAnonBoxes.h"
 #include "nsCSSFrameConstructor.h"
 #include "nsCSSPseudoElements.h"
-<<<<<<< HEAD
-#include "nsDeviceContext.h"
-#include "nsHTMLStyleSheet.h"
-=======
 #include "nsCSSRuleProcessor.h"
 #include "nsDeviceContext.h"
 #include "nsHTMLStyleSheet.h"
 #include "nsIAnonymousContentCreator.h"
->>>>>>> a17af05f
 #include "nsIDocumentInlines.h"
 #include "nsPrintfCString.h"
 #include "nsSMILAnimationController.h"
@@ -52,12 +37,6 @@
 using namespace mozilla;
 using namespace mozilla::dom;
 
-<<<<<<< HEAD
-ServoStyleSet::ServoStyleSet()
-  : mPresContext(nullptr)
-  , mBatching(0)
-  , mAllowResolveStaleStyles(false)
-=======
 ServoStyleSet* ServoStyleSet::sInServoTraversal = nullptr;
 
 namespace mozilla {
@@ -114,7 +93,6 @@
   , mUserFontSetUpdateGeneration(0)
   , mUserFontCacheUpdateGeneration(0)
   , mNeedsRestyleAfterEnsureUniqueInner(false)
->>>>>>> a17af05f
 {
 }
 
@@ -156,19 +134,12 @@
 ServoStyleSet::Init(nsPresContext* aPresContext, nsBindingManager* aBindingManager)
 {
   mPresContext = aPresContext;
-<<<<<<< HEAD
-  mRawSet.reset(Servo_StyleSet_Init(aPresContext));
-
-  mPresContext->DeviceContext()->InitFontCache();
-  gfxPlatformFontList::PlatformFontList()->InitLangService();
-=======
   mLastPresContextUsesXBLStyleSet = aPresContext;
 
   mRawSet.reset(Servo_StyleSet_Init(aPresContext));
   mBindingManager = aBindingManager;
 
   mPresContext->DeviceContext()->InitFontCache();
->>>>>>> a17af05f
 
   // Now that we have an mRawSet, go ahead and notify about whatever stylesheets
   // we have so far.
@@ -176,18 +147,6 @@
     for (auto& sheet : sheetArray) {
       // There's no guarantee this will create a list on the servo side whose
       // ordering matches the list that would have been created had all those
-<<<<<<< HEAD
-      // sheets been appended/prepended/etc after we had mRawSet.  But hopefully
-      // that's OK (e.g. because servo doesn't care about the relative ordering
-      // of sheets from different cascade levels in the list?).
-      MOZ_ASSERT(sheet->RawSheet(), "We should only append non-null raw sheets.");
-      Servo_StyleSet_AppendStyleSheet(mRawSet.get(), sheet->RawSheet(), false);
-    }
-  }
-
-  // No need to Servo_StyleSet_FlushStyleSheets because we just created the
-  // mRawSet, so there was nothing to flush.
-=======
       // sheets been appended/prepended/etc after we had mRawSet. That's okay
       // because Servo only needs to maintain relative ordering within a sheet
       // type, which this preserves.
@@ -201,7 +160,6 @@
   // We added prefilled stylesheets into mRawSet, so the stylist is dirty.
   // The Stylist should be updated later when necessary.
   SetStylistStyleSheetsDirty();
->>>>>>> a17af05f
 }
 
 void
@@ -209,37 +167,11 @@
 {
   nsIDocument* doc = mPresContext->Document();
 
-<<<<<<< HEAD
-  // It's important to do this before mRawSet is released, since that will cause
-  // a RuleTree GC, which needs to happen after we have dropped all of the
-  // document's strong references to RuleNodes.  We also need to do it here,
-  // in BeginShutdown, and not in Shutdown, since Shutdown happens after the
-  // frame tree has been destroyed, but before the script runners that delete
-  // native anonymous content (which also could be holding on the RuleNodes)
-  // have run.  By clearing style here, before the frame tree is destroyed,
-  // the AllChildrenIterator will find the anonymous content.
-  //
-  // Note that this is pretty bad for performance; we should find a way to
-  // get by with the ServoNodeDatas being dropped as part of the document
-  // going away.
-  DocumentStyleRootIterator iter(doc);
-  while (Element* root = iter.GetNextStyleRoot()) {
-    ServoRestyleManager::ClearServoDataFromSubtree(root);
-  }
-
-  // We can also have some cloned canvas custom content stored in the document
-  // (as done in nsCanvasFrame::DestroyFrom), due to bug 1348480, when we create
-  // the clone (wastefully) during PresShell destruction.  Clear data from that
-  // clone.
-  for (RefPtr<AnonymousContent>& ac : doc->GetAnonymousContents()) {
-    ServoRestyleManager::ClearServoDataFromSubtree(ac->GetContentNode());
-=======
   // Remove the style rule map from document's observer and drop it.
   if (mStyleRuleMap) {
     doc->RemoveObserver(mStyleRuleMap);
     doc->CSSLoader()->RemoveObserver(mStyleRuleMap);
     mStyleRuleMap = nullptr;
->>>>>>> a17af05f
   }
 }
 
@@ -252,29 +184,11 @@
   mRawSet = nullptr;
 }
 
-<<<<<<< HEAD
-size_t
-ServoStyleSet::SizeOfIncludingThis(MallocSizeOf aMallocSizeOf) const
-{
-  size_t n = aMallocSizeOf(this);
-
-  // Measurement of the following members may be added later if DMD finds it is
-  // worthwhile:
-  // - mRawSet
-  // - mSheets
-  // - mNonInheritingStyleContexts
-  //
-  // The following members are not measured:
-  // - mPresContext, because it a non-owning pointer
-
-  return n;
-=======
 void
 ServoStyleSet::InvalidateStyleForCSSRuleChanges()
 {
   MOZ_ASSERT(StylistNeedsUpdate());
   mPresContext->RestyleManager()->AsServo()->PostRestyleEventForCSSRuleChanges();
->>>>>>> a17af05f
 }
 
 bool
@@ -396,59 +310,11 @@
 nsresult
 ServoStyleSet::EndUpdate()
 {
-<<<<<<< HEAD
-  MOZ_ASSERT(mBatching > 0);
-  if (--mBatching > 0) {
-    return NS_OK;
-  }
-
-  Servo_StyleSet_FlushStyleSheets(mRawSet.get());
-=======
->>>>>>> a17af05f
   return NS_OK;
 }
 
 already_AddRefed<ServoStyleContext>
 ServoStyleSet::ResolveStyleFor(Element* aElement,
-<<<<<<< HEAD
-                               nsStyleContext* aParentContext,
-                               LazyComputeBehavior aMayCompute)
-{
-  return GetContext(aElement, aParentContext, nullptr,
-                    CSSPseudoElementType::NotPseudo, aMayCompute);
-}
-
-already_AddRefed<nsStyleContext>
-ServoStyleSet::GetContext(nsIContent* aContent,
-                          nsStyleContext* aParentContext,
-                          nsIAtom* aPseudoTag,
-                          CSSPseudoElementType aPseudoType,
-                          LazyComputeBehavior aMayCompute)
-{
-  MOZ_ASSERT(aContent->IsElement());
-  Element* element = aContent->AsElement();
-
-
-  PreTraverseSync();
-  RefPtr<ServoComputedValues> computedValues;
-  if (aMayCompute == LazyComputeBehavior::Allow) {
-    computedValues = ResolveStyleLazily(element, nullptr);
-  } else {
-    computedValues = ResolveServoStyle(element);
-  }
-
-  MOZ_ASSERT(computedValues);
-  return GetContext(computedValues.forget(), aParentContext, aPseudoTag, aPseudoType,
-                    element);
-}
-
-already_AddRefed<nsStyleContext>
-ServoStyleSet::GetContext(already_AddRefed<ServoComputedValues> aComputedValues,
-                          nsStyleContext* aParentContext,
-                          nsIAtom* aPseudoTag,
-                          CSSPseudoElementType aPseudoType,
-                          Element* aElementForAnimation)
-=======
                                ServoStyleContext* aParentContext,
                                LazyComputeBehavior aMayCompute)
 {
@@ -519,7 +385,6 @@
 
 void
 ServoStyleSet::PreTraverseSync()
->>>>>>> a17af05f
 {
   // Get the Document's root element to ensure that the cache is valid before
   // calling into the (potentially-parallel) Servo traversal, where a cache hit
@@ -562,139 +427,17 @@
     }
   }
 
-<<<<<<< HEAD
-  // XXXbholley: Figure out the correct thing to pass here. Does this fixup
-  // duplicate something that servo already does?
-  // See bug 1344914.
-  bool skipFixup = false;
-
-  RefPtr<nsStyleContext> result = NS_NewStyleContext(aParentContext, mPresContext, aPseudoTag,
-                                                     aPseudoType, Move(aComputedValues), skipFixup);
-
-  // Set the body color on the pres context. See nsStyleSet::GetContext
-  if (aElementForAnimation &&
-      aElementForAnimation->IsHTMLElement(nsGkAtoms::body) &&
-      aPseudoType == CSSPseudoElementType::NotPseudo &&
-      mPresContext->CompatibilityMode() == eCompatibility_NavQuirks) {
-    nsIDocument* doc = aElementForAnimation->GetUncomposedDoc();
-    if (doc && doc->GetBodyElement() == aElementForAnimation) {
-      // Update the prescontext's body color
-      mPresContext->SetBodyTextColor(result->StyleColor()->mColor);
-    }
-  }
-  return result.forget();
-}
-
-void
-ServoStyleSet::ResolveMappedAttrDeclarationBlocks()
-{
-  if (nsHTMLStyleSheet* sheet = mPresContext->Document()->GetAttributeStyleSheet()) {
-    sheet->CalculateMappedServoDeclarations(mPresContext);
-  }
-
-  mPresContext->Document()->ResolveScheduledSVGPresAttrs();
-}
-
-void
-ServoStyleSet::PreTraverseSync()
-{
-  ResolveMappedAttrDeclarationBlocks();
-
-  // This is lazily computed and pseudo matching needs to access
-  // it so force computation early.
-  mPresContext->Document()->GetDocumentState();
-
-  // Ensure that the @font-face data is not stale
-  mPresContext->Document()->GetUserFontSet();
-}
-
-void
-ServoStyleSet::PreTraverse(Element* aRoot)
-=======
   UpdateStylistIfNeeded();
   mPresContext->CacheAllLangs();
 }
 
 void
 ServoStyleSet::PreTraverse(ServoTraversalFlags aFlags, Element* aRoot)
->>>>>>> a17af05f
 {
   PreTraverseSync();
 
   // Process animation stuff that we should avoid doing during the parallel
   // traversal.
-<<<<<<< HEAD
-  if (aRoot) {
-    mPresContext->EffectCompositor()->PreTraverseInSubtree(aRoot);
-  } else {
-    mPresContext->EffectCompositor()->PreTraverse();
-  }
-}
-
-bool
-ServoStyleSet::PrepareAndTraverseSubtree(RawGeckoElementBorrowed aRoot,
-                                         TraversalRootBehavior aRootBehavior,
-                                         TraversalRestyleBehavior
-                                           aRestyleBehavior)
-{
-  // Get the Document's root element to ensure that the cache is valid before
-  // calling into the (potentially-parallel) Servo traversal, where a cache hit
-  // is necessary to avoid a data race when updating the cache.
-  mozilla::Unused << aRoot->OwnerDoc()->GetRootElement();
-
-  MOZ_ASSERT(!sInServoTraversal);
-  sInServoTraversal = true;
-
-  bool isInitial = !aRoot->HasServoData();
-  bool forReconstruct =
-    aRestyleBehavior == TraversalRestyleBehavior::ForReconstruct;
-  bool postTraversalRequired =
-    Servo_TraverseSubtree(aRoot, mRawSet.get(), aRootBehavior, aRestyleBehavior);
-  MOZ_ASSERT_IF(isInitial || forReconstruct, !postTraversalRequired);
-
-  auto root = const_cast<Element*>(aRoot);
-
-  // If there are still animation restyles needed, trigger a second traversal to
-  // update CSS animations' styles.
-  EffectCompositor* compositor = mPresContext->EffectCompositor();
-  if (forReconstruct ? compositor->PreTraverseInSubtree(root)
-                     : compositor->PreTraverse()) {
-    if (Servo_TraverseSubtree(aRoot, mRawSet.get(),
-                              aRootBehavior, aRestyleBehavior)) {
-      MOZ_ASSERT(!forReconstruct);
-      if (isInitial) {
-        // We're doing initial styling, and the additional animation
-        // traversal changed the styles that were set by the first traversal.
-        // This would normally require a post-traversal to update the style
-        // contexts, and the DOM now has dirty descendant bits and RestyleData
-        // in expectation of that post-traversal. But since this is actually
-        // the initial styling, there are no style contexts to update and no
-        // frames to apply the change hints to, so we don't need to do that
-        // post-traversal. Instead, just drop this state and tell the caller
-        // that no post-traversal is required.
-        MOZ_ASSERT(!postTraversalRequired);
-        ServoRestyleManager::ClearRestyleStateFromSubtree(root);
-      } else {
-        postTraversalRequired = true;
-      }
-    }
-  }
-
-  sInServoTraversal = false;
-  return postTraversalRequired;
-}
-
-already_AddRefed<nsStyleContext>
-ServoStyleSet::ResolveStyleFor(Element* aElement,
-                               nsStyleContext* aParentContext,
-                               LazyComputeBehavior aMayCompute,
-                               TreeMatchContext& aTreeMatchContext)
-{
-  // aTreeMatchContext is used to speed up selector matching,
-  // but if the element already has a ServoComputedValues computed in
-  // advance, then we shouldn't need to use it.
-  return ResolveStyleFor(aElement, aParentContext, aMayCompute);
-=======
   nsSMILAnimationController* smilController =
     mPresContext->Document()->HasAnimationController()
     ? mPresContext->Document()->GetAnimationController()
@@ -738,7 +481,6 @@
   }
 
   return style.forget();
->>>>>>> a17af05f
 }
 
 already_AddRefed<ServoStyleContext>
@@ -749,61 +491,6 @@
   MOZ_ASSERT(aTextNode->GetParent());
   MOZ_ASSERT(aParentContext);
 
-<<<<<<< HEAD
-  // Gecko expects text node style contexts to be like elements that match no
-  // rules: inherit the inherit structs, reset the reset structs. This is cheap
-  // enough to do on the main thread, which means that the parallel style system
-  // can avoid worrying about text nodes.
-  const ServoComputedValues* parentComputedValues =
-    aParentContext->StyleSource().AsServoComputedValues();
-  RefPtr<ServoComputedValues> computedValues =
-    Servo_ComputedValues_Inherit(mRawSet.get(), parentComputedValues).Consume();
-
-  return GetContext(computedValues.forget(), aParentContext,
-                    nsCSSAnonBoxes::mozText,
-                    CSSPseudoElementType::InheritingAnonBox,
-                    nullptr);
-}
-
-already_AddRefed<nsStyleContext>
-ServoStyleSet::ResolveStyleForFirstLetterContinuation(nsStyleContext* aParentContext)
-{
-  const ServoComputedValues* parent = aParentContext->StyleSource().AsServoComputedValues();
-  RefPtr<ServoComputedValues> computedValues =
-    Servo_ComputedValues_Inherit(mRawSet.get(), parent).Consume();
-  MOZ_ASSERT(computedValues);
-
-  return GetContext(computedValues.forget(), aParentContext,
-                    nsCSSAnonBoxes::firstLetterContinuation,
-                    CSSPseudoElementType::InheritingAnonBox,
-                    nullptr);
-}
-
-already_AddRefed<nsStyleContext>
-ServoStyleSet::ResolveStyleForPlaceholder()
-{
-  RefPtr<nsStyleContext>& cache =
-    mNonInheritingStyleContexts[nsCSSAnonBoxes::NonInheriting::oofPlaceholder];
-  if (cache) {
-    RefPtr<nsStyleContext> retval = cache;
-    return retval.forget();
-  }
-
-  RefPtr<ServoComputedValues> computedValues =
-    Servo_ComputedValues_Inherit(mRawSet.get(), nullptr).Consume();
-  MOZ_ASSERT(computedValues);
-
-  RefPtr<nsStyleContext> retval =
-    GetContext(computedValues.forget(), nullptr,
-               nsCSSAnonBoxes::oofPlaceholder,
-               CSSPseudoElementType::NonInheritingAnonBox,
-               nullptr);
-  cache = retval;
-  return retval.forget();
-}
-
-already_AddRefed<nsStyleContext>
-=======
   return ResolveStyleForTextOrFirstLetterContinuation(
       mRawSet.get(), *aParentContext, nsCSSAnonBoxes::mozText);
 }
@@ -840,7 +527,6 @@
 }
 
 already_AddRefed<ServoStyleContext>
->>>>>>> a17af05f
 ServoStyleSet::ResolvePseudoElementStyle(Element* aOriginatingElement,
                                          CSSPseudoElementType aType,
                                          ServoStyleContext* aParentContext,
@@ -853,20 +539,6 @@
   RefPtr<ServoStyleContext> computedValues;
 
   if (aPseudoElement) {
-<<<<<<< HEAD
-    NS_WARNING("stylo: We don't support CSS_PSEUDO_ELEMENT_SUPPORTS_USER_ACTION_STATE yet");
-  }
-
-  // NB: We ignore aParentContext, on the assumption that pseudo element styles
-  // should just inherit from aOriginatingElement's primary style, which Servo
-  // already knows.
-  MOZ_ASSERT(aType < CSSPseudoElementType::Count);
-  nsIAtom* pseudoTag = nsCSSPseudoElements::GetPseudoAtom(aType);
-
-  RefPtr<ServoComputedValues> computedValues =
-    Servo_ResolvePseudoStyle(aOriginatingElement, pseudoTag,
-                             /* is_probe = */ false, mRawSet.get()).Consume();
-=======
     MOZ_ASSERT(aType == aPseudoElement->GetPseudoElementType());
     computedValues =
       Servo_ResolveStyle(aPseudoElement, mRawSet.get()).Consume();
@@ -888,42 +560,10 @@
     }
   }
 
->>>>>>> a17af05f
   MOZ_ASSERT(computedValues);
   return computedValues.forget();
 }
 
-<<<<<<< HEAD
-  bool isBeforeOrAfter = aType == CSSPseudoElementType::before ||
-                         aType == CSSPseudoElementType::after;
-  return GetContext(computedValues.forget(), aParentContext, pseudoTag, aType,
-                    isBeforeOrAfter ? aOriginatingElement : nullptr);
-}
-
-already_AddRefed<nsStyleContext>
-ServoStyleSet::ResolveTransientStyle(Element* aElement, CSSPseudoElementType aType)
-{
-  nsIAtom* pseudoTag = nullptr;
-  if (aType != CSSPseudoElementType::NotPseudo) {
-    pseudoTag = nsCSSPseudoElements::GetPseudoAtom(aType);
-  }
-
-  RefPtr<ServoComputedValues> computedValues =
-    ResolveStyleLazily(aElement, pseudoTag);
-
-  return GetContext(computedValues.forget(), nullptr, pseudoTag, aType,
-                    nullptr);
-}
-
-// aFlags is an nsStyleSet flags bitfield
-already_AddRefed<nsStyleContext>
-ServoStyleSet::ResolveInheritingAnonymousBoxStyle(nsIAtom* aPseudoTag,
-                                                  nsStyleContext* aParentContext,
-                                                  uint32_t aFlags)
-{
-  MOZ_ASSERT(nsCSSAnonBoxes::IsAnonBox(aPseudoTag) &&
-             !nsCSSAnonBoxes::IsNonInheritingAnonBox(aPseudoTag));
-=======
 already_AddRefed<ServoStyleContext>
 ServoStyleSet::ResolveStyleLazily(Element* aElement,
                                   CSSPseudoElementType aPseudoType,
@@ -961,19 +601,11 @@
   MOZ_ASSERT(nsCSSAnonBoxes::IsAnonBox(aPseudoTag) &&
              !nsCSSAnonBoxes::IsNonInheritingAnonBox(aPseudoTag));
   RefPtr<ServoStyleContext> style = nullptr;
->>>>>>> a17af05f
 
   if (aParentContext) {
     style = aParentContext->GetCachedInheritingAnonBoxStyle(aPseudoTag);
   }
 
-<<<<<<< HEAD
-  const ServoComputedValues* parentStyle =
-    aParentContext ? aParentContext->StyleSource().AsServoComputedValues()
-                   : nullptr;
-  RefPtr<ServoComputedValues> computedValues =
-    Servo_ComputedValues_GetForAnonymousBox(parentStyle, aPseudoTag, skipFixup,
-=======
   if (!style) {
     // People like to call into here from random attribute notifications (see
     // bug 1388234, and bug 1389029).
@@ -1025,7 +657,6 @@
   RefPtr<ServoStyleContext> computedValues =
     Servo_ComputedValues_GetForAnonymousBox(nullptr,
                                             aPseudoTag,
->>>>>>> a17af05f
                                             mRawSet.get()).Consume();
 #ifdef DEBUG
   if (!computedValues) {
@@ -1037,59 +668,8 @@
   }
 #endif
 
-<<<<<<< HEAD
-  // FIXME(bz, bug 1344914) We should really GetContext here and make skipFixup
-  // work there.
-  return NS_NewStyleContext(aParentContext, mPresContext, aPseudoTag,
-                            CSSPseudoElementType::InheritingAnonBox,
-                            computedValues.forget(), skipFixup);
-=======
   cache = computedValues;
   return computedValues.forget();
->>>>>>> a17af05f
-}
-
-already_AddRefed<nsStyleContext>
-ServoStyleSet::ResolveNonInheritingAnonymousBoxStyle(nsIAtom* aPseudoTag)
-{
-  MOZ_ASSERT(nsCSSAnonBoxes::IsAnonBox(aPseudoTag) &&
-             nsCSSAnonBoxes::IsNonInheritingAnonBox(aPseudoTag));
-  MOZ_ASSERT(aPseudoTag != nsCSSAnonBoxes::pageContent,
-             "If nsCSSAnonBoxes::pageContent ends up non-inheriting, check "
-             "whether we need to do anything to move the "
-             "@page handling from ResolveInheritingAnonymousBoxStyle to "
-             "ResolveNonInheritingAnonymousBoxStyle");
-
-  nsCSSAnonBoxes::NonInheriting type =
-    nsCSSAnonBoxes::NonInheritingTypeForPseudoTag(aPseudoTag);
-  RefPtr<nsStyleContext>& cache = mNonInheritingStyleContexts[type];
-  if (cache) {
-    RefPtr<nsStyleContext> retval = cache;
-    return retval.forget();
-  }
-
-  // We always want to skip parent-based display fixup here.  It never makes
-  // sense for non-inheriting anonymous boxes.
-  MOZ_ASSERT(!nsCSSAnonBoxes::IsNonInheritingAnonBox(nsCSSAnonBoxes::viewport),
-             "viewport needs fixup to handle blockifying it");
-  RefPtr<ServoComputedValues> computedValues =
-    Servo_ComputedValues_GetForAnonymousBox(nullptr, aPseudoTag, true,
-                                            mRawSet.get()).Consume();
-#ifdef DEBUG
-  if (!computedValues) {
-    nsString pseudo;
-    aPseudoTag->ToString(pseudo);
-    NS_ERROR(nsPrintfCString("stylo: could not get anon-box: %s",
-             NS_ConvertUTF16toUTF8(pseudo).get()).get());
-    MOZ_CRASH();
-  }
-#endif
-
-  RefPtr<nsStyleContext> retval =
-    GetContext(computedValues.forget(), nullptr, aPseudoTag,
-               CSSPseudoElementType::NonInheritingAnonBox, nullptr);
-  cache = retval;
-  return retval.forget();
 }
 
 // manage the set of style sheets in the style set
@@ -1102,15 +682,6 @@
   MOZ_ASSERT(nsStyleSet::IsCSSSheetType(aType));
   MOZ_ASSERT(aSheet->RawContents(), "Raw sheet should be in place before insertion.");
 
-<<<<<<< HEAD
-  MOZ_ASSERT(aSheet->RawSheet(), "Raw sheet should be in place before insertion.");
-  mSheets[aType].RemoveElement(aSheet);
-  mSheets[aType].AppendElement(aSheet);
-
-  if (mRawSet) {
-    // Maintain a mirrored list of sheets on the servo side.
-    Servo_StyleSet_AppendStyleSheet(mRawSet.get(), aSheet->RawSheet(), !mBatching);
-=======
   RemoveSheetOfType(aType, aSheet);
   AppendSheetOfType(aType, aSheet);
 
@@ -1120,7 +691,6 @@
     // to Servo_StyleSet_AppendStyleSheet.
     Servo_StyleSet_AppendStyleSheet(mRawSet.get(), aSheet);
     SetStylistStyleSheetsDirty();
->>>>>>> a17af05f
   }
 
   return NS_OK;
@@ -1133,16 +703,6 @@
   MOZ_ASSERT(aSheet);
   MOZ_ASSERT(aSheet->IsApplicable());
   MOZ_ASSERT(nsStyleSet::IsCSSSheetType(aType));
-<<<<<<< HEAD
-
-  MOZ_ASSERT(aSheet->RawSheet(), "Raw sheet should be in place before insertion.");
-  mSheets[aType].RemoveElement(aSheet);
-  mSheets[aType].InsertElementAt(0, aSheet);
-
-  if (mRawSet) {
-    // Maintain a mirrored list of sheets on the servo side.
-    Servo_StyleSet_PrependStyleSheet(mRawSet.get(), aSheet->RawSheet(), !mBatching);
-=======
   MOZ_ASSERT(aSheet->RawContents(),
              "Raw sheet should be in place before insertion.");
 
@@ -1155,7 +715,6 @@
     // to Servo_StyleSet_PrependStyleSheet.
     Servo_StyleSet_PrependStyleSheet(mRawSet.get(), aSheet);
     SetStylistStyleSheetsDirty();
->>>>>>> a17af05f
   }
 
   return NS_OK;
@@ -1168,19 +727,11 @@
   MOZ_ASSERT(aSheet);
   MOZ_ASSERT(nsStyleSet::IsCSSSheetType(aType));
 
-<<<<<<< HEAD
-  mSheets[aType].RemoveElement(aSheet);
-
-  if (mRawSet) {
-    // Maintain a mirrored list of sheets on the servo side.
-    Servo_StyleSet_RemoveStyleSheet(mRawSet.get(), aSheet->RawSheet(), !mBatching);
-=======
   RemoveSheetOfType(aType, aSheet);
   if (mRawSet) {
     // Maintain a mirrored list of sheets on the servo side.
     Servo_StyleSet_RemoveStyleSheet(mRawSet.get(), aSheet);
     SetStylistStyleSheetsDirty();
->>>>>>> a17af05f
   }
 
   return NS_OK;
@@ -1195,15 +746,7 @@
   // to express. If the need ever arises, we can easily make this more efficent,
   // probably by aligning the representations better between engines.
 
-<<<<<<< HEAD
-  if (mRawSet) {
-    for (ServoStyleSheet* sheet : mSheets[aType]) {
-      Servo_StyleSet_RemoveStyleSheet(mRawSet.get(), sheet->RawSheet(), false);
-    }
-  }
-=======
   SetStylistStyleSheetsDirty();
->>>>>>> a17af05f
 
   // Remove all the existing sheets first.
   for (const auto& sheet : mSheets[aType]) {
@@ -1214,17 +757,6 @@
   }
   mSheets[aType].Clear();
 
-<<<<<<< HEAD
-  if (mRawSet) {
-    for (ServoStyleSheet* sheet : mSheets[aType]) {
-      MOZ_ASSERT(sheet->RawSheet(), "Raw sheet should be in place before replacement.");
-      Servo_StyleSet_AppendStyleSheet(mRawSet.get(), sheet->RawSheet(), false);
-    }
-  }
-
-  if (!mBatching) {
-    Servo_StyleSet_FlushStyleSheets(mRawSet.get());
-=======
   // Add in all the new sheets.
   for (auto& sheet : aNewSheets) {
     AppendSheetOfType(aType, sheet);
@@ -1232,7 +764,6 @@
       MOZ_ASSERT(sheet->RawContents(), "Raw sheet should be in place before replacement.");
       Servo_StyleSet_AppendStyleSheet(mRawSet.get(), sheet);
     }
->>>>>>> a17af05f
   }
 
   return NS_OK;
@@ -1261,20 +792,7 @@
         mRawSet.get(), aNewSheet, aReferenceSheet);
     SetStylistStyleSheetsDirty();
   }
-  MOZ_ASSERT(aReferenceSheet->RawSheet(), "Reference sheet should have a raw sheet.");
-
-<<<<<<< HEAD
-  MOZ_ASSERT(aNewSheet->RawSheet(), "Raw sheet should be in place before insertion.");
-  mSheets[aType].InsertElementAt(idx, aNewSheet);
-
-  if (mRawSet) {
-    // Maintain a mirrored list of sheets on the servo side.
-    Servo_StyleSet_InsertStyleSheetBefore(mRawSet.get(), aNewSheet->RawSheet(),
-                                          aReferenceSheet->RawSheet(), !mBatching);
-  }
-
-=======
->>>>>>> a17af05f
+
   return NS_OK;
 }
 
@@ -1311,29 +829,6 @@
                                 nsIDocument* aDocument)
 {
   MOZ_ASSERT(aSheet->IsApplicable());
-<<<<<<< HEAD
-  MOZ_ASSERT(aSheet->RawSheet(), "Raw sheet should be in place by this point.");
-
-  RefPtr<StyleSheet> strong(aSheet);
-
-  nsTArray<RefPtr<ServoStyleSheet>>& sheetsArray = mSheets[SheetType::Doc];
-
-  sheetsArray.RemoveElement(aSheet);
-
-  size_t index =
-    aDocument->FindDocStyleSheetInsertionPoint(sheetsArray, aSheet);
-  sheetsArray.InsertElementAt(index, aSheet);
-
-  if (mRawSet) {
-    // Maintain a mirrored list of sheets on the servo side.
-    ServoStyleSheet* followingSheet = sheetsArray.SafeElementAt(index + 1);
-    if (followingSheet) {
-      MOZ_ASSERT(followingSheet->RawSheet(), "Every mSheets element should have a raw sheet");
-      Servo_StyleSet_InsertStyleSheetBefore(mRawSet.get(), aSheet->RawSheet(),
-                                            followingSheet->RawSheet(), !mBatching);
-    } else {
-      Servo_StyleSet_AppendStyleSheet(mRawSet.get(), aSheet->RawSheet(), !mBatching);
-=======
   MOZ_ASSERT(aSheet->RawContents(), "Raw sheet should be in place by this point.");
 
   RefPtr<StyleSheet> strong(aSheet);
@@ -1361,47 +856,30 @@
       // Maintain a mirrored list of sheets on the servo side.
       Servo_StyleSet_AppendStyleSheet(mRawSet.get(), aSheet);
       SetStylistStyleSheetsDirty();
->>>>>>> a17af05f
     }
   }
 
   return NS_OK;
 }
 
-<<<<<<< HEAD
-already_AddRefed<nsStyleContext>
-=======
 already_AddRefed<ServoStyleContext>
->>>>>>> a17af05f
 ServoStyleSet::ProbePseudoElementStyle(Element* aOriginatingElement,
                                        CSSPseudoElementType aType,
                                        ServoStyleContext* aParentContext)
 {
-<<<<<<< HEAD
-  // NB: We ignore aParentContext, on the assumption that pseudo element styles
-  // should just inherit from aOriginatingElement's primary style, which Servo
-  // already knows.
-=======
   UpdateStylistIfNeeded();
 
   // NB: We ignore aParentContext, because in some cases
   // (first-line/first-letter on anonymous box blocks) Gecko passes something
   // nonsensical there.  In all other cases we want to inherit directly from
   // aOriginatingElement's styles anyway.
->>>>>>> a17af05f
   MOZ_ASSERT(aType < CSSPseudoElementType::Count);
 
-<<<<<<< HEAD
-  RefPtr<ServoComputedValues> computedValues =
-    Servo_ResolvePseudoStyle(aOriginatingElement, pseudoTag,
-                             /* is_probe = */ true, mRawSet.get()).Consume();
-=======
   bool cacheable =
     !nsCSSPseudoElements::IsEagerlyCascadedInServo(aType) && aParentContext;
 
   RefPtr<ServoStyleContext> computedValues =
     cacheable ? aParentContext->GetCachedLazyPseudoStyle(aType) : nullptr;
->>>>>>> a17af05f
   if (!computedValues) {
     computedValues = Servo_ResolvePseudoStyle(aOriginatingElement, aType,
                                               /* is_probe = */ true,
@@ -1421,45 +899,18 @@
   // For :before and :after pseudo-elements, having display: none or no
   // 'content' property is equivalent to not having the pseudo-element
   // at all.
-<<<<<<< HEAD
-  bool isBeforeOrAfter = pseudoTag == nsCSSPseudoElements::before ||
-                         pseudoTag == nsCSSPseudoElements::after;
-  if (isBeforeOrAfter) {
-    const nsStyleDisplay *display = Servo_GetStyleDisplay(computedValues);
-    const nsStyleContent *content = Servo_GetStyleContent(computedValues);
-    // XXXldb What is contentCount for |content: ""|?
-=======
   bool isBeforeOrAfter = aType == CSSPseudoElementType::before ||
                          aType == CSSPseudoElementType::after;
   if (isBeforeOrAfter) {
     const nsStyleDisplay* display = computedValues->ComputedData()->GetStyleDisplay();
     const nsStyleContent* content = computedValues->ComputedData()->GetStyleContent();
->>>>>>> a17af05f
     if (display->mDisplay == StyleDisplay::None ||
         content->ContentCount() == 0) {
       return nullptr;
     }
   }
 
-<<<<<<< HEAD
-  return GetContext(computedValues.forget(), aParentContext, pseudoTag, aType,
-                    isBeforeOrAfter ? aOriginatingElement : nullptr);
-}
-
-already_AddRefed<nsStyleContext>
-ServoStyleSet::ProbePseudoElementStyle(Element* aOriginatingElement,
-                                       CSSPseudoElementType aType,
-                                       nsStyleContext* aParentContext,
-                                       TreeMatchContext& aTreeMatchContext,
-                                       Element* aPseudoElement)
-{
-  if (aPseudoElement) {
-    NS_ERROR("stylo: We don't support CSS_PSEUDO_ELEMENT_SUPPORTS_USER_ACTION_STATE yet");
-  }
-  return ProbePseudoElementStyle(aOriginatingElement, aType, aParentContext);
-=======
   return computedValues.forget();
->>>>>>> a17af05f
 }
 
 nsRestyleHint
@@ -1481,11 +932,6 @@
 }
 
 bool
-<<<<<<< HEAD
-ServoStyleSet::StyleDocument()
-{
-  PreTraverse();
-=======
 ServoStyleSet::StyleDocument(ServoTraversalFlags aFlags)
 {
   nsIDocument* doc = mPresContext->Document();
@@ -1496,21 +942,10 @@
   PreTraverse(aFlags);
   AutoPrepareTraversal guard(this);
   const SnapshotTable& snapshots = Snapshots();
->>>>>>> a17af05f
 
   // Restyle the document from the root element and each of the document level
   // NAC subtree roots.
   bool postTraversalRequired = false;
-<<<<<<< HEAD
-  DocumentStyleRootIterator iter(mPresContext->Document());
-  while (Element* root = iter.GetNextStyleRoot()) {
-    if (PrepareAndTraverseSubtree(root,
-                                  TraversalRootBehavior::Normal,
-                                  TraversalRestyleBehavior::Normal)) {
-      postTraversalRequired = true;
-    }
-  }
-=======
 
   Element* rootElement = doc->GetRootElement();
   MOZ_ASSERT_IF(rootElement, rootElement->HasServoData());
@@ -1552,24 +987,12 @@
     postTraversalRequired |= required;
   }
 
->>>>>>> a17af05f
   return postTraversalRequired;
 }
 
 void
 ServoStyleSet::StyleNewSubtree(Element* aRoot)
 {
-<<<<<<< HEAD
-  MOZ_ASSERT(!aRoot->HasServoData());
-
-  PreTraverse();
-
-  DebugOnly<bool> postTraversalRequired =
-    PrepareAndTraverseSubtree(aRoot,
-                              TraversalRootBehavior::Normal,
-                              TraversalRestyleBehavior::Normal);
-  MOZ_ASSERT(!postTraversalRequired);
-=======
   MOZ_ASSERT(!aRoot->HasServoData(), "Should have called StyleNewChildren");
   PreTraverseSync();
   AutoPrepareTraversal guard(this);
@@ -1597,33 +1020,11 @@
                             ServoTraversalFlags::ClearAnimationOnlyDirtyDescendants);
     MOZ_ASSERT(!postTraversalRequired);
   }
->>>>>>> a17af05f
 }
 
 void
 ServoStyleSet::StyleNewChildren(Element* aParent)
 {
-<<<<<<< HEAD
-  PreTraverse();
-
-  PrepareAndTraverseSubtree(aParent,
-                            TraversalRootBehavior::UnstyledChildrenOnly,
-                            TraversalRestyleBehavior::Normal);
-  // We can't assert that Servo_TraverseSubtree returns false, since aParent
-  // or some of its other children might have pending restyles.
-}
-
-void
-ServoStyleSet::StyleSubtreeForReconstruct(Element* aRoot)
-{
-  PreTraverse(aRoot);
-
-  DebugOnly<bool> postTraversalRequired =
-    PrepareAndTraverseSubtree(aRoot,
-                              TraversalRootBehavior::Normal,
-                              TraversalRestyleBehavior::ForReconstruct);
-  MOZ_ASSERT(!postTraversalRequired);
-=======
   MOZ_ASSERT(aParent->HasServoData(), "Should have called StyleNewSubtree");
   if (Servo_Element_IsDisplayNone(aParent)) {
     return;
@@ -1714,25 +1115,12 @@
       // Append/Remove/Replace methods, etc, and will act consequently.
       return;
   }
->>>>>>> a17af05f
 }
 
 #ifdef DEBUG
 void
-<<<<<<< HEAD
-ServoStyleSet::NoteStyleSheetsChanged()
-{
-  Servo_StyleSet_NoteStyleSheetsChanged(mRawSet.get());
-}
-
-#ifdef DEBUG
-void
 ServoStyleSet::AssertTreeIsClean()
 {
-=======
-ServoStyleSet::AssertTreeIsClean()
-{
->>>>>>> a17af05f
   DocumentStyleRootIterator iter(mPresContext->Document());
   while (Element* root = iter.GetNextStyleRoot()) {
     Servo_AssertTreeIsClean(root);
@@ -1741,19 +1129,6 @@
 #endif
 
 bool
-<<<<<<< HEAD
-ServoStyleSet::FillKeyframesForName(const nsString& aName,
-                                    const nsTimingFunction& aTimingFunction,
-                                    const ServoComputedValues* aComputedValues,
-                                    nsTArray<Keyframe>& aKeyframes)
-{
-  NS_ConvertUTF16toUTF8 name(aName);
-  return Servo_StyleSet_FillKeyframesForName(mRawSet.get(),
-                                             &name,
-                                             &aTimingFunction,
-                                             aComputedValues,
-                                             &aKeyframes);
-=======
 ServoStyleSet::GetKeyframesForName(const nsString& aName,
                                    const nsTimingFunction& aTimingFunction,
                                    nsTArray<Keyframe>& aKeyframes)
@@ -1765,17 +1140,11 @@
                                             &name,
                                             &aTimingFunction,
                                             &aKeyframes);
->>>>>>> a17af05f
 }
 
 nsTArray<ComputedKeyframeValues>
 ServoStyleSet::GetComputedKeyframeValuesFor(
   const nsTArray<Keyframe>& aKeyframes,
-<<<<<<< HEAD
-  dom::Element* aElement,
-  const ServoComputedValuesWithParent& aServoValues)
-{
-=======
   Element* aElement,
   const ServoStyleContext* aContext)
 {
@@ -1785,80 +1154,12 @@
   MOZ_RELEASE_ASSERT(!aElement->OwnerDoc()->GetBFCacheEntry());
 
   AutoClearStaleData guard(aElement);
->>>>>>> a17af05f
   nsTArray<ComputedKeyframeValues> result(aKeyframes.Length());
 
   // Construct each nsTArray<PropertyStyleAnimationValuePair> here.
   result.AppendElements(aKeyframes.Length());
 
   Servo_GetComputedKeyframeValues(&aKeyframes,
-<<<<<<< HEAD
-                                  aServoValues.mCurrentStyle,
-                                  aServoValues.mParentStyle,
-                                  mRawSet.get(),
-                                  &result);
-  return result;
-}
-
-already_AddRefed<ServoComputedValues>
-ServoStyleSet::GetBaseComputedValuesForElement(Element* aElement,
-                                               nsIAtom* aPseudoTag)
-{
-  return Servo_StyleSet_GetBaseComputedValuesForElement(mRawSet.get(),
-                                                        aElement,
-                                                        aPseudoTag).Consume();
-}
-
-void
-ServoStyleSet::RebuildData()
-{
-  ClearNonInheritingStyleContexts();
-  Servo_StyleSet_RebuildData(mRawSet.get());
-}
-
-already_AddRefed<ServoComputedValues>
-ServoStyleSet::ResolveServoStyle(Element* aElement)
-{
-  return Servo_ResolveStyle(aElement, mRawSet.get(),
-                            mAllowResolveStaleStyles).Consume();
-}
-
-void
-ServoStyleSet::ClearNonInheritingStyleContexts()
-{
-  for (RefPtr<nsStyleContext>& ptr : mNonInheritingStyleContexts) {
-    ptr = nullptr;
-  }
-}
-
-already_AddRefed<ServoComputedValues>
-ServoStyleSet::ResolveStyleLazily(Element* aElement, nsIAtom* aPseudoTag)
-{
-  mPresContext->EffectCompositor()->PreTraverse(aElement, aPseudoTag);
-
-  MOZ_ASSERT(!sInServoTraversal);
-  sInServoTraversal = true;
-  RefPtr<ServoComputedValues> computedValues =
-    Servo_ResolveStyleLazily(aElement, aPseudoTag, mRawSet.get()).Consume();
-
-  if (mPresContext->EffectCompositor()->PreTraverse(aElement, aPseudoTag)) {
-    computedValues =
-      Servo_ResolveStyleLazily(aElement, aPseudoTag, mRawSet.get()).Consume();
-  }
-  sInServoTraversal = false;
-
-  return computedValues.forget();
-}
-
-bool
-ServoStyleSet::AppendFontFaceRules(nsTArray<nsFontFaceRuleContainer>& aArray)
-{
-  Servo_StyleSet_GetFontFaceRules(mRawSet.get(), &aArray);
-  return true;
-}
-
-bool ServoStyleSet::sInServoTraversal = false;
-=======
                                   aElement,
                                   aContext,
                                   mRawSet.get(),
@@ -2275,5 +1576,4 @@
   return Servo_ReparentStyle(aStyleContext, aNewParent,
                              aNewParentIgnoringFirstLine, aNewLayoutParent,
                              aElement, mRawSet.get()).Consume();
-}
->>>>>>> a17af05f
+}