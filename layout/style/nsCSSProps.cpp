--- conflicted
+++ resolved
@@ -741,12 +741,6 @@
 };
 
 const KTableEntry nsCSSProps::kAppearanceKTable[] = {
-  { eCSSKeyword_auto,    NS_THEME_AUTO },
-  { eCSSKeyword_none,    NS_THEME_NONE },
-  { eCSSKeyword_UNKNOWN, -1 }
-};
-
-const KTableEntry nsCSSProps::kMozAppearanceKTable[] = {
   { eCSSKeyword_none,                   NS_THEME_NONE },
   { eCSSKeyword_button,                 NS_THEME_BUTTON },
   { eCSSKeyword_radio,                  NS_THEME_RADIO },
@@ -903,11 +897,6 @@
   { eCSSKeyword_border_box, StyleGeometryBox::BorderBox },
   { eCSSKeyword_padding_box, StyleGeometryBox::PaddingBox },
   { eCSSKeyword_content_box, StyleGeometryBox::ContentBox },
-<<<<<<< HEAD
-  // The next entry is controlled by the layout.css.background-clip-text.enabled
-  // pref.
-=======
->>>>>>> a17af05f
   { eCSSKeyword_text, StyleGeometryBox::Text },
   { eCSSKeyword_UNKNOWN, -1 }
 };
@@ -1306,10 +1295,6 @@
   { eCSSKeyword__webkit_flex,        StyleDisplay::Flex },
   { eCSSKeyword__webkit_inline_flex, StyleDisplay::InlineFlex },
   { eCSSKeyword_contents,            StyleDisplay::Contents },
-<<<<<<< HEAD
-  // The next entry is controlled by the layout.css.display-flow-root.enabled pref.
-=======
->>>>>>> a17af05f
   { eCSSKeyword_flow_root,           StyleDisplay::FlowRoot },
   { eCSSKeyword_UNKNOWN,             -1 }
 };
