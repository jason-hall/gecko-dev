--- conflicted
+++ resolved
@@ -12,10 +12,6 @@
 namespace mozilla {
 
 ServoElementSnapshot::ServoElementSnapshot(const Element* aElement)
-<<<<<<< HEAD
-  : mContains(Flags(0))
-  , mState(0)
-=======
   : mState(0)
   , mContains(Flags(0))
   , mIsTableBorderNonzero(false)
@@ -23,18 +19,12 @@
   , mClassAttributeChanged(false)
   , mIdAttributeChanged(false)
   , mOtherAttributeChanged(false)
->>>>>>> a17af05f
 {
   MOZ_COUNT_CTOR(ServoElementSnapshot);
   mIsHTMLElementInHTMLDocument =
     aElement->IsHTMLElement() && aElement->IsInHTMLDocument();
   mIsInChromeDocument = nsContentUtils::IsChromeDoc(aElement->OwnerDoc());
   mSupportsLangAttr = aElement->SupportsLangAttr();
-}
-
-ServoElementSnapshot::~ServoElementSnapshot()
-{
-  MOZ_COUNT_DTOR(ServoElementSnapshot);
 }
 
 ServoElementSnapshot::~ServoElementSnapshot()
