/* -*- Mode: C++; tab-width: 2; indent-tabs-mode: nil; c-basic-offset: 2 -*- */
/* This Source Code Form is subject to the terms of the Mozilla Public
 * License, v. 2.0. If a copy of the MPL was not distributed with this
 * file, You can obtain one at http://mozilla.org/MPL/2.0/. */

/* DOM object for element.style */

#include "nsDOMCSSAttrDeclaration.h"

#include "mozilla/css/Declaration.h"
#include "mozilla/css/StyleRule.h"
#include "mozilla/DeclarationBlock.h"
#include "mozilla/DeclarationBlockInlines.h"
#include "mozilla/dom/Element.h"
#include "mozilla/InternalMutationEvent.h"
#include "mozilla/ServoDeclarationBlock.h"
#include "nsContentUtils.h"
#include "nsIDocument.h"
#include "nsIDOMMutationEvent.h"
#include "nsIURI.h"
#include "nsNodeUtils.h"
#include "nsWrapperCacheInlines.h"
#include "nsIFrame.h"
#include "ActiveLayerTracker.h"

using namespace mozilla;

nsDOMCSSAttributeDeclaration::nsDOMCSSAttributeDeclaration(dom::Element* aElement,
                                                           bool aIsSMILOverride)
  : mElement(aElement)
  , mIsSMILOverride(aIsSMILOverride)
{
  NS_ASSERTION(aElement, "Inline style for a NULL element?");
}

nsDOMCSSAttributeDeclaration::~nsDOMCSSAttributeDeclaration()
{
}

NS_IMPL_CYCLE_COLLECTION_WRAPPERCACHE(nsDOMCSSAttributeDeclaration, mElement)

// mElement holds a strong ref to us, so if it's going to be
// skipped, the attribute declaration can't be part of a garbage
// cycle.
NS_IMPL_CYCLE_COLLECTION_CAN_SKIP_BEGIN(nsDOMCSSAttributeDeclaration)
  if (tmp->mElement && Element::CanSkip(tmp->mElement, true)) {
    if (tmp->PreservingWrapper()) {
      tmp->MarkWrapperLive();
    }
    return true;
  }
  return tmp->HasKnownLiveWrapper();
NS_IMPL_CYCLE_COLLECTION_CAN_SKIP_END

NS_IMPL_CYCLE_COLLECTION_CAN_SKIP_IN_CC_BEGIN(nsDOMCSSAttributeDeclaration)
  return tmp->HasKnownLiveWrapper() ||
    (tmp->mElement && Element::CanSkipInCC(tmp->mElement));
NS_IMPL_CYCLE_COLLECTION_CAN_SKIP_IN_CC_END

NS_IMPL_CYCLE_COLLECTION_CAN_SKIP_THIS_BEGIN(nsDOMCSSAttributeDeclaration)
  return tmp->HasKnownLiveWrapper() ||
    (tmp->mElement && Element::CanSkipThis(tmp->mElement));
NS_IMPL_CYCLE_COLLECTION_CAN_SKIP_THIS_END

NS_INTERFACE_MAP_BEGIN_CYCLE_COLLECTION(nsDOMCSSAttributeDeclaration)
  NS_WRAPPERCACHE_INTERFACE_MAP_ENTRY
NS_IMPL_QUERY_TAIL_INHERITING(nsDOMCSSDeclaration)

NS_IMPL_CYCLE_COLLECTING_ADDREF(nsDOMCSSAttributeDeclaration)
NS_IMPL_CYCLE_COLLECTING_RELEASE(nsDOMCSSAttributeDeclaration)

nsresult
nsDOMCSSAttributeDeclaration::SetCSSDeclaration(DeclarationBlock* aDecl)
{
  NS_ASSERTION(mElement, "Must have Element to set the declaration!");
<<<<<<< HEAD
=======
  aDecl->SetDirty();
>>>>>>> a17af05f
  return mIsSMILOverride
    ? mElement->SetSMILOverrideStyleDeclaration(aDecl, true)
    : mElement->SetInlineStyleDeclaration(aDecl, nullptr, true);
}

nsIDocument*
nsDOMCSSAttributeDeclaration::DocToUpdate()
{
  // We need OwnerDoc() rather than GetUncomposedDoc() because it might
  // be the BeginUpdate call that inserts mElement into the document.
  return mElement->OwnerDoc();
}

DeclarationBlock*
nsDOMCSSAttributeDeclaration::GetCSSDeclaration(Operation aOperation)
{
  if (!mElement)
    return nullptr;

  DeclarationBlock* declaration;
  if (mIsSMILOverride) {
    declaration = mElement->GetSMILOverrideStyleDeclaration();
  } else {
    declaration = mElement->GetInlineStyleDeclaration();
  }

  // Notify observers that our style="" attribute is going to change
  // unless:
  //   * this is a declaration that holds SMIL animation values (which
  //     aren't reflected in the DOM style="" attribute), or
  //   * we're getting the declaration for reading, or
  //   * we're getting it for property removal but we don't currently have
  //     a declaration.

  // XXXbz this is a bit of a hack, especially doing it before the
  // BeginUpdate(), but this is a good chokepoint where we know we
  // plan to modify the CSSDeclaration, so need to notify
  // AttributeWillChange if this is inline style.
  if (!mIsSMILOverride &&
      ((aOperation == eOperation_Modify) ||
       (aOperation == eOperation_RemoveProperty && declaration))) {
    nsNodeUtils::AttributeWillChange(mElement, kNameSpaceID_None,
                                     nsGkAtoms::style,
                                     nsIDOMMutationEvent::MODIFICATION,
                                     nullptr);
  }

  if (declaration) {
    if (aOperation != eOperation_Read &&
        nsContentUtils::HasMutationListeners(
          mElement, NS_EVENT_BITS_MUTATION_ATTRMODIFIED, mElement)) {
      // If there is any mutation listener on the element, we need to
      // ensure that any change would create a new declaration so that
      // nsStyledElement::SetInlineStyleDeclaration can generate the
      // correct old value.
      declaration->SetImmutable();
    }
    return declaration;
  }

  if (aOperation != eOperation_Modify) {
    return nullptr;
  }

  // cannot fail
  RefPtr<DeclarationBlock> decl;
  if (mElement->IsStyledByServo()) {
    decl = new ServoDeclarationBlock();
  } else {
    decl = new css::Declaration();
    decl->AsGecko()->InitializeEmpty();
  }

  // this *can* fail (inside SetAttrAndNotify, at least).
  nsresult rv;
  if (mIsSMILOverride) {
    rv = mElement->SetSMILOverrideStyleDeclaration(decl, false);
  } else {
    rv = mElement->SetInlineStyleDeclaration(decl, nullptr, false);
  }

  if (NS_FAILED(rv)) {
    return nullptr; // the decl will be destroyed along with the style rule
  }

  return decl;
}

void
nsDOMCSSAttributeDeclaration::GetCSSParsingEnvironment(CSSParsingEnvironment& aCSSParseEnv)
{
  NS_ASSERTION(mElement, "Something is severely broken -- there should be an Element here!");

  nsIDocument* doc = mElement->OwnerDoc();
  aCSSParseEnv.mSheetURI = doc->GetDocumentURI();
  aCSSParseEnv.mBaseURI = mElement->GetBaseURIForStyleAttr();
  aCSSParseEnv.mPrincipal = mElement->NodePrincipal();
  aCSSParseEnv.mCSSLoader = doc->CSSLoader();
}

<<<<<<< HEAD
URLExtraData*
nsDOMCSSAttributeDeclaration::GetURLData() const
{
  return mElement->GetURLDataForStyleAttr();
=======
nsDOMCSSDeclaration::ServoCSSParsingEnvironment
nsDOMCSSAttributeDeclaration::GetServoCSSParsingEnvironment() const
{
  return {
    mElement->GetURLDataForStyleAttr(),
    mElement->OwnerDoc()->GetCompatibilityMode(),
    mElement->OwnerDoc()->CSSLoader(),
  };
>>>>>>> a17af05f
}

NS_IMETHODIMP
nsDOMCSSAttributeDeclaration::GetParentRule(nsIDOMCSSRule **aParent)
{
  NS_ENSURE_ARG_POINTER(aParent);

  *aParent = nullptr;
  return NS_OK;
}

/* virtual */ nsINode*
nsDOMCSSAttributeDeclaration::GetParentObject()
{
  return mElement;
}

NS_IMETHODIMP
nsDOMCSSAttributeDeclaration::SetPropertyValue(const nsCSSPropertyID aPropID,
                                               const nsAString& aValue)
{
  // Scripted modifications to style.opacity or style.transform
  // could immediately force us into the animated state if heuristics suggest
  // this is scripted animation.
  // FIXME: This is missing the margin shorthand and the logical versions of
  // the margin properties, see bug 1266287.
  if (aPropID == eCSSProperty_opacity || aPropID == eCSSProperty_transform ||
      aPropID == eCSSProperty_left || aPropID == eCSSProperty_top ||
      aPropID == eCSSProperty_right || aPropID == eCSSProperty_bottom ||
      aPropID == eCSSProperty_background_position_x ||
      aPropID == eCSSProperty_background_position_y ||
      aPropID == eCSSProperty_background_position) {
    nsIFrame* frame = mElement->GetPrimaryFrame();
    if (frame) {
      ActiveLayerTracker::NotifyInlineStyleRuleModified(frame, aPropID, aValue, this);
    }
  }
  return nsDOMCSSDeclaration::SetPropertyValue(aPropID, aValue);
}<|MERGE_RESOLUTION|>--- conflicted
+++ resolved
@@ -73,10 +73,7 @@
 nsDOMCSSAttributeDeclaration::SetCSSDeclaration(DeclarationBlock* aDecl)
 {
   NS_ASSERTION(mElement, "Must have Element to set the declaration!");
-<<<<<<< HEAD
-=======
   aDecl->SetDirty();
->>>>>>> a17af05f
   return mIsSMILOverride
     ? mElement->SetSMILOverrideStyleDeclaration(aDecl, true)
     : mElement->SetInlineStyleDeclaration(aDecl, nullptr, true);
@@ -177,12 +174,6 @@
   aCSSParseEnv.mCSSLoader = doc->CSSLoader();
 }
 
-<<<<<<< HEAD
-URLExtraData*
-nsDOMCSSAttributeDeclaration::GetURLData() const
-{
-  return mElement->GetURLDataForStyleAttr();
-=======
 nsDOMCSSDeclaration::ServoCSSParsingEnvironment
 nsDOMCSSAttributeDeclaration::GetServoCSSParsingEnvironment() const
 {
@@ -191,7 +182,6 @@
     mElement->OwnerDoc()->GetCompatibilityMode(),
     mElement->OwnerDoc()->CSSLoader(),
   };
->>>>>>> a17af05f
 }
 
 NS_IMETHODIMP
