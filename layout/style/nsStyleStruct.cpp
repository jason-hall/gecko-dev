/* -*- Mode: C++; tab-width: 8; indent-tabs-mode: nil; c-basic-offset: 2 -*- */
/* vim: set ts=8 sts=2 et sw=2 tw=80: */
/* This Source Code Form is subject to the terms of the Mozilla Public
 * License, v. 2.0. If a copy of the MPL was not distributed with this
 * file, You can obtain one at http://mozilla.org/MPL/2.0/. */

/*
 * structs that contain the data provided by nsStyleContext, the
 * internal API for computed style data for an element
 */

#include "nsStyleStruct.h"
#include "nsStyleStructInlines.h"
#include "nsStyleConsts.h"
#include "nsThemeConstants.h"
#include "nsString.h"
#include "nsPresContext.h"
#include "nsIAppShellService.h"
#include "nsIWidget.h"
#include "nsCRTGlue.h"
#include "nsCSSParser.h"
#include "nsCSSProps.h"
#include "nsDeviceContext.h"
#include "nsStyleUtil.h"

#include "nsCOMPtr.h"

#include "nsBidiUtils.h"
#include "nsLayoutUtils.h"

#include "imgIRequest.h"
#include "imgIContainer.h"
#include "CounterStyleManager.h"

#include "mozilla/dom/AnimationEffectReadOnlyBinding.h" // for PlaybackDirection
#include "mozilla/dom/DocGroup.h"
#include "mozilla/dom/ImageTracker.h"
<<<<<<< HEAD
=======
#include "mozilla/ClearOnShutdown.h"
>>>>>>> a17af05f
#include "mozilla/Likely.h"
#include "nsIURI.h"
#include "nsIDocument.h"
#include <algorithm>
#include "ImageLoader.h"

using namespace mozilla;
using namespace mozilla::dom;

static_assert((((1 << nsStyleStructID_Length) - 1) &
               ~(NS_STYLE_INHERIT_MASK)) == 0,
              "Not enough bits in NS_STYLE_INHERIT_MASK");

/* static */ const int32_t nsStyleGridLine::kMinLine;
/* static */ const int32_t nsStyleGridLine::kMaxLine;
<<<<<<< HEAD
=======

// We set the size limit of style structs to 504 bytes so that when they
// are allocated by Servo side with Arc, the total size doesn't exceed
// 512 bytes, which minimizes allocator slop.
static constexpr size_t kStyleStructSizeLimit = 504;
#define STYLE_STRUCT(name_, checkdata_cb_) \
  static_assert(sizeof(nsStyle##name_) <= kStyleStructSizeLimit, \
                "nsStyle" #name_ " became larger than the size limit");
#include "nsStyleStructList.h"
#undef STYLE_STRUCT
>>>>>>> a17af05f

static bool
DefinitelyEqualURIs(css::URLValueData* aURI1,
                    css::URLValueData* aURI2)
{
  return aURI1 == aURI2 ||
         (aURI1 && aURI2 && aURI1->DefinitelyEqualURIs(*aURI2));
}

static bool
DefinitelyEqualURIsAndPrincipal(css::URLValueData* aURI1,
                                css::URLValueData* aURI2)
{
  return aURI1 == aURI2 ||
         (aURI1 && aURI2 && aURI1->DefinitelyEqualURIsAndPrincipal(*aURI2));
}

static bool
DefinitelyEqualImages(nsStyleImageRequest* aRequest1,
                      nsStyleImageRequest* aRequest2)
{
  if (aRequest1 == aRequest2) {
    return true;
  }

  if (!aRequest1 || !aRequest2) {
    return false;
  }

  return aRequest1->DefinitelyEquals(*aRequest2);
}

// A nullsafe wrapper for strcmp. We depend on null-safety.
static int
safe_strcmp(const char16_t* a, const char16_t* b)
{
  if (!a || !b) {
    return (int)(a - b);
  }
  return NS_strcmp(a, b);
}

static bool AreShadowArraysEqual(nsCSSShadowArray* lhs, nsCSSShadowArray* rhs);

// --------------------
// nsStyleFont
//
nsStyleFont::nsStyleFont(const nsFont& aFont, const nsPresContext* aContext)
  : mFont(aFont)
  , mSize(nsStyleFont::ZoomText(aContext, mFont.size))
  , mGenericID(kGenericFont_NONE)
  , mScriptLevel(0)
  , mMathVariant(NS_MATHML_MATHVARIANT_NONE)
  , mMathDisplay(NS_MATHML_DISPLAYSTYLE_INLINE)
  , mMinFontSizeRatio(100) // 100%
  , mExplicitLanguage(false)
  , mAllowZoom(true)
  , mScriptUnconstrainedSize(mSize)
  , mScriptMinSize(nsPresContext::CSSTwipsToAppUnits(
      NS_POINTS_TO_TWIPS(NS_MATHML_DEFAULT_SCRIPT_MIN_SIZE_PT)))
  , mScriptSizeMultiplier(NS_MATHML_DEFAULT_SCRIPT_SIZE_MULTIPLIER)
  , mLanguage(GetLanguage(aContext))
{
  MOZ_COUNT_CTOR(nsStyleFont);
  mFont.size = mSize;
}

nsStyleFont::nsStyleFont(const nsStyleFont& aSrc)
  : mFont(aSrc.mFont)
  , mSize(aSrc.mSize)
  , mGenericID(aSrc.mGenericID)
  , mScriptLevel(aSrc.mScriptLevel)
  , mMathVariant(aSrc.mMathVariant)
  , mMathDisplay(aSrc.mMathDisplay)
  , mMinFontSizeRatio(aSrc.mMinFontSizeRatio)
  , mExplicitLanguage(aSrc.mExplicitLanguage)
  , mAllowZoom(aSrc.mAllowZoom)
  , mScriptUnconstrainedSize(aSrc.mScriptUnconstrainedSize)
  , mScriptMinSize(aSrc.mScriptMinSize)
  , mScriptSizeMultiplier(aSrc.mScriptSizeMultiplier)
  , mLanguage(aSrc.mLanguage)
{
  MOZ_COUNT_CTOR(nsStyleFont);
}

nsStyleFont::nsStyleFont(const nsPresContext* aContext)
  : nsStyleFont(*aContext->GetDefaultFont(kPresContext_DefaultVariableFont_ID,
                                          nullptr),
                aContext)
{
  MOZ_ASSERT(NS_IsMainThread());
  nscoord minimumFontSize = aContext->MinFontSize(mLanguage);
  if (minimumFontSize > 0 && !aContext->IsChrome()) {
    mFont.size = std::max(mSize, minimumFontSize);
  } else {
    mFont.size = mSize;
  }
}

void
nsStyleFont::Destroy(nsPresContext* aContext) {
  this->~nsStyleFont();
  aContext->PresShell()->
    FreeByObjectID(eArenaObjectID_nsStyleFont, this);
}

void
nsStyleFont::EnableZoom(nsPresContext* aContext, bool aEnable)
{
  if (mAllowZoom == aEnable) {
    return;
  }
  mAllowZoom = aEnable;
  if (mAllowZoom) {
    mSize = nsStyleFont::ZoomText(aContext, mSize);
    mFont.size = nsStyleFont::ZoomText(aContext, mFont.size);
    mScriptUnconstrainedSize =
      nsStyleFont::ZoomText(aContext, mScriptUnconstrainedSize);
  } else {
    mSize = nsStyleFont::UnZoomText(aContext, mSize);
    mFont.size = nsStyleFont::UnZoomText(aContext, mFont.size);
    mScriptUnconstrainedSize =
      nsStyleFont::UnZoomText(aContext, mScriptUnconstrainedSize);
  }
}

nsChangeHint
nsStyleFont::CalcDifference(const nsStyleFont& aNewData) const
{
  MOZ_ASSERT(mAllowZoom == aNewData.mAllowZoom,
             "expected mAllowZoom to be the same on both nsStyleFonts");
  if (mSize != aNewData.mSize ||
      mFont != aNewData.mFont ||
      mLanguage != aNewData.mLanguage ||
      mExplicitLanguage != aNewData.mExplicitLanguage ||
      mMathVariant != aNewData.mMathVariant ||
      mMathDisplay != aNewData.mMathDisplay ||
      mMinFontSizeRatio != aNewData.mMinFontSizeRatio) {
    return NS_STYLE_HINT_REFLOW;
  }

  // XXX Should any of these cause a non-nsChangeHint_NeutralChange change?
  if (mGenericID != aNewData.mGenericID ||
      mScriptLevel != aNewData.mScriptLevel ||
      mScriptUnconstrainedSize != aNewData.mScriptUnconstrainedSize ||
      mScriptMinSize != aNewData.mScriptMinSize ||
      mScriptSizeMultiplier != aNewData.mScriptSizeMultiplier) {
    return nsChangeHint_NeutralChange;
  }

  return nsChangeHint(0);
}

/* static */ nscoord
nsStyleFont::ZoomText(const nsPresContext* aPresContext, nscoord aSize)
{
  // aSize can be negative (e.g.: calc(-1px)) so we can't assert that here.
  // The caller is expected deal with that.
  return NSToCoordTruncClamped(float(aSize) * aPresContext->EffectiveTextZoom());
}

/* static */ nscoord
nsStyleFont::UnZoomText(nsPresContext *aPresContext, nscoord aSize)
{
  // aSize can be negative (e.g.: calc(-1px)) so we can't assert that here.
  // The caller is expected deal with that.
  return NSToCoordTruncClamped(float(aSize) / aPresContext->EffectiveTextZoom());
}

/* static */ already_AddRefed<nsIAtom>
nsStyleFont::GetLanguage(const nsPresContext* aPresContext)
{
  RefPtr<nsIAtom> language = aPresContext->GetContentLanguage();
  if (!language) {
    // we didn't find a (usable) Content-Language, so we fall back
    // to whatever the presContext guessed from the charset
    // NOTE this should not be used elsewhere, because we want websites
    // to use UTF-8 with proper language tag, instead of relying on
    // deriving language from charset. See bug 1040668 comment 67.
    language = aPresContext->GetLanguageFromCharset();
  }
  return language.forget();
}

nsStyleMargin::nsStyleMargin(const nsPresContext* aContext)
{
  MOZ_COUNT_CTOR(nsStyleMargin);
  nsStyleCoord zero(0, nsStyleCoord::CoordConstructor);
  NS_FOR_CSS_SIDES(side) {
    mMargin.Set(side, zero);
  }
}

nsStyleMargin::nsStyleMargin(const nsStyleMargin& aSrc)
  : mMargin(aSrc.mMargin)
{
  MOZ_COUNT_CTOR(nsStyleMargin);
}

void
nsStyleMargin::Destroy(nsPresContext* aContext) {
  this->~nsStyleMargin();
  aContext->PresShell()->
    FreeByObjectID(eArenaObjectID_nsStyleMargin, this);
}

nsChangeHint
nsStyleMargin::CalcDifference(const nsStyleMargin& aNewData) const
{
  if (mMargin == aNewData.mMargin) {
    return nsChangeHint(0);
  }
  // Margin differences can't affect descendant intrinsic sizes and
  // don't need to force children to reflow.
  return nsChangeHint_NeedReflow |
         nsChangeHint_ReflowChangesSizeOrPosition |
         nsChangeHint_ClearAncestorIntrinsics;
}

nsStylePadding::nsStylePadding(const nsPresContext* aContext)
{
  MOZ_COUNT_CTOR(nsStylePadding);
  nsStyleCoord zero(0, nsStyleCoord::CoordConstructor);
  NS_FOR_CSS_SIDES(side) {
    mPadding.Set(side, zero);
  }
}

nsStylePadding::nsStylePadding(const nsStylePadding& aSrc)
  : mPadding(aSrc.mPadding)
{
  MOZ_COUNT_CTOR(nsStylePadding);
}

void
nsStylePadding::Destroy(nsPresContext* aContext) {
  this->~nsStylePadding();
  aContext->PresShell()->
    FreeByObjectID(eArenaObjectID_nsStylePadding, this);
}

nsChangeHint
nsStylePadding::CalcDifference(const nsStylePadding& aNewData) const
{
  if (mPadding == aNewData.mPadding) {
    return nsChangeHint(0);
  }
  // Padding differences can't affect descendant intrinsic sizes, but do need
  // to force children to reflow so that we can reposition them, since their
  // offsets are from our frame bounds but our content rect's position within
  // those bounds is moving.
  // FIXME: It would be good to return a weaker hint here that doesn't
  // force reflow of all descendants, but the hint would need to force
  // reflow of the frame's children (see how
  // ReflowInput::InitResizeFlags initializes the inline-resize flag).
  return NS_STYLE_HINT_REFLOW & ~nsChangeHint_ClearDescendantIntrinsics;
}

nsStyleBorder::nsStyleBorder(const nsPresContext* aContext)
  : mBorderColors(nullptr)
  , mBorderImageFill(NS_STYLE_BORDER_IMAGE_SLICE_NOFILL)
  , mBorderImageRepeatH(NS_STYLE_BORDER_IMAGE_REPEAT_STRETCH)
  , mBorderImageRepeatV(NS_STYLE_BORDER_IMAGE_REPEAT_STRETCH)
  , mFloatEdge(StyleFloatEdge::ContentBox)
  , mBoxDecorationBreak(StyleBoxDecorationBreak::Slice)
  , mComputedBorder(0, 0, 0, 0)
{
  MOZ_COUNT_CTOR(nsStyleBorder);

  NS_FOR_CSS_HALF_CORNERS (corner) {
    mBorderRadius.Set(corner, nsStyleCoord(0, nsStyleCoord::CoordConstructor));
  }

  nscoord medium =
    (StaticPresData::Get()->GetBorderWidthTable())[NS_STYLE_BORDER_WIDTH_MEDIUM];
  NS_FOR_CSS_SIDES(side) {
    mBorderImageSlice.Set(side, nsStyleCoord(1.0f, eStyleUnit_Percent));
    mBorderImageWidth.Set(side, nsStyleCoord(1.0f, eStyleUnit_Factor));
    mBorderImageOutset.Set(side, nsStyleCoord(0.0f, eStyleUnit_Factor));

    mBorder.Side(side) = medium;
    mBorderStyle[side] = NS_STYLE_BORDER_STYLE_NONE;
    mBorderColor[side] = StyleComplexColor::CurrentColor();
  }

  mTwipsPerPixel = aContext->DevPixelsToAppUnits(1);
}

nsBorderColors::~nsBorderColors()
{
  NS_CSS_DELETE_LIST_MEMBER(nsBorderColors, this, mNext);
}

nsBorderColors*
nsBorderColors::Clone(bool aDeep) const
{
  nsBorderColors* result = new nsBorderColors(mColor);
  if (MOZ_UNLIKELY(!result)) {
    return result;
  }
  if (aDeep) {
    NS_CSS_CLONE_LIST_MEMBER(nsBorderColors, this, mNext, result, (false));
  }
  return result;
}

nsStyleBorder::nsStyleBorder(const nsStyleBorder& aSrc)
  : mBorderColors(nullptr)
  , mBorderRadius(aSrc.mBorderRadius)
  , mBorderImageSource(aSrc.mBorderImageSource)
  , mBorderImageSlice(aSrc.mBorderImageSlice)
  , mBorderImageWidth(aSrc.mBorderImageWidth)
  , mBorderImageOutset(aSrc.mBorderImageOutset)
  , mBorderImageFill(aSrc.mBorderImageFill)
  , mBorderImageRepeatH(aSrc.mBorderImageRepeatH)
  , mBorderImageRepeatV(aSrc.mBorderImageRepeatV)
  , mFloatEdge(aSrc.mFloatEdge)
  , mBoxDecorationBreak(aSrc.mBoxDecorationBreak)
  , mComputedBorder(aSrc.mComputedBorder)
  , mBorder(aSrc.mBorder)
  , mTwipsPerPixel(aSrc.mTwipsPerPixel)
{
  MOZ_COUNT_CTOR(nsStyleBorder);
  if (aSrc.mBorderColors) {
    NS_FOR_CSS_SIDES(side) {
      CopyBorderColorsFrom(aSrc.mBorderColors[side], side);
    }
  }

  NS_FOR_CSS_SIDES(side) {
    mBorderStyle[side] = aSrc.mBorderStyle[side];
    mBorderColor[side] = aSrc.mBorderColor[side];
  }
}

nsStyleBorder::~nsStyleBorder()
{
  MOZ_COUNT_DTOR(nsStyleBorder);
  if (mBorderColors) {
    for (int32_t i = 0; i < 4; i++) {
      delete mBorderColors[i];
    }
    delete [] mBorderColors;
  }
}

void
nsStyleBorder::FinishStyle(nsPresContext* aPresContext)
{
  MOZ_ASSERT(NS_IsMainThread());
  MOZ_ASSERT(aPresContext->StyleSet()->IsServo());

  mBorderImageSource.ResolveImage(aPresContext);
}

nsMargin
nsStyleBorder::GetImageOutset() const
{
  // We don't check whether there is a border-image (which is OK since
  // the initial values yields 0 outset) so that we don't have to
  // reflow to update overflow areas when an image loads.
  nsMargin outset;
  NS_FOR_CSS_SIDES(s) {
    nsStyleCoord coord = mBorderImageOutset.Get(s);
    nscoord value;
    switch (coord.GetUnit()) {
      case eStyleUnit_Coord:
        value = coord.GetCoordValue();
        break;
      case eStyleUnit_Factor:
        value = coord.GetFactorValue() * mComputedBorder.Side(s);
        break;
      default:
        NS_NOTREACHED("unexpected CSS unit for image outset");
        value = 0;
        break;
    }
    outset.Side(s) = value;
  }
  return outset;
}

void
nsStyleBorder::Destroy(nsPresContext* aContext)
{
  this->~nsStyleBorder();
  aContext->PresShell()->
    FreeByObjectID(eArenaObjectID_nsStyleBorder, this);
}

nsChangeHint
nsStyleBorder::CalcDifference(const nsStyleBorder& aNewData) const
{
  // FIXME: XXXbz: As in nsStylePadding::CalcDifference, many of these
  // differences should not need to clear descendant intrinsics.
  // FIXME: It would be good to return a weaker hint for the
  // GetComputedBorder() differences (and perhaps others) that doesn't
  // force reflow of all descendants, but the hint would need to force
  // reflow of the frame's children (see how
  // ReflowInput::InitResizeFlags initializes the inline-resize flag).
  if (mTwipsPerPixel != aNewData.mTwipsPerPixel ||
      GetComputedBorder() != aNewData.GetComputedBorder() ||
      mFloatEdge != aNewData.mFloatEdge ||
      mBorderImageOutset != aNewData.mBorderImageOutset ||
      mBoxDecorationBreak != aNewData.mBoxDecorationBreak) {
    return NS_STYLE_HINT_REFLOW;
  }

  NS_FOR_CSS_SIDES(ix) {
    // See the explanation in nsChangeHint.h of
    // nsChangeHint_BorderStyleNoneChange .
    // Furthermore, even though we know *this* side is 0 width, just
    // assume a repaint hint for some other change rather than bother
    // tracking this result through the rest of the function.
    if (HasVisibleStyle(ix) != aNewData.HasVisibleStyle(ix)) {
      return nsChangeHint_RepaintFrame |
             nsChangeHint_BorderStyleNoneChange;
    }
  }

  // Note that mBorderStyle stores not only the border style but also
  // color-related flags.  Given that we've already done an mComputedBorder
  // comparison, border-style differences can only lead to a repaint hint.  So
  // it's OK to just compare the values directly -- if either the actual
  // style or the color flags differ we want to repaint.
  NS_FOR_CSS_SIDES(ix) {
    if (mBorderStyle[ix] != aNewData.mBorderStyle[ix] ||
        mBorderColor[ix] != aNewData.mBorderColor[ix]) {
      return nsChangeHint_RepaintFrame;
    }
  }

  if (mBorderRadius != aNewData.mBorderRadius ||
      !mBorderColors != !aNewData.mBorderColors) {
    return nsChangeHint_RepaintFrame;
  }

  // Loading status of the border image can be accessed in main thread only
  // while CalcDifference might be executed on a background thread. As a
  // result, we have to check mBorderImage* fields even before border image was
  // actually loaded.
  if (!mBorderImageSource.IsEmpty() || !aNewData.mBorderImageSource.IsEmpty()) {
    if (mBorderImageSource  != aNewData.mBorderImageSource  ||
        mBorderImageRepeatH != aNewData.mBorderImageRepeatH ||
        mBorderImageRepeatV != aNewData.mBorderImageRepeatV ||
        mBorderImageSlice   != aNewData.mBorderImageSlice   ||
        mBorderImageFill    != aNewData.mBorderImageFill    ||
        mBorderImageWidth   != aNewData.mBorderImageWidth) {
      return nsChangeHint_RepaintFrame;
    }
  }

  // Note that at this point if mBorderColors is non-null so is
  // aNewData.mBorderColors
  if (mBorderColors) {
    NS_FOR_CSS_SIDES(ix) {
      if (!nsBorderColors::Equal(mBorderColors[ix],
                                 aNewData.mBorderColors[ix])) {
        return nsChangeHint_RepaintFrame;
      }
    }
  }

  // mBorder is the specified border value.  Changes to this don't
  // need any change processing, since we operate on the computed
  // border values instead.
  if (mBorder != aNewData.mBorder) {
    return nsChangeHint_NeutralChange;
  }

<<<<<<< HEAD
  // mBorderImage* fields are checked only when border image was
  // actualy loaded. But we need to return neutral change even when
  // they are not actually used.
=======
  // mBorderImage* fields are checked only when border-image is not 'none'.
>>>>>>> a17af05f
  if (mBorderImageSource  != aNewData.mBorderImageSource  ||
      mBorderImageRepeatH != aNewData.mBorderImageRepeatH ||
      mBorderImageRepeatV != aNewData.mBorderImageRepeatV ||
      mBorderImageSlice   != aNewData.mBorderImageSlice   ||
      mBorderImageFill    != aNewData.mBorderImageFill    ||
      mBorderImageWidth   != aNewData.mBorderImageWidth) {
    return nsChangeHint_NeutralChange;
  }

  return nsChangeHint(0);
}

nsStyleOutline::nsStyleOutline(const nsPresContext* aContext)
  : mOutlineWidth((StaticPresData::Get()
                     ->GetBorderWidthTable())[NS_STYLE_BORDER_WIDTH_MEDIUM])
  , mOutlineOffset(0)
  , mOutlineColor(StyleComplexColor::CurrentColor())
  , mOutlineStyle(NS_STYLE_BORDER_STYLE_NONE)
  , mActualOutlineWidth(0)
  , mTwipsPerPixel(aContext->DevPixelsToAppUnits(1))
{
  MOZ_COUNT_CTOR(nsStyleOutline);
  // spacing values not inherited
  nsStyleCoord zero(0, nsStyleCoord::CoordConstructor);
  NS_FOR_CSS_HALF_CORNERS(corner) {
    mOutlineRadius.Set(corner, zero);
  }
}

nsStyleOutline::nsStyleOutline(const nsStyleOutline& aSrc)
  : mOutlineRadius(aSrc.mOutlineRadius)
  , mOutlineWidth(aSrc.mOutlineWidth)
  , mOutlineOffset(aSrc.mOutlineOffset)
  , mOutlineColor(aSrc.mOutlineColor)
  , mOutlineStyle(aSrc.mOutlineStyle)
  , mActualOutlineWidth(aSrc.mActualOutlineWidth)
  , mTwipsPerPixel(aSrc.mTwipsPerPixel)
{
  MOZ_COUNT_CTOR(nsStyleOutline);
}

void
nsStyleOutline::RecalcData()
{
  if (NS_STYLE_BORDER_STYLE_NONE == mOutlineStyle) {
    mActualOutlineWidth = 0;
  } else {
    mActualOutlineWidth =
      NS_ROUND_BORDER_TO_PIXELS(mOutlineWidth, mTwipsPerPixel);
  }
}

nsChangeHint
nsStyleOutline::CalcDifference(const nsStyleOutline& aNewData) const
{
  if (mActualOutlineWidth != aNewData.mActualOutlineWidth ||
      (mActualOutlineWidth > 0 &&
       mOutlineOffset != aNewData.mOutlineOffset)) {
    return nsChangeHint_UpdateOverflow |
           nsChangeHint_SchedulePaint |
           nsChangeHint_RepaintFrame;
  }

  if (mOutlineStyle != aNewData.mOutlineStyle ||
      mOutlineColor != aNewData.mOutlineColor ||
      mOutlineRadius != aNewData.mOutlineRadius) {
    if (mActualOutlineWidth > 0) {
      return nsChangeHint_RepaintFrame;
    }
    return nsChangeHint_NeutralChange;
  }

  if (mOutlineWidth != aNewData.mOutlineWidth ||
      mOutlineOffset != aNewData.mOutlineOffset ||
      mTwipsPerPixel != aNewData.mTwipsPerPixel) {
    return nsChangeHint_NeutralChange;
  }

  return nsChangeHint(0);
}

// --------------------
// nsStyleList
//
nsStyleList::nsStyleList(const nsPresContext* aContext)
  : mListStylePosition(NS_STYLE_LIST_STYLE_POSITION_OUTSIDE)
{
  MOZ_COUNT_CTOR(nsStyleList);
<<<<<<< HEAD
  if (aContext->StyleSet()->IsServo()) {
    // FIXME: bug 1328319.
    mCounterStyle =
      CounterStyleManager::GetBuiltinStyle(NS_STYLE_LIST_STYLE_DISC);
  } else {
    mCounterStyle = aContext->CounterStyleManager()->
      BuildCounterStyle(NS_LITERAL_STRING("disc"));
  }
=======
  mCounterStyle = CounterStyleManager::GetDiscStyle();
>>>>>>> a17af05f
  SetQuotesInitial();
}

nsStyleList::~nsStyleList()
{
  MOZ_COUNT_DTOR(nsStyleList);
}

nsStyleList::nsStyleList(const nsStyleList& aSource)
  : mListStylePosition(aSource.mListStylePosition)
  , mListStyleImage(aSource.mListStyleImage)
  , mCounterStyle(aSource.mCounterStyle)
  , mQuotes(aSource.mQuotes)
  , mImageRegion(aSource.mImageRegion)
{
  MOZ_COUNT_CTOR(nsStyleList);
}

void
nsStyleList::FinishStyle(nsPresContext* aPresContext)
{
  MOZ_ASSERT(NS_IsMainThread());
  MOZ_ASSERT(aPresContext->StyleSet()->IsServo());

  if (mListStyleImage && !mListStyleImage->IsResolved()) {
    mListStyleImage->Resolve(aPresContext);
  }
<<<<<<< HEAD
=======
  mCounterStyle.Resolve(aPresContext->CounterStyleManager());
>>>>>>> a17af05f
}

void
nsStyleList::SetQuotesInherit(const nsStyleList* aOther)
{
  mQuotes = aOther->mQuotes;
}

void
nsStyleList::SetQuotesInitial()
{
  if (!sInitialQuotes) {
    // The initial value for quotes is the en-US typographic convention:
    // outermost are LEFT and RIGHT DOUBLE QUOTATION MARK, alternating
    // with LEFT and RIGHT SINGLE QUOTATION MARK.
    static const char16_t initialQuotes[8] = {
      0x201C, 0, 0x201D, 0, 0x2018, 0, 0x2019, 0
    };

    sInitialQuotes = new nsStyleQuoteValues;
    sInitialQuotes->mQuotePairs.AppendElement(
        std::make_pair(nsDependentString(&initialQuotes[0], 1),
                       nsDependentString(&initialQuotes[2], 1)));
    sInitialQuotes->mQuotePairs.AppendElement(
        std::make_pair(nsDependentString(&initialQuotes[4], 1),
                       nsDependentString(&initialQuotes[6], 1)));
  }

  mQuotes = sInitialQuotes;
}

void
nsStyleList::SetQuotesNone()
{
  if (!sNoneQuotes) {
    sNoneQuotes = new nsStyleQuoteValues;
  }
  mQuotes = sNoneQuotes;
}

void
nsStyleList::SetQuotes(nsStyleQuoteValues::QuotePairArray&& aValues)
{
  mQuotes = new nsStyleQuoteValues;
  mQuotes->mQuotePairs = Move(aValues);
}

const nsStyleQuoteValues::QuotePairArray&
nsStyleList::GetQuotePairs() const
{
  return mQuotes->mQuotePairs;
}

nsChangeHint
nsStyleList::CalcDifference(const nsStyleList& aNewData,
                            const nsStyleDisplay* aOldDisplay) const
{
  // If the quotes implementation is ever going to change we might not need
  // a framechange here and a reflow should be sufficient.  See bug 35768.
  if (mQuotes != aNewData.mQuotes &&
      (mQuotes || aNewData.mQuotes) &&
      GetQuotePairs() != aNewData.GetQuotePairs()) {
    return nsChangeHint_ReconstructFrame;
  }
<<<<<<< HEAD
  if (mListStylePosition != aNewData.mListStylePosition) {
    return nsChangeHint_ReconstructFrame;
  }
  if (DefinitelyEqualImages(mListStyleImage, aNewData.mListStyleImage) &&
      mCounterStyle == aNewData.mCounterStyle) {
    if (mImageRegion.IsEqualInterior(aNewData.mImageRegion)) {
      return nsChangeHint(0);
=======
  nsChangeHint hint = nsChangeHint(0);
  // Only elements whose display value is list-item can be affected by
  // list-style-position and list-style-type. If the old display struct
  // doesn't exist, assume it isn't affected by display value at all,
  // and thus these properties should not affect it either. This also
  // relies on that when the display value changes from something else
  // to list-item, that change itself would cause ReconstructFrame.
  if (aOldDisplay && aOldDisplay->mDisplay == StyleDisplay::ListItem) {
    if (mListStylePosition != aNewData.mListStylePosition) {
      return nsChangeHint_ReconstructFrame;
>>>>>>> a17af05f
    }
    if (mCounterStyle != aNewData.mCounterStyle) {
      return NS_STYLE_HINT_REFLOW;
    }
  } else if (mListStylePosition != aNewData.mListStylePosition ||
             mCounterStyle != aNewData.mCounterStyle) {
    hint = nsChangeHint_NeutralChange;
  }
  // list-style-image and -moz-image-region may affect some XUL elements
  // regardless of display value, so we still need to check them.
  if (!DefinitelyEqualImages(mListStyleImage, aNewData.mListStyleImage)) {
    return NS_STYLE_HINT_REFLOW;
  }
  if (!mImageRegion.IsEqualInterior(aNewData.mImageRegion)) {
    if (mImageRegion.width != aNewData.mImageRegion.width ||
        mImageRegion.height != aNewData.mImageRegion.height) {
      return NS_STYLE_HINT_REFLOW;
    }
    return NS_STYLE_HINT_VISUAL;
  }
  return hint;
}

already_AddRefed<nsIURI>
nsStyleList::GetListStyleImageURI() const
{
  if (!mListStyleImage) {
    return nullptr;
  }

  nsCOMPtr<nsIURI> uri = mListStyleImage->GetImageURI();
  return uri.forget();
}

already_AddRefed<nsIURI>
nsStyleList::GetListStyleImageURI() const
{
  if (!mListStyleImage) {
    return nullptr;
  }

  nsCOMPtr<nsIURI> uri = mListStyleImage->GetImageURI();
  return uri.forget();
}

StaticRefPtr<nsStyleQuoteValues>
nsStyleList::sInitialQuotes;

StaticRefPtr<nsStyleQuoteValues>
nsStyleList::sNoneQuotes;


// --------------------
// nsStyleXUL
//
nsStyleXUL::nsStyleXUL(const nsPresContext* aContext)
  : mBoxFlex(0.0f)
  , mBoxOrdinal(1)
  , mBoxAlign(StyleBoxAlign::Stretch)
  , mBoxDirection(StyleBoxDirection::Normal)
  , mBoxOrient(StyleBoxOrient::Horizontal)
  , mBoxPack(StyleBoxPack::Start)
  , mStackSizing(StyleStackSizing::StretchToFit)
{
  MOZ_COUNT_CTOR(nsStyleXUL);
}

nsStyleXUL::~nsStyleXUL()
{
  MOZ_COUNT_DTOR(nsStyleXUL);
}

nsStyleXUL::nsStyleXUL(const nsStyleXUL& aSource)
  : mBoxFlex(aSource.mBoxFlex)
  , mBoxOrdinal(aSource.mBoxOrdinal)
  , mBoxAlign(aSource.mBoxAlign)
  , mBoxDirection(aSource.mBoxDirection)
  , mBoxOrient(aSource.mBoxOrient)
  , mBoxPack(aSource.mBoxPack)
  , mStackSizing(aSource.mStackSizing)
{
  MOZ_COUNT_CTOR(nsStyleXUL);
}

nsChangeHint
nsStyleXUL::CalcDifference(const nsStyleXUL& aNewData) const
{
  if (mBoxAlign == aNewData.mBoxAlign &&
      mBoxDirection == aNewData.mBoxDirection &&
      mBoxFlex == aNewData.mBoxFlex &&
      mBoxOrient == aNewData.mBoxOrient &&
      mBoxPack == aNewData.mBoxPack &&
      mBoxOrdinal == aNewData.mBoxOrdinal &&
      mStackSizing == aNewData.mStackSizing) {
    return nsChangeHint(0);
  }
  if (mBoxOrdinal != aNewData.mBoxOrdinal) {
    return nsChangeHint_ReconstructFrame;
  }
  return NS_STYLE_HINT_REFLOW;
}

// --------------------
// nsStyleColumn
//
/* static */ const uint32_t nsStyleColumn::kMaxColumnCount;

nsStyleColumn::nsStyleColumn(const nsPresContext* aContext)
  : mColumnCount(NS_STYLE_COLUMN_COUNT_AUTO)
  , mColumnWidth(eStyleUnit_Auto)
  , mColumnGap(eStyleUnit_Normal)
  , mColumnRuleColor(StyleComplexColor::CurrentColor())
  , mColumnRuleStyle(NS_STYLE_BORDER_STYLE_NONE)
  , mColumnFill(NS_STYLE_COLUMN_FILL_BALANCE)
  , mColumnSpan(NS_STYLE_COLUMN_SPAN_NONE)
  , mColumnRuleWidth((StaticPresData::Get()
                        ->GetBorderWidthTable())[NS_STYLE_BORDER_WIDTH_MEDIUM])
  , mTwipsPerPixel(aContext->AppUnitsPerDevPixel())
{
  MOZ_COUNT_CTOR(nsStyleColumn);
}

nsStyleColumn::~nsStyleColumn()
{
  MOZ_COUNT_DTOR(nsStyleColumn);
}

nsStyleColumn::nsStyleColumn(const nsStyleColumn& aSource)
  : mColumnCount(aSource.mColumnCount)
  , mColumnWidth(aSource.mColumnWidth)
  , mColumnGap(aSource.mColumnGap)
  , mColumnRuleColor(aSource.mColumnRuleColor)
  , mColumnRuleStyle(aSource.mColumnRuleStyle)
  , mColumnFill(aSource.mColumnFill)
  , mColumnSpan(aSource.mColumnSpan)
  , mColumnRuleWidth(aSource.mColumnRuleWidth)
  , mTwipsPerPixel(aSource.mTwipsPerPixel)
{
  MOZ_COUNT_CTOR(nsStyleColumn);
}

nsChangeHint
nsStyleColumn::CalcDifference(const nsStyleColumn& aNewData) const
{
  if ((mColumnWidth.GetUnit() == eStyleUnit_Auto)
      != (aNewData.mColumnWidth.GetUnit() == eStyleUnit_Auto) ||
      mColumnCount != aNewData.mColumnCount ||
      mColumnSpan != aNewData.mColumnSpan) {
    // We force column count changes to do a reframe, because it's tricky to handle
    // some edge cases where the column count gets smaller and content overflows.
    // XXX not ideal
    return nsChangeHint_ReconstructFrame;
  }

  if (mColumnWidth != aNewData.mColumnWidth ||
      mColumnGap != aNewData.mColumnGap ||
      mColumnFill != aNewData.mColumnFill) {
    return NS_STYLE_HINT_REFLOW;
  }

  if (GetComputedColumnRuleWidth() != aNewData.GetComputedColumnRuleWidth() ||
      mColumnRuleStyle != aNewData.mColumnRuleStyle ||
      mColumnRuleColor != aNewData.mColumnRuleColor) {
    return NS_STYLE_HINT_VISUAL;
  }

  // XXX Is it right that we never check mTwipsPerPixel to return a
  // non-nsChangeHint_NeutralChange hint?
  if (mColumnRuleWidth != aNewData.mColumnRuleWidth ||
      mTwipsPerPixel != aNewData.mTwipsPerPixel) {
    return nsChangeHint_NeutralChange;
  }

  return nsChangeHint(0);
}

// --------------------
// nsStyleSVG
//
nsStyleSVG::nsStyleSVG(const nsPresContext* aContext)
  : mFill(eStyleSVGPaintType_Color) // Will be initialized to NS_RGB(0, 0, 0)
  , mStroke(eStyleSVGPaintType_None)
  , mStrokeDashoffset(0, nsStyleCoord::CoordConstructor)
  , mStrokeWidth(nsPresContext::CSSPixelsToAppUnits(1), nsStyleCoord::CoordConstructor)
  , mFillOpacity(1.0f)
  , mStrokeMiterlimit(4.0f)
  , mStrokeOpacity(1.0f)
  , mClipRule(StyleFillRule::Nonzero)
  , mColorInterpolation(NS_STYLE_COLOR_INTERPOLATION_SRGB)
  , mColorInterpolationFilters(NS_STYLE_COLOR_INTERPOLATION_LINEARRGB)
  , mFillRule(StyleFillRule::Nonzero)
  , mPaintOrder(NS_STYLE_PAINT_ORDER_NORMAL)
  , mShapeRendering(NS_STYLE_SHAPE_RENDERING_AUTO)
  , mStrokeLinecap(NS_STYLE_STROKE_LINECAP_BUTT)
  , mStrokeLinejoin(NS_STYLE_STROKE_LINEJOIN_MITER)
  , mTextAnchor(NS_STYLE_TEXT_ANCHOR_START)
  , mContextPropsBits(0)
  , mContextFlags((eStyleSVGOpacitySource_Normal << FILL_OPACITY_SOURCE_SHIFT) |
                  (eStyleSVGOpacitySource_Normal << STROKE_OPACITY_SOURCE_SHIFT))
{
  MOZ_COUNT_CTOR(nsStyleSVG);
}

nsStyleSVG::~nsStyleSVG()
{
  MOZ_COUNT_DTOR(nsStyleSVG);
}

nsStyleSVG::nsStyleSVG(const nsStyleSVG& aSource)
  : mFill(aSource.mFill)
  , mStroke(aSource.mStroke)
  , mMarkerEnd(aSource.mMarkerEnd)
  , mMarkerMid(aSource.mMarkerMid)
  , mMarkerStart(aSource.mMarkerStart)
  , mStrokeDasharray(aSource.mStrokeDasharray)
  , mContextProps(aSource.mContextProps)
  , mStrokeDashoffset(aSource.mStrokeDashoffset)
  , mStrokeWidth(aSource.mStrokeWidth)
  , mFillOpacity(aSource.mFillOpacity)
  , mStrokeMiterlimit(aSource.mStrokeMiterlimit)
  , mStrokeOpacity(aSource.mStrokeOpacity)
  , mClipRule(aSource.mClipRule)
  , mColorInterpolation(aSource.mColorInterpolation)
  , mColorInterpolationFilters(aSource.mColorInterpolationFilters)
  , mFillRule(aSource.mFillRule)
  , mPaintOrder(aSource.mPaintOrder)
  , mShapeRendering(aSource.mShapeRendering)
  , mStrokeLinecap(aSource.mStrokeLinecap)
  , mStrokeLinejoin(aSource.mStrokeLinejoin)
  , mTextAnchor(aSource.mTextAnchor)
  , mContextPropsBits(aSource.mContextPropsBits)
  , mContextFlags(aSource.mContextFlags)
{
  MOZ_COUNT_CTOR(nsStyleSVG);
}

static bool
PaintURIChanged(const nsStyleSVGPaint& aPaint1, const nsStyleSVGPaint& aPaint2)
{
  if (aPaint1.Type() != aPaint2.Type()) {
    return aPaint1.Type() == eStyleSVGPaintType_Server ||
           aPaint2.Type() == eStyleSVGPaintType_Server;
  }
  return aPaint1.Type() == eStyleSVGPaintType_Server &&
         !DefinitelyEqualURIs(aPaint1.GetPaintServer(),
                              aPaint2.GetPaintServer());
}

nsChangeHint
nsStyleSVG::CalcDifference(const nsStyleSVG& aNewData) const
{
  nsChangeHint hint = nsChangeHint(0);

  if (!DefinitelyEqualURIs(mMarkerEnd, aNewData.mMarkerEnd) ||
      !DefinitelyEqualURIs(mMarkerMid, aNewData.mMarkerMid) ||
      !DefinitelyEqualURIs(mMarkerStart, aNewData.mMarkerStart)) {
    // Markers currently contribute to SVGGeometryFrame::mRect,
    // so we need a reflow as well as a repaint. No intrinsic sizes need
    // to change, so nsChangeHint_NeedReflow is sufficient.
    return nsChangeHint_UpdateEffects |
           nsChangeHint_NeedReflow |
           nsChangeHint_NeedDirtyReflow | // XXX remove me: bug 876085
           nsChangeHint_RepaintFrame;
  }

  if (mFill != aNewData.mFill ||
      mStroke != aNewData.mStroke ||
      mFillOpacity != aNewData.mFillOpacity ||
      mStrokeOpacity != aNewData.mStrokeOpacity) {
    hint |= nsChangeHint_RepaintFrame;
    if (HasStroke() != aNewData.HasStroke() ||
        (!HasStroke() && HasFill() != aNewData.HasFill())) {
      // Frame bounds and overflow rects depend on whether we "have" fill or
      // stroke. Whether we have stroke or not just changed, or else we have no
      // stroke (in which case whether we have fill or not is significant to frame
      // bounds) and whether we have fill or not just changed. In either case we
      // need to reflow so the frame rect is updated.
      // XXXperf this is a waste on non SVGGeometryFrames.
      hint |= nsChangeHint_NeedReflow |
              nsChangeHint_NeedDirtyReflow; // XXX remove me: bug 876085
    }
    if (PaintURIChanged(mFill, aNewData.mFill) ||
        PaintURIChanged(mStroke, aNewData.mStroke)) {
      hint |= nsChangeHint_UpdateEffects;
    }
  }

  // Stroke currently contributes to SVGGeometryFrame::mRect, so
  // we need a reflow here. No intrinsic sizes need to change, so
  // nsChangeHint_NeedReflow is sufficient.
  // Note that stroke-dashoffset does not affect SVGGeometryFrame::mRect.
  // text-anchor changes also require a reflow since it changes frames' rects.
  if (mStrokeWidth           != aNewData.mStrokeWidth           ||
      mStrokeMiterlimit      != aNewData.mStrokeMiterlimit      ||
      mStrokeLinecap         != aNewData.mStrokeLinecap         ||
      mStrokeLinejoin        != aNewData.mStrokeLinejoin        ||
      mTextAnchor            != aNewData.mTextAnchor) {
    return hint |
           nsChangeHint_NeedReflow |
           nsChangeHint_NeedDirtyReflow | // XXX remove me: bug 876085
           nsChangeHint_RepaintFrame;
  }

  if (hint & nsChangeHint_RepaintFrame) {
    return hint; // we don't add anything else below
  }

  if ( mStrokeDashoffset      != aNewData.mStrokeDashoffset      ||
       mClipRule              != aNewData.mClipRule              ||
       mColorInterpolation    != aNewData.mColorInterpolation    ||
       mColorInterpolationFilters != aNewData.mColorInterpolationFilters ||
       mFillRule              != aNewData.mFillRule              ||
       mPaintOrder            != aNewData.mPaintOrder            ||
       mShapeRendering        != aNewData.mShapeRendering        ||
       mStrokeDasharray       != aNewData.mStrokeDasharray       ||
       mContextFlags          != aNewData.mContextFlags          ||
       mContextPropsBits      != aNewData.mContextPropsBits) {
    return hint | nsChangeHint_RepaintFrame;
  }

  if (!hint) {
    if (mContextProps != aNewData.mContextProps) {
      hint = nsChangeHint_NeutralChange;
    }
  }

  return hint;
}

// --------------------
// StyleBasicShape

nsCSSKeyword
StyleBasicShape::GetShapeTypeName() const
{
  switch (mType) {
    case StyleBasicShapeType::Polygon:
      return eCSSKeyword_polygon;
    case StyleBasicShapeType::Circle:
      return eCSSKeyword_circle;
    case StyleBasicShapeType::Ellipse:
      return eCSSKeyword_ellipse;
    case StyleBasicShapeType::Inset:
      return eCSSKeyword_inset;
  }
  NS_NOTREACHED("unexpected type");
  return eCSSKeyword_UNKNOWN;
}

// --------------------
// nsStyleFilter
//
nsStyleFilter::nsStyleFilter()
  : mType(NS_STYLE_FILTER_NONE)
  , mDropShadow(nullptr)
{
  MOZ_COUNT_CTOR(nsStyleFilter);
}

nsStyleFilter::nsStyleFilter(const nsStyleFilter& aSource)
  : mType(NS_STYLE_FILTER_NONE)
  , mDropShadow(nullptr)
{
  MOZ_COUNT_CTOR(nsStyleFilter);
  if (aSource.mType == NS_STYLE_FILTER_URL) {
    SetURL(aSource.mURL);
  } else if (aSource.mType == NS_STYLE_FILTER_DROP_SHADOW) {
    SetDropShadow(aSource.mDropShadow);
  } else if (aSource.mType != NS_STYLE_FILTER_NONE) {
    SetFilterParameter(aSource.mFilterParameter, aSource.mType);
  }
}

nsStyleFilter::~nsStyleFilter()
{
  ReleaseRef();
  MOZ_COUNT_DTOR(nsStyleFilter);
}

nsStyleFilter&
nsStyleFilter::operator=(const nsStyleFilter& aOther)
{
  if (this == &aOther) {
    return *this;
  }

  if (aOther.mType == NS_STYLE_FILTER_URL) {
    SetURL(aOther.mURL);
  } else if (aOther.mType == NS_STYLE_FILTER_DROP_SHADOW) {
    SetDropShadow(aOther.mDropShadow);
  } else if (aOther.mType != NS_STYLE_FILTER_NONE) {
    SetFilterParameter(aOther.mFilterParameter, aOther.mType);
  } else {
    ReleaseRef();
    mType = NS_STYLE_FILTER_NONE;
  }

  return *this;
}

bool
nsStyleFilter::operator==(const nsStyleFilter& aOther) const
{
  if (mType != aOther.mType) {
      return false;
  }

  if (mType == NS_STYLE_FILTER_URL) {
    return DefinitelyEqualURIs(mURL, aOther.mURL);
  } else if (mType == NS_STYLE_FILTER_DROP_SHADOW) {
    return *mDropShadow == *aOther.mDropShadow;
  } else if (mType != NS_STYLE_FILTER_NONE) {
    return mFilterParameter == aOther.mFilterParameter;
  }

  return true;
}

void
nsStyleFilter::ReleaseRef()
{
  if (mType == NS_STYLE_FILTER_DROP_SHADOW) {
    NS_ASSERTION(mDropShadow, "expected pointer");
    mDropShadow->Release();
  } else if (mType == NS_STYLE_FILTER_URL) {
    NS_ASSERTION(mURL, "expected pointer");
    mURL->Release();
  }
  mURL = nullptr;
}

void
nsStyleFilter::SetFilterParameter(const nsStyleCoord& aFilterParameter,
                                  int32_t aType)
{
  ReleaseRef();
  mFilterParameter = aFilterParameter;
  mType = aType;
}

bool
nsStyleFilter::SetURL(css::URLValue* aURL)
{
  ReleaseRef();
  mURL = aURL;
  mURL->AddRef();
  mType = NS_STYLE_FILTER_URL;
  return true;
}

void
nsStyleFilter::SetDropShadow(nsCSSShadowArray* aDropShadow)
{
  NS_ASSERTION(aDropShadow, "expected pointer");
  ReleaseRef();
  mDropShadow = aDropShadow;
  mDropShadow->AddRef();
  mType = NS_STYLE_FILTER_DROP_SHADOW;
}

// --------------------
// nsStyleSVGReset
//
nsStyleSVGReset::nsStyleSVGReset(const nsPresContext* aContext)
  : mMask(nsStyleImageLayers::LayerType::Mask)
  , mStopColor(NS_RGB(0, 0, 0))
  , mFloodColor(NS_RGB(0, 0, 0))
  , mLightingColor(NS_RGB(255, 255, 255))
  , mStopOpacity(1.0f)
  , mFloodOpacity(1.0f)
  , mDominantBaseline(NS_STYLE_DOMINANT_BASELINE_AUTO)
  , mVectorEffect(NS_STYLE_VECTOR_EFFECT_NONE)
  , mMaskType(NS_STYLE_MASK_TYPE_LUMINANCE)
{
  MOZ_COUNT_CTOR(nsStyleSVGReset);
}

nsStyleSVGReset::~nsStyleSVGReset()
{
  MOZ_COUNT_DTOR(nsStyleSVGReset);
}

nsStyleSVGReset::nsStyleSVGReset(const nsStyleSVGReset& aSource)
  : mMask(aSource.mMask)
  , mClipPath(aSource.mClipPath)
  , mStopColor(aSource.mStopColor)
  , mFloodColor(aSource.mFloodColor)
  , mLightingColor(aSource.mLightingColor)
  , mStopOpacity(aSource.mStopOpacity)
  , mFloodOpacity(aSource.mFloodOpacity)
  , mDominantBaseline(aSource.mDominantBaseline)
  , mVectorEffect(aSource.mVectorEffect)
  , mMaskType(aSource.mMaskType)
{
  MOZ_COUNT_CTOR(nsStyleSVGReset);
}

void
nsStyleSVGReset::Destroy(nsPresContext* aContext)
{
  this->~nsStyleSVGReset();
  aContext->PresShell()->
    FreeByObjectID(mozilla::eArenaObjectID_nsStyleSVGReset, this);
}

void
nsStyleSVGReset::FinishStyle(nsPresContext* aPresContext)
{
  MOZ_ASSERT(NS_IsMainThread());
  MOZ_ASSERT(aPresContext->StyleSet()->IsServo());

<<<<<<< HEAD
  mMask.ResolveImages(aPresContext);
=======
  NS_FOR_VISIBLE_IMAGE_LAYERS_BACK_TO_FRONT(i, mMask) {
    nsStyleImage& image = mMask.mLayers[i].mImage;
    if (image.GetType() == eStyleImageType_Image) {
      // If the url of mask resource contains a reference('#'), it should be a
      // <mask-source>, mostly. For a <mask-source>, there is no need to
      // resolve this style image, since we do not depend on it to get the
      // SVG mask resource.
      if (!image.GetURLValue()->HasRef()) {
        image.ResolveImage(aPresContext);
      }
    }
  }
>>>>>>> a17af05f
}

nsChangeHint
nsStyleSVGReset::CalcDifference(const nsStyleSVGReset& aNewData) const
{
  nsChangeHint hint = nsChangeHint(0);

  if (!mClipPath.DefinitelyEquals(aNewData.mClipPath)) {
    hint |= nsChangeHint_UpdateEffects |
            nsChangeHint_RepaintFrame;
    // clip-path changes require that we update the PreEffectsBBoxProperty,
    // which is done during overflow computation.
    hint |= nsChangeHint_UpdateOverflow;
  }

  if (mDominantBaseline != aNewData.mDominantBaseline) {
    // XXXjwatt: why NS_STYLE_HINT_REFLOW? Isn't that excessive?
    hint |= NS_STYLE_HINT_REFLOW;
  } else if (mVectorEffect  != aNewData.mVectorEffect) {
    // Stroke currently affects SVGGeometryFrame::mRect, and
    // vector-effect affect stroke. As a result we need to reflow if
    // vector-effect changes in order to have SVGGeometryFrame::
    // ReflowSVG called to update its mRect. No intrinsic sizes need
    // to change so nsChangeHint_NeedReflow is sufficient.
    hint |= nsChangeHint_NeedReflow |
            nsChangeHint_NeedDirtyReflow | // XXX remove me: bug 876085
            nsChangeHint_RepaintFrame;
  } else if (mStopColor     != aNewData.mStopColor     ||
             mFloodColor    != aNewData.mFloodColor    ||
             mLightingColor != aNewData.mLightingColor ||
             mStopOpacity   != aNewData.mStopOpacity   ||
             mFloodOpacity  != aNewData.mFloodOpacity  ||
             mMaskType      != aNewData.mMaskType) {
    hint |= nsChangeHint_RepaintFrame;
  }

  if (HasMask() != aNewData.HasMask()) {
    // A change from/to being a containing block for position:fixed.
    hint |= nsChangeHint_UpdateContainingBlock;
  }

  hint |= mMask.CalcDifference(aNewData.mMask,
                               nsStyleImageLayers::LayerType::Mask);

  return hint;
}

bool
nsStyleSVGReset::HasMask() const
{
  for (uint32_t i = 0; i < mMask.mImageCount; i++) {
    if (!mMask.mLayers[i].mImage.IsEmpty()) {
      return true;
    }
  }

  return false;
}

// nsStyleSVGPaint implementation
nsStyleSVGPaint::nsStyleSVGPaint(nsStyleSVGPaintType aType)
  : mType(aType)
<<<<<<< HEAD
=======
  , mFallbackType(eStyleSVGFallbackType_NotSet)
>>>>>>> a17af05f
  , mFallbackColor(NS_RGB(0, 0, 0))
{
  MOZ_ASSERT(aType == nsStyleSVGPaintType(0) ||
             aType == eStyleSVGPaintType_None ||
             aType == eStyleSVGPaintType_Color);
  mPaint.mColor = NS_RGB(0, 0, 0);
}

nsStyleSVGPaint::nsStyleSVGPaint(const nsStyleSVGPaint& aSource)
  : nsStyleSVGPaint(nsStyleSVGPaintType(0))
{
  Assign(aSource);
}

nsStyleSVGPaint::~nsStyleSVGPaint()
{
  Reset();
}

void
nsStyleSVGPaint::Reset()
{
  switch (mType) {
    case eStyleSVGPaintType_None:
      break;
    case eStyleSVGPaintType_Color:
      mPaint.mColor = NS_RGB(0, 0, 0);
      break;
    case eStyleSVGPaintType_Server:
      mPaint.mPaintServer->Release();
      mPaint.mPaintServer = nullptr;
      MOZ_FALLTHROUGH;
    case eStyleSVGPaintType_ContextFill:
    case eStyleSVGPaintType_ContextStroke:
<<<<<<< HEAD
=======
      mFallbackType = eStyleSVGFallbackType_NotSet;
>>>>>>> a17af05f
      mFallbackColor = NS_RGB(0, 0, 0);
      break;
  }
  mType = nsStyleSVGPaintType(0);
}

nsStyleSVGPaint&
nsStyleSVGPaint::operator=(const nsStyleSVGPaint& aOther)
{
  if (this != &aOther) {
    Assign(aOther);
  }
  return *this;
}

void
nsStyleSVGPaint::Assign(const nsStyleSVGPaint& aOther)
{
  MOZ_ASSERT(aOther.mType != nsStyleSVGPaintType(0),
             "shouldn't copy uninitialized nsStyleSVGPaint");

  switch (aOther.mType) {
    case eStyleSVGPaintType_None:
      SetNone();
      break;
    case eStyleSVGPaintType_Color:
      SetColor(aOther.mPaint.mColor);
      break;
    case eStyleSVGPaintType_Server:
      SetPaintServer(aOther.mPaint.mPaintServer,
<<<<<<< HEAD
=======
                     aOther.mFallbackType,
>>>>>>> a17af05f
                     aOther.mFallbackColor);
      break;
    case eStyleSVGPaintType_ContextFill:
    case eStyleSVGPaintType_ContextStroke:
<<<<<<< HEAD
      SetContextValue(aOther.mType, aOther.mFallbackColor);
=======
      SetContextValue(aOther.mType,
                      aOther.mFallbackType,
                      aOther.mFallbackColor);
>>>>>>> a17af05f
      break;
  }
}

void
nsStyleSVGPaint::SetNone()
{
  Reset();
  mType = eStyleSVGPaintType_None;
}

void
nsStyleSVGPaint::SetContextValue(nsStyleSVGPaintType aType,
<<<<<<< HEAD
=======
                                 nsStyleSVGFallbackType aFallbackType,
>>>>>>> a17af05f
                                 nscolor aFallbackColor)
{
  MOZ_ASSERT(aType == eStyleSVGPaintType_ContextFill ||
             aType == eStyleSVGPaintType_ContextStroke);
  Reset();
  mType = aType;
<<<<<<< HEAD
=======
  mFallbackType = aFallbackType;
>>>>>>> a17af05f
  mFallbackColor = aFallbackColor;
}

void
nsStyleSVGPaint::SetColor(nscolor aColor)
{
  Reset();
  mType = eStyleSVGPaintType_Color;
  mPaint.mColor = aColor;
}

void
nsStyleSVGPaint::SetPaintServer(css::URLValue* aPaintServer,
<<<<<<< HEAD
=======
                                nsStyleSVGFallbackType aFallbackType,
>>>>>>> a17af05f
                                nscolor aFallbackColor)
{
  MOZ_ASSERT(aPaintServer);
  Reset();
  mType = eStyleSVGPaintType_Server;
  mPaint.mPaintServer = aPaintServer;
  mPaint.mPaintServer->AddRef();
<<<<<<< HEAD
=======
  mFallbackType = aFallbackType;
>>>>>>> a17af05f
  mFallbackColor = aFallbackColor;
}

bool nsStyleSVGPaint::operator==(const nsStyleSVGPaint& aOther) const
{
  if (mType != aOther.mType) {
    return false;
  }
  switch (mType) {
    case eStyleSVGPaintType_Color:
      return mPaint.mColor == aOther.mPaint.mColor;
    case eStyleSVGPaintType_Server:
      return DefinitelyEqualURIs(mPaint.mPaintServer,
                                 aOther.mPaint.mPaintServer) &&
<<<<<<< HEAD
             mFallbackColor == aOther.mFallbackColor;
    case eStyleSVGPaintType_ContextFill:
    case eStyleSVGPaintType_ContextStroke:
      return mFallbackColor == aOther.mFallbackColor;
=======
             mFallbackType == aOther.mFallbackType &&
             mFallbackColor == aOther.mFallbackColor;
    case eStyleSVGPaintType_ContextFill:
    case eStyleSVGPaintType_ContextStroke:
      return mFallbackType == aOther.mFallbackType &&
             mFallbackColor == aOther.mFallbackColor;
>>>>>>> a17af05f
    default:
      MOZ_ASSERT(mType == eStyleSVGPaintType_None,
                 "Unexpected SVG paint type");
      return true;
  }
}

// --------------------
// nsStylePosition
//
nsStylePosition::nsStylePosition(const nsPresContext* aContext)
  : mWidth(eStyleUnit_Auto)
  , mMinWidth(eStyleUnit_Auto)
  , mMaxWidth(eStyleUnit_None)
  , mHeight(eStyleUnit_Auto)
  , mMinHeight(eStyleUnit_Auto)
  , mMaxHeight(eStyleUnit_None)
  , mFlexBasis(eStyleUnit_Auto)
  , mGridAutoColumnsMin(eStyleUnit_Auto)
  , mGridAutoColumnsMax(eStyleUnit_Auto)
  , mGridAutoRowsMin(eStyleUnit_Auto)
  , mGridAutoRowsMax(eStyleUnit_Auto)
  , mGridAutoFlow(NS_STYLE_GRID_AUTO_FLOW_ROW)
  , mBoxSizing(StyleBoxSizing::Content)
  , mAlignContent(NS_STYLE_ALIGN_NORMAL)
  , mAlignItems(NS_STYLE_ALIGN_NORMAL)
  , mAlignSelf(NS_STYLE_ALIGN_AUTO)
  , mJustifyContent(NS_STYLE_JUSTIFY_NORMAL)
  , mSpecifiedJustifyItems(NS_STYLE_JUSTIFY_AUTO)
  , mJustifyItems(NS_STYLE_JUSTIFY_NORMAL)
  , mJustifySelf(NS_STYLE_JUSTIFY_AUTO)
  , mFlexDirection(NS_STYLE_FLEX_DIRECTION_ROW)
  , mFlexWrap(NS_STYLE_FLEX_WRAP_NOWRAP)
  , mObjectFit(NS_STYLE_OBJECT_FIT_FILL)
  , mOrder(NS_STYLE_ORDER_INITIAL)
  , mFlexGrow(0.0f)
  , mFlexShrink(1.0f)
  , mZIndex(eStyleUnit_Auto)
  , mGridColumnGap(nscoord(0), nsStyleCoord::CoordConstructor)
  , mGridRowGap(nscoord(0), nsStyleCoord::CoordConstructor)
{
  MOZ_COUNT_CTOR(nsStylePosition);

  // positioning values not inherited

  mObjectPosition.SetInitialPercentValues(0.5f);

  nsStyleCoord  autoCoord(eStyleUnit_Auto);
  NS_FOR_CSS_SIDES(side) {
    mOffset.Set(side, autoCoord);
  }

  // The initial value of grid-auto-columns and grid-auto-rows is 'auto',
  // which computes to 'minmax(auto, auto)'.

  // Other members get their default constructors
  // which initialize them to representations of their respective initial value.
  // mGridTemplateAreas: nullptr for 'none'
  // mGridTemplate{Rows,Columns}: false and empty arrays for 'none'
  // mGrid{Column,Row}{Start,End}: false/0/empty values for 'auto'
}

nsStylePosition::~nsStylePosition()
{
  MOZ_COUNT_DTOR(nsStylePosition);
}

nsStylePosition::nsStylePosition(const nsStylePosition& aSource)
  : mObjectPosition(aSource.mObjectPosition)
  , mOffset(aSource.mOffset)
  , mWidth(aSource.mWidth)
  , mMinWidth(aSource.mMinWidth)
  , mMaxWidth(aSource.mMaxWidth)
  , mHeight(aSource.mHeight)
  , mMinHeight(aSource.mMinHeight)
  , mMaxHeight(aSource.mMaxHeight)
  , mFlexBasis(aSource.mFlexBasis)
  , mGridAutoColumnsMin(aSource.mGridAutoColumnsMin)
  , mGridAutoColumnsMax(aSource.mGridAutoColumnsMax)
  , mGridAutoRowsMin(aSource.mGridAutoRowsMin)
  , mGridAutoRowsMax(aSource.mGridAutoRowsMax)
  , mGridAutoFlow(aSource.mGridAutoFlow)
  , mBoxSizing(aSource.mBoxSizing)
  , mAlignContent(aSource.mAlignContent)
  , mAlignItems(aSource.mAlignItems)
  , mAlignSelf(aSource.mAlignSelf)
  , mJustifyContent(aSource.mJustifyContent)
  , mSpecifiedJustifyItems(aSource.mSpecifiedJustifyItems)
  , mJustifyItems(aSource.mJustifyItems)
  , mJustifySelf(aSource.mJustifySelf)
  , mFlexDirection(aSource.mFlexDirection)
  , mFlexWrap(aSource.mFlexWrap)
  , mObjectFit(aSource.mObjectFit)
  , mOrder(aSource.mOrder)
  , mFlexGrow(aSource.mFlexGrow)
  , mFlexShrink(aSource.mFlexShrink)
  , mZIndex(aSource.mZIndex)
  , mGridTemplateAreas(aSource.mGridTemplateAreas)
  , mGridColumnStart(aSource.mGridColumnStart)
  , mGridColumnEnd(aSource.mGridColumnEnd)
  , mGridRowStart(aSource.mGridRowStart)
  , mGridRowEnd(aSource.mGridRowEnd)
  , mGridColumnGap(aSource.mGridColumnGap)
  , mGridRowGap(aSource.mGridRowGap)
{
  MOZ_COUNT_CTOR(nsStylePosition);

  if (aSource.mGridTemplateColumns) {
    mGridTemplateColumns =
      MakeUnique<nsStyleGridTemplate>(*aSource.mGridTemplateColumns);
  }
  if (aSource.mGridTemplateRows) {
    mGridTemplateRows =
      MakeUnique<nsStyleGridTemplate>(*aSource.mGridTemplateRows);
  }
}

static bool
IsAutonessEqual(const nsStyleSides& aSides1, const nsStyleSides& aSides2)
{
  NS_FOR_CSS_SIDES(side) {
    if ((aSides1.GetUnit(side) == eStyleUnit_Auto) !=
        (aSides2.GetUnit(side) == eStyleUnit_Auto)) {
      return false;
    }
  }
  return true;
}

static bool
IsGridTemplateEqual(const UniquePtr<nsStyleGridTemplate>& aOldData,
                    const UniquePtr<nsStyleGridTemplate>& aNewData)
{
  if (aOldData == aNewData) {
    return true;
  }
  if (!aOldData || !aNewData) {
    return false;
  }
  return *aOldData == *aNewData;
}

nsChangeHint
nsStylePosition::CalcDifference(const nsStylePosition& aNewData,
                                const nsStyleVisibility* aOldStyleVisibility) const
{
  nsChangeHint hint = nsChangeHint(0);

  // Changes to "z-index" require a repaint.
  if (mZIndex != aNewData.mZIndex) {
    hint |= nsChangeHint_RepaintFrame;
  }

  // Changes to "object-fit" & "object-position" require a repaint.  They
  // may also require a reflow, if we have a nsSubDocumentFrame, so that we
  // can adjust the size & position of the subdocument.
  if (mObjectFit != aNewData.mObjectFit ||
      mObjectPosition != aNewData.mObjectPosition) {
    hint |= nsChangeHint_RepaintFrame |
            nsChangeHint_NeedReflow;
  }

  if (mOrder != aNewData.mOrder) {
    // "order" impacts both layout order and stacking order, so we need both a
    // reflow and a repaint when it changes.  (Technically, we only need a
    // reflow if we're in a multi-line flexbox (which we can't be sure about,
    // since that's determined by styling on our parent) -- there, "order" can
    // affect which flex line we end up on, & hence can affect our sizing by
    // changing the group of flex items we're competing with for space.)
    return hint |
           nsChangeHint_RepaintFrame |
           nsChangeHint_AllReflowHints;
  }

  if (mBoxSizing != aNewData.mBoxSizing) {
    // Can affect both widths and heights; just a bad scene.
    return hint |
           nsChangeHint_AllReflowHints;
  }

  // Properties that apply to flex items:
  // XXXdholbert These should probably be more targeted (bug 819536)
  if (mAlignSelf != aNewData.mAlignSelf ||
      mFlexBasis != aNewData.mFlexBasis ||
      mFlexGrow != aNewData.mFlexGrow ||
      mFlexShrink != aNewData.mFlexShrink) {
    return hint |
           nsChangeHint_AllReflowHints;
  }

  // Properties that apply to flex containers:
  // - flex-direction can swap a flex container between vertical & horizontal.
  // - align-items can change the sizing of a flex container & the positioning
  //   of its children.
  // - flex-wrap changes whether a flex container's children are wrapped, which
  //   impacts their sizing/positioning and hence impacts the container's size.
  if (mAlignItems != aNewData.mAlignItems ||
      mFlexDirection != aNewData.mFlexDirection ||
      mFlexWrap != aNewData.mFlexWrap) {
    return hint |
           nsChangeHint_AllReflowHints;
  }

  // Properties that apply to grid containers:
  // FIXME: only for grid containers
  // (ie. 'display: grid' or 'display: inline-grid')
  if (!IsGridTemplateEqual(mGridTemplateColumns,
                           aNewData.mGridTemplateColumns) ||
      !IsGridTemplateEqual(mGridTemplateRows,
                           aNewData.mGridTemplateRows) ||
      mGridTemplateAreas != aNewData.mGridTemplateAreas ||
      mGridAutoColumnsMin != aNewData.mGridAutoColumnsMin ||
      mGridAutoColumnsMax != aNewData.mGridAutoColumnsMax ||
      mGridAutoRowsMin != aNewData.mGridAutoRowsMin ||
      mGridAutoRowsMax != aNewData.mGridAutoRowsMax ||
      mGridAutoFlow != aNewData.mGridAutoFlow) {
    return hint |
           nsChangeHint_AllReflowHints;
  }

  // Properties that apply to grid items:
  // FIXME: only for grid items
  // (ie. parent frame is 'display: grid' or 'display: inline-grid')
  if (mGridColumnStart != aNewData.mGridColumnStart ||
      mGridColumnEnd != aNewData.mGridColumnEnd ||
      mGridRowStart != aNewData.mGridRowStart ||
      mGridRowEnd != aNewData.mGridRowEnd ||
      mGridColumnGap != aNewData.mGridColumnGap ||
      mGridRowGap != aNewData.mGridRowGap) {
    return hint |
           nsChangeHint_AllReflowHints;
  }

  // Changing 'justify-content/items/self' might affect the positioning,
  // but it won't affect any sizing.
  if (mJustifyContent != aNewData.mJustifyContent ||
      mJustifyItems != aNewData.mJustifyItems ||
      mJustifySelf != aNewData.mJustifySelf) {
    hint |= nsChangeHint_NeedReflow;
  }

  // No need to do anything if mSpecifiedJustifyItems changes, as long as
  // mJustifyItems (tested above) is unchanged.
  if (mSpecifiedJustifyItems != aNewData.mSpecifiedJustifyItems) {
    hint |= nsChangeHint_NeutralChange;
  }

  // 'align-content' doesn't apply to a single-line flexbox but we don't know
  // if we're a flex container at this point so we can't optimize for that.
  if (mAlignContent != aNewData.mAlignContent) {
    hint |= nsChangeHint_NeedReflow;
  }

  bool widthChanged = mWidth != aNewData.mWidth ||
                      mMinWidth != aNewData.mMinWidth ||
                      mMaxWidth != aNewData.mMaxWidth;
  bool heightChanged = mHeight != aNewData.mHeight ||
                       mMinHeight != aNewData.mMinHeight ||
                       mMaxHeight != aNewData.mMaxHeight;

  // If aOldStyleVisibility is null, we don't need to bother with any of
  // these tests, since we know that the element never had its
  // nsStyleVisibility accessed, which means it couldn't have done
  // layout.
  // Note that we pass an nsStyleVisibility here because we don't want
  // to cause a new struct to be computed during
  // nsStyleContext::CalcStyleDifference, which can lead to incorrect
  // style data.
  // It doesn't matter whether we're looking at the old or new
  // visibility struct, since a change between vertical and horizontal
  // writing-mode will cause a reframe, and it's easier to pass the old.
  if (aOldStyleVisibility) {
    bool isVertical = WritingMode(aOldStyleVisibility).IsVertical();
    if (isVertical ? widthChanged : heightChanged) {
<<<<<<< HEAD
      // Block-size changes can affect descendant intrinsic sizes due to
      // replaced elements with percentage bsizes in descendants which
      // also have percentage bsizes. This is handled via
      // nsChangeHint_UpdateComputedBSize which clears intrinsic sizes
      // for frames that have such replaced elements.
      //
      // We need to use nsChangeHint_ClearAncestorIntrinsics for
      // block-size changes so we clear results of cached CSS Flex
      // measuring reflows.
      hint |= nsChangeHint_NeedReflow |
              nsChangeHint_UpdateComputedBSize |
              nsChangeHint_ReflowChangesSizeOrPosition |
              nsChangeHint_ClearAncestorIntrinsics;
=======
      hint |= nsChangeHint_ReflowHintsForBSizeChange;
>>>>>>> a17af05f
    }

    if (isVertical ? heightChanged : widthChanged) {
      hint |= nsChangeHint_ReflowHintsForISizeChange;
    }
  } else {
    if (widthChanged || heightChanged) {
      hint |= nsChangeHint_NeutralChange;
    }
  }

  // If any of the offsets have changed, then return the respective hints
  // so that we would hopefully be able to avoid reflowing.
  // Note that it is possible that we'll need to reflow when processing
  // restyles, but we don't have enough information to make a good decision
  // right now.
  // Don't try to handle changes between "auto" and non-auto efficiently;
  // that's tricky to do and will hardly ever be able to avoid a reflow.
  if (mOffset != aNewData.mOffset) {
    if (IsAutonessEqual(mOffset, aNewData.mOffset)) {
      hint |= nsChangeHint_RecomputePosition |
              nsChangeHint_UpdateParentOverflow;
    } else {
      hint |= nsChangeHint_AllReflowHints;
    }
  }
  return hint;
}

/* static */ bool
nsStylePosition::WidthCoordDependsOnContainer(const nsStyleCoord &aCoord)
{
  return aCoord.HasPercent() ||
         (aCoord.GetUnit() == eStyleUnit_Enumerated &&
          (aCoord.GetIntValue() == NS_STYLE_WIDTH_FIT_CONTENT ||
           aCoord.GetIntValue() == NS_STYLE_WIDTH_AVAILABLE));
}

uint8_t
nsStylePosition::UsedAlignSelf(nsStyleContext* aParent) const
{
  if (mAlignSelf != NS_STYLE_ALIGN_AUTO) {
    return mAlignSelf;
  }
  if (MOZ_LIKELY(aParent)) {
    auto parentAlignItems = aParent->StylePosition()->mAlignItems;
    MOZ_ASSERT(!(parentAlignItems & NS_STYLE_ALIGN_LEGACY),
               "align-items can't have 'legacy'");
    return parentAlignItems;
  }
  return NS_STYLE_ALIGN_NORMAL;
}

uint8_t
<<<<<<< HEAD
nsStylePosition::ComputedJustifyItems(nsStyleContext* aParent) const
{
  if (mJustifyItems != NS_STYLE_JUSTIFY_AUTO) {
    return mJustifyItems;
  }
  if (MOZ_LIKELY(aParent)) {
    auto inheritedJustifyItems = aParent->StylePosition()->ComputedJustifyItems(
      aParent->GetParentAllowServo());
    // "If the inherited value of justify-items includes the 'legacy' keyword,
    // 'auto' computes to the inherited value."  Otherwise, 'normal'.
    if (inheritedJustifyItems & NS_STYLE_JUSTIFY_LEGACY) {
      return inheritedJustifyItems;
    }
  }
  return NS_STYLE_JUSTIFY_NORMAL;
}

uint8_t
=======
>>>>>>> a17af05f
nsStylePosition::UsedJustifySelf(nsStyleContext* aParent) const
{
  if (mJustifySelf != NS_STYLE_JUSTIFY_AUTO) {
    return mJustifySelf;
  }
  if (MOZ_LIKELY(aParent)) {
<<<<<<< HEAD
    auto inheritedJustifyItems = aParent->StylePosition()->ComputedJustifyItems(
      aParent->GetParentAllowServo());
=======
    auto inheritedJustifyItems = aParent->StylePosition()->mJustifyItems;
>>>>>>> a17af05f
    return inheritedJustifyItems & ~NS_STYLE_JUSTIFY_LEGACY;
  }
  return NS_STYLE_JUSTIFY_NORMAL;
}

static StaticAutoPtr<nsStyleGridTemplate> sDefaultGridTemplate;

static const nsStyleGridTemplate&
DefaultGridTemplate()
{
  if (!sDefaultGridTemplate) {
    sDefaultGridTemplate = new nsStyleGridTemplate;
    ClearOnShutdown(&sDefaultGridTemplate);
  }
  return *sDefaultGridTemplate;
}

const nsStyleGridTemplate&
nsStylePosition::GridTemplateColumns() const
{
  return mGridTemplateColumns ? *mGridTemplateColumns : DefaultGridTemplate();
}

const nsStyleGridTemplate&
nsStylePosition::GridTemplateRows() const
{
  return mGridTemplateRows ? *mGridTemplateRows : DefaultGridTemplate();
}

// --------------------
// nsStyleTable
//

nsStyleTable::nsStyleTable(const nsPresContext* aContext)
  : mLayoutStrategy(NS_STYLE_TABLE_LAYOUT_AUTO)
  , mSpan(1)
{
  MOZ_COUNT_CTOR(nsStyleTable);
}

nsStyleTable::~nsStyleTable()
{
  MOZ_COUNT_DTOR(nsStyleTable);
}

nsStyleTable::nsStyleTable(const nsStyleTable& aSource)
  : mLayoutStrategy(aSource.mLayoutStrategy)
  , mSpan(aSource.mSpan)
{
  MOZ_COUNT_CTOR(nsStyleTable);
}

nsChangeHint
nsStyleTable::CalcDifference(const nsStyleTable& aNewData) const
{
  if (mSpan != aNewData.mSpan ||
      mLayoutStrategy != aNewData.mLayoutStrategy) {
    return nsChangeHint_ReconstructFrame;
  }
  return nsChangeHint(0);
}

// -----------------------
// nsStyleTableBorder

nsStyleTableBorder::nsStyleTableBorder(const nsPresContext* aContext)
  : mBorderSpacingCol(0)
  , mBorderSpacingRow(0)
  , mBorderCollapse(NS_STYLE_BORDER_SEPARATE)
  , mCaptionSide(NS_STYLE_CAPTION_SIDE_TOP)
  , mEmptyCells(NS_STYLE_TABLE_EMPTY_CELLS_SHOW)
{
  MOZ_COUNT_CTOR(nsStyleTableBorder);
}

nsStyleTableBorder::~nsStyleTableBorder()
{
  MOZ_COUNT_DTOR(nsStyleTableBorder);
}

nsStyleTableBorder::nsStyleTableBorder(const nsStyleTableBorder& aSource)
  : mBorderSpacingCol(aSource.mBorderSpacingCol)
  , mBorderSpacingRow(aSource.mBorderSpacingRow)
  , mBorderCollapse(aSource.mBorderCollapse)
  , mCaptionSide(aSource.mCaptionSide)
  , mEmptyCells(aSource.mEmptyCells)
{
  MOZ_COUNT_CTOR(nsStyleTableBorder);
}

nsChangeHint
nsStyleTableBorder::CalcDifference(const nsStyleTableBorder& aNewData) const
{
  // Border-collapse changes need a reframe, because we use a different frame
  // class for table cells in the collapsed border model.  This is used to
  // conserve memory when using the separated border model (collapsed borders
  // require extra state to be stored).
  if (mBorderCollapse != aNewData.mBorderCollapse) {
    return nsChangeHint_ReconstructFrame;
  }

  if ((mCaptionSide == aNewData.mCaptionSide) &&
      (mBorderSpacingCol == aNewData.mBorderSpacingCol) &&
      (mBorderSpacingRow == aNewData.mBorderSpacingRow)) {
    if (mEmptyCells == aNewData.mEmptyCells) {
      return nsChangeHint(0);
    }
    return NS_STYLE_HINT_VISUAL;
  } else {
    return NS_STYLE_HINT_REFLOW;
  }
}

// --------------------
// nsStyleColor
//

nsStyleColor::nsStyleColor(const nsPresContext* aContext)
  : mColor(aContext->DefaultColor())
{
  MOZ_COUNT_CTOR(nsStyleColor);
}

nsStyleColor::nsStyleColor(const nsStyleColor& aSource)
  : mColor(aSource.mColor)
{
  MOZ_COUNT_CTOR(nsStyleColor);
}

nsChangeHint
nsStyleColor::CalcDifference(const nsStyleColor& aNewData) const
{
  if (mColor == aNewData.mColor) {
    return nsChangeHint(0);
  }
  return nsChangeHint_RepaintFrame;
}

// --------------------
// nsStyleGradient
//
bool
nsStyleGradient::operator==(const nsStyleGradient& aOther) const
{
  MOZ_ASSERT(mSize == NS_STYLE_GRADIENT_SIZE_FARTHEST_CORNER ||
             mShape != NS_STYLE_GRADIENT_SHAPE_LINEAR,
             "incorrect combination of shape and size");
  MOZ_ASSERT(aOther.mSize == NS_STYLE_GRADIENT_SIZE_FARTHEST_CORNER ||
             aOther.mShape != NS_STYLE_GRADIENT_SHAPE_LINEAR,
             "incorrect combination of shape and size");

  if (mShape != aOther.mShape ||
      mSize != aOther.mSize ||
      mRepeating != aOther.mRepeating ||
      mLegacySyntax != aOther.mLegacySyntax ||
      mMozLegacySyntax != aOther.mMozLegacySyntax ||
      mBgPosX != aOther.mBgPosX ||
      mBgPosY != aOther.mBgPosY ||
      mAngle != aOther.mAngle ||
      mRadiusX != aOther.mRadiusX ||
      mRadiusY != aOther.mRadiusY) {
    return false;
  }

  if (mStops.Length() != aOther.mStops.Length()) {
    return false;
  }

  for (uint32_t i = 0; i < mStops.Length(); i++) {
    const auto& stop1 = mStops[i];
    const auto& stop2 = aOther.mStops[i];
    if (stop1.mLocation != stop2.mLocation ||
        stop1.mIsInterpolationHint != stop2.mIsInterpolationHint ||
        (!stop1.mIsInterpolationHint && stop1.mColor != stop2.mColor)) {
      return false;
    }
  }

  return true;
}

nsStyleGradient::nsStyleGradient()
  : mShape(NS_STYLE_GRADIENT_SHAPE_LINEAR)
  , mSize(NS_STYLE_GRADIENT_SIZE_FARTHEST_CORNER)
  , mRepeating(false)
  , mLegacySyntax(false)
  , mMozLegacySyntax(false)
{
}

bool
nsStyleGradient::IsOpaque()
{
  for (uint32_t i = 0; i < mStops.Length(); i++) {
    if (NS_GET_A(mStops[i].mColor) < 255) {
      return false;
    }
  }
  return true;
}

bool
nsStyleGradient::HasCalc()
{
  for (uint32_t i = 0; i < mStops.Length(); i++) {
    if (mStops[i].mLocation.IsCalcUnit()) {
      return true;
    }
  }
  return mBgPosX.IsCalcUnit() || mBgPosY.IsCalcUnit() || mAngle.IsCalcUnit() ||
         mRadiusX.IsCalcUnit() || mRadiusY.IsCalcUnit();
}


// --------------------
// nsStyleImageRequest

/**
 * Runnable to release the nsStyleImageRequest's mRequestProxy,
 * mImageValue and mImageTracker on the main thread, and to perform
 * any necessary unlocking and untracking of the image.
 */
class StyleImageRequestCleanupTask : public mozilla::Runnable
{
public:
  typedef nsStyleImageRequest::Mode Mode;

  StyleImageRequestCleanupTask(Mode aModeFlags,
                               already_AddRefed<imgRequestProxy> aRequestProxy,
                               already_AddRefed<css::ImageValue> aImageValue,
                               already_AddRefed<ImageTracker> aImageTracker)
<<<<<<< HEAD
    : mModeFlags(aModeFlags)
=======
    : mozilla::Runnable("StyleImageRequestCleanupTask")
    , mModeFlags(aModeFlags)
>>>>>>> a17af05f
    , mRequestProxy(aRequestProxy)
    , mImageValue(aImageValue)
    , mImageTracker(aImageTracker)
  {
  }

  NS_IMETHOD Run() final
  {
    MOZ_ASSERT(!mRequestProxy || NS_IsMainThread(),
               "If mRequestProxy is non-null, we need to run on main thread!");

    if (!mRequestProxy) {
      return NS_OK;
    }

    if (mModeFlags & Mode::Track) {
      MOZ_ASSERT(mImageTracker);
      mImageTracker->Remove(mRequestProxy);
    } else {
      mRequestProxy->UnlockImage();
    }

    if (mModeFlags & Mode::Discard) {
      mRequestProxy->RequestDiscard();
    }

    return NS_OK;
  }

protected:
  virtual ~StyleImageRequestCleanupTask()
  {
    MOZ_ASSERT(mImageValue->mRequests.Count() == 0 || NS_IsMainThread(),
               "If mImageValue has any mRequests, we need to run on main "
               "thread to release ImageValues!");
    MOZ_ASSERT((!mRequestProxy && !mImageTracker) || NS_IsMainThread(),
               "mRequestProxy and mImageTracker's destructor need to run "
               "on the main thread!");
  }

private:
  Mode mModeFlags;
  // Since we always dispatch this runnable to the main thread, these will be
  // released on the main thread when the runnable itself is released.
  RefPtr<imgRequestProxy> mRequestProxy;
  RefPtr<css::ImageValue> mImageValue;
  RefPtr<ImageTracker> mImageTracker;
};

nsStyleImageRequest::nsStyleImageRequest(Mode aModeFlags,
                                         imgRequestProxy* aRequestProxy,
                                         css::ImageValue* aImageValue,
                                         ImageTracker* aImageTracker)
  : mRequestProxy(aRequestProxy)
  , mImageValue(aImageValue)
  , mImageTracker(aImageTracker)
  , mModeFlags(aModeFlags)
  , mResolved(true)
{
  MOZ_ASSERT(NS_IsMainThread());
  MOZ_ASSERT(aImageValue);
  MOZ_ASSERT(!!(aModeFlags & Mode::Track) == !!aImageTracker);

  if (mRequestProxy) {
    MaybeTrackAndLock();
  }
}

nsStyleImageRequest::nsStyleImageRequest(
    Mode aModeFlags,
<<<<<<< HEAD
    nsStringBuffer* aURLBuffer,
    already_AddRefed<URLExtraData> aExtraData)
  : mImageValue(new css::ImageValue(aURLBuffer, Move(aExtraData)))
=======
    mozilla::css::ImageValue* aImageValue)
  : mImageValue(aImageValue)
>>>>>>> a17af05f
  , mModeFlags(aModeFlags)
  , mResolved(false)
{
}

nsStyleImageRequest::~nsStyleImageRequest()
{
  // We may or may not be being destroyed on the main thread.  To clean
  // up, we must untrack and unlock the image (depending on mModeFlags),
  // and release mRequestProxy and mImageValue, all on the main thread.
  {
    RefPtr<StyleImageRequestCleanupTask> task =
        new StyleImageRequestCleanupTask(mModeFlags,
                                         mRequestProxy.forget(),
                                         mImageValue.forget(),
                                         mImageTracker.forget());
<<<<<<< HEAD
    if (NS_IsMainThread() || !IsResolved()) {
      task->Run();
    } else {
      MOZ_ASSERT(IsResolved() == bool(mDocGroup),
                 "We forgot to cache mDocGroup in Resolve()?");
      mDocGroup->Dispatch("StyleImageRequestCleanupTask",
                          TaskCategory::Other, task.forget());
=======
    if (NS_IsMainThread()) {
      task->Run();
    } else {
      if (mDocGroup) {
        mDocGroup->Dispatch(TaskCategory::Other, task.forget());
      } else {
        // if Resolve was not called at some point, mDocGroup is not set.
        SystemGroup::Dispatch(TaskCategory::Other, task.forget());
      }
>>>>>>> a17af05f
    }
  }

  MOZ_ASSERT(!mRequestProxy);
  MOZ_ASSERT(!mImageValue);
  MOZ_ASSERT(!mImageTracker);
}

bool
nsStyleImageRequest::Resolve(nsPresContext* aPresContext)
{
  MOZ_ASSERT(NS_IsMainThread());
  MOZ_ASSERT(!IsResolved(), "already resolved");
  MOZ_ASSERT(aPresContext);

  mResolved = true;
<<<<<<< HEAD
  mDocGroup = aPresContext->Document()->GetDocGroup();

  // For now, just have unique nsCSSValue/ImageValue objects.  We should
  // really store the ImageValue on the Servo specified value, so that we can
  // share imgRequestProxys that come from the same rule in the same
  // document.
  mImageValue->Initialize(aPresContext->Document());
=======

  nsIDocument* doc = aPresContext->Document();
  nsIURI* docURI = doc->GetDocumentURI();
  if (GetImageValue()->HasRef()) {
    bool isEqualExceptRef = false;
    RefPtr<nsIURI> imageURI = GetImageURI();
    imageURI->EqualsExceptRef(docURI, &isEqualExceptRef);
    if (isEqualExceptRef) {
      // Prevent loading an internal resource.
      return true;
    }
  }

  mDocGroup = doc->GetDocGroup();

  mImageValue->Initialize(doc);
>>>>>>> a17af05f

  nsCSSValue value;
  value.SetImageValue(mImageValue);
  mRequestProxy = value.GetPossiblyStaticImageValue(aPresContext->Document(),
                                                    aPresContext);

  if (!mRequestProxy) {
    // The URL resolution or image load failed.
    return false;
  }

  if (mModeFlags & Mode::Track) {
    mImageTracker = aPresContext->Document()->ImageTracker();
  }

  MaybeTrackAndLock();
  return true;
}

void
nsStyleImageRequest::MaybeTrackAndLock()
{
  MOZ_ASSERT(NS_IsMainThread());
  MOZ_ASSERT(IsResolved());
  MOZ_ASSERT(mRequestProxy);

  if (mModeFlags & Mode::Track) {
    MOZ_ASSERT(mImageTracker);
    mImageTracker->Add(mRequestProxy);
  } else {
    MOZ_ASSERT(!mImageTracker);
    mRequestProxy->LockImage();
  }
}

bool
nsStyleImageRequest::DefinitelyEquals(const nsStyleImageRequest& aOther) const
{
  return DefinitelyEqualURIs(mImageValue, aOther.mImageValue);
}

// --------------------
// CachedBorderImageData
//
void
CachedBorderImageData::SetCachedSVGViewportSize(
  const mozilla::Maybe<nsSize>& aSVGViewportSize)
{
  mCachedSVGViewportSize = aSVGViewportSize;
}

const mozilla::Maybe<nsSize>&
CachedBorderImageData::GetCachedSVGViewportSize()
{
  return mCachedSVGViewportSize;
}

struct PurgeCachedImagesTask : mozilla::Runnable
{
<<<<<<< HEAD
=======
  PurgeCachedImagesTask() : mozilla::Runnable("PurgeCachedImagesTask") {}
>>>>>>> a17af05f
  NS_IMETHOD Run() final
  {
    mSubImages.Clear();
    return NS_OK;
  }

  nsCOMArray<imgIContainer> mSubImages;
};

void
CachedBorderImageData::PurgeCachedImages()
{
  if (ServoStyleSet::IsInServoTraversal()) {
    RefPtr<PurgeCachedImagesTask> task = new PurgeCachedImagesTask();
    task->mSubImages.SwapElements(mSubImages);
    // This will run the task immediately if we're already on the main thread,
    // but that is fine.
    NS_DispatchToMainThread(task.forget());
  } else {
    mSubImages.Clear();
  }
}

void
CachedBorderImageData::SetSubImage(uint8_t aIndex, imgIContainer* aSubImage)
{
  mSubImages.ReplaceObjectAt(aSubImage, aIndex);
}

imgIContainer*
CachedBorderImageData::GetSubImage(uint8_t aIndex)
{
  imgIContainer* subImage = nullptr;
  if (aIndex < mSubImages.Count())
    subImage = mSubImages[aIndex];
  return subImage;
}

// --------------------
// nsStyleImage
//

nsStyleImage::nsStyleImage()
  : mType(eStyleImageType_Null)
  , mCropRect(nullptr)
{
  MOZ_COUNT_CTOR(nsStyleImage);
}

nsStyleImage::~nsStyleImage()
{
  MOZ_COUNT_DTOR(nsStyleImage);
  if (mType != eStyleImageType_Null) {
    SetNull();
  }
}

nsStyleImage::nsStyleImage(const nsStyleImage& aOther)
  : mType(eStyleImageType_Null)
  , mCropRect(nullptr)
{
  // We need our own copy constructor because we don't want
  // to copy the reference count
  MOZ_COUNT_CTOR(nsStyleImage);
  DoCopy(aOther);
}

nsStyleImage&
nsStyleImage::operator=(const nsStyleImage& aOther)
{
  if (this != &aOther) {
    DoCopy(aOther);
  }

  return *this;
}

void
nsStyleImage::DoCopy(const nsStyleImage& aOther)
{
  SetNull();

  if (aOther.mType == eStyleImageType_Image) {
    SetImageRequest(do_AddRef(aOther.mImage));
  } else if (aOther.mType == eStyleImageType_Gradient) {
    SetGradientData(aOther.mGradient);
  } else if (aOther.mType == eStyleImageType_Element) {
    SetElementId(do_AddRef(aOther.mElementId));
  } else if (aOther.mType == eStyleImageType_URL) {
    SetURLValue(do_AddRef(aOther.mURLValue));
  }

  UniquePtr<nsStyleSides> cropRectCopy;
  if (aOther.mCropRect) {
    cropRectCopy = MakeUnique<nsStyleSides>(*aOther.mCropRect.get());
  }
  SetCropRect(Move(cropRectCopy));
}

void
nsStyleImage::SetNull()
{
  if (mType == eStyleImageType_Gradient) {
    mGradient->Release();
  } else if (mType == eStyleImageType_Image) {
    NS_RELEASE(mImage);
  } else if (mType == eStyleImageType_Element) {
    NS_RELEASE(mElementId);
  } else if (mType == eStyleImageType_URL) {
    NS_RELEASE(mURLValue);
  }

  mType = eStyleImageType_Null;
  mCropRect = nullptr;
}

void
nsStyleImage::SetImageRequest(already_AddRefed<nsStyleImageRequest> aImage)
{
  RefPtr<nsStyleImageRequest> image = aImage;

  if (mType != eStyleImageType_Null) {
    SetNull();
  }

  if (image) {
    mImage = image.forget().take();
    mType = eStyleImageType_Image;
  }
  if (mCachedBIData) {
    mCachedBIData->PurgeCachedImages();
  }
}

void
nsStyleImage::SetGradientData(nsStyleGradient* aGradient)
{
  if (aGradient) {
    aGradient->AddRef();
  }

  if (mType != eStyleImageType_Null) {
    SetNull();
  }

  if (aGradient) {
    mGradient = aGradient;
    mType = eStyleImageType_Gradient;
  }
}

void
nsStyleImage::SetElementId(already_AddRefed<nsIAtom> aElementId)
<<<<<<< HEAD
=======
{
  if (mType != eStyleImageType_Null) {
    SetNull();
  }

  if (nsCOMPtr<nsIAtom> atom = aElementId) {
    mElementId = atom.forget().take();
    mType = eStyleImageType_Element;
  }
}

void
nsStyleImage::SetCropRect(UniquePtr<nsStyleSides> aCropRect)
{
    mCropRect = Move(aCropRect);
}

void
nsStyleImage::SetURLValue(already_AddRefed<URLValue> aValue)
>>>>>>> a17af05f
{
  RefPtr<URLValue> value = aValue;

  if (mType != eStyleImageType_Null) {
    SetNull();
  }

<<<<<<< HEAD
  if (nsCOMPtr<nsIAtom> atom = aElementId) {
    mElementId = atom.forget().take();
    mType = eStyleImageType_Element;
  }
}

void
nsStyleImage::SetCropRect(UniquePtr<nsStyleSides> aCropRect)
{
    mCropRect = Move(aCropRect);
}

void
nsStyleImage::SetURLValue(already_AddRefed<URLValue> aValue)
{
  RefPtr<URLValue> value = aValue;

  if (mType != eStyleImageType_Null) {
    SetNull();
  }

  if (value) {
    mURLValue = value.forget().take();
    mType = eStyleImageType_URL;
  }
}

=======
  if (value) {
    mURLValue = value.forget().take();
    mType = eStyleImageType_URL;
  }
}

>>>>>>> a17af05f
static int32_t
ConvertToPixelCoord(const nsStyleCoord& aCoord, int32_t aPercentScale)
{
  double pixelValue;
  switch (aCoord.GetUnit()) {
    case eStyleUnit_Percent:
      pixelValue = aCoord.GetPercentValue() * aPercentScale;
      break;
    case eStyleUnit_Factor:
      pixelValue = aCoord.GetFactorValue();
      break;
    default:
      NS_NOTREACHED("unexpected unit for image crop rect");
      return 0;
  }
  MOZ_ASSERT(pixelValue >= 0, "we ensured non-negative while parsing");
  pixelValue = std::min(pixelValue, double(INT32_MAX)); // avoid overflow
  return NS_lround(pixelValue);
}

already_AddRefed<nsIURI>
nsStyleImageRequest::GetImageURI() const
{
  nsCOMPtr<nsIURI> uri;

  if (mRequestProxy) {
    mRequestProxy->GetURI(getter_AddRefs(uri));
    if (uri) {
      return uri.forget();
    }
  }

  // If we had some problem resolving the mRequestProxy, use the URL stored
  // in the mImageValue.
  if (!mImageValue) {
    return nullptr;
  }

  uri = mImageValue->GetURI();
  return uri.forget();
}

bool
nsStyleImage::ComputeActualCropRect(nsIntRect& aActualCropRect,
                                    bool* aIsEntireImage) const
{
  MOZ_ASSERT(mType == eStyleImageType_Image,
             "This function is designed to be used only when mType"
             "is eStyleImageType_Image.");

  imgRequestProxy* req = GetImageData();
  if (!req) {
    return false;
  }

  imgRequestProxy* req = GetImageData();
  if (!req) {
    return false;
  }

  nsCOMPtr<imgIContainer> imageContainer;
  req->GetImage(getter_AddRefs(imageContainer));
  if (!imageContainer) {
    return false;
  }

  nsIntSize imageSize;
  imageContainer->GetWidth(&imageSize.width);
  imageContainer->GetHeight(&imageSize.height);
  if (imageSize.width <= 0 || imageSize.height <= 0) {
    return false;
  }

  int32_t left   = ConvertToPixelCoord(mCropRect->GetLeft(),   imageSize.width);
  int32_t top    = ConvertToPixelCoord(mCropRect->GetTop(),    imageSize.height);
  int32_t right  = ConvertToPixelCoord(mCropRect->GetRight(),  imageSize.width);
  int32_t bottom = ConvertToPixelCoord(mCropRect->GetBottom(), imageSize.height);

  // IntersectRect() returns an empty rect if we get negative width or height
  nsIntRect cropRect(left, top, right - left, bottom - top);
  nsIntRect imageRect(nsIntPoint(0, 0), imageSize);
  aActualCropRect.IntersectRect(imageRect, cropRect);

  if (aIsEntireImage) {
    *aIsEntireImage = aActualCropRect.IsEqualInterior(imageRect);
  }
  return true;
}

bool
nsStyleImage::StartDecoding() const
{
  if (mType == eStyleImageType_Image) {
    imgRequestProxy* req = GetImageData();
    if (!req) {
      return false;
    }
    return req->StartDecodingWithResult(imgIContainer::FLAG_ASYNC_NOTIFY);
  }
  // null image types always return false from IsComplete, so we do the same here.
  return mType != eStyleImageType_Null ? true : false;
}

bool
nsStyleImage::IsOpaque() const
{
  if (!IsComplete()) {
    return false;
  }

  if (mType == eStyleImageType_Gradient) {
    return mGradient->IsOpaque();
  }

  if (mType == eStyleImageType_Element || mType == eStyleImageType_URL) {
    return false;
  }

  MOZ_ASSERT(mType == eStyleImageType_Image, "unexpected image type");
  MOZ_ASSERT(GetImageData(), "should've returned earlier above");

  nsCOMPtr<imgIContainer> imageContainer;
  GetImageData()->GetImage(getter_AddRefs(imageContainer));
  MOZ_ASSERT(imageContainer, "IsComplete() said image container is ready");

  // Check if the crop region of the image is opaque.
  if (imageContainer->WillDrawOpaqueNow()) {
    if (!mCropRect) {
      return true;
    }

    // Must make sure if mCropRect contains at least a pixel.
    // XXX Is this optimization worth it? Maybe I should just return false.
    nsIntRect actualCropRect;
    return ComputeActualCropRect(actualCropRect) && !actualCropRect.IsEmpty();
  }

  return false;
}

bool
nsStyleImage::IsComplete() const
{
  switch (mType) {
    case eStyleImageType_Null:
      return false;
    case eStyleImageType_Gradient:
    case eStyleImageType_Element:
    case eStyleImageType_URL:
      return true;
    case eStyleImageType_Image: {
<<<<<<< HEAD
=======
      if (!IsResolved()) {
        return false;
      }
>>>>>>> a17af05f
      imgRequestProxy* req = GetImageData();
      if (!req) {
        return false;
      }
      uint32_t status = imgIRequest::STATUS_ERROR;
      return NS_SUCCEEDED(req->GetImageStatus(&status)) &&
             (status & imgIRequest::STATUS_SIZE_AVAILABLE) &&
             (status & imgIRequest::STATUS_FRAME_COMPLETE);
    }
    default:
      NS_NOTREACHED("unexpected image type");
      return false;
  }
}

bool
nsStyleImage::IsLoaded() const
{
  switch (mType) {
    case eStyleImageType_Null:
      return false;
    case eStyleImageType_Gradient:
    case eStyleImageType_Element:
    case eStyleImageType_URL:
      return true;
    case eStyleImageType_Image: {
      imgRequestProxy* req = GetImageData();
      if (!req) {
        return false;
      }
      uint32_t status = imgIRequest::STATUS_ERROR;
      return NS_SUCCEEDED(req->GetImageStatus(&status)) &&
             !(status & imgIRequest::STATUS_ERROR) &&
             (status & imgIRequest::STATUS_LOAD_COMPLETE);
    }
    default:
      NS_NOTREACHED("unexpected image type");
      return false;
  }
}

static inline bool
EqualRects(const UniquePtr<nsStyleSides>& aRect1, const UniquePtr<nsStyleSides>& aRect2)
{
  return aRect1 == aRect2 || /* handles null== null, and optimize */
         (aRect1 && aRect2 && *aRect1 == *aRect2);
}

bool
nsStyleImage::operator==(const nsStyleImage& aOther) const
{
  if (mType != aOther.mType) {
    return false;
  }

  if (!EqualRects(mCropRect, aOther.mCropRect)) {
    return false;
  }

  if (mType == eStyleImageType_Image) {
    return DefinitelyEqualImages(mImage, aOther.mImage);
  }

  if (mType == eStyleImageType_Gradient) {
    return *mGradient == *aOther.mGradient;
  }

  if (mType == eStyleImageType_Element) {
    return mElementId == aOther.mElementId;
  }

  if (mType == eStyleImageType_URL) {
    return DefinitelyEqualURIs(mURLValue, aOther.mURLValue);
  }

  return true;
}

void
nsStyleImage::PurgeCacheForViewportChange(
  const mozilla::Maybe<nsSize>& aSVGViewportSize,
  const bool aHasIntrinsicRatio) const
{
  EnsureCachedBIData();

  // If we're redrawing with a different viewport-size than we used for our
  // cached subimages, then we can't trust that our subimages are valid;
  // any percent sizes/positions in our SVG doc may be different now. Purge!
  // (We don't have to purge if the SVG document has an intrinsic ratio,
  // though, because the actual size of elements in SVG documant's coordinate
  // axis are fixed in this case.)
  if (aSVGViewportSize != mCachedBIData->GetCachedSVGViewportSize() &&
      !aHasIntrinsicRatio) {
    mCachedBIData->PurgeCachedImages();
    mCachedBIData->SetCachedSVGViewportSize(aSVGViewportSize);
  }
}

already_AddRefed<nsIURI>
nsStyleImage::GetImageURI() const
{
  if (mType != eStyleImageType_Image) {
    return nullptr;
  }

  nsCOMPtr<nsIURI> uri = mImage->GetImageURI();
  return uri.forget();
}

css::URLValueData*
nsStyleImage::GetURLValue() const
{
  if (mType == eStyleImageType_Image) {
    return mImage->GetImageValue();
  } else if (mType == eStyleImageType_URL) {
    return mURLValue;
  }

  return nullptr;
}

// --------------------
// nsStyleImageLayers
//

const nsCSSPropertyID nsStyleImageLayers::kBackgroundLayerTable[] = {
  eCSSProperty_background,                // shorthand
  eCSSProperty_background_color,          // color
  eCSSProperty_background_image,          // image
  eCSSProperty_background_repeat,         // repeat
  eCSSProperty_background_position_x,     // positionX
  eCSSProperty_background_position_y,     // positionY
  eCSSProperty_background_clip,           // clip
  eCSSProperty_background_origin,         // origin
  eCSSProperty_background_size,           // size
  eCSSProperty_background_attachment,     // attachment
  eCSSProperty_UNKNOWN,                   // maskMode
  eCSSProperty_UNKNOWN                    // composite
};

#ifdef MOZ_ENABLE_MASK_AS_SHORTHAND
const nsCSSPropertyID nsStyleImageLayers::kMaskLayerTable[] = {
  eCSSProperty_mask,                      // shorthand
  eCSSProperty_UNKNOWN,                   // color
  eCSSProperty_mask_image,                // image
  eCSSProperty_mask_repeat,               // repeat
  eCSSProperty_mask_position_x,           // positionX
  eCSSProperty_mask_position_y,           // positionY
  eCSSProperty_mask_clip,                 // clip
  eCSSProperty_mask_origin,               // origin
  eCSSProperty_mask_size,                 // size
  eCSSProperty_UNKNOWN,                   // attachment
  eCSSProperty_mask_mode,                 // maskMode
  eCSSProperty_mask_composite             // composite
};
#endif

nsStyleImageLayers::nsStyleImageLayers(nsStyleImageLayers::LayerType aType)
  : mAttachmentCount(1)
  , mClipCount(1)
  , mOriginCount(1)
  , mRepeatCount(1)
  , mPositionXCount(1)
  , mPositionYCount(1)
  , mImageCount(1)
  , mSizeCount(1)
  , mMaskModeCount(1)
  , mBlendModeCount(1)
  , mCompositeCount(1)
  , mLayers(nsStyleAutoArray<Layer>::WITH_SINGLE_INITIAL_ELEMENT)
{
  MOZ_COUNT_CTOR(nsStyleImageLayers);

  // Ensure first layer is initialized as specified layer type
  mLayers[0].Initialize(aType);
}

nsStyleImageLayers::nsStyleImageLayers(const nsStyleImageLayers &aSource)
  : mAttachmentCount(aSource.mAttachmentCount)
  , mClipCount(aSource.mClipCount)
  , mOriginCount(aSource.mOriginCount)
  , mRepeatCount(aSource.mRepeatCount)
  , mPositionXCount(aSource.mPositionXCount)
  , mPositionYCount(aSource.mPositionYCount)
  , mImageCount(aSource.mImageCount)
  , mSizeCount(aSource.mSizeCount)
  , mMaskModeCount(aSource.mMaskModeCount)
  , mBlendModeCount(aSource.mBlendModeCount)
  , mCompositeCount(aSource.mCompositeCount)
  , mLayers(aSource.mLayers) // deep copy
{
  MOZ_COUNT_CTOR(nsStyleImageLayers);
  // If the deep copy of mLayers failed, truncate the counts.
  uint32_t count = mLayers.Length();
  if (count != aSource.mLayers.Length()) {
    NS_WARNING("truncating counts due to out-of-memory");
    mAttachmentCount = std::max(mAttachmentCount, count);
    mClipCount = std::max(mClipCount, count);
    mOriginCount = std::max(mOriginCount, count);
    mRepeatCount = std::max(mRepeatCount, count);
    mPositionXCount = std::max(mPositionXCount, count);
    mPositionYCount = std::max(mPositionYCount, count);
    mImageCount = std::max(mImageCount, count);
    mSizeCount = std::max(mSizeCount, count);
    mMaskModeCount = std::max(mMaskModeCount, count);
    mBlendModeCount = std::max(mBlendModeCount, count);
    mCompositeCount = std::max(mCompositeCount, count);
  }
}

nsChangeHint
nsStyleImageLayers::CalcDifference(const nsStyleImageLayers& aNewLayers,
                                   nsStyleImageLayers::LayerType aType) const
{
  nsChangeHint hint = nsChangeHint(0);

  const nsStyleImageLayers& moreLayers =
    mImageCount > aNewLayers.mImageCount ?
      *this : aNewLayers;
  const nsStyleImageLayers& lessLayers =
    mImageCount > aNewLayers.mImageCount ?
      aNewLayers : *this;

  NS_FOR_VISIBLE_IMAGE_LAYERS_BACK_TO_FRONT(i, moreLayers) {
    if (i < lessLayers.mImageCount) {
      nsChangeHint layerDifference =
        moreLayers.mLayers[i].CalcDifference(lessLayers.mLayers[i]);
      hint |= layerDifference;
      if (layerDifference &&
          ((moreLayers.mLayers[i].mImage.GetType() == eStyleImageType_Element) ||
           (lessLayers.mLayers[i].mImage.GetType() == eStyleImageType_Element))) {
        hint |= nsChangeHint_UpdateEffects | nsChangeHint_RepaintFrame;
      }
    } else {
      hint |= nsChangeHint_RepaintFrame;
      if (moreLayers.mLayers[i].mImage.GetType() == eStyleImageType_Element) {
        hint |= nsChangeHint_UpdateEffects | nsChangeHint_RepaintFrame;
      }
    }
  }

  if (aType == nsStyleImageLayers::LayerType::Mask &&
      mImageCount != aNewLayers.mImageCount) {
    hint |= nsChangeHint_UpdateEffects;
  }

  if (hint) {
    return hint;
  }

  if (mAttachmentCount != aNewLayers.mAttachmentCount ||
      mBlendModeCount != aNewLayers.mBlendModeCount ||
      mClipCount != aNewLayers.mClipCount ||
      mCompositeCount != aNewLayers.mCompositeCount ||
      mMaskModeCount != aNewLayers.mMaskModeCount ||
      mOriginCount != aNewLayers.mOriginCount ||
      mRepeatCount != aNewLayers.mRepeatCount ||
      mPositionXCount != aNewLayers.mPositionXCount ||
      mPositionYCount != aNewLayers.mPositionYCount ||
      mSizeCount != aNewLayers.mSizeCount) {
    hint |= nsChangeHint_NeutralChange;
  }

  return hint;
}

nsStyleImageLayers&
nsStyleImageLayers::operator=(const nsStyleImageLayers& aOther)
{
  mAttachmentCount = aOther.mAttachmentCount;
  mClipCount = aOther.mClipCount;
  mOriginCount = aOther.mOriginCount;
  mRepeatCount = aOther.mRepeatCount;
  mPositionXCount = aOther.mPositionXCount;
  mPositionYCount = aOther.mPositionYCount;
  mImageCount = aOther.mImageCount;
  mSizeCount = aOther.mSizeCount;
  mMaskModeCount = aOther.mMaskModeCount;
  mBlendModeCount = aOther.mBlendModeCount;
  mCompositeCount = aOther.mCompositeCount;
  mLayers = aOther.mLayers;

  uint32_t count = mLayers.Length();
  if (count != aOther.mLayers.Length()) {
    NS_WARNING("truncating counts due to out-of-memory");
    mAttachmentCount = std::max(mAttachmentCount, count);
    mClipCount = std::max(mClipCount, count);
    mOriginCount = std::max(mOriginCount, count);
    mRepeatCount = std::max(mRepeatCount, count);
    mPositionXCount = std::max(mPositionXCount, count);
    mPositionYCount = std::max(mPositionYCount, count);
    mImageCount = std::max(mImageCount, count);
    mSizeCount = std::max(mSizeCount, count);
    mMaskModeCount = std::max(mMaskModeCount, count);
    mBlendModeCount = std::max(mBlendModeCount, count);
    mCompositeCount = std::max(mCompositeCount, count);
  }

  return *this;
}

nsStyleImageLayers&
nsStyleImageLayers::operator=(nsStyleImageLayers&& aOther)
{
  mAttachmentCount = aOther.mAttachmentCount;
  mClipCount = aOther.mClipCount;
  mOriginCount = aOther.mOriginCount;
  mRepeatCount = aOther.mRepeatCount;
  mPositionXCount = aOther.mPositionXCount;
  mPositionYCount = aOther.mPositionYCount;
  mImageCount = aOther.mImageCount;
  mSizeCount = aOther.mSizeCount;
  mMaskModeCount = aOther.mMaskModeCount;
  mBlendModeCount = aOther.mBlendModeCount;
  mCompositeCount = aOther.mCompositeCount;
  mLayers = Move(aOther.mLayers);

  uint32_t count = mLayers.Length();
  if (count != aOther.mLayers.Length()) {
    NS_WARNING("truncating counts due to out-of-memory");
    mAttachmentCount = std::max(mAttachmentCount, count);
    mClipCount = std::max(mClipCount, count);
    mOriginCount = std::max(mOriginCount, count);
    mRepeatCount = std::max(mRepeatCount, count);
    mPositionXCount = std::max(mPositionXCount, count);
    mPositionYCount = std::max(mPositionYCount, count);
    mImageCount = std::max(mImageCount, count);
    mSizeCount = std::max(mSizeCount, count);
    mMaskModeCount = std::max(mMaskModeCount, count);
    mBlendModeCount = std::max(mBlendModeCount, count);
    mCompositeCount = std::max(mCompositeCount, count);
  }

  return *this;
}

bool nsStyleImageLayers::operator==(const nsStyleImageLayers& aOther) const
{
  if (mAttachmentCount != aOther.mAttachmentCount ||
      mClipCount != aOther.mClipCount ||
      mOriginCount != aOther.mOriginCount ||
      mRepeatCount != aOther.mRepeatCount ||
      mPositionXCount != aOther.mPositionXCount ||
      mPositionYCount != aOther.mPositionYCount ||
      mImageCount != aOther.mImageCount ||
      mSizeCount != aOther.mSizeCount ||
      mMaskModeCount != aOther.mMaskModeCount ||
      mBlendModeCount != aOther.mBlendModeCount) {
    return false;
  }

  if (mLayers.Length() != aOther.mLayers.Length()) {
    return false;
  }

  for (uint32_t i = 0; i < mLayers.Length(); i++) {
    if (mLayers[i].mPosition != aOther.mLayers[i].mPosition ||
        !DefinitelyEqualURIs(mLayers[i].mImage.GetURLValue(),
                             aOther.mLayers[i].mImage.GetURLValue()) ||
        mLayers[i].mImage != aOther.mLayers[i].mImage ||
        mLayers[i].mSize != aOther.mLayers[i].mSize ||
        mLayers[i].mClip != aOther.mLayers[i].mClip ||
        mLayers[i].mOrigin != aOther.mLayers[i].mOrigin ||
        mLayers[i].mAttachment != aOther.mLayers[i].mAttachment ||
        mLayers[i].mBlendMode != aOther.mLayers[i].mBlendMode ||
        mLayers[i].mComposite != aOther.mLayers[i].mComposite ||
        mLayers[i].mMaskMode != aOther.mLayers[i].mMaskMode ||
        mLayers[i].mRepeat != aOther.mLayers[i].mRepeat) {
      return false;
    }
  }

  return true;
}

bool
nsStyleImageLayers::IsInitialPositionForLayerType(Position aPosition, LayerType aType)
{
  if (aPosition.mXPosition.mPercent == 0.0f &&
      aPosition.mXPosition.mLength == 0 &&
      aPosition.mXPosition.mHasPercent &&
      aPosition.mYPosition.mPercent == 0.0f &&
      aPosition.mYPosition.mLength == 0 &&
      aPosition.mYPosition.mHasPercent) {
    return true;
  }

  return false;
}

void
Position::SetInitialPercentValues(float aPercentVal)
{
  mXPosition.mPercent = aPercentVal;
  mXPosition.mLength = 0;
  mXPosition.mHasPercent = true;
  mYPosition.mPercent = aPercentVal;
  mYPosition.mLength = 0;
  mYPosition.mHasPercent = true;
}

void
Position::SetInitialZeroValues()
{
  mXPosition.mPercent = 0;
  mXPosition.mLength = 0;
  mXPosition.mHasPercent = false;
  mYPosition.mPercent = 0;
  mYPosition.mLength = 0;
  mYPosition.mHasPercent = false;
}

bool
nsStyleImageLayers::Size::DependsOnPositioningAreaSize(const nsStyleImage& aImage) const
{
  MOZ_ASSERT(aImage.GetType() != eStyleImageType_Null,
             "caller should have handled this");

  // If either dimension contains a non-zero percentage, rendering for that
  // dimension straightforwardly depends on frame size.
  if ((mWidthType == eLengthPercentage && mWidth.mPercent != 0.0f) ||
      (mHeightType == eLengthPercentage && mHeight.mPercent != 0.0f)) {
    return true;
  }

  // So too for contain and cover.
  if (mWidthType == eContain || mWidthType == eCover) {
    return true;
  }

  // If both dimensions are fixed lengths, there's no dependency.
  if (mWidthType == eLengthPercentage && mHeightType == eLengthPercentage) {
    return false;
  }

  MOZ_ASSERT((mWidthType == eLengthPercentage && mHeightType == eAuto) ||
             (mWidthType == eAuto && mHeightType == eLengthPercentage) ||
             (mWidthType == eAuto && mHeightType == eAuto),
             "logic error");

  nsStyleImageType type = aImage.GetType();

  // Gradient rendering depends on frame size when auto is involved because
  // gradients have no intrinsic ratio or dimensions, and therefore the relevant
  // dimension is "treat[ed] as 100%".
  if (type == eStyleImageType_Gradient) {
    return true;
  }

  // XXX Element rendering for auto or fixed length doesn't depend on frame size
  //     according to the spec.  However, we don't implement the spec yet, so
  //     for now we bail and say element() plus auto affects ultimate size.
  if (type == eStyleImageType_Element) {
    return true;
  }

  if (type == eStyleImageType_Image) {
    nsCOMPtr<imgIContainer> imgContainer;
    if (imgRequestProxy* req = aImage.GetImageData()) {
      req->GetImage(getter_AddRefs(imgContainer));
    }
    if (imgContainer) {
      CSSIntSize imageSize;
      nsSize imageRatio;
      bool hasWidth, hasHeight;
      nsLayoutUtils::ComputeSizeForDrawing(imgContainer, imageSize, imageRatio,
                                           hasWidth, hasHeight);

      // If the image has a fixed width and height, rendering never depends on
      // the frame size.
      if (hasWidth && hasHeight) {
        return false;
      }

      // If the image has an intrinsic ratio, rendering will depend on frame
      // size when background-size is all auto.
      if (imageRatio != nsSize(0, 0)) {
        return mWidthType == mHeightType;
      }

      // Otherwise, rendering depends on frame size when the image dimensions
      // and background-size don't complement each other.
      return !(hasWidth && mHeightType == eLengthPercentage) &&
             !(hasHeight && mWidthType == eLengthPercentage);
    }
  } else {
    NS_NOTREACHED("missed an enum value");
  }

  // Passed the gauntlet: no dependency.
  return false;
}

void
nsStyleImageLayers::Size::SetInitialValues()
{
  mWidthType = mHeightType = eAuto;
}

bool
nsStyleImageLayers::Size::operator==(const Size& aOther) const
{
  MOZ_ASSERT(mWidthType < eDimensionType_COUNT,
             "bad mWidthType for this");
  MOZ_ASSERT(mHeightType < eDimensionType_COUNT,
             "bad mHeightType for this");
  MOZ_ASSERT(aOther.mWidthType < eDimensionType_COUNT,
             "bad mWidthType for aOther");
  MOZ_ASSERT(aOther.mHeightType < eDimensionType_COUNT,
             "bad mHeightType for aOther");

  return mWidthType == aOther.mWidthType &&
         mHeightType == aOther.mHeightType &&
         (mWidthType != eLengthPercentage || mWidth == aOther.mWidth) &&
         (mHeightType != eLengthPercentage || mHeight == aOther.mHeight);
}

nsStyleImageLayers::Layer::Layer()
  : mClip(StyleGeometryBox::BorderBox)
  , mAttachment(NS_STYLE_IMAGELAYER_ATTACHMENT_SCROLL)
  , mBlendMode(NS_STYLE_BLEND_NORMAL)
  , mComposite(NS_STYLE_MASK_COMPOSITE_ADD)
  , mMaskMode(NS_STYLE_MASK_MODE_MATCH_SOURCE)
{
  mImage.SetNull();
  mSize.SetInitialValues();
}

nsStyleImageLayers::Layer::~Layer()
{
}

void
nsStyleImageLayers::Layer::Initialize(nsStyleImageLayers::LayerType aType)
{
  mRepeat.SetInitialValues();

  mPosition.SetInitialPercentValues(0.0f);

  if (aType == LayerType::Background) {
    mOrigin = StyleGeometryBox::PaddingBox;
  } else {
    MOZ_ASSERT(aType == LayerType::Mask, "unsupported layer type.");
    mOrigin = StyleGeometryBox::BorderBox;
  }
}

bool
nsStyleImageLayers::Layer::RenderingMightDependOnPositioningAreaSizeChange() const
{
  // Do we even have an image?
  if (mImage.IsEmpty()) {
    return false;
  }

  return mPosition.DependsOnPositioningAreaSize() ||
      mSize.DependsOnPositioningAreaSize(mImage) ||
      mRepeat.DependsOnPositioningAreaSize();
}

bool
nsStyleImageLayers::Layer::operator==(const Layer& aOther) const
{
  return mAttachment == aOther.mAttachment &&
         mClip == aOther.mClip &&
         mOrigin == aOther.mOrigin &&
         mRepeat == aOther.mRepeat &&
         mBlendMode == aOther.mBlendMode &&
         mPosition == aOther.mPosition &&
         mSize == aOther.mSize &&
         mImage == aOther.mImage &&
         mMaskMode == aOther.mMaskMode &&
         mComposite == aOther.mComposite;
}

nsChangeHint
nsStyleImageLayers::Layer::CalcDifference(const nsStyleImageLayers::Layer& aNewLayer) const
{
  nsChangeHint hint = nsChangeHint(0);
  if (!DefinitelyEqualURIs(mImage.GetURLValue(),
                           aNewLayer.mImage.GetURLValue())) {
    hint |= nsChangeHint_RepaintFrame | nsChangeHint_UpdateEffects;

    // If mImage links to an SVG mask, the URL in mImage must have a fragment.
    // Not vice versa.
    // Here are examples of URI contains a fragment, two of them link to an
    // SVG mask:
    //   mask:url(a.svg#maskID); // The fragment of this URI is an ID of a mask
    //                           // element in a.svg.
    //   mask:url(#localMaskID); // The fragment of this URI is an ID of a mask
    //                           // element in local document.
    //   mask:url(b.svg#viewBoxID); // The fragment of this URI is an ID of a
    //                              // viewbox defined in b.svg.
    // That is, if the URL in mImage has a fragment, it may link to an SVG
    // mask; If not, it "must" not link to an SVG mask.
    bool maybeSVGMask = false;
    if (mImage.GetURLValue()) {
<<<<<<< HEAD
      maybeSVGMask = mImage.GetURLValue()->HasRef();
    }

    if (!maybeSVGMask && aNewLayer.mImage.GetURLValue()) {
      maybeSVGMask = aNewLayer.mImage.GetURLValue()->HasRef();
=======
      maybeSVGMask = mImage.GetURLValue()->MightHaveRef();
    }

    if (!maybeSVGMask && aNewLayer.mImage.GetURLValue()) {
      maybeSVGMask = aNewLayer.mImage.GetURLValue()->MightHaveRef();
>>>>>>> a17af05f
    }

    // Return nsChangeHint_UpdateOverflow if either URI might link to an SVG
    // mask.
    if (maybeSVGMask) {
      // Mask changes require that we update the PreEffectsBBoxProperty,
      // which is done during overflow computation.
      hint |= nsChangeHint_UpdateOverflow;
    }
  } else if (mAttachment != aNewLayer.mAttachment ||
             mClip != aNewLayer.mClip ||
             mOrigin != aNewLayer.mOrigin ||
             mRepeat != aNewLayer.mRepeat ||
             mBlendMode != aNewLayer.mBlendMode ||
             mSize != aNewLayer.mSize ||
             mImage != aNewLayer.mImage ||
             mMaskMode != aNewLayer.mMaskMode ||
             mComposite != aNewLayer.mComposite) {
    hint |= nsChangeHint_RepaintFrame;
  }

  if (mPosition != aNewLayer.mPosition) {
    hint |= nsChangeHint_UpdateBackgroundPosition;
  }

  return hint;
}

// --------------------
// nsStyleBackground
//

nsStyleBackground::nsStyleBackground(const nsPresContext* aContext)
  : mImage(nsStyleImageLayers::LayerType::Background)
  , mBackgroundColor(StyleComplexColor::FromColor(NS_RGBA(0, 0, 0, 0)))
{
  MOZ_COUNT_CTOR(nsStyleBackground);
}

nsStyleBackground::nsStyleBackground(const nsStyleBackground& aSource)
  : mImage(aSource.mImage)
  , mBackgroundColor(aSource.mBackgroundColor)
{
  MOZ_COUNT_CTOR(nsStyleBackground);
}

nsStyleBackground::~nsStyleBackground()
{
  MOZ_COUNT_DTOR(nsStyleBackground);
}

void
nsStyleBackground::Destroy(nsPresContext* aContext)
{
  this->~nsStyleBackground();
  aContext->PresShell()->
    FreeByObjectID(eArenaObjectID_nsStyleBackground, this);
}

void
nsStyleBackground::FinishStyle(nsPresContext* aPresContext)
{
  MOZ_ASSERT(NS_IsMainThread());
  MOZ_ASSERT(aPresContext->StyleSet()->IsServo());

  mImage.ResolveImages(aPresContext);
}

nsChangeHint
nsStyleBackground::CalcDifference(const nsStyleBackground& aNewData) const
{
  nsChangeHint hint = nsChangeHint(0);
  if (mBackgroundColor != aNewData.mBackgroundColor) {
    hint |= nsChangeHint_RepaintFrame;
  }

  hint |= mImage.CalcDifference(aNewData.mImage,
                                nsStyleImageLayers::LayerType::Background);

  return hint;
}

bool
nsStyleBackground::HasFixedBackground(nsIFrame* aFrame) const
{
  NS_FOR_VISIBLE_IMAGE_LAYERS_BACK_TO_FRONT(i, mImage) {
    const nsStyleImageLayers::Layer &layer = mImage.mLayers[i];
    if (layer.mAttachment == NS_STYLE_IMAGELAYER_ATTACHMENT_FIXED &&
        !layer.mImage.IsEmpty() &&
        !nsLayoutUtils::IsTransformed(aFrame)) {
      return true;
    }
  }
  return false;
}

nscolor
nsStyleBackground::BackgroundColor(const nsIFrame* aFrame) const
{
  return BackgroundColor(aFrame->StyleContext());
}

nscolor
nsStyleBackground::BackgroundColor(nsStyleContext* aContext) const
{
  // In majority of cases, background-color should just be a numeric color.
  // In that case, we can skip resolving StyleColor().
  return mBackgroundColor.IsNumericColor()
    ? mBackgroundColor.mColor
    : aContext->StyleColor()->CalcComplexColor(mBackgroundColor);
}

bool
nsStyleBackground::IsTransparent(const nsIFrame* aFrame) const
{
  return IsTransparent(aFrame->StyleContext());
}

bool
nsStyleBackground::IsTransparent(nsStyleContext* aContext) const
{
  return BottomLayer().mImage.IsEmpty() &&
         mImage.mImageCount == 1 &&
         NS_GET_A(BackgroundColor(aContext)) == 0;
}

void
nsTimingFunction::AssignFromKeyword(int32_t aTimingFunctionType)
{
  switch (aTimingFunctionType) {
    case NS_STYLE_TRANSITION_TIMING_FUNCTION_STEP_START:
      mType = Type::StepStart;
      mStepsOrFrames = 1;
      return;
    default:
      MOZ_FALLTHROUGH_ASSERT("aTimingFunctionType must be a keyword value");
    case NS_STYLE_TRANSITION_TIMING_FUNCTION_STEP_END:
      mType = Type::StepEnd;
      mStepsOrFrames = 1;
      return;
    case NS_STYLE_TRANSITION_TIMING_FUNCTION_EASE:
    case NS_STYLE_TRANSITION_TIMING_FUNCTION_LINEAR:
    case NS_STYLE_TRANSITION_TIMING_FUNCTION_EASE_IN:
    case NS_STYLE_TRANSITION_TIMING_FUNCTION_EASE_OUT:
    case NS_STYLE_TRANSITION_TIMING_FUNCTION_EASE_IN_OUT:
      mType = static_cast<Type>(aTimingFunctionType);
      break;
  }

  static_assert(NS_STYLE_TRANSITION_TIMING_FUNCTION_EASE == 0 &&
                NS_STYLE_TRANSITION_TIMING_FUNCTION_LINEAR == 1 &&
                NS_STYLE_TRANSITION_TIMING_FUNCTION_EASE_IN == 2 &&
                NS_STYLE_TRANSITION_TIMING_FUNCTION_EASE_OUT == 3 &&
                NS_STYLE_TRANSITION_TIMING_FUNCTION_EASE_IN_OUT == 4,
                "transition timing function constants not as expected");

  static const float timingFunctionValues[5][4] = {
    { 0.25f, 0.10f, 0.25f, 1.00f }, // ease
    { 0.00f, 0.00f, 1.00f, 1.00f }, // linear
    { 0.42f, 0.00f, 1.00f, 1.00f }, // ease-in
    { 0.00f, 0.00f, 0.58f, 1.00f }, // ease-out
    { 0.42f, 0.00f, 0.58f, 1.00f }  // ease-in-out
  };

  MOZ_ASSERT(0 <= aTimingFunctionType && aTimingFunctionType < 5,
             "keyword out of range");
  mFunc.mX1 = timingFunctionValues[aTimingFunctionType][0];
  mFunc.mY1 = timingFunctionValues[aTimingFunctionType][1];
  mFunc.mX2 = timingFunctionValues[aTimingFunctionType][2];
  mFunc.mY2 = timingFunctionValues[aTimingFunctionType][3];
}

StyleTransition::StyleTransition(const StyleTransition& aCopy)
  : mTimingFunction(aCopy.mTimingFunction)
  , mDuration(aCopy.mDuration)
  , mDelay(aCopy.mDelay)
  , mProperty(aCopy.mProperty)
  , mUnknownProperty(aCopy.mUnknownProperty)
{
}

void
StyleTransition::SetInitialValues()
{
  mTimingFunction = nsTimingFunction(NS_STYLE_TRANSITION_TIMING_FUNCTION_EASE);
  mDuration = 0.0;
  mDelay = 0.0;
  mProperty = eCSSPropertyExtra_all_properties;
}

void
StyleTransition::SetUnknownProperty(nsCSSPropertyID aProperty,
                                    const nsAString& aPropertyString)
{
  MOZ_ASSERT(nsCSSProps::LookupProperty(aPropertyString,
                                        CSSEnabledState::eForAllContent) ==
               aProperty,
             "property and property string should match");
  nsCOMPtr<nsIAtom> temp = NS_Atomize(aPropertyString);
  SetUnknownProperty(aProperty, temp);
}

void
StyleTransition::SetUnknownProperty(nsCSSPropertyID aProperty,
                                    nsIAtom* aPropertyString)
{
  MOZ_ASSERT(aProperty == eCSSProperty_UNKNOWN ||
             aProperty == eCSSPropertyExtra_variable,
             "should be either unknown or custom property");
  mProperty = aProperty;
  mUnknownProperty = aPropertyString;
}

bool
StyleTransition::operator==(const StyleTransition& aOther) const
{
  return mTimingFunction == aOther.mTimingFunction &&
         mDuration == aOther.mDuration &&
         mDelay == aOther.mDelay &&
         mProperty == aOther.mProperty &&
         (mProperty != eCSSProperty_UNKNOWN ||
          mUnknownProperty == aOther.mUnknownProperty);
}

StyleAnimation::StyleAnimation(const StyleAnimation& aCopy)
  : mTimingFunction(aCopy.mTimingFunction)
  , mDuration(aCopy.mDuration)
  , mDelay(aCopy.mDelay)
  , mName(aCopy.mName)
  , mDirection(aCopy.mDirection)
  , mFillMode(aCopy.mFillMode)
  , mPlayState(aCopy.mPlayState)
  , mIterationCount(aCopy.mIterationCount)
{
}

void
StyleAnimation::SetInitialValues()
{
  mTimingFunction = nsTimingFunction(NS_STYLE_TRANSITION_TIMING_FUNCTION_EASE);
  mDuration = 0.0;
  mDelay = 0.0;
  mName = EmptyString();
  mDirection = dom::PlaybackDirection::Normal;
  mFillMode = dom::FillMode::None;
  mPlayState = NS_STYLE_ANIMATION_PLAY_STATE_RUNNING;
  mIterationCount = 1.0f;
}

bool
StyleAnimation::operator==(const StyleAnimation& aOther) const
{
  return mTimingFunction == aOther.mTimingFunction &&
         mDuration == aOther.mDuration &&
         mDelay == aOther.mDelay &&
         mName == aOther.mName &&
         mDirection == aOther.mDirection &&
         mFillMode == aOther.mFillMode &&
         mPlayState == aOther.mPlayState &&
         mIterationCount == aOther.mIterationCount;
}

// --------------------
// nsStyleDisplay
//
nsStyleDisplay::nsStyleDisplay(const nsPresContext* aContext)
  : mDisplay(StyleDisplay::Inline)
  , mOriginalDisplay(StyleDisplay::Inline)
  , mContain(NS_STYLE_CONTAIN_NONE)
  , mMozAppearance(NS_THEME_NONE)
  , mAppearance(NS_THEME_AUTO)
  , mPosition(NS_STYLE_POSITION_STATIC)
  , mFloat(StyleFloat::None)
  , mOriginalFloat(StyleFloat::None)
  , mBreakType(StyleClear::None)
  , mBreakInside(NS_STYLE_PAGE_BREAK_AUTO)
  , mBreakBefore(false)
  , mBreakAfter(false)
  , mOverflowX(NS_STYLE_OVERFLOW_VISIBLE)
  , mOverflowY(NS_STYLE_OVERFLOW_VISIBLE)
  , mOverflowClipBox(NS_STYLE_OVERFLOW_CLIP_BOX_PADDING_BOX)
  , mResize(NS_STYLE_RESIZE_NONE)
  , mOrient(StyleOrient::Inline)
  , mIsolation(NS_STYLE_ISOLATION_AUTO)
  , mTopLayer(NS_STYLE_TOP_LAYER_NONE)
  , mWillChangeBitField(0)
  , mTouchAction(NS_STYLE_TOUCH_ACTION_AUTO)
  , mScrollBehavior(NS_STYLE_SCROLL_BEHAVIOR_AUTO)
  , mScrollSnapTypeX(NS_STYLE_SCROLL_SNAP_TYPE_NONE)
  , mScrollSnapTypeY(NS_STYLE_SCROLL_SNAP_TYPE_NONE)
  , mScrollSnapPointsX(eStyleUnit_None)
  , mScrollSnapPointsY(eStyleUnit_None)
  , mBackfaceVisibility(NS_STYLE_BACKFACE_VISIBILITY_VISIBLE)
  , mTransformStyle(NS_STYLE_TRANSFORM_STYLE_FLAT)
  , mTransformBox(StyleGeometryBox::BorderBox)
  , mSpecifiedTransform(nullptr)
  , mTransformOrigin{ {0.5f, eStyleUnit_Percent}, // Transform is centered on origin
                      {0.5f, eStyleUnit_Percent},
                      {0, nsStyleCoord::CoordConstructor} }
  , mChildPerspective(eStyleUnit_None)
  , mPerspectiveOrigin{ {0.5f, eStyleUnit_Percent},
                        {0.5f, eStyleUnit_Percent} }
  , mVerticalAlign(NS_STYLE_VERTICAL_ALIGN_BASELINE, eStyleUnit_Enumerated)
  , mTransitions(nsStyleAutoArray<StyleTransition>::WITH_SINGLE_INITIAL_ELEMENT)
  , mTransitionTimingFunctionCount(1)
  , mTransitionDurationCount(1)
  , mTransitionDelayCount(1)
  , mTransitionPropertyCount(1)
  , mAnimations(nsStyleAutoArray<StyleAnimation>::WITH_SINGLE_INITIAL_ELEMENT)
  , mAnimationTimingFunctionCount(1)
  , mAnimationDurationCount(1)
  , mAnimationDelayCount(1)
  , mAnimationNameCount(1)
  , mAnimationDirectionCount(1)
  , mAnimationFillModeCount(1)
  , mAnimationPlayStateCount(1)
  , mAnimationIterationCountCount(1)
{
  MOZ_COUNT_CTOR(nsStyleDisplay);

  // Initial value for mScrollSnapDestination is "0px 0px"
  mScrollSnapDestination.SetInitialZeroValues();

  mTransitions[0].SetInitialValues();
  mAnimations[0].SetInitialValues();
}

nsStyleDisplay::nsStyleDisplay(const nsStyleDisplay& aSource)
  : mBinding(aSource.mBinding)
  , mDisplay(aSource.mDisplay)
  , mOriginalDisplay(aSource.mOriginalDisplay)
  , mContain(aSource.mContain)
  , mMozAppearance(aSource.mMozAppearance)
  , mAppearance(aSource.mAppearance)
  , mPosition(aSource.mPosition)
  , mFloat(aSource.mFloat)
  , mOriginalFloat(aSource.mOriginalFloat)
  , mBreakType(aSource.mBreakType)
  , mBreakInside(aSource.mBreakInside)
  , mBreakBefore(aSource.mBreakBefore)
  , mBreakAfter(aSource.mBreakAfter)
  , mOverflowX(aSource.mOverflowX)
  , mOverflowY(aSource.mOverflowY)
  , mOverflowClipBox(aSource.mOverflowClipBox)
  , mResize(aSource.mResize)
  , mOrient(aSource.mOrient)
  , mIsolation(aSource.mIsolation)
  , mTopLayer(aSource.mTopLayer)
  , mWillChangeBitField(aSource.mWillChangeBitField)
  , mWillChange(aSource.mWillChange)
  , mTouchAction(aSource.mTouchAction)
  , mScrollBehavior(aSource.mScrollBehavior)
  , mScrollSnapTypeX(aSource.mScrollSnapTypeX)
  , mScrollSnapTypeY(aSource.mScrollSnapTypeY)
  , mScrollSnapPointsX(aSource.mScrollSnapPointsX)
  , mScrollSnapPointsY(aSource.mScrollSnapPointsY)
  , mScrollSnapDestination(aSource.mScrollSnapDestination)
  , mScrollSnapCoordinate(aSource.mScrollSnapCoordinate)
  , mBackfaceVisibility(aSource.mBackfaceVisibility)
  , mTransformStyle(aSource.mTransformStyle)
  , mTransformBox(aSource.mTransformBox)
  , mSpecifiedTransform(aSource.mSpecifiedTransform)
  , mTransformOrigin{ aSource.mTransformOrigin[0],
                      aSource.mTransformOrigin[1],
                      aSource.mTransformOrigin[2] }
  , mChildPerspective(aSource.mChildPerspective)
  , mPerspectiveOrigin{ aSource.mPerspectiveOrigin[0],
                        aSource.mPerspectiveOrigin[1] }
  , mVerticalAlign(aSource.mVerticalAlign)
  , mTransitions(aSource.mTransitions)
  , mTransitionTimingFunctionCount(aSource.mTransitionTimingFunctionCount)
  , mTransitionDurationCount(aSource.mTransitionDurationCount)
  , mTransitionDelayCount(aSource.mTransitionDelayCount)
  , mTransitionPropertyCount(aSource.mTransitionPropertyCount)
  , mAnimations(aSource.mAnimations)
  , mAnimationTimingFunctionCount(aSource.mAnimationTimingFunctionCount)
  , mAnimationDurationCount(aSource.mAnimationDurationCount)
  , mAnimationDelayCount(aSource.mAnimationDelayCount)
  , mAnimationNameCount(aSource.mAnimationNameCount)
  , mAnimationDirectionCount(aSource.mAnimationDirectionCount)
  , mAnimationFillModeCount(aSource.mAnimationFillModeCount)
  , mAnimationPlayStateCount(aSource.mAnimationPlayStateCount)
  , mAnimationIterationCountCount(aSource.mAnimationIterationCountCount)
  , mShapeOutside(aSource.mShapeOutside)
{
  MOZ_COUNT_CTOR(nsStyleDisplay);
}
<<<<<<< HEAD

nsStyleDisplay::~nsStyleDisplay()
{
  // We don't allow releasing nsCSSValues with refcounted data in the Servo
  // traversal, since the refcounts aren't threadsafe. Since Servo may trigger
  // the deallocation of style structs during styling, we need to handle it
  // here.
  if (mSpecifiedTransform && ServoStyleSet::IsInServoTraversal()) {
    // The default behavior of NS_ReleaseOnMainThread is to only proxy the
    // release if we're not already on the main thread. This is a nice
    // optimization for the cases we happen to be doing a sequential traversal
    // (i.e. a single-core machine), but it trips our assertions which check
    // whether we're in a Servo traversal, parallel or not. So we
    // unconditionally proxy in debug builds.
    bool alwaysProxy =
#ifdef DEBUG
      true;
#else
      false;
#endif
    NS_ReleaseOnMainThread(mSpecifiedTransform.forget(), alwaysProxy);
  }

=======

nsStyleDisplay::~nsStyleDisplay()
{
  // We don't allow releasing nsCSSValues with refcounted data in the Servo
  // traversal, since the refcounts aren't threadsafe. Since Servo may trigger
  // the deallocation of style structs during styling, we need to handle it
  // here.
  if (mSpecifiedTransform && ServoStyleSet::IsInServoTraversal()) {
    // The default behavior of NS_ReleaseOnMainThreadSystemGroup is to only
    // proxy the release if we're not already on the main thread. This is a nice
    // optimization for the cases we happen to be doing a sequential traversal
    // (i.e. a single-core machine), but it trips our assertions which check
    // whether we're in a Servo traversal, parallel or not. So we
    // unconditionally proxy in debug builds.
    bool alwaysProxy =
#ifdef DEBUG
      true;
#else
      false;
#endif
    NS_ReleaseOnMainThreadSystemGroup(
      "nsStyleDisplay::mSpecifiedTransform",
      mSpecifiedTransform.forget(), alwaysProxy);
  }

>>>>>>> a17af05f
  MOZ_COUNT_DTOR(nsStyleDisplay);
}

nsChangeHint
nsStyleDisplay::CalcDifference(const nsStyleDisplay& aNewData) const
{
  nsChangeHint hint = nsChangeHint(0);

  if (!DefinitelyEqualURIsAndPrincipal(mBinding.ForceGet(), aNewData.mBinding.ForceGet())
      || mPosition != aNewData.mPosition
      || mDisplay != aNewData.mDisplay
      || mContain != aNewData.mContain
      || (mFloat == StyleFloat::None) != (aNewData.mFloat == StyleFloat::None)
      || mScrollBehavior != aNewData.mScrollBehavior
      || mScrollSnapTypeX != aNewData.mScrollSnapTypeX
      || mScrollSnapTypeY != aNewData.mScrollSnapTypeY
      || mScrollSnapPointsX != aNewData.mScrollSnapPointsX
      || mScrollSnapPointsY != aNewData.mScrollSnapPointsY
      || mScrollSnapDestination != aNewData.mScrollSnapDestination
      || mTopLayer != aNewData.mTopLayer
      || mResize != aNewData.mResize) {
    return nsChangeHint_ReconstructFrame;
  }

<<<<<<< HEAD
  /* Note: When mScrollBehavior, mScrollSnapTypeX, mScrollSnapTypeY,
   * mScrollSnapPointsX, mScrollSnapPointsY, or mScrollSnapDestination are
   * changed, nsChangeHint_NeutralChange is not sufficient to enter
   * nsCSSFrameConstructor::PropagateScrollToViewport. By using the same hint
   * as used when the overflow css property changes,
   * nsChangeHint_ReconstructFrame, PropagateScrollToViewport will be called.
   *
   * The scroll-behavior css property is not expected to change often (the
   * CSSOM-View DOM methods are likely to be used in those cases); however,
   * if this does become common perhaps a faster-path might be worth while.
   */

  if ((mMozAppearance == NS_THEME_TEXTFIELD &&
       aNewData.mMozAppearance != NS_THEME_TEXTFIELD) ||
      (mMozAppearance != NS_THEME_TEXTFIELD &&
       aNewData.mMozAppearance == NS_THEME_TEXTFIELD)) {
=======
  if ((mAppearance == NS_THEME_TEXTFIELD &&
       aNewData.mAppearance != NS_THEME_TEXTFIELD) ||
      (mAppearance != NS_THEME_TEXTFIELD &&
       aNewData.mAppearance == NS_THEME_TEXTFIELD)) {
>>>>>>> a17af05f
    // This is for <input type=number> where we allow authors to specify a
    // |-moz-appearance:textfield| to get a control without a spinner. (The
    // spinner is present for |-moz-appearance:number-input| but also other
    // values such as 'none'.) We need to reframe since we want to use
    // nsTextControlFrame instead of nsNumberControlFrame if the author
    // specifies 'textfield'.
    return nsChangeHint_ReconstructFrame;
  }

  if (mOverflowX != aNewData.mOverflowX
      || mOverflowY != aNewData.mOverflowY) {
    hint |= nsChangeHint_CSSOverflowChange;
  }

  /* Note: When mScrollBehavior, mScrollSnapTypeX, mScrollSnapTypeY,
   * mScrollSnapPointsX, mScrollSnapPointsY, or mScrollSnapDestination are
   * changed, nsChangeHint_NeutralChange is not sufficient to enter
   * nsCSSFrameConstructor::PropagateScrollToViewport. By using the same hint
   * as used when the overflow css property changes,
   * nsChangeHint_ReconstructFrame, PropagateScrollToViewport will be called.
   *
   * The scroll-behavior css property is not expected to change often (the
   * CSSOM-View DOM methods are likely to be used in those cases); however,
   * if this does become common perhaps a faster-path might be worth while.
   */

  if (mFloat != aNewData.mFloat) {
    // Changing which side we're floating on (float:none was handled above).
    hint |= nsChangeHint_ReflowHintsForFloatAreaChange;
  }

  if (!mShapeOutside.DefinitelyEquals(aNewData.mShapeOutside)) {
    if (aNewData.mFloat != StyleFloat::None) {
      // If we are floating, and our shape-outside property changes, our
      // descendants are not impacted, but our ancestor and siblings are.
      // This is similar to a float-only change, but since the ISize of the
      // float area changes arbitrarily along its block axis, more is required
      // to get the siblings to adjust properly. Hinting overflow change is
      // sufficient to trigger the correct calculation, but may be too
      // heavyweight.

      // XXX What is the minimum hint to ensure mShapeInfo is regenerated in
      // the next reflow?
      hint |= nsChangeHint_ReflowHintsForFloatAreaChange |
              nsChangeHint_CSSOverflowChange;
    } else {
      // shape-outside changed, but we don't need to reflow because we're not
      // floating.
      hint |= nsChangeHint_NeutralChange;
    }
  }

  if (mVerticalAlign != aNewData.mVerticalAlign) {
    // XXX Can this just be AllReflowHints + RepaintFrame, and be included in
    // the block below?
    hint |= NS_STYLE_HINT_REFLOW;
  }

  // XXX the following is conservative, for now: changing float breaking shouldn't
  // necessarily require a repaint, reflow should suffice.
  if (mBreakType != aNewData.mBreakType
      || mBreakInside != aNewData.mBreakInside
      || mBreakBefore != aNewData.mBreakBefore
      || mBreakAfter != aNewData.mBreakAfter
      || mMozAppearance != aNewData.mMozAppearance
      || mAppearance != aNewData.mAppearance
      || mOrient != aNewData.mOrient
      || mOverflowClipBox != aNewData.mOverflowClipBox) {
    hint |= nsChangeHint_AllReflowHints |
            nsChangeHint_RepaintFrame;
  }

  if (mIsolation != aNewData.mIsolation) {
    hint |= nsChangeHint_RepaintFrame;
  }

  /* If we've added or removed the transform property, we need to reconstruct the frame to add
   * or remove the view object, and also to handle abs-pos and fixed-pos containers.
   */
  if (HasTransformStyle() != aNewData.HasTransformStyle()) {
    // We do not need to apply nsChangeHint_UpdateTransformLayer since
    // nsChangeHint_RepaintFrame will forcibly invalidate the frame area and
    // ensure layers are rebuilt (or removed).
    hint |= nsChangeHint_UpdateContainingBlock |
            nsChangeHint_AddOrRemoveTransform |
            nsChangeHint_UpdateOverflow |
            nsChangeHint_RepaintFrame;
  } else {
    /* Otherwise, if we've kept the property lying around and we already had a
     * transform, we need to see whether or not we've changed the transform.
     * If so, we need to recompute its overflow rect (which probably changed
     * if the transform changed) and to redraw within the bounds of that new
     * overflow rect.
     *
     * If the property isn't present in either style struct, we still do the
     * comparisons but turn all the resulting change hints into
     * nsChangeHint_NeutralChange.
     */
    nsChangeHint transformHint = nsChangeHint(0);

    if (!mSpecifiedTransform != !aNewData.mSpecifiedTransform ||
        (mSpecifiedTransform &&
         *mSpecifiedTransform != *aNewData.mSpecifiedTransform)) {
      transformHint |= nsChangeHint_UpdateTransformLayer;

      if (mSpecifiedTransform &&
          aNewData.mSpecifiedTransform) {
        transformHint |= nsChangeHint_UpdatePostTransformOverflow;
      } else {
        transformHint |= nsChangeHint_UpdateOverflow;
      }
    }

    const nsChangeHint kUpdateOverflowAndRepaintHint =
      nsChangeHint_UpdateOverflow | nsChangeHint_RepaintFrame;
    for (uint8_t index = 0; index < 3; ++index) {
      if (mTransformOrigin[index] != aNewData.mTransformOrigin[index]) {
        transformHint |= nsChangeHint_UpdateTransformLayer |
                         nsChangeHint_UpdatePostTransformOverflow;
        break;
      }
    }

    for (uint8_t index = 0; index < 2; ++index) {
      if (mPerspectiveOrigin[index] != aNewData.mPerspectiveOrigin[index]) {
        transformHint |= kUpdateOverflowAndRepaintHint;
        break;
      }
    }

    if (HasPerspectiveStyle() != aNewData.HasPerspectiveStyle()) {
      // A change from/to being a containing block for position:fixed.
      hint |= nsChangeHint_UpdateContainingBlock;
    }

    if (mChildPerspective != aNewData.mChildPerspective ||
        mTransformStyle != aNewData.mTransformStyle ||
        mTransformBox != aNewData.mTransformBox) {
      transformHint |= kUpdateOverflowAndRepaintHint;
    }

    if (mBackfaceVisibility != aNewData.mBackfaceVisibility) {
      transformHint |= nsChangeHint_RepaintFrame;
    }

    if (transformHint) {
      if (HasTransformStyle()) {
        hint |= transformHint;
      } else {
        hint |= nsChangeHint_NeutralChange;
      }
    }
  }

  // Note that the HasTransformStyle() != aNewData.HasTransformStyle()
  // test above handles relevant changes in the
  // NS_STYLE_WILL_CHANGE_TRANSFORM bit, which in turn handles frame
  // reconstruction for changes in the containing block of
  // fixed-positioned elements.
  uint8_t willChangeBitsChanged =
    mWillChangeBitField ^ aNewData.mWillChangeBitField;
  if (willChangeBitsChanged & (NS_STYLE_WILL_CHANGE_STACKING_CONTEXT |
                               NS_STYLE_WILL_CHANGE_SCROLL |
                               NS_STYLE_WILL_CHANGE_OPACITY)) {
    hint |= nsChangeHint_RepaintFrame;
  }

  if (willChangeBitsChanged & NS_STYLE_WILL_CHANGE_FIXPOS_CB) {
    hint |= nsChangeHint_UpdateContainingBlock;
  }

  // If touch-action is changed, we need to regenerate the event regions on
  // the layers and send it over to the compositor for APZ to handle.
  if (mTouchAction != aNewData.mTouchAction) {
    hint |= nsChangeHint_RepaintFrame;
  }

  // Note:  Our current behavior for handling changes to the
  // transition-duration, transition-delay, and transition-timing-function
  // properties is to do nothing.  In other words, the transition
  // property that matters is what it is when the transition begins, and
  // we don't stop a transition later because the transition property
  // changed.
  // We do handle changes to transition-property, but we don't need to
  // bother with anything here, since the transition manager is notified
  // of any style context change anyway.

  // Note: Likewise, for animation-*, the animation manager gets
  // notified about every new style context constructed, and it uses
  // that opportunity to handle dynamic changes appropriately.

  // But we still need to return nsChangeHint_NeutralChange for these
  // properties, since some data did change in the style struct.

  if (!hint &&
      (mOriginalDisplay != aNewData.mOriginalDisplay ||
       mOriginalFloat != aNewData.mOriginalFloat ||
       mTransitions != aNewData.mTransitions ||
       mTransitionTimingFunctionCount !=
         aNewData.mTransitionTimingFunctionCount ||
       mTransitionDurationCount != aNewData.mTransitionDurationCount ||
       mTransitionDelayCount != aNewData.mTransitionDelayCount ||
       mTransitionPropertyCount != aNewData.mTransitionPropertyCount ||
       mAnimations != aNewData.mAnimations ||
       mAnimationTimingFunctionCount != aNewData.mAnimationTimingFunctionCount ||
       mAnimationDurationCount != aNewData.mAnimationDurationCount ||
       mAnimationDelayCount != aNewData.mAnimationDelayCount ||
       mAnimationNameCount != aNewData.mAnimationNameCount ||
       mAnimationDirectionCount != aNewData.mAnimationDirectionCount ||
       mAnimationFillModeCount != aNewData.mAnimationFillModeCount ||
       mAnimationPlayStateCount != aNewData.mAnimationPlayStateCount ||
       mAnimationIterationCountCount != aNewData.mAnimationIterationCountCount ||
<<<<<<< HEAD
       mScrollSnapCoordinate != aNewData.mScrollSnapCoordinate ||
       !mShapeOutside.DefinitelyEquals(aNewData.mShapeOutside))) {
=======
       mScrollSnapCoordinate != aNewData.mScrollSnapCoordinate)) {
>>>>>>> a17af05f
    hint |= nsChangeHint_NeutralChange;
  }

  return hint;
}

// --------------------
// nsStyleVisibility
//

nsStyleVisibility::nsStyleVisibility(const nsPresContext* aContext)
  : mDirection(aContext->GetBidi() == IBMBIDI_TEXTDIRECTION_RTL
                 ? NS_STYLE_DIRECTION_RTL
                 : NS_STYLE_DIRECTION_LTR)
  , mVisible(NS_STYLE_VISIBILITY_VISIBLE)
  , mImageRendering(NS_STYLE_IMAGE_RENDERING_AUTO)
  , mWritingMode(NS_STYLE_WRITING_MODE_HORIZONTAL_TB)
  , mTextOrientation(NS_STYLE_TEXT_ORIENTATION_MIXED)
  , mColorAdjust(NS_STYLE_COLOR_ADJUST_ECONOMY)
{
  MOZ_COUNT_CTOR(nsStyleVisibility);
}

nsStyleVisibility::nsStyleVisibility(const nsStyleVisibility& aSource)
  : mImageOrientation(aSource.mImageOrientation)
  , mDirection(aSource.mDirection)
  , mVisible(aSource.mVisible)
  , mImageRendering(aSource.mImageRendering)
  , mWritingMode(aSource.mWritingMode)
  , mTextOrientation(aSource.mTextOrientation)
  , mColorAdjust(aSource.mColorAdjust)
{
  MOZ_COUNT_CTOR(nsStyleVisibility);
}

nsChangeHint
nsStyleVisibility::CalcDifference(const nsStyleVisibility& aNewData) const
{
  nsChangeHint hint = nsChangeHint(0);

  if (mDirection != aNewData.mDirection || mWritingMode != aNewData.mWritingMode) {
    // It's important that a change in mWritingMode results in frame
    // reconstruction, because it may affect intrinsic size (see
    // nsSubDocumentFrame::GetIntrinsicISize/BSize).
    // Also, the used writing-mode value is now a field on nsIFrame and some
    // classes (e.g. table rows/cells) copy their value from an ancestor.
    hint |= nsChangeHint_ReconstructFrame;
  } else {
    if ((mImageOrientation != aNewData.mImageOrientation)) {
      hint |= nsChangeHint_AllReflowHints |
              nsChangeHint_RepaintFrame;
    }
    if (mVisible != aNewData.mVisible) {
      if ((NS_STYLE_VISIBILITY_COLLAPSE == mVisible) ||
          (NS_STYLE_VISIBILITY_COLLAPSE == aNewData.mVisible)) {
        hint |= NS_STYLE_HINT_REFLOW;
      } else {
        hint |= NS_STYLE_HINT_VISUAL;
      }
    }
    if (mTextOrientation != aNewData.mTextOrientation) {
      hint |= NS_STYLE_HINT_REFLOW;
    }
    if (mImageRendering != aNewData.mImageRendering) {
      hint |= nsChangeHint_RepaintFrame;
    }
    if (mColorAdjust != aNewData.mColorAdjust) {
      // color-adjust only affects media where dynamic changes can't happen.
      hint |= nsChangeHint_NeutralChange;
    }
  }
  return hint;
}

nsStyleContentData::~nsStyleContentData()
{
  MOZ_COUNT_DTOR(nsStyleContentData);

  if (mType == eStyleContentType_Image) {
<<<<<<< HEAD
    NS_ReleaseOnMainThread(dont_AddRef(mContent.mImage));
=======
    NS_ReleaseOnMainThreadSystemGroup(
      "nsStyleContentData::mContent.mImage", dont_AddRef(mContent.mImage));
>>>>>>> a17af05f
    mContent.mImage = nullptr;
  } else if (mType == eStyleContentType_Counter ||
             mType == eStyleContentType_Counters) {
    mContent.mCounters->Release();
  } else if (mContent.mString) {
    free(mContent.mString);
  }
}

nsStyleContentData::nsStyleContentData(const nsStyleContentData& aOther)
  : mType(aOther.mType)
{
  MOZ_COUNT_CTOR(nsStyleContentData);
  if (mType == eStyleContentType_Image) {
    mContent.mImage = aOther.mContent.mImage;
    mContent.mImage->AddRef();
  } else if (mType == eStyleContentType_Counter ||
             mType == eStyleContentType_Counters) {
    mContent.mCounters = aOther.mContent.mCounters;
    mContent.mCounters->AddRef();
  } else if (aOther.mContent.mString) {
    mContent.mString = NS_strdup(aOther.mContent.mString);
  } else {
    mContent.mString = nullptr;
  }
}

bool
nsStyleContentData::
CounterFunction::operator==(const CounterFunction& aOther) const
{
  return mIdent == aOther.mIdent &&
    mSeparator == aOther.mSeparator &&
    mCounterStyle == aOther.mCounterStyle;
}

nsStyleContentData&
nsStyleContentData::operator=(const nsStyleContentData& aOther)
{
  if (this == &aOther) {
    return *this;
  }
  this->~nsStyleContentData();
  new (this) nsStyleContentData(aOther);

  return *this;
}

bool
nsStyleContentData::operator==(const nsStyleContentData& aOther) const
{
  if (mType != aOther.mType) {
    return false;
  }
  if (mType == eStyleContentType_Image) {
    return DefinitelyEqualImages(mContent.mImage, aOther.mContent.mImage);
  }
  if (mType == eStyleContentType_Counter ||
      mType == eStyleContentType_Counters) {
    return *mContent.mCounters == *aOther.mContent.mCounters;
  }
  return safe_strcmp(mContent.mString, aOther.mContent.mString) == 0;
}

<<<<<<< HEAD
=======
void
nsStyleContentData::Resolve(nsPresContext* aPresContext)
{
  switch (mType) {
    case eStyleContentType_Image:
      if (!mContent.mImage->IsResolved()) {
        mContent.mImage->Resolve(aPresContext);
      }
      break;
    case eStyleContentType_Counter:
    case eStyleContentType_Counters: {
      mContent.mCounters->
        mCounterStyle.Resolve(aPresContext->CounterStyleManager());
      break;
    }
    default:
      break;
  }
}

>>>>>>> a17af05f

//-----------------------
// nsStyleContent
//

nsStyleContent::nsStyleContent(const nsPresContext* aContext)
{
  MOZ_COUNT_CTOR(nsStyleContent);
}

nsStyleContent::~nsStyleContent()
{
  MOZ_COUNT_DTOR(nsStyleContent);
}

void
nsStyleContent::Destroy(nsPresContext* aContext)
{
  this->~nsStyleContent();
  aContext->PresShell()->FreeByObjectID(eArenaObjectID_nsStyleContent, this);
}

void
nsStyleContent::FinishStyle(nsPresContext* aPresContext)
{
  for (nsStyleContentData& data : mContents) {
    data.Resolve(aPresContext);
  }
}

nsStyleContent::nsStyleContent(const nsStyleContent& aSource)
  : mContents(aSource.mContents)
  , mIncrements(aSource.mIncrements)
  , mResets(aSource.mResets)
{
  MOZ_COUNT_CTOR(nsStyleContent);
}

nsChangeHint
nsStyleContent::CalcDifference(const nsStyleContent& aNewData) const
{
  // In ElementRestyler::Restyle we assume that if there's no existing
  // ::before or ::after and we don't have to restyle children of the
  // node then we can't end up with a ::before or ::after due to the
  // restyle of the node itself.  That's not quite true, but the only
  // exception to the above is when the 'content' property of the node
  // changes and the pseudo-element inherits the changed value.  Since
  // the code here triggers a frame change on the node in that case,
  // the optimization in ElementRestyler::Restyle is ok.  But if we ever
  // change this code to not reconstruct frames on changes to the
  // 'content' property, then we will need to revisit the optimization
  // in ElementRestyler::Restyle.

  // Unfortunately we need to reframe even if the content lengths are the same;
  // a simple reflow will not pick up different text or different image URLs,
  // since we set all that up in the CSSFrameConstructor
  //
  // Also note that we also rely on this to return ReconstructFrame when
  // content changes to ensure that nsCounterUseNode wouldn't reference
  // to stale counter stylex.
  if (mContents != aNewData.mContents ||
      mIncrements != aNewData.mIncrements ||
      mResets != aNewData.mResets) {
    return nsChangeHint_ReconstructFrame;
  }

  return nsChangeHint(0);
}

// --------------------
// nsStyleTextReset
//

nsStyleTextReset::nsStyleTextReset(const nsPresContext* aContext)
  : mTextDecorationLine(NS_STYLE_TEXT_DECORATION_LINE_NONE)
  , mTextDecorationStyle(NS_STYLE_TEXT_DECORATION_STYLE_SOLID)
  , mUnicodeBidi(NS_STYLE_UNICODE_BIDI_NORMAL)
  , mInitialLetterSink(0)
  , mInitialLetterSize(0.0f)
  , mTextDecorationColor(StyleComplexColor::CurrentColor())
{
  MOZ_COUNT_CTOR(nsStyleTextReset);
}

nsStyleTextReset::nsStyleTextReset(const nsStyleTextReset& aSource)
{
  MOZ_COUNT_CTOR(nsStyleTextReset);
  *this = aSource;
}

nsStyleTextReset::~nsStyleTextReset()
{
  MOZ_COUNT_DTOR(nsStyleTextReset);
}

nsChangeHint
nsStyleTextReset::CalcDifference(const nsStyleTextReset& aNewData) const
{
  if (mUnicodeBidi != aNewData.mUnicodeBidi ||
      mInitialLetterSink != aNewData.mInitialLetterSink ||
      mInitialLetterSize != aNewData.mInitialLetterSize) {
    return NS_STYLE_HINT_REFLOW;
  }

  if (mTextDecorationLine != aNewData.mTextDecorationLine ||
      mTextDecorationStyle != aNewData.mTextDecorationStyle) {
    // Changes to our text-decoration line can impact our overflow area &
    // also our descendants' overflow areas (particularly for text-frame
    // descendants).  So, we update those areas & trigger a repaint.
    return nsChangeHint_RepaintFrame |
           nsChangeHint_UpdateSubtreeOverflow |
           nsChangeHint_SchedulePaint;
  }

  // Repaint for decoration color changes
  if (mTextDecorationColor != aNewData.mTextDecorationColor) {
    return nsChangeHint_RepaintFrame;
  }

  if (mTextOverflow != aNewData.mTextOverflow) {
    return nsChangeHint_RepaintFrame;
  }

  return nsChangeHint(0);
}

// Returns true if the given shadow-arrays are equal.
static bool
AreShadowArraysEqual(nsCSSShadowArray* lhs,
                     nsCSSShadowArray* rhs)
{
  if (lhs == rhs) {
    return true;
  }

  if (!lhs || !rhs || lhs->Length() != rhs->Length()) {
    return false;
  }

  for (uint32_t i = 0; i < lhs->Length(); ++i) {
    if (*lhs->ShadowAt(i) != *rhs->ShadowAt(i)) {
      return false;
    }
  }
  return true;
}

// --------------------
// nsStyleText
//

nsStyleText::nsStyleText(const nsPresContext* aContext)
  : mTextAlign(NS_STYLE_TEXT_ALIGN_START)
  , mTextAlignLast(NS_STYLE_TEXT_ALIGN_AUTO)
  , mTextAlignTrue(false)
  , mTextAlignLastTrue(false)
  , mTextJustify(StyleTextJustify::Auto)
  , mTextTransform(NS_STYLE_TEXT_TRANSFORM_NONE)
  , mWhiteSpace(StyleWhiteSpace::Normal)
  , mWordBreak(NS_STYLE_WORDBREAK_NORMAL)
  , mOverflowWrap(NS_STYLE_OVERFLOWWRAP_NORMAL)
  , mHyphens(StyleHyphens::Manual)
  , mRubyAlign(NS_STYLE_RUBY_ALIGN_SPACE_AROUND)
  , mRubyPosition(NS_STYLE_RUBY_POSITION_OVER)
  , mTextSizeAdjust(NS_STYLE_TEXT_SIZE_ADJUST_AUTO)
  , mTextCombineUpright(NS_STYLE_TEXT_COMBINE_UPRIGHT_NONE)
  , mControlCharacterVisibility(nsCSSParser::ControlCharVisibilityDefault())
  , mTextEmphasisStyle(NS_STYLE_TEXT_EMPHASIS_STYLE_NONE)
  , mTextRendering(NS_STYLE_TEXT_RENDERING_AUTO)
  , mTextEmphasisColor(StyleComplexColor::CurrentColor())
  , mWebkitTextFillColor(StyleComplexColor::CurrentColor())
  , mWebkitTextStrokeColor(StyleComplexColor::CurrentColor())
  , mTabSize(float(NS_STYLE_TABSIZE_INITIAL), eStyleUnit_Factor)
  , mWordSpacing(0, nsStyleCoord::CoordConstructor)
  , mLetterSpacing(eStyleUnit_Normal)
  , mLineHeight(eStyleUnit_Normal)
  , mTextIndent(0, nsStyleCoord::CoordConstructor)
  , mWebkitTextStrokeWidth(0)
  , mTextShadow(nullptr)
{
  MOZ_COUNT_CTOR(nsStyleText);
  nsCOMPtr<nsIAtom> language = aContext->GetContentLanguage();
  mTextEmphasisPosition = language &&
    nsStyleUtil::MatchesLanguagePrefix(language, u"zh") ?
    NS_STYLE_TEXT_EMPHASIS_POSITION_DEFAULT_ZH :
    NS_STYLE_TEXT_EMPHASIS_POSITION_DEFAULT;
}

nsStyleText::nsStyleText(const nsStyleText& aSource)
  : mTextAlign(aSource.mTextAlign)
  , mTextAlignLast(aSource.mTextAlignLast)
  , mTextAlignTrue(false)
  , mTextAlignLastTrue(false)
  , mTextJustify(aSource.mTextJustify)
  , mTextTransform(aSource.mTextTransform)
  , mWhiteSpace(aSource.mWhiteSpace)
  , mWordBreak(aSource.mWordBreak)
  , mOverflowWrap(aSource.mOverflowWrap)
  , mHyphens(aSource.mHyphens)
  , mRubyAlign(aSource.mRubyAlign)
  , mRubyPosition(aSource.mRubyPosition)
  , mTextSizeAdjust(aSource.mTextSizeAdjust)
  , mTextCombineUpright(aSource.mTextCombineUpright)
  , mControlCharacterVisibility(aSource.mControlCharacterVisibility)
  , mTextEmphasisPosition(aSource.mTextEmphasisPosition)
  , mTextEmphasisStyle(aSource.mTextEmphasisStyle)
  , mTextRendering(aSource.mTextRendering)
  , mTextEmphasisColor(aSource.mTextEmphasisColor)
  , mWebkitTextFillColor(aSource.mWebkitTextFillColor)
  , mWebkitTextStrokeColor(aSource.mWebkitTextStrokeColor)
  , mTabSize(aSource.mTabSize)
  , mWordSpacing(aSource.mWordSpacing)
  , mLetterSpacing(aSource.mLetterSpacing)
  , mLineHeight(aSource.mLineHeight)
  , mTextIndent(aSource.mTextIndent)
  , mWebkitTextStrokeWidth(aSource.mWebkitTextStrokeWidth)
  , mTextShadow(aSource.mTextShadow)
  , mTextEmphasisStyleString(aSource.mTextEmphasisStyleString)
{
  MOZ_COUNT_CTOR(nsStyleText);
}

nsStyleText::~nsStyleText()
{
  MOZ_COUNT_DTOR(nsStyleText);
}

nsChangeHint
nsStyleText::CalcDifference(const nsStyleText& aNewData) const
{
  if (WhiteSpaceOrNewlineIsSignificant() !=
      aNewData.WhiteSpaceOrNewlineIsSignificant()) {
    // This may require construction of suppressed text frames
    return nsChangeHint_ReconstructFrame;
  }

  if (mTextCombineUpright != aNewData.mTextCombineUpright ||
      mControlCharacterVisibility != aNewData.mControlCharacterVisibility) {
    return nsChangeHint_ReconstructFrame;
  }

  if ((mTextAlign != aNewData.mTextAlign) ||
      (mTextAlignLast != aNewData.mTextAlignLast) ||
      (mTextAlignTrue != aNewData.mTextAlignTrue) ||
      (mTextAlignLastTrue != aNewData.mTextAlignLastTrue) ||
      (mTextTransform != aNewData.mTextTransform) ||
      (mWhiteSpace != aNewData.mWhiteSpace) ||
      (mWordBreak != aNewData.mWordBreak) ||
      (mOverflowWrap != aNewData.mOverflowWrap) ||
      (mHyphens != aNewData.mHyphens) ||
      (mRubyAlign != aNewData.mRubyAlign) ||
      (mRubyPosition != aNewData.mRubyPosition) ||
      (mTextSizeAdjust != aNewData.mTextSizeAdjust) ||
      (mLetterSpacing != aNewData.mLetterSpacing) ||
      (mLineHeight != aNewData.mLineHeight) ||
      (mTextIndent != aNewData.mTextIndent) ||
      (mTextJustify != aNewData.mTextJustify) ||
      (mWordSpacing != aNewData.mWordSpacing) ||
      (mTabSize != aNewData.mTabSize)) {
    return NS_STYLE_HINT_REFLOW;
  }

  if (HasTextEmphasis() != aNewData.HasTextEmphasis() ||
      (HasTextEmphasis() &&
       mTextEmphasisPosition != aNewData.mTextEmphasisPosition)) {
    // Text emphasis position change could affect line height calculation.
    return nsChangeHint_AllReflowHints |
           nsChangeHint_RepaintFrame;
  }

  nsChangeHint hint = nsChangeHint(0);

  // text-rendering changes require a reflow since they change SVG
  // frames' rects.
  if (mTextRendering != aNewData.mTextRendering) {
    hint |= nsChangeHint_NeedReflow |
            nsChangeHint_NeedDirtyReflow | // XXX remove me: bug 876085
            nsChangeHint_RepaintFrame;
  }

  if (!AreShadowArraysEqual(mTextShadow, aNewData.mTextShadow) ||
      mTextEmphasisStyle != aNewData.mTextEmphasisStyle ||
      mTextEmphasisStyleString != aNewData.mTextEmphasisStyleString ||
      mWebkitTextStrokeWidth != aNewData.mWebkitTextStrokeWidth) {
    hint |= nsChangeHint_UpdateSubtreeOverflow |
            nsChangeHint_SchedulePaint |
            nsChangeHint_RepaintFrame;

    // We don't add any other hints below.
    return hint;
  }

  if (mTextEmphasisColor != aNewData.mTextEmphasisColor ||
      mWebkitTextFillColor != aNewData.mWebkitTextFillColor ||
      mWebkitTextStrokeColor != aNewData.mWebkitTextStrokeColor) {
    hint |= nsChangeHint_SchedulePaint |
            nsChangeHint_RepaintFrame;
  }

  if (hint) {
    return hint;
  }

  if (mTextEmphasisPosition != aNewData.mTextEmphasisPosition) {
    return nsChangeHint_NeutralChange;
  }

  return nsChangeHint(0);
}

LogicalSide
nsStyleText::TextEmphasisSide(WritingMode aWM) const
{
  MOZ_ASSERT(
    (!(mTextEmphasisPosition & NS_STYLE_TEXT_EMPHASIS_POSITION_LEFT) !=
     !(mTextEmphasisPosition & NS_STYLE_TEXT_EMPHASIS_POSITION_RIGHT)) &&
    (!(mTextEmphasisPosition & NS_STYLE_TEXT_EMPHASIS_POSITION_OVER) !=
     !(mTextEmphasisPosition & NS_STYLE_TEXT_EMPHASIS_POSITION_UNDER)));
  mozilla::Side side = aWM.IsVertical() ?
    (mTextEmphasisPosition & NS_STYLE_TEXT_EMPHASIS_POSITION_LEFT
     ? eSideLeft : eSideRight) :
    (mTextEmphasisPosition & NS_STYLE_TEXT_EMPHASIS_POSITION_OVER
     ? eSideTop : eSideBottom);
  LogicalSide result = aWM.LogicalSideForPhysicalSide(side);
  MOZ_ASSERT(IsBlock(result));
  return result;
}

//-----------------------
// nsStyleUserInterface
//

nsCursorImage::nsCursorImage()
  : mHaveHotspot(false)
  , mHotspotX(0.0f)
  , mHotspotY(0.0f)
{
}

nsCursorImage::nsCursorImage(const nsCursorImage& aOther)
  : mHaveHotspot(aOther.mHaveHotspot)
  , mHotspotX(aOther.mHotspotX)
  , mHotspotY(aOther.mHotspotY)
  , mImage(aOther.mImage)
{
}

nsCursorImage&
nsCursorImage::operator=(const nsCursorImage& aOther)
{
  if (this != &aOther) {
    mHaveHotspot = aOther.mHaveHotspot;
    mHotspotX = aOther.mHotspotX;
    mHotspotY = aOther.mHotspotY;
    mImage = aOther.mImage;
  }

  return *this;
}

bool
nsCursorImage::operator==(const nsCursorImage& aOther) const
{
  NS_ASSERTION(mHaveHotspot ||
               (mHotspotX == 0 && mHotspotY == 0),
               "expected mHotspot{X,Y} to be 0 when mHaveHotspot is false");
  NS_ASSERTION(aOther.mHaveHotspot ||
               (aOther.mHotspotX == 0 && aOther.mHotspotY == 0),
               "expected mHotspot{X,Y} to be 0 when mHaveHotspot is false");
  return mHaveHotspot == aOther.mHaveHotspot &&
         mHotspotX == aOther.mHotspotX &&
         mHotspotY == aOther.mHotspotY &&
         DefinitelyEqualImages(mImage, aOther.mImage);
}

nsStyleUserInterface::nsStyleUserInterface(const nsPresContext* aContext)
  : mUserInput(StyleUserInput::Auto)
  , mUserModify(StyleUserModify::ReadOnly)
  , mUserFocus(StyleUserFocus::None)
  , mPointerEvents(NS_STYLE_POINTER_EVENTS_AUTO)
  , mCursor(NS_STYLE_CURSOR_AUTO)
  , mCaretColor(StyleComplexColor::Auto())
{
  MOZ_COUNT_CTOR(nsStyleUserInterface);
}

nsStyleUserInterface::nsStyleUserInterface(const nsStyleUserInterface& aSource)
  : mUserInput(aSource.mUserInput)
  , mUserModify(aSource.mUserModify)
  , mUserFocus(aSource.mUserFocus)
  , mPointerEvents(aSource.mPointerEvents)
  , mCursor(aSource.mCursor)
  , mCursorImages(aSource.mCursorImages)
  , mCaretColor(aSource.mCaretColor)
{
  MOZ_COUNT_CTOR(nsStyleUserInterface);
}

nsStyleUserInterface::~nsStyleUserInterface()
{
  MOZ_COUNT_DTOR(nsStyleUserInterface);
}

void
nsStyleUserInterface::FinishStyle(nsPresContext* aPresContext)
{
  MOZ_ASSERT(NS_IsMainThread());
  MOZ_ASSERT(aPresContext->StyleSet()->IsServo());

  for (nsCursorImage& cursor : mCursorImages) {
    if (cursor.mImage && !cursor.mImage->IsResolved()) {
      cursor.mImage->Resolve(aPresContext);
    }
  }
}

nsChangeHint
nsStyleUserInterface::CalcDifference(const nsStyleUserInterface& aNewData) const
{
  nsChangeHint hint = nsChangeHint(0);
  if (mCursor != aNewData.mCursor) {
    hint |= nsChangeHint_UpdateCursor;
  }

  // We could do better. But it wouldn't be worth it, URL-specified cursors are
  // rare.
  if (mCursorImages != aNewData.mCursorImages) {
    hint |= nsChangeHint_UpdateCursor;
  }

  if (mPointerEvents != aNewData.mPointerEvents) {
    // SVGGeometryFrame's mRect depends on stroke _and_ on the value
    // of pointer-events. See SVGGeometryFrame::ReflowSVG's use of
    // GetHitTestFlags. (Only a reflow, no visual change.)
    hint |= nsChangeHint_NeedReflow |
            nsChangeHint_NeedDirtyReflow; // XXX remove me: bug 876085
  }

  if (mUserModify != aNewData.mUserModify) {
    hint |= NS_STYLE_HINT_VISUAL;
  }

  if (mUserInput != aNewData.mUserInput) {
    if (StyleUserInput::None == mUserInput ||
        StyleUserInput::None == aNewData.mUserInput) {
      hint |= nsChangeHint_ReconstructFrame;
    } else {
      hint |= nsChangeHint_NeutralChange;
    }
  }

  if (mUserFocus != aNewData.mUserFocus) {
    hint |= nsChangeHint_NeutralChange;
  }

  if (mCaretColor != aNewData.mCaretColor) {
    hint |= nsChangeHint_RepaintFrame;
  }

  return hint;
}

//-----------------------
// nsStyleUIReset
//

nsStyleUIReset::nsStyleUIReset(const nsPresContext* aContext)
  : mUserSelect(StyleUserSelect::Auto)
  , mForceBrokenImageIcon(0)
  , mIMEMode(NS_STYLE_IME_MODE_AUTO)
  , mWindowDragging(StyleWindowDragging::Default)
  , mWindowShadow(NS_STYLE_WINDOW_SHADOW_DEFAULT)
  , mWindowOpacity(1.0)
  , mSpecifiedWindowTransform(nullptr)
  , mWindowTransformOrigin{ {0.5f, eStyleUnit_Percent}, // Transform is centered on origin
                            {0.5f, eStyleUnit_Percent} }
{
  MOZ_COUNT_CTOR(nsStyleUIReset);
}

nsStyleUIReset::nsStyleUIReset(const nsStyleUIReset& aSource)
  : mUserSelect(aSource.mUserSelect)
  , mForceBrokenImageIcon(aSource.mForceBrokenImageIcon)
  , mIMEMode(aSource.mIMEMode)
  , mWindowDragging(aSource.mWindowDragging)
  , mWindowShadow(aSource.mWindowShadow)
  , mWindowOpacity(aSource.mWindowOpacity)
  , mSpecifiedWindowTransform(aSource.mSpecifiedWindowTransform)
  , mWindowTransformOrigin{ aSource.mWindowTransformOrigin[0],
                            aSource.mWindowTransformOrigin[1] }
{
  MOZ_COUNT_CTOR(nsStyleUIReset);
}

nsStyleUIReset::~nsStyleUIReset()
{
  MOZ_COUNT_DTOR(nsStyleUIReset);

  // See the nsStyleDisplay destructor for why we're doing this.
  if (mSpecifiedWindowTransform && ServoStyleSet::IsInServoTraversal()) {
    bool alwaysProxy =
#ifdef DEBUG
      true;
#else
      false;
#endif
    NS_ReleaseOnMainThreadSystemGroup(
      "nsStyleUIReset::mSpecifiedWindowTransform",
      mSpecifiedWindowTransform.forget(), alwaysProxy);
  }
}

nsChangeHint
nsStyleUIReset::CalcDifference(const nsStyleUIReset& aNewData) const
{
  nsChangeHint hint = nsChangeHint(0);

  if (mForceBrokenImageIcon != aNewData.mForceBrokenImageIcon) {
    hint |= nsChangeHint_ReconstructFrame;
  }
  if (mWindowShadow != aNewData.mWindowShadow) {
    // We really need just an nsChangeHint_SyncFrameView, except
    // on an ancestor of the frame, so we get that by doing a
    // reflow.
    hint |= NS_STYLE_HINT_REFLOW;
  }
  if (mUserSelect != aNewData.mUserSelect) {
    hint |= NS_STYLE_HINT_VISUAL;
  }

  if (mWindowDragging != aNewData.mWindowDragging) {
    hint |= nsChangeHint_SchedulePaint;
  }

<<<<<<< HEAD
  if (mIMEMode != aNewData.mIMEMode) {
    return nsChangeHint_NeutralChange;
  }

  return nsChangeHint(0);
=======
  if (mWindowOpacity != aNewData.mWindowOpacity ||
      !mSpecifiedWindowTransform != !aNewData.mSpecifiedWindowTransform ||
      (mSpecifiedWindowTransform &&
       *mSpecifiedWindowTransform != *aNewData.mSpecifiedWindowTransform)) {
    hint |= nsChangeHint_UpdateWidgetProperties;
  } else {
    for (uint8_t index = 0; index < 2; ++index) {
      if (mWindowTransformOrigin[index] !=
            aNewData.mWindowTransformOrigin[index]) {
        hint |= nsChangeHint_UpdateWidgetProperties;
        break;
      }
    }
  }

  if (!hint &&
      mIMEMode != aNewData.mIMEMode) {
    hint |= nsChangeHint_NeutralChange;
  }

  return hint;
>>>>>>> a17af05f
}

//-----------------------
// nsStyleVariables
//

nsStyleVariables::nsStyleVariables()
{
  MOZ_COUNT_CTOR(nsStyleVariables);
}

nsStyleVariables::nsStyleVariables(const nsPresContext* aContext)
{
  MOZ_COUNT_CTOR(nsStyleVariables);
}

nsStyleVariables::nsStyleVariables(const nsStyleVariables& aSource)
  : mVariables(aSource.mVariables)
{
  MOZ_COUNT_CTOR(nsStyleVariables);
}

nsStyleVariables::~nsStyleVariables()
{
  MOZ_COUNT_DTOR(nsStyleVariables);
}

nsChangeHint
nsStyleVariables::CalcDifference(const nsStyleVariables& aNewData) const
{
  return nsChangeHint(0);
}

//-----------------------
// nsStyleEffects
//

nsStyleEffects::nsStyleEffects(const nsPresContext* aContext)
  : mBoxShadow(nullptr)
  , mClip(0, 0, 0, 0)
  , mOpacity(1.0f)
  , mClipFlags(NS_STYLE_CLIP_AUTO)
  , mMixBlendMode(NS_STYLE_BLEND_NORMAL)
{
  MOZ_COUNT_CTOR(nsStyleEffects);
}

nsStyleEffects::nsStyleEffects(const nsStyleEffects& aSource)
  : mFilters(aSource.mFilters)
  , mBoxShadow(aSource.mBoxShadow)
  , mClip(aSource.mClip)
  , mOpacity(aSource.mOpacity)
  , mClipFlags(aSource.mClipFlags)
  , mMixBlendMode(aSource.mMixBlendMode)
{
  MOZ_COUNT_CTOR(nsStyleEffects);
}

nsStyleEffects::~nsStyleEffects()
{
  MOZ_COUNT_DTOR(nsStyleEffects);
}

nsChangeHint
nsStyleEffects::CalcDifference(const nsStyleEffects& aNewData) const
{
  nsChangeHint hint = nsChangeHint(0);

  if (!AreShadowArraysEqual(mBoxShadow, aNewData.mBoxShadow)) {
    // Update overflow regions & trigger DLBI to be sure it's noticed.
    // Also request a repaint, since it's possible that only the color
    // of the shadow is changing (and UpdateOverflow/SchedulePaint won't
    // repaint for that, since they won't know what needs invalidating.)
    hint |= nsChangeHint_UpdateOverflow |
            nsChangeHint_SchedulePaint |
            nsChangeHint_RepaintFrame;
  }

  if (mClipFlags != aNewData.mClipFlags) {
    hint |= nsChangeHint_AllReflowHints |
            nsChangeHint_RepaintFrame;
  }

  if (!mClip.IsEqualInterior(aNewData.mClip)) {
    // If the clip has changed, we just need to update overflow areas. DLBI
    // will handle the invalidation.
    hint |= nsChangeHint_UpdateOverflow |
            nsChangeHint_SchedulePaint;
  }

  if (mOpacity != aNewData.mOpacity) {
    // If we're going from the optimized >=0.99 opacity value to 1.0 or back, then
    // repaint the frame because DLBI will not catch the invalidation.  Otherwise,
    // just update the opacity layer.
    if ((mOpacity >= 0.99f && mOpacity < 1.0f && aNewData.mOpacity == 1.0f) ||
        (aNewData.mOpacity >= 0.99f && aNewData.mOpacity < 1.0f && mOpacity == 1.0f)) {
      hint |= nsChangeHint_RepaintFrame;
    } else {
      hint |= nsChangeHint_UpdateOpacityLayer;
      if ((mOpacity == 1.0f) != (aNewData.mOpacity == 1.0f)) {
        hint |= nsChangeHint_UpdateUsesOpacity;
      }
    }
  }

  if (HasFilters() != aNewData.HasFilters()) {
    // A change from/to being a containing block for position:fixed.
    hint |= nsChangeHint_UpdateContainingBlock;
  }

  if (mFilters != aNewData.mFilters) {
    hint |= nsChangeHint_UpdateEffects |
            nsChangeHint_RepaintFrame |
            nsChangeHint_UpdateOverflow;
  }

  if (mMixBlendMode != aNewData.mMixBlendMode) {
    hint |= nsChangeHint_RepaintFrame;
  }

  if (!hint &&
      !mClip.IsEqualEdges(aNewData.mClip)) {
    hint |= nsChangeHint_NeutralChange;
  }

  return hint;
}<|MERGE_RESOLUTION|>--- conflicted
+++ resolved
@@ -35,10 +35,7 @@
 #include "mozilla/dom/AnimationEffectReadOnlyBinding.h" // for PlaybackDirection
 #include "mozilla/dom/DocGroup.h"
 #include "mozilla/dom/ImageTracker.h"
-<<<<<<< HEAD
-=======
 #include "mozilla/ClearOnShutdown.h"
->>>>>>> a17af05f
 #include "mozilla/Likely.h"
 #include "nsIURI.h"
 #include "nsIDocument.h"
@@ -54,8 +51,6 @@
 
 /* static */ const int32_t nsStyleGridLine::kMinLine;
 /* static */ const int32_t nsStyleGridLine::kMaxLine;
-<<<<<<< HEAD
-=======
 
 // We set the size limit of style structs to 504 bytes so that when they
 // are allocated by Servo side with Arc, the total size doesn't exceed
@@ -66,7 +61,6 @@
                 "nsStyle" #name_ " became larger than the size limit");
 #include "nsStyleStructList.h"
 #undef STYLE_STRUCT
->>>>>>> a17af05f
 
 static bool
 DefinitelyEqualURIs(css::URLValueData* aURI1,
@@ -537,13 +531,7 @@
     return nsChangeHint_NeutralChange;
   }
 
-<<<<<<< HEAD
-  // mBorderImage* fields are checked only when border image was
-  // actualy loaded. But we need to return neutral change even when
-  // they are not actually used.
-=======
   // mBorderImage* fields are checked only when border-image is not 'none'.
->>>>>>> a17af05f
   if (mBorderImageSource  != aNewData.mBorderImageSource  ||
       mBorderImageRepeatH != aNewData.mBorderImageRepeatH ||
       mBorderImageRepeatV != aNewData.mBorderImageRepeatV ||
@@ -632,18 +620,7 @@
   : mListStylePosition(NS_STYLE_LIST_STYLE_POSITION_OUTSIDE)
 {
   MOZ_COUNT_CTOR(nsStyleList);
-<<<<<<< HEAD
-  if (aContext->StyleSet()->IsServo()) {
-    // FIXME: bug 1328319.
-    mCounterStyle =
-      CounterStyleManager::GetBuiltinStyle(NS_STYLE_LIST_STYLE_DISC);
-  } else {
-    mCounterStyle = aContext->CounterStyleManager()->
-      BuildCounterStyle(NS_LITERAL_STRING("disc"));
-  }
-=======
   mCounterStyle = CounterStyleManager::GetDiscStyle();
->>>>>>> a17af05f
   SetQuotesInitial();
 }
 
@@ -671,10 +648,7 @@
   if (mListStyleImage && !mListStyleImage->IsResolved()) {
     mListStyleImage->Resolve(aPresContext);
   }
-<<<<<<< HEAD
-=======
   mCounterStyle.Resolve(aPresContext->CounterStyleManager());
->>>>>>> a17af05f
 }
 
 void
@@ -739,15 +713,6 @@
       GetQuotePairs() != aNewData.GetQuotePairs()) {
     return nsChangeHint_ReconstructFrame;
   }
-<<<<<<< HEAD
-  if (mListStylePosition != aNewData.mListStylePosition) {
-    return nsChangeHint_ReconstructFrame;
-  }
-  if (DefinitelyEqualImages(mListStyleImage, aNewData.mListStyleImage) &&
-      mCounterStyle == aNewData.mCounterStyle) {
-    if (mImageRegion.IsEqualInterior(aNewData.mImageRegion)) {
-      return nsChangeHint(0);
-=======
   nsChangeHint hint = nsChangeHint(0);
   // Only elements whose display value is list-item can be affected by
   // list-style-position and list-style-type. If the old display struct
@@ -758,7 +723,6 @@
   if (aOldDisplay && aOldDisplay->mDisplay == StyleDisplay::ListItem) {
     if (mListStylePosition != aNewData.mListStylePosition) {
       return nsChangeHint_ReconstructFrame;
->>>>>>> a17af05f
     }
     if (mCounterStyle != aNewData.mCounterStyle) {
       return NS_STYLE_HINT_REFLOW;
@@ -780,17 +744,6 @@
     return NS_STYLE_HINT_VISUAL;
   }
   return hint;
-}
-
-already_AddRefed<nsIURI>
-nsStyleList::GetListStyleImageURI() const
-{
-  if (!mListStyleImage) {
-    return nullptr;
-  }
-
-  nsCOMPtr<nsIURI> uri = mListStyleImage->GetImageURI();
-  return uri.forget();
 }
 
 already_AddRefed<nsIURI>
@@ -1270,9 +1223,6 @@
   MOZ_ASSERT(NS_IsMainThread());
   MOZ_ASSERT(aPresContext->StyleSet()->IsServo());
 
-<<<<<<< HEAD
-  mMask.ResolveImages(aPresContext);
-=======
   NS_FOR_VISIBLE_IMAGE_LAYERS_BACK_TO_FRONT(i, mMask) {
     nsStyleImage& image = mMask.mLayers[i].mImage;
     if (image.GetType() == eStyleImageType_Image) {
@@ -1285,7 +1235,6 @@
       }
     }
   }
->>>>>>> a17af05f
 }
 
 nsChangeHint
@@ -1348,10 +1297,7 @@
 // nsStyleSVGPaint implementation
 nsStyleSVGPaint::nsStyleSVGPaint(nsStyleSVGPaintType aType)
   : mType(aType)
-<<<<<<< HEAD
-=======
   , mFallbackType(eStyleSVGFallbackType_NotSet)
->>>>>>> a17af05f
   , mFallbackColor(NS_RGB(0, 0, 0))
 {
   MOZ_ASSERT(aType == nsStyleSVGPaintType(0) ||
@@ -1386,10 +1332,7 @@
       MOZ_FALLTHROUGH;
     case eStyleSVGPaintType_ContextFill:
     case eStyleSVGPaintType_ContextStroke:
-<<<<<<< HEAD
-=======
       mFallbackType = eStyleSVGFallbackType_NotSet;
->>>>>>> a17af05f
       mFallbackColor = NS_RGB(0, 0, 0);
       break;
   }
@@ -1420,21 +1363,14 @@
       break;
     case eStyleSVGPaintType_Server:
       SetPaintServer(aOther.mPaint.mPaintServer,
-<<<<<<< HEAD
-=======
                      aOther.mFallbackType,
->>>>>>> a17af05f
                      aOther.mFallbackColor);
       break;
     case eStyleSVGPaintType_ContextFill:
     case eStyleSVGPaintType_ContextStroke:
-<<<<<<< HEAD
-      SetContextValue(aOther.mType, aOther.mFallbackColor);
-=======
       SetContextValue(aOther.mType,
                       aOther.mFallbackType,
                       aOther.mFallbackColor);
->>>>>>> a17af05f
       break;
   }
 }
@@ -1448,20 +1384,14 @@
 
 void
 nsStyleSVGPaint::SetContextValue(nsStyleSVGPaintType aType,
-<<<<<<< HEAD
-=======
                                  nsStyleSVGFallbackType aFallbackType,
->>>>>>> a17af05f
                                  nscolor aFallbackColor)
 {
   MOZ_ASSERT(aType == eStyleSVGPaintType_ContextFill ||
              aType == eStyleSVGPaintType_ContextStroke);
   Reset();
   mType = aType;
-<<<<<<< HEAD
-=======
   mFallbackType = aFallbackType;
->>>>>>> a17af05f
   mFallbackColor = aFallbackColor;
 }
 
@@ -1475,10 +1405,7 @@
 
 void
 nsStyleSVGPaint::SetPaintServer(css::URLValue* aPaintServer,
-<<<<<<< HEAD
-=======
                                 nsStyleSVGFallbackType aFallbackType,
->>>>>>> a17af05f
                                 nscolor aFallbackColor)
 {
   MOZ_ASSERT(aPaintServer);
@@ -1486,10 +1413,7 @@
   mType = eStyleSVGPaintType_Server;
   mPaint.mPaintServer = aPaintServer;
   mPaint.mPaintServer->AddRef();
-<<<<<<< HEAD
-=======
   mFallbackType = aFallbackType;
->>>>>>> a17af05f
   mFallbackColor = aFallbackColor;
 }
 
@@ -1504,19 +1428,12 @@
     case eStyleSVGPaintType_Server:
       return DefinitelyEqualURIs(mPaint.mPaintServer,
                                  aOther.mPaint.mPaintServer) &&
-<<<<<<< HEAD
-             mFallbackColor == aOther.mFallbackColor;
-    case eStyleSVGPaintType_ContextFill:
-    case eStyleSVGPaintType_ContextStroke:
-      return mFallbackColor == aOther.mFallbackColor;
-=======
              mFallbackType == aOther.mFallbackType &&
              mFallbackColor == aOther.mFallbackColor;
     case eStyleSVGPaintType_ContextFill:
     case eStyleSVGPaintType_ContextStroke:
       return mFallbackType == aOther.mFallbackType &&
              mFallbackColor == aOther.mFallbackColor;
->>>>>>> a17af05f
     default:
       MOZ_ASSERT(mType == eStyleSVGPaintType_None,
                  "Unexpected SVG paint type");
@@ -1791,23 +1708,7 @@
   if (aOldStyleVisibility) {
     bool isVertical = WritingMode(aOldStyleVisibility).IsVertical();
     if (isVertical ? widthChanged : heightChanged) {
-<<<<<<< HEAD
-      // Block-size changes can affect descendant intrinsic sizes due to
-      // replaced elements with percentage bsizes in descendants which
-      // also have percentage bsizes. This is handled via
-      // nsChangeHint_UpdateComputedBSize which clears intrinsic sizes
-      // for frames that have such replaced elements.
-      //
-      // We need to use nsChangeHint_ClearAncestorIntrinsics for
-      // block-size changes so we clear results of cached CSS Flex
-      // measuring reflows.
-      hint |= nsChangeHint_NeedReflow |
-              nsChangeHint_UpdateComputedBSize |
-              nsChangeHint_ReflowChangesSizeOrPosition |
-              nsChangeHint_ClearAncestorIntrinsics;
-=======
       hint |= nsChangeHint_ReflowHintsForBSizeChange;
->>>>>>> a17af05f
     }
 
     if (isVertical ? heightChanged : widthChanged) {
@@ -1862,39 +1763,13 @@
 }
 
 uint8_t
-<<<<<<< HEAD
-nsStylePosition::ComputedJustifyItems(nsStyleContext* aParent) const
-{
-  if (mJustifyItems != NS_STYLE_JUSTIFY_AUTO) {
-    return mJustifyItems;
-  }
-  if (MOZ_LIKELY(aParent)) {
-    auto inheritedJustifyItems = aParent->StylePosition()->ComputedJustifyItems(
-      aParent->GetParentAllowServo());
-    // "If the inherited value of justify-items includes the 'legacy' keyword,
-    // 'auto' computes to the inherited value."  Otherwise, 'normal'.
-    if (inheritedJustifyItems & NS_STYLE_JUSTIFY_LEGACY) {
-      return inheritedJustifyItems;
-    }
-  }
-  return NS_STYLE_JUSTIFY_NORMAL;
-}
-
-uint8_t
-=======
->>>>>>> a17af05f
 nsStylePosition::UsedJustifySelf(nsStyleContext* aParent) const
 {
   if (mJustifySelf != NS_STYLE_JUSTIFY_AUTO) {
     return mJustifySelf;
   }
   if (MOZ_LIKELY(aParent)) {
-<<<<<<< HEAD
-    auto inheritedJustifyItems = aParent->StylePosition()->ComputedJustifyItems(
-      aParent->GetParentAllowServo());
-=======
     auto inheritedJustifyItems = aParent->StylePosition()->mJustifyItems;
->>>>>>> a17af05f
     return inheritedJustifyItems & ~NS_STYLE_JUSTIFY_LEGACY;
   }
   return NS_STYLE_JUSTIFY_NORMAL;
@@ -2126,12 +2001,8 @@
                                already_AddRefed<imgRequestProxy> aRequestProxy,
                                already_AddRefed<css::ImageValue> aImageValue,
                                already_AddRefed<ImageTracker> aImageTracker)
-<<<<<<< HEAD
-    : mModeFlags(aModeFlags)
-=======
     : mozilla::Runnable("StyleImageRequestCleanupTask")
     , mModeFlags(aModeFlags)
->>>>>>> a17af05f
     , mRequestProxy(aRequestProxy)
     , mImageValue(aImageValue)
     , mImageTracker(aImageTracker)
@@ -2202,14 +2073,8 @@
 
 nsStyleImageRequest::nsStyleImageRequest(
     Mode aModeFlags,
-<<<<<<< HEAD
-    nsStringBuffer* aURLBuffer,
-    already_AddRefed<URLExtraData> aExtraData)
-  : mImageValue(new css::ImageValue(aURLBuffer, Move(aExtraData)))
-=======
     mozilla::css::ImageValue* aImageValue)
   : mImageValue(aImageValue)
->>>>>>> a17af05f
   , mModeFlags(aModeFlags)
   , mResolved(false)
 {
@@ -2226,15 +2091,6 @@
                                          mRequestProxy.forget(),
                                          mImageValue.forget(),
                                          mImageTracker.forget());
-<<<<<<< HEAD
-    if (NS_IsMainThread() || !IsResolved()) {
-      task->Run();
-    } else {
-      MOZ_ASSERT(IsResolved() == bool(mDocGroup),
-                 "We forgot to cache mDocGroup in Resolve()?");
-      mDocGroup->Dispatch("StyleImageRequestCleanupTask",
-                          TaskCategory::Other, task.forget());
-=======
     if (NS_IsMainThread()) {
       task->Run();
     } else {
@@ -2244,7 +2100,6 @@
         // if Resolve was not called at some point, mDocGroup is not set.
         SystemGroup::Dispatch(TaskCategory::Other, task.forget());
       }
->>>>>>> a17af05f
     }
   }
 
@@ -2261,15 +2116,6 @@
   MOZ_ASSERT(aPresContext);
 
   mResolved = true;
-<<<<<<< HEAD
-  mDocGroup = aPresContext->Document()->GetDocGroup();
-
-  // For now, just have unique nsCSSValue/ImageValue objects.  We should
-  // really store the ImageValue on the Servo specified value, so that we can
-  // share imgRequestProxys that come from the same rule in the same
-  // document.
-  mImageValue->Initialize(aPresContext->Document());
-=======
 
   nsIDocument* doc = aPresContext->Document();
   nsIURI* docURI = doc->GetDocumentURI();
@@ -2286,7 +2132,6 @@
   mDocGroup = doc->GetDocGroup();
 
   mImageValue->Initialize(doc);
->>>>>>> a17af05f
 
   nsCSSValue value;
   value.SetImageValue(mImageValue);
@@ -2346,10 +2191,7 @@
 
 struct PurgeCachedImagesTask : mozilla::Runnable
 {
-<<<<<<< HEAD
-=======
   PurgeCachedImagesTask() : mozilla::Runnable("PurgeCachedImagesTask") {}
->>>>>>> a17af05f
   NS_IMETHOD Run() final
   {
     mSubImages.Clear();
@@ -2503,8 +2345,6 @@
 
 void
 nsStyleImage::SetElementId(already_AddRefed<nsIAtom> aElementId)
-<<<<<<< HEAD
-=======
 {
   if (mType != eStyleImageType_Null) {
     SetNull();
@@ -2524,29 +2364,6 @@
 
 void
 nsStyleImage::SetURLValue(already_AddRefed<URLValue> aValue)
->>>>>>> a17af05f
-{
-  RefPtr<URLValue> value = aValue;
-
-  if (mType != eStyleImageType_Null) {
-    SetNull();
-  }
-
-<<<<<<< HEAD
-  if (nsCOMPtr<nsIAtom> atom = aElementId) {
-    mElementId = atom.forget().take();
-    mType = eStyleImageType_Element;
-  }
-}
-
-void
-nsStyleImage::SetCropRect(UniquePtr<nsStyleSides> aCropRect)
-{
-    mCropRect = Move(aCropRect);
-}
-
-void
-nsStyleImage::SetURLValue(already_AddRefed<URLValue> aValue)
 {
   RefPtr<URLValue> value = aValue;
 
@@ -2560,14 +2377,6 @@
   }
 }
 
-=======
-  if (value) {
-    mURLValue = value.forget().take();
-    mType = eStyleImageType_URL;
-  }
-}
-
->>>>>>> a17af05f
 static int32_t
 ConvertToPixelCoord(const nsStyleCoord& aCoord, int32_t aPercentScale)
 {
@@ -2623,11 +2432,6 @@
     return false;
   }
 
-  imgRequestProxy* req = GetImageData();
-  if (!req) {
-    return false;
-  }
-
   nsCOMPtr<imgIContainer> imageContainer;
   req->GetImage(getter_AddRefs(imageContainer));
   if (!imageContainer) {
@@ -2719,12 +2523,9 @@
     case eStyleImageType_URL:
       return true;
     case eStyleImageType_Image: {
-<<<<<<< HEAD
-=======
       if (!IsResolved()) {
         return false;
       }
->>>>>>> a17af05f
       imgRequestProxy* req = GetImageData();
       if (!req) {
         return false;
@@ -3322,19 +3123,11 @@
     // mask; If not, it "must" not link to an SVG mask.
     bool maybeSVGMask = false;
     if (mImage.GetURLValue()) {
-<<<<<<< HEAD
-      maybeSVGMask = mImage.GetURLValue()->HasRef();
-    }
-
-    if (!maybeSVGMask && aNewLayer.mImage.GetURLValue()) {
-      maybeSVGMask = aNewLayer.mImage.GetURLValue()->HasRef();
-=======
       maybeSVGMask = mImage.GetURLValue()->MightHaveRef();
     }
 
     if (!maybeSVGMask && aNewLayer.mImage.GetURLValue()) {
       maybeSVGMask = aNewLayer.mImage.GetURLValue()->MightHaveRef();
->>>>>>> a17af05f
     }
 
     // Return nsChangeHint_UpdateOverflow if either URI might link to an SVG
@@ -3604,8 +3397,7 @@
   : mDisplay(StyleDisplay::Inline)
   , mOriginalDisplay(StyleDisplay::Inline)
   , mContain(NS_STYLE_CONTAIN_NONE)
-  , mMozAppearance(NS_THEME_NONE)
-  , mAppearance(NS_THEME_AUTO)
+  , mAppearance(NS_THEME_NONE)
   , mPosition(NS_STYLE_POSITION_STATIC)
   , mFloat(StyleFloat::None)
   , mOriginalFloat(StyleFloat::None)
@@ -3667,7 +3459,6 @@
   , mDisplay(aSource.mDisplay)
   , mOriginalDisplay(aSource.mOriginalDisplay)
   , mContain(aSource.mContain)
-  , mMozAppearance(aSource.mMozAppearance)
   , mAppearance(aSource.mAppearance)
   , mPosition(aSource.mPosition)
   , mFloat(aSource.mFloat)
@@ -3722,31 +3513,6 @@
 {
   MOZ_COUNT_CTOR(nsStyleDisplay);
 }
-<<<<<<< HEAD
-
-nsStyleDisplay::~nsStyleDisplay()
-{
-  // We don't allow releasing nsCSSValues with refcounted data in the Servo
-  // traversal, since the refcounts aren't threadsafe. Since Servo may trigger
-  // the deallocation of style structs during styling, we need to handle it
-  // here.
-  if (mSpecifiedTransform && ServoStyleSet::IsInServoTraversal()) {
-    // The default behavior of NS_ReleaseOnMainThread is to only proxy the
-    // release if we're not already on the main thread. This is a nice
-    // optimization for the cases we happen to be doing a sequential traversal
-    // (i.e. a single-core machine), but it trips our assertions which check
-    // whether we're in a Servo traversal, parallel or not. So we
-    // unconditionally proxy in debug builds.
-    bool alwaysProxy =
-#ifdef DEBUG
-      true;
-#else
-      false;
-#endif
-    NS_ReleaseOnMainThread(mSpecifiedTransform.forget(), alwaysProxy);
-  }
-
-=======
 
 nsStyleDisplay::~nsStyleDisplay()
 {
@@ -3772,7 +3538,6 @@
       mSpecifiedTransform.forget(), alwaysProxy);
   }
 
->>>>>>> a17af05f
   MOZ_COUNT_DTOR(nsStyleDisplay);
 }
 
@@ -3797,7 +3562,24 @@
     return nsChangeHint_ReconstructFrame;
   }
 
-<<<<<<< HEAD
+  if ((mAppearance == NS_THEME_TEXTFIELD &&
+       aNewData.mAppearance != NS_THEME_TEXTFIELD) ||
+      (mAppearance != NS_THEME_TEXTFIELD &&
+       aNewData.mAppearance == NS_THEME_TEXTFIELD)) {
+    // This is for <input type=number> where we allow authors to specify a
+    // |-moz-appearance:textfield| to get a control without a spinner. (The
+    // spinner is present for |-moz-appearance:number-input| but also other
+    // values such as 'none'.) We need to reframe since we want to use
+    // nsTextControlFrame instead of nsNumberControlFrame if the author
+    // specifies 'textfield'.
+    return nsChangeHint_ReconstructFrame;
+  }
+
+  if (mOverflowX != aNewData.mOverflowX
+      || mOverflowY != aNewData.mOverflowY) {
+    hint |= nsChangeHint_CSSOverflowChange;
+  }
+
   /* Note: When mScrollBehavior, mScrollSnapTypeX, mScrollSnapTypeY,
    * mScrollSnapPointsX, mScrollSnapPointsY, or mScrollSnapDestination are
    * changed, nsChangeHint_NeutralChange is not sufficient to enter
@@ -3810,42 +3592,6 @@
    * if this does become common perhaps a faster-path might be worth while.
    */
 
-  if ((mMozAppearance == NS_THEME_TEXTFIELD &&
-       aNewData.mMozAppearance != NS_THEME_TEXTFIELD) ||
-      (mMozAppearance != NS_THEME_TEXTFIELD &&
-       aNewData.mMozAppearance == NS_THEME_TEXTFIELD)) {
-=======
-  if ((mAppearance == NS_THEME_TEXTFIELD &&
-       aNewData.mAppearance != NS_THEME_TEXTFIELD) ||
-      (mAppearance != NS_THEME_TEXTFIELD &&
-       aNewData.mAppearance == NS_THEME_TEXTFIELD)) {
->>>>>>> a17af05f
-    // This is for <input type=number> where we allow authors to specify a
-    // |-moz-appearance:textfield| to get a control without a spinner. (The
-    // spinner is present for |-moz-appearance:number-input| but also other
-    // values such as 'none'.) We need to reframe since we want to use
-    // nsTextControlFrame instead of nsNumberControlFrame if the author
-    // specifies 'textfield'.
-    return nsChangeHint_ReconstructFrame;
-  }
-
-  if (mOverflowX != aNewData.mOverflowX
-      || mOverflowY != aNewData.mOverflowY) {
-    hint |= nsChangeHint_CSSOverflowChange;
-  }
-
-  /* Note: When mScrollBehavior, mScrollSnapTypeX, mScrollSnapTypeY,
-   * mScrollSnapPointsX, mScrollSnapPointsY, or mScrollSnapDestination are
-   * changed, nsChangeHint_NeutralChange is not sufficient to enter
-   * nsCSSFrameConstructor::PropagateScrollToViewport. By using the same hint
-   * as used when the overflow css property changes,
-   * nsChangeHint_ReconstructFrame, PropagateScrollToViewport will be called.
-   *
-   * The scroll-behavior css property is not expected to change often (the
-   * CSSOM-View DOM methods are likely to be used in those cases); however,
-   * if this does become common perhaps a faster-path might be worth while.
-   */
-
   if (mFloat != aNewData.mFloat) {
     // Changing which side we're floating on (float:none was handled above).
     hint |= nsChangeHint_ReflowHintsForFloatAreaChange;
@@ -3884,7 +3630,6 @@
       || mBreakInside != aNewData.mBreakInside
       || mBreakBefore != aNewData.mBreakBefore
       || mBreakAfter != aNewData.mBreakAfter
-      || mMozAppearance != aNewData.mMozAppearance
       || mAppearance != aNewData.mAppearance
       || mOrient != aNewData.mOrient
       || mOverflowClipBox != aNewData.mOverflowClipBox) {
@@ -4032,12 +3777,7 @@
        mAnimationFillModeCount != aNewData.mAnimationFillModeCount ||
        mAnimationPlayStateCount != aNewData.mAnimationPlayStateCount ||
        mAnimationIterationCountCount != aNewData.mAnimationIterationCountCount ||
-<<<<<<< HEAD
-       mScrollSnapCoordinate != aNewData.mScrollSnapCoordinate ||
-       !mShapeOutside.DefinitelyEquals(aNewData.mShapeOutside))) {
-=======
        mScrollSnapCoordinate != aNewData.mScrollSnapCoordinate)) {
->>>>>>> a17af05f
     hint |= nsChangeHint_NeutralChange;
   }
 
@@ -4117,12 +3857,8 @@
   MOZ_COUNT_DTOR(nsStyleContentData);
 
   if (mType == eStyleContentType_Image) {
-<<<<<<< HEAD
-    NS_ReleaseOnMainThread(dont_AddRef(mContent.mImage));
-=======
     NS_ReleaseOnMainThreadSystemGroup(
       "nsStyleContentData::mContent.mImage", dont_AddRef(mContent.mImage));
->>>>>>> a17af05f
     mContent.mImage = nullptr;
   } else if (mType == eStyleContentType_Counter ||
              mType == eStyleContentType_Counters) {
@@ -4187,8 +3923,6 @@
   return safe_strcmp(mContent.mString, aOther.mContent.mString) == 0;
 }
 
-<<<<<<< HEAD
-=======
 void
 nsStyleContentData::Resolve(nsPresContext* aPresContext)
 {
@@ -4209,7 +3943,6 @@
   }
 }
 
->>>>>>> a17af05f
 
 //-----------------------
 // nsStyleContent
@@ -4744,13 +4477,6 @@
     hint |= nsChangeHint_SchedulePaint;
   }
 
-<<<<<<< HEAD
-  if (mIMEMode != aNewData.mIMEMode) {
-    return nsChangeHint_NeutralChange;
-  }
-
-  return nsChangeHint(0);
-=======
   if (mWindowOpacity != aNewData.mWindowOpacity ||
       !mSpecifiedWindowTransform != !aNewData.mSpecifiedWindowTransform ||
       (mSpecifiedWindowTransform &&
@@ -4772,7 +4498,6 @@
   }
 
   return hint;
->>>>>>> a17af05f
 }
 
 //-----------------------
