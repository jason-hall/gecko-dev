/* -*- Mode: C++; tab-width: 2; indent-tabs-mode: nil; c-basic-offset: 2 -*- */
/* This Source Code Form is subject to the terms of the Mozilla Public
 * License, v. 2.0. If a copy of the MPL was not distributed with this
 * file, You can obtain one at http://mozilla.org/MPL/2.0/. */

#include "mozilla/dom/FontFace.h"

#include <algorithm>
#include "mozilla/dom/FontFaceBinding.h"
#include "mozilla/dom/FontFaceSet.h"
#include "mozilla/dom/Promise.h"
#include "mozilla/dom/TypedArray.h"
#include "mozilla/dom/UnionTypes.h"
#include "mozilla/CycleCollectedJSContext.h"
<<<<<<< HEAD
=======
#include "mozilla/ServoStyleSet.h"
#include "mozilla/ServoUtils.h"
>>>>>>> a17af05f
#include "nsCSSFontFaceRule.h"
#include "nsCSSParser.h"
#include "nsIDocument.h"
#include "nsStyleUtil.h"

namespace mozilla {
namespace dom {

// -- FontFaceBufferSource ---------------------------------------------------

/**
 * An object that wraps a FontFace object and exposes its ArrayBuffer
 * or ArrayBufferView data in a form the user font set can consume.
 */
class FontFaceBufferSource : public gfxFontFaceBufferSource
{
public:
  explicit FontFaceBufferSource(FontFace* aFontFace)
    : mFontFace(aFontFace) {}
  virtual void TakeBuffer(uint8_t*& aBuffer, uint32_t& aLength);

private:
  RefPtr<FontFace> mFontFace;
};

void
FontFaceBufferSource::TakeBuffer(uint8_t*& aBuffer, uint32_t& aLength)
{
  MOZ_ASSERT(mFontFace, "only call TakeBuffer once on a given "
                        "FontFaceBufferSource object");
  mFontFace->TakeBuffer(aBuffer, aLength);
  mFontFace = nullptr;
}

// -- Utility functions ------------------------------------------------------

template<typename T>
static void
GetDataFrom(const T& aObject, uint8_t*& aBuffer, uint32_t& aLength)
{
  MOZ_ASSERT(!aBuffer);
  aObject.ComputeLengthAndData();
  // We use malloc here rather than a FallibleTArray or fallible
  // operator new[] since the gfxUserFontEntry will be calling free
  // on it.
  aBuffer = (uint8_t*) malloc(aObject.Length());
  if (!aBuffer) {
    return;
  }
  memcpy((void*) aBuffer, aObject.Data(), aObject.Length());
  aLength = aObject.Length();
}

// -- FontFace ---------------------------------------------------------------

NS_IMPL_CYCLE_COLLECTION_CLASS(FontFace)

NS_IMPL_CYCLE_COLLECTION_TRAVERSE_BEGIN(FontFace)
  NS_IMPL_CYCLE_COLLECTION_TRAVERSE(mParent)
  NS_IMPL_CYCLE_COLLECTION_TRAVERSE(mLoaded)
  NS_IMPL_CYCLE_COLLECTION_TRAVERSE(mRule)
  NS_IMPL_CYCLE_COLLECTION_TRAVERSE(mFontFaceSet)
  NS_IMPL_CYCLE_COLLECTION_TRAVERSE(mOtherFontFaceSets)
NS_IMPL_CYCLE_COLLECTION_TRAVERSE_END

NS_IMPL_CYCLE_COLLECTION_UNLINK_BEGIN(FontFace)
  NS_IMPL_CYCLE_COLLECTION_UNLINK(mParent)
  NS_IMPL_CYCLE_COLLECTION_UNLINK(mLoaded)
  NS_IMPL_CYCLE_COLLECTION_UNLINK(mRule)
  NS_IMPL_CYCLE_COLLECTION_UNLINK(mFontFaceSet)
  NS_IMPL_CYCLE_COLLECTION_UNLINK(mOtherFontFaceSets)
  NS_IMPL_CYCLE_COLLECTION_UNLINK_PRESERVED_WRAPPER
NS_IMPL_CYCLE_COLLECTION_UNLINK_END

NS_IMPL_CYCLE_COLLECTION_TRACE_BEGIN(FontFace)
  NS_IMPL_CYCLE_COLLECTION_TRACE_PRESERVED_WRAPPER
NS_IMPL_CYCLE_COLLECTION_TRACE_END

NS_INTERFACE_MAP_BEGIN_CYCLE_COLLECTION(FontFace)
  NS_WRAPPERCACHE_INTERFACE_MAP_ENTRY
  NS_INTERFACE_MAP_ENTRY(nsISupports)
NS_INTERFACE_MAP_END

NS_IMPL_CYCLE_COLLECTING_ADDREF(FontFace)
NS_IMPL_CYCLE_COLLECTING_RELEASE(FontFace)

FontFace::FontFace(nsISupports* aParent, FontFaceSet* aFontFaceSet)
  : mParent(aParent)
  , mLoadedRejection(NS_OK)
  , mStatus(FontFaceLoadStatus::Unloaded)
  , mSourceType(SourceType(0))
  , mSourceBuffer(nullptr)
  , mSourceBufferLength(0)
  , mFontFaceSet(aFontFaceSet)
  , mUnicodeRangeDirty(true)
  , mInFontFaceSet(false)
{
}

FontFace::~FontFace()
{
<<<<<<< HEAD
=======
  // Assert that we don't drop any FontFace objects during a Servo traversal,
  // since PostTraversalTask objects can hold raw pointers to FontFaces.
  MOZ_ASSERT(!ServoStyleSet::IsInServoTraversal());

>>>>>>> a17af05f
  SetUserFontEntry(nullptr);

  if (mSourceBuffer) {
    free(mSourceBuffer);
  }
}

JSObject*
FontFace::WrapObject(JSContext* aCx, JS::Handle<JSObject*> aGivenProto)
{
  return FontFaceBinding::Wrap(aCx, this, aGivenProto);
}

static FontFaceLoadStatus
LoadStateToStatus(gfxUserFontEntry::UserFontLoadState aLoadState)
{
  switch (aLoadState) {
    case gfxUserFontEntry::UserFontLoadState::STATUS_NOT_LOADED:
      return FontFaceLoadStatus::Unloaded;
    case gfxUserFontEntry::UserFontLoadState::STATUS_LOAD_PENDING:
    case gfxUserFontEntry::UserFontLoadState::STATUS_LOADING:
      return FontFaceLoadStatus::Loading;
    case gfxUserFontEntry::UserFontLoadState::STATUS_LOADED:
      return FontFaceLoadStatus::Loaded;
    case gfxUserFontEntry::UserFontLoadState::STATUS_FAILED:
      return FontFaceLoadStatus::Error;
  }
  NS_NOTREACHED("invalid aLoadState value");
  return FontFaceLoadStatus::Error;
}

already_AddRefed<FontFace>
FontFace::CreateForRule(nsISupports* aGlobal,
                        FontFaceSet* aFontFaceSet,
                        nsCSSFontFaceRule* aRule)
{
  RefPtr<FontFace> obj = new FontFace(aGlobal, aFontFaceSet);
  obj->mRule = aRule;
  obj->mSourceType = eSourceType_FontFaceRule;
  obj->mInFontFaceSet = true;
  return obj.forget();
}

already_AddRefed<FontFace>
FontFace::Constructor(const GlobalObject& aGlobal,
                      const nsAString& aFamily,
                      const StringOrArrayBufferOrArrayBufferView& aSource,
                      const FontFaceDescriptors& aDescriptors,
                      ErrorResult& aRv)
{
  nsISupports* global = aGlobal.GetAsSupports();
  nsCOMPtr<nsPIDOMWindowInner> window = do_QueryInterface(global);
  nsIDocument* doc = window->GetDoc();
  if (!doc) {
    aRv.Throw(NS_ERROR_FAILURE);
    return nullptr;
  }

  RefPtr<FontFace> obj = new FontFace(global, doc->Fonts());
  if (!obj->SetDescriptors(aFamily, aDescriptors)) {
    return obj.forget();
  }

  obj->InitializeSource(aSource);
  return obj.forget();
}

void
FontFace::InitializeSource(const StringOrArrayBufferOrArrayBufferView& aSource)
{
  if (aSource.IsString()) {
    if (!ParseDescriptor(eCSSFontDesc_Src,
                         aSource.GetAsString(),
                         mDescriptors->mSrc)) {
      Reject(NS_ERROR_DOM_SYNTAX_ERR);

      SetStatus(FontFaceLoadStatus::Error);
      return;
    }

    mSourceType = eSourceType_URLs;
    return;
  }

  mSourceType = FontFace::eSourceType_Buffer;

  if (aSource.IsArrayBuffer()) {
    GetDataFrom(aSource.GetAsArrayBuffer(),
                mSourceBuffer, mSourceBufferLength);
  } else {
    MOZ_ASSERT(aSource.IsArrayBufferView());
    GetDataFrom(aSource.GetAsArrayBufferView(),
                mSourceBuffer, mSourceBufferLength);
  }

  SetStatus(FontFaceLoadStatus::Loading);
  DoLoad();
}

void
FontFace::GetFamily(nsString& aResult)
{
  mFontFaceSet->FlushUserFontSet();

  // Serialize the same way as in nsCSSFontFaceStyleDecl::GetPropertyValue.
  nsCSSValue value;
  GetDesc(eCSSFontDesc_Family, value);

  aResult.Truncate();

  if (value.GetUnit() == eCSSUnit_Null) {
    return;
  }

  nsDependentString family(value.GetStringBufferValue());
  if (!family.IsEmpty()) {
    // The string length can be zero when the author passed an invalid
    // family name or an invalid descriptor to the JS FontFace constructor.
    nsStyleUtil::AppendEscapedCSSString(family, aResult);
  }
}

void
FontFace::SetFamily(const nsAString& aValue, ErrorResult& aRv)
{
  mFontFaceSet->FlushUserFontSet();
  SetDescriptor(eCSSFontDesc_Family, aValue, aRv);
}

void
FontFace::GetStyle(nsString& aResult)
{
  mFontFaceSet->FlushUserFontSet();
  GetDesc(eCSSFontDesc_Style, eCSSProperty_font_style, aResult);
}

void
FontFace::SetStyle(const nsAString& aValue, ErrorResult& aRv)
{
  mFontFaceSet->FlushUserFontSet();
  SetDescriptor(eCSSFontDesc_Style, aValue, aRv);
}

void
FontFace::GetWeight(nsString& aResult)
{
  mFontFaceSet->FlushUserFontSet();
  GetDesc(eCSSFontDesc_Weight, eCSSProperty_font_weight, aResult);
}

void
FontFace::SetWeight(const nsAString& aValue, ErrorResult& aRv)
{
  mFontFaceSet->FlushUserFontSet();
  SetDescriptor(eCSSFontDesc_Weight, aValue, aRv);
}

void
FontFace::GetStretch(nsString& aResult)
{
  mFontFaceSet->FlushUserFontSet();
  GetDesc(eCSSFontDesc_Stretch, eCSSProperty_font_stretch, aResult);
}

void
FontFace::SetStretch(const nsAString& aValue, ErrorResult& aRv)
{
  mFontFaceSet->FlushUserFontSet();
  SetDescriptor(eCSSFontDesc_Stretch, aValue, aRv);
}

void
FontFace::GetUnicodeRange(nsString& aResult)
{
  mFontFaceSet->FlushUserFontSet();

  // There is no eCSSProperty_unicode_range for us to pass in to GetDesc
  // to get a serialized (possibly defaulted) value, but that function
  // doesn't use the property ID for this descriptor anyway.
  GetDesc(eCSSFontDesc_UnicodeRange, eCSSProperty_UNKNOWN, aResult);
}

void
FontFace::SetUnicodeRange(const nsAString& aValue, ErrorResult& aRv)
{
  mFontFaceSet->FlushUserFontSet();
  SetDescriptor(eCSSFontDesc_UnicodeRange, aValue, aRv);
}

void
FontFace::GetVariant(nsString& aResult)
{
  mFontFaceSet->FlushUserFontSet();

  // XXX Just expose the font-variant descriptor as "normal" until we
  // support it properly (bug 1055385).
  aResult.AssignLiteral("normal");
}

void
FontFace::SetVariant(const nsAString& aValue, ErrorResult& aRv)
{
  mFontFaceSet->FlushUserFontSet();

  // XXX Ignore assignments to variant until we support font-variant
  // descriptors (bug 1055385).
}

void
FontFace::GetFeatureSettings(nsString& aResult)
{
  mFontFaceSet->FlushUserFontSet();
  GetDesc(eCSSFontDesc_FontFeatureSettings, eCSSProperty_font_feature_settings,
          aResult);
}

void
FontFace::SetFeatureSettings(const nsAString& aValue, ErrorResult& aRv)
{
  mFontFaceSet->FlushUserFontSet();
  SetDescriptor(eCSSFontDesc_FontFeatureSettings, aValue, aRv);
}

void
FontFace::GetDisplay(nsString& aResult)
{
  mFontFaceSet->FlushUserFontSet();
  GetDesc(eCSSFontDesc_Display, eCSSProperty_UNKNOWN, aResult);
}

void
FontFace::SetDisplay(const nsAString& aValue, ErrorResult& aRv)
{
  mFontFaceSet->FlushUserFontSet();
  SetDescriptor(eCSSFontDesc_Display, aValue, aRv);
}

FontFaceLoadStatus
FontFace::Status()
{
  return mStatus;
}

Promise*
FontFace::Load(ErrorResult& aRv)
{
  MOZ_ASSERT(NS_IsMainThread());

  mFontFaceSet->FlushUserFontSet();

  EnsurePromise();

  if (!mLoaded) {
    aRv.Throw(NS_ERROR_FAILURE);
    return nullptr;
  }

  // Calling Load on a FontFace constructed with an ArrayBuffer data source,
  // or on one that is already loading (or has finished loading), has no
  // effect.
  if (mSourceType == eSourceType_Buffer ||
      mStatus != FontFaceLoadStatus::Unloaded) {
    return mLoaded;
  }

  // Calling the user font entry's Load method will end up setting our
  // status to Loading, but the spec requires us to set it to Loading
  // here.
  SetStatus(FontFaceLoadStatus::Loading);

  DoLoad();

  return mLoaded;
}

gfxUserFontEntry*
FontFace::CreateUserFontEntry()
{
  if (!mUserFontEntry) {
    MOZ_ASSERT(!HasRule(),
               "Rule backed FontFace objects should already have a user font "
               "entry by the time Load() can be called on them");

    RefPtr<gfxUserFontEntry> newEntry =
      mFontFaceSet->FindOrCreateUserFontEntryFromFontFace(this);
    if (newEntry) {
      SetUserFontEntry(newEntry);
    }
  }

  return mUserFontEntry;
}

void
FontFace::DoLoad()
{
  if (!CreateUserFontEntry()) {
    return;
  }
  mUserFontEntry->Load();
}

Promise*
FontFace::GetLoaded(ErrorResult& aRv)
{
  MOZ_ASSERT(NS_IsMainThread());

  mFontFaceSet->FlushUserFontSet();

  EnsurePromise();

  if (!mLoaded) {
    aRv.Throw(NS_ERROR_FAILURE);
    return nullptr;
  }

  return mLoaded;
}

void
FontFace::SetStatus(FontFaceLoadStatus aStatus)
{
  AssertIsMainThreadOrServoFontMetricsLocked();

  if (mStatus == aStatus) {
    return;
  }

  if (aStatus < mStatus) {
    // We're being asked to go backwards in status!  Normally, this shouldn't
    // happen.  But it can if the FontFace had a user font entry that had
    // loaded, but then was given a new one by FontFaceSet::InsertRuleFontFace
    // if we used a local() rule.  For now, just ignore the request to
    // go backwards in status.
    return;
  }

  mStatus = aStatus;

  if (mInFontFaceSet) {
    mFontFaceSet->OnFontFaceStatusChanged(this);
  }

  for (FontFaceSet* otherSet : mOtherFontFaceSets) {
    otherSet->OnFontFaceStatusChanged(this);
  }

  if (mStatus == FontFaceLoadStatus::Loaded) {
    if (mLoaded) {
<<<<<<< HEAD
      mLoaded->MaybeResolve(this);
=======
      DoResolve();
>>>>>>> a17af05f
    }
  } else if (mStatus == FontFaceLoadStatus::Error) {
    if (mSourceType == eSourceType_Buffer) {
      Reject(NS_ERROR_DOM_SYNTAX_ERR);
    } else {
      Reject(NS_ERROR_DOM_NETWORK_ERR);
    }
  }
}

void
FontFace::DoResolve()
{
  AssertIsMainThreadOrServoFontMetricsLocked();

  if (ServoStyleSet* ss = ServoStyleSet::Current()) {
    // See comments in Gecko_GetFontMetrics.
    ss->AppendTask(PostTraversalTask::ResolveFontFaceLoadedPromise(this));
    return;
  }

  mLoaded->MaybeResolve(this);
}

void
FontFace::DoReject(nsresult aResult)
{
  AssertIsMainThreadOrServoFontMetricsLocked();

  if (ServoStyleSet* ss = ServoStyleSet::Current()) {
    // See comments in Gecko_GetFontMetrics.
    ss->AppendTask(PostTraversalTask::RejectFontFaceLoadedPromise(this, aResult));
    return;
  }

  mLoaded->MaybeReject(aResult);
}

bool
FontFace::ParseDescriptor(nsCSSFontDesc aDescID,
                          const nsAString& aString,
                          nsCSSValue& aResult)
{
  nsCSSParser parser;

  nsCOMPtr<nsIGlobalObject> global = do_QueryInterface(mParent);
  nsCOMPtr<nsIPrincipal> principal = global->PrincipalOrNull();

  nsCOMPtr<nsPIDOMWindowInner> window = do_QueryInterface(mParent);
  nsCOMPtr<nsIURI> docURI = window->GetDocumentURI();
  nsCOMPtr<nsIURI> base = window->GetDocBaseURI();

  if (!parser.ParseFontFaceDescriptor(aDescID, aString,
                                      docURI, // aSheetURL
                                      base,
                                      principal,
                                      aResult)) {
    aResult.Reset();
    return false;
  }

  return true;
}

void
FontFace::SetDescriptor(nsCSSFontDesc aFontDesc,
                        const nsAString& aValue,
                        ErrorResult& aRv)
{
  NS_ASSERTION(!HasRule(),
               "we don't handle rule backed FontFace objects yet");
  if (HasRule()) {
    return;
  }

  nsCSSValue parsedValue;
  if (!ParseDescriptor(aFontDesc, aValue, parsedValue)) {
    aRv.Throw(NS_ERROR_DOM_SYNTAX_ERR);
    return;
  }

  mDescriptors->Get(aFontDesc) = parsedValue;

  if (aFontDesc == eCSSFontDesc_UnicodeRange) {
    mUnicodeRangeDirty = true;
  }

  // XXX Setting descriptors doesn't actually have any effect on FontFace
  // objects that have started loading or have already been loaded.
}

bool
FontFace::SetDescriptors(const nsAString& aFamily,
                         const FontFaceDescriptors& aDescriptors)
{
  MOZ_ASSERT(!HasRule());
  MOZ_ASSERT(!mDescriptors);

  mDescriptors = new CSSFontFaceDescriptors;

  // Parse all of the mDescriptors in aInitializer, which are the values
  // we got from the JS constructor.
  if (!ParseDescriptor(eCSSFontDesc_Family,
                       aFamily,
                       mDescriptors->mFamily) ||
      *mDescriptors->mFamily.GetStringBufferValue() == 0 ||
      !ParseDescriptor(eCSSFontDesc_Style,
                       aDescriptors.mStyle,
                       mDescriptors->mStyle) ||
      !ParseDescriptor(eCSSFontDesc_Weight,
                       aDescriptors.mWeight,
                       mDescriptors->mWeight) ||
      !ParseDescriptor(eCSSFontDesc_Stretch,
                       aDescriptors.mStretch,
                       mDescriptors->mStretch) ||
      !ParseDescriptor(eCSSFontDesc_UnicodeRange,
                       aDescriptors.mUnicodeRange,
                       mDescriptors->mUnicodeRange) ||
      !ParseDescriptor(eCSSFontDesc_FontFeatureSettings,
                       aDescriptors.mFeatureSettings,
                       mDescriptors->mFontFeatureSettings) ||
      !ParseDescriptor(eCSSFontDesc_Display,
                       aDescriptors.mDisplay,
                       mDescriptors->mDisplay)) {
    // XXX Handle font-variant once we support it (bug 1055385).

    // If any of the descriptors failed to parse, none of them should be set
    // on the FontFace.
    mDescriptors = new CSSFontFaceDescriptors;

    Reject(NS_ERROR_DOM_SYNTAX_ERR);

    SetStatus(FontFaceLoadStatus::Error);
    return false;
  }

  return true;
}

void
FontFace::GetDesc(nsCSSFontDesc aDescID, nsCSSValue& aResult) const
{
  if (HasRule()) {
    MOZ_ASSERT(mRule);
    MOZ_ASSERT(!mDescriptors);
    mRule->GetDesc(aDescID, aResult);
  } else {
    aResult = mDescriptors->Get(aDescID);
  }
}

void
FontFace::GetDesc(nsCSSFontDesc aDescID,
                  nsCSSPropertyID aPropID,
                  nsString& aResult) const
{
  MOZ_ASSERT(aDescID == eCSSFontDesc_UnicodeRange ||
             aDescID == eCSSFontDesc_Display ||
             aPropID != eCSSProperty_UNKNOWN,
             "only pass eCSSProperty_UNKNOWN for eCSSFontDesc_UnicodeRange");

  nsCSSValue value;
  GetDesc(aDescID, value);

  aResult.Truncate();

  // Fill in a default value for missing descriptors.
  if (value.GetUnit() == eCSSUnit_Null) {
    if (aDescID == eCSSFontDesc_UnicodeRange) {
      aResult.AssignLiteral("U+0-10FFFF");
    } else if (aDescID == eCSSFontDesc_Display) {
      aResult.AssignLiteral("auto");
    } else if (aDescID != eCSSFontDesc_Family &&
               aDescID != eCSSFontDesc_Src) {
      aResult.AssignLiteral("normal");
    }
    return;
  }

  if (aDescID == eCSSFontDesc_UnicodeRange) {
    // Since there's no unicode-range property, we can't use
    // nsCSSValue::AppendToString to serialize this descriptor.
    nsStyleUtil::AppendUnicodeRange(value, aResult);
  } else if (aDescID == eCSSFontDesc_Display) {
    AppendASCIItoUTF16(nsCSSProps::ValueToKeyword(value.GetIntValue(),
                                                  nsCSSProps::kFontDisplayKTable),
                       aResult);
  } else {
    value.AppendToString(aPropID, aResult);
  }
}

void
FontFace::SetUserFontEntry(gfxUserFontEntry* aEntry)
{
  if (mUserFontEntry) {
    mUserFontEntry->mFontFaces.RemoveElement(this);
  }

  mUserFontEntry = static_cast<Entry*>(aEntry);
  if (mUserFontEntry) {
    mUserFontEntry->mFontFaces.AppendElement(this);

    // Our newly assigned user font entry might be in the process of or
    // finished loading, so set our status accordingly.  But only do so
    // if we're not going "backwards" in status, which could otherwise
    // happen in this case:
    //
    //   new FontFace("ABC", "url(x)").load();
    //
    // where the SetUserFontEntry call (from the after-initialization
    // DoLoad call) comes after the author's call to load(), which set mStatus
    // to Loading.
    FontFaceLoadStatus newStatus =
      LoadStateToStatus(mUserFontEntry->LoadState());
    if (newStatus > mStatus) {
      SetStatus(newStatus);
    }
  }
}

bool
FontFace::GetFamilyName(nsString& aResult)
{
  nsCSSValue value;
  GetDesc(eCSSFontDesc_Family, value);

  if (value.GetUnit() == eCSSUnit_String) {
    nsString familyname;
    value.GetStringValue(familyname);
    aResult.Append(familyname);
  }

  return !aResult.IsEmpty();
}

void
FontFace::DisconnectFromRule()
{
  MOZ_ASSERT(HasRule());

  // Make a copy of the descriptors.
  mDescriptors = new CSSFontFaceDescriptors;
  mRule->GetDescriptors(*mDescriptors);
  mRule = nullptr;
  mInFontFaceSet = false;
}

bool
FontFace::HasFontData() const
{
  return mSourceType == eSourceType_Buffer && mSourceBuffer;
}

void
FontFace::TakeBuffer(uint8_t*& aBuffer, uint32_t& aLength)
{
  MOZ_ASSERT(HasFontData());

  aBuffer = mSourceBuffer;
  aLength = mSourceBufferLength;

  mSourceBuffer = nullptr;
  mSourceBufferLength = 0;
}

already_AddRefed<gfxFontFaceBufferSource>
FontFace::CreateBufferSource()
{
  RefPtr<FontFaceBufferSource> bufferSource = new FontFaceBufferSource(this);
  return bufferSource.forget();
}

bool
FontFace::IsInFontFaceSet(FontFaceSet* aFontFaceSet) const
{
  if (mFontFaceSet == aFontFaceSet) {
    return mInFontFaceSet;
  }
  return mOtherFontFaceSets.Contains(aFontFaceSet);
}

void
FontFace::AddFontFaceSet(FontFaceSet* aFontFaceSet)
{
  MOZ_ASSERT(!IsInFontFaceSet(aFontFaceSet));

  if (mFontFaceSet == aFontFaceSet) {
    mInFontFaceSet = true;
  } else {
    mOtherFontFaceSets.AppendElement(aFontFaceSet);
  }
}

void
FontFace::RemoveFontFaceSet(FontFaceSet* aFontFaceSet)
{
  MOZ_ASSERT(IsInFontFaceSet(aFontFaceSet));

  if (mFontFaceSet == aFontFaceSet) {
    mInFontFaceSet = false;
  } else {
    mOtherFontFaceSets.RemoveElement(aFontFaceSet);
  }
}

void
FontFace::Reject(nsresult aResult)
{
<<<<<<< HEAD
  if (mLoaded) {
    mLoaded->MaybeReject(aResult);
=======
  AssertIsMainThreadOrServoFontMetricsLocked();

  if (mLoaded) {
    DoReject(aResult);
>>>>>>> a17af05f
  } else if (mLoadedRejection == NS_OK) {
    mLoadedRejection = aResult;
  }
}

void
FontFace::EnsurePromise()
{
<<<<<<< HEAD
=======
  MOZ_ASSERT(NS_IsMainThread());

>>>>>>> a17af05f
  if (mLoaded) {
    return;
  }

  nsCOMPtr<nsIGlobalObject> global = do_QueryInterface(mParent);

  // If the pref is not set, don't create the Promise (which the page wouldn't
  // be able to get to anyway) as it causes the window.FontFace constructor
  // to be created.
  if (global && FontFaceSet::PrefEnabled()) {
    ErrorResult rv;
    mLoaded = Promise::Create(global, rv);

    if (mStatus == FontFaceLoadStatus::Loaded) {
      mLoaded->MaybeResolve(this);
    } else if (mLoadedRejection != NS_OK) {
      mLoaded->MaybeReject(mLoadedRejection);
    }
  }
}

<<<<<<< HEAD
=======
gfxCharacterMap*
FontFace::GetUnicodeRangeAsCharacterMap()
{
  if (!mUnicodeRangeDirty) {
    return mUnicodeRange;
  }

  nsCSSValue val;
  GetDesc(eCSSFontDesc_UnicodeRange, val);

  if (val.GetUnit() == eCSSUnit_Array) {
    mUnicodeRange = new gfxCharacterMap();
    const nsCSSValue::Array& sources = *val.GetArrayValue();
    MOZ_ASSERT(sources.Count() % 2 == 0,
               "odd number of entries in a unicode-range: array");

    for (uint32_t i = 0; i < sources.Count(); i += 2) {
      uint32_t min = sources[i].GetIntValue();
      uint32_t max = sources[i+1].GetIntValue();
      mUnicodeRange->SetRange(min, max);
    }
  } else {
    mUnicodeRange = nullptr;
  }

  mUnicodeRangeDirty = false;
  return mUnicodeRange;
}

>>>>>>> a17af05f
// -- FontFace::Entry --------------------------------------------------------

/* virtual */ void
FontFace::Entry::SetLoadState(UserFontLoadState aLoadState)
{
  gfxUserFontEntry::SetLoadState(aLoadState);

  for (size_t i = 0; i < mFontFaces.Length(); i++) {
    mFontFaces[i]->SetStatus(LoadStateToStatus(aLoadState));
  }
}

/* virtual */ void
FontFace::Entry::GetUserFontSets(nsTArray<gfxUserFontSet*>& aResult)
{
  aResult.Clear();

  for (FontFace* f : mFontFaces) {
    if (f->mInFontFaceSet) {
      aResult.AppendElement(f->mFontFaceSet->GetUserFontSet());
    }
    for (FontFaceSet* s : f->mOtherFontFaceSets) {
      aResult.AppendElement(s->GetUserFontSet());
    }
  }

  // Remove duplicates.
  aResult.Sort();
  auto it = std::unique(aResult.begin(), aResult.end());
  aResult.TruncateLength(it - aResult.begin());
}

} // namespace dom
} // namespace mozilla<|MERGE_RESOLUTION|>--- conflicted
+++ resolved
@@ -12,11 +12,8 @@
 #include "mozilla/dom/TypedArray.h"
 #include "mozilla/dom/UnionTypes.h"
 #include "mozilla/CycleCollectedJSContext.h"
-<<<<<<< HEAD
-=======
 #include "mozilla/ServoStyleSet.h"
 #include "mozilla/ServoUtils.h"
->>>>>>> a17af05f
 #include "nsCSSFontFaceRule.h"
 #include "nsCSSParser.h"
 #include "nsIDocument.h"
@@ -118,13 +115,10 @@
 
 FontFace::~FontFace()
 {
-<<<<<<< HEAD
-=======
   // Assert that we don't drop any FontFace objects during a Servo traversal,
   // since PostTraversalTask objects can hold raw pointers to FontFaces.
   MOZ_ASSERT(!ServoStyleSet::IsInServoTraversal());
 
->>>>>>> a17af05f
   SetUserFontEntry(nullptr);
 
   if (mSourceBuffer) {
@@ -474,11 +468,7 @@
 
   if (mStatus == FontFaceLoadStatus::Loaded) {
     if (mLoaded) {
-<<<<<<< HEAD
-      mLoaded->MaybeResolve(this);
-=======
       DoResolve();
->>>>>>> a17af05f
     }
   } else if (mStatus == FontFaceLoadStatus::Error) {
     if (mSourceType == eSourceType_Buffer) {
@@ -788,15 +778,10 @@
 void
 FontFace::Reject(nsresult aResult)
 {
-<<<<<<< HEAD
-  if (mLoaded) {
-    mLoaded->MaybeReject(aResult);
-=======
   AssertIsMainThreadOrServoFontMetricsLocked();
 
   if (mLoaded) {
     DoReject(aResult);
->>>>>>> a17af05f
   } else if (mLoadedRejection == NS_OK) {
     mLoadedRejection = aResult;
   }
@@ -805,11 +790,8 @@
 void
 FontFace::EnsurePromise()
 {
-<<<<<<< HEAD
-=======
   MOZ_ASSERT(NS_IsMainThread());
 
->>>>>>> a17af05f
   if (mLoaded) {
     return;
   }
@@ -831,8 +813,6 @@
   }
 }
 
-<<<<<<< HEAD
-=======
 gfxCharacterMap*
 FontFace::GetUnicodeRangeAsCharacterMap()
 {
@@ -862,7 +842,6 @@
   return mUnicodeRange;
 }
 
->>>>>>> a17af05f
 // -- FontFace::Entry --------------------------------------------------------
 
 /* virtual */ void
