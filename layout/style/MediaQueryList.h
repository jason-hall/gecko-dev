--- conflicted
+++ resolved
@@ -24,15 +24,10 @@
 namespace mozilla {
 namespace dom {
 
-<<<<<<< HEAD
-class MediaQueryList final : public DOMEventTargetHelper,
-                             public PRCList
-=======
 class MediaList;
 
 class MediaQueryList final : public DOMEventTargetHelper,
                              public mozilla::LinkedListElement<MediaQueryList>
->>>>>>> a17af05f
 {
 public:
   // The caller who constructs is responsible for calling Evaluate
@@ -58,30 +53,15 @@
   void AddListener(EventListener* aListener, ErrorResult& aRv);
   void RemoveListener(EventListener* aListener, ErrorResult& aRv);
 
-<<<<<<< HEAD
-  EventHandlerNonNull* GetOnchange();
-  void SetOnchange(EventHandlerNonNull* aCallback);
-
   using nsIDOMEventTarget::AddEventListener;
-  using nsIDOMEventTarget::RemoveEventListener;
-=======
-  using nsIDOMEventTarget::AddEventListener;
->>>>>>> a17af05f
 
   virtual void AddEventListener(const nsAString& aType,
                                 EventListener* aCallback,
                                 const AddEventListenerOptionsOrBoolean& aOptions,
                                 const Nullable<bool>& aWantsUntrusted,
                                 ErrorResult& aRv) override;
-<<<<<<< HEAD
-  virtual void RemoveEventListener(const nsAString& aType,
-                                   EventListener* aCallback,
-                                   const EventListenerOptionsOrBoolean& aOptions,
-                                   ErrorResult& aRv) override;
-=======
 
   IMPL_EVENT_HANDLER(change)
->>>>>>> a17af05f
 
   bool HasListeners();
 
@@ -89,8 +69,6 @@
 
 private:
   void RecomputeMatches();
-
-  void UpdateMustKeepAlive();
 
   // We only need a pointer to the document to support lazy
   // reevaluation following dynamic changes.  However, this lazy
@@ -111,10 +89,6 @@
   RefPtr<MediaList> mMediaList;
   bool mMatches;
   bool mMatchesValid;
-<<<<<<< HEAD
-  bool mIsKeptAlive;
-=======
->>>>>>> a17af05f
 };
 
 } // namespace dom
