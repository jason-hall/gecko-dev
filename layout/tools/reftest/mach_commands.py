# This Source Code Form is subject to the terms of the Mozilla Public
# License, v. 2.0. If a copy of the MPL was not distributed with this
# file, You can obtain one at http://mozilla.org/MPL/2.0/.

from __future__ import absolute_import, unicode_literals

import os
import re
import sys
from argparse import Namespace

from mozbuild.base import (
    MachCommandBase,
    MachCommandConditions as conditions,
    MozbuildObject,
)

from mach.decorators import (
    CommandProvider,
    Command,
)

<<<<<<< HEAD
import reftestcommandline

=======
>>>>>>> a17af05f

parser = None


class ReftestRunner(MozbuildObject):
    """Easily run reftests.

    This currently contains just the basics for running reftests. We may want
    to hook up result parsing, etc.
    """
    def __init__(self, *args, **kwargs):
        MozbuildObject.__init__(self, *args, **kwargs)

        # TODO Bug 794506 remove once mach integrates with virtualenv.
        build_path = os.path.join(self.topobjdir, 'build')
        if build_path not in sys.path:
            sys.path.append(build_path)

        self.tests_dir = os.path.join(self.topobjdir, '_tests')
        self.reftest_dir = os.path.join(self.tests_dir, 'reftest')

    def _make_shell_string(self, s):
        return "'%s'" % re.sub("'", r"'\''", s)

    def _setup_objdir(self, args):
        # reftest imports will happen from the objdir
        sys.path.insert(0, self.reftest_dir)

        if not args.tests:
            test_subdir = {
                "reftest": os.path.join('layout', 'reftests'),
                "crashtest": os.path.join('layout', 'crashtest'),
            }[args.suite]
            args.tests = [test_subdir]

        tests = os.path.join(self.reftest_dir, 'tests')
        if not os.path.isdir(tests):
            os.symlink(self.topsrcdir, tests)

    def run_desktop_test(self, **kwargs):
        """Runs a reftest, in desktop Firefox."""
        import runreftest

        args = Namespace(**kwargs)
        if args.suite not in ('reftest', 'crashtest', 'jstestbrowser'):
            raise Exception('None or unrecognized reftest suite type.')

        default_manifest = {
            "reftest": (self.topsrcdir, "layout", "reftests", "reftest.list"),
            "crashtest": (self.topsrcdir, "testing", "crashtest", "crashtests.list"),
            "jstestbrowser": (self.topobjdir, "dist", "test-stage", "jsreftest", "tests",
                              "jstests.list")
        }

        args.extraProfileFiles.append(os.path.join(self.topobjdir, "dist", "plugins"))
        args.symbolsPath = os.path.join(self.topobjdir, "crashreporter-symbols")
        args.workPath = self.topsrcdir
        args.objPath = self.topobjdir

        if not args.tests:
            args.tests = [os.path.join(*default_manifest[args.suite])]

        if args.suite == "jstestbrowser":
            args.extraProfileFiles.append(os.path.join(self.topobjdir, "dist",
                                                       "test-stage", "jsreftest",
                                                       "tests", "user.js"))

        self.log_manager.enable_unstructured()
        try:
            rv = runreftest.run_test_harness(parser, args)
        finally:
            self.log_manager.disable_unstructured()

        return rv

    def run_android_test(self, **kwargs):
        """Runs a reftest, in Firefox for Android."""

        args = Namespace(**kwargs)
        if args.suite not in ('reftest', 'crashtest', 'jstestbrowser'):
            raise Exception('None or unrecognized reftest suite type.')

        self._setup_objdir(args)
        import remotereftest

        default_manifest = {
            "reftest": (self.topsrcdir, "layout", "reftests", "reftest.list"),
            "crashtest": (self.topsrcdir, "testing", "crashtest", "crashtests.list"),
            "jstestbrowser": ("jsreftest", "tests", "jstests.list")
        }

        if not args.tests:
            args.tests = [os.path.join(*default_manifest[args.suite])]

        args.extraProfileFiles.append(
            os.path.join(self.topsrcdir, "mobile", "android", "fonts"))

        hyphenation_path = os.path.join(self.topsrcdir, "intl", "locales")

        for (dirpath, dirnames, filenames) in os.walk(hyphenation_path):
            for filename in filenames:
                if filename.endswith('.dic'):
                    args.extraProfileFiles.append(os.path.join(dirpath, filename))

        if not args.httpdPath:
            args.httpdPath = os.path.join(self.tests_dir, "modules")
        if not args.symbolsPath:
            args.symbolsPath = os.path.join(self.topobjdir, "crashreporter-symbols")
        if not args.xrePath:
            args.xrePath = os.environ.get("MOZ_HOST_BIN")
        if not args.app:
            args.app = self.substs["ANDROID_PACKAGE_NAME"]
        if not args.utilityPath:
            args.utilityPath = args.xrePath
        args.ignoreWindowSize = True
        args.printDeviceInfo = False

        from mozrunner.devices.android_device import grant_runtime_permissions
        grant_runtime_permissions(self)

        # A symlink and some path manipulations are required so that test
        # manifests can be found both locally and remotely (via a url)
        # using the same relative path.
        if args.suite == "jstestbrowser":
            staged_js_dir = os.path.join(self.topobjdir, "dist", "test-stage", "jsreftest")
            tests = os.path.join(self.reftest_dir, 'jsreftest')
            if not os.path.isdir(tests):
                os.symlink(staged_js_dir, tests)
            args.extraProfileFiles.append(os.path.join(staged_js_dir, "tests", "user.js"))
        else:
            tests = os.path.join(self.reftest_dir, "tests")
            if not os.path.isdir(tests):
                os.symlink(self.topsrcdir, tests)
            for i, path in enumerate(args.tests):
                # Non-absolute paths are relative to the packaged directory, which
                # has an extra tests/ at the start
                if os.path.exists(os.path.abspath(path)):
                    path = os.path.relpath(path, os.path.join(self.topsrcdir))
                args.tests[i] = os.path.join('tests', path)

        self.log_manager.enable_unstructured()
        try:
            rv = remotereftest.run_test_harness(parser, args)
        finally:
            self.log_manager.disable_unstructured()

        return rv


def process_test_objects(kwargs):
    """|mach test| works by providing a test_objects argument, from
    which the test path must be extracted and converted into a normal
    reftest tests argument."""

    if "test_objects" in kwargs:
        if kwargs["tests"] is None:
            kwargs["tests"] = []
        kwargs["tests"].extend(item["path"] for item in kwargs["test_objects"])
        del kwargs["test_objects"]


def get_parser():
    import reftestcommandline

    global parser
    here = os.path.abspath(os.path.dirname(__file__))
    build_obj = MozbuildObject.from_environment(cwd=here)
    if conditions.is_android(build_obj):
        parser = reftestcommandline.RemoteArgumentsParser()
    else:
        parser = reftestcommandline.DesktopArgumentsParser()
    return parser


@CommandProvider
class MachCommands(MachCommandBase):
    @Command('reftest',
             category='testing',
             description='Run reftests (layout and graphics correctness).',
             parser=get_parser)
    def run_reftest(self, **kwargs):
        kwargs["suite"] = "reftest"
        return self._run_reftest(**kwargs)

    @Command('jstestbrowser',
             category='testing',
             description='Run js/src/tests in the browser.',
             parser=get_parser)
    def run_jstestbrowser(self, **kwargs):
        self._mach_context.commands.dispatch("build",
                                             self._mach_context,
                                             what=["stage-jstests"])
        kwargs["suite"] = "jstestbrowser"
        return self._run_reftest(**kwargs)

    @Command('crashtest',
             category='testing',
             description='Run crashtests (Check if crashes on a page).',
             parser=get_parser)
    def run_crashtest(self, **kwargs):
        kwargs["suite"] = "crashtest"
        return self._run_reftest(**kwargs)

    def _run_reftest(self, **kwargs):
        kwargs["topsrcdir"] = self.topsrcdir
        process_test_objects(kwargs)
        reftest = self._spawn(ReftestRunner)
        if conditions.is_android(self):
            from mozrunner.devices.android_device import verify_android_device
            verify_android_device(self, install=True, xre=True)
            return reftest.run_android_test(**kwargs)
        return reftest.run_desktop_test(**kwargs)<|MERGE_RESOLUTION|>--- conflicted
+++ resolved
@@ -20,11 +20,6 @@
     Command,
 )
 
-<<<<<<< HEAD
-import reftestcommandline
-
-=======
->>>>>>> a17af05f
 
 parser = None
 
