--- conflicted
+++ resolved
@@ -119,11 +119,7 @@
 var gExpectedCrashDumpFiles = [];
 var gUnexpectedCrashDumpFiles = { };
 var gCrashDumpDir;
-<<<<<<< HEAD
-var gPendinCrashDumpDir;
-=======
 var gPendingCrashDumpDir;
->>>>>>> a17af05f
 var gFailedNoPaint = false;
 var gFailedOpaqueLayer = false;
 var gFailedOpaqueLayerMessages = [];
@@ -395,15 +391,12 @@
         gFocusFilterMode = prefs.getCharPref("reftest.focusFilterMode");
     } catch(e) {}
 
-<<<<<<< HEAD
-=======
     try {
         gStartAfter = prefs.getCharPref("reftest.startAfter");
     } catch(e) {
         gStartAfter = undefined;
     }
 
->>>>>>> a17af05f
 #ifdef MOZ_STYLO
     try {
         gCompareStyloToGecko = prefs.getBoolPref("reftest.compareStyloToGecko");
@@ -483,14 +476,11 @@
     gRunUntilFailure = prefs.getBoolPref("reftest.runUntilFailure", false);
 
     gCleanupPendingCrashes = prefs.getBoolPref("reftest.cleanupPendingCrashes", false);
-<<<<<<< HEAD
-=======
 
     // Check if there are any crash dump files from the startup procedure, before
     // we start running the first test. Otherwise the first test might get
     // blamed for producing a crash dump file when that was not the case.
     CleanUpCrashDumpFiles();
->>>>>>> a17af05f
 
     // When we repeat this function is called again, so really only want to set
     // gRepeat once.
@@ -737,11 +727,6 @@
 #endif
 
 #ifdef MOZ_STYLO
-<<<<<<< HEAD
-    sandbox.stylo = true;
-#else
-    sandbox.stylo = false;
-=======
     let styloEnabled = false;
     // Perhaps a bit redundant in places, but this is easier to compare with the
     // the real check in `nsLayoutUtils.cpp` to ensure they test the same way.
@@ -757,7 +742,6 @@
 #else
     sandbox.stylo = false;
     sandbox.styloVsGecko = false;
->>>>>>> a17af05f
 #endif
 
 #ifdef RELEASE_OR_BETA
@@ -809,12 +793,9 @@
     } catch (e) {
         sandbox.asyncPan = false;
     }
-<<<<<<< HEAD
-=======
 
     // Graphics features
     sandbox.usesRepeatResampling = sandbox.d2d;
->>>>>>> a17af05f
 
     if (!gDumpedConditionSandbox) {
         logger.info("Dumping JSON representation of sandbox");
@@ -903,8 +884,6 @@
                     aTestPrefSettings, aRefPrefSettings);
 }
 
-<<<<<<< HEAD
-=======
 function ExtractRange(matches, startIndex, defaultMin = 0) {
     if (matches[startIndex + 1] === undefined) {
         return {
@@ -918,7 +897,6 @@
     };
 }
 
->>>>>>> a17af05f
 // Note: If you materially change the reftest manifest parsing,
 // please keep the parser in print-manifest-dirs.py in sync.
 function ReadManifest(aURL, inherited_status, aFilter)
@@ -1235,17 +1213,12 @@
                                              CI.nsIScriptSecurityManager.DISALLOW_SCRIPT);
             secMan.checkLoadURIWithPrincipal(principal, refURI,
                                              CI.nsIScriptSecurityManager.DISALLOW_SCRIPT);
-<<<<<<< HEAD
-
-            AddTestItem({ type: items[0],
-=======
             var type = items[0];
             if (gCompareStyloToGecko) {
                 type = TYPE_REFTEST_EQUAL;
                 refURI = testURI;
             }
             AddTestItem({ type: type,
->>>>>>> a17af05f
                           expected: expected_status,
                           allowSilentFail: allow_silent_fail,
                           prettyPath: prettyPath,
