/* -*- indent-tabs-mode: nil; js-indent-level: 4 -*- /
/* vim: set shiftwidth=4 tabstop=8 autoindent cindent expandtab: */
/* This Source Code Form is subject to the terms of the Mozilla Public
 * License, v. 2.0. If a copy of the MPL was not distributed with this
 * file, You can obtain one at http://mozilla.org/MPL/2.0/. */

var CC = Components.classes;
const CI = Components.interfaces;
const CR = Components.results;
const CU = Components.utils;

const XHTML_NS = "http://www.w3.org/1999/xhtml";

const DEBUG_CONTRACTID = "@mozilla.org/xpcom/debug;1";
const PRINTSETTINGS_CONTRACTID = "@mozilla.org/gfx/printsettings-service;1";
const ENVIRONMENT_CONTRACTID = "@mozilla.org/process/environment;1";
const NS_OBSERVER_SERVICE_CONTRACTID = "@mozilla.org/observer-service;1";
const NS_GFXINFO_CONTRACTID = "@mozilla.org/gfx/info;1";

// "<!--CLEAR-->"
const BLANK_URL_FOR_CLEARING = "data:text/html;charset=UTF-8,%3C%21%2D%2DCLEAR%2D%2D%3E";

CU.import("resource://gre/modules/Timer.jsm");
CU.import("chrome://reftest/content/AsyncSpellCheckTestHelper.jsm");

var gBrowserIsRemote;
var gIsWebRenderEnabled;
var gHaveCanvasSnapshot = false;
// Plugin layers can be updated asynchronously, so to make sure that all
// layer surfaces have the right content, we need to listen for explicit
// "MozPaintWait" and "MozPaintWaitFinished" events that signal when it's OK
// to take snapshots. We cannot take a snapshot while the number of
// "MozPaintWait" events fired exceeds the number of "MozPaintWaitFinished"
// events fired. We count the number of such excess events here. When
// the counter reaches zero we call gExplicitPendingPaintsCompleteHook.
var gExplicitPendingPaintCount = 0;
var gExplicitPendingPaintsCompleteHook;
var gCurrentURL;
var gCurrentTestType;
var gTimeoutHook = null;
var gFailureTimeout = null;
var gFailureReason;
var gAssertionCount = 0;

var gDebug;
var gVerbose = false;

var gCurrentTestStartTime;
var gClearingForAssertionCheck = false;

const TYPE_LOAD = 'load';  // test without a reference (just test that it does
                           // not assert, crash, hang, or leak)
const TYPE_SCRIPT = 'script'; // test contains individual test results

function markupDocumentViewer() {
    return docShell.contentViewer;
}

function webNavigation() {
    return docShell.QueryInterface(CI.nsIWebNavigation);
}

function windowUtilsForWindow(w) {
    return w.QueryInterface(CI.nsIInterfaceRequestor)
            .getInterface(CI.nsIDOMWindowUtils);
}

function windowUtils() {
    return windowUtilsForWindow(content);
}

function IDForEventTarget(event)
{
    try {
        return "'" + event.target.getAttribute('id') + "'";
    } catch (ex) {
        return "<unknown>";
    }
}

function PaintWaitListener(event)
{
    LogInfo("MozPaintWait received for ID " + IDForEventTarget(event));
    gExplicitPendingPaintCount++;
}

function PaintWaitFinishedListener(event)
{
    LogInfo("MozPaintWaitFinished received for ID " + IDForEventTarget(event));
    gExplicitPendingPaintCount--;
    if (gExplicitPendingPaintCount < 0) {
        LogWarning("Underrun in gExplicitPendingPaintCount\n");
        gExplicitPendingPaintCount = 0;
    }
    if (gExplicitPendingPaintCount == 0 &&
        gExplicitPendingPaintsCompleteHook) {
        gExplicitPendingPaintsCompleteHook();
    }
}

function OnInitialLoad()
{
    removeEventListener("load", OnInitialLoad, true);

    gDebug = CC[DEBUG_CONTRACTID].getService(CI.nsIDebug2);
    var env = CC[ENVIRONMENT_CONTRACTID].getService(CI.nsIEnvironment);
    gVerbose = !!env.get("MOZ_REFTEST_VERBOSE");

    RegisterMessageListeners();

    var initInfo = SendContentReady();
    gBrowserIsRemote = initInfo.remote;

    addEventListener("load", OnDocumentLoad, true);

    addEventListener("MozPaintWait", PaintWaitListener, true);
    addEventListener("MozPaintWaitFinished", PaintWaitFinishedListener, true);

    LogInfo("Using browser remote="+ gBrowserIsRemote +"\n");
}

function SetFailureTimeout(cb, timeout)
{
  var targetTime = Date.now() + timeout;

  var wrapper = function() {
    // Timeouts can fire prematurely in some cases (e.g. in chaos mode). If this
    // happens, set another timeout for the remaining time.
    let remainingMs = targetTime - Date.now();
    if (remainingMs > 0) {
      SetFailureTimeout(cb, remainingMs);
    } else {
      cb();
    }
  }

  gFailureTimeout = setTimeout(wrapper, timeout);
}

function StartTestURI(type, uri, timeout)
{
    // The GC is only able to clean up compartments after the CC runs. Since
    // the JS ref tests disable the normal browser chrome and do not otherwise
    // create substatial DOM garbage, the CC tends not to run enough normally.
<<<<<<< HEAD
    ++gTestCount;
    if (gTestCount % 1000 == 0) {
        CU.forceGC();
        CU.forceCC();
    }
=======
    windowUtils().runNextCollectorTimer();
>>>>>>> a17af05f

    // Reset gExplicitPendingPaintCount in case there was a timeout or
    // the count is out of sync for some other reason
    if (gExplicitPendingPaintCount != 0) {
        LogWarning("Resetting gExplicitPendingPaintCount to zero (currently " +
                   gExplicitPendingPaintCount + "\n");
        gExplicitPendingPaintCount = 0;
    }

    gCurrentTestType = type;
    gCurrentURL = uri;

    gCurrentTestStartTime = Date.now();
    if (gFailureTimeout != null) {
        SendException("program error managing timeouts\n");
    }
    SetFailureTimeout(LoadFailed, timeout);

    LoadURI(gCurrentURL);
}

function setupFullZoom(contentRootElement) {
    if (!contentRootElement || !contentRootElement.hasAttribute('reftest-zoom'))
        return;
    markupDocumentViewer().fullZoom =
        contentRootElement.getAttribute('reftest-zoom');
}

function resetZoom() {
    markupDocumentViewer().fullZoom = 1.0;
}

function doPrintMode(contentRootElement) {
    // use getAttribute because className works differently in HTML and SVG
<<<<<<< HEAD
    return contentRootElement &&
           contentRootElement.hasAttribute('class') &&
           contentRootElement.getAttribute('class').split(/\s+/)
                             .indexOf("reftest-print") != -1;
=======
    if (contentRootElement &&
        contentRootElement.hasAttribute('class')) {
        var classList = contentRootElement.getAttribute('class').split(/\s+/);
        if (classList.indexOf("reftest-print") != -1) {
            SendException("reftest-print is obsolete, use reftest-paged instead");
            return;
        }
        return classList.indexOf("reftest-paged") != -1;
    }
>>>>>>> a17af05f
}

function setupPrintMode() {
   var PSSVC =
       CC[PRINTSETTINGS_CONTRACTID].getService(CI.nsIPrintSettingsService);
   var ps = PSSVC.newPrintSettings;
   ps.paperWidth = 5;
   ps.paperHeight = 3;

   // Override any os-specific unwriteable margins
   ps.unwriteableMarginTop = 0;
   ps.unwriteableMarginLeft = 0;
   ps.unwriteableMarginBottom = 0;
   ps.unwriteableMarginRight = 0;

   ps.headerStrLeft = "";
   ps.headerStrCenter = "";
   ps.headerStrRight = "";
   ps.footerStrLeft = "";
   ps.footerStrCenter = "";
   ps.footerStrRight = "";
   docShell.contentViewer.setPageMode(true, ps);
}

function attrOrDefault(element, attr, def) {
    return element.hasAttribute(attr) ? Number(element.getAttribute(attr)) : def;
}

function setupViewport(contentRootElement) {
    if (!contentRootElement) {
        return;
    }

    var sw = attrOrDefault(contentRootElement, "reftest-scrollport-w", 0);
    var sh = attrOrDefault(contentRootElement, "reftest-scrollport-h", 0);
    if (sw !== 0 || sh !== 0) {
        LogInfo("Setting scrollport to <w=" + sw + ", h=" + sh + ">");
        windowUtils().setScrollPositionClampingScrollPortSize(sw, sh);
    }

    // XXX support resolution when needed

    // XXX support viewconfig when needed
}
 
function setupDisplayport(contentRootElement) {
    if (!contentRootElement) {
        return;
    }

    function setupDisplayportForElement(element, winUtils) {
        var dpw = attrOrDefault(element, "reftest-displayport-w", 0);
        var dph = attrOrDefault(element, "reftest-displayport-h", 0);
        var dpx = attrOrDefault(element, "reftest-displayport-x", 0);
        var dpy = attrOrDefault(element, "reftest-displayport-y", 0);
        if (dpw !== 0 || dph !== 0 || dpx != 0 || dpy != 0) {
            LogInfo("Setting displayport to <x="+ dpx +", y="+ dpy +", w="+ dpw +", h="+ dph +">");
            winUtils.setDisplayPortForElement(dpx, dpy, dpw, dph, element, 1);
        }
    }

    function setupDisplayportForElementSubtree(element, winUtils) {
        setupDisplayportForElement(element, winUtils);
        for (var c = element.firstElementChild; c; c = c.nextElementSibling) {
            setupDisplayportForElementSubtree(c, winUtils);
        }
        if (element.contentDocument) {
            LogInfo("Descending into subdocument");
            setupDisplayportForElementSubtree(element.contentDocument.documentElement,
                                              windowUtilsForWindow(element.contentWindow));
        }
    }

    if (contentRootElement.hasAttribute("reftest-async-scroll")) {
        setupDisplayportForElementSubtree(contentRootElement, windowUtils());
    } else {
        setupDisplayportForElement(contentRootElement, windowUtils());
    }
}

// Returns whether any offsets were updated
function setupAsyncScrollOffsets(options) {
    var currentDoc = content.document;
    var contentRootElement = currentDoc ? currentDoc.documentElement : null;

    if (!contentRootElement) {
        return false;
    }

    function setupAsyncScrollOffsetsForElement(element, winUtils) {
        var sx = attrOrDefault(element, "reftest-async-scroll-x", 0);
        var sy = attrOrDefault(element, "reftest-async-scroll-y", 0);
        if (sx != 0 || sy != 0) {
            try {
                // This might fail when called from RecordResult since layers
                // may not have been constructed yet
                winUtils.setAsyncScrollOffset(element, sx, sy);
                return true;
            } catch (e) {
                if (!options.allowFailure) {
                    throw e;
                }
            }
        }
        return false;
    }

    function setupAsyncScrollOffsetsForElementSubtree(element, winUtils) {
        var updatedAny = setupAsyncScrollOffsetsForElement(element, winUtils);
        for (var c = element.firstElementChild; c; c = c.nextElementSibling) {
            if (setupAsyncScrollOffsetsForElementSubtree(c, winUtils)) {
                updatedAny = true;
            }
        }
        if (element.contentDocument) {
            LogInfo("Descending into subdocument (async offsets)");
            if (setupAsyncScrollOffsetsForElementSubtree(element.contentDocument.documentElement,
                                                         windowUtilsForWindow(element.contentWindow))) {
                updatedAny = true;
            }
        }
        return updatedAny;
    }

    var asyncScroll = contentRootElement.hasAttribute("reftest-async-scroll");
    if (asyncScroll) {
        return setupAsyncScrollOffsetsForElementSubtree(contentRootElement, windowUtils());
    }
    return false;
}

function setupAsyncZoom(options) {
    var currentDoc = content.document;
    var contentRootElement = currentDoc ? currentDoc.documentElement : null;

    if (!contentRootElement || !contentRootElement.hasAttribute('reftest-async-zoom'))
        return false;

    var zoom = attrOrDefault(contentRootElement, "reftest-async-zoom", 1);
    if (zoom != 1) {
        try {
            windowUtils().setAsyncZoom(contentRootElement, zoom);
            return true;
        } catch (e) {
            if (!options.allowFailure) {
                throw e;
            }
        }
    }
    return false;
}


function resetDisplayportAndViewport() {
    // XXX currently the displayport configuration lives on the
    // presshell and so is "reset" on nav when we get a new presshell.
}

function shouldWaitForExplicitPaintWaiters() {
    return gExplicitPendingPaintCount > 0;
}

function shouldWaitForPendingPaints() {
    // if gHaveCanvasSnapshot is false, we're not taking snapshots so
    // there is no need to wait for pending paints to be flushed.
    return gHaveCanvasSnapshot && windowUtils().isMozAfterPaintPending;
}

function shouldWaitForReftestWaitRemoval(contentRootElement) {
    // use getAttribute because className works differently in HTML and SVG
    return contentRootElement &&
           contentRootElement.hasAttribute('class') &&
           contentRootElement.getAttribute('class').split(/\s+/)
                             .indexOf("reftest-wait") != -1;
}

function shouldSnapshotWholePage(contentRootElement) {
    // use getAttribute because className works differently in HTML and SVG
    return contentRootElement &&
           contentRootElement.hasAttribute('class') &&
           contentRootElement.getAttribute('class').split(/\s+/)
                             .indexOf("reftest-snapshot-all") != -1;
}

function getNoPaintElements(contentRootElement) {
    return contentRootElement.getElementsByClassName('reftest-no-paint');
}

function getOpaqueLayerElements(contentRootElement) {
    return contentRootElement.getElementsByClassName('reftest-opaque-layer');
}

function getAssignedLayerMap(contentRootElement) {
    var layerNameToElementsMap = {};
    var elements = contentRootElement.querySelectorAll('[reftest-assigned-layer]');
    for (var i = 0; i < elements.length; ++i) {
        var element = elements[i];
        var layerName = element.getAttribute('reftest-assigned-layer');
        if (!(layerName in layerNameToElementsMap)) {
            layerNameToElementsMap[layerName] = [];
        }
        layerNameToElementsMap[layerName].push(element);
    }
    return layerNameToElementsMap;
}

// Initial state. When the document has loaded and all MozAfterPaint events and
// all explicit paint waits are flushed, we can fire the MozReftestInvalidate
// event and move to the next state.
const STATE_WAITING_TO_FIRE_INVALIDATE_EVENT = 0;
// When reftest-wait has been removed from the root element, we can move to the
// next state.
const STATE_WAITING_FOR_REFTEST_WAIT_REMOVAL = 1;
// When spell checking is done on all spell-checked elements, we can move to the
// next state.
const STATE_WAITING_FOR_SPELL_CHECKS = 2;
// When any pending compositor-side repaint requests have been flushed, we can
// move to the next state.
const STATE_WAITING_FOR_APZ_FLUSH = 3;
// When all MozAfterPaint events and all explicit paint waits are flushed, we're
// done and can move to the COMPLETED state.
const STATE_WAITING_TO_FINISH = 4;
const STATE_COMPLETED = 5;

function FlushRendering() {
    var anyPendingPaintsGeneratedInDescendants = false;

    function flushWindow(win) {
        var utils = win.QueryInterface(CI.nsIInterfaceRequestor)
                    .getInterface(CI.nsIDOMWindowUtils);
        var afterPaintWasPending = utils.isMozAfterPaintPending;

        var root = win.document.documentElement;
        if (root && !root.classList.contains("reftest-no-flush")) {
            try {
                // Flush pending restyles and reflows for this window
                root.getBoundingClientRect();
            } catch (e) {
                LogWarning("flushWindow failed: " + e + "\n");
            }
        }

        if (!afterPaintWasPending && utils.isMozAfterPaintPending) {
            LogInfo("FlushRendering generated paint for window " + win.location.href);
            anyPendingPaintsGeneratedInDescendants = true;
        }

        for (var i = 0; i < win.frames.length; ++i) {
            flushWindow(win.frames[i]);
        }
    }

    flushWindow(content);

    if (anyPendingPaintsGeneratedInDescendants &&
        !windowUtils().isMozAfterPaintPending) {
        LogWarning("Internal error: descendant frame generated a MozAfterPaint event, but the root document doesn't have one!");
    }
}

function WaitForTestEnd(contentRootElement, inPrintMode, spellCheckedElements) {
    var stopAfterPaintReceived = false;
    var currentDoc = content.document;
    var state = STATE_WAITING_TO_FIRE_INVALIDATE_EVENT;

    function AfterPaintListener(event) {
        LogInfo("AfterPaintListener in " + event.target.document.location.href);
        if (event.target.document != currentDoc) {
            // ignore paint events for subframes or old documents in the window.
            // Invalidation in subframes will cause invalidation in the toplevel document anyway.
            return;
        }

        SendUpdateCanvasForEvent(event, contentRootElement);
        // These events are fired immediately after a paint. Don't
        // confuse ourselves by firing synchronously if we triggered the
        // paint ourselves.
        setTimeout(MakeProgress, 0);
    }

    function AttrModifiedListener() {
        LogInfo("AttrModifiedListener fired");
        // Wait for the next return-to-event-loop before continuing --- for
        // example, the attribute may have been modified in an subdocument's
        // load event handler, in which case we need load event processing
        // to complete and unsuppress painting before we check isMozAfterPaintPending.
        setTimeout(MakeProgress, 0);
    }

    function ExplicitPaintsCompleteListener() {
        LogInfo("ExplicitPaintsCompleteListener fired");
        // Since this can fire while painting, don't confuse ourselves by
        // firing synchronously. It's fine to do this asynchronously.
        setTimeout(MakeProgress, 0);
    }

    function RemoveListeners() {
        // OK, we can end the test now.
        removeEventListener("MozAfterPaint", AfterPaintListener, false);
        if (contentRootElement) {
            contentRootElement.removeEventListener("DOMAttrModified", AttrModifiedListener);
        }
        gExplicitPendingPaintsCompleteHook = null;
        gTimeoutHook = null;
        // Make sure we're in the COMPLETED state just in case
        // (this may be called via the test-timeout hook)
        state = STATE_COMPLETED;
    }

    // Everything that could cause shouldWaitForXXX() to
    // change from returning true to returning false is monitored via some kind
    // of event listener which eventually calls this function.
    function MakeProgress() {
        if (state >= STATE_COMPLETED) {
            LogInfo("MakeProgress: STATE_COMPLETED");
            return;
        }

        FlushRendering();

        switch (state) {
        case STATE_WAITING_TO_FIRE_INVALIDATE_EVENT: {
            LogInfo("MakeProgress: STATE_WAITING_TO_FIRE_INVALIDATE_EVENT");
            if (shouldWaitForExplicitPaintWaiters() || shouldWaitForPendingPaints()) {
                gFailureReason = "timed out waiting for pending paint count to reach zero";
                if (shouldWaitForExplicitPaintWaiters()) {
                    gFailureReason += " (waiting for MozPaintWaitFinished)";
                    LogInfo("MakeProgress: waiting for MozPaintWaitFinished");
                }
                if (shouldWaitForPendingPaints()) {
                    gFailureReason += " (waiting for MozAfterPaint)";
                    LogInfo("MakeProgress: waiting for MozAfterPaint");
                }
                return;
            }

            state = STATE_WAITING_FOR_REFTEST_WAIT_REMOVAL;
            var hasReftestWait = shouldWaitForReftestWaitRemoval(contentRootElement);
            // Notify the test document that now is a good time to test some invalidation
            LogInfo("MakeProgress: dispatching MozReftestInvalidate");
            if (contentRootElement) {
                var elements = getNoPaintElements(contentRootElement);
                for (var i = 0; i < elements.length; ++i) {
                  windowUtils().checkAndClearPaintedState(elements[i]);
                }
                var notification = content.document.createEvent("Events");
                notification.initEvent("MozReftestInvalidate", true, false);
                contentRootElement.dispatchEvent(notification);
            }

            if (!inPrintMode && doPrintMode(contentRootElement)) {
                LogInfo("MakeProgress: setting up print mode");
                setupPrintMode();
            }

            if (hasReftestWait && !shouldWaitForReftestWaitRemoval(contentRootElement)) {
                // MozReftestInvalidate handler removed reftest-wait.
                // We expect something to have been invalidated...
                FlushRendering();
                if (!shouldWaitForPendingPaints() && !shouldWaitForExplicitPaintWaiters()) {
                    LogWarning("MozInvalidateEvent didn't invalidate");
                }
            }
            // Try next state
            MakeProgress();
            return;
        }

        case STATE_WAITING_FOR_REFTEST_WAIT_REMOVAL:
            LogInfo("MakeProgress: STATE_WAITING_FOR_REFTEST_WAIT_REMOVAL");
            if (shouldWaitForReftestWaitRemoval(contentRootElement)) {
                gFailureReason = "timed out waiting for reftest-wait to be removed";
                LogInfo("MakeProgress: waiting for reftest-wait to be removed");
                return;
            }

            // Try next state
            state = STATE_WAITING_FOR_SPELL_CHECKS;
            MakeProgress();
            return;

        case STATE_WAITING_FOR_SPELL_CHECKS:
            LogInfo("MakeProgress: STATE_WAITING_FOR_SPELL_CHECKS");
            if (numPendingSpellChecks) {
                gFailureReason = "timed out waiting for spell checks to end";
                LogInfo("MakeProgress: waiting for spell checks to end");
                return;
            }

            state = STATE_WAITING_FOR_APZ_FLUSH;
            LogInfo("MakeProgress: STATE_WAITING_FOR_APZ_FLUSH");
            gFailureReason = "timed out waiting for APZ flush to complete";

            var os = CC[NS_OBSERVER_SERVICE_CONTRACTID].getService(CI.nsIObserverService);
            var flushWaiter = function(aSubject, aTopic, aData) {
                if (aTopic) LogInfo("MakeProgress: apz-repaints-flushed fired");
                os.removeObserver(flushWaiter, "apz-repaints-flushed");
                state = STATE_WAITING_TO_FINISH;
                MakeProgress();
            };
            os.addObserver(flushWaiter, "apz-repaints-flushed");

            var willSnapshot = (gCurrentTestType != TYPE_SCRIPT) &&
                               (gCurrentTestType != TYPE_LOAD);
            var noFlush =
                !(contentRootElement &&
                  contentRootElement.classList.contains("reftest-no-flush"));
            if (noFlush && willSnapshot && windowUtils().flushApzRepaints()) {
                LogInfo("MakeProgress: done requesting APZ flush");
            } else {
                LogInfo("MakeProgress: APZ flush not required");
                flushWaiter(null, null, null);
            }
            return;

        case STATE_WAITING_FOR_APZ_FLUSH:
            LogInfo("MakeProgress: STATE_WAITING_FOR_APZ_FLUSH");
            // Nothing to do here; once we get the apz-repaints-flushed event
            // we will go to STATE_WAITING_TO_FINISH
            return;

        case STATE_WAITING_TO_FINISH:
            LogInfo("MakeProgress: STATE_WAITING_TO_FINISH");
            if (shouldWaitForExplicitPaintWaiters() || shouldWaitForPendingPaints()) {
                gFailureReason = "timed out waiting for pending paint count to " +
                    "reach zero (after reftest-wait removed and switch to print mode)";
                if (shouldWaitForExplicitPaintWaiters()) {
                    gFailureReason += " (waiting for MozPaintWaitFinished)";
                    LogInfo("MakeProgress: waiting for MozPaintWaitFinished");
                }
                if (shouldWaitForPendingPaints()) {
                    gFailureReason += " (waiting for MozAfterPaint)";
                    LogInfo("MakeProgress: waiting for MozAfterPaint");
                }
                return;
            }
            if (contentRootElement) {
              var elements = getNoPaintElements(contentRootElement);
              for (var i = 0; i < elements.length; ++i) {
                  if (windowUtils().checkAndClearPaintedState(elements[i])) {
                      SendFailedNoPaint();
                  }
              }
              CheckLayerAssertions(contentRootElement);
            }
            LogInfo("MakeProgress: Completed");
            state = STATE_COMPLETED;
            gFailureReason = "timed out while taking snapshot (bug in harness?)";
            RemoveListeners();
            CheckForProcessCrashExpectation();
            setTimeout(RecordResult, 0);
            return;
        }
    }

    LogInfo("WaitForTestEnd: Adding listeners");
    addEventListener("MozAfterPaint", AfterPaintListener, false);
    // If contentRootElement is null then shouldWaitForReftestWaitRemoval will
    // always return false so we don't need a listener anyway
    if (contentRootElement) {
      contentRootElement.addEventListener("DOMAttrModified", AttrModifiedListener);
    }
    gExplicitPendingPaintsCompleteHook = ExplicitPaintsCompleteListener;
    gTimeoutHook = RemoveListeners;

    // Listen for spell checks on spell-checked elements.
    var numPendingSpellChecks = spellCheckedElements.length;
    function decNumPendingSpellChecks() {
        --numPendingSpellChecks;
        MakeProgress();
    }
    for (let editable of spellCheckedElements) {
        try {
            onSpellCheck(editable, decNumPendingSpellChecks);
        } catch (err) {
            // The element may not have an editor, so ignore it.
            setTimeout(decNumPendingSpellChecks, 0);
        }
    }

    // Take a full snapshot now that all our listeners are set up. This
    // ensures it's impossible for us to miss updates between taking the snapshot
    // and adding our listeners.
    SendInitCanvasWithSnapshot();
    MakeProgress();
}

function OnDocumentLoad(event)
{
    var currentDoc = content.document;
    if (event.target != currentDoc)
        // Ignore load events for subframes.
        return;

    if (gClearingForAssertionCheck) {
        if (currentDoc.location.href == BLANK_URL_FOR_CLEARING) {
            DoAssertionCheck();
            return;
        }

        // It's likely the previous test document reloads itself and causes the
        // attempt of loading blank page fails. In this case we should retry
        // loading the blank page.
        LogInfo("Retry loading a blank page");
        LoadURI(BLANK_URL_FOR_CLEARING);
        return;
    }

    if (currentDoc.location.href != gCurrentURL) {
        LogInfo("OnDocumentLoad fired for previous document");
        // Ignore load events for previous documents.
        return;
    }

    // Collect all editable, spell-checked elements.  It may be the case that
    // not all the elements that match this selector will be spell checked: for
    // example, a textarea without a spellcheck attribute may have a parent with
    // spellcheck=false, or script may set spellcheck=false on an element whose
    // markup sets it to true.  But that's OK since onSpellCheck detects the
    // absence of spell checking, too.
    var querySelector =
        '*[class~="spell-checked"],' +
        'textarea:not([spellcheck="false"]),' +
        'input[spellcheck]:-moz-any([spellcheck=""],[spellcheck="true"]),' +
        '*[contenteditable]:-moz-any([contenteditable=""],[contenteditable="true"])';
    var spellCheckedElements = currentDoc.querySelectorAll(querySelector);

    var contentRootElement = currentDoc ? currentDoc.documentElement : null;
    currentDoc = null;
    setupFullZoom(contentRootElement);
    setupViewport(contentRootElement);
    setupDisplayport(contentRootElement);
    var inPrintMode = false;

    function AfterOnLoadScripts() {
        // Regrab the root element, because the document may have changed.
        var contentRootElement =
          content.document ? content.document.documentElement : null;

        // Flush the document in case it got modified in a load event handler.
        FlushRendering();

        // Take a snapshot now. We need to do this before we check whether
        // we should wait, since this might trigger dispatching of
        // MozPaintWait events and make shouldWaitForExplicitPaintWaiters() true
        // below.
        var painted = SendInitCanvasWithSnapshot();

        if (shouldWaitForExplicitPaintWaiters() ||
            (!inPrintMode && doPrintMode(contentRootElement)) ||
            // If we didn't force a paint above, in
            // InitCurrentCanvasWithSnapshot, so we should wait for a
            // paint before we consider them done.
            !painted) {
            LogInfo("AfterOnLoadScripts belatedly entering WaitForTestEnd");
            // Go into reftest-wait mode belatedly.
            WaitForTestEnd(contentRootElement, inPrintMode, []);
        } else {
            CheckLayerAssertions(contentRootElement);
            CheckForProcessCrashExpectation(contentRootElement);
            RecordResult();
        }
    }

    if (shouldWaitForReftestWaitRemoval(contentRootElement) ||
        shouldWaitForExplicitPaintWaiters() ||
        spellCheckedElements.length) {
        // Go into reftest-wait mode immediately after painting has been
        // unsuppressed, after the onload event has finished dispatching.
        gFailureReason = "timed out waiting for test to complete (trying to get into WaitForTestEnd)";
        LogInfo("OnDocumentLoad triggering WaitForTestEnd");
        setTimeout(function () { WaitForTestEnd(contentRootElement, inPrintMode, spellCheckedElements); }, 0);
    } else {
        if (doPrintMode(contentRootElement)) {
            LogInfo("OnDocumentLoad setting up print mode");
            setupPrintMode();
            inPrintMode = true;
        }

        // Since we can't use a bubbling-phase load listener from chrome,
        // this is a capturing phase listener.  So do setTimeout twice, the
        // first to get us after the onload has fired in the content, and
        // the second to get us after any setTimeout(foo, 0) in the content.
        gFailureReason = "timed out waiting for test to complete (waiting for onload scripts to complete)";
        LogInfo("OnDocumentLoad triggering AfterOnLoadScripts");
        setTimeout(function () { setTimeout(AfterOnLoadScripts, 0); }, 0);
    }
}

function CheckLayerAssertions(contentRootElement)
{
    if (!contentRootElement) {
        return;
    }

    var opaqueLayerElements = getOpaqueLayerElements(contentRootElement);
    for (var i = 0; i < opaqueLayerElements.length; ++i) {
        var elem = opaqueLayerElements[i];
        try {
            if (!windowUtils().isPartOfOpaqueLayer(elem)) {
                SendFailedOpaqueLayer(elementDescription(elem) + ' is not part of an opaque layer');
            }
        } catch (e) {
            SendFailedOpaqueLayer('got an exception while checking whether ' + elementDescription(elem) + ' is part of an opaque layer');
        }
    }
    var layerNameToElementsMap = getAssignedLayerMap(contentRootElement);
    var oneOfEach = [];
    // Check that elements with the same reftest-assigned-layer share the same PaintedLayer.
    for (var layerName in layerNameToElementsMap) {
        try {
            var elements = layerNameToElementsMap[layerName];
            oneOfEach.push(elements[0]);
            var numberOfLayers = windowUtils().numberOfAssignedPaintedLayers(elements, elements.length);
            if (numberOfLayers !== 1) {
                SendFailedAssignedLayer('these elements are assigned to ' + numberOfLayers +
                                        ' different layers, instead of sharing just one layer: ' +
                                        elements.map(elementDescription).join(', '));
            }
        } catch (e) {
            SendFailedAssignedLayer('got an exception while checking whether these elements share a layer: ' +
                                    elements.map(elementDescription).join(', '));
        }
    }
    // Check that elements with different reftest-assigned-layer are assigned to different PaintedLayers.
    if (oneOfEach.length > 0) {
        try {
            var numberOfLayers = windowUtils().numberOfAssignedPaintedLayers(oneOfEach, oneOfEach.length);
            if (numberOfLayers !== oneOfEach.length) {
                SendFailedAssignedLayer('these elements are assigned to ' + numberOfLayers +
                                        ' different layers, instead of having none in common (expected ' +
                                        oneOfEach.length + ' different layers): ' +
                                        oneOfEach.map(elementDescription).join(', '));
            }
        } catch (e) {
            SendFailedAssignedLayer('got an exception while checking whether these elements are assigned to different layers: ' +
                                    oneOfEach.map(elementDescription).join(', '));
        }
    }
}

function CheckForProcessCrashExpectation(contentRootElement)
{
    if (contentRootElement &&
        contentRootElement.hasAttribute('class') &&
        contentRootElement.getAttribute('class').split(/\s+/)
                          .indexOf("reftest-expect-process-crash") != -1) {
        SendExpectProcessCrash();
    }
}

function RecordResult()
{
    LogInfo("RecordResult fired");

    var currentTestRunTime = Date.now() - gCurrentTestStartTime;

    clearTimeout(gFailureTimeout);
    gFailureReason = null;
    gFailureTimeout = null;
    gCurrentURL = null;

    if (gCurrentTestType == TYPE_SCRIPT) {
        var error = '';
        var testwindow = content;

        if (testwindow.wrappedJSObject)
            testwindow = testwindow.wrappedJSObject;

        var testcases;
        if (!testwindow.getTestCases || typeof testwindow.getTestCases != "function") {
            // Force an unexpected failure to alert the test author to fix the test.
            error = "test must provide a function getTestCases(). (SCRIPT)\n";
        }
        else if (!(testcases = testwindow.getTestCases())) {
            // Force an unexpected failure to alert the test author to fix the test.
            error = "test's getTestCases() must return an Array-like Object. (SCRIPT)\n";
        }
        else if (testcases.length == 0) {
            // This failure may be due to a JavaScript Engine bug causing
            // early termination of the test. If we do not allow silent
            // failure, the driver will report an error.
        }

        var results = [ ];
        if (!error) {
            // FIXME/bug 618176: temporary workaround
            for (var i = 0; i < testcases.length; ++i) {
                var test = testcases[i];
                results.push({ passed: test.testPassed(),
                               description: test.testDescription() });
            }
            //results = testcases.map(function(test) {
            //        return { passed: test.testPassed(),
            //                 description: test.testDescription() };
        }

        SendScriptResults(currentTestRunTime, error, results);
        FinishTestItem();
        return;
    }

    // Setup async scroll offsets now in case SynchronizeForSnapshot is not
    // called (due to reftest-no-sync-layers being supplied, or in the single
    // process case).
    var changedAsyncScrollZoom = false;
    if (setupAsyncScrollOffsets({allowFailure:true})) {
        changedAsyncScrollZoom = true;
    }
    if (setupAsyncZoom({allowFailure:true})) {
        changedAsyncScrollZoom = true;
    }
    if (changedAsyncScrollZoom && !gBrowserIsRemote) {
        sendAsyncMessage("reftest:UpdateWholeCanvasForInvalidation");
    }

    SendTestDone(currentTestRunTime);
    FinishTestItem();
}

function LoadFailed()
{
    if (gTimeoutHook) {
        gTimeoutHook();
    }
    gFailureTimeout = null;
    SendFailedLoad(gFailureReason);
}

function FinishTestItem()
{
    gHaveCanvasSnapshot = false;
}

function DoAssertionCheck()
{
    gClearingForAssertionCheck = false;

    var numAsserts = 0;
    if (gDebug.isDebugBuild) {
        var newAssertionCount = gDebug.assertionCount;
        numAsserts = newAssertionCount - gAssertionCount;
        gAssertionCount = newAssertionCount;
    }
    SendAssertionCount(numAsserts);
}

function LoadURI(uri)
{
    var flags = webNavigation().LOAD_FLAGS_NONE;
    webNavigation().loadURI(uri, flags, null, null, null);
}

function LogWarning(str)
{
    if (gVerbose) {
        sendSyncMessage("reftest:Log", { type: "warning", msg: str });
    } else {
        sendAsyncMessage("reftest:Log", { type: "warning", msg: str });
    }
}

function LogInfo(str)
{
    if (gVerbose) {
        sendSyncMessage("reftest:Log", { type: "info", msg: str });
    } else {
        sendAsyncMessage("reftest:Log", { type: "info", msg: str });
    }
}

const SYNC_DEFAULT = 0x0;
const SYNC_ALLOW_DISABLE = 0x1;
function SynchronizeForSnapshot(flags)
{
    if (gCurrentTestType == TYPE_SCRIPT ||
        gCurrentTestType == TYPE_LOAD) {
        // Script tests or load-only tests do not need any snapshotting
        return;
    }

    if (flags & SYNC_ALLOW_DISABLE) {
        var docElt = content.document.documentElement;
        if (docElt && docElt.hasAttribute("reftest-no-sync-layers")) {
            LogInfo("Test file chose to skip SynchronizeForSnapshot");
            return;
        }
    }

    windowUtils().updateLayerTree();

    // Setup async scroll offsets now, because any scrollable layers should
    // have had their AsyncPanZoomControllers created.
    setupAsyncScrollOffsets({allowFailure:false});
    setupAsyncZoom({allowFailure:false});
}

function RegisterMessageListeners()
{
    addMessageListener(
        "reftest:Clear",
        function (m) { RecvClear() }
    );
    addMessageListener(
        "reftest:LoadScriptTest",
        function (m) { RecvLoadScriptTest(m.json.uri, m.json.timeout); }
    );
    addMessageListener(
        "reftest:LoadTest",
        function (m) { RecvLoadTest(m.json.type, m.json.uri, m.json.timeout); }
    );
    addMessageListener(
        "reftest:ResetRenderingState",
        function (m) { RecvResetRenderingState(); }
    );
}

function RecvClear()
{
    gClearingForAssertionCheck = true;
    LoadURI(BLANK_URL_FOR_CLEARING);
}

function RecvLoadTest(type, uri, timeout)
{
    StartTestURI(type, uri, timeout);
}

function RecvLoadScriptTest(uri, timeout)
{
    StartTestURI(TYPE_SCRIPT, uri, timeout);
}

function RecvResetRenderingState()
{
    resetZoom();
    resetDisplayportAndViewport();
}

function SendAssertionCount(numAssertions)
{
    sendAsyncMessage("reftest:AssertionCount", { count: numAssertions });
}

function SendContentReady()
{
    let gfxInfo = (NS_GFXINFO_CONTRACTID in CC) && CC[NS_GFXINFO_CONTRACTID].getService(CI.nsIGfxInfo);
    let info = gfxInfo.getInfo();

    // The webrender check has to be separate from the d2d checks
    // since the d2d checks will throw an exception on non-windows platforms.
    try {
        gIsWebRenderEnabled = gfxInfo.WebRenderEnabled;
    } catch (e) {
        gIsWebRenderEnabled = false;
    }

    try {
        info.D2DEnabled = gfxInfo.D2DEnabled;
        info.DWriteEnabled = gfxInfo.DWriteEnabled;
    } catch (e) {
        info.D2DEnabled = false;
        info.DWriteEnabled = false;
    }

    return sendSyncMessage("reftest:ContentReady", { 'gfx': info })[0];
}

function SendException(what)
{
    sendAsyncMessage("reftest:Exception", { what: what });
}

function SendFailedLoad(why)
{
    sendAsyncMessage("reftest:FailedLoad", { why: why });
}

function SendFailedNoPaint()
{
    sendAsyncMessage("reftest:FailedNoPaint");
}

function SendFailedOpaqueLayer(why)
{
    sendAsyncMessage("reftest:FailedOpaqueLayer", { why: why });
}

function SendFailedAssignedLayer(why)
{
    sendAsyncMessage("reftest:FailedAssignedLayer", { why: why });
}

// Return true if a snapshot was taken.
function SendInitCanvasWithSnapshot()
{
    // If we're in the same process as the top-level XUL window, then
    // drawing that window will also update our layers, so no
    // synchronization is needed.
    //
    // NB: this is a test-harness optimization only, it must not
    // affect the validity of the tests.
    if (gBrowserIsRemote) {
        SynchronizeForSnapshot(SYNC_DEFAULT);
    }

    // For in-process browser, we have to make a synchronous request
    // here to make the above optimization valid, so that MozWaitPaint
    // events dispatched (synchronously) during painting are received
    // before we check the paint-wait counter.  For out-of-process
    // browser though, it doesn't wrt correctness whether this request
    // is sync or async.
    var ret = sendSyncMessage("reftest:InitCanvasWithSnapshot")[0];

    gHaveCanvasSnapshot = ret.painted;
    return ret.painted;
}

function SendScriptResults(runtimeMs, error, results)
{
    sendAsyncMessage("reftest:ScriptResults",
                     { runtimeMs: runtimeMs, error: error, results: results });
}

function SendExpectProcessCrash(runtimeMs)
{
    sendAsyncMessage("reftest:ExpectProcessCrash");
}

function SendTestDone(runtimeMs)
{
    sendAsyncMessage("reftest:TestDone", { runtimeMs: runtimeMs });
}

function roundTo(x, fraction)
{
    return Math.round(x/fraction)*fraction;
}

function elementDescription(element)
{
    return '<' + element.localName +
        [].slice.call(element.attributes).map((attr) =>
            ` ${attr.nodeName}="${attr.value}"`).join('') +
        '>';
}

function SendUpdateCanvasForEvent(event, contentRootElement)
{
    var win = content;
    var scale = markupDocumentViewer().fullZoom;

    var rects = [ ];
    if (shouldSnapshotWholePage(contentRootElement)) {
      // See comments in SendInitCanvasWithSnapshot() re: the split
      // logic here.
      if (!gBrowserIsRemote) {
          sendSyncMessage("reftest:UpdateWholeCanvasForInvalidation");
      } else {
          SynchronizeForSnapshot(SYNC_ALLOW_DISABLE);
          sendAsyncMessage("reftest:UpdateWholeCanvasForInvalidation");
      }
      return;
    }

    var message;
    if (gIsWebRenderEnabled && !windowUtils().isMozAfterPaintPending) {
        // Webrender doesn't have invalidation, so we just invalidate the whole
        // screen once we don't have anymore paints pending. This will force
        // the snapshot.

        LogInfo("Webrender enabled, sending update whole canvas for invalidation");
        message = "reftest:UpdateWholeCanvasForInvalidation";
    } else {
        var rectList = event.clientRects;
        LogInfo("SendUpdateCanvasForEvent with " + rectList.length + " rects");
        for (var i = 0; i < rectList.length; ++i) {
            var r = rectList[i];
            // Set left/top/right/bottom to "device pixel" boundaries
            var left = Math.floor(roundTo(r.left * scale, 0.001));
            var top = Math.floor(roundTo(r.top * scale, 0.001));
            var right = Math.ceil(roundTo(r.right * scale, 0.001));
            var bottom = Math.ceil(roundTo(r.bottom * scale, 0.001));
            LogInfo("Rect: " + left + " " + top + " " + right + " " + bottom);

            rects.push({ left: left, top: top, right: right, bottom: bottom });
        }

        message = "reftest:UpdateCanvasForInvalidation";
    }

    // See comments in SendInitCanvasWithSnapshot() re: the split
    // logic here.
    if (!gBrowserIsRemote) {
        sendSyncMessage(message, { rects: rects });
    } else {
        SynchronizeForSnapshot(SYNC_ALLOW_DISABLE);
        sendAsyncMessage(message, { rects: rects });
    }
}
if (content.document.readyState == "complete") {
  // load event has already fired for content, get started
  OnInitialLoad();
} else {
  addEventListener("load", OnInitialLoad, true);
}<|MERGE_RESOLUTION|>--- conflicted
+++ resolved
@@ -142,15 +142,7 @@
     // The GC is only able to clean up compartments after the CC runs. Since
     // the JS ref tests disable the normal browser chrome and do not otherwise
     // create substatial DOM garbage, the CC tends not to run enough normally.
-<<<<<<< HEAD
-    ++gTestCount;
-    if (gTestCount % 1000 == 0) {
-        CU.forceGC();
-        CU.forceCC();
-    }
-=======
     windowUtils().runNextCollectorTimer();
->>>>>>> a17af05f
 
     // Reset gExplicitPendingPaintCount in case there was a timeout or
     // the count is out of sync for some other reason
@@ -185,12 +177,6 @@
 
 function doPrintMode(contentRootElement) {
     // use getAttribute because className works differently in HTML and SVG
-<<<<<<< HEAD
-    return contentRootElement &&
-           contentRootElement.hasAttribute('class') &&
-           contentRootElement.getAttribute('class').split(/\s+/)
-                             .indexOf("reftest-print") != -1;
-=======
     if (contentRootElement &&
         contentRootElement.hasAttribute('class')) {
         var classList = contentRootElement.getAttribute('class').split(/\s+/);
@@ -200,7 +186,6 @@
         }
         return classList.indexOf("reftest-paged") != -1;
     }
->>>>>>> a17af05f
 }
 
 function setupPrintMode() {
