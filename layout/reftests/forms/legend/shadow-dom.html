<!DOCTYPE html>
<!--
     Any copyright is dedicated to the Public Domain.
     http://creativecommons.org/publicdomain/zero/1.0/
-->
<html class="reftest-wait" lang="en-US">
  <head>
  <title>Test LEGEND placed into FIELDSET shadow DOM</title>
  <link rel="author" title="Mats Palmgren" href="https://bugzilla.mozilla.org/show_bug.cgi?id=1140579">
  <link rel="match" href="shadow-dom-ref.html">
<style>
html,body {
    color:black; background-color:white; font-size:16px; padding:0; margin:0;
}
.before::before {content: "a ";}
.after::after {content: " c";}
div.before::before {content: "X ";}
div.after::after {content: " Y";}
.b,.c { display:contents; }
</style>
  </head>
  <body>
    <fieldset id="host1" class="before"></fieldset>
    <fieldset id="host2"></fieldset>
    <fieldset id="host3" class="after"></fieldset>
    <fieldset id="host4" class="before after"></fieldset>
    <fieldset id="host5" class="after"></fieldset>
    <fieldset id="host6" class="before"></fieldset>
    <fieldset id="host7"></fieldset>
    <fieldset id="host8"></fieldset>
    <fieldset id="host9"></fieldset>

   <script>
      function shadow(id) {
        return document.getElementById(id).createShadowRoot();
      }
      function legend(s) {
        var e = document.createElement("legend");
        var t = document.createTextNode(s);
        e.appendChild(t);
        return e;
      }
      function contents(n) {
        var e = document.createElement("z");
        e.style.display = "contents";
        e.style.color = "blue"; 
        if (n) e.appendChild(n);
        return e;
      }

      function run() {
        document.body.offsetHeight;

        shadow("host1").innerHTML = '<content></content> c';
        shadow("host2").innerHTML = 'a <content></content> c';
        shadow("host3").innerHTML = 'a <content></content>';
        shadow("host4").innerHTML = '<content></content>';
        shadow("host5").innerHTML = 'a <content></content>';
        shadow("host6").innerHTML = '<z style="color:blue; display:contents"><content></content></z> c';
        shadow("host7").innerHTML = 'a <content select=".c"></content> <content select=".b"></content> B';
        shadow("host8").innerHTML = 'A <content select=".c"></content> <content select=".b"></content> B';
        shadow("host9").innerHTML = 'A <content select=".c"></content> <content select=".b"></content> B <content select=".b"></content>';
      }

      function tweak() {
        document.body.offsetHeight;

        host1.appendChild(legend("1"));
        host2.appendChild(legend("2"));
        host3.appendChild(legend("3"));
        host4.appendChild(legend("4"));

        var e = legend("5");
        e.style.display = "contents";
        host5.appendChild(e);

        host6.appendChild(legend("6"));

        var e = legend("L");
        e.className = "b";
        host7.appendChild(e);
        var e = legend("7");
        e.className = "c";
        host7.appendChild(e);

        var e = legend("L");
        e.className = "b after";
        host8.appendChild(e);
        var e = legend("8");
        e.className = "c  before";
        host8.appendChild(e);

        var e = legend("L2");
        e.className = "b before after";
        host9.appendChild(e);
        var e = contents(legend(" L3"));
        e.className = "b before after";
        host9.appendChild(e);
        var e = legend("9");
        e.className = "c  before";
        host9.appendChild(e);

        document.body.offsetHeight;
        setTimeout(function() {
            document.body.offsetHeight;
            document.documentElement.removeAttribute("class");
          },0);
      }

<<<<<<< HEAD
      window.addEventListener("MozReftestInvalidate", tweak);
=======
      if (document.body.createShadowRoot) {
        run();
        window.addEventListener("MozReftestInvalidate", tweak);
      } else {
        document.documentElement.removeAttribute("class");
      }
>>>>>>> a17af05f
    </script>
  </body>
</html><|MERGE_RESOLUTION|>--- conflicted
+++ resolved
@@ -107,16 +107,12 @@
           },0);
       }
 
-<<<<<<< HEAD
-      window.addEventListener("MozReftestInvalidate", tweak);
-=======
       if (document.body.createShadowRoot) {
         run();
         window.addEventListener("MozReftestInvalidate", tweak);
       } else {
         document.documentElement.removeAttribute("class");
       }
->>>>>>> a17af05f
     </script>
   </body>
 </html>