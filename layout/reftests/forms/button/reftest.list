== first-letter-1.html first-letter-1-ref.html
!= first-letter-1.html first-letter-1-noref.html

== max-height.html max-height-ref.html
== min-height.html min-height-ref.html

# Android is off ever-so-slightly on the points where the text
# runs into the border on this text, so a little fuzz is needed.
fuzzy-if(Android,1,16) == overflow-areas-1.html overflow-areas-1-ref.html

# The buttons in these tests have some fancy shading applied to their corners
<<<<<<< HEAD
# on Android, despite their "-moz-appearance: none; appearance: none; background: gray", so they
=======
# on Android, despite their "-moz-appearance: none; background: gray", so they
>>>>>>> a17af05f
# don't quite match the reference case's normal <div>. That's why they're fuzzy.
fuzzy-if(Android,125,20) == percent-height-child.html percent-height-child-ref.html
fuzzy-if(Android,125,20) == percent-width-child.html  percent-width-child-ref.html

== vertical-centering.html vertical-centering-ref.html

!= line-height-button-0.5.html line-height-button-1.0.html
!= line-height-button-1.5.html line-height-button-1.0.html
!= line-height-input-0.5.html line-height-input-1.0.html
!= line-height-input-1.5.html line-height-input-1.0.html

# Looks like Android changes the text color, but to something slightly
# different from ColorGray
fails-if(Android) == disabled-1.html disabled-1-ref.html
== disabled-2.html disabled-2-ref.html

!= disabled-3.html disabled-3-notref.html
!= disabled-4.html disabled-4-notref.html
!= disabled-5.html disabled-5-notref.html
!= disabled-6.html disabled-6-notref.html

== width-auto-size-em-ltr.html width-auto-size-em-ltr-ref.html
== width-auto-size-ltr.html width-auto-size-ltr-ref.html
== width-exact-fit-ltr.html width-auto-size-ltr-ref.html
== width-auto-size-em-rtl.html width-auto-size-em-rtl-ref.html
== width-auto-size-rtl.html width-auto-size-rtl-ref.html
== width-exact-fit-rtl.html width-auto-size-rtl-ref.html
== display-grid-flex-columnset.html display-grid-flex-columnset-ref.html
== 1317351.html 1317351-ref.html

== dynamic-text-indent.html dynamic-text-indent-ref.html<|MERGE_RESOLUTION|>--- conflicted
+++ resolved
@@ -9,11 +9,7 @@
 fuzzy-if(Android,1,16) == overflow-areas-1.html overflow-areas-1-ref.html
 
 # The buttons in these tests have some fancy shading applied to their corners
-<<<<<<< HEAD
-# on Android, despite their "-moz-appearance: none; appearance: none; background: gray", so they
-=======
 # on Android, despite their "-moz-appearance: none; background: gray", so they
->>>>>>> a17af05f
 # don't quite match the reference case's normal <div>. That's why they're fuzzy.
 fuzzy-if(Android,125,20) == percent-height-child.html percent-height-child-ref.html
 fuzzy-if(Android,125,20) == percent-width-child.html  percent-width-child-ref.html
