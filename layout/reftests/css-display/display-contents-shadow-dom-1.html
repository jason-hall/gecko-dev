<!DOCTYPE html>
<!--
     Any copyright is dedicated to the Public Domain.
     http://creativecommons.org/publicdomain/zero/1.0/
-->
<html class="reftest-wait" lang="en-US">
  <head>
  <title>CSS Test: CSS display:contents; in Shadow DOM</title>
  <link rel="author" title="Mats Palmgren" href="https://bugzilla.mozilla.org/show_bug.cgi?id=907396">
  <link rel="help" href="http://dev.w3.org/csswg/css-display">
<style>
html,body {
    color:black; background-color:white; font-size:16px; padding:0; margin:0;
}
.before::before {content: "a ";}
.after::after {content: " c";}
div.before::before {content: "X ";}
div.after::after {content: " Y";}
.b,.c { display:contents; }
</style>
  </head>
  <body>
    <div id="host1" class="before"></div>
    <span id="host2"></span>
    <div id="host3" class="after"></div>
    <div id="host4" class="before after"></div>
    <div id="host5" class="after"></div>
    <div id="host6" class="before"></div>
    <div id="host7"></div>
    <div id="host8" class="after"></div>
    <div id="host9" class="before after"></div>
    <div id="hostA" class="after"></div>
    <div id="hostB"></div>
    <div id="hostC"></div>
    <div id="hostD"></div>
    <div id="hostE"></div>
    <div id="hostF" class="before"></div>
    <div id="hostG"></div>
    <span id="hostH"></span>
    <div id="hostI"></div>
    <div id="hostJ"></div>
    <span id="hostK"></span>
    <div id="hostL"></div>
    <div id="hostM"><i>Two</i><b>One</b></div>
    <div id="hostN"><i class="c">Two</i><b>One</b></div>
    <div id="hostO"><i>Two</i><b class="c">One</b></div>
    <div id="hostP"><i class="c">Two</i><b class="c">One</b></div>
    <div id="hostQ" class="c" style="color:blue"><i class="c">Two</i><b class="c">One</b></div>Three
    <span id="hostR"><style scoped>:scope{color:green}</style></span>
    <div id="hostS" class="c"><span class="c">S</span></div>
    <div id="hostT" class="c">T</div>
    <div id="hostU"><span class="c">U</span></div>
    <div id="hostV" class="c" style="color:red"><b class="c" style="color:inherit">V</b></div>
    <div id="hostW" class="c" style="color:red"><b class="c" style="color:inherit">W</b></div>
    <span id="hostX" style="color:red"><b class="c" style="color:inherit">X</b></span>
    <!-- TODO(bug 1021572?) <div id="hostY" class="c" style="color:red"><b>Y</b></div> -->

   <script>
      function shadow(id) {
        return document.getElementById(id).createShadowRoot();
      }
      function span(s) {
        var e = document.createElement("span");
        var t = document.createTextNode(s);
        e.appendChild(t);
        return e;
      }
      function text(s) {
        return document.createTextNode(s);
      }
      function contents(n) {
        var e = document.createElement("z");
        e.style.display = "contents";
        e.style.color = "blue"; 
        if (n) e.appendChild(n);
        return e;
      }

      function run() {
        document.body.offsetHeight;

        shadow("host1").innerHTML = '<content></content> c';
        shadow("host2").innerHTML = 'a <content style="display:contents"></content> c';
        shadow("host3").innerHTML = 'a <content style="display:contents"></content>';
        shadow("host4").innerHTML = '<content style="display:contents"></content>';
        shadow("host5").innerHTML = 'a <content style="display:contents"></content>';
        shadow("host6").innerHTML = '<z style="color:blue; display:contents"><content></content></z> c';
        shadow("host7").innerHTML = 'a <content style="display:contents"></content> c';
        shadow("host8").innerHTML = 'a <z style="color:blue; display:contents"><content style="display:contents"></z></content>';
        shadow("host9").innerHTML = '<content style="display:contents"></content>';
        shadow("hostA").innerHTML = 'a <content style="display:contents"></content>';
        shadow("hostB").innerHTML = 'a <content select=".c"></content> <content select=".b"></content> B';
        shadow("hostC").innerHTML = 'A <content select=".c"></content> <content select=".b"></content> B';
        shadow("hostD").innerHTML = 'A <content select=".c"></content> <content select=".b"></content> B <content select=".b"></content>';
        shadow("hostE").innerHTML = 'A <content select=".c"></content> <content select=".b"></content> B';
        shadow("hostF").innerHTML = '<content select=".c"></content> <content select=".b"></content> B';
        shadow("hostG").innerHTML = '<content select=".b"></content>';
        shadow("hostH").innerHTML = '<content select=".b"></content>';
        shadow("hostI").innerHTML = 'A<content select=".b"></content>';
        shadow("hostJ").innerHTML = 'A<content select=".b"></content>';
        shadow("hostK").innerHTML = '<content select=".b"></content>';
        shadow("hostL").innerHTML = '<content select=".b"></content>';
        shadow("hostM").innerHTML = '<content select="b"></content><content select="i"></content>';
        shadow("hostN").innerHTML = '<content select="b"></content><content select="i"></content>';
        shadow("hostO").innerHTML = '<content select="b"></content><content select="i"></content>';
        shadow("hostP").innerHTML = '<content select="b"></content><content select="i"></content>';
        shadow("hostQ").innerHTML = '<content select="b"></content><content select="i"></content>';
        shadow("hostR").innerHTML = '<content select="span"></content>';
        shadow("hostW").innerHTML = '<z style="color:red"><content select="b"></content></z>';
        shadow("hostX").innerHTML = '<z style="color:red"><content select="b"></content></z>';
        // TODO(bug 1021572?) shadow("hostY").innerHTML = '<content select="b"><style scoped>:scope{color:green}</style></content>';
      }

      function tweak() {
        document.body.offsetHeight;

        host1.appendChild(span("1"));
        host2.appendChild(text("2"));
        host3.appendChild(span("3"));
        host4.appendChild(text("4"));

        var e = span("5");
        e.style.display = "contents";
        host5.appendChild(e);

        host6.appendChild(span("6"));
        host7.appendChild(contents(text("7")));
        host8.appendChild(contents(span("8")));
        host9.appendChild(contents(text("9")));

        var e = contents(span("A"));
        e.style.display = "contents";
        hostA.appendChild(e);

        var e = contents(text("2"));
        e.className = "b";
        hostB.appendChild(e);
        var e = contents(text("1"));
        e.className = "c";
        hostB.appendChild(e);

        var e = contents(text("2"));
        e.className = "b after";
        hostC.appendChild(e);
        var e = contents(text("1"));
        e.className = "c  before";
        hostC.appendChild(e);

        var e = contents(text("2"));
        e.className = "b before after";
        hostD.appendChild(e);
        var e = contents(text(" 3"));
        e.className = "b before after";
        hostD.appendChild(e);
        var e = contents(text("1"));
        e.className = "c  before";
        hostD.appendChild(e);

        var e = contents(contents(text("2")));
        e.className = "before b after";
        hostE.appendChild(e);
        var e2 = contents(text("1"));
        e2.className = "c  before after";
        hostE.insertBefore(e2, e);

        var e = contents(text("2"));
        e.className = "before b after";
        hostF.appendChild(e);
        var e2 = contents(text("1"));
        e2.className = "c  before after";
        hostF.insertBefore(e2, e);

        var e = contents(contents(text("1")));
        e.className = "b";
        hostG.appendChild(e);
        var e = contents(text("2"));
        e.className = "b  before after";
        hostG.appendChild(e);

        var e = contents(contents(text("2")));
        e.className = "b";
        hostH.appendChild(e);
        var e2 = contents(text("1"));
        e2.className = "b  before after";
        hostH.insertBefore(e2, e);

        var e = contents(text("b"));
        e.className = "b";
        hostI.appendChild(e);
        var e = span("c");
        e.className = "b";
        hostI.appendChild(e);

        var e = contents(contents(text("b")));
        e.className = "b";
        hostJ.appendChild(e);
        var e = span("c");
        e.className = "b";
        hostJ.appendChild(e);

        var inner = span("b");
        inner.className = "after";
        var e = contents(contents(inner));
        e.className = "b";
        hostK.appendChild(e);
        var e = span("d");
        e.className = "b";
        hostK.appendChild(e);

        var inner = contents(null);
        inner.className = "before";
        var e = contents(inner);
        e.className = "b";
        hostL.appendChild(e);
        var e = span("b");
        e.className = "b";
        hostL.appendChild(e);

        hostR.appendChild(span("R"));

        document.body.offsetHeight;
        setTimeout(function() {
            shadow("hostS");
            shadow("hostT");
            shadow("hostU");
            shadow("hostV").innerHTML = '<z style="color:green"><content select="b"></content></z>';
            shadow("hostW").innerHTML = '<z style="color:green"><content select="b"></content></z>';
            shadow("hostX").innerHTML = '<z style="color:green"><content select="b"></content></z>';

            document.body.offsetHeight;
            document.documentElement.removeAttribute("class");
          },0);
      }

<<<<<<< HEAD
      window.addEventListener("MozReftestInvalidate", tweak);
=======
      if (document.body.createShadowRoot) {
        run();
        window.addEventListener("MozReftestInvalidate", tweak);
      } else {
        document.documentElement.removeAttribute("class");
      }
>>>>>>> a17af05f
    </script>
  </body>
</html><|MERGE_RESOLUTION|>--- conflicted
+++ resolved
@@ -232,16 +232,12 @@
           },0);
       }
 
-<<<<<<< HEAD
-      window.addEventListener("MozReftestInvalidate", tweak);
-=======
       if (document.body.createShadowRoot) {
         run();
         window.addEventListener("MozReftestInvalidate", tweak);
       } else {
         document.documentElement.removeAttribute("class");
       }
->>>>>>> a17af05f
     </script>
   </body>
 </html>