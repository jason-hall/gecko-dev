--- conflicted
+++ resolved
@@ -35,11 +35,7 @@
     os.path.join("css-values-3"),
     os.path.join("css-multicol-1"),
     os.path.join("css-writing-modes-3"),
-<<<<<<< HEAD
-    os.path.join("selectors-4"),
-=======
     os.path.join("selectors4"),
->>>>>>> a17af05f
 ]
 
 gPrefixedProperties = [
