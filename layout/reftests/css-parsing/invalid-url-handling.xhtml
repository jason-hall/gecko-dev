<!DOCTYPE html PUBLIC "-//W3C//DTD XHTML 1.1//EN" "http://www.w3.org/TR/xhtml11/DTD/xhtml11.dtd">
<html xmlns="http://www.w3.org/1999/xhtml">
 <head>
  <title>CSS Test: handling of invalid url() functions</title>
  <link rel="author" title="L. David Baron" href="https://dbaron.org/" />
  <link rel="author" title="Mozilla Corporation" href="http://mozilla.com/" />
  <link rel="help" href="http://www.w3.org/TR/CSS21/syndata.html#tokenization" />
  <link rel="help" href="http://www.w3.org/TR/CSS21/syndata.html#parsing-errors" />
  <meta name="flags" content="invalid" />
  <style type="text/css">
  div { background-color: red }
  </style>
  <style type="text/css">
  /* not a URI token, but handled according to rules for parsing errors */
  #one { background: url(foo"bar") }
  #one { background-color: green; }
  </style>
  <style type="text/css">
  /* not a URI token, but handled according to rules for parsing errors */
  #foo { background: url(foo"bar
  ) }
  #two { background-color: green; }
  </style>
  <style type="text/css">
<<<<<<< HEAD
  /* not a URI token; the unterminated string ends at end of line, so
     the brace never matches */
=======
  /* not a URI token; bad-url token is consumed until the first closing ) */
  #foo { background: url(foo"bar) }
>>>>>>> a17af05f
  #three { background-color: green; }
  #foo { background: url(foo"bar) }
  #three { background-color: red; }
  </style>
  <style type="text/css">
<<<<<<< HEAD
  /* not a URI token; the unterminated string ends at end of line */
=======
  /* not a URI token; bad-url token is consumed until the first closing ) */
  #four { background-color: green; }
>>>>>>> a17af05f
  #foo { background: url(foo"bar) }
  ) }
  #four { background-color: green; }
  </style>
  <style type="text/css">
  /* not a URI token; the unterminated string ends at end of line, so
     the brace never matches */
  #five { background-color: green; }
  #foo { background: url("bar) }
  #five { background-color: red; }
  </style>
  <style type="text/css">
  /* not a URI token; the unterminated string ends at end of line */
  #foo { background: url("bar) }
  ) }
  #six { background-color: green; }
  </style>
  <style type="text/css">
  /* not a URI token, but brace matching should work */
  #seven { background: url(()); background-color: green; }
  </style>
  <style type="text/css">
  /* not a URI token, but brace matching should work */
  #eight { background: url([{}]); background-color: green; }
  </style>
  <style type="text/css">
  /* not a URI token, but brace matching should work */
  #nine { background: url([)]); background-color: green; }
  </style>
  <style type="text/css">
  /* perfectly good URI token (image is a 404, though) */
  #ten { background: url({) green; }
  </style>
  <style type="text/css">
  /* perfectly good URI token (image is a 404, though) */
  #eleven { background: url([) green; }
  </style>
  <style type="text/css">
<<<<<<< HEAD
  /* not a URI token; brace matching should work only after invalid URI token */
  #twelve { background: url(}{""{)}); background-color: green; }
=======
  /* not a URI token; bad-url token is consumed until the first closing )
     so the brace immediately after it closes the declaration block */
  #twelve { background-color: green; }
  #twelve { background: url(}{""{)}); background-color: red; }
>>>>>>> a17af05f
  </style>
  <style type="text/css">
  /* invalid URI token absorbs the [ */
  #thirteen { background: url([""); background-color: green; }
  </style>
  <style type="text/css">
<<<<<<< HEAD
  /* not a URI token; the opening ( is never matched */
=======
  /* not a URI token; bad-url token is consumed until the first closing ) */
  #foo { background: url(() }
>>>>>>> a17af05f
  #fourteen { background-color: green; }
  #foo { background: url(() }
  #fourteen { background-color: red; }
  </style>
  <!-- The next three tests test that invalid URI tokens absorb [ and { -->
  <style type="text/css">
  #foo { background: url(a()); }
  #fifteen { background-color: green }
  </style>
  <style type="text/css">
  #foo { background: url([()); }
  #sixteen { background-color: green }
  </style>
  <style type="text/css">
  #foo { background: url({()); }
  #seventeen { background-color: green }
  </style>
  <!-- Test that url() starting with a quote and without its closing ')' eaten
  by any of the tokens that come after the initial quote doesn't eat the rest of
  the stylesheet.  In particular, this checks whether, once we reach the end of
  the string and discover garbage after it, we tokenize the garbage or just skip
  to the nearest ')'. -->
  <style type="text/css">
  #eighteen { background-color: red; }
  #foo { background: url('('')'); }
  #eighteen { background-color: green; }
  </style>
  <!-- And the same thing with double quotes -->
  <style type="text/css">
  #nineteen { background-color: red; }
  #foo { background: url("("')'); }
  #nineteen { background-color: green; }
  </style>
 </head>
 <body>
  <div id="one">This should have a green background</div>
  <div id="two">This should have a green background</div>
  <div id="three">This should have a green background</div>
  <div id="four">This should have a green background</div>
  <div id="five">This should have a green background</div>
  <div id="six">This should have a green background</div>
  <div id="seven">This should have a green background</div>
  <div id="eight">This should have a green background</div>
  <div id="nine">This should have a green background</div>
  <div id="ten">This should have a green background</div>
  <div id="eleven">This should have a green background</div>
  <div id="twelve">This should have a green background</div>
  <div id="thirteen">This should have a green background</div>
  <div id="fourteen">This should have a green background</div>
  <div id="fifteen">This should have a green background</div>
  <div id="sixteen">This should have a green background</div>
  <div id="seventeen">This should have a green background</div>
  <div id="eighteen">This should have a green background</div>
  <div id="nineteen">This should have a green background</div>
 </body>
</html><|MERGE_RESOLUTION|>--- conflicted
+++ resolved
@@ -22,27 +22,16 @@
   #two { background-color: green; }
   </style>
   <style type="text/css">
-<<<<<<< HEAD
-  /* not a URI token; the unterminated string ends at end of line, so
-     the brace never matches */
-=======
   /* not a URI token; bad-url token is consumed until the first closing ) */
   #foo { background: url(foo"bar) }
->>>>>>> a17af05f
   #three { background-color: green; }
-  #foo { background: url(foo"bar) }
-  #three { background-color: red; }
   </style>
   <style type="text/css">
-<<<<<<< HEAD
-  /* not a URI token; the unterminated string ends at end of line */
-=======
   /* not a URI token; bad-url token is consumed until the first closing ) */
   #four { background-color: green; }
->>>>>>> a17af05f
   #foo { background: url(foo"bar) }
   ) }
-  #four { background-color: green; }
+  #four { background-color: red; }
   </style>
   <style type="text/css">
   /* not a URI token; the unterminated string ends at end of line, so
@@ -78,30 +67,19 @@
   #eleven { background: url([) green; }
   </style>
   <style type="text/css">
-<<<<<<< HEAD
-  /* not a URI token; brace matching should work only after invalid URI token */
-  #twelve { background: url(}{""{)}); background-color: green; }
-=======
   /* not a URI token; bad-url token is consumed until the first closing )
      so the brace immediately after it closes the declaration block */
   #twelve { background-color: green; }
   #twelve { background: url(}{""{)}); background-color: red; }
->>>>>>> a17af05f
   </style>
   <style type="text/css">
   /* invalid URI token absorbs the [ */
   #thirteen { background: url([""); background-color: green; }
   </style>
   <style type="text/css">
-<<<<<<< HEAD
-  /* not a URI token; the opening ( is never matched */
-=======
   /* not a URI token; bad-url token is consumed until the first closing ) */
   #foo { background: url(() }
->>>>>>> a17af05f
   #fourteen { background-color: green; }
-  #foo { background: url(() }
-  #fourteen { background-color: red; }
   </style>
   <!-- The next three tests test that invalid URI tokens absorb [ and { -->
   <style type="text/css">
