--- conflicted
+++ resolved
@@ -24,16 +24,12 @@
         document.documentElement.removeAttribute("class");
       }
 
-<<<<<<< HEAD
-      window.addEventListener("MozReftestInvalidate", tweak);
-=======
       if (document.body.createShadowRoot) {
         run();
         window.addEventListener("MozReftestInvalidate", tweak);
       } else {
         document.documentElement.className = "";
       }
->>>>>>> a17af05f
     </script>
   </body>
 </html>