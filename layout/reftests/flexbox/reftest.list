--- conflicted
+++ resolved
@@ -13,11 +13,7 @@
 include pagination/reftest.list
 
 # Tests for cross-axis alignment (align-self / align-items properties)
-<<<<<<< HEAD
-pref(layout.css.moz-appearance.enabled,true) fails == flexbox-align-self-baseline-horiz-2.xhtml  flexbox-align-self-baseline-horiz-2-ref.xhtml # bug 793456, and possibly others
-=======
 fails-if(!styloVsGecko) == flexbox-align-self-baseline-horiz-2.xhtml  flexbox-align-self-baseline-horiz-2-ref.xhtml # bug 793456, and possibly others
->>>>>>> a17af05f
 # This one fails on windows R (but not Ru, strangely) and GTK.
 # On Windows R and GTK, the single-line <label> flex item has a different
 # background size in test vs. ref
