/* -*- Mode: C++; tab-width: 2; indent-tabs-mode: nil; c-basic-offset: 2 -*- */
/* This Source Code Form is subject to the terms of the Mozilla Public
 * License, v. 2.0. If a copy of the MPL was not distributed with this
 * file, You can obtain one at http://mozilla.org/MPL/2.0/. */

#include "nsListBoxBodyFrame.h"

#include "nsListBoxLayout.h"

#include "mozilla/MathAlgorithms.h"
#include "nsCOMPtr.h"
#include "nsGridRowGroupLayout.h"
#include "nsIServiceManager.h"
#include "nsGkAtoms.h"
#include "nsIContent.h"
#include "nsNameSpaceManager.h"
#include "nsIDocument.h"
#include "nsIDOMMouseEvent.h"
#include "nsIDOMElement.h"
#include "nsIDOMNodeList.h"
#include "nsCSSFrameConstructor.h"
#include "nsIScrollableFrame.h"
#include "nsScrollbarFrame.h"
#include "nsView.h"
#include "nsViewManager.h"
#include "nsStyleContext.h"
#include "nsFontMetrics.h"
#include "nsITimer.h"
#include "mozilla/StyleSetHandle.h"
#include "mozilla/StyleSetHandleInlines.h"
#include "nsPIBoxObject.h"
#include "nsLayoutUtils.h"
#include "nsPIListBoxObject.h"
#include "nsContentUtils.h"
#include "ChildIterator.h"
#include "gfxContext.h"
#include "prtime.h"
#include <algorithm>

#ifdef ACCESSIBILITY
#include "nsAccessibilityService.h"
#endif

using namespace mozilla;
using namespace mozilla::dom;

/////////////// nsListScrollSmoother //////////////////

/* A mediator used to smooth out scrolling. It works by seeing if
 * we have time to scroll the amount of rows requested. This is determined
 * by measuring how long it takes to scroll a row. If we can scroll the
 * rows in time we do so. If not we start a timer and skip the request. We
 * do this until the timer finally first because the user has stopped moving
 * the mouse. Then do all the queued requests in on shot.
 */

// the longest amount of time that can go by before the use
// notices it as a delay.
#define USER_TIME_THRESHOLD 150000

// how long it takes to layout a single row initial value.
// we will time this after we scroll a few rows.
#define TIME_PER_ROW_INITAL  50000

// if we decide we can't layout the rows in the amount of time. How long
// do we wait before checking again?
#define SMOOTH_INTERVAL 100

class nsListScrollSmoother final
{
private:
  ~nsListScrollSmoother();

public:
  NS_INLINE_DECL_REFCOUNTING(nsListScrollSmoother)

  explicit nsListScrollSmoother(nsListBoxBodyFrame* aOuter);

  void Start();
  void Stop();
  bool IsRunning();

  nsCOMPtr<nsITimer> mRepeatTimer;
  int32_t mDelta;
  nsListBoxBodyFrame* mOuter;
};

nsListScrollSmoother::nsListScrollSmoother(nsListBoxBodyFrame* aOuter)
{
  mDelta = 0;
  mOuter = aOuter;
}

nsListScrollSmoother::~nsListScrollSmoother()
{
  Stop();
}

bool
nsListScrollSmoother::IsRunning()
{
  return mRepeatTimer ? true : false;
}

void
nsListScrollSmoother::Start()
{
  nsTimerCallbackFunc scrollSmootherCallback = [](nsITimer* aTimer,
                                                  void* aClosure) {
    // The passed-in nsListScrollSmoother is always alive here. Because if
    // nsListScrollSmoother died, mRepeatTimer->Stop() would be called during
    // the destruction and this callback would never be invoked.
    auto self = static_cast<nsListScrollSmoother*>(aClosure);

    self->Stop();

    NS_ASSERTION(self->mOuter, "mOuter is null, see bug #68365");
    if (self->mOuter) {
      // actually do some work.
      self->mOuter->InternalPositionChangedCallback();
    }
  };

  Stop();
  mRepeatTimer = do_CreateInstance("@mozilla.org/timer;1");
  nsIContent* content = nullptr;
  if (mOuter) {
    content = mOuter->GetContent();
  }
  if (content) {
    mRepeatTimer->SetTarget(
        content->OwnerDoc()->EventTargetFor(TaskCategory::Other));
  }
  mRepeatTimer->InitWithNamedFuncCallback(scrollSmootherCallback,
                                          this,
                                          SMOOTH_INTERVAL,
                                          nsITimer::TYPE_ONE_SHOT,
                                          "scrollSmootherCallback");
}

void
nsListScrollSmoother::Stop()
{
  if ( mRepeatTimer ) {
    mRepeatTimer->Cancel();
    mRepeatTimer = nullptr;
  }
}

/////////////// nsListBoxBodyFrame //////////////////

nsListBoxBodyFrame::nsListBoxBodyFrame(nsStyleContext* aContext,
                                       nsBoxLayout* aLayoutManager)
  : nsBoxFrame(aContext, kClassID, false, aLayoutManager),
    mTopFrame(nullptr),
    mBottomFrame(nullptr),
    mLinkupFrame(nullptr),
    mScrollSmoother(nullptr),
    mRowsToPrepend(0),
    mRowCount(-1),
    mRowHeight(0),
    mAvailableHeight(0),
    mStringWidth(-1),
    mCurrentIndex(0),
    mOldIndex(0),
    mYPosition(0),
    mTimePerRow(TIME_PER_ROW_INITAL),
    mRowHeightWasSet(false),
    mScrolling(false),
    mAdjustScroll(false),
    mReflowCallbackPosted(false)
{
}

nsListBoxBodyFrame::~nsListBoxBodyFrame()
{
  NS_IF_RELEASE(mScrollSmoother);

#if USE_TIMER_TO_DELAY_SCROLLING
  StopScrollTracking();
  mAutoScrollTimer = nullptr;
#endif

}

NS_QUERYFRAME_HEAD(nsListBoxBodyFrame)
  NS_QUERYFRAME_ENTRY(nsIScrollbarMediator)
  NS_QUERYFRAME_ENTRY(nsListBoxBodyFrame)
NS_QUERYFRAME_TAIL_INHERITING(nsBoxFrame)

////////// nsIFrame /////////////////

void
nsListBoxBodyFrame::Init(nsIContent*       aContent,
                         nsContainerFrame* aParent,
                         nsIFrame*         aPrevInFlow)
{
  nsBoxFrame::Init(aContent, aParent, aPrevInFlow);
  // Don't call nsLayoutUtils::GetScrollableFrameFor since we are not its
  // scrollframe child yet.
  nsIScrollableFrame* scrollFrame = do_QueryFrame(aParent);
  if (scrollFrame) {
    nsIFrame* verticalScrollbar = scrollFrame->GetScrollbarBox(true);
    nsScrollbarFrame* scrollbarFrame = do_QueryFrame(verticalScrollbar);
    if (scrollbarFrame) {
      scrollbarFrame->SetScrollbarMediatorContent(GetContent());
    }
  }
  RefPtr<nsFontMetrics> fm =
    nsLayoutUtils::GetFontMetricsForFrame(this, 1.0f);
  mRowHeight = fm->MaxHeight();
}

void
nsListBoxBodyFrame::DestroyFrom(nsIFrame* aDestructRoot)
{
  // make sure we cancel any posted callbacks.
  if (mReflowCallbackPosted)
     PresContext()->PresShell()->CancelReflowCallback(this);

  // Revoke any pending position changed events
  for (uint32_t i = 0; i < mPendingPositionChangeEvents.Length(); ++i) {
    mPendingPositionChangeEvents[i]->Revoke();
  }

  // Make sure we tell our listbox's box object we're being destroyed.
  if (mBoxObject) {
    mBoxObject->ClearCachedValues();
  }

  nsBoxFrame::DestroyFrom(aDestructRoot);
}

nsresult
nsListBoxBodyFrame::AttributeChanged(int32_t aNameSpaceID,
                                     nsIAtom* aAttribute,
                                     int32_t aModType)
{
  nsresult rv = NS_OK;

  if (aAttribute == nsGkAtoms::rows) {
    PresContext()->PresShell()->
      FrameNeedsReflow(this, nsIPresShell::eStyleChange, NS_FRAME_IS_DIRTY);
  }
  else
    rv = nsBoxFrame::AttributeChanged(aNameSpaceID, aAttribute, aModType);

  return rv;

}

/* virtual */ void
nsListBoxBodyFrame::MarkIntrinsicISizesDirty()
{
  mStringWidth = -1;
  nsBoxFrame::MarkIntrinsicISizesDirty();
}

/////////// nsBox ///////////////

NS_IMETHODIMP
nsListBoxBodyFrame::DoXULLayout(nsBoxLayoutState& aBoxLayoutState)
{
  if (mScrolling)
    aBoxLayoutState.SetPaintingDisabled(true);

  nsresult rv = nsBoxFrame::DoXULLayout(aBoxLayoutState);

  // determine the real height for the scrollable area from the total number
  // of rows, since non-visible rows don't yet have frames
  nsRect rect(nsPoint(0, 0), GetSize());
  nsOverflowAreas overflow(rect, rect);
  if (mLayoutManager) {
    nsIFrame* childFrame = mFrames.FirstChild();
    while (childFrame) {
      ConsiderChildOverflow(overflow, childFrame);
      childFrame = childFrame->GetNextSibling();
    }

    nsSize prefSize = mLayoutManager->GetXULPrefSize(this, aBoxLayoutState);
    NS_FOR_FRAME_OVERFLOW_TYPES(otype) {
      nsRect& o = overflow.Overflow(otype);
      o.height = std::max(o.height, prefSize.height);
    }
  }
  FinishAndStoreOverflow(overflow, GetSize());

  if (mScrolling)
    aBoxLayoutState.SetPaintingDisabled(false);

  // if we are scrolled and the row height changed
  // make sure we are scrolled to a correct index.
  if (mAdjustScroll)
     PostReflowCallback();

  return rv;
}

nsSize
nsListBoxBodyFrame::GetXULMinSizeForScrollArea(nsBoxLayoutState& aBoxLayoutState)
{
  nsSize result(0, 0);
  if (nsContentUtils::HasNonEmptyAttr(GetContent(), kNameSpaceID_None,
                                      nsGkAtoms::sizemode)) {
    result = GetXULPrefSize(aBoxLayoutState);
    result.height = 0;
    nsIScrollableFrame* scrollFrame = nsLayoutUtils::GetScrollableFrameFor(this);
    if (scrollFrame &&
        scrollFrame->GetScrollbarStyles().mVertical == NS_STYLE_OVERFLOW_AUTO) {
      nsMargin scrollbars =
        scrollFrame->GetDesiredScrollbarSizes(&aBoxLayoutState);
      result.width += scrollbars.left + scrollbars.right;
    }
  }
  return result;
}

nsSize
nsListBoxBodyFrame::GetXULPrefSize(nsBoxLayoutState& aBoxLayoutState)
{
  nsSize pref = nsBoxFrame::GetXULPrefSize(aBoxLayoutState);

  int32_t size = GetFixedRowSize();
  if (size > -1)
    pref.height = size*GetRowHeightAppUnits();

  nsIScrollableFrame* scrollFrame = nsLayoutUtils::GetScrollableFrameFor(this);
  if (scrollFrame &&
      scrollFrame->GetScrollbarStyles().mVertical == NS_STYLE_OVERFLOW_AUTO) {
    nsMargin scrollbars = scrollFrame->GetDesiredScrollbarSizes(&aBoxLayoutState);
    pref.width += scrollbars.left + scrollbars.right;
  }
  return pref;
}

///////////// nsIScrollbarMediator ///////////////

void
nsListBoxBodyFrame::ScrollByPage(nsScrollbarFrame* aScrollbar, int32_t aDirection,
                                 nsIScrollbarMediator::ScrollSnapMode aSnap)
{
  // CSS Scroll Snapping is not enabled for XUL, aSnap is ignored
  MOZ_ASSERT(aScrollbar != nullptr);
  aScrollbar->SetIncrementToPage(aDirection);
  AutoWeakFrame weakFrame(this);
  int32_t newPos = aScrollbar->MoveToNewPosition();
  if (!weakFrame.IsAlive()) {
    return;
  }
  UpdateIndex(newPos);
}

void
nsListBoxBodyFrame::ScrollByWhole(nsScrollbarFrame* aScrollbar, int32_t aDirection,
                                  nsIScrollbarMediator::ScrollSnapMode aSnap)
{
  // CSS Scroll Snapping is not enabled for XUL, aSnap is ignored
  MOZ_ASSERT(aScrollbar != nullptr);
  aScrollbar->SetIncrementToWhole(aDirection);
  AutoWeakFrame weakFrame(this);
  int32_t newPos = aScrollbar->MoveToNewPosition();
  if (!weakFrame.IsAlive()) {
    return;
  }
  UpdateIndex(newPos);
}

void
nsListBoxBodyFrame::ScrollByLine(nsScrollbarFrame* aScrollbar, int32_t aDirection,
                                 nsIScrollbarMediator::ScrollSnapMode aSnap)
{
  // CSS Scroll Snapping is not enabled for XUL, aSnap is ignored
  MOZ_ASSERT(aScrollbar != nullptr);
  aScrollbar->SetIncrementToLine(aDirection);
  AutoWeakFrame weakFrame(this);
  int32_t newPos = aScrollbar->MoveToNewPosition();
  if (!weakFrame.IsAlive()) {
    return;
  }
  UpdateIndex(newPos);
}

void
nsListBoxBodyFrame::RepeatButtonScroll(nsScrollbarFrame* aScrollbar)
{
  AutoWeakFrame weakFrame(this);
  int32_t newPos = aScrollbar->MoveToNewPosition();
  if (!weakFrame.IsAlive()) {
    return;
  }
  UpdateIndex(newPos);
}

int32_t
nsListBoxBodyFrame::ToRowIndex(nscoord aPos) const
{
  return NS_roundf(float(std::max(aPos, 0)) / mRowHeight);
}

void
nsListBoxBodyFrame::ThumbMoved(nsScrollbarFrame* aScrollbar,
                               nscoord aOldPos,
                               nscoord aNewPos)
{
  if (mScrolling || mRowHeight == 0)
    return;

  int32_t newIndex = ToRowIndex(aNewPos);
  if (newIndex == mCurrentIndex) {
    return;
  }
  int32_t rowDelta = newIndex - mCurrentIndex;

  nsListScrollSmoother* smoother = GetSmoother();

  // if we can't scroll the rows in time then start a timer. We will eat
  // events until the user stops moving and the timer stops.
  if (smoother->IsRunning() || Abs(rowDelta)*mTimePerRow > USER_TIME_THRESHOLD) {

     smoother->Stop();

     smoother->mDelta = rowDelta;

     smoother->Start();

     return;
  }

  smoother->Stop();

  mCurrentIndex = newIndex;
  smoother->mDelta = 0;

  if (mCurrentIndex < 0) {
    mCurrentIndex = 0;
    return;
  }
  InternalPositionChanged(rowDelta < 0, Abs(rowDelta));
}

void
nsListBoxBodyFrame::VisibilityChanged(bool aVisible)
{
  if (mRowHeight == 0)
    return;

  int32_t lastPageTopRow = GetRowCount() - (GetAvailableHeight() / mRowHeight);
  if (lastPageTopRow < 0)
    lastPageTopRow = 0;
  int32_t delta = mCurrentIndex - lastPageTopRow;
  if (delta > 0) {
    mCurrentIndex = lastPageTopRow;
    InternalPositionChanged(true, delta);
  }
}

nsIFrame*
nsListBoxBodyFrame::GetScrollbarBox(bool aVertical)
{
  nsIScrollableFrame* scrollFrame = nsLayoutUtils::GetScrollableFrameFor(this);
  return scrollFrame ? scrollFrame->GetScrollbarBox(true) : nullptr;
}

void
nsListBoxBodyFrame::UpdateIndex(int32_t aNewPos)
{
  int32_t newIndex = ToRowIndex(nsPresContext::CSSPixelsToAppUnits(aNewPos));
  if (newIndex == mCurrentIndex) {
    return;
  }
  bool up = newIndex < mCurrentIndex;
  int32_t indexDelta = Abs(newIndex - mCurrentIndex);
  mCurrentIndex = newIndex;
  InternalPositionChanged(up, indexDelta);
}

///////////// nsIReflowCallback ///////////////

bool
nsListBoxBodyFrame::ReflowFinished()
{
  nsAutoScriptBlocker scriptBlocker;
  // now create or destroy any rows as needed
  CreateRows();

  // keep scrollbar in sync
  if (mAdjustScroll) {
     VerticalScroll(mYPosition);
     mAdjustScroll = false;
  }

  // if the row height changed then mark everything as a style change.
  // That will dirty the entire listbox
  if (mRowHeightWasSet) {
    PresContext()->PresShell()->
      FrameNeedsReflow(this, nsIPresShell::eStyleChange, NS_FRAME_IS_DIRTY);
     int32_t pos = mCurrentIndex * mRowHeight;
     if (mYPosition != pos)
       mAdjustScroll = true;
    mRowHeightWasSet = false;
  }

  mReflowCallbackPosted = false;
  return true;
}

void
nsListBoxBodyFrame::ReflowCallbackCanceled()
{
  mReflowCallbackPosted = false;
}

///////// ListBoxObject ///////////////

int32_t
nsListBoxBodyFrame::GetNumberOfVisibleRows()
{
  return mRowHeight ? GetAvailableHeight() / mRowHeight : 0;
}

int32_t
nsListBoxBodyFrame::GetIndexOfFirstVisibleRow()
{
  return mCurrentIndex;
}

nsresult
nsListBoxBodyFrame::EnsureIndexIsVisible(int32_t aRowIndex)
{
  if (aRowIndex < 0)
    return NS_ERROR_ILLEGAL_VALUE;

  int32_t rows = 0;
  if (mRowHeight)
    rows = GetAvailableHeight()/mRowHeight;
  if (rows <= 0)
    rows = 1;
  int32_t bottomIndex = mCurrentIndex + rows;

  // if row is visible, ignore
  if (mCurrentIndex <= aRowIndex && aRowIndex < bottomIndex)
    return NS_OK;

  int32_t delta;

  bool up = aRowIndex < mCurrentIndex;
  if (up) {
    delta = mCurrentIndex - aRowIndex;
    mCurrentIndex = aRowIndex;
  }
  else {
    // Check to be sure we're not scrolling off the bottom of the tree
    if (aRowIndex >= GetRowCount())
      return NS_ERROR_ILLEGAL_VALUE;

    // Bring it just into view.
    delta = 1 + (aRowIndex-bottomIndex);
    mCurrentIndex += delta;
  }

  // Safe to not go off an event here, since this is coming from the
  // box object.
  DoInternalPositionChangedSync(up, delta);
  return NS_OK;
}

nsresult
nsListBoxBodyFrame::ScrollByLines(int32_t aNumLines)
{
  int32_t scrollIndex = GetIndexOfFirstVisibleRow(),
    visibleRows = GetNumberOfVisibleRows();

  scrollIndex += aNumLines;

  if (scrollIndex < 0)
    scrollIndex = 0;
  else {
    int32_t numRows = GetRowCount();
    int32_t lastPageTopRow = numRows - visibleRows;
    if (scrollIndex > lastPageTopRow)
      scrollIndex = lastPageTopRow;
  }

  ScrollToIndex(scrollIndex);

  return NS_OK;
}

// walks the DOM to get the zero-based row index of the content
nsresult
nsListBoxBodyFrame::GetIndexOfItem(nsIDOMElement* aItem, int32_t* _retval)
{
  if (aItem) {
    *_retval = 0;
    nsCOMPtr<nsIContent> itemContent(do_QueryInterface(aItem));

    FlattenedChildIterator iter(mContent);
    for (nsIContent* child = iter.GetNextChild(); child; child = iter.GetNextChild()) {
      // we hit a list row, count it
      if (child->IsXULElement(nsGkAtoms::listitem)) {
        // is this it?
        if (child == itemContent)
          return NS_OK;

        ++(*_retval);
      }
    }
  }

  // not found
  *_retval = -1;
  return NS_OK;
}

nsresult
nsListBoxBodyFrame::GetItemAtIndex(int32_t aIndex, nsIDOMElement** aItem)
{
  *aItem = nullptr;
  if (aIndex < 0)
    return NS_OK;

  int32_t itemCount = 0;
  FlattenedChildIterator iter(mContent);
  for (nsIContent* child = iter.GetNextChild(); child; child = iter.GetNextChild()) {
    // we hit a list row, check if it is the one we are looking for
    if (child->IsXULElement(nsGkAtoms::listitem)) {
      // is this it?
      if (itemCount == aIndex) {
        return CallQueryInterface(child, aItem);
      }
      ++itemCount;
    }
  }

  // not found
  return NS_OK;
}

/////////// nsListBoxBodyFrame ///////////////

int32_t
nsListBoxBodyFrame::GetRowCount()
{
  if (mRowCount < 0)
    ComputeTotalRowCount();
  return mRowCount;
}

int32_t
nsListBoxBodyFrame::GetRowHeightPixels() const
{
  return nsPresContext::AppUnitsToIntCSSPixels(mRowHeight);
}

int32_t
nsListBoxBodyFrame::GetFixedRowSize()
{
  nsresult dummy;

  nsAutoString rows;
  mContent->GetAttr(kNameSpaceID_None, nsGkAtoms::rows, rows);
  if (!rows.IsEmpty())
    return rows.ToInteger(&dummy);

  mContent->GetAttr(kNameSpaceID_None, nsGkAtoms::size, rows);

  if (!rows.IsEmpty())
    return rows.ToInteger(&dummy);

  return -1;
}

void
nsListBoxBodyFrame::SetRowHeight(nscoord aRowHeight)
{
  if (aRowHeight > mRowHeight) {
    mRowHeight = aRowHeight;

    // signal we need to dirty everything
    // and we want to be notified after reflow
    // so we can create or destory rows as needed
    mRowHeightWasSet = true;
    PostReflowCallback();
  }
}

nscoord
nsListBoxBodyFrame::GetAvailableHeight()
{
  nsIScrollableFrame* scrollFrame =
    nsLayoutUtils::GetScrollableFrameFor(this);
  if (scrollFrame) {
    return scrollFrame->GetScrollPortRect().height;
  }
  return 0;
}

nscoord
nsListBoxBodyFrame::GetYPosition()
{
  return mYPosition;
}

nscoord
nsListBoxBodyFrame::ComputeIntrinsicISize(nsBoxLayoutState& aBoxLayoutState)
{
  if (mStringWidth != -1)
    return mStringWidth;

  nscoord largestWidth = 0;

  int32_t index = 0;
  nsCOMPtr<nsIDOMElement> firstRowEl;
  GetItemAtIndex(index, getter_AddRefs(firstRowEl));
  nsCOMPtr<nsIContent> firstRowContent(do_QueryInterface(firstRowEl));

  if (firstRowContent) {
    RefPtr<nsStyleContext> styleContext;
    nsPresContext *presContext = aBoxLayoutState.PresContext();
    styleContext = presContext->StyleSet()->
      ResolveStyleFor(firstRowContent->AsElement(), nullptr,
                      LazyComputeBehavior::Allow);

    nscoord width = 0;
    nsMargin margin(0,0,0,0);

    if (styleContext->StylePadding()->GetPadding(margin))
      width += margin.LeftRight();
    width += styleContext->StyleBorder()->GetComputedBorder().LeftRight();
    if (styleContext->StyleMargin()->GetMargin(margin))
      width += margin.LeftRight();

    FlattenedChildIterator iter(mContent);
    for (nsIContent* child = iter.GetNextChild(); child; child = iter.GetNextChild()) {
      if (child->IsXULElement(nsGkAtoms::listitem)) {
        gfxContext* rendContext = aBoxLayoutState.GetRenderingContext();
        if (rendContext) {
          nsAutoString value;
          uint32_t textCount = child->GetChildCount();
          for (uint32_t j = 0; j < textCount; ++j) {
            nsIContent* text = child->GetChildAt(j);
            if (text && text->IsNodeOfType(nsINode::eTEXT)) {
              text->AppendTextTo(value);
            }
          }

          RefPtr<nsFontMetrics> fm =
            nsLayoutUtils::GetFontMetricsForStyleContext(styleContext);

          nscoord textWidth =
            nsLayoutUtils::AppUnitWidthOfStringBidi(value, this, *fm,
                                                    *rendContext);
          textWidth += width;

          if (textWidth > largestWidth)
            largestWidth = textWidth;
        }
      }
    }
  }

  mStringWidth = largestWidth;
  return mStringWidth;
}

void
nsListBoxBodyFrame::ComputeTotalRowCount()
{
  mRowCount = 0;
  FlattenedChildIterator iter(mContent);
  for (nsIContent* child = iter.GetNextChild(); child; child = iter.GetNextChild()) {
    if (child->IsXULElement(nsGkAtoms::listitem)) {
      ++mRowCount;
    }
  }
}

void
nsListBoxBodyFrame::PostReflowCallback()
{
  if (!mReflowCallbackPosted) {
    mReflowCallbackPosted = true;
    PresContext()->PresShell()->PostReflowCallback(this);
  }
}

////////// scrolling

nsresult
nsListBoxBodyFrame::ScrollToIndex(int32_t aRowIndex)
{
  if (( aRowIndex < 0 ) || (mRowHeight == 0))
    return NS_OK;

  int32_t newIndex = aRowIndex;
  int32_t delta = mCurrentIndex > newIndex ? mCurrentIndex - newIndex : newIndex - mCurrentIndex;
  bool up = newIndex < mCurrentIndex;

  // Check to be sure we're not scrolling off the bottom of the tree
  int32_t lastPageTopRow = GetRowCount() - (GetAvailableHeight() / mRowHeight);
  if (lastPageTopRow < 0)
    lastPageTopRow = 0;

  if (aRowIndex > lastPageTopRow)
    return NS_OK;

  mCurrentIndex = newIndex;

  AutoWeakFrame weak(this);

  // Since we're going to flush anyway, we need to not do this off an event
  DoInternalPositionChangedSync(up, delta);

  if (!weak.IsAlive()) {
    return NS_OK;
  }

  // This change has to happen immediately.
  // Flush any pending reflow commands.
  // XXXbz why, exactly?
  mContent->GetComposedDoc()->FlushPendingNotifications(FlushType::Layout);

  return NS_OK;
}

nsresult
nsListBoxBodyFrame::InternalPositionChangedCallback()
{
  nsListScrollSmoother* smoother = GetSmoother();

  if (smoother->mDelta == 0)
    return NS_OK;

  mCurrentIndex += smoother->mDelta;

  if (mCurrentIndex < 0)
    mCurrentIndex = 0;

  return DoInternalPositionChangedSync(smoother->mDelta < 0,
                                       smoother->mDelta < 0 ?
                                         -smoother->mDelta : smoother->mDelta);
}

nsresult
nsListBoxBodyFrame::InternalPositionChanged(bool aUp, int32_t aDelta)
{
  RefPtr<nsPositionChangedEvent> event =
    new nsPositionChangedEvent(this, aUp, aDelta);
<<<<<<< HEAD
  nsresult rv = mContent->OwnerDoc()->Dispatch("nsPositionChangedEvent",
                                               TaskCategory::Other,
=======
  nsresult rv = mContent->OwnerDoc()->Dispatch(TaskCategory::Other,
>>>>>>> a17af05f
                                               do_AddRef(event));
  if (NS_SUCCEEDED(rv)) {
    if (!mPendingPositionChangeEvents.AppendElement(event)) {
      rv = NS_ERROR_OUT_OF_MEMORY;
      event->Revoke();
    }
  }
  return rv;
}

nsresult
nsListBoxBodyFrame::DoInternalPositionChangedSync(bool aUp, int32_t aDelta)
{
  AutoWeakFrame weak(this);
<<<<<<< HEAD
  
=======

>>>>>>> a17af05f
  // Process all the pending position changes first
  nsTArray< RefPtr<nsPositionChangedEvent> > temp;
  temp.SwapElements(mPendingPositionChangeEvents);
  for (uint32_t i = 0; i < temp.Length(); ++i) {
    if (weak.IsAlive()) {
      temp[i]->Run();
    }
    temp[i]->Revoke();
  }

  if (!weak.IsAlive()) {
    return NS_OK;
  }

  return DoInternalPositionChanged(aUp, aDelta);
}

nsresult
nsListBoxBodyFrame::DoInternalPositionChanged(bool aUp, int32_t aDelta)
{
  if (aDelta == 0)
    return NS_OK;

  RefPtr<nsPresContext> presContext(PresContext());
  nsBoxLayoutState state(presContext);

  // begin timing how long it takes to scroll a row
  PRTime start = PR_Now();

  AutoWeakFrame weakThis(this);
  mContent->GetComposedDoc()->FlushPendingNotifications(FlushType::Layout);
  if (!weakThis.IsAlive()) {
    return NS_OK;
  }

  {
    nsAutoScriptBlocker scriptBlocker;

    int32_t visibleRows = 0;
    if (mRowHeight)
      visibleRows = GetAvailableHeight()/mRowHeight;

    if (aDelta < visibleRows) {
      int32_t loseRows = aDelta;
      if (aUp) {
        // scrolling up, destroy rows from the bottom downwards
        ReverseDestroyRows(loseRows);
        mRowsToPrepend += aDelta;
        mLinkupFrame = nullptr;
      }
      else {
        // scrolling down, destroy rows from the top upwards
        DestroyRows(loseRows);
        mRowsToPrepend = 0;
      }
    }
    else {
      // We have scrolled so much that all of our current frames will
      // go off screen, so blow them all away. Weeee!
      nsIFrame *currBox = mFrames.FirstChild();
      nsCSSFrameConstructor* fc = presContext->PresShell()->FrameConstructor();
      fc->BeginUpdate();
      while (currBox) {
        nsIFrame *nextBox = currBox->GetNextSibling();
        RemoveChildFrame(state, currBox);
        currBox = nextBox;
      }
      fc->EndUpdate();
    }

    // clear frame markers so that CreateRows will re-create
    mTopFrame = mBottomFrame = nullptr;

    mYPosition = mCurrentIndex*mRowHeight;
    mScrolling = true;
    presContext->PresShell()->
      FrameNeedsReflow(this, nsIPresShell::eResize, NS_FRAME_HAS_DIRTY_CHILDREN);
  }
  if (!weakThis.IsAlive()) {
    return NS_OK;
  }
  // Flush calls CreateRows
  // XXXbz there has to be a better way to do this than flushing!
  presContext->PresShell()->FlushPendingNotifications(FlushType::Layout);
  if (!weakThis.IsAlive()) {
    return NS_OK;
  }

  mScrolling = false;

  VerticalScroll(mYPosition);

  PRTime end = PR_Now();

  int32_t newTime = int32_t(end - start) / aDelta;

  // average old and new
  mTimePerRow = (newTime + mTimePerRow)/2;

  return NS_OK;
}

nsListScrollSmoother*
nsListBoxBodyFrame::GetSmoother()
{
  if (!mScrollSmoother) {
    mScrollSmoother = new nsListScrollSmoother(this);
    NS_ASSERTION(mScrollSmoother, "out of memory");
    NS_IF_ADDREF(mScrollSmoother);
  }

  return mScrollSmoother;
}

void
nsListBoxBodyFrame::VerticalScroll(int32_t aPosition)
{
  nsIScrollableFrame* scrollFrame
    = nsLayoutUtils::GetScrollableFrameFor(this);
  if (!scrollFrame) {
    return;
  }

  nsPoint scrollPosition = scrollFrame->GetScrollPosition();
<<<<<<< HEAD
 
=======

>>>>>>> a17af05f
  AutoWeakFrame weakFrame(this);
  scrollFrame->ScrollTo(nsPoint(scrollPosition.x, aPosition),
                        nsIScrollableFrame::INSTANT);
  if (!weakFrame.IsAlive()) {
    return;
  }

  mYPosition = aPosition;
}

////////// frame and box retrieval

nsIFrame*
nsListBoxBodyFrame::GetFirstFrame()
{
  mTopFrame = mFrames.FirstChild();
  return mTopFrame;
}

nsIFrame*
nsListBoxBodyFrame::GetLastFrame()
{
  return mFrames.LastChild();
}

bool
nsListBoxBodyFrame::SupportsOrdinalsInChildren()
{
  return false;
}

////////// lazy row creation and destruction

void
nsListBoxBodyFrame::CreateRows()
{
  // Get our client rect.
  nsRect clientRect;
  GetXULClientRect(clientRect);

  // Get the starting y position and the remaining available
  // height.
  nscoord availableHeight = GetAvailableHeight();

  if (availableHeight <= 0) {
    bool fixed = (GetFixedRowSize() != -1);
    if (fixed)
      availableHeight = 10;
    else
      return;
  }

  // get the first tree box. If there isn't one create one.
  bool created = false;
  nsIFrame* box = GetFirstItemBox(0, &created);
  nscoord rowHeight = GetRowHeightAppUnits();
  while (box) {
    if (created && mRowsToPrepend > 0)
      --mRowsToPrepend;

    // if the row height is 0 then fail. Wait until someone
    // laid out and sets the row height.
    if (rowHeight == 0)
        return;

    availableHeight -= rowHeight;

    // should we continue? Is the enought height?
    if (!ContinueReflow(availableHeight))
      break;

    // get the next tree box. Create one if needed.
    box = GetNextItemBox(box, 0, &created);
  }

  mRowsToPrepend = 0;
  mLinkupFrame = nullptr;
}

void
nsListBoxBodyFrame::DestroyRows(int32_t& aRowsToLose)
{
  // We need to destroy frames until our row count has been properly
  // reduced.  A reflow will then pick up and create the new frames.
  nsIFrame* childFrame = GetFirstFrame();
  nsBoxLayoutState state(PresContext());

  nsCSSFrameConstructor* fc = PresContext()->PresShell()->FrameConstructor();
  fc->BeginUpdate();
  while (childFrame && aRowsToLose > 0) {
    --aRowsToLose;

    nsIFrame* nextFrame = childFrame->GetNextSibling();
    RemoveChildFrame(state, childFrame);

    mTopFrame = childFrame = nextFrame;
  }
  fc->EndUpdate();

  PresContext()->PresShell()->
    FrameNeedsReflow(this, nsIPresShell::eTreeChange,
                     NS_FRAME_HAS_DIRTY_CHILDREN);
}

void
nsListBoxBodyFrame::ReverseDestroyRows(int32_t& aRowsToLose)
{
  // We need to destroy frames until our row count has been properly
  // reduced.  A reflow will then pick up and create the new frames.
  nsIFrame* childFrame = GetLastFrame();
  nsBoxLayoutState state(PresContext());

  nsCSSFrameConstructor* fc = PresContext()->PresShell()->FrameConstructor();
  fc->BeginUpdate();
  while (childFrame && aRowsToLose > 0) {
    --aRowsToLose;

    nsIFrame* prevFrame;
    prevFrame = childFrame->GetPrevSibling();
    RemoveChildFrame(state, childFrame);

    mBottomFrame = childFrame = prevFrame;
  }
  fc->EndUpdate();

  PresContext()->PresShell()->
    FrameNeedsReflow(this, nsIPresShell::eTreeChange,
                     NS_FRAME_HAS_DIRTY_CHILDREN);
}

static bool
IsListItemChild(nsListBoxBodyFrame* aParent, nsIContent* aChild,
                nsIFrame** aChildFrame)
{
  *aChildFrame = nullptr;
  if (!aChild->IsXULElement(nsGkAtoms::listitem)) {
    return false;
  }
  nsIFrame* existingFrame = aChild->GetPrimaryFrame();
  if (existingFrame && existingFrame->GetParent() != aParent) {
    return false;
  }
  *aChildFrame = existingFrame;
  return true;
}

//
// Get the nsIFrame for the first visible listitem, and if none exists,
// create one.
//
nsIFrame*
nsListBoxBodyFrame::GetFirstItemBox(int32_t aOffset, bool* aCreated)
{
  if (aCreated)
   *aCreated = false;

  // Clear ourselves out.
  mBottomFrame = mTopFrame;

  if (mTopFrame) {
    return mTopFrame->IsXULBoxFrame() ? mTopFrame.GetFrame() : nullptr;
  }

  // top frame was cleared out
  mTopFrame = GetFirstFrame();
  mBottomFrame = mTopFrame;

  if (mTopFrame && mRowsToPrepend <= 0) {
    return mTopFrame->IsXULBoxFrame() ? mTopFrame.GetFrame() : nullptr;
  }

  // At this point, we either have no frames at all,
  // or the user has scrolled upwards, leaving frames
  // to be created at the top.  Let's determine which
  // content needs a new frame first.

  nsCOMPtr<nsIContent> startContent;
  if (mTopFrame && mRowsToPrepend > 0) {
    // We need to insert rows before the top frame
    nsIContent* topContent = mTopFrame->GetContent();
    nsIContent* topParent = topContent->GetParent();
    int32_t contentIndex = topParent->IndexOf(topContent);
    contentIndex -= aOffset;
    if (contentIndex < 0)
      return nullptr;
    startContent = topParent->GetChildAt(contentIndex - mRowsToPrepend);
  } else {
    // This will be the first item frame we create.  Use the content
    // at the current index, which is the first index scrolled into view
    GetListItemContentAt(mCurrentIndex+aOffset, getter_AddRefs(startContent));
  }

  if (startContent) {
    nsIFrame* existingFrame;
    if (!IsListItemChild(this, startContent, &existingFrame)) {
      return GetFirstItemBox(++aOffset, aCreated);
    }
    if (existingFrame) {
      return existingFrame->IsXULBoxFrame() ? existingFrame : nullptr;
    }

    // Either append the new frame, or prepend it (at index 0)
    // XXX check here if frame was even created, it may not have been if
    //     display: none was on listitem content
    bool isAppend = mRowsToPrepend <= 0;

    nsPresContext* presContext = PresContext();
    nsCSSFrameConstructor* fc = presContext->PresShell()->FrameConstructor();
    nsIFrame* topFrame = nullptr;
    fc->CreateListBoxContent(this, nullptr, startContent, &topFrame, isAppend);
    mTopFrame = topFrame;
    if (mTopFrame) {
      if (aCreated)
        *aCreated = true;

      mBottomFrame = mTopFrame;

      return mTopFrame->IsXULBoxFrame() ? mTopFrame.GetFrame() : nullptr;
    } else
      return GetFirstItemBox(++aOffset, 0);
  }

  return nullptr;
}

//
// Get the nsIFrame for the next visible listitem after aBox, and if none
// exists, create one.
//
nsIFrame*
nsListBoxBodyFrame::GetNextItemBox(nsIFrame* aBox, int32_t aOffset,
                                   bool* aCreated)
{
  if (aCreated)
    *aCreated = false;

  nsIFrame* result = aBox->GetNextSibling();

  if (!result || result == mLinkupFrame || mRowsToPrepend > 0) {
    // No result found. See if there's a content node that wants a frame.
    nsIContent* prevContent = aBox->GetContent();
    nsIContent* parentContent = prevContent->GetParent();

    int32_t i = parentContent->IndexOf(prevContent);

    uint32_t childCount = parentContent->GetChildCount();
    if (((uint32_t)i + aOffset + 1) < childCount) {
      // There is a content node that wants a frame.
      nsIContent *nextContent = parentContent->GetChildAt(i + aOffset + 1);

      nsIFrame* existingFrame;
      if (!IsListItemChild(this, nextContent, &existingFrame)) {
        return GetNextItemBox(aBox, ++aOffset, aCreated);
      }
      if (!existingFrame) {
        // Either append the new frame, or insert it after the current frame
        bool isAppend = result != mLinkupFrame && mRowsToPrepend <= 0;
        nsIFrame* prevFrame = isAppend ? nullptr : aBox;

        nsPresContext* presContext = PresContext();
        nsCSSFrameConstructor* fc = presContext->PresShell()->FrameConstructor();
        fc->CreateListBoxContent(this, prevFrame, nextContent,
                                 &result, isAppend);

        if (result) {
          if (aCreated)
            *aCreated = true;
        } else
          return GetNextItemBox(aBox, ++aOffset, aCreated);
      } else {
        result = existingFrame;
      }

      mLinkupFrame = nullptr;
    }
  }

  if (!result)
    return nullptr;

  mBottomFrame = result;

  NS_ASSERTION(!result->IsXULBoxFrame() || result->GetParent() == this,
               "returning frame that is not in childlist");

  return result->IsXULBoxFrame() ? result : nullptr;
}

bool
nsListBoxBodyFrame::ContinueReflow(nscoord height)
{
#ifdef ACCESSIBILITY
  if (nsIPresShell::IsAccessibilityActive()) {
    // Create all the frames at once so screen readers and
    // onscreen keyboards can see the full list right away
    return true;
  }
#endif

  if (height <= 0) {
    nsIFrame* lastChild = GetLastFrame();
    nsIFrame* startingPoint = mBottomFrame;
    if (startingPoint == nullptr) {
      // We just want to delete everything but the first item.
      startingPoint = GetFirstFrame();
    }

    if (lastChild != startingPoint) {
      // We have some hangers on (probably caused by shrinking the size of the window).
      // Nuke them.
      nsIFrame* currFrame = startingPoint->GetNextSibling();
      nsBoxLayoutState state(PresContext());

      nsCSSFrameConstructor* fc =
        PresContext()->PresShell()->FrameConstructor();
      fc->BeginUpdate();
      while (currFrame) {
        nsIFrame* nextFrame = currFrame->GetNextSibling();
        RemoveChildFrame(state, currFrame);
        currFrame = nextFrame;
      }
      fc->EndUpdate();

      PresContext()->PresShell()->
        FrameNeedsReflow(this, nsIPresShell::eTreeChange,
                         NS_FRAME_HAS_DIRTY_CHILDREN);
    }
    return false;
  }
  else
    return true;
}

NS_IMETHODIMP
nsListBoxBodyFrame::ListBoxAppendFrames(nsFrameList& aFrameList)
{
  // append them after
  nsBoxLayoutState state(PresContext());
  const nsFrameList::Slice& newFrames = mFrames.AppendFrames(nullptr, aFrameList);
  if (mLayoutManager)
    mLayoutManager->ChildrenAppended(this, state, newFrames);
  PresContext()->PresShell()->
    FrameNeedsReflow(this, nsIPresShell::eTreeChange,
                     NS_FRAME_HAS_DIRTY_CHILDREN);

  return NS_OK;
}

NS_IMETHODIMP
nsListBoxBodyFrame::ListBoxInsertFrames(nsIFrame* aPrevFrame,
                                        nsFrameList& aFrameList)
{
  // insert the frames to our info list
  nsBoxLayoutState state(PresContext());
  const nsFrameList::Slice& newFrames =
    mFrames.InsertFrames(nullptr, aPrevFrame, aFrameList);
  if (mLayoutManager)
    mLayoutManager->ChildrenInserted(this, state, aPrevFrame, newFrames);
  PresContext()->PresShell()->
    FrameNeedsReflow(this, nsIPresShell::eTreeChange,
                     NS_FRAME_HAS_DIRTY_CHILDREN);

  return NS_OK;
}

//
// Called by nsCSSFrameConstructor when a new listitem content is inserted.
//
void
nsListBoxBodyFrame::OnContentInserted(nsIContent* aChildContent)
{
  if (mRowCount >= 0)
    ++mRowCount;

  // The RDF content builder will build content nodes such that they are all
  // ready when OnContentInserted is first called, meaning the first call
  // to CreateRows will create all the frames, but OnContentInserted will
  // still be called again for each content node - so we need to make sure
  // that the frame for each content node hasn't already been created.
  nsIFrame* childFrame = aChildContent->GetPrimaryFrame();
  if (childFrame)
    return;

  int32_t siblingIndex;
  nsCOMPtr<nsIContent> nextSiblingContent;
  GetListItemNextSibling(aChildContent, getter_AddRefs(nextSiblingContent), siblingIndex);

  // if we're inserting our item before the first visible content,
  // then we need to shift all rows down by one
  if (siblingIndex >= 0 &&  siblingIndex-1 <= mCurrentIndex) {
    mTopFrame = nullptr;
    mRowsToPrepend = 1;
  } else if (nextSiblingContent) {
    // we may be inserting before a frame that is on screen
    nsIFrame* nextSiblingFrame = nextSiblingContent->GetPrimaryFrame();
    mLinkupFrame = nextSiblingFrame;
  }

  CreateRows();
  PresContext()->PresShell()->
    FrameNeedsReflow(this, nsIPresShell::eTreeChange,
                     NS_FRAME_HAS_DIRTY_CHILDREN);
}

//
// Called by nsCSSFrameConstructor when listitem content is removed.
//
void
nsListBoxBodyFrame::OnContentRemoved(nsPresContext* aPresContext,
                                     nsIContent* aContainer,
                                     nsIFrame* aChildFrame,
                                     nsIContent* aOldNextSibling)
{
  NS_ASSERTION(!aChildFrame || aChildFrame->GetParent() == this,
               "Removing frame that's not our child... Not good");

  if (mRowCount >= 0)
    --mRowCount;

  if (aContainer) {
    if (!aChildFrame) {
      // The row we are removing is out of view, so we need to try to
      // determine the index of its next sibling.
      int32_t siblingIndex = -1;
      if (aOldNextSibling) {
        nsCOMPtr<nsIContent> nextSiblingContent;
        GetListItemNextSibling(aOldNextSibling,
                               getter_AddRefs(nextSiblingContent),
                               siblingIndex);
      }

      // if the row being removed is off-screen and above the top frame, we need to
      // adjust our top index and tell the scrollbar to shift up one row.
      if (siblingIndex >= 0 && siblingIndex-1 < mCurrentIndex) {
        NS_PRECONDITION(mCurrentIndex > 0, "mCurrentIndex > 0");
        --mCurrentIndex;
        mYPosition = mCurrentIndex*mRowHeight;
        AutoWeakFrame weakChildFrame(aChildFrame);
        VerticalScroll(mYPosition);
        if (!weakChildFrame.IsAlive()) {
          return;
        }
      }
    } else if (mCurrentIndex > 0) {
      // At this point, we know we have a scrollbar, and we need to know
      // if we are scrolled to the last row.  In this case, the behavior
      // of the scrollbar is to stay locked to the bottom.  Since we are
      // removing visible content, the first visible row will have to move
      // down by one, and we will have to insert a new frame at the top.

      // if the last content node has a frame, we are scrolled to the bottom
      nsIContent* lastChild = nullptr;
      FlattenedChildIterator iter(mContent);
      for (nsIContent* child = iter.GetNextChild(); child; child = iter.GetNextChild()) {
        lastChild = child;
      }

      if (lastChild) {
        nsIFrame* lastChildFrame = lastChild->GetPrimaryFrame();

        if (lastChildFrame) {
          mTopFrame = nullptr;
          mRowsToPrepend = 1;
          --mCurrentIndex;
          mYPosition = mCurrentIndex*mRowHeight;
          AutoWeakFrame weakChildFrame(aChildFrame);
          VerticalScroll(mYPosition);
          if (!weakChildFrame.IsAlive()) {
            return;
          }
        }
      }
    }
  }

  // if we're removing the top row, the new top row is the next row
  if (mTopFrame && mTopFrame == aChildFrame)
    mTopFrame = mTopFrame->GetNextSibling();

  // Go ahead and delete the frame.
  nsBoxLayoutState state(aPresContext);
  if (aChildFrame) {
    RemoveChildFrame(state, aChildFrame);
  }

  PresContext()->PresShell()->
    FrameNeedsReflow(this, nsIPresShell::eTreeChange,
                     NS_FRAME_HAS_DIRTY_CHILDREN);
}

void
nsListBoxBodyFrame::GetListItemContentAt(int32_t aIndex, nsIContent** aContent)
{
  *aContent = nullptr;

  int32_t itemsFound = 0;
  FlattenedChildIterator iter(mContent);
  for (nsIContent* child = iter.GetNextChild(); child; child = iter.GetNextChild()) {
    if (child->IsXULElement(nsGkAtoms::listitem)) {
      ++itemsFound;
      if (itemsFound-1 == aIndex) {
        *aContent = child;
        NS_IF_ADDREF(*aContent);
        return;
      }
    }
  }
}

void
nsListBoxBodyFrame::GetListItemNextSibling(nsIContent* aListItem, nsIContent** aContent, int32_t& aSiblingIndex)
{
  *aContent = nullptr;
  aSiblingIndex = -1;
  nsIContent *prevKid = nullptr;
  FlattenedChildIterator iter(mContent);
  for (nsIContent* child = iter.GetNextChild(); child; child = iter.GetNextChild()) {
    if (child->IsXULElement(nsGkAtoms::listitem)) {
      ++aSiblingIndex;
      if (prevKid == aListItem) {
        *aContent = child;
        NS_IF_ADDREF(*aContent);
        return;
      }
    }
    prevKid = child;
  }

  aSiblingIndex = -1; // no match, so there is no next sibling
}

void
nsListBoxBodyFrame::RemoveChildFrame(nsBoxLayoutState &aState,
                                     nsIFrame         *aFrame)
{
  MOZ_ASSERT(mFrames.ContainsFrame(aFrame));
  MOZ_ASSERT(aFrame != GetContentInsertionFrame());

#ifdef ACCESSIBILITY
  nsAccessibilityService* accService = nsIPresShell::AccService();
  if (accService) {
    nsIContent* content = aFrame->GetContent();
    accService->ContentRemoved(PresContext()->PresShell(), content);
  }
#endif

  mFrames.RemoveFrame(aFrame);
  if (mLayoutManager)
    mLayoutManager->ChildrenRemoved(this, aState, aFrame);
  aFrame->Destroy();
}

// Creation Routines ///////////////////////////////////////////////////////////////////////

already_AddRefed<nsBoxLayout> NS_NewListBoxLayout();

nsIFrame*
NS_NewListBoxBodyFrame(nsIPresShell* aPresShell, nsStyleContext* aContext)
{
  nsCOMPtr<nsBoxLayout> layout = NS_NewListBoxLayout();
  return new (aPresShell) nsListBoxBodyFrame(aContext, layout);
}

NS_IMPL_FRAMEARENA_HELPERS(nsListBoxBodyFrame)<|MERGE_RESOLUTION|>--- conflicted
+++ resolved
@@ -846,12 +846,7 @@
 {
   RefPtr<nsPositionChangedEvent> event =
     new nsPositionChangedEvent(this, aUp, aDelta);
-<<<<<<< HEAD
-  nsresult rv = mContent->OwnerDoc()->Dispatch("nsPositionChangedEvent",
-                                               TaskCategory::Other,
-=======
   nsresult rv = mContent->OwnerDoc()->Dispatch(TaskCategory::Other,
->>>>>>> a17af05f
                                                do_AddRef(event));
   if (NS_SUCCEEDED(rv)) {
     if (!mPendingPositionChangeEvents.AppendElement(event)) {
@@ -866,11 +861,7 @@
 nsListBoxBodyFrame::DoInternalPositionChangedSync(bool aUp, int32_t aDelta)
 {
   AutoWeakFrame weak(this);
-<<<<<<< HEAD
-  
-=======
-
->>>>>>> a17af05f
+
   // Process all the pending position changes first
   nsTArray< RefPtr<nsPositionChangedEvent> > temp;
   temp.SwapElements(mPendingPositionChangeEvents);
@@ -995,11 +986,7 @@
   }
 
   nsPoint scrollPosition = scrollFrame->GetScrollPosition();
-<<<<<<< HEAD
- 
-=======
-
->>>>>>> a17af05f
+
   AutoWeakFrame weakFrame(this);
   scrollFrame->ScrollTo(nsPoint(scrollPosition.x, aPosition),
                         nsIScrollableFrame::INSTANT);
