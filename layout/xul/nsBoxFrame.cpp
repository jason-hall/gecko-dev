/* -*- Mode: C++; tab-width: 2; indent-tabs-mode: nil; c-basic-offset: 2 -*- */
/* vim: set ts=2 sw=2 et tw=80: */
/* This Source Code Form is subject to the terms of the Mozilla Public
 * License, v. 2.0. If a copy of the MPL was not distributed with this
 * file, You can obtain one at http://mozilla.org/MPL/2.0/. */

//
// Eric Vaughan
// Netscape Communications
//
// See documentation in associated header file
//

// How boxes layout
// ----------------
// Boxes layout a bit differently than html. html does a bottom up layout. Where boxes do a top down.
// 1) First thing a box does it goes out and askes each child for its min, max, and preferred sizes.
// 2) It then adds them up to determine its size.
// 3) If the box was asked to layout it self intrinically it will layout its children at their preferred size
//    otherwise it will layout the child at the size it was told to. It will squeeze or stretch its children if
//    Necessary.
//
// However there is a catch. Some html components like block frames can not determine their preferred size.
// this is their size if they were laid out intrinsically. So the box will flow the child to determine this can
// cache the value.

// Boxes and Incremental Reflow
// ----------------------------
// Boxes layout out top down by adding up their children's min, max, and preferred sizes. Only problem is if a incremental
// reflow occurs. The preferred size of a child deep in the hierarchy could change. And this could change
// any number of syblings around the box. Basically any children in the reflow chain must have their caches cleared
// so when asked for there current size they can relayout themselves.

#include "nsBoxFrame.h"

#include "gfxUtils.h"
#include "mozilla/gfx/2D.h"
#include "nsBoxLayoutState.h"
#include "mozilla/dom/Touch.h"
#include "mozilla/Move.h"
#include "nsStyleContext.h"
#include "nsPlaceholderFrame.h"
#include "nsPresContext.h"
#include "nsCOMPtr.h"
#include "nsNameSpaceManager.h"
#include "nsGkAtoms.h"
#include "nsIContent.h"
#include "nsHTMLParts.h"
#include "nsViewManager.h"
#include "nsView.h"
#include "nsIPresShell.h"
#include "nsCSSRendering.h"
#include "nsIServiceManager.h"
#include "nsBoxLayout.h"
#include "nsSprocketLayout.h"
#include "nsIScrollableFrame.h"
#include "nsWidgetsCID.h"
#include "nsCSSAnonBoxes.h"
#include "nsContainerFrame.h"
#include "nsIDOMElement.h"
#include "nsITheme.h"
#include "nsTransform2D.h"
#include "mozilla/EventStateManager.h"
#include "nsIDOMEvent.h"
#include "nsDisplayList.h"
#include "mozilla/Preferences.h"
#include "nsThemeConstants.h"
#include "nsLayoutUtils.h"
#include "nsSliderFrame.h"
#include <algorithm>

// Needed for Print Preview
#include "nsIURI.h"

#include "mozilla/TouchEvents.h"

using namespace mozilla;
using namespace mozilla::dom;
using namespace mozilla::gfx;

//define DEBUG_REDRAW

#define DEBUG_SPRING_SIZE 8
#define DEBUG_BORDER_SIZE 2
#define COIL_SIZE 8

//#define TEST_SANITY

#ifdef DEBUG_rods
//#define DO_NOISY_REFLOW
#endif

#ifdef DEBUG_LAYOUT
bool nsBoxFrame::gDebug = false;
nsIFrame* nsBoxFrame::mDebugChild = nullptr;
#endif

nsIFrame*
NS_NewBoxFrame(nsIPresShell* aPresShell, nsStyleContext* aContext, bool aIsRoot, nsBoxLayout* aLayoutManager)
{
  return new (aPresShell) nsBoxFrame(aContext, nsBoxFrame::kClassID,
                                     aIsRoot, aLayoutManager);
}

nsIFrame*
NS_NewBoxFrame(nsIPresShell* aPresShell, nsStyleContext* aContext)
{
  return new (aPresShell) nsBoxFrame(aContext);
}

NS_IMPL_FRAMEARENA_HELPERS(nsBoxFrame)

#ifdef DEBUG
NS_QUERYFRAME_HEAD(nsBoxFrame)
  NS_QUERYFRAME_ENTRY(nsBoxFrame)
NS_QUERYFRAME_TAIL_INHERITING(nsContainerFrame)
#endif

nsBoxFrame::nsBoxFrame(nsStyleContext* aContext,
                       ClassID aID,
                       bool aIsRoot,
                       nsBoxLayout* aLayoutManager)
  : nsContainerFrame(aContext, aID)
  , mFlex(0)
  , mAscent(0)
{
  mState |= NS_STATE_IS_HORIZONTAL;
  mState |= NS_STATE_AUTO_STRETCH;

  if (aIsRoot)
     mState |= NS_STATE_IS_ROOT;

  mValign = vAlign_Top;
  mHalign = hAlign_Left;

  // if no layout manager specified us the static sprocket layout
  nsCOMPtr<nsBoxLayout> layout = aLayoutManager;

  if (layout == nullptr) {
    NS_NewSprocketLayout(layout);
  }

  SetXULLayoutManager(layout);
}

nsBoxFrame::~nsBoxFrame()
{
}

void
nsBoxFrame::SetInitialChildList(ChildListID     aListID,
                                nsFrameList&    aChildList)
{
  nsContainerFrame::SetInitialChildList(aListID, aChildList);
  if (aListID == kPrincipalList) {
    // initialize our list of infos.
    nsBoxLayoutState state(PresContext());
    CheckBoxOrder();
    if (mLayoutManager)
      mLayoutManager->ChildrenSet(this, state, mFrames.FirstChild());
  }
}

/* virtual */ void
nsBoxFrame::DidSetStyleContext(nsStyleContext* aOldStyleContext)
{
  nsContainerFrame::DidSetStyleContext(aOldStyleContext);

  // The values that CacheAttributes() computes depend on our style,
  // so we need to recompute them here...
  CacheAttributes();
}

/**
 * Initialize us. This is a good time to get the alignment of the box
 */
void
nsBoxFrame::Init(nsIContent*       aContent,
                 nsContainerFrame* aParent,
                 nsIFrame*         aPrevInFlow)
{
  nsContainerFrame::Init(aContent, aParent, aPrevInFlow);

  if (GetStateBits() & NS_FRAME_FONT_INFLATION_CONTAINER) {
    AddStateBits(NS_FRAME_FONT_INFLATION_FLOW_ROOT);
  }

  MarkIntrinsicISizesDirty();

  CacheAttributes();

#ifdef DEBUG_LAYOUT
    // if we are root and this
  if (mState & NS_STATE_IS_ROOT) {
    GetDebugPref();
  }
#endif

  UpdateMouseThrough();

  // register access key
  RegUnregAccessKey(true);
}

void nsBoxFrame::UpdateMouseThrough()
{
  if (mContent) {
    static nsIContent::AttrValuesArray strings[] =
      {&nsGkAtoms::never, &nsGkAtoms::always, nullptr};
    switch (mContent->FindAttrValueIn(kNameSpaceID_None,
              nsGkAtoms::mousethrough, strings, eCaseMatters)) {
      case 0: AddStateBits(NS_FRAME_MOUSE_THROUGH_NEVER); break;
      case 1: AddStateBits(NS_FRAME_MOUSE_THROUGH_ALWAYS); break;
      case 2: {
        RemoveStateBits(NS_FRAME_MOUSE_THROUGH_ALWAYS);
        RemoveStateBits(NS_FRAME_MOUSE_THROUGH_NEVER);
        break;
      }
    }
  }
}

void
nsBoxFrame::CacheAttributes()
{
  /*
  printf("Caching: ");
  XULDumpBox(stdout);
  printf("\n");
   */

  mValign = vAlign_Top;
  mHalign = hAlign_Left;

  bool orient = false;
  GetInitialOrientation(orient);
  if (orient)
    mState |= NS_STATE_IS_HORIZONTAL;
  else
    mState &= ~NS_STATE_IS_HORIZONTAL;

  bool normal = true;
  GetInitialDirection(normal);
  if (normal)
    mState |= NS_STATE_IS_DIRECTION_NORMAL;
  else
    mState &= ~NS_STATE_IS_DIRECTION_NORMAL;

  GetInitialVAlignment(mValign);
  GetInitialHAlignment(mHalign);

  bool equalSize = false;
  GetInitialEqualSize(equalSize);
  if (equalSize)
        mState |= NS_STATE_EQUAL_SIZE;
    else
        mState &= ~NS_STATE_EQUAL_SIZE;

  bool autostretch = !!(mState & NS_STATE_AUTO_STRETCH);
  GetInitialAutoStretch(autostretch);
  if (autostretch)
        mState |= NS_STATE_AUTO_STRETCH;
     else
        mState &= ~NS_STATE_AUTO_STRETCH;


#ifdef DEBUG_LAYOUT
  bool debug = mState & NS_STATE_SET_TO_DEBUG;
  bool debugSet = GetInitialDebug(debug);
  if (debugSet) {
        mState |= NS_STATE_DEBUG_WAS_SET;
        if (debug)
            mState |= NS_STATE_SET_TO_DEBUG;
        else
            mState &= ~NS_STATE_SET_TO_DEBUG;
  } else {
        mState &= ~NS_STATE_DEBUG_WAS_SET;
  }
#endif
}

#ifdef DEBUG_LAYOUT
bool
nsBoxFrame::GetInitialDebug(bool& aDebug)
{
  if (!GetContent())
    return false;

  static nsIContent::AttrValuesArray strings[] =
    {&nsGkAtoms::_false, &nsGkAtoms::_true, nullptr};
  int32_t index = GetContent()->FindAttrValueIn(kNameSpaceID_None,
      nsGkAtoms::debug, strings, eCaseMatters);
  if (index >= 0) {
    aDebug = index == 1;
    return true;
  }

  return false;
}
#endif

bool
nsBoxFrame::GetInitialHAlignment(nsBoxFrame::Halignment& aHalign)
{
  if (!GetContent())
    return false;

  // XXXdwh Everything inside this if statement is deprecated code.
  static nsIContent::AttrValuesArray alignStrings[] =
    {&nsGkAtoms::left, &nsGkAtoms::right, nullptr};
  static const Halignment alignValues[] = {hAlign_Left, hAlign_Right};
  int32_t index = GetContent()->FindAttrValueIn(kNameSpaceID_None, nsGkAtoms::align,
      alignStrings, eCaseMatters);
  if (index >= 0) {
    aHalign = alignValues[index];
    return true;
  }

  // Now that the deprecated stuff is out of the way, we move on to check the appropriate
  // attribute.  For horizontal boxes, we are checking the PACK attribute.  For vertical boxes
  // we are checking the ALIGN attribute.
  nsIAtom* attrName = IsXULHorizontal() ? nsGkAtoms::pack : nsGkAtoms::align;
  static nsIContent::AttrValuesArray strings[] =
    {&nsGkAtoms::_empty, &nsGkAtoms::start, &nsGkAtoms::center, &nsGkAtoms::end, nullptr};
  static const Halignment values[] =
    {hAlign_Left/*not used*/, hAlign_Left, hAlign_Center, hAlign_Right};
  index = GetContent()->FindAttrValueIn(kNameSpaceID_None, attrName,
      strings, eCaseMatters);

  if (index == nsIContent::ATTR_VALUE_NO_MATCH) {
    // The attr was present but had a nonsensical value. Revert to the default.
    return false;
  }
  if (index > 0) {
    aHalign = values[index];
    return true;
  }

  // Now that we've checked for the attribute it's time to check CSS.  For
  // horizontal boxes we're checking PACK.  For vertical boxes we are checking
  // ALIGN.
  const nsStyleXUL* boxInfo = StyleXUL();
  if (IsXULHorizontal()) {
    switch (boxInfo->mBoxPack) {
      case StyleBoxPack::Start:
        aHalign = nsBoxFrame::hAlign_Left;
        return true;
      case StyleBoxPack::Center:
        aHalign = nsBoxFrame::hAlign_Center;
        return true;
      case StyleBoxPack::End:
        aHalign = nsBoxFrame::hAlign_Right;
        return true;
      default: // Nonsensical value. Just bail.
        return false;
    }
  }
  else {
    switch (boxInfo->mBoxAlign) {
      case StyleBoxAlign::Start:
        aHalign = nsBoxFrame::hAlign_Left;
        return true;
      case StyleBoxAlign::Center:
        aHalign = nsBoxFrame::hAlign_Center;
        return true;
      case StyleBoxAlign::End:
        aHalign = nsBoxFrame::hAlign_Right;
        return true;
      default: // Nonsensical value. Just bail.
        return false;
    }
  }

  return false;
}

bool
nsBoxFrame::GetInitialVAlignment(nsBoxFrame::Valignment& aValign)
{
  if (!GetContent())
    return false;

  static nsIContent::AttrValuesArray valignStrings[] =
    {&nsGkAtoms::top, &nsGkAtoms::baseline, &nsGkAtoms::middle, &nsGkAtoms::bottom, nullptr};
  static const Valignment valignValues[] =
    {vAlign_Top, vAlign_BaseLine, vAlign_Middle, vAlign_Bottom};
  int32_t index = GetContent()->FindAttrValueIn(kNameSpaceID_None, nsGkAtoms::valign,
      valignStrings, eCaseMatters);
  if (index >= 0) {
    aValign = valignValues[index];
    return true;
  }

  // Now that the deprecated stuff is out of the way, we move on to check the appropriate
  // attribute.  For horizontal boxes, we are checking the ALIGN attribute.  For vertical boxes
  // we are checking the PACK attribute.
  nsIAtom* attrName = IsXULHorizontal() ? nsGkAtoms::align : nsGkAtoms::pack;
  static nsIContent::AttrValuesArray strings[] =
    {&nsGkAtoms::_empty, &nsGkAtoms::start, &nsGkAtoms::center,
     &nsGkAtoms::baseline, &nsGkAtoms::end, nullptr};
  static const Valignment values[] =
    {vAlign_Top/*not used*/, vAlign_Top, vAlign_Middle, vAlign_BaseLine, vAlign_Bottom};
  index = GetContent()->FindAttrValueIn(kNameSpaceID_None, attrName,
      strings, eCaseMatters);
  if (index == nsIContent::ATTR_VALUE_NO_MATCH) {
    // The attr was present but had a nonsensical value. Revert to the default.
    return false;
  }
  if (index > 0) {
    aValign = values[index];
    return true;
  }

  // Now that we've checked for the attribute it's time to check CSS.  For
  // horizontal boxes we're checking ALIGN.  For vertical boxes we are checking
  // PACK.
  const nsStyleXUL* boxInfo = StyleXUL();
  if (IsXULHorizontal()) {
    switch (boxInfo->mBoxAlign) {
      case StyleBoxAlign::Start:
        aValign = nsBoxFrame::vAlign_Top;
        return true;
      case StyleBoxAlign::Center:
        aValign = nsBoxFrame::vAlign_Middle;
        return true;
      case StyleBoxAlign::Baseline:
        aValign = nsBoxFrame::vAlign_BaseLine;
        return true;
      case StyleBoxAlign::End:
        aValign = nsBoxFrame::vAlign_Bottom;
        return true;
      default: // Nonsensical value. Just bail.
        return false;
    }
  }
  else {
    switch (boxInfo->mBoxPack) {
      case StyleBoxPack::Start:
        aValign = nsBoxFrame::vAlign_Top;
        return true;
      case StyleBoxPack::Center:
        aValign = nsBoxFrame::vAlign_Middle;
        return true;
      case StyleBoxPack::End:
        aValign = nsBoxFrame::vAlign_Bottom;
        return true;
      default: // Nonsensical value. Just bail.
        return false;
    }
  }

  return false;
}

void
nsBoxFrame::GetInitialOrientation(bool& aIsHorizontal)
{
 // see if we are a vertical or horizontal box.
  if (!GetContent())
    return;

  // Check the style system first.
  const nsStyleXUL* boxInfo = StyleXUL();
  if (boxInfo->mBoxOrient == StyleBoxOrient::Horizontal) {
    aIsHorizontal = true;
  } else {
    aIsHorizontal = false;
  }

  // Now see if we have an attribute.  The attribute overrides
  // the style system value.
  static nsIContent::AttrValuesArray strings[] =
    {&nsGkAtoms::vertical, &nsGkAtoms::horizontal, nullptr};
  int32_t index = GetContent()->FindAttrValueIn(kNameSpaceID_None, nsGkAtoms::orient,
      strings, eCaseMatters);
  if (index >= 0) {
    aIsHorizontal = index == 1;
  }
}

void
nsBoxFrame::GetInitialDirection(bool& aIsNormal)
{
  if (!GetContent())
    return;

  if (IsXULHorizontal()) {
    // For horizontal boxes only, we initialize our value based off the CSS 'direction' property.
    // This means that BiDI users will end up with horizontally inverted chrome.
    aIsNormal = (StyleVisibility()->mDirection == NS_STYLE_DIRECTION_LTR); // If text runs RTL then so do we.
  }
  else
    aIsNormal = true; // Assume a normal direction in the vertical case.

  // Now check the style system to see if we should invert aIsNormal.
  const nsStyleXUL* boxInfo = StyleXUL();
  if (boxInfo->mBoxDirection == StyleBoxDirection::Reverse) {
    aIsNormal = !aIsNormal; // Invert our direction.
  }

  // Now see if we have an attribute.  The attribute overrides
  // the style system value.
  if (IsXULHorizontal()) {
    static nsIContent::AttrValuesArray strings[] =
      {&nsGkAtoms::reverse, &nsGkAtoms::ltr, &nsGkAtoms::rtl, nullptr};
    int32_t index = GetContent()->FindAttrValueIn(kNameSpaceID_None, nsGkAtoms::dir,
        strings, eCaseMatters);
    if (index >= 0) {
      bool values[] = {!aIsNormal, true, false};
      aIsNormal = values[index];
    }
  } else if (GetContent()->AttrValueIs(kNameSpaceID_None, nsGkAtoms::dir,
                                       nsGkAtoms::reverse, eCaseMatters)) {
    aIsNormal = !aIsNormal;
  }
}

/* Returns true if it was set.
 */
bool
nsBoxFrame::GetInitialEqualSize(bool& aEqualSize)
{
 // see if we are a vertical or horizontal box.
  if (!GetContent())
     return false;

  if (GetContent()->AttrValueIs(kNameSpaceID_None, nsGkAtoms::equalsize,
                           nsGkAtoms::always, eCaseMatters)) {
    aEqualSize = true;
    return true;
  }

  return false;
}

/* Returns true if it was set.
 */
bool
nsBoxFrame::GetInitialAutoStretch(bool& aStretch)
{
  if (!GetContent())
     return false;

  // Check the align attribute.
  static nsIContent::AttrValuesArray strings[] =
    {&nsGkAtoms::_empty, &nsGkAtoms::stretch, nullptr};
  int32_t index = GetContent()->FindAttrValueIn(kNameSpaceID_None, nsGkAtoms::align,
      strings, eCaseMatters);
  if (index != nsIContent::ATTR_MISSING && index != 0) {
    aStretch = index == 1;
    return true;
  }

  // Check the CSS box-align property.
  const nsStyleXUL* boxInfo = StyleXUL();
  aStretch = (boxInfo->mBoxAlign == StyleBoxAlign::Stretch);

  return true;
}

void
nsBoxFrame::DidReflow(nsPresContext*           aPresContext,
                      const ReflowInput*  aReflowInput,
                      nsDidReflowStatus         aStatus)
{
  nsFrameState preserveBits =
    mState & (NS_FRAME_IS_DIRTY | NS_FRAME_HAS_DIRTY_CHILDREN);
  nsFrame::DidReflow(aPresContext, aReflowInput, aStatus);
  mState |= preserveBits;
}

bool
nsBoxFrame::HonorPrintBackgroundSettings()
{
  return (!mContent || !mContent->IsInNativeAnonymousSubtree()) &&
    nsContainerFrame::HonorPrintBackgroundSettings();
}

#ifdef DO_NOISY_REFLOW
static int myCounter = 0;
static void printSize(char * aDesc, nscoord aSize)
{
  printf(" %s: ", aDesc);
  if (aSize == NS_UNCONSTRAINEDSIZE) {
    printf("UC");
  } else {
    printf("%d", aSize);
  }
}
#endif

/* virtual */ nscoord
nsBoxFrame::GetMinISize(gfxContext *aRenderingContext)
{
  nscoord result;
  DISPLAY_MIN_WIDTH(this, result);

  nsBoxLayoutState state(PresContext(), aRenderingContext);
  nsSize minSize = GetXULMinSize(state);

  // GetXULMinSize returns border-box width, and we want to return content
  // width.  Since Reflow uses the reflow state's border and padding, we
  // actually just want to subtract what GetXULMinSize added, which is the
  // result of GetXULBorderAndPadding.
  nsMargin bp;
  GetXULBorderAndPadding(bp);

  result = minSize.width - bp.LeftRight();
  result = std::max(result, 0);

  return result;
}

/* virtual */ nscoord
nsBoxFrame::GetPrefISize(gfxContext *aRenderingContext)
{
  nscoord result;
  DISPLAY_PREF_WIDTH(this, result);

  nsBoxLayoutState state(PresContext(), aRenderingContext);
  nsSize prefSize = GetXULPrefSize(state);

  // GetXULPrefSize returns border-box width, and we want to return content
  // width.  Since Reflow uses the reflow state's border and padding, we
  // actually just want to subtract what GetXULPrefSize added, which is the
  // result of GetXULBorderAndPadding.
  nsMargin bp;
  GetXULBorderAndPadding(bp);

  result = prefSize.width - bp.LeftRight();
  result = std::max(result, 0);

  return result;
}

void
nsBoxFrame::Reflow(nsPresContext*          aPresContext,
                   ReflowOutput&     aDesiredSize,
                   const ReflowInput& aReflowInput,
                   nsReflowStatus&          aStatus)
{
  MarkInReflow();
  // If you make changes to this method, please keep nsLeafBoxFrame::Reflow
  // in sync, if the changes are applicable there.

  DO_GLOBAL_REFLOW_COUNT("nsBoxFrame");
  DISPLAY_REFLOW(aPresContext, this, aReflowInput, aDesiredSize, aStatus);

  NS_ASSERTION(aReflowInput.ComputedWidth() >=0 &&
               aReflowInput.ComputedHeight() >= 0, "Computed Size < 0");

#ifdef DO_NOISY_REFLOW
  printf("\n-------------Starting BoxFrame Reflow ----------------------------\n");
  printf("%p ** nsBF::Reflow %d ", this, myCounter++);

  printSize("AW", aReflowInput.AvailableWidth());
  printSize("AH", aReflowInput.AvailableHeight());
  printSize("CW", aReflowInput.ComputedWidth());
  printSize("CH", aReflowInput.ComputedHeight());

  printf(" *\n");

#endif

  aStatus.Reset();

  // create the layout state
  nsBoxLayoutState state(aPresContext, aReflowInput.mRenderingContext,
                         &aReflowInput, aReflowInput.mReflowDepth);

  WritingMode wm = aReflowInput.GetWritingMode();
  LogicalSize computedSize(wm, aReflowInput.ComputedISize(),
                           aReflowInput.ComputedBSize());

  LogicalMargin m = aReflowInput.ComputedLogicalBorderPadding();
  // GetXULBorderAndPadding(m);

  LogicalSize prefSize(wm);

  // if we are told to layout intrinsic then get our preferred size.
  NS_ASSERTION(computedSize.ISize(wm) != NS_INTRINSICSIZE,
               "computed inline size should always be computed");
  if (computedSize.BSize(wm) == NS_INTRINSICSIZE) {
    nsSize physicalPrefSize = GetXULPrefSize(state);
    nsSize minSize = GetXULMinSize(state);
    nsSize maxSize = GetXULMaxSize(state);
    // XXXbz isn't GetXULPrefSize supposed to bounds-check for us?
    physicalPrefSize = BoundsCheck(minSize, physicalPrefSize, maxSize);
    prefSize = LogicalSize(wm, physicalPrefSize);
  }

  // get our desiredSize
  computedSize.ISize(wm) += m.IStart(wm) + m.IEnd(wm);

  if (aReflowInput.ComputedBSize() == NS_INTRINSICSIZE) {
    computedSize.BSize(wm) = prefSize.BSize(wm);
    // prefSize is border-box but min/max constraints are content-box.
    nscoord blockDirBorderPadding =
      aReflowInput.ComputedLogicalBorderPadding().BStartEnd(wm);
    nscoord contentBSize = computedSize.BSize(wm) - blockDirBorderPadding;
    // Note: contentHeight might be negative, but that's OK because min-height
    // is never negative.
    computedSize.BSize(wm) = aReflowInput.ApplyMinMaxHeight(contentBSize) +
                             blockDirBorderPadding;
  } else {
    computedSize.BSize(wm) += m.BStart(wm) + m.BEnd(wm);
  }

  nsSize physicalSize = computedSize.GetPhysicalSize(wm);
  nsRect r(mRect.x, mRect.y, physicalSize.width, physicalSize.height);

  SetXULBounds(state, r);

  // layout our children
  XULLayout(state);

  // ok our child could have gotten bigger. So lets get its bounds

  // get the ascent
  LogicalSize boxSize = GetLogicalSize(wm);
  nscoord ascent = boxSize.BSize(wm);

  // getting the ascent could be a lot of work. Don't get it if
  // we are the root. The viewport doesn't care about it.
  if (!(mState & NS_STATE_IS_ROOT)) {
    ascent = GetXULBoxAscent(state);
  }

  aDesiredSize.SetSize(wm, boxSize);
  aDesiredSize.SetBlockStartAscent(ascent);

  aDesiredSize.mOverflowAreas = GetOverflowAreas();

#ifdef DO_NOISY_REFLOW
  {
    printf("%p ** nsBF(done) W:%d H:%d  ", this, aDesiredSize.Width(), aDesiredSize.Height());

    if (maxElementSize) {
      printf("MW:%d\n", *maxElementWidth);
    } else {
      printf("MW:?\n");
    }

  }
#endif

  ReflowAbsoluteFrames(aPresContext, aDesiredSize, aReflowInput, aStatus);

  NS_FRAME_SET_TRUNCATION(aStatus, aReflowInput, aDesiredSize);
}

nsSize
nsBoxFrame::GetXULPrefSize(nsBoxLayoutState& aBoxLayoutState)
{
  NS_ASSERTION(aBoxLayoutState.GetRenderingContext(),
               "must have rendering context");

  nsSize size(0,0);
  DISPLAY_PREF_SIZE(this, size);
  if (!DoesNeedRecalc(mPrefSize)) {
     return mPrefSize;
  }

#ifdef DEBUG_LAYOUT
  PropagateDebug(aBoxLayoutState);
#endif

  if (IsXULCollapsed())
    return size;

  // if the size was not completely redefined in CSS then ask our children
  bool widthSet, heightSet;
  if (!nsIFrame::AddXULPrefSize(this, size, widthSet, heightSet))
  {
    if (mLayoutManager) {
      nsSize layoutSize = mLayoutManager->GetXULPrefSize(this, aBoxLayoutState);
      if (!widthSet)
        size.width = layoutSize.width;
      if (!heightSet)
        size.height = layoutSize.height;
    }
    else {
      size = nsBox::GetXULPrefSize(aBoxLayoutState);
    }
  }

  nsSize minSize = GetXULMinSize(aBoxLayoutState);
  nsSize maxSize = GetXULMaxSize(aBoxLayoutState);
  mPrefSize = BoundsCheck(minSize, size, maxSize);

  return mPrefSize;
}

nscoord
nsBoxFrame::GetXULBoxAscent(nsBoxLayoutState& aBoxLayoutState)
{
  if (!DoesNeedRecalc(mAscent))
     return mAscent;

#ifdef DEBUG_LAYOUT
  PropagateDebug(aBoxLayoutState);
#endif

  if (IsXULCollapsed())
    return 0;

  if (mLayoutManager)
    mAscent = mLayoutManager->GetAscent(this, aBoxLayoutState);
  else
    mAscent = nsBox::GetXULBoxAscent(aBoxLayoutState);

  return mAscent;
}

nsSize
nsBoxFrame::GetXULMinSize(nsBoxLayoutState& aBoxLayoutState)
{
  NS_ASSERTION(aBoxLayoutState.GetRenderingContext(),
               "must have rendering context");

  nsSize size(0,0);
  DISPLAY_MIN_SIZE(this, size);
  if (!DoesNeedRecalc(mMinSize)) {
    return mMinSize;
  }

#ifdef DEBUG_LAYOUT
  PropagateDebug(aBoxLayoutState);
#endif

  if (IsXULCollapsed())
    return size;

  // if the size was not completely redefined in CSS then ask our children
  bool widthSet, heightSet;
  if (!nsIFrame::AddXULMinSize(aBoxLayoutState, this, size, widthSet, heightSet))
  {
    if (mLayoutManager) {
      nsSize layoutSize = mLayoutManager->GetXULMinSize(this, aBoxLayoutState);
      if (!widthSet)
        size.width = layoutSize.width;
      if (!heightSet)
        size.height = layoutSize.height;
    }
    else {
      size = nsBox::GetXULMinSize(aBoxLayoutState);
    }
  }

  mMinSize = size;

  return size;
}

nsSize
nsBoxFrame::GetXULMaxSize(nsBoxLayoutState& aBoxLayoutState)
{
  NS_ASSERTION(aBoxLayoutState.GetRenderingContext(),
               "must have rendering context");

  nsSize size(NS_INTRINSICSIZE, NS_INTRINSICSIZE);
  DISPLAY_MAX_SIZE(this, size);
  if (!DoesNeedRecalc(mMaxSize)) {
    return mMaxSize;
  }

#ifdef DEBUG_LAYOUT
  PropagateDebug(aBoxLayoutState);
#endif

  if (IsXULCollapsed())
    return size;

  // if the size was not completely redefined in CSS then ask our children
  bool widthSet, heightSet;
  if (!nsIFrame::AddXULMaxSize(this, size, widthSet, heightSet))
  {
    if (mLayoutManager) {
      nsSize layoutSize = mLayoutManager->GetXULMaxSize(this, aBoxLayoutState);
      if (!widthSet)
        size.width = layoutSize.width;
      if (!heightSet)
        size.height = layoutSize.height;
    }
    else {
      size = nsBox::GetXULMaxSize(aBoxLayoutState);
    }
  }

  mMaxSize = size;

  return size;
}

nscoord
nsBoxFrame::GetXULFlex()
{
  if (!DoesNeedRecalc(mFlex))
     return mFlex;

  mFlex = nsBox::GetXULFlex();

  return mFlex;
}

/**
 * If subclassing please subclass this method not layout.
 * layout will call this method.
 */
NS_IMETHODIMP
nsBoxFrame::DoXULLayout(nsBoxLayoutState& aState)
{
  uint32_t oldFlags = aState.LayoutFlags();
  aState.SetLayoutFlags(0);

  nsresult rv = NS_OK;
  if (mLayoutManager) {
    CoordNeedsRecalc(mAscent);
    rv = mLayoutManager->XULLayout(this, aState);
  }

  aState.SetLayoutFlags(oldFlags);

  if (HasAbsolutelyPositionedChildren()) {
    // Set up a |reflowInput| to pass into ReflowAbsoluteFrames
    WritingMode wm = GetWritingMode();
    ReflowInput reflowInput(aState.PresContext(), this,
                                  aState.GetRenderingContext(),
                                  LogicalSize(wm, GetLogicalSize().ISize(wm),
                                              NS_UNCONSTRAINEDSIZE));

    // Set up a |desiredSize| to pass into ReflowAbsoluteFrames
    ReflowOutput desiredSize(reflowInput);
    desiredSize.Width() = mRect.width;
    desiredSize.Height() = mRect.height;

    // get the ascent (cribbed from ::Reflow)
    nscoord ascent = mRect.height;

    // getting the ascent could be a lot of work. Don't get it if
    // we are the root. The viewport doesn't care about it.
    if (!(mState & NS_STATE_IS_ROOT)) {
      ascent = GetXULBoxAscent(aState);
    }
    desiredSize.SetBlockStartAscent(ascent);
    desiredSize.mOverflowAreas = GetOverflowAreas();

    AddStateBits(NS_FRAME_IN_REFLOW);
    // Set up a |reflowStatus| to pass into ReflowAbsoluteFrames
    // (just a dummy value; hopefully that's OK)
    nsReflowStatus reflowStatus;
    ReflowAbsoluteFrames(aState.PresContext(), desiredSize,
                         reflowInput, reflowStatus);
    RemoveStateBits(NS_FRAME_IN_REFLOW);
  }

  return rv;
}

void
nsBoxFrame::DestroyFrom(nsIFrame* aDestructRoot)
{
  // unregister access key
  RegUnregAccessKey(false);

  // clean up the container box's layout manager and child boxes
  SetXULLayoutManager(nullptr);

  nsContainerFrame::DestroyFrom(aDestructRoot);
}

#ifdef DEBUG_LAYOUT
nsresult
nsBoxFrame::SetXULDebug(nsBoxLayoutState& aState, bool aDebug)
{
  // see if our state matches the given debug state
  bool debugSet = mState & NS_STATE_CURRENTLY_IN_DEBUG;
  bool debugChanged = (!aDebug && debugSet) || (aDebug && !debugSet);

  // if it doesn't then tell each child below us the new debug state
  if (debugChanged)
  {
     if (aDebug) {
         mState |= NS_STATE_CURRENTLY_IN_DEBUG;
     } else {
         mState &= ~NS_STATE_CURRENTLY_IN_DEBUG;
     }

     SetDebugOnChildList(aState, mFirstChild, aDebug);

    MarkIntrinsicISizesDirty();
  }

  return NS_OK;
}
#endif

/* virtual */ void
nsBoxFrame::MarkIntrinsicISizesDirty()
{
  SizeNeedsRecalc(mPrefSize);
  SizeNeedsRecalc(mMinSize);
  SizeNeedsRecalc(mMaxSize);
  CoordNeedsRecalc(mFlex);
  CoordNeedsRecalc(mAscent);

  if (mLayoutManager) {
    nsBoxLayoutState state(PresContext());
    mLayoutManager->IntrinsicISizesDirty(this, state);
  }

  // Don't call base class method, since everything it does is within an
  // IsXULBoxWrapped check.
}

void
nsBoxFrame::RemoveFrame(ChildListID     aListID,
                        nsIFrame*       aOldFrame)
{
  NS_PRECONDITION(aListID == kPrincipalList, "We don't support out-of-flow kids");
  nsPresContext* presContext = PresContext();
  nsBoxLayoutState state(presContext);

  // remove the child frame
  mFrames.RemoveFrame(aOldFrame);

  // notify the layout manager
  if (mLayoutManager)
    mLayoutManager->ChildrenRemoved(this, state, aOldFrame);

  // destroy the child frame
  aOldFrame->Destroy();

  // mark us dirty and generate a reflow command
  PresContext()->PresShell()->
    FrameNeedsReflow(this, nsIPresShell::eTreeChange,
                     NS_FRAME_HAS_DIRTY_CHILDREN);
}

void
nsBoxFrame::InsertFrames(ChildListID     aListID,
                         nsIFrame*       aPrevFrame,
                         nsFrameList&    aFrameList)
{
   NS_ASSERTION(!aPrevFrame || aPrevFrame->GetParent() == this,
                "inserting after sibling frame with different parent");
   NS_ASSERTION(!aPrevFrame || mFrames.ContainsFrame(aPrevFrame),
                "inserting after sibling frame not in our child list");
   NS_PRECONDITION(aListID == kPrincipalList, "We don't support out-of-flow kids");
   nsBoxLayoutState state(PresContext());

   // insert the child frames
   const nsFrameList::Slice& newFrames =
     mFrames.InsertFrames(this, aPrevFrame, aFrameList);

   // notify the layout manager
   if (mLayoutManager)
     mLayoutManager->ChildrenInserted(this, state, aPrevFrame, newFrames);

   // Make sure to check box order _after_ notifying the layout
   // manager; otherwise the slice we give the layout manager will
   // just be bogus.  If the layout manager cares about the order, we
   // just lose.
   CheckBoxOrder();

#ifdef DEBUG_LAYOUT
   // if we are in debug make sure our children are in debug as well.
   if (mState & NS_STATE_CURRENTLY_IN_DEBUG)
       SetDebugOnChildList(state, mFrames.FirstChild(), true);
#endif

   PresContext()->PresShell()->
     FrameNeedsReflow(this, nsIPresShell::eTreeChange,
                      NS_FRAME_HAS_DIRTY_CHILDREN);
}


void
nsBoxFrame::AppendFrames(ChildListID     aListID,
                         nsFrameList&    aFrameList)
{
   NS_PRECONDITION(aListID == kPrincipalList, "We don't support out-of-flow kids");
   nsBoxLayoutState state(PresContext());

   // append the new frames
   const nsFrameList::Slice& newFrames = mFrames.AppendFrames(this, aFrameList);

   // notify the layout manager
   if (mLayoutManager)
     mLayoutManager->ChildrenAppended(this, state, newFrames);

   // Make sure to check box order _after_ notifying the layout
   // manager; otherwise the slice we give the layout manager will
   // just be bogus.  If the layout manager cares about the order, we
   // just lose.
   CheckBoxOrder();

#ifdef DEBUG_LAYOUT
   // if we are in debug make sure our children are in debug as well.
   if (mState & NS_STATE_CURRENTLY_IN_DEBUG)
       SetDebugOnChildList(state, mFrames.FirstChild(), true);
#endif

   // XXXbz why is this NS_FRAME_FIRST_REFLOW check here?
   if (!(GetStateBits() & NS_FRAME_FIRST_REFLOW)) {
     PresContext()->PresShell()->
       FrameNeedsReflow(this, nsIPresShell::eTreeChange,
                        NS_FRAME_HAS_DIRTY_CHILDREN);
   }
}

/* virtual */ nsContainerFrame*
nsBoxFrame::GetContentInsertionFrame()
{
  if (GetStateBits() & NS_STATE_BOX_WRAPS_KIDS_IN_BLOCK)
    return PrincipalChildList().FirstChild()->GetContentInsertionFrame();
  return nsContainerFrame::GetContentInsertionFrame();
}

nsresult
nsBoxFrame::AttributeChanged(int32_t aNameSpaceID,
                             nsIAtom* aAttribute,
                             int32_t aModType)
{
  nsresult rv = nsContainerFrame::AttributeChanged(aNameSpaceID, aAttribute,
                                                   aModType);

  // Ignore 'width', 'height', 'screenX', 'screenY' and 'sizemode' on a
  // <window>.
  if (mContent->IsAnyOfXULElements(nsGkAtoms::window,
                                   nsGkAtoms::page,
                                   nsGkAtoms::dialog,
                                   nsGkAtoms::wizard) &&
      (nsGkAtoms::width == aAttribute ||
       nsGkAtoms::height == aAttribute ||
       nsGkAtoms::screenX == aAttribute ||
       nsGkAtoms::screenY == aAttribute ||
       nsGkAtoms::sizemode == aAttribute)) {
    return rv;
  }

  if (aAttribute == nsGkAtoms::width       ||
      aAttribute == nsGkAtoms::height      ||
      aAttribute == nsGkAtoms::align       ||
      aAttribute == nsGkAtoms::valign      ||
      aAttribute == nsGkAtoms::left        ||
      aAttribute == nsGkAtoms::top         ||
      aAttribute == nsGkAtoms::right        ||
      aAttribute == nsGkAtoms::bottom       ||
      aAttribute == nsGkAtoms::start        ||
      aAttribute == nsGkAtoms::end          ||
      aAttribute == nsGkAtoms::minwidth     ||
      aAttribute == nsGkAtoms::maxwidth     ||
      aAttribute == nsGkAtoms::minheight    ||
      aAttribute == nsGkAtoms::maxheight    ||
      aAttribute == nsGkAtoms::flex         ||
      aAttribute == nsGkAtoms::orient       ||
      aAttribute == nsGkAtoms::pack         ||
      aAttribute == nsGkAtoms::dir          ||
      aAttribute == nsGkAtoms::mousethrough ||
      aAttribute == nsGkAtoms::equalsize) {

    if (aAttribute == nsGkAtoms::align  ||
        aAttribute == nsGkAtoms::valign ||
        aAttribute == nsGkAtoms::orient  ||
        aAttribute == nsGkAtoms::pack    ||
#ifdef DEBUG_LAYOUT
        aAttribute == nsGkAtoms::debug   ||
#endif
        aAttribute == nsGkAtoms::dir) {

      mValign = nsBoxFrame::vAlign_Top;
      mHalign = nsBoxFrame::hAlign_Left;

      bool orient = true;
      GetInitialOrientation(orient);
      if (orient)
        mState |= NS_STATE_IS_HORIZONTAL;
      else
        mState &= ~NS_STATE_IS_HORIZONTAL;

      bool normal = true;
      GetInitialDirection(normal);
      if (normal)
        mState |= NS_STATE_IS_DIRECTION_NORMAL;
      else
        mState &= ~NS_STATE_IS_DIRECTION_NORMAL;

      GetInitialVAlignment(mValign);
      GetInitialHAlignment(mHalign);

      bool equalSize = false;
      GetInitialEqualSize(equalSize);
      if (equalSize)
        mState |= NS_STATE_EQUAL_SIZE;
      else
        mState &= ~NS_STATE_EQUAL_SIZE;

#ifdef DEBUG_LAYOUT
      bool debug = mState & NS_STATE_SET_TO_DEBUG;
      bool debugSet = GetInitialDebug(debug);
      if (debugSet) {
        mState |= NS_STATE_DEBUG_WAS_SET;

        if (debug)
          mState |= NS_STATE_SET_TO_DEBUG;
        else
          mState &= ~NS_STATE_SET_TO_DEBUG;
      } else {
        mState &= ~NS_STATE_DEBUG_WAS_SET;
      }
#endif

      bool autostretch = !!(mState & NS_STATE_AUTO_STRETCH);
      GetInitialAutoStretch(autostretch);
      if (autostretch)
        mState |= NS_STATE_AUTO_STRETCH;
      else
        mState &= ~NS_STATE_AUTO_STRETCH;
    }
    else if (aAttribute == nsGkAtoms::left ||
             aAttribute == nsGkAtoms::top ||
             aAttribute == nsGkAtoms::right ||
             aAttribute == nsGkAtoms::bottom ||
             aAttribute == nsGkAtoms::start ||
             aAttribute == nsGkAtoms::end) {
      mState &= ~NS_STATE_STACK_NOT_POSITIONED;
    }
    else if (aAttribute == nsGkAtoms::mousethrough) {
      UpdateMouseThrough();
    }

    PresContext()->PresShell()->
      FrameNeedsReflow(this, nsIPresShell::eStyleChange, NS_FRAME_IS_DIRTY);
  }
  else if (aAttribute == nsGkAtoms::ordinal) {
    nsIFrame* parent = GetParentXULBox(this);
    // If our parent is not a box, there's not much we can do... but in that
    // case our ordinal doesn't matter anyway, so that's ok.
    // Also don't bother with popup frames since they are kept on the
    // kPopupList and XULRelayoutChildAtOrdinal() only handles
    // principal children.
    if (parent && !(GetStateBits() & NS_FRAME_OUT_OF_FLOW) &&
        StyleDisplay()->mDisplay != mozilla::StyleDisplay::MozPopup) {
      parent->XULRelayoutChildAtOrdinal(this);
      // XXXldb Should this instead be a tree change on the child or parent?
      PresContext()->PresShell()->
        FrameNeedsReflow(parent, nsIPresShell::eStyleChange,
                         NS_FRAME_IS_DIRTY);
    }
  }
  // If the accesskey changed, register for the new value
  // The old value has been unregistered in nsXULElement::SetAttr
  else if (aAttribute == nsGkAtoms::accesskey) {
    RegUnregAccessKey(true);
  }
  else if (aAttribute == nsGkAtoms::rows &&
           mContent->IsXULElement(nsGkAtoms::tree)) {
    // Reflow ourselves and all our children if "rows" changes, since
    // nsTreeBodyFrame's layout reads this from its parent (this frame).
    PresContext()->PresShell()->
      FrameNeedsReflow(this, nsIPresShell::eStyleChange, NS_FRAME_IS_DIRTY);
  }

  return rv;
}

#ifdef DEBUG_LAYOUT
void
nsBoxFrame::GetDebugPref()
{
  gDebug = Preferences::GetBool("xul.debug.box");
}

class nsDisplayXULDebug : public nsDisplayItem {
public:
  nsDisplayXULDebug(nsDisplayListBuilder* aBuilder, nsIFrame* aFrame) :
    nsDisplayItem(aBuilder, aFrame) {
    MOZ_COUNT_CTOR(nsDisplayXULDebug);
  }
#ifdef NS_BUILD_REFCNT_LOGGING
  virtual ~nsDisplayXULDebug() {
    MOZ_COUNT_DTOR(nsDisplayXULDebug);
  }
#endif

  virtual void HitTest(nsDisplayListBuilder* aBuilder, nsRect aRect,
                       HitTestState* aState, nsTArray<nsIFrame*> *aOutFrames) {
    nsPoint rectCenter(aRect.x + aRect.width / 2, aRect.y + aRect.height / 2);
    static_cast<nsBoxFrame*>(mFrame)->
      DisplayDebugInfoFor(this, rectCenter - ToReferenceFrame());
    aOutFrames->AppendElement(this);
  }
  virtual void Paint(nsDisplayListBuilder* aBuilder
                     gfxContext* aCtx);
  NS_DISPLAY_DECL_NAME("XULDebug", TYPE_XUL_DEBUG)
};

void
nsDisplayXULDebug::Paint(nsDisplayListBuilder* aBuilder,
                         gfxContext* aCtx)
{
  static_cast<nsBoxFrame*>(mFrame)->
    PaintXULDebugOverlay(*aCtx->GetDrawTarget(), ToReferenceFrame());
}

static void
PaintXULDebugBackground(nsIFrame* aFrame, DrawTarget* aDrawTarget,
                        const nsRect& aDirtyRect, nsPoint aPt)
{
  static_cast<nsBoxFrame*>(aFrame)->PaintXULDebugBackground(aDrawTarget, aPt);
}
#endif

void
nsBoxFrame::BuildDisplayList(nsDisplayListBuilder*   aBuilder,
                             const nsDisplayListSet& aLists)
{
  bool forceLayer = false;

  if (GetContent()->IsXULElement()) {
    // forcelayer is only supported on XUL elements with box layout
    if (GetContent()->HasAttr(kNameSpaceID_None, nsGkAtoms::layer)) {
      forceLayer = true;
    }
    // Check for frames that are marked as a part of the region used
    // in calculating glass margins on Windows.
    const nsStyleDisplay* styles = StyleDisplay();
    if (styles && styles->UsedAppearance() == NS_THEME_WIN_EXCLUDE_GLASS) {
      aBuilder->AddWindowExcludeGlassRegion(
          nsRect(aBuilder->ToReferenceFrame(this), GetSize()));
    }
  }

  nsDisplayListCollection tempLists;
  const nsDisplayListSet& destination = forceLayer ? tempLists : aLists;

  DisplayBorderBackgroundOutline(aBuilder, destination);

#ifdef DEBUG_LAYOUT
  if (mState & NS_STATE_CURRENTLY_IN_DEBUG) {
    destination.BorderBackground()->AppendNewToTop(new (aBuilder)
      nsDisplayGeneric(aBuilder, this, PaintXULDebugBackground,
                       "XULDebugBackground"));
    destination.Outlines()->AppendNewToTop(new (aBuilder)
      nsDisplayXULDebug(aBuilder, this));
  }
#endif

  Maybe<nsDisplayListBuilder::AutoContainerASRTracker> contASRTracker;
  if (forceLayer) {
    contASRTracker.emplace(aBuilder);
  }

<<<<<<< HEAD
  BuildDisplayListForChildren(aBuilder, aDirtyRect, destination);
=======
  BuildDisplayListForChildren(aBuilder, destination);
>>>>>>> a17af05f

  // see if we have to draw a selection frame around this container
  DisplaySelectionOverlay(aBuilder, destination.Content());

  if (forceLayer) {
    // This is a bit of a hack. Collect up all descendant display items
    // and merge them into a single Content() list. This can cause us
    // to violate CSS stacking order, but forceLayer is a magic
    // XUL-only extension anyway.
    nsDisplayList masterList;
    masterList.AppendToTop(tempLists.BorderBackground());
    masterList.AppendToTop(tempLists.BlockBorderBackgrounds());
    masterList.AppendToTop(tempLists.Floats());
    masterList.AppendToTop(tempLists.Content());
    masterList.AppendToTop(tempLists.PositionedDescendants());
    masterList.AppendToTop(tempLists.Outlines());

    const ActiveScrolledRoot* ownLayerASR = contASRTracker->GetContainerASR();

    DisplayListClipState::AutoSaveRestore ownLayerClipState(aBuilder);
    ownLayerClipState.ClearUpToASR(ownLayerASR);

    // Wrap the list to make it its own layer
    aLists.Content()->AppendNewToTop(new (aBuilder)
      nsDisplayOwnLayer(aBuilder, this, &masterList, ownLayerASR));
  }
}

void
nsBoxFrame::BuildDisplayListForChildren(nsDisplayListBuilder*   aBuilder,
                                        const nsDisplayListSet& aLists)
{
  nsIFrame* kid = mFrames.FirstChild();
  // Put each child's background onto the BlockBorderBackgrounds list
  // to emulate the existing two-layer XUL painting scheme.
  nsDisplayListSet set(aLists, aLists.BlockBorderBackgrounds());
  // The children should be in the right order
  while (kid) {
    BuildDisplayListForChild(aBuilder, kid, set);
    kid = kid->GetNextSibling();
  }
}

// REVIEW: PaintChildren did a few things none of which are a big deal
// anymore:
// * Paint some debugging rects for this frame.
// This is done by nsDisplayXULDebugBackground, which goes in the
// BorderBackground() layer so it isn't clipped by OVERFLOW_CLIP.
// * Apply OVERFLOW_CLIP to the children.
// This is now in nsFrame::BuildDisplayListForStackingContext/Child.
// * Actually paint the children.
// Moved to BuildDisplayList.
// * Paint per-kid debug information.
// This is done by nsDisplayXULDebug, which is in the Outlines()
// layer so it goes on top. This means it is not clipped by OVERFLOW_CLIP,
// whereas it did used to respect OVERFLOW_CLIP, but too bad.
#ifdef DEBUG_LAYOUT
void
nsBoxFrame::PaintXULDebugBackground(DrawTarget* aDrawTarget, nsPoint aPt)
{
  nsMargin border;
  GetXULBorder(border);

  nsMargin debugBorder;
  nsMargin debugMargin;
  nsMargin debugPadding;

  bool isHorizontal = IsXULHorizontal();

  GetDebugBorder(debugBorder);
  PixelMarginToTwips(debugBorder);

  GetDebugMargin(debugMargin);
  PixelMarginToTwips(debugMargin);

  GetDebugPadding(debugPadding);
  PixelMarginToTwips(debugPadding);

  nsRect inner(mRect);
  inner.MoveTo(aPt);
  inner.Deflate(debugMargin);
  inner.Deflate(border);
  //nsRect borderRect(inner);

  int32_t appUnitsPerDevPixel = PresContext()->AppUnitsPerDevPixel();

  ColorPattern color(ToDeviceColor(isHorizontal ? Color(0.f, 0.f, 1.f, 1.f) :
                                                  Color(1.f, 0.f, 0.f, 1.f)));

  //left
  nsRect r(inner);
  r.width = debugBorder.left;
  aDrawTarget->FillRect(NSRectToRect(r, appUnitsPerDevPixel), color);

  // top
  r = inner;
  r.height = debugBorder.top;
  aDrawTarget->FillRect(NSRectToRect(r, appUnitsPerDevPixel), color);

  //right
  r = inner;
  r.x = r.x + r.width - debugBorder.right;
  r.width = debugBorder.right;
  aDrawTarget->FillRect(NSRectToRect(r, appUnitsPerDevPixel), color);

  //bottom
  r = inner;
  r.y = r.y + r.height - debugBorder.bottom;
  r.height = debugBorder.bottom;
  aDrawTarget->FillRect(NSRectToRect(r, appUnitsPerDevPixel), color);

  // If we have dirty children or we are dirty place a green border around us.
  if (NS_SUBTREE_DIRTY(this)) {
    nsRect dirty(inner);
    ColorPattern green(ToDeviceColor(Color(0.f, 1.f, 0.f, 1.f)));
    aDrawTarget->StrokeRect(NSRectToRect(dirty, appUnitsPerDevPixel), green);
  }
}

void
nsBoxFrame::PaintXULDebugOverlay(DrawTarget& aDrawTarget, nsPoint aPt)
{
  nsMargin border;
  GetXULBorder(border);

  nsMargin debugMargin;
  GetDebugMargin(debugMargin);
  PixelMarginToTwips(debugMargin);

  nsRect inner(mRect);
  inner.MoveTo(aPt);
  inner.Deflate(debugMargin);
  inner.Deflate(border);

  nscoord onePixel = GetPresContext()->IntScaledPixelsToTwips(1);

  kid = nsBox::GetChildXULBox(this);
  while (nullptr != kid) {
    bool isHorizontal = IsXULHorizontal();

    nscoord x, y, borderSize, spacerSize;

    nsRect cr(kid->mRect);
    nsMargin margin;
    kid->GetXULMargin(margin);
    cr.Inflate(margin);

    if (isHorizontal)
    {
        cr.y = inner.y;
        x = cr.x;
        y = cr.y + onePixel;
        spacerSize = debugBorder.top - onePixel*4;
    } else {
        cr.x = inner.x;
        x = cr.y;
        y = cr.x + onePixel;
        spacerSize = debugBorder.left - onePixel*4;
    }

    nscoord flex = kid->GetXULFlex();

    if (!kid->IsXULCollapsed()) {
      if (isHorizontal)
          borderSize = cr.width;
      else
          borderSize = cr.height;

      DrawSpacer(GetPresContext(), aDrawTarget, isHorizontal, flex, x, y, borderSize, spacerSize);
    }

    kid = GetNextXULBox(kid);
  }
}
#endif

#ifdef DEBUG_LAYOUT
void
nsBoxFrame::GetBoxName(nsAutoString& aName)
{
   GetFrameName(aName);
}
#endif

#ifdef DEBUG_FRAME_DUMP
nsresult
nsBoxFrame::GetFrameName(nsAString& aResult) const
{
  return MakeFrameName(NS_LITERAL_STRING("Box"), aResult);
}
#endif

#ifdef DEBUG_LAYOUT
nsresult
nsBoxFrame::GetXULDebug(bool& aDebug)
{
  aDebug = (mState & NS_STATE_CURRENTLY_IN_DEBUG);
  return NS_OK;
}
#endif

// REVIEW: nsBoxFrame::GetFrameForPoint is a problem because of 'mousethrough'
// attribute support. Here's how it works:
// * For each child frame F, we determine the target frame T(F) by recursively
// invoking GetFrameForPoint on the child
// * Let F' be the last child frame such that T(F') doesn't have mousethrough.
// If F' exists, return T(F')
// * Otherwise let F'' be the first child frame such that T(F'') is non-null.
// If F'' exists, return T(F'')
// * Otherwise return this frame, if this frame contains the point
// * Otherwise return null
// It's not clear how this should work for more complex z-ordering situations.
// The basic principle seems to be that if a frame F has a descendant
// 'mousethrough' frame that includes the target position, then F
// will not receive events (unless it overrides GetFrameForPoint).
// A 'mousethrough' frame will only receive an event if, after applying that rule,
// all eligible frames are 'mousethrough'; the bottom-most inner-most 'mousethrough'
// frame is then chosen (the first eligible frame reached in a
// traversal of the frame tree --- pre/post is irrelevant since ancestors
// of the mousethrough frames can't be eligible).
// IMHO this is very bogus and adds a great deal of complexity for something
// that is very rarely used. So I'm redefining 'mousethrough' to the following:
// a frame with mousethrough is transparent to mouse events. This is compatible
// with the way 'mousethrough' is used in Seamonkey's navigator.xul and
// Firefox's browser.xul. The only other place it's used is in the 'expander'
// XBL binding, which in our tree is only used by Thunderbird SMIME Advanced
// Preferences, and I can't figure out what that does, so I'll have to test it.
// If it's broken I'll probably just change the binding to use it more sensibly.
// This new behaviour is implemented in nsDisplayList::HitTest.
// REVIEW: This debug-box stuff is annoying. I'm just going to put debug boxes
// in the outline layer and avoid GetDebugBoxAt.

// REVIEW: GetCursor had debug-only event dumping code. I have replaced it
// with instrumentation in nsDisplayXULDebug.

#ifdef DEBUG_LAYOUT
void
nsBoxFrame::DrawLine(DrawTarget& aDrawTarget, bool aHorizontal, nscoord x1, nscoord y1, nscoord x2, nscoord y2)
{
    nsPoint p1(x1, y1);
    nsPoint p2(x2, y2);
    if (!aHorizontal) {
      Swap(p1.x, p1.y);
      Swap(p2.x, p2.y);
    }
    ColorPattern white(ToDeviceColor(Color(1.f, 1.f, 1.f, 1.f)));
    StrokeLineWithSnapping(p1, p2, PresContext()->AppUnitsPerDevPixel(),
                           aDrawTarget, color);
}

void
nsBoxFrame::FillRect(DrawTarget& aDrawTarget, bool aHorizontal, nscoord x, nscoord y, nscoord width, nscoord height)
{
    Rect rect = NSRectToSnappedRect(aHorizontal ? nsRect(x, y, width, height) :
                                                  nsRect(y, x, height, width),
                                    PresContext()->AppUnitsPerDevPixel(),
                                    aDrawTarget);
    ColorPattern white(ToDeviceColor(Color(1.f, 1.f, 1.f, 1.f)));
    aDrawTarget.FillRect(rect, white);
}

void
nsBoxFrame::DrawSpacer(nsPresContext* aPresContext, DrawTarget& aDrawTarget,
                       bool aHorizontal, int32_t flex, nscoord x, nscoord y,
                       nscoord size, nscoord spacerSize)
{
         nscoord onePixel = aPresContext->IntScaledPixelsToTwips(1);

     // if we do draw the coils
        int distance = 0;
        int center = 0;
        int offset = 0;
        int coilSize = COIL_SIZE*onePixel;
        int halfSpacer = spacerSize/2;

        distance = size;
        center = y + halfSpacer;
        offset = x;

        int coils = distance/coilSize;

        int halfCoilSize = coilSize/2;

        if (flex == 0) {
            DrawLine(aDrawTarget, aHorizontal, x,y + spacerSize/2, x + size, y + spacerSize/2);
        } else {
            for (int i=0; i < coils; i++)
            {
                   DrawLine(aDrawTarget, aHorizontal, offset, center+halfSpacer, offset+halfCoilSize, center-halfSpacer);
                   DrawLine(aDrawTarget, aHorizontal, offset+halfCoilSize, center-halfSpacer, offset+coilSize, center+halfSpacer);

                   offset += coilSize;
            }
        }

        FillRect(aDrawTarget, aHorizontal, x + size - spacerSize/2, y, spacerSize/2, spacerSize);
        FillRect(aDrawTarget, aHorizontal, x, y, spacerSize/2, spacerSize);
}

void
nsBoxFrame::GetDebugBorder(nsMargin& aInset)
{
    aInset.SizeTo(2,2,2,2);

    if (IsXULHorizontal())
       aInset.top = 10;
    else
       aInset.left = 10;
}

void
nsBoxFrame::GetDebugMargin(nsMargin& aInset)
{
    aInset.SizeTo(2,2,2,2);
}

void
nsBoxFrame::GetDebugPadding(nsMargin& aPadding)
{
    aPadding.SizeTo(2,2,2,2);
}

void
nsBoxFrame::PixelMarginToTwips(nsMargin& aMarginPixels)
{
  nscoord onePixel = nsPresContext::CSSPixelsToAppUnits(1);
  aMarginPixels.left   *= onePixel;
  aMarginPixels.right  *= onePixel;
  aMarginPixels.top    *= onePixel;
  aMarginPixels.bottom *= onePixel;
}

void
nsBoxFrame::GetValue(nsPresContext* aPresContext, const nsSize& a, const nsSize& b, char* ch)
{
    float p2t = aPresContext->ScaledPixelsToTwips();

    char width[100];
    char height[100];

    if (a.width == NS_INTRINSICSIZE)
        sprintf(width,"%s","INF");
    else
        sprintf(width,"%d", nscoord(a.width/*/p2t*/));

    if (a.height == NS_INTRINSICSIZE)
        sprintf(height,"%s","INF");
    else
        sprintf(height,"%d", nscoord(a.height/*/p2t*/));


    sprintf(ch, "(%s%s, %s%s)", width, (b.width != NS_INTRINSICSIZE ? "[SET]" : ""),
                    height, (b.height != NS_INTRINSICSIZE ? "[SET]" : ""));

}

void
nsBoxFrame::GetValue(nsPresContext* aPresContext, int32_t a, int32_t b, char* ch)
{
    if (a == NS_INTRINSICSIZE)
      sprintf(ch, "%d[SET]", b);
    else
      sprintf(ch, "%d", a);
}

nsresult
nsBoxFrame::DisplayDebugInfoFor(nsIFrame*  aBox,
                                nsPoint& aPoint)
{
    nsBoxLayoutState state(GetPresContext());

    nscoord x = aPoint.x;
    nscoord y = aPoint.y;

    // get the area inside our border but not our debug margins.
    nsRect insideBorder(aBox->mRect);
    insideBorder.MoveTo(0,0):
    nsMargin border(0,0,0,0);
    aBox->GetXULBorderAndPadding(border);
    insideBorder.Deflate(border);

    bool isHorizontal = IsXULHorizontal();

    if (!insideBorder.Contains(nsPoint(x,y)))
        return NS_ERROR_FAILURE;

    //printf("%%%%%% inside box %%%%%%%\n");

    int count = 0;
    nsIFrame* child = nsBox::GetChildXULBox(aBox);

    nsMargin m;
    nsMargin m2;
    GetDebugBorder(m);
    PixelMarginToTwips(m);

    GetDebugMargin(m2);
    PixelMarginToTwips(m2);

    m += m2;

    if ((isHorizontal && y < insideBorder.y + m.top) ||
        (!isHorizontal && x < insideBorder.x + m.left)) {
        //printf("**** inside debug border *******\n");
        while (child)
        {
            const nsRect& r = child->mRect;

            // if we are not in the child. But in the spacer above the child.
            if ((isHorizontal && x >= r.x && x < r.x + r.width) ||
                (!isHorizontal && y >= r.y && y < r.y + r.height)) {
                aCursor = NS_STYLE_CURSOR_POINTER;
                   // found it but we already showed it.
                    if (mDebugChild == child)
                        return NS_OK;

                    if (aBox->GetContent()) {
                      printf("---------------\n");
                      XULDumpBox(stdout);
                      printf("\n");
                    }

                    if (child->GetContent()) {
                        printf("child #%d: ", count);
                        child->XULDumpBox(stdout);
                        printf("\n");
                    }

                    mDebugChild = child;

                    nsSize prefSizeCSS(NS_INTRINSICSIZE, NS_INTRINSICSIZE);
                    nsSize minSizeCSS (NS_INTRINSICSIZE, NS_INTRINSICSIZE);
                    nsSize maxSizeCSS (NS_INTRINSICSIZE, NS_INTRINSICSIZE);
                    nscoord flexCSS = NS_INTRINSICSIZE;

                    bool widthSet, heightSet;
                    nsIFrame::AddXULPrefSize(child, prefSizeCSS, widthSet, heightSet);
                    nsIFrame::AddXULMinSize (state, child, minSizeCSS, widthSet, heightSet);
                    nsIFrame::AddXULMaxSize (child, maxSizeCSS, widthSet, heightSet);
                    nsIFrame::AddXULFlex    (child, flexCSS);

                    nsSize prefSize = child->GetXULPrefSize(state);
                    nsSize minSize = child->GetXULMinSize(state);
                    nsSize maxSize = child->GetXULMaxSize(state);
                    nscoord flexSize = child->GetXULFlex();
                    nscoord ascentSize = child->GetXULBoxAscent(state);

                    char min[100];
                    char pref[100];
                    char max[100];
                    char calc[100];
                    char flex[100];
                    char ascent[100];

                    nsSize actualSize;
                    GetFrameSizeWithMargin(child, actualSize);
                    nsSize actualSizeCSS (NS_INTRINSICSIZE, NS_INTRINSICSIZE);

                    GetValue(aPresContext, minSize,  minSizeCSS, min);
                    GetValue(aPresContext, prefSize, prefSizeCSS, pref);
                    GetValue(aPresContext, maxSize,  maxSizeCSS, max);
                    GetValue(aPresContext, actualSize, actualSizeCSS, calc);
                    GetValue(aPresContext, flexSize,  flexCSS, flex);
                    GetValue(aPresContext, ascentSize,  NS_INTRINSICSIZE, ascent);


                    printf("min%s, pref%s, max%s, actual%s, flex=%s, ascent=%s\n\n",
                        min,
                        pref,
                        max,
                        calc,
                        flex,
                        ascent
                    );

                    return NS_OK;
            }

          child = GetNextXULBox(child);
          count++;
        }
    } else {
    }

    mDebugChild = nullptr;

    return NS_OK;
}

void
nsBoxFrame::SetDebugOnChildList(nsBoxLayoutState& aState, nsIFrame* aChild, bool aDebug)
{
    nsIFrame* child = nsBox::GetChildXULBox(this);
     while (child)
     {
        child->SetXULDebug(aState, aDebug);
        child = GetNextXULBox(child);
     }
}

nsresult
nsBoxFrame::GetFrameSizeWithMargin(nsIFrame* aBox, nsSize& aSize)
{
  nsRect rect(aBox->GetRect());
  nsMargin margin(0,0,0,0);
  aBox->GetXULMargin(margin);
  rect.Inflate(margin);
  aSize.width = rect.width;
  aSize.height = rect.height;
  return NS_OK;
}
#endif

// If you make changes to this function, check its counterparts
// in nsTextBoxFrame and nsXULLabelFrame
void
nsBoxFrame::RegUnregAccessKey(bool aDoReg)
{
  MOZ_ASSERT(mContent);

  // only support accesskeys for the following elements
  if (!mContent->IsAnyOfXULElements(nsGkAtoms::button,
                                    nsGkAtoms::toolbarbutton,
                                    nsGkAtoms::checkbox,
                                    nsGkAtoms::textbox,
                                    nsGkAtoms::tab,
                                    nsGkAtoms::radio)) {
    return;
  }

  nsAutoString accessKey;
  mContent->GetAttr(kNameSpaceID_None, nsGkAtoms::accesskey, accessKey);

  if (accessKey.IsEmpty())
    return;

  // With a valid PresContext we can get the ESM
  // and register the access key
  EventStateManager* esm = PresContext()->EventStateManager();

  uint32_t key = accessKey.First();
  if (aDoReg)
    esm->RegisterAccessKey(mContent, key);
  else
    esm->UnregisterAccessKey(mContent, key);
}

bool
nsBoxFrame::SupportsOrdinalsInChildren()
{
  return true;
}

void
nsBoxFrame::AppendDirectlyOwnedAnonBoxes(nsTArray<OwnedAnonBox>& aResult)
{
  if (GetStateBits() & NS_STATE_BOX_WRAPS_KIDS_IN_BLOCK) {
    aResult.AppendElement(OwnedAnonBox(PrincipalChildList().FirstChild()));
  }
}

// Helper less-than-or-equal function, used in CheckBoxOrder() as a
// template-parameter for the sorting functions.
bool
IsBoxOrdinalLEQ(nsIFrame* aFrame1,
                nsIFrame* aFrame2)
{
  // If we've got a placeholder frame, use its out-of-flow frame's ordinal val.
  nsIFrame* aRealFrame1 = nsPlaceholderFrame::GetRealFrameFor(aFrame1);
  nsIFrame* aRealFrame2 = nsPlaceholderFrame::GetRealFrameFor(aFrame2);
  return aRealFrame1->GetXULOrdinal() <= aRealFrame2->GetXULOrdinal();
}

void
nsBoxFrame::CheckBoxOrder()
{
  if (SupportsOrdinalsInChildren() &&
      !nsIFrame::IsFrameListSorted<IsBoxOrdinalLEQ>(mFrames)) {
    nsIFrame::SortFrameList<IsBoxOrdinalLEQ>(mFrames);
  }
}

nsresult
nsBoxFrame::LayoutChildAt(nsBoxLayoutState& aState, nsIFrame* aBox, const nsRect& aRect)
{
  // get the current rect
  nsRect oldRect(aBox->GetRect());
  aBox->SetXULBounds(aState, aRect);

  bool layout = NS_SUBTREE_DIRTY(aBox);

  if (layout || (oldRect.width != aRect.width || oldRect.height != aRect.height))  {
    return aBox->XULLayout(aState);
  }

  return NS_OK;
}

nsresult
nsBoxFrame::XULRelayoutChildAtOrdinal(nsIFrame* aChild)
{
  if (!SupportsOrdinalsInChildren())
    return NS_OK;

  uint32_t ord = aChild->GetXULOrdinal();

  nsIFrame* child = mFrames.FirstChild();
  nsIFrame* newPrevSib = nullptr;

  while (child) {
    if (ord < child->GetXULOrdinal()) {
      break;
    }

    if (child != aChild) {
      newPrevSib = child;
    }

    child = GetNextXULBox(child);
  }

  if (aChild->GetPrevSibling() == newPrevSib) {
    // This box is not moving.
    return NS_OK;
  }

  // Take |aChild| out of its old position in the child list.
  mFrames.RemoveFrame(aChild);

  // Insert it after |newPrevSib| or at the start if it's null.
  mFrames.InsertFrame(nullptr, newPrevSib, aChild);

  return NS_OK;
}

/**
 * This wrapper class lets us redirect mouse hits from descendant frames
 * of a menu to the menu itself, if they didn't specify 'allowevents'.
 *
 * The wrapper simply turns a hit on a descendant element
 * into a hit on the menu itself, unless there is an element between the target
 * and the menu with the "allowevents" attribute.
 *
 * This is used by nsMenuFrame and nsTreeColFrame.
 *
 * Note that turning a hit on a descendant element into nullptr, so events
 * could fall through to the menu background, might be an appealing simplification
 * but it would mean slightly strange behaviour in some cases, because grabber
 * wrappers can be created for many individual lists and items, so the exact
 * fallthrough behaviour would be complex. E.g. an element with "allowevents"
 * on top of the Content() list could receive the event even if it was covered
 * by a PositionedDescenants() element without "allowevents". It is best to
 * never convert a non-null hit into null.
 */
// REVIEW: This is roughly of what nsMenuFrame::GetFrameForPoint used to do.
// I've made 'allowevents' affect child elements because that seems the only
// reasonable thing to do.
class nsDisplayXULEventRedirector final : public nsDisplayWrapList
{
public:
  nsDisplayXULEventRedirector(nsDisplayListBuilder* aBuilder,
                              nsIFrame* aFrame, nsDisplayItem* aItem,
                              nsIFrame* aTargetFrame)
    : nsDisplayWrapList(aBuilder, aFrame, aItem), mTargetFrame(aTargetFrame) {}
  nsDisplayXULEventRedirector(nsDisplayListBuilder* aBuilder,
                              nsIFrame* aFrame, nsDisplayList* aList,
                              nsIFrame* aTargetFrame)
    : nsDisplayWrapList(aBuilder, aFrame, aList), mTargetFrame(aTargetFrame) {}
  virtual void HitTest(nsDisplayListBuilder* aBuilder, const nsRect& aRect,
                       HitTestState* aState,
                       nsTArray<nsIFrame*> *aOutFrames) override;
  virtual bool ShouldFlattenAway(nsDisplayListBuilder* aBuilder) override {
    return false;
  }
  NS_DISPLAY_DECL_NAME("XULEventRedirector", TYPE_XUL_EVENT_REDIRECTOR)
private:
  nsIFrame* mTargetFrame;
};

void nsDisplayXULEventRedirector::HitTest(nsDisplayListBuilder* aBuilder,
    const nsRect& aRect, HitTestState* aState, nsTArray<nsIFrame*> *aOutFrames)
{
  nsTArray<nsIFrame*> outFrames;
  mList.HitTest(aBuilder, aRect, aState, &outFrames);

  bool topMostAdded = false;
  uint32_t localLength = outFrames.Length();

  for (uint32_t i = 0; i < localLength; i++) {

    for (nsIContent* content = outFrames.ElementAt(i)->GetContent();
         content && content != mTargetFrame->GetContent();
         content = content->GetParent()) {
      if (content->AttrValueIs(kNameSpaceID_None, nsGkAtoms::allowevents,
                               nsGkAtoms::_true, eCaseMatters)) {
        // Events are allowed on 'frame', so let it go.
        aOutFrames->AppendElement(outFrames.ElementAt(i));
        topMostAdded = true;
      }
    }

    // If there was no hit on the topmost frame or its ancestors,
    // add the target frame itself as the first candidate (see bug 562554).
    if (!topMostAdded) {
      topMostAdded = true;
      aOutFrames->AppendElement(mTargetFrame);
    }
  }
}

class nsXULEventRedirectorWrapper final : public nsDisplayWrapper
{
public:
  explicit nsXULEventRedirectorWrapper(nsIFrame* aTargetFrame)
      : mTargetFrame(aTargetFrame) {}
  virtual nsDisplayItem* WrapList(nsDisplayListBuilder* aBuilder,
                                  nsIFrame* aFrame,
                                  nsDisplayList* aList) override {
    return new (aBuilder)
        nsDisplayXULEventRedirector(aBuilder, aFrame, aList, mTargetFrame);
  }
  virtual nsDisplayItem* WrapItem(nsDisplayListBuilder* aBuilder,
                                  nsDisplayItem* aItem) override {
    return new (aBuilder)
        nsDisplayXULEventRedirector(aBuilder, aItem->Frame(), aItem,
                                    mTargetFrame);
  }
private:
  nsIFrame* mTargetFrame;
};

void
nsBoxFrame::WrapListsInRedirector(nsDisplayListBuilder*   aBuilder,
                                  const nsDisplayListSet& aIn,
                                  const nsDisplayListSet& aOut)
{
  nsXULEventRedirectorWrapper wrapper(this);
  wrapper.WrapLists(aBuilder, this, aIn, aOut);
}

bool
nsBoxFrame::GetEventPoint(WidgetGUIEvent* aEvent, nsPoint &aPoint) {
  LayoutDeviceIntPoint refPoint;
  bool res = GetEventPoint(aEvent, refPoint);
  aPoint = nsLayoutUtils::GetEventCoordinatesRelativeTo(
    aEvent, refPoint, this);
  return res;
}

bool
nsBoxFrame::GetEventPoint(WidgetGUIEvent* aEvent, LayoutDeviceIntPoint& aPoint) {
  NS_ENSURE_TRUE(aEvent, false);

  WidgetTouchEvent* touchEvent = aEvent->AsTouchEvent();
  if (touchEvent) {
    // return false if there is more than one touch on the page, or if
    // we can't find a touch point
    if (touchEvent->mTouches.Length() != 1) {
      return false;
    }

    dom::Touch* touch = touchEvent->mTouches.SafeElementAt(0);
    if (!touch) {
      return false;
    }
    aPoint = touch->mRefPoint;
  } else {
    aPoint = aEvent->mRefPoint;
  }
  return true;
}<|MERGE_RESOLUTION|>--- conflicted
+++ resolved
@@ -1326,7 +1326,7 @@
     // Check for frames that are marked as a part of the region used
     // in calculating glass margins on Windows.
     const nsStyleDisplay* styles = StyleDisplay();
-    if (styles && styles->UsedAppearance() == NS_THEME_WIN_EXCLUDE_GLASS) {
+    if (styles && styles->mAppearance == NS_THEME_WIN_EXCLUDE_GLASS) {
       aBuilder->AddWindowExcludeGlassRegion(
           nsRect(aBuilder->ToReferenceFrame(this), GetSize()));
     }
@@ -1352,11 +1352,7 @@
     contASRTracker.emplace(aBuilder);
   }
 
-<<<<<<< HEAD
-  BuildDisplayListForChildren(aBuilder, aDirtyRect, destination);
-=======
   BuildDisplayListForChildren(aBuilder, destination);
->>>>>>> a17af05f
 
   // see if we have to draw a selection frame around this container
   DisplaySelectionOverlay(aBuilder, destination.Content());
