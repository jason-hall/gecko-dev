--- conflicted
+++ resolved
@@ -95,32 +95,6 @@
 // nsMenuPopupFrame ctor
 //
 nsMenuPopupFrame::nsMenuPopupFrame(nsStyleContext* aContext)
-<<<<<<< HEAD
-  :nsBoxFrame(aContext),
-  mCurrentMenu(nullptr),
-  mView(nullptr),
-  mPrefSize(-1, -1),
-  mLastClientOffset(0, 0),
-  mPopupType(ePopupTypePanel),
-  mPopupState(ePopupClosed),
-  mPopupAlignment(POPUPALIGNMENT_NONE),
-  mPopupAnchor(POPUPALIGNMENT_NONE),
-  mPosition(POPUPPOSITION_UNKNOWN),
-  mConsumeRollupEvent(PopupBoxObject::ROLLUP_DEFAULT),
-  mFlip(FlipType_Default),
-  mIsOpenChanged(false),
-  mIsContextMenu(false),
-  mAdjustOffsetForContextMenu(false),
-  mGeneratedChildren(false),
-  mMenuCanOverlapOSBar(false),
-  mShouldAutoPosition(true),
-  mInContentShell(true),
-  mIsMenuLocked(false),
-  mMouseTransparent(false),
-  mHFlip(false),
-  mVFlip(false),
-  mAnchorType(MenuPopupAnchorType_Node)
-=======
   : nsBoxFrame(aContext, kClassID)
   , mCurrentMenu(nullptr)
   , mView(nullptr)
@@ -148,7 +122,6 @@
   , mHFlip(false)
   , mVFlip(false)
   , mAnchorType(MenuPopupAnchorType_Node)
->>>>>>> a17af05f
 {
   // the preference name is backwards here. True means that the 'top' level is
   // the default, and false means that the 'parent' level is the default.
@@ -396,7 +369,7 @@
   if (shadow != NS_STYLE_WINDOW_SHADOW_DEFAULT)
     return shadow;
 
-  switch (StyleDisplay()->UsedAppearance()) {
+  switch (StyleDisplay()->mAppearance) {
     case NS_THEME_TOOLTIP:
       return NS_STYLE_WINDOW_SHADOW_TOOLTIP;
     case NS_THEME_MENUPOPUP:
@@ -625,12 +598,7 @@
 
     // If there are no transitions, fire the popupshown event right away.
     nsCOMPtr<nsIRunnable> event = new nsXULPopupShownEvent(GetContent(), pc);
-<<<<<<< HEAD
-    mContent->OwnerDoc()->Dispatch("nsXULPopupShownEvent",
-                                   TaskCategory::Other,
-=======
     mContent->OwnerDoc()->Dispatch(TaskCategory::Other,
->>>>>>> a17af05f
                                    event.forget());
   }
 
@@ -1648,10 +1616,7 @@
     bool endAligned = IsDirectionRTL() ?
       mPopupAlignment == POPUPALIGNMENT_TOPLEFT || mPopupAlignment == POPUPALIGNMENT_BOTTOMLEFT :
       mPopupAlignment == POPUPALIGNMENT_TOPRIGHT || mPopupAlignment == POPUPALIGNMENT_BOTTOMRIGHT;
-<<<<<<< HEAD
-=======
     nscoord preOffsetScreenPoint = screenPoint.x;
->>>>>>> a17af05f
     if (slideHorizontal) {
       mRect.width = SlideOrResize(screenPoint.x, mRect.width, screenRect.x,
                                   screenRect.XMost(), &mAlignmentOffset);
@@ -1661,17 +1626,11 @@
                                  margin.left, margin.right, offsetForContextMenu.x, hFlip,
                                  endAligned, &mHFlip);
     }
-<<<<<<< HEAD
-
-    endAligned = mPopupAlignment == POPUPALIGNMENT_BOTTOMLEFT ||
-                 mPopupAlignment == POPUPALIGNMENT_BOTTOMRIGHT;
-=======
     mIsOffset = preOffsetScreenPoint != screenPoint.x;
 
     endAligned = mPopupAlignment == POPUPALIGNMENT_BOTTOMLEFT ||
                  mPopupAlignment == POPUPALIGNMENT_BOTTOMRIGHT;
     preOffsetScreenPoint = screenPoint.y;
->>>>>>> a17af05f
     if (slideVertical) {
       mRect.height = SlideOrResize(screenPoint.y, mRect.height, screenRect.y,
                                   screenRect.YMost(), &mAlignmentOffset);
@@ -2319,8 +2278,6 @@
   }
 #endif
 
-<<<<<<< HEAD
-=======
   if (aAttribute == nsGkAtoms::remote) {
     // When the remote attribute changes, we need to create a new widget to
     // ensure that it has the correct compositor and transparency settings to
@@ -2328,7 +2285,6 @@
     EnsureWidget(true);
   }
 
->>>>>>> a17af05f
   if (aAttribute == nsGkAtoms::followanchor) {
     nsXULPopupManager* pm = nsXULPopupManager::GetInstance();
     if (pm) {
