--- conflicted
+++ resolved
@@ -344,11 +344,6 @@
   static bool IsWithinIncrementalTime(DOMTimeStamp time) {
     return !sTimeoutOfIncrementalSearch || time - sLastKeyTime <= sTimeoutOfIncrementalSearch;
   }
-<<<<<<< HEAD
-
-  virtual nsIAtom* GetType() const override { return nsGkAtoms::menuPopupFrame; }
-=======
->>>>>>> a17af05f
 
 #ifdef DEBUG_FRAME_DUMP
   virtual nsresult GetFrameName(nsAString& aResult) const override
