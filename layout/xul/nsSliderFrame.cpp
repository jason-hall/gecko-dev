/* -*- Mode: C++; tab-width: 2; indent-tabs-mode: nil; c-basic-offset: 2 -*- */
/* This Source Code Form is subject to the terms of the Mozilla Public
 * License, v. 2.0. If a copy of the MPL was not distributed with this
 * file, You can obtain one at http://mozilla.org/MPL/2.0/. */

//
// Eric Vaughan
// Netscape Communications
//
// See documentation in associated header file
//

#include "nsSliderFrame.h"

#include "gfxPrefs.h"
#include "nsStyleContext.h"
#include "nsPresContext.h"
#include "nsIContent.h"
#include "nsCOMPtr.h"
#include "nsNameSpaceManager.h"
#include "nsGkAtoms.h"
#include "nsHTMLParts.h"
#include "nsIPresShell.h"
#include "nsCSSRendering.h"
#include "nsIDOMEvent.h"
#include "nsIDOMMouseEvent.h"
#include "nsScrollbarButtonFrame.h"
#include "nsISliderListener.h"
#include "nsIScrollableFrame.h"
#include "nsIScrollbarMediator.h"
#include "nsISupportsImpl.h"
#include "nsScrollbarFrame.h"
#include "nsRepeatService.h"
#include "nsBoxLayoutState.h"
#include "nsSprocketLayout.h"
#include "nsIServiceManager.h"
#include "nsContentUtils.h"
#include "nsLayoutUtils.h"
#include "nsDisplayList.h"
#include "nsRefreshDriver.h"            // for nsAPostRefreshObserver
#include "nsSVGIntegrationUtils.h"
#include "mozilla/Assertions.h"         // for MOZ_ASSERT
#include "mozilla/Preferences.h"
#include "mozilla/LookAndFeel.h"
#include "mozilla/MouseEvents.h"
#include "mozilla/Telemetry.h"
#include "mozilla/layers/APZCCallbackHelper.h"
#include "mozilla/layers/AsyncDragMetrics.h"
#include "mozilla/layers/InputAPZContext.h"
#include "mozilla/layers/ScrollInputMethods.h"
#include <algorithm>

using namespace mozilla;
using mozilla::layers::APZCCallbackHelper;
using mozilla::layers::AsyncDragMetrics;
using mozilla::layers::InputAPZContext;
using mozilla::layers::ScrollDirection;
using mozilla::layers::ScrollInputMethod;
using mozilla::layers::ScrollThumbData;

bool nsSliderFrame::gMiddlePref = false;
int32_t nsSliderFrame::gSnapMultiplier;

// Turn this on if you want to debug slider frames.
#undef DEBUG_SLIDER

static already_AddRefed<nsIContent>
GetContentOfBox(nsIFrame *aBox)
{
  nsCOMPtr<nsIContent> content = aBox->GetContent();
  return content.forget();
}

nsIFrame*
NS_NewSliderFrame (nsIPresShell* aPresShell, nsStyleContext* aContext)
{
  return new (aPresShell) nsSliderFrame(aContext);
}

NS_IMPL_FRAMEARENA_HELPERS(nsSliderFrame)

NS_QUERYFRAME_HEAD(nsSliderFrame)
  NS_QUERYFRAME_ENTRY(nsSliderFrame)
NS_QUERYFRAME_TAIL_INHERITING(nsBoxFrame)

<<<<<<< HEAD
nsSliderFrame::nsSliderFrame(nsStyleContext* aContext):
  nsBoxFrame(aContext),
  mRatio(0.0f),
  mCurPos(0),
  mChange(0),
  mDragFinished(true),
  mUserChanged(false),
  mScrollingWithAPZ(false),
  mSuppressionActive(false)
=======
nsSliderFrame::nsSliderFrame(nsStyleContext* aContext)
  : nsBoxFrame(aContext, kClassID)
  , mRatio(0.0f)
  , mDragStart(0)
  , mThumbStart(0)
  , mCurPos(0)
  , mChange(0)
  , mDragFinished(true)
  , mUserChanged(false)
  , mScrollingWithAPZ(false)
  , mSuppressionActive(false)
>>>>>>> a17af05f
{
}

// stop timer
nsSliderFrame::~nsSliderFrame()
{
  if (mSuppressionActive) {
    APZCCallbackHelper::SuppressDisplayport(false, PresContext() ?
                                                   PresContext()->PresShell() :
                                                   nullptr);
  }
}

void
nsSliderFrame::Init(nsIContent*       aContent,
                    nsContainerFrame* aParent,
                    nsIFrame*         aPrevInFlow)
{
  nsBoxFrame::Init(aContent, aParent, aPrevInFlow);

  static bool gotPrefs = false;
  if (!gotPrefs) {
    gotPrefs = true;

    gMiddlePref = Preferences::GetBool("middlemouse.scrollbarPosition");
    gSnapMultiplier = Preferences::GetInt("slider.snapMultiplier");
  }

  mCurPos = GetCurrentPosition(aContent);
}

void
nsSliderFrame::RemoveFrame(ChildListID     aListID,
                           nsIFrame*       aOldFrame)
{
  nsBoxFrame::RemoveFrame(aListID, aOldFrame);
  if (mFrames.IsEmpty())
    RemoveListener();
}

void
nsSliderFrame::InsertFrames(ChildListID     aListID,
                            nsIFrame*       aPrevFrame,
                            nsFrameList&    aFrameList)
{
  bool wasEmpty = mFrames.IsEmpty();
  nsBoxFrame::InsertFrames(aListID, aPrevFrame, aFrameList);
  if (wasEmpty)
    AddListener();
}

void
nsSliderFrame::AppendFrames(ChildListID     aListID,
                            nsFrameList&    aFrameList)
{
  // if we have no children and on was added then make sure we add the
  // listener
  bool wasEmpty = mFrames.IsEmpty();
  nsBoxFrame::AppendFrames(aListID, aFrameList);
  if (wasEmpty)
    AddListener();
}

int32_t
nsSliderFrame::GetCurrentPosition(nsIContent* content)
{
  return GetIntegerAttribute(content, nsGkAtoms::curpos, 0);
}

int32_t
nsSliderFrame::GetMinPosition(nsIContent* content)
{
  return GetIntegerAttribute(content, nsGkAtoms::minpos, 0);
}

int32_t
nsSliderFrame::GetMaxPosition(nsIContent* content)
{
  return GetIntegerAttribute(content, nsGkAtoms::maxpos, 100);
}

int32_t
nsSliderFrame::GetIncrement(nsIContent* content)
{
  return GetIntegerAttribute(content, nsGkAtoms::increment, 1);
}


int32_t
nsSliderFrame::GetPageIncrement(nsIContent* content)
{
  return GetIntegerAttribute(content, nsGkAtoms::pageincrement, 10);
}

int32_t
nsSliderFrame::GetIntegerAttribute(nsIContent* content, nsIAtom* atom, int32_t defaultValue)
{
    nsAutoString value;
    content->GetAttr(kNameSpaceID_None, atom, value);
    if (!value.IsEmpty()) {
      nsresult error;

      // convert it to an integer
      defaultValue = value.ToInteger(&error);
    }

    return defaultValue;
}

class nsValueChangedRunnable : public Runnable
{
public:
  nsValueChangedRunnable(nsISliderListener* aListener,
                         nsIAtom* aWhich,
                         int32_t aValue,
                         bool aUserChanged)
    : mozilla::Runnable("nsValueChangedRunnable")
    , mListener(aListener)
    , mWhich(aWhich)
    , mValue(aValue)
    , mUserChanged(aUserChanged)
  {}

  NS_IMETHOD Run() override
  {
    return mListener->ValueChanged(nsDependentAtomString(mWhich),
                                   mValue, mUserChanged);
  }

  nsCOMPtr<nsISliderListener> mListener;
  nsCOMPtr<nsIAtom> mWhich;
  int32_t mValue;
  bool mUserChanged;
};

class nsDragStateChangedRunnable : public Runnable
{
public:
  nsDragStateChangedRunnable(nsISliderListener* aListener, bool aDragBeginning)
    : mozilla::Runnable("nsDragStateChangedRunnable")
    , mListener(aListener)
    , mDragBeginning(aDragBeginning)
  {}

  NS_IMETHOD Run() override
  {
    return mListener->DragStateChanged(mDragBeginning);
  }

  nsCOMPtr<nsISliderListener> mListener;
  bool mDragBeginning;
};

nsresult
nsSliderFrame::AttributeChanged(int32_t aNameSpaceID,
                                nsIAtom* aAttribute,
                                int32_t aModType)
{
  nsresult rv = nsBoxFrame::AttributeChanged(aNameSpaceID, aAttribute,
                                             aModType);
  // if the current position changes
  if (aAttribute == nsGkAtoms::curpos) {
     CurrentPositionChanged();
  } else if (aAttribute == nsGkAtoms::minpos ||
             aAttribute == nsGkAtoms::maxpos) {
      // bounds check it.

      nsIFrame* scrollbarBox = GetScrollbar();
      nsCOMPtr<nsIContent> scrollbar;
      scrollbar = GetContentOfBox(scrollbarBox);
      int32_t current = GetCurrentPosition(scrollbar);
      int32_t min = GetMinPosition(scrollbar);
      int32_t max = GetMaxPosition(scrollbar);

      // inform the parent <scale> that the minimum or maximum changed
      nsIFrame* parent = GetParent();
      if (parent) {
        nsCOMPtr<nsISliderListener> sliderListener = do_QueryInterface(parent->GetContent());
        if (sliderListener) {
          nsContentUtils::AddScriptRunner(
            new nsValueChangedRunnable(sliderListener, aAttribute,
                                       aAttribute == nsGkAtoms::minpos ? min : max, false));
        }
      }

      if (current < min || current > max)
      {
        int32_t direction = 0;
        if (current < min || max < min) {
          current = min;
          direction = -1;
        } else if (current > max) {
          current = max;
          direction = 1;
        }

        // set the new position and notify observers
        nsScrollbarFrame* scrollbarFrame = do_QueryFrame(scrollbarBox);
        if (scrollbarFrame) {
          nsIScrollbarMediator* mediator = scrollbarFrame->GetScrollbarMediator();
          scrollbarFrame->SetIncrementToWhole(direction);
          if (mediator) {
            mediator->ScrollByWhole(scrollbarFrame, direction,
                                    nsIScrollbarMediator::ENABLE_SNAP);
          }
        }
        // 'this' might be destroyed here

        nsContentUtils::AddScriptRunner(
          new nsSetAttrRunnable(scrollbar, nsGkAtoms::curpos, current));
      }
  }

  if (aAttribute == nsGkAtoms::minpos ||
      aAttribute == nsGkAtoms::maxpos ||
      aAttribute == nsGkAtoms::pageincrement ||
      aAttribute == nsGkAtoms::increment) {

      PresContext()->PresShell()->
        FrameNeedsReflow(this, nsIPresShell::eStyleChange, NS_FRAME_IS_DIRTY);
  }

  return rv;
}

void
nsSliderFrame::BuildDisplayList(nsDisplayListBuilder*   aBuilder,
                                const nsDisplayListSet& aLists)
{
  if (aBuilder->IsForEventDelivery() && isDraggingThumb()) {
    // This is EVIL, we shouldn't be messing with event delivery just to get
    // thumb mouse drag events to arrive at the slider!
    aLists.Outlines()->AppendNewToTop(new (aBuilder)
      nsDisplayEventReceiver(aBuilder, this));
    return;
  }

  nsBoxFrame::BuildDisplayList(aBuilder, aLists);
}

static bool
UsesCustomScrollbarMediator(nsIFrame* scrollbarBox) {
  if (nsScrollbarFrame* scrollbarFrame = do_QueryFrame(scrollbarBox)) {
    if (nsIScrollbarMediator* mediator = scrollbarFrame->GetScrollbarMediator()) {
      nsIScrollableFrame* scrollFrame = do_QueryFrame(mediator);
      // The scrollbar mediator is not the scroll frame.
      // That means this scroll frame has a custom scrollbar mediator.
      if (!scrollFrame) {
        return true;
      }
    }
  }
  return false;
}

void
nsSliderFrame::BuildDisplayListForChildren(nsDisplayListBuilder*   aBuilder,
                                           const nsDisplayListSet& aLists)
{
  // if we are too small to have a thumb don't paint it.
  nsIFrame* thumb = nsBox::GetChildXULBox(this);

  if (thumb) {
    nsRect thumbRect(thumb->GetRect());
    nsMargin m;
    thumb->GetXULMargin(m);
    thumbRect.Inflate(m);

    nsRect sliderTrack;
    GetXULClientRect(sliderTrack);

    if (sliderTrack.width < thumbRect.width || sliderTrack.height < thumbRect.height)
      return;

    // If this scrollbar is the scrollbar of an actively scrolled scroll frame,
    // layerize the scrollbar thumb, wrap it in its own ContainerLayer and
    // attach scrolling information to it.
    // We do this here and not in the thumb's nsBoxFrame::BuildDisplayList so
    // that the event region that gets created for the thumb is included in
    // the nsDisplayOwnLayer contents.

    uint32_t flags = aBuilder->GetCurrentScrollbarFlags();
    mozilla::layers::FrameMetrics::ViewID scrollTargetId =
      aBuilder->GetCurrentScrollbarTarget();
    bool thumbGetsLayer = (scrollTargetId != layers::FrameMetrics::NULL_SCROLL_ID);
    nsLayoutUtils::SetScrollbarThumbLayerization(thumb, thumbGetsLayer);

    if (thumbGetsLayer) {
<<<<<<< HEAD
=======
      MOZ_ASSERT((flags & nsDisplayOwnLayer::HORIZONTAL_SCROLLBAR) ||
                 (flags & nsDisplayOwnLayer::VERTICAL_SCROLLBAR));
      bool isHorizontal = (flags & nsDisplayOwnLayer::HORIZONTAL_SCROLLBAR);
      ScrollDirection scrollDirection = isHorizontal
          ? ScrollDirection::HORIZONTAL
          : ScrollDirection::VERTICAL;
      const float appUnitsPerCss = float(AppUnitsPerCSSPixel());
      CSSCoord thumbLength = NSAppUnitsToFloatPixels(
          isHorizontal ? thumbRect.width : thumbRect.height, appUnitsPerCss);

      nsIFrame* scrollbarBox = GetScrollbar();
      bool isAsyncDraggable = !UsesCustomScrollbarMediator(scrollbarBox);

      nsPoint scrollPortOrigin;
      if (nsIScrollableFrame* scrollFrame = do_QueryFrame(scrollbarBox->GetParent())) {
        scrollPortOrigin = scrollFrame->GetScrollPortRect().TopLeft();
      } else {
        isAsyncDraggable = false;
      }

      // This rect is the range in which the scroll thumb can slide in.
      sliderTrack = sliderTrack + GetRect().TopLeft() + scrollbarBox->GetPosition() -
                    scrollPortOrigin;
      CSSCoord sliderTrackStart = NSAppUnitsToFloatPixels(
          isHorizontal ? sliderTrack.x : sliderTrack.y, appUnitsPerCss);
      CSSCoord sliderTrackLength = NSAppUnitsToFloatPixels(
          isHorizontal ? sliderTrack.width : sliderTrack.height, appUnitsPerCss);
      CSSCoord thumbStart = NSAppUnitsToFloatPixels(
          isHorizontal ? thumbRect.x : thumbRect.y, appUnitsPerCss);

      nsRect overflow = thumb->GetVisualOverflowRectRelativeToParent();
      nsSize refSize = aBuilder->RootReferenceFrame()->GetSize();
      gfxSize scale = nsLayoutUtils::GetTransformToAncestorScale(thumb);
      if (scale.width != 0 && scale.height != 0) {
        refSize.width /= scale.width;
        refSize.height /= scale.height;
      }
      nsRect dirty = aBuilder->GetDirtyRect().Intersect(thumbRect);
      dirty = nsLayoutUtils::ComputePartialPrerenderArea(aBuilder->GetDirtyRect(), overflow, refSize);

      nsDisplayListBuilder::AutoBuildingDisplayList
        buildingDisplayList(aBuilder, this, dirty, false);

      // Clip the thumb layer to the slider track. This is necessary to ensure
      // FrameLayerBuilder is able to merge content before and after the
      // scrollframe into the same layer (otherwise it thinks the thumb could
      // potentially move anywhere within the existing clip).
      DisplayListClipState::AutoSaveRestore thumbClipState(aBuilder);
      thumbClipState.ClipContainingBlockDescendants(
          GetRectRelativeToSelf() + aBuilder->ToReferenceFrame(this));

      // Have the thumb's container layer capture the current clip, so
      // it doesn't apply to the thumb's contents. This allows the contents
      // to be fully rendered even if they're partially or fully offscreen,
      // so async scrolling can still bring it into view.
      DisplayListClipState::AutoSaveRestore thumbContentsClipState(aBuilder);
      thumbContentsClipState.Clear();

>>>>>>> a17af05f
      nsDisplayListBuilder::AutoContainerASRTracker contASRTracker(aBuilder);
      nsDisplayListCollection tempLists;
      nsBoxFrame::BuildDisplayListForChildren(aBuilder, tempLists);

      // This is a bit of a hack. Collect up all descendant display items
      // and merge them into a single Content() list.
      nsDisplayList masterList;
      masterList.AppendToTop(tempLists.BorderBackground());
      masterList.AppendToTop(tempLists.BlockBorderBackgrounds());
      masterList.AppendToTop(tempLists.Floats());
      masterList.AppendToTop(tempLists.Content());
      masterList.AppendToTop(tempLists.PositionedDescendants());
      masterList.AppendToTop(tempLists.Outlines());

      // Restore the saved clip so it applies to the thumb container layer.
      thumbContentsClipState.Restore();

      // Wrap the list to make it its own layer.
      const ActiveScrolledRoot* ownLayerASR = contASRTracker.GetContainerASR();
<<<<<<< HEAD
      DisplayListClipState::AutoSaveRestore ownLayerClipState(aBuilder);
      ownLayerClipState.ClearUpToASR(ownLayerASR);
      aLists.Content()->AppendNewToTop(new (aBuilder)
        nsDisplayOwnLayer(aBuilder, this, &masterList, ownLayerASR,
                          flags, scrollTargetId,
                          GetThumbRatio()));
=======
      aLists.Content()->AppendNewToTop(new (aBuilder)
        nsDisplayOwnLayer(aBuilder, this, &masterList, ownLayerASR,
                          flags, scrollTargetId,
                          ScrollThumbData{scrollDirection,
                                          GetThumbRatio(),
                                          thumbStart,
                                          thumbLength,
                                          isAsyncDraggable,
                                          sliderTrackStart,
                                          sliderTrackLength}));
>>>>>>> a17af05f

      return;
    }
  }

  nsBoxFrame::BuildDisplayListForChildren(aBuilder, aLists);
}

NS_IMETHODIMP
nsSliderFrame::DoXULLayout(nsBoxLayoutState& aState)
{
  // get the thumb should be our only child
  nsIFrame* thumbBox = nsBox::GetChildXULBox(this);

  if (!thumbBox) {
    SyncLayout(aState);
    return NS_OK;
  }

  EnsureOrient();

#ifdef DEBUG_LAYOUT
  if (mState & NS_STATE_DEBUG_WAS_SET) {
      if (mState & NS_STATE_SET_TO_DEBUG)
          SetXULDebug(aState, true);
      else
          SetXULDebug(aState, false);
  }
#endif

  // get the content area inside our borders
  nsRect clientRect;
  GetXULClientRect(clientRect);

  // get the scrollbar
  nsIFrame* scrollbarBox = GetScrollbar();
  nsCOMPtr<nsIContent> scrollbar;
  scrollbar = GetContentOfBox(scrollbarBox);

  // get the thumb's pref size
  nsSize thumbSize = thumbBox->GetXULPrefSize(aState);

  if (IsXULHorizontal())
    thumbSize.height = clientRect.height;
  else
    thumbSize.width = clientRect.width;

  int32_t curPos = GetCurrentPosition(scrollbar);
  int32_t minPos = GetMinPosition(scrollbar);
  int32_t maxPos = GetMaxPosition(scrollbar);
  int32_t pageIncrement = GetPageIncrement(scrollbar);

  maxPos = std::max(minPos, maxPos);
  curPos = clamped(curPos, minPos, maxPos);

  nscoord& availableLength = IsXULHorizontal() ? clientRect.width : clientRect.height;
  nscoord& thumbLength = IsXULHorizontal() ? thumbSize.width : thumbSize.height;

  if ((pageIncrement + maxPos - minPos) > 0 && thumbBox->GetXULFlex() > 0) {
    float ratio = float(pageIncrement) / float(maxPos - minPos + pageIncrement);
    thumbLength = std::max(thumbLength, NSToCoordRound(availableLength * ratio));
  }

  // Round the thumb's length to device pixels.
  nsPresContext* presContext = PresContext();
  thumbLength = presContext->DevPixelsToAppUnits(
                  presContext->AppUnitsToDevPixels(thumbLength));

  // mRatio translates the thumb position in app units to the value.
  mRatio = (minPos != maxPos) ? float(availableLength - thumbLength) / float(maxPos - minPos) : 1;

  // in reverse mode, curpos is reversed such that lower values are to the
  // right or bottom and increase leftwards or upwards. In this case, use the
  // offset from the end instead of the beginning.
  bool reverse = mContent->AttrValueIs(kNameSpaceID_None, nsGkAtoms::dir,
                                         nsGkAtoms::reverse, eCaseMatters);
  nscoord pos = reverse ? (maxPos - curPos) : (curPos - minPos);

  // set the thumb's coord to be the current pos * the ratio.
  nsRect thumbRect(clientRect.x, clientRect.y, thumbSize.width, thumbSize.height);
  int32_t& thumbPos = (IsXULHorizontal() ? thumbRect.x : thumbRect.y);
  thumbPos += NSToCoordRound(pos * mRatio);

  nsRect oldThumbRect(thumbBox->GetRect());
  LayoutChildAt(aState, thumbBox, thumbRect);

  SyncLayout(aState);

  // Redraw only if thumb changed size.
  if (!oldThumbRect.IsEqualInterior(thumbRect))
    XULRedraw(aState);

  return NS_OK;
}


nsresult
nsSliderFrame::HandleEvent(nsPresContext* aPresContext,
                           WidgetGUIEvent* aEvent,
                           nsEventStatus* aEventStatus)
{
  NS_ENSURE_ARG_POINTER(aEventStatus);

  // If a web page calls event.preventDefault() we still want to
  // scroll when scroll arrow is clicked. See bug 511075.
  if (!mContent->IsInNativeAnonymousSubtree() &&
      nsEventStatus_eConsumeNoDefault == *aEventStatus) {
    return NS_OK;
  }

  if (!mDragFinished && !isDraggingThumb()) {
    StopDrag();
    return NS_OK;
  }

  nsIFrame* scrollbarBox = GetScrollbar();
  nsCOMPtr<nsIContent> scrollbar;
  scrollbar = GetContentOfBox(scrollbarBox);
  bool isHorizontal = IsXULHorizontal();

  if (isDraggingThumb())
  {
    switch (aEvent->mMessage) {
    case eTouchMove:
    case eMouseMove: {
      if (mScrollingWithAPZ) {
        break;
      }
      nsPoint eventPoint;
      if (!GetEventPoint(aEvent, eventPoint)) {
        break;
      }
      if (mChange) {
        // On Linux the destination point is determined by the initial click
        // on the scrollbar track and doesn't change until the mouse button
        // is released.
#ifndef MOZ_WIDGET_GTK
        // On the other platforms we need to update the destination point now.
        mDestinationPoint = eventPoint;
        StopRepeat();
        StartRepeat();
#endif
        break;
      }

      nscoord pos = isHorizontal ? eventPoint.x : eventPoint.y;

      nsIFrame* thumbFrame = mFrames.FirstChild();
      if (!thumbFrame) {
        return NS_OK;
      }

      mozilla::Telemetry::Accumulate(mozilla::Telemetry::SCROLL_INPUT_METHODS,
          (uint32_t) ScrollInputMethod::MainThreadScrollbarDrag);

      // take our current position and subtract the start location
      pos -= mDragStart;
      bool isMouseOutsideThumb = false;
      if (gSnapMultiplier) {
        nsSize thumbSize = thumbFrame->GetSize();
        if (isHorizontal) {
          // horizontal scrollbar - check if mouse is above or below thumb
          // XXXbz what about looking at the .y of the thumb's rect?  Is that
          // always zero here?
          if (eventPoint.y < -gSnapMultiplier * thumbSize.height ||
              eventPoint.y > thumbSize.height +
                               gSnapMultiplier * thumbSize.height)
            isMouseOutsideThumb = true;
        }
        else {
          // vertical scrollbar - check if mouse is left or right of thumb
          if (eventPoint.x < -gSnapMultiplier * thumbSize.width ||
              eventPoint.x > thumbSize.width +
                               gSnapMultiplier * thumbSize.width)
            isMouseOutsideThumb = true;
        }
      }
      if (aEvent->mClass == eTouchEventClass) {
        *aEventStatus = nsEventStatus_eConsumeNoDefault;
      }
      if (isMouseOutsideThumb)
      {
        SetCurrentThumbPosition(scrollbar, mThumbStart, false, false);
        return NS_OK;
      }

      // set it
      SetCurrentThumbPosition(scrollbar, pos, false, true); // with snapping
    }
    break;

    case eTouchEnd:
    case eMouseUp:
      if (ShouldScrollForEvent(aEvent)) {
        StopDrag();
        //we MUST call nsFrame HandleEvent for mouse ups to maintain the selection state and capture state.
        return nsFrame::HandleEvent(aPresContext, aEvent, aEventStatus);
      }
      break;

    default:
      break;
    }

    //return nsFrame::HandleEvent(aPresContext, aEvent, aEventStatus);
    return NS_OK;
  } else if (ShouldScrollToClickForEvent(aEvent)) {
    nsPoint eventPoint;
    if (!GetEventPoint(aEvent, eventPoint)) {
      return NS_OK;
    }
    nscoord pos = isHorizontal ? eventPoint.x : eventPoint.y;

    // adjust so that the middle of the thumb is placed under the click
    nsIFrame* thumbFrame = mFrames.FirstChild();
    if (!thumbFrame) {
      return NS_OK;
    }
    nsSize thumbSize = thumbFrame->GetSize();
    nscoord thumbLength = isHorizontal ? thumbSize.width : thumbSize.height;

    mozilla::Telemetry::Accumulate(mozilla::Telemetry::SCROLL_INPUT_METHODS,
        (uint32_t) ScrollInputMethod::MainThreadScrollbarTrackClick);

    // set it
    AutoWeakFrame weakFrame(this);
    // should aMaySnap be true here?
    SetCurrentThumbPosition(scrollbar, pos - thumbLength/2, false, false);
    NS_ENSURE_TRUE(weakFrame.IsAlive(), NS_OK);

    DragThumb(true);

#ifdef MOZ_WIDGET_GTK
    nsCOMPtr<nsIContent> thumb = thumbFrame->GetContent();
    thumb->SetAttr(kNameSpaceID_None, nsGkAtoms::active, NS_LITERAL_STRING("true"), true);
#endif

    if (aEvent->mClass == eTouchEventClass) {
      *aEventStatus = nsEventStatus_eConsumeNoDefault;
    }

    if (isHorizontal)
      mThumbStart = thumbFrame->GetPosition().x;
    else
      mThumbStart = thumbFrame->GetPosition().y;

    mDragStart = pos - mThumbStart;
  }
#ifdef MOZ_WIDGET_GTK
  else if (ShouldScrollForEvent(aEvent) &&
           aEvent->mClass == eMouseEventClass &&
           aEvent->AsMouseEvent()->button == WidgetMouseEvent::eRightButton) {
    // HandlePress and HandleRelease are usually called via
    // nsFrame::HandleEvent, but only for the left mouse button.
    if (aEvent->mMessage == eMouseDown) {
      HandlePress(aPresContext, aEvent, aEventStatus);
    } else if (aEvent->mMessage == eMouseUp) {
      HandleRelease(aPresContext, aEvent, aEventStatus);
    }

    return NS_OK;
  }
#endif

  // XXX hack until handle release is actually called in nsframe.
  //  if (aEvent->mMessage == eMouseOut ||
  //      aEvent->mMessage == NS_MOUSE_RIGHT_BUTTON_UP ||
  //      aEvent->mMessage == NS_MOUSE_LEFT_BUTTON_UP) {
  //    HandleRelease(aPresContext, aEvent, aEventStatus);
  //  }

  if (aEvent->mMessage == eMouseOut && mChange)
     HandleRelease(aPresContext, aEvent, aEventStatus);

  return nsFrame::HandleEvent(aPresContext, aEvent, aEventStatus);
}

// Helper function to collect the "scroll to click" metric. Beware of
// caching this, users expect to be able to change the system preference
// and see the browser change its behavior immediately.
bool
nsSliderFrame::GetScrollToClick()
{
  if (GetScrollbar() != this) {
    return LookAndFeel::GetInt(LookAndFeel::eIntID_ScrollToClick, false);
  }

  if (mContent->AttrValueIs(kNameSpaceID_None, nsGkAtoms::movetoclick,
                            nsGkAtoms::_true, eCaseMatters)) {
    return true;
  }
  if (mContent->AttrValueIs(kNameSpaceID_None, nsGkAtoms::movetoclick,
                            nsGkAtoms::_false, eCaseMatters)) {
    return false;
  }

#ifdef XP_MACOSX
  return true;
#else
  return false;
#endif
}

nsIFrame*
nsSliderFrame::GetScrollbar()
{
  // if we are in a scrollbar then return the scrollbar's content node
  // if we are not then return ours.
   nsIFrame* scrollbar;
   nsScrollbarButtonFrame::GetParentWithTag(nsGkAtoms::scrollbar, this, scrollbar);

   if (scrollbar == nullptr)
       return this;

   return scrollbar->IsXULBoxFrame() ? scrollbar : this;
}

void
nsSliderFrame::PageUpDown(nscoord change)
{
  // on a page up or down get our page increment. We get this by getting the scrollbar we are in and
  // asking it for the current position and the page increment. If we are not in a scrollbar we will
  // get the values from our own node.
  nsIFrame* scrollbarBox = GetScrollbar();
  nsCOMPtr<nsIContent> scrollbar;
  scrollbar = GetContentOfBox(scrollbarBox);

  nscoord pageIncrement = GetPageIncrement(scrollbar);
  int32_t curpos = GetCurrentPosition(scrollbar);
  int32_t minpos = GetMinPosition(scrollbar);
  int32_t maxpos = GetMaxPosition(scrollbar);

  // get the new position and make sure it is in bounds
  int32_t newpos = curpos + change * pageIncrement;
  if (newpos < minpos || maxpos < minpos)
    newpos = minpos;
  else if (newpos > maxpos)
    newpos = maxpos;

  SetCurrentPositionInternal(scrollbar, newpos, true);
}

// called when the current position changed and we need to update the thumb's location
void
nsSliderFrame::CurrentPositionChanged()
{
  nsIFrame* scrollbarBox = GetScrollbar();
  nsCOMPtr<nsIContent> scrollbar;
  scrollbar = GetContentOfBox(scrollbarBox);

  // get the current position
  int32_t curPos = GetCurrentPosition(scrollbar);

  // do nothing if the position did not change
  if (mCurPos == curPos)
    return;

  // get our current min and max position from our content node
  int32_t minPos = GetMinPosition(scrollbar);
  int32_t maxPos = GetMaxPosition(scrollbar);

  maxPos = std::max(minPos, maxPos);
  curPos = clamped(curPos, minPos, maxPos);

  // get the thumb's rect
  nsIFrame* thumbFrame = mFrames.FirstChild();
  if (!thumbFrame)
    return; // The thumb may stream in asynchronously via XBL.

  nsRect thumbRect = thumbFrame->GetRect();

  nsRect clientRect;
  GetXULClientRect(clientRect);

  // figure out the new rect
  nsRect newThumbRect(thumbRect);

  bool reverse = mContent->AttrValueIs(kNameSpaceID_None, nsGkAtoms::dir,
                                         nsGkAtoms::reverse, eCaseMatters);
  nscoord pos = reverse ? (maxPos - curPos) : (curPos - minPos);

  if (IsXULHorizontal())
     newThumbRect.x = clientRect.x + NSToCoordRound(pos * mRatio);
  else
     newThumbRect.y = clientRect.y + NSToCoordRound(pos * mRatio);

  // avoid putting the scroll thumb at subpixel positions which cause needless invalidations
  nscoord appUnitsPerPixel = PresContext()->AppUnitsPerDevPixel();
  nsPoint snappedThumbLocation = ToAppUnits(
      newThumbRect.TopLeft().ToNearestPixels(appUnitsPerPixel),
      appUnitsPerPixel);
  if (IsXULHorizontal()) {
    newThumbRect.x = snappedThumbLocation.x;
  } else {
    newThumbRect.y = snappedThumbLocation.y;
  }

  // set the rect
  thumbFrame->SetRect(newThumbRect);

  // Request a repaint of the scrollbar
  nsScrollbarFrame* scrollbarFrame = do_QueryFrame(scrollbarBox);
  nsIScrollbarMediator* mediator = scrollbarFrame
      ? scrollbarFrame->GetScrollbarMediator() : nullptr;
  if (!mediator || !mediator->ShouldSuppressScrollbarRepaints()) {
    SchedulePaint();
  }

  mCurPos = curPos;

  // inform the parent <scale> if it exists that the value changed
  nsIFrame* parent = GetParent();
  if (parent) {
    nsCOMPtr<nsISliderListener> sliderListener = do_QueryInterface(parent->GetContent());
    if (sliderListener) {
      nsContentUtils::AddScriptRunner(
        new nsValueChangedRunnable(sliderListener, nsGkAtoms::curpos, mCurPos, mUserChanged));
    }
  }
}

static void UpdateAttribute(nsIContent* aScrollbar, nscoord aNewPos, bool aNotify, bool aIsSmooth) {
  nsAutoString str;
  str.AppendInt(aNewPos);

  if (aIsSmooth) {
    aScrollbar->SetAttr(kNameSpaceID_None, nsGkAtoms::smooth, NS_LITERAL_STRING("true"), false);
  }
  aScrollbar->SetAttr(kNameSpaceID_None, nsGkAtoms::curpos, str, aNotify);
  if (aIsSmooth) {
    aScrollbar->UnsetAttr(kNameSpaceID_None, nsGkAtoms::smooth, false);
  }
}

// Use this function when you want to set the scroll position via the position
// of the scrollbar thumb, e.g. when dragging the slider. This function scrolls
// the content in such a way that thumbRect.x/.y becomes aNewThumbPos.
void
nsSliderFrame::SetCurrentThumbPosition(nsIContent* aScrollbar, nscoord aNewThumbPos,
                                       bool aIsSmooth, bool aMaySnap)
{
  nsRect crect;
  GetXULClientRect(crect);
  nscoord offset = IsXULHorizontal() ? crect.x : crect.y;
  int32_t newPos = NSToIntRound((aNewThumbPos - offset) / mRatio);

  if (aMaySnap && mContent->AttrValueIs(kNameSpaceID_None, nsGkAtoms::snap,
                                        nsGkAtoms::_true, eCaseMatters)) {
    // If snap="true", then the slider may only be set to min + (increment * x).
    // Otherwise, the slider may be set to any positive integer.
    int32_t increment = GetIncrement(aScrollbar);
    newPos = NSToIntRound(newPos / float(increment)) * increment;
  }

  SetCurrentPosition(aScrollbar, newPos, aIsSmooth);
}

// Use this function when you know the target scroll position of the scrolled content.
// aNewPos should be passed to this function as a position as if the minpos is 0.
// That is, the minpos will be added to the position by this function. In a reverse
// direction slider, the newpos should be the distance from the end.
void
nsSliderFrame::SetCurrentPosition(nsIContent* aScrollbar, int32_t aNewPos,
                                  bool aIsSmooth)
{
   // get min and max position from our content node
  int32_t minpos = GetMinPosition(aScrollbar);
  int32_t maxpos = GetMaxPosition(aScrollbar);

  // in reverse direction sliders, flip the value so that it goes from
  // right to left, or bottom to top.
  if (mContent->AttrValueIs(kNameSpaceID_None, nsGkAtoms::dir,
                            nsGkAtoms::reverse, eCaseMatters))
    aNewPos = maxpos - aNewPos;
  else
    aNewPos += minpos;

  // get the new position and make sure it is in bounds
  if (aNewPos < minpos || maxpos < minpos)
    aNewPos = minpos;
  else if (aNewPos > maxpos)
    aNewPos = maxpos;

  SetCurrentPositionInternal(aScrollbar, aNewPos, aIsSmooth);
}

void
nsSliderFrame::SetCurrentPositionInternal(nsIContent* aScrollbar, int32_t aNewPos,
                                          bool aIsSmooth)
{
  nsCOMPtr<nsIContent> scrollbar = aScrollbar;
  nsIFrame* scrollbarBox = GetScrollbar();
  AutoWeakFrame weakFrame(this);

  mUserChanged = true;

  nsScrollbarFrame* scrollbarFrame = do_QueryFrame(scrollbarBox);
  if (scrollbarFrame) {
    // See if we have a mediator.
    nsIScrollbarMediator* mediator = scrollbarFrame->GetScrollbarMediator();
    if (mediator) {
      nscoord oldPos = nsPresContext::CSSPixelsToAppUnits(GetCurrentPosition(scrollbar));
      nscoord newPos = nsPresContext::CSSPixelsToAppUnits(aNewPos);
      mediator->ThumbMoved(scrollbarFrame, oldPos, newPos);
      if (!weakFrame.IsAlive()) {
        return;
      }
      UpdateAttribute(scrollbar, aNewPos, /* aNotify */false, aIsSmooth);
      CurrentPositionChanged();
      mUserChanged = false;
      return;
    }
  }

  UpdateAttribute(scrollbar, aNewPos, true, aIsSmooth);
  if (!weakFrame.IsAlive()) {
    return;
  }
  mUserChanged = false;

#ifdef DEBUG_SLIDER
  printf("Current Pos=%d\n",aNewPos);
#endif

}

void
nsSliderFrame::SetInitialChildList(ChildListID     aListID,
                                   nsFrameList&    aChildList)
{
  nsBoxFrame::SetInitialChildList(aListID, aChildList);
  if (aListID == kPrincipalList) {
    AddListener();
  }
}

nsresult
nsSliderMediator::HandleEvent(nsIDOMEvent* aEvent)
{
  // Only process the event if the thumb is not being dragged.
  if (mSlider && !mSlider->isDraggingThumb())
    return mSlider->StartDrag(aEvent);

  return NS_OK;
}

class AsyncScrollbarDragStarter : public nsAPostRefreshObserver {
public:
  AsyncScrollbarDragStarter(nsIPresShell* aPresShell,
                            nsIWidget* aWidget,
                            const AsyncDragMetrics& aDragMetrics)
    : mPresShell(aPresShell)
    , mWidget(aWidget)
    , mDragMetrics(aDragMetrics)
  {
  }
  virtual ~AsyncScrollbarDragStarter() {}

  void DidRefresh() override {
    if (!mPresShell) {
      MOZ_ASSERT_UNREACHABLE("Post-refresh observer fired again after failed attempt at unregistering it");
      return;
    }

    mWidget->StartAsyncScrollbarDrag(mDragMetrics);

    if (!mPresShell->RemovePostRefreshObserver(this)) {
      MOZ_ASSERT_UNREACHABLE("Unable to unregister post-refresh observer! Leaking it instead of leaving garbage registered");
      // Graceful handling, just in case...
      mPresShell = nullptr;
      mWidget = nullptr;
      return;
    }

    delete this;
  }

private:
  RefPtr<nsIPresShell> mPresShell;
  RefPtr<nsIWidget> mWidget;
  AsyncDragMetrics mDragMetrics;
};

<<<<<<< HEAD
bool
UsesSVGEffects(nsIFrame* aFrame)
{
  return aFrame->StyleEffects()->HasFilters()
      || nsSVGIntegrationUtils::UsingMaskOrClipPathForFrame(aFrame);
}

bool
ScrollFrameWillBuildScrollInfoLayer(nsIFrame* aScrollFrame)
{
=======
bool
UsesSVGEffects(nsIFrame* aFrame)
{
  return aFrame->StyleEffects()->HasFilters()
      || nsSVGIntegrationUtils::UsingMaskOrClipPathForFrame(aFrame);
}

bool
ScrollFrameWillBuildScrollInfoLayer(nsIFrame* aScrollFrame)
{
>>>>>>> a17af05f
  nsIFrame* current = aScrollFrame;
  while (current) {
    if (UsesSVGEffects(current)) {
      return true;
    }
    current = nsLayoutUtils::GetParentOrPlaceholderForCrossDoc(current);
  }
  return false;
}

void
nsSliderFrame::StartAPZDrag(WidgetGUIEvent* aEvent)
{
  if (!aEvent->mFlags.mHandledByAPZ) {
    return;
  }

  if (!gfxPlatform::GetPlatform()->SupportsApzDragInput()) {
    return;
  }

<<<<<<< HEAD
  nsContainerFrame* scrollFrame = GetScrollbar()->GetParent();
=======
  nsIFrame* scrollbarBox = GetScrollbar();
  nsContainerFrame* scrollFrame = scrollbarBox->GetParent();
>>>>>>> a17af05f
  if (!scrollFrame) {
    return;
  }

  nsIContent* scrollableContent = scrollFrame->GetContent();
  if (!scrollableContent) {
    return;
<<<<<<< HEAD
  }

  nsIScrollableFrame* scrollFrameAsScrollable = do_QueryFrame(scrollFrame);
  if (!scrollFrameAsScrollable) {
    return;
  }

  // APZ dragging requires the scrollbar to be layerized, which doesn't
  // happen for scroll info layers.
  if (ScrollFrameWillBuildScrollInfoLayer(scrollFrame)) {
    return;
=======
>>>>>>> a17af05f
  }

  // APZ dragging requires the scrollbar to be layerized, which doesn't
  // happen for scroll info layers.
  if (ScrollFrameWillBuildScrollInfoLayer(scrollFrame)) {
    return;
  }

  // Custom scrollbar mediators are not supported in the APZ codepath.
  if (UsesCustomScrollbarMediator(scrollbarBox)) {
    return;
  }

  bool isHorizontal = IsXULHorizontal();

  mozilla::layers::FrameMetrics::ViewID scrollTargetId;
  bool hasID = nsLayoutUtils::FindIDFor(scrollableContent, &scrollTargetId);
  bool hasAPZView = hasID && (scrollTargetId != layers::FrameMetrics::NULL_SCROLL_ID);

  if (!hasAPZView) {
    return;
  }

  nsCOMPtr<nsIContent> scrollbar = GetContentOfBox(scrollbarBox);

<<<<<<< HEAD
  nsRect sliderTrack;
  GetXULClientRect(sliderTrack);

  // This rect is the range in which the scroll thumb can slide in.
  sliderTrack = sliderTrack + GetRect().TopLeft() + scrollbarBox->GetPosition() -
                scrollFrameAsScrollable->GetScrollPortRect().TopLeft();
  CSSRect sliderTrackCSS = CSSRect::FromAppUnits(sliderTrack);

=======
>>>>>>> a17af05f
  nsIPresShell* shell = PresContext()->PresShell();
  uint64_t inputblockId = InputAPZContext::GetInputBlockId();
  uint32_t presShellId = shell->GetPresShellId();
  AsyncDragMetrics dragMetrics(scrollTargetId, presShellId, inputblockId,
                               NSAppUnitsToFloatPixels(mDragStart,
                                 float(AppUnitsPerCSSPixel())),
                               isHorizontal ? ScrollDirection::HORIZONTAL :
                                              ScrollDirection::VERTICAL);

  if (!nsLayoutUtils::HasDisplayPort(scrollableContent)) {
    return;
  }

  // It's important to set this before calling nsIWidget::StartAsyncScrollbarDrag(),
  // because in some configurations, that can call AsyncScrollbarDragRejected()
  // synchronously, which clears the flag (and we want it to stay cleared in
  // that case).
  mScrollingWithAPZ = true;

  // When we start an APZ drag, we wont get mouse events for the drag.
  // APZ will consume them all and only notify us of the new scroll position.
  bool waitForRefresh = InputAPZContext::HavePendingLayerization();
  nsIWidget* widget = this->GetNearestWidget();
  if (waitForRefresh) {
    waitForRefresh = shell->AddPostRefreshObserver(
        new AsyncScrollbarDragStarter(shell, widget, dragMetrics));
  }
  if (!waitForRefresh) {
    widget->StartAsyncScrollbarDrag(dragMetrics);
  }
}

nsresult
nsSliderFrame::StartDrag(nsIDOMEvent* aEvent)
{
#ifdef DEBUG_SLIDER
  printf("Begin dragging\n");
#endif
  if (mContent->AttrValueIs(kNameSpaceID_None, nsGkAtoms::disabled,
                            nsGkAtoms::_true, eCaseMatters))
    return NS_OK;

  WidgetGUIEvent* event = aEvent->WidgetEventPtr()->AsGUIEvent();

  if (!ShouldScrollForEvent(event)) {
    return NS_OK;
  }

  nsPoint pt;
  if (!GetEventPoint(event, pt)) {
    return NS_OK;
  }
  bool isHorizontal = IsXULHorizontal();
  nscoord pos = isHorizontal ? pt.x : pt.y;

  // If we should scroll-to-click, first place the middle of the slider thumb
  // under the mouse.
  nsCOMPtr<nsIContent> scrollbar;
  nscoord newpos = pos;
  bool scrollToClick = ShouldScrollToClickForEvent(event);
  if (scrollToClick) {
    // adjust so that the middle of the thumb is placed under the click
    nsIFrame* thumbFrame = mFrames.FirstChild();
    if (!thumbFrame) {
      return NS_OK;
    }
    nsSize thumbSize = thumbFrame->GetSize();
    nscoord thumbLength = isHorizontal ? thumbSize.width : thumbSize.height;

    newpos -= (thumbLength/2);

    nsIFrame* scrollbarBox = GetScrollbar();
    scrollbar = GetContentOfBox(scrollbarBox);
  }

  DragThumb(true);

  if (scrollToClick) {
    // should aMaySnap be true here?
    SetCurrentThumbPosition(scrollbar, newpos, false, false);
  }

  nsIFrame* thumbFrame = mFrames.FirstChild();
  if (!thumbFrame) {
    return NS_OK;
  }

#ifdef MOZ_WIDGET_GTK
  nsCOMPtr<nsIContent> thumb = thumbFrame->GetContent();
  thumb->SetAttr(kNameSpaceID_None, nsGkAtoms::active, NS_LITERAL_STRING("true"), true);
#endif

  if (isHorizontal)
    mThumbStart = thumbFrame->GetPosition().x;
  else
    mThumbStart = thumbFrame->GetPosition().y;

  mDragStart = pos - mThumbStart;

  mScrollingWithAPZ = false;
  StartAPZDrag(event);  // sets mScrollingWithAPZ=true if appropriate

#ifdef DEBUG_SLIDER
  printf("Pressed mDragStart=%d\n",mDragStart);
#endif

  if (!mScrollingWithAPZ) {
    SuppressDisplayport();
  }

  return NS_OK;
}

nsresult
nsSliderFrame::StopDrag()
{
  AddListener();
  DragThumb(false);

  mScrollingWithAPZ = false;

  UnsuppressDisplayport();

#ifdef MOZ_WIDGET_GTK
  nsIFrame* thumbFrame = mFrames.FirstChild();
  if (thumbFrame) {
    nsCOMPtr<nsIContent> thumb = thumbFrame->GetContent();
    thumb->UnsetAttr(kNameSpaceID_None, nsGkAtoms::active, true);
  }
#endif

  if (mChange) {
    StopRepeat();
    mChange = 0;
  }
  return NS_OK;
}

void
nsSliderFrame::DragThumb(bool aGrabMouseEvents)
{
  mDragFinished = !aGrabMouseEvents;

  // inform the parent <scale> that a drag is beginning or ending
  nsIFrame* parent = GetParent();
  if (parent) {
    nsCOMPtr<nsISliderListener> sliderListener = do_QueryInterface(parent->GetContent());
    if (sliderListener) {
      nsContentUtils::AddScriptRunner(
        new nsDragStateChangedRunnable(sliderListener, aGrabMouseEvents));
    }
  }

  nsIPresShell::SetCapturingContent(aGrabMouseEvents ? GetContent() : nullptr,
                                    aGrabMouseEvents ? CAPTURE_IGNOREALLOWED : 0);
}

bool
nsSliderFrame::isDraggingThumb()
{
  return (nsIPresShell::GetCapturingContent() == GetContent());
}

void
nsSliderFrame::AddListener()
{
  if (!mMediator) {
    mMediator = new nsSliderMediator(this);
  }

  nsIFrame* thumbFrame = mFrames.FirstChild();
  if (!thumbFrame) {
    return;
  }
  thumbFrame->GetContent()->
    AddSystemEventListener(NS_LITERAL_STRING("mousedown"), mMediator,
                           false, false);
  thumbFrame->GetContent()->
    AddSystemEventListener(NS_LITERAL_STRING("touchstart"), mMediator,
                           false, false);
}

void
nsSliderFrame::RemoveListener()
{
  NS_ASSERTION(mMediator, "No listener was ever added!!");

  nsIFrame* thumbFrame = mFrames.FirstChild();
  if (!thumbFrame)
    return;

  thumbFrame->GetContent()->
    RemoveSystemEventListener(NS_LITERAL_STRING("mousedown"), mMediator, false);
}

bool
nsSliderFrame::ShouldScrollForEvent(WidgetGUIEvent* aEvent)
{
  switch (aEvent->mMessage) {
    case eTouchStart:
    case eTouchEnd:
      return true;
    case eMouseDown:
    case eMouseUp: {
      uint16_t button = aEvent->AsMouseEvent()->button;
#ifdef MOZ_WIDGET_GTK
      return (button == WidgetMouseEvent::eLeftButton) ||
             (button == WidgetMouseEvent::eRightButton && GetScrollToClick()) ||
             (button == WidgetMouseEvent::eMiddleButton && gMiddlePref && !GetScrollToClick());
#else
      return (button == WidgetMouseEvent::eLeftButton) ||
             (button == WidgetMouseEvent::eMiddleButton && gMiddlePref);
#endif
    }
    default:
      return false;
  }
}

bool
nsSliderFrame::ShouldScrollToClickForEvent(WidgetGUIEvent* aEvent)
{
  if (!ShouldScrollForEvent(aEvent)) {
    return false;
  }

  if (aEvent->mMessage == eTouchStart) {
    return GetScrollToClick();
  }

  if (aEvent->mMessage != eMouseDown) {
    return false;
  }

#if defined(XP_MACOSX) || defined(MOZ_WIDGET_GTK)
  // On Mac and Linux, clicking the scrollbar thumb should never scroll to click.
  if (IsEventOverThumb(aEvent)) {
    return false;
  }
#endif

  WidgetMouseEvent* mouseEvent = aEvent->AsMouseEvent();
  if (mouseEvent->button == WidgetMouseEvent::eLeftButton) {
#ifdef XP_MACOSX
    bool invertPref = mouseEvent->IsAlt();
#else
    bool invertPref = mouseEvent->IsShift();
#endif
    return GetScrollToClick() != invertPref;
  }

#ifdef MOZ_WIDGET_GTK
  if (mouseEvent->button == WidgetMouseEvent::eRightButton) {
    return !GetScrollToClick();
  }
#endif

  return true;
}

bool
nsSliderFrame::IsEventOverThumb(WidgetGUIEvent* aEvent)
{
  nsIFrame* thumbFrame = mFrames.FirstChild();
  if (!thumbFrame) {
    return false;
  }

  nsPoint eventPoint;
  if (!GetEventPoint(aEvent, eventPoint)) {
    return false;
  }

  nsRect thumbRect = thumbFrame->GetRect();
#if defined(MOZ_WIDGET_GTK)
  /* Scrollbar track can have padding, so it's better to check that eventPoint
   * is inside of actual thumb, not just its one axis. The part of the scrollbar
   * track adjacent to thumb can actually receive events in GTK3 */
  return eventPoint.x >= thumbRect.x && eventPoint.x < thumbRect.XMost() &&
         eventPoint.y >= thumbRect.y && eventPoint.y < thumbRect.YMost();
#else
  bool isHorizontal = IsXULHorizontal();
  nscoord eventPos = isHorizontal ? eventPoint.x : eventPoint.y;
  nscoord thumbStart = isHorizontal ? thumbRect.x : thumbRect.y;
  nscoord thumbEnd = isHorizontal ? thumbRect.XMost() : thumbRect.YMost();

  return eventPos >= thumbStart && eventPos < thumbEnd;
#endif
}

NS_IMETHODIMP
nsSliderFrame::HandlePress(nsPresContext* aPresContext,
                           WidgetGUIEvent* aEvent,
                           nsEventStatus* aEventStatus)
{
  if (!ShouldScrollForEvent(aEvent) || ShouldScrollToClickForEvent(aEvent)) {
    return NS_OK;
  }

  if (IsEventOverThumb(aEvent)) {
    return NS_OK;
  }

  nsIFrame* thumbFrame = mFrames.FirstChild();
  if (!thumbFrame) // display:none?
    return NS_OK;

  if (mContent->AttrValueIs(kNameSpaceID_None, nsGkAtoms::disabled,
                            nsGkAtoms::_true, eCaseMatters))
    return NS_OK;

  nsRect thumbRect = thumbFrame->GetRect();

  nscoord change = 1;
  nsPoint eventPoint;
  if (!GetEventPoint(aEvent, eventPoint)) {
    return NS_OK;
  }

  mozilla::Telemetry::Accumulate(mozilla::Telemetry::SCROLL_INPUT_METHODS,
      (uint32_t) ScrollInputMethod::MainThreadScrollbarTrackClick);

<<<<<<< HEAD
  if (IsXULHorizontal() ? eventPoint.x < thumbRect.x 
=======
  if (IsXULHorizontal() ? eventPoint.x < thumbRect.x
>>>>>>> a17af05f
                        : eventPoint.y < thumbRect.y)
    change = -1;

  mChange = change;
  DragThumb(true);
  // On Linux we want to keep scrolling in the direction indicated by |change|
  // until the mouse is released. On the other platforms we want to stop
  // scrolling as soon as the scrollbar thumb has reached the current mouse
  // position.
#ifdef MOZ_WIDGET_GTK
  nsRect clientRect;
  GetXULClientRect(clientRect);

  // Set the destination point to the very end of the scrollbar so that
  // scrolling doesn't stop halfway through.
  if (change > 0) {
    mDestinationPoint = nsPoint(clientRect.width, clientRect.height);
  }
  else {
    mDestinationPoint = nsPoint(0, 0);
  }
#else
  mDestinationPoint = eventPoint;
#endif
  StartRepeat();
  PageScroll(change);

  return NS_OK;
}

NS_IMETHODIMP
nsSliderFrame::HandleRelease(nsPresContext* aPresContext,
                             WidgetGUIEvent* aEvent,
                             nsEventStatus* aEventStatus)
{
  StopRepeat();

  nsIFrame* scrollbar = GetScrollbar();
  nsScrollbarFrame* sb = do_QueryFrame(scrollbar);
  if (sb) {
    nsIScrollbarMediator* m = sb->GetScrollbarMediator();
    if (m) {
      m->ScrollbarReleased(sb);
    }
  }
  return NS_OK;
}

void
nsSliderFrame::DestroyFrom(nsIFrame* aDestructRoot)
{
  // tell our mediator if we have one we are gone.
  if (mMediator) {
    mMediator->SetSlider(nullptr);
    mMediator = nullptr;
  }
  StopRepeat();

  // call base class Destroy()
  nsBoxFrame::DestroyFrom(aDestructRoot);
}

nsSize
nsSliderFrame::GetXULPrefSize(nsBoxLayoutState& aState)
{
  EnsureOrient();
  return nsBoxFrame::GetXULPrefSize(aState);
}

nsSize
nsSliderFrame::GetXULMinSize(nsBoxLayoutState& aState)
{
  EnsureOrient();

  // our min size is just our borders and padding
  return nsBox::GetXULMinSize(aState);
}

nsSize
nsSliderFrame::GetXULMaxSize(nsBoxLayoutState& aState)
{
  EnsureOrient();
  return nsBoxFrame::GetXULMaxSize(aState);
}

void
nsSliderFrame::EnsureOrient()
{
  nsIFrame* scrollbarBox = GetScrollbar();

  bool isHorizontal = (scrollbarBox->GetStateBits() & NS_STATE_IS_HORIZONTAL) != 0;
  if (isHorizontal)
      mState |= NS_STATE_IS_HORIZONTAL;
  else
      mState &= ~NS_STATE_IS_HORIZONTAL;
}


void
nsSliderFrame::Notify(void)
{
    bool stop = false;

    nsIFrame* thumbFrame = mFrames.FirstChild();
    if (!thumbFrame) {
      StopRepeat();
      return;
    }
    nsRect thumbRect = thumbFrame->GetRect();

    bool isHorizontal = IsXULHorizontal();

    // See if the thumb has moved past our destination point.
    // if it has we want to stop.
    if (isHorizontal) {
        if (mChange < 0) {
            if (thumbRect.x < mDestinationPoint.x)
                stop = true;
        } else {
            if (thumbRect.x + thumbRect.width > mDestinationPoint.x)
                stop = true;
        }
    } else {
         if (mChange < 0) {
            if (thumbRect.y < mDestinationPoint.y)
                stop = true;
        } else {
            if (thumbRect.y + thumbRect.height > mDestinationPoint.y)
                stop = true;
        }
    }


    if (stop) {
      StopRepeat();
    } else {
      PageScroll(mChange);
    }
}

void
nsSliderFrame::PageScroll(nscoord aChange)
{
  if (mContent->AttrValueIs(kNameSpaceID_None, nsGkAtoms::dir,
                            nsGkAtoms::reverse, eCaseMatters)) {
    aChange = -aChange;
  }
  nsIFrame* scrollbar = GetScrollbar();
  nsScrollbarFrame* sb = do_QueryFrame(scrollbar);
  if (sb) {
    nsIScrollbarMediator* m = sb->GetScrollbarMediator();
    sb->SetIncrementToPage(aChange);
    if (m) {
      m->ScrollByPage(sb, aChange, nsIScrollbarMediator::ENABLE_SNAP);
      return;
    }
  }
  PageUpDown(aChange);
}

float
nsSliderFrame::GetThumbRatio() const
{
  // mRatio is in thumb app units per scrolled css pixels. Convert it to a
  // ratio of the thumb's CSS pixels per scrolled CSS pixels. (Note the thumb
  // is in the scrollframe's parent's space whereas the scrolled CSS pixels
  // are in the scrollframe's space).
  return mRatio / mozilla::AppUnitsPerCSSPixel();
}

void
nsSliderFrame::AsyncScrollbarDragRejected()
{
  mScrollingWithAPZ = false;
  // Only suppress the displayport if we're still dragging the thumb.
  // Otherwise, no one will unsuppress it.
  if (isDraggingThumb()) {
    SuppressDisplayport();
  }
}

void
nsSliderFrame::SuppressDisplayport()
{
  if (!mSuppressionActive) {
    MOZ_ASSERT(PresContext()->PresShell());
    APZCCallbackHelper::SuppressDisplayport(true, PresContext()->PresShell());
    mSuppressionActive = true;
  }
}

void
nsSliderFrame::UnsuppressDisplayport()
{
  if (mSuppressionActive) {
    MOZ_ASSERT(PresContext()->PresShell());
    APZCCallbackHelper::SuppressDisplayport(false, PresContext()->PresShell());
    mSuppressionActive = false;
  }
}

<<<<<<< HEAD
=======
bool
nsSliderFrame::OnlySystemGroupDispatch(EventMessage aMessage) const
{
  // If we are in a native anonymous subtree, do not dispatch mouse-move events
  // targeted at this slider frame to web content. This matches the behaviour
  // of other browsers.
  return aMessage == eMouseMove && GetContent()->IsInNativeAnonymousSubtree();
}

>>>>>>> a17af05f
NS_IMPL_ISUPPORTS(nsSliderMediator,
                  nsIDOMEventListener)<|MERGE_RESOLUTION|>--- conflicted
+++ resolved
@@ -83,17 +83,6 @@
   NS_QUERYFRAME_ENTRY(nsSliderFrame)
 NS_QUERYFRAME_TAIL_INHERITING(nsBoxFrame)
 
-<<<<<<< HEAD
-nsSliderFrame::nsSliderFrame(nsStyleContext* aContext):
-  nsBoxFrame(aContext),
-  mRatio(0.0f),
-  mCurPos(0),
-  mChange(0),
-  mDragFinished(true),
-  mUserChanged(false),
-  mScrollingWithAPZ(false),
-  mSuppressionActive(false)
-=======
 nsSliderFrame::nsSliderFrame(nsStyleContext* aContext)
   : nsBoxFrame(aContext, kClassID)
   , mRatio(0.0f)
@@ -105,7 +94,6 @@
   , mUserChanged(false)
   , mScrollingWithAPZ(false)
   , mSuppressionActive(false)
->>>>>>> a17af05f
 {
 }
 
@@ -394,8 +382,6 @@
     nsLayoutUtils::SetScrollbarThumbLayerization(thumb, thumbGetsLayer);
 
     if (thumbGetsLayer) {
-<<<<<<< HEAD
-=======
       MOZ_ASSERT((flags & nsDisplayOwnLayer::HORIZONTAL_SCROLLBAR) ||
                  (flags & nsDisplayOwnLayer::VERTICAL_SCROLLBAR));
       bool isHorizontal = (flags & nsDisplayOwnLayer::HORIZONTAL_SCROLLBAR);
@@ -454,7 +440,6 @@
       DisplayListClipState::AutoSaveRestore thumbContentsClipState(aBuilder);
       thumbContentsClipState.Clear();
 
->>>>>>> a17af05f
       nsDisplayListBuilder::AutoContainerASRTracker contASRTracker(aBuilder);
       nsDisplayListCollection tempLists;
       nsBoxFrame::BuildDisplayListForChildren(aBuilder, tempLists);
@@ -474,14 +459,6 @@
 
       // Wrap the list to make it its own layer.
       const ActiveScrolledRoot* ownLayerASR = contASRTracker.GetContainerASR();
-<<<<<<< HEAD
-      DisplayListClipState::AutoSaveRestore ownLayerClipState(aBuilder);
-      ownLayerClipState.ClearUpToASR(ownLayerASR);
-      aLists.Content()->AppendNewToTop(new (aBuilder)
-        nsDisplayOwnLayer(aBuilder, this, &masterList, ownLayerASR,
-                          flags, scrollTargetId,
-                          GetThumbRatio()));
-=======
       aLists.Content()->AppendNewToTop(new (aBuilder)
         nsDisplayOwnLayer(aBuilder, this, &masterList, ownLayerASR,
                           flags, scrollTargetId,
@@ -492,7 +469,6 @@
                                           isAsyncDraggable,
                                           sliderTrackStart,
                                           sliderTrackLength}));
->>>>>>> a17af05f
 
       return;
     }
@@ -1076,7 +1052,6 @@
   AsyncDragMetrics mDragMetrics;
 };
 
-<<<<<<< HEAD
 bool
 UsesSVGEffects(nsIFrame* aFrame)
 {
@@ -1087,18 +1062,6 @@
 bool
 ScrollFrameWillBuildScrollInfoLayer(nsIFrame* aScrollFrame)
 {
-=======
-bool
-UsesSVGEffects(nsIFrame* aFrame)
-{
-  return aFrame->StyleEffects()->HasFilters()
-      || nsSVGIntegrationUtils::UsingMaskOrClipPathForFrame(aFrame);
-}
-
-bool
-ScrollFrameWillBuildScrollInfoLayer(nsIFrame* aScrollFrame)
-{
->>>>>>> a17af05f
   nsIFrame* current = aScrollFrame;
   while (current) {
     if (UsesSVGEffects(current)) {
@@ -1120,24 +1083,14 @@
     return;
   }
 
-<<<<<<< HEAD
-  nsContainerFrame* scrollFrame = GetScrollbar()->GetParent();
-=======
   nsIFrame* scrollbarBox = GetScrollbar();
   nsContainerFrame* scrollFrame = scrollbarBox->GetParent();
->>>>>>> a17af05f
   if (!scrollFrame) {
     return;
   }
 
   nsIContent* scrollableContent = scrollFrame->GetContent();
   if (!scrollableContent) {
-    return;
-<<<<<<< HEAD
-  }
-
-  nsIScrollableFrame* scrollFrameAsScrollable = do_QueryFrame(scrollFrame);
-  if (!scrollFrameAsScrollable) {
     return;
   }
 
@@ -1145,14 +1098,6 @@
   // happen for scroll info layers.
   if (ScrollFrameWillBuildScrollInfoLayer(scrollFrame)) {
     return;
-=======
->>>>>>> a17af05f
-  }
-
-  // APZ dragging requires the scrollbar to be layerized, which doesn't
-  // happen for scroll info layers.
-  if (ScrollFrameWillBuildScrollInfoLayer(scrollFrame)) {
-    return;
   }
 
   // Custom scrollbar mediators are not supported in the APZ codepath.
@@ -1172,17 +1117,6 @@
 
   nsCOMPtr<nsIContent> scrollbar = GetContentOfBox(scrollbarBox);
 
-<<<<<<< HEAD
-  nsRect sliderTrack;
-  GetXULClientRect(sliderTrack);
-
-  // This rect is the range in which the scroll thumb can slide in.
-  sliderTrack = sliderTrack + GetRect().TopLeft() + scrollbarBox->GetPosition() -
-                scrollFrameAsScrollable->GetScrollPortRect().TopLeft();
-  CSSRect sliderTrackCSS = CSSRect::FromAppUnits(sliderTrack);
-
-=======
->>>>>>> a17af05f
   nsIPresShell* shell = PresContext()->PresShell();
   uint64_t inputblockId = InputAPZContext::GetInputBlockId();
   uint32_t presShellId = shell->GetPresShellId();
@@ -1505,11 +1439,7 @@
   mozilla::Telemetry::Accumulate(mozilla::Telemetry::SCROLL_INPUT_METHODS,
       (uint32_t) ScrollInputMethod::MainThreadScrollbarTrackClick);
 
-<<<<<<< HEAD
-  if (IsXULHorizontal() ? eventPoint.x < thumbRect.x 
-=======
   if (IsXULHorizontal() ? eventPoint.x < thumbRect.x
->>>>>>> a17af05f
                         : eventPoint.y < thumbRect.y)
     change = -1;
 
@@ -1711,8 +1641,6 @@
   }
 }
 
-<<<<<<< HEAD
-=======
 bool
 nsSliderFrame::OnlySystemGroupDispatch(EventMessage aMessage) const
 {
@@ -1722,6 +1650,5 @@
   return aMessage == eMouseMove && GetContent()->IsInNativeAnonymousSubtree();
 }
 
->>>>>>> a17af05f
 NS_IMPL_ISUPPORTS(nsSliderMediator,
                   nsIDOMEventListener)