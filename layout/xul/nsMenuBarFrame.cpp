/* -*- Mode: C++; tab-width: 2; indent-tabs-mode: nil; c-basic-offset: 2 -*- */
/* This Source Code Form is subject to the terms of the Mozilla Public
 * License, v. 2.0. If a copy of the MPL was not distributed with this
 * file, You can obtain one at http://mozilla.org/MPL/2.0/. */

#include "nsMenuBarFrame.h"
#include "nsIServiceManager.h"
#include "nsIContent.h"
#include "nsIAtom.h"
#include "nsPresContext.h"
#include "nsStyleContext.h"
#include "nsCSSRendering.h"
#include "nsNameSpaceManager.h"
#include "nsIDocument.h"
#include "nsGkAtoms.h"
#include "nsMenuFrame.h"
#include "nsMenuPopupFrame.h"
#include "nsUnicharUtils.h"
#include "nsPIDOMWindow.h"
#include "nsIInterfaceRequestorUtils.h"
#include "nsCSSFrameConstructor.h"
#ifdef XP_WIN
#include "nsISound.h"
#include "nsWidgetsCID.h"
#endif
#include "nsContentUtils.h"
#include "nsUTF8Utils.h"
#include "mozilla/TextEvents.h"
#include "mozilla/dom/Event.h"

using namespace mozilla;

//
// NS_NewMenuBarFrame
//
// Wrapper for creating a new menu Bar container
//
nsIFrame*
NS_NewMenuBarFrame(nsIPresShell* aPresShell, nsStyleContext* aContext)
{
  return new (aPresShell) nsMenuBarFrame(aContext);
}

NS_IMPL_FRAMEARENA_HELPERS(nsMenuBarFrame)

NS_QUERYFRAME_HEAD(nsMenuBarFrame)
  NS_QUERYFRAME_ENTRY(nsMenuBarFrame)
NS_QUERYFRAME_TAIL_INHERITING(nsBoxFrame)

//
// nsMenuBarFrame cntr
//
nsMenuBarFrame::nsMenuBarFrame(nsStyleContext* aContext)
<<<<<<< HEAD
  : nsBoxFrame(aContext)
=======
  : nsBoxFrame(aContext, kClassID)
>>>>>>> a17af05f
  , mStayActive(false)
  , mIsActive(false)
  , mActiveByKeyboard(false)
  , mCurrentMenu(nullptr)
{
} // cntr

void
nsMenuBarFrame::Init(nsIContent*       aContent,
                     nsContainerFrame* aParent,
                     nsIFrame*         aPrevInFlow)
{
  nsBoxFrame::Init(aContent, aParent, aPrevInFlow);

  // Create the menu bar listener.
  mMenuBarListener = new nsMenuBarListener(this, aContent);
}

NS_IMETHODIMP
nsMenuBarFrame::SetActive(bool aActiveFlag)
{
  // If the activity is not changed, there is nothing to do.
  if (mIsActive == aActiveFlag)
    return NS_OK;

  if (!aActiveFlag) {
    // Don't deactivate when switching between menus on the menubar.
    if (mStayActive)
      return NS_OK;

    // if there is a request to deactivate the menu bar, check to see whether
    // there is a menu popup open for the menu bar. In this case, don't
    // deactivate the menu bar.
    nsXULPopupManager* pm = nsXULPopupManager::GetInstance();
    if (pm && pm->IsPopupOpenForMenuParent(this))
      return NS_OK;
  }

  mIsActive = aActiveFlag;
  if (mIsActive) {
    InstallKeyboardNavigator();
  }
  else {
    mActiveByKeyboard = false;
    RemoveKeyboardNavigator();
  }

  NS_NAMED_LITERAL_STRING(active, "DOMMenuBarActive");
  NS_NAMED_LITERAL_STRING(inactive, "DOMMenuBarInactive");

  FireDOMEvent(mIsActive ? active : inactive, mContent);

  return NS_OK;
}

nsMenuFrame*
nsMenuBarFrame::ToggleMenuActiveState()
{
  if (mIsActive) {
    // Deactivate the menu bar
    SetActive(false);
    if (mCurrentMenu) {
      nsMenuFrame* closeframe = mCurrentMenu;
      closeframe->SelectMenu(false);
      mCurrentMenu = nullptr;
      return closeframe;
    }
  }
  else {
    // if the menu bar is already selected (eg. mouseover), deselect it
    if (mCurrentMenu)
      mCurrentMenu->SelectMenu(false);

    // Set the active menu to be the top left item (e.g., the File menu).
    // We use an attribute called "menuactive" to track the current
    // active menu.
    nsMenuFrame* firstFrame = nsXULPopupManager::GetNextMenuItem(this, nullptr, false, false);
    if (firstFrame) {
      // Activate the menu bar
      SetActive(true);
      firstFrame->SelectMenu(true);

      // Track this item for keyboard navigation.
      mCurrentMenu = firstFrame;
    }
  }

  return nullptr;
}

nsMenuFrame*
nsMenuBarFrame::FindMenuWithShortcut(nsIDOMKeyEvent* aKeyEvent)
{
  uint32_t charCode;
  aKeyEvent->GetCharCode(&charCode);

  AutoTArray<uint32_t, 10> accessKeys;
  WidgetKeyboardEvent* nativeKeyEvent =
    aKeyEvent->AsEvent()->WidgetEventPtr()->AsKeyboardEvent();
  if (nativeKeyEvent) {
    nativeKeyEvent->GetAccessKeyCandidates(accessKeys);
  }
  if (accessKeys.IsEmpty() && charCode)
    accessKeys.AppendElement(charCode);

  if (accessKeys.IsEmpty())
    return nullptr; // no character was pressed so just return

  // Enumerate over our list of frames.
  auto insertion = PresContext()->PresShell()->FrameConstructor()->
    GetInsertionPoint(GetContent(), nullptr);
  nsContainerFrame* immediateParent = insertion.mParentFrame;
  if (!immediateParent)
    immediateParent = this;

  // Find a most preferred accesskey which should be returned.
  nsIFrame* foundMenu = nullptr;
  size_t foundIndex = accessKeys.NoIndex;
  nsIFrame* currFrame = immediateParent->PrincipalChildList().FirstChild();

  while (currFrame) {
    nsIContent* current = currFrame->GetContent();

    // See if it's a menu item.
    if (nsXULPopupManager::IsValidMenuItem(current, false)) {
      // Get the shortcut attribute.
      nsAutoString shortcutKey;
      current->GetAttr(kNameSpaceID_None, nsGkAtoms::accesskey, shortcutKey);
      if (!shortcutKey.IsEmpty()) {
        ToLowerCase(shortcutKey);
        const char16_t* start = shortcutKey.BeginReading();
        const char16_t* end = shortcutKey.EndReading();
        uint32_t ch = UTF16CharEnumerator::NextChar(&start, end);
        size_t index = accessKeys.IndexOf(ch);
        if (index != accessKeys.NoIndex &&
            (foundIndex == accessKeys.NoIndex || index < foundIndex)) {
          foundMenu = currFrame;
          foundIndex = index;
        }
      }
    }
    currFrame = currFrame->GetNextSibling();
  }
  if (foundMenu) {
    return do_QueryFrame(foundMenu);
  }

  // didn't find a matching menu item
#ifdef XP_WIN
  // behavior on Windows - this item is on the menu bar, beep and deactivate the menu bar
  if (mIsActive) {
    nsCOMPtr<nsISound> soundInterface = do_CreateInstance("@mozilla.org/sound;1");
    if (soundInterface)
      soundInterface->Beep();
  }

  nsXULPopupManager* pm = nsXULPopupManager::GetInstance();
  if (pm) {
    nsIFrame* popup = pm->GetTopPopup(ePopupTypeAny);
    if (popup)
      pm->HidePopup(popup->GetContent(), true, true, true, false);
  }

  SetCurrentMenuItem(nullptr);
  SetActive(false);

#endif  // #ifdef XP_WIN

  return nullptr;
}

/* virtual */ nsMenuFrame*
nsMenuBarFrame::GetCurrentMenuItem()
{
  return mCurrentMenu;
}

NS_IMETHODIMP
nsMenuBarFrame::SetCurrentMenuItem(nsMenuFrame* aMenuItem)
{
  if (mCurrentMenu == aMenuItem)
    return NS_OK;

  if (mCurrentMenu)
    mCurrentMenu->SelectMenu(false);

  if (aMenuItem)
    aMenuItem->SelectMenu(true);

  mCurrentMenu = aMenuItem;

  return NS_OK;
}

void
nsMenuBarFrame::CurrentMenuIsBeingDestroyed()
{
  mCurrentMenu->SelectMenu(false);
  mCurrentMenu = nullptr;
}

class nsMenuBarSwitchMenu : public Runnable
{
public:
  nsMenuBarSwitchMenu(nsIContent* aMenuBar,
                      nsIContent* aOldMenu,
                      nsIContent* aNewMenu,
                      bool aSelectFirstItem)
    : mozilla::Runnable("nsMenuBarSwitchMenu")
    , mMenuBar(aMenuBar)
    , mOldMenu(aOldMenu)
    , mNewMenu(aNewMenu)
    , mSelectFirstItem(aSelectFirstItem)
  {
  }

  NS_IMETHOD Run() override
  {
    nsXULPopupManager* pm = nsXULPopupManager::GetInstance();
    if (!pm)
      return NS_ERROR_UNEXPECTED;

    // if switching from one menu to another, set a flag so that the call to
    // HidePopup doesn't deactivate the menubar when the first menu closes.
    nsMenuBarFrame* menubar = nullptr;
    if (mOldMenu && mNewMenu) {
      menubar = do_QueryFrame(mMenuBar->GetPrimaryFrame());
      if (menubar)
        menubar->SetStayActive(true);
    }

    if (mOldMenu) {
      AutoWeakFrame weakMenuBar(menubar);
      pm->HidePopup(mOldMenu, false, false, false, false);
      // clear the flag again
      if (mNewMenu && weakMenuBar.IsAlive())
        menubar->SetStayActive(false);
    }

    if (mNewMenu)
      pm->ShowMenu(mNewMenu, mSelectFirstItem, false);

    return NS_OK;
  }

private:
  nsCOMPtr<nsIContent> mMenuBar;
  nsCOMPtr<nsIContent> mOldMenu;
  nsCOMPtr<nsIContent> mNewMenu;
  bool mSelectFirstItem;
};

NS_IMETHODIMP
nsMenuBarFrame::ChangeMenuItem(nsMenuFrame* aMenuItem,
                               bool aSelectFirstItem,
                               bool aFromKey)
{
  if (mCurrentMenu == aMenuItem)
    return NS_OK;

  // check if there's an open context menu, we ignore this
  nsXULPopupManager* pm = nsXULPopupManager::GetInstance();
  if (pm && pm->HasContextMenu(nullptr))
    return NS_OK;

  nsIContent* aOldMenu = nullptr;
  nsIContent* aNewMenu = nullptr;

  // Unset the current child.
  bool wasOpen = false;
  if (mCurrentMenu) {
    wasOpen = mCurrentMenu->IsOpen();
    mCurrentMenu->SelectMenu(false);
    if (wasOpen) {
      nsMenuPopupFrame* popupFrame = mCurrentMenu->GetPopup();
      if (popupFrame)
        aOldMenu = popupFrame->GetContent();
    }
  }

  // set to null first in case the IsAlive check below returns false
  mCurrentMenu = nullptr;

  // Set the new child.
  if (aMenuItem) {
    nsCOMPtr<nsIContent> content = aMenuItem->GetContent();
    aMenuItem->SelectMenu(true);
    mCurrentMenu = aMenuItem;
    if (wasOpen && !aMenuItem->IsDisabled())
      aNewMenu = content;
  }

  // use an event so that hiding and showing can be done synchronously, which
  // avoids flickering
  nsCOMPtr<nsIRunnable> event =
    new nsMenuBarSwitchMenu(GetContent(), aOldMenu, aNewMenu, aSelectFirstItem);
<<<<<<< HEAD
  return mContent->OwnerDoc()->Dispatch("nsMenuBarSwitchMenu",
                                        TaskCategory::Other,
=======
  return mContent->OwnerDoc()->Dispatch(TaskCategory::Other,
>>>>>>> a17af05f
                                        event.forget());
}

nsMenuFrame*
nsMenuBarFrame::Enter(WidgetGUIEvent* aEvent)
{
  if (!mCurrentMenu)
    return nullptr;

  if (mCurrentMenu->IsOpen())
    return mCurrentMenu->Enter(aEvent);

  return mCurrentMenu;
}

bool
nsMenuBarFrame::MenuClosed()
{
  SetActive(false);
  if (!mIsActive && mCurrentMenu) {
    mCurrentMenu->SelectMenu(false);
    mCurrentMenu = nullptr;
    return true;
  }
  return false;
}

void
nsMenuBarFrame::InstallKeyboardNavigator()
{
  nsXULPopupManager* pm = nsXULPopupManager::GetInstance();
  if (pm)
    pm->SetActiveMenuBar(this, true);
}

void
nsMenuBarFrame::RemoveKeyboardNavigator()
{
  if (!mIsActive) {
    nsXULPopupManager* pm = nsXULPopupManager::GetInstance();
    if (pm)
      pm->SetActiveMenuBar(this, false);
  }
}

void
nsMenuBarFrame::DestroyFrom(nsIFrame* aDestructRoot)
{
  nsXULPopupManager* pm = nsXULPopupManager::GetInstance();
  if (pm)
    pm->SetActiveMenuBar(this, false);

  mMenuBarListener->OnDestroyMenuBarFrame();
  mMenuBarListener = nullptr;

  nsBoxFrame::DestroyFrom(aDestructRoot);
}<|MERGE_RESOLUTION|>--- conflicted
+++ resolved
@@ -51,11 +51,7 @@
 // nsMenuBarFrame cntr
 //
 nsMenuBarFrame::nsMenuBarFrame(nsStyleContext* aContext)
-<<<<<<< HEAD
-  : nsBoxFrame(aContext)
-=======
   : nsBoxFrame(aContext, kClassID)
->>>>>>> a17af05f
   , mStayActive(false)
   , mIsActive(false)
   , mActiveByKeyboard(false)
@@ -352,12 +348,7 @@
   // avoids flickering
   nsCOMPtr<nsIRunnable> event =
     new nsMenuBarSwitchMenu(GetContent(), aOldMenu, aNewMenu, aSelectFirstItem);
-<<<<<<< HEAD
-  return mContent->OwnerDoc()->Dispatch("nsMenuBarSwitchMenu",
-                                        TaskCategory::Other,
-=======
   return mContent->OwnerDoc()->Dispatch(TaskCategory::Other,
->>>>>>> a17af05f
                                         event.forget());
 }
 
