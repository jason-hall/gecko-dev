--- conflicted
+++ resolved
@@ -230,10 +230,7 @@
 
 void
 nsTableWrapperFrame::InitChildReflowInput(nsPresContext& aPresContext,
-<<<<<<< HEAD
-=======
                                           const ReflowInput& aOuterRI,
->>>>>>> a17af05f
                                           ReflowInput&   aReflowInput)
 {
   nsMargin collapseBorder;
@@ -251,24 +248,17 @@
     }
     // Propagate our stored CB size if present, minus any margins.
     if (!HasAnyStateBits(NS_FRAME_OUT_OF_FLOW)) {
-<<<<<<< HEAD
-      LogicalSize* cb = Properties().Get(GridItemCBSizeProperty());
-=======
       LogicalSize* cb = GetProperty(GridItemCBSizeProperty());
->>>>>>> a17af05f
       if (cb) {
         cbSize.emplace(*cb);
         *cbSize -= aReflowInput.ComputedLogicalMargin().Size(wm);
       }
     }
-<<<<<<< HEAD
-=======
     if (!cbSize) {
       // For inner table frames, the containing block is the same as for
       // the outer table frame.
       cbSize.emplace(aOuterRI.mContainingBlockSize);
     }
->>>>>>> a17af05f
   }
   aReflowInput.Init(&aPresContext, cbSize.ptrOr(nullptr), pCollapseBorder,
                     pCollapsePadding);
@@ -389,11 +379,7 @@
 }
 
 nscoord
-<<<<<<< HEAD
-nsTableWrapperFrame::ChildShrinkWrapISize(nsRenderingContext* aRenderingContext,
-=======
 nsTableWrapperFrame::ChildShrinkWrapISize(gfxContext*         aRenderingContext,
->>>>>>> a17af05f
                                           nsIFrame*           aChildFrame,
                                           WritingMode         aWM,
                                           LogicalSize         aCBSize,
@@ -417,14 +403,8 @@
   // Shrink-wrap aChildFrame by default, except if we're a stretched grid item.
   auto flags = ComputeSizeFlags::eShrinkWrap;
   auto parent = GetParent();
-<<<<<<< HEAD
-  nsIAtom* parentFrameType = parent ? parent->GetType() : nullptr;
-  bool isGridItem = (parentFrameType == nsGkAtoms::gridContainerFrame &&
-                     !HasAnyStateBits(NS_FRAME_OUT_OF_FLOW));
-=======
   bool isGridItem = parent && parent->IsGridContainerFrame() &&
                     !HasAnyStateBits(NS_FRAME_OUT_OF_FLOW);
->>>>>>> a17af05f
   if (MOZ_UNLIKELY(isGridItem) &&
       !StyleMargin()->HasInlineAxisAuto(aWM)) {
     auto inlineAxisAlignment = aWM.IsOrthogonalTo(parent->GetWritingMode()) ?
@@ -448,11 +428,7 @@
 
 /* virtual */
 LogicalSize
-<<<<<<< HEAD
-nsTableWrapperFrame::ComputeAutoSize(nsRenderingContext* aRenderingContext,
-=======
 nsTableWrapperFrame::ComputeAutoSize(gfxContext*         aRenderingContext,
->>>>>>> a17af05f
                                      WritingMode         aWM,
                                      const LogicalSize&  aCBSize,
                                      nscoord             aAvailableISize,
@@ -983,11 +959,7 @@
     // for the table frame if we are bsize constrained and the caption is above
     // or below the inner table.  Also reduce the CB size that we store for
     // our children in case we're a grid item, by the same amount.
-<<<<<<< HEAD
-    LogicalSize* cbSize = Properties().Get(GridItemCBSizeProperty());
-=======
     LogicalSize* cbSize = GetProperty(GridItemCBSizeProperty());
->>>>>>> a17af05f
     if (NS_UNCONSTRAINEDSIZE != aOuterRI.AvailableBSize() || cbSize) {
       nscoord captionBSize = 0;
       nscoord captionISize = 0;
