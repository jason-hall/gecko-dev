/* -*- Mode: C++; tab-width: 2; indent-tabs-mode: nil; c-basic-offset: 2 -*- */
/* This Source Code Form is subject to the terms of the Mozilla Public
 * License, v. 2.0. If a copy of the MPL was not distributed with this
 * file, You can obtain one at http://mozilla.org/MPL/2.0/. */

#include "nsTableCellFrame.h"

#include "gfxContext.h"
#include "gfxUtils.h"
#include "mozilla/gfx/2D.h"
#include "mozilla/gfx/Helpers.h"
#include "nsTableFrame.h"
#include "nsTableColFrame.h"
#include "nsTableRowFrame.h"
#include "nsTableRowGroupFrame.h"
#include "nsStyleContext.h"
#include "nsStyleConsts.h"
#include "nsPresContext.h"
#include "nsCSSRendering.h"
#include "nsIContent.h"
#include "nsGenericHTMLElement.h"
#include "nsAttrValueInlines.h"
#include "nsHTMLParts.h"
#include "nsGkAtoms.h"
#include "nsIPresShell.h"
#include "nsCOMPtr.h"
#include "nsIServiceManager.h"
#include "nsIDOMNode.h"
#include "nsNameSpaceManager.h"
#include "nsDisplayList.h"
#include "nsLayoutUtils.h"
#include "nsTextFrame.h"
#include "FrameLayerBuilder.h"
#include <algorithm>

//TABLECELL SELECTION
#include "nsFrameSelection.h"
#include "mozilla/LookAndFeel.h"

using namespace mozilla;
using namespace mozilla::gfx;
using namespace mozilla::image;

nsTableCellFrame::nsTableCellFrame(nsStyleContext* aContext,
                                   nsTableFrame* aTableFrame,
                                   ClassID aID)
  : nsContainerFrame(aContext, aID)
  , mDesiredSize(aTableFrame->GetWritingMode())
{
  mColIndex = 0;
  mPriorAvailISize = 0;

  SetContentEmpty(false);
  SetHasPctOverBSize(false);
}

nsTableCellFrame::~nsTableCellFrame()
{
}

NS_IMPL_FRAMEARENA_HELPERS(nsTableCellFrame)

nsTableCellFrame*
nsTableCellFrame::GetNextCell() const
{
  nsIFrame* childFrame = GetNextSibling();
  while (childFrame) {
    nsTableCellFrame *cellFrame = do_QueryFrame(childFrame);
    if (cellFrame) {
      return cellFrame;
    }
    childFrame = childFrame->GetNextSibling();
  }
  return nullptr;
}

void
nsTableCellFrame::Init(nsIContent*       aContent,
                       nsContainerFrame* aParent,
                       nsIFrame*         aPrevInFlow)
{
  // Let the base class do its initialization
  nsContainerFrame::Init(aContent, aParent, aPrevInFlow);

  if (HasAnyStateBits(NS_FRAME_FONT_INFLATION_CONTAINER)) {
    AddStateBits(NS_FRAME_FONT_INFLATION_FLOW_ROOT);
  }

  if (aPrevInFlow) {
    // Set the column index
    nsTableCellFrame* cellFrame = (nsTableCellFrame*)aPrevInFlow;
    int32_t           colIndex;
    cellFrame->GetColIndex(colIndex);
    SetColIndex(colIndex);
  } else {
    // Although the spec doesn't say that writing-mode is not applied to
    // table-cells, we still override style value here because we want to
    // make effective writing mode of table structure frames consistent
    // within a table. The content inside table cells is reflowed by an
    // anonymous block, hence their writing mode is not affected.
    mWritingMode = GetTableFrame()->GetWritingMode();
  }
}

void
nsTableCellFrame::DestroyFrom(nsIFrame* aDestructRoot)
{
  if (HasAnyStateBits(NS_FRAME_CAN_HAVE_ABSPOS_CHILDREN)) {
    nsTableFrame::UnregisterPositionedTablePart(this, aDestructRoot);
  }

  nsContainerFrame::DestroyFrom(aDestructRoot);
}

// nsIPercentBSizeObserver methods

void
nsTableCellFrame::NotifyPercentBSize(const ReflowInput& aReflowInput)
{
  // ReflowInput ensures the mCBReflowInput of blocks inside a
  // cell is the cell frame, not the inner-cell block, and that the
  // containing block of an inner table is the containing block of its
  // table wrapper.
  // XXXldb Given the now-stricter |NeedsToObserve|, many if not all of
  // these tests are probably unnecessary.

  // Maybe the cell reflow state; we sure if we're inside the |if|.
  const ReflowInput *cellRI = aReflowInput.mCBReflowInput;

  if (cellRI && cellRI->mFrame == this &&
      (cellRI->ComputedBSize() == NS_UNCONSTRAINEDSIZE ||
       cellRI->ComputedBSize() == 0)) { // XXXldb Why 0?
    // This is a percentage bsize on a frame whose percentage bsizes
    // are based on the bsize of the cell, since its containing block
    // is the inner cell frame.

    // We'll only honor the percent bsize if sibling-cells/ancestors
    // have specified/pct bsize. (Also, siblings only count for this if
    // both this cell and the sibling cell span exactly 1 row.)

    if (nsTableFrame::AncestorsHaveStyleBSize(*cellRI) ||
        (GetTableFrame()->GetEffectiveRowSpan(*this) == 1 &&
         cellRI->mParentReflowInput->mFrame->
           HasAnyStateBits(NS_ROW_HAS_CELL_WITH_STYLE_BSIZE))) {

      for (const ReflowInput *rs = aReflowInput.mParentReflowInput;
           rs != cellRI;
           rs = rs->mParentReflowInput) {
        rs->mFrame->AddStateBits(NS_FRAME_CONTAINS_RELATIVE_BSIZE);
      }

      nsTableFrame::RequestSpecialBSizeReflow(*cellRI);
    }
  }
}

// The cell needs to observe its block and things inside its block but nothing below that
bool
nsTableCellFrame::NeedsToObserve(const ReflowInput& aReflowInput)
{
  const ReflowInput *rs = aReflowInput.mParentReflowInput;
  if (!rs)
    return false;
  if (rs->mFrame == this) {
    // We always observe the child block.  It will never send any
    // notifications, but we need this so that the observer gets
    // propagated to its kids.
    return true;
  }
  rs = rs->mParentReflowInput;
  if (!rs) {
    return false;
  }

  // We always need to let the percent bsize observer be propagated
  // from a table wrapper frame to an inner table frame.
  LayoutFrameType fType = aReflowInput.mFrame->Type();
  if (fType == LayoutFrameType::Table) {
    return true;
  }

  // We need the observer to be propagated to all children of the cell
  // (i.e., children of the child block) in quirks mode, but only to
  // tables in standards mode.
  // XXX This may not be true in the case of orthogonal flows within
  // the cell (bug 1174711 comment 8); we may need to observe isizes
  // instead of bsizes for orthogonal children.
  return rs->mFrame == this &&
         (PresContext()->CompatibilityMode() == eCompatibility_NavQuirks ||
          fType == LayoutFrameType::TableWrapper);
}

nsresult
nsTableCellFrame::GetRowIndex(int32_t &aRowIndex) const
{
  nsresult result;
  nsTableRowFrame* row = static_cast<nsTableRowFrame*>(GetParent());
  if (row) {
    aRowIndex = row->GetRowIndex();
    result = NS_OK;
  }
  else {
    aRowIndex = 0;
    result = NS_ERROR_NOT_INITIALIZED;
  }
  return result;
}

nsresult
nsTableCellFrame::GetColIndex(int32_t &aColIndex) const
{
  if (GetPrevInFlow()) {
    return static_cast<nsTableCellFrame*>(FirstInFlow())->GetColIndex(aColIndex);
  }
  else {
    aColIndex = mColIndex;
    return  NS_OK;
  }
}

nsresult
nsTableCellFrame::AttributeChanged(int32_t         aNameSpaceID,
                                   nsIAtom*        aAttribute,
                                   int32_t         aModType)
{
  // We need to recalculate in this case because of the nowrap quirk in
  // BasicTableLayoutStrategy
  if (aNameSpaceID == kNameSpaceID_None && aAttribute == nsGkAtoms::nowrap &&
      PresContext()->CompatibilityMode() == eCompatibility_NavQuirks) {
    PresContext()->PresShell()->
      FrameNeedsReflow(this, nsIPresShell::eTreeChange, NS_FRAME_IS_DIRTY);
  }
  // let the table frame decide what to do
  GetTableFrame()->AttributeChangedFor(this, mContent, aAttribute);
  return NS_OK;
}

/* virtual */ void
nsTableCellFrame::DidSetStyleContext(nsStyleContext* aOldStyleContext)
{
  nsContainerFrame::DidSetStyleContext(aOldStyleContext);

  if (!aOldStyleContext) //avoid this on init
    return;

  nsTableFrame* tableFrame = GetTableFrame();
  if (tableFrame->IsBorderCollapse() &&
      tableFrame->BCRecalcNeeded(aOldStyleContext, StyleContext())) {
    int32_t colIndex, rowIndex;
    GetColIndex(colIndex);
    GetRowIndex(rowIndex);
    // row span needs to be clamped as we do not create rows in the cellmap
    // which do not have cells originating in them
    TableArea damageArea(colIndex, rowIndex, GetColSpan(),
      std::min(GetRowSpan(), tableFrame->GetRowCount() - rowIndex));
    tableFrame->AddBCDamageArea(damageArea);
  }
}

#ifdef DEBUG
void
nsTableCellFrame::AppendFrames(ChildListID     aListID,
                               nsFrameList&    aFrameList)
{
  MOZ_CRASH("unsupported operation");
}

void
nsTableCellFrame::InsertFrames(ChildListID     aListID,
                               nsIFrame*       aPrevFrame,
                               nsFrameList&    aFrameList)
{
  MOZ_CRASH("unsupported operation");
}

void
nsTableCellFrame::RemoveFrame(ChildListID     aListID,
                              nsIFrame*       aOldFrame)
{
  MOZ_CRASH("unsupported operation");
}
#endif

void nsTableCellFrame::SetColIndex(int32_t aColIndex)
{
  mColIndex = aColIndex;
}

/* virtual */ nsMargin
nsTableCellFrame::GetUsedMargin() const
{
  return nsMargin(0,0,0,0);
}

//ASSURE DIFFERENT COLORS for selection
inline nscolor EnsureDifferentColors(nscolor colorA, nscolor colorB)
{
    if (colorA == colorB)
    {
      nscolor res;
      res = NS_RGB(NS_GET_R(colorA) ^ 0xff,
                   NS_GET_G(colorA) ^ 0xff,
                   NS_GET_B(colorA) ^ 0xff);
      return res;
    }
    return colorA;
}

void
nsTableCellFrame::DecorateForSelection(DrawTarget* aDrawTarget, nsPoint aPt)
{
  NS_ASSERTION(IsSelected(), "Should only be called for selected cells");
  int16_t displaySelection;
  nsPresContext* presContext = PresContext();
  displaySelection = DisplaySelection(presContext);
  if (displaySelection) {
    RefPtr<nsFrameSelection> frameSelection =
      presContext->PresShell()->FrameSelection();

    if (frameSelection->GetTableCellSelection()) {
      nscolor       bordercolor;
      if (displaySelection == nsISelectionController::SELECTION_DISABLED) {
        bordercolor = NS_RGB(176,176,176);// disabled color
      }
      else {
        bordercolor =
          LookAndFeel::GetColor(LookAndFeel::eColorID_TextSelectBackground);
      }
      nscoord threePx = nsPresContext::CSSPixelsToAppUnits(3);
      if ((mRect.width > threePx) && (mRect.height > threePx)) {
        //compare bordercolor to background-color
        bordercolor = EnsureDifferentColors(
          bordercolor, StyleBackground()->BackgroundColor(this));

        int32_t appUnitsPerDevPixel = PresContext()->AppUnitsPerDevPixel();
        Point devPixelOffset = NSPointToPoint(aPt, appUnitsPerDevPixel);

        AutoRestoreTransform autoRestoreTransform(aDrawTarget);
        aDrawTarget->SetTransform(
          aDrawTarget->GetTransform().PreTranslate(devPixelOffset));

        ColorPattern color(ToDeviceColor(bordercolor));

        nscoord onePixel = nsPresContext::CSSPixelsToAppUnits(1);

        StrokeLineWithSnapping(nsPoint(onePixel, 0), nsPoint(mRect.width, 0),
                               appUnitsPerDevPixel, *aDrawTarget, color);
        StrokeLineWithSnapping(nsPoint(0, onePixel), nsPoint(0, mRect.height),
                               appUnitsPerDevPixel, *aDrawTarget, color);
        StrokeLineWithSnapping(nsPoint(onePixel, mRect.height),
                               nsPoint(mRect.width, mRect.height),
                               appUnitsPerDevPixel, *aDrawTarget, color);
        StrokeLineWithSnapping(nsPoint(mRect.width, onePixel),
                               nsPoint(mRect.width, mRect.height),
                               appUnitsPerDevPixel, *aDrawTarget, color);
        //middle
        nsRect r(onePixel, onePixel,
                 mRect.width - onePixel, mRect.height - onePixel);
        Rect devPixelRect =
          NSRectToSnappedRect(r, appUnitsPerDevPixel, *aDrawTarget);
        aDrawTarget->StrokeRect(devPixelRect, color);
        //shading
        StrokeLineWithSnapping(nsPoint(2*onePixel, mRect.height-2*onePixel),
                               nsPoint(mRect.width-onePixel, mRect.height- (2*onePixel)),
                               appUnitsPerDevPixel, *aDrawTarget, color);
        StrokeLineWithSnapping(nsPoint(mRect.width - (2*onePixel), 2*onePixel),
                               nsPoint(mRect.width - (2*onePixel), mRect.height-onePixel),
                               appUnitsPerDevPixel, *aDrawTarget, color);
      }
    }
  }
}

DrawResult
nsTableCellFrame::PaintBackground(gfxContext&          aRenderingContext,
                                  const nsRect&        aDirtyRect,
                                  nsPoint              aPt,
                                  uint32_t             aFlags)
{
  nsRect rect(aPt, GetSize());
  nsCSSRendering::PaintBGParams params =
    nsCSSRendering::PaintBGParams::ForAllLayers(*PresContext(),
                                                aDirtyRect, rect,
                                                this, aFlags);
  return nsCSSRendering::PaintStyleImageLayer(params, aRenderingContext);
<<<<<<< HEAD
}

// Called by nsTablePainter
DrawResult
nsTableCellFrame::PaintCellBackground(nsRenderingContext& aRenderingContext,
                                      const nsRect& aDirtyRect, nsPoint aPt,
                                      uint32_t aFlags)
{
  if (!StyleVisibility()->IsVisible()) {
    return DrawResult::SUCCESS;
  }

  return PaintBackground(aRenderingContext, aDirtyRect, aPt, aFlags);
=======
>>>>>>> a17af05f
}

nsresult
nsTableCellFrame::ProcessBorders(nsTableFrame* aFrame,
                                 nsDisplayListBuilder* aBuilder,
                                 const nsDisplayListSet& aLists)
{
  const nsStyleBorder* borderStyle = StyleBorder();
  if (aFrame->IsBorderCollapse() || !borderStyle->HasBorder())
    return NS_OK;

  if (!GetContentEmpty() ||
      StyleTableBorder()->mEmptyCells == NS_STYLE_TABLE_EMPTY_CELLS_SHOW) {
    aLists.BorderBackground()->AppendNewToTop(new (aBuilder)
                                              nsDisplayBorder(aBuilder, this));
  }

  return NS_OK;
}

class nsDisplayTableCellBackground : public nsDisplayTableItem {
public:
  nsDisplayTableCellBackground(nsDisplayListBuilder* aBuilder,
                               nsTableCellFrame* aFrame) :
    nsDisplayTableItem(aBuilder, aFrame) {
    MOZ_COUNT_CTOR(nsDisplayTableCellBackground);
  }
#ifdef NS_BUILD_REFCNT_LOGGING
  virtual ~nsDisplayTableCellBackground() {
    MOZ_COUNT_DTOR(nsDisplayTableCellBackground);
  }
#endif

  virtual void HitTest(nsDisplayListBuilder* aBuilder, const nsRect& aRect,
                       HitTestState* aState,
                       nsTArray<nsIFrame*> *aOutFrames) override {
    aOutFrames->AppendElement(mFrame);
  }
  virtual void Paint(nsDisplayListBuilder* aBuilder,
                     gfxContext* aCtx) override;
  virtual nsRect GetBounds(nsDisplayListBuilder* aBuilder,
                           bool* aSnap) override;
  NS_DISPLAY_DECL_NAME("TableCellBackground", TYPE_TABLE_CELL_BACKGROUND)
};

void nsDisplayTableCellBackground::Paint(nsDisplayListBuilder* aBuilder,
                                         gfxContext* aCtx)
{
  DrawResult result = static_cast<nsTableCellFrame*>(mFrame)->
    PaintBackground(*aCtx, mVisibleRect, ToReferenceFrame(),
                    aBuilder->GetBackgroundPaintFlags());

  nsDisplayTableItemGeometry::UpdateDrawResult(this, result);
}

nsRect
nsDisplayTableCellBackground::GetBounds(nsDisplayListBuilder* aBuilder,
                                        bool* aSnap)
{
  // revert from nsDisplayTableItem's implementation ... cell backgrounds
  // don't overflow the cell
  return nsDisplayItem::GetBounds(aBuilder, aSnap);
}

void nsTableCellFrame::InvalidateFrame(uint32_t aDisplayItemKey)
{
  nsIFrame::InvalidateFrame(aDisplayItemKey);
  GetParent()->InvalidateFrameWithRect(GetVisualOverflowRect() + GetPosition(), aDisplayItemKey);
}

void nsTableCellFrame::InvalidateFrameWithRect(const nsRect& aRect, uint32_t aDisplayItemKey)
{
  nsIFrame::InvalidateFrameWithRect(aRect, aDisplayItemKey);
  // If we have filters applied that would affects our bounds, then
  // we get an inactive layer created and this is computed
  // within FrameLayerBuilder
  GetParent()->InvalidateFrameWithRect(aRect + GetPosition(), aDisplayItemKey);
}

static void
PaintTableCellSelection(nsIFrame* aFrame, DrawTarget* aDrawTarget,
                        const nsRect& aRect, nsPoint aPt)
{
  static_cast<nsTableCellFrame*>(aFrame)->DecorateForSelection(aDrawTarget,
                                                               aPt);
}

bool
nsTableCellFrame::ShouldPaintBordersAndBackgrounds() const
{
  // If we're not visible, we don't paint.
  if (!StyleVisibility()->IsVisible()) {
    return false;
  }

  // Consider 'empty-cells', but only in separated borders mode.
  if (!GetContentEmpty()) {
    return true;
  }

  nsTableFrame* tableFrame = GetTableFrame();
  if (tableFrame->IsBorderCollapse()) {
    return true;
  }

  return StyleTableBorder()->mEmptyCells == NS_STYLE_TABLE_EMPTY_CELLS_SHOW;
}

bool
nsTableCellFrame::ShouldPaintBackground(nsDisplayListBuilder* aBuilder)
{
  return ShouldPaintBordersAndBackgrounds() && IsVisibleInSelection(aBuilder);
}

void
nsTableCellFrame::BuildDisplayList(nsDisplayListBuilder*   aBuilder,
                                   const nsDisplayListSet& aLists)
{
  DO_GLOBAL_REFLOW_COUNT_DSP("nsTableCellFrame");
<<<<<<< HEAD
  if (IsVisibleInSelection(aBuilder)) {
    nsTableFrame* tableFrame = GetTableFrame();
    int32_t emptyCellStyle = GetContentEmpty() && !tableFrame->IsBorderCollapse() ?
                                StyleTableBorder()->mEmptyCells
                                : NS_STYLE_TABLE_EMPTY_CELLS_SHOW;
    // take account of 'empty-cells'
    if (StyleVisibility()->IsVisible() &&
        (NS_STYLE_TABLE_EMPTY_CELLS_HIDE != emptyCellStyle)) {
      // display outset box-shadows if we need to.
      bool hasBoxShadow = !!StyleEffects()->mBoxShadow;
      if (hasBoxShadow) {
        aLists.BorderBackground()->AppendNewToTop(
          new (aBuilder) nsDisplayBoxShadowOuter(aBuilder, this));
      }
    
      // display background if we need to.
      if (aBuilder->IsForEventDelivery() ||
          !StyleBackground()->IsTransparent(this) ||
          StyleDisplay()->UsedAppearance()) {
        if (!tableFrame->IsBorderCollapse()) {
          nsDisplayBackgroundImage::AppendBackgroundItemsToTop(aBuilder,
              this,
              GetRectRelativeToSelf(),
              aLists.BorderBackground());
        } else if (aBuilder->IsAtRootOfPseudoStackingContext() ||
                   aBuilder->IsForEventDelivery()) {
          // The cell background was not painted by the nsTablePainter,
          // so we need to do it. We have special background processing here
          // so we need to duplicate some code from nsFrame::DisplayBorderBackgroundOutline
          nsDisplayTableItem* item =
            new (aBuilder) nsDisplayTableCellBackground(aBuilder, this);
          aLists.BorderBackground()->AppendNewToTop(item);
          item->UpdateForFrameBackground(this);
        } else {
          // The nsTablePainter will paint our background. Make sure it
          // knows if we're background-attachment:fixed.
          nsDisplayTableItem* currentItem = aBuilder->GetCurrentTableItem();
          if (currentItem) {
            currentItem->UpdateForFrameBackground(this);
          }
        }
      }
    
      // display inset box-shadows if we need to.
      if (hasBoxShadow) {
        aLists.BorderBackground()->AppendNewToTop(
          new (aBuilder) nsDisplayBoxShadowInner(aBuilder, this));
      }
    
      // display borders if we need to
      ProcessBorders(tableFrame, aBuilder, aLists);
    
      // and display the selection border if we need to
      if (IsSelected()) {
        aLists.BorderBackground()->AppendNewToTop(new (aBuilder)
          nsDisplayGeneric(aBuilder, this, ::PaintTableCellSelection,
                           "TableCellSelection",
                           nsDisplayItem::TYPE_TABLE_CELL_SELECTION));
      }
=======
  if (ShouldPaintBordersAndBackgrounds()) {
    // display outset box-shadows if we need to.
    bool hasBoxShadow = !!StyleEffects()->mBoxShadow;
    if (hasBoxShadow) {
      aLists.BorderBackground()->AppendNewToTop(
        new (aBuilder) nsDisplayBoxShadowOuter(aBuilder, this));
    }

    // display background if we need to.
    if (aBuilder->IsForEventDelivery() ||
        !StyleBackground()->IsTransparent(this) ||
        StyleDisplay()->mAppearance) {
      nsDisplayBackgroundImage::AppendBackgroundItemsToTop(aBuilder,
          this,
          GetRectRelativeToSelf(),
          aLists.BorderBackground());
    }

    // display inset box-shadows if we need to.
    if (hasBoxShadow) {
      aLists.BorderBackground()->AppendNewToTop(
        new (aBuilder) nsDisplayBoxShadowInner(aBuilder, this));
    }

    // display borders if we need to
    ProcessBorders(GetTableFrame(), aBuilder, aLists);

    // and display the selection border if we need to
    if (IsSelected()) {
      aLists.BorderBackground()->AppendNewToTop(new (aBuilder)
        nsDisplayGeneric(aBuilder, this, ::PaintTableCellSelection,
                         "TableCellSelection",
                         DisplayItemType::TYPE_TABLE_CELL_SELECTION));
>>>>>>> a17af05f
    }
  }

  // the 'empty-cells' property has no effect on 'outline'
  DisplayOutline(aBuilder, aLists);

  // Push a null 'current table item' so that descendant tables can't
  // accidentally mess with our table
  nsAutoPushCurrentTableItem pushTableItem;
  pushTableItem.Push(aBuilder, nullptr);

  nsIFrame* kid = mFrames.FirstChild();
  NS_ASSERTION(kid && !kid->GetNextSibling(), "Table cells should have just one child");
  // The child's background will go in our BorderBackground() list.
  // This isn't a problem since it won't have a real background except for
  // event handling. We do not call BuildDisplayListForNonBlockChildren
  // because that/ would put the child's background in the Content() list
  // which isn't right (e.g., would end up on top of our child floats for
  // event handling).
  BuildDisplayListForChild(aBuilder, kid, aLists);
}

nsIFrame::LogicalSides
nsTableCellFrame::GetLogicalSkipSides(const ReflowInput* aReflowInput) const
{
  if (MOZ_UNLIKELY(StyleBorder()->mBoxDecorationBreak ==
                     StyleBoxDecorationBreak::Clone)) {
    return LogicalSides();
  }

  LogicalSides skip;
  if (nullptr != GetPrevInFlow()) {
    skip |= eLogicalSideBitsBStart;
  }
  if (nullptr != GetNextInFlow()) {
    skip |= eLogicalSideBitsBEnd;
  }
  return skip;
}

/* virtual */ nsMargin
nsTableCellFrame::GetBorderOverflow()
{
  return nsMargin(0, 0, 0, 0);
}

// Align the cell's child frame within the cell

void nsTableCellFrame::BlockDirAlignChild(WritingMode aWM, nscoord aMaxAscent)
{
  /* It's the 'border-collapse' on the table that matters */
  LogicalMargin borderPadding = GetLogicalUsedBorderAndPadding(aWM);

  nscoord bStartInset = borderPadding.BStart(aWM);
  nscoord bEndInset = borderPadding.BEnd(aWM);

  uint8_t verticalAlignFlags = GetVerticalAlign();

  nscoord bSize = BSize(aWM);
  nsIFrame* firstKid = mFrames.FirstChild();
  nsSize containerSize = mRect.Size();
  NS_ASSERTION(firstKid, "Frame construction error, a table cell always has "
                         "an inner cell frame");
  LogicalRect kidRect = firstKid->GetLogicalRect(aWM, containerSize);
  nscoord childBSize = kidRect.BSize(aWM);

  // Vertically align the child
  nscoord kidBStart = 0;
  switch (verticalAlignFlags)
  {
    case NS_STYLE_VERTICAL_ALIGN_BASELINE:
      // Align the baselines of the child frame with the baselines of
      // other children in the same row which have 'vertical-align: baseline'
      kidBStart = bStartInset + aMaxAscent - GetCellBaseline();
    break;

    case NS_STYLE_VERTICAL_ALIGN_TOP:
      // Align the top of the child frame with the top of the content area,
      kidBStart = bStartInset;
    break;

    case NS_STYLE_VERTICAL_ALIGN_BOTTOM:
      // Align the bottom of the child frame with the bottom of the content area,
      kidBStart = bSize - childBSize - bEndInset;
    break;

    default:
    case NS_STYLE_VERTICAL_ALIGN_MIDDLE:
      // Align the middle of the child frame with the middle of the content area,
      kidBStart = (bSize - childBSize - bEndInset + bStartInset) / 2;
  }
  // If the content is larger than the cell bsize, align from bStartInset
  // (cell's content-box bstart edge).
  kidBStart = std::max(bStartInset, kidBStart);

  if (kidBStart != kidRect.BStart(aWM)) {
    // Invalidate at the old position first
    firstKid->InvalidateFrameSubtree();
  }

  firstKid->SetPosition(aWM, LogicalPoint(aWM, kidRect.IStart(aWM),
                                          kidBStart), containerSize);
  ReflowOutput desiredSize(aWM);
  desiredSize.SetSize(aWM, GetLogicalSize(aWM));

  nsRect overflow(nsPoint(0,0), GetSize());
  overflow.Inflate(GetBorderOverflow());
  desiredSize.mOverflowAreas.SetAllTo(overflow);
  ConsiderChildOverflow(desiredSize.mOverflowAreas, firstKid);
  FinishAndStoreOverflow(&desiredSize);
  if (kidBStart != kidRect.BStart(aWM)) {
    // Make sure any child views are correctly positioned. We know the inner table
    // cell won't have a view
    nsContainerFrame::PositionChildViews(firstKid);

    // Invalidate new overflow rect
    firstKid->InvalidateFrameSubtree();
  }
  if (HasView()) {
    nsContainerFrame::SyncFrameViewAfterReflow(PresContext(), this,
                                               GetView(),
                                               desiredSize.VisualOverflow(), 0);
  }
}

bool
nsTableCellFrame::ComputeCustomOverflow(nsOverflowAreas& aOverflowAreas)
{
  nsRect bounds(nsPoint(0,0), GetSize());
  bounds.Inflate(GetBorderOverflow());

  aOverflowAreas.UnionAllWith(bounds);
  return nsContainerFrame::ComputeCustomOverflow(aOverflowAreas);
}

// Per CSS 2.1, we map 'sub', 'super', 'text-top', 'text-bottom',
// length, percentage, and calc() values to 'baseline'.
uint8_t
nsTableCellFrame::GetVerticalAlign() const
{
  const nsStyleCoord& verticalAlign = StyleDisplay()->mVerticalAlign;
  if (verticalAlign.GetUnit() == eStyleUnit_Enumerated) {
    uint8_t value = verticalAlign.GetIntValue();
    if (value == NS_STYLE_VERTICAL_ALIGN_TOP ||
        value == NS_STYLE_VERTICAL_ALIGN_MIDDLE ||
        value == NS_STYLE_VERTICAL_ALIGN_BOTTOM) {
      return value;
    }
  }
  return NS_STYLE_VERTICAL_ALIGN_BASELINE;
}

bool
nsTableCellFrame::CellHasVisibleContent(nscoord       height,
                                        nsTableFrame* tableFrame,
                                        nsIFrame*     kidFrame)
{
  // see  http://www.w3.org/TR/CSS21/tables.html#empty-cells
  if (height > 0)
    return true;
  if (tableFrame->IsBorderCollapse())
    return true;
  for (nsIFrame* innerFrame : kidFrame->PrincipalChildList()) {
    LayoutFrameType frameType = innerFrame->Type();
    if (LayoutFrameType::Text == frameType) {
      nsTextFrame* textFrame = static_cast<nsTextFrame*>(innerFrame);
      if (textFrame->HasNoncollapsedCharacters())
        return true;
    } else if (LayoutFrameType::Placeholder != frameType) {
      return true;
    }
    else {
      nsIFrame *floatFrame = nsLayoutUtils::GetFloatFromPlaceholder(innerFrame);
      if (floatFrame)
        return true;
    }
  }
  return false;
}

nscoord
nsTableCellFrame::GetCellBaseline() const
{
  // Ignore the position of the inner frame relative to the cell frame
  // since we want the position as though the inner were top-aligned.
  nsIFrame *inner = mFrames.FirstChild();
  nscoord borderPadding = GetUsedBorderAndPadding().top;
  nscoord result;
  if (nsLayoutUtils::GetFirstLineBaseline(GetWritingMode(), inner, &result))
    return result + borderPadding;
  return inner->GetContentRectRelativeToSelf().YMost() +
         borderPadding;
}

int32_t
nsTableCellFrame::GetRowSpan()
{
  int32_t rowSpan=1;

  // Don't look at the content's rowspan if we're a pseudo cell
  if (!StyleContext()->GetPseudo()) {
    dom::Element* elem = mContent->AsElement();
    const nsAttrValue* attr = elem->GetParsedAttr(nsGkAtoms::rowspan);
    // Note that we don't need to check the tag name, because only table cells
    // (including MathML <mtd>) and table headers parse the "rowspan" attribute
    // into an integer.
    if (attr && attr->Type() == nsAttrValue::eInteger) {
       rowSpan = attr->GetIntegerValue();
    }
  }
  return rowSpan;
}

int32_t
nsTableCellFrame::GetColSpan()
{
  int32_t colSpan=1;

  // Don't look at the content's colspan if we're a pseudo cell
  if (!StyleContext()->GetPseudo()) {
    dom::Element* elem = mContent->AsElement();
    const nsAttrValue* attr = elem->GetParsedAttr(
      MOZ_UNLIKELY(elem->IsMathMLElement()) ? nsGkAtoms::columnspan_
                                            : nsGkAtoms::colspan);
    // Note that we don't need to check the tag name, because only table cells
    // (including MathML <mtd>) and table headers parse the "colspan" attribute
    // into an integer.
    if (attr && attr->Type() == nsAttrValue::eInteger) {
       colSpan = attr->GetIntegerValue();
    }
  }
  return colSpan;
}

/* virtual */ nscoord
nsTableCellFrame::GetMinISize(gfxContext *aRenderingContext)
{
  nscoord result = 0;
  DISPLAY_MIN_WIDTH(this, result);

  nsIFrame *inner = mFrames.FirstChild();
  result = nsLayoutUtils::IntrinsicForContainer(aRenderingContext, inner,
                                                    nsLayoutUtils::MIN_ISIZE);
  return result;
}

/* virtual */ nscoord
nsTableCellFrame::GetPrefISize(gfxContext *aRenderingContext)
{
  nscoord result = 0;
  DISPLAY_PREF_WIDTH(this, result);

  nsIFrame *inner = mFrames.FirstChild();
  result = nsLayoutUtils::IntrinsicForContainer(aRenderingContext, inner,
                                                nsLayoutUtils::PREF_ISIZE);
  return result;
}

/* virtual */ nsIFrame::IntrinsicISizeOffsetData
nsTableCellFrame::IntrinsicISizeOffsets()
{
  IntrinsicISizeOffsetData result = nsContainerFrame::IntrinsicISizeOffsets();

  result.hMargin = 0;
  result.hPctMargin = 0;

  WritingMode wm = GetWritingMode();
  result.hBorder = GetBorderWidth(wm).IStartEnd(wm);

  return result;
}

#ifdef DEBUG
#define PROBABLY_TOO_LARGE 1000000
static
void DebugCheckChildSize(nsIFrame*            aChild,
                         ReflowOutput& aMet)
{
  WritingMode wm = aMet.GetWritingMode();
  if ((aMet.ISize(wm) < 0) || (aMet.ISize(wm) > PROBABLY_TOO_LARGE)) {
    printf("WARNING: cell content %p has large inline size %d \n",
           static_cast<void*>(aChild), int32_t(aMet.ISize(wm)));
  }
}
#endif

// the computed bsize for the cell, which descendants use for percent bsize calculations
// it is the bsize (minus border, padding) of the cell's first in flow during its final
// reflow without an unconstrained bsize.
static nscoord
CalcUnpaginatedBSize(nsTableCellFrame& aCellFrame,
                     nsTableFrame&     aTableFrame,
                     nscoord           aBlockDirBorderPadding)
{
  const nsTableCellFrame* firstCellInFlow =
    static_cast<nsTableCellFrame*>(aCellFrame.FirstInFlow());
  nsTableFrame* firstTableInFlow  =
    static_cast<nsTableFrame*>(aTableFrame.FirstInFlow());
  nsTableRowFrame* row =
    static_cast<nsTableRowFrame*>(firstCellInFlow->GetParent());
  nsTableRowGroupFrame* firstRGInFlow =
    static_cast<nsTableRowGroupFrame*>(row->GetParent());

  int32_t rowIndex;
  firstCellInFlow->GetRowIndex(rowIndex);
  int32_t rowSpan = aTableFrame.GetEffectiveRowSpan(*firstCellInFlow);

  nscoord computedBSize = firstTableInFlow->GetRowSpacing(rowIndex,
                                                          rowIndex + rowSpan - 1);
  computedBSize -= aBlockDirBorderPadding;
  int32_t rowX;
  for (row = firstRGInFlow->GetFirstRow(), rowX = 0; row; row = row->GetNextRow(), rowX++) {
    if (rowX > rowIndex + rowSpan - 1) {
      break;
    }
    else if (rowX >= rowIndex) {
      computedBSize += row->GetUnpaginatedBSize();
    }
  }
  return computedBSize;
}

void
nsTableCellFrame::Reflow(nsPresContext*           aPresContext,
                         ReflowOutput&     aDesiredSize,
                         const ReflowInput& aReflowInput,
                         nsReflowStatus&          aStatus)
{
  MarkInReflow();
  DO_GLOBAL_REFLOW_COUNT("nsTableCellFrame");
  DISPLAY_REFLOW(aPresContext, this, aReflowInput, aDesiredSize, aStatus);

  if (aReflowInput.mFlags.mSpecialBSizeReflow) {
    FirstInFlow()->AddStateBits(NS_TABLE_CELL_HAD_SPECIAL_REFLOW);
  }

  // see if a special bsize reflow needs to occur due to having a pct height
  nsTableFrame::CheckRequestSpecialBSizeReflow(aReflowInput);

  aStatus.Reset();
  WritingMode wm = aReflowInput.GetWritingMode();
  LogicalSize availSize(wm, aReflowInput.AvailableISize(),
                            aReflowInput.AvailableBSize());

  LogicalMargin borderPadding = aReflowInput.ComputedLogicalPadding();
  LogicalMargin border = GetBorderWidth(wm);
  borderPadding += border;

  // reduce available space by insets, if we're in a constrained situation
  availSize.ISize(wm) -= borderPadding.IStartEnd(wm);
  if (NS_UNCONSTRAINEDSIZE != availSize.BSize(wm)) {
    availSize.BSize(wm) -= borderPadding.BStartEnd(wm);
  }

  // Try to reflow the child into the available space. It might not
  // fit or might need continuing.
  if (availSize.BSize(wm) < 0) {
    availSize.BSize(wm) = 1;
  }

  ReflowOutput kidSize(wm, aDesiredSize.mFlags);
  kidSize.ClearSize();
  SetPriorAvailISize(aReflowInput.AvailableISize());
  nsIFrame* firstKid = mFrames.FirstChild();
  NS_ASSERTION(firstKid, "Frame construction error, a table cell always has an inner cell frame");
  nsTableFrame* tableFrame = GetTableFrame();

  if (aReflowInput.mFlags.mSpecialBSizeReflow) {
    const_cast<ReflowInput&>(aReflowInput).
      SetComputedBSize(BSize(wm) - borderPadding.BStartEnd(wm));
    DISPLAY_REFLOW_CHANGE();
  }
  else if (aPresContext->IsPaginated()) {
    nscoord computedUnpaginatedBSize =
      CalcUnpaginatedBSize((nsTableCellFrame&)*this,
                           *tableFrame, borderPadding.BStartEnd(wm));
    if (computedUnpaginatedBSize > 0) {
      const_cast<ReflowInput&>(aReflowInput).SetComputedBSize(computedUnpaginatedBSize);
      DISPLAY_REFLOW_CHANGE();
    }
  }
  else {
    SetHasPctOverBSize(false);
  }

  WritingMode kidWM = firstKid->GetWritingMode();
  ReflowInput kidReflowInput(aPresContext, aReflowInput, firstKid,
                                   availSize.ConvertTo(kidWM, wm));

  // Don't be a percent height observer if we're in the middle of
  // special-bsize reflow, in case we get an accidental NotifyPercentBSize()
  // call (which we shouldn't honor during special-bsize reflow)
  if (!aReflowInput.mFlags.mSpecialBSizeReflow) {
    // mPercentBSizeObserver is for children of cells in quirks mode,
    // but only those than are tables in standards mode.  NeedsToObserve
    // will determine how far this is propagated to descendants.
    kidReflowInput.mPercentBSizeObserver = this;
  }
  // Don't propagate special bsize reflow state to our kids
  kidReflowInput.mFlags.mSpecialBSizeReflow = false;

  if (aReflowInput.mFlags.mSpecialBSizeReflow ||
      FirstInFlow()->HasAnyStateBits(NS_TABLE_CELL_HAD_SPECIAL_REFLOW)) {
    // We need to force the kid to have mBResize set if we've had a
    // special reflow in the past, since the non-special reflow needs to
    // resize back to what it was without the special bsize reflow.
    kidReflowInput.SetBResize(true);
  }

  nsSize containerSize =
    aReflowInput.ComputedSizeAsContainerIfConstrained();

  LogicalPoint kidOrigin(wm, borderPadding.IStart(wm),
                         borderPadding.BStart(wm));
  nsRect origRect = firstKid->GetRect();
  nsRect origVisualOverflow = firstKid->GetVisualOverflowRect();
  bool firstReflow = firstKid->HasAnyStateBits(NS_FRAME_FIRST_REFLOW);

  ReflowChild(firstKid, aPresContext, kidSize, kidReflowInput,
              wm, kidOrigin, containerSize, 0, aStatus);
  if (aStatus.IsOverflowIncomplete()) {
    // Don't pass OVERFLOW_INCOMPLETE through tables until they can actually handle it
    //XXX should paginate overflow as overflow, but not in this patch (bug 379349)
    aStatus.SetIncomplete();
    printf("Set table cell incomplete %p\n", static_cast<void*>(this));
  }

  // XXXbz is this invalidate actually needed, really?
  if (HasAnyStateBits(NS_FRAME_IS_DIRTY)) {
    InvalidateFrameSubtree();
  }

#ifdef DEBUG
  DebugCheckChildSize(firstKid, kidSize);
#endif

  // 0 dimensioned cells need to be treated specially in Standard/NavQuirks mode
  // see testcase "emptyCells.html"
  nsIFrame* prevInFlow = GetPrevInFlow();
  bool isEmpty;
  if (prevInFlow) {
    isEmpty = static_cast<nsTableCellFrame*>(prevInFlow)->GetContentEmpty();
  } else {
    isEmpty = !CellHasVisibleContent(kidSize.Height(), tableFrame, firstKid);
  }
  SetContentEmpty(isEmpty);

  // Place the child
  FinishReflowChild(firstKid, aPresContext, kidSize, &kidReflowInput,
                    wm, kidOrigin, containerSize, 0);

  if (tableFrame->IsBorderCollapse()) {
    nsTableFrame::InvalidateTableFrame(firstKid, origRect, origVisualOverflow,
                                       firstReflow);
  }
  // first, compute the bsize which can be set w/o being restricted by
  // available bsize
  LogicalSize cellSize(wm);
  cellSize.BSize(wm) = kidSize.BSize(wm);

  if (NS_UNCONSTRAINEDSIZE != cellSize.BSize(wm)) {
    cellSize.BSize(wm) += borderPadding.BStartEnd(wm);
  }

  // next determine the cell's isize
  cellSize.ISize(wm) = kidSize.ISize(wm);      // at this point, we've factored in the cell's style attributes

  // factor in border and padding
  if (NS_UNCONSTRAINEDSIZE != cellSize.ISize(wm)) {
    cellSize.ISize(wm) += borderPadding.IStartEnd(wm);
  }

  // set the cell's desired size and max element size
  aDesiredSize.SetSize(wm, cellSize);

  // the overflow area will be computed when BlockDirAlignChild() gets called

  if (aReflowInput.mFlags.mSpecialBSizeReflow) {
    if (aDesiredSize.BSize(wm) > BSize(wm)) {
      // set a bit indicating that the pct bsize contents exceeded
      // the height that they could honor in the pass 2 reflow
      SetHasPctOverBSize(true);
    }
    if (NS_UNCONSTRAINEDSIZE == aReflowInput.AvailableBSize()) {
      aDesiredSize.BSize(wm) = BSize(wm);
    }
  }

  // If our parent is in initial reflow, it'll handle invalidating our
  // entire overflow rect.
  if (!GetParent()->HasAnyStateBits(NS_FRAME_FIRST_REFLOW) &&
      nsSize(aDesiredSize.Width(), aDesiredSize.Height()) != mRect.Size()) {
    InvalidateFrame();
  }

  // remember the desired size for this reflow
  SetDesiredSize(aDesiredSize);

  // Any absolutely-positioned children will get reflowed in
  // nsFrame::FixupPositionedTableParts in another pass, so propagate our
  // dirtiness to them before our parent clears our dirty bits.
  PushDirtyBitToAbsoluteFrames();

  NS_FRAME_SET_TRUNCATION(aStatus, aReflowInput, aDesiredSize);
}

/* ----- global methods ----- */

NS_QUERYFRAME_HEAD(nsTableCellFrame)
  NS_QUERYFRAME_ENTRY(nsTableCellFrame)
  NS_QUERYFRAME_ENTRY(nsITableCellLayout)
  NS_QUERYFRAME_ENTRY(nsIPercentBSizeObserver)
NS_QUERYFRAME_TAIL_INHERITING(nsContainerFrame)

#ifdef ACCESSIBILITY
a11y::AccType
nsTableCellFrame::AccessibleType()
{
  return a11y::eHTMLTableCellType;
}
#endif

/* This is primarily for editor access via nsITableLayout */
NS_IMETHODIMP
nsTableCellFrame::GetCellIndexes(int32_t &aRowIndex, int32_t &aColIndex)
{
  nsresult res = GetRowIndex(aRowIndex);
  if (NS_FAILED(res))
  {
    aColIndex = 0;
    return res;
  }
  aColIndex = mColIndex;
  return  NS_OK;
}

nsTableCellFrame*
NS_NewTableCellFrame(nsIPresShell*   aPresShell,
                     nsStyleContext* aContext,
                     nsTableFrame* aTableFrame)
{
  if (aTableFrame->IsBorderCollapse())
    return new (aPresShell) nsBCTableCellFrame(aContext, aTableFrame);
  else
    return new (aPresShell) nsTableCellFrame(aContext, aTableFrame);
}

NS_IMPL_FRAMEARENA_HELPERS(nsBCTableCellFrame)

LogicalMargin
nsTableCellFrame::GetBorderWidth(WritingMode aWM) const
{
  return LogicalMargin(aWM, StyleBorder()->GetComputedBorder());
}

void
nsTableCellFrame::AppendDirectlyOwnedAnonBoxes(nsTArray<OwnedAnonBox>& aResult)
{
  nsIFrame* kid = mFrames.FirstChild();
  MOZ_ASSERT(kid && !kid->GetNextSibling(),
             "Table cells should have just one child");
  aResult.AppendElement(OwnedAnonBox(kid));
}

void
nsTableCellFrame::DoUpdateStyleOfOwnedAnonBoxes(ServoStyleSet& aStyleSet,
                                                nsStyleChangeList& aChangeList,
                                                nsChangeHint aHintForThisFrame)
{
  nsIFrame* kid = mFrames.FirstChild();
  MOZ_ASSERT(kid && !kid->GetNextSibling(),
             "Table cells should have just one child");
  UpdateStyleOfChildAnonBox(kid, aStyleSet, aChangeList, aHintForThisFrame);
}

#ifdef DEBUG_FRAME_DUMP
nsresult
nsTableCellFrame::GetFrameName(nsAString& aResult) const
{
  return MakeFrameName(NS_LITERAL_STRING("TableCell"), aResult);
}
#endif

// nsBCTableCellFrame

nsBCTableCellFrame::nsBCTableCellFrame(nsStyleContext* aContext,
                                       nsTableFrame* aTableFrame)
  : nsTableCellFrame(aContext, aTableFrame, kClassID)
{
  mBStartBorder = mIEndBorder = mBEndBorder = mIStartBorder = 0;
}

nsBCTableCellFrame::~nsBCTableCellFrame()
{
}

/* virtual */ nsMargin
nsBCTableCellFrame::GetUsedBorder() const
{
  WritingMode wm = GetWritingMode();
  return GetBorderWidth(wm).GetPhysicalMargin(wm);
}

#ifdef DEBUG_FRAME_DUMP
nsresult
nsBCTableCellFrame::GetFrameName(nsAString& aResult) const
{
  return MakeFrameName(NS_LITERAL_STRING("BCTableCell"), aResult);
}
#endif

LogicalMargin
nsBCTableCellFrame::GetBorderWidth(WritingMode aWM) const
{
  int32_t pixelsToTwips = nsPresContext::AppUnitsPerCSSPixel();
  return LogicalMargin(aWM,
                       BC_BORDER_END_HALF_COORD(pixelsToTwips, mBStartBorder),
                       BC_BORDER_START_HALF_COORD(pixelsToTwips, mIEndBorder),
                       BC_BORDER_START_HALF_COORD(pixelsToTwips, mBEndBorder),
                       BC_BORDER_END_HALF_COORD(pixelsToTwips, mIStartBorder));
}

BCPixelSize
nsBCTableCellFrame::GetBorderWidth(LogicalSide aSide) const
{
  switch(aSide) {
  case eLogicalSideBStart:
    return BC_BORDER_END_HALF(mBStartBorder);
  case eLogicalSideIEnd:
    return BC_BORDER_START_HALF(mIEndBorder);
  case eLogicalSideBEnd:
    return BC_BORDER_START_HALF(mBEndBorder);
  default:
    return BC_BORDER_END_HALF(mIStartBorder);
  }
}

void
nsBCTableCellFrame::SetBorderWidth(LogicalSide aSide, BCPixelSize aValue)
{
  switch(aSide) {
  case eLogicalSideBStart:
    mBStartBorder = aValue;
    break;
  case eLogicalSideIEnd:
    mIEndBorder = aValue;
    break;
  case eLogicalSideBEnd:
    mBEndBorder = aValue;
    break;
  default:
    mIStartBorder = aValue;
  }
}

/* virtual */ nsMargin
nsBCTableCellFrame::GetBorderOverflow()
{
  WritingMode wm = GetWritingMode();
  int32_t p2t = nsPresContext::AppUnitsPerCSSPixel();
  LogicalMargin halfBorder(wm,
                           BC_BORDER_START_HALF_COORD(p2t, mBStartBorder),
                           BC_BORDER_END_HALF_COORD(p2t, mIEndBorder),
                           BC_BORDER_END_HALF_COORD(p2t, mBEndBorder),
                           BC_BORDER_START_HALF_COORD(p2t, mIStartBorder));
  return halfBorder.GetPhysicalMargin(wm);
}

DrawResult
nsBCTableCellFrame::PaintBackground(gfxContext&          aRenderingContext,
                                    const nsRect&        aDirtyRect,
                                    nsPoint              aPt,
                                    uint32_t             aFlags)
{
  // make border-width reflect the half of the border-collapse
  // assigned border that's inside the cell
  WritingMode wm = GetWritingMode();
  nsMargin borderWidth = GetBorderWidth(wm).GetPhysicalMargin(wm);

  nsStyleBorder myBorder(*StyleBorder());

  NS_FOR_CSS_SIDES(side) {
    myBorder.SetBorderWidth(side, borderWidth.Side(side));
  }

  // bypassing nsCSSRendering::PaintBackground is safe because this kind
  // of frame cannot be used for the root element
  nsRect rect(aPt, GetSize());
  nsCSSRendering::PaintBGParams params =
    nsCSSRendering::PaintBGParams::ForAllLayers(*PresContext(),
                                                aDirtyRect,
                                                rect, this,
                                                aFlags);
  return nsCSSRendering::PaintStyleImageLayerWithSC(params, aRenderingContext, StyleContext(),
                                                    myBorder);
}<|MERGE_RESOLUTION|>--- conflicted
+++ resolved
@@ -383,22 +383,6 @@
                                                 aDirtyRect, rect,
                                                 this, aFlags);
   return nsCSSRendering::PaintStyleImageLayer(params, aRenderingContext);
-<<<<<<< HEAD
-}
-
-// Called by nsTablePainter
-DrawResult
-nsTableCellFrame::PaintCellBackground(nsRenderingContext& aRenderingContext,
-                                      const nsRect& aDirtyRect, nsPoint aPt,
-                                      uint32_t aFlags)
-{
-  if (!StyleVisibility()->IsVisible()) {
-    return DrawResult::SUCCESS;
-  }
-
-  return PaintBackground(aRenderingContext, aDirtyRect, aPt, aFlags);
-=======
->>>>>>> a17af05f
 }
 
 nsresult
@@ -518,67 +502,6 @@
                                    const nsDisplayListSet& aLists)
 {
   DO_GLOBAL_REFLOW_COUNT_DSP("nsTableCellFrame");
-<<<<<<< HEAD
-  if (IsVisibleInSelection(aBuilder)) {
-    nsTableFrame* tableFrame = GetTableFrame();
-    int32_t emptyCellStyle = GetContentEmpty() && !tableFrame->IsBorderCollapse() ?
-                                StyleTableBorder()->mEmptyCells
-                                : NS_STYLE_TABLE_EMPTY_CELLS_SHOW;
-    // take account of 'empty-cells'
-    if (StyleVisibility()->IsVisible() &&
-        (NS_STYLE_TABLE_EMPTY_CELLS_HIDE != emptyCellStyle)) {
-      // display outset box-shadows if we need to.
-      bool hasBoxShadow = !!StyleEffects()->mBoxShadow;
-      if (hasBoxShadow) {
-        aLists.BorderBackground()->AppendNewToTop(
-          new (aBuilder) nsDisplayBoxShadowOuter(aBuilder, this));
-      }
-    
-      // display background if we need to.
-      if (aBuilder->IsForEventDelivery() ||
-          !StyleBackground()->IsTransparent(this) ||
-          StyleDisplay()->UsedAppearance()) {
-        if (!tableFrame->IsBorderCollapse()) {
-          nsDisplayBackgroundImage::AppendBackgroundItemsToTop(aBuilder,
-              this,
-              GetRectRelativeToSelf(),
-              aLists.BorderBackground());
-        } else if (aBuilder->IsAtRootOfPseudoStackingContext() ||
-                   aBuilder->IsForEventDelivery()) {
-          // The cell background was not painted by the nsTablePainter,
-          // so we need to do it. We have special background processing here
-          // so we need to duplicate some code from nsFrame::DisplayBorderBackgroundOutline
-          nsDisplayTableItem* item =
-            new (aBuilder) nsDisplayTableCellBackground(aBuilder, this);
-          aLists.BorderBackground()->AppendNewToTop(item);
-          item->UpdateForFrameBackground(this);
-        } else {
-          // The nsTablePainter will paint our background. Make sure it
-          // knows if we're background-attachment:fixed.
-          nsDisplayTableItem* currentItem = aBuilder->GetCurrentTableItem();
-          if (currentItem) {
-            currentItem->UpdateForFrameBackground(this);
-          }
-        }
-      }
-    
-      // display inset box-shadows if we need to.
-      if (hasBoxShadow) {
-        aLists.BorderBackground()->AppendNewToTop(
-          new (aBuilder) nsDisplayBoxShadowInner(aBuilder, this));
-      }
-    
-      // display borders if we need to
-      ProcessBorders(tableFrame, aBuilder, aLists);
-    
-      // and display the selection border if we need to
-      if (IsSelected()) {
-        aLists.BorderBackground()->AppendNewToTop(new (aBuilder)
-          nsDisplayGeneric(aBuilder, this, ::PaintTableCellSelection,
-                           "TableCellSelection",
-                           nsDisplayItem::TYPE_TABLE_CELL_SELECTION));
-      }
-=======
   if (ShouldPaintBordersAndBackgrounds()) {
     // display outset box-shadows if we need to.
     bool hasBoxShadow = !!StyleEffects()->mBoxShadow;
@@ -612,7 +535,6 @@
         nsDisplayGeneric(aBuilder, this, ::PaintTableCellSelection,
                          "TableCellSelection",
                          DisplayItemType::TYPE_TABLE_CELL_SELECTION));
->>>>>>> a17af05f
     }
   }
 
@@ -1177,17 +1099,6 @@
   aResult.AppendElement(OwnedAnonBox(kid));
 }
 
-void
-nsTableCellFrame::DoUpdateStyleOfOwnedAnonBoxes(ServoStyleSet& aStyleSet,
-                                                nsStyleChangeList& aChangeList,
-                                                nsChangeHint aHintForThisFrame)
-{
-  nsIFrame* kid = mFrames.FirstChild();
-  MOZ_ASSERT(kid && !kid->GetNextSibling(),
-             "Table cells should have just one child");
-  UpdateStyleOfChildAnonBox(kid, aStyleSet, aChangeList, aHintForThisFrame);
-}
-
 #ifdef DEBUG_FRAME_DUMP
 nsresult
 nsTableCellFrame::GetFrameName(nsAString& aResult) const
