/* -*- Mode: C++; tab-width: 2; indent-tabs-mode: nil; c-basic-offset: 2 -*- */
/* This Source Code Form is subject to the terms of the Mozilla Public
 * License, v. 2.0. If a copy of the MPL was not distributed with this
 * file, You can obtain one at http://mozilla.org/MPL/2.0/. */
#ifndef nsTableRowGroupFrame_h__
#define nsTableRowGroupFrame_h__

#include "mozilla/Attributes.h"
#include "nscore.h"
#include "nsContainerFrame.h"
#include "nsIAtom.h"
#include "nsILineIterator.h"
#include "nsTArray.h"
#include "nsTableFrame.h"
#include "mozilla/WritingModes.h"

class nsTableRowFrame;
namespace mozilla {
struct TableRowGroupReflowInput;
} // namespace mozilla

#define MIN_ROWS_NEEDING_CURSOR 20

/**
 * nsTableRowGroupFrame is the frame that maps row groups
 * (HTML tags THEAD, TFOOT, and TBODY). This class cannot be reused
 * outside of an nsTableFrame.  It assumes that its parent is an nsTableFrame, and
 * its children are nsTableRowFrames.
 *
 * @see nsTableFrame
 * @see nsTableRowFrame
 */
class nsTableRowGroupFrame final
  : public nsContainerFrame
  , public nsILineIterator
{
  using TableRowGroupReflowInput = mozilla::TableRowGroupReflowInput;

public:
  NS_DECL_QUERYFRAME
  NS_DECL_FRAMEARENA_HELPERS(nsTableRowGroupFrame)

  /** instantiate a new instance of nsTableRowFrame.
    * @param aPresShell the pres shell for this frame
    *
    * @return           the frame that was created
    */
  friend nsTableRowGroupFrame* NS_NewTableRowGroupFrame(nsIPresShell* aPresShell,
                                                        nsStyleContext* aContext);
  virtual ~nsTableRowGroupFrame();

  // nsIFrame overrides
  virtual void Init(nsIContent*       aContent,
                    nsContainerFrame* aParent,
                    nsIFrame*         aPrevInFlow) override
  {
    nsContainerFrame::Init(aContent, aParent, aPrevInFlow);
    if (!aPrevInFlow) {
      mWritingMode = GetTableFrame()->GetWritingMode();
    }
  }

  virtual void DestroyFrom(nsIFrame* aDestructRoot) override;

  /** @see nsIFrame::DidSetStyleContext */
  virtual void DidSetStyleContext(nsStyleContext* aOldStyleContext) override;

  virtual void AppendFrames(ChildListID     aListID,
                            nsFrameList&    aFrameList) override;
  virtual void InsertFrames(ChildListID     aListID,
                            nsIFrame*       aPrevFrame,
                            nsFrameList&    aFrameList) override;
  virtual void RemoveFrame(ChildListID     aListID,
                           nsIFrame*       aOldFrame) override;

  virtual nsMargin GetUsedMargin() const override;
  virtual nsMargin GetUsedBorder() const override;
  virtual nsMargin GetUsedPadding() const override;

  virtual void BuildDisplayList(nsDisplayListBuilder*   aBuilder,
                                const nsDisplayListSet& aLists) override;

   /** calls Reflow for all of its child rows.
    * Rows are all set to the same isize and stacked in the block direction.
    * <P> rows are not split unless absolutely necessary.
    *
    * @param aDesiredSize isize set to isize of rows, bsize set to
    *                     sum of bsize of rows that fit in AvailableBSize.
    *
    * @see nsIFrame::Reflow
    */
  virtual void Reflow(nsPresContext*           aPresContext,
                      ReflowOutput&     aDesiredSize,
                      const ReflowInput& aReflowInput,
                      nsReflowStatus&          aStatus) override;

  virtual bool ComputeCustomOverflow(nsOverflowAreas& aOverflowAreas) override;

<<<<<<< HEAD
  /**
   * Get the "type" of the frame
   *
   * @see nsGkAtoms::tableRowGroupFrame
   */
  virtual nsIAtom* GetType() const override;

=======
>>>>>>> a17af05f
#ifdef DEBUG_FRAME_DUMP
  virtual nsresult GetFrameName(nsAString& aResult) const override;
#endif

  nsTableRowFrame* GetFirstRow();
  nsTableRowFrame* GetLastRow();

  nsTableFrame* GetTableFrame() const
  {
    nsIFrame* parent = GetParent();
<<<<<<< HEAD
    MOZ_ASSERT(parent && parent->GetType() == nsGkAtoms::tableFrame);
=======
    MOZ_ASSERT(parent && parent->IsTableFrame());
>>>>>>> a17af05f
    return static_cast<nsTableFrame*>(parent);
  }

  /** return the number of child rows (not necessarily == number of child frames) */
  int32_t GetRowCount();

  /** return the table-relative row index of the first row in this rowgroup.
    * if there are no rows, -1 is returned.
    */
  int32_t GetStartRowIndex();

  /** Adjust the row indices of all rows  whose index is >= aRowIndex.
    * @param aRowIndex   - start adjusting with this index
    * @param aAdjustment - shift the row index by this amount
    */
  void AdjustRowIndices(int32_t   aRowIndex,
                        int32_t   anAdjustment);

  // See nsTableFrame.h
  int32_t GetAdjustmentForStoredIndex(int32_t aStoredIndex);

  /* mark rows starting from aStartRowFrame to the next 'aNumRowsToRemove-1'
   * number of rows as deleted
   */
  void MarkRowsAsDeleted(nsTableRowFrame& aStartRowFrame,
                         int32_t          aNumRowsToDelete);

  // See nsTableFrame.h
  void AddDeletedRowIndex(int32_t aDeletedRowStoredIndex);


  /**
   * Used for header and footer row group frames that are repeated when
   * splitting a table frame.
   *
   * Performs any table specific initialization
   *
   * @param aHeaderFooterFrame the original header or footer row group frame
   * that was repeated
   */
  nsresult  InitRepeatedFrame(nsTableRowGroupFrame* aHeaderFooterFrame);


  /**
   * Get the total bsize of all the row rects
   */
  nscoord GetBSizeBasis(const ReflowInput& aReflowInput);

  mozilla::LogicalMargin GetBCBorderWidth(mozilla::WritingMode aWM);

  /**
   * Gets inner border widths before collapsing with cell borders
   * Caller must get bstart border from previous row group or from table
   * GetContinuousBCBorderWidth will not overwrite aBorder.BStart()
   * see nsTablePainter about continuous borders
   */
  void GetContinuousBCBorderWidth(mozilla::WritingMode aWM,
                                  mozilla::LogicalMargin& aBorder);

  /**
   * Sets full border widths before collapsing with cell borders
   * @param aForSide - side to set; only IEnd, IStart, BEnd are valid
   */
  void SetContinuousBCBorderWidth(mozilla::LogicalSide aForSide,
                                  BCPixelSize aPixelValue);
  /**
    * Adjust to the effect of visibility:collapse on the row group and
    * its children
    * @return              additional shift bstart-wards that should be applied
    *                      to subsequent rowgroups due to rows and this
    *                      rowgroup being collapsed
    * @param aBTotalOffset the total amount that the rowgroup is shifted
    * @param aISize        new isize of the rowgroup
    * @param aWM           the table's writing mode
    */
  nscoord CollapseRowGroupIfNecessary(nscoord aBTotalOffset,
                                      nscoord aISize,
                                      mozilla::WritingMode aWM);

// nsILineIterator methods
public:
  virtual void DisposeLineIterator() override { }

  // The table row is the equivalent to a line in block layout.
  // The nsILineIterator assumes that a line resides in a block, this role is
  // fullfilled by the row group. Rows in table are counted relative to the
  // table. The row index of row corresponds to the cellmap coordinates. The
  // line index with respect to a row group can be computed by substracting the
  // row index of the first row in the row group.

  /** Get the number of rows in a row group
    * @return the number of lines in a row group
    */
  virtual int32_t GetNumLines() override;

  /** @see nsILineIterator.h GetDirection
    * @return true if the table is rtl
    */
  virtual bool GetDirection() override;

  /** Return structural information about a line.
    * @param aLineNumber       - the index of the row relative to the row group
    *                            If the line-number is invalid then
    *                            aFirstFrameOnLine will be nullptr and
    *                            aNumFramesOnLine will be zero.
    * @param aFirstFrameOnLine - the first cell frame that originates in row
    *                            with a rowindex that matches a line number
    * @param aNumFramesOnLine  - return the numbers of cells originating in
    *                            this row
    * @param aLineBounds       - rect of the row
    */
  NS_IMETHOD GetLine(int32_t aLineNumber,
                     nsIFrame** aFirstFrameOnLine,
                     int32_t* aNumFramesOnLine,
                     nsRect& aLineBounds) override;

  /** Given a frame that's a child of the rowgroup, find which line its on.
    * @param aFrame       - frame, should be a row
    * @param aStartLine   - minimal index to return
    * @return               row index relative to the row group if this a row
    *                       frame and the index is at least aStartLine.
    *                       -1 if the frame cannot be found.
    */
  virtual int32_t FindLineContaining(nsIFrame* aFrame, int32_t aStartLine = 0) override;

  /** Find the orginating cell frame on a row that is the nearest to the
    * inline-dir coordinate of aPos.
    * @param aLineNumber          - the index of the row relative to the row group
    * @param aPos                 - coordinate in twips relative to the
    *                               origin of the row group
    * @param aFrameFound          - pointer to the cellframe
    * @param aPosIsBeforeFirstFrame - the point is before the first originating
    *                               cellframe
    * @param aPosIsAfterLastFrame   - the point is after the last originating
    *                               cellframe
    */
  NS_IMETHOD FindFrameAt(int32_t aLineNumber,
                         nsPoint aPos,
                         nsIFrame** aFrameFound,
                         bool* aPosIsBeforeFirstFrame,
                         bool* aPosIsAfterLastFrame) override;

   /** Check whether visual and logical order of cell frames within a line are
     * identical. As the layout will reorder them this is always the case
     * @param aLine        - the index of the row relative to the table
     * @param aIsReordered - returns false
     * @param aFirstVisual - if the table is rtl first originating cell frame
     * @param aLastVisual  - if the table is rtl last originating cell frame
     */

  NS_IMETHOD CheckLineOrder(int32_t                  aLine,
                            bool                     *aIsReordered,
                            nsIFrame                 **aFirstVisual,
                            nsIFrame                 **aLastVisual) override;

  /** Find the next originating cell frame that originates in the row.
    * @param aFrame      - cell frame to start with, will return the next cell
    *                      originating in a row
    * @param aLineNumber - the index of the row relative to the table
    */
  NS_IMETHOD GetNextSiblingOnLine(nsIFrame*& aFrame, int32_t aLineNumber) override;

  // row cursor methods to speed up searching for the row(s)
  // containing a point. The basic idea is that we set the cursor
  // property if the rows' y and yMosts are non-decreasing (considering only
  // rows with nonempty overflowAreas --- empty overflowAreas never participate
  // in event handling or painting), and the rowgroup has sufficient number of
  // rows. The cursor property points to a "recently used" row. If we get a
  // series of requests that work on rows "near" the cursor, then we can find
  // those nearby rows quickly by starting our search at the cursor.
  // This code is based on the line cursor code in nsBlockFrame. It's more general
  // though, and could be extracted and used elsewhere.
  struct FrameCursorData {
    nsTArray<nsIFrame*> mFrames;
    uint32_t            mCursorIndex;
    nscoord             mOverflowAbove;
    nscoord             mOverflowBelow;

    FrameCursorData()
      : mFrames(MIN_ROWS_NEEDING_CURSOR), mCursorIndex(0), mOverflowAbove(0),
        mOverflowBelow(0) {}

    bool AppendFrame(nsIFrame* aFrame);

    void FinishBuildingCursor() {
      mFrames.Compact();
    }
  };

  // Clear out row cursor because we're disturbing the rows (e.g., Reflow)
  void ClearRowCursor();

  /**
   * Get the first row that might contain y-coord 'aY', or nullptr if you must search
   * all rows.
   * The actual row returned might not contain 'aY', but if not, it is guaranteed
   * to be before any row which does contain 'aY'.
   * aOverflowAbove is the maximum over all rows of -row.GetOverflowRect().y.
   * To find all rows that intersect the vertical interval aY/aYMost, call
   * GetFirstRowContaining(aY, &overflowAbove), and then iterate through all
   * rows until reaching a row where row->GetRect().y - overflowAbove >= aYMost.
   * That row and all subsequent rows cannot intersect the interval.
   */
  nsIFrame* GetFirstRowContaining(nscoord aY, nscoord* aOverflowAbove);

  /**
   * Set up the row cursor. After this, call AppendFrame for every
   * child frame in sibling order. Ensure that the child frame y and YMost values
   * form non-decreasing sequences (should always be true for table rows);
   * if this is violated, call ClearRowCursor(). If we return nullptr, then we
   * decided not to use a cursor or we already have one set up.
   */
  FrameCursorData* SetupRowCursor();

  virtual nsILineIterator* GetLineIterator() override { return this; }

  virtual bool IsFrameOfType(uint32_t aFlags) const override
  {
    return nsContainerFrame::IsFrameOfType(aFlags & ~(nsIFrame::eTablePart));
  }

  virtual void InvalidateFrame(uint32_t aDisplayItemKey = 0) override;
  virtual void InvalidateFrameWithRect(const nsRect& aRect, uint32_t aDisplayItemKey = 0) override;
  virtual void InvalidateFrameForRemoval() override { InvalidateFrameSubtree(); }

protected:
  explicit nsTableRowGroupFrame(nsStyleContext* aContext);

  void InitChildReflowInput(nsPresContext&     aPresContext,
                            bool               aBorderCollapse,
                            ReflowInput& aReflowInput);

  virtual LogicalSides GetLogicalSkipSides(const ReflowInput* aReflowInput = nullptr) const override;

  void PlaceChild(nsPresContext*         aPresContext,
                  TableRowGroupReflowInput& aReflowInput,
                  nsIFrame*              aKidFrame,
                  mozilla::WritingMode   aWM,
                  const mozilla::LogicalPoint& aKidPosition,
                  const nsSize&          aContainerSize,
                  ReflowOutput&   aDesiredSize,
                  const nsRect&          aOriginalKidRect,
                  const nsRect&          aOriginalKidVisualOverflow);

  void CalculateRowBSizes(nsPresContext*           aPresContext,
                          ReflowOutput&     aDesiredSize,
                          const ReflowInput& aReflowInput);

  void DidResizeRows(ReflowOutput& aDesiredSize);

  void SlideChild(TableRowGroupReflowInput& aReflowInput,
                  nsIFrame*              aKidFrame);

  /**
   * Reflow the frames we've already created
   *
   * @param   aPresContext presentation context to use
   * @param   aReflowInput current inline state
   */
  void ReflowChildren(nsPresContext*         aPresContext,
                      ReflowOutput&   aDesiredSize,
                      TableRowGroupReflowInput& aReflowInput,
                      nsReflowStatus&        aStatus,
                      bool*                aPageBreakBeforeEnd = nullptr);

  nsresult SplitRowGroup(nsPresContext*           aPresContext,
                         ReflowOutput&     aDesiredSize,
                         const ReflowInput& aReflowInput,
                         nsTableFrame*            aTableFrame,
                         nsReflowStatus&          aStatus,
                         bool                     aRowForcedPageBreak);

  void SplitSpanningCells(nsPresContext&           aPresContext,
                          const ReflowInput& aReflowInput,
                          nsTableFrame&            aTableFrame,
                          nsTableRowFrame&         aFirstRow,
                          nsTableRowFrame&         aLastRow,
                          bool                     aFirstRowIsTopOfPage,
                          nscoord                  aSpanningRowBottom,
                          nsTableRowFrame*&        aContRowFrame,
                          nsTableRowFrame*&        aFirstTruncatedRow,
                          nscoord&                 aDesiredHeight);

  void CreateContinuingRowFrame(nsPresContext& aPresContext,
                                nsIFrame&      aRowFrame,
                                nsIFrame**     aContRowFrame);

  bool IsSimpleRowFrame(nsTableFrame* aTableFrame,
                        nsTableRowFrame* aRowFrame);

  void GetNextRowSibling(nsIFrame** aRowFrame);

  void UndoContinuedRow(nsPresContext*   aPresContext,
                        nsTableRowFrame* aRow);

private:
  // border widths in pixels in the collapsing border model
  BCPixelSize mIEndContBorderWidth;
  BCPixelSize mBEndContBorderWidth;
  BCPixelSize mIStartContBorderWidth;

public:
  bool IsRepeatable() const;
  void SetRepeatable(bool aRepeatable);
  bool HasStyleBSize() const;
  void SetHasStyleBSize(bool aValue);
  bool HasInternalBreakBefore() const;
  bool HasInternalBreakAfter() const;
};


inline bool nsTableRowGroupFrame::IsRepeatable() const
{
  return HasAnyStateBits(NS_ROWGROUP_REPEATABLE);
}

inline void nsTableRowGroupFrame::SetRepeatable(bool aRepeatable)
{
  if (aRepeatable) {
    AddStateBits(NS_ROWGROUP_REPEATABLE);
  } else {
    RemoveStateBits(NS_ROWGROUP_REPEATABLE);
  }
}

inline bool nsTableRowGroupFrame::HasStyleBSize() const
{
  return HasAnyStateBits(NS_ROWGROUP_HAS_STYLE_BSIZE);
}

inline void nsTableRowGroupFrame::SetHasStyleBSize(bool aValue)
{
  if (aValue) {
    AddStateBits(NS_ROWGROUP_HAS_STYLE_BSIZE);
  } else {
    RemoveStateBits(NS_ROWGROUP_HAS_STYLE_BSIZE);
  }
}

inline void
nsTableRowGroupFrame::GetContinuousBCBorderWidth(mozilla::WritingMode aWM,
                                                 mozilla::LogicalMargin& aBorder)
{
  int32_t aPixelsToTwips = nsPresContext::AppUnitsPerCSSPixel();
  aBorder.IEnd(aWM) = BC_BORDER_START_HALF_COORD(aPixelsToTwips,
                                                 mIEndContBorderWidth);
  aBorder.BEnd(aWM) = BC_BORDER_START_HALF_COORD(aPixelsToTwips,
                                                 mBEndContBorderWidth);
  aBorder.IStart(aWM) = BC_BORDER_END_HALF_COORD(aPixelsToTwips,
                                                 mIStartContBorderWidth);
}
#endif<|MERGE_RESOLUTION|>--- conflicted
+++ resolved
@@ -96,16 +96,6 @@
 
   virtual bool ComputeCustomOverflow(nsOverflowAreas& aOverflowAreas) override;
 
-<<<<<<< HEAD
-  /**
-   * Get the "type" of the frame
-   *
-   * @see nsGkAtoms::tableRowGroupFrame
-   */
-  virtual nsIAtom* GetType() const override;
-
-=======
->>>>>>> a17af05f
 #ifdef DEBUG_FRAME_DUMP
   virtual nsresult GetFrameName(nsAString& aResult) const override;
 #endif
@@ -116,11 +106,7 @@
   nsTableFrame* GetTableFrame() const
   {
     nsIFrame* parent = GetParent();
-<<<<<<< HEAD
-    MOZ_ASSERT(parent && parent->GetType() == nsGkAtoms::tableFrame);
-=======
     MOZ_ASSERT(parent && parent->IsTableFrame());
->>>>>>> a17af05f
     return static_cast<nsTableFrame*>(parent);
   }
 
