--- conflicted
+++ resolved
@@ -46,21 +46,12 @@
 #include "nsCSSProps.h"
 #include "nsCSSValue.h"
 #include "nsColor.h"
-<<<<<<< HEAD
-#include "mozilla/StyleSetHandle.h"
-=======
->>>>>>> a17af05f
 #include "mozilla/StyleSetHandleInlines.h"
 #include "nsStyleUtil.h"
 #include "nsQueryObject.h"
 #include "mozilla/ServoBindings.h"
-<<<<<<< HEAD
-#include "mozilla/ServoCSSRuleList.h"
-#include "mozilla/ServoStyleRule.h"
-=======
 #include "mozilla/ServoStyleRule.h"
 #include "mozilla/ServoStyleRuleMap.h"
->>>>>>> a17af05f
 
 using namespace mozilla;
 using namespace mozilla::css;
@@ -105,19 +96,6 @@
     for (int32_t i = 0; i < styleSet->SheetCount(sheetType); i++) {
       sheets.AppendElement(styleSet->StyleSheetAt(sheetType, i));
     }
-<<<<<<< HEAD
-    if (styleSet->IsGecko()) {
-      AutoTArray<CSSStyleSheet*, 32> xblSheetArray;
-      styleSet->AsGecko()->AppendAllXBLStyleSheets(xblSheetArray);
-
-      // The XBL stylesheet array will quite often be full of duplicates. Cope:
-      nsTHashtable<nsPtrHashKey<CSSStyleSheet>> sheetSet;
-      for (CSSStyleSheet* sheet : xblSheetArray) {
-        if (!sheetSet.Contains(sheet)) {
-          sheetSet.PutEntry(sheet);
-          sheets.AppendElement(sheet);
-        }
-=======
 
     AutoTArray<StyleSheet*, 32> xblSheetArray;
     styleSet->AppendAllXBLStyleSheets(xblSheetArray);
@@ -128,10 +106,7 @@
       if (!sheetSet.Contains(sheet)) {
         sheetSet.PutEntry(sheet);
         sheets.AppendElement(sheet);
->>>>>>> a17af05f
       }
-    } else {
-      NS_WARNING("stylo: XBL style sheets not supported yet");
     }
   }
 
@@ -264,16 +239,6 @@
     return NS_OK;
   }
 
-<<<<<<< HEAD
-  NonOwningStyleContextSource source = styleContext->StyleSource();
-  if (source.IsNull()) {
-    return NS_OK;
-  }
-
-  nsCOMPtr<nsIMutableArray> rules = nsArray::Create();
-  if (source.IsGeckoRuleNodeOrNull()) {
-    nsRuleNode* ruleNode = source.AsGeckoRuleNode();
-=======
 
   nsCOMPtr<nsIMutableArray> rules = nsArray::Create();
   if (auto gecko = styleContext->GetAsGecko()) {
@@ -281,7 +246,6 @@
     if (!ruleNode) {
       return NS_OK;
     }
->>>>>>> a17af05f
 
     AutoTArray<nsRuleNode*, 16> ruleNodes;
     while (!ruleNode->IsRoot()) {
@@ -295,8 +259,6 @@
         css::Rule* owningRule = decl->GetOwningRule();
         if (owningRule) {
           rules->AppendElement(owningRule, /*weak =*/ false);
-<<<<<<< HEAD
-=======
         }
       }
     }
@@ -327,7 +289,6 @@
           ServoStyleRuleMap* map = styleSet->StyleRuleMap();
           map->EnsureTable();
           maps.AppendElement(map);
->>>>>>> a17af05f
         }
       }
       // Note that we intentionally don't cut off here, unlike when we
@@ -351,42 +312,6 @@
       } else {
         MOZ_ASSERT_UNREACHABLE("We should be able to map a raw rule to a rule");
       }
-    }
-  } else {
-    // It's a Servo source, so use some servo methods on the element to get
-    // the rule list.
-    nsTArray<const RawServoStyleRule*> rawRuleList;
-    Servo_Element_GetStyleRuleList(element, &rawRuleList);
-    size_t rawRuleCount = rawRuleList.Length();
-
-    // We have RawServoStyleRules, and now we'll map them to ServoStyleRules
-    // by looking them up in the ServoStyleSheets owned by this document.
-    ServoCSSRuleList::StyleRuleHashtable rawRulesToRules;
-
-    nsIDocument* document = element->GetOwnerDocument();
-    int32_t sheetCount = document->GetNumberOfStyleSheets();
-
-    for (int32_t i = 0; i < sheetCount; i++) {
-      StyleSheet* sheet = document->GetStyleSheetAt(i);
-      MOZ_ASSERT(sheet->IsServo());
-
-      ErrorResult ignored;
-      ServoCSSRuleList* ruleList = static_cast<ServoCSSRuleList*>(
-        sheet->GetCssRules(*nsContentUtils::SubjectPrincipal(), ignored));
-      if (ruleList) {
-        // Generate the map from raw rules to rules.
-        ruleList->FillStyleRuleHashtable(rawRulesToRules);
-      }
-    }
-
-    // Find matching rules in the table.
-    for (size_t j = 0; j < rawRuleCount; j++) {
-      const RawServoStyleRule* rawRule = rawRuleList.ElementAt(j);
-      ServoStyleRule* rule;
-      rawRulesToRules.Get(rawRule, &rule);
-      MOZ_ASSERT(rule, "We should always be able to map a raw rule to a rule.");
-      RefPtr<css::Rule> ruleObj(rule);
-      rules->AppendElement(ruleObj, false);
     }
   }
 
@@ -867,10 +792,7 @@
       case eCSSProperty__moz_outline_radius_topright:
       case eCSSProperty__moz_outline_radius_bottomleft:
       case eCSSProperty__moz_outline_radius_bottomright:
-<<<<<<< HEAD
-=======
       case eCSSProperty__moz_window_transform_origin:
->>>>>>> a17af05f
         supported = VARIANT_LP;
         break;
 
