--- conflicted
+++ resolved
@@ -806,14 +806,10 @@
 AccessibleCaretManager::StringifiedSelection() const
 {
   nsAutoString str;
-<<<<<<< HEAD
-  GetSelection()->Stringify(str);
-=======
   Selection* selection = GetSelection();
   if (selection) {
     selection->Stringify(str);
   }
->>>>>>> a17af05f
   return str;
 }
 
@@ -942,17 +938,10 @@
   if (IsPhoneNumber(selectedText)) {
     SetSelectionDirection(eDirNext);
     ExtendPhoneNumberSelection(NS_LITERAL_STRING("forward"));
-<<<<<<< HEAD
 
     SetSelectionDirection(eDirPrevious);
     ExtendPhoneNumberSelection(NS_LITERAL_STRING("backward"));
 
-=======
-
-    SetSelectionDirection(eDirPrevious);
-    ExtendPhoneNumberSelection(NS_LITERAL_STRING("backward"));
-
->>>>>>> a17af05f
     SetSelectionDirection(eDirNext);
   }
 }
@@ -1282,11 +1271,7 @@
   selection->GetPrimaryFrameForAnchorNode(&anchorFrame);
 
   nsIFrame* scrollable =
-<<<<<<< HEAD
-    nsLayoutUtils::GetClosestFrameOfType(anchorFrame, nsGkAtoms::scrollFrame);
-=======
     nsLayoutUtils::GetClosestFrameOfType(anchorFrame, LayoutFrameType::Scroll);
->>>>>>> a17af05f
   AutoWeakFrame weakScrollable = scrollable;
   fs->HandleClick(offsets.content, offsets.StartOffset(), offsets.EndOffset(),
                   GetCaretMode() == CaretMode::Selection, false,
