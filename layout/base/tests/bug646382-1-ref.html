<html class="reftest-wait">
  <head>
    <meta http-equiv="Content-Type" content="text/html; charset=utf-8">
  </head>
  <body onload="start()">
<<<<<<< HEAD
    <textarea onfocus="done()" style="-moz-appearance: none; appearance: none">س</textarea>
=======
    <textarea onfocus="done()"
              style="-moz-appearance: none;
                     unicode-bidi: bidi-override;">س</textarea>
>>>>>>> a17af05f
    <script>
      var textarea = document.querySelector("textarea");
      function start() {
        textarea.focus();
        textarea.selectionStart = 1; // place caret after the letter
        textarea.selectionEnd = 1;
      }
      function done() {
        document.documentElement.removeAttribute("class");
      }
    </script>
  </body>
</html><|MERGE_RESOLUTION|>--- conflicted
+++ resolved
@@ -3,13 +3,9 @@
     <meta http-equiv="Content-Type" content="text/html; charset=utf-8">
   </head>
   <body onload="start()">
-<<<<<<< HEAD
-    <textarea onfocus="done()" style="-moz-appearance: none; appearance: none">س</textarea>
-=======
     <textarea onfocus="done()"
               style="-moz-appearance: none;
                      unicode-bidi: bidi-override;">س</textarea>
->>>>>>> a17af05f
     <script>
       var textarea = document.querySelector("textarea");
       function start() {
