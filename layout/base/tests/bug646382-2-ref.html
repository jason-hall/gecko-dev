--- conflicted
+++ resolved
@@ -1,12 +1,8 @@
 <html class="reftest-wait">
   <body onload="start()">
-<<<<<<< HEAD
-    <textarea dir="rtl" onfocus="done()" style="-moz-appearance: none; appearance: none">s</textarea>
-=======
     <textarea dir="rtl" onfocus="done()"
               style="-moz-appearance: none;
               unicode-bidi: bidi-override;">s</textarea>
->>>>>>> a17af05f
     <script>
       var textarea = document.querySelector("textarea");
       function start() {
