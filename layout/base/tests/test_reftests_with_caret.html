<!DOCTYPE HTML>
<html>
<head>
  <title>Reftests with caret drawing</title>
  <script type="text/javascript" src="/tests/SimpleTest/SimpleTest.js"></script>
  <script type="text/javascript" src="/tests/SimpleTest/EventUtils.js"></script>
  <script type="text/javascript" src="/tests/SimpleTest/WindowSnapshot.js"></script>
  <link rel="stylesheet" type="text/css" href="/tests/SimpleTest/test.css" />
  <style>
    iframe {
      border: none;
      width: 600px;
      height: 400px;
    }
  </style>
<script type="text/javascript">

SimpleTest.waitForExplicitFinish();
SimpleTest.requestLongerTimeout(2);

var iframes = [];
function callbackTestIframe(iframe)
{
  iframes.push(iframe);

  if (iframes.length != 2)
    return;

  var result = iframes[0];
  var reference = iframes[1];

  // Using assertSnapshots is important to get the data-URIs of failing tests
  // dumped into the log in a format that reftest-analyzer.xhtml can process. 
  var passed = assertSnapshots(result.snapshot, reference.snapshot, true,
                               null /*no fuzz*/, result.src, reference.src);

  // Remove the iframes if the test was successful
  if (passed) {
    result.remove();
    reference.remove();
  }

  iframes = [];
  SimpleTest.waitForFocus(nextTest);
}

function doSnapShot(iframe) {
  iframe.snapshot = snapshotWindow(iframe.contentWindow, true);
  callbackTestIframe(iframe);
};

function remotePageLoaded(callback) {
  var iframe = this;
  setTimeout(function(){
    doSnapShot(iframe);
    callback();
  }, 0);
};

const MAX_ITERATIONS = 1000;

function createIframe(url,next) {
  var iframe = document.createElement("iframe");
  iframe.src = url;
  iframe.remotePageLoaded = remotePageLoaded;
  var me = this;
  var currentIteration = 0;
  function iframeLoadCompleted() {
    var docEl = iframe.contentDocument.documentElement;
    if (docEl.className.indexOf("reftest-wait") >= 0) {
      if (currentIteration++ > MAX_ITERATIONS) {
        ok(false, "iframe load for " + url + " timed out");
        endTest();
      } else {
        setTimeout(iframeLoadCompleted, 0);
      }
      return;
    }
    iframe.remotePageLoaded(function() {
      if (next) {
        setTimeout(function(){createIframe(next,null);}, 0)
      }
    });
  }
  iframe.addEventListener("load", iframeLoadCompleted);
  window.document.body.appendChild(iframe);
  iframe.focus();
};

function refTest(test,ref) {
  createIframe(test,ref);
};

var caretBlinkTime = null;
function endTest() {
  var parentDoc = window.parent.document;
  parentDoc.styleSheets[parentDoc.styleSheets.length-1].deleteRule(0);
  // finish(), yet let the test actually end first, to be safe.
  SimpleTest.executeSoon(SimpleTest.finish);
}

var tests = [
    [ 'bug106855-1.html' , 'bug106855-1-ref.html' ] ,
    [ 'bug106855-2.html' , 'bug106855-1-ref.html' ] ,
    [ 'bug389321-2.html' , 'bug389321-2-ref.html' ] ,
    [ 'bug613807-1.html' , 'bug613807-1-ref.html' ] ,
    [ 'bug1082486-1.html', 'bug1082486-1-ref.html'] ,
    [ 'bug1082486-2.html', 'bug1082486-2-ref.html'] ,
    // The following test cases are all involving with one sending
    // synthesizeKey(), the other without. They fail when accessiblecaret
    // is enabled. Test them with the preference off.
    function() {SpecialPowers.pushPrefEnv({'set': [['layout.accessiblecaret.enabled', false]]}, nextTest);} ,
    [ 'bug240933-1.html' , 'bug240933-1-ref.html' ] ,
    [ 'bug240933-2.html' , 'bug240933-1-ref.html' ] ,
    [ 'bug389321-1.html' , 'bug389321-1-ref.html' ] ,
    [ 'bug389321-3.html' , 'bug389321-3-ref.html' ] ,
    [ 'bug482484.html'   , 'bug482484-ref.html'   ] ,
    [ 'bug503399.html'   , 'bug503399-ref.html'   ] ,
    [ 'bug585922.html'   , 'bug585922-ref.html'   ] ,
    [ 'bug597519-1.html' , 'bug597519-1-ref.html' ] ,
    [ 'bug602141-1.html' , 'bug602141-1-ref.html' ] ,
    [ 'bug602141-2.html' , 'bug602141-2-ref.html' ] ,
    [ 'bug602141-3.html' , 'bug602141-3-ref.html' ] ,
    [ 'bug602141-4.html' , 'bug602141-4-ref.html' ] ,
    [ 'bug612271-1.html' , 'bug612271-ref.html' ]   ,
    [ 'bug612271-2.html' , 'bug612271-ref.html' ]   ,
    [ 'bug612271-3.html' , 'bug612271-ref.html' ]   ,
    [ 'bug613433-1.html' , 'bug613433-ref.html' ]   ,
    [ 'bug613433-2.html' , 'bug613433-ref.html' ]   ,
    [ 'bug613433-3.html' , 'bug613433-ref.html' ]   ,
    [ 'bug632215-1.html' , 'bug632215-ref.html'   ] ,
    [ 'bug632215-2.html' , 'bug632215-ref.html'   ] ,
    [ 'bug633044-1.html' , 'bug633044-1-ref.html' ] ,
    [ 'bug634406-1.html' , 'bug634406-1-ref.html' ] ,
    [ 'bug644428-1.html' , 'bug644428-1-ref.html' ] ,
    [ 'input-maxlength-valid-before-change.html', 'input-valid-ref.html'] ,
    [ 'input-maxlength-valid-change.html', 'input-valid-ref.html'] ,
    [ 'input-maxlength-invalid-change.html', 'input-invalid-ref.html'] ,
    [ 'input-minlength-valid-before-change.html', 'input-valid-ref.html'] ,
    [ 'input-minlength-valid-change.html', 'input-valid-ref.html'] ,
    [ 'input-minlength-invalid-change.html', 'input-invalid-ref.html'] ,
    [ 'input-maxlength-ui-valid-change.html', 'input-valid-ref.html'] ,
    [ 'input-maxlength-ui-invalid-change.html', 'input-invalid-ref.html'] ,
    [ 'input-minlength-ui-valid-change.html', 'input-valid-ref.html'] ,
    [ 'input-minlength-ui-invalid-change.html', 'input-invalid-ref.html'] ,
    [ 'textarea-maxlength-valid-before-change.html', 'textarea-valid-ref.html'] ,
    [ 'textarea-maxlength-valid-change.html', 'textarea-valid-ref.html'] ,
    [ 'textarea-maxlength-invalid-change.html', 'textarea-invalid-ref.html'] ,
    [ 'textarea-minlength-valid-before-change.html', 'textarea-valid-ref.html'] ,
    [ 'textarea-minlength-valid-change.html', 'textarea-valid-ref.html'] ,
    [ 'textarea-minlength-invalid-change.html', 'textarea-invalid-ref.html'] ,
    [ 'textarea-maxlength-ui-valid-change.html', 'textarea-valid-ref.html'] ,
    [ 'textarea-maxlength-ui-invalid-change.html', 'textarea-invalid-ref.html'] ,
    [ 'textarea-minlength-ui-valid-change.html', 'textarea-valid-ref.html'] ,
    [ 'textarea-minlength-ui-invalid-change.html', 'textarea-invalid-ref.html'] ,
    function() {SpecialPowers.pushPrefEnv({'set': [['bidi.browser.ui', true]]}, nextTest);} ,
    [ 'bug646382-1.html' , 'bug646382-1-ref.html' ] ,
    [ 'bug646382-2.html' , 'bug646382-2-ref.html' ] ,
    [ 'bug664087-1.html' , 'bug664087-1-ref.html' ] ,
    [ 'bug664087-2.html' , 'bug664087-2-ref.html' ] ,
    [ 'bug682712-1.html' , 'bug682712-1-ref.html' ] ,
    function() {SpecialPowers.pushPrefEnv({'clear': [['bidi.browser.ui']]}, nextTest);} ,
    [ 'bug746993-1.html' , 'bug746993-1-ref.html' ] ,
    [ 'bug956530-1.html' , 'bug956530-1-ref.html' ] ,
    [ 'bug989012-1.html' , 'bug989012-1-ref.html' ] ,
    [ 'bug989012-2.html' , 'bug989012-2-ref.html' ] ,
    [ 'bug989012-3.html' , 'bug989012-3-ref.html' ] ,
    [ 'bug1007065-1.html' , 'bug1007065-1-ref.html' ] ,
    [ 'bug1007067-1.html' , 'bug1007067-1-ref.html' ] ,
    [ 'bug1061468.html'  , 'bug1061468-ref.html'  ] ,
    [ 'bug1097242-1.html', 'bug1097242-1-ref.html'] ,
    [ 'bug1109968-1.html', 'bug1109968-1-ref.html'] ,
    [ 'bug1109968-2.html', 'bug1109968-2-ref.html'] ,
    // [ 'bug1123067-1.html' , 'bug1123067-ref.html'  ] , TODO: bug 1129205
    [ 'bug1123067-2.html' , 'bug1123067-ref.html'  ] ,
    [ 'bug1123067-3.html' , 'bug1123067-ref.html'  ] ,
    [ 'bug1132768-1.html' , 'bug1132768-1-ref.html'] ,
    [ 'bug1237236-1.html' , 'bug1237236-1-ref.html' ] ,
    [ 'bug1237236-2.html' , 'bug1237236-2-ref.html' ] ,
    [ 'bug1258308-2.html' , 'bug1258308-2-ref.html' ] ,
    [ 'bug1259949-1.html' , 'bug1259949-1-ref.html'] ,
    [ 'bug1259949-2.html' , 'bug1259949-2-ref.html'] ,
    [ 'bug1263288.html'   , 'bug1263288-ref.html'] ,
    [ 'bug1263357-1.html' , 'bug1263357-1-ref.html'] ,
    [ 'bug1263357-2.html' , 'bug1263357-2-ref.html'] ,
    [ 'bug1263357-3.html' , 'bug1263357-3-ref.html'] ,
    [ 'bug1263357-4.html' , 'bug1263357-4-ref.html'] ,
    [ 'bug1263357-5.html' , 'bug1263357-5-ref.html'] ,
<<<<<<< HEAD
=======
    [ 'bug1354478-1.html' , 'bug1354478-1-ref.html'] ,
    [ 'bug1354478-2.html' , 'bug1354478-2-ref.html'] ,
    [ 'bug1354478-3.html' , 'bug1354478-3-ref.html'] ,
    [ 'bug1354478-4.html' , 'bug1354478-4-ref.html'] ,
    [ 'bug1354478-5.html' , 'bug1354478-5-ref.html'] ,
    [ 'bug1354478-6.html' , 'bug1354478-6-ref.html'] ,
    [ 'bug1359411.html'   , 'bug1359411-ref.html' ] ,
>>>>>>> a17af05f
    function() {SpecialPowers.pushPrefEnv({'clear': [['layout.accessiblecaret.enabled']]}, nextTest);} ,
];

if (navigator.appVersion.indexOf("Android") == -1) {
  tests.push([ 'bug512295-1.html' , 'bug512295-1-ref.html' ]);
  tests.push([ 'bug512295-2.html' , 'bug512295-2-ref.html' ]);
  tests.push([ 'bug923376.html'   , 'bug923376-ref.html'   ]);
  tests.push(function() {SpecialPowers.pushPrefEnv({'set': [['layout.css.overflow-clip-box.enabled', true]]}, nextTest);});
  tests.push([ 'bug966992-1.html' , 'bug966992-1-ref.html' ]);
  tests.push([ 'bug966992-2.html' , 'bug966992-2-ref.html' ]);
  tests.push([ 'bug966992-3.html' , 'bug966992-3-ref.html' ]);
  tests.push(function() {SpecialPowers.pushPrefEnv({'clear': [['layout.css.overflow-clip-box.enabled']]}, nextTest);});
  tests.push([ 'bug1258308-1.html' , 'bug1258308-1-ref.html' ]); // maybe VK_END doesn't work on Android?
} else {
  is(SpecialPowers.getIntPref("layout.spellcheckDefault"), 0, "Spellcheck should be turned off for this platform or this if..else check removed");
}

if (navigator.platform.indexOf("Linux") >= 0) {
  tests = tests.concat([
    // eDirPrevious, Shift+click
    [ 'multi-range-user-select.html#prev1S_' , 'multi-range-user-select-ref.html#prev1S_'  ] ,
    [ 'multi-range-user-select.html#prev2S_' , 'multi-range-user-select-ref.html#prev2S_'  ] ,
    [ 'multi-range-user-select.html#prev3S_' , 'multi-range-user-select-ref.html#prev3S_'  ] ,
    [ 'multi-range-user-select.html#prev4S_' , 'multi-range-user-select-ref.html#prev4S_'  ] ,
    [ 'multi-range-user-select.html#prev5S_' , 'multi-range-user-select-ref.html#prev5S_'  ] ,
    [ 'multi-range-user-select.html#prev6S_' , 'multi-range-user-select-ref.html#prev6S_'  ] ,
    [ 'multi-range-user-select.html#prev7S_' , 'multi-range-user-select-ref.html#prev7S_'  ] ,
    // eDirPrevious, Shift+Accel+click
    [ 'multi-range-user-select.html#prev1SA' , 'multi-range-user-select-ref.html#prev1SA'  ] ,
    [ 'multi-range-user-select.html#prev2SA' , 'multi-range-user-select-ref.html#prev2SA'  ] ,
    [ 'multi-range-user-select.html#prev3SA' , 'multi-range-user-select-ref.html#prev3SA'  ] ,
    [ 'multi-range-user-select.html#prev4SA' , 'multi-range-user-select-ref.html#prev4SA'  ] ,
    [ 'multi-range-user-select.html#prev5SA' , 'multi-range-user-select-ref.html#prev5SA'  ] ,
    [ 'multi-range-user-select.html#prev6SA' , 'multi-range-user-select-ref.html#prev6SA'  ] ,
    [ 'multi-range-user-select.html#prev7SA' , 'multi-range-user-select-ref.html#prev7SA'  ] ,
    // eDirPrevious, Accel+drag-select (adding an additional range)
    [ 'multi-range-user-select.html#prev1AD' , 'multi-range-user-select-ref.html#prev1AD'  ] ,
    [ 'multi-range-user-select.html#prev7AD' , 'multi-range-user-select-ref.html#prev7AD'  ] ,
    // eDirPrevious, Accel+drag-select (bug 1128722)
    [ 'multi-range-user-select.html#prev8AD' , 'multi-range-user-select-ref.html#prev8AD'  ] ,
    // eDirPrevious, VK_RIGHT / LEFT
    [ 'multi-range-user-select.html#prev1SR' , 'multi-range-user-select-ref.html#prev1SR'  ] ,
    [ 'multi-range-user-select.html#prev1SL' , 'multi-range-user-select-ref.html#prev1SL'  ] ,
    // eDirNext, Shift+click
    [ 'multi-range-user-select.html#next1S_' , 'multi-range-user-select-ref.html#next1S_'  ] ,
    [ 'multi-range-user-select.html#next2S_' , 'multi-range-user-select-ref.html#next2S_'  ] ,
    [ 'multi-range-user-select.html#next3S_' , 'multi-range-user-select-ref.html#next3S_'  ] ,
    [ 'multi-range-user-select.html#next4S_' , 'multi-range-user-select-ref.html#next4S_'  ] ,
    [ 'multi-range-user-select.html#next5S_' , 'multi-range-user-select-ref.html#next5S_'  ] ,
    [ 'multi-range-user-select.html#next6S_' , 'multi-range-user-select-ref.html#next6S_'  ] ,
    [ 'multi-range-user-select.html#next7S_' , 'multi-range-user-select-ref.html#next7S_'  ] ,
    // eDirNext, Shift+Accel+click
    [ 'multi-range-user-select.html#next1SA' , 'multi-range-user-select-ref.html#next1SA'  ] ,
    [ 'multi-range-user-select.html#next2SA' , 'multi-range-user-select-ref.html#next2SA'  ] ,
    [ 'multi-range-user-select.html#next3SA' , 'multi-range-user-select-ref.html#next3SA'  ] ,
    [ 'multi-range-user-select.html#next4SA' , 'multi-range-user-select-ref.html#next4SA'  ] ,
    [ 'multi-range-user-select.html#next5SA' , 'multi-range-user-select-ref.html#next5SA'  ] ,
    [ 'multi-range-user-select.html#next6SA' , 'multi-range-user-select-ref.html#next6SA'  ] ,
    [ 'multi-range-user-select.html#next7SA' , 'multi-range-user-select-ref.html#next7SA'  ] ,
    // eDirNext, Accel+drag-select (adding an additional range)
    [ 'multi-range-user-select.html#next1AD' , 'multi-range-user-select-ref.html#next1AD'  ] ,
    [ 'multi-range-user-select.html#next7AD' , 'multi-range-user-select-ref.html#next7AD'  ] ,
    // eDirNext, Accel+drag-select (bug 1128722)
    [ 'multi-range-user-select.html#next8AD' , 'multi-range-user-select-ref.html#next8AD'  ] ,
    // eDirNext, VK_RIGHT / LEFT
    [ 'multi-range-user-select.html#next1SR' , 'multi-range-user-select-ref.html#next1SR'  ] ,
    [ 'multi-range-user-select.html#next1SL' , 'multi-range-user-select-ref.html#next1SL'  ] ,
    // eDirPrevious, Shift+click
    [ 'multi-range-script-select.html#prev1S_' , 'multi-range-script-select-ref.html#prev1S_'  ] ,
    [ 'multi-range-script-select.html#prev2S_' , 'multi-range-script-select-ref.html#prev2S_'  ] ,
    [ 'multi-range-script-select.html#prev3S_' , 'multi-range-script-select-ref.html#prev3S_'  ] ,
    [ 'multi-range-script-select.html#prev4S_' , 'multi-range-script-select-ref.html#prev4S_'  ] ,
    [ 'multi-range-script-select.html#prev5S_' , 'multi-range-script-select-ref.html#prev5S_'  ] ,
    [ 'multi-range-script-select.html#prev6S_' , 'multi-range-script-select-ref.html#prev6S_'  ] ,
    [ 'multi-range-script-select.html#prev7S_' , 'multi-range-script-select-ref.html#prev7S_'  ] ,
    // eDirPrevious, Shift+Accel+click
    [ 'multi-range-script-select.html#prev1SA' , 'multi-range-script-select-ref.html#prev1SA'  ] ,
    [ 'multi-range-script-select.html#prev2SA' , 'multi-range-script-select-ref.html#prev2SA'  ] ,
    [ 'multi-range-script-select.html#prev3SA' , 'multi-range-script-select-ref.html#prev3SA'  ] ,
    [ 'multi-range-script-select.html#prev4SA' , 'multi-range-script-select-ref.html#prev4SA'  ] ,
    [ 'multi-range-script-select.html#prev5SA' , 'multi-range-script-select-ref.html#prev5SA'  ] ,
    [ 'multi-range-script-select.html#prev6SA' , 'multi-range-script-select-ref.html#prev6SA'  ] ,
    [ 'multi-range-script-select.html#prev7SA' , 'multi-range-script-select-ref.html#prev7SA'  ] ,
    // eDirPrevious, Accel+drag-select (adding an additional range)
    [ 'multi-range-script-select.html#prev1AD' , 'multi-range-script-select-ref.html#prev1AD'  ] ,
    [ 'multi-range-script-select.html#prev7AD' , 'multi-range-script-select-ref.html#prev7AD'  ] ,
    // eDirPrevious, VK_RIGHT / LEFT
    [ 'multi-range-script-select.html#prev1SR' , 'multi-range-script-select-ref.html#prev1SR'  ] ,
    [ 'multi-range-script-select.html#prev1SL' , 'multi-range-script-select-ref.html#prev1SL'  ] ,
    // eDirNext, Shift+click
    [ 'multi-range-script-select.html#next1S_' , 'multi-range-script-select-ref.html#next1S_'  ] ,
    [ 'multi-range-script-select.html#next2S_' , 'multi-range-script-select-ref.html#next2S_'  ] ,
    [ 'multi-range-script-select.html#next3S_' , 'multi-range-script-select-ref.html#next3S_'  ] ,
    [ 'multi-range-script-select.html#next4S_' , 'multi-range-script-select-ref.html#next4S_'  ] ,
    [ 'multi-range-script-select.html#next5S_' , 'multi-range-script-select-ref.html#next5S_'  ] ,
    [ 'multi-range-script-select.html#next6S_' , 'multi-range-script-select-ref.html#next6S_'  ] ,
    [ 'multi-range-script-select.html#next7S_' , 'multi-range-script-select-ref.html#next7S_'  ] ,
    // eDirNext, Shift+Accel+click
    [ 'multi-range-script-select.html#next1SA' , 'multi-range-script-select-ref.html#next1SA'  ] ,
    [ 'multi-range-script-select.html#next2SA' , 'multi-range-script-select-ref.html#next2SA'  ] ,
    [ 'multi-range-script-select.html#next3SA' , 'multi-range-script-select-ref.html#next3SA'  ] ,
    [ 'multi-range-script-select.html#next4SA' , 'multi-range-script-select-ref.html#next4SA'  ] ,
    [ 'multi-range-script-select.html#next5SA' , 'multi-range-script-select-ref.html#next5SA'  ] ,
    [ 'multi-range-script-select.html#next6SA' , 'multi-range-script-select-ref.html#next6SA'  ] ,
    [ 'multi-range-script-select.html#next7SA' , 'multi-range-script-select-ref.html#next7SA'  ] ,
    // eDirNext, Accel+drag-select (adding an additional range)
    [ 'multi-range-script-select.html#next1AD' , 'multi-range-script-select-ref.html#next1AD'  ] ,
    [ 'multi-range-script-select.html#next7AD' , 'multi-range-script-select-ref.html#next7AD'  ] ,
    // eDirNext, VK_RIGHT / LEFT
    [ 'multi-range-script-select.html#next1SR' , 'multi-range-script-select-ref.html#next1SR'  ] ,
    [ 'multi-range-script-select.html#next1SL' , 'multi-range-script-select-ref.html#next1SL'  ] ,
  ]);
}

var testIndex = 0;

function nextTest() {
  if (testIndex < tests.length) {
    if (typeof(tests[testIndex]) == 'function') {
      tests[testIndex]();
    } else {
      refTest(tests[testIndex][0],tests[testIndex][1]);
    }
    ++testIndex;
  } else {
    endTest();
  }
}
function runTests() {
  try {
    if (window.parent) {
      var parentDoc = window.parent.document;
      extraCSSRule = parentDoc.styleSheets[parentDoc.styleSheets.length-1]
        .insertRule("iframe#testframe{width:600px;height:400px}",0);
    }
    try {
      caretBlinkTime = SpecialPowers.getIntPref("ui.caretBlinkTime");
    } catch (e) {}
    SpecialPowers.pushPrefEnv({'set': [['ui.caretBlinkTime', -1]]}, nextTest);
  } catch(e) {
    endTest();
  }
}

SimpleTest.waitForFocus(runTests);

</script>
</head>
<body>
</body>
</html><|MERGE_RESOLUTION|>--- conflicted
+++ resolved
@@ -186,8 +186,6 @@
     [ 'bug1263357-3.html' , 'bug1263357-3-ref.html'] ,
     [ 'bug1263357-4.html' , 'bug1263357-4-ref.html'] ,
     [ 'bug1263357-5.html' , 'bug1263357-5-ref.html'] ,
-<<<<<<< HEAD
-=======
     [ 'bug1354478-1.html' , 'bug1354478-1-ref.html'] ,
     [ 'bug1354478-2.html' , 'bug1354478-2-ref.html'] ,
     [ 'bug1354478-3.html' , 'bug1354478-3-ref.html'] ,
@@ -195,7 +193,6 @@
     [ 'bug1354478-5.html' , 'bug1354478-5-ref.html'] ,
     [ 'bug1354478-6.html' , 'bug1354478-6-ref.html'] ,
     [ 'bug1359411.html'   , 'bug1359411-ref.html' ] ,
->>>>>>> a17af05f
     function() {SpecialPowers.pushPrefEnv({'clear': [['layout.accessiblecaret.enabled']]}, nextTest);} ,
 ];
 
