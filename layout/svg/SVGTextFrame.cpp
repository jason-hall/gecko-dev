/* -*- Mode: C++; tab-width: 2; indent-tabs-mode: nil; c-basic-offset: 2 -*- */
/* This Source Code Form is subject to the terms of the Mozilla Public
 * License, v. 2.0. If a copy of the MPL was not distributed with this
 * file, You can obtain one at http://mozilla.org/MPL/2.0/. */

// Main header first:
#include "SVGTextFrame.h"

// Keep others in (case-insensitive) order:
#include "DOMSVGPoint.h"
#include "gfx2DGlue.h"
#include "gfxContext.h"
#include "gfxFont.h"
#include "gfxSkipChars.h"
#include "gfxTypes.h"
#include "gfxUtils.h"
#include "LookAndFeel.h"
#include "mozilla/gfx/2D.h"
#include "mozilla/gfx/PatternHelpers.h"
#include "mozilla/Likely.h"
#include "nsAlgorithm.h"
#include "nsBlockFrame.h"
#include "nsCaret.h"
#include "nsContentUtils.h"
#include "nsGkAtoms.h"
#include "nsIDOMSVGLength.h"
#include "nsISelection.h"
#include "nsQuickSort.h"
#include "nsSVGEffects.h"
#include "nsSVGOuterSVGFrame.h"
#include "nsSVGPaintServerFrame.h"
#include "mozilla/dom/SVGRect.h"
#include "nsSVGIntegrationUtils.h"
#include "nsSVGUtils.h"
#include "nsTArray.h"
#include "nsTextFrame.h"
#include "nsTextNode.h"
#include "SVGAnimatedNumberList.h"
#include "SVGContentUtils.h"
#include "SVGContextPaint.h"
#include "SVGLengthList.h"
#include "SVGNumberList.h"
#include "SVGPathElement.h"
#include "SVGTextPathElement.h"
#include "nsLayoutUtils.h"
#include "nsFrameSelection.h"
#include "nsStyleStructInlines.h"
#include <algorithm>
#include <cmath>
#include <limits>

using namespace mozilla;
using namespace mozilla::dom;
using namespace mozilla::gfx;
using namespace mozilla::image;

// ============================================================================
// Utility functions

/**
 * Using the specified gfxSkipCharsIterator, converts an offset and length
 * in original char indexes to skipped char indexes.
 *
 * @param aIterator The gfxSkipCharsIterator to use for the conversion.
 * @param aOriginalOffset The original offset.
 * @param aOriginalLength The original length.
 */
static gfxTextRun::Range
ConvertOriginalToSkipped(gfxSkipCharsIterator& aIterator,
                         uint32_t aOriginalOffset, uint32_t aOriginalLength)
{
  uint32_t start = aIterator.ConvertOriginalToSkipped(aOriginalOffset);
  aIterator.AdvanceOriginal(aOriginalLength);
  return gfxTextRun::Range(start, aIterator.GetSkippedOffset());
}

/**
 * Converts an nsPoint from app units to user space units using the specified
 * nsPresContext and returns it as a gfxPoint.
 */
static gfxPoint
AppUnitsToGfxUnits(const nsPoint& aPoint, const nsPresContext* aContext)
{
  return gfxPoint(aContext->AppUnitsToGfxUnits(aPoint.x),
                  aContext->AppUnitsToGfxUnits(aPoint.y));
}

/**
 * Converts a gfxRect that is in app units to CSS pixels using the specified
 * nsPresContext and returns it as a gfxRect.
 */
static gfxRect
AppUnitsToFloatCSSPixels(const gfxRect& aRect, const nsPresContext* aContext)
{
  return gfxRect(aContext->AppUnitsToFloatCSSPixels(aRect.x),
                 aContext->AppUnitsToFloatCSSPixels(aRect.y),
                 aContext->AppUnitsToFloatCSSPixels(aRect.width),
                 aContext->AppUnitsToFloatCSSPixels(aRect.height));
}

/**
 * Scales a gfxRect around a given point.
 *
 * @param aRect The rectangle to scale.
 * @param aPoint The point around which to scale.
 * @param aScale The scale amount.
 */
static void
ScaleAround(gfxRect& aRect, const gfxPoint& aPoint, double aScale)
{
  aRect.x = aPoint.x - aScale * (aPoint.x - aRect.x);
  aRect.y = aPoint.y - aScale * (aPoint.y - aRect.y);
  aRect.width *= aScale;
  aRect.height *= aScale;
}

/**
 * Returns whether a gfxPoint lies within a gfxRect.
 */
static bool
Inside(const gfxRect& aRect, const gfxPoint& aPoint)
{
  return aPoint.x >= aRect.x &&
         aPoint.x < aRect.XMost() &&
         aPoint.y >= aRect.y &&
         aPoint.y < aRect.YMost();
}

/**
 * Gets the measured ascent and descent of the text in the given nsTextFrame
 * in app units.
 *
 * @param aFrame The text frame.
 * @param aAscent The ascent in app units (output).
 * @param aDescent The descent in app units (output).
 */
static void
GetAscentAndDescentInAppUnits(nsTextFrame* aFrame,
                              gfxFloat& aAscent, gfxFloat& aDescent)
{
  gfxSkipCharsIterator it = aFrame->EnsureTextRun(nsTextFrame::eInflated);
  gfxTextRun* textRun = aFrame->GetTextRun(nsTextFrame::eInflated);

  gfxTextRun::Range range = ConvertOriginalToSkipped(
    it, aFrame->GetContentOffset(), aFrame->GetContentLength());

  gfxTextRun::Metrics metrics =
    textRun->MeasureText(range, gfxFont::LOOSE_INK_EXTENTS, nullptr, nullptr);

  aAscent = metrics.mAscent;
  aDescent = metrics.mDescent;
}

/**
 * Updates an interval by intersecting it with another interval.
 * The intervals are specified using a start index and a length.
 */
static void
IntersectInterval(uint32_t& aStart, uint32_t& aLength,
                  uint32_t aStartOther, uint32_t aLengthOther)
{
  uint32_t aEnd = aStart + aLength;
  uint32_t aEndOther = aStartOther + aLengthOther;

  if (aStartOther >= aEnd || aStart >= aEndOther) {
    aLength = 0;
  } else {
    if (aStartOther >= aStart)
      aStart = aStartOther;
    aLength = std::min(aEnd, aEndOther) - aStart;
  }
}

/**
 * Intersects an interval as IntersectInterval does but by taking
 * the offset and length of the other interval from a
 * nsTextFrame::TrimmedOffsets object.
 */
static void
TrimOffsets(uint32_t& aStart, uint32_t& aLength,
            const nsTextFrame::TrimmedOffsets& aTrimmedOffsets)
{
  IntersectInterval(aStart, aLength,
                    aTrimmedOffsets.mStart, aTrimmedOffsets.mLength);
}

/**
 * Returns the closest ancestor-or-self node that is not an SVG <a>
 * element.
 */
static nsIContent*
GetFirstNonAAncestor(nsIContent* aContent)
{
  while (aContent && aContent->IsSVGElement(nsGkAtoms::a)) {
    aContent = aContent->GetParent();
  }
  return aContent;
}

/**
 * Returns whether the given node is a text content element[1], taking into
 * account whether it has a valid parent.
 *
 * For example, in:
 *
 *   <svg xmlns="http://www.w3.org/2000/svg">
 *     <text><a/><text/></text>
 *     <tspan/>
 *   </svg>
 *
 * true would be returned for the outer <text> element and the <a> element,
 * and false for the inner <text> element (since a <text> is not allowed
 * to be a child of another <text>) and the <tspan> element (because it
 * must be inside a <text> subtree).
 *
 * Note that we don't support the <tref> element yet and this function
 * returns false for it.
 *
 * [1] https://svgwg.org/svg2-draft/intro.html#TermTextContentElement
 */
static bool
IsTextContentElement(nsIContent* aContent)
{
  if (aContent->IsSVGElement(nsGkAtoms::text)) {
    nsIContent* parent = GetFirstNonAAncestor(aContent->GetParent());
    return !parent || !IsTextContentElement(parent);
  }

  if (aContent->IsSVGElement(nsGkAtoms::textPath)) {
    nsIContent* parent = GetFirstNonAAncestor(aContent->GetParent());
    return parent && parent->IsSVGElement(nsGkAtoms::text);
  }

  if (aContent->IsAnyOfSVGElements(nsGkAtoms::a,
                                   nsGkAtoms::tspan)) {
    return true;
  }

  return false;
}

/**
 * Returns whether the specified frame is an nsTextFrame that has some text
 * content.
 */
static bool
IsNonEmptyTextFrame(nsIFrame* aFrame)
{
  nsTextFrame* textFrame = do_QueryFrame(aFrame);
  if (!textFrame) {
    return false;
  }

  return textFrame->GetContentLength() != 0;
}

/**
 * Takes an nsIFrame and if it is a text frame that has some text content,
 * returns it as an nsTextFrame and its corresponding nsTextNode.
 *
 * @param aFrame The frame to look at.
 * @param aTextFrame aFrame as an nsTextFrame (output).
 * @param aTextNode The nsTextNode content of aFrame (output).
 * @return true if aFrame is a non-empty text frame, false otherwise.
 */
static bool
GetNonEmptyTextFrameAndNode(nsIFrame* aFrame,
                            nsTextFrame*& aTextFrame,
                            nsTextNode*& aTextNode)
{
  nsTextFrame* text = do_QueryFrame(aFrame);
  bool isNonEmptyTextFrame = text && text->GetContentLength() != 0;

  if (isNonEmptyTextFrame) {
    nsIContent* content = text->GetContent();
    NS_ASSERTION(content && content->IsNodeOfType(nsINode::eTEXT),
                 "unexpected content type for nsTextFrame");

    nsTextNode* node = static_cast<nsTextNode*>(content);
    MOZ_ASSERT(node->TextLength() != 0,
               "frame's GetContentLength() should be 0 if the text node "
               "has no content");

    aTextFrame = text;
    aTextNode = node;
  }

  MOZ_ASSERT(IsNonEmptyTextFrame(aFrame) == isNonEmptyTextFrame,
             "our logic should agree with IsNonEmptyTextFrame");
  return isNonEmptyTextFrame;
}

/**
 * Returns whether the specified atom is for one of the five
 * glyph positioning attributes that can appear on SVG text
 * elements -- x, y, dx, dy or rotate.
 */
static bool
IsGlyphPositioningAttribute(nsIAtom* aAttribute)
{
  return aAttribute == nsGkAtoms::x ||
         aAttribute == nsGkAtoms::y ||
         aAttribute == nsGkAtoms::dx ||
         aAttribute == nsGkAtoms::dy ||
         aAttribute == nsGkAtoms::rotate;
}

/**
 * Returns the position in app units of a given baseline (using an
 * SVG dominant-baseline property value) for a given nsTextFrame.
 *
 * @param aFrame The text frame to inspect.
 * @param aTextRun The text run of aFrame.
 * @param aDominantBaseline The dominant-baseline value to use.
 */
static nscoord
GetBaselinePosition(nsTextFrame* aFrame,
                    gfxTextRun* aTextRun,
                    uint8_t aDominantBaseline,
                    float aFontSizeScaleFactor)
{
  WritingMode writingMode = aFrame->GetWritingMode();
  gfxTextRun::Metrics metrics =
    aTextRun->MeasureText(gfxFont::LOOSE_INK_EXTENTS, nullptr);

  switch (aDominantBaseline) {
    case NS_STYLE_DOMINANT_BASELINE_HANGING:
    case NS_STYLE_DOMINANT_BASELINE_TEXT_BEFORE_EDGE:
      return writingMode.IsVerticalRL()
             ? metrics.mAscent + metrics.mDescent : 0;

    case NS_STYLE_DOMINANT_BASELINE_USE_SCRIPT:
    case NS_STYLE_DOMINANT_BASELINE_NO_CHANGE:
    case NS_STYLE_DOMINANT_BASELINE_RESET_SIZE:
      // These three should not simply map to 'baseline', but we don't
      // support the complex baseline model that SVG 1.1 has and which
      // css3-linebox now defines.
      // (fall through)

    case NS_STYLE_DOMINANT_BASELINE_AUTO:
    case NS_STYLE_DOMINANT_BASELINE_ALPHABETIC:
      return writingMode.IsVerticalRL()
             ? metrics.mAscent + metrics.mDescent -
               aFrame->GetLogicalBaseline(writingMode)
             : aFrame->GetLogicalBaseline(writingMode);

    case NS_STYLE_DOMINANT_BASELINE_MIDDLE:
      return aFrame->GetLogicalBaseline(writingMode) -
        SVGContentUtils::GetFontXHeight(aFrame) / 2.0 *
        aFrame->PresContext()->AppUnitsPerCSSPixel() * aFontSizeScaleFactor;

    case NS_STYLE_DOMINANT_BASELINE_TEXT_AFTER_EDGE:
    case NS_STYLE_DOMINANT_BASELINE_IDEOGRAPHIC:
      return writingMode.IsVerticalLR()
             ? 0 : metrics.mAscent + metrics.mDescent;

    case NS_STYLE_DOMINANT_BASELINE_CENTRAL:
    case NS_STYLE_DOMINANT_BASELINE_MATHEMATICAL:
      return (metrics.mAscent + metrics.mDescent) / 2.0;
  }

  NS_NOTREACHED("unexpected dominant-baseline value");
  return aFrame->GetLogicalBaseline(writingMode);
}

/**
 * For a given text run, returns the range of skipped characters that comprise
 * the ligature group and/or cluster that includes the character represented
 * by the specified gfxSkipCharsIterator.
 *
 * @param aTextRun The text run to use for determining whether a given character
 *   is part of a ligature or cluster.
 * @param aIterator The gfxSkipCharsIterator to use for the current position
 *   in the text run.
 */
static gfxTextRun::Range
ClusterRange(gfxTextRun* aTextRun, const gfxSkipCharsIterator& aIterator)
{
  uint32_t start = aIterator.GetSkippedOffset();
  uint32_t end = start + 1;
  while (end < aTextRun->GetLength() &&
         (!aTextRun->IsLigatureGroupStart(end) ||
          !aTextRun->IsClusterStart(end))) {
    end++;
  }
  return gfxTextRun::Range(start, end);
}

/**
 * Truncates an array to be at most the length of another array.
 *
 * @param aArrayToTruncate The array to truncate.
 * @param aReferenceArray The array whose length will be used to truncate
 *   aArrayToTruncate to.
 */
template<typename T, typename U>
static void
TruncateTo(nsTArray<T>& aArrayToTruncate, const nsTArray<U>& aReferenceArray)
{
  uint32_t length = aReferenceArray.Length();
  if (aArrayToTruncate.Length() > length) {
    aArrayToTruncate.TruncateLength(length);
  }
}

/**
 * Asserts that the anonymous block child of the SVGTextFrame has been
 * reflowed (or does not exist).  Returns null if the child has not been
 * reflowed, and the frame otherwise.
 *
 * We check whether the kid has been reflowed and not the frame itself
 * since we sometimes need to call this function during reflow, after the
 * kid has been reflowed but before we have cleared the dirty bits on the
 * frame itself.
 */
static SVGTextFrame*
FrameIfAnonymousChildReflowed(SVGTextFrame* aFrame)
{
  NS_PRECONDITION(aFrame, "aFrame must not be null");
  nsIFrame* kid = aFrame->PrincipalChildList().FirstChild();
  if (NS_SUBTREE_DIRTY(kid)) {
    MOZ_ASSERT(false, "should have already reflowed the anonymous block child");
    return nullptr;
  }
  return aFrame;
}

static double
GetContextScale(const gfxMatrix& aMatrix)
{
  // The context scale is the ratio of the length of the transformed
  // diagonal vector (1,1) to the length of the untransformed diagonal
  // (which is sqrt(2)).
  gfxPoint p = aMatrix.TransformPoint(gfxPoint(1, 1)) -
               aMatrix.TransformPoint(gfxPoint(0, 0));
  return SVGContentUtils::ComputeNormalizedHypotenuse(p.x, p.y);
}

// ============================================================================
// Utility classes

namespace mozilla {

// ----------------------------------------------------------------------------
// TextRenderedRun

/**
 * A run of text within a single nsTextFrame whose glyphs can all be painted
 * with a single call to nsTextFrame::PaintText.  A text rendered run can
 * be created for a sequence of two or more consecutive glyphs as long as:
 *
 *   - Only the first glyph has (or none of the glyphs have) been positioned
 *     with SVG text positioning attributes
 *   - All of the glyphs have zero rotation
 *   - The glyphs are not on a text path
 *   - The glyphs correspond to content within the one nsTextFrame
 *
 * A TextRenderedRunIterator produces TextRenderedRuns required for painting a
 * whole SVGTextFrame.
 */
struct TextRenderedRun
{
  typedef gfxTextRun::Range Range;

  /**
   * Constructs a TextRenderedRun that is uninitialized except for mFrame
   * being null.
   */
  TextRenderedRun()
    : mFrame(nullptr)
  {
  }

  /**
   * Constructs a TextRenderedRun with all of the information required to
   * paint it.  See the comments documenting the member variables below
   * for descriptions of the arguments.
   */
  TextRenderedRun(nsTextFrame* aFrame, const gfxPoint& aPosition,
                  float aLengthAdjustScaleFactor, double aRotate,
                  float aFontSizeScaleFactor, nscoord aBaseline,
                  uint32_t aTextFrameContentOffset,
                  uint32_t aTextFrameContentLength,
                  uint32_t aTextElementCharIndex)
    : mFrame(aFrame),
      mPosition(aPosition),
      mLengthAdjustScaleFactor(aLengthAdjustScaleFactor),
      mRotate(static_cast<float>(aRotate)),
      mFontSizeScaleFactor(aFontSizeScaleFactor),
      mBaseline(aBaseline),
      mTextFrameContentOffset(aTextFrameContentOffset),
      mTextFrameContentLength(aTextFrameContentLength),
      mTextElementCharIndex(aTextElementCharIndex)
  {
  }

  /**
   * Returns the text run for the text frame that this rendered run is part of.
   */
  gfxTextRun* GetTextRun() const
  {
    mFrame->EnsureTextRun(nsTextFrame::eInflated);
    return mFrame->GetTextRun(nsTextFrame::eInflated);
  }

  /**
   * Returns whether this rendered run is RTL.
   */
  bool IsRightToLeft() const
  {
    return GetTextRun()->IsRightToLeft();
  }

  /**
   * Returns whether this rendered run is vertical.
   */
  bool IsVertical() const
  {
    return GetTextRun()->IsVertical();
  }

  /**
   * Returns the transform that converts from a <text> element's user space into
   * the coordinate space that rendered runs can be painted directly in.
   *
   * The difference between this method and GetTransformFromRunUserSpaceToUserSpace
   * is that when calling in to nsTextFrame::PaintText, it will already take
   * into account any left clip edge (that is, it doesn't just apply a visual
   * clip to the rendered text, it shifts the glyphs over so that they are
   * painted with their left edge at the x coordinate passed in to it).
   * Thus we need to account for this in our transform.
   *
   *
   * Assume that we have <text x="100" y="100" rotate="0 0 1 0 0 1">abcdef</text>.
   * This would result in four text rendered runs:
   *
   *   - one for "ab"
   *   - one for "c"
   *   - one for "de"
   *   - one for "f"
   *
   * Assume now that we are painting the third TextRenderedRun.  It will have
   * a left clip edge that is the sum of the advances of "abc", and it will
   * have a right clip edge that is the advance of "f".  In
   * SVGTextFrame::PaintSVG(), we pass in nsPoint() (i.e., the origin)
   * as the point at which to paint the text frame, and we pass in the
   * clip edge values.  The nsTextFrame will paint the substring of its
   * text such that the top-left corner of the "d"'s glyph cell will be at
   * (0, 0) in the current coordinate system.
   *
   * Thus, GetTransformFromUserSpaceForPainting must return a transform from
   * whatever user space the <text> element is in to a coordinate space in
   * device pixels (as that's what nsTextFrame works in) where the origin is at
   * the same position as our user space mPositions[i].mPosition value for
   * the "d" glyph, which will be (100 + userSpaceAdvance("abc"), 100).
   * The translation required to do this (ignoring the scale to get from
   * user space to device pixels, and ignoring the
   * (100 + userSpaceAdvance("abc"), 100) translation) is:
   *
   *   (-leftEdge, -baseline)
   *
   * where baseline is the distance between the baseline of the text and the top
   * edge of the nsTextFrame.  We translate by -leftEdge horizontally because
   * the nsTextFrame will already shift the glyphs over by that amount and start
   * painting glyphs at x = 0.  We translate by -baseline vertically so that
   * painting the top edges of the glyphs at y = 0 will result in their
   * baselines being at our desired y position.
   *
   *
   * Now for an example with RTL text.  Assume our content is now
   * <text x="100" y="100" rotate="0 0 1 0 0 1">WERBEH</text>.  We'd have
   * the following text rendered runs:
   *
   *   - one for "EH"
   *   - one for "B"
   *   - one for "ER"
   *   - one for "W"
   *
   * Again, we are painting the third TextRenderedRun.  The left clip edge
   * is the advance of the "W" and the right clip edge is the sum of the
   * advances of "BEH".  Our translation to get the rendered "ER" glyphs
   * in the right place this time is:
   *
   *   (-frameWidth + rightEdge, -baseline)
   *
   * which is equivalent to:
   *
   *   (-(leftEdge + advance("ER")), -baseline)
   *
   * The reason we have to shift left additionally by the width of the run
   * of glyphs we are painting is that although the nsTextFrame is RTL,
   * we still supply the top-left corner to paint the frame at when calling
   * nsTextFrame::PaintText, even though our user space positions for each
   * glyph in mPositions specifies the origin of each glyph, which for RTL
   * glyphs is at the right edge of the glyph cell.
   *
   *
   * For any other use of an nsTextFrame in the context of a particular run
   * (such as hit testing, or getting its rectangle),
   * GetTransformFromRunUserSpaceToUserSpace should be used.
   *
   * @param aContext The context to use for unit conversions.
   * @param aItem The nsCharClipDisplayItem that holds the amount of clipping
   *   from the left and right edges of the text frame for this rendered run.
   *   An appropriate nsCharClipDisplayItem can be obtained by constructing an
   *   SVGCharClipDisplayItem for the TextRenderedRun.
   */
  gfxMatrix GetTransformFromUserSpaceForPainting(
                                      nsPresContext* aContext,
                                      const nsCharClipDisplayItem& aItem) const;

  /**
   * Returns the transform that converts from "run user space" to a <text>
   * element's user space.  Run user space is a coordinate system that has the
   * same size as the <text>'s user space but rotated and translated such that
   * (0,0) is the top-left of the rectangle that bounds the text.
   *
   * @param aContext The context to use for unit conversions.
   */
  gfxMatrix GetTransformFromRunUserSpaceToUserSpace(nsPresContext* aContext) const;

  /**
   * Returns the transform that converts from "run user space" to float pixels
   * relative to the nsTextFrame that this rendered run is a part of.
   *
   * @param aContext The context to use for unit conversions.
   */
  gfxMatrix GetTransformFromRunUserSpaceToFrameUserSpace(nsPresContext* aContext) const;

  /**
   * Flag values used for the aFlags arguments of GetRunUserSpaceRect,
   * GetFrameUserSpaceRect and GetUserSpaceRect.
   */
  enum {
    // Includes the fill geometry of the text in the returned rectangle.
    eIncludeFill = 1,
    // Includes the stroke geometry of the text in the returned rectangle.
    eIncludeStroke = 2,
    // Includes any text shadow in the returned rectangle.
    eIncludeTextShadow = 4,
    // Don't include any horizontal glyph overflow in the returned rectangle.
    eNoHorizontalOverflow = 8
  };

  /**
   * Returns a rectangle that bounds the fill and/or stroke of the rendered run
   * in run user space.
   *
   * @param aContext The context to use for unit conversions.
   * @param aFlags A combination of the flags above (eIncludeFill and
   *   eIncludeStroke) indicating what parts of the text to include in
   *   the rectangle.
   */
  SVGBBox GetRunUserSpaceRect(nsPresContext* aContext, uint32_t aFlags) const;

  /**
   * Returns a rectangle that covers the fill and/or stroke of the rendered run
   * in "frame user space".
   *
   * Frame user space is a coordinate space of the same scale as the <text>
   * element's user space, but with its rotation set to the rotation of
   * the glyphs within this rendered run and its origin set to the position
   * such that placing the nsTextFrame there would result in the glyphs in
   * this rendered run being at their correct positions.
   *
   * For example, say we have <text x="100 150" y="100">ab</text>.  Assume
   * the advance of both the "a" and the "b" is 12 user units, and the
   * ascent of the text is 8 user units and its descent is 6 user units,
   * and that we are not measuing the stroke of the text, so that we stay
   * entirely within the glyph cells.
   *
   * There will be two text rendered runs, one for "a" and one for "b".
   *
   * The frame user space for the "a" run will have its origin at
   * (100, 100 - 8) in the <text> element's user space and will have its
   * axes aligned with the user space (since there is no rotate="" or
   * text path involve) and with its scale the same as the user space.
   * The rect returned by this method will be (0, 0, 12, 14), since the "a"
   * glyph is right at the left of the nsTextFrame.
   *
   * The frame user space for the "b" run will have its origin at
   * (150 - 12, 100 - 8), and scale/rotation the same as above.  The rect
   * returned by this method will be (12, 0, 12, 14), since we are
   * advance("a") horizontally in to the text frame.
   *
   * @param aContext The context to use for unit conversions.
   * @param aFlags A combination of the flags above (eIncludeFill and
   *   eIncludeStroke) indicating what parts of the text to include in
   *   the rectangle.
   */
  SVGBBox GetFrameUserSpaceRect(nsPresContext* aContext, uint32_t aFlags) const;

  /**
   * Returns a rectangle that covers the fill and/or stroke of the rendered run
   * in the <text> element's user space.
   *
   * @param aContext The context to use for unit conversions.
   * @param aFlags A combination of the flags above indicating what parts of the
   *   text to include in the rectangle.
   * @param aAdditionalTransform An additional transform to apply to the
   *   frame user space rectangle before its bounds are transformed into
   *   user space.
   */
  SVGBBox GetUserSpaceRect(nsPresContext* aContext, uint32_t aFlags,
                           const gfxMatrix* aAdditionalTransform = nullptr) const;

  /**
   * Gets the app unit amounts to clip from the left and right edges of
   * the nsTextFrame in order to paint just this rendered run.
   *
   * Note that if clip edge amounts land in the middle of a glyph, the
   * glyph won't be painted at all.  The clip edges are thus more of
   * a selection mechanism for which glyphs will be painted, rather
   * than a geometric clip.
   */
  void GetClipEdges(nscoord& aVisIStartEdge, nscoord& aVisIEndEdge) const;

  /**
   * Returns the advance width of the whole rendered run.
   */
  nscoord GetAdvanceWidth() const;

  /**
   * Returns the index of the character into this rendered run whose
   * glyph cell contains the given point, or -1 if there is no such
   * character.  This does not hit test against any overflow.
   *
   * @param aContext The context to use for unit conversions.
   * @param aPoint The point in the user space of the <text> element.
   */
  int32_t GetCharNumAtPosition(nsPresContext* aContext,
                               const gfxPoint& aPoint) const;

  /**
   * The text frame that this rendered run lies within.
   */
  nsTextFrame* mFrame;

  /**
   * The point in user space that the text is positioned at.
   *
   * For a horizontal run:
   * The x coordinate is the left edge of a LTR run of text or the right edge of
   * an RTL run.  The y coordinate is the baseline of the text.
   * For a vertical run:
   * The x coordinate is the baseline of the text.
   * The y coordinate is the top edge of a LTR run, or bottom of RTL.
   */
  gfxPoint mPosition;

  /**
   * The horizontal scale factor to apply when painting glyphs to take
   * into account textLength="".
   */
  float mLengthAdjustScaleFactor;

  /**
   * The rotation in radians in the user coordinate system that the text has.
   */
  float mRotate;

  /**
   * The scale factor that was used to transform the text run's original font
   * size into a sane range for painting and measurement.
   */
  double mFontSizeScaleFactor;

  /**
   * The baseline in app units of this text run.  The measurement is from the
   * top of the text frame. (From the left edge if vertical.)
   */
  nscoord mBaseline;

  /**
   * The offset and length in mFrame's content nsTextNode that corresponds to
   * this text rendered run.  These are original char indexes.
   */
  uint32_t mTextFrameContentOffset;
  uint32_t mTextFrameContentLength;

  /**
   * The character index in the whole SVG <text> element that this text rendered
   * run begins at.
   */
  uint32_t mTextElementCharIndex;
};

gfxMatrix
TextRenderedRun::GetTransformFromUserSpaceForPainting(
                                       nsPresContext* aContext,
                                       const nsCharClipDisplayItem& aItem) const
{
  // We transform to device pixels positioned such that painting the text frame
  // at (0,0) with aItem will result in the text being in the right place.

  gfxMatrix m;
  if (!mFrame) {
    return m;
  }

  float cssPxPerDevPx = aContext->
    AppUnitsToFloatCSSPixels(aContext->AppUnitsPerDevPixel());

  // Glyph position in user space.
  m.PreTranslate(mPosition / cssPxPerDevPx);

  // Take into account any font size scaling and scaling due to textLength="".
  m.PreScale(1.0 / mFontSizeScaleFactor, 1.0 / mFontSizeScaleFactor);

  // Rotation due to rotate="" or a <textPath>.
  m.PreRotate(mRotate);

  m.PreScale(mLengthAdjustScaleFactor, 1.0);

  // Translation to get the text frame in the right place.
  nsPoint t;
  if (IsVertical()) {
    t = nsPoint(-mBaseline,
                IsRightToLeft()
                  ? -mFrame->GetRect().height + aItem.mVisIEndEdge
                  : -aItem.mVisIStartEdge);
  } else {
    t = nsPoint(IsRightToLeft()
                  ? -mFrame->GetRect().width + aItem.mVisIEndEdge
                  : -aItem.mVisIStartEdge,
                -mBaseline);
  }
  m.PreTranslate(AppUnitsToGfxUnits(t, aContext));

  return m;
}

gfxMatrix
TextRenderedRun::GetTransformFromRunUserSpaceToUserSpace(
                                                  nsPresContext* aContext) const
{
  gfxMatrix m;
  if (!mFrame) {
    return m;
  }

  float cssPxPerDevPx = aContext->
    AppUnitsToFloatCSSPixels(aContext->AppUnitsPerDevPixel());

  nscoord start, end;
  GetClipEdges(start, end);

  // Glyph position in user space.
  m.PreTranslate(mPosition);

  // Rotation due to rotate="" or a <textPath>.
  m.PreRotate(mRotate);

  // Scale due to textLength="".
  m.PreScale(mLengthAdjustScaleFactor, 1.0);

  // Translation to get the text frame in the right place.
  nsPoint t;
  if (IsVertical()) {
    t = nsPoint(-mBaseline,
                IsRightToLeft()
                  ? -mFrame->GetRect().height + start + end
                  : 0);
  } else {
    t = nsPoint(IsRightToLeft()
                  ? -mFrame->GetRect().width + start + end
                  : 0,
                -mBaseline);
  }
  m.PreTranslate(AppUnitsToGfxUnits(t, aContext) *
                   cssPxPerDevPx / mFontSizeScaleFactor);

  return m;
}

gfxMatrix
TextRenderedRun::GetTransformFromRunUserSpaceToFrameUserSpace(
                                                  nsPresContext* aContext) const
{
  gfxMatrix m;
  if (!mFrame) {
    return m;
  }

  nscoord start, end;
  GetClipEdges(start, end);

  // Translate by the horizontal distance into the text frame this
  // rendered run is.
  gfxFloat appPerCssPx = aContext->AppUnitsPerCSSPixel();
  gfxPoint t = IsVertical() ? gfxPoint(0, start / appPerCssPx)
                            : gfxPoint(start / appPerCssPx, 0);
  return m.PreTranslate(t);
}

SVGBBox
TextRenderedRun::GetRunUserSpaceRect(nsPresContext* aContext,
                                     uint32_t aFlags) const
{
  SVGBBox r;
  if (!mFrame) {
    return r;
  }

  // Determine the amount of overflow above and below the frame's mRect.
  //
  // We need to call GetVisualOverflowRectRelativeToSelf because this includes
  // overflowing decorations, which the MeasureText call below does not.  We
  // assume here the decorations only overflow above and below the frame, never
  // horizontally.
  nsRect self = mFrame->GetVisualOverflowRectRelativeToSelf();
  nsRect rect = mFrame->GetRect();
  bool vertical = IsVertical();
  nscoord above = vertical ? -self.x : -self.y;
  nscoord below = vertical ? self.XMost() - rect.width
                           : self.YMost() - rect.height;

  gfxSkipCharsIterator it = mFrame->EnsureTextRun(nsTextFrame::eInflated);
  gfxTextRun* textRun = mFrame->GetTextRun(nsTextFrame::eInflated);

  // Get the content range for this rendered run.
  Range range = ConvertOriginalToSkipped(it, mTextFrameContentOffset,
                                         mTextFrameContentLength);
  if (range.Length() == 0) {
    return r;
  }

  // Measure that range.
  gfxTextRun::Metrics metrics =
    textRun->MeasureText(range, gfxFont::LOOSE_INK_EXTENTS, nullptr, nullptr);
  // Make sure it includes the font-box.
  gfxRect fontBox(0, -metrics.mAscent,
      metrics.mAdvanceWidth, metrics.mAscent + metrics.mDescent);
  metrics.mBoundingBox.UnionRect(metrics.mBoundingBox, fontBox);

  // Determine the rectangle that covers the rendered run's fill,
  // taking into account the measured vertical overflow due to
  // decorations.
  nscoord baseline = metrics.mBoundingBox.y + metrics.mAscent;
  gfxFloat x, width;
  if (aFlags & eNoHorizontalOverflow) {
    x = 0.0;
    width = textRun->GetAdvanceWidth(range, nullptr);
  } else {
    x = metrics.mBoundingBox.x;
    width = metrics.mBoundingBox.width;
  }
  nsRect fillInAppUnits(x, baseline - above,
                        width, metrics.mBoundingBox.height + above + below);
  if (textRun->IsVertical()) {
    // Swap line-relative textMetrics dimensions to physical coordinates.
    Swap(fillInAppUnits.x, fillInAppUnits.y);
    Swap(fillInAppUnits.width, fillInAppUnits.height);
  }

  // Account for text-shadow.
  if (aFlags & eIncludeTextShadow) {
    fillInAppUnits =
      nsLayoutUtils::GetTextShadowRectsUnion(fillInAppUnits, mFrame);
  }

  // Convert the app units rectangle to user units.
  gfxRect fill = AppUnitsToFloatCSSPixels(gfxRect(fillInAppUnits.x,
                                                  fillInAppUnits.y,
                                                  fillInAppUnits.width,
                                                  fillInAppUnits.height),
                                          aContext);

  // Scale the rectangle up due to any mFontSizeScaleFactor.  We scale
  // it around the text's origin.
  ScaleAround(fill,
              textRun->IsVertical()
                ? gfxPoint(aContext->AppUnitsToFloatCSSPixels(baseline), 0.0)
                : gfxPoint(0.0, aContext->AppUnitsToFloatCSSPixels(baseline)),
              1.0 / mFontSizeScaleFactor);

  // Include the fill if requested.
  if (aFlags & eIncludeFill) {
    r = fill;
  }

  // Include the stroke if requested.
  if ((aFlags & eIncludeStroke) &&
      !fill.IsEmpty() &&
      nsSVGUtils::GetStrokeWidth(mFrame) > 0) {
    r.UnionEdges(nsSVGUtils::PathExtentsToMaxStrokeExtents(fill, mFrame,
                                                           gfxMatrix()));
  }

  return r;
}

SVGBBox
TextRenderedRun::GetFrameUserSpaceRect(nsPresContext* aContext,
                                       uint32_t aFlags) const
{
  SVGBBox r = GetRunUserSpaceRect(aContext, aFlags);
  if (r.IsEmpty()) {
    return r;
  }
  gfxMatrix m = GetTransformFromRunUserSpaceToFrameUserSpace(aContext);
  return m.TransformBounds(r.ToThebesRect());
}

SVGBBox
TextRenderedRun::GetUserSpaceRect(nsPresContext* aContext,
                                  uint32_t aFlags,
                                  const gfxMatrix* aAdditionalTransform) const
{
  SVGBBox r = GetRunUserSpaceRect(aContext, aFlags);
  if (r.IsEmpty()) {
    return r;
  }
  gfxMatrix m = GetTransformFromRunUserSpaceToUserSpace(aContext);
  if (aAdditionalTransform) {
    m *= *aAdditionalTransform;
  }
  return m.TransformBounds(r.ToThebesRect());
}

void
TextRenderedRun::GetClipEdges(nscoord& aVisIStartEdge,
                              nscoord& aVisIEndEdge) const
{
  uint32_t contentLength = mFrame->GetContentLength();
  if (mTextFrameContentOffset == 0 &&
      mTextFrameContentLength == contentLength) {
    // If the rendered run covers the entire content, we know we don't need
    // to clip without having to measure anything.
    aVisIStartEdge = 0;
    aVisIEndEdge = 0;
    return;
  }

  gfxSkipCharsIterator it = mFrame->EnsureTextRun(nsTextFrame::eInflated);
  gfxTextRun* textRun = mFrame->GetTextRun(nsTextFrame::eInflated);

  // Get the covered content offset/length for this rendered run in skipped
  // characters, since that is what GetAdvanceWidth expects.
  Range runRange = ConvertOriginalToSkipped(it, mTextFrameContentOffset,
                                            mTextFrameContentLength);

  // Get the offset/length of the whole nsTextFrame.
  uint32_t frameOffset = mFrame->GetContentOffset();
  uint32_t frameLength = mFrame->GetContentLength();

  // Trim the whole-nsTextFrame offset/length to remove any leading/trailing
  // white space, as the nsTextFrame when painting does not include them when
  // interpreting clip edges.
  nsTextFrame::TrimmedOffsets trimmedOffsets =
    mFrame->GetTrimmedOffsets(mFrame->GetContent()->GetText(), true);
  TrimOffsets(frameOffset, frameLength, trimmedOffsets);

  // Convert the trimmed whole-nsTextFrame offset/length into skipped
  // characters.
  Range frameRange = ConvertOriginalToSkipped(it, frameOffset, frameLength);

  // Measure the advance width in the text run between the start of
  // frame's content and the start of the rendered run's content,
  nscoord startEdge = textRun->
    GetAdvanceWidth(Range(frameRange.start, runRange.start), nullptr);

  // and between the end of the rendered run's content and the end
  // of the frame's content.
  nscoord endEdge = textRun->
    GetAdvanceWidth(Range(runRange.end, frameRange.end), nullptr);

  if (textRun->IsRightToLeft()) {
    aVisIStartEdge = endEdge;
    aVisIEndEdge = startEdge;
  } else {
    aVisIStartEdge = startEdge;
    aVisIEndEdge = endEdge;
  }
}

nscoord
TextRenderedRun::GetAdvanceWidth() const
{
  gfxSkipCharsIterator it = mFrame->EnsureTextRun(nsTextFrame::eInflated);
  gfxTextRun* textRun = mFrame->GetTextRun(nsTextFrame::eInflated);

  Range range = ConvertOriginalToSkipped(it, mTextFrameContentOffset,
                                         mTextFrameContentLength);

  return textRun->GetAdvanceWidth(range, nullptr);
}

int32_t
TextRenderedRun::GetCharNumAtPosition(nsPresContext* aContext,
                                      const gfxPoint& aPoint) const
{
  if (mTextFrameContentLength == 0) {
    return -1;
  }

  float cssPxPerDevPx = aContext->
    AppUnitsToFloatCSSPixels(aContext->AppUnitsPerDevPixel());

  // Convert the point from user space into run user space, and take
  // into account any mFontSizeScaleFactor.
  gfxMatrix m = GetTransformFromRunUserSpaceToUserSpace(aContext);
  if (!m.Invert()) {
    return -1;
  }
  gfxPoint p = m.TransformPoint(aPoint) / cssPxPerDevPx * mFontSizeScaleFactor;

  // First check that the point lies vertically between the top and bottom
  // edges of the text.
  gfxFloat ascent, descent;
  GetAscentAndDescentInAppUnits(mFrame, ascent, descent);

  WritingMode writingMode = mFrame->GetWritingMode();
  if (writingMode.IsVertical()) {
    gfxFloat leftEdge =
      mFrame->GetLogicalBaseline(writingMode) -
        (writingMode.IsVerticalRL() ? ascent : descent);
    gfxFloat rightEdge = leftEdge + ascent + descent;
    if (p.x < aContext->AppUnitsToGfxUnits(leftEdge) ||
        p.x > aContext->AppUnitsToGfxUnits(rightEdge)) {
      return -1;
    }
  } else {
    gfxFloat topEdge = mFrame->GetLogicalBaseline(writingMode) - ascent;
    gfxFloat bottomEdge = topEdge + ascent + descent;
    if (p.y < aContext->AppUnitsToGfxUnits(topEdge) ||
        p.y > aContext->AppUnitsToGfxUnits(bottomEdge)) {
      return -1;
    }
  }

  gfxSkipCharsIterator it = mFrame->EnsureTextRun(nsTextFrame::eInflated);
  gfxTextRun* textRun = mFrame->GetTextRun(nsTextFrame::eInflated);

  // Next check that the point lies horizontally within the left and right
  // edges of the text.
  Range range = ConvertOriginalToSkipped(it, mTextFrameContentOffset,
                                         mTextFrameContentLength);
  gfxFloat runAdvance =
    aContext->AppUnitsToGfxUnits(textRun->GetAdvanceWidth(range, nullptr));

  gfxFloat pos = writingMode.IsVertical() ? p.y : p.x;
  if (pos < 0 || pos >= runAdvance) {
    return -1;
  }

  // Finally, measure progressively smaller portions of the rendered run to
  // find which glyph it lies within.  This will need to change once we
  // support letter-spacing and word-spacing.
  bool rtl = textRun->IsRightToLeft();
  for (int32_t i = mTextFrameContentLength - 1; i >= 0; i--) {
    range = ConvertOriginalToSkipped(it, mTextFrameContentOffset, i);
    gfxFloat advance =
      aContext->AppUnitsToGfxUnits(textRun->GetAdvanceWidth(range, nullptr));
    if ((rtl && pos < runAdvance - advance) ||
        (!rtl && pos >= advance)) {
      return i;
    }
  }
  return -1;
}

// ----------------------------------------------------------------------------
// TextNodeIterator

enum SubtreePosition
{
  eBeforeSubtree,
  eWithinSubtree,
  eAfterSubtree
};

/**
 * An iterator class for nsTextNodes that are descendants of a given node, the
 * root.  Nodes are iterated in document order.  An optional subtree can be
 * specified, in which case the iterator will track whether the current state of
 * the traversal over the tree is within that subtree or is past that subtree.
 */
class TextNodeIterator
{
public:
  /**
   * Constructs a TextNodeIterator with the specified root node and optional
   * subtree.
   */
  explicit TextNodeIterator(nsIContent* aRoot, nsIContent* aSubtree = nullptr)
    : mRoot(aRoot),
      mSubtree(aSubtree == aRoot ? nullptr : aSubtree),
      mCurrent(aRoot),
      mSubtreePosition(mSubtree ? eBeforeSubtree : eWithinSubtree)
  {
    NS_ASSERTION(aRoot, "expected non-null root");
    if (!aRoot->IsNodeOfType(nsINode::eTEXT)) {
      Next();
    }
  }

  /**
   * Returns the current nsTextNode, or null if the iterator has finished.
   */
  nsTextNode* Current() const
  {
    return static_cast<nsTextNode*>(mCurrent);
  }

  /**
   * Advances to the next nsTextNode and returns it, or null if the end of
   * iteration has been reached.
   */
  nsTextNode* Next();

  /**
   * Returns whether the iterator is currently within the subtree rooted
   * at mSubtree.  Returns true if we are not tracking a subtree (we consider
   * that we're always within the subtree).
   */
  bool IsWithinSubtree() const
  {
    return mSubtreePosition == eWithinSubtree;
  }

  /**
   * Returns whether the iterator is past the subtree rooted at mSubtree.
   * Returns false if we are not tracking a subtree.
   */
  bool IsAfterSubtree() const
  {
    return mSubtreePosition == eAfterSubtree;
  }

private:
  /**
   * The root under which all nsTextNodes will be iterated over.
   */
  nsIContent* mRoot;

  /**
   * The node rooting the subtree to track.
   */
  nsIContent* mSubtree;

  /**
   * The current node during iteration.
   */
  nsIContent* mCurrent;

  /**
   * The current iterator position relative to mSubtree.
   */
  SubtreePosition mSubtreePosition;
};

nsTextNode*
TextNodeIterator::Next()
{
  // Starting from mCurrent, we do a non-recursive traversal to the next
  // nsTextNode beneath mRoot, updating mSubtreePosition appropriately if we
  // encounter mSubtree.
  if (mCurrent) {
    do {
      nsIContent* next = IsTextContentElement(mCurrent) ?
                           mCurrent->GetFirstChild() :
                           nullptr;
      if (next) {
        mCurrent = next;
        if (mCurrent == mSubtree) {
          mSubtreePosition = eWithinSubtree;
        }
      } else {
        for (;;) {
          if (mCurrent == mRoot) {
            mCurrent = nullptr;
            break;
          }
          if (mCurrent == mSubtree) {
            mSubtreePosition = eAfterSubtree;
          }
          next = mCurrent->GetNextSibling();
          if (next) {
            mCurrent = next;
            if (mCurrent == mSubtree) {
              mSubtreePosition = eWithinSubtree;
            }
            break;
          }
          if (mCurrent == mSubtree) {
            mSubtreePosition = eAfterSubtree;
          }
          mCurrent = mCurrent->GetParent();
        }
      }
    } while (mCurrent && !mCurrent->IsNodeOfType(nsINode::eTEXT));
  }

  return static_cast<nsTextNode*>(mCurrent);
}

// ----------------------------------------------------------------------------
// TextNodeCorrespondenceRecorder

/**
 * TextNodeCorrespondence is used as the value of a frame property that
 * is stored on all its descendant nsTextFrames.  It stores the number of DOM
 * characters between it and the previous nsTextFrame that did not have an
 * nsTextFrame created for them, due to either not being in a correctly
 * parented text content element, or because they were display:none.
 * These are called "undisplayed characters".
 *
 * See also TextNodeCorrespondenceRecorder below, which is what sets the
 * frame property.
 */
struct TextNodeCorrespondence
{
  explicit TextNodeCorrespondence(uint32_t aUndisplayedCharacters)
    : mUndisplayedCharacters(aUndisplayedCharacters)
  {
  }

  uint32_t mUndisplayedCharacters;
};

NS_DECLARE_FRAME_PROPERTY_DELETABLE(TextNodeCorrespondenceProperty,
                                    TextNodeCorrespondence)

/**
 * Returns the number of undisplayed characters before the specified
 * nsTextFrame.
 */
static uint32_t
GetUndisplayedCharactersBeforeFrame(nsTextFrame* aFrame)
{
  void* value = aFrame->GetProperty(TextNodeCorrespondenceProperty());
  TextNodeCorrespondence* correspondence =
    static_cast<TextNodeCorrespondence*>(value);
  if (!correspondence) {
    NS_NOTREACHED("expected a TextNodeCorrespondenceProperty on nsTextFrame "
                  "used for SVG text");
    return 0;
  }
  return correspondence->mUndisplayedCharacters;
}

/**
 * Traverses the nsTextFrames for an SVGTextFrame and records a
 * TextNodeCorrespondenceProperty on each for the number of undisplayed DOM
 * characters between each frame.  This is done by iterating simultaneously
 * over the nsTextNodes and nsTextFrames and noting when nsTextNodes (or
 * parts of them) are skipped when finding the next nsTextFrame.
 */
class TextNodeCorrespondenceRecorder
{
public:
  /**
   * Entry point for the TextNodeCorrespondenceProperty recording.
   */
  static void RecordCorrespondence(SVGTextFrame* aRoot);

private:
  explicit TextNodeCorrespondenceRecorder(SVGTextFrame* aRoot)
    : mNodeIterator(aRoot->GetContent()),
      mPreviousNode(nullptr),
      mNodeCharIndex(0)
  {
  }

  void Record(SVGTextFrame* aRoot);
  void TraverseAndRecord(nsIFrame* aFrame);

  /**
   * Returns the next non-empty nsTextNode.
   */
  nsTextNode* NextNode();

  /**
   * The iterator over the nsTextNodes that we use as we simultaneously
   * iterate over the nsTextFrames.
   */
  TextNodeIterator mNodeIterator;

  /**
   * The previous nsTextNode we iterated over.
   */
  nsTextNode* mPreviousNode;

  /**
   * The index into the current nsTextNode's character content.
   */
  uint32_t mNodeCharIndex;
};

/* static */ void
TextNodeCorrespondenceRecorder::RecordCorrespondence(SVGTextFrame* aRoot)
{
  TextNodeCorrespondenceRecorder recorder(aRoot);
  recorder.Record(aRoot);
}

void
TextNodeCorrespondenceRecorder::Record(SVGTextFrame* aRoot)
{
  if (!mNodeIterator.Current()) {
    // If there are no nsTextNodes then there is nothing to do.
    return;
  }

  // Traverse over all the nsTextFrames and record the number of undisplayed
  // characters.
  TraverseAndRecord(aRoot);

  // Find how many undisplayed characters there are after the final nsTextFrame.
  uint32_t undisplayed = 0;
  if (mNodeIterator.Current()) {
    if (mPreviousNode && mPreviousNode->TextLength() != mNodeCharIndex) {
      // The last nsTextFrame ended part way through an nsTextNode.  The
      // remaining characters count as undisplayed.
      NS_ASSERTION(mNodeCharIndex < mPreviousNode->TextLength(),
                   "incorrect tracking of undisplayed characters in "
                   "text nodes");
      undisplayed += mPreviousNode->TextLength() - mNodeCharIndex;
    }
    // All the remaining nsTextNodes that we iterate must also be undisplayed.
    for (nsTextNode* textNode = mNodeIterator.Current();
         textNode;
         textNode = NextNode()) {
      undisplayed += textNode->TextLength();
    }
  }

  // Record the trailing number of undisplayed characters on the
  // SVGTextFrame.
  aRoot->mTrailingUndisplayedCharacters = undisplayed;
}

nsTextNode*
TextNodeCorrespondenceRecorder::NextNode()
{
  mPreviousNode = mNodeIterator.Current();
  nsTextNode* next;
  do {
    next = mNodeIterator.Next();
  } while (next && next->TextLength() == 0);
  return next;
}

void
TextNodeCorrespondenceRecorder::TraverseAndRecord(nsIFrame* aFrame)
{
  // Recursively iterate over the frame tree, for frames that correspond
  // to text content elements.
  if (IsTextContentElement(aFrame->GetContent())) {
    for (nsIFrame* f : aFrame->PrincipalChildList()) {
      TraverseAndRecord(f);
    }
    return;
  }

  nsTextFrame* frame;  // The current text frame.
  nsTextNode* node;    // The text node for the current text frame.
  if (!GetNonEmptyTextFrameAndNode(aFrame, frame, node)) {
    // If this isn't an nsTextFrame, or is empty, nothing to do.
    return;
  }

  NS_ASSERTION(frame->GetContentOffset() >= 0,
               "don't know how to handle negative content indexes");

  uint32_t undisplayed = 0;
  if (!mPreviousNode) {
    // Must be the very first text frame.
    NS_ASSERTION(mNodeCharIndex == 0, "incorrect tracking of undisplayed "
                                      "characters in text nodes");
    if (!mNodeIterator.Current()) {
      NS_NOTREACHED("incorrect tracking of correspondence between text frames "
                    "and text nodes");
    } else {
      // Each whole nsTextNode we find before we get to the text node for the
      // first text frame must be undisplayed.
      while (mNodeIterator.Current() != node) {
        undisplayed += mNodeIterator.Current()->TextLength();
        NextNode();
      }
      // If the first text frame starts at a non-zero content offset, then those
      // earlier characters are also undisplayed.
      undisplayed += frame->GetContentOffset();
      NextNode();
    }
  } else if (mPreviousNode == node) {
    // Same text node as last time.
    if (static_cast<uint32_t>(frame->GetContentOffset()) != mNodeCharIndex) {
      // We have some characters in the middle of the text node
      // that are undisplayed.
      NS_ASSERTION(mNodeCharIndex <
                     static_cast<uint32_t>(frame->GetContentOffset()),
                   "incorrect tracking of undisplayed characters in "
                   "text nodes");
      undisplayed = frame->GetContentOffset() - mNodeCharIndex;
    }
  } else {
    // Different text node from last time.
    if (mPreviousNode->TextLength() != mNodeCharIndex) {
      NS_ASSERTION(mNodeCharIndex < mPreviousNode->TextLength(),
                   "incorrect tracking of undisplayed characters in "
                   "text nodes");
      // Any trailing characters at the end of the previous nsTextNode are
      // undisplayed.
      undisplayed = mPreviousNode->TextLength() - mNodeCharIndex;
    }
    // Each whole nsTextNode we find before we get to the text node for
    // the current text frame must be undisplayed.
    while (mNodeIterator.Current() != node) {
      undisplayed += mNodeIterator.Current()->TextLength();
      NextNode();
    }
    // If the current text frame starts at a non-zero content offset, then those
    // earlier characters are also undisplayed.
    undisplayed += frame->GetContentOffset();
    NextNode();
  }

  // Set the frame property.
  frame->SetProperty(TextNodeCorrespondenceProperty(),
                     new TextNodeCorrespondence(undisplayed));

  // Remember how far into the current nsTextNode we are.
  mNodeCharIndex = frame->GetContentEnd();
}

// ----------------------------------------------------------------------------
// TextFrameIterator

/**
 * An iterator class for nsTextFrames that are descendants of an
 * SVGTextFrame.  The iterator can optionally track whether the
 * current nsTextFrame is for a descendant of, or past, a given subtree
 * content node or frame.  (This functionality is used for example by the SVG
 * DOM text methods to get only the nsTextFrames for a particular <tspan>.)
 *
 * TextFrameIterator also tracks and exposes other information about the
 * current nsTextFrame:
 *
 *   * how many undisplayed characters came just before it
 *   * its position (in app units) relative to the SVGTextFrame's anonymous
 *     block frame
 *   * what nsInlineFrame corresponding to a <textPath> element it is a
 *     descendant of
 *   * what computed dominant-baseline value applies to it
 *
 * Note that any text frames that are empty -- whose ContentLength() is 0 --
 * will be skipped over.
 */
class TextFrameIterator
{
public:
  /**
   * Constructs a TextFrameIterator for the specified SVGTextFrame
   * with an optional frame subtree to restrict iterated text frames to.
   */
  explicit TextFrameIterator(SVGTextFrame* aRoot, nsIFrame* aSubtree = nullptr)
    : mRootFrame(aRoot),
      mSubtree(aSubtree),
      mCurrentFrame(aRoot),
      mCurrentPosition(),
      mSubtreePosition(mSubtree ? eBeforeSubtree : eWithinSubtree)
  {
    Init();
  }

  /**
   * Constructs a TextFrameIterator for the specified SVGTextFrame
   * with an optional frame content subtree to restrict iterated text frames to.
   */
  TextFrameIterator(SVGTextFrame* aRoot, nsIContent* aSubtree)
    : mRootFrame(aRoot),
      mSubtree(aRoot && aSubtree && aSubtree != aRoot->GetContent() ?
                 aSubtree->GetPrimaryFrame() :
                 nullptr),
      mCurrentFrame(aRoot),
      mCurrentPosition(),
      mSubtreePosition(mSubtree ? eBeforeSubtree : eWithinSubtree)
  {
    Init();
  }

  /**
   * Returns the root SVGTextFrame this TextFrameIterator is iterating over.
   */
  SVGTextFrame* Root() const
  {
    return mRootFrame;
  }

  /**
   * Returns the current nsTextFrame.
   */
  nsTextFrame* Current() const
  {
    return do_QueryFrame(mCurrentFrame);
  }

  /**
   * Returns the number of undisplayed characters in the DOM just before the
   * current frame.
   */
  uint32_t UndisplayedCharacters() const;

  /**
   * Returns the current frame's position, in app units, relative to the
   * root SVGTextFrame's anonymous block frame.
   */
  nsPoint Position() const
  {
    return mCurrentPosition;
  }

  /**
   * Advances to the next nsTextFrame and returns it.
   */
  nsTextFrame* Next();

  /**
   * Returns whether the iterator is within the subtree.
   */
  bool IsWithinSubtree() const
  {
    return mSubtreePosition == eWithinSubtree;
  }

  /**
   * Returns whether the iterator is past the subtree.
   */
  bool IsAfterSubtree() const
  {
    return mSubtreePosition == eAfterSubtree;
  }

  /**
   * Returns the frame corresponding to the <textPath> element, if we
   * are inside one.
   */
  nsIFrame* TextPathFrame() const
  {
    return mTextPathFrames.IsEmpty() ?
             nullptr :
             mTextPathFrames.ElementAt(mTextPathFrames.Length() - 1);
  }

  /**
   * Returns the current frame's computed dominant-baseline value.
   */
  uint8_t DominantBaseline() const
  {
    return mBaselines.ElementAt(mBaselines.Length() - 1);
  }

  /**
   * Finishes the iterator.
   */
  void Close()
  {
    mCurrentFrame = nullptr;
  }

private:
  /**
   * Initializes the iterator and advances to the first item.
   */
  void Init()
  {
    if (!mRootFrame) {
      return;
    }

    mBaselines.AppendElement(mRootFrame->StyleSVGReset()->mDominantBaseline);
    Next();
  }

  /**
   * Pushes the specified frame's computed dominant-baseline value.
   * If the value of the property is "auto", then the parent frame's
   * computed value is used.
   */
  void PushBaseline(nsIFrame* aNextFrame);

  /**
   * Pops the current dominant-baseline off the stack.
   */
  void PopBaseline();

  /**
   * The root frame we are iterating through.
   */
  SVGTextFrame* mRootFrame;

  /**
   * The frame for the subtree we are also interested in tracking.
   */
  nsIFrame* mSubtree;

  /**
   * The current value of the iterator.
   */
  nsIFrame* mCurrentFrame;

  /**
   * The position, in app units, of the current frame relative to mRootFrame.
   */
  nsPoint mCurrentPosition;

  /**
   * Stack of frames corresponding to <textPath> elements that are in scope
   * for the current frame.
   */
  AutoTArray<nsIFrame*, 1> mTextPathFrames;

  /**
   * Stack of dominant-baseline values to record as we traverse through the
   * frame tree.
   */
  AutoTArray<uint8_t, 8> mBaselines;

  /**
   * The iterator's current position relative to mSubtree.
   */
  SubtreePosition mSubtreePosition;
};

uint32_t
TextFrameIterator::UndisplayedCharacters() const
{
  MOZ_ASSERT(!(mRootFrame->PrincipalChildList().FirstChild() &&
               NS_SUBTREE_DIRTY(mRootFrame->PrincipalChildList().FirstChild())),
             "should have already reflowed the anonymous block child");

  if (!mCurrentFrame) {
    return mRootFrame->mTrailingUndisplayedCharacters;
  }

  nsTextFrame* frame = do_QueryFrame(mCurrentFrame);
  return GetUndisplayedCharactersBeforeFrame(frame);
}

nsTextFrame*
TextFrameIterator::Next()
{
  // Starting from mCurrentFrame, we do a non-recursive traversal to the next
  // nsTextFrame beneath mRoot, updating mSubtreePosition appropriately if we
  // encounter mSubtree.
  if (mCurrentFrame) {
    do {
      nsIFrame* next = IsTextContentElement(mCurrentFrame->GetContent()) ?
                         mCurrentFrame->PrincipalChildList().FirstChild() :
                         nullptr;
      if (next) {
        // Descend into this frame, and accumulate its position.
        mCurrentPosition += next->GetPosition();
        if (next->GetContent()->IsSVGElement(nsGkAtoms::textPath)) {
          // Record this <textPath> frame.
          mTextPathFrames.AppendElement(next);
        }
        // Record the frame's baseline.
        PushBaseline(next);
        mCurrentFrame = next;
        if (mCurrentFrame == mSubtree) {
          // If the current frame is mSubtree, we have now moved into it.
          mSubtreePosition = eWithinSubtree;
        }
      } else {
        for (;;) {
          // We want to move past the current frame.
          if (mCurrentFrame == mRootFrame) {
            // If we've reached the root frame, we're finished.
            mCurrentFrame = nullptr;
            break;
          }
          // Remove the current frame's position.
          mCurrentPosition -= mCurrentFrame->GetPosition();
          if (mCurrentFrame->GetContent()->IsSVGElement(nsGkAtoms::textPath)) {
            // Pop off the <textPath> frame if this is a <textPath>.
            mTextPathFrames.TruncateLength(mTextPathFrames.Length() - 1);
          }
          // Pop off the current baseline.
          PopBaseline();
          if (mCurrentFrame == mSubtree) {
            // If this was mSubtree, we have now moved past it.
            mSubtreePosition = eAfterSubtree;
          }
          next = mCurrentFrame->GetNextSibling();
          if (next) {
            // Moving to the next sibling.
            mCurrentPosition += next->GetPosition();
            if (next->GetContent()->IsSVGElement(nsGkAtoms::textPath)) {
              // Record this <textPath> frame.
              mTextPathFrames.AppendElement(next);
            }
            // Record the frame's baseline.
            PushBaseline(next);
            mCurrentFrame = next;
            if (mCurrentFrame == mSubtree) {
              // If the current frame is mSubtree, we have now moved into it.
              mSubtreePosition = eWithinSubtree;
            }
            break;
          }
          if (mCurrentFrame == mSubtree) {
            // If there is no next sibling frame, and the current frame is
            // mSubtree, we have now moved past it.
            mSubtreePosition = eAfterSubtree;
          }
          // Ascend out of this frame.
          mCurrentFrame = mCurrentFrame->GetParent();
        }
      }
    } while (mCurrentFrame &&
             !IsNonEmptyTextFrame(mCurrentFrame));
  }

  return Current();
}

void
TextFrameIterator::PushBaseline(nsIFrame* aNextFrame)
{
  uint8_t baseline = aNextFrame->StyleSVGReset()->mDominantBaseline;
  if (baseline == NS_STYLE_DOMINANT_BASELINE_AUTO) {
    baseline = mBaselines.LastElement();
  }
  mBaselines.AppendElement(baseline);
}

void
TextFrameIterator::PopBaseline()
{
  NS_ASSERTION(!mBaselines.IsEmpty(), "popped too many baselines");
  mBaselines.TruncateLength(mBaselines.Length() - 1);
}

// -----------------------------------------------------------------------------
// TextRenderedRunIterator

/**
 * Iterator for TextRenderedRun objects for the SVGTextFrame.
 */
class TextRenderedRunIterator
{
public:
  /**
   * Values for the aFilter argument of the constructor, to indicate which frames
   * we should be limited to iterating TextRenderedRun objects for.
   */
  enum RenderedRunFilter {
    // Iterate TextRenderedRuns for all nsTextFrames.
    eAllFrames,
    // Iterate only TextRenderedRuns for nsTextFrames that are
    // visibility:visible.
    eVisibleFrames
  };

  /**
   * Constructs a TextRenderedRunIterator with an optional frame subtree to
   * restrict iterated rendered runs to.
   *
   * @param aSVGTextFrame The SVGTextFrame whose rendered runs to iterate
   *   through.
   * @param aFilter Indicates whether to iterate rendered runs for non-visible
   *   nsTextFrames.
   * @param aSubtree An optional frame subtree to restrict iterated rendered
   *   runs to.
   */
  explicit TextRenderedRunIterator(SVGTextFrame* aSVGTextFrame,
                                   RenderedRunFilter aFilter = eAllFrames,
                                   nsIFrame* aSubtree = nullptr)
    : mFrameIterator(FrameIfAnonymousChildReflowed(aSVGTextFrame), aSubtree),
      mFilter(aFilter),
      mTextElementCharIndex(0),
      mFrameStartTextElementCharIndex(0),
      mFontSizeScaleFactor(aSVGTextFrame->mFontSizeScaleFactor),
      mCurrent(First())
  {
  }

  /**
   * Constructs a TextRenderedRunIterator with a content subtree to restrict
   * iterated rendered runs to.
   *
   * @param aSVGTextFrame The SVGTextFrame whose rendered runs to iterate
   *   through.
   * @param aFilter Indicates whether to iterate rendered runs for non-visible
   *   nsTextFrames.
   * @param aSubtree A content subtree to restrict iterated rendered runs to.
   */
  TextRenderedRunIterator(SVGTextFrame* aSVGTextFrame,
                          RenderedRunFilter aFilter,
                          nsIContent* aSubtree)
    : mFrameIterator(FrameIfAnonymousChildReflowed(aSVGTextFrame), aSubtree),
      mFilter(aFilter),
      mTextElementCharIndex(0),
      mFrameStartTextElementCharIndex(0),
      mFontSizeScaleFactor(aSVGTextFrame->mFontSizeScaleFactor),
      mCurrent(First())
  {
  }

  /**
   * Returns the current TextRenderedRun.
   */
  TextRenderedRun Current() const
  {
    return mCurrent;
  }

  /**
   * Advances to the next TextRenderedRun and returns it.
   */
  TextRenderedRun Next();

private:
  /**
   * Returns the root SVGTextFrame this iterator is for.
   */
  SVGTextFrame* Root() const
  {
    return mFrameIterator.Root();
  }

  /**
   * Advances to the first TextRenderedRun and returns it.
   */
  TextRenderedRun First();

  /**
   * The frame iterator to use.
   */
  TextFrameIterator mFrameIterator;

  /**
   * The filter indicating which TextRenderedRuns to return.
   */
  RenderedRunFilter mFilter;

  /**
   * The character index across the entire <text> element we are currently
   * up to.
   */
  uint32_t mTextElementCharIndex;

  /**
   * The character index across the entire <text> for the start of the current
   * frame.
   */
  uint32_t mFrameStartTextElementCharIndex;

  /**
   * The font-size scale factor we used when constructing the nsTextFrames.
   */
  double mFontSizeScaleFactor;

  /**
   * The current TextRenderedRun.
   */
  TextRenderedRun mCurrent;
};

TextRenderedRun
TextRenderedRunIterator::Next()
{
  if (!mFrameIterator.Current()) {
    // If there are no more frames, then there are no more rendered runs to
    // return.
    mCurrent = TextRenderedRun();
    return mCurrent;
  }

  // The values we will use to initialize the TextRenderedRun with.
  nsTextFrame* frame;
  gfxPoint pt;
  double rotate;
  nscoord baseline;
  uint32_t offset, length;
  uint32_t charIndex;

  // We loop, because we want to skip over rendered runs that either aren't
  // within our subtree of interest, because they don't match the filter,
  // or because they are hidden due to having fallen off the end of a
  // <textPath>.
  for (;;) {
    if (mFrameIterator.IsAfterSubtree()) {
      mCurrent = TextRenderedRun();
      return mCurrent;
    }

    frame = mFrameIterator.Current();

    charIndex = mTextElementCharIndex;

    // Find the end of the rendered run, by looking through the
    // SVGTextFrame's positions array until we find one that is recorded
    // as a run boundary.
    uint32_t runStart, runEnd;  // XXX Replace runStart with mTextElementCharIndex.
    runStart = mTextElementCharIndex;
    runEnd = runStart + 1;
    while (runEnd < Root()->mPositions.Length() &&
           !Root()->mPositions[runEnd].mRunBoundary) {
      runEnd++;
    }

    // Convert the global run start/end indexes into an offset/length into the
    // current frame's nsTextNode.
    offset = frame->GetContentOffset() + runStart -
             mFrameStartTextElementCharIndex;
    length = runEnd - runStart;

    // If the end of the frame's content comes before the run boundary we found
    // in SVGTextFrame's position array, we need to shorten the rendered run.
    uint32_t contentEnd = frame->GetContentEnd();
    if (offset + length > contentEnd) {
      length = contentEnd - offset;
    }

    NS_ASSERTION(offset >= uint32_t(frame->GetContentOffset()), "invalid offset");
    NS_ASSERTION(offset + length <= contentEnd, "invalid offset or length");

    // Get the frame's baseline position.
    frame->EnsureTextRun(nsTextFrame::eInflated);
    baseline = GetBaselinePosition(frame,
                                   frame->GetTextRun(nsTextFrame::eInflated),
                                   mFrameIterator.DominantBaseline(),
                                   mFontSizeScaleFactor);

    // Trim the offset/length to remove any leading/trailing white space.
    uint32_t untrimmedOffset = offset;
    uint32_t untrimmedLength = length;
    nsTextFrame::TrimmedOffsets trimmedOffsets =
      frame->GetTrimmedOffsets(frame->GetContent()->GetText(), true);
    TrimOffsets(offset, length, trimmedOffsets);
    charIndex += offset - untrimmedOffset;

    // Get the position and rotation of the character that begins this
    // rendered run.
    pt = Root()->mPositions[charIndex].mPosition;
    rotate = Root()->mPositions[charIndex].mAngle;

    // Determine if we should skip this rendered run.
    bool skip = !mFrameIterator.IsWithinSubtree() ||
                Root()->mPositions[mTextElementCharIndex].mHidden;
    if (mFilter == eVisibleFrames) {
      skip = skip || !frame->StyleVisibility()->IsVisible();
    }

    // Update our global character index to move past the characters
    // corresponding to this rendered run.
    mTextElementCharIndex += untrimmedLength;

    // If we have moved past the end of the current frame's content, we need to
    // advance to the next frame.
    if (offset + untrimmedLength >= contentEnd) {
      mFrameIterator.Next();
      mTextElementCharIndex += mFrameIterator.UndisplayedCharacters();
      mFrameStartTextElementCharIndex = mTextElementCharIndex;
    }

    if (!mFrameIterator.Current()) {
      if (skip) {
        // That was the last frame, and we skipped this rendered run.  So we
        // have no rendered run to return.
        mCurrent = TextRenderedRun();
        return mCurrent;
      }
      break;
    }

    if (length && !skip) {
      // Only return a rendered run if it didn't get collapsed away entirely
      // (due to it being all white space) and if we don't want to skip it.
      break;
    }
  }

  mCurrent = TextRenderedRun(frame, pt, Root()->mLengthAdjustScaleFactor,
                             rotate, mFontSizeScaleFactor, baseline,
                             offset, length, charIndex);
  return mCurrent;
}

TextRenderedRun
TextRenderedRunIterator::First()
{
  if (!mFrameIterator.Current()) {
    return TextRenderedRun();
  }

  if (Root()->mPositions.IsEmpty()) {
    mFrameIterator.Close();
    return TextRenderedRun();
  }

  // Get the character index for the start of this rendered run, by skipping
  // any undisplayed characters.
  mTextElementCharIndex = mFrameIterator.UndisplayedCharacters();
  mFrameStartTextElementCharIndex = mTextElementCharIndex;

  return Next();
}

// -----------------------------------------------------------------------------
// CharIterator

/**
 * Iterator for characters within an SVGTextFrame.
 */
class CharIterator
{
  typedef gfxTextRun::Range Range;

public:
  /**
   * Values for the aFilter argument of the constructor, to indicate which
   * characters we should be iterating over.
   */
  enum CharacterFilter {
    // Iterate over all original characters from the DOM that are within valid
    // text content elements.
    eOriginal,
    // Iterate only over characters that are addressable by the positioning
    // attributes x="", y="", etc.  This includes all characters after
    // collapsing white space as required by the value of 'white-space'.
    eAddressable,
    // Iterate only over characters that are the first of clusters or ligature
    // groups.
    eClusterAndLigatureGroupStart,
    // Iterate only over characters that are part of a cluster or ligature
    // group but not the first character.
    eClusterOrLigatureGroupMiddle
  };

  /**
   * Constructs a CharIterator.
   *
   * @param aSVGTextFrame The SVGTextFrame whose characters to iterate
   *   through.
   * @param aFilter Indicates which characters to iterate over.
   * @param aSubtree A content subtree to track whether the current character
   *   is within.
   */
  CharIterator(SVGTextFrame* aSVGTextFrame,
               CharacterFilter aFilter,
               nsIContent* aSubtree = nullptr);

  /**
   * Returns whether the iterator is finished.
   */
  bool AtEnd() const
  {
    return !mFrameIterator.Current();
  }

  /**
   * Advances to the next matching character.  Returns true if there was a
   * character to advance to, and false otherwise.
   */
  bool Next();

  /**
   * Advances ahead aCount matching characters.  Returns true if there were
   * enough characters to advance past, and false otherwise.
   */
  bool Next(uint32_t aCount);

  /**
   * Advances ahead up to aCount matching characters.
   */
  void NextWithinSubtree(uint32_t aCount);

  /**
   * Advances to the character with the specified index.  The index is in the
   * space of original characters (i.e., all DOM characters under the <text>
   * that are within valid text content elements).
   */
  bool AdvanceToCharacter(uint32_t aTextElementCharIndex);

  /**
   * Advances to the first matching character after the current nsTextFrame.
   */
  bool AdvancePastCurrentFrame();

  /**
   * Advances to the first matching character after the frames within
   * the current <textPath>.
   */
  bool AdvancePastCurrentTextPathFrame();

  /**
   * Advances to the first matching character of the subtree.  Returns true
   * if we successfully advance to the subtree, or if we are already within
   * the subtree.  Returns false if we are past the subtree.
   */
  bool AdvanceToSubtree();

  /**
   * Returns the nsTextFrame for the current character.
   */
  nsTextFrame* TextFrame() const
  {
    return mFrameIterator.Current();
  }

  /**
   * Returns whether the iterator is within the subtree.
   */
  bool IsWithinSubtree() const
  {
    return mFrameIterator.IsWithinSubtree();
  }

  /**
   * Returns whether the iterator is past the subtree.
   */
  bool IsAfterSubtree() const
  {
    return mFrameIterator.IsAfterSubtree();
  }

  /**
   * Returns whether the current character is a skipped character.
   */
  bool IsOriginalCharSkipped() const
  {
    return mSkipCharsIterator.IsOriginalCharSkipped();
  }

  /**
   * Returns whether the current character is the start of a cluster and
   * ligature group.
   */
  bool IsClusterAndLigatureGroupStart() const;

  /**
   * Returns whether the current character is trimmed away when painting,
   * due to it being leading/trailing white space.
   */
  bool IsOriginalCharTrimmed() const;

  /**
   * Returns whether the current character is unaddressable from the SVG glyph
   * positioning attributes.
   */
  bool IsOriginalCharUnaddressable() const
  {
    return IsOriginalCharSkipped() || IsOriginalCharTrimmed();
  }

  /**
   * Returns the text run for the current character.
   */
  gfxTextRun* TextRun() const
  {
    return mTextRun;
  }

  /**
   * Returns the current character index.
   */
  uint32_t TextElementCharIndex() const
  {
    return mTextElementCharIndex;
  }

  /**
   * Returns the character index for the start of the cluster/ligature group it
   * is part of.
   */
  uint32_t GlyphStartTextElementCharIndex() const
  {
    return mGlyphStartTextElementCharIndex;
  }

  /**
   * Returns the number of undisplayed characters between the beginning of
   * the glyph and the current character.
   */
  uint32_t GlyphUndisplayedCharacters() const
  {
    return mGlyphUndisplayedCharacters;
  }

  /**
   * Gets the original character offsets within the nsTextNode for the
   * cluster/ligature group the current character is a part of.
   *
   * @param aOriginalOffset The offset of the start of the cluster/ligature
   *   group (output).
   * @param aOriginalLength The length of cluster/ligature group (output).
   */
  void GetOriginalGlyphOffsets(uint32_t& aOriginalOffset,
                               uint32_t& aOriginalLength) const;

  /**
   * Gets the advance, in user units, of the glyph the current character is
   * part of.
   *
   * @param aContext The context to use for unit conversions.
   */
  gfxFloat GetGlyphAdvance(nsPresContext* aContext) const;

  /**
   * Gets the advance, in user units, of the current character.  If the
   * character is a part of ligature, then the advance returned will be
   * a fraction of the ligature glyph's advance.
   *
   * @param aContext The context to use for unit conversions.
   */
  gfxFloat GetAdvance(nsPresContext* aContext) const;

  /**
   * Gets the specified partial advance of the glyph the current character is
   * part of.  The partial advance is measured from the first character
   * corresponding to the glyph until the specified part length.
   *
   * The part length value does not include any undisplayed characters in the
   * middle of the cluster/ligature group.  For example, if you have:
   *
   *   <text>f<tspan display="none">x</tspan>i</text>
   *
   * and the "f" and "i" are ligaturized, then calling GetGlyphPartialAdvance
   * with aPartLength values will have the following results:
   *
   *   0 => 0
   *   1 => adv("fi") / 2
   *   2 => adv("fi")
   *
   * @param aPartLength The number of characters in the cluster/ligature group
   *   to measure.
   * @param aContext The context to use for unit conversions.
   */
  gfxFloat GetGlyphPartialAdvance(uint32_t aPartLength,
                                  nsPresContext* aContext) const;

  /**
   * Returns the frame corresponding to the <textPath> that the current
   * character is within.
   */
  nsIFrame* TextPathFrame() const
  {
    return mFrameIterator.TextPathFrame();
  }

private:
  /**
   * Advances to the next character without checking it against the filter.
   * Returns true if there was a next character to advance to, or false
   * otherwise.
   */
  bool NextCharacter();

  /**
   * Returns whether the current character matches the filter.
   */
  bool MatchesFilter() const;

  /**
   * If this is the start of a glyph, record it.
   */
  void UpdateGlyphStartTextElementCharIndex() {
    if (!IsOriginalCharSkipped() && IsClusterAndLigatureGroupStart()) {
      mGlyphStartTextElementCharIndex = mTextElementCharIndex;
      mGlyphUndisplayedCharacters = 0;
    }
  }

  /**
   * The filter to use.
   */
  CharacterFilter mFilter;

  /**
   * The iterator for text frames.
   */
  TextFrameIterator mFrameIterator;

  /**
   * A gfxSkipCharsIterator for the text frame the current character is
   * a part of.
   */
  gfxSkipCharsIterator mSkipCharsIterator;

  // Cache for information computed by IsOriginalCharTrimmed.
  mutable nsTextFrame* mFrameForTrimCheck;
  mutable uint32_t mTrimmedOffset;
  mutable uint32_t mTrimmedLength;

  /**
   * The text run the current character is a part of.
   */
  gfxTextRun* mTextRun;

  /**
   * The current character's index.
   */
  uint32_t mTextElementCharIndex;

  /**
   * The index of the character that starts the cluster/ligature group the
   * current character is a part of.
   */
  uint32_t mGlyphStartTextElementCharIndex;

  /**
   * If we are iterating in mode eClusterOrLigatureGroupMiddle, then
   * this tracks how many undisplayed characters were encountered
   * between the start of this glyph (at mGlyphStartTextElementCharIndex)
   * and the current character (at mTextElementCharIndex).
   */
  uint32_t mGlyphUndisplayedCharacters;

  /**
   * The scale factor to apply to glyph advances returned by
   * GetGlyphAdvance etc. to take into account textLength="".
   */
  float mLengthAdjustScaleFactor;
};

CharIterator::CharIterator(SVGTextFrame* aSVGTextFrame,
                           CharIterator::CharacterFilter aFilter,
                           nsIContent* aSubtree)
  : mFilter(aFilter),
    mFrameIterator(FrameIfAnonymousChildReflowed(aSVGTextFrame), aSubtree),
    mFrameForTrimCheck(nullptr),
    mTrimmedOffset(0),
    mTrimmedLength(0),
    mTextElementCharIndex(0),
    mGlyphStartTextElementCharIndex(0),
    mLengthAdjustScaleFactor(aSVGTextFrame->mLengthAdjustScaleFactor)
{
  if (!AtEnd()) {
    mSkipCharsIterator = TextFrame()->EnsureTextRun(nsTextFrame::eInflated);
    mTextRun = TextFrame()->GetTextRun(nsTextFrame::eInflated);
    mTextElementCharIndex = mFrameIterator.UndisplayedCharacters();
    UpdateGlyphStartTextElementCharIndex();
    if (!MatchesFilter()) {
      Next();
    }
  }
}

bool
CharIterator::Next()
{
  while (NextCharacter()) {
    if (MatchesFilter()) {
      return true;
    }
  }
  return false;
}

bool
CharIterator::Next(uint32_t aCount)
{
  if (aCount == 0 && AtEnd()) {
    return false;
  }
  while (aCount) {
    if (!Next()) {
      return false;
    }
    aCount--;
  }
  return true;
}

void
CharIterator::NextWithinSubtree(uint32_t aCount)
{
  while (IsWithinSubtree() && aCount) {
    --aCount;
    if (!Next()) {
      return;
    }
  }
}

bool
CharIterator::AdvanceToCharacter(uint32_t aTextElementCharIndex)
{
  while (mTextElementCharIndex < aTextElementCharIndex) {
    if (!Next()) {
      return false;
    }
  }
  return true;
}

bool
CharIterator::AdvancePastCurrentFrame()
{
  // XXX Can do this better than one character at a time if it matters.
  nsTextFrame* currentFrame = TextFrame();
  do {
    if (!Next()) {
      return false;
    }
  } while (TextFrame() == currentFrame);
  return true;
}

bool
CharIterator::AdvancePastCurrentTextPathFrame()
{
  nsIFrame* currentTextPathFrame = TextPathFrame();
  NS_ASSERTION(currentTextPathFrame,
               "expected AdvancePastCurrentTextPathFrame to be called only "
               "within a text path frame");
  do {
    if (!AdvancePastCurrentFrame()) {
      return false;
    }
  } while (TextPathFrame() == currentTextPathFrame);
  return true;
}

bool
CharIterator::AdvanceToSubtree()
{
  while (!IsWithinSubtree()) {
    if (IsAfterSubtree()) {
      return false;
    }
    if (!AdvancePastCurrentFrame()) {
      return false;
    }
  }
  return true;
}

bool
CharIterator::IsClusterAndLigatureGroupStart() const
{
  return mTextRun->IsLigatureGroupStart(mSkipCharsIterator.GetSkippedOffset()) &&
         mTextRun->IsClusterStart(mSkipCharsIterator.GetSkippedOffset());
}

bool
CharIterator::IsOriginalCharTrimmed() const
{
  if (mFrameForTrimCheck != TextFrame()) {
    // Since we do a lot of trim checking, we cache the trimmed offsets and
    // lengths while we are in the same frame.
    mFrameForTrimCheck = TextFrame();
    uint32_t offset = mFrameForTrimCheck->GetContentOffset();
    uint32_t length = mFrameForTrimCheck->GetContentLength();
    nsIContent* content = mFrameForTrimCheck->GetContent();
    nsTextFrame::TrimmedOffsets trim =
      mFrameForTrimCheck->GetTrimmedOffsets(content->GetText(), true);
    TrimOffsets(offset, length, trim);
    mTrimmedOffset = offset;
    mTrimmedLength = length;
  }

  // A character is trimmed if it is outside the mTrimmedOffset/mTrimmedLength
  // range and it is not a significant newline character.
  uint32_t index = mSkipCharsIterator.GetOriginalOffset();
  return !((index >= mTrimmedOffset &&
            index < mTrimmedOffset + mTrimmedLength) ||
           (index >= mTrimmedOffset + mTrimmedLength &&
            mFrameForTrimCheck->StyleText()->
              NewlineIsSignificant(mFrameForTrimCheck) &&
            mFrameForTrimCheck->GetContent()->GetText()->CharAt(index) == '\n'));
}

void
CharIterator::GetOriginalGlyphOffsets(uint32_t& aOriginalOffset,
                                      uint32_t& aOriginalLength) const
{
  gfxSkipCharsIterator it = TextFrame()->EnsureTextRun(nsTextFrame::eInflated);
  it.SetOriginalOffset(mSkipCharsIterator.GetOriginalOffset() -
                         (mTextElementCharIndex -
                          mGlyphStartTextElementCharIndex -
                          mGlyphUndisplayedCharacters));

  while (it.GetSkippedOffset() > 0 &&
         (!mTextRun->IsClusterStart(it.GetSkippedOffset()) ||
          !mTextRun->IsLigatureGroupStart(it.GetSkippedOffset()))) {
    it.AdvanceSkipped(-1);
  }

  aOriginalOffset = it.GetOriginalOffset();

  // Find the end of the cluster/ligature group.
  it.SetOriginalOffset(mSkipCharsIterator.GetOriginalOffset());
  do {
    it.AdvanceSkipped(1);
  } while (it.GetSkippedOffset() < mTextRun->GetLength() &&
           (!mTextRun->IsClusterStart(it.GetSkippedOffset()) ||
            !mTextRun->IsLigatureGroupStart(it.GetSkippedOffset())));

  aOriginalLength = it.GetOriginalOffset() - aOriginalOffset;
}

gfxFloat
CharIterator::GetGlyphAdvance(nsPresContext* aContext) const
{
  uint32_t offset, length;
  GetOriginalGlyphOffsets(offset, length);

  gfxSkipCharsIterator it = TextFrame()->EnsureTextRun(nsTextFrame::eInflated);
  Range range = ConvertOriginalToSkipped(it, offset, length);

  float cssPxPerDevPx = aContext->
    AppUnitsToFloatCSSPixels(aContext->AppUnitsPerDevPixel());

  gfxFloat advance = mTextRun->GetAdvanceWidth(range, nullptr);
  return aContext->AppUnitsToGfxUnits(advance) *
         mLengthAdjustScaleFactor * cssPxPerDevPx;
}

gfxFloat
CharIterator::GetAdvance(nsPresContext* aContext) const
{
  float cssPxPerDevPx = aContext->
    AppUnitsToFloatCSSPixels(aContext->AppUnitsPerDevPixel());

  uint32_t offset = mSkipCharsIterator.GetSkippedOffset();
  gfxFloat advance = mTextRun->
    GetAdvanceWidth(Range(offset, offset + 1), nullptr);
  return aContext->AppUnitsToGfxUnits(advance) *
         mLengthAdjustScaleFactor * cssPxPerDevPx;
}

gfxFloat
CharIterator::GetGlyphPartialAdvance(uint32_t aPartLength,
                                     nsPresContext* aContext) const
{
  uint32_t offset, length;
  GetOriginalGlyphOffsets(offset, length);

  NS_ASSERTION(aPartLength <= length, "invalid aPartLength value");
  length = aPartLength;

  gfxSkipCharsIterator it = TextFrame()->EnsureTextRun(nsTextFrame::eInflated);
  Range range = ConvertOriginalToSkipped(it, offset, length);

  float cssPxPerDevPx = aContext->
    AppUnitsToFloatCSSPixels(aContext->AppUnitsPerDevPixel());

  gfxFloat advance = mTextRun->GetAdvanceWidth(range, nullptr);
  return aContext->AppUnitsToGfxUnits(advance) *
         mLengthAdjustScaleFactor * cssPxPerDevPx;
}

bool
CharIterator::NextCharacter()
{
  if (AtEnd()) {
    return false;
  }

  mTextElementCharIndex++;

  // Advance within the current text run.
  mSkipCharsIterator.AdvanceOriginal(1);
  if (mSkipCharsIterator.GetOriginalOffset() < TextFrame()->GetContentEnd()) {
    // We're still within the part of the text run for the current text frame.
    UpdateGlyphStartTextElementCharIndex();
    return true;
  }

  // Advance to the next frame.
  mFrameIterator.Next();

  // Skip any undisplayed characters.
  uint32_t undisplayed = mFrameIterator.UndisplayedCharacters();
  mGlyphUndisplayedCharacters += undisplayed;
  mTextElementCharIndex += undisplayed;
  if (!TextFrame()) {
    // We're at the end.
    mSkipCharsIterator = gfxSkipCharsIterator();
    return false;
  }

  mSkipCharsIterator = TextFrame()->EnsureTextRun(nsTextFrame::eInflated);
  mTextRun = TextFrame()->GetTextRun(nsTextFrame::eInflated);
  UpdateGlyphStartTextElementCharIndex();
  return true;
}

bool
CharIterator::MatchesFilter() const
{
  if (mFilter == eOriginal) {
    return true;
  }

  if (IsOriginalCharSkipped()) {
    return false;
  }

  if (mFilter == eAddressable) {
    return !IsOriginalCharUnaddressable();
  }

  return (mFilter == eClusterAndLigatureGroupStart) ==
         IsClusterAndLigatureGroupStart();
}

// -----------------------------------------------------------------------------
// nsCharClipDisplayItem

/**
 * An nsCharClipDisplayItem that obtains its left and right clip edges from a
 * TextRenderedRun object.
 */
class SVGCharClipDisplayItem : public nsCharClipDisplayItem {
public:
  explicit SVGCharClipDisplayItem(const TextRenderedRun& aRun)
    : nsCharClipDisplayItem(aRun.mFrame)
  {
    aRun.GetClipEdges(mVisIStartEdge, mVisIEndEdge);
  }

  NS_DISPLAY_DECL_NAME("SVGText", TYPE_TEXT)
};

// -----------------------------------------------------------------------------
// SVGTextDrawPathCallbacks

/**
 * Text frame draw callback class that paints the text and text decoration parts
 * of an nsTextFrame using SVG painting properties, and selection backgrounds
 * and decorations as they would normally.
 *
 * An instance of this class is passed to nsTextFrame::PaintText if painting
 * cannot be done directly (e.g. if we are using an SVG pattern fill, stroking
 * the text, etc.).
 */
class SVGTextDrawPathCallbacks : public nsTextFrame::DrawPathCallbacks
{
  typedef mozilla::image::imgDrawingParams imgDrawingParams;

public:
  /**
   * Constructs an SVGTextDrawPathCallbacks.
   *
   * @param aSVGTextFrame The ancestor text frame.
   * @param aContext The context to use for painting.
   * @param aFrame The nsTextFrame to paint.
   * @param aCanvasTM The transformation matrix to set when painting; this
   *   should be the FOR_OUTERSVG_TM canvas TM of the text, so that
   *   paint servers are painted correctly.
   * @param aShouldPaintSVGGlyphs Whether SVG glyphs should be painted.
   */
  SVGTextDrawPathCallbacks(SVGTextFrame* aSVGTextFrame,
                           gfxContext& aContext,
                           nsTextFrame* aFrame,
                           const gfxMatrix& aCanvasTM,
                           bool aShouldPaintSVGGlyphs)
    : DrawPathCallbacks(aShouldPaintSVGGlyphs),
      mSVGTextFrame(aSVGTextFrame),
      mContext(aContext),
      mFrame(aFrame),
      mCanvasTM(aCanvasTM)
  {
  }

  void NotifySelectionBackgroundNeedsFill(const Rect& aBackgroundRect,
                                          nscolor aColor,
                                          DrawTarget& aDrawTarget) override;
  void PaintDecorationLine(Rect aPath, nscolor aColor) override;
  void PaintSelectionDecorationLine(Rect aPath, nscolor aColor) override;
  void NotifyBeforeText(nscolor aColor) override;
  void NotifyGlyphPathEmitted() override;
  void NotifyAfterText() override;

private:
  void SetupContext();

  bool IsClipPathChild() const {
    return mSVGTextFrame->HasAnyStateBits(NS_STATE_SVG_CLIPPATH_CHILD);
  }

  /**
   * Paints a piece of text geometry.  This is called when glyphs
   * or text decorations have been emitted to the gfxContext.
   */
  void HandleTextGeometry();

  /**
   * Sets the gfxContext paint to the appropriate color or pattern
   * for filling text geometry.
   */
  void MakeFillPattern(GeneralPattern* aOutPattern,
                       imgDrawingParams& aImgParams);

  /**
   * Fills and strokes a piece of text geometry, using group opacity
   * if the selection style requires it.
   */
  void FillAndStrokeGeometry();

  /**
   * Fills a piece of text geometry.
   */
  void FillGeometry();

  /**
   * Strokes a piece of text geometry.
   */
  void StrokeGeometry();

  SVGTextFrame* mSVGTextFrame;
  gfxContext& mContext;
  nsTextFrame* mFrame;
  const gfxMatrix& mCanvasTM;

  /**
   * The color that we were last told from one of the path callback functions.
   * This color can be the special NS_SAME_AS_FOREGROUND_COLOR,
   * NS_40PERCENT_FOREGROUND_COLOR and NS_TRANSPARENT colors when we are
   * painting selections or IME decorations.
   */
  nscolor mColor;
};

void
SVGTextDrawPathCallbacks::NotifySelectionBackgroundNeedsFill(
                                                      const Rect& aBackgroundRect,
                                                      nscolor aColor,
                                                      DrawTarget& aDrawTarget)
{
  if (IsClipPathChild()) {
    // Don't paint selection backgrounds when in a clip path.
    return;
  }

  mColor = aColor; // currently needed by MakeFillPattern

  GeneralPattern fillPattern;
  // XXX cku Bug 1362417 we should pass imgDrawingParams from nsTextFrame.
  imgDrawingParams imgParams;
  MakeFillPattern(&fillPattern, imgParams);
  if (fillPattern.GetPattern()) {
    DrawOptions drawOptions(aColor == NS_40PERCENT_FOREGROUND_COLOR ? 0.4 : 1.0);
    aDrawTarget.FillRect(aBackgroundRect, fillPattern, drawOptions);
  }
}

void
SVGTextDrawPathCallbacks::NotifyBeforeText(nscolor aColor)
{
  mColor = aColor;
  SetupContext();
  mContext.NewPath();
}

void
SVGTextDrawPathCallbacks::NotifyGlyphPathEmitted()
{
  HandleTextGeometry();
  mContext.NewPath();
}

void
SVGTextDrawPathCallbacks::NotifyAfterText()
{
  mContext.Restore();
}

void
SVGTextDrawPathCallbacks::PaintDecorationLine(Rect aPath, nscolor aColor)
{
  mColor = aColor;
  AntialiasMode aaMode =
    nsSVGUtils::ToAntialiasMode(mFrame->StyleText()->mTextRendering);

  mContext.Save();
  mContext.NewPath();
  mContext.SetAntialiasMode(aaMode);
  mContext.Rectangle(ThebesRect(aPath));
  HandleTextGeometry();
  mContext.NewPath();
  mContext.Restore();
}

void
SVGTextDrawPathCallbacks::PaintSelectionDecorationLine(Rect aPath,
                                                       nscolor aColor)
{
  if (IsClipPathChild()) {
    // Don't paint selection decorations when in a clip path.
    return;
  }

  mColor = aColor;

  mContext.Save();
  mContext.NewPath();
  mContext.Rectangle(ThebesRect(aPath));
  FillAndStrokeGeometry();
  mContext.Restore();
}

void
SVGTextDrawPathCallbacks::SetupContext()
{
  mContext.Save();

  // XXX This is copied from nsSVGGlyphFrame::Render, but cairo doesn't actually
  // seem to do anything with the antialias mode.  So we can perhaps remove it,
  // or make SetAntialiasMode set cairo text antialiasing too.
  switch (mFrame->StyleText()->mTextRendering) {
  case NS_STYLE_TEXT_RENDERING_OPTIMIZESPEED:
    mContext.SetAntialiasMode(AntialiasMode::NONE);
    break;
  default:
    mContext.SetAntialiasMode(AntialiasMode::SUBPIXEL);
    break;
  }
}

void
SVGTextDrawPathCallbacks::HandleTextGeometry()
{
  if (IsClipPathChild()) {
    RefPtr<Path> path = mContext.GetPath();
    ColorPattern white(Color(1.f, 1.f, 1.f, 1.f)); // for masking, so no ToDeviceColor
    mContext.GetDrawTarget()->Fill(path, white);
  } else {
    // Normal painting.
    gfxContextMatrixAutoSaveRestore saveMatrix(&mContext);
    mContext.SetMatrix(mCanvasTM);

    FillAndStrokeGeometry();
  }
}

void
SVGTextDrawPathCallbacks::MakeFillPattern(GeneralPattern* aOutPattern,
                                          imgDrawingParams& aImgParams)
{
  if (mColor == NS_SAME_AS_FOREGROUND_COLOR ||
      mColor == NS_40PERCENT_FOREGROUND_COLOR) {
<<<<<<< HEAD
    Unused << nsSVGUtils::MakeFillPatternFor(mFrame, gfx, aOutPattern);
=======
    nsSVGUtils::MakeFillPatternFor(mFrame, &mContext, aOutPattern, aImgParams);
>>>>>>> a17af05f
    return;
  }

  if (mColor == NS_TRANSPARENT) {
    return;
  }

  aOutPattern->InitColorPattern(ToDeviceColor(mColor));
}

void
SVGTextDrawPathCallbacks::FillAndStrokeGeometry()
{
  bool pushedGroup = false;
  if (mColor == NS_40PERCENT_FOREGROUND_COLOR) {
    pushedGroup = true;
    mContext.PushGroupForBlendBack(gfxContentType::COLOR_ALPHA, 0.4f);
  }

  uint32_t paintOrder = mFrame->StyleSVG()->mPaintOrder;
  if (paintOrder == NS_STYLE_PAINT_ORDER_NORMAL) {
    FillGeometry();
    StrokeGeometry();
  } else {
    while (paintOrder) {
      uint32_t component =
        paintOrder & ((1 << NS_STYLE_PAINT_ORDER_BITWIDTH) - 1);
      switch (component) {
        case NS_STYLE_PAINT_ORDER_FILL:
          FillGeometry();
          break;
        case NS_STYLE_PAINT_ORDER_STROKE:
          StrokeGeometry();
          break;
      }
      paintOrder >>= NS_STYLE_PAINT_ORDER_BITWIDTH;
    }
  }

  if (pushedGroup) {
    mContext.PopGroupAndBlend();
  }
}

void
SVGTextDrawPathCallbacks::FillGeometry()
{
  GeneralPattern fillPattern;
  // XXX cku Bug 1362417 we should pass imgDrawingParams from nsTextFrame.
  imgDrawingParams imgParams;
  MakeFillPattern(&fillPattern, imgParams);
  if (fillPattern.GetPattern()) {
    RefPtr<Path> path = mContext.GetPath();
    FillRule fillRule = nsSVGUtils::ToFillRule(IsClipPathChild() ?
                          mFrame->StyleSVG()->mClipRule :
                          mFrame->StyleSVG()->mFillRule);
    if (fillRule != path->GetFillRule()) {
      RefPtr<PathBuilder> builder = path->CopyToBuilder(fillRule);
      path = builder->Finish();
    }
    mContext.GetDrawTarget()->Fill(path, fillPattern);
  }
}

void
SVGTextDrawPathCallbacks::StrokeGeometry()
{
  // We don't paint the stroke when we are filling with a selection color.
  if (mColor == NS_SAME_AS_FOREGROUND_COLOR ||
      mColor == NS_40PERCENT_FOREGROUND_COLOR) {
    if (nsSVGUtils::HasStroke(mFrame, /*aContextPaint*/ nullptr)) {
      GeneralPattern strokePattern;
<<<<<<< HEAD
      Unused << nsSVGUtils::MakeStrokePatternFor(mFrame, gfx, &strokePattern,
                                                 /*aContextPaint*/ nullptr);
=======
      // XXX cku Bug 1362417 we should pass imgDrawingParams from nsTextFrame.
      imgDrawingParams imgParams;
      nsSVGUtils::MakeStrokePatternFor(mFrame, &mContext, &strokePattern,
                                       imgParams, /*aContextPaint*/ nullptr);
>>>>>>> a17af05f
      if (strokePattern.GetPattern()) {
        if (!mFrame->GetParent()->GetContent()->IsSVGElement()) {
          // The cast that follows would be unsafe
          MOZ_ASSERT(false, "Our nsTextFrame's parent's content should be SVG");
          return;
        }
        nsSVGElement* svgOwner =
          static_cast<nsSVGElement*>(mFrame->GetParent()->GetContent());

        // Apply any stroke-specific transform
        gfxMatrix outerSVGToUser;
        if (nsSVGUtils::GetNonScalingStrokeTransform(mFrame, &outerSVGToUser) &&
            outerSVGToUser.Invert()) {
          mContext.Multiply(outerSVGToUser);
        }

        RefPtr<Path> path = mContext.GetPath();
        SVGContentUtils::AutoStrokeOptions strokeOptions;
        SVGContentUtils::GetStrokeOptions(&strokeOptions, svgOwner,
                                          mFrame->StyleContext(),
                                          /*aContextPaint*/ nullptr);
        DrawOptions drawOptions;
        drawOptions.mAntialiasMode =
          nsSVGUtils::ToAntialiasMode(mFrame->StyleText()->mTextRendering);
        mContext.GetDrawTarget()->Stroke(path, strokePattern, strokeOptions);
      }
    }
  }
}

} // namespace mozilla


// ============================================================================
// SVGTextFrame

// ----------------------------------------------------------------------------
// Display list item

class nsDisplaySVGText : public nsDisplayItem {
public:
  nsDisplaySVGText(nsDisplayListBuilder* aBuilder,
                   SVGTextFrame* aFrame)
    : nsDisplayItem(aBuilder, aFrame),
      mDisableSubpixelAA(false)
  {
    MOZ_COUNT_CTOR(nsDisplaySVGText);
    MOZ_ASSERT(aFrame, "Must have a frame!");
  }
#ifdef NS_BUILD_REFCNT_LOGGING
  virtual ~nsDisplaySVGText() {
    MOZ_COUNT_DTOR(nsDisplaySVGText);
  }
#endif

  NS_DISPLAY_DECL_NAME("nsDisplaySVGText", TYPE_SVG_TEXT)

  virtual void DisableComponentAlpha() override {
    mDisableSubpixelAA = true;
  }
  virtual void HitTest(nsDisplayListBuilder* aBuilder, const nsRect& aRect,
                       HitTestState* aState,
                       nsTArray<nsIFrame*> *aOutFrames) override;
  virtual void Paint(nsDisplayListBuilder* aBuilder,
                     gfxContext* aCtx) override;
  nsDisplayItemGeometry* AllocateGeometry(nsDisplayListBuilder* aBuilder) override
  {
    return new nsDisplayItemGenericImageGeometry(this, aBuilder);
  }
  virtual nsRect GetComponentAlphaBounds(nsDisplayListBuilder* aBuilder) override {
    bool snap;
    return GetBounds(aBuilder, &snap);
  }
private:
  bool mDisableSubpixelAA;
};

void
nsDisplaySVGText::HitTest(nsDisplayListBuilder* aBuilder, const nsRect& aRect,
                          HitTestState* aState, nsTArray<nsIFrame*> *aOutFrames)
{
  SVGTextFrame *frame = static_cast<SVGTextFrame*>(mFrame);
  nsPoint pointRelativeToReferenceFrame = aRect.Center();
  // ToReferenceFrame() includes frame->GetPosition(), our user space position.
  nsPoint userSpacePtInAppUnits = pointRelativeToReferenceFrame -
                                    (ToReferenceFrame() - frame->GetPosition());

  gfxPoint userSpacePt =
    gfxPoint(userSpacePtInAppUnits.x, userSpacePtInAppUnits.y) /
      frame->PresContext()->AppUnitsPerCSSPixel();

  nsIFrame* target = frame->GetFrameForPoint(userSpacePt);
  if (target) {
    aOutFrames->AppendElement(target);
  }
}

void
nsDisplaySVGText::Paint(nsDisplayListBuilder* aBuilder,
                        gfxContext* aCtx)
{
  DrawTargetAutoDisableSubpixelAntialiasing
    disable(aCtx->GetDrawTarget(), mDisableSubpixelAA);

  uint32_t appUnitsPerDevPixel = mFrame->PresContext()->AppUnitsPerDevPixel();

  // ToReferenceFrame includes our mRect offset, but painting takes
  // account of that too. To avoid double counting, we subtract that
  // here.
  nsPoint offset = ToReferenceFrame() - mFrame->GetPosition();

  gfxPoint devPixelOffset =
    nsLayoutUtils::PointToGfxPoint(offset, appUnitsPerDevPixel);

  gfxMatrix tm = nsSVGUtils::GetCSSPxToDevPxMatrix(mFrame) *
                   gfxMatrix::Translation(devPixelOffset);

  gfxContext* ctx = aCtx;
  imgDrawingParams imgParams(aBuilder->ShouldSyncDecodeImages()
                             ? imgIContainer::FLAG_SYNC_DECODE
                             : imgIContainer::FLAG_SYNC_DECODE_IF_FAST);
  static_cast<SVGTextFrame*>(mFrame)->PaintSVG(*ctx, tm, imgParams);
  nsDisplayItemGenericImageGeometry::UpdateDrawResult(this, imgParams.result);
}

// ---------------------------------------------------------------------
// nsQueryFrame methods

NS_QUERYFRAME_HEAD(SVGTextFrame)
  NS_QUERYFRAME_ENTRY(SVGTextFrame)
NS_QUERYFRAME_TAIL_INHERITING(nsSVGDisplayContainerFrame)

// ---------------------------------------------------------------------
// Implementation

nsIFrame*
NS_NewSVGTextFrame(nsIPresShell* aPresShell, nsStyleContext* aContext)
{
  return new (aPresShell) SVGTextFrame(aContext);
}

NS_IMPL_FRAMEARENA_HELPERS(SVGTextFrame)

// ---------------------------------------------------------------------
// nsIFrame methods

void
SVGTextFrame::Init(nsIContent*       aContent,
                   nsContainerFrame* aParent,
                   nsIFrame*         aPrevInFlow)
{
  NS_ASSERTION(aContent->IsSVGElement(nsGkAtoms::text), "Content is not an SVG text");

  nsSVGDisplayContainerFrame::Init(aContent, aParent, aPrevInFlow);
  AddStateBits((aParent->GetStateBits() & NS_STATE_SVG_CLIPPATH_CHILD) |
               NS_FRAME_SVG_LAYOUT | NS_FRAME_IS_SVG_TEXT);

  mMutationObserver = new MutationObserver(this);
}

void
SVGTextFrame::BuildDisplayList(nsDisplayListBuilder* aBuilder,
                               const nsDisplayListSet& aLists)
{
  if (NS_SUBTREE_DIRTY(this)) {
    // We can sometimes be asked to paint before reflow happens and we
    // have updated mPositions, etc.  In this case, we just avoid
    // painting.
    return;
  }
  if (!IsVisibleForPainting(aBuilder) &&
      aBuilder->IsForPainting()) {
    return;
  }
  DisplayOutline(aBuilder, aLists);
  aLists.Content()->AppendNewToTop(
    new (aBuilder) nsDisplaySVGText(aBuilder, this));
}

nsresult
SVGTextFrame::AttributeChanged(int32_t aNameSpaceID,
                               nsIAtom* aAttribute,
                               int32_t aModType)
{
  if (aNameSpaceID != kNameSpaceID_None)
    return NS_OK;

  if (aAttribute == nsGkAtoms::transform) {
    // We don't invalidate for transform changes (the layers code does that).
    // Also note that SVGTransformableElement::GetAttributeChangeHint will
    // return nsChangeHint_UpdateOverflow for "transform" attribute changes
    // and cause DoApplyRenderingChangeToTree to make the SchedulePaint call.

    if (!(mState & NS_FRAME_FIRST_REFLOW) &&
        mCanvasTM && mCanvasTM->IsSingular()) {
      // We won't have calculated the glyph positions correctly.
      NotifyGlyphMetricsChange();
    }
    mCanvasTM = nullptr;
  } else if (IsGlyphPositioningAttribute(aAttribute) ||
             aAttribute == nsGkAtoms::textLength ||
             aAttribute == nsGkAtoms::lengthAdjust) {
    NotifyGlyphMetricsChange();
  }

  return NS_OK;
}

void
SVGTextFrame::DidSetStyleContext(nsStyleContext* aOldStyleContext)
{
  if (mState & NS_FRAME_IS_NONDISPLAY) {
    // We need this DidSetStyleContext override to handle cases like this:
    //
    //   <defs>
    //     <g>
    //       <mask>
    //         <text>...</text>
    //       </mask>
    //     </g>
    //   </defs>
    //
    // where the <text> is non-display, and a style change occurs on the <defs>,
    // the <g>, the <mask>, or the <text> itself.  If the style change happened
    // on the parent of the <defs>, then in
    // nsSVGDisplayContainerFrame::ReflowSVG, we would find the non-display
    // <defs> container and then call ReflowSVGNonDisplayText on it.  If we do
    // not actually reflow the parent of the <defs>, then without this
    // DidSetStyleContext we would (a) not cause the <text>'s anonymous block
    // child to be reflowed when it is next painted, and (b) not cause the
    // <text> to be repainted anyway since the user of the <mask> would not
    // know it needs to be repainted.
    ScheduleReflowSVGNonDisplayText(nsIPresShell::eStyleChange);
  }
}

void
SVGTextFrame::ReflowSVGNonDisplayText()
{
  MOZ_ASSERT(nsSVGUtils::AnyOuterSVGIsCallingReflowSVG(this),
             "only call ReflowSVGNonDisplayText when an outer SVG frame is "
             "under ReflowSVG");
  MOZ_ASSERT(mState & NS_FRAME_IS_NONDISPLAY,
             "only call ReflowSVGNonDisplayText if the frame is "
             "NS_FRAME_IS_NONDISPLAY");

  // We had a style change, so we mark this frame as dirty so that the next
  // time it is painted, we reflow the anonymous block frame.
  AddStateBits(NS_FRAME_IS_DIRTY);

  // We also need to call InvalidateRenderingObservers, so that if the <text>
  // element is within a <mask>, say, the element referencing the <mask> will
  // be updated, which will then cause this SVGTextFrame to be painted and
  // in doing so cause the anonymous block frame to be reflowed.
  nsLayoutUtils::PostRestyleEvent(
    mContent->AsElement(), nsRestyleHint(0),
    nsChangeHint_InvalidateRenderingObservers);

  // Finally, we need to actually reflow the anonymous block frame and update
  // mPositions, in case we are being reflowed immediately after a DOM
  // mutation that needs frame reconstruction.
  MaybeReflowAnonymousBlockChild();
  UpdateGlyphPositioning();
}

void
SVGTextFrame::ScheduleReflowSVGNonDisplayText(nsIPresShell::IntrinsicDirty aReason)
{
  MOZ_ASSERT(!nsSVGUtils::OuterSVGIsCallingReflowSVG(this),
             "do not call ScheduleReflowSVGNonDisplayText when the outer SVG "
             "frame is under ReflowSVG");
  MOZ_ASSERT(!(mState & NS_STATE_SVG_TEXT_IN_REFLOW),
             "do not call ScheduleReflowSVGNonDisplayText while reflowing the "
             "anonymous block child");

  // We need to find an ancestor frame that we can call FrameNeedsReflow
  // on that will cause the document to be marked as needing relayout,
  // and for that ancestor (or some further ancestor) to be marked as
  // a root to reflow.  We choose the closest ancestor frame that is not
  // NS_FRAME_IS_NONDISPLAY and which is either an outer SVG frame or a
  // non-SVG frame.  (We don't consider displayed SVG frame ancestors toerh
  // than nsSVGOuterSVGFrame, since calling FrameNeedsReflow on those other
  // SVG frames would do a bunch of unnecessary work on the SVG frames up to
  // the nsSVGOuterSVGFrame.)

  nsIFrame* f = this;
  while (f) {
    if (!(f->GetStateBits() & NS_FRAME_IS_NONDISPLAY)) {
      if (NS_SUBTREE_DIRTY(f)) {
        // This is a displayed frame, so if it is already dirty, we will be reflowed
        // soon anyway.  No need to call FrameNeedsReflow again, then.
        return;
      }
      if (!f->IsFrameOfType(eSVG) ||
          (f->GetStateBits() & NS_STATE_IS_OUTER_SVG)) {
        break;
      }
      f->AddStateBits(NS_FRAME_HAS_DIRTY_CHILDREN);
    }
    f = f->GetParent();
  }

  MOZ_ASSERT(f, "should have found an ancestor frame to reflow");

  PresContext()->PresShell()->FrameNeedsReflow(f, aReason, NS_FRAME_IS_DIRTY);
}

NS_IMPL_ISUPPORTS(SVGTextFrame::MutationObserver, nsIMutationObserver)

void
SVGTextFrame::MutationObserver::ContentAppended(nsIDocument* aDocument,
                                                nsIContent* aContainer,
                                                nsIContent* aFirstNewContent,
                                                int32_t aNewIndexInContainer)
{
  mFrame->NotifyGlyphMetricsChange();
}

void
SVGTextFrame::MutationObserver::ContentInserted(
                                        nsIDocument* aDocument,
                                        nsIContent* aContainer,
                                        nsIContent* aChild,
                                        int32_t aIndexInContainer)
{
  mFrame->NotifyGlyphMetricsChange();
}

void
SVGTextFrame::MutationObserver::ContentRemoved(
                                       nsIDocument *aDocument,
                                       nsIContent* aContainer,
                                       nsIContent* aChild,
                                       int32_t aIndexInContainer,
                                       nsIContent* aPreviousSibling)
{
  mFrame->NotifyGlyphMetricsChange();
}

void
SVGTextFrame::MutationObserver::CharacterDataChanged(
                                                 nsIDocument* aDocument,
                                                 nsIContent* aContent,
                                                 CharacterDataChangeInfo* aInfo)
{
  mFrame->NotifyGlyphMetricsChange();
}

void
SVGTextFrame::MutationObserver::AttributeChanged(
                                                nsIDocument* aDocument,
                                                mozilla::dom::Element* aElement,
                                                int32_t aNameSpaceID,
                                                nsIAtom* aAttribute,
                                                int32_t aModType,
                                                const nsAttrValue* aOldValue)
{
  if (!aElement->IsSVGElement()) {
    return;
  }

  // Attribute changes on this element will be handled by
  // SVGTextFrame::AttributeChanged.
  if (aElement == mFrame->GetContent()) {
    return;
  }

  mFrame->HandleAttributeChangeInDescendant(aElement, aNameSpaceID, aAttribute);
}

void
SVGTextFrame::HandleAttributeChangeInDescendant(Element* aElement,
                                                int32_t aNameSpaceID,
                                                nsIAtom* aAttribute)
{
  if (aElement->IsSVGElement(nsGkAtoms::textPath)) {
    if (aNameSpaceID == kNameSpaceID_None &&
        aAttribute == nsGkAtoms::startOffset) {
      NotifyGlyphMetricsChange();
    } else if ((aNameSpaceID == kNameSpaceID_XLink ||
                aNameSpaceID == kNameSpaceID_None) &&
               aAttribute == nsGkAtoms::href) {
      // Blow away our reference, if any
      nsIFrame* childElementFrame = aElement->GetPrimaryFrame();
      if (childElementFrame) {
        childElementFrame->DeleteProperty(
          nsSVGEffects::HrefAsTextPathProperty());
        NotifyGlyphMetricsChange();
      }
    }
  } else {
    if (aNameSpaceID == kNameSpaceID_None &&
        IsGlyphPositioningAttribute(aAttribute)) {
      NotifyGlyphMetricsChange();
    }
  }
}

void
SVGTextFrame::FindCloserFrameForSelection(
                                 nsPoint aPoint,
                                 nsIFrame::FrameWithDistance* aCurrentBestFrame)
{
  if (GetStateBits() & NS_FRAME_IS_NONDISPLAY) {
    return;
  }

  UpdateGlyphPositioning();

  nsPresContext* presContext = PresContext();

  // Find the frame that has the closest rendered run rect to aPoint.
  TextRenderedRunIterator it(this);
  for (TextRenderedRun run = it.Current(); run.mFrame; run = it.Next()) {
    uint32_t flags = TextRenderedRun::eIncludeFill |
                     TextRenderedRun::eIncludeStroke |
                     TextRenderedRun::eNoHorizontalOverflow;
    SVGBBox userRect = run.GetUserSpaceRect(presContext, flags);
    float devPxPerCSSPx = presContext->CSSPixelsToDevPixels(1.f);
    userRect.Scale(devPxPerCSSPx);

    if (!userRect.IsEmpty()) {
      gfxMatrix m;
      if (!NS_SVGDisplayListHitTestingEnabled()) {
        m = GetCanvasTM();
      }
      nsRect rect = nsSVGUtils::ToCanvasBounds(userRect.ToThebesRect(), m,
                                               presContext);

      if (nsLayoutUtils::PointIsCloserToRect(aPoint, rect,
                                             aCurrentBestFrame->mXDistance,
                                             aCurrentBestFrame->mYDistance)) {
        aCurrentBestFrame->mFrame = run.mFrame;
      }
    }
  }
}

//----------------------------------------------------------------------
// nsSVGDisplayableFrame methods

void
SVGTextFrame::NotifySVGChanged(uint32_t aFlags)
{
  MOZ_ASSERT(aFlags & (TRANSFORM_CHANGED | COORD_CONTEXT_CHANGED),
             "Invalidation logic may need adjusting");

  bool needNewBounds = false;
  bool needGlyphMetricsUpdate = false;
  bool needNewCanvasTM = false;

  if ((aFlags & COORD_CONTEXT_CHANGED) &&
      (mState & NS_STATE_SVG_POSITIONING_MAY_USE_PERCENTAGES)) {
    needGlyphMetricsUpdate = true;
  }

  if (aFlags & TRANSFORM_CHANGED) {
    needNewCanvasTM = true;
    if (mCanvasTM && mCanvasTM->IsSingular()) {
      // We won't have calculated the glyph positions correctly.
      needNewBounds = true;
      needGlyphMetricsUpdate = true;
    }
    if (StyleSVGReset()->HasNonScalingStroke()) {
      // Stroke currently contributes to our mRect, and our stroke depends on
      // the transform to our outer-<svg> if |vector-effect:non-scaling-stroke|.
      needNewBounds = true;
    }
  }

  // If the scale at which we computed our mFontSizeScaleFactor has changed by
  // at least a factor of two, reflow the text.  This avoids reflowing text
  // at every tick of a transform animation, but ensures our glyph metrics
  // do not get too far out of sync with the final font size on the screen.
  if (needNewCanvasTM && mLastContextScale != 0.0f) {
    mCanvasTM = nullptr;
    // If we are a non-display frame, then we don't want to call
    // GetCanvasTM(), since the context scale does not use it.
    gfxMatrix newTM =
      (mState & NS_FRAME_IS_NONDISPLAY) ? gfxMatrix() :
                                          GetCanvasTM();
    // Compare the old and new context scales.
    float scale = GetContextScale(newTM);
    float change = scale / mLastContextScale;
    if (change >= 2.0f || change <= 0.5f) {
      needNewBounds = true;
      needGlyphMetricsUpdate = true;
    }
  }

  if (needNewBounds) {
    // Ancestor changes can't affect how we render from the perspective of
    // any rendering observers that we may have, so we don't need to
    // invalidate them. We also don't need to invalidate ourself, since our
    // changed ancestor will have invalidated its entire area, which includes
    // our area.
    ScheduleReflowSVG();
  }

  if (needGlyphMetricsUpdate) {
    // If we are positioned using percentage values we need to update our
    // position whenever our viewport's dimensions change.  But only do this if
    // we have been reflowed once, otherwise the glyph positioning will be
    // wrong.  (We need to wait until bidi reordering has been done.)
    if (!(mState & NS_FRAME_FIRST_REFLOW)) {
      NotifyGlyphMetricsChange();
    }
  }
}

/**
 * Gets the offset into a DOM node that the specified caret is positioned at.
 */
static int32_t
GetCaretOffset(nsCaret* aCaret)
{
  nsCOMPtr<nsISelection> selection = aCaret->GetSelection();
  if (!selection) {
    return -1;
  }

  int32_t offset = -1;
  selection->GetAnchorOffset(&offset);
  return offset;
}

/**
 * Returns whether the caret should be painted for a given TextRenderedRun
 * by checking whether the caret is in the range covered by the rendered run.
 *
 * @param aThisRun The TextRenderedRun to be painted.
 * @param aCaret The caret.
 */
static bool
ShouldPaintCaret(const TextRenderedRun& aThisRun, nsCaret* aCaret)
{
  int32_t caretOffset = GetCaretOffset(aCaret);

  if (caretOffset < 0) {
    return false;
  }

  if (uint32_t(caretOffset) >= aThisRun.mTextFrameContentOffset &&
      uint32_t(caretOffset) < aThisRun.mTextFrameContentOffset +
                                aThisRun.mTextFrameContentLength) {
    return true;
  }

  return false;
}

void
SVGTextFrame::PaintSVG(gfxContext& aContext,
                       const gfxMatrix& aTransform,
<<<<<<< HEAD
                       const nsIntRect *aDirtyRect,
                       uint32_t aFlags)
=======
                       imgDrawingParams& aImgParams,
                       const nsIntRect *aDirtyRect)
>>>>>>> a17af05f
{
  DrawTarget& aDrawTarget = *aContext.GetDrawTarget();
  nsIFrame* kid = PrincipalChildList().FirstChild();
  if (!kid) {
    return;
  }

  nsPresContext* presContext = PresContext();

  gfxMatrix initialMatrix = aContext.CurrentMatrix();

  if (mState & NS_FRAME_IS_NONDISPLAY) {
    // If we are in a canvas DrawWindow call that used the
    // DRAWWINDOW_DO_NOT_FLUSH flag, then we may still have out
    // of date frames.  Just don't paint anything if they are
    // dirty.
    if (presContext->PresShell()->InDrawWindowNotFlushing() &&
        NS_SUBTREE_DIRTY(this)) {
      return;
    }
    // Text frames inside <clipPath>, <mask>, etc. will never have had
    // ReflowSVG called on them, so call UpdateGlyphPositioning to do this now.
    UpdateGlyphPositioning();
  } else if (NS_SUBTREE_DIRTY(this)) {
    // If we are asked to paint before reflow has recomputed mPositions etc.
    // directly via PaintSVG, rather than via a display list, then we need
    // to bail out here too.
    return;
  }

  if (aTransform.IsSingular()) {
    NS_WARNING("Can't render text element!");
<<<<<<< HEAD
    return DrawResult::SUCCESS;
=======
    return;
>>>>>>> a17af05f
  }

  gfxMatrix matrixForPaintServers = aTransform * initialMatrix;

  // Check if we need to draw anything.
  if (aDirtyRect) {
    NS_ASSERTION(!NS_SVGDisplayListPaintingEnabled() ||
                 (mState & NS_FRAME_IS_NONDISPLAY),
                 "Display lists handle dirty rect intersection test");
    nsRect dirtyRect(aDirtyRect->x, aDirtyRect->y,
                     aDirtyRect->width, aDirtyRect->height);

    gfxFloat appUnitsPerDevPixel = presContext->AppUnitsPerDevPixel();
    gfxRect frameRect(mRect.x / appUnitsPerDevPixel,
                      mRect.y / appUnitsPerDevPixel,
                      mRect.width / appUnitsPerDevPixel,
                      mRect.height / appUnitsPerDevPixel);

    nsRect canvasRect = nsLayoutUtils::RoundGfxRectToAppRect(
        GetCanvasTM().TransformBounds(frameRect), 1);
    if (!canvasRect.Intersects(dirtyRect)) {
      return;
    }
  }

  // SVG frames' PaintSVG methods paint in CSS px, but normally frames paint in
  // dev pixels. Here we multiply a CSS-px-to-dev-pixel factor onto aTransform
  // so our non-SVG nsTextFrame children paint correctly.
  auto auPerDevPx = presContext->AppUnitsPerDevPixel();
  float cssPxPerDevPx = presContext->AppUnitsToFloatCSSPixels(auPerDevPx);
  gfxMatrix canvasTMForChildren = aTransform;
  canvasTMForChildren.PreScale(cssPxPerDevPx, cssPxPerDevPx);
  initialMatrix.PreScale(1 / cssPxPerDevPx, 1 / cssPxPerDevPx);

  gfxContextMatrixAutoSaveRestore matSR(&aContext);
  aContext.NewPath();
  aContext.Multiply(canvasTMForChildren);
  gfxMatrix currentMatrix = aContext.CurrentMatrix();

  RefPtr<nsCaret> caret = presContext->PresShell()->GetCaret();
  nsRect caretRect;
  nsIFrame* caretFrame = caret->GetPaintGeometry(&caretRect);

  gfxContextAutoSaveRestore ctxSR;
  TextRenderedRunIterator it(this, TextRenderedRunIterator::eVisibleFrames);
  TextRenderedRun run = it.Current();

  SVGContextPaint* outerContextPaint =
<<<<<<< HEAD
    SVGContextPaint::GetContextPaint(mContent);

  nsRenderingContext rendCtx(&aContext);
  DrawResult finalResult = DrawResult::SUCCESS;
=======
    SVGContextPaint::GetContextPaint(GetContent());

>>>>>>> a17af05f
  while (run.mFrame) {
    nsTextFrame* frame = run.mFrame;

    // Determine how much of the left and right edges of the text frame we
    // need to ignore.
    SVGCharClipDisplayItem item(run);

<<<<<<< HEAD
    // Set up the fill and stroke so that SVG glyphs can get painted correctly
    // when they use context-fill etc.
    aContext.SetMatrix(initialMatrix);

    RefPtr<SVGContextPaintImpl> contextPaint = new SVGContextPaintImpl();
    DrawMode drawMode;
    DrawResult result = DrawResult::SUCCESS;
    Tie(result, drawMode) = contextPaint->Init(&aDrawTarget,
                                               aContext.CurrentMatrix(),
                                               frame, outerContextPaint);
    finalResult &= result;
=======
    RefPtr<SVGContextPaintImpl> contextPaint = new SVGContextPaintImpl();
    DrawMode drawMode = contextPaint->Init(&aDrawTarget,
                                           initialMatrix,
                                           frame, outerContextPaint,
                                           aImgParams);
>>>>>>> a17af05f
    if (drawMode & DrawMode::GLYPH_STROKE) {
      ctxSR.EnsureSaved(&aContext);
      // This may change the gfxContext's transform (for non-scaling stroke),
      // in which case this needs to happen before we call SetMatrix() below.
      nsSVGUtils::SetupStrokeGeometry(frame, &aContext, outerContextPaint);
    }

    // Set up the transform for painting the text frame for the substring
    // indicated by the run.
    gfxMatrix runTransform =
      run.GetTransformFromUserSpaceForPainting(presContext, item) *
      currentMatrix;
    aContext.SetMatrix(runTransform);

    if (drawMode != DrawMode(0)) {
      bool paintSVGGlyphs;
      nsTextFrame::PaintTextParams params(&aContext);
      params.framePt = gfxPoint();
      params.dirtyRect = LayoutDevicePixel::
        FromAppUnits(frame->GetVisualOverflowRect(), auPerDevPx);
      params.contextPaint = contextPaint;
      if (ShouldRenderAsPath(frame, paintSVGGlyphs)) {
        SVGTextDrawPathCallbacks callbacks(this, aContext, frame,
                                           matrixForPaintServers,
                                           paintSVGGlyphs);
        params.callbacks = &callbacks;
        frame->PaintText(params, item);
      } else {
        frame->PaintText(params, item);
      }
    }

    if (frame == caretFrame && ShouldPaintCaret(run, caret)) {
      // XXX Should we be looking at the fill/stroke colours to paint the
      // caret with, rather than using the color property?
      caret->PaintCaret(aDrawTarget, frame, nsPoint());
      aContext.NewPath();
    }

    run = it.Next();
  }
<<<<<<< HEAD

  return finalResult;
=======
>>>>>>> a17af05f
}

nsIFrame*
SVGTextFrame::GetFrameForPoint(const gfxPoint& aPoint)
{
  NS_ASSERTION(PrincipalChildList().FirstChild(), "must have a child frame");

  if (mState & NS_FRAME_IS_NONDISPLAY) {
    // Text frames inside <clipPath> will never have had ReflowSVG called on
    // them, so call UpdateGlyphPositioning to do this now.  (Text frames
    // inside <mask> and other non-display containers will never need to
    // be hit tested.)
    UpdateGlyphPositioning();
  } else {
    NS_ASSERTION(!NS_SUBTREE_DIRTY(this), "reflow should have happened");
  }

  // Hit-testing any clip-path will typically be a lot quicker than the
  // hit-testing of our text frames in the loop below, so we do the former up
  // front to avoid unnecessarily wasting cycles on the latter.
  if (!nsSVGUtils::HitTestClip(this, aPoint)) {
    return nullptr;
  }

  nsPresContext* presContext = PresContext();

  // Ideally we'd iterate backwards so that we can just return the first frame
  // that is under aPoint.  In practice this will rarely matter though since it
  // is rare for text in/under an SVG <text> element to overlap (i.e. the first
  // text frame that is hit will likely be the only text frame that is hit).

  TextRenderedRunIterator it(this);
  nsIFrame* hit = nullptr;
  for (TextRenderedRun run = it.Current(); run.mFrame; run = it.Next()) {
    uint16_t hitTestFlags = nsSVGUtils::GetGeometryHitTestFlags(run.mFrame);
    if (!(hitTestFlags & (SVG_HIT_TEST_FILL | SVG_HIT_TEST_STROKE))) {
      continue;
    }

    gfxMatrix m = run.GetTransformFromRunUserSpaceToUserSpace(presContext);
    if (!m.Invert()) {
      return nullptr;
    }

    gfxPoint pointInRunUserSpace = m.TransformPoint(aPoint);
    gfxRect frameRect =
      run.GetRunUserSpaceRect(presContext, TextRenderedRun::eIncludeFill |
                                           TextRenderedRun::eIncludeStroke).ToThebesRect();

    if (Inside(frameRect, pointInRunUserSpace)) {
      hit = run.mFrame;
    }
  }
  return hit;
}

void
SVGTextFrame::ReflowSVG()
{
  NS_ASSERTION(nsSVGUtils::OuterSVGIsCallingReflowSVG(this),
               "This call is probaby a wasteful mistake");

  MOZ_ASSERT(!(GetStateBits() & NS_FRAME_IS_NONDISPLAY),
             "ReflowSVG mechanism not designed for this");

  if (!nsSVGUtils::NeedsReflowSVG(this)) {
    NS_ASSERTION(!(mState & NS_STATE_SVG_POSITIONING_DIRTY), "How did this happen?");
    return;
  }

  MaybeReflowAnonymousBlockChild();
  UpdateGlyphPositioning();

  nsPresContext* presContext = PresContext();

  SVGBBox r;
  TextRenderedRunIterator it(this, TextRenderedRunIterator::eAllFrames);
  for (TextRenderedRun run = it.Current(); run.mFrame; run = it.Next()) {
    uint32_t runFlags = 0;
    if (run.mFrame->StyleSVG()->mFill.Type() != eStyleSVGPaintType_None) {
      runFlags |= TextRenderedRun::eIncludeFill |
                  TextRenderedRun::eIncludeTextShadow;
    }
    if (nsSVGUtils::HasStroke(run.mFrame)) {
      runFlags |= TextRenderedRun::eIncludeFill |
                  TextRenderedRun::eIncludeTextShadow;
    }
    // Our "visual" overflow rect needs to be valid for building display lists
    // for hit testing, which means that for certain values of 'pointer-events'
    // it needs to include the geometry of the fill or stroke even when the fill/
    // stroke don't actually render (e.g. when stroke="none" or
    // stroke-opacity="0"). GetGeometryHitTestFlags accounts for 'pointer-events'.
    // The text-shadow is not part of the hit-test area.
    uint16_t hitTestFlags = nsSVGUtils::GetGeometryHitTestFlags(run.mFrame);
    if (hitTestFlags & SVG_HIT_TEST_FILL) {
      runFlags |= TextRenderedRun::eIncludeFill;
    }
    if (hitTestFlags & SVG_HIT_TEST_STROKE) {
      runFlags |= TextRenderedRun::eIncludeStroke;
    }

    if (runFlags) {
      r.UnionEdges(run.GetUserSpaceRect(presContext, runFlags));
    }
  }

  if (r.IsEmpty()) {
    mRect.SetEmpty();
  } else {
    mRect =
      nsLayoutUtils::RoundGfxRectToAppRect(r.ToThebesRect(), presContext->AppUnitsPerCSSPixel());

    // Due to rounding issues when we have a transform applied, we sometimes
    // don't include an additional row of pixels.  For now, just inflate our
    // covered region.
    mRect.Inflate(presContext->AppUnitsPerDevPixel());
  }

  if (mState & NS_FRAME_FIRST_REFLOW) {
    // Make sure we have our filter property (if any) before calling
    // FinishAndStoreOverflow (subsequent filter changes are handled off
    // nsChangeHint_UpdateEffects):
    nsSVGEffects::UpdateEffects(this);
  }

  // Now unset the various reflow bits. Do this before calling
  // FinishAndStoreOverflow since FinishAndStoreOverflow can require glyph
  // positions (to resolve transform-origin).
  mState &= ~(NS_FRAME_FIRST_REFLOW | NS_FRAME_IS_DIRTY |
              NS_FRAME_HAS_DIRTY_CHILDREN);

  nsRect overflow = nsRect(nsPoint(0,0), mRect.Size());
  nsOverflowAreas overflowAreas(overflow, overflow);
  FinishAndStoreOverflow(overflowAreas, mRect.Size());

  // XXX nsSVGContainerFrame::ReflowSVG only looks at its nsSVGDisplayableFrame
  // children, and calls ConsiderChildOverflow on them.  Does it matter
  // that ConsiderChildOverflow won't be called on our children?
  nsSVGDisplayContainerFrame::ReflowSVG();
}

/**
 * Converts nsSVGUtils::eBBox* flags into TextRenderedRun flags appropriate
 * for the specified rendered run.
 */
static uint32_t
TextRenderedRunFlagsForBBoxContribution(const TextRenderedRun& aRun,
                                        uint32_t aBBoxFlags)
{
  uint32_t flags = 0;
  if ((aBBoxFlags & nsSVGUtils::eBBoxIncludeFillGeometry) ||
      ((aBBoxFlags & nsSVGUtils::eBBoxIncludeFill) &&
       aRun.mFrame->StyleSVG()->mFill.Type() != eStyleSVGPaintType_None)) {
    flags |= TextRenderedRun::eIncludeFill;
  }
  if ((aBBoxFlags & nsSVGUtils::eBBoxIncludeStrokeGeometry) ||
      ((aBBoxFlags & nsSVGUtils::eBBoxIncludeStroke) &&
       nsSVGUtils::HasStroke(aRun.mFrame))) {
    flags |= TextRenderedRun::eIncludeStroke;
  }
  return flags;
}

SVGBBox
SVGTextFrame::GetBBoxContribution(const gfx::Matrix &aToBBoxUserspace,
                                  uint32_t aFlags)
{
  NS_ASSERTION(PrincipalChildList().FirstChild(), "must have a child frame");
  SVGBBox bbox;

  if (aFlags & nsSVGUtils::eForGetClientRects) {
    Rect rect = NSRectToRect(mRect, PresContext()->AppUnitsPerCSSPixel());
    if (!rect.IsEmpty()) {
      bbox = aToBBoxUserspace.TransformBounds(rect);
    }
    return bbox;
  }

  nsIFrame* kid = PrincipalChildList().FirstChild();
  if (kid && NS_SUBTREE_DIRTY(kid)) {
    // Return an empty bbox if our kid's subtree is dirty. This may be called
    // in that situation, e.g. when we're building a display list after an
    // interrupted reflow. This can also be called during reflow before we've
    // been reflowed, e.g. if an earlier sibling is calling FinishAndStoreOverflow and
    // needs our parent's perspective matrix, which depends on the SVG bbox
    // contribution of this frame. In the latter situation, when all siblings have
    // been reflowed, the parent will compute its perspective and rerun
    // FinishAndStoreOverflow for all its children.
    return bbox;
  }

  UpdateGlyphPositioning();

  nsPresContext* presContext = PresContext();

  TextRenderedRunIterator it(this);
  for (TextRenderedRun run = it.Current(); run.mFrame; run = it.Next()) {
    uint32_t flags = TextRenderedRunFlagsForBBoxContribution(run, aFlags);
    gfxMatrix m = ThebesMatrix(aToBBoxUserspace);
    SVGBBox bboxForRun =
      run.GetUserSpaceRect(presContext, flags, &m);
    bbox.UnionEdges(bboxForRun);
  }

  return bbox;
}

//----------------------------------------------------------------------
// nsSVGContainerFrame methods

gfxMatrix
SVGTextFrame::GetCanvasTM()
{
  if (!mCanvasTM) {
    NS_ASSERTION(GetParent(), "null parent");
    NS_ASSERTION(!(GetStateBits() & NS_FRAME_IS_NONDISPLAY),
                 "should not call GetCanvasTM() when we are non-display");

    nsSVGContainerFrame *parent = static_cast<nsSVGContainerFrame*>(GetParent());
    dom::SVGTextContentElement *content = static_cast<dom::SVGTextContentElement*>(GetContent());

    gfxMatrix tm = content->PrependLocalTransformsTo(parent->GetCanvasTM());

    mCanvasTM = new gfxMatrix(tm);
  }
  return *mCanvasTM;
}

//----------------------------------------------------------------------
// SVGTextFrame SVG DOM methods

/**
 * Returns whether the specified node has any non-empty nsTextNodes
 * beneath it.
 */
static bool
HasTextContent(nsIContent* aContent)
{
  NS_ASSERTION(aContent, "expected non-null aContent");

  TextNodeIterator it(aContent);
  for (nsTextNode* text = it.Current(); text; text = it.Next()) {
    if (text->TextLength() != 0) {
      return true;
    }
  }
  return false;
}

/**
 * Returns the number of DOM characters beneath the specified node.
 */
static uint32_t
GetTextContentLength(nsIContent* aContent)
{
  NS_ASSERTION(aContent, "expected non-null aContent");

  uint32_t length = 0;
  TextNodeIterator it(aContent);
  for (nsTextNode* text = it.Current(); text; text = it.Next()) {
    length += text->TextLength();
  }
  return length;
}

int32_t
SVGTextFrame::ConvertTextElementCharIndexToAddressableIndex(
                                                           int32_t aIndex,
                                                           nsIContent* aContent)
{
  CharIterator it(this, CharIterator::eOriginal, aContent);
  if (!it.AdvanceToSubtree()) {
    return -1;
  }
  int32_t result = 0;
  int32_t textElementCharIndex;
  while (!it.AtEnd() &&
         it.IsWithinSubtree()) {
    bool addressable = !it.IsOriginalCharUnaddressable();
    textElementCharIndex = it.TextElementCharIndex();
    it.Next();
    uint32_t delta = it.TextElementCharIndex() - textElementCharIndex;
    aIndex -= delta;
    if (addressable) {
      if (aIndex < 0) {
        return result;
      }
      result += delta;
    }
  }
  return -1;
}

/**
 * Implements the SVG DOM GetNumberOfChars method for the specified
 * text content element.
 */
uint32_t
SVGTextFrame::GetNumberOfChars(nsIContent* aContent)
{
  UpdateGlyphPositioning();

  uint32_t n = 0;
  CharIterator it(this, CharIterator::eAddressable, aContent);
  if (it.AdvanceToSubtree()) {
    while (!it.AtEnd() && it.IsWithinSubtree()) {
      n++;
      it.Next();
    }
  }
  return n;
}

/**
 * Implements the SVG DOM GetComputedTextLength method for the specified
 * text child element.
 */
float
SVGTextFrame::GetComputedTextLength(nsIContent* aContent)
{
  UpdateGlyphPositioning();

  float cssPxPerDevPx = PresContext()->
    AppUnitsToFloatCSSPixels(PresContext()->AppUnitsPerDevPixel());

  nscoord length = 0;
  TextRenderedRunIterator it(this, TextRenderedRunIterator::eAllFrames,
                             aContent);
  for (TextRenderedRun run = it.Current(); run.mFrame; run = it.Next()) {
    length += run.GetAdvanceWidth();
  }

  return PresContext()->AppUnitsToGfxUnits(length) *
           cssPxPerDevPx * mLengthAdjustScaleFactor / mFontSizeScaleFactor;
}

/**
 * Implements the SVG DOM SelectSubString method for the specified
 * text content element.
 */
nsresult
SVGTextFrame::SelectSubString(nsIContent* aContent,
                              uint32_t charnum, uint32_t nchars)
{
  UpdateGlyphPositioning();

  // Convert charnum/nchars from addressable characters relative to
  // aContent to global character indices.
  CharIterator chit(this, CharIterator::eAddressable, aContent);
  if (!chit.AdvanceToSubtree() ||
      !chit.Next(charnum) ||
      chit.IsAfterSubtree()) {
    return NS_ERROR_DOM_INDEX_SIZE_ERR;
  }
  charnum = chit.TextElementCharIndex();
  nsIContent* content = chit.TextFrame()->GetContent();
  chit.NextWithinSubtree(nchars);
  nchars = chit.TextElementCharIndex() - charnum;

  RefPtr<nsFrameSelection> frameSelection = GetFrameSelection();

  frameSelection->HandleClick(content, charnum, charnum + nchars,
                              false, false, CARET_ASSOCIATE_BEFORE);
  return NS_OK;
}

/**
 * Implements the SVG DOM GetSubStringLength method for the specified
 * text content element.
 */
nsresult
SVGTextFrame::GetSubStringLength(nsIContent* aContent,
                                 uint32_t charnum, uint32_t nchars,
                                 float* aResult)
{
  UpdateGlyphPositioning();

  // Convert charnum/nchars from addressable characters relative to
  // aContent to global character indices.
  CharIterator chit(this, CharIterator::eAddressable, aContent);
  if (!chit.AdvanceToSubtree() ||
      !chit.Next(charnum) ||
      chit.IsAfterSubtree()) {
    return NS_ERROR_DOM_INDEX_SIZE_ERR;
  }

  if (nchars == 0) {
    *aResult = 0.0f;
    return NS_OK;
  }

  charnum = chit.TextElementCharIndex();
  chit.NextWithinSubtree(nchars);
  nchars = chit.TextElementCharIndex() - charnum;

  // Find each rendered run that intersects with the range defined
  // by charnum/nchars.
  nscoord textLength = 0;
  TextRenderedRunIterator runIter(this, TextRenderedRunIterator::eAllFrames);
  TextRenderedRun run = runIter.Current();
  while (run.mFrame) {
    // If this rendered run is past the substring we are interested in, we
    // are done.
    uint32_t offset = run.mTextElementCharIndex;
    if (offset >= charnum + nchars) {
      break;
    }

    // Intersect the substring we are interested in with the range covered by
    // the rendered run.
    uint32_t length = run.mTextFrameContentLength;
    IntersectInterval(offset, length, charnum, nchars);

    if (length != 0) {
      // Convert offset into an index into the frame.
      offset += run.mTextFrameContentOffset - run.mTextElementCharIndex;

      gfxSkipCharsIterator skipCharsIter =
        run.mFrame->EnsureTextRun(nsTextFrame::eInflated);
      gfxTextRun* textRun = run.mFrame->GetTextRun(nsTextFrame::eInflated);
      Range range = ConvertOriginalToSkipped(skipCharsIter, offset, length);

      // Accumulate the advance.
      textLength += textRun->GetAdvanceWidth(range, nullptr);
    }

    run = runIter.Next();
  }

  nsPresContext* presContext = PresContext();
  float cssPxPerDevPx = presContext->
    AppUnitsToFloatCSSPixels(presContext->AppUnitsPerDevPixel());

  *aResult = presContext->AppUnitsToGfxUnits(textLength) *
               cssPxPerDevPx / mFontSizeScaleFactor;
  return NS_OK;
}

/**
 * Implements the SVG DOM GetCharNumAtPosition method for the specified
 * text content element.
 */
int32_t
SVGTextFrame::GetCharNumAtPosition(nsIContent* aContent,
                                   mozilla::nsISVGPoint* aPoint)
{
  UpdateGlyphPositioning();

  nsPresContext* context = PresContext();

  gfxPoint p(aPoint->X(), aPoint->Y());

  int32_t result = -1;

  TextRenderedRunIterator it(this, TextRenderedRunIterator::eAllFrames, aContent);
  for (TextRenderedRun run = it.Current(); run.mFrame; run = it.Next()) {
    // Hit test this rendered run.  Later runs will override earlier ones.
    int32_t index = run.GetCharNumAtPosition(context, p);
    if (index != -1) {
      result = index + run.mTextElementCharIndex;
    }
  }

  if (result == -1) {
    return result;
  }

  return ConvertTextElementCharIndexToAddressableIndex(result, aContent);
}

/**
 * Implements the SVG DOM GetStartPositionOfChar method for the specified
 * text content element.
 */
nsresult
SVGTextFrame::GetStartPositionOfChar(nsIContent* aContent,
                                     uint32_t aCharNum,
                                     mozilla::nsISVGPoint** aResult)
{
  UpdateGlyphPositioning();

  CharIterator it(this, CharIterator::eAddressable, aContent);
  if (!it.AdvanceToSubtree() ||
      !it.Next(aCharNum)) {
    return NS_ERROR_DOM_INDEX_SIZE_ERR;
  }

  // We need to return the start position of the whole glyph.
  uint32_t startIndex = it.GlyphStartTextElementCharIndex();

  NS_ADDREF(*aResult =
    new DOMSVGPoint(ToPoint(mPositions[startIndex].mPosition)));
  return NS_OK;
}

/**
 * Implements the SVG DOM GetEndPositionOfChar method for the specified
 * text content element.
 */
nsresult
SVGTextFrame::GetEndPositionOfChar(nsIContent* aContent,
                                   uint32_t aCharNum,
                                   mozilla::nsISVGPoint** aResult)
{
  UpdateGlyphPositioning();

  CharIterator it(this, CharIterator::eAddressable, aContent);
  if (!it.AdvanceToSubtree() ||
      !it.Next(aCharNum)) {
    return NS_ERROR_DOM_INDEX_SIZE_ERR;
  }

  // We need to return the end position of the whole glyph.
  uint32_t startIndex = it.GlyphStartTextElementCharIndex();

  // Get the advance of the glyph.
  gfxFloat advance = it.GetGlyphAdvance(PresContext());
  if (it.TextRun()->IsRightToLeft()) {
    advance = -advance;
  }

  // The end position is the start position plus the advance in the direction
  // of the glyph's rotation.
  Matrix m =
    Matrix::Rotation(mPositions[startIndex].mAngle) *
    Matrix::Translation(ToPoint(mPositions[startIndex].mPosition));
  Point p = m.TransformPoint(Point(advance / mFontSizeScaleFactor, 0));

  NS_ADDREF(*aResult = new DOMSVGPoint(p));
  return NS_OK;
}

/**
 * Implements the SVG DOM GetExtentOfChar method for the specified
 * text content element.
 */
nsresult
SVGTextFrame::GetExtentOfChar(nsIContent* aContent,
                              uint32_t aCharNum,
                              dom::SVGIRect** aResult)
{
  UpdateGlyphPositioning();

  CharIterator it(this, CharIterator::eAddressable, aContent);
  if (!it.AdvanceToSubtree() ||
      !it.Next(aCharNum)) {
    return NS_ERROR_DOM_INDEX_SIZE_ERR;
  }

  nsPresContext* presContext = PresContext();

  float cssPxPerDevPx = presContext->
    AppUnitsToFloatCSSPixels(presContext->AppUnitsPerDevPixel());

  // We need to return the extent of the whole glyph.
  uint32_t startIndex = it.GlyphStartTextElementCharIndex();

  // The ascent and descent gives the height of the glyph.
  gfxFloat ascent, descent;
  GetAscentAndDescentInAppUnits(it.TextFrame(), ascent, descent);

  // Get the advance of the glyph.
  gfxFloat advance = it.GetGlyphAdvance(presContext);
  gfxFloat x = it.TextRun()->IsRightToLeft() ? -advance : 0.0;

  // The horizontal extent is the origin of the glyph plus the advance
  // in the direction of the glyph's rotation.
  gfxMatrix m;
  m.PreTranslate(mPositions[startIndex].mPosition);
  m.PreRotate(mPositions[startIndex].mAngle);
  m.PreScale(1 / mFontSizeScaleFactor, 1 / mFontSizeScaleFactor);

  gfxRect glyphRect;
  if (it.TextRun()->IsVertical()) {
    glyphRect =
      gfxRect(-presContext->AppUnitsToGfxUnits(descent) * cssPxPerDevPx, x,
              presContext->AppUnitsToGfxUnits(ascent + descent) * cssPxPerDevPx,
              advance);
  } else {
    glyphRect =
      gfxRect(x, -presContext->AppUnitsToGfxUnits(ascent) * cssPxPerDevPx,
              advance,
              presContext->AppUnitsToGfxUnits(ascent + descent) * cssPxPerDevPx);
  }

  // Transform the glyph's rect into user space.
  gfxRect r = m.TransformBounds(glyphRect);

  NS_ADDREF(*aResult = new dom::SVGRect(aContent, r.x, r.y, r.width, r.height));
  return NS_OK;
}

/**
 * Implements the SVG DOM GetRotationOfChar method for the specified
 * text content element.
 */
nsresult
SVGTextFrame::GetRotationOfChar(nsIContent* aContent,
                                uint32_t aCharNum,
                                float* aResult)
{
  UpdateGlyphPositioning();

  CharIterator it(this, CharIterator::eAddressable, aContent);
  if (!it.AdvanceToSubtree() ||
      !it.Next(aCharNum)) {
    return NS_ERROR_DOM_INDEX_SIZE_ERR;
  }

  *aResult = mPositions[it.TextElementCharIndex()].mAngle * 180.0 / M_PI;
  return NS_OK;
}

//----------------------------------------------------------------------
// SVGTextFrame text layout methods

/**
 * Given the character position array before values have been filled in
 * to any unspecified positions, and an array of dx/dy values, returns whether
 * a character at a given index should start a new rendered run.
 *
 * @param aPositions The array of character positions before unspecified
 *   positions have been filled in and dx/dy values have been added to them.
 * @param aDeltas The array of dx/dy values.
 * @param aIndex The character index in question.
 */
static bool
ShouldStartRunAtIndex(const nsTArray<CharPosition>& aPositions,
                      const nsTArray<gfxPoint>& aDeltas,
                      uint32_t aIndex)
{
  if (aIndex == 0) {
    return true;
  }

  if (aIndex < aPositions.Length()) {
    // If an explicit x or y value was given, start a new run.
    if (aPositions[aIndex].IsXSpecified() ||
        aPositions[aIndex].IsYSpecified()) {
      return true;
    }

    // If a non-zero rotation was given, or the previous character had a non-
    // zero rotation, start a new run.
    if ((aPositions[aIndex].IsAngleSpecified() &&
         aPositions[aIndex].mAngle != 0.0f) ||
        (aPositions[aIndex - 1].IsAngleSpecified() &&
         (aPositions[aIndex - 1].mAngle != 0.0f))) {
      return true;
    }
  }

  if (aIndex < aDeltas.Length()) {
    // If a non-zero dx or dy value was given, start a new run.
    if (aDeltas[aIndex].x != 0.0 ||
        aDeltas[aIndex].y != 0.0) {
      return true;
    }
  }

  return false;
}

bool
SVGTextFrame::ResolvePositionsForNode(nsIContent* aContent,
                                      uint32_t& aIndex,
                                      bool aInTextPath,
                                      bool& aForceStartOfChunk,
                                      nsTArray<gfxPoint>& aDeltas)
{
  if (aContent->IsNodeOfType(nsINode::eTEXT)) {
    // We found a text node.
    uint32_t length = static_cast<nsTextNode*>(aContent)->TextLength();
    if (length) {
      uint32_t end = aIndex + length;
      if (MOZ_UNLIKELY(end > mPositions.Length())) {
        MOZ_ASSERT_UNREACHABLE("length of mPositions does not match characters "
                               "found by iterating content");
        return false;
      }
      if (aForceStartOfChunk) {
        // Note this character as starting a new anchored chunk.
        mPositions[aIndex].mStartOfChunk = true;
        aForceStartOfChunk = false;
      }
      while (aIndex < end) {
        // Record whether each of these characters should start a new rendered
        // run.  That is always the case for characters on a text path.
        //
        // Run boundaries due to rotate="" values are handled in
        // DoGlyphPositioning.
        if (aInTextPath || ShouldStartRunAtIndex(mPositions, aDeltas, aIndex)) {
          mPositions[aIndex].mRunBoundary = true;
        }
        aIndex++;
      }
    }
    return true;
  }

  // Skip past elements that aren't text content elements.
  if (!IsTextContentElement(aContent)) {
    return true;
  }

  if (aContent->IsSVGElement(nsGkAtoms::textPath)) {
    // <textPath> elements are as if they are specified with x="0" y="0", but
    // only if they actually have some text content.
    if (HasTextContent(aContent)) {
      if (MOZ_UNLIKELY(aIndex >= mPositions.Length())) {
        MOZ_ASSERT_UNREACHABLE("length of mPositions does not match characters "
                               "found by iterating content");
        return false;
      }
      mPositions[aIndex].mPosition = gfxPoint();
      mPositions[aIndex].mStartOfChunk = true;
    }
  } else if (!aContent->IsSVGElement(nsGkAtoms::a)) {
    // We have a text content element that can have x/y/dx/dy/rotate attributes.
    nsSVGElement* element = static_cast<nsSVGElement*>(aContent);

    // Get x, y, dx, dy.
    SVGUserUnitList x, y, dx, dy;
    element->GetAnimatedLengthListValues(&x, &y, &dx, &dy, nullptr);

    // Get rotate.
    const SVGNumberList* rotate = nullptr;
    SVGAnimatedNumberList* animatedRotate =
      element->GetAnimatedNumberList(nsGkAtoms::rotate);
    if (animatedRotate) {
      rotate = &animatedRotate->GetAnimValue();
    }

    bool percentages = false;
    uint32_t count = GetTextContentLength(aContent);

    if (MOZ_UNLIKELY(aIndex + count > mPositions.Length())) {
      MOZ_ASSERT_UNREACHABLE("length of mPositions does not match characters "
                             "found by iterating content");
      return false;
    }

    // New text anchoring chunks start at each character assigned a position
    // with x="" or y="", or if we forced one with aForceStartOfChunk due to
    // being just after a <textPath>.
    uint32_t newChunkCount = std::max(x.Length(), y.Length());
    if (!newChunkCount && aForceStartOfChunk) {
      newChunkCount = 1;
    }
    for (uint32_t i = 0, j = 0; i < newChunkCount && j < count; j++) {
      if (!mPositions[aIndex + j].mUnaddressable) {
        mPositions[aIndex + j].mStartOfChunk = true;
        i++;
      }
    }

    // Copy dx="" and dy="" values into aDeltas.
    if (!dx.IsEmpty() || !dy.IsEmpty()) {
      // Any unspecified deltas when we grow the array just get left as 0s.
      aDeltas.EnsureLengthAtLeast(aIndex + count);
      for (uint32_t i = 0, j = 0; i < dx.Length() && j < count; j++) {
        if (!mPositions[aIndex + j].mUnaddressable) {
          aDeltas[aIndex + j].x = dx[i];
          percentages = percentages || dx.HasPercentageValueAt(i);
          i++;
        }
      }
      for (uint32_t i = 0, j = 0; i < dy.Length() && j < count; j++) {
        if (!mPositions[aIndex + j].mUnaddressable) {
          aDeltas[aIndex + j].y = dy[i];
          percentages = percentages || dy.HasPercentageValueAt(i);
          i++;
        }
      }
    }

    // Copy x="" and y="" values.
    for (uint32_t i = 0, j = 0; i < x.Length() && j < count; j++) {
      if (!mPositions[aIndex + j].mUnaddressable) {
        mPositions[aIndex + j].mPosition.x = x[i];
        percentages = percentages || x.HasPercentageValueAt(i);
        i++;
      }
    }
    for (uint32_t i = 0, j = 0; i < y.Length() && j < count; j++) {
      if (!mPositions[aIndex + j].mUnaddressable) {
        mPositions[aIndex + j].mPosition.y = y[i];
        percentages = percentages || y.HasPercentageValueAt(i);
        i++;
      }
    }

    // Copy rotate="" values.
    if (rotate && !rotate->IsEmpty()) {
      uint32_t i = 0, j = 0;
      while (i < rotate->Length() && j < count) {
        if (!mPositions[aIndex + j].mUnaddressable) {
          mPositions[aIndex + j].mAngle = M_PI * (*rotate)[i] / 180.0;
          i++;
        }
        j++;
      }
      // Propagate final rotate="" value to the end of this element.
      while (j < count) {
        mPositions[aIndex + j].mAngle = mPositions[aIndex + j - 1].mAngle;
        j++;
      }
    }

    if (percentages) {
      AddStateBits(NS_STATE_SVG_POSITIONING_MAY_USE_PERCENTAGES);
    }
  }

  // Recurse to children.
  bool inTextPath = aInTextPath || aContent->IsSVGElement(nsGkAtoms::textPath);
  for (nsIContent* child = aContent->GetFirstChild();
       child;
       child = child->GetNextSibling()) {
    bool ok = ResolvePositionsForNode(child, aIndex, inTextPath,
                                      aForceStartOfChunk, aDeltas);
    if (!ok) {
      return false;
    }
  }

  if (aContent->IsSVGElement(nsGkAtoms::textPath)) {
    // Force a new anchored chunk just after a <textPath>.
    aForceStartOfChunk = true;
  }

  return true;
}

bool
SVGTextFrame::ResolvePositions(nsTArray<gfxPoint>& aDeltas,
                               bool aRunPerGlyph)
{
  NS_ASSERTION(mPositions.IsEmpty(), "expected mPositions to be empty");
  RemoveStateBits(NS_STATE_SVG_POSITIONING_MAY_USE_PERCENTAGES);

  CharIterator it(this, CharIterator::eOriginal);
  if (it.AtEnd()) {
    return false;
  }

  // We assume the first character position is (0,0) unless we later see
  // otherwise, and note it as unaddressable if it is.
  bool firstCharUnaddressable = it.IsOriginalCharUnaddressable();
  mPositions.AppendElement(CharPosition::Unspecified(firstCharUnaddressable));

  // Fill in unspecified positions for all remaining characters, noting
  // them as unaddressable if they are.
  uint32_t index = 0;
  while (it.Next()) {
    while (++index < it.TextElementCharIndex()) {
      mPositions.AppendElement(CharPosition::Unspecified(false));
    }
    mPositions.AppendElement(CharPosition::Unspecified(
                                             it.IsOriginalCharUnaddressable()));
  }
  while (++index < it.TextElementCharIndex()) {
    mPositions.AppendElement(CharPosition::Unspecified(false));
  }

  // Recurse over the content and fill in character positions as we go.
  bool forceStartOfChunk = false;
  index = 0;
  bool ok = ResolvePositionsForNode(mContent, index, aRunPerGlyph,
                                    forceStartOfChunk, aDeltas);
  return ok && index > 0;
}

void
SVGTextFrame::DetermineCharPositions(nsTArray<nsPoint>& aPositions)
{
  NS_ASSERTION(aPositions.IsEmpty(), "expected aPositions to be empty");

  nsPoint position, lastPosition;

  TextFrameIterator frit(this);
  for (nsTextFrame* frame = frit.Current(); frame; frame = frit.Next()) {
    gfxSkipCharsIterator it = frame->EnsureTextRun(nsTextFrame::eInflated);
    gfxTextRun* textRun = frame->GetTextRun(nsTextFrame::eInflated);

    // Reset the position to the new frame's position.
    position = frit.Position();
    if (textRun->IsVertical()) {
      if (textRun->IsRightToLeft()) {
        position.y += frame->GetRect().height;
      }
      position.x += GetBaselinePosition(frame, textRun,
                                        frit.DominantBaseline(),
                                        mFontSizeScaleFactor);
    } else {
      if (textRun->IsRightToLeft()) {
        position.x += frame->GetRect().width;
      }
      position.y += GetBaselinePosition(frame, textRun,
                                        frit.DominantBaseline(),
                                        mFontSizeScaleFactor);
    }

    // Any characters not in a frame, e.g. when display:none.
    for (uint32_t i = 0; i < frit.UndisplayedCharacters(); i++) {
      aPositions.AppendElement(position);
    }

    // Any white space characters trimmed at the start of the line of text.
    nsTextFrame::TrimmedOffsets trimmedOffsets =
      frame->GetTrimmedOffsets(frame->GetContent()->GetText(), true);
    while (it.GetOriginalOffset() < trimmedOffsets.mStart) {
      aPositions.AppendElement(position);
      it.AdvanceOriginal(1);
    }

    // If a ligature was started in the previous frame, we should record
    // the ligature's start position, not any partial position.
    while (it.GetOriginalOffset() < frame->GetContentEnd() &&
           !it.IsOriginalCharSkipped() &&
           (!textRun->IsLigatureGroupStart(it.GetSkippedOffset()) ||
            !textRun->IsClusterStart(it.GetSkippedOffset()))) {
      uint32_t offset = it.GetSkippedOffset();
      nscoord advance = textRun->
        GetAdvanceWidth(Range(offset, offset + 1), nullptr);
      (textRun->IsVertical() ? position.y : position.x) +=
        textRun->IsRightToLeft() ? -advance : advance;
      aPositions.AppendElement(lastPosition);
      it.AdvanceOriginal(1);
    }

    // The meat of the text frame.
    while (it.GetOriginalOffset() < frame->GetContentEnd()) {
      aPositions.AppendElement(position);
      if (!it.IsOriginalCharSkipped() &&
          textRun->IsLigatureGroupStart(it.GetSkippedOffset()) &&
          textRun->IsClusterStart(it.GetSkippedOffset())) {
        // A real visible character.
        nscoord advance = textRun->
          GetAdvanceWidth(ClusterRange(textRun, it), nullptr);
        (textRun->IsVertical() ? position.y : position.x) +=
          textRun->IsRightToLeft() ? -advance : advance;
        lastPosition = position;
      }
      it.AdvanceOriginal(1);
    }
  }

  // Finally any characters at the end that are not in a frame.
  for (uint32_t i = 0; i < frit.UndisplayedCharacters(); i++) {
    aPositions.AppendElement(position);
  }
}

/**
 * Physical text-anchor values.
 */
enum TextAnchorSide {
  eAnchorLeft,
  eAnchorMiddle,
  eAnchorRight
};

/**
 * Converts a logical text-anchor value to its physical value, based on whether
 * it is for an RTL frame.
 */
static TextAnchorSide
ConvertLogicalTextAnchorToPhysical(uint8_t aTextAnchor, bool aIsRightToLeft)
{
  NS_ASSERTION(aTextAnchor <= 3, "unexpected value for aTextAnchor");
  if (!aIsRightToLeft)
    return TextAnchorSide(aTextAnchor);
  return TextAnchorSide(2 - aTextAnchor);
}

/**
 * Shifts the recorded character positions for an anchored chunk.
 *
 * @param aCharPositions The recorded character positions.
 * @param aChunkStart The character index the starts the anchored chunk.  This
 *   character's initial position is the anchor point.
 * @param aChunkEnd The character index just after the end of the anchored
 *   chunk.
 * @param aVisIStartEdge The left/top-most edge of any of the glyphs within the
 *   anchored chunk.
 * @param aVisIEndEdge The right/bottom-most edge of any of the glyphs within
 *   the anchored chunk.
 * @param aAnchorSide The direction to anchor.
 */
static void
ShiftAnchoredChunk(nsTArray<mozilla::CharPosition>& aCharPositions,
                   uint32_t aChunkStart,
                   uint32_t aChunkEnd,
                   gfxFloat aVisIStartEdge,
                   gfxFloat aVisIEndEdge,
                   TextAnchorSide aAnchorSide,
                   bool aVertical)
{
  NS_ASSERTION(aVisIStartEdge <= aVisIEndEdge,
               "unexpected anchored chunk edges");
  NS_ASSERTION(aChunkStart < aChunkEnd,
               "unexpected values for aChunkStart and aChunkEnd");

  gfxFloat shift = aVertical ? aCharPositions[aChunkStart].mPosition.y
                             : aCharPositions[aChunkStart].mPosition.x;
  switch (aAnchorSide) {
    case eAnchorLeft:
      shift -= aVisIStartEdge;
      break;
    case eAnchorMiddle:
      shift -= (aVisIStartEdge + aVisIEndEdge) / 2;
      break;
    case eAnchorRight:
      shift -= aVisIEndEdge;
      break;
    default:
      NS_NOTREACHED("unexpected value for aAnchorSide");
  }

  if (shift != 0.0) {
    if (aVertical) {
      for (uint32_t i = aChunkStart; i < aChunkEnd; i++) {
        aCharPositions[i].mPosition.y += shift;
      }
    } else {
      for (uint32_t i = aChunkStart; i < aChunkEnd; i++) {
        aCharPositions[i].mPosition.x += shift;
      }
    }
  }
}

void
SVGTextFrame::AdjustChunksForLineBreaks()
{
  nsBlockFrame* block = nsLayoutUtils::GetAsBlock(PrincipalChildList().FirstChild());
  NS_ASSERTION(block, "expected block frame");

  nsBlockFrame::LineIterator line = block->LinesBegin();

  CharIterator it(this, CharIterator::eOriginal);
  while (!it.AtEnd() && line != block->LinesEnd()) {
    if (it.TextFrame() == line->mFirstChild) {
      mPositions[it.TextElementCharIndex()].mStartOfChunk = true;
      line++;
    }
    it.AdvancePastCurrentFrame();
  }
}

void
SVGTextFrame::AdjustPositionsForClusters()
{
  nsPresContext* presContext = PresContext();

  CharIterator it(this, CharIterator::eClusterOrLigatureGroupMiddle);
  while (!it.AtEnd()) {
    // Find the start of the cluster/ligature group.
    uint32_t charIndex = it.TextElementCharIndex();
    uint32_t startIndex = it.GlyphStartTextElementCharIndex();

    mPositions[charIndex].mClusterOrLigatureGroupMiddle = true;

    // Don't allow different rotations on ligature parts.
    bool rotationAdjusted = false;
    double angle = mPositions[startIndex].mAngle;
    if (mPositions[charIndex].mAngle != angle) {
      mPositions[charIndex].mAngle = angle;
      rotationAdjusted = true;
    }

    // Find out the partial glyph advance for this character and update
    // the character position.
    uint32_t partLength =
      charIndex - startIndex - it.GlyphUndisplayedCharacters();
    gfxFloat advance =
      it.GetGlyphPartialAdvance(partLength, presContext) / mFontSizeScaleFactor;
    gfxPoint direction = gfxPoint(cos(angle), sin(angle)) *
                         (it.TextRun()->IsRightToLeft() ? -1.0 : 1.0);
    if (it.TextRun()->IsVertical()) {
      Swap(direction.x, direction.y);
    }
    mPositions[charIndex].mPosition = mPositions[startIndex].mPosition +
                                      direction * advance;

    // Ensure any runs that would end in the middle of a ligature now end just
    // after the ligature.
    if (mPositions[charIndex].mRunBoundary) {
      mPositions[charIndex].mRunBoundary = false;
      if (charIndex + 1 < mPositions.Length()) {
        mPositions[charIndex + 1].mRunBoundary = true;
      }
    } else if (rotationAdjusted) {
      if (charIndex + 1 < mPositions.Length()) {
        mPositions[charIndex + 1].mRunBoundary = true;
      }
    }

    // Ensure any anchored chunks that would begin in the middle of a ligature
    // now begin just after the ligature.
    if (mPositions[charIndex].mStartOfChunk) {
      mPositions[charIndex].mStartOfChunk = false;
      if (charIndex + 1 < mPositions.Length()) {
        mPositions[charIndex + 1].mStartOfChunk = true;
      }
    }

    it.Next();
  }
}

SVGPathElement*
SVGTextFrame::GetTextPathPathElement(nsIFrame* aTextPathFrame)
{
  nsSVGTextPathProperty *property =
    aTextPathFrame->GetProperty(nsSVGEffects::HrefAsTextPathProperty());

  if (!property) {
    nsIContent* content = aTextPathFrame->GetContent();
    dom::SVGTextPathElement* tp = static_cast<dom::SVGTextPathElement*>(content);
    nsAutoString href;
    if (tp->mStringAttributes[dom::SVGTextPathElement::HREF].IsExplicitlySet()) {
      tp->mStringAttributes[dom::SVGTextPathElement::HREF]
        .GetAnimValue(href, tp);
    } else {
      tp->mStringAttributes[dom::SVGTextPathElement::XLINK_HREF]
        .GetAnimValue(href, tp);
    }

    if (href.IsEmpty()) {
      return nullptr; // no URL
    }

    nsCOMPtr<nsIURI> targetURI;
    nsCOMPtr<nsIURI> base = content->GetBaseURI();
    nsContentUtils::NewURIWithDocumentCharset(getter_AddRefs(targetURI), href,
                                              content->GetUncomposedDoc(), base);

    property = nsSVGEffects::GetTextPathProperty(
      targetURI,
      aTextPathFrame,
      nsSVGEffects::HrefAsTextPathProperty());
    if (!property)
      return nullptr;
  }

  Element* element = property->GetReferencedElement();
  return (element && element->IsSVGElement(nsGkAtoms::path)) ?
    static_cast<SVGPathElement*>(element) : nullptr;
}

already_AddRefed<Path>
SVGTextFrame::GetTextPath(nsIFrame* aTextPathFrame)
{
  SVGPathElement* element = GetTextPathPathElement(aTextPathFrame);
  if (!element) {
    return nullptr;
  }

  RefPtr<Path> path = element->GetOrBuildPathForMeasuring();
  if (!path) {
    return nullptr;
  }

  gfxMatrix matrix = element->PrependLocalTransformsTo(gfxMatrix());
  if (!matrix.IsIdentity()) {
    RefPtr<PathBuilder> builder =
      path->TransformedCopyToBuilder(ToMatrix(matrix));
    path = builder->Finish();
  }

  return path.forget();
}

gfxFloat
SVGTextFrame::GetOffsetScale(nsIFrame* aTextPathFrame)
{
  SVGPathElement* pathElement = GetTextPathPathElement(aTextPathFrame);
  if (!pathElement)
    return 1.0;

  return pathElement->GetPathLengthScale(dom::SVGPathElement::eForTextPath);
}

gfxFloat
SVGTextFrame::GetStartOffset(nsIFrame* aTextPathFrame)
{
  dom::SVGTextPathElement *tp =
    static_cast<dom::SVGTextPathElement*>(aTextPathFrame->GetContent());
  nsSVGLength2 *length =
    &tp->mLengthAttributes[dom::SVGTextPathElement::STARTOFFSET];

  if (length->IsPercentage()) {
    RefPtr<Path> data = GetTextPath(aTextPathFrame);
    return data ?
      length->GetAnimValInSpecifiedUnits() * data->ComputeLength() / 100.0 :
      0.0;
  }
  return length->GetAnimValue(tp) * GetOffsetScale(aTextPathFrame);
}

void
SVGTextFrame::DoTextPathLayout()
{
  nsPresContext* context = PresContext();

  CharIterator it(this, CharIterator::eClusterAndLigatureGroupStart);
  while (!it.AtEnd()) {
    nsIFrame* textPathFrame = it.TextPathFrame();
    if (!textPathFrame) {
      // Skip past this frame if we're not in a text path.
      it.AdvancePastCurrentFrame();
      continue;
    }

    // Get the path itself.
    RefPtr<Path> path = GetTextPath(textPathFrame);
    if (!path) {
      it.AdvancePastCurrentTextPathFrame();
      continue;
    }

    nsIContent* textPath = textPathFrame->GetContent();

    gfxFloat offset = GetStartOffset(textPathFrame);
    Float pathLength = path->ComputeLength();

    // Loop for each text frame in the text path.
    do {
      uint32_t i = it.TextElementCharIndex();
      gfxFloat halfAdvance =
        it.GetGlyphAdvance(context) / mFontSizeScaleFactor / 2.0;
      gfxFloat sign = it.TextRun()->IsRightToLeft() ? -1.0 : 1.0;
      bool vertical = it.TextRun()->IsVertical();
      gfxFloat midx = (vertical ? mPositions[i].mPosition.y
                                : mPositions[i].mPosition.x) +
                      sign * halfAdvance + offset;

      // Hide the character if it falls off the end of the path.
      mPositions[i].mHidden = midx < 0 || midx > pathLength;

      // Position the character on the path at the right angle.
      Point tangent; // Unit vector tangent to the point we find.
      Point pt = path->ComputePointAtLength(Float(midx), &tangent);
      Float rotation = vertical ? atan2f(-tangent.x, tangent.y)
                                : atan2f(tangent.y, tangent.x);
      Point normal(-tangent.y, tangent.x); // Unit vector normal to the point.
      Point offsetFromPath = normal * (vertical ? -mPositions[i].mPosition.x
                                                : mPositions[i].mPosition.y);
      pt += offsetFromPath;
      Point direction = tangent * sign;
      mPositions[i].mPosition = ThebesPoint(pt) - ThebesPoint(direction) * halfAdvance;
      mPositions[i].mAngle += rotation;

      // Position any characters for a partial ligature.
      for (uint32_t j = i + 1;
           j < mPositions.Length() && mPositions[j].mClusterOrLigatureGroupMiddle;
           j++) {
        gfxPoint partialAdvance =
          ThebesPoint(direction) * it.GetGlyphPartialAdvance(j - i, context) /
                                                         mFontSizeScaleFactor;
        mPositions[j].mPosition = mPositions[i].mPosition + partialAdvance;
        mPositions[j].mAngle = mPositions[i].mAngle;
        mPositions[j].mHidden = mPositions[i].mHidden;
      }
      it.Next();
    } while (it.TextPathFrame() &&
             it.TextPathFrame()->GetContent() == textPath);
  }
}

void
SVGTextFrame::DoAnchoring()
{
  nsPresContext* presContext = PresContext();

  CharIterator it(this, CharIterator::eOriginal);

  // Don't need to worry about skipped or trimmed characters.
  while (!it.AtEnd() &&
         (it.IsOriginalCharSkipped() || it.IsOriginalCharTrimmed())) {
    it.Next();
  }

  bool vertical = GetWritingMode().IsVertical();
  uint32_t start = it.TextElementCharIndex();
  while (start < mPositions.Length()) {
    it.AdvanceToCharacter(start);
    nsTextFrame* chunkFrame = it.TextFrame();

    // Measure characters in this chunk to find the left-most and right-most
    // edges of all glyphs within the chunk.
    uint32_t index = it.TextElementCharIndex();
    uint32_t end = start;
    gfxFloat left = std::numeric_limits<gfxFloat>::infinity();
    gfxFloat right = -std::numeric_limits<gfxFloat>::infinity();
    do {
      if (!it.IsOriginalCharSkipped() && !it.IsOriginalCharTrimmed()) {
        gfxFloat advance = it.GetAdvance(presContext) / mFontSizeScaleFactor;
        gfxFloat pos =
          it.TextRun()->IsVertical() ? mPositions[index].mPosition.y
                                     : mPositions[index].mPosition.x;
        if (it.TextRun()->IsRightToLeft()) {
          left  = std::min(left,  pos - advance);
          right = std::max(right, pos);
        } else {
          left  = std::min(left,  pos);
          right = std::max(right, pos + advance);
        }
      }
      it.Next();
      index = end = it.TextElementCharIndex();
    } while (!it.AtEnd() && !mPositions[end].mStartOfChunk);

    if (left != std::numeric_limits<gfxFloat>::infinity()) {
      bool isRTL =
        chunkFrame->StyleVisibility()->mDirection == NS_STYLE_DIRECTION_RTL;
      TextAnchorSide anchor =
        ConvertLogicalTextAnchorToPhysical(chunkFrame->StyleSVG()->mTextAnchor,
                                           isRTL);

      ShiftAnchoredChunk(mPositions, start, end, left, right, anchor,
                         vertical);
    }

    start = it.TextElementCharIndex();
  }
}

void
SVGTextFrame::DoGlyphPositioning()
{
  mPositions.Clear();
  RemoveStateBits(NS_STATE_SVG_POSITIONING_DIRTY);

  nsIFrame* kid = PrincipalChildList().FirstChild();
  if (kid && NS_SUBTREE_DIRTY(kid)) {
    MOZ_ASSERT(false, "should have already reflowed the kid");
    return;
  }

  // Determine the positions of each character in app units.
  nsTArray<nsPoint> charPositions;
  DetermineCharPositions(charPositions);

  if (charPositions.IsEmpty()) {
    // No characters, so nothing to do.
    return;
  }

  // If the textLength="" attribute was specified, then we need ResolvePositions
  // to record that a new run starts with each glyph.
  SVGTextContentElement* element = static_cast<SVGTextContentElement*>(GetContent());
  nsSVGLength2* textLengthAttr =
    element->GetAnimatedLength(nsGkAtoms::textLength);
  bool adjustingTextLength = textLengthAttr->IsExplicitlySet();
  float expectedTextLength = textLengthAttr->GetAnimValue(element);

  if (adjustingTextLength && expectedTextLength < 0.0f) {
    // If textLength="" is less than zero, ignore it.
    adjustingTextLength = false;
  }

  // Get the x, y, dx, dy, rotate values for the subtree.
  nsTArray<gfxPoint> deltas;
  if (!ResolvePositions(deltas, adjustingTextLength)) {
    // If ResolvePositions returned false, it means either there were some
    // characters in the DOM but none of them are displayed, or there was
    // an error in processing mPositions.  Clear out mPositions so that we don't
    // attempt to do any painting later.
    mPositions.Clear();
    return;
  }

  // XXX We might be able to do less work when there is at most a single
  // x/y/dx/dy position.

  // Truncate the positioning arrays to the actual number of characters present.
  TruncateTo(deltas, charPositions);
  TruncateTo(mPositions, charPositions);

  // Fill in an unspecified character position at index 0.
  if (!mPositions[0].IsXSpecified()) {
    mPositions[0].mPosition.x = 0.0;
  }
  if (!mPositions[0].IsYSpecified()) {
    mPositions[0].mPosition.y = 0.0;
  }
  if (!mPositions[0].IsAngleSpecified()) {
    mPositions[0].mAngle = 0.0;
  }

  nsPresContext* presContext = PresContext();
  bool vertical = GetWritingMode().IsVertical();

  float cssPxPerDevPx = presContext->
    AppUnitsToFloatCSSPixels(presContext->AppUnitsPerDevPixel());
  double factor = cssPxPerDevPx / mFontSizeScaleFactor;

  // Determine how much to compress or expand glyph positions due to
  // textLength="" and lengthAdjust="".
  double adjustment = 0.0;
  mLengthAdjustScaleFactor = 1.0f;
  if (adjustingTextLength) {
    nscoord frameLength = vertical ? PrincipalChildList().FirstChild()->GetRect().height
                                   : PrincipalChildList().FirstChild()->GetRect().width;
    float actualTextLength =
      static_cast<float>(presContext->AppUnitsToGfxUnits(frameLength) * factor);

    RefPtr<SVGAnimatedEnumeration> lengthAdjustEnum = element->LengthAdjust();
    uint16_t lengthAdjust = lengthAdjustEnum->AnimVal();
    switch (lengthAdjust) {
      case SVG_LENGTHADJUST_SPACINGANDGLYPHS:
        // Scale the glyphs and their positions.
        if (actualTextLength > 0) {
          mLengthAdjustScaleFactor = expectedTextLength / actualTextLength;
        }
        break;

      default:
        MOZ_ASSERT(lengthAdjust == SVG_LENGTHADJUST_SPACING);
        // Just add space between each glyph.
        int32_t adjustableSpaces = 0;
        for (uint32_t i = 1; i < mPositions.Length(); i++) {
          if (!mPositions[i].mUnaddressable) {
            adjustableSpaces++;
          }
        }
        if (adjustableSpaces) {
          adjustment = (expectedTextLength - actualTextLength) / adjustableSpaces;
        }
        break;
    }
  }

  // Fill in any unspecified character positions based on the positions recorded
  // in charPositions, and also add in the dx/dy values.
  if (!deltas.IsEmpty()) {
    mPositions[0].mPosition += deltas[0];
  }

  gfxFloat xLengthAdjustFactor = vertical ? 1.0 : mLengthAdjustScaleFactor;
  gfxFloat yLengthAdjustFactor = vertical ? mLengthAdjustScaleFactor : 1.0;
  for (uint32_t i = 1; i < mPositions.Length(); i++) {
    // Fill in unspecified x position.
    if (!mPositions[i].IsXSpecified()) {
      nscoord d = charPositions[i].x - charPositions[i - 1].x;
      mPositions[i].mPosition.x =
        mPositions[i - 1].mPosition.x +
        presContext->AppUnitsToGfxUnits(d) * factor * xLengthAdjustFactor;
      if (!vertical && !mPositions[i].mUnaddressable) {
        mPositions[i].mPosition.x += adjustment;
      }
    }
    // Fill in unspecified y position.
    if (!mPositions[i].IsYSpecified()) {
      nscoord d = charPositions[i].y - charPositions[i - 1].y;
      mPositions[i].mPosition.y =
        mPositions[i - 1].mPosition.y +
        presContext->AppUnitsToGfxUnits(d) * factor * yLengthAdjustFactor;
      if (vertical && !mPositions[i].mUnaddressable) {
        mPositions[i].mPosition.y += adjustment;
      }
    }
    // Add in dx/dy.
    if (i < deltas.Length()) {
      mPositions[i].mPosition += deltas[i];
    }
    // Fill in unspecified rotation values.
    if (!mPositions[i].IsAngleSpecified()) {
      mPositions[i].mAngle = 0.0f;
    }
  }

  MOZ_ASSERT(mPositions.Length() == charPositions.Length());

  AdjustChunksForLineBreaks();
  AdjustPositionsForClusters();
  DoAnchoring();
  DoTextPathLayout();
}

bool
SVGTextFrame::ShouldRenderAsPath(nsTextFrame* aFrame,
                                 bool& aShouldPaintSVGGlyphs)
{
  // Rendering to a clip path.
  if (HasAnyStateBits(NS_STATE_SVG_CLIPPATH_CHILD)) {
    aShouldPaintSVGGlyphs = false;
    return true;
  }

  aShouldPaintSVGGlyphs = true;

  const nsStyleSVG* style = aFrame->StyleSVG();

  // Fill is a non-solid paint, has a non-default fill-rule or has
  // non-1 opacity.
  if (!(style->mFill.Type() == eStyleSVGPaintType_None ||
        (style->mFill.Type() == eStyleSVGPaintType_Color &&
         style->mFillOpacity == 1))) {
    return true;
  }

  // Text has a stroke.
  if (style->HasStroke() &&
      SVGContentUtils::CoordToFloat(static_cast<nsSVGElement*>(GetContent()),
                                    style->mStrokeWidth) > 0) {
    return true;
  }

  return false;
}

void
SVGTextFrame::ScheduleReflowSVG()
{
  if (mState & NS_FRAME_IS_NONDISPLAY) {
    ScheduleReflowSVGNonDisplayText(nsIPresShell::eStyleChange);
  } else {
    nsSVGUtils::ScheduleReflowSVG(this);
  }
}

void
SVGTextFrame::NotifyGlyphMetricsChange()
{
  AddStateBits(NS_STATE_SVG_POSITIONING_DIRTY);
  nsLayoutUtils::PostRestyleEvent(
    mContent->AsElement(), nsRestyleHint(0),
    nsChangeHint_InvalidateRenderingObservers);
  ScheduleReflowSVG();
}

void
SVGTextFrame::UpdateGlyphPositioning()
{
  nsIFrame* kid = PrincipalChildList().FirstChild();
  if (!kid) {
    return;
  }

  if (mState & NS_STATE_SVG_POSITIONING_DIRTY) {
    DoGlyphPositioning();
  }
}

void
SVGTextFrame::MaybeReflowAnonymousBlockChild()
{
  nsIFrame* kid = PrincipalChildList().FirstChild();
  if (!kid)
    return;

  NS_ASSERTION(!(kid->GetStateBits() & NS_FRAME_IN_REFLOW),
               "should not be in reflow when about to reflow again");

  if (NS_SUBTREE_DIRTY(this)) {
    if (mState & NS_FRAME_IS_DIRTY) {
      // If we require a full reflow, ensure our kid is marked fully dirty.
      // (Note that our anonymous nsBlockFrame is not an nsSVGDisplayableFrame, so
      // even when we are called via our ReflowSVG this will not be done for us
      // by nsSVGDisplayContainerFrame::ReflowSVG.)
      kid->AddStateBits(NS_FRAME_IS_DIRTY);
    }
    MOZ_ASSERT(nsSVGUtils::AnyOuterSVGIsCallingReflowSVG(this),
               "should be under ReflowSVG");
    nsPresContext::InterruptPreventer noInterrupts(PresContext());
    DoReflow();
  }
}

void
SVGTextFrame::DoReflow()
{
  // Since we are going to reflow the anonymous block frame, we will
  // need to update mPositions.
  AddStateBits(NS_STATE_SVG_POSITIONING_DIRTY);

  if (mState & NS_FRAME_IS_NONDISPLAY) {
    // Normally, these dirty flags would be cleared in ReflowSVG(), but that
    // doesn't get called for non-display frames. We don't want to reflow our
    // descendants every time SVGTextFrame::PaintSVG makes sure that we have
    // valid positions by calling UpdateGlyphPositioning(), so we need to clear
    // these dirty bits. Note that this also breaks an invalidation loop where
    // our descendants invalidate as they reflow, which invalidates rendering
    // observers, which reschedules the frame that is currently painting by
    // referencing us to paint again. See bug 839958 comment 7. Hopefully we
    // will break that loop more convincingly at some point.
    mState &= ~(NS_FRAME_IS_DIRTY | NS_FRAME_HAS_DIRTY_CHILDREN);
  }

  nsPresContext *presContext = PresContext();
  nsIFrame* kid = PrincipalChildList().FirstChild();
  if (!kid)
    return;

  RefPtr<gfxContext> renderingContext =
    presContext->PresShell()->CreateReferenceRenderingContext();

  if (UpdateFontSizeScaleFactor()) {
    // If the font size scale factor changed, we need the block to report
    // an updated preferred width.
    kid->MarkIntrinsicISizesDirty();
  }

  mState |= NS_STATE_SVG_TEXT_IN_REFLOW;

  nscoord inlineSize = kid->GetPrefISize(renderingContext);
  WritingMode wm = kid->GetWritingMode();
  ReflowInput reflowInput(presContext, kid,
                                renderingContext,
                                LogicalSize(wm, inlineSize,
                                            NS_UNCONSTRAINEDSIZE));
  ReflowOutput desiredSize(reflowInput);
  nsReflowStatus status;

  NS_ASSERTION(reflowInput.ComputedPhysicalBorderPadding() == nsMargin(0, 0, 0, 0) &&
               reflowInput.ComputedPhysicalMargin() == nsMargin(0, 0, 0, 0),
               "style system should ensure that :-moz-svg-text "
               "does not get styled");

  kid->Reflow(presContext, desiredSize, reflowInput, status);
  kid->DidReflow(presContext, &reflowInput, nsDidReflowStatus::FINISHED);
  kid->SetSize(wm, desiredSize.Size(wm));

  mState &= ~NS_STATE_SVG_TEXT_IN_REFLOW;

  TextNodeCorrespondenceRecorder::RecordCorrespondence(this);
}

// Usable font size range in devpixels / user-units
#define CLAMP_MIN_SIZE 8.0
#define CLAMP_MAX_SIZE 200.0
#define PRECISE_SIZE   200.0

bool
SVGTextFrame::UpdateFontSizeScaleFactor()
{
  double oldFontSizeScaleFactor = mFontSizeScaleFactor;

  nsPresContext* presContext = PresContext();

  bool geometricPrecision = false;
  nscoord min = nscoord_MAX,
          max = nscoord_MIN;

  // Find the minimum and maximum font sizes used over all the
  // nsTextFrames.
  TextFrameIterator it(this);
  nsTextFrame* f = it.Current();
  while (f) {
    if (!geometricPrecision) {
      // Unfortunately we can't treat text-rendering:geometricPrecision
      // separately for each text frame.
      geometricPrecision = f->StyleText()->mTextRendering ==
                             NS_STYLE_TEXT_RENDERING_GEOMETRICPRECISION;
    }
    nscoord size = f->StyleFont()->mFont.size;
    if (size) {
      min = std::min(min, size);
      max = std::max(max, size);
    }
    f = it.Next();
  }

  if (min == nscoord_MAX) {
    // No text, so no need for scaling.
    mFontSizeScaleFactor = 1.0;
    return mFontSizeScaleFactor != oldFontSizeScaleFactor;
  }

  double minSize = presContext->AppUnitsToFloatCSSPixels(min);

  if (geometricPrecision) {
    // We want to ensure minSize is scaled to PRECISE_SIZE.
    mFontSizeScaleFactor = PRECISE_SIZE / minSize;
    return mFontSizeScaleFactor != oldFontSizeScaleFactor;
  }

  // When we are non-display, we could be painted in different coordinate
  // spaces, and we don't want to have to reflow for each of these.  We
  // just assume that the context scale is 1.0 for them all, so we don't
  // get stuck with a font size scale factor based on whichever referencing
  // frame happens to reflow first.
  double contextScale = 1.0;
  if (!(mState & NS_FRAME_IS_NONDISPLAY)) {
    gfxMatrix m(GetCanvasTM());
    if (!m.IsSingular()) {
      contextScale = GetContextScale(m);
    }
  }
  mLastContextScale = contextScale;

  double maxSize = presContext->AppUnitsToFloatCSSPixels(max);

  // But we want to ignore any scaling required due to HiDPI displays, since
  // regular CSS text frames will still create text runs using the font size
  // in CSS pixels, and we want SVG text to have the same rendering as HTML
  // text for regular font sizes.
  float cssPxPerDevPx =
    presContext->AppUnitsToFloatCSSPixels(presContext->AppUnitsPerDevPixel());
  contextScale *= cssPxPerDevPx;

  double minTextRunSize = minSize * contextScale;
  double maxTextRunSize = maxSize * contextScale;

  if (minTextRunSize >= CLAMP_MIN_SIZE &&
      maxTextRunSize <= CLAMP_MAX_SIZE) {
    // We are already in the ideal font size range for all text frames,
    // so we only have to take into account the contextScale.
    mFontSizeScaleFactor = contextScale;
  } else if (maxSize / minSize > CLAMP_MAX_SIZE / CLAMP_MIN_SIZE) {
    // We can't scale the font sizes so that all of the text frames lie
    // within our ideal font size range, so we treat the minimum as more
    // important and just scale so that minSize = CLAMP_MIN_SIZE.
    mFontSizeScaleFactor = CLAMP_MIN_SIZE / minTextRunSize;
  } else if (minTextRunSize < CLAMP_MIN_SIZE) {
    mFontSizeScaleFactor = CLAMP_MIN_SIZE / minTextRunSize;
  } else {
    mFontSizeScaleFactor = CLAMP_MAX_SIZE / maxTextRunSize;
  }

  return mFontSizeScaleFactor != oldFontSizeScaleFactor;
}

double
SVGTextFrame::GetFontSizeScaleFactor() const
{
  return mFontSizeScaleFactor;
}

/**
 * Take aPoint, which is in the <text> element's user space, and convert
 * it to the appropriate frame user space of aChildFrame according to
 * which rendered run the point hits.
 */
Point
SVGTextFrame::TransformFramePointToTextChild(const Point& aPoint,
                                             nsIFrame* aChildFrame)
{
  NS_ASSERTION(aChildFrame &&
               nsLayoutUtils::GetClosestFrameOfType
                 (aChildFrame->GetParent(), LayoutFrameType::SVGText) == this,
               "aChildFrame must be a descendant of this frame");

  UpdateGlyphPositioning();

  nsPresContext* presContext = PresContext();

  // Add in the mRect offset to aPoint, as that will have been taken into
  // account when transforming the point from the ancestor frame down
  // to this one.
  float cssPxPerDevPx = presContext->
    AppUnitsToFloatCSSPixels(presContext->AppUnitsPerDevPixel());
  float factor = presContext->AppUnitsPerCSSPixel();
  Point framePosition(NSAppUnitsToFloatPixels(mRect.x, factor),
                      NSAppUnitsToFloatPixels(mRect.y, factor));
  Point pointInUserSpace = aPoint * cssPxPerDevPx + framePosition;

  // Find the closest rendered run for the text frames beneath aChildFrame.
  TextRenderedRunIterator it(this, TextRenderedRunIterator::eAllFrames,
                             aChildFrame);
  TextRenderedRun hit;
  gfxPoint pointInRun;
  nscoord dx = nscoord_MAX;
  nscoord dy = nscoord_MAX;
  for (TextRenderedRun run = it.Current(); run.mFrame; run = it.Next()) {
    uint32_t flags = TextRenderedRun::eIncludeFill |
                     TextRenderedRun::eIncludeStroke |
                     TextRenderedRun::eNoHorizontalOverflow;
    gfxRect runRect = run.GetRunUserSpaceRect(presContext, flags).ToThebesRect();

    gfxMatrix m = run.GetTransformFromRunUserSpaceToUserSpace(presContext);
    if (!m.Invert()) {
      return aPoint;
    }
    gfxPoint pointInRunUserSpace = m.TransformPoint(ThebesPoint(pointInUserSpace));

    if (Inside(runRect, pointInRunUserSpace)) {
      // The point was inside the rendered run's rect, so we choose it.
      dx = 0;
      dy = 0;
      pointInRun = pointInRunUserSpace;
      hit = run;
    } else if (nsLayoutUtils::PointIsCloserToRect(pointInRunUserSpace,
                                                  runRect, dx, dy)) {
      // The point was closer to this rendered run's rect than any others
      // we've seen so far.
      pointInRun.x = clamped(pointInRunUserSpace.x,
                             runRect.X(), runRect.XMost());
      pointInRun.y = clamped(pointInRunUserSpace.y,
                             runRect.Y(), runRect.YMost());
      hit = run;
    }
  }

  if (!hit.mFrame) {
    // We didn't find any rendered runs for the frame.
    return aPoint;
  }

  // Return the point in user units relative to the nsTextFrame,
  // but taking into account mFontSizeScaleFactor.
  gfxMatrix m = hit.GetTransformFromRunUserSpaceToFrameUserSpace(presContext);
  m.PreScale(mFontSizeScaleFactor, mFontSizeScaleFactor);
  return ToPoint(m.TransformPoint(pointInRun) / cssPxPerDevPx);
}

/**
 * For each rendered run beneath aChildFrame, translate aRect from
 * aChildFrame to the run's text frame, transform it then into
 * the run's frame user space, intersect it with the run's
 * frame user space rect, then transform it up to user space.
 * The result is the union of all of these.
 */
gfxRect
SVGTextFrame::TransformFrameRectFromTextChild(const nsRect& aRect,
                                              nsIFrame* aChildFrame)
{
  NS_ASSERTION(aChildFrame &&
               nsLayoutUtils::GetClosestFrameOfType
                 (aChildFrame->GetParent(), LayoutFrameType::SVGText) == this,
               "aChildFrame must be a descendant of this frame");

  UpdateGlyphPositioning();

  nsPresContext* presContext = PresContext();

  gfxRect result;
  TextRenderedRunIterator it(this, TextRenderedRunIterator::eAllFrames,
                             aChildFrame);
  for (TextRenderedRun run = it.Current(); run.mFrame; run = it.Next()) {
    // First, translate aRect from aChildFrame to this run's frame.
    nsRect rectInTextFrame = aRect + aChildFrame->GetOffsetTo(run.mFrame);

    // Scale it into frame user space.
    gfxRect rectInFrameUserSpace =
      AppUnitsToFloatCSSPixels(gfxRect(rectInTextFrame.x,
                                       rectInTextFrame.y,
                                       rectInTextFrame.width,
                                       rectInTextFrame.height), presContext);

    // Intersect it with the run.
    uint32_t flags = TextRenderedRun::eIncludeFill |
                     TextRenderedRun::eIncludeStroke;

    if (rectInFrameUserSpace.IntersectRect(rectInFrameUserSpace,
        run.GetFrameUserSpaceRect(presContext, flags).ToThebesRect())) {
      // Transform it up to user space of the <text>, also taking into
      // account the font size scale.
      gfxMatrix m = run.GetTransformFromRunUserSpaceToUserSpace(presContext);
      m.PreScale(mFontSizeScaleFactor, mFontSizeScaleFactor);
      gfxRect rectInUserSpace = m.TransformRect(rectInFrameUserSpace);

      // Union it into the result.
      result.UnionRect(result, rectInUserSpace);
    }
  }

  // Subtract the mRect offset from the result, as our user space for
  // this frame is relative to the top-left of mRect.
  float factor = presContext->AppUnitsPerCSSPixel();
  gfxPoint framePosition(NSAppUnitsToFloatPixels(mRect.x, factor),
                         NSAppUnitsToFloatPixels(mRect.y, factor));

  return result - framePosition;
}

void
<<<<<<< HEAD
SVGTextFrame::DoUpdateStyleOfOwnedAnonBoxes(ServoStyleSet& aStyleSet,
                                            nsStyleChangeList& aChangeList,
                                            nsChangeHint aHintForThisFrame)
{
  MOZ_ASSERT(PrincipalChildList().FirstChild(), "Must have our anon box");
  UpdateStyleOfChildAnonBox(PrincipalChildList().FirstChild(),
                            aStyleSet, aChangeList, aHintForThisFrame);
=======
SVGTextFrame::AppendDirectlyOwnedAnonBoxes(nsTArray<OwnedAnonBox>& aResult)
{
  MOZ_ASSERT(PrincipalChildList().FirstChild(), "Must have our anon box");
  aResult.AppendElement(OwnedAnonBox(PrincipalChildList().FirstChild()));
>>>>>>> a17af05f
}<|MERGE_RESOLUTION|>--- conflicted
+++ resolved
@@ -2937,11 +2937,7 @@
 {
   if (mColor == NS_SAME_AS_FOREGROUND_COLOR ||
       mColor == NS_40PERCENT_FOREGROUND_COLOR) {
-<<<<<<< HEAD
-    Unused << nsSVGUtils::MakeFillPatternFor(mFrame, gfx, aOutPattern);
-=======
     nsSVGUtils::MakeFillPatternFor(mFrame, &mContext, aOutPattern, aImgParams);
->>>>>>> a17af05f
     return;
   }
 
@@ -3014,15 +3010,10 @@
       mColor == NS_40PERCENT_FOREGROUND_COLOR) {
     if (nsSVGUtils::HasStroke(mFrame, /*aContextPaint*/ nullptr)) {
       GeneralPattern strokePattern;
-<<<<<<< HEAD
-      Unused << nsSVGUtils::MakeStrokePatternFor(mFrame, gfx, &strokePattern,
-                                                 /*aContextPaint*/ nullptr);
-=======
       // XXX cku Bug 1362417 we should pass imgDrawingParams from nsTextFrame.
       imgDrawingParams imgParams;
       nsSVGUtils::MakeStrokePatternFor(mFrame, &mContext, &strokePattern,
                                        imgParams, /*aContextPaint*/ nullptr);
->>>>>>> a17af05f
       if (strokePattern.GetPattern()) {
         if (!mFrame->GetParent()->GetContent()->IsSVGElement()) {
           // The cast that follows would be unsafe
@@ -3577,13 +3568,8 @@
 void
 SVGTextFrame::PaintSVG(gfxContext& aContext,
                        const gfxMatrix& aTransform,
-<<<<<<< HEAD
-                       const nsIntRect *aDirtyRect,
-                       uint32_t aFlags)
-=======
                        imgDrawingParams& aImgParams,
                        const nsIntRect *aDirtyRect)
->>>>>>> a17af05f
 {
   DrawTarget& aDrawTarget = *aContext.GetDrawTarget();
   nsIFrame* kid = PrincipalChildList().FirstChild();
@@ -3616,11 +3602,7 @@
 
   if (aTransform.IsSingular()) {
     NS_WARNING("Can't render text element!");
-<<<<<<< HEAD
-    return DrawResult::SUCCESS;
-=======
     return;
->>>>>>> a17af05f
   }
 
   gfxMatrix matrixForPaintServers = aTransform * initialMatrix;
@@ -3669,15 +3651,8 @@
   TextRenderedRun run = it.Current();
 
   SVGContextPaint* outerContextPaint =
-<<<<<<< HEAD
-    SVGContextPaint::GetContextPaint(mContent);
-
-  nsRenderingContext rendCtx(&aContext);
-  DrawResult finalResult = DrawResult::SUCCESS;
-=======
     SVGContextPaint::GetContextPaint(GetContent());
 
->>>>>>> a17af05f
   while (run.mFrame) {
     nsTextFrame* frame = run.mFrame;
 
@@ -3685,25 +3660,11 @@
     // need to ignore.
     SVGCharClipDisplayItem item(run);
 
-<<<<<<< HEAD
-    // Set up the fill and stroke so that SVG glyphs can get painted correctly
-    // when they use context-fill etc.
-    aContext.SetMatrix(initialMatrix);
-
-    RefPtr<SVGContextPaintImpl> contextPaint = new SVGContextPaintImpl();
-    DrawMode drawMode;
-    DrawResult result = DrawResult::SUCCESS;
-    Tie(result, drawMode) = contextPaint->Init(&aDrawTarget,
-                                               aContext.CurrentMatrix(),
-                                               frame, outerContextPaint);
-    finalResult &= result;
-=======
     RefPtr<SVGContextPaintImpl> contextPaint = new SVGContextPaintImpl();
     DrawMode drawMode = contextPaint->Init(&aDrawTarget,
                                            initialMatrix,
                                            frame, outerContextPaint,
                                            aImgParams);
->>>>>>> a17af05f
     if (drawMode & DrawMode::GLYPH_STROKE) {
       ctxSR.EnsureSaved(&aContext);
       // This may change the gfxContext's transform (for non-scaling stroke),
@@ -3745,11 +3706,6 @@
 
     run = it.Next();
   }
-<<<<<<< HEAD
-
-  return finalResult;
-=======
->>>>>>> a17af05f
 }
 
 nsIFrame*
@@ -5621,18 +5577,8 @@
 }
 
 void
-<<<<<<< HEAD
-SVGTextFrame::DoUpdateStyleOfOwnedAnonBoxes(ServoStyleSet& aStyleSet,
-                                            nsStyleChangeList& aChangeList,
-                                            nsChangeHint aHintForThisFrame)
-{
-  MOZ_ASSERT(PrincipalChildList().FirstChild(), "Must have our anon box");
-  UpdateStyleOfChildAnonBox(PrincipalChildList().FirstChild(),
-                            aStyleSet, aChangeList, aHintForThisFrame);
-=======
 SVGTextFrame::AppendDirectlyOwnedAnonBoxes(nsTArray<OwnedAnonBox>& aResult)
 {
   MOZ_ASSERT(PrincipalChildList().FirstChild(), "Must have our anon box");
   aResult.AppendElement(OwnedAnonBox(PrincipalChildList().FirstChild()));
->>>>>>> a17af05f
 }