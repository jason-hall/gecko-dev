--- conflicted
+++ resolved
@@ -31,111 +31,11 @@
 using namespace mozilla::gfx;
 using namespace mozilla::image;
 
-<<<<<<< HEAD
-class nsSVGImageFrame;
-
-class nsSVGImageListener final : public imgINotificationObserver
-{
-public:
-  explicit nsSVGImageListener(nsSVGImageFrame *aFrame);
-
-  NS_DECL_ISUPPORTS
-  NS_DECL_IMGINOTIFICATIONOBSERVER
-
-  void SetFrame(nsSVGImageFrame *frame) { mFrame = frame; }
-
-private:
-  ~nsSVGImageListener() {}
-
-  nsSVGImageFrame *mFrame;
-};
-
-class nsSVGImageFrame : public SVGGeometryFrame
-                      , public nsIReflowCallback
-{
-  friend nsIFrame*
-  NS_NewSVGImageFrame(nsIPresShell* aPresShell, nsStyleContext* aContext);
-
-protected:
-  explicit nsSVGImageFrame(nsStyleContext* aContext)
-    : SVGGeometryFrame(aContext)
-    , mReflowCallbackPosted(false)
-  {
-    EnableVisibilityTracking();
-  }
-
-  virtual ~nsSVGImageFrame();
-
-public:
-  NS_DECL_FRAMEARENA_HELPERS
-
-  // nsSVGDisplayableFrame interface:
-  virtual DrawResult PaintSVG(gfxContext& aContext,
-                              const gfxMatrix& aTransform,
-                              const nsIntRect* aDirtyRect = nullptr,
-                              uint32_t aFlags = 0) override;
-  virtual nsIFrame* GetFrameForPoint(const gfxPoint& aPoint) override;
-  virtual void ReflowSVG() override;
-
-  // SVGGeometryFrame methods:
-  virtual uint16_t GetHitTestFlags() override;
-
-  // nsIFrame interface:
-  virtual nsresult  AttributeChanged(int32_t         aNameSpaceID,
-                                     nsIAtom*        aAttribute,
-                                     int32_t         aModType) override;
-
-  void OnVisibilityChange(Visibility aNewVisibility,
-                          const Maybe<OnNonvisible>& aNonvisibleAction = Nothing()) override;
-
-  virtual void Init(nsIContent*       aContent,
-                    nsContainerFrame* aParent,
-                    nsIFrame*         aPrevInFlow) override;
-  virtual void DestroyFrom(nsIFrame* aDestructRoot) override;
-
-  /**
-   * Get the "type" of the frame
-   *
-   * @see nsGkAtoms::svgImageFrame
-   */
-  virtual nsIAtom* GetType() const override;
-
-#ifdef DEBUG_FRAME_DUMP
-  virtual nsresult GetFrameName(nsAString& aResult) const override
-  {
-    return MakeFrameName(NS_LITERAL_STRING("SVGImage"), aResult);
-  }
-#endif
-
-  // nsIReflowCallback
-  virtual bool ReflowFinished() override;
-  virtual void ReflowCallbackCanceled() override;
-
-private:
-  gfx::Matrix GetRasterImageTransform(int32_t aNativeWidth,
-                                      int32_t aNativeHeight);
-  gfx::Matrix GetVectorImageTransform();
-  bool TransformContextForPainting(gfxContext* aGfxContext,
-                                   const gfxMatrix& aTransform);
-
-  nsCOMPtr<imgINotificationObserver> mListener;
-
-  nsCOMPtr<imgIContainer> mImageContainer;
-
-  bool mReflowCallbackPosted;
-
-  friend class nsSVGImageListener;
-};
-
-//----------------------------------------------------------------------
-// Implementation
-=======
 // ---------------------------------------------------------------------
 // nsQueryFrame methods
 NS_QUERYFRAME_HEAD(nsSVGImageFrame)
   NS_QUERYFRAME_ENTRY(nsSVGImageFrame)
 NS_QUERYFRAME_TAIL_INHERITING(SVGGeometryFrame)
->>>>>>> a17af05f
 
 nsIFrame*
 NS_NewSVGImageFrame(nsIPresShell* aPresShell, nsStyleContext* aContext)
@@ -347,19 +247,11 @@
 
 //----------------------------------------------------------------------
 // nsSVGDisplayableFrame methods:
-<<<<<<< HEAD
-DrawResult
-nsSVGImageFrame::PaintSVG(gfxContext& aContext,
-                          const gfxMatrix& aTransform,
-                          const nsIntRect *aDirtyRect,
-                          uint32_t aFlags)
-=======
 void
 nsSVGImageFrame::PaintSVG(gfxContext& aContext,
                           const gfxMatrix& aTransform,
                           imgDrawingParams& aImgParams,
                           const nsIntRect *aDirtyRect)
->>>>>>> a17af05f
 {
   if (!StyleVisibility()->IsVisible()) {
     return;
@@ -421,14 +313,11 @@
       dirtyRect.MoveBy(-rootRect.TopLeft());
     }
 
-<<<<<<< HEAD
-=======
     uint32_t flags = aImgParams.imageFlags;
     if (mForceSyncDecoding) {
       flags |= imgIContainer::FLAG_SYNC_DECODE;
     }
 
->>>>>>> a17af05f
     if (mImageContainer->GetType() == imgIContainer::TYPE_VECTOR) {
       // Package up the attributes of this image element which can override the
       // attributes of mImageContainer's internal SVG document.  The 'width' &
@@ -438,12 +327,7 @@
       // with preserveAspectRatio and viewBox.
       const Maybe<SVGImageContext> context(
         Some(SVGImageContext(Some(CSSIntSize::Truncate(width, height)),
-<<<<<<< HEAD
-                             Some(imgElem->mPreserveAspectRatio.GetAnimValue()),
-                             1.0, /* aIsPaintingSVGImageElement */ true)));
-=======
                              Some(imgElem->mPreserveAspectRatio.GetAnimValue()))));
->>>>>>> a17af05f
 
       // For the actual draw operation to draw crisply (and at the right size),
       // our destination rect needs to be |width|x|height|, *in dev pixels*.
@@ -463,11 +347,7 @@
         destRect,
         aDirtyRect ? dirtyRect : destRect,
         context,
-<<<<<<< HEAD
-        aFlags);
-=======
         flags);
->>>>>>> a17af05f
     } else { // mImageContainer->GetType() == TYPE_RASTER
       aImgParams.result &= nsLayoutUtils::DrawSingleUnscaledImage(
         aContext,
@@ -476,11 +356,7 @@
         nsLayoutUtils::GetSamplingFilterForFrame(this),
         nsPoint(0, 0),
         aDirtyRect ? &dirtyRect : nullptr,
-<<<<<<< HEAD
-        aFlags);
-=======
         flags);
->>>>>>> a17af05f
     }
 
     if (opacity != 1.0f || StyleEffects()->mMixBlendMode != NS_STYLE_BLEND_NORMAL) {
