/* -*- Mode: C++; tab-width: 2; indent-tabs-mode: nil; c-basic-offset: 2 -*- */
/* This Source Code Form is subject to the terms of the Mozilla Public
 * License, v. 2.0. If a copy of the MPL was not distributed with this
 * file, You can obtain one at http://mozilla.org/MPL/2.0/. */

#ifndef __NS_SVGPAINTSERVERFRAME_H__
#define __NS_SVGPAINTSERVERFRAME_H__

#include "gfxRect.h"
#include "mozilla/Attributes.h"
#include "nsCOMPtr.h"
#include "nsFrame.h"
#include "nsIFrame.h"
#include "nsQueryFrame.h"
#include "nsSVGContainerFrame.h"
#include "nsSVGUtils.h"

namespace mozilla {
namespace gfx {
class DrawTarget;
} // namespace gfx
} // namespace mozilla

class gfxContext;
class gfxPattern;
class nsStyleContext;

/**
 * RAII class used to temporarily set and remove the
 * NS_FRAME_DRAWING_AS_PAINTSERVER frame state bit while a frame is being
 * drawn as a paint server.
 */
class MOZ_RAII AutoSetRestorePaintServerState
{
public:
  explicit AutoSetRestorePaintServerState(
             nsIFrame* aFrame
             MOZ_GUARD_OBJECT_NOTIFIER_PARAM) :
    mFrame(aFrame)
  {
    MOZ_GUARD_OBJECT_NOTIFIER_INIT;
    mFrame->AddStateBits(NS_FRAME_DRAWING_AS_PAINTSERVER);
  }
  ~AutoSetRestorePaintServerState()
  {
    mFrame->RemoveStateBits(NS_FRAME_DRAWING_AS_PAINTSERVER);
  }

private:
  nsIFrame* mFrame;
  MOZ_DECL_USE_GUARD_OBJECT_NOTIFIER
};

/**
 * RAII class used to temporarily set and remove the
 * NS_FRAME_DRAWING_AS_PAINTSERVER frame state bit while a frame is being
 * drawn as a paint server.
 */
class MOZ_RAII AutoSetRestorePaintServerState
{
public:
  explicit AutoSetRestorePaintServerState(
             nsIFrame* aFrame
             MOZ_GUARD_OBJECT_NOTIFIER_PARAM) :
    mFrame(aFrame)
  {
    MOZ_GUARD_OBJECT_NOTIFIER_INIT;
    mFrame->AddStateBits(NS_FRAME_DRAWING_AS_PAINTSERVER);
  }
  ~AutoSetRestorePaintServerState()
  {
    mFrame->RemoveStateBits(NS_FRAME_DRAWING_AS_PAINTSERVER);
  }

private:
  nsIFrame* mFrame;
  MOZ_DECL_USE_GUARD_OBJECT_NOTIFIER
};

class nsSVGPaintServerFrame : public nsSVGContainerFrame
{
protected:
  typedef mozilla::gfx::DrawTarget DrawTarget;
  typedef mozilla::image::DrawResult DrawResult;

  nsSVGPaintServerFrame(nsStyleContext* aContext, ClassID aID)
    : nsSVGContainerFrame(aContext, aID)
  {
    AddStateBits(NS_FRAME_IS_NONDISPLAY);
  }

public:
  typedef mozilla::image::imgDrawingParams imgDrawingParams;

  NS_DECL_ABSTRACT_FRAME(nsSVGPaintServerFrame)

  /**
   * Constructs a gfxPattern of the paint server rendering.
   *
   * @param aContextMatrix The transform matrix that is currently applied to
   *   the gfxContext that is being drawn to. This is needed by SVG patterns so
   *   that surfaces of the correct size can be created. (SVG gradients are
   *   vector based, so it's not used there.)
   */
  virtual mozilla::Pair<DrawResult, RefPtr<gfxPattern>>
    GetPaintServerPattern(nsIFrame *aSource,
                          const DrawTarget* aDrawTarget,
                          const gfxMatrix& aContextMatrix,
                          nsStyleSVGPaint nsStyleSVG::*aFillOrStroke,
                          float aOpacity,
<<<<<<< HEAD
                          const gfxRect *aOverrideBounds = nullptr,
                          uint32_t aFlags = 0) = 0;
=======
                          imgDrawingParams& aImgParams,
                          const gfxRect* aOverrideBounds = nullptr) = 0;
>>>>>>> a17af05f

  // nsIFrame methods:
  virtual void BuildDisplayList(nsDisplayListBuilder*   aBuilder,
                                const nsDisplayListSet& aLists) override {}

  virtual bool IsFrameOfType(uint32_t aFlags) const override
  {
    return nsSVGContainerFrame::IsFrameOfType(aFlags & ~nsIFrame::eSVGPaintServer);
  }
};

#endif // __NS_SVGPAINTSERVERFRAME_H__<|MERGE_RESOLUTION|>--- conflicted
+++ resolved
@@ -51,37 +51,10 @@
   MOZ_DECL_USE_GUARD_OBJECT_NOTIFIER
 };
 
-/**
- * RAII class used to temporarily set and remove the
- * NS_FRAME_DRAWING_AS_PAINTSERVER frame state bit while a frame is being
- * drawn as a paint server.
- */
-class MOZ_RAII AutoSetRestorePaintServerState
-{
-public:
-  explicit AutoSetRestorePaintServerState(
-             nsIFrame* aFrame
-             MOZ_GUARD_OBJECT_NOTIFIER_PARAM) :
-    mFrame(aFrame)
-  {
-    MOZ_GUARD_OBJECT_NOTIFIER_INIT;
-    mFrame->AddStateBits(NS_FRAME_DRAWING_AS_PAINTSERVER);
-  }
-  ~AutoSetRestorePaintServerState()
-  {
-    mFrame->RemoveStateBits(NS_FRAME_DRAWING_AS_PAINTSERVER);
-  }
-
-private:
-  nsIFrame* mFrame;
-  MOZ_DECL_USE_GUARD_OBJECT_NOTIFIER
-};
-
 class nsSVGPaintServerFrame : public nsSVGContainerFrame
 {
 protected:
   typedef mozilla::gfx::DrawTarget DrawTarget;
-  typedef mozilla::image::DrawResult DrawResult;
 
   nsSVGPaintServerFrame(nsStyleContext* aContext, ClassID aID)
     : nsSVGContainerFrame(aContext, aID)
@@ -102,19 +75,14 @@
    *   that surfaces of the correct size can be created. (SVG gradients are
    *   vector based, so it's not used there.)
    */
-  virtual mozilla::Pair<DrawResult, RefPtr<gfxPattern>>
+  virtual already_AddRefed<gfxPattern>
     GetPaintServerPattern(nsIFrame *aSource,
                           const DrawTarget* aDrawTarget,
                           const gfxMatrix& aContextMatrix,
                           nsStyleSVGPaint nsStyleSVG::*aFillOrStroke,
                           float aOpacity,
-<<<<<<< HEAD
-                          const gfxRect *aOverrideBounds = nullptr,
-                          uint32_t aFlags = 0) = 0;
-=======
                           imgDrawingParams& aImgParams,
                           const gfxRect* aOverrideBounds = nullptr) = 0;
->>>>>>> a17af05f
 
   // nsIFrame methods:
   virtual void BuildDisplayList(nsDisplayListBuilder*   aBuilder,
