/* -*- Mode: C++; tab-width: 2; indent-tabs-mode: nil; c-basic-offset: 2 -*- */
/* This Source Code Form is subject to the terms of the Mozilla Public
 * License, v. 2.0. If a copy of the MPL was not distributed with this
 * file, You can obtain one at http://mozilla.org/MPL/2.0/. */

#ifndef NS_SVGCONTAINERFRAME_H
#define NS_SVGCONTAINERFRAME_H

#include "mozilla/Attributes.h"
#include "nsContainerFrame.h"
#include "nsFrame.h"
#include "nsIFrame.h"
#include "nsSVGDisplayableFrame.h"
#include "nsQueryFrame.h"
#include "nsRect.h"
#include "nsSVGUtils.h"

class gfxContext;
class nsFrameList;
class nsIContent;
class nsIPresShell;
class nsStyleContext;

struct nsRect;

/**
 * Base class for SVG container frames. Frame sub-classes that do not
 * display their contents directly (such as the frames for <marker> or
 * <pattern>) just inherit this class. Frame sub-classes that do or can
 * display their contents directly (such as the frames for inner-<svg> or
 * <g>) inherit our nsDisplayContainerFrame sub-class.
 *
 *                               *** WARNING ***
 *
 * Do *not* blindly cast to SVG element types in this class's methods (see the
 * warning comment for nsSVGDisplayContainerFrame below).
 */
class nsSVGContainerFrame : public nsContainerFrame
{
  friend nsIFrame* NS_NewSVGContainerFrame(nsIPresShell* aPresShell,
                                           nsStyleContext* aContext);
protected:
  nsSVGContainerFrame(nsStyleContext* aContext, ClassID aID)
    : nsContainerFrame(aContext, aID)
  {
    AddStateBits(NS_FRAME_SVG_LAYOUT);
  }

public:
  NS_DECL_QUERYFRAME
  NS_DECL_FRAMEARENA_HELPERS(nsSVGContainerFrame)

  // Returns the transform to our gfxContext (to device pixels, not CSS px)
  virtual gfxMatrix GetCanvasTM() {
    return gfxMatrix();
  }

  /**
   * Returns true if the frame's content has a transform that applies only to
   * its children, and not to the frame itself. For example, an implicit
   * transform introduced by a 'viewBox' attribute, or an explicit transform
   * due to a root-<svg> having its currentScale/currentTransform properties
   * set. If aTransform is non-null, then it will be set to the transform.
   */
  virtual bool HasChildrenOnlyTransform(Matrix *aTransform) const {
    return false;
  }

  // nsIFrame:
  virtual void AppendFrames(ChildListID     aListID,
                            nsFrameList&    aFrameList) override;
  virtual void InsertFrames(ChildListID     aListID,
                            nsIFrame*       aPrevFrame,
                            nsFrameList&    aFrameList) override;
  virtual void RemoveFrame(ChildListID     aListID,
                           nsIFrame*       aOldFrame) override;

  virtual bool IsFrameOfType(uint32_t aFlags) const override
  {
    return nsContainerFrame::IsFrameOfType(
            aFlags & ~(nsIFrame::eSVG | nsIFrame::eSVGContainer));
  }

  virtual void BuildDisplayList(nsDisplayListBuilder*   aBuilder,
                                const nsDisplayListSet& aLists) override {}

  virtual bool ComputeCustomOverflow(nsOverflowAreas& aOverflowAreas) override;

protected:
  /**
   * Traverses a frame tree, marking any SVGTextFrame frames as dirty
   * and calling InvalidateRenderingObservers() on it.
   */
  static void ReflowSVGNonDisplayText(nsIFrame* aContainer);
};

/**
 * Frame class or base-class for SVG containers that can or do display their
 * contents directly.
 *
 *                               *** WARNING ***
 *
 * This class's methods can *not* assume that mContent points to an instance of
 * an SVG element class since this class is inherited by
 * nsSVGGenericContainerFrame which is used for unrecognized elements in the
 * SVG namespace. Do *not* blindly cast to SVG element types.
 */
class nsSVGDisplayContainerFrame : public nsSVGContainerFrame,
                                   public nsSVGDisplayableFrame
{
protected:
  nsSVGDisplayContainerFrame(nsStyleContext* aContext, nsIFrame::ClassID aID)
    : nsSVGContainerFrame(aContext, aID)
  {
     AddStateBits(NS_FRAME_MAY_BE_TRANSFORMED);
  }

public:
  NS_DECL_QUERYFRAME
  NS_DECL_QUERYFRAME_TARGET(nsSVGDisplayContainerFrame)
  NS_DECL_ABSTRACT_FRAME(nsSVGDisplayContainerFrame)

  // nsIFrame:
  virtual void InsertFrames(ChildListID     aListID,
                                nsIFrame*       aPrevFrame,
                                nsFrameList&    aFrameList) override;
  virtual void RemoveFrame(ChildListID     aListID,
                               nsIFrame*       aOldFrame) override;
 virtual void Init(nsIContent*       aContent,
                   nsContainerFrame* aParent,
                   nsIFrame*         aPrevInFlow) override;

  virtual void BuildDisplayList(nsDisplayListBuilder*   aBuilder,
                                const nsDisplayListSet& aLists) override;

  virtual bool IsSVGTransformed(Matrix *aOwnTransform = nullptr,
                                Matrix *aFromParentTransform = nullptr) const override;

  // nsSVGDisplayableFrame interface:
<<<<<<< HEAD
  virtual DrawResult PaintSVG(gfxContext& aContext,
                              const gfxMatrix& aTransform,
                              const nsIntRect *aDirtyRect = nullptr,
                              uint32_t aFlags = 0) override;
=======
  virtual void PaintSVG(gfxContext& aContext,
                        const gfxMatrix& aTransform,
                        imgDrawingParams& aImgParams,
                        const nsIntRect* aDirtyRect = nullptr) override;
>>>>>>> a17af05f
  virtual nsIFrame* GetFrameForPoint(const gfxPoint& aPoint) override;
  virtual void ReflowSVG() override;
  virtual void NotifySVGChanged(uint32_t aFlags) override;
  virtual SVGBBox GetBBoxContribution(const Matrix &aToBBoxUserspace,
                                      uint32_t aFlags) override;
  virtual bool IsDisplayContainer() override { return true; }
};

#endif<|MERGE_RESOLUTION|>--- conflicted
+++ resolved
@@ -137,17 +137,10 @@
                                 Matrix *aFromParentTransform = nullptr) const override;
 
   // nsSVGDisplayableFrame interface:
-<<<<<<< HEAD
-  virtual DrawResult PaintSVG(gfxContext& aContext,
-                              const gfxMatrix& aTransform,
-                              const nsIntRect *aDirtyRect = nullptr,
-                              uint32_t aFlags = 0) override;
-=======
   virtual void PaintSVG(gfxContext& aContext,
                         const gfxMatrix& aTransform,
                         imgDrawingParams& aImgParams,
                         const nsIntRect* aDirtyRect = nullptr) override;
->>>>>>> a17af05f
   virtual nsIFrame* GetFrameForPoint(const gfxPoint& aPoint) override;
   virtual void ReflowSVG() override;
   virtual void NotifySVGChanged(uint32_t aFlags) override;
