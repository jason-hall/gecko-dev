--- conflicted
+++ resolved
@@ -58,40 +58,11 @@
   {}
 
 public:
-<<<<<<< HEAD
-  typedef image::DrawResult DrawResult;
-=======
->>>>>>> a17af05f
 
   MOZ_DECLARE_REFCOUNTED_TYPENAME(SVGContextPaint)
 
   virtual ~SVGContextPaint() {}
 
-<<<<<<< HEAD
-  virtual mozilla::Pair<DrawResult, RefPtr<gfxPattern>>
-  GetFillPattern(const DrawTarget* aDrawTarget,
-                 float aOpacity,
-                 const gfxMatrix& aCTM,
-                 uint32_t aFlags = 0) = 0;
-  virtual mozilla::Pair<DrawResult, RefPtr<gfxPattern>>
-  GetStrokePattern(const DrawTarget* aDrawTarget,
-                   float aOpacity,
-                   const gfxMatrix& aCTM,
-                   uint32_t aFlags = 0) = 0;
-  virtual float GetFillOpacity() const = 0;
-  virtual float GetStrokeOpacity() const = 0;
-
-  mozilla::Pair<DrawResult, RefPtr<gfxPattern>>
-  GetFillPattern(const DrawTarget* aDrawTarget, const gfxMatrix& aCTM,
-                 uint32_t aFlags = 0) {
-    return GetFillPattern(aDrawTarget, GetFillOpacity(), aCTM, aFlags);
-  }
-
-  mozilla::Pair<DrawResult, RefPtr<gfxPattern>>
-  GetStrokePattern(const DrawTarget* aDrawTarget, const gfxMatrix& aCTM,
-                   uint32_t aFlags) {
-    return GetStrokePattern(aDrawTarget, GetStrokeOpacity(), aCTM, aFlags);
-=======
   virtual already_AddRefed<gfxPattern>
   GetFillPattern(const DrawTarget* aDrawTarget,
                  float aOpacity,
@@ -115,7 +86,6 @@
   GetStrokePattern(const DrawTarget* aDrawTarget, const gfxMatrix& aCTM,
                    imgDrawingParams& aImgParams) {
     return GetStrokePattern(aDrawTarget, GetStrokeOpacity(), aCTM, aImgParams);
->>>>>>> a17af05f
   }
 
   static SVGContextPaint* GetContextPaint(nsIContent* aContent);
@@ -144,15 +114,12 @@
     return 0;
   }
 
-<<<<<<< HEAD
-=======
   /**
    * Returns true if image context paint is allowed to be used in an image that
    * has the given URI, else returns false.
    */
   static bool IsAllowedForImageFromURI(nsIURI* aURI);
 
->>>>>>> a17af05f
 private:
   // Member-vars are initialized in InitStrokeGeometry.
   FallibleTArray<gfxFloat> mDashes;
@@ -191,26 +158,6 @@
   typedef mozilla::gfx::DrawTarget DrawTarget;
 
 public:
-<<<<<<< HEAD
-  typedef mozilla::image::DrawResult DrawResult;
-
-  mozilla::Pair<DrawResult, DrawMode>
-  Init(const DrawTarget* aDrawTarget,
-       const gfxMatrix& aContextMatrix,
-       nsIFrame* aFrame,
-       SVGContextPaint* aOuterContextPaint);
-
-  mozilla::Pair<DrawResult, RefPtr<gfxPattern>>
-  GetFillPattern(const DrawTarget* aDrawTarget,
-                 float aOpacity,
-                 const gfxMatrix& aCTM,
-                 uint32_t aFlags) override;
-  mozilla::Pair<DrawResult, RefPtr<gfxPattern>>
-  GetStrokePattern(const DrawTarget* aDrawTarget,
-                   float aOpacity,
-                   const gfxMatrix& aCTM,
-                   uint32_t aFlags) override;
-=======
 
   DrawMode
   Init(const DrawTarget* aDrawTarget,
@@ -229,7 +176,6 @@
                    float aOpacity,
                    const gfxMatrix& aCTM,
                    imgDrawingParams& aImgParams) override;
->>>>>>> a17af05f
 
   void SetFillOpacity(float aOpacity) { mFillOpacity = aOpacity; }
   float GetFillOpacity() const override { return mFillOpacity; }
@@ -279,20 +225,12 @@
     gfxMatrix mPatternMatrix;
     nsRefPtrHashtable<nsFloatHashKey, gfxPattern> mPatternCache;
 
-<<<<<<< HEAD
-    mozilla::Pair<DrawResult, RefPtr<gfxPattern>>
-=======
     already_AddRefed<gfxPattern>
->>>>>>> a17af05f
     GetPattern(const DrawTarget* aDrawTarget,
                float aOpacity,
                nsStyleSVGPaint nsStyleSVG::*aFillOrStroke,
                const gfxMatrix& aCTM,
-<<<<<<< HEAD
-               uint32_t aFlags);
-=======
                imgDrawingParams& aImgParams);
->>>>>>> a17af05f
   };
 
   Paint mFillPaint;
@@ -311,19 +249,12 @@
 class SVGEmbeddingContextPaint : public SVGContextPaint
 {
   typedef gfx::Color Color;
-<<<<<<< HEAD
-  typedef mozilla::image::DrawResult DrawResult;
-
-public:
-  SVGEmbeddingContextPaint() {}
-=======
 
 public:
   SVGEmbeddingContextPaint()
     : mFillOpacity(1.0f)
     , mStrokeOpacity(1.0f)
   {}
->>>>>>> a17af05f
 
   bool operator==(const SVGEmbeddingContextPaint& aOther) const {
     MOZ_ASSERT(GetStrokeWidth() == aOther.GetStrokeWidth() &&
@@ -331,14 +262,10 @@
                GetStrokeDashArray() == aOther.GetStrokeDashArray(),
                "We don't currently include these in the context information "
                "from an embedding element");
-<<<<<<< HEAD
-    return mFill == aOther.mFill && mStroke == aOther.mStroke;
-=======
     return mFill == aOther.mFill &&
            mStroke == aOther.mStroke &&
            mFillOpacity == aOther.mFillOpacity &&
            mStrokeOpacity == aOther.mStrokeOpacity;
->>>>>>> a17af05f
   }
 
   void SetFill(nscolor aFill) {
@@ -351,33 +278,13 @@
   /**
    * Returns a pattern of type PatternType::COLOR, or else nullptr.
    */
-<<<<<<< HEAD
-  mozilla::Pair<DrawResult, RefPtr<gfxPattern>>
-  GetFillPattern(const DrawTarget* aDrawTarget, float aFillOpacity,
-                 const gfxMatrix& aCTM, uint32_t aFlags = 0) override;
-=======
   already_AddRefed<gfxPattern>
   GetFillPattern(const DrawTarget* aDrawTarget, float aFillOpacity,
                  const gfxMatrix& aCTM, imgDrawingParams& aImgParams) override;
->>>>>>> a17af05f
 
   /**
    * Returns a pattern of type PatternType::COLOR, or else nullptr.
    */
-<<<<<<< HEAD
-  mozilla::Pair<DrawResult, RefPtr<gfxPattern>>
-  GetStrokePattern(const DrawTarget* aDrawTarget, float aStrokeOpacity,
-                   const gfxMatrix& aCTM, uint32_t aFlags = 0) override;
-
-  float GetFillOpacity() const override {
-    // Always 1.0f since we don't currently allow 'context-fill-opacity'
-    return 1.0f;
-  };
-
-  float GetStrokeOpacity() const override {
-    // Always 1.0f since we don't currently allow 'context-stroke-opacity'
-    return 1.0f;
-=======
   already_AddRefed<gfxPattern>
   GetStrokePattern(const DrawTarget* aDrawTarget, float aStrokeOpacity,
                    const gfxMatrix& aCTM, imgDrawingParams& aImgParams) override;
@@ -394,7 +301,6 @@
   }
   float GetStrokeOpacity() const override {
     return mStrokeOpacity;
->>>>>>> a17af05f
   };
 
   uint32_t Hash() const override;
@@ -402,11 +308,8 @@
 private:
   Maybe<Color> mFill;
   Maybe<Color> mStroke;
-<<<<<<< HEAD
-=======
   float mFillOpacity;
   float mStrokeOpacity;
->>>>>>> a17af05f
 };
 
 } // namespace mozilla
