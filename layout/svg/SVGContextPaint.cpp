--- conflicted
+++ resolved
@@ -83,7 +83,7 @@
  * @param aProperty the frame property descriptor of the fill or stroke paint
  *   server frame
  */
-static DrawResult
+static void
 SetupInheritablePaint(const DrawTarget* aDrawTarget,
                       const gfxMatrix& aContextMatrix,
                       nsIFrame* aFrame,
@@ -98,20 +98,14 @@
   nsSVGPaintServerFrame *ps =
     nsSVGEffects::GetPaintServer(aFrame, aFillOrStroke, aProperty);
 
-  DrawResult result = DrawResult::SUCCESS;
   if (ps) {
-    RefPtr<gfxPattern> pattern;
-    Tie(result, pattern) =
+    RefPtr<gfxPattern> pattern =
       ps->GetPaintServerPattern(aFrame, aDrawTarget, aContextMatrix,
-<<<<<<< HEAD
-                                aFillOrStroke, aOpacity);
-=======
                                 aFillOrStroke, aOpacity, aImgParams);
->>>>>>> a17af05f
 
     if (pattern) {
       aTargetPaint.SetPaintServer(aFrame, aContextMatrix, ps);
-      return result;
+      return;
     }
   }
 
@@ -119,16 +113,6 @@
     RefPtr<gfxPattern> pattern;
     switch ((style->*aFillOrStroke).Type()) {
     case eStyleSVGPaintType_ContextFill:
-<<<<<<< HEAD
-      Tie(result, pattern) =
-        aOuterContextPaint->GetFillPattern(aDrawTarget, aOpacity,
-                                           aContextMatrix);
-      break;
-    case eStyleSVGPaintType_ContextStroke:
-       Tie(result, pattern) =
-         aOuterContextPaint->GetStrokePattern(aDrawTarget, aOpacity,
-                                              aContextMatrix);
-=======
       pattern =
         aOuterContextPaint->GetFillPattern(aDrawTarget, aOpacity,
                                            aContextMatrix, aImgParams);
@@ -137,29 +121,22 @@
        pattern =
          aOuterContextPaint->GetStrokePattern(aDrawTarget, aOpacity,
                                               aContextMatrix, aImgParams);
->>>>>>> a17af05f
       break;
     default:
       ;
     }
     if (pattern) {
       aTargetPaint.SetContextPaint(aOuterContextPaint, (style->*aFillOrStroke).Type());
-<<<<<<< HEAD
-      return result;
-=======
       return;
->>>>>>> a17af05f
     }
   }
 
   nscolor color =
     nsSVGUtils::GetFallbackOrPaintColor(aFrame->StyleContext(), aFillOrStroke);
   aTargetPaint.SetColor(color);
-
-  return result;
-}
-
-mozilla::Pair<DrawResult, DrawMode>
+}
+
+DrawMode
 SVGContextPaintImpl::Init(const DrawTarget* aDrawTarget,
                           const gfxMatrix& aContextMatrix,
                           nsIFrame* aFrame,
@@ -169,7 +146,6 @@
   DrawMode toDraw = DrawMode(0);
 
   const nsStyleSVG *style = aFrame->StyleSVG();
-  DrawResult result = DrawResult::SUCCESS;
 
   // fill:
   if (style->mFill.Type() == eStyleSVGPaintType_None) {
@@ -179,16 +155,9 @@
                                            style->mFillOpacity,
                                            aOuterContextPaint);
 
-<<<<<<< HEAD
-    result &= SetupInheritablePaint(aDrawTarget, aContextMatrix, aFrame,
-                                    opacity, aOuterContextPaint,
-                                    mFillPaint, &nsStyleSVG::mFill,
-                                    nsSVGEffects::FillProperty());
-=======
     SetupInheritablePaint(aDrawTarget, aContextMatrix, aFrame, opacity,
                           aOuterContextPaint, mFillPaint, &nsStyleSVG::mFill,
                           nsSVGEffects::FillProperty(), aImgParams);
->>>>>>> a17af05f
 
     SetFillOpacity(opacity);
 
@@ -203,24 +172,17 @@
                                            style->mStrokeOpacity,
                                            aOuterContextPaint);
 
-<<<<<<< HEAD
-    result &= SetupInheritablePaint(aDrawTarget, aContextMatrix, aFrame,
-                                    opacity, aOuterContextPaint,
-                                    mStrokePaint, &nsStyleSVG::mStroke,
-                                    nsSVGEffects::StrokeProperty());
-=======
     SetupInheritablePaint(aDrawTarget, aContextMatrix, aFrame, opacity,
                           aOuterContextPaint, mStrokePaint,
                           &nsStyleSVG::mStroke, nsSVGEffects::StrokeProperty(),
                           aImgParams);
->>>>>>> a17af05f
 
     SetStrokeOpacity(opacity);
 
     toDraw |= DrawMode::GLYPH_STROKE;
   }
 
-  return MakePair(result, toDraw);
+  return toDraw;
 }
 
 void
@@ -259,50 +221,32 @@
            ownerDoc->GetProperty(nsGkAtoms::svgContextPaint));
 }
 
-mozilla::Pair<DrawResult, RefPtr<gfxPattern>>
+already_AddRefed<gfxPattern>
 SVGContextPaintImpl::GetFillPattern(const DrawTarget* aDrawTarget,
                                     float aOpacity,
                                     const gfxMatrix& aCTM,
-<<<<<<< HEAD
-                                    uint32_t aFlags)
-{
-  return mFillPaint.GetPattern(aDrawTarget, aOpacity, &nsStyleSVG::mFill, aCTM,
-                               aFlags);
-=======
                                     imgDrawingParams& aImgParams)
 {
   return mFillPaint.GetPattern(aDrawTarget, aOpacity, &nsStyleSVG::mFill, aCTM,
                                aImgParams);
->>>>>>> a17af05f
-}
-
-mozilla::Pair<DrawResult, RefPtr<gfxPattern>>
+}
+
+already_AddRefed<gfxPattern>
 SVGContextPaintImpl::GetStrokePattern(const DrawTarget* aDrawTarget,
                                       float aOpacity,
                                       const gfxMatrix& aCTM,
-<<<<<<< HEAD
-                                      uint32_t aFlags)
-{
-  return mStrokePaint.GetPattern(aDrawTarget, aOpacity, &nsStyleSVG::mStroke,
-                                 aCTM, aFlags);
-=======
                                       imgDrawingParams& aImgParams)
 {
   return mStrokePaint.GetPattern(aDrawTarget, aOpacity, &nsStyleSVG::mStroke,
                                  aCTM, aImgParams);
->>>>>>> a17af05f
-}
-
-mozilla::Pair<DrawResult, RefPtr<gfxPattern>>
+}
+
+already_AddRefed<gfxPattern>
 SVGContextPaintImpl::Paint::GetPattern(const DrawTarget* aDrawTarget,
                                        float aOpacity,
                                        nsStyleSVGPaint nsStyleSVG::*aFillOrStroke,
                                        const gfxMatrix& aCTM,
-<<<<<<< HEAD
-                                       uint32_t aFlags)
-=======
                                        imgDrawingParams& aImgParams)
->>>>>>> a17af05f
 {
   RefPtr<gfxPattern> pattern;
   if (mPatternCache.Get(aOpacity, getter_AddRefs(pattern))) {
@@ -310,10 +254,9 @@
     // caller. We should get the same matrix each time a pattern is constructed
     // so this should be fine.
     pattern->SetMatrix(aCTM * mPatternMatrix);
-    return MakePair(DrawResult::SUCCESS, Move(pattern));
-  }
-
-  DrawResult result = DrawResult::SUCCESS;
+    return pattern.forget();
+  }
+
   switch (mPaintType) {
   case eStyleSVGPaintType_None:
     pattern = new gfxPattern(Color());
@@ -327,28 +270,19 @@
     break;
   }
   case eStyleSVGPaintType_Server:
-<<<<<<< HEAD
-    Tie(result, pattern) =
-=======
     pattern =
->>>>>>> a17af05f
       mPaintDefinition.mPaintServerFrame->GetPaintServerPattern(mFrame,
                                                                 aDrawTarget,
                                                                 mContextMatrix,
                                                                 aFillOrStroke,
                                                                 aOpacity,
-<<<<<<< HEAD
-                                                                nullptr,
-                                                                aFlags);
-=======
                                                                 aImgParams);
->>>>>>> a17af05f
     {
       // m maps original-user-space to pattern space
       gfxMatrix m = pattern->GetMatrix();
       gfxMatrix deviceToOriginalUserSpace = mContextMatrix;
       if (!deviceToOriginalUserSpace.Invert()) {
-        return MakePair(DrawResult::SUCCESS, RefPtr<gfxPattern>());
+        return nullptr;
       }
       // mPatternMatrix maps device space to pattern space via original user space
       mPatternMatrix = deviceToOriginalUserSpace * m;
@@ -356,40 +290,28 @@
     pattern->SetMatrix(aCTM * mPatternMatrix);
     break;
   case eStyleSVGPaintType_ContextFill:
-<<<<<<< HEAD
-    Tie(result, pattern) =
-      mPaintDefinition.mContextPaint->GetFillPattern(aDrawTarget,
-                                                     aOpacity, aCTM, aFlags);
-=======
     pattern =
       mPaintDefinition.mContextPaint->GetFillPattern(aDrawTarget,
                                                      aOpacity, aCTM,
                                                      aImgParams);
->>>>>>> a17af05f
     // Don't cache this. mContextPaint will have cached it anyway. If we
     // cache it, we'll have to compute mPatternMatrix, which is annoying.
-    return MakePair(result, Move(pattern));
+    return pattern.forget();
   case eStyleSVGPaintType_ContextStroke:
-<<<<<<< HEAD
-    Tie(result, pattern) =
-      mPaintDefinition.mContextPaint->GetStrokePattern(aDrawTarget,
-                                                       aOpacity, aCTM, aFlags);
-=======
     pattern =
       mPaintDefinition.mContextPaint->GetStrokePattern(aDrawTarget,
                                                        aOpacity, aCTM,
                                                        aImgParams);
->>>>>>> a17af05f
     // Don't cache this. mContextPaint will have cached it anyway. If we
     // cache it, we'll have to compute mPatternMatrix, which is annoying.
-    return MakePair(result, Move(pattern));
+    return pattern.forget();
   default:
     MOZ_ASSERT(false, "invalid paint type");
-    return MakePair(DrawResult::SUCCESS, RefPtr<gfxPattern>());
+    return nullptr;
   }
 
   mPatternCache.Put(aOpacity, pattern);
-  return MakePair(result, Move(pattern));
+  return pattern.forget();
 }
 
 AutoSetRestoreSVGContextPaint::AutoSetRestoreSVGContextPaint(
@@ -431,16 +353,6 @@
 
 // SVGEmbeddingContextPaint
 
-<<<<<<< HEAD
-mozilla::Pair<DrawResult, RefPtr<gfxPattern>>
-SVGEmbeddingContextPaint::GetFillPattern(const DrawTarget* aDrawTarget,
-                                         float aFillOpacity,
-                                         const gfxMatrix& aCTM,
-                                         uint32_t aFlags)
-{
-  if (!mFill) {
-    return MakePair(DrawResult::SUCCESS, RefPtr<gfxPattern>());
-=======
 already_AddRefed<gfxPattern>
 SVGEmbeddingContextPaint::GetFillPattern(const DrawTarget* aDrawTarget,
                                          float aFillOpacity,
@@ -449,32 +361,12 @@
 {
   if (!mFill) {
     return nullptr;
->>>>>>> a17af05f
   }
   // The gfxPattern that we create below depends on aFillOpacity, and since
   // different elements in the SVG image may pass in different values for
   // fill opacities we don't try to cache the gfxPattern that we create.
   Color fill = *mFill;
   fill.a *= aFillOpacity;
-<<<<<<< HEAD
-  RefPtr<gfxPattern> patern = new gfxPattern(fill);
-  return MakePair(DrawResult::SUCCESS, Move(patern));
-}
-
-mozilla::Pair<DrawResult, RefPtr<gfxPattern>>
-SVGEmbeddingContextPaint::GetStrokePattern(const DrawTarget* aDrawTarget,
-                                           float aStrokeOpacity,
-                                           const gfxMatrix& aCTM,
-                                           uint32_t aFlags)
-{
-  if (!mStroke) {
-    return MakePair(DrawResult::SUCCESS, RefPtr<gfxPattern>());
-  }
-  Color stroke = *mStroke;
-  stroke.a *= aStrokeOpacity;
-  RefPtr<gfxPattern> patern = new gfxPattern(stroke);
-  return MakePair(DrawResult::SUCCESS, Move(patern));
-=======
   return do_AddRef(new gfxPattern(fill));
 }
 
@@ -490,7 +382,6 @@
   Color stroke = *mStroke;
   stroke.a *= aStrokeOpacity;
   return do_AddRef(new gfxPattern(stroke));
->>>>>>> a17af05f
 }
 
 uint32_t
@@ -511,8 +402,6 @@
     hash = HashGeneric(hash, mStroke->ToABGR());
   }
 
-<<<<<<< HEAD
-=======
   if (mFillOpacity != 1.0f) {
     hash = HashGeneric(hash, mFillOpacity);
   }
@@ -521,7 +410,6 @@
     hash = HashGeneric(hash, mStrokeOpacity);
   }
 
->>>>>>> a17af05f
   return hash;
 }
 
