/* -*- Mode: C++; tab-width: 2; indent-tabs-mode: nil; c-basic-offset: 2 -*- */
/* This Source Code Form is subject to the terms of the Mozilla Public
 * License, v. 2.0. If a copy of the MPL was not distributed with this
 * file, You can obtain one at http://mozilla.org/MPL/2.0/. */

// Main header first:
#include "nsSVGInnerSVGFrame.h"

<<<<<<< HEAD
// Keep others in (case-insensitive) order:
#include "gfx2DGlue.h"
#include "gfxContext.h"
#include "nsIFrame.h"
#include "nsSVGDisplayableFrame.h"
#include "nsSVGContainerFrame.h"
#include "nsSVGIntegrationUtils.h"
#include "mozilla/dom/SVGSVGElement.h"

using namespace mozilla;
using namespace mozilla::dom;
using namespace mozilla::gfx;
using namespace mozilla::image;

=======
>>>>>>> a17af05f
nsIFrame*
NS_NewSVGInnerSVGFrame(nsIPresShell* aPresShell, nsStyleContext* aContext)
{
  return new (aPresShell) nsSVGInnerSVGFrame(aContext);
}

NS_IMPL_FRAMEARENA_HELPERS(nsSVGInnerSVGFrame)

//----------------------------------------------------------------------
// nsIFrame methods

NS_QUERYFRAME_HEAD(nsSVGInnerSVGFrame)
  NS_QUERYFRAME_ENTRY(nsSVGInnerSVGFrame)
  NS_QUERYFRAME_ENTRY(nsISVGSVGFrame)
NS_QUERYFRAME_TAIL_INHERITING(nsSVGViewportFrame)

#ifdef DEBUG
void
nsSVGInnerSVGFrame::Init(nsIContent*       aContent,
                         nsContainerFrame* aParent,
                         nsIFrame*         aPrevInFlow)
{
  NS_ASSERTION(aContent->IsSVGElement(nsGkAtoms::svg),
               "Content is not an SVG 'svg' element!");

<<<<<<< HEAD
  nsSVGDisplayContainerFrame::Init(aContent, aParent, aPrevInFlow);
}
#endif /* DEBUG */

nsIAtom *
nsSVGInnerSVGFrame::GetType() const
{
  return nsGkAtoms::svgInnerSVGFrame;
}

//----------------------------------------------------------------------
// nsSVGDisplayableFrame methods

DrawResult
nsSVGInnerSVGFrame::PaintSVG(gfxContext& aContext,
                             const gfxMatrix& aTransform,
                             const nsIntRect *aDirtyRect,
                             uint32_t aFlags)
{
  NS_ASSERTION(!NS_SVGDisplayListPaintingEnabled() ||
               (mState & NS_FRAME_IS_NONDISPLAY),
               "If display lists are enabled, only painting of non-display "
               "SVG should take this code path");

  gfxContextAutoSaveRestore autoSR;

  if (StyleDisplay()->IsScrollableOverflow()) {
    float x, y, width, height;
    static_cast<SVGSVGElement*>(mContent)->
      GetAnimatedLengthValues(&x, &y, &width, &height, nullptr);

    if (width <= 0 || height <= 0) {
      return DrawResult::SUCCESS;
    }

    autoSR.SetContext(&aContext);
    gfxRect clipRect =
      nsSVGUtils::GetClipRectForFrame(this, x, y, width, height);
    nsSVGUtils::SetClipRect(&aContext, aTransform, clipRect);
  }

  return nsSVGDisplayContainerFrame::PaintSVG(aContext, aTransform, aDirtyRect, aFlags);
}

void
nsSVGInnerSVGFrame::ReflowSVG()
{
  // mRect must be set before FinishAndStoreOverflow is called in order
  // for our overflow areas to be clipped correctly.
  float x, y, width, height;
  static_cast<SVGSVGElement*>(mContent)->
    GetAnimatedLengthValues(&x, &y, &width, &height, nullptr);
  mRect = nsLayoutUtils::RoundGfxRectToAppRect(
                           gfxRect(x, y, width, height),
                           PresContext()->AppUnitsPerCSSPixel());

  // If we have a filter, we need to invalidate ourselves because filter
  // output can change even if none of our descendants need repainting.
  if (StyleEffects()->HasFilters()) {
    InvalidateFrame();
  }

  nsSVGDisplayContainerFrame::ReflowSVG();
}

void
nsSVGInnerSVGFrame::NotifySVGChanged(uint32_t aFlags)
{
  MOZ_ASSERT(aFlags & (TRANSFORM_CHANGED | COORD_CONTEXT_CHANGED),
             "Invalidation logic may need adjusting");

  if (aFlags & COORD_CONTEXT_CHANGED) {

    SVGSVGElement *svg = static_cast<SVGSVGElement*>(mContent);

    bool xOrYIsPercentage =
      svg->mLengthAttributes[SVGSVGElement::ATTR_X].IsPercentage() ||
      svg->mLengthAttributes[SVGSVGElement::ATTR_Y].IsPercentage();
    bool widthOrHeightIsPercentage =
      svg->mLengthAttributes[SVGSVGElement::ATTR_WIDTH].IsPercentage() ||
      svg->mLengthAttributes[SVGSVGElement::ATTR_HEIGHT].IsPercentage();

    if (xOrYIsPercentage || widthOrHeightIsPercentage) {
      // Ancestor changes can't affect how we render from the perspective of
      // any rendering observers that we may have, so we don't need to
      // invalidate them. We also don't need to invalidate ourself, since our
      // changed ancestor will have invalidated its entire area, which includes
      // our area.
      // For perf reasons we call this before calling NotifySVGChanged() below.
      nsSVGUtils::ScheduleReflowSVG(this);
    }

    // Coordinate context changes affect mCanvasTM if we have a
    // percentage 'x' or 'y', or if we have a percentage 'width' or 'height' AND
    // a 'viewBox'.

    if (!(aFlags & TRANSFORM_CHANGED) &&
        (xOrYIsPercentage ||
         (widthOrHeightIsPercentage && svg->HasViewBoxRect()))) {
      aFlags |= TRANSFORM_CHANGED;
    }

    if (svg->HasViewBoxRect() || !widthOrHeightIsPercentage) {
      // Remove COORD_CONTEXT_CHANGED, since we establish the coordinate
      // context for our descendants and this notification won't change its
      // dimensions:
      aFlags &= ~COORD_CONTEXT_CHANGED;

      if (!aFlags) {
        return; // No notification flags left
      }
    }
  }

  if (aFlags & TRANSFORM_CHANGED) {
    // make sure our cached transform matrix gets (lazily) updated
    mCanvasTM = nullptr;
  }

  nsSVGDisplayContainerFrame::NotifySVGChanged(aFlags);
}

SVGBBox
nsSVGInnerSVGFrame::GetBBoxContribution(const Matrix &aToBBoxUserspace,
                                        uint32_t aFlags)
{
  // XXXjwatt It seems like authors would want the result to be clipped by the
  // viewport we establish if IsScrollableOverflow() is true.  We should
  // consider doing that.  See bug 1350755.

  SVGBBox bbox;

  if (aFlags & nsSVGUtils::eForGetClientRects) {
    // XXXjwatt For consistency with the old code this code includes the
    // viewport we establish in the result, but only includes the bounds of our
    // descendants if they are not clipped to that viewport.  However, this is
    // both inconsistent with Chrome and with the specs.  See bug 1350755.
    // Ideally getClientRects/getBoundingClientRect should be consistent with
    // getBBox.
    float x, y, w, h;
    static_cast<SVGSVGElement*>(mContent)->
      GetAnimatedLengthValues(&x, &y, &w, &h, nullptr);
    if (w < 0.0f) w = 0.0f;
    if (h < 0.0f) h = 0.0f;
    Rect viewport(x, y, w, h);
    bbox = aToBBoxUserspace.TransformBounds(viewport);
    if (StyleDisplay()->IsScrollableOverflow()) {
      return bbox;
    }
    // Else we're not clipping to our viewport so we fall through and include
    // the bounds of our children.
  }

  SVGBBox descendantsBbox =
    nsSVGDisplayContainerFrame::GetBBoxContribution(aToBBoxUserspace, aFlags);

  bbox.UnionEdges(descendantsBbox);

  return bbox;
}

nsresult
nsSVGInnerSVGFrame::AttributeChanged(int32_t  aNameSpaceID,
                                     nsIAtom* aAttribute,
                                     int32_t  aModType)
{
  if (aNameSpaceID == kNameSpaceID_None &&
      !(GetStateBits() & NS_FRAME_IS_NONDISPLAY)) {

    SVGSVGElement* content = static_cast<SVGSVGElement*>(mContent);

    if (aAttribute == nsGkAtoms::width ||
        aAttribute == nsGkAtoms::height) {
      nsLayoutUtils::PostRestyleEvent(
        mContent->AsElement(), nsRestyleHint(0),
        nsChangeHint_InvalidateRenderingObservers);
      nsSVGUtils::ScheduleReflowSVG(this);

      if (content->HasViewBoxOrSyntheticViewBox()) {
        // make sure our cached transform matrix gets (lazily) updated
        mCanvasTM = nullptr;
        content->ChildrenOnlyTransformChanged();
        nsSVGUtils::NotifyChildrenOfSVGChange(this, TRANSFORM_CHANGED);
      } else {
        uint32_t flags = COORD_CONTEXT_CHANGED;
        if (mCanvasTM && mCanvasTM->IsSingular()) {
          mCanvasTM = nullptr;
          flags |= TRANSFORM_CHANGED;
        }
        nsSVGUtils::NotifyChildrenOfSVGChange(this, flags);
      }

    } else if (aAttribute == nsGkAtoms::transform ||
               aAttribute == nsGkAtoms::preserveAspectRatio ||
               aAttribute == nsGkAtoms::viewBox ||
               aAttribute == nsGkAtoms::x ||
               aAttribute == nsGkAtoms::y) {
      // make sure our cached transform matrix gets (lazily) updated
      mCanvasTM = nullptr;

      nsSVGUtils::NotifyChildrenOfSVGChange(
          this, aAttribute == nsGkAtoms::viewBox ?
                  TRANSFORM_CHANGED | COORD_CONTEXT_CHANGED : TRANSFORM_CHANGED);

      // We don't invalidate for transform changes (the layers code does that).
      // Also note that SVGTransformableElement::GetAttributeChangeHint will
      // return nsChangeHint_UpdateOverflow for "transform" attribute changes
      // and cause DoApplyRenderingChangeToTree to make the SchedulePaint call.

      if (aAttribute == nsGkAtoms::x || aAttribute == nsGkAtoms::y) {
        nsLayoutUtils::PostRestyleEvent(
          mContent->AsElement(), nsRestyleHint(0),
          nsChangeHint_InvalidateRenderingObservers);
        nsSVGUtils::ScheduleReflowSVG(this);
      } else if (aAttribute == nsGkAtoms::viewBox ||
                 (aAttribute == nsGkAtoms::preserveAspectRatio &&
                  content->HasViewBoxOrSyntheticViewBox())) {
        content->ChildrenOnlyTransformChanged();
        // SchedulePaint sets a global state flag so we only need to call it once
        // (on ourself is fine), not once on each child (despite bug 828240).
        SchedulePaint();
      }
    }
  }

  return NS_OK;
}

nsIFrame*
nsSVGInnerSVGFrame::GetFrameForPoint(const gfxPoint& aPoint)
{
  NS_ASSERTION(!NS_SVGDisplayListHitTestingEnabled() ||
               (mState & NS_FRAME_IS_NONDISPLAY),
               "If display lists are enabled, only hit-testing of non-display "
               "SVG should take this code path");

  if (StyleDisplay()->IsScrollableOverflow()) {
    Rect clip;
    static_cast<nsSVGElement*>(mContent)->
      GetAnimatedLengthValues(&clip.x, &clip.y,
                              &clip.width, &clip.height, nullptr);
    if (!clip.Contains(ToPoint(aPoint))) {
      return nullptr;
    }
  }

  return nsSVGDisplayContainerFrame::GetFrameForPoint(aPoint);
}

//----------------------------------------------------------------------
// nsISVGSVGFrame methods:

void
nsSVGInnerSVGFrame::NotifyViewportOrTransformChanged(uint32_t aFlags)
{
  // The dimensions of inner-<svg> frames are purely defined by their "width"
  // and "height" attributes, and transform changes can only occur as a result
  // of changes to their "width", "height", "viewBox" or "preserveAspectRatio"
  // attributes. Changes to all of these attributes are handled in
  // AttributeChanged(), so we should never be called.
  NS_ERROR("Not called for nsSVGInnerSVGFrame");
}

//----------------------------------------------------------------------
// nsSVGContainerFrame methods:

gfxMatrix
nsSVGInnerSVGFrame::GetCanvasTM()
{
  if (!mCanvasTM) {
    NS_ASSERTION(GetParent(), "null parent");

    nsSVGContainerFrame *parent = static_cast<nsSVGContainerFrame*>(GetParent());
    SVGSVGElement *content = static_cast<SVGSVGElement*>(mContent);

    gfxMatrix tm = content->PrependLocalTransformsTo(parent->GetCanvasTM());

    mCanvasTM = new gfxMatrix(tm);
  }
  return *mCanvasTM;
}

bool
nsSVGInnerSVGFrame::HasChildrenOnlyTransform(gfx::Matrix *aTransform) const
{
  SVGSVGElement *content = static_cast<SVGSVGElement*>(mContent);

  if (content->HasViewBoxOrSyntheticViewBox()) {
    // XXX Maybe return false if the transform is the identity transform?
    if (aTransform) {
      *aTransform = content->GetViewBoxTransform();
    }
    return true;
  }
  return false;
}
=======
  nsSVGViewportFrame::Init(aContent, aParent, aPrevInFlow);
}
#endif /* DEBUG */
>>>>>>> a17af05f
<|MERGE_RESOLUTION|>--- conflicted
+++ resolved
@@ -6,23 +6,6 @@
 // Main header first:
 #include "nsSVGInnerSVGFrame.h"
 
-<<<<<<< HEAD
-// Keep others in (case-insensitive) order:
-#include "gfx2DGlue.h"
-#include "gfxContext.h"
-#include "nsIFrame.h"
-#include "nsSVGDisplayableFrame.h"
-#include "nsSVGContainerFrame.h"
-#include "nsSVGIntegrationUtils.h"
-#include "mozilla/dom/SVGSVGElement.h"
-
-using namespace mozilla;
-using namespace mozilla::dom;
-using namespace mozilla::gfx;
-using namespace mozilla::image;
-
-=======
->>>>>>> a17af05f
 nsIFrame*
 NS_NewSVGInnerSVGFrame(nsIPresShell* aPresShell, nsStyleContext* aContext)
 {
@@ -48,305 +31,6 @@
   NS_ASSERTION(aContent->IsSVGElement(nsGkAtoms::svg),
                "Content is not an SVG 'svg' element!");
 
-<<<<<<< HEAD
-  nsSVGDisplayContainerFrame::Init(aContent, aParent, aPrevInFlow);
-}
-#endif /* DEBUG */
-
-nsIAtom *
-nsSVGInnerSVGFrame::GetType() const
-{
-  return nsGkAtoms::svgInnerSVGFrame;
-}
-
-//----------------------------------------------------------------------
-// nsSVGDisplayableFrame methods
-
-DrawResult
-nsSVGInnerSVGFrame::PaintSVG(gfxContext& aContext,
-                             const gfxMatrix& aTransform,
-                             const nsIntRect *aDirtyRect,
-                             uint32_t aFlags)
-{
-  NS_ASSERTION(!NS_SVGDisplayListPaintingEnabled() ||
-               (mState & NS_FRAME_IS_NONDISPLAY),
-               "If display lists are enabled, only painting of non-display "
-               "SVG should take this code path");
-
-  gfxContextAutoSaveRestore autoSR;
-
-  if (StyleDisplay()->IsScrollableOverflow()) {
-    float x, y, width, height;
-    static_cast<SVGSVGElement*>(mContent)->
-      GetAnimatedLengthValues(&x, &y, &width, &height, nullptr);
-
-    if (width <= 0 || height <= 0) {
-      return DrawResult::SUCCESS;
-    }
-
-    autoSR.SetContext(&aContext);
-    gfxRect clipRect =
-      nsSVGUtils::GetClipRectForFrame(this, x, y, width, height);
-    nsSVGUtils::SetClipRect(&aContext, aTransform, clipRect);
-  }
-
-  return nsSVGDisplayContainerFrame::PaintSVG(aContext, aTransform, aDirtyRect, aFlags);
-}
-
-void
-nsSVGInnerSVGFrame::ReflowSVG()
-{
-  // mRect must be set before FinishAndStoreOverflow is called in order
-  // for our overflow areas to be clipped correctly.
-  float x, y, width, height;
-  static_cast<SVGSVGElement*>(mContent)->
-    GetAnimatedLengthValues(&x, &y, &width, &height, nullptr);
-  mRect = nsLayoutUtils::RoundGfxRectToAppRect(
-                           gfxRect(x, y, width, height),
-                           PresContext()->AppUnitsPerCSSPixel());
-
-  // If we have a filter, we need to invalidate ourselves because filter
-  // output can change even if none of our descendants need repainting.
-  if (StyleEffects()->HasFilters()) {
-    InvalidateFrame();
-  }
-
-  nsSVGDisplayContainerFrame::ReflowSVG();
-}
-
-void
-nsSVGInnerSVGFrame::NotifySVGChanged(uint32_t aFlags)
-{
-  MOZ_ASSERT(aFlags & (TRANSFORM_CHANGED | COORD_CONTEXT_CHANGED),
-             "Invalidation logic may need adjusting");
-
-  if (aFlags & COORD_CONTEXT_CHANGED) {
-
-    SVGSVGElement *svg = static_cast<SVGSVGElement*>(mContent);
-
-    bool xOrYIsPercentage =
-      svg->mLengthAttributes[SVGSVGElement::ATTR_X].IsPercentage() ||
-      svg->mLengthAttributes[SVGSVGElement::ATTR_Y].IsPercentage();
-    bool widthOrHeightIsPercentage =
-      svg->mLengthAttributes[SVGSVGElement::ATTR_WIDTH].IsPercentage() ||
-      svg->mLengthAttributes[SVGSVGElement::ATTR_HEIGHT].IsPercentage();
-
-    if (xOrYIsPercentage || widthOrHeightIsPercentage) {
-      // Ancestor changes can't affect how we render from the perspective of
-      // any rendering observers that we may have, so we don't need to
-      // invalidate them. We also don't need to invalidate ourself, since our
-      // changed ancestor will have invalidated its entire area, which includes
-      // our area.
-      // For perf reasons we call this before calling NotifySVGChanged() below.
-      nsSVGUtils::ScheduleReflowSVG(this);
-    }
-
-    // Coordinate context changes affect mCanvasTM if we have a
-    // percentage 'x' or 'y', or if we have a percentage 'width' or 'height' AND
-    // a 'viewBox'.
-
-    if (!(aFlags & TRANSFORM_CHANGED) &&
-        (xOrYIsPercentage ||
-         (widthOrHeightIsPercentage && svg->HasViewBoxRect()))) {
-      aFlags |= TRANSFORM_CHANGED;
-    }
-
-    if (svg->HasViewBoxRect() || !widthOrHeightIsPercentage) {
-      // Remove COORD_CONTEXT_CHANGED, since we establish the coordinate
-      // context for our descendants and this notification won't change its
-      // dimensions:
-      aFlags &= ~COORD_CONTEXT_CHANGED;
-
-      if (!aFlags) {
-        return; // No notification flags left
-      }
-    }
-  }
-
-  if (aFlags & TRANSFORM_CHANGED) {
-    // make sure our cached transform matrix gets (lazily) updated
-    mCanvasTM = nullptr;
-  }
-
-  nsSVGDisplayContainerFrame::NotifySVGChanged(aFlags);
-}
-
-SVGBBox
-nsSVGInnerSVGFrame::GetBBoxContribution(const Matrix &aToBBoxUserspace,
-                                        uint32_t aFlags)
-{
-  // XXXjwatt It seems like authors would want the result to be clipped by the
-  // viewport we establish if IsScrollableOverflow() is true.  We should
-  // consider doing that.  See bug 1350755.
-
-  SVGBBox bbox;
-
-  if (aFlags & nsSVGUtils::eForGetClientRects) {
-    // XXXjwatt For consistency with the old code this code includes the
-    // viewport we establish in the result, but only includes the bounds of our
-    // descendants if they are not clipped to that viewport.  However, this is
-    // both inconsistent with Chrome and with the specs.  See bug 1350755.
-    // Ideally getClientRects/getBoundingClientRect should be consistent with
-    // getBBox.
-    float x, y, w, h;
-    static_cast<SVGSVGElement*>(mContent)->
-      GetAnimatedLengthValues(&x, &y, &w, &h, nullptr);
-    if (w < 0.0f) w = 0.0f;
-    if (h < 0.0f) h = 0.0f;
-    Rect viewport(x, y, w, h);
-    bbox = aToBBoxUserspace.TransformBounds(viewport);
-    if (StyleDisplay()->IsScrollableOverflow()) {
-      return bbox;
-    }
-    // Else we're not clipping to our viewport so we fall through and include
-    // the bounds of our children.
-  }
-
-  SVGBBox descendantsBbox =
-    nsSVGDisplayContainerFrame::GetBBoxContribution(aToBBoxUserspace, aFlags);
-
-  bbox.UnionEdges(descendantsBbox);
-
-  return bbox;
-}
-
-nsresult
-nsSVGInnerSVGFrame::AttributeChanged(int32_t  aNameSpaceID,
-                                     nsIAtom* aAttribute,
-                                     int32_t  aModType)
-{
-  if (aNameSpaceID == kNameSpaceID_None &&
-      !(GetStateBits() & NS_FRAME_IS_NONDISPLAY)) {
-
-    SVGSVGElement* content = static_cast<SVGSVGElement*>(mContent);
-
-    if (aAttribute == nsGkAtoms::width ||
-        aAttribute == nsGkAtoms::height) {
-      nsLayoutUtils::PostRestyleEvent(
-        mContent->AsElement(), nsRestyleHint(0),
-        nsChangeHint_InvalidateRenderingObservers);
-      nsSVGUtils::ScheduleReflowSVG(this);
-
-      if (content->HasViewBoxOrSyntheticViewBox()) {
-        // make sure our cached transform matrix gets (lazily) updated
-        mCanvasTM = nullptr;
-        content->ChildrenOnlyTransformChanged();
-        nsSVGUtils::NotifyChildrenOfSVGChange(this, TRANSFORM_CHANGED);
-      } else {
-        uint32_t flags = COORD_CONTEXT_CHANGED;
-        if (mCanvasTM && mCanvasTM->IsSingular()) {
-          mCanvasTM = nullptr;
-          flags |= TRANSFORM_CHANGED;
-        }
-        nsSVGUtils::NotifyChildrenOfSVGChange(this, flags);
-      }
-
-    } else if (aAttribute == nsGkAtoms::transform ||
-               aAttribute == nsGkAtoms::preserveAspectRatio ||
-               aAttribute == nsGkAtoms::viewBox ||
-               aAttribute == nsGkAtoms::x ||
-               aAttribute == nsGkAtoms::y) {
-      // make sure our cached transform matrix gets (lazily) updated
-      mCanvasTM = nullptr;
-
-      nsSVGUtils::NotifyChildrenOfSVGChange(
-          this, aAttribute == nsGkAtoms::viewBox ?
-                  TRANSFORM_CHANGED | COORD_CONTEXT_CHANGED : TRANSFORM_CHANGED);
-
-      // We don't invalidate for transform changes (the layers code does that).
-      // Also note that SVGTransformableElement::GetAttributeChangeHint will
-      // return nsChangeHint_UpdateOverflow for "transform" attribute changes
-      // and cause DoApplyRenderingChangeToTree to make the SchedulePaint call.
-
-      if (aAttribute == nsGkAtoms::x || aAttribute == nsGkAtoms::y) {
-        nsLayoutUtils::PostRestyleEvent(
-          mContent->AsElement(), nsRestyleHint(0),
-          nsChangeHint_InvalidateRenderingObservers);
-        nsSVGUtils::ScheduleReflowSVG(this);
-      } else if (aAttribute == nsGkAtoms::viewBox ||
-                 (aAttribute == nsGkAtoms::preserveAspectRatio &&
-                  content->HasViewBoxOrSyntheticViewBox())) {
-        content->ChildrenOnlyTransformChanged();
-        // SchedulePaint sets a global state flag so we only need to call it once
-        // (on ourself is fine), not once on each child (despite bug 828240).
-        SchedulePaint();
-      }
-    }
-  }
-
-  return NS_OK;
-}
-
-nsIFrame*
-nsSVGInnerSVGFrame::GetFrameForPoint(const gfxPoint& aPoint)
-{
-  NS_ASSERTION(!NS_SVGDisplayListHitTestingEnabled() ||
-               (mState & NS_FRAME_IS_NONDISPLAY),
-               "If display lists are enabled, only hit-testing of non-display "
-               "SVG should take this code path");
-
-  if (StyleDisplay()->IsScrollableOverflow()) {
-    Rect clip;
-    static_cast<nsSVGElement*>(mContent)->
-      GetAnimatedLengthValues(&clip.x, &clip.y,
-                              &clip.width, &clip.height, nullptr);
-    if (!clip.Contains(ToPoint(aPoint))) {
-      return nullptr;
-    }
-  }
-
-  return nsSVGDisplayContainerFrame::GetFrameForPoint(aPoint);
-}
-
-//----------------------------------------------------------------------
-// nsISVGSVGFrame methods:
-
-void
-nsSVGInnerSVGFrame::NotifyViewportOrTransformChanged(uint32_t aFlags)
-{
-  // The dimensions of inner-<svg> frames are purely defined by their "width"
-  // and "height" attributes, and transform changes can only occur as a result
-  // of changes to their "width", "height", "viewBox" or "preserveAspectRatio"
-  // attributes. Changes to all of these attributes are handled in
-  // AttributeChanged(), so we should never be called.
-  NS_ERROR("Not called for nsSVGInnerSVGFrame");
-}
-
-//----------------------------------------------------------------------
-// nsSVGContainerFrame methods:
-
-gfxMatrix
-nsSVGInnerSVGFrame::GetCanvasTM()
-{
-  if (!mCanvasTM) {
-    NS_ASSERTION(GetParent(), "null parent");
-
-    nsSVGContainerFrame *parent = static_cast<nsSVGContainerFrame*>(GetParent());
-    SVGSVGElement *content = static_cast<SVGSVGElement*>(mContent);
-
-    gfxMatrix tm = content->PrependLocalTransformsTo(parent->GetCanvasTM());
-
-    mCanvasTM = new gfxMatrix(tm);
-  }
-  return *mCanvasTM;
-}
-
-bool
-nsSVGInnerSVGFrame::HasChildrenOnlyTransform(gfx::Matrix *aTransform) const
-{
-  SVGSVGElement *content = static_cast<SVGSVGElement*>(mContent);
-
-  if (content->HasViewBoxOrSyntheticViewBox()) {
-    // XXX Maybe return false if the transform is the identity transform?
-    if (aTransform) {
-      *aTransform = content->GetViewBoxTransform();
-    }
-    return true;
-  }
-  return false;
-}
-=======
   nsSVGViewportFrame::Init(aContent, aParent, aPrevInFlow);
 }
-#endif /* DEBUG */
->>>>>>> a17af05f
+#endif /* DEBUG */