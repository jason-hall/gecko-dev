--- conflicted
+++ resolved
@@ -93,162 +93,6 @@
   if (bounds.IsEmpty()) {
     // We don't need to create a mask surface, all drawing is clipped anyway.
     return nullptr;
-<<<<<<< HEAD
-  }
-
-  DrawTarget* referenceDT = aReferenceContext.GetDrawTarget();
-  RefPtr<DrawTarget> maskDT =
-    referenceDT->CreateSimilarDrawTarget(bounds.Size(), SurfaceFormat::A8);
-
-  aOffset = bounds.TopLeft();
-
-  return maskDT.forget();
-}
-
-static void
-ComposeExtraMask(DrawTarget* aTarget, const gfxMatrix& aMaskTransfrom,
-                 SourceSurface* aExtraMask, const Matrix& aExtraMasksTransform)
-{
-  MOZ_ASSERT(aExtraMask);
-
-  Matrix origin = aTarget->GetTransform();
-  aTarget->SetTransform(aExtraMasksTransform * aTarget->GetTransform());
-  aTarget->MaskSurface(ColorPattern(Color(0.0, 0.0, 0.0, 1.0)),
-                       aExtraMask,
-                       Point(0, 0),
-                       DrawOptions(1.0, CompositionOp::OP_IN));
-  aTarget->SetTransform(origin);
-}
-
-DrawResult
-nsSVGClipPathFrame::PaintClipMask(gfxContext& aMaskContext,
-                                  nsIFrame* aClippedFrame,
-                                  const gfxMatrix& aMatrix,
-                                  Matrix* aMaskTransform,
-                                  SourceSurface* aExtraMask,
-                                  const Matrix& aExtraMasksTransform)
-{
-  static int16_t sRefChainLengthCounter = AutoReferenceChainGuard::noChain;
-
-  // A clipPath can reference another clipPath, creating a chain of clipPaths
-  // that must all be applied.  We re-enter this method for each clipPath in a
-  // chain, so we need to protect against reference chain related crashes etc.:
-  AutoReferenceChainGuard refChainGuard(this, &mIsBeingProcessed,
-                                        &sRefChainLengthCounter);
-  if (MOZ_UNLIKELY(!refChainGuard.Reference())) {
-    return DrawResult::SUCCESS; // Break reference chain
-  }
-
-  DrawResult result = DrawResult::SUCCESS;
-  DrawTarget* maskDT = aMaskContext.GetDrawTarget();
-  MOZ_ASSERT(maskDT->GetFormat() == SurfaceFormat::A8);
-
-  // Paint this clipPath's contents into aMaskDT:
-  // We need to set mMatrixForChildren here so that under the PaintSVG calls
-  // on our children (below) our GetCanvasTM() method will return the correct
-  // transform.
-  mMatrixForChildren = GetClipPathTransform(aClippedFrame) * aMatrix;
-
-  // Check if this clipPath is itself clipped by another clipPath:
-  nsSVGClipPathFrame* clipPathThatClipsClipPath =
-    nsSVGEffects::GetEffectProperties(this).GetClipPathFrame();
-  nsSVGUtils::MaskUsage maskUsage;
-  nsSVGUtils::DetermineMaskUsage(this, true, maskUsage);
-
-  if (maskUsage.shouldApplyClipPath) {
-    clipPathThatClipsClipPath->ApplyClipPath(aMaskContext, aClippedFrame,
-                                             aMatrix);
-  } else if (maskUsage.shouldGenerateClipMaskLayer) {
-    Matrix maskTransform;
-    RefPtr<SourceSurface> maskSurface;
-    Tie(result, maskSurface) =
-      clipPathThatClipsClipPath->GetClipMask(aMaskContext, aClippedFrame,
-                                             aMatrix, &maskTransform);
-    aMaskContext.PushGroupForBlendBack(gfxContentType::ALPHA, 1.0,
-                                       maskSurface, maskTransform);
-    // The corresponding PopGroupAndBlend call below will mask the
-    // blend using |maskSurface|.
-  }
-
-  // Paint our children into the mask:
-  for (nsIFrame* kid = mFrames.FirstChild(); kid;
-       kid = kid->GetNextSibling()) {
-    result &= PaintFrameIntoMask(kid, aClippedFrame, aMaskContext, aMatrix);
-  }
-
-  if (maskUsage.shouldGenerateClipMaskLayer) {
-    aMaskContext.PopGroupAndBlend();
-  } else if (maskUsage.shouldApplyClipPath) {
-    aMaskContext.PopClip();
-  }
-
-  // Moz2D transforms in the opposite direction to Thebes
-  gfxMatrix maskTransfrom = aMaskContext.CurrentMatrix();
-  maskTransfrom.Invert();
-
-  if (aExtraMask) {
-    ComposeExtraMask(maskDT, maskTransfrom, aExtraMask, aExtraMasksTransform);
-  }
-
-  *aMaskTransform = ToMatrix(maskTransfrom);
-  return result;
-}
-
-DrawResult
-nsSVGClipPathFrame::PaintFrameIntoMask(nsIFrame *aFrame,
-                                       nsIFrame* aClippedFrame,
-                                       gfxContext& aTarget,
-                                       const gfxMatrix& aMatrix)
-{
-  nsSVGDisplayableFrame* frame = do_QueryFrame(aFrame);
-  if (!frame) {
-    return DrawResult::SUCCESS;
-  }
-
-  // The CTM of each frame referencing us can be different.
-  frame->NotifySVGChanged(nsSVGDisplayableFrame::TRANSFORM_CHANGED);
-
-  // Children of this clipPath may themselves be clipped.
-  nsSVGEffects::EffectProperties effectProperties =
-    nsSVGEffects::GetEffectProperties(aFrame);
-  if (effectProperties.HasInvalidClipPath()) {
-    return DrawResult::SUCCESS;
-  }
-  nsSVGClipPathFrame *clipPathThatClipsChild =
-    effectProperties.GetClipPathFrame();
-
-  nsSVGUtils::MaskUsage maskUsage;
-  nsSVGUtils::DetermineMaskUsage(aFrame, true, maskUsage);
-  DrawResult result = DrawResult::SUCCESS;
-  if (maskUsage.shouldApplyClipPath) {
-    clipPathThatClipsChild->ApplyClipPath(aTarget, aClippedFrame, aMatrix);
-  } else if (maskUsage.shouldGenerateClipMaskLayer) {
-    Matrix maskTransform;
-    RefPtr<SourceSurface> maskSurface;
-    Tie(result, maskSurface) =
-      clipPathThatClipsChild->GetClipMask(aTarget, aClippedFrame,
-                                          aMatrix, &maskTransform);
-    aTarget.PushGroupForBlendBack(gfxContentType::ALPHA, 1.0,
-                                  maskSurface, maskTransform);
-    // The corresponding PopGroupAndBlend call below will mask the
-    // blend using |maskSurface|.
-  }
-
-  gfxMatrix toChildsUserSpace = mMatrixForChildren;
-  nsIFrame* child = do_QueryFrame(frame);
-  nsIContent* childContent = child->GetContent();
-  if (childContent->IsSVGElement()) {
-    toChildsUserSpace =
-      static_cast<const nsSVGElement*>(childContent)->
-        PrependLocalTransformsTo(mMatrixForChildren, eUserSpaceToParent);
-  }
-
-  // Our children have NS_STATE_SVG_CLIPPATH_CHILD set on them, and
-  // SVGGeometryFrame::Render checks for that state bit and paints
-  // only the geometry (opaque black) if set.
-  result &= frame->PaintSVG(aTarget, toChildsUserSpace);
-
-=======
   }
 
   DrawTarget* referenceDT = aReferenceContext.GetDrawTarget();
@@ -402,7 +246,6 @@
   // only the geometry (opaque black) if set.
   frame->PaintSVG(aTarget, toChildsUserSpace, imgParams);
 
->>>>>>> a17af05f
   if (maskUsage.shouldGenerateClipMaskLayer) {
     aTarget.PopGroupAndBlend();
   } else if (maskUsage.shouldApplyClipPath) {
@@ -410,23 +253,6 @@
   }
 }
 
-<<<<<<< HEAD
-  return result;
-}
-
-mozilla::Pair<DrawResult, RefPtr<SourceSurface>>
-nsSVGClipPathFrame::GetClipMask(gfxContext& aReferenceContext,
-                                nsIFrame* aClippedFrame,
-                                const gfxMatrix& aMatrix,
-                                Matrix* aMaskTransform,
-                                SourceSurface* aExtraMask,
-                                const Matrix& aExtraMasksTransform)
-{
-  IntPoint offset;
-  RefPtr<DrawTarget> maskDT = CreateClipMask(aReferenceContext, offset);
-  if (!maskDT) {
-    return MakePair(DrawResult::SUCCESS, RefPtr<SourceSurface>());
-=======
 already_AddRefed<SourceSurface>
 nsSVGClipPathFrame::GetClipMask(gfxContext& aReferenceContext,
                                 nsIFrame* aClippedFrame,
@@ -445,7 +271,6 @@
   if (!maskContext) {
     gfxCriticalError() << "SVGClipPath context problem " << gfx::hexa(maskDT);
     return nullptr;
->>>>>>> a17af05f
   }
   maskContext->SetMatrix(aReferenceContext.CurrentMatrix() *
                          gfxMatrix::Translation(-offset));
@@ -453,25 +278,8 @@
   PaintClipMask(*maskContext, aClippedFrame, aMatrix, aMaskTransform,
                 aExtraMask, aExtraMasksTransform);
 
-<<<<<<< HEAD
-  RefPtr<gfxContext> maskContext = gfxContext::CreateOrNull(maskDT);
-  if (!maskContext) {
-    gfxCriticalError() << "SVGClipPath context problem " << gfx::hexa(maskDT);
-    return MakePair(DrawResult::TEMPORARY_ERROR, RefPtr<SourceSurface>());
-  }
-  maskContext->SetMatrix(aReferenceContext.CurrentMatrix() *
-                         gfxMatrix::Translation(-offset));
-
-  DrawResult result = PaintClipMask(*maskContext, aClippedFrame, aMatrix,
-                                    aMaskTransform, aExtraMask,
-                                    aExtraMasksTransform);
-
-  RefPtr<SourceSurface> surface = maskDT->Snapshot();
-  return MakePair(result, Move(surface));
-=======
   RefPtr<SourceSurface> surface = maskDT->Snapshot();
   return surface.forget();
->>>>>>> a17af05f
 }
 
 bool
@@ -592,26 +400,16 @@
 
         LayoutFrameType grandKidType = grandKid->Type();
 
-<<<<<<< HEAD
-        if (grandKidType != nsGkAtoms::svgGeometryFrame &&
-            grandKidType != nsGkAtoms::svgTextFrame) {
-=======
         if (grandKidType != LayoutFrameType::SVGGeometry &&
             grandKidType != LayoutFrameType::SVGText) {
->>>>>>> a17af05f
           return false;
         }
       }
       continue;
     }
 
-<<<<<<< HEAD
-    if (kidType != nsGkAtoms::svgGeometryFrame &&
-        kidType != nsGkAtoms::svgTextFrame) {
-=======
     if (kidType != LayoutFrameType::SVGGeometry &&
         kidType != LayoutFrameType::SVGText) {
->>>>>>> a17af05f
       return false;
     }
   }
