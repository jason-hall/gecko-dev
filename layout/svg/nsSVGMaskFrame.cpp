/* -*- Mode: C++; tab-width: 2; indent-tabs-mode: nil; c-basic-offset: 2 -*- */
/* This Source Code Form is subject to the terms of the Mozilla Public
 * License, v. 2.0. If a copy of the MPL was not distributed with this
 * file, You can obtain one at http://mozilla.org/MPL/2.0/. */

// Main header first:
#include "nsSVGMaskFrame.h"

// Keep others in (case-insensitive) order:
#include "AutoReferenceChainGuard.h"
#include "gfx2DGlue.h"
#include "gfxContext.h"
#include "mozilla/gfx/2D.h"
#include "mozilla/RefPtr.h"
#include "nsSVGEffects.h"
#include "mozilla/dom/SVGMaskElement.h"

using namespace mozilla;
using namespace mozilla::dom;
using namespace mozilla::gfx;
using namespace mozilla::image;

static LuminanceType
GetLuminanceType(uint8_t aNSMaskType)
{
  switch (aNSMaskType) {
    case NS_STYLE_MASK_TYPE_LUMINANCE:
      return LuminanceType::LUMINANCE;
    case NS_STYLE_COLOR_INTERPOLATION_LINEARRGB:
      return LuminanceType::LINEARRGB;
    default:
    {
      NS_WARNING("Unknown SVG mask type, defaulting to luminance");
      return LuminanceType::LUMINANCE;
    }
  }
}

nsIFrame*
NS_NewSVGMaskFrame(nsIPresShell* aPresShell, nsStyleContext* aContext)
{
  return new (aPresShell) nsSVGMaskFrame(aContext);
}

NS_IMPL_FRAMEARENA_HELPERS(nsSVGMaskFrame)

<<<<<<< HEAD
mozilla::Pair<DrawResult, RefPtr<SourceSurface>>
=======
already_AddRefed<SourceSurface>
>>>>>>> a17af05f
nsSVGMaskFrame::GetMaskForMaskedFrame(MaskParams& aParams)
{
  // Make sure we break reference loops and over long reference chains:
  static int16_t sRefChainLengthCounter = AutoReferenceChainGuard::noChain;
  AutoReferenceChainGuard refChainGuard(this, &mInUse,
                                        &sRefChainLengthCounter);
  if (MOZ_UNLIKELY(!refChainGuard.Reference())) {
    // Break reference chain
<<<<<<< HEAD
    return MakePair(DrawResult::SUCCESS, RefPtr<SourceSurface>());
=======
    return nullptr;
>>>>>>> a17af05f
  }

  gfxRect maskArea = GetMaskArea(aParams.maskedFrame);
  gfxContext* context = aParams.ctx;
  // Get the clip extents in device space:
  // Minimizing the mask surface extents (using both the current clip extents
  // and maskArea) is important for performance.
  context->Save();
  nsSVGUtils::SetClipRect(context, aParams.toUserSpace, maskArea);
  context->SetMatrix(gfxMatrix());
  gfxRect maskSurfaceRect = context->GetClipExtents();
  maskSurfaceRect.RoundOut();
  context->Restore();

  bool resultOverflows;
  IntSize maskSurfaceSize =
    nsSVGUtils::ConvertToSurfaceSize(maskSurfaceRect.Size(), &resultOverflows);

  if (resultOverflows || maskSurfaceSize.IsEmpty()) {
    // Return value other then DrawResult::SUCCESS, so the caller can skip
    // painting the masked frame(aParams.maskedFrame).
<<<<<<< HEAD
    return MakePair(DrawResult::TEMPORARY_ERROR, RefPtr<SourceSurface>());
  }

  RefPtr<DrawTarget> maskDT =
    gfxPlatform::GetPlatform()->CreateOffscreenContentDrawTarget(
      maskSurfaceSize, SurfaceFormat::B8G8R8A8);
=======
    return nullptr;
  }

  uint8_t maskType;
  if (aParams.maskMode == NS_STYLE_MASK_MODE_MATCH_SOURCE) {
    maskType = StyleSVGReset()->mMaskType;
  } else {
    maskType = aParams.maskMode == NS_STYLE_MASK_MODE_LUMINANCE
               ? NS_STYLE_MASK_TYPE_LUMINANCE : NS_STYLE_MASK_TYPE_ALPHA;
  }

  RefPtr<DrawTarget> maskDT;
  if (maskType == NS_STYLE_MASK_TYPE_LUMINANCE) {
    maskDT = gfxPlatform::GetPlatform()->CreateOffscreenContentDrawTarget(
               maskSurfaceSize, SurfaceFormat::B8G8R8A8);
  } else {
    maskDT = gfxPlatform::GetPlatform()->CreateOffscreenContentDrawTarget(
               maskSurfaceSize, SurfaceFormat::A8);
  }
>>>>>>> a17af05f

  if (!maskDT || !maskDT->IsValid()) {
    return MakePair(DrawResult::TEMPORARY_ERROR, RefPtr<SourceSurface>());
  }

  gfxMatrix maskSurfaceMatrix =
    context->CurrentMatrix() * gfxMatrix::Translation(-maskSurfaceRect.TopLeft());

  RefPtr<gfxContext> tmpCtx = gfxContext::CreateOrNull(maskDT);
  MOZ_ASSERT(tmpCtx); // already checked the draw target above
  tmpCtx->SetMatrix(maskSurfaceMatrix);

  mMatrixForChildren = GetMaskTransform(aParams.maskedFrame) *
                       aParams.toUserSpace;
<<<<<<< HEAD
  DrawResult result = DrawResult::SUCCESS;
=======
>>>>>>> a17af05f

  for (nsIFrame* kid = mFrames.FirstChild(); kid;
       kid = kid->GetNextSibling()) {
    // The CTM of each frame referencing us can be different
    nsSVGDisplayableFrame* SVGFrame = do_QueryFrame(kid);
    if (SVGFrame) {
      SVGFrame->NotifySVGChanged(nsSVGDisplayableFrame::TRANSFORM_CHANGED);
    }
    gfxMatrix m = mMatrixForChildren;
    if (kid->GetContent()->IsSVGElement()) {
      m = static_cast<nsSVGElement*>(kid->GetContent())->
            PrependLocalTransformsTo(m, eUserSpaceToParent);
    }
<<<<<<< HEAD
    result &= nsSVGUtils::PaintFrameWithEffects(kid, *tmpCtx, m, nullptr,
                                                aParams.flags);
  }

  RefPtr<SourceSurface> maskSnapshot = maskDT->Snapshot();
  if (!maskSnapshot) {
    return MakePair(DrawResult::TEMPORARY_ERROR, RefPtr<SourceSurface>());
  }
  RefPtr<DataSourceSurface> maskSurface = maskSnapshot->GetDataSurface();
  DataSourceSurface::MappedSurface map;
  if (!maskSurface->Map(DataSourceSurface::MapType::READ, &map)) {
    return MakePair(DrawResult::TEMPORARY_ERROR, RefPtr<SourceSurface>());
  }

  // Create alpha channel mask for output
  RefPtr<DataSourceSurface> destMaskSurface =
    Factory::CreateDataSourceSurface(maskSurfaceSize, SurfaceFormat::A8);
  if (!destMaskSurface) {
    return MakePair(DrawResult::TEMPORARY_ERROR, RefPtr<SourceSurface>());
  }
  DataSourceSurface::MappedSurface destMap;
  if (!destMaskSurface->Map(DataSourceSurface::MapType::WRITE, &destMap)) {
    return MakePair(DrawResult::TEMPORARY_ERROR, RefPtr<SourceSurface>());
  }

  uint8_t maskType;
  if (aParams.maskMode == NS_STYLE_MASK_MODE_MATCH_SOURCE) {
    maskType = StyleSVGReset()->mMaskType;
  } else {
    maskType = aParams.maskMode == NS_STYLE_MASK_MODE_LUMINANCE
               ? NS_STYLE_MASK_TYPE_LUMINANCE : NS_STYLE_MASK_TYPE_ALPHA;
  }

  if (maskType == NS_STYLE_MASK_TYPE_LUMINANCE) {
    if (StyleSVG()->mColorInterpolation ==
        NS_STYLE_COLOR_INTERPOLATION_LINEARRGB) {
      ComputeLinearRGBLuminanceMask(map.mData, map.mStride,
                                    destMap.mData, destMap.mStride,
                                    maskSurfaceSize, aParams.opacity);
    } else {
      ComputesRGBLuminanceMask(map.mData, map.mStride,
                               destMap.mData, destMap.mStride,
                               maskSurfaceSize, aParams.opacity);
=======
    nsSVGUtils::PaintFrameWithEffects(kid, *tmpCtx, m, aParams.imgParams);
  }

  RefPtr<SourceSurface> surface;
  if (maskType == NS_STYLE_MASK_TYPE_LUMINANCE) {
    if (StyleSVG()->mColorInterpolation ==
        NS_STYLE_COLOR_INTERPOLATION_LINEARRGB) {
      maskType = NS_STYLE_COLOR_INTERPOLATION_LINEARRGB;
    }

    RefPtr<SourceSurface> maskSnapshot =
      maskDT->IntoLuminanceSource(GetLuminanceType(maskType),
                                  aParams.opacity);
    if (!maskSnapshot) {
      return nullptr;
>>>>>>> a17af05f
    }
    surface = maskSnapshot.forget();
  } else {
<<<<<<< HEAD
    ComputeAlphaMask(map.mData, map.mStride,
                     destMap.mData, destMap.mStride,
                     maskSurfaceSize, aParams.opacity);
=======
    maskDT->SetTransform(Matrix());
    maskDT->FillRect(Rect(0, 0, maskSurfaceSize.width, maskSurfaceSize.height), ColorPattern(Color(1.0f, 1.0f, 1.0f, aParams.opacity)), DrawOptions(1, CompositionOp::OP_IN));
    RefPtr<SourceSurface> maskSnapshot = maskDT->Snapshot();
    if (!maskSnapshot) {
      return nullptr;
    }
    surface = maskSnapshot.forget();
>>>>>>> a17af05f
  }

  // Moz2D transforms in the opposite direction to Thebes
  if (!maskSurfaceMatrix.Invert()) {
    return MakePair(DrawResult::SUCCESS, RefPtr<SourceSurface>());
  }

  *aParams.maskTransform = ToMatrix(maskSurfaceMatrix);
<<<<<<< HEAD
  RefPtr<SourceSurface> surface = destMaskSurface.forget();
  return MakePair(result, Move(surface));
=======
  return surface.forget();
>>>>>>> a17af05f
}

gfxRect
nsSVGMaskFrame::GetMaskArea(nsIFrame* aMaskedFrame)
{
  SVGMaskElement *maskElem = static_cast<SVGMaskElement*>(GetContent());

  uint16_t units =
    maskElem->mEnumAttributes[SVGMaskElement::MASKUNITS].GetAnimValue();
  gfxRect bbox;
  if (units == SVG_UNIT_TYPE_OBJECTBOUNDINGBOX) {
    bbox =
      nsSVGUtils::GetBBox(aMaskedFrame,
                          nsSVGUtils::eUseFrameBoundsForOuterSVG |
                          nsSVGUtils::eBBoxIncludeFillGeometry);
  }

  // Bounds in the user space of aMaskedFrame
  gfxRect maskArea = nsSVGUtils::GetRelativeRect(units,
                       &maskElem->mLengthAttributes[SVGMaskElement::ATTR_X],
                       bbox, aMaskedFrame);

  return maskArea;
}

nsresult
nsSVGMaskFrame::AttributeChanged(int32_t  aNameSpaceID,
                                 nsIAtom* aAttribute,
                                 int32_t  aModType)
{
  if (aNameSpaceID == kNameSpaceID_None &&
      (aAttribute == nsGkAtoms::x ||
       aAttribute == nsGkAtoms::y ||
       aAttribute == nsGkAtoms::width ||
       aAttribute == nsGkAtoms::height||
       aAttribute == nsGkAtoms::maskUnits ||
       aAttribute == nsGkAtoms::maskContentUnits)) {
    nsSVGEffects::InvalidateDirectRenderingObservers(this);
  }

  return nsSVGContainerFrame::AttributeChanged(aNameSpaceID,
                                               aAttribute, aModType);
}

#ifdef DEBUG
void
nsSVGMaskFrame::Init(nsIContent*       aContent,
                     nsContainerFrame* aParent,
                     nsIFrame*         aPrevInFlow)
{
  NS_ASSERTION(aContent->IsSVGElement(nsGkAtoms::mask),
               "Content is not an SVG mask");

  nsSVGContainerFrame::Init(aContent, aParent, aPrevInFlow);
}
#endif /* DEBUG */

gfxMatrix
nsSVGMaskFrame::GetCanvasTM()
{
  return mMatrixForChildren;
}

gfxMatrix
nsSVGMaskFrame::GetMaskTransform(nsIFrame* aMaskedFrame)
{
  SVGMaskElement *content = static_cast<SVGMaskElement*>(GetContent());

  nsSVGEnum* maskContentUnits =
    &content->mEnumAttributes[SVGMaskElement::MASKCONTENTUNITS];

  uint32_t flags =
    nsSVGUtils::eBBoxIncludeFillGeometry |
    (aMaskedFrame->StyleBorder()->mBoxDecorationBreak == StyleBoxDecorationBreak::Clone
      ? nsSVGUtils::eIncludeOnlyCurrentFrameForNonSVGElement
      : 0);

  return nsSVGUtils::AdjustMatrixForUnits(gfxMatrix(), maskContentUnits,
                                          aMaskedFrame, flags);
}<|MERGE_RESOLUTION|>--- conflicted
+++ resolved
@@ -44,11 +44,7 @@
 
 NS_IMPL_FRAMEARENA_HELPERS(nsSVGMaskFrame)
 
-<<<<<<< HEAD
-mozilla::Pair<DrawResult, RefPtr<SourceSurface>>
-=======
 already_AddRefed<SourceSurface>
->>>>>>> a17af05f
 nsSVGMaskFrame::GetMaskForMaskedFrame(MaskParams& aParams)
 {
   // Make sure we break reference loops and over long reference chains:
@@ -57,11 +53,7 @@
                                         &sRefChainLengthCounter);
   if (MOZ_UNLIKELY(!refChainGuard.Reference())) {
     // Break reference chain
-<<<<<<< HEAD
-    return MakePair(DrawResult::SUCCESS, RefPtr<SourceSurface>());
-=======
-    return nullptr;
->>>>>>> a17af05f
+    return nullptr;
   }
 
   gfxRect maskArea = GetMaskArea(aParams.maskedFrame);
@@ -83,14 +75,6 @@
   if (resultOverflows || maskSurfaceSize.IsEmpty()) {
     // Return value other then DrawResult::SUCCESS, so the caller can skip
     // painting the masked frame(aParams.maskedFrame).
-<<<<<<< HEAD
-    return MakePair(DrawResult::TEMPORARY_ERROR, RefPtr<SourceSurface>());
-  }
-
-  RefPtr<DrawTarget> maskDT =
-    gfxPlatform::GetPlatform()->CreateOffscreenContentDrawTarget(
-      maskSurfaceSize, SurfaceFormat::B8G8R8A8);
-=======
     return nullptr;
   }
 
@@ -110,10 +94,9 @@
     maskDT = gfxPlatform::GetPlatform()->CreateOffscreenContentDrawTarget(
                maskSurfaceSize, SurfaceFormat::A8);
   }
->>>>>>> a17af05f
 
   if (!maskDT || !maskDT->IsValid()) {
-    return MakePair(DrawResult::TEMPORARY_ERROR, RefPtr<SourceSurface>());
+    return nullptr;
   }
 
   gfxMatrix maskSurfaceMatrix =
@@ -125,10 +108,6 @@
 
   mMatrixForChildren = GetMaskTransform(aParams.maskedFrame) *
                        aParams.toUserSpace;
-<<<<<<< HEAD
-  DrawResult result = DrawResult::SUCCESS;
-=======
->>>>>>> a17af05f
 
   for (nsIFrame* kid = mFrames.FirstChild(); kid;
        kid = kid->GetNextSibling()) {
@@ -142,51 +121,6 @@
       m = static_cast<nsSVGElement*>(kid->GetContent())->
             PrependLocalTransformsTo(m, eUserSpaceToParent);
     }
-<<<<<<< HEAD
-    result &= nsSVGUtils::PaintFrameWithEffects(kid, *tmpCtx, m, nullptr,
-                                                aParams.flags);
-  }
-
-  RefPtr<SourceSurface> maskSnapshot = maskDT->Snapshot();
-  if (!maskSnapshot) {
-    return MakePair(DrawResult::TEMPORARY_ERROR, RefPtr<SourceSurface>());
-  }
-  RefPtr<DataSourceSurface> maskSurface = maskSnapshot->GetDataSurface();
-  DataSourceSurface::MappedSurface map;
-  if (!maskSurface->Map(DataSourceSurface::MapType::READ, &map)) {
-    return MakePair(DrawResult::TEMPORARY_ERROR, RefPtr<SourceSurface>());
-  }
-
-  // Create alpha channel mask for output
-  RefPtr<DataSourceSurface> destMaskSurface =
-    Factory::CreateDataSourceSurface(maskSurfaceSize, SurfaceFormat::A8);
-  if (!destMaskSurface) {
-    return MakePair(DrawResult::TEMPORARY_ERROR, RefPtr<SourceSurface>());
-  }
-  DataSourceSurface::MappedSurface destMap;
-  if (!destMaskSurface->Map(DataSourceSurface::MapType::WRITE, &destMap)) {
-    return MakePair(DrawResult::TEMPORARY_ERROR, RefPtr<SourceSurface>());
-  }
-
-  uint8_t maskType;
-  if (aParams.maskMode == NS_STYLE_MASK_MODE_MATCH_SOURCE) {
-    maskType = StyleSVGReset()->mMaskType;
-  } else {
-    maskType = aParams.maskMode == NS_STYLE_MASK_MODE_LUMINANCE
-               ? NS_STYLE_MASK_TYPE_LUMINANCE : NS_STYLE_MASK_TYPE_ALPHA;
-  }
-
-  if (maskType == NS_STYLE_MASK_TYPE_LUMINANCE) {
-    if (StyleSVG()->mColorInterpolation ==
-        NS_STYLE_COLOR_INTERPOLATION_LINEARRGB) {
-      ComputeLinearRGBLuminanceMask(map.mData, map.mStride,
-                                    destMap.mData, destMap.mStride,
-                                    maskSurfaceSize, aParams.opacity);
-    } else {
-      ComputesRGBLuminanceMask(map.mData, map.mStride,
-                               destMap.mData, destMap.mStride,
-                               maskSurfaceSize, aParams.opacity);
-=======
     nsSVGUtils::PaintFrameWithEffects(kid, *tmpCtx, m, aParams.imgParams);
   }
 
@@ -202,15 +136,9 @@
                                   aParams.opacity);
     if (!maskSnapshot) {
       return nullptr;
->>>>>>> a17af05f
     }
     surface = maskSnapshot.forget();
   } else {
-<<<<<<< HEAD
-    ComputeAlphaMask(map.mData, map.mStride,
-                     destMap.mData, destMap.mStride,
-                     maskSurfaceSize, aParams.opacity);
-=======
     maskDT->SetTransform(Matrix());
     maskDT->FillRect(Rect(0, 0, maskSurfaceSize.width, maskSurfaceSize.height), ColorPattern(Color(1.0f, 1.0f, 1.0f, aParams.opacity)), DrawOptions(1, CompositionOp::OP_IN));
     RefPtr<SourceSurface> maskSnapshot = maskDT->Snapshot();
@@ -218,21 +146,15 @@
       return nullptr;
     }
     surface = maskSnapshot.forget();
->>>>>>> a17af05f
   }
 
   // Moz2D transforms in the opposite direction to Thebes
   if (!maskSurfaceMatrix.Invert()) {
-    return MakePair(DrawResult::SUCCESS, RefPtr<SourceSurface>());
+    return nullptr;
   }
 
   *aParams.maskTransform = ToMatrix(maskSurfaceMatrix);
-<<<<<<< HEAD
-  RefPtr<SourceSurface> surface = destMaskSurface.forget();
-  return MakePair(result, Move(surface));
-=======
   return surface.forget();
->>>>>>> a17af05f
 }
 
 gfxRect
