--- conflicted
+++ resolved
@@ -192,26 +192,13 @@
   typedef mozilla::SVGContextPaint SVGContextPaint;
   typedef mozilla::SVGContextPaintImpl SVGContextPaintImpl;
   typedef mozilla::SVGGeometryFrame SVGGeometryFrame;
-<<<<<<< HEAD
-  typedef mozilla::image::DrawResult DrawResult;
-=======
   typedef mozilla::image::imgDrawingParams imgDrawingParams;
->>>>>>> a17af05f
 
   static void Init();
 
   NS_DECLARE_FRAME_PROPERTY_DELETABLE(ObjectBoundingBoxProperty, gfxRect)
 
   /**
-<<<<<<< HEAD
-   * Gets the nearest nsSVGInnerSVGFrame or nsSVGOuterSVGFrame frame. aFrame
-   * must be an SVG frame.
-   */
-  static nsIFrame* GetNearestSVGViewport(nsIFrame *aFrame);
-
-  /**
-=======
->>>>>>> a17af05f
    * Returns the frame's post-filter visual overflow rect when passed the
    * frame's pre-filter visual overflow rect. If the frame is not currently
    * being filtered, this function simply returns aUnfilteredRect.
@@ -297,19 +284,11 @@
 
   /* Paint SVG frame with SVG effects - aDirtyRect is the area being
    * redrawn, in device pixel coordinates relative to the outer svg */
-<<<<<<< HEAD
-  static DrawResult PaintFrameWithEffects(nsIFrame *aFrame,
-                                          gfxContext& aContext,
-                                          const gfxMatrix& aTransform,
-                                          const nsIntRect *aDirtyRect = nullptr,
-                                          uint32_t aFlags = 0);
-=======
   static void PaintFrameWithEffects(nsIFrame *aFrame,
                                     gfxContext& aContext,
                                     const gfxMatrix& aTransform,
                                     imgDrawingParams& aImgParams,
                                     const nsIntRect *aDirtyRect = nullptr);
->>>>>>> a17af05f
 
   /* Hit testing - check if point hits the clipPath of indicated
    * frame.  Returns true if no clipPath set. */
@@ -405,12 +384,8 @@
    */
   static gfxMatrix AdjustMatrixForUnits(const gfxMatrix &aMatrix,
                                         nsSVGEnum *aUnits,
-<<<<<<< HEAD
-                                        nsIFrame *aFrame);
-=======
                                         nsIFrame *aFrame,
                                         uint32_t aFlags);
->>>>>>> a17af05f
 
   enum BBoxFlags {
     eBBoxIncludeFill           = 1 << 0,
@@ -420,17 +395,11 @@
     eBBoxIncludeMarkers        = 1 << 4,
     eBBoxIncludeClipped        = 1 << 5,
     // Normally a getBBox call on outer-<svg> should only return the
-<<<<<<< HEAD
-    // bounds of the elements children.  This flag will cause the
-=======
     // bounds of the elements children. This flag will cause the
->>>>>>> a17af05f
     // element's bounds to be returned instead.
     eUseFrameBoundsForOuterSVG = 1 << 6,
     // https://developer.mozilla.org/en-US/docs/Web/API/Element/getBoundingClientRect
     eForGetClientRects         = 1 << 7,
-<<<<<<< HEAD
-=======
     // If the given frame is an HTML element, only include the region of the
     // given frame, instead of all continuations of it, while computing bbox if
     // this flag is set.
@@ -440,7 +409,6 @@
     // this flag is set; Otherwise, getBBox returns the union bounds in
     // the coordinate system formed by the <use> element.
     eUseUserSpaceOfUseElement = 1 << 9,
->>>>>>> a17af05f
   };
   /**
    * This function in primarily for implementing the SVG DOM function getBBox()
@@ -454,11 +422,7 @@
    *   obtained.
    * @param aFlags One or more of the BBoxFlags values defined above.
    * @param aToBoundsSpace If not specified the returned rect is in aFrame's
-<<<<<<< HEAD
-   *   element's "user space".  A matrix can optionally be pass to specify a
-=======
    *   element's "user space". A matrix can optionally be pass to specify a
->>>>>>> a17af05f
    *   transform from aFrame's user space to the bounds space of interest
    *   (typically this will be the ancestor nsSVGOuterSVGFrame, but it could be
    *   to any other coordinate space).
@@ -552,32 +516,19 @@
   static nscolor GetFallbackOrPaintColor(nsStyleContext *aStyleContext,
                                          nsStyleSVGPaint nsStyleSVG::*aFillOrStroke);
 
-<<<<<<< HEAD
-  static DrawResult MakeFillPatternFor(nsIFrame *aFrame,
-                                       gfxContext* aContext,
-                                       GeneralPattern* aOutPattern,
-                                       SVGContextPaint* aContextPaint = nullptr,
-                                       uint32_t aFlags = 0);
-=======
   static void
   MakeFillPatternFor(nsIFrame *aFrame,
                      gfxContext* aContext,
                      GeneralPattern* aOutPattern,
                      imgDrawingParams& aImgParams,
                      SVGContextPaint* aContextPaint = nullptr);
->>>>>>> a17af05f
-
-  static DrawResult
+
+  static void
   MakeStrokePatternFor(nsIFrame* aFrame,
                        gfxContext* aContext,
                        GeneralPattern* aOutPattern,
-<<<<<<< HEAD
-                       SVGContextPaint* aContextPaint = nullptr,
-                       uint32_t aFlags = 0);
-=======
                        imgDrawingParams& aImgParams,
                        SVGContextPaint* aContextPaint = nullptr);
->>>>>>> a17af05f
 
   static float GetOpacity(nsStyleSVGOpacitySource aOpacityType,
                           const float& aOpacity,
@@ -622,11 +573,7 @@
    * @param aContext the thebes aContext to draw to
    * @return true if rendering succeeded
    */
-<<<<<<< HEAD
-  static bool PaintSVGGlyph(Element* aElement, gfxContext* aContext);
-=======
   static void PaintSVGGlyph(Element* aElement, gfxContext* aContext);
->>>>>>> a17af05f
 
   /**
    * Get the extents of a SVG glyph.
