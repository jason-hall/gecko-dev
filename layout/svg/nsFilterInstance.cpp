/* -*- Mode: C++; tab-width: 2; indent-tabs-mode: nil; c-basic-offset: 2 -*- */
/* This Source Code Form is subject to the terms of the Mozilla Public
 * License, v. 2.0. If a copy of the MPL was not distributed with this
 * file, You can obtain one at http://mozilla.org/MPL/2.0/. */

// Main header first:
#include "nsFilterInstance.h"

// MFBT headers next:
#include "mozilla/UniquePtr.h"

// Keep others in (case-insensitive) order:
#include "DrawResult.h"
#include "gfx2DGlue.h"
#include "gfxContext.h"
#include "gfxPlatform.h"
#include "gfxUtils.h"
#include "mozilla/gfx/Helpers.h"
#include "mozilla/gfx/PatternHelpers.h"
#include "nsSVGDisplayableFrame.h"
#include "nsCSSFilterInstance.h"
#include "nsSVGFilterInstance.h"
#include "nsSVGFilterPaintCallback.h"
#include "nsSVGUtils.h"
#include "SVGContentUtils.h"
#include "FilterSupport.h"
#include "gfx2DGlue.h"

using namespace mozilla;
using namespace mozilla::dom;
using namespace mozilla::gfx;
using namespace mozilla::image;

FilterDescription
nsFilterInstance::GetFilterDescription(nsIContent* aFilteredElement,
                                       const nsTArray<nsStyleFilter>& aFilterChain,
                                       bool aFilterInputIsTainted,
                                       const UserSpaceMetrics& aMetrics,
                                       const gfxRect& aBBox,
                                       nsTArray<RefPtr<SourceSurface>>& aOutAdditionalImages)
{
  gfxMatrix identity;
  nsFilterInstance instance(nullptr, aFilteredElement, aMetrics,
                            aFilterChain, aFilterInputIsTainted, nullptr,
                            identity, nullptr, nullptr, nullptr, &aBBox);
  if (!instance.IsInitialized()) {
    return FilterDescription();
  }
  return instance.ExtractDescriptionAndAdditionalImages(aOutAdditionalImages);
}

static UniquePtr<UserSpaceMetrics>
UserSpaceMetricsForFrame(nsIFrame* aFrame)
{
  if (aFrame->GetContent()->IsSVGElement()) {
    nsSVGElement* element = static_cast<nsSVGElement*>(aFrame->GetContent());
    return MakeUnique<SVGElementMetrics>(element);
  }
  return MakeUnique<NonSVGFrameUserSpaceMetrics>(aFrame);
}

<<<<<<< HEAD
DrawResult
=======
void
>>>>>>> a17af05f
nsFilterInstance::PaintFilteredFrame(nsIFrame *aFilteredFrame,
                                     DrawTarget* aDrawTarget,
                                     const gfxMatrix& aTransform,
                                     nsSVGFilterPaintCallback *aPaintCallback,
                                     const nsRegion *aDirtyArea,
                                     imgDrawingParams& aImgParams)
{
  auto& filterChain = aFilteredFrame->StyleEffects()->mFilters;
  UniquePtr<UserSpaceMetrics> metrics = UserSpaceMetricsForFrame(aFilteredFrame);
  // Hardcode InputIsTainted to true because we don't want JS to be able to
  // read the rendered contents of aFilteredFrame.
  nsFilterInstance instance(aFilteredFrame, aFilteredFrame->GetContent(),
                            *metrics, filterChain, /* InputIsTainted */ true,
                            aPaintCallback, aTransform, aDirtyArea, nullptr,
                            nullptr, nullptr);
<<<<<<< HEAD
  if (!instance.IsInitialized()) {
    return DrawResult::BAD_IMAGE;
  }

  return instance.Render(aDrawTarget);
=======
  if (instance.IsInitialized()) {
    instance.Render(aDrawTarget, aImgParams);
  }
>>>>>>> a17af05f
}

nsRegion
nsFilterInstance::GetPostFilterDirtyArea(nsIFrame *aFilteredFrame,
                                         const nsRegion& aPreFilterDirtyRegion)
{
  if (aPreFilterDirtyRegion.IsEmpty()) {
    return nsRegion();
  }

  gfxMatrix tm = nsSVGUtils::GetCanvasTM(aFilteredFrame);
  auto& filterChain = aFilteredFrame->StyleEffects()->mFilters;
  UniquePtr<UserSpaceMetrics> metrics = UserSpaceMetricsForFrame(aFilteredFrame);
  // Hardcode InputIsTainted to true because we don't want JS to be able to
  // read the rendered contents of aFilteredFrame.
  nsFilterInstance instance(aFilteredFrame, aFilteredFrame->GetContent(),
                            *metrics, filterChain, /* InputIsTainted */ true,
                            nullptr, tm, nullptr, &aPreFilterDirtyRegion);
  if (!instance.IsInitialized()) {
    return nsRegion();
  }

  // We've passed in the source's dirty area so the instance knows about it.
  // Now we can ask the instance to compute the area of the filter output
  // that's dirty.
  return instance.ComputePostFilterDirtyRegion();
}

nsRegion
nsFilterInstance::GetPreFilterNeededArea(nsIFrame *aFilteredFrame,
                                         const nsRegion& aPostFilterDirtyRegion)
{
  gfxMatrix tm = nsSVGUtils::GetCanvasTM(aFilteredFrame);
  auto& filterChain = aFilteredFrame->StyleEffects()->mFilters;
  UniquePtr<UserSpaceMetrics> metrics = UserSpaceMetricsForFrame(aFilteredFrame);
  // Hardcode InputIsTainted to true because we don't want JS to be able to
  // read the rendered contents of aFilteredFrame.
  nsFilterInstance instance(aFilteredFrame, aFilteredFrame->GetContent(),
                            *metrics, filterChain, /* InputIsTainted */ true,
                            nullptr, tm, &aPostFilterDirtyRegion);
  if (!instance.IsInitialized()) {
    return nsRect();
  }

  // Now we can ask the instance to compute the area of the source
  // that's needed.
  return instance.ComputeSourceNeededRect();
}

nsRect
nsFilterInstance::GetPostFilterBounds(nsIFrame *aFilteredFrame,
                                      const gfxRect *aOverrideBBox,
                                      const nsRect *aPreFilterBounds)
{
  MOZ_ASSERT(!(aFilteredFrame->GetStateBits() & NS_FRAME_SVG_LAYOUT) ||
             !(aFilteredFrame->GetStateBits() & NS_FRAME_IS_NONDISPLAY),
             "Non-display SVG do not maintain visual overflow rects");

  nsRegion preFilterRegion;
  nsRegion* preFilterRegionPtr = nullptr;
  if (aPreFilterBounds) {
    preFilterRegion = *aPreFilterBounds;
    preFilterRegionPtr = &preFilterRegion;
  }

  gfxMatrix tm = nsSVGUtils::GetCanvasTM(aFilteredFrame);
  auto& filterChain = aFilteredFrame->StyleEffects()->mFilters;
  UniquePtr<UserSpaceMetrics> metrics = UserSpaceMetricsForFrame(aFilteredFrame);
  // Hardcode InputIsTainted to true because we don't want JS to be able to
  // read the rendered contents of aFilteredFrame.
  nsFilterInstance instance(aFilteredFrame, aFilteredFrame->GetContent(),
                            *metrics, filterChain, /* InputIsTainted */ true,
                            nullptr, tm, nullptr, preFilterRegionPtr,
                            aPreFilterBounds, aOverrideBBox);
  if (!instance.IsInitialized()) {
    return nsRect();
  }

  return instance.ComputePostFilterExtents();
}

nsFilterInstance::nsFilterInstance(nsIFrame *aTargetFrame,
                                   nsIContent* aTargetContent,
                                   const UserSpaceMetrics& aMetrics,
                                   const nsTArray<nsStyleFilter>& aFilterChain,
                                   bool aFilterInputIsTainted,
                                   nsSVGFilterPaintCallback *aPaintCallback,
                                   const gfxMatrix& aPaintTransform,
                                   const nsRegion *aPostFilterDirtyRegion,
                                   const nsRegion *aPreFilterDirtyRegion,
                                   const nsRect *aPreFilterVisualOverflowRectOverride,
                                   const gfxRect *aOverrideBBox)
  : mTargetFrame(aTargetFrame)
  , mTargetContent(aTargetContent)
  , mMetrics(aMetrics)
  , mPaintCallback(aPaintCallback)
  , mPaintTransform(aPaintTransform)
  , mInitialized(false)
{
  if (aOverrideBBox) {
    mTargetBBox = *aOverrideBBox;
  } else {
    MOZ_ASSERT(mTargetFrame, "Need to supply a frame when there's no aOverrideBBox");
    mTargetBBox = nsSVGUtils::GetBBox(mTargetFrame,
                                      nsSVGUtils::eUseFrameBoundsForOuterSVG |
                                      nsSVGUtils::eBBoxIncludeFillGeometry);
  }

  // Compute user space to filter space transforms.
  if (!ComputeUserSpaceToFilterSpaceScale()) {
    return;
  }

  if (!ComputeTargetBBoxInFilterSpace()) {
    return;
  }

  // Get various transforms:
  gfxMatrix filterToUserSpace(mFilterSpaceToUserSpaceScale.width, 0.0f,
                              0.0f, mFilterSpaceToUserSpaceScale.height,
                              0.0f, 0.0f);

  mFilterSpaceToFrameSpaceInCSSPxTransform =
    filterToUserSpace * GetUserSpaceToFrameSpaceInCSSPxTransform();
  // mFilterSpaceToFrameSpaceInCSSPxTransform is always invertible
  mFrameSpaceInCSSPxToFilterSpaceTransform =
    mFilterSpaceToFrameSpaceInCSSPxTransform;
  mFrameSpaceInCSSPxToFilterSpaceTransform.Invert();

  nsIntRect targetBounds;
  if (aPreFilterVisualOverflowRectOverride) {
    targetBounds =
      FrameSpaceToFilterSpace(aPreFilterVisualOverflowRectOverride);
  } else if (mTargetFrame) {
    nsRect preFilterVOR = mTargetFrame->GetPreEffectsVisualOverflowRect();
    targetBounds = FrameSpaceToFilterSpace(&preFilterVOR);
  }
  mTargetBounds.UnionRect(mTargetBBoxInFilterSpace, targetBounds);

  // Build the filter graph.
  if (NS_FAILED(BuildPrimitives(aFilterChain, aTargetFrame,
                                aFilterInputIsTainted))) {
    return;
  }

  // Convert the passed in rects from frame space to filter space:
  mPostFilterDirtyRegion = FrameSpaceToFilterSpace(aPostFilterDirtyRegion);
  mPreFilterDirtyRegion = FrameSpaceToFilterSpace(aPreFilterDirtyRegion);

  mInitialized = true;
}

bool
nsFilterInstance::ComputeTargetBBoxInFilterSpace()
{
  gfxRect targetBBoxInFilterSpace = UserSpaceToFilterSpace(mTargetBBox);
  targetBBoxInFilterSpace.RoundOut();

  return gfxUtils::GfxRectToIntRect(targetBBoxInFilterSpace,
                                    &mTargetBBoxInFilterSpace);
}

bool
nsFilterInstance::ComputeUserSpaceToFilterSpaceScale()
{
  if (mTargetFrame) {
    mUserSpaceToFilterSpaceScale = mPaintTransform.ScaleFactors(true);
    if (mUserSpaceToFilterSpaceScale.width <= 0.0f ||
        mUserSpaceToFilterSpaceScale.height <= 0.0f) {
      // Nothing should be rendered.
      return false;
    }
  } else {
    mUserSpaceToFilterSpaceScale = gfxSize(1.0, 1.0);
  }

  mFilterSpaceToUserSpaceScale =
    gfxSize(1.0f / mUserSpaceToFilterSpaceScale.width,
            1.0f / mUserSpaceToFilterSpaceScale.height);

  return true;
}

gfxRect
nsFilterInstance::UserSpaceToFilterSpace(const gfxRect& aUserSpaceRect) const
{
  gfxRect filterSpaceRect = aUserSpaceRect;
  filterSpaceRect.Scale(mUserSpaceToFilterSpaceScale.width,
                        mUserSpaceToFilterSpaceScale.height);
  return filterSpaceRect;
}

gfxRect
nsFilterInstance::FilterSpaceToUserSpace(const gfxRect& aFilterSpaceRect) const
{
  gfxRect userSpaceRect = aFilterSpaceRect;
  userSpaceRect.Scale(mFilterSpaceToUserSpaceScale.width,
                      mFilterSpaceToUserSpaceScale.height);
  return userSpaceRect;
}

nsresult
nsFilterInstance::BuildPrimitives(const nsTArray<nsStyleFilter>& aFilterChain,
                                  nsIFrame* aTargetFrame,
                                  bool aFilterInputIsTainted)
{
  NS_ASSERTION(!mPrimitiveDescriptions.Length(),
               "expected to start building primitives from scratch");

  for (uint32_t i = 0; i < aFilterChain.Length(); i++) {
    bool inputIsTainted =
      mPrimitiveDescriptions.IsEmpty() ? aFilterInputIsTainted :
        mPrimitiveDescriptions.LastElement().IsTainted();
    nsresult rv = BuildPrimitivesForFilter(aFilterChain[i], aTargetFrame, inputIsTainted);
    if (NS_FAILED(rv)) {
      return rv;
    }
  }

  mFilterDescription = FilterDescription(mPrimitiveDescriptions);

  return NS_OK;
}

nsresult
nsFilterInstance::BuildPrimitivesForFilter(const nsStyleFilter& aFilter,
                                           nsIFrame* aTargetFrame,
                                           bool aInputIsTainted)
{
  NS_ASSERTION(mUserSpaceToFilterSpaceScale.width > 0.0f &&
               mFilterSpaceToUserSpaceScale.height > 0.0f,
               "scale factors between spaces should be positive values");

  if (aFilter.GetType() == NS_STYLE_FILTER_URL) {
    // Build primitives for an SVG filter.
    nsSVGFilterInstance svgFilterInstance(aFilter, aTargetFrame,
                                          mTargetContent,
                                          mMetrics, mTargetBBox,
                                          mUserSpaceToFilterSpaceScale);
    if (!svgFilterInstance.IsInitialized()) {
      return NS_ERROR_FAILURE;
    }

    return svgFilterInstance.BuildPrimitives(mPrimitiveDescriptions, mInputImages,
                                             aInputIsTainted);
  }

  // Build primitives for a CSS filter.

  // If we don't have a frame, use opaque black for shadows with unspecified
  // shadow colors.
  nscolor shadowFallbackColor =
    mTargetFrame ? mTargetFrame->StyleColor()->mColor : NS_RGB(0,0,0);

  nsCSSFilterInstance cssFilterInstance(aFilter, shadowFallbackColor,
                                        mTargetBounds,
                                        mFrameSpaceInCSSPxToFilterSpaceTransform);
  return cssFilterInstance.BuildPrimitives(mPrimitiveDescriptions, aInputIsTainted);
}

static void
UpdateNeededBounds(const nsIntRegion& aRegion, nsIntRect& aBounds)
{
  aBounds = aRegion.GetBounds();

  bool overflow;
  IntSize surfaceSize =
<<<<<<< HEAD
   nsSVGUtils::ConvertToSurfaceSize(aBounds.Size(), &overflow);
=======
   nsSVGUtils::ConvertToSurfaceSize(SizeDouble(aBounds.Size()), &overflow);
>>>>>>> a17af05f
  if (overflow) {
    aBounds.SizeTo(surfaceSize);
  }
}

void
nsFilterInstance::ComputeNeededBoxes()
{
  if (mPrimitiveDescriptions.IsEmpty())
    return;

  nsIntRegion sourceGraphicNeededRegion;
  nsIntRegion fillPaintNeededRegion;
  nsIntRegion strokePaintNeededRegion;

  FilterSupport::ComputeSourceNeededRegions(
    mFilterDescription, mPostFilterDirtyRegion,
    sourceGraphicNeededRegion, fillPaintNeededRegion, strokePaintNeededRegion);

  sourceGraphicNeededRegion.And(sourceGraphicNeededRegion, mTargetBounds);

  UpdateNeededBounds(sourceGraphicNeededRegion, mSourceGraphic.mNeededBounds);
  UpdateNeededBounds(fillPaintNeededRegion, mFillPaint.mNeededBounds);
  UpdateNeededBounds(strokePaintNeededRegion, mStrokePaint.mNeededBounds);
}

<<<<<<< HEAD
DrawResult
nsFilterInstance::BuildSourcePaint(SourceInfo *aSource)
=======
void
nsFilterInstance::BuildSourcePaint(SourceInfo *aSource,
                                   imgDrawingParams& aImgParams)
>>>>>>> a17af05f
{
  MOZ_ASSERT(mTargetFrame);
  nsIntRect neededRect = aSource->mNeededBounds;
  if (neededRect.IsEmpty()) {
<<<<<<< HEAD
    return DrawResult::SUCCESS;
=======
    return;
>>>>>>> a17af05f
  }

  RefPtr<DrawTarget> offscreenDT =
    gfxPlatform::GetPlatform()->CreateOffscreenContentDrawTarget(
      neededRect.Size(), SurfaceFormat::B8G8R8A8);
  if (!offscreenDT || !offscreenDT->IsValid()) {
<<<<<<< HEAD
    return DrawResult::TEMPORARY_ERROR;
=======
    return;
>>>>>>> a17af05f
  }

  RefPtr<gfxContext> ctx = gfxContext::CreateOrNull(offscreenDT);
  MOZ_ASSERT(ctx); // already checked the draw target above
  gfxContextAutoSaveRestore saver(ctx);

  ctx->SetMatrix(mPaintTransform *
                 gfxMatrix::Translation(-neededRect.TopLeft()));
  GeneralPattern pattern;
<<<<<<< HEAD
  DrawResult result = DrawResult::SUCCESS;
  if (aSource == &mFillPaint) {
    result = nsSVGUtils::MakeFillPatternFor(mTargetFrame, ctx, &pattern);
  } else if (aSource == &mStrokePaint) {
    result = nsSVGUtils::MakeStrokePatternFor(mTargetFrame, ctx, &pattern);
=======
  if (aSource == &mFillPaint) {
    nsSVGUtils::MakeFillPatternFor(mTargetFrame, ctx, &pattern, aImgParams);
  } else if (aSource == &mStrokePaint) {
    nsSVGUtils::MakeStrokePatternFor(mTargetFrame, ctx, &pattern, aImgParams);
>>>>>>> a17af05f
  }

  if (pattern.GetPattern()) {
    offscreenDT->FillRect(ToRect(FilterSpaceToUserSpace(ThebesRect(neededRect))),
                          pattern);
  }

  aSource->mSourceSurface = offscreenDT->Snapshot();
  aSource->mSurfaceRect = neededRect;
<<<<<<< HEAD

  return result;
}

DrawResult
nsFilterInstance::BuildSourcePaints()
{
  if (!mFillPaint.mNeededBounds.IsEmpty()) {
    DrawResult result = BuildSourcePaint(&mFillPaint);
    if (result != DrawResult::SUCCESS) {
      return result;
    }
  }

  if (!mStrokePaint.mNeededBounds.IsEmpty()) {
    DrawResult result = BuildSourcePaint(&mStrokePaint);
    if (result != DrawResult::SUCCESS) {
      return result;
    }
  }

  return  DrawResult::SUCCESS;
}

DrawResult
nsFilterInstance::BuildSourceImage()
=======
}

void
nsFilterInstance::BuildSourcePaints(imgDrawingParams& aImgParams)
{
  if (!mFillPaint.mNeededBounds.IsEmpty()) {
    BuildSourcePaint(&mFillPaint, aImgParams);
  }

  if (!mStrokePaint.mNeededBounds.IsEmpty()) {
    BuildSourcePaint(&mStrokePaint, aImgParams);
  }
}

void
nsFilterInstance::BuildSourceImage(imgDrawingParams& aImgParams)
>>>>>>> a17af05f
{
  MOZ_ASSERT(mTargetFrame);

  nsIntRect neededRect = mSourceGraphic.mNeededBounds;
  if (neededRect.IsEmpty()) {
<<<<<<< HEAD
    return DrawResult::SUCCESS;
=======
    return;
>>>>>>> a17af05f
  }

  RefPtr<DrawTarget> offscreenDT =
    gfxPlatform::GetPlatform()->CreateOffscreenContentDrawTarget(
      neededRect.Size(), SurfaceFormat::B8G8R8A8);
  if (!offscreenDT || !offscreenDT->IsValid()) {
<<<<<<< HEAD
    return DrawResult::TEMPORARY_ERROR;
=======
    return;
>>>>>>> a17af05f
  }

  gfxRect r = FilterSpaceToUserSpace(ThebesRect(neededRect));
  r.RoundOut();
  nsIntRect dirty;
  if (!gfxUtils::GfxRectToIntRect(r, &dirty)){
<<<<<<< HEAD
    return DrawResult::SUCCESS;
=======
    return;
>>>>>>> a17af05f
  }

  // SVG graphics paint to device space, so we need to set an initial device
  // space to filter space transform on the gfxContext that SourceGraphic
  // and SourceAlpha will paint to.
  //
  // (In theory it would be better to minimize error by having filtered SVG
  // graphics temporarily paint to user space when painting the sources and
  // only set a user space to filter space transform on the gfxContext
  // (since that would eliminate the transform multiplications from user
  // space to device space and back again). However, that would make the
  // code more complex while being hard to get right without introducing
  // subtle bugs, and in practice it probably makes no real difference.)
  RefPtr<gfxContext> ctx = gfxContext::CreateOrNull(offscreenDT);
  MOZ_ASSERT(ctx); // already checked the draw target above
  gfxMatrix devPxToCssPxTM = nsSVGUtils::GetCSSPxToDevPxMatrix(mTargetFrame);
  DebugOnly<bool> invertible = devPxToCssPxTM.Invert();
  MOZ_ASSERT(invertible);
  ctx->SetMatrix(devPxToCssPxTM * mPaintTransform *
                 gfxMatrix::Translation(-neededRect.TopLeft()));

  mPaintCallback->Paint(*ctx, mTargetFrame, mPaintTransform, &dirty, aImgParams);

  mSourceGraphic.mSourceSurface = offscreenDT->Snapshot();
  mSourceGraphic.mSurfaceRect = neededRect;
<<<<<<< HEAD

  return result;
}

DrawResult
nsFilterInstance::Render(DrawTarget* aDrawTarget)
=======
}

void
nsFilterInstance::Render(DrawTarget* aDrawTarget, imgDrawingParams& aImgParams)
>>>>>>> a17af05f
{
  MOZ_ASSERT(mTargetFrame, "Need a frame for rendering");

  if (mPrimitiveDescriptions.IsEmpty()) {
    // An filter without any primitive. Treat it as success and paint nothing.
<<<<<<< HEAD
    return DrawResult::SUCCESS;
=======
    return;
>>>>>>> a17af05f
  }

  nsIntRect filterRect =
    mPostFilterDirtyRegion.GetBounds().Intersect(OutputFilterSpaceBounds());
  if (filterRect.IsEmpty() || mPaintTransform.IsSingular()) {
<<<<<<< HEAD
    return DrawResult::SUCCESS;
  }

  AutoRestoreTransform autoRestoreTransform(aDrawTarget);
  gfxMatrix filterSpaceToUserSpace = mPaintTransform;
  DebugOnly<bool> invertible = filterSpaceToUserSpace.Invert();
  MOZ_ASSERT(invertible);
  filterSpaceToUserSpace *= nsSVGUtils::GetCSSPxToDevPxMatrix(mTargetFrame);

  Matrix newTM =
    ToMatrix(filterSpaceToUserSpace).PreTranslate(filterRect.x, filterRect.y) *
    aDrawTarget->GetTransform();
=======
    return;
  }

  AutoRestoreTransform autoRestoreTransform(aDrawTarget);
  Matrix newTM =
    aDrawTarget->GetTransform().PreTranslate(filterRect.x, filterRect.y);
>>>>>>> a17af05f
  aDrawTarget->SetTransform(newTM);

  ComputeNeededBoxes();

<<<<<<< HEAD
  DrawResult result = BuildSourceImage();
  if (result != DrawResult::SUCCESS){
    return result;
  }
  result = BuildSourcePaints();
  if (result != DrawResult::SUCCESS){
    return result;
  }
=======
  BuildSourceImage(aImgParams);
  BuildSourcePaints(aImgParams);
>>>>>>> a17af05f

  FilterSupport::RenderFilterDescription(
    aDrawTarget, mFilterDescription, IntRectToRect(filterRect),
    mSourceGraphic.mSourceSurface, mSourceGraphic.mSurfaceRect,
    mFillPaint.mSourceSurface, mFillPaint.mSurfaceRect,
    mStrokePaint.mSourceSurface, mStrokePaint.mSurfaceRect,
    mInputImages, Point(0, 0));
<<<<<<< HEAD

  return DrawResult::SUCCESS;
=======
>>>>>>> a17af05f
}

nsRegion
nsFilterInstance::ComputePostFilterDirtyRegion()
{
  if (mPreFilterDirtyRegion.IsEmpty() || mPrimitiveDescriptions.IsEmpty()) {
    return nsRegion();
  }

  nsIntRegion resultChangeRegion =
    FilterSupport::ComputeResultChangeRegion(mFilterDescription,
      mPreFilterDirtyRegion, nsIntRegion(), nsIntRegion());
  return FilterSpaceToFrameSpace(resultChangeRegion);
}

nsRect
nsFilterInstance::ComputePostFilterExtents()
{
  if (mPrimitiveDescriptions.IsEmpty()) {
    return nsRect();
  }

  nsIntRegion postFilterExtents =
    FilterSupport::ComputePostFilterExtents(mFilterDescription, mTargetBounds);
  return FilterSpaceToFrameSpace(postFilterExtents.GetBounds());
}

nsRect
nsFilterInstance::ComputeSourceNeededRect()
{
  ComputeNeededBoxes();
  return FilterSpaceToFrameSpace(mSourceGraphic.mNeededBounds);
}

nsIntRect
nsFilterInstance::OutputFilterSpaceBounds() const
{
  uint32_t numPrimitives = mPrimitiveDescriptions.Length();
  if (numPrimitives <= 0)
    return nsIntRect();

  return mPrimitiveDescriptions[numPrimitives - 1].PrimitiveSubregion();
}

nsIntRect
nsFilterInstance::FrameSpaceToFilterSpace(const nsRect* aRect) const
{
  nsIntRect rect = OutputFilterSpaceBounds();
  if (aRect) {
    if (aRect->IsEmpty()) {
      return nsIntRect();
    }
    gfxRect rectInCSSPx =
      nsLayoutUtils::RectToGfxRect(*aRect, nsPresContext::AppUnitsPerCSSPixel());
    gfxRect rectInFilterSpace =
      mFrameSpaceInCSSPxToFilterSpaceTransform.TransformBounds(rectInCSSPx);
    rectInFilterSpace.RoundOut();
    nsIntRect intRect;
    if (gfxUtils::GfxRectToIntRect(rectInFilterSpace, &intRect)) {
      rect = intRect;
    }
  }
  return rect;
}

nsRect
nsFilterInstance::FilterSpaceToFrameSpace(const nsIntRect& aRect) const
{
  if (aRect.IsEmpty()) {
    return nsRect();
  }
  gfxRect r(aRect.x, aRect.y, aRect.width, aRect.height);
  r = mFilterSpaceToFrameSpaceInCSSPxTransform.TransformBounds(r);
  // nsLayoutUtils::RoundGfxRectToAppRect rounds out.
  return nsLayoutUtils::RoundGfxRectToAppRect(r, nsPresContext::AppUnitsPerCSSPixel());
}

nsIntRegion
nsFilterInstance::FrameSpaceToFilterSpace(const nsRegion* aRegion) const
{
  if (!aRegion) {
    return OutputFilterSpaceBounds();
  }
  nsIntRegion result;
  for (auto iter = aRegion->RectIter(); !iter.Done(); iter.Next()) {
    // FrameSpaceToFilterSpace rounds out, so this works.
    result.Or(result, FrameSpaceToFilterSpace(&iter.Get()));
  }
  return result;
}

nsRegion
nsFilterInstance::FilterSpaceToFrameSpace(const nsIntRegion& aRegion) const
{
  nsRegion result;
  for (auto iter = aRegion.RectIter(); !iter.Done(); iter.Next()) {
    // FilterSpaceToFrameSpace rounds out, so this works.
    result.Or(result, FilterSpaceToFrameSpace(iter.Get()));
  }
  return result;
}

gfxMatrix
nsFilterInstance::GetUserSpaceToFrameSpaceInCSSPxTransform() const
{
  if (!mTargetFrame) {
    return gfxMatrix();
  }
  return gfxMatrix::Translation(-nsSVGUtils::FrameSpaceInCSSPxToUserSpaceOffset(mTargetFrame));
}<|MERGE_RESOLUTION|>--- conflicted
+++ resolved
@@ -59,11 +59,7 @@
   return MakeUnique<NonSVGFrameUserSpaceMetrics>(aFrame);
 }
 
-<<<<<<< HEAD
-DrawResult
-=======
 void
->>>>>>> a17af05f
 nsFilterInstance::PaintFilteredFrame(nsIFrame *aFilteredFrame,
                                      DrawTarget* aDrawTarget,
                                      const gfxMatrix& aTransform,
@@ -79,17 +75,9 @@
                             *metrics, filterChain, /* InputIsTainted */ true,
                             aPaintCallback, aTransform, aDirtyArea, nullptr,
                             nullptr, nullptr);
-<<<<<<< HEAD
-  if (!instance.IsInitialized()) {
-    return DrawResult::BAD_IMAGE;
-  }
-
-  return instance.Render(aDrawTarget);
-=======
   if (instance.IsInitialized()) {
     instance.Render(aDrawTarget, aImgParams);
   }
->>>>>>> a17af05f
 }
 
 nsRegion
@@ -357,11 +345,7 @@
 
   bool overflow;
   IntSize surfaceSize =
-<<<<<<< HEAD
-   nsSVGUtils::ConvertToSurfaceSize(aBounds.Size(), &overflow);
-=======
    nsSVGUtils::ConvertToSurfaceSize(SizeDouble(aBounds.Size()), &overflow);
->>>>>>> a17af05f
   if (overflow) {
     aBounds.SizeTo(surfaceSize);
   }
@@ -388,34 +372,21 @@
   UpdateNeededBounds(strokePaintNeededRegion, mStrokePaint.mNeededBounds);
 }
 
-<<<<<<< HEAD
-DrawResult
-nsFilterInstance::BuildSourcePaint(SourceInfo *aSource)
-=======
 void
 nsFilterInstance::BuildSourcePaint(SourceInfo *aSource,
                                    imgDrawingParams& aImgParams)
->>>>>>> a17af05f
 {
   MOZ_ASSERT(mTargetFrame);
   nsIntRect neededRect = aSource->mNeededBounds;
   if (neededRect.IsEmpty()) {
-<<<<<<< HEAD
-    return DrawResult::SUCCESS;
-=======
-    return;
->>>>>>> a17af05f
+    return;
   }
 
   RefPtr<DrawTarget> offscreenDT =
     gfxPlatform::GetPlatform()->CreateOffscreenContentDrawTarget(
       neededRect.Size(), SurfaceFormat::B8G8R8A8);
   if (!offscreenDT || !offscreenDT->IsValid()) {
-<<<<<<< HEAD
-    return DrawResult::TEMPORARY_ERROR;
-=======
-    return;
->>>>>>> a17af05f
+    return;
   }
 
   RefPtr<gfxContext> ctx = gfxContext::CreateOrNull(offscreenDT);
@@ -425,18 +396,10 @@
   ctx->SetMatrix(mPaintTransform *
                  gfxMatrix::Translation(-neededRect.TopLeft()));
   GeneralPattern pattern;
-<<<<<<< HEAD
-  DrawResult result = DrawResult::SUCCESS;
-  if (aSource == &mFillPaint) {
-    result = nsSVGUtils::MakeFillPatternFor(mTargetFrame, ctx, &pattern);
-  } else if (aSource == &mStrokePaint) {
-    result = nsSVGUtils::MakeStrokePatternFor(mTargetFrame, ctx, &pattern);
-=======
   if (aSource == &mFillPaint) {
     nsSVGUtils::MakeFillPatternFor(mTargetFrame, ctx, &pattern, aImgParams);
   } else if (aSource == &mStrokePaint) {
     nsSVGUtils::MakeStrokePatternFor(mTargetFrame, ctx, &pattern, aImgParams);
->>>>>>> a17af05f
   }
 
   if (pattern.GetPattern()) {
@@ -446,34 +409,6 @@
 
   aSource->mSourceSurface = offscreenDT->Snapshot();
   aSource->mSurfaceRect = neededRect;
-<<<<<<< HEAD
-
-  return result;
-}
-
-DrawResult
-nsFilterInstance::BuildSourcePaints()
-{
-  if (!mFillPaint.mNeededBounds.IsEmpty()) {
-    DrawResult result = BuildSourcePaint(&mFillPaint);
-    if (result != DrawResult::SUCCESS) {
-      return result;
-    }
-  }
-
-  if (!mStrokePaint.mNeededBounds.IsEmpty()) {
-    DrawResult result = BuildSourcePaint(&mStrokePaint);
-    if (result != DrawResult::SUCCESS) {
-      return result;
-    }
-  }
-
-  return  DrawResult::SUCCESS;
-}
-
-DrawResult
-nsFilterInstance::BuildSourceImage()
-=======
 }
 
 void
@@ -490,39 +425,26 @@
 
 void
 nsFilterInstance::BuildSourceImage(imgDrawingParams& aImgParams)
->>>>>>> a17af05f
 {
   MOZ_ASSERT(mTargetFrame);
 
   nsIntRect neededRect = mSourceGraphic.mNeededBounds;
   if (neededRect.IsEmpty()) {
-<<<<<<< HEAD
-    return DrawResult::SUCCESS;
-=======
-    return;
->>>>>>> a17af05f
+    return;
   }
 
   RefPtr<DrawTarget> offscreenDT =
     gfxPlatform::GetPlatform()->CreateOffscreenContentDrawTarget(
       neededRect.Size(), SurfaceFormat::B8G8R8A8);
   if (!offscreenDT || !offscreenDT->IsValid()) {
-<<<<<<< HEAD
-    return DrawResult::TEMPORARY_ERROR;
-=======
-    return;
->>>>>>> a17af05f
+    return;
   }
 
   gfxRect r = FilterSpaceToUserSpace(ThebesRect(neededRect));
   r.RoundOut();
   nsIntRect dirty;
   if (!gfxUtils::GfxRectToIntRect(r, &dirty)){
-<<<<<<< HEAD
-    return DrawResult::SUCCESS;
-=======
-    return;
->>>>>>> a17af05f
+    return;
   }
 
   // SVG graphics paint to device space, so we need to set an initial device
@@ -548,72 +470,33 @@
 
   mSourceGraphic.mSourceSurface = offscreenDT->Snapshot();
   mSourceGraphic.mSurfaceRect = neededRect;
-<<<<<<< HEAD
-
-  return result;
-}
-
-DrawResult
-nsFilterInstance::Render(DrawTarget* aDrawTarget)
-=======
 }
 
 void
 nsFilterInstance::Render(DrawTarget* aDrawTarget, imgDrawingParams& aImgParams)
->>>>>>> a17af05f
 {
   MOZ_ASSERT(mTargetFrame, "Need a frame for rendering");
 
   if (mPrimitiveDescriptions.IsEmpty()) {
     // An filter without any primitive. Treat it as success and paint nothing.
-<<<<<<< HEAD
-    return DrawResult::SUCCESS;
-=======
-    return;
->>>>>>> a17af05f
+    return;
   }
 
   nsIntRect filterRect =
     mPostFilterDirtyRegion.GetBounds().Intersect(OutputFilterSpaceBounds());
   if (filterRect.IsEmpty() || mPaintTransform.IsSingular()) {
-<<<<<<< HEAD
-    return DrawResult::SUCCESS;
-  }
-
-  AutoRestoreTransform autoRestoreTransform(aDrawTarget);
-  gfxMatrix filterSpaceToUserSpace = mPaintTransform;
-  DebugOnly<bool> invertible = filterSpaceToUserSpace.Invert();
-  MOZ_ASSERT(invertible);
-  filterSpaceToUserSpace *= nsSVGUtils::GetCSSPxToDevPxMatrix(mTargetFrame);
-
-  Matrix newTM =
-    ToMatrix(filterSpaceToUserSpace).PreTranslate(filterRect.x, filterRect.y) *
-    aDrawTarget->GetTransform();
-=======
     return;
   }
 
   AutoRestoreTransform autoRestoreTransform(aDrawTarget);
   Matrix newTM =
     aDrawTarget->GetTransform().PreTranslate(filterRect.x, filterRect.y);
->>>>>>> a17af05f
   aDrawTarget->SetTransform(newTM);
 
   ComputeNeededBoxes();
 
-<<<<<<< HEAD
-  DrawResult result = BuildSourceImage();
-  if (result != DrawResult::SUCCESS){
-    return result;
-  }
-  result = BuildSourcePaints();
-  if (result != DrawResult::SUCCESS){
-    return result;
-  }
-=======
   BuildSourceImage(aImgParams);
   BuildSourcePaints(aImgParams);
->>>>>>> a17af05f
 
   FilterSupport::RenderFilterDescription(
     aDrawTarget, mFilterDescription, IntRectToRect(filterRect),
@@ -621,11 +504,6 @@
     mFillPaint.mSourceSurface, mFillPaint.mSurfaceRect,
     mStrokePaint.mSourceSurface, mStrokePaint.mSurfaceRect,
     mInputImages, Point(0, 0));
-<<<<<<< HEAD
-
-  return DrawResult::SUCCESS;
-=======
->>>>>>> a17af05f
 }
 
 nsRegion
