/* -*- Mode: C++; tab-width: 2; indent-tabs-mode: nil; c-basic-offset: 2 -*- */
/* This Source Code Form is subject to the terms of the Mozilla Public
 * License, v. 2.0. If a copy of the MPL was not distributed with this
 * file, You can obtain one at http://mozilla.org/MPL/2.0/. */

// Main header first:
#include "nsSVGGradientFrame.h"
#include <algorithm>

// Keep others in (case-insensitive) order:
#include "AutoReferenceChainGuard.h"
#include "gfxPattern.h"
#include "mozilla/dom/SVGGradientElement.h"
#include "mozilla/dom/SVGStopElement.h"
#include "nsContentUtils.h"
#include "nsSVGEffects.h"
#include "nsSVGAnimatedTransformList.h"

// XXX Tight coupling with content classes ahead!

using namespace mozilla;
using namespace mozilla::dom;
using namespace mozilla::gfx;

//----------------------------------------------------------------------
// Implementation

nsSVGGradientFrame::nsSVGGradientFrame(nsStyleContext* aContext,
                                       ClassID aID)
  : nsSVGPaintServerFrame(aContext, aID)
  , mSource(nullptr)
  , mLoopFlag(false)
  , mNoHRefURI(false)
{
}

//----------------------------------------------------------------------
// nsIFrame methods:

nsresult
nsSVGGradientFrame::AttributeChanged(int32_t         aNameSpaceID,
                                     nsIAtom*        aAttribute,
                                     int32_t         aModType)
{
  if (aNameSpaceID == kNameSpaceID_None &&
      (aAttribute == nsGkAtoms::gradientUnits ||
       aAttribute == nsGkAtoms::gradientTransform ||
       aAttribute == nsGkAtoms::spreadMethod)) {
    nsSVGEffects::InvalidateDirectRenderingObservers(this);
  } else if ((aNameSpaceID == kNameSpaceID_XLink ||
              aNameSpaceID == kNameSpaceID_None) &&
             aAttribute == nsGkAtoms::href) {
    // Blow away our reference, if any
    DeleteProperty(nsSVGEffects::HrefAsPaintingProperty());
    mNoHRefURI = false;
    // And update whoever references us
    nsSVGEffects::InvalidateDirectRenderingObservers(this);
  }

  return nsSVGPaintServerFrame::AttributeChanged(aNameSpaceID,
                                                 aAttribute, aModType);
}

//----------------------------------------------------------------------

uint16_t
nsSVGGradientFrame::GetEnumValue(uint32_t aIndex, nsIContent *aDefault)
{
  const nsSVGEnum& thisEnum =
    static_cast<dom::SVGGradientElement*>(GetContent())->mEnumAttributes[aIndex];

  if (thisEnum.IsExplicitlySet())
    return thisEnum.GetAnimValue();

  // Before we recurse, make sure we'll break reference loops and over long
  // reference chains:
  static int16_t sRefChainLengthCounter = AutoReferenceChainGuard::noChain;
  AutoReferenceChainGuard refChainGuard(this, &mLoopFlag,
                                        &sRefChainLengthCounter);
  if (MOZ_UNLIKELY(!refChainGuard.Reference())) {
    // Break reference chain
    return static_cast<dom::SVGGradientElement*>(aDefault)->
             mEnumAttributes[aIndex].GetAnimValue();
  }

  nsSVGGradientFrame *next = GetReferencedGradient();

  return next ? next->GetEnumValue(aIndex, aDefault)
              : static_cast<dom::SVGGradientElement*>(aDefault)->
                  mEnumAttributes[aIndex].GetAnimValue();
}

uint16_t
nsSVGGradientFrame::GetGradientUnits()
{
  // This getter is called every time the others are called - maybe cache it?
  return GetEnumValue(dom::SVGGradientElement::GRADIENTUNITS);
}

uint16_t
nsSVGGradientFrame::GetSpreadMethod()
{
  return GetEnumValue(dom::SVGGradientElement::SPREADMETHOD);
}

const nsSVGAnimatedTransformList*
nsSVGGradientFrame::GetGradientTransformList(nsIContent* aDefault)
{
  nsSVGAnimatedTransformList *thisTransformList =
    static_cast<dom::SVGGradientElement*>(GetContent())->GetAnimatedTransformList();

  if (thisTransformList && thisTransformList->IsExplicitlySet())
    return thisTransformList;

  // Before we recurse, make sure we'll break reference loops and over long
  // reference chains:
  static int16_t sRefChainLengthCounter = AutoReferenceChainGuard::noChain;
  AutoReferenceChainGuard refChainGuard(this, &mLoopFlag,
                                        &sRefChainLengthCounter);
  if (MOZ_UNLIKELY(!refChainGuard.Reference())) {
    // Break reference chain
    return static_cast<const dom::SVGGradientElement*>(aDefault)->
             mGradientTransform.get();
  }

  nsSVGGradientFrame *next = GetReferencedGradient();

  return next ? next->GetGradientTransformList(aDefault)
              : static_cast<const dom::SVGGradientElement*>(aDefault)->
                  mGradientTransform.get();
}

gfxMatrix
nsSVGGradientFrame::GetGradientTransform(nsIFrame *aSource,
                                         const gfxRect *aOverrideBounds)
{
  gfxMatrix bboxMatrix;

  uint16_t gradientUnits = GetGradientUnits();
  if (gradientUnits != SVG_UNIT_TYPE_USERSPACEONUSE) {
    NS_ASSERTION(gradientUnits == SVG_UNIT_TYPE_OBJECTBOUNDINGBOX,
                 "Unknown gradientUnits type");
    // objectBoundingBox is the default anyway

    gfxRect bbox =
      aOverrideBounds
        ? *aOverrideBounds
        : nsSVGUtils::GetBBox(aSource, nsSVGUtils::eUseFrameBoundsForOuterSVG |
                                       nsSVGUtils::eBBoxIncludeFillGeometry);
    bboxMatrix =
      gfxMatrix(bbox.Width(), 0, 0, bbox.Height(), bbox.X(), bbox.Y());
  }

  const nsSVGAnimatedTransformList* animTransformList =
    GetGradientTransformList(GetContent());
  if (!animTransformList)
    return bboxMatrix;

  gfxMatrix gradientTransform =
    animTransformList->GetAnimValue().GetConsolidationMatrix();
  return bboxMatrix.PreMultiply(gradientTransform);
}

dom::SVGLinearGradientElement*
nsSVGGradientFrame::GetLinearGradientWithLength(uint32_t aIndex,
  dom::SVGLinearGradientElement* aDefault)
{
  // If this was a linear gradient with the required length, we would have
  // already found it in nsSVGLinearGradientFrame::GetLinearGradientWithLength.
  // Since we didn't find the length, continue looking down the chain.

  // Before we recurse, make sure we'll break reference loops and over long
  // reference chains:
  static int16_t sRefChainLengthCounter = AutoReferenceChainGuard::noChain;
  AutoReferenceChainGuard refChainGuard(this, &mLoopFlag,
                                        &sRefChainLengthCounter);
  if (MOZ_UNLIKELY(!refChainGuard.Reference())) {
    // Break reference chain
    return aDefault;
  }

  nsSVGGradientFrame *next = GetReferencedGradient();
  return next ? next->GetLinearGradientWithLength(aIndex, aDefault) : aDefault;
}

dom::SVGRadialGradientElement*
nsSVGGradientFrame::GetRadialGradientWithLength(uint32_t aIndex,
  dom::SVGRadialGradientElement* aDefault)
{
  // If this was a radial gradient with the required length, we would have
  // already found it in nsSVGRadialGradientFrame::GetRadialGradientWithLength.
  // Since we didn't find the length, continue looking down the chain.

  // Before we recurse, make sure we'll break reference loops and over long
  // reference chains:
  static int16_t sRefChainLengthCounter = AutoReferenceChainGuard::noChain;
  AutoReferenceChainGuard refChainGuard(this, &mLoopFlag,
                                        &sRefChainLengthCounter);
  if (MOZ_UNLIKELY(!refChainGuard.Reference())) {
    // Break reference chain
    return aDefault;
  }

  nsSVGGradientFrame *next = GetReferencedGradient();
  return next ? next->GetRadialGradientWithLength(aIndex, aDefault) : aDefault;
}

//----------------------------------------------------------------------
// nsSVGPaintServerFrame methods:

//helper
static void GetStopInformation(nsIFrame* aStopFrame,
                               float *aOffset,
                               nscolor *aStopColor,
                               float *aStopOpacity)
{
  nsIContent* stopContent = aStopFrame->GetContent();
  MOZ_ASSERT(stopContent && stopContent->IsSVGElement(nsGkAtoms::stop));

  static_cast<SVGStopElement*>(stopContent)->
    GetAnimatedNumberValues(aOffset, nullptr);

  *aOffset = mozilla::clamped(*aOffset, 0.0f, 1.0f);
  *aStopColor = aStopFrame->StyleSVGReset()->mStopColor;
  *aStopOpacity = aStopFrame->StyleSVGReset()->mStopOpacity;
}

mozilla::Pair<DrawResult, RefPtr<gfxPattern>>
nsSVGGradientFrame::GetPaintServerPattern(nsIFrame* aSource,
                                          const DrawTarget* aDrawTarget,
                                          const gfxMatrix& aContextMatrix,
                                          nsStyleSVGPaint nsStyleSVG::*aFillOrStroke,
                                          float aGraphicOpacity,
<<<<<<< HEAD
                                          const gfxRect* aOverrideBounds,
                                          uint32_t aFlags)
=======
                                          imgDrawingParams& aImgParams,
                                          const gfxRect* aOverrideBounds)
>>>>>>> a17af05f
{
  uint16_t gradientUnits = GetGradientUnits();
  MOZ_ASSERT(gradientUnits == SVG_UNIT_TYPE_OBJECTBOUNDINGBOX ||
             gradientUnits == SVG_UNIT_TYPE_USERSPACEONUSE);
  if (gradientUnits == SVG_UNIT_TYPE_USERSPACEONUSE) {
    // Set mSource for this consumer.
    // If this gradient is applied to text, our caller will be the glyph, which
    // is not an element, so we need to get the parent
    mSource = aSource->GetContent()->IsNodeOfType(nsINode::eTEXT) ?
                aSource->GetParent() : aSource;
  }

  AutoTArray<nsIFrame*,8> stopFrames;
  GetStopFrames(&stopFrames);

  uint32_t nStops = stopFrames.Length();

  // SVG specification says that no stops should be treated like
  // the corresponding fill or stroke had "none" specified.
  if (nStops == 0) {
    RefPtr<gfxPattern> pattern = new gfxPattern(Color());
<<<<<<< HEAD
    return MakePair(DrawResult::SUCCESS, Move(pattern));
=======
    return do_AddRef(new gfxPattern(Color()));
>>>>>>> a17af05f
  }

  if (nStops == 1 || GradientVectorLengthIsZero()) {
    // The gradient paints a single colour, using the stop-color of the last
    // gradient step if there are more than one.
    float stopOpacity = stopFrames[nStops-1]->StyleSVGReset()->mStopOpacity;
    nscolor stopColor = stopFrames[nStops-1]->StyleSVGReset()->mStopColor;

    Color stopColor2 = Color::FromABGR(stopColor);
    stopColor2.a *= stopOpacity * aGraphicOpacity;
<<<<<<< HEAD
    RefPtr<gfxPattern> pattern = new gfxPattern(stopColor2);
    return MakePair(DrawResult::SUCCESS, Move(pattern));
=======
    return do_AddRef(new gfxPattern(stopColor2));
>>>>>>> a17af05f
  }

  // Get the transform list (if there is one). We do this after the returns
  // above since this call can be expensive when "gradientUnits" is set to
  // "objectBoundingBox" (since that requiring a GetBBox() call).
  gfxMatrix patternMatrix = GetGradientTransform(aSource, aOverrideBounds);

  if (patternMatrix.IsSingular()) {
    return MakePair(DrawResult::SUCCESS, RefPtr<gfxPattern>());
  }

  // revert any vector effect transform so that the gradient appears unchanged
  if (aFillOrStroke == &nsStyleSVG::mStroke) {
    gfxMatrix userToOuterSVG;
    if (nsSVGUtils::GetNonScalingStrokeTransform(aSource, &userToOuterSVG)) {
      patternMatrix *= userToOuterSVG;
    }
  }

  if (!patternMatrix.Invert()) {
    return MakePair(DrawResult::SUCCESS, RefPtr<gfxPattern>());
  }

  RefPtr<gfxPattern> gradient = CreateGradient();
  if (!gradient) {
<<<<<<< HEAD
    return MakePair(DrawResult::TEMPORARY_ERROR, RefPtr<gfxPattern>());
=======
    return nullptr;
>>>>>>> a17af05f
  }

  uint16_t aSpread = GetSpreadMethod();
  if (aSpread == SVG_SPREADMETHOD_PAD)
    gradient->SetExtend(ExtendMode::CLAMP);
  else if (aSpread == SVG_SPREADMETHOD_REFLECT)
    gradient->SetExtend(ExtendMode::REFLECT);
  else if (aSpread == SVG_SPREADMETHOD_REPEAT)
    gradient->SetExtend(ExtendMode::REPEAT);

  gradient->SetMatrix(patternMatrix);

  // setup stops
  float lastOffset = 0.0f;

  for (uint32_t i = 0; i < nStops; i++) {
    float offset, stopOpacity;
    nscolor stopColor;

    GetStopInformation(stopFrames[i], &offset, &stopColor, &stopOpacity);

    if (offset < lastOffset)
      offset = lastOffset;
    else
      lastOffset = offset;

    Color stopColor2 = Color::FromABGR(stopColor);
    stopColor2.a *= stopOpacity * aGraphicOpacity;
    gradient->AddColorStop(offset, stopColor2);
  }

  return MakePair(DrawResult::SUCCESS, Move(gradient));
}

// Private (helper) methods

nsSVGGradientFrame *
nsSVGGradientFrame::GetReferencedGradient()
{
  if (mNoHRefURI)
    return nullptr;

  nsSVGPaintingProperty *property =
    GetProperty(nsSVGEffects::HrefAsPaintingProperty());

  if (!property) {
    // Fetch our gradient element's href or xlink:href attribute
    dom::SVGGradientElement* grad =
      static_cast<dom::SVGGradientElement*>(GetContent());
    nsAutoString href;
    if (grad->mStringAttributes[dom::SVGGradientElement::HREF]
          .IsExplicitlySet()) {
      grad->mStringAttributes[dom::SVGGradientElement::HREF]
        .GetAnimValue(href, grad);
    } else {
      grad->mStringAttributes[dom::SVGGradientElement::XLINK_HREF]
        .GetAnimValue(href, grad);
    }

    if (href.IsEmpty()) {
      mNoHRefURI = true;
      return nullptr; // no URL
    }

    // Convert href to an nsIURI
    nsCOMPtr<nsIURI> targetURI;
    nsCOMPtr<nsIURI> base = mContent->GetBaseURI();
    nsContentUtils::NewURIWithDocumentCharset(getter_AddRefs(targetURI), href,
                                              mContent->GetUncomposedDoc(), base);

    property =
      nsSVGEffects::GetPaintingProperty(targetURI, this,
                                        nsSVGEffects::HrefAsPaintingProperty());
    if (!property)
      return nullptr;
  }

  nsIFrame *result = property->GetReferencedFrame();
  if (!result)
    return nullptr;

  LayoutFrameType frameType = result->Type();
  if (frameType != LayoutFrameType::SVGLinearGradient &&
      frameType != LayoutFrameType::SVGRadialGradient)
    return nullptr;

  return static_cast<nsSVGGradientFrame*>(result);
}

void
nsSVGGradientFrame::GetStopFrames(nsTArray<nsIFrame*>* aStopFrames)
{
  nsIFrame *stopFrame = nullptr;
  for (stopFrame = mFrames.FirstChild(); stopFrame;
       stopFrame = stopFrame->GetNextSibling()) {
    if (stopFrame->IsSVGStopFrame()) {
      aStopFrames->AppendElement(stopFrame);
    }
  }
  if (aStopFrames->Length() > 0) {
    return;
  }

  // Our gradient element doesn't have stops - try to "inherit" them

  // Before we recurse, make sure we'll break reference loops and over long
  // reference chains:
  static int16_t sRefChainLengthCounter = AutoReferenceChainGuard::noChain;
  AutoReferenceChainGuard refChainGuard(this, &mLoopFlag,
                                        &sRefChainLengthCounter);
  if (MOZ_UNLIKELY(!refChainGuard.Reference())) {
    // Break reference chain
    return;
  }

  nsSVGGradientFrame* next = GetReferencedGradient();
  if (next) {
    next->GetStopFrames(aStopFrames);
  }
}

// -------------------------------------------------------------------------
// Linear Gradients
// -------------------------------------------------------------------------

#ifdef DEBUG
void
nsSVGLinearGradientFrame::Init(nsIContent*       aContent,
                               nsContainerFrame* aParent,
                               nsIFrame*         aPrevInFlow)
{
  NS_ASSERTION(aContent->IsSVGElement(nsGkAtoms::linearGradient),
               "Content is not an SVG linearGradient");

  nsSVGGradientFrame::Init(aContent, aParent, aPrevInFlow);
}
#endif /* DEBUG */

nsresult
nsSVGLinearGradientFrame::AttributeChanged(int32_t         aNameSpaceID,
                                           nsIAtom*        aAttribute,
                                           int32_t         aModType)
{
  if (aNameSpaceID == kNameSpaceID_None &&
      (aAttribute == nsGkAtoms::x1 ||
       aAttribute == nsGkAtoms::y1 ||
       aAttribute == nsGkAtoms::x2 ||
       aAttribute == nsGkAtoms::y2)) {
    nsSVGEffects::InvalidateDirectRenderingObservers(this);
  }

  return nsSVGGradientFrame::AttributeChanged(aNameSpaceID,
                                              aAttribute, aModType);
}

//----------------------------------------------------------------------

float
nsSVGLinearGradientFrame::GetLengthValue(uint32_t aIndex)
{
  dom::SVGLinearGradientElement* lengthElement =
    GetLinearGradientWithLength(aIndex,
      static_cast<dom::SVGLinearGradientElement*>(GetContent()));
  // We passed in mContent as a fallback, so, assuming mContent is non-null, the
  // return value should also be non-null.
  MOZ_ASSERT(lengthElement,
    "Got unexpected null element from GetLinearGradientWithLength");
  const nsSVGLength2 &length = lengthElement->mLengthAttributes[aIndex];

  // Object bounding box units are handled by setting the appropriate
  // transform in GetGradientTransform, but we need to handle user
  // space units as part of the individual Get* routines.  Fixes 323669.

  uint16_t gradientUnits = GetGradientUnits();
  if (gradientUnits == SVG_UNIT_TYPE_USERSPACEONUSE) {
    return nsSVGUtils::UserSpace(mSource, &length);
  }

  NS_ASSERTION(
    gradientUnits == SVG_UNIT_TYPE_OBJECTBOUNDINGBOX,
    "Unknown gradientUnits type");

  return length.GetAnimValue(static_cast<SVGViewportElement*>(nullptr));
}

dom::SVGLinearGradientElement*
nsSVGLinearGradientFrame::GetLinearGradientWithLength(uint32_t aIndex,
  dom::SVGLinearGradientElement* aDefault)
{
  dom::SVGLinearGradientElement* thisElement =
    static_cast<dom::SVGLinearGradientElement*>(GetContent());
  const nsSVGLength2 &length = thisElement->mLengthAttributes[aIndex];

  if (length.IsExplicitlySet()) {
    return thisElement;
  }

  return nsSVGGradientFrame::GetLinearGradientWithLength(aIndex, aDefault);
}

bool
nsSVGLinearGradientFrame::GradientVectorLengthIsZero()
{
  return GetLengthValue(dom::SVGLinearGradientElement::ATTR_X1) ==
         GetLengthValue(dom::SVGLinearGradientElement::ATTR_X2) &&
         GetLengthValue(dom::SVGLinearGradientElement::ATTR_Y1) ==
         GetLengthValue(dom::SVGLinearGradientElement::ATTR_Y2);
}

already_AddRefed<gfxPattern>
nsSVGLinearGradientFrame::CreateGradient()
{
  float x1, y1, x2, y2;

  x1 = GetLengthValue(dom::SVGLinearGradientElement::ATTR_X1);
  y1 = GetLengthValue(dom::SVGLinearGradientElement::ATTR_Y1);
  x2 = GetLengthValue(dom::SVGLinearGradientElement::ATTR_X2);
  y2 = GetLengthValue(dom::SVGLinearGradientElement::ATTR_Y2);

  RefPtr<gfxPattern> pattern = new gfxPattern(x1, y1, x2, y2);
  return pattern.forget();
}

// -------------------------------------------------------------------------
// Radial Gradients
// -------------------------------------------------------------------------

#ifdef DEBUG
void
nsSVGRadialGradientFrame::Init(nsIContent*       aContent,
                               nsContainerFrame* aParent,
                               nsIFrame*         aPrevInFlow)
{
  NS_ASSERTION(aContent->IsSVGElement(nsGkAtoms::radialGradient),
               "Content is not an SVG radialGradient");

  nsSVGGradientFrame::Init(aContent, aParent, aPrevInFlow);
}
#endif /* DEBUG */

nsresult
nsSVGRadialGradientFrame::AttributeChanged(int32_t         aNameSpaceID,
                                           nsIAtom*        aAttribute,
                                           int32_t         aModType)
{
  if (aNameSpaceID == kNameSpaceID_None &&
      (aAttribute == nsGkAtoms::r ||
       aAttribute == nsGkAtoms::cx ||
       aAttribute == nsGkAtoms::cy ||
       aAttribute == nsGkAtoms::fx ||
       aAttribute == nsGkAtoms::fy)) {
    nsSVGEffects::InvalidateDirectRenderingObservers(this);
  }

  return nsSVGGradientFrame::AttributeChanged(aNameSpaceID,
                                              aAttribute, aModType);
}

//----------------------------------------------------------------------

float
nsSVGRadialGradientFrame::GetLengthValue(uint32_t aIndex)
{
  dom::SVGRadialGradientElement* lengthElement =
    GetRadialGradientWithLength(aIndex,
      static_cast<dom::SVGRadialGradientElement*>(GetContent()));
  // We passed in mContent as a fallback, so, assuming mContent is non-null,
  // the return value should also be non-null.
  MOZ_ASSERT(lengthElement,
    "Got unexpected null element from GetRadialGradientWithLength");
  return GetLengthValueFromElement(aIndex, *lengthElement);
}

float
nsSVGRadialGradientFrame::GetLengthValue(uint32_t aIndex, float aDefaultValue)
{
  dom::SVGRadialGradientElement* lengthElement =
    GetRadialGradientWithLength(aIndex, nullptr);

  return lengthElement ? GetLengthValueFromElement(aIndex, *lengthElement)
                       : aDefaultValue;
}

float
nsSVGRadialGradientFrame::GetLengthValueFromElement(uint32_t aIndex,
  dom::SVGRadialGradientElement& aElement)
{
  const nsSVGLength2 &length = aElement.mLengthAttributes[aIndex];

  // Object bounding box units are handled by setting the appropriate
  // transform in GetGradientTransform, but we need to handle user
  // space units as part of the individual Get* routines.  Fixes 323669.

  uint16_t gradientUnits = GetGradientUnits();
  if (gradientUnits == SVG_UNIT_TYPE_USERSPACEONUSE) {
    return nsSVGUtils::UserSpace(mSource, &length);
  }

  NS_ASSERTION(
    gradientUnits == SVG_UNIT_TYPE_OBJECTBOUNDINGBOX,
    "Unknown gradientUnits type");

  return length.GetAnimValue(static_cast<SVGViewportElement*>(nullptr));
}

dom::SVGRadialGradientElement*
nsSVGRadialGradientFrame::GetRadialGradientWithLength(uint32_t aIndex,
  dom::SVGRadialGradientElement* aDefault)
{
  dom::SVGRadialGradientElement* thisElement =
    static_cast<dom::SVGRadialGradientElement*>(GetContent());
  const nsSVGLength2 &length = thisElement->mLengthAttributes[aIndex];

  if (length.IsExplicitlySet()) {
    return thisElement;
  }

  return nsSVGGradientFrame::GetRadialGradientWithLength(aIndex, aDefault);
}

bool
nsSVGRadialGradientFrame::GradientVectorLengthIsZero()
{
  return GetLengthValue(dom::SVGRadialGradientElement::ATTR_R) == 0;
}

already_AddRefed<gfxPattern>
nsSVGRadialGradientFrame::CreateGradient()
{
  float cx, cy, r, fx, fy, fr;

  cx = GetLengthValue(dom::SVGRadialGradientElement::ATTR_CX);
  cy = GetLengthValue(dom::SVGRadialGradientElement::ATTR_CY);
  r  = GetLengthValue(dom::SVGRadialGradientElement::ATTR_R);
  // If fx or fy are not set, use cx/cy instead
  fx = GetLengthValue(dom::SVGRadialGradientElement::ATTR_FX, cx);
  fy = GetLengthValue(dom::SVGRadialGradientElement::ATTR_FY, cy);
  fr = GetLengthValue(dom::SVGRadialGradientElement::ATTR_FR);

  if (fx != cx || fy != cy) {
    // The focal point (fFx and fFy) must be clamped to be *inside* - not on -
    // the circumference of the gradient or we'll get rendering anomalies. We
    // calculate the distance from the focal point to the gradient center and
    // make sure it is *less* than the gradient radius.
    // 1/128 is the limit of the fractional part of cairo's 24.8 fixed point
    // representation divided by 2 to ensure that we get different cairo
    // fractions
    double dMax = std::max(0.0, r - 1.0/128);
    float dx = fx - cx;
    float dy = fy - cy;
    double d = sqrt((dx * dx) + (dy * dy));
    if (d > dMax) {
      double angle = atan2(dy, dx);
      fx = (float)(dMax * cos(angle)) + cx;
      fy = (float)(dMax * sin(angle)) + cy;
    }
  }

  RefPtr<gfxPattern> pattern = new gfxPattern(fx, fy, fr, cx, cy, r);
  return pattern.forget();
}

// -------------------------------------------------------------------------
// Public functions
// -------------------------------------------------------------------------

nsIFrame*
NS_NewSVGLinearGradientFrame(nsIPresShell*   aPresShell,
                             nsStyleContext* aContext)
{
  return new (aPresShell) nsSVGLinearGradientFrame(aContext);
}

NS_IMPL_FRAMEARENA_HELPERS(nsSVGLinearGradientFrame)

nsIFrame*
NS_NewSVGRadialGradientFrame(nsIPresShell*   aPresShell,
                             nsStyleContext* aContext)
{
  return new (aPresShell) nsSVGRadialGradientFrame(aContext);
}

NS_IMPL_FRAMEARENA_HELPERS(nsSVGRadialGradientFrame)<|MERGE_RESOLUTION|>--- conflicted
+++ resolved
@@ -225,19 +225,14 @@
   *aStopOpacity = aStopFrame->StyleSVGReset()->mStopOpacity;
 }
 
-mozilla::Pair<DrawResult, RefPtr<gfxPattern>>
+already_AddRefed<gfxPattern>
 nsSVGGradientFrame::GetPaintServerPattern(nsIFrame* aSource,
                                           const DrawTarget* aDrawTarget,
                                           const gfxMatrix& aContextMatrix,
                                           nsStyleSVGPaint nsStyleSVG::*aFillOrStroke,
                                           float aGraphicOpacity,
-<<<<<<< HEAD
-                                          const gfxRect* aOverrideBounds,
-                                          uint32_t aFlags)
-=======
                                           imgDrawingParams& aImgParams,
                                           const gfxRect* aOverrideBounds)
->>>>>>> a17af05f
 {
   uint16_t gradientUnits = GetGradientUnits();
   MOZ_ASSERT(gradientUnits == SVG_UNIT_TYPE_OBJECTBOUNDINGBOX ||
@@ -259,11 +254,7 @@
   // the corresponding fill or stroke had "none" specified.
   if (nStops == 0) {
     RefPtr<gfxPattern> pattern = new gfxPattern(Color());
-<<<<<<< HEAD
-    return MakePair(DrawResult::SUCCESS, Move(pattern));
-=======
     return do_AddRef(new gfxPattern(Color()));
->>>>>>> a17af05f
   }
 
   if (nStops == 1 || GradientVectorLengthIsZero()) {
@@ -274,12 +265,7 @@
 
     Color stopColor2 = Color::FromABGR(stopColor);
     stopColor2.a *= stopOpacity * aGraphicOpacity;
-<<<<<<< HEAD
-    RefPtr<gfxPattern> pattern = new gfxPattern(stopColor2);
-    return MakePair(DrawResult::SUCCESS, Move(pattern));
-=======
     return do_AddRef(new gfxPattern(stopColor2));
->>>>>>> a17af05f
   }
 
   // Get the transform list (if there is one). We do this after the returns
@@ -288,7 +274,7 @@
   gfxMatrix patternMatrix = GetGradientTransform(aSource, aOverrideBounds);
 
   if (patternMatrix.IsSingular()) {
-    return MakePair(DrawResult::SUCCESS, RefPtr<gfxPattern>());
+    return nullptr;
   }
 
   // revert any vector effect transform so that the gradient appears unchanged
@@ -300,16 +286,12 @@
   }
 
   if (!patternMatrix.Invert()) {
-    return MakePair(DrawResult::SUCCESS, RefPtr<gfxPattern>());
+    return nullptr;
   }
 
   RefPtr<gfxPattern> gradient = CreateGradient();
   if (!gradient) {
-<<<<<<< HEAD
-    return MakePair(DrawResult::TEMPORARY_ERROR, RefPtr<gfxPattern>());
-=======
     return nullptr;
->>>>>>> a17af05f
   }
 
   uint16_t aSpread = GetSpreadMethod();
@@ -341,7 +323,7 @@
     gradient->AddColorStop(offset, stopColor2);
   }
 
-  return MakePair(DrawResult::SUCCESS, Move(gradient));
+  return gradient.forget();
 }
 
 // Private (helper) methods
