/* -*- Mode: C++; tab-width: 2; indent-tabs-mode: nil; c-basic-offset: 2 -*- */
/* This Source Code Form is subject to the terms of the Mozilla Public
 * License, v. 2.0. If a copy of the MPL was not distributed with this
 * file, You can obtain one at http://mozilla.org/MPL/2.0/. */

#ifndef __NS_SVGMASKFRAME_H__
#define __NS_SVGMASKFRAME_H__

#include "mozilla/Attributes.h"
#include "mozilla/gfx/2D.h"
#include "mozilla/RefPtr.h"
#include "mozilla/Pair.h"
#include "gfxPattern.h"
#include "gfxMatrix.h"
#include "nsSVGContainerFrame.h"
#include "nsSVGUtils.h"

class gfxContext;

class nsSVGMaskFrame final : public nsSVGContainerFrame
{
  friend nsIFrame*
  NS_NewSVGMaskFrame(nsIPresShell* aPresShell, nsStyleContext* aContext);

  typedef mozilla::gfx::Matrix Matrix;
  typedef mozilla::gfx::SourceSurface SourceSurface;
<<<<<<< HEAD
  typedef mozilla::image::DrawResult DrawResult;
=======
  typedef mozilla::image::imgDrawingParams imgDrawingParams;
>>>>>>> a17af05f

protected:
  explicit nsSVGMaskFrame(nsStyleContext* aContext)
    : nsSVGContainerFrame(aContext, kClassID)
    , mInUse(false)
  {
    AddStateBits(NS_FRAME_IS_NONDISPLAY);
  }

public:
  NS_DECL_FRAMEARENA_HELPERS(nsSVGMaskFrame)

  struct MaskParams {
    gfxContext* ctx;
    nsIFrame* maskedFrame;
    const gfxMatrix& toUserSpace;
    float opacity;
    Matrix* maskTransform;
    uint8_t maskMode;
    imgDrawingParams& imgParams;

    explicit MaskParams(gfxContext* aCtx, nsIFrame* aMaskedFrame,
                        const gfxMatrix& aToUserSpace, float aOpacity,
                        Matrix* aMaskTransform, uint8_t aMaskMode,
                        imgDrawingParams& aImgParams)
    : ctx(aCtx), maskedFrame(aMaskedFrame), toUserSpace(aToUserSpace),
      opacity(aOpacity), maskTransform(aMaskTransform), maskMode(aMaskMode),
      imgParams(aImgParams)
    { }
  };

  struct MaskParams {
    gfxContext* ctx;
    nsIFrame* maskedFrame;
    const gfxMatrix& toUserSpace;
    float opacity;
    Matrix* maskTransform;
    uint8_t maskMode;
    uint32_t flags;  // Image flags of the imgIContainer::FLAG_* variety.

    explicit MaskParams(gfxContext* aCtx, nsIFrame* aMaskedFrame,
                        const gfxMatrix& aToUserSpace, float aOpacity,
                        Matrix* aMaskTransform, uint8_t aMaskMode,
                        uint32_t aFlags)
    : ctx(aCtx), maskedFrame(aMaskedFrame), toUserSpace(aToUserSpace),
      opacity(aOpacity), maskTransform(aMaskTransform), maskMode(aMaskMode),
      flags(aFlags)
    { }
  };

  // nsSVGMaskFrame method:
<<<<<<< HEAD
  mozilla::Pair<DrawResult, RefPtr<SourceSurface>>
=======

  /**
   * Generate a mask surface for the target frame.
   *
   * The return surface can be null, it's the caller's responsibility to
   * null-check before dereferencing.
   */
  already_AddRefed<SourceSurface>
>>>>>>> a17af05f
  GetMaskForMaskedFrame(MaskParams& aParams);

  gfxRect
  GetMaskArea(nsIFrame* aMaskedFrame);

  virtual nsresult AttributeChanged(int32_t         aNameSpaceID,
                                    nsIAtom*        aAttribute,
                                    int32_t         aModType) override;

#ifdef DEBUG
  virtual void Init(nsIContent*       aContent,
                    nsContainerFrame* aParent,
                    nsIFrame*         aPrevInFlow) override;
#endif

  virtual void BuildDisplayList(nsDisplayListBuilder*   aBuilder,
                                const nsDisplayListSet& aLists) override {}

#ifdef DEBUG_FRAME_DUMP
  virtual nsresult GetFrameName(nsAString& aResult) const override
  {
    return MakeFrameName(NS_LITERAL_STRING("SVGMask"), aResult);
  }
#endif

private:
  /**
   * If the mask element transforms its children due to
   * maskContentUnits="objectBoundingBox" being set on it, this function
   * returns the resulting transform.
   */
  gfxMatrix GetMaskTransform(nsIFrame* aMaskedFrame);

  gfxMatrix mMatrixForChildren;
  // recursion prevention flag
  bool mInUse;

  // nsSVGContainerFrame methods:
  virtual gfxMatrix GetCanvasTM() override;
};

#endif<|MERGE_RESOLUTION|>--- conflicted
+++ resolved
@@ -9,7 +9,6 @@
 #include "mozilla/Attributes.h"
 #include "mozilla/gfx/2D.h"
 #include "mozilla/RefPtr.h"
-#include "mozilla/Pair.h"
 #include "gfxPattern.h"
 #include "gfxMatrix.h"
 #include "nsSVGContainerFrame.h"
@@ -24,11 +23,7 @@
 
   typedef mozilla::gfx::Matrix Matrix;
   typedef mozilla::gfx::SourceSurface SourceSurface;
-<<<<<<< HEAD
-  typedef mozilla::image::DrawResult DrawResult;
-=======
   typedef mozilla::image::imgDrawingParams imgDrawingParams;
->>>>>>> a17af05f
 
 protected:
   explicit nsSVGMaskFrame(nsStyleContext* aContext)
@@ -60,29 +55,7 @@
     { }
   };
 
-  struct MaskParams {
-    gfxContext* ctx;
-    nsIFrame* maskedFrame;
-    const gfxMatrix& toUserSpace;
-    float opacity;
-    Matrix* maskTransform;
-    uint8_t maskMode;
-    uint32_t flags;  // Image flags of the imgIContainer::FLAG_* variety.
-
-    explicit MaskParams(gfxContext* aCtx, nsIFrame* aMaskedFrame,
-                        const gfxMatrix& aToUserSpace, float aOpacity,
-                        Matrix* aMaskTransform, uint8_t aMaskMode,
-                        uint32_t aFlags)
-    : ctx(aCtx), maskedFrame(aMaskedFrame), toUserSpace(aToUserSpace),
-      opacity(aOpacity), maskTransform(aMaskTransform), maskMode(aMaskMode),
-      flags(aFlags)
-    { }
-  };
-
   // nsSVGMaskFrame method:
-<<<<<<< HEAD
-  mozilla::Pair<DrawResult, RefPtr<SourceSurface>>
-=======
 
   /**
    * Generate a mask surface for the target frame.
@@ -91,7 +64,6 @@
    * null-check before dereferencing.
    */
   already_AddRefed<SourceSurface>
->>>>>>> a17af05f
   GetMaskForMaskedFrame(MaskParams& aParams);
 
   gfxRect
