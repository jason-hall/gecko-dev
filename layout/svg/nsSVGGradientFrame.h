/* -*- Mode: C++; tab-width: 2; indent-tabs-mode: nil; c-basic-offset: 2 -*- */
/* This Source Code Form is subject to the terms of the Mozilla Public
 * License, v. 2.0. If a copy of the MPL was not distributed with this
 * file, You can obtain one at http://mozilla.org/MPL/2.0/. */

#ifndef __NS_SVGGRADIENTFRAME_H__
#define __NS_SVGGRADIENTFRAME_H__

#include "mozilla/Attributes.h"
#include "gfxMatrix.h"
#include "gfxRect.h"
#include "nsCOMPtr.h"
#include "nsFrame.h"
#include "nsLiteralString.h"
#include "nsSVGPaintServerFrame.h"

class gfxPattern;
class nsIAtom;
class nsIContent;
class nsIFrame;
class nsIPresShell;
class nsStyleContext;

namespace mozilla {
class nsSVGAnimatedTransformList;

namespace dom {
class SVGLinearGradientElement;
class SVGRadialGradientElement;
} // namespace dom
} // namespace mozilla

/**
 * Gradients can refer to other gradients. We create an nsSVGPaintingProperty
 * with property type nsGkAtoms::href to track the referenced gradient.
 */
class nsSVGGradientFrame : public nsSVGPaintServerFrame
{
  typedef mozilla::gfx::ExtendMode ExtendMode;

protected:
  nsSVGGradientFrame(nsStyleContext* aContext, ClassID aID);

public:
  NS_DECL_ABSTRACT_FRAME(nsSVGGradientFrame)

  // nsSVGPaintServerFrame methods:
<<<<<<< HEAD
  virtual mozilla::Pair<DrawResult, RefPtr<gfxPattern>>
    GetPaintServerPattern(nsIFrame* aSource,
                          const DrawTarget* aDrawTarget,
                          const gfxMatrix& aContextMatrix,
                          nsStyleSVGPaint nsStyleSVG::*aFillOrStroke,
                          float aGraphicOpacity,
                          const gfxRect* aOverrideBounds,
                          uint32_t aFlags) override;
=======
  virtual already_AddRefed<gfxPattern>
    GetPaintServerPattern(nsIFrame *aSource,
                          const DrawTarget* aDrawTarget,
                          const gfxMatrix& aContextMatrix,
                          nsStyleSVGPaint nsStyleSVG::*aFillOrStroke,
                          float aOpacity,
                          imgDrawingParams& aImgParams,
                          const gfxRect* aOverrideBounds) override;
>>>>>>> a17af05f

  // nsIFrame interface:
  virtual nsresult AttributeChanged(int32_t         aNameSpaceID,
                                    nsIAtom*        aAttribute,
                                    int32_t         aModType) override;

#ifdef DEBUG_FRAME_DUMP
  virtual nsresult GetFrameName(nsAString& aResult) const override
  {
    return MakeFrameName(NS_LITERAL_STRING("SVGGradient"), aResult);
  }
#endif // DEBUG

private:

  // Parse our xlink:href and set up our nsSVGPaintingProperty if we
  // reference another gradient and we don't have a property. Return
  // the referenced gradient's frame if available, null otherwise.
  nsSVGGradientFrame* GetReferencedGradient();

  // Optionally get a stop frame (returns stop index/count)
  void GetStopFrames(nsTArray<nsIFrame*>* aStopFrames);

  const mozilla::nsSVGAnimatedTransformList* GetGradientTransformList(
    nsIContent* aDefault);
  // Will be singular for gradientUnits="objectBoundingBox" with an empty bbox.
  gfxMatrix GetGradientTransform(nsIFrame *aSource,
                                 const gfxRect *aOverrideBounds);

protected:
  virtual bool GradientVectorLengthIsZero() = 0;
  virtual already_AddRefed<gfxPattern> CreateGradient() = 0;

  // Accessors to lookup gradient attributes
  uint16_t GetEnumValue(uint32_t aIndex, nsIContent *aDefault);
  uint16_t GetEnumValue(uint32_t aIndex)
  {
    return GetEnumValue(aIndex, mContent);
  }
  uint16_t GetGradientUnits();
  uint16_t GetSpreadMethod();

  // Gradient-type-specific lookups since the length values differ between
  // linear and radial gradients
  virtual mozilla::dom::SVGLinearGradientElement * GetLinearGradientWithLength(
    uint32_t aIndex, mozilla::dom::SVGLinearGradientElement* aDefault);
  virtual mozilla::dom::SVGRadialGradientElement * GetRadialGradientWithLength(
    uint32_t aIndex, mozilla::dom::SVGRadialGradientElement* aDefault);

  // The frame our gradient is (currently) being applied to
  nsIFrame*                              mSource;

private:
  // Flag to mark this frame as "in use" during recursive calls along our
  // gradient's reference chain so we can detect reference loops. See:
  // http://www.w3.org/TR/SVG11/pservers.html#LinearGradientElementHrefAttribute
  bool                                   mLoopFlag;
  // Gradients often don't reference other gradients, so here we cache
  // the fact that that isn't happening.
  bool                                   mNoHRefURI;
};


// -------------------------------------------------------------------------
// Linear Gradients
// -------------------------------------------------------------------------

class nsSVGLinearGradientFrame : public nsSVGGradientFrame
{
  friend nsIFrame* NS_NewSVGLinearGradientFrame(nsIPresShell* aPresShell,
                                                nsStyleContext* aContext);
protected:
  explicit nsSVGLinearGradientFrame(nsStyleContext* aContext)
    : nsSVGGradientFrame(aContext, kClassID)
  {}

public:
  NS_DECL_FRAMEARENA_HELPERS(nsSVGLinearGradientFrame)

  // nsIFrame interface:
#ifdef DEBUG
  virtual void Init(nsIContent*       aContent,
                    nsContainerFrame* aParent,
                    nsIFrame*         aPrevInFlow) override;
#endif

  virtual nsresult AttributeChanged(int32_t         aNameSpaceID,
                                    nsIAtom*        aAttribute,
                                    int32_t         aModType) override;

#ifdef DEBUG_FRAME_DUMP
  virtual nsresult GetFrameName(nsAString& aResult) const override
  {
    return MakeFrameName(NS_LITERAL_STRING("SVGLinearGradient"), aResult);
  }
#endif // DEBUG

protected:
  float GetLengthValue(uint32_t aIndex);
  virtual mozilla::dom::SVGLinearGradientElement* GetLinearGradientWithLength(
    uint32_t aIndex, mozilla::dom::SVGLinearGradientElement* aDefault) override;
  virtual bool GradientVectorLengthIsZero() override;
  virtual already_AddRefed<gfxPattern> CreateGradient() override;
};

// -------------------------------------------------------------------------
// Radial Gradients
// -------------------------------------------------------------------------

class nsSVGRadialGradientFrame : public nsSVGGradientFrame
{
  friend nsIFrame* NS_NewSVGRadialGradientFrame(nsIPresShell* aPresShell,
                                                nsStyleContext* aContext);
protected:
  explicit nsSVGRadialGradientFrame(nsStyleContext* aContext)
    : nsSVGGradientFrame(aContext, kClassID)
  {}

public:
  NS_DECL_FRAMEARENA_HELPERS(nsSVGRadialGradientFrame)

  // nsIFrame interface:
#ifdef DEBUG
  virtual void Init(nsIContent*       aContent,
                    nsContainerFrame* aParent,
                    nsIFrame*         aPrevInFlow) override;
#endif

  virtual nsresult AttributeChanged(int32_t         aNameSpaceID,
                                    nsIAtom*        aAttribute,
                                    int32_t         aModType) override;

#ifdef DEBUG_FRAME_DUMP
  virtual nsresult GetFrameName(nsAString& aResult) const override
  {
    return MakeFrameName(NS_LITERAL_STRING("SVGRadialGradient"), aResult);
  }
#endif // DEBUG

protected:
  float GetLengthValue(uint32_t aIndex);
  float GetLengthValue(uint32_t aIndex, float aDefaultValue);
  float GetLengthValueFromElement(uint32_t aIndex,
                                  mozilla::dom::SVGRadialGradientElement& aElement);
  virtual mozilla::dom::SVGRadialGradientElement* GetRadialGradientWithLength(
    uint32_t aIndex, mozilla::dom::SVGRadialGradientElement* aDefault) override;
  virtual bool GradientVectorLengthIsZero() override;
  virtual already_AddRefed<gfxPattern> CreateGradient() override;
};

#endif // __NS_SVGGRADIENTFRAME_H__
<|MERGE_RESOLUTION|>--- conflicted
+++ resolved
@@ -45,16 +45,6 @@
   NS_DECL_ABSTRACT_FRAME(nsSVGGradientFrame)
 
   // nsSVGPaintServerFrame methods:
-<<<<<<< HEAD
-  virtual mozilla::Pair<DrawResult, RefPtr<gfxPattern>>
-    GetPaintServerPattern(nsIFrame* aSource,
-                          const DrawTarget* aDrawTarget,
-                          const gfxMatrix& aContextMatrix,
-                          nsStyleSVGPaint nsStyleSVG::*aFillOrStroke,
-                          float aGraphicOpacity,
-                          const gfxRect* aOverrideBounds,
-                          uint32_t aFlags) override;
-=======
   virtual already_AddRefed<gfxPattern>
     GetPaintServerPattern(nsIFrame *aSource,
                           const DrawTarget* aDrawTarget,
@@ -63,7 +53,6 @@
                           float aOpacity,
                           imgDrawingParams& aImgParams,
                           const gfxRect* aOverrideBounds) override;
->>>>>>> a17af05f
 
   // nsIFrame interface:
   virtual nsresult AttributeChanged(int32_t         aNameSpaceID,
