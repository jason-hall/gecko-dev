/* -*- Mode: C++; tab-width: 2; indent-tabs-mode: nil; c-basic-offset: 2 -*- */
/* This Source Code Form is subject to the terms of the Mozilla Public
 * License, v. 2.0. If a copy of the MPL was not distributed with this
 * file, You can obtain one at http://mozilla.org/MPL/2.0/. */

#ifndef MOZILLA_SVGTEXTFRAME_H
#define MOZILLA_SVGTEXTFRAME_H

#include "mozilla/Attributes.h"
#include "mozilla/RefPtr.h"
#include "mozilla/gfx/2D.h"
#include "gfxMatrix.h"
#include "gfxRect.h"
#include "gfxTextRun.h"
#include "nsAutoPtr.h"
#include "nsIContent.h" // for GetContent
#include "nsStubMutationObserver.h"
#include "nsSVGContainerFrame.h"

class gfxContext;
class nsDisplaySVGText;
class SVGTextFrame;
class nsTextFrame;

namespace mozilla {

class CharIterator;
class nsISVGPoint;
class TextFrameIterator;
class TextNodeCorrespondenceRecorder;
struct TextRenderedRun;
class TextRenderedRunIterator;

namespace dom {
class SVGIRect;
class SVGPathElement;
} // namespace dom

/**
 * Information about the positioning for a single character in an SVG <text>
 * element.
 *
 * During SVG text layout, we use infinity values to represent positions and
 * rotations that are not explicitly specified with x/y/rotate attributes.
 */
struct CharPosition
{
  CharPosition()
    : mAngle(0),
      mHidden(false),
      mUnaddressable(false),
      mClusterOrLigatureGroupMiddle(false),
      mRunBoundary(false),
      mStartOfChunk(false)
  {
  }

  CharPosition(gfxPoint aPosition, double aAngle)
    : mPosition(aPosition),
      mAngle(aAngle),
      mHidden(false),
      mUnaddressable(false),
      mClusterOrLigatureGroupMiddle(false),
      mRunBoundary(false),
      mStartOfChunk(false)
  {
  }

  static CharPosition Unspecified(bool aUnaddressable)
  {
    CharPosition cp(UnspecifiedPoint(), UnspecifiedAngle());
    cp.mUnaddressable = aUnaddressable;
    return cp;
  }

  bool IsAngleSpecified() const
  {
    return mAngle != UnspecifiedAngle();
  }

  bool IsXSpecified() const
  {
    return mPosition.x != UnspecifiedCoord();
  }

  bool IsYSpecified() const
  {
    return mPosition.y != UnspecifiedCoord();
  }

  gfxPoint mPosition;
  double mAngle;

  // not displayed due to falling off the end of a <textPath>
  bool mHidden;

  // skipped in positioning attributes due to being collapsed-away white space
  bool mUnaddressable;

  // a preceding character is what positioning attributes address
  bool mClusterOrLigatureGroupMiddle;

  // rendering is split here since an explicit position or rotation was given
  bool mRunBoundary;

  // an anchored chunk begins here
  bool mStartOfChunk;

private:
  static gfxFloat UnspecifiedCoord()
  {
    return std::numeric_limits<gfxFloat>::infinity();
  }

  static double UnspecifiedAngle()
  {
    return std::numeric_limits<double>::infinity();
  }

  static gfxPoint UnspecifiedPoint()
  {
    return gfxPoint(UnspecifiedCoord(), UnspecifiedCoord());
  }
};

/**
 * A runnable to mark glyph positions as needing to be recomputed
 * and to invalid the bounds of the SVGTextFrame frame.
 */
class GlyphMetricsUpdater : public Runnable {
public:
  NS_DECL_NSIRUNNABLE
  explicit GlyphMetricsUpdater(SVGTextFrame* aFrame)
    : Runnable("GlyphMetricsUpdater")
    , mFrame(aFrame)
  {
  }
  static void Run(SVGTextFrame* aFrame);
  void Revoke() { mFrame = nullptr; }
private:
  SVGTextFrame* mFrame;
};

} // namespace mozilla

/**
 * Frame class for SVG <text> elements.
 *
 * An SVGTextFrame manages SVG text layout, painting and interaction for
 * all descendent text content elements.  The frame tree will look like this:
 *
 *   SVGTextFrame                     -- for <text>
 *     <anonymous block frame>
 *       ns{Block,Inline,Text}Frames  -- for text nodes, <tspan>s, <a>s, etc.
 *
 * SVG text layout is done by:
 *
 *   1. Reflowing the anonymous block frame.
 *   2. Inspecting the (app unit) positions of the glyph for each character in
 *      the nsTextFrames underneath the anonymous block frame.
 *   3. Determining the (user unit) positions for each character in the <text>
 *      using the x/y/dx/dy/rotate attributes on all the text content elements,
 *      and using the step 2 results to fill in any gaps.
 *   4. Applying any other SVG specific text layout (anchoring and text paths)
 *      to the positions computed in step 3.
 *
 * Rendering of the text is done by splitting up each nsTextFrame into ranges
 * that can be contiguously painted.  (For example <text x="10 20">abcd</text>
 * would have two contiguous ranges: one for the "a" and one for the "bcd".)
 * Each range is called a "text rendered run", represented by a TextRenderedRun
 * object.  The TextRenderedRunIterator class performs that splitting and
 * returns a TextRenderedRun for each bit of text to be painted separately.
 *
 * Each rendered run is painted by calling nsTextFrame::PaintText.  If the text
 * formatting is simple enough (solid fill, no stroking, etc.), PaintText will
 * itself do the painting.  Otherwise, a DrawPathCallback is passed to
 * PaintText so that we can fill the text geometry with SVG paint servers.
 */
class SVGTextFrame final : public nsSVGDisplayContainerFrame
{
  friend nsIFrame*
  NS_NewSVGTextFrame(nsIPresShell* aPresShell, nsStyleContext* aContext);

  friend class mozilla::CharIterator;
  friend class mozilla::GlyphMetricsUpdater;
  friend class mozilla::TextFrameIterator;
  friend class mozilla::TextNodeCorrespondenceRecorder;
  friend struct mozilla::TextRenderedRun;
  friend class mozilla::TextRenderedRunIterator;
  friend class MutationObserver;
  friend class nsDisplaySVGText;

  typedef gfxTextRun::Range Range;
  typedef mozilla::gfx::DrawTarget DrawTarget;
  typedef mozilla::gfx::Path Path;
  typedef mozilla::gfx::Point Point;

protected:
  explicit SVGTextFrame(nsStyleContext* aContext)
<<<<<<< HEAD
    : nsSVGDisplayContainerFrame(aContext)
=======
    : nsSVGDisplayContainerFrame(aContext, kClassID)
>>>>>>> a17af05f
    , mTrailingUndisplayedCharacters(0)
    , mFontSizeScaleFactor(1.0f)
    , mLastContextScale(1.0f)
    , mLengthAdjustScaleFactor(1.0f)
  {
    AddStateBits(NS_STATE_SVG_POSITIONING_DIRTY);
  }

  ~SVGTextFrame() {}

public:
  NS_DECL_QUERYFRAME
  NS_DECL_FRAMEARENA_HELPERS(SVGTextFrame)

  // nsIFrame:
  virtual void Init(nsIContent*       aContent,
                    nsContainerFrame* aParent,
                    nsIFrame*         aPrevInFlow) override;

  virtual nsresult AttributeChanged(int32_t aNamespaceID,
                                    nsIAtom* aAttribute,
                                    int32_t aModType) override;

  virtual nsContainerFrame* GetContentInsertionFrame() override
  {
    return PrincipalChildList().FirstChild()->GetContentInsertionFrame();
  }

  virtual void BuildDisplayList(nsDisplayListBuilder*   aBuilder,
                                const nsDisplayListSet& aLists) override;

#ifdef DEBUG_FRAME_DUMP
  virtual nsresult GetFrameName(nsAString& aResult) const override
  {
    return MakeFrameName(NS_LITERAL_STRING("SVGText"), aResult);
  }
#endif

  virtual void DidSetStyleContext(nsStyleContext* aOldStyleContext) override;

  /**
   * Finds the nsTextFrame for the closest rendered run to the specified point.
   */
  virtual void FindCloserFrameForSelection(nsPoint aPoint,
                                          FrameWithDistance* aCurrentBestFrame) override;



  // nsSVGDisplayableFrame interface:
  virtual void NotifySVGChanged(uint32_t aFlags) override;
<<<<<<< HEAD
  virtual DrawResult PaintSVG(gfxContext& aContext,
                              const gfxMatrix& aTransform,
                              const nsIntRect* aDirtyRect = nullptr,
                              uint32_t aFlags = 0) override;
=======
  virtual void PaintSVG(gfxContext& aContext,
                        const gfxMatrix& aTransform,
                        imgDrawingParams& aImgParams,
                        const nsIntRect* aDirtyRect = nullptr) override;
>>>>>>> a17af05f
  virtual nsIFrame* GetFrameForPoint(const gfxPoint& aPoint) override;
  virtual void ReflowSVG() override;
  virtual SVGBBox GetBBoxContribution(const Matrix& aToBBoxUserspace,
                                      uint32_t aFlags) override;

  // nsSVGContainerFrame methods:
  virtual gfxMatrix GetCanvasTM() override;

  // SVG DOM text methods:
  uint32_t GetNumberOfChars(nsIContent* aContent);
  float GetComputedTextLength(nsIContent* aContent);
  nsresult SelectSubString(nsIContent* aContent, uint32_t charnum, uint32_t nchars);
  nsresult GetSubStringLength(nsIContent* aContent, uint32_t charnum,
                              uint32_t nchars, float* aResult);
  int32_t GetCharNumAtPosition(nsIContent* aContent, mozilla::nsISVGPoint* point);

  nsresult GetStartPositionOfChar(nsIContent* aContent, uint32_t aCharNum,
                                  mozilla::nsISVGPoint** aResult);
  nsresult GetEndPositionOfChar(nsIContent* aContent, uint32_t aCharNum,
                                mozilla::nsISVGPoint** aResult);
  nsresult GetExtentOfChar(nsIContent* aContent, uint32_t aCharNum,
                           mozilla::dom::SVGIRect** aResult);
  nsresult GetRotationOfChar(nsIContent* aContent, uint32_t aCharNum,
                             float* aResult);

  // SVGTextFrame methods:

  /**
   * Handles a base or animated attribute value change to a descendant
   * text content element.
   */
  void HandleAttributeChangeInDescendant(mozilla::dom::Element* aElement,
                                         int32_t aNameSpaceID,
                                         nsIAtom* aAttribute);

  /**
   * Schedules mPositions to be recomputed and the covered region to be
   * updated.
   */
  void NotifyGlyphMetricsChange();

  /**
   * Calls ScheduleReflowSVGNonDisplayText if this is a non-display frame,
   * and nsSVGUtils::ScheduleReflowSVG otherwise.
   */
  void ScheduleReflowSVG();

  /**
   * Reflows the anonymous block frame of this non-display SVGTextFrame.
   *
   * When we are under nsSVGDisplayContainerFrame::ReflowSVG, we need to
   * reflow any SVGTextFrame frames in the subtree in case they are
   * being observed (by being for example in a <mask>) and the change
   * that caused the reflow would not already have caused a reflow.
   *
   * Note that displayed SVGTextFrames are reflowed as needed, when PaintSVG
   * is called or some SVG DOM method is called on the element.
   */
  void ReflowSVGNonDisplayText();

  /**
   * This is a function that behaves similarly to nsSVGUtils::ScheduleReflowSVG,
   * but which will skip over any ancestor non-display container frames on the
   * way to the nsSVGOuterSVGFrame.  It exists for the situation where a
   * non-display <text> element has changed and needs to ensure ReflowSVG will
   * be called on its closest display container frame, so that
   * nsSVGDisplayContainerFrame::ReflowSVG will call ReflowSVGNonDisplayText on
   * it.
   *
   * We have to do this in two cases: in response to a style change on a
   * non-display <text>, where aReason will be eStyleChange (the common case),
   * and also in response to glyphs changes on non-display <text> (i.e.,
   * animated SVG-in-OpenType glyphs), in which case aReason will be eResize,
   * since layout doesn't need to be recomputed.
   */
  void ScheduleReflowSVGNonDisplayText(nsIPresShell::IntrinsicDirty aReason);

  /**
   * Updates the mFontSizeScaleFactor value by looking at the range of
   * font-sizes used within the <text>.
   *
   * @return Whether mFontSizeScaleFactor changed.
   */
  bool UpdateFontSizeScaleFactor();

  double GetFontSizeScaleFactor() const;

  /**
   * Takes a point from the <text> element's user space and
   * converts it to the appropriate frame user space of aChildFrame,
   * according to which rendered run the point hits.
   */
  Point TransformFramePointToTextChild(const Point& aPoint,
                                       nsIFrame* aChildFrame);

  /**
   * Takes an app unit rectangle in the coordinate space of a given descendant
   * frame of this frame, and returns a rectangle in the <text> element's user
   * space that covers all parts of rendered runs that intersect with the
   * rectangle.
   */
  gfxRect TransformFrameRectFromTextChild(const nsRect& aRect,
                                          nsIFrame* aChildFrame);

<<<<<<< HEAD
  /**
   * Update the style of our ::-moz-svg-text anonymous box.
   */
  void DoUpdateStyleOfOwnedAnonBoxes(mozilla::ServoStyleSet& aStyleSet,
                                     nsStyleChangeList& aChangeList,
                                     nsChangeHint aHintForThisFrame) override;
=======
  // Return our ::-moz-svg-text anonymous box.
  void AppendDirectlyOwnedAnonBoxes(nsTArray<OwnedAnonBox>& aResult) override;
>>>>>>> a17af05f

private:
  /**
   * Mutation observer used to watch for text positioning attribute changes
   * on descendent text content elements (like <tspan>s).
   */
  class MutationObserver final : public nsStubMutationObserver {
  public:
    explicit MutationObserver(SVGTextFrame* aFrame)
      : mFrame(aFrame)
    {
      MOZ_ASSERT(mFrame, "MutationObserver needs a non-null frame");
      mFrame->GetContent()->AddMutationObserver(this);
    }

    // nsISupports
    NS_DECL_ISUPPORTS

    // nsIMutationObserver
    NS_DECL_NSIMUTATIONOBSERVER_CONTENTAPPENDED
    NS_DECL_NSIMUTATIONOBSERVER_CONTENTINSERTED
    NS_DECL_NSIMUTATIONOBSERVER_CONTENTREMOVED
    NS_DECL_NSIMUTATIONOBSERVER_CHARACTERDATACHANGED
    NS_DECL_NSIMUTATIONOBSERVER_ATTRIBUTECHANGED

  private:
    ~MutationObserver()
    {
      mFrame->GetContent()->RemoveMutationObserver(this);
    }

    SVGTextFrame* const mFrame;
  };

  /**
   * Reflows the anonymous block child if it is dirty or has dirty
   * children, or if the SVGTextFrame itself is dirty.
   */
  void MaybeReflowAnonymousBlockChild();

  /**
   * Performs the actual work of reflowing the anonymous block child.
   */
  void DoReflow();

  /**
   * Recomputes mPositions by calling DoGlyphPositioning if this information
   * is out of date.
   */
  void UpdateGlyphPositioning();

  /**
   * Populates mPositions with positioning information for each character
   * within the <text>.
   */
  void DoGlyphPositioning();

  /**
   * Converts the specified index into mPositions to an addressable
   * character index (as can be used with the SVG DOM text methods)
   * relative to the specified text child content element.
   *
   * @param aIndex The global character index.
   * @param aContent The descendant text child content element that
   *   the returned addressable index will be relative to; null
   *   means the same as the <text> element.
   * @return The addressable index, or -1 if the index cannot be
   *   represented as an addressable index relative to aContent.
   */
  int32_t
  ConvertTextElementCharIndexToAddressableIndex(int32_t aIndex,
                                                nsIContent* aContent);

  /**
   * Recursive helper for ResolvePositions below.
   *
   * @param aContent The current node.
   * @param aIndex (in/out) The current character index.
   * @param aInTextPath Whether we are currently under a <textPath> element.
   * @param aForceStartOfChunk (in/out) Whether the next character we find
   *   should start a new anchored chunk.
   * @param aDeltas (in/out) Receives the resolved dx/dy values for each
   *   character.
   * @return false if we discover that mPositions did not have enough
   *   elements; true otherwise.
   */
  bool ResolvePositionsForNode(nsIContent* aContent, uint32_t& aIndex,
                               bool aInTextPath, bool& aForceStartOfChunk,
                               nsTArray<gfxPoint>& aDeltas);

  /**
   * Initializes mPositions with character position information based on
   * x/y/rotate attributes, leaving unspecified values in the array if a position
   * was not given for that character.  Also fills aDeltas with values based on
   * dx/dy attributes.
   *
   * @param aDeltas (in/out) Receives the resolved dx/dy values for each
   *   character.
   * @param aRunPerGlyph Whether mPositions should record that a new run begins
   *   at each glyph.
   * @return false if we did not record any positions (due to having no
   *   displayed characters) or if we discover that mPositions did not have
   *   enough elements; true otherwise.
   */
  bool ResolvePositions(nsTArray<gfxPoint>& aDeltas, bool aRunPerGlyph);

  /**
   * Determines the position, in app units, of each character in the <text> as
   * laid out by reflow, and appends them to aPositions.  Any characters that
   * are undisplayed or trimmed away just get the last position.
   */
  void DetermineCharPositions(nsTArray<nsPoint>& aPositions);

  /**
   * Sets mStartOfChunk to true for each character in mPositions that starts a
   * line of text.
   */
  void AdjustChunksForLineBreaks();

  /**
   * Adjusts recorded character positions in mPositions to account for glyph
   * boundaries.  Four things are done:
   *
   *   1. mClusterOrLigatureGroupMiddle is set to true for all such characters.
   *
   *   2. Any run and anchored chunk boundaries that begin in the middle of a
   *      cluster/ligature group get moved to the start of the next
   *      cluster/ligature group.
   *
   *   3. The position of any character in the middle of a cluster/ligature
   *      group is updated to take into account partial ligatures and any
   *      rotation the glyph as a whole has.  (The values that come out of
   *      DetermineCharPositions which then get written into mPositions in
   *      ResolvePositions store the same position value for each part of the
   *      ligature.)
   *
   *   4. The rotation of any character in the middle of a cluster/ligature
   *      group is set to the rotation of the first character.
   */
  void AdjustPositionsForClusters();

  /**
   * Updates the character positions stored in mPositions to account for
   * text anchoring.
   */
  void DoAnchoring();

  /**
   * Updates character positions in mPositions for those characters inside a
   * <textPath>.
   */
  void DoTextPathLayout();

  /**
   * Returns whether we need to render the text using
   * nsTextFrame::DrawPathCallbacks rather than directly painting
   * the text frames.
   *
   * @param aShouldPaintSVGGlyphs (out) Whether SVG glyphs in the text
   *   should be painted.
   */
  bool ShouldRenderAsPath(nsTextFrame* aFrame, bool& aShouldPaintSVGGlyphs);

  // Methods to get information for a <textPath> frame.
  mozilla::dom::SVGPathElement*
  GetTextPathPathElement(nsIFrame* aTextPathFrame);
  already_AddRefed<Path> GetTextPath(nsIFrame* aTextPathFrame);
  gfxFloat GetOffsetScale(nsIFrame* aTextPathFrame);
  gfxFloat GetStartOffset(nsIFrame* aTextPathFrame);

  /**
   * The MutationObserver we have registered for the <text> element subtree.
   */
  RefPtr<MutationObserver> mMutationObserver;

  /**
   * Cached canvasTM value.
   */
  nsAutoPtr<gfxMatrix> mCanvasTM;

  /**
   * The number of characters in the DOM after the final nsTextFrame.  For
   * example, with
   *
   *   <text>abcd<tspan display="none">ef</tspan></text>
   *
   * mTrailingUndisplayedCharacters would be 2.
   */
  uint32_t mTrailingUndisplayedCharacters;

  /**
   * Computed position information for each DOM character within the <text>.
   */
  nsTArray<mozilla::CharPosition> mPositions;

  /**
   * mFontSizeScaleFactor is used to cause the nsTextFrames to create text
   * runs with a font size different from the actual font-size property value.
   * This is used so that, for example with:
   *
   *   <svg>
   *     <g transform="scale(2)">
   *       <text font-size="10">abc</text>
   *     </g>
   *   </svg>
   *
   * a font size of 20 would be used.  It's preferable to use a font size that
   * is identical or close to the size that the text will appear on the screen,
   * because at very small or large font sizes, text metrics will be computed
   * differently due to the limited precision that text runs have.
   *
   * mFontSizeScaleFactor is the amount the actual font-size property value
   * should be multiplied by to cause the text run font size to (a) be within a
   * "reasonable" range, and (b) be close to the actual size to be painted on
   * screen.  (The "reasonable" range as determined by some #defines in
   * SVGTextFrame.cpp is 8..200.)
   */
  float mFontSizeScaleFactor;

  /**
   * The scale of the context that we last used to compute mFontSizeScaleFactor.
   * We record this so that we can tell when our scale transform has changed
   * enough to warrant reflowing the text.
   */
  float mLastContextScale;

  /**
   * The amount that we need to scale each rendered run to account for
   * lengthAdjust="spacingAndGlyphs".
   */
  float mLengthAdjustScaleFactor;
};

#endif<|MERGE_RESOLUTION|>--- conflicted
+++ resolved
@@ -197,11 +197,7 @@
 
 protected:
   explicit SVGTextFrame(nsStyleContext* aContext)
-<<<<<<< HEAD
-    : nsSVGDisplayContainerFrame(aContext)
-=======
     : nsSVGDisplayContainerFrame(aContext, kClassID)
->>>>>>> a17af05f
     , mTrailingUndisplayedCharacters(0)
     , mFontSizeScaleFactor(1.0f)
     , mLastContextScale(1.0f)
@@ -252,17 +248,10 @@
 
   // nsSVGDisplayableFrame interface:
   virtual void NotifySVGChanged(uint32_t aFlags) override;
-<<<<<<< HEAD
-  virtual DrawResult PaintSVG(gfxContext& aContext,
-                              const gfxMatrix& aTransform,
-                              const nsIntRect* aDirtyRect = nullptr,
-                              uint32_t aFlags = 0) override;
-=======
   virtual void PaintSVG(gfxContext& aContext,
                         const gfxMatrix& aTransform,
                         imgDrawingParams& aImgParams,
                         const nsIntRect* aDirtyRect = nullptr) override;
->>>>>>> a17af05f
   virtual nsIFrame* GetFrameForPoint(const gfxPoint& aPoint) override;
   virtual void ReflowSVG() override;
   virtual SVGBBox GetBBoxContribution(const Matrix& aToBBoxUserspace,
@@ -367,17 +356,8 @@
   gfxRect TransformFrameRectFromTextChild(const nsRect& aRect,
                                           nsIFrame* aChildFrame);
 
-<<<<<<< HEAD
-  /**
-   * Update the style of our ::-moz-svg-text anonymous box.
-   */
-  void DoUpdateStyleOfOwnedAnonBoxes(mozilla::ServoStyleSet& aStyleSet,
-                                     nsStyleChangeList& aChangeList,
-                                     nsChangeHint aHintForThisFrame) override;
-=======
   // Return our ::-moz-svg-text anonymous box.
   void AppendDirectlyOwnedAnonBoxes(nsTArray<OwnedAnonBox>& aResult) override;
->>>>>>> a17af05f
 
 private:
   /**
