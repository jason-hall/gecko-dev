/* -*- Mode: C++; tab-width: 2; indent-tabs-mode: nil; c-basic-offset: 2 -*- */
/* This Source Code Form is subject to the terms of the Mozilla Public
 * License, v. 2.0. If a copy of the MPL was not distributed with this
 * file, You can obtain one at http://mozilla.org/MPL/2.0/. */

// Main header first:
#include "nsSVGEffects.h"

// Keep others in (case-insensitive) order:
#include "mozilla/RestyleManager.h"
#include "mozilla/RestyleManagerInlines.h"
#include "nsCSSFrameConstructor.h"
#include "nsISupportsImpl.h"
#include "nsSVGClipPathFrame.h"
#include "nsSVGPaintServerFrame.h"
#include "nsSVGFilterFrame.h"
#include "nsSVGMaskFrame.h"
#include "nsIReflowCallback.h"
#include "nsCycleCollectionParticipant.h"
#include "SVGGeometryElement.h"
#include "SVGUseElement.h"
#include "ImageLoader.h"

using namespace mozilla;
using namespace mozilla::dom;

void
nsSVGRenderingObserver::StartListening()
{
  Element* target = GetTarget();
  if (target) {
    target->AddMutationObserver(this);
  }
}

void
nsSVGRenderingObserver::StopListening()
{
  Element* target = GetTarget();

  if (target) {
    target->RemoveMutationObserver(this);
    if (mInObserverList) {
      nsSVGEffects::RemoveRenderingObserver(target, this);
      mInObserverList = false;
    }
  }
  NS_ASSERTION(!mInObserverList, "still in an observer list?");
}

static nsSVGRenderingObserverList *
GetObserverList(Element *aElement)
{
  return static_cast<nsSVGRenderingObserverList*>
    (aElement->GetProperty(nsGkAtoms::renderingobserverlist));
}

Element*
nsSVGRenderingObserver::GetReferencedElement()
{
  Element* target = GetTarget();
#ifdef DEBUG
  if (target) {
    nsSVGRenderingObserverList *observerList = GetObserverList(target);
    bool inObserverList = observerList && observerList->Contains(this);
    NS_ASSERTION(inObserverList == mInObserverList, "failed to track whether we're in our referenced element's observer list!");
  } else {
    NS_ASSERTION(!mInObserverList, "In whose observer list are we, then?");
  }
#endif
  if (target && !mInObserverList) {
    nsSVGEffects::AddRenderingObserver(target, this);
    mInObserverList = true;
  }
  return target;
}

nsIFrame*
nsSVGRenderingObserver::GetReferencedFrame()
{
  Element* referencedElement = GetReferencedElement();
  return referencedElement ? referencedElement->GetPrimaryFrame() : nullptr;
}

nsIFrame*
nsSVGRenderingObserver::GetReferencedFrame(LayoutFrameType aFrameType,
                                           bool* aOK)
{
  nsIFrame* frame = GetReferencedFrame();
  if (frame) {
    if (frame->Type() == aFrameType)
      return frame;
    if (aOK) {
      *aOK = false;
    }
  }
  return nullptr;
}

void
nsSVGRenderingObserver::InvalidateViaReferencedElement()
{
  mInObserverList = false;
  DoUpdate();
}

void
nsSVGRenderingObserver::NotifyEvictedFromRenderingObserverList()
{
  mInObserverList = false; // We've been removed from rendering-obs. list.
  StopListening();            // Remove ourselves from mutation-obs. list.
}

void
nsSVGRenderingObserver::AttributeChanged(nsIDocument* aDocument,
                                         dom::Element* aElement,
                                         int32_t aNameSpaceID,
                                         nsIAtom* aAttribute,
                                         int32_t aModType,
                                         const nsAttrValue* aOldValue)
{
  // An attribute belonging to the element that we are observing *or one of its
  // descendants* has changed.
  //
  // In the case of observing a gradient element, say, we want to know if any
  // of its 'stop' element children change, but we don't actually want to do
  // anything for changes to SMIL element children, for example. Maybe it's not
  // worth having logic to optimize for that, but in most cases it could be a
  // small check?
  //
  // XXXjwatt: do we really want to blindly break the link between our
  // observers and ourselves for all attribute changes? For non-ID changes
  // surely that is unnecessary.

  DoUpdate();
}

void
nsSVGRenderingObserver::ContentAppended(nsIDocument* aDocument,
                                        nsIContent* aContainer,
                                        nsIContent* aFirstNewContent,
                                        int32_t /* unused */)
{
  DoUpdate();
}

void
nsSVGRenderingObserver::ContentInserted(nsIDocument* aDocument,
                                        nsIContent* aContainer,
                                        nsIContent* aChild,
                                        int32_t /* unused */)
{
  DoUpdate();
}

void
nsSVGRenderingObserver::ContentRemoved(nsIDocument* aDocument,
                                       nsIContent* aContainer,
                                       nsIContent* aChild,
                                       int32_t aIndexInContainer,
                                       nsIContent* aPreviousSibling)
{
  DoUpdate();
}

/**
 * Note that in the current setup there are two separate observer lists.
 *
 * In nsSVGIDRenderingObserver's ctor, the new object adds itself to the
 * mutation observer list maintained by the referenced element. In this way the
 * nsSVGIDRenderingObserver is notified if there are any attribute or content
 * tree changes to the element or any of its *descendants*.
 *
 * In nsSVGIDRenderingObserver::GetReferencedElement() the
 * nsSVGIDRenderingObserver object also adds itself to an
 * nsSVGRenderingObserverList object belonging to the referenced
 * element.
 *
 * XXX: it would be nice to have a clear and concise executive summary of the
 * benefits/necessity of maintaining a second observer list.
 */

nsSVGIDRenderingObserver::nsSVGIDRenderingObserver(nsIURI* aURI,
                                                   nsIContent* aObservingContent,
                                                   bool aReferenceImage)
  : mElement(this)
{
  // Start watching the target element
  mElement.Reset(aObservingContent, aURI, true, aReferenceImage);
  StartListening();
}

nsSVGIDRenderingObserver::~nsSVGIDRenderingObserver()
{
  StopListening();
}

void
nsSVGIDRenderingObserver::DoUpdate()
{
  if (mElement.get() && mInObserverList) {
    nsSVGEffects::RemoveRenderingObserver(mElement.get(), this);
    mInObserverList = false;
  }
}

void
nsSVGFrameReferenceFromProperty::Detach()
{
  mFrame = nullptr;
  mFramePresShell = nullptr;
}

nsIFrame*
nsSVGFrameReferenceFromProperty::Get()
{
  if (mFramePresShell && mFramePresShell->IsDestroying()) {
    // mFrame is no longer valid.
    Detach();
  }
  return mFrame;
}

NS_IMPL_ISUPPORTS(nsSVGRenderingObserverProperty, nsIMutationObserver)

void
nsSVGRenderingObserverProperty::DoUpdate()
{
  nsSVGIDRenderingObserver::DoUpdate();

  nsIFrame* frame = mFrameReference.Get();
  if (frame && frame->IsFrameOfType(nsIFrame::eSVG)) {
    // Changes should propagate out to things that might be observing
    // the referencing frame or its ancestors.
    nsLayoutUtils::PostRestyleEvent(
      frame->GetContent()->AsElement(), nsRestyleHint(0),
      nsChangeHint_InvalidateRenderingObservers);
  }
}

NS_IMPL_CYCLE_COLLECTING_ADDREF(nsSVGFilterReference)
NS_IMPL_CYCLE_COLLECTING_RELEASE(nsSVGFilterReference)

NS_IMPL_CYCLE_COLLECTION_CLASS(nsSVGFilterReference)

NS_IMPL_CYCLE_COLLECTION_TRAVERSE_BEGIN(nsSVGFilterReference)
  NS_IMPL_CYCLE_COLLECTION_TRAVERSE(mElement)
NS_IMPL_CYCLE_COLLECTION_TRAVERSE_END

NS_IMPL_CYCLE_COLLECTION_UNLINK_BEGIN(nsSVGFilterReference)
  tmp->StopListening();
  NS_IMPL_CYCLE_COLLECTION_UNLINK(mElement);
NS_IMPL_CYCLE_COLLECTION_UNLINK_END

NS_INTERFACE_MAP_BEGIN_CYCLE_COLLECTION(nsSVGFilterReference)
  NS_INTERFACE_MAP_ENTRY_AMBIGUOUS(nsISupports, nsSVGIDRenderingObserver)
  NS_INTERFACE_MAP_ENTRY(nsIMutationObserver)
  NS_INTERFACE_MAP_ENTRY(nsISVGFilterReference)
NS_INTERFACE_MAP_END

nsSVGFilterFrame *
nsSVGFilterReference::GetFilterFrame()
{
  return static_cast<nsSVGFilterFrame*>(
    GetReferencedFrame(LayoutFrameType::SVGFilter, nullptr));
}

void
nsSVGFilterReference::DoUpdate()
{
  nsSVGIDRenderingObserver::DoUpdate();

  if (mFilterChainObserver) {
    mFilterChainObserver->Invalidate();
  }
}

NS_IMPL_CYCLE_COLLECTING_ADDREF(nsSVGFilterChainObserver)
NS_IMPL_CYCLE_COLLECTING_RELEASE(nsSVGFilterChainObserver)

NS_IMPL_CYCLE_COLLECTION_CLASS(nsSVGFilterChainObserver)

NS_IMPL_CYCLE_COLLECTION_TRAVERSE_BEGIN(nsSVGFilterChainObserver)
  NS_IMPL_CYCLE_COLLECTION_TRAVERSE(mReferences)
NS_IMPL_CYCLE_COLLECTION_TRAVERSE_END

NS_IMPL_CYCLE_COLLECTION_UNLINK_BEGIN(nsSVGFilterChainObserver)
  tmp->DetachReferences();
  NS_IMPL_CYCLE_COLLECTION_UNLINK(mReferences);
NS_IMPL_CYCLE_COLLECTION_UNLINK_END

NS_INTERFACE_MAP_BEGIN_CYCLE_COLLECTION(nsSVGFilterChainObserver)
  NS_INTERFACE_MAP_ENTRY(nsISupports)
NS_INTERFACE_MAP_END

nsSVGFilterChainObserver::nsSVGFilterChainObserver(const nsTArray<nsStyleFilter>& aFilters,
                                                   nsIContent* aFilteredElement,
                                                   nsIFrame* aFilteredFrame)
{
  for (uint32_t i = 0; i < aFilters.Length(); i++) {
    if (aFilters[i].GetType() != NS_STYLE_FILTER_URL)
      continue;

    // aFilteredFrame can be null if this filter belongs to a
    // CanvasRenderingContext2D.
    nsCOMPtr<nsIURI> filterURL = aFilteredFrame
      ? nsSVGEffects::GetFilterURI(aFilteredFrame, i)
      : aFilters[i].GetURL()->ResolveLocalRef(aFilteredElement);

    RefPtr<nsSVGFilterReference> reference =
      new nsSVGFilterReference(filterURL, aFilteredElement, this);
    mReferences.AppendElement(reference);
  }
}

nsSVGFilterChainObserver::~nsSVGFilterChainObserver()
{
  DetachReferences();
}

bool
nsSVGFilterChainObserver::ReferencesValidResources()
{
  for (uint32_t i = 0; i < mReferences.Length(); i++) {
    if (!mReferences[i]->ReferencesValidResource())
      return false;
  }
  return true;
}

bool
nsSVGFilterChainObserver::IsInObserverLists() const
{
  for (uint32_t i = 0; i < mReferences.Length(); i++) {
    if (!mReferences[i]->IsInObserverList())
      return false;
  }
  return true;
}

void
nsSVGFilterProperty::DoUpdate()
{
  nsIFrame* frame = mFrameReference.Get();
  if (!frame)
    return;

  // Repaint asynchronously in case the filter frame is being torn down
  nsChangeHint changeHint =
    nsChangeHint(nsChangeHint_RepaintFrame);

  if (frame && frame->IsFrameOfType(nsIFrame::eSVG)) {
    // Changes should propagate out to things that might be observing
    // the referencing frame or its ancestors.
    changeHint |= nsChangeHint_InvalidateRenderingObservers;
  }

  // Don't need to request UpdateOverflow if we're being reflowed.
  if (!(frame->GetStateBits() & NS_FRAME_IN_REFLOW)) {
    changeHint |= nsChangeHint_UpdateOverflow;
  }
  frame->PresContext()->RestyleManager()->PostRestyleEvent(
    frame->GetContent()->AsElement(), nsRestyleHint(0), changeHint);
}

void
nsSVGMarkerProperty::DoUpdate()
{
  nsSVGRenderingObserverProperty::DoUpdate();

  nsIFrame* frame = mFrameReference.Get();
  if (!frame)
    return;

  NS_ASSERTION(frame->IsFrameOfType(nsIFrame::eSVG), "SVG frame expected");

  // Repaint asynchronously in case the marker frame is being torn down
  nsChangeHint changeHint =
    nsChangeHint(nsChangeHint_RepaintFrame);

  // Don't need to request ReflowFrame if we're being reflowed.
  if (!(frame->GetStateBits() & NS_FRAME_IN_REFLOW)) {
    changeHint |= nsChangeHint_InvalidateRenderingObservers;
    // XXXjwatt: We need to unify SVG into standard reflow so we can just use
    // nsChangeHint_NeedReflow | nsChangeHint_NeedDirtyReflow here.
    // XXXSDL KILL THIS!!!
    nsSVGUtils::ScheduleReflowSVG(frame);
  }
  frame->PresContext()->RestyleManager()->PostRestyleEvent(
    frame->GetContent()->AsElement(), nsRestyleHint(0), changeHint);
}

NS_IMPL_ISUPPORTS(nsSVGMaskProperty, nsISupports)

nsSVGMaskProperty::nsSVGMaskProperty(nsIFrame* aFrame)
 : mFrame(aFrame)
{
  const nsStyleSVGReset *svgReset = aFrame->StyleSVGReset();

  for (uint32_t i = 0; i < svgReset->mMask.mImageCount; i++) {
    nsCOMPtr<nsIURI> maskUri = nsSVGEffects::GetMaskURI(aFrame, i);
    bool hasRef = false;
    if (maskUri) {
      maskUri->GetHasRef(&hasRef);
    }

    // Accrording to maskUri, nsSVGPaintingProperty's ctor may trigger an
    // external SVG resource download, so we should pass maskUri in only if
    // maskUri has a chance pointing to an SVG mask resource.
    //
    // And, an URL may refer to an SVG mask resource if it consists of
    // a fragment.
    nsSVGPaintingProperty* prop =
      new nsSVGPaintingProperty(hasRef ? maskUri.get() : nullptr,
                                aFrame, false);
    mProperties.AppendElement(prop);
  }
}

void
nsSVGMaskProperty::ResolveImage(uint32_t aIndex)
{
  const nsStyleSVGReset* svgReset = mFrame->StyleSVGReset();
  MOZ_ASSERT(aIndex < svgReset->mMask.mImageCount);

  nsStyleImage& image =
    const_cast<nsStyleImage&>(svgReset->mMask.mLayers[aIndex].mImage);

  if (!image.IsResolved()) {
    MOZ_ASSERT(image.GetType() == nsStyleImageType::eStyleImageType_Image);
    image.ResolveImage(mFrame->PresContext());

    mozilla::css::ImageLoader* imageLoader =
      mFrame->PresContext()->Document()->StyleImageLoader();
    if (imgRequestProxy* req = image.GetImageData()) {
      imageLoader->AssociateRequestToFrame(req, mFrame);
    }
  }
}

bool
nsSVGTextPathProperty::TargetIsValid()
{
  Element* target = GetTarget();
  return target && target->IsSVGElement(nsGkAtoms::path);
}

void
nsSVGTextPathProperty::DoUpdate()
{
  nsSVGRenderingObserverProperty::DoUpdate();

  nsIFrame* frame = mFrameReference.Get();
  if (!frame)
    return;

  NS_ASSERTION(frame->IsFrameOfType(nsIFrame::eSVG) ||
               nsSVGUtils::IsInSVGTextSubtree(frame),
               "SVG frame expected");

  // Avoid getting into an infinite loop of reflows if the <textPath> is
  // pointing to one of its ancestors.  TargetIsValid returns true iff
  // the target element is a <path> element, and we would not have this
  // nsSVGTextPathProperty if this <textPath> were a descendant of the
  // target <path>.
  //
  // Note that we still have to post the restyle event when we
  // change from being valid to invalid, so that mPositions on the
  // SVGTextFrame gets updated, skipping the <textPath>, ensuring
  // that nothing gets painted for that element.
  bool nowValid = TargetIsValid();
  if (!mValid && !nowValid) {
    // Just return if we were previously invalid, and are still invalid.
    return;
  }
  mValid = nowValid;

  // Repaint asynchronously in case the path frame is being torn down
  nsChangeHint changeHint =
    nsChangeHint(nsChangeHint_RepaintFrame | nsChangeHint_UpdateTextPath);
  frame->PresContext()->RestyleManager()->PostRestyleEvent(
    frame->GetContent()->AsElement(), nsRestyleHint(0), changeHint);
}

static void
InvalidateAllContinuations(nsIFrame* aFrame)
{
  for (nsIFrame* f = aFrame; f;
       f = nsLayoutUtils::GetNextContinuationOrIBSplitSibling(f)) {
    f->InvalidateFrame();
  }
}

void
nsSVGPaintingProperty::DoUpdate()
{
  nsSVGRenderingObserverProperty::DoUpdate();

  nsIFrame* frame = mFrameReference.Get();
  if (!frame)
    return;

  if (frame->GetStateBits() & NS_FRAME_SVG_LAYOUT) {
    nsLayoutUtils::PostRestyleEvent(
      frame->GetContent()->AsElement(), nsRestyleHint(0),
      nsChangeHint_InvalidateRenderingObservers);
    frame->InvalidateFrameSubtree();
  } else {
    InvalidateAllContinuations(frame);
  }
}

static nsSVGFilterProperty*
GetOrCreateFilterProperty(nsIFrame* aFrame)
{
  const nsStyleEffects* effects = aFrame->StyleEffects();
  if (!effects->HasFilters())
    return nullptr;

  nsSVGFilterProperty *prop =
    aFrame->GetProperty(nsSVGEffects::FilterProperty());
  if (prop)
    return prop;
  prop = new nsSVGFilterProperty(effects->mFilters, aFrame);
  NS_ADDREF(prop);
  aFrame->SetProperty(nsSVGEffects::FilterProperty(), prop);
  return prop;
}

static nsSVGMaskProperty*
GetOrCreateMaskProperty(nsIFrame* aFrame)
{
  nsSVGMaskProperty *prop = aFrame->GetProperty(nsSVGEffects::MaskProperty());
  if (prop)
    return prop;

  prop = new nsSVGMaskProperty(aFrame);
  NS_ADDREF(prop);
  aFrame->SetProperty(nsSVGEffects::MaskProperty(), prop);
  return prop;
}

template<class T>
static T*
GetEffectProperty(nsIURI* aURI, nsIFrame* aFrame,
  const mozilla::FramePropertyDescriptor<T>* aProperty)
{
  if (!aURI)
    return nullptr;

  T* prop = aFrame->GetProperty(aProperty);
  if (prop)
    return prop;
  prop = new T(aURI, aFrame, false);
  NS_ADDREF(prop);
  aFrame->SetProperty(aProperty, prop);
  return prop;
}

nsSVGMarkerProperty*
nsSVGEffects::GetMarkerProperty(nsIURI* aURI, nsIFrame* aFrame,
  const mozilla::FramePropertyDescriptor<nsSVGMarkerProperty>* aProperty)
{
<<<<<<< HEAD
  MOZ_ASSERT(aFrame->GetType() == nsGkAtoms::svgGeometryFrame &&
=======
  MOZ_ASSERT(aFrame->IsSVGGeometryFrame() &&
>>>>>>> a17af05f
             static_cast<SVGGeometryElement*>(aFrame->GetContent())->IsMarkable(),
             "Bad frame");
  return GetEffectProperty(aURI, aFrame, aProperty);
}

nsSVGTextPathProperty*
nsSVGEffects::GetTextPathProperty(nsIURI* aURI, nsIFrame* aFrame,
  const mozilla::FramePropertyDescriptor<nsSVGTextPathProperty>* aProperty)
{
  return GetEffectProperty(aURI, aFrame, aProperty);
}

nsSVGPaintingProperty*
nsSVGEffects::GetPaintingProperty(nsIURI* aURI, nsIFrame* aFrame,
  const mozilla::FramePropertyDescriptor<nsSVGPaintingProperty>* aProperty)
{
  return GetEffectProperty(aURI, aFrame, aProperty);
}

nsSVGPaintingProperty*
nsSVGEffects::GetPaintingPropertyForURI(nsIURI* aURI, nsIFrame* aFrame,
  URIObserverHashtablePropertyDescriptor aProperty)
{
  if (!aURI)
    return nullptr;

  nsSVGEffects::URIObserverHashtable *hashtable =
    aFrame->GetProperty(aProperty);
  if (!hashtable) {
    hashtable = new nsSVGEffects::URIObserverHashtable();
    aFrame->SetProperty(aProperty, hashtable);
  }
  nsSVGPaintingProperty* prop =
    static_cast<nsSVGPaintingProperty*>(hashtable->GetWeak(aURI));
  if (!prop) {
    bool watchImage = aProperty == nsSVGEffects::BackgroundImageProperty();
    prop = new nsSVGPaintingProperty(aURI, aFrame, watchImage);
    hashtable->Put(aURI, prop);
  }
  return prop;
}

nsSVGEffects::EffectProperties
nsSVGEffects::GetEffectProperties(nsIFrame* aFrame)
{
  NS_ASSERTION(!aFrame->GetPrevContinuation(), "aFrame should be first continuation");

  EffectProperties result;
  const nsStyleSVGReset *style = aFrame->StyleSVGReset();

  result.mFilter = GetOrCreateFilterProperty(aFrame);

  if (style->mClipPath.GetType() == StyleShapeSourceType::URL) {
    nsCOMPtr<nsIURI> pathURI = nsSVGEffects::GetClipPathURI(aFrame);
    result.mClipPath =
      GetPaintingProperty(pathURI, aFrame, ClipPathProperty());
  } else {
    result.mClipPath = nullptr;
  }

  MOZ_ASSERT(style->mMask.mImageCount > 0);
  result.mMask = style->HasMask()
                 ? GetOrCreateMaskProperty(aFrame) : nullptr;

  return result;
}

nsSVGPaintServerFrame *
nsSVGEffects::GetPaintServer(nsIFrame* aTargetFrame,
                             nsStyleSVGPaint nsStyleSVG::* aPaint,
                             PaintingPropertyDescriptor aType)
{
  const nsStyleSVG* svgStyle = aTargetFrame->StyleSVG();
  if ((svgStyle->*aPaint).Type() != eStyleSVGPaintType_Server)
    return nullptr;

  // If we're looking at a frame within SVG text, then we need to look up
  // to find the right frame to get the painting property off.  We should at
  // least look up past a text frame, and if the text frame's parent is the
  // anonymous block frame, then we look up to its parent (the SVGTextFrame).
  nsIFrame* frame = aTargetFrame;
  if (frame->GetContent()->IsNodeOfType(nsINode::eTEXT)) {
    frame = frame->GetParent();
    nsIFrame* grandparent = frame->GetParent();
    if (grandparent && grandparent->IsSVGTextFrame()) {
      frame = grandparent;
    }
  }

  nsCOMPtr<nsIURI> paintServerURL = nsSVGEffects::GetPaintURI(frame, aPaint);
  nsSVGPaintingProperty *property =
    nsSVGEffects::GetPaintingProperty(paintServerURL, frame, aType);
  if (!property)
    return nullptr;
  nsIFrame* result = property->GetReferencedFrame();
  if (!result)
    return nullptr;

  LayoutFrameType type = result->Type();
  if (type != LayoutFrameType::SVGLinearGradient &&
      type != LayoutFrameType::SVGRadialGradient &&
      type != LayoutFrameType::SVGPattern)
    return nullptr;

  return static_cast<nsSVGPaintServerFrame*>(result);
}

nsSVGClipPathFrame *
nsSVGEffects::EffectProperties::GetClipPathFrame()
{
  if (!mClipPath)
    return nullptr;
<<<<<<< HEAD

  nsSVGClipPathFrame *frame = static_cast<nsSVGClipPathFrame *>
    (mClipPath->GetReferencedFrame(nsGkAtoms::svgClipPathFrame, nullptr));

=======

  nsSVGClipPathFrame* frame = static_cast<nsSVGClipPathFrame*>(
    mClipPath->GetReferencedFrame(LayoutFrameType::SVGClipPath, nullptr));

>>>>>>> a17af05f
  return frame;
}

nsTArray<nsSVGMaskFrame *>
nsSVGEffects::EffectProperties::GetMaskFrames()
{
  nsTArray<nsSVGMaskFrame *> result;
  if (!mMask)
    return result;

  bool ok = true;
  const nsTArray<RefPtr<nsSVGPaintingProperty>>& props = mMask->GetProps();
  for (size_t i = 0; i < props.Length(); i++) {
<<<<<<< HEAD
    nsSVGMaskFrame* maskFrame =
      static_cast<nsSVGMaskFrame *>(props[i]->GetReferencedFrame(
                                                nsGkAtoms::svgMaskFrame, &ok));
    MOZ_ASSERT_IF(maskFrame, ok);
=======
    nsSVGMaskFrame* maskFrame = static_cast<nsSVGMaskFrame*>(
      props[i]->GetReferencedFrame(LayoutFrameType::SVGMask, &ok));
    MOZ_ASSERT(!maskFrame || ok);
    if (!ok) {
      // We can not find the specific SVG mask resource in the downloaded SVG
      // document. There are two possibilities:
      // 1. The given resource id is invalid.
      // 2. The given resource id refers to a viewbox.
      //
      // Hand it over to the style image.
      mMask->ResolveImage(i);
    }
>>>>>>> a17af05f
    result.AppendElement(maskFrame);
  }

  return result;
}

bool
nsSVGEffects::EffectProperties::HasNoOrValidEffects()
{
  return HasNoOrValidClipPath() && HasNoOrValidMask() && HasNoOrValidFilter();
}

bool
nsSVGEffects::EffectProperties::HasNoOrValidClipPath()
{
  if (mClipPath) {
    bool ok = true;
<<<<<<< HEAD
    nsSVGClipPathFrame *frame = static_cast<nsSVGClipPathFrame *>
      (mClipPath->GetReferencedFrame(nsGkAtoms::svgClipPathFrame, &ok));
=======
    nsSVGClipPathFrame* frame = static_cast<nsSVGClipPathFrame*>(
      mClipPath->GetReferencedFrame(LayoutFrameType::SVGClipPath, &ok));
>>>>>>> a17af05f
    if (!ok || (frame && !frame->IsValid())) {
      return false;
    }
  }

  return true;
}

bool
nsSVGEffects::EffectProperties::HasNoOrValidMask()
{
  if (mMask) {
    bool ok = true;
    const nsTArray<RefPtr<nsSVGPaintingProperty>>& props = mMask->GetProps();
    for (size_t i = 0; i < props.Length(); i++) {
<<<<<<< HEAD
      props[i]->GetReferencedFrame(nsGkAtoms::svgMaskFrame, &ok);
=======
      props[i]->GetReferencedFrame(LayoutFrameType::SVGMask, &ok);
>>>>>>> a17af05f
      if (!ok) {
        return false;
      }
    }
  }

  return true;
}

void
nsSVGEffects::UpdateEffects(nsIFrame* aFrame)
{
  NS_ASSERTION(aFrame->GetContent()->IsElement(),
               "aFrame's content should be an element");

  aFrame->DeleteProperty(FilterProperty());
  aFrame->DeleteProperty(MaskProperty());
  aFrame->DeleteProperty(ClipPathProperty());
  aFrame->DeleteProperty(MarkerBeginProperty());
  aFrame->DeleteProperty(MarkerMiddleProperty());
  aFrame->DeleteProperty(MarkerEndProperty());
  aFrame->DeleteProperty(FillProperty());
  aFrame->DeleteProperty(StrokeProperty());
  aFrame->DeleteProperty(BackgroundImageProperty());

  // Ensure that the filter is repainted correctly
  // We can't do that in DoUpdate as the referenced frame may not be valid
  GetOrCreateFilterProperty(aFrame);

<<<<<<< HEAD
  if (aFrame->GetType() == nsGkAtoms::svgGeometryFrame &&
=======
  if (aFrame->IsSVGGeometryFrame() &&
>>>>>>> a17af05f
      static_cast<SVGGeometryElement*>(aFrame->GetContent())->IsMarkable()) {
    // Set marker properties here to avoid reference loops
    nsCOMPtr<nsIURI> markerURL =
      GetMarkerURI(aFrame, &nsStyleSVG::mMarkerStart);
    GetMarkerProperty(markerURL, aFrame, MarkerBeginProperty());
    markerURL = GetMarkerURI(aFrame, &nsStyleSVG::mMarkerMid);
    GetMarkerProperty(markerURL, aFrame, MarkerMiddleProperty());
    markerURL = GetMarkerURI(aFrame, &nsStyleSVG::mMarkerEnd);
    GetMarkerProperty(markerURL, aFrame, MarkerEndProperty());
  }
}

nsSVGFilterProperty*
nsSVGEffects::GetFilterProperty(nsIFrame* aFrame)
{
  NS_ASSERTION(!aFrame->GetPrevContinuation(), "aFrame should be first continuation");

  if (!aFrame->StyleEffects()->HasFilters())
    return nullptr;

  return aFrame->GetProperty(FilterProperty());
}

void
nsSVGRenderingObserverList::InvalidateAll()
{
  if (mObservers.Count() == 0)
    return;

  AutoTArray<nsSVGRenderingObserver*,10> observers;

  for (auto it = mObservers.Iter(); !it.Done(); it.Next()) {
    observers.AppendElement(it.Get()->GetKey());
  }
  mObservers.Clear();

  for (uint32_t i = 0; i < observers.Length(); ++i) {
    observers[i]->InvalidateViaReferencedElement();
  }
}

void
nsSVGRenderingObserverList::InvalidateAllForReflow()
{
  if (mObservers.Count() == 0)
    return;

  AutoTArray<nsSVGRenderingObserver*,10> observers;

  for (auto it = mObservers.Iter(); !it.Done(); it.Next()) {
    nsSVGRenderingObserver* obs = it.Get()->GetKey();
    if (obs->ObservesReflow()) {
      observers.AppendElement(obs);
      it.Remove();
    }
  }

  for (uint32_t i = 0; i < observers.Length(); ++i) {
    observers[i]->InvalidateViaReferencedElement();
  }
}

void
nsSVGRenderingObserverList::RemoveAll()
{
  AutoTArray<nsSVGRenderingObserver*,10> observers;

  for (auto it = mObservers.Iter(); !it.Done(); it.Next()) {
    observers.AppendElement(it.Get()->GetKey());
  }
  mObservers.Clear();

  // Our list is now cleared.  We need to notify the observers we've removed,
  // so they can update their state & remove themselves as mutation-observers.
  for (uint32_t i = 0; i < observers.Length(); ++i) {
    observers[i]->NotifyEvictedFromRenderingObserverList();
  }
}

void
nsSVGEffects::AddRenderingObserver(Element* aElement,
                                   nsSVGRenderingObserver* aObserver)
{
  nsSVGRenderingObserverList *observerList = GetObserverList(aElement);
  if (!observerList) {
    observerList = new nsSVGRenderingObserverList();
    if (!observerList)
      return;
    aElement->SetProperty(nsGkAtoms::renderingobserverlist, observerList,
                          nsINode::DeleteProperty<nsSVGRenderingObserverList>);
  }
  aElement->SetHasRenderingObservers(true);
  observerList->Add(aObserver);
}

void
nsSVGEffects::RemoveRenderingObserver(Element* aElement,
                                      nsSVGRenderingObserver* aObserver)
{
  nsSVGRenderingObserverList *observerList = GetObserverList(aElement);
  if (observerList) {
    NS_ASSERTION(observerList->Contains(aObserver),
                 "removing observer from an element we're not observing?");
    observerList->Remove(aObserver);
    if (observerList->IsEmpty()) {
      aElement->SetHasRenderingObservers(false);
    }
  }
}

void
nsSVGEffects::RemoveAllRenderingObservers(Element* aElement)
{
  nsSVGRenderingObserverList *observerList = GetObserverList(aElement);
  if (observerList) {
    observerList->RemoveAll();
    aElement->SetHasRenderingObservers(false);
  }
}

void
nsSVGEffects::InvalidateRenderingObservers(nsIFrame* aFrame)
{
  NS_ASSERTION(!aFrame->GetPrevContinuation(), "aFrame must be first continuation");

  nsIContent* content = aFrame->GetContent();
  if (!content || !content->IsElement())
    return;

  // If the rendering has changed, the bounds may well have changed too:
  aFrame->DeleteProperty(nsSVGUtils::ObjectBoundingBoxProperty());

  nsSVGRenderingObserverList *observerList =
    GetObserverList(content->AsElement());
  if (observerList) {
    observerList->InvalidateAll();
    return;
  }

  // Check ancestor SVG containers. The root frame cannot be of type
  // eSVGContainer so we don't have to check f for null here.
  for (nsIFrame *f = aFrame->GetParent();
       f->IsFrameOfType(nsIFrame::eSVGContainer); f = f->GetParent()) {
    if (f->GetContent()->IsElement()) {
      observerList = GetObserverList(f->GetContent()->AsElement());
      if (observerList) {
        observerList->InvalidateAll();
        return;
      }
    }
  }
}

void
nsSVGEffects::InvalidateDirectRenderingObservers(Element* aElement, uint32_t aFlags /* = 0 */)
{
  nsIFrame* frame = aElement->GetPrimaryFrame();
  if (frame) {
    // If the rendering has changed, the bounds may well have changed too:
    frame->DeleteProperty(nsSVGUtils::ObjectBoundingBoxProperty());
  }

  if (aElement->HasRenderingObservers()) {
    nsSVGRenderingObserverList *observerList = GetObserverList(aElement);
    if (observerList) {
      if (aFlags & INVALIDATE_REFLOW) {
        observerList->InvalidateAllForReflow();
      } else {
        observerList->InvalidateAll();
      }
    }
  }
}

void
nsSVGEffects::InvalidateDirectRenderingObservers(nsIFrame* aFrame, uint32_t aFlags /* = 0 */)
{
  nsIContent* content = aFrame->GetContent();
  if (content && content->IsElement()) {
    InvalidateDirectRenderingObservers(content->AsElement(), aFlags);
  }
}

<<<<<<< HEAD
static already_AddRefed<nsIURI>
ResolveURLUsingLocalRef(nsIFrame* aFrame, const css::URLValueData* aURL)
{
  MOZ_ASSERT(aFrame);

  if (!aURL) {
    return nullptr;
  }

  // Non-local-reference URL.
  if (!aURL->IsLocalRef()) {
    nsCOMPtr<nsIURI> result = aURL->GetURI();
    return result.forget();
  }
=======
already_AddRefed<nsIURI>
nsSVGEffects::GetBaseURLForLocalRef(nsIContent* content, nsIURI* aDocURI)
{
  MOZ_ASSERT(content);
>>>>>>> a17af05f

  // For a local-reference URL, resolve that fragment against the current
  // document that relative URLs are resolved against.
  nsCOMPtr<nsIURI> baseURI = content->OwnerDoc()->GetDocumentURI();

  if (content->IsInAnonymousSubtree()) {
    nsIContent* bindingParent = content->GetBindingParent();
    nsCOMPtr<nsIURI> originalURI;

    // content is in a shadow tree.  If this URL was specified in the subtree
    // referenced by the <use>(or -moz-binding) element, and that subtree came
    // from a separate resource document, then we want the fragment-only URL
    // to resolve to an element from the resource document.  Otherwise, the
    // URL was specified somewhere in the document with the <use> element, and
    // we want the fragment-only URL to resolve to an element in that document.
    if (bindingParent) {
      if (content->IsAnonymousContentInSVGUseSubtree()) {
        SVGUseElement* useElement = static_cast<SVGUseElement*>(bindingParent);
        originalURI = useElement->GetSourceDocURI();
      } else {
        nsXBLBinding* binding = bindingParent->GetXBLBinding();
        if (binding) {
          originalURI = binding->GetSourceDocURI();
        } else {
          MOZ_ASSERT(content->IsInNativeAnonymousSubtree(),
                     "an non-native anonymous tree which is not from "
                     "an XBL binding?");
        }
      }

<<<<<<< HEAD
      if (originalURI && aURL->EqualsExceptRef(originalURI)) {
        baseURI = originalURI;
      }
    }
  }

=======
      if (originalURI) {
        bool isEqualsExceptRef = false;
        aDocURI->EqualsExceptRef(originalURI, &isEqualsExceptRef);
        if (isEqualsExceptRef) {
          baseURI = originalURI;
        }
      }
    }
  }

  return baseURI.forget();
}

static already_AddRefed<nsIURI>
ResolveURLUsingLocalRef(nsIFrame* aFrame, const css::URLValueData* aURL)
{
  MOZ_ASSERT(aFrame);

  if (!aURL) {
    return nullptr;
  }

  // Non-local-reference URL.
  if (!aURL->IsLocalRef()) {
    nsCOMPtr<nsIURI> result = aURL->GetURI();
    return result.forget();
  }

  nsCOMPtr<nsIURI> baseURI =
    nsSVGEffects::GetBaseURLForLocalRef(aFrame->GetContent(), aURL->GetURI());

>>>>>>> a17af05f
  return aURL->ResolveLocalRef(baseURI);
}

already_AddRefed<nsIURI>
nsSVGEffects::GetMarkerURI(nsIFrame* aFrame,
                           RefPtr<css::URLValue> nsStyleSVG::* aMarker)
{
  return ResolveURLUsingLocalRef(aFrame, aFrame->StyleSVG()->*aMarker);
}

already_AddRefed<nsIURI>
nsSVGEffects::GetClipPathURI(nsIFrame* aFrame)
{
  const nsStyleSVGReset* svgResetStyle = aFrame->StyleSVGReset();
  MOZ_ASSERT(svgResetStyle->mClipPath.GetType() == StyleShapeSourceType::URL);

  css::URLValue* url = svgResetStyle->mClipPath.GetURL();
  return ResolveURLUsingLocalRef(aFrame, url);
}

already_AddRefed<nsIURI>
nsSVGEffects::GetFilterURI(nsIFrame* aFrame, uint32_t aIndex)
{
  const nsStyleEffects* effects = aFrame->StyleEffects();
  MOZ_ASSERT(effects->mFilters.Length() > aIndex);
  MOZ_ASSERT(effects->mFilters[aIndex].GetType() == NS_STYLE_FILTER_URL);

  return ResolveURLUsingLocalRef(aFrame, effects->mFilters[aIndex].GetURL());
}

already_AddRefed<nsIURI>
nsSVGEffects::GetFilterURI(nsIFrame* aFrame, const nsStyleFilter& aFilter)
{
  MOZ_ASSERT(aFrame->StyleEffects()->mFilters.Length());
  MOZ_ASSERT(aFilter.GetType() == NS_STYLE_FILTER_URL);

  return ResolveURLUsingLocalRef(aFrame, aFilter.GetURL());
}

already_AddRefed<nsIURI>
nsSVGEffects::GetPaintURI(nsIFrame* aFrame,
                          nsStyleSVGPaint nsStyleSVG::* aPaint)
{
  const nsStyleSVG* svgStyle = aFrame->StyleSVG();
  MOZ_ASSERT((svgStyle->*aPaint).Type() ==
             nsStyleSVGPaintType::eStyleSVGPaintType_Server);

  return ResolveURLUsingLocalRef(aFrame,
                                 (svgStyle->*aPaint).GetPaintServer());
}

already_AddRefed<nsIURI>
nsSVGEffects::GetMaskURI(nsIFrame* aFrame, uint32_t aIndex)
{
  const nsStyleSVGReset* svgReset = aFrame->StyleSVGReset();
  MOZ_ASSERT(svgReset->mMask.mLayers.Length() > aIndex);

  mozilla::css::URLValueData* data =
    svgReset->mMask.mLayers[aIndex].mImage.GetURLValue();
  return ResolveURLUsingLocalRef(aFrame, data);
}<|MERGE_RESOLUTION|>--- conflicted
+++ resolved
@@ -561,11 +561,7 @@
 nsSVGEffects::GetMarkerProperty(nsIURI* aURI, nsIFrame* aFrame,
   const mozilla::FramePropertyDescriptor<nsSVGMarkerProperty>* aProperty)
 {
-<<<<<<< HEAD
-  MOZ_ASSERT(aFrame->GetType() == nsGkAtoms::svgGeometryFrame &&
-=======
   MOZ_ASSERT(aFrame->IsSVGGeometryFrame() &&
->>>>>>> a17af05f
              static_cast<SVGGeometryElement*>(aFrame->GetContent())->IsMarkable(),
              "Bad frame");
   return GetEffectProperty(aURI, aFrame, aProperty);
@@ -678,17 +674,10 @@
 {
   if (!mClipPath)
     return nullptr;
-<<<<<<< HEAD
-
-  nsSVGClipPathFrame *frame = static_cast<nsSVGClipPathFrame *>
-    (mClipPath->GetReferencedFrame(nsGkAtoms::svgClipPathFrame, nullptr));
-
-=======
 
   nsSVGClipPathFrame* frame = static_cast<nsSVGClipPathFrame*>(
     mClipPath->GetReferencedFrame(LayoutFrameType::SVGClipPath, nullptr));
 
->>>>>>> a17af05f
   return frame;
 }
 
@@ -702,12 +691,6 @@
   bool ok = true;
   const nsTArray<RefPtr<nsSVGPaintingProperty>>& props = mMask->GetProps();
   for (size_t i = 0; i < props.Length(); i++) {
-<<<<<<< HEAD
-    nsSVGMaskFrame* maskFrame =
-      static_cast<nsSVGMaskFrame *>(props[i]->GetReferencedFrame(
-                                                nsGkAtoms::svgMaskFrame, &ok));
-    MOZ_ASSERT_IF(maskFrame, ok);
-=======
     nsSVGMaskFrame* maskFrame = static_cast<nsSVGMaskFrame*>(
       props[i]->GetReferencedFrame(LayoutFrameType::SVGMask, &ok));
     MOZ_ASSERT(!maskFrame || ok);
@@ -720,7 +703,6 @@
       // Hand it over to the style image.
       mMask->ResolveImage(i);
     }
->>>>>>> a17af05f
     result.AppendElement(maskFrame);
   }
 
@@ -738,13 +720,8 @@
 {
   if (mClipPath) {
     bool ok = true;
-<<<<<<< HEAD
-    nsSVGClipPathFrame *frame = static_cast<nsSVGClipPathFrame *>
-      (mClipPath->GetReferencedFrame(nsGkAtoms::svgClipPathFrame, &ok));
-=======
     nsSVGClipPathFrame* frame = static_cast<nsSVGClipPathFrame*>(
       mClipPath->GetReferencedFrame(LayoutFrameType::SVGClipPath, &ok));
->>>>>>> a17af05f
     if (!ok || (frame && !frame->IsValid())) {
       return false;
     }
@@ -760,11 +737,7 @@
     bool ok = true;
     const nsTArray<RefPtr<nsSVGPaintingProperty>>& props = mMask->GetProps();
     for (size_t i = 0; i < props.Length(); i++) {
-<<<<<<< HEAD
-      props[i]->GetReferencedFrame(nsGkAtoms::svgMaskFrame, &ok);
-=======
       props[i]->GetReferencedFrame(LayoutFrameType::SVGMask, &ok);
->>>>>>> a17af05f
       if (!ok) {
         return false;
       }
@@ -794,11 +767,7 @@
   // We can't do that in DoUpdate as the referenced frame may not be valid
   GetOrCreateFilterProperty(aFrame);
 
-<<<<<<< HEAD
-  if (aFrame->GetType() == nsGkAtoms::svgGeometryFrame &&
-=======
   if (aFrame->IsSVGGeometryFrame() &&
->>>>>>> a17af05f
       static_cast<SVGGeometryElement*>(aFrame->GetContent())->IsMarkable()) {
     // Set marker properties here to avoid reference loops
     nsCOMPtr<nsIURI> markerURL =
@@ -982,27 +951,10 @@
   }
 }
 
-<<<<<<< HEAD
-static already_AddRefed<nsIURI>
-ResolveURLUsingLocalRef(nsIFrame* aFrame, const css::URLValueData* aURL)
-{
-  MOZ_ASSERT(aFrame);
-
-  if (!aURL) {
-    return nullptr;
-  }
-
-  // Non-local-reference URL.
-  if (!aURL->IsLocalRef()) {
-    nsCOMPtr<nsIURI> result = aURL->GetURI();
-    return result.forget();
-  }
-=======
 already_AddRefed<nsIURI>
 nsSVGEffects::GetBaseURLForLocalRef(nsIContent* content, nsIURI* aDocURI)
 {
   MOZ_ASSERT(content);
->>>>>>> a17af05f
 
   // For a local-reference URL, resolve that fragment against the current
   // document that relative URLs are resolved against.
@@ -1033,14 +985,6 @@
         }
       }
 
-<<<<<<< HEAD
-      if (originalURI && aURL->EqualsExceptRef(originalURI)) {
-        baseURI = originalURI;
-      }
-    }
-  }
-
-=======
       if (originalURI) {
         bool isEqualsExceptRef = false;
         aDocURI->EqualsExceptRef(originalURI, &isEqualsExceptRef);
@@ -1072,7 +1016,6 @@
   nsCOMPtr<nsIURI> baseURI =
     nsSVGEffects::GetBaseURLForLocalRef(aFrame->GetContent(), aURL->GetURI());
 
->>>>>>> a17af05f
   return aURL->ResolveLocalRef(baseURI);
 }
 
