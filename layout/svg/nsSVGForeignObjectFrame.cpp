--- conflicted
+++ resolved
@@ -197,13 +197,8 @@
 void
 nsSVGForeignObjectFrame::PaintSVG(gfxContext& aContext,
                                   const gfxMatrix& aTransform,
-<<<<<<< HEAD
-                                  const nsIntRect* aDirtyRect,
-                                  uint32_t aFlags)
-=======
                                   imgDrawingParams& aImgParams,
                                   const nsIntRect* aDirtyRect)
->>>>>>> a17af05f
 {
   NS_ASSERTION(!NS_SVGDisplayListPaintingEnabled() ||
                (mState & NS_FRAME_IS_NONDISPLAY),
@@ -221,11 +216,7 @@
 
   if (aTransform.IsSingular()) {
     NS_WARNING("Can't render foreignObject element!");
-<<<<<<< HEAD
-    return DrawResult::SUCCESS;
-=======
-    return;
->>>>>>> a17af05f
+    return;
   }
 
   nsRect kidDirtyRect = kid->GetVisualOverflowRect();
@@ -580,19 +571,8 @@
 }
 
 void
-<<<<<<< HEAD
-nsSVGForeignObjectFrame::DoUpdateStyleOfOwnedAnonBoxes(
-  ServoStyleSet& aStyleSet,
-  nsStyleChangeList& aChangeList,
-  nsChangeHint aHintForThisFrame)
-{
-  MOZ_ASSERT(PrincipalChildList().FirstChild(), "Must have our anon box");
-  UpdateStyleOfChildAnonBox(PrincipalChildList().FirstChild(),
-                            aStyleSet, aChangeList, aHintForThisFrame);
-=======
 nsSVGForeignObjectFrame::AppendDirectlyOwnedAnonBoxes(nsTArray<OwnedAnonBox>& aResult)
 {
   MOZ_ASSERT(PrincipalChildList().FirstChild(), "Must have our anon box");
   aResult.AppendElement(OwnedAnonBox(PrincipalChildList().FirstChild()));
->>>>>>> a17af05f
 }