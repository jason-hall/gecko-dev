--- conflicted
+++ resolved
@@ -40,19 +40,14 @@
   explicit nsSVGPatternFrame(nsStyleContext* aContext);
 
   // nsSVGPaintServerFrame methods:
-  virtual mozilla::Pair<DrawResult, RefPtr<gfxPattern>>
+  virtual already_AddRefed<gfxPattern>
     GetPaintServerPattern(nsIFrame *aSource,
                           const DrawTarget* aDrawTarget,
                           const gfxMatrix& aContextMatrix,
                           nsStyleSVGPaint nsStyleSVG::*aFillOrStroke,
                           float aOpacity,
-<<<<<<< HEAD
-                          const gfxRect *aOverrideBounds,
-                          uint32_t aFlags) override;
-=======
                           imgDrawingParams& aImgParams,
                           const gfxRect* aOverrideBounds) override;
->>>>>>> a17af05f
 
 public:
   typedef mozilla::SVGAnimatedPreserveAspectRatio SVGAnimatedPreserveAspectRatio;
@@ -105,7 +100,7 @@
     return GetLengthValue(aIndex, mContent);
   }
 
-  mozilla::Pair<DrawResult, RefPtr<SourceSurface>>
+  already_AddRefed<SourceSurface>
   PaintPattern(const DrawTarget* aDrawTarget,
                Matrix *patternMatrix,
                const Matrix &aContextMatrix,
@@ -113,11 +108,7 @@
                nsStyleSVGPaint nsStyleSVG::*aFillOrStroke,
                float aGraphicOpacity,
                const gfxRect *aOverrideBounds,
-<<<<<<< HEAD
-               uint32_t aFlags);
-=======
                imgDrawingParams& aImgParams);
->>>>>>> a17af05f
 
   /**
    * A <pattern> element may reference another <pattern> element using
@@ -144,13 +135,8 @@
   // this is a *temporary* reference to the frame of the element currently
   // referencing our pattern.  This must be temporary because different
   // referencing frames will all reference this one frame
-<<<<<<< HEAD
-  mozilla::SVGGeometryFrame        *mSource;
-  nsAutoPtr<gfxMatrix>              mCTM;
-=======
   mozilla::SVGGeometryFrame* mSource;
   nsAutoPtr<gfxMatrix> mCTM;
->>>>>>> a17af05f
 
 protected:
   // This flag is used to detect loops in xlink:href processing
