/* -*- Mode: C++; tab-width: 2; indent-tabs-mode: nil; c-basic-offset: 2 -*- */
/* This Source Code Form is subject to the terms of the Mozilla Public
 * License, v. 2.0. If a copy of the MPL was not distributed with this
 * file, You can obtain one at http://mozilla.org/MPL/2.0/. */

// Keep in (case-insensitive) order:
#include "gfxRect.h"
#include "nsSVGEffects.h"
#include "nsSVGGFrame.h"
#include "mozilla/dom/SVGSwitchElement.h"
#include "nsSVGUtils.h"

using namespace mozilla::gfx;
using namespace mozilla::image;

class nsSVGSwitchFrame final : public nsSVGGFrame
{
  friend nsIFrame*
  NS_NewSVGSwitchFrame(nsIPresShell* aPresShell, nsStyleContext* aContext);
protected:
  explicit nsSVGSwitchFrame(nsStyleContext* aContext)
    : nsSVGGFrame(aContext, kClassID)
  {}

public:
  NS_DECL_FRAMEARENA_HELPERS(nsSVGSwitchFrame)

#ifdef DEBUG
  virtual void Init(nsIContent*       aContent,
                    nsContainerFrame* aParent,
                    nsIFrame*         aPrevInFlow) override;
#endif

#ifdef DEBUG_FRAME_DUMP
  virtual nsresult GetFrameName(nsAString& aResult) const override
  {
    return MakeFrameName(NS_LITERAL_STRING("SVGSwitch"), aResult);
  }
#endif

  virtual void BuildDisplayList(nsDisplayListBuilder*   aBuilder,
                                const nsDisplayListSet& aLists) override;

  // nsSVGDisplayableFrame interface:
<<<<<<< HEAD
  virtual DrawResult PaintSVG(gfxContext& aContext,
                              const gfxMatrix& aTransform,
                              const nsIntRect* aDirtyRect = nullptr,
                              uint32_t aFlags = 0) override;
=======
  virtual void PaintSVG(gfxContext& aContext,
                        const gfxMatrix& aTransform,
                        imgDrawingParams& aPackage,
                        const nsIntRect* aDirtyRect = nullptr) override;
>>>>>>> a17af05f
  nsIFrame* GetFrameForPoint(const gfxPoint& aPoint) override;
  virtual void ReflowSVG() override;
  virtual SVGBBox GetBBoxContribution(const Matrix &aToBBoxUserspace,
                                      uint32_t aFlags) override;

private:
  nsIFrame *GetActiveChildFrame();
};

//----------------------------------------------------------------------
// Implementation

nsIFrame*
NS_NewSVGSwitchFrame(nsIPresShell* aPresShell, nsStyleContext* aContext)
{
  return new (aPresShell) nsSVGSwitchFrame(aContext);
}

NS_IMPL_FRAMEARENA_HELPERS(nsSVGSwitchFrame)

#ifdef DEBUG
void
nsSVGSwitchFrame::Init(nsIContent*       aContent,
                       nsContainerFrame* aParent,
                       nsIFrame*         aPrevInFlow)
{
  NS_ASSERTION(aContent->IsSVGElement(nsGkAtoms::svgSwitch),
               "Content is not an SVG switch");

  nsSVGGFrame::Init(aContent, aParent, aPrevInFlow);
}
#endif /* DEBUG */

void
nsSVGSwitchFrame::BuildDisplayList(nsDisplayListBuilder*   aBuilder,
                                   const nsDisplayListSet& aLists)
{
  nsIFrame* kid = GetActiveChildFrame();
  if (kid) {
    BuildDisplayListForChild(aBuilder, kid, aLists);
  }
}

void
nsSVGSwitchFrame::PaintSVG(gfxContext& aContext,
                           const gfxMatrix& aTransform,
<<<<<<< HEAD
                           const nsIntRect* aDirtyRect,
                           uint32_t aFlags)
=======
                           imgDrawingParams& aImgParams,
                           const nsIntRect* aDirtyRect)
>>>>>>> a17af05f
{
  NS_ASSERTION(!NS_SVGDisplayListPaintingEnabled() ||
               (mState & NS_FRAME_IS_NONDISPLAY),
               "If display lists are enabled, only painting of non-display "
               "SVG should take this code path");

  if (StyleEffects()->mOpacity == 0.0){
    return;
  }

  nsIFrame *kid = GetActiveChildFrame();
  if (kid) {
    gfxMatrix tm = aTransform;
    if (kid->GetContent()->IsSVGElement()) {
      tm = static_cast<nsSVGElement*>(kid->GetContent())->
             PrependLocalTransformsTo(tm, eUserSpaceToParent);
    }
    nsSVGUtils::PaintFrameWithEffects(kid, aContext, tm, aImgParams, aDirtyRect);
  }
}


nsIFrame*
nsSVGSwitchFrame::GetFrameForPoint(const gfxPoint& aPoint)
{
  NS_ASSERTION(!NS_SVGDisplayListHitTestingEnabled() ||
               (mState & NS_FRAME_IS_NONDISPLAY),
               "If display lists are enabled, only hit-testing of non-display "
               "SVG should take this code path");

  nsIFrame *kid = GetActiveChildFrame();
  nsSVGDisplayableFrame* svgFrame = do_QueryFrame(kid);
  if (svgFrame) {
    // Transform the point from our SVG user space to our child's.
    gfxPoint point = aPoint;
    gfxMatrix m =
      static_cast<const nsSVGElement*>(GetContent())->
        PrependLocalTransformsTo(gfxMatrix(), eChildToUserSpace);
    m = static_cast<const nsSVGElement*>(kid->GetContent())->
          PrependLocalTransformsTo(m, eUserSpaceToParent);
    if (!m.IsIdentity()) {
      if (!m.Invert()) {
        return nullptr;
      }
      point = m.TransformPoint(point);
    }
    return svgFrame->GetFrameForPoint(point);
  }

  return nullptr;
}

void
nsSVGSwitchFrame::ReflowSVG()
{
  NS_ASSERTION(nsSVGUtils::OuterSVGIsCallingReflowSVG(this),
               "This call is probably a wasteful mistake");

  MOZ_ASSERT(!(GetStateBits() & NS_FRAME_IS_NONDISPLAY),
             "ReflowSVG mechanism not designed for this");

  if (!nsSVGUtils::NeedsReflowSVG(this)) {
    return;
  }

  // If the NS_FRAME_FIRST_REFLOW bit has been removed from our parent frame,
  // then our outer-<svg> has previously had its initial reflow. In that case
  // we need to make sure that that bit has been removed from ourself _before_
  // recursing over our children to ensure that they know too. Otherwise, we
  // need to remove it _after_ recursing over our children so that they know
  // the initial reflow is currently underway.

  bool isFirstReflow = (mState & NS_FRAME_FIRST_REFLOW);

  bool outerSVGHasHadFirstReflow =
    (GetParent()->GetStateBits() & NS_FRAME_FIRST_REFLOW) == 0;

  if (outerSVGHasHadFirstReflow) {
    mState &= ~NS_FRAME_FIRST_REFLOW; // tell our children
  }

  nsOverflowAreas overflowRects;

  nsIFrame *child = GetActiveChildFrame();
  nsSVGDisplayableFrame* svgChild = do_QueryFrame(child);
  if (svgChild) {
    MOZ_ASSERT(!(child->GetStateBits() & NS_FRAME_IS_NONDISPLAY),
               "Check for this explicitly in the |if|, then");
    svgChild->ReflowSVG();

    // We build up our child frame overflows here instead of using
    // nsLayoutUtils::UnionChildOverflow since SVG frame's all use the same
    // frame list, and we're iterating over that list now anyway.
    ConsiderChildOverflow(overflowRects, child);
  }

  if (isFirstReflow) {
    // Make sure we have our filter property (if any) before calling
    // FinishAndStoreOverflow (subsequent filter changes are handled off
    // nsChangeHint_UpdateEffects):
    nsSVGEffects::UpdateEffects(this);
  }

  FinishAndStoreOverflow(overflowRects, mRect.Size());

  // Remove state bits after FinishAndStoreOverflow so that it doesn't
  // invalidate on first reflow:
  mState &= ~(NS_FRAME_FIRST_REFLOW | NS_FRAME_IS_DIRTY |
              NS_FRAME_HAS_DIRTY_CHILDREN);
}

SVGBBox
nsSVGSwitchFrame::GetBBoxContribution(const Matrix &aToBBoxUserspace,
                                      uint32_t aFlags)
{
  nsIFrame* kid = GetActiveChildFrame();
  nsSVGDisplayableFrame* svgKid = do_QueryFrame(kid);
  if (svgKid) {
    nsIContent *content = kid->GetContent();
    gfxMatrix transform = ThebesMatrix(aToBBoxUserspace);
    if (content->IsSVGElement()) {
      transform = static_cast<nsSVGElement*>(content)->
                    PrependLocalTransformsTo(transform);
    }
    return svgKid->GetBBoxContribution(ToMatrix(transform), aFlags);
  }
  return SVGBBox();
}

nsIFrame *
nsSVGSwitchFrame::GetActiveChildFrame()
{
  nsIContent *activeChild =
    static_cast<mozilla::dom::SVGSwitchElement*>(GetContent())->GetActiveChild();

  if (activeChild) {
    for (nsIFrame* kid = mFrames.FirstChild(); kid;
         kid = kid->GetNextSibling()) {

      if (activeChild == kid->GetContent()) {
        return kid;
      }
    }
  }
  return nullptr;
}<|MERGE_RESOLUTION|>--- conflicted
+++ resolved
@@ -42,17 +42,10 @@
                                 const nsDisplayListSet& aLists) override;
 
   // nsSVGDisplayableFrame interface:
-<<<<<<< HEAD
-  virtual DrawResult PaintSVG(gfxContext& aContext,
-                              const gfxMatrix& aTransform,
-                              const nsIntRect* aDirtyRect = nullptr,
-                              uint32_t aFlags = 0) override;
-=======
   virtual void PaintSVG(gfxContext& aContext,
                         const gfxMatrix& aTransform,
                         imgDrawingParams& aPackage,
                         const nsIntRect* aDirtyRect = nullptr) override;
->>>>>>> a17af05f
   nsIFrame* GetFrameForPoint(const gfxPoint& aPoint) override;
   virtual void ReflowSVG() override;
   virtual SVGBBox GetBBoxContribution(const Matrix &aToBBoxUserspace,
@@ -99,13 +92,8 @@
 void
 nsSVGSwitchFrame::PaintSVG(gfxContext& aContext,
                            const gfxMatrix& aTransform,
-<<<<<<< HEAD
-                           const nsIntRect* aDirtyRect,
-                           uint32_t aFlags)
-=======
                            imgDrawingParams& aImgParams,
                            const nsIntRect* aDirtyRect)
->>>>>>> a17af05f
 {
   NS_ASSERTION(!NS_SVGDisplayListPaintingEnabled() ||
                (mState & NS_FRAME_IS_NONDISPLAY),
