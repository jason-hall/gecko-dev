/* -*- Mode: C++; tab-width: 2; indent-tabs-mode: nil; c-basic-offset: 2 -*- */
/* This Source Code Form is subject to the terms of the Mozilla Public
 * License, v. 2.0. If a copy of the MPL was not distributed with this
 * file, You can obtain one at http://mozilla.org/MPL/2.0/. */

// Main header first:
#include "nsSVGPatternFrame.h"

// Keep others in (case-insensitive) order:
#include "AutoReferenceChainGuard.h"
#include "gfx2DGlue.h"
#include "gfxContext.h"
#include "gfxMatrix.h"
#include "gfxPattern.h"
#include "gfxPlatform.h"
#include "mozilla/gfx/2D.h"
#include "nsContentUtils.h"
#include "nsGkAtoms.h"
#include "nsSVGDisplayableFrame.h"
#include "nsStyleContext.h"
#include "nsSVGEffects.h"
#include "SVGGeometryFrame.h"
#include "mozilla/dom/SVGPatternElement.h"
#include "nsSVGUtils.h"
#include "nsSVGAnimatedTransformList.h"
#include "SVGContentUtils.h"

using namespace mozilla;
using namespace mozilla::dom;
using namespace mozilla::gfx;
using namespace mozilla::image;

//----------------------------------------------------------------------
// Implementation

nsSVGPatternFrame::nsSVGPatternFrame(nsStyleContext* aContext)
  : nsSVGPaintServerFrame(aContext, kClassID)
  , mSource(nullptr)
  , mLoopFlag(false)
  , mNoHRefURI(false)
{
}

NS_IMPL_FRAMEARENA_HELPERS(nsSVGPatternFrame)

//----------------------------------------------------------------------
// nsIFrame methods:

nsresult
nsSVGPatternFrame::AttributeChanged(int32_t         aNameSpaceID,
                                    nsIAtom*        aAttribute,
                                    int32_t         aModType)
{
  if (aNameSpaceID == kNameSpaceID_None &&
      (aAttribute == nsGkAtoms::patternUnits ||
       aAttribute == nsGkAtoms::patternContentUnits ||
       aAttribute == nsGkAtoms::patternTransform ||
       aAttribute == nsGkAtoms::x ||
       aAttribute == nsGkAtoms::y ||
       aAttribute == nsGkAtoms::width ||
       aAttribute == nsGkAtoms::height ||
       aAttribute == nsGkAtoms::preserveAspectRatio ||
       aAttribute == nsGkAtoms::viewBox)) {
    nsSVGEffects::InvalidateDirectRenderingObservers(this);
  }

  if ((aNameSpaceID == kNameSpaceID_XLink ||
       aNameSpaceID == kNameSpaceID_None) &&
      aAttribute == nsGkAtoms::href) {
    // Blow away our reference, if any
    DeleteProperty(nsSVGEffects::HrefAsPaintingProperty());
    mNoHRefURI = false;
    // And update whoever references us
    nsSVGEffects::InvalidateDirectRenderingObservers(this);
  }

  return nsSVGPaintServerFrame::AttributeChanged(aNameSpaceID,
                                                 aAttribute, aModType);
}

#ifdef DEBUG
void
nsSVGPatternFrame::Init(nsIContent*       aContent,
                        nsContainerFrame* aParent,
                        nsIFrame*         aPrevInFlow)
{
  NS_ASSERTION(aContent->IsSVGElement(nsGkAtoms::pattern), "Content is not an SVG pattern");

  nsSVGPaintServerFrame::Init(aContent, aParent, aPrevInFlow);
}
#endif /* DEBUG */

//----------------------------------------------------------------------
// nsSVGContainerFrame methods:

// If our GetCanvasTM is getting called, we
// need to return *our current* transformation
// matrix, which depends on our units parameters
// and X, Y, Width, and Height
gfxMatrix
nsSVGPatternFrame::GetCanvasTM()
{
  if (mCTM) {
    return *mCTM;
  }

  // Do we know our rendering parent?
  if (mSource) {
    // Yes, use it!
    return mSource->GetCanvasTM();
  }

  // We get here when geometry in the <pattern> container is updated
  return gfxMatrix();
}

// -------------------------------------------------------------------------
// Helper functions
// -------------------------------------------------------------------------

/** Calculate the maximum expansion of a matrix */
static float
MaxExpansion(const Matrix &aMatrix)
{
  // maximum expansion derivation from
  // http://lists.cairographics.org/archives/cairo/2004-October/001980.html
  // and also implemented in cairo_matrix_transformed_circle_major_axis
  double a = aMatrix._11;
  double b = aMatrix._12;
  double c = aMatrix._21;
  double d = aMatrix._22;
  double f = (a * a + b * b + c * c + d * d) / 2;
  double g = (a * a + b * b - c * c - d * d) / 2;
  double h = a * c + b * d;
  return sqrt(f + sqrt(g * g + h * h));
}

// The SVG specification says that the 'patternContentUnits' attribute "has no effect if
// attribute ‘viewBox’ is specified". We still need to include a bbox scale
// if the viewBox is specified and _patternUnits_ is set to or defaults to
// objectBoundingBox though, since in that case the viewBox is relative to the bbox
static bool
IncludeBBoxScale(const nsSVGViewBox& aViewBox,
                 uint32_t aPatternContentUnits, uint32_t aPatternUnits)
{
  return (!aViewBox.IsExplicitlySet() &&
          aPatternContentUnits == SVG_UNIT_TYPE_OBJECTBOUNDINGBOX) ||
         (aViewBox.IsExplicitlySet() &&
          aPatternUnits == SVG_UNIT_TYPE_OBJECTBOUNDINGBOX);
}

// Given the matrix for the pattern element's own transform, this returns a
// combined matrix including the transforms applicable to its target.
static Matrix
GetPatternMatrix(uint16_t aPatternUnits,
                 const Matrix &patternTransform,
                 const gfxRect &bbox,
                 const gfxRect &callerBBox,
                 const Matrix &callerCTM)
{
  // We really want the pattern matrix to handle translations
  gfxFloat minx = bbox.X();
  gfxFloat miny = bbox.Y();

  if (aPatternUnits == SVG_UNIT_TYPE_OBJECTBOUNDINGBOX) {
    minx += callerBBox.X();
    miny += callerBBox.Y();
  }

  float scale = 1.0f / MaxExpansion(callerCTM);
  Matrix patternMatrix = patternTransform;
  patternMatrix.PreScale(scale, scale);
  patternMatrix.PreTranslate(minx, miny);

  return patternMatrix;
}

static nsresult
GetTargetGeometry(gfxRect *aBBox,
                  const nsSVGViewBox &aViewBox,
                  uint16_t aPatternContentUnits,
                  uint16_t aPatternUnits,
                  nsIFrame *aTarget,
                  const Matrix &aContextMatrix,
                  const gfxRect *aOverrideBounds)
{
  *aBBox =
    aOverrideBounds
      ? *aOverrideBounds
      : nsSVGUtils::GetBBox(aTarget, nsSVGUtils::eUseFrameBoundsForOuterSVG |
                                     nsSVGUtils::eBBoxIncludeFillGeometry);

  // Sanity check
  if (IncludeBBoxScale(aViewBox, aPatternContentUnits, aPatternUnits) &&
      (aBBox->Width() <= 0 || aBBox->Height() <= 0)) {
    return NS_ERROR_FAILURE;
  }

  // OK, now fix up the bounding box to reflect user coordinates
  // We handle device unit scaling in pattern matrix
  float scale = MaxExpansion(aContextMatrix);
  if (scale <= 0) {
    return NS_ERROR_FAILURE;
  }
  aBBox->Scale(scale);
  return NS_OK;
}

mozilla::Pair<DrawResult, RefPtr<SourceSurface>>
nsSVGPatternFrame::PaintPattern(const DrawTarget* aDrawTarget,
                                Matrix* patternMatrix,
                                const Matrix &aContextMatrix,
                                nsIFrame *aSource,
                                nsStyleSVGPaint nsStyleSVG::*aFillOrStroke,
                                float aGraphicOpacity,
                                const gfxRect *aOverrideBounds,
<<<<<<< HEAD
                                uint32_t aFlags)
=======
                                imgDrawingParams& aImgParams)
>>>>>>> a17af05f
{
  /*
   * General approach:
   *    Set the content geometry stuff
   *    Calculate our bbox (using x,y,width,height & patternUnits &
   *                        patternTransform)
   *    Create the surface
   *    Calculate the content transformation matrix
   *    Get our children (we may need to get them from another Pattern)
   *    Call SVGPaint on all of our children
   *    Return
   */

  nsSVGPatternFrame* patternWithChildren = GetPatternWithChildren();
  if (!patternWithChildren) {
    // Either no kids or a bad reference
<<<<<<< HEAD
    return MakePair(DrawResult::SUCCESS, RefPtr<SourceSurface>());
=======
    return nullptr;
>>>>>>> a17af05f
  }
  nsIFrame* firstKid = patternWithChildren->mFrames.FirstChild();

  const nsSVGViewBox& viewBox = GetViewBox();

  uint16_t patternContentUnits =
    GetEnumValue(SVGPatternElement::PATTERNCONTENTUNITS);
  uint16_t patternUnits =
    GetEnumValue(SVGPatternElement::PATTERNUNITS);

  /*
   * Get the content geometry information.  This is a little tricky --
   * our parent is probably a <defs>, but we are rendering in the context
   * of some geometry source.  Our content geometry information needs to
   * come from our rendering parent as opposed to our content parent.  We
   * get that information from aSource, which is passed to us from the
   * backend renderer.
   *
   * There are three "geometries" that we need:
   *   1) The bounding box for the pattern.  We use this to get the
   *      width and height for the surface, and as the return to
   *      GetBBox.
   *   2) The transformation matrix for the pattern.  This is not *quite*
   *      the same as the canvas transformation matrix that we will
   *      provide to our rendering children since we "fudge" it a little
   *      to get the renderer to handle the translations correctly for us.
   *   3) The CTM that we return to our children who make up the pattern.
   */

  // Get all of the information we need from our "caller" -- i.e.
  // the geometry that is being rendered with a pattern
  gfxRect callerBBox;
  if (NS_FAILED(GetTargetGeometry(&callerBBox,
                                  viewBox,
                                  patternContentUnits, patternUnits,
                                  aSource,
                                  aContextMatrix,
                                  aOverrideBounds))) {
    return MakePair(DrawResult::SUCCESS, RefPtr<SourceSurface>());
  }

  // Construct the CTM that we will provide to our children when we
  // render them into the tile.
  gfxMatrix ctm = ConstructCTM(viewBox, patternContentUnits, patternUnits,
                               callerBBox, aContextMatrix, aSource);
  if (ctm.IsSingular()) {
    return MakePair(DrawResult::SUCCESS, RefPtr<SourceSurface>());
  }

  if (patternWithChildren->mCTM) {
    *patternWithChildren->mCTM = ctm;
  } else {
    patternWithChildren->mCTM = new gfxMatrix(ctm);
  }

  // Get the bounding box of the pattern.  This will be used to determine
  // the size of the surface, and will also be used to define the bounding
  // box for the pattern tile.
  gfxRect bbox = GetPatternRect(patternUnits, callerBBox, aContextMatrix, aSource);
  if (bbox.Width() <= 0.0 || bbox.Height() <= 0.0) {
    return MakePair(DrawResult::SUCCESS, RefPtr<SourceSurface>());
  }

  // Get the pattern transform
  Matrix patternTransform = ToMatrix(GetPatternTransform());

  // revert the vector effect transform so that the pattern appears unchanged
  if (aFillOrStroke == &nsStyleSVG::mStroke) {
    gfxMatrix userToOuterSVG;
    if (nsSVGUtils::GetNonScalingStrokeTransform(aSource, &userToOuterSVG)) {
      patternTransform *= ToMatrix(userToOuterSVG);
      if (patternTransform.IsSingular()) {
        NS_WARNING("Singular matrix painting non-scaling-stroke");
        return MakePair(DrawResult::SUCCESS, RefPtr<SourceSurface>());
      }
    }
  }

  // Get the transformation matrix that we will hand to the renderer's pattern
  // routine.
  *patternMatrix = GetPatternMatrix(patternUnits, patternTransform,
                                    bbox, callerBBox, aContextMatrix);
  if (patternMatrix->IsSingular()) {
    return MakePair(DrawResult::SUCCESS, RefPtr<SourceSurface>());
  }

  // Now that we have all of the necessary geometries, we can
  // create our surface.
  gfxRect transformedBBox = ThebesRect(patternTransform.TransformBounds(ToRect(bbox)));

  bool resultOverflows;
  IntSize surfaceSize =
    nsSVGUtils::ConvertToSurfaceSize(
      transformedBBox.Size(), &resultOverflows);

  // 0 disables rendering, < 0 is an error
  if (surfaceSize.width <= 0 || surfaceSize.height <= 0) {
    return MakePair(DrawResult::SUCCESS, RefPtr<SourceSurface>());
  }

  gfxFloat patternWidth = bbox.Width();
  gfxFloat patternHeight = bbox.Height();

  if (resultOverflows ||
      patternWidth != surfaceSize.width ||
      patternHeight != surfaceSize.height) {
    // scale drawing to pattern surface size
    gfxMatrix tempTM =
      gfxMatrix(surfaceSize.width / patternWidth, 0.0,
                0.0, surfaceSize.height / patternHeight,
                0.0, 0.0);
    patternWithChildren->mCTM->PreMultiply(tempTM);

    // and rescale pattern to compensate
    patternMatrix->PreScale(patternWidth / surfaceSize.width,
                            patternHeight / surfaceSize.height);
  }

  RefPtr<DrawTarget> dt =
    aDrawTarget->CreateSimilarDrawTarget(surfaceSize, SurfaceFormat::B8G8R8A8);
  if (!dt || !dt->IsValid()) {
    return MakePair(DrawResult::TEMPORARY_ERROR, RefPtr<SourceSurface>());
  }
  dt->ClearRect(Rect(0, 0, surfaceSize.width, surfaceSize.height));

  RefPtr<gfxContext> ctx = gfxContext::CreateOrNull(dt);
  MOZ_ASSERT(ctx); // already checked the draw target above

  if (aGraphicOpacity != 1.0f) {
    ctx->Save();
    ctx->PushGroupForBlendBack(gfxContentType::COLOR_ALPHA, aGraphicOpacity);
  }

  // OK, now render -- note that we use "firstKid", which
  // we got at the beginning because it takes care of the
  // referenced pattern situation for us

  if (aSource->IsFrameOfType(nsIFrame::eSVGGeometry)) {
    // Set the geometrical parent of the pattern we are rendering
    patternWithChildren->mSource = static_cast<SVGGeometryFrame*>(aSource);
  }

  // Delay checking NS_FRAME_DRAWING_AS_PAINTSERVER bit until here so we can
  // give back a clear surface if there's a loop
  DrawResult result = DrawResult::SUCCESS;
  if (!(patternWithChildren->GetStateBits() & NS_FRAME_DRAWING_AS_PAINTSERVER)) {
    AutoSetRestorePaintServerState paintServer(patternWithChildren);
    for (nsIFrame* kid = firstKid; kid;
         kid = kid->GetNextSibling()) {
      // The CTM of each frame referencing us can be different
      nsSVGDisplayableFrame* SVGFrame = do_QueryFrame(kid);
      if (SVGFrame) {
        SVGFrame->NotifySVGChanged(nsSVGDisplayableFrame::TRANSFORM_CHANGED);
      }
      gfxMatrix tm = *(patternWithChildren->mCTM);
      if (kid->GetContent()->IsSVGElement()) {
        tm = static_cast<nsSVGElement*>(kid->GetContent())->
               PrependLocalTransformsTo(tm, eUserSpaceToParent);
      }

<<<<<<< HEAD
      result &= nsSVGUtils::PaintFrameWithEffects(kid, *ctx, tm, nullptr,
                                                  aFlags);
=======
      nsSVGUtils::PaintFrameWithEffects(kid, *ctx, tm, aImgParams);
>>>>>>> a17af05f
    }
  }

  patternWithChildren->mSource = nullptr;

  if (aGraphicOpacity != 1.0f) {
    ctx->PopGroupAndBlend();
    ctx->Restore();
  }

  // caller now owns the surface
  RefPtr<SourceSurface> surf = dt->Snapshot();
  return MakePair(result, Move(surf));
}

/* Will probably need something like this... */
// How do we handle the insertion of a new frame?
// We really don't want to rerender this every time,
// do we?
nsSVGPatternFrame*
nsSVGPatternFrame::GetPatternWithChildren()
{
  // Do we have any children ourselves?
  if (!mFrames.IsEmpty())
    return this;

  // No, see if we chain to someone who does

  // Before we recurse, make sure we'll break reference loops and over long
  // reference chains:
  static int16_t sRefChainLengthCounter = AutoReferenceChainGuard::noChain;
  AutoReferenceChainGuard refChainGuard(this, &mLoopFlag,
                                        &sRefChainLengthCounter);
  if (MOZ_UNLIKELY(!refChainGuard.Reference())) {
    // Break reference chain
    return nullptr;
  }

  nsSVGPatternFrame* next = GetReferencedPattern();
  if (!next)
    return nullptr;

  return next->GetPatternWithChildren();
}

uint16_t
nsSVGPatternFrame::GetEnumValue(uint32_t aIndex, nsIContent *aDefault)
{
  nsSVGEnum& thisEnum =
    static_cast<SVGPatternElement *>(GetContent())->mEnumAttributes[aIndex];

  if (thisEnum.IsExplicitlySet())
    return thisEnum.GetAnimValue();

  // Before we recurse, make sure we'll break reference loops and over long
  // reference chains:
  static int16_t sRefChainLengthCounter = AutoReferenceChainGuard::noChain;
  AutoReferenceChainGuard refChainGuard(this, &mLoopFlag,
                                        &sRefChainLengthCounter);
  if (MOZ_UNLIKELY(!refChainGuard.Reference())) {
    // Break reference chain
    return static_cast<SVGPatternElement *>(aDefault)->
             mEnumAttributes[aIndex].GetAnimValue();
  }

  nsSVGPatternFrame *next = GetReferencedPattern();
  return next ? next->GetEnumValue(aIndex, aDefault)
              : static_cast<SVGPatternElement*>(aDefault)->
                  mEnumAttributes[aIndex].GetAnimValue();
}

nsSVGAnimatedTransformList*
nsSVGPatternFrame::GetPatternTransformList(nsIContent* aDefault)
{
  nsSVGAnimatedTransformList *thisTransformList =
    static_cast<SVGPatternElement *>(GetContent())->GetAnimatedTransformList();

  if (thisTransformList && thisTransformList->IsExplicitlySet())
    return thisTransformList;

  // Before we recurse, make sure we'll break reference loops and over long
  // reference chains:
  static int16_t sRefChainLengthCounter = AutoReferenceChainGuard::noChain;
  AutoReferenceChainGuard refChainGuard(this, &mLoopFlag,
                                        &sRefChainLengthCounter);
  if (MOZ_UNLIKELY(!refChainGuard.Reference())) {
    // Break reference chain
    return static_cast<SVGPatternElement*>(aDefault)->mPatternTransform.get();
  }

  nsSVGPatternFrame *next = GetReferencedPattern();
  return next ? next->GetPatternTransformList(aDefault)
              : static_cast<SVGPatternElement*>(aDefault)->mPatternTransform.get();
}

gfxMatrix
nsSVGPatternFrame::GetPatternTransform()
{
  nsSVGAnimatedTransformList* animTransformList =
    GetPatternTransformList(GetContent());
  if (!animTransformList)
    return gfxMatrix();

  return animTransformList->GetAnimValue().GetConsolidationMatrix();
}

const nsSVGViewBox &
nsSVGPatternFrame::GetViewBox(nsIContent* aDefault)
{
  const nsSVGViewBox &thisViewBox =
    static_cast<SVGPatternElement *>(GetContent())->mViewBox;

  if (thisViewBox.IsExplicitlySet())
    return thisViewBox;

  // Before we recurse, make sure we'll break reference loops and over long
  // reference chains:
  static int16_t sRefChainLengthCounter = AutoReferenceChainGuard::noChain;
  AutoReferenceChainGuard refChainGuard(this, &mLoopFlag,
                                        &sRefChainLengthCounter);
  if (MOZ_UNLIKELY(!refChainGuard.Reference())) {
    // Break reference chain
    return static_cast<SVGPatternElement *>(aDefault)->mViewBox;
  }

  nsSVGPatternFrame *next = GetReferencedPattern();
  return next ? next->GetViewBox(aDefault)
              : static_cast<SVGPatternElement *>(aDefault)->mViewBox;
}

const SVGAnimatedPreserveAspectRatio &
nsSVGPatternFrame::GetPreserveAspectRatio(nsIContent *aDefault)
{
  const SVGAnimatedPreserveAspectRatio &thisPar =
    static_cast<SVGPatternElement *>(GetContent())->mPreserveAspectRatio;

  if (thisPar.IsExplicitlySet())
    return thisPar;

  // Before we recurse, make sure we'll break reference loops and over long
  // reference chains:
  static int16_t sRefChainLengthCounter = AutoReferenceChainGuard::noChain;
  AutoReferenceChainGuard refChainGuard(this, &mLoopFlag,
                                        &sRefChainLengthCounter);
  if (MOZ_UNLIKELY(!refChainGuard.Reference())) {
    // Break reference chain
    return static_cast<SVGPatternElement *>(aDefault)->mPreserveAspectRatio;
  }

  nsSVGPatternFrame *next = GetReferencedPattern();
  return next ? next->GetPreserveAspectRatio(aDefault)
              : static_cast<SVGPatternElement *>(aDefault)->mPreserveAspectRatio;
}

const nsSVGLength2 *
nsSVGPatternFrame::GetLengthValue(uint32_t aIndex, nsIContent *aDefault)
{
  const nsSVGLength2 *thisLength =
    &static_cast<SVGPatternElement *>(GetContent())->mLengthAttributes[aIndex];

  if (thisLength->IsExplicitlySet())
    return thisLength;

  // Before we recurse, make sure we'll break reference loops and over long
  // reference chains:
  static int16_t sRefChainLengthCounter = AutoReferenceChainGuard::noChain;
  AutoReferenceChainGuard refChainGuard(this, &mLoopFlag,
                                        &sRefChainLengthCounter);
  if (MOZ_UNLIKELY(!refChainGuard.Reference())) {
    // Break reference chain
    return &static_cast<SVGPatternElement *>(aDefault)->mLengthAttributes[aIndex];
  }

  nsSVGPatternFrame *next = GetReferencedPattern();
  return next ? next->GetLengthValue(aIndex, aDefault)
              : &static_cast<SVGPatternElement *>(aDefault)->mLengthAttributes[aIndex];
}

// Private (helper) methods
nsSVGPatternFrame *
nsSVGPatternFrame::GetReferencedPattern()
{
  if (mNoHRefURI)
    return nullptr;

  nsSVGPaintingProperty *property =
    GetProperty(nsSVGEffects::HrefAsPaintingProperty());

  if (!property) {
    // Fetch our pattern element's href or xlink:href attribute
    SVGPatternElement *pattern = static_cast<SVGPatternElement *>(GetContent());
    nsAutoString href;
    if (pattern->mStringAttributes[SVGPatternElement::HREF].IsExplicitlySet()) {
      pattern->mStringAttributes[SVGPatternElement::HREF]
        .GetAnimValue(href, pattern);
    } else {
      pattern->mStringAttributes[SVGPatternElement::XLINK_HREF]
        .GetAnimValue(href, pattern);
    }

    if (href.IsEmpty()) {
      mNoHRefURI = true;
      return nullptr; // no URL
    }

    // Convert href to an nsIURI
    nsCOMPtr<nsIURI> targetURI;
    nsCOMPtr<nsIURI> base = mContent->GetBaseURI();
    nsContentUtils::NewURIWithDocumentCharset(getter_AddRefs(targetURI), href,
                                              mContent->GetUncomposedDoc(), base);

    property =
      nsSVGEffects::GetPaintingProperty(targetURI, this,
                                        nsSVGEffects::HrefAsPaintingProperty());
    if (!property)
      return nullptr;
  }

  nsIFrame *result = property->GetReferencedFrame();
  if (!result)
    return nullptr;

  LayoutFrameType frameType = result->Type();
  if (frameType != LayoutFrameType::SVGPattern)
    return nullptr;

  return static_cast<nsSVGPatternFrame*>(result);
}

gfxRect
nsSVGPatternFrame::GetPatternRect(uint16_t aPatternUnits,
                                  const gfxRect &aTargetBBox,
                                  const Matrix &aTargetCTM,
                                  nsIFrame *aTarget)
{
  // We need to initialize our box
  float x,y,width,height;

  // Get the pattern x,y,width, and height
  const nsSVGLength2 *tmpX, *tmpY, *tmpHeight, *tmpWidth;
  tmpX = GetLengthValue(SVGPatternElement::ATTR_X);
  tmpY = GetLengthValue(SVGPatternElement::ATTR_Y);
  tmpHeight = GetLengthValue(SVGPatternElement::ATTR_HEIGHT);
  tmpWidth = GetLengthValue(SVGPatternElement::ATTR_WIDTH);

  if (aPatternUnits == SVG_UNIT_TYPE_OBJECTBOUNDINGBOX) {
    x = nsSVGUtils::ObjectSpace(aTargetBBox, tmpX);
    y = nsSVGUtils::ObjectSpace(aTargetBBox, tmpY);
    width = nsSVGUtils::ObjectSpace(aTargetBBox, tmpWidth);
    height = nsSVGUtils::ObjectSpace(aTargetBBox, tmpHeight);
  } else {
    float scale = MaxExpansion(aTargetCTM);
    x = nsSVGUtils::UserSpace(aTarget, tmpX) * scale;
    y = nsSVGUtils::UserSpace(aTarget, tmpY) * scale;
    width = nsSVGUtils::UserSpace(aTarget, tmpWidth) * scale;
    height = nsSVGUtils::UserSpace(aTarget, tmpHeight) * scale;
  }

  return gfxRect(x, y, width, height);
}

gfxMatrix
nsSVGPatternFrame::ConstructCTM(const nsSVGViewBox& aViewBox,
                                uint16_t aPatternContentUnits,
                                uint16_t aPatternUnits,
                                const gfxRect &callerBBox,
                                const Matrix &callerCTM,
                                nsIFrame *aTarget)
{
  SVGSVGElement *ctx = nullptr;
  nsIContent* targetContent = aTarget->GetContent();
  gfxFloat scaleX, scaleY;

  // The objectBoundingBox conversion must be handled in the CTM:
  if (IncludeBBoxScale(aViewBox, aPatternContentUnits, aPatternUnits)) {
    scaleX = callerBBox.Width();
    scaleY = callerBBox.Height();
  } else {
    if (targetContent->IsSVGElement()) {
      ctx = static_cast<nsSVGElement*>(targetContent)->GetCtx();
    }
    scaleX = scaleY = MaxExpansion(callerCTM);
  }

  if (!aViewBox.IsExplicitlySet()) {
    return gfxMatrix(scaleX, 0.0, 0.0, scaleY, 0.0, 0.0);
  }
  const nsSVGViewBoxRect viewBoxRect = aViewBox.GetAnimValue();

  if (viewBoxRect.height <= 0.0f || viewBoxRect.width <= 0.0f) {
    return gfxMatrix(0.0, 0.0, 0.0, 0.0, 0.0, 0.0); // singular
  }

  float viewportWidth, viewportHeight;
  if (targetContent->IsSVGElement()) {
    // If we're dealing with an SVG target only retrieve the context once.
    // Calling the nsIFrame* variant of GetAnimValue would look it up on
    // every call.
    viewportWidth =
      GetLengthValue(SVGPatternElement::ATTR_WIDTH)->GetAnimValue(ctx);
    viewportHeight =
      GetLengthValue(SVGPatternElement::ATTR_HEIGHT)->GetAnimValue(ctx);
  } else {
    // No SVG target, call the nsIFrame* variant of GetAnimValue.
    viewportWidth =
      GetLengthValue(SVGPatternElement::ATTR_WIDTH)->GetAnimValue(aTarget);
    viewportHeight =
      GetLengthValue(SVGPatternElement::ATTR_HEIGHT)->GetAnimValue(aTarget);
  }

  if (viewportWidth <= 0.0f || viewportHeight <= 0.0f) {
    return gfxMatrix(0.0, 0.0, 0.0, 0.0, 0.0, 0.0); // singular
  }

  Matrix tm = SVGContentUtils::GetViewBoxTransform(
    viewportWidth * scaleX, viewportHeight * scaleY,
    viewBoxRect.x, viewBoxRect.y,
    viewBoxRect.width, viewBoxRect.height,
    GetPreserveAspectRatio());

  return ThebesMatrix(tm);
}

//----------------------------------------------------------------------
// nsSVGPaintServerFrame methods:
<<<<<<< HEAD
mozilla::Pair<DrawResult, RefPtr<gfxPattern>>
=======
already_AddRefed<gfxPattern>
>>>>>>> a17af05f
nsSVGPatternFrame::GetPaintServerPattern(nsIFrame *aSource,
                                         const DrawTarget* aDrawTarget,
                                         const gfxMatrix& aContextMatrix,
                                         nsStyleSVGPaint nsStyleSVG::*aFillOrStroke,
                                         float aGraphicOpacity,
<<<<<<< HEAD
                                         const gfxRect *aOverrideBounds,
                                         uint32_t aFlags)
{
  if (aGraphicOpacity == 0.0f) {
    RefPtr<gfxPattern> pattern = new gfxPattern(Color());
    return MakePair(DrawResult::SUCCESS, Move(pattern));
=======
                                         imgDrawingParams& aImgParams,
                                         const gfxRect *aOverrideBounds)
{
  if (aGraphicOpacity == 0.0f) {
    return do_AddRef(new gfxPattern(Color()));
>>>>>>> a17af05f
  }

  // Paint it!
  Matrix pMatrix;
  RefPtr<SourceSurface> surface;
  DrawResult result = DrawResult::SUCCESS;
  Tie(result, surface) =
    PaintPattern(aDrawTarget, &pMatrix, ToMatrix(aContextMatrix), aSource,
<<<<<<< HEAD
                 aFillOrStroke, aGraphicOpacity, aOverrideBounds, aFlags);
=======
                 aFillOrStroke, aGraphicOpacity, aOverrideBounds, aImgParams);
>>>>>>> a17af05f

  if (!surface) {
    return MakePair(result, RefPtr<gfxPattern>());
  }

  RefPtr<gfxPattern> pattern = new gfxPattern(surface, pMatrix);

  if (!pattern) {
<<<<<<< HEAD
    return MakePair(DrawResult::TEMPORARY_ERROR, RefPtr<gfxPattern>());
=======
    return nullptr;
>>>>>>> a17af05f
  }

  pattern->SetExtend(ExtendMode::REPEAT);
  return MakePair(result, Move(pattern));
}

// -------------------------------------------------------------------------
// Public functions
// -------------------------------------------------------------------------

nsIFrame* NS_NewSVGPatternFrame(nsIPresShell*   aPresShell,
                                nsStyleContext* aContext)
{
  return new (aPresShell) nsSVGPatternFrame(aContext);
}
<|MERGE_RESOLUTION|>--- conflicted
+++ resolved
@@ -206,7 +206,7 @@
   return NS_OK;
 }
 
-mozilla::Pair<DrawResult, RefPtr<SourceSurface>>
+already_AddRefed<SourceSurface>
 nsSVGPatternFrame::PaintPattern(const DrawTarget* aDrawTarget,
                                 Matrix* patternMatrix,
                                 const Matrix &aContextMatrix,
@@ -214,11 +214,7 @@
                                 nsStyleSVGPaint nsStyleSVG::*aFillOrStroke,
                                 float aGraphicOpacity,
                                 const gfxRect *aOverrideBounds,
-<<<<<<< HEAD
-                                uint32_t aFlags)
-=======
                                 imgDrawingParams& aImgParams)
->>>>>>> a17af05f
 {
   /*
    * General approach:
@@ -235,11 +231,7 @@
   nsSVGPatternFrame* patternWithChildren = GetPatternWithChildren();
   if (!patternWithChildren) {
     // Either no kids or a bad reference
-<<<<<<< HEAD
-    return MakePair(DrawResult::SUCCESS, RefPtr<SourceSurface>());
-=======
-    return nullptr;
->>>>>>> a17af05f
+    return nullptr;
   }
   nsIFrame* firstKid = patternWithChildren->mFrames.FirstChild();
 
@@ -278,7 +270,7 @@
                                   aSource,
                                   aContextMatrix,
                                   aOverrideBounds))) {
-    return MakePair(DrawResult::SUCCESS, RefPtr<SourceSurface>());
+    return nullptr;
   }
 
   // Construct the CTM that we will provide to our children when we
@@ -286,7 +278,7 @@
   gfxMatrix ctm = ConstructCTM(viewBox, patternContentUnits, patternUnits,
                                callerBBox, aContextMatrix, aSource);
   if (ctm.IsSingular()) {
-    return MakePair(DrawResult::SUCCESS, RefPtr<SourceSurface>());
+    return nullptr;
   }
 
   if (patternWithChildren->mCTM) {
@@ -300,7 +292,7 @@
   // box for the pattern tile.
   gfxRect bbox = GetPatternRect(patternUnits, callerBBox, aContextMatrix, aSource);
   if (bbox.Width() <= 0.0 || bbox.Height() <= 0.0) {
-    return MakePair(DrawResult::SUCCESS, RefPtr<SourceSurface>());
+    return nullptr;
   }
 
   // Get the pattern transform
@@ -313,7 +305,7 @@
       patternTransform *= ToMatrix(userToOuterSVG);
       if (patternTransform.IsSingular()) {
         NS_WARNING("Singular matrix painting non-scaling-stroke");
-        return MakePair(DrawResult::SUCCESS, RefPtr<SourceSurface>());
+        return nullptr;
       }
     }
   }
@@ -323,7 +315,7 @@
   *patternMatrix = GetPatternMatrix(patternUnits, patternTransform,
                                     bbox, callerBBox, aContextMatrix);
   if (patternMatrix->IsSingular()) {
-    return MakePair(DrawResult::SUCCESS, RefPtr<SourceSurface>());
+    return nullptr;
   }
 
   // Now that we have all of the necessary geometries, we can
@@ -337,7 +329,7 @@
 
   // 0 disables rendering, < 0 is an error
   if (surfaceSize.width <= 0 || surfaceSize.height <= 0) {
-    return MakePair(DrawResult::SUCCESS, RefPtr<SourceSurface>());
+    return nullptr;
   }
 
   gfxFloat patternWidth = bbox.Width();
@@ -361,7 +353,7 @@
   RefPtr<DrawTarget> dt =
     aDrawTarget->CreateSimilarDrawTarget(surfaceSize, SurfaceFormat::B8G8R8A8);
   if (!dt || !dt->IsValid()) {
-    return MakePair(DrawResult::TEMPORARY_ERROR, RefPtr<SourceSurface>());
+    return nullptr;
   }
   dt->ClearRect(Rect(0, 0, surfaceSize.width, surfaceSize.height));
 
@@ -384,7 +376,6 @@
 
   // Delay checking NS_FRAME_DRAWING_AS_PAINTSERVER bit until here so we can
   // give back a clear surface if there's a loop
-  DrawResult result = DrawResult::SUCCESS;
   if (!(patternWithChildren->GetStateBits() & NS_FRAME_DRAWING_AS_PAINTSERVER)) {
     AutoSetRestorePaintServerState paintServer(patternWithChildren);
     for (nsIFrame* kid = firstKid; kid;
@@ -400,12 +391,7 @@
                PrependLocalTransformsTo(tm, eUserSpaceToParent);
       }
 
-<<<<<<< HEAD
-      result &= nsSVGUtils::PaintFrameWithEffects(kid, *ctx, tm, nullptr,
-                                                  aFlags);
-=======
       nsSVGUtils::PaintFrameWithEffects(kid, *ctx, tm, aImgParams);
->>>>>>> a17af05f
     }
   }
 
@@ -417,8 +403,7 @@
   }
 
   // caller now owns the surface
-  RefPtr<SourceSurface> surf = dt->Snapshot();
-  return MakePair(result, Move(surf));
+  return dt->Snapshot();
 }
 
 /* Will probably need something like this... */
@@ -731,60 +716,37 @@
 
 //----------------------------------------------------------------------
 // nsSVGPaintServerFrame methods:
-<<<<<<< HEAD
-mozilla::Pair<DrawResult, RefPtr<gfxPattern>>
-=======
 already_AddRefed<gfxPattern>
->>>>>>> a17af05f
 nsSVGPatternFrame::GetPaintServerPattern(nsIFrame *aSource,
                                          const DrawTarget* aDrawTarget,
                                          const gfxMatrix& aContextMatrix,
                                          nsStyleSVGPaint nsStyleSVG::*aFillOrStroke,
                                          float aGraphicOpacity,
-<<<<<<< HEAD
-                                         const gfxRect *aOverrideBounds,
-                                         uint32_t aFlags)
-{
-  if (aGraphicOpacity == 0.0f) {
-    RefPtr<gfxPattern> pattern = new gfxPattern(Color());
-    return MakePair(DrawResult::SUCCESS, Move(pattern));
-=======
                                          imgDrawingParams& aImgParams,
                                          const gfxRect *aOverrideBounds)
 {
   if (aGraphicOpacity == 0.0f) {
     return do_AddRef(new gfxPattern(Color()));
->>>>>>> a17af05f
   }
 
   // Paint it!
   Matrix pMatrix;
-  RefPtr<SourceSurface> surface;
-  DrawResult result = DrawResult::SUCCESS;
-  Tie(result, surface) =
+  RefPtr<SourceSurface> surface =
     PaintPattern(aDrawTarget, &pMatrix, ToMatrix(aContextMatrix), aSource,
-<<<<<<< HEAD
-                 aFillOrStroke, aGraphicOpacity, aOverrideBounds, aFlags);
-=======
                  aFillOrStroke, aGraphicOpacity, aOverrideBounds, aImgParams);
->>>>>>> a17af05f
 
   if (!surface) {
-    return MakePair(result, RefPtr<gfxPattern>());
+    return nullptr;
   }
 
   RefPtr<gfxPattern> pattern = new gfxPattern(surface, pMatrix);
 
   if (!pattern) {
-<<<<<<< HEAD
-    return MakePair(DrawResult::TEMPORARY_ERROR, RefPtr<gfxPattern>());
-=======
-    return nullptr;
->>>>>>> a17af05f
+    return nullptr;
   }
 
   pattern->SetExtend(ExtendMode::REPEAT);
-  return MakePair(result, Move(pattern));
+  return pattern.forget();
 }
 
 // -------------------------------------------------------------------------
