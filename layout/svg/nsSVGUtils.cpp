--- conflicted
+++ resolved
@@ -148,26 +148,6 @@
                                "svg.new-getBBox.enabled");
 }
 
-<<<<<<< HEAD
-nsIFrame*
-nsSVGUtils::GetNearestSVGViewport(nsIFrame *aFrame)
-{
-  NS_ASSERTION(aFrame->IsFrameOfType(nsIFrame::eSVG), "SVG frame expected");
-
-  for (; aFrame &&  aFrame->IsFrameOfType(nsIFrame::eSVG);
-       aFrame = aFrame->GetParent()) {
-    NS_ASSERTION(aFrame->IsFrameOfType(nsIFrame::eSVG), "SVG frame expected");
-    if (aFrame->GetType() == nsGkAtoms::svgInnerSVGFrame ||
-        aFrame->GetType() == nsGkAtoms::svgOuterSVGFrame) {
-      return aFrame;
-    }
-  }
-
-  return nullptr;
-}
-
-=======
->>>>>>> a17af05f
 nsRect
 nsSVGUtils::GetPostFilterVisualOverflowRect(nsIFrame *aFrame,
                                             const nsRect &aPreFilterRect)
@@ -420,11 +400,7 @@
   if (type == LayoutFrameType::SVGForeignObject) {
     return static_cast<nsSVGForeignObjectFrame*>(aFrame)->GetCanvasTM();
   }
-<<<<<<< HEAD
-  if (type == nsGkAtoms::svgOuterSVGFrame) {
-=======
   if (type == LayoutFrameType::SVGOuterSVG) {
->>>>>>> a17af05f
     return GetCSSPxToDevPxMatrix(aFrame);
   }
 
@@ -477,15 +453,7 @@
 class SVGPaintCallback : public nsSVGFilterPaintCallback
 {
 public:
-<<<<<<< HEAD
-  explicit SVGPaintCallback(uint32_t aFlags)
-    : mFlags(aFlags)
-  { }
-
-  virtual DrawResult Paint(gfxContext& aContext, nsIFrame *aTarget,
-=======
   virtual void Paint(gfxContext& aContext, nsIFrame *aTarget,
->>>>>>> a17af05f
                            const gfxMatrix& aTransform,
                            const nsIntRect* aDirtyRect,
                            imgDrawingParams& aImgParams) override
@@ -511,14 +479,9 @@
       }
     }
 
-<<<<<<< HEAD
-    return svgFrame->PaintSVG(aContext,
-                              nsSVGUtils::GetCSSPxToDevPxMatrix(aTarget),
-                              dirtyRect, mFlags);
-  }
-
-private:
-  uint32_t mFlags;
+    svgFrame->PaintSVG(aContext, nsSVGUtils::GetCSSPxToDevPxMatrix(aTarget),
+                       aImgParams, dirtyRect);
+  }
 };
 
 float
@@ -560,8 +523,8 @@
 #endif
 
   nsSVGClipPathFrame *clipPathFrame = effectProperties.GetClipPathFrame();
-  MOZ_ASSERT_IF(clipPathFrame,
-                svgReset->mClipPath.GetType() == StyleShapeSourceType::URL);
+  MOZ_ASSERT(!clipPathFrame ||
+             svgReset->mClipPath.GetType() == StyleShapeSourceType::URL);
 
   switch (svgReset->mClipPath.GetType()) {
     case StyleShapeSourceType::URL:
@@ -684,10 +647,6 @@
     ToRect(clippedFrameSurfaceRect).ToIntRect(&result);
 
     return Factory::CheckSurfaceSize(result.Size()) ? result : IntRect();
-=======
-    svgFrame->PaintSVG(aContext, nsSVGUtils::GetCSSPxToDevPxMatrix(aTarget),
-                       aImgParams, dirtyRect);
->>>>>>> a17af05f
   }
 
   nsIFrame* mFrame;
@@ -696,188 +655,12 @@
   IntPoint mTargetOffset;
 };
 
-float
-nsSVGUtils::ComputeOpacity(nsIFrame* aFrame, bool aHandleOpacity)
-{
-  float opacity = aFrame->StyleEffects()->mOpacity;
-
-  if (opacity != 1.0f &&
-      (nsSVGUtils::CanOptimizeOpacity(aFrame) || !aHandleOpacity)) {
-    return 1.0f;
-  }
-
-  return opacity;
-}
-
-void
-nsSVGUtils::DetermineMaskUsage(nsIFrame* aFrame, bool aHandleOpacity,
-                               MaskUsage& aUsage)
-{
-  aUsage.opacity = ComputeOpacity(aFrame, aHandleOpacity);
-
-  nsIFrame* firstFrame =
-    nsLayoutUtils::FirstContinuationOrIBSplitSibling(aFrame);
-
-  nsSVGEffects::EffectProperties effectProperties =
-    nsSVGEffects::GetEffectProperties(firstFrame);
-  const nsStyleSVGReset *svgReset = firstFrame->StyleSVGReset();
-
-  nsTArray<nsSVGMaskFrame*> maskFrames = effectProperties.GetMaskFrames();
-
-#ifdef MOZ_ENABLE_MASK_AS_SHORTHAND
-  aUsage.shouldGenerateMaskLayer = (maskFrames.Length() > 0);
-#else
-  // Since we do not support image mask so far, we should treat any
-  // unresolvable mask as no mask. Otherwise, any object with a valid image
-  // mask, e.g. url("xxx.png"), will become invisible just because we can not
-  // handle image mask correctly. (See bug 1294171)
-  aUsage.shouldGenerateMaskLayer = maskFrames.Length() == 1 && maskFrames[0];
-#endif
-
-  nsSVGClipPathFrame *clipPathFrame = effectProperties.GetClipPathFrame();
-  MOZ_ASSERT(!clipPathFrame ||
-             svgReset->mClipPath.GetType() == StyleShapeSourceType::URL);
-
-  switch (svgReset->mClipPath.GetType()) {
-    case StyleShapeSourceType::URL:
-      if (clipPathFrame) {
-        if (clipPathFrame->IsTrivial()) {
-          aUsage.shouldApplyClipPath = true;
-        } else {
-          aUsage.shouldGenerateClipMaskLayer = true;
-        }
-      }
-      break;
-    case StyleShapeSourceType::Shape:
-    case StyleShapeSourceType::Box:
-      aUsage.shouldApplyBasicShape = true;
-      break;
-    case StyleShapeSourceType::None:
-      MOZ_ASSERT(!aUsage.shouldGenerateClipMaskLayer &&
-                 !aUsage.shouldApplyClipPath && !aUsage.shouldApplyBasicShape);
-      break;
-    default:
-      MOZ_ASSERT_UNREACHABLE("Unsupported clip-path type.");
-      break;
-  }
-}
-
-class MixModeBlender {
-public:
-  typedef mozilla::gfx::Factory Factory;
-
-  MixModeBlender(nsIFrame *aFrame, gfxContext* aContext)
-    : mFrame(aFrame), mSourceCtx(aContext)
-  {
-    MOZ_ASSERT(mFrame && mSourceCtx);
-  }
-
-  bool ShouldCreateDrawTargetForBlend() const
-  {
-    return mFrame->StyleEffects()->mMixBlendMode != NS_STYLE_BLEND_NORMAL;
-  }
-
-  gfxContext* CreateBlendTarget(const gfxMatrix& aTransform)
-  {
-    MOZ_ASSERT(ShouldCreateDrawTargetForBlend());
-
-    // Create a temporary context to draw to so we can blend it back with
-    // another operator.
-    IntRect drawRect = ComputeClipExtsInDeviceSpace(aTransform);
-
-    RefPtr<DrawTarget> targetDT =
-      mSourceCtx->GetDrawTarget()->CreateSimilarDrawTarget(drawRect.Size(),
-                                                           SurfaceFormat::B8G8R8A8);
-    if (!targetDT || !targetDT->IsValid()) {
-      return nullptr;
-    }
-
-    MOZ_ASSERT(!mTargetCtx,
-               "CreateBlendTarget is designed to be used once only.");
-
-    mTargetCtx = gfxContext::CreateOrNull(targetDT);
-    MOZ_ASSERT(mTargetCtx); // already checked the draw target above
-    mTargetCtx->SetMatrix(mSourceCtx->CurrentMatrix() *
-                          gfxMatrix::Translation(-drawRect.TopLeft()));
-
-    mTargetOffset = drawRect.TopLeft();
-
-    return mTargetCtx;
-  }
-
-  void BlendToTarget()
-  {
-    MOZ_ASSERT(ShouldCreateDrawTargetForBlend());
-    MOZ_ASSERT(mTargetCtx,
-               "BlendToTarget should be used after CreateBlendTarget.");
-
-    RefPtr<SourceSurface> targetSurf = mTargetCtx->GetDrawTarget()->Snapshot();
-
-    gfxContextAutoSaveRestore save(mSourceCtx);
-    mSourceCtx->SetMatrix(gfxMatrix()); // This will be restored right after.
-    RefPtr<gfxPattern> pattern =
-      new gfxPattern(targetSurf,
-                     Matrix::Translation(mTargetOffset.x, mTargetOffset.y));
-    mSourceCtx->SetPattern(pattern);
-    mSourceCtx->Paint();
-  }
-
-private:
-  MixModeBlender() = delete;
-
-  IntRect ComputeClipExtsInDeviceSpace(const gfxMatrix& aTransform)
-  {
-    // These are used if we require a temporary surface for a custom blend
-    // mode. Clip the source context first, so that we can generate a smaller
-    // temporary surface. (Since we will clip this context in
-    // SetupContextMatrix, a pair of save/restore is needed.)
-    gfxContextAutoSaveRestore saver(mSourceCtx);
-
-    if (!(mFrame->GetStateBits() & NS_FRAME_IS_NONDISPLAY)) {
-      // aFrame has a valid visual overflow rect, so clip to it before calling
-      // PushGroup() to minimize the size of the surfaces we'll composite:
-      gfxContextMatrixAutoSaveRestore matrixAutoSaveRestore(mSourceCtx);
-      mSourceCtx->Multiply(aTransform);
-      nsRect overflowRect = mFrame->GetVisualOverflowRectRelativeToSelf();
-      if (mFrame->IsFrameOfType(nsIFrame::eSVGGeometry) ||
-          nsSVGUtils::IsInSVGTextSubtree(mFrame)) {
-        // Unlike containers, leaf frames do not include GetPosition() in
-        // GetCanvasTM().
-        overflowRect = overflowRect + mFrame->GetPosition();
-      }
-      mSourceCtx->Clip(NSRectToSnappedRect(overflowRect,
-                                           mFrame->PresContext()->AppUnitsPerDevPixel(),
-                                           *mSourceCtx->GetDrawTarget()));
-    }
-
-    // Get the clip extents in device space.
-    mSourceCtx->SetMatrix(gfxMatrix());
-    gfxRect clippedFrameSurfaceRect = mSourceCtx->GetClipExtents();
-    clippedFrameSurfaceRect.RoundOut();
-
-    IntRect result;
-    ToRect(clippedFrameSurfaceRect).ToIntRect(&result);
-
-    return Factory::CheckSurfaceSize(result.Size()) ? result : IntRect();
-  }
-
-  nsIFrame* mFrame;
-  gfxContext* mSourceCtx;
-  RefPtr<gfxContext> mTargetCtx;
-  IntPoint mTargetOffset;
-};
-
 void
 nsSVGUtils::PaintFrameWithEffects(nsIFrame *aFrame,
                                   gfxContext& aContext,
                                   const gfxMatrix& aTransform,
-<<<<<<< HEAD
-                                  const nsIntRect *aDirtyRect,
-                                  uint32_t aFlags)
-=======
                                   imgDrawingParams& aImgParams,
                                   const nsIntRect *aDirtyRect)
->>>>>>> a17af05f
 {
   NS_ASSERTION(!NS_SVGDisplayListPaintingEnabled() ||
                (aFrame->GetStateBits() & NS_FRAME_IS_NONDISPLAY) ||
@@ -887,20 +670,12 @@
 
   nsSVGDisplayableFrame* svgFrame = do_QueryFrame(aFrame);
   if (!svgFrame)
-<<<<<<< HEAD
-    return DrawResult::SUCCESS;
-=======
     return;
->>>>>>> a17af05f
 
   MaskUsage maskUsage;
   DetermineMaskUsage(aFrame, true, maskUsage);
   if (maskUsage.opacity == 0.0f) {
-<<<<<<< HEAD
-    return DrawResult::SUCCESS;
-=======
     return;
->>>>>>> a17af05f
   }
 
   const nsIContent* content = aFrame->GetContent();
@@ -965,11 +740,7 @@
     nsSVGEffects::GetEffectProperties(aFrame);
   if (effectProperties.HasInvalidEffects()) {
     // Some resource is invalid. We shouldn't paint anything.
-<<<<<<< HEAD
-    return DrawResult::SUCCESS;
-=======
     return;
->>>>>>> a17af05f
   }
 
   nsSVGClipPathFrame *clipPathFrame = effectProperties.GetClipPathFrame();
@@ -981,17 +752,9 @@
                        ? blender.CreateBlendTarget(aTransform) : &aContext;
 
   if (!target) {
-<<<<<<< HEAD
-    return DrawResult::TEMPORARY_ERROR;
-  }
-
-  DrawResult result = DrawResult::SUCCESS;
-
-=======
     return;
   }
 
->>>>>>> a17af05f
   /* Check if we need to do additional operations on this child's
    * rendering, which necessitates rendering into another surface. */
   bool shouldGenerateMask = (maskUsage.opacity != 1.0f ||
@@ -1014,53 +777,30 @@
         aFrame->StyleSVGReset()->mMask.mLayers[0].mMaskMode;
       nsSVGMaskFrame::MaskParams params(&aContext, aFrame, aTransform,
                                         maskUsage.opacity, &maskTransform,
-<<<<<<< HEAD
-                                        maskMode, aFlags);
-      Tie(result, maskSurface) = maskFrame->GetMaskForMaskedFrame(params);
-=======
                                         maskMode, aImgParams);
       maskSurface = maskFrame->GetMaskForMaskedFrame(params);
->>>>>>> a17af05f
 
       if (!maskSurface) {
         // Either entire surface is clipped out, or gfx buffer allocation
         // failure in nsSVGMaskFrame::GetMaskForMaskedFrame.
-<<<<<<< HEAD
-        return result;
-=======
         return;
->>>>>>> a17af05f
       }
       shouldPushMask = true;
     }
 
     if (maskUsage.shouldGenerateClipMaskLayer) {
       Matrix clippedMaskTransform;
-<<<<<<< HEAD
-      DrawResult clipMaskResult;
-      RefPtr<SourceSurface> clipMaskSurface;
-      Tie(clipMaskResult, clipMaskSurface) =
-        clipPathFrame->GetClipMask(aContext, aFrame, aTransform,
-                                   &clippedMaskTransform, maskSurface,
-                                   maskTransform);
-      result &= clipMaskResult;
-=======
       RefPtr<SourceSurface> clipMaskSurface =
         clipPathFrame->GetClipMask(aContext, aFrame, aTransform,
                                    &clippedMaskTransform, maskSurface,
                                    maskTransform);
->>>>>>> a17af05f
       if (clipMaskSurface) {
         maskSurface = clipMaskSurface;
         maskTransform = clippedMaskTransform;
       } else {
         // Either entire surface is clipped out, or gfx buffer allocation
         // failure in nsSVGClipPathFrame::GetClipMask.
-<<<<<<< HEAD
-        return result;
-=======
         return;
->>>>>>> a17af05f
       }
       shouldPushMask = true;
     }
@@ -1113,28 +853,12 @@
       dirtyRegion = &tmpDirtyRegion;
     }
 
-<<<<<<< HEAD
-    gfxContextMatrixAutoSaveRestore saver(target);
-    gfxMatrix devPxToCssPxTM = nsSVGUtils::GetCSSPxToDevPxMatrix(aFrame);
-    DebugOnly<bool> invertible = devPxToCssPxTM.Invert();
-    MOZ_ASSERT(invertible);
-    target->SetMatrix(aTransform * devPxToCssPxTM);
-
-    SVGPaintCallback paintCallback(aFlags);
-    result =
-      nsFilterInstance::PaintFilteredFrame(aFrame, target->GetDrawTarget(),
-                                           aTransform, &paintCallback,
-                                           dirtyRegion);
-  } else {
-    result = svgFrame->PaintSVG(*target, aTransform, aDirtyRect, aFlags);
-=======
     SVGPaintCallback paintCallback;
     nsFilterInstance::PaintFilteredFrame(aFrame, target->GetDrawTarget(),
                                          aTransform, &paintCallback,
                                          dirtyRegion, aImgParams);
   } else {
      svgFrame->PaintSVG(*target, aTransform, aImgParams, aDirtyRect);
->>>>>>> a17af05f
   }
 
   if (maskUsage.shouldApplyClipPath || maskUsage.shouldApplyBasicShape) {
@@ -1149,11 +873,6 @@
     MOZ_ASSERT(target != &aContext);
     blender.BlendToTarget();
   }
-<<<<<<< HEAD
-
-  return result;
-=======
->>>>>>> a17af05f
 }
 
 bool
@@ -1359,11 +1078,7 @@
     // cases.
     nsIFrame* ancestor = GetFirstNonAAncestorFrame(aFrame);
     if (ancestor && nsSVGUtils::IsInSVGTextSubtree(ancestor)) {
-<<<<<<< HEAD
-      while (ancestor->GetType() != nsGkAtoms::svgTextFrame) {
-=======
       while (!ancestor->IsSVGTextFrame()) {
->>>>>>> a17af05f
         ancestor = ancestor->GetParent();
       }
     }
@@ -1379,23 +1094,15 @@
   }
 
   const bool isOuterSVG = svg && !hasSVGLayout;
-<<<<<<< HEAD
-  MOZ_ASSERT_IF(isOuterSVG, aFrame->GetType() == nsGkAtoms::svgOuterSVGFrame);
-=======
   MOZ_ASSERT(!isOuterSVG || aFrame->IsSVGOuterSVGFrame());
->>>>>>> a17af05f
   if (!svg ||
       (isOuterSVG && (aFlags & eUseFrameBoundsForOuterSVG))) {
     // An HTML element or an SVG outer frame.
     MOZ_ASSERT(!hasSVGLayout);
-<<<<<<< HEAD
-    return nsSVGIntegrationUtils::GetSVGBBoxForNonSVGFrame(aFrame);
-=======
     bool onlyCurrentFrame = aFlags & eIncludeOnlyCurrentFrameForNonSVGElement;
     return nsSVGIntegrationUtils::GetSVGBBoxForNonSVGFrame(
       aFrame,
       /* aUnionContinuations = */ !onlyCurrentFrame);
->>>>>>> a17af05f
   }
 
   MOZ_ASSERT(svg);
@@ -1406,57 +1113,6 @@
     return gfxRect();
   }
 
-<<<<<<< HEAD
-  FrameProperties props = aFrame->Properties();
-
-  if (aFlags == eBBoxIncludeFillGeometry &&
-      // We only cache bbox in element's own user space
-      !aToBoundsSpace) {
-    gfxRect* prop = props.Get(ObjectBoundingBoxProperty());
-    if (prop) {
-      return *prop;
-    }
-  }
-
-  gfxMatrix matrix;
-  if (aToBoundsSpace) {
-    matrix = *aToBoundsSpace;
-  }
-
-  if (aFrame->GetType() == nsGkAtoms::svgForeignObjectFrame) {
-    // The spec says getBBox "Returns the tight bounding box in *current user
-    // space*". So we should really be doing this for all elements, but that
-    // needs investigation to check that we won't break too much content.
-    // NOTE: When changing this to apply to other frame types, make sure to
-    // also update nsSVGUtils::FrameSpaceInCSSPxToUserSpaceOffset.
-    MOZ_ASSERT(content->IsSVGElement(), "bad cast");
-    nsSVGElement *element = static_cast<nsSVGElement*>(content);
-    matrix = element->PrependLocalTransformsTo(matrix, eChildToUserSpace);
-  }
-  gfxRect bbox =
-    svg->GetBBoxContribution(ToMatrix(matrix), aFlags).ToThebesRect();
-  // Account for 'clipped'.
-  if (aFlags & nsSVGUtils::eBBoxIncludeClipped) {
-    gfxRect clipRect(0, 0, 0, 0);
-    float x, y, width, height;
-    gfxMatrix tm;
-    gfxRect fillBBox =
-      svg->GetBBoxContribution(ToMatrix(tm),
-                               nsSVGUtils::eBBoxIncludeFill).ToThebesRect();
-    x = fillBBox.x;
-    y = fillBBox.y;
-    width = fillBBox.width;
-    height = fillBBox.height;
-    bool hasClip = aFrame->StyleDisplay()->IsScrollableOverflow();
-    if (hasClip) {
-      clipRect =
-        nsSVGUtils::GetClipRectForFrame(aFrame, x, y, width, height);
-        if (aFrame->GetType() == nsGkAtoms::svgForeignObjectFrame ||
-            aFrame->GetType() == nsGkAtoms::svgUseFrame) {
-          clipRect = matrix.TransformBounds(clipRect);
-        }
-    }
-=======
   // Clean out flags which have no effects on returning bbox from now, so that
   // we can cache and reuse ObjectBoundingBoxProperty() in the code below.
   aFlags &= ~eIncludeOnlyCurrentFrameForNonSVGElement;
@@ -1512,7 +1168,6 @@
         clipRect = matrix.TransformBounds(clipRect);
       }
     }
->>>>>>> a17af05f
     nsSVGEffects::EffectProperties effectProperties =
       nsSVGEffects::GetEffectProperties(aFrame);
     if (effectProperties.HasInvalidClipPath()) {
@@ -1549,11 +1204,7 @@
       !aToBoundsSpace) {
     // Obtaining the bbox for objectBoundingBox calculations is common so we
     // cache the result for future calls, since calculation can be expensive:
-<<<<<<< HEAD
-    props.Set(ObjectBoundingBoxProperty(), new gfxRect(bbox));
-=======
     aFrame->SetProperty(ObjectBoundingBoxProperty(), new gfxRect(bbox));
->>>>>>> a17af05f
   }
 
   return bbox;
@@ -1577,11 +1228,7 @@
 
   // For foreignObject frames, nsSVGUtils::GetBBox applies their local
   // transform, so we need to do the same here.
-<<<<<<< HEAD
-  if (aFrame->GetType() == nsGkAtoms::svgForeignObjectFrame) {
-=======
   if (aFrame->IsSVGForeignObjectFrame()) {
->>>>>>> a17af05f
     gfxMatrix transform = static_cast<nsSVGElement*>(aFrame->GetContent())->
         PrependLocalTransformsTo(gfxMatrix(), eChildToUserSpace);
     NS_ASSERTION(!transform.HasNonTranslation(), "we're relying on this being an offset-only transform");
@@ -1636,15 +1283,9 @@
   if (!(aFrame->GetStateBits() & NS_FRAME_SVG_LAYOUT)) {
     return false;
   }
-<<<<<<< HEAD
-  nsIAtom *type = aFrame->GetType();
-  if (type != nsGkAtoms::svgImageFrame &&
-      type != nsGkAtoms::svgGeometryFrame) {
-=======
   LayoutFrameType type = aFrame->Type();
   if (type != LayoutFrameType::SVGImage &&
       type != LayoutFrameType::SVGGeometry) {
->>>>>>> a17af05f
     return false;
   }
   if (aFrame->StyleEffects()->HasFilters()) {
@@ -1793,12 +1434,6 @@
 {
   const nsStyleSVGPaint &paint = aStyleContext->StyleSVG()->*aFillOrStroke;
   nsStyleContext *styleIfVisited = aStyleContext->GetStyleIfVisited();
-<<<<<<< HEAD
-  bool isServer = paint.Type() == eStyleSVGPaintType_Server ||
-                  paint.Type() == eStyleSVGPaintType_ContextFill ||
-                  paint.Type() == eStyleSVGPaintType_ContextStroke;
-  nscolor color = isServer ? paint.GetFallbackColor() : paint.GetColor();
-=======
   nscolor color;
   switch (paint.Type()) {
     case eStyleSVGPaintType_Server:
@@ -1814,7 +1449,6 @@
       color = paint.GetColor();
       break;
   }
->>>>>>> a17af05f
   if (styleIfVisited) {
     const nsStyleSVGPaint &paintIfVisited =
       styleIfVisited->StyleSVG()->*aFillOrStroke;
@@ -1835,25 +1469,16 @@
   return color;
 }
 
-/* static */ DrawResult
+/* static */ void
 nsSVGUtils::MakeFillPatternFor(nsIFrame* aFrame,
                                gfxContext* aContext,
                                GeneralPattern* aOutPattern,
-<<<<<<< HEAD
-                               SVGContextPaint* aContextPaint,
-                               uint32_t aFlags)
-{
-  const nsStyleSVG* style = aFrame->StyleSVG();
-  if (style->mFill.Type() == eStyleSVGPaintType_None) {
-    return DrawResult::SUCCESS;
-=======
                                imgDrawingParams& aImgParams,
                                SVGContextPaint* aContextPaint)
 {
   const nsStyleSVG* style = aFrame->StyleSVG();
   if (style->mFill.Type() == eStyleSVGPaintType_None) {
     return;
->>>>>>> a17af05f
   }
 
   const float opacity = aFrame->StyleEffects()->mOpacity;
@@ -1873,25 +1498,15 @@
   nsSVGPaintServerFrame *ps =
     nsSVGEffects::GetPaintServer(aFrame, &nsStyleSVG::mFill,
                                  nsSVGEffects::FillProperty());
-<<<<<<< HEAD
-  DrawResult result = DrawResult::SUCCESS;
-=======
-
->>>>>>> a17af05f
+
   if (ps) {
-    RefPtr<gfxPattern> pattern;
-    Tie(result, pattern) =
+    RefPtr<gfxPattern> pattern =
       ps->GetPaintServerPattern(aFrame, dt, aContext->CurrentMatrix(),
-<<<<<<< HEAD
-                                &nsStyleSVG::mFill, fillOpacity, nullptr,
-                                aFlags);
-=======
                                 &nsStyleSVG::mFill, fillOpacity, aImgParams);
->>>>>>> a17af05f
     if (pattern) {
       pattern->CacheColorStops(dt);
       aOutPattern->Init(*pattern->GetPattern(dt));
-      return result;
+      return;
     }
   }
 
@@ -1899,16 +1514,6 @@
     RefPtr<gfxPattern> pattern;
     switch (style->mFill.Type()) {
     case eStyleSVGPaintType_ContextFill:
-<<<<<<< HEAD
-      Tie(result, pattern) =
-        aContextPaint->GetFillPattern(dt, fillOpacity,
-                                      aContext->CurrentMatrix(), aFlags);
-      break;
-    case eStyleSVGPaintType_ContextStroke:
-      Tie(result, pattern) =
-        aContextPaint->GetStrokePattern(dt, fillOpacity,
-                                        aContext->CurrentMatrix(), aFlags);
-=======
       pattern =
         aContextPaint->GetFillPattern(dt, fillOpacity,
                                       aContext->CurrentMatrix(), aImgParams);
@@ -1917,14 +1522,13 @@
       pattern =
         aContextPaint->GetStrokePattern(dt, fillOpacity,
                                         aContext->CurrentMatrix(), aImgParams);
->>>>>>> a17af05f
       break;
     default:
       ;
     }
     if (pattern) {
       aOutPattern->Init(*pattern->GetPattern(dt));
-      return result;
+      return;
     }
   }
 
@@ -1939,29 +1543,18 @@
                                                       &nsStyleSVG::mFill)));
   color.a *= fillOpacity;
   aOutPattern->InitColorPattern(ToDeviceColor(color));
-
-  return result;
-}
-
-/* static */ DrawResult
+}
+
+/* static */ void
 nsSVGUtils::MakeStrokePatternFor(nsIFrame* aFrame,
                                  gfxContext* aContext,
                                  GeneralPattern* aOutPattern,
-<<<<<<< HEAD
-                                 SVGContextPaint* aContextPaint,
-                                 uint32_t aFlags)
-{
-  const nsStyleSVG* style = aFrame->StyleSVG();
-  if (style->mStroke.Type() == eStyleSVGPaintType_None) {
-    return DrawResult::SUCCESS;
-=======
                                  imgDrawingParams& aImgParams,
                                  SVGContextPaint* aContextPaint)
 {
   const nsStyleSVG* style = aFrame->StyleSVG();
   if (style->mStroke.Type() == eStyleSVGPaintType_None) {
     return;
->>>>>>> a17af05f
   }
 
   const float opacity = aFrame->StyleEffects()->mOpacity;
@@ -1981,25 +1574,15 @@
   nsSVGPaintServerFrame *ps =
     nsSVGEffects::GetPaintServer(aFrame, &nsStyleSVG::mStroke,
                                  nsSVGEffects::StrokeProperty());
-<<<<<<< HEAD
-  DrawResult result = DrawResult::SUCCESS;
-=======
-
->>>>>>> a17af05f
+
   if (ps) {
-    RefPtr<gfxPattern> pattern;
-    Tie(result, pattern) =
+    RefPtr<gfxPattern> pattern =
       ps->GetPaintServerPattern(aFrame, dt, aContext->CurrentMatrix(),
-<<<<<<< HEAD
-                                &nsStyleSVG::mStroke, strokeOpacity, nullptr,
-                                aFlags);
-=======
                                 &nsStyleSVG::mStroke, strokeOpacity, aImgParams);
->>>>>>> a17af05f
     if (pattern) {
       pattern->CacheColorStops(dt);
       aOutPattern->Init(*pattern->GetPattern(dt));
-      return result;
+      return;
     }
   }
 
@@ -2007,16 +1590,6 @@
     RefPtr<gfxPattern> pattern;
     switch (style->mStroke.Type()) {
     case eStyleSVGPaintType_ContextFill:
-<<<<<<< HEAD
-      Tie(result, pattern) =
-        aContextPaint->GetFillPattern(dt, strokeOpacity,
-                                      aContext->CurrentMatrix(), aFlags);
-      break;
-    case eStyleSVGPaintType_ContextStroke:
-      Tie(result, pattern) =
-        aContextPaint->GetStrokePattern(dt, strokeOpacity,
-                                        aContext->CurrentMatrix(), aFlags);
-=======
       pattern =
         aContextPaint->GetFillPattern(dt, strokeOpacity,
                                       aContext->CurrentMatrix(), aImgParams);
@@ -2025,14 +1598,13 @@
       pattern =
         aContextPaint->GetStrokePattern(dt, strokeOpacity,
                                         aContext->CurrentMatrix(), aImgParams);
->>>>>>> a17af05f
       break;
     default:
       ;
     }
     if (pattern) {
       aOutPattern->Init(*pattern->GetPattern(dt));
-      return result;
+      return;
     }
   }
 
@@ -2047,8 +1619,6 @@
                                                       &nsStyleSVG::mStroke)));
   color.a *= strokeOpacity;
   aOutPattern->InitColorPattern(ToDeviceColor(color));
-
-  return DrawResult::SUCCESS;
 }
 
 /* static */ float
