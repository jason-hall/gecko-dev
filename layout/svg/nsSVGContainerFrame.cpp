--- conflicted
+++ resolved
@@ -254,13 +254,8 @@
 void
 nsSVGDisplayContainerFrame::PaintSVG(gfxContext& aContext,
                                      const gfxMatrix& aTransform,
-<<<<<<< HEAD
-                                     const nsIntRect *aDirtyRect,
-                                     uint32_t aFlags)
-=======
                                      imgDrawingParams& aImgParams,
                                      const nsIntRect *aDirtyRect)
->>>>>>> a17af05f
 {
   NS_ASSERTION(!NS_SVGDisplayListPaintingEnabled() ||
                (mState & NS_FRAME_IS_NONDISPLAY) ||
@@ -297,15 +292,7 @@
         continue;
       }
     }
-<<<<<<< HEAD
-    result = nsSVGUtils::PaintFrameWithEffects(kid, aContext, m, aDirtyRect,
-                                               aFlags);
-    if (result != DrawResult::SUCCESS) {
-      return result;
-    }
-=======
     nsSVGUtils::PaintFrameWithEffects(kid, aContext, m, aImgParams, aDirtyRect);
->>>>>>> a17af05f
   }
 }
 
