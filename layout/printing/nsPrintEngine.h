--- conflicted
+++ resolved
@@ -265,9 +265,6 @@
   nsWeakPtr               mContainer;
   float                   mScreenDPI;
 
-<<<<<<< HEAD
-  mozilla::UniquePtr<nsPrintData> mPrt;
-=======
   // We are the primary owner of our nsPrintData member vars.  These vars
   // are refcounted so that functions (e.g. nsPrintData methods) can create
   // temporary owning references when they need to fire a callback that
@@ -275,18 +272,12 @@
   // member-data.
   RefPtr<nsPrintData> mPrt;
 
->>>>>>> a17af05f
   nsPagePrintTimer*       mPagePrintTimer;
   WeakFrame               mPageSeqFrame;
 
   // Print Preview
-<<<<<<< HEAD
-  mozilla::UniquePtr<nsPrintData> mPrtPreview;
-  mozilla::UniquePtr<nsPrintData> mOldPrtPreview;
-=======
   RefPtr<nsPrintData> mPrtPreview;
   RefPtr<nsPrintData> mOldPrtPreview;
->>>>>>> a17af05f
 
   nsCOMPtr<nsIDocument>   mDocument;
 
