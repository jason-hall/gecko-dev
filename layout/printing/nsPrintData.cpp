/* -*- Mode: C++; tab-width: 2; indent-tabs-mode: nil; c-basic-offset: 2 -*- */
/* This Source Code Form is subject to the terms of the Mozilla Public
 * License, v. 2.0. If a copy of the MPL was not distributed with this
 * file, You can obtain one at http://mozilla.org/MPL/2.0/. */

#include "nsPrintData.h"

#include "nsIStringBundle.h"
#include "nsIServiceManager.h"
#include "nsPrintObject.h"
#include "nsPrintPreviewListener.h"
#include "nsIWebProgressListener.h"
#include "mozilla/Services.h"

//-----------------------------------------------------
// PR LOGGING
#include "mozilla/Logging.h"

#define DUMP_LAYOUT_LEVEL 9 // this turns on the dumping of each doucment's layout info
static mozilla::LazyLogModule gPrintingLog("printing");

#define PR_PL(_p1)  MOZ_LOG(gPrintingLog, mozilla::LogLevel::Debug, _p1);

//---------------------------------------------------
//-- nsPrintData Class Impl
//---------------------------------------------------
<<<<<<< HEAD
nsPrintData::nsPrintData(ePrintDataType aType) :
  mType(aType), mDebugFilePtr(nullptr), mSelectedPO(nullptr),
  mPrintDocList(0), mIsIFrameSelected(false),
  mIsParentAFrameSet(false), mOnStartSent(false),
  mIsAborted(false), mPreparingForPrint(false), mDocWasToBeDestroyed(false),
  mShrinkToFit(false), mPrintFrameType(nsIPrintSettings::kFramesAsIs),
  mNumPrintablePages(0), mNumPagesPrinted(0),
  mShrinkRatio(1.0), mOrigDCScale(1.0), mPPEventListeners(nullptr),
  mBrandName(nullptr)
=======
nsPrintData::nsPrintData(ePrintDataType aType)
  : mType(aType)
  , mDebugFilePtr(nullptr)
  , mPrintDocList(0)
  , mIsIFrameSelected(false)
  , mIsParentAFrameSet(false)
  , mOnStartSent(false)
  , mIsAborted(false)
  , mPreparingForPrint(false)
  , mDocWasToBeDestroyed(false)
  , mShrinkToFit(false)
  , mPrintFrameType(nsIPrintSettings::kFramesAsIs)
  , mNumPrintablePages(0)
  , mNumPagesPrinted(0)
  , mShrinkRatio(1.0)
  , mOrigDCScale(1.0)
  , mPPEventListeners(nullptr)
>>>>>>> a17af05f
{
  nsCOMPtr<nsIStringBundle> brandBundle;
  nsCOMPtr<nsIStringBundleService> svc =
    mozilla::services::GetStringBundleService();
  if (svc) {
    svc->CreateBundle( "chrome://branding/locale/brand.properties", getter_AddRefs( brandBundle ) );
    if (brandBundle) {
      brandBundle->GetStringFromName("brandShortName", mBrandName);
    }
  }

  if (mBrandName.IsEmpty()) {
    mBrandName.AssignLiteral(u"Mozilla Document");
  }
}

nsPrintData::~nsPrintData()
{
  // remove the event listeners
  if (mPPEventListeners) {
    mPPEventListeners->RemoveListeners();
    NS_RELEASE(mPPEventListeners);
  }

  // Only Send an OnEndPrinting if we have started printing
  if (mOnStartSent && mType != eIsPrintPreview) {
    OnEndPrinting();
  }

  if (mPrintDC && !mDebugFilePtr) {
    PR_PL(("****************** End Document ************************\n"));
    PR_PL(("\n"));
    bool isCancelled = false;
    mPrintSettings->GetIsCancelled(&isCancelled);

    nsresult rv = NS_OK;
    if (mType == eIsPrinting &&
        mPrintDC->IsCurrentlyPrintingDocument()) {
      if (!isCancelled && !mIsAborted) {
        rv = mPrintDC->EndDocument();
      } else {
        rv = mPrintDC->AbortDocument();
      }
      if (NS_FAILED(rv)) {
        // XXX nsPrintData::ShowPrintErrorDialog(rv);
      }
    }
  }
<<<<<<< HEAD

  if (mBrandName) {
    free(mBrandName);
  }
=======
>>>>>>> a17af05f
}

void nsPrintData::OnStartPrinting()
{
  if (!mOnStartSent) {
    DoOnProgressChange(0, 0, true, nsIWebProgressListener::STATE_START|nsIWebProgressListener::STATE_IS_DOCUMENT|nsIWebProgressListener::STATE_IS_NETWORK);
    mOnStartSent = true;
  }
}

void nsPrintData::OnEndPrinting()
{
  DoOnProgressChange(100, 100, true, nsIWebProgressListener::STATE_STOP|nsIWebProgressListener::STATE_IS_DOCUMENT);
  DoOnProgressChange(100, 100, true, nsIWebProgressListener::STATE_STOP|nsIWebProgressListener::STATE_IS_NETWORK);
}

void
nsPrintData::DoOnProgressChange(int32_t      aProgress,
                                int32_t      aMaxProgress,
                                bool         aDoStartStop,
                                int32_t      aFlag)
{
  size_t numberOfListeners = mPrintProgressListeners.Length();
  for (size_t i = 0; i < numberOfListeners; ++i) {
    nsCOMPtr<nsIWebProgressListener> listener =
      mPrintProgressListeners.SafeElementAt(i);
    if (NS_WARN_IF(!listener)) {
      continue;
    }
    listener->OnProgressChange(nullptr, nullptr, aProgress, aMaxProgress,
                               aProgress, aMaxProgress);
    if (aDoStartStop) {
      listener->OnStateChange(nullptr, nullptr, aFlag, NS_OK);
    }
  }
}

void
nsPrintData::DoOnStatusChange(nsresult aStatus)
{
  size_t numberOfListeners = mPrintProgressListeners.Length();
  for (size_t i = 0; i < numberOfListeners; ++i) {
    nsCOMPtr<nsIWebProgressListener> listener =
      mPrintProgressListeners.SafeElementAt(i);
    if (NS_WARN_IF(!listener)) {
      continue;
    }
    listener->OnStatusChange(nullptr, nullptr, aStatus, nullptr);
  }
}
<|MERGE_RESOLUTION|>--- conflicted
+++ resolved
@@ -24,17 +24,6 @@
 //---------------------------------------------------
 //-- nsPrintData Class Impl
 //---------------------------------------------------
-<<<<<<< HEAD
-nsPrintData::nsPrintData(ePrintDataType aType) :
-  mType(aType), mDebugFilePtr(nullptr), mSelectedPO(nullptr),
-  mPrintDocList(0), mIsIFrameSelected(false),
-  mIsParentAFrameSet(false), mOnStartSent(false),
-  mIsAborted(false), mPreparingForPrint(false), mDocWasToBeDestroyed(false),
-  mShrinkToFit(false), mPrintFrameType(nsIPrintSettings::kFramesAsIs),
-  mNumPrintablePages(0), mNumPagesPrinted(0),
-  mShrinkRatio(1.0), mOrigDCScale(1.0), mPPEventListeners(nullptr),
-  mBrandName(nullptr)
-=======
 nsPrintData::nsPrintData(ePrintDataType aType)
   : mType(aType)
   , mDebugFilePtr(nullptr)
@@ -52,7 +41,6 @@
   , mShrinkRatio(1.0)
   , mOrigDCScale(1.0)
   , mPPEventListeners(nullptr)
->>>>>>> a17af05f
 {
   nsCOMPtr<nsIStringBundle> brandBundle;
   nsCOMPtr<nsIStringBundleService> svc =
@@ -101,13 +89,6 @@
       }
     }
   }
-<<<<<<< HEAD
-
-  if (mBrandName) {
-    free(mBrandName);
-  }
-=======
->>>>>>> a17af05f
 }
 
 void nsPrintData::OnStartPrinting()
