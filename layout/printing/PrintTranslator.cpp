--- conflicted
+++ resolved
@@ -83,23 +83,5 @@
   return drawTarget.forget();
 }
 
-<<<<<<< HEAD
-FontType
-PrintTranslator::GetDesiredFontType()
-{
-  switch (mBaseDT->GetBackendType()) {
-    case BackendType::DIRECT2D:
-      return FontType::DWRITE;
-    case BackendType::CAIRO:
-      return FontType::CAIRO;
-    case BackendType::SKIA:
-      return FontType::SKIA;
-    default:
-      return FontType::CAIRO;
-  }
-}
-
-=======
->>>>>>> a17af05f
 } // namespace layout
 } // namespace mozilla