--- conflicted
+++ resolved
@@ -55,15 +55,11 @@
   void WaitForRemotePrint();
   void RemotePrintFinished();
 
-<<<<<<< HEAD
-  void Disconnect() { mPrintEngine = nullptr; }
-=======
   void Disconnect()
   {
     mPrintEngine = nullptr;
     mPrintObj = nullptr;
   }
->>>>>>> a17af05f
 
 private:
   ~nsPagePrintTimer();
