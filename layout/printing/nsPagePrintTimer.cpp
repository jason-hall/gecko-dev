/* -*- Mode: C++; tab-width: 2; indent-tabs-mode: nil; c-basic-offset: 2 -*- */
/* This Source Code Form is subject to the terms of the Mozilla Public
 * License, v. 2.0. If a copy of the MPL was not distributed with this
 * file, You can obtain one at http://mozilla.org/MPL/2.0/. */

#include "nsPagePrintTimer.h"

#include "mozilla/Unused.h"
#include "nsIContentViewer.h"
#include "nsIServiceManager.h"
#include "nsPrintEngine.h"

using namespace mozilla;

NS_IMPL_ISUPPORTS_INHERITED(nsPagePrintTimer, mozilla::Runnable, nsITimerCallback)

nsPagePrintTimer::~nsPagePrintTimer()
{
  // "Destroy" the document viewer; this normally doesn't actually
  // destroy it because of the IncrementDestroyRefCount call below
  // XXX This is messy; the document viewer should use a single approach
  // to keep itself alive during printing
  nsCOMPtr<nsIContentViewer> cv(do_QueryInterface(mDocViewerPrint));
  if (cv) {
    cv->Destroy();
  }
}

nsresult
nsPagePrintTimer::StartTimer(bool aUseDelay)
{
  nsresult result;
  mTimer = do_CreateInstance("@mozilla.org/timer;1", &result);
  if (NS_FAILED(result)) {
    NS_WARNING("unable to start the timer");
  } else {
    uint32_t delay = 0;
    if (aUseDelay) {
      if (mFiringCount < 10) {
        // Longer delay for the few first pages.
        delay = mDelay + ((10 - mFiringCount) * 100);
      } else {
        delay = mDelay;
      }
    }
    mTimer->SetTarget(mDocument->EventTargetFor(TaskCategory::Other));
    mTimer->InitWithCallback(this, delay, nsITimer::TYPE_ONE_SHOT);
  }
  return result;
}

nsresult
nsPagePrintTimer::StartWatchDogTimer()
{
  nsresult result;
  if (mWatchDogTimer) {
    mWatchDogTimer->Cancel();
  }
  mWatchDogTimer = do_CreateInstance("@mozilla.org/timer;1", &result);
  if (NS_FAILED(result)) {
    NS_WARNING("unable to start the timer");
  } else {
    // Instead of just doing one timer for a long period do multiple so we
    // can check if the user cancelled the printing.
    mWatchDogTimer->SetTarget(mDocument->EventTargetFor(TaskCategory::Other));
    mWatchDogTimer->InitWithCallback(this, WATCH_DOG_INTERVAL,
                                     nsITimer::TYPE_ONE_SHOT);
  }
  return result;
}

void
nsPagePrintTimer::StopWatchDogTimer()
{
  if (mWatchDogTimer) {
    mWatchDogTimer->Cancel();
    mWatchDogTimer = nullptr;
  }
}

//nsRunnable
NS_IMETHODIMP
nsPagePrintTimer::Run()
{
  bool initNewTimer = true;
  // Check to see if we are done
  // inRange will be true if a page is actually printed
  bool inRange;
  bool donePrinting;

  // donePrinting will be true if it completed successfully or
  // if the printing was cancelled
  donePrinting = !mPrintEngine || mPrintEngine->PrintPage(mPrintObj, inRange);
  if (donePrinting) {
    // now clean up print or print the next webshell
    if (!mPrintEngine || mPrintEngine->DonePrintingPages(mPrintObj, NS_OK)) {
      initNewTimer = false;
      mDone = true;
    }
  }

  // Note that the Stop() destroys this after the print job finishes
  // (The PrintEngine stops holding a reference when DonePrintingPages
  // returns true.)
  Stop();
  if (initNewTimer) {
    ++mFiringCount;
    nsresult result = StartTimer(inRange);
    if (NS_FAILED(result)) {
      mDone = true;     // had a failure.. we are finished..
      if (mPrintEngine) {
        mPrintEngine->SetIsPrinting(false);
      }
    }
  }
  return NS_OK;
}

// nsITimerCallback
NS_IMETHODIMP
nsPagePrintTimer::Notify(nsITimer *timer)
{
  // When finished there may be still pending notifications, which we can just
  // ignore.
  if (mDone) {
    return NS_OK;
  }

  // There are four things that call Notify with different values for timer:
  // 1) the delay between pages (timer == mTimer)
  // 2) canvasPrintState done (timer == null)
  // 3) the watch dog timer (timer == mWatchDogTimer)
  // 4) the waiting for remote print "timer" (timer == mWaitingForRemotePrint)
  if (!timer) {
    // Reset the counter since a mozPrintCallback has finished.
    mWatchDogCount = 0;
  } else if (timer == mTimer) {
    // Reset the watchdog timer before the start of every page.
    mWatchDogCount = 0;
    mTimer = nullptr;
  } else if (timer == mWaitingForRemotePrint) {
    mWaitingForRemotePrint = nullptr;

    // If we are still waiting for the page delay timer, don't let the
    // notification from the remote print job trigger the next page.
    if (mTimer) {
      return NS_OK;
    }
  } else if (timer == mWatchDogTimer) {
    mWatchDogCount++;
    if (mWatchDogCount > WATCH_DOG_MAX_COUNT) {
      Fail();
      return NS_OK;
    }
  }

  if (mDocViewerPrint) {
    bool donePrePrint = true;
    if (mPrintEngine) {
      donePrePrint = mPrintEngine->PrePrintPage();
    }

    if (donePrePrint && !mWaitingForRemotePrint) {
      StopWatchDogTimer();
      // Pass nullptr here since name already was set in constructor.
<<<<<<< HEAD
      mDocument->Dispatch(nullptr, TaskCategory::Other, do_AddRef(this));
=======
      mDocument->Dispatch(TaskCategory::Other, do_AddRef(this));
>>>>>>> a17af05f
    } else {
      // Start the watch dog if we're waiting for preprint to ensure that if any
      // mozPrintCallbacks take to long we error out.
      StartWatchDogTimer();
    }

  }
  return NS_OK;
}


void
nsPagePrintTimer::WaitForRemotePrint()
{
  nsresult result;
  mWaitingForRemotePrint = do_CreateInstance("@mozilla.org/timer;1", &result);
  if (NS_FAILED(result)) {
    NS_WARNING("Failed to wait for remote print, we might time-out.");
    mWaitingForRemotePrint = nullptr;
  }
}

void
nsPagePrintTimer::RemotePrintFinished()
{
  if (!mWaitingForRemotePrint) {
    return;
  }

  mWaitingForRemotePrint->SetTarget(
    mDocument->EventTargetFor(mozilla::TaskCategory::Other));
  mozilla::Unused <<
    mWaitingForRemotePrint->InitWithCallback(this, 0, nsITimer::TYPE_ONE_SHOT);
}

nsresult
nsPagePrintTimer::Start(nsPrintObject* aPO)
{
  mPrintObj = aPO;
  mDone = false;
  return StartTimer(false);
}


void
nsPagePrintTimer::Stop()
{
  if (mTimer) {
    mTimer->Cancel();
    mTimer = nullptr;
  }
  StopWatchDogTimer();
}

void
nsPagePrintTimer::Fail()
{
  NS_WARNING("nsPagePrintTimer::Fail called");

  mDone = true;
  Stop();
  if (mPrintEngine) {
    mPrintEngine->CleanupOnFailure(NS_OK, false);
  }
}<|MERGE_RESOLUTION|>--- conflicted
+++ resolved
@@ -163,11 +163,7 @@
     if (donePrePrint && !mWaitingForRemotePrint) {
       StopWatchDogTimer();
       // Pass nullptr here since name already was set in constructor.
-<<<<<<< HEAD
-      mDocument->Dispatch(nullptr, TaskCategory::Other, do_AddRef(this));
-=======
       mDocument->Dispatch(TaskCategory::Other, do_AddRef(this));
->>>>>>> a17af05f
     } else {
       // Start the watch dog if we're waiting for preprint to ensure that if any
       // mozPrintCallbacks take to long we error out.
