/* -*- Mode: C++; tab-width: 8; indent-tabs-mode: nil; c-basic-offset: 2 -*- */
/* vim: set ts=8 sts=2 et sw=2 tw=80: */
/* This Source Code Form is subject to the terms of the Mozilla Public
 * License, v. 2.0. If a copy of the MPL was not distributed with this
 * file, You can obtain one at http://mozilla.org/MPL/2.0/. */

/* rendering object for textual content of elements */

#include "nsTextFrame.h"

#include "gfx2DGlue.h"
#include "gfxPrefs.h"
#include "gfxUtils.h"
#include "mozilla/Attributes.h"
#include "mozilla/DebugOnly.h"
#include "mozilla/gfx/2D.h"
#include "mozilla/Likely.h"
#include "mozilla/MathAlgorithms.h"
#include "mozilla/TextEvents.h"
#include "mozilla/BinarySearch.h"
#include "mozilla/IntegerRange.h"
#include "mozilla/Unused.h"
#include "mozilla/PodOperations.h"

#include "nsCOMPtr.h"
#include "nsBlockFrame.h"
#include "nsFontMetrics.h"
#include "nsSplittableFrame.h"
#include "nsLineLayout.h"
#include "nsString.h"
#include "nsUnicharUtils.h"
#include "nsPresContext.h"
#include "nsIContent.h"
#include "nsStyleConsts.h"
#include "nsStyleContext.h"
#include "nsStyleStruct.h"
#include "nsStyleStructInlines.h"
#include "SVGTextFrame.h"
#include "nsCoord.h"
#include "gfxContext.h"
#include "nsIPresShell.h"
#include "nsTArray.h"
#include "nsCSSPseudoElements.h"
#include "nsCSSFrameConstructor.h"
#include "nsCompatibility.h"
#include "nsCSSColorUtils.h"
#include "nsLayoutUtils.h"
#include "nsDisplayList.h"
#include "nsFrame.h"
#include "nsIMathMLFrame.h"
#include "nsPlaceholderFrame.h"
#include "nsTextFrameUtils.h"
#include "nsTextRunTransformations.h"
#include "MathMLTextRunFactory.h"
#include "nsUnicodeProperties.h"
#include "nsStyleUtil.h"
#include "nsRubyFrame.h"
#include "TextDrawTarget.h"

#include "nsTextFragment.h"
#include "nsGkAtoms.h"
#include "nsFrameSelection.h"
#include "nsRange.h"
#include "nsCSSRendering.h"
#include "nsContentUtils.h"
#include "nsLineBreaker.h"
#include "nsIWordBreaker.h"
#include "nsIFrameInlines.h"
#include "mozilla/StyleSetHandle.h"
#include "mozilla/StyleSetHandleInlines.h"
#include "mozilla/layers/LayersMessages.h"
<<<<<<< HEAD
=======
#include "mozilla/layers/WebRenderLayerManager.h"
#include "mozilla/layers/WebRenderBridgeChild.h"
#include "mozilla/webrender/WebRenderAPI.h"
#include "mozilla/layers/StackingContextHelper.h"
>>>>>>> a17af05f

#include <algorithm>
#include <limits>
#ifdef ACCESSIBILITY
#include "nsAccessibilityService.h"
#endif

#include "nsPrintfCString.h"

#include "gfxContext.h"
#include "mozilla/gfx/DrawTargetRecording.h"

#include "mozilla/UniquePtr.h"
#include "mozilla/dom/Element.h"
#include "mozilla/LookAndFeel.h"

#include "GeckoProfiler.h"

#ifdef DEBUG
#undef NOISY_REFLOW
#undef NOISY_TRIM
#else
#undef NOISY_REFLOW
#undef NOISY_TRIM
#endif

#ifdef DrawText
#undef DrawText
#endif

using namespace mozilla;
using namespace mozilla::dom;
using namespace mozilla::gfx;
using namespace mozilla::layers;
<<<<<<< HEAD
=======

typedef mozilla::layout::TextDrawTarget TextDrawTarget;
>>>>>>> a17af05f

struct TabWidth {
  TabWidth(uint32_t aOffset, uint32_t aWidth)
    : mOffset(aOffset), mWidth(float(aWidth))
  { }

  uint32_t mOffset; // DOM offset relative to the current frame's offset.
  float    mWidth;  // extra space to be added at this position (in app units)
};

struct TabWidthStore {
  explicit TabWidthStore(int32_t aValidForContentOffset)
    : mLimit(0)
    , mValidForContentOffset(aValidForContentOffset)
  { }

  // Apply tab widths to the aSpacing array, which corresponds to characters
  // beginning at aOffset and has length aLength. (Width records outside this
  // range will be ignored.)
  void ApplySpacing(gfxTextRun::PropertyProvider::Spacing *aSpacing,
                    uint32_t aOffset, uint32_t aLength);

  // Offset up to which tabs have been measured; positions beyond this have not
  // been calculated yet but may be appended if needed later.  It's a DOM
  // offset relative to the current frame's offset.
  uint32_t mLimit;

  // Need to recalc tab offsets if frame content offset differs from this.
  int32_t mValidForContentOffset;

  // A TabWidth record for each tab character measured so far.
  nsTArray<TabWidth> mWidths;
};

namespace {

struct TabwidthAdaptor
{
  const nsTArray<TabWidth>& mWidths;
  explicit TabwidthAdaptor(const nsTArray<TabWidth>& aWidths)
    : mWidths(aWidths) {}
  uint32_t operator[](size_t aIdx) const {
    return mWidths[aIdx].mOffset;
  }
};

} // namespace

void
TabWidthStore::ApplySpacing(gfxTextRun::PropertyProvider::Spacing *aSpacing,
                            uint32_t aOffset, uint32_t aLength)
{
  size_t i = 0;
  const size_t len = mWidths.Length();

  // If aOffset is non-zero, do a binary search to find where to start
  // processing the tab widths, in case the list is really long. (See bug
  // 953247.)
  // We need to start from the first entry where mOffset >= aOffset.
  if (aOffset > 0) {
    mozilla::BinarySearch(TabwidthAdaptor(mWidths), 0, len, aOffset, &i);
  }

  uint32_t limit = aOffset + aLength;
  while (i < len) {
    const TabWidth& tw = mWidths[i];
    if (tw.mOffset >= limit) {
      break;
    }
    aSpacing[tw.mOffset - aOffset].mAfter += tw.mWidth;
    i++;
  }
}

NS_DECLARE_FRAME_PROPERTY_DELETABLE(TabWidthProperty, TabWidthStore)

NS_DECLARE_FRAME_PROPERTY_WITHOUT_DTOR(OffsetToFrameProperty, nsTextFrame)

NS_DECLARE_FRAME_PROPERTY_RELEASABLE(UninflatedTextRunProperty, gfxTextRun)

NS_DECLARE_FRAME_PROPERTY_SMALL_VALUE(FontSizeInflationProperty, float)

/**
 * A glyph observer for the change of a font glyph in a text run.
 *
 * This is stored in {Simple, Complex}TextRunUserData.
 */
class GlyphObserver : public gfxFont::GlyphChangeObserver {
public:
  GlyphObserver(gfxFont* aFont, gfxTextRun* aTextRun)
    : gfxFont::GlyphChangeObserver(aFont), mTextRun(aTextRun) {
    MOZ_ASSERT(aTextRun->GetUserData());
  }
  virtual void NotifyGlyphsChanged() override;
private:
  gfxTextRun* mTextRun;
};

static const nsFrameState TEXT_REFLOW_FLAGS =
   TEXT_FIRST_LETTER |
   TEXT_START_OF_LINE |
   TEXT_END_OF_LINE |
   TEXT_HYPHEN_BREAK |
   TEXT_TRIMMED_TRAILING_WHITESPACE |
   TEXT_JUSTIFICATION_ENABLED |
   TEXT_HAS_NONCOLLAPSED_CHARACTERS |
   TEXT_SELECTION_UNDERLINE_OVERFLOWED |
   TEXT_NO_RENDERED_GLYPHS;

static const nsFrameState TEXT_WHITESPACE_FLAGS =
    TEXT_IS_ONLY_WHITESPACE |
    TEXT_ISNOT_ONLY_WHITESPACE;

/*
 * Some general notes
 *
 * Text frames delegate work to gfxTextRun objects. The gfxTextRun object
 * transforms text to positioned glyphs. It can report the geometry of the
 * glyphs and paint them. Text frames configure gfxTextRuns by providing text,
 * spacing, language, and other information.
 *
 * A gfxTextRun can cover more than one DOM text node. This is necessary to
 * get kerning, ligatures and shaping for text that spans multiple text nodes
 * but is all the same font.
 *
 * The userdata for a gfxTextRun object can be:
 *
 *   - A nsTextFrame* in the case a text run maps to only one flow. In this
 *   case, the textrun's user data pointer is a pointer to mStartFrame for that
 *   flow, mDOMOffsetToBeforeTransformOffset is zero, and mContentLength is the
 *   length of the text node.
 *
 *   - A SimpleTextRunUserData in the case a text run maps to one flow, but we
 *   still have to keep a list of glyph observers.
 *
 *   - A ComplexTextRunUserData in the case a text run maps to multiple flows,
 *   but we need to keep a list of glyph observers.
 *
 *   - A TextRunUserData in the case a text run maps multiple flows, but it
 *   doesn't have any glyph observer for changes in SVG fonts.
 *
 * You can differentiate between the four different cases with the
 * TEXT_IS_SIMPLE_FLOW and TEXT_MIGHT_HAVE_GLYPH_CHANGES flags.
 *
 * We go to considerable effort to make sure things work even if in-flow
 * siblings have different style contexts (i.e., first-letter and first-line).
 *
 * Our convention is that unsigned integer character offsets are offsets into
 * the transformed string. Signed integer character offsets are offsets into
 * the DOM string.
 *
 * XXX currently we don't handle hyphenated breaks between text frames where the
 * hyphen occurs at the end of the first text frame, e.g.
 *   <b>Kit&shy;</b>ty
 */

/**
 * This is our user data for the textrun, when textRun->GetFlags2() has
 * TEXT_IS_SIMPLE_FLOW set, and also TEXT_MIGHT_HAVE_GLYPH_CHANGES.
 *
 * This allows having an array of observers if there are fonts whose glyphs
 * might change, but also avoid allocation in the simple case that there aren't.
 */
struct SimpleTextRunUserData {
  nsTArray<UniquePtr<GlyphObserver>> mGlyphObservers;
  nsTextFrame* mFrame;
  explicit SimpleTextRunUserData(nsTextFrame* aFrame)
    : mFrame(aFrame)
  {
  }
};

/**
 * We use an array of these objects to record which text frames
 * are associated with the textrun. mStartFrame is the start of a list of
 * text frames. Some sequence of its continuations are covered by the textrun.
 * A content textnode can have at most one TextRunMappedFlow associated with it
 * for a given textrun.
 *
 * mDOMOffsetToBeforeTransformOffset is added to DOM offsets for those frames to obtain
 * the offset into the before-transformation text of the textrun. It can be
 * positive (when a text node starts in the middle of a text run) or
 * negative (when a text run starts in the middle of a text node). Of course
 * it can also be zero.
 */
struct TextRunMappedFlow {
  nsTextFrame* mStartFrame;
  int32_t      mDOMOffsetToBeforeTransformOffset;
  // The text mapped starts at mStartFrame->GetContentOffset() and is this long
  uint32_t     mContentLength;
};

/**
 * This is the type in the gfxTextRun's userdata field in the common case that
 * the text run maps to multiple flows, but no fonts have been found with
 * animatable glyphs.
 *
 * This way, we avoid allocating and constructing the extra nsTArray.
 */
struct TextRunUserData {
#ifdef DEBUG
  TextRunMappedFlow* mMappedFlows;
#endif
  uint32_t           mMappedFlowCount;
  uint32_t           mLastFlowIndex;
};

/**
 * This is our user data for the textrun, when textRun->GetFlags2() does not
 * have TEXT_IS_SIMPLE_FLOW set and has the TEXT_MIGHT HAVE_GLYPH_CHANGES flag.
 */
struct ComplexTextRunUserData : public TextRunUserData {
  nsTArray<UniquePtr<GlyphObserver>> mGlyphObservers;
};

/**
 * This helper object computes colors used for painting, and also IME
 * underline information. The data is computed lazily and cached as necessary.
 * These live for just the duration of one paint operation.
 */
class nsTextPaintStyle {
public:
  explicit nsTextPaintStyle(nsTextFrame* aFrame);

  void SetResolveColors(bool aResolveColors) {
    mResolveColors = aResolveColors;
  }

  nscolor GetTextColor();

  // SVG text has its own painting process, so we should never get its stroke
  // property from here.
  nscolor GetWebkitTextStrokeColor() {
    if (nsSVGUtils::IsInSVGTextSubtree(mFrame)) {
      return 0;
    }
    return mFrame->StyleColor()->
      CalcComplexColor(mFrame->StyleText()->mWebkitTextStrokeColor);
  }
  float GetWebkitTextStrokeWidth() {
    if (nsSVGUtils::IsInSVGTextSubtree(mFrame)) {
      return 0.0f;
    }
    nscoord coord = mFrame->StyleText()->mWebkitTextStrokeWidth;
    return mFrame->PresContext()->AppUnitsToFloatDevPixels(coord);
  }

  /**
   * Compute the colors for normally-selected text. Returns false if
   * the normal selection is not being displayed.
   */
  bool GetSelectionColors(nscolor* aForeColor,
                            nscolor* aBackColor);
  void GetHighlightColors(nscolor* aForeColor,
                          nscolor* aBackColor);
  void GetURLSecondaryColor(nscolor* aForeColor);
  void GetIMESelectionColors(int32_t  aIndex,
                             nscolor* aForeColor,
                             nscolor* aBackColor);
  // if this returns false, we don't need to draw underline.
  bool GetSelectionUnderlineForPaint(int32_t  aIndex,
                                       nscolor* aLineColor,
                                       float*   aRelativeSize,
                                       uint8_t* aStyle);

  // if this returns false, we don't need to draw underline.
  static bool GetSelectionUnderline(nsPresContext* aPresContext,
                                      int32_t aIndex,
                                      nscolor* aLineColor,
                                      float* aRelativeSize,
                                      uint8_t* aStyle);

  // if this returns false, no text-shadow was specified for the selection
  // and the *aShadow parameter was not modified.
  bool GetSelectionShadow(nsCSSShadowArray** aShadow);

  nsPresContext* PresContext() const { return mPresContext; }

  enum {
    eIndexRawInput = 0,
    eIndexSelRawText,
    eIndexConvText,
    eIndexSelConvText,
    eIndexSpellChecker
  };

  static int32_t GetUnderlineStyleIndexForSelectionType(
                   SelectionType aSelectionType)
  {
    switch (aSelectionType) {
      case SelectionType::eIMERawClause:
        return eIndexRawInput;
      case SelectionType::eIMESelectedRawClause:
        return eIndexSelRawText;
      case SelectionType::eIMEConvertedClause:
        return eIndexConvText;
      case SelectionType::eIMESelectedClause:
        return eIndexSelConvText;
      case SelectionType::eSpellCheck:
        return eIndexSpellChecker;
      default:
        NS_WARNING("non-IME selection type");
        return eIndexRawInput;
    }
  }

  nscolor GetSystemFieldForegroundColor();
  nscolor GetSystemFieldBackgroundColor();

protected:
  nsTextFrame*   mFrame;
  nsPresContext* mPresContext;
  bool           mInitCommonColors;
  bool           mInitSelectionColorsAndShadow;
  bool           mResolveColors;

  // Selection data

  int16_t      mSelectionStatus; // see nsIDocument.h SetDisplaySelection()
  nscolor      mSelectionTextColor;
  nscolor      mSelectionBGColor;
  RefPtr<nsCSSShadowArray> mSelectionShadow;
  bool                       mHasSelectionShadow;

  // Common data

  int32_t mSufficientContrast;
  nscolor mFrameBackgroundColor;
  nscolor mSystemFieldForegroundColor;
  nscolor mSystemFieldBackgroundColor;

  // selection colors and underline info, the colors are resolved colors if
  // mResolveColors is true (which is the default), i.e., the foreground color
  // and background color are swapped if it's needed. And also line color will
  // be resolved from them.
  struct nsSelectionStyle {
    bool    mInit;
    nscolor mTextColor;
    nscolor mBGColor;
    nscolor mUnderlineColor;
    uint8_t mUnderlineStyle;
    float   mUnderlineRelativeSize;
  };
  nsSelectionStyle mSelectionStyle[5];

  // Color initializations
  void InitCommonColors();
  bool InitSelectionColorsAndShadow();

  nsSelectionStyle* GetSelectionStyle(int32_t aIndex);
  void InitSelectionStyle(int32_t aIndex);

  bool EnsureSufficientContrast(nscolor *aForeColor, nscolor *aBackColor);

  nscolor GetResolvedForeColor(nscolor aColor, nscolor aDefaultForeColor,
                               nscolor aBackColor);
};

static TextRunUserData*
CreateUserData(uint32_t aMappedFlowCount)
{
  TextRunUserData* data = static_cast<TextRunUserData*>
      (moz_xmalloc(sizeof(TextRunUserData) +
       aMappedFlowCount * sizeof(TextRunMappedFlow)));
#ifdef DEBUG
  data->mMappedFlows = reinterpret_cast<TextRunMappedFlow*>(data + 1);
#endif
  data->mMappedFlowCount = aMappedFlowCount;
  data->mLastFlowIndex = 0;
  return data;
}

static void
DestroyUserData(TextRunUserData* aUserData)
{
  if (aUserData) {
    free(aUserData);
  }
}

static ComplexTextRunUserData*
CreateComplexUserData(uint32_t aMappedFlowCount)
{
  ComplexTextRunUserData* data = static_cast<ComplexTextRunUserData*>
      (moz_xmalloc(sizeof(ComplexTextRunUserData) +
       aMappedFlowCount * sizeof(TextRunMappedFlow)));
  new (data) ComplexTextRunUserData();
#ifdef DEBUG
  data->mMappedFlows = reinterpret_cast<TextRunMappedFlow*>(data + 1);
#endif
  data->mMappedFlowCount = aMappedFlowCount;
  data->mLastFlowIndex = 0;
  return data;
}

static void
DestroyComplexUserData(ComplexTextRunUserData* aUserData)
{
  if (aUserData) {
    aUserData->~ComplexTextRunUserData();
    free(aUserData);
  }
}

static void
DestroyTextRunUserData(gfxTextRun* aTextRun)
{
  MOZ_ASSERT(aTextRun->GetUserData());
  if (aTextRun->GetFlags2() & nsTextFrameUtils::Flags::TEXT_IS_SIMPLE_FLOW) {
    if (aTextRun->GetFlags2() & nsTextFrameUtils::Flags::TEXT_MIGHT_HAVE_GLYPH_CHANGES) {
      delete static_cast<SimpleTextRunUserData*>(aTextRun->GetUserData());
    }
  } else {
    if (aTextRun->GetFlags2() & nsTextFrameUtils::Flags::TEXT_MIGHT_HAVE_GLYPH_CHANGES) {
      DestroyComplexUserData(
        static_cast<ComplexTextRunUserData*>(aTextRun->GetUserData()));
    } else {
      DestroyUserData(
        static_cast<TextRunUserData*>(aTextRun->GetUserData()));
    }
  }
  aTextRun->ClearFlagBits(nsTextFrameUtils::Flags::TEXT_MIGHT_HAVE_GLYPH_CHANGES);
  aTextRun->SetUserData(nullptr);
}

static TextRunMappedFlow*
GetMappedFlows(const gfxTextRun* aTextRun)
{
  MOZ_ASSERT(aTextRun->GetUserData(), "UserData must exist.");
<<<<<<< HEAD
  MOZ_ASSERT(!(aTextRun->GetFlags() & nsTextFrameUtils::TEXT_IS_SIMPLE_FLOW),
            "The method should not be called for simple flows.");
  TextRunMappedFlow* flows;
  if (aTextRun->GetFlags() & nsTextFrameUtils::TEXT_MIGHT_HAVE_GLYPH_CHANGES) {
=======
  MOZ_ASSERT(!(aTextRun->GetFlags2() & nsTextFrameUtils::Flags::TEXT_IS_SIMPLE_FLOW),
            "The method should not be called for simple flows.");
  TextRunMappedFlow* flows;
  if (aTextRun->GetFlags2() & nsTextFrameUtils::Flags::TEXT_MIGHT_HAVE_GLYPH_CHANGES) {
>>>>>>> a17af05f
    flows = reinterpret_cast<TextRunMappedFlow*>(
      static_cast<ComplexTextRunUserData*>(aTextRun->GetUserData()) + 1);
  } else {
    flows = reinterpret_cast<TextRunMappedFlow*>(
      static_cast<TextRunUserData*>(aTextRun->GetUserData()) + 1);
  }
  MOZ_ASSERT(static_cast<TextRunUserData*>(aTextRun->GetUserData())->
             mMappedFlows == flows,
             "GetMappedFlows should return the same pointer as mMappedFlows.");
  return flows;
}

/**
 * These are utility functions just for helping with the complexity related with
 * the text runs user data.
 */
static nsTextFrame*
GetFrameForSimpleFlow(const gfxTextRun* aTextRun)
{
  MOZ_ASSERT(aTextRun->GetFlags2() & nsTextFrameUtils::Flags::TEXT_IS_SIMPLE_FLOW,
             "Not so simple flow?");
  if (aTextRun->GetFlags2() & nsTextFrameUtils::Flags::TEXT_MIGHT_HAVE_GLYPH_CHANGES) {
    return static_cast<SimpleTextRunUserData*>(aTextRun->GetUserData())->mFrame;
  }

  return static_cast<nsTextFrame*>(aTextRun->GetUserData());
}

/**
 * Remove |aTextRun| from the frame continuation chain starting at
 * |aStartContinuation| if non-null, otherwise starting at |aFrame|.
 * Unmark |aFrame| as a text run owner if it's the frame we start at.
 * Return true if |aStartContinuation| is non-null and was found
 * in the next-continuation chain of |aFrame|.
 */
static bool
ClearAllTextRunReferences(nsTextFrame* aFrame, gfxTextRun* aTextRun,
                          nsTextFrame* aStartContinuation,
                          nsFrameState aWhichTextRunState)
{
  NS_PRECONDITION(aFrame, "");
  NS_PRECONDITION(!aStartContinuation ||
                  (!aStartContinuation->GetTextRun(nsTextFrame::eInflated) ||
                   aStartContinuation->GetTextRun(nsTextFrame::eInflated) == aTextRun) ||
                  (!aStartContinuation->GetTextRun(nsTextFrame::eNotInflated) ||
                   aStartContinuation->GetTextRun(nsTextFrame::eNotInflated) == aTextRun),
                  "wrong aStartContinuation for this text run");

  if (!aStartContinuation || aStartContinuation == aFrame) {
    aFrame->RemoveStateBits(aWhichTextRunState);
  } else {
    do {
<<<<<<< HEAD
      NS_ASSERTION(aFrame->GetType() == nsGkAtoms::textFrame, "Bad frame");
=======
      NS_ASSERTION(aFrame->IsTextFrame(), "Bad frame");
>>>>>>> a17af05f
      aFrame = aFrame->GetNextContinuation();
    } while (aFrame && aFrame != aStartContinuation);
  }
  bool found = aStartContinuation == aFrame;
  while (aFrame) {
    NS_ASSERTION(aFrame->IsTextFrame(), "Bad frame");
    if (!aFrame->RemoveTextRun(aTextRun)) {
      break;
    }
    aFrame = aFrame->GetNextContinuation();
  }
  NS_POSTCONDITION(!found || aStartContinuation, "how did we find null?");
  return found;
}

/**
 * Kill all references to |aTextRun| starting at |aStartContinuation|.
 * It could be referenced by any of its owners, and all their in-flows.
 * If |aStartContinuation| is null then process all userdata frames
 * and their continuations.
 * @note the caller is expected to take care of possibly destroying the
 * text run if all userdata frames were reset (userdata is deallocated
 * by this function though). The caller can detect this has occured by
 * checking |aTextRun->GetUserData() == nullptr|.
 */
static void
UnhookTextRunFromFrames(gfxTextRun* aTextRun, nsTextFrame* aStartContinuation)
{
  if (!aTextRun->GetUserData()) {
    return;
  }

  if (aTextRun->GetFlags2() & nsTextFrameUtils::Flags::TEXT_IS_SIMPLE_FLOW) {
    nsTextFrame* userDataFrame = GetFrameForSimpleFlow(aTextRun);
    nsFrameState whichTextRunState =
      userDataFrame->GetTextRun(nsTextFrame::eInflated) == aTextRun
        ? TEXT_IN_TEXTRUN_USER_DATA
        : TEXT_IN_UNINFLATED_TEXTRUN_USER_DATA;
    DebugOnly<bool> found =
      ClearAllTextRunReferences(userDataFrame, aTextRun,
                                aStartContinuation, whichTextRunState);
    NS_ASSERTION(!aStartContinuation || found,
                 "aStartContinuation wasn't found in simple flow text run");
    if (!(userDataFrame->GetStateBits() & whichTextRunState)) {
      DestroyTextRunUserData(aTextRun);
    }
  } else {
    auto userData = static_cast<TextRunUserData*>(aTextRun->GetUserData());
    TextRunMappedFlow* userMappedFlows = GetMappedFlows(aTextRun);
    int32_t destroyFromIndex = aStartContinuation ? -1 : 0;
    for (uint32_t i = 0; i < userData->mMappedFlowCount; ++i) {
      nsTextFrame* userDataFrame = userMappedFlows[i].mStartFrame;
      nsFrameState whichTextRunState =
        userDataFrame->GetTextRun(nsTextFrame::eInflated) == aTextRun
          ? TEXT_IN_TEXTRUN_USER_DATA
          : TEXT_IN_UNINFLATED_TEXTRUN_USER_DATA;
      bool found =
        ClearAllTextRunReferences(userDataFrame, aTextRun,
                                  aStartContinuation, whichTextRunState);
      if (found) {
        if (userDataFrame->GetStateBits() & whichTextRunState) {
          destroyFromIndex = i + 1;
        } else {
          destroyFromIndex = i;
        }
        aStartContinuation = nullptr;
      }
    }
    NS_ASSERTION(destroyFromIndex >= 0,
                 "aStartContinuation wasn't found in multi flow text run");
    if (destroyFromIndex == 0) {
      DestroyTextRunUserData(aTextRun);
    } else {
      userData->mMappedFlowCount = uint32_t(destroyFromIndex);
      if (userData->mLastFlowIndex >= uint32_t(destroyFromIndex)) {
        userData->mLastFlowIndex = uint32_t(destroyFromIndex) - 1;
      }
    }
  }
}

static void
InvalidateFrameDueToGlyphsChanged(nsIFrame* aFrame)
{
  MOZ_ASSERT(aFrame);

  nsIPresShell* shell = aFrame->PresContext()->PresShell();
  for (nsIFrame* f = aFrame; f;
       f = nsLayoutUtils::GetNextContinuationOrIBSplitSibling(f)) {
    f->InvalidateFrame();

    // If this is a non-display text frame within SVG <text>, we need
    // to reflow the SVGTextFrame. (This is similar to reflowing the
    // SVGTextFrame in response to style changes, in
    // SVGTextFrame::DidSetStyleContext.)
    if (nsSVGUtils::IsInSVGTextSubtree(f) &&
        f->GetStateBits() & NS_FRAME_IS_NONDISPLAY) {
      auto svgTextFrame = static_cast<SVGTextFrame*>(
        nsLayoutUtils::GetClosestFrameOfType(f, LayoutFrameType::SVGText));
      svgTextFrame->ScheduleReflowSVGNonDisplayText(nsIPresShell::eResize);
    } else {
      // Theoretically we could just update overflow areas, perhaps using
      // OverflowChangedTracker, but that would do a bunch of work eagerly that
      // we should probably do lazily here since there could be a lot
      // of text frames affected and we'd like to coalesce the work. So that's
      // not easy to do well.
      shell->FrameNeedsReflow(f, nsIPresShell::eResize, NS_FRAME_IS_DIRTY);
    }
  }
}

void
GlyphObserver::NotifyGlyphsChanged()
{
  if (mTextRun->GetFlags2() & nsTextFrameUtils::Flags::TEXT_IS_SIMPLE_FLOW) {
    InvalidateFrameDueToGlyphsChanged(GetFrameForSimpleFlow(mTextRun));
    return;
  }

  auto data = static_cast<TextRunUserData*>(mTextRun->GetUserData());
  TextRunMappedFlow* userMappedFlows = GetMappedFlows(mTextRun);
  for (uint32_t i = 0; i < data->mMappedFlowCount; ++i) {
    InvalidateFrameDueToGlyphsChanged(userMappedFlows[i].mStartFrame);
  }
}

int32_t nsTextFrame::GetContentEnd() const {
  nsTextFrame* next = GetNextContinuation();
  return next ? next->GetContentOffset() : mContent->GetText()->GetLength();
}

struct FlowLengthProperty {
  int32_t mStartOffset;
  // The offset of the next fixed continuation after mStartOffset, or
  // of the end of the text if there is none
  int32_t mEndFlowOffset;
};

int32_t nsTextFrame::GetInFlowContentLength() {
  if (!(mState & NS_FRAME_IS_BIDI)) {
    return mContent->TextLength() - mContentOffset;
  }

  FlowLengthProperty* flowLength =
    mContent->HasFlag(NS_HAS_FLOWLENGTH_PROPERTY)
    ? static_cast<FlowLengthProperty*>(mContent->GetProperty(nsGkAtoms::flowlength))
    : nullptr;

  /**
   * This frame must start inside the cached flow. If the flow starts at
   * mContentOffset but this frame is empty, logically it might be before the
   * start of the cached flow.
   */
  if (flowLength &&
      (flowLength->mStartOffset < mContentOffset ||
       (flowLength->mStartOffset == mContentOffset && GetContentEnd() > mContentOffset)) &&
      flowLength->mEndFlowOffset > mContentOffset) {
#ifdef DEBUG
    NS_ASSERTION(flowLength->mEndFlowOffset >= GetContentEnd(),
		 "frame crosses fixed continuation boundary");
#endif
    return flowLength->mEndFlowOffset - mContentOffset;
  }

  nsTextFrame* nextBidi = LastInFlow()->GetNextContinuation();
  int32_t endFlow = nextBidi ? nextBidi->GetContentOffset() : mContent->TextLength();

  if (!flowLength) {
    flowLength = new FlowLengthProperty;
    if (NS_FAILED(mContent->SetProperty(nsGkAtoms::flowlength, flowLength,
                                        nsINode::DeleteProperty<FlowLengthProperty>))) {
      delete flowLength;
      flowLength = nullptr;
    }
    mContent->SetFlags(NS_HAS_FLOWLENGTH_PROPERTY);
  }
  if (flowLength) {
    flowLength->mStartOffset = mContentOffset;
    flowLength->mEndFlowOffset = endFlow;
  }

  return endFlow - mContentOffset;
}

// Smarter versions of dom::IsSpaceCharacter.
// Unicode is really annoying; sometimes a space character isn't whitespace ---
// when it combines with another character
// So we have several versions of IsSpace for use in different contexts.

static bool IsSpaceCombiningSequenceTail(const nsTextFragment* aFrag, uint32_t aPos)
{
  NS_ASSERTION(aPos <= aFrag->GetLength(), "Bad offset");
  if (!aFrag->Is2b())
    return false;
  return nsTextFrameUtils::IsSpaceCombiningSequenceTail(
    aFrag->Get2b() + aPos, aFrag->GetLength() - aPos);
}

// Check whether aPos is a space for CSS 'word-spacing' purposes
static bool
IsCSSWordSpacingSpace(const nsTextFragment* aFrag, uint32_t aPos,
                      const nsTextFrame* aFrame, const nsStyleText* aStyleText)
{
  NS_ASSERTION(aPos < aFrag->GetLength(), "No text for IsSpace!");

  char16_t ch = aFrag->CharAt(aPos);
  switch (ch) {
  case ' ':
  case CH_NBSP:
    return !IsSpaceCombiningSequenceTail(aFrag, aPos + 1);
  case '\r':
  case '\t': return !aStyleText->WhiteSpaceIsSignificant();
  case '\n': return !aStyleText->NewlineIsSignificant(aFrame);
  default: return false;
  }
}

// Check whether the string aChars/aLength starts with space that's
// trimmable according to CSS 'white-space:normal/nowrap'.
static bool IsTrimmableSpace(const char16_t* aChars, uint32_t aLength)
{
  NS_ASSERTION(aLength > 0, "No text for IsSpace!");

  char16_t ch = *aChars;
  if (ch == ' ')
    return !nsTextFrameUtils::IsSpaceCombiningSequenceTail(aChars + 1, aLength - 1);
  return ch == '\t' || ch == '\f' || ch == '\n' || ch == '\r';
}

// Check whether the character aCh is trimmable according to CSS
// 'white-space:normal/nowrap'
static bool IsTrimmableSpace(char aCh)
{
  return aCh == ' ' || aCh == '\t' || aCh == '\f' || aCh == '\n' || aCh == '\r';
}

static bool IsTrimmableSpace(const nsTextFragment* aFrag, uint32_t aPos,
                               const nsStyleText* aStyleText)
{
  NS_ASSERTION(aPos < aFrag->GetLength(), "No text for IsSpace!");

  switch (aFrag->CharAt(aPos)) {
  case ' ': return !aStyleText->WhiteSpaceIsSignificant() &&
                   !IsSpaceCombiningSequenceTail(aFrag, aPos + 1);
  case '\n': return !aStyleText->NewlineIsSignificantStyle() &&
                    aStyleText->mWhiteSpace != mozilla::StyleWhiteSpace::PreSpace;
  case '\t':
  case '\r':
  case '\f': return !aStyleText->WhiteSpaceIsSignificant();
  default: return false;
  }
}

static bool IsSelectionSpace(const nsTextFragment* aFrag, uint32_t aPos)
{
  NS_ASSERTION(aPos < aFrag->GetLength(), "No text for IsSpace!");
  char16_t ch = aFrag->CharAt(aPos);
  if (ch == ' ' || ch == CH_NBSP)
    return !IsSpaceCombiningSequenceTail(aFrag, aPos + 1);
  return ch == '\t' || ch == '\n' || ch == '\f' || ch == '\r';
}

// Count the amount of trimmable whitespace (as per CSS
// 'white-space:normal/nowrap') in a text fragment. The first
// character is at offset aStartOffset; the maximum number of characters
// to check is aLength. aDirection is -1 or 1 depending on whether we should
// progress backwards or forwards.
static uint32_t
GetTrimmableWhitespaceCount(const nsTextFragment* aFrag,
                            int32_t aStartOffset, int32_t aLength,
                            int32_t aDirection)
{
  int32_t count = 0;
  if (aFrag->Is2b()) {
    const char16_t* str = aFrag->Get2b() + aStartOffset;
    int32_t fragLen = aFrag->GetLength() - aStartOffset;
    for (; count < aLength; ++count) {
      if (!IsTrimmableSpace(str, fragLen))
        break;
      str += aDirection;
      fragLen -= aDirection;
    }
  } else {
    const char* str = aFrag->Get1b() + aStartOffset;
    for (; count < aLength; ++count) {
      if (!IsTrimmableSpace(*str))
        break;
      str += aDirection;
    }
  }
  return count;
}

static bool
IsAllWhitespace(const nsTextFragment* aFrag, bool aAllowNewline)
{
  if (aFrag->Is2b())
    return false;
  int32_t len = aFrag->GetLength();
  const char* str = aFrag->Get1b();
  for (int32_t i = 0; i < len; ++i) {
    char ch = str[i];
    if (ch == ' ' || ch == '\t' || ch == '\r' || (ch == '\n' && aAllowNewline))
      continue;
    return false;
  }
  return true;
}

static void
ClearObserversFromTextRun(gfxTextRun* aTextRun)
{
  if (!(aTextRun->GetFlags2() & nsTextFrameUtils::Flags::TEXT_MIGHT_HAVE_GLYPH_CHANGES)) {
    return;
  }

  if (aTextRun->GetFlags2() & nsTextFrameUtils::Flags::TEXT_IS_SIMPLE_FLOW) {
    static_cast<SimpleTextRunUserData*>(aTextRun->GetUserData())
      ->mGlyphObservers.Clear();
  } else {
    static_cast<ComplexTextRunUserData*>(aTextRun->GetUserData())
      ->mGlyphObservers.Clear();
  }
}

static void
CreateObserversForAnimatedGlyphs(gfxTextRun* aTextRun)
{
  if (!aTextRun->GetUserData()) {
    return;
  }

  ClearObserversFromTextRun(aTextRun);

  nsTArray<gfxFont*> fontsWithAnimatedGlyphs;
  uint32_t numGlyphRuns;
  const gfxTextRun::GlyphRun* glyphRuns =
    aTextRun->GetGlyphRuns(&numGlyphRuns);
  for (uint32_t i = 0; i < numGlyphRuns; ++i) {
    gfxFont* font = glyphRuns[i].mFont;
    if (font->GlyphsMayChange() && !fontsWithAnimatedGlyphs.Contains(font)) {
      fontsWithAnimatedGlyphs.AppendElement(font);
    }
  }
  if (fontsWithAnimatedGlyphs.IsEmpty()) {
    // NB: Theoretically, we should clear the TEXT_MIGHT_HAVE_GLYPH_CHANGES
    // here. That would involve de-allocating the simple user data struct if
    // present too, and resetting the pointer to the frame. In practice, I
    // don't think worth doing that work here, given the flag's only purpose is
    // to distinguish what kind of user data is there.
    return;
  }

  nsTArray<UniquePtr<GlyphObserver>>* observers;

  if (aTextRun->GetFlags2() & nsTextFrameUtils::Flags::TEXT_IS_SIMPLE_FLOW) {
    // Swap the frame pointer for a just-allocated SimpleTextRunUserData if
    // appropriate.
    if (!(aTextRun->GetFlags2() & nsTextFrameUtils::Flags::TEXT_MIGHT_HAVE_GLYPH_CHANGES)) {
      auto frame = static_cast<nsTextFrame*>(aTextRun->GetUserData());
      aTextRun->SetUserData(new SimpleTextRunUserData(frame));
    }

    auto data =
      static_cast<SimpleTextRunUserData*>(aTextRun->GetUserData());
    observers = &data->mGlyphObservers;
  } else {
    if (!(aTextRun->GetFlags2() & nsTextFrameUtils::Flags::TEXT_MIGHT_HAVE_GLYPH_CHANGES)) {
      auto oldData = static_cast<TextRunUserData*>(aTextRun->GetUserData());
      TextRunMappedFlow* oldMappedFlows = GetMappedFlows(aTextRun);
      ComplexTextRunUserData* data =
        CreateComplexUserData(oldData->mMappedFlowCount);
      TextRunMappedFlow* dataMappedFlows =
        reinterpret_cast<TextRunMappedFlow*>(data + 1);
      data->mLastFlowIndex = oldData->mLastFlowIndex;
      for (uint32_t i = 0; i < oldData->mMappedFlowCount; ++i) {
        dataMappedFlows[i] = oldMappedFlows[i];
      }
      DestroyUserData(oldData);
      aTextRun->SetUserData(data);
    }
    auto data = static_cast<ComplexTextRunUserData*>(aTextRun->GetUserData());
    observers = &data->mGlyphObservers;
  }

  aTextRun->SetFlagBits(nsTextFrameUtils::Flags::TEXT_MIGHT_HAVE_GLYPH_CHANGES);

  for (auto font : fontsWithAnimatedGlyphs) {
    observers->AppendElement(new GlyphObserver(font, aTextRun));
  }
}

/**
 * This class accumulates state as we scan a paragraph of text. It detects
 * textrun boundaries (changes from text to non-text, hard
 * line breaks, and font changes) and builds a gfxTextRun at each boundary.
 * It also detects linebreaker run boundaries (changes from text to non-text,
 * and hard line breaks) and at each boundary runs the linebreaker to compute
 * potential line breaks. It also records actual line breaks to store them in
 * the textruns.
 */
class BuildTextRunsScanner {
public:
  BuildTextRunsScanner(nsPresContext* aPresContext, DrawTarget* aDrawTarget,
      nsIFrame* aLineContainer, nsTextFrame::TextRunType aWhichTextRun) :
    mDrawTarget(aDrawTarget),
    mLineContainer(aLineContainer),
    mCommonAncestorWithLastFrame(nullptr),
    mMissingFonts(aPresContext->MissingFontRecorder()),
    mBidiEnabled(aPresContext->BidiEnabled()),
    mSkipIncompleteTextRuns(false),
    mWhichTextRun(aWhichTextRun),
    mNextRunContextInfo(nsTextFrameUtils::INCOMING_NONE),
    mCurrentRunContextInfo(nsTextFrameUtils::INCOMING_NONE) {
    ResetRunInfo();
  }
  ~BuildTextRunsScanner() {
    NS_ASSERTION(mBreakSinks.IsEmpty(), "Should have been cleared");
    NS_ASSERTION(mLineBreakBeforeFrames.IsEmpty(), "Should have been cleared");
    NS_ASSERTION(mMappedFlows.IsEmpty(), "Should have been cleared");
  }

  void SetAtStartOfLine() {
    mStartOfLine = true;
    mCanStopOnThisLine = false;
  }
  void SetSkipIncompleteTextRuns(bool aSkip) {
    mSkipIncompleteTextRuns = aSkip;
  }
  void SetCommonAncestorWithLastFrame(nsIFrame* aFrame) {
    mCommonAncestorWithLastFrame = aFrame;
  }
  bool CanStopOnThisLine() {
    return mCanStopOnThisLine;
  }
  nsIFrame* GetCommonAncestorWithLastFrame() {
    return mCommonAncestorWithLastFrame;
  }
  void LiftCommonAncestorWithLastFrameToParent(nsIFrame* aFrame) {
    if (mCommonAncestorWithLastFrame &&
        mCommonAncestorWithLastFrame->GetParent() == aFrame) {
      mCommonAncestorWithLastFrame = aFrame;
    }
  }
  void ScanFrame(nsIFrame* aFrame);
  bool IsTextRunValidForMappedFlows(const gfxTextRun* aTextRun);
  void FlushFrames(bool aFlushLineBreaks, bool aSuppressTrailingBreak);
  void FlushLineBreaks(gfxTextRun* aTrailingTextRun);
  void ResetRunInfo() {
    mLastFrame = nullptr;
    mMappedFlows.Clear();
    mLineBreakBeforeFrames.Clear();
    mMaxTextLength = 0;
    mDoubleByteText = false;
  }
  void AccumulateRunInfo(nsTextFrame* aFrame);
  /**
   * @return null to indicate either textrun construction failed or
   * we constructed just a partial textrun to set up linebreaker and other
   * state for following textruns.
   */
  already_AddRefed<gfxTextRun> BuildTextRunForFrames(void* aTextBuffer);
  bool SetupLineBreakerContext(gfxTextRun *aTextRun);
  void AssignTextRun(gfxTextRun* aTextRun, float aInflation);
  nsTextFrame* GetNextBreakBeforeFrame(uint32_t* aIndex);
  void SetupBreakSinksForTextRun(gfxTextRun* aTextRun, const void* aTextPtr);
  void SetupTextEmphasisForTextRun(gfxTextRun* aTextRun, const void* aTextPtr);
  struct FindBoundaryState {
    nsIFrame*    mStopAtFrame;
    nsTextFrame* mFirstTextFrame;
    nsTextFrame* mLastTextFrame;
    bool mSeenTextRunBoundaryOnLaterLine;
    bool mSeenTextRunBoundaryOnThisLine;
    bool mSeenSpaceForLineBreakingOnThisLine;
    nsTArray<char16_t>& mBuffer;
  };
  enum FindBoundaryResult {
    FB_CONTINUE,
    FB_STOPPED_AT_STOP_FRAME,
    FB_FOUND_VALID_TEXTRUN_BOUNDARY
  };
  FindBoundaryResult FindBoundaries(nsIFrame* aFrame, FindBoundaryState* aState);

  bool ContinueTextRunAcrossFrames(nsTextFrame* aFrame1, nsTextFrame* aFrame2);

  // Like TextRunMappedFlow but with some differences. mStartFrame to mEndFrame
  // (exclusive) are a sequence of in-flow frames (if mEndFrame is null, then
  // continuations starting from mStartFrame are a sequence of in-flow frames).
  struct MappedFlow {
    nsTextFrame* mStartFrame;
    nsTextFrame* mEndFrame;
    // When we consider breaking between elements, the nearest common
    // ancestor of the elements containing the characters is the one whose
    // CSS 'white-space' property governs. So this records the nearest common
    // ancestor of mStartFrame and the previous text frame, or null if there
    // was no previous text frame on this line.
    nsIFrame*    mAncestorControllingInitialBreak;

    int32_t GetContentEnd() {
      return mEndFrame ? mEndFrame->GetContentOffset()
          : mStartFrame->GetContent()->GetText()->GetLength();
    }
  };

  class BreakSink final : public nsILineBreakSink {
  public:
    BreakSink(gfxTextRun* aTextRun, DrawTarget* aDrawTarget,
              uint32_t aOffsetIntoTextRun)
      : mTextRun(aTextRun)
      , mDrawTarget(aDrawTarget)
      , mOffsetIntoTextRun(aOffsetIntoTextRun)
    {}

    virtual void SetBreaks(uint32_t aOffset, uint32_t aLength,
                           uint8_t* aBreakBefore) override {
      gfxTextRun::Range range(aOffset + mOffsetIntoTextRun,
                              aOffset + mOffsetIntoTextRun + aLength);
      if (mTextRun->SetPotentialLineBreaks(range, aBreakBefore)) {
        // Be conservative and assume that some breaks have been set
        mTextRun->ClearFlagBits(nsTextFrameUtils::Flags::TEXT_NO_BREAKS);
      }
    }

    virtual void SetCapitalization(uint32_t aOffset, uint32_t aLength,
                                   bool* aCapitalize) override {
      MOZ_ASSERT(mTextRun->GetFlags2() & nsTextFrameUtils::Flags::TEXT_IS_TRANSFORMED,
                 "Text run should be transformed!");
      if (mTextRun->GetFlags2() & nsTextFrameUtils::Flags::TEXT_IS_TRANSFORMED) {
        nsTransformedTextRun* transformedTextRun =
          static_cast<nsTransformedTextRun*>(mTextRun.get());
        transformedTextRun->SetCapitalization(aOffset + mOffsetIntoTextRun, aLength,
                                              aCapitalize);
      }
    }

    void Finish(gfxMissingFontRecorder* aMFR) {
      MOZ_ASSERT(!(mTextRun->GetFlags2() & nsTextFrameUtils::Flags::TEXT_UNUSED_FLAGS),
                   "Flag set that should never be set! (memory safety error?)");
      if (mTextRun->GetFlags2() & nsTextFrameUtils::Flags::TEXT_IS_TRANSFORMED) {
        nsTransformedTextRun* transformedTextRun =
          static_cast<nsTransformedTextRun*>(mTextRun.get());
        transformedTextRun->FinishSettingProperties(mDrawTarget, aMFR);
      }
      // The way nsTransformedTextRun is implemented, its glyph runs aren't
      // available until after nsTransformedTextRun::FinishSettingProperties()
      // is called. So that's why we defer checking for animated glyphs to here.
      CreateObserversForAnimatedGlyphs(mTextRun);
    }

    RefPtr<gfxTextRun> mTextRun;
    DrawTarget*  mDrawTarget;
    uint32_t     mOffsetIntoTextRun;
  };

private:
  AutoTArray<MappedFlow,10>   mMappedFlows;
  AutoTArray<nsTextFrame*,50> mLineBreakBeforeFrames;
  AutoTArray<UniquePtr<BreakSink>,10> mBreakSinks;
  nsLineBreaker                 mLineBreaker;
  RefPtr<gfxTextRun>            mCurrentFramesAllSameTextRun;
  DrawTarget*                   mDrawTarget;
  nsIFrame*                     mLineContainer;
  nsTextFrame*                  mLastFrame;
  // The common ancestor of the current frame and the previous leaf frame
  // on the line, or null if there was no previous leaf frame.
  nsIFrame*                     mCommonAncestorWithLastFrame;
  gfxMissingFontRecorder*       mMissingFonts;
  // mMaxTextLength is an upper bound on the size of the text in all mapped frames
  // The value UINT32_MAX represents overflow; text will be discarded
  uint32_t                      mMaxTextLength;
  bool                          mDoubleByteText;
  bool                          mBidiEnabled;
  bool                          mStartOfLine;
  bool                          mSkipIncompleteTextRuns;
  bool                          mCanStopOnThisLine;
  nsTextFrame::TextRunType      mWhichTextRun;
  uint8_t                       mNextRunContextInfo;
  uint8_t                       mCurrentRunContextInfo;
};

static nsIFrame*
FindLineContainer(nsIFrame* aFrame)
{
  while (aFrame && (aFrame->IsFrameOfType(nsIFrame::eLineParticipant) ||
                    aFrame->CanContinueTextRun())) {
    aFrame = aFrame->GetParent();
  }
  return aFrame;
}

static bool
IsLineBreakingWhiteSpace(char16_t aChar)
{
  // 0x0A (\n) is not handled as white-space by the line breaker, since
  // we break before it, if it isn't transformed to a normal space.
  // (If we treat it as normal white-space then we'd only break after it.)
  // However, it does induce a line break or is converted to a regular
  // space, and either way it can be used to bound the region of text
  // that needs to be analyzed for line breaking.
  return nsLineBreaker::IsSpace(aChar) || aChar == 0x0A;
}

static bool
TextContainsLineBreakerWhiteSpace(const void* aText, uint32_t aLength,
                                  bool aIsDoubleByte)
{
  if (aIsDoubleByte) {
    const char16_t* chars = static_cast<const char16_t*>(aText);
    for (uint32_t i = 0; i < aLength; ++i) {
      if (IsLineBreakingWhiteSpace(chars[i]))
        return true;
    }
    return false;
  } else {
    const uint8_t* chars = static_cast<const uint8_t*>(aText);
    for (uint32_t i = 0; i < aLength; ++i) {
      if (IsLineBreakingWhiteSpace(chars[i]))
        return true;
    }
    return false;
  }
}

static_assert(uint8_t(mozilla::StyleWhiteSpace::Normal) == 0, "Convention: StyleWhiteSpace::Normal should be 0");
static_assert(uint8_t(mozilla::StyleWhiteSpace::Pre) == 1, "Convention: StyleWhiteSpace::Pre should be 1");
static_assert(uint8_t(mozilla::StyleWhiteSpace::Nowrap) == 2, "Convention: StyleWhiteSpace::NoWrap should be 2");
static_assert(uint8_t(mozilla::StyleWhiteSpace::PreWrap) == 3, "Convention: StyleWhiteSpace::PreWrap should be 3");
static_assert(uint8_t(mozilla::StyleWhiteSpace::PreLine) == 4, "Convention: StyleWhiteSpace::PreLine should be 4");
static_assert(uint8_t(mozilla::StyleWhiteSpace::PreSpace) == 5, "Convention: StyleWhiteSpace::PreSpace should be 5");

static nsTextFrameUtils::CompressionMode
GetCSSWhitespaceToCompressionMode(nsTextFrame* aFrame,
                                  const nsStyleText* aStyleText)
{
  static const nsTextFrameUtils::CompressionMode sModes[] =
  {
    nsTextFrameUtils::COMPRESS_WHITESPACE_NEWLINE,     // normal
    nsTextFrameUtils::COMPRESS_NONE,                   // pre
    nsTextFrameUtils::COMPRESS_WHITESPACE_NEWLINE,     // nowrap
    nsTextFrameUtils::COMPRESS_NONE,                   // pre-wrap
    nsTextFrameUtils::COMPRESS_WHITESPACE,             // pre-line
    nsTextFrameUtils::COMPRESS_NONE_TRANSFORM_TO_SPACE // -moz-pre-space
  };

  auto compression = sModes[uint8_t(aStyleText->mWhiteSpace)];
  if (compression == nsTextFrameUtils::COMPRESS_NONE &&
      !aStyleText->NewlineIsSignificant(aFrame)) {
    // If newline is set to be preserved, but then suppressed,
    // transform newline to space.
    compression = nsTextFrameUtils::COMPRESS_NONE_TRANSFORM_TO_SPACE;
  }
  return compression;
}

struct FrameTextTraversal
{
  FrameTextTraversal()
    : mFrameToScan(nullptr)
    , mOverflowFrameToScan(nullptr)
    , mScanSiblings(false)
    , mLineBreakerCanCrossFrameBoundary(false)
    , mTextRunCanCrossFrameBoundary(false)
  {}

  // These fields identify which frames should be recursively scanned
  // The first normal frame to scan (or null, if no such frame should be scanned)
  nsIFrame*    mFrameToScan;
  // The first overflow frame to scan (or null, if no such frame should be scanned)
  nsIFrame*    mOverflowFrameToScan;
  // Whether to scan the siblings of mFrameToDescendInto/mOverflowFrameToDescendInto
  bool mScanSiblings;

  // These identify the boundaries of the context required for
  // line breaking or textrun construction
  bool mLineBreakerCanCrossFrameBoundary;
  bool mTextRunCanCrossFrameBoundary;

  nsIFrame* NextFrameToScan() {
    nsIFrame* f;
    if (mFrameToScan) {
      f = mFrameToScan;
      mFrameToScan = mScanSiblings ? f->GetNextSibling() : nullptr;
    } else if (mOverflowFrameToScan) {
      f = mOverflowFrameToScan;
      mOverflowFrameToScan = mScanSiblings ? f->GetNextSibling() : nullptr;
    } else {
      f = nullptr;
    }
    return f;
  }
};

static FrameTextTraversal
CanTextCrossFrameBoundary(nsIFrame* aFrame)
{
  FrameTextTraversal result;

  bool continuesTextRun = aFrame->CanContinueTextRun();
  if (aFrame->IsPlaceholderFrame()) {
    // placeholders are "invisible", so a text run should be able to span
    // across one. But don't descend into the out-of-flow.
    result.mLineBreakerCanCrossFrameBoundary = true;
    if (continuesTextRun) {
      // ... Except for first-letter floats, which are really in-flow
      // from the point of view of capitalization etc, so we'd better
      // descend into them. But we actually need to break the textrun for
      // first-letter floats since things look bad if, say, we try to make a
      // ligature across the float boundary.
      result.mFrameToScan =
        (static_cast<nsPlaceholderFrame*>(aFrame))->GetOutOfFlowFrame();
    } else {
      result.mTextRunCanCrossFrameBoundary = true;
    }
  } else {
    if (continuesTextRun) {
      result.mFrameToScan = aFrame->PrincipalChildList().FirstChild();
      result.mOverflowFrameToScan =
        aFrame->GetChildList(nsIFrame::kOverflowList).FirstChild();
      NS_WARNING_ASSERTION(
        !result.mOverflowFrameToScan,
        "Scanning overflow inline frames is something we should avoid");
      result.mScanSiblings = true;
      result.mTextRunCanCrossFrameBoundary = true;
      result.mLineBreakerCanCrossFrameBoundary = true;
    } else {
      MOZ_ASSERT(!aFrame->IsRubyTextContainerFrame(),
                 "Shouldn't call this method for ruby text container");
    }
  }
  return result;
}

BuildTextRunsScanner::FindBoundaryResult
BuildTextRunsScanner::FindBoundaries(nsIFrame* aFrame, FindBoundaryState* aState)
{
  LayoutFrameType frameType = aFrame->Type();
  if (frameType == LayoutFrameType::RubyTextContainer) {
    // Don't stop a text run for ruby text container. We want ruby text
    // containers to be skipped, but continue the text run across them.
    return FB_CONTINUE;
  }

  nsTextFrame* textFrame = frameType == LayoutFrameType::Text
                             ? static_cast<nsTextFrame*>(aFrame)
                             : nullptr;
  if (textFrame) {
    if (aState->mLastTextFrame &&
        textFrame != aState->mLastTextFrame->GetNextInFlow() &&
        !ContinueTextRunAcrossFrames(aState->mLastTextFrame, textFrame)) {
      aState->mSeenTextRunBoundaryOnThisLine = true;
      if (aState->mSeenSpaceForLineBreakingOnThisLine)
        return FB_FOUND_VALID_TEXTRUN_BOUNDARY;
    }
    if (!aState->mFirstTextFrame) {
      aState->mFirstTextFrame = textFrame;
    }
    aState->mLastTextFrame = textFrame;
  }

  if (aFrame == aState->mStopAtFrame)
    return FB_STOPPED_AT_STOP_FRAME;

  if (textFrame) {
    if (aState->mSeenSpaceForLineBreakingOnThisLine) {
      return FB_CONTINUE;
    }
    const nsTextFragment* frag = textFrame->GetContent()->GetText();
    uint32_t start = textFrame->GetContentOffset();
    uint32_t length = textFrame->GetContentLength();
    const void* text;
    if (frag->Is2b()) {
      // It is possible that we may end up removing all whitespace in
      // a piece of text because of The White Space Processing Rules,
      // so we need to transform it before we can check existence of
      // such whitespaces.
      aState->mBuffer.EnsureLengthAtLeast(length);
      nsTextFrameUtils::CompressionMode compression =
        GetCSSWhitespaceToCompressionMode(textFrame, textFrame->StyleText());
      uint8_t incomingFlags = 0;
      gfxSkipChars skipChars;
      nsTextFrameUtils::Flags analysisFlags;
      char16_t* bufStart = aState->mBuffer.Elements();
      char16_t* bufEnd = nsTextFrameUtils::TransformText(
        frag->Get2b() + start, length, bufStart, compression,
        &incomingFlags, &skipChars, &analysisFlags);
      text = bufStart;
      length = bufEnd - bufStart;
    } else {
      // If the text only contains ASCII characters, it is currently
      // impossible that TransformText would remove all whitespaces,
      // and thus the check below should return the same result for
      // transformed text and original text. So we don't need to try
      // transforming it here.
      text = static_cast<const void*>(frag->Get1b() + start);
    }
    if (TextContainsLineBreakerWhiteSpace(text, length, frag->Is2b())) {
      aState->mSeenSpaceForLineBreakingOnThisLine = true;
      if (aState->mSeenTextRunBoundaryOnLaterLine) {
        return FB_FOUND_VALID_TEXTRUN_BOUNDARY;
      }
    }
    return FB_CONTINUE;
  }

  FrameTextTraversal traversal = CanTextCrossFrameBoundary(aFrame);
  if (!traversal.mTextRunCanCrossFrameBoundary) {
    aState->mSeenTextRunBoundaryOnThisLine = true;
    if (aState->mSeenSpaceForLineBreakingOnThisLine)
      return FB_FOUND_VALID_TEXTRUN_BOUNDARY;
  }

  for (nsIFrame* f = traversal.NextFrameToScan(); f;
       f = traversal.NextFrameToScan()) {
    FindBoundaryResult result = FindBoundaries(f, aState);
    if (result != FB_CONTINUE)
      return result;
  }

  if (!traversal.mTextRunCanCrossFrameBoundary) {
    aState->mSeenTextRunBoundaryOnThisLine = true;
    if (aState->mSeenSpaceForLineBreakingOnThisLine)
      return FB_FOUND_VALID_TEXTRUN_BOUNDARY;
  }

  return FB_CONTINUE;
}

// build text runs for the 200 lines following aForFrame, and stop after that
// when we get a chance.
#define NUM_LINES_TO_BUILD_TEXT_RUNS 200

/**
 * General routine for building text runs. This is hairy because of the need
 * to build text runs that span content nodes.
 *
 * @param aContext The gfxContext we're using to construct this text run.
 * @param aForFrame The nsTextFrame for which we're building this text run.
 * @param aLineContainer the line container containing aForFrame; if null,
 *        we'll walk the ancestors to find it.  It's required to be non-null
 *        when aForFrameLine is non-null.
 * @param aForFrameLine the line containing aForFrame; if null, we'll figure
 *        out the line (slowly)
 * @param aWhichTextRun The type of text run we want to build. If font inflation
 *        is enabled, this will be eInflated, otherwise it's eNotInflated.
 */
static void
BuildTextRuns(DrawTarget* aDrawTarget, nsTextFrame* aForFrame,
              nsIFrame* aLineContainer,
              const nsLineList::iterator* aForFrameLine,
              nsTextFrame::TextRunType aWhichTextRun)
{
  MOZ_ASSERT(aForFrame, "for no frame?");
  NS_ASSERTION(!aForFrameLine || aLineContainer,
               "line but no line container");

  nsIFrame* lineContainerChild = aForFrame;
  if (!aLineContainer) {
    if (aForFrame->IsFloatingFirstLetterChild()) {
      lineContainerChild = aForFrame->GetParent()->GetPlaceholderFrame();
    }
    aLineContainer = FindLineContainer(lineContainerChild);
  } else {
    NS_ASSERTION((aLineContainer == FindLineContainer(aForFrame) ||
                  (aLineContainer->IsLetterFrame() &&
                   aLineContainer->IsFloating())),
                 "Wrong line container hint");
  }

  if (aForFrame->HasAnyStateBits(TEXT_IS_IN_TOKEN_MATHML)) {
    aLineContainer->AddStateBits(TEXT_IS_IN_TOKEN_MATHML);
    if (aForFrame->HasAnyStateBits(NS_FRAME_IS_IN_SINGLE_CHAR_MI)) {
      aLineContainer->AddStateBits(NS_FRAME_IS_IN_SINGLE_CHAR_MI);
    }
  }
  if (aForFrame->HasAnyStateBits(NS_FRAME_MATHML_SCRIPT_DESCENDANT)) {
    aLineContainer->AddStateBits(NS_FRAME_MATHML_SCRIPT_DESCENDANT);
  }

  nsPresContext* presContext = aLineContainer->PresContext();
  BuildTextRunsScanner scanner(presContext, aDrawTarget,
                               aLineContainer, aWhichTextRun);

  nsBlockFrame* block = nsLayoutUtils::GetAsBlock(aLineContainer);

  if (!block) {
    nsIFrame* textRunContainer = aLineContainer;
    if (aLineContainer->IsRubyTextContainerFrame()) {
      textRunContainer = aForFrame;
      while (textRunContainer && !textRunContainer->IsRubyTextFrame()) {
        textRunContainer = textRunContainer->GetParent();
      }
      MOZ_ASSERT(textRunContainer &&
                 textRunContainer->GetParent() == aLineContainer);
    } else {
      NS_ASSERTION(
        !aLineContainer->GetPrevInFlow() && !aLineContainer->GetNextInFlow(),
        "Breakable non-block line containers other than "
        "ruby text container is not supported");
    }
    // Just loop through all the children of the linecontainer ... it's really
    // just one line
    scanner.SetAtStartOfLine();
    scanner.SetCommonAncestorWithLastFrame(nullptr);
    for (nsIFrame* child : textRunContainer->PrincipalChildList()) {
      scanner.ScanFrame(child);
    }
    // Set mStartOfLine so FlushFrames knows its textrun ends a line
    scanner.SetAtStartOfLine();
    scanner.FlushFrames(true, false);
    return;
  }

  // Find the line containing 'lineContainerChild'.

  bool isValid = true;
  nsBlockInFlowLineIterator backIterator(block, &isValid);
  if (aForFrameLine) {
    backIterator = nsBlockInFlowLineIterator(block, *aForFrameLine);
  } else {
    backIterator = nsBlockInFlowLineIterator(block, lineContainerChild, &isValid);
    NS_ASSERTION(isValid, "aForFrame not found in block, someone lied to us");
    NS_ASSERTION(backIterator.GetContainer() == block,
                 "Someone lied to us about the block");
  }
  nsBlockFrame::LineIterator startLine = backIterator.GetLine();

  // Find a line where we can start building text runs. We choose the last line
  // where:
  // -- there is a textrun boundary between the start of the line and the
  // start of aForFrame
  // -- there is a space between the start of the line and the textrun boundary
  // (this is so we can be sure the line breaks will be set properly
  // on the textruns we construct).
  // The possibly-partial text runs up to and including the first space
  // are not reconstructed. We construct partial text runs for that text ---
  // for the sake of simplifying the code and feeding the linebreaker ---
  // but we discard them instead of assigning them to frames.
  // This is a little awkward because we traverse lines in the reverse direction
  // but we traverse the frames in each line in the forward direction.
  nsBlockInFlowLineIterator forwardIterator = backIterator;
  nsIFrame* stopAtFrame = lineContainerChild;
  nsTextFrame* nextLineFirstTextFrame = nullptr;
  AutoTArray<char16_t, BIG_TEXT_NODE_SIZE> buffer;
  bool seenTextRunBoundaryOnLaterLine = false;
  bool mayBeginInTextRun = true;
  while (true) {
    forwardIterator = backIterator;
    nsBlockFrame::LineIterator line = backIterator.GetLine();
    if (!backIterator.Prev() || backIterator.GetLine()->IsBlock()) {
      mayBeginInTextRun = false;
      break;
    }

    BuildTextRunsScanner::FindBoundaryState state = { stopAtFrame, nullptr, nullptr,
      bool(seenTextRunBoundaryOnLaterLine), false, false, buffer };
    nsIFrame* child = line->mFirstChild;
    bool foundBoundary = false;
    for (int32_t i = line->GetChildCount() - 1; i >= 0; --i) {
      BuildTextRunsScanner::FindBoundaryResult result =
          scanner.FindBoundaries(child, &state);
      if (result == BuildTextRunsScanner::FB_FOUND_VALID_TEXTRUN_BOUNDARY) {
        foundBoundary = true;
        break;
      } else if (result == BuildTextRunsScanner::FB_STOPPED_AT_STOP_FRAME) {
        break;
      }
      child = child->GetNextSibling();
    }
    if (foundBoundary)
      break;
    if (!stopAtFrame && state.mLastTextFrame && nextLineFirstTextFrame &&
        !scanner.ContinueTextRunAcrossFrames(state.mLastTextFrame, nextLineFirstTextFrame)) {
      // Found a usable textrun boundary at the end of the line
      if (state.mSeenSpaceForLineBreakingOnThisLine)
        break;
      seenTextRunBoundaryOnLaterLine = true;
    } else if (state.mSeenTextRunBoundaryOnThisLine) {
      seenTextRunBoundaryOnLaterLine = true;
    }
    stopAtFrame = nullptr;
    if (state.mFirstTextFrame) {
      nextLineFirstTextFrame = state.mFirstTextFrame;
    }
  }
  scanner.SetSkipIncompleteTextRuns(mayBeginInTextRun);

  // Now iterate over all text frames starting from the current line. First-in-flow
  // text frames will be accumulated into textRunFrames as we go. When a
  // text run boundary is required we flush textRunFrames ((re)building their
  // gfxTextRuns as necessary).
  bool seenStartLine = false;
  uint32_t linesAfterStartLine = 0;
  do {
    nsBlockFrame::LineIterator line = forwardIterator.GetLine();
    if (line->IsBlock())
      break;
    line->SetInvalidateTextRuns(false);
    scanner.SetAtStartOfLine();
    scanner.SetCommonAncestorWithLastFrame(nullptr);
    nsIFrame* child = line->mFirstChild;
    for (int32_t i = line->GetChildCount() - 1; i >= 0; --i) {
      scanner.ScanFrame(child);
      child = child->GetNextSibling();
    }
    if (line.get() == startLine.get()) {
      seenStartLine = true;
    }
    if (seenStartLine) {
      ++linesAfterStartLine;
      if (linesAfterStartLine >= NUM_LINES_TO_BUILD_TEXT_RUNS && scanner.CanStopOnThisLine()) {
        // Don't flush frames; we may be in the middle of a textrun
        // that we can't end here. That's OK, we just won't build it.
        // Note that we must already have finished the textrun for aForFrame,
        // because we've seen the end of a textrun in a line after the line
        // containing aForFrame.
        scanner.FlushLineBreaks(nullptr);
        // This flushes out mMappedFlows and mLineBreakBeforeFrames, which
        // silences assertions in the scanner destructor.
        scanner.ResetRunInfo();
        return;
      }
    }
  } while (forwardIterator.Next());

  // Set mStartOfLine so FlushFrames knows its textrun ends a line
  scanner.SetAtStartOfLine();
  scanner.FlushFrames(true, false);
}

static char16_t*
ExpandBuffer(char16_t* aDest, uint8_t* aSrc, uint32_t aCount)
{
  while (aCount) {
    *aDest = *aSrc;
    ++aDest;
    ++aSrc;
    --aCount;
  }
  return aDest;
}

bool
BuildTextRunsScanner::IsTextRunValidForMappedFlows(const gfxTextRun* aTextRun)
{
  if (aTextRun->GetFlags2() & nsTextFrameUtils::Flags::TEXT_IS_SIMPLE_FLOW) {
    return mMappedFlows.Length() == 1 &&
      mMappedFlows[0].mStartFrame == GetFrameForSimpleFlow(aTextRun) &&
      mMappedFlows[0].mEndFrame == nullptr;
  }

  auto userData = static_cast<TextRunUserData*>(aTextRun->GetUserData());
  TextRunMappedFlow* userMappedFlows = GetMappedFlows(aTextRun);
  if (userData->mMappedFlowCount != mMappedFlows.Length())
    return false;
  for (uint32_t i = 0; i < mMappedFlows.Length(); ++i) {
    if (userMappedFlows[i].mStartFrame != mMappedFlows[i].mStartFrame ||
        int32_t(userMappedFlows[i].mContentLength) !=
            mMappedFlows[i].GetContentEnd() - mMappedFlows[i].mStartFrame->GetContentOffset())
      return false;
  }
  return true;
}

/**
 * This gets called when we need to make a text run for the current list of
 * frames.
 */
void BuildTextRunsScanner::FlushFrames(bool aFlushLineBreaks, bool aSuppressTrailingBreak)
{
  RefPtr<gfxTextRun> textRun;
  if (!mMappedFlows.IsEmpty()) {
    if (!mSkipIncompleteTextRuns && mCurrentFramesAllSameTextRun &&
        !!(mCurrentFramesAllSameTextRun->GetFlags2() & nsTextFrameUtils::Flags::TEXT_INCOMING_WHITESPACE) ==
        !!(mCurrentRunContextInfo & nsTextFrameUtils::INCOMING_WHITESPACE) &&
        !!(mCurrentFramesAllSameTextRun->GetFlags() & gfx::ShapedTextFlags::TEXT_INCOMING_ARABICCHAR) ==
        !!(mCurrentRunContextInfo & nsTextFrameUtils::INCOMING_ARABICCHAR) &&
        IsTextRunValidForMappedFlows(mCurrentFramesAllSameTextRun)) {
      // Optimization: We do not need to (re)build the textrun.
      textRun = mCurrentFramesAllSameTextRun;

      // Feed this run's text into the linebreaker to provide context.
      if (!SetupLineBreakerContext(textRun)) {
        return;
      }

      // Update mNextRunContextInfo appropriately
      mNextRunContextInfo = nsTextFrameUtils::INCOMING_NONE;
      if (textRun->GetFlags2() & nsTextFrameUtils::Flags::TEXT_TRAILING_WHITESPACE) {
        mNextRunContextInfo |= nsTextFrameUtils::INCOMING_WHITESPACE;
      }
      if (textRun->GetFlags() & gfx::ShapedTextFlags::TEXT_TRAILING_ARABICCHAR) {
        mNextRunContextInfo |= nsTextFrameUtils::INCOMING_ARABICCHAR;
      }
    } else {
      AutoTArray<uint8_t,BIG_TEXT_NODE_SIZE> buffer;
      uint32_t bufferSize = mMaxTextLength*(mDoubleByteText ? 2 : 1);
      if (bufferSize < mMaxTextLength || bufferSize == UINT32_MAX ||
          !buffer.AppendElements(bufferSize, fallible)) {
        return;
      }
      textRun = BuildTextRunForFrames(buffer.Elements());
    }
  }

  if (aFlushLineBreaks) {
    FlushLineBreaks(aSuppressTrailingBreak ? nullptr : textRun.get());
  }

  mCanStopOnThisLine = true;
  ResetRunInfo();
}

void BuildTextRunsScanner::FlushLineBreaks(gfxTextRun* aTrailingTextRun)
{
  bool trailingLineBreak;
  nsresult rv = mLineBreaker.Reset(&trailingLineBreak);
  // textRun may be null for various reasons, including because we constructed
  // a partial textrun just to get the linebreaker and other state set up
  // to build the next textrun.
  if (NS_SUCCEEDED(rv) && trailingLineBreak && aTrailingTextRun) {
    aTrailingTextRun->SetFlagBits(nsTextFrameUtils::Flags::TEXT_HAS_TRAILING_BREAK);
  }

  for (uint32_t i = 0; i < mBreakSinks.Length(); ++i) {
    // TODO cause frames associated with the textrun to be reflowed, if they
    // aren't being reflowed already!
    mBreakSinks[i]->Finish(mMissingFonts);
  }
  mBreakSinks.Clear();
}

void BuildTextRunsScanner::AccumulateRunInfo(nsTextFrame* aFrame)
{
  if (mMaxTextLength != UINT32_MAX) {
    NS_ASSERTION(mMaxTextLength < UINT32_MAX - aFrame->GetContentLength(), "integer overflow");
    if (mMaxTextLength >= UINT32_MAX - aFrame->GetContentLength()) {
      mMaxTextLength = UINT32_MAX;
    } else {
      mMaxTextLength += aFrame->GetContentLength();
    }
  }
  mDoubleByteText |= aFrame->GetContent()->GetText()->Is2b();
  mLastFrame = aFrame;
  mCommonAncestorWithLastFrame = aFrame->GetParent();

  MappedFlow* mappedFlow = &mMappedFlows[mMappedFlows.Length() - 1];
  NS_ASSERTION(mappedFlow->mStartFrame == aFrame ||
               mappedFlow->GetContentEnd() == aFrame->GetContentOffset(),
               "Overlapping or discontiguous frames => BAD");
  mappedFlow->mEndFrame = aFrame->GetNextContinuation();
  if (mCurrentFramesAllSameTextRun != aFrame->GetTextRun(mWhichTextRun)) {
    mCurrentFramesAllSameTextRun = nullptr;
  }

  if (mStartOfLine) {
    mLineBreakBeforeFrames.AppendElement(aFrame);
    mStartOfLine = false;
  }
}

static bool
HasTerminalNewline(const nsTextFrame* aFrame)
{
  if (aFrame->GetContentLength() == 0)
    return false;
  const nsTextFragment* frag = aFrame->GetContent()->GetText();
  return frag->CharAt(aFrame->GetContentEnd() - 1) == '\n';
}

static gfxFont::Metrics
GetFirstFontMetrics(gfxFontGroup* aFontGroup, bool aVerticalMetrics)
{
  if (!aFontGroup)
    return gfxFont::Metrics();
  gfxFont* font = aFontGroup->GetFirstValidFont();
  return font->GetMetrics(aVerticalMetrics ? gfxFont::eVertical
                                           : gfxFont::eHorizontal);
}

static gfxFloat
GetSpaceWidthAppUnits(const gfxTextRun* aTextRun)
{
  // Round the space width when converting to appunits the same way textruns
  // do.
  gfxFloat spaceWidthAppUnits =
    NS_round(GetFirstFontMetrics(aTextRun->GetFontGroup(),
                                 aTextRun->UseCenterBaseline()).spaceWidth *
             aTextRun->GetAppUnitsPerDevUnit());

  return spaceWidthAppUnits;
}

static nscoord
LetterSpacing(nsIFrame* aFrame, const nsStyleText* aStyleText = nullptr)
{
  if (nsSVGUtils::IsInSVGTextSubtree(aFrame)) {
    return 0;
  }
  if (!aStyleText) {
    aStyleText = aFrame->StyleText();
  }

  const nsStyleCoord& coord = aStyleText->mLetterSpacing;
  if (eStyleUnit_Coord == coord.GetUnit()) {
    return coord.GetCoordValue();
  }
  return 0;
}

// This function converts non-coord values (e.g. percentages) to nscoord.
static nscoord
WordSpacing(nsIFrame* aFrame, const gfxTextRun* aTextRun,
            const nsStyleText* aStyleText = nullptr)
{
  if (nsSVGUtils::IsInSVGTextSubtree(aFrame)) {
    return 0;
  }
  if (!aStyleText) {
    aStyleText = aFrame->StyleText();
  }

  const nsStyleCoord& coord = aStyleText->mWordSpacing;
  if (coord.IsCoordPercentCalcUnit()) {
    nscoord pctBasis = coord.HasPercent() ? GetSpaceWidthAppUnits(aTextRun) : 0;
    return nsRuleNode::ComputeCoordPercentCalc(coord, pctBasis);
  }
  return 0;
}

// Returns gfxTextRunFactory::TEXT_ENABLE_SPACING if non-standard
// letter-spacing or word-spacing is present.
static gfx::ShapedTextFlags
GetSpacingFlags(nsIFrame* aFrame, const nsStyleText* aStyleText = nullptr)
{
  if (nsSVGUtils::IsInSVGTextSubtree(aFrame)) {
<<<<<<< HEAD
    return 0;
=======
    return gfx::ShapedTextFlags();
>>>>>>> a17af05f
  }

  const nsStyleText* styleText = aFrame->StyleText();
  const nsStyleCoord& ls = styleText->mLetterSpacing;
  const nsStyleCoord& ws = styleText->mWordSpacing;

  // It's possible to have a calc() value that computes to zero but for which
  // IsDefinitelyZero() is false, in which case we'll return
  // TEXT_ENABLE_SPACING unnecessarily. That's ok because such cases are likely
  // to be rare, and avoiding TEXT_ENABLE_SPACING is just an optimization.
  bool nonStandardSpacing =
    (eStyleUnit_Coord == ls.GetUnit() && ls.GetCoordValue() != 0) ||
    (eStyleUnit_Coord == ws.GetUnit() && ws.GetCoordValue() != 0) ||
    (eStyleUnit_Percent == ws.GetUnit() && ws.GetPercentValue() != 0) ||
    (eStyleUnit_Calc == ws.GetUnit() && !ws.GetCalcValue()->IsDefinitelyZero());

  return nonStandardSpacing
    ? gfx::ShapedTextFlags::TEXT_ENABLE_SPACING
    : gfx::ShapedTextFlags();
}

bool
BuildTextRunsScanner::ContinueTextRunAcrossFrames(nsTextFrame* aFrame1, nsTextFrame* aFrame2)
{
  // We don't need to check font size inflation, since
  // |FindLineContainer| above (via |nsIFrame::CanContinueTextRun|)
  // ensures that text runs never cross block boundaries.  This means
  // that the font size inflation on all text frames in the text run is
  // already guaranteed to be the same as each other (and for the line
  // container).
  if (mBidiEnabled) {
    FrameBidiData data1 = aFrame1->GetBidiData();
    FrameBidiData data2 = aFrame2->GetBidiData();
    if (data1.embeddingLevel != data2.embeddingLevel ||
        data2.precedingControl != kBidiLevelNone) {
      return false;
    }
  }

  nsStyleContext* sc1 = aFrame1->StyleContext();
  const nsStyleText* textStyle1 = sc1->StyleText();
  // If the first frame ends in a preformatted newline, then we end the textrun
  // here. This avoids creating giant textruns for an entire plain text file.
  // Note that we create a single text frame for a preformatted text node,
  // even if it has newlines in it, so typically we won't see trailing newlines
  // until after reflow has broken up the frame into one (or more) frames per
  // line. That's OK though.
  if (textStyle1->NewlineIsSignificant(aFrame1) && HasTerminalNewline(aFrame1))
    return false;

  if (aFrame1->GetContent() == aFrame2->GetContent() &&
      aFrame1->GetNextInFlow() != aFrame2) {
    // aFrame2 must be a non-fluid continuation of aFrame1. This can happen
    // sometimes when the unicode-bidi property is used; the bidi resolver
    // breaks text into different frames even though the text has the same
    // direction. We can't allow these two frames to share the same textrun
    // because that would violate our invariant that two flows in the same
    // textrun have different content elements.
    return false;
  }

  nsStyleContext* sc2 = aFrame2->StyleContext();
  const nsStyleText* textStyle2 = sc2->StyleText();
  if (sc1 == sc2)
    return true;

  const nsStyleFont* fontStyle1 = sc1->StyleFont();
  const nsStyleFont* fontStyle2 = sc2->StyleFont();
  nscoord letterSpacing1 = LetterSpacing(aFrame1);
  nscoord letterSpacing2 = LetterSpacing(aFrame2);
  return fontStyle1->mFont == fontStyle2->mFont &&
    fontStyle1->mLanguage == fontStyle2->mLanguage &&
    textStyle1->mTextTransform == textStyle2->mTextTransform &&
    nsLayoutUtils::GetTextRunFlagsForStyle(sc1, fontStyle1, textStyle1, letterSpacing1) ==
      nsLayoutUtils::GetTextRunFlagsForStyle(sc2, fontStyle2, textStyle2, letterSpacing2);
}

void BuildTextRunsScanner::ScanFrame(nsIFrame* aFrame)
{
  LayoutFrameType frameType = aFrame->Type();
  if (frameType == LayoutFrameType::RubyTextContainer) {
    // Don't include any ruby text container into the text run.
    return;
  }

  // First check if we can extend the current mapped frame block. This is common.
  if (mMappedFlows.Length() > 0) {
    MappedFlow* mappedFlow = &mMappedFlows[mMappedFlows.Length() - 1];
    if (mappedFlow->mEndFrame == aFrame &&
        (aFrame->GetStateBits() & NS_FRAME_IS_FLUID_CONTINUATION)) {
      NS_ASSERTION(frameType == LayoutFrameType::Text,
                   "Flow-sibling of a text frame is not a text frame?");

      // Don't do this optimization if mLastFrame has a terminal newline...
      // it's quite likely preformatted and we might want to end the textrun here.
      // This is almost always true:
      if (mLastFrame->StyleContext() == aFrame->StyleContext() &&
          !HasTerminalNewline(mLastFrame)) {
        AccumulateRunInfo(static_cast<nsTextFrame*>(aFrame));
        return;
      }
    }
  }

  // Now see if we can add a new set of frames to the current textrun
  if (frameType == LayoutFrameType::Text) {
    nsTextFrame* frame = static_cast<nsTextFrame*>(aFrame);

    if (mLastFrame) {
      if (!ContinueTextRunAcrossFrames(mLastFrame, frame)) {
        FlushFrames(false, false);
      } else {
        if (mLastFrame->GetContent() == frame->GetContent()) {
          AccumulateRunInfo(frame);
          return;
        }
      }
    }

    MappedFlow* mappedFlow = mMappedFlows.AppendElement();
    if (!mappedFlow)
      return;

    mappedFlow->mStartFrame = frame;
    mappedFlow->mAncestorControllingInitialBreak = mCommonAncestorWithLastFrame;

    AccumulateRunInfo(frame);
    if (mMappedFlows.Length() == 1) {
      mCurrentFramesAllSameTextRun = frame->GetTextRun(mWhichTextRun);
      mCurrentRunContextInfo = mNextRunContextInfo;
    }
    return;
  }

  FrameTextTraversal traversal = CanTextCrossFrameBoundary(aFrame);
  bool isBR = frameType == LayoutFrameType::Br;
  if (!traversal.mLineBreakerCanCrossFrameBoundary) {
    // BR frames are special. We do not need or want to record a break opportunity
    // before a BR frame.
    FlushFrames(true, isBR);
    mCommonAncestorWithLastFrame = aFrame;
    mNextRunContextInfo &= ~nsTextFrameUtils::INCOMING_WHITESPACE;
    mStartOfLine = false;
  } else if (!traversal.mTextRunCanCrossFrameBoundary) {
    FlushFrames(false, false);
  }

  for (nsIFrame* f = traversal.NextFrameToScan(); f;
       f = traversal.NextFrameToScan()) {
    ScanFrame(f);
  }

  if (!traversal.mLineBreakerCanCrossFrameBoundary) {
    // Really if we're a BR frame this is unnecessary since descendInto will be
    // false. In fact this whole "if" statement should move into the descendInto.
    FlushFrames(true, isBR);
    mCommonAncestorWithLastFrame = aFrame;
    mNextRunContextInfo &= ~nsTextFrameUtils::INCOMING_WHITESPACE;
  } else if (!traversal.mTextRunCanCrossFrameBoundary) {
    FlushFrames(false, false);
  }

  LiftCommonAncestorWithLastFrameToParent(aFrame->GetParent());
}

nsTextFrame*
BuildTextRunsScanner::GetNextBreakBeforeFrame(uint32_t* aIndex)
{
  uint32_t index = *aIndex;
  if (index >= mLineBreakBeforeFrames.Length())
    return nullptr;
  *aIndex = index + 1;
  return static_cast<nsTextFrame*>(mLineBreakBeforeFrames.ElementAt(index));
}

static gfxFontGroup*
GetFontGroupForFrame(const nsIFrame* aFrame, float aFontSizeInflation,
                     nsFontMetrics** aOutFontMetrics = nullptr)
{
  RefPtr<nsFontMetrics> metrics =
    nsLayoutUtils::GetFontMetricsForFrame(aFrame, aFontSizeInflation);
  gfxFontGroup* fontGroup = metrics->GetThebesFontGroup();

  // Populate outparam before we return:
  if (aOutFontMetrics) {
    metrics.forget(aOutFontMetrics);
  }
  // XXX this is a bit bogus, we're releasing 'metrics' so the
  // returned font-group might actually be torn down, although because
  // of the way the device context caches font metrics, this seems to
  // not actually happen. But we should fix this.
  return fontGroup;
}

static already_AddRefed<DrawTarget>
CreateReferenceDrawTarget(const nsTextFrame* aTextFrame)
{
  RefPtr<gfxContext> ctx =
    aTextFrame->PresContext()->PresShell()->CreateReferenceRenderingContext();
  RefPtr<DrawTarget> dt = ctx->GetDrawTarget();
  return dt.forget();
}

static already_AddRefed<gfxTextRun>
GetHyphenTextRun(const gfxTextRun* aTextRun, DrawTarget* aDrawTarget,
                 nsTextFrame* aTextFrame)
{
  RefPtr<DrawTarget> dt = aDrawTarget;
  if (!dt) {
    dt = CreateReferenceDrawTarget(aTextFrame);
    if (!dt) {
      return nullptr;
    }
  }

  return aTextRun->GetFontGroup()->
    MakeHyphenTextRun(dt, aTextRun->GetAppUnitsPerDevUnit());
}

already_AddRefed<gfxTextRun>
BuildTextRunsScanner::BuildTextRunForFrames(void* aTextBuffer)
{
  gfxSkipChars skipChars;

  const void* textPtr = aTextBuffer;
  bool anyTextTransformStyle = false;
  bool anyMathMLStyling = false;
  bool anyTextEmphasis = false;
  uint8_t sstyScriptLevel = 0;
  uint32_t mathFlags = 0;
  gfx::ShapedTextFlags flags = gfx::ShapedTextFlags();
  nsTextFrameUtils::Flags flags2 = nsTextFrameUtils::Flags::TEXT_NO_BREAKS;

  if (mCurrentRunContextInfo & nsTextFrameUtils::INCOMING_WHITESPACE) {
    flags2 |= nsTextFrameUtils::Flags::TEXT_INCOMING_WHITESPACE;
  }
  if (mCurrentRunContextInfo & nsTextFrameUtils::INCOMING_ARABICCHAR) {
    flags |= gfx::ShapedTextFlags::TEXT_INCOMING_ARABICCHAR;
  }

  AutoTArray<int32_t,50> textBreakPoints;
  TextRunUserData dummyData;
  TextRunMappedFlow dummyMappedFlow;
  TextRunMappedFlow* userMappedFlows;
  TextRunUserData* userData;
  TextRunUserData* userDataToDestroy;
  // If the situation is particularly simple (and common) we don't need to
  // allocate userData.
  if (mMappedFlows.Length() == 1 && !mMappedFlows[0].mEndFrame &&
      mMappedFlows[0].mStartFrame->GetContentOffset() == 0) {
    userData = &dummyData;
    userMappedFlows = &dummyMappedFlow;
    userDataToDestroy = nullptr;
    dummyData.mMappedFlowCount = mMappedFlows.Length();
    dummyData.mLastFlowIndex = 0;
  } else {
    userData = CreateUserData(mMappedFlows.Length());
    userMappedFlows = reinterpret_cast<TextRunMappedFlow*>(userData + 1);
    userDataToDestroy = userData;
  }

  uint32_t currentTransformedTextOffset = 0;

  uint32_t nextBreakIndex = 0;
  nsTextFrame* nextBreakBeforeFrame = GetNextBreakBeforeFrame(&nextBreakIndex);
  bool isSVG = nsSVGUtils::IsInSVGTextSubtree(mLineContainer);
  bool enabledJustification =
    (mLineContainer->StyleText()->mTextAlign == NS_STYLE_TEXT_ALIGN_JUSTIFY ||
     mLineContainer->StyleText()->mTextAlignLast == NS_STYLE_TEXT_ALIGN_JUSTIFY);

  const nsStyleText* textStyle = nullptr;
  const nsStyleFont* fontStyle = nullptr;
  nsStyleContext* lastStyleContext = nullptr;
  for (uint32_t i = 0; i < mMappedFlows.Length(); ++i) {
    MappedFlow* mappedFlow = &mMappedFlows[i];
    nsTextFrame* f = mappedFlow->mStartFrame;

    lastStyleContext = f->StyleContext();
    // Detect use of text-transform or font-variant anywhere in the run
    textStyle = f->StyleText();
    if (NS_STYLE_TEXT_TRANSFORM_NONE != textStyle->mTextTransform ||
        // text-combine-upright requires converting from full-width
        // characters to non-full-width correspendent in some cases.
        lastStyleContext->IsTextCombined()) {
      anyTextTransformStyle = true;
    }
    if (textStyle->HasTextEmphasis()) {
      anyTextEmphasis = true;
    }
    flags |= GetSpacingFlags(f);
    nsTextFrameUtils::CompressionMode compression =
      GetCSSWhitespaceToCompressionMode(f, textStyle);
    if ((enabledJustification || f->ShouldSuppressLineBreak()) &&
        !textStyle->WhiteSpaceIsSignificant() && !isSVG) {
      flags |= gfx::ShapedTextFlags::TEXT_ENABLE_SPACING;
    }
    fontStyle = f->StyleFont();
    nsIFrame* parent = mLineContainer->GetParent();
    if (NS_MATHML_MATHVARIANT_NONE != fontStyle->mMathVariant) {
      if (NS_MATHML_MATHVARIANT_NORMAL != fontStyle->mMathVariant) {
        anyMathMLStyling = true;
      }
    } else if (mLineContainer->GetStateBits() & NS_FRAME_IS_IN_SINGLE_CHAR_MI) {
      flags2 |= nsTextFrameUtils::Flags::TEXT_IS_SINGLE_CHAR_MI;
      anyMathMLStyling = true;
      // Test for fontstyle attribute as StyleFont() may not be accurate
      // To be consistent in terms of ignoring CSS style changes, fontweight
      // gets checked too.
      if (parent) {
        nsIContent* content = parent->GetContent();
        if (content) {
          if (content->AttrValueIs(kNameSpaceID_None,
                                  nsGkAtoms::fontstyle_,
                                  NS_LITERAL_STRING("normal"),
                                  eCaseMatters)) {
            mathFlags |= MathMLTextRunFactory::MATH_FONT_STYLING_NORMAL;
          }
          if (content->AttrValueIs(kNameSpaceID_None,
                                   nsGkAtoms::fontweight_,
                                   NS_LITERAL_STRING("bold"),
                                   eCaseMatters)) {
            mathFlags |= MathMLTextRunFactory::MATH_FONT_WEIGHT_BOLD;
          }
        }
      }
    }
    if (mLineContainer->HasAnyStateBits(TEXT_IS_IN_TOKEN_MATHML)) {
      // All MathML tokens except <mtext> use 'math' script.
      if (!(parent && parent->GetContent() &&
          parent->GetContent()->IsMathMLElement(nsGkAtoms::mtext_))) {
        flags |= gfx::ShapedTextFlags::TEXT_USE_MATH_SCRIPT;
      }
      nsIMathMLFrame* mathFrame = do_QueryFrame(parent);
      if (mathFrame) {
        nsPresentationData presData;
        mathFrame->GetPresentationData(presData);
        if (NS_MATHML_IS_DTLS_SET(presData.flags)) {
          mathFlags |= MathMLTextRunFactory::MATH_FONT_FEATURE_DTLS;
          anyMathMLStyling = true;
        }
      }
    }
    nsIFrame* child = mLineContainer;
    uint8_t oldScriptLevel = 0;
    while (parent &&
           child->HasAnyStateBits(NS_FRAME_MATHML_SCRIPT_DESCENDANT)) {
      // Reconstruct the script level ignoring any user overrides. It is
      // calculated this way instead of using scriptlevel to ensure the
      // correct ssty font feature setting is used even if the user sets a
      // different (especially negative) scriptlevel.
      nsIMathMLFrame* mathFrame= do_QueryFrame(parent);
      if (mathFrame) {
        sstyScriptLevel += mathFrame->ScriptIncrement(child);
      }
      if (sstyScriptLevel < oldScriptLevel) {
        // overflow
        sstyScriptLevel = UINT8_MAX;
        break;
      }
      child = parent;
      parent = parent->GetParent();
      oldScriptLevel = sstyScriptLevel;
    }
    if (sstyScriptLevel) {
      anyMathMLStyling = true;
    }

    // Figure out what content is included in this flow.
    nsIContent* content = f->GetContent();
    const nsTextFragment* frag = content->GetText();
    int32_t contentStart = mappedFlow->mStartFrame->GetContentOffset();
    int32_t contentEnd = mappedFlow->GetContentEnd();
    int32_t contentLength = contentEnd - contentStart;

    TextRunMappedFlow* newFlow = &userMappedFlows[i];
    newFlow->mStartFrame = mappedFlow->mStartFrame;
    newFlow->mDOMOffsetToBeforeTransformOffset = skipChars.GetOriginalCharCount() -
      mappedFlow->mStartFrame->GetContentOffset();
    newFlow->mContentLength = contentLength;

    while (nextBreakBeforeFrame && nextBreakBeforeFrame->GetContent() == content) {
      textBreakPoints.AppendElement(
          nextBreakBeforeFrame->GetContentOffset() + newFlow->mDOMOffsetToBeforeTransformOffset);
      nextBreakBeforeFrame = GetNextBreakBeforeFrame(&nextBreakIndex);
    }

    nsTextFrameUtils::Flags analysisFlags;
    if (frag->Is2b()) {
      NS_ASSERTION(mDoubleByteText, "Wrong buffer char size!");
      char16_t* bufStart = static_cast<char16_t*>(aTextBuffer);
      char16_t* bufEnd = nsTextFrameUtils::TransformText(
          frag->Get2b() + contentStart, contentLength, bufStart,
          compression, &mNextRunContextInfo, &skipChars, &analysisFlags);
      aTextBuffer = bufEnd;
      currentTransformedTextOffset = bufEnd - static_cast<const char16_t*>(textPtr);
    } else {
      if (mDoubleByteText) {
        // Need to expand the text. First transform it into a temporary buffer,
        // then expand.
        AutoTArray<uint8_t,BIG_TEXT_NODE_SIZE> tempBuf;
        uint8_t* bufStart = tempBuf.AppendElements(contentLength, fallible);
        if (!bufStart) {
          DestroyUserData(userDataToDestroy);
          return nullptr;
        }
        uint8_t* end = nsTextFrameUtils::TransformText(
            reinterpret_cast<const uint8_t*>(frag->Get1b()) + contentStart, contentLength,
            bufStart, compression, &mNextRunContextInfo, &skipChars, &analysisFlags);
        aTextBuffer = ExpandBuffer(static_cast<char16_t*>(aTextBuffer),
                                   tempBuf.Elements(), end - tempBuf.Elements());
        currentTransformedTextOffset =
          static_cast<char16_t*>(aTextBuffer) - static_cast<const char16_t*>(textPtr);
      } else {
        uint8_t* bufStart = static_cast<uint8_t*>(aTextBuffer);
        uint8_t* end = nsTextFrameUtils::TransformText(
            reinterpret_cast<const uint8_t*>(frag->Get1b()) + contentStart, contentLength,
            bufStart, compression, &mNextRunContextInfo, &skipChars, &analysisFlags);
        aTextBuffer = end;
        currentTransformedTextOffset = end - static_cast<const uint8_t*>(textPtr);
      }
    }
    flags2 |= analysisFlags;
  }

  void* finalUserData;
  if (userData == &dummyData) {
    flags2 |= nsTextFrameUtils::Flags::TEXT_IS_SIMPLE_FLOW;
    userData = nullptr;
    finalUserData = mMappedFlows[0].mStartFrame;
  } else {
    finalUserData = userData;
  }

  uint32_t transformedLength = currentTransformedTextOffset;

  // Now build the textrun
  nsTextFrame* firstFrame = mMappedFlows[0].mStartFrame;
  float fontInflation;
  if (mWhichTextRun == nsTextFrame::eNotInflated) {
    fontInflation = 1.0f;
  } else {
    fontInflation = nsLayoutUtils::FontSizeInflationFor(firstFrame);
  }

  gfxFontGroup* fontGroup = GetFontGroupForFrame(firstFrame, fontInflation);
  if (!fontGroup) {
    DestroyUserData(userDataToDestroy);
    return nullptr;
  }

  if (flags2 & nsTextFrameUtils::Flags::TEXT_HAS_TAB) {
    flags |= gfx::ShapedTextFlags::TEXT_ENABLE_SPACING;
  }
  if (flags2 & nsTextFrameUtils::Flags::TEXT_HAS_SHY) {
    flags |= gfx::ShapedTextFlags::TEXT_ENABLE_HYPHEN_BREAKS;
  }
  if (mBidiEnabled && (IS_LEVEL_RTL(firstFrame->GetEmbeddingLevel()))) {
<<<<<<< HEAD
    textFlags |= gfxTextRunFactory::TEXT_IS_RTL;
=======
    flags |= gfx::ShapedTextFlags::TEXT_IS_RTL;
>>>>>>> a17af05f
  }
  if (mNextRunContextInfo & nsTextFrameUtils::INCOMING_WHITESPACE) {
    flags2 |= nsTextFrameUtils::Flags::TEXT_TRAILING_WHITESPACE;
  }
  if (mNextRunContextInfo & nsTextFrameUtils::INCOMING_ARABICCHAR) {
    flags |= gfx::ShapedTextFlags::TEXT_TRAILING_ARABICCHAR;
  }
  // ContinueTextRunAcrossFrames guarantees that it doesn't matter which
  // frame's style is used, so we use a mixture of the first frame and
  // last frame's style
  flags |= nsLayoutUtils::GetTextRunFlagsForStyle(lastStyleContext,
      fontStyle, textStyle, LetterSpacing(firstFrame, textStyle));
  // XXX this is a bit of a hack. For performance reasons, if we're favouring
  // performance over quality, don't try to get accurate glyph extents.
  if (!(flags & gfx::ShapedTextFlags::TEXT_OPTIMIZE_SPEED)) {
    flags |= gfx::ShapedTextFlags::TEXT_NEED_BOUNDING_BOX;
  }

  // Convert linebreak coordinates to transformed string offsets
  NS_ASSERTION(nextBreakIndex == mLineBreakBeforeFrames.Length(),
               "Didn't find all the frames to break-before...");
  gfxSkipCharsIterator iter(skipChars);
  AutoTArray<uint32_t,50> textBreakPointsAfterTransform;
  for (uint32_t i = 0; i < textBreakPoints.Length(); ++i) {
    nsTextFrameUtils::AppendLineBreakOffset(&textBreakPointsAfterTransform,
            iter.ConvertOriginalToSkipped(textBreakPoints[i]));
  }
  if (mStartOfLine) {
    nsTextFrameUtils::AppendLineBreakOffset(&textBreakPointsAfterTransform,
                                            transformedLength);
  }

  // Setup factory chain
  UniquePtr<nsTransformingTextRunFactory> transformingFactory;
  if (anyTextTransformStyle) {
    transformingFactory =
      MakeUnique<nsCaseTransformTextRunFactory>(Move(transformingFactory));
  }
  if (anyMathMLStyling) {
    transformingFactory =
      MakeUnique<MathMLTextRunFactory>(Move(transformingFactory), mathFlags,
                                       sstyScriptLevel, fontInflation);
  }
  nsTArray<RefPtr<nsTransformedCharStyle>> styles;
  if (transformingFactory) {
    iter.SetOriginalOffset(0);
    for (uint32_t i = 0; i < mMappedFlows.Length(); ++i) {
      MappedFlow* mappedFlow = &mMappedFlows[i];
      nsTextFrame* f;
      nsStyleContext* sc = nullptr;
      RefPtr<nsTransformedCharStyle> charStyle;
      for (f = mappedFlow->mStartFrame; f != mappedFlow->mEndFrame;
           f = f->GetNextContinuation()) {
        uint32_t offset = iter.GetSkippedOffset();
        iter.AdvanceOriginal(f->GetContentLength());
        uint32_t end = iter.GetSkippedOffset();
        // Text-combined frames have content-dependent transform, so we
        // want to create new nsTransformedCharStyle for them anyway.
        if (sc != f->StyleContext() || sc->IsTextCombined()) {
          sc = f->StyleContext();
          charStyle = new nsTransformedCharStyle(sc);
          if (sc->IsTextCombined() && f->CountGraphemeClusters() > 1) {
            charStyle->mForceNonFullWidth = true;
          }
        }
        uint32_t j;
        for (j = offset; j < end; ++j) {
          styles.AppendElement(charStyle);
        }
      }
    }
    flags2 |= nsTextFrameUtils::Flags::TEXT_IS_TRANSFORMED;
    NS_ASSERTION(iter.GetSkippedOffset() == transformedLength,
                 "We didn't cover all the characters in the text run!");
  }

  RefPtr<gfxTextRun> textRun;
  gfxTextRunFactory::Parameters params =
      { mDrawTarget, finalUserData, &skipChars,
        textBreakPointsAfterTransform.Elements(),
        uint32_t(textBreakPointsAfterTransform.Length()),
        int32_t(firstFrame->PresContext()->AppUnitsPerDevPixel())};

  if (mDoubleByteText) {
    const char16_t* text = static_cast<const char16_t*>(textPtr);
    if (transformingFactory) {
      textRun = transformingFactory->MakeTextRun(text, transformedLength,
                                                 &params, fontGroup, flags, flags2,
                                                 Move(styles), true);
      if (textRun) {
        // ownership of the factory has passed to the textrun
        // TODO: bug 1285316: clean up ownership transfer from the factory to
        // the textrun
        Unused << transformingFactory.release();
      }
    } else {
      textRun = fontGroup->MakeTextRun(text, transformedLength, &params,
                                       flags, flags2, mMissingFonts);
    }
  } else {
    const uint8_t* text = static_cast<const uint8_t*>(textPtr);
    flags |= gfx::ShapedTextFlags::TEXT_IS_8BIT;
    if (transformingFactory) {
      textRun = transformingFactory->MakeTextRun(text, transformedLength,
                                                 &params, fontGroup, flags, flags2,
                                                 Move(styles), true);
      if (textRun) {
        // ownership of the factory has passed to the textrun
        // TODO: bug 1285316: clean up ownership transfer from the factory to
        // the textrun
        Unused << transformingFactory.release();
      }
    } else {
      textRun = fontGroup->MakeTextRun(text, transformedLength, &params,
                                       flags, flags2, mMissingFonts);
    }
  }
  if (!textRun) {
    DestroyUserData(userDataToDestroy);
    return nullptr;
  }

  // We have to set these up after we've created the textrun, because
  // the breaks may be stored in the textrun during this very call.
  // This is a bit annoying because it requires another loop over the frames
  // making up the textrun, but I don't see a way to avoid this.
  SetupBreakSinksForTextRun(textRun.get(), textPtr);

  if (anyTextEmphasis) {
    SetupTextEmphasisForTextRun(textRun.get(), textPtr);
  }

  if (mSkipIncompleteTextRuns) {
    mSkipIncompleteTextRuns = !TextContainsLineBreakerWhiteSpace(textPtr,
        transformedLength, mDoubleByteText);
    // Since we're doing to destroy the user data now, avoid a dangling
    // pointer. Strictly speaking we don't need to do this since it should
    // not be used (since this textrun will not be used and will be
    // itself deleted soon), but it's always better to not have dangling
    // pointers around.
    textRun->SetUserData(nullptr);
    DestroyUserData(userDataToDestroy);
    return nullptr;
  }

  // Actually wipe out the textruns associated with the mapped frames and associate
  // those frames with this text run.
  AssignTextRun(textRun.get(), fontInflation);
  return textRun.forget();
}

// This is a cut-down version of BuildTextRunForFrames used to set up
// context for the line-breaker, when the textrun has already been created.
// So it does the same walk over the mMappedFlows, but doesn't actually
// build a new textrun.
bool
BuildTextRunsScanner::SetupLineBreakerContext(gfxTextRun *aTextRun)
{
  AutoTArray<uint8_t,BIG_TEXT_NODE_SIZE> buffer;
  uint32_t bufferSize = mMaxTextLength*(mDoubleByteText ? 2 : 1);
  if (bufferSize < mMaxTextLength || bufferSize == UINT32_MAX) {
    return false;
  }
  void *textPtr = buffer.AppendElements(bufferSize, fallible);
  if (!textPtr) {
    return false;
  }

  gfxSkipChars skipChars;

  AutoTArray<int32_t,50> textBreakPoints;
  TextRunUserData dummyData;
  TextRunMappedFlow dummyMappedFlow;
  TextRunMappedFlow* userMappedFlows;
  TextRunUserData* userData;
  TextRunUserData* userDataToDestroy;
  // If the situation is particularly simple (and common) we don't need to
  // allocate userData.
  if (mMappedFlows.Length() == 1 && !mMappedFlows[0].mEndFrame &&
      mMappedFlows[0].mStartFrame->GetContentOffset() == 0) {
    userData = &dummyData;
    userMappedFlows = &dummyMappedFlow;
    userDataToDestroy = nullptr;
    dummyData.mMappedFlowCount = mMappedFlows.Length();
    dummyData.mLastFlowIndex = 0;
  } else {
    userData = CreateUserData(mMappedFlows.Length());
    userMappedFlows = reinterpret_cast<TextRunMappedFlow*>(userData + 1);
    userDataToDestroy = userData;
  }

  uint32_t nextBreakIndex = 0;
  nsTextFrame* nextBreakBeforeFrame = GetNextBreakBeforeFrame(&nextBreakIndex);

  const nsStyleText* textStyle = nullptr;
  for (uint32_t i = 0; i < mMappedFlows.Length(); ++i) {
    MappedFlow* mappedFlow = &mMappedFlows[i];
    nsTextFrame* f = mappedFlow->mStartFrame;

    textStyle = f->StyleText();
    nsTextFrameUtils::CompressionMode compression =
      GetCSSWhitespaceToCompressionMode(f, textStyle);

    // Figure out what content is included in this flow.
    nsIContent* content = f->GetContent();
    const nsTextFragment* frag = content->GetText();
    int32_t contentStart = mappedFlow->mStartFrame->GetContentOffset();
    int32_t contentEnd = mappedFlow->GetContentEnd();
    int32_t contentLength = contentEnd - contentStart;

    TextRunMappedFlow* newFlow = &userMappedFlows[i];
    newFlow->mStartFrame = mappedFlow->mStartFrame;
    newFlow->mDOMOffsetToBeforeTransformOffset = skipChars.GetOriginalCharCount() -
      mappedFlow->mStartFrame->GetContentOffset();
    newFlow->mContentLength = contentLength;

    while (nextBreakBeforeFrame && nextBreakBeforeFrame->GetContent() == content) {
      textBreakPoints.AppendElement(
          nextBreakBeforeFrame->GetContentOffset() + newFlow->mDOMOffsetToBeforeTransformOffset);
      nextBreakBeforeFrame = GetNextBreakBeforeFrame(&nextBreakIndex);
    }

    nsTextFrameUtils::Flags analysisFlags;
    if (frag->Is2b()) {
      NS_ASSERTION(mDoubleByteText, "Wrong buffer char size!");
      char16_t* bufStart = static_cast<char16_t*>(textPtr);
      char16_t* bufEnd = nsTextFrameUtils::TransformText(
          frag->Get2b() + contentStart, contentLength, bufStart,
          compression, &mNextRunContextInfo, &skipChars, &analysisFlags);
      textPtr = bufEnd;
    } else {
      if (mDoubleByteText) {
        // Need to expand the text. First transform it into a temporary buffer,
        // then expand.
        AutoTArray<uint8_t,BIG_TEXT_NODE_SIZE> tempBuf;
        uint8_t* bufStart = tempBuf.AppendElements(contentLength, fallible);
        if (!bufStart) {
          DestroyUserData(userDataToDestroy);
          return false;
        }
        uint8_t* end = nsTextFrameUtils::TransformText(
            reinterpret_cast<const uint8_t*>(frag->Get1b()) + contentStart, contentLength,
            bufStart, compression, &mNextRunContextInfo, &skipChars, &analysisFlags);
        textPtr = ExpandBuffer(static_cast<char16_t*>(textPtr),
                               tempBuf.Elements(), end - tempBuf.Elements());
      } else {
        uint8_t* bufStart = static_cast<uint8_t*>(textPtr);
        uint8_t* end = nsTextFrameUtils::TransformText(
            reinterpret_cast<const uint8_t*>(frag->Get1b()) + contentStart, contentLength,
            bufStart, compression, &mNextRunContextInfo, &skipChars, &analysisFlags);
        textPtr = end;
      }
    }
  }

  // We have to set these up after we've created the textrun, because
  // the breaks may be stored in the textrun during this very call.
  // This is a bit annoying because it requires another loop over the frames
  // making up the textrun, but I don't see a way to avoid this.
  SetupBreakSinksForTextRun(aTextRun, buffer.Elements());

  DestroyUserData(userDataToDestroy);

  return true;
}

static bool
HasCompressedLeadingWhitespace(nsTextFrame* aFrame, const nsStyleText* aStyleText,
                               int32_t aContentEndOffset,
                               const gfxSkipCharsIterator& aIterator)
{
  if (!aIterator.IsOriginalCharSkipped())
    return false;

  gfxSkipCharsIterator iter = aIterator;
  int32_t frameContentOffset = aFrame->GetContentOffset();
  const nsTextFragment* frag = aFrame->GetContent()->GetText();
  while (frameContentOffset < aContentEndOffset && iter.IsOriginalCharSkipped()) {
    if (IsTrimmableSpace(frag, frameContentOffset, aStyleText))
      return true;
    ++frameContentOffset;
    iter.AdvanceOriginal(1);
  }
  return false;
}

void
BuildTextRunsScanner::SetupBreakSinksForTextRun(gfxTextRun* aTextRun,
                                                const void* aTextPtr)
{
  // for word-break style
  switch (mLineContainer->StyleText()->mWordBreak) {
    case NS_STYLE_WORDBREAK_BREAK_ALL:
      mLineBreaker.SetWordBreak(nsILineBreaker::kWordBreak_BreakAll);
      break;
    case NS_STYLE_WORDBREAK_KEEP_ALL:
      mLineBreaker.SetWordBreak(nsILineBreaker::kWordBreak_KeepAll);
      break;
    default:
      mLineBreaker.SetWordBreak(nsILineBreaker::kWordBreak_Normal);
      break;
  }

  // textruns have uniform language
  const nsStyleFont *styleFont = mMappedFlows[0].mStartFrame->StyleFont();
  // We should only use a language for hyphenation if it was specified
  // explicitly.
  nsIAtom* hyphenationLanguage =
    styleFont->mExplicitLanguage ? styleFont->mLanguage.get() : nullptr;
  // We keep this pointed at the skip-chars data for the current mappedFlow.
  // This lets us cheaply check whether the flow has compressed initial
  // whitespace...
  gfxSkipCharsIterator iter(aTextRun->GetSkipChars());

  for (uint32_t i = 0; i < mMappedFlows.Length(); ++i) {
    MappedFlow* mappedFlow = &mMappedFlows[i];
    uint32_t offset = iter.GetSkippedOffset();
    gfxSkipCharsIterator iterNext = iter;
    iterNext.AdvanceOriginal(mappedFlow->GetContentEnd() -
            mappedFlow->mStartFrame->GetContentOffset());

    UniquePtr<BreakSink>* breakSink =
      mBreakSinks.AppendElement(MakeUnique<BreakSink>(aTextRun, mDrawTarget, offset));
    if (!breakSink || !*breakSink)
      return;

    uint32_t length = iterNext.GetSkippedOffset() - offset;
    uint32_t flags = 0;
    nsIFrame* initialBreakController = mappedFlow->mAncestorControllingInitialBreak;
    if (!initialBreakController) {
      initialBreakController = mLineContainer;
    }
    if (!initialBreakController->StyleText()->
                                 WhiteSpaceCanWrap(initialBreakController)) {
      flags |= nsLineBreaker::BREAK_SUPPRESS_INITIAL;
    }
    nsTextFrame* startFrame = mappedFlow->mStartFrame;
    const nsStyleText* textStyle = startFrame->StyleText();
    if (!textStyle->WhiteSpaceCanWrap(startFrame)) {
      flags |= nsLineBreaker::BREAK_SUPPRESS_INSIDE;
    }
    if (aTextRun->GetFlags2() & nsTextFrameUtils::Flags::TEXT_NO_BREAKS) {
      flags |= nsLineBreaker::BREAK_SKIP_SETTING_NO_BREAKS;
    }
    if (textStyle->mTextTransform == NS_STYLE_TEXT_TRANSFORM_CAPITALIZE) {
      flags |= nsLineBreaker::BREAK_NEED_CAPITALIZATION;
    }
    if (textStyle->mHyphens == StyleHyphens::Auto) {
      flags |= nsLineBreaker::BREAK_USE_AUTO_HYPHENATION;
    }

    if (HasCompressedLeadingWhitespace(startFrame, textStyle,
                                       mappedFlow->GetContentEnd(), iter)) {
      mLineBreaker.AppendInvisibleWhitespace(flags);
    }

    if (length > 0) {
      BreakSink* sink =
        mSkipIncompleteTextRuns ? nullptr : (*breakSink).get();
      if (mDoubleByteText) {
        const char16_t* text = reinterpret_cast<const char16_t*>(aTextPtr);
        mLineBreaker.AppendText(hyphenationLanguage, text + offset,
                                length, flags, sink);
      } else {
        const uint8_t* text = reinterpret_cast<const uint8_t*>(aTextPtr);
        mLineBreaker.AppendText(hyphenationLanguage, text + offset,
                                length, flags, sink);
      }
    }

    iter = iterNext;
  }
}

static bool
MayCharacterHaveEmphasisMark(uint32_t aCh)
{
  auto category = unicode::GetGeneralCategory(aCh);
  // Comparing an unsigned variable against zero is a compile error,
  // so we use static assert here to ensure we really don't need to
  // compare it with the given constant.
  static_assert(IsUnsigned<decltype(category)>::value &&
                HB_UNICODE_GENERAL_CATEGORY_CONTROL == 0,
                "if this constant is not zero, or category is signed, "
                "we need to explicitly do the comparison below");
  return !(category <= HB_UNICODE_GENERAL_CATEGORY_UNASSIGNED ||
           (category >= HB_UNICODE_GENERAL_CATEGORY_LINE_SEPARATOR &&
            category <= HB_UNICODE_GENERAL_CATEGORY_SPACE_SEPARATOR));
}

static bool
MayCharacterHaveEmphasisMark(uint8_t aCh)
{
  // 0x00~0x1f and 0x7f~0x9f are in category Cc
  // 0x20 and 0xa0 are in category Zs
  bool result = !(aCh <= 0x20 || (aCh >= 0x7f && aCh <= 0xa0));
  MOZ_ASSERT(result == MayCharacterHaveEmphasisMark(uint32_t(aCh)),
             "result for uint8_t should match result for uint32_t");
  return result;
}

void
BuildTextRunsScanner::SetupTextEmphasisForTextRun(gfxTextRun* aTextRun,
                                                  const void* aTextPtr)
{
  if (!mDoubleByteText) {
    auto text = reinterpret_cast<const uint8_t*>(aTextPtr);
    for (auto i : IntegerRange(aTextRun->GetLength())) {
      if (!MayCharacterHaveEmphasisMark(text[i])) {
        aTextRun->SetNoEmphasisMark(i);
      }
    }
  } else {
    auto text = reinterpret_cast<const char16_t*>(aTextPtr);
    auto length = aTextRun->GetLength();
    for (size_t i = 0; i < length; ++i) {
      if (NS_IS_HIGH_SURROGATE(text[i]) && i + 1 < length &&
          NS_IS_LOW_SURROGATE(text[i + 1])) {
        uint32_t ch = SURROGATE_TO_UCS4(text[i], text[i + 1]);
        if (!MayCharacterHaveEmphasisMark(ch)) {
          aTextRun->SetNoEmphasisMark(i);
          aTextRun->SetNoEmphasisMark(i + 1);
        }
        ++i;
      } else {
        if (!MayCharacterHaveEmphasisMark(uint32_t(text[i]))) {
          aTextRun->SetNoEmphasisMark(i);
        }
      }
    }
  }
}

// Find the flow corresponding to aContent in aUserData
static inline TextRunMappedFlow*
FindFlowForContent(TextRunUserData* aUserData, nsIContent* aContent,
                   TextRunMappedFlow* userMappedFlows)
{
  // Find the flow that contains us
  int32_t i = aUserData->mLastFlowIndex;
  int32_t delta = 1;
  int32_t sign = 1;
  // Search starting at the current position and examine close-by
  // positions first, moving further and further away as we go.
  while (i >= 0 && uint32_t(i) < aUserData->mMappedFlowCount) {
    TextRunMappedFlow* flow = &userMappedFlows[i];
    if (flow->mStartFrame->GetContent() == aContent) {
      return flow;
    }

    i += delta;
    sign = -sign;
    delta = -delta + sign;
  }

  // We ran into an array edge.  Add |delta| to |i| once more to get
  // back to the side where we still need to search, then step in
  // the |sign| direction.
  i += delta;
  if (sign > 0) {
    for (; i < int32_t(aUserData->mMappedFlowCount); ++i) {
      TextRunMappedFlow* flow = &userMappedFlows[i];
      if (flow->mStartFrame->GetContent() == aContent) {
        return flow;
      }
    }
  } else {
    for (; i >= 0; --i) {
      TextRunMappedFlow* flow = &userMappedFlows[i];
      if (flow->mStartFrame->GetContent() == aContent) {
        return flow;
      }
    }
  }

  return nullptr;
}

void
BuildTextRunsScanner::AssignTextRun(gfxTextRun* aTextRun, float aInflation)
{
  for (uint32_t i = 0; i < mMappedFlows.Length(); ++i) {
    MappedFlow* mappedFlow = &mMappedFlows[i];
    nsTextFrame* startFrame = mappedFlow->mStartFrame;
    nsTextFrame* endFrame = mappedFlow->mEndFrame;
    nsTextFrame* f;
    for (f = startFrame; f != endFrame; f = f->GetNextContinuation()) {
#ifdef DEBUG_roc
      if (f->GetTextRun(mWhichTextRun)) {
        gfxTextRun* textRun = f->GetTextRun(mWhichTextRun);
        if (textRun->GetFlags2() & nsTextFrameUtils::Flags::TEXT_IS_SIMPLE_FLOW) {
          if (mMappedFlows[0].mStartFrame != GetFrameForSimpleFlow(textRun)) {
            NS_WARNING("REASSIGNING SIMPLE FLOW TEXT RUN!");
          }
        } else {
          auto userData = static_cast<TextRunUserData*>(aTextRun->GetUserData());
          TextRunMappedFlow* userMappedFlows = GetMappedFlows(aTextRun);
          if (userData->mMappedFlowCount >= mMappedFlows.Length() ||
              userMappedFlows[userData->mMappedFlowCount - 1].mStartFrame !=
              mMappedFlows[userdata->mMappedFlowCount - 1].mStartFrame) {
            NS_WARNING("REASSIGNING MULTIFLOW TEXT RUN (not append)!");
          }
        }
      }
#endif

      gfxTextRun* oldTextRun = f->GetTextRun(mWhichTextRun);
      if (oldTextRun) {
        nsTextFrame* firstFrame = nullptr;
        uint32_t startOffset = 0;
        if (oldTextRun->GetFlags2() & nsTextFrameUtils::Flags::TEXT_IS_SIMPLE_FLOW) {
          firstFrame = GetFrameForSimpleFlow(oldTextRun);
        } else {
          auto userData = static_cast<TextRunUserData*>(oldTextRun->GetUserData());
          TextRunMappedFlow* userMappedFlows = GetMappedFlows(oldTextRun);
          firstFrame = userMappedFlows[0].mStartFrame;
          if (MOZ_UNLIKELY(f != firstFrame)) {
            TextRunMappedFlow* flow =
              FindFlowForContent(userData, f->GetContent(), userMappedFlows);
            if (flow) {
              startOffset = flow->mDOMOffsetToBeforeTransformOffset;
            } else {
              NS_ERROR("Can't find flow containing frame 'f'");
            }
          }
        }

        // Optimization: if |f| is the first frame in the flow then there are no
        // prev-continuations that use |oldTextRun|.
        nsTextFrame* clearFrom = nullptr;
        if (MOZ_UNLIKELY(f != firstFrame)) {
          // If all the frames in the mapped flow starting at |f| (inclusive)
          // are empty then we let the prev-continuations keep the old text run.
          gfxSkipCharsIterator iter(oldTextRun->GetSkipChars(), startOffset, f->GetContentOffset());
          uint32_t textRunOffset = iter.ConvertOriginalToSkipped(f->GetContentOffset());
          clearFrom = textRunOffset == oldTextRun->GetLength() ? f : nullptr;
        }
        f->ClearTextRun(clearFrom, mWhichTextRun);

#ifdef DEBUG
        if (firstFrame && !firstFrame->GetTextRun(mWhichTextRun)) {
          // oldTextRun was destroyed - assert that we don't reference it.
          for (uint32_t j = 0; j < mBreakSinks.Length(); ++j) {
            NS_ASSERTION(oldTextRun != mBreakSinks[j]->mTextRun,
                         "destroyed text run is still in use");
          }
        }
#endif
      }
      f->SetTextRun(aTextRun, mWhichTextRun, aInflation);
    }
    // Set this bit now; we can't set it any earlier because
    // f->ClearTextRun() might clear it out.
    nsFrameState whichTextRunState =
      startFrame->GetTextRun(nsTextFrame::eInflated) == aTextRun
        ? TEXT_IN_TEXTRUN_USER_DATA
        : TEXT_IN_UNINFLATED_TEXTRUN_USER_DATA;
    startFrame->AddStateBits(whichTextRunState);
  }
}

NS_QUERYFRAME_HEAD(nsTextFrame)
  NS_QUERYFRAME_ENTRY(nsTextFrame)
NS_QUERYFRAME_TAIL_INHERITING(nsFrame)

gfxSkipCharsIterator
nsTextFrame::EnsureTextRun(TextRunType aWhichTextRun,
                           DrawTarget* aRefDrawTarget,
                           nsIFrame* aLineContainer,
                           const nsLineList::iterator* aLine,
                           uint32_t* aFlowEndInTextRun)
{
  gfxTextRun *textRun = GetTextRun(aWhichTextRun);
  if (!textRun || (aLine && (*aLine)->GetInvalidateTextRuns())) {
    RefPtr<DrawTarget> refDT = aRefDrawTarget;
    if (!refDT) {
      refDT = CreateReferenceDrawTarget(this);
    }
    if (refDT) {
      BuildTextRuns(refDT, this, aLineContainer, aLine, aWhichTextRun);
    }
    textRun = GetTextRun(aWhichTextRun);
    if (!textRun) {
      // A text run was not constructed for this frame. This is bad. The caller
      // will check mTextRun.
      return gfxSkipCharsIterator(gfxPlatform::
                                  GetPlatform()->EmptySkipChars(), 0);
    }
    TabWidthStore* tabWidths = GetProperty(TabWidthProperty());
    if (tabWidths && tabWidths->mValidForContentOffset != GetContentOffset()) {
      DeleteProperty(TabWidthProperty());
    }
  }

  if (textRun->GetFlags2() & nsTextFrameUtils::Flags::TEXT_IS_SIMPLE_FLOW) {
    if (aFlowEndInTextRun) {
      *aFlowEndInTextRun = textRun->GetLength();
    }
    return gfxSkipCharsIterator(textRun->GetSkipChars(), 0, mContentOffset);
  }

  auto userData = static_cast<TextRunUserData*>(textRun->GetUserData());
  TextRunMappedFlow* userMappedFlows = GetMappedFlows(textRun);
  TextRunMappedFlow* flow =
    FindFlowForContent(userData, mContent, userMappedFlows);
  if (flow) {
    // Since textruns can only contain one flow for a given content element,
    // this must be our flow.
    uint32_t flowIndex = flow - userMappedFlows;
    userData->mLastFlowIndex = flowIndex;
    gfxSkipCharsIterator iter(textRun->GetSkipChars(),
                              flow->mDOMOffsetToBeforeTransformOffset, mContentOffset);
    if (aFlowEndInTextRun) {
      if (flowIndex + 1 < userData->mMappedFlowCount) {
        gfxSkipCharsIterator end(textRun->GetSkipChars());
        *aFlowEndInTextRun = end.ConvertOriginalToSkipped(
              flow[1].mStartFrame->GetContentOffset() + flow[1].mDOMOffsetToBeforeTransformOffset);
      } else {
        *aFlowEndInTextRun = textRun->GetLength();
      }
    }
    return iter;
  }

  NS_ERROR("Can't find flow containing this frame???");
  return gfxSkipCharsIterator(gfxPlatform::GetPlatform()->EmptySkipChars(), 0);
}

static uint32_t
GetEndOfTrimmedText(const nsTextFragment* aFrag, const nsStyleText* aStyleText,
                    uint32_t aStart, uint32_t aEnd,
                    gfxSkipCharsIterator* aIterator)
{
  aIterator->SetSkippedOffset(aEnd);
  while (aIterator->GetSkippedOffset() > aStart) {
    aIterator->AdvanceSkipped(-1);
    if (!IsTrimmableSpace(aFrag, aIterator->GetOriginalOffset(), aStyleText))
      return aIterator->GetSkippedOffset() + 1;
  }
  return aStart;
}

nsTextFrame::TrimmedOffsets
nsTextFrame::GetTrimmedOffsets(const nsTextFragment* aFrag,
                               bool aTrimAfter, bool aPostReflow) const
{
  NS_ASSERTION(mTextRun, "Need textrun here");
  if (aPostReflow) {
    // This should not be used during reflow. We need our TEXT_REFLOW_FLAGS
    // to be set correctly.  If our parent wasn't reflowed due to the frame
    // tree being too deep then the return value doesn't matter.
    NS_ASSERTION(!(GetStateBits() & NS_FRAME_FIRST_REFLOW) ||
                 (GetParent()->GetStateBits() &
                  NS_FRAME_TOO_DEEP_IN_FRAME_TREE),
                 "Can only call this on frames that have been reflowed");
    NS_ASSERTION(!(GetStateBits() & NS_FRAME_IN_REFLOW),
                 "Can only call this on frames that are not being reflowed");
  }

  TrimmedOffsets offsets = { GetContentOffset(), GetContentLength() };
  const nsStyleText* textStyle = StyleText();
  // Note that pre-line newlines should still allow us to trim spaces
  // for display
  if (textStyle->WhiteSpaceIsSignificant())
    return offsets;

  if (!aPostReflow || (GetStateBits() & TEXT_START_OF_LINE)) {
    int32_t whitespaceCount =
      GetTrimmableWhitespaceCount(aFrag,
                                  offsets.mStart, offsets.mLength, 1);
    offsets.mStart += whitespaceCount;
    offsets.mLength -= whitespaceCount;
  }

  if (aTrimAfter && (!aPostReflow || (GetStateBits() & TEXT_END_OF_LINE))) {
    // This treats a trailing 'pre-line' newline as trimmable. That's fine,
    // it's actually what we want since we want whitespace before it to
    // be trimmed.
    int32_t whitespaceCount =
      GetTrimmableWhitespaceCount(aFrag,
                                  offsets.GetEnd() - 1, offsets.mLength, -1);
    offsets.mLength -= whitespaceCount;
  }
  return offsets;
}

static bool IsJustifiableCharacter(const nsStyleText* aTextStyle,
                                   const nsTextFragment* aFrag, int32_t aPos,
                                   bool aLangIsCJ)
{
  NS_ASSERTION(aPos >= 0, "negative position?!");

  StyleTextJustify justifyStyle = aTextStyle->mTextJustify;
  if (justifyStyle == StyleTextJustify::None) {
    return false;
  }

  char16_t ch = aFrag->CharAt(aPos);
  if (ch == '\n' || ch == '\t' || ch == '\r') {
    return true;
  }
  if (ch == ' ' || ch == CH_NBSP) {
    // Don't justify spaces that are combined with diacriticals
    if (!aFrag->Is2b()) {
      return true;
    }
    return !nsTextFrameUtils::IsSpaceCombiningSequenceTail(
      aFrag->Get2b() + aPos + 1, aFrag->GetLength() - (aPos + 1));
<<<<<<< HEAD
  }

  if (justifyStyle == StyleTextJustify::InterCharacter) {
    return true;
  } else if (justifyStyle == StyleTextJustify::InterWord) {
    return false;
  }

  // text-justify: auto
  if (ch < 0x2150u) {
    return false;
  }
=======
  }

  if (justifyStyle == StyleTextJustify::InterCharacter) {
    return true;
  } else if (justifyStyle == StyleTextJustify::InterWord) {
    return false;
  }

  // text-justify: auto
  if (ch < 0x2150u) {
    return false;
  }
>>>>>>> a17af05f
  if (aLangIsCJ) {
    if ((0x2150u <= ch && ch <= 0x22ffu) || // Number Forms, Arrows, Mathematical Operators
        (0x2460u <= ch && ch <= 0x24ffu) || // Enclosed Alphanumerics
        (0x2580u <= ch && ch <= 0x27bfu) || // Block Elements, Geometric Shapes, Miscellaneous Symbols, Dingbats
        (0x27f0u <= ch && ch <= 0x2bffu) || // Supplemental Arrows-A, Braille Patterns, Supplemental Arrows-B,
                                            // Miscellaneous Mathematical Symbols-B, Supplemental Mathematical Operators,
                                            // Miscellaneous Symbols and Arrows
        (0x2e80u <= ch && ch <= 0x312fu) || // CJK Radicals Supplement, CJK Radicals Supplement,
                                            // Ideographic Description Characters, CJK Symbols and Punctuation,
                                            // Hiragana, Katakana, Bopomofo
        (0x3190u <= ch && ch <= 0xabffu) || // Kanbun, Bopomofo Extended, Katakana Phonetic Extensions,
                                            // Enclosed CJK Letters and Months, CJK Compatibility,
                                            // CJK Unified Ideographs Extension A, Yijing Hexagram Symbols,
                                            // CJK Unified Ideographs, Yi Syllables, Yi Radicals
        (0xf900u <= ch && ch <= 0xfaffu) || // CJK Compatibility Ideographs
        (0xff5eu <= ch && ch <= 0xff9fu)    // Halfwidth and Fullwidth Forms(a part)
       ) {
      return true;
    }
    char16_t ch2;
    if (NS_IS_HIGH_SURROGATE(ch) && aFrag->GetLength() > uint32_t(aPos) + 1 &&
        NS_IS_LOW_SURROGATE(ch2 = aFrag->CharAt(aPos + 1))) {
      uint32_t u = SURROGATE_TO_UCS4(ch, ch2);
      if (0x20000u <= u && u <= 0x2ffffu) { // CJK Unified Ideographs Extension B,
                                            // CJK Unified Ideographs Extension C,
                                            // CJK Unified Ideographs Extension D,
                                            // CJK Compatibility Ideographs Supplement
        return true;
      }
    }
  }
  return false;
}

void
nsTextFrame::ClearMetrics(ReflowOutput& aMetrics)
{
  aMetrics.ClearSize();
  aMetrics.SetBlockStartAscent(0);
  mAscent = 0;

  AddStateBits(TEXT_NO_RENDERED_GLYPHS);
}

static int32_t FindChar(const nsTextFragment* frag,
                        int32_t aOffset, int32_t aLength, char16_t ch)
{
  int32_t i = 0;
  if (frag->Is2b()) {
    const char16_t* str = frag->Get2b() + aOffset;
    for (; i < aLength; ++i) {
      if (*str == ch)
        return i + aOffset;
      ++str;
    }
  } else {
    if (uint16_t(ch) <= 0xFF) {
      const char* str = frag->Get1b() + aOffset;
      const void* p = memchr(str, ch, aLength);
      if (p)
        return (static_cast<const char*>(p) - str) + aOffset;
    }
  }
  return -1;
}

static bool IsChineseOrJapanese(const nsTextFrame* aFrame)
{
  if (aFrame->ShouldSuppressLineBreak()) {
    // Always treat ruby as CJ language so that those characters can
    // be expanded properly even when surrounded by other language.
    return true;
  }

  nsIAtom* language = aFrame->StyleFont()->mLanguage;
  if (!language) {
    return false;
  }
  return nsStyleUtil::MatchesLanguagePrefix(language, u"ja") ||
         nsStyleUtil::MatchesLanguagePrefix(language, u"zh");
}

#ifdef DEBUG
static bool IsInBounds(const gfxSkipCharsIterator& aStart, int32_t aContentLength,
                       gfxTextRun::Range aRange) {
  if (aStart.GetSkippedOffset() > aRange.start)
    return false;
  if (aContentLength == INT32_MAX)
    return true;
  gfxSkipCharsIterator iter(aStart);
  iter.AdvanceOriginal(aContentLength);
  return iter.GetSkippedOffset() >= aRange.end;
}
#endif

class MOZ_STACK_CLASS PropertyProvider final : public gfxTextRun::PropertyProvider {
  typedef gfxTextRun::Range Range;
  typedef gfxTextRun::HyphenType HyphenType;

public:
  /**
   * Use this constructor for reflow, when we don't know what text is
   * really mapped by the frame and we have a lot of other data around.
   *
   * @param aLength can be INT32_MAX to indicate we cover all the text
   * associated with aFrame up to where its flow chain ends in the given
   * textrun. If INT32_MAX is passed, justification and hyphen-related methods
   * cannot be called, nor can GetOriginalLength().
   */
  PropertyProvider(gfxTextRun* aTextRun, const nsStyleText* aTextStyle,
                   const nsTextFragment* aFrag, nsTextFrame* aFrame,
                   const gfxSkipCharsIterator& aStart, int32_t aLength,
                   nsIFrame* aLineContainer,
                   nscoord aOffsetFromBlockOriginForTabs,
                   nsTextFrame::TextRunType aWhichTextRun)
    : mTextRun(aTextRun), mFontGroup(nullptr),
      mTextStyle(aTextStyle), mFrag(aFrag),
      mLineContainer(aLineContainer),
      mFrame(aFrame), mStart(aStart), mTempIterator(aStart),
      mTabWidths(nullptr), mTabWidthsAnalyzedLimit(0),
      mLength(aLength),
      mWordSpacing(WordSpacing(aFrame, mTextRun, aTextStyle)),
      mLetterSpacing(LetterSpacing(aFrame, aTextStyle)),
      mHyphenWidth(-1),
      mOffsetFromBlockOriginForTabs(aOffsetFromBlockOriginForTabs),
      mReflowing(true),
      mWhichTextRun(aWhichTextRun)
  {
    NS_ASSERTION(mStart.IsInitialized(), "Start not initialized?");
  }

  /**
   * Use this constructor after the frame has been reflowed and we don't
   * have other data around. Gets everything from the frame. EnsureTextRun
   * *must* be called before this!!!
   */
  PropertyProvider(nsTextFrame* aFrame, const gfxSkipCharsIterator& aStart,
                   nsTextFrame::TextRunType aWhichTextRun)
    : mTextRun(aFrame->GetTextRun(aWhichTextRun)), mFontGroup(nullptr),
      mTextStyle(aFrame->StyleText()),
      mFrag(aFrame->GetContent()->GetText()),
      mLineContainer(nullptr),
      mFrame(aFrame), mStart(aStart), mTempIterator(aStart),
      mTabWidths(nullptr), mTabWidthsAnalyzedLimit(0),
      mLength(aFrame->GetContentLength()),
      mWordSpacing(WordSpacing(aFrame, mTextRun)),
      mLetterSpacing(LetterSpacing(aFrame)),
      mHyphenWidth(-1),
      mOffsetFromBlockOriginForTabs(0),
      mReflowing(false),
      mWhichTextRun(aWhichTextRun)
  {
    NS_ASSERTION(mTextRun, "Textrun not initialized!");
  }

  // Call this after construction if you're not going to reflow the text
  void InitializeForDisplay(bool aTrimAfter);

  void InitializeForMeasure();

  void GetSpacing(Range aRange, Spacing* aSpacing) const;
  gfxFloat GetHyphenWidth() const;
  void GetHyphenationBreaks(Range aRange, HyphenType* aBreakBefore) const;
  StyleHyphens GetHyphensOption() const {
    return mTextStyle->mHyphens;
  }

  already_AddRefed<DrawTarget> GetDrawTarget() const {
    return CreateReferenceDrawTarget(GetFrame());
  }

  uint32_t GetAppUnitsPerDevUnit() const {
    return mTextRun->GetAppUnitsPerDevUnit();
  }

  void GetSpacingInternal(Range aRange, Spacing* aSpacing, bool aIgnoreTabs) const;

  /**
   * Compute the justification information in given DOM range, return
   * justification info and assignments if requested.
   */
  JustificationInfo ComputeJustification(
    Range aRange, nsTArray<JustificationAssignment>* aAssignments = nullptr);

  const nsTextFrame* GetFrame() const { return mFrame; }
  // This may not be equal to the frame offset/length in because we may have
  // adjusted for whitespace trimming according to the state bits set in the frame
  // (for the static provider)
  const gfxSkipCharsIterator& GetStart() const { return mStart; }
  // May return INT32_MAX if that was given to the constructor
  uint32_t GetOriginalLength() const {
    NS_ASSERTION(mLength != INT32_MAX, "Length not known");
    return mLength;
  }
  const nsTextFragment* GetFragment() const { return mFrag; }

  gfxFontGroup* GetFontGroup() const {
    if (!mFontGroup) {
      InitFontGroupAndFontMetrics();
    }
    return mFontGroup;
  }

  nsFontMetrics* GetFontMetrics() const {
    if (!mFontMetrics) {
      InitFontGroupAndFontMetrics();
    }
    return mFontMetrics;
  }

  void CalcTabWidths(Range aTransformedRange, gfxFloat aTabWidth) const;

  const gfxSkipCharsIterator& GetEndHint() const { return mTempIterator; }

protected:
  void SetupJustificationSpacing(bool aPostReflow);

  void InitFontGroupAndFontMetrics() const {
    float inflation = (mWhichTextRun == nsTextFrame::eInflated)
      ? mFrame->GetFontSizeInflation() : 1.0f;
    mFontGroup = GetFontGroupForFrame(mFrame, inflation,
                                      getter_AddRefs(mFontMetrics));
  }

  const RefPtr<gfxTextRun>        mTextRun;
  mutable gfxFontGroup*           mFontGroup;
  mutable RefPtr<nsFontMetrics>   mFontMetrics;
  const nsStyleText*              mTextStyle;
  const nsTextFragment*           mFrag;
  const nsIFrame*                 mLineContainer;
  nsTextFrame*                    mFrame;
  gfxSkipCharsIterator            mStart;  // Offset in original and transformed string
  const gfxSkipCharsIterator      mTempIterator;

  // Either null, or pointing to the frame's TabWidthProperty.
  mutable TabWidthStore*          mTabWidths;
  // How far we've done tab-width calculation; this is ONLY valid when
  // mTabWidths is nullptr (otherwise rely on mTabWidths->mLimit instead).
  // It's a DOM offset relative to the current frame's offset.
  mutable uint32_t                mTabWidthsAnalyzedLimit;

  int32_t                         mLength;  // DOM string length, may be INT32_MAX
  const gfxFloat                  mWordSpacing; // space for each whitespace char
  const gfxFloat                  mLetterSpacing; // space for each letter
  mutable gfxFloat                mHyphenWidth;
  mutable gfxFloat                mOffsetFromBlockOriginForTabs;

  // The values in mJustificationSpacings corresponds to unskipped
  // characters start from mJustificationArrayStart.
  uint32_t                        mJustificationArrayStart;
  nsTArray<Spacing>               mJustificationSpacings;

  const bool                      mReflowing;
  const nsTextFrame::TextRunType  mWhichTextRun;
};

/**
 * Finds the offset of the first character of the cluster containing aPos
 */
static void FindClusterStart(const gfxTextRun* aTextRun,
                             int32_t aOriginalStart,
                             gfxSkipCharsIterator* aPos)
{
  while (aPos->GetOriginalOffset() > aOriginalStart) {
    if (aPos->IsOriginalCharSkipped() ||
        aTextRun->IsClusterStart(aPos->GetSkippedOffset())) {
      break;
    }
    aPos->AdvanceOriginal(-1);
  }
}

/**
 * Finds the offset of the last character of the cluster containing aPos.
 * If aAllowSplitLigature is false, we also check for a ligature-group
 * start.
 */
static void FindClusterEnd(const gfxTextRun* aTextRun,
                           int32_t aOriginalEnd,
                           gfxSkipCharsIterator* aPos,
                           bool aAllowSplitLigature = true)
{
  NS_PRECONDITION(aPos->GetOriginalOffset() < aOriginalEnd,
                  "character outside string");
  aPos->AdvanceOriginal(1);
  while (aPos->GetOriginalOffset() < aOriginalEnd) {
    if (aPos->IsOriginalCharSkipped() ||
        (aTextRun->IsClusterStart(aPos->GetSkippedOffset()) &&
         (aAllowSplitLigature ||
          aTextRun->IsLigatureGroupStart(aPos->GetSkippedOffset())))) {
      break;
    }
    aPos->AdvanceOriginal(1);
  }
  aPos->AdvanceOriginal(-1);
}

JustificationInfo
PropertyProvider::ComputeJustification(
  Range aRange, nsTArray<JustificationAssignment>* aAssignments)
{
  JustificationInfo info;

  // Horizontal-in-vertical frame is orthogonal to the line, so it
  // doesn't actually include any justification opportunity inside.
  // The spec says such frame should be treated as a U+FFFC. Since we
  // do not insert justification opportunities on the sides of that
  // character, the sides of this frame are not justifiable either.
  if (mFrame->StyleContext()->IsTextCombined()) {
    return info;
  }

  bool isCJ = IsChineseOrJapanese(mFrame);
  nsSkipCharsRunIterator run(
    mStart, nsSkipCharsRunIterator::LENGTH_INCLUDES_SKIPPED, aRange.Length());
  run.SetOriginalOffset(aRange.start);
  mJustificationArrayStart = run.GetSkippedOffset();

  nsTArray<JustificationAssignment> assignments;
  assignments.SetCapacity(aRange.Length());
  while (run.NextRun()) {
    uint32_t originalOffset = run.GetOriginalOffset();
    uint32_t skippedOffset = run.GetSkippedOffset();
    uint32_t length = run.GetRunLength();
    assignments.SetLength(skippedOffset + length - mJustificationArrayStart);

    gfxSkipCharsIterator iter = run.GetPos();
    for (uint32_t i = 0; i < length; ++i) {
      uint32_t offset = originalOffset + i;
      if (!IsJustifiableCharacter(mTextStyle, mFrag, offset, isCJ)) {
        continue;
      }

      iter.SetOriginalOffset(offset);

      FindClusterStart(mTextRun, originalOffset, &iter);
      uint32_t firstCharOffset = iter.GetSkippedOffset();
      uint32_t firstChar = firstCharOffset > mJustificationArrayStart ?
        firstCharOffset - mJustificationArrayStart : 0;
      if (!firstChar) {
        info.mIsStartJustifiable = true;
      } else {
        auto& assign = assignments[firstChar];
        auto& prevAssign = assignments[firstChar - 1];
        if (prevAssign.mGapsAtEnd) {
          prevAssign.mGapsAtEnd = 1;
          assign.mGapsAtStart = 1;
        } else {
          assign.mGapsAtStart = 2;
          info.mInnerOpportunities++;
        }
      }

      FindClusterEnd(mTextRun, originalOffset + length, &iter);
      uint32_t lastChar = iter.GetSkippedOffset() - mJustificationArrayStart;
      // Assign the two gaps temporary to the last char. If the next cluster is
      // justifiable as well, one of the gaps will be removed by code above.
      assignments[lastChar].mGapsAtEnd = 2;
      info.mInnerOpportunities++;

      // Skip the whole cluster
      i = iter.GetOriginalOffset() - originalOffset;
    }
  }

  if (!assignments.IsEmpty() && assignments.LastElement().mGapsAtEnd) {
    // We counted the expansion opportunity after the last character,
    // but it is not an inner opportunity.
    MOZ_ASSERT(info.mInnerOpportunities > 0);
    info.mInnerOpportunities--;
    info.mIsEndJustifiable = true;
  }

  if (aAssignments) {
    *aAssignments = Move(assignments);
  }
  return info;
}

// aStart, aLength in transformed string offsets
void
PropertyProvider::GetSpacing(Range aRange, Spacing* aSpacing) const
{
  GetSpacingInternal(aRange, aSpacing,
                     !(mTextRun->GetFlags2() & nsTextFrameUtils::Flags::TEXT_HAS_TAB));
}

static bool
CanAddSpacingAfter(const gfxTextRun* aTextRun, uint32_t aOffset)
{
  if (aOffset + 1 >= aTextRun->GetLength())
    return true;
  return aTextRun->IsClusterStart(aOffset + 1) &&
    aTextRun->IsLigatureGroupStart(aOffset + 1);
}

static gfxFloat
ComputeTabWidthAppUnits(const nsIFrame* aFrame, gfxTextRun* aTextRun)
{
  const nsStyleText* textStyle = aFrame->StyleText();
  if (textStyle->mTabSize.GetUnit() != eStyleUnit_Factor) {
    nscoord w = textStyle->mTabSize.GetCoordValue();
    MOZ_ASSERT(w >= 0);
    return w;
  }

  gfxFloat spaces = textStyle->mTabSize.GetFactorValue();
  MOZ_ASSERT(spaces >= 0);

  // Round the space width when converting to appunits the same way
  // textruns do.
  gfxFloat spaceWidthAppUnits =
    NS_round(GetFirstFontMetrics(aTextRun->GetFontGroup(),
                                 aTextRun->IsVertical()).spaceWidth *
             aTextRun->GetAppUnitsPerDevUnit());
  return spaces * spaceWidthAppUnits;
}

void
PropertyProvider::GetSpacingInternal(Range aRange, Spacing* aSpacing,
                                     bool aIgnoreTabs) const
{
  NS_PRECONDITION(IsInBounds(mStart, mLength, aRange), "Range out of bounds");

  uint32_t index;
  for (index = 0; index < aRange.Length(); ++index) {
    aSpacing[index].mBefore = 0.0;
    aSpacing[index].mAfter = 0.0;
  }

  if (mFrame->StyleContext()->IsTextCombined()) {
    return;
  }

  // Find our offset into the original+transformed string
  gfxSkipCharsIterator start(mStart);
  start.SetSkippedOffset(aRange.start);

  // First, compute the word and letter spacing
  if (mWordSpacing || mLetterSpacing) {
    // Iterate over non-skipped characters
    nsSkipCharsRunIterator run(
        start, nsSkipCharsRunIterator::LENGTH_UNSKIPPED_ONLY, aRange.Length());
    while (run.NextRun()) {
      uint32_t runOffsetInSubstring = run.GetSkippedOffset() - aRange.start;
      gfxSkipCharsIterator iter = run.GetPos();
      for (int32_t i = 0; i < run.GetRunLength(); ++i) {
        if (CanAddSpacingAfter(mTextRun, run.GetSkippedOffset() + i)) {
          // End of a cluster, not in a ligature: put letter-spacing after it
          aSpacing[runOffsetInSubstring + i].mAfter += mLetterSpacing;
        }
        if (IsCSSWordSpacingSpace(mFrag, i + run.GetOriginalOffset(),
                                  mFrame, mTextStyle)) {
          // It kinda sucks, but space characters can be part of clusters,
          // and even still be whitespace (I think!)
          iter.SetSkippedOffset(run.GetSkippedOffset() + i);
          FindClusterEnd(mTextRun, run.GetOriginalOffset() + run.GetRunLength(),
                         &iter);
          uint32_t runOffset = iter.GetSkippedOffset() - aRange.start;
          aSpacing[runOffset].mAfter += mWordSpacing;
        }
      }
    }
  }

  // Now add tab spacing, if there is any
  if (!aIgnoreTabs) {
    gfxFloat tabWidth = ComputeTabWidthAppUnits(mFrame, mTextRun);
    if (tabWidth > 0) {
      CalcTabWidths(aRange, tabWidth);
      if (mTabWidths) {
        mTabWidths->ApplySpacing(aSpacing,
                                 aRange.start - mStart.GetSkippedOffset(),
                                 aRange.Length());
      }
    }
  }

  // Now add in justification spacing
  if (mJustificationSpacings.Length() > 0) {
    // If there is any spaces trimmed at the end, aStart + aLength may
    // be larger than the flags array. When that happens, we can simply
    // ignore those spaces.
    auto arrayEnd = mJustificationArrayStart +
      static_cast<uint32_t>(mJustificationSpacings.Length());
    auto end = std::min(aRange.end, arrayEnd);
    MOZ_ASSERT(aRange.start >= mJustificationArrayStart);
    for (auto i = aRange.start; i < end; i++) {
      const auto& spacing =
        mJustificationSpacings[i - mJustificationArrayStart];
      uint32_t offset = i - aRange.start;
      aSpacing[offset].mBefore += spacing.mBefore;
      aSpacing[offset].mAfter += spacing.mAfter;
    }
  }
}

// aX and the result are in whole appunits.
static gfxFloat
AdvanceToNextTab(gfxFloat aX, gfxFloat aTabWidth)
{

  // Advance aX to the next multiple of *aCachedTabWidth. We must advance
  // by at least 1 appunit.
  // XXX should we make this 1 CSS pixel?
  return ceil((aX + 1) / aTabWidth) * aTabWidth;
}

void
PropertyProvider::CalcTabWidths(Range aRange, gfxFloat aTabWidth) const
{
  MOZ_ASSERT(aTabWidth > 0);

  if (!mTabWidths) {
    if (mReflowing && !mLineContainer) {
      // Intrinsic width computation does its own tab processing. We
      // just don't do anything here.
      return;
    }
    if (!mReflowing) {
      mTabWidths = mFrame->GetProperty(TabWidthProperty());
#ifdef DEBUG
      // If we're not reflowing, we should have already computed the
      // tab widths; check that they're available as far as the last
      // tab character present (if any)
      for (uint32_t i = aRange.end; i > aRange.start; --i) {
        if (mTextRun->CharIsTab(i - 1)) {
          uint32_t startOffset = mStart.GetSkippedOffset();
          NS_ASSERTION(mTabWidths && mTabWidths->mLimit + startOffset >= i,
                       "Precomputed tab widths are missing!");
          break;
        }
      }
#endif
      return;
    }
  }

  uint32_t startOffset = mStart.GetSkippedOffset();
  MOZ_ASSERT(aRange.start >= startOffset, "wrong start offset");
  MOZ_ASSERT(aRange.end <= startOffset + mLength, "beyond the end");
  uint32_t tabsEnd =
    (mTabWidths ? mTabWidths->mLimit : mTabWidthsAnalyzedLimit) + startOffset;
  if (tabsEnd < aRange.end) {
    NS_ASSERTION(mReflowing,
                 "We need precomputed tab widths, but don't have enough.");

    for (uint32_t i = tabsEnd; i < aRange.end; ++i) {
      Spacing spacing;
      GetSpacingInternal(Range(i, i + 1), &spacing, true);
      mOffsetFromBlockOriginForTabs += spacing.mBefore;

      if (!mTextRun->CharIsTab(i)) {
        if (mTextRun->IsClusterStart(i)) {
          uint32_t clusterEnd = i + 1;
          while (clusterEnd < mTextRun->GetLength() &&
                 !mTextRun->IsClusterStart(clusterEnd)) {
            ++clusterEnd;
          }
          mOffsetFromBlockOriginForTabs +=
            mTextRun->GetAdvanceWidth(Range(i, clusterEnd), nullptr);
        }
      } else {
        if (!mTabWidths) {
          mTabWidths = new TabWidthStore(mFrame->GetContentOffset());
          mFrame->SetProperty(TabWidthProperty(), mTabWidths);
        }
        double nextTab = AdvanceToNextTab(mOffsetFromBlockOriginForTabs,
                                          aTabWidth);
        mTabWidths->mWidths.AppendElement(TabWidth(i - startOffset,
                NSToIntRound(nextTab - mOffsetFromBlockOriginForTabs)));
        mOffsetFromBlockOriginForTabs = nextTab;
      }

      mOffsetFromBlockOriginForTabs += spacing.mAfter;
    }

    if (mTabWidths) {
      mTabWidths->mLimit = aRange.end - startOffset;
    }
  }

  if (!mTabWidths) {
    // Delete any stale property that may be left on the frame
    mFrame->DeleteProperty(TabWidthProperty());
    mTabWidthsAnalyzedLimit = std::max(mTabWidthsAnalyzedLimit,
                                       aRange.end - startOffset);
  }
}

gfxFloat
PropertyProvider::GetHyphenWidth() const
{
  if (mHyphenWidth < 0) {
    mHyphenWidth = GetFontGroup()->GetHyphenWidth(this);
  }
  return mHyphenWidth + mLetterSpacing;
}

static inline bool
IS_HYPHEN(char16_t u)
{
  return (u == char16_t('-') ||
          u == 0x058A || // ARMENIAN HYPHEN
          u == 0x2010 || // HYPHEN
          u == 0x2012 || // FIGURE DASH
          u == 0x2013);  // EN DASH
}

void
PropertyProvider::GetHyphenationBreaks(Range aRange, HyphenType* aBreakBefore) const
{
  NS_PRECONDITION(IsInBounds(mStart, mLength, aRange), "Range out of bounds");
  NS_PRECONDITION(mLength != INT32_MAX, "Can't call this with undefined length");

  if (!mTextStyle->WhiteSpaceCanWrap(mFrame) ||
      mTextStyle->mHyphens == StyleHyphens::None)
  {
    memset(aBreakBefore, static_cast<uint8_t>(HyphenType::None),
           aRange.Length() * sizeof(HyphenType));
    return;
  }

  // Iterate through the original-string character runs
  nsSkipCharsRunIterator run(
      mStart, nsSkipCharsRunIterator::LENGTH_UNSKIPPED_ONLY, aRange.Length());
  run.SetSkippedOffset(aRange.start);
  // We need to visit skipped characters so that we can detect SHY
  run.SetVisitSkipped();

  int32_t prevTrailingCharOffset = run.GetPos().GetOriginalOffset() - 1;
  bool allowHyphenBreakBeforeNextChar =
    prevTrailingCharOffset >= mStart.GetOriginalOffset() &&
    prevTrailingCharOffset < mStart.GetOriginalOffset() + mLength &&
    mFrag->CharAt(prevTrailingCharOffset) == CH_SHY;

  while (run.NextRun()) {
    NS_ASSERTION(run.GetRunLength() > 0, "Shouldn't return zero-length runs");
    if (run.IsSkipped()) {
      // Check if there's a soft hyphen which would let us hyphenate before
      // the next non-skipped character. Don't look at soft hyphens followed
      // by other skipped characters, we won't use them.
      allowHyphenBreakBeforeNextChar =
        mFrag->CharAt(run.GetOriginalOffset() + run.GetRunLength() - 1) == CH_SHY;
    } else {
      int32_t runOffsetInSubstring = run.GetSkippedOffset() - aRange.start;
      memset(aBreakBefore + runOffsetInSubstring,
             static_cast<uint8_t>(HyphenType::None),
             run.GetRunLength() * sizeof(HyphenType));
      // Don't allow hyphen breaks at the start of the line
      aBreakBefore[runOffsetInSubstring] =
          allowHyphenBreakBeforeNextChar &&
          (!(mFrame->GetStateBits() & TEXT_START_OF_LINE) ||
           run.GetSkippedOffset() > mStart.GetSkippedOffset())
          ? HyphenType::Soft
          : HyphenType::None;
      allowHyphenBreakBeforeNextChar = false;
    }
  }

  if (mTextStyle->mHyphens == StyleHyphens::Auto) {
    for (uint32_t i = 0; i < aRange.Length(); ++i) {
      int32_t fragIndex = mFrag->GetLength() > aRange.end ?
                          aRange.start + i : i;
      if (IS_HYPHEN(mFrag->CharAt(fragIndex))) {
        aBreakBefore[i] = HyphenType::Explicit;
        continue;
      }

      if (mTextRun->CanHyphenateBefore(aRange.start + i) &&
          aBreakBefore[i] == HyphenType::None) {
        aBreakBefore[i] = HyphenType::AutoWithoutManualInSameWord;
      }
    }
  }
}

void
PropertyProvider::InitializeForDisplay(bool aTrimAfter)
{
  nsTextFrame::TrimmedOffsets trimmed =
    mFrame->GetTrimmedOffsets(mFrag, aTrimAfter);
  mStart.SetOriginalOffset(trimmed.mStart);
  mLength = trimmed.mLength;
  SetupJustificationSpacing(true);
}

void
PropertyProvider::InitializeForMeasure()
{
  nsTextFrame::TrimmedOffsets trimmed =
    mFrame->GetTrimmedOffsets(mFrag, true, false);
  mStart.SetOriginalOffset(trimmed.mStart);
  mLength = trimmed.mLength;
  SetupJustificationSpacing(false);
}


void
PropertyProvider::SetupJustificationSpacing(bool aPostReflow)
{
  NS_PRECONDITION(mLength != INT32_MAX, "Can't call this with undefined length");

  if (!(mFrame->GetStateBits() & TEXT_JUSTIFICATION_ENABLED)) {
    return;
  }

  gfxSkipCharsIterator start(mStart), end(mStart);
  // We can't just use our mLength here; when InitializeForDisplay is
  // called with false for aTrimAfter, we still shouldn't be assigning
  // justification space to any trailing whitespace.
  nsTextFrame::TrimmedOffsets trimmed =
    mFrame->GetTrimmedOffsets(mFrag, true, aPostReflow);
  end.AdvanceOriginal(trimmed.mLength);
  gfxSkipCharsIterator realEnd(end);

  Range range(uint32_t(start.GetOriginalOffset()),
              uint32_t(end.GetOriginalOffset()));
  nsTArray<JustificationAssignment> assignments;
  JustificationInfo info = ComputeJustification(range, &assignments);

  auto assign = mFrame->GetJustificationAssignment();
  auto totalGaps = JustificationUtils::CountGaps(info, assign);
  if (!totalGaps || assignments.IsEmpty()) {
    // Nothing to do, nothing is justifiable and we shouldn't have any
    // justification space assigned
    return;
  }

  // Remember that textrun measurements are in the run's orientation,
  // so its advance "width" is actually a height in vertical writing modes,
  // corresponding to the inline-direction of the frame.
  gfxFloat naturalWidth =
    mTextRun->GetAdvanceWidth(Range(mStart.GetSkippedOffset(),
                                    realEnd.GetSkippedOffset()), this);
  if (mFrame->GetStateBits() & TEXT_HYPHEN_BREAK) {
    naturalWidth += GetHyphenWidth();
  }
  nscoord totalSpacing = mFrame->ISize() - naturalWidth;
  if (totalSpacing <= 0) {
    // No space available
    return;
  }

  assignments[0].mGapsAtStart = assign.mGapsAtStart;
  assignments.LastElement().mGapsAtEnd = assign.mGapsAtEnd;

  MOZ_ASSERT(mJustificationSpacings.IsEmpty());
  JustificationApplicationState state(totalGaps, totalSpacing);
  mJustificationSpacings.SetCapacity(assignments.Length());
  for (const JustificationAssignment& assign : assignments) {
    Spacing* spacing = mJustificationSpacings.AppendElement();
    spacing->mBefore = state.Consume(assign.mGapsAtStart);
    spacing->mAfter = state.Consume(assign.mGapsAtEnd);
  }
}

//----------------------------------------------------------------------

static nscolor
EnsureDifferentColors(nscolor colorA, nscolor colorB)
{
  if (colorA == colorB) {
    nscolor res;
    res = NS_RGB(NS_GET_R(colorA) ^ 0xff,
                 NS_GET_G(colorA) ^ 0xff,
                 NS_GET_B(colorA) ^ 0xff);
    return res;
  }
  return colorA;
}

//-----------------------------------------------------------------------------

nsTextPaintStyle::nsTextPaintStyle(nsTextFrame* aFrame)
  : mFrame(aFrame),
    mPresContext(aFrame->PresContext()),
    mInitCommonColors(false),
    mInitSelectionColorsAndShadow(false),
    mResolveColors(true),
    mHasSelectionShadow(false)
{
  for (uint32_t i = 0; i < ArrayLength(mSelectionStyle); i++)
    mSelectionStyle[i].mInit = false;
}

bool
nsTextPaintStyle::EnsureSufficientContrast(nscolor *aForeColor, nscolor *aBackColor)
{
  InitCommonColors();

  // If the combination of selection background color and frame background color
  // is sufficient contrast, don't exchange the selection colors.
  int32_t backLuminosityDifference =
            NS_LUMINOSITY_DIFFERENCE(*aBackColor, mFrameBackgroundColor);
  if (backLuminosityDifference >= mSufficientContrast)
    return false;

  // Otherwise, we should use the higher-contrast color for the selection
  // background color.
  int32_t foreLuminosityDifference =
            NS_LUMINOSITY_DIFFERENCE(*aForeColor, mFrameBackgroundColor);
  if (backLuminosityDifference < foreLuminosityDifference) {
    nscolor tmpColor = *aForeColor;
    *aForeColor = *aBackColor;
    *aBackColor = tmpColor;
    return true;
  }
  return false;
}

nscolor
nsTextPaintStyle::GetTextColor()
{
  if (nsSVGUtils::IsInSVGTextSubtree(mFrame)) {
    if (!mResolveColors)
      return NS_SAME_AS_FOREGROUND_COLOR;

    const nsStyleSVG* style = mFrame->StyleSVG();
    switch (style->mFill.Type()) {
      case eStyleSVGPaintType_None:
        return NS_RGBA(0, 0, 0, 0);
      case eStyleSVGPaintType_Color:
        return nsLayoutUtils::GetColor(mFrame, &nsStyleSVG::mFill);
      default:
        NS_ERROR("cannot resolve SVG paint to nscolor");
        return NS_RGBA(0, 0, 0, 255);
    }
  }

  return nsLayoutUtils::GetColor(mFrame, &nsStyleText::mWebkitTextFillColor);
}

bool
nsTextPaintStyle::GetSelectionColors(nscolor* aForeColor,
                                     nscolor* aBackColor)
{
  NS_ASSERTION(aForeColor, "aForeColor is null");
  NS_ASSERTION(aBackColor, "aBackColor is null");

  if (!InitSelectionColorsAndShadow())
    return false;

  *aForeColor = mSelectionTextColor;
  *aBackColor = mSelectionBGColor;
  return true;
}

void
nsTextPaintStyle::GetHighlightColors(nscolor* aForeColor,
                                     nscolor* aBackColor)
{
  NS_ASSERTION(aForeColor, "aForeColor is null");
  NS_ASSERTION(aBackColor, "aBackColor is null");

<<<<<<< HEAD
  nscolor backColor =
    LookAndFeel::GetColor(LookAndFeel::eColorID_TextHighlightBackground);
  nscolor foreColor =
    LookAndFeel::GetColor(LookAndFeel::eColorID_TextHighlightForeground);
  EnsureSufficientContrast(&foreColor, &backColor);
  *aForeColor = foreColor;
  *aBackColor = backColor;
=======
  const nsFrameSelection* frameSelection = mFrame->GetConstFrameSelection();
  const Selection* selection =
    frameSelection->GetSelection(SelectionType::eFind);
  const SelectionCustomColors* customColors = nullptr;
  if (selection) {
    customColors = selection->GetCustomColors();
  }

  if (!customColors) {
    nscolor backColor =
      LookAndFeel::GetColor(LookAndFeel::eColorID_TextHighlightBackground);
    nscolor foreColor =
      LookAndFeel::GetColor(LookAndFeel::eColorID_TextHighlightForeground);
    EnsureSufficientContrast(&foreColor, &backColor);
    *aForeColor = foreColor;
    *aBackColor = backColor;

    return;
  }

  if (customColors->mForegroundColor && customColors->mBackgroundColor) {
    nscolor foreColor = *customColors->mForegroundColor;
    nscolor backColor = *customColors->mBackgroundColor;

    if (EnsureSufficientContrast(&foreColor, &backColor) &&
        customColors->mAltForegroundColor &&
        customColors->mAltBackgroundColor) {
      foreColor = *customColors->mAltForegroundColor;
      backColor = *customColors->mAltBackgroundColor;
    }

    *aForeColor = foreColor;
    *aBackColor = backColor;
    return;
  }

  InitCommonColors();

  if (customColors->mBackgroundColor) {
    // !mForegroundColor means "currentColor"; the current color of the text.
    nscolor foreColor = GetTextColor();
    nscolor backColor = *customColors->mBackgroundColor;

    int32_t luminosityDifference =
              NS_LUMINOSITY_DIFFERENCE(foreColor, backColor);

    if (mSufficientContrast > luminosityDifference &&
        customColors->mAltBackgroundColor) {
      int32_t altLuminosityDifference =
                NS_LUMINOSITY_DIFFERENCE(foreColor, *customColors->mAltBackgroundColor);

      if (luminosityDifference < altLuminosityDifference) {
        backColor = *customColors->mAltBackgroundColor;
      }
    }

    *aForeColor = foreColor;
    *aBackColor = backColor;
    return;
  }

  if (customColors->mForegroundColor) {
    nscolor foreColor = *customColors->mForegroundColor;
    // !mBackgroundColor means "transparent"; the current color of the background.

    int32_t luminosityDifference =
              NS_LUMINOSITY_DIFFERENCE(foreColor, mFrameBackgroundColor);

    if (mSufficientContrast > luminosityDifference &&
        customColors->mAltForegroundColor) {
      int32_t altLuminosityDifference =
                NS_LUMINOSITY_DIFFERENCE(*customColors->mForegroundColor, mFrameBackgroundColor);

      if (luminosityDifference < altLuminosityDifference) {
        foreColor = *customColors->mAltForegroundColor;
      }
    }

    *aForeColor = foreColor;
    *aBackColor = NS_TRANSPARENT;
    return;
  }

  // There are neither mForegroundColor nor mBackgroundColor.
  *aForeColor = GetTextColor();
  *aBackColor = NS_TRANSPARENT;
>>>>>>> a17af05f
}

void
nsTextPaintStyle::GetURLSecondaryColor(nscolor* aForeColor)
{
  NS_ASSERTION(aForeColor, "aForeColor is null");

  nscolor textColor = GetTextColor();
  textColor = NS_RGBA(NS_GET_R(textColor),
                      NS_GET_G(textColor),
                      NS_GET_B(textColor),
                      (uint8_t)(255 * 0.5f));
  // Don't use true alpha color for readability.
  InitCommonColors();
  *aForeColor = NS_ComposeColors(mFrameBackgroundColor, textColor);
}

void
nsTextPaintStyle::GetIMESelectionColors(int32_t  aIndex,
                                        nscolor* aForeColor,
                                        nscolor* aBackColor)
{
  NS_ASSERTION(aForeColor, "aForeColor is null");
  NS_ASSERTION(aBackColor, "aBackColor is null");
  NS_ASSERTION(aIndex >= 0 && aIndex < 5, "Index out of range");

  nsSelectionStyle* selectionStyle = GetSelectionStyle(aIndex);
  *aForeColor = selectionStyle->mTextColor;
  *aBackColor = selectionStyle->mBGColor;
}

bool
nsTextPaintStyle::GetSelectionUnderlineForPaint(int32_t  aIndex,
                                                nscolor* aLineColor,
                                                float*   aRelativeSize,
                                                uint8_t* aStyle)
{
  NS_ASSERTION(aLineColor, "aLineColor is null");
  NS_ASSERTION(aRelativeSize, "aRelativeSize is null");
  NS_ASSERTION(aIndex >= 0 && aIndex < 5, "Index out of range");

  nsSelectionStyle* selectionStyle = GetSelectionStyle(aIndex);
  if (selectionStyle->mUnderlineStyle == NS_STYLE_BORDER_STYLE_NONE ||
      selectionStyle->mUnderlineColor == NS_TRANSPARENT ||
      selectionStyle->mUnderlineRelativeSize <= 0.0f)
    return false;

  *aLineColor = selectionStyle->mUnderlineColor;
  *aRelativeSize = selectionStyle->mUnderlineRelativeSize;
  *aStyle = selectionStyle->mUnderlineStyle;
  return true;
}

void
nsTextPaintStyle::InitCommonColors()
{
  if (mInitCommonColors)
    return;

  nsIFrame* bgFrame =
    nsCSSRendering::FindNonTransparentBackgroundFrame(mFrame);
  NS_ASSERTION(bgFrame, "Cannot find NonTransparentBackgroundFrame.");
  nscolor bgColor = bgFrame->
    GetVisitedDependentColor(&nsStyleBackground::mBackgroundColor);

  nscolor defaultBgColor = mPresContext->DefaultBackgroundColor();
  mFrameBackgroundColor = NS_ComposeColors(defaultBgColor, bgColor);

  mSystemFieldForegroundColor =
    LookAndFeel::GetColor(LookAndFeel::eColorID__moz_fieldtext);
  mSystemFieldBackgroundColor =
    LookAndFeel::GetColor(LookAndFeel::eColorID__moz_field);

  if (bgFrame->IsThemed()) {
    // Assume a native widget has sufficient contrast always
    mSufficientContrast = 0;
    mInitCommonColors = true;
    return;
  }

  NS_ASSERTION(NS_GET_A(defaultBgColor) == 255,
               "default background color is not opaque");

  nscolor defaultWindowBackgroundColor =
    LookAndFeel::GetColor(LookAndFeel::eColorID_WindowBackground);
  nscolor selectionTextColor =
    LookAndFeel::GetColor(LookAndFeel::eColorID_TextSelectForeground);
  nscolor selectionBGColor =
    LookAndFeel::GetColor(LookAndFeel::eColorID_TextSelectBackground);

  mSufficientContrast =
    std::min(std::min(NS_SUFFICIENT_LUMINOSITY_DIFFERENCE,
                  NS_LUMINOSITY_DIFFERENCE(selectionTextColor,
                                           selectionBGColor)),
                  NS_LUMINOSITY_DIFFERENCE(defaultWindowBackgroundColor,
                                           selectionBGColor));

  mInitCommonColors = true;
}

nscolor
nsTextPaintStyle::GetSystemFieldForegroundColor()
{
  InitCommonColors();
  return mSystemFieldForegroundColor;
}

nscolor
nsTextPaintStyle::GetSystemFieldBackgroundColor()
{
  InitCommonColors();
  return mSystemFieldBackgroundColor;
}

static Element*
FindElementAncestorForMozSelection(nsIContent* aContent)
{
  NS_ENSURE_TRUE(aContent, nullptr);
  while (aContent && aContent->IsInNativeAnonymousSubtree()) {
    aContent = aContent->GetBindingParent();
  }
  NS_ASSERTION(aContent, "aContent isn't in non-anonymous tree?");
  while (aContent && !aContent->IsElement()) {
    aContent = aContent->GetParent();
  }
  return aContent ? aContent->AsElement() : nullptr;
}

bool
nsTextPaintStyle::InitSelectionColorsAndShadow()
{
  if (mInitSelectionColorsAndShadow)
    return true;

  int16_t selectionFlags;
  int16_t selectionStatus = mFrame->GetSelectionStatus(&selectionFlags);
  if (!(selectionFlags & nsISelectionDisplay::DISPLAY_TEXT) ||
      selectionStatus < nsISelectionController::SELECTION_ON) {
    // Not displaying the normal selection.
    // We're not caching this fact, so every call to GetSelectionColors
    // will come through here. We could avoid this, but it's not really worth it.
    return false;
  }

  mInitSelectionColorsAndShadow = true;

  nsIFrame* nonGeneratedAncestor = nsLayoutUtils::GetNonGeneratedAncestor(mFrame);
  Element* selectionElement =
    FindElementAncestorForMozSelection(nonGeneratedAncestor->GetContent());

  if (selectionElement &&
      selectionStatus == nsISelectionController::SELECTION_ON) {
    RefPtr<nsStyleContext> sc =
      mPresContext->StyleSet()->
        ProbePseudoElementStyle(selectionElement,
                                CSSPseudoElementType::mozSelection,
                                mFrame->StyleContext());
    // Use -moz-selection pseudo class.
    if (sc) {
      mSelectionBGColor =
        sc->GetVisitedDependentColor(&nsStyleBackground::mBackgroundColor);
      mSelectionTextColor =
        sc->GetVisitedDependentColor(&nsStyleText::mWebkitTextFillColor);
<<<<<<< HEAD
      mHasSelectionShadow =
        nsRuleNode::HasAuthorSpecifiedRules(sc,
                                            NS_AUTHOR_SPECIFIED_TEXT_SHADOW,
                                            true);
=======
      if (auto* geckoStyleContext = sc->GetAsGecko()) {
        mHasSelectionShadow =
          nsRuleNode::HasAuthorSpecifiedRules(geckoStyleContext,
                                              NS_AUTHOR_SPECIFIED_TEXT_SHADOW,
                                              true);
      } else {
        NS_WARNING("stylo: Need a way to get HasAuthorSpecifiedRules from a "
                   "raw style context");
        // Or at least an element and a pseudo-style, which is probably a bit
        // more doable, since we know that, at least when not in the presence of
        // first-line / first-letter, we're inheriting from selectionElement.
        mHasSelectionShadow = true;
      }
>>>>>>> a17af05f
      if (mHasSelectionShadow) {
        mSelectionShadow = sc->StyleText()->mTextShadow;
      }
      return true;
    }
  }

  nscolor selectionBGColor =
    LookAndFeel::GetColor(LookAndFeel::eColorID_TextSelectBackground);

  if (selectionStatus == nsISelectionController::SELECTION_ATTENTION) {
    mSelectionBGColor =
      LookAndFeel::GetColor(
        LookAndFeel::eColorID_TextSelectBackgroundAttention);
    mSelectionBGColor  = EnsureDifferentColors(mSelectionBGColor,
                                               selectionBGColor);
  } else if (selectionStatus != nsISelectionController::SELECTION_ON) {
    mSelectionBGColor =
      LookAndFeel::GetColor(LookAndFeel::eColorID_TextSelectBackgroundDisabled);
    mSelectionBGColor  = EnsureDifferentColors(mSelectionBGColor,
                                               selectionBGColor);
  } else {
    mSelectionBGColor = selectionBGColor;
  }

  mSelectionTextColor =
    LookAndFeel::GetColor(LookAndFeel::eColorID_TextSelectForeground);

  if (mResolveColors) {
    // On MacOS X, we don't exchange text color and BG color.
    if (mSelectionTextColor == NS_DONT_CHANGE_COLOR) {
      nscolor frameColor = nsSVGUtils::IsInSVGTextSubtree(mFrame)
        ? mFrame->GetVisitedDependentColor(&nsStyleSVG::mFill)
        : mFrame->GetVisitedDependentColor(&nsStyleText::mWebkitTextFillColor);
      mSelectionTextColor = EnsureDifferentColors(frameColor, mSelectionBGColor);
    } else if (mSelectionTextColor == NS_CHANGE_COLOR_IF_SAME_AS_BG) {
      nscolor frameColor = nsSVGUtils::IsInSVGTextSubtree(mFrame)
        ? mFrame->GetVisitedDependentColor(&nsStyleSVG::mFill)
        : mFrame->GetVisitedDependentColor(&nsStyleText::mWebkitTextFillColor);
      if (frameColor == mSelectionBGColor) {
        mSelectionTextColor =
          LookAndFeel::GetColor(LookAndFeel::eColorID_TextSelectForegroundCustom);
      }
    } else {
      EnsureSufficientContrast(&mSelectionTextColor, &mSelectionBGColor);
    }
  } else {
    if (mSelectionTextColor == NS_DONT_CHANGE_COLOR) {
      mSelectionTextColor = NS_SAME_AS_FOREGROUND_COLOR;
    }
  }
  return true;
}

nsTextPaintStyle::nsSelectionStyle*
nsTextPaintStyle::GetSelectionStyle(int32_t aIndex)
{
  InitSelectionStyle(aIndex);
  return &mSelectionStyle[aIndex];
}

struct StyleIDs {
  LookAndFeel::ColorID mForeground, mBackground, mLine;
  LookAndFeel::IntID mLineStyle;
  LookAndFeel::FloatID mLineRelativeSize;
};
static StyleIDs SelectionStyleIDs[] = {
  { LookAndFeel::eColorID_IMERawInputForeground,
    LookAndFeel::eColorID_IMERawInputBackground,
    LookAndFeel::eColorID_IMERawInputUnderline,
    LookAndFeel::eIntID_IMERawInputUnderlineStyle,
    LookAndFeel::eFloatID_IMEUnderlineRelativeSize },
  { LookAndFeel::eColorID_IMESelectedRawTextForeground,
    LookAndFeel::eColorID_IMESelectedRawTextBackground,
    LookAndFeel::eColorID_IMESelectedRawTextUnderline,
    LookAndFeel::eIntID_IMESelectedRawTextUnderlineStyle,
    LookAndFeel::eFloatID_IMEUnderlineRelativeSize },
  { LookAndFeel::eColorID_IMEConvertedTextForeground,
    LookAndFeel::eColorID_IMEConvertedTextBackground,
    LookAndFeel::eColorID_IMEConvertedTextUnderline,
    LookAndFeel::eIntID_IMEConvertedTextUnderlineStyle,
    LookAndFeel::eFloatID_IMEUnderlineRelativeSize },
  { LookAndFeel::eColorID_IMESelectedConvertedTextForeground,
    LookAndFeel::eColorID_IMESelectedConvertedTextBackground,
    LookAndFeel::eColorID_IMESelectedConvertedTextUnderline,
    LookAndFeel::eIntID_IMESelectedConvertedTextUnderline,
    LookAndFeel::eFloatID_IMEUnderlineRelativeSize },
  { LookAndFeel::eColorID_LAST_COLOR,
    LookAndFeel::eColorID_LAST_COLOR,
    LookAndFeel::eColorID_SpellCheckerUnderline,
    LookAndFeel::eIntID_SpellCheckerUnderlineStyle,
    LookAndFeel::eFloatID_SpellCheckerUnderlineRelativeSize }
};

void
nsTextPaintStyle::InitSelectionStyle(int32_t aIndex)
{
  NS_ASSERTION(aIndex >= 0 && aIndex < 5, "aIndex is invalid");
  nsSelectionStyle* selectionStyle = &mSelectionStyle[aIndex];
  if (selectionStyle->mInit)
    return;

  StyleIDs* styleIDs = &SelectionStyleIDs[aIndex];

  nscolor foreColor, backColor;
  if (styleIDs->mForeground == LookAndFeel::eColorID_LAST_COLOR) {
    foreColor = NS_SAME_AS_FOREGROUND_COLOR;
  } else {
    foreColor = LookAndFeel::GetColor(styleIDs->mForeground);
  }
  if (styleIDs->mBackground == LookAndFeel::eColorID_LAST_COLOR) {
    backColor = NS_TRANSPARENT;
  } else {
    backColor = LookAndFeel::GetColor(styleIDs->mBackground);
  }

  // Convert special color to actual color
  NS_ASSERTION(foreColor != NS_TRANSPARENT,
               "foreColor cannot be NS_TRANSPARENT");
  NS_ASSERTION(backColor != NS_SAME_AS_FOREGROUND_COLOR,
               "backColor cannot be NS_SAME_AS_FOREGROUND_COLOR");
  NS_ASSERTION(backColor != NS_40PERCENT_FOREGROUND_COLOR,
               "backColor cannot be NS_40PERCENT_FOREGROUND_COLOR");

  if (mResolveColors) {
    foreColor = GetResolvedForeColor(foreColor, GetTextColor(), backColor);

    if (NS_GET_A(backColor) > 0)
      EnsureSufficientContrast(&foreColor, &backColor);
  }

  nscolor lineColor;
  float relativeSize;
  uint8_t lineStyle;
  GetSelectionUnderline(mPresContext, aIndex,
                        &lineColor, &relativeSize, &lineStyle);

  if (mResolveColors)
    lineColor = GetResolvedForeColor(lineColor, foreColor, backColor);

  selectionStyle->mTextColor       = foreColor;
  selectionStyle->mBGColor         = backColor;
  selectionStyle->mUnderlineColor  = lineColor;
  selectionStyle->mUnderlineStyle  = lineStyle;
  selectionStyle->mUnderlineRelativeSize = relativeSize;
  selectionStyle->mInit            = true;
}

/* static */ bool
nsTextPaintStyle::GetSelectionUnderline(nsPresContext* aPresContext,
                                        int32_t aIndex,
                                        nscolor* aLineColor,
                                        float* aRelativeSize,
                                        uint8_t* aStyle)
{
  NS_ASSERTION(aPresContext, "aPresContext is null");
  NS_ASSERTION(aRelativeSize, "aRelativeSize is null");
  NS_ASSERTION(aStyle, "aStyle is null");
  NS_ASSERTION(aIndex >= 0 && aIndex < 5, "Index out of range");

  StyleIDs& styleID = SelectionStyleIDs[aIndex];

  nscolor color = LookAndFeel::GetColor(styleID.mLine);
  int32_t style = LookAndFeel::GetInt(styleID.mLineStyle);
  if (style > NS_STYLE_TEXT_DECORATION_STYLE_MAX) {
    NS_ERROR("Invalid underline style value is specified");
    style = NS_STYLE_TEXT_DECORATION_STYLE_SOLID;
  }
  float size = LookAndFeel::GetFloat(styleID.mLineRelativeSize);

  NS_ASSERTION(size, "selection underline relative size must be larger than 0");

  if (aLineColor) {
    *aLineColor = color;
  }
  *aRelativeSize = size;
  *aStyle = style;

  return style != NS_STYLE_TEXT_DECORATION_STYLE_NONE &&
         color != NS_TRANSPARENT &&
         size > 0.0f;
}

bool
nsTextPaintStyle::GetSelectionShadow(nsCSSShadowArray** aShadow)
{
  if (!InitSelectionColorsAndShadow()) {
    return false;
  }

  if (mHasSelectionShadow) {
    *aShadow = mSelectionShadow;
    return true;
  }

  return false;
}

inline nscolor Get40PercentColor(nscolor aForeColor, nscolor aBackColor)
{
  nscolor foreColor = NS_RGBA(NS_GET_R(aForeColor),
                              NS_GET_G(aForeColor),
                              NS_GET_B(aForeColor),
                              (uint8_t)(255 * 0.4f));
  // Don't use true alpha color for readability.
  return NS_ComposeColors(aBackColor, foreColor);
}

nscolor
nsTextPaintStyle::GetResolvedForeColor(nscolor aColor,
                                       nscolor aDefaultForeColor,
                                       nscolor aBackColor)
{
  if (aColor == NS_SAME_AS_FOREGROUND_COLOR)
    return aDefaultForeColor;

  if (aColor != NS_40PERCENT_FOREGROUND_COLOR)
    return aColor;

  // Get actual background color
  nscolor actualBGColor = aBackColor;
  if (actualBGColor == NS_TRANSPARENT) {
    InitCommonColors();
    actualBGColor = mFrameBackgroundColor;
  }
  return Get40PercentColor(aDefaultForeColor, actualBGColor);
}

//-----------------------------------------------------------------------------

#ifdef ACCESSIBILITY
a11y::AccType
nsTextFrame::AccessibleType()
{
  if (IsEmpty()) {
    RenderedText text = GetRenderedText(0,
        UINT32_MAX, TextOffsetType::OFFSETS_IN_CONTENT_TEXT,
        TrailingWhitespace::DONT_TRIM_TRAILING_WHITESPACE);
    if (text.mString.IsEmpty()) {
      return a11y::eNoType;
    }
  }

  return a11y::eTextLeafType;
}
#endif


//-----------------------------------------------------------------------------
void
nsTextFrame::Init(nsIContent*       aContent,
                  nsContainerFrame* aParent,
                  nsIFrame*         aPrevInFlow)
{
  NS_ASSERTION(!aPrevInFlow, "Can't be a continuation!");
  NS_PRECONDITION(aContent->IsNodeOfType(nsINode::eTEXT),
                  "Bogus content!");

  // Remove any NewlineOffsetProperty or InFlowContentLengthProperty since they
  // might be invalid if the content was modified while there was no frame
  if (aContent->HasFlag(NS_HAS_NEWLINE_PROPERTY)) {
    aContent->DeleteProperty(nsGkAtoms::newline);
    aContent->UnsetFlags(NS_HAS_NEWLINE_PROPERTY);
  }
  if (aContent->HasFlag(NS_HAS_FLOWLENGTH_PROPERTY)) {
    aContent->DeleteProperty(nsGkAtoms::flowlength);
    aContent->UnsetFlags(NS_HAS_FLOWLENGTH_PROPERTY);
  }

  // Since our content has a frame now, this flag is no longer needed.
  aContent->UnsetFlags(NS_CREATE_FRAME_IF_NON_WHITESPACE);

  // We're not a continuing frame.
  // mContentOffset = 0; not necessary since we get zeroed out at init
  nsFrame::Init(aContent, aParent, aPrevInFlow);
}

void
nsTextFrame::ClearFrameOffsetCache()
{
  // See if we need to remove ourselves from the offset cache
  if (GetStateBits() & TEXT_IN_OFFSET_CACHE) {
    nsIFrame* primaryFrame = mContent->GetPrimaryFrame();
    if (primaryFrame) {
      // The primary frame might be null here.  For example, nsLineBox::DeleteLineList
      // just destroys the frames in order, which means that the primary frame is already
      // dead if we're a continuing text frame, in which case, all of its properties are
      // gone, and we don't need to worry about deleting this property here.
      primaryFrame->DeleteProperty(OffsetToFrameProperty());
    }
    RemoveStateBits(TEXT_IN_OFFSET_CACHE);
  }
}

void
nsTextFrame::DestroyFrom(nsIFrame* aDestructRoot)
{
  ClearFrameOffsetCache();

  // We might want to clear NS_CREATE_FRAME_IF_NON_WHITESPACE or
  // NS_REFRAME_IF_WHITESPACE on mContent here, since our parent frame
  // type might be changing.  Not clear whether it's worth it.
  ClearTextRuns();
  if (mNextContinuation) {
    mNextContinuation->SetPrevInFlow(nullptr);
  }
  // Let the base class destroy the frame
  nsFrame::DestroyFrom(aDestructRoot);
}

class nsContinuingTextFrame final : public nsTextFrame
{
public:
  NS_DECL_FRAMEARENA_HELPERS(nsContinuingTextFrame)

  friend nsIFrame* NS_NewContinuingTextFrame(nsIPresShell* aPresShell, nsStyleContext* aContext);

  void Init(nsIContent* aContent,
            nsContainerFrame* aParent,
            nsIFrame* aPrevInFlow) override;

  void DestroyFrom(nsIFrame* aDestructRoot) override;

  nsTextFrame* GetPrevContinuation() const override
  {
    return mPrevContinuation;
  }
  void SetPrevContinuation(nsIFrame* aPrevContinuation) override
  {
<<<<<<< HEAD
    NS_ASSERTION (!aPrevContinuation || GetType() == aPrevContinuation->GetType(),
                  "setting a prev continuation with incorrect type!");
=======
    NS_ASSERTION(!aPrevContinuation || Type() == aPrevContinuation->Type(),
                 "setting a prev continuation with incorrect type!");
>>>>>>> a17af05f
    NS_ASSERTION (!nsSplittableFrame::IsInPrevContinuationChain(aPrevContinuation, this),
                  "creating a loop in continuation chain!");
    mPrevContinuation = static_cast<nsTextFrame*>(aPrevContinuation);
    RemoveStateBits(NS_FRAME_IS_FLUID_CONTINUATION);
  }
  nsIFrame* GetPrevInFlowVirtual() const override { return GetPrevInFlow(); }
  nsTextFrame* GetPrevInFlow() const
  {
    return (GetStateBits() & NS_FRAME_IS_FLUID_CONTINUATION) ? mPrevContinuation : nullptr;
  }
  void SetPrevInFlow(nsIFrame* aPrevInFlow) override
  {
<<<<<<< HEAD
    NS_ASSERTION (!aPrevInFlow || GetType() == aPrevInFlow->GetType(),
                  "setting a prev in flow with incorrect type!");
=======
    NS_ASSERTION(!aPrevInFlow || Type() == aPrevInFlow->Type(),
                 "setting a prev in flow with incorrect type!");
>>>>>>> a17af05f
    NS_ASSERTION (!nsSplittableFrame::IsInPrevContinuationChain(aPrevInFlow, this),
                  "creating a loop in continuation chain!");
    mPrevContinuation = static_cast<nsTextFrame*>(aPrevInFlow);
    AddStateBits(NS_FRAME_IS_FLUID_CONTINUATION);
  }
  nsIFrame* FirstInFlow() const override;
  nsIFrame* FirstContinuation() const override;

<<<<<<< HEAD
  void AddInlineMinISize(nsRenderingContext* aRenderingContext,
                         InlineMinISizeData* aData) override;
  void AddInlinePrefISize(nsRenderingContext* aRenderingContext,
                          InlinePrefISizeData* aData) override;

protected:
  explicit nsContinuingTextFrame(nsStyleContext* aContext) : nsTextFrame(aContext) {}
=======
  void AddInlineMinISize(gfxContext* aRenderingContext,
                         InlineMinISizeData* aData) override;
  void AddInlinePrefISize(gfxContext* aRenderingContext,
                          InlinePrefISizeData* aData) override;

protected:
  explicit nsContinuingTextFrame(nsStyleContext* aContext)
    : nsTextFrame(aContext, kClassID)
  {}

>>>>>>> a17af05f
  nsTextFrame* mPrevContinuation;
};

void
nsContinuingTextFrame::Init(nsIContent*       aContent,
                            nsContainerFrame* aParent,
                            nsIFrame*         aPrevInFlow)
{
  NS_ASSERTION(aPrevInFlow, "Must be a continuation!");
  // NOTE: bypassing nsTextFrame::Init!!!
  nsFrame::Init(aContent, aParent, aPrevInFlow);

  nsTextFrame* prev = static_cast<nsTextFrame*>(aPrevInFlow);
  nsTextFrame* nextContinuation = prev->GetNextContinuation();
  // Hook the frame into the flow
  SetPrevInFlow(aPrevInFlow);
  aPrevInFlow->SetNextInFlow(this);
  mContentOffset = prev->GetContentOffset() + prev->GetContentLengthHint();
  NS_ASSERTION(mContentOffset < int32_t(aContent->GetText()->GetLength()),
               "Creating ContinuingTextFrame, but there is no more content");
  if (prev->StyleContext() != StyleContext()) {
    // We're taking part of prev's text, and its style may be different
    // so clear its textrun which may no longer be valid (and don't set ours)
    prev->ClearTextRuns();
  } else {
    float inflation = prev->GetFontSizeInflation();
    SetFontSizeInflation(inflation);
    mTextRun = prev->GetTextRun(nsTextFrame::eInflated);
    if (inflation != 1.0f) {
      gfxTextRun *uninflatedTextRun =
        prev->GetTextRun(nsTextFrame::eNotInflated);
      if (uninflatedTextRun) {
        SetTextRun(uninflatedTextRun, nsTextFrame::eNotInflated, 1.0f);
      }
    }
  }
  if (aPrevInFlow->GetStateBits() & NS_FRAME_IS_BIDI) {
    FrameBidiData bidiData = aPrevInFlow->GetBidiData();
    bidiData.precedingControl = kBidiLevelNone;
<<<<<<< HEAD
    Properties().Set(BidiDataProperty(), bidiData);
=======
    SetProperty(BidiDataProperty(), bidiData);
>>>>>>> a17af05f

    if (nextContinuation) {
      SetNextContinuation(nextContinuation);
      nextContinuation->SetPrevContinuation(this);
      // Adjust next-continuations' content offset as needed.
      while (nextContinuation &&
             nextContinuation->GetContentOffset() < mContentOffset) {
#ifdef DEBUG
        FrameBidiData nextBidiData = nextContinuation->GetBidiData();
        NS_ASSERTION(bidiData.embeddingLevel == nextBidiData.embeddingLevel &&
                     bidiData.baseLevel == nextBidiData.baseLevel,
                     "stealing text from different type of BIDI continuation");
        MOZ_ASSERT(nextBidiData.precedingControl == kBidiLevelNone,
                   "There shouldn't be any virtual bidi formatting character "
                   "between continuations");
#endif
        nextContinuation->mContentOffset = mContentOffset;
        nextContinuation = nextContinuation->GetNextContinuation();
      }
    }
    mState |= NS_FRAME_IS_BIDI;
  } // prev frame is bidi
}

void
nsContinuingTextFrame::DestroyFrom(nsIFrame* aDestructRoot)
{
  ClearFrameOffsetCache();

  // The text associated with this frame will become associated with our
  // prev-continuation. If that means the text has changed style, then
  // we need to wipe out the text run for the text.
  // Note that mPrevContinuation can be null if we're destroying the whole
  // frame chain from the start to the end.
  // If this frame is mentioned in the userData for a textrun (say
  // because there's a direction change at the start of this frame), then
  // we have to clear the textrun because we're going away and the
  // textrun had better not keep a dangling reference to us.
  if (IsInTextRunUserData() ||
      (mPrevContinuation &&
       mPrevContinuation->StyleContext() != StyleContext())) {
    ClearTextRuns();
    // Clear the previous continuation's text run also, so that it can rebuild
    // the text run to include our text.
    if (mPrevContinuation) {
      mPrevContinuation->ClearTextRuns();
    }
  }
  nsSplittableFrame::RemoveFromFlow(this);
  // Let the base class destroy the frame
  nsFrame::DestroyFrom(aDestructRoot);
}

nsIFrame*
nsContinuingTextFrame::FirstInFlow() const
{
  // Can't cast to |nsContinuingTextFrame*| because the first one isn't.
  nsIFrame *firstInFlow,
           *previous = const_cast<nsIFrame*>
                                 (static_cast<const nsIFrame*>(this));
  do {
    firstInFlow = previous;
    previous = firstInFlow->GetPrevInFlow();
  } while (previous);
  MOZ_ASSERT(firstInFlow, "post-condition failed");
  return firstInFlow;
}

nsIFrame*
nsContinuingTextFrame::FirstContinuation() const
{
  // Can't cast to |nsContinuingTextFrame*| because the first one isn't.
  nsIFrame *firstContinuation,
  *previous = const_cast<nsIFrame*>
                        (static_cast<const nsIFrame*>(mPrevContinuation));

  NS_ASSERTION(previous, "How can an nsContinuingTextFrame be the first continuation?");

  do {
    firstContinuation = previous;
    previous = firstContinuation->GetPrevContinuation();
  } while (previous);
  MOZ_ASSERT(firstContinuation, "post-condition failed");
  return firstContinuation;
}

// XXX Do we want to do all the work for the first-in-flow or do the
// work for each part?  (Be careful of first-letter / first-line, though,
// especially first-line!)  Doing all the work on the first-in-flow has
// the advantage of avoiding the potential for incremental reflow bugs,
// but depends on our maintining the frame tree in reasonable ways even
// for edge cases (block-within-inline splits, nextBidi, etc.)

// XXX We really need to make :first-letter happen during frame
// construction.

// Needed for text frames in XUL.
/* virtual */ nscoord
nsTextFrame::GetMinISize(gfxContext *aRenderingContext)
{
  return nsLayoutUtils::MinISizeFromInline(this, aRenderingContext);
}

// Needed for text frames in XUL.
/* virtual */ nscoord
nsTextFrame::GetPrefISize(gfxContext *aRenderingContext)
{
  return nsLayoutUtils::PrefISizeFromInline(this, aRenderingContext);
}

/* virtual */ void
nsContinuingTextFrame::AddInlineMinISize(gfxContext *aRenderingContext,
                                         InlineMinISizeData *aData)
{
  // Do nothing, since the first-in-flow accounts for everything.
}

/* virtual */ void
nsContinuingTextFrame::AddInlinePrefISize(gfxContext *aRenderingContext,
                                          InlinePrefISizeData *aData)
{
  // Do nothing, since the first-in-flow accounts for everything.
<<<<<<< HEAD
  return;
=======
>>>>>>> a17af05f
}

//----------------------------------------------------------------------

#if defined(DEBUG_rbs) || defined(DEBUG_bzbarsky)
static void
VerifyNotDirty(nsFrameState state)
{
  bool isZero = state & NS_FRAME_FIRST_REFLOW;
  bool isDirty = state & NS_FRAME_IS_DIRTY;
  if (!isZero && isDirty)
    NS_WARNING("internal offsets may be out-of-sync");
}
#define DEBUG_VERIFY_NOT_DIRTY(state) \
VerifyNotDirty(state)
#else
#define DEBUG_VERIFY_NOT_DIRTY(state)
#endif

nsIFrame*
NS_NewTextFrame(nsIPresShell* aPresShell, nsStyleContext* aContext)
{
  return new (aPresShell) nsTextFrame(aContext);
}

NS_IMPL_FRAMEARENA_HELPERS(nsTextFrame)

nsIFrame*
NS_NewContinuingTextFrame(nsIPresShell* aPresShell, nsStyleContext* aContext)
{
  return new (aPresShell) nsContinuingTextFrame(aContext);
}

NS_IMPL_FRAMEARENA_HELPERS(nsContinuingTextFrame)

nsTextFrame::~nsTextFrame()
{
}

nsresult
nsTextFrame::GetCursor(const nsPoint& aPoint,
                       nsIFrame::Cursor& aCursor)
{
  FillCursorInformationFromStyle(StyleUserInterface(), aCursor);
  if (NS_STYLE_CURSOR_AUTO == aCursor.mCursor) {
    if (!IsSelectable(nullptr)) {
      aCursor.mCursor = NS_STYLE_CURSOR_DEFAULT;
    } else {
      aCursor.mCursor = GetWritingMode().IsVertical()
        ? NS_STYLE_CURSOR_VERTICAL_TEXT : NS_STYLE_CURSOR_TEXT;
    }
    return NS_OK;
  } else {
    return nsFrame::GetCursor(aPoint, aCursor);
  }
}

nsTextFrame*
nsTextFrame::LastInFlow() const
{
  nsTextFrame* lastInFlow = const_cast<nsTextFrame*>(this);
  while (lastInFlow->GetNextInFlow())  {
    lastInFlow = lastInFlow->GetNextInFlow();
  }
  MOZ_ASSERT(lastInFlow, "post-condition failed");
  return lastInFlow;
}

nsTextFrame*
nsTextFrame::LastContinuation() const
{
  nsTextFrame* lastContinuation = const_cast<nsTextFrame*>(this);
  while (lastContinuation->mNextContinuation)  {
    lastContinuation = lastContinuation->mNextContinuation;
  }
  MOZ_ASSERT(lastContinuation, "post-condition failed");
  return lastContinuation;
}

void
nsTextFrame::InvalidateFrame(uint32_t aDisplayItemKey)
{
  if (nsSVGUtils::IsInSVGTextSubtree(this)) {
<<<<<<< HEAD
    nsIFrame* svgTextFrame =
      nsLayoutUtils::GetClosestFrameOfType(GetParent(),
                                           nsGkAtoms::svgTextFrame);
=======
    nsIFrame* svgTextFrame = nsLayoutUtils::GetClosestFrameOfType(
      GetParent(), LayoutFrameType::SVGText);
>>>>>>> a17af05f
    svgTextFrame->InvalidateFrame();
    return;
  }
  nsFrame::InvalidateFrame(aDisplayItemKey);
}

void
nsTextFrame::InvalidateFrameWithRect(const nsRect& aRect, uint32_t aDisplayItemKey)
{
  if (nsSVGUtils::IsInSVGTextSubtree(this)) {
<<<<<<< HEAD
    nsIFrame* svgTextFrame =
      nsLayoutUtils::GetClosestFrameOfType(GetParent(),
                                           nsGkAtoms::svgTextFrame);
=======
    nsIFrame* svgTextFrame = nsLayoutUtils::GetClosestFrameOfType(
      GetParent(), LayoutFrameType::SVGText);
>>>>>>> a17af05f
    svgTextFrame->InvalidateFrame();
    return;
  }
  nsFrame::InvalidateFrameWithRect(aRect, aDisplayItemKey);
}

gfxTextRun*
nsTextFrame::GetUninflatedTextRun()
{
  return GetProperty(UninflatedTextRunProperty());
}

void
nsTextFrame::SetTextRun(gfxTextRun* aTextRun, TextRunType aWhichTextRun,
                        float aInflation)
{
  NS_ASSERTION(aTextRun, "must have text run");

  // Our inflated text run is always stored in mTextRun.  In the cases
  // where our current inflation is not 1.0, however, we store two text
  // runs, and the uninflated one goes in a frame property.  We never
  // store a single text run in both.
  if (aWhichTextRun == eInflated) {
    if (HasFontSizeInflation() && aInflation == 1.0f) {
      // FIXME: Probably shouldn't do this within each SetTextRun
      // method, but it doesn't hurt.
      ClearTextRun(nullptr, nsTextFrame::eNotInflated);
    }
    SetFontSizeInflation(aInflation);
  } else {
    MOZ_ASSERT(aInflation == 1.0f, "unexpected inflation");
    if (HasFontSizeInflation()) {
      // Setting the property will not automatically increment the textrun's
      // reference count, so we need to do it here.
      aTextRun->AddRef();
      SetProperty(UninflatedTextRunProperty(), aTextRun);
      return;
    }
    // fall through to setting mTextRun
  }

  mTextRun = aTextRun;

  // FIXME: Add assertions testing the relationship between
  // GetFontSizeInflation() and whether we have an uninflated text run
  // (but be aware that text runs can go away).
}

bool
nsTextFrame::RemoveTextRun(gfxTextRun* aTextRun)
{
  if (aTextRun == mTextRun) {
    mTextRun = nullptr;
    return true;
  }
  if ((GetStateBits() & TEXT_HAS_FONT_INFLATION) &&
      GetProperty(UninflatedTextRunProperty()) == aTextRun) {
    DeleteProperty(UninflatedTextRunProperty());
    return true;
  }
  return false;
}

void
nsTextFrame::ClearTextRun(nsTextFrame* aStartContinuation,
                          TextRunType aWhichTextRun)
{
  RefPtr<gfxTextRun> textRun = GetTextRun(aWhichTextRun);
  if (!textRun) {
    return;
  }

  DebugOnly<bool> checkmTextrun = textRun == mTextRun;
  UnhookTextRunFromFrames(textRun, aStartContinuation);
  MOZ_ASSERT(checkmTextrun ? !mTextRun
                           : !GetProperty(UninflatedTextRunProperty()));
}

void
nsTextFrame::DisconnectTextRuns()
{
  MOZ_ASSERT(!IsInTextRunUserData(),
             "Textrun mentions this frame in its user data so we can't just disconnect");
  mTextRun = nullptr;
  if ((GetStateBits() & TEXT_HAS_FONT_INFLATION)) {
    DeleteProperty(UninflatedTextRunProperty());
  }
}

nsresult
nsTextFrame::CharacterDataChanged(CharacterDataChangeInfo* aInfo)
{
  if (mContent->HasFlag(NS_HAS_NEWLINE_PROPERTY)) {
    mContent->DeleteProperty(nsGkAtoms::newline);
    mContent->UnsetFlags(NS_HAS_NEWLINE_PROPERTY);
  }
  if (mContent->HasFlag(NS_HAS_FLOWLENGTH_PROPERTY)) {
    mContent->DeleteProperty(nsGkAtoms::flowlength);
    mContent->UnsetFlags(NS_HAS_FLOWLENGTH_PROPERTY);
  }

  // Find the first frame whose text has changed. Frames that are entirely
  // before the text change are completely unaffected.
  nsTextFrame* next;
  nsTextFrame* textFrame = this;
  while (true) {
    next = textFrame->GetNextContinuation();
    if (!next || next->GetContentOffset() > int32_t(aInfo->mChangeStart))
      break;
    textFrame = next;
  }

  int32_t endOfChangedText = aInfo->mChangeStart + aInfo->mReplaceLength;

  // Parent of the last frame that we passed to FrameNeedsReflow (or noticed
  // had already received an earlier FrameNeedsReflow call).
  // (For subsequent frames with this same parent, we can just set their
  // dirty bit without bothering to call FrameNeedsReflow again.)
  nsIFrame* lastDirtiedFrameParent = nullptr;

  nsIPresShell* shell = PresContext()->GetPresShell();
  do {
    // textFrame contained deleted text (or the insertion point,
    // if this was a pure insertion).
    textFrame->mState &= ~TEXT_WHITESPACE_FLAGS;
    textFrame->ClearTextRuns();

    nsIFrame* parentOfTextFrame = textFrame->GetParent();
    bool areAncestorsAwareOfReflowRequest = false;
    if (lastDirtiedFrameParent == parentOfTextFrame) {
      // An earlier iteration of this loop already called
      // FrameNeedsReflow for a sibling of |textFrame|.
      areAncestorsAwareOfReflowRequest = true;
    } else {
      lastDirtiedFrameParent = parentOfTextFrame;
    }

    if (textFrame->mReflowRequestedForCharDataChange) {
      // We already requested a reflow for this frame; nothing to do.
      MOZ_ASSERT(textFrame->HasAnyStateBits(NS_FRAME_IS_DIRTY),
                 "mReflowRequestedForCharDataChange should only be set "
                 "on dirty frames");
    } else {
      // Make sure textFrame is queued up for a reflow.  Also set a flag so we
      // don't waste time doing this again in repeated calls to this method.
      textFrame->mReflowRequestedForCharDataChange = true;
      if (!areAncestorsAwareOfReflowRequest) {
        // Ask the parent frame to reflow me.
        shell->FrameNeedsReflow(textFrame, nsIPresShell::eStyleChange,
                                NS_FRAME_IS_DIRTY);
      } else {
        // We already called FrameNeedsReflow on behalf of an earlier sibling,
        // so we can just mark this frame as dirty and don't need to bother
        // telling its ancestors.
        // Note: if the parent is a block, we're cheating here because we should
        // be marking our line dirty, but we're not. nsTextFrame::SetLength will
        // do that when it gets called during reflow.
        textFrame->AddStateBits(NS_FRAME_IS_DIRTY);
      }
    }
    textFrame->InvalidateFrame();

    // Below, frames that start after the deleted text will be adjusted so that
    // their offsets move with the trailing unchanged text. If this change
    // deletes more text than it inserts, those frame offsets will decrease.
    // We need to maintain the invariant that mContentOffset is non-decreasing
    // along the continuation chain. So we need to ensure that frames that
    // started in the deleted text are all still starting before the
    // unchanged text.
    if (textFrame->mContentOffset > endOfChangedText) {
      textFrame->mContentOffset = endOfChangedText;
    }

    textFrame = textFrame->GetNextContinuation();
  } while (textFrame && textFrame->GetContentOffset() < int32_t(aInfo->mChangeEnd));

  // This is how much the length of the string changed by --- i.e.,
  // how much the trailing unchanged text moved.
  int32_t sizeChange =
    aInfo->mChangeStart + aInfo->mReplaceLength - aInfo->mChangeEnd;

  if (sizeChange) {
    // Fix the offsets of the text frames that start in the trailing
    // unchanged text.
    while (textFrame) {
      textFrame->mContentOffset += sizeChange;
      // XXX we could rescue some text runs by adjusting their user data
      // to reflect the change in DOM offsets
      textFrame->ClearTextRuns();
      textFrame = textFrame->GetNextContinuation();
    }
  }

  return NS_OK;
}

class nsDisplayText : public nsCharClipDisplayItem {
public:
  nsDisplayText(nsDisplayListBuilder* aBuilder, nsTextFrame* aFrame,
                const Maybe<bool>& aIsSelected);
#ifdef NS_BUILD_REFCNT_LOGGING
  virtual ~nsDisplayText() {
    MOZ_COUNT_DTOR(nsDisplayText);
  }
#endif

  virtual nsRect GetBounds(nsDisplayListBuilder* aBuilder,
                           bool* aSnap) override {
    *aSnap = false;
    return mBounds;
  }
  virtual void HitTest(nsDisplayListBuilder* aBuilder, const nsRect& aRect,
                       HitTestState* aState,
                       nsTArray<nsIFrame*> *aOutFrames) override {
    MOZ_ASSERT(mMergedFrames.IsEmpty());
    if (nsRect(ToReferenceFrame(), mFrame->GetSize()).Intersects(aRect)) {
      aOutFrames->AppendElement(mFrame);
    }
  }
  virtual LayerState GetLayerState(nsDisplayListBuilder* aBuilder,
                                   LayerManager* aManager,
                                   const ContainerLayerParameters& aParameters) override;
  virtual already_AddRefed<Layer> BuildLayer(nsDisplayListBuilder* aBuilder,
                                             LayerManager* aManager,
                                             const ContainerLayerParameters& aContainerParameters) override;
<<<<<<< HEAD
=======
  virtual bool CreateWebRenderCommands(mozilla::wr::DisplayListBuilder& aBuilder,
                                       const StackingContextHelper& aSc,
                                       nsTArray<WebRenderParentCommand>& aParentCommands,
                                       WebRenderLayerManager* aManager,
                                       nsDisplayListBuilder* aDisplayListBuilder) override;
>>>>>>> a17af05f
  virtual void Paint(nsDisplayListBuilder* aBuilder,
                     gfxContext* aCtx) override;
  NS_DISPLAY_DECL_NAME("Text", TYPE_TEXT)

  virtual nsRect GetComponentAlphaBounds(nsDisplayListBuilder* aBuilder) override
  {
    if (gfxPlatform::GetPlatform()->RespectsFontStyleSmoothing()) {
      // On OS X, web authors can turn off subpixel text rendering using the
      // CSS property -moz-osx-font-smoothing. If they do that, we don't need
      // to use component alpha layers for the affected text.
      if (mFrame->StyleFont()->mFont.smoothing == NS_FONT_SMOOTHING_GRAYSCALE) {
        return nsRect();
      }
    }
    bool snap;
    return GetBounds(aBuilder, &snap);
  }

  virtual nsDisplayItemGeometry* AllocateGeometry(nsDisplayListBuilder* aBuilder) override;

  virtual void ComputeInvalidationRegion(nsDisplayListBuilder* aBuilder,
                                         const nsDisplayItemGeometry* aGeometry,
                                         nsRegion *aInvalidRegion) override;

  virtual void DisableComponentAlpha() override {
    mDisableSubpixelAA = true;
  }

<<<<<<< HEAD
  void RenderToContext(gfxContext* aCtx, nsDisplayListBuilder* aBuilder, bool aIsRecording = false);
=======
  void RenderToContext(gfxContext* aCtx, TextDrawTarget* aTextDrawer, nsDisplayListBuilder* aBuilder, bool aIsRecording = false);
>>>>>>> a17af05f

  bool CanApplyOpacity() const override
  {
    nsTextFrame* f = static_cast<nsTextFrame*>(mFrame);
    if (f->IsSelected()) {
      return false;
    }

    const nsStyleText* textStyle = f->StyleText();
    if (textStyle->mTextShadow) {
      return false;
    }

    nsTextFrame::TextDecorations decorations;
    f->GetTextDecorations(f->PresContext(), nsTextFrame::eResolvedColors, decorations);
    if (decorations.HasDecorationLines()) {
      return false;
    }

    return true;
  }

  void ApplyOpacity(nsDisplayListBuilder* aBuilder,
                    float aOpacity,
                    const DisplayItemClipChain* aClip) override
  {
    NS_ASSERTION(CanApplyOpacity(), "ApplyOpacity should be allowed");
    mOpacity = aOpacity;
    IntersectClip(aBuilder, aClip);
  }

  void WriteDebugInfo(std::stringstream& aStream) override
  {
#ifdef DEBUG
    aStream << " (\"";

    nsTextFrame* f = static_cast<nsTextFrame*>(mFrame);
    nsCString buf;
    int32_t totalContentLength;
    f->ToCString(buf, &totalContentLength);

    for (nsTextFrame* f : mMergedFrames) {
      f->ToCString(buf, &totalContentLength);
    }
    aStream << buf.get() << "\")";
#endif
  }

  void GetMergedFrames(nsTArray<nsIFrame*>* aFrames) override
  {
    aFrames->AppendElements(mMergedFrames);
  }

  bool TryMerge(nsDisplayItem* aItem) override {
<<<<<<< HEAD
    if (aItem->GetType() != TYPE_TEXT)
      return false;
    if (aItem->GetClipChain() != GetClipChain())
      return false;

    nsDisplayText* other = static_cast<nsDisplayText*>(aItem);
    if (!mFont || !other->mFont || mFont != other->mFont) {
      return false;
    }
=======
    if (aItem->GetType() != DisplayItemType::TYPE_TEXT) {
      return false;
    }

    if (aItem->GetClipChain() != GetClipChain()) {
      return false;
    }

    nsDisplayText* other = static_cast<nsDisplayText*>(aItem);
    if (!mTextDrawer || !other->mTextDrawer) {
      return false;
    }

>>>>>>> a17af05f
    if (mOpacity != other->mOpacity) {
      return false;
    }

<<<<<<< HEAD
=======
    if (!mTextDrawer->TryMerge(*other->mTextDrawer)) {
      return false;
    }

>>>>>>> a17af05f
    mBounds.UnionRect(mBounds, other->mBounds);
    mVisibleRect.UnionRect(mVisibleRect, other->mVisibleRect);
    mMergedFrames.AppendElement(static_cast<nsTextFrame*>(other->mFrame));
    mMergedFrames.AppendElements(mozilla::Move(other->mMergedFrames));

<<<<<<< HEAD
    for (GlyphArray& g : other->mGlyphs) {
      GlyphArray* append = mGlyphs.AppendElement();
      append->color() = g.color();
      append->glyphs().SwapElements(g.glyphs());
    }
    return true;
}

  RefPtr<ScaledFont> mFont;
  nsTArray<GlyphArray> mGlyphs;
=======
    return true;
}

  RefPtr<TextDrawTarget> mTextDrawer;

>>>>>>> a17af05f
  nsTArray<nsTextFrame*> mMergedFrames;
  nsRect mBounds;

  float mOpacity;
  bool mDisableSubpixelAA;
};

class nsDisplayTextGeometry : public nsCharClipGeometry
{
public:
  nsDisplayTextGeometry(nsDisplayText* aItem, nsDisplayListBuilder* aBuilder)
    : nsCharClipGeometry(aItem, aBuilder)
    , mOpacity(aItem->mOpacity)
  {
    nsTextFrame* f = static_cast<nsTextFrame*>(aItem->Frame());
    f->GetTextDecorations(f->PresContext(), nsTextFrame::eResolvedColors, mDecorations);
  }

  /**
   * We store the computed text decorations here since they are
   * computed using style data from parent frames. Any changes to these
   * styles will only invalidate the parent frame and not this frame.
   */
  nsTextFrame::TextDecorations mDecorations;
  float mOpacity;
};

nsDisplayItemGeometry*
nsDisplayText::AllocateGeometry(nsDisplayListBuilder* aBuilder)
{
  return new nsDisplayTextGeometry(this, aBuilder);
}

void
nsDisplayText::ComputeInvalidationRegion(nsDisplayListBuilder* aBuilder,
                                         const nsDisplayItemGeometry* aGeometry,
                                         nsRegion *aInvalidRegion)
{
  const nsDisplayTextGeometry* geometry = static_cast<const nsDisplayTextGeometry*>(aGeometry);
  nsTextFrame* f = static_cast<nsTextFrame*>(mFrame);

  nsTextFrame::TextDecorations decorations;
  f->GetTextDecorations(f->PresContext(), nsTextFrame::eResolvedColors, decorations);

  bool snap;
  nsRect newRect = geometry->mBounds;
  nsRect oldRect = GetBounds(aBuilder, &snap);
  if (decorations != geometry->mDecorations ||
      mVisIStartEdge != geometry->mVisIStartEdge ||
      mVisIEndEdge != geometry->mVisIEndEdge ||
      !oldRect.IsEqualInterior(newRect) ||
      !geometry->mBorderRect.IsEqualInterior(GetBorderRect()) ||
      mOpacity != geometry->mOpacity) {
    aInvalidRegion->Or(oldRect, newRect);
  }
}

NS_DECLARE_FRAME_PROPERTY_SMALL_VALUE(TextCombineScaleFactorProperty, float)

static float
GetTextCombineScaleFactor(nsTextFrame* aFrame)
{
  float factor = aFrame->GetProperty(TextCombineScaleFactorProperty());
  return factor ? factor : 1.0f;
}

nsDisplayText::nsDisplayText(nsDisplayListBuilder* aBuilder, nsTextFrame* aFrame,
                             const Maybe<bool>& aIsSelected)
  : nsCharClipDisplayItem(aBuilder, aFrame)
  , mOpacity(1.0f)
  , mDisableSubpixelAA(false)
{
  MOZ_COUNT_CTOR(nsDisplayText);
  mIsFrameSelected = aIsSelected;
<<<<<<< HEAD

=======
>>>>>>> a17af05f
  mBounds = mFrame->GetVisualOverflowRectRelativeToSelf() + ToReferenceFrame();
    // Bug 748228
  mBounds.Inflate(mFrame->PresContext()->AppUnitsPerDevPixel());

<<<<<<< HEAD
  if (gfxPrefs::LayersAllowTextLayers()) {
    RefPtr<DrawTargetCapture> capture =
      gfxPlatform::GetPlatform()->ScreenReferenceDrawTarget()->CreateCaptureDT(IntSize());
    RefPtr<gfxContext> captureCtx = gfxContext::CreateOrNull(capture);

    // TODO: Paint() checks mDisableSubpixelAA, we should too.
    RenderToContext(captureCtx, aBuilder, true);

    // TODO: Ideally we'd re-use captureCtx in Paint() if we couldn't build
    // a layer here. We have to deal with the problem that the ScreenReferenceDrawTarget
    // might not be compatible with the DT used for layer rendering.

    GlyphArray* g = mGlyphs.AppendElement();
    std::vector<Glyph> glyphs;
    Color color;
    if (!capture->ContainsOnlyColoredGlyphs(mFont, color, glyphs)
        || !mFont
        || !mFont->CanSerialize()
        || XRE_IsParentProcess()) {
      mFont = nullptr;
      mGlyphs.Clear();
    } else {
      g->glyphs().SetLength(glyphs.size());
      PodCopy(g->glyphs().Elements(), glyphs.data(), glyphs.size());
      g->color() = color;
=======
  if (gfxPrefs::LayersAllowTextLayers() &&
      CanUseAdvancedLayer(aBuilder->GetWidgetLayerManager())) {
    mTextDrawer = new TextDrawTarget();
    RefPtr<gfxContext> captureCtx = gfxContext::CreateOrNull(mTextDrawer);

    // TODO: Paint() checks mDisableSubpixelAA, we should too.
    RenderToContext(captureCtx, mTextDrawer, aBuilder, true);

    if (!mTextDrawer->CanSerializeFonts()) {
      mTextDrawer = nullptr;
>>>>>>> a17af05f
    }
  }
}

LayerState
nsDisplayText::GetLayerState(nsDisplayListBuilder* aBuilder,
                             LayerManager* aManager,
                             const ContainerLayerParameters& aParameters)
{
<<<<<<< HEAD
  if (mFont) {
    return mozilla::LAYER_ACTIVE;
  }
  MOZ_ASSERT(mMergedFrames.IsEmpty());
  return mozilla::LAYER_NONE;
=======
  // Basic things that all advanced backends need
  if (!mTextDrawer) {
    return mozilla::LAYER_NONE;
  }

  // If we're using the webrender backend, then we're good to go!
  if (aManager->GetBackendType() == layers::LayersBackend::LAYERS_WR) {
    return mozilla::LAYER_ACTIVE;
  }

  // If we're using the TextLayer backend, then we need to make sure
  // the input is plain enough for it to handle

  // Can't handle shadows, selections, or decorations
  if (mTextDrawer->GetShadows().Length() > 0 ||
      mTextDrawer->GetSelections().Length() > 0 ||
      mTextDrawer->GetBeforeDecorations().Length() > 0 ||
      mTextDrawer->GetAfterDecorations().Length() > 0) {
    return mozilla::LAYER_NONE;
  }

  // Must only have one font (multiple colors is fine)
  ScaledFont* font = nullptr;

  for (const mozilla::layout::TextRunFragment& text : mTextDrawer->GetText()) {
    if (!font) {
      font = text.font;
    }
    if (font != text.font) {
      return mozilla::LAYER_NONE;
    }
  }

  // Must have an actual font (i.e. actual text)
  if (!font) {
    return mozilla::LAYER_NONE;
  }

  return mozilla::LAYER_ACTIVE;
>>>>>>> a17af05f
}

void
nsDisplayText::Paint(nsDisplayListBuilder* aBuilder,
                     gfxContext* aCtx) {
  AUTO_PROFILER_LABEL("nsDisplayText::Paint", GRAPHICS);

  MOZ_ASSERT(mMergedFrames.IsEmpty());

  DrawTargetAutoDisableSubpixelAntialiasing disable(aCtx->GetDrawTarget(),
                                                    mDisableSubpixelAA);
  RenderToContext(aCtx, nullptr, aBuilder);
}

bool
nsDisplayText::CreateWebRenderCommands(mozilla::wr::DisplayListBuilder& aBuilder,
                                       const StackingContextHelper& aSc,
                                       nsTArray<WebRenderParentCommand>& aParentCommands,
                                       WebRenderLayerManager* aManager,
                                       nsDisplayListBuilder* aDisplayListBuilder)
{
  if (aManager->IsLayersFreeTransaction()) {
    ContainerLayerParameters parameter;
    if (GetLayerState(aDisplayListBuilder, aManager, parameter) != LAYER_ACTIVE) {
      return false;
    }
  }

  if (mBounds.IsEmpty()) {
    return true;
  }

  auto appUnitsPerDevPixel = mFrame->PresContext()->AppUnitsPerDevPixel();
  LayoutDeviceRect layoutBoundsRect = LayoutDeviceRect::FromAppUnits(
      mBounds, appUnitsPerDevPixel);
  LayoutDeviceRect layoutClipRect = layoutBoundsRect;
  if (GetClip().HasClip()) {
    layoutClipRect = LayoutDeviceRect::FromAppUnits(
                GetClip().GetClipRect(), appUnitsPerDevPixel);
  }

  LayerRect boundsRect = LayerRect::FromUnknownRect(layoutBoundsRect.ToUnknownRect());
  LayerRect clipRect = LayerRect::FromUnknownRect(layoutClipRect.ToUnknownRect());
  wr::LayoutRect wrClipRect = aSc.ToRelativeLayoutRect(clipRect); // wr::ToLayoutRect(clipRect);
  wr::LayoutRect wrBoundsRect = aSc.ToRelativeLayoutRect(boundsRect); //wr::ToLayoutRect(boundsRect);

  // Drawing order: selections, shadows,
  //                underline, overline, [grouped in one array]
  //                text, emphasisText,  [grouped in one array]
  //                lineThrough

  for (const mozilla::layout::SelectionFragment& selection:
       mTextDrawer->GetSelections()) {
    aBuilder.PushRect(selection.rect, wrClipRect, selection.color);
  }

  // WR takes the shadows in CSS-order (reverse of rendering order),
  // because the drawing of a shadow actually occurs when it's popped.
  for (const wr::TextShadow& shadow : mTextDrawer->GetShadows()) {
    aBuilder.PushTextShadow(wrBoundsRect, wrClipRect, shadow);
  }

  for (const wr::Line& decoration: mTextDrawer->GetBeforeDecorations()) {
    aBuilder.PushLine(wrClipRect, decoration);
  }

  for (const mozilla::layout::TextRunFragment& text: mTextDrawer->GetText()) {
    // mOpacity is set after we do our analysis, so we need to apply it here.
    // mOpacity is only non-trivial when we have "pure" text, so we don't
    // ever need to apply it to shadows or decorations.
    auto color = text.color;
    color.a *= mOpacity;

    aManager->WrBridge()->PushGlyphs(aBuilder, text.glyphs, text.font,
                                     color, aSc, boundsRect, clipRect);
  }

  for (const wr::Line& decoration: mTextDrawer->GetAfterDecorations()) {
    aBuilder.PushLine(wrClipRect, decoration);
  }

  for (size_t i = 0; i < mTextDrawer->GetShadows().Length(); ++i) {
    aBuilder.PopTextShadow();
  }

  return true;
}

already_AddRefed<layers::Layer>
nsDisplayText::BuildLayer(nsDisplayListBuilder* aBuilder,
                          LayerManager* aManager,
                          const ContainerLayerParameters& aContainerParameters)
{
  // If we're using webrender, we want layerless rendering, so emit a dummy.
  // See CreateWebRenderCommands for actual drawing code.
  if (aManager->GetBackendType() == layers::LayersBackend::LAYERS_WR) {
    return BuildDisplayItemLayer(aBuilder, aManager, aContainerParameters);
  }

  // We should have all the glyphs recorded now, build
  // the TextLayer.
  RefPtr<layers::TextLayer> layer = static_cast<layers::TextLayer*>
    (aManager->GetLayerBuilder()->GetLeafLayerFor(aBuilder, this));
  if (!layer) {
    layer = aManager->CreateTextLayer();
  }

  // GetLayerState has guaranteed to us that we have exactly one font
  // so this will be overwritten by the time we use it.
  ScaledFont* font = nullptr;

  nsTArray<GlyphArray> allGlyphs;
  allGlyphs.SetCapacity(mTextDrawer->GetText().Length());
  for (const mozilla::layout::TextRunFragment& text : mTextDrawer->GetText()) {
    if (!font) {
      font = text.font;
    }

    GlyphArray* glyphs = allGlyphs.AppendElement();
    glyphs->glyphs() = text.glyphs;

    // Apply folded alpha (only applies to glyphs)
    auto color = text.color;
    color.a *= mOpacity;
    glyphs->color() = color;
  }

  MOZ_ASSERT(font);

  layer->SetGlyphs(Move(allGlyphs));
  layer->SetScaledFont(font);

  auto A2D = mFrame->PresContext()->AppUnitsPerDevPixel();
  bool dummy;
  const LayoutDeviceIntRect destBounds =
          LayoutDeviceIntRect::FromAppUnitsToOutside(GetBounds(aBuilder, &dummy), A2D);
  layer->SetBounds(IntRect(destBounds.x, destBounds.y, destBounds.width, destBounds.height));

  layer->SetBaseTransform(gfx::Matrix4x4::Translation(aContainerParameters.mOffset.x,
                                                      aContainerParameters.mOffset.y, 0));
  return layer.forget();
}

void
nsDisplayText::RenderToContext(gfxContext* aCtx, TextDrawTarget* aTextDrawer, nsDisplayListBuilder* aBuilder, bool aIsRecording)
{
  nsTextFrame* f = static_cast<nsTextFrame*>(mFrame);

  MOZ_ASSERT(mMergedFrames.IsEmpty());

  DrawTargetAutoDisableSubpixelAntialiasing disable(aCtx->GetDrawTarget(),
                                                    mDisableSubpixelAA);
  RenderToContext(aCtx->ThebesContext(), aBuilder);
}

already_AddRefed<layers::Layer>
nsDisplayText::BuildLayer(nsDisplayListBuilder* aBuilder,
                          LayerManager* aManager,
                          const ContainerLayerParameters& aContainerParameters)
{
  // We should have all the glyphs recorded now, build
  // the TextLayer.
  RefPtr<layers::TextLayer> layer = static_cast<layers::TextLayer*>
    (aManager->GetLayerBuilder()->GetLeafLayerFor(aBuilder, this));
  if (!layer) {
    layer = aManager->CreateTextLayer();
  }

  layer->SetGlyphs(Move(mGlyphs));
  layer->SetScaledFont(mFont);

  auto A2D = mFrame->PresContext()->AppUnitsPerDevPixel();
  bool dummy;
  const LayoutDeviceIntRect destBounds =
          LayoutDeviceIntRect::FromAppUnitsToOutside(GetBounds(aBuilder, &dummy), A2D);
  layer->SetBounds(IntRect(destBounds.x, destBounds.y, destBounds.width, destBounds.height));

  layer->SetBaseTransform(gfx::Matrix4x4::Translation(aContainerParameters.mOffset.x,
                                                      aContainerParameters.mOffset.y, 0));
  return layer.forget();
}

void
nsDisplayText::RenderToContext(gfxContext* aCtx, nsDisplayListBuilder* aBuilder, bool aIsRecording)
{
  nsTextFrame* f = static_cast<nsTextFrame*>(mFrame);

  // Add 1 pixel of dirty area around mVisibleRect to allow us to paint
  // antialiased pixels beyond the measured text extents.
  // This is temporary until we do this in the actual calculation of text extents.
  auto A2D = mFrame->PresContext()->AppUnitsPerDevPixel();
  LayoutDeviceRect extraVisible =
    LayoutDeviceRect::FromAppUnits(mVisibleRect, A2D);
  extraVisible.Inflate(1);
<<<<<<< HEAD

  gfxContextAutoSaveRestore save(aCtx);
=======
>>>>>>> a17af05f

  gfxRect pixelVisible(extraVisible.x, extraVisible.y,
                       extraVisible.width, extraVisible.height);
  pixelVisible.Inflate(2);
  pixelVisible.RoundOut();

<<<<<<< HEAD
  if (!aBuilder->IsForGenerateGlyphMask() &&
      !aBuilder->IsForPaintingSelectionBG() &&
      !aIsRecording) {
=======
  bool willClip = !aBuilder->IsForGenerateGlyphMask() &&
                  !aBuilder->IsForPaintingSelectionBG() &&
                  !aIsRecording;
  if (willClip) {
>>>>>>> a17af05f
    aCtx->NewPath();
    aCtx->Rectangle(pixelVisible);
    aCtx->Clip();
  }

  NS_ASSERTION(mVisIStartEdge >= 0, "illegal start edge");
  NS_ASSERTION(mVisIEndEdge >= 0, "illegal end edge");

  gfxContextMatrixAutoSaveRestore matrixSR;

  nsPoint framePt = ToReferenceFrame();
  if (f->StyleContext()->IsTextCombined()) {
    float scaleFactor = GetTextCombineScaleFactor(f);
    if (scaleFactor != 1.0f) {
      matrixSR.SetContext(aCtx);
      // Setup matrix to compress text for text-combine-upright if
      // necessary. This is done here because we want selection be
      // compressed at the same time as text.
      gfxPoint pt = nsLayoutUtils::PointToGfxPoint(framePt, A2D);
      gfxMatrix mat = aCtx->CurrentMatrix()
<<<<<<< HEAD
        .Translate(pt).Scale(scaleFactor, 1.0).Translate(-pt);
      aCtx->SetMatrix(mat);
=======
        .PreTranslate(pt).PreScale(scaleFactor, 1.0).PreTranslate(-pt);
      aCtx->SetMatrix (mat);
>>>>>>> a17af05f
    }
  }
  nsTextFrame::PaintTextParams params(aCtx);
  params.framePt = gfxPoint(framePt.x, framePt.y);
  params.dirtyRect = extraVisible;
  params.textDrawer = aTextDrawer;

  if (aBuilder->IsForGenerateGlyphMask()) {
    MOZ_ASSERT(!aBuilder->IsForPaintingSelectionBG());
    params.state = nsTextFrame::PaintTextParams::GenerateTextMask;
  } else if (aBuilder->IsForPaintingSelectionBG()) {
    params.state = nsTextFrame::PaintTextParams::PaintTextBGColor;
  } else {
    params.state = nsTextFrame::PaintTextParams::PaintText;
  }

  f->PaintText(params, *this, mOpacity);

  if (willClip) {
    aCtx->PopClip();
  }
}

void
nsTextFrame::BuildDisplayList(nsDisplayListBuilder*   aBuilder,
                              const nsDisplayListSet& aLists)
{
  if (!IsVisibleForPainting(aBuilder))
    return;

  DO_GLOBAL_REFLOW_COUNT_DSP("nsTextFrame");

  const nsStyleColor* sc = StyleColor();
  const nsStyleText* st = StyleText();
  bool isTextTransparent =
    NS_GET_A(sc->CalcComplexColor(st->mWebkitTextFillColor)) == 0 &&
    NS_GET_A(sc->CalcComplexColor(st->mWebkitTextStrokeColor)) == 0;
  Maybe<bool> isSelected;
  if (((GetStateBits() & TEXT_NO_RENDERED_GLYPHS) ||
       (isTextTransparent && !StyleText()->HasTextShadow())) &&
      aBuilder->IsForPainting() && !nsSVGUtils::IsInSVGTextSubtree(this)) {
    isSelected.emplace(IsSelected());
    if (!isSelected.value()) {
      TextDecorations textDecs;
      GetTextDecorations(PresContext(), eResolvedColors, textDecs);
      if (!textDecs.HasDecorationLines()) {
        return;
      }
    }
  }

  aLists.Content()->AppendNewToTop(
    new (aBuilder) nsDisplayText(aBuilder, this, isSelected));
}

static nsIFrame*
GetGeneratedContentOwner(nsIFrame* aFrame, bool* aIsBefore)
{
  *aIsBefore = false;
  while (aFrame && (aFrame->GetStateBits() & NS_FRAME_GENERATED_CONTENT)) {
    if (aFrame->StyleContext()->GetPseudo() == nsCSSPseudoElements::before) {
      *aIsBefore = true;
    }
    aFrame = aFrame->GetParent();
  }
  return aFrame;
}

UniquePtr<SelectionDetails>
nsTextFrame::GetSelectionDetails()
{
  const nsFrameSelection* frameSelection = GetConstFrameSelection();
  if (frameSelection->GetTableCellSelection()) {
    return nullptr;
  }
  if (!(GetStateBits() & NS_FRAME_GENERATED_CONTENT)) {
    UniquePtr<SelectionDetails> details =
      frameSelection->LookUpSelection(mContent, GetContentOffset(),
                                      GetContentLength(), false);
    for (SelectionDetails* sd = details.get(); sd; sd = sd->mNext.get()) {
      sd->mStart += mContentOffset;
      sd->mEnd += mContentOffset;
    }
    return details;
  }

  // Check if the beginning or end of the element is selected, depending on
  // whether we're :before content or :after content.
  bool isBefore;
  nsIFrame* owner = GetGeneratedContentOwner(this, &isBefore);
  if (!owner || !owner->GetContent())
    return nullptr;

  UniquePtr<SelectionDetails> details =
    frameSelection->LookUpSelection(owner->GetContent(),
        isBefore ? 0 : owner->GetContent()->GetChildCount(), 0, false);
  for (SelectionDetails* sd = details.get(); sd; sd = sd->mNext.get()) {
    // The entire text is selected!
    sd->mStart = GetContentOffset();
    sd->mEnd = GetContentEnd();
  }
  return details;
}

static void
PaintSelectionBackground(DrawTarget& aDrawTarget,
                         nscolor aColor,
                         const LayoutDeviceRect& aDirtyRect,
                         const LayoutDeviceRect& aRect,
                         nsTextFrame::DrawPathCallbacks* aCallbacks)
{
  Rect rect = aRect.Intersect(aDirtyRect).ToUnknownRect();
  MaybeSnapToDevicePixels(rect, aDrawTarget);

  if (aCallbacks) {
    aCallbacks->NotifySelectionBackgroundNeedsFill(rect, aColor, aDrawTarget);
  } else {
    ColorPattern color(ToDeviceColor(aColor));
    aDrawTarget.FillRect(rect, color);
  }
}

// Attempt to get the LineBaselineOffset property of aChildFrame
// If not set, calculate this value for all child frames of aBlockFrame
static nscoord
LazyGetLineBaselineOffset(nsIFrame* aChildFrame, nsBlockFrame* aBlockFrame)
{
  bool offsetFound;
  nscoord offset = aChildFrame->GetProperty(
    nsIFrame::LineBaselineOffset(), &offsetFound);

  if (!offsetFound) {
    for (nsBlockFrame::LineIterator line = aBlockFrame->LinesBegin(),
                                    line_end = aBlockFrame->LinesEnd();
         line != line_end; line++) {
      if (line->IsInline()) {
        int32_t n = line->GetChildCount();
        nscoord lineBaseline = line->BStart() + line->GetLogicalAscent();
        for (nsIFrame* lineFrame = line->mFirstChild;
             n > 0; lineFrame = lineFrame->GetNextSibling(), --n) {
          offset = lineBaseline - lineFrame->GetNormalPosition().y;
          lineFrame->SetProperty(nsIFrame::LineBaselineOffset(), offset);
        }
      }
    }
    return aChildFrame->GetProperty(
      nsIFrame::LineBaselineOffset(), &offsetFound);
  } else {
    return offset;
  }
}

static bool IsUnderlineRight(nsIFrame* aFrame)
{
  nsIAtom* langAtom = aFrame->StyleFont()->mLanguage;
  if (!langAtom) {
    return false;
  }
  nsAtomString langStr(langAtom);
  return (StringBeginsWith(langStr, NS_LITERAL_STRING("ja")) ||
          StringBeginsWith(langStr, NS_LITERAL_STRING("ko"))) &&
         (langStr.Length() == 2 || langStr[2] == '-');
}

void
nsTextFrame::GetTextDecorations(
                    nsPresContext* aPresContext,
                    nsTextFrame::TextDecorationColorResolution aColorResolution,
                    nsTextFrame::TextDecorations& aDecorations)
{
  const nsCompatibility compatMode = aPresContext->CompatibilityMode();

  bool useOverride = false;
  nscolor overrideColor = NS_RGBA(0, 0, 0, 0);

  bool nearestBlockFound = false;
  // Use writing mode of parent frame for orthogonal text frame to work.
  // See comment in nsTextFrame::DrawTextRunAndDecorations.
  WritingMode wm = GetParent()->GetWritingMode();
  bool vertical = wm.IsVertical();

  nscoord ascent = GetLogicalBaseline(wm);
  // physicalBlockStartOffset represents the offset from our baseline
  // to f's physical block start, which is top in horizontal writing
  // mode, and left in vertical writing modes, in our coordinate space.
  // This physical block start is logical block start in most cases,
  // but for vertical-rl, it is logical block end, and consequently in
  // that case, it starts from the descent instead of ascent.
  nscoord physicalBlockStartOffset =
    wm.IsVerticalRL() ? GetSize().width - ascent : ascent;
  // baselineOffset represents the offset from our baseline to f's baseline or
  // the nearest block's baseline, in our coordinate space, whichever is closest
  // during the particular iteration
  nscoord baselineOffset = 0;

  for (nsIFrame* f = this, *fChild = nullptr;
       f;
       fChild = f,
       f = nsLayoutUtils::GetParentOrPlaceholderFor(f))
  {
    nsStyleContext *const context = f->StyleContext();
    if (!context->HasTextDecorationLines()) {
      break;
    }

    const nsStyleTextReset *const styleText = context->StyleTextReset();
    const uint8_t textDecorations = styleText->mTextDecorationLine;

    if (!useOverride &&
        (NS_STYLE_TEXT_DECORATION_LINE_OVERRIDE_ALL & textDecorations)) {
      // This handles the <a href="blah.html"><font color="green">La
      // la la</font></a> case. The link underline should be green.
      useOverride = true;
      overrideColor =
        nsLayoutUtils::GetColor(f, &nsStyleTextReset::mTextDecorationColor);
    }

    nsBlockFrame* fBlock = nsLayoutUtils::GetAsBlock(f);
    const bool firstBlock = !nearestBlockFound && fBlock;

    // Not updating positions once we hit a parent block is equivalent to
    // the CSS 2.1 spec that blocks should propagate decorations down to their
    // children (albeit the style should be preserved)
    // However, if we're vertically aligned within a block, then we need to
    // recover the correct baseline from the line by querying the FrameProperty
    // that should be set (see nsLineLayout::VerticalAlignLine).
    if (firstBlock) {
      // At this point, fChild can't be null since TextFrames can't be blocks
      if (fChild->VerticalAlignEnum() != NS_STYLE_VERTICAL_ALIGN_BASELINE) {

        // Since offset is the offset in the child's coordinate space, we have
        // to undo the accumulation to bring the transform out of the block's
        // coordinate space
        const nscoord lineBaselineOffset = LazyGetLineBaselineOffset(fChild,
                                                                     fBlock);

        baselineOffset = physicalBlockStartOffset - lineBaselineOffset -
          (vertical ? fChild->GetNormalPosition().x
                    : fChild->GetNormalPosition().y);
      }
    }
    else if (!nearestBlockFound) {
      // offset here is the offset from f's baseline to f's top/left
      // boundary. It's descent for vertical-rl, and ascent otherwise.
      nscoord offset = wm.IsVerticalRL() ?
        f->GetSize().width - f->GetLogicalBaseline(wm) :
        f->GetLogicalBaseline(wm);
      baselineOffset = physicalBlockStartOffset - offset;
    }

    nearestBlockFound = nearestBlockFound || firstBlock;
    physicalBlockStartOffset +=
      vertical ? f->GetNormalPosition().x : f->GetNormalPosition().y;

    const uint8_t style = styleText->mTextDecorationStyle;
    if (textDecorations) {
      nscolor color;
      if (useOverride) {
        color = overrideColor;
      } else if (nsSVGUtils::IsInSVGTextSubtree(this)) {
        // XXX We might want to do something with text-decoration-color when
        //     painting SVG text, but it's not clear what we should do.  We
        //     at least need SVG text decorations to paint with 'fill' if
        //     text-decoration-color has its initial value currentColor.
        //     We could choose to interpret currentColor as "currentFill"
        //     for SVG text, and have e.g. text-decoration-color:red to
        //     override the fill paint of the decoration.
        color = aColorResolution == eResolvedColors ?
                  nsLayoutUtils::GetColor(f, &nsStyleSVG::mFill) :
                  NS_SAME_AS_FOREGROUND_COLOR;
      } else {
        color = nsLayoutUtils::
          GetColor(f, &nsStyleTextReset::mTextDecorationColor);
      }

      bool swapUnderlineAndOverline = vertical && IsUnderlineRight(f);
      const uint8_t kUnderline =
        swapUnderlineAndOverline ? NS_STYLE_TEXT_DECORATION_LINE_OVERLINE :
                                   NS_STYLE_TEXT_DECORATION_LINE_UNDERLINE;
      const uint8_t kOverline =
        swapUnderlineAndOverline ? NS_STYLE_TEXT_DECORATION_LINE_UNDERLINE :
                                   NS_STYLE_TEXT_DECORATION_LINE_OVERLINE;

      if (textDecorations & kUnderline) {
        aDecorations.mUnderlines.AppendElement(
          nsTextFrame::LineDecoration(f, baselineOffset, color, style));
      }
      if (textDecorations & kOverline) {
        aDecorations.mOverlines.AppendElement(
          nsTextFrame::LineDecoration(f, baselineOffset, color, style));
      }
      if (textDecorations & NS_STYLE_TEXT_DECORATION_LINE_LINE_THROUGH) {
        aDecorations.mStrikes.AppendElement(
          nsTextFrame::LineDecoration(f, baselineOffset, color, style));
      }
    }

    // In all modes, if we're on an inline-block or inline-table (or
    // inline-stack, inline-box, inline-grid), we're done.
    // If we're on a ruby frame other than ruby text container, we
    // should continue.
    mozilla::StyleDisplay display = f->GetDisplay();
    if (display != mozilla::StyleDisplay::Inline &&
        (!nsStyleDisplay::IsRubyDisplayType(display) ||
         display == mozilla::StyleDisplay::RubyTextContainer) &&
        nsStyleDisplay::IsDisplayTypeInlineOutside(display)) {
      break;
    }

    // In quirks mode, if we're on an HTML table element, we're done.
    if (compatMode == eCompatibility_NavQuirks &&
        f->GetContent()->IsHTMLElement(nsGkAtoms::table)) {
      break;
    }

    // If we're on an absolutely-positioned element or a floating
    // element, we're done.
    if (f->IsFloating() || f->IsAbsolutelyPositioned()) {
      break;
    }

    // If we're an outer <svg> element, which is classified as an atomic
    // inline-level element, we're done.
    if (f->IsSVGOuterSVGFrame()) {
      break;
    }
  }
}

static float
GetInflationForTextDecorations(nsIFrame* aFrame, nscoord aInflationMinFontSize)
{
  if (nsSVGUtils::IsInSVGTextSubtree(aFrame)) {
    const nsIFrame* container = aFrame;
    while (!container->IsSVGTextFrame()) {
      container = container->GetParent();
    }
    NS_ASSERTION(container, "expected to find an ancestor SVGTextFrame");
    return
      static_cast<const SVGTextFrame*>(container)->GetFontSizeScaleFactor();
  }
  return nsLayoutUtils::FontSizeInflationInner(aFrame, aInflationMinFontSize);
}

struct EmphasisMarkInfo
{
  RefPtr<gfxTextRun> textRun;
  gfxFloat advance;
  gfxFloat baselineOffset;
};

NS_DECLARE_FRAME_PROPERTY_DELETABLE(EmphasisMarkProperty, EmphasisMarkInfo)

already_AddRefed<gfxTextRun>
GenerateTextRunForEmphasisMarks(nsTextFrame* aFrame,
                                nsFontMetrics* aFontMetrics,
                                nsStyleContext* aStyleContext,
                                const nsStyleText* aStyleText)
{
  const nsString& emphasisString = aStyleText->mTextEmphasisStyleString;
  RefPtr<DrawTarget> dt = CreateReferenceDrawTarget(aFrame);
  auto appUnitsPerDevUnit = aFrame->PresContext()->AppUnitsPerDevPixel();
  gfx::ShapedTextFlags flags = nsLayoutUtils::GetTextRunOrientFlagsForStyle(aStyleContext);
  if (flags == gfx::ShapedTextFlags::TEXT_ORIENT_VERTICAL_MIXED) {
    // The emphasis marks should always be rendered upright per spec.
    flags = gfx::ShapedTextFlags::TEXT_ORIENT_VERTICAL_UPRIGHT;
  }
  return aFontMetrics->GetThebesFontGroup()->
    MakeTextRun<char16_t>(emphasisString.get(), emphasisString.Length(),
                          dt, appUnitsPerDevUnit, flags,
                          nsTextFrameUtils::Flags(), nullptr);
}

static nsRubyFrame*
FindFurthestInlineRubyAncestor(nsTextFrame* aFrame)
{
  nsRubyFrame* rubyFrame = nullptr;
  for (nsIFrame* frame = aFrame->GetParent();
       frame && frame->IsFrameOfType(nsIFrame::eLineParticipant);
       frame = frame->GetParent()) {
<<<<<<< HEAD
    if (frame->GetType() == nsGkAtoms::rubyFrame) {
=======
    if (frame->IsRubyFrame()) {
>>>>>>> a17af05f
      rubyFrame = static_cast<nsRubyFrame*>(frame);
    }
  }
  return rubyFrame;
}

nsRect
nsTextFrame::UpdateTextEmphasis(WritingMode aWM, PropertyProvider& aProvider)
{
  const nsStyleText* styleText = StyleText();
  if (!styleText->HasTextEmphasis()) {
    DeleteProperty(EmphasisMarkProperty());
    return nsRect();
  }

  nsStyleContext* styleContext = StyleContext();
  bool isTextCombined = styleContext->IsTextCombined();
  if (isTextCombined) {
    styleContext = GetParent()->StyleContext();
  }
  RefPtr<nsFontMetrics> fm = nsLayoutUtils::
    GetFontMetricsOfEmphasisMarks(styleContext, GetFontSizeInflation());
  EmphasisMarkInfo* info = new EmphasisMarkInfo;
  info->textRun =
    GenerateTextRunForEmphasisMarks(this, fm, styleContext, styleText);
  info->advance = info->textRun->GetAdvanceWidth();

  // Calculate the baseline offset
  LogicalSide side = styleText->TextEmphasisSide(aWM);
  LogicalSize frameSize = GetLogicalSize(aWM);
  // The overflow rect is inflated in the inline direction by half
  // advance of the emphasis mark on each side, so that even if a mark
  // is drawn for a zero-width character, it won't be clipped.
  LogicalRect overflowRect(aWM, -info->advance / 2,
                           /* BStart to be computed below */ 0,
                           frameSize.ISize(aWM) + info->advance,
                           fm->MaxAscent() + fm->MaxDescent());
  RefPtr<nsFontMetrics> baseFontMetrics = isTextCombined
    ? nsLayoutUtils::GetInflatedFontMetricsForFrame(GetParent())
    : do_AddRef(aProvider.GetFontMetrics());
  // When the writing mode is vertical-lr the line is inverted, and thus
  // the ascent and descent are swapped.
  nscoord absOffset = (side == eLogicalSideBStart) != aWM.IsLineInverted() ?
    baseFontMetrics->MaxAscent() + fm->MaxDescent() :
    baseFontMetrics->MaxDescent() + fm->MaxAscent();
  RubyBlockLeadings leadings;
  if (nsRubyFrame* ruby = FindFurthestInlineRubyAncestor(this)) {
    leadings = ruby->GetBlockLeadings();
  }
  if (side == eLogicalSideBStart) {
    info->baselineOffset = -absOffset - leadings.mStart;
    overflowRect.BStart(aWM) = -overflowRect.BSize(aWM) - leadings.mStart;
  } else {
    MOZ_ASSERT(side == eLogicalSideBEnd);
    info->baselineOffset = absOffset + leadings.mEnd;
    overflowRect.BStart(aWM) = frameSize.BSize(aWM) + leadings.mEnd;
  }
  // If text combined, fix the gap between the text frame and its parent.
  if (isTextCombined) {
    nscoord gap = (baseFontMetrics->MaxHeight() - frameSize.BSize(aWM)) / 2;
    overflowRect.BStart(aWM) += gap * (side == eLogicalSideBStart ? -1 : 1);
  }

  SetProperty(EmphasisMarkProperty(), info);
  return overflowRect.GetPhysicalRect(aWM, frameSize.GetPhysicalSize(aWM));
}

void
nsTextFrame::UnionAdditionalOverflow(nsPresContext* aPresContext,
                                     nsIFrame* aBlock,
                                     PropertyProvider& aProvider,
                                     nsRect* aVisualOverflowRect,
                                     bool aIncludeTextDecorations)
{
  const WritingMode wm = GetWritingMode();
  bool verticalRun = mTextRun->IsVertical();
  const gfxFloat appUnitsPerDevUnit = aPresContext->AppUnitsPerDevPixel();

  if (IsFloatingFirstLetterChild()) {
    bool inverted = wm.IsLineInverted();
    // The underline/overline drawable area must be contained in the overflow
    // rect when this is in floating first letter frame at *both* modes.
    // In this case, aBlock is the ::first-letter frame.
    uint8_t decorationStyle = aBlock->StyleContext()->
                                StyleTextReset()->mTextDecorationStyle;
    // If the style is none, let's include decoration line rect as solid style
    // since changing the style from none to solid/dotted/dashed doesn't cause
    // reflow.
    if (decorationStyle == NS_STYLE_TEXT_DECORATION_STYLE_NONE) {
      decorationStyle = NS_STYLE_TEXT_DECORATION_STYLE_SOLID;
    }
    nsFontMetrics* fontMetrics = aProvider.GetFontMetrics();
    nscoord underlineOffset, underlineSize;
    fontMetrics->GetUnderline(underlineOffset, underlineSize);
    nscoord maxAscent = inverted ? fontMetrics->MaxDescent()
                                 : fontMetrics->MaxAscent();

    nsCSSRendering::DecorationRectParams params;
    Float gfxWidth =
      (verticalRun ? aVisualOverflowRect->height
                   : aVisualOverflowRect->width) /
      appUnitsPerDevUnit;
    params.lineSize = Size(gfxWidth, underlineSize / appUnitsPerDevUnit);
    params.ascent = gfxFloat(mAscent) / appUnitsPerDevUnit;
    params.style = decorationStyle;
    params.vertical = verticalRun;

    params.offset = underlineOffset / appUnitsPerDevUnit;
    params.decoration = NS_STYLE_TEXT_DECORATION_LINE_UNDERLINE;
    nsRect underlineRect =
      nsCSSRendering::GetTextDecorationRect(aPresContext, params);
    params.offset = maxAscent / appUnitsPerDevUnit;
    params.decoration = NS_STYLE_TEXT_DECORATION_LINE_OVERLINE;
    nsRect overlineRect =
      nsCSSRendering::GetTextDecorationRect(aPresContext, params);

    aVisualOverflowRect->UnionRect(*aVisualOverflowRect, underlineRect);
    aVisualOverflowRect->UnionRect(*aVisualOverflowRect, overlineRect);

    // XXX If strikeoutSize is much thicker than the underlineSize, it may
    //     cause overflowing from the overflow rect.  However, such case
    //     isn't realistic, we don't need to compute it now.
  }
  if (aIncludeTextDecorations) {
    // Use writing mode of parent frame for orthogonal text frame to
    // work. See comment in nsTextFrame::DrawTextRunAndDecorations.
    WritingMode parentWM = GetParent()->GetWritingMode();
    bool verticalDec = parentWM.IsVertical();
    bool useVerticalMetrics = verticalDec != verticalRun
      ? verticalDec : verticalRun && mTextRun->UseCenterBaseline();

    // Since CSS 2.1 requires that text-decoration defined on ancestors maintain
    // style and position, they can be drawn at virtually any y-offset, so
    // maxima and minima are required to reliably generate the rectangle for
    // them
    TextDecorations textDecs;
    GetTextDecorations(aPresContext, eResolvedColors, textDecs);
    if (textDecs.HasDecorationLines()) {
      nscoord inflationMinFontSize =
        nsLayoutUtils::InflationMinFontSizeFor(aBlock);

      const nscoord measure = verticalDec ? GetSize().height : GetSize().width;
      gfxFloat gfxWidth = measure / appUnitsPerDevUnit;
      gfxFloat ascent = gfxFloat(GetLogicalBaseline(parentWM))
                          / appUnitsPerDevUnit;
      nscoord frameBStart = 0;
      if (parentWM.IsVerticalRL()) {
        frameBStart = GetSize().width;
        ascent = -ascent;
      }
      // The decoration-line offsets need to be reversed for sideways-lr mode,
      // so we will multiply the values from metrics by this factor.
      gfxFloat decorationOffsetDir = mTextRun->IsSidewaysLeft() ? -1.0 : 1.0;

      nsCSSRendering::DecorationRectParams params;
      params.lineSize = Size(gfxWidth, 0);
      params.ascent = ascent;
      params.vertical = verticalDec;

      nscoord topOrLeft(nscoord_MAX), bottomOrRight(nscoord_MIN);
      typedef gfxFont::Metrics Metrics;
      auto accumulateDecorationRect = [&](const LineDecoration& dec,
                                          gfxFloat Metrics::* lineSize,
                                          gfxFloat Metrics::* lineOffset) {
        params.style = dec.mStyle;
        // If the style is solid, let's include decoration line rect of solid
        // style since changing the style from none to solid/dotted/dashed
        // doesn't cause reflow.
        if (params.style == NS_STYLE_TEXT_DECORATION_STYLE_NONE) {
          params.style = NS_STYLE_TEXT_DECORATION_STYLE_SOLID;
        }

        float inflation =
          GetInflationForTextDecorations(dec.mFrame, inflationMinFontSize);
        const Metrics metrics =
          GetFirstFontMetrics(GetFontGroupForFrame(dec.mFrame, inflation),
                              useVerticalMetrics);

        params.lineSize.height = metrics.*lineSize;
        params.offset = decorationOffsetDir * metrics.*lineOffset;
        const nsRect decorationRect =
          nsCSSRendering::GetTextDecorationRect(aPresContext, params) +
          (verticalDec ? nsPoint(frameBStart - dec.mBaselineOffset, 0)
                       : nsPoint(0, -dec.mBaselineOffset));

        if (verticalDec) {
          topOrLeft = std::min(decorationRect.x, topOrLeft);
          bottomOrRight = std::max(decorationRect.XMost(), bottomOrRight);
        } else {
          topOrLeft = std::min(decorationRect.y, topOrLeft);
          bottomOrRight = std::max(decorationRect.YMost(), bottomOrRight);
        }
      };

      // Below we loop through all text decorations and compute the rectangle
      // containing all of them, in this frame's coordinate space
      params.decoration = NS_STYLE_TEXT_DECORATION_LINE_UNDERLINE;
      for (const LineDecoration& dec : textDecs.mUnderlines) {
        accumulateDecorationRect(dec, &Metrics::underlineSize,
                                 &Metrics::underlineOffset);
      }
      params.decoration = NS_STYLE_TEXT_DECORATION_LINE_OVERLINE;
      for (const LineDecoration& dec : textDecs.mOverlines) {
        accumulateDecorationRect(dec, &Metrics::underlineSize,
                                 &Metrics::maxAscent);
      }
      params.decoration = NS_STYLE_TEXT_DECORATION_LINE_LINE_THROUGH;
      for (const LineDecoration& dec : textDecs.mStrikes) {
        accumulateDecorationRect(dec, &Metrics::strikeoutSize,
                                 &Metrics::strikeoutOffset);
      }

      aVisualOverflowRect->UnionRect(
        *aVisualOverflowRect,
        verticalDec ? nsRect(topOrLeft, 0, bottomOrRight - topOrLeft, measure)
                    : nsRect(0, topOrLeft, measure, bottomOrRight - topOrLeft));
    }

    aVisualOverflowRect->UnionRect(*aVisualOverflowRect,
                                   UpdateTextEmphasis(parentWM, aProvider));
  }

  // text-stroke overflows
  nscoord textStrokeWidth = StyleText()->mWebkitTextStrokeWidth;
  if (textStrokeWidth > 0) {
    nsRect strokeRect = *aVisualOverflowRect;
    strokeRect.x -= textStrokeWidth;
    strokeRect.y -= textStrokeWidth;
    strokeRect.width += textStrokeWidth;
    strokeRect.height += textStrokeWidth;
    aVisualOverflowRect->UnionRect(*aVisualOverflowRect, strokeRect);
  }

  // Text-shadow overflows
  nsRect shadowRect =
    nsLayoutUtils::GetTextShadowRectsUnion(*aVisualOverflowRect, this);
  aVisualOverflowRect->UnionRect(*aVisualOverflowRect, shadowRect);

  // When this frame is not selected, the text-decoration area must be in
  // frame bounds.
  if (!IsSelected() ||
      !CombineSelectionUnderlineRect(aPresContext, *aVisualOverflowRect))
    return;
  AddStateBits(TEXT_SELECTION_UNDERLINE_OVERFLOWED);
}

gfxFloat
nsTextFrame::ComputeDescentLimitForSelectionUnderline(
               nsPresContext* aPresContext,
               const gfxFont::Metrics& aFontMetrics)
{
  gfxFloat app = aPresContext->AppUnitsPerDevPixel();
  nscoord lineHeightApp =
    ReflowInput::CalcLineHeight(GetContent(),
                                      StyleContext(), NS_AUTOHEIGHT,
                                      GetFontSizeInflation());
  gfxFloat lineHeight = gfxFloat(lineHeightApp) / app;
  if (lineHeight <= aFontMetrics.maxHeight) {
    return aFontMetrics.maxDescent;
  }
  return aFontMetrics.maxDescent + (lineHeight - aFontMetrics.maxHeight) / 2;
}

// Make sure this stays in sync with DrawSelectionDecorations below
static const SelectionTypeMask kSelectionTypesWithDecorations =
  ToSelectionTypeMask(SelectionType::eSpellCheck) |
  ToSelectionTypeMask(SelectionType::eURLStrikeout) |
  ToSelectionTypeMask(SelectionType::eIMERawClause) |
  ToSelectionTypeMask(SelectionType::eIMESelectedRawClause) |
  ToSelectionTypeMask(SelectionType::eIMEConvertedClause) |
  ToSelectionTypeMask(SelectionType::eIMESelectedClause);

/* static */
gfxFloat
nsTextFrame::ComputeSelectionUnderlineHeight(
               nsPresContext* aPresContext,
               const gfxFont::Metrics& aFontMetrics,
               SelectionType aSelectionType)
{
  switch (aSelectionType) {
    case SelectionType::eIMERawClause:
    case SelectionType::eIMESelectedRawClause:
    case SelectionType::eIMEConvertedClause:
    case SelectionType::eIMESelectedClause:
      return aFontMetrics.underlineSize;
    case SelectionType::eSpellCheck: {
      // The thickness of the spellchecker underline shouldn't honor the font
      // metrics.  It should be constant pixels value which is decided from the
      // default font size.  Note that if the actual font size is smaller than
      // the default font size, we should use the actual font size because the
      // computed value from the default font size can be too thick for the
      // current font size.
      nscoord defaultFontSize = aPresContext->GetDefaultFont(
          kPresContext_DefaultVariableFont_ID, nullptr)->size;
      int32_t zoomedFontSize = aPresContext->AppUnitsToDevPixels(
          nsStyleFont::ZoomText(aPresContext, defaultFontSize));
      gfxFloat fontSize = std::min(gfxFloat(zoomedFontSize),
                                   aFontMetrics.emHeight);
      fontSize = std::max(fontSize, 1.0);
      return ceil(fontSize / 20);
    }
    default:
      NS_WARNING("Requested underline style is not valid");
      return aFontMetrics.underlineSize;
  }
}

enum class DecorationType
{
  Normal, Selection
};
struct nsTextFrame::PaintDecorationLineParams
  : nsCSSRendering::DecorationRectParams
{
  gfxContext* context = nullptr;
  TextDrawTarget* textDrawer = nullptr;
  LayoutDeviceRect dirtyRect;
  Point pt;
  const nscolor* overrideColor = nullptr;
  nscolor color = NS_RGBA(0, 0, 0, 0);
  gfxFloat icoordInFrame = 0.0f;
  DecorationType decorationType = DecorationType::Normal;
  DrawPathCallbacks* callbacks = nullptr;
};

void
nsTextFrame::PaintDecorationLine(const PaintDecorationLineParams& aParams)
{
  nsCSSRendering::PaintDecorationLineParams params;
  static_cast<nsCSSRendering::DecorationRectParams&>(params) = aParams;
  params.dirtyRect = aParams.dirtyRect.ToUnknownRect();
  params.pt = aParams.pt;
  params.color = aParams.overrideColor ? *aParams.overrideColor : aParams.color;
  params.icoordInFrame = Float(aParams.icoordInFrame);
  params.textDrawer = aParams.textDrawer;
  if (aParams.callbacks) {
    Rect path = nsCSSRendering::DecorationLineToPath(params);
    if (aParams.decorationType == DecorationType::Normal) {
      aParams.callbacks->PaintDecorationLine(path, params.color);
    } else {
      aParams.callbacks->PaintSelectionDecorationLine(path, params.color);
    }
  } else {
    nsCSSRendering::PaintDecorationLine(
      this, *aParams.context->GetDrawTarget(), params);
  }
}

/**
 * This, plus kSelectionTypesWithDecorations, encapsulates all knowledge
 * about drawing text decoration for selections.
 */
void
nsTextFrame::DrawSelectionDecorations(gfxContext* aContext,
                                      const LayoutDeviceRect& aDirtyRect,
                                      SelectionType aSelectionType,
                                      nsTextPaintStyle& aTextPaintStyle,
                                      const TextRangeStyle &aRangeStyle,
                                      const Point& aPt,
                                      gfxFloat aICoordInFrame,
                                      gfxFloat aWidth,
                                      gfxFloat aAscent,
                                      const gfxFont::Metrics& aFontMetrics,
                                      DrawPathCallbacks* aCallbacks,
                                      bool aVertical,
                                      gfxFloat aDecorationOffsetDir,
                                      uint8_t aDecoration)
{
  PaintDecorationLineParams params;
  params.context = aContext;
  params.dirtyRect = aDirtyRect;
  params.pt = aPt;
  params.lineSize.width = aWidth;
  params.ascent = aAscent;
  params.offset = aDecoration == NS_STYLE_TEXT_DECORATION_LINE_UNDERLINE ?
                  aFontMetrics.underlineOffset : aFontMetrics.maxAscent;
  params.decoration = aDecoration;
  params.decorationType = DecorationType::Selection;
  params.callbacks = aCallbacks;
  params.vertical = aVertical;
  params.descentLimit =
    ComputeDescentLimitForSelectionUnderline(aTextPaintStyle.PresContext(),
                                             aFontMetrics);

  float relativeSize;

  switch (aSelectionType) {
    case SelectionType::eIMERawClause:
    case SelectionType::eIMESelectedRawClause:
    case SelectionType::eIMEConvertedClause:
    case SelectionType::eIMESelectedClause:
    case SelectionType::eSpellCheck: {
      int32_t index = nsTextPaintStyle::
        GetUnderlineStyleIndexForSelectionType(aSelectionType);
      bool weDefineSelectionUnderline =
        aTextPaintStyle.GetSelectionUnderlineForPaint(index, &params.color,
                                                      &relativeSize,
                                                      &params.style);
      params.lineSize.height =
        ComputeSelectionUnderlineHeight(aTextPaintStyle.PresContext(),
                                        aFontMetrics, aSelectionType);
      bool isIMEType = aSelectionType != SelectionType::eSpellCheck;

      if (isIMEType) {
        // IME decoration lines should not be drawn on the both ends, i.e., we
        // need to cut both edges of the decoration lines.  Because same style
        // IME selections can adjoin, but the users need to be able to know
        // where are the boundaries of the selections.
        //
        //  X: underline
        //
        //     IME selection #1        IME selection #2      IME selection #3
        //  |                     |                      |
        //  | XXXXXXXXXXXXXXXXXXX | XXXXXXXXXXXXXXXXXXXX | XXXXXXXXXXXXXXXXXXX
        //  +---------------------+----------------------+--------------------
        //   ^                   ^ ^                    ^ ^
        //  gap                  gap                    gap
        params.pt.x += 1.0;
        params.lineSize.width -= 2.0;
      }
      if (isIMEType && aRangeStyle.IsDefined()) {
        // If IME defines the style, that should override our definition.
        if (aRangeStyle.IsLineStyleDefined()) {
          if (aRangeStyle.mLineStyle == TextRangeStyle::LINESTYLE_NONE) {
            return;
          }
          params.style = aRangeStyle.mLineStyle;
          relativeSize = aRangeStyle.mIsBoldLine ? 2.0f : 1.0f;
        } else if (!weDefineSelectionUnderline) {
          // There is no underline style definition.
          return;
        }
        // If underline color is defined and that doesn't depend on the
        // foreground color, we should use the color directly.
        if (aRangeStyle.IsUnderlineColorDefined() &&
            (!aRangeStyle.IsForegroundColorDefined() ||
             aRangeStyle.mUnderlineColor != aRangeStyle.mForegroundColor)) {
          params.color = aRangeStyle.mUnderlineColor;
        }
        // If foreground color or background color is defined, the both colors
        // are computed by GetSelectionTextColors().  Then, we should use its
        // foreground color always.  The color should have sufficient contrast
        // with the background color.
        else if (aRangeStyle.IsForegroundColorDefined() ||
                 aRangeStyle.IsBackgroundColorDefined()) {
          nscolor bg;
          GetSelectionTextColors(aSelectionType, aTextPaintStyle,
                                 aRangeStyle, &params.color, &bg);
        }
        // Otherwise, use the foreground color of the frame.
        else {
          params.color = aTextPaintStyle.GetTextColor();
        }
      } else if (!weDefineSelectionUnderline) {
        // IME doesn't specify the selection style and we don't define selection
        // underline.
        return;
      }
      break;
    }
    case SelectionType::eURLStrikeout: {
      nscoord inflationMinFontSize =
        nsLayoutUtils::InflationMinFontSizeFor(this);
      float inflation =
        GetInflationForTextDecorations(this, inflationMinFontSize);
      const gfxFont::Metrics metrics =
        GetFirstFontMetrics(GetFontGroupForFrame(this, inflation), aVertical);

      relativeSize = 2.0f;
      aTextPaintStyle.GetURLSecondaryColor(&params.color);
      params.style = NS_STYLE_TEXT_DECORATION_STYLE_SOLID;
      params.lineSize.height = metrics.strikeoutSize;
      params.offset = metrics.strikeoutOffset + 0.5;
      params.decoration = NS_STYLE_TEXT_DECORATION_LINE_LINE_THROUGH;
      break;
    }
    default:
      NS_WARNING("Requested selection decorations when there aren't any");
      return;
  }
  params.offset *= aDecorationOffsetDir;
  params.lineSize.height *= relativeSize;
  params.icoordInFrame = (aVertical ? params.pt.y - aPt.y
                                    : params.pt.x - aPt.x) + aICoordInFrame;
  PaintDecorationLine(params);
}

/* static */
bool
nsTextFrame::GetSelectionTextColors(SelectionType aSelectionType,
                                    nsTextPaintStyle& aTextPaintStyle,
                                    const TextRangeStyle &aRangeStyle,
                                    nscolor* aForeground,
                                    nscolor* aBackground)
{
  switch (aSelectionType) {
    case SelectionType::eNormal:
      return aTextPaintStyle.GetSelectionColors(aForeground, aBackground);
    case SelectionType::eFind:
      aTextPaintStyle.GetHighlightColors(aForeground, aBackground);
      return true;
    case SelectionType::eURLSecondary:
      aTextPaintStyle.GetURLSecondaryColor(aForeground);
      *aBackground = NS_RGBA(0,0,0,0);
      return true;
    case SelectionType::eIMERawClause:
    case SelectionType::eIMESelectedRawClause:
    case SelectionType::eIMEConvertedClause:
    case SelectionType::eIMESelectedClause:
      if (aRangeStyle.IsDefined()) {
        if (!aRangeStyle.IsForegroundColorDefined() &&
            !aRangeStyle.IsBackgroundColorDefined()) {
          *aForeground = aTextPaintStyle.GetTextColor();
          *aBackground = NS_RGBA(0,0,0,0);
          return false;
        }
        if (aRangeStyle.IsForegroundColorDefined()) {
          *aForeground = aRangeStyle.mForegroundColor;
          if (aRangeStyle.IsBackgroundColorDefined()) {
            *aBackground = aRangeStyle.mBackgroundColor;
          } else {
            // If foreground color is defined but background color isn't
            // defined, we can guess that IME must expect that the background
            // color is system's default field background color.
            *aBackground = aTextPaintStyle.GetSystemFieldBackgroundColor();
          }
        } else { // aRangeStyle.IsBackgroundColorDefined() is true
          *aBackground = aRangeStyle.mBackgroundColor;
          // If background color is defined but foreground color isn't defined,
          // we can assume that IME must expect that the foreground color is
          // same as system's field text color.
          *aForeground = aTextPaintStyle.GetSystemFieldForegroundColor();
        }
        return true;
      }
      aTextPaintStyle.GetIMESelectionColors(
        nsTextPaintStyle::GetUnderlineStyleIndexForSelectionType(
          aSelectionType),
        aForeground, aBackground);
      return true;
    default:
      *aForeground = aTextPaintStyle.GetTextColor();
      *aBackground = NS_RGBA(0,0,0,0);
      return false;
  }
}

/**
 * This sets *aShadow to the appropriate shadow, if any, for the given
 * type of selection. Returns true if *aShadow was set.
 * If text-shadow was not specified, *aShadow is left untouched
 * (NOT reset to null), and the function returns false.
 */
static bool GetSelectionTextShadow(nsIFrame* aFrame,
                                   SelectionType aSelectionType,
                                   nsTextPaintStyle& aTextPaintStyle,
                                   nsCSSShadowArray** aShadow)
{
  switch (aSelectionType) {
    case SelectionType::eNormal:
      return aTextPaintStyle.GetSelectionShadow(aShadow);
    default:
      return false;
  }
}

/**
 * This class lets us iterate over chunks of text in a uniform selection state,
 * observing cluster boundaries, in content order, maintaining the current
 * x-offset as we go, and telling whether the text chunk has a hyphen after
 * it or not. The caller is responsible for actually computing the advance
 * width of each chunk.
 */
class SelectionIterator {
public:
  /**
   * aStart and aLength are in the original string. aSelectionDetails is
   * according to the original string.
   * @param aXOffset the offset from the origin of the frame to the start
   * of the text (the left baseline origin for LTR, the right baseline origin
   * for RTL)
   */
  SelectionIterator(SelectionDetails** aSelectionDetails,
                    gfxTextRun::Range aRange, PropertyProvider& aProvider,
                    gfxTextRun* aTextRun, gfxFloat aXOffset);

  /**
   * Returns the next segment of uniformly selected (or not) text.
   * @param aXOffset the offset from the origin of the frame to the start
   * of the text (the left baseline origin for LTR, the right baseline origin
   * for RTL)
   * @param aRange the transformed string range of the text for this segment
   * @param aHyphenWidth if a hyphen is to be rendered after the text, the
   * width of the hyphen, otherwise zero
   * @param aSelectionType the selection type for this segment
   * @param aStyle the selection style for this segment
   * @return false if there are no more segments
   */
  bool GetNextSegment(gfxFloat* aXOffset, gfxTextRun::Range* aRange,
                      gfxFloat* aHyphenWidth,
                      SelectionType* aSelectionType,
                      TextRangeStyle* aStyle);
  void UpdateWithAdvance(gfxFloat aAdvance) {
    mXOffset += aAdvance*mTextRun->GetDirection();
  }

private:
  SelectionDetails**      mSelectionDetails;
  PropertyProvider&       mProvider;
  RefPtr<gfxTextRun>      mTextRun;
  gfxSkipCharsIterator    mIterator;
  gfxTextRun::Range       mOriginalRange;
  gfxFloat                mXOffset;
};

SelectionIterator::SelectionIterator(SelectionDetails** aSelectionDetails,
                                     gfxTextRun::Range aRange,
                                     PropertyProvider& aProvider,
                                     gfxTextRun* aTextRun, gfxFloat aXOffset)
  : mSelectionDetails(aSelectionDetails), mProvider(aProvider),
    mTextRun(aTextRun), mIterator(aProvider.GetStart()),
    mOriginalRange(aRange), mXOffset(aXOffset)
{
  mIterator.SetOriginalOffset(aRange.start);
}

bool SelectionIterator::GetNextSegment(gfxFloat* aXOffset,
                                       gfxTextRun::Range* aRange,
                                       gfxFloat* aHyphenWidth,
                                       SelectionType* aSelectionType,
                                       TextRangeStyle* aStyle)
{
  if (mIterator.GetOriginalOffset() >= int32_t(mOriginalRange.end))
    return false;

  // save offset into transformed string now
  uint32_t runOffset = mIterator.GetSkippedOffset();

  uint32_t index = mIterator.GetOriginalOffset() - mOriginalRange.start;
  SelectionDetails* sdptr = mSelectionDetails[index];
  SelectionType selectionType =
    sdptr ? sdptr->mSelectionType : SelectionType::eNone;
  TextRangeStyle style;
  if (sdptr) {
    style = sdptr->mTextRangeStyle;
  }
  for (++index; index < mOriginalRange.Length(); ++index) {
    if (sdptr != mSelectionDetails[index])
      break;
  }
  mIterator.SetOriginalOffset(index + mOriginalRange.start);

  // Advance to the next cluster boundary
  while (mIterator.GetOriginalOffset() < int32_t(mOriginalRange.end) &&
         !mIterator.IsOriginalCharSkipped() &&
         !mTextRun->IsClusterStart(mIterator.GetSkippedOffset())) {
    mIterator.AdvanceOriginal(1);
  }

  bool haveHyphenBreak =
    (mProvider.GetFrame()->GetStateBits() & TEXT_HYPHEN_BREAK) != 0;
  aRange->start = runOffset;
  aRange->end = mIterator.GetSkippedOffset();
  *aXOffset = mXOffset;
  *aHyphenWidth = 0;
  if (mIterator.GetOriginalOffset() == int32_t(mOriginalRange.end) &&
      haveHyphenBreak) {
    *aHyphenWidth = mProvider.GetHyphenWidth();
  }
  *aSelectionType = selectionType;
  *aStyle = style;
  return true;
}

static void
AddHyphenToMetrics(nsTextFrame* aTextFrame, const gfxTextRun* aBaseTextRun,
                   gfxTextRun::Metrics* aMetrics,
                   gfxFont::BoundingBoxType aBoundingBoxType,
                   DrawTarget* aDrawTarget)
{
  // Fix up metrics to include hyphen
  RefPtr<gfxTextRun> hyphenTextRun =
    GetHyphenTextRun(aBaseTextRun, aDrawTarget, aTextFrame);
  if (!hyphenTextRun) {
    return;
  }

  gfxTextRun::Metrics hyphenMetrics =
    hyphenTextRun->MeasureText(aBoundingBoxType, aDrawTarget);
  if (aTextFrame->GetWritingMode().IsLineInverted()) {
    hyphenMetrics.mBoundingBox.y = -hyphenMetrics.mBoundingBox.YMost();
  }
  aMetrics->CombineWith(hyphenMetrics, aBaseTextRun->IsRightToLeft());
}

void
nsTextFrame::PaintOneShadow(const PaintShadowParams& aParams,
                            nsCSSShadowItem* aShadowDetails,
                            gfxRect& aBoundingBox, uint32_t aBlurFlags)
{
  AUTO_PROFILER_LABEL("nsTextFrame::PaintOneShadow", GRAPHICS);

  gfxPoint shadowOffset(aShadowDetails->mXOffset, aShadowDetails->mYOffset);
  nscoord blurRadius = std::max(aShadowDetails->mRadius, 0);

  // This rect is the box which is equivalent to where the shadow will be painted.
  // The origin of aBoundingBox is the text baseline left, so we must translate it by
  // that much in order to make the origin the top-left corner of the text bounding box.
  // Note that aLeftSideOffset is line-left, so actually means top offset in
  // vertical writing modes.
  gfxRect shadowGfxRect;
  WritingMode wm = GetWritingMode();
  if (wm.IsVertical()) {
    shadowGfxRect = aBoundingBox;
    if (wm.IsVerticalRL()) {
      // for vertical-RL, reverse direction of x-coords of bounding box
      shadowGfxRect.x = -shadowGfxRect.XMost();
    }
    shadowGfxRect += gfxPoint(aParams.textBaselinePt.x,
                              aParams.framePt.y + aParams.leftSideOffset);
  } else {
    shadowGfxRect =
      aBoundingBox + gfxPoint(aParams.framePt.x + aParams.leftSideOffset,
                              aParams.textBaselinePt.y);
  }
  shadowGfxRect += shadowOffset;

  nsRect shadowRect(NSToCoordRound(shadowGfxRect.X()),
                    NSToCoordRound(shadowGfxRect.Y()),
                    NSToCoordRound(shadowGfxRect.Width()),
                    NSToCoordRound(shadowGfxRect.Height()));

  nsContextBoxBlur contextBoxBlur;
  const auto A2D = PresContext()->AppUnitsPerDevPixel();
  gfxContext* shadowContext = contextBoxBlur.Init(
    shadowRect, 0, blurRadius, A2D, aParams.context,
    LayoutDevicePixel::ToAppUnits(aParams.dirtyRect, A2D), nullptr, aBlurFlags);
  if (!shadowContext)
    return;

  nscolor shadowColor;
  const nscolor* decorationOverrideColor;
  if (aShadowDetails->mHasColor) {
    shadowColor = aShadowDetails->mColor;
    decorationOverrideColor = &shadowColor;
  } else {
    shadowColor = aParams.foregroundColor;
    decorationOverrideColor = nullptr;
  }

  if (aParams.textDrawer) {
    wr::TextShadow wrShadow;

    wrShadow.offset = {
      PresContext()->AppUnitsToFloatDevPixels(aShadowDetails->mXOffset),
      PresContext()->AppUnitsToFloatDevPixels(aShadowDetails->mYOffset)
    };

    wrShadow.blur_radius = PresContext()->AppUnitsToFloatDevPixels(aShadowDetails->mRadius);
    wrShadow.color = wr::ToColorF(ToDeviceColor(shadowColor));

    aParams.textDrawer->AppendShadow(wrShadow);
    return;
  }

  aParams.context->Save();
  aParams.context->SetColor(Color::FromABGR(shadowColor));

  // Draw the text onto our alpha-only surface to capture the alpha values.
  // Remember that the box blur context has a device offset on it, so we don't need to
  // translate any coordinates to fit on the surface.
  gfxFloat advanceWidth;
  nsTextPaintStyle textPaintStyle(this);
  DrawTextParams params(shadowContext);
  params.textDrawer = nullptr; // Don't record anything that happens here
  params.advanceWidth = &advanceWidth;
  params.dirtyRect = aParams.dirtyRect;
  params.framePt = aParams.framePt + shadowOffset;
  params.provider = aParams.provider;
  params.textStyle = &textPaintStyle;
  params.textColor =
    aParams.context == shadowContext ? shadowColor : NS_RGB(0, 0, 0);
  params.clipEdges = aParams.clipEdges;
  params.drawSoftHyphen = (GetStateBits() & TEXT_HYPHEN_BREAK) != 0;
  params.decorationOverrideColor = decorationOverrideColor;
  DrawText(aParams.range, aParams.textBaselinePt + shadowOffset, params);

  contextBoxBlur.DoPaint();
  aParams.context->Restore();
}

// Paints selection backgrounds and text in the correct colors. Also computes
// aAllTypes, the union of all selection types that are applying to this text.
bool
nsTextFrame::PaintTextWithSelectionColors(
    const PaintTextSelectionParams& aParams,
    const UniquePtr<SelectionDetails>& aDetails,
<<<<<<< HEAD
    RawSelectionType* aAllRawSelectionTypes,
=======
    SelectionTypeMask* aAllSelectionTypeMask,
>>>>>>> a17af05f
    const nsCharClipDisplayItem::ClipEdges& aClipEdges)
{
  const gfxTextRun::Range& contentRange = aParams.contentRange;

  // Figure out which selections control the colors to use for each character.
  // Note: prevailingSelectionsBuffer is keeping extra raw pointers to
  // uniquely-owned resources, but it's safe because it's temporary and the
  // resources are owned by the caller. Therefore, they'll outlive this object.
  AutoTArray<SelectionDetails*,BIG_TEXT_NODE_SIZE> prevailingSelectionsBuffer;
  SelectionDetails** prevailingSelections =
    prevailingSelectionsBuffer.AppendElements(contentRange.Length(), fallible);
  if (!prevailingSelections) {
    return false;
  }

  SelectionTypeMask allSelectionTypeMask = 0;
  for (uint32_t i = 0; i < contentRange.Length(); ++i) {
    prevailingSelections[i] = nullptr;
  }

  bool anyBackgrounds = false;
  for (SelectionDetails* sdptr = aDetails.get(); sdptr; sdptr = sdptr->mNext.get()) {
    int32_t start = std::max(0, sdptr->mStart - int32_t(contentRange.start));
    int32_t end = std::min(int32_t(contentRange.Length()),
                           sdptr->mEnd - int32_t(contentRange.start));
    SelectionType selectionType = sdptr->mSelectionType;
    if (start < end) {
      allSelectionTypeMask |= ToSelectionTypeMask(selectionType);
      // Ignore selections that don't set colors
      nscolor foreground, background;
      if (GetSelectionTextColors(selectionType, *aParams.textPaintStyle,
                                 sdptr->mTextRangeStyle,
                                 &foreground, &background)) {
        if (NS_GET_A(background) > 0) {
          anyBackgrounds = true;
        }
        for (int32_t i = start; i < end; ++i) {
          // Favour normal selection over IME selections
          if (!prevailingSelections[i] ||
              selectionType < prevailingSelections[i]->mSelectionType) {
            prevailingSelections[i] = sdptr;
          }
        }
      }
    }
  }
  *aAllSelectionTypeMask = allSelectionTypeMask;

  if (!allSelectionTypeMask) {
    // Nothing is selected in the given text range. XXX can this still occur?
    return false;
  }

  bool vertical = mTextRun->IsVertical();
  const gfxFloat startIOffset = vertical ?
    aParams.textBaselinePt.y - aParams.framePt.y :
    aParams.textBaselinePt.x - aParams.framePt.x;
  gfxFloat iOffset, hyphenWidth;
  Range range; // in transformed string
  TextRangeStyle rangeStyle;
  // Draw background colors
  if (anyBackgrounds && !aParams.IsGenerateTextMask()) {
    int32_t appUnitsPerDevPixel =
      aParams.textPaintStyle->PresContext()->AppUnitsPerDevPixel();
    SelectionIterator iterator(prevailingSelections, contentRange,
                               *aParams.provider, mTextRun, startIOffset);
    SelectionType selectionType;
    while (iterator.GetNextSegment(&iOffset, &range, &hyphenWidth,
                                   &selectionType, &rangeStyle)) {
      nscolor foreground, background;
      GetSelectionTextColors(selectionType, *aParams.textPaintStyle,
                             rangeStyle, &foreground, &background);
      // Draw background color
      gfxFloat advance = hyphenWidth +
        mTextRun->GetAdvanceWidth(range, aParams.provider);
      if (NS_GET_A(background) > 0) {
        nsRect bgRect;
        gfxFloat offs = iOffset - (mTextRun->IsInlineReversed() ? advance : 0);
        if (vertical) {
          bgRect = nsRect(aParams.framePt.x, aParams.framePt.y + offs,
                          GetSize().width, advance);
        } else {
          bgRect = nsRect(aParams.framePt.x + offs, aParams.framePt.y,
                          advance, GetSize().height);
        }

        LayoutDeviceRect selectionRect =
          LayoutDeviceRect::FromAppUnits(bgRect, appUnitsPerDevPixel);

        if (aParams.textDrawer) {
          aParams.textDrawer->AppendSelection(selectionRect,
                                              ToDeviceColor(background));
        } else {
          PaintSelectionBackground(
            *aParams.context->GetDrawTarget(), background, aParams.dirtyRect,
            selectionRect, aParams.callbacks);
        }
      }
      iterator.UpdateWithAdvance(advance);
    }
  }

  if (aParams.IsPaintBGColor()) {
    return true;
  }

  gfxFloat advance;
  DrawTextParams params(aParams.context);
  params.textDrawer = aParams.textDrawer;
  params.dirtyRect = aParams.dirtyRect;
  params.framePt = aParams.framePt;
  params.provider = aParams.provider;
  params.textStyle = aParams.textPaintStyle;
  params.clipEdges = &aClipEdges;
  params.advanceWidth = &advance;
  params.callbacks = aParams.callbacks;

  PaintShadowParams shadowParams(aParams);
  shadowParams.provider = aParams.provider;
  shadowParams.clipEdges = &aClipEdges;

  // Draw text
  const nsStyleText* textStyle = StyleText();
  SelectionIterator iterator(prevailingSelections, contentRange,
                             *aParams.provider, mTextRun, startIOffset);
  SelectionType selectionType;
  while (iterator.GetNextSegment(&iOffset, &range, &hyphenWidth,
                                 &selectionType, &rangeStyle)) {
    nscolor foreground, background;
    if (aParams.IsGenerateTextMask()) {
      foreground = NS_RGBA(0, 0, 0, 255);
    } else {
      GetSelectionTextColors(selectionType, *aParams.textPaintStyle,
                             rangeStyle, &foreground, &background);
    }

    gfxPoint textBaselinePt = vertical ?
      gfxPoint(aParams.textBaselinePt.x, aParams.framePt.y + iOffset) :
      gfxPoint(aParams.framePt.x + iOffset, aParams.textBaselinePt.y);

    // Determine what shadow, if any, to draw - either from textStyle
    // or from the ::-moz-selection pseudo-class if specified there
    nsCSSShadowArray* shadow = textStyle->GetTextShadow();
    GetSelectionTextShadow(this, selectionType, *aParams.textPaintStyle,
                           &shadow);
    if (shadow) {
      nscoord startEdge = iOffset;
      if (mTextRun->IsInlineReversed()) {
        startEdge -= hyphenWidth +
          mTextRun->GetAdvanceWidth(range, aParams.provider);
      }
      shadowParams.range = range;
      shadowParams.textBaselinePt = textBaselinePt;
      shadowParams.foregroundColor = foreground;
      shadowParams.leftSideOffset = startEdge;
      PaintShadows(shadow, shadowParams);
    }

    // Draw text segment
    params.textColor = foreground;
    params.textStrokeColor = aParams.textPaintStyle->GetWebkitTextStrokeColor();
    params.textStrokeWidth = aParams.textPaintStyle->GetWebkitTextStrokeWidth();
    params.drawSoftHyphen = hyphenWidth > 0;
    DrawText(range, textBaselinePt, params);
    advance += hyphenWidth;
    iterator.UpdateWithAdvance(advance);
  }
  return true;
}

void
nsTextFrame::PaintTextSelectionDecorations(
    const PaintTextSelectionParams& aParams,
    const UniquePtr<SelectionDetails>& aDetails,
    SelectionType aSelectionType)
{
  // Hide text decorations if we're currently hiding @font-face fallback text
  if (aParams.provider->GetFontGroup()->ShouldSkipDrawing())
    return;

  // Figure out which characters will be decorated for this selection.
  // Note: selectedCharsBuffer is keeping extra raw pointers to
  // uniquely-owned resources, but it's safe because it's temporary and the
  // resources are owned by the caller. Therefore, they'll outlive this object.
  const gfxTextRun::Range& contentRange = aParams.contentRange;
  AutoTArray<SelectionDetails*, BIG_TEXT_NODE_SIZE> selectedCharsBuffer;
  SelectionDetails** selectedChars =
    selectedCharsBuffer.AppendElements(contentRange.Length(), fallible);
  if (!selectedChars) {
    return;
  }
  for (uint32_t i = 0; i < contentRange.Length(); ++i) {
    selectedChars[i] = nullptr;
  }

  for (SelectionDetails* sdptr = aDetails.get(); sdptr; sdptr = sdptr->mNext.get()) {
    if (sdptr->mSelectionType == aSelectionType) {
      int32_t start = std::max(0, sdptr->mStart - int32_t(contentRange.start));
      int32_t end = std::min(int32_t(contentRange.Length()),
                             sdptr->mEnd - int32_t(contentRange.start));
      for (int32_t i = start; i < end; ++i) {
        selectedChars[i] = sdptr;
      }
    }
  }

  gfxFont* firstFont = aParams.provider->GetFontGroup()->GetFirstValidFont();
  bool verticalRun = mTextRun->IsVertical();
  bool rightUnderline = verticalRun && IsUnderlineRight(this);
  const uint8_t kDecoration =
    rightUnderline ? NS_STYLE_TEXT_DECORATION_LINE_OVERLINE :
                     NS_STYLE_TEXT_DECORATION_LINE_UNDERLINE;
  bool useVerticalMetrics = verticalRun && mTextRun->UseCenterBaseline();
  gfxFont::Metrics
    decorationMetrics(firstFont->GetMetrics(useVerticalMetrics ?
      gfxFont::eVertical : gfxFont::eHorizontal));
  if (!useVerticalMetrics) {
    // The potential adjustment from using gfxFontGroup::GetUnderlineOffset
    // is only valid for horizontal font metrics.
    decorationMetrics.underlineOffset =
      aParams.provider->GetFontGroup()->GetUnderlineOffset();
  }

  gfxFloat startIOffset = verticalRun ?
    aParams.textBaselinePt.y - aParams.framePt.y :
    aParams.textBaselinePt.x - aParams.framePt.x;
  SelectionIterator iterator(selectedChars, contentRange,
                             *aParams.provider, mTextRun, startIOffset);
  gfxFloat iOffset, hyphenWidth;
  Range range;
  int32_t app = aParams.textPaintStyle->PresContext()->AppUnitsPerDevPixel();
  // XXX aTextBaselinePt is in AppUnits, shouldn't it be nsFloatPoint?
  Point pt;
  if (verticalRun) {
    pt.x = (aParams.textBaselinePt.x - mAscent) / app;
  } else {
    pt.y = (aParams.textBaselinePt.y - mAscent) / app;
  }
  gfxFloat decorationOffsetDir = mTextRun->IsSidewaysLeft() ? -1.0 : 1.0;
  SelectionType nextSelectionType;
  TextRangeStyle selectedStyle;
  while (iterator.GetNextSegment(&iOffset, &range, &hyphenWidth,
                                 &nextSelectionType, &selectedStyle)) {
    gfxFloat advance = hyphenWidth +
      mTextRun->GetAdvanceWidth(range, aParams.provider);
    if (nextSelectionType == aSelectionType) {
      if (verticalRun) {
        pt.y = (aParams.framePt.y + iOffset -
               (mTextRun->IsInlineReversed() ? advance : 0)) / app;
      } else {
        pt.x = (aParams.framePt.x + iOffset -
               (mTextRun->IsInlineReversed() ? advance : 0)) / app;
      }
      gfxFloat width = Abs(advance) / app;
      gfxFloat xInFrame = pt.x - (aParams.framePt.x / app);
      DrawSelectionDecorations(
        aParams.context, aParams.dirtyRect, aSelectionType,
        *aParams.textPaintStyle, selectedStyle, pt, xInFrame,
        width, mAscent / app, decorationMetrics, aParams.callbacks,
        verticalRun, decorationOffsetDir, kDecoration);
    }
    iterator.UpdateWithAdvance(advance);
  }
}

bool
nsTextFrame::PaintTextWithSelection(
    const PaintTextSelectionParams& aParams,
    const nsCharClipDisplayItem::ClipEdges& aClipEdges)
{
  NS_ASSERTION(GetContent()->IsSelectionDescendant(), "wrong paint path");

  UniquePtr<SelectionDetails> details = GetSelectionDetails();
  if (!details) {
    return false;
  }

  SelectionTypeMask allSelectionTypeMask;
  if (!PaintTextWithSelectionColors(aParams, details, &allSelectionTypeMask,
                                    aClipEdges)) {
    return false;
  }
  // Iterate through just the selection rawSelectionTypes that paint decorations
  // and paint decorations for any that actually occur in this frame. Paint
  // higher-numbered selection rawSelectionTypes below lower-numered ones on the
  // general principal that lower-numbered selections are higher priority.
  allSelectionTypeMask &= kSelectionTypesWithDecorations;
  MOZ_ASSERT(kPresentSelectionTypes[0] == SelectionType::eNormal,
             "The following for loop assumes that the first item of "
             "kPresentSelectionTypes is SelectionType::eNormal");
  for (size_t i = ArrayLength(kPresentSelectionTypes) - 1; i >= 1; --i) {
    SelectionType selectionType = kPresentSelectionTypes[i];
    if (ToSelectionTypeMask(selectionType) & allSelectionTypeMask) {
      // There is some selection of this selectionType. Try to paint its
      // decorations (there might not be any for this type but that's OK,
      // PaintTextSelectionDecorations will exit early).
      PaintTextSelectionDecorations(aParams, details, selectionType);
    }
  }

  return true;
}

void
nsTextFrame::DrawEmphasisMarks(gfxContext* aContext, WritingMode aWM,
                               const gfxPoint& aTextBaselinePt,
                               const gfxPoint& aFramePt, Range aRange,
                               const nscolor* aDecorationOverrideColor,
                               PropertyProvider* aProvider)
{
  const EmphasisMarkInfo* info = GetProperty(EmphasisMarkProperty());
  if (!info) {
    return;
  }

  bool isTextCombined = StyleContext()->IsTextCombined();
  nscolor color = aDecorationOverrideColor ? *aDecorationOverrideColor :
    nsLayoutUtils::GetColor(this, &nsStyleText::mTextEmphasisColor);
  aContext->SetColor(Color::FromABGR(color));
  gfxPoint pt;
  if (!isTextCombined) {
    pt = aTextBaselinePt;
  } else {
    MOZ_ASSERT(aWM.IsVertical());
    pt = aFramePt;
    if (aWM.IsVerticalRL()) {
      pt.x += GetSize().width - GetLogicalBaseline(aWM);
    } else {
      pt.x += GetLogicalBaseline(aWM);
    }
  }
  if (!aWM.IsVertical()) {
    pt.y += info->baselineOffset;
  } else {
    if (aWM.IsVerticalRL()) {
      pt.x -= info->baselineOffset;
    } else {
      pt.x += info->baselineOffset;
    }
  }
  if (!isTextCombined) {
    mTextRun->DrawEmphasisMarks(aContext, info->textRun.get(), info->advance,
                                pt, aRange, aProvider);
  } else {
    pt.y += (GetSize().height - info->advance) / 2;
    info->textRun->Draw(Range(info->textRun.get()), pt,
                        gfxTextRun::DrawParams(aContext));
  }
}

nscolor
nsTextFrame::GetCaretColorAt(int32_t aOffset)
{
  NS_PRECONDITION(aOffset >= 0, "aOffset must be positive");

  nscolor result = nsFrame::GetCaretColorAt(aOffset);
  gfxSkipCharsIterator iter = EnsureTextRun(nsTextFrame::eInflated);
  PropertyProvider provider(this, iter, nsTextFrame::eInflated);
  int32_t contentOffset = provider.GetStart().GetOriginalOffset();
  int32_t contentLength = provider.GetOriginalLength();
  NS_PRECONDITION(aOffset >= contentOffset &&
                  aOffset <= contentOffset + contentLength,
                  "aOffset must be in the frame's range");
  int32_t offsetInFrame = aOffset - contentOffset;
  if (offsetInFrame < 0 || offsetInFrame >= contentLength) {
    return result;
  }

  bool isSolidTextColor = true;
  if (nsSVGUtils::IsInSVGTextSubtree(this)) {
    const nsStyleSVG* style = StyleSVG();
    if (style->mFill.Type() != eStyleSVGPaintType_None &&
        style->mFill.Type() != eStyleSVGPaintType_Color) {
      isSolidTextColor = false;
    }
  }

  nsTextPaintStyle textPaintStyle(this);
  textPaintStyle.SetResolveColors(isSolidTextColor);
  UniquePtr<SelectionDetails> details = GetSelectionDetails();
  SelectionType selectionType = SelectionType::eNone;
  for (SelectionDetails* sdptr = details.get(); sdptr; sdptr = sdptr->mNext.get()) {
    int32_t start = std::max(0, sdptr->mStart - contentOffset);
    int32_t end = std::min(contentLength, sdptr->mEnd - contentOffset);
    if (start <= offsetInFrame && offsetInFrame < end &&
        (selectionType == SelectionType::eNone ||
         sdptr->mSelectionType < selectionType)) {
      nscolor foreground, background;
      if (GetSelectionTextColors(sdptr->mSelectionType, textPaintStyle,
                                 sdptr->mTextRangeStyle,
                                 &foreground, &background)) {
        if (!isSolidTextColor &&
            NS_IS_SELECTION_SPECIAL_COLOR(foreground)) {
          result = NS_RGBA(0, 0, 0, 255);
        } else {
          result = foreground;
        }
        selectionType = sdptr->mSelectionType;
      }
    }
  }

  return result;
}

static gfxTextRun::Range
ComputeTransformedRange(PropertyProvider& aProvider)
{
  gfxSkipCharsIterator iter(aProvider.GetStart());
  uint32_t start = iter.GetSkippedOffset();
  iter.AdvanceOriginal(aProvider.GetOriginalLength());
  return gfxTextRun::Range(start, iter.GetSkippedOffset());
}

bool
nsTextFrame::MeasureCharClippedText(nscoord aVisIStartEdge,
                                    nscoord aVisIEndEdge,
                                    nscoord* aSnappedStartEdge,
                                    nscoord* aSnappedEndEdge)
{
  // We need a *reference* rendering context (not one that might have a
  // transform), so we don't have a rendering context argument.
  // XXX get the block and line passed to us somehow! This is slow!
  gfxSkipCharsIterator iter = EnsureTextRun(nsTextFrame::eInflated);
  if (!mTextRun)
    return false;

  PropertyProvider provider(this, iter, nsTextFrame::eInflated);
  // Trim trailing whitespace
  provider.InitializeForDisplay(true);

  Range range = ComputeTransformedRange(provider);
  uint32_t startOffset = range.start;
  uint32_t maxLength = range.Length();
  return MeasureCharClippedText(provider, aVisIStartEdge, aVisIEndEdge,
                                &startOffset, &maxLength,
                                aSnappedStartEdge, aSnappedEndEdge);
}

static uint32_t GetClusterLength(const gfxTextRun* aTextRun,
                                 uint32_t    aStartOffset,
                                 uint32_t    aMaxLength,
                                 bool        aIsRTL)
{
  uint32_t clusterLength = aIsRTL ? 0 : 1;
  while (clusterLength < aMaxLength) {
    if (aTextRun->IsClusterStart(aStartOffset + clusterLength)) {
      if (aIsRTL) {
        ++clusterLength;
      }
      break;
    }
    ++clusterLength;
  }
  return clusterLength;
}

bool
nsTextFrame::MeasureCharClippedText(PropertyProvider& aProvider,
                                    nscoord aVisIStartEdge,
                                    nscoord aVisIEndEdge,
                                    uint32_t* aStartOffset,
                                    uint32_t* aMaxLength,
                                    nscoord*  aSnappedStartEdge,
                                    nscoord*  aSnappedEndEdge)
{
  *aSnappedStartEdge = 0;
  *aSnappedEndEdge = 0;
  if (aVisIStartEdge <= 0 && aVisIEndEdge <= 0) {
    return true;
  }

  uint32_t offset = *aStartOffset;
  uint32_t maxLength = *aMaxLength;
  const nscoord frameISize = ISize();
  const bool rtl = mTextRun->IsRightToLeft();
  gfxFloat advanceWidth = 0;
  const nscoord startEdge = rtl ? aVisIEndEdge : aVisIStartEdge;
  if (startEdge > 0) {
    const gfxFloat maxAdvance = gfxFloat(startEdge);
    while (maxLength > 0) {
      uint32_t clusterLength =
        GetClusterLength(mTextRun, offset, maxLength, rtl);
      advanceWidth += mTextRun->
        GetAdvanceWidth(Range(offset, offset + clusterLength), &aProvider);
      maxLength -= clusterLength;
      offset += clusterLength;
      if (advanceWidth >= maxAdvance) {
        break;
      }
    }
    nscoord* snappedStartEdge = rtl ? aSnappedEndEdge : aSnappedStartEdge;
    *snappedStartEdge = NSToCoordFloor(advanceWidth);
    *aStartOffset = offset;
  }

  const nscoord endEdge = rtl ? aVisIStartEdge : aVisIEndEdge;
  if (endEdge > 0) {
    const gfxFloat maxAdvance = gfxFloat(frameISize - endEdge);
    while (maxLength > 0) {
      uint32_t clusterLength =
        GetClusterLength(mTextRun, offset, maxLength, rtl);
      gfxFloat nextAdvance = advanceWidth + mTextRun->GetAdvanceWidth(
          Range(offset, offset + clusterLength), &aProvider);
      if (nextAdvance > maxAdvance) {
        break;
      }
      // This cluster fits, include it.
      advanceWidth = nextAdvance;
      maxLength -= clusterLength;
      offset += clusterLength;
    }
    maxLength = offset - *aStartOffset;
    nscoord* snappedEndEdge = rtl ? aSnappedStartEdge : aSnappedEndEdge;
    *snappedEndEdge = NSToCoordFloor(gfxFloat(frameISize) - advanceWidth);
  }
  *aMaxLength = maxLength;
  return maxLength != 0;
}

void
nsTextFrame::PaintShadows(nsCSSShadowArray* aShadow,
                          const PaintShadowParams& aParams)
{
  if (!aShadow) {
    return;
  }

  gfxTextRun::Metrics shadowMetrics =
    mTextRun->MeasureText(aParams.range, gfxFont::LOOSE_INK_EXTENTS,
                          nullptr, aParams.provider);
  if (GetWritingMode().IsLineInverted()) {
    Swap(shadowMetrics.mAscent, shadowMetrics.mDescent);
    shadowMetrics.mBoundingBox.y = -shadowMetrics.mBoundingBox.YMost();
  }
  if (GetStateBits() & TEXT_HYPHEN_BREAK) {
    AddHyphenToMetrics(this, mTextRun, &shadowMetrics,
                       gfxFont::LOOSE_INK_EXTENTS,
                       aParams.context->GetDrawTarget());
  }
  // Add bounds of text decorations
  gfxRect decorationRect(0, -shadowMetrics.mAscent,
      shadowMetrics.mAdvanceWidth, shadowMetrics.mAscent + shadowMetrics.mDescent);
  shadowMetrics.mBoundingBox.UnionRect(shadowMetrics.mBoundingBox,
                                       decorationRect);

  // If the textrun uses any color or SVG fonts, we need to force use of a mask
  // for shadow rendering even if blur radius is zero.
  // Force disable hardware acceleration for text shadows since it's usually
  // more expensive than just doing it on the CPU.
  uint32_t blurFlags = nsContextBoxBlur::DISABLE_HARDWARE_ACCELERATION_BLUR;
  uint32_t numGlyphRuns;
  const gfxTextRun::GlyphRun* run = mTextRun->GetGlyphRuns(&numGlyphRuns);
  while (numGlyphRuns-- > 0) {
    if (run->mFont->AlwaysNeedsMaskForShadow()) {
      blurFlags |= nsContextBoxBlur::FORCE_MASK;
      break;
    }
    run++;
  }

  if (mTextRun->IsVertical()) {
    Swap(shadowMetrics.mBoundingBox.x, shadowMetrics.mBoundingBox.y);
    Swap(shadowMetrics.mBoundingBox.width, shadowMetrics.mBoundingBox.height);
  }

  for (uint32_t i = aShadow->Length(); i > 0; --i) {
    PaintOneShadow(aParams, aShadow->ShadowAt(i - 1),
                   shadowMetrics.mBoundingBox, blurFlags);
  }
}

static bool
ShouldDrawSelection(const nsIFrame* aFrame)
{
  // Normal text-with-selection rendering sequence is:
  //   * Paint background > Paint text-selection-color > Paint text
  // When we have an parent frame with background-clip-text style, rendering
  // sequence changes to:
  //   * Paint text-selection-color > Paint background > Paint text
  //
  // If there is a parent frame has background-clip:text style,
  // text-selection-color should be drawn with the background of that parent
  // frame, so we should not draw it again while painting text frames.

  if (!aFrame) {
    return true;
  }

  const nsStyleBackground* bg = aFrame->StyleContext()->StyleBackground();
  const nsStyleImageLayers& layers = bg->mImage;
  NS_FOR_VISIBLE_IMAGE_LAYERS_BACK_TO_FRONT(i, layers) {
    if (layers.mLayers[i].mClip == StyleGeometryBox::Text) {
      return false;
    }
  }

  return ShouldDrawSelection(aFrame->GetParent());
}

void
nsTextFrame::PaintText(const PaintTextParams& aParams,
                       const nsCharClipDisplayItem& aItem,
                       float aOpacity /* = 1.0f */)
{
  // Don't pass in the rendering context here, because we need a
  // *reference* context and rendering context might have some transform
  // in it
  // XXX get the block and line passed to us somehow! This is slow!
  gfxSkipCharsIterator iter = EnsureTextRun(nsTextFrame::eInflated);
  if (!mTextRun)
    return;

  PropertyProvider provider(this, iter, nsTextFrame::eInflated);
  if (aItem.mIsFrameSelected.isNothing()) {
    aItem.mIsFrameSelected.emplace(IsSelected());
  }
  // Trim trailing whitespace, unless we're painting a selection highlight,
  // which should include trailing spaces if present (bug 1146754).
  provider.InitializeForDisplay(!aItem.mIsFrameSelected.value());

  const bool reversed = mTextRun->IsInlineReversed();
  const bool verticalRun = mTextRun->IsVertical();
  WritingMode wm = GetWritingMode();
  const gfxFloat frameWidth = GetSize().width;
  const gfxFloat frameHeight = GetSize().height;
  gfxPoint textBaselinePt;
  if (verticalRun) {
    if (wm.IsVerticalLR()) {
      textBaselinePt.x = nsLayoutUtils::GetSnappedBaselineX(
        this, aParams.context, nscoord(aParams.framePt.x), mAscent);
    } else {
      textBaselinePt.x = nsLayoutUtils::GetSnappedBaselineX(
        this, aParams.context, nscoord(aParams.framePt.x) + frameWidth,
        -mAscent);
    }
    textBaselinePt.y = reversed ? aParams.framePt.y + frameHeight
                                : aParams.framePt.y;
  } else {
    textBaselinePt =
      gfxPoint(reversed ? aParams.framePt.x + frameWidth : aParams.framePt.x,
               nsLayoutUtils::GetSnappedBaselineY(
                 this, aParams.context, aParams.framePt.y, mAscent));
  }
  Range range = ComputeTransformedRange(provider);
  uint32_t startOffset = range.start;
  uint32_t maxLength = range.Length();
  nscoord snappedStartEdge, snappedEndEdge;
  if (!MeasureCharClippedText(provider, aItem.mVisIStartEdge, aItem.mVisIEndEdge,
         &startOffset, &maxLength, &snappedStartEdge, &snappedEndEdge)) {
    return;
  }
  if (verticalRun) {
    textBaselinePt.y += reversed ? -snappedEndEdge : snappedStartEdge;
  } else {
    textBaselinePt.x += reversed ? -snappedEndEdge : snappedStartEdge;
  }
  nsCharClipDisplayItem::ClipEdges clipEdges(aItem, snappedStartEdge,
                                             snappedEndEdge);
  nsTextPaintStyle textPaintStyle(this);
  textPaintStyle.SetResolveColors(!aParams.callbacks);

  // Fork off to the (slower) paint-with-selection path if necessary.
  if (aItem.mIsFrameSelected.value() &&
      (aParams.IsPaintBGColor() || ShouldDrawSelection(this->GetParent()))) {
    MOZ_ASSERT(aOpacity == 1.0f, "We don't support opacity with selections!");
    gfxSkipCharsIterator tmp(provider.GetStart());
    Range contentRange(
      uint32_t(tmp.ConvertSkippedToOriginal(startOffset)),
      uint32_t(tmp.ConvertSkippedToOriginal(startOffset + maxLength)));
    PaintTextSelectionParams params(aParams);
    params.textBaselinePt = textBaselinePt;
    params.provider = &provider;
    params.contentRange = contentRange;
    params.textPaintStyle = &textPaintStyle;
    if (PaintTextWithSelection(params, clipEdges)) {
      return;
    }
  }

  if (aParams.IsPaintBGColor()) {
    return;
  }

  nscolor foregroundColor = aParams.IsGenerateTextMask()
                            ? NS_RGBA(0, 0, 0, 255)
                            : textPaintStyle.GetTextColor();
  if (aOpacity != 1.0f) {
    gfx::Color gfxColor = gfx::Color::FromABGR(foregroundColor);
    gfxColor.a *= aOpacity;
    foregroundColor = gfxColor.ToABGR();
  }

  nscolor textStrokeColor = aParams.IsGenerateTextMask()
                            ? NS_RGBA(0, 0, 0, 255)
                            : textPaintStyle.GetWebkitTextStrokeColor();
  if (aOpacity != 1.0f) {
    gfx::Color gfxColor = gfx::Color::FromABGR(textStrokeColor);
    gfxColor.a *= aOpacity;
    textStrokeColor = gfxColor.ToABGR();
  }

  range = Range(startOffset, startOffset + maxLength);
  if (!aParams.callbacks && aParams.IsPaintText()) {
    const nsStyleText* textStyle = StyleText();
    PaintShadowParams shadowParams(aParams);
    shadowParams.range = range;
    shadowParams.textBaselinePt = textBaselinePt;
    shadowParams.leftSideOffset = snappedStartEdge;
    shadowParams.provider = &provider;
    shadowParams.foregroundColor = foregroundColor;
    shadowParams.clipEdges = &clipEdges;
    PaintShadows(textStyle->mTextShadow, shadowParams);
  }

  gfxFloat advanceWidth;
  DrawTextParams params(aParams.context);
  params.textDrawer = aParams.textDrawer;
  params.dirtyRect = aParams.dirtyRect;
  params.framePt = aParams.framePt;
  params.provider = &provider;
  params.advanceWidth = &advanceWidth;
  params.textStyle = &textPaintStyle;
  params.textColor = foregroundColor;
  params.textStrokeColor = textStrokeColor;
  params.textStrokeWidth = textPaintStyle.GetWebkitTextStrokeWidth();
  params.clipEdges = &clipEdges;
  params.drawSoftHyphen = (GetStateBits() & TEXT_HYPHEN_BREAK) != 0;
  params.contextPaint = aParams.contextPaint;
  params.callbacks = aParams.callbacks;
  DrawText(range, textBaselinePt, params);
}

static void
DrawTextRun(const gfxTextRun* aTextRun,
            const gfxPoint& aTextBaselinePt,
            gfxTextRun::Range aRange,
            const nsTextFrame::DrawTextRunParams& aParams)
{
  gfxTextRun::DrawParams params(aParams.context);
  params.provider = aParams.provider;
  params.advanceWidth = aParams.advanceWidth;
  params.contextPaint = aParams.contextPaint;
  params.callbacks = aParams.callbacks;
  if (aParams.callbacks) {
    aParams.callbacks->NotifyBeforeText(aParams.textColor);
    params.drawMode = DrawMode::GLYPH_PATH;
    aTextRun->Draw(aRange, aTextBaselinePt, params);
    aParams.callbacks->NotifyAfterText();
  } else {
    if (NS_GET_A(aParams.textColor) != 0) {
      aParams.context->SetColor(Color::FromABGR(aParams.textColor));
    } else {
      params.drawMode = DrawMode::GLYPH_STROKE;
    }

    if (NS_GET_A(aParams.textStrokeColor) != 0 &&
        aParams.textStrokeWidth != 0.0f) {
      StrokeOptions strokeOpts;
      params.drawMode |= DrawMode::GLYPH_STROKE;
      params.textStrokeColor = aParams.textStrokeColor;
      strokeOpts.mLineWidth = aParams.textStrokeWidth;
      params.strokeOpts = &strokeOpts;
      aTextRun->Draw(aRange, aTextBaselinePt, params);
    } else {
      aTextRun->Draw(aRange, aTextBaselinePt, params);
    }
  }
}

void
nsTextFrame::DrawTextRun(Range aRange, const gfxPoint& aTextBaselinePt,
                         const DrawTextRunParams& aParams)
{
  MOZ_ASSERT(aParams.advanceWidth, "Must provide advanceWidth");

  if (aParams.textDrawer) {
    aParams.textDrawer->StartDrawing(TextDrawTarget::Phase::eGlyphs);
  }

  ::DrawTextRun(mTextRun, aTextBaselinePt, aRange, aParams);

  if (aParams.drawSoftHyphen) {
    // Don't use ctx as the context, because we need a reference context here,
    // ctx may be transformed.
    RefPtr<gfxTextRun> hyphenTextRun =
      GetHyphenTextRun(mTextRun, nullptr, this);
    if (hyphenTextRun) {
      // For right-to-left text runs, the soft-hyphen is positioned at the left
      // of the text, minus its own width
      gfxFloat hyphenBaselineX = aTextBaselinePt.x +
        mTextRun->GetDirection() * (*aParams.advanceWidth) -
        (mTextRun->IsRightToLeft() ? hyphenTextRun->GetAdvanceWidth() : 0);
      DrawTextRunParams params = aParams;
      params.provider = nullptr;
      params.advanceWidth = nullptr;
      ::DrawTextRun(hyphenTextRun.get(),
                    gfxPoint(hyphenBaselineX, aTextBaselinePt.y),
                    Range(hyphenTextRun.get()), params);
    }
  }
}

void
nsTextFrame::DrawTextRunAndDecorations(Range aRange,
                                       const gfxPoint& aTextBaselinePt,
                                       const DrawTextParams& aParams,
                                       const TextDecorations& aDecorations)
{
    const gfxFloat app =
      aParams.textStyle->PresContext()->AppUnitsPerDevPixel();
    // Writing mode of parent frame is used because the text frame may
    // be orthogonal to its parent when text-combine-upright is used or
    // its parent has "display: contents", and in those cases, we want
    // to draw the decoration lines according to parents' direction
    // rather than ours.
    const WritingMode wm = GetParent()->GetWritingMode();
    bool verticalDec = wm.IsVertical();
    bool verticalRun = mTextRun->IsVertical();
    // If the text run and the decoration is orthogonal, we choose the
    // metrics for decoration so that decoration line won't be broken.
    bool useVerticalMetrics = verticalDec != verticalRun
      ? verticalDec : verticalRun && mTextRun->UseCenterBaseline();

    // XXX aFramePt is in AppUnits, shouldn't it be nsFloatPoint?
    nscoord x = NSToCoordRound(aParams.framePt.x);
    nscoord y = NSToCoordRound(aParams.framePt.y);

    // 'measure' here is textrun-relative, so for a horizontal run it's the
    // width, while for a vertical run it's the height of the decoration
    const nsSize frameSize = GetSize();
    nscoord measure = verticalDec ? frameSize.height : frameSize.width;

    if (verticalDec) {
      aParams.clipEdges->Intersect(&y, &measure);
    } else {
      aParams.clipEdges->Intersect(&x, &measure);
    }

    // decSize is a textrun-relative size, so its 'width' field is actually
    // the run-relative measure, and 'height' will be the line thickness
    gfxFloat ascent = gfxFloat(GetLogicalBaseline(wm)) / app;
    // The starting edge of the frame in block direction
    gfxFloat frameBStart = verticalDec ? aParams.framePt.x : aParams.framePt.y;

    // In vertical-rl mode, block coordinates are measured from the
    // right, so we need to adjust here.
    if (wm.IsVerticalRL()) {
      frameBStart += frameSize.width;
      ascent = -ascent;
    }

    nscoord inflationMinFontSize =
      nsLayoutUtils::InflationMinFontSizeFor(this);

    // The decoration-line offsets need to be reversed for sideways-lr mode,
    // so we will multiply the values from metrics by this factor.
    gfxFloat decorationOffsetDir = mTextRun->IsSidewaysLeft() ? -1.0 : 1.0;

    PaintDecorationLineParams params;
    params.context = aParams.context;
    params.dirtyRect = aParams.dirtyRect;
    params.overrideColor = aParams.decorationOverrideColor;
    params.callbacks = aParams.callbacks;
    params.textDrawer = aParams.textDrawer;
    // pt is the physical point where the decoration is to be drawn,
    // relative to the frame; one of its coordinates will be updated below.
    params.pt = Point(x / app, y / app);
    Float& bCoord = verticalDec ? params.pt.x : params.pt.y;
    params.lineSize = Size(measure / app, 0);
    params.ascent = ascent;
    params.vertical = verticalDec;

    // The matrix of the context may have been altered for text-combine-
    // upright. However, we want to draw decoration lines unscaled, thus
    // we need to revert the scaling here.
    gfxContextMatrixAutoSaveRestore scaledRestorer;
    if (StyleContext()->IsTextCombined()) {
      float scaleFactor = GetTextCombineScaleFactor(this);
      if (scaleFactor != 1.0f) {
        scaledRestorer.SetContext(aParams.context);
        gfxMatrix unscaled = aParams.context->CurrentMatrix();
        gfxPoint pt(x / app, y / app);
        unscaled.PreTranslate(pt).PreScale(1.0f / scaleFactor, 1.0f).PreTranslate(-pt);
        aParams.context->SetMatrix(unscaled);
      }
    }

    typedef gfxFont::Metrics Metrics;
    auto paintDecorationLine = [&](const LineDecoration& dec,
                                   gfxFloat Metrics::* lineSize,
                                   gfxFloat Metrics::* lineOffset) {
      if (dec.mStyle == NS_STYLE_TEXT_DECORATION_STYLE_NONE) {
        return;
      }

      float inflation =
        GetInflationForTextDecorations(dec.mFrame, inflationMinFontSize);
      const Metrics metrics =
        GetFirstFontMetrics(GetFontGroupForFrame(dec.mFrame, inflation),
                            useVerticalMetrics);

      params.lineSize.height = metrics.*lineSize;
      bCoord = (frameBStart - dec.mBaselineOffset) / app;

      params.color = dec.mColor;
      params.offset = decorationOffsetDir * metrics.*lineOffset;
      params.style = dec.mStyle;
      PaintDecorationLine(params);
    };

    // Underlines
    if (aParams.textDrawer && aDecorations.mUnderlines.Length() > 0) {
      aParams.textDrawer->StartDrawing(TextDrawTarget::Phase::eUnderline);
    }
    //
    params.decoration = NS_STYLE_TEXT_DECORATION_LINE_UNDERLINE;
    for (const LineDecoration& dec : Reversed(aDecorations.mUnderlines)) {
      paintDecorationLine(dec, &Metrics::underlineSize,
                          &Metrics::underlineOffset);
    }

    // Overlines
    if (aParams.textDrawer && aDecorations.mOverlines.Length() > 0) {
      aParams.textDrawer->StartDrawing(TextDrawTarget::Phase::eOverline);
    }
    params.decoration = NS_STYLE_TEXT_DECORATION_LINE_OVERLINE;
    for (const LineDecoration& dec : Reversed(aDecorations.mOverlines)) {
      paintDecorationLine(dec, &Metrics::underlineSize, &Metrics::maxAscent);
    }

    {
      gfxContextMatrixAutoSaveRestore unscaledRestorer;
      if (scaledRestorer.HasMatrix()) {
        unscaledRestorer.SetContext(aParams.context);
        aParams.context->SetMatrix(scaledRestorer.Matrix());
      }

      // CSS 2.1 mandates that text be painted after over/underlines,
      // and *then* line-throughs
      DrawTextRun(aRange, aTextBaselinePt, aParams);
    }

    // Emphasis marks
    if (aParams.textDrawer) {
      aParams.textDrawer->StartDrawing(TextDrawTarget::Phase::eEmphasisMarks);
    }
    DrawEmphasisMarks(aParams.context, wm,
                      aTextBaselinePt, aParams.framePt, aRange,
                      aParams.decorationOverrideColor, aParams.provider);

    // Line-throughs
    if (aParams.textDrawer && aDecorations.mStrikes.Length() > 0) {
      aParams.textDrawer->StartDrawing(TextDrawTarget::Phase::eLineThrough);
    }
    params.decoration = NS_STYLE_TEXT_DECORATION_LINE_LINE_THROUGH;
    for (const LineDecoration& dec : Reversed(aDecorations.mStrikes)) {
      paintDecorationLine(dec, &Metrics::strikeoutSize,
                          &Metrics::strikeoutOffset);
    }
}

void
nsTextFrame::DrawText(Range aRange, const gfxPoint& aTextBaselinePt,
                      const DrawTextParams& aParams)
{
  TextDecorations decorations;
  GetTextDecorations(aParams.textStyle->PresContext(),
                     aParams.callbacks ? eUnresolvedColors : eResolvedColors,
                     decorations);

  // Hide text decorations if we're currently hiding @font-face fallback text
  const bool drawDecorations =
    !aParams.provider->GetFontGroup()->ShouldSkipDrawing() &&
    (decorations.HasDecorationLines() || StyleText()->HasTextEmphasis());
  if (drawDecorations) {
    DrawTextRunAndDecorations(aRange, aTextBaselinePt, aParams, decorations);
  } else {
    DrawTextRun(aRange, aTextBaselinePt, aParams);
  }
}

int16_t
nsTextFrame::GetSelectionStatus(int16_t* aSelectionFlags)
{
  // get the selection controller
  nsCOMPtr<nsISelectionController> selectionController;
  nsresult rv = GetSelectionController(PresContext(),
                                       getter_AddRefs(selectionController));
  if (NS_FAILED(rv) || !selectionController)
    return nsISelectionController::SELECTION_OFF;

  selectionController->GetSelectionFlags(aSelectionFlags);

  int16_t selectionValue;
  selectionController->GetDisplaySelection(&selectionValue);

  return selectionValue;
}

bool
nsTextFrame::IsVisibleInSelection(nsISelection* aSelection)
{
  // Check the quick way first
  if (!GetContent()->IsSelectionDescendant())
    return false;

  UniquePtr<SelectionDetails> details = GetSelectionDetails();
  bool found = false;

  // where are the selection points "really"
  for (SelectionDetails* sdptr = details.get(); sdptr; sdptr = sdptr->mNext.get()) {
    if (sdptr->mEnd > GetContentOffset() &&
        sdptr->mStart < GetContentEnd() &&
        sdptr->mSelectionType == SelectionType::eNormal) {
      found = true;
      break;
    }
  }

  return found;
}

/**
 * Compute the longest prefix of text whose width is <= aWidth. Return
 * the length of the prefix. Also returns the width of the prefix in aFitWidth.
 */
static uint32_t
CountCharsFit(const gfxTextRun* aTextRun, gfxTextRun::Range aRange,
              gfxFloat aWidth, PropertyProvider* aProvider,
              gfxFloat* aFitWidth)
{
  uint32_t last = 0;
  gfxFloat width = 0;
  for (uint32_t i = 1; i <= aRange.Length(); ++i) {
    if (i == aRange.Length() || aTextRun->IsClusterStart(aRange.start + i)) {
      gfxTextRun::Range range(aRange.start + last, aRange.start + i);
      gfxFloat nextWidth = width + aTextRun->GetAdvanceWidth(range, aProvider);
      if (nextWidth > aWidth)
        break;
      last = i;
      width = nextWidth;
    }
  }
  *aFitWidth = width;
  return last;
}

nsIFrame::ContentOffsets
nsTextFrame::CalcContentOffsetsFromFramePoint(nsPoint aPoint)
{
  return GetCharacterOffsetAtFramePointInternal(aPoint, true);
}

nsIFrame::ContentOffsets
nsTextFrame::GetCharacterOffsetAtFramePoint(const nsPoint &aPoint)
{
  return GetCharacterOffsetAtFramePointInternal(aPoint, false);
}

nsIFrame::ContentOffsets
nsTextFrame::GetCharacterOffsetAtFramePointInternal(nsPoint aPoint,
                                                    bool aForInsertionPoint)
{
  ContentOffsets offsets;

  gfxSkipCharsIterator iter = EnsureTextRun(nsTextFrame::eInflated);
  if (!mTextRun)
    return offsets;

  PropertyProvider provider(this, iter, nsTextFrame::eInflated);
  // Trim leading but not trailing whitespace if possible
  provider.InitializeForDisplay(false);
  gfxFloat width = mTextRun->IsVertical()
    ? (mTextRun->IsInlineReversed() ? mRect.height - aPoint.y : aPoint.y)
    : (mTextRun->IsInlineReversed() ? mRect.width - aPoint.x : aPoint.x);
  if (StyleContext()->IsTextCombined()) {
    width /= GetTextCombineScaleFactor(this);
  }
  gfxFloat fitWidth;
  Range skippedRange = ComputeTransformedRange(provider);

  uint32_t charsFit = CountCharsFit(mTextRun, skippedRange,
                                    width, &provider, &fitWidth);

  int32_t selectedOffset;
  if (charsFit < skippedRange.Length()) {
    // charsFit characters fitted, but no more could fit. See if we're
    // more than halfway through the cluster.. If we are, choose the next
    // cluster.
    gfxSkipCharsIterator extraCluster(provider.GetStart());
    extraCluster.AdvanceSkipped(charsFit);

    bool allowSplitLigature = true; // Allow selection of partial ligature...

    // ...but don't let selection/insertion-point split two Regional Indicator
    // chars that are ligated in the textrun to form a single flag symbol.
    uint32_t offs = extraCluster.GetOriginalOffset();
    const nsTextFragment* frag = GetContent()->GetText();
    if (offs + 1 < frag->GetLength() &&
        NS_IS_HIGH_SURROGATE(frag->CharAt(offs)) &&
        NS_IS_LOW_SURROGATE(frag->CharAt(offs + 1)) &&
        gfxFontUtils::IsRegionalIndicator
          (SURROGATE_TO_UCS4(frag->CharAt(offs), frag->CharAt(offs + 1)))) {
      allowSplitLigature = false;
      if (extraCluster.GetSkippedOffset() > 1 &&
          !mTextRun->IsLigatureGroupStart(extraCluster.GetSkippedOffset())) {
        // CountCharsFit() left us in the middle of the flag; back up over the
        // first character of the ligature, and adjust fitWidth accordingly.
        extraCluster.AdvanceSkipped(-2); // it's a surrogate pair: 2 code units
        fitWidth -= mTextRun->GetAdvanceWidth(
          Range(extraCluster.GetSkippedOffset(),
                extraCluster.GetSkippedOffset() + 2), &provider);
      }
    }

    gfxSkipCharsIterator extraClusterLastChar(extraCluster);
    FindClusterEnd(mTextRun,
                   provider.GetStart().GetOriginalOffset() + provider.GetOriginalLength(),
                   &extraClusterLastChar, allowSplitLigature);
    PropertyProvider::Spacing spacing;
    Range extraClusterRange(extraCluster.GetSkippedOffset(),
                            extraClusterLastChar.GetSkippedOffset() + 1);
    gfxFloat charWidth =
        mTextRun->GetAdvanceWidth(extraClusterRange, &provider, &spacing);
    charWidth -= spacing.mBefore + spacing.mAfter;
    selectedOffset = !aForInsertionPoint ||
      width <= fitWidth + spacing.mBefore + charWidth/2
        ? extraCluster.GetOriginalOffset()
        : extraClusterLastChar.GetOriginalOffset() + 1;
  } else {
    // All characters fitted, we're at (or beyond) the end of the text.
    // XXX This could be some pathological situation where negative spacing
    // caused characters to move backwards. We can't really handle that
    // in the current frame system because frames can't have negative
    // intrinsic widths.
    selectedOffset =
        provider.GetStart().GetOriginalOffset() + provider.GetOriginalLength();
    // If we're at the end of a preformatted line which has a terminating
    // linefeed, we want to reduce the offset by one to make sure that the
    // selection is placed before the linefeed character.
    if (HasSignificantTerminalNewline()) {
      --selectedOffset;
    }
  }

  offsets.content = GetContent();
  offsets.offset = offsets.secondaryOffset = selectedOffset;
  offsets.associate =
    mContentOffset == offsets.offset ? CARET_ASSOCIATE_AFTER : CARET_ASSOCIATE_BEFORE;
  return offsets;
}

bool
nsTextFrame::CombineSelectionUnderlineRect(nsPresContext* aPresContext,
                                           nsRect& aRect)
{
  if (aRect.IsEmpty())
    return false;

  nsRect givenRect = aRect;

  RefPtr<nsFontMetrics> fm =
    nsLayoutUtils::GetFontMetricsForFrame(this, GetFontSizeInflation());
  gfxFontGroup* fontGroup = fm->GetThebesFontGroup();
  gfxFont* firstFont = fontGroup->GetFirstValidFont();
  WritingMode wm = GetWritingMode();
  bool verticalRun = wm.IsVertical();
  bool useVerticalMetrics = verticalRun && !wm.IsSideways();
  const gfxFont::Metrics& metrics =
    firstFont->GetMetrics(useVerticalMetrics ? gfxFont::eVertical
                                             : gfxFont::eHorizontal);

  nsCSSRendering::DecorationRectParams params;
  params.ascent = aPresContext->AppUnitsToGfxUnits(mAscent);
  params.offset = fontGroup->GetUnderlineOffset();
  params.descentLimit =
    ComputeDescentLimitForSelectionUnderline(aPresContext, metrics);
  params.vertical = verticalRun;

  UniquePtr<SelectionDetails> details = GetSelectionDetails();
  for (SelectionDetails* sd = details.get(); sd; sd = sd->mNext.get()) {
    if (sd->mStart == sd->mEnd ||
        sd->mSelectionType == SelectionType::eInvalid ||
        !(ToSelectionTypeMask(sd->mSelectionType) &
            kSelectionTypesWithDecorations) ||
        // URL strikeout does not use underline.
        sd->mSelectionType == SelectionType::eURLStrikeout) {
      continue;
    }

    float relativeSize;
    int32_t index =
      nsTextPaintStyle::GetUnderlineStyleIndexForSelectionType(
        sd->mSelectionType);
    if (sd->mSelectionType == SelectionType::eSpellCheck) {
      if (!nsTextPaintStyle::GetSelectionUnderline(aPresContext, index, nullptr,
                                                   &relativeSize,
                                                   &params.style)) {
        continue;
      }
    } else {
      // IME selections
      TextRangeStyle& rangeStyle = sd->mTextRangeStyle;
      if (rangeStyle.IsDefined()) {
        if (!rangeStyle.IsLineStyleDefined() ||
            rangeStyle.mLineStyle == TextRangeStyle::LINESTYLE_NONE) {
          continue;
        }
        params.style = rangeStyle.mLineStyle;
        relativeSize = rangeStyle.mIsBoldLine ? 2.0f : 1.0f;
      } else if (!nsTextPaintStyle::GetSelectionUnderline(aPresContext, index,
                                                          nullptr, &relativeSize,
                                                          &params.style)) {
        continue;
      }
    }
    nsRect decorationArea;

    params.lineSize =
      Size(aPresContext->AppUnitsToGfxUnits(aRect.width),
           ComputeSelectionUnderlineHeight(aPresContext, metrics,
                                           sd->mSelectionType));
    relativeSize = std::max(relativeSize, 1.0f);
    params.lineSize.height *= relativeSize;
    decorationArea =
      nsCSSRendering::GetTextDecorationRect(aPresContext, params);
    aRect.UnionRect(aRect, decorationArea);
  }

  return !aRect.IsEmpty() && !givenRect.Contains(aRect);
}

bool
nsTextFrame::IsFrameSelected() const
{
  NS_ASSERTION(!GetContent() || GetContent()->IsSelectionDescendant(),
               "use the public IsSelected() instead");
  return nsRange::IsNodeSelected(GetContent(), GetContentOffset(),
                                 GetContentEnd());
}

void
nsTextFrame::SetSelectedRange(uint32_t aStart, uint32_t aEnd, bool aSelected,
                              SelectionType aSelectionType)
{
  NS_ASSERTION(!GetPrevContinuation(), "Should only be called for primary frame");
  DEBUG_VERIFY_NOT_DIRTY(mState);

  // Selection is collapsed, which can't affect text frame rendering
  if (aStart == aEnd)
    return;

  nsTextFrame* f = this;
  while (f && f->GetContentEnd() <= int32_t(aStart)) {
    f = f->GetNextContinuation();
  }

  nsPresContext* presContext = PresContext();
  while (f && f->GetContentOffset() < int32_t(aEnd)) {
    // We may need to reflow to recompute the overflow area for
    // spellchecking or IME underline if their underline is thicker than
    // the normal decoration line.
    if (ToSelectionTypeMask(aSelectionType) & kSelectionTypesWithDecorations) {
      bool didHaveOverflowingSelection =
        (f->GetStateBits() & TEXT_SELECTION_UNDERLINE_OVERFLOWED) != 0;
      nsRect r(nsPoint(0, 0), GetSize());
      bool willHaveOverflowingSelection =
        aSelected && f->CombineSelectionUnderlineRect(presContext, r);
      if (didHaveOverflowingSelection || willHaveOverflowingSelection) {
        presContext->PresShell()->FrameNeedsReflow(f,
                                                   nsIPresShell::eStyleChange,
                                                   NS_FRAME_IS_DIRTY);
      }
    }
    // Selection might change anything. Invalidate the overflow area.
    f->InvalidateFrame();

    f = f->GetNextContinuation();
  }
}

void
nsTextFrame::UpdateIteratorFromOffset(const PropertyProvider& aProperties,
                                      int32_t& aInOffset,
                                      gfxSkipCharsIterator& aIter)
{
  if (aInOffset < GetContentOffset()){
    NS_WARNING("offset before this frame's content");
    aInOffset = GetContentOffset();
  } else if (aInOffset > GetContentEnd()) {
    NS_WARNING("offset after this frame's content");
    aInOffset = GetContentEnd();
  }

  int32_t trimmedOffset = aProperties.GetStart().GetOriginalOffset();
  int32_t trimmedEnd = trimmedOffset + aProperties.GetOriginalLength();
  aInOffset = std::max(aInOffset, trimmedOffset);
  aInOffset = std::min(aInOffset, trimmedEnd);

  aIter.SetOriginalOffset(aInOffset);

  if (aInOffset < trimmedEnd &&
      !aIter.IsOriginalCharSkipped() &&
      !mTextRun->IsClusterStart(aIter.GetSkippedOffset())) {
    NS_WARNING("called for non-cluster boundary");
    FindClusterStart(mTextRun, trimmedOffset, &aIter);
  }
}

nsPoint
nsTextFrame::GetPointFromIterator(const gfxSkipCharsIterator& aIter,
                                  PropertyProvider& aProperties)
{
  Range range(aProperties.GetStart().GetSkippedOffset(),
              aIter.GetSkippedOffset());
  gfxFloat advance = mTextRun->GetAdvanceWidth(range, &aProperties);
  nscoord iSize = NSToCoordCeilClamped(advance);
  nsPoint point;

  if (mTextRun->IsVertical()) {
    point.x = 0;
    if (mTextRun->IsInlineReversed()) {
      point.y = mRect.height - iSize;
    } else {
      point.y = iSize;
    }
  } else {
    point.y = 0;
    if (mTextRun->IsInlineReversed()) {
      point.x = mRect.width - iSize;
    } else {
      point.x = iSize;
    }
    if (StyleContext()->IsTextCombined()) {
      point.x *= GetTextCombineScaleFactor(this);
    }
  }
  return point;
}

nsresult
nsTextFrame::GetPointFromOffset(int32_t inOffset,
                                nsPoint* outPoint)
{
  if (!outPoint)
    return NS_ERROR_NULL_POINTER;

  DEBUG_VERIFY_NOT_DIRTY(mState);
  if (mState & NS_FRAME_IS_DIRTY)
    return NS_ERROR_UNEXPECTED;

  if (GetContentLength() <= 0) {
    outPoint->x = 0;
    outPoint->y = 0;
    return NS_OK;
  }

  gfxSkipCharsIterator iter = EnsureTextRun(nsTextFrame::eInflated);
  if (!mTextRun)
    return NS_ERROR_FAILURE;

  PropertyProvider properties(this, iter, nsTextFrame::eInflated);
  // Don't trim trailing whitespace, we want the caret to appear in the right
  // place if it's positioned there
  properties.InitializeForDisplay(false);

  UpdateIteratorFromOffset(properties, inOffset, iter);

  *outPoint = GetPointFromIterator(iter, properties);

  return NS_OK;
}

nsresult
nsTextFrame::GetCharacterRectsInRange(int32_t aInOffset,
                                      int32_t aLength,
                                      nsTArray<nsRect>& aRects)
{
  DEBUG_VERIFY_NOT_DIRTY(mState);
  if (mState & NS_FRAME_IS_DIRTY) {
    return NS_ERROR_UNEXPECTED;
  }

  if (GetContentLength() <= 0) {
    return NS_OK;
  }

  if (!mTextRun) {
    return NS_ERROR_FAILURE;
  }

  gfxSkipCharsIterator iter = EnsureTextRun(nsTextFrame::eInflated);
  PropertyProvider properties(this, iter, nsTextFrame::eInflated);
  // Don't trim trailing whitespace, we want the caret to appear in the right
  // place if it's positioned there
  properties.InitializeForDisplay(false);

  UpdateIteratorFromOffset(properties, aInOffset, iter);

  const int32_t kContentEnd = GetContentEnd();
  const int32_t kEndOffset = std::min(aInOffset + aLength, kContentEnd);
  while (aInOffset < kEndOffset) {
    if (!iter.IsOriginalCharSkipped() &&
        !mTextRun->IsClusterStart(iter.GetSkippedOffset())) {
      FindClusterStart(mTextRun,
                       properties.GetStart().GetOriginalOffset() +
                         properties.GetOriginalLength(),
                       &iter);
    }

    nsPoint point = GetPointFromIterator(iter, properties);
    nsRect rect;
    rect.x = point.x;
    rect.y = point.y;

    nscoord iSize = 0;
    if (aInOffset < kContentEnd) {
      gfxSkipCharsIterator nextIter(iter);
      nextIter.AdvanceOriginal(1);
      if (!nextIter.IsOriginalCharSkipped() &&
          !mTextRun->IsClusterStart(nextIter.GetSkippedOffset())) {
        FindClusterEnd(mTextRun, kContentEnd, &nextIter);
      }

      gfxFloat advance =
        mTextRun->GetAdvanceWidth(Range(iter.GetSkippedOffset(),
                                        nextIter.GetSkippedOffset()),
                                  &properties);
      iSize = NSToCoordCeilClamped(advance);
    }

    if (mTextRun->IsVertical()) {
      rect.width = mRect.width;
      rect.height = iSize;
    } else {
      rect.width = iSize;
      rect.height = mRect.height;

      if (StyleContext()->IsTextCombined()) {
        rect.width *= GetTextCombineScaleFactor(this);
      }
    }
    aRects.AppendElement(rect);
    aInOffset++;
    // Don't advance iter if we've reached the end
    if (aInOffset < kEndOffset) {
      iter.AdvanceOriginal(1);
    }
  }

  return NS_OK;
}

nsresult
nsTextFrame::GetChildFrameContainingOffset(int32_t   aContentOffset,
                                           bool      aHint,
                                           int32_t*  aOutOffset,
                                           nsIFrame**aOutFrame)
{
  DEBUG_VERIFY_NOT_DIRTY(mState);
#if 0 //XXXrbs disable due to bug 310227
  if (mState & NS_FRAME_IS_DIRTY)
    return NS_ERROR_UNEXPECTED;
#endif

  NS_ASSERTION(aOutOffset && aOutFrame, "Bad out parameters");
  NS_ASSERTION(aContentOffset >= 0, "Negative content offset, existing code was very broken!");
  nsIFrame* primaryFrame = mContent->GetPrimaryFrame();
  if (this != primaryFrame) {
    // This call needs to happen on the primary frame
    return primaryFrame->GetChildFrameContainingOffset(aContentOffset, aHint,
                                                       aOutOffset, aOutFrame);
  }

  nsTextFrame* f = this;
  int32_t offset = mContentOffset;

  // Try to look up the offset to frame property
  nsTextFrame* cachedFrame = GetProperty(OffsetToFrameProperty());

  if (cachedFrame) {
    f = cachedFrame;
    offset = f->GetContentOffset();

    f->RemoveStateBits(TEXT_IN_OFFSET_CACHE);
  }

  if ((aContentOffset >= offset) &&
      (aHint || aContentOffset != offset)) {
    while (true) {
      nsTextFrame* next = f->GetNextContinuation();
      if (!next || aContentOffset < next->GetContentOffset())
        break;
      if (aContentOffset == next->GetContentOffset()) {
        if (aHint) {
          f = next;
          if (f->GetContentLength() == 0) {
            continue; // use the last of the empty frames with this offset
          }
        }
        break;
      }
      f = next;
    }
  } else {
    while (true) {
      nsTextFrame* prev = f->GetPrevContinuation();
      if (!prev || aContentOffset > f->GetContentOffset())
        break;
      if (aContentOffset == f->GetContentOffset()) {
        if (!aHint) {
          f = prev;
          if (f->GetContentLength() == 0) {
            continue; // use the first of the empty frames with this offset
          }
        }
        break;
      }
      f = prev;
    }
  }

  *aOutOffset = aContentOffset - f->GetContentOffset();
  *aOutFrame = f;

  // cache the frame we found
  SetProperty(OffsetToFrameProperty(), f);
  f->AddStateBits(TEXT_IN_OFFSET_CACHE);

  return NS_OK;
}

nsIFrame::FrameSearchResult
nsTextFrame::PeekOffsetNoAmount(bool aForward, int32_t* aOffset)
{
  NS_ASSERTION(aOffset && *aOffset <= GetContentLength(), "aOffset out of range");

  gfxSkipCharsIterator iter = EnsureTextRun(nsTextFrame::eInflated);
  if (!mTextRun)
    return CONTINUE_EMPTY;

  TrimmedOffsets trimmed = GetTrimmedOffsets(mContent->GetText(), true);
  // Check whether there are nonskipped characters in the trimmmed range
  return (iter.ConvertOriginalToSkipped(trimmed.GetEnd()) >
         iter.ConvertOriginalToSkipped(trimmed.mStart)) ? FOUND : CONTINUE;
}

/**
 * This class iterates through the clusters before or after the given
 * aPosition (which is a content offset). You can test each cluster
 * to see if it's whitespace (as far as selection/caret movement is concerned),
 * or punctuation, or if there is a word break before the cluster. ("Before"
 * is interpreted according to aDirection, so if aDirection is -1, "before"
 * means actually *after* the cluster content.)
 */
class MOZ_STACK_CLASS ClusterIterator {
public:
  ClusterIterator(nsTextFrame* aTextFrame, int32_t aPosition, int32_t aDirection,
                  nsString& aContext);

  bool NextCluster();
  bool IsWhitespace();
  bool IsPunctuation();
  bool HaveWordBreakBefore() { return mHaveWordBreak; }
  int32_t GetAfterOffset();
  int32_t GetBeforeOffset();

private:
  gfxSkipCharsIterator        mIterator;
  const nsTextFragment*       mFrag;
  nsTextFrame*                mTextFrame;
  int32_t                     mDirection;
  int32_t                     mCharIndex;
  nsTextFrame::TrimmedOffsets mTrimmed;
  nsTArray<bool>      mWordBreaks;
  bool                        mHaveWordBreak;
};

static bool
IsAcceptableCaretPosition(const gfxSkipCharsIterator& aIter,
                          bool aRespectClusters,
                          const gfxTextRun* aTextRun,
                          nsIFrame* aFrame)
{
  if (aIter.IsOriginalCharSkipped())
    return false;
  uint32_t index = aIter.GetSkippedOffset();
  if (aRespectClusters && !aTextRun->IsClusterStart(index))
    return false;
  if (index > 0) {
    // Check whether the proposed position is in between the two halves of a
    // surrogate pair, or before a Variation Selector character;
    // if so, this is not a valid character boundary.
    // (In the case where we are respecting clusters, we won't actually get
    // this far because the low surrogate is also marked as non-clusterStart
    // so we'll return FALSE above.)
    uint32_t offs = aIter.GetOriginalOffset();
    const nsTextFragment* frag = aFrame->GetContent()->GetText();
    uint32_t ch = frag->CharAt(offs);

    if (gfxFontUtils::IsVarSelector(ch) ||
        (NS_IS_LOW_SURROGATE(ch) && offs > 0 &&
         NS_IS_HIGH_SURROGATE(frag->CharAt(offs - 1)))) {
      return false;
    }

    // If the proposed position is before a high surrogate, we need to decode
    // the surrogate pair (if valid) and check the resulting character.
    if (NS_IS_HIGH_SURROGATE(ch) && offs + 1 < frag->GetLength()) {
      uint32_t ch2 = frag->CharAt(offs + 1);
      if (NS_IS_LOW_SURROGATE(ch2)) {
        ch = SURROGATE_TO_UCS4(ch, ch2);
        // If the character is a (Plane-14) variation selector,
        // or a Regional Indicator character that is ligated with the previous
        // character, this is not a valid boundary.
        if (gfxFontUtils::IsVarSelector(ch) ||
            (gfxFontUtils::IsRegionalIndicator(ch) &&
             !aTextRun->IsLigatureGroupStart(index))) {
          return false;
        }
      }
    }
  }
  return true;
}

nsIFrame::FrameSearchResult
nsTextFrame::PeekOffsetCharacter(bool aForward, int32_t* aOffset,
                                 PeekOffsetCharacterOptions aOptions)
{
  int32_t contentLength = GetContentLength();
  NS_ASSERTION(aOffset && *aOffset <= contentLength, "aOffset out of range");

<<<<<<< HEAD
  StyleUserSelect selectStyle;
  IsSelectable(&selectStyle);
  if (selectStyle == StyleUserSelect::All)
    return CONTINUE_UNSELECTABLE;
=======
  if (!aOptions.mIgnoreUserStyleAll) {
    StyleUserSelect selectStyle;
    IsSelectable(&selectStyle);
    if (selectStyle == StyleUserSelect::All) {
      return CONTINUE_UNSELECTABLE;
    }
  }
>>>>>>> a17af05f

  gfxSkipCharsIterator iter = EnsureTextRun(nsTextFrame::eInflated);
  if (!mTextRun)
    return CONTINUE_EMPTY;

  TrimmedOffsets trimmed = GetTrimmedOffsets(mContent->GetText(), false);

  // A negative offset means "end of frame".
  int32_t startOffset = GetContentOffset() + (*aOffset < 0 ? contentLength : *aOffset);

  if (!aForward) {
    // If at the beginning of the line, look at the previous continuation
    for (int32_t i = std::min(trimmed.GetEnd(), startOffset) - 1;
         i >= trimmed.mStart; --i) {
      iter.SetOriginalOffset(i);
      if (IsAcceptableCaretPosition(iter, aOptions.mRespectClusters, mTextRun,
                                    this)) {
        *aOffset = i - mContentOffset;
        return FOUND;
      }
    }
    *aOffset = 0;
  } else {
    // If we're at the end of a line, look at the next continuation
    iter.SetOriginalOffset(startOffset);
    if (startOffset <= trimmed.GetEnd() &&
        !(startOffset < trimmed.GetEnd() &&
          StyleText()->NewlineIsSignificant(this) &&
          iter.GetSkippedOffset() < mTextRun->GetLength() &&
          mTextRun->CharIsNewline(iter.GetSkippedOffset()))) {
      for (int32_t i = startOffset + 1; i <= trimmed.GetEnd(); ++i) {
        iter.SetOriginalOffset(i);
        if (i == trimmed.GetEnd() ||
            IsAcceptableCaretPosition(iter, aOptions.mRespectClusters, mTextRun,
                                      this)) {
          *aOffset = i - mContentOffset;
          return FOUND;
        }
      }
    }
    *aOffset = contentLength;
  }

  return CONTINUE;
}

bool
ClusterIterator::IsWhitespace()
{
  NS_ASSERTION(mCharIndex >= 0, "No cluster selected");
  return IsSelectionSpace(mFrag, mCharIndex);
}

bool
ClusterIterator::IsPunctuation()
{
  NS_ASSERTION(mCharIndex >= 0, "No cluster selected");
  // Return true for all Punctuation categories (Unicode general category P?),
  // and also for Symbol categories (S?) except for Modifier Symbol, which is
  // kept together with any adjacent letter/number. (Bug 1066756)
  uint8_t cat = unicode::GetGeneralCategory(mFrag->CharAt(mCharIndex));
  switch (cat) {
    case HB_UNICODE_GENERAL_CATEGORY_CONNECT_PUNCTUATION: /* Pc */
    case HB_UNICODE_GENERAL_CATEGORY_DASH_PUNCTUATION:    /* Pd */
    case HB_UNICODE_GENERAL_CATEGORY_CLOSE_PUNCTUATION:   /* Pe */
    case HB_UNICODE_GENERAL_CATEGORY_FINAL_PUNCTUATION:   /* Pf */
    case HB_UNICODE_GENERAL_CATEGORY_INITIAL_PUNCTUATION: /* Pi */
    case HB_UNICODE_GENERAL_CATEGORY_OTHER_PUNCTUATION:   /* Po */
    case HB_UNICODE_GENERAL_CATEGORY_OPEN_PUNCTUATION:    /* Ps */
    case HB_UNICODE_GENERAL_CATEGORY_CURRENCY_SYMBOL:     /* Sc */
    // Deliberately omitted:
    // case HB_UNICODE_GENERAL_CATEGORY_MODIFIER_SYMBOL:     /* Sk */
    case HB_UNICODE_GENERAL_CATEGORY_MATH_SYMBOL:         /* Sm */
    case HB_UNICODE_GENERAL_CATEGORY_OTHER_SYMBOL:        /* So */
      return true;
    default:
      return false;
  }
}

int32_t
ClusterIterator::GetBeforeOffset()
{
  NS_ASSERTION(mCharIndex >= 0, "No cluster selected");
  return mCharIndex + (mDirection > 0 ? 0 : 1);
}

int32_t
ClusterIterator::GetAfterOffset()
{
  NS_ASSERTION(mCharIndex >= 0, "No cluster selected");
  return mCharIndex + (mDirection > 0 ? 1 : 0);
}

bool
ClusterIterator::NextCluster()
{
  if (!mDirection)
    return false;
  const gfxTextRun* textRun = mTextFrame->GetTextRun(nsTextFrame::eInflated);

  mHaveWordBreak = false;
  while (true) {
    bool keepGoing = false;
    if (mDirection > 0) {
      if (mIterator.GetOriginalOffset() >= mTrimmed.GetEnd())
        return false;
      keepGoing = mIterator.IsOriginalCharSkipped() ||
          mIterator.GetOriginalOffset() < mTrimmed.mStart ||
          !textRun->IsClusterStart(mIterator.GetSkippedOffset());
      mCharIndex = mIterator.GetOriginalOffset();
      mIterator.AdvanceOriginal(1);
    } else {
      if (mIterator.GetOriginalOffset() <= mTrimmed.mStart)
        return false;
      mIterator.AdvanceOriginal(-1);
      keepGoing = mIterator.IsOriginalCharSkipped() ||
          mIterator.GetOriginalOffset() >= mTrimmed.GetEnd() ||
          !textRun->IsClusterStart(mIterator.GetSkippedOffset());
      mCharIndex = mIterator.GetOriginalOffset();
    }

    if (mWordBreaks[GetBeforeOffset() - mTextFrame->GetContentOffset()]) {
      mHaveWordBreak = true;
    }
    if (!keepGoing)
      return true;
  }
}

ClusterIterator::ClusterIterator(nsTextFrame* aTextFrame, int32_t aPosition,
                                 int32_t aDirection, nsString& aContext)
  : mTextFrame(aTextFrame), mDirection(aDirection), mCharIndex(-1)
{
  mIterator = aTextFrame->EnsureTextRun(nsTextFrame::eInflated);
  if (!aTextFrame->GetTextRun(nsTextFrame::eInflated)) {
    mDirection = 0; // signal failure
    return;
  }
  mIterator.SetOriginalOffset(aPosition);

  mFrag = aTextFrame->GetContent()->GetText();
  mTrimmed = aTextFrame->GetTrimmedOffsets(mFrag, true);

  int32_t textOffset = aTextFrame->GetContentOffset();
  int32_t textLen = aTextFrame->GetContentLength();
  if (!mWordBreaks.AppendElements(textLen + 1)) {
    mDirection = 0; // signal failure
    return;
  }
  memset(mWordBreaks.Elements(), false, (textLen + 1)*sizeof(bool));
  int32_t textStart;
  if (aDirection > 0) {
    if (aContext.IsEmpty()) {
      // No previous context, so it must be the start of a line or text run
      mWordBreaks[0] = true;
    }
    textStart = aContext.Length();
    mFrag->AppendTo(aContext, textOffset, textLen);
  } else {
    if (aContext.IsEmpty()) {
      // No following context, so it must be the end of a line or text run
      mWordBreaks[textLen] = true;
    }
    textStart = 0;
    nsAutoString str;
    mFrag->AppendTo(str, textOffset, textLen);
    aContext.Insert(str, 0);
  }
  nsIWordBreaker* wordBreaker = nsContentUtils::WordBreaker();
  for (int32_t i = 0; i <= textLen; ++i) {
    int32_t indexInText = i + textStart;
    mWordBreaks[i] |=
      wordBreaker->BreakInBetween(aContext.get(), indexInText,
                                  aContext.get() + indexInText,
                                  aContext.Length() - indexInText);
  }
}

nsIFrame::FrameSearchResult
nsTextFrame::PeekOffsetWord(bool aForward, bool aWordSelectEatSpace, bool aIsKeyboardSelect,
                            int32_t* aOffset, PeekWordState* aState)
{
  int32_t contentLength = GetContentLength();
  NS_ASSERTION (aOffset && *aOffset <= contentLength, "aOffset out of range");

  StyleUserSelect selectStyle;
  IsSelectable(&selectStyle);
  if (selectStyle == StyleUserSelect::All)
    return CONTINUE_UNSELECTABLE;

  int32_t offset = GetContentOffset() + (*aOffset < 0 ? contentLength : *aOffset);
  ClusterIterator cIter(this, offset, aForward ? 1 : -1, aState->mContext);

  if (!cIter.NextCluster())
    return CONTINUE_EMPTY;

  do {
    bool isPunctuation = cIter.IsPunctuation();
    bool isWhitespace = cIter.IsWhitespace();
    bool isWordBreakBefore = cIter.HaveWordBreakBefore();
    if (aWordSelectEatSpace == isWhitespace && !aState->mSawBeforeType) {
      aState->SetSawBeforeType();
      aState->Update(isPunctuation, isWhitespace);
      continue;
    }
    // See if we can break before the current cluster
    if (!aState->mAtStart) {
      bool canBreak;
      if (isPunctuation != aState->mLastCharWasPunctuation) {
        canBreak = BreakWordBetweenPunctuation(aState, aForward,
                     isPunctuation, isWhitespace, aIsKeyboardSelect);
      } else if (!aState->mLastCharWasWhitespace &&
                 !isWhitespace && !isPunctuation && isWordBreakBefore) {
        // if both the previous and the current character are not white
        // space but this can be word break before, we don't need to eat
        // a white space in this case. This case happens in some languages
        // that their words are not separated by white spaces. E.g.,
        // Japanese and Chinese.
        canBreak = true;
      } else {
        canBreak = isWordBreakBefore && aState->mSawBeforeType &&
          (aWordSelectEatSpace != isWhitespace);
      }
      if (canBreak) {
        *aOffset = cIter.GetBeforeOffset() - mContentOffset;
        return FOUND;
      }
    }
    aState->Update(isPunctuation, isWhitespace);
  } while (cIter.NextCluster());

  *aOffset = cIter.GetAfterOffset() - mContentOffset;
  return CONTINUE;
}

 // TODO this needs to be deCOMtaminated with the interface fixed in
// nsIFrame.h, but we won't do that until the old textframe is gone.
nsresult
nsTextFrame::CheckVisibility(nsPresContext* aContext, int32_t aStartIndex,
    int32_t aEndIndex, bool aRecurse, bool *aFinished, bool *aRetval)
{
  if (!aRetval)
    return NS_ERROR_NULL_POINTER;

  // Text in the range is visible if there is at least one character in the range
  // that is not skipped and is mapped by this frame (which is the primary frame)
  // or one of its continuations.
  for (nsTextFrame* f = this; f; f = f->GetNextContinuation()) {
    int32_t dummyOffset = 0;
    if (f->PeekOffsetNoAmount(true, &dummyOffset) == FOUND) {
      *aRetval = true;
      return NS_OK;
    }
  }

  *aRetval = false;
  return NS_OK;
}

nsresult
nsTextFrame::GetOffsets(int32_t &start, int32_t &end) const
{
  start = GetContentOffset();
  end = GetContentEnd();
  return NS_OK;
}

static int32_t
FindEndOfPunctuationRun(const nsTextFragment* aFrag,
                        const gfxTextRun* aTextRun,
                        gfxSkipCharsIterator* aIter,
                        int32_t aOffset,
                        int32_t aStart,
                        int32_t aEnd)
{
  int32_t i;

  for (i = aStart; i < aEnd - aOffset; ++i) {
    if (nsContentUtils::IsFirstLetterPunctuationAt(aFrag, aOffset + i)) {
      aIter->SetOriginalOffset(aOffset + i);
      FindClusterEnd(aTextRun, aEnd, aIter);
      i = aIter->GetOriginalOffset() - aOffset;
    } else {
      break;
    }
  }
  return i;
}

/**
 * Returns true if this text frame completes the first-letter, false
 * if it does not contain a true "letter".
 * If returns true, then it also updates aLength to cover just the first-letter
 * text.
 *
 * XXX :first-letter should be handled during frame construction
 * (and it has a good bit in common with nextBidi)
 *
 * @param aLength an in/out parameter: on entry contains the maximum length to
 * return, on exit returns length of the first-letter fragment (which may
 * include leading and trailing punctuation, for example)
 */
static bool
FindFirstLetterRange(const nsTextFragment* aFrag,
                     const gfxTextRun* aTextRun,
                     int32_t aOffset, const gfxSkipCharsIterator& aIter,
                     int32_t* aLength)
{
  int32_t i;
  int32_t length = *aLength;
  int32_t endOffset = aOffset + length;
  gfxSkipCharsIterator iter(aIter);

  // skip leading whitespace, then consume clusters that start with punctuation
  i = FindEndOfPunctuationRun(aFrag, aTextRun, &iter, aOffset,
                              GetTrimmableWhitespaceCount(aFrag, aOffset, length, 1),
                              endOffset);
  if (i == length)
    return false;

  // If the next character is not a letter or number, there is no first-letter.
  // Return true so that we don't go on looking, but set aLength to 0.
  if (!nsContentUtils::IsAlphanumericAt(aFrag, aOffset + i)) {
    *aLength = 0;
    return true;
  }

  // consume another cluster (the actual first letter)

  // For complex scripts such as Indic and SEAsian, where first-letter
  // should extend to entire orthographic "syllable" clusters, we don't
  // want to allow this to split a ligature.
  bool allowSplitLigature;

  typedef unicode::Script Script;
  switch (unicode::GetScriptCode(aFrag->CharAt(aOffset + i))) {
    default:
      allowSplitLigature = true;
      break;

    // For now, lacking any definitive specification of when to apply this
    // behavior, we'll base the decision on the HarfBuzz shaping engine
    // used for each script: those that are handled by the Indic, Tibetan,
    // Myanmar and SEAsian shapers will apply the "don't split ligatures"
    // rule.

    // Indic
    case Script::BENGALI:
    case Script::DEVANAGARI:
    case Script::GUJARATI:
    case Script::GURMUKHI:
    case Script::KANNADA:
    case Script::MALAYALAM:
    case Script::ORIYA:
    case Script::TAMIL:
    case Script::TELUGU:
    case Script::SINHALA:
    case Script::BALINESE:
    case Script::LEPCHA:
    case Script::REJANG:
    case Script::SUNDANESE:
    case Script::JAVANESE:
    case Script::KAITHI:
    case Script::MEETEI_MAYEK:
    case Script::CHAKMA:
    case Script::SHARADA:
    case Script::TAKRI:
    case Script::KHMER:

    // Tibetan
    case Script::TIBETAN:

    // Myanmar
    case Script::MYANMAR:

    // Other SEAsian
    case Script::BUGINESE:
    case Script::NEW_TAI_LUE:
    case Script::CHAM:
    case Script::TAI_THAM:

    // What about Thai/Lao - any special handling needed?
    // Should we special-case Arabic lam-alef?

      allowSplitLigature = false;
      break;
  }

  iter.SetOriginalOffset(aOffset + i);
  FindClusterEnd(aTextRun, endOffset, &iter, allowSplitLigature);

  i = iter.GetOriginalOffset() - aOffset;
  if (i + 1 == length)
    return true;

  // consume clusters that start with punctuation
  i = FindEndOfPunctuationRun(aFrag, aTextRun, &iter, aOffset, i + 1, endOffset);
  if (i < length)
    *aLength = i;
  return true;
}

static uint32_t
FindStartAfterSkippingWhitespace(PropertyProvider* aProvider,
                                 nsIFrame::InlineIntrinsicISizeData* aData,
                                 const nsStyleText* aTextStyle,
                                 gfxSkipCharsIterator* aIterator,
                                 uint32_t aFlowEndInTextRun)
{
  if (aData->mSkipWhitespace) {
    while (aIterator->GetSkippedOffset() < aFlowEndInTextRun &&
           IsTrimmableSpace(aProvider->GetFragment(), aIterator->GetOriginalOffset(), aTextStyle)) {
      aIterator->AdvanceOriginal(1);
    }
  }
  return aIterator->GetSkippedOffset();
}

float
nsTextFrame::GetFontSizeInflation() const
{
  if (!HasFontSizeInflation()) {
    return 1.0f;
  }
  return GetProperty(FontSizeInflationProperty());
}

void
nsTextFrame::SetFontSizeInflation(float aInflation)
{
  if (aInflation == 1.0f) {
    if (HasFontSizeInflation()) {
      RemoveStateBits(TEXT_HAS_FONT_INFLATION);
      DeleteProperty(FontSizeInflationProperty());
    }
    return;
  }

  AddStateBits(TEXT_HAS_FONT_INFLATION);
  SetProperty(FontSizeInflationProperty(), aInflation);
}

/* virtual */
void nsTextFrame::MarkIntrinsicISizesDirty()
{
  ClearTextRuns();
  nsFrame::MarkIntrinsicISizesDirty();
}

// XXX this doesn't handle characters shaped by line endings. We need to
// temporarily override the "current line ending" settings.
void
nsTextFrame::AddInlineMinISizeForFlow(gfxContext *aRenderingContext,
                                      nsIFrame::InlineMinISizeData *aData,
                                      TextRunType aTextRunType)
{
  uint32_t flowEndInTextRun;
  gfxSkipCharsIterator iter =
    EnsureTextRun(aTextRunType, aRenderingContext->GetDrawTarget(),
                  aData->LineContainer(), aData->mLine, &flowEndInTextRun);
  gfxTextRun *textRun = GetTextRun(aTextRunType);
  if (!textRun)
    return;

  // Pass null for the line container. This will disable tab spacing, but that's
  // OK since we can't really handle tabs for intrinsic sizing anyway.
  const nsStyleText* textStyle = StyleText();
  const nsTextFragment* frag = mContent->GetText();

  // If we're hyphenating, the PropertyProvider needs the actual length;
  // otherwise we can just pass INT32_MAX to mean "all the text"
  int32_t len = INT32_MAX;
  bool hyphenating = frag->GetLength() > 0 &&
    (textStyle->mHyphens == StyleHyphens::Auto ||
     (textStyle->mHyphens == StyleHyphens::Manual &&
<<<<<<< HEAD
      (textRun->GetFlags() & gfxTextRunFactory::TEXT_ENABLE_HYPHEN_BREAKS) != 0));
=======
      !!(textRun->GetFlags() & gfx::ShapedTextFlags::TEXT_ENABLE_HYPHEN_BREAKS)));
>>>>>>> a17af05f
  if (hyphenating) {
    gfxSkipCharsIterator tmp(iter);
    len = std::min<int32_t>(GetContentOffset() + GetInFlowContentLength(),
                 tmp.ConvertSkippedToOriginal(flowEndInTextRun)) - iter.GetOriginalOffset();
  }
  PropertyProvider provider(textRun, textStyle, frag, this,
                            iter, len, nullptr, 0, aTextRunType);

  bool collapseWhitespace = !textStyle->WhiteSpaceIsSignificant();
  bool preformatNewlines = textStyle->NewlineIsSignificant(this);
  bool preformatTabs = textStyle->WhiteSpaceIsSignificant();
  gfxFloat tabWidth = -1;
  uint32_t start =
    FindStartAfterSkippingWhitespace(&provider, aData, textStyle, &iter, flowEndInTextRun);

  // text-combine-upright frame is constantly 1em on inline-axis.
  if (StyleContext()->IsTextCombined()) {
    if (start < flowEndInTextRun && textRun->CanBreakLineBefore(start)) {
      aData->OptionallyBreak();
    }
    aData->mCurrentLine += provider.GetFontMetrics()->EmHeight();
    aData->mTrailingWhitespace = 0;
    return;
  }

  AutoTArray<gfxTextRun::HyphenType, BIG_TEXT_NODE_SIZE> hyphBuffer;
  if (hyphenating) {
    if (hyphBuffer.AppendElements(flowEndInTextRun - start, fallible)) {
      provider.GetHyphenationBreaks(Range(start, flowEndInTextRun),
                                    hyphBuffer.Elements());
    } else {
      hyphenating = false;
    }
  }

  for (uint32_t i = start, wordStart = start; i <= flowEndInTextRun; ++i) {
    bool preformattedNewline = false;
    bool preformattedTab = false;
    if (i < flowEndInTextRun) {
      // XXXldb Shouldn't we be including the newline as part of the
      // segment that it ends rather than part of the segment that it
      // starts?
      preformattedNewline = preformatNewlines && textRun->CharIsNewline(i);
      preformattedTab = preformatTabs && textRun->CharIsTab(i);
      if (!textRun->CanBreakLineBefore(i) &&
          !preformattedNewline &&
          !preformattedTab &&
          (!hyphenating ||
           hyphBuffer[i - start] == gfxTextRun::HyphenType::None))
      {
        // we can't break here (and it's not the end of the flow)
        continue;
      }
    }

    if (i > wordStart) {
      nscoord width = NSToCoordCeilClamped(
        textRun->GetAdvanceWidth(Range(wordStart, i), &provider));
      width = std::max(0, width);
      aData->mCurrentLine = NSCoordSaturatingAdd(aData->mCurrentLine, width);
      aData->mAtStartOfLine = false;

      if (collapseWhitespace) {
        uint32_t trimStart = GetEndOfTrimmedText(frag, textStyle, wordStart, i, &iter);
        if (trimStart == start) {
          // This is *all* trimmable whitespace, so whatever trailingWhitespace
          // we saw previously is still trailing...
          aData->mTrailingWhitespace += width;
        } else {
          // Some non-whitespace so the old trailingWhitespace is no longer trailing
          nscoord wsWidth = NSToCoordCeilClamped(
            textRun->GetAdvanceWidth(Range(trimStart, i), &provider));
          aData->mTrailingWhitespace = std::max(0, wsWidth);
        }
      } else {
        aData->mTrailingWhitespace = 0;
      }
    }

    if (preformattedTab) {
      PropertyProvider::Spacing spacing;
      provider.GetSpacing(Range(i, i + 1), &spacing);
      aData->mCurrentLine += nscoord(spacing.mBefore);
      if (tabWidth < 0) {
        tabWidth = ComputeTabWidthAppUnits(this, textRun);
      }
      gfxFloat afterTab =
        AdvanceToNextTab(aData->mCurrentLine, tabWidth);
      aData->mCurrentLine = nscoord(afterTab + spacing.mAfter);
      wordStart = i + 1;
    } else if (i < flowEndInTextRun ||
        (i == textRun->GetLength() &&
         (textRun->GetFlags2() & nsTextFrameUtils::Flags::TEXT_HAS_TRAILING_BREAK))) {
      if (preformattedNewline) {
        aData->ForceBreak();
      } else if (i < flowEndInTextRun && hyphenating &&
                 hyphBuffer[i - start] != gfxTextRun::HyphenType::None) {
        aData->OptionallyBreak(NSToCoordRound(provider.GetHyphenWidth()));
      } else {
        aData->OptionallyBreak();
      }
      wordStart = i;
    }
  }

  if (start < flowEndInTextRun) {
    // Check if we have collapsible whitespace at the end
    aData->mSkipWhitespace =
      IsTrimmableSpace(provider.GetFragment(),
                       iter.ConvertSkippedToOriginal(flowEndInTextRun - 1),
                       textStyle);
  }
}

bool nsTextFrame::IsCurrentFontInflation(float aInflation) const {
  return fabsf(aInflation - GetFontSizeInflation()) < 1e-6;
}

// XXX Need to do something here to avoid incremental reflow bugs due to
// first-line and first-letter changing min-width
/* virtual */ void
nsTextFrame::AddInlineMinISize(gfxContext *aRenderingContext,
                               nsIFrame::InlineMinISizeData *aData)
{
  float inflation = nsLayoutUtils::FontSizeInflationFor(this);
  TextRunType trtype = (inflation == 1.0f) ? eNotInflated : eInflated;

  if (trtype == eInflated && !IsCurrentFontInflation(inflation)) {
    // FIXME: Ideally, if we already have a text run, we'd move it to be
    // the uninflated text run.
    ClearTextRun(nullptr, nsTextFrame::eInflated);
  }

  nsTextFrame* f;
  const gfxTextRun* lastTextRun = nullptr;
  // nsContinuingTextFrame does nothing for AddInlineMinISize; all text frames
  // in the flow are handled right here.
  for (f = this; f; f = f->GetNextContinuation()) {
    // f->GetTextRun(nsTextFrame::eNotInflated) could be null if we
    // haven't set up textruns yet for f.  Except in OOM situations,
    // lastTextRun will only be null for the first text frame.
    if (f == this || f->GetTextRun(trtype) != lastTextRun) {
      nsIFrame* lc;
      if (aData->LineContainer() &&
          aData->LineContainer() != (lc = FindLineContainer(f))) {
        NS_ASSERTION(f != this, "wrong InlineMinISizeData container"
                                " for first continuation");
        aData->mLine = nullptr;
        aData->SetLineContainer(lc);
      }

      // This will process all the text frames that share the same textrun as f.
      f->AddInlineMinISizeForFlow(aRenderingContext, aData, trtype);
      lastTextRun = f->GetTextRun(trtype);
    }
  }
}

// XXX this doesn't handle characters shaped by line endings. We need to
// temporarily override the "current line ending" settings.
void
nsTextFrame::AddInlinePrefISizeForFlow(gfxContext *aRenderingContext,
                                       nsIFrame::InlinePrefISizeData *aData,
                                       TextRunType aTextRunType)
{
  uint32_t flowEndInTextRun;
  gfxSkipCharsIterator iter =
    EnsureTextRun(aTextRunType, aRenderingContext->GetDrawTarget(),
                  aData->LineContainer(), aData->mLine, &flowEndInTextRun);
  gfxTextRun *textRun = GetTextRun(aTextRunType);
  if (!textRun)
    return;

  // Pass null for the line container. This will disable tab spacing, but that's
  // OK since we can't really handle tabs for intrinsic sizing anyway.

  const nsStyleText* textStyle = StyleText();
  const nsTextFragment* frag = mContent->GetText();
  PropertyProvider provider(textRun, textStyle, frag, this,
                            iter, INT32_MAX, nullptr, 0, aTextRunType);

  // text-combine-upright frame is constantly 1em on inline-axis.
  if (StyleContext()->IsTextCombined()) {
    aData->mCurrentLine += provider.GetFontMetrics()->EmHeight();
    aData->mTrailingWhitespace = 0;
    aData->mLineIsEmpty = false;
    return;
  }

  bool collapseWhitespace = !textStyle->WhiteSpaceIsSignificant();
  bool preformatNewlines = textStyle->NewlineIsSignificant(this);
  bool preformatTabs = textStyle->TabIsSignificant();
  gfxFloat tabWidth = -1;
  uint32_t start =
    FindStartAfterSkippingWhitespace(&provider, aData, textStyle, &iter, flowEndInTextRun);

  // XXX Should we consider hyphenation here?
  // If newlines and tabs aren't preformatted, nothing to do inside
  // the loop so make i skip to the end
  uint32_t loopStart = (preformatNewlines || preformatTabs) ? start : flowEndInTextRun;
  for (uint32_t i = loopStart, lineStart = start; i <= flowEndInTextRun; ++i) {
    bool preformattedNewline = false;
    bool preformattedTab = false;
    if (i < flowEndInTextRun) {
      // XXXldb Shouldn't we be including the newline as part of the
      // segment that it ends rather than part of the segment that it
      // starts?
      NS_ASSERTION(preformatNewlines || preformatTabs,
                   "We can't be here unless newlines are "
                   "hard breaks or there are tabs");
      preformattedNewline = preformatNewlines && textRun->CharIsNewline(i);
      preformattedTab = preformatTabs && textRun->CharIsTab(i);
      if (!preformattedNewline && !preformattedTab) {
        // we needn't break here (and it's not the end of the flow)
        continue;
      }
    }

    if (i > lineStart) {
      nscoord width = NSToCoordCeilClamped(
        textRun->GetAdvanceWidth(Range(lineStart, i), &provider));
      width = std::max(0, width);
      aData->mCurrentLine = NSCoordSaturatingAdd(aData->mCurrentLine, width);
      aData->mLineIsEmpty = false;

      if (collapseWhitespace) {
        uint32_t trimStart = GetEndOfTrimmedText(frag, textStyle, lineStart, i, &iter);
        if (trimStart == start) {
          // This is *all* trimmable whitespace, so whatever trailingWhitespace
          // we saw previously is still trailing...
          aData->mTrailingWhitespace += width;
        } else {
          // Some non-whitespace so the old trailingWhitespace is no longer trailing
          nscoord wsWidth = NSToCoordCeilClamped(
            textRun->GetAdvanceWidth(Range(trimStart, i), &provider));
          aData->mTrailingWhitespace = std::max(0, wsWidth);
        }
      } else {
        aData->mTrailingWhitespace = 0;
      }
    }

    if (preformattedTab) {
      PropertyProvider::Spacing spacing;
      provider.GetSpacing(Range(i, i + 1), &spacing);
      aData->mCurrentLine += nscoord(spacing.mBefore);
      if (tabWidth < 0) {
        tabWidth = ComputeTabWidthAppUnits(this, textRun);
      }
      gfxFloat afterTab =
        AdvanceToNextTab(aData->mCurrentLine, tabWidth);
      aData->mCurrentLine = nscoord(afterTab + spacing.mAfter);
      aData->mLineIsEmpty = false;
      lineStart = i + 1;
    } else if (preformattedNewline) {
      aData->ForceBreak();
      lineStart = i;
    }
  }

  // Check if we have collapsible whitespace at the end
  if (start < flowEndInTextRun) {
    aData->mSkipWhitespace =
      IsTrimmableSpace(provider.GetFragment(),
                       iter.ConvertSkippedToOriginal(flowEndInTextRun - 1),
                       textStyle);
  }
}

// XXX Need to do something here to avoid incremental reflow bugs due to
// first-line and first-letter changing pref-width
/* virtual */ void
nsTextFrame::AddInlinePrefISize(gfxContext *aRenderingContext,
                                nsIFrame::InlinePrefISizeData *aData)
{
  float inflation = nsLayoutUtils::FontSizeInflationFor(this);
  TextRunType trtype = (inflation == 1.0f) ? eNotInflated : eInflated;

  if (trtype == eInflated && !IsCurrentFontInflation(inflation)) {
    // FIXME: Ideally, if we already have a text run, we'd move it to be
    // the uninflated text run.
    ClearTextRun(nullptr, nsTextFrame::eInflated);
  }

  nsTextFrame* f;
  const gfxTextRun* lastTextRun = nullptr;
  // nsContinuingTextFrame does nothing for AddInlineMinISize; all text frames
  // in the flow are handled right here.
  for (f = this; f; f = f->GetNextContinuation()) {
    // f->GetTextRun(nsTextFrame::eNotInflated) could be null if we
    // haven't set up textruns yet for f.  Except in OOM situations,
    // lastTextRun will only be null for the first text frame.
    if (f == this || f->GetTextRun(trtype) != lastTextRun) {
      nsIFrame* lc;
      if (aData->LineContainer() &&
          aData->LineContainer() != (lc = FindLineContainer(f))) {
        NS_ASSERTION(f != this, "wrong InlinePrefISizeData container"
                                " for first continuation");
        aData->mLine = nullptr;
        aData->SetLineContainer(lc);
      }

      // This will process all the text frames that share the same textrun as f.
      f->AddInlinePrefISizeForFlow(aRenderingContext, aData, trtype);
      lastTextRun = f->GetTextRun(trtype);
    }
  }
}

/* virtual */
LogicalSize
nsTextFrame::ComputeSize(gfxContext *aRenderingContext,
                         WritingMode aWM,
                         const LogicalSize& aCBSize,
                         nscoord aAvailableISize,
                         const LogicalSize& aMargin,
                         const LogicalSize& aBorder,
                         const LogicalSize& aPadding,
                         ComputeSizeFlags aFlags)
{
  // Inlines and text don't compute size before reflow.
  return LogicalSize(aWM, NS_UNCONSTRAINEDSIZE, NS_UNCONSTRAINEDSIZE);
}

static nsRect
RoundOut(const gfxRect& aRect)
{
  nsRect r;
  r.x = NSToCoordFloor(aRect.X());
  r.y = NSToCoordFloor(aRect.Y());
  r.width = NSToCoordCeil(aRect.XMost()) - r.x;
  r.height = NSToCoordCeil(aRect.YMost()) - r.y;
  return r;
}

nsRect
nsTextFrame::ComputeTightBounds(DrawTarget* aDrawTarget) const
{
  if (StyleContext()->HasTextDecorationLines() ||
      (GetStateBits() & TEXT_HYPHEN_BREAK)) {
    // This is conservative, but OK.
    return GetVisualOverflowRect();
  }

  gfxSkipCharsIterator iter =
    const_cast<nsTextFrame*>(this)->EnsureTextRun(nsTextFrame::eInflated);
  if (!mTextRun)
    return nsRect(0, 0, 0, 0);

  PropertyProvider provider(const_cast<nsTextFrame*>(this), iter,
                            nsTextFrame::eInflated);
  // Trim trailing whitespace
  provider.InitializeForDisplay(true);

  gfxTextRun::Metrics metrics =
        mTextRun->MeasureText(ComputeTransformedRange(provider),
                              gfxFont::TIGHT_HINTED_OUTLINE_EXTENTS,
                              aDrawTarget, &provider);
  if (GetWritingMode().IsLineInverted()) {
    metrics.mBoundingBox.y = -metrics.mBoundingBox.YMost();
  }
  // mAscent should be the same as metrics.mAscent, but it's what we use to
  // paint so that's the one we'll use.
  nsRect boundingBox = RoundOut(metrics.mBoundingBox);
  boundingBox += nsPoint(0, mAscent);
  if (mTextRun->IsVertical()) {
    // Swap line-relative textMetrics dimensions to physical coordinates.
    Swap(boundingBox.x, boundingBox.y);
    Swap(boundingBox.width, boundingBox.height);
  }
  return boundingBox;
}

/* virtual */ nsresult
nsTextFrame::GetPrefWidthTightBounds(gfxContext* aContext,
                                     nscoord* aX,
                                     nscoord* aXMost)
{
  gfxSkipCharsIterator iter =
    const_cast<nsTextFrame*>(this)->EnsureTextRun(nsTextFrame::eInflated);
  if (!mTextRun)
    return NS_ERROR_FAILURE;

  PropertyProvider provider(const_cast<nsTextFrame*>(this), iter,
                            nsTextFrame::eInflated);
  provider.InitializeForMeasure();

  gfxTextRun::Metrics metrics =
        mTextRun->MeasureText(ComputeTransformedRange(provider),
                              gfxFont::TIGHT_HINTED_OUTLINE_EXTENTS,
                              aContext->GetDrawTarget(), &provider);
  // Round it like nsTextFrame::ComputeTightBounds() to ensure consistency.
  *aX = NSToCoordFloor(metrics.mBoundingBox.x);
  *aXMost = NSToCoordCeil(metrics.mBoundingBox.XMost());

  return NS_OK;
}

static bool
HasSoftHyphenBefore(const nsTextFragment* aFrag, const gfxTextRun* aTextRun,
                    int32_t aStartOffset, const gfxSkipCharsIterator& aIter)
{
  if (aIter.GetSkippedOffset() < aTextRun->GetLength() &&
      aTextRun->CanHyphenateBefore(aIter.GetSkippedOffset())) {
    return true;
  }
  if (!(aTextRun->GetFlags2() & nsTextFrameUtils::Flags::TEXT_HAS_SHY))
    return false;
  gfxSkipCharsIterator iter = aIter;
  while (iter.GetOriginalOffset() > aStartOffset) {
    iter.AdvanceOriginal(-1);
    if (!iter.IsOriginalCharSkipped())
      break;
    if (aFrag->CharAt(iter.GetOriginalOffset()) == CH_SHY)
      return true;
  }
  return false;
}

/**
 * Removes all frames from aFrame up to (but not including) aFirstToNotRemove,
 * because their text has all been taken and reflowed by earlier frames.
 */
static void
RemoveEmptyInFlows(nsTextFrame* aFrame, nsTextFrame* aFirstToNotRemove)
{
  NS_PRECONDITION(aFrame != aFirstToNotRemove, "This will go very badly");
  // We have to be careful here, because some RemoveFrame implementations
  // remove and destroy not only the passed-in frame but also all its following
  // in-flows (and sometimes all its following continuations in general).  So
  // we remove |f| and everything up to but not including firstToNotRemove from
  // the flow first, to make sure that only the things we want destroyed are
  // destroyed.

  // This sadly duplicates some of the logic from
  // nsSplittableFrame::RemoveFromFlow.  We can get away with not duplicating
  // all of it, because we know that the prev-continuation links of
  // firstToNotRemove and f are fluid, and non-null.
  NS_ASSERTION(aFirstToNotRemove->GetPrevContinuation() ==
               aFirstToNotRemove->GetPrevInFlow() &&
               aFirstToNotRemove->GetPrevInFlow() != nullptr,
               "aFirstToNotRemove should have a fluid prev continuation");
  NS_ASSERTION(aFrame->GetPrevContinuation() ==
               aFrame->GetPrevInFlow() &&
               aFrame->GetPrevInFlow() != nullptr,
               "aFrame should have a fluid prev continuation");

  nsTextFrame* prevContinuation = aFrame->GetPrevContinuation();
  nsTextFrame* lastRemoved = aFirstToNotRemove->GetPrevContinuation();

  for (nsTextFrame* f = aFrame; f != aFirstToNotRemove;
       f = f->GetNextContinuation()) {
    // f is going to be destroyed soon, after it is unlinked from the
    // continuation chain. If its textrun is going to be destroyed we need to
    // do it now, before we unlink the frames to remove from the flow,
    // because DestroyFrom calls ClearTextRuns() and that will start at the
    // first frame with the text run and walk the continuations.
    if (f->IsInTextRunUserData()) {
      f->ClearTextRuns();
    } else {
      f->DisconnectTextRuns();
    }
  }

  prevContinuation->SetNextInFlow(aFirstToNotRemove);
  aFirstToNotRemove->SetPrevInFlow(prevContinuation);

  aFrame->SetPrevInFlow(nullptr);
  lastRemoved->SetNextInFlow(nullptr);

  nsContainerFrame* parent = aFrame->GetParent();
  nsBlockFrame* parentBlock = nsLayoutUtils::GetAsBlock(parent);
  if (parentBlock) {
    // Manually call DoRemoveFrame so we can tell it that we're
    // removing empty frames; this will keep it from blowing away
    // text runs.
    parentBlock->DoRemoveFrame(aFrame, nsBlockFrame::FRAMES_ARE_EMPTY);
  } else {
    // Just remove it normally; use kNoReflowPrincipalList to avoid posting
    // new reflows.
    parent->RemoveFrame(nsIFrame::kNoReflowPrincipalList, aFrame);
  }
}

void
nsTextFrame::SetLength(int32_t aLength, nsLineLayout* aLineLayout,
                       uint32_t aSetLengthFlags)
{
  mContentLengthHint = aLength;
  int32_t end = GetContentOffset() + aLength;
  nsTextFrame* f = GetNextInFlow();
  if (!f)
    return;

  // If our end offset is moving, then even if frames are not being pushed or
  // pulled, content is moving to or from the next line and the next line
  // must be reflowed.
  // If the next-continuation is dirty, then we should dirty the next line now
  // because we may have skipped doing it if we dirtied it in
  // CharacterDataChanged. This is ugly but teaching FrameNeedsReflow
  // and ChildIsDirty to handle a range of frames would be worse.
  if (aLineLayout &&
      (end != f->mContentOffset || (f->GetStateBits() & NS_FRAME_IS_DIRTY))) {
    aLineLayout->SetDirtyNextLine();
  }

  if (end < f->mContentOffset) {
    // Our frame is shrinking. Give the text to our next in flow.
    if (aLineLayout && HasSignificantTerminalNewline() &&
        !GetParent()->IsLetterFrame() &&
        (aSetLengthFlags & ALLOW_FRAME_CREATION_AND_DESTRUCTION)) {
      // Whatever text we hand to our next-in-flow will end up in a frame all of
      // its own, since it ends in a forced linebreak.  Might as well just put
      // it in a separate frame now.  This is important to prevent text run
      // churn; if we did not do that, then we'd likely end up rebuilding
      // textruns for all our following continuations.
      // We skip this optimization when the parent is a first-letter frame
      // because it doesn't deal well with more than one child frame.
      // We also skip this optimization if we were called during bidi
      // resolution, so as not to create a new frame which doesn't appear in
      // the bidi resolver's list of frames
      nsPresContext* presContext = PresContext();
      nsIFrame* newFrame = presContext->PresShell()->FrameConstructor()->
        CreateContinuingFrame(presContext, this, GetParent());
      nsTextFrame* next = static_cast<nsTextFrame*>(newFrame);
      nsFrameList temp(next, next);
      GetParent()->InsertFrames(kNoReflowPrincipalList, this, temp);
      f = next;
    }

    f->mContentOffset = end;
    if (f->GetTextRun(nsTextFrame::eInflated) != mTextRun) {
      ClearTextRuns();
      f->ClearTextRuns();
    }
    return;
  }
  // Our frame is growing. Take text from our in-flow(s).
  // We can take text from frames in lines beyond just the next line.
  // We don't dirty those lines. That's OK, because when we reflow
  // our empty next-in-flow, it will take text from its next-in-flow and
  // dirty that line.

  // Note that in the process we may end up removing some frames from
  // the flow if they end up empty.
  nsTextFrame* framesToRemove = nullptr;
  while (f && f->mContentOffset < end) {
    f->mContentOffset = end;
    if (f->GetTextRun(nsTextFrame::eInflated) != mTextRun) {
      ClearTextRuns();
      f->ClearTextRuns();
    }
    nsTextFrame* next = f->GetNextInFlow();
    // Note: the "f->GetNextSibling() == next" check below is to restrict
    // this optimization to the case where they are on the same child list.
    // Otherwise we might remove the only child of a nsFirstLetterFrame
    // for example and it can't handle that.  See bug 597627 for details.
    if (next && next->mContentOffset <= end && f->GetNextSibling() == next &&
        (aSetLengthFlags & ALLOW_FRAME_CREATION_AND_DESTRUCTION)) {
      // |f| is now empty.  We may as well remove it, instead of copying all
      // the text from |next| into it instead; the latter leads to use
      // rebuilding textruns for all following continuations.
      // We skip this optimization if we were called during bidi resolution,
      // since the bidi resolver may try to handle the destroyed frame later
      // and crash
      if (!framesToRemove) {
        // Remember that we have to remove this frame.
        framesToRemove = f;
      }
    } else if (framesToRemove) {
      RemoveEmptyInFlows(framesToRemove, f);
      framesToRemove = nullptr;
    }
    f = next;
  }
  NS_POSTCONDITION(!framesToRemove || (f && f->mContentOffset == end),
                   "How did we exit the loop if we null out framesToRemove if "
                   "!next || next->mContentOffset > end ?");
  if (framesToRemove) {
    // We are guaranteed that we exited the loop with f not null, per the
    // postcondition above
    RemoveEmptyInFlows(framesToRemove, f);
  }

#ifdef DEBUG
  f = this;
  int32_t iterations = 0;
  while (f && iterations < 10) {
    f->GetContentLength(); // Assert if negative length
    f = f->GetNextContinuation();
    ++iterations;
  }
  f = this;
  iterations = 0;
  while (f && iterations < 10) {
    f->GetContentLength(); // Assert if negative length
    f = f->GetPrevContinuation();
    ++iterations;
  }
#endif
}

bool
nsTextFrame::IsFloatingFirstLetterChild() const
{
  nsIFrame* frame = GetParent();
  return frame && frame->IsFloating() && frame->IsLetterFrame();
}

bool
nsTextFrame::IsInitialLetterChild() const
{
  nsIFrame* frame = GetParent();
  return frame && frame->StyleTextReset()->mInitialLetterSize != 0.0f &&
         frame->IsLetterFrame();
}

bool
nsTextFrame::IsInitialLetterChild() const
{
  nsIFrame* frame = GetParent();
  return frame && frame->StyleTextReset()->mInitialLetterSize != 0.0f &&
         frame->GetType() == nsGkAtoms::letterFrame;
}

struct NewlineProperty {
  int32_t mStartOffset;
  // The offset of the first \n after mStartOffset, or -1 if there is none
  int32_t mNewlineOffset;
};

void
nsTextFrame::Reflow(nsPresContext*           aPresContext,
                    ReflowOutput&     aMetrics,
                    const ReflowInput& aReflowInput,
                    nsReflowStatus&          aStatus)
{
  MarkInReflow();
  DO_GLOBAL_REFLOW_COUNT("nsTextFrame");
  DISPLAY_REFLOW(aPresContext, this, aReflowInput, aMetrics, aStatus);

  // XXX If there's no line layout, we shouldn't even have created this
  // frame. This may happen if, for example, this is text inside a table
  // but not inside a cell. For now, just don't reflow.
  if (!aReflowInput.mLineLayout) {
    ClearMetrics(aMetrics);
    aStatus.Reset();
    return;
  }

  ReflowText(*aReflowInput.mLineLayout, aReflowInput.AvailableWidth(),
             aReflowInput.mRenderingContext->GetDrawTarget(), aMetrics, aStatus);

  NS_FRAME_SET_TRUNCATION(aStatus, aReflowInput, aMetrics);
}

#ifdef ACCESSIBILITY
/**
 * Notifies accessibility about text reflow. Used by nsTextFrame::ReflowText.
 */
class MOZ_STACK_CLASS ReflowTextA11yNotifier
{
public:
  ReflowTextA11yNotifier(nsPresContext* aPresContext, nsIContent* aContent) :
    mContent(aContent), mPresContext(aPresContext)
  {
  }
  ~ReflowTextA11yNotifier()
  {
    nsAccessibilityService* accService = nsIPresShell::AccService();
    if (accService) {
      accService->UpdateText(mPresContext->PresShell(), mContent);
    }
  }
private:
  ReflowTextA11yNotifier();
  ReflowTextA11yNotifier(const ReflowTextA11yNotifier&);
  ReflowTextA11yNotifier& operator =(const ReflowTextA11yNotifier&);

  nsIContent* mContent;
  nsPresContext* mPresContext;
};
#endif

void
nsTextFrame::ReflowText(nsLineLayout& aLineLayout, nscoord aAvailableWidth,
                        DrawTarget* aDrawTarget,
                        ReflowOutput& aMetrics,
                        nsReflowStatus& aStatus)
{
#ifdef NOISY_REFLOW
  ListTag(stdout);
  printf(": BeginReflow: availableWidth=%d\n", aAvailableWidth);
#endif

  nsPresContext* presContext = PresContext();

#ifdef ACCESSIBILITY
  // Schedule the update of accessible tree since rendered text might be changed.
  if (StyleVisibility()->IsVisible()) {
    ReflowTextA11yNotifier(presContext, mContent);
  }
#endif

  /////////////////////////////////////////////////////////////////////
  // Set up flags and clear out state
  /////////////////////////////////////////////////////////////////////

  // Clear out the reflow state flags in mState. We also clear the whitespace
  // flags because this can change whether the frame maps whitespace-only text
  // or not. We also clear the flag that tracks whether we had a pending
  // reflow request from CharacterDataChanged (since we're reflowing now).
  RemoveStateBits(TEXT_REFLOW_FLAGS | TEXT_WHITESPACE_FLAGS);
  mReflowRequestedForCharDataChange = false;

  // Temporarily map all possible content while we construct our new textrun.
  // so that when doing reflow our styles prevail over any part of the
  // textrun we look at. Note that next-in-flows may be mapping the same
  // content; gfxTextRun construction logic will ensure that we take priority.
  int32_t maxContentLength = GetInFlowContentLength();

  // We don't need to reflow if there is no content.
  if (!maxContentLength) {
    ClearMetrics(aMetrics);
    aStatus.Reset();
    return;
  }

#ifdef NOISY_BIDI
    printf("Reflowed textframe\n");
#endif

  const nsStyleText* textStyle = StyleText();

  bool atStartOfLine = aLineLayout.LineAtStart();
  if (atStartOfLine) {
    AddStateBits(TEXT_START_OF_LINE);
  }

  uint32_t flowEndInTextRun;
  nsIFrame* lineContainer = aLineLayout.LineContainerFrame();
  const nsTextFragment* frag = mContent->GetText();

  // DOM offsets of the text range we need to measure, after trimming
  // whitespace, restricting to first-letter, and restricting preformatted text
  // to nearest newline
  int32_t length = maxContentLength;
  int32_t offset = GetContentOffset();

  // Restrict preformatted text to the nearest newline
  int32_t newLineOffset = -1; // this will be -1 or a content offset
  int32_t contentNewLineOffset = -1;
  // Pointer to the nsGkAtoms::newline set on this frame's element
  NewlineProperty* cachedNewlineOffset = nullptr;
  if (textStyle->NewlineIsSignificant(this)) {
    cachedNewlineOffset =
      mContent->HasFlag(NS_HAS_NEWLINE_PROPERTY)
      ? static_cast<NewlineProperty*>(mContent->GetProperty(nsGkAtoms::newline))
      : nullptr;
    if (cachedNewlineOffset && cachedNewlineOffset->mStartOffset <= offset &&
        (cachedNewlineOffset->mNewlineOffset == -1 ||
         cachedNewlineOffset->mNewlineOffset >= offset)) {
      contentNewLineOffset = cachedNewlineOffset->mNewlineOffset;
    } else {
      contentNewLineOffset = FindChar(frag, offset,
                                      mContent->TextLength() - offset, '\n');
    }
    if (contentNewLineOffset < offset + length) {
      /*
        The new line offset could be outside this frame if the frame has been
        split by bidi resolution. In that case we won't use it in this reflow
        (newLineOffset will remain -1), but we will still cache it in mContent
      */
      newLineOffset = contentNewLineOffset;
    }
    if (newLineOffset >= 0) {
      length = newLineOffset + 1 - offset;
    }
  }
  if ((atStartOfLine && !textStyle->WhiteSpaceIsSignificant()) ||
      (GetStateBits() & TEXT_IS_IN_TOKEN_MATHML)) {
    // Skip leading whitespace. Make sure we don't skip a 'pre-line'
    // newline if there is one.
    int32_t skipLength = newLineOffset >= 0 ? length - 1 : length;
    int32_t whitespaceCount =
      GetTrimmableWhitespaceCount(frag, offset, skipLength, 1);
    if (whitespaceCount) {
      offset += whitespaceCount;
      length -= whitespaceCount;
      // Make sure this frame maps the trimmable whitespace.
      if (MOZ_UNLIKELY(offset > GetContentEnd())) {
        SetLength(offset - GetContentOffset(), &aLineLayout,
                  ALLOW_FRAME_CREATION_AND_DESTRUCTION);
      }
    }
  }

  bool completedFirstLetter = false;
  // Layout dependent styles are a problem because we need to reconstruct
  // the gfxTextRun based on our layout.
  if (aLineLayout.GetInFirstLetter() || aLineLayout.GetInFirstLine()) {
    SetLength(maxContentLength, &aLineLayout,
              ALLOW_FRAME_CREATION_AND_DESTRUCTION);

    if (aLineLayout.GetInFirstLetter()) {
      // floating first-letter boundaries are significant in textrun
      // construction, so clear the textrun out every time we hit a first-letter
      // and have changed our length (which controls the first-letter boundary)
      ClearTextRuns();
      // Find the length of the first-letter. We need a textrun for this.
      // REVIEW: maybe-bogus inflation should be ok (fixed below)
      gfxSkipCharsIterator iter =
        EnsureTextRun(nsTextFrame::eInflated, aDrawTarget,
                      lineContainer, aLineLayout.GetLine(),
                      &flowEndInTextRun);

      if (mTextRun) {
        int32_t firstLetterLength = length;
        if (aLineLayout.GetFirstLetterStyleOK()) {
          completedFirstLetter =
            FindFirstLetterRange(frag, mTextRun, offset, iter, &firstLetterLength);
          if (newLineOffset >= 0) {
            // Don't allow a preformatted newline to be part of a first-letter.
            firstLetterLength = std::min(firstLetterLength, length - 1);
            if (length == 1) {
              // There is no text to be consumed by the first-letter before the
              // preformatted newline. Note that the first letter is therefore
              // complete (FindFirstLetterRange will have returned false).
              completedFirstLetter = true;
            }
          }
        } else {
          // We're in a first-letter frame's first in flow, so if there
          // was a first-letter, we'd be it. However, for one reason
          // or another (e.g., preformatted line break before this text),
          // we're not actually supposed to have first-letter style. So
          // just make a zero-length first-letter.
          firstLetterLength = 0;
          completedFirstLetter = true;
        }
        length = firstLetterLength;
        if (length) {
          AddStateBits(TEXT_FIRST_LETTER);
        }
        // Change this frame's length to the first-letter length right now
        // so that when we rebuild the textrun it will be built with the
        // right first-letter boundary
        SetLength(offset + length - GetContentOffset(), &aLineLayout,
                  ALLOW_FRAME_CREATION_AND_DESTRUCTION);
        // Ensure that the textrun will be rebuilt
        ClearTextRuns();
      }
    }
  }

  float fontSizeInflation = nsLayoutUtils::FontSizeInflationFor(this);

  if (!IsCurrentFontInflation(fontSizeInflation)) {
    // FIXME: Ideally, if we already have a text run, we'd move it to be
    // the uninflated text run.
    ClearTextRun(nullptr, nsTextFrame::eInflated);
  }

  gfxSkipCharsIterator iter =
    EnsureTextRun(nsTextFrame::eInflated, aDrawTarget,
                  lineContainer, aLineLayout.GetLine(), &flowEndInTextRun);

  NS_ASSERTION(IsCurrentFontInflation(fontSizeInflation),
               "EnsureTextRun should have set font size inflation");

  if (mTextRun && iter.GetOriginalEnd() < offset + length) {
    // The textrun does not map enough text for this frame. This can happen
    // when the textrun was ended in the middle of a text node because a
    // preformatted newline was encountered, and prev-in-flow frames have
    // consumed all the text of the textrun. We need a new textrun.
    ClearTextRuns();
    iter = EnsureTextRun(nsTextFrame::eInflated, aDrawTarget,
                         lineContainer, aLineLayout.GetLine(),
                         &flowEndInTextRun);
  }

  if (!mTextRun) {
    ClearMetrics(aMetrics);
    aStatus.Reset();
    return;
  }

  NS_ASSERTION(gfxSkipCharsIterator(iter).ConvertOriginalToSkipped(offset + length)
                    <= mTextRun->GetLength(),
               "Text run does not map enough text for our reflow");

  /////////////////////////////////////////////////////////////////////
  // See how much text should belong to this text frame, and measure it
  /////////////////////////////////////////////////////////////////////

  iter.SetOriginalOffset(offset);
  nscoord xOffsetForTabs = (mTextRun->GetFlags2() & nsTextFrameUtils::Flags::TEXT_HAS_TAB) ?
    (aLineLayout.GetCurrentFrameInlineDistanceFromBlock() -
       lineContainer->GetUsedBorderAndPadding().left)
    : -1;
  PropertyProvider provider(mTextRun, textStyle, frag, this, iter, length,
      lineContainer, xOffsetForTabs, nsTextFrame::eInflated);

  uint32_t transformedOffset = provider.GetStart().GetSkippedOffset();

  // The metrics for the text go in here
  gfxTextRun::Metrics textMetrics;
  gfxFont::BoundingBoxType boundingBoxType =
    IsFloatingFirstLetterChild() || IsInitialLetterChild()
    ? gfxFont::TIGHT_HINTED_OUTLINE_EXTENTS
    : gfxFont::LOOSE_INK_EXTENTS;
  NS_ASSERTION(!(NS_REFLOW_CALC_BOUNDING_METRICS & aMetrics.mFlags),
               "We shouldn't be passed NS_REFLOW_CALC_BOUNDING_METRICS anymore");

  int32_t limitLength = length;
  int32_t forceBreak = aLineLayout.GetForcedBreakPosition(this);
  bool forceBreakAfter = false;
  if (forceBreak >= length) {
    forceBreakAfter = forceBreak == length;
    // The break is not within the text considered for this textframe.
    forceBreak = -1;
  }
  if (forceBreak >= 0) {
    limitLength = forceBreak;
  }
  // This is the heart of text reflow right here! We don't know where
  // to break, so we need to see how much text fits in the available width.
  uint32_t transformedLength;
  if (offset + limitLength >= int32_t(frag->GetLength())) {
    NS_ASSERTION(offset + limitLength == int32_t(frag->GetLength()),
                 "Content offset/length out of bounds");
    NS_ASSERTION(flowEndInTextRun >= transformedOffset,
                 "Negative flow length?");
    transformedLength = flowEndInTextRun - transformedOffset;
  } else {
    // we're not looking at all the content, so we need to compute the
    // length of the transformed substring we're looking at
    gfxSkipCharsIterator iter(provider.GetStart());
    iter.SetOriginalOffset(offset + limitLength);
    transformedLength = iter.GetSkippedOffset() - transformedOffset;
  }
  uint32_t transformedLastBreak = 0;
  bool usedHyphenation;
  gfxFloat trimmedWidth = 0;
  gfxFloat availWidth = aAvailableWidth;
  if (StyleContext()->IsTextCombined()) {
    // If text-combine-upright is 'all', we would compress whatever long
    // text into ~1em width, so there is no limited on the avail width.
    availWidth = std::numeric_limits<gfxFloat>::infinity();
  }
  bool canTrimTrailingWhitespace = !textStyle->WhiteSpaceIsSignificant() ||
                                   (GetStateBits() & TEXT_IS_IN_TOKEN_MATHML);
  // allow whitespace to overflow the container
  bool whitespaceCanHang = textStyle->WhiteSpaceCanWrapStyle() &&
                           textStyle->WhiteSpaceIsSignificant();
  gfxBreakPriority breakPriority = aLineLayout.LastOptionalBreakPriority();
  gfxTextRun::SuppressBreak suppressBreak = gfxTextRun::eNoSuppressBreak;
  bool shouldSuppressLineBreak = ShouldSuppressLineBreak();
  if (shouldSuppressLineBreak) {
    suppressBreak = gfxTextRun::eSuppressAllBreaks;
  } else if (!aLineLayout.LineIsBreakable()) {
    suppressBreak = gfxTextRun::eSuppressInitialBreak;
  }
  uint32_t transformedCharsFit =
    mTextRun->BreakAndMeasureText(transformedOffset, transformedLength,
                                  (GetStateBits() & TEXT_START_OF_LINE) != 0,
                                  availWidth,
                                  &provider, suppressBreak,
                                  canTrimTrailingWhitespace ? &trimmedWidth : nullptr,
                                  whitespaceCanHang,
                                  &textMetrics, boundingBoxType,
                                  aDrawTarget,
                                  &usedHyphenation, &transformedLastBreak,
                                  textStyle->WordCanWrap(this), &breakPriority);
  if (!length && !textMetrics.mAscent && !textMetrics.mDescent) {
    // If we're measuring a zero-length piece of text, update
    // the height manually.
    nsFontMetrics* fm = provider.GetFontMetrics();
    if (fm) {
      textMetrics.mAscent = gfxFloat(fm->MaxAscent());
      textMetrics.mDescent = gfxFloat(fm->MaxDescent());
    }
  }
  if (GetWritingMode().IsLineInverted()) {
    Swap(textMetrics.mAscent, textMetrics.mDescent);
    textMetrics.mBoundingBox.y = -textMetrics.mBoundingBox.YMost();
  }
  // The "end" iterator points to the first character after the string mapped
  // by this frame. Basically, its original-string offset is offset+charsFit
  // after we've computed charsFit.
  gfxSkipCharsIterator end(provider.GetEndHint());
  end.SetSkippedOffset(transformedOffset + transformedCharsFit);
  int32_t charsFit = end.GetOriginalOffset() - offset;
  if (offset + charsFit == newLineOffset) {
    // We broke before a trailing preformatted '\n'. The newline should
    // be assigned to this frame. Note that newLineOffset will be -1 if
    // there was no preformatted newline, so we wouldn't get here in that
    // case.
    ++charsFit;
  }
  // That might have taken us beyond our assigned content range (because
  // we might have advanced over some skipped chars that extend outside
  // this frame), so get back in.
  int32_t lastBreak = -1;
  if (charsFit >= limitLength) {
    charsFit = limitLength;
    if (transformedLastBreak != UINT32_MAX) {
      // lastBreak is needed.
      // This may set lastBreak greater than 'length', but that's OK
      lastBreak = end.ConvertSkippedToOriginal(transformedOffset + transformedLastBreak);
    }
    end.SetOriginalOffset(offset + charsFit);
    // If we were forced to fit, and the break position is after a soft hyphen,
    // note that this is a hyphenation break.
    if ((forceBreak >= 0 || forceBreakAfter) &&
        HasSoftHyphenBefore(frag, mTextRun, offset, end)) {
      usedHyphenation = true;
    }
  }
  if (usedHyphenation) {
    // Fix up metrics to include hyphen
    AddHyphenToMetrics(this, mTextRun, &textMetrics, boundingBoxType,
                       aDrawTarget);
    AddStateBits(TEXT_HYPHEN_BREAK | TEXT_HAS_NONCOLLAPSED_CHARACTERS);
  }
  if (textMetrics.mBoundingBox.IsEmpty()) {
    AddStateBits(TEXT_NO_RENDERED_GLYPHS);
  }

  gfxFloat trimmableWidth = 0;
  bool brokeText = forceBreak >= 0 || transformedCharsFit < transformedLength;
  if (canTrimTrailingWhitespace) {
    // Optimization: if we trimmed trailing whitespace, and we can be sure
    // this frame will be at the end of the line, then leave it trimmed off.
    // Otherwise we have to undo the trimming, in case we're not at the end of
    // the line. (If we actually do end up at the end of the line, we'll have
    // to trim it off again in TrimTrailingWhiteSpace, and we'd like to avoid
    // having to re-do it.)
    if (brokeText ||
        (GetStateBits() & TEXT_IS_IN_TOKEN_MATHML)) {
      // We're definitely going to break so our trailing whitespace should
      // definitely be trimmed. Record that we've already done it.
      AddStateBits(TEXT_TRIMMED_TRAILING_WHITESPACE);
    } else if (!(GetStateBits() & TEXT_IS_IN_TOKEN_MATHML)) {
      // We might not be at the end of the line. (Note that even if this frame
      // ends in breakable whitespace, it might not be at the end of the line
      // because it might be followed by breakable, but preformatted, whitespace.)
      // Undo the trimming.
      textMetrics.mAdvanceWidth += trimmedWidth;
      trimmableWidth = trimmedWidth;
      if (mTextRun->IsRightToLeft()) {
        // Space comes before text, so the bounding box is moved to the
        // right by trimmdWidth
        textMetrics.mBoundingBox.MoveBy(gfxPoint(trimmedWidth, 0));
      }
    }
  }

  if (!brokeText && lastBreak >= 0) {
    // Since everything fit and no break was forced,
    // record the last break opportunity
    NS_ASSERTION(textMetrics.mAdvanceWidth - trimmableWidth <= availWidth,
                 "If the text doesn't fit, and we have a break opportunity, why didn't MeasureText use it?");
    MOZ_ASSERT(lastBreak >= offset, "Strange break position");
    aLineLayout.NotifyOptionalBreakPosition(this, lastBreak - offset,
                                            true, breakPriority);
  }

  int32_t contentLength = offset + charsFit - GetContentOffset();

  /////////////////////////////////////////////////////////////////////
  // Compute output metrics
  /////////////////////////////////////////////////////////////////////

  // first-letter frames should use the tight bounding box metrics for ascent/descent
  // for good drop-cap effects
  if (GetStateBits() & TEXT_FIRST_LETTER) {
    textMetrics.mAscent = std::max(gfxFloat(0.0), -textMetrics.mBoundingBox.Y());
    textMetrics.mDescent = std::max(gfxFloat(0.0), textMetrics.mBoundingBox.YMost());
  }

  // Setup metrics for caller
  // Disallow negative widths
  WritingMode wm = GetWritingMode();
  LogicalSize finalSize(wm);
  finalSize.ISize(wm) = NSToCoordCeil(std::max(gfxFloat(0.0),
                                               textMetrics.mAdvanceWidth));

  if (transformedCharsFit == 0 && !usedHyphenation) {
    aMetrics.SetBlockStartAscent(0);
    finalSize.BSize(wm) = 0;
  } else if (boundingBoxType != gfxFont::LOOSE_INK_EXTENTS) {
    // Use actual text metrics for floating first letter frame.
    aMetrics.SetBlockStartAscent(NSToCoordCeil(textMetrics.mAscent));
    finalSize.BSize(wm) = aMetrics.BlockStartAscent() +
      NSToCoordCeil(textMetrics.mDescent);
  } else {
    // Otherwise, ascent should contain the overline drawable area.
    // And also descent should contain the underline drawable area.
    // nsFontMetrics::GetMaxAscent/GetMaxDescent contains them.
    nsFontMetrics* fm = provider.GetFontMetrics();
    nscoord fontAscent =
      wm.IsLineInverted() ? fm->MaxDescent() : fm->MaxAscent();
    nscoord fontDescent =
      wm.IsLineInverted() ? fm->MaxAscent() : fm->MaxDescent();
    aMetrics.SetBlockStartAscent(std::max(NSToCoordCeil(textMetrics.mAscent), fontAscent));
    nscoord descent = std::max(NSToCoordCeil(textMetrics.mDescent), fontDescent);
    finalSize.BSize(wm) = aMetrics.BlockStartAscent() + descent;
  }
  if (StyleContext()->IsTextCombined()) {
    nsFontMetrics* fm = provider.GetFontMetrics();
    gfxFloat width = finalSize.ISize(wm);
    gfxFloat em = fm->EmHeight();
    // Compress the characters in horizontal axis if necessary.
    if (width <= em) {
      RemoveProperty(TextCombineScaleFactorProperty());
    } else {
      SetProperty(TextCombineScaleFactorProperty(), em / width);
      finalSize.ISize(wm) = em;
    }
    // Make the characters be in an 1em square.
    if (finalSize.BSize(wm) != em) {
      aMetrics.SetBlockStartAscent(aMetrics.BlockStartAscent() +
                                   (em - finalSize.BSize(wm)) / 2);
      finalSize.BSize(wm) = em;
    }
  }
  aMetrics.SetSize(wm, finalSize);

  NS_ASSERTION(aMetrics.BlockStartAscent() >= 0,
               "Negative ascent???");
  NS_ASSERTION((StyleContext()->IsTextCombined()
                ? aMetrics.ISize(aMetrics.GetWritingMode())
                : aMetrics.BSize(aMetrics.GetWritingMode())) -
               aMetrics.BlockStartAscent() >= 0,
               "Negative descent???");

  mAscent = aMetrics.BlockStartAscent();

  // Handle text that runs outside its normal bounds.
  nsRect boundingBox = RoundOut(textMetrics.mBoundingBox);
  if (mTextRun->IsVertical()) {
    // Swap line-relative textMetrics dimensions to physical coordinates.
    Swap(boundingBox.x, boundingBox.y);
    Swap(boundingBox.width, boundingBox.height);
    if (GetWritingMode().IsVerticalRL()) {
      boundingBox.x = -boundingBox.XMost();
      boundingBox.x += aMetrics.Width() - mAscent;
    } else {
      boundingBox.x += mAscent;
    }
  } else {
    boundingBox.y += mAscent;
  }
  aMetrics.SetOverflowAreasToDesiredBounds();
  aMetrics.VisualOverflow().UnionRect(aMetrics.VisualOverflow(), boundingBox);

  // When we have text decorations, we don't need to compute their overflow now
  // because we're guaranteed to do it later
  // (see nsLineLayout::RelativePositionFrames)
  UnionAdditionalOverflow(presContext, aLineLayout.LineContainerRI()->mFrame,
                          provider, &aMetrics.VisualOverflow(), false);

  /////////////////////////////////////////////////////////////////////
  // Clean up, update state
  /////////////////////////////////////////////////////////////////////

  // If all our characters are discarded or collapsed, then trimmable width
  // from the last textframe should be preserved. Otherwise the trimmable width
  // from this textframe overrides. (Currently in CSS trimmable width can be
  // at most one space so there's no way for trimmable width from a previous
  // frame to accumulate with trimmable width from this frame.)
  if (transformedCharsFit > 0) {
    aLineLayout.SetTrimmableISize(NSToCoordFloor(trimmableWidth));
    AddStateBits(TEXT_HAS_NONCOLLAPSED_CHARACTERS);
  }
  bool breakAfter = forceBreakAfter;
  if (!shouldSuppressLineBreak) {
    if (charsFit > 0 && charsFit == length &&
        textStyle->mHyphens != StyleHyphens::None &&
        HasSoftHyphenBefore(frag, mTextRun, offset, end)) {
      bool fits =
        textMetrics.mAdvanceWidth + provider.GetHyphenWidth() <= availWidth;
      // Record a potential break after final soft hyphen
      aLineLayout.NotifyOptionalBreakPosition(this, length, fits,
                                              gfxBreakPriority::eNormalBreak);
    }
    // length == 0 means either the text is empty or it's all collapsed away
    bool emptyTextAtStartOfLine = atStartOfLine && length == 0;
    if (!breakAfter && charsFit == length && !emptyTextAtStartOfLine &&
        transformedOffset + transformedLength == mTextRun->GetLength() &&
        (mTextRun->GetFlags2() & nsTextFrameUtils::Flags::TEXT_HAS_TRAILING_BREAK)) {
      // We placed all the text in the textrun and we have a break opportunity
      // at the end of the textrun. We need to record it because the following
      // content may not care about nsLineBreaker.

      // Note that because we didn't break, we can be sure that (thanks to the
      // code up above) textMetrics.mAdvanceWidth includes the width of any
      // trailing whitespace. So we need to subtract trimmableWidth here
      // because if we did break at this point, that much width would be
      // trimmed.
      if (textMetrics.mAdvanceWidth - trimmableWidth > availWidth) {
        breakAfter = true;
      } else {
        aLineLayout.NotifyOptionalBreakPosition(this, length, true,
                                                gfxBreakPriority::eNormalBreak);
      }
    }
  }

  // Compute reflow status
  aStatus.Reset();
  if (contentLength != maxContentLength) {
    aStatus.SetIncomplete();
  }

  if (charsFit == 0 && length > 0 && !usedHyphenation) {
    // Couldn't place any text
    aStatus.SetInlineLineBreakBeforeAndReset();
  } else if (contentLength > 0 && mContentOffset + contentLength - 1 == newLineOffset) {
    // Ends in \n
    aStatus.SetInlineLineBreakAfter();
    aLineLayout.SetLineEndsInBR(true);
  } else if (breakAfter) {
    aStatus.SetInlineLineBreakAfter();
  }
  if (completedFirstLetter) {
    aLineLayout.SetFirstLetterStyleOK(false);
    aStatus.SetFirstLetterComplete();
  }

  // Updated the cached NewlineProperty, or delete it.
  if (contentLength < maxContentLength &&
      textStyle->NewlineIsSignificant(this) &&
      (contentNewLineOffset < 0 ||
       mContentOffset + contentLength <= contentNewLineOffset)) {
    if (!cachedNewlineOffset) {
      cachedNewlineOffset = new NewlineProperty;
      if (NS_FAILED(mContent->SetProperty(nsGkAtoms::newline, cachedNewlineOffset,
                                          nsINode::DeleteProperty<NewlineProperty>))) {
        delete cachedNewlineOffset;
        cachedNewlineOffset = nullptr;
      }
      mContent->SetFlags(NS_HAS_NEWLINE_PROPERTY);
    }
    if (cachedNewlineOffset) {
      cachedNewlineOffset->mStartOffset = offset;
      cachedNewlineOffset->mNewlineOffset = contentNewLineOffset;
    }
  } else if (cachedNewlineOffset) {
    mContent->DeleteProperty(nsGkAtoms::newline);
    mContent->UnsetFlags(NS_HAS_NEWLINE_PROPERTY);
  }

  // Compute space and letter counts for justification, if required
  if (!textStyle->WhiteSpaceIsSignificant() &&
      (lineContainer->StyleText()->mTextAlign == NS_STYLE_TEXT_ALIGN_JUSTIFY ||
       lineContainer->StyleText()->mTextAlignLast == NS_STYLE_TEXT_ALIGN_JUSTIFY ||
       shouldSuppressLineBreak) &&
      !nsSVGUtils::IsInSVGTextSubtree(lineContainer)) {
    AddStateBits(TEXT_JUSTIFICATION_ENABLED);
    Range range(uint32_t(offset), uint32_t(offset + charsFit));
    aLineLayout.SetJustificationInfo(provider.ComputeJustification(range));
  }

  SetLength(contentLength, &aLineLayout, ALLOW_FRAME_CREATION_AND_DESTRUCTION);

  InvalidateFrame();

#ifdef NOISY_REFLOW
  ListTag(stdout);
  printf(": desiredSize=%d,%d(b=%d) status=%x\n",
         aMetrics.Width(), aMetrics.Height(), aMetrics.BlockStartAscent(),
         aStatus);
#endif
}

/* virtual */ bool
nsTextFrame::CanContinueTextRun() const
{
  // We can continue a text run through a text frame
  return true;
}

nsTextFrame::TrimOutput
nsTextFrame::TrimTrailingWhiteSpace(DrawTarget* aDrawTarget)
{
  TrimOutput result;
  result.mChanged = false;
  result.mDeltaWidth = 0;

  AddStateBits(TEXT_END_OF_LINE);

  int32_t contentLength = GetContentLength();
  if (!contentLength)
    return result;

  gfxSkipCharsIterator start =
    EnsureTextRun(nsTextFrame::eInflated, aDrawTarget);
  NS_ENSURE_TRUE(mTextRun, result);

  uint32_t trimmedStart = start.GetSkippedOffset();

  const nsTextFragment* frag = mContent->GetText();
  TrimmedOffsets trimmed = GetTrimmedOffsets(frag, true);
  gfxSkipCharsIterator trimmedEndIter = start;
  const nsStyleText* textStyle = StyleText();
  gfxFloat delta = 0;
  uint32_t trimmedEnd = trimmedEndIter.ConvertOriginalToSkipped(trimmed.GetEnd());

  if (!(GetStateBits() & TEXT_TRIMMED_TRAILING_WHITESPACE) &&
      trimmed.GetEnd() < GetContentEnd()) {
    gfxSkipCharsIterator end = trimmedEndIter;
    uint32_t endOffset = end.ConvertOriginalToSkipped(GetContentOffset() + contentLength);
    if (trimmedEnd < endOffset) {
      // We can't be dealing with tabs here ... they wouldn't be trimmed. So it's
      // OK to pass null for the line container.
      PropertyProvider provider(mTextRun, textStyle, frag, this, start, contentLength,
                                nullptr, 0, nsTextFrame::eInflated);
      delta = mTextRun->
        GetAdvanceWidth(Range(trimmedEnd, endOffset), &provider);
      result.mChanged = true;
    }
  }

  gfxFloat advanceDelta;
  mTextRun->SetLineBreaks(Range(trimmedStart, trimmedEnd),
                          (GetStateBits() & TEXT_START_OF_LINE) != 0, true,
                          &advanceDelta);
  if (advanceDelta != 0) {
    result.mChanged = true;
  }

  // aDeltaWidth is *subtracted* from our width.
  // If advanceDelta is positive then setting the line break made us longer,
  // so aDeltaWidth could go negative.
  result.mDeltaWidth = NSToCoordFloor(delta - advanceDelta);
  // If aDeltaWidth goes negative, that means this frame might not actually fit
  // anymore!!! We need higher level line layout to recover somehow.
  // If it's because the frame has a soft hyphen that is now being displayed,
  // this should actually be OK, because our reflow recorded the break
  // opportunity that allowed the soft hyphen to be used, and we wouldn't
  // have recorded the opportunity unless the hyphen fit (or was the first
  // opportunity on the line).
  // Otherwise this can/ really only happen when we have glyphs with special
  // shapes at the end of lines, I think. Breaking inside a kerning pair won't
  // do it because that would mean we broke inside this textrun, and
  // BreakAndMeasureText should make sure the resulting shaped substring fits.
  // Maybe if we passed a maxTextLength? But that only happens at direction
  // changes (so we wouldn't kern across the boundary) or for first-letter
  // (which always fits because it starts the line!).
  NS_WARNING_ASSERTION(result.mDeltaWidth >= 0,
                       "Negative deltawidth, something odd is happening");

#ifdef NOISY_TRIM
  ListTag(stdout);
  printf(": trim => %d\n", result.mDeltaWidth);
#endif
  return result;
}

nsOverflowAreas
nsTextFrame::RecomputeOverflow(nsIFrame* aBlockFrame)
{
  nsRect bounds(nsPoint(0, 0), GetSize());
  nsOverflowAreas result(bounds, bounds);

  gfxSkipCharsIterator iter = EnsureTextRun(nsTextFrame::eInflated);
  if (!mTextRun)
    return result;

  PropertyProvider provider(this, iter, nsTextFrame::eInflated);
  // Don't trim trailing space, in case we need to paint it as selected.
  provider.InitializeForDisplay(false);

  gfxTextRun::Metrics textMetrics =
    mTextRun->MeasureText(ComputeTransformedRange(provider),
                          gfxFont::LOOSE_INK_EXTENTS, nullptr,
                          &provider);
  if (GetWritingMode().IsLineInverted()) {
    textMetrics.mBoundingBox.y = -textMetrics.mBoundingBox.YMost();
  }
  nsRect boundingBox = RoundOut(textMetrics.mBoundingBox);
  boundingBox += nsPoint(0, mAscent);
  if (mTextRun->IsVertical()) {
    // Swap line-relative textMetrics dimensions to physical coordinates.
    Swap(boundingBox.x, boundingBox.y);
    Swap(boundingBox.width, boundingBox.height);
  }
  nsRect &vis = result.VisualOverflow();
  vis.UnionRect(vis, boundingBox);
  UnionAdditionalOverflow(PresContext(), aBlockFrame, provider, &vis, true);
  return result;
}

static void TransformChars(nsTextFrame* aFrame, const nsStyleText* aStyle,
                           const gfxTextRun* aTextRun, uint32_t aSkippedOffset,
                           const nsTextFragment* aFrag, int32_t aFragOffset,
                           int32_t aFragLen, nsAString& aOut)
{
  nsAutoString fragString;
  char16_t* out;
  if (aStyle->mTextTransform == NS_STYLE_TEXT_TRANSFORM_NONE) {
    // No text-transform, so we can copy directly to the output string.
    aOut.SetLength(aOut.Length() + aFragLen);
    out = aOut.EndWriting() - aFragLen;
  } else {
    // Use a temporary string as source for the transform.
    fragString.SetLength(aFragLen);
    out = fragString.BeginWriting();
  }

  // Copy the text, with \n and \t replaced by <space> if appropriate.
  for (int32_t i = 0; i < aFragLen; ++i) {
    char16_t ch = aFrag->CharAt(aFragOffset + i);
    if ((ch == '\n' && !aStyle->NewlineIsSignificant(aFrame)) ||
        (ch == '\t' && !aStyle->TabIsSignificant())) {
      ch = ' ';
    }
    out[i] = ch;
  }

  if (aStyle->mTextTransform != NS_STYLE_TEXT_TRANSFORM_NONE) {
    MOZ_ASSERT(aTextRun->GetFlags2() & nsTextFrameUtils::Flags::TEXT_IS_TRANSFORMED);
    if (aTextRun->GetFlags2() & nsTextFrameUtils::Flags::TEXT_IS_TRANSFORMED) {
      // Apply text-transform according to style in the transformed run.
      auto transformedTextRun =
        static_cast<const nsTransformedTextRun*>(aTextRun);
      nsAutoString convertedString;
      AutoTArray<bool,50> charsToMergeArray;
      AutoTArray<bool,50> deletedCharsArray;
      nsCaseTransformTextRunFactory::TransformString(fragString,
                                                     convertedString,
                                                     false, nullptr,
                                                     charsToMergeArray,
                                                     deletedCharsArray,
                                                     transformedTextRun,
                                                     aSkippedOffset);
      aOut.Append(convertedString);
    } else {
      // Should not happen (see assertion above), but as a fallback...
      aOut.Append(fragString);
    }
  }
}

static bool
LineEndsInHardLineBreak(nsTextFrame* aFrame, nsBlockFrame* aLineContainer)
{
  bool foundValidLine;
  nsBlockInFlowLineIterator iter(aLineContainer, aFrame, &foundValidLine);
  if (!foundValidLine) {
    NS_ERROR("Invalid line!");
    return true;
  }
  return !iter.GetLine()->IsLineWrapped();
}

nsIFrame::RenderedText
nsTextFrame::GetRenderedText(uint32_t aStartOffset,
                             uint32_t aEndOffset,
                             TextOffsetType aOffsetType,
                             TrailingWhitespace aTrimTrailingWhitespace)
{
  MOZ_ASSERT(aStartOffset <= aEndOffset, "bogus offsets");
  MOZ_ASSERT(!GetPrevContinuation() ||
             (aOffsetType == TextOffsetType::OFFSETS_IN_CONTENT_TEXT &&
              aStartOffset >= (uint32_t)GetContentOffset() &&
              aEndOffset <= (uint32_t)GetContentEnd()),
             "Must be called on first-in-flow, or content offsets must be "
             "given and be within this frame.");

  // The handling of offsets could be more efficient...
  RenderedText result;
  nsBlockFrame* lineContainer = nullptr;
  nsTextFrame* textFrame;
  const nsTextFragment* textFrag = mContent->GetText();
  uint32_t offsetInRenderedString = 0;
  bool haveOffsets = false;

  Maybe<nsBlockFrame::AutoLineCursorSetup> autoLineCursor;
  for (textFrame = this; textFrame;
       textFrame = textFrame->GetNextContinuation()) {
    if (textFrame->GetStateBits() & NS_FRAME_IS_DIRTY) {
      // We don't trust dirty frames, especially when computing rendered text.
      break;
    }

    // Ensure the text run and grab the gfxSkipCharsIterator for it
    gfxSkipCharsIterator iter =
      textFrame->EnsureTextRun(nsTextFrame::eInflated);
    if (!textFrame->mTextRun) {
      break;
    }
    gfxSkipCharsIterator tmpIter = iter;

    // Whether we need to trim whitespaces after the text frame.
    bool trimAfter;
    if (!textFrame->IsAtEndOfLine() ||
        aTrimTrailingWhitespace !=
          TrailingWhitespace::TRIM_TRAILING_WHITESPACE) {
      trimAfter = false;
    } else if (nsBlockFrame* thisLc =
               do_QueryFrame(FindLineContainer(textFrame))) {
      if (thisLc != lineContainer) {
        // Setup line cursor when needed.
        lineContainer = thisLc;
        autoLineCursor.reset();
        autoLineCursor.emplace(lineContainer);
      }
      trimAfter = LineEndsInHardLineBreak(textFrame, lineContainer);
    } else {
      // Weird situation where we have a line layout without a block.
      // No soft breaks occur in this situation.
      trimAfter = true;
    }

    // Skip to the start of the text run, past ignored chars at start of line
    TrimmedOffsets trimmedOffsets =
        textFrame->GetTrimmedOffsets(textFrag, trimAfter);
    bool trimmedSignificantNewline =
        trimmedOffsets.GetEnd() < GetContentEnd() &&
        HasSignificantTerminalNewline();
    uint32_t skippedToRenderedStringOffset = offsetInRenderedString -
        tmpIter.ConvertOriginalToSkipped(trimmedOffsets.mStart);
    uint32_t nextOffsetInRenderedString =
        tmpIter.ConvertOriginalToSkipped(trimmedOffsets.GetEnd()) +
        (trimmedSignificantNewline ? 1 : 0) + skippedToRenderedStringOffset;

    if (aOffsetType == TextOffsetType::OFFSETS_IN_RENDERED_TEXT) {
      if (nextOffsetInRenderedString <= aStartOffset) {
        offsetInRenderedString = nextOffsetInRenderedString;
        continue;
      }
      if (!haveOffsets) {
        result.mOffsetWithinNodeText =
            tmpIter.ConvertSkippedToOriginal(aStartOffset - skippedToRenderedStringOffset);
        result.mOffsetWithinNodeRenderedText = aStartOffset;
        haveOffsets = true;
      }
      if (offsetInRenderedString >= aEndOffset) {
        break;
      }
    } else {
      if (uint32_t(textFrame->GetContentEnd()) <= aStartOffset) {
        offsetInRenderedString = nextOffsetInRenderedString;
        continue;
      }
      if (!haveOffsets) {
        result.mOffsetWithinNodeText = aStartOffset;
        // Skip trimmed space when computed the rendered text offset.
        int32_t clamped = std::max<int32_t>(aStartOffset, trimmedOffsets.mStart);
        result.mOffsetWithinNodeRenderedText =
            tmpIter.ConvertOriginalToSkipped(clamped) + skippedToRenderedStringOffset;
        MOZ_ASSERT(result.mOffsetWithinNodeRenderedText >= offsetInRenderedString &&
                   result.mOffsetWithinNodeRenderedText <= INT32_MAX,
                   "Bad offset within rendered text");
        haveOffsets = true;
      }
      if (uint32_t(textFrame->mContentOffset) >= aEndOffset) {
        break;
      }
    }

    int32_t startOffset;
    int32_t endOffset;
    if (aOffsetType == TextOffsetType::OFFSETS_IN_RENDERED_TEXT) {
      startOffset =
        tmpIter.ConvertSkippedToOriginal(aStartOffset - skippedToRenderedStringOffset);
      endOffset =
        tmpIter.ConvertSkippedToOriginal(aEndOffset - skippedToRenderedStringOffset);
    } else {
      startOffset = aStartOffset;
      endOffset = std::min<uint32_t>(INT32_MAX, aEndOffset);
    }
    trimmedOffsets.mStart = std::max<uint32_t>(trimmedOffsets.mStart,
        startOffset);
    trimmedOffsets.mLength = std::min<uint32_t>(trimmedOffsets.GetEnd(),
        endOffset) - trimmedOffsets.mStart;
    if (trimmedOffsets.mLength <= 0) {
      offsetInRenderedString = nextOffsetInRenderedString;
      continue;
    }

    const nsStyleText* textStyle = textFrame->StyleText();
    iter.SetOriginalOffset(trimmedOffsets.mStart);
    while (iter.GetOriginalOffset() < trimmedOffsets.GetEnd()) {
      int32_t runLength;
      bool isSkipped = iter.IsOriginalCharSkipped(&runLength);
      runLength = std::min(runLength,
                           trimmedOffsets.GetEnd() - iter.GetOriginalOffset());
      if (isSkipped) {
        for (int32_t i = 0; i < runLength; ++i) {
          char16_t ch = textFrag->CharAt(iter.GetOriginalOffset() + i);
          if (ch == CH_SHY) {
            // We should preserve soft hyphens. They can't be transformed.
            result.mString.Append(ch);
          }
        }
      } else {
        TransformChars(textFrame, textStyle, textFrame->mTextRun,
                       iter.GetSkippedOffset(), textFrag,
                       iter.GetOriginalOffset(), runLength, result.mString);
      }
      iter.AdvanceOriginal(runLength);
    }

    if (trimmedSignificantNewline && GetContentEnd() <= endOffset) {
      // A significant newline was trimmed off (we must be
      // white-space:pre-line). Put it back.
      result.mString.Append('\n');
    }
    offsetInRenderedString = nextOffsetInRenderedString;
  }

  if (!haveOffsets) {
    result.mOffsetWithinNodeText = textFrag->GetLength();
    result.mOffsetWithinNodeRenderedText = offsetInRenderedString;
  }
  return result;
}

/* virtual */ bool
nsTextFrame::IsEmpty()
{
  NS_ASSERTION(!(mState & TEXT_IS_ONLY_WHITESPACE) ||
               !(mState & TEXT_ISNOT_ONLY_WHITESPACE),
               "Invalid state");

  // XXXldb Should this check compatibility mode as well???
  const nsStyleText* textStyle = StyleText();
  if (textStyle->WhiteSpaceIsSignificant()) {
    // XXX shouldn't we return true if the length is zero?
    return false;
  }

  if (mState & TEXT_ISNOT_ONLY_WHITESPACE) {
    return false;
  }

  if (mState & TEXT_IS_ONLY_WHITESPACE) {
    return true;
  }

  bool isEmpty =
    IsAllWhitespace(mContent->GetText(),
                    textStyle->mWhiteSpace != mozilla::StyleWhiteSpace::PreLine);
  mState |= (isEmpty ? TEXT_IS_ONLY_WHITESPACE : TEXT_ISNOT_ONLY_WHITESPACE);
  return isEmpty;
}

#ifdef DEBUG_FRAME_DUMP
// Translate the mapped content into a string that's printable
void
nsTextFrame::ToCString(nsCString& aBuf, int32_t* aTotalContentLength) const
{
  // Get the frames text content
  const nsTextFragment* frag = mContent->GetText();
  if (!frag) {
    return;
  }

  // Compute the total length of the text content.
  *aTotalContentLength = frag->GetLength();

  int32_t contentLength = GetContentLength();
  // Set current fragment and current fragment offset
  if (0 == contentLength) {
    return;
  }
  int32_t fragOffset = GetContentOffset();
  int32_t n = fragOffset + contentLength;
  while (fragOffset < n) {
    char16_t ch = frag->CharAt(fragOffset++);
    if (ch == '\r') {
      aBuf.AppendLiteral("\\r");
    } else if (ch == '\n') {
      aBuf.AppendLiteral("\\n");
    } else if (ch == '\t') {
      aBuf.AppendLiteral("\\t");
    } else if ((ch < ' ') || (ch >= 127)) {
      aBuf.Append(nsPrintfCString("\\u%04x", ch));
    } else {
      aBuf.Append(ch);
    }
  }
}

nsresult
nsTextFrame::GetFrameName(nsAString& aResult) const
{
  MakeFrameName(NS_LITERAL_STRING("Text"), aResult);
  int32_t totalContentLength;
  nsAutoCString tmp;
  ToCString(tmp, &totalContentLength);
  tmp.SetLength(std::min(tmp.Length(), 50u));
  aResult += NS_LITERAL_STRING("\"") + NS_ConvertASCIItoUTF16(tmp) + NS_LITERAL_STRING("\"");
  return NS_OK;
}

void
nsTextFrame::List(FILE* out, const char* aPrefix, uint32_t aFlags) const
{
  nsCString str;
  ListGeneric(str, aPrefix, aFlags);

  str += nsPrintfCString(" [run=%p]", static_cast<void*>(mTextRun));

  // Output the first/last content offset and prev/next in flow info
  bool isComplete = uint32_t(GetContentEnd()) == GetContent()->TextLength();
  str += nsPrintfCString("[%d,%d,%c] ", GetContentOffset(), GetContentLength(),
          isComplete ? 'T':'F');

  if (IsSelected()) {
    str += " SELECTED";
  }
  fprintf_stderr(out, "%s\n", str.get());
}
#endif

#ifdef DEBUG
nsFrameState
nsTextFrame::GetDebugStateBits() const
{
  // mask out our emptystate flags; those are just caches
  return nsFrame::GetDebugStateBits() &
    ~(TEXT_WHITESPACE_FLAGS | TEXT_REFLOW_FLAGS);
}
#endif

void
nsTextFrame::AdjustOffsetsForBidi(int32_t aStart, int32_t aEnd)
{
  AddStateBits(NS_FRAME_IS_BIDI);
  if (mContent->HasFlag(NS_HAS_FLOWLENGTH_PROPERTY)) {
    mContent->DeleteProperty(nsGkAtoms::flowlength);
    mContent->UnsetFlags(NS_HAS_FLOWLENGTH_PROPERTY);
  }

  /*
   * After Bidi resolution we may need to reassign text runs.
   * This is called during bidi resolution from the block container, so we
   * shouldn't be holding a local reference to a textrun anywhere.
   */
  ClearTextRuns();

  nsTextFrame* prev = GetPrevContinuation();
  if (prev) {
    // the bidi resolver can be very evil when columns/pages are involved. Don't
    // let it violate our invariants.
    int32_t prevOffset = prev->GetContentOffset();
    aStart = std::max(aStart, prevOffset);
    aEnd = std::max(aEnd, prevOffset);
    prev->ClearTextRuns();
  }

  mContentOffset = aStart;
  SetLength(aEnd - aStart, nullptr, 0);
}

/**
 * @return true if this text frame ends with a newline character.  It should return
 * false if it is not a text frame.
 */
bool
nsTextFrame::HasSignificantTerminalNewline() const
{
  return ::HasTerminalNewline(this) && StyleText()->NewlineIsSignificant(this);
}

bool
nsTextFrame::IsAtEndOfLine() const
{
  return (GetStateBits() & TEXT_END_OF_LINE) != 0;
}

nscoord
nsTextFrame::GetLogicalBaseline(WritingMode aWM) const
{
  if (!aWM.IsOrthogonalTo(GetWritingMode())) {
    return mAscent;
  }

  // When the text frame has a writing mode orthogonal to the desired
  // writing mode, return a baseline coincides its parent frame.
  nsIFrame* parent = GetParent();
  nsPoint position = GetNormalPosition();
  nscoord parentAscent = parent->GetLogicalBaseline(aWM);
  if (aWM.IsVerticalRL()) {
    nscoord parentDescent = parent->GetSize().width - parentAscent;
    nscoord descent = parentDescent - position.x;
    return GetSize().width - descent;
  }
  return parentAscent - (aWM.IsVertical() ? position.x : position.y);
}

bool
nsTextFrame::HasAnyNoncollapsedCharacters()
{
  gfxSkipCharsIterator iter = EnsureTextRun(nsTextFrame::eInflated);
  int32_t offset = GetContentOffset(),
          offsetEnd = GetContentEnd();
  int32_t skippedOffset = iter.ConvertOriginalToSkipped(offset);
  int32_t skippedOffsetEnd = iter.ConvertOriginalToSkipped(offsetEnd);
  return skippedOffset != skippedOffsetEnd;
}

bool
nsTextFrame::ComputeCustomOverflow(nsOverflowAreas& aOverflowAreas)
{
  if (GetStateBits() & NS_FRAME_FIRST_REFLOW) {
    return true;
  }

  nsIFrame* decorationsBlock;
  if (IsFloatingFirstLetterChild()) {
    decorationsBlock = GetParent();
  } else {
    nsIFrame* f = this;
    for (;;) {
      nsBlockFrame* fBlock = nsLayoutUtils::GetAsBlock(f);
      if (fBlock) {
        decorationsBlock = fBlock;
        break;
      }

      f = f->GetParent();
      if (!f) {
        NS_ERROR("Couldn't find any block ancestor (for text decorations)");
        return nsFrame::ComputeCustomOverflow(aOverflowAreas);
      }
    }
  }

  aOverflowAreas = RecomputeOverflow(decorationsBlock);
  return nsFrame::ComputeCustomOverflow(aOverflowAreas);
}

NS_DECLARE_FRAME_PROPERTY_SMALL_VALUE(JustificationAssignmentProperty, int32_t)

void
nsTextFrame::AssignJustificationGaps(
    const mozilla::JustificationAssignment& aAssign)
{
  int32_t encoded = (aAssign.mGapsAtStart << 8) | aAssign.mGapsAtEnd;
  static_assert(sizeof(aAssign) == 1,
                "The encoding might be broken if JustificationAssignment "
                "is larger than 1 byte");
  SetProperty(JustificationAssignmentProperty(), encoded);
}

mozilla::JustificationAssignment
nsTextFrame::GetJustificationAssignment() const
{
  int32_t encoded = GetProperty(JustificationAssignmentProperty());
  mozilla::JustificationAssignment result;
  result.mGapsAtStart = encoded >> 8;
  result.mGapsAtEnd = encoded & 0xFF;
  return result;
}

uint32_t
nsTextFrame::CountGraphemeClusters() const
{
  const nsTextFragment* frag = GetContent()->GetText();
  MOZ_ASSERT(frag, "Text frame must have text fragment");
  nsAutoString content;
  frag->AppendTo(content, GetContentOffset(), GetContentLength());
  return unicode::CountGraphemeClusters(content.Data(), content.Length());
}<|MERGE_RESOLUTION|>--- conflicted
+++ resolved
@@ -69,13 +69,10 @@
 #include "mozilla/StyleSetHandle.h"
 #include "mozilla/StyleSetHandleInlines.h"
 #include "mozilla/layers/LayersMessages.h"
-<<<<<<< HEAD
-=======
 #include "mozilla/layers/WebRenderLayerManager.h"
 #include "mozilla/layers/WebRenderBridgeChild.h"
 #include "mozilla/webrender/WebRenderAPI.h"
 #include "mozilla/layers/StackingContextHelper.h"
->>>>>>> a17af05f
 
 #include <algorithm>
 #include <limits>
@@ -110,11 +107,8 @@
 using namespace mozilla::dom;
 using namespace mozilla::gfx;
 using namespace mozilla::layers;
-<<<<<<< HEAD
-=======
 
 typedef mozilla::layout::TextDrawTarget TextDrawTarget;
->>>>>>> a17af05f
 
 struct TabWidth {
   TabWidth(uint32_t aOffset, uint32_t aWidth)
@@ -544,17 +538,10 @@
 GetMappedFlows(const gfxTextRun* aTextRun)
 {
   MOZ_ASSERT(aTextRun->GetUserData(), "UserData must exist.");
-<<<<<<< HEAD
-  MOZ_ASSERT(!(aTextRun->GetFlags() & nsTextFrameUtils::TEXT_IS_SIMPLE_FLOW),
-            "The method should not be called for simple flows.");
-  TextRunMappedFlow* flows;
-  if (aTextRun->GetFlags() & nsTextFrameUtils::TEXT_MIGHT_HAVE_GLYPH_CHANGES) {
-=======
   MOZ_ASSERT(!(aTextRun->GetFlags2() & nsTextFrameUtils::Flags::TEXT_IS_SIMPLE_FLOW),
             "The method should not be called for simple flows.");
   TextRunMappedFlow* flows;
   if (aTextRun->GetFlags2() & nsTextFrameUtils::Flags::TEXT_MIGHT_HAVE_GLYPH_CHANGES) {
->>>>>>> a17af05f
     flows = reinterpret_cast<TextRunMappedFlow*>(
       static_cast<ComplexTextRunUserData*>(aTextRun->GetUserData()) + 1);
   } else {
@@ -607,11 +594,7 @@
     aFrame->RemoveStateBits(aWhichTextRunState);
   } else {
     do {
-<<<<<<< HEAD
-      NS_ASSERTION(aFrame->GetType() == nsGkAtoms::textFrame, "Bad frame");
-=======
       NS_ASSERTION(aFrame->IsTextFrame(), "Bad frame");
->>>>>>> a17af05f
       aFrame = aFrame->GetNextContinuation();
     } while (aFrame && aFrame != aStartContinuation);
   }
@@ -1847,11 +1830,7 @@
 GetSpacingFlags(nsIFrame* aFrame, const nsStyleText* aStyleText = nullptr)
 {
   if (nsSVGUtils::IsInSVGTextSubtree(aFrame)) {
-<<<<<<< HEAD
-    return 0;
-=======
     return gfx::ShapedTextFlags();
->>>>>>> a17af05f
   }
 
   const nsStyleText* styleText = aFrame->StyleText();
@@ -2309,11 +2288,7 @@
     flags |= gfx::ShapedTextFlags::TEXT_ENABLE_HYPHEN_BREAKS;
   }
   if (mBidiEnabled && (IS_LEVEL_RTL(firstFrame->GetEmbeddingLevel()))) {
-<<<<<<< HEAD
-    textFlags |= gfxTextRunFactory::TEXT_IS_RTL;
-=======
     flags |= gfx::ShapedTextFlags::TEXT_IS_RTL;
->>>>>>> a17af05f
   }
   if (mNextRunContextInfo & nsTextFrameUtils::INCOMING_WHITESPACE) {
     flags2 |= nsTextFrameUtils::Flags::TEXT_TRAILING_WHITESPACE;
@@ -3022,7 +2997,6 @@
     }
     return !nsTextFrameUtils::IsSpaceCombiningSequenceTail(
       aFrag->Get2b() + aPos + 1, aFrag->GetLength() - (aPos + 1));
-<<<<<<< HEAD
   }
 
   if (justifyStyle == StyleTextJustify::InterCharacter) {
@@ -3035,20 +3009,6 @@
   if (ch < 0x2150u) {
     return false;
   }
-=======
-  }
-
-  if (justifyStyle == StyleTextJustify::InterCharacter) {
-    return true;
-  } else if (justifyStyle == StyleTextJustify::InterWord) {
-    return false;
-  }
-
-  // text-justify: auto
-  if (ch < 0x2150u) {
-    return false;
-  }
->>>>>>> a17af05f
   if (aLangIsCJ) {
     if ((0x2150u <= ch && ch <= 0x22ffu) || // Number Forms, Arrows, Mathematical Operators
         (0x2460u <= ch && ch <= 0x24ffu) || // Enclosed Alphanumerics
@@ -3904,15 +3864,6 @@
   NS_ASSERTION(aForeColor, "aForeColor is null");
   NS_ASSERTION(aBackColor, "aBackColor is null");
 
-<<<<<<< HEAD
-  nscolor backColor =
-    LookAndFeel::GetColor(LookAndFeel::eColorID_TextHighlightBackground);
-  nscolor foreColor =
-    LookAndFeel::GetColor(LookAndFeel::eColorID_TextHighlightForeground);
-  EnsureSufficientContrast(&foreColor, &backColor);
-  *aForeColor = foreColor;
-  *aBackColor = backColor;
-=======
   const nsFrameSelection* frameSelection = mFrame->GetConstFrameSelection();
   const Selection* selection =
     frameSelection->GetSelection(SelectionType::eFind);
@@ -3999,7 +3950,6 @@
   // There are neither mForegroundColor nor mBackgroundColor.
   *aForeColor = GetTextColor();
   *aBackColor = NS_TRANSPARENT;
->>>>>>> a17af05f
 }
 
 void
@@ -4163,12 +4113,6 @@
         sc->GetVisitedDependentColor(&nsStyleBackground::mBackgroundColor);
       mSelectionTextColor =
         sc->GetVisitedDependentColor(&nsStyleText::mWebkitTextFillColor);
-<<<<<<< HEAD
-      mHasSelectionShadow =
-        nsRuleNode::HasAuthorSpecifiedRules(sc,
-                                            NS_AUTHOR_SPECIFIED_TEXT_SHADOW,
-                                            true);
-=======
       if (auto* geckoStyleContext = sc->GetAsGecko()) {
         mHasSelectionShadow =
           nsRuleNode::HasAuthorSpecifiedRules(geckoStyleContext,
@@ -4182,7 +4126,6 @@
         // first-line / first-letter, we're inheriting from selectionElement.
         mHasSelectionShadow = true;
       }
->>>>>>> a17af05f
       if (mHasSelectionShadow) {
         mSelectionShadow = sc->StyleText()->mTextShadow;
       }
@@ -4512,13 +4455,8 @@
   }
   void SetPrevContinuation(nsIFrame* aPrevContinuation) override
   {
-<<<<<<< HEAD
-    NS_ASSERTION (!aPrevContinuation || GetType() == aPrevContinuation->GetType(),
-                  "setting a prev continuation with incorrect type!");
-=======
     NS_ASSERTION(!aPrevContinuation || Type() == aPrevContinuation->Type(),
                  "setting a prev continuation with incorrect type!");
->>>>>>> a17af05f
     NS_ASSERTION (!nsSplittableFrame::IsInPrevContinuationChain(aPrevContinuation, this),
                   "creating a loop in continuation chain!");
     mPrevContinuation = static_cast<nsTextFrame*>(aPrevContinuation);
@@ -4531,13 +4469,8 @@
   }
   void SetPrevInFlow(nsIFrame* aPrevInFlow) override
   {
-<<<<<<< HEAD
-    NS_ASSERTION (!aPrevInFlow || GetType() == aPrevInFlow->GetType(),
-                  "setting a prev in flow with incorrect type!");
-=======
     NS_ASSERTION(!aPrevInFlow || Type() == aPrevInFlow->Type(),
                  "setting a prev in flow with incorrect type!");
->>>>>>> a17af05f
     NS_ASSERTION (!nsSplittableFrame::IsInPrevContinuationChain(aPrevInFlow, this),
                   "creating a loop in continuation chain!");
     mPrevContinuation = static_cast<nsTextFrame*>(aPrevInFlow);
@@ -4546,15 +4479,6 @@
   nsIFrame* FirstInFlow() const override;
   nsIFrame* FirstContinuation() const override;
 
-<<<<<<< HEAD
-  void AddInlineMinISize(nsRenderingContext* aRenderingContext,
-                         InlineMinISizeData* aData) override;
-  void AddInlinePrefISize(nsRenderingContext* aRenderingContext,
-                          InlinePrefISizeData* aData) override;
-
-protected:
-  explicit nsContinuingTextFrame(nsStyleContext* aContext) : nsTextFrame(aContext) {}
-=======
   void AddInlineMinISize(gfxContext* aRenderingContext,
                          InlineMinISizeData* aData) override;
   void AddInlinePrefISize(gfxContext* aRenderingContext,
@@ -4565,7 +4489,6 @@
     : nsTextFrame(aContext, kClassID)
   {}
 
->>>>>>> a17af05f
   nsTextFrame* mPrevContinuation;
 };
 
@@ -4605,11 +4528,7 @@
   if (aPrevInFlow->GetStateBits() & NS_FRAME_IS_BIDI) {
     FrameBidiData bidiData = aPrevInFlow->GetBidiData();
     bidiData.precedingControl = kBidiLevelNone;
-<<<<<<< HEAD
-    Properties().Set(BidiDataProperty(), bidiData);
-=======
     SetProperty(BidiDataProperty(), bidiData);
->>>>>>> a17af05f
 
     if (nextContinuation) {
       SetNextContinuation(nextContinuation);
@@ -4732,10 +4651,6 @@
                                           InlinePrefISizeData *aData)
 {
   // Do nothing, since the first-in-flow accounts for everything.
-<<<<<<< HEAD
-  return;
-=======
->>>>>>> a17af05f
 }
 
 //----------------------------------------------------------------------
@@ -4819,14 +4734,8 @@
 nsTextFrame::InvalidateFrame(uint32_t aDisplayItemKey)
 {
   if (nsSVGUtils::IsInSVGTextSubtree(this)) {
-<<<<<<< HEAD
-    nsIFrame* svgTextFrame =
-      nsLayoutUtils::GetClosestFrameOfType(GetParent(),
-                                           nsGkAtoms::svgTextFrame);
-=======
     nsIFrame* svgTextFrame = nsLayoutUtils::GetClosestFrameOfType(
       GetParent(), LayoutFrameType::SVGText);
->>>>>>> a17af05f
     svgTextFrame->InvalidateFrame();
     return;
   }
@@ -4837,14 +4746,8 @@
 nsTextFrame::InvalidateFrameWithRect(const nsRect& aRect, uint32_t aDisplayItemKey)
 {
   if (nsSVGUtils::IsInSVGTextSubtree(this)) {
-<<<<<<< HEAD
-    nsIFrame* svgTextFrame =
-      nsLayoutUtils::GetClosestFrameOfType(GetParent(),
-                                           nsGkAtoms::svgTextFrame);
-=======
     nsIFrame* svgTextFrame = nsLayoutUtils::GetClosestFrameOfType(
       GetParent(), LayoutFrameType::SVGText);
->>>>>>> a17af05f
     svgTextFrame->InvalidateFrame();
     return;
   }
@@ -5070,14 +4973,11 @@
   virtual already_AddRefed<Layer> BuildLayer(nsDisplayListBuilder* aBuilder,
                                              LayerManager* aManager,
                                              const ContainerLayerParameters& aContainerParameters) override;
-<<<<<<< HEAD
-=======
   virtual bool CreateWebRenderCommands(mozilla::wr::DisplayListBuilder& aBuilder,
                                        const StackingContextHelper& aSc,
                                        nsTArray<WebRenderParentCommand>& aParentCommands,
                                        WebRenderLayerManager* aManager,
                                        nsDisplayListBuilder* aDisplayListBuilder) override;
->>>>>>> a17af05f
   virtual void Paint(nsDisplayListBuilder* aBuilder,
                      gfxContext* aCtx) override;
   NS_DISPLAY_DECL_NAME("Text", TYPE_TEXT)
@@ -5106,11 +5006,7 @@
     mDisableSubpixelAA = true;
   }
 
-<<<<<<< HEAD
-  void RenderToContext(gfxContext* aCtx, nsDisplayListBuilder* aBuilder, bool aIsRecording = false);
-=======
   void RenderToContext(gfxContext* aCtx, TextDrawTarget* aTextDrawer, nsDisplayListBuilder* aBuilder, bool aIsRecording = false);
->>>>>>> a17af05f
 
   bool CanApplyOpacity() const override
   {
@@ -5165,17 +5061,6 @@
   }
 
   bool TryMerge(nsDisplayItem* aItem) override {
-<<<<<<< HEAD
-    if (aItem->GetType() != TYPE_TEXT)
-      return false;
-    if (aItem->GetClipChain() != GetClipChain())
-      return false;
-
-    nsDisplayText* other = static_cast<nsDisplayText*>(aItem);
-    if (!mFont || !other->mFont || mFont != other->mFont) {
-      return false;
-    }
-=======
     if (aItem->GetType() != DisplayItemType::TYPE_TEXT) {
       return false;
     }
@@ -5189,41 +5074,24 @@
       return false;
     }
 
->>>>>>> a17af05f
     if (mOpacity != other->mOpacity) {
       return false;
     }
 
-<<<<<<< HEAD
-=======
     if (!mTextDrawer->TryMerge(*other->mTextDrawer)) {
       return false;
     }
 
->>>>>>> a17af05f
     mBounds.UnionRect(mBounds, other->mBounds);
     mVisibleRect.UnionRect(mVisibleRect, other->mVisibleRect);
     mMergedFrames.AppendElement(static_cast<nsTextFrame*>(other->mFrame));
     mMergedFrames.AppendElements(mozilla::Move(other->mMergedFrames));
 
-<<<<<<< HEAD
-    for (GlyphArray& g : other->mGlyphs) {
-      GlyphArray* append = mGlyphs.AppendElement();
-      append->color() = g.color();
-      append->glyphs().SwapElements(g.glyphs());
-    }
     return true;
 }
 
-  RefPtr<ScaledFont> mFont;
-  nsTArray<GlyphArray> mGlyphs;
-=======
-    return true;
-}
-
   RefPtr<TextDrawTarget> mTextDrawer;
 
->>>>>>> a17af05f
   nsTArray<nsTextFrame*> mMergedFrames;
   nsRect mBounds;
 
@@ -5298,41 +5166,10 @@
 {
   MOZ_COUNT_CTOR(nsDisplayText);
   mIsFrameSelected = aIsSelected;
-<<<<<<< HEAD
-
-=======
->>>>>>> a17af05f
   mBounds = mFrame->GetVisualOverflowRectRelativeToSelf() + ToReferenceFrame();
     // Bug 748228
   mBounds.Inflate(mFrame->PresContext()->AppUnitsPerDevPixel());
 
-<<<<<<< HEAD
-  if (gfxPrefs::LayersAllowTextLayers()) {
-    RefPtr<DrawTargetCapture> capture =
-      gfxPlatform::GetPlatform()->ScreenReferenceDrawTarget()->CreateCaptureDT(IntSize());
-    RefPtr<gfxContext> captureCtx = gfxContext::CreateOrNull(capture);
-
-    // TODO: Paint() checks mDisableSubpixelAA, we should too.
-    RenderToContext(captureCtx, aBuilder, true);
-
-    // TODO: Ideally we'd re-use captureCtx in Paint() if we couldn't build
-    // a layer here. We have to deal with the problem that the ScreenReferenceDrawTarget
-    // might not be compatible with the DT used for layer rendering.
-
-    GlyphArray* g = mGlyphs.AppendElement();
-    std::vector<Glyph> glyphs;
-    Color color;
-    if (!capture->ContainsOnlyColoredGlyphs(mFont, color, glyphs)
-        || !mFont
-        || !mFont->CanSerialize()
-        || XRE_IsParentProcess()) {
-      mFont = nullptr;
-      mGlyphs.Clear();
-    } else {
-      g->glyphs().SetLength(glyphs.size());
-      PodCopy(g->glyphs().Elements(), glyphs.data(), glyphs.size());
-      g->color() = color;
-=======
   if (gfxPrefs::LayersAllowTextLayers() &&
       CanUseAdvancedLayer(aBuilder->GetWidgetLayerManager())) {
     mTextDrawer = new TextDrawTarget();
@@ -5343,7 +5180,6 @@
 
     if (!mTextDrawer->CanSerializeFonts()) {
       mTextDrawer = nullptr;
->>>>>>> a17af05f
     }
   }
 }
@@ -5353,13 +5189,6 @@
                              LayerManager* aManager,
                              const ContainerLayerParameters& aParameters)
 {
-<<<<<<< HEAD
-  if (mFont) {
-    return mozilla::LAYER_ACTIVE;
-  }
-  MOZ_ASSERT(mMergedFrames.IsEmpty());
-  return mozilla::LAYER_NONE;
-=======
   // Basic things that all advanced backends need
   if (!mTextDrawer) {
     return mozilla::LAYER_NONE;
@@ -5399,7 +5228,6 @@
   }
 
   return mozilla::LAYER_ACTIVE;
->>>>>>> a17af05f
 }
 
 void
@@ -5548,45 +5376,6 @@
 {
   nsTextFrame* f = static_cast<nsTextFrame*>(mFrame);
 
-  MOZ_ASSERT(mMergedFrames.IsEmpty());
-
-  DrawTargetAutoDisableSubpixelAntialiasing disable(aCtx->GetDrawTarget(),
-                                                    mDisableSubpixelAA);
-  RenderToContext(aCtx->ThebesContext(), aBuilder);
-}
-
-already_AddRefed<layers::Layer>
-nsDisplayText::BuildLayer(nsDisplayListBuilder* aBuilder,
-                          LayerManager* aManager,
-                          const ContainerLayerParameters& aContainerParameters)
-{
-  // We should have all the glyphs recorded now, build
-  // the TextLayer.
-  RefPtr<layers::TextLayer> layer = static_cast<layers::TextLayer*>
-    (aManager->GetLayerBuilder()->GetLeafLayerFor(aBuilder, this));
-  if (!layer) {
-    layer = aManager->CreateTextLayer();
-  }
-
-  layer->SetGlyphs(Move(mGlyphs));
-  layer->SetScaledFont(mFont);
-
-  auto A2D = mFrame->PresContext()->AppUnitsPerDevPixel();
-  bool dummy;
-  const LayoutDeviceIntRect destBounds =
-          LayoutDeviceIntRect::FromAppUnitsToOutside(GetBounds(aBuilder, &dummy), A2D);
-  layer->SetBounds(IntRect(destBounds.x, destBounds.y, destBounds.width, destBounds.height));
-
-  layer->SetBaseTransform(gfx::Matrix4x4::Translation(aContainerParameters.mOffset.x,
-                                                      aContainerParameters.mOffset.y, 0));
-  return layer.forget();
-}
-
-void
-nsDisplayText::RenderToContext(gfxContext* aCtx, nsDisplayListBuilder* aBuilder, bool aIsRecording)
-{
-  nsTextFrame* f = static_cast<nsTextFrame*>(mFrame);
-
   // Add 1 pixel of dirty area around mVisibleRect to allow us to paint
   // antialiased pixels beyond the measured text extents.
   // This is temporary until we do this in the actual calculation of text extents.
@@ -5594,27 +5383,16 @@
   LayoutDeviceRect extraVisible =
     LayoutDeviceRect::FromAppUnits(mVisibleRect, A2D);
   extraVisible.Inflate(1);
-<<<<<<< HEAD
-
-  gfxContextAutoSaveRestore save(aCtx);
-=======
->>>>>>> a17af05f
 
   gfxRect pixelVisible(extraVisible.x, extraVisible.y,
                        extraVisible.width, extraVisible.height);
   pixelVisible.Inflate(2);
   pixelVisible.RoundOut();
 
-<<<<<<< HEAD
-  if (!aBuilder->IsForGenerateGlyphMask() &&
-      !aBuilder->IsForPaintingSelectionBG() &&
-      !aIsRecording) {
-=======
   bool willClip = !aBuilder->IsForGenerateGlyphMask() &&
                   !aBuilder->IsForPaintingSelectionBG() &&
                   !aIsRecording;
   if (willClip) {
->>>>>>> a17af05f
     aCtx->NewPath();
     aCtx->Rectangle(pixelVisible);
     aCtx->Clip();
@@ -5635,13 +5413,8 @@
       // compressed at the same time as text.
       gfxPoint pt = nsLayoutUtils::PointToGfxPoint(framePt, A2D);
       gfxMatrix mat = aCtx->CurrentMatrix()
-<<<<<<< HEAD
-        .Translate(pt).Scale(scaleFactor, 1.0).Translate(-pt);
-      aCtx->SetMatrix(mat);
-=======
         .PreTranslate(pt).PreScale(scaleFactor, 1.0).PreTranslate(-pt);
       aCtx->SetMatrix (mat);
->>>>>>> a17af05f
     }
   }
   nsTextFrame::PaintTextParams params(aCtx);
@@ -6022,11 +5795,7 @@
   for (nsIFrame* frame = aFrame->GetParent();
        frame && frame->IsFrameOfType(nsIFrame::eLineParticipant);
        frame = frame->GetParent()) {
-<<<<<<< HEAD
-    if (frame->GetType() == nsGkAtoms::rubyFrame) {
-=======
     if (frame->IsRubyFrame()) {
->>>>>>> a17af05f
       rubyFrame = static_cast<nsRubyFrame*>(frame);
     }
   }
@@ -6824,11 +6593,7 @@
 nsTextFrame::PaintTextWithSelectionColors(
     const PaintTextSelectionParams& aParams,
     const UniquePtr<SelectionDetails>& aDetails,
-<<<<<<< HEAD
-    RawSelectionType* aAllRawSelectionTypes,
-=======
     SelectionTypeMask* aAllSelectionTypeMask,
->>>>>>> a17af05f
     const nsCharClipDisplayItem::ClipEdges& aClipEdges)
 {
   const gfxTextRun::Range& contentRange = aParams.contentRange;
@@ -8463,12 +8228,6 @@
   int32_t contentLength = GetContentLength();
   NS_ASSERTION(aOffset && *aOffset <= contentLength, "aOffset out of range");
 
-<<<<<<< HEAD
-  StyleUserSelect selectStyle;
-  IsSelectable(&selectStyle);
-  if (selectStyle == StyleUserSelect::All)
-    return CONTINUE_UNSELECTABLE;
-=======
   if (!aOptions.mIgnoreUserStyleAll) {
     StyleUserSelect selectStyle;
     IsSelectable(&selectStyle);
@@ -8476,7 +8235,6 @@
       return CONTINUE_UNSELECTABLE;
     }
   }
->>>>>>> a17af05f
 
   gfxSkipCharsIterator iter = EnsureTextRun(nsTextFrame::eInflated);
   if (!mTextRun)
@@ -8953,11 +8711,7 @@
   bool hyphenating = frag->GetLength() > 0 &&
     (textStyle->mHyphens == StyleHyphens::Auto ||
      (textStyle->mHyphens == StyleHyphens::Manual &&
-<<<<<<< HEAD
-      (textRun->GetFlags() & gfxTextRunFactory::TEXT_ENABLE_HYPHEN_BREAKS) != 0));
-=======
       !!(textRun->GetFlags() & gfx::ShapedTextFlags::TEXT_ENABLE_HYPHEN_BREAKS)));
->>>>>>> a17af05f
   if (hyphenating) {
     gfxSkipCharsIterator tmp(iter);
     len = std::min<int32_t>(GetContentOffset() + GetInFlowContentLength(),
@@ -9573,14 +9327,6 @@
   nsIFrame* frame = GetParent();
   return frame && frame->StyleTextReset()->mInitialLetterSize != 0.0f &&
          frame->IsLetterFrame();
-}
-
-bool
-nsTextFrame::IsInitialLetterChild() const
-{
-  nsIFrame* frame = GetParent();
-  return frame && frame->StyleTextReset()->mInitialLetterSize != 0.0f &&
-         frame->GetType() == nsGkAtoms::letterFrame;
 }
 
 struct NewlineProperty {
