--- conflicted
+++ resolved
@@ -74,13 +74,8 @@
   static void RemoveFromFlow(nsIFrame* aFrame);
 
 protected:
-<<<<<<< HEAD
-  explicit nsSplittableFrame(nsStyleContext* aContext)
-    : nsFrame(aContext)
-=======
   nsSplittableFrame(nsStyleContext* aContext, ClassID aID)
     : nsFrame(aContext, aID)
->>>>>>> a17af05f
     , mPrevContinuation(nullptr)
     , mNextContinuation(nullptr)
   {}
