--- conflicted
+++ resolved
@@ -388,8 +388,6 @@
     if (child->GetContent() == mVideoControls && child->GetSize() != oldChildSize) {
       RefPtr<Runnable> event = new DispatchResizeToControls(child->GetContent());
       nsContentUtils::AddScriptRunner(event);
-<<<<<<< HEAD
-=======
     }
   }
 
@@ -398,7 +396,6 @@
       // We didn't get a BSize from our intrinsic size/ratio, nor did we
       // get one from our controls. Just use BSize of 0.
       contentBoxBSize = 0;
->>>>>>> a17af05f
     }
     contentBoxBSize = NS_CSS_MINMAX(contentBoxBSize,
                                     aReflowInput.ComputedMinBSize(),
@@ -407,22 +404,6 @@
       aReflowInput.ComputedLogicalBorderPadding().BStartEnd(myWM);
   }
 
-<<<<<<< HEAD
-  if (isBSizeShrinkWrapping) {
-    if (contentBoxBSize == NS_INTRINSICSIZE) {
-      // We didn't get a BSize from our intrinsic size/ratio, nor did we
-      // get one from our controls. Just use BSize of 0.
-      contentBoxBSize = 0;
-    }
-    contentBoxBSize = NS_CSS_MINMAX(contentBoxBSize,
-                                    aReflowInput.ComputedMinBSize(),
-                                    aReflowInput.ComputedMaxBSize());
-    borderBoxBSize = contentBoxBSize +
-      aReflowInput.ComputedLogicalBorderPadding().BStartEnd(myWM);
-  }
-
-=======
->>>>>>> a17af05f
   LogicalSize logicalDesiredSize(myWM, borderBoxISize, borderBoxBSize);
   aMetrics.SetSize(myWM, logicalDesiredSize);
 
