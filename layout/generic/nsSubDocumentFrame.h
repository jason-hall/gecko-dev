/* -*- Mode: C++; tab-width: 20; indent-tabs-mode: nil; c-basic-offset: 2 -*-
 * This Source Code Form is subject to the terms of the Mozilla Public
 * License, v. 2.0. If a copy of the MPL was not distributed with this
 * file, You can obtain one at http://mozilla.org/MPL/2.0/. */

#ifndef NSSUBDOCUMENTFRAME_H_
#define NSSUBDOCUMENTFRAME_H_

#include "mozilla/Attributes.h"
#include "nsAtomicContainerFrame.h"
#include "nsIReflowCallback.h"
#include "nsFrameLoader.h"
#include "Units.h"

/******************************************************************************
 * nsSubDocumentFrame
 *****************************************************************************/
class nsSubDocumentFrame final
  : public nsAtomicContainerFrame
  , public nsIReflowCallback
{
public:
  NS_DECL_FRAMEARENA_HELPERS(nsSubDocumentFrame)

  explicit nsSubDocumentFrame(nsStyleContext* aContext);

#ifdef DEBUG_FRAME_DUMP
  void List(FILE* out = stderr, const char* aPrefix = "", uint32_t aFlags = 0) const override;
  nsresult GetFrameName(nsAString& aResult) const override;
#endif

  NS_DECL_QUERYFRAME

<<<<<<< HEAD
  nsIAtom* GetType() const override;

=======
>>>>>>> a17af05f
  bool IsFrameOfType(uint32_t aFlags) const override
  {
    return nsAtomicContainerFrame::IsFrameOfType(aFlags &
      ~(nsIFrame::eReplaced |
        nsIFrame::eReplacedSizing |
        nsIFrame::eReplacedContainsBlock));
  }

  void Init(nsIContent*       aContent,
            nsContainerFrame* aParent,
            nsIFrame*         aPrevInFlow) override;

  void DestroyFrom(nsIFrame* aDestructRoot) override;

<<<<<<< HEAD
  nscoord GetMinISize(nsRenderingContext *aRenderingContext) override;
  nscoord GetPrefISize(nsRenderingContext *aRenderingContext) override;
=======
  nscoord GetMinISize(gfxContext *aRenderingContext) override;
  nscoord GetPrefISize(gfxContext *aRenderingContext) override;
>>>>>>> a17af05f

  mozilla::IntrinsicSize GetIntrinsicSize() override;
  nsSize  GetIntrinsicRatio() override;

  mozilla::LogicalSize
<<<<<<< HEAD
  ComputeAutoSize(nsRenderingContext*         aRenderingContext,
=======
  ComputeAutoSize(gfxContext*                 aRenderingContext,
>>>>>>> a17af05f
                  mozilla::WritingMode        aWritingMode,
                  const mozilla::LogicalSize& aCBSize,
                  nscoord                     aAvailableISize,
                  const mozilla::LogicalSize& aMargin,
                  const mozilla::LogicalSize& aBorder,
                  const mozilla::LogicalSize& aPadding,
                  ComputeSizeFlags            aFlags) override;

  mozilla::LogicalSize
<<<<<<< HEAD
  ComputeSize(nsRenderingContext*         aRenderingContext,
=======
  ComputeSize(gfxContext*                 aRenderingContext,
>>>>>>> a17af05f
              mozilla::WritingMode        aWritingMode,
              const mozilla::LogicalSize& aCBSize,
              nscoord                     aAvailableISize,
              const mozilla::LogicalSize& aMargin,
              const mozilla::LogicalSize& aBorder,
              const mozilla::LogicalSize& aPadding,
              ComputeSizeFlags            aFlags) override;

  void Reflow(nsPresContext*     aPresContext,
              ReflowOutput&      aDesiredSize,
              const ReflowInput& aReflowInput,
              nsReflowStatus&    aStatus) override;

  void BuildDisplayList(nsDisplayListBuilder*   aBuilder,
<<<<<<< HEAD
                        const nsRect&           aDirtyRect,
=======
>>>>>>> a17af05f
                        const nsDisplayListSet& aLists) override;

  nsresult AttributeChanged(int32_t aNameSpaceID,
                            nsIAtom* aAttribute,
                            int32_t aModType) override;

  // if the content is "visibility:hidden", then just hide the view
  // and all our contents. We don't extend "visibility:hidden" to
  // the child content ourselves, since it belongs to a different
  // document and CSS doesn't inherit in there.
  bool SupportsVisibilityHidden() override { return false; }

#ifdef ACCESSIBILITY
  mozilla::a11y::AccType AccessibleType() override;
#endif

  nsresult GetDocShell(nsIDocShell **aDocShell);
  nsresult BeginSwapDocShells(nsIFrame* aOther);
  void EndSwapDocShells(nsIFrame* aOther);
  nsView* EnsureInnerView();
  nsIFrame* GetSubdocumentRootFrame();
  enum {
    IGNORE_PAINT_SUPPRESSION = 0x1
  };
  nsIPresShell* GetSubdocumentPresShellForPainting(uint32_t aFlags);
  mozilla::ScreenIntSize GetSubdocumentSize();

  // nsIReflowCallback
  bool ReflowFinished() override;
  void ReflowCallbackCanceled() override;

  bool ShouldClipSubdocument()
  {
    nsFrameLoader* frameLoader = FrameLoader();
    return !frameLoader || frameLoader->ShouldClipSubdocument();
  }

  bool ShouldClampScrollPosition()
  {
    nsFrameLoader* frameLoader = FrameLoader();
    return !frameLoader || frameLoader->ShouldClampScrollPosition();
  }

  /**
   * Return true if pointer event hit-testing should be allowed to target
   * content in the subdocument.
   */
  bool PassPointerEventsToChildren();

  void MaybeShowViewer()
  {
    if (!mDidCreateDoc && !mCallingShow) {
      ShowViewer();
    }
  }

protected:
  friend class AsyncFrameInit;

  // Helper method to look up the HTML marginwidth & marginheight attributes.
  mozilla::CSSIntSize GetMarginAttributes();

  nsFrameLoader* FrameLoader();

  bool IsInline() { return mIsInline; }

  nscoord GetIntrinsicISize();
  nscoord GetIntrinsicBSize();

  // Show our document viewer. The document viewer is hidden via a script
  // runner, so that we can save and restore the presentation if we're
  // being reframed.
  void ShowViewer();

  /* Obtains the frame we should use for intrinsic size information if we are
   * an HTML <object> or <embed>  (a replaced element - not <iframe>)
   * and our sub-document has an intrinsic size. The frame returned is the
   * frame for the document element of the document we're embedding.
   *
   * Called "Obtain*" and not "Get*" because of comment on GetDocShell that
   * says it should be called ObtainDocShell because of its side effects.
   */
  nsIFrame* ObtainIntrinsicSizeFrame();

  nsView* GetViewInternal() const override { return mOuterView; }
  void SetViewInternal(nsView* aView) override { mOuterView = aView; }

  RefPtr<nsFrameLoader> mFrameLoader;
  nsView* mOuterView;
  nsView* mInnerView;
  bool mIsInline;
  bool mPostedReflowCallback;
  bool mDidCreateDoc;
  bool mCallingShow;
};

#endif /* NSSUBDOCUMENTFRAME_H_ */<|MERGE_RESOLUTION|>--- conflicted
+++ resolved
@@ -31,11 +31,6 @@
 
   NS_DECL_QUERYFRAME
 
-<<<<<<< HEAD
-  nsIAtom* GetType() const override;
-
-=======
->>>>>>> a17af05f
   bool IsFrameOfType(uint32_t aFlags) const override
   {
     return nsAtomicContainerFrame::IsFrameOfType(aFlags &
@@ -50,23 +45,14 @@
 
   void DestroyFrom(nsIFrame* aDestructRoot) override;
 
-<<<<<<< HEAD
-  nscoord GetMinISize(nsRenderingContext *aRenderingContext) override;
-  nscoord GetPrefISize(nsRenderingContext *aRenderingContext) override;
-=======
   nscoord GetMinISize(gfxContext *aRenderingContext) override;
   nscoord GetPrefISize(gfxContext *aRenderingContext) override;
->>>>>>> a17af05f
 
   mozilla::IntrinsicSize GetIntrinsicSize() override;
   nsSize  GetIntrinsicRatio() override;
 
   mozilla::LogicalSize
-<<<<<<< HEAD
-  ComputeAutoSize(nsRenderingContext*         aRenderingContext,
-=======
   ComputeAutoSize(gfxContext*                 aRenderingContext,
->>>>>>> a17af05f
                   mozilla::WritingMode        aWritingMode,
                   const mozilla::LogicalSize& aCBSize,
                   nscoord                     aAvailableISize,
@@ -76,11 +62,7 @@
                   ComputeSizeFlags            aFlags) override;
 
   mozilla::LogicalSize
-<<<<<<< HEAD
-  ComputeSize(nsRenderingContext*         aRenderingContext,
-=======
   ComputeSize(gfxContext*                 aRenderingContext,
->>>>>>> a17af05f
               mozilla::WritingMode        aWritingMode,
               const mozilla::LogicalSize& aCBSize,
               nscoord                     aAvailableISize,
@@ -95,10 +77,6 @@
               nsReflowStatus&    aStatus) override;
 
   void BuildDisplayList(nsDisplayListBuilder*   aBuilder,
-<<<<<<< HEAD
-                        const nsRect&           aDirtyRect,
-=======
->>>>>>> a17af05f
                         const nsDisplayListSet& aLists) override;
 
   nsresult AttributeChanged(int32_t aNameSpaceID,
