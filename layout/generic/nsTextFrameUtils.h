/* -*- Mode: C++; tab-width: 2; indent-tabs-mode: nil; c-basic-offset: 2 -*-
 * This Source Code Form is subject to the terms of the Mozilla Public
 * License, v. 2.0. If a copy of the MPL was not distributed with this
 * file, You can obtain one at http://mozilla.org/MPL/2.0/. */

#ifndef NSTEXTFRAMEUTILS_H_
#define NSTEXTFRAMEUTILS_H_

#include "gfxSkipChars.h"
#include "nsBidiUtils.h"
#include "nsUnicodeProperties.h"

class nsIContent;
struct nsStyleText;

#define BIG_TEXT_NODE_SIZE 4096

#define CH_NBSP   160
#define CH_SHY    173
#define CH_CJKSP  12288 // U+3000 IDEOGRAPHIC SPACE (CJK Full-Width Space)

class nsTextFrameUtils {
public:
  // These constants are used as textrun flags for textframe textruns.
  enum class Flags : uint16_t {
    // The following flags are set by TransformText

    // the text has at least one untransformed tab character
    TEXT_HAS_TAB             = 0x01,
    // the original text has at least one soft hyphen character
    TEXT_HAS_SHY             = 0x02,
    TEXT_UNUSED_FLAGS        = 0x0C,

    // The following flags are set by nsTextFrame

    TEXT_IS_SIMPLE_FLOW      = 0x10,
    TEXT_INCOMING_WHITESPACE = 0x20,
    TEXT_TRAILING_WHITESPACE = 0x40,
    TEXT_COMPRESSED_LEADING_WHITESPACE = 0x80,
    TEXT_NO_BREAKS           = 0x100,
    TEXT_IS_TRANSFORMED      = 0x200,
    // This gets set if there's a break opportunity at the end of the textrun.
    // We normally don't use this break opportunity because the following text
    // will have a break opportunity at the start, but it's useful for line
    // layout to know about it in case the following content is not text
    TEXT_HAS_TRAILING_BREAK  = 0x400,

    // This is set if the textrun was created for a textframe whose
    // NS_FRAME_IS_IN_SINGLE_CHAR_MI flag is set.  This occurs if the textframe
    // belongs to a MathML <mi> element whose embedded text consists of a
    // single character.
    TEXT_IS_SINGLE_CHAR_MI   = 0x800,

    // This is set if the text run might be observing for glyph changes.
    TEXT_MIGHT_HAVE_GLYPH_CHANGES = 0x1000,

    // For internal use by the memory reporter when accounting for
    // storage used by textruns.
    // Because the reporter may visit each textrun multiple times while
    // walking the frame trees and textrun cache, it needs to mark
    // textruns that have been seen so as to avoid multiple-accounting.
    TEXT_RUN_SIZE_ACCOUNTED      = 0x2000,

    // The following are defined by gfxTextRunFactory rather than here,
    // so that it also has access to the _INCOMING and MATH_SCRIPT flags
    // for shaping purposes.
    // They live in the gfxShapedText::mFlags field rather than the
    // gfxTextRun::mFlags2 field.
    // TEXT_TRAILING_ARABICCHAR
    // TEXT_INCOMING_ARABICCHAR
    // TEXT_USE_MATH_SCRIPT
  };

  // These constants are used in TransformText to represent context information
  // from previous textruns.
  enum {
    INCOMING_NONE       = 0,
    INCOMING_WHITESPACE = 1,
    INCOMING_ARABICCHAR = 2
  };

  /**
   * Returns true if aChars/aLength are something that make a space
   * character not be whitespace when they follow the space character
   * (combining mark or join control, ignoring intervening direction
   * controls).
   */
  static bool
  IsSpaceCombiningSequenceTail(const char16_t* aChars, int32_t aLength) {
    return aLength > 0 &&
      (mozilla::unicode::IsClusterExtender(aChars[0]) ||
       (IsBidiControl(aChars[0]) &&
        IsSpaceCombiningSequenceTail(aChars + 1, aLength - 1)
       )
      );
  }
  static bool
  IsSpaceCombiningSequenceTail(const uint8_t* aChars, int32_t aLength) {
    return false;
  }

  enum CompressionMode {
    COMPRESS_NONE,
    COMPRESS_WHITESPACE,
    COMPRESS_WHITESPACE_NEWLINE,
    COMPRESS_NONE_TRANSFORM_TO_SPACE
  };

  /**
   * Create a text run from a run of Unicode text. The text may have whitespace
   * compressed. A preformatted tab is sent to the text run as a single space.
   * (Tab spacing must be performed by textframe later.) Certain other
   * characters are discarded.
   *
   * @param aCompression control what is compressed to a
   * single space character: no compression, compress spaces (not followed
   * by combining mark) and tabs, compress those plus newlines, or
   * no compression except newlines are discarded.
   * @param aIncomingFlags a flag indicating whether there was whitespace
   * or an Arabic character preceding this text. We set it to indicate if
   * there's an Arabic character or whitespace preceding the end of this text.
   */
  template<class CharT>
  static CharT* TransformText(const CharT* aText, uint32_t aLength,
                              CharT* aOutput,
                              CompressionMode aCompression,
                              uint8_t* aIncomingFlags,
                              gfxSkipChars* aSkipChars,
<<<<<<< HEAD
                              uint32_t* aAnalysisFlags);
=======
                              nsTextFrameUtils::Flags* aAnalysisFlags);
>>>>>>> a17af05f

  /**
   * Returns whether aChar is a character that nsTextFrameUtils::TransformText
   * might mark as skipped.  This is used by
   * SVGTextContentElement::GetNumberOfChars to know whether reflowing frames,
   * so that we have the results of TransformText, is required, or whether we
   * can use a fast path instead.
   */
  template<class CharT>
  static bool IsSkippableCharacterForTransformText(CharT aChar);

  static void
  AppendLineBreakOffset(nsTArray<uint32_t>* aArray, uint32_t aOffset)
  {
    if (aArray->Length() > 0 && (*aArray)[aArray->Length() - 1] == aOffset)
      return;
    aArray->AppendElement(aOffset);
  }

  static uint32_t
  ComputeApproximateLengthWithWhitespaceCompression(nsIContent *aContent,
                                                    const nsStyleText*
                                                      aStyleText);
};

MOZ_MAKE_ENUM_CLASS_BITWISE_OPERATORS(nsTextFrameUtils::Flags)

class nsSkipCharsRunIterator {
public:
  enum LengthMode {
    LENGTH_UNSKIPPED_ONLY   = false,
    LENGTH_INCLUDES_SKIPPED = true
  };
  nsSkipCharsRunIterator(const gfxSkipCharsIterator& aStart,
      LengthMode aLengthIncludesSkipped, uint32_t aLength)
    : mIterator(aStart), mRemainingLength(aLength), mRunLength(0),
      mVisitSkipped(false),
      mLengthIncludesSkipped(aLengthIncludesSkipped) {
  }
  void SetVisitSkipped() { mVisitSkipped = true; }
  void SetOriginalOffset(int32_t aOffset) {
    mIterator.SetOriginalOffset(aOffset);
  }
  void SetSkippedOffset(uint32_t aOffset) {
    mIterator.SetSkippedOffset(aOffset);
  }

  // guaranteed to return only positive-length runs
  bool NextRun();
  bool IsSkipped() const { return mSkipped; }
  // Always returns something > 0
  int32_t GetRunLength() const { return mRunLength; }
  const gfxSkipCharsIterator& GetPos() const { return mIterator; }
  int32_t GetOriginalOffset() const { return mIterator.GetOriginalOffset(); }
  uint32_t GetSkippedOffset() const { return mIterator.GetSkippedOffset(); }

private:
  gfxSkipCharsIterator mIterator;
  int32_t              mRemainingLength;
  int32_t              mRunLength;
  bool                 mSkipped;
  bool                 mVisitSkipped;
  bool                 mLengthIncludesSkipped;
};

#endif /*NSTEXTFRAMEUTILS_H_*/<|MERGE_RESOLUTION|>--- conflicted
+++ resolved
@@ -126,11 +126,7 @@
                               CompressionMode aCompression,
                               uint8_t* aIncomingFlags,
                               gfxSkipChars* aSkipChars,
-<<<<<<< HEAD
-                              uint32_t* aAnalysisFlags);
-=======
                               nsTextFrameUtils::Flags* aAnalysisFlags);
->>>>>>> a17af05f
 
   /**
    * Returns whether aChar is a character that nsTextFrameUtils::TransformText
