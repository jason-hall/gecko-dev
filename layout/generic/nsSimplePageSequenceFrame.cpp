--- conflicted
+++ resolved
@@ -735,11 +735,7 @@
 
     if (mSelectionHeight >= 0) {
       selectionContentFrame = currentPageFrame->PrincipalChildList().FirstChild();
-<<<<<<< HEAD
-      MOZ_ASSERT(selectionContentFrame->GetType() == nsGkAtoms::pageContentFrame &&
-=======
       MOZ_ASSERT(selectionContentFrame->IsPageContentFrame() &&
->>>>>>> a17af05f
                  !selectionContentFrame->GetNextSibling(),
                  "Unexpected frame tree");
       // To print a selection we reposition the page content frame for each
@@ -775,17 +771,9 @@
       RefPtr<gfxContext> gCtx = dc->CreateRenderingContext();
       NS_ENSURE_TRUE(gCtx, NS_ERROR_OUT_OF_MEMORY);
 
-<<<<<<< HEAD
-      nsRenderingContext renderingContext(gCtx);
-
-      nsRect drawingRect(nsPoint(0, 0), currentPageFrame->GetSize());
-      nsRegion drawingRegion(drawingRect);
-      nsLayoutUtils::PaintFrame(&renderingContext, currentPageFrame,
-=======
       nsRect drawingRect(nsPoint(0, 0), currentPageFrame->GetSize());
       nsRegion drawingRegion(drawingRect);
       nsLayoutUtils::PaintFrame(gCtx, currentPageFrame,
->>>>>>> a17af05f
                                 drawingRegion, NS_RGBA(0,0,0,0),
                                 nsDisplayListBuilderMode::PAINTING,
                                 nsLayoutUtils::PaintFrameFlags::PAINT_SYNC_DECODE_IMAGES);
