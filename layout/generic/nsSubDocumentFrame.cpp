/* -*- Mode: C++; tab-width: 2; indent-tabs-mode: nil; c-basic-offset: 2 -*- */
/* This Source Code Form is subject to the terms of the Mozilla Public
 * License, v. 2.0. If a copy of the MPL was not distributed with this
 * file, You can obtain one at http://mozilla.org/MPL/2.0/. */

/*
 * rendering object for replaced elements that contain a document, such
 * as <frame>, <iframe>, and some <object>s
 */

#include "nsSubDocumentFrame.h"

#include "gfxPrefs.h"

#include "mozilla/layout/RenderFrameParent.h"

#include "nsCOMPtr.h"
#include "nsGenericHTMLElement.h"
#include "nsGenericHTMLFrameElement.h"
#include "nsAttrValueInlines.h"
#include "nsIDocShell.h"
#include "nsIContentViewer.h"
#include "nsPresContext.h"
#include "nsIPresShell.h"
#include "nsIDocument.h"
#include "nsView.h"
#include "nsViewManager.h"
#include "nsGkAtoms.h"
#include "nsStyleConsts.h"
#include "nsFrameSetFrame.h"
#include "nsIDOMHTMLFrameElement.h"
#include "nsIScrollable.h"
#include "nsNameSpaceManager.h"
#include "nsDisplayList.h"
#include "nsIScrollableFrame.h"
#include "nsIObjectLoadingContent.h"
#include "nsLayoutUtils.h"
#include "FrameLayerBuilder.h"
#include "nsPluginFrame.h"
#include "nsContentUtils.h"
#include "nsIPermissionManager.h"
#include "nsServiceManagerUtils.h"
#include "nsIDOMMutationEvent.h"
#include "mozilla/Preferences.h"

using namespace mozilla;
using mozilla::layout::RenderFrameParent;

static bool sShowPreviousPage = true;

static nsIDocument*
GetDocumentFromView(nsView* aView)
{
  NS_PRECONDITION(aView, "");

  nsViewManager* vm = aView->GetViewManager();
  nsIPresShell* ps =  vm ? vm->GetPresShell() : nullptr;
  return ps ? ps->GetDocument() : nullptr;
}

nsSubDocumentFrame::nsSubDocumentFrame(nsStyleContext* aContext)
<<<<<<< HEAD
  : nsAtomicContainerFrame(aContext)
=======
  : nsAtomicContainerFrame(aContext, kClassID)
>>>>>>> a17af05f
  , mOuterView(nullptr)
  , mInnerView(nullptr)
  , mIsInline(false)
  , mPostedReflowCallback(false)
  , mDidCreateDoc(false)
  , mCallingShow(false)
{
}

#ifdef ACCESSIBILITY
a11y::AccType
nsSubDocumentFrame::AccessibleType()
{
  return a11y::eOuterDocType;
}
#endif

NS_QUERYFRAME_HEAD(nsSubDocumentFrame)
  NS_QUERYFRAME_ENTRY(nsSubDocumentFrame)
NS_QUERYFRAME_TAIL_INHERITING(nsAtomicContainerFrame)

class AsyncFrameInit : public Runnable
{
public:
  explicit AsyncFrameInit(nsIFrame* aFrame)
    : mozilla::Runnable("AsyncFrameInit")
    , mFrame(aFrame)
  {
  }
  NS_IMETHOD Run() override
  {
    AUTO_PROFILER_LABEL("AsyncFrameInit::Run", OTHER);
    if (mFrame.IsAlive()) {
      static_cast<nsSubDocumentFrame*>(mFrame.GetFrame())->ShowViewer();
    }
    return NS_OK;
  }
private:
  WeakFrame mFrame;
};

static void
InsertViewsInReverseOrder(nsView* aSibling, nsView* aParent);

static void
EndSwapDocShellsForViews(nsView* aView);

void
nsSubDocumentFrame::Init(nsIContent*       aContent,
                         nsContainerFrame* aParent,
                         nsIFrame*         aPrevInFlow)
{
  // determine if we are a <frame> or <iframe>
  nsCOMPtr<nsIDOMHTMLFrameElement> frameElem = do_QueryInterface(aContent);
  mIsInline = frameElem ? false : true;

  static bool addedShowPreviousPage = false;
  if (!addedShowPreviousPage) {
    // If layout.show_previous_page is true then during loading of a new page we
    // will draw the previous page if the new page has painting suppressed.
    Preferences::AddBoolVarCache(&sShowPreviousPage, "layout.show_previous_page", true);
    addedShowPreviousPage = true;
  }

  nsAtomicContainerFrame::Init(aContent, aParent, aPrevInFlow);

  // CreateView() creates this frame's view, stored in mOuterView.  It needs to
  // be created first since it's the parent of the inner view, stored in
  // mInnerView.
  CreateView();
  EnsureInnerView();

  // Set the primary frame now so that nsDocumentViewer::FindContainerView
  // called from within EndSwapDocShellsForViews below can find it if needed.
  aContent->SetPrimaryFrame(this);

  // If we have a detached subdoc's root view on our frame loader, re-insert
  // it into the view tree. This happens when we've been reframed, and
  // ensures the presentation persists across reframes. If the frame element
  // has changed documents however, we blow away the presentation.
  RefPtr<nsFrameLoader> frameloader = FrameLoader();
  if (frameloader) {
    nsCOMPtr<nsIDocument> oldContainerDoc;
    nsIFrame* detachedFrame =
      frameloader->GetDetachedSubdocFrame(getter_AddRefs(oldContainerDoc));
    frameloader->SetDetachedSubdocFrame(nullptr, nullptr);
    MOZ_ASSERT(oldContainerDoc || !detachedFrame);
    if (oldContainerDoc) {
      nsView* detachedView =
        detachedFrame ? detachedFrame->GetView() : nullptr;
      if (detachedView && oldContainerDoc == aContent->OwnerDoc()) {
        // Restore stashed presentation.
        ::InsertViewsInReverseOrder(detachedView, mInnerView);
        ::EndSwapDocShellsForViews(mInnerView->GetFirstChild());
      } else {
        // Presentation is for a different document, don't restore it.
        frameloader->Hide();
      }
    }
  }

  nsContentUtils::AddScriptRunner(new AsyncFrameInit(this));
}

void
nsSubDocumentFrame::ShowViewer()
{
  if (mCallingShow) {
    return;
  }

  if (!PresContext()->IsDynamic()) {
    // We let the printing code take care of loading the document; just
    // create the inner view for it to use.
    (void) EnsureInnerView();
  } else {
    RefPtr<nsFrameLoader> frameloader = FrameLoader();
    if (frameloader) {
      CSSIntSize margin = GetMarginAttributes();
      AutoWeakFrame weakThis(this);
      mCallingShow = true;
      const nsAttrValue* attrValue =
        GetContent()->AsElement()->GetParsedAttr(nsGkAtoms::scrolling);
      int32_t scrolling =
        nsGenericHTMLFrameElement::MapScrollingAttribute(attrValue);
      bool didCreateDoc =
        frameloader->Show(margin.width, margin.height,
                          scrolling, scrolling, this);
      if (!weakThis.IsAlive()) {
        return;
      }
      mCallingShow = false;
      mDidCreateDoc = didCreateDoc;
    }
  }
}

nsIFrame*
nsSubDocumentFrame::GetSubdocumentRootFrame()
{
  if (!mInnerView)
    return nullptr;
  nsView* subdocView = mInnerView->GetFirstChild();
  return subdocView ? subdocView->GetFrame() : nullptr;
}

nsIPresShell*
nsSubDocumentFrame::GetSubdocumentPresShellForPainting(uint32_t aFlags)
{
  if (!mInnerView)
    return nullptr;

  nsView* subdocView = mInnerView->GetFirstChild();
  if (!subdocView)
    return nullptr;

  nsIPresShell* presShell = nullptr;

  nsIFrame* subdocRootFrame = subdocView->GetFrame();
  if (subdocRootFrame) {
    presShell = subdocRootFrame->PresContext()->PresShell();
  }

  // If painting is suppressed in the presshell, we try to look for a better
  // presshell to use.
  if (!presShell || (presShell->IsPaintingSuppressed() &&
                     !(aFlags & IGNORE_PAINT_SUPPRESSION))) {
    // During page transition mInnerView will sometimes have two children, the
    // first being the new page that may not have any frame, and the second
    // being the old page that will probably have a frame.
    nsView* nextView = subdocView->GetNextSibling();
    nsIFrame* frame = nullptr;
    if (nextView) {
      frame = nextView->GetFrame();
    }
    if (frame) {
      nsIPresShell* ps = frame->PresContext()->PresShell();
      if (!presShell || (ps && !ps->IsPaintingSuppressed() && sShowPreviousPage)) {
        subdocView = nextView;
        subdocRootFrame = frame;
        presShell = ps;
      }
    }
    if (!presShell) {
      // If we don't have a frame we use this roundabout way to get the pres shell.
      if (!mFrameLoader)
        return nullptr;
      nsCOMPtr<nsIDocShell> docShell;
      mFrameLoader->GetDocShell(getter_AddRefs(docShell));
      if (!docShell)
        return nullptr;
      presShell = docShell->GetPresShell();
    }
  }

  return presShell;
}




ScreenIntSize
nsSubDocumentFrame::GetSubdocumentSize()
{
  if (GetStateBits() & NS_FRAME_FIRST_REFLOW) {
    RefPtr<nsFrameLoader> frameloader = FrameLoader();
    if (frameloader) {
      nsCOMPtr<nsIDocument> oldContainerDoc;
      nsIFrame* detachedFrame =
        frameloader->GetDetachedSubdocFrame(getter_AddRefs(oldContainerDoc));
      nsView* view = detachedFrame ? detachedFrame->GetView() : nullptr;
      if (view) {
        nsSize size = view->GetBounds().Size();
        nsPresContext* presContext = detachedFrame->PresContext();
        return ScreenIntSize(presContext->AppUnitsToDevPixels(size.width),
                             presContext->AppUnitsToDevPixels(size.height));
      }
    }
    // Pick some default size for now.  Using 10x10 because that's what the
    // code used to do.
    return ScreenIntSize(10, 10);
  } else {
    nsSize docSizeAppUnits;
    nsPresContext* presContext = PresContext();
    nsCOMPtr<nsIDOMHTMLFrameElement> frameElem =
      do_QueryInterface(GetContent());
    if (frameElem) {
      docSizeAppUnits = GetSize();
    } else {
      docSizeAppUnits = GetContentRect().Size();
    }
    // Adjust subdocument size, according to 'object-fit' and the
    // subdocument's intrinsic size and ratio.
    nsIFrame* subDocRoot = ObtainIntrinsicSizeFrame();
    if (subDocRoot) {
      nsRect destRect =
        nsLayoutUtils::ComputeObjectDestRect(nsRect(nsPoint(), docSizeAppUnits),
                                             subDocRoot->GetIntrinsicSize(),
                                             subDocRoot->GetIntrinsicRatio(),
                                             StylePosition());
      docSizeAppUnits = destRect.Size();
    }

    return ScreenIntSize(presContext->AppUnitsToDevPixels(docSizeAppUnits.width),
                         presContext->AppUnitsToDevPixels(docSizeAppUnits.height));
  }
}

static void
WrapBackgroundColorInOwnLayer(nsDisplayListBuilder* aBuilder,
                              nsIFrame* aFrame,
                              nsDisplayList* aList)
{
  nsDisplayList tempItems;
  nsDisplayItem* item;
  while ((item = aList->RemoveBottom()) != nullptr) {
    if (item->GetType() == DisplayItemType::TYPE_BACKGROUND_COLOR) {
      nsDisplayList tmpList;
      tmpList.AppendToTop(item);
      item = new (aBuilder) nsDisplayOwnLayer(aBuilder, aFrame, &tmpList, aBuilder->CurrentActiveScrolledRoot());
    }
    tempItems.AppendToTop(item);
  }
  aList->AppendToTop(&tempItems);
}

void
nsSubDocumentFrame::BuildDisplayList(nsDisplayListBuilder*   aBuilder,
                                     const nsDisplayListSet& aLists)
{
  if (!IsVisibleForPainting(aBuilder))
    return;

  nsFrameLoader* frameLoader = FrameLoader();
  RenderFrameParent* rfp = nullptr;
  if (frameLoader) {
    rfp = frameLoader->GetCurrentRenderFrame();
  }

  // If we are pointer-events:none then we don't need to HitTest background
  bool pointerEventsNone =
    StyleUserInterface()->mPointerEvents == NS_STYLE_POINTER_EVENTS_NONE;
  if (!aBuilder->IsForEventDelivery() || !pointerEventsNone) {
    nsDisplayListCollection decorations;
    DisplayBorderBackgroundOutline(aBuilder, decorations);
    if (rfp) {
      // Wrap background colors of <iframe>s with remote subdocuments in their
      // own layer so we generate a ColorLayer. This is helpful for optimizing
      // compositing; we can skip compositing the ColorLayer when the
      // remote content is opaque.
      WrapBackgroundColorInOwnLayer(aBuilder, this, decorations.BorderBackground());
    }
    decorations.MoveTo(aLists);
  }

  if (aBuilder->IsForEventDelivery() && pointerEventsNone) {
    return;
  }

  // If we're passing pointer events to children then we have to descend into
  // subdocuments no matter what, to determine which parts are transparent for
  // hit-testing or event regions.
  bool needToDescend = aBuilder->GetDescendIntoSubdocuments();
  if (!mInnerView || !needToDescend) {
    return;
  }

  if (rfp) {
    rfp->BuildDisplayList(aBuilder, this, aLists);
    return;
  }

  nsCOMPtr<nsIPresShell> presShell =
    GetSubdocumentPresShellForPainting(
      aBuilder->IsIgnoringPaintSuppression() ? IGNORE_PAINT_SUPPRESSION : 0);

  if (!presShell) {
    return;
  }

  nsIFrame* subdocRootFrame = presShell->GetRootFrame();

  nsPresContext* presContext = presShell->GetPresContext();

  int32_t parentAPD = PresContext()->AppUnitsPerDevPixel();
  int32_t subdocAPD = presContext->AppUnitsPerDevPixel();

  nsRect dirty;
  bool haveDisplayPort = false;
  bool ignoreViewportScrolling = false;
  nsIFrame* savedIgnoreScrollFrame = nullptr;
  if (subdocRootFrame) {
    // get the dirty rect relative to the root frame of the subdoc
    dirty = aBuilder->GetDirtyRect() + GetOffsetToCrossDoc(subdocRootFrame);
    // and convert into the appunits of the subdoc
    dirty = dirty.ScaleToOtherAppUnitsRoundOut(parentAPD, subdocAPD);

    if (nsIFrame* rootScrollFrame = presShell->GetRootScrollFrame()) {
      nsIScrollableFrame* rootScrollableFrame = presShell->GetRootScrollFrameAsScrollable();
      MOZ_ASSERT(rootScrollableFrame);
      // Use a copy, so the rects don't get modified.
      nsRect copyOfDirty = dirty;
      haveDisplayPort = rootScrollableFrame->DecideScrollableLayer(aBuilder,
                          &copyOfDirty,
                          /* aAllowCreateDisplayPort = */ true);

      if (!gfxPrefs::LayoutUseContainersForRootFrames()) {
        haveDisplayPort = false;
      }

      ignoreViewportScrolling = presShell->IgnoringViewportScrolling();
      if (ignoreViewportScrolling) {
        savedIgnoreScrollFrame = aBuilder->GetIgnoreScrollFrame();
        aBuilder->SetIgnoreScrollFrame(rootScrollFrame);
      }
    }

    aBuilder->EnterPresShell(subdocRootFrame, pointerEventsNone);
  } else {
    dirty = aBuilder->GetDirtyRect();
  }

  DisplayListClipState::AutoSaveRestore clipState(aBuilder);
  if (ShouldClipSubdocument()) {
    clipState.ClipContainingBlockDescendantsToContentBox(aBuilder, this);
  }

  nsIScrollableFrame *sf = presShell->GetRootScrollFrameAsScrollable();
  bool constructResolutionItem = subdocRootFrame &&
    (presShell->GetResolution() != 1.0);
  bool constructZoomItem = subdocRootFrame && parentAPD != subdocAPD;
  bool needsOwnLayer = false;
  if (constructResolutionItem ||
      constructZoomItem ||
      haveDisplayPort ||
      presContext->IsRootContentDocument() ||
      (sf && sf->IsScrollingActive(aBuilder)))
  {
    needsOwnLayer = true;
  }

  if (!needsOwnLayer && aBuilder->IsBuildingLayerEventRegions() &&
      nsLayoutUtils::HasDocumentLevelListenersForApzAwareEvents(presShell))
  {
    needsOwnLayer = true;
  }

  nsDisplayList childItems;

  {
    DisplayListClipState::AutoSaveRestore nestedClipState(aBuilder);
    if (needsOwnLayer) {
      // Clear current clip. There's no point in propagating it down, since
      // the layer we will construct will be clipped by the current clip.
      // In fact for nsDisplayZoom propagating it down would be incorrect since
      // nsDisplayZoom changes the meaning of appunits.
      nestedClipState.Clear();
    }

    // Invoke AutoBuildingDisplayList to ensure that the correct dirty rect
    // is used to compute the visible rect if AddCanvasBackgroundColorItem
    // creates a display item.
    nsIFrame* frame = subdocRootFrame ? subdocRootFrame : this;
    nsDisplayListBuilder::AutoBuildingDisplayList
      building(aBuilder, frame, dirty, true);

    if (subdocRootFrame) {
      nsIFrame* rootScrollFrame = presShell->GetRootScrollFrame();
      nsDisplayListBuilder::AutoCurrentScrollParentIdSetter idSetter(
          aBuilder,
          ignoreViewportScrolling && rootScrollFrame && rootScrollFrame->GetContent()
              ? nsLayoutUtils::FindOrCreateIDFor(rootScrollFrame->GetContent())
              : aBuilder->GetCurrentScrollParentId());

      aBuilder->SetAncestorHasApzAwareEventHandler(false);
      subdocRootFrame->
        BuildDisplayListForStackingContext(aBuilder, &childItems);
    }

    if (!aBuilder->IsForEventDelivery()) {
      // If we are going to use a displayzoom below then any items we put under
      // it need to have underlying frames from the subdocument. So we need to
      // calculate the bounds based on which frame will be the underlying frame
      // for the canvas background color item.
      nsRect bounds = GetContentRectRelativeToSelf() +
        aBuilder->ToReferenceFrame(this);
      if (subdocRootFrame) {
        bounds = bounds.ScaleToOtherAppUnitsRoundOut(parentAPD, subdocAPD);
      }

      // If we are in print preview/page layout we want to paint the grey
      // background behind the page, not the canvas color. The canvas color gets
      // painted on the page itself.
      if (nsLayoutUtils::NeedsPrintPreviewBackground(presContext)) {
        presShell->AddPrintPreviewBackgroundItem(
          *aBuilder, childItems, frame, bounds);
      } else {
        // Add the canvas background color to the bottom of the list. This
        // happens after we've built the list so that AddCanvasBackgroundColorItem
        // can monkey with the contents if necessary.
        uint32_t flags = nsIPresShell::FORCE_DRAW | nsIPresShell::ADD_FOR_SUBDOC;
        presShell->AddCanvasBackgroundColorItem(
          *aBuilder, childItems, frame, bounds, NS_RGBA(0,0,0,0), flags);
      }
    }
  }

  if (subdocRootFrame) {
    aBuilder->LeavePresShell(subdocRootFrame, &childItems);

    if (ignoreViewportScrolling) {
      aBuilder->SetIgnoreScrollFrame(savedIgnoreScrollFrame);
    }
  }

  // Generate a resolution and/or zoom item if needed. If one or both of those is
  // created, we don't need to create a separate nsDisplaySubDocument.

  uint32_t flags = nsDisplayOwnLayer::GENERATE_SUBDOC_INVALIDATIONS;
  // If ignoreViewportScrolling is true then the top most layer we create here
  // is going to become the scrollable layer for the root scroll frame, so we
  // want to add nsDisplayOwnLayer::GENERATE_SCROLLABLE_LAYER to whatever layer
  // becomes the topmost. We do this below.
  if (constructZoomItem) {
    uint32_t zoomFlags = flags;
    if (ignoreViewportScrolling && !constructResolutionItem) {
      zoomFlags |= nsDisplayOwnLayer::GENERATE_SCROLLABLE_LAYER;
    }
    nsDisplayZoom* zoomItem =
      new (aBuilder) nsDisplayZoom(aBuilder, subdocRootFrame, &childItems,
                                   subdocAPD, parentAPD, zoomFlags);
    childItems.AppendToTop(zoomItem);
    needsOwnLayer = false;
  }
  // Wrap the zoom item in the resolution item if we have both because we want the
  // resolution scale applied on top of the app units per dev pixel conversion.
  if (ignoreViewportScrolling) {
    flags |= nsDisplayOwnLayer::GENERATE_SCROLLABLE_LAYER;
  }
  if (constructResolutionItem) {
    nsDisplayResolution* resolutionItem =
      new (aBuilder) nsDisplayResolution(aBuilder, subdocRootFrame, &childItems,
                                         flags);
    childItems.AppendToTop(resolutionItem);
    needsOwnLayer = false;
  }
  if (needsOwnLayer) {
    // We always want top level content documents to be in their own layer.
    nsDisplaySubDocument* layerItem = new (aBuilder) nsDisplaySubDocument(
      aBuilder, subdocRootFrame ? subdocRootFrame : this,
      &childItems, flags);
    childItems.AppendToTop(layerItem);
  }

  // If we're using containers for root frames, then the earlier call
  // to AddCanvasBackgroundColorItem won't have been able to add an
  // unscrolled color item for overscroll. Try again now that we're
  // outside the scrolled ContainerLayer.
  if (!aBuilder->IsForEventDelivery() &&
      gfxPrefs::LayoutUseContainersForRootFrames() &&
      !nsLayoutUtils::NeedsPrintPreviewBackground(presContext)) {
     nsRect bounds = GetContentRectRelativeToSelf() +
       aBuilder->ToReferenceFrame(this);

    // Invoke AutoBuildingDisplayList to ensure that the correct dirty rect
    // is used to compute the visible rect if AddCanvasBackgroundColorItem
    // creates a display item.
    nsDisplayListBuilder::AutoBuildingDisplayList
      building(aBuilder, this, dirty, true);
    // Add the canvas background color to the bottom of the list. This
    // happens after we've built the list so that AddCanvasBackgroundColorItem
    // can monkey with the contents if necessary.
    uint32_t flags = nsIPresShell::FORCE_DRAW | nsIPresShell::APPEND_UNSCROLLED_ONLY;
    presShell->AddCanvasBackgroundColorItem(
      *aBuilder, childItems, this, bounds, NS_RGBA(0,0,0,0), flags);
   }

  if (aBuilder->IsForFrameVisibility()) {
    // We don't add the childItems to the return list as we're dealing with them here.
    presShell->RebuildApproximateFrameVisibilityDisplayList(childItems);
    childItems.DeleteAll(aBuilder);
  } else {
    aLists.Content()->AppendToTop(&childItems);
  }
}

nscoord
nsSubDocumentFrame::GetIntrinsicISize()
{
  if (!IsInline()) {
    return 0;  // HTML <frame> has no useful intrinsic isize
  }

  if (mContent->IsXULElement()) {
    return 0;  // XUL <iframe> and <browser> have no useful intrinsic isize
  }

  NS_ASSERTION(ObtainIntrinsicSizeFrame() == nullptr,
               "Intrinsic isize should come from the embedded document.");

  // We must be an HTML <iframe>.  Default to size of 300px x 150px, for IE
  // compat (and per CSS2.1 draft).
  WritingMode wm = GetWritingMode();
  return nsPresContext::CSSPixelsToAppUnits(wm.IsVertical() ? 150 : 300);
}

nscoord
nsSubDocumentFrame::GetIntrinsicBSize()
{
  // <frame> processing does not use this routine, only <iframe>
  NS_ASSERTION(IsInline(), "Shouldn't have been called");

  if (mContent->IsXULElement()) {
    return 0;
  }

  NS_ASSERTION(ObtainIntrinsicSizeFrame() == nullptr,
               "Intrinsic bsize should come from the embedded document.");

  // Use size of 300px x 150px, for compatibility with IE, and per CSS2.1 draft.
  WritingMode wm = GetWritingMode();
  return nsPresContext::CSSPixelsToAppUnits(wm.IsVertical() ? 300 : 150);
}

#ifdef DEBUG_FRAME_DUMP
void
nsSubDocumentFrame::List(FILE* out, const char* aPrefix, uint32_t aFlags) const
{
  nsCString str;
  ListGeneric(str, aPrefix, aFlags);
  fprintf_stderr(out, "%s\n", str.get());

  if (aFlags & TRAVERSE_SUBDOCUMENT_FRAMES) {
    nsSubDocumentFrame* f = const_cast<nsSubDocumentFrame*>(this);
    nsIFrame* subdocRootFrame = f->GetSubdocumentRootFrame();
    if (subdocRootFrame) {
      nsCString pfx(aPrefix);
      pfx += "  ";
      subdocRootFrame->List(out, pfx.get(), aFlags);
    }
  }
}

nsresult nsSubDocumentFrame::GetFrameName(nsAString& aResult) const
{
  return MakeFrameName(NS_LITERAL_STRING("FrameOuter"), aResult);
}
#endif

/* virtual */ nscoord
nsSubDocumentFrame::GetMinISize(gfxContext *aRenderingContext)
{
  nscoord result;
  DISPLAY_MIN_WIDTH(this, result);

  nsIFrame* subDocRoot = ObtainIntrinsicSizeFrame();
  if (subDocRoot) {
    result = subDocRoot->GetMinISize(aRenderingContext);
  } else {
    result = GetIntrinsicISize();
  }

  return result;
}

/* virtual */ nscoord
nsSubDocumentFrame::GetPrefISize(gfxContext *aRenderingContext)
{
  nscoord result;
  DISPLAY_PREF_WIDTH(this, result);

  nsIFrame* subDocRoot = ObtainIntrinsicSizeFrame();
  if (subDocRoot) {
    result = subDocRoot->GetPrefISize(aRenderingContext);
  } else {
    result = GetIntrinsicISize();
  }

  return result;
}

/* virtual */ IntrinsicSize
nsSubDocumentFrame::GetIntrinsicSize()
{
  nsIFrame* subDocRoot = ObtainIntrinsicSizeFrame();
  if (subDocRoot) {
    return subDocRoot->GetIntrinsicSize();
  }
  return nsAtomicContainerFrame::GetIntrinsicSize();
}

/* virtual */ nsSize
nsSubDocumentFrame::GetIntrinsicRatio()
{
  nsIFrame* subDocRoot = ObtainIntrinsicSizeFrame();
  if (subDocRoot) {
    return subDocRoot->GetIntrinsicRatio();
  }
  return nsAtomicContainerFrame::GetIntrinsicRatio();
}

/* virtual */
LogicalSize
<<<<<<< HEAD
nsSubDocumentFrame::ComputeAutoSize(nsRenderingContext* aRenderingContext,
=======
nsSubDocumentFrame::ComputeAutoSize(gfxContext*         aRenderingContext,
>>>>>>> a17af05f
                                    WritingMode         aWM,
                                    const LogicalSize&  aCBSize,
                                    nscoord             aAvailableISize,
                                    const LogicalSize&  aMargin,
                                    const LogicalSize&  aBorder,
                                    const LogicalSize&  aPadding,
                                    ComputeSizeFlags    aFlags)
{
  if (!IsInline()) {
    return nsFrame::ComputeAutoSize(aRenderingContext, aWM, aCBSize,
                                    aAvailableISize, aMargin, aBorder,
                                    aPadding, aFlags);
  }

  const WritingMode wm = GetWritingMode();
  LogicalSize result(wm, GetIntrinsicISize(), GetIntrinsicBSize());
  return result.ConvertTo(aWM, wm);
}


/* virtual */
LogicalSize
<<<<<<< HEAD
nsSubDocumentFrame::ComputeSize(nsRenderingContext* aRenderingContext,
=======
nsSubDocumentFrame::ComputeSize(gfxContext*         aRenderingContext,
>>>>>>> a17af05f
                                WritingMode         aWM,
                                const LogicalSize&  aCBSize,
                                nscoord             aAvailableISize,
                                const LogicalSize&  aMargin,
                                const LogicalSize&  aBorder,
                                const LogicalSize&  aPadding,
                                ComputeSizeFlags    aFlags)
{
  nsIFrame* subDocRoot = ObtainIntrinsicSizeFrame();
  if (subDocRoot) {
    return ComputeSizeWithIntrinsicDimensions(aRenderingContext, aWM,
                                              subDocRoot->GetIntrinsicSize(),
                                              subDocRoot->GetIntrinsicRatio(),
                                              aCBSize, aMargin, aBorder,
                                              aPadding, aFlags);
  }
  return nsAtomicContainerFrame::ComputeSize(aRenderingContext, aWM,
                                             aCBSize, aAvailableISize,
                                             aMargin, aBorder, aPadding,
                                             aFlags);
}

void
nsSubDocumentFrame::Reflow(nsPresContext*           aPresContext,
                           ReflowOutput&     aDesiredSize,
                           const ReflowInput& aReflowInput,
                           nsReflowStatus&          aStatus)
{
  MarkInReflow();
  DO_GLOBAL_REFLOW_COUNT("nsSubDocumentFrame");
  DISPLAY_REFLOW(aPresContext, this, aReflowInput, aDesiredSize, aStatus);
  NS_FRAME_TRACE(NS_FRAME_TRACE_CALLS,
     ("enter nsSubDocumentFrame::Reflow: maxSize=%d,%d",
      aReflowInput.AvailableWidth(), aReflowInput.AvailableHeight()));

  NS_ASSERTION(aReflowInput.ComputedWidth() != NS_UNCONSTRAINEDSIZE,
               "Shouldn't have unconstrained stuff here "
               "thanks to the rules of reflow");
  NS_ASSERTION(NS_INTRINSICSIZE != aReflowInput.ComputedHeight(),
               "Shouldn't have unconstrained stuff here "
               "thanks to ComputeAutoSize");

  aStatus.Reset();

  NS_ASSERTION(mContent->GetPrimaryFrame() == this,
               "Shouldn't happen");

  // XUL <iframe> or <browser>, or HTML <iframe>, <object> or <embed>
  aDesiredSize.SetSize(aReflowInput.GetWritingMode(),
                       aReflowInput.ComputedSizeWithBorderPadding());

  // "offset" is the offset of our content area from our frame's
  // top-left corner.
  nsPoint offset = nsPoint(aReflowInput.ComputedPhysicalBorderPadding().left,
                           aReflowInput.ComputedPhysicalBorderPadding().top);

  if (mInnerView) {
    const nsMargin& bp = aReflowInput.ComputedPhysicalBorderPadding();
    nsSize innerSize(aDesiredSize.Width() - bp.LeftRight(),
                     aDesiredSize.Height() - bp.TopBottom());

    // Size & position the view according to 'object-fit' & 'object-position'.
    nsIFrame* subDocRoot = ObtainIntrinsicSizeFrame();
    IntrinsicSize intrinsSize;
    nsSize intrinsRatio;
    if (subDocRoot) {
      intrinsSize = subDocRoot->GetIntrinsicSize();
      intrinsRatio = subDocRoot->GetIntrinsicRatio();
    }
    nsRect destRect =
      nsLayoutUtils::ComputeObjectDestRect(nsRect(offset, innerSize),
                                           intrinsSize, intrinsRatio,
                                           StylePosition());

    nsViewManager* vm = mInnerView->GetViewManager();
    vm->MoveViewTo(mInnerView, destRect.x, destRect.y);
    vm->ResizeView(mInnerView, nsRect(nsPoint(0, 0), destRect.Size()), true);
  }

  aDesiredSize.SetOverflowAreasToDesiredBounds();
  if (!ShouldClipSubdocument()) {
    nsIFrame* subdocRootFrame = GetSubdocumentRootFrame();
    if (subdocRootFrame) {
      aDesiredSize.mOverflowAreas.UnionWith(subdocRootFrame->GetOverflowAreas() + offset);
    }
  }

  FinishAndStoreOverflow(&aDesiredSize);

  if (!aPresContext->IsPaginated() && !mPostedReflowCallback) {
    PresContext()->PresShell()->PostReflowCallback(this);
    mPostedReflowCallback = true;
  }

  NS_FRAME_TRACE(NS_FRAME_TRACE_CALLS,
     ("exit nsSubDocumentFrame::Reflow: size=%d,%d status=%s",
      aDesiredSize.Width(), aDesiredSize.Height(), ToString(aStatus).c_str()));

  NS_FRAME_SET_TRUNCATION(aStatus, aReflowInput, aDesiredSize);
}

bool
nsSubDocumentFrame::ReflowFinished()
{
  if (mFrameLoader) {
    AutoWeakFrame weakFrame(this);

    mFrameLoader->UpdatePositionAndSize(this);

    if (weakFrame.IsAlive()) {
      // Make sure that we can post a reflow callback in the future.
      mPostedReflowCallback = false;
    }
  } else {
    mPostedReflowCallback = false;
  }
  return false;
}

void
nsSubDocumentFrame::ReflowCallbackCanceled()
{
  mPostedReflowCallback = false;
}

nsresult
nsSubDocumentFrame::AttributeChanged(int32_t aNameSpaceID,
                                     nsIAtom* aAttribute,
                                     int32_t aModType)
{
  if (aNameSpaceID != kNameSpaceID_None) {
    return NS_OK;
  }

  // If the noResize attribute changes, dis/allow frame to be resized
  if (aAttribute == nsGkAtoms::noresize) {
    // Note that we're not doing content type checks, but that's ok -- if
    // they'd fail we will just end up with a null framesetFrame.
    if (mContent->GetParent()->IsHTMLElement(nsGkAtoms::frameset)) {
      nsIFrame* parentFrame = GetParent();

      if (parentFrame) {
        // There is no interface for nsHTMLFramesetFrame so QI'ing to
        // concrete class, yay!
        nsHTMLFramesetFrame* framesetFrame = do_QueryFrame(parentFrame);
        if (framesetFrame) {
          framesetFrame->RecalculateBorderResize();
        }
      }
    }
  }
  else if (aAttribute == nsGkAtoms::showresizer) {
    nsIFrame* rootFrame = GetSubdocumentRootFrame();
    if (rootFrame) {
      rootFrame->PresContext()->PresShell()->
        FrameNeedsReflow(rootFrame, nsIPresShell::eResize, NS_FRAME_IS_DIRTY);
    }
  }
  else if (aAttribute == nsGkAtoms::marginwidth ||
           aAttribute == nsGkAtoms::marginheight) {

    // Retrieve the attributes
    CSSIntSize margins = GetMarginAttributes();

    // Notify the frameloader
    RefPtr<nsFrameLoader> frameloader = FrameLoader();
    if (frameloader)
      frameloader->MarginsChanged(margins.width, margins.height);
  }

  return NS_OK;
}

nsIFrame*
NS_NewSubDocumentFrame(nsIPresShell* aPresShell, nsStyleContext* aContext)
{
  return new (aPresShell) nsSubDocumentFrame(aContext);
}

NS_IMPL_FRAMEARENA_HELPERS(nsSubDocumentFrame)

class nsHideViewer : public Runnable {
public:
  nsHideViewer(nsIContent* aFrameElement,
               nsFrameLoader* aFrameLoader,
               nsIPresShell* aPresShell,
               bool aHideViewerIfFrameless)
    : mozilla::Runnable("nsHideViewer")
    , mFrameElement(aFrameElement)
    , mFrameLoader(aFrameLoader)
    , mPresShell(aPresShell)
    , mHideViewerIfFrameless(aHideViewerIfFrameless)
  {
    NS_ASSERTION(mFrameElement, "Must have a frame element");
    NS_ASSERTION(mFrameLoader, "Must have a frame loader");
    NS_ASSERTION(mPresShell, "Must have a presshell");
  }

  NS_IMETHOD Run() override
  {
    // Flush frames, to ensure any pending display:none changes are made.
    // Note it can be unsafe to flush if we've destroyed the presentation
    // for some other reason, like if we're shutting down.
    if (!mPresShell->IsDestroying()) {
      mPresShell->FlushPendingNotifications(FlushType::Frames);
    }

    // Either the frame has been constructed by now, or it never will be,
    // either way we want to clear the stashed views.
    mFrameLoader->SetDetachedSubdocFrame(nullptr, nullptr);

    nsSubDocumentFrame* frame = do_QueryFrame(mFrameElement->GetPrimaryFrame());
    if ((!frame && mHideViewerIfFrameless) ||
        mPresShell->IsDestroying()) {
      // Either the frame element has no nsIFrame or the presshell is being
      // destroyed. Hide the nsFrameLoader, which destroys the presentation.
      mFrameLoader->Hide();
    }
    return NS_OK;
  }
private:
  nsCOMPtr<nsIContent> mFrameElement;
  RefPtr<nsFrameLoader> mFrameLoader;
  nsCOMPtr<nsIPresShell> mPresShell;
  bool mHideViewerIfFrameless;
};

static nsView*
BeginSwapDocShellsForViews(nsView* aSibling);

void
nsSubDocumentFrame::DestroyFrom(nsIFrame* aDestructRoot)
{
  if (mPostedReflowCallback) {
    PresContext()->PresShell()->CancelReflowCallback(this);
    mPostedReflowCallback = false;
  }

  // Detach the subdocument's views and stash them in the frame loader.
  // We can then reattach them if we're being reframed (for example if
  // the frame has been made position:fixed).
  RefPtr<nsFrameLoader> frameloader = FrameLoader();
  if (frameloader) {
    nsView* detachedViews = ::BeginSwapDocShellsForViews(mInnerView->GetFirstChild());

    if (detachedViews && detachedViews->GetFrame()) {
      MOZ_ASSERT(mContent->OwnerDoc());
      frameloader->SetDetachedSubdocFrame(
        detachedViews->GetFrame(), mContent->OwnerDoc());

      // We call nsFrameLoader::HideViewer() in a script runner so that we can
      // safely determine whether the frame is being reframed or destroyed.
      nsContentUtils::AddScriptRunner(
        new nsHideViewer(mContent,
                         frameloader,
                         PresContext()->PresShell(),
                         (mDidCreateDoc || mCallingShow)));
    } else {
      frameloader->SetDetachedSubdocFrame(nullptr, nullptr);
      if (mDidCreateDoc || mCallingShow) {
        frameloader->Hide();
      }
    }
  }

  nsAtomicContainerFrame::DestroyFrom(aDestructRoot);
}

CSSIntSize
nsSubDocumentFrame::GetMarginAttributes()
{
  CSSIntSize result(-1, -1);
  nsGenericHTMLElement *content = nsGenericHTMLElement::FromContent(mContent);
  if (content) {
    const nsAttrValue* attr = content->GetParsedAttr(nsGkAtoms::marginwidth);
    if (attr && attr->Type() == nsAttrValue::eInteger)
      result.width = attr->GetIntegerValue();
    attr = content->GetParsedAttr(nsGkAtoms::marginheight);
    if (attr && attr->Type() == nsAttrValue::eInteger)
      result.height = attr->GetIntegerValue();
  }
  return result;
}

nsFrameLoader*
nsSubDocumentFrame::FrameLoader()
{
  nsIContent* content = GetContent();
  if (!content)
    return nullptr;

  if (!mFrameLoader) {
    nsCOMPtr<nsIFrameLoaderOwner> loaderOwner = do_QueryInterface(content);
    if (loaderOwner) {
      mFrameLoader = loaderOwner->GetFrameLoader();
    }
  }
  return mFrameLoader;
}

// XXX this should be called ObtainDocShell or something like that,
// to indicate that it could have side effects
nsresult
nsSubDocumentFrame::GetDocShell(nsIDocShell **aDocShell)
{
  *aDocShell = nullptr;

  NS_ENSURE_STATE(FrameLoader());
  return mFrameLoader->GetDocShell(aDocShell);
}

static void
DestroyDisplayItemDataForFrames(nsIFrame* aFrame)
{
  FrameLayerBuilder::DestroyDisplayItemDataFor(aFrame);

  nsIFrame::ChildListIterator lists(aFrame);
  for (; !lists.IsDone(); lists.Next()) {
    nsFrameList::Enumerator childFrames(lists.CurrentList());
    for (; !childFrames.AtEnd(); childFrames.Next()) {
      DestroyDisplayItemDataForFrames(childFrames.get());
    }
  }
}

static bool
BeginSwapDocShellsForDocument(nsIDocument* aDocument, void*)
{
  NS_PRECONDITION(aDocument, "");

  nsIPresShell* shell = aDocument->GetShell();
  if (shell) {
    // Disable painting while the views are detached, see bug 946929.
    shell->SetNeverPainting(true);

    nsIFrame* rootFrame = shell->GetRootFrame();
    if (rootFrame) {
      ::DestroyDisplayItemDataForFrames(rootFrame);
    }
  }
  aDocument->EnumerateActivityObservers(
    nsPluginFrame::BeginSwapDocShells, nullptr);
  aDocument->EnumerateSubDocuments(BeginSwapDocShellsForDocument, nullptr);
  return true;
}

static nsView*
BeginSwapDocShellsForViews(nsView* aSibling)
{
  // Collect the removed sibling views in reverse order in 'removedViews'.
  nsView* removedViews = nullptr;
  while (aSibling) {
    nsIDocument* doc = ::GetDocumentFromView(aSibling);
    if (doc) {
      ::BeginSwapDocShellsForDocument(doc, nullptr);
    }
    nsView* next = aSibling->GetNextSibling();
    aSibling->GetViewManager()->RemoveChild(aSibling);
    aSibling->SetNextSibling(removedViews);
    removedViews = aSibling;
    aSibling = next;
  }
  return removedViews;
}

static void
InsertViewsInReverseOrder(nsView* aSibling, nsView* aParent)
{
  NS_PRECONDITION(aParent, "");
  NS_PRECONDITION(!aParent->GetFirstChild(), "inserting into non-empty list");

  nsViewManager* vm = aParent->GetViewManager();
  while (aSibling) {
    nsView* next = aSibling->GetNextSibling();
    aSibling->SetNextSibling(nullptr);
    // true means 'after' in document order which is 'before' in view order,
    // so this call prepends the child, thus reversing the siblings as we go.
    vm->InsertChild(aParent, aSibling, nullptr, true);
    aSibling = next;
  }
}

nsresult
nsSubDocumentFrame::BeginSwapDocShells(nsIFrame* aOther)
{
  if (!aOther || !aOther->IsSubDocumentFrame()) {
    return NS_ERROR_NOT_IMPLEMENTED;
  }

  nsSubDocumentFrame* other = static_cast<nsSubDocumentFrame*>(aOther);
  if (!mFrameLoader || !mDidCreateDoc || mCallingShow ||
      !other->mFrameLoader || !other->mDidCreateDoc) {
    return NS_ERROR_NOT_IMPLEMENTED;
  }

  if (mInnerView && other->mInnerView) {
    nsView* ourSubdocViews = mInnerView->GetFirstChild();
    nsView* ourRemovedViews = ::BeginSwapDocShellsForViews(ourSubdocViews);
    nsView* otherSubdocViews = other->mInnerView->GetFirstChild();
    nsView* otherRemovedViews = ::BeginSwapDocShellsForViews(otherSubdocViews);

    ::InsertViewsInReverseOrder(ourRemovedViews, other->mInnerView);
    ::InsertViewsInReverseOrder(otherRemovedViews, mInnerView);
  }
  mFrameLoader.swap(other->mFrameLoader);
  return NS_OK;
}

static bool
EndSwapDocShellsForDocument(nsIDocument* aDocument, void*)
{
  NS_PRECONDITION(aDocument, "");

  // Our docshell and view trees have been updated for the new hierarchy.
  // Now also update all nsDeviceContext::mWidget to that of the
  // container view in the new hierarchy.
  nsCOMPtr<nsIDocShell> ds = aDocument->GetDocShell();
  if (ds) {
    nsCOMPtr<nsIContentViewer> cv;
    ds->GetContentViewer(getter_AddRefs(cv));
    while (cv) {
      RefPtr<nsPresContext> pc;
      cv->GetPresContext(getter_AddRefs(pc));
      if (pc && pc->GetPresShell()) {
        pc->GetPresShell()->SetNeverPainting(ds->IsInvisible());
      }
      nsDeviceContext* dc = pc ? pc->DeviceContext() : nullptr;
      if (dc) {
        nsView* v = cv->FindContainerView();
        dc->Init(v ? v->GetNearestWidget(nullptr) : nullptr);
      }
      nsCOMPtr<nsIContentViewer> prev;
      cv->GetPreviousViewer(getter_AddRefs(prev));
      cv = prev;
    }
  }

  aDocument->EnumerateActivityObservers(
    nsPluginFrame::EndSwapDocShells, nullptr);
  aDocument->EnumerateSubDocuments(EndSwapDocShellsForDocument, nullptr);
  return true;
}

static void
EndSwapDocShellsForViews(nsView* aSibling)
{
  for ( ; aSibling; aSibling = aSibling->GetNextSibling()) {
    nsIDocument* doc = ::GetDocumentFromView(aSibling);
    if (doc) {
      ::EndSwapDocShellsForDocument(doc, nullptr);
    }
    nsIFrame *frame = aSibling->GetFrame();
    if (frame) {
      nsIFrame* parent = nsLayoutUtils::GetCrossDocParentFrame(frame);
      if (parent->HasAnyStateBits(NS_FRAME_IN_POPUP)) {
        nsIFrame::AddInPopupStateBitToDescendants(frame);
      } else {
        nsIFrame::RemoveInPopupStateBitFromDescendants(frame);
      }
      if (frame->HasInvalidFrameInSubtree()) {
        while (parent && !parent->HasAnyStateBits(NS_FRAME_DESCENDANT_NEEDS_PAINT | NS_FRAME_IS_NONDISPLAY)) {
          parent->AddStateBits(NS_FRAME_DESCENDANT_NEEDS_PAINT);
          parent = nsLayoutUtils::GetCrossDocParentFrame(parent);
        }
      }
    }
  }
}

void
nsSubDocumentFrame::EndSwapDocShells(nsIFrame* aOther)
{
  nsSubDocumentFrame* other = static_cast<nsSubDocumentFrame*>(aOther);
  AutoWeakFrame weakThis(this);
  AutoWeakFrame weakOther(aOther);

  if (mInnerView) {
    ::EndSwapDocShellsForViews(mInnerView->GetFirstChild());
  }
  if (other->mInnerView) {
    ::EndSwapDocShellsForViews(other->mInnerView->GetFirstChild());
  }

  // Now make sure we reflow both frames, in case their contents
  // determine their size.
  // And repaint them, for good measure, in case there's nothing
  // interesting that happens during reflow.
  if (weakThis.IsAlive()) {
    PresContext()->PresShell()->
      FrameNeedsReflow(this, nsIPresShell::eTreeChange, NS_FRAME_IS_DIRTY);
    InvalidateFrameSubtree();
  }
  if (weakOther.IsAlive()) {
    other->PresContext()->PresShell()->
      FrameNeedsReflow(other, nsIPresShell::eTreeChange, NS_FRAME_IS_DIRTY);
    other->InvalidateFrameSubtree();
  }
}

nsView*
nsSubDocumentFrame::EnsureInnerView()
{
  if (mInnerView) {
    return mInnerView;
  }

  // create, init, set the parent of the view
  nsView* outerView = GetView();
  NS_ASSERTION(outerView, "Must have an outer view already");
  nsRect viewBounds(0, 0, 0, 0); // size will be fixed during reflow

  nsViewManager* viewMan = outerView->GetViewManager();
  nsView* innerView = viewMan->CreateView(viewBounds, outerView);
  if (!innerView) {
    NS_ERROR("Could not create inner view");
    return nullptr;
  }
  mInnerView = innerView;
  viewMan->InsertChild(outerView, innerView, nullptr, true);

  return mInnerView;
}

nsIFrame*
nsSubDocumentFrame::ObtainIntrinsicSizeFrame()
{
  nsCOMPtr<nsIObjectLoadingContent> olc = do_QueryInterface(GetContent());
  if (olc) {
    // We are an HTML <object> or <embed> (a replaced element).

    // Try to get an nsIFrame for our sub-document's document element
    nsIFrame* subDocRoot = nullptr;

    nsCOMPtr<nsIDocShell> docShell;
    GetDocShell(getter_AddRefs(docShell));
    if (docShell) {
      nsCOMPtr<nsIPresShell> presShell = docShell->GetPresShell();
      if (presShell) {
        nsIScrollableFrame* scrollable = presShell->GetRootScrollFrameAsScrollable();
        if (scrollable) {
          nsIFrame* scrolled = scrollable->GetScrolledFrame();
          if (scrolled) {
            subDocRoot = scrolled->PrincipalChildList().FirstChild();
          }
        }
      }
    }

    if (subDocRoot && subDocRoot->GetContent() &&
        subDocRoot->GetContent()->NodeInfo()->Equals(nsGkAtoms::svg, kNameSpaceID_SVG)) {
      return subDocRoot; // SVG documents have an intrinsic size
    }
  }
  return nullptr;
}<|MERGE_RESOLUTION|>--- conflicted
+++ resolved
@@ -59,11 +59,7 @@
 }
 
 nsSubDocumentFrame::nsSubDocumentFrame(nsStyleContext* aContext)
-<<<<<<< HEAD
-  : nsAtomicContainerFrame(aContext)
-=======
   : nsAtomicContainerFrame(aContext, kClassID)
->>>>>>> a17af05f
   , mOuterView(nullptr)
   , mInnerView(nullptr)
   , mIsInline(false)
@@ -707,11 +703,7 @@
 
 /* virtual */
 LogicalSize
-<<<<<<< HEAD
-nsSubDocumentFrame::ComputeAutoSize(nsRenderingContext* aRenderingContext,
-=======
 nsSubDocumentFrame::ComputeAutoSize(gfxContext*         aRenderingContext,
->>>>>>> a17af05f
                                     WritingMode         aWM,
                                     const LogicalSize&  aCBSize,
                                     nscoord             aAvailableISize,
@@ -734,11 +726,7 @@
 
 /* virtual */
 LogicalSize
-<<<<<<< HEAD
-nsSubDocumentFrame::ComputeSize(nsRenderingContext* aRenderingContext,
-=======
 nsSubDocumentFrame::ComputeSize(gfxContext*         aRenderingContext,
->>>>>>> a17af05f
                                 WritingMode         aWM,
                                 const LogicalSize&  aCBSize,
                                 nscoord             aAvailableISize,
