--- conflicted
+++ resolved
@@ -75,10 +75,6 @@
 #include "nsJSProtocolHandler.h"
 #include "nsScriptNameSpaceManager.h"
 #include "nsIControllerContext.h"
-<<<<<<< HEAD
-#include "StorageManager.h"
-=======
->>>>>>> a17af05f
 #include "nsJSON.h"
 #include "nsZipArchive.h"
 #include "mozilla/Attributes.h"
@@ -104,23 +100,6 @@
 #include "mozilla/dom/nsSynthVoiceRegistry.h"
 #endif
 
-<<<<<<< HEAD
-#ifdef MOZ_WIDGET_GONK
-#include "SystemWorkerManager.h"
-using mozilla::dom::gonk::SystemWorkerManager;
-#define SYSTEMWORKERMANAGER_CID \
-  {0xd53b6524, 0x6ac3, 0x42b0, {0xae, 0xca, 0x62, 0xb3, 0xc4, 0xe5, 0x2b, 0x04}}
-#endif
-
-#ifdef MOZ_WIDGET_GONK
-#include "AudioManager.h"
-using mozilla::dom::gonk::AudioManager;
-#include "nsVolumeService.h"
-using mozilla::system::nsVolumeService;
-#endif
-
-=======
->>>>>>> a17af05f
 #include "mozilla/dom/PushNotifier.h"
 using mozilla::dom::PushNotifier;
 #define PUSHNOTIFIER_CID \
@@ -199,12 +178,6 @@
 
 #include "nsIPresentationService.h"
 
-<<<<<<< HEAD
-#ifdef MOZ_WIDGET_GONK
-#include "GonkGPSGeolocationProvider.h"
-#endif
-=======
->>>>>>> a17af05f
 #include "MediaManager.h"
 
 #include "GMPService.h"
@@ -286,14 +259,6 @@
 NS_GENERIC_FACTORY_SINGLETON_CONSTRUCTOR(WorkerDebuggerManager,
                                          WorkerDebuggerManager::GetInstance)
 
-<<<<<<< HEAD
-#ifdef MOZ_WIDGET_GONK
-NS_GENERIC_FACTORY_SINGLETON_CONSTRUCTOR(SystemWorkerManager,
-                                         SystemWorkerManager::FactoryCreate)
-#endif
-
-=======
->>>>>>> a17af05f
 #ifdef MOZ_WEBSPEECH
 NS_GENERIC_FACTORY_SINGLETON_CONSTRUCTOR(nsSynthVoiceRegistry,
                                          nsSynthVoiceRegistry::GetInstanceForService)
@@ -681,17 +646,6 @@
 NS_DEFINE_NAMED_CID(NOTIFICATIONTELEMETRYSERVICE_CID);
 NS_DEFINE_NAMED_CID(PUSHNOTIFIER_CID);
 NS_DEFINE_NAMED_CID(WORKERDEBUGGERMANAGER_CID);
-<<<<<<< HEAD
-#ifdef MOZ_WIDGET_GONK
-NS_DEFINE_NAMED_CID(SYSTEMWORKERMANAGER_CID);
-#endif
-#ifdef MOZ_WIDGET_GONK
-NS_DEFINE_NAMED_CID(NS_AUDIOMANAGER_CID);
-NS_DEFINE_NAMED_CID(NS_VOLUMESERVICE_CID);
-#endif
-
-=======
->>>>>>> a17af05f
 NS_DEFINE_NAMED_CID(NS_AUDIOCHANNELAGENT_CID);
 NS_DEFINE_NAMED_CID(NS_HTMLEDITOR_CID);
 NS_DEFINE_NAMED_CID(NS_EDITORCONTROLLER_CID);
@@ -723,15 +677,6 @@
 #if defined(ANDROID)
 NS_DEFINE_NAMED_CID(NS_HAPTICFEEDBACK_CID);
 #endif
-<<<<<<< HEAD
-#endif
-#ifndef DISABLE_MOZ_RIL_GEOLOC
-#ifdef MOZ_WIDGET_GONK
-NS_DEFINE_NAMED_CID(GONK_GPS_GEOLOCATION_PROVIDER_CID);
-#endif
-#endif
-=======
->>>>>>> a17af05f
 NS_DEFINE_NAMED_CID(NS_POWERMANAGERSERVICE_CID);
 NS_DEFINE_NAMED_CID(OSFILECONSTANTSSERVICE_CID);
 NS_DEFINE_NAMED_CID(UDPSOCKETCHILD_CID);
@@ -758,8 +703,6 @@
 NS_DEFINE_NAMED_CID(PRESENTATION_TCP_SESSION_TRANSPORT_CID);
 
 NS_DEFINE_NAMED_CID(TEXT_INPUT_PROCESSOR_CID);
-
-NS_DEFINE_NAMED_CID(NS_SCRIPTERROR_CID);
 
 NS_DEFINE_NAMED_CID(NS_SCRIPTERROR_CID);
 
@@ -966,16 +909,6 @@
   { &kNOTIFICATIONTELEMETRYSERVICE_CID, false, nullptr, NotificationTelemetryServiceConstructor },
   { &kPUSHNOTIFIER_CID, false, nullptr, PushNotifierConstructor },
   { &kWORKERDEBUGGERMANAGER_CID, true, nullptr, WorkerDebuggerManagerConstructor },
-<<<<<<< HEAD
-#ifdef MOZ_WIDGET_GONK
-  { &kSYSTEMWORKERMANAGER_CID, true, nullptr, SystemWorkerManagerConstructor },
-#endif
-#ifdef MOZ_WIDGET_GONK
-  { &kNS_AUDIOMANAGER_CID, true, nullptr, AudioManagerConstructor },
-  { &kNS_VOLUMESERVICE_CID, true, nullptr, nsVolumeServiceConstructor },
-#endif
-=======
->>>>>>> a17af05f
   { &kNS_AUDIOCHANNELAGENT_CID, true, nullptr, AudioChannelAgentConstructor },
   { &kNS_HTMLEDITOR_CID, false, nullptr, HTMLEditorConstructor },
   { &kNS_EDITORCONTROLLER_CID, false, nullptr, EditorControllerConstructor },
@@ -1106,16 +1039,6 @@
   { NOTIFICATIONTELEMETRYSERVICE_CONTRACTID, &kNOTIFICATIONTELEMETRYSERVICE_CID },
   { PUSHNOTIFIER_CONTRACTID, &kPUSHNOTIFIER_CID },
   { WORKERDEBUGGERMANAGER_CONTRACTID, &kWORKERDEBUGGERMANAGER_CID },
-<<<<<<< HEAD
-#ifdef MOZ_WIDGET_GONK
-  { SYSTEMWORKERMANAGER_CONTRACTID, &kSYSTEMWORKERMANAGER_CID },
-#endif
-#ifdef MOZ_WIDGET_GONK
-  { NS_AUDIOMANAGER_CONTRACTID, &kNS_AUDIOMANAGER_CID },
-  { NS_VOLUMESERVICE_CONTRACTID, &kNS_VOLUMESERVICE_CID },
-#endif
-=======
->>>>>>> a17af05f
   { NS_AUDIOCHANNELAGENT_CONTRACTID, &kNS_AUDIOCHANNELAGENT_CID },
   { "@mozilla.org/editor/htmleditor;1", &kNS_HTMLEDITOR_CID },
   { "@mozilla.org/editor/editorcontroller;1", &kNS_EDITORCONTROLLER_CID },
@@ -1169,12 +1092,6 @@
   { PRESENTATION_DEVICE_MANAGER_CONTRACTID, &kPRESENTATION_DEVICE_MANAGER_CID },
   { PRESENTATION_TCP_SESSION_TRANSPORT_CONTRACTID, &kPRESENTATION_TCP_SESSION_TRANSPORT_CID },
   { "@mozilla.org/text-input-processor;1", &kTEXT_INPUT_PROCESSOR_CID },
-<<<<<<< HEAD
-#ifdef MOZ_B2G
-  { NS_HARDWARE_KEY_HANDLER_CONTRACTID, &kNS_HARDWARE_KEY_HANDLER_CID },
-#endif
-=======
->>>>>>> a17af05f
   { NS_SCRIPTERROR_CONTRACTID, &kNS_SCRIPTERROR_CID },
   { nullptr }
 };
@@ -1192,12 +1109,6 @@
   { "clear-origin-attributes-data", "QuotaManagerService", "service," QUOTAMANAGER_SERVICE_CONTRACTID },
   { OBSERVER_TOPIC_IDLE_DAILY, "QuotaManagerService", QUOTAMANAGER_SERVICE_CONTRACTID },
   CONTENTDLF_CATEGORIES
-<<<<<<< HEAD
-#ifdef MOZ_WIDGET_GONK
-  { "profile-after-change", "Gonk System Worker Manager", SYSTEMWORKERMANAGER_CONTRACTID },
-#endif
-=======
->>>>>>> a17af05f
   { "profile-after-change", "PresentationDeviceManager", PRESENTATION_DEVICE_MANAGER_CONTRACTID },
   { "profile-after-change", "PresentationService", PRESENTATION_SERVICE_CONTRACTID },
   { "profile-after-change", "Notification Telemetry Service", NOTIFICATIONTELEMETRYSERVICE_CONTRACTID },
