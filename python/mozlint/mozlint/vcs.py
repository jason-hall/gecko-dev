# This Source Code Form is subject to the terms of the Mozilla Public
# License, v. 2.0. If a copy of the MPL was not distributed with this
# file, You can obtain one at http://mozilla.org/MPL/2.0/.

import os
import subprocess


class VCSHelper(object):
    """A base VCS helper that always returns an empty list
    for the case when no version control was found.
    """
    def __init__(self, root):
        self.root = root

    @classmethod
    def find_vcs(cls):
        # First check if we're in an hg repo, if not try git
        commands = (
            ['hg', 'root'],
            ['git', 'rev-parse', '--show-toplevel'],
        )

        for cmd in commands:
            proc = subprocess.Popen(cmd, stdout=subprocess.PIPE, stderr=subprocess.PIPE)
            output = proc.communicate()[0].strip()

            if proc.returncode == 0:
                return cmd[0], output
        return 'none', ''

    @classmethod
    def create(cls):
        vcs, root = cls.find_vcs()
        return vcs_class[vcs](root)

    def run(self, cmd):
        try:
            files = subprocess.check_output(cmd, stderr=subprocess.STDOUT).split()
        except subprocess.CalledProcessError as e:
            if e.output:
                print(' '.join(cmd))
                print(e.output)
            return []
        return [os.path.join(self.root, f) for f in files if f]

    def by_workdir(self, mode):
        return []

<<<<<<< HEAD
    def outgoing(self, destination='default'):
        if self.is_hg:
            return self._run(['hg', 'outgoing', '--quiet', '-r .',
                              destination, '--template',
                              '{files % "\n{file}"}'])
        elif self.is_git:
            if destination == 'default':
                comparing = 'origin/master..HEAD'
            else:
                comparing = '{}..HEAD'.format(destination)
            return self._run(['git', 'log', '--name-only', comparing])
        return []

    def by_workdir(self):
        if self.is_hg:
            return self._run(['hg', 'status', '-amn'])
        elif self.is_git:
            return self._run(['git', 'diff', '--name-only'])
        return []
=======
    def by_outgoing(self, dest='default'):
        return []


class HgHelper(VCSHelper):
    """A helper to find files to lint from Mercurial."""

    def by_outgoing(self, dest='default'):
        return self.run(['hg', 'outgoing', '--quiet', '--template',
                         "{file_mods % '\\n{file}'}{file_adds % '\\n{file}'}", '-r', '.', dest])

    def by_workdir(self, mode):
        return self.run(['hg', 'status', '-amn'])


class GitHelper(VCSHelper):
    """A helper to find files to lint from Git."""
    _default = None

    @property
    def default(self):
        if self._default:
            return self._default

        ref = subprocess.check_output(['git', 'symbolic-ref', '-q', 'HEAD']).strip()
        dest = subprocess.check_output(
            ['git', 'for-each-ref', '--format=%(upstream:short)', ref]).strip()

        if not dest:
            branches = subprocess.check_output(['git', 'branch', '--list'])
            for b in ('master', 'central', 'default'):
                if b in branches and not ref.endswith(b):
                    dest = b
                    break

        self._default = dest
        return self._default

    def by_outgoing(self, dest='default'):
        if dest == 'default':
            if not self.default:
                print("warning: could not find default push, specify a remote for --outgoing")
                return []
            dest = self.default
        comparing = '{}..HEAD'.format(self.default)
        return self.run(['git', 'log', '--name-only', '--diff-filter=AM',
                         '--oneline', '--pretty=format:', comparing])

    def by_workdir(self, mode):
        cmd = ['git', 'diff', '--name-only', '--diff-filter=AM']
        if mode == 'staged':
            cmd.append('--cached')
        else:
            cmd.append('HEAD')
        return self.run(cmd)


vcs_class = {
    'git': GitHelper,
    'hg': HgHelper,
    'none': VCSHelper,
}
>>>>>>> a17af05f
<|MERGE_RESOLUTION|>--- conflicted
+++ resolved
@@ -47,27 +47,6 @@
     def by_workdir(self, mode):
         return []
 
-<<<<<<< HEAD
-    def outgoing(self, destination='default'):
-        if self.is_hg:
-            return self._run(['hg', 'outgoing', '--quiet', '-r .',
-                              destination, '--template',
-                              '{files % "\n{file}"}'])
-        elif self.is_git:
-            if destination == 'default':
-                comparing = 'origin/master..HEAD'
-            else:
-                comparing = '{}..HEAD'.format(destination)
-            return self._run(['git', 'log', '--name-only', comparing])
-        return []
-
-    def by_workdir(self):
-        if self.is_hg:
-            return self._run(['hg', 'status', '-amn'])
-        elif self.is_git:
-            return self._run(['git', 'diff', '--name-only'])
-        return []
-=======
     def by_outgoing(self, dest='default'):
         return []
 
@@ -129,5 +108,4 @@
     'git': GitHelper,
     'hg': HgHelper,
     'none': VCSHelper,
-}
->>>>>>> a17af05f
+}