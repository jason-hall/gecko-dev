--- conflicted
+++ resolved
@@ -102,20 +102,12 @@
         '''Return a list of files that are modified in this repository's
         working copy.'''
 
-<<<<<<< HEAD
+    @abc.abstractmethod
     def get_added_files(self):
         '''Return a list of files that are added in this repository's
         working copy.'''
-        raise NotImplementedError
-
-=======
-    @abc.abstractmethod
-    def get_added_files(self):
-        '''Return a list of files that are added in this repository's
-        working copy.'''
-
-    @abc.abstractmethod
->>>>>>> a17af05f
+
+    @abc.abstractmethod
     def add_remove_files(self, path):
         '''Add and remove files under `path` in this repository's working copy.
         '''
@@ -129,11 +121,6 @@
     def get_files_in_working_directory(self):
         """Obtain a list of managed files in the working directory."""
 
-
-    def forget_add_remove_files(self, path):
-        '''Undo the effects of a previous add_remove_files call for `path`.
-        '''
-        raise NotImplementedError
 
 class HgRepository(Repository):
     '''An implementation of `Repository` for Mercurial repositories.'''
@@ -214,8 +201,6 @@
     def forget_add_remove_files(self, path):
         self._run('forget', path)
 
-<<<<<<< HEAD
-=======
     def get_files_in_working_directory(self):
         # Can return backslashes on Windows. Normalize to forward slashes.
         return list(p.replace('\\', '/') for p in
@@ -223,7 +208,6 @@
                     if p)
 
 
->>>>>>> a17af05f
 class GitRepository(Repository):
     '''An implementation of `Repository` for Git repositories.'''
     def __init__(self, path, git='git'):
@@ -249,9 +233,6 @@
     def forget_add_remove_files(self, path):
         self._run('reset', path)
 
-<<<<<<< HEAD
-def get_repository_object(path):
-=======
     def get_files_in_working_directory(self):
         return self._run('ls-files', '-z').split(b'\0')
 
@@ -261,20 +242,13 @@
 
 
 def get_repository_object(path, hg='hg', git='git'):
->>>>>>> a17af05f
     '''Get a repository object for the repository at `path`.
     If `path` is not a known VCS repository, raise an exception.
     '''
     if os.path.isdir(os.path.join(path, '.hg')):
-<<<<<<< HEAD
-        return HgRepository(path)
-    elif os.path.exists(os.path.join(path, '.git')):
-        return GitRepository(path)
-=======
         return HgRepository(path, hg=hg)
     elif os.path.exists(os.path.join(path, '.git')):
         return GitRepository(path, git=git)
->>>>>>> a17af05f
     else:
         raise InvalidRepoPath('Unknown VCS, or not a source checkout: %s' %
                               path)
