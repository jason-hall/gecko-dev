# To trigger a clobber replace ALL of the textual description below,
# giving a bug number and a one line description of why a clobber is
# required. Modifying this file will make configure check that a
# clobber has been performed before the build can continue.
#
# MERGE NOTE: When merging two branches that require a CLOBBER, you should
#             merge both CLOBBER descriptions, to ensure that users on
#             both branches correctly see the clobber warning.
#
#                  O   <-- Users coming from both parents need to Clobber
#               /     \
#          O               O
#          |               |
#          O <-- Clobber   O  <-- Clobber
#
# Note: The description below will be part of the error message shown to users.
#
# Modifying this file will now automatically clobber the buildbot machines \o/
#

# Are you updating CLOBBER because you think it's needed for your WebIDL
# changes to stick? As of bug 928195, this shouldn't be necessary! Please
# don't change CLOBBER for WebIDL changes any more.

<<<<<<< HEAD
Bug 1351074 - required because bug 1352982 means removing a .jsm requires a clobber
=======
Bug 1395486 - Moving files to content-accessible requires a clobber so as not to break Android packaging.
>>>>>>> a17af05f
<|MERGE_RESOLUTION|>--- conflicted
+++ resolved
@@ -22,8 +22,4 @@
 # changes to stick? As of bug 928195, this shouldn't be necessary! Please
 # don't change CLOBBER for WebIDL changes any more.
 
-<<<<<<< HEAD
-Bug 1351074 - required because bug 1352982 means removing a .jsm requires a clobber
-=======
-Bug 1395486 - Moving files to content-accessible requires a clobber so as not to break Android packaging.
->>>>>>> a17af05f
+Bug 1395486 - Moving files to content-accessible requires a clobber so as not to break Android packaging.