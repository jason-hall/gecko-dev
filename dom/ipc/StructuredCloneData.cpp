--- conflicted
+++ resolved
@@ -143,98 +143,9 @@
   BackgroundProtocol
 };
 
-<<<<<<< HEAD
-template <ActorFlavorEnum>
-struct BlobTraits
-{ };
-
-template <>
-struct BlobTraits<Parent>
-{
-  typedef mozilla::dom::BlobParent BlobType;
-  typedef mozilla::dom::PBlobParent ProtocolType;
-};
-
-template <>
-struct BlobTraits<Child>
-{
-  typedef mozilla::dom::BlobChild BlobType;
-  typedef mozilla::dom::PBlobChild ProtocolType;
-};
-
-template <ActorFlavorEnum, ManagerFlavorEnum>
-struct ParentManagerTraits
-{ };
-
-template<>
-struct ParentManagerTraits<Parent, ContentProtocol>
-{
-  typedef mozilla::dom::nsIContentParent ConcreteContentManagerType;
-};
-
-template<>
-struct ParentManagerTraits<Child, ContentProtocol>
-{
-  typedef mozilla::dom::nsIContentChild ConcreteContentManagerType;
-};
-
-template<>
-struct ParentManagerTraits<Parent, BackgroundProtocol>
-{
-  typedef mozilla::ipc::PBackgroundParent ConcreteContentManagerType;
-};
-
-template<>
-struct ParentManagerTraits<Child, BackgroundProtocol>
-{
-  typedef mozilla::ipc::PBackgroundChild ConcreteContentManagerType;
-};
-
-template<ActorFlavorEnum>
-struct DataBlobs
-{ };
-
-template<>
-struct DataBlobs<Parent>
-{
-  typedef BlobTraits<Parent>::ProtocolType ProtocolType;
-
-  static InfallibleTArray<ProtocolType*>& Blobs(ClonedMessageData& aData)
-  {
-    return aData.blobsParent();
-  }
-
-  static const InfallibleTArray<ProtocolType*>& Blobs(const ClonedMessageData& aData)
-  {
-    return aData.blobsParent();
-  }
-};
-
-template<>
-struct DataBlobs<Child>
-{
-  typedef BlobTraits<Child>::ProtocolType ProtocolType;
-
-  static InfallibleTArray<ProtocolType*>& Blobs(ClonedMessageData& aData)
-  {
-    return aData.blobsChild();
-  }
-
-  static const InfallibleTArray<ProtocolType*>& Blobs(const ClonedMessageData& aData)
-  {
-    return aData.blobsChild();
-  }
-};
-
-template<ActorFlavorEnum Flavor, ManagerFlavorEnum ManagerFlavor>
-static bool
-BuildClonedMessageData(typename ParentManagerTraits<Flavor, ManagerFlavor>::ConcreteContentManagerType* aManager,
-                       StructuredCloneData& aData,
-=======
 template<typename M>
 bool
 BuildClonedMessageData(M* aManager, StructuredCloneData& aData,
->>>>>>> a17af05f
                        ClonedMessageData& aClonedData)
 {
   SerializedStructuredCloneBuffer& buffer = aClonedData.data();
@@ -252,19 +163,6 @@
   const nsTArray<RefPtr<BlobImpl>>& blobImpls = aData.BlobImpls();
 
   if (!blobImpls.IsEmpty()) {
-<<<<<<< HEAD
-    typedef typename BlobTraits<Flavor>::BlobType BlobType;
-    typedef typename BlobTraits<Flavor>::ProtocolType ProtocolType;
-    InfallibleTArray<ProtocolType*>& blobList = DataBlobs<Flavor>::Blobs(aClonedData);
-    uint32_t length = blobImpls.Length();
-    blobList.SetCapacity(length);
-    for (uint32_t i = 0; i < length; ++i) {
-      BlobType* protocolActor = BlobType::GetOrCreate(aManager, blobImpls[i]);
-      if (!protocolActor) {
-        return false;
-      }
-      blobList.AppendElement(protocolActor);
-=======
     if (NS_WARN_IF(!aClonedData.blobs().SetLength(blobImpls.Length(), fallible))) {
       return false;
     }
@@ -275,22 +173,16 @@
       if (NS_WARN_IF(NS_FAILED(rv))) {
         return false;
       }
->>>>>>> a17af05f
     }
   }
 
   const nsTArray<nsCOMPtr<nsIInputStream>>& inputStreams = aData.InputStreams();
-<<<<<<< HEAD
-
-  if (!inputStreams.IsEmpty()) {
-=======
   if (!inputStreams.IsEmpty()) {
     if (NS_WARN_IF(!aData.IPCStreams().SetCapacity(inputStreams.Length(),
                                                    fallible))) {
       return false;
     }
 
->>>>>>> a17af05f
     InfallibleTArray<IPCStream>& streams = aClonedData.inputStreams();
     uint32_t length = inputStreams.Length();
     streams.SetCapacity(length);
@@ -315,11 +207,7 @@
   nsIContentParent* aParent,
   ClonedMessageData& aClonedData)
 {
-<<<<<<< HEAD
-  return BuildClonedMessageData<Parent, ContentProtocol>(aParent, *this, aClonedData);
-=======
   return BuildClonedMessageData(aParent, *this, aClonedData);
->>>>>>> a17af05f
 }
 
 bool
@@ -327,11 +215,7 @@
   nsIContentChild* aChild,
   ClonedMessageData& aClonedData)
 {
-<<<<<<< HEAD
-  return BuildClonedMessageData<Child, ContentProtocol>(aChild, *this, aClonedData);
-=======
   return BuildClonedMessageData(aChild, *this, aClonedData);
->>>>>>> a17af05f
 }
 
 bool
@@ -339,11 +223,7 @@
   PBackgroundParent* aParent,
   ClonedMessageData& aClonedData)
 {
-<<<<<<< HEAD
-  return BuildClonedMessageData<Parent, BackgroundProtocol>(aParent, *this, aClonedData);
-=======
   return BuildClonedMessageData(aParent, *this, aClonedData);
->>>>>>> a17af05f
 }
 
 bool
@@ -351,11 +231,7 @@
   PBackgroundChild* aChild,
   ClonedMessageData& aClonedData)
 {
-<<<<<<< HEAD
-  return BuildClonedMessageData<Child, BackgroundProtocol>(aChild, *this, aClonedData);
-=======
   return BuildClonedMessageData(aChild, *this, aClonedData);
->>>>>>> a17af05f
 }
 
 // See the StructuredCloneData class block comment for the meanings of each val.
@@ -418,11 +294,6 @@
 UnpackClonedMessageData(typename MemoryTraits<MemoryFlavor>::ClonedMessageType& aClonedData,
                         StructuredCloneData& aData)
 {
-<<<<<<< HEAD
-  typedef typename BlobTraits<Flavor>::ProtocolType ProtocolType;
-  const InfallibleTArray<ProtocolType*>& blobs = DataBlobs<Flavor>::Blobs(aClonedData);
-=======
->>>>>>> a17af05f
   const InfallibleTArray<MessagePortIdentifier>& identifiers = aClonedData.identfiers();
 
   MemoryTraits<MemoryFlavor>::ProvideBuffer(aClonedData, aData);
@@ -431,23 +302,12 @@
     aData.PortIdentifiers().AppendElements(identifiers);
   }
 
-<<<<<<< HEAD
-=======
   const nsTArray<IPCBlob>& blobs = aClonedData.blobs();
->>>>>>> a17af05f
   if (!blobs.IsEmpty()) {
     uint32_t length = blobs.Length();
     aData.BlobImpls().SetCapacity(length);
     for (uint32_t i = 0; i < length; ++i) {
-<<<<<<< HEAD
-      auto* blob =
-        static_cast<typename BlobTraits<Flavor>::BlobType*>(blobs[i]);
-      MOZ_ASSERT(blob);
-
-      RefPtr<BlobImpl> blobImpl = blob->GetBlobImpl();
-=======
       RefPtr<BlobImpl> blobImpl = IPCBlobUtils::Deserialize(blobs[i]);
->>>>>>> a17af05f
       MOZ_ASSERT(blobImpl);
 
       aData.BlobImpls().AppendElement(blobImpl);
