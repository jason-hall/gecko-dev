/* -*- Mode: C++; tab-width: 8; indent-tabs-mode: nil; c-basic-offset: 2 -*- */
/* vim: set ts=2 et sw=2 tw=80: */
/* This Source Code Form is subject to the terms of the Mozilla Public
 * License, v. 2.0. If a copy of the MPL was not distributed with this file,
 * You can obtain one at http://mozilla.org/MPL/2.0/. */

include protocol PBrowser;
include protocol PContent;
include protocol PJavaScript;
include protocol PFileDescriptorSet;
include protocol PChildToParentStream;
<<<<<<< HEAD
include protocol PMemoryStream;
include protocol PParentToChildStream;
=======
include protocol PParentToChildStream;
include protocol PIPCBlobInputStream;
>>>>>>> a17af05f

include DOMTypes;
include JavaScriptTypes;
include ProtocolTypes;
include PTabContext;

using class IPC::Principal from "mozilla/dom/PermissionMessageUtils.h";
using mozilla::dom::TabId from "mozilla/dom/ipc/IdType.h";
using mozilla::dom::ContentParentId from "mozilla/dom/ipc/IdType.h";
using class mozilla::dom::MessagePort from "mozilla/dom/MessagePort.h";
using class mozilla::dom::ipc::StructuredCloneData from "mozilla/dom/ipc/StructuredCloneData.h";

namespace mozilla {
namespace dom {

/*
 * PContentBridge allows us to represent a parent/child relationship between two
 * child processes.  When a child process wants to open its own child, it asks
 * the root process to create a new process and then bridge them.  The first
 * child will allocate the PContentBridgeParent, and the newly opened child will
 * allocate the PContentBridgeChild.  This protocol allows these processes to
 * share PBrowsers and send messages to each other.
 */
nested(upto inside_cpow) sync protocol PContentBridge
{
<<<<<<< HEAD
    manages PBlob;
=======
>>>>>>> a17af05f
    manages PBrowser;
    manages PFileDescriptorSet;
    manages PJavaScript;
    manages PChildToParentStream;
<<<<<<< HEAD
    manages PMemoryStream;
    manages PParentToChildStream;
=======
    manages PParentToChildStream;
    manages PIPCBlobInputStream;
>>>>>>> a17af05f

child:
    async PParentToChildStream();

child:
   /**
     * Sending an activate message moves focus to the child.
     */
    async Activate(PBrowser aTab);

    async Deactivate(PBrowser aTab);

<<<<<<< HEAD
    async ParentActivated(PBrowser aTab, bool aActivated);
=======
    async PIPCBlobInputStream(nsID aID, uint64_t aSize);
>>>>>>> a17af05f

parent:
    sync SyncMessage(nsString aMessage, ClonedMessageData aData,
                     CpowEntry[] aCpows, Principal aPrincipal)
      returns (StructuredCloneData[] retval);

    async PJavaScript();

    async PChildToParentStream();
<<<<<<< HEAD

    async PMemoryStream(uint64_t aSize);
=======
>>>>>>> a17af05f

both:
    // Both the parent and the child can construct the PBrowser.
    // See the comment in PContent::PBrowser().
<<<<<<< HEAD
    async PBrowser(TabId tabId, IPCTabContext context, uint32_t chromeFlags,
                   ContentParentId cpId, bool isForBrowser);

    async PBlob(BlobConstructorParams params);
=======
    async PBrowser(TabId tabId, TabId sameTabGroupAs,
                   IPCTabContext context, uint32_t chromeFlags,
                   ContentParentId cpId, bool isForBrowser);
>>>>>>> a17af05f

    async PFileDescriptorSet(FileDescriptor fd);

    async AsyncMessage(nsString aMessage, CpowEntry[] aCpows,
                       Principal aPrincipal, ClonedMessageData aData);
};

}
}<|MERGE_RESOLUTION|>--- conflicted
+++ resolved
@@ -9,13 +9,8 @@
 include protocol PJavaScript;
 include protocol PFileDescriptorSet;
 include protocol PChildToParentStream;
-<<<<<<< HEAD
-include protocol PMemoryStream;
-include protocol PParentToChildStream;
-=======
 include protocol PParentToChildStream;
 include protocol PIPCBlobInputStream;
->>>>>>> a17af05f
 
 include DOMTypes;
 include JavaScriptTypes;
@@ -41,21 +36,12 @@
  */
 nested(upto inside_cpow) sync protocol PContentBridge
 {
-<<<<<<< HEAD
-    manages PBlob;
-=======
->>>>>>> a17af05f
     manages PBrowser;
     manages PFileDescriptorSet;
     manages PJavaScript;
     manages PChildToParentStream;
-<<<<<<< HEAD
-    manages PMemoryStream;
-    manages PParentToChildStream;
-=======
     manages PParentToChildStream;
     manages PIPCBlobInputStream;
->>>>>>> a17af05f
 
 child:
     async PParentToChildStream();
@@ -68,11 +54,7 @@
 
     async Deactivate(PBrowser aTab);
 
-<<<<<<< HEAD
-    async ParentActivated(PBrowser aTab, bool aActivated);
-=======
     async PIPCBlobInputStream(nsID aID, uint64_t aSize);
->>>>>>> a17af05f
 
 parent:
     sync SyncMessage(nsString aMessage, ClonedMessageData aData,
@@ -82,25 +64,13 @@
     async PJavaScript();
 
     async PChildToParentStream();
-<<<<<<< HEAD
-
-    async PMemoryStream(uint64_t aSize);
-=======
->>>>>>> a17af05f
 
 both:
     // Both the parent and the child can construct the PBrowser.
     // See the comment in PContent::PBrowser().
-<<<<<<< HEAD
-    async PBrowser(TabId tabId, IPCTabContext context, uint32_t chromeFlags,
-                   ContentParentId cpId, bool isForBrowser);
-
-    async PBlob(BlobConstructorParams params);
-=======
     async PBrowser(TabId tabId, TabId sameTabGroupAs,
                    IPCTabContext context, uint32_t chromeFlags,
                    ContentParentId cpId, bool isForBrowser);
->>>>>>> a17af05f
 
     async PFileDescriptorSet(FileDescriptor fd);
 
