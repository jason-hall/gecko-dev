/* -*- Mode: C++; c-basic-offset: 4; indent-tabs-mode: nil; tab-width: 8 -*- */
/* vim: set sw=4 ts=8 et tw=80 ft=cpp : */

/* This Source Code Form is subject to the terms of the Mozilla Public
 * License, v. 2.0. If a copy of the MPL was not distributed with this
 * file, You can obtain one at http://mozilla.org/MPL/2.0/. */

include protocol PColorPicker;
include protocol PContent;
include protocol PContentBridge;
include protocol PDocAccessible;
include protocol PDocumentRenderer;
include protocol PFilePicker;
include protocol PIndexedDBPermissionRequest;
include protocol PRenderFrame;
include protocol PPluginWidget;
include protocol PRemotePrintJob;
include protocol PChildToParentStream;
include protocol PParentToChildStream;
include protocol PFileDescriptorSet;
<<<<<<< HEAD
=======
include protocol PIPCBlobInputStream;
include protocol PPaymentRequest;

>>>>>>> a17af05f
include DOMTypes;
include IPCBlob;
include IPCStream;
include JavaScriptTypes;
include URIParams;
include PPrintingTypes;
include PTabContext;

include "mozilla/GfxMessageUtils.h";
include "mozilla/layers/LayersMessageUtils.h";

using class IPC::Principal from "mozilla/dom/PermissionMessageUtils.h";
<<<<<<< HEAD
using class mozilla::gfx::Matrix from "mozilla/gfx/Matrix.h";
using struct gfxSize from "gfxPoint.h";
using CSSRect from "Units.h";
using CSSSize from "Units.h";
=======
using mozilla::gfx::Matrix from "mozilla/gfx/Matrix.h";
>>>>>>> a17af05f
using mozilla::LayoutDeviceIntPoint from "Units.h";
using mozilla::LayoutDevicePoint from "Units.h";
using mozilla::ScreenIntPoint from "Units.h";
using ScreenIntSize from "Units.h";
using struct mozilla::layers::FrameMetrics from "FrameMetrics.h";
using struct mozilla::layers::ScrollableLayerGuid from "FrameMetrics.h";
using struct mozilla::layers::ZoomConstraints from "FrameMetrics.h";
using mozilla::layers::MaybeZoomConstraints from "FrameMetrics.h";
using mozilla::layers::GeckoContentController::TapType from "mozilla/layers/GeckoContentController.h";
using FrameMetrics::ViewID from "FrameMetrics.h";
using struct mozilla::void_t from "ipc/IPCMessageUtils.h";
using mozilla::WindowsHandle from "ipc/IPCMessageUtils.h";
using nscolor from "nsColor.h";
using class mozilla::WidgetCompositionEvent from "ipc/nsGUIEventIPC.h";
using struct mozilla::widget::IMENotification from "mozilla/widget/IMEData.h";
using struct mozilla::widget::IMENotificationRequests from "mozilla/widget/IMEData.h";
using mozilla::gfx::IntSize from "mozilla/gfx/Point.h";
using mozilla::gfx::IntPoint from "mozilla/gfx/Point.h";
using mozilla::gfx::IntRect from "mozilla/gfx/Rect.h";
using class mozilla::ContentCache from "ipc/nsGUIEventIPC.h";
using class mozilla::WidgetKeyboardEvent from "ipc/nsGUIEventIPC.h";
using class mozilla::WidgetMouseEvent from "ipc/nsGUIEventIPC.h";
using class mozilla::WidgetWheelEvent from "ipc/nsGUIEventIPC.h";
using class mozilla::WidgetDragEvent from "ipc/nsGUIEventIPC.h";
using struct nsRect from "nsRect.h";
using class mozilla::WidgetSelectionEvent from "ipc/nsGUIEventIPC.h";
using class mozilla::WidgetTouchEvent from "ipc/nsGUIEventIPC.h";
using class mozilla::WidgetPluginEvent from "ipc/nsGUIEventIPC.h";
using struct mozilla::dom::RemoteDOMEvent from "mozilla/dom/TabMessageUtils.h";
using struct mozilla::layers::TextureFactoryIdentifier from "mozilla/layers/CompositorTypes.h";
using mozilla::layers::CompositorOptions from "mozilla/layers/CompositorOptions.h";
using mozilla::CSSToScreenScale from "Units.h";
using mozilla::CommandInt from "mozilla/EventForwards.h";
using mozilla::WritingMode from "mozilla/WritingModes.h";
using mozilla::layers::TouchBehaviorFlags from "mozilla/layers/APZUtils.h";
using nsIWidget::TouchPointerState from "nsIWidget.h";
using struct LookAndFeelInt from "mozilla/widget/WidgetMessageUtils.h";
using class mozilla::dom::MessagePort from "mozilla/dom/MessagePort.h";
using class mozilla::dom::ipc::StructuredCloneData from "mozilla/dom/ipc/StructuredCloneData.h";
using mozilla::EventMessage from "mozilla/EventForwards.h";
using nsEventStatus from "mozilla/EventForwards.h";
using mozilla::Modifiers from "mozilla/EventForwards.h";
using nsSizeMode from "nsIWidgetListener.h";
using mozilla::widget::CandidateWindowPosition from "ipc/nsGUIEventIPC.h";
using class mozilla::NativeEventData from "ipc/nsGUIEventIPC.h";
using mozilla::FontRange from "ipc/nsGUIEventIPC.h";
using mozilla::a11y::IAccessibleHolder from "mozilla/a11y/IPCTypes.h";
<<<<<<< HEAD
=======
using mozilla::OriginAttributes from "mozilla/ipc/BackgroundUtils.h";
>>>>>>> a17af05f

namespace mozilla {
namespace dom {

struct ShowInfo
{
  nsString name;
  bool fullscreenAllowed;
  bool isPrivate;
  bool fakeShowInfo;
  bool isTransparent;
  float dpi;
  int32_t widgetRounding;
  double defaultScale;
};

union OptionalShmem
{
  void_t;
  Shmem;
};

nested(upto inside_cpow) sync protocol PBrowser
{
    manager PContent or PContentBridge;

    manages PColorPicker;
    manages PDocAccessible;
    manages PDocumentRenderer;
    manages PFilePicker;
    manages PIndexedDBPermissionRequest;
    manages PRenderFrame;
    manages PPluginWidget;
    manages PPaymentRequest;

both:
    async AsyncMessage(nsString aMessage, CpowEntry[] aCpows,
                       Principal aPrincipal, ClonedMessageData aData);

    /**
     * Create a layout frame (encapsulating a remote layer tree) for
     * the page that is currently loaded in the <browser>.
     */
    async PRenderFrame();

parent:
    /**
     * Tell the parent process a new accessible document has been created.
     * aParentDoc is the accessible document it was created in if any, and
     * aParentAcc is the id of the accessible in that document the new document
     * is a child of. aMsaaID is the MSAA id for this content process, and
     * is only valid on Windows. Set to 0 on other platforms. aDocCOMProxy
     * is also Windows-specific and should be set to 0 on other platforms.
     */
    async PDocAccessible(nullable PDocAccessible aParentDoc, uint64_t aParentAcc,
                         uint32_t aMsaaID, IAccessibleHolder aDocCOMProxy);

    /*
     * Creates a new remoted nsIWidget connection for windowed plugins
     * in e10s mode. This is always initiated from the child in response
     * to windowed plugin creation.
     */
    sync PPluginWidget();

<<<<<<< HEAD
    /**
     * Return native data of root widget
     */
    nested(inside_cpow) sync GetWidgetNativeData() returns (WindowsHandle value);
=======
    async PPaymentRequest();
>>>>>>> a17af05f

    /**
     * Sends an NS_NATIVE_CHILD_OF_SHAREABLE_WINDOW to be adopted by the
     * widget's shareable window on the chrome side. Only used on Windows.
     */
    async SetNativeChildOfShareableWindow(uintptr_t childWindow);

    /**
     * When content moves focus from a native plugin window that's a child
     * of the native browser window we need to move native focus to the
     * browser. Otherwise the plugin window will never relinquish focus.
     */
    sync DispatchFocusToTopLevelWindow();

parent:
    /**
     * When child sends this message, parent should move focus to
     * the next or previous focusable element or document.
     */
    async MoveFocus(bool forward, bool forDocumentNavigation);

    /**
     * SizeShellTo request propagation to parent.
     *
     * aFlag            Can indicate if one of the dimensions should be ignored.
     *                  If only one dimension has changed it has to be indicated
     *                  by the nsIEmbeddingSiteWindow::DIM_FLAGS_IGNORE_* flags.
     * aShellItemWidth,
     * aShellItemHeight On parent side we won't be able to decide the dimensions
     *                  of the shell item parameter in the original SizeShellTo
     *                  call so we send over its dimensions that will be used
     *                  for the actual resize.
     **/
    async SizeShellTo(uint32_t aFlag, int32_t aWidth, int32_t aHeight,
                      int32_t aShellItemWidth, int32_t aShellItemHeight);

    /**
     * Called by the child to inform the parent that links are dropped into
     * content area.
     *
     * aLinks A flat array of url, name, and type for each link
     */
    async DropLinks(nsString[] aLinks);

    async Event(RemoteDOMEvent aEvent);

    sync SyncMessage(nsString aMessage, ClonedMessageData aData,
                     CpowEntry[] aCpows, Principal aPrincipal)
      returns (StructuredCloneData[] retval);

    nested(inside_sync) sync RpcMessage(nsString aMessage, ClonedMessageData aData,
                                        CpowEntry[] aCpows, Principal aPrincipal)
      returns (StructuredCloneData[] retval);

    /**
     * Notifies chrome that there is a focus change involving an editable
     * object (input, textarea, document, contentEditable. etc.)
     *
     *  contentCache Cache of content
     *  notification Whole data of the notification
     *  requests     Requests of notification for IME of the native widget
     */
<<<<<<< HEAD
    nested(inside_cpow) sync NotifyIMEFocus(ContentCache contentCache,
                                            IMENotification notification)
      returns (nsIMEUpdatePreference preference);
=======
    nested(inside_cpow) async NotifyIMEFocus(ContentCache contentCache,
                                             IMENotification notification)
      returns (IMENotificationRequests requests);
>>>>>>> a17af05f

    /**
     * Notifies chrome that there has been a change in text content
     * One call can encompass both a delete and an insert operation
     * Only called when NotifyIMEFocus returns PR_TRUE for mWantUpdates
     *
     *  contentCache Cache of content
     *  notification Whole data of the notification
     */
    nested(inside_cpow) async NotifyIMETextChange(ContentCache contentCache,
                                                  IMENotification notification);

    /**
     * Notifies chrome that there is a IME compostion rect updated
     *
     *  contentCache Cache of content
     */
    nested(inside_cpow) async NotifyIMECompositionUpdate(ContentCache contentCache,
                                                         IMENotification notification);

    /**
     * Notifies chrome that there has been a change in selection
     * Only called when NotifyIMEFocus returns PR_TRUE for mWantUpdates
     *
     *  contentCache Cache of content
     *  notification Whole data of the notification
     */
    nested(inside_cpow) async NotifyIMESelection(ContentCache contentCache,
                                                 IMENotification notification);

    /**
     * Notifies chrome of updating its content cache.
     * This is useful if content is modified but we don't need to notify IME.
     *
     *  contentCache Cache of content
     */
    nested(inside_cpow) async UpdateContentCache(ContentCache contentCache);

    /**
     * Notifies IME of mouse button event on a character in focused editor.
     *
     * Returns true if the mouse button event is consumed by IME.
     */
    nested(inside_cpow) sync NotifyIMEMouseButtonEvent(IMENotification notification)
      returns (bool consumedByIME);

    /**
     * Notifies chrome to position change
     *
     *  contentCache Cache of content
     */
    nested(inside_cpow) async NotifyIMEPositionChange(ContentCache contentCache,
                                                      IMENotification notification);

    /**
     * Requests chrome to commit or cancel composition of IME.
     *
     *  cancel                Set true if composition should be cancelled.
     *
     *  isCommitted           Returns true if the request causes composition
     *                        being committed synchronously.
     *  committedString       Returns committed string.  The may be non-empty
     *                        string even if cancel is true because IME may
     *                        try to restore selected string which was
     *                        replaced with the composition.
     */
    nested(inside_cpow) sync RequestIMEToCommitComposition(bool cancel)
                        returns (bool isCommitted, nsString committedString);

    /**
     * OnEventNeedingAckHandled() is called after a child process dispatches a
     * composition event or a selection event which is sent from the parent
     * process.
     *
     * message      The message value of the handled event.
     */
    nested(inside_cpow) async OnEventNeedingAckHandled(EventMessage message);

    /**
     * Tells chrome to start plugin IME.  If this results in a string getting
     * committed, the result is in aCommitted (otherwise aCommitted is empty).
     *
     * aKeyboardEvent     The event with which plugin IME is to be started
     * panelX and panelY  Location in screen coordinates of the IME input panel
     *                    (should be just under the plugin)
     * aCommitted         The string committed during IME -- otherwise empty
     */
    nested(inside_cpow) sync StartPluginIME(WidgetKeyboardEvent aKeyboardEvent,
                                            int32_t panelX, int32_t panelY)
        returns (nsString aCommitted);

    /**
     * Tells chrome (and specifically the appropriate widget) whether or not
     * a plugin (inside the widget) has the keyboard focus.  Should be sent
     * when the keyboard focus changes too or from a plugin.
     *
     * aFocused  Whether or not a plugin is focused
     */
    nested(inside_cpow) async SetPluginFocused(bool aFocused);

    /**
     * Set IME candidate window by windowless plugin if plugin has focus.
     */
    async SetCandidateWindowForPlugin(CandidateWindowPosition aPosition);

    /**
     * Notifies the parent process of native key event data received in a
     * plugin process directly.
     *
     * aKeyEventData    The native key event data.  The actual type copied into
     *                  NativeEventData depending on the caller.  Please check
     *                  PluginInstanceChild.
     */
    nested(inside_cpow) async OnWindowedPluginKeyEvent(NativeEventData aKeyEventData);

    /**
     *  When plugin event isn't consumed, call this
     */
    async DefaultProcOfPluginEvent(WidgetPluginEvent aEvent);

    /**
     * Request that the parent process move focus to the browser's frame. If
     * canRaise is true, the window can be raised if it is inactive.
     */
    async RequestFocus(bool canRaise);

    /**
     * Indicate, based on the current state, that some commands are enabled and
     * some are disabled.
     */
    async EnableDisableCommands(nsString action,
                                nsCString[] enabledCommands,
                                nsCString[] disabledCommands);

    nested(inside_cpow) sync GetInputContext() returns (int32_t IMEEnabled,
                                                        int32_t IMEOpen);

    nested(inside_cpow) async SetInputContext(int32_t IMEEnabled,
                                              int32_t IMEOpen,
                                              nsString type,
                                              nsString inputmode,
                                              nsString actionHint,
<<<<<<< HEAD
=======
                                              bool inPrivateBrowsing,
>>>>>>> a17af05f
                                              int32_t cause,
                                              int32_t focusChange);

    sync IsParentWindowMainWidgetVisible() returns (bool visible);

    /**
     * Set the native cursor.
     * @param value
     *   The widget cursor to set.
     * @param force
     *   Invalidate any locally cached cursor settings and force an
     *   update.
     */
    async SetCursor(uint32_t value, bool force);

    /**
     * Set the native cursor using a custom image.
     * @param cursorData
     *   Serialized image data.
     * @param width
     *   Width of the image.
     * @param height
     *   Height of the image.
     * @param stride
     *   Stride used in the image data.
     * @param format
     *   Image format, see gfx::SurfaceFormat for possible values.
     * @param hotspotX
     *   Horizontal hotspot of the image, as specified by the css cursor property.
     * @param hotspotY
     *   Vertical hotspot of the image, as specified by the css cursor property.
     * @param force
     *   Invalidate any locally cached cursor settings and force an
     *   update.
     */
    async SetCustomCursor(nsCString cursorData, uint32_t width, uint32_t height,
                          uint32_t stride, uint8_t format,
                          uint32_t hotspotX, uint32_t hotspotY, bool force);

    /**
     * Used to set the current text of the status tooltip.
     * Nowadays this is mainly used for link locations on hover.
     */
    async SetStatus(uint32_t type, nsString status);

    /**
     * Show/hide a tooltip when the mouse hovers over an element in the content
     * document.
     */
    async ShowTooltip(uint32_t x, uint32_t y, nsString tooltip, nsString direction);
    async HideTooltip();

    /**
     * Create an asynchronous color picker on the parent side,
     * but don't open it yet.
     */
    async PColorPicker(nsString title, nsString initialColor);

    async PFilePicker(nsString aTitle, int16_t aMode);

    /**
     * Initiates an asynchronous request for one of the special indexedDB
     * permissions for the provided principal.
     *
     * @param principal
     *   The principal of the request.
     *
     * NOTE: The principal is untrusted in the parent process. Only
     *       principals that can live in the content process should
     *       provided.
     */
    async PIndexedDBPermissionRequest(Principal principal);

    /**
     * window.open from inside <iframe mozbrowser> is special.  When the child
     * process calls window.open, it creates a new PBrowser (in its own
     * process), then calls BrowserFrameOpenWindow on it.
     *
     * The parent process gets a chance to accept or reject the window.open
     * call, and windowOpened is set to true if we ended up going through with
     * the window.open.
     *
     * @param opener the PBrowser whose content called window.open.
     */
<<<<<<< HEAD
    sync BrowserFrameOpenWindow(PBrowser opener, PRenderFrame renderFrame,
                                nsString aURL, nsString aName, nsString aFeatures)
      returns (bool windowOpened,
               TextureFactoryIdentifier textureFactoryIdentifier,
               uint64_t layersId,
               CompositorOptions compositorOptions);
=======
    async BrowserFrameOpenWindow(PBrowser opener, PRenderFrame renderFrame,
                                 nsString aURL, nsString aName, nsString aFeatures)
        returns (CreatedWindowInfo window);
>>>>>>> a17af05f

    /**
     * Tells the containing widget whether the given input block results in a
     * swipe. Should be called in response to a WidgetWheelEvent that has
     * mFlags.mCanTriggerSwipe set on it.
     */
    async RespondStartSwipeEvent(uint64_t aInputBlockId, bool aStartSwipe);

    /**
     * Brings up the auth prompt dialog.
     * Called when this is the PBrowserParent for a nested remote iframe.
     * aCallbackId corresponds to an nsIAuthPromptCallback that lives in the
     * root process.  It will be passed back to the root process with either the
     * OnAuthAvailable or OnAuthCancelled message.
     */
    async AsyncAuthPrompt(nsCString uri, nsString realm, uint64_t aCallbackId);

    /**
     * Look up dictionary by selected word for OSX
     *
     * @param aText       The word to look up
     * @param aFontRange  Text decoration of aText
     * @param aIsVertical true if vertical layout
     */
    async LookUpDictionary(nsString aText, FontRange[] aFontRangeArray,
                           bool aIsVertical, LayoutDeviceIntPoint aPoint);

    async __delete__();

    async ReplyKeyEvent(WidgetKeyboardEvent event);

<<<<<<< HEAD
    sync RequestNativeKeyBindings(WidgetKeyboardEvent event)
        returns (MaybeNativeKeyBinding bindings);
=======
    /**
     * Retrieves edit commands for the key combination represented by aEvent.
     *
     * @param aType       One of nsIWidget::NativeKeyBindingsType.
     * @param aEvent      KeyboardEvent which represents a key combination.
     *                    Note that this must be a trusted event.
     * @return            Array of edit commands which should be executed in
     *                    editor of native applications.
     */
    sync RequestNativeKeyBindings(uint32_t aType, WidgetKeyboardEvent aEvent)
        returns (CommandInt[] commands);
>>>>>>> a17af05f

    async SynthesizeNativeKeyEvent(int32_t aNativeKeyboardLayout,
                                   int32_t aNativeKeyCode,
                                   uint32_t aModifierFlags,
                                   nsString aCharacters,
                                   nsString aUnmodifiedCharacters,
                                   uint64_t aObserverId);
    async SynthesizeNativeMouseEvent(LayoutDeviceIntPoint aPoint,
                                     uint32_t aNativeMessage,
                                     uint32_t aModifierFlags,
                                     uint64_t aObserverId);
    async SynthesizeNativeMouseMove(LayoutDeviceIntPoint aPoint,
                                    uint64_t aObserverId);
    async SynthesizeNativeMouseScrollEvent(LayoutDeviceIntPoint aPoint,
                                           uint32_t aNativeMessage,
                                           double aDeltaX,
                                           double aDeltaY,
                                           double aDeltaZ,
                                           uint32_t aModifierFlags,
                                           uint32_t aAdditionalFlags,
                                           uint64_t aObserverId);
    async SynthesizeNativeTouchPoint(uint32_t aPointerId,
                                     TouchPointerState aPointerState,
                                     LayoutDeviceIntPoint aPoint,
                                     double aPointerPressure,
                                     uint32_t aPointerOrientation,
                                     uint64_t aObserverId);
    async SynthesizeNativeTouchTap(LayoutDeviceIntPoint aPoint,
                                   bool aLongTap,
                                   uint64_t aObserverId);
    async ClearNativeTouchSequence(uint64_t aObserverId);

    /**
     * Returns the number of tabs in the window via the out parameter.
     * If the number of tabs can't be determined, returns 0.
     *
     * @param aValue where to store the tab count
     */
    sync GetTabCount() returns (uint32_t value);

    async AccessKeyNotHandled(WidgetKeyboardEvent event);

    async SetHasBeforeUnload(bool aHasBeforeUnload);

child:
    async NativeSynthesisResponse(uint64_t aObserverId, nsCString aResponse);

parent:

    /**
     * Child informs the parent that the graphics objects are ready for
     * compositing.  This is sent when all pending changes have been
     * sent to the compositor and are ready to be shown on the next composite.
     * @see PCompositor
     * @see RequestNotifyAfterRemotePaint
     */
    async RemotePaintIsReady();

    /**
     * Child informs the parent that the content is ready to handle input
     * events. This is sent when the TabChild is created.
     */
    async RemoteIsReadyToHandleInputEvents();

    /**
     * Child informs the parent that the layer tree is already available.
     */
    async ForcePaintNoOp(uint64_t aLayerObserverEpoch);

    /**
     * Sent by the child to the parent to inform it that an update to the
     * dimensions has been requested, likely through win.moveTo or resizeTo
     */
    async SetDimensions(uint32_t aFlags, int32_t aX, int32_t aY, int32_t aCx, int32_t aCy);

    nested(inside_sync) sync DispatchWheelEvent(WidgetWheelEvent event);
    nested(inside_sync) sync DispatchMouseEvent(WidgetMouseEvent event);
    nested(inside_sync) sync DispatchKeyboardEvent(WidgetKeyboardEvent event);

    async InvokeDragSession(IPCDataTransfer[] transfers, uint32_t action,
                            OptionalShmem visualData,
                            uint32_t stride, uint8_t format,
                            LayoutDeviceIntRect dragRect);
<<<<<<< HEAD

    async AudioChannelActivityNotification(uint32_t aAudioChannel,
                                           bool aActive);
=======
>>>>>>> a17af05f

    // After a compositor reset, it is necessary to reconnect each layers ID to
    // the compositor of the widget that will render those layers. Note that
    // this is sync so we can ensure that messages to the window compositor
    // arrive before the TabChild attempts to use its cross-process compositor
    // bridge.
    sync EnsureLayersConnected() returns (CompositorOptions compositorOptions);

    /**
     * Notify the parent that the session history state has been updated.
     *
     * @param aCount
     *        The updated number of entries in child session history
     * @param aLocalIndex
     *        The local session history index which is loaded.
     */
    async SHistoryUpdate(uint32_t aCount, uint32_t aLocalIndex, bool aTruncate);

    /**
     * When the session history is across multiple root docshells, this function
     * is used to notify parent that it needs to navigate to an entry out of
     * local index of the child.
     *
     * @param aGlobalIndex The global index of history entry to navigate to.
     */
    async RequestCrossBrowserNavigation(uint32_t aGlobalIndex);

child:
    /**
     * Notify the remote browser that it has been Show()n on this
     * side, with the given |visibleRect|.  This message is expected
     * to trigger creation of the remote browser's "widget".
     *
     * |Show()| and |Move()| take IntSizes rather than Rects because
     * content processes always render to a virtual <0, 0> top-left
     * point.
     */
    async Show(ScreenIntSize size,
               ShowInfo info,
               bool parentIsActive,
               nsSizeMode sizeMode);

    async InitRendering(TextureFactoryIdentifier textureFactoryIdentifier,
                        uint64_t layersId,
                        CompositorOptions compositorOptions,
                        bool layersConnected,
                        nullable PRenderFrame renderFrame);

    async LoadURL(nsCString uri, ShowInfo info);

    async UpdateDimensions(DimensionInfo dimensions) compressall;

    async SizeModeChanged(nsSizeMode sizeMode);

<<<<<<< HEAD
=======
    async ParentActivated(bool aActivated);

>>>>>>> a17af05f
    async SetKeyboardIndicators(UIStateChangeType showAccelerators,
                                UIStateChangeType showFocusRings);

    /**
     * StopIMEStateManagement() is called when the process loses focus and
     * should stop managing IME state.
     */
    async StopIMEStateManagement();

    /**
     * MenuKeyboardListenerInstalled() is called when menu keyboard listener
     * is installed in the parent process.
     */
    async MenuKeyboardListenerInstalled(bool aInstalled);

    /**
     * @see nsIDOMWindowUtils sendMouseEvent.
     */
    async MouseEvent(nsString aType,
                     float aX,
                     float aY,
                     int32_t aButton,
                     int32_t aClickCount,
                     int32_t aModifiers,
                     bool aIgnoreRootScrollFrame);

    /**
     * When two consecutive mouse move events would be added to the message queue,
     * they are 'compressed' by dumping the oldest one.
     */
    prio(input) async RealMouseMoveEvent(WidgetMouseEvent event,
                                         ScrollableLayerGuid aGuid,
                                         uint64_t aInputBlockId) compress;

    async NormalPriorityRealMouseMoveEvent(WidgetMouseEvent event,
                                           ScrollableLayerGuid aGuid,
                                           uint64_t aInputBlockId) compress;

    /**
     * Mouse move events with |reason == eSynthesized| are sent via a separate
     * message because they do not generate DOM 'mousemove' events, and the
     * 'compress' attribute on RealMouseMoveEvent() could result in a
     * |reason == eReal| event being dropped in favour of an |eSynthesized|
     * event, and thus a DOM 'mousemove' event to be lost.
     */
    prio(input) async SynthMouseMoveEvent(WidgetMouseEvent event,
                                          ScrollableLayerGuid aGuid,
                                          uint64_t aInputBlockId);
    async NormalPrioritySynthMouseMoveEvent(WidgetMouseEvent event,
                                            ScrollableLayerGuid aGuid,
                                            uint64_t aInputBlockId);

    prio(input) async RealMouseButtonEvent(WidgetMouseEvent event,
                                           ScrollableLayerGuid aGuid,
                                           uint64_t aInputBlockId);
    async NormalPriorityRealMouseButtonEvent(WidgetMouseEvent event,
                                             ScrollableLayerGuid aGuid,
                                             uint64_t aInputBlockId);

    prio(input) async RealKeyEvent(WidgetKeyboardEvent event);
    async NormalPriorityRealKeyEvent(WidgetKeyboardEvent event);

    prio(input) async MouseWheelEvent(WidgetWheelEvent event,
                                      ScrollableLayerGuid aGuid,
                                      uint64_t aInputBlockId);
    async NormalPriorityMouseWheelEvent(WidgetWheelEvent event,
                                        ScrollableLayerGuid aGuid,
                                        uint64_t aInputBlockId);

    prio(input) async RealTouchEvent(WidgetTouchEvent aEvent,
                                     ScrollableLayerGuid aGuid,
                                     uint64_t aInputBlockId,
                                     nsEventStatus aApzResponse);
    async NormalPriorityRealTouchEvent(WidgetTouchEvent aEvent,
                                       ScrollableLayerGuid aGuid,
                                       uint64_t aInputBlockId,
                                       nsEventStatus aApzResponse);

    prio(input) async HandleTap(TapType aType, LayoutDevicePoint point,
                                Modifiers aModifiers, ScrollableLayerGuid aGuid,
                                uint64_t aInputBlockId);
    async NormalPriorityHandleTap(TapType aType, LayoutDevicePoint point,
                                  Modifiers aModifiers, ScrollableLayerGuid aGuid,
                                  uint64_t aInputBlockId);

    prio(input) async RealTouchMoveEvent(WidgetTouchEvent aEvent,
                                         ScrollableLayerGuid aGuid,
                                         uint64_t aInputBlockId,
                                         nsEventStatus aApzResponse);
    async NormalPriorityRealTouchMoveEvent(WidgetTouchEvent aEvent,
                                           ScrollableLayerGuid aGuid,
                                           uint64_t aInputBlockId,
                                           nsEventStatus aApzResponse);

    /*
     * We disable the input event queue when there is an active dnd session. We
     * don't need support RealDragEvent with input priority.
     */
    async RealDragEvent(WidgetDragEvent aEvent, uint32_t aDragAction,
                        uint32_t aDropEffect);

    async PluginEvent(WidgetPluginEvent aEvent);

    /**
     * @see nsIDOMWindowUtils sendKeyEvent.
     */
    async KeyEvent(nsString aType,
                   int32_t aKeyCode,
                   int32_t aCharCode,
                   int32_t aModifiers,
                   bool aPreventDefault);

    async CompositionEvent(WidgetCompositionEvent event);

    async SelectionEvent(WidgetSelectionEvent event);

    /**
     * Call PasteTransferable via a controller on the content process
     * to handle the command content event, "pasteTransferable".
     */
    async PasteTransferable(IPCDataTransfer aDataTransfer,
                            bool aIsPrivateData,
                            Principal aRequestingPrincipal);

    /**
     * Activate event forwarding from client to parent.
     */
    async ActivateFrameEvent(nsString aType, bool capture);

    async LoadRemoteScript(nsString aURL, bool aRunInGlobalScope);

    /**
     * Create a asynchronous request to render whatever document is
     * loaded in the child when this message arrives.  When the
     * request finishes, PDocumentRenderer:__delete__ is sent back to
     * this side to notify completion.
     *
     * |documentRect| is the area of the remote document to draw,
     * transformed by |transform|.  The rendered area will have the
     * default background color |bgcolor|.  |renderFlags| are the
     * nsIPresShell::RenderDocument() flags to use on the remote side,
     * and if true, |flushLayout| will do just that before rendering
     * the document.  The rendered image will be of size |renderSize|.
     */
    async PDocumentRenderer(nsRect documentRect, Matrix transform,
                            nsString bgcolor,
                            uint32_t renderFlags, bool flushLayout,
                            IntSize renderSize);

    /**
     * Sent by the chrome process when it no longer wants this remote
     * <browser>.  The child side cleans up in response, then
     * finalizing its death by sending back __delete__() to the
     * parent.
     */
    async Destroy();

    /**
     * Update the child side docShell active (resource use) state.
     *
     * @param aIsActive
     *        Whether to activate or deactivate the docshell.
     * @param aPreserveLayers
     *        Whether layer trees should be preserved for inactive docshells.
     * @param aLayerObserverEpoch
     *        The layer observer epoch for this activation. This message should be
     *        ignored if this epoch has already been observed (via ForcePaint).
     */
    async SetDocShellIsActive(bool aIsActive, bool aPreserveLayers, uint64_t aLayerObserverEpoch);

    /**
     * Notify the child that it shouldn't paint the offscreen displayport.
     * This is useful to speed up interactive operations over async
     * scrolling performance like resize, tabswitch, pageload.
     *
     * Each enable call must be matched with a disable call. The child
     * will remain in the suppress mode as long as there's
     * a single unmatched call.
     */
    async SuppressDisplayport(bool aEnabled);

    /**
     * Navigate by key (Tab/Shift+Tab/F6/Shift+f6).
     */
    async NavigateByKey(bool aForward, bool aForDocumentNavigation);

    /**
     * The parent (chrome thread) requests that the child inform it when
     * the graphics objects are ready to display.
     * @see PCompositor
     * @see RemotePaintIsReady
     */
    async RequestNotifyAfterRemotePaint();

    /**
     * Tell the child that the UI resolution changed for the containing
     * window.
     * To avoid some sync messages from child to parent, we also send the dpi
     * and default scale with the notification.
     * If we don't know the dpi and default scale, we just pass in a negative
     * value (-1) but in the majority of the cases this saves us from two
     * sync requests from the child to the parent.
     */
    async UIResolutionChanged(float dpi, int32_t rounding, double scale);

    /**
     * Tell the child that the system theme has changed, and that a repaint
     * is necessary.
     */
    async ThemeChanged(LookAndFeelInt[] lookAndFeelIntCache);

    /**
     * Tell the browser that its frame loader has been swapped
     * with another.
     */
    async SwappedWithOtherRemoteLoader(IPCTabContext context);

    /**
     * A potential accesskey was just pressed. Look for accesskey targets
     * using the list of provided charCodes.
     *
     * @param event keyboard event
     * @param isTrusted true if triggered by a trusted key event
     */
    async HandleAccessKey(WidgetKeyboardEvent event,
                          uint32_t[] charCodes);

    /**
     * Tells the root child docShell whether or not to use
     * global history. This is sent right after the PBrowser
     * is bound to a frameloader element.
     */
    async SetUseGlobalHistory(bool aUse);

    /**
     * HandledWindowedPluginKeyEvent() is always called after posting a native
     * key event with OnWindowedPluginKeyEvent().
     *
     * @param aKeyEventData      The key event which was posted to the parent
     *                           process.
     * @param aIsConsumed        true if aKeyEventData is consumed in the
     *                           parent process.  Otherwise, false.
     */
    async HandledWindowedPluginKeyEvent(NativeEventData aKeyEventData,
                                        bool aIsConsumed);

    /**
     * Tell the child to print the current page with the given settings.
     *
     * @param aOuterWindowID the ID of the outer window to print
     * @param aPrintData the serialized settings to print with
     */
    async Print(uint64_t aOuterWindowID, PrintData aPrintData);

    /**
     * Update the child with the tab's current top-level native window handle.
     * This is used by a11y objects who must expose their native window.
     *
     * @param aNewHandle The native window handle of the tab's top-level window.
     */
    async UpdateNativeWindowHandle(uintptr_t aNewHandle);

    /**
     * Called when the session history of this particular PBrowser has been
     * attached to a grouped session history.
     *
     * @param aOffset           The number of entries in the grouped session
     *                          history before this session history object.
     */
    async NotifyAttachGroupedSHistory(uint32_t aOffset);

    /**
     * Notify that the session history associated to this PBrowser has become
     * the active history in the grouped session history.
     *
     * @param aGlobalLength      The up-to-date number of entries in the grouped
     *                           session history.
     * @param aTargetLocalIndex  The target local index to navigate to.
     */
    async NotifyPartialSHistoryActive(uint32_t aGlobalLength,
                                      uint32_t aTargetLocalIndex);

    /**
     * Notify that the session history asssociates to this PBrowser has become
     * an inactive history in the grouped session history.
     */
    async NotifyPartialSHistoryDeactive();

    /**
     * Tell the TabChild that it should expect a Large-Allocation load to occur.
     * Loads which occur until this flag is cleared will not leave the process.
     */
    async AwaitLargeAlloc();

<<<<<<< HEAD
=======
    /**
     * Tell the TabChild to set the name of its toplevel docshell to the given name.
     */
    async SetWindowName(nsString aName);

    /**
     * Tell the TabChild what OriginAttributes it should inherit from. This must
     * be called before the first non-blank document is loaded in the TabChild.
     */
    async SetOriginAttributes(OriginAttributes aOriginAttributes);

    /**
     * Pass the current handle for the current native widget to the content
     * process, so it can be used by PuppetWidget.
     */
    async SetWidgetNativeData(WindowsHandle aHandle);

>>>>>>> a17af05f
/*
 * FIXME: write protocol!

state LIVE:
    send LoadURL goto LIVE;
//etc.
    send Destroy goto DYING;

state DYING:
    discard send blah;
// etc.
    recv __delete__;
 */
};

}
}<|MERGE_RESOLUTION|>--- conflicted
+++ resolved
@@ -18,12 +18,9 @@
 include protocol PChildToParentStream;
 include protocol PParentToChildStream;
 include protocol PFileDescriptorSet;
-<<<<<<< HEAD
-=======
 include protocol PIPCBlobInputStream;
 include protocol PPaymentRequest;
 
->>>>>>> a17af05f
 include DOMTypes;
 include IPCBlob;
 include IPCStream;
@@ -36,14 +33,7 @@
 include "mozilla/layers/LayersMessageUtils.h";
 
 using class IPC::Principal from "mozilla/dom/PermissionMessageUtils.h";
-<<<<<<< HEAD
-using class mozilla::gfx::Matrix from "mozilla/gfx/Matrix.h";
-using struct gfxSize from "gfxPoint.h";
-using CSSRect from "Units.h";
-using CSSSize from "Units.h";
-=======
 using mozilla::gfx::Matrix from "mozilla/gfx/Matrix.h";
->>>>>>> a17af05f
 using mozilla::LayoutDeviceIntPoint from "Units.h";
 using mozilla::LayoutDevicePoint from "Units.h";
 using mozilla::ScreenIntPoint from "Units.h";
@@ -91,10 +81,7 @@
 using class mozilla::NativeEventData from "ipc/nsGUIEventIPC.h";
 using mozilla::FontRange from "ipc/nsGUIEventIPC.h";
 using mozilla::a11y::IAccessibleHolder from "mozilla/a11y/IPCTypes.h";
-<<<<<<< HEAD
-=======
 using mozilla::OriginAttributes from "mozilla/ipc/BackgroundUtils.h";
->>>>>>> a17af05f
 
 namespace mozilla {
 namespace dom {
@@ -159,14 +146,7 @@
      */
     sync PPluginWidget();
 
-<<<<<<< HEAD
-    /**
-     * Return native data of root widget
-     */
-    nested(inside_cpow) sync GetWidgetNativeData() returns (WindowsHandle value);
-=======
     async PPaymentRequest();
->>>>>>> a17af05f
 
     /**
      * Sends an NS_NATIVE_CHILD_OF_SHAREABLE_WINDOW to be adopted by the
@@ -229,15 +209,9 @@
      *  notification Whole data of the notification
      *  requests     Requests of notification for IME of the native widget
      */
-<<<<<<< HEAD
-    nested(inside_cpow) sync NotifyIMEFocus(ContentCache contentCache,
-                                            IMENotification notification)
-      returns (nsIMEUpdatePreference preference);
-=======
     nested(inside_cpow) async NotifyIMEFocus(ContentCache contentCache,
                                              IMENotification notification)
       returns (IMENotificationRequests requests);
->>>>>>> a17af05f
 
     /**
      * Notifies chrome that there has been a change in text content
@@ -380,10 +354,7 @@
                                               nsString type,
                                               nsString inputmode,
                                               nsString actionHint,
-<<<<<<< HEAD
-=======
                                               bool inPrivateBrowsing,
->>>>>>> a17af05f
                                               int32_t cause,
                                               int32_t focusChange);
 
@@ -468,18 +439,9 @@
      *
      * @param opener the PBrowser whose content called window.open.
      */
-<<<<<<< HEAD
-    sync BrowserFrameOpenWindow(PBrowser opener, PRenderFrame renderFrame,
-                                nsString aURL, nsString aName, nsString aFeatures)
-      returns (bool windowOpened,
-               TextureFactoryIdentifier textureFactoryIdentifier,
-               uint64_t layersId,
-               CompositorOptions compositorOptions);
-=======
     async BrowserFrameOpenWindow(PBrowser opener, PRenderFrame renderFrame,
                                  nsString aURL, nsString aName, nsString aFeatures)
         returns (CreatedWindowInfo window);
->>>>>>> a17af05f
 
     /**
      * Tells the containing widget whether the given input block results in a
@@ -511,10 +473,6 @@
 
     async ReplyKeyEvent(WidgetKeyboardEvent event);
 
-<<<<<<< HEAD
-    sync RequestNativeKeyBindings(WidgetKeyboardEvent event)
-        returns (MaybeNativeKeyBinding bindings);
-=======
     /**
      * Retrieves edit commands for the key combination represented by aEvent.
      *
@@ -526,7 +484,6 @@
      */
     sync RequestNativeKeyBindings(uint32_t aType, WidgetKeyboardEvent aEvent)
         returns (CommandInt[] commands);
->>>>>>> a17af05f
 
     async SynthesizeNativeKeyEvent(int32_t aNativeKeyboardLayout,
                                    int32_t aNativeKeyCode,
@@ -610,12 +567,6 @@
                             OptionalShmem visualData,
                             uint32_t stride, uint8_t format,
                             LayoutDeviceIntRect dragRect);
-<<<<<<< HEAD
-
-    async AudioChannelActivityNotification(uint32_t aAudioChannel,
-                                           bool aActive);
-=======
->>>>>>> a17af05f
 
     // After a compositor reset, it is necessary to reconnect each layers ID to
     // the compositor of the widget that will render those layers. Note that
@@ -670,11 +621,8 @@
 
     async SizeModeChanged(nsSizeMode sizeMode);
 
-<<<<<<< HEAD
-=======
     async ParentActivated(bool aActivated);
 
->>>>>>> a17af05f
     async SetKeyboardIndicators(UIStateChangeType showAccelerators,
                                 UIStateChangeType showFocusRings);
 
@@ -969,8 +917,6 @@
      */
     async AwaitLargeAlloc();
 
-<<<<<<< HEAD
-=======
     /**
      * Tell the TabChild to set the name of its toplevel docshell to the given name.
      */
@@ -988,7 +934,6 @@
      */
     async SetWidgetNativeData(WindowsHandle aHandle);
 
->>>>>>> a17af05f
 /*
  * FIXME: write protocol!
 
