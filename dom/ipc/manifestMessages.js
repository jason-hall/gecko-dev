--- conflicted
+++ resolved
@@ -17,17 +17,6 @@
   utils: Cu,
 } = Components;
 Cu.import("resource://gre/modules/XPCOMUtils.jsm");
-<<<<<<< HEAD
-Cu.import("resource://gre/modules/Task.jsm");
-=======
-
-XPCOMUtils.defineLazyModuleGetter(this, "ManifestObtainer",
-				  "resource://gre/modules/ManifestObtainer.jsm");
-XPCOMUtils.defineLazyModuleGetter(this, "ManifestFinder",
-				  "resource://gre/modules/ManifestFinder.jsm");
-XPCOMUtils.defineLazyModuleGetter(this, "ManifestIcons",
-				  "resource://gre/modules/ManifestIcons.jsm");
->>>>>>> a17af05f
 
 XPCOMUtils.defineLazyModuleGetter(this, "ManifestObtainer",
 				  "resource://gre/modules/ManifestObtainer.jsm");
@@ -102,29 +91,17 @@
    * Given a manifest and an expected icon size, ask ManifestIcons
    * to fetch the appropriate icon and send along result
    */
-<<<<<<< HEAD
-  fetchIcon: Task.async(function* ({data: {id, manifest, iconSize}}) {
-    const response = makeMsgResponse(id);
-    try {
-      response.result =
-        yield ManifestIcons.contentFetchIcon(content, manifest, iconSize);
-=======
   async fetchIcon({data: {id, manifest, iconSize}}) {
     const response = makeMsgResponse(id);
     try {
       response.result =
         await ManifestIcons.contentFetchIcon(content, manifest, iconSize);
->>>>>>> a17af05f
       response.success = true;
     } catch (err) {
       response.result = serializeError(err);
     }
     sendAsyncMessage("DOM:WebManifest:fetchIcon", response);
-<<<<<<< HEAD
-  }),
-=======
   },
->>>>>>> a17af05f
 
 };
 /**
