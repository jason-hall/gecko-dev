--- conflicted
+++ resolved
@@ -36,11 +36,7 @@
 class PFileDescriptorSetParent;
 class PChildToParentStreamParent;
 class PParentToChildStreamParent;
-<<<<<<< HEAD
-class PMemoryStreamParent;
-=======
 class PIPCBlobInputStreamParent;
->>>>>>> a17af05f
 }
 
 namespace dom {
@@ -98,12 +94,6 @@
 
   virtual bool SendDeactivate(PBrowserParent* aTab) = 0;
 
-<<<<<<< HEAD
-  virtual bool SendParentActivated(PBrowserParent* aTab,
-                                   const bool& aActivated) = 0;
-
-=======
->>>>>>> a17af05f
   virtual int32_t Pid() const = 0;
 
   virtual mozilla::ipc::PParentToChildStreamParent*
@@ -138,11 +128,6 @@
 
   virtual bool
   DeallocPIPCBlobInputStreamParent(mozilla::ipc::PIPCBlobInputStreamParent* aActor);
-
-  virtual mozilla::ipc::PMemoryStreamParent*
-  AllocPMemoryStreamParent(const uint64_t& aSize);
-
-  virtual bool DeallocPMemoryStreamParent(mozilla::ipc::PMemoryStreamParent* aActor);
 
   virtual mozilla::ipc::PFileDescriptorSetParent*
   AllocPFileDescriptorSetParent(const mozilla::ipc::FileDescriptor& aFD);
