/* -*- Mode: C++; tab-width: 8; indent-tabs-mode: nil; c-basic-offset: 2 -*- */
/* vim: set ts=8 sts=2 et sw=2 tw=80: */
/* This Source Code Form is subject to the terms of the Mozilla Public
 * License, v. 2.0. If a copy of the MPL was not distributed with this
 * file, You can obtain one at http://mozilla.org/MPL/2.0/. */

#include "mozilla/dom/TabContext.h"
#include "mozilla/dom/PTabContext.h"
#include "mozilla/dom/TabParent.h"
#include "mozilla/dom/TabChild.h"
#include "nsIScriptSecurityManager.h"
#include "nsServiceManagerUtils.h"

#define NO_APP_ID (nsIScriptSecurityManager::NO_APP_ID)

using namespace mozilla::dom::ipc;
using namespace mozilla::layout;

namespace mozilla {
namespace dom {

TabContext::TabContext()
  : mIsPrerendered(false)
  , mInitialized(false)
  , mIsMozBrowserElement(false)
<<<<<<< HEAD
  , mOriginAttributes()
=======
  , mJSPluginID(-1)
>>>>>>> a17af05f
  , mShowAccelerators(UIStateChangeType_NoChange)
  , mShowFocusRings(UIStateChangeType_NoChange)
{
}

bool
TabContext::IsMozBrowserElement() const
{
  return mIsMozBrowserElement;
}

bool
TabContext::IsIsolatedMozBrowserElement() const
{
  return mOriginAttributes.mInIsolatedMozBrowser;
}

bool
TabContext::IsMozBrowser() const
{
  return IsMozBrowserElement();
<<<<<<< HEAD
=======
}

bool
TabContext::IsJSPlugin() const
{
  return mJSPluginID >= 0;
}

int32_t
TabContext::JSPluginId() const
{
  return mJSPluginID;
>>>>>>> a17af05f
}

bool
TabContext::SetTabContext(const TabContext& aContext)
{
  NS_ENSURE_FALSE(mInitialized, false);

  *this = aContext;
  mInitialized = true;

  return true;
}

void
TabContext::SetPrivateBrowsingAttributes(bool aIsPrivateBrowsing)
{
  mOriginAttributes.SyncAttributesWithPrivateBrowsing(aIsPrivateBrowsing);
}

bool
TabContext::UpdateTabContextAfterSwap(const TabContext& aContext)
{
  // This is only used after already initialized.
  MOZ_ASSERT(mInitialized);

  // The only permissable change is to `mIsMozBrowserElement`.  All other fields
  // must match for the change to be accepted.
  if (aContext.mOriginAttributes != mOriginAttributes) {
    return false;
  }

  mIsMozBrowserElement = aContext.mIsMozBrowserElement;
  return true;
}

const OriginAttributes&
TabContext::OriginAttributesRef() const
{
  return mOriginAttributes;
}

const nsAString&
TabContext::PresentationURL() const
{
  return mPresentationURL;
}

UIStateChangeType
TabContext::ShowAccelerators() const
{
  return mShowAccelerators;
}

UIStateChangeType
TabContext::ShowFocusRings() const
{
  return mShowFocusRings;
}

bool
TabContext::SetTabContext(bool aIsMozBrowserElement,
                          bool aIsPrerendered,
                          UIStateChangeType aShowAccelerators,
                          UIStateChangeType aShowFocusRings,
                          const OriginAttributes& aOriginAttributes,
                          const nsAString& aPresentationURL)
{
  NS_ENSURE_FALSE(mInitialized, false);

  // Veryify that app id matches mAppId passed in originAttributes
  MOZ_RELEASE_ASSERT(aOriginAttributes.mAppId == NO_APP_ID);

  mInitialized = true;
  mIsMozBrowserElement = aIsMozBrowserElement;
  mIsPrerendered = aIsPrerendered;
  mOriginAttributes = aOriginAttributes;
  mPresentationURL = aPresentationURL;
  mShowAccelerators = aShowAccelerators;
  mShowFocusRings = aShowFocusRings;
  return true;
}

bool
TabContext::SetTabContextForJSPluginFrame(int32_t aJSPluginID)
{
  NS_ENSURE_FALSE(mInitialized, false);

  mInitialized = true;
  mJSPluginID = aJSPluginID;
  return true;
}

IPCTabContext
TabContext::AsIPCTabContext() const
{
<<<<<<< HEAD
=======
  if (IsJSPlugin()) {
    return IPCTabContext(JSPluginFrameIPCTabContext(mJSPluginID));
  }

>>>>>>> a17af05f
  return IPCTabContext(FrameIPCTabContext(mOriginAttributes,
                                          mIsMozBrowserElement,
                                          mIsPrerendered,
                                          mPresentationURL,
                                          mShowAccelerators,
                                          mShowFocusRings));
}

MaybeInvalidTabContext::MaybeInvalidTabContext(const IPCTabContext& aParams)
  : mInvalidReason(nullptr)
{
  bool isMozBrowserElement = false;
  bool isPrerendered = false;
<<<<<<< HEAD
=======
  int32_t jsPluginId = -1;
>>>>>>> a17af05f
  OriginAttributes originAttributes;
  nsAutoString presentationURL;
  UIStateChangeType showAccelerators = UIStateChangeType_NoChange;
  UIStateChangeType showFocusRings = UIStateChangeType_NoChange;

  switch(aParams.type()) {
    case IPCTabContext::TPopupIPCTabContext: {
      const PopupIPCTabContext &ipcContext = aParams.get_PopupIPCTabContext();

      TabContext *context;
      if (ipcContext.opener().type() == PBrowserOrId::TPBrowserParent) {
        context = TabParent::GetFrom(ipcContext.opener().get_PBrowserParent());
        if (!context) {
          mInvalidReason = "Child is-browser process tried to "
                           "open a null tab.";
          return;
        }
        if (context->IsMozBrowserElement() &&
            !ipcContext.isMozBrowserElement()) {
          // If the TabParent corresponds to a browser element, then it can only
          // open other browser elements, for security reasons.  We should have
          // checked this before calling the TabContext constructor, so this is
          // a fatal error.
          mInvalidReason = "Child is-browser process tried to "
                           "open a non-browser tab.";
          return;
        }
      } else if (ipcContext.opener().type() == PBrowserOrId::TPBrowserChild) {
        context = static_cast<TabChild*>(ipcContext.opener().get_PBrowserChild());
      } else if (ipcContext.opener().type() == PBrowserOrId::TTabId) {
        // We should never get here because this PopupIPCTabContext is only
        // used for allocating a new tab id, not for allocating a PBrowser.
        mInvalidReason = "Child process tried to open an tab without the opener information.";
        return;
      } else {
        // This should be unreachable because PopupIPCTabContext::opener is not a
        // nullable field.
        mInvalidReason = "PopupIPCTabContext::opener was null (?!).";
        return;
      }

      // Browser elements can't nest other browser elements.  So if
      // our opener is browser element, we must be a new DOM window
      // opened by it.  In that case we inherit our containing app ID
      // (if any).
      //
      // Otherwise, we're a new app window and we inherit from our
      // opener app.
      isMozBrowserElement = ipcContext.isMozBrowserElement();
      originAttributes = context->mOriginAttributes;
<<<<<<< HEAD
=======
      break;
    }
    case IPCTabContext::TJSPluginFrameIPCTabContext: {
      const JSPluginFrameIPCTabContext &ipcContext =
        aParams.get_JSPluginFrameIPCTabContext();

      jsPluginId = ipcContext.jsPluginId();
>>>>>>> a17af05f
      break;
    }
    case IPCTabContext::TFrameIPCTabContext: {
      const FrameIPCTabContext &ipcContext =
        aParams.get_FrameIPCTabContext();

      isMozBrowserElement = ipcContext.isMozBrowserElement();
      isPrerendered = ipcContext.isPrerendered();
      presentationURL = ipcContext.presentationURL();
      showAccelerators = ipcContext.showAccelerators();
      showFocusRings = ipcContext.showFocusRings();
      originAttributes = ipcContext.originAttributes();
      break;
    }
    case IPCTabContext::TUnsafeIPCTabContext: {
      // XXXcatalinb: This used *only* by ServiceWorkerClients::OpenWindow.
      // It is meant as a temporary solution until service workers can
      // provide a TabChild equivalent. Don't allow this on b2g since
      // it might be used to escalate privileges.
      if (!Preferences::GetBool("dom.serviceWorkers.enabled", false)) {
        mInvalidReason = "ServiceWorkers should be enabled.";
        return;
      }

      break;
    }
    default: {
      MOZ_CRASH();
    }
  }

  bool rv;
<<<<<<< HEAD
  rv = mTabContext.SetTabContext(isMozBrowserElement,
                                 isPrerendered,
                                 showAccelerators,
                                 showFocusRings,
                                 originAttributes,
                                 presentationURL);
=======
  if (jsPluginId >= 0) {
    rv = mTabContext.SetTabContextForJSPluginFrame(jsPluginId);
  } else {
    rv = mTabContext.SetTabContext(isMozBrowserElement,
                                   isPrerendered,
                                   showAccelerators,
                                   showFocusRings,
                                   originAttributes,
                                   presentationURL);
  }
>>>>>>> a17af05f
  if (!rv) {
    mInvalidReason = "Couldn't initialize TabContext.";
  }
}

bool
MaybeInvalidTabContext::IsValid()
{
  return mInvalidReason == nullptr;
}

const char*
MaybeInvalidTabContext::GetInvalidReason()
{
  return mInvalidReason;
}

const TabContext&
MaybeInvalidTabContext::GetTabContext()
{
  if (!IsValid()) {
    MOZ_CRASH("Can't GetTabContext() if !IsValid().");
  }

  return mTabContext;
}

} // namespace dom
} // namespace mozilla<|MERGE_RESOLUTION|>--- conflicted
+++ resolved
@@ -23,11 +23,7 @@
   : mIsPrerendered(false)
   , mInitialized(false)
   , mIsMozBrowserElement(false)
-<<<<<<< HEAD
-  , mOriginAttributes()
-=======
   , mJSPluginID(-1)
->>>>>>> a17af05f
   , mShowAccelerators(UIStateChangeType_NoChange)
   , mShowFocusRings(UIStateChangeType_NoChange)
 {
@@ -49,8 +45,6 @@
 TabContext::IsMozBrowser() const
 {
   return IsMozBrowserElement();
-<<<<<<< HEAD
-=======
 }
 
 bool
@@ -63,7 +57,6 @@
 TabContext::JSPluginId() const
 {
   return mJSPluginID;
->>>>>>> a17af05f
 }
 
 bool
@@ -159,13 +152,10 @@
 IPCTabContext
 TabContext::AsIPCTabContext() const
 {
-<<<<<<< HEAD
-=======
   if (IsJSPlugin()) {
     return IPCTabContext(JSPluginFrameIPCTabContext(mJSPluginID));
   }
 
->>>>>>> a17af05f
   return IPCTabContext(FrameIPCTabContext(mOriginAttributes,
                                           mIsMozBrowserElement,
                                           mIsPrerendered,
@@ -179,10 +169,7 @@
 {
   bool isMozBrowserElement = false;
   bool isPrerendered = false;
-<<<<<<< HEAD
-=======
   int32_t jsPluginId = -1;
->>>>>>> a17af05f
   OriginAttributes originAttributes;
   nsAutoString presentationURL;
   UIStateChangeType showAccelerators = UIStateChangeType_NoChange;
@@ -233,8 +220,6 @@
       // opener app.
       isMozBrowserElement = ipcContext.isMozBrowserElement();
       originAttributes = context->mOriginAttributes;
-<<<<<<< HEAD
-=======
       break;
     }
     case IPCTabContext::TJSPluginFrameIPCTabContext: {
@@ -242,7 +227,6 @@
         aParams.get_JSPluginFrameIPCTabContext();
 
       jsPluginId = ipcContext.jsPluginId();
->>>>>>> a17af05f
       break;
     }
     case IPCTabContext::TFrameIPCTabContext: {
@@ -275,14 +259,6 @@
   }
 
   bool rv;
-<<<<<<< HEAD
-  rv = mTabContext.SetTabContext(isMozBrowserElement,
-                                 isPrerendered,
-                                 showAccelerators,
-                                 showFocusRings,
-                                 originAttributes,
-                                 presentationURL);
-=======
   if (jsPluginId >= 0) {
     rv = mTabContext.SetTabContextForJSPluginFrame(jsPluginId);
   } else {
@@ -293,7 +269,6 @@
                                    originAttributes,
                                    presentationURL);
   }
->>>>>>> a17af05f
   if (!rv) {
     mInvalidReason = "Couldn't initialize TabContext.";
   }
