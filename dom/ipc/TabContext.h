--- conflicted
+++ resolved
@@ -62,12 +62,9 @@
    * mozbrowser.
    */
   bool IsMozBrowser() const;
-<<<<<<< HEAD
-=======
 
   bool IsJSPlugin() const;
   int32_t JSPluginId() const;
->>>>>>> a17af05f
 
   /**
    * OriginAttributesRef() returns the OriginAttributes of this frame to
@@ -152,11 +149,8 @@
    */
   bool mIsMozBrowserElement;
 
-<<<<<<< HEAD
-=======
   int32_t mJSPluginID;
 
->>>>>>> a17af05f
   /**
    * OriginAttributes of the top level tab docShell
    */
