/* -*- Mode: C++; tab-width: 8; indent-tabs-mode: nil; c-basic-offset: 2 -*- */
/* vim: set ts=8 sts=2 et sw=2 tw=80: */
/* This Source Code Form is subject to the terms of the Mozilla Public
 * License, v. 2.0. If a copy of the MPL was not distributed with this file,
 * You can obtain one at http://mozilla.org/MPL/2.0/. */

#include "nsIContentParent.h"

#include "mozilla/Preferences.h"
#include "mozilla/dom/File.h"
#include "mozilla/dom/ContentParent.h"
#include "mozilla/dom/ContentBridgeParent.h"
#include "mozilla/dom/ContentProcessManager.h"
#include "mozilla/dom/PTabContext.h"
#include "mozilla/dom/PermissionMessageUtils.h"
#include "mozilla/dom/TabParent.h"
<<<<<<< HEAD
#include "mozilla/dom/ipc/BlobParent.h"
#include "mozilla/dom/ipc/MemoryStreamParent.h"
=======
#include "mozilla/dom/ipc/IPCBlobInputStreamParent.h"
>>>>>>> a17af05f
#include "mozilla/dom/ipc/StructuredCloneData.h"
#include "mozilla/jsipc/CrossProcessObjectWrappers.h"
#include "mozilla/ipc/FileDescriptorSetParent.h"
#include "mozilla/ipc/PFileDescriptorSetParent.h"
#include "mozilla/ipc/IPCStreamAlloc.h"
#include "mozilla/ipc/IPCStreamDestination.h"
#include "mozilla/ipc/IPCStreamSource.h"
#include "mozilla/Unused.h"

#include "nsFrameMessageManager.h"
#include "nsIWebBrowserChrome.h"
#include "nsPrintfCString.h"
#include "xpcpublic.h"

using namespace mozilla::jsipc;

// XXX need another bug to move this to a common header.
#ifdef DISABLE_ASSERTS_FOR_FUZZING
#define ASSERT_UNLESS_FUZZING(...) do { } while (0)
#else
#define ASSERT_UNLESS_FUZZING(...) MOZ_ASSERT(false, __VA_ARGS__)
#endif

namespace mozilla {
namespace dom {

nsIContentParent::nsIContentParent()
{
  mMessageManager = nsFrameMessageManager::NewProcessMessageManager(true);
}

ContentParent*
nsIContentParent::AsContentParent()
{
  MOZ_ASSERT(IsContentParent());
  return static_cast<ContentParent*>(this);
}

ContentBridgeParent*
nsIContentParent::AsContentBridgeParent()
{
  MOZ_ASSERT(IsContentBridgeParent());
  return static_cast<ContentBridgeParent*>(this);
}

PJavaScriptParent*
nsIContentParent::AllocPJavaScriptParent()
{
  return NewJavaScriptParent();
}

bool
nsIContentParent::DeallocPJavaScriptParent(PJavaScriptParent* aParent)
{
  ReleaseJavaScriptParent(aParent);
  return true;
}

bool
nsIContentParent::CanOpenBrowser(const IPCTabContext& aContext)
{
  // (PopupIPCTabContext lets the child process prove that it has access to
  // the app it's trying to open.)
  // On e10s we also allow UnsafeTabContext to allow service workers to open
  // windows. This is enforced in MaybeInvalidTabContext.
  if (aContext.type() != IPCTabContext::TPopupIPCTabContext &&
      aContext.type() != IPCTabContext::TUnsafeIPCTabContext) {
    ASSERT_UNLESS_FUZZING("Unexpected IPCTabContext type.  Aborting AllocPBrowserParent.");
    return false;
  }

  if (aContext.type() == IPCTabContext::TPopupIPCTabContext) {
    const PopupIPCTabContext& popupContext = aContext.get_PopupIPCTabContext();
    if (popupContext.opener().type() != PBrowserOrId::TPBrowserParent) {
      ASSERT_UNLESS_FUZZING("Unexpected PopupIPCTabContext type.  Aborting AllocPBrowserParent.");
      return false;
    }

    auto opener = TabParent::GetFrom(popupContext.opener().get_PBrowserParent());
    if (!opener) {
      ASSERT_UNLESS_FUZZING("Got null opener from child; aborting AllocPBrowserParent.");
      return false;
    }

    // Popup windows of isMozBrowserElement frames must be isMozBrowserElement if
    // the parent isMozBrowserElement.  Allocating a !isMozBrowserElement frame with
    // same app ID would allow the content to access data it's not supposed to.
    if (!popupContext.isMozBrowserElement() && opener->IsMozBrowserElement()) {
      ASSERT_UNLESS_FUZZING("Child trying to escalate privileges!  Aborting AllocPBrowserParent.");
      return false;
    }
  }

  MaybeInvalidTabContext tc(aContext);
  if (!tc.IsValid()) {
    NS_ERROR(nsPrintfCString("Child passed us an invalid TabContext.  (%s)  "
                             "Aborting AllocPBrowserParent.",
                             tc.GetInvalidReason()).get());
    return false;
  }

  return true;
}

PBrowserParent*
nsIContentParent::AllocPBrowserParent(const TabId& aTabId,
                                      const TabId& aSameTabGroupAs,
                                      const IPCTabContext& aContext,
                                      const uint32_t& aChromeFlags,
                                      const ContentParentId& aCpId,
                                      const bool& aIsForBrowser)
{
  MOZ_ASSERT(!aSameTabGroupAs);

  Unused << aCpId;
  Unused << aIsForBrowser;

  if (!CanOpenBrowser(aContext)) {
    return nullptr;
  }

  uint32_t chromeFlags = aChromeFlags;
  TabId openerTabId(0);
  ContentParentId openerCpId(0);
  if (aContext.type() == IPCTabContext::TPopupIPCTabContext) {
    // CanOpenBrowser has ensured that the IPCTabContext is of
    // type PopupIPCTabContext, and that the opener TabParent is
    // reachable.
    const PopupIPCTabContext& popupContext = aContext.get_PopupIPCTabContext();
    auto opener = TabParent::GetFrom(popupContext.opener().get_PBrowserParent());
    openerTabId = opener->GetTabId();
    openerCpId = opener->Manager()->ChildID();

    // We must ensure that the private browsing and remoteness flags
    // match those of the opener.
    nsCOMPtr<nsILoadContext> loadContext = opener->GetLoadContext();
    if (!loadContext) {
      return nullptr;
    }

    bool isPrivate;
    loadContext->GetUsePrivateBrowsing(&isPrivate);
    if (isPrivate) {
      chromeFlags |= nsIWebBrowserChrome::CHROME_PRIVATE_WINDOW;
    }
  }

  if (openerTabId > 0 ||
      aContext.type() == IPCTabContext::TUnsafeIPCTabContext) {
    // Creation of PBrowser triggered from grandchild process is currently
    // broken and not supported (i.e. this code path doesn't work in
    // ContentBridgeParent).
    //
    // If you're working on fixing the code path for ContentBridgeParent,
    // remember to handle the remote frame registration below carefully as it
    // has to be registered in parent process.
    MOZ_ASSERT(XRE_IsParentProcess());
    if (!XRE_IsParentProcess()) {
      return nullptr;
    }

    // The creation of PBrowser was triggered from content process through
    // either window.open() or service worker's openWindow().
    // We need to register remote frame with the child generated tab id.
    ContentProcessManager* cpm = ContentProcessManager::GetSingleton();
    if (!cpm->RegisterRemoteFrame(aTabId, openerCpId, openerTabId, aContext, aCpId)) {
      return nullptr;
    }
  }

  // And because we're allocating a remote browser, of course the
  // window is remote.
  chromeFlags |= nsIWebBrowserChrome::CHROME_REMOTE_WINDOW;

  MaybeInvalidTabContext tc(aContext);
  MOZ_ASSERT(tc.IsValid());
  TabParent* parent = new TabParent(this, aTabId, tc.GetTabContext(), chromeFlags);

  // We release this ref in DeallocPBrowserParent()
  NS_ADDREF(parent);
  return parent;
}

bool
nsIContentParent::DeallocPBrowserParent(PBrowserParent* aFrame)
{
  TabParent* parent = TabParent::GetFrom(aFrame);
  NS_RELEASE(parent);
  return true;
}

mozilla::ipc::IPCResult
nsIContentParent::RecvPBrowserConstructor(PBrowserParent* actor,
                                          const TabId& tabId,
                                          const TabId& sameTabGroupAs,
                                          const IPCTabContext& context,
                                          const uint32_t& chromeFlags,
                                          const ContentParentId& cpId,
                                          const bool& isForBrowser)
{
  TabParent* parent = TabParent::GetFrom(actor);
  // When enabling input event prioritization, input events may preempt other
  // normal priority IPC messages. To prevent the input events preempt
  // PBrowserConstructor, we use an IPC 'RemoteIsReadyToHandleInputEvents' to
  // notify parent that TabChild is created. In this case, PBrowser is initiated
  // from content so that we can set TabParent as ready to handle input events.
  parent->SetReadyToHandleInputEvents();
  return IPC_OK();
}

<<<<<<< HEAD
PMemoryStreamParent*
nsIContentParent::AllocPMemoryStreamParent(const uint64_t& aSize)
{
  return new MemoryStreamParent(aSize);
}

bool
nsIContentParent::DeallocPMemoryStreamParent(PMemoryStreamParent* aActor)
{
  delete aActor;
  return true;
}

BlobParent*
nsIContentParent::GetOrCreateActorForBlob(Blob* aBlob)
=======
PIPCBlobInputStreamParent*
nsIContentParent::AllocPIPCBlobInputStreamParent(const nsID& aID,
                                                 const uint64_t& aSize)
>>>>>>> a17af05f
{
  MOZ_CRASH("PIPCBlobInputStreamParent actors should be manually constructed!");
  return nullptr;
}

bool
nsIContentParent::DeallocPIPCBlobInputStreamParent(PIPCBlobInputStreamParent* aActor)
{
  delete aActor;
  return true;
}

mozilla::ipc::IPCResult
nsIContentParent::RecvSyncMessage(const nsString& aMsg,
                                  const ClonedMessageData& aData,
                                  InfallibleTArray<CpowEntry>&& aCpows,
                                  const IPC::Principal& aPrincipal,
                                  nsTArray<ipc::StructuredCloneData>* aRetvals)
{
  NS_LossyConvertUTF16toASCII messageNameCStr(aMsg);
<<<<<<< HEAD
  PROFILER_LABEL_DYNAMIC("nsIContentParent", "RecvSyncMessage",
                         js::ProfileEntry::Category::EVENTS,
                         messageNameCStr.get());
=======
  AUTO_PROFILER_LABEL_DYNAMIC("nsIContentParent::RecvSyncMessage", EVENTS,
                              messageNameCStr.get());
>>>>>>> a17af05f

  CrossProcessCpowHolder cpows(this, aCpows);
  RefPtr<nsFrameMessageManager> ppm = mMessageManager;
  if (ppm) {
    ipc::StructuredCloneData data;
    ipc::UnpackClonedMessageDataForParent(aData, data);

    ppm->ReceiveMessage(static_cast<nsIContentFrameMessageManager*>(ppm.get()), nullptr,
                        aMsg, true, &data, &cpows, aPrincipal, aRetvals);
  }
  return IPC_OK();
}

mozilla::ipc::IPCResult
nsIContentParent::RecvRpcMessage(const nsString& aMsg,
                                 const ClonedMessageData& aData,
                                 InfallibleTArray<CpowEntry>&& aCpows,
                                 const IPC::Principal& aPrincipal,
                                 nsTArray<ipc::StructuredCloneData>* aRetvals)
{
  NS_LossyConvertUTF16toASCII messageNameCStr(aMsg);
<<<<<<< HEAD
  PROFILER_LABEL_DYNAMIC("nsIContentParent", "RecvRpcMessage",
                         js::ProfileEntry::Category::EVENTS,
                         messageNameCStr.get());
=======
  AUTO_PROFILER_LABEL_DYNAMIC("nsIContentParent::RecvRpcMessage", EVENTS,
                              messageNameCStr.get());
>>>>>>> a17af05f

  CrossProcessCpowHolder cpows(this, aCpows);
  RefPtr<nsFrameMessageManager> ppm = mMessageManager;
  if (ppm) {
    ipc::StructuredCloneData data;
    ipc::UnpackClonedMessageDataForParent(aData, data);

    ppm->ReceiveMessage(static_cast<nsIContentFrameMessageManager*>(ppm.get()), nullptr,
                        aMsg, true, &data, &cpows, aPrincipal, aRetvals);
  }
  return IPC_OK();
}

PFileDescriptorSetParent*
nsIContentParent::AllocPFileDescriptorSetParent(const FileDescriptor& aFD)
{
  return new FileDescriptorSetParent(aFD);
}

bool
nsIContentParent::DeallocPFileDescriptorSetParent(PFileDescriptorSetParent* aActor)
{
  delete static_cast<FileDescriptorSetParent*>(aActor);
  return true;
}

PChildToParentStreamParent*
nsIContentParent::AllocPChildToParentStreamParent()
{
  return mozilla::ipc::AllocPChildToParentStreamParent();
}

bool
nsIContentParent::DeallocPChildToParentStreamParent(PChildToParentStreamParent* aActor)
{
  delete aActor;
  return true;
}

PParentToChildStreamParent*
nsIContentParent::AllocPParentToChildStreamParent()
{
  MOZ_CRASH("PParentToChildStreamChild actors should be manually constructed!");
}

bool
nsIContentParent::DeallocPParentToChildStreamParent(PParentToChildStreamParent* aActor)
{
  delete aActor;
  return true;
}

mozilla::ipc::IPCResult
nsIContentParent::RecvAsyncMessage(const nsString& aMsg,
                                   InfallibleTArray<CpowEntry>&& aCpows,
                                   const IPC::Principal& aPrincipal,
                                   const ClonedMessageData& aData)
{
  NS_LossyConvertUTF16toASCII messageNameCStr(aMsg);
<<<<<<< HEAD
  PROFILER_LABEL_DYNAMIC("nsIContentParent", "RecvAsyncMessage",
                          js::ProfileEntry::Category::EVENTS,
                          messageNameCStr.get());
=======
  AUTO_PROFILER_LABEL_DYNAMIC("nsIContentParent::RecvAsyncMessage", EVENTS,
                              messageNameCStr.get());
>>>>>>> a17af05f

  CrossProcessCpowHolder cpows(this, aCpows);
  RefPtr<nsFrameMessageManager> ppm = mMessageManager;
  if (ppm) {
    ipc::StructuredCloneData data;
    ipc::UnpackClonedMessageDataForParent(aData, data);

    ppm->ReceiveMessage(static_cast<nsIContentFrameMessageManager*>(ppm.get()), nullptr,
                        aMsg, false, &data, &cpows, aPrincipal, nullptr);
  }
  return IPC_OK();
}

} // namespace dom
} // namespace mozilla<|MERGE_RESOLUTION|>--- conflicted
+++ resolved
@@ -14,12 +14,7 @@
 #include "mozilla/dom/PTabContext.h"
 #include "mozilla/dom/PermissionMessageUtils.h"
 #include "mozilla/dom/TabParent.h"
-<<<<<<< HEAD
-#include "mozilla/dom/ipc/BlobParent.h"
-#include "mozilla/dom/ipc/MemoryStreamParent.h"
-=======
 #include "mozilla/dom/ipc/IPCBlobInputStreamParent.h"
->>>>>>> a17af05f
 #include "mozilla/dom/ipc/StructuredCloneData.h"
 #include "mozilla/jsipc/CrossProcessObjectWrappers.h"
 #include "mozilla/ipc/FileDescriptorSetParent.h"
@@ -230,27 +225,9 @@
   return IPC_OK();
 }
 
-<<<<<<< HEAD
-PMemoryStreamParent*
-nsIContentParent::AllocPMemoryStreamParent(const uint64_t& aSize)
-{
-  return new MemoryStreamParent(aSize);
-}
-
-bool
-nsIContentParent::DeallocPMemoryStreamParent(PMemoryStreamParent* aActor)
-{
-  delete aActor;
-  return true;
-}
-
-BlobParent*
-nsIContentParent::GetOrCreateActorForBlob(Blob* aBlob)
-=======
 PIPCBlobInputStreamParent*
 nsIContentParent::AllocPIPCBlobInputStreamParent(const nsID& aID,
                                                  const uint64_t& aSize)
->>>>>>> a17af05f
 {
   MOZ_CRASH("PIPCBlobInputStreamParent actors should be manually constructed!");
   return nullptr;
@@ -271,14 +248,8 @@
                                   nsTArray<ipc::StructuredCloneData>* aRetvals)
 {
   NS_LossyConvertUTF16toASCII messageNameCStr(aMsg);
-<<<<<<< HEAD
-  PROFILER_LABEL_DYNAMIC("nsIContentParent", "RecvSyncMessage",
-                         js::ProfileEntry::Category::EVENTS,
-                         messageNameCStr.get());
-=======
   AUTO_PROFILER_LABEL_DYNAMIC("nsIContentParent::RecvSyncMessage", EVENTS,
                               messageNameCStr.get());
->>>>>>> a17af05f
 
   CrossProcessCpowHolder cpows(this, aCpows);
   RefPtr<nsFrameMessageManager> ppm = mMessageManager;
@@ -300,14 +271,8 @@
                                  nsTArray<ipc::StructuredCloneData>* aRetvals)
 {
   NS_LossyConvertUTF16toASCII messageNameCStr(aMsg);
-<<<<<<< HEAD
-  PROFILER_LABEL_DYNAMIC("nsIContentParent", "RecvRpcMessage",
-                         js::ProfileEntry::Category::EVENTS,
-                         messageNameCStr.get());
-=======
   AUTO_PROFILER_LABEL_DYNAMIC("nsIContentParent::RecvRpcMessage", EVENTS,
                               messageNameCStr.get());
->>>>>>> a17af05f
 
   CrossProcessCpowHolder cpows(this, aCpows);
   RefPtr<nsFrameMessageManager> ppm = mMessageManager;
@@ -367,14 +332,8 @@
                                    const ClonedMessageData& aData)
 {
   NS_LossyConvertUTF16toASCII messageNameCStr(aMsg);
-<<<<<<< HEAD
-  PROFILER_LABEL_DYNAMIC("nsIContentParent", "RecvAsyncMessage",
-                          js::ProfileEntry::Category::EVENTS,
-                          messageNameCStr.get());
-=======
   AUTO_PROFILER_LABEL_DYNAMIC("nsIContentParent::RecvAsyncMessage", EVENTS,
                               messageNameCStr.get());
->>>>>>> a17af05f
 
   CrossProcessCpowHolder cpows(this, aCpows);
   RefPtr<nsFrameMessageManager> ppm = mMessageManager;
