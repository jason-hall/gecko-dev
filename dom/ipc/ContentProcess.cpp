/* -*- Mode: C++; tab-width: 8; indent-tabs-mode: nil; c-basic-offset: 2 -*- */
/* vim: set ts=8 sts=2 et sw=2 tw=80: */
/* This Source Code Form is subject to the terms of the Mozilla Public
 * License, v. 2.0. If a copy of the MPL was not distributed with this
 * file, You can obtain one at http://mozilla.org/MPL/2.0/. */

#include "mozilla/ipc/IOThreadChild.h"

#include "ContentProcess.h"
#include "ContentPrefs.h"
<<<<<<< HEAD
=======
#include "mozilla/Scheduler.h"
>>>>>>> a17af05f

#if defined(XP_MACOSX) && defined(MOZ_CONTENT_SANDBOX)
#include <stdlib.h>
#endif

#if (defined(XP_WIN) || defined(XP_MACOSX)) && defined(MOZ_CONTENT_SANDBOX)
#include "mozilla/Preferences.h"
#include "mozilla/SandboxSettings.h"
#include "nsAppDirectoryServiceDefs.h"
#include "nsDirectoryService.h"
#include "nsDirectoryServiceDefs.h"
#endif

using mozilla::ipc::IOThreadChild;

namespace mozilla {
namespace dom {

#if defined(XP_WIN) && defined(MOZ_CONTENT_SANDBOX)
static bool
IsSandboxTempDirRequired()
{
  // On Windows, a sandbox-writable temp directory is only used
  // when sandbox pref level >= 1.
<<<<<<< HEAD
  return Preferences::GetInt("security.sandbox.content.level") >= 1;
=======
  return GetEffectiveContentSandboxLevel() >= 1;
>>>>>>> a17af05f
}

static void
SetTmpEnvironmentVariable(nsIFile* aValue)
{
  // Save the TMP environment variable so that is is picked up by GetTempPath().
  // Note that we specifically write to the TMP variable, as that is the first
  // variable that is checked by GetTempPath() to determine its output.
  nsAutoString fullTmpPath;
  nsresult rv = aValue->GetPath(fullTmpPath);
  if (NS_WARN_IF(NS_FAILED(rv))) {
    return;
  }
  Unused << NS_WARN_IF(!SetEnvironmentVariableW(L"TMP", fullTmpPath.get()));
  // We also set TEMP in case there is naughty third-party code that is
  // referencing the environment variable directly.
  Unused << NS_WARN_IF(!SetEnvironmentVariableW(L"TEMP", fullTmpPath.get()));
}
#endif

#if defined(XP_MACOSX) && defined(MOZ_CONTENT_SANDBOX)
static bool
IsSandboxTempDirRequired()
{
  // On OSX, use the sandbox-writable temp when the pref level >= 1.
  return (GetEffectiveContentSandboxLevel() >= 1);
}

static void
SetTmpEnvironmentVariable(nsIFile* aValue)
{
  nsAutoCString fullTmpPath;
  nsresult rv = aValue->GetNativePath(fullTmpPath);
  if (NS_WARN_IF(NS_FAILED(rv))) {
    return;
  }
  Unused << NS_WARN_IF(setenv("TMPDIR", fullTmpPath.get(), 1) != 0);
}
#endif

#if (defined(XP_WIN) || defined(XP_MACOSX)) && defined(MOZ_CONTENT_SANDBOX)
static void
SetUpSandboxEnvironment()
{
  MOZ_ASSERT(nsDirectoryService::gService,
    "SetUpSandboxEnvironment relies on nsDirectoryService being initialized");

  if (!IsSandboxTempDirRequired()) {
    return;
  }

  nsCOMPtr<nsIFile> sandboxedContentTemp;
  nsresult rv =
    nsDirectoryService::gService->Get(NS_APP_CONTENT_PROCESS_TEMP_DIR,
                                      NS_GET_IID(nsIFile),
                                      getter_AddRefs(sandboxedContentTemp));
  if (NS_WARN_IF(NS_FAILED(rv))) {
    return;
  }

  // Change the gecko defined temp directory to our sandbox-writable one.
  // Undefine returns a failure if the property is not already set.
  Unused << nsDirectoryService::gService->Undefine(NS_OS_TEMP_DIR);
  rv = nsDirectoryService::gService->Set(NS_OS_TEMP_DIR, sandboxedContentTemp);
  if (NS_WARN_IF(NS_FAILED(rv))) {
    return;
  }

  SetTmpEnvironmentVariable(sandboxedContentTemp);
}
#endif

bool
ContentProcess::Init(int aArgc, char* aArgv[])
{
  // If passed in grab the application path for xpcom init
  bool foundAppdir = false;
  bool foundChildID = false;
  bool foundIsForBrowser = false;
  bool foundIntPrefs = false;
  bool foundBoolPrefs = false;
  bool foundStringPrefs = false;
<<<<<<< HEAD
=======
  bool foundSchedulerPrefs = false;
>>>>>>> a17af05f

  uint64_t childID;
  bool isForBrowser;

#if defined(XP_MACOSX) && defined(MOZ_CONTENT_SANDBOX)
  // If passed in grab the profile path for sandboxing
  bool foundProfile = false;
  nsCOMPtr<nsIFile> profileDir;
#endif

<<<<<<< HEAD
=======
  char* schedulerPrefs = nullptr;
>>>>>>> a17af05f
  InfallibleTArray<PrefSetting> prefsArray;
  for (int idx = aArgc; idx > 0; idx--) {
    if (!aArgv[idx]) {
      continue;
    }

    if (!strcmp(aArgv[idx], "-appdir")) {
      MOZ_ASSERT(!foundAppdir);
      if (foundAppdir) {
        continue;
      }
      nsCString appDir;
      appDir.Assign(nsDependentCString(aArgv[idx+1]));
      mXREEmbed.SetAppDir(appDir);
      foundAppdir = true;
    } else if (!strcmp(aArgv[idx], "-childID")) {
      MOZ_ASSERT(!foundChildID);
      if (foundChildID) {
        continue;
      }
      if (idx + 1 < aArgc) {
        childID = strtoull(aArgv[idx + 1], nullptr, 10);
        foundChildID = true;
      }
    } else if (!strcmp(aArgv[idx], "-isForBrowser") || !strcmp(aArgv[idx], "-notForBrowser")) {
      MOZ_ASSERT(!foundIsForBrowser);
      if (foundIsForBrowser) {
        continue;
      }
      isForBrowser = strcmp(aArgv[idx], "-notForBrowser");
      foundIsForBrowser = true;
    } else if (!strcmp(aArgv[idx], "-intPrefs")) {
      SET_PREF_PHASE(BEGIN_INIT_PREFS);
      char* str = aArgv[idx + 1];
      while (*str) {
        int32_t index = strtol(str, &str, 10);
        MOZ_ASSERT(str[0] == ':');
        str++;
        MaybePrefValue value(PrefValue(static_cast<int32_t>(strtol(str, &str, 10))));
        MOZ_ASSERT(str[0] == '|');
        str++;
        PrefSetting pref(nsCString(ContentPrefs::GetContentPref(index)), value, MaybePrefValue());
        prefsArray.AppendElement(pref);
      }
      SET_PREF_PHASE(END_INIT_PREFS);
      foundIntPrefs = true;
    } else if (!strcmp(aArgv[idx], "-boolPrefs")) {
      SET_PREF_PHASE(BEGIN_INIT_PREFS);
      char* str = aArgv[idx + 1];
      while (*str) {
        int32_t index = strtol(str, &str, 10);
        MOZ_ASSERT(str[0] == ':');
        str++;
        MaybePrefValue value(PrefValue(!!strtol(str, &str, 10)));
        MOZ_ASSERT(str[0] == '|');
        str++;
        PrefSetting pref(nsCString(ContentPrefs::GetContentPref(index)), value, MaybePrefValue());
        prefsArray.AppendElement(pref);
      }
      SET_PREF_PHASE(END_INIT_PREFS);
      foundBoolPrefs = true;
    } else if (!strcmp(aArgv[idx], "-stringPrefs")) {
      SET_PREF_PHASE(BEGIN_INIT_PREFS);
      char* str = aArgv[idx + 1];
      while (*str) {
        int32_t index = strtol(str, &str, 10);
        MOZ_ASSERT(str[0] == ':');
        str++;
        int32_t length = strtol(str, &str, 10);
        MOZ_ASSERT(str[0] == ';');
        str++;
        MaybePrefValue value(PrefValue(nsCString(str, length)));
        PrefSetting pref(nsCString(ContentPrefs::GetContentPref(index)), value, MaybePrefValue());
        prefsArray.AppendElement(pref);
        str += length + 1;
        MOZ_ASSERT(*(str - 1) == '|');
      }
      SET_PREF_PHASE(END_INIT_PREFS);
      foundStringPrefs = true;
<<<<<<< HEAD
    }
    else if (!strcmp(aArgv[idx], "-safeMode")) {
=======
    } else if (!strcmp(aArgv[idx], "-schedulerPrefs")) {
      schedulerPrefs = aArgv[idx + 1];
      foundSchedulerPrefs = true;
    } else if (!strcmp(aArgv[idx], "-safeMode")) {
>>>>>>> a17af05f
      gSafeMode = true;
    }

#if defined(XP_MACOSX) && defined(MOZ_CONTENT_SANDBOX)
    else if (!strcmp(aArgv[idx], "-profile")) {
      MOZ_ASSERT(!foundProfile);
      if (foundProfile) {
        continue;
      }
      bool flag;
      nsresult rv = XRE_GetFileFromPath(aArgv[idx+1], getter_AddRefs(profileDir));
      if (NS_FAILED(rv) ||
          NS_FAILED(profileDir->Exists(&flag)) || !flag) {
        NS_WARNING("Invalid profile directory passed to content process.");
        profileDir = nullptr;
      }
      foundProfile = true;
    }
#endif /* XP_MACOSX && MOZ_CONTENT_SANDBOX */

<<<<<<< HEAD
    bool allFound = foundAppdir && foundChildID && foundIsForBrowser && foundIntPrefs && foundBoolPrefs && foundStringPrefs;
=======
    bool allFound = foundAppdir
                 && foundChildID
                 && foundIsForBrowser
                 && foundIntPrefs
                 && foundBoolPrefs
                 && foundStringPrefs
                 && foundSchedulerPrefs;
>>>>>>> a17af05f

#if defined(XP_MACOSX) && defined(MOZ_CONTENT_SANDBOX)
    allFound &= foundProfile;
#endif

    if (allFound) {
      break;
    }
  }
  Preferences::SetInitPreferences(&prefsArray);
<<<<<<< HEAD
=======
  Scheduler::SetPrefs(schedulerPrefs);
>>>>>>> a17af05f
  mContent.Init(IOThreadChild::message_loop(),
                ParentPid(),
                IOThreadChild::channel(),
                childID,
                isForBrowser);
  mXREEmbed.Start();
#if (defined(XP_MACOSX)) && defined(MOZ_CONTENT_SANDBOX)
  mContent.SetProfileDir(profileDir);
#endif

#if (defined(XP_WIN) || defined(XP_MACOSX)) && defined(MOZ_CONTENT_SANDBOX)
  SetUpSandboxEnvironment();
#endif

  return true;
}

// Note: CleanUp() never gets called in non-debug builds because we exit early
// in ContentChild::ActorDestroy().
void
ContentProcess::CleanUp()
{
  mXREEmbed.Stop();
}

} // namespace dom
} // namespace mozilla<|MERGE_RESOLUTION|>--- conflicted
+++ resolved
@@ -8,10 +8,7 @@
 
 #include "ContentProcess.h"
 #include "ContentPrefs.h"
-<<<<<<< HEAD
-=======
 #include "mozilla/Scheduler.h"
->>>>>>> a17af05f
 
 #if defined(XP_MACOSX) && defined(MOZ_CONTENT_SANDBOX)
 #include <stdlib.h>
@@ -36,11 +33,7 @@
 {
   // On Windows, a sandbox-writable temp directory is only used
   // when sandbox pref level >= 1.
-<<<<<<< HEAD
-  return Preferences::GetInt("security.sandbox.content.level") >= 1;
-=======
   return GetEffectiveContentSandboxLevel() >= 1;
->>>>>>> a17af05f
 }
 
 static void
@@ -123,10 +116,7 @@
   bool foundIntPrefs = false;
   bool foundBoolPrefs = false;
   bool foundStringPrefs = false;
-<<<<<<< HEAD
-=======
   bool foundSchedulerPrefs = false;
->>>>>>> a17af05f
 
   uint64_t childID;
   bool isForBrowser;
@@ -137,10 +127,7 @@
   nsCOMPtr<nsIFile> profileDir;
 #endif
 
-<<<<<<< HEAD
-=======
   char* schedulerPrefs = nullptr;
->>>>>>> a17af05f
   InfallibleTArray<PrefSetting> prefsArray;
   for (int idx = aArgc; idx > 0; idx--) {
     if (!aArgv[idx]) {
@@ -220,15 +207,10 @@
       }
       SET_PREF_PHASE(END_INIT_PREFS);
       foundStringPrefs = true;
-<<<<<<< HEAD
-    }
-    else if (!strcmp(aArgv[idx], "-safeMode")) {
-=======
     } else if (!strcmp(aArgv[idx], "-schedulerPrefs")) {
       schedulerPrefs = aArgv[idx + 1];
       foundSchedulerPrefs = true;
     } else if (!strcmp(aArgv[idx], "-safeMode")) {
->>>>>>> a17af05f
       gSafeMode = true;
     }
 
@@ -249,9 +231,6 @@
     }
 #endif /* XP_MACOSX && MOZ_CONTENT_SANDBOX */
 
-<<<<<<< HEAD
-    bool allFound = foundAppdir && foundChildID && foundIsForBrowser && foundIntPrefs && foundBoolPrefs && foundStringPrefs;
-=======
     bool allFound = foundAppdir
                  && foundChildID
                  && foundIsForBrowser
@@ -259,7 +238,6 @@
                  && foundBoolPrefs
                  && foundStringPrefs
                  && foundSchedulerPrefs;
->>>>>>> a17af05f
 
 #if defined(XP_MACOSX) && defined(MOZ_CONTENT_SANDBOX)
     allFound &= foundProfile;
@@ -270,10 +248,7 @@
     }
   }
   Preferences::SetInitPreferences(&prefsArray);
-<<<<<<< HEAD
-=======
   Scheduler::SetPrefs(schedulerPrefs);
->>>>>>> a17af05f
   mContent.Init(IOThreadChild::message_loop(),
                 ParentPid(),
                 IOThreadChild::channel(),
