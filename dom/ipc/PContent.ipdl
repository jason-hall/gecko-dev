--- conflicted
+++ resolved
@@ -5,14 +5,8 @@
  * file, You can obtain one at http://mozilla.org/MPL/2.0/. */
 
 include protocol PBackground;
-<<<<<<< HEAD
-include protocol PBlob;
-include protocol PBrowser;
-include protocol PCompositorBridge;
-=======
 include protocol PBrowser;
 include protocol PCompositorManager;
->>>>>>> a17af05f
 include protocol PContentBridge;
 include protocol PContentPermissionRequest;
 include protocol PCycleCollectWithLogs;
@@ -26,10 +20,6 @@
 include protocol PImageBridge;
 include protocol PIPCBlobInputStream;
 include protocol PMedia;
-<<<<<<< HEAD
-include protocol PMemoryStream;
-=======
->>>>>>> a17af05f
 include protocol PNecko;
 include protocol PGMPContent;
 include protocol PGMPService;
@@ -41,10 +31,6 @@
 include protocol POfflineCacheUpdate;
 include protocol PRenderFrame;
 include protocol PSpeechSynthesis;
-<<<<<<< HEAD
-include protocol PStorage;
-=======
->>>>>>> a17af05f
 include protocol PTestShell;
 include protocol PJavaScript;
 include protocol PRemoteSpellcheckEngine;
@@ -60,10 +46,7 @@
 include protocol PScriptCache;
 include DOMTypes;
 include JavaScriptTypes;
-<<<<<<< HEAD
-=======
 include IPCBlob;
->>>>>>> a17af05f
 include IPCStream;
 include PTabContext;
 include URIParams;
@@ -73,10 +56,6 @@
 include PContentPermission;
 include ServiceWorkerConfiguration;
 include GraphicsMessages;
-<<<<<<< HEAD
-include ProfilerTypes;
-=======
->>>>>>> a17af05f
 include MemoryReportTypes;
 
 // Workaround to prevent error if PContentChild.cpp & PContentBridgeParent.cpp
@@ -115,12 +94,9 @@
 using mozilla::Telemetry::ScalarAction from "mozilla/TelemetryComms.h";
 using mozilla::Telemetry::KeyedScalarAction from "mozilla/TelemetryComms.h";
 using mozilla::Telemetry::ChildEventData from "mozilla/TelemetryComms.h";
-<<<<<<< HEAD
-=======
 using mozilla::Telemetry::DiscardedData from "mozilla/TelemetryComms.h";
 using mozilla::CrossProcessMutexHandle from "mozilla/ipc/CrossProcessMutex.h";
 using mozilla::HangDetails from "mozilla/HangDetails.h";
->>>>>>> a17af05f
 
 union ChromeRegistryItem
 {
@@ -228,11 +204,7 @@
 
 struct FileCreationSuccessResult
 {
-<<<<<<< HEAD
-  PBlob blob;
-=======
   IPCBlob blob;
->>>>>>> a17af05f
 };
 
 struct FileCreationErrorResult
@@ -254,7 +226,6 @@
 };
 
 struct GMPAPITags
-<<<<<<< HEAD
 {
     nsCString api;
     nsCString[] tags;
@@ -267,20 +238,6 @@
     GMPAPITags[] capabilities;
 };
 
-=======
-{
-    nsCString api;
-    nsCString[] tags;
-};
-
-struct GMPCapabilityData
-{
-    nsCString name;
-    nsCString version;
-    GMPAPITags[] capabilities;
-};
-
->>>>>>> a17af05f
 struct GfxInfoFeatureStatus
 {
     int32_t feature;
@@ -302,17 +259,12 @@
     FontFamilyListEntry[] fontFamilies;
     OptionalURIParams userContentSheetURL;
     PrefSetting[] prefs;
-<<<<<<< HEAD
-    GfxInfoFeatureStatus[] gfxFeatureStatus;
-    DataStorageEntry[] dataStorage;
-=======
     GfxVarUpdate[] gfxNonDefaultVarUpdates;
     ContentDeviceData contentDeviceData;
     GfxInfoFeatureStatus[] gfxFeatureStatus;
     DataStorageEntry[] dataStorage;
     nsCString[] appLocales;
     nsCString[] requestedLocales;
->>>>>>> a17af05f
 };
 
 /**
@@ -322,10 +274,6 @@
  */
 nested(upto inside_cpow) sync protocol PContent
 {
-<<<<<<< HEAD
-    manages PBlob;
-=======
->>>>>>> a17af05f
     manages PBrowser;
     manages PContentPermissionRequest;
     manages PCycleCollectWithLogs;
@@ -335,23 +283,14 @@
     manages PHal;
     manages PHandlerService;
     manages PHeapSnapshotTempFileHelper;
-<<<<<<< HEAD
-    manages PMedia;
-    manages PMemoryStream;
-=======
     manages PIPCBlobInputStream;
     manages PMedia;
->>>>>>> a17af05f
     manages PNecko;
     manages POfflineCacheUpdate;
     manages PPrinting;
     manages PChildToParentStream;
     manages PParentToChildStream;
     manages PSpeechSynthesis;
-<<<<<<< HEAD
-    manages PStorage;
-=======
->>>>>>> a17af05f
     manages PTestShell;
     manages PJavaScript;
     manages PRemoteSpellcheckEngine;
@@ -361,10 +300,7 @@
     manages PFlyWebPublishedServer;
     manages PURLClassifier;
     manages PURLClassifierLocal;
-<<<<<<< HEAD
-=======
     manages PScriptCache;
->>>>>>> a17af05f
 
 both:
     // Depending on exactly how the new browser is being created, it might be
@@ -383,14 +319,6 @@
     // attributes it receives from the child.  In this case, context must have
     // type PopupIPCTabContext.  The parent checks that if the opener is a
     // browser element, the context is also for a browser element.
-<<<<<<< HEAD
-    //
-    // Keep the last 3 attributes in sync with GetProcessAttributes!
-    async PBrowser(TabId tabId, IPCTabContext context, uint32_t chromeFlags,
-                   ContentParentId cpId, bool isForBrowser);
-
-    async PBlob(BlobConstructorParams params);
-=======
     //
     // If |sameTabGroupAs| is non-zero, the new tab should go in the same
     // TabGroup as |sameTabGroupAs|. This parameter should always be zero
@@ -400,7 +328,6 @@
     async PBrowser(TabId tabId, TabId sameTabGroupAs,
                    IPCTabContext context, uint32_t chromeFlags,
                    ContentParentId cpId, bool isForBrowser);
->>>>>>> a17af05f
 
     async PFileDescriptorSet(FileDescriptor fd);
 
@@ -415,22 +342,15 @@
     async InitGMPService(Endpoint<PGMPServiceChild> service);
     async InitProcessHangMonitor(Endpoint<PProcessHangMonitorChild> hangMonitor);
     async InitContentBridgeChild(Endpoint<PContentBridgeChild> endpoint);
-<<<<<<< HEAD
-=======
     async InitProfiler(Endpoint<PProfilerChild> aEndpoint);
->>>>>>> a17af05f
 
     // Give the content process its endpoints to the compositor.
     async InitRendering(
       Endpoint<PCompositorManagerChild> compositor,
       Endpoint<PImageBridgeChild> imageBridge,
       Endpoint<PVRManagerChild> vr,
-<<<<<<< HEAD
-      Endpoint<PVideoDecoderManagerChild> video);
-=======
       Endpoint<PVideoDecoderManagerChild> video,
       uint32_t[] namespaces);
->>>>>>> a17af05f
 
     // Re-create the rendering stack using the given endpoints. This is sent
     // after the compositor process has crashed. The new endpoints may be to a
@@ -439,9 +359,6 @@
       Endpoint<PCompositorManagerChild> compositor,
       Endpoint<PImageBridgeChild> bridge,
       Endpoint<PVRManagerChild> vr,
-<<<<<<< HEAD
-      Endpoint<PVideoDecoderManagerChild> video);
-=======
       Endpoint<PVideoDecoderManagerChild> video,
       uint32_t[] namespaces);
 
@@ -449,7 +366,6 @@
 
     // Re-create the rendering stack for a device reset.
     async ReinitRenderingForDeviceReset();
->>>>>>> a17af05f
 
     /**
      * Enable system-level sandboxing features, if available.  Can
@@ -523,20 +439,13 @@
 
     /**
      * Start accessibility engine in content process.
-<<<<<<< HEAD
-=======
      * @param aTid is the thread ID of the chrome process main thread. Only used
      *             on Windows; pass 0 on other platforms.
->>>>>>> a17af05f
      * @param aMsaaID is an a11y-specific unique id for the content process
      *                that is generated by the chrome process. Only used on
      *                Windows; pass 0 on other platforms.
      */
-<<<<<<< HEAD
-    async ActivateA11y(uint32_t aMsaaID);
-=======
     async ActivateA11y(uint32_t aMainChromeTid, uint32_t aMsaaID);
->>>>>>> a17af05f
 
     /**
      * Shutdown accessibility engine in content process (if not in use).
@@ -580,31 +489,6 @@
      */
     async NotifyIdleObserver(uint64_t observerId, nsCString topic, nsString str);
 
-<<<<<<< HEAD
-    /**
-     * Called during plugin initialization to map a plugin id to a child process
-     * id.
-     */
-    async AssociatePluginId(uint32_t aPluginId, ProcessId aProcessId);
-
-    /**
-     * This call is used by async plugin initialization to notify the
-     * PluginModuleContentParent that the PluginModuleChromeParent's async
-     * init has completed.
-     */
-    async LoadPluginResult(uint32_t aPluginId, bool aResult);
-
-    /**
-     * Control the Gecko Profiler in the child process.
-     */
-    async StartProfiler(ProfilerInitParams params);
-    async StopProfiler();
-    async PauseProfiler(bool aPause);
-
-    async GatherProfile();
-
-=======
->>>>>>> a17af05f
     async InvokeDragSession(IPCDataTransfer[] transfers, uint32_t action);
 
     async EndDragSession(bool aDoneDrag, bool aUserCancelled,
@@ -681,16 +565,6 @@
 
     async BlobURLUnregistration(nsCString aURI);
 
-<<<<<<< HEAD
-    async DispatchLocalStorageChange(nsString documentURI,
-                                     nsString key,
-                                     nsString oldValue,
-                                     nsString newValue,
-                                     Principal principal,
-                                     bool isPrivate);
-
-=======
->>>>>>> a17af05f
     async GMPsChanged(GMPCapabilityData[] capabilities);
 
 
@@ -698,22 +572,6 @@
 
     /**
      * Sending an activate message moves focus to the child.
-<<<<<<< HEAD
-     */
-    async Activate(PBrowser aTab);
-
-    async Deactivate(PBrowser aTab);
-
-    async ParentActivated(PBrowser aTab, bool aActivated);
-
-    async PParentToChildStream();
-
-    async ProvideAnonymousTemporaryFile(uint64_t aID, FileDescOrError aFD);
-
-    async SetPermissionsWithKey(nsCString aPermissionKey, Permission[] aPermissions);
-
-    async RefreshScreens(ScreenDetails[] aScreens);
-=======
      */
     async Activate(PBrowser aTab);
 
@@ -803,21 +661,15 @@
      * queue.
      */
     prio(input) async SuspendInputEventQueue();
->>>>>>> a17af05f
 
 parent:
     async InitBackground(Endpoint<PBackgroundParent> aEndpoint);
 
     sync CreateChildProcess(IPCTabContext context,
                             ProcessPriority priority,
-<<<<<<< HEAD
-                            TabId openerTabId)
-        returns (ContentParentId cpId, bool isForBrowser, TabId tabId);
-=======
                             TabId openerTabId,
                             TabId tabId)
         returns (ContentParentId cpId, bool isForBrowser);
->>>>>>> a17af05f
     sync BridgeToChildProcess(ContentParentId cpId)
         returns (Endpoint<PContentBridgeParent> endpoint);
 
@@ -839,38 +691,11 @@
      */
     sync ConnectPluginBridge(uint32_t aPluginId)
         returns (nsresult rv, Endpoint<PPluginModuleParent> aEndpoint);
-<<<<<<< HEAD
-
-    /**
-     * Return the current blocklist state for a particular plugin.
-     */
-    sync GetBlocklistState(uint32_t aPluginId) returns (uint32_t aState);
-
-    /**
-     * This call returns the set of plugins loaded in the chrome
-     * process. However, in many cases this set will not have changed since the
-     * last FindPlugins message. Consequently, the chrome process increments an
-     * epoch number every time the set of plugins changes. The content process
-     * sends up the last epoch it observed. If the epochs are the same, the
-     * chrome process returns no plugins. Otherwise it returns a complete list.
-     *
-     * |pluginEpoch| is the epoch last observed by the content
-     * process. |newPluginEpoch| is the current epoch in the chrome process. If
-     * |pluginEpoch == newPluginEpoch|, then |plugins| will be left empty.
-     */
-    sync FindPlugins(uint32_t pluginEpoch) returns (nsresult aResult, PluginTag[] plugins, uint32_t newPluginEpoch);
-=======
->>>>>>> a17af05f
 
     async PJavaScript();
 
     async PRemoteSpellcheckEngine();
 
-<<<<<<< HEAD
-    async PMemoryStream(uint64_t aSize);
-
-=======
->>>>>>> a17af05f
     async InitCrashReporter(Shmem shmem, NativeThreadId tid);
 
     /**
@@ -937,11 +762,6 @@
 
     async PSpeechSynthesis();
 
-<<<<<<< HEAD
-    nested(inside_cpow) async PStorage();
-
-=======
->>>>>>> a17af05f
     async PMedia();
 
     async PWebrtcGlobal();
@@ -1044,15 +864,7 @@
     // Tell the parent that the child has gone idle for the first time.
     async FirstIdle();
 
-<<<<<<< HEAD
-    async AudioChannelServiceStatus(bool aActiveTelephonyChannel,
-                                    bool aContentOrNormalChannel,
-                                    bool aAnyActiveChannel);
-
-    async AudioChannelChangeDefVolChannel(int32_t aChannel, bool aHidden);
-=======
     async DeviceReset();
->>>>>>> a17af05f
 
     sync KeywordToURI(nsCString keyword)
         returns (nsString providerName, OptionalIPCStream postData, OptionalURIParams uri);
@@ -1064,11 +876,7 @@
     // Tell the compositor to allocate a layer tree id for nested remote mozbrowsers.
     sync AllocateLayerTreeId(ContentParentId cpId, TabId tabId)
         returns (uint64_t id);
-<<<<<<< HEAD
-    async DeallocateLayerTreeId(uint64_t id);
-=======
     async DeallocateLayerTreeId(ContentParentId cpId, uint64_t id);
->>>>>>> a17af05f
 
     /**
      * Notifies the parent about a recording device is starting or shutdown.
@@ -1134,9 +942,6 @@
      */
     async NotifyTabDestroying(TabId tabId,
                               ContentParentId cpId);
-
-    async TabChildNotReady(TabId tabId);
-
     /**
      * Starts an offline application cache update.
      * @param manifestURI
@@ -1207,26 +1012,6 @@
     sync GetGraphicsDeviceInitData()
         returns (ContentDeviceData aData);
 
-<<<<<<< HEAD
-    sync CreateWindow(nullable PBrowser aThisTab,
-                      PBrowser aNewTab,
-                      PRenderFrame aRenderFrame,
-                      uint32_t aChromeFlags,
-                      bool aCalledFromJS,
-                      bool aPositionSpecified,
-                      bool aSizeSpecified,
-                      nsCString aFeatures,
-                      nsCString aBaseURI,
-                      OriginAttributes aOpenerOriginAttributes,
-                      float aFullZoom)
-      returns (nsresult rv,
-               bool windowOpened,
-               FrameScriptInfo[] frameScripts,
-               nsCString urlToLoad,
-               TextureFactoryIdentifier textureFactoryIdentifier,
-               uint64_t layersId,
-               CompositorOptions compositorOptions);
-=======
     async CreateWindow(nullable PBrowser aThisTab,
                        PBrowser aNewTab,
                        PRenderFrame aRenderFrame,
@@ -1239,7 +1024,6 @@
                        float aFullZoom,
                        Principal aTriggeringPrincipal)
         returns (CreatedWindowInfo window);
->>>>>>> a17af05f
 
     async CreateWindowInDifferentProcess(
       PBrowser aThisTab,
@@ -1247,20 +1031,12 @@
       bool aCalledFromJS,
       bool aPositionSpecified,
       bool aSizeSpecified,
-<<<<<<< HEAD
-      URIParams aURIToLoad,
-      nsCString aFeatures,
-      nsCString aBaseURI,
-      OriginAttributes aOpenerOriginAttributes,
-      float aFullZoom);
-=======
       OptionalURIParams aURIToLoad,
       nsCString aFeatures,
       nsCString aBaseURI,
       float aFullZoom,
       nsString aName,
       Principal aTriggeringPrincipal);
->>>>>>> a17af05f
 
     sync GetAndroidSystemInfo()
         returns (AndroidSystemInfo info);
@@ -1314,21 +1090,10 @@
                                int64_t lastModified, bool aExistenceCheck,
                                bool aIsFromNsIFile);
 
-<<<<<<< HEAD
-     async StoreAndBroadcastBlobURLRegistration(nsCString url, PBlob blob,
-=======
      async StoreAndBroadcastBlobURLRegistration(nsCString url, IPCBlob blob,
->>>>>>> a17af05f
                                                 Principal principal);
 
      async UnstoreAndBroadcastBlobURLUnregistration(nsCString url);
-
-     async BroadcastLocalStorageChange(nsString documentURI,
-                                       nsString key,
-                                       nsString oldValue,
-                                       nsString newValue,
-                                       Principal principal,
-                                       bool isPrivate);
 
     /**
      * Messages for communicating child Telemetry to the parent process
@@ -1338,10 +1103,7 @@
     async UpdateChildScalars(ScalarAction[] updates);
     async UpdateChildKeyedScalars(KeyedScalarAction[] updates);
     async RecordChildEvents(ChildEventData[] events);
-<<<<<<< HEAD
-=======
     async RecordDiscardedData(DiscardedData data);
->>>>>>> a17af05f
 
     sync GetA11yContentId() returns (uint32_t aContentId);
     async A11yHandlerControl(uint32_t aPid,
@@ -1349,11 +1111,8 @@
 
     async AddMemoryReport(MemoryReport aReport);
     async FinishMemoryReport(uint32_t aGeneration);
-<<<<<<< HEAD
-=======
 
     async MaybeReloadPlugins();
->>>>>>> a17af05f
 
     async BHRThreadHang(HangDetails aHangDetails);
 both:
