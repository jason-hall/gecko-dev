/* -*- Mode: C++; tab-width: 8; indent-tabs-mode: nil; c-basic-offset: 2 -*- */
/* vim: set ts=8 sts=2 et sw=2 tw=80: */
/* This Source Code Form is subject to the terms of the Mozilla Public
 * License, v. 2.0. If a copy of the MPL was not distributed with this file,
 * You can obtain one at http://mozilla.org/MPL/2.0/. */

#ifndef mozilla_dom_ContentBridgeParent_h
#define mozilla_dom_ContentBridgeParent_h

#include "mozilla/dom/PContentBridgeParent.h"
#include "mozilla/dom/nsIContentParent.h"
#include "mozilla/dom/ipc/IdType.h"
#include "nsIObserver.h"

namespace mozilla {
namespace dom {

class ContentBridgeParent : public PContentBridgeParent
                          , public nsIContentParent
                          , public nsIObserver
{
public:
  explicit ContentBridgeParent();

  NS_DECL_ISUPPORTS
  NS_DECL_NSIOBSERVER

  virtual void ActorDestroy(ActorDestroyReason aWhy) override;
  void DeferredDestroy();
  virtual bool IsContentBridgeParent() const override { return true; }
  void NotifyTabDestroyed();

  static ContentBridgeParent*
  Create(Endpoint<PContentBridgeParent>&& aEndpoint);
<<<<<<< HEAD

  virtual PBlobParent*
  SendPBlobConstructor(PBlobParent* actor,
                       const BlobConstructorParams& params) override;
=======
>>>>>>> a17af05f

  virtual PBrowserParent*
  SendPBrowserConstructor(PBrowserParent* aActor,
                          const TabId& aTabId,
                          const TabId& aSameTabGroupAs,
                          const IPCTabContext& aContext,
                          const uint32_t& aChromeFlags,
                          const ContentParentId& aCpID,
                          const bool& aIsForBrowser) override;

  virtual PFileDescriptorSetParent*
  SendPFileDescriptorSetConstructor(const FileDescriptor&) override;

  FORWARD_SHMEM_ALLOCATOR_TO(PContentBridgeParent)

  jsipc::CPOWManager* GetCPOWManager() override;

  virtual ContentParentId ChildID() const override
  {
    return mChildID;
  }
  virtual bool IsForBrowser() const override
  {
    return mIsForBrowser;
  }
  virtual int32_t Pid() const override
  {
    // XXX: do we need this for ContentBridgeParent?
    return -1;
  }
  virtual bool IsForJSPlugin() const override
  {
    return mIsForJSPlugin;
  }


  virtual mozilla::ipc::PParentToChildStreamParent*
  SendPParentToChildStreamConstructor(mozilla::ipc::PParentToChildStreamParent*) override;

  virtual bool SendActivate(PBrowserParent* aTab) override
  {
    return PContentBridgeParent::SendActivate(aTab);
  }

  virtual bool SendDeactivate(PBrowserParent* aTab) override
  {
    return PContentBridgeParent::SendDeactivate(aTab);
  }

  virtual mozilla::ipc::PParentToChildStreamParent*
  SendPParentToChildStreamConstructor(mozilla::ipc::PParentToChildStreamParent*) override;

  virtual bool SendActivate(PBrowserParent* aTab) override
  {
    return PContentBridgeParent::SendActivate(aTab);
  }

  virtual bool SendDeactivate(PBrowserParent* aTab) override
  {
    return PContentBridgeParent::SendDeactivate(aTab);
  }

  virtual bool SendParentActivated(PBrowserParent* aTab,
                                   const bool& aActivated) override
  {
    return PContentBridgeParent::SendParentActivated(aTab, aActivated);
  }

protected:
  virtual ~ContentBridgeParent();

  void SetChildID(ContentParentId aId)
  {
    mChildID = aId;
  }

  void SetIsForBrowser(bool aIsForBrowser)
  {
    mIsForBrowser = aIsForBrowser;
  }
  void SetIsForJSPlugin(bool aIsForJSPlugin)
  {
    mIsForJSPlugin = aIsForJSPlugin;
  }

  void Close()
  {
    // Trick NewRunnableMethod
    PContentBridgeParent::Close();
  }

protected:
  virtual mozilla::ipc::IPCResult
  RecvSyncMessage(const nsString& aMsg,
                  const ClonedMessageData& aData,
                  InfallibleTArray<jsipc::CpowEntry>&& aCpows,
                  const IPC::Principal& aPrincipal,
                  nsTArray<StructuredCloneData>* aRetvals) override;

  virtual mozilla::ipc::IPCResult RecvAsyncMessage(const nsString& aMsg,
                                                   InfallibleTArray<jsipc::CpowEntry>&& aCpows,
                                                   const IPC::Principal& aPrincipal,
                                                   const ClonedMessageData& aData) override;

  virtual jsipc::PJavaScriptParent* AllocPJavaScriptParent() override;

  virtual bool
  DeallocPJavaScriptParent(jsipc::PJavaScriptParent*) override;

  virtual PBrowserParent*
  AllocPBrowserParent(const TabId& aTabId,
                      const TabId& aSameTabGroupAs,
                      const IPCTabContext &aContext,
                      const uint32_t& aChromeFlags,
                      const ContentParentId& aCpID,
                      const bool& aIsForBrowser) override;

  virtual bool DeallocPBrowserParent(PBrowserParent*) override;

  virtual mozilla::ipc::IPCResult
  RecvPBrowserConstructor(PBrowserParent* actor,
                          const TabId& tabId,
                          const TabId& sameTabGroupAs,
                          const IPCTabContext& context,
                          const uint32_t& chromeFlags,
                          const ContentParentId& cpId,
                          const bool& isForBrowser) override;

  virtual PIPCBlobInputStreamParent*
  SendPIPCBlobInputStreamConstructor(PIPCBlobInputStreamParent* aActor,
                                     const nsID& aID,
                                     const uint64_t& aSize) override;

<<<<<<< HEAD
  virtual PMemoryStreamParent*
  AllocPMemoryStreamParent(const uint64_t& aSize) override;

  virtual bool DeallocPMemoryStreamParent(PMemoryStreamParent*) override;
=======
  virtual PIPCBlobInputStreamParent*
  AllocPIPCBlobInputStreamParent(const nsID& aID,
                                 const uint64_t& aSize) override;

  virtual bool
  DeallocPIPCBlobInputStreamParent(PIPCBlobInputStreamParent*) override;
>>>>>>> a17af05f

  virtual PChildToParentStreamParent* AllocPChildToParentStreamParent() override;

  virtual bool
  DeallocPChildToParentStreamParent(PChildToParentStreamParent* aActor) override;

  virtual mozilla::ipc::PParentToChildStreamParent*
  AllocPParentToChildStreamParent() override;

  virtual bool
  DeallocPParentToChildStreamParent(mozilla::ipc::PParentToChildStreamParent* aActor) override;

  virtual PFileDescriptorSetParent*
  AllocPFileDescriptorSetParent(const mozilla::ipc::FileDescriptor&) override;

  virtual bool
  DeallocPFileDescriptorSetParent(PFileDescriptorSetParent*) override;

  DISALLOW_EVIL_CONSTRUCTORS(ContentBridgeParent);

protected: // members
  RefPtr<ContentBridgeParent> mSelfRef;
  ContentParentId mChildID;
  bool mIsForBrowser;
  bool mIsForJSPlugin;

private:
  friend class ContentParent;
};

} // namespace dom
} // namespace mozilla

#endif // mozilla_dom_ContentBridgeParent_h<|MERGE_RESOLUTION|>--- conflicted
+++ resolved
@@ -32,13 +32,6 @@
 
   static ContentBridgeParent*
   Create(Endpoint<PContentBridgeParent>&& aEndpoint);
-<<<<<<< HEAD
-
-  virtual PBlobParent*
-  SendPBlobConstructor(PBlobParent* actor,
-                       const BlobConstructorParams& params) override;
-=======
->>>>>>> a17af05f
 
   virtual PBrowserParent*
   SendPBrowserConstructor(PBrowserParent* aActor,
@@ -86,25 +79,6 @@
   virtual bool SendDeactivate(PBrowserParent* aTab) override
   {
     return PContentBridgeParent::SendDeactivate(aTab);
-  }
-
-  virtual mozilla::ipc::PParentToChildStreamParent*
-  SendPParentToChildStreamConstructor(mozilla::ipc::PParentToChildStreamParent*) override;
-
-  virtual bool SendActivate(PBrowserParent* aTab) override
-  {
-    return PContentBridgeParent::SendActivate(aTab);
-  }
-
-  virtual bool SendDeactivate(PBrowserParent* aTab) override
-  {
-    return PContentBridgeParent::SendDeactivate(aTab);
-  }
-
-  virtual bool SendParentActivated(PBrowserParent* aTab,
-                                   const bool& aActivated) override
-  {
-    return PContentBridgeParent::SendParentActivated(aTab, aActivated);
   }
 
 protected:
@@ -172,19 +146,12 @@
                                      const nsID& aID,
                                      const uint64_t& aSize) override;
 
-<<<<<<< HEAD
-  virtual PMemoryStreamParent*
-  AllocPMemoryStreamParent(const uint64_t& aSize) override;
-
-  virtual bool DeallocPMemoryStreamParent(PMemoryStreamParent*) override;
-=======
   virtual PIPCBlobInputStreamParent*
   AllocPIPCBlobInputStreamParent(const nsID& aID,
                                  const uint64_t& aSize) override;
 
   virtual bool
   DeallocPIPCBlobInputStreamParent(PIPCBlobInputStreamParent*) override;
->>>>>>> a17af05f
 
   virtual PChildToParentStreamParent* AllocPChildToParentStreamParent() override;
 
