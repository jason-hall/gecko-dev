--- conflicted
+++ resolved
@@ -31,16 +31,6 @@
                                                    InfallibleTArray<jsipc::CpowEntry>&& aCpows,
                                                    const IPC::Principal& aPrincipal,
                                                    const ClonedMessageData& aData) override;
-<<<<<<< HEAD
-
-  virtual PBlobChild*
-  SendPBlobConstructor(PBlobChild* actor,
-                       const BlobConstructorParams& aParams) override;
-=======
->>>>>>> a17af05f
-
-  virtual PMemoryStreamChild*
-  SendPMemoryStreamConstructor(const uint64_t& aSize) override;
 
   jsipc::CPOWManager* GetCPOWManager() override;
 
@@ -62,12 +52,7 @@
 
   virtual mozilla::ipc::IPCResult RecvDeactivate(PBrowserChild* aTab) override;
 
-<<<<<<< HEAD
-  virtual mozilla::ipc::IPCResult RecvParentActivated(PBrowserChild* aTab,
-                                                      const bool& aActivated) override;
-=======
   virtual already_AddRefed<nsIEventTarget> GetEventTargetFor(TabChild* aTabChild) override;
->>>>>>> a17af05f
 
   FORWARD_SHMEM_ALLOCATOR_TO(PContentBridgeChild)
 
@@ -83,10 +68,7 @@
   virtual bool DeallocPBrowserChild(PBrowserChild*) override;
   virtual mozilla::ipc::IPCResult RecvPBrowserConstructor(PBrowserChild* aCctor,
                                                           const TabId& aTabId,
-<<<<<<< HEAD
-=======
                                                           const TabId& aSameTabGroupAs,
->>>>>>> a17af05f
                                                           const IPCTabContext& aContext,
                                                           const uint32_t& aChromeFlags,
                                                           const ContentParentId& aCpID,
@@ -102,11 +84,6 @@
   virtual bool
   DeallocPIPCBlobInputStreamChild(PIPCBlobInputStreamChild*) override;
 
-<<<<<<< HEAD
-  virtual PMemoryStreamChild*
-  AllocPMemoryStreamChild(const uint64_t& aSize) override;
-  virtual bool DeallocPMemoryStreamChild(PMemoryStreamChild*) override;
-
   virtual mozilla::ipc::PChildToParentStreamChild*
   AllocPChildToParentStreamChild() override;
 
@@ -116,17 +93,6 @@
   virtual PParentToChildStreamChild* AllocPParentToChildStreamChild() override;
 
   virtual bool
-=======
-  virtual mozilla::ipc::PChildToParentStreamChild*
-  AllocPChildToParentStreamChild() override;
-
-  virtual bool
-  DeallocPChildToParentStreamChild(mozilla::ipc::PChildToParentStreamChild* aActor) override;
-
-  virtual PParentToChildStreamChild* AllocPParentToChildStreamChild() override;
-
-  virtual bool
->>>>>>> a17af05f
   DeallocPParentToChildStreamChild(PParentToChildStreamChild* aActor) override;
 
   virtual PFileDescriptorSetChild*
