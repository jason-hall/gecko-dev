/* -*- Mode: C++; tab-width: 8; indent-tabs-mode: nil; c-basic-offset: 2 -*- */
/* vim: set ts=8 sts=2 et sw=2 tw=80: */
/* This Source Code Form is subject to the terms of the Mozilla Public
 * License, v. 2.0. If a copy of the MPL was not distributed with this
 * file, You can obtain one at http://mozilla.org/MPL/2.0/. */

#ifndef mozilla_dom_ContentChild_h
#define mozilla_dom_ContentChild_h

#include "mozilla/Atomics.h"
#include "mozilla/Attributes.h"
#include "mozilla/dom/ContentBridgeParent.h"
#include "mozilla/dom/nsIContentChild.h"
#include "mozilla/dom/PBrowserOrId.h"
#include "mozilla/dom/PContentChild.h"
#include "nsAutoPtr.h"
#include "nsHashKeys.h"
#include "nsIObserver.h"
#include "nsTHashtable.h"
#include "nsRefPtrHashtable.h"

#include "nsWeakPtr.h"
#include "nsIWindowProvider.h"

#if defined(XP_MACOSX) && defined(MOZ_CONTENT_SANDBOX)
#include "nsIFile.h"
#endif

struct ChromePackage;
class nsIObserver;
struct SubstitutionMapping;
struct OverrideMapping;
class nsIDomainPolicy;
class nsIURIClassifierCallback;
struct LookAndFeelInt;

namespace mozilla {
class RemoteSpellcheckEngineChild;
class ChildProfilerController;

using mozilla::loader::PScriptCacheChild;

#if !defined(XP_WIN)
// Returns whether or not the currently running build is an unpackaged
// developer build. This check is implemented by looking for omni.ja in the
// the obj/dist dir. We use this routine to detect when the build dir will
// use symlinks to the repo and object dir. On Windows, dev builds don't
// use symlinks.
bool IsDevelopmentBuild();
#endif /* !XP_WIN */

#if defined(XP_MACOSX)
// Return the repo directory and the repo object directory respectively. These
// should only be used on Mac developer builds to determine the path to the
// repo or object directory.
nsresult GetRepoDir(nsIFile **aRepoDir);
nsresult GetObjDir(nsIFile **aObjDir);
#endif /* XP_MACOSX */

namespace ipc {
class OptionalURIParams;
class URIParams;
}// namespace ipc

namespace dom {

class AlertObserver;
class ConsoleListener;
class ClonedMessageData;
class TabChild;
class GetFilesHelperChild;
class FileCreatorHelper;

class ContentChild final : public PContentChild
                         , public nsIWindowProvider
                         , public nsIContentChild
{
  typedef mozilla::dom::ClonedMessageData ClonedMessageData;
  typedef mozilla::ipc::FileDescriptor FileDescriptor;
  typedef mozilla::ipc::OptionalURIParams OptionalURIParams;
  typedef mozilla::ipc::PFileDescriptorSetChild PFileDescriptorSetChild;
  typedef mozilla::ipc::URIParams URIParams;

public:
  NS_DECL_NSIWINDOWPROVIDER

  ContentChild();
  virtual ~ContentChild();
  NS_IMETHOD QueryInterface(REFNSIID aIID, void** aInstancePtr) override;
  NS_IMETHOD_(MozExternalRefCountType) AddRef(void) override { return 1; }
  NS_IMETHOD_(MozExternalRefCountType) Release(void) override { return 1; }

  struct AppInfo
  {
    nsCString version;
    nsCString buildID;
    nsCString name;
    nsCString UAName;
    nsCString ID;
    nsCString vendor;
  };

  nsresult
  ProvideWindowCommon(TabChild* aTabOpener,
                      mozIDOMWindowProxy* aOpener,
                      bool aIframeMoz,
                      uint32_t aChromeFlags,
                      bool aCalledFromJS,
                      bool aPositionSpecified,
                      bool aSizeSpecified,
                      nsIURI* aURI,
                      const nsAString& aName,
                      const nsACString& aFeatures,
                      bool aForceNoOpener,
                      bool* aWindowIsNew,
                      mozIDOMWindowProxy** aReturn);

  bool Init(MessageLoop* aIOLoop,
            base::ProcessId aParentPid,
            IPC::Channel* aChannel,
            uint64_t aChildID,
            bool aIsForBrowser);

  void InitXPCOM(const XPCOMInitData& aXPCOMInit,
                 const mozilla::dom::ipc::StructuredCloneData& aInitialData);

<<<<<<< HEAD
  void InitGraphicsDeviceData();
=======
  void InitGraphicsDeviceData(const ContentDeviceData& aData);
>>>>>>> a17af05f

  static ContentChild* GetSingleton()
  {
    return sSingleton;
  }

  const AppInfo& GetAppInfo()
  {
    return mAppInfo;
  }

  void SetProcessName(const nsAString& aName);

  void GetProcessName(nsAString& aName) const;

  void GetProcessName(nsACString& aName) const;

#if defined(XP_MACOSX) && defined(MOZ_CONTENT_SANDBOX)
  void GetProfileDir(nsIFile** aProfileDir) const
  {
    *aProfileDir = mProfileDir;
    NS_IF_ADDREF(*aProfileDir);
  }

  void SetProfileDir(nsIFile* aProfileDir)
  {
    mProfileDir = aProfileDir;
  }
#endif

  bool IsAlive() const;

  bool IsShuttingDown() const;

  static void AppendProcessId(nsACString& aName);

<<<<<<< HEAD
=======
  static void UpdateCookieStatus(nsIChannel *aChannel);

>>>>>>> a17af05f
  mozilla::ipc::IPCResult
  RecvInitContentBridgeChild(Endpoint<PContentBridgeChild>&& aEndpoint) override;

  mozilla::ipc::IPCResult
  RecvInitGMPService(Endpoint<PGMPServiceChild>&& aGMPService) override;

  mozilla::ipc::IPCResult
<<<<<<< HEAD
  RecvGMPsChanged(nsTArray<GMPCapabilityData>&& capabilities) override;

  mozilla::ipc::IPCResult
  RecvInitProcessHangMonitor(Endpoint<PProcessHangMonitorChild>&& aHangMonitor) override;

  mozilla::ipc::IPCResult
=======
  RecvInitProfiler(Endpoint<PProfilerChild>&& aEndpoint) override;

  mozilla::ipc::IPCResult
  RecvGMPsChanged(nsTArray<GMPCapabilityData>&& capabilities) override;

  mozilla::ipc::IPCResult
  RecvInitProcessHangMonitor(Endpoint<PProcessHangMonitorChild>&& aHangMonitor) override;

  mozilla::ipc::IPCResult
>>>>>>> a17af05f
  RecvInitRendering(
    Endpoint<PCompositorManagerChild>&& aCompositor,
    Endpoint<PImageBridgeChild>&& aImageBridge,
    Endpoint<PVRManagerChild>&& aVRBridge,
<<<<<<< HEAD
    Endpoint<PVideoDecoderManagerChild>&& aVideoManager) override;
=======
    Endpoint<PVideoDecoderManagerChild>&& aVideoManager,
    nsTArray<uint32_t>&& namespaces) override;
>>>>>>> a17af05f

  mozilla::ipc::IPCResult
  RecvReinitRendering(
    Endpoint<PCompositorManagerChild>&& aCompositor,
    Endpoint<PImageBridgeChild>&& aImageBridge,
    Endpoint<PVRManagerChild>&& aVRBridge,
<<<<<<< HEAD
    Endpoint<PVideoDecoderManagerChild>&& aVideoManager) override;

=======
    Endpoint<PVideoDecoderManagerChild>&& aVideoManager,
    nsTArray<uint32_t>&& namespaces) override;

  virtual mozilla::ipc::IPCResult RecvAudioDefaultDeviceChange() override;

  mozilla::ipc::IPCResult RecvReinitRenderingForDeviceReset() override;

>>>>>>> a17af05f
  virtual mozilla::ipc::IPCResult RecvSetProcessSandbox(const MaybeFileDesc& aBroker) override;

  virtual PBrowserChild* AllocPBrowserChild(const TabId& aTabId,
                                            const TabId& aSameTabGroupAs,
                                            const IPCTabContext& aContext,
                                            const uint32_t& aChromeFlags,
                                            const ContentParentId& aCpID,
                                            const bool& aIsForBrowser) override;

  virtual bool DeallocPBrowserChild(PBrowserChild*) override;

<<<<<<< HEAD
  virtual PBlobChild*
  AllocPBlobChild(const BlobConstructorParams& aParams) override;

  virtual bool DeallocPBlobChild(PBlobChild* aActor) override;

  virtual PMemoryStreamChild*
  AllocPMemoryStreamChild(const uint64_t& aSize) override;

  virtual bool
  DeallocPMemoryStreamChild(PMemoryStreamChild* aActor) override;
=======
  virtual PIPCBlobInputStreamChild*
  AllocPIPCBlobInputStreamChild(const nsID& aID,
                                const uint64_t& aSize) override;

  virtual bool
  DeallocPIPCBlobInputStreamChild(PIPCBlobInputStreamChild* aActor) override;
>>>>>>> a17af05f

  virtual PHalChild* AllocPHalChild() override;
  virtual bool DeallocPHalChild(PHalChild*) override;

  virtual PHeapSnapshotTempFileHelperChild*
  AllocPHeapSnapshotTempFileHelperChild() override;

  virtual bool
  DeallocPHeapSnapshotTempFileHelperChild(PHeapSnapshotTempFileHelperChild*) override;

  virtual PCycleCollectWithLogsChild*
  AllocPCycleCollectWithLogsChild(const bool& aDumpAllTraces,
                                  const FileDescriptor& aGCLog,
                                  const FileDescriptor& aCCLog) override;

  virtual bool
  DeallocPCycleCollectWithLogsChild(PCycleCollectWithLogsChild* aActor) override;

  virtual mozilla::ipc::IPCResult
  RecvPCycleCollectWithLogsConstructor(PCycleCollectWithLogsChild* aChild,
                                       const bool& aDumpAllTraces,
                                       const FileDescriptor& aGCLog,
                                       const FileDescriptor& aCCLog) override;

  virtual PWebBrowserPersistDocumentChild*
  AllocPWebBrowserPersistDocumentChild(PBrowserChild* aBrowser,
                                       const uint64_t& aOuterWindowID) override;

  virtual mozilla::ipc::IPCResult
  RecvPWebBrowserPersistDocumentConstructor(PWebBrowserPersistDocumentChild *aActor,
                                            PBrowserChild *aBrowser,
                                            const uint64_t& aOuterWindowID) override;

  virtual bool
  DeallocPWebBrowserPersistDocumentChild(PWebBrowserPersistDocumentChild* aActor) override;

  virtual PTestShellChild* AllocPTestShellChild() override;

  virtual bool DeallocPTestShellChild(PTestShellChild*) override;

  virtual mozilla::ipc::IPCResult RecvPTestShellConstructor(PTestShellChild*) override;

  virtual PScriptCacheChild*
  AllocPScriptCacheChild(const FileDescOrError& cacheFile,
                         const bool& wantCacheData) override;

<<<<<<< HEAD
=======
  virtual bool DeallocPScriptCacheChild(PScriptCacheChild*) override;

  virtual mozilla::ipc::IPCResult
  RecvPScriptCacheConstructor(PScriptCacheChild*,
                              const FileDescOrError& cacheFile,
                              const bool& wantCacheData) override;

  jsipc::CPOWManager* GetCPOWManager() override;

>>>>>>> a17af05f
  virtual PNeckoChild* AllocPNeckoChild() override;

  virtual bool DeallocPNeckoChild(PNeckoChild*) override;

  virtual PPrintingChild* AllocPPrintingChild() override;

  virtual bool DeallocPPrintingChild(PPrintingChild*) override;

  virtual PChildToParentStreamChild*
  SendPChildToParentStreamConstructor(PChildToParentStreamChild*) override;

  virtual PChildToParentStreamChild* AllocPChildToParentStreamChild() override;
  virtual bool DeallocPChildToParentStreamChild(PChildToParentStreamChild*) override;

  virtual PParentToChildStreamChild* AllocPParentToChildStreamChild() override;
  virtual bool DeallocPParentToChildStreamChild(PParentToChildStreamChild*) override;

  virtual PPSMContentDownloaderChild*
  AllocPPSMContentDownloaderChild( const uint32_t& aCertType) override;

  virtual bool
  DeallocPPSMContentDownloaderChild(PPSMContentDownloaderChild* aDownloader) override;

  virtual PExternalHelperAppChild*
  AllocPExternalHelperAppChild(const OptionalURIParams& uri,
                               const nsCString& aMimeContentType,
                               const nsCString& aContentDisposition,
                               const uint32_t& aContentDispositionHint,
                               const nsString& aContentDispositionFilename,
                               const bool& aForceSave,
                               const int64_t& aContentLength,
                               const bool& aWasFileChannel,
                               const OptionalURIParams& aReferrer,
                               PBrowserChild* aBrowser) override;

  virtual bool
  DeallocPExternalHelperAppChild(PExternalHelperAppChild *aService) override;

  virtual PHandlerServiceChild* AllocPHandlerServiceChild() override;

  virtual bool DeallocPHandlerServiceChild(PHandlerServiceChild*) override;

  virtual PMediaChild* AllocPMediaChild() override;

  virtual bool DeallocPMediaChild(PMediaChild* aActor) override;

<<<<<<< HEAD
  virtual PStorageChild* AllocPStorageChild() override;

  virtual bool DeallocPStorageChild(PStorageChild* aActor) override;

=======
>>>>>>> a17af05f
  virtual PPresentationChild* AllocPPresentationChild() override;

  virtual bool DeallocPPresentationChild(PPresentationChild* aActor) override;

  virtual PFlyWebPublishedServerChild*
    AllocPFlyWebPublishedServerChild(const nsString& name,
                                     const FlyWebPublishOptions& params) override;

  virtual bool DeallocPFlyWebPublishedServerChild(PFlyWebPublishedServerChild* aActor) override;

  virtual mozilla::ipc::IPCResult
  RecvNotifyPresentationReceiverLaunched(PBrowserChild* aIframe,
                                         const nsString& aSessionId) override;

  virtual mozilla::ipc::IPCResult
  RecvNotifyPresentationReceiverCleanUp(const nsString& aSessionId) override;

  virtual mozilla::ipc::IPCResult RecvNotifyEmptyHTTPCache() override;

  virtual PSpeechSynthesisChild* AllocPSpeechSynthesisChild() override;

  virtual bool DeallocPSpeechSynthesisChild(PSpeechSynthesisChild* aActor) override;

  virtual mozilla::ipc::IPCResult RecvRegisterChrome(InfallibleTArray<ChromePackage>&& packages,
                                                     InfallibleTArray<SubstitutionMapping>&& resources,
                                                     InfallibleTArray<OverrideMapping>&& overrides,
                                                     const nsCString& locale,
                                                     const bool& reset) override;
  virtual mozilla::ipc::IPCResult RecvRegisterChromeItem(const ChromeRegistryItem& item) override;

  virtual mozilla::ipc::IPCResult RecvClearImageCache(const bool& privateLoader,
                                                      const bool& chrome) override;

  virtual mozilla::jsipc::PJavaScriptChild* AllocPJavaScriptChild() override;

  virtual bool DeallocPJavaScriptChild(mozilla::jsipc::PJavaScriptChild*) override;

  virtual PRemoteSpellcheckEngineChild* AllocPRemoteSpellcheckEngineChild() override;

  virtual bool DeallocPRemoteSpellcheckEngineChild(PRemoteSpellcheckEngineChild*) override;

  virtual mozilla::ipc::IPCResult RecvSetOffline(const bool& offline) override;
<<<<<<< HEAD

  virtual mozilla::ipc::IPCResult RecvSetConnectivity(const bool& connectivity) override;
  virtual mozilla::ipc::IPCResult RecvSetCaptivePortalState(const int32_t& state) override;

  virtual mozilla::ipc::IPCResult RecvBidiKeyboardNotify(const bool& isLangRTL,
                                                         const bool& haveBidiKeyboards) override;

=======

  virtual mozilla::ipc::IPCResult RecvSetConnectivity(const bool& connectivity) override;
  virtual mozilla::ipc::IPCResult RecvSetCaptivePortalState(const int32_t& state) override;

  virtual mozilla::ipc::IPCResult RecvBidiKeyboardNotify(const bool& isLangRTL,
                                                         const bool& haveBidiKeyboards) override;

>>>>>>> a17af05f
  virtual mozilla::ipc::IPCResult RecvNotifyVisited(const URIParams& aURI) override;

  // auto remove when alertfinished is received.
  nsresult AddRemoteAlertObserver(const nsString& aData, nsIObserver* aObserver);

  virtual mozilla::ipc::IPCResult RecvPreferenceUpdate(const PrefSetting& aPref) override;
  virtual mozilla::ipc::IPCResult RecvVarUpdate(const GfxVarUpdate& pref) override;

  virtual mozilla::ipc::IPCResult RecvDataStoragePut(const nsString& aFilename,
                                                     const DataStorageItem& aItem) override;

  virtual mozilla::ipc::IPCResult RecvDataStorageRemove(const nsString& aFilename,
                                                        const nsCString& aKey,
                                                        const DataStorageType& aType) override;

  virtual mozilla::ipc::IPCResult RecvDataStorageClear(const nsString& aFilename) override;

  virtual mozilla::ipc::IPCResult RecvNotifyAlertsObserver(const nsCString& aType,
                                                           const nsString& aData) override;

  virtual mozilla::ipc::IPCResult RecvLoadProcessScript(const nsString& aURL) override;

  virtual mozilla::ipc::IPCResult RecvAsyncMessage(const nsString& aMsg,
                                                   InfallibleTArray<CpowEntry>&& aCpows,
                                                   const IPC::Principal& aPrincipal,
                                                   const ClonedMessageData& aData) override;

  virtual mozilla::ipc::IPCResult RecvGeolocationUpdate(const GeoPosition& somewhere) override;

  virtual mozilla::ipc::IPCResult RecvGeolocationError(const uint16_t& errorCode) override;

  virtual mozilla::ipc::IPCResult RecvUpdateDictionaryList(InfallibleTArray<nsString>&& aDictionaries) override;

<<<<<<< HEAD
  virtual mozilla::ipc::IPCResult RecvAddPermission(const IPC::Permission& permission) override;

  virtual mozilla::ipc::IPCResult RecvFlushMemory(const nsString& reason) override;

  virtual mozilla::ipc::IPCResult RecvActivateA11y(const uint32_t& aMsaaID) override;
  virtual mozilla::ipc::IPCResult RecvShutdownA11y() override;

  virtual mozilla::ipc::IPCResult RecvGarbageCollect() override;
  virtual mozilla::ipc::IPCResult RecvCycleCollect() override;

  virtual mozilla::ipc::IPCResult RecvAppInfo(const nsCString& version, const nsCString& buildID,
                                              const nsCString& name, const nsCString& UAName,
                                              const nsCString& ID, const nsCString& vendor) override;

  virtual mozilla::ipc::IPCResult RecvRemoteType(const nsString& aRemoteType) override;

  const nsAString& GetRemoteType() const;

  virtual mozilla::ipc::IPCResult
  RecvInitServiceWorkers(const ServiceWorkerConfiguration& aConfig) override;

  virtual mozilla::ipc::IPCResult
  RecvInitBlobURLs(nsTArray<BlobURLRegistrationData>&& aRegistations) override;

  virtual mozilla::ipc::IPCResult
  RecvDispatchLocalStorageChange(const nsString& aDocumentURI,
                                 const nsString& aKey,
                                 const nsString& aOldValue,
                                 const nsString& aNewValue,
                                 const IPC::Principal& aPrincipal,
                                 const bool& aIsPrivate) override;

  virtual mozilla::ipc::IPCResult RecvLastPrivateDocShellDestroyed() override;

  virtual mozilla::ipc::IPCResult
=======
  virtual mozilla::ipc::IPCResult RecvUpdateAppLocales(nsTArray<nsCString>&& aAppLocales) override;
  virtual mozilla::ipc::IPCResult RecvUpdateRequestedLocales(nsTArray<nsCString>&& aRequestedLocales) override;

  virtual mozilla::ipc::IPCResult RecvAddPermission(const IPC::Permission& permission) override;

  virtual mozilla::ipc::IPCResult RecvFlushMemory(const nsString& reason) override;

  virtual mozilla::ipc::IPCResult RecvActivateA11y(const uint32_t& aMainChromeTid,
                                                   const uint32_t& aMsaaID) override;
  virtual mozilla::ipc::IPCResult RecvShutdownA11y() override;

  virtual mozilla::ipc::IPCResult RecvGarbageCollect() override;
  virtual mozilla::ipc::IPCResult RecvCycleCollect() override;

  virtual mozilla::ipc::IPCResult RecvAppInfo(const nsCString& version, const nsCString& buildID,
                                              const nsCString& name, const nsCString& UAName,
                                              const nsCString& ID, const nsCString& vendor) override;

  virtual mozilla::ipc::IPCResult RecvRemoteType(const nsString& aRemoteType) override;

  const nsAString& GetRemoteType() const;

  virtual mozilla::ipc::IPCResult
  RecvInitServiceWorkers(const ServiceWorkerConfiguration& aConfig) override;

  virtual mozilla::ipc::IPCResult
  RecvInitBlobURLs(nsTArray<BlobURLRegistrationData>&& aRegistations) override;

  virtual mozilla::ipc::IPCResult RecvLastPrivateDocShellDestroyed() override;

  virtual mozilla::ipc::IPCResult
>>>>>>> a17af05f
  RecvNotifyProcessPriorityChanged(const hal::ProcessPriority& aPriority) override;

  virtual mozilla::ipc::IPCResult RecvMinimizeMemoryUsage() override;

  virtual mozilla::ipc::IPCResult RecvLoadAndRegisterSheet(const URIParams& aURI,
                                                           const uint32_t& aType) override;

  virtual mozilla::ipc::IPCResult RecvUnregisterSheet(const URIParams& aURI,
                                                      const uint32_t& aType) override;

  void AddIdleObserver(nsIObserver* aObserver, uint32_t aIdleTimeInS);

  void RemoveIdleObserver(nsIObserver* aObserver, uint32_t aIdleTimeInS);

  virtual mozilla::ipc::IPCResult RecvNotifyIdleObserver(const uint64_t& aObserver,
                                                         const nsCString& aTopic,
                                                         const nsString& aData) override;
<<<<<<< HEAD

  virtual mozilla::ipc::IPCResult RecvAssociatePluginId(const uint32_t& aPluginId,
                                                        const base::ProcessId& aProcessId) override;

  virtual mozilla::ipc::IPCResult RecvLoadPluginResult(const uint32_t& aPluginId,
                                                       const bool& aResult) override;

  virtual mozilla::ipc::IPCResult RecvUpdateWindow(const uintptr_t& aChildId) override;

  virtual mozilla::ipc::IPCResult RecvStartProfiler(const ProfilerInitParams& params) override;

  virtual mozilla::ipc::IPCResult RecvPauseProfiler(const bool& aPause) override;

  virtual mozilla::ipc::IPCResult RecvStopProfiler() override;

  virtual mozilla::ipc::IPCResult RecvGatherProfile() override;

  virtual mozilla::ipc::IPCResult RecvDomainSetChanged(const uint32_t& aSetType,
                                                       const uint32_t& aChangeType,
                                                       const OptionalURIParams& aDomain) override;

  virtual mozilla::ipc::IPCResult RecvShutdown() override;

=======

  virtual mozilla::ipc::IPCResult RecvUpdateWindow(const uintptr_t& aChildId) override;

  virtual mozilla::ipc::IPCResult RecvDomainSetChanged(const uint32_t& aSetType,
                                                       const uint32_t& aChangeType,
                                                       const OptionalURIParams& aDomain) override;

  virtual mozilla::ipc::IPCResult RecvShutdown() override;

>>>>>>> a17af05f
  virtual mozilla::ipc::IPCResult
  RecvInvokeDragSession(nsTArray<IPCDataTransfer>&& aTransfers,
                        const uint32_t& aAction) override;

  virtual mozilla::ipc::IPCResult RecvEndDragSession(const bool& aDoneDrag,
                                                     const bool& aUserCancelled,
                                                     const mozilla::LayoutDeviceIntPoint& aEndDragPoint,
                                                     const uint32_t& aKeyModifiers) override;

  virtual mozilla::ipc::IPCResult
  RecvPush(const nsCString& aScope,
           const IPC::Principal& aPrincipal,
           const nsString& aMessageId) override;

  virtual mozilla::ipc::IPCResult
  RecvPushWithData(const nsCString& aScope,
                   const IPC::Principal& aPrincipal,
                   const nsString& aMessageId,
                   InfallibleTArray<uint8_t>&& aData) override;

  virtual mozilla::ipc::IPCResult
  RecvPushSubscriptionChange(const nsCString& aScope,
                             const IPC::Principal& aPrincipal) override;

  virtual mozilla::ipc::IPCResult
  RecvPushError(const nsCString& aScope, const IPC::Principal& aPrincipal,
                const nsString& aMessage, const uint32_t& aFlags) override;

  virtual mozilla::ipc::IPCResult
  RecvNotifyPushSubscriptionModifiedObservers(const nsCString& aScope,
                                              const IPC::Principal& aPrincipal) override;

  virtual mozilla::ipc::IPCResult RecvActivate(PBrowserChild* aTab) override;

  virtual mozilla::ipc::IPCResult RecvDeactivate(PBrowserChild* aTab) override;

<<<<<<< HEAD
  virtual mozilla::ipc::IPCResult RecvParentActivated(PBrowserChild* aTab, const bool& aActivated) override;

=======
>>>>>>> a17af05f
  mozilla::ipc::IPCResult
  RecvRefreshScreens(nsTArray<ScreenDetails>&& aScreens) override;

  // Get the directory for IndexedDB files. We query the parent for this and
  // cache the value
  nsString &GetIndexedDBPath();

  ContentParentId GetID() const { return mID; }

#if defined(XP_WIN) && defined(ACCESSIBILITY)
<<<<<<< HEAD
  uint32_t GetMsaaID() const { return mMsaaID; }
#endif

  bool IsForBrowser() const { return mIsForBrowser; }
=======
  uint32_t GetChromeMainThreadId() const { return mMainChromeTid; }
>>>>>>> a17af05f

  uint32_t GetMsaaID() const { return mMsaaID; }
#endif

  bool IsForBrowser() const { return mIsForBrowser; }

  virtual PMemoryStreamChild*
  SendPMemoryStreamConstructor(const uint64_t& aSize) override;

  virtual PFileDescriptorSetChild*
  SendPFileDescriptorSetConstructor(const FileDescriptor&) override;

  virtual PFileDescriptorSetChild*
  AllocPFileDescriptorSetChild(const FileDescriptor&) override;

  virtual bool
  DeallocPFileDescriptorSetChild(PFileDescriptorSetChild*) override;

  virtual bool SendPBrowserConstructor(PBrowserChild* actor,
                                       const TabId& aTabId,
                                       const TabId& aSameTabGroupAs,
                                       const IPCTabContext& context,
                                       const uint32_t& chromeFlags,
                                       const ContentParentId& aCpID,
                                       const bool& aIsForBrowser) override;

  virtual mozilla::ipc::IPCResult RecvPBrowserConstructor(PBrowserChild* aCctor,
                                                          const TabId& aTabId,
<<<<<<< HEAD
=======
                                                          const TabId& aSameTabGroupAs,
>>>>>>> a17af05f
                                                          const IPCTabContext& aContext,
                                                          const uint32_t& aChromeFlags,
                                                          const ContentParentId& aCpID,
                                                          const bool& aIsForBrowser) override;

  FORWARD_SHMEM_ALLOCATOR_TO(PContentChild)

  void GetAvailableDictionaries(InfallibleTArray<nsString>& aDictionaries);

  PBrowserOrId
  GetBrowserOrId(TabChild* aTabChild);

  virtual POfflineCacheUpdateChild*
  AllocPOfflineCacheUpdateChild(const URIParams& manifestURI,
                                const URIParams& documentURI,
                                const PrincipalInfo& aLoadingPrincipalInfo,
                                const bool& stickDocument) override;

  virtual bool
  DeallocPOfflineCacheUpdateChild(POfflineCacheUpdateChild* offlineCacheUpdate) override;

  virtual PWebrtcGlobalChild* AllocPWebrtcGlobalChild() override;

  virtual bool DeallocPWebrtcGlobalChild(PWebrtcGlobalChild *aActor) override;

  virtual PContentPermissionRequestChild*
  AllocPContentPermissionRequestChild(const InfallibleTArray<PermissionRequest>& aRequests,
                                      const IPC::Principal& aPrincipal,
                                      const TabId& aTabId) override;
  virtual bool
  DeallocPContentPermissionRequestChild(PContentPermissionRequestChild* actor) override;

  // Windows specific - set up audio session
  virtual mozilla::ipc::IPCResult
  RecvSetAudioSessionData(const nsID& aId,
                          const nsString& aDisplayName,
                          const nsString& aIconPath) override;


  // GetFiles for WebKit/Blink FileSystem API and Directory API must run on the
  // parent process.
  void
  CreateGetFilesRequest(const nsAString& aDirectoryPath, bool aRecursiveFlag,
                        nsID& aUUID, GetFilesHelperChild* aChild);

  void
  DeleteGetFilesRequest(nsID& aUUID, GetFilesHelperChild* aChild);

  virtual mozilla::ipc::IPCResult
  RecvGetFilesResponse(const nsID& aUUID,
                       const GetFilesResponseResult& aResult) override;

  virtual mozilla::ipc::IPCResult
<<<<<<< HEAD
  RecvBlobURLRegistration(const nsCString& aURI, PBlobChild* aBlobChild,
=======
  RecvBlobURLRegistration(const nsCString& aURI, const IPCBlob& aBlob,
>>>>>>> a17af05f
                          const IPC::Principal& aPrincipal) override;

  virtual mozilla::ipc::IPCResult
  RecvBlobURLUnregistration(const nsCString& aURI) override;

  virtual mozilla::ipc::IPCResult
  RecvFileCreationResponse(const nsID& aUUID,
                           const FileCreationResult& aResult) override;

  mozilla::ipc::IPCResult
  RecvRequestMemoryReport(
          const uint32_t& generation,
          const bool& anonymize,
          const bool& minimizeMemoryUsage,
          const MaybeFileDesc& DMDFile) override;

  virtual mozilla::ipc::IPCResult
  RecvSetXPCOMProcessAttributes(const XPCOMInitData& aXPCOMInit,
                                const StructuredCloneData& aInitialData,
                                nsTArray<LookAndFeelInt>&& aLookAndFeelIntCache) override;

  virtual mozilla::ipc::IPCResult
  RecvProvideAnonymousTemporaryFile(const uint64_t& aID, const FileDescOrError& aFD) override;

  mozilla::ipc::IPCResult
  RecvSetPermissionsWithKey(const nsCString& aPermissionKey,
                            nsTArray<IPC::Permission>&& aPerms) override;

<<<<<<< HEAD
=======
  virtual mozilla::ipc::IPCResult
  RecvShareCodeCoverageMutex(const CrossProcessMutexHandle& aHandle) override;

  virtual mozilla::ipc::IPCResult
  RecvDumpCodeCoverageCounters() override;

  virtual mozilla::ipc::IPCResult
  RecvResetCodeCoverageCounters() override;

  virtual mozilla::ipc::IPCResult
  RecvSetInputEventQueueEnabled() override;

  virtual mozilla::ipc::IPCResult
  RecvFlushInputEventQueue() override;

  virtual mozilla::ipc::IPCResult
  RecvSuspendInputEventQueue() override;

  virtual mozilla::ipc::IPCResult
  RecvResumeInputEventQueue() override;

>>>>>>> a17af05f
#if defined(XP_WIN) && defined(ACCESSIBILITY)
  bool
  SendGetA11yContentId();
#endif // defined(XP_WIN) && defined(ACCESSIBILITY)

  // Get a reference to the font family list passed from the chrome process,
  // for use during gfx initialization.
  InfallibleTArray<mozilla::dom::FontFamilyListEntry>&
  SystemFontFamilyList() {
    return mFontFamilies;
  }

  // PURLClassifierChild
  virtual PURLClassifierChild*
  AllocPURLClassifierChild(const Principal& aPrincipal,
                           const bool& aUseTrackingProtection,
                           bool* aSuccess) override;
  virtual bool
  DeallocPURLClassifierChild(PURLClassifierChild* aActor) override;

  // PURLClassifierLocalChild
  virtual PURLClassifierLocalChild*
  AllocPURLClassifierLocalChild(const URIParams& aUri,
                                const nsCString& aTables) override;
  virtual bool
  DeallocPURLClassifierLocalChild(PURLClassifierLocalChild* aActor) override;

  nsTArray<LookAndFeelInt>&
  LookAndFeelCache() {
    return mLookAndFeelCache;
  }

  /**
   * Helper function for protocols that use the GPU process when available.
   * Overrides FatalError to just be a warning when communicating with the
   * GPU process since we don't want to crash the content process when the
   * GPU process crashes.
   */
  static void FatalErrorIfNotUsingGPUProcess(const char* const aProtocolName,
                                             const char* const aErrorMsg,
                                             base::ProcessId aOtherPid);

  // This method is used by FileCreatorHelper for the creation of a BlobImpl.
  void
  FileCreationRequest(nsID& aUUID, FileCreatorHelper* aHelper,
                      const nsAString& aFullPath, const nsAString& aType,
                      const nsAString& aName,
                      const Optional<int64_t>& aLastModified,
                      bool aExistenceCheck, bool aIsFromNsIFile);

  typedef std::function<void(PRFileDesc*)> AnonymousTemporaryFileCallback;
<<<<<<< HEAD
  nsresult AsyncOpenAnonymousTemporaryFile(AnonymousTemporaryFileCallback aCallback);
=======
  nsresult AsyncOpenAnonymousTemporaryFile(const AnonymousTemporaryFileCallback& aCallback);

  virtual already_AddRefed<nsIEventTarget> GetEventTargetFor(TabChild* aTabChild) override;

  mozilla::ipc::IPCResult
  RecvSetPluginList(const uint32_t& aPluginEpoch,
                    nsTArray<PluginTag>&& aPluginTags,
                    nsTArray<FakePluginTag>&& aFakePluginTags) override;

#ifdef NIGHTLY_BUILD
  // Fetch the current number of pending input events.
  //
  // NOTE: This method performs an atomic read, and is safe to call from all threads.
  uint32_t
  GetPendingInputEvents()
  {
    return mPendingInputEvents;
  }
#endif
>>>>>>> a17af05f

private:
  static void ForceKillTimerCallback(nsITimer* aTimer, void* aClosure);
  void StartForceKillTimer();

  virtual void ActorDestroy(ActorDestroyReason why) override;

  virtual void ProcessingError(Result aCode, const char* aReason) override;

  virtual already_AddRefed<nsIEventTarget>
  GetConstructedEventTarget(const Message& aMsg) override;

<<<<<<< HEAD
=======
  virtual already_AddRefed<nsIEventTarget>
  GetSpecificMessageEventTarget(const Message& aMsg) override;

#ifdef NIGHTLY_BUILD
  virtual void
  OnChannelReceivedMessage(const Message& aMsg) override;

  virtual PContentChild::Result
  OnMessageReceived(const Message& aMsg) override;

  virtual PContentChild::Result
  OnMessageReceived(const Message& aMsg, Message*& aReply) override;
#endif

>>>>>>> a17af05f
  InfallibleTArray<nsAutoPtr<AlertObserver> > mAlertObservers;
  RefPtr<ConsoleListener> mConsoleListener;

  nsTHashtable<nsPtrHashKey<nsIObserver>> mIdleObservers;

  InfallibleTArray<nsString> mAvailableDictionaries;

  // Temporary storage for a list of available font families, passed from the
  // parent process and used to initialize gfx in the child. Currently used
  // only on MacOSX.
  InfallibleTArray<mozilla::dom::FontFamilyListEntry> mFontFamilies;
  // Temporary storage for nsXPLookAndFeel flags.
  nsTArray<LookAndFeelInt> mLookAndFeelCache;

  /**
   * An ID unique to the process containing our corresponding
   * content parent.
   *
   * We expect our content parent to set this ID immediately after opening a
   * channel to us.
   */
  ContentParentId mID;

#if defined(XP_WIN) && defined(ACCESSIBILITY)
  /**
<<<<<<< HEAD
=======
   * The thread ID of the main thread in the chrome process.
   */
  uint32_t mMainChromeTid;

  /**
>>>>>>> a17af05f
   * This is an a11y-specific unique id for the content process that is
   * generated by the chrome process.
   */
  uint32_t mMsaaID;
#endif

  AppInfo mAppInfo;

  bool mIsForBrowser;
  nsString mRemoteType = NullString();
<<<<<<< HEAD
  bool mCanOverrideProcessName;
=======
>>>>>>> a17af05f
  bool mIsAlive;
  nsString mProcessName;

  static ContentChild* sSingleton;

  nsCOMPtr<nsIDomainPolicy> mPolicy;
  nsCOMPtr<nsITimer> mForceKillTimer;

#ifdef MOZ_GECKO_PROFILER
  RefPtr<ChildProfilerController> mProfilerController;
#endif

#if defined(XP_MACOSX) && defined(MOZ_CONTENT_SANDBOX)
  nsCOMPtr<nsIFile> mProfileDir;
#endif

  // Hashtable to keep track of the pending GetFilesHelper objects.
  // This GetFilesHelperChild objects are removed when RecvGetFilesResponse is
  // received.
  nsRefPtrHashtable<nsIDHashKey, GetFilesHelperChild> mGetFilesPendingRequests;

  // Hashtable to keep track of the pending file creation.
  // These items are removed when RecvFileCreationResponse is received.
  nsRefPtrHashtable<nsIDHashKey, FileCreatorHelper> mFileCreationPending;


  nsClassHashtable<nsUint64HashKey, AnonymousTemporaryFileCallback> mPendingAnonymousTemporaryFiles;

<<<<<<< HEAD
  bool mShuttingDown;
=======
  mozilla::Atomic<bool> mShuttingDown;

#ifdef NIGHTLY_BUILD
  // NOTE: This member is atomic because it can be accessed from off-main-thread.
  mozilla::Atomic<uint32_t> mPendingInputEvents;
#endif
>>>>>>> a17af05f

  DISALLOW_EVIL_CONSTRUCTORS(ContentChild);
};

uint64_t
NextWindowID();

} // namespace dom
} // namespace mozilla

#endif // mozilla_dom_ContentChild_h<|MERGE_RESOLUTION|>--- conflicted
+++ resolved
@@ -124,11 +124,7 @@
   void InitXPCOM(const XPCOMInitData& aXPCOMInit,
                  const mozilla::dom::ipc::StructuredCloneData& aInitialData);
 
-<<<<<<< HEAD
-  void InitGraphicsDeviceData();
-=======
   void InitGraphicsDeviceData(const ContentDeviceData& aData);
->>>>>>> a17af05f
 
   static ContentChild* GetSingleton()
   {
@@ -165,11 +161,8 @@
 
   static void AppendProcessId(nsACString& aName);
 
-<<<<<<< HEAD
-=======
   static void UpdateCookieStatus(nsIChannel *aChannel);
 
->>>>>>> a17af05f
   mozilla::ipc::IPCResult
   RecvInitContentBridgeChild(Endpoint<PContentBridgeChild>&& aEndpoint) override;
 
@@ -177,44 +170,27 @@
   RecvInitGMPService(Endpoint<PGMPServiceChild>&& aGMPService) override;
 
   mozilla::ipc::IPCResult
-<<<<<<< HEAD
+  RecvInitProfiler(Endpoint<PProfilerChild>&& aEndpoint) override;
+
+  mozilla::ipc::IPCResult
   RecvGMPsChanged(nsTArray<GMPCapabilityData>&& capabilities) override;
 
   mozilla::ipc::IPCResult
   RecvInitProcessHangMonitor(Endpoint<PProcessHangMonitorChild>&& aHangMonitor) override;
 
   mozilla::ipc::IPCResult
-=======
-  RecvInitProfiler(Endpoint<PProfilerChild>&& aEndpoint) override;
-
-  mozilla::ipc::IPCResult
-  RecvGMPsChanged(nsTArray<GMPCapabilityData>&& capabilities) override;
-
-  mozilla::ipc::IPCResult
-  RecvInitProcessHangMonitor(Endpoint<PProcessHangMonitorChild>&& aHangMonitor) override;
-
-  mozilla::ipc::IPCResult
->>>>>>> a17af05f
   RecvInitRendering(
     Endpoint<PCompositorManagerChild>&& aCompositor,
     Endpoint<PImageBridgeChild>&& aImageBridge,
     Endpoint<PVRManagerChild>&& aVRBridge,
-<<<<<<< HEAD
-    Endpoint<PVideoDecoderManagerChild>&& aVideoManager) override;
-=======
     Endpoint<PVideoDecoderManagerChild>&& aVideoManager,
     nsTArray<uint32_t>&& namespaces) override;
->>>>>>> a17af05f
 
   mozilla::ipc::IPCResult
   RecvReinitRendering(
     Endpoint<PCompositorManagerChild>&& aCompositor,
     Endpoint<PImageBridgeChild>&& aImageBridge,
     Endpoint<PVRManagerChild>&& aVRBridge,
-<<<<<<< HEAD
-    Endpoint<PVideoDecoderManagerChild>&& aVideoManager) override;
-
-=======
     Endpoint<PVideoDecoderManagerChild>&& aVideoManager,
     nsTArray<uint32_t>&& namespaces) override;
 
@@ -222,7 +198,6 @@
 
   mozilla::ipc::IPCResult RecvReinitRenderingForDeviceReset() override;
 
->>>>>>> a17af05f
   virtual mozilla::ipc::IPCResult RecvSetProcessSandbox(const MaybeFileDesc& aBroker) override;
 
   virtual PBrowserChild* AllocPBrowserChild(const TabId& aTabId,
@@ -234,25 +209,12 @@
 
   virtual bool DeallocPBrowserChild(PBrowserChild*) override;
 
-<<<<<<< HEAD
-  virtual PBlobChild*
-  AllocPBlobChild(const BlobConstructorParams& aParams) override;
-
-  virtual bool DeallocPBlobChild(PBlobChild* aActor) override;
-
-  virtual PMemoryStreamChild*
-  AllocPMemoryStreamChild(const uint64_t& aSize) override;
-
-  virtual bool
-  DeallocPMemoryStreamChild(PMemoryStreamChild* aActor) override;
-=======
   virtual PIPCBlobInputStreamChild*
   AllocPIPCBlobInputStreamChild(const nsID& aID,
                                 const uint64_t& aSize) override;
 
   virtual bool
   DeallocPIPCBlobInputStreamChild(PIPCBlobInputStreamChild* aActor) override;
->>>>>>> a17af05f
 
   virtual PHalChild* AllocPHalChild() override;
   virtual bool DeallocPHalChild(PHalChild*) override;
@@ -299,8 +261,6 @@
   AllocPScriptCacheChild(const FileDescOrError& cacheFile,
                          const bool& wantCacheData) override;
 
-<<<<<<< HEAD
-=======
   virtual bool DeallocPScriptCacheChild(PScriptCacheChild*) override;
 
   virtual mozilla::ipc::IPCResult
@@ -310,7 +270,6 @@
 
   jsipc::CPOWManager* GetCPOWManager() override;
 
->>>>>>> a17af05f
   virtual PNeckoChild* AllocPNeckoChild() override;
 
   virtual bool DeallocPNeckoChild(PNeckoChild*) override;
@@ -357,13 +316,6 @@
 
   virtual bool DeallocPMediaChild(PMediaChild* aActor) override;
 
-<<<<<<< HEAD
-  virtual PStorageChild* AllocPStorageChild() override;
-
-  virtual bool DeallocPStorageChild(PStorageChild* aActor) override;
-
-=======
->>>>>>> a17af05f
   virtual PPresentationChild* AllocPPresentationChild() override;
 
   virtual bool DeallocPPresentationChild(PPresentationChild* aActor) override;
@@ -406,7 +358,6 @@
   virtual bool DeallocPRemoteSpellcheckEngineChild(PRemoteSpellcheckEngineChild*) override;
 
   virtual mozilla::ipc::IPCResult RecvSetOffline(const bool& offline) override;
-<<<<<<< HEAD
 
   virtual mozilla::ipc::IPCResult RecvSetConnectivity(const bool& connectivity) override;
   virtual mozilla::ipc::IPCResult RecvSetCaptivePortalState(const int32_t& state) override;
@@ -414,15 +365,6 @@
   virtual mozilla::ipc::IPCResult RecvBidiKeyboardNotify(const bool& isLangRTL,
                                                          const bool& haveBidiKeyboards) override;
 
-=======
-
-  virtual mozilla::ipc::IPCResult RecvSetConnectivity(const bool& connectivity) override;
-  virtual mozilla::ipc::IPCResult RecvSetCaptivePortalState(const int32_t& state) override;
-
-  virtual mozilla::ipc::IPCResult RecvBidiKeyboardNotify(const bool& isLangRTL,
-                                                         const bool& haveBidiKeyboards) override;
-
->>>>>>> a17af05f
   virtual mozilla::ipc::IPCResult RecvNotifyVisited(const URIParams& aURI) override;
 
   // auto remove when alertfinished is received.
@@ -456,12 +398,15 @@
 
   virtual mozilla::ipc::IPCResult RecvUpdateDictionaryList(InfallibleTArray<nsString>&& aDictionaries) override;
 
-<<<<<<< HEAD
+  virtual mozilla::ipc::IPCResult RecvUpdateAppLocales(nsTArray<nsCString>&& aAppLocales) override;
+  virtual mozilla::ipc::IPCResult RecvUpdateRequestedLocales(nsTArray<nsCString>&& aRequestedLocales) override;
+
   virtual mozilla::ipc::IPCResult RecvAddPermission(const IPC::Permission& permission) override;
 
   virtual mozilla::ipc::IPCResult RecvFlushMemory(const nsString& reason) override;
 
-  virtual mozilla::ipc::IPCResult RecvActivateA11y(const uint32_t& aMsaaID) override;
+  virtual mozilla::ipc::IPCResult RecvActivateA11y(const uint32_t& aMainChromeTid,
+                                                   const uint32_t& aMsaaID) override;
   virtual mozilla::ipc::IPCResult RecvShutdownA11y() override;
 
   virtual mozilla::ipc::IPCResult RecvGarbageCollect() override;
@@ -481,50 +426,9 @@
   virtual mozilla::ipc::IPCResult
   RecvInitBlobURLs(nsTArray<BlobURLRegistrationData>&& aRegistations) override;
 
-  virtual mozilla::ipc::IPCResult
-  RecvDispatchLocalStorageChange(const nsString& aDocumentURI,
-                                 const nsString& aKey,
-                                 const nsString& aOldValue,
-                                 const nsString& aNewValue,
-                                 const IPC::Principal& aPrincipal,
-                                 const bool& aIsPrivate) override;
-
   virtual mozilla::ipc::IPCResult RecvLastPrivateDocShellDestroyed() override;
 
   virtual mozilla::ipc::IPCResult
-=======
-  virtual mozilla::ipc::IPCResult RecvUpdateAppLocales(nsTArray<nsCString>&& aAppLocales) override;
-  virtual mozilla::ipc::IPCResult RecvUpdateRequestedLocales(nsTArray<nsCString>&& aRequestedLocales) override;
-
-  virtual mozilla::ipc::IPCResult RecvAddPermission(const IPC::Permission& permission) override;
-
-  virtual mozilla::ipc::IPCResult RecvFlushMemory(const nsString& reason) override;
-
-  virtual mozilla::ipc::IPCResult RecvActivateA11y(const uint32_t& aMainChromeTid,
-                                                   const uint32_t& aMsaaID) override;
-  virtual mozilla::ipc::IPCResult RecvShutdownA11y() override;
-
-  virtual mozilla::ipc::IPCResult RecvGarbageCollect() override;
-  virtual mozilla::ipc::IPCResult RecvCycleCollect() override;
-
-  virtual mozilla::ipc::IPCResult RecvAppInfo(const nsCString& version, const nsCString& buildID,
-                                              const nsCString& name, const nsCString& UAName,
-                                              const nsCString& ID, const nsCString& vendor) override;
-
-  virtual mozilla::ipc::IPCResult RecvRemoteType(const nsString& aRemoteType) override;
-
-  const nsAString& GetRemoteType() const;
-
-  virtual mozilla::ipc::IPCResult
-  RecvInitServiceWorkers(const ServiceWorkerConfiguration& aConfig) override;
-
-  virtual mozilla::ipc::IPCResult
-  RecvInitBlobURLs(nsTArray<BlobURLRegistrationData>&& aRegistations) override;
-
-  virtual mozilla::ipc::IPCResult RecvLastPrivateDocShellDestroyed() override;
-
-  virtual mozilla::ipc::IPCResult
->>>>>>> a17af05f
   RecvNotifyProcessPriorityChanged(const hal::ProcessPriority& aPriority) override;
 
   virtual mozilla::ipc::IPCResult RecvMinimizeMemoryUsage() override;
@@ -542,23 +446,8 @@
   virtual mozilla::ipc::IPCResult RecvNotifyIdleObserver(const uint64_t& aObserver,
                                                          const nsCString& aTopic,
                                                          const nsString& aData) override;
-<<<<<<< HEAD
-
-  virtual mozilla::ipc::IPCResult RecvAssociatePluginId(const uint32_t& aPluginId,
-                                                        const base::ProcessId& aProcessId) override;
-
-  virtual mozilla::ipc::IPCResult RecvLoadPluginResult(const uint32_t& aPluginId,
-                                                       const bool& aResult) override;
 
   virtual mozilla::ipc::IPCResult RecvUpdateWindow(const uintptr_t& aChildId) override;
-
-  virtual mozilla::ipc::IPCResult RecvStartProfiler(const ProfilerInitParams& params) override;
-
-  virtual mozilla::ipc::IPCResult RecvPauseProfiler(const bool& aPause) override;
-
-  virtual mozilla::ipc::IPCResult RecvStopProfiler() override;
-
-  virtual mozilla::ipc::IPCResult RecvGatherProfile() override;
 
   virtual mozilla::ipc::IPCResult RecvDomainSetChanged(const uint32_t& aSetType,
                                                        const uint32_t& aChangeType,
@@ -566,17 +455,6 @@
 
   virtual mozilla::ipc::IPCResult RecvShutdown() override;
 
-=======
-
-  virtual mozilla::ipc::IPCResult RecvUpdateWindow(const uintptr_t& aChildId) override;
-
-  virtual mozilla::ipc::IPCResult RecvDomainSetChanged(const uint32_t& aSetType,
-                                                       const uint32_t& aChangeType,
-                                                       const OptionalURIParams& aDomain) override;
-
-  virtual mozilla::ipc::IPCResult RecvShutdown() override;
-
->>>>>>> a17af05f
   virtual mozilla::ipc::IPCResult
   RecvInvokeDragSession(nsTArray<IPCDataTransfer>&& aTransfers,
                         const uint32_t& aAction) override;
@@ -613,11 +491,6 @@
 
   virtual mozilla::ipc::IPCResult RecvDeactivate(PBrowserChild* aTab) override;
 
-<<<<<<< HEAD
-  virtual mozilla::ipc::IPCResult RecvParentActivated(PBrowserChild* aTab, const bool& aActivated) override;
-
-=======
->>>>>>> a17af05f
   mozilla::ipc::IPCResult
   RecvRefreshScreens(nsTArray<ScreenDetails>&& aScreens) override;
 
@@ -628,22 +501,12 @@
   ContentParentId GetID() const { return mID; }
 
 #if defined(XP_WIN) && defined(ACCESSIBILITY)
-<<<<<<< HEAD
+  uint32_t GetChromeMainThreadId() const { return mMainChromeTid; }
+
   uint32_t GetMsaaID() const { return mMsaaID; }
 #endif
 
   bool IsForBrowser() const { return mIsForBrowser; }
-=======
-  uint32_t GetChromeMainThreadId() const { return mMainChromeTid; }
->>>>>>> a17af05f
-
-  uint32_t GetMsaaID() const { return mMsaaID; }
-#endif
-
-  bool IsForBrowser() const { return mIsForBrowser; }
-
-  virtual PMemoryStreamChild*
-  SendPMemoryStreamConstructor(const uint64_t& aSize) override;
 
   virtual PFileDescriptorSetChild*
   SendPFileDescriptorSetConstructor(const FileDescriptor&) override;
@@ -664,10 +527,7 @@
 
   virtual mozilla::ipc::IPCResult RecvPBrowserConstructor(PBrowserChild* aCctor,
                                                           const TabId& aTabId,
-<<<<<<< HEAD
-=======
                                                           const TabId& aSameTabGroupAs,
->>>>>>> a17af05f
                                                           const IPCTabContext& aContext,
                                                           const uint32_t& aChromeFlags,
                                                           const ContentParentId& aCpID,
@@ -721,11 +581,7 @@
                        const GetFilesResponseResult& aResult) override;
 
   virtual mozilla::ipc::IPCResult
-<<<<<<< HEAD
-  RecvBlobURLRegistration(const nsCString& aURI, PBlobChild* aBlobChild,
-=======
   RecvBlobURLRegistration(const nsCString& aURI, const IPCBlob& aBlob,
->>>>>>> a17af05f
                           const IPC::Principal& aPrincipal) override;
 
   virtual mozilla::ipc::IPCResult
@@ -754,8 +610,6 @@
   RecvSetPermissionsWithKey(const nsCString& aPermissionKey,
                             nsTArray<IPC::Permission>&& aPerms) override;
 
-<<<<<<< HEAD
-=======
   virtual mozilla::ipc::IPCResult
   RecvShareCodeCoverageMutex(const CrossProcessMutexHandle& aHandle) override;
 
@@ -777,7 +631,6 @@
   virtual mozilla::ipc::IPCResult
   RecvResumeInputEventQueue() override;
 
->>>>>>> a17af05f
 #if defined(XP_WIN) && defined(ACCESSIBILITY)
   bool
   SendGetA11yContentId();
@@ -829,9 +682,6 @@
                       bool aExistenceCheck, bool aIsFromNsIFile);
 
   typedef std::function<void(PRFileDesc*)> AnonymousTemporaryFileCallback;
-<<<<<<< HEAD
-  nsresult AsyncOpenAnonymousTemporaryFile(AnonymousTemporaryFileCallback aCallback);
-=======
   nsresult AsyncOpenAnonymousTemporaryFile(const AnonymousTemporaryFileCallback& aCallback);
 
   virtual already_AddRefed<nsIEventTarget> GetEventTargetFor(TabChild* aTabChild) override;
@@ -851,7 +701,6 @@
     return mPendingInputEvents;
   }
 #endif
->>>>>>> a17af05f
 
 private:
   static void ForceKillTimerCallback(nsITimer* aTimer, void* aClosure);
@@ -864,8 +713,6 @@
   virtual already_AddRefed<nsIEventTarget>
   GetConstructedEventTarget(const Message& aMsg) override;
 
-<<<<<<< HEAD
-=======
   virtual already_AddRefed<nsIEventTarget>
   GetSpecificMessageEventTarget(const Message& aMsg) override;
 
@@ -880,7 +727,6 @@
   OnMessageReceived(const Message& aMsg, Message*& aReply) override;
 #endif
 
->>>>>>> a17af05f
   InfallibleTArray<nsAutoPtr<AlertObserver> > mAlertObservers;
   RefPtr<ConsoleListener> mConsoleListener;
 
@@ -906,14 +752,11 @@
 
 #if defined(XP_WIN) && defined(ACCESSIBILITY)
   /**
-<<<<<<< HEAD
-=======
    * The thread ID of the main thread in the chrome process.
    */
   uint32_t mMainChromeTid;
 
   /**
->>>>>>> a17af05f
    * This is an a11y-specific unique id for the content process that is
    * generated by the chrome process.
    */
@@ -924,10 +767,6 @@
 
   bool mIsForBrowser;
   nsString mRemoteType = NullString();
-<<<<<<< HEAD
-  bool mCanOverrideProcessName;
-=======
->>>>>>> a17af05f
   bool mIsAlive;
   nsString mProcessName;
 
@@ -956,16 +795,12 @@
 
   nsClassHashtable<nsUint64HashKey, AnonymousTemporaryFileCallback> mPendingAnonymousTemporaryFiles;
 
-<<<<<<< HEAD
-  bool mShuttingDown;
-=======
   mozilla::Atomic<bool> mShuttingDown;
 
 #ifdef NIGHTLY_BUILD
   // NOTE: This member is atomic because it can be accessed from off-main-thread.
   mozilla::Atomic<uint32_t> mPendingInputEvents;
 #endif
->>>>>>> a17af05f
 
   DISALLOW_EVIL_CONSTRUCTORS(ContentChild);
 };
