/* -*- Mode: C++; tab-width: 8; indent-tabs-mode: nil; c-basic-offset: 2 -*- */
/* vim: set ts=8 sts=2 et sw=2 tw=80: */
/* This Source Code Form is subject to the terms of the Mozilla Public
 * License, v. 2.0. If a copy of the MPL was not distributed with this file,
 * You can obtain one at http://mozilla.org/MPL/2.0/. */

#ifndef mozilla_dom_nsIContentChild_h
#define mozilla_dom_nsIContentChild_h

#include "mozilla/dom/ipc/IdType.h"

#include "nsISupports.h"
#include "nsStringFwd.h"
#include "nsTArrayForwardDeclare.h"
#include "mozilla/dom/CPOWManagerGetter.h"
#include "mozilla/ipc/Shmem.h"
#include "mozilla/jsipc/CrossProcessObjectWrappers.h"

#define NS_ICONTENTCHILD_IID                                    \
  { 0x4eed2e73, 0x94ba, 0x48a8,                                 \
    { 0xa2, 0xd1, 0xa5, 0xed, 0x86, 0xd7, 0xbb, 0xe4 } }

namespace IPC {
class Principal;
} // namespace IPC

namespace mozilla {
namespace ipc {
class FileDescriptor;
class PFileDescriptorSetChild;
class PChildToParentStreamChild;
class PParentToChildStreamChild;
class Shmem;
} // namespace ipc

namespace jsipc {
class PJavaScriptChild;
class CpowEntry;
} // namespace jsipc

namespace dom {

class Blob;
class BlobImpl;
class BlobConstructorParams;
class ClonedMessageData;
class IPCTabContext;
class PBrowserChild;

class nsIContentChild : public nsISupports
                      , public CPOWManagerGetter
                      , public mozilla::ipc::IShmemAllocator
{
public:
  NS_DECLARE_STATIC_IID_ACCESSOR(NS_ICONTENTCHILD_IID)

<<<<<<< HEAD
  BlobChild* GetOrCreateActorForBlob(Blob* aBlob);
  BlobChild* GetOrCreateActorForBlobImpl(BlobImpl* aImpl);

  virtual PBlobChild*
  SendPBlobConstructor(PBlobChild* aActor,
                       const BlobConstructorParams& aParams) = 0;

  virtual mozilla::ipc::PMemoryStreamChild*
  SendPMemoryStreamConstructor(const uint64_t& aSize) = 0;

=======
>>>>>>> a17af05f
  virtual bool
  SendPBrowserConstructor(PBrowserChild* aActor,
                          const TabId& aTabId,
                          const TabId& aSameTabGroupAs,
                          const IPCTabContext& aContext,
                          const uint32_t& aChromeFlags,
                          const ContentParentId& aCpID,
                          const bool& aIsForBrowser) = 0;

  virtual mozilla::ipc::PFileDescriptorSetChild*
  SendPFileDescriptorSetConstructor(const mozilla::ipc::FileDescriptor&) = 0;

  virtual mozilla::ipc::PChildToParentStreamChild*
  SendPChildToParentStreamConstructor(mozilla::ipc::PChildToParentStreamChild*) = 0;
<<<<<<< HEAD
=======

  virtual already_AddRefed<nsIEventTarget>
  GetEventTargetFor(TabChild* aTabChild) = 0;
>>>>>>> a17af05f

protected:
  virtual jsipc::PJavaScriptChild* AllocPJavaScriptChild();
  virtual bool DeallocPJavaScriptChild(jsipc::PJavaScriptChild*);

  virtual PBrowserChild* AllocPBrowserChild(const TabId& aTabId,
                                            const TabId& aSameTabGroupAs,
                                            const IPCTabContext& aContext,
                                            const uint32_t& aChromeFlags,
                                            const ContentParentId& aCpId,
                                            const bool& aIsForBrowser);
  virtual bool DeallocPBrowserChild(PBrowserChild*);

  virtual mozilla::ipc::IPCResult RecvPBrowserConstructor(PBrowserChild* aActor,
                                                          const TabId& aTabId,
<<<<<<< HEAD
=======
                                                          const TabId& aSameTabGroupAs,
>>>>>>> a17af05f
                                                          const IPCTabContext& aContext,
                                                          const uint32_t& aChromeFlags,
                                                          const ContentParentId& aCpID,
                                                          const bool& aIsForBrowse);
<<<<<<< HEAD

  virtual PBlobChild* AllocPBlobChild(const BlobConstructorParams& aParams);
=======
>>>>>>> a17af05f

  virtual mozilla::ipc::PIPCBlobInputStreamChild*
  AllocPIPCBlobInputStreamChild(const nsID& aID, const uint64_t& aSize);

<<<<<<< HEAD
  virtual mozilla::ipc::PMemoryStreamChild*
  AllocPMemoryStreamChild(const uint64_t& aSize);

  virtual bool DeallocPMemoryStreamChild(mozilla::ipc::PMemoryStreamChild* aActor);

  virtual mozilla::ipc::PChildToParentStreamChild* AllocPChildToParentStreamChild();

=======
  virtual bool
  DeallocPIPCBlobInputStreamChild(mozilla::ipc::PIPCBlobInputStreamChild* aActor);

  virtual mozilla::ipc::PChildToParentStreamChild* AllocPChildToParentStreamChild();

>>>>>>> a17af05f
  virtual bool
  DeallocPChildToParentStreamChild(mozilla::ipc::PChildToParentStreamChild* aActor);

  virtual mozilla::ipc::PParentToChildStreamChild* AllocPParentToChildStreamChild();

  virtual bool
  DeallocPParentToChildStreamChild(mozilla::ipc::PParentToChildStreamChild* aActor);

  virtual mozilla::ipc::PFileDescriptorSetChild*
  AllocPFileDescriptorSetChild(const mozilla::ipc::FileDescriptor& aFD);

  virtual bool
  DeallocPFileDescriptorSetChild(mozilla::ipc::PFileDescriptorSetChild* aActor);

  virtual mozilla::ipc::IPCResult RecvAsyncMessage(const nsString& aMsg,
                                                   InfallibleTArray<jsipc::CpowEntry>&& aCpows,
                                                   const IPC::Principal& aPrincipal,
                                                   const ClonedMessageData& aData);
<<<<<<< HEAD
=======

  static already_AddRefed<nsIEventTarget> GetConstructedEventTarget(const IPC::Message& aMsg);
>>>>>>> a17af05f
};

NS_DEFINE_STATIC_IID_ACCESSOR(nsIContentChild, NS_ICONTENTCHILD_IID)

} // namespace dom
} // namespace mozilla

#endif /* mozilla_dom_nsIContentChild_h */<|MERGE_RESOLUTION|>--- conflicted
+++ resolved
@@ -54,19 +54,6 @@
 public:
   NS_DECLARE_STATIC_IID_ACCESSOR(NS_ICONTENTCHILD_IID)
 
-<<<<<<< HEAD
-  BlobChild* GetOrCreateActorForBlob(Blob* aBlob);
-  BlobChild* GetOrCreateActorForBlobImpl(BlobImpl* aImpl);
-
-  virtual PBlobChild*
-  SendPBlobConstructor(PBlobChild* aActor,
-                       const BlobConstructorParams& aParams) = 0;
-
-  virtual mozilla::ipc::PMemoryStreamChild*
-  SendPMemoryStreamConstructor(const uint64_t& aSize) = 0;
-
-=======
->>>>>>> a17af05f
   virtual bool
   SendPBrowserConstructor(PBrowserChild* aActor,
                           const TabId& aTabId,
@@ -81,12 +68,9 @@
 
   virtual mozilla::ipc::PChildToParentStreamChild*
   SendPChildToParentStreamConstructor(mozilla::ipc::PChildToParentStreamChild*) = 0;
-<<<<<<< HEAD
-=======
 
   virtual already_AddRefed<nsIEventTarget>
   GetEventTargetFor(TabChild* aTabChild) = 0;
->>>>>>> a17af05f
 
 protected:
   virtual jsipc::PJavaScriptChild* AllocPJavaScriptChild();
@@ -102,38 +86,20 @@
 
   virtual mozilla::ipc::IPCResult RecvPBrowserConstructor(PBrowserChild* aActor,
                                                           const TabId& aTabId,
-<<<<<<< HEAD
-=======
                                                           const TabId& aSameTabGroupAs,
->>>>>>> a17af05f
                                                           const IPCTabContext& aContext,
                                                           const uint32_t& aChromeFlags,
                                                           const ContentParentId& aCpID,
                                                           const bool& aIsForBrowse);
-<<<<<<< HEAD
-
-  virtual PBlobChild* AllocPBlobChild(const BlobConstructorParams& aParams);
-=======
->>>>>>> a17af05f
 
   virtual mozilla::ipc::PIPCBlobInputStreamChild*
   AllocPIPCBlobInputStreamChild(const nsID& aID, const uint64_t& aSize);
 
-<<<<<<< HEAD
-  virtual mozilla::ipc::PMemoryStreamChild*
-  AllocPMemoryStreamChild(const uint64_t& aSize);
-
-  virtual bool DeallocPMemoryStreamChild(mozilla::ipc::PMemoryStreamChild* aActor);
-
-  virtual mozilla::ipc::PChildToParentStreamChild* AllocPChildToParentStreamChild();
-
-=======
   virtual bool
   DeallocPIPCBlobInputStreamChild(mozilla::ipc::PIPCBlobInputStreamChild* aActor);
 
   virtual mozilla::ipc::PChildToParentStreamChild* AllocPChildToParentStreamChild();
 
->>>>>>> a17af05f
   virtual bool
   DeallocPChildToParentStreamChild(mozilla::ipc::PChildToParentStreamChild* aActor);
 
@@ -152,11 +118,8 @@
                                                    InfallibleTArray<jsipc::CpowEntry>&& aCpows,
                                                    const IPC::Principal& aPrincipal,
                                                    const ClonedMessageData& aData);
-<<<<<<< HEAD
-=======
 
   static already_AddRefed<nsIEventTarget> GetConstructedEventTarget(const IPC::Message& aMsg);
->>>>>>> a17af05f
 };
 
 NS_DEFINE_STATIC_IID_ACCESSOR(nsIContentChild, NS_ICONTENTCHILD_IID)
