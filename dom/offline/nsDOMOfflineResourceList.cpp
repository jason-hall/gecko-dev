--- conflicted
+++ resolved
@@ -816,12 +816,7 @@
   nsAutoCString originSuffix;
   if (loadContext) {
     mozilla::OriginAttributes oa;
-<<<<<<< HEAD
-    bool ok = loadContext->GetOriginAttributes(oa);
-    NS_ENSURE_TRUE(ok, NS_ERROR_UNEXPECTED);
-=======
     loadContext->GetOriginAttributes(oa);
->>>>>>> a17af05f
 
     oa.CreateSuffix(originSuffix);
   }
