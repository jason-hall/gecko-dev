--- conflicted
+++ resolved
@@ -90,11 +90,7 @@
     return;
   }
 
-<<<<<<< HEAD
-  const char* delimiter = ",";
-=======
   const char* delimiter = ", ";
->>>>>>> a17af05f
   bool firstValueFound = false;
 
   for (uint32_t i = 0; i < mList.Length(); ++i) {
