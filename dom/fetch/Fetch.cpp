/* -*- Mode: C++; tab-width: 8; indent-tabs-mode: nil; c-basic-offset: 2 -*- */
/* vim: set ts=8 sts=2 et sw=2 tw=80: */
/* This Source Code Form is subject to the terms of the Mozilla Public
 * License, v. 2.0. If a copy of the MPL was not distributed with this
 * file, You can obtain one at http://mozilla.org/MPL/2.0/. */

#include "Fetch.h"
#include "FetchConsumer.h"
#include "FetchStream.h"

#include "nsIDocument.h"
#include "nsIGlobalObject.h"
#include "nsIStreamLoader.h"
#include "nsIThreadRetargetableRequest.h"
<<<<<<< HEAD
#include "nsIUnicodeDecoder.h"
=======
>>>>>>> a17af05f

#include "nsCharSeparatedTokenizer.h"
#include "nsDOMString.h"
#include "nsJSUtils.h"
#include "nsNetUtil.h"
#include "nsReadableUtils.h"
#include "nsStreamUtils.h"
#include "nsStringStream.h"
#include "nsProxyRelease.h"

#include "mozilla/ErrorResult.h"
#include "mozilla/dom/BindingDeclarations.h"
#include "mozilla/dom/BodyUtil.h"
#include "mozilla/dom/Exceptions.h"
#include "mozilla/dom/DOMException.h"
#include "mozilla/dom/FetchDriver.h"
#include "mozilla/dom/File.h"
#include "mozilla/dom/FormData.h"
#include "mozilla/dom/Headers.h"
#include "mozilla/dom/MutableBlobStreamListener.h"
#include "mozilla/dom/Promise.h"
#include "mozilla/dom/PromiseWorkerProxy.h"
#include "mozilla/dom/Request.h"
#include "mozilla/dom/Response.h"
#include "mozilla/dom/ScriptSettings.h"
#include "mozilla/dom/URLSearchParams.h"
#include "mozilla/dom/workers/ServiceWorkerManager.h"
#include "mozilla/Telemetry.h"

#include "BodyExtractor.h"
#include "FetchObserver.h"
#include "InternalRequest.h"
#include "InternalResponse.h"

#include "WorkerPrivate.h"
#include "WorkerRunnable.h"
#include "WorkerScope.h"
#include "Workers.h"

namespace mozilla {
namespace dom {

using namespace workers;

<<<<<<< HEAD
// This class helps the proxying of FetchSignal changes cross threads.
class FetchSignalProxy final : public FetchSignal::Follower
{
  // This is created and released on the main-thread.
  RefPtr<FetchSignal> mSignalMainThread;

  // This value is used only for the creation of FetchSignal on the
  // main-thread. They are not updated.
  const bool mAborted;

  // This runnable propagates changes from the FetchSignal on workers to the
  // FetchSignal on main-thread.
  class FetchSignalProxyRunnable final : public Runnable
  {
    RefPtr<FetchSignalProxy> mProxy;

  public:
    explicit FetchSignalProxyRunnable(FetchSignalProxy* aProxy)
      : mProxy(aProxy)
=======
namespace {

void
AbortStream(JSContext* aCx, JS::Handle<JSObject*> aStream)
{
  if (!JS::ReadableStreamIsReadable(aStream)) {
    return;
  }

  RefPtr<DOMException> e = DOMException::Create(NS_ERROR_DOM_ABORT_ERR);

  JS::Rooted<JS::Value> value(aCx);
  if (!GetOrCreateDOMReflector(aCx, e, &value)) {
    return;
  }

  JS::ReadableStreamError(aCx, aStream, value);
}

} // anonymous

// This class helps the proxying of AbortSignal changes cross threads.
class AbortSignalProxy final : public AbortFollower
{
  // This is created and released on the main-thread.
  RefPtr<AbortSignal> mSignalMainThread;

  // The main-thread event target for runnable dispatching.
  nsCOMPtr<nsIEventTarget> mMainThreadEventTarget;

  // This value is used only for the creation of AbortSignal on the
  // main-thread. They are not updated.
  const bool mAborted;

  // This runnable propagates changes from the AbortSignal on workers to the
  // AbortSignal on main-thread.
  class AbortSignalProxyRunnable final : public Runnable
  {
    RefPtr<AbortSignalProxy> mProxy;

  public:
    explicit AbortSignalProxyRunnable(AbortSignalProxy* aProxy)
      : Runnable("dom::AbortSignalProxy::AbortSignalProxyRunnable")
      , mProxy(aProxy)
>>>>>>> a17af05f
    {}

    NS_IMETHOD
    Run() override
    {
      MOZ_ASSERT(NS_IsMainThread());
<<<<<<< HEAD
      FetchSignal* signal = mProxy->GetOrCreateSignalForMainThread();
=======
      AbortSignal* signal = mProxy->GetOrCreateSignalForMainThread();
>>>>>>> a17af05f
      signal->Abort();
      return NS_OK;
    }
  };

public:
<<<<<<< HEAD
  NS_INLINE_DECL_THREADSAFE_REFCOUNTING(FetchSignalProxy)

  explicit FetchSignalProxy(FetchSignal* aSignal)
    : mAborted(aSignal->Aborted())
  {
=======
  NS_INLINE_DECL_THREADSAFE_REFCOUNTING(AbortSignalProxy)

  AbortSignalProxy(AbortSignal* aSignal, nsIEventTarget* aMainThreadEventTarget)
    : mMainThreadEventTarget(aMainThreadEventTarget)
    , mAborted(aSignal->Aborted())
  {
    MOZ_ASSERT(mMainThreadEventTarget);
>>>>>>> a17af05f
    Follow(aSignal);
  }

  void
<<<<<<< HEAD
  Aborted() override
  {
    RefPtr<FetchSignalProxyRunnable> runnable =
      new FetchSignalProxyRunnable(this);
    NS_DispatchToMainThread(runnable);
  }

  FetchSignal*
=======
  Abort() override
  {
    RefPtr<AbortSignalProxyRunnable> runnable =
      new AbortSignalProxyRunnable(this);
    mMainThreadEventTarget->Dispatch(runnable.forget(), NS_DISPATCH_NORMAL);
  }

  AbortSignal*
>>>>>>> a17af05f
  GetOrCreateSignalForMainThread()
  {
    MOZ_ASSERT(NS_IsMainThread());
    if (!mSignalMainThread) {
<<<<<<< HEAD
      mSignalMainThread = new FetchSignal(mAborted);
=======
      mSignalMainThread = new AbortSignal(mAborted);
>>>>>>> a17af05f
    }
    return mSignalMainThread;
  }

<<<<<<< HEAD
=======
  AbortSignal*
  GetSignalForTargetThread()
  {
    return mFollowingSignal;
  }

>>>>>>> a17af05f
  void
  Shutdown()
  {
    Unfollow();
  }

private:
<<<<<<< HEAD
  ~FetchSignalProxy()
  {
    NS_ReleaseOnMainThread(mSignalMainThread.forget());
=======
  ~AbortSignalProxy()
  {
    NS_ProxyRelease(
      "AbortSignalProxy::mSignalMainThread",
      mMainThreadEventTarget, mSignalMainThread.forget());
>>>>>>> a17af05f
  }
};

class WorkerFetchResolver final : public FetchDriverObserver
{
  friend class MainThreadFetchRunnable;
  friend class WorkerDataAvailableRunnable;
  friend class WorkerFetchResponseEndBase;
  friend class WorkerFetchResponseEndRunnable;
  friend class WorkerFetchResponseRunnable;

  RefPtr<PromiseWorkerProxy> mPromiseProxy;
<<<<<<< HEAD
  RefPtr<FetchSignalProxy> mSignalProxy;
=======
  RefPtr<AbortSignalProxy> mSignalProxy;
>>>>>>> a17af05f
  RefPtr<FetchObserver> mFetchObserver;

public:
  // Returns null if worker is shutting down.
  static already_AddRefed<WorkerFetchResolver>
  Create(workers::WorkerPrivate* aWorkerPrivate, Promise* aPromise,
<<<<<<< HEAD
         FetchSignal* aSignal, FetchObserver* aObserver)
=======
         AbortSignal* aSignal, FetchObserver* aObserver)
>>>>>>> a17af05f
  {
    MOZ_ASSERT(aWorkerPrivate);
    aWorkerPrivate->AssertIsOnWorkerThread();
    RefPtr<PromiseWorkerProxy> proxy =
      PromiseWorkerProxy::Create(aWorkerPrivate, aPromise);
    if (!proxy) {
      return nullptr;
    }

<<<<<<< HEAD
    RefPtr<FetchSignalProxy> signalProxy;
    if (aSignal) {
      signalProxy = new FetchSignalProxy(aSignal);
=======
    RefPtr<AbortSignalProxy> signalProxy;
    if (aSignal) {
      signalProxy =
        new AbortSignalProxy(aSignal, aWorkerPrivate->MainThreadEventTarget());
>>>>>>> a17af05f
    }

    RefPtr<WorkerFetchResolver> r =
      new WorkerFetchResolver(proxy, signalProxy, aObserver);
    return r.forget();
  }

<<<<<<< HEAD
  FetchSignal*
  GetFetchSignal()
=======
  AbortSignal*
  GetAbortSignalForMainThread()
>>>>>>> a17af05f
  {
    MOZ_ASSERT(NS_IsMainThread());

    if (!mSignalProxy) {
      return nullptr;
    }

    return mSignalProxy->GetOrCreateSignalForMainThread();
  }

<<<<<<< HEAD
=======
  AbortSignal*
  GetAbortSignalForTargetThread()
  {
    mPromiseProxy->GetWorkerPrivate()->AssertIsOnWorkerThread();

    if (!mSignalProxy) {
      return nullptr;
    }

    return mSignalProxy->GetSignalForTargetThread();
  }

>>>>>>> a17af05f
  void
  OnResponseAvailableInternal(InternalResponse* aResponse) override;

  void
  OnResponseEnd(FetchDriverObserver::EndReason eReason) override;

  void
  OnDataAvailable() override;

private:
   WorkerFetchResolver(PromiseWorkerProxy* aProxy,
<<<<<<< HEAD
                       FetchSignalProxy* aSignalProxy,
=======
                       AbortSignalProxy* aSignalProxy,
>>>>>>> a17af05f
                       FetchObserver* aObserver)
    : mPromiseProxy(aProxy)
    , mSignalProxy(aSignalProxy)
    , mFetchObserver(aObserver)
  {
    MOZ_ASSERT(!NS_IsMainThread());
    MOZ_ASSERT(mPromiseProxy);
  }

  ~WorkerFetchResolver()
  {}

  virtual void
  FlushConsoleReport() override;
};

class MainThreadFetchResolver final : public FetchDriverObserver
{
  RefPtr<Promise> mPromise;
  RefPtr<Response> mResponse;
  RefPtr<FetchObserver> mFetchObserver;
<<<<<<< HEAD
=======
  RefPtr<AbortSignal> mSignal;
>>>>>>> a17af05f

  nsCOMPtr<nsILoadGroup> mLoadGroup;

  NS_DECL_OWNINGTHREAD
public:
<<<<<<< HEAD
  MainThreadFetchResolver(Promise* aPromise, FetchObserver* aObserver)
    : mPromise(aPromise)
    , mFetchObserver(aObserver)
=======
  MainThreadFetchResolver(Promise* aPromise, FetchObserver* aObserver,
                          AbortSignal* aSignal)
    : mPromise(aPromise)
    , mFetchObserver(aObserver)
    , mSignal(aSignal)
>>>>>>> a17af05f
  {}

  void
  OnResponseAvailableInternal(InternalResponse* aResponse) override;

  void SetLoadGroup(nsILoadGroup* aLoadGroup)
  {
    mLoadGroup = aLoadGroup;
  }

  void
  OnResponseEnd(FetchDriverObserver::EndReason aReason) override
  {
    if (aReason == eAborted) {
      mPromise->MaybeReject(NS_ERROR_DOM_ABORT_ERR);
    }

    mFetchObserver = nullptr;

    FlushConsoleReport();
  }

  void
  OnDataAvailable() override;

private:
  ~MainThreadFetchResolver();

  void FlushConsoleReport() override
  {
    mReporter->FlushConsoleReports(mLoadGroup);
  }
};

class MainThreadFetchRunnable : public Runnable
{
  RefPtr<WorkerFetchResolver> mResolver;
  RefPtr<InternalRequest> mRequest;

public:
  MainThreadFetchRunnable(WorkerFetchResolver* aResolver,
                          InternalRequest* aRequest)
    : Runnable("dom::MainThreadFetchRunnable")
    , mResolver(aResolver)
    , mRequest(aRequest)
  {
    MOZ_ASSERT(mResolver);
  }

  NS_IMETHOD
  Run() override
  {
    AssertIsOnMainThread();
    RefPtr<FetchDriver> fetch;
    RefPtr<PromiseWorkerProxy> proxy = mResolver->mPromiseProxy;

    {
      // Acquire the proxy mutex while getting data from the WorkerPrivate...
      MutexAutoLock lock(proxy->Lock());
      if (proxy->CleanedUp()) {
        NS_WARNING("Aborting Fetch because worker already shut down");
        return NS_OK;
      }

      WorkerPrivate* workerPrivate = proxy->GetWorkerPrivate();
      MOZ_ASSERT(workerPrivate);
      nsCOMPtr<nsIPrincipal> principal = workerPrivate->GetPrincipal();
      MOZ_ASSERT(principal);
      nsCOMPtr<nsILoadGroup> loadGroup = workerPrivate->GetLoadGroup();
      MOZ_ASSERT(loadGroup);
      // We don't track if a worker is spawned from a tracking script for now,
      // so pass false as the last argument to FetchDriver().
      fetch = new FetchDriver(mRequest, principal, loadGroup,
                              workerPrivate->MainThreadEventTarget(), false);
      nsAutoCString spec;
      if (proxy->GetWorkerPrivate()->GetBaseURI()) {
        proxy->GetWorkerPrivate()->GetBaseURI()->GetAsciiSpec(spec);
      }
      fetch->SetWorkerScript(spec);
    }

<<<<<<< HEAD
    RefPtr<FetchSignal> signal = mResolver->GetFetchSignal();
=======
    RefPtr<AbortSignal> signal = mResolver->GetAbortSignalForMainThread();
>>>>>>> a17af05f

    // ...but release it before calling Fetch, because mResolver's callback can
    // be called synchronously and they want the mutex, too.
    return fetch->Fetch(signal, mResolver);
  }
};

already_AddRefed<Promise>
FetchRequest(nsIGlobalObject* aGlobal, const RequestOrUSVString& aInput,
             const RequestInit& aInit, CallerType aCallerType, ErrorResult& aRv)
{
  RefPtr<Promise> p = Promise::Create(aGlobal, aRv);
  if (NS_WARN_IF(aRv.Failed())) {
    return nullptr;
  }

  MOZ_ASSERT(aGlobal);

  // Double check that we have chrome privileges if the Request's content
  // policy type has been overridden.
  MOZ_ASSERT_IF(aInput.IsRequest() &&
                aInput.GetAsRequest().IsContentPolicyTypeOverridden(),
                aCallerType == CallerType::System);

  AutoJSAPI jsapi;
  if (!jsapi.Init(aGlobal)) {
    aRv.Throw(NS_ERROR_NOT_AVAILABLE);
    return nullptr;
  }

  JSContext* cx = jsapi.cx();
  JS::Rooted<JSObject*> jsGlobal(cx, aGlobal->GetGlobalJSObject());
  GlobalObject global(cx, jsGlobal);

  RefPtr<Request> request = Request::Constructor(global, aInput, aInit, aRv);
  if (NS_WARN_IF(aRv.Failed())) {
    return nullptr;
  }

  RefPtr<InternalRequest> r = request->GetInternalRequest();
  RefPtr<AbortSignal> signal = request->GetSignal();

  if (signal && signal->Aborted()) {
    // Already aborted signal rejects immediately.
    aRv.Throw(NS_ERROR_DOM_ABORT_ERR);
    return nullptr;
  }

  RefPtr<FetchObserver> observer;
  if (aInit.mObserve.WasPassed()) {
    observer = new FetchObserver(aGlobal, signal);
    aInit.mObserve.Value().HandleEvent(*observer);
  }

  RefPtr<FetchSignal> signal;
  if (aInit.mSignal.WasPassed()) {
    signal = &aInit.mSignal.Value();
    // Let's FetchDriver to deal with an already aborted signal.
  }

  RefPtr<FetchObserver> observer;
  if (aInit.mObserve.WasPassed()) {
    observer = new FetchObserver(aGlobal, signal);
    aInit.mObserve.Value().HandleEvent(*observer);
  }

  if (NS_IsMainThread()) {
    nsCOMPtr<nsPIDOMWindowInner> window = do_QueryInterface(aGlobal);
    nsCOMPtr<nsIDocument> doc;
    nsCOMPtr<nsILoadGroup> loadGroup;
    nsIPrincipal* principal;
    bool isTrackingFetch = false;
    if (window) {
      doc = window->GetExtantDoc();
      if (!doc) {
        aRv.Throw(NS_ERROR_FAILURE);
        return nullptr;
      }
      principal = doc->NodePrincipal();
      loadGroup = doc->GetDocumentLoadGroup();

      nsAutoCString fileNameString;
      if (nsJSUtils::GetCallingLocation(cx, fileNameString)) {
        isTrackingFetch = doc->IsScriptTracking(fileNameString);
      }
    } else {
      principal = aGlobal->PrincipalOrNull();
      if (NS_WARN_IF(!principal)) {
        aRv.Throw(NS_ERROR_FAILURE);
        return nullptr;
      }
      nsresult rv = NS_NewLoadGroup(getter_AddRefs(loadGroup), principal);
      if (NS_WARN_IF(NS_FAILED(rv))) {
        aRv.Throw(rv);
        return nullptr;
      }
    }

    Telemetry::Accumulate(Telemetry::FETCH_IS_MAINTHREAD, 1);

    RefPtr<MainThreadFetchResolver> resolver =
<<<<<<< HEAD
      new MainThreadFetchResolver(p, observer);
    RefPtr<FetchDriver> fetch = new FetchDriver(r, principal, loadGroup);
=======
      new MainThreadFetchResolver(p, observer, signal);
    RefPtr<FetchDriver> fetch =
      new FetchDriver(r, principal, loadGroup,
                      aGlobal->EventTargetFor(TaskCategory::Other), isTrackingFetch);
>>>>>>> a17af05f
    fetch->SetDocument(doc);
    resolver->SetLoadGroup(loadGroup);
    aRv = fetch->Fetch(signal, resolver);
    if (NS_WARN_IF(aRv.Failed())) {
      return nullptr;
    }
  } else {
    WorkerPrivate* worker = GetCurrentThreadWorkerPrivate();
    MOZ_ASSERT(worker);

    Telemetry::Accumulate(Telemetry::FETCH_IS_MAINTHREAD, 0);

    if (worker->IsServiceWorker()) {
      r->SetSkipServiceWorker();
    }

    RefPtr<WorkerFetchResolver> resolver =
      WorkerFetchResolver::Create(worker, p, signal, observer);
    if (!resolver) {
      NS_WARNING("Could not add WorkerFetchResolver workerHolder to worker");
      aRv.Throw(NS_ERROR_DOM_ABORT_ERR);
      return nullptr;
    }

    RefPtr<MainThreadFetchRunnable> run =
      new MainThreadFetchRunnable(resolver, r);
    worker->DispatchToMainThread(run.forget());
  }

  return p.forget();
}

void
MainThreadFetchResolver::OnResponseAvailableInternal(InternalResponse* aResponse)
{
  NS_ASSERT_OWNINGTHREAD(MainThreadFetchResolver);
  AssertIsOnMainThread();

  if (aResponse->Type() != ResponseType::Error) {
    if (mFetchObserver) {
      mFetchObserver->SetState(FetchState::Complete);
    }

    nsCOMPtr<nsIGlobalObject> go = mPromise->GetParentObject();
    mResponse = new Response(go, aResponse, mSignal);
    mPromise->MaybeResolve(mResponse);
  } else {
    if (mFetchObserver) {
      mFetchObserver->SetState(FetchState::Errored);
    }

    ErrorResult result;
    result.ThrowTypeError<MSG_FETCH_FAILED>();
    mPromise->MaybeReject(result);
  }
}

void
MainThreadFetchResolver::OnDataAvailable()
{
  NS_ASSERT_OWNINGTHREAD(MainThreadFetchResolver);
  AssertIsOnMainThread();

  if (!mFetchObserver) {
    return;
  }

  if (mFetchObserver->State() == FetchState::Requesting) {
    mFetchObserver->SetState(FetchState::Responding);
  }
}

MainThreadFetchResolver::~MainThreadFetchResolver()
{
  NS_ASSERT_OWNINGTHREAD(MainThreadFetchResolver);
}

class WorkerFetchResponseRunnable final : public MainThreadWorkerRunnable
{
  RefPtr<WorkerFetchResolver> mResolver;
  // Passed from main thread to worker thread after being initialized.
  RefPtr<InternalResponse> mInternalResponse;
public:
  WorkerFetchResponseRunnable(WorkerPrivate* aWorkerPrivate,
                              WorkerFetchResolver* aResolver,
                              InternalResponse* aResponse)
    : MainThreadWorkerRunnable(aWorkerPrivate)
    , mResolver(aResolver)
    , mInternalResponse(aResponse)
  {
     MOZ_ASSERT(mResolver);
  }

  bool
  WorkerRun(JSContext* aCx, WorkerPrivate* aWorkerPrivate) override
  {
    MOZ_ASSERT(aWorkerPrivate);
    aWorkerPrivate->AssertIsOnWorkerThread();

    RefPtr<Promise> promise = mResolver->mPromiseProxy->WorkerPromise();

    if (mInternalResponse->Type() != ResponseType::Error) {
      if (mResolver->mFetchObserver) {
        mResolver->mFetchObserver->SetState(FetchState::Complete);
      }

      RefPtr<nsIGlobalObject> global = aWorkerPrivate->GlobalScope();
      RefPtr<Response> response =
        new Response(global, mInternalResponse,
                     mResolver->GetAbortSignalForTargetThread());
      promise->MaybeResolve(response);
    } else {
      if (mResolver->mFetchObserver) {
        mResolver->mFetchObserver->SetState(FetchState::Errored);
      }

      ErrorResult result;
      result.ThrowTypeError<MSG_FETCH_FAILED>();
      promise->MaybeReject(result);
    }
    return true;
  }
};

class WorkerDataAvailableRunnable final : public MainThreadWorkerRunnable
{
  RefPtr<WorkerFetchResolver> mResolver;
public:
  WorkerDataAvailableRunnable(WorkerPrivate* aWorkerPrivate,
                              WorkerFetchResolver* aResolver)
    : MainThreadWorkerRunnable(aWorkerPrivate)
    , mResolver(aResolver)
  {
  }

  bool
  WorkerRun(JSContext* aCx, WorkerPrivate* aWorkerPrivate) override
  {
    MOZ_ASSERT(aWorkerPrivate);
    aWorkerPrivate->AssertIsOnWorkerThread();

    if (mResolver->mFetchObserver &&
        mResolver->mFetchObserver->State() == FetchState::Requesting) {
      mResolver->mFetchObserver->SetState(FetchState::Responding);
    }

    return true;
  }
};

class WorkerFetchResponseEndBase
{
protected:
  RefPtr<WorkerFetchResolver> mResolver;

public:
  explicit WorkerFetchResponseEndBase(WorkerFetchResolver* aResolver)
    : mResolver(aResolver)
  {
    MOZ_ASSERT(aResolver);
  }

  void
  WorkerRunInternal(WorkerPrivate* aWorkerPrivate)
  {
    MOZ_ASSERT(aWorkerPrivate);
    aWorkerPrivate->AssertIsOnWorkerThread();

    mResolver->mPromiseProxy->CleanUp();

    mResolver->mFetchObserver = nullptr;

    if (mResolver->mSignalProxy) {
      mResolver->mSignalProxy->Shutdown();
      mResolver->mSignalProxy = nullptr;
    }
  }
};

class WorkerFetchResponseEndRunnable final : public MainThreadWorkerRunnable
                                           , public WorkerFetchResponseEndBase
{
  FetchDriverObserver::EndReason mReason;

public:
  WorkerFetchResponseEndRunnable(WorkerPrivate* aWorkerPrivate,
                                 WorkerFetchResolver* aResolver,
                                 FetchDriverObserver::EndReason aReason)
    : MainThreadWorkerRunnable(aWorkerPrivate)
    , WorkerFetchResponseEndBase(aResolver)
    , mReason(aReason)
  {
  }

  bool
  WorkerRun(JSContext* aCx, WorkerPrivate* aWorkerPrivate) override
  {
    if (mReason == FetchDriverObserver::eAborted) {
      RefPtr<Promise> promise = mResolver->mPromiseProxy->WorkerPromise();
      promise->MaybeReject(NS_ERROR_DOM_ABORT_ERR);
    }

    WorkerRunInternal(aWorkerPrivate);
    return true;
  }

  nsresult
  Cancel() override
  {
    // Execute Run anyway to make sure we cleanup our promise proxy to avoid
    // leaking the worker thread
    Run();
    return WorkerRunnable::Cancel();
  }
};

class WorkerFetchResponseEndControlRunnable final : public MainThreadWorkerControlRunnable
                                                  , public WorkerFetchResponseEndBase
{
public:
  WorkerFetchResponseEndControlRunnable(WorkerPrivate* aWorkerPrivate,
                                        WorkerFetchResolver* aResolver)
    : MainThreadWorkerControlRunnable(aWorkerPrivate)
    , WorkerFetchResponseEndBase(aResolver)
  {
  }

  bool
  WorkerRun(JSContext* aCx, WorkerPrivate* aWorkerPrivate) override
  {
    WorkerRunInternal(aWorkerPrivate);
    return true;
  }

  // Control runnable cancel already calls Run().
};

void
WorkerFetchResolver::OnResponseAvailableInternal(InternalResponse* aResponse)
{
  AssertIsOnMainThread();

  MutexAutoLock lock(mPromiseProxy->Lock());
  if (mPromiseProxy->CleanedUp()) {
    return;
  }

  RefPtr<WorkerFetchResponseRunnable> r =
    new WorkerFetchResponseRunnable(mPromiseProxy->GetWorkerPrivate(), this,
                                    aResponse);

  if (!r->Dispatch()) {
    NS_WARNING("Could not dispatch fetch response");
  }
}

void
WorkerFetchResolver::OnDataAvailable()
{
  AssertIsOnMainThread();

  MutexAutoLock lock(mPromiseProxy->Lock());
  if (mPromiseProxy->CleanedUp()) {
    return;
  }

  RefPtr<WorkerDataAvailableRunnable> r =
    new WorkerDataAvailableRunnable(mPromiseProxy->GetWorkerPrivate(), this);
  Unused << r->Dispatch();
}

void
WorkerFetchResolver::OnResponseEnd(FetchDriverObserver::EndReason aReason)
{
  AssertIsOnMainThread();
  MutexAutoLock lock(mPromiseProxy->Lock());
  if (mPromiseProxy->CleanedUp()) {
    return;
  }

  FlushConsoleReport();

  RefPtr<WorkerFetchResponseEndRunnable> r =
    new WorkerFetchResponseEndRunnable(mPromiseProxy->GetWorkerPrivate(),
                                       this, aReason);

  if (!r->Dispatch()) {
    RefPtr<WorkerFetchResponseEndControlRunnable> cr =
      new WorkerFetchResponseEndControlRunnable(mPromiseProxy->GetWorkerPrivate(),
                                                this);
    // This can fail if the worker thread is canceled or killed causing
    // the PromiseWorkerProxy to give up its WorkerHolder immediately,
    // allowing the worker thread to become Dead.
    if (!cr->Dispatch()) {
      NS_WARNING("Failed to dispatch WorkerFetchResponseEndControlRunnable");
    }
  }
}

void
WorkerFetchResolver::FlushConsoleReport()
{
  AssertIsOnMainThread();
  MOZ_ASSERT(mPromiseProxy);

  if(!mReporter) {
    return;
  }

  workers::WorkerPrivate* worker = mPromiseProxy->GetWorkerPrivate();
  if (!worker) {
    mReporter->FlushReportsToConsole(0);
    return;
  }

  if (worker->IsServiceWorker()) {
    // Flush to service worker
    RefPtr<ServiceWorkerManager> swm = ServiceWorkerManager::GetInstance();
    if (!swm) {
      mReporter->FlushReportsToConsole(0);
      return;
    }

    swm->FlushReportsToAllClients(worker->ServiceWorkerScope(), mReporter);
    return;
  }

  if (worker->IsSharedWorker()) {
    // Flush to shared worker
    worker->FlushReportsToSharedWorkers(mReporter);
    return;
  }

  // Flush to dedicated worker
  mReporter->FlushConsoleReports(worker->GetLoadGroup());
<<<<<<< HEAD
}

nsresult
ExtractByteStreamFromBody(const fetch::OwningBodyInit& aBodyInit,
=======
}

nsresult
ExtractByteStreamFromBody(const fetch::OwningBodyInit& aBodyInit,
                          nsIInputStream** aStream,
                          nsCString& aContentTypeWithCharset,
                          uint64_t& aContentLength)
{
  MOZ_ASSERT(aStream);
  nsAutoCString charset;
  aContentTypeWithCharset.SetIsVoid(true);

  if (aBodyInit.IsArrayBuffer()) {
    BodyExtractor<const ArrayBuffer> body(&aBodyInit.GetAsArrayBuffer());
    return body.GetAsStream(aStream, &aContentLength, aContentTypeWithCharset,
                            charset);
  }

  if (aBodyInit.IsArrayBufferView()) {
    BodyExtractor<const ArrayBufferView> body(&aBodyInit.GetAsArrayBufferView());
    return body.GetAsStream(aStream, &aContentLength, aContentTypeWithCharset,
                            charset);
  }

  if (aBodyInit.IsBlob()) {
    Blob& blob = aBodyInit.GetAsBlob();
    BodyExtractor<nsIXHRSendable> body(&blob);
    return body.GetAsStream(aStream, &aContentLength, aContentTypeWithCharset,
                            charset);
  }

  if (aBodyInit.IsFormData()) {
    FormData& formData = aBodyInit.GetAsFormData();
    BodyExtractor<nsIXHRSendable> body(&formData);
    return body.GetAsStream(aStream, &aContentLength, aContentTypeWithCharset,
                            charset);
  }

  if (aBodyInit.IsUSVString()) {
    BodyExtractor<const nsAString> body(&aBodyInit.GetAsUSVString());
    return body.GetAsStream(aStream, &aContentLength, aContentTypeWithCharset,
                            charset);
  }

  if (aBodyInit.IsURLSearchParams()) {
    URLSearchParams& usp = aBodyInit.GetAsURLSearchParams();
    BodyExtractor<nsIXHRSendable> body(&usp);
    return body.GetAsStream(aStream, &aContentLength, aContentTypeWithCharset,
                            charset);
  }

  NS_NOTREACHED("Should never reach here");
  return NS_ERROR_FAILURE;
}

nsresult
ExtractByteStreamFromBody(const fetch::BodyInit& aBodyInit,
>>>>>>> a17af05f
                          nsIInputStream** aStream,
                          nsCString& aContentTypeWithCharset,
                          uint64_t& aContentLength)
{
  MOZ_ASSERT(aStream);
<<<<<<< HEAD
=======
  MOZ_ASSERT(!*aStream);

>>>>>>> a17af05f
  nsAutoCString charset;
  aContentTypeWithCharset.SetIsVoid(true);

  if (aBodyInit.IsArrayBuffer()) {
    BodyExtractor<const ArrayBuffer> body(&aBodyInit.GetAsArrayBuffer());
    return body.GetAsStream(aStream, &aContentLength, aContentTypeWithCharset,
                            charset);
  }

  if (aBodyInit.IsArrayBufferView()) {
    BodyExtractor<const ArrayBufferView> body(&aBodyInit.GetAsArrayBufferView());
    return body.GetAsStream(aStream, &aContentLength, aContentTypeWithCharset,
                            charset);
  }

  if (aBodyInit.IsBlob()) {
<<<<<<< HEAD
    Blob& blob = aBodyInit.GetAsBlob();
    BodyExtractor<nsIXHRSendable> body(&blob);
=======
    BodyExtractor<nsIXHRSendable> body(&aBodyInit.GetAsBlob());
>>>>>>> a17af05f
    return body.GetAsStream(aStream, &aContentLength, aContentTypeWithCharset,
                            charset);
  }

  if (aBodyInit.IsFormData()) {
<<<<<<< HEAD
    FormData& formData = aBodyInit.GetAsFormData();
    BodyExtractor<nsIXHRSendable> body(&formData);
=======
    BodyExtractor<nsIXHRSendable> body(&aBodyInit.GetAsFormData());
>>>>>>> a17af05f
    return body.GetAsStream(aStream, &aContentLength, aContentTypeWithCharset,
                            charset);
  }

  if (aBodyInit.IsUSVString()) {
    BodyExtractor<const nsAString> body(&aBodyInit.GetAsUSVString());
    return body.GetAsStream(aStream, &aContentLength, aContentTypeWithCharset,
                            charset);
  }

  if (aBodyInit.IsURLSearchParams()) {
<<<<<<< HEAD
    URLSearchParams& usp = aBodyInit.GetAsURLSearchParams();
    BodyExtractor<nsIXHRSendable> body(&usp);
=======
    BodyExtractor<nsIXHRSendable> body(&aBodyInit.GetAsURLSearchParams());
>>>>>>> a17af05f
    return body.GetAsStream(aStream, &aContentLength, aContentTypeWithCharset,
                            charset);
  }

  NS_NOTREACHED("Should never reach here");
  return NS_ERROR_FAILURE;
}

nsresult
<<<<<<< HEAD
ExtractByteStreamFromBody(const fetch::BodyInit& aBodyInit,
=======
ExtractByteStreamFromBody(const fetch::ResponseBodyInit& aBodyInit,
>>>>>>> a17af05f
                          nsIInputStream** aStream,
                          nsCString& aContentTypeWithCharset,
                          uint64_t& aContentLength)
{
  MOZ_ASSERT(aStream);
  MOZ_ASSERT(!*aStream);

<<<<<<< HEAD
=======
  // ReadableStreams should be handled by
  // BodyExtractorReadableStream::GetAsStream.
  MOZ_ASSERT(!aBodyInit.IsReadableStream());

>>>>>>> a17af05f
  nsAutoCString charset;
  aContentTypeWithCharset.SetIsVoid(true);

  if (aBodyInit.IsArrayBuffer()) {
    BodyExtractor<const ArrayBuffer> body(&aBodyInit.GetAsArrayBuffer());
    return body.GetAsStream(aStream, &aContentLength, aContentTypeWithCharset,
                            charset);
  }

  if (aBodyInit.IsArrayBufferView()) {
    BodyExtractor<const ArrayBufferView> body(&aBodyInit.GetAsArrayBufferView());
    return body.GetAsStream(aStream, &aContentLength, aContentTypeWithCharset,
                            charset);
  }

  if (aBodyInit.IsBlob()) {
    BodyExtractor<nsIXHRSendable> body(&aBodyInit.GetAsBlob());
    return body.GetAsStream(aStream, &aContentLength, aContentTypeWithCharset,
                            charset);
  }

  if (aBodyInit.IsFormData()) {
    BodyExtractor<nsIXHRSendable> body(&aBodyInit.GetAsFormData());
    return body.GetAsStream(aStream, &aContentLength, aContentTypeWithCharset,
                            charset);
  }

  if (aBodyInit.IsUSVString()) {
    BodyExtractor<const nsAString> body(&aBodyInit.GetAsUSVString());
    return body.GetAsStream(aStream, &aContentLength, aContentTypeWithCharset,
                            charset);
  }

  if (aBodyInit.IsURLSearchParams()) {
    BodyExtractor<nsIXHRSendable> body(&aBodyInit.GetAsURLSearchParams());
    return body.GetAsStream(aStream, &aContentLength, aContentTypeWithCharset,
                            charset);
  }

  NS_NOTREACHED("Should never reach here");
  return NS_ERROR_FAILURE;
}

template <class Derived>
FetchBody<Derived>::FetchBody(nsIGlobalObject* aOwner)
  : mOwner(aOwner)
  , mWorkerPrivate(nullptr)
  , mReadableStreamBody(nullptr)
  , mReadableStreamReader(nullptr)
  , mBodyUsed(false)
{
<<<<<<< HEAD
  // This has been addrefed before this runnable is dispatched,
  // released in WorkerRun().
  FetchBody<Derived>* mFetchBody;
  nsresult mStatus;
  uint32_t mLength;
  uint8_t* mResult;

public:
  ContinueConsumeBodyRunnable(FetchBody<Derived>* aFetchBody, nsresult aStatus,
                              uint32_t aLength, uint8_t* aResult)
    : MainThreadWorkerRunnable(aFetchBody->mWorkerPrivate)
    , mFetchBody(aFetchBody)
    , mStatus(aStatus)
    , mLength(aLength)
    , mResult(aResult)
  {
    MOZ_ASSERT(NS_IsMainThread());
  }

  bool
  WorkerRun(JSContext* aCx, WorkerPrivate* aWorkerPrivate) override
  {
    mFetchBody->ContinueConsumeBody(mStatus, mLength, mResult);
    return true;
  }
};

/*
 * Called on successfully reading the complete stream for Blob.
 */
template <class Derived>
class ContinueConsumeBlobBodyRunnable final : public MainThreadWorkerRunnable
{
  // This has been addrefed before this runnable is dispatched,
  // released in WorkerRun().
  FetchBody<Derived>* mFetchBody;
  RefPtr<BlobImpl> mBlobImpl;

public:
  ContinueConsumeBlobBodyRunnable(FetchBody<Derived>* aFetchBody,
                                  BlobImpl* aBlobImpl)
    : MainThreadWorkerRunnable(aFetchBody->mWorkerPrivate)
    , mFetchBody(aFetchBody)
    , mBlobImpl(aBlobImpl)
  {
    MOZ_ASSERT(NS_IsMainThread());
    MOZ_ASSERT(mBlobImpl);
  }

  bool
  WorkerRun(JSContext* aCx, WorkerPrivate* aWorkerPrivate) override
  {
    mFetchBody->ContinueConsumeBlobBody(mBlobImpl);
    return true;
  }
};

// OnStreamComplete always adopts the buffer, utility class to release it in
// a couple of places.
class MOZ_STACK_CLASS AutoFreeBuffer final {
  uint8_t* mBuffer;
=======
  MOZ_ASSERT(aOwner);
>>>>>>> a17af05f

  if (!NS_IsMainThread()) {
    mWorkerPrivate = GetCurrentThreadWorkerPrivate();
    MOZ_ASSERT(mWorkerPrivate);
    mMainThreadEventTarget = mWorkerPrivate->MainThreadEventTarget();
  } else {
    mMainThreadEventTarget = aOwner->EventTargetFor(TaskCategory::Other);
  }

  MOZ_ASSERT(mMainThreadEventTarget);
}

template
FetchBody<Request>::FetchBody(nsIGlobalObject* aOwner);

template
FetchBody<Response>::FetchBody(nsIGlobalObject* aOwner);

template <class Derived>
FetchBody<Derived>::~FetchBody()
{
  Unfollow();
}

template
FetchBody<Request>::~FetchBody();

template
FetchBody<Response>::~FetchBody();

template <class Derived>
<<<<<<< HEAD
class ConsumeBodyDoneObserver : public nsIStreamLoaderObserver
                              , public MutableBlobStorageCallback
=======
bool
FetchBody<Derived>::BodyUsed() const
>>>>>>> a17af05f
{
  if (mBodyUsed) {
    return true;
  }

  // If this object is disturbed or locked, return false.
  if (mReadableStreamBody) {
    AutoJSAPI jsapi;
    if (!jsapi.Init(mOwner)) {
      return true;
    }

    JSContext* cx = jsapi.cx();

    JS::Rooted<JSObject*> body(cx, mReadableStreamBody);
    if (JS::ReadableStreamIsDisturbed(body) ||
        JS::ReadableStreamIsLocked(body) ||
        !JS::ReadableStreamIsReadable(body)) {
      return true;
    }
  }

<<<<<<< HEAD
  virtual void BlobStoreCompleted(MutableBlobStorage* aBlobStorage,
                                  Blob* aBlob,
                                  nsresult aRv) override
  {
    // On error.
    if (NS_FAILED(aRv)) {
      OnStreamComplete(nullptr, nullptr, aRv, 0, nullptr);
      return;
    }

    MOZ_ASSERT(aBlob);

    if (mFetchBody->mWorkerPrivate) {
      RefPtr<ContinueConsumeBlobBodyRunnable<Derived>> r =
        new ContinueConsumeBlobBodyRunnable<Derived>(mFetchBody, aBlob->Impl());

      if (!r->Dispatch()) {
        NS_WARNING("Could not dispatch ConsumeBlobBodyRunnable");
        return;
      }
    } else {
      mFetchBody->ContinueConsumeBlobBody(aBlob->Impl());
    }
  }

private:
  virtual ~ConsumeBodyDoneObserver()
  { }
};

template <class Derived>
NS_IMPL_ADDREF(ConsumeBodyDoneObserver<Derived>)
template <class Derived>
NS_IMPL_RELEASE(ConsumeBodyDoneObserver<Derived>)
template <class Derived>
NS_INTERFACE_MAP_BEGIN(ConsumeBodyDoneObserver<Derived>)
  NS_INTERFACE_MAP_ENTRY(nsIStreamLoaderObserver)
  NS_INTERFACE_MAP_ENTRY_AMBIGUOUS(nsISupports, nsIStreamLoaderObserver)
NS_INTERFACE_MAP_END
=======
  return false;
}
>>>>>>> a17af05f

template
bool
FetchBody<Request>::BodyUsed() const;

template
bool
FetchBody<Response>::BodyUsed() const;

template <class Derived>
void
FetchBody<Derived>::SetBodyUsed(JSContext* aCx, ErrorResult& aRv)
{
  MOZ_ASSERT(aCx);
  MOZ_ASSERT(mOwner->EventTargetFor(TaskCategory::Other)->IsOnCurrentThread());

  if (mBodyUsed) {
    return;
  }

  mBodyUsed = true;

  // If we already have a ReadableStreamBody and it has been created by DOM, we
  // have to lock it now because it can have been shared with other objects.
  if (mReadableStreamBody) {
    JS::Rooted<JSObject*> readableStreamObj(aCx, mReadableStreamBody);
    if (JS::ReadableStreamGetMode(readableStreamObj) ==
          JS::ReadableStreamMode::ExternalSource) {
      LockStream(aCx, readableStreamObj, aRv);
      if (NS_WARN_IF(aRv.Failed())) {
        return;
      }
    } else {
      // If this is not a native ReadableStream, let's activate the
      // FetchStreamReader.
      MOZ_ASSERT(mFetchStreamReader);
      JS::Rooted<JSObject*> reader(aCx);
      mFetchStreamReader->StartConsuming(aCx, readableStreamObj, &reader, aRv);
      if (NS_WARN_IF(aRv.Failed())) {
        return;
      }

      mReadableStreamReader = reader;
    }
  }
}

template
void
FetchBody<Request>::SetBodyUsed(JSContext* aCx, ErrorResult& aRv);

template
void
FetchBody<Response>::SetBodyUsed(JSContext* aCx, ErrorResult& aRv);

template <class Derived>
already_AddRefed<Promise>
FetchBody<Derived>::ConsumeBody(JSContext* aCx, FetchConsumeType aType,
                                ErrorResult& aRv)
{
  RefPtr<AbortSignal> signal = DerivedClass()->GetSignal();
  if (signal && signal->Aborted()) {
    aRv.Throw(NS_ERROR_DOM_ABORT_ERR);
    return nullptr;
  }

  if (BodyUsed()) {
    aRv.ThrowTypeError<MSG_FETCH_BODY_CONSUMED_ERROR>();
    return nullptr;
  }

  SetBodyUsed(aCx, aRv);
  if (NS_WARN_IF(aRv.Failed())) {
    return nullptr;
  }

  nsCOMPtr<nsIGlobalObject> global = DerivedClass()->GetParentObject();

  RefPtr<Promise> promise =
    FetchBodyConsumer<Derived>::Create(global, mMainThreadEventTarget, this,
                                       signal, aType, aRv);
  if (NS_WARN_IF(aRv.Failed())) {
    return nullptr;
  }

  return promise.forget();
}

template
already_AddRefed<Promise>
FetchBody<Request>::ConsumeBody(JSContext* aCx, FetchConsumeType aType,
                                ErrorResult& aRv);

template
already_AddRefed<Promise>
FetchBody<Response>::ConsumeBody(JSContext* aCx, FetchConsumeType aType,
                                 ErrorResult& aRv);

template <class Derived>
void
FetchBody<Derived>::SetMimeType()
{
  // Extract mime type.
  ErrorResult result;
  nsCString contentTypeValues;
  MOZ_ASSERT(DerivedClass()->GetInternalHeaders());
  DerivedClass()->GetInternalHeaders()->Get(NS_LITERAL_CSTRING("Content-Type"),
                                            contentTypeValues, result);
  MOZ_ALWAYS_TRUE(!result.Failed());

  // HTTP ABNF states Content-Type may have only one value.
  // This is from the "parse a header value" of the fetch spec.
  if (!contentTypeValues.IsVoid() && contentTypeValues.Find(",") == -1) {
    mMimeType = contentTypeValues;
    ToLowerCase(mMimeType);
  }
}

template
void
FetchBody<Request>::SetMimeType();

template
void
FetchBody<Response>::SetMimeType();

template <class Derived>
void
FetchBody<Derived>::SetReadableStreamBody(JSContext* aCx, JSObject* aBody)
{
  MOZ_ASSERT(!mReadableStreamBody);
  MOZ_ASSERT(aBody);
  mReadableStreamBody = aBody;

  RefPtr<AbortSignal> signal = DerivedClass()->GetSignal();
  if (!signal) {
    return;
  }

  bool aborted = signal->Aborted();
  if (aborted) {
    JS::Rooted<JSObject*> body(aCx, mReadableStreamBody);
    AbortStream(aCx, body);
  } else if (!IsFollowing()) {
    Follow(signal);
  }
}

template
void
FetchBody<Request>::SetReadableStreamBody(JSContext* aCx, JSObject* aBody);

template
void
FetchBody<Response>::SetReadableStreamBody(JSContext* aCx, JSObject* aBody);

template <class Derived>
void
FetchBody<Derived>::GetBody(JSContext* aCx,
                            JS::MutableHandle<JSObject*> aBodyOut,
                            ErrorResult& aRv)
{
  if (mReadableStreamBody) {
    aBodyOut.set(mReadableStreamBody);
    return;
  }

<<<<<<< HEAD
  RefPtr<ConsumeBodyDoneObserver<Derived>> p = new ConsumeBodyDoneObserver<Derived>(this);

  nsCOMPtr<nsIStreamListener> listener;
  if (mConsumeType == CONSUME_BLOB) {
    MutableBlobStorage::MutableBlobStorageType type =
      MutableBlobStorage::eOnlyInMemory;

    const mozilla::UniquePtr<mozilla::ipc::PrincipalInfo>& principalInfo =
      DerivedClass()->GetPrincipalInfo();
    // We support temporary file for blobs only if the principal is known and
    // it's system or content not in private Browsing.
    if (principalInfo &&
        (principalInfo->type() == mozilla::ipc::PrincipalInfo::TSystemPrincipalInfo ||
         (principalInfo->type() == mozilla::ipc::PrincipalInfo::TContentPrincipalInfo &&
          principalInfo->get_ContentPrincipalInfo().attrs().mPrivateBrowsingId == 0))) {
      type = MutableBlobStorage::eCouldBeInTemporaryFile;
    }

    listener = new MutableBlobStreamListener(type, nullptr, mMimeType, p);
  } else {
    nsCOMPtr<nsIStreamLoader> loader;
    rv = NS_NewStreamLoader(getter_AddRefs(loader), p);
    if (NS_WARN_IF(NS_FAILED(rv))) {
      return;
    }

    listener = loader;
  }

  rv = pump->AsyncRead(listener, nullptr);
  if (NS_WARN_IF(NS_FAILED(rv))) {
=======
  nsCOMPtr<nsIInputStream> inputStream;
  DerivedClass()->GetBody(getter_AddRefs(inputStream));

  if (!inputStream) {
    aBodyOut.set(nullptr);
    return;
  }

  JS::Rooted<JSObject*> body(aCx);
  FetchStream::Create(aCx, this, DerivedClass()->GetParentObject(),
                      inputStream, &body, aRv);
  if (NS_WARN_IF(aRv.Failed())) {
>>>>>>> a17af05f
    return;
  }

  MOZ_ASSERT(body);

  // If the body has been already consumed, we lock the stream.
  if (BodyUsed()) {
    LockStream(aCx, body, aRv);
    if (NS_WARN_IF(aRv.Failed())) {
      return;
    }
  }

<<<<<<< HEAD
template <class Derived>
void
FetchBody<Derived>::ContinueConsumeBody(nsresult aStatus, uint32_t aResultLength, uint8_t* aResult)
{
  AssertIsOnTargetThread();
  // Just a precaution to ensure ContinueConsumeBody is not called out of
  // sync with a body read.
  MOZ_ASSERT(mBodyUsed);
  MOZ_ASSERT(!mReadDone);
  MOZ_ASSERT_IF(mWorkerPrivate, mWorkerHolder);
#ifdef DEBUG
  mReadDone = true;
#endif

  AutoFreeBuffer autoFree(aResult);

  MOZ_ASSERT(mConsumePromise);
  RefPtr<Promise> localPromise = mConsumePromise.forget();

  RefPtr<Derived> derivedClass = DerivedClass();
  ReleaseObject();

  if (NS_WARN_IF(NS_FAILED(aStatus))) {
    localPromise->MaybeReject(NS_ERROR_DOM_ABORT_ERR);

    // If binding aborted, cancel the pump. We can't assert mConsumeBodyPump.
    // In the (admittedly rare) situation that BeginConsumeBodyMainThread()
    // context switches out, and the worker thread gets canceled before the
    // pump is setup, mConsumeBodyPump will be null.
    // We've to use the !! form since non-main thread pointer access on
    // a nsMainThreadPtrHandle is not permitted.
    if (aStatus == NS_BINDING_ABORTED && !!mConsumeBodyPump) {
      if (NS_IsMainThread()) {
        CancelPump();
      } else {
        MOZ_ASSERT(mWorkerPrivate);
        // In case of worker thread, we block the worker while the request is
        // canceled on the main thread. This ensures that OnStreamComplete has
        // a valid FetchBody around to call CancelPump and we don't release the
        // FetchBody on the main thread.
        RefPtr<CancelPumpRunnable<Derived>> r =
          new CancelPumpRunnable<Derived>(this);
        ErrorResult rv;
        r->Dispatch(Terminating, rv);
        if (rv.Failed()) {
          NS_WARNING("Could not dispatch CancelPumpRunnable. Nothing we can do here");
          // None of our callers are callled directly from JS, so there is no
          // point in trying to propagate this failure out of here.  And
          // localPromise is already rejected.  Just suppress the failure.
          rv.SuppressException();
        }
      }
=======
  RefPtr<AbortSignal> signal = DerivedClass()->GetSignal();
  if (signal) {
    if (signal->Aborted()) {
      AbortStream(aCx, body);
    } else if (!IsFollowing()) {
      Follow(signal);
>>>>>>> a17af05f
    }
  }

  mReadableStreamBody = body;
  aBodyOut.set(mReadableStreamBody);
}

template
void
FetchBody<Request>::GetBody(JSContext* aCx,
                            JS::MutableHandle<JSObject*> aMessage,
                            ErrorResult& aRv);

template
void
FetchBody<Response>::GetBody(JSContext* aCx,
                             JS::MutableHandle<JSObject*> aMessage,
                             ErrorResult& aRv);

template <class Derived>
void
FetchBody<Derived>::LockStream(JSContext* aCx,
                               JS::HandleObject aStream,
                               ErrorResult& aRv)
{
  MOZ_ASSERT(JS::ReadableStreamGetMode(aStream) ==
               JS::ReadableStreamMode::ExternalSource);

  // This is native stream, creating a reader will not execute any JS code.
  JS::Rooted<JSObject*> reader(aCx,
                               JS::ReadableStreamGetReader(aCx, aStream,
                                                           JS::ReadableStreamReaderMode::Default));
  if (!reader) {
    aRv.StealExceptionFromJSContext(aCx);
    return;
  }

  mReadableStreamReader = reader;
}

template
void
FetchBody<Request>::LockStream(JSContext* aCx,
                               JS::HandleObject aStream,
                               ErrorResult& aRv);

template
void
FetchBody<Response>::LockStream(JSContext* aCx,
                                JS::HandleObject aStream,
                                ErrorResult& aRv);

<<<<<<< HEAD
        localPromise->MaybeResolve(cx, val);
        // ArrayBuffer takes over ownership.
        autoFree.Reset();
      }
      break;
    }
    case CONSUME_BLOB: {
      MOZ_CRASH("This should not happen.");
      break;
    }
    case CONSUME_FORMDATA: {
      nsCString data;
      data.Adopt(reinterpret_cast<char*>(aResult), aResultLength);
      autoFree.Reset();

      RefPtr<dom::FormData> fd = BodyUtil::ConsumeFormData(
        derivedClass->GetParentObject(),
        mMimeType, data, error);
      if (!error.Failed()) {
        localPromise->MaybeResolve(fd);
      }
      break;
    }
    case CONSUME_TEXT:
      // fall through handles early exit.
    case CONSUME_JSON: {
      nsString decoded;
      if (NS_SUCCEEDED(BodyUtil::ConsumeText(aResultLength, aResult, decoded))) {
        if (mConsumeType == CONSUME_TEXT) {
          localPromise->MaybeResolve(decoded);
        } else {
          JS::Rooted<JS::Value> json(cx);
          BodyUtil::ConsumeJson(cx, &json, decoded, error);
          if (!error.Failed()) {
            localPromise->MaybeResolve(cx, json);
          }
        }
      };
      break;
    }
    default:
      NS_NOTREACHED("Unexpected consume body type");
  }
=======
template <class Derived>
void
FetchBody<Derived>::MaybeTeeReadableStreamBody(JSContext* aCx,
                                               JS::MutableHandle<JSObject*> aBodyOut,
                                               FetchStreamReader** aStreamReader,
                                               nsIInputStream** aInputStream,
                                               ErrorResult& aRv)
{
  MOZ_DIAGNOSTIC_ASSERT(aStreamReader);
  MOZ_DIAGNOSTIC_ASSERT(aInputStream);
  MOZ_DIAGNOSTIC_ASSERT(!BodyUsed());

  aBodyOut.set(nullptr);
  *aStreamReader = nullptr;
  *aInputStream = nullptr;
>>>>>>> a17af05f

  if (!mReadableStreamBody) {
    return;
  }

<<<<<<< HEAD
template <class Derived>
void
FetchBody<Derived>::ContinueConsumeBlobBody(BlobImpl* aBlobImpl)
{
  AssertIsOnTargetThread();
  // Just a precaution to ensure ContinueConsumeBody is not called out of
  // sync with a body read.
  MOZ_ASSERT(mBodyUsed);
  MOZ_ASSERT(!mReadDone);
  MOZ_ASSERT(mConsumeType == CONSUME_BLOB);
  MOZ_ASSERT_IF(mWorkerPrivate, mWorkerHolder);
#ifdef DEBUG
  mReadDone = true;
#endif

  MOZ_ASSERT(mConsumePromise);
  RefPtr<Promise> localPromise = mConsumePromise.forget();

  RefPtr<Derived> derivedClass = DerivedClass();
  ReleaseObject();

  // Release the pump and then early exit if there was an error.
  // Uses NS_ProxyRelease internally, so this is safe.
  mConsumeBodyPump = nullptr;

  RefPtr<dom::Blob> blob =
    dom::Blob::Create(derivedClass->GetParentObject(), aBlobImpl);
  MOZ_ASSERT(blob);

  localPromise->MaybeResolve(blob);
}

template <class Derived>
already_AddRefed<Promise>
FetchBody<Derived>::ConsumeBody(ConsumeType aType, ErrorResult& aRv)
{
  mConsumeType = aType;
  if (BodyUsed()) {
    aRv.ThrowTypeError<MSG_FETCH_BODY_CONSUMED_ERROR>();
    return nullptr;
=======
  JS::Rooted<JSObject*> stream(aCx, mReadableStreamBody);

  // If this is a ReadableStream with an external source, this has been
  // generated by a Fetch. In this case, Fetch will be able to recreate it
  // again when GetBody() is called.
  if (JS::ReadableStreamGetMode(stream) == JS::ReadableStreamMode::ExternalSource) {
    aBodyOut.set(nullptr);
    return;
>>>>>>> a17af05f
  }

  JS::Rooted<JSObject*> branch1(aCx);
  JS::Rooted<JSObject*> branch2(aCx);

  if (!JS::ReadableStreamTee(aCx, stream, &branch1, &branch2)) {
    aRv.StealExceptionFromJSContext(aCx);
    return;
  }

  mReadableStreamBody = branch1;
  aBodyOut.set(branch2);

  aRv = FetchStreamReader::Create(aCx, mOwner, aStreamReader, aInputStream);
  if (NS_WARN_IF(aRv.Failed())) {
    return;
  }
}

template
void
FetchBody<Request>::MaybeTeeReadableStreamBody(JSContext* aCx,
                                               JS::MutableHandle<JSObject*> aMessage,
                                               FetchStreamReader** aStreamReader,
                                               nsIInputStream** aInputStream,
                                               ErrorResult& aRv);

template
void
FetchBody<Response>::MaybeTeeReadableStreamBody(JSContext* aCx,
                                                JS::MutableHandle<JSObject*> aMessage,
                                                FetchStreamReader** aStreamReader,
                                                nsIInputStream** aInputStream,
                                                ErrorResult& aRv);

template <class Derived>
void
FetchBody<Derived>::Abort()
{
<<<<<<< HEAD
  // Extract mime type.
  ErrorResult result;
  nsCString contentTypeValues;
  MOZ_ASSERT(DerivedClass()->GetInternalHeaders());
  DerivedClass()->GetInternalHeaders()->Get(NS_LITERAL_CSTRING("Content-Type"),
                                            contentTypeValues, result);
  MOZ_ALWAYS_TRUE(!result.Failed());

  // HTTP ABNF states Content-Type may have only one value.
  // This is from the "parse a header value" of the fetch spec.
  if (!contentTypeValues.IsVoid() && contentTypeValues.Find(",") == -1) {
    mMimeType = contentTypeValues;
    ToLowerCase(mMimeType);
=======
  MOZ_ASSERT(mReadableStreamBody);

  AutoJSAPI jsapi;
  if (!jsapi.Init(mOwner)) {
    return;
>>>>>>> a17af05f
  }

  JSContext* cx = jsapi.cx();

  JS::Rooted<JSObject*> body(cx, mReadableStreamBody);
  AbortStream(cx, body);
}

template
void
FetchBody<Request>::Abort();

template
void
FetchBody<Response>::Abort();

} // namespace dom
} // namespace mozilla<|MERGE_RESOLUTION|>--- conflicted
+++ resolved
@@ -12,10 +12,6 @@
 #include "nsIGlobalObject.h"
 #include "nsIStreamLoader.h"
 #include "nsIThreadRetargetableRequest.h"
-<<<<<<< HEAD
-#include "nsIUnicodeDecoder.h"
-=======
->>>>>>> a17af05f
 
 #include "nsCharSeparatedTokenizer.h"
 #include "nsDOMString.h"
@@ -60,27 +56,6 @@
 
 using namespace workers;
 
-<<<<<<< HEAD
-// This class helps the proxying of FetchSignal changes cross threads.
-class FetchSignalProxy final : public FetchSignal::Follower
-{
-  // This is created and released on the main-thread.
-  RefPtr<FetchSignal> mSignalMainThread;
-
-  // This value is used only for the creation of FetchSignal on the
-  // main-thread. They are not updated.
-  const bool mAborted;
-
-  // This runnable propagates changes from the FetchSignal on workers to the
-  // FetchSignal on main-thread.
-  class FetchSignalProxyRunnable final : public Runnable
-  {
-    RefPtr<FetchSignalProxy> mProxy;
-
-  public:
-    explicit FetchSignalProxyRunnable(FetchSignalProxy* aProxy)
-      : mProxy(aProxy)
-=======
 namespace {
 
 void
@@ -125,31 +100,19 @@
     explicit AbortSignalProxyRunnable(AbortSignalProxy* aProxy)
       : Runnable("dom::AbortSignalProxy::AbortSignalProxyRunnable")
       , mProxy(aProxy)
->>>>>>> a17af05f
     {}
 
     NS_IMETHOD
     Run() override
     {
       MOZ_ASSERT(NS_IsMainThread());
-<<<<<<< HEAD
-      FetchSignal* signal = mProxy->GetOrCreateSignalForMainThread();
-=======
       AbortSignal* signal = mProxy->GetOrCreateSignalForMainThread();
->>>>>>> a17af05f
       signal->Abort();
       return NS_OK;
     }
   };
 
 public:
-<<<<<<< HEAD
-  NS_INLINE_DECL_THREADSAFE_REFCOUNTING(FetchSignalProxy)
-
-  explicit FetchSignalProxy(FetchSignal* aSignal)
-    : mAborted(aSignal->Aborted())
-  {
-=======
   NS_INLINE_DECL_THREADSAFE_REFCOUNTING(AbortSignalProxy)
 
   AbortSignalProxy(AbortSignal* aSignal, nsIEventTarget* aMainThreadEventTarget)
@@ -157,21 +120,10 @@
     , mAborted(aSignal->Aborted())
   {
     MOZ_ASSERT(mMainThreadEventTarget);
->>>>>>> a17af05f
     Follow(aSignal);
   }
 
   void
-<<<<<<< HEAD
-  Aborted() override
-  {
-    RefPtr<FetchSignalProxyRunnable> runnable =
-      new FetchSignalProxyRunnable(this);
-    NS_DispatchToMainThread(runnable);
-  }
-
-  FetchSignal*
-=======
   Abort() override
   {
     RefPtr<AbortSignalProxyRunnable> runnable =
@@ -180,29 +132,21 @@
   }
 
   AbortSignal*
->>>>>>> a17af05f
   GetOrCreateSignalForMainThread()
   {
     MOZ_ASSERT(NS_IsMainThread());
     if (!mSignalMainThread) {
-<<<<<<< HEAD
-      mSignalMainThread = new FetchSignal(mAborted);
-=======
       mSignalMainThread = new AbortSignal(mAborted);
->>>>>>> a17af05f
     }
     return mSignalMainThread;
   }
 
-<<<<<<< HEAD
-=======
   AbortSignal*
   GetSignalForTargetThread()
   {
     return mFollowingSignal;
   }
 
->>>>>>> a17af05f
   void
   Shutdown()
   {
@@ -210,17 +154,11 @@
   }
 
 private:
-<<<<<<< HEAD
-  ~FetchSignalProxy()
-  {
-    NS_ReleaseOnMainThread(mSignalMainThread.forget());
-=======
   ~AbortSignalProxy()
   {
     NS_ProxyRelease(
       "AbortSignalProxy::mSignalMainThread",
       mMainThreadEventTarget, mSignalMainThread.forget());
->>>>>>> a17af05f
   }
 };
 
@@ -233,22 +171,14 @@
   friend class WorkerFetchResponseRunnable;
 
   RefPtr<PromiseWorkerProxy> mPromiseProxy;
-<<<<<<< HEAD
-  RefPtr<FetchSignalProxy> mSignalProxy;
-=======
   RefPtr<AbortSignalProxy> mSignalProxy;
->>>>>>> a17af05f
   RefPtr<FetchObserver> mFetchObserver;
 
 public:
   // Returns null if worker is shutting down.
   static already_AddRefed<WorkerFetchResolver>
   Create(workers::WorkerPrivate* aWorkerPrivate, Promise* aPromise,
-<<<<<<< HEAD
-         FetchSignal* aSignal, FetchObserver* aObserver)
-=======
          AbortSignal* aSignal, FetchObserver* aObserver)
->>>>>>> a17af05f
   {
     MOZ_ASSERT(aWorkerPrivate);
     aWorkerPrivate->AssertIsOnWorkerThread();
@@ -258,16 +188,10 @@
       return nullptr;
     }
 
-<<<<<<< HEAD
-    RefPtr<FetchSignalProxy> signalProxy;
-    if (aSignal) {
-      signalProxy = new FetchSignalProxy(aSignal);
-=======
     RefPtr<AbortSignalProxy> signalProxy;
     if (aSignal) {
       signalProxy =
         new AbortSignalProxy(aSignal, aWorkerPrivate->MainThreadEventTarget());
->>>>>>> a17af05f
     }
 
     RefPtr<WorkerFetchResolver> r =
@@ -275,13 +199,8 @@
     return r.forget();
   }
 
-<<<<<<< HEAD
-  FetchSignal*
-  GetFetchSignal()
-=======
   AbortSignal*
   GetAbortSignalForMainThread()
->>>>>>> a17af05f
   {
     MOZ_ASSERT(NS_IsMainThread());
 
@@ -292,8 +211,6 @@
     return mSignalProxy->GetOrCreateSignalForMainThread();
   }
 
-<<<<<<< HEAD
-=======
   AbortSignal*
   GetAbortSignalForTargetThread()
   {
@@ -306,7 +223,6 @@
     return mSignalProxy->GetSignalForTargetThread();
   }
 
->>>>>>> a17af05f
   void
   OnResponseAvailableInternal(InternalResponse* aResponse) override;
 
@@ -318,11 +234,7 @@
 
 private:
    WorkerFetchResolver(PromiseWorkerProxy* aProxy,
-<<<<<<< HEAD
-                       FetchSignalProxy* aSignalProxy,
-=======
                        AbortSignalProxy* aSignalProxy,
->>>>>>> a17af05f
                        FetchObserver* aObserver)
     : mPromiseProxy(aProxy)
     , mSignalProxy(aSignalProxy)
@@ -344,26 +256,17 @@
   RefPtr<Promise> mPromise;
   RefPtr<Response> mResponse;
   RefPtr<FetchObserver> mFetchObserver;
-<<<<<<< HEAD
-=======
   RefPtr<AbortSignal> mSignal;
->>>>>>> a17af05f
 
   nsCOMPtr<nsILoadGroup> mLoadGroup;
 
   NS_DECL_OWNINGTHREAD
 public:
-<<<<<<< HEAD
-  MainThreadFetchResolver(Promise* aPromise, FetchObserver* aObserver)
-    : mPromise(aPromise)
-    , mFetchObserver(aObserver)
-=======
   MainThreadFetchResolver(Promise* aPromise, FetchObserver* aObserver,
                           AbortSignal* aSignal)
     : mPromise(aPromise)
     , mFetchObserver(aObserver)
     , mSignal(aSignal)
->>>>>>> a17af05f
   {}
 
   void
@@ -445,11 +348,7 @@
       fetch->SetWorkerScript(spec);
     }
 
-<<<<<<< HEAD
-    RefPtr<FetchSignal> signal = mResolver->GetFetchSignal();
-=======
     RefPtr<AbortSignal> signal = mResolver->GetAbortSignalForMainThread();
->>>>>>> a17af05f
 
     // ...but release it before calling Fetch, because mResolver's callback can
     // be called synchronously and they want the mutex, too.
@@ -496,18 +395,6 @@
     // Already aborted signal rejects immediately.
     aRv.Throw(NS_ERROR_DOM_ABORT_ERR);
     return nullptr;
-  }
-
-  RefPtr<FetchObserver> observer;
-  if (aInit.mObserve.WasPassed()) {
-    observer = new FetchObserver(aGlobal, signal);
-    aInit.mObserve.Value().HandleEvent(*observer);
-  }
-
-  RefPtr<FetchSignal> signal;
-  if (aInit.mSignal.WasPassed()) {
-    signal = &aInit.mSignal.Value();
-    // Let's FetchDriver to deal with an already aborted signal.
   }
 
   RefPtr<FetchObserver> observer;
@@ -551,15 +438,10 @@
     Telemetry::Accumulate(Telemetry::FETCH_IS_MAINTHREAD, 1);
 
     RefPtr<MainThreadFetchResolver> resolver =
-<<<<<<< HEAD
-      new MainThreadFetchResolver(p, observer);
-    RefPtr<FetchDriver> fetch = new FetchDriver(r, principal, loadGroup);
-=======
       new MainThreadFetchResolver(p, observer, signal);
     RefPtr<FetchDriver> fetch =
       new FetchDriver(r, principal, loadGroup,
                       aGlobal->EventTargetFor(TaskCategory::Other), isTrackingFetch);
->>>>>>> a17af05f
     fetch->SetDocument(doc);
     resolver->SetLoadGroup(loadGroup);
     aRv = fetch->Fetch(signal, resolver);
@@ -895,12 +777,6 @@
 
   // Flush to dedicated worker
   mReporter->FlushConsoleReports(worker->GetLoadGroup());
-<<<<<<< HEAD
-}
-
-nsresult
-ExtractByteStreamFromBody(const fetch::OwningBodyInit& aBodyInit,
-=======
 }
 
 nsresult
@@ -958,17 +834,13 @@
 
 nsresult
 ExtractByteStreamFromBody(const fetch::BodyInit& aBodyInit,
->>>>>>> a17af05f
                           nsIInputStream** aStream,
                           nsCString& aContentTypeWithCharset,
                           uint64_t& aContentLength)
 {
   MOZ_ASSERT(aStream);
-<<<<<<< HEAD
-=======
   MOZ_ASSERT(!*aStream);
 
->>>>>>> a17af05f
   nsAutoCString charset;
   aContentTypeWithCharset.SetIsVoid(true);
 
@@ -985,23 +857,13 @@
   }
 
   if (aBodyInit.IsBlob()) {
-<<<<<<< HEAD
-    Blob& blob = aBodyInit.GetAsBlob();
-    BodyExtractor<nsIXHRSendable> body(&blob);
-=======
     BodyExtractor<nsIXHRSendable> body(&aBodyInit.GetAsBlob());
->>>>>>> a17af05f
     return body.GetAsStream(aStream, &aContentLength, aContentTypeWithCharset,
                             charset);
   }
 
   if (aBodyInit.IsFormData()) {
-<<<<<<< HEAD
-    FormData& formData = aBodyInit.GetAsFormData();
-    BodyExtractor<nsIXHRSendable> body(&formData);
-=======
     BodyExtractor<nsIXHRSendable> body(&aBodyInit.GetAsFormData());
->>>>>>> a17af05f
     return body.GetAsStream(aStream, &aContentLength, aContentTypeWithCharset,
                             charset);
   }
@@ -1013,12 +875,7 @@
   }
 
   if (aBodyInit.IsURLSearchParams()) {
-<<<<<<< HEAD
-    URLSearchParams& usp = aBodyInit.GetAsURLSearchParams();
-    BodyExtractor<nsIXHRSendable> body(&usp);
-=======
     BodyExtractor<nsIXHRSendable> body(&aBodyInit.GetAsURLSearchParams());
->>>>>>> a17af05f
     return body.GetAsStream(aStream, &aContentLength, aContentTypeWithCharset,
                             charset);
   }
@@ -1028,11 +885,7 @@
 }
 
 nsresult
-<<<<<<< HEAD
-ExtractByteStreamFromBody(const fetch::BodyInit& aBodyInit,
-=======
 ExtractByteStreamFromBody(const fetch::ResponseBodyInit& aBodyInit,
->>>>>>> a17af05f
                           nsIInputStream** aStream,
                           nsCString& aContentTypeWithCharset,
                           uint64_t& aContentLength)
@@ -1040,13 +893,10 @@
   MOZ_ASSERT(aStream);
   MOZ_ASSERT(!*aStream);
 
-<<<<<<< HEAD
-=======
   // ReadableStreams should be handled by
   // BodyExtractorReadableStream::GetAsStream.
   MOZ_ASSERT(!aBodyInit.IsReadableStream());
 
->>>>>>> a17af05f
   nsAutoCString charset;
   aContentTypeWithCharset.SetIsVoid(true);
 
@@ -1098,71 +948,7 @@
   , mReadableStreamReader(nullptr)
   , mBodyUsed(false)
 {
-<<<<<<< HEAD
-  // This has been addrefed before this runnable is dispatched,
-  // released in WorkerRun().
-  FetchBody<Derived>* mFetchBody;
-  nsresult mStatus;
-  uint32_t mLength;
-  uint8_t* mResult;
-
-public:
-  ContinueConsumeBodyRunnable(FetchBody<Derived>* aFetchBody, nsresult aStatus,
-                              uint32_t aLength, uint8_t* aResult)
-    : MainThreadWorkerRunnable(aFetchBody->mWorkerPrivate)
-    , mFetchBody(aFetchBody)
-    , mStatus(aStatus)
-    , mLength(aLength)
-    , mResult(aResult)
-  {
-    MOZ_ASSERT(NS_IsMainThread());
-  }
-
-  bool
-  WorkerRun(JSContext* aCx, WorkerPrivate* aWorkerPrivate) override
-  {
-    mFetchBody->ContinueConsumeBody(mStatus, mLength, mResult);
-    return true;
-  }
-};
-
-/*
- * Called on successfully reading the complete stream for Blob.
- */
-template <class Derived>
-class ContinueConsumeBlobBodyRunnable final : public MainThreadWorkerRunnable
-{
-  // This has been addrefed before this runnable is dispatched,
-  // released in WorkerRun().
-  FetchBody<Derived>* mFetchBody;
-  RefPtr<BlobImpl> mBlobImpl;
-
-public:
-  ContinueConsumeBlobBodyRunnable(FetchBody<Derived>* aFetchBody,
-                                  BlobImpl* aBlobImpl)
-    : MainThreadWorkerRunnable(aFetchBody->mWorkerPrivate)
-    , mFetchBody(aFetchBody)
-    , mBlobImpl(aBlobImpl)
-  {
-    MOZ_ASSERT(NS_IsMainThread());
-    MOZ_ASSERT(mBlobImpl);
-  }
-
-  bool
-  WorkerRun(JSContext* aCx, WorkerPrivate* aWorkerPrivate) override
-  {
-    mFetchBody->ContinueConsumeBlobBody(mBlobImpl);
-    return true;
-  }
-};
-
-// OnStreamComplete always adopts the buffer, utility class to release it in
-// a couple of places.
-class MOZ_STACK_CLASS AutoFreeBuffer final {
-  uint8_t* mBuffer;
-=======
   MOZ_ASSERT(aOwner);
->>>>>>> a17af05f
 
   if (!NS_IsMainThread()) {
     mWorkerPrivate = GetCurrentThreadWorkerPrivate();
@@ -1194,13 +980,8 @@
 FetchBody<Response>::~FetchBody();
 
 template <class Derived>
-<<<<<<< HEAD
-class ConsumeBodyDoneObserver : public nsIStreamLoaderObserver
-                              , public MutableBlobStorageCallback
-=======
 bool
 FetchBody<Derived>::BodyUsed() const
->>>>>>> a17af05f
 {
   if (mBodyUsed) {
     return true;
@@ -1223,50 +1004,8 @@
     }
   }
 
-<<<<<<< HEAD
-  virtual void BlobStoreCompleted(MutableBlobStorage* aBlobStorage,
-                                  Blob* aBlob,
-                                  nsresult aRv) override
-  {
-    // On error.
-    if (NS_FAILED(aRv)) {
-      OnStreamComplete(nullptr, nullptr, aRv, 0, nullptr);
-      return;
-    }
-
-    MOZ_ASSERT(aBlob);
-
-    if (mFetchBody->mWorkerPrivate) {
-      RefPtr<ContinueConsumeBlobBodyRunnable<Derived>> r =
-        new ContinueConsumeBlobBodyRunnable<Derived>(mFetchBody, aBlob->Impl());
-
-      if (!r->Dispatch()) {
-        NS_WARNING("Could not dispatch ConsumeBlobBodyRunnable");
-        return;
-      }
-    } else {
-      mFetchBody->ContinueConsumeBlobBody(aBlob->Impl());
-    }
-  }
-
-private:
-  virtual ~ConsumeBodyDoneObserver()
-  { }
-};
-
-template <class Derived>
-NS_IMPL_ADDREF(ConsumeBodyDoneObserver<Derived>)
-template <class Derived>
-NS_IMPL_RELEASE(ConsumeBodyDoneObserver<Derived>)
-template <class Derived>
-NS_INTERFACE_MAP_BEGIN(ConsumeBodyDoneObserver<Derived>)
-  NS_INTERFACE_MAP_ENTRY(nsIStreamLoaderObserver)
-  NS_INTERFACE_MAP_ENTRY_AMBIGUOUS(nsISupports, nsIStreamLoaderObserver)
-NS_INTERFACE_MAP_END
-=======
   return false;
 }
->>>>>>> a17af05f
 
 template
 bool
@@ -1434,39 +1173,6 @@
     return;
   }
 
-<<<<<<< HEAD
-  RefPtr<ConsumeBodyDoneObserver<Derived>> p = new ConsumeBodyDoneObserver<Derived>(this);
-
-  nsCOMPtr<nsIStreamListener> listener;
-  if (mConsumeType == CONSUME_BLOB) {
-    MutableBlobStorage::MutableBlobStorageType type =
-      MutableBlobStorage::eOnlyInMemory;
-
-    const mozilla::UniquePtr<mozilla::ipc::PrincipalInfo>& principalInfo =
-      DerivedClass()->GetPrincipalInfo();
-    // We support temporary file for blobs only if the principal is known and
-    // it's system or content not in private Browsing.
-    if (principalInfo &&
-        (principalInfo->type() == mozilla::ipc::PrincipalInfo::TSystemPrincipalInfo ||
-         (principalInfo->type() == mozilla::ipc::PrincipalInfo::TContentPrincipalInfo &&
-          principalInfo->get_ContentPrincipalInfo().attrs().mPrivateBrowsingId == 0))) {
-      type = MutableBlobStorage::eCouldBeInTemporaryFile;
-    }
-
-    listener = new MutableBlobStreamListener(type, nullptr, mMimeType, p);
-  } else {
-    nsCOMPtr<nsIStreamLoader> loader;
-    rv = NS_NewStreamLoader(getter_AddRefs(loader), p);
-    if (NS_WARN_IF(NS_FAILED(rv))) {
-      return;
-    }
-
-    listener = loader;
-  }
-
-  rv = pump->AsyncRead(listener, nullptr);
-  if (NS_WARN_IF(NS_FAILED(rv))) {
-=======
   nsCOMPtr<nsIInputStream> inputStream;
   DerivedClass()->GetBody(getter_AddRefs(inputStream));
 
@@ -1479,7 +1185,6 @@
   FetchStream::Create(aCx, this, DerivedClass()->GetParentObject(),
                       inputStream, &body, aRv);
   if (NS_WARN_IF(aRv.Failed())) {
->>>>>>> a17af05f
     return;
   }
 
@@ -1493,67 +1198,12 @@
     }
   }
 
-<<<<<<< HEAD
-template <class Derived>
-void
-FetchBody<Derived>::ContinueConsumeBody(nsresult aStatus, uint32_t aResultLength, uint8_t* aResult)
-{
-  AssertIsOnTargetThread();
-  // Just a precaution to ensure ContinueConsumeBody is not called out of
-  // sync with a body read.
-  MOZ_ASSERT(mBodyUsed);
-  MOZ_ASSERT(!mReadDone);
-  MOZ_ASSERT_IF(mWorkerPrivate, mWorkerHolder);
-#ifdef DEBUG
-  mReadDone = true;
-#endif
-
-  AutoFreeBuffer autoFree(aResult);
-
-  MOZ_ASSERT(mConsumePromise);
-  RefPtr<Promise> localPromise = mConsumePromise.forget();
-
-  RefPtr<Derived> derivedClass = DerivedClass();
-  ReleaseObject();
-
-  if (NS_WARN_IF(NS_FAILED(aStatus))) {
-    localPromise->MaybeReject(NS_ERROR_DOM_ABORT_ERR);
-
-    // If binding aborted, cancel the pump. We can't assert mConsumeBodyPump.
-    // In the (admittedly rare) situation that BeginConsumeBodyMainThread()
-    // context switches out, and the worker thread gets canceled before the
-    // pump is setup, mConsumeBodyPump will be null.
-    // We've to use the !! form since non-main thread pointer access on
-    // a nsMainThreadPtrHandle is not permitted.
-    if (aStatus == NS_BINDING_ABORTED && !!mConsumeBodyPump) {
-      if (NS_IsMainThread()) {
-        CancelPump();
-      } else {
-        MOZ_ASSERT(mWorkerPrivate);
-        // In case of worker thread, we block the worker while the request is
-        // canceled on the main thread. This ensures that OnStreamComplete has
-        // a valid FetchBody around to call CancelPump and we don't release the
-        // FetchBody on the main thread.
-        RefPtr<CancelPumpRunnable<Derived>> r =
-          new CancelPumpRunnable<Derived>(this);
-        ErrorResult rv;
-        r->Dispatch(Terminating, rv);
-        if (rv.Failed()) {
-          NS_WARNING("Could not dispatch CancelPumpRunnable. Nothing we can do here");
-          // None of our callers are callled directly from JS, so there is no
-          // point in trying to propagate this failure out of here.  And
-          // localPromise is already rejected.  Just suppress the failure.
-          rv.SuppressException();
-        }
-      }
-=======
   RefPtr<AbortSignal> signal = DerivedClass()->GetSignal();
   if (signal) {
     if (signal->Aborted()) {
       AbortStream(aCx, body);
     } else if (!IsFollowing()) {
       Follow(signal);
->>>>>>> a17af05f
     }
   }
 
@@ -1606,51 +1256,6 @@
                                 JS::HandleObject aStream,
                                 ErrorResult& aRv);
 
-<<<<<<< HEAD
-        localPromise->MaybeResolve(cx, val);
-        // ArrayBuffer takes over ownership.
-        autoFree.Reset();
-      }
-      break;
-    }
-    case CONSUME_BLOB: {
-      MOZ_CRASH("This should not happen.");
-      break;
-    }
-    case CONSUME_FORMDATA: {
-      nsCString data;
-      data.Adopt(reinterpret_cast<char*>(aResult), aResultLength);
-      autoFree.Reset();
-
-      RefPtr<dom::FormData> fd = BodyUtil::ConsumeFormData(
-        derivedClass->GetParentObject(),
-        mMimeType, data, error);
-      if (!error.Failed()) {
-        localPromise->MaybeResolve(fd);
-      }
-      break;
-    }
-    case CONSUME_TEXT:
-      // fall through handles early exit.
-    case CONSUME_JSON: {
-      nsString decoded;
-      if (NS_SUCCEEDED(BodyUtil::ConsumeText(aResultLength, aResult, decoded))) {
-        if (mConsumeType == CONSUME_TEXT) {
-          localPromise->MaybeResolve(decoded);
-        } else {
-          JS::Rooted<JS::Value> json(cx);
-          BodyUtil::ConsumeJson(cx, &json, decoded, error);
-          if (!error.Failed()) {
-            localPromise->MaybeResolve(cx, json);
-          }
-        }
-      };
-      break;
-    }
-    default:
-      NS_NOTREACHED("Unexpected consume body type");
-  }
-=======
 template <class Derived>
 void
 FetchBody<Derived>::MaybeTeeReadableStreamBody(JSContext* aCx,
@@ -1666,54 +1271,11 @@
   aBodyOut.set(nullptr);
   *aStreamReader = nullptr;
   *aInputStream = nullptr;
->>>>>>> a17af05f
 
   if (!mReadableStreamBody) {
     return;
   }
 
-<<<<<<< HEAD
-template <class Derived>
-void
-FetchBody<Derived>::ContinueConsumeBlobBody(BlobImpl* aBlobImpl)
-{
-  AssertIsOnTargetThread();
-  // Just a precaution to ensure ContinueConsumeBody is not called out of
-  // sync with a body read.
-  MOZ_ASSERT(mBodyUsed);
-  MOZ_ASSERT(!mReadDone);
-  MOZ_ASSERT(mConsumeType == CONSUME_BLOB);
-  MOZ_ASSERT_IF(mWorkerPrivate, mWorkerHolder);
-#ifdef DEBUG
-  mReadDone = true;
-#endif
-
-  MOZ_ASSERT(mConsumePromise);
-  RefPtr<Promise> localPromise = mConsumePromise.forget();
-
-  RefPtr<Derived> derivedClass = DerivedClass();
-  ReleaseObject();
-
-  // Release the pump and then early exit if there was an error.
-  // Uses NS_ProxyRelease internally, so this is safe.
-  mConsumeBodyPump = nullptr;
-
-  RefPtr<dom::Blob> blob =
-    dom::Blob::Create(derivedClass->GetParentObject(), aBlobImpl);
-  MOZ_ASSERT(blob);
-
-  localPromise->MaybeResolve(blob);
-}
-
-template <class Derived>
-already_AddRefed<Promise>
-FetchBody<Derived>::ConsumeBody(ConsumeType aType, ErrorResult& aRv)
-{
-  mConsumeType = aType;
-  if (BodyUsed()) {
-    aRv.ThrowTypeError<MSG_FETCH_BODY_CONSUMED_ERROR>();
-    return nullptr;
-=======
   JS::Rooted<JSObject*> stream(aCx, mReadableStreamBody);
 
   // If this is a ReadableStream with an external source, this has been
@@ -1722,7 +1284,6 @@
   if (JS::ReadableStreamGetMode(stream) == JS::ReadableStreamMode::ExternalSource) {
     aBodyOut.set(nullptr);
     return;
->>>>>>> a17af05f
   }
 
   JS::Rooted<JSObject*> branch1(aCx);
@@ -1762,27 +1323,11 @@
 void
 FetchBody<Derived>::Abort()
 {
-<<<<<<< HEAD
-  // Extract mime type.
-  ErrorResult result;
-  nsCString contentTypeValues;
-  MOZ_ASSERT(DerivedClass()->GetInternalHeaders());
-  DerivedClass()->GetInternalHeaders()->Get(NS_LITERAL_CSTRING("Content-Type"),
-                                            contentTypeValues, result);
-  MOZ_ALWAYS_TRUE(!result.Failed());
-
-  // HTTP ABNF states Content-Type may have only one value.
-  // This is from the "parse a header value" of the fetch spec.
-  if (!contentTypeValues.IsVoid() && contentTypeValues.Find(",") == -1) {
-    mMimeType = contentTypeValues;
-    ToLowerCase(mMimeType);
-=======
   MOZ_ASSERT(mReadableStreamBody);
 
   AutoJSAPI jsapi;
   if (!jsapi.Init(mOwner)) {
     return;
->>>>>>> a17af05f
   }
 
   JSContext* cx = jsapi.cx();
