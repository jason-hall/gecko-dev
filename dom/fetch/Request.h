--- conflicted
+++ resolved
@@ -12,7 +12,6 @@
 #include "nsWrapperCache.h"
 
 #include "mozilla/dom/Fetch.h"
-#include "mozilla/dom/FetchSignal.h"
 #include "mozilla/dom/InternalRequest.h"
 // Required here due to certain WebIDL enums/classes being declared in both
 // files.
@@ -156,8 +155,6 @@
     return mRequest->GetPrincipalInfo();
   }
 
-<<<<<<< HEAD
-=======
   AbortSignal*
   GetOrCreateSignal();
 
@@ -165,7 +162,6 @@
   AbortSignal*
   GetSignal() const override;
 
->>>>>>> a17af05f
 private:
   ~Request();
 
