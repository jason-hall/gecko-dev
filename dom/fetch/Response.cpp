--- conflicted
+++ resolved
@@ -140,11 +140,7 @@
     return nullptr;
   }
 
-<<<<<<< HEAD
-  Optional<fetch::BodyInit> body;
-=======
   Optional<fetch::ResponseBodyInit> body;
->>>>>>> a17af05f
   ResponseInit init;
   init.mStatus = aStatus;
   RefPtr<Response> r = Response::Constructor(aGlobal, body, init, aRv);
@@ -165,11 +161,7 @@
 
 /*static*/ already_AddRefed<Response>
 Response::Constructor(const GlobalObject& aGlobal,
-<<<<<<< HEAD
-                      const Optional<fetch::BodyInit>& aBody,
-=======
                       const Optional<fetch::ResponseBodyInit>& aBody,
->>>>>>> a17af05f
                       const ResponseInit& aInit, ErrorResult& aRv)
 {
   nsCOMPtr<nsIGlobalObject> global = do_QueryInterface(aGlobal.GetAsSupports());
@@ -243,16 +235,6 @@
 
     nsCString contentTypeWithCharset;
     nsCOMPtr<nsIInputStream> bodyStream;
-<<<<<<< HEAD
-    nsCString contentTypeWithCharset;
-    uint64_t bodySize = 0;
-    aRv = ExtractByteStreamFromBody(aBody.Value(),
-                                    getter_AddRefs(bodyStream),
-                                    contentTypeWithCharset,
-                                    bodySize);
-    if (NS_WARN_IF(aRv.Failed())) {
-      return nullptr;
-=======
     int64_t bodySize = InternalResponse::UNKNOWN_BODY_SIZE;
 
     if (aBody.Value().IsReadableStream()) {
@@ -315,7 +297,6 @@
       }
 
       bodySize = size;
->>>>>>> a17af05f
     }
 
     internalResponse->SetBody(bodyStream, bodySize);
