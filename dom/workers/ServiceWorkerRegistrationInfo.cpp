/* -*- Mode: C++; tab-width: 8; indent-tabs-mode: nil; c-basic-offset: 2 -*- */
/* vim: set ts=8 sts=2 et sw=2 tw=80: */
/* This Source Code Form is subject to the terms of the Mozilla Public
 * License, v. 2.0. If a copy of the MPL was not distributed with this
 * file, You can obtain one at http://mozilla.org/MPL/2.0/. */

#include "ServiceWorkerRegistrationInfo.h"

BEGIN_WORKERS_NAMESPACE

namespace {

class ContinueActivateRunnable final : public LifeCycleEventCallback
{
  nsMainThreadPtrHandle<ServiceWorkerRegistrationInfo> mRegistration;
  bool mSuccess;

public:
  explicit ContinueActivateRunnable(const nsMainThreadPtrHandle<ServiceWorkerRegistrationInfo>& aRegistration)
    : mRegistration(aRegistration)
    , mSuccess(false)
  {
    AssertIsOnMainThread();
  }

  void
  SetResult(bool aResult) override
  {
    mSuccess = aResult;
  }

  NS_IMETHOD
  Run() override
  {
    AssertIsOnMainThread();
    mRegistration->FinishActivate(mSuccess);
    mRegistration = nullptr;
    return NS_OK;
  }
};

} // anonymous namespace

void
ServiceWorkerRegistrationInfo::Clear()
{
  if (mEvaluatingWorker) {
    mEvaluatingWorker = nullptr;
  }

  UpdateRegistrationStateProperties(WhichServiceWorker::INSTALLING_WORKER |
                                    WhichServiceWorker::WAITING_WORKER |
                                    WhichServiceWorker::ACTIVE_WORKER, Invalidate);

  if (mInstallingWorker) {
    mInstallingWorker->UpdateState(ServiceWorkerState::Redundant);
    mInstallingWorker->UpdateRedundantTime();
    mInstallingWorker->WorkerPrivate()->NoteDeadServiceWorkerInfo();
    mInstallingWorker = nullptr;
    // FIXME(nsm): Abort any inflight requests from installing worker.
  }

  if (mWaitingWorker) {
    mWaitingWorker->UpdateState(ServiceWorkerState::Redundant);
    mWaitingWorker->UpdateRedundantTime();
    mWaitingWorker->WorkerPrivate()->NoteDeadServiceWorkerInfo();
    mWaitingWorker = nullptr;
  }

  if (mActiveWorker) {
    mActiveWorker->UpdateState(ServiceWorkerState::Redundant);
    mActiveWorker->UpdateRedundantTime();
    mActiveWorker->WorkerPrivate()->NoteDeadServiceWorkerInfo();
    mActiveWorker = nullptr;
  }
<<<<<<< HEAD
}

ServiceWorkerRegistrationInfo::ServiceWorkerRegistrationInfo(const nsACString& aScope,
                                                             nsIPrincipal* aPrincipal,
                                                             nsLoadFlags aLoadFlags)
  : mControlledDocumentsCounter(0)
  , mUpdateState(NoUpdate)
  , mLastUpdateCheckTime(0)
  , mLoadFlags(aLoadFlags)
=======

  NotifyChromeRegistrationListeners();
}

ServiceWorkerRegistrationInfo::ServiceWorkerRegistrationInfo(
    const nsACString& aScope,
    nsIPrincipal* aPrincipal,
    ServiceWorkerUpdateViaCache aUpdateViaCache)
  : mControlledDocumentsCounter(0)
  , mUpdateState(NoUpdate)
  , mCreationTime(PR_Now())
  , mCreationTimeStamp(TimeStamp::Now())
  , mLastUpdateTime(0)
  , mUpdateViaCache(aUpdateViaCache)
>>>>>>> a17af05f
  , mScope(aScope)
  , mPrincipal(aPrincipal)
  , mPendingUninstall(false)
{}

ServiceWorkerRegistrationInfo::~ServiceWorkerRegistrationInfo()
{
  if (IsControllingDocuments()) {
    NS_WARNING("ServiceWorkerRegistrationInfo is still controlling documents. This can be a bug or a leak in ServiceWorker API or in any other API that takes the document alive.");
  }
}

NS_IMPL_ISUPPORTS(ServiceWorkerRegistrationInfo, nsIServiceWorkerRegistrationInfo)

NS_IMETHODIMP
ServiceWorkerRegistrationInfo::GetPrincipal(nsIPrincipal** aPrincipal)
{
  AssertIsOnMainThread();
  NS_ADDREF(*aPrincipal = mPrincipal);
  return NS_OK;
}

NS_IMETHODIMP
ServiceWorkerRegistrationInfo::GetScope(nsAString& aScope)
{
  AssertIsOnMainThread();
  CopyUTF8toUTF16(mScope, aScope);
  return NS_OK;
}

NS_IMETHODIMP
ServiceWorkerRegistrationInfo::GetScriptSpec(nsAString& aScriptSpec)
{
  AssertIsOnMainThread();
  RefPtr<ServiceWorkerInfo> newest = Newest();
  if (newest) {
    CopyUTF8toUTF16(newest->ScriptSpec(), aScriptSpec);
  }
  return NS_OK;
}

NS_IMETHODIMP
ServiceWorkerRegistrationInfo::GetUpdateViaCache(uint16_t* aUpdateViaCache)
{
    *aUpdateViaCache = static_cast<uint16_t>(GetUpdateViaCache());
    return NS_OK;
}

NS_IMETHODIMP
ServiceWorkerRegistrationInfo::GetLastUpdateTime(PRTime* _retval)
{
  AssertIsOnMainThread();
  MOZ_ASSERT(_retval);
  *_retval = mLastUpdateTime;
  return NS_OK;
}

NS_IMETHODIMP
ServiceWorkerRegistrationInfo::GetInstallingWorker(nsIServiceWorkerInfo **aResult)
{
  AssertIsOnMainThread();
  nsCOMPtr<nsIServiceWorkerInfo> info = do_QueryInterface(mInstallingWorker);
  info.forget(aResult);
  return NS_OK;
}

NS_IMETHODIMP
ServiceWorkerRegistrationInfo::GetWaitingWorker(nsIServiceWorkerInfo **aResult)
{
  AssertIsOnMainThread();
  nsCOMPtr<nsIServiceWorkerInfo> info = do_QueryInterface(mWaitingWorker);
  info.forget(aResult);
  return NS_OK;
}

NS_IMETHODIMP
ServiceWorkerRegistrationInfo::GetActiveWorker(nsIServiceWorkerInfo **aResult)
{
  AssertIsOnMainThread();
  nsCOMPtr<nsIServiceWorkerInfo> info = do_QueryInterface(mActiveWorker);
  info.forget(aResult);
  return NS_OK;
}

NS_IMETHODIMP
ServiceWorkerRegistrationInfo::GetWorkerByID(uint64_t aID, nsIServiceWorkerInfo **aResult)
{
  AssertIsOnMainThread();
  MOZ_ASSERT(aResult);

  RefPtr<ServiceWorkerInfo> info = GetServiceWorkerInfoById(aID);
  // It is ok to return null for a missing service worker info.
  info.forget(aResult);
  return NS_OK;
}

NS_IMETHODIMP
ServiceWorkerRegistrationInfo::AddListener(
                            nsIServiceWorkerRegistrationInfoListener *aListener)
{
  AssertIsOnMainThread();

  if (!aListener || mListeners.Contains(aListener)) {
    return NS_ERROR_INVALID_ARG;
  }

  mListeners.AppendElement(aListener);

  return NS_OK;
}

NS_IMETHODIMP
ServiceWorkerRegistrationInfo::RemoveListener(
                            nsIServiceWorkerRegistrationInfoListener *aListener)
{
  AssertIsOnMainThread();

  if (!aListener || !mListeners.Contains(aListener)) {
    return NS_ERROR_INVALID_ARG;
  }

  mListeners.RemoveElement(aListener);

  return NS_OK;
}

already_AddRefed<ServiceWorkerInfo>
ServiceWorkerRegistrationInfo::GetServiceWorkerInfoById(uint64_t aId)
{
  AssertIsOnMainThread();

  RefPtr<ServiceWorkerInfo> serviceWorker;
  if (mEvaluatingWorker && mEvaluatingWorker->ID() == aId) {
    serviceWorker = mEvaluatingWorker;
  } else if (mInstallingWorker && mInstallingWorker->ID() == aId) {
    serviceWorker = mInstallingWorker;
  } else if (mWaitingWorker && mWaitingWorker->ID() == aId) {
    serviceWorker = mWaitingWorker;
  } else if (mActiveWorker && mActiveWorker->ID() == aId) {
    serviceWorker = mActiveWorker;
  }

  return serviceWorker.forget();
}

void
ServiceWorkerRegistrationInfo::TryToActivateAsync()
{
  MOZ_ALWAYS_SUCCEEDS(
    NS_DispatchToMainThread(NewRunnableMethod("ServiceWorkerRegistrationInfo::TryToActivate",
                                              this,
                                              &ServiceWorkerRegistrationInfo::TryToActivate)));
}

/*
 * TryToActivate should not be called directly, use TryToActivateAsync instead.
 */
void
ServiceWorkerRegistrationInfo::TryToActivate()
{
  AssertIsOnMainThread();
  bool controlling = IsControllingDocuments();
  bool skipWaiting = mWaitingWorker && mWaitingWorker->SkipWaitingFlag();
  bool idle = IsIdle();
  if (idle && (!controlling || skipWaiting)) {
    Activate();
  }
}

void
ServiceWorkerRegistrationInfo::Activate()
{
  if (!mWaitingWorker) {
    return;
  }

  RefPtr<ServiceWorkerManager> swm = ServiceWorkerManager::GetInstance();
  if (!swm) {
    // browser shutdown began during async activation step
    return;
  }

  TransitionWaitingToActive();

  // FIXME(nsm): Unlink appcache if there is one.

  // "Queue a task to fire a simple event named controllerchange..."
  nsCOMPtr<nsIRunnable> controllerChangeRunnable =
    NewRunnableMethod<RefPtr<ServiceWorkerRegistrationInfo>>(
      "dom::workers::ServiceWorkerManager::FireControllerChange",
      swm,
      &ServiceWorkerManager::FireControllerChange,
      this);
  NS_DispatchToMainThread(controllerChangeRunnable);

  nsCOMPtr<nsIRunnable> failRunnable = NewRunnableMethod<bool>(
    "dom::workers::ServiceWorkerRegistrationInfo::FinishActivate",
    this,
    &ServiceWorkerRegistrationInfo::FinishActivate,
    false /* success */);

  nsMainThreadPtrHandle<ServiceWorkerRegistrationInfo> handle(
    new nsMainThreadPtrHolder<ServiceWorkerRegistrationInfo>(
      "ServiceWorkerRegistrationInfo", this));
  RefPtr<LifeCycleEventCallback> callback = new ContinueActivateRunnable(handle);

  ServiceWorkerPrivate* workerPrivate = mActiveWorker->WorkerPrivate();
  MOZ_ASSERT(workerPrivate);
  nsresult rv = workerPrivate->SendLifeCycleEvent(NS_LITERAL_STRING("activate"),
                                                  callback, failRunnable);
  if (NS_WARN_IF(NS_FAILED(rv))) {
    MOZ_ALWAYS_SUCCEEDS(NS_DispatchToMainThread(failRunnable));
    return;
  }
}

void
ServiceWorkerRegistrationInfo::FinishActivate(bool aSuccess)
{
  if (mPendingUninstall || !mActiveWorker ||
      mActiveWorker->State() != ServiceWorkerState::Activating) {
    return;
  }

  // Activation never fails, so aSuccess is ignored.
  mActiveWorker->UpdateState(ServiceWorkerState::Activated);
  mActiveWorker->UpdateActivatedTime();
  NotifyChromeRegistrationListeners();

  RefPtr<ServiceWorkerManager> swm = ServiceWorkerManager::GetInstance();
  if (!swm) {
    // browser shutdown started during async activation completion step
    return;
  }
  swm->StoreRegistration(mPrincipal, this);
}

void
ServiceWorkerRegistrationInfo::RefreshLastUpdateCheckTime()
{
  AssertIsOnMainThread();

  mLastUpdateTime =
    mCreationTime + static_cast<PRTime>((TimeStamp::Now() -
                                         mCreationTimeStamp).ToMicroseconds());
  NotifyChromeRegistrationListeners();
}

bool
ServiceWorkerRegistrationInfo::IsLastUpdateCheckTimeOverOneDay() const
{
  AssertIsOnMainThread();

  // For testing.
  if (Preferences::GetBool("dom.serviceWorkers.testUpdateOverOneDay")) {
    return true;
  }

  const int64_t kSecondsPerDay = 86400;
  const int64_t now =
    mCreationTime + static_cast<PRTime>((TimeStamp::Now() -
                                         mCreationTimeStamp).ToMicroseconds());

  // now < mLastUpdateTime if the system time is reset between storing
  // and loading mLastUpdateTime from ServiceWorkerRegistrar.
  if (now < mLastUpdateTime ||
      (now - mLastUpdateTime) / PR_MSEC_PER_SEC > kSecondsPerDay) {
    return true;
  }
  return false;
}

void
ServiceWorkerRegistrationInfo::AsyncUpdateRegistrationStateProperties(WhichServiceWorker aWorker,
                                                                      TransitionType aTransition)
{
  AssertIsOnMainThread();
  RefPtr<ServiceWorkerManager> swm = ServiceWorkerManager::GetInstance();
  if (!swm) {
    // browser shutdown started during this async step
    return;
  }

  if (aTransition == Invalidate) {
    swm->InvalidateServiceWorkerRegistrationWorker(this, aWorker);
  } else {
    MOZ_ASSERT(aTransition == TransitionToNextState);
    swm->TransitionServiceWorkerRegistrationWorker(this, aWorker);

    if (aWorker == WhichServiceWorker::WAITING_WORKER) {
      swm->CheckPendingReadyPromises();
    }
  }
}
<<<<<<< HEAD

void
ServiceWorkerRegistrationInfo::UpdateRegistrationStateProperties(WhichServiceWorker aWorker,
                                                                 TransitionType aTransition)
{
  AssertIsOnMainThread();

  nsCOMPtr<nsIRunnable> runnable = NewRunnableMethod<WhichServiceWorker, TransitionType>(
         this,
         &ServiceWorkerRegistrationInfo::AsyncUpdateRegistrationStateProperties, aWorker, aTransition);
  MOZ_ALWAYS_SUCCEEDS(NS_DispatchToMainThread(runnable.forget()));

  NotifyChromeRegistrationListeners();
=======

void
ServiceWorkerRegistrationInfo::UpdateRegistrationStateProperties(WhichServiceWorker aWorker,
                                                                 TransitionType aTransition)
{
  AssertIsOnMainThread();

  nsCOMPtr<nsIRunnable> runnable =
    NewRunnableMethod<WhichServiceWorker, TransitionType>(
      "dom::workers::ServiceWorkerRegistrationInfo::"
      "AsyncUpdateRegistrationStateProperties",
      this,
      &ServiceWorkerRegistrationInfo::AsyncUpdateRegistrationStateProperties,
      aWorker,
      aTransition);
  MOZ_ALWAYS_SUCCEEDS(NS_DispatchToMainThread(runnable.forget()));
>>>>>>> a17af05f
}

void
ServiceWorkerRegistrationInfo::NotifyChromeRegistrationListeners()
{
  nsTArray<nsCOMPtr<nsIServiceWorkerRegistrationInfoListener>> listeners(mListeners);
  for (size_t index = 0; index < listeners.Length(); ++index) {
    listeners[index]->OnChange();
  }
}

void
ServiceWorkerRegistrationInfo::MaybeScheduleTimeCheckAndUpdate()
{
  AssertIsOnMainThread();

  RefPtr<ServiceWorkerManager> swm = ServiceWorkerManager::GetInstance();
  if (!swm) {
    // shutting down, do nothing
    return;
  }

  if (mUpdateState == NoUpdate) {
    mUpdateState = NeedTimeCheckAndUpdate;
  }

  swm->ScheduleUpdateTimer(mPrincipal, mScope);
}

void
ServiceWorkerRegistrationInfo::MaybeScheduleUpdate()
{
  AssertIsOnMainThread();

  RefPtr<ServiceWorkerManager> swm = ServiceWorkerManager::GetInstance();
  if (!swm) {
    // shutting down, do nothing
    return;
  }

  mUpdateState = NeedUpdate;

  swm->ScheduleUpdateTimer(mPrincipal, mScope);
}

bool
ServiceWorkerRegistrationInfo::CheckAndClearIfUpdateNeeded()
{
  AssertIsOnMainThread();

  bool result = mUpdateState == NeedUpdate ||
               (mUpdateState == NeedTimeCheckAndUpdate &&
                IsLastUpdateCheckTimeOverOneDay());

  mUpdateState = NoUpdate;

  return result;
}

ServiceWorkerInfo*
ServiceWorkerRegistrationInfo::GetEvaluating() const
{
  AssertIsOnMainThread();
  return mEvaluatingWorker;
}

ServiceWorkerInfo*
ServiceWorkerRegistrationInfo::GetInstalling() const
{
  AssertIsOnMainThread();
  return mInstallingWorker;
}

ServiceWorkerInfo*
ServiceWorkerRegistrationInfo::GetWaiting() const
{
  AssertIsOnMainThread();
  return mWaitingWorker;
}

ServiceWorkerInfo*
ServiceWorkerRegistrationInfo::GetActive() const
{
  AssertIsOnMainThread();
  return mActiveWorker;
}

ServiceWorkerInfo*
ServiceWorkerRegistrationInfo::GetByID(uint64_t aID) const
{
  if (mActiveWorker && mActiveWorker->ID() == aID) {
    return mActiveWorker;
  }
  if (mWaitingWorker && mWaitingWorker->ID() == aID) {
    return mWaitingWorker;
  }
  if (mInstallingWorker && mInstallingWorker->ID() == aID) {
    return mInstallingWorker;
  }
  if (mEvaluatingWorker && mEvaluatingWorker->ID() == aID) {
    return mEvaluatingWorker;
  }
  return nullptr;
}

void
ServiceWorkerRegistrationInfo::SetEvaluating(ServiceWorkerInfo* aServiceWorker)
{
  AssertIsOnMainThread();
  MOZ_ASSERT(aServiceWorker);
  MOZ_ASSERT(!mEvaluatingWorker);
  MOZ_ASSERT(!mInstallingWorker);
  MOZ_ASSERT(mWaitingWorker != aServiceWorker);
  MOZ_ASSERT(mActiveWorker != aServiceWorker);

  mEvaluatingWorker = aServiceWorker;
}

void
ServiceWorkerRegistrationInfo::ClearEvaluating()
{
  AssertIsOnMainThread();

  if (!mEvaluatingWorker) {
    return;
  }

  mEvaluatingWorker->UpdateState(ServiceWorkerState::Redundant);
  // We don't update the redundant time for the sw here, since we've not expose
  // evalutingWorker yet.
  mEvaluatingWorker = nullptr;
}

void
ServiceWorkerRegistrationInfo::ClearInstalling()
{
  AssertIsOnMainThread();

  if (!mInstallingWorker) {
    return;
  }

  UpdateRegistrationStateProperties(WhichServiceWorker::INSTALLING_WORKER,
                                    Invalidate);
  mInstallingWorker->UpdateState(ServiceWorkerState::Redundant);
  mInstallingWorker->UpdateRedundantTime();
  mInstallingWorker = nullptr;
<<<<<<< HEAD
=======

  NotifyChromeRegistrationListeners();
>>>>>>> a17af05f
}

void
ServiceWorkerRegistrationInfo::TransitionEvaluatingToInstalling()
{
  AssertIsOnMainThread();
  MOZ_ASSERT(mEvaluatingWorker);
  MOZ_ASSERT(!mInstallingWorker);

  mInstallingWorker = mEvaluatingWorker.forget();
  mInstallingWorker->UpdateState(ServiceWorkerState::Installing);
  NotifyChromeRegistrationListeners();
}

void
ServiceWorkerRegistrationInfo::TransitionInstallingToWaiting()
{
  AssertIsOnMainThread();
  MOZ_ASSERT(mInstallingWorker);

  if (mWaitingWorker) {
    MOZ_ASSERT(mInstallingWorker->CacheName() != mWaitingWorker->CacheName());
    mWaitingWorker->UpdateState(ServiceWorkerState::Redundant);
    mWaitingWorker->UpdateRedundantTime();
  }

  mWaitingWorker = mInstallingWorker.forget();
  UpdateRegistrationStateProperties(WhichServiceWorker::INSTALLING_WORKER,
                                    TransitionToNextState);
  mWaitingWorker->UpdateState(ServiceWorkerState::Installed);
<<<<<<< HEAD
=======
  mWaitingWorker->UpdateInstalledTime();
  NotifyChromeRegistrationListeners();
>>>>>>> a17af05f

  RefPtr<ServiceWorkerManager> swm = ServiceWorkerManager::GetInstance();
  if (!swm) {
    // browser shutdown began
    return;
  }
  swm->StoreRegistration(mPrincipal, this);
}

void
ServiceWorkerRegistrationInfo::SetActive(ServiceWorkerInfo* aServiceWorker)
{
  AssertIsOnMainThread();
  MOZ_ASSERT(aServiceWorker);

  // TODO: Assert installing, waiting, and active are nullptr once the SWM
  //       moves to the parent process.  After that happens this code will
  //       only run for browser initialization and not for cross-process
  //       overrides.
  MOZ_ASSERT(mInstallingWorker != aServiceWorker);
  MOZ_ASSERT(mWaitingWorker != aServiceWorker);
  MOZ_ASSERT(mActiveWorker != aServiceWorker);

  if (mActiveWorker) {
    MOZ_ASSERT(aServiceWorker->CacheName() != mActiveWorker->CacheName());
    mActiveWorker->UpdateState(ServiceWorkerState::Redundant);
    mActiveWorker->UpdateRedundantTime();
  }

  // The active worker is being overriden due to initial load or
  // another process activating a worker.  Move straight to the
  // Activated state.
  mActiveWorker = aServiceWorker;
  mActiveWorker->SetActivateStateUncheckedWithoutEvent(ServiceWorkerState::Activated);
<<<<<<< HEAD
  UpdateRegistrationStateProperties(WhichServiceWorker::ACTIVE_WORKER, Invalidate);
=======
  // We don't need to update activated time when we load registration from
  // registrar.
  UpdateRegistrationStateProperties(WhichServiceWorker::ACTIVE_WORKER, Invalidate);
  NotifyChromeRegistrationListeners();
>>>>>>> a17af05f
}

void
ServiceWorkerRegistrationInfo::TransitionWaitingToActive()
{
  AssertIsOnMainThread();
  MOZ_ASSERT(mWaitingWorker);

  if (mActiveWorker) {
    MOZ_ASSERT(mWaitingWorker->CacheName() != mActiveWorker->CacheName());
    mActiveWorker->UpdateState(ServiceWorkerState::Redundant);
    mActiveWorker->UpdateRedundantTime();
  }

  // We are transitioning from waiting to active normally, so go to
  // the activating state.
  mActiveWorker = mWaitingWorker.forget();
  UpdateRegistrationStateProperties(WhichServiceWorker::WAITING_WORKER,
                                    TransitionToNextState);
  mActiveWorker->UpdateState(ServiceWorkerState::Activating);
<<<<<<< HEAD
=======
  NotifyChromeRegistrationListeners();
>>>>>>> a17af05f
}

bool
ServiceWorkerRegistrationInfo::IsIdle() const
{
  return !mActiveWorker || mActiveWorker->WorkerPrivate()->IsIdle();
}

<<<<<<< HEAD
nsLoadFlags
ServiceWorkerRegistrationInfo::GetLoadFlags() const
{
  return mLoadFlags;
}

void
ServiceWorkerRegistrationInfo::SetLoadFlags(nsLoadFlags aLoadFlags)
{
  mLoadFlags = aLoadFlags;
=======
ServiceWorkerUpdateViaCache
ServiceWorkerRegistrationInfo::GetUpdateViaCache() const
{
  return mUpdateViaCache;
}

void
ServiceWorkerRegistrationInfo::SetUpdateViaCache(
    ServiceWorkerUpdateViaCache aUpdateViaCache)
{
  mUpdateViaCache = aUpdateViaCache;
}

int64_t
ServiceWorkerRegistrationInfo::GetLastUpdateTime() const
{
  return mLastUpdateTime;
}

void
ServiceWorkerRegistrationInfo::SetLastUpdateTime(const int64_t aTime)
{
  if (aTime == 0) {
    return;
  }

  mLastUpdateTime = aTime;
>>>>>>> a17af05f
}

END_WORKERS_NAMESPACE<|MERGE_RESOLUTION|>--- conflicted
+++ resolved
@@ -73,17 +73,6 @@
     mActiveWorker->WorkerPrivate()->NoteDeadServiceWorkerInfo();
     mActiveWorker = nullptr;
   }
-<<<<<<< HEAD
-}
-
-ServiceWorkerRegistrationInfo::ServiceWorkerRegistrationInfo(const nsACString& aScope,
-                                                             nsIPrincipal* aPrincipal,
-                                                             nsLoadFlags aLoadFlags)
-  : mControlledDocumentsCounter(0)
-  , mUpdateState(NoUpdate)
-  , mLastUpdateCheckTime(0)
-  , mLoadFlags(aLoadFlags)
-=======
 
   NotifyChromeRegistrationListeners();
 }
@@ -98,7 +87,6 @@
   , mCreationTimeStamp(TimeStamp::Now())
   , mLastUpdateTime(0)
   , mUpdateViaCache(aUpdateViaCache)
->>>>>>> a17af05f
   , mScope(aScope)
   , mPrincipal(aPrincipal)
   , mPendingUninstall(false)
@@ -393,21 +381,6 @@
     }
   }
 }
-<<<<<<< HEAD
-
-void
-ServiceWorkerRegistrationInfo::UpdateRegistrationStateProperties(WhichServiceWorker aWorker,
-                                                                 TransitionType aTransition)
-{
-  AssertIsOnMainThread();
-
-  nsCOMPtr<nsIRunnable> runnable = NewRunnableMethod<WhichServiceWorker, TransitionType>(
-         this,
-         &ServiceWorkerRegistrationInfo::AsyncUpdateRegistrationStateProperties, aWorker, aTransition);
-  MOZ_ALWAYS_SUCCEEDS(NS_DispatchToMainThread(runnable.forget()));
-
-  NotifyChromeRegistrationListeners();
-=======
 
 void
 ServiceWorkerRegistrationInfo::UpdateRegistrationStateProperties(WhichServiceWorker aWorker,
@@ -424,7 +397,6 @@
       aWorker,
       aTransition);
   MOZ_ALWAYS_SUCCEEDS(NS_DispatchToMainThread(runnable.forget()));
->>>>>>> a17af05f
 }
 
 void
@@ -572,11 +544,8 @@
   mInstallingWorker->UpdateState(ServiceWorkerState::Redundant);
   mInstallingWorker->UpdateRedundantTime();
   mInstallingWorker = nullptr;
-<<<<<<< HEAD
-=======
-
-  NotifyChromeRegistrationListeners();
->>>>>>> a17af05f
+
+  NotifyChromeRegistrationListeners();
 }
 
 void
@@ -607,11 +576,8 @@
   UpdateRegistrationStateProperties(WhichServiceWorker::INSTALLING_WORKER,
                                     TransitionToNextState);
   mWaitingWorker->UpdateState(ServiceWorkerState::Installed);
-<<<<<<< HEAD
-=======
   mWaitingWorker->UpdateInstalledTime();
   NotifyChromeRegistrationListeners();
->>>>>>> a17af05f
 
   RefPtr<ServiceWorkerManager> swm = ServiceWorkerManager::GetInstance();
   if (!swm) {
@@ -646,14 +612,10 @@
   // Activated state.
   mActiveWorker = aServiceWorker;
   mActiveWorker->SetActivateStateUncheckedWithoutEvent(ServiceWorkerState::Activated);
-<<<<<<< HEAD
-  UpdateRegistrationStateProperties(WhichServiceWorker::ACTIVE_WORKER, Invalidate);
-=======
   // We don't need to update activated time when we load registration from
   // registrar.
   UpdateRegistrationStateProperties(WhichServiceWorker::ACTIVE_WORKER, Invalidate);
   NotifyChromeRegistrationListeners();
->>>>>>> a17af05f
 }
 
 void
@@ -674,10 +636,7 @@
   UpdateRegistrationStateProperties(WhichServiceWorker::WAITING_WORKER,
                                     TransitionToNextState);
   mActiveWorker->UpdateState(ServiceWorkerState::Activating);
-<<<<<<< HEAD
-=======
-  NotifyChromeRegistrationListeners();
->>>>>>> a17af05f
+  NotifyChromeRegistrationListeners();
 }
 
 bool
@@ -686,18 +645,6 @@
   return !mActiveWorker || mActiveWorker->WorkerPrivate()->IsIdle();
 }
 
-<<<<<<< HEAD
-nsLoadFlags
-ServiceWorkerRegistrationInfo::GetLoadFlags() const
-{
-  return mLoadFlags;
-}
-
-void
-ServiceWorkerRegistrationInfo::SetLoadFlags(nsLoadFlags aLoadFlags)
-{
-  mLoadFlags = aLoadFlags;
-=======
 ServiceWorkerUpdateViaCache
 ServiceWorkerRegistrationInfo::GetUpdateViaCache() const
 {
@@ -725,7 +672,6 @@
   }
 
   mLastUpdateTime = aTime;
->>>>>>> a17af05f
 }
 
 END_WORKERS_NAMESPACE