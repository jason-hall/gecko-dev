--- conflicted
+++ resolved
@@ -31,11 +31,8 @@
   const nsCString mScope;
   const nsCString mScriptSpec;
   const nsString mCacheName;
-  const nsLoadFlags mLoadFlags;
   ServiceWorkerState mState;
   OriginAttributes mOriginAttributes;
-<<<<<<< HEAD
-=======
 
   // This LoadFlags is only applied to imported scripts, since the main script
   // has already been downloaded when performing the bytecheck. This LoadFlag is
@@ -46,7 +43,6 @@
   //   3. (optional) nsIRequest::LOAD_BYPASS_CACHE
   //      depends on whether the update timer is expired.
   const nsLoadFlags mImportsLoadFlags;
->>>>>>> a17af05f
 
   // This id is shared with WorkerPrivate to match requests issued by service
   // workers to their corresponding serviceWorkerInfo.
@@ -150,15 +146,9 @@
   }
 
   nsLoadFlags
-<<<<<<< HEAD
-  GetLoadFlags() const
-  {
-    return mLoadFlags;
-=======
   GetImportsLoadFlags() const
   {
     return mImportsLoadFlags;
->>>>>>> a17af05f
   }
 
   uint64_t
