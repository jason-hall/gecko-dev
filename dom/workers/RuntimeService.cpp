--- conflicted
+++ resolved
@@ -256,11 +256,7 @@
 // "name|scriptSpec^key1=val1&key2=val2&key3=val3"
 void
 GenerateSharedWorkerKey(const nsACString& aScriptSpec,
-<<<<<<< HEAD
-                        const nsACString& aName,
-=======
                         const nsAString& aName,
->>>>>>> a17af05f
                         const OriginAttributes& aAttrs,
                         nsCString& aKey)
 {
@@ -310,12 +306,8 @@
   JS::ContextOptions contextOptions;
   contextOptions.setAsmJS(GetWorkerPref<bool>(NS_LITERAL_CSTRING("asmjs")))
                 .setWasm(GetWorkerPref<bool>(NS_LITERAL_CSTRING("wasm")))
-<<<<<<< HEAD
-                .setWasmAlwaysBaseline(GetWorkerPref<bool>(NS_LITERAL_CSTRING("wasm_baselinejit")))
-=======
                 .setWasmBaseline(GetWorkerPref<bool>(NS_LITERAL_CSTRING("wasm_baselinejit")))
                 .setWasmIon(GetWorkerPref<bool>(NS_LITERAL_CSTRING("wasm_ionjit")))
->>>>>>> a17af05f
                 .setThrowOnAsmJSValidationFailure(GetWorkerPref<bool>(
                       NS_LITERAL_CSTRING("throw_on_asmjs_validation_failure")))
                 .setBaseline(GetWorkerPref<bool>(NS_LITERAL_CSTRING("baselinejit")))
@@ -326,10 +318,7 @@
 #ifdef FUZZING
                 .setFuzzing(GetWorkerPref<bool>(NS_LITERAL_CSTRING("fuzzing.enabled")))
 #endif
-<<<<<<< HEAD
-=======
                 .setStreams(GetWorkerPref<bool>(NS_LITERAL_CSTRING("streams")))
->>>>>>> a17af05f
                 .setExtraWarnings(GetWorkerPref<bool>(NS_LITERAL_CSTRING("strict")));
 
   RuntimeService::SetDefaultContextOptions(contextOptions);
@@ -997,34 +986,9 @@
     mWorkerPrivate = nullptr;
   }
 
-<<<<<<< HEAD
-  nsresult Initialize(JSRuntime* aParentRuntime)
-  {
-    nsresult rv =
-      CycleCollectedJSContext::Initialize(aParentRuntime,
-                                          WORKER_DEFAULT_RUNTIME_HEAPSIZE,
-                                          WORKER_DEFAULT_NURSERY_SIZE);
-     if (NS_WARN_IF(NS_FAILED(rv))) {
-       return rv;
-     }
-
-    JSContext* cx = Context();
-
-    JS_SetContextPrivate(cx, new WorkerThreadContextPrivate(mWorkerPrivate));
-
-    js::SetPreserveWrapperCallback(cx, PreserveWrapper);
-    JS_InitDestroyPrincipalsCallback(cx, DestroyWorkerPrincipals);
-    JS_SetWrapObjectCallbacks(cx, &WrapObjectCallbacks);
-    if (mWorkerPrivate->IsDedicatedWorker()) {
-      JS_SetFutexCanWait(cx);
-    }
-
-    return NS_OK;
-=======
   ~WorkerJSRuntime()
   {
     MOZ_COUNT_DTOR_INHERITED(WorkerJSRuntime, CycleCollectedJSRuntime);
->>>>>>> a17af05f
   }
 
   virtual void
@@ -1209,14 +1173,10 @@
   WorkerThreadPrimaryRunnable(WorkerPrivate* aWorkerPrivate,
                               WorkerThread* aThread,
                               JSRuntime* aParentRuntime)
-<<<<<<< HEAD
-  : mWorkerPrivate(aWorkerPrivate), mThread(aThread), mParentRuntime(aParentRuntime)
-=======
     : mozilla::Runnable("WorkerThreadPrimaryRunnable")
     , mWorkerPrivate(aWorkerPrivate)
     , mThread(aThread)
     , mParentRuntime(aParentRuntime)
->>>>>>> a17af05f
   {
     MOZ_ASSERT(aWorkerPrivate);
     MOZ_ASSERT(aThread);
@@ -2870,13 +2830,7 @@
     }
 
     {
-<<<<<<< HEAD
-#ifdef MOZ_GECKO_PROFILER
       profiler_set_js_context(cx);
-#endif
-=======
-      profiler_set_js_context(cx);
->>>>>>> a17af05f
 
       {
         JSAutoRequest ar(cx);
@@ -2890,13 +2844,7 @@
 
       BackgroundChild::CloseForCurrentThread();
 
-<<<<<<< HEAD
-#ifdef MOZ_GECKO_PROFILER
       profiler_clear_js_context();
-#endif
-=======
-      profiler_clear_js_context();
->>>>>>> a17af05f
     }
 
     // There may still be runnables on the debugger event queue that hold a
