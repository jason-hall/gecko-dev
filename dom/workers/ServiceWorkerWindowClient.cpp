--- conflicted
+++ resolved
@@ -339,12 +339,8 @@
   MOZ_INIT_OUTSIDE_CTOR WorkerPrivate* mWorkerPrivate;
 
 public:
-<<<<<<< HEAD
-  ClientNavigateRunnable(uint64_t aWindowId, const nsAString& aUrl,
-=======
   ClientNavigateRunnable(uint64_t aWindowId,
                          const nsAString& aUrl,
->>>>>>> a17af05f
                          const nsAString& aScope,
                          PromiseWorkerProxy* aPromiseProxy)
     : mozilla::Runnable("ClientNavigateRunnable")
