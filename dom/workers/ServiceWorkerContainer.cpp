--- conflicted
+++ resolved
@@ -199,18 +199,10 @@
     }
   }
 
-  // This is a quick fix for temporarily turning off script loading setting when
-  // registering a service worker. This should be removed in Bug 1353636.
-  nsLoadFlags loadFlags = nsIRequest::LOAD_NORMAL;
-
   // The spec says that the "client" passed to Register() must be the global
   // where the ServiceWorkerContainer was retrieved from.
-<<<<<<< HEAD
-  aRv = swm->Register(GetOwner(), scopeURI, scriptURI, loadFlags,
-=======
   aRv = swm->Register(GetOwner(), scopeURI, scriptURI,
                       static_cast<uint16_t>(aOptions.mUpdateViaCache),
->>>>>>> a17af05f
                       getter_AddRefs(promise));
   if (NS_WARN_IF(aRv.Failed())) {
     return nullptr;
