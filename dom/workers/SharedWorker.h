--- conflicted
+++ resolved
@@ -44,11 +44,7 @@
 public:
   static already_AddRefed<SharedWorker>
   Constructor(const GlobalObject& aGlobal, const nsAString& aScriptURL,
-<<<<<<< HEAD
-              const Optional<nsAString>& aName, ErrorResult& aRv);
-=======
               const StringOrWorkerOptions& aOptions, ErrorResult& aRv);
->>>>>>> a17af05f
 
   MessagePort*
   Port();
