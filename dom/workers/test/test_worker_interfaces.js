// This is a list of all interfaces that are exposed to workers.
// Please only add things to this list with great care and proper review
// from the associated module peers.

// This file lists global interfaces we want exposed and verifies they
// are what we intend. Each entry in the arrays below can either be a
// simple string with the interface name, or an object with a 'name'
// property giving the interface name as a string, and additional
// properties which qualify the exposure of that interface. For example:
//
// [
//   "AGlobalInterface",
//   { name: "ExperimentalThing", release: false },
//   { name: "ReallyExperimentalThing", nightly: true },
//   { name: "DesktopOnlyThing", desktop: true },
//   { name: "FancyControl", xbl: true },
//   { name: "DisabledEverywhere", disabled: true },
// ];
//
// See createInterfaceMap() below for a complete list of properties.

// IMPORTANT: Do not change this list without review from
//            a JavaScript Engine peer!
var ecmaGlobals =
  [
    "Array",
    "ArrayBuffer",
    "Atomics",
    "Boolean",
    {name: "ByteLengthQueuingStrategy", optional: true},
    {name: "CountQueuingStrategy", optional: true},
    "DataView",
    "Date",
    "Error",
    "EvalError",
    "Float32Array",
    "Float64Array",
    "Function",
    "Infinity",
    "Int16Array",
    "Int32Array",
    "Int8Array",
    "InternalError",
<<<<<<< HEAD
    {name: "Intl", nonReleaseAndroid: true, android: false},
    "Iterator",
=======
    "Intl",
>>>>>>> a17af05f
    "JSON",
    "Map",
    "Math",
    "NaN",
    "Number",
    "Object",
    "Promise",
    "Proxy",
    "RangeError",
    {name: "ReadableStream", optional: true},
    "ReferenceError",
    "Reflect",
    "RegExp",
    "Set",
    "SharedArrayBuffer",
    {name: "SIMD", nightly: true},
    "StopIteration",
    "String",
    "Symbol",
    "SyntaxError",
    {name: "TypedObject", nightly: true},
    "TypeError",
    "Uint16Array",
    "Uint32Array",
    "Uint8Array",
    "Uint8ClampedArray",
    "URIError",
    "WeakMap",
    "WeakSet",
    {name: "WebAssembly", optional: true}
  ];
// IMPORTANT: Do not change the list above without review from
//            a JavaScript Engine peer!

// IMPORTANT: Do not change the list below without review from a DOM peer!
var interfaceNamesInGlobalScope =
  [
// IMPORTANT: Do not change this list without review from a DOM peer!
    { name: "AbortController", nightly: true },
// IMPORTANT: Do not change this list without review from a DOM peer!
    { name: "AbortSignal", nightly: true },
// IMPORTANT: Do not change this list without review from a DOM peer!
    "Blob",
// IMPORTANT: Do not change this list without review from a DOM peer!
    "BroadcastChannel",
// IMPORTANT: Do not change this list without review from a DOM peer!
    "Cache",
// IMPORTANT: Do not change this list without review from a DOM peer!
    "CacheStorage",
// IMPORTANT: Do not change this list without review from a DOM peer!
    "CloseEvent",
// IMPORTANT: Do not change this list without review from a DOM peer!
    "Crypto",
// IMPORTANT: Do not change this list without review from a DOM peer!
    "CustomEvent",
// IMPORTANT: Do not change this list without review from a DOM peer!
    "DedicatedWorkerGlobalScope",
// IMPORTANT: Do not change this list without review from a DOM peer!
    "Directory",
// IMPORTANT: Do not change this list without review from a DOM peer!
    "DOMCursor",
// IMPORTANT: Do not change this list without review from a DOM peer!
    "DOMError",
// IMPORTANT: Do not change this list without review from a DOM peer!
    "DOMException",
// IMPORTANT: Do not change this list without review from a DOM peer!
    "DOMRequest",
// IMPORTANT: Do not change this list without review from a DOM peer!
    "DOMStringList",
// IMPORTANT: Do not change this list without review from a DOM peer!
    "ErrorEvent",
// IMPORTANT: Do not change this list without review from a DOM peer!
    "Event",
// IMPORTANT: Do not change this list without review from a DOM peer!
    "EventSource",
// IMPORTANT: Do not change this list without review from a DOM peer!
    "EventTarget",
// IMPORTANT: Do not change this list without review from a DOM peer!
    "File",
// IMPORTANT: Do not change this list without review from a DOM peer!
    "FileList",
// IMPORTANT: Do not change this list without review from a DOM peer!
    "FileReader",
// IMPORTANT: Do not change this list without review from a DOM peer!
    "FileReaderSync",
// IMPORTANT: Do not change this list without review from a DOM peer!
    "FormData",
// IMPORTANT: Do not change this list without review from a DOM peer!
    "Headers",
// IMPORTANT: Do not change this list without review from a DOM peer!
    "IDBCursor",
// IMPORTANT: Do not change this list without review from a DOM peer!
    "IDBCursorWithValue",
// IMPORTANT: Do not change this list without review from a DOM peer!
    "IDBDatabase",
// IMPORTANT: Do not change this list without review from a DOM peer!
    "IDBFactory",
// IMPORTANT: Do not change this list without review from a DOM peer!
    "IDBIndex",
// IMPORTANT: Do not change this list without review from a DOM peer!
    "IDBKeyRange",
// IMPORTANT: Do not change this list without review from a DOM peer!
    "IDBObjectStore",
// IMPORTANT: Do not change this list without review from a DOM peer!
    "IDBOpenDBRequest",
// IMPORTANT: Do not change this list without review from a DOM peer!
    "IDBRequest",
// IMPORTANT: Do not change this list without review from a DOM peer!
    "IDBTransaction",
// IMPORTANT: Do not change this list without review from a DOM peer!
    "IDBVersionChangeEvent",
// IMPORTANT: Do not change this list without review from a DOM peer!
    "ImageBitmap",
// IMPORTANT: Do not change this list without review from a DOM peer!
    "ImageBitmapRenderingContext",
// IMPORTANT: Do not change this list without review from a DOM peer!
    "ImageData",
// IMPORTANT: Do not change this list without review from a DOM peer!
    "MessageChannel",
// IMPORTANT: Do not change this list without review from a DOM peer!
    "MessageEvent",
// IMPORTANT: Do not change this list without review from a DOM peer!
    "MessagePort",
// IMPORTANT: Do not change this list without review from a DOM peer!
    { name: "NetworkInformation", android: true },
// IMPORTANT: Do not change this list without review from a DOM peer!
    "Notification",
// IMPORTANT: Do not change this list without review from a DOM peer!
    { name: "OffscreenCanvas", disabled: true },
// IMPORTANT: Do not change this list without review from a DOM peer!
    "Performance",
// IMPORTANT: Do not change this list without review from a DOM peer!
    "PerformanceEntry",
// IMPORTANT: Do not change this list without review from a DOM peer!
    "PerformanceMark",
// IMPORTANT: Do not change this list without review from a DOM peer!
    "PerformanceMeasure",
// IMPORTANT: Do not change this list without review from a DOM peer!
    { name: "PerformanceObserver", nightly: true },
// IMPORTANT: Do not change this list without review from a DOM peer!
    { name: "PerformanceObserverEntryList", nightly: true },
// IMPORTANT: Do not change this list without review from a DOM peer!
    "ProgressEvent",
<<<<<<< HEAD
// IMPORTANT: Do not change this list without review from a DOM peer!
    "PushManager",
// IMPORTANT: Do not change this list without review from a DOM peer!
    "PushSubscription",
// IMPORTANT: Do not change this list without review from a DOM peer!
=======
// IMPORTANT: Do not change this list without review from a DOM peer!
    "PushManager",
// IMPORTANT: Do not change this list without review from a DOM peer!
    "PushSubscription",
// IMPORTANT: Do not change this list without review from a DOM peer!
>>>>>>> a17af05f
    "PushSubscriptionOptions",
// IMPORTANT: Do not change this list without review from a DOM peer!
    "Request",
// IMPORTANT: Do not change this list without review from a DOM peer!
    "Response",
// IMPORTANT: Do not change this list without review from a DOM peer!
    "ServiceWorkerRegistration",
// IMPORTANT: Do not change this list without review from a DOM peer!
    {name: "StorageManager", nightly: true, isSecureContext: true, android: false},
// IMPORTANT: Do not change this list without review from a DOM peer!
    "SubtleCrypto",
// IMPORTANT: Do not change this list without review from a DOM peer!
    "TextDecoder",
// IMPORTANT: Do not change this list without review from a DOM peer!
    "TextEncoder",
// IMPORTANT: Do not change this list without review from a DOM peer!
    "XMLHttpRequest",
// IMPORTANT: Do not change this list without review from a DOM peer!
    "XMLHttpRequestEventTarget",
// IMPORTANT: Do not change this list without review from a DOM peer!
    "XMLHttpRequestUpload",
// IMPORTANT: Do not change this list without review from a DOM peer!
    "URL",
// IMPORTANT: Do not change this list without review from a DOM peer!
    "URLSearchParams",
// IMPORTANT: Do not change this list without review from a DOM peer!
    { name: "WebGLActiveInfo", disabled: true },
// IMPORTANT: Do not change this list without review from a DOM peer!
    { name: "WebGLBuffer", disabled: true },
// IMPORTANT: Do not change this list without review from a DOM peer!
    { name: "WebGLContextEvent", disabled: true },
// IMPORTANT: Do not change this list without review from a DOM peer!
    { name: "WebGLFramebuffer", disabled: true },
// IMPORTANT: Do not change this list without review from a DOM peer!
    { name: "WebGLProgram", disabled: true },
// IMPORTANT: Do not change this list without review from a DOM peer!
    { name: "WebGLRenderbuffer", disabled: true },
// IMPORTANT: Do not change this list without review from a DOM peer!
    { name: "WebGLRenderingContext", disabled: true },
// IMPORTANT: Do not change this list without review from a DOM peer!
    { name: "WebGLShader", disabled: true },
// IMPORTANT: Do not change this list without review from a DOM peer!
    { name: "WebGLShaderPrecisionFormat", disabled: true },
// IMPORTANT: Do not change this list without review from a DOM peer!
    { name: "WebGLTexture", disabled: true },
// IMPORTANT: Do not change this list without review from a DOM peer!
    { name: "WebGLUniformLocation", disabled: true },
// IMPORTANT: Do not change this list without review from a DOM peer!
    "WebSocket",
// IMPORTANT: Do not change this list without review from a DOM peer!
    "Worker",
// IMPORTANT: Do not change this list without review from a DOM peer!
    "WorkerGlobalScope",
// IMPORTANT: Do not change this list without review from a DOM peer!
    "WorkerLocation",
// IMPORTANT: Do not change this list without review from a DOM peer!
    "WorkerNavigator",
// IMPORTANT: Do not change this list without review from a DOM peer!
  ];
// IMPORTANT: Do not change the list above without review from a DOM peer!

function createInterfaceMap(version, userAgent) {
  var isNightly = version.endsWith("a1");
  var isRelease = !version.includes("a");
  var isDesktop = !/Mobile|Tablet/.test(userAgent);
  var isAndroid = !!navigator.userAgent.includes("Android");

  var interfaceMap = {};

  function addInterfaces(interfaces)
  {
    for (var entry of interfaces) {
      if (typeof(entry) === "string") {
        interfaceMap[entry] = true;
      } else {
        ok(!("pref" in entry), "Bogus pref annotation for " + entry.name);
        if ((entry.nightly === !isNightly) ||
            (entry.nightlyAndroid === !(isAndroid && isNightly) && isAndroid) ||
            (entry.nonReleaseAndroid === !(isAndroid && !isRelease) && isAndroid) ||
            (entry.desktop === !isDesktop) ||
<<<<<<< HEAD
            (entry.android === !isAndroid && !entry.nonReleaseAndroid && !entry.nightlyAndroid) ||
=======
            (entry.android === !isAndroid && !entry.nightlyAndroid) ||
>>>>>>> a17af05f
            (entry.release === !isRelease) ||
            (entry.isSecureContext === !isSecureContext) ||
            entry.disabled) {
          interfaceMap[entry.name] = false;
        } else if (entry.optional) {
          interfaceMap[entry.name] = "optional";
        } else {
          interfaceMap[entry.name] = true;
        }
      }
    }
  }

  addInterfaces(ecmaGlobals);
  addInterfaces(interfaceNamesInGlobalScope);

  return interfaceMap;
}

function runTest(version, userAgent) {
  var interfaceMap = createInterfaceMap(version, userAgent);
  for (var name of Object.getOwnPropertyNames(self)) {
    // An interface name should start with an upper case character.
    if (!/^[A-Z]/.test(name)) {
      continue;
    }
    ok(interfaceMap[name] === "optional" || interfaceMap[name],
       "If this is failing: DANGER, are you sure you want to expose the new interface " + name +
       " to all webpages as a property on the worker? Do not make a change to this file without a " +
       " review from a DOM peer for that specific change!!! (or a JS peer for changes to ecmaGlobals)");
    delete interfaceMap[name];
  }
  for (var name of Object.keys(interfaceMap)) {
    if (interfaceMap[name] === "optional") {
      delete interfaceMap[name];
    } else {
      ok(name in self === interfaceMap[name],
         name + " should " + (interfaceMap[name] ? "" : " NOT") + " be defined on the global scope");
      if (!interfaceMap[name]) {
        delete interfaceMap[name];
      }
    }
  }
  is(Object.keys(interfaceMap).length, 0,
     "The following interface(s) are not enumerated: " + Object.keys(interfaceMap).join(", "));
}

workerTestGetVersion(function(version) {
  workerTestGetUserAgent(function(userAgent) {
    runTest(version, userAgent);
    workerTestDone();
  });
});<|MERGE_RESOLUTION|>--- conflicted
+++ resolved
@@ -41,12 +41,7 @@
     "Int32Array",
     "Int8Array",
     "InternalError",
-<<<<<<< HEAD
-    {name: "Intl", nonReleaseAndroid: true, android: false},
-    "Iterator",
-=======
     "Intl",
->>>>>>> a17af05f
     "JSON",
     "Map",
     "Math",
@@ -190,19 +185,11 @@
     { name: "PerformanceObserverEntryList", nightly: true },
 // IMPORTANT: Do not change this list without review from a DOM peer!
     "ProgressEvent",
-<<<<<<< HEAD
 // IMPORTANT: Do not change this list without review from a DOM peer!
     "PushManager",
 // IMPORTANT: Do not change this list without review from a DOM peer!
     "PushSubscription",
 // IMPORTANT: Do not change this list without review from a DOM peer!
-=======
-// IMPORTANT: Do not change this list without review from a DOM peer!
-    "PushManager",
-// IMPORTANT: Do not change this list without review from a DOM peer!
-    "PushSubscription",
-// IMPORTANT: Do not change this list without review from a DOM peer!
->>>>>>> a17af05f
     "PushSubscriptionOptions",
 // IMPORTANT: Do not change this list without review from a DOM peer!
     "Request",
@@ -281,13 +268,8 @@
         ok(!("pref" in entry), "Bogus pref annotation for " + entry.name);
         if ((entry.nightly === !isNightly) ||
             (entry.nightlyAndroid === !(isAndroid && isNightly) && isAndroid) ||
-            (entry.nonReleaseAndroid === !(isAndroid && !isRelease) && isAndroid) ||
             (entry.desktop === !isDesktop) ||
-<<<<<<< HEAD
-            (entry.android === !isAndroid && !entry.nonReleaseAndroid && !entry.nightlyAndroid) ||
-=======
             (entry.android === !isAndroid && !entry.nightlyAndroid) ||
->>>>>>> a17af05f
             (entry.release === !isRelease) ||
             (entry.isSecureContext === !isSecureContext) ||
             entry.disabled) {
