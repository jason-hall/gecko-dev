/* -*- Mode: C++; tab-width: 8; indent-tabs-mode: nil; c-basic-offset: 2 -*- */
/* vim: set ts=8 sts=2 et sw=2 tw=80: */
/* This Source Code Form is subject to the terms of the Mozilla Public
 * License, v. 2.0. If a copy of the MPL was not distributed with this file,
 * You can obtain one at http://mozilla.org/MPL/2.0/. */

#ifndef mozilla_dom_workers_workers_h__
#define mozilla_dom_workers_workers_h__

#include "jsapi.h"
#include "mozilla/Attributes.h"
#include "mozilla/Mutex.h"
#include <stdint.h>
#include "nsAutoPtr.h"
#include "nsCOMPtr.h"
#include "nsDebug.h"
#include "nsString.h"
#include "nsTArray.h"

#include "nsILoadContext.h"
#include "nsIWeakReferenceUtils.h"
#include "nsIInterfaceRequestor.h"
#include "mozilla/dom/ChannelInfo.h"
#include "mozilla/net/ReferrerPolicy.h"

#define BEGIN_WORKERS_NAMESPACE \
  namespace mozilla { namespace dom { namespace workers {
#define END_WORKERS_NAMESPACE \
  } /* namespace workers */ } /* namespace dom */ } /* namespace mozilla */
#define USING_WORKERS_NAMESPACE \
  using namespace mozilla::dom::workers;

#define WORKERS_SHUTDOWN_TOPIC "web-workers-shutdown"

class nsIContentSecurityPolicy;
class nsIScriptContext;
class nsIGlobalObject;
class nsPIDOMWindowInner;
class nsIPrincipal;
class nsILoadGroup;
class nsITabChild;
class nsIChannel;
class nsIRunnable;
class nsIURI;

namespace mozilla {
namespace ipc {
class PrincipalInfo;
} // namespace ipc

namespace dom {
// If you change this, the corresponding list in nsIWorkerDebugger.idl needs to
// be updated too.
enum WorkerType
{
  WorkerTypeDedicated,
  WorkerTypeShared,
  WorkerTypeService
};

} // namespace dom
} // namespace mozilla

BEGIN_WORKERS_NAMESPACE

class WorkerPrivate;

struct PrivatizableBase
{ };

#ifdef DEBUG
void
AssertIsOnMainThread();
#else
inline void
AssertIsOnMainThread()
{ }
#endif

struct JSSettings
{
  enum {
    // All the GC parameters that we support.
    JSSettings_JSGC_MAX_BYTES = 0,
    JSSettings_JSGC_MAX_MALLOC_BYTES,
    JSSettings_JSGC_HIGH_FREQUENCY_TIME_LIMIT,
    JSSettings_JSGC_LOW_FREQUENCY_HEAP_GROWTH,
    JSSettings_JSGC_HIGH_FREQUENCY_HEAP_GROWTH_MIN,
    JSSettings_JSGC_HIGH_FREQUENCY_HEAP_GROWTH_MAX,
    JSSettings_JSGC_HIGH_FREQUENCY_LOW_LIMIT,
    JSSettings_JSGC_HIGH_FREQUENCY_HIGH_LIMIT,
    JSSettings_JSGC_ALLOCATION_THRESHOLD,
    JSSettings_JSGC_SLICE_TIME_BUDGET,
    JSSettings_JSGC_DYNAMIC_HEAP_GROWTH,
    JSSettings_JSGC_DYNAMIC_MARK_SLICE,
    JSSettings_JSGC_REFRESH_FRAME_SLICES,
    // JSGC_MODE not supported

    // This must be last so that we get an accurate count.
    kGCSettingsArraySize
  };

  struct JSGCSetting
  {
    JSGCParamKey key;
    uint32_t value;

    JSGCSetting()
    : key(static_cast<JSGCParamKey>(-1)), value(0)
    { }

    bool
    IsSet() const
    {
      return key != static_cast<JSGCParamKey>(-1);
    }

    void
    Unset()
    {
      key = static_cast<JSGCParamKey>(-1);
      value = 0;
    }
  };

  // There are several settings that we know we need so it makes sense to
  // preallocate here.
  typedef JSGCSetting JSGCSettingsArray[kGCSettingsArraySize];

  // Settings that change based on chrome/content context.
  struct JSContentChromeSettings
  {
    JS::CompartmentOptions compartmentOptions;
    int32_t maxScriptRuntime;

    JSContentChromeSettings()
    : compartmentOptions(), maxScriptRuntime(0)
    { }
  };

  JSContentChromeSettings chrome;
  JSContentChromeSettings content;
  JSGCSettingsArray gcSettings;
  JS::ContextOptions contextOptions;

#ifdef JS_GC_ZEAL
  uint8_t gcZeal;
  uint32_t gcZealFrequency;
#endif

  JSSettings()
#ifdef JS_GC_ZEAL
  : gcZeal(0), gcZealFrequency(0)
#endif
  {
    for (uint32_t index = 0; index < ArrayLength(gcSettings); index++) {
      new (gcSettings + index) JSGCSetting();
    }
  }

  bool
  ApplyGCSetting(JSGCParamKey aKey, uint32_t aValue)
  {
    JSSettings::JSGCSetting* firstEmptySetting = nullptr;
    JSSettings::JSGCSetting* foundSetting = nullptr;

    for (uint32_t index = 0; index < ArrayLength(gcSettings); index++) {
      JSSettings::JSGCSetting& setting = gcSettings[index];
      if (setting.key == aKey) {
        foundSetting = &setting;
        break;
      }
      if (!firstEmptySetting && !setting.IsSet()) {
        firstEmptySetting = &setting;
      }
    }

    if (aValue) {
      if (!foundSetting) {
        foundSetting = firstEmptySetting;
        if (!foundSetting) {
          NS_ERROR("Not enough space for this value!");
          return false;
        }
      }
      foundSetting->key = aKey;
      foundSetting->value = aValue;
      return true;
    }

    if (foundSetting) {
      foundSetting->Unset();
      return true;
    }

    return false;
  }
};

enum WorkerPreference
{
#define WORKER_SIMPLE_PREF(name, getter, NAME) WORKERPREF_ ## NAME,
#define WORKER_PREF(name, callback)
#include "mozilla/dom/WorkerPrefs.h"
#undef WORKER_SIMPLE_PREF
#undef WORKER_PREF
  WORKERPREF_COUNT
};

// Implemented in WorkerPrivate.cpp

struct WorkerLoadInfo
{
  // All of these should be released in WorkerPrivateParent::ForgetMainThreadObjects.
  nsCOMPtr<nsIURI> mBaseURI;
  nsCOMPtr<nsIURI> mResolvedScriptURI;
  nsCOMPtr<nsIPrincipal> mPrincipal;
  nsCOMPtr<nsIScriptContext> mScriptContext;
  nsCOMPtr<nsPIDOMWindowInner> mWindow;
  nsCOMPtr<nsIContentSecurityPolicy> mCSP;
  nsCOMPtr<nsIChannel> mChannel;
  nsCOMPtr<nsILoadGroup> mLoadGroup;

  // mLoadFailedAsyncRunnable will execute on main thread if script loading
  // fails during script loading.  If script loading is never started due to
  // a synchronous error, then the runnable is never executed.  The runnable
  // is guaranteed to be released on the main thread.
  nsCOMPtr<nsIRunnable> mLoadFailedAsyncRunnable;

  class InterfaceRequestor final : public nsIInterfaceRequestor
  {
    NS_DECL_ISUPPORTS

  public:
    InterfaceRequestor(nsIPrincipal* aPrincipal, nsILoadGroup* aLoadGroup);
    void MaybeAddTabChild(nsILoadGroup* aLoadGroup);
    NS_IMETHOD GetInterface(const nsIID& aIID, void** aSink) override;

  private:
    ~InterfaceRequestor() { }

    already_AddRefed<nsITabChild> GetAnyLiveTabChild();

    nsCOMPtr<nsILoadContext> mLoadContext;
    nsCOMPtr<nsIInterfaceRequestor> mOuterRequestor;

    // Array of weak references to nsITabChild.  We do not want to keep TabChild
    // actors alive for long after their ActorDestroy() methods are called.
    nsTArray<nsWeakPtr> mTabChildList;
  };

  // Only set if we have a custom overriden load group
  RefPtr<InterfaceRequestor> mInterfaceRequestor;

  nsAutoPtr<mozilla::ipc::PrincipalInfo> mPrincipalInfo;
  nsCString mDomain;
  nsString mOrigin; // Derived from mPrincipal; can be used on worker thread.

  nsString mServiceWorkerCacheName;

  ChannelInfo mChannelInfo;
  nsLoadFlags mLoadFlags;

  uint64_t mWindowID;
  uint64_t mServiceWorkerID;

  net::ReferrerPolicy mReferrerPolicy;
  bool mFromWindow;
  bool mEvalAllowed;
  bool mReportCSPViolations;
  bool mXHRParamsAllowed;
  bool mPrincipalIsSystem;
  bool mStorageAllowed;
  bool mServiceWorkersTestingInWindow;
  OriginAttributes mOriginAttributes;

  WorkerLoadInfo();
  ~WorkerLoadInfo();

  void StealFrom(WorkerLoadInfo& aOther);

  nsresult
  SetPrincipalOnMainThread(nsIPrincipal* aPrincipal, nsILoadGroup* aLoadGroup);

  nsresult
  GetPrincipalAndLoadGroupFromChannel(nsIChannel* aChannel,
                                      nsIPrincipal** aPrincipalOut,
                                      nsILoadGroup** aLoadGroupOut);

  nsresult
  SetPrincipalFromChannel(nsIChannel* aChannel);

<<<<<<< HEAD
#if defined(DEBUG) || !defined(RELEASE_OR_BETA)
=======
#ifdef MOZ_DIAGNOSTIC_ASSERT_ENABLED
>>>>>>> a17af05f
  bool
  FinalChannelPrincipalIsValid(nsIChannel* aChannel);

  bool
  PrincipalIsValid() const;

  bool
  PrincipalURIMatchesScriptURL();
#endif

  bool
  ProxyReleaseMainThreadObjects(WorkerPrivate* aWorkerPrivate);

  bool
  ProxyReleaseMainThreadObjects(WorkerPrivate* aWorkerPrivate,
                                nsCOMPtr<nsILoadGroup>& aLoadGroupToCancel);
};

// All of these are implemented in RuntimeService.cpp

void
CancelWorkersForWindow(nsPIDOMWindowInner* aWindow);

void
FreezeWorkersForWindow(nsPIDOMWindowInner* aWindow);

void
ThawWorkersForWindow(nsPIDOMWindowInner* aWindow);

void
SuspendWorkersForWindow(nsPIDOMWindowInner* aWindow);

void
ResumeWorkersForWindow(nsPIDOMWindowInner* aWindow);

// A class that can be used with WorkerCrossThreadDispatcher to run a
// bit of C++ code on the worker thread.
class WorkerTask
{
protected:
  WorkerTask()
  { }

  virtual ~WorkerTask()
  { }

public:
  NS_INLINE_DECL_THREADSAFE_REFCOUNTING(WorkerTask)

  // The return value here has the same semantics as the return value
  // of WorkerRunnable::WorkerRun.
  virtual bool
  RunTask(JSContext* aCx) = 0;
};

class WorkerCrossThreadDispatcher
{
   friend class WorkerPrivate;

  // Must be acquired *before* the WorkerPrivate's mutex, when they're both
  // held.
  Mutex mMutex;
  WorkerPrivate* mWorkerPrivate;

private:
  // Only created by WorkerPrivate.
  explicit WorkerCrossThreadDispatcher(WorkerPrivate* aWorkerPrivate);

  // Only called by WorkerPrivate.
  void
  Forget()
  {
    MutexAutoLock lock(mMutex);
    mWorkerPrivate = nullptr;
  }

  ~WorkerCrossThreadDispatcher() {}

public:
  NS_INLINE_DECL_THREADSAFE_REFCOUNTING(WorkerCrossThreadDispatcher)

  // Generically useful function for running a bit of C++ code on the worker
  // thread.
  bool
  PostTask(WorkerTask* aTask);
};

WorkerCrossThreadDispatcher*
GetWorkerCrossThreadDispatcher(JSContext* aCx, const JS::Value& aWorker);

// Random unique constant to facilitate JSPrincipal debugging
const uint32_t kJSPrincipalsDebugToken = 0x7e2df9d2;

bool
IsWorkerGlobal(JSObject* global);

bool
IsDebuggerGlobal(JSObject* global);

bool
IsDebuggerSandbox(JSObject* object);

END_WORKERS_NAMESPACE

#endif // mozilla_dom_workers_workers_h__<|MERGE_RESOLUTION|>--- conflicted
+++ resolved
@@ -290,11 +290,7 @@
   nsresult
   SetPrincipalFromChannel(nsIChannel* aChannel);
 
-<<<<<<< HEAD
-#if defined(DEBUG) || !defined(RELEASE_OR_BETA)
-=======
 #ifdef MOZ_DIAGNOSTIC_ASSERT_ENABLED
->>>>>>> a17af05f
   bool
   FinalChannelPrincipalIsValid(nsIChannel* aChannel);
 
