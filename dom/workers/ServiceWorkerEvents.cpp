--- conflicted
+++ resolved
@@ -413,79 +413,6 @@
   }
 }
 
-<<<<<<< HEAD
-namespace {
-
-void
-ExtractErrorValues(JSContext* aCx, JS::Handle<JS::Value> aValue,
-                  nsACString& aSourceSpecOut, uint32_t *aLineOut,
-                  uint32_t *aColumnOut, nsString& aMessageOut)
-{
-  MOZ_ASSERT(aLineOut);
-  MOZ_ASSERT(aColumnOut);
-
-  if (aValue.isObject()) {
-    JS::Rooted<JSObject*> obj(aCx, &aValue.toObject());
-    RefPtr<DOMException> domException;
-
-    // Try to process as an Error object.  Use the file/line/column values
-    // from the Error as they will be more specific to the root cause of
-    // the problem.
-    JSErrorReport* err = obj ? JS_ErrorFromException(aCx, obj) : nullptr;
-    if (err) {
-      // Use xpc to extract the error message only.  We don't actually send
-      // this report anywhere.
-      RefPtr<xpc::ErrorReport> report = new xpc::ErrorReport();
-      report->Init(err,
-                   "<unknown>", // toString result
-                   false,       // chrome
-                   0);          // window ID
-
-      if (!report->mFileName.IsEmpty()) {
-        CopyUTF16toUTF8(report->mFileName, aSourceSpecOut);
-        *aLineOut = report->mLineNumber;
-        *aColumnOut = report->mColumn;
-      }
-      aMessageOut.Assign(report->mErrorMsg);
-    }
-
-    // Next, try to unwrap the rejection value as a DOMException.
-    else if(NS_SUCCEEDED(UNWRAP_OBJECT(DOMException, obj, domException))) {
-
-      nsAutoString filename;
-      domException->GetFilename(aCx, filename);
-      if (!filename.IsEmpty()) {
-        CopyUTF16toUTF8(filename, aSourceSpecOut);
-        *aLineOut = domException->LineNumber(aCx);
-        *aColumnOut = domException->ColumnNumber();
-      }
-
-      domException->GetName(aMessageOut);
-      aMessageOut.AppendLiteral(": ");
-
-      nsAutoString message;
-      domException->GetMessageMoz(message);
-      aMessageOut.Append(message);
-    }
-  }
-
-  // If we could not unwrap a specific error type, then perform default safe
-  // string conversions on primitives.  Objects will result in "[Object]"
-  // unfortunately.
-  if (aMessageOut.IsEmpty()) {
-    nsAutoJSString jsString;
-    if (jsString.init(aCx, aValue)) {
-      aMessageOut = jsString;
-    } else {
-      JS_ClearPendingException(aCx);
-    }
-  }
-}
-
-} // anonymous namespace
-
-=======
->>>>>>> a17af05f
 class MOZ_STACK_CLASS AutoCancel
 {
   RefPtr<RespondWithHandler> mOwner;
