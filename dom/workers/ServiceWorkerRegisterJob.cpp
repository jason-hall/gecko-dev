--- conflicted
+++ resolved
@@ -12,15 +12,6 @@
 namespace dom {
 namespace workers {
 
-<<<<<<< HEAD
-ServiceWorkerRegisterJob::ServiceWorkerRegisterJob(nsIPrincipal* aPrincipal,
-                                                   const nsACString& aScope,
-                                                   const nsACString& aScriptSpec,
-                                                   nsILoadGroup* aLoadGroup,
-                                                   nsLoadFlags aLoadFlags)
-  : ServiceWorkerUpdateJob(Type::Register, aPrincipal, aScope, aScriptSpec,
-                           aLoadGroup, aLoadFlags)
-=======
 ServiceWorkerRegisterJob::ServiceWorkerRegisterJob(
     nsIPrincipal* aPrincipal,
     const nsACString& aScope,
@@ -29,7 +20,6 @@
     ServiceWorkerUpdateViaCache aUpdateViaCache)
   : ServiceWorkerUpdateJob(Type::Register, aPrincipal, aScope, aScriptSpec,
                            aLoadGroup, aUpdateViaCache)
->>>>>>> a17af05f
 {
 }
 
@@ -48,13 +38,8 @@
     swm->GetRegistration(mPrincipal, mScope);
 
   if (registration) {
-<<<<<<< HEAD
-    bool isSameLoadFlags = registration->GetLoadFlags() == GetLoadFlags();
-    registration->SetLoadFlags(GetLoadFlags());
-=======
     bool sameUVC = GetUpdateViaCache() == registration->GetUpdateViaCache();
     registration->SetUpdateViaCache(GetUpdateViaCache());
->>>>>>> a17af05f
 
     // If we are resurrecting an uninstalling registration, then persist
     // it to disk again.  We preemptively removed it earlier during
@@ -65,22 +50,14 @@
     }
     registration->mPendingUninstall = false;
     RefPtr<ServiceWorkerInfo> newest = registration->Newest();
-<<<<<<< HEAD
-    if (newest && mScriptSpec.Equals(newest->ScriptSpec()) && isSameLoadFlags) {
-=======
     if (newest && mScriptSpec.Equals(newest->ScriptSpec()) && sameUVC) {
->>>>>>> a17af05f
       SetRegistration(registration);
       Finish(NS_OK);
       return;
     }
   } else {
     registration = swm->CreateNewRegistration(mScope, mPrincipal,
-<<<<<<< HEAD
-                                              GetLoadFlags());
-=======
                                               GetUpdateViaCache());
->>>>>>> a17af05f
     if (!registration) {
       FailUpdateJob(NS_ERROR_DOM_ABORT_ERR);
       return;
