--- conflicted
+++ resolved
@@ -42,18 +42,6 @@
                    const nsACString& aMaxScope,
                    nsLoadFlags aLoadFlags) = 0;
 
-<<<<<<< HEAD
-  /*
-   * Right before fetching the main script from the network, we check whether
-   * the script expiration timer has expired. Via this method, we can save the
-   * result of the check, and propogate it to the new ServiceWorkerInfo if there
-   * is one, so the imported scripts can be affected by the result as well.
-   */
-  virtual void
-  SaveLoadFlags(nsLoadFlags aLoadFlags) = 0;
-
-=======
->>>>>>> a17af05f
   NS_INLINE_DECL_PURE_VIRTUAL_REFCOUNTING
 };
 
