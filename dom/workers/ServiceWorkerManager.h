/* -*- Mode: C++; tab-width: 8; indent-tabs-mode: nil; c-basic-offset: 2 -*- */
/* vim: set ts=8 sts=2 et sw=2 tw=80: */
/* This Source Code Form is subject to the terms of the Mozilla Public
 * License, v. 2.0. If a copy of the MPL was not distributed with this
 * file, You can obtain one at http://mozilla.org/MPL/2.0/. */

#ifndef mozilla_dom_workers_serviceworkermanager_h
#define mozilla_dom_workers_serviceworkermanager_h

#include "nsIServiceWorkerManager.h"
#include "nsCOMPtr.h"

#include "ipc/IPCMessageUtils.h"
#include "mozilla/Attributes.h"
#include "mozilla/AutoRestore.h"
#include "mozilla/ConsoleReportCollector.h"
#include "mozilla/LinkedList.h"
#include "mozilla/Preferences.h"
#include "mozilla/TypedEnumBits.h"
#include "mozilla/UniquePtr.h"
#include "mozilla/WeakPtr.h"
#include "mozilla/dom/BindingUtils.h"
#include "mozilla/dom/Promise.h"
#include "mozilla/dom/ServiceWorkerCommon.h"
#include "mozilla/dom/ServiceWorkerRegistrar.h"
#include "mozilla/dom/ServiceWorkerRegistrarTypes.h"
#include "mozilla/dom/workers/ServiceWorkerRegistrationInfo.h"
#include "mozilla/ipc/BackgroundUtils.h"
#include "nsClassHashtable.h"
#include "nsDataHashtable.h"
#include "nsIIPCBackgroundChildCreateCallback.h"
#include "nsRefPtrHashtable.h"
#include "nsTArrayForwardDeclare.h"
#include "nsTObserverArray.h"

class nsIConsoleReportCollector;

namespace mozilla {

class OriginAttributes;

namespace dom {

class ServiceWorkerRegistrar;
class ServiceWorkerRegistrationListener;

namespace workers {

class ServiceWorkerClientInfo;
class ServiceWorkerInfo;
class ServiceWorkerJobQueue;
class ServiceWorkerManagerChild;
class ServiceWorkerPrivate;

class ServiceWorkerUpdateFinishCallback
{
protected:
  virtual ~ServiceWorkerUpdateFinishCallback()
  {}

public:
  NS_INLINE_DECL_REFCOUNTING(ServiceWorkerUpdateFinishCallback)

  virtual
  void UpdateSucceeded(ServiceWorkerRegistrationInfo* aInfo) = 0;

  virtual
  void UpdateFailed(ErrorResult& aStatus) = 0;
};

#define NS_SERVICEWORKERMANAGER_IMPL_IID                 \
{ /* f4f8755a-69ca-46e8-a65d-775745535990 */             \
  0xf4f8755a,                                            \
  0x69ca,                                                \
  0x46e8,                                                \
  { 0xa6, 0x5d, 0x77, 0x57, 0x45, 0x53, 0x59, 0x90 }     \
}

/*
 * The ServiceWorkerManager is a per-process global that deals with the
 * installation, querying and event dispatch of ServiceWorkers for all the
 * origins in the process.
 */
class ServiceWorkerManager final
  : public nsIServiceWorkerManager
  , public nsIIPCBackgroundChildCreateCallback
  , public nsIObserver
{
  friend class GetReadyPromiseRunnable;
  friend class GetRegistrationsRunnable;
  friend class GetRegistrationRunnable;
  friend class ServiceWorkerJob;
  friend class ServiceWorkerRegistrationInfo;
  friend class ServiceWorkerUnregisterJob;
  friend class ServiceWorkerUpdateJob;
  friend class UpdateTimerCallback;

public:
  NS_DECL_ISUPPORTS
  NS_DECL_NSISERVICEWORKERMANAGER
  NS_DECL_NSIIPCBACKGROUNDCHILDCREATECALLBACK
  NS_DECL_NSIOBSERVER

  struct RegistrationDataPerPrincipal;
  nsClassHashtable<nsCStringHashKey, RegistrationDataPerPrincipal> mRegistrationInfos;

  nsTObserverArray<ServiceWorkerRegistrationListener*> mServiceWorkerRegistrationListeners;

  nsRefPtrHashtable<nsISupportsHashKey, ServiceWorkerRegistrationInfo> mControlledDocuments;

  // Track all documents that have attempted to register a service worker for a
  // given scope.
  typedef nsTArray<nsCOMPtr<nsIWeakReference>> WeakDocumentList;
  nsClassHashtable<nsCStringHashKey, WeakDocumentList> mRegisteringDocuments;

  // Track all intercepted navigation channels for a given scope.  Channels are
  // placed in the appropriate list before dispatch the FetchEvent to the worker
  // thread and removed once FetchEvent processing dispatches back to the main
  // thread.
  //
  // Note: Its safe to use weak references here because a RAII-style callback
  //       is registered with the channel before its added to this list.  We
  //       are guaranteed the callback will fire before and remove the ref
  //       from this list before the channel is destroyed.
  typedef nsTArray<nsIInterceptedChannel*> InterceptionList;
  nsClassHashtable<nsCStringHashKey, InterceptionList> mNavigationInterceptions;

  bool
  IsAvailable(nsIPrincipal* aPrincipal, nsIURI* aURI);

  bool
  IsControlled(nsIDocument* aDocument, ErrorResult& aRv);

  // Return true if the given content process could potentially be executing
  // service worker code with the given principal.  At the current time, this
  // just means that we have any registration for the origin, regardless of
  // scope.  This is a very weak guarantee but is the best we can do when push
  // notifications can currently spin up a service worker in content processes
  // without our involvement in the parent process.
  //
  // In the future when there is only a single ServiceWorkerManager in the
  // parent process that is entirely in control of spawning and running service
  // worker code, we will be able to authoritatively indicate whether there is
  // an activate service worker in the given content process.  At that time we
  // will rename this method HasActiveServiceWorkerInstance and provide
  // semantics that ensure this method returns true until the worker is known to
  // have shut down in order to allow the caller to induce a crash for security
  // reasons without having to worry about shutdown races with the worker.
  bool
  MayHaveActiveServiceWorkerInstance(ContentParent* aContent,
                                     nsIPrincipal* aPrincipal);

  void
  DispatchFetchEvent(const OriginAttributes& aOriginAttributes,
                     nsIDocument* aDoc,
                     const nsAString& aDocumentIdForTopLevelNavigation,
                     nsIInterceptedChannel* aChannel,
                     bool aIsReload,
                     bool aIsSubresourceLoad,
                     ErrorResult& aRv);

  void
  Update(nsIPrincipal* aPrincipal,
         const nsACString& aScope,
         ServiceWorkerUpdateFinishCallback* aCallback);

  void
  UpdateInternal(nsIPrincipal* aPrincipal,
                 const nsACString& aScope,
                 ServiceWorkerUpdateFinishCallback* aCallback);

  void
  SoftUpdate(const OriginAttributes& aOriginAttributes,
             const nsACString& aScope);

  void
  SoftUpdateInternal(const OriginAttributes& aOriginAttributes,
                     const nsACString& aScope,
                     ServiceWorkerUpdateFinishCallback* aCallback);


  void
  PropagateSoftUpdate(const OriginAttributes& aOriginAttributes,
                      const nsAString& aScope);

  void
  PropagateRemove(const nsACString& aHost);

  void
  Remove(const nsACString& aHost);

  void
  PropagateRemoveAll();

  void
  RemoveAll();

  already_AddRefed<ServiceWorkerRegistrationInfo>
  GetRegistration(nsIPrincipal* aPrincipal, const nsACString& aScope) const;

  already_AddRefed<ServiceWorkerRegistrationInfo>
  CreateNewRegistration(const nsCString& aScope,
                        nsIPrincipal* aPrincipal,
<<<<<<< HEAD
                        nsLoadFlags aLoadFlags);
=======
                        ServiceWorkerUpdateViaCache aUpdateViaCache);
>>>>>>> a17af05f

  void
  RemoveRegistration(ServiceWorkerRegistrationInfo* aRegistration);

  void StoreRegistration(nsIPrincipal* aPrincipal,
                         ServiceWorkerRegistrationInfo* aRegistration);

  void
  FinishFetch(ServiceWorkerRegistrationInfo* aRegistration);

  /**
   * Report an error for the given scope to any window we think might be
   * interested, failing over to the Browser Console if we couldn't find any.
   *
   * Error messages should be localized, so you probably want to call
   * LocalizeAndReportToAllClients instead, which in turn calls us after
   * localizing the error.
   */
  void
  ReportToAllClients(const nsCString& aScope,
                     const nsString& aMessage,
                     const nsString& aFilename,
                     const nsString& aLine,
                     uint32_t aLineNumber,
                     uint32_t aColumnNumber,
                     uint32_t aFlags);

  /**
   * Report a localized error for the given scope to any window we think might
   * be interested.
   *
   * Note that this method takes an nsTArray<nsString> for the parameters, not
   * bare chart16_t*[].  You can use a std::initializer_list constructor inline
   * so that argument might look like: nsTArray<nsString> { some_nsString,
   * PromiseFlatString(some_nsSubString_aka_nsAString),
   * NS_ConvertUTF8toUTF16(some_nsCString_or_nsCSubString),
   * NS_LITERAL_STRING("some literal") }.  If you have anything else, like a
   * number, you can use an nsAutoString with AppendInt/friends.
   *
   * @param [aFlags]
   *   The nsIScriptError flag, one of errorFlag (0x0), warningFlag (0x1),
   *   infoFlag (0x8).  We default to error if omitted because usually we're
   *   logging exceptional and/or obvious breakage.
   */
  static void
  LocalizeAndReportToAllClients(const nsCString& aScope,
                                const char* aStringKey,
                                const nsTArray<nsString>& aParamArray,
                                uint32_t aFlags = 0x0,
                                const nsString& aFilename = EmptyString(),
                                const nsString& aLine = EmptyString(),
                                uint32_t aLineNumber = 0,
                                uint32_t aColumnNumber = 0);

  void
  FlushReportsToAllClients(const nsACString& aScope,
                           nsIConsoleReportCollector* aReporter);

  // Always consumes the error by reporting to consoles of all controlled
  // documents.
  void
  HandleError(JSContext* aCx,
              nsIPrincipal* aPrincipal,
              const nsCString& aScope,
              const nsString& aWorkerURL,
              const nsString& aMessage,
              const nsString& aFilename,
              const nsString& aLine,
              uint32_t aLineNumber,
              uint32_t aColumnNumber,
              uint32_t aFlags,
              JSExnType aExnType);

  UniquePtr<ServiceWorkerClientInfo>
  GetClient(nsIPrincipal* aPrincipal,
            const nsAString& aClientId,
            ErrorResult& aRv);

  void
  GetAllClients(nsIPrincipal* aPrincipal,
                const nsCString& aScope,
                uint64_t aServiceWorkerID,
                bool aIncludeUncontrolled,
                nsTArray<ServiceWorkerClientInfo>& aDocuments);

  void
  MaybeClaimClient(nsIDocument* aDocument,
                   ServiceWorkerRegistrationInfo* aWorkerRegistration);

  nsresult
  ClaimClients(nsIPrincipal* aPrincipal, const nsCString& aScope, uint64_t aId);

  void
  SetSkipWaitingFlag(nsIPrincipal* aPrincipal, const nsCString& aScope,
                     uint64_t aServiceWorkerID);

  static already_AddRefed<ServiceWorkerManager>
  GetInstance();

  void
  LoadRegistration(const ServiceWorkerRegistrationData& aRegistration);

  void
  LoadRegistrations(const nsTArray<ServiceWorkerRegistrationData>& aRegistrations);

  // Used by remove() and removeAll() when clearing history.
  // MUST ONLY BE CALLED FROM UnregisterIfMatchesHost!
  void
  ForceUnregister(RegistrationDataPerPrincipal* aRegistrationData,
                  ServiceWorkerRegistrationInfo* aRegistration);

  NS_IMETHOD
  AddRegistrationEventListener(const nsAString& aScope,
                               ServiceWorkerRegistrationListener* aListener);

  NS_IMETHOD
  RemoveRegistrationEventListener(const nsAString& aScope,
                                  ServiceWorkerRegistrationListener* aListener);

  void
  MaybeCheckNavigationUpdate(nsIDocument* aDoc);

  nsresult
  SendPushEvent(const nsACString& aOriginAttributes,
                const nsACString& aScope,
                const nsAString& aMessageId,
                const Maybe<nsTArray<uint8_t>>& aData);

  nsresult
  NotifyUnregister(nsIPrincipal* aPrincipal, const nsAString& aScope);

  void
  WorkerIsIdle(ServiceWorkerInfo* aWorker);

private:
  ServiceWorkerManager();
  ~ServiceWorkerManager();

  void
  Init(ServiceWorkerRegistrar* aRegistrar);

  void
  MaybeStartShutdown();

  already_AddRefed<ServiceWorkerJobQueue>
  GetOrCreateJobQueue(const nsACString& aOriginSuffix,
                      const nsACString& aScope);

  void
  MaybeRemoveRegistrationInfo(const nsACString& aScopeKey);

  already_AddRefed<ServiceWorkerRegistrationInfo>
  GetRegistration(const nsACString& aScopeKey,
                  const nsACString& aScope) const;

  void
  AbortCurrentUpdate(ServiceWorkerRegistrationInfo* aRegistration);

  nsresult
  Update(ServiceWorkerRegistrationInfo* aRegistration);

  nsresult
  GetDocumentRegistration(nsIDocument* aDoc,
                          ServiceWorkerRegistrationInfo** aRegistrationInfo);

  nsresult
  GetServiceWorkerForScope(nsPIDOMWindowInner* aWindow,
                           const nsAString& aScope,
                           WhichServiceWorker aWhichWorker,
                           nsISupports** aServiceWorker);

  ServiceWorkerInfo*
  GetActiveWorkerInfoForScope(const OriginAttributes& aOriginAttributes,
                              const nsACString& aScope);

  ServiceWorkerInfo*
  GetActiveWorkerInfoForDocument(nsIDocument* aDocument);

  void
  TransitionServiceWorkerRegistrationWorker(ServiceWorkerRegistrationInfo* aRegistration,
                                            WhichServiceWorker aWhichOne);
  void
  InvalidateServiceWorkerRegistrationWorker(ServiceWorkerRegistrationInfo* aRegistration,
                                            WhichServiceWorker aWhichOnes);

  void
  NotifyServiceWorkerRegistrationRemoved(ServiceWorkerRegistrationInfo* aRegistration);

  void
  StartControllingADocument(ServiceWorkerRegistrationInfo* aRegistration,
                            nsIDocument* aDoc,
                            const nsAString& aDocumentId);

  void
  StopControllingADocument(ServiceWorkerRegistrationInfo* aRegistration);

  already_AddRefed<ServiceWorkerRegistrationInfo>
  GetServiceWorkerRegistrationInfo(nsPIDOMWindowInner* aWindow);

  already_AddRefed<ServiceWorkerRegistrationInfo>
  GetServiceWorkerRegistrationInfo(nsIDocument* aDoc);

  already_AddRefed<ServiceWorkerRegistrationInfo>
  GetServiceWorkerRegistrationInfo(nsIPrincipal* aPrincipal, nsIURI* aURI);

  already_AddRefed<ServiceWorkerRegistrationInfo>
  GetServiceWorkerRegistrationInfo(const nsACString& aScopeKey,
                                   nsIURI* aURI);

  // This method generates a key using appId and isInElementBrowser from the
  // principal. We don't use the origin because it can change during the
  // loading.
  static nsresult
  PrincipalToScopeKey(nsIPrincipal* aPrincipal, nsACString& aKey);

  static void
  AddScopeAndRegistration(const nsACString& aScope,
                          ServiceWorkerRegistrationInfo* aRegistation);

  static bool
  FindScopeForPath(const nsACString& aScopeKey,
                   const nsACString& aPath,
                   RegistrationDataPerPrincipal** aData, nsACString& aMatch);

  static bool
  HasScope(nsIPrincipal* aPrincipal, const nsACString& aScope);

  static void
  RemoveScopeAndRegistration(ServiceWorkerRegistrationInfo* aRegistration);

  void
  QueueFireEventOnServiceWorkerRegistrations(ServiceWorkerRegistrationInfo* aRegistration,
                                             const nsAString& aName);

  void
  FireUpdateFoundOnServiceWorkerRegistrations(ServiceWorkerRegistrationInfo* aRegistration);

  void
  FireControllerChange(ServiceWorkerRegistrationInfo* aRegistration);

  void
  StorePendingReadyPromise(nsPIDOMWindowInner* aWindow, nsIURI* aURI,
                           Promise* aPromise);

  void
  CheckPendingReadyPromises();

  bool
  CheckReadyPromise(nsPIDOMWindowInner* aWindow, nsIURI* aURI,
                    Promise* aPromise);

  struct PendingReadyPromise final
  {
    PendingReadyPromise(nsIURI* aURI, Promise* aPromise)
      : mURI(aURI), mPromise(aPromise)
    {}

    nsCOMPtr<nsIURI> mURI;
    RefPtr<Promise> mPromise;
  };

  void AppendPendingOperation(nsIRunnable* aRunnable);

  bool HasBackgroundActor() const
  {
    return !!mActor;
  }

  nsClassHashtable<nsISupportsHashKey, PendingReadyPromise> mPendingReadyPromises;

  void
  MaybeRemoveRegistration(ServiceWorkerRegistrationInfo* aRegistration);

  // Removes all service worker registrations that matches the given pattern.
  void
  RemoveAllRegistrations(OriginAttributesPattern* aPattern);

  RefPtr<ServiceWorkerManagerChild> mActor;

  nsTArray<nsCOMPtr<nsIRunnable>> mPendingOperations;

  bool mShuttingDown;

  nsTArray<nsCOMPtr<nsIServiceWorkerManagerListener>> mListeners;

  void
  NotifyListenersOnRegister(nsIServiceWorkerRegistrationInfo* aRegistration);

  void
  NotifyListenersOnUnregister(nsIServiceWorkerRegistrationInfo* aRegistration);

  void
  AddRegisteringDocument(const nsACString& aScope, nsIDocument* aDoc);

  class InterceptionReleaseHandle;

  void
  AddNavigationInterception(const nsACString& aScope,
                            nsIInterceptedChannel* aChannel);

  void
  RemoveNavigationInterception(const nsACString& aScope,
                               nsIInterceptedChannel* aChannel);

  void
  ScheduleUpdateTimer(nsIPrincipal* aPrincipal, const nsACString& aScope);

  void
  UpdateTimerFired(nsIPrincipal* aPrincipal, const nsACString& aScope);

  void
  MaybeSendUnregister(nsIPrincipal* aPrincipal, const nsACString& aScope);

  nsresult
  SendNotificationEvent(const nsAString& aEventName,
                        const nsACString& aOriginSuffix,
                        const nsACString& aScope,
                        const nsAString& aID,
                        const nsAString& aTitle,
                        const nsAString& aDir,
                        const nsAString& aLang,
                        const nsAString& aBody,
                        const nsAString& aTag,
                        const nsAString& aIcon,
                        const nsAString& aData,
                        const nsAString& aBehavior);
};

} // namespace workers
} // namespace dom
} // namespace mozilla

#endif // mozilla_dom_workers_serviceworkermanager_h<|MERGE_RESOLUTION|>--- conflicted
+++ resolved
@@ -201,11 +201,7 @@
   already_AddRefed<ServiceWorkerRegistrationInfo>
   CreateNewRegistration(const nsCString& aScope,
                         nsIPrincipal* aPrincipal,
-<<<<<<< HEAD
-                        nsLoadFlags aLoadFlags);
-=======
                         ServiceWorkerUpdateViaCache aUpdateViaCache);
->>>>>>> a17af05f
 
   void
   RemoveRegistration(ServiceWorkerRegistrationInfo* aRegistration);
