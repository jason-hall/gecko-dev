
/* -*- Mode: C++; tab-width: 8; indent-tabs-mode: nil; c-basic-offset: 2 -*- */
/* vim: set ts=8 sts=2 et sw=2 tw=80: */
/* This Source Code Form is subject to the terms of the Mozilla Public
 * License, v. 2.0. If a copy of the MPL was not distributed with this
 * file, You can obtain one at http://mozilla.org/MPL/2.0/. */

#include "ServiceWorkerRegistrar.h"
#include "mozilla/dom/ServiceWorkerRegistrarTypes.h"

#include "nsIEventTarget.h"
#include "nsIInputStream.h"
#include "nsILineInputStream.h"
#include "nsIObserverService.h"
#include "nsIOutputStream.h"
#include "nsISafeOutputStream.h"

#include "MainThreadUtils.h"
#include "mozilla/ClearOnShutdown.h"
#include "mozilla/ipc/BackgroundChild.h"
#include "mozilla/ipc/BackgroundParent.h"
#include "mozilla/ipc/PBackgroundChild.h"
#include "mozilla/ModuleUtils.h"
#include "mozilla/Services.h"
#include "mozilla/StaticPtr.h"
#include "nsAppDirectoryServiceDefs.h"
#include "nsContentUtils.h"
#include "nsDirectoryServiceUtils.h"
#include "nsNetCID.h"
#include "nsNetUtil.h"
#include "nsServiceManagerUtils.h"
#include "nsThreadUtils.h"
#include "nsXULAppAPI.h"

using namespace mozilla::ipc;

namespace mozilla {
namespace dom {

namespace {

static const char* gSupportedRegistrarVersions[] = {
  SERVICEWORKERREGISTRAR_VERSION,
<<<<<<< HEAD
=======
  "7",
  "6",
>>>>>>> a17af05f
  "5",
  "4",
  "3",
  "2"
};

StaticRefPtr<ServiceWorkerRegistrar> gServiceWorkerRegistrar;

} // namespace

NS_IMPL_ISUPPORTS(ServiceWorkerRegistrar,
                  nsIObserver)

void
ServiceWorkerRegistrar::Initialize()
{
  MOZ_ASSERT(!gServiceWorkerRegistrar);

  if (!XRE_IsParentProcess()) {
    return;
  }

  gServiceWorkerRegistrar = new ServiceWorkerRegistrar();
  ClearOnShutdown(&gServiceWorkerRegistrar);

  nsCOMPtr<nsIObserverService> obs = mozilla::services::GetObserverService();
  if (obs) {
    DebugOnly<nsresult> rv = obs->AddObserver(gServiceWorkerRegistrar,
                                              "profile-after-change", false);
    MOZ_ASSERT(NS_SUCCEEDED(rv));

    rv = obs->AddObserver(gServiceWorkerRegistrar, "profile-before-change",
                          false);
    MOZ_ASSERT(NS_SUCCEEDED(rv));
  }
}

/* static */ already_AddRefed<ServiceWorkerRegistrar>
ServiceWorkerRegistrar::Get()
{
  MOZ_ASSERT(XRE_IsParentProcess());

  MOZ_ASSERT(gServiceWorkerRegistrar);
  RefPtr<ServiceWorkerRegistrar> service = gServiceWorkerRegistrar.get();
  return service.forget();
}

ServiceWorkerRegistrar::ServiceWorkerRegistrar()
  : mMonitor("ServiceWorkerRegistrar.mMonitor")
  , mDataLoaded(false)
  , mShuttingDown(false)
  , mShutdownCompleteFlag(nullptr)
  , mRunnableCounter(0)
{
  MOZ_ASSERT(NS_IsMainThread());
}

ServiceWorkerRegistrar::~ServiceWorkerRegistrar()
{
  MOZ_ASSERT(!mRunnableCounter);
}

void
ServiceWorkerRegistrar::GetRegistrations(
                               nsTArray<ServiceWorkerRegistrationData>& aValues)
{
  MOZ_ASSERT(NS_IsMainThread());
  MOZ_ASSERT(aValues.IsEmpty());

  MonitorAutoLock lock(mMonitor);

  // If we don't have the profile directory, profile is not started yet (and
  // probably we are in a utest).
  if (!mProfileDir) {
    return;
  }

  // We care just about the first execution because this can be blocked by
  // loading data from disk.
  static bool firstTime = true;
  TimeStamp startTime;

  if (firstTime) {
    startTime = TimeStamp::NowLoRes();
  }

  // Waiting for data loaded.
  mMonitor.AssertCurrentThreadOwns();
  while (!mDataLoaded) {
    mMonitor.Wait();
  }

  aValues.AppendElements(mData);

  if (firstTime) {
    firstTime = false;
    Telemetry::AccumulateTimeDelta(
      Telemetry::SERVICE_WORKER_REGISTRATION_LOADING,
      startTime);
  }
}

namespace {

bool Equivalent(const ServiceWorkerRegistrationData& aLeft,
                const ServiceWorkerRegistrationData& aRight)
{
  MOZ_ASSERT(aLeft.principal().type() ==
             mozilla::ipc::PrincipalInfo::TContentPrincipalInfo);
  MOZ_ASSERT(aRight.principal().type() ==
             mozilla::ipc::PrincipalInfo::TContentPrincipalInfo);

  const auto& leftPrincipal = aLeft.principal().get_ContentPrincipalInfo();
  const auto& rightPrincipal = aRight.principal().get_ContentPrincipalInfo();

  // Only compare the attributes, not the spec part of the principal.
  // The scope comparison above already covers the origin and codebase
  // principals include the full path in their spec which is not what
  // we want here.
  return aLeft.scope() == aRight.scope() &&
         leftPrincipal.attrs() == rightPrincipal.attrs();
}

} // anonymous namespace

void
ServiceWorkerRegistrar::RegisterServiceWorker(
                                     const ServiceWorkerRegistrationData& aData)
{
  AssertIsOnBackgroundThread();

  if (mShuttingDown) {
    NS_WARNING("Failed to register a serviceWorker during shutting down.");
    return;
  }

  {
    MonitorAutoLock lock(mMonitor);
    MOZ_ASSERT(mDataLoaded);
    RegisterServiceWorkerInternal(aData);
  }

  ScheduleSaveData();
}

void
ServiceWorkerRegistrar::UnregisterServiceWorker(
                                            const PrincipalInfo& aPrincipalInfo,
                                            const nsACString& aScope)
{
  AssertIsOnBackgroundThread();

  if (mShuttingDown) {
    NS_WARNING("Failed to unregister a serviceWorker during shutting down.");
    return;
  }

  bool deleted = false;

  {
    MonitorAutoLock lock(mMonitor);
    MOZ_ASSERT(mDataLoaded);

    ServiceWorkerRegistrationData tmp;
    tmp.principal() = aPrincipalInfo;
    tmp.scope() = aScope;

    for (uint32_t i = 0; i < mData.Length(); ++i) {
      if (Equivalent(tmp, mData[i])) {
        mData.RemoveElementAt(i);
        deleted = true;
        break;
      }
    }
  }

  if (deleted) {
    ScheduleSaveData();
  }
}

void
ServiceWorkerRegistrar::RemoveAll()
{
  AssertIsOnBackgroundThread();

  if (mShuttingDown) {
    NS_WARNING("Failed to remove all the serviceWorkers during shutting down.");
    return;
  }

  bool deleted = false;

  {
    MonitorAutoLock lock(mMonitor);
    MOZ_ASSERT(mDataLoaded);

    deleted = !mData.IsEmpty();
    mData.Clear();
  }

  if (deleted) {
    ScheduleSaveData();
  }
}

void
ServiceWorkerRegistrar::LoadData()
{
  MOZ_ASSERT(!NS_IsMainThread());
  MOZ_ASSERT(!mDataLoaded);

  nsresult rv = ReadData();

  if (NS_WARN_IF(NS_FAILED(rv))) {
    DeleteData();
    // Also if the reading failed we have to notify what is waiting for data.
  }

  MonitorAutoLock lock(mMonitor);
  MOZ_ASSERT(!mDataLoaded);
  mDataLoaded = true;
  mMonitor.Notify();
}

nsresult
ServiceWorkerRegistrar::ReadData()
{
  // We cannot assert about the correct thread because normally this method
  // runs on a IO thread, but in gTests we call it from the main-thread.

  nsCOMPtr<nsIFile> file;

  {
    MonitorAutoLock lock(mMonitor);

    if (!mProfileDir) {
      return NS_ERROR_FAILURE;
    }

    nsresult rv = mProfileDir->Clone(getter_AddRefs(file));
    if (NS_WARN_IF(NS_FAILED(rv))) {
      return rv;
    }
  }

  nsresult rv = file->Append(NS_LITERAL_STRING(SERVICEWORKERREGISTRAR_FILE));
  if (NS_WARN_IF(NS_FAILED(rv))) {
    return rv;
  }

  bool exists;
  rv = file->Exists(&exists);
  if (NS_WARN_IF(NS_FAILED(rv))) {
    return rv;
  }

  if (!exists) {
    return NS_OK;
  }

  nsCOMPtr<nsIInputStream> stream;
  rv = NS_NewLocalFileInputStream(getter_AddRefs(stream), file);
  if (NS_WARN_IF(NS_FAILED(rv))) {
    return rv;
  }

  nsCOMPtr<nsILineInputStream> lineInputStream = do_QueryInterface(stream);
  MOZ_ASSERT(lineInputStream);

  nsAutoCString version;
  bool hasMoreLines;
  rv = lineInputStream->ReadLine(version, &hasMoreLines);
  if (NS_WARN_IF(NS_FAILED(rv))) {
    return rv;
  }

  if (!IsSupportedVersion(version)) {
    nsContentUtils::LogMessageToConsole(nsPrintfCString(
      "Unsupported service worker registrar version: %s", version.get()).get());
    return NS_ERROR_FAILURE;
  }

  nsTArray<ServiceWorkerRegistrationData> tmpData;

  bool overwrite = false;
  bool dedupe = false;
  while (hasMoreLines) {
    ServiceWorkerRegistrationData* entry = tmpData.AppendElement();

#define GET_LINE(x)                                   \
    rv = lineInputStream->ReadLine(x, &hasMoreLines); \
    if (NS_WARN_IF(NS_FAILED(rv))) {                  \
      return rv;                                      \
    }                                                 \
    if (NS_WARN_IF(!hasMoreLines)) {                  \
      return NS_ERROR_FAILURE;                        \
    }

    nsAutoCString line;
    nsAutoCString unused;
    if (version.EqualsLiteral(SERVICEWORKERREGISTRAR_VERSION)) {
      nsAutoCString suffix;
      GET_LINE(suffix);

      OriginAttributes attrs;
      if (!attrs.PopulateFromSuffix(suffix)) {
        return NS_ERROR_INVALID_ARG;
      }

      GET_LINE(entry->scope());

      entry->principal() =
        mozilla::ipc::ContentPrincipalInfo(attrs, void_t(), entry->scope());

      GET_LINE(entry->currentWorkerURL());

      nsAutoCString fetchFlag;
      GET_LINE(fetchFlag);
      if (!fetchFlag.EqualsLiteral(SERVICEWORKERREGISTRAR_TRUE) &&
          !fetchFlag.EqualsLiteral(SERVICEWORKERREGISTRAR_FALSE)) {
        return NS_ERROR_INVALID_ARG;
      }
      entry->currentWorkerHandlesFetch() =
        fetchFlag.EqualsLiteral(SERVICEWORKERREGISTRAR_TRUE);

      nsAutoCString cacheName;
      GET_LINE(cacheName);
      CopyUTF8toUTF16(cacheName, entry->cacheName());

<<<<<<< HEAD
      nsAutoCString loadFlags;
      GET_LINE(loadFlags);
      entry->loadFlags() = loadFlags.ToInteger(&rv, 16);
      if (NS_WARN_IF(NS_FAILED(rv))) {
        return rv;
      } else if (entry->loadFlags() != nsIRequest::LOAD_NORMAL &&
                 entry->loadFlags() != nsIRequest::VALIDATE_ALWAYS) {
        return NS_ERROR_INVALID_ARG;
      }
=======
      nsAutoCString updateViaCache;
      GET_LINE(updateViaCache);
      entry->updateViaCache() = updateViaCache.ToInteger(&rv, 16);
      if (NS_WARN_IF(NS_FAILED(rv))) {
        return rv;
      } else if (entry->updateViaCache() > nsIServiceWorkerRegistrationInfo::UPDATE_VIA_CACHE_NONE) {
        return NS_ERROR_INVALID_ARG;
      }

      nsAutoCString installedTimeStr;
      GET_LINE(installedTimeStr);
      int64_t installedTime = installedTimeStr.ToInteger64(&rv);
      if (NS_WARN_IF(NS_FAILED(rv))) {
        return rv;
      }
      entry->currentWorkerInstalledTime() = installedTime;

      nsAutoCString activatedTimeStr;
      GET_LINE(activatedTimeStr);
      int64_t activatedTime = activatedTimeStr.ToInteger64(&rv);
      if (NS_WARN_IF(NS_FAILED(rv))) {
        return rv;
      }
      entry->currentWorkerActivatedTime() = activatedTime;

      nsAutoCString lastUpdateTimeStr;
      GET_LINE(lastUpdateTimeStr);
      int64_t lastUpdateTime = lastUpdateTimeStr.ToInteger64(&rv);
      if (NS_WARN_IF(NS_FAILED(rv))) {
        return rv;
      }
      entry->lastUpdateTime() = lastUpdateTime;
    } else if (version.EqualsLiteral("7")) {
      nsAutoCString suffix;
      GET_LINE(suffix);

      OriginAttributes attrs;
      if (!attrs.PopulateFromSuffix(suffix)) {
        return NS_ERROR_INVALID_ARG;
      }

      GET_LINE(entry->scope());

      entry->principal() =
        mozilla::ipc::ContentPrincipalInfo(attrs, void_t(), entry->scope());

      GET_LINE(entry->currentWorkerURL());

      nsAutoCString fetchFlag;
      GET_LINE(fetchFlag);
      if (!fetchFlag.EqualsLiteral(SERVICEWORKERREGISTRAR_TRUE) &&
          !fetchFlag.EqualsLiteral(SERVICEWORKERREGISTRAR_FALSE)) {
        return NS_ERROR_INVALID_ARG;
      }
      entry->currentWorkerHandlesFetch() =
        fetchFlag.EqualsLiteral(SERVICEWORKERREGISTRAR_TRUE);

      nsAutoCString cacheName;
      GET_LINE(cacheName);
      CopyUTF8toUTF16(cacheName, entry->cacheName());

      nsAutoCString loadFlags;
      GET_LINE(loadFlags);
      entry->updateViaCache() =
        loadFlags.ToInteger(&rv, 16) == nsIRequest::LOAD_NORMAL
          ? nsIServiceWorkerRegistrationInfo::UPDATE_VIA_CACHE_ALL
          : nsIServiceWorkerRegistrationInfo::UPDATE_VIA_CACHE_IMPORTS;

      if (NS_WARN_IF(NS_FAILED(rv))) {
        return rv;
      }

      nsAutoCString installedTimeStr;
      GET_LINE(installedTimeStr);
      int64_t installedTime = installedTimeStr.ToInteger64(&rv);
      if (NS_WARN_IF(NS_FAILED(rv))) {
        return rv;
      }
      entry->currentWorkerInstalledTime() = installedTime;

      nsAutoCString activatedTimeStr;
      GET_LINE(activatedTimeStr);
      int64_t activatedTime = activatedTimeStr.ToInteger64(&rv);
      if (NS_WARN_IF(NS_FAILED(rv))) {
        return rv;
      }
      entry->currentWorkerActivatedTime() = activatedTime;

      nsAutoCString lastUpdateTimeStr;
      GET_LINE(lastUpdateTimeStr);
      int64_t lastUpdateTime = lastUpdateTimeStr.ToInteger64(&rv);
      if (NS_WARN_IF(NS_FAILED(rv))) {
        return rv;
      }
      entry->lastUpdateTime() = lastUpdateTime;
    } else if (version.EqualsLiteral("6")) {
      nsAutoCString suffix;
      GET_LINE(suffix);

      OriginAttributes attrs;
      if (!attrs.PopulateFromSuffix(suffix)) {
        return NS_ERROR_INVALID_ARG;
      }

      GET_LINE(entry->scope());

      entry->principal() =
        mozilla::ipc::ContentPrincipalInfo(attrs, void_t(), entry->scope());

      GET_LINE(entry->currentWorkerURL());

      nsAutoCString fetchFlag;
      GET_LINE(fetchFlag);
      if (!fetchFlag.EqualsLiteral(SERVICEWORKERREGISTRAR_TRUE) &&
          !fetchFlag.EqualsLiteral(SERVICEWORKERREGISTRAR_FALSE)) {
        return NS_ERROR_INVALID_ARG;
      }
      entry->currentWorkerHandlesFetch() =
        fetchFlag.EqualsLiteral(SERVICEWORKERREGISTRAR_TRUE);

      nsAutoCString cacheName;
      GET_LINE(cacheName);
      CopyUTF8toUTF16(cacheName, entry->cacheName());

      nsAutoCString loadFlags;
      GET_LINE(loadFlags);
      entry->updateViaCache() =
        loadFlags.ToInteger(&rv, 16) == nsIRequest::LOAD_NORMAL
          ? nsIServiceWorkerRegistrationInfo::UPDATE_VIA_CACHE_ALL
          : nsIServiceWorkerRegistrationInfo::UPDATE_VIA_CACHE_IMPORTS;

      if (NS_WARN_IF(NS_FAILED(rv))) {
        return rv;
      }

      entry->currentWorkerInstalledTime() = 0;
      entry->currentWorkerActivatedTime() = 0;
      entry->lastUpdateTime() = 0;
>>>>>>> a17af05f
    } else if (version.EqualsLiteral("5")) {
      overwrite = true;
      dedupe = true;

      nsAutoCString suffix;
      GET_LINE(suffix);

      OriginAttributes attrs;
      if (!attrs.PopulateFromSuffix(suffix)) {
        return NS_ERROR_INVALID_ARG;
      }

      GET_LINE(entry->scope());

      entry->principal() =
        mozilla::ipc::ContentPrincipalInfo(attrs, void_t(), entry->scope());

      GET_LINE(entry->currentWorkerURL());

      nsAutoCString fetchFlag;
      GET_LINE(fetchFlag);
      if (!fetchFlag.EqualsLiteral(SERVICEWORKERREGISTRAR_TRUE) &&
          !fetchFlag.EqualsLiteral(SERVICEWORKERREGISTRAR_FALSE)) {
        return NS_ERROR_INVALID_ARG;
      }
      entry->currentWorkerHandlesFetch() =
        fetchFlag.EqualsLiteral(SERVICEWORKERREGISTRAR_TRUE);

      nsAutoCString cacheName;
      GET_LINE(cacheName);
      CopyUTF8toUTF16(cacheName, entry->cacheName());

<<<<<<< HEAD
      entry->loadFlags() = nsIRequest::VALIDATE_ALWAYS;
=======
      entry->updateViaCache() =
        nsIServiceWorkerRegistrationInfo::UPDATE_VIA_CACHE_IMPORTS;

      entry->currentWorkerInstalledTime() = 0;
      entry->currentWorkerActivatedTime() = 0;
      entry->lastUpdateTime() = 0;
>>>>>>> a17af05f
    } else if (version.EqualsLiteral("4")) {
      overwrite = true;
      dedupe = true;

      nsAutoCString suffix;
      GET_LINE(suffix);

      OriginAttributes attrs;
      if (!attrs.PopulateFromSuffix(suffix)) {
        return NS_ERROR_INVALID_ARG;
      }

      GET_LINE(entry->scope());

      entry->principal() =
        mozilla::ipc::ContentPrincipalInfo(attrs, void_t(), entry->scope());

      GET_LINE(entry->currentWorkerURL());

      // default handlesFetch flag to Enabled
      entry->currentWorkerHandlesFetch() = true;

      nsAutoCString cacheName;
      GET_LINE(cacheName);
      CopyUTF8toUTF16(cacheName, entry->cacheName());

<<<<<<< HEAD
      entry->loadFlags() = nsIRequest::VALIDATE_ALWAYS;
=======
      entry->updateViaCache() =
        nsIServiceWorkerRegistrationInfo::UPDATE_VIA_CACHE_IMPORTS;

      entry->currentWorkerInstalledTime() = 0;
      entry->currentWorkerActivatedTime() = 0;
      entry->lastUpdateTime() = 0;
>>>>>>> a17af05f
    } else if (version.EqualsLiteral("3")) {
      overwrite = true;
      dedupe = true;

      nsAutoCString suffix;
      GET_LINE(suffix);

      OriginAttributes attrs;
      if (!attrs.PopulateFromSuffix(suffix)) {
        return NS_ERROR_INVALID_ARG;
      }

      // principal spec is no longer used; we use scope directly instead
      GET_LINE(unused);

      GET_LINE(entry->scope());

      entry->principal() =
        mozilla::ipc::ContentPrincipalInfo(attrs, void_t(), entry->scope());

      GET_LINE(entry->currentWorkerURL());

      // default handlesFetch flag to Enabled
      entry->currentWorkerHandlesFetch() = true;

      nsAutoCString cacheName;
      GET_LINE(cacheName);
      CopyUTF8toUTF16(cacheName, entry->cacheName());

<<<<<<< HEAD
      entry->loadFlags() = nsIRequest::VALIDATE_ALWAYS;
=======
      entry->updateViaCache() =
        nsIServiceWorkerRegistrationInfo::UPDATE_VIA_CACHE_IMPORTS;

      entry->currentWorkerInstalledTime() = 0;
      entry->currentWorkerActivatedTime() = 0;
      entry->lastUpdateTime() = 0;
>>>>>>> a17af05f
    } else if (version.EqualsLiteral("2")) {
      overwrite = true;
      dedupe = true;

      nsAutoCString suffix;
      GET_LINE(suffix);

      OriginAttributes attrs;
      if (!attrs.PopulateFromSuffix(suffix)) {
        return NS_ERROR_INVALID_ARG;
      }

      // principal spec is no longer used; we use scope directly instead
      GET_LINE(unused);

      GET_LINE(entry->scope());

      entry->principal() =
        mozilla::ipc::ContentPrincipalInfo(attrs, void_t(), entry->scope());

      // scriptSpec is no more used in latest version.
      GET_LINE(unused);

      GET_LINE(entry->currentWorkerURL());

      // default handlesFetch flag to Enabled
      entry->currentWorkerHandlesFetch() = true;

      nsAutoCString cacheName;
      GET_LINE(cacheName);
      CopyUTF8toUTF16(cacheName, entry->cacheName());

      // waitingCacheName is no more used in latest version.
      GET_LINE(unused);

<<<<<<< HEAD
      entry->loadFlags() = nsIRequest::VALIDATE_ALWAYS;
=======
      entry->updateViaCache() =
        nsIServiceWorkerRegistrationInfo::UPDATE_VIA_CACHE_IMPORTS;

      entry->currentWorkerInstalledTime() = 0;
      entry->currentWorkerActivatedTime() = 0;
      entry->lastUpdateTime() = 0;
>>>>>>> a17af05f
    } else {
      MOZ_ASSERT_UNREACHABLE("Should never get here!");
    }

#undef GET_LINE

    rv = lineInputStream->ReadLine(line, &hasMoreLines);
    if (NS_WARN_IF(NS_FAILED(rv))) {
      return rv;
    }

    if (!line.EqualsLiteral(SERVICEWORKERREGISTRAR_TERMINATOR)) {
      return NS_ERROR_FAILURE;
    }
  }

  stream->Close();

  // Copy data over to mData.
  for (uint32_t i = 0; i < tmpData.Length(); ++i) {
    bool match = false;
    if (dedupe) {
      MOZ_ASSERT(overwrite);
      // If this is an old profile, then we might need to deduplicate.  In
      // theory this can be removed in the future (Bug 1248449)
      for (uint32_t j = 0; j < mData.Length(); ++j) {
        // Use same comparison as RegisterServiceWorker. Scope contains
        // basic origin information.  Combine with any principal attributes.
        if (Equivalent(tmpData[i], mData[j])) {
          // Last match wins, just like legacy loading used to do in
          // the ServiceWorkerManager.
          mData[j] = tmpData[i];
          // Dupe found, so overwrite file with reduced list.
          match = true;
          break;
        }
      }
    } else {
#ifdef DEBUG
      // Otherwise assert no duplications in debug builds.
      for (uint32_t j = 0; j < mData.Length(); ++j) {
        MOZ_ASSERT(!Equivalent(tmpData[i], mData[j]));
      }
#endif
    }
    if (!match) {
      mData.AppendElement(tmpData[i]);
    }
  }

  // Overwrite previous version.
  // Cannot call SaveData directly because gtest uses main-thread.
  if (overwrite && NS_FAILED(WriteData())) {
    NS_WARNING("Failed to write data for the ServiceWorker Registations.");
    DeleteData();
  }

  return NS_OK;
}

void
ServiceWorkerRegistrar::DeleteData()
{
  // We cannot assert about the correct thread because normally this method
  // runs on a IO thread, but in gTests we call it from the main-thread.

  nsCOMPtr<nsIFile> file;

  {
    MonitorAutoLock lock(mMonitor);
    mData.Clear();

    if (!mProfileDir) {
      return;
    }

    nsresult rv = mProfileDir->Clone(getter_AddRefs(file));
    if (NS_WARN_IF(NS_FAILED(rv))) {
      return;
    }
  }

  nsresult rv = file->Append(NS_LITERAL_STRING(SERVICEWORKERREGISTRAR_FILE));
  if (NS_WARN_IF(NS_FAILED(rv))) {
    return;
  }

  rv = file->Remove(false);
  if (rv == NS_ERROR_FILE_NOT_FOUND) {
    return;
  }

  if (NS_WARN_IF(NS_FAILED(rv))) {
    return;
  }
}

void
ServiceWorkerRegistrar::RegisterServiceWorkerInternal(const ServiceWorkerRegistrationData& aData)
{
  bool found = false;
  for (uint32_t i = 0, len = mData.Length(); i < len; ++i) {
    if (Equivalent(aData, mData[i])) {
      mData[i] = aData;
      found = true;
      break;
    }
  }

  if (!found) {
    mData.AppendElement(aData);
  }
}

class ServiceWorkerRegistrarSaveDataRunnable final : public Runnable
{
public:
  ServiceWorkerRegistrarSaveDataRunnable()
    : Runnable("dom::ServiceWorkerRegistrarSaveDataRunnable")
    , mEventTarget(GetCurrentThreadEventTarget())
  {
    AssertIsOnBackgroundThread();
  }

  NS_IMETHOD
  Run() override
  {
    RefPtr<ServiceWorkerRegistrar> service = ServiceWorkerRegistrar::Get();
    MOZ_ASSERT(service);

    service->SaveData();

    RefPtr<Runnable> runnable =
      NewRunnableMethod("ServiceWorkerRegistrar::DataSaved",
                        service, &ServiceWorkerRegistrar::DataSaved);
    nsresult rv = mEventTarget->Dispatch(runnable, NS_DISPATCH_NORMAL);
    if (NS_WARN_IF(NS_FAILED(rv))) {
      return rv;
    }

    return NS_OK;
  }

private:
  nsCOMPtr<nsIEventTarget> mEventTarget;
};

void
ServiceWorkerRegistrar::ScheduleSaveData()
{
  AssertIsOnBackgroundThread();
  MOZ_ASSERT(!mShuttingDown);

  nsCOMPtr<nsIEventTarget> target =
    do_GetService(NS_STREAMTRANSPORTSERVICE_CONTRACTID);
  MOZ_ASSERT(target, "Must have stream transport service");

  RefPtr<Runnable> runnable =
    new ServiceWorkerRegistrarSaveDataRunnable();
  nsresult rv = target->Dispatch(runnable, NS_DISPATCH_NORMAL);
  if (NS_WARN_IF(NS_FAILED(rv))) {
    return;
  }

  ++mRunnableCounter;
}

void
ServiceWorkerRegistrar::ShutdownCompleted()
{
  MOZ_ASSERT(NS_IsMainThread());

  MOZ_ASSERT(mShutdownCompleteFlag && !*mShutdownCompleteFlag);
  *mShutdownCompleteFlag = true;
}

void
ServiceWorkerRegistrar::SaveData()
{
  MOZ_ASSERT(!NS_IsMainThread());

  nsresult rv = WriteData();
  if (NS_FAILED(rv)) {
    NS_WARNING("Failed to write data for the ServiceWorker Registations.");
    DeleteData();
  }
}

void
ServiceWorkerRegistrar::DataSaved()
{
  AssertIsOnBackgroundThread();
  MOZ_ASSERT(mRunnableCounter);

  --mRunnableCounter;
  MaybeScheduleShutdownCompleted();
}

void
ServiceWorkerRegistrar::MaybeScheduleShutdownCompleted()
{
  AssertIsOnBackgroundThread();

  if (mRunnableCounter || !mShuttingDown) {
    return;
  }

  RefPtr<Runnable> runnable =
    NewRunnableMethod("dom::ServiceWorkerRegistrar::ShutdownCompleted",
                      this,
                      &ServiceWorkerRegistrar::ShutdownCompleted);
  nsresult rv = NS_DispatchToMainThread(runnable);
  if (NS_WARN_IF(NS_FAILED(rv))) {
    return;
  }
}

bool
ServiceWorkerRegistrar::IsSupportedVersion(const nsACString& aVersion) const
{
  uint32_t numVersions = ArrayLength(gSupportedRegistrarVersions);
  for (uint32_t i = 0; i < numVersions; i++) {
    if (aVersion.EqualsASCII(gSupportedRegistrarVersions[i])) {
      return true;
    }
  }
  return false;
}

nsresult
ServiceWorkerRegistrar::WriteData()
{
  // We cannot assert about the correct thread because normally this method
  // runs on a IO thread, but in gTests we call it from the main-thread.

  nsCOMPtr<nsIFile> file;

  {
    MonitorAutoLock lock(mMonitor);

    if (!mProfileDir) {
      return NS_ERROR_FAILURE;
    }

    nsresult rv = mProfileDir->Clone(getter_AddRefs(file));
    if (NS_WARN_IF(NS_FAILED(rv))) {
      return rv;
    }
  }

  nsresult rv = file->Append(NS_LITERAL_STRING(SERVICEWORKERREGISTRAR_FILE));
  if (NS_WARN_IF(NS_FAILED(rv))) {
    return rv;
  }

  // We need a lock to take a snapshot of the data.
  nsTArray<ServiceWorkerRegistrationData> data;
  {
    MonitorAutoLock lock(mMonitor);
    data = mData;
  }

  nsCOMPtr<nsIOutputStream> stream;
  rv = NS_NewSafeLocalFileOutputStream(getter_AddRefs(stream), file);
  if (NS_WARN_IF(NS_FAILED(rv))) {
    return rv;
  }

  nsAutoCString buffer;
  buffer.AppendLiteral(SERVICEWORKERREGISTRAR_VERSION);
  buffer.Append('\n');

  uint32_t count;
  rv = stream->Write(buffer.Data(), buffer.Length(), &count);
  if (NS_WARN_IF(NS_FAILED(rv))) {
    return rv;
  }

  if (count != buffer.Length()) {
    return NS_ERROR_UNEXPECTED;
  }

  for (uint32_t i = 0, len = data.Length(); i < len; ++i) {
    const mozilla::ipc::PrincipalInfo& info = data[i].principal();

    MOZ_ASSERT(info.type() == mozilla::ipc::PrincipalInfo::TContentPrincipalInfo);

    const mozilla::ipc::ContentPrincipalInfo& cInfo =
      info.get_ContentPrincipalInfo();

    nsAutoCString suffix;
    cInfo.attrs().CreateSuffix(suffix);

    buffer.Truncate();
    buffer.Append(suffix.get());
    buffer.Append('\n');

    buffer.Append(data[i].scope());
    buffer.Append('\n');

    buffer.Append(data[i].currentWorkerURL());
    buffer.Append('\n');

    buffer.Append(data[i].currentWorkerHandlesFetch() ?
                    SERVICEWORKERREGISTRAR_TRUE : SERVICEWORKERREGISTRAR_FALSE);
    buffer.Append('\n');

    buffer.Append(NS_ConvertUTF16toUTF8(data[i].cacheName()));
    buffer.Append('\n');

<<<<<<< HEAD
    buffer.AppendInt(data[i].loadFlags(), 16);
    buffer.Append('\n');
    MOZ_DIAGNOSTIC_ASSERT(data[i].loadFlags() == nsIRequest::LOAD_NORMAL ||
                          data[i].loadFlags() == nsIRequest::VALIDATE_ALWAYS);
=======
    buffer.AppendInt(data[i].updateViaCache(), 16);
    buffer.Append('\n');
    MOZ_DIAGNOSTIC_ASSERT(
      data[i].updateViaCache() == nsIServiceWorkerRegistrationInfo::UPDATE_VIA_CACHE_IMPORTS ||
      data[i].updateViaCache() == nsIServiceWorkerRegistrationInfo::UPDATE_VIA_CACHE_ALL ||
      data[i].updateViaCache() == nsIServiceWorkerRegistrationInfo::UPDATE_VIA_CACHE_NONE
    );
>>>>>>> a17af05f

    static_assert(nsIRequest::LOAD_NORMAL == 0,
                  "LOAD_NORMAL matches serialized value.");
    static_assert(nsIRequest::VALIDATE_ALWAYS == (1 << 11),
                  "VALIDATE_ALWAYS matches serialized value");

<<<<<<< HEAD
=======
    buffer.AppendInt(data[i].currentWorkerInstalledTime());
    buffer.Append('\n');

    buffer.AppendInt(data[i].currentWorkerActivatedTime());
    buffer.Append('\n');

    buffer.AppendInt(data[i].lastUpdateTime());
    buffer.Append('\n');

>>>>>>> a17af05f
    buffer.AppendLiteral(SERVICEWORKERREGISTRAR_TERMINATOR);
    buffer.Append('\n');

    rv = stream->Write(buffer.Data(), buffer.Length(), &count);
    if (NS_WARN_IF(NS_FAILED(rv))) {
      return rv;
    }

    if (count != buffer.Length()) {
      return NS_ERROR_UNEXPECTED;
    }
  }

  nsCOMPtr<nsISafeOutputStream> safeStream = do_QueryInterface(stream);
  MOZ_ASSERT(safeStream);

  rv = safeStream->Finish();
  if (NS_WARN_IF(NS_FAILED(rv))) {
    return rv;
  }

  return NS_OK;
}

void
ServiceWorkerRegistrar::ProfileStarted()
{
  MOZ_ASSERT(NS_IsMainThread());

  MonitorAutoLock lock(mMonitor);
  MOZ_DIAGNOSTIC_ASSERT(!mProfileDir);

  nsresult rv = NS_GetSpecialDirectory(NS_APP_USER_PROFILE_50_DIR,
                                       getter_AddRefs(mProfileDir));
  if (NS_WARN_IF(NS_FAILED(rv))) {
    return;
  }

  nsCOMPtr<nsIEventTarget> target =
    do_GetService(NS_STREAMTRANSPORTSERVICE_CONTRACTID);
  MOZ_ASSERT(target, "Must have stream transport service");

  nsCOMPtr<nsIRunnable> runnable =
    NewRunnableMethod("dom::ServiceWorkerRegistrar::LoadData",
                      this,
                      &ServiceWorkerRegistrar::LoadData);
  rv = target->Dispatch(runnable, NS_DISPATCH_NORMAL);
  if (NS_FAILED(rv)) {
    NS_WARNING("Failed to dispatch the LoadDataRunnable.");
  }
}

void
ServiceWorkerRegistrar::ProfileStopped()
{
  MOZ_ASSERT(NS_IsMainThread());

  MonitorAutoLock lock(mMonitor);

  if (!mProfileDir) {
    nsresult rv = NS_GetSpecialDirectory(NS_APP_USER_PROFILE_50_DIR,
                                         getter_AddRefs(mProfileDir));
    if (NS_WARN_IF(NS_FAILED(rv))) {
      return;
    }
  }

  PBackgroundChild* child = BackgroundChild::GetForCurrentThread();
  if (!child) {
    return;
  }

  bool completed = false;
  mShutdownCompleteFlag = &completed;

  child->SendShutdownServiceWorkerRegistrar();

  MOZ_ALWAYS_TRUE(SpinEventLoopUntil([&]() { return completed; }));
}

void
ServiceWorkerRegistrar::Shutdown()
{
  AssertIsOnBackgroundThread();
  MOZ_ASSERT(!mShuttingDown);

  mShuttingDown = true;
  MaybeScheduleShutdownCompleted();
}

NS_IMETHODIMP
ServiceWorkerRegistrar::Observe(nsISupports* aSubject, const char* aTopic,
                                const char16_t* aData)
{
  MOZ_ASSERT(NS_IsMainThread());

  if (!strcmp(aTopic, "profile-after-change")) {
    nsCOMPtr<nsIObserverService> observerService =
      services::GetObserverService();
    observerService->RemoveObserver(this, "profile-after-change");

    // The profile is fully loaded, now we can proceed with the loading of data
    // from disk.
    ProfileStarted();

    return NS_OK;
  }

  if (!strcmp(aTopic, "profile-before-change")) {
    nsCOMPtr<nsIObserverService> observerService =
      services::GetObserverService();
    observerService->RemoveObserver(this, "profile-before-change");

    // Shutting down, let's sync the data.
    ProfileStopped();

    return NS_OK;
  }

  MOZ_ASSERT(false, "ServiceWorkerRegistrar got unexpected topic!");
  return NS_ERROR_UNEXPECTED;
}

} // namespace dom
} // namespace mozilla<|MERGE_RESOLUTION|>--- conflicted
+++ resolved
@@ -41,11 +41,8 @@
 
 static const char* gSupportedRegistrarVersions[] = {
   SERVICEWORKERREGISTRAR_VERSION,
-<<<<<<< HEAD
-=======
   "7",
   "6",
->>>>>>> a17af05f
   "5",
   "4",
   "3",
@@ -376,17 +373,6 @@
       GET_LINE(cacheName);
       CopyUTF8toUTF16(cacheName, entry->cacheName());
 
-<<<<<<< HEAD
-      nsAutoCString loadFlags;
-      GET_LINE(loadFlags);
-      entry->loadFlags() = loadFlags.ToInteger(&rv, 16);
-      if (NS_WARN_IF(NS_FAILED(rv))) {
-        return rv;
-      } else if (entry->loadFlags() != nsIRequest::LOAD_NORMAL &&
-                 entry->loadFlags() != nsIRequest::VALIDATE_ALWAYS) {
-        return NS_ERROR_INVALID_ARG;
-      }
-=======
       nsAutoCString updateViaCache;
       GET_LINE(updateViaCache);
       entry->updateViaCache() = updateViaCache.ToInteger(&rv, 16);
@@ -525,7 +511,6 @@
       entry->currentWorkerInstalledTime() = 0;
       entry->currentWorkerActivatedTime() = 0;
       entry->lastUpdateTime() = 0;
->>>>>>> a17af05f
     } else if (version.EqualsLiteral("5")) {
       overwrite = true;
       dedupe = true;
@@ -558,16 +543,12 @@
       GET_LINE(cacheName);
       CopyUTF8toUTF16(cacheName, entry->cacheName());
 
-<<<<<<< HEAD
-      entry->loadFlags() = nsIRequest::VALIDATE_ALWAYS;
-=======
       entry->updateViaCache() =
         nsIServiceWorkerRegistrationInfo::UPDATE_VIA_CACHE_IMPORTS;
 
       entry->currentWorkerInstalledTime() = 0;
       entry->currentWorkerActivatedTime() = 0;
       entry->lastUpdateTime() = 0;
->>>>>>> a17af05f
     } else if (version.EqualsLiteral("4")) {
       overwrite = true;
       dedupe = true;
@@ -594,16 +575,12 @@
       GET_LINE(cacheName);
       CopyUTF8toUTF16(cacheName, entry->cacheName());
 
-<<<<<<< HEAD
-      entry->loadFlags() = nsIRequest::VALIDATE_ALWAYS;
-=======
       entry->updateViaCache() =
         nsIServiceWorkerRegistrationInfo::UPDATE_VIA_CACHE_IMPORTS;
 
       entry->currentWorkerInstalledTime() = 0;
       entry->currentWorkerActivatedTime() = 0;
       entry->lastUpdateTime() = 0;
->>>>>>> a17af05f
     } else if (version.EqualsLiteral("3")) {
       overwrite = true;
       dedupe = true;
@@ -633,16 +610,12 @@
       GET_LINE(cacheName);
       CopyUTF8toUTF16(cacheName, entry->cacheName());
 
-<<<<<<< HEAD
-      entry->loadFlags() = nsIRequest::VALIDATE_ALWAYS;
-=======
       entry->updateViaCache() =
         nsIServiceWorkerRegistrationInfo::UPDATE_VIA_CACHE_IMPORTS;
 
       entry->currentWorkerInstalledTime() = 0;
       entry->currentWorkerActivatedTime() = 0;
       entry->lastUpdateTime() = 0;
->>>>>>> a17af05f
     } else if (version.EqualsLiteral("2")) {
       overwrite = true;
       dedupe = true;
@@ -678,16 +651,12 @@
       // waitingCacheName is no more used in latest version.
       GET_LINE(unused);
 
-<<<<<<< HEAD
-      entry->loadFlags() = nsIRequest::VALIDATE_ALWAYS;
-=======
       entry->updateViaCache() =
         nsIServiceWorkerRegistrationInfo::UPDATE_VIA_CACHE_IMPORTS;
 
       entry->currentWorkerInstalledTime() = 0;
       entry->currentWorkerActivatedTime() = 0;
       entry->lastUpdateTime() = 0;
->>>>>>> a17af05f
     } else {
       MOZ_ASSERT_UNREACHABLE("Should never get here!");
     }
@@ -998,12 +967,6 @@
     buffer.Append(NS_ConvertUTF16toUTF8(data[i].cacheName()));
     buffer.Append('\n');
 
-<<<<<<< HEAD
-    buffer.AppendInt(data[i].loadFlags(), 16);
-    buffer.Append('\n');
-    MOZ_DIAGNOSTIC_ASSERT(data[i].loadFlags() == nsIRequest::LOAD_NORMAL ||
-                          data[i].loadFlags() == nsIRequest::VALIDATE_ALWAYS);
-=======
     buffer.AppendInt(data[i].updateViaCache(), 16);
     buffer.Append('\n');
     MOZ_DIAGNOSTIC_ASSERT(
@@ -1011,15 +974,12 @@
       data[i].updateViaCache() == nsIServiceWorkerRegistrationInfo::UPDATE_VIA_CACHE_ALL ||
       data[i].updateViaCache() == nsIServiceWorkerRegistrationInfo::UPDATE_VIA_CACHE_NONE
     );
->>>>>>> a17af05f
 
     static_assert(nsIRequest::LOAD_NORMAL == 0,
                   "LOAD_NORMAL matches serialized value.");
     static_assert(nsIRequest::VALIDATE_ALWAYS == (1 << 11),
                   "VALIDATE_ALWAYS matches serialized value");
 
-<<<<<<< HEAD
-=======
     buffer.AppendInt(data[i].currentWorkerInstalledTime());
     buffer.Append('\n');
 
@@ -1029,7 +989,6 @@
     buffer.AppendInt(data[i].lastUpdateTime());
     buffer.Append('\n');
 
->>>>>>> a17af05f
     buffer.AppendLiteral(SERVICEWORKERREGISTRAR_TERMINATOR);
     buffer.Append('\n');
 
