--- conflicted
+++ resolved
@@ -34,8 +34,6 @@
 
   ServiceWorkerUpdateViaCache mUpdateViaCache;
 
-  nsLoadFlags mLoadFlags;
-
   RefPtr<ServiceWorkerInfo> mEvaluatingWorker;
   RefPtr<ServiceWorkerInfo> mActiveWorker;
   RefPtr<ServiceWorkerInfo> mWaitingWorker;
@@ -60,11 +58,7 @@
 
   ServiceWorkerRegistrationInfo(const nsACString& aScope,
                                 nsIPrincipal* aPrincipal,
-<<<<<<< HEAD
-                                nsLoadFlags aLoadFlags);
-=======
                                 ServiceWorkerUpdateViaCache aUpdateViaCache);
->>>>>>> a17af05f
 
   already_AddRefed<ServiceWorkerInfo>
   Newest() const
@@ -190,13 +184,6 @@
   bool
   IsIdle() const;
 
-<<<<<<< HEAD
-  nsLoadFlags
-  GetLoadFlags() const;
-
-  void
-  SetLoadFlags(nsLoadFlags aLoadFlags);
-=======
   ServiceWorkerUpdateViaCache
   GetUpdateViaCache() const;
 
@@ -208,7 +195,6 @@
 
   void
   SetLastUpdateTime(const int64_t aTime);
->>>>>>> a17af05f
 
 private:
   enum TransitionType {
