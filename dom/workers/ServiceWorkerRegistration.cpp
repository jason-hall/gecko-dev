--- conflicted
+++ resolved
@@ -1222,13 +1222,9 @@
   }
 
   nsCOMPtr<nsIRunnable> r =
-<<<<<<< HEAD
-    NewRunnableMethod(mListener, &WorkerListener::StartListeningForEvents);
-=======
     NewRunnableMethod("dom::WorkerListener::StartListeningForEvents",
                       mListener,
                       &WorkerListener::StartListeningForEvents);
->>>>>>> a17af05f
   MOZ_ALWAYS_SUCCEEDS(worker->DispatchToMainThread(r.forget()));
 }
 
@@ -1250,13 +1246,9 @@
   mListener->ClearRegistration();
 
   nsCOMPtr<nsIRunnable> r =
-<<<<<<< HEAD
-    NewRunnableMethod(mListener, &WorkerListener::StopListeningForEvents);
-=======
     NewRunnableMethod("dom::WorkerListener::StopListeningForEvents",
                       mListener,
                       &WorkerListener::StopListeningForEvents);
->>>>>>> a17af05f
   MOZ_ALWAYS_SUCCEEDS(mWorkerPrivate->DispatchToMainThread(r.forget()));
 
   mListener = nullptr;
