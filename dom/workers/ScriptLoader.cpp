--- conflicted
+++ resolved
@@ -474,10 +474,7 @@
   nsCString mCSPHeaderValue;
   nsCString mCSPReportOnlyHeaderValue;
   nsCString mReferrerPolicyHeaderValue;
-<<<<<<< HEAD
-=======
   nsCOMPtr<nsIEventTarget> mMainThreadEventTarget;
->>>>>>> a17af05f
 };
 
 NS_IMPL_ISUPPORTS(CacheScriptLoader, nsIStreamLoaderObserver)
@@ -901,12 +898,6 @@
 
     WorkerPrivate* parentWorker = mWorkerPrivate->GetParent();
 
-<<<<<<< HEAD
-    nsIPrincipal* principal = mWorkerPrivate->GetPrincipal();
-    nsCOMPtr<nsILoadGroup> loadGroup = mWorkerPrivate->GetLoadGroup();
-    MOZ_DIAGNOSTIC_ASSERT(principal);
-    MOZ_ASSERT(NS_LoadGroupMatchesPrincipal(loadGroup, principal));
-=======
     // For JavaScript debugging, the devtools server must run on the same
     // thread as the debuggee, indicating the worker uses content principal.
     // However, in Bug 863246, web content will no longer be able to load
@@ -921,7 +912,6 @@
 
     NS_ENSURE_TRUE(NS_LoadGroupMatchesPrincipal(loadGroup, principal),
                    NS_ERROR_FAILURE);
->>>>>>> a17af05f
 
     // Figure out our base URI.
     nsCOMPtr<nsIURI> baseURI = GetBaseURI(mIsMainScript, mWorkerPrivate);
@@ -1256,11 +1246,7 @@
         mWorkerPrivate->SetBaseURI(finalURI);
       }
 
-<<<<<<< HEAD
-#if defined(DEBUG) || !defined(RELEASE_OR_BETA)
-=======
 #ifdef MOZ_DIAGNOSTIC_ASSERT_ENABLED
->>>>>>> a17af05f
       nsIPrincipal* principal = mWorkerPrivate->GetPrincipal();
       MOZ_DIAGNOSTIC_ASSERT(principal);
 
@@ -1547,11 +1533,7 @@
 
   JS::Rooted<JSObject*> obj(aCx, &aValue.toObject());
   Cache* cache = nullptr;
-<<<<<<< HEAD
-  nsresult rv = UNWRAP_OBJECT(Cache, obj, cache);
-=======
   nsresult rv = UNWRAP_OBJECT(Cache, &obj, cache);
->>>>>>> a17af05f
   if (NS_WARN_IF(NS_FAILED(rv))) {
     FailLoaders(NS_ERROR_FAILURE);
     return;
@@ -1857,17 +1839,10 @@
                                                    true,
                                                    getter_AddRefs(channel));
     NS_ENSURE_SUCCESS(mResult, true);
-<<<<<<< HEAD
 
     mResult = mLoadInfo.SetPrincipalFromChannel(channel);
     NS_ENSURE_SUCCESS(mResult, true);
 
-=======
-
-    mResult = mLoadInfo.SetPrincipalFromChannel(channel);
-    NS_ENSURE_SUCCESS(mResult, true);
-
->>>>>>> a17af05f
     mLoadInfo.mChannel = channel.forget();
     return true;
   }
