/* -*- Mode: C++; tab-width: 8; indent-tabs-mode: nil; c-basic-offset: 2 -*- */
/* vim: set ts=8 sts=2 et sw=2 tw=80: */
/* This Source Code Form is subject to the terms of the Mozilla Public
 * License, v. 2.0. If a copy of the MPL was not distributed with this
 * file, You can obtain one at http://mozilla.org/MPL/2.0/. */

#ifndef nsXMLContentSink_h__
#define nsXMLContentSink_h__

#include "mozilla/Attributes.h"
#include "nsContentSink.h"
#include "nsIXMLContentSink.h"
#include "nsIExpatSink.h"
#include "nsIDocumentTransformer.h"
#include "nsTArray.h"
#include "nsCOMPtr.h"
#include "nsCRT.h"
#include "nsCycleCollectionParticipant.h"
#include "nsIDTD.h"
#include "mozilla/dom/FromParser.h"

class nsIDocument;
class nsIURI;
class nsIContent;
class nsIParser;

namespace mozilla {
namespace dom {
class NodeInfo;
} // namespace dom
} // namespace mozilla

typedef enum {
  eXMLContentSinkState_InProlog,
  eXMLContentSinkState_InDocumentElement,
  eXMLContentSinkState_InEpilog
} XMLContentSinkState;

struct StackNode {
  nsCOMPtr<nsIContent> mContent;
  uint32_t mNumFlushed;
};

class nsXMLContentSink : public nsContentSink,
                         public nsIXMLContentSink,
                         public nsITransformObserver,
                         public nsIExpatSink
{
public:
  nsXMLContentSink();

  nsresult Init(nsIDocument* aDoc,
                nsIURI* aURL,
                nsISupports* aContainer,
                nsIChannel* aChannel);

  // nsISupports
  NS_DECL_ISUPPORTS_INHERITED

  NS_DECL_CYCLE_COLLECTION_CLASS_INHERITED_NO_UNLINK(nsXMLContentSink,
                                                     nsContentSink)

  NS_DECL_NSIEXPATSINK

  // nsIContentSink
  NS_IMETHOD WillParse(void) override;
  NS_IMETHOD WillBuildModel(nsDTDMode aDTDMode) override;
  NS_IMETHOD DidBuildModel(bool aTerminated) override;
  NS_IMETHOD WillInterrupt(void) override;
  NS_IMETHOD WillResume(void) override;
  NS_IMETHOD SetParser(nsParserBase* aParser) override;
  virtual void FlushPendingNotifications(mozilla::FlushType aType) override;
<<<<<<< HEAD
  NS_IMETHOD SetDocumentCharset(nsACString& aCharset) override;
=======
  virtual void SetDocumentCharset(NotNull<const Encoding*> aEncoding) override;
>>>>>>> a17af05f
  virtual nsISupports *GetTarget() override;
  virtual bool IsScriptExecuting() override;
  virtual void ContinueInterruptedParsingAsync() override;

  // nsITransformObserver
  NS_IMETHOD OnDocumentCreated(nsIDocument *aResultDocument) override;
  NS_IMETHOD OnTransformDone(nsresult aResult, nsIDocument *aResultDocument) override;

  // nsICSSLoaderObserver
  NS_IMETHOD StyleSheetLoaded(mozilla::StyleSheet* aSheet,
                              bool aWasAlternate,
                              nsresult aStatus) override;
  static bool ParsePIData(const nsString &aData, nsString &aHref,
                          nsString &aTitle, nsString &aMedia,
                          bool &aIsAlternate);

protected:
  virtual ~nsXMLContentSink();

  nsIParser* GetParser();

  void ContinueInterruptedParsingIfEnabled();

  // Start layout.  If aIgnorePendingSheets is true, this will happen even if
  // we still have stylesheet loads pending.  Otherwise, we'll wait until the
  // stylesheets are all done loading.
  virtual void MaybeStartLayout(bool aIgnorePendingSheets);

  virtual nsresult AddAttributes(const char16_t** aNode, nsIContent* aContent);
  nsresult AddText(const char16_t* aString, int32_t aLength);

  virtual bool OnOpenContainer(const char16_t **aAtts,
                                 uint32_t aAttsCount,
                                 int32_t aNameSpaceID,
                                 nsIAtom* aTagName,
                                 uint32_t aLineNumber) { return true; }
  // Set the given content as the root element for the created document
  //  don't set if root element was already set.
  //  return TRUE if this call set the root element
  virtual bool SetDocElement(int32_t aNameSpaceID,
                               nsIAtom *aTagName,
                               nsIContent *aContent);
  virtual bool NotifyForDocElement() { return true; }
  virtual nsresult CreateElement(const char16_t** aAtts, uint32_t aAttsCount,
                                 mozilla::dom::NodeInfo* aNodeInfo, uint32_t aLineNumber,
                                 nsIContent** aResult, bool* aAppendContent,
                                 mozilla::dom::FromParser aFromParser);

  // aParent is allowed to be null here if this is the root content
  // being closed
  virtual nsresult CloseElement(nsIContent* aContent);

  virtual nsresult FlushText(bool aReleaseTextNode = true);

  nsresult AddContentAsLeaf(nsIContent *aContent);

  nsIContent* GetCurrentContent();
  StackNode* GetCurrentStackNode();
  nsresult PushContent(nsIContent *aContent);
  void PopContent();
  bool HaveNotifiedForCurrentContent() const;

  nsresult FlushTags() override;

  void UpdateChildCounts() override;

  void DidAddContent()
  {
    if (IsTimeToNotify()) {
      FlushTags();
    }
  }

  // nsContentSink override
  virtual nsresult ProcessStyleLink(nsIContent* aElement,
                                    const nsAString& aHref,
                                    bool aAlternate,
                                    const nsAString& aTitle,
                                    const nsAString& aType,
                                    const nsAString& aMedia,
                                    const nsAString& aReferrerPolicy) override;

  nsresult LoadXSLStyleSheet(nsIURI* aUrl);

  bool CanStillPrettyPrint();

  nsresult MaybePrettyPrint();

  bool IsMonolithicContainer(mozilla::dom::NodeInfo* aNodeInfo);

  nsresult HandleStartElement(const char16_t *aName, const char16_t **aAtts,
                              uint32_t aAttsCount, uint32_t aLineNumber,
                              bool aInterruptable);
  nsresult HandleEndElement(const char16_t *aName, bool aInterruptable);
  nsresult HandleCharacterData(const char16_t *aData, uint32_t aLength,
                               bool aInterruptable);

  nsCOMPtr<nsIContent> mDocElement;
  nsCOMPtr<nsIContent> mCurrentHead;  // When set, we're in an XHTML <haed>

  XMLContentSinkState mState;

  // The length of the valid data in mText.
  int32_t mTextLength;

  int32_t mNotifyLevel;
  nsCOMPtr<nsIContent> mLastTextNode;

  uint8_t mPrettyPrintXML : 1;
  uint8_t mPrettyPrintHasSpecialRoot : 1;
  uint8_t mPrettyPrintHasFactoredElements : 1;
  uint8_t mPrettyPrinting : 1;  // True if we called PrettyPrint() and it
                                // decided we should in fact prettyprint.
  // True to call prevent script execution in the fragment mode.
  uint8_t mPreventScriptExecution : 1;

  nsTArray<StackNode>              mContentStack;

  nsCOMPtr<nsIDocumentTransformer> mXSLTProcessor;

  static const int NS_ACCUMULATION_BUFFER_SIZE = 4096;
  // Our currently accumulated text that we have not flushed to a textnode yet.
  char16_t mText[NS_ACCUMULATION_BUFFER_SIZE];
};

#endif // nsXMLContentSink_h__<|MERGE_RESOLUTION|>--- conflicted
+++ resolved
@@ -70,11 +70,7 @@
   NS_IMETHOD WillResume(void) override;
   NS_IMETHOD SetParser(nsParserBase* aParser) override;
   virtual void FlushPendingNotifications(mozilla::FlushType aType) override;
-<<<<<<< HEAD
-  NS_IMETHOD SetDocumentCharset(nsACString& aCharset) override;
-=======
   virtual void SetDocumentCharset(NotNull<const Encoding*> aEncoding) override;
->>>>>>> a17af05f
   virtual nsISupports *GetTarget() override;
   virtual bool IsScriptExecuting() override;
   virtual void ContinueInterruptedParsingAsync() override;
