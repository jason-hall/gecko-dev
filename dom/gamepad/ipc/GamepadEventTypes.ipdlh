/* This Source Code Form is subject to the terms of the Mozilla Public
 * License, v. 2.0. If a copy of the MPL was not distributed with this file,
 * You can obtain one at http://mozilla.org/MPL/2.0/. */

using mozilla::dom::GamepadServiceType from "mozilla/dom/GamepadMessageUtils.h";
using mozilla::dom::GamepadPoseState from "mozilla/dom/GamepadMessageUtils.h";
using mozilla::dom::GamepadMappingType from "mozilla/dom/GamepadMessageUtils.h";
using mozilla::dom::GamepadHand from "mozilla/dom/GamepadMessageUtils.h";


namespace mozilla {
namespace dom {

struct GamepadAdded {
  nsString id;
<<<<<<< HEAD
  uint32_t index;
  GamepadMappingType mapping;
  GamepadHand hand;
  GamepadServiceType service_type;
=======
  GamepadMappingType mapping;
  GamepadHand hand;
  uint32_t display_id;
>>>>>>> a17af05f
  uint32_t num_buttons;
  uint32_t num_axes;
  uint32_t num_haptics;
};

<<<<<<< HEAD
struct GamepadRemoved {
  uint32_t index;
  GamepadServiceType service_type;
};

struct GamepadAxisInformation {
  uint32_t index;
  GamepadServiceType service_type;
=======
struct GamepadRemoved {};

struct GamepadAxisInformation {
>>>>>>> a17af05f
  uint32_t axis;
  double value;
};

struct GamepadButtonInformation {
<<<<<<< HEAD
  uint32_t index;
  GamepadServiceType service_type;
=======
>>>>>>> a17af05f
  uint32_t button;
  double value;
  bool pressed;
  bool touched;
};

struct GamepadPoseInformation {
<<<<<<< HEAD
  uint32_t index;
  GamepadServiceType service_type;
  GamepadPoseState pose_state;
=======
  GamepadPoseState pose_state;
};

struct GamepadHandInformation {
  GamepadHand hand;
>>>>>>> a17af05f
};

union GamepadChangeEventBody {
  GamepadAdded;
  GamepadRemoved;
  GamepadAxisInformation;
  GamepadButtonInformation;
  GamepadPoseInformation;
<<<<<<< HEAD
=======
  GamepadHandInformation;
};

struct GamepadChangeEvent {
  uint32_t index;
  GamepadServiceType service_type;
  GamepadChangeEventBody body;
>>>>>>> a17af05f
};

} // namespace dom
} // namespace mozilla<|MERGE_RESOLUTION|>--- conflicted
+++ resolved
@@ -13,45 +13,22 @@
 
 struct GamepadAdded {
   nsString id;
-<<<<<<< HEAD
-  uint32_t index;
-  GamepadMappingType mapping;
-  GamepadHand hand;
-  GamepadServiceType service_type;
-=======
   GamepadMappingType mapping;
   GamepadHand hand;
   uint32_t display_id;
->>>>>>> a17af05f
   uint32_t num_buttons;
   uint32_t num_axes;
   uint32_t num_haptics;
 };
 
-<<<<<<< HEAD
-struct GamepadRemoved {
-  uint32_t index;
-  GamepadServiceType service_type;
-};
-
-struct GamepadAxisInformation {
-  uint32_t index;
-  GamepadServiceType service_type;
-=======
 struct GamepadRemoved {};
 
 struct GamepadAxisInformation {
->>>>>>> a17af05f
   uint32_t axis;
   double value;
 };
 
 struct GamepadButtonInformation {
-<<<<<<< HEAD
-  uint32_t index;
-  GamepadServiceType service_type;
-=======
->>>>>>> a17af05f
   uint32_t button;
   double value;
   bool pressed;
@@ -59,17 +36,11 @@
 };
 
 struct GamepadPoseInformation {
-<<<<<<< HEAD
-  uint32_t index;
-  GamepadServiceType service_type;
-  GamepadPoseState pose_state;
-=======
   GamepadPoseState pose_state;
 };
 
 struct GamepadHandInformation {
   GamepadHand hand;
->>>>>>> a17af05f
 };
 
 union GamepadChangeEventBody {
@@ -78,8 +49,6 @@
   GamepadAxisInformation;
   GamepadButtonInformation;
   GamepadPoseInformation;
-<<<<<<< HEAD
-=======
   GamepadHandInformation;
 };
 
@@ -87,7 +56,6 @@
   uint32_t index;
   GamepadServiceType service_type;
   GamepadChangeEventBody body;
->>>>>>> a17af05f
 };
 
 } // namespace dom
