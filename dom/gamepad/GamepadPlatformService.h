--- conflicted
+++ resolved
@@ -81,11 +81,7 @@
  private:
   GamepadPlatformService();
   ~GamepadPlatformService();
-<<<<<<< HEAD
-  template<class T> void NotifyGamepadChange(const T& aInfo);
-=======
   template<class T> void NotifyGamepadChange(uint32_t aIndex, const T& aInfo);
->>>>>>> a17af05f
 
   // Flush all pending events buffered in mPendingEvents, must be called
   // with mMutex held
