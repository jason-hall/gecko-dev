/* -*- Mode: C++; tab-width: 8; indent-tabs-mode: nil; c-basic-offset: 2 -*- */
/* vim: set ts=8 sts=2 et sw=2 tw=80: */
/* This Source Code Form is subject to the terms of the Mozilla Public
 * License, v. 2.0. If a copy of the MPL was not distributed with this file,
 * You can obtain one at http://mozilla.org/MPL/2.0/. */

#ifndef mozilla_dom_GamepadManager_h_
#define mozilla_dom_GamepadManager_h_

#include "nsIIPCBackgroundChildCreateCallback.h"
#include "nsIObserver.h"
// Needed for GamepadMappingType
#include "mozilla/dom/GamepadBinding.h"
#include "mozilla/dom/GamepadServiceType.h"

class nsGlobalWindow;

namespace mozilla {
namespace gfx {
class VRManagerChild;
} // namespace gfx
namespace dom {

class EventTarget;
class Gamepad;
class GamepadChangeEvent;
class GamepadEventChannelChild;

class GamepadManager final : public nsIObserver,
                             public nsIIPCBackgroundChildCreateCallback
{
 public:
  NS_DECL_ISUPPORTS
  NS_DECL_NSIOBSERVER
  NS_DECL_NSIIPCBACKGROUNDCHILDCREATECALLBACK

  // Returns true if we actually have a service up and running
  static bool IsServiceRunning();
  // Get the singleton service
  static already_AddRefed<GamepadManager> GetService();
  // Return true if the API is preffed on.
  static bool IsAPIEnabled();

  void BeginShutdown();
  void StopMonitoring();

  // Indicate that |aWindow| wants to receive gamepad events.
  void AddListener(nsGlobalWindow* aWindow);
  // Indicate that |aWindow| should no longer receive gamepad events.
  void RemoveListener(nsGlobalWindow* aWindow);

  // Add a gamepad to the list of known gamepads.
  void AddGamepad(uint32_t aIndex, const nsAString& aID, GamepadMappingType aMapping,
<<<<<<< HEAD
                  GamepadHand aHand, GamepadServiceType aServiceType,
=======
                  GamepadHand aHand, GamepadServiceType aServiceType, uint32_t aDisplayID,
>>>>>>> a17af05f
                  uint32_t aNumButtons, uint32_t aNumAxes, uint32_t aNumHaptics);

  // Remove the gamepad at |aIndex| from the list of known gamepads.
  void RemoveGamepad(uint32_t aIndex, GamepadServiceType aServiceType);
<<<<<<< HEAD

  // Update the state of |aButton| for the gamepad at |aIndex| for all
  // windows that are listening and visible, and fire one of
  // a gamepadbutton{up,down} event at them as well.
  // aPressed is used for digital buttons, aValue is for analog buttons.
  void NewButtonEvent(uint32_t aIndex, GamepadServiceType aServiceType, uint32_t aButton,
                      bool aPressed, bool aTouched, double aValue);

  // Update the state of |aAxis| for the gamepad at |aIndex| for all
  // windows that are listening and visible, and fire a gamepadaxismove
  // event at them as well.
  void NewAxisMoveEvent(uint32_t aIndex, GamepadServiceType aServiceType,
                        uint32_t aAxis, double aValue);

  // Update the state of |aState| for the gamepad at |aIndex| for all
  // windows that are listening and visible.
  void NewPoseEvent(uint32_t aIndex, GamepadServiceType aServiceType,
                    const GamepadPoseState& aState);
=======
>>>>>>> a17af05f

  // Synchronize the state of |aGamepad| to match the gamepad stored at |aIndex|
  void SyncGamepadState(uint32_t aIndex, Gamepad* aGamepad);

  // Returns gamepad object if index exists, null otherwise
  already_AddRefed<Gamepad> GetGamepad(uint32_t aIndex) const;

  // Receive GamepadChangeEvent messages from parent process to fire DOM events
  void Update(const GamepadChangeEvent& aGamepadEvent);

  // Trigger vibrate haptic event to gamepad channels.
  already_AddRefed<Promise> VibrateHaptic(uint32_t aControllerIdx, uint32_t aHapticIndex,
                                          double aIntensity, double aDuration,
                                          nsIGlobalObject* aGlobal, ErrorResult& aRv);
  // Send stop haptic events to gamepad channels.
  void StopHaptics();

 protected:
  GamepadManager();
  ~GamepadManager() {};

  // Fire a gamepadconnected or gamepaddisconnected event for the gamepad
  // at |aIndex| to all windows that are listening and have received
  // gamepad input.
  void NewConnectionEvent(uint32_t aIndex, bool aConnected);

  // Fire a gamepadaxismove event to the window at |aTarget| for |aGamepad|.
  void FireAxisMoveEvent(EventTarget* aTarget,
                         Gamepad* aGamepad,
                         uint32_t axis,
                         double value);

  // Fire one of gamepadbutton{up,down} event at the window at |aTarget| for
  // |aGamepad|.
  void FireButtonEvent(EventTarget* aTarget,
                       Gamepad* aGamepad,
                       uint32_t aButton,
                       double aValue);

  // Fire one of gamepad{connected,disconnected} event at the window at
  // |aTarget| for |aGamepad|.
  void FireConnectionEvent(EventTarget* aTarget,
                           Gamepad* aGamepad,
                           bool aConnected);

  // true if this feature is enabled in preferences
  bool mEnabled;
  // true if non-standard events are enabled in preferences
  bool mNonstandardEventsEnabled;
  // true when shutdown has begun
  bool mShuttingDown;

  // Gamepad IPDL child
  // This pointer is only used by this singleton instance and
  // will be destroyed during the IPDL shutdown chain, so we
  // don't need to refcount it here.
  nsTArray<GamepadEventChannelChild *> mChannelChildren;

 private:

  nsresult Init();

  void MaybeConvertToNonstandardGamepadEvent(const GamepadChangeEvent& aEvent,
                                             nsGlobalWindow* aWindow);

  bool SetGamepadByEvent(const GamepadChangeEvent& aEvent, nsGlobalWindow* aWindow = nullptr);

  bool MaybeWindowHasSeenGamepad(nsGlobalWindow* aWindow, uint32_t aIndex);
  // Returns true if we have already sent data from this gamepad
  // to this window. This should only return true if the user
  // explicitly interacted with a gamepad while this window
  // was focused, by pressing buttons or similar actions.
  bool WindowHasSeenGamepad(nsGlobalWindow* aWindow, uint32_t aIndex) const;
  // Indicate that a window has received data from a gamepad.
  void SetWindowHasSeenGamepad(nsGlobalWindow* aWindow, uint32_t aIndex,
                               bool aHasSeen = true);
  // Our gamepad index has VR_GAMEPAD_IDX_OFFSET while GamepadChannelType
  // is from VRManager.
  uint32_t GetGamepadIndexWithServiceType(uint32_t aIndex, GamepadServiceType aServiceType);

  // Gamepads connected to the system. Copies of these are handed out
  // to each window.
  nsRefPtrHashtable<nsUint32HashKey, Gamepad> mGamepads;
  // Inner windows that are listening for gamepad events.
  // has been sent to that window.
  nsTArray<RefPtr<nsGlobalWindow>> mListeners;
  uint32_t mPromiseID;
};

} // namespace dom
} // namespace mozilla

#endif // mozilla_dom_GamepadManager_h_<|MERGE_RESOLUTION|>--- conflicted
+++ resolved
@@ -51,36 +51,11 @@
 
   // Add a gamepad to the list of known gamepads.
   void AddGamepad(uint32_t aIndex, const nsAString& aID, GamepadMappingType aMapping,
-<<<<<<< HEAD
-                  GamepadHand aHand, GamepadServiceType aServiceType,
-=======
                   GamepadHand aHand, GamepadServiceType aServiceType, uint32_t aDisplayID,
->>>>>>> a17af05f
                   uint32_t aNumButtons, uint32_t aNumAxes, uint32_t aNumHaptics);
 
   // Remove the gamepad at |aIndex| from the list of known gamepads.
   void RemoveGamepad(uint32_t aIndex, GamepadServiceType aServiceType);
-<<<<<<< HEAD
-
-  // Update the state of |aButton| for the gamepad at |aIndex| for all
-  // windows that are listening and visible, and fire one of
-  // a gamepadbutton{up,down} event at them as well.
-  // aPressed is used for digital buttons, aValue is for analog buttons.
-  void NewButtonEvent(uint32_t aIndex, GamepadServiceType aServiceType, uint32_t aButton,
-                      bool aPressed, bool aTouched, double aValue);
-
-  // Update the state of |aAxis| for the gamepad at |aIndex| for all
-  // windows that are listening and visible, and fire a gamepadaxismove
-  // event at them as well.
-  void NewAxisMoveEvent(uint32_t aIndex, GamepadServiceType aServiceType,
-                        uint32_t aAxis, double aValue);
-
-  // Update the state of |aState| for the gamepad at |aIndex| for all
-  // windows that are listening and visible.
-  void NewPoseEvent(uint32_t aIndex, GamepadServiceType aServiceType,
-                    const GamepadPoseState& aState);
-=======
->>>>>>> a17af05f
 
   // Synchronize the state of |aGamepad| to match the gamepad stored at |aIndex|
   void SyncGamepadState(uint32_t aIndex, Gamepad* aGamepad);
