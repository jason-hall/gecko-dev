/* -*- Mode: C++; tab-width: 4; indent-tabs-mode: nil; c-basic-offset: 4 -*- */
/* This Source Code Form is subject to the terms of the Mozilla Public
 * License, v. 2.0. If a copy of the MPL was not distributed with this
 * file, You can obtain one at http://mozilla.org/MPL/2.0/. */

#ifndef nsXULContentSink_h__
#define nsXULContentSink_h__

#include "mozilla/Attributes.h"
#include "nsIExpatSink.h"
#include "nsIXMLContentSink.h"
#include "nsNodeInfoManager.h"
#include "nsWeakPtr.h"
#include "nsXULElement.h"
#include "nsIDTD.h"

class nsIDocument;
class nsIScriptSecurityManager;
class nsAttrName;
class nsXULPrototypeDocument;
class nsXULPrototypeElement;
class nsXULPrototypeNode;

class XULContentSinkImpl final : public nsIXMLContentSink,
                                 public nsIExpatSink
{
public:
    XULContentSinkImpl();

    // nsISupports
    NS_DECL_CYCLE_COLLECTING_ISUPPORTS
    NS_DECL_NSIEXPATSINK

    NS_DECL_CYCLE_COLLECTION_CLASS_AMBIGUOUS(XULContentSinkImpl, nsIXMLContentSink)

    // nsIContentSink
    NS_IMETHOD WillParse(void) override { return NS_OK; }
    NS_IMETHOD WillBuildModel(nsDTDMode aDTDMode) override;
    NS_IMETHOD DidBuildModel(bool aTerminated) override;
    NS_IMETHOD WillInterrupt(void) override;
    NS_IMETHOD WillResume(void) override;
    NS_IMETHOD SetParser(nsParserBase* aParser) override;
    virtual void FlushPendingNotifications(mozilla::FlushType aType) override { }
<<<<<<< HEAD
    NS_IMETHOD SetDocumentCharset(nsACString& aCharset) override;
=======
    virtual void SetDocumentCharset(NotNull<const Encoding*> aEncoding) override;
>>>>>>> a17af05f
    virtual nsISupports *GetTarget() override;

    /**
     * Initialize the content sink, giving it an nsIDocument object
     * with which to communicate with the outside world, and an
     * nsXULPrototypeDocument to build.
     */
    nsresult Init(nsIDocument* aDocument, nsXULPrototypeDocument* aPrototype);

protected:
    virtual ~XULContentSinkImpl();

    // pseudo-constants
    char16_t* mText;
    int32_t mTextLength;
    int32_t mTextSize;
    bool mConstrainSize;

    nsresult AddAttributes(const char16_t** aAttributes,
                           const uint32_t aAttrLen,
                           nsXULPrototypeElement* aElement);

    nsresult OpenRoot(const char16_t** aAttributes,
                      const uint32_t aAttrLen,
                      mozilla::dom::NodeInfo *aNodeInfo);

    nsresult OpenTag(const char16_t** aAttributes,
                     const uint32_t aAttrLen,
                     const uint32_t aLineNumber,
                     mozilla::dom::NodeInfo *aNodeInfo);

    // If OpenScript returns NS_OK and after it returns our state is eInScript,
    // that means that we created a prototype script and stuck it on
    // mContextStack.  If NS_OK is returned but the state is still
    // eInDocumentElement then we didn't create a prototype script (e.g. the
    // script had an unknown type), and the caller should create a prototype
    // element.
    nsresult OpenScript(const char16_t** aAttributes,
                        const uint32_t aLineNumber);

    static bool IsDataInBuffer(char16_t* aBuffer, int32_t aLength);

    // Text management
    nsresult FlushText(bool aCreateTextNode = true);
    nsresult AddText(const char16_t* aText, int32_t aLength);


    RefPtr<nsNodeInfoManager> mNodeInfoManager;

    nsresult NormalizeAttributeString(const char16_t *aExpatName,
                                      nsAttrName &aName);
    nsresult CreateElement(mozilla::dom::NodeInfo *aNodeInfo,
                           nsXULPrototypeElement** aResult);


    public:
    enum State { eInProlog, eInDocumentElement, eInScript, eInEpilog };
    protected:

    State mState;

    // content stack management
    class ContextStack {
    protected:
        struct Entry {
            RefPtr<nsXULPrototypeNode> mNode;
            // a LOT of nodes have children; preallocate for 8
            nsPrototypeArray    mChildren;
            State               mState;
            Entry*              mNext;
            Entry() : mChildren(8) {}
        };

        Entry* mTop;
        int32_t mDepth;

    public:
        ContextStack();
        ~ContextStack();

        int32_t Depth() { return mDepth; }

        nsresult Push(nsXULPrototypeNode* aNode, State aState);
        nsresult Pop(State* aState);

        nsresult GetTopNode(RefPtr<nsXULPrototypeNode>& aNode);
        nsresult GetTopChildren(nsPrototypeArray** aChildren);

        void Clear();

        void Traverse(nsCycleCollectionTraversalCallback& aCallback);
    };

    friend class ContextStack;
    ContextStack mContextStack;

    nsWeakPtr              mDocument;             // [OWNER]
    nsCOMPtr<nsIURI>       mDocumentURL;          // [OWNER]

    RefPtr<nsXULPrototypeDocument> mPrototype;  // [OWNER]

    RefPtr<nsParserBase> mParser;
    nsCOMPtr<nsIScriptSecurityManager> mSecMan;
};

#endif /* nsXULContentSink_h__ */<|MERGE_RESOLUTION|>--- conflicted
+++ resolved
@@ -41,11 +41,7 @@
     NS_IMETHOD WillResume(void) override;
     NS_IMETHOD SetParser(nsParserBase* aParser) override;
     virtual void FlushPendingNotifications(mozilla::FlushType aType) override { }
-<<<<<<< HEAD
-    NS_IMETHOD SetDocumentCharset(nsACString& aCharset) override;
-=======
     virtual void SetDocumentCharset(NotNull<const Encoding*> aEncoding) override;
->>>>>>> a17af05f
     virtual nsISupports *GetTarget() override;
 
     /**
