/* -*- Mode: C++; tab-width: 8; indent-tabs-mode: nil; c-basic-offset: 2 -*- */
/* vim: set ts=8 sts=2 et sw=2 tw=80: */
/* This Source Code Form is subject to the terms of the Mozilla Public
 * License, v. 2.0. If a copy of the MPL was not distributed with this
 * file, You can obtain one at http://mozilla.org/MPL/2.0/. */

#include "nsXULPrototypeCache.h"

#include "plstr.h"
#include "nsXULPrototypeDocument.h"
#include "nsIServiceManager.h"
#include "nsIURI.h"

#include "nsIFile.h"
#include "nsIObjectInputStream.h"
#include "nsIObjectOutputStream.h"
#include "nsIObserverService.h"
#include "nsIStringStream.h"
#include "nsIStorageStream.h"

#include "nsAppDirectoryServiceDefs.h"

#include "js/TracingAPI.h"

#include "mozilla/StyleSheetInlines.h"
#include "mozilla/Preferences.h"
#include "mozilla/scache/StartupCache.h"
#include "mozilla/scache/StartupCacheUtils.h"
#include "mozilla/Telemetry.h"
#include "mozilla/intl/LocaleService.h"

using namespace mozilla;
using namespace mozilla::scache;
using mozilla::intl::LocaleService;

static bool gDisableXULCache = false; // enabled by default
static const char kDisableXULCachePref[] = "nglayout.debug.disable_xul_cache";
static const char kXULCacheInfoKey[] = "nsXULPrototypeCache.startupCache";
static const char kXULCachePrefix[] = "xulcache";

//----------------------------------------------------------------------

static void
UpdategDisableXULCache()
{
    // Get the value of "nglayout.debug.disable_xul_cache" preference
    gDisableXULCache =
        Preferences::GetBool(kDisableXULCachePref, gDisableXULCache);

    // Sets the flag if the XUL cache is disabled
    if (gDisableXULCache) {
        Telemetry::Accumulate(Telemetry::XUL_CACHE_DISABLED, true);
    }

}

static void
DisableXULCacheChangedCallback(const char* aPref, void* aClosure)
{
    bool wasEnabled = !gDisableXULCache;
    UpdategDisableXULCache();

    if (wasEnabled && gDisableXULCache) {
        nsXULPrototypeCache* cache = nsXULPrototypeCache::GetInstance();
        if (cache) {
            // AbortCaching() calls Flush() for us.
            cache->AbortCaching();
        }
    }
}

//----------------------------------------------------------------------

nsXULPrototypeCache*  nsXULPrototypeCache::sInstance = nullptr;


nsXULPrototypeCache::nsXULPrototypeCache()
{
}


nsXULPrototypeCache::~nsXULPrototypeCache()
{
    FlushScripts();
}


NS_IMPL_ISUPPORTS(nsXULPrototypeCache, nsIObserver)

/* static */ nsXULPrototypeCache*
nsXULPrototypeCache::GetInstance()
{
    if (!sInstance) {
        NS_ADDREF(sInstance = new nsXULPrototypeCache());

        UpdategDisableXULCache();

        Preferences::RegisterCallback(DisableXULCacheChangedCallback,
                                      kDisableXULCachePref);

        nsCOMPtr<nsIObserverService> obsSvc =
            mozilla::services::GetObserverService();
        if (obsSvc) {
            nsXULPrototypeCache *p = sInstance;
            obsSvc->AddObserver(p, "chrome-flush-skin-caches", false);
            obsSvc->AddObserver(p, "chrome-flush-caches", false);
            obsSvc->AddObserver(p, NS_XPCOM_SHUTDOWN_OBSERVER_ID, false);
            obsSvc->AddObserver(p, "startupcache-invalidate", false);
        }

    }
    return sInstance;
}

//----------------------------------------------------------------------

NS_IMETHODIMP
nsXULPrototypeCache::Observe(nsISupports* aSubject,
                             const char *aTopic,
                             const char16_t *aData)
{
    if (!strcmp(aTopic, "chrome-flush-skin-caches")) {
        FlushSkinFiles();
    }
    else if (!strcmp(aTopic, "chrome-flush-caches") ||
             !strcmp(aTopic, NS_XPCOM_SHUTDOWN_OBSERVER_ID)) {
        Flush();
    }
    else if (!strcmp(aTopic, "startupcache-invalidate")) {
        AbortCaching();
    }
    else {
        NS_WARNING("Unexpected observer topic.");
    }
    return NS_OK;
}

nsXULPrototypeDocument*
nsXULPrototypeCache::GetPrototype(nsIURI* aURI)
{
    if (!aURI)
        return nullptr;

    nsCOMPtr<nsIURI> uriWithoutRef;
    aURI->CloneIgnoringRef(getter_AddRefs(uriWithoutRef));

    nsXULPrototypeDocument* protoDoc = mPrototypeTable.GetWeak(uriWithoutRef);
    if (protoDoc)
        return protoDoc;

    nsresult rv = BeginCaching(aURI);
    if (NS_FAILED(rv))
        return nullptr;

    // No prototype in XUL memory cache. Spin up the cache Service.
    nsCOMPtr<nsIObjectInputStream> ois;
    rv = GetInputStream(aURI, getter_AddRefs(ois));
    if (NS_FAILED(rv))
        return nullptr;

    RefPtr<nsXULPrototypeDocument> newProto;
    rv = NS_NewXULPrototypeDocument(getter_AddRefs(newProto));
    if (NS_FAILED(rv))
        return nullptr;

    rv = newProto->Read(ois);
    if (NS_SUCCEEDED(rv)) {
        rv = PutPrototype(newProto);
    } else {
        newProto = nullptr;
    }

    mInputStreamTable.Remove(aURI);
    return newProto;
}

nsresult
nsXULPrototypeCache::PutPrototype(nsXULPrototypeDocument* aDocument)
{
    if (!aDocument->GetURI()) {
        return NS_ERROR_FAILURE;
    }

    nsCOMPtr<nsIURI> uri;
    aDocument->GetURI()->CloneIgnoringRef(getter_AddRefs(uri));

    // Put() releases any old value and addrefs the new one
    mPrototypeTable.Put(uri, aDocument);

    return NS_OK;
}

mozilla::StyleSheet*
nsXULPrototypeCache::GetStyleSheet(nsIURI* aURI,
                                   StyleBackendType aType)
{
<<<<<<< HEAD
    StyleSheetTable& table = TableForBackendType(aType);
=======
    StyleSheetTable& table = StyleSheetTableFor(aType);
>>>>>>> a17af05f
    return table.GetWeak(aURI);
}

nsresult
nsXULPrototypeCache::PutStyleSheet(StyleSheet* aStyleSheet,
                                   StyleBackendType aType)
{
    nsIURI* uri = aStyleSheet->GetSheetURI();

<<<<<<< HEAD
    StyleSheetTable& table = TableForBackendType(aType);
=======
    StyleSheetTable& table = StyleSheetTableFor(aType);
>>>>>>> a17af05f
    table.Put(uri, aStyleSheet);

    return NS_OK;
}

JSScript*
nsXULPrototypeCache::GetScript(nsIURI* aURI)
{
    return mScriptTable.Get(aURI);
}

nsresult
nsXULPrototypeCache::PutScript(nsIURI* aURI,
                               JS::Handle<JSScript*> aScriptObject)
{
    MOZ_ASSERT(aScriptObject, "Need a non-NULL script");

#ifdef DEBUG_BUG_392650
    if (mScriptTable.Get(aURI)) {
        nsAutoCString scriptName;
        aURI->GetSpec(scriptName);
        nsAutoCString message("Loaded script ");
        message += scriptName;
        message += " twice (bug 392650)";
        NS_WARNING(message.get());
    }
#endif

    mScriptTable.Put(aURI, aScriptObject);

    return NS_OK;
}

nsXBLDocumentInfo*
nsXULPrototypeCache::GetXBLDocumentInfo(nsIURI* aURL,
                                        StyleBackendType aType)
{
  MOZ_ASSERT(aType != StyleBackendType::None,
             "Please use either gecko or servo when looking up for the cache!");
  return XBLDocTableFor(aType).GetWeak(aURL);
}

nsresult
nsXULPrototypeCache::PutXBLDocumentInfo(nsXBLDocumentInfo* aDocumentInfo)
{
  nsIURI* uri = aDocumentInfo->DocumentURI();
  XBLDocTable& table =
    XBLDocTableFor(aDocumentInfo->GetDocument()->GetStyleBackendType());

  nsXBLDocumentInfo* info = table.GetWeak(uri);
  if (!info) {
    table.Put(uri, aDocumentInfo);
  }
  return NS_OK;
}

void
nsXULPrototypeCache::FlushSkinFiles()
{
  StyleBackendType tableTypes[] = { StyleBackendType::Gecko,
                                    StyleBackendType::Servo };

  for (auto tableType : tableTypes) {
    // Flush out skin XBL files from the cache.
    XBLDocTable& xblDocTable = XBLDocTableFor(tableType);
    for (auto iter = xblDocTable.Iter(); !iter.Done(); iter.Next()) {
      nsAutoCString str;
      iter.Key()->GetPathQueryRef(str);
      if (strncmp(str.get(), "/skin", 5) == 0) {
        iter.Remove();
      }
    }

<<<<<<< HEAD
  // Now flush out our skin stylesheets from the cache.
  mozilla::StyleBackendType tableTypes[] = { StyleBackendType::Gecko,
                                             StyleBackendType::Servo };
  for (auto tableType : tableTypes) {
    StyleSheetTable& table = TableForBackendType(tableType);
    for (auto iter = table.Iter(); !iter.Done(); iter.Next()) {
      nsAutoCString str;
      iter.Data()->GetSheetURI()->GetPath(str);
=======
    // Now flush out our skin stylesheets from the cache.
    StyleSheetTable& table = StyleSheetTableFor(tableType);
    for (auto iter = table.Iter(); !iter.Done(); iter.Next()) {
      nsAutoCString str;
      iter.Data()->GetSheetURI()->GetPathQueryRef(str);
>>>>>>> a17af05f
      if (strncmp(str.get(), "/skin", 5) == 0) {
        iter.Remove();
      }
    }

    // Iterate over all the remaining XBL and make sure cached
    // scoped skin stylesheets are flushed and refetched by the
    // prototype bindings.
    for (auto iter = xblDocTable.Iter(); !iter.Done(); iter.Next()) {
      iter.Data()->FlushSkinStylesheets();
    }
  }
}

void
nsXULPrototypeCache::FlushScripts()
{
    mScriptTable.Clear();
}

void
nsXULPrototypeCache::Flush()
{
    mPrototypeTable.Clear();
    mScriptTable.Clear();
    mGeckoStyleSheetTable.Clear();
    mServoStyleSheetTable.Clear();
<<<<<<< HEAD
    mXBLDocTable.Clear();
=======
    mGeckoXBLDocTable.Clear();
    mServoXBLDocTable.Clear();
>>>>>>> a17af05f
}


bool
nsXULPrototypeCache::IsEnabled()
{
    return !gDisableXULCache;
}

void
nsXULPrototypeCache::AbortCaching()
{
#ifdef DEBUG_brendan
    NS_BREAK();
#endif

    // Flush the XUL cache for good measure, in case we cached a bogus/downrev
    // script, somehow.
    Flush();

    // Clear the cache set
    mStartupCacheURITable.Clear();
}


nsresult
nsXULPrototypeCache::WritePrototype(nsXULPrototypeDocument* aPrototypeDocument)
{
    nsresult rv = NS_OK, rv2 = NS_OK;

    if (!StartupCache::GetSingleton())
        return NS_OK;

    nsCOMPtr<nsIURI> protoURI = aPrototypeDocument->GetURI();

    nsCOMPtr<nsIObjectOutputStream> oos;
    rv = GetOutputStream(protoURI, getter_AddRefs(oos));
    NS_ENSURE_SUCCESS(rv, rv);

    rv = aPrototypeDocument->Write(oos);
    NS_ENSURE_SUCCESS(rv, rv);
    FinishOutputStream(protoURI);
    return NS_FAILED(rv) ? rv : rv2;
}

nsresult
nsXULPrototypeCache::GetInputStream(nsIURI* uri, nsIObjectInputStream** stream)
{
    nsAutoCString spec(kXULCachePrefix);
    nsresult rv = PathifyURI(uri, spec);
    if (NS_FAILED(rv))
        return NS_ERROR_NOT_AVAILABLE;

    UniquePtr<char[]> buf;
    uint32_t len;
    nsCOMPtr<nsIObjectInputStream> ois;
    StartupCache* sc = StartupCache::GetSingleton();
    if (!sc)
        return NS_ERROR_NOT_AVAILABLE;

    rv = sc->GetBuffer(spec.get(), &buf, &len);
    if (NS_FAILED(rv))
        return NS_ERROR_NOT_AVAILABLE;

    rv = NewObjectInputStreamFromBuffer(Move(buf), len, getter_AddRefs(ois));
    NS_ENSURE_SUCCESS(rv, rv);

    mInputStreamTable.Put(uri, ois);

    ois.forget(stream);
    return NS_OK;
}

nsresult
nsXULPrototypeCache::FinishInputStream(nsIURI* uri) {
    mInputStreamTable.Remove(uri);
    return NS_OK;
}

nsresult
nsXULPrototypeCache::GetOutputStream(nsIURI* uri, nsIObjectOutputStream** stream)
{
    nsresult rv;
    nsCOMPtr<nsIObjectOutputStream> objectOutput;
    nsCOMPtr<nsIStorageStream> storageStream;
    bool found = mOutputStreamTable.Get(uri, getter_AddRefs(storageStream));
    if (found) {
        objectOutput = do_CreateInstance("mozilla.org/binaryoutputstream;1");
        if (!objectOutput) return NS_ERROR_OUT_OF_MEMORY;
        nsCOMPtr<nsIOutputStream> outputStream
            = do_QueryInterface(storageStream);
        objectOutput->SetOutputStream(outputStream);
    } else {
        rv = NewObjectOutputWrappedStorageStream(getter_AddRefs(objectOutput),
                                                 getter_AddRefs(storageStream),
                                                 false);
        NS_ENSURE_SUCCESS(rv, rv);
        mOutputStreamTable.Put(uri, storageStream);
    }
    objectOutput.forget(stream);
    return NS_OK;
}

nsresult
nsXULPrototypeCache::FinishOutputStream(nsIURI* uri)
{
    nsresult rv;
    StartupCache* sc = StartupCache::GetSingleton();
    if (!sc)
        return NS_ERROR_NOT_AVAILABLE;

    nsCOMPtr<nsIStorageStream> storageStream;
    bool found = mOutputStreamTable.Get(uri, getter_AddRefs(storageStream));
    if (!found)
        return NS_ERROR_UNEXPECTED;
    nsCOMPtr<nsIOutputStream> outputStream
        = do_QueryInterface(storageStream);
    outputStream->Close();

    UniquePtr<char[]> buf;
    uint32_t len;
    rv = NewBufferFromStorageStream(storageStream, &buf, &len);
    NS_ENSURE_SUCCESS(rv, rv);

    if (!mStartupCacheURITable.GetEntry(uri)) {
        nsAutoCString spec(kXULCachePrefix);
        rv = PathifyURI(uri, spec);
        if (NS_FAILED(rv))
            return NS_ERROR_NOT_AVAILABLE;
        rv = sc->PutBuffer(spec.get(), buf.get(), len);
        if (NS_SUCCEEDED(rv)) {
            mOutputStreamTable.Remove(uri);
            mStartupCacheURITable.PutEntry(uri);
        }
    }

    return rv;
}

// We have data if we're in the middle of writing it or we already
// have it in the cache.
nsresult
nsXULPrototypeCache::HasData(nsIURI* uri, bool* exists)
{
    if (mOutputStreamTable.Get(uri, nullptr)) {
        *exists = true;
        return NS_OK;
    }
    nsAutoCString spec(kXULCachePrefix);
    nsresult rv = PathifyURI(uri, spec);
    if (NS_FAILED(rv)) {
        *exists = false;
        return NS_OK;
    }
    UniquePtr<char[]> buf;
    uint32_t len;
    StartupCache* sc = StartupCache::GetSingleton();
    if (sc) {
        rv = sc->GetBuffer(spec.get(), &buf, &len);
    } else {
        *exists = false;
        return NS_OK;
    }
    *exists = NS_SUCCEEDED(rv);
    return NS_OK;
}

nsresult
nsXULPrototypeCache::BeginCaching(nsIURI* aURI)
{
    nsresult rv, tmp;

    nsAutoCString path;
    aURI->GetPathQueryRef(path);
    if (!StringEndsWith(path, NS_LITERAL_CSTRING(".xul")))
        return NS_ERROR_NOT_AVAILABLE;

    StartupCache* startupCache = StartupCache::GetSingleton();
    if (!startupCache)
        return NS_ERROR_FAILURE;

    if (gDisableXULCache)
        return NS_ERROR_NOT_AVAILABLE;

    // Get the chrome directory to validate against the one stored in the
    // cache file, or to store there if we're generating a new file.
    nsCOMPtr<nsIFile> chromeDir;
    rv = NS_GetSpecialDirectory(NS_APP_CHROME_DIR, getter_AddRefs(chromeDir));
    if (NS_FAILED(rv))
        return rv;
    nsAutoCString chromePath;
    rv = chromeDir->GetNativePath(chromePath);
    if (NS_FAILED(rv))
        return rv;

    // XXXbe we assume the first package's locale is the same as the locale of
    // all subsequent packages of cached chrome URIs....
    nsAutoCString package;
    rv = aURI->GetHost(package);
    if (NS_FAILED(rv))
        return rv;
    nsAutoCString locale;
    LocaleService::GetInstance()->GetAppLocaleAsLangTag(locale);

    nsAutoCString fileChromePath, fileLocale;

    UniquePtr<char[]> buf;
    uint32_t len, amtRead;
    nsCOMPtr<nsIObjectInputStream> objectInput;

    rv = startupCache->GetBuffer(kXULCacheInfoKey, &buf, &len);
    if (NS_SUCCEEDED(rv))
        rv = NewObjectInputStreamFromBuffer(Move(buf), len,
                                            getter_AddRefs(objectInput));

    if (NS_SUCCEEDED(rv)) {
        rv = objectInput->ReadCString(fileLocale);
        tmp = objectInput->ReadCString(fileChromePath);
        if (NS_FAILED(tmp)) {
          rv = tmp;
        }
        if (NS_FAILED(rv) ||
            (!fileChromePath.Equals(chromePath) ||
             !fileLocale.Equals(locale))) {
            // Our cache won't be valid in this case, we'll need to rewrite.
            // XXX This blows away work that other consumers (like
            // mozJSComponentLoader) have done, need more fine-grained control.
            startupCache->InvalidateCache();
            mStartupCacheURITable.Clear();
            rv = NS_ERROR_UNEXPECTED;
        }
    } else if (rv != NS_ERROR_NOT_AVAILABLE)
        // NS_ERROR_NOT_AVAILABLE is normal, usually if there's no cachefile.
        return rv;

    if (NS_FAILED(rv)) {
        // Either the cache entry was invalid or it didn't exist, so write it now.
        nsCOMPtr<nsIObjectOutputStream> objectOutput;
        nsCOMPtr<nsIInputStream> inputStream;
        nsCOMPtr<nsIStorageStream> storageStream;
        rv = NewObjectOutputWrappedStorageStream(getter_AddRefs(objectOutput),
                                                 getter_AddRefs(storageStream),
                                                 false);
        if (NS_SUCCEEDED(rv)) {
            rv = objectOutput->WriteStringZ(locale.get());
            tmp = objectOutput->WriteStringZ(chromePath.get());
            if (NS_FAILED(tmp)) {
              rv = tmp;
            }
            tmp = objectOutput->Close();
            if (NS_FAILED(tmp)) {
              rv = tmp;
            }
            tmp = storageStream->NewInputStream(0, getter_AddRefs(inputStream));
            if (NS_FAILED(tmp)) {
              rv = tmp;
            }
        }

        if (NS_SUCCEEDED(rv)) {
            uint64_t len64;
            rv = inputStream->Available(&len64);
            if (NS_SUCCEEDED(rv)) {
              if (len64 <= UINT32_MAX)
                len = (uint32_t)len64;
              else
                rv = NS_ERROR_FILE_TOO_BIG;
            }
        }

        if (NS_SUCCEEDED(rv)) {
            buf = MakeUnique<char[]>(len);
            rv = inputStream->Read(buf.get(), len, &amtRead);
            if (NS_SUCCEEDED(rv) && len == amtRead)
              rv = startupCache->PutBuffer(kXULCacheInfoKey, buf.get(), len);
            else {
                rv = NS_ERROR_UNEXPECTED;
            }
        }

        // Failed again, just bail.
        if (NS_FAILED(rv)) {
            startupCache->InvalidateCache();
            mStartupCacheURITable.Clear();
            return NS_ERROR_FAILURE;
        }
    }

    return NS_OK;
}

void
nsXULPrototypeCache::MarkInCCGeneration(uint32_t aGeneration)
{
    StyleBackendType tableTypes[] = { StyleBackendType::Gecko,
                                      StyleBackendType::Servo };

    for (auto tableType : tableTypes) {
        XBLDocTable& xblDocTable = XBLDocTableFor(tableType);
        for (auto iter = xblDocTable.Iter(); !iter.Done(); iter.Next()) {
            iter.Data()->MarkInCCGeneration(aGeneration);
        }
    }
    for (auto iter = mPrototypeTable.Iter(); !iter.Done(); iter.Next()) {
        iter.Data()->MarkInCCGeneration(aGeneration);
    }
}

void
nsXULPrototypeCache::MarkInGC(JSTracer* aTrc)
{
    for (auto iter = mScriptTable.Iter(); !iter.Done(); iter.Next()) {
        JS::Heap<JSScript*>& script = iter.Data();
        JS::TraceEdge(aTrc, &script, "nsXULPrototypeCache script");
    }
}<|MERGE_RESOLUTION|>--- conflicted
+++ resolved
@@ -194,11 +194,7 @@
 nsXULPrototypeCache::GetStyleSheet(nsIURI* aURI,
                                    StyleBackendType aType)
 {
-<<<<<<< HEAD
-    StyleSheetTable& table = TableForBackendType(aType);
-=======
     StyleSheetTable& table = StyleSheetTableFor(aType);
->>>>>>> a17af05f
     return table.GetWeak(aURI);
 }
 
@@ -208,11 +204,7 @@
 {
     nsIURI* uri = aStyleSheet->GetSheetURI();
 
-<<<<<<< HEAD
-    StyleSheetTable& table = TableForBackendType(aType);
-=======
     StyleSheetTable& table = StyleSheetTableFor(aType);
->>>>>>> a17af05f
     table.Put(uri, aStyleSheet);
 
     return NS_OK;
@@ -286,22 +278,11 @@
       }
     }
 
-<<<<<<< HEAD
-  // Now flush out our skin stylesheets from the cache.
-  mozilla::StyleBackendType tableTypes[] = { StyleBackendType::Gecko,
-                                             StyleBackendType::Servo };
-  for (auto tableType : tableTypes) {
-    StyleSheetTable& table = TableForBackendType(tableType);
-    for (auto iter = table.Iter(); !iter.Done(); iter.Next()) {
-      nsAutoCString str;
-      iter.Data()->GetSheetURI()->GetPath(str);
-=======
     // Now flush out our skin stylesheets from the cache.
     StyleSheetTable& table = StyleSheetTableFor(tableType);
     for (auto iter = table.Iter(); !iter.Done(); iter.Next()) {
       nsAutoCString str;
       iter.Data()->GetSheetURI()->GetPathQueryRef(str);
->>>>>>> a17af05f
       if (strncmp(str.get(), "/skin", 5) == 0) {
         iter.Remove();
       }
@@ -329,12 +310,8 @@
     mScriptTable.Clear();
     mGeckoStyleSheetTable.Clear();
     mServoStyleSheetTable.Clear();
-<<<<<<< HEAD
-    mXBLDocTable.Clear();
-=======
     mGeckoXBLDocTable.Clear();
     mServoXBLDocTable.Clear();
->>>>>>> a17af05f
 }
 
 
