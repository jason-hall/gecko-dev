--- conflicted
+++ resolved
@@ -122,27 +122,19 @@
 
     void FlushSkinFiles();
 
-<<<<<<< HEAD
-    typedef nsRefPtrHashtable<nsURIHashKey, mozilla::StyleSheet> StyleSheetTable;
-    StyleSheetTable& TableForBackendType(mozilla::StyleBackendType aType) {
-=======
     using StyleSheetTable = nsRefPtrHashtable<nsURIHashKey, mozilla::StyleSheet>;
     using XBLDocTable = nsRefPtrHashtable<nsURIHashKey, nsXBLDocumentInfo>;
 
     StyleSheetTable& StyleSheetTableFor(mozilla::StyleBackendType aType) {
->>>>>>> a17af05f
       return aType == mozilla::StyleBackendType::Gecko ? mGeckoStyleSheetTable
                                                        : mServoStyleSheetTable;
     }
 
-<<<<<<< HEAD
-=======
     XBLDocTable& XBLDocTableFor(mozilla::StyleBackendType aType) {
       return aType == mozilla::StyleBackendType::Gecko ? mGeckoXBLDocTable
                                                        : mServoXBLDocTable;
     }
 
->>>>>>> a17af05f
     nsRefPtrHashtable<nsURIHashKey,nsXULPrototypeDocument>   mPrototypeTable; // owns the prototypes
     StyleSheetTable                                          mGeckoStyleSheetTable;
     StyleSheetTable                                          mServoStyleSheetTable;
