/* -*- Mode: C++; tab-width: 4; indent-tabs-mode: nil; c-basic-offset: 4 -*- */
/* This Source Code Form is subject to the terms of the Mozilla Public
 * License, v. 2.0. If a copy of the MPL was not distributed with this
 * file, You can obtain one at http://mozilla.org/MPL/2.0/. */

#include "nsCOMPtr.h"
#include "nsDOMCID.h"
#include "nsError.h"
#include "nsDOMString.h"
#include "nsIDOMEvent.h"
#include "nsIAtom.h"
#include "nsIBaseWindow.h"
#include "nsIDOMAttr.h"
#include "nsIDOMDocument.h"
#include "nsIDOMElement.h"
#include "nsIDOMEventListener.h"
#include "nsIDOMNodeList.h"
#include "nsIDOMXULCommandDispatcher.h"
#include "nsIDOMXULElement.h"
#include "nsIDOMXULSelectCntrlItemEl.h"
#include "nsIDocument.h"
#include "nsLayoutStylesheetCache.h"
#include "mozilla/AsyncEventDispatcher.h"
#include "mozilla/ClearOnShutdown.h"
#include "mozilla/EventListenerManager.h"
#include "mozilla/EventStateManager.h"
#include "mozilla/EventStates.h"
#include "mozilla/DeclarationBlockInlines.h"
#include "nsFocusManager.h"
#include "nsHTMLStyleSheet.h"
#include "nsNameSpaceManager.h"
#include "nsIObjectInputStream.h"
#include "nsIObjectOutputStream.h"
#include "nsIPresShell.h"
#include "nsIPrincipal.h"
#include "nsIRDFCompositeDataSource.h"
#include "nsIRDFNode.h"
#include "nsIRDFService.h"
#include "nsIScriptContext.h"
#include "nsIScriptError.h"
#include "nsIScriptSecurityManager.h"
#include "nsIServiceManager.h"
#include "mozilla/css/StyleRule.h"
#include "nsIURL.h"
#include "nsViewManager.h"
#include "nsIWidget.h"
#include "nsIXULDocument.h"
#include "nsIXULTemplateBuilder.h"
#include "nsLayoutCID.h"
#include "nsContentCID.h"
#include "mozilla/dom/Event.h"
#include "nsRDFCID.h"
#include "nsStyleConsts.h"
#include "nsString.h"
#include "nsXULControllers.h"
#include "nsIBoxObject.h"
#include "nsPIBoxObject.h"
#include "XULDocument.h"
#include "nsXULPopupListener.h"
#include "nsRuleWalker.h"
#include "nsIDOMCSSStyleDeclaration.h"
#include "nsCSSParser.h"
#include "ListBoxObject.h"
#include "nsContentUtils.h"
#include "nsContentList.h"
#include "mozilla/InternalMutationEvent.h"
#include "mozilla/MouseEvents.h"
#include "nsIDOMMutationEvent.h"
#include "nsPIDOMWindow.h"
#include "nsJSPrincipals.h"
#include "nsDOMAttributeMap.h"
#include "nsGkAtoms.h"
#include "nsXULContentUtils.h"
#include "nsNodeUtils.h"
#include "nsFrameLoader.h"
#include "mozilla/Logging.h"
#include "rdf.h"
#include "nsIControllers.h"
#include "nsAttrValueOrString.h"
#include "nsAttrValueInlines.h"
#include "mozilla/Attributes.h"
#include "nsIController.h"
#include "nsQueryObject.h"
#include <algorithm>
#include "nsIDOMChromeWindow.h"

// The XUL doc interface
#include "nsIDOMXULDocument.h"

#include "nsReadableUtils.h"
#include "nsIFrame.h"
#include "nsNodeInfoManager.h"
#include "nsXBLBinding.h"
#include "mozilla/EventDispatcher.h"
#include "mozAutoDocUpdate.h"
#include "nsIDOMXULCommandEvent.h"
#include "nsCCUncollectableMarker.h"
#include "nsICSSDeclaration.h"

#include "mozilla/dom/XULElementBinding.h"
#include "mozilla/dom/BoxObject.h"
#include "mozilla/dom/HTMLIFrameElement.h"

using namespace mozilla;
using namespace mozilla::dom;

#ifdef XUL_PROTOTYPE_ATTRIBUTE_METERING
uint32_t             nsXULPrototypeAttribute::gNumElements;
uint32_t             nsXULPrototypeAttribute::gNumAttributes;
uint32_t             nsXULPrototypeAttribute::gNumCacheTests;
uint32_t             nsXULPrototypeAttribute::gNumCacheHits;
uint32_t             nsXULPrototypeAttribute::gNumCacheSets;
uint32_t             nsXULPrototypeAttribute::gNumCacheFills;
#endif

#define NS_DISPATCH_XUL_COMMAND     (1 << 0)

class nsXULElementTearoff final : public nsIFrameLoaderOwner
{
  ~nsXULElementTearoff() {}

public:
  NS_DECL_CYCLE_COLLECTING_ISUPPORTS
  NS_DECL_CYCLE_COLLECTION_CLASS(nsXULElementTearoff)

  explicit nsXULElementTearoff(nsXULElement* aElement)
    : mElement(aElement)
  {
  }

  NS_FORWARD_NSIFRAMELOADEROWNER(static_cast<nsXULElement*>(mElement.get())->)
private:
  nsCOMPtr<nsIDOMXULElement> mElement;
};

NS_IMPL_CYCLE_COLLECTION(nsXULElementTearoff, mElement)

NS_IMPL_CYCLE_COLLECTING_ADDREF(nsXULElementTearoff)
NS_IMPL_CYCLE_COLLECTING_RELEASE(nsXULElementTearoff)

NS_INTERFACE_MAP_BEGIN_CYCLE_COLLECTION(nsXULElementTearoff)
  NS_INTERFACE_MAP_ENTRY(nsIFrameLoaderOwner)
NS_INTERFACE_MAP_END_AGGREGATED(mElement)

//----------------------------------------------------------------------
// nsXULElement
//

nsXULElement::nsXULElement(already_AddRefed<mozilla::dom::NodeInfo> aNodeInfo)
    : nsStyledElement(aNodeInfo),
      mBindingParent(nullptr)
{
    XUL_PROTOTYPE_ATTRIBUTE_METER(gNumElements);

    // We may be READWRITE by default; check.
    if (IsReadWriteTextElement()) {
        AddStatesSilently(NS_EVENT_STATE_MOZ_READWRITE);
        RemoveStatesSilently(NS_EVENT_STATE_MOZ_READONLY);
    }
}

nsXULElement::~nsXULElement()
{
}

<<<<<<< HEAD
nsXULElement::nsXULSlots::nsXULSlots()
    : nsXULElement::nsDOMSlots()
{
}

nsXULElement::nsXULSlots::~nsXULSlots()
{
    NS_IF_RELEASE(mControllers); // Forces release
    nsCOMPtr<nsIFrameLoader> frameLoader = do_QueryInterface(mFrameLoaderOrOpener);
    if (frameLoader) {
        static_cast<nsFrameLoader*>(frameLoader.get())->Destroy();
    }
}

void
nsXULElement::nsXULSlots::Traverse(nsCycleCollectionTraversalCallback &cb)
{
    NS_CYCLE_COLLECTION_NOTE_EDGE_NAME(cb, "mSlots->mFrameLoaderOrOpener");
    cb.NoteXPCOMChild(mFrameLoaderOrOpener);
}

nsINode::nsSlots*
nsXULElement::CreateSlots()
{
    return new nsXULSlots();
}

=======
>>>>>>> a17af05f
void
nsXULElement::MaybeUpdatePrivateLifetime()
{
    if (AttrValueIs(kNameSpaceID_None, nsGkAtoms::windowtype,
                    NS_LITERAL_STRING("navigator:browser"),
                    eCaseMatters)) {
        return;
    }

    nsPIDOMWindowOuter* win = OwnerDoc()->GetWindow();
    nsCOMPtr<nsIDocShell> docShell = win ? win->GetDocShell() : nullptr;
    if (docShell) {
        docShell->SetAffectPrivateSessionLifetime(false);
    }
}

/* static */
already_AddRefed<nsXULElement>
nsXULElement::Create(nsXULPrototypeElement* aPrototype, mozilla::dom::NodeInfo *aNodeInfo,
                     bool aIsScriptable, bool aIsRoot)
{
    RefPtr<mozilla::dom::NodeInfo> ni = aNodeInfo;
    RefPtr<nsXULElement> element = new nsXULElement(ni.forget());
    if (element) {
        if (aPrototype->mHasIdAttribute) {
            element->SetHasID();
        }
        if (aPrototype->mHasClassAttribute) {
            element->SetMayHaveClass();
        }
        if (aPrototype->mHasStyleAttribute) {
            element->SetMayHaveStyle();
        }

        element->MakeHeavyweight(aPrototype);
        if (aIsScriptable) {
            // Check each attribute on the prototype to see if we need to do
            // any additional processing and hookup that would otherwise be
            // done 'automagically' by SetAttr().
            for (uint32_t i = 0; i < aPrototype->mNumAttributes; ++i) {
                element->AddListenerFor(aPrototype->mAttributes[i].mName,
                                        true);
            }
        }

        if (aIsRoot && aPrototype->mNodeInfo->Equals(nsGkAtoms::window)) {
            for (uint32_t i = 0; i < aPrototype->mNumAttributes; ++i) {
                if (aPrototype->mAttributes[i].mName.Equals(nsGkAtoms::windowtype)) {
                    element->MaybeUpdatePrivateLifetime();
                }
            }
        }
    }

    return element.forget();
}

nsresult
nsXULElement::Create(nsXULPrototypeElement* aPrototype,
                     nsIDocument* aDocument,
                     bool aIsScriptable,
                     bool aIsRoot,
                     Element** aResult)
{
    // Create an nsXULElement from a prototype
    NS_PRECONDITION(aPrototype != nullptr, "null ptr");
    if (! aPrototype)
        return NS_ERROR_NULL_POINTER;

    NS_PRECONDITION(aResult != nullptr, "null ptr");
    if (! aResult)
        return NS_ERROR_NULL_POINTER;

    RefPtr<mozilla::dom::NodeInfo> nodeInfo;
    if (aDocument) {
        mozilla::dom::NodeInfo* ni = aPrototype->mNodeInfo;
        nodeInfo = aDocument->NodeInfoManager()->
          GetNodeInfo(ni->NameAtom(), ni->GetPrefixAtom(), ni->NamespaceID(),
                      nsIDOMNode::ELEMENT_NODE);
    } else {
        nodeInfo = aPrototype->mNodeInfo;
    }

    RefPtr<nsXULElement> element = Create(aPrototype, nodeInfo,
                                            aIsScriptable, aIsRoot);
    element.forget(aResult);

    return NS_OK;
}

nsresult
NS_NewXULElement(Element** aResult, already_AddRefed<mozilla::dom::NodeInfo>&& aNodeInfo)
{
    RefPtr<mozilla::dom::NodeInfo> ni = aNodeInfo;

    NS_PRECONDITION(ni, "need nodeinfo for non-proto Create");

    nsIDocument* doc = ni->GetDocument();
    if (doc && !doc->AllowXULXBL()) {
        return NS_ERROR_NOT_AVAILABLE;
    }

    NS_ADDREF(*aResult = new nsXULElement(ni.forget()));

    return NS_OK;
}

void
NS_TrustedNewXULElement(nsIContent** aResult,
                        already_AddRefed<mozilla::dom::NodeInfo>&& aNodeInfo)
{
    RefPtr<mozilla::dom::NodeInfo> ni = aNodeInfo;
    NS_PRECONDITION(ni, "need nodeinfo for non-proto Create");

    // Create an nsXULElement with the specified namespace and tag.
    NS_ADDREF(*aResult = new nsXULElement(ni.forget()));
}

//----------------------------------------------------------------------
// nsISupports interface

NS_IMPL_CYCLE_COLLECTION_CLASS(nsXULElement)

NS_IMPL_CYCLE_COLLECTION_TRAVERSE_BEGIN_INHERITED(nsXULElement,
                                                  nsStyledElement)
NS_IMPL_CYCLE_COLLECTION_TRAVERSE_END

NS_IMPL_CYCLE_COLLECTION_UNLINK_BEGIN_INHERITED(nsXULElement,
                                                nsStyledElement)
    // Why aren't we unlinking the prototype?
    tmp->ClearHasID();
NS_IMPL_CYCLE_COLLECTION_UNLINK_END

NS_IMPL_ADDREF_INHERITED(nsXULElement, nsStyledElement)
NS_IMPL_RELEASE_INHERITED(nsXULElement, nsStyledElement)

NS_INTERFACE_TABLE_HEAD_CYCLE_COLLECTION_INHERITED(nsXULElement)
    NS_INTERFACE_TABLE_INHERITED(nsXULElement, nsIDOMNode, nsIDOMElement,
                                 nsIDOMXULElement)
    NS_ELEMENT_INTERFACE_TABLE_TO_MAP_SEGUE
    NS_INTERFACE_MAP_ENTRY_TEAROFF(nsIFrameLoaderOwner,
                                   new nsXULElementTearoff(this))
NS_INTERFACE_MAP_END_INHERITING(nsStyledElement)

//----------------------------------------------------------------------
// nsIDOMNode interface

nsresult
nsXULElement::Clone(mozilla::dom::NodeInfo *aNodeInfo, nsINode **aResult,
                    bool aPreallocateChildren) const
{
    *aResult = nullptr;

    RefPtr<mozilla::dom::NodeInfo> ni = aNodeInfo;
    RefPtr<nsXULElement> element = new nsXULElement(ni.forget());

    nsresult rv = element->mAttrsAndChildren.EnsureCapacityToClone(mAttrsAndChildren,
                                                                   aPreallocateChildren);
    NS_ENSURE_SUCCESS(rv, rv);

    // XXX TODO: set up RDF generic builder n' stuff if there is a
    // 'datasources' attribute? This is really kind of tricky,
    // because then we'd need to -selectively- copy children that
    // -weren't- generated from RDF. Ugh. Forget it.

    // Note that we're _not_ copying mControllers.

    uint32_t count = mAttrsAndChildren.AttrCount();
    rv = NS_OK;
    for (uint32_t i = 0; i < count; ++i) {
        const nsAttrName* originalName = mAttrsAndChildren.AttrNameAt(i);
        const nsAttrValue* originalValue = mAttrsAndChildren.AttrAt(i);
        nsAttrValue attrValue;

        // Style rules need to be cloned.
        if (originalValue->Type() == nsAttrValue::eCSSDeclaration) {
            DeclarationBlock* decl = originalValue->GetCSSDeclarationValue();
            RefPtr<DeclarationBlock> declClone = decl->Clone();

            nsString stringValue;
            originalValue->ToString(stringValue);

            attrValue.SetTo(declClone.forget(), &stringValue);
        } else {
            attrValue.SetTo(*originalValue);
        }

        bool oldValueSet;
        if (originalName->IsAtom()) {
           rv = element->mAttrsAndChildren.SetAndSwapAttr(originalName->Atom(),
                                                          attrValue,
                                                          &oldValueSet);
        } else {
            rv = element->mAttrsAndChildren.SetAndSwapAttr(originalName->NodeInfo(),
                                                           attrValue,
                                                           &oldValueSet);
        }
        NS_ENSURE_SUCCESS(rv, rv);
        element->AddListenerFor(*originalName, true);
        if (originalName->Equals(nsGkAtoms::id) &&
            !originalValue->IsEmptyString()) {
            element->SetHasID();
        }
        if (originalName->Equals(nsGkAtoms::_class)) {
            element->SetMayHaveClass();
        }
        if (originalName->Equals(nsGkAtoms::style)) {
            element->SetMayHaveStyle();
        }
    }

    element.forget(aResult);
    return rv;
}

//----------------------------------------------------------------------

already_AddRefed<nsINodeList>
nsXULElement::GetElementsByAttribute(const nsAString& aAttribute,
                                     const nsAString& aValue)
{
    nsCOMPtr<nsIAtom> attrAtom(NS_Atomize(aAttribute));
    void* attrValue = new nsString(aValue);
    RefPtr<nsContentList> list =
        new nsContentList(this,
                          XULDocument::MatchAttribute,
                          nsContentUtils::DestroyMatchString,
                          attrValue,
                          true,
                          attrAtom,
                          kNameSpaceID_Unknown);
    return list.forget();
}

already_AddRefed<nsINodeList>
nsXULElement::GetElementsByAttributeNS(const nsAString& aNamespaceURI,
                                       const nsAString& aAttribute,
                                       const nsAString& aValue,
                                       ErrorResult& rv)
{
    nsCOMPtr<nsIAtom> attrAtom(NS_Atomize(aAttribute));

    int32_t nameSpaceId = kNameSpaceID_Wildcard;
    if (!aNamespaceURI.EqualsLiteral("*")) {
      rv =
        nsContentUtils::NameSpaceManager()->RegisterNameSpace(aNamespaceURI,
                                                              nameSpaceId);
      if (rv.Failed()) {
          return nullptr;
      }
    }

    void* attrValue = new nsString(aValue);
    RefPtr<nsContentList> list =
        new nsContentList(this,
                          XULDocument::MatchAttribute,
                          nsContentUtils::DestroyMatchString,
                          attrValue,
                          true,
                          attrAtom,
                          nameSpaceId);

    return list.forget();
}

EventListenerManager*
nsXULElement::GetEventListenerManagerForAttr(nsIAtom* aAttrName, bool* aDefer)
{
    // XXXbz sXBL/XBL2 issue: should we instead use GetComposedDoc()
    // here, override BindToTree for those classes and munge event
    // listeners there?
    nsIDocument* doc = OwnerDoc();

    nsPIDOMWindowInner *window;
    Element *root = doc->GetRootElement();
    if ((!root || root == this) && !mNodeInfo->Equals(nsGkAtoms::overlay) &&
        (window = doc->GetInnerWindow())) {

        nsCOMPtr<EventTarget> piTarget = do_QueryInterface(window);

        *aDefer = false;
        return piTarget->GetOrCreateListenerManager();
    }

    return nsStyledElement::GetEventListenerManagerForAttr(aAttrName, aDefer);
}

// returns true if the element is not a list
static bool IsNonList(mozilla::dom::NodeInfo* aNodeInfo)
{
  return !aNodeInfo->Equals(nsGkAtoms::tree) &&
         !aNodeInfo->Equals(nsGkAtoms::listbox) &&
         !aNodeInfo->Equals(nsGkAtoms::richlistbox);
}

bool
nsXULElement::IsFocusableInternal(int32_t *aTabIndex, bool aWithMouse)
{
  /*
   * Returns true if an element may be focused, and false otherwise. The inout
   * argument aTabIndex will be set to the tab order index to be used; -1 for
   * elements that should not be part of the tab order and a greater value to
   * indicate its tab order.
   *
   * Confusingly, the supplied value for the aTabIndex argument may indicate
   * whether the element may be focused as a result of the -moz-user-focus
   * property, where -1 means no and 0 means yes.
   *
   * For controls, the element cannot be focused and is not part of the tab
   * order if it is disabled.
   *
   * Controls (those that implement nsIDOMXULControlElement):
   *  *aTabIndex = -1  no tabindex     Not focusable or tabbable
   *  *aTabIndex = -1  tabindex="-1"   Not focusable or tabbable
   *  *aTabIndex = -1  tabindex=">=0"  Focusable and tabbable
   *  *aTabIndex >= 0  no tabindex     Focusable and tabbable
   *  *aTabIndex >= 0  tabindex="-1"   Focusable but not tabbable
   *  *aTabIndex >= 0  tabindex=">=0"  Focusable and tabbable
   * Non-controls:
   *  *aTabIndex = -1                  Not focusable or tabbable
   *  *aTabIndex >= 0                  Focusable and tabbable
   *
   * If aTabIndex is null, then the tabindex is not computed, and
   * true is returned for non-disabled controls and false otherwise.
   */

  // elements are not focusable by default
  bool shouldFocus = false;

#ifdef XP_MACOSX
  // on Mac, mouse interactions only focus the element if it's a list,
  // or if it's a remote target, since the remote target must handle
  // the focus.
  if (aWithMouse &&
      IsNonList(mNodeInfo) &&
      !EventStateManager::IsRemoteTarget(this))
  {
    return false;
  }
#endif

  nsCOMPtr<nsIDOMXULControlElement> xulControl = do_QueryObject(this);
  if (xulControl) {
    // a disabled element cannot be focused and is not part of the tab order
    bool disabled;
    xulControl->GetDisabled(&disabled);
    if (disabled) {
      if (aTabIndex)
        *aTabIndex = -1;
      return false;
    }
    shouldFocus = true;
  }

  if (aTabIndex) {
    if (xulControl) {
      if (HasAttr(kNameSpaceID_None, nsGkAtoms::tabindex)) {
        // if either the aTabIndex argument or a specified tabindex is non-negative,
        // the element becomes focusable.
        int32_t tabIndex = 0;
        xulControl->GetTabIndex(&tabIndex);
        shouldFocus = *aTabIndex >= 0 || tabIndex >= 0;
        *aTabIndex = tabIndex;
      } else {
        // otherwise, if there is no tabindex attribute, just use the value of
        // *aTabIndex to indicate focusability. Reset any supplied tabindex to 0.
        shouldFocus = *aTabIndex >= 0;
        if (shouldFocus)
          *aTabIndex = 0;
      }

      if (shouldFocus && sTabFocusModelAppliesToXUL &&
          !(sTabFocusModel & eTabFocus_formElementsMask)) {
        // By default, the tab focus model doesn't apply to xul element on any system but OS X.
        // on OS X we're following it for UI elements (XUL) as sTabFocusModel is based on
        // "Full Keyboard Access" system setting (see mac/nsILookAndFeel).
        // both textboxes and list elements (i.e. trees and list) should always be focusable
        // (textboxes are handled as html:input)
        // For compatibility, we only do this for controls, otherwise elements like <browser>
        // cannot take this focus.
        if (IsNonList(mNodeInfo))
          *aTabIndex = -1;
      }
    } else {
      shouldFocus = *aTabIndex >= 0;
    }
  }

  return shouldFocus;
}

bool
nsXULElement::PerformAccesskey(bool aKeyCausesActivation,
                               bool aIsTrustedEvent)
{
    nsCOMPtr<nsIContent> content(this);

    if (IsXULElement(nsGkAtoms::label)) {
        nsCOMPtr<nsIDOMElement> element;

        nsAutoString control;
        GetAttr(kNameSpaceID_None, nsGkAtoms::control, control);
        if (!control.IsEmpty()) {
            //XXXsmaug Should we use ShadowRoot::GetElementById in case
            //         content is in Shadow DOM?
            nsCOMPtr<nsIDOMDocument> domDocument =
                do_QueryInterface(content->GetUncomposedDoc());
            if (domDocument)
                domDocument->GetElementById(control, getter_AddRefs(element));
        }
        // here we'll either change |content| to the element referenced by
        // |element|, or clear it.
        content = do_QueryInterface(element);

        if (!content) {
            return false;
        }
    }

    nsIFrame* frame = content->GetPrimaryFrame();
    if (!frame || !frame->IsVisibleConsideringAncestors()) {
        return false;
    }

    bool focused = false;
    nsXULElement* elm = FromContent(content);
    if (elm) {
        // Define behavior for each type of XUL element.
        if (!content->IsXULElement(nsGkAtoms::toolbarbutton)) {
          nsIFocusManager* fm = nsFocusManager::GetFocusManager();
          if (fm) {
            nsCOMPtr<nsIDOMElement> elementToFocus;
            // for radio buttons, focus the radiogroup instead
            if (content->IsXULElement(nsGkAtoms::radio)) {
              nsCOMPtr<nsIDOMXULSelectControlItemElement> controlItem(do_QueryInterface(content));
              if (controlItem) {
                bool disabled;
                controlItem->GetDisabled(&disabled);
                if (!disabled) {
                  nsCOMPtr<nsIDOMXULSelectControlElement> selectControl;
                  controlItem->GetControl(getter_AddRefs(selectControl));
                  elementToFocus = do_QueryInterface(selectControl);
                }
              }
            } else {
              elementToFocus = do_QueryInterface(content);
            }
            if (elementToFocus) {
              fm->SetFocus(elementToFocus, nsIFocusManager::FLAG_BYKEY);

              // Return true if the element became focused.
              nsPIDOMWindowOuter* window = OwnerDoc()->GetWindow();
              focused = (window && window->GetFocusedNode());
            }
          }
        }
        if (aKeyCausesActivation &&
            !content->IsAnyOfXULElements(nsGkAtoms::textbox, nsGkAtoms::menulist)) {
          elm->ClickWithInputSource(nsIDOMMouseEvent::MOZ_SOURCE_KEYBOARD, aIsTrustedEvent);
        }
    } else {
        return content->PerformAccesskey(aKeyCausesActivation, aIsTrustedEvent);
    }

    return focused;
}

//----------------------------------------------------------------------

void
nsXULElement::AddListenerFor(const nsAttrName& aName,
                             bool aCompileEventHandlers)
{
    // If appropriate, add a popup listener and/or compile the event
    // handler. Called when we change the element's document, create a
    // new element, change an attribute's value, etc.
    // Eventlistenener-attributes are always in the null namespace
    if (aName.IsAtom()) {
        nsIAtom *attr = aName.Atom();
        MaybeAddPopupListener(attr);
        if (aCompileEventHandlers &&
            nsContentUtils::IsEventAttributeName(attr, EventNameType_XUL)) {
            nsAutoString value;
            GetAttr(kNameSpaceID_None, attr, value);
            SetEventHandler(attr, value, true);
        }
    }
}

void
nsXULElement::MaybeAddPopupListener(nsIAtom* aLocalName)
{
    // If appropriate, add a popup listener. Called when we change the
    // element's document, create a new element, change an attribute's
    // value, etc.
    if (aLocalName == nsGkAtoms::menu ||
        aLocalName == nsGkAtoms::contextmenu ||
        // XXXdwh popup and context are deprecated
        aLocalName == nsGkAtoms::popup ||
        aLocalName == nsGkAtoms::context) {
        AddPopupListener(aLocalName);
    }
}

//----------------------------------------------------------------------
//
// nsIContent interface
//
void
nsXULElement::UpdateEditableState(bool aNotify)
{
    // Don't call through to Element here because the things
    // it does don't work for cases when we're an editable control.
    nsIContent *parent = GetParent();

    SetEditableFlag(parent && parent->HasFlag(NODE_IS_EDITABLE));
    UpdateState(aNotify);
}

/**
 * Returns true if the user-agent style sheet rules for this XUL element are
 * in minimal-xul.css instead of xul.css.
 */
static inline bool XULElementsRulesInMinimalXULSheet(nsIAtom* aTag)
{
  return // scrollbar parts:
         aTag == nsGkAtoms::scrollbar ||
         aTag == nsGkAtoms::scrollbarbutton ||
         aTag == nsGkAtoms::scrollcorner ||
         aTag == nsGkAtoms::slider ||
         aTag == nsGkAtoms::thumb ||
         aTag == nsGkAtoms::scale ||
         // other
         aTag == nsGkAtoms::resizer ||
         aTag == nsGkAtoms::label ||
         aTag == nsGkAtoms::videocontrols;
}

#ifdef DEBUG
/**
 * Returns true if aElement is a XUL element created by the video controls
 * binding. HTML <video> and <audio> bindings pull in this binding. This
 * binding creates lots of different types of XUL elements.
 */
static inline bool
IsInVideoControls(nsXULElement* aElement)
{
  nsIContent* ancestor = aElement->GetParent();
  while (ancestor) {
    if (ancestor->NodeInfo()->Equals(nsGkAtoms::videocontrols, kNameSpaceID_XUL)) {
      return true;
    }
    ancestor = ancestor->GetParent();
  }
  return false;
}

/**
 * Returns true if aElement is an element created by the <binding
 * id="feedreaderUI"> binding or one of the bindings bound to such an element.
 * element in one of the binding for such an element. Only
 * subscribe.xhtml#feedSubscribeLine pulls in the feedreaderUI binding. This
 * binding creates lots of different types of XUL elements.
 */
bool
IsInFeedSubscribeLine(nsXULElement* aElement)
{
  nsIContent* bindingParent = aElement->GetBindingParent();
  if (bindingParent) {
    while (bindingParent->GetBindingParent()) {
      bindingParent = bindingParent->GetBindingParent();
    }
    nsIAtom* idAtom = bindingParent->GetID();
    if (idAtom && idAtom->Equals(NS_LITERAL_STRING("feedSubscribeLine"))) {
      return true;
    }
  }
  return false;
}
#endif

class XULInContentErrorReporter : public Runnable
{
public:
  explicit XULInContentErrorReporter(nsIDocument* aDocument)
    : mozilla::Runnable("XULInContentErrorReporter")
    , mDocument(aDocument)
  {
  }

  NS_IMETHOD Run() override
  {
    mDocument->WarnOnceAbout(nsIDocument::eImportXULIntoContent, false);
    return NS_OK;
  }

private:
  nsCOMPtr<nsIDocument> mDocument;
};

nsresult
nsXULElement::BindToTree(nsIDocument* aDocument,
                         nsIContent* aParent,
                         nsIContent* aBindingParent,
                         bool aCompileEventHandlers)
{
  if (!aBindingParent &&
      aDocument &&
      !aDocument->IsLoadedAsInteractiveData() &&
      !aDocument->AllowXULXBL() &&
      !aDocument->HasWarnedAbout(nsIDocument::eImportXULIntoContent)) {
    nsContentUtils::AddScriptRunner(new XULInContentErrorReporter(aDocument));
  }

  nsresult rv = nsStyledElement::BindToTree(aDocument, aParent,
                                            aBindingParent,
                                            aCompileEventHandlers);
  NS_ENSURE_SUCCESS(rv, rv);

  nsIDocument* doc = GetComposedDoc();
  if (doc &&
      !doc->LoadsFullXULStyleSheetUpFront() &&
      !doc->IsUnstyledDocument()) {

    // To save CPU cycles and memory, non-XUL documents only load the user
    // agent style sheet rules for a minimal set of XUL elements such as
    // 'scrollbar' that may be created implicitly for their content (those
    // rules being in minimal-xul.css).  This is where we make sure that all
    // the other XUL UA style sheet rules (xul.css) have been loaded if the
    // minimal set is not sufficient.
    //
    // We do this during binding, not element construction, because elements
    // can be moved from the document that creates them to another document.

    if (!XULElementsRulesInMinimalXULSheet(NodeInfo()->NameAtom())) {
      auto cache = nsLayoutStylesheetCache::For(doc->GetStyleBackendType());
      doc->EnsureOnDemandBuiltInUASheet(cache->XULSheet());
      // To keep memory usage down it is important that we try and avoid
      // pulling xul.css into non-XUL documents. That should be very rare, and
      // for HTML we currently should only pull it in if the document contains
      // an <audio> or <video> element. This assertion is here to make sure
      // that we don't fail to notice if a change to bindings causes us to
      // start pulling in xul.css much more frequently. If this assertion
      // fails then we need to figure out why, and how we can continue to avoid
      // pulling in xul.css.
      // Note that add-ons may introduce bindings that cause this assertion to
      // fire.
      NS_ASSERTION(IsInVideoControls(this) ||
                   IsInFeedSubscribeLine(this) ||
                   IsXULElement(nsGkAtoms::datetimebox),
                   "Unexpected XUL element in non-XUL doc");
    }
  }

  if (aDocument) {
      NS_ASSERTION(!nsContentUtils::IsSafeToRunScript(),
                   "Missing a script blocker!");
      // We're in a document now.  Kick off the frame load.
      LoadSrc();
  }

  return rv;
}

void
nsXULElement::UnbindFromTree(bool aDeep, bool aNullParent)
{
    // mControllers can own objects that are implemented
    // in JavaScript (such as some implementations of
    // nsIControllers.  These objects prevent their global
    // object's script object from being garbage collected,
    // which means JS continues to hold an owning reference
    // to the nsGlobalWindow, which owns the document,
    // which owns this content.  That's a cycle, so we break
    // it here.  (It might be better to break this by releasing
    // mDocument in nsGlobalWindow::SetDocShell, but I'm not
    // sure whether that would fix all possible cycles through
    // mControllers.)
    nsExtendedDOMSlots* slots = GetExistingExtendedDOMSlots();
    if (slots) {
<<<<<<< HEAD
        NS_IF_RELEASE(slots->mControllers);
=======
        slots->mControllers = nullptr;
>>>>>>> a17af05f
        RefPtr<nsFrameLoader> frameLoader = GetFrameLoader();
        if (frameLoader) {
            frameLoader->Destroy();
        }
        slots->mFrameLoaderOrOpener = nullptr;
    }

    nsStyledElement::UnbindFromTree(aDeep, aNullParent);
}

void
nsXULElement::RemoveChildAt(uint32_t aIndex, bool aNotify)
{
    nsCOMPtr<nsIContent> oldKid = mAttrsAndChildren.GetSafeChildAt(aIndex);
    if (!oldKid) {
      return;
    }

    // On the removal of a <treeitem>, <treechildren>, or <treecell> element,
    // the possibility exists that some of the items in the removed subtree
    // are selected (and therefore need to be deselected). We need to account for this.
    nsCOMPtr<nsIDOMXULMultiSelectControlElement> controlElement;
    nsCOMPtr<nsIListBoxObject> listBox;
    bool fireSelectionHandler = false;

    // -1 = do nothing, -2 = null out current item
    // anything else = index to re-set as current
    int32_t newCurrentIndex = -1;

    if (oldKid->NodeInfo()->Equals(nsGkAtoms::listitem, kNameSpaceID_XUL)) {
      // This is the nasty case. We have (potentially) a slew of selected items
      // and cells going away.
      // First, retrieve the tree.
      // Check first whether this element IS the tree
      controlElement = do_QueryObject(this);

      // If it's not, look at our parent
      if (!controlElement)
        GetParentTree(getter_AddRefs(controlElement));
      nsCOMPtr<nsIContent> controlContent(do_QueryInterface(controlElement));
      RefPtr<nsXULElement> xulElement = FromContentOrNull(controlContent);

      nsCOMPtr<nsIDOMElement> oldKidElem = do_QueryInterface(oldKid);
      if (xulElement && oldKidElem) {
        // Iterate over all of the items and find out if they are contained inside
        // the removed subtree.
        int32_t length;
        controlElement->GetSelectedCount(&length);
        for (int32_t i = 0; i < length; i++) {
          nsCOMPtr<nsIDOMXULSelectControlItemElement> node;
          controlElement->MultiGetSelectedItem(i, getter_AddRefs(node));
          // we need to QI here to do an XPCOM-correct pointercompare
          nsCOMPtr<nsIDOMElement> selElem = do_QueryInterface(node);
          if (selElem == oldKidElem &&
              NS_SUCCEEDED(controlElement->RemoveItemFromSelection(node))) {
            length--;
            i--;
            fireSelectionHandler = true;
          }
        }

        nsCOMPtr<nsIDOMXULSelectControlItemElement> curItem;
        controlElement->GetCurrentItem(getter_AddRefs(curItem));
        nsCOMPtr<nsIContent> curNode = do_QueryInterface(curItem);
        if (curNode && nsContentUtils::ContentIsDescendantOf(curNode, oldKid)) {
            // Current item going away
            IgnoredErrorResult ignored;
            nsCOMPtr<nsIBoxObject> box = xulElement->GetBoxObject(ignored);
            listBox = do_QueryInterface(box);
            if (listBox && oldKidElem) {
              listBox->GetIndexOfItem(oldKidElem, &newCurrentIndex);
            }

            // If any of this fails, we'll just set the current item to null
            if (newCurrentIndex == -1)
              newCurrentIndex = -2;
        }
      }
    }

    nsStyledElement::RemoveChildAt(aIndex, aNotify);

    if (newCurrentIndex == -2) {
        controlElement->SetCurrentItem(nullptr);
    } else if (newCurrentIndex > -1) {
        // Make sure the index is still valid
        int32_t treeRows;
        listBox->GetRowCount(&treeRows);
        if (treeRows > 0) {
            newCurrentIndex = std::min((treeRows - 1), newCurrentIndex);
            nsCOMPtr<nsIDOMElement> newCurrentItem;
            listBox->GetItemAtIndex(newCurrentIndex, getter_AddRefs(newCurrentItem));
            nsCOMPtr<nsIDOMXULSelectControlItemElement> xulCurItem = do_QueryInterface(newCurrentItem);
            if (xulCurItem)
                controlElement->SetCurrentItem(xulCurItem);
        } else {
            controlElement->SetCurrentItem(nullptr);
        }
    }

    nsIDocument* doc;
    if (fireSelectionHandler && (doc = GetComposedDoc())) {
      nsContentUtils::DispatchTrustedEvent(doc,
                                           static_cast<nsIContent*>(this),
                                           NS_LITERAL_STRING("select"),
                                           false,
                                           true);
    }
}

void
nsXULElement::UnregisterAccessKey(const nsAString& aOldValue)
{
    // If someone changes the accesskey, unregister the old one
    //
    nsIDocument* doc = GetComposedDoc();
    if (doc && !aOldValue.IsEmpty()) {
        nsIPresShell *shell = doc->GetShell();

        if (shell) {
            nsIContent *content = this;

            // find out what type of content node this is
            if (mNodeInfo->Equals(nsGkAtoms::label)) {
                // For anonymous labels the unregistering must
                // occur on the binding parent control.
                // XXXldb: And what if the binding parent is null?
                content = GetBindingParent();
            }

            if (content) {
                shell->GetPresContext()->EventStateManager()->
                    UnregisterAccessKey(content, aOldValue.First());
            }
        }
    }
}

nsresult
nsXULElement::BeforeSetAttr(int32_t aNamespaceID, nsIAtom* aName,
                            const nsAttrValueOrString* aValue, bool aNotify)
{
    if (aNamespaceID == kNameSpaceID_None && aName == nsGkAtoms::accesskey &&
        IsInUncomposedDoc()) {
        nsAutoString oldValue;
        if (GetAttr(aNamespaceID, aName, oldValue)) {
            UnregisterAccessKey(oldValue);
        }
    } else if (aNamespaceID == kNameSpaceID_None &&
               (aName == nsGkAtoms::command || aName == nsGkAtoms::observes) &&
               IsInUncomposedDoc()) {
//         XXX sXBL/XBL2 issue! Owner or current document?
        nsAutoString oldValue;
        GetAttr(kNameSpaceID_None, nsGkAtoms::observes, oldValue);
        if (oldValue.IsEmpty()) {
          GetAttr(kNameSpaceID_None, nsGkAtoms::command, oldValue);
        }

        if (!oldValue.IsEmpty()) {
          RemoveBroadcaster(oldValue);
        }
    } else if (aNamespaceID == kNameSpaceID_None &&
               aValue &&
               mNodeInfo->Equals(nsGkAtoms::window) &&
               aName == nsGkAtoms::chromemargin) {
      nsAttrValue attrValue;
      // Make sure the margin format is valid first
      if (!attrValue.ParseIntMarginValue(aValue->String())) {
        return NS_ERROR_INVALID_ARG;
      }
    } else if (aNamespaceID == kNameSpaceID_None &&
               aName == nsGkAtoms::usercontextid) {
        nsAutoString oldValue;
        bool hasAttribute = GetAttr(kNameSpaceID_None, nsGkAtoms::usercontextid, oldValue);
        if (hasAttribute && (!aValue || !aValue->String().Equals(oldValue))) {
          MOZ_ASSERT(false, "Changing usercontextid is not allowed.");
          return NS_ERROR_INVALID_ARG;
        }
    }

    return nsStyledElement::BeforeSetAttr(aNamespaceID, aName,
                                          aValue, aNotify);
}

nsresult
nsXULElement::AfterSetAttr(int32_t aNamespaceID, nsIAtom* aName,
                           const nsAttrValue* aValue,
                           const nsAttrValue* aOldValue, bool aNotify)
{
    if (aNamespaceID == kNameSpaceID_None) {
        if (aValue) {
            // Add popup and event listeners. We can't call AddListenerFor since
            // the attribute isn't set yet.
            MaybeAddPopupListener(aName);
            if (nsContentUtils::IsEventAttributeName(aName, EventNameType_XUL)) {
                if (aValue->Type() == nsAttrValue::eString) {
                    SetEventHandler(aName, aValue->GetStringValue(), true);
                } else {
                    nsAutoString body;
                    aValue->ToString(body);
                    SetEventHandler(aName, body, true);
                }
            }

            nsIDocument* document = GetUncomposedDoc();

            // Hide chrome if needed
            if (mNodeInfo->Equals(nsGkAtoms::window)) {
                if (aName == nsGkAtoms::hidechrome) {
                    HideWindowChrome(
                      aValue->Equals(NS_LITERAL_STRING("true"), eCaseMatters));
                } else if (aName == nsGkAtoms::chromemargin) {
                    SetChromeMargins(aValue);
                } else if (aName == nsGkAtoms::windowtype &&
                           document && document->GetRootElement() == this) {
                    MaybeUpdatePrivateLifetime();
                }
            }
            // title, (in)activetitlebarcolor and drawintitlebar are settable on
            // any root node (windows, dialogs, etc)
            if (document && document->GetRootElement() == this) {
                if (aName == nsGkAtoms::title) {
                    document->NotifyPossibleTitleChange(false);
                } else if ((aName == nsGkAtoms::activetitlebarcolor ||
                            aName == nsGkAtoms::inactivetitlebarcolor)) {
                    nscolor color = NS_RGBA(0, 0, 0, 0);
                    if (aValue->Type() == nsAttrValue::eColor) {
                        aValue->GetColorValue(color);
                    } else {
                        nsAutoString tmp;
                        nsAttrValue attrValue;
                        aValue->ToString(tmp);
                        attrValue.ParseColor(tmp);
                        attrValue.GetColorValue(color);
                    }
                    SetTitlebarColor(color, aName == nsGkAtoms::activetitlebarcolor);
                } else if (aName == nsGkAtoms::drawintitlebar) {
                    SetDrawsInTitlebar(
                        aValue->Equals(NS_LITERAL_STRING("true"), eCaseMatters));
                } else if (aName == nsGkAtoms::drawtitle) {
                    SetDrawsTitle(
                        aValue->Equals(NS_LITERAL_STRING("true"), eCaseMatters));
                } else if (aName == nsGkAtoms::localedir) {
                    // if the localedir changed on the root element, reset the document direction
                    nsCOMPtr<nsIXULDocument> xuldoc = do_QueryInterface(document);
                    if (xuldoc) {
                        xuldoc->ResetDocumentDirection();
                    }
                } else if (aName == nsGkAtoms::lwtheme ||
                         aName == nsGkAtoms::lwthemetextcolor) {
                    // if the lwtheme changed, make sure to reset the document lwtheme cache
                    nsCOMPtr<nsIXULDocument> xuldoc = do_QueryInterface(document);
                    if (xuldoc) {
                        xuldoc->ResetDocumentLWTheme();
                        UpdateBrightTitlebarForeground(document);
                    }
                } else if (aName == nsGkAtoms::brighttitlebarforeground) {
                    UpdateBrightTitlebarForeground(document);
                }
            }

            if (aName == nsGkAtoms::src && document) {
                LoadSrc();
            }
        } else {
            if (mNodeInfo->Equals(nsGkAtoms::window)) {
                if (aName == nsGkAtoms::hidechrome) {
                    HideWindowChrome(false);
                } else if (aName == nsGkAtoms::chromemargin) {
                    ResetChromeMargins();
                }
            }

            nsIDocument* doc = GetUncomposedDoc();
            if (doc && doc->GetRootElement() == this) {
                if ((aName == nsGkAtoms::activetitlebarcolor ||
                     aName == nsGkAtoms::inactivetitlebarcolor)) {
                    // Use 0, 0, 0, 0 as the "none" color.
                    SetTitlebarColor(NS_RGBA(0, 0, 0, 0), aName == nsGkAtoms::activetitlebarcolor);
                } else if (aName == nsGkAtoms::localedir) {
                    // if the localedir changed on the root element, reset the document direction
                    nsCOMPtr<nsIXULDocument> xuldoc = do_QueryInterface(doc);
                    if (xuldoc) {
                        xuldoc->ResetDocumentDirection();
                    }
                } else if ((aName == nsGkAtoms::lwtheme ||
                            aName == nsGkAtoms::lwthemetextcolor)) {
                    // if the lwtheme changed, make sure to restyle appropriately
                    nsCOMPtr<nsIXULDocument> xuldoc = do_QueryInterface(doc);
                    if (xuldoc) {
                        xuldoc->ResetDocumentLWTheme();
                        UpdateBrightTitlebarForeground(doc);
                    }
                } else if (aName == nsGkAtoms::brighttitlebarforeground) {
                    UpdateBrightTitlebarForeground(doc);
                } else if (aName == nsGkAtoms::drawintitlebar) {
                    SetDrawsInTitlebar(false);
                } else if (aName == nsGkAtoms::drawtitle) {
                    SetDrawsTitle(false);
                }
            }
        }

        // XXX need to check if they're changing an event handler: if
        // so, then we need to unhook the old one.  Or something.
    }

    return nsStyledElement::AfterSetAttr(aNamespaceID, aName,
                                         aValue, aOldValue, aNotify);
}

bool
nsXULElement::ParseAttribute(int32_t aNamespaceID,
                             nsIAtom* aAttribute,
                             const nsAString& aValue,
                             nsAttrValue& aResult)
{
    // Parse into a nsAttrValue
    if (!nsStyledElement::ParseAttribute(aNamespaceID, aAttribute, aValue,
                                         aResult)) {
        // Fall back to parsing as atom for short values
        aResult.ParseStringOrAtom(aValue);
    }

    return true;
}

void
nsXULElement::RemoveBroadcaster(const nsAString & broadcasterId)
{
    nsCOMPtr<nsIDOMXULDocument> xuldoc = do_QueryInterface(OwnerDoc());
    if (xuldoc) {
        nsCOMPtr<nsIDOMElement> broadcaster;
        nsCOMPtr<nsIDOMDocument> domDoc (do_QueryInterface(xuldoc));
        domDoc->GetElementById(broadcasterId, getter_AddRefs(broadcaster));
        if (broadcaster) {
            xuldoc->RemoveBroadcastListenerFor(broadcaster, this,
              NS_LITERAL_STRING("*"));
        }
    }
}

void
nsXULElement::DestroyContent()
{
    nsExtendedDOMSlots* slots = GetExistingExtendedDOMSlots();
    if (slots) {
<<<<<<< HEAD
        NS_IF_RELEASE(slots->mControllers);
=======
        slots->mControllers = nullptr;
>>>>>>> a17af05f
        RefPtr<nsFrameLoader> frameLoader = GetFrameLoader();
        if (frameLoader) {
            frameLoader->Destroy();
        }
        slots->mFrameLoaderOrOpener = nullptr;
    }

    nsStyledElement::DestroyContent();
}

#ifdef DEBUG
void
nsXULElement::List(FILE* out, int32_t aIndent) const
{
    nsCString prefix("XUL");
    if (HasSlots()) {
      prefix.Append('*');
    }
    prefix.Append(' ');

    nsStyledElement::List(out, aIndent, prefix);
}
#endif

bool
nsXULElement::IsEventStoppedFromAnonymousScrollbar(EventMessage aMessage)
{
    return (IsRootOfNativeAnonymousSubtree() &&
            IsAnyOfXULElements(nsGkAtoms::scrollbar, nsGkAtoms::scrollcorner) &&
            (aMessage == eMouseClick || aMessage == eMouseDoubleClick ||
             aMessage == eXULCommand || aMessage == eContextMenu ||
             aMessage == eDragStart  || aMessage == eMouseAuxClick));
}

<<<<<<< HEAD
nsresult
nsXULElement::DispatchXULCommand(const EventChainVisitor& aVisitor,
                                 nsAutoString& aCommand)
{
    // XXX sXBL/XBL2 issue! Owner or current document?
    nsCOMPtr<nsIDOMDocument> domDoc(do_QueryInterface(GetUncomposedDoc()));
    NS_ENSURE_STATE(domDoc);
    nsCOMPtr<nsIDOMElement> commandElt;
    domDoc->GetElementById(aCommand, getter_AddRefs(commandElt));
    nsCOMPtr<nsIContent> commandContent(do_QueryInterface(commandElt));
    if (commandContent) {
        // Create a new command event to dispatch to the element
        // pointed to by the command attribute. The new event's
        // sourceEvent will be the original command event that we're
        // handling.
        nsCOMPtr<nsIDOMEvent> domEvent = aVisitor.mDOMEvent;
        while (domEvent) {
            Event* event = domEvent->InternalDOMEvent();
            NS_ENSURE_STATE(!SameCOMIdentity(event->GetOriginalTarget(),
                                            commandContent));
            nsCOMPtr<nsIDOMXULCommandEvent> commandEvent =
                do_QueryInterface(domEvent);
            if (commandEvent) {
                commandEvent->GetSourceEvent(getter_AddRefs(domEvent));
            } else {
                domEvent = nullptr;
            }
        }
        WidgetInputEvent* orig = aVisitor.mEvent->AsInputEvent();
        nsContentUtils::DispatchXULCommand(
          commandContent,
          orig->IsTrusted(),
          aVisitor.mDOMEvent,
          nullptr,
          orig->IsControl(),
          orig->IsAlt(),
          orig->IsShift(),
          orig->IsMeta());
    } else {
        NS_WARNING("A XUL element is attached to a command that doesn't exist!\n");
    }
    return NS_OK;
}

nsresult
=======
nsresult
nsXULElement::DispatchXULCommand(const EventChainVisitor& aVisitor,
                                 nsAutoString& aCommand)
{
    // XXX sXBL/XBL2 issue! Owner or current document?
    nsCOMPtr<nsIDOMDocument> domDoc(do_QueryInterface(GetUncomposedDoc()));
    NS_ENSURE_STATE(domDoc);
    nsCOMPtr<nsIDOMElement> commandElt;
    domDoc->GetElementById(aCommand, getter_AddRefs(commandElt));
    nsCOMPtr<nsIContent> commandContent(do_QueryInterface(commandElt));
    if (commandContent) {
        // Create a new command event to dispatch to the element
        // pointed to by the command attribute. The new event's
        // sourceEvent will be the original command event that we're
        // handling.
        nsCOMPtr<nsIDOMEvent> domEvent = aVisitor.mDOMEvent;
        uint16_t inputSource = nsIDOMMouseEvent::MOZ_SOURCE_UNKNOWN;
        while (domEvent) {
            Event* event = domEvent->InternalDOMEvent();
            NS_ENSURE_STATE(!SameCOMIdentity(event->GetOriginalTarget(),
                                            commandContent));
            nsCOMPtr<nsIDOMXULCommandEvent> commandEvent =
                do_QueryInterface(domEvent);
            if (commandEvent) {
                commandEvent->GetSourceEvent(getter_AddRefs(domEvent));
                commandEvent->GetInputSource(&inputSource);
            } else {
                domEvent = nullptr;
            }
        }
        WidgetInputEvent* orig = aVisitor.mEvent->AsInputEvent();
        nsContentUtils::DispatchXULCommand(
          commandContent,
          orig->IsTrusted(),
          aVisitor.mDOMEvent,
          nullptr,
          orig->IsControl(),
          orig->IsAlt(),
          orig->IsShift(),
          orig->IsMeta(),
          inputSource);
    } else {
        NS_WARNING("A XUL element is attached to a command that doesn't exist!\n");
    }
    return NS_OK;
}

nsresult
>>>>>>> a17af05f
nsXULElement::GetEventTargetParent(EventChainPreVisitor& aVisitor)
{
    aVisitor.mForceContentDispatch = true; //FIXME! Bug 329119
    if (IsEventStoppedFromAnonymousScrollbar(aVisitor.mEvent->mMessage)) {
        // Don't propagate these events from native anonymous scrollbar.
        aVisitor.mCanHandle = true;
        aVisitor.mParentTarget = nullptr;
        return NS_OK;
    }
    if (aVisitor.mEvent->mMessage == eXULCommand &&
        aVisitor.mEvent->mClass == eInputEventClass &&
        aVisitor.mEvent->mOriginalTarget == static_cast<nsIContent*>(this) &&
        !IsXULElement(nsGkAtoms::command)) {
        // Check that we really have an xul command event. That will be handled
        // in a special way.
        nsCOMPtr<nsIDOMXULCommandEvent> xulEvent =
            do_QueryInterface(aVisitor.mDOMEvent);
        // See if we have a command elt.  If so, we execute on the command
        // instead of on our content element.
        nsAutoString command;
        if (xulEvent &&
            GetAttr(kNameSpaceID_None, nsGkAtoms::command, command) &&
            !command.IsEmpty()) {
            // Stop building the event target chain for the original event.
            // We don't want it to propagate to any DOM nodes.
            aVisitor.mCanHandle = false;
            aVisitor.mAutomaticChromeDispatch = false;
            // Dispatch XUL command in PreHandleEvent to prevent it breaks event
            // target chain creation
            aVisitor.mWantsPreHandleEvent = true;
            aVisitor.mItemFlags |= NS_DISPATCH_XUL_COMMAND;
            return NS_OK;
        }
    }

    return nsStyledElement::GetEventTargetParent(aVisitor);
}

nsresult
nsXULElement::PreHandleEvent(EventChainVisitor& aVisitor)
{
    if (aVisitor.mItemFlags & NS_DISPATCH_XUL_COMMAND) {
        nsAutoString command;
        GetAttr(kNameSpaceID_None, nsGkAtoms::command, command);
        MOZ_ASSERT(!command.IsEmpty());
        return DispatchXULCommand(aVisitor, command);
    }
    return nsStyledElement::PreHandleEvent(aVisitor);
}

// XXX This _should_ be an implementation method, _not_ publicly exposed :-(
already_AddRefed<nsIRDFResource>
nsXULElement::GetResource(ErrorResult& rv)
{
    nsAutoString id;
    GetAttr(kNameSpaceID_None, nsGkAtoms::ref, id);
    if (id.IsEmpty()) {
        GetAttr(kNameSpaceID_None, nsGkAtoms::id, id);
    }

    if (id.IsEmpty()) {
        return nullptr;
    }

    nsCOMPtr<nsIRDFResource> resource;
    rv = nsXULContentUtils::RDFService()->
        GetUnicodeResource(id, getter_AddRefs(resource));
    return resource.forget();
}

already_AddRefed<nsIRDFCompositeDataSource>
nsXULElement::GetDatabase()
{
    nsCOMPtr<nsIXULTemplateBuilder> builder = GetBuilder();
    if (!builder) {
        return nullptr;
    }

    nsCOMPtr<nsIRDFCompositeDataSource> database;
    builder->GetDatabase(getter_AddRefs(database));
    return database.forget();
}


already_AddRefed<nsIXULTemplateBuilder>
nsXULElement::GetBuilder()
{
    // XXX sXBL/XBL2 issue! Owner or current document?
    nsCOMPtr<nsIXULDocument> xuldoc = do_QueryInterface(GetUncomposedDoc());
    if (!xuldoc) {
        return nullptr;
    }

    nsCOMPtr<nsIXULTemplateBuilder> builder;
    xuldoc->GetTemplateBuilderFor(this, getter_AddRefs(builder));
    return builder.forget();
}

//----------------------------------------------------------------------
// Implementation methods

NS_IMETHODIMP
nsXULElement::WalkContentStyleRules(nsRuleWalker* aRuleWalker)
{
    return NS_OK;
}

nsChangeHint
nsXULElement::GetAttributeChangeHint(const nsIAtom* aAttribute,
                                     int32_t aModType) const
{
    nsChangeHint retval(nsChangeHint(0));

    if (aAttribute == nsGkAtoms::value &&
        (aModType == nsIDOMMutationEvent::REMOVAL ||
         aModType == nsIDOMMutationEvent::ADDITION)) {
      if (IsAnyOfXULElements(nsGkAtoms::label, nsGkAtoms::description))
        // Label and description dynamically morph between a normal
        // block and a cropping single-line XUL text frame.  If the
        // value attribute is being added or removed, then we need to
        // return a hint of frame change.  (See bugzilla bug 95475 for
        // details.)
        retval = nsChangeHint_ReconstructFrame;
    } else {
        // if left or top changes we reflow. This will happen in xul
        // containers that manage positioned children such as a stack.
        if (nsGkAtoms::left == aAttribute || nsGkAtoms::top == aAttribute ||
            nsGkAtoms::right == aAttribute || nsGkAtoms::bottom == aAttribute ||
            nsGkAtoms::start == aAttribute || nsGkAtoms::end == aAttribute)
            retval = NS_STYLE_HINT_REFLOW;
    }

    return retval;
}

NS_IMETHODIMP_(bool)
nsXULElement::IsAttributeMapped(const nsIAtom* aAttribute) const
{
    return false;
}

nsIControllers*
nsXULElement::GetControllers(ErrorResult& rv)
{
    if (! Controllers()) {
        nsExtendedDOMSlots* slots = ExtendedDOMSlots();

        rv = NS_NewXULControllers(nullptr, NS_GET_IID(nsIControllers),
                                  reinterpret_cast<void**>(&slots->mControllers));

        NS_ASSERTION(!rv.Failed(), "unable to create a controllers");
        if (rv.Failed()) {
            return nullptr;
        }
    }

    return Controllers();
}

already_AddRefed<BoxObject>
nsXULElement::GetBoxObject(ErrorResult& rv)
{
    // XXX sXBL/XBL2 issue! Owner or current document?
    return OwnerDoc()->GetBoxObjectFor(this, rv);
}

nsresult
nsXULElement::LoadSrc()
{
    // Allow frame loader only on objects for which a container box object
    // can be obtained.
    if (!IsAnyOfXULElements(nsGkAtoms::browser, nsGkAtoms::editor,
                            nsGkAtoms::iframe)) {
        return NS_OK;
    }
    if (!IsInUncomposedDoc() ||
        !OwnerDoc()->GetRootElement() ||
        OwnerDoc()->GetRootElement()->
            NodeInfo()->Equals(nsGkAtoms::overlay, kNameSpaceID_XUL)) {
        return NS_OK;
    }
    RefPtr<nsFrameLoader> frameLoader = GetFrameLoader();
    if (!frameLoader) {
        // Check if we have an opener we need to be setting
<<<<<<< HEAD
        nsXULSlots* slots = static_cast<nsXULSlots*>(Slots());
=======
        nsExtendedDOMSlots* slots = ExtendedDOMSlots();
>>>>>>> a17af05f
        nsCOMPtr<nsPIDOMWindowOuter> opener = do_QueryInterface(slots->mFrameLoaderOrOpener);
        if (!opener) {
            // If we are a primary xul-browser, we want to take the opener property!
            nsCOMPtr<nsIDOMChromeWindow> chromeWindow = do_QueryInterface(OwnerDoc()->GetWindow());
            if (AttrValueIs(kNameSpaceID_None, nsGkAtoms::primary,
                            nsGkAtoms::_true, eIgnoreCase) &&
                chromeWindow) {
                nsCOMPtr<mozIDOMWindowProxy> wp;
                chromeWindow->TakeOpenerForInitialContentBrowser(getter_AddRefs(wp));
                opener = nsPIDOMWindowOuter::From(wp);
            }
        }

        // false as the last parameter so that xul:iframe/browser/editor
        // session history handling works like dynamic html:iframes.
        // Usually xul elements are used in chrome, which doesn't have
        // session history at all.
        frameLoader = nsFrameLoader::Create(this, opener, false);
        slots->mFrameLoaderOrOpener = static_cast<nsIFrameLoader*>(frameLoader);
        NS_ENSURE_TRUE(frameLoader, NS_OK);

        (new AsyncEventDispatcher(this,
                                  NS_LITERAL_STRING("XULFrameLoaderCreated"),
                                  /* aBubbles */ true))->RunDOMEventWhenSafe();

        if (AttrValueIs(kNameSpaceID_None, nsGkAtoms::prerendered,
                        NS_LITERAL_STRING("true"), eIgnoreCase)) {
            nsresult rv = frameLoader->SetIsPrerendered();
            NS_ENSURE_SUCCESS(rv,rv);
        }
    }

    return frameLoader->LoadFrame();
}

nsresult
nsXULElement::GetFrameLoaderXPCOM(nsIFrameLoader **aFrameLoader)
{
    *aFrameLoader = GetFrameLoader().take();
    return NS_OK;
}

already_AddRefed<nsFrameLoader>
nsXULElement::GetFrameLoader()
{
    nsExtendedDOMSlots* slots = GetExistingExtendedDOMSlots();
    if (!slots)
        return nullptr;

    nsCOMPtr<nsIFrameLoader> loader = do_QueryInterface(slots->mFrameLoaderOrOpener);
    return already_AddRefed<nsFrameLoader>(static_cast<nsFrameLoader*>(loader.forget().take()));
}

void
nsXULElement::PresetOpenerWindow(mozIDOMWindowProxy* aWindow, ErrorResult& aRv)
{
<<<<<<< HEAD
    nsXULSlots* slots = static_cast<nsXULSlots*>(Slots());
=======
    nsExtendedDOMSlots* slots = ExtendedDOMSlots();
>>>>>>> a17af05f
    MOZ_ASSERT(!slots->mFrameLoaderOrOpener, "A frameLoader or opener is present when calling PresetOpenerWindow");

    slots->mFrameLoaderOrOpener = aWindow;
}

nsresult
nsXULElement::SetIsPrerendered()
{
  return SetAttr(kNameSpaceID_None, nsGkAtoms::prerendered, nullptr,
                 NS_LITERAL_STRING("true"), true);
}

void
nsXULElement::InternalSetFrameLoader(nsIFrameLoader* aNewFrameLoader)
{
<<<<<<< HEAD
    nsXULSlots* slots = static_cast<nsXULSlots*>(GetExistingDOMSlots());
=======
    nsExtendedDOMSlots* slots = GetExistingExtendedDOMSlots();
>>>>>>> a17af05f
    MOZ_ASSERT(slots);

    slots->mFrameLoaderOrOpener = aNewFrameLoader;
}

void
nsXULElement::SwapFrameLoaders(HTMLIFrameElement& aOtherLoaderOwner,
                               ErrorResult& rv)
{
    if (!GetExistingDOMSlots()) {
        rv.Throw(NS_ERROR_NOT_IMPLEMENTED);
        return;
    }

    nsCOMPtr<nsIFrameLoaderOwner> flo = do_QueryInterface(static_cast<nsIDOMXULElement*>(this));
    aOtherLoaderOwner.SwapFrameLoaders(flo, rv);
}

void
nsXULElement::SwapFrameLoaders(nsXULElement& aOtherLoaderOwner,
                               ErrorResult& rv)
{
    if (&aOtherLoaderOwner == this) {
        // nothing to do
        return;
    }

    if (!GetExistingDOMSlots()) {
        rv.Throw(NS_ERROR_NOT_IMPLEMENTED);
        return;
    }

    nsCOMPtr<nsIFrameLoaderOwner> flo = do_QueryInterface(static_cast<nsIDOMXULElement*>(this));
    aOtherLoaderOwner.SwapFrameLoaders(flo, rv);
}

void
nsXULElement::SwapFrameLoaders(nsIFrameLoaderOwner* aOtherLoaderOwner,
                               mozilla::ErrorResult& rv)
{
    if (!GetExistingDOMSlots()) {
        rv.Throw(NS_ERROR_NOT_IMPLEMENTED);
        return;
    }

    RefPtr<nsFrameLoader> loader = GetFrameLoader();
    RefPtr<nsFrameLoader> otherLoader = aOtherLoaderOwner->GetFrameLoader();
    if (!loader || !otherLoader) {
        rv.Throw(NS_ERROR_NOT_IMPLEMENTED);
        return;
    }

    nsCOMPtr<nsIFrameLoaderOwner> flo = do_QueryInterface(static_cast<nsIDOMXULElement*>(this));
    rv = loader->SwapWithOtherLoader(otherLoader, flo, aOtherLoaderOwner);
}

NS_IMETHODIMP
nsXULElement::GetParentTree(nsIDOMXULMultiSelectControlElement** aTreeElement)
{
    for (nsIContent* current = GetParent(); current;
         current = current->GetParent()) {
        if (current->NodeInfo()->Equals(nsGkAtoms::listbox,
                                        kNameSpaceID_XUL)) {
            CallQueryInterface(current, aTreeElement);
            // XXX returning NS_OK because that's what the code used to do;
            // is that the right thing, though?

            return NS_OK;
        }
    }

    return NS_OK;
}

void
nsXULElement::Click(CallerType aCallerType)
{
  ClickWithInputSource(nsIDOMMouseEvent::MOZ_SOURCE_UNKNOWN,
                       aCallerType == CallerType::System);
}

void
nsXULElement::ClickWithInputSource(uint16_t aInputSource, bool aIsTrustedEvent)
{
    if (BoolAttrIsTrue(nsGkAtoms::disabled))
        return;

    nsCOMPtr<nsIDocument> doc = GetComposedDoc(); // Strong just in case
    if (doc) {
        nsCOMPtr<nsIPresShell> shell = doc->GetShell();
        if (shell) {
            // strong ref to PresContext so events don't destroy it
            RefPtr<nsPresContext> context = shell->GetPresContext();

            WidgetMouseEvent eventDown(aIsTrustedEvent, eMouseDown,
                                       nullptr, WidgetMouseEvent::eReal);
            WidgetMouseEvent eventUp(aIsTrustedEvent, eMouseUp,
                                     nullptr, WidgetMouseEvent::eReal);
            WidgetMouseEvent eventClick(aIsTrustedEvent, eMouseClick, nullptr,
                                        WidgetMouseEvent::eReal);
            eventDown.inputSource = eventUp.inputSource = eventClick.inputSource
                                  = aInputSource;

            // send mouse down
            nsEventStatus status = nsEventStatus_eIgnore;
            EventDispatcher::Dispatch(static_cast<nsIContent*>(this),
                                      context, &eventDown,  nullptr, &status);

            // send mouse up
            status = nsEventStatus_eIgnore;  // reset status
            EventDispatcher::Dispatch(static_cast<nsIContent*>(this),
                                      context, &eventUp, nullptr, &status);

            // send mouse click
            status = nsEventStatus_eIgnore;  // reset status
            EventDispatcher::Dispatch(static_cast<nsIContent*>(this),
                                      context, &eventClick, nullptr, &status);

            // If the click has been prevented, lets skip the command call
            // this is how a physical click works
            if (status == nsEventStatus_eConsumeNoDefault) {
                return;
            }
        }
    }

    // oncommand is fired when an element is clicked...
    DoCommand();
}

void
nsXULElement::DoCommand()
{
    nsCOMPtr<nsIDocument> doc = GetComposedDoc(); // strong just in case
    if (doc) {
        nsContentUtils::DispatchXULCommand(this, true);
    }
}

nsIContent *
nsXULElement::GetBindingParent() const
{
    return mBindingParent;
}

bool
nsXULElement::IsNodeOfType(uint32_t aFlags) const
{
    return !(aFlags & ~eCONTENT);
}

nsresult
nsXULElement::AddPopupListener(nsIAtom* aName)
{
    // Add a popup listener to the element
    bool isContext = (aName == nsGkAtoms::context ||
                        aName == nsGkAtoms::contextmenu);
    uint32_t listenerFlag = isContext ?
                            XUL_ELEMENT_HAS_CONTENTMENU_LISTENER :
                            XUL_ELEMENT_HAS_POPUP_LISTENER;

    if (HasFlag(listenerFlag)) {
        return NS_OK;
    }

    nsCOMPtr<nsIDOMEventListener> listener =
      new nsXULPopupListener(this, isContext);

    // Add the popup as a listener on this element.
    EventListenerManager* manager = GetOrCreateListenerManager();
    SetFlags(listenerFlag);

    if (isContext) {
      manager->AddEventListenerByType(listener,
                                      NS_LITERAL_STRING("contextmenu"),
                                      TrustedEventsAtSystemGroupBubble());
    } else {
      manager->AddEventListenerByType(listener,
                                      NS_LITERAL_STRING("mousedown"),
                                      TrustedEventsAtSystemGroupBubble());
    }
    return NS_OK;
}

EventStates
nsXULElement::IntrinsicState() const
{
    EventStates state = nsStyledElement::IntrinsicState();

    if (IsReadWriteTextElement()) {
        state |= NS_EVENT_STATE_MOZ_READWRITE;
        state &= ~NS_EVENT_STATE_MOZ_READONLY;
    }

    return state;
}

//----------------------------------------------------------------------

nsresult
nsXULElement::MakeHeavyweight(nsXULPrototypeElement* aPrototype)
{
    if (!aPrototype) {
        return NS_OK;
    }

    uint32_t i;
    nsresult rv;
    for (i = 0; i < aPrototype->mNumAttributes; ++i) {
        nsXULPrototypeAttribute* protoattr = &aPrototype->mAttributes[i];
        nsAttrValue attrValue;

        // Style rules need to be cloned.
        if (protoattr->mValue.Type() == nsAttrValue::eCSSDeclaration) {
            DeclarationBlock* decl = protoattr->mValue.GetCSSDeclarationValue();
            RefPtr<DeclarationBlock> declClone = decl->Clone();

            nsString stringValue;
            protoattr->mValue.ToString(stringValue);

            attrValue.SetTo(declClone.forget(), &stringValue);
        } else {
            attrValue.SetTo(protoattr->mValue);
        }

        bool oldValueSet;
        // XXX we might wanna have a SetAndTakeAttr that takes an nsAttrName
        if (protoattr->mName.IsAtom()) {
            rv = mAttrsAndChildren.SetAndSwapAttr(protoattr->mName.Atom(),
                                                  attrValue, &oldValueSet);
        } else {
            rv = mAttrsAndChildren.SetAndSwapAttr(protoattr->mName.NodeInfo(),
                                                  attrValue, &oldValueSet);
        }
        NS_ENSURE_SUCCESS(rv, rv);
    }
    return NS_OK;
}

nsresult
nsXULElement::HideWindowChrome(bool aShouldHide)
{
    nsIDocument* doc = GetUncomposedDoc();
    if (!doc || doc->GetRootElement() != this)
      return NS_ERROR_UNEXPECTED;

    // only top level chrome documents can hide the window chrome
    if (!doc->IsRootDisplayDocument())
      return NS_OK;

    nsIPresShell *shell = doc->GetShell();

    if (shell) {
        nsIFrame* frame = GetPrimaryFrame();

        nsPresContext *presContext = shell->GetPresContext();

        if (frame && presContext && presContext->IsChrome()) {
            nsView* view = frame->GetClosestView();

            if (view) {
                nsIWidget* w = view->GetWidget();
                NS_ENSURE_STATE(w);
                w->HideWindowChrome(aShouldHide);
            }
        }
    }

    return NS_OK;
}

nsIWidget*
nsXULElement::GetWindowWidget()
{
    nsIDocument* doc = GetComposedDoc();

    // only top level chrome documents can set the titlebar color
    if (doc && doc->IsRootDisplayDocument()) {
        nsCOMPtr<nsISupports> container = doc->GetContainer();
        nsCOMPtr<nsIBaseWindow> baseWindow = do_QueryInterface(container);
        if (baseWindow) {
            nsCOMPtr<nsIWidget> mainWidget;
            baseWindow->GetMainWidget(getter_AddRefs(mainWidget));
            return mainWidget;
        }
    }
    return nullptr;
}

void
nsXULElement::SetTitlebarColor(nscolor aColor, bool aActive)
{
    nsIWidget* mainWidget = GetWindowWidget();
    if (mainWidget) {
        mainWidget->SetWindowTitlebarColor(aColor, aActive);
    }
}

class SetDrawInTitleBarEvent : public Runnable
{
public:
  SetDrawInTitleBarEvent(nsIWidget* aWidget, bool aState)
    : mozilla::Runnable("SetDrawInTitleBarEvent")
    , mWidget(aWidget)
    , mState(aState)
  {}

  NS_IMETHOD Run() override {
    NS_ASSERTION(mWidget, "You shouldn't call this runnable with a null widget!");

    mWidget->SetDrawsInTitlebar(mState);
    return NS_OK;
  }

private:
  nsCOMPtr<nsIWidget> mWidget;
  bool mState;
};

void
nsXULElement::SetDrawsInTitlebar(bool aState)
{
    nsIWidget* mainWidget = GetWindowWidget();
    if (mainWidget) {
        nsContentUtils::AddScriptRunner(new SetDrawInTitleBarEvent(mainWidget, aState));
    }
}

void
nsXULElement::SetDrawsTitle(bool aState)
{
    nsIWidget* mainWidget = GetWindowWidget();
    if (mainWidget) {
        // We can do this synchronously because SetDrawsTitle doesn't have any
        // synchronous effects apart from a harmless invalidation.
        mainWidget->SetDrawsTitle(aState);
    }
}

void
nsXULElement::UpdateBrightTitlebarForeground(nsIDocument* aDoc)
{
    nsIWidget* mainWidget = GetWindowWidget();
    if (mainWidget) {
        // We can do this synchronously because SetBrightTitlebarForeground doesn't have any
        // synchronous effects apart from a harmless invalidation.
        mainWidget->SetUseBrightTitlebarForeground(
          aDoc->GetDocumentLWTheme() == nsIDocument::Doc_Theme_Bright ||
          aDoc->GetRootElement()->AttrValueIs(kNameSpaceID_None,
                                              nsGkAtoms::brighttitlebarforeground,
                                              NS_LITERAL_STRING("true"),
                                              eCaseMatters));
    }
}

class MarginSetter : public Runnable
{
public:
  explicit MarginSetter(nsIWidget* aWidget)
    : mozilla::Runnable("MarginSetter")
    , mWidget(aWidget)
    , mMargin(-1, -1, -1, -1)
  {
  }
  MarginSetter(nsIWidget* aWidget, const LayoutDeviceIntMargin& aMargin)
    : mozilla::Runnable("MarginSetter")
    , mWidget(aWidget)
    , mMargin(aMargin)
  {
  }

  NS_IMETHOD Run() override
  {
    // SetNonClientMargins can dispatch native events, hence doing
    // it off a script runner.
    mWidget->SetNonClientMargins(mMargin);
    return NS_OK;
    }

private:
    nsCOMPtr<nsIWidget> mWidget;
    LayoutDeviceIntMargin mMargin;
};

void
nsXULElement::SetChromeMargins(const nsAttrValue* aValue)
{
    if (!aValue)
        return;

    nsIWidget* mainWidget = GetWindowWidget();
    if (!mainWidget)
        return;

    // top, right, bottom, left - see nsAttrValue
    nsIntMargin margins;
    bool gotMargins = false;

    if (aValue->Type() == nsAttrValue::eIntMarginValue) {
        gotMargins = aValue->GetIntMarginValue(margins);
    } else {
        nsAutoString tmp;
        aValue->ToString(tmp);
        gotMargins = nsContentUtils::ParseIntMarginValue(tmp, margins);
    }
    if (gotMargins) {
        nsContentUtils::AddScriptRunner(
            new MarginSetter(
                mainWidget, LayoutDeviceIntMargin::FromUnknownMargin(margins)));
    }
}

void
nsXULElement::ResetChromeMargins()
{
    nsIWidget* mainWidget = GetWindowWidget();
    if (!mainWidget)
        return;
    // See nsIWidget
    nsContentUtils::AddScriptRunner(new MarginSetter(mainWidget));
}

bool
nsXULElement::BoolAttrIsTrue(nsIAtom* aName) const
{
    const nsAttrValue* attr =
        GetAttrInfo(kNameSpaceID_None, aName).mValue;

    return attr && attr->Type() == nsAttrValue::eAtom &&
           attr->GetAtomValue() == nsGkAtoms::_true;
}

void
nsXULElement::RecompileScriptEventListeners()
{
    int32_t i, count = mAttrsAndChildren.AttrCount();
    for (i = 0; i < count; ++i) {
        const nsAttrName *name = mAttrsAndChildren.AttrNameAt(i);

        // Eventlistenener-attributes are always in the null namespace
        if (!name->IsAtom()) {
            continue;
        }

        nsIAtom *attr = name->Atom();
        if (!nsContentUtils::IsEventAttributeName(attr, EventNameType_XUL)) {
            continue;
        }

        nsAutoString value;
        GetAttr(kNameSpaceID_None, attr, value);
        SetEventHandler(attr, value, true);
    }
}

bool
nsXULElement::IsEventAttributeNameInternal(nsIAtom *aName)
{
  return nsContentUtils::IsEventAttributeName(aName, EventNameType_XUL);
}

JSObject*
nsXULElement::WrapNode(JSContext *aCx, JS::Handle<JSObject*> aGivenProto)
{
    return dom::XULElementBinding::Wrap(aCx, this, aGivenProto);
}

NS_IMPL_CYCLE_COLLECTION_CLASS(nsXULPrototypeNode)

NS_IMPL_CYCLE_COLLECTION_UNLINK_BEGIN(nsXULPrototypeNode)
    if (tmp->mType == nsXULPrototypeNode::eType_Element) {
        static_cast<nsXULPrototypeElement*>(tmp)->Unlink();
    } else if (tmp->mType == nsXULPrototypeNode::eType_Script) {
        static_cast<nsXULPrototypeScript*>(tmp)->UnlinkJSObjects();
    }
NS_IMPL_CYCLE_COLLECTION_UNLINK_END
NS_IMPL_CYCLE_COLLECTION_TRAVERSE_BEGIN(nsXULPrototypeNode)
    if (tmp->mType == nsXULPrototypeNode::eType_Element) {
        nsXULPrototypeElement *elem =
            static_cast<nsXULPrototypeElement*>(tmp);
        NS_CYCLE_COLLECTION_NOTE_EDGE_NAME(cb, "mNodeInfo");
        cb.NoteNativeChild(elem->mNodeInfo,
                           NS_CYCLE_COLLECTION_PARTICIPANT(NodeInfo));
        uint32_t i;
        for (i = 0; i < elem->mNumAttributes; ++i) {
            const nsAttrName& name = elem->mAttributes[i].mName;
            if (!name.IsAtom()) {
                NS_CYCLE_COLLECTION_NOTE_EDGE_NAME(cb,
                    "mAttributes[i].mName.NodeInfo()");
                cb.NoteNativeChild(name.NodeInfo(),
                                   NS_CYCLE_COLLECTION_PARTICIPANT(NodeInfo));
            }
        }
        ImplCycleCollectionTraverse(cb, elem->mChildren, "mChildren");
    }
NS_IMPL_CYCLE_COLLECTION_TRAVERSE_END
NS_IMPL_CYCLE_COLLECTION_TRACE_BEGIN(nsXULPrototypeNode)
    if (tmp->mType == nsXULPrototypeNode::eType_Script) {
        nsXULPrototypeScript *script =
            static_cast<nsXULPrototypeScript*>(tmp);
        script->Trace(aCallbacks, aClosure);
    }
NS_IMPL_CYCLE_COLLECTION_TRACE_END

NS_IMPL_CYCLE_COLLECTION_ROOT_NATIVE(nsXULPrototypeNode, AddRef)
NS_IMPL_CYCLE_COLLECTION_UNROOT_NATIVE(nsXULPrototypeNode, Release)

//----------------------------------------------------------------------
//
// nsXULPrototypeAttribute
//

nsXULPrototypeAttribute::~nsXULPrototypeAttribute()
{
    MOZ_COUNT_DTOR(nsXULPrototypeAttribute);
}


//----------------------------------------------------------------------
//
// nsXULPrototypeElement
//

nsresult
nsXULPrototypeElement::Serialize(nsIObjectOutputStream* aStream,
                                 nsXULPrototypeDocument* aProtoDoc,
                                 const nsTArray<RefPtr<mozilla::dom::NodeInfo>> *aNodeInfos)
{
    nsresult rv;

    // Write basic prototype data
    rv = aStream->Write32(mType);

    // Write Node Info
    int32_t index = aNodeInfos->IndexOf(mNodeInfo);
    NS_ASSERTION(index >= 0, "unknown mozilla::dom::NodeInfo index");
    nsresult tmp = aStream->Write32(index);
    if (NS_FAILED(tmp)) {
      rv = tmp;
    }

    // Write Attributes
    tmp = aStream->Write32(mNumAttributes);
    if (NS_FAILED(tmp)) {
      rv = tmp;
    }

    nsAutoString attributeValue;
    uint32_t i;
    for (i = 0; i < mNumAttributes; ++i) {
        RefPtr<mozilla::dom::NodeInfo> ni;
        if (mAttributes[i].mName.IsAtom()) {
            ni = mNodeInfo->NodeInfoManager()->
                GetNodeInfo(mAttributes[i].mName.Atom(), nullptr,
                            kNameSpaceID_None,
                            nsIDOMNode::ATTRIBUTE_NODE);
            NS_ASSERTION(ni, "the nodeinfo should already exist");
        } else {
            ni = mAttributes[i].mName.NodeInfo();
        }

        index = aNodeInfos->IndexOf(ni);
        NS_ASSERTION(index >= 0, "unknown mozilla::dom::NodeInfo index");
        tmp = aStream->Write32(index);
        if (NS_FAILED(tmp)) {
          rv = tmp;
        }

        mAttributes[i].mValue.ToString(attributeValue);
        tmp = aStream->WriteWStringZ(attributeValue.get());
        if (NS_FAILED(tmp)) {
          rv = tmp;
        }
    }

    // Now write children
    tmp = aStream->Write32(uint32_t(mChildren.Length()));
    if (NS_FAILED(tmp)) {
      rv = tmp;
    }
    for (i = 0; i < mChildren.Length(); i++) {
        nsXULPrototypeNode* child = mChildren[i].get();
        switch (child->mType) {
        case eType_Element:
        case eType_Text:
        case eType_PI:
            tmp = child->Serialize(aStream, aProtoDoc, aNodeInfos);
            if (NS_FAILED(tmp)) {
              rv = tmp;
            }
            break;
        case eType_Script:
            tmp = aStream->Write32(child->mType);
            if (NS_FAILED(tmp)) {
              rv = tmp;
            }
            nsXULPrototypeScript* script = static_cast<nsXULPrototypeScript*>(child);

            tmp = aStream->Write8(script->mOutOfLine);
            if (NS_FAILED(tmp)) {
              rv = tmp;
            }
            if (! script->mOutOfLine) {
                tmp = script->Serialize(aStream, aProtoDoc, aNodeInfos);
                if (NS_FAILED(tmp)) {
                  rv = tmp;
                }
            } else {
                tmp = aStream->WriteCompoundObject(script->mSrcURI,
                                                   NS_GET_IID(nsIURI),
                                                   true);
                if (NS_FAILED(tmp)) {
                  rv = tmp;
                }

                if (script->HasScriptObject()) {
                    // This may return NS_OK without muxing script->mSrcURI's
                    // data into the cache file, in the case where that
                    // muxed document is already there (written by a prior
                    // session, or by an earlier cache episode during this
                    // session).
                    tmp = script->SerializeOutOfLine(aStream, aProtoDoc);
                    if (NS_FAILED(tmp)) {
                      rv = tmp;
                    }
                }
            }
            break;
        }
    }

    return rv;
}

nsresult
nsXULPrototypeElement::Deserialize(nsIObjectInputStream* aStream,
                                   nsXULPrototypeDocument* aProtoDoc,
                                   nsIURI* aDocumentURI,
                                   const nsTArray<RefPtr<mozilla::dom::NodeInfo>> *aNodeInfos)
{
    NS_PRECONDITION(aNodeInfos, "missing nodeinfo array");

    // Read Node Info
    uint32_t number = 0;
    nsresult rv = aStream->Read32(&number);
    if (NS_WARN_IF(NS_FAILED(rv))) return rv;
    mNodeInfo = aNodeInfos->SafeElementAt(number, nullptr);
    if (!mNodeInfo) {
        return NS_ERROR_UNEXPECTED;
    }

    // Read Attributes
    rv = aStream->Read32(&number);
    if (NS_WARN_IF(NS_FAILED(rv))) return rv;
    mNumAttributes = int32_t(number);

    if (mNumAttributes > 0) {
        mAttributes = new (fallible) nsXULPrototypeAttribute[mNumAttributes];
        if (!mAttributes) {
            return NS_ERROR_OUT_OF_MEMORY;
        }

        nsAutoString attributeValue;
        for (uint32_t i = 0; i < mNumAttributes; ++i) {
            rv = aStream->Read32(&number);
            if (NS_WARN_IF(NS_FAILED(rv))) return rv;
            mozilla::dom::NodeInfo* ni = aNodeInfos->SafeElementAt(number, nullptr);
            if (!ni) {
                return NS_ERROR_UNEXPECTED;
            }

            mAttributes[i].mName.SetTo(ni);

            rv = aStream->ReadString(attributeValue);
            if (NS_WARN_IF(NS_FAILED(rv))) return rv;
            rv = SetAttrAt(i, attributeValue, aDocumentURI);
            if (NS_WARN_IF(NS_FAILED(rv))) return rv;
        }
    }

    rv = aStream->Read32(&number);
    if (NS_WARN_IF(NS_FAILED(rv))) return rv;
    uint32_t numChildren = int32_t(number);

    if (numChildren > 0) {
        if (!mChildren.SetCapacity(numChildren, fallible)) {
            return NS_ERROR_OUT_OF_MEMORY;
        }

        for (uint32_t i = 0; i < numChildren; i++) {
            rv = aStream->Read32(&number);
            if (NS_WARN_IF(NS_FAILED(rv))) return rv;
            Type childType = (Type)number;

            RefPtr<nsXULPrototypeNode> child;

            switch (childType) {
            case eType_Element:
                child = new nsXULPrototypeElement();
                rv = child->Deserialize(aStream, aProtoDoc, aDocumentURI,
                                        aNodeInfos);
                if (NS_WARN_IF(NS_FAILED(rv))) return rv;
                break;
            case eType_Text:
                child = new nsXULPrototypeText();
                rv = child->Deserialize(aStream, aProtoDoc, aDocumentURI,
                                        aNodeInfos);
                if (NS_WARN_IF(NS_FAILED(rv))) return rv;
                break;
            case eType_PI:
                child = new nsXULPrototypePI();
                rv = child->Deserialize(aStream, aProtoDoc, aDocumentURI,
                                        aNodeInfos);
                if (NS_WARN_IF(NS_FAILED(rv))) return rv;
                break;
            case eType_Script: {
                // language version/options obtained during deserialization.
                RefPtr<nsXULPrototypeScript> script = new nsXULPrototypeScript(0, 0);

                rv = aStream->ReadBoolean(&script->mOutOfLine);
                if (NS_WARN_IF(NS_FAILED(rv))) return rv;
                if (!script->mOutOfLine) {
                    rv = script->Deserialize(aStream, aProtoDoc, aDocumentURI,
                                             aNodeInfos);
                    if (NS_WARN_IF(NS_FAILED(rv))) return rv;
                } else {
                    nsCOMPtr<nsISupports> supports;
                    rv = aStream->ReadObject(true, getter_AddRefs(supports));
                    if (NS_WARN_IF(NS_FAILED(rv))) return rv;
                    script->mSrcURI = do_QueryInterface(supports);

                    rv = script->DeserializeOutOfLine(aStream, aProtoDoc);
                    if (NS_WARN_IF(NS_FAILED(rv))) return rv;
                }

                child = script.forget();
                break;
            }
            default:
                MOZ_ASSERT(false, "Unexpected child type!");
                return NS_ERROR_UNEXPECTED;
            }

            MOZ_ASSERT(child, "Don't append null to mChildren");
            MOZ_ASSERT(child->mType == childType);
            mChildren.AppendElement(child);

            // Oh dear. Something failed during the deserialization.
            // We don't know what.  But likely consequences of failed
            // deserializations included calls to |AbortCaching| which
            // shuts down the cache and closes our streams.
            // If that happens, next time through this loop, we die a messy
            // death. So, let's just fail now, and propagate that failure
            // upward so that the ChromeProtocolHandler knows it can't use
            // a cached chrome channel for this.
            if (NS_WARN_IF(NS_FAILED(rv)))
                return rv;
        }
    }

    return rv;
}

nsresult
nsXULPrototypeElement::SetAttrAt(uint32_t aPos, const nsAString& aValue,
                                 nsIURI* aDocumentURI)
{
    NS_PRECONDITION(aPos < mNumAttributes, "out-of-bounds");

    // WARNING!!
    // This code is largely duplicated in nsXULElement::SetAttr.
    // Any changes should be made to both functions.

    if (!mNodeInfo->NamespaceEquals(kNameSpaceID_XUL)) {
        mAttributes[aPos].mValue.ParseStringOrAtom(aValue);

        return NS_OK;
    }

    if (mAttributes[aPos].mName.Equals(nsGkAtoms::id) &&
        !aValue.IsEmpty()) {
        mHasIdAttribute = true;
        // Store id as atom.
        // id="" means that the element has no id. Not that it has
        // emptystring as id.
        mAttributes[aPos].mValue.ParseAtom(aValue);

        return NS_OK;
    } else if (mAttributes[aPos].mName.Equals(nsGkAtoms::_class)) {
        mHasClassAttribute = true;
        // Compute the element's class list
        mAttributes[aPos].mValue.ParseAtomArray(aValue);

        return NS_OK;
    } else if (mAttributes[aPos].mName.Equals(nsGkAtoms::style)) {
        mHasStyleAttribute = true;
        // Parse the element's 'style' attribute

        nsCSSParser parser;

        // XXX Get correct Base URI (need GetBaseURI on *prototype* element)
        // TODO: If we implement Content Security Policy for chrome documents
        // as has been discussed, the CSP should be checked here to see if
        // inline styles are allowed to be applied.
        RefPtr<css::Declaration> declaration =
          parser.ParseStyleAttribute(aValue, aDocumentURI, aDocumentURI,
                                     // This is basically duplicating what
                                     // nsINode::NodePrincipal() does
                                     mNodeInfo->NodeInfoManager()->
                                       DocumentPrincipal());
        if (declaration) {
            mAttributes[aPos].mValue.SetTo(declaration.forget(), &aValue);

            return NS_OK;
        }
        // Don't abort if parsing failed, it could just be malformed css.
    }

    mAttributes[aPos].mValue.ParseStringOrAtom(aValue);

    return NS_OK;
}

void
nsXULPrototypeElement::Unlink()
{
    mNumAttributes = 0;
    delete[] mAttributes;
    mAttributes = nullptr;
    mChildren.Clear();
}

void
nsXULPrototypeElement::TraceAllScripts(JSTracer* aTrc)
{
    for (uint32_t i = 0; i < mChildren.Length(); ++i) {
        nsXULPrototypeNode* child = mChildren[i];
        if (child->mType == nsXULPrototypeNode::eType_Element) {
            static_cast<nsXULPrototypeElement*>(child)->TraceAllScripts(aTrc);
        } else if (child->mType == nsXULPrototypeNode::eType_Script) {
            static_cast<nsXULPrototypeScript*>(child)->TraceScriptObject(aTrc);
        }
    }
}

//----------------------------------------------------------------------
//
// nsXULPrototypeScript
//

nsXULPrototypeScript::nsXULPrototypeScript(uint32_t aLineNo, uint32_t aVersion)
    : nsXULPrototypeNode(eType_Script),
      mLineNo(aLineNo),
      mSrcLoading(false),
      mOutOfLine(true),
      mSrcLoadWaiters(nullptr),
      mLangVersion(aVersion),
      mScriptObject(nullptr)
{
}


nsXULPrototypeScript::~nsXULPrototypeScript()
{
    UnlinkJSObjects();
}

nsresult
nsXULPrototypeScript::Serialize(nsIObjectOutputStream* aStream,
                                nsXULPrototypeDocument* aProtoDoc,
                                const nsTArray<RefPtr<mozilla::dom::NodeInfo>> *aNodeInfos)
{
    NS_ENSURE_TRUE(aProtoDoc, NS_ERROR_UNEXPECTED);

    AutoJSAPI jsapi;
    if (!jsapi.Init(xpc::CompilationScope())) {
        return NS_ERROR_UNEXPECTED;
    }

    NS_ASSERTION(!mSrcLoading || mSrcLoadWaiters != nullptr ||
                 !mScriptObject,
                 "script source still loading when serializing?!");
    if (!mScriptObject)
        return NS_ERROR_FAILURE;

    // Write basic prototype data
    nsresult rv;
    rv = aStream->Write32(mLineNo);
    if (NS_FAILED(rv)) return rv;
    rv = aStream->Write32(mLangVersion);
    if (NS_FAILED(rv)) return rv;

    JSContext* cx = jsapi.cx();
    JS::Rooted<JSScript*> script(cx, mScriptObject);
    MOZ_ASSERT(xpc::CompilationScope() == JS::CurrentGlobalOrNull(cx));
    return nsContentUtils::XPConnect()->WriteScript(aStream, cx, script);
}

nsresult
nsXULPrototypeScript::SerializeOutOfLine(nsIObjectOutputStream* aStream,
                                         nsXULPrototypeDocument* aProtoDoc)
{
    nsresult rv = NS_ERROR_NOT_IMPLEMENTED;

    bool isChrome = false;
    if (NS_FAILED(mSrcURI->SchemeIs("chrome", &isChrome)) || !isChrome)
       // Don't cache scripts that don't come from chrome uris.
       return rv;

    nsXULPrototypeCache* cache = nsXULPrototypeCache::GetInstance();
    if (!cache)
        return NS_ERROR_OUT_OF_MEMORY;

    NS_ASSERTION(cache->IsEnabled(),
                 "writing to the cache file, but the XUL cache is off?");
    bool exists;
    cache->HasData(mSrcURI, &exists);

    /* return will be NS_OK from GetAsciiSpec.
     * that makes no sense.
     * nor does returning NS_OK from HasMuxedDocument.
     * XXX return something meaningful.
     */
    if (exists)
        return NS_OK;

    nsCOMPtr<nsIObjectOutputStream> oos;
    rv = cache->GetOutputStream(mSrcURI, getter_AddRefs(oos));
    NS_ENSURE_SUCCESS(rv, rv);

    nsresult tmp = Serialize(oos, aProtoDoc, nullptr);
    if (NS_FAILED(tmp)) {
      rv = tmp;
    }
    tmp = cache->FinishOutputStream(mSrcURI);
    if (NS_FAILED(tmp)) {
      rv = tmp;
    }

    if (NS_FAILED(rv))
        cache->AbortCaching();
    return rv;
}


nsresult
nsXULPrototypeScript::Deserialize(nsIObjectInputStream* aStream,
                                  nsXULPrototypeDocument* aProtoDoc,
                                  nsIURI* aDocumentURI,
                                  const nsTArray<RefPtr<mozilla::dom::NodeInfo>> *aNodeInfos)
{
    nsresult rv;
    NS_ASSERTION(!mSrcLoading || mSrcLoadWaiters != nullptr ||
                 !mScriptObject,
                 "prototype script not well-initialized when deserializing?!");

    // Read basic prototype data
    rv = aStream->Read32(&mLineNo);
    if (NS_FAILED(rv)) return rv;
    rv = aStream->Read32(&mLangVersion);
    if (NS_FAILED(rv)) return rv;

    AutoJSAPI jsapi;
    if (!jsapi.Init(xpc::CompilationScope())) {
        return NS_ERROR_UNEXPECTED;
    }
    JSContext* cx = jsapi.cx();

    JS::Rooted<JSScript*> newScriptObject(cx);
    rv = nsContentUtils::XPConnect()->ReadScript(aStream, cx,
                                                 newScriptObject.address());
    NS_ENSURE_SUCCESS(rv, rv);
    Set(newScriptObject);
    return NS_OK;
}


nsresult
nsXULPrototypeScript::DeserializeOutOfLine(nsIObjectInputStream* aInput,
                                           nsXULPrototypeDocument* aProtoDoc)
{
    // Keep track of failure via rv, so we can
    // AbortCaching if things look bad.
    nsresult rv = NS_OK;
    nsXULPrototypeCache* cache = nsXULPrototypeCache::GetInstance();

    nsCOMPtr<nsIObjectInputStream> objectInput = aInput;
    if (cache) {
        bool useXULCache = true;
        if (mSrcURI) {
            // NB: we must check the XUL script cache early, to avoid
            // multiple deserialization attempts for a given script.
            // Note that XULDocument::LoadScript
            // checks the XUL script cache too, in order to handle the
            // serialization case.
            //
            // We need do this only for <script src='strres.js'> and the
            // like, i.e., out-of-line scripts that are included by several
            // different XUL documents stored in the cache file.
            useXULCache = cache->IsEnabled();

            if (useXULCache) {
                JSScript* newScriptObject =
                    cache->GetScript(mSrcURI);
                if (newScriptObject)
                    Set(newScriptObject);
            }
        }

        if (!mScriptObject) {
            if (mSrcURI) {
                rv = cache->GetInputStream(mSrcURI, getter_AddRefs(objectInput));
            }
            // If !mSrcURI, we have an inline script. We shouldn't have
            // to do anything else in that case, I think.

            // We do reflect errors into rv, but our caller may want to
            // ignore our return value, because mScriptObject will be null
            // after any error, and that suffices to cause the script to
            // be reloaded (from the src= URI, if any) and recompiled.
            // We're better off slow-loading than bailing out due to a
            // error.
            if (NS_SUCCEEDED(rv))
                rv = Deserialize(objectInput, aProtoDoc, nullptr, nullptr);

            if (NS_SUCCEEDED(rv)) {
                if (useXULCache && mSrcURI) {
                    bool isChrome = false;
                    mSrcURI->SchemeIs("chrome", &isChrome);
                    if (isChrome) {
                        JS::Rooted<JSScript*> script(RootingCx(), GetScriptObject());
                        cache->PutScript(mSrcURI, script);
                    }
                }
                cache->FinishInputStream(mSrcURI);
            } else {
                // If mSrcURI is not in the cache,
                // rv will be NS_ERROR_NOT_AVAILABLE and we'll try to
                // update the cache file to hold a serialization of
                // this script, once it has finished loading.
                if (rv != NS_ERROR_NOT_AVAILABLE)
                    cache->AbortCaching();
            }
        }
    }
    return rv;
}

class NotifyOffThreadScriptCompletedRunnable : public Runnable
{
    // An array of all outstanding script receivers. All reference counting of
    // these objects happens on the main thread. When we return to the main
    // thread from script compilation we make sure our receiver is still in
    // this array (still alive) before proceeding. This array is cleared during
    // shutdown, potentially before all outstanding script compilations have
    // finished. We do not need to worry about pointer replay here, because
    // a) we should not be starting script compilation after clearing this
    // array and b) in all other cases the receiver will still be alive.
    static StaticAutoPtr<nsTArray<nsCOMPtr<nsIOffThreadScriptReceiver>>> sReceivers;
    static bool sSetupClearOnShutdown;

    nsIOffThreadScriptReceiver* mReceiver;
    void *mToken;

public:
  NotifyOffThreadScriptCompletedRunnable(nsIOffThreadScriptReceiver* aReceiver,
                                         void* aToken)
    : mozilla::Runnable("NotifyOffThreadScriptCompletedRunnable")
    , mReceiver(aReceiver)
    , mToken(aToken)
  {
  }

  static void NoteReceiver(nsIOffThreadScriptReceiver* aReceiver)
  {
    if (!sSetupClearOnShutdown) {
      ClearOnShutdown(&sReceivers);
      sSetupClearOnShutdown = true;
      sReceivers = new nsTArray<nsCOMPtr<nsIOffThreadScriptReceiver>>();
    }

    // If we ever crash here, it's because we tried to lazy compile script
    // too late in shutdown.
    sReceivers->AppendElement(aReceiver);
    }

    NS_DECL_NSIRUNNABLE
};

StaticAutoPtr<nsTArray<nsCOMPtr<nsIOffThreadScriptReceiver>>> NotifyOffThreadScriptCompletedRunnable::sReceivers;
bool NotifyOffThreadScriptCompletedRunnable::sSetupClearOnShutdown = false;

NS_IMETHODIMP
NotifyOffThreadScriptCompletedRunnable::Run()
{
    MOZ_ASSERT(NS_IsMainThread());

    JS::Rooted<JSScript*> script(RootingCx());
    {
        AutoJSAPI jsapi;
        if (!jsapi.Init(xpc::CompilationScope())) {
            // Now what?  I guess we just leak... this should probably never
            // happen.
            return NS_ERROR_UNEXPECTED;
        }
        JSContext* cx = jsapi.cx();
        script = JS::FinishOffThreadScript(cx, mToken);
    }

    if (!sReceivers) {
        // We've already shut down.
        return NS_OK;
    }

    auto index = sReceivers->IndexOf(mReceiver);
    MOZ_RELEASE_ASSERT(index != sReceivers->NoIndex);
    nsCOMPtr<nsIOffThreadScriptReceiver> receiver = (*sReceivers)[index].forget();
    sReceivers->RemoveElementAt(index);

    return receiver->OnScriptCompileComplete(script, script ? NS_OK : NS_ERROR_FAILURE);
}

static void
OffThreadScriptReceiverCallback(void *aToken, void *aCallbackData)
{
    // Be careful not to adjust the refcount on the receiver, as this callback
    // may be invoked off the main thread.
    nsIOffThreadScriptReceiver* aReceiver = static_cast<nsIOffThreadScriptReceiver*>(aCallbackData);
    RefPtr<NotifyOffThreadScriptCompletedRunnable> notify =
        new NotifyOffThreadScriptCompletedRunnable(aReceiver, aToken);
    NS_DispatchToMainThread(notify);
}

nsresult
nsXULPrototypeScript::Compile(JS::SourceBufferHolder& aSrcBuf,
                              nsIURI* aURI, uint32_t aLineNo,
                              nsIDocument* aDocument,
                              nsIOffThreadScriptReceiver *aOffThreadReceiver /* = nullptr */)
{
    // We'll compile the script in the compilation scope.
    AutoJSAPI jsapi;
    if (!jsapi.Init(xpc::CompilationScope())) {
        return NS_ERROR_UNEXPECTED;
    }
    JSContext* cx = jsapi.cx();

    nsresult rv;
    nsAutoCString urlspec;
    nsContentUtils::GetWrapperSafeScriptFilename(aDocument, aURI, urlspec, &rv);
    if (NS_WARN_IF(NS_FAILED(rv))) {
      return rv;
    }

    // Ok, compile it to create a prototype script object!
    NS_ENSURE_TRUE(JSVersion(mLangVersion) != JSVERSION_UNKNOWN, NS_OK);
    JS::CompileOptions options(cx);
    options.setIntroductionType("scriptElement")
           .setFileAndLine(urlspec.get(), aLineNo)
           .setVersion(JSVersion(mLangVersion));
    // If the script was inline, tell the JS parser to save source for
    // Function.prototype.toSource(). If it's out of line, we retrieve the
    // source from the files on demand.
    options.setSourceIsLazy(mOutOfLine);
    JS::Rooted<JSObject*> scope(cx, JS::CurrentGlobalOrNull(cx));
    if (scope) {
      JS::ExposeObjectToActiveJS(scope);
    }

    if (aOffThreadReceiver && JS::CanCompileOffThread(cx, options, aSrcBuf.length())) {
        if (!JS::CompileOffThread(cx, options,
                                  aSrcBuf.get(), aSrcBuf.length(),
                                  OffThreadScriptReceiverCallback,
                                  static_cast<void*>(aOffThreadReceiver))) {
            return NS_ERROR_OUT_OF_MEMORY;
        }
        NotifyOffThreadScriptCompletedRunnable::NoteReceiver(aOffThreadReceiver);
    } else {
        JS::Rooted<JSScript*> script(cx);
        if (!JS::Compile(cx, options, aSrcBuf, &script))
            return NS_ERROR_OUT_OF_MEMORY;
        Set(script);
    }
    return NS_OK;
}

nsresult
nsXULPrototypeScript::Compile(const char16_t* aText,
                              int32_t aTextLength,
                              nsIURI* aURI,
                              uint32_t aLineNo,
                              nsIDocument* aDocument,
                              nsIOffThreadScriptReceiver *aOffThreadReceiver /* = nullptr */)
{
  JS::SourceBufferHolder srcBuf(aText, aTextLength,
                                JS::SourceBufferHolder::NoOwnership);
  return Compile(srcBuf, aURI, aLineNo, aDocument, aOffThreadReceiver);
}

void
nsXULPrototypeScript::UnlinkJSObjects()
{
    if (mScriptObject) {
        mScriptObject = nullptr;
        mozilla::DropJSObjects(this);
    }
}

void
nsXULPrototypeScript::Set(JSScript* aObject)
{
    MOZ_ASSERT(!mScriptObject, "Leaking script object.");
    if (!aObject) {
        mScriptObject = nullptr;
        return;
    }

    mScriptObject = aObject;
    mozilla::HoldJSObjects(this);
}

//----------------------------------------------------------------------
//
// nsXULPrototypeText
//

nsresult
nsXULPrototypeText::Serialize(nsIObjectOutputStream* aStream,
                              nsXULPrototypeDocument* aProtoDoc,
                              const nsTArray<RefPtr<mozilla::dom::NodeInfo>> *aNodeInfos)
{
    nsresult rv;

    // Write basic prototype data
    rv = aStream->Write32(mType);

    nsresult tmp = aStream->WriteWStringZ(mValue.get());
    if (NS_FAILED(tmp)) {
      rv = tmp;
    }

    return rv;
}

nsresult
nsXULPrototypeText::Deserialize(nsIObjectInputStream* aStream,
                                nsXULPrototypeDocument* aProtoDoc,
                                nsIURI* aDocumentURI,
                                const nsTArray<RefPtr<mozilla::dom::NodeInfo>> *aNodeInfos)
{
    nsresult rv = aStream->ReadString(mValue);
    if (NS_WARN_IF(NS_FAILED(rv))) {
        return rv;
    }
    return NS_OK;
}

//----------------------------------------------------------------------
//
// nsXULPrototypePI
//

nsresult
nsXULPrototypePI::Serialize(nsIObjectOutputStream* aStream,
                            nsXULPrototypeDocument* aProtoDoc,
                            const nsTArray<RefPtr<mozilla::dom::NodeInfo>> *aNodeInfos)
{
    nsresult rv;

    // Write basic prototype data
    rv = aStream->Write32(mType);

    nsresult tmp = aStream->WriteWStringZ(mTarget.get());
    if (NS_FAILED(tmp)) {
      rv = tmp;
    }
    tmp = aStream->WriteWStringZ(mData.get());
    if (NS_FAILED(tmp)) {
      rv = tmp;
    }

    return rv;
}

nsresult
nsXULPrototypePI::Deserialize(nsIObjectInputStream* aStream,
                              nsXULPrototypeDocument* aProtoDoc,
                              nsIURI* aDocumentURI,
                              const nsTArray<RefPtr<mozilla::dom::NodeInfo>> *aNodeInfos)
{
    nsresult rv;

    rv = aStream->ReadString(mTarget);
    if (NS_FAILED(rv)) return rv;
    rv = aStream->ReadString(mData);
    if (NS_FAILED(rv)) return rv;

    return rv;
}<|MERGE_RESOLUTION|>--- conflicted
+++ resolved
@@ -163,36 +163,6 @@
 {
 }
 
-<<<<<<< HEAD
-nsXULElement::nsXULSlots::nsXULSlots()
-    : nsXULElement::nsDOMSlots()
-{
-}
-
-nsXULElement::nsXULSlots::~nsXULSlots()
-{
-    NS_IF_RELEASE(mControllers); // Forces release
-    nsCOMPtr<nsIFrameLoader> frameLoader = do_QueryInterface(mFrameLoaderOrOpener);
-    if (frameLoader) {
-        static_cast<nsFrameLoader*>(frameLoader.get())->Destroy();
-    }
-}
-
-void
-nsXULElement::nsXULSlots::Traverse(nsCycleCollectionTraversalCallback &cb)
-{
-    NS_CYCLE_COLLECTION_NOTE_EDGE_NAME(cb, "mSlots->mFrameLoaderOrOpener");
-    cb.NoteXPCOMChild(mFrameLoaderOrOpener);
-}
-
-nsINode::nsSlots*
-nsXULElement::CreateSlots()
-{
-    return new nsXULSlots();
-}
-
-=======
->>>>>>> a17af05f
 void
 nsXULElement::MaybeUpdatePrivateLifetime()
 {
@@ -873,11 +843,7 @@
     // mControllers.)
     nsExtendedDOMSlots* slots = GetExistingExtendedDOMSlots();
     if (slots) {
-<<<<<<< HEAD
-        NS_IF_RELEASE(slots->mControllers);
-=======
         slots->mControllers = nullptr;
->>>>>>> a17af05f
         RefPtr<nsFrameLoader> frameLoader = GetFrameLoader();
         if (frameLoader) {
             frameLoader->Destroy();
@@ -1225,11 +1191,7 @@
 {
     nsExtendedDOMSlots* slots = GetExistingExtendedDOMSlots();
     if (slots) {
-<<<<<<< HEAD
-        NS_IF_RELEASE(slots->mControllers);
-=======
         slots->mControllers = nullptr;
->>>>>>> a17af05f
         RefPtr<nsFrameLoader> frameLoader = GetFrameLoader();
         if (frameLoader) {
             frameLoader->Destroy();
@@ -1264,53 +1226,6 @@
              aMessage == eDragStart  || aMessage == eMouseAuxClick));
 }
 
-<<<<<<< HEAD
-nsresult
-nsXULElement::DispatchXULCommand(const EventChainVisitor& aVisitor,
-                                 nsAutoString& aCommand)
-{
-    // XXX sXBL/XBL2 issue! Owner or current document?
-    nsCOMPtr<nsIDOMDocument> domDoc(do_QueryInterface(GetUncomposedDoc()));
-    NS_ENSURE_STATE(domDoc);
-    nsCOMPtr<nsIDOMElement> commandElt;
-    domDoc->GetElementById(aCommand, getter_AddRefs(commandElt));
-    nsCOMPtr<nsIContent> commandContent(do_QueryInterface(commandElt));
-    if (commandContent) {
-        // Create a new command event to dispatch to the element
-        // pointed to by the command attribute. The new event's
-        // sourceEvent will be the original command event that we're
-        // handling.
-        nsCOMPtr<nsIDOMEvent> domEvent = aVisitor.mDOMEvent;
-        while (domEvent) {
-            Event* event = domEvent->InternalDOMEvent();
-            NS_ENSURE_STATE(!SameCOMIdentity(event->GetOriginalTarget(),
-                                            commandContent));
-            nsCOMPtr<nsIDOMXULCommandEvent> commandEvent =
-                do_QueryInterface(domEvent);
-            if (commandEvent) {
-                commandEvent->GetSourceEvent(getter_AddRefs(domEvent));
-            } else {
-                domEvent = nullptr;
-            }
-        }
-        WidgetInputEvent* orig = aVisitor.mEvent->AsInputEvent();
-        nsContentUtils::DispatchXULCommand(
-          commandContent,
-          orig->IsTrusted(),
-          aVisitor.mDOMEvent,
-          nullptr,
-          orig->IsControl(),
-          orig->IsAlt(),
-          orig->IsShift(),
-          orig->IsMeta());
-    } else {
-        NS_WARNING("A XUL element is attached to a command that doesn't exist!\n");
-    }
-    return NS_OK;
-}
-
-nsresult
-=======
 nsresult
 nsXULElement::DispatchXULCommand(const EventChainVisitor& aVisitor,
                                  nsAutoString& aCommand)
@@ -1359,7 +1274,6 @@
 }
 
 nsresult
->>>>>>> a17af05f
 nsXULElement::GetEventTargetParent(EventChainPreVisitor& aVisitor)
 {
     aVisitor.mForceContentDispatch = true; //FIXME! Bug 329119
@@ -1544,11 +1458,7 @@
     RefPtr<nsFrameLoader> frameLoader = GetFrameLoader();
     if (!frameLoader) {
         // Check if we have an opener we need to be setting
-<<<<<<< HEAD
-        nsXULSlots* slots = static_cast<nsXULSlots*>(Slots());
-=======
         nsExtendedDOMSlots* slots = ExtendedDOMSlots();
->>>>>>> a17af05f
         nsCOMPtr<nsPIDOMWindowOuter> opener = do_QueryInterface(slots->mFrameLoaderOrOpener);
         if (!opener) {
             // If we are a primary xul-browser, we want to take the opener property!
@@ -1605,11 +1515,7 @@
 void
 nsXULElement::PresetOpenerWindow(mozIDOMWindowProxy* aWindow, ErrorResult& aRv)
 {
-<<<<<<< HEAD
-    nsXULSlots* slots = static_cast<nsXULSlots*>(Slots());
-=======
     nsExtendedDOMSlots* slots = ExtendedDOMSlots();
->>>>>>> a17af05f
     MOZ_ASSERT(!slots->mFrameLoaderOrOpener, "A frameLoader or opener is present when calling PresetOpenerWindow");
 
     slots->mFrameLoaderOrOpener = aWindow;
@@ -1625,11 +1531,7 @@
 void
 nsXULElement::InternalSetFrameLoader(nsIFrameLoader* aNewFrameLoader)
 {
-<<<<<<< HEAD
-    nsXULSlots* slots = static_cast<nsXULSlots*>(GetExistingDOMSlots());
-=======
     nsExtendedDOMSlots* slots = GetExistingExtendedDOMSlots();
->>>>>>> a17af05f
     MOZ_ASSERT(slots);
 
     slots->mFrameLoaderOrOpener = aNewFrameLoader;
