# -*- Mode: python; indent-tabs-mode: nil; tab-width: 40 -*-
# vim: set filetype=python:
# This Source Code Form is subject to the terms of the Mozilla Public
# License, v. 2.0. If a copy of the MPL was not distributed with this
# file, You can obtain one at http://mozilla.org/MPL/2.0/.

# interfaces/*/ are annotated per directory, this is for new files
with Files("**"):
    BUG_COMPONENT = ("Core", "DOM")

with Files("plugins/**"):
    BUG_COMPONENT = ("Core", "Plug-ins")

JAR_MANIFESTS += ['jar.mn']

interfaces = [
    'base',
    'canvas',
    'core',
    'html',
    'events',
    'stylesheets',
    'sidebar',
    'css',
    'traversal',
    'range',
    'xbl',
    'xpath',
    'xul',
    'security',
    'storage',
    'json',
    'offline',
    'geolocation',
    'notification',
    'svg',
    'smil',
    'push',
    'payments',
]

DIRS += ['interfaces/' + i for i in interfaces]

DIRS += [
    'abort',
    'animation',
    'base',
    'bindings',
    'battery',
    'browser-element',
    'cache',
    'canvas',
    'commandhandler',
<<<<<<< HEAD
=======
    'credentialmanagement',
>>>>>>> a17af05f
    'crypto',
    'encoding',
    'events',
    'fetch',
    'file',
    'filehandle',
    'filesystem',
    'flyweb',
    'gamepad',
    'geolocation',
    'grid',
    'html',
    'json',
    'jsurl',
    'asmjscache',
    'mathml',
    'media',
    'notification',
    'offline',
    'power',
    'push',
    'quota',
    'security',
    'storage',
    'svg',
    'time',
    'locales',
    'network',
    'permission',
    'plugins/base',
    'plugins/ipc',
    'indexedDB',
    'system',
    'ipc',
    'workers',
    'audiochannel',
    'broadcastchannel',
    'messagechannel',
    'promise',
    'smil',
    'url',
    'webauthn',
    'webidl',
    'xbl',
    'xml',
    'xslt',
    'xul',
    'manifest',
    'vr',
    'u2f',
    'console',
    'performance',
    'webbrowserpersist',
    'xhr',
    'worklet',
<<<<<<< HEAD
=======
    'script',
    'payments',
>>>>>>> a17af05f
]

if CONFIG['OS_ARCH'] == 'WINNT':
    DIRS += ['plugins/ipc/hangui']

if CONFIG['MOZ_SECUREELEMENT']:
    DIRS += ['secureelement']

DIRS += ['presentation']

TEST_DIRS += [
    'tests',
    'imptests',
]

if CONFIG['MOZ_WIDGET_TOOLKIT'] in ('gtk2', 'gtk3', 'cocoa', 'windows'):
    TEST_DIRS += ['plugins/test']
<|MERGE_RESOLUTION|>--- conflicted
+++ resolved
@@ -51,10 +51,7 @@
     'cache',
     'canvas',
     'commandhandler',
-<<<<<<< HEAD
-=======
     'credentialmanagement',
->>>>>>> a17af05f
     'crypto',
     'encoding',
     'events',
@@ -110,11 +107,8 @@
     'webbrowserpersist',
     'xhr',
     'worklet',
-<<<<<<< HEAD
-=======
     'script',
     'payments',
->>>>>>> a17af05f
 ]
 
 if CONFIG['OS_ARCH'] == 'WINNT':
