--- conflicted
+++ resolved
@@ -36,17 +36,10 @@
                   nsIServerSocketListener,
                   nsILocalCertGetCallback)
 
-<<<<<<< HEAD
-HttpServer::HttpServer(AbstractThread* aMainThread)
-  : mPort()
-  , mHttps()
-  , mAbstractMainThread(aMainThread)
-=======
 HttpServer::HttpServer(nsISerialEventTarget* aEventTarget)
   : mPort()
   , mHttps()
   , mEventTarget(aEventTarget)
->>>>>>> a17af05f
 {
 }
 
@@ -294,21 +287,12 @@
 {
   if (mTransport && mListener) {
     RefPtr<TransportProvider> self = this;
-<<<<<<< HEAD
-    nsCOMPtr<nsIRunnable> event = NS_NewRunnableFunction([self, this] ()
-    {
-      DebugOnly<nsresult> rv = mListener->OnTransportAvailable(mTransport,
-                                                               mInput, mOutput);
-      MOZ_ASSERT(NS_SUCCEEDED(rv));
-    });
-=======
     nsCOMPtr<nsIRunnable> event = NS_NewRunnableFunction(
       "dom::HttpServer::TransportProvider::MaybeNotify", [self, this]() {
         DebugOnly<nsresult> rv =
           mListener->OnTransportAvailable(mTransport, mInput, mOutput);
         MOZ_ASSERT(NS_SUCCEEDED(rv));
       });
->>>>>>> a17af05f
     NS_DispatchToCurrentThread(event);
   }
 }
@@ -1267,11 +1251,7 @@
       RefPtr<Connection> self = this;
 
       mOutputCopy->
-<<<<<<< HEAD
-        Then(mServer->mAbstractMainThread,
-=======
         Then(mServer->mEventTarget,
->>>>>>> a17af05f
              __func__,
              [self, this] (nsresult aStatus) {
                MOZ_ASSERT(mOutputBuffers[0].mStream);
