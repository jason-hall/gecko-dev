/* -*- Mode: C++; tab-width: 8; indent-tabs-mode: nil; c-basic-offset: 2 -*- */
/* vim: set ts=8 sts=2 et sw=2 tw=80: */
/* This Source Code Form is subject to the terms of the Mozilla Public
 * License, v. 2.0. If a copy of the MPL was not distributed with this
 * file, You can obtain one at http://mozilla.org/MPL/2.0/. */


#include "nsMathMLElement.h"
#include "base/compiler_specific.h"
#include "mozilla/ArrayUtils.h"
#include "nsGkAtoms.h"
#include "nsITableCellLayout.h" // for MAX_COLSPAN / MAX_ROWSPAN
#include "nsCRT.h"
#include "nsLayoutStylesheetCache.h"
#include "nsRuleData.h"
#include "nsCSSValue.h"
#include "nsCSSParser.h"
#include "nsMappedAttributes.h"
#include "nsStyleConsts.h"
#include "nsIDocument.h"
#include "nsIPresShell.h"
#include "nsPresContext.h"
#include "mozAutoDocUpdate.h"
#include "nsIScriptError.h"
#include "nsContentUtils.h"
#include "nsIURI.h"

#include "mozilla/EventDispatcher.h"
#include "mozilla/EventStates.h"
#include "mozilla/GenericSpecifiedValuesInlines.h"
#include "mozilla/dom/ElementBinding.h"

using namespace mozilla;
using namespace mozilla::dom;

//----------------------------------------------------------------------
// nsISupports methods:

NS_IMPL_ISUPPORTS_INHERITED(nsMathMLElement, nsMathMLElementBase,
                            nsIDOMElement, nsIDOMNode, Link)

static nsresult
WarnDeprecated(const char16_t* aDeprecatedAttribute,
               const char16_t* aFavoredAttribute, nsIDocument* aDocument)
{
  const char16_t *argv[] =
    { aDeprecatedAttribute, aFavoredAttribute };
  return nsContentUtils::
          ReportToConsole(nsIScriptError::warningFlag,
                          NS_LITERAL_CSTRING("MathML"), aDocument,
                          nsContentUtils::eMATHML_PROPERTIES,
                          "DeprecatedSupersededBy", argv, 2);
}

static nsresult
ReportLengthParseError(const nsString& aValue, nsIDocument* aDocument)
{
  const char16_t *arg = aValue.get();
  return nsContentUtils::
         ReportToConsole(nsIScriptError::errorFlag,
                         NS_LITERAL_CSTRING("MathML"), aDocument,
                         nsContentUtils::eMATHML_PROPERTIES,
                         "LengthParsingError", &arg, 1);
}

static nsresult
ReportParseErrorNoTag(const nsString& aValue,
                      nsIAtom*        aAtom,
                      nsIDocument*    aDocument)
{
  const char16_t *argv[] =
    { aValue.get(), aAtom->GetUTF16String() };
  return nsContentUtils::
         ReportToConsole(nsIScriptError::errorFlag,
                         NS_LITERAL_CSTRING("MathML"), aDocument,
                         nsContentUtils::eMATHML_PROPERTIES,
                         "AttributeParsingErrorNoTag", argv, 2);
}

nsMathMLElement::nsMathMLElement(already_AddRefed<mozilla::dom::NodeInfo>& aNodeInfo)
: nsMathMLElementBase(aNodeInfo),
  ALLOW_THIS_IN_INITIALIZER_LIST(Link(this)),
  mIncrementScriptLevel(false)
{
}

nsMathMLElement::nsMathMLElement(already_AddRefed<mozilla::dom::NodeInfo>&& aNodeInfo)
: nsMathMLElementBase(aNodeInfo),
  ALLOW_THIS_IN_INITIALIZER_LIST(Link(this)),
  mIncrementScriptLevel(false)
{
}

nsresult
nsMathMLElement::BindToTree(nsIDocument* aDocument, nsIContent* aParent,
                            nsIContent* aBindingParent,
                            bool aCompileEventHandlers)
{
  Link::ResetLinkState(false, Link::ElementHasHref());

  nsresult rv = nsMathMLElementBase::BindToTree(aDocument, aParent,
                                                aBindingParent,
                                                aCompileEventHandlers);
  NS_ENSURE_SUCCESS(rv, rv);

  if (aDocument) {
    aDocument->RegisterPendingLinkUpdate(this);
  }

  nsIDocument* doc = GetComposedDoc();
  if (doc) {
    if (!doc->GetMathMLEnabled()) {
      // Enable MathML and setup the style sheet during binding, not element
      // construction, because we could move a MathML element from the document
      // that created it to another document.
      auto cache = nsLayoutStylesheetCache::For(doc->GetStyleBackendType());
      doc->SetMathMLEnabled();
      doc->EnsureOnDemandBuiltInUASheet(cache->MathMLSheet());

      // Rebuild style data for the presshell, because style system
      // optimizations may have taken place assuming MathML was disabled.
      // (See nsRuleNode::CheckSpecifiedProperties.)
      nsCOMPtr<nsIPresShell> shell = doc->GetShell();
      if (shell) {
        shell->GetPresContext()->
          PostRebuildAllStyleDataEvent(nsChangeHint(0), eRestyle_Subtree);
      }
    }
  }

  return rv;
}

void
nsMathMLElement::UnbindFromTree(bool aDeep, bool aNullParent)
{
  // If this link is ever reinserted into a document, it might
  // be under a different xml:base, so forget the cached state now.
  Link::ResetLinkState(false, Link::ElementHasHref());

  nsMathMLElementBase::UnbindFromTree(aDeep, aNullParent);
}

bool
nsMathMLElement::ParseAttribute(int32_t aNamespaceID,
                                nsIAtom* aAttribute,
                                const nsAString& aValue,
                                nsAttrValue& aResult)
{
  MOZ_ASSERT(IsMathMLElement());

  if (aNamespaceID == kNameSpaceID_None) {
    if (mNodeInfo->Equals(nsGkAtoms::math) && aAttribute == nsGkAtoms::mode) {
      WarnDeprecated(nsGkAtoms::mode->GetUTF16String(),
                     nsGkAtoms::display->GetUTF16String(), OwnerDoc());
    }
    if (aAttribute == nsGkAtoms::color) {
      WarnDeprecated(nsGkAtoms::color->GetUTF16String(),
                     nsGkAtoms::mathcolor_->GetUTF16String(), OwnerDoc());
    }
    if (aAttribute == nsGkAtoms::color ||
        aAttribute == nsGkAtoms::mathcolor_ ||
        aAttribute == nsGkAtoms::background ||
        aAttribute == nsGkAtoms::mathbackground_) {
      return aResult.ParseColor(aValue);
    }
    if (mNodeInfo->Equals(nsGkAtoms::mtd_)) {
      if (aAttribute == nsGkAtoms::columnspan_) {
        aResult.ParseClampedNonNegativeInt(aValue, 1, 1, MAX_COLSPAN);
        return true;
      }
      if (aAttribute == nsGkAtoms::rowspan) {
        aResult.ParseClampedNonNegativeInt(aValue, 1, 0, MAX_ROWSPAN);
        return true;
      }
    }
  }

  return nsMathMLElementBase::ParseAttribute(aNamespaceID, aAttribute,
                                             aValue, aResult);
}

static Element::MappedAttributeEntry sMtableStyles[] = {
  { &nsGkAtoms::width },
  { nullptr }
};

static Element::MappedAttributeEntry sTokenStyles[] = {
  { &nsGkAtoms::mathsize_ },
  { &nsGkAtoms::fontsize_ },
  { &nsGkAtoms::color },
  { &nsGkAtoms::fontfamily_ },
  { &nsGkAtoms::fontstyle_ },
  { &nsGkAtoms::fontweight_ },
  { &nsGkAtoms::mathvariant_},
  { nullptr }
};

static Element::MappedAttributeEntry sEnvironmentStyles[] = {
  { &nsGkAtoms::scriptlevel_ },
  { &nsGkAtoms::scriptminsize_ },
  { &nsGkAtoms::scriptsizemultiplier_ },
  { &nsGkAtoms::background },
  { nullptr }
};

static Element::MappedAttributeEntry sCommonPresStyles[] = {
  { &nsGkAtoms::mathcolor_ },
  { &nsGkAtoms::mathbackground_ },
  { nullptr }
};

static Element::MappedAttributeEntry sDirStyles[] = {
  { &nsGkAtoms::dir },
  { nullptr }
};

bool
nsMathMLElement::IsAttributeMapped(const nsIAtom* aAttribute) const
{
  MOZ_ASSERT(IsMathMLElement());

  static const MappedAttributeEntry* const mtableMap[] = {
    sMtableStyles,
    sCommonPresStyles
  };
  static const MappedAttributeEntry* const tokenMap[] = {
    sTokenStyles,
    sCommonPresStyles,
    sDirStyles
  };
  static const MappedAttributeEntry* const mstyleMap[] = {
    sTokenStyles,
    sEnvironmentStyles,
    sCommonPresStyles,
    sDirStyles
  };
  static const MappedAttributeEntry* const commonPresMap[] = {
    sCommonPresStyles
  };
  static const MappedAttributeEntry* const mrowMap[] = {
    sCommonPresStyles,
    sDirStyles
  };

  // We don't support mglyph (yet).
  if (IsAnyOfMathMLElements(nsGkAtoms::ms_, nsGkAtoms::mi_, nsGkAtoms::mn_,
                            nsGkAtoms::mo_, nsGkAtoms::mtext_,
                            nsGkAtoms::mspace_))
    return FindAttributeDependence(aAttribute, tokenMap);
  if (IsAnyOfMathMLElements(nsGkAtoms::mstyle_, nsGkAtoms::math))
    return FindAttributeDependence(aAttribute, mstyleMap);

  if (mNodeInfo->Equals(nsGkAtoms::mtable_))
    return FindAttributeDependence(aAttribute, mtableMap);

  if (mNodeInfo->Equals(nsGkAtoms::mrow_))
    return FindAttributeDependence(aAttribute, mrowMap);

  if (IsAnyOfMathMLElements(nsGkAtoms::maction_,
                            nsGkAtoms::maligngroup_,
                            nsGkAtoms::malignmark_,
                            nsGkAtoms::menclose_,
                            nsGkAtoms::merror_,
                            nsGkAtoms::mfenced_,
                            nsGkAtoms::mfrac_,
                            nsGkAtoms::mover_,
                            nsGkAtoms::mpadded_,
                            nsGkAtoms::mphantom_,
                            nsGkAtoms::mprescripts_,
                            nsGkAtoms::mroot_,
                            nsGkAtoms::msqrt_,
                            nsGkAtoms::msub_,
                            nsGkAtoms::msubsup_,
                            nsGkAtoms::msup_,
                            nsGkAtoms::mtd_,
                            nsGkAtoms::mtr_,
                            nsGkAtoms::munder_,
                            nsGkAtoms::munderover_,
                            nsGkAtoms::none)) {
    return FindAttributeDependence(aAttribute, commonPresMap);
  }

  return false;
}

nsMapRuleToAttributesFunc
nsMathMLElement::GetAttributeMappingFunction() const
{
  // It doesn't really matter what our tag is here, because only attributes
  // that satisfy IsAttributeMapped will be stored in the mapped attributes
  // list and available to the mapping function
  return &MapMathMLAttributesInto;
}

/* static */ bool
nsMathMLElement::ParseNamedSpaceValue(const nsString& aString,
                                      nsCSSValue&     aCSSValue,
                                      uint32_t        aFlags)
{
   int32_t i = 0;
   // See if it is one of the 'namedspace' (ranging -7/18em, -6/18, ... 7/18em)
   if (aString.EqualsLiteral("veryverythinmathspace")) {
     i = 1;
   } else if (aString.EqualsLiteral("verythinmathspace")) {
     i = 2;
   } else if (aString.EqualsLiteral("thinmathspace")) {
     i = 3;
   } else if (aString.EqualsLiteral("mediummathspace")) {
     i = 4;
   } else if (aString.EqualsLiteral("thickmathspace")) {
     i = 5;
   } else if (aString.EqualsLiteral("verythickmathspace")) {
     i = 6;
   } else if (aString.EqualsLiteral("veryverythickmathspace")) {
     i = 7;
   } else if (aFlags & PARSE_ALLOW_NEGATIVE) {
     if (aString.EqualsLiteral("negativeveryverythinmathspace")) {
       i = -1;
     } else if (aString.EqualsLiteral("negativeverythinmathspace")) {
       i = -2;
     } else if (aString.EqualsLiteral("negativethinmathspace")) {
       i = -3;
     } else if (aString.EqualsLiteral("negativemediummathspace")) {
       i = -4;
     } else if (aString.EqualsLiteral("negativethickmathspace")) {
       i = -5;
     } else if (aString.EqualsLiteral("negativeverythickmathspace")) {
       i = -6;
     } else if (aString.EqualsLiteral("negativeveryverythickmathspace")) {
       i = -7;
     }
   }
   if (0 != i) {
     aCSSValue.SetFloatValue(float(i)/float(18), eCSSUnit_EM);
     return true;
   }

   return false;
}

// The REC says:
//
// "Most presentation elements have attributes that accept values representing
// lengths to be used for size, spacing or similar properties. The syntax of a
// length is specified as
//
// number | number unit | namedspace
//
// There should be no space between the number and the unit of a length."
//
// "A trailing '%' represents a percent of the default value. The default
// value, or how it is obtained, is listed in the table of attributes for each
// element. [...] A number without a unit is intepreted as a multiple of the
// default value."
//
// "The possible units in MathML are:
//
// Unit Description
// em   an em (font-relative unit traditionally used for horizontal lengths)
// ex   an ex (font-relative unit traditionally used for vertical lengths)
// px   pixels, or size of a pixel in the current display
// in   inches (1 inch = 2.54 centimeters)
// cm   centimeters
// mm   millimeters
// pt   points (1 point = 1/72 inch)
// pc   picas (1 pica = 12 points)
// %    percentage of default value"
//
// The numbers are defined that way:
// - unsigned-number: "a string of decimal digits with up to one decimal point
//   (U+002E), representing a non-negative terminating decimal number (a type of
//   rational number)"
// - number: "an optional prefix of '-' (U+002D), followed by an unsigned
//   number, representing a terminating decimal number (a type of rational
//   number)"
//
/* static */ bool
nsMathMLElement::ParseNumericValue(const nsString& aString,
                                   nsCSSValue&     aCSSValue,
                                   uint32_t        aFlags,
                                   nsIDocument*    aDocument)
{
  nsAutoString str(aString);
  str.CompressWhitespace(); // aString is const in this code...

  int32_t stringLength = str.Length();
  if (!stringLength) {
    if (!(aFlags & PARSE_SUPPRESS_WARNINGS)) {
      ReportLengthParseError(aString, aDocument);
    }
    return false;
  }

  if (ParseNamedSpaceValue(str, aCSSValue, aFlags)) {
    return true;
  }

  nsAutoString number, unit;

  // see if the negative sign is there
  int32_t i = 0;
  char16_t c = str[0];
  if (c == '-') {
    number.Append(c);
    i++;
  }

  // Gather up characters that make up the number
  bool gotDot = false;
  for ( ; i < stringLength; i++) {
    c = str[i];
    if (gotDot && c == '.') {
      if (!(aFlags & PARSE_SUPPRESS_WARNINGS)) {
        ReportLengthParseError(aString, aDocument);
      }
      return false;  // two dots encountered
    }
    else if (c == '.')
      gotDot = true;
    else if (!nsCRT::IsAsciiDigit(c)) {
      str.Right(unit, stringLength - i);
      // some authors leave blanks before the unit, but that shouldn't
      // be allowed, so don't CompressWhitespace on 'unit'.
      break;
    }
    number.Append(c);
  }

  // Convert number to floating point
  nsresult errorCode;
  float floatValue = number.ToFloat(&errorCode);
  if (NS_FAILED(errorCode)) {
    if (!(aFlags & PARSE_SUPPRESS_WARNINGS)) {
      ReportLengthParseError(aString, aDocument);
    }
    return false;
  }
  if (floatValue < 0 && !(aFlags & PARSE_ALLOW_NEGATIVE)) {
    if (!(aFlags & PARSE_SUPPRESS_WARNINGS)) {
      ReportLengthParseError(aString, aDocument);
    }
    return false;
  }

  nsCSSUnit cssUnit;
  if (unit.IsEmpty()) {
    if (aFlags & PARSE_ALLOW_UNITLESS) {
      // no explicit unit, this is a number that will act as a multiplier
      if (!(aFlags & PARSE_SUPPRESS_WARNINGS)) {
        nsContentUtils::ReportToConsole(nsIScriptError::warningFlag,
                                        NS_LITERAL_CSTRING("MathML"), aDocument,
                                        nsContentUtils::eMATHML_PROPERTIES,
                                        "UnitlessValuesAreDeprecated");
      }
      if (aFlags & CONVERT_UNITLESS_TO_PERCENT) {
        aCSSValue.SetPercentValue(floatValue);
        return true;
      }
      else
        cssUnit = eCSSUnit_Number;
    } else {
      // We are supposed to have a unit, but there isn't one.
      // If the value is 0 we can just call it "pixels" otherwise
      // this is illegal.
      if (floatValue != 0.0) {
        if (!(aFlags & PARSE_SUPPRESS_WARNINGS)) {
          ReportLengthParseError(aString, aDocument);
        }
        return false;
      }
      cssUnit = eCSSUnit_Pixel;
    }
  }
  else if (unit.EqualsLiteral("%")) {
    aCSSValue.SetPercentValue(floatValue / 100.0f);
    return true;
  }
  else if (unit.EqualsLiteral("em")) cssUnit = eCSSUnit_EM;
  else if (unit.EqualsLiteral("ex")) cssUnit = eCSSUnit_XHeight;
  else if (unit.EqualsLiteral("px")) cssUnit = eCSSUnit_Pixel;
  else if (unit.EqualsLiteral("in")) cssUnit = eCSSUnit_Inch;
  else if (unit.EqualsLiteral("cm")) cssUnit = eCSSUnit_Centimeter;
  else if (unit.EqualsLiteral("mm")) cssUnit = eCSSUnit_Millimeter;
  else if (unit.EqualsLiteral("pt")) cssUnit = eCSSUnit_Point;
  else if (unit.EqualsLiteral("pc")) cssUnit = eCSSUnit_Pica;
  else if (unit.EqualsLiteral("q")) cssUnit = eCSSUnit_Quarter;
  else { // unexpected unit
    if (!(aFlags & PARSE_SUPPRESS_WARNINGS)) {
      ReportLengthParseError(aString, aDocument);
    }
    return false;
  }

  aCSSValue.SetFloatValue(floatValue, cssUnit);
  return true;
}

void
nsMathMLElement::MapMathMLAttributesInto(const nsMappedAttributes* aAttributes,
<<<<<<< HEAD
                                         GenericSpecifiedValues* aGenericData)
=======
                                         GenericSpecifiedValues* aData)
>>>>>>> a17af05f
{
  if (aGenericData->IsServo()) {
    // FIXME (bug 1339711) handle MathML properties in Stylo
    NS_WARNING("stylo: cannot handle MathML presentation attributes");
    return;
  }

  nsRuleData* aData = aGenericData->AsGecko();
  if (aData->mSIDs & NS_STYLE_INHERIT_BIT(Font)) {
    // scriptsizemultiplier
    //
    // "Specifies the multiplier to be used to adjust font size due to changes
    // in scriptlevel.
    //
    // values: number
    // default: 0.71
    //
    const nsAttrValue* value =
      aAttributes->GetAttr(nsGkAtoms::scriptsizemultiplier_);
    if (value && value->Type() == nsAttrValue::eString &&
        !aData->PropertyIsSet(eCSSProperty__moz_script_size_multiplier)) {
      nsAutoString str(value->GetStringValue());
      str.CompressWhitespace();
      // MathML numbers can't have leading '+'
      if (str.Length() > 0 && str.CharAt(0) != '+') {
        nsresult errorCode;
        float floatValue = str.ToFloat(&errorCode);
        // Negative scriptsizemultipliers are not parsed
        if (NS_SUCCEEDED(errorCode) && floatValue >= 0.0f) {
          aData->SetNumberValue(eCSSProperty__moz_script_size_multiplier, floatValue);
        } else {
          ReportParseErrorNoTag(str,
                                nsGkAtoms::scriptsizemultiplier_,
                                aData->mPresContext->Document());
        }
      }
    }

    // scriptminsize
    //
    // "Specifies the minimum font size allowed due to changes in scriptlevel.
    // Note that this does not limit the font size due to changes to mathsize."
    //
    // values: length
    // default: 8pt
    //
    // We don't allow negative values.
    // Unitless and percent values give a multiple of the default value.
    //
    value = aAttributes->GetAttr(nsGkAtoms::scriptminsize_);
    if (value && value->Type() == nsAttrValue::eString &&
        !aData->PropertyIsSet(eCSSProperty__moz_script_min_size)) {
      nsCSSValue scriptMinSize;
      ParseNumericValue(value->GetStringValue(), scriptMinSize,
                        PARSE_ALLOW_UNITLESS | CONVERT_UNITLESS_TO_PERCENT,
                        aData->mPresContext->Document());

      if (scriptMinSize.GetUnit() == eCSSUnit_Percent) {
        scriptMinSize.SetFloatValue(8.0 * scriptMinSize.GetPercentValue(),
                                     eCSSUnit_Point);
      }
      if (scriptMinSize.GetUnit() != eCSSUnit_Null) {
        aData->SetLengthValue(eCSSProperty__moz_script_min_size, scriptMinSize);
      }
    }

    // scriptlevel
    //
    // "Changes the scriptlevel in effect for the children. When the value is
    // given without a sign, it sets scriptlevel to the specified value; when a
    // sign is given, it increments ("+") or decrements ("-") the current
    // value. (Note that large decrements can result in negative values of
    // scriptlevel, but these values are considered legal.)"
    //
    // values: ( "+" | "-" )? unsigned-integer
    // default: inherited
    //
    value = aAttributes->GetAttr(nsGkAtoms::scriptlevel_);
    if (value && value->Type() == nsAttrValue::eString &&
        !aData->PropertyIsSet(eCSSProperty__moz_script_level)) {
      nsAutoString str(value->GetStringValue());
      str.CompressWhitespace();
      if (str.Length() > 0) {
        nsresult errorCode;
        int32_t intValue = str.ToInteger(&errorCode);
        if (NS_SUCCEEDED(errorCode)) {
          // This is kind of cheesy ... if the scriptlevel has a sign,
          // then it's a relative value and we store the nsCSSValue as an
          // Integer to indicate that. Otherwise we store it as a Number
          // to indicate that the scriptlevel is absolute.
          char16_t ch = str.CharAt(0);
          if (ch == '+' || ch == '-') {
            aData->SetIntValue(eCSSProperty__moz_script_level, intValue);
          } else {
            aData->SetNumberValue(eCSSProperty__moz_script_level, intValue);
          }
        } else {
          ReportParseErrorNoTag(str,
                                nsGkAtoms::scriptlevel_,
                                aData->mPresContext->Document());
        }
      }
    }

    // mathsize
    //
    // "Specifies the size to display the token content. The values 'small' and
    // 'big' choose a size smaller or larger than the current font size, but
    // leave the exact proportions unspecified; 'normal' is allowed for
    // completeness, but since it is equivalent to '100%' or '1em', it has no
    // effect."
    //
    // values: "small" | "normal" | "big" | length
    // default: inherited
    //
    // fontsize
    //
    // "Specified the size for the token. Deprecated in favor of mathsize."
    //
    // values: length
    // default: inherited
    //
    // In both cases, we don't allow negative values.
    // Unitless values give a multiple of the default value.
    //
    bool parseSizeKeywords = true;
    value = aAttributes->GetAttr(nsGkAtoms::mathsize_);
    if (!value) {
      parseSizeKeywords = false;
      value = aAttributes->GetAttr(nsGkAtoms::fontsize_);
      if (value) {
        WarnDeprecated(nsGkAtoms::fontsize_->GetUTF16String(),
                       nsGkAtoms::mathsize_->GetUTF16String(),
                       aData->mPresContext->Document());
      }
    }
    if (value && value->Type() == nsAttrValue::eString &&
        !aData->PropertyIsSet(eCSSProperty_font_size)) {
      nsAutoString str(value->GetStringValue());
      nsCSSValue fontSize;
      if (!ParseNumericValue(str, fontSize, PARSE_SUPPRESS_WARNINGS |
                             PARSE_ALLOW_UNITLESS | CONVERT_UNITLESS_TO_PERCENT,
                             nullptr)
          && parseSizeKeywords) {
        static const char sizes[3][7] = { "small", "normal", "big" };
        static const int32_t values[MOZ_ARRAY_LENGTH(sizes)] = {
          NS_STYLE_FONT_SIZE_SMALL, NS_STYLE_FONT_SIZE_MEDIUM,
          NS_STYLE_FONT_SIZE_LARGE
        };
        str.CompressWhitespace();
        for (uint32_t i = 0; i < ArrayLength(sizes); ++i) {
          if (str.EqualsASCII(sizes[i])) {
            aData->SetKeywordValue(eCSSProperty_font_size, values[i]);
            break;
          }
        }
      } else if (fontSize.GetUnit() == eCSSUnit_Percent) {
        aData->SetPercentValue(eCSSProperty_font_size,
                               fontSize.GetPercentValue());
      } else if (fontSize.GetUnit() != eCSSUnit_Null) {
        aData->SetLengthValue(eCSSProperty_font_size, fontSize);
      }
    }

    // fontfamily
    //
    // "Should be the name of a font that may be available to a MathML renderer,
    // or a CSS font specification; See Section 6.5 Using CSS with MathML and
    // CSS for more information. Deprecated in favor of mathvariant."
    //
    // values: string
    //
    value = aAttributes->GetAttr(nsGkAtoms::fontfamily_);
    if (value) {
      WarnDeprecated(nsGkAtoms::fontfamily_->GetUTF16String(),
                     nsGkAtoms::mathvariant_->GetUTF16String(),
                     aData->mPresContext->Document());
    }
    if (value && value->Type() == nsAttrValue::eString &&
        !aData->PropertyIsSet(eCSSProperty_font_family)) {
      aData->SetFontFamily(value->GetStringValue());
    }

    // fontstyle
    //
    // "Specified the font style to use for the token. Deprecated in favor of
    //  mathvariant."
    //
    // values: "normal" | "italic"
    // default:	normal (except on <mi>)
    //
    // Note that the font-style property is reset in layout/style/ when
    // -moz-math-variant is specified.
    value = aAttributes->GetAttr(nsGkAtoms::fontstyle_);
    if (value) {
      WarnDeprecated(nsGkAtoms::fontstyle_->GetUTF16String(),
                       nsGkAtoms::mathvariant_->GetUTF16String(),
                       aData->mPresContext->Document());
      if (value->Type() == nsAttrValue::eString &&
          !aData->PropertyIsSet(eCSSProperty_font_style)) {
        nsAutoString str(value->GetStringValue());
        str.CompressWhitespace();
        if (str.EqualsASCII("normal")) {
          aData->SetKeywordValue(eCSSProperty_font_style,
                                 NS_STYLE_FONT_STYLE_NORMAL);
        } else if (str.EqualsASCII("italic")) {
          aData->SetKeywordValue(eCSSProperty_font_style,
                                 NS_STYLE_FONT_STYLE_ITALIC);
        }
      }
    }

    // fontweight
    //
    // "Specified the font weight for the token. Deprecated in favor of
    // mathvariant."
    //
    // values: "normal" | "bold"
    // default: normal
    //
    // Note that the font-weight property is reset in layout/style/ when
    // -moz-math-variant is specified.
    value = aAttributes->GetAttr(nsGkAtoms::fontweight_);
    if (value) {
      WarnDeprecated(nsGkAtoms::fontweight_->GetUTF16String(),
                       nsGkAtoms::mathvariant_->GetUTF16String(),
                       aData->mPresContext->Document());
      if (value->Type() == nsAttrValue::eString &&
          !aData->PropertyIsSet(eCSSProperty_font_weight)) {
        nsAutoString str(value->GetStringValue());
        str.CompressWhitespace();
        if (str.EqualsASCII("normal")) {
          aData->SetKeywordValue(eCSSProperty_font_weight,
                                 NS_STYLE_FONT_WEIGHT_NORMAL);
        } else if (str.EqualsASCII("bold")) {
          aData->SetKeywordValue(eCSSProperty_font_weight,
                                 NS_STYLE_FONT_WEIGHT_BOLD);
        }
      }
    }

    // mathvariant
    //
    // "Specifies the logical class of the token. Note that this class is more
    // than styling, it typically conveys semantic intent;"
    //
    // values: "normal" | "bold" | "italic" | "bold-italic" | "double-struck" |
    // "bold-fraktur" | "script" | "bold-script" | "fraktur" | "sans-serif" |
    // "bold-sans-serif" | "sans-serif-italic" | "sans-serif-bold-italic" |
    // "monospace" | "initial" | "tailed" | "looped" | "stretched"
    // default: normal (except on <mi>)
    //
    value = aAttributes->GetAttr(nsGkAtoms::mathvariant_);
    if (value && value->Type() == nsAttrValue::eString &&
        !aData->PropertyIsSet(eCSSProperty__moz_math_variant)) {
      nsAutoString str(value->GetStringValue());
      str.CompressWhitespace();
      static const char sizes[19][23] = {
        "normal", "bold", "italic", "bold-italic", "script", "bold-script",
        "fraktur", "double-struck", "bold-fraktur", "sans-serif",
        "bold-sans-serif", "sans-serif-italic", "sans-serif-bold-italic",
        "monospace", "initial", "tailed", "looped", "stretched"
      };
      static const int32_t values[MOZ_ARRAY_LENGTH(sizes)] = {
        NS_MATHML_MATHVARIANT_NORMAL, NS_MATHML_MATHVARIANT_BOLD,
        NS_MATHML_MATHVARIANT_ITALIC, NS_MATHML_MATHVARIANT_BOLD_ITALIC,
        NS_MATHML_MATHVARIANT_SCRIPT, NS_MATHML_MATHVARIANT_BOLD_SCRIPT,
        NS_MATHML_MATHVARIANT_FRAKTUR, NS_MATHML_MATHVARIANT_DOUBLE_STRUCK,
        NS_MATHML_MATHVARIANT_BOLD_FRAKTUR, NS_MATHML_MATHVARIANT_SANS_SERIF,
        NS_MATHML_MATHVARIANT_BOLD_SANS_SERIF,
        NS_MATHML_MATHVARIANT_SANS_SERIF_ITALIC,
        NS_MATHML_MATHVARIANT_SANS_SERIF_BOLD_ITALIC,
        NS_MATHML_MATHVARIANT_MONOSPACE, NS_MATHML_MATHVARIANT_INITIAL,
        NS_MATHML_MATHVARIANT_TAILED, NS_MATHML_MATHVARIANT_LOOPED,
        NS_MATHML_MATHVARIANT_STRETCHED
      };
      for (uint32_t i = 0; i < ArrayLength(sizes); ++i) {
        if (str.EqualsASCII(sizes[i])) {
          aData->SetKeywordValue(eCSSProperty__moz_math_variant, values[i]);
          break;
        }
      }
    }
  }

  // mathbackground
  //
  // "Specifies the background color to be used to fill in the bounding box of
  // the element and its children. The default, 'transparent', lets the
  // background color, if any, used in the current rendering context to show
  // through."
  //
  // values: color | "transparent"
  // default: "transparent"
  //
  // background
  //
  // "Specified the background color to be used to fill in the bounding box of
  // the element and its children. Deprecated in favor of mathbackground."
  //
  // values: color | "transparent"
  // default: "transparent"
  //
  if (aData->mSIDs & NS_STYLE_INHERIT_BIT(Background)) {
    const nsAttrValue* value =
      aAttributes->GetAttr(nsGkAtoms::mathbackground_);
    if (!value) {
      value = aAttributes->GetAttr(nsGkAtoms::background);
      if (value) {
        WarnDeprecated(nsGkAtoms::background->GetUTF16String(),
                       nsGkAtoms::mathbackground_->GetUTF16String(),
                       aData->mPresContext->Document());
      }
    }
    if (value) {
      nscolor color;
      if (value->GetColorValue(color)) {
        aData->SetColorValueIfUnset(eCSSProperty_background_color, color);
      }
    }
  }

  // mathcolor
  //
  // "Specifies the foreground color to use when drawing the components of this
  // element, such as the content for token elements or any lines, surds, or
  // other decorations. It also establishes the default mathcolor used for
  // child elements when used on a layout element."
  //
  // values: color
  // default: inherited
  //
  // color
  //
  // "Specified the color for the token. Deprecated in favor of mathcolor."
  //
  // values: color
  // default: inherited
  //
  if (aData->mSIDs & NS_STYLE_INHERIT_BIT(Color)) {
    const nsAttrValue* value = aAttributes->GetAttr(nsGkAtoms::mathcolor_);
    if (!value) {
      value = aAttributes->GetAttr(nsGkAtoms::color);
      if (value) {
        WarnDeprecated(nsGkAtoms::color->GetUTF16String(),
                       nsGkAtoms::mathcolor_->GetUTF16String(),
                       aData->mPresContext->Document());
      }
    }
    nscolor color;
    if (value && value->GetColorValue(color)) {
      aData->SetColorValueIfUnset(eCSSProperty_color, color);
    }
  }

  if (aData->mSIDs & NS_STYLE_INHERIT_BIT(Position)) {
    // width
    //
    // "Specifies the desired width of the entire table and is intended for
    // visual user agents. When the value is a percentage value, the value is
    // relative to the horizontal space a MathML renderer has available for the
    // math element. When the value is "auto", the MathML renderer should
    // calculate the table width from its contents using whatever layout
    // algorithm it chooses. "
    //
    // values: "auto" | length
    // default: auto
    //
    if (!aData->PropertyIsSet(eCSSProperty_width)) {
      const nsAttrValue* value = aAttributes->GetAttr(nsGkAtoms::width);
      nsCSSValue width;
      // This does not handle auto and unitless values
      if (value && value->Type() == nsAttrValue::eString) {
        ParseNumericValue(value->GetStringValue(), width, 0,
                          aData->mPresContext->Document());
        if (width.GetUnit() == eCSSUnit_Percent) {
          aData->SetPercentValue(eCSSProperty_width,
                                 width.GetPercentValue());
        } else if (width.GetUnit() != eCSSUnit_Null) {
          aData->SetLengthValue(eCSSProperty_width, width);
        }
      }
    }
  }

  // dir
  //
  // Overall Directionality of Mathematics Formulas:
  // "The overall directionality for a formula, basically the direction of the
  // Layout Schemata, is specified by the dir attribute on the containing math
  // element (see Section 2.2 The Top-Level math Element). The default is ltr.
  // [...] The overall directionality is usually set on the math, but may also
  // be switched for individual subformula by using the dir attribute on mrow
  // or mstyle elements."
  //
  // Bidirectional Layout in Token Elements:
  // "Specifies the initial directionality for text within the token:
  // ltr (Left To Right) or rtl (Right To Left). This attribute should only be
  // needed in rare cases involving weak or neutral characters;
  // see Section 3.1.5.1 Overall Directionality of Mathematics Formulas for
  // further discussion. It has no effect on mspace."
  //
  // values: "ltr" | "rtl"
  // default: inherited
  //
  if (aData->mSIDs & NS_STYLE_INHERIT_BIT(Visibility)) {
    const nsAttrValue* value = aAttributes->GetAttr(nsGkAtoms::dir);
    if (value && value->Type() == nsAttrValue::eString &&
        !aData->PropertyIsSet(eCSSProperty_direction)) {
      nsAutoString str(value->GetStringValue());
      static const char dirs[][4] = { "ltr", "rtl" };
      static const int32_t dirValues[MOZ_ARRAY_LENGTH(dirs)] = {
        NS_STYLE_DIRECTION_LTR, NS_STYLE_DIRECTION_RTL
      };
      for (uint32_t i = 0; i < ArrayLength(dirs); ++i) {
        if (str.EqualsASCII(dirs[i])) {
          aData->SetKeywordValue(eCSSProperty_direction, dirValues[i]);
          break;
        }
      }
    }
  }
}

nsresult
nsMathMLElement::GetEventTargetParent(EventChainPreVisitor& aVisitor)
{
  nsresult rv = Element::GetEventTargetParent(aVisitor);
  NS_ENSURE_SUCCESS(rv, rv);

  return GetEventTargetParentForLinks(aVisitor);
}

nsresult
nsMathMLElement::PostHandleEvent(EventChainPostVisitor& aVisitor)
{
  return PostHandleEventForLinks(aVisitor);
}

NS_IMPL_ELEMENT_CLONE(nsMathMLElement)

EventStates
nsMathMLElement::IntrinsicState() const
{
  return Link::LinkState() | nsMathMLElementBase::IntrinsicState() |
    (mIncrementScriptLevel ?
       NS_EVENT_STATE_INCREMENT_SCRIPT_LEVEL : EventStates());
}

bool
nsMathMLElement::IsNodeOfType(uint32_t aFlags) const
{
  return !(aFlags & ~eCONTENT);
}

void
nsMathMLElement::SetIncrementScriptLevel(bool aIncrementScriptLevel,
                                         bool aNotify)
{
  if (aIncrementScriptLevel == mIncrementScriptLevel)
    return;
  mIncrementScriptLevel = aIncrementScriptLevel;

  NS_ASSERTION(aNotify, "We always notify!");

  UpdateState(true);
}

bool
nsMathMLElement::IsFocusableInternal(int32_t* aTabIndex, bool aWithMouse)
{
  nsCOMPtr<nsIURI> uri;
  if (IsLink(getter_AddRefs(uri))) {
    if (aTabIndex) {
      *aTabIndex = ((sTabFocusModel & eTabFocus_linksMask) == 0 ? -1 : 0);
    }
    return true;
  }

  if (aTabIndex) {
    *aTabIndex = -1;
  }

  return false;
}

bool
nsMathMLElement::IsLink(nsIURI** aURI) const
{
  // http://www.w3.org/TR/2010/REC-MathML3-20101021/chapter6.html#interf.link
  // The REC says that the following elements should not be linking elements:
  if (IsAnyOfMathMLElements(nsGkAtoms::mprescripts_, nsGkAtoms::none,
                            nsGkAtoms::malignmark_, nsGkAtoms::maligngroup_)) {
    *aURI = nullptr;
    return false;
  }

  bool hasHref = false;
  const nsAttrValue* href = mAttrsAndChildren.GetAttr(nsGkAtoms::href,
                                                      kNameSpaceID_None);
  if (href) {
    // MathML href
    // The REC says: "When user agents encounter MathML elements with both href
    // and xlink:href attributes, the href attribute should take precedence."
    hasHref = true;
  } else {
    // To be a clickable XLink for styling and interaction purposes, we require:
    //
    //   xlink:href    - must be set
    //   xlink:type    - must be unset or set to "" or set to "simple"
    //   xlink:show    - must be unset or set to "", "new" or "replace"
    //   xlink:actuate - must be unset or set to "" or "onRequest"
    //
    // For any other values, we're either not a *clickable* XLink, or the end
    // result is poorly specified. Either way, we return false.

    static nsIContent::AttrValuesArray sTypeVals[] =
      { &nsGkAtoms::_empty, &nsGkAtoms::simple, nullptr };

    static nsIContent::AttrValuesArray sShowVals[] =
      { &nsGkAtoms::_empty, &nsGkAtoms::_new, &nsGkAtoms::replace, nullptr };

    static nsIContent::AttrValuesArray sActuateVals[] =
      { &nsGkAtoms::_empty, &nsGkAtoms::onRequest, nullptr };

    // Optimization: check for href first for early return
    href = mAttrsAndChildren.GetAttr(nsGkAtoms::href,
                                     kNameSpaceID_XLink);
    if (href &&
        FindAttrValueIn(kNameSpaceID_XLink, nsGkAtoms::type,
                        sTypeVals, eCaseMatters) !=
        nsIContent::ATTR_VALUE_NO_MATCH &&
        FindAttrValueIn(kNameSpaceID_XLink, nsGkAtoms::show,
                        sShowVals, eCaseMatters) !=
        nsIContent::ATTR_VALUE_NO_MATCH &&
        FindAttrValueIn(kNameSpaceID_XLink, nsGkAtoms::actuate,
                        sActuateVals, eCaseMatters) !=
        nsIContent::ATTR_VALUE_NO_MATCH) {
      hasHref = true;
    }
  }

  if (hasHref) {
    nsCOMPtr<nsIURI> baseURI = GetBaseURI();
    // Get absolute URI
    nsAutoString hrefStr;
    href->ToString(hrefStr);
    nsContentUtils::NewURIWithDocumentCharset(aURI, hrefStr,
                                              OwnerDoc(), baseURI);
    // must promise out param is non-null if we return true
    return !!*aURI;
  }

  *aURI = nullptr;
  return false;
}

void
nsMathMLElement::GetLinkTarget(nsAString& aTarget)
{
  const nsAttrValue* target = mAttrsAndChildren.GetAttr(nsGkAtoms::target,
                                                        kNameSpaceID_XLink);
  if (target) {
    target->ToString(aTarget);
  }

  if (aTarget.IsEmpty()) {

    static nsIContent::AttrValuesArray sShowVals[] =
      { &nsGkAtoms::_new, &nsGkAtoms::replace, nullptr };

    switch (FindAttrValueIn(kNameSpaceID_XLink, nsGkAtoms::show,
                            sShowVals, eCaseMatters)) {
    case 0:
      aTarget.AssignLiteral("_blank");
      return;
    case 1:
      return;
    }
    OwnerDoc()->GetBaseTarget(aTarget);
  }
}

already_AddRefed<nsIURI>
nsMathMLElement::GetHrefURI() const
{
  nsCOMPtr<nsIURI> hrefURI;
  return IsLink(getter_AddRefs(hrefURI)) ? hrefURI.forget() : nullptr;
}

nsresult
nsMathMLElement::AfterSetAttr(int32_t aNameSpaceID, nsIAtom* aName,
                              const nsAttrValue* aValue,
                              const nsAttrValue* aOldValue, bool aNotify)
{
  // It is important that this be done after the attribute is set/unset.
  // We will need the updated attribute value because notifying the document
  // that content states have changed will call IntrinsicState, which will try
  // to get updated information about the visitedness from Link.
  if (aName == nsGkAtoms::href &&
      (aNameSpaceID == kNameSpaceID_None ||
       aNameSpaceID == kNameSpaceID_XLink)) {
    if (aValue && aNameSpaceID == kNameSpaceID_XLink) {
      WarnDeprecated(u"xlink:href", u"href", OwnerDoc());
    }
    // Note: When unsetting href, there may still be another href since there
    // are 2 possible namespaces.
    Link::ResetLinkState(aNotify, aValue || Link::ElementHasHref());
  }

  return nsMathMLElementBase::AfterSetAttr(aNameSpaceID, aName, aValue,
                                           aOldValue, aNotify);
}

JSObject*
nsMathMLElement::WrapNode(JSContext *aCx, JS::Handle<JSObject*> aGivenProto)
{
  return ElementBinding::Wrap(aCx, this, aGivenProto);
}<|MERGE_RESOLUTION|>--- conflicted
+++ resolved
@@ -498,19 +498,8 @@
 
 void
 nsMathMLElement::MapMathMLAttributesInto(const nsMappedAttributes* aAttributes,
-<<<<<<< HEAD
-                                         GenericSpecifiedValues* aGenericData)
-=======
                                          GenericSpecifiedValues* aData)
->>>>>>> a17af05f
-{
-  if (aGenericData->IsServo()) {
-    // FIXME (bug 1339711) handle MathML properties in Stylo
-    NS_WARNING("stylo: cannot handle MathML presentation attributes");
-    return;
-  }
-
-  nsRuleData* aData = aGenericData->AsGecko();
+{
   if (aData->mSIDs & NS_STYLE_INHERIT_BIT(Font)) {
     // scriptsizemultiplier
     //
