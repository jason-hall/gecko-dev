/* -*- Mode: C++; tab-width: 8; indent-tabs-mode: nil; c-basic-offset: 2 -*- */
/* vim: set ts=8 sts=2 et sw=2 tw=80: */
/* This Source Code Form is subject to the terms of the Mozilla Public
 * License, v. 2.0. If a copy of the MPL was not distributed with this
 * file, You can obtain one at http://mozilla.org/MPL/2.0/. */

#ifndef nsMathMLElement_h
#define nsMathMLElement_h

#include "mozilla/Attributes.h"
#include "mozilla/dom/Element.h"
#include "nsMappedAttributeElement.h"
#include "nsIDOMElement.h"
#include "Link.h"
#include "mozilla/dom/DOMRect.h"

class nsCSSValue;

typedef nsMappedAttributeElement nsMathMLElementBase;

namespace mozilla {
class EventChainPostVisitor;
class EventChainPreVisitor;
} // namespace mozilla

/*
 * The base class for MathML elements.
 */
class nsMathMLElement final : public nsMathMLElementBase,
                              public nsIDOMElement,
                              public mozilla::dom::Link
{
public:
  explicit nsMathMLElement(already_AddRefed<mozilla::dom::NodeInfo>& aNodeInfo);
  explicit nsMathMLElement(already_AddRefed<mozilla::dom::NodeInfo>&& aNodeInfo);

  // Implementation of nsISupports is inherited from nsMathMLElementBase
  NS_DECL_ISUPPORTS_INHERITED

  // Forward implementations of parent interfaces of nsMathMLElement to
  // our base class
  NS_FORWARD_NSIDOMNODE_TO_NSINODE
  NS_FORWARD_NSIDOMELEMENT_TO_GENERIC

  nsresult BindToTree(nsIDocument* aDocument, nsIContent* aParent,
                      nsIContent* aBindingParent,
                      bool aCompileEventHandlers) override;
  virtual void UnbindFromTree(bool aDeep = true,
                              bool aNullParent = true) override;

  virtual bool ParseAttribute(int32_t aNamespaceID,
                                nsIAtom* aAttribute,
                                const nsAString& aValue,
                                nsAttrValue& aResult) override;

  NS_IMETHOD_(bool) IsAttributeMapped(const nsIAtom* aAttribute) const override;
  virtual nsMapRuleToAttributesFunc GetAttributeMappingFunction() const override;

  enum {
    PARSE_ALLOW_UNITLESS = 0x01, // unitless 0 will be turned into 0px
    PARSE_ALLOW_NEGATIVE = 0x02,
    PARSE_SUPPRESS_WARNINGS = 0x04,
    CONVERT_UNITLESS_TO_PERCENT = 0x08
  };
  static bool ParseNamedSpaceValue(const nsString& aString,
                                   nsCSSValue&     aCSSValue,
                                   uint32_t        aFlags);

  static bool ParseNumericValue(const nsString& aString,
                                nsCSSValue&     aCSSValue,
                                uint32_t        aFlags,
                                nsIDocument*    aDocument);

<<<<<<< HEAD
  static void MapMathMLAttributesInto(const nsMappedAttributes* aAttributes, 
                                      mozilla::GenericSpecifiedValues* aGenericData);
  
=======
  static void MapMathMLAttributesInto(const nsMappedAttributes* aAttributes,
                                      mozilla::GenericSpecifiedValues* aGenericData);

>>>>>>> a17af05f
  virtual nsresult GetEventTargetParent(
                     mozilla::EventChainPreVisitor& aVisitor) override;
  virtual nsresult PostHandleEvent(
                     mozilla::EventChainPostVisitor& aVisitor) override;
  nsresult Clone(mozilla::dom::NodeInfo* aNodeInfo, nsINode** aResult,
                 bool aPreallocateChildren) const override;
  virtual mozilla::EventStates IntrinsicState() const override;
  virtual bool IsNodeOfType(uint32_t aFlags) const override;

  // Set during reflow as necessary. Does a style change notification,
  // aNotify must be true.
  void SetIncrementScriptLevel(bool aIncrementScriptLevel, bool aNotify);
  bool GetIncrementScriptLevel() const {
    return mIncrementScriptLevel;
  }

  virtual bool IsFocusableInternal(int32_t* aTabIndex, bool aWithMouse) override;
  virtual bool IsLink(nsIURI** aURI) const override;
  virtual void GetLinkTarget(nsAString& aTarget) override;
  virtual already_AddRefed<nsIURI> GetHrefURI() const override;

  virtual nsIDOMNode* AsDOMNode() override { return this; }

  virtual void NodeInfoChanged(nsIDocument* aOldDoc) override
  {
    ClearHasPendingLinkUpdate();
    nsMathMLElementBase::NodeInfoChanged(aOldDoc);
  }

protected:
  virtual ~nsMathMLElement() {}

  virtual JSObject* WrapNode(JSContext *aCx, JS::Handle<JSObject*> aGivenProto) override;

  virtual nsresult AfterSetAttr(int32_t aNameSpaceID, nsIAtom* aName,
                                const nsAttrValue* aValue,
                                const nsAttrValue* aOldValue,
                                bool aNotify) override;

private:
  bool mIncrementScriptLevel;
};

#endif // nsMathMLElement_h<|MERGE_RESOLUTION|>--- conflicted
+++ resolved
@@ -71,15 +71,9 @@
                                 uint32_t        aFlags,
                                 nsIDocument*    aDocument);
 
-<<<<<<< HEAD
-  static void MapMathMLAttributesInto(const nsMappedAttributes* aAttributes, 
-                                      mozilla::GenericSpecifiedValues* aGenericData);
-  
-=======
   static void MapMathMLAttributesInto(const nsMappedAttributes* aAttributes,
                                       mozilla::GenericSpecifiedValues* aGenericData);
 
->>>>>>> a17af05f
   virtual nsresult GetEventTargetParent(
                      mozilla::EventChainPreVisitor& aVisitor) override;
   virtual nsresult PostHandleEvent(
