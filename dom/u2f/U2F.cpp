/* -*- Mode: C++; tab-width: 2; indent-tabs-mode: nil; c-basic-offset: 2 -*- */
/* vim:set ts=2 sw=2 sts=2 et cindent: */
/* This Source Code Form is subject to the terms of the Mozilla Public
 * License, v. 2.0. If a copy of the MPL was not distributed with this
 * file, You can obtain one at http://mozilla.org/MPL/2.0/. */

#include "hasht.h"
#include "mozilla/dom/CallbackFunction.h"
#include "mozilla/dom/ContentChild.h"
#include "mozilla/dom/CryptoBuffer.h"
#include "mozilla/dom/NSSU2FTokenRemote.h"
#include "mozilla/dom/U2F.h"
#include "mozilla/Preferences.h"
#include "mozilla/ReentrantMonitor.h"
<<<<<<< HEAD
#include "mozilla/SizePrintfMacros.h"
=======
>>>>>>> a17af05f
#include "nsContentUtils.h"
#include "nsINSSU2FToken.h"
#include "nsNetCID.h"
#include "nsNSSComponent.h"
#include "nsThreadUtils.h"
#include "nsURLParsers.h"
#include "nsXPCOMCIDInternal.h"
#include "pk11pub.h"

using mozilla::dom::ContentChild;

namespace mozilla {
namespace dom {

#define PREF_U2F_SOFTTOKEN_ENABLED "security.webauth.u2f_enable_softtoken"
#define PREF_U2F_USBTOKEN_ENABLED  "security.webauth.u2f_enable_usbtoken"

NS_NAMED_LITERAL_CSTRING(kPoolName, "WebAuth_U2F-IO");
NS_NAMED_LITERAL_STRING(kFinishEnrollment, "navigator.id.finishEnrollment");
NS_NAMED_LITERAL_STRING(kGetAssertion, "navigator.id.getAssertion");

NS_INTERFACE_MAP_BEGIN_CYCLE_COLLECTION(U2F)
  NS_WRAPPERCACHE_INTERFACE_MAP_ENTRY
  NS_INTERFACE_MAP_ENTRY(nsISupports)
NS_INTERFACE_MAP_END

NS_IMPL_CYCLE_COLLECTING_ADDREF(U2F)
NS_IMPL_CYCLE_COLLECTING_RELEASE(U2F)

NS_IMPL_CYCLE_COLLECTION_WRAPPERCACHE(U2F, mParent)

static mozilla::LazyLogModule gU2FLog("u2f");

static nsresult
AssembleClientData(const nsAString& aOrigin, const nsAString& aTyp,
                   const nsAString& aChallenge, CryptoBuffer& aClientData)
{
  MOZ_ASSERT(NS_IsMainThread());
  U2FClientData clientDataObject;
  clientDataObject.mTyp.Construct(aTyp); // "Typ" from the U2F specification
  clientDataObject.mChallenge.Construct(aChallenge);
  clientDataObject.mOrigin.Construct(aOrigin);

  nsAutoString json;
  if (NS_WARN_IF(!clientDataObject.ToJSON(json))) {
    return NS_ERROR_FAILURE;
  }

  if (NS_WARN_IF(!aClientData.Assign(NS_ConvertUTF16toUTF8(json)))) {
    return NS_ERROR_OUT_OF_MEMORY;
  }

  return NS_OK;
}

U2FStatus::U2FStatus()
  : mCount(0)
  , mIsStopped(false)
  , mReentrantMonitor("U2FStatus")
{}

U2FStatus::~U2FStatus()
{}

void
U2FStatus::WaitGroupAdd()
{
  ReentrantMonitorAutoEnter mon(mReentrantMonitor);

  mCount += 1;
  MOZ_LOG(gU2FLog, LogLevel::Debug,
          ("U2FStatus::WaitGroupAdd, now %d", mCount));
}

void
U2FStatus::WaitGroupDone()
{
  ReentrantMonitorAutoEnter mon(mReentrantMonitor);

  MOZ_ASSERT(mCount > 0);
  mCount -= 1;
  MOZ_LOG(gU2FLog, LogLevel::Debug,
          ("U2FStatus::WaitGroupDone, now %d", mCount));
  if (mCount == 0) {
    mReentrantMonitor.NotifyAll();
  }
}

void
U2FStatus::WaitGroupWait()
{
  ReentrantMonitorAutoEnter mon(mReentrantMonitor);
  MOZ_LOG(gU2FLog, LogLevel::Debug,
          ("U2FStatus::WaitGroupWait, now %d", mCount));

  while (mCount > 0) {
    mReentrantMonitor.Wait();
  }

  MOZ_ASSERT(mCount == 0);
  MOZ_LOG(gU2FLog, LogLevel::Debug,
          ("U2FStatus::Wait completed, now count=%d stopped=%d", mCount,
           mIsStopped));
}

void
U2FStatus::Stop(const ErrorCode aErrorCode)
{
  ReentrantMonitorAutoEnter mon(mReentrantMonitor);
  MOZ_ASSERT(!mIsStopped);
  mIsStopped = true;
  mErrorCode = aErrorCode;

  // TODO: Let WaitGroupWait exit early upon a Stop. Requires consideration of
  // threads calling IsStopped() followed by WaitGroupDone(). Right now, Stop
  // prompts work tasks to end early, but it could also prompt an immediate
  // "Go ahead" to the thread waiting at WaitGroupWait.
}

void
U2FStatus::Stop(const ErrorCode aErrorCode, const nsAString& aResponse)
{
  ReentrantMonitorAutoEnter mon(mReentrantMonitor);
  Stop(aErrorCode);
  mResponse = aResponse;
}

bool
U2FStatus::IsStopped()
{
  ReentrantMonitorAutoEnter mon(mReentrantMonitor);
  return mIsStopped;
}

ErrorCode
U2FStatus::GetErrorCode()
{
  ReentrantMonitorAutoEnter mon(mReentrantMonitor);
  MOZ_ASSERT(mIsStopped);
  return mErrorCode;
}

nsString
U2FStatus::GetResponse()
{
  ReentrantMonitorAutoEnter mon(mReentrantMonitor);
  MOZ_ASSERT(mIsStopped);
  return mResponse;
}

<<<<<<< HEAD
U2FTask::U2FTask(const nsAString& aOrigin, const nsAString& aAppId,
                 const Authenticator& aAuthenticator,
                 AbstractThread* aMainThread)
  : mOrigin(aOrigin)
  , mAppId(aAppId)
  , mAuthenticator(aAuthenticator)
  , mAbstractMainThread(aMainThread)
=======
U2FTask::U2FTask(const nsAString& aOrigin,
                 const nsAString& aAppId,
                 const Authenticator& aAuthenticator,
                 nsISerialEventTarget* aEventTarget)
  : Runnable("dom::U2FTask")
  , mOrigin(aOrigin)
  , mAppId(aAppId)
  , mAuthenticator(aAuthenticator)
  , mEventTarget(aEventTarget)
>>>>>>> a17af05f
{}

U2FTask::~U2FTask()
{}

RefPtr<U2FPromise>
U2FTask::Execute()
{
  RefPtr<U2FPromise> p = mPromise.Ensure(__func__);

  nsCOMPtr<nsIRunnable> r(this);

  // TODO: Use a thread pool here, but we have to solve the PContentChild issues
  // of being in a worker thread.
<<<<<<< HEAD
  mAbstractMainThread->Dispatch(r.forget());
=======
  mEventTarget->Dispatch(r.forget());
>>>>>>> a17af05f
  return p;
}

U2FPrepTask::U2FPrepTask(const Authenticator& aAuthenticator,
<<<<<<< HEAD
                         AbstractThread* aMainThread)
  : mAuthenticator(aAuthenticator)
  , mAbstractMainThread(aMainThread)
=======
                         nsISerialEventTarget* aEventTarget)
  : Runnable("dom::U2FPrepTask")
  , mAuthenticator(aAuthenticator)
  , mEventTarget(aEventTarget)
>>>>>>> a17af05f
{}

U2FPrepTask::~U2FPrepTask()
{}

RefPtr<U2FPrepPromise>
U2FPrepTask::Execute()
{
  RefPtr<U2FPrepPromise> p = mPromise.Ensure(__func__);

  nsCOMPtr<nsIRunnable> r(this);

  // TODO: Use a thread pool here, but we have to solve the PContentChild issues
  // of being in a worker thread.
<<<<<<< HEAD
  mAbstractMainThread->Dispatch(r.forget());
=======
  mEventTarget->Dispatch(r.forget());
>>>>>>> a17af05f
  return p;
}

U2FIsRegisteredTask::U2FIsRegisteredTask(const Authenticator& aAuthenticator,
                                         const LocalRegisteredKey& aRegisteredKey,
                                         const CryptoBuffer& aAppParam,
<<<<<<< HEAD
                                         AbstractThread* aMainThread)
  : U2FPrepTask(aAuthenticator, aMainThread)
=======
                                         nsISerialEventTarget* aEventTarget)
  : U2FPrepTask(aAuthenticator, aEventTarget)
>>>>>>> a17af05f
  , mRegisteredKey(aRegisteredKey)
  , mAppParam(aAppParam)
{}

U2FIsRegisteredTask::~U2FIsRegisteredTask()
{}

NS_IMETHODIMP
U2FIsRegisteredTask::Run()
{
  bool isCompatible = false;
  nsresult rv = mAuthenticator->IsCompatibleVersion(mRegisteredKey.mVersion,
                                                    &isCompatible);
  if (NS_FAILED(rv)) {
    mPromise.Reject(ErrorCode::OTHER_ERROR, __func__);
    return NS_ERROR_FAILURE;
  }

  if (!isCompatible) {
    mPromise.Reject(ErrorCode::BAD_REQUEST, __func__);
    return NS_ERROR_FAILURE;
  }

  // Decode the key handle
  CryptoBuffer keyHandle;
  rv = keyHandle.FromJwkBase64(mRegisteredKey.mKeyHandle);
  if (NS_WARN_IF(NS_FAILED(rv))) {
    mPromise.Reject(ErrorCode::BAD_REQUEST, __func__);
    return NS_ERROR_FAILURE;
  }

  // We ignore mTransports, as it is intended to be used for sorting the
  // available devices by preference, but is not an exclusion factor.
<<<<<<< HEAD

  bool isRegistered = false;
  rv = mAuthenticator->IsRegistered(keyHandle.Elements(), keyHandle.Length(),
                                    mAppParam.Elements(), mAppParam.Length(),
                                    &isRegistered);
  if (NS_WARN_IF(NS_FAILED(rv))) {
    mPromise.Reject(ErrorCode::OTHER_ERROR, __func__);
    return NS_ERROR_FAILURE;
  }

=======

  bool isRegistered = false;
  rv = mAuthenticator->IsRegistered(keyHandle.Elements(), keyHandle.Length(),
                                    mAppParam.Elements(), mAppParam.Length(),
                                    &isRegistered);
  if (NS_WARN_IF(NS_FAILED(rv))) {
    mPromise.Reject(ErrorCode::OTHER_ERROR, __func__);
    return NS_ERROR_FAILURE;
  }

>>>>>>> a17af05f
  if (isRegistered) {
    mPromise.Reject(ErrorCode::DEVICE_INELIGIBLE, __func__);
    return NS_OK;
  }

  mPromise.Resolve(mAuthenticator, __func__);
  return NS_OK;
}

U2FRegisterTask::U2FRegisterTask(const nsAString& aOrigin,
                                 const nsAString& aAppId,
                                 const Authenticator& aAuthenticator,
                                 const CryptoBuffer& aAppParam,
                                 const CryptoBuffer& aChallengeParam,
                                 const LocalRegisterRequest& aRegisterEntry,
<<<<<<< HEAD
                                 AbstractThread* aMainThread)
  : U2FTask(aOrigin, aAppId, aAuthenticator, aMainThread)
=======
                                 nsISerialEventTarget* aEventTarget)
  : U2FTask(aOrigin, aAppId, aAuthenticator, aEventTarget)
>>>>>>> a17af05f
  , mAppParam(aAppParam)
  , mChallengeParam(aChallengeParam)
  , mRegisterEntry(aRegisterEntry)
{}

U2FRegisterTask::~U2FRegisterTask()
{}

NS_IMETHODIMP
U2FRegisterTask::Run()
{
  bool isCompatible = false;
  nsresult rv = mAuthenticator->IsCompatibleVersion(mRegisterEntry.mVersion,
                                                    &isCompatible);
  if (NS_FAILED(rv)) {
    mPromise.Reject(ErrorCode::OTHER_ERROR, __func__);
    return NS_ERROR_FAILURE;
  }

  if (!isCompatible) {
    mPromise.Reject(ErrorCode::BAD_REQUEST, __func__);
    return NS_ERROR_FAILURE;
  }

  uint8_t* buffer;
  uint32_t bufferlen;
  rv = mAuthenticator->Register(mAppParam.Elements(),
                                mAppParam.Length(),
                                mChallengeParam.Elements(),
                                mChallengeParam.Length(),
                                &buffer, &bufferlen);
  if (NS_WARN_IF(NS_FAILED(rv)))  {
    mPromise.Reject(ErrorCode::OTHER_ERROR, __func__);
    return NS_ERROR_FAILURE;
  }

  MOZ_ASSERT(buffer);
  CryptoBuffer regData;
  if (NS_WARN_IF(!regData.Assign(buffer, bufferlen))) {
    free(buffer);
    mPromise.Reject(ErrorCode::OTHER_ERROR, __func__);
    return NS_ERROR_OUT_OF_MEMORY;
  }
  free(buffer);

  // Assemble a response object to return
  nsString clientDataBase64;
  nsString registrationDataBase64;
  nsresult rvClientData = mRegisterEntry.mClientData.ToJwkBase64(clientDataBase64);
  nsresult rvRegistrationData = regData.ToJwkBase64(registrationDataBase64);

  if (NS_WARN_IF(NS_FAILED(rvClientData)) ||
      NS_WARN_IF(NS_FAILED(rvRegistrationData))) {
    mPromise.Reject(ErrorCode::OTHER_ERROR, __func__);
    return NS_ERROR_FAILURE;
  }

  RegisterResponse response;
  response.mClientData.Construct(clientDataBase64);
  response.mRegistrationData.Construct(registrationDataBase64);
  response.mErrorCode.Construct(static_cast<uint32_t>(ErrorCode::OK));

  nsString responseStr;
  if (NS_WARN_IF(!response.ToJSON(responseStr))) {
    return NS_ERROR_FAILURE;
  }
  mPromise.Resolve(responseStr, __func__);
  return NS_OK;
}

U2FSignTask::U2FSignTask(const nsAString& aOrigin,
                         const nsAString& aAppId,
                         const nsAString& aVersion,
                         const Authenticator& aAuthenticator,
                         const CryptoBuffer& aAppParam,
                         const CryptoBuffer& aChallengeParam,
                         const CryptoBuffer& aClientData,
                         const CryptoBuffer& aKeyHandle,
<<<<<<< HEAD
                         AbstractThread* aMainThread)
  : U2FTask(aOrigin, aAppId, aAuthenticator, aMainThread)
=======
                         nsISerialEventTarget* aEventTarget)
  : U2FTask(aOrigin, aAppId, aAuthenticator, aEventTarget)
>>>>>>> a17af05f
  , mVersion(aVersion)
  , mAppParam(aAppParam)
  , mChallengeParam(aChallengeParam)
  , mClientData(aClientData)
  , mKeyHandle(aKeyHandle)
{}

U2FSignTask::~U2FSignTask()
{}

NS_IMETHODIMP
U2FSignTask::Run()
{
  bool isCompatible = false;
  nsresult rv = mAuthenticator->IsCompatibleVersion(mVersion, &isCompatible);
  if (NS_FAILED(rv)) {
    mPromise.Reject(ErrorCode::OTHER_ERROR, __func__);
    return NS_ERROR_FAILURE;
  }

  if (!isCompatible) {
    mPromise.Reject(ErrorCode::BAD_REQUEST, __func__);
    return NS_ERROR_FAILURE;
  }

  bool isRegistered = false;
  rv = mAuthenticator->IsRegistered(mKeyHandle.Elements(), mKeyHandle.Length(),
                                    mAppParam.Elements(), mAppParam.Length(),
                                    &isRegistered);
  if (NS_WARN_IF(NS_FAILED(rv))) {
    mPromise.Reject(ErrorCode::OTHER_ERROR, __func__);
    return NS_ERROR_FAILURE;
  }

  if (!isRegistered) {
    mPromise.Reject(ErrorCode::DEVICE_INELIGIBLE, __func__);
    return NS_OK;
  }

  CryptoBuffer signatureData;
  uint8_t* buffer;
  uint32_t bufferlen;
  rv = mAuthenticator->Sign(mAppParam.Elements(), mAppParam.Length(),
                            mChallengeParam.Elements(), mChallengeParam.Length(),
                            mKeyHandle.Elements(), mKeyHandle.Length(),
                            &buffer, &bufferlen);
  if (NS_WARN_IF(NS_FAILED(rv))) {
    mPromise.Reject(ErrorCode::OTHER_ERROR, __func__);
    return NS_ERROR_FAILURE;
  }

  MOZ_ASSERT(buffer);
  if (NS_WARN_IF(!signatureData.Assign(buffer, bufferlen))) {
    free(buffer);
    mPromise.Reject(ErrorCode::OTHER_ERROR, __func__);
    return NS_ERROR_OUT_OF_MEMORY;
<<<<<<< HEAD
  }
  free(buffer);

  // Assemble a response object to return
  nsString clientDataBase64;
  nsString signatureDataBase64;
  nsString keyHandleBase64;
  nsresult rvClientData = mClientData.ToJwkBase64(clientDataBase64);
  nsresult rvSignatureData = signatureData.ToJwkBase64(signatureDataBase64);
  nsresult rvKeyHandle = mKeyHandle.ToJwkBase64(keyHandleBase64);
  if (NS_WARN_IF(NS_FAILED(rvClientData)) ||
      NS_WARN_IF(NS_FAILED(rvSignatureData) ||
      NS_WARN_IF(NS_FAILED(rvKeyHandle)))) {
    mPromise.Reject(ErrorCode::OTHER_ERROR, __func__);
    return NS_ERROR_FAILURE;
=======
>>>>>>> a17af05f
  }
  free(buffer);

  // Assemble a response object to return
  nsString clientDataBase64;
  nsString signatureDataBase64;
  nsString keyHandleBase64;
  nsresult rvClientData = mClientData.ToJwkBase64(clientDataBase64);
  nsresult rvSignatureData = signatureData.ToJwkBase64(signatureDataBase64);
  nsresult rvKeyHandle = mKeyHandle.ToJwkBase64(keyHandleBase64);
  if (NS_WARN_IF(NS_FAILED(rvClientData)) ||
      NS_WARN_IF(NS_FAILED(rvSignatureData) ||
      NS_WARN_IF(NS_FAILED(rvKeyHandle)))) {
    mPromise.Reject(ErrorCode::OTHER_ERROR, __func__);
    return NS_ERROR_FAILURE;
  }

  SignResponse response;
  response.mKeyHandle.Construct(keyHandleBase64);
  response.mClientData.Construct(clientDataBase64);
  response.mSignatureData.Construct(signatureDataBase64);
  response.mErrorCode.Construct(static_cast<uint32_t>(ErrorCode::OK));

<<<<<<< HEAD
  SignResponse response;
  response.mKeyHandle.Construct(keyHandleBase64);
  response.mClientData.Construct(clientDataBase64);
  response.mSignatureData.Construct(signatureDataBase64);
  response.mErrorCode.Construct(static_cast<uint32_t>(ErrorCode::OK));

=======
>>>>>>> a17af05f
  nsString responseStr;
  if (NS_WARN_IF(!response.ToJSON(responseStr))) {
    return NS_ERROR_FAILURE;
  }
  mPromise.Resolve(responseStr, __func__);
  return NS_OK;
}

U2FRunnable::U2FRunnable(const nsAString& aOrigin, const nsAString& aAppId,
<<<<<<< HEAD
                         AbstractThread* aMainThread)
  : mOrigin(aOrigin)
  , mAppId(aAppId)
  , mAbstractMainThread(aMainThread)
=======
                         nsISerialEventTarget* aEventTarget)
  : Runnable("dom::U2FRunnable")
  , mOrigin(aOrigin)
  , mAppId(aAppId)
  , mEventTarget(aEventTarget)
>>>>>>> a17af05f
{}

U2FRunnable::~U2FRunnable()
{}

// EvaluateAppIDAndRunTask determines whether the supplied FIDO AppID is valid for
// the current FacetID, e.g., the current origin.
// See https://fidoalliance.org/specs/fido-u2f-v1.0-nfc-bt-amendment-20150514/fido-appid-and-facets.html
// for a description of the algorithm.
ErrorCode
U2FRunnable::EvaluateAppID()
{
  nsCOMPtr<nsIURLParser> urlParser =
      do_GetService(NS_STDURLPARSER_CONTRACTID);

  MOZ_ASSERT(urlParser);

  uint32_t facetSchemePos;
  int32_t facetSchemeLen;
  uint32_t facetAuthPos;
  int32_t facetAuthLen;
  // Facet is the specification's way of referring to the web origin.
  nsAutoCString facetUrl = NS_ConvertUTF16toUTF8(mOrigin);
  nsresult rv = urlParser->ParseURL(facetUrl.get(), mOrigin.Length(),
                                    &facetSchemePos, &facetSchemeLen,
                                    &facetAuthPos, &facetAuthLen,
                                    nullptr, nullptr);      // ignore path
  if (NS_WARN_IF(NS_FAILED(rv))) {
    return ErrorCode::BAD_REQUEST;
  }

  nsAutoCString facetScheme(Substring(facetUrl, facetSchemePos, facetSchemeLen));
  nsAutoCString facetAuth(Substring(facetUrl, facetAuthPos, facetAuthLen));

  uint32_t appIdSchemePos;
  int32_t appIdSchemeLen;
  uint32_t appIdAuthPos;
  int32_t appIdAuthLen;
  // AppID is user-supplied. It's quite possible for this parse to fail.
  nsAutoCString appIdUrl = NS_ConvertUTF16toUTF8(mAppId);
  rv = urlParser->ParseURL(appIdUrl.get(), mAppId.Length(),
                           &appIdSchemePos, &appIdSchemeLen,
                           &appIdAuthPos, &appIdAuthLen,
                           nullptr, nullptr);      // ignore path
  if (NS_FAILED(rv)) {
    return ErrorCode::BAD_REQUEST;
  }

  nsAutoCString appIdScheme(Substring(appIdUrl, appIdSchemePos, appIdSchemeLen));
  nsAutoCString appIdAuth(Substring(appIdUrl, appIdAuthPos, appIdAuthLen));

  // If the facetId (origin) is not HTTPS, reject
  if (!facetScheme.LowerCaseEqualsLiteral("https")) {
    return ErrorCode::BAD_REQUEST;
  }

  // If the appId is empty or null, overwrite it with the facetId and accept
  if (mAppId.IsEmpty() || mAppId.EqualsLiteral("null")) {
    mAppId.Assign(mOrigin);
    return ErrorCode::OK;
  }

  // if the appId URL is not HTTPS, reject.
  if (!appIdScheme.LowerCaseEqualsLiteral("https")) {
    return ErrorCode::BAD_REQUEST;
  }

  // If the facetId and the appId auths match, accept
  if (facetAuth == appIdAuth) {
    return ErrorCode::OK;
  }

  // TODO(Bug 1244959) Implement the remaining algorithm.
  return ErrorCode::BAD_REQUEST;
}

U2FRegisterRunnable::U2FRegisterRunnable(const nsAString& aOrigin,
                                         const nsAString& aAppId,
                                         const Sequence<RegisterRequest>& aRegisterRequests,
                                         const Sequence<RegisteredKey>& aRegisteredKeys,
                                         const Sequence<Authenticator>& aAuthenticators,
                                         U2FRegisterCallback* aCallback,
<<<<<<< HEAD
                                         AbstractThread* aMainThread)
  : U2FRunnable(aOrigin, aAppId, aMainThread)
  , mAuthenticators(aAuthenticators)
  // U2FRegisterCallback does not support threadsafe refcounting, and must be
  // used and destroyed on main.
  , mCallback(new nsMainThreadPtrHolder<U2FRegisterCallback>(aCallback))
=======
                                         nsISerialEventTarget* aEventTarget)
  : U2FRunnable(aOrigin, aAppId, aEventTarget)
  , mAuthenticators(aAuthenticators)
  // U2FRegisterCallback does not support threadsafe refcounting, and must be
  // used and destroyed on main.
  , mCallback(new nsMainThreadPtrHolder<U2FRegisterCallback>(
      "U2FRegisterRunnable::mCallback", aCallback))
>>>>>>> a17af05f
{
  MOZ_ASSERT(NS_IsMainThread());

  // The WebIDL dictionary types RegisterRequest and RegisteredKey cannot
  // be copied to this thread, so store them serialized.
  for (const RegisterRequest& req : aRegisterRequests) {
    // Check for required attributes
    if (!req.mChallenge.WasPassed() || !req.mVersion.WasPassed()) {
      continue;
    }

    LocalRegisterRequest localReq;
    localReq.mVersion = req.mVersion.Value();
    localReq.mChallenge = req.mChallenge.Value();

    nsresult rv = AssembleClientData(mOrigin, kFinishEnrollment,
                                     localReq.mChallenge, localReq.mClientData);
    if (NS_WARN_IF(NS_FAILED(rv))) {
      continue;
    }

    mRegisterRequests.AppendElement(localReq);
  }

  for (const RegisteredKey& key : aRegisteredKeys) {
    // Check for required attributes
    if (!key.mVersion.WasPassed() || !key.mKeyHandle.WasPassed()) {
      continue;
    }

    LocalRegisteredKey localKey;
    localKey.mVersion = key.mVersion.Value();
    localKey.mKeyHandle = key.mKeyHandle.Value();
    if (key.mAppId.WasPassed()) {
      localKey.mAppId.SetValue(key.mAppId.Value());
    }

    mRegisteredKeys.AppendElement(localKey);
  }
}

U2FRegisterRunnable::~U2FRegisterRunnable()
{
  nsNSSShutDownPreventionLock locker;

  if (isAlreadyShutDown()) {
    return;
  }
  shutdown(ShutdownCalledFrom::Object);
}

void
U2FRegisterRunnable::SetTimeout(const int32_t aTimeoutMillis)
{
  opt_mTimeoutSeconds.SetValue(aTimeoutMillis);
}

void
U2FRegisterRunnable::SendResponse(const RegisterResponse& aResponse)
{
  MOZ_ASSERT(NS_IsMainThread());

  ErrorResult rv;
  mCallback->Call(aResponse, rv);
  NS_WARNING_ASSERTION(!rv.Failed(), "callback failed");
  // Useful exceptions already got reported.
  rv.SuppressException();
}

NS_IMETHODIMP
U2FRegisterRunnable::Run()
{
  MOZ_ASSERT(!NS_IsMainThread());

  nsNSSShutDownPreventionLock locker;
  if (isAlreadyShutDown()) {
    return NS_ERROR_FAILURE;
  }

  // Create a Status object to keep track of when we're done
  RefPtr<U2FStatus> status = new U2FStatus();

  // Evaluate the AppID
  ErrorCode appIdResult = EvaluateAppID();
  if (appIdResult != ErrorCode::OK) {
    status->Stop(appIdResult);
  }

  // Produce the AppParam from the current AppID
  nsCString cAppId = NS_ConvertUTF16toUTF8(mAppId);
  CryptoBuffer appParam;
  if (!appParam.SetLength(SHA256_LENGTH, fallible)) {
    return NS_ERROR_OUT_OF_MEMORY;
  }

  // Note: This could use nsICryptoHash to avoid having to interact with NSS
  // directly.
  SECStatus srv;
  srv = PK11_HashBuf(SEC_OID_SHA256, appParam.Elements(),
                     reinterpret_cast<const uint8_t*>(cAppId.BeginReading()),
                     cAppId.Length());
  if (srv != SECSuccess) {
    return NS_ERROR_FAILURE;
  }

  // First, we must determine if any of the RegisteredKeys are already
  // registered, e.g., in the whitelist.
  for (LocalRegisteredKey key : mRegisteredKeys) {
    nsTArray<RefPtr<U2FPrepPromise>> prepPromiseList;
    for (const Authenticator& token : mAuthenticators) {
      RefPtr<U2FIsRegisteredTask> compTask =
<<<<<<< HEAD
        new U2FIsRegisteredTask(token, key, appParam, mAbstractMainThread);
=======
        new U2FIsRegisteredTask(token, key, appParam, mEventTarget);
>>>>>>> a17af05f
      prepPromiseList.AppendElement(compTask->Execute());
    }

    // Treat each call to Promise::All as a work unit, as it completes together
    status->WaitGroupAdd();

<<<<<<< HEAD
    U2FPrepPromise::All(mAbstractMainThread, prepPromiseList)
    ->Then(mAbstractMainThread, __func__,
      [&status] (const nsTArray<Authenticator>& aTokens) {
        MOZ_LOG(gU2FLog, LogLevel::Debug,
                ("ALL: None of the RegisteredKeys were recognized. n=%" PRIuSIZE,
=======
    U2FPrepPromise::All(mEventTarget, prepPromiseList)
    ->Then(mEventTarget, __func__,
      [&status] (const nsTArray<Authenticator>& aTokens) {
        MOZ_LOG(gU2FLog, LogLevel::Debug,
                ("ALL: None of the RegisteredKeys were recognized. n=%zu",
>>>>>>> a17af05f
                 aTokens.Length()));

        status->WaitGroupDone();
      },
      [&status] (ErrorCode aErrorCode) {
        status->Stop(aErrorCode);
        status->WaitGroupDone();
    });
  }

  // Wait for all the IsRegistered tasks to complete
  status->WaitGroupWait();

  // Check to see whether we're supposed to stop, because one of the keys was
  // recognized.
  if (status->IsStopped()) {
    status->WaitGroupAdd();
<<<<<<< HEAD
    mAbstractMainThread->Dispatch(NS_NewRunnableFunction(
=======
    mEventTarget->Dispatch(NS_NewRunnableFunction(
      "dom::U2FRegisterRunnable::Run",
>>>>>>> a17af05f
      [&status, this] () {
        RegisterResponse response;
        response.mErrorCode.Construct(
            static_cast<uint32_t>(status->GetErrorCode()));
        SendResponse(response);
        status->WaitGroupDone();
<<<<<<< HEAD
      }
    ));
=======
      }));
>>>>>>> a17af05f

    // Don't exit until the main thread runnable completes
    status->WaitGroupWait();
    return NS_OK;
  }

  // Now proceed to actually register a new key.
  for (LocalRegisterRequest req : mRegisterRequests) {
    // Hash the ClientData into the ChallengeParam
    CryptoBuffer challengeParam;
    if (!challengeParam.SetLength(SHA256_LENGTH, fallible)) {
      continue;
    }

    srv = PK11_HashBuf(SEC_OID_SHA256, challengeParam.Elements(),
                       req.mClientData.Elements(), req.mClientData.Length());
    if (srv != SECSuccess) {
      continue;
    }

    for (const Authenticator& token : mAuthenticators) {
      RefPtr<U2FRegisterTask> registerTask = new U2FRegisterTask(mOrigin, mAppId,
                                                                 token, appParam,
                                                                 challengeParam,
                                                                 req,
<<<<<<< HEAD
                                                                 mAbstractMainThread);
      status->WaitGroupAdd();

      registerTask->Execute()->Then(mAbstractMainThread, __func__,
=======
                                                                 mEventTarget);
      status->WaitGroupAdd();

      registerTask->Execute()->Then(mEventTarget, __func__,
>>>>>>> a17af05f
        [&status] (nsString aResponse) {
          if (!status->IsStopped()) {
            status->Stop(ErrorCode::OK, aResponse);
          }
          status->WaitGroupDone();
        },
        [&status] (ErrorCode aErrorCode) {
          // Ignore the failing error code, as we only want the first success.
          // U2F devices don't provide much for error codes anyway, so if
          // they all fail we'll return DEVICE_INELIGIBLE.
          status->WaitGroupDone();
     });
    }
  }

  // Wait until the first key is successfuly generated
  status->WaitGroupWait();

  // If none of the tasks completed, then nothing could satisfy.
  if (!status->IsStopped()) {
    status->Stop(ErrorCode::BAD_REQUEST);
  }

  // Transmit back to the JS engine from the Main Thread
  status->WaitGroupAdd();
<<<<<<< HEAD
  mAbstractMainThread->Dispatch(NS_NewRunnableFunction(
=======
  mEventTarget->Dispatch(NS_NewRunnableFunction(
    "dom::U2FRegisterRunnable::Run",
>>>>>>> a17af05f
    [&status, this] () {
      RegisterResponse response;
      if (status->GetErrorCode() == ErrorCode::OK) {
        response.Init(status->GetResponse());
      } else {
        response.mErrorCode.Construct(
            static_cast<uint32_t>(status->GetErrorCode()));
      }
      SendResponse(response);
      status->WaitGroupDone();
<<<<<<< HEAD
    }
  ));
=======
    }));
>>>>>>> a17af05f

  // TODO: Add timeouts, Bug 1301793
  status->WaitGroupWait();
  return NS_OK;
}

U2FSignRunnable::U2FSignRunnable(const nsAString& aOrigin,
                                 const nsAString& aAppId,
                                 const nsAString& aChallenge,
                                 const Sequence<RegisteredKey>& aRegisteredKeys,
                                 const Sequence<Authenticator>& aAuthenticators,
                                 U2FSignCallback* aCallback,
<<<<<<< HEAD
                                 AbstractThread* aMainThread)
  : U2FRunnable(aOrigin, aAppId, aMainThread)
  , mAuthenticators(aAuthenticators)
  // U2FSignCallback does not support threadsafe refcounting, and must be used
  // and destroyed on main.
  , mCallback(new nsMainThreadPtrHolder<U2FSignCallback>(aCallback))
=======
                                 nsISerialEventTarget* aEventTarget)
  : U2FRunnable(aOrigin, aAppId, aEventTarget)
  , mAuthenticators(aAuthenticators)
  // U2FSignCallback does not support threadsafe refcounting, and must be used
  // and destroyed on main.
  , mCallback(new nsMainThreadPtrHolder<U2FSignCallback>(
      "U2FSignRunnable::mCallback", aCallback))
>>>>>>> a17af05f
{
  MOZ_ASSERT(NS_IsMainThread());

  // Convert WebIDL objects to generic structs to pass between threads
  for (const RegisteredKey& key : aRegisteredKeys) {
    // Check for required attributes
    if (!key.mVersion.WasPassed() || !key.mKeyHandle.WasPassed()) {
      continue;
    }

    LocalRegisteredKey localKey;
    localKey.mVersion = key.mVersion.Value();
    localKey.mKeyHandle = key.mKeyHandle.Value();
    if (key.mAppId.WasPassed()) {
      localKey.mAppId.SetValue(key.mAppId.Value());
    }

    mRegisteredKeys.AppendElement(localKey);
  }

  // Assemble a clientData object
  nsresult rv = AssembleClientData(aOrigin, kGetAssertion, aChallenge,
                                   mClientData);
  if (NS_WARN_IF(NS_FAILED(rv))) {
    MOZ_LOG(gU2FLog, LogLevel::Warning,
            ("Failed to AssembleClientData for the U2FSignRunnable."));
    return;
  }
}

U2FSignRunnable::~U2FSignRunnable()
{
  nsNSSShutDownPreventionLock locker;

  if (isAlreadyShutDown()) {
    return;
  }
  shutdown(ShutdownCalledFrom::Object);
}

void
U2FSignRunnable::SetTimeout(const int32_t aTimeoutMillis)
{
  opt_mTimeoutSeconds.SetValue(aTimeoutMillis);
}

void
U2FSignRunnable::SendResponse(const SignResponse& aResponse)
{
  MOZ_ASSERT(NS_IsMainThread());

  ErrorResult rv;
  mCallback->Call(aResponse, rv);
  NS_WARNING_ASSERTION(!rv.Failed(), "callback failed");
  // Useful exceptions already got reported.
  rv.SuppressException();
}

NS_IMETHODIMP
U2FSignRunnable::Run()
{
  MOZ_ASSERT(!NS_IsMainThread());

  nsNSSShutDownPreventionLock locker;
  if (isAlreadyShutDown()) {
    return NS_ERROR_FAILURE;
  }

  // Create a Status object to keep track of when we're done
  RefPtr<U2FStatus> status = new U2FStatus();

  // Evaluate the AppID
  ErrorCode appIdResult = EvaluateAppID();
  if (appIdResult != ErrorCode::OK) {
    status->Stop(appIdResult);
  }

  // Hash the AppID and the ClientData into the AppParam and ChallengeParam
  nsCString cAppId = NS_ConvertUTF16toUTF8(mAppId);
  CryptoBuffer appParam;
  CryptoBuffer challengeParam;
  if (!appParam.SetLength(SHA256_LENGTH, fallible) ||
      !challengeParam.SetLength(SHA256_LENGTH, fallible)) {
    return NS_ERROR_OUT_OF_MEMORY;
  }

  SECStatus srv;
  srv = PK11_HashBuf(SEC_OID_SHA256, appParam.Elements(),
                     reinterpret_cast<const uint8_t*>(cAppId.BeginReading()),
                     cAppId.Length());
  if (srv != SECSuccess) {
    return NS_ERROR_FAILURE;
  }

  srv = PK11_HashBuf(SEC_OID_SHA256, challengeParam.Elements(),
                     mClientData.Elements(), mClientData.Length());
  if (srv != SECSuccess) {
    return NS_ERROR_FAILURE;
  }

  // Search the signing requests for one a token can fulfill
  for (LocalRegisteredKey key : mRegisteredKeys) {
    // Do not permit an individual RegisteredKey to assert a different AppID
    if (!key.mAppId.IsNull() && mAppId != key.mAppId.Value()) {
      continue;
    }

    // Decode the key handle
    CryptoBuffer keyHandle;
    nsresult rv = keyHandle.FromJwkBase64(key.mKeyHandle);
    if (NS_WARN_IF(NS_FAILED(rv))) {
      continue;
    }

    // We ignore mTransports, as it is intended to be used for sorting the
    // available devices by preference, but is not an exclusion factor.

    for (const Authenticator& token : mAuthenticators) {
      RefPtr<U2FSignTask> signTask = new U2FSignTask(mOrigin, mAppId,
                                                     key.mVersion, token,
                                                     appParam, challengeParam,
                                                     mClientData, keyHandle,
<<<<<<< HEAD
                                                     mAbstractMainThread);
      status->WaitGroupAdd();

      signTask->Execute()->Then(mAbstractMainThread, __func__,
=======
                                                     mEventTarget);
      status->WaitGroupAdd();

      signTask->Execute()->Then(mEventTarget, __func__,
>>>>>>> a17af05f
        [&status] (nsString aResponse) {
          if (!status->IsStopped()) {
            status->Stop(ErrorCode::OK, aResponse);
          }
          status->WaitGroupDone();
        },
        [&status] (ErrorCode aErrorCode) {
          // Ignore the failing error code, as we only want the first success.
          // U2F devices don't provide much for error codes anyway, so if
          // they all fail we'll return DEVICE_INELIGIBLE.
          status->WaitGroupDone();
      });
    }
  }

  // Wait for the authenticators to finish
  status->WaitGroupWait();

  // If none of the tasks completed, then nothing could satisfy.
  if (!status->IsStopped()) {
    status->Stop(ErrorCode::DEVICE_INELIGIBLE);
  }

  // Transmit back to the JS engine from the Main Thread
  status->WaitGroupAdd();
<<<<<<< HEAD
  mAbstractMainThread->Dispatch(NS_NewRunnableFunction(
=======
  mEventTarget->Dispatch(NS_NewRunnableFunction(
    "dom::U2FSignRunnable::Run",
>>>>>>> a17af05f
    [&status, this] () {
      SignResponse response;
      if (status->GetErrorCode() == ErrorCode::OK) {
        response.Init(status->GetResponse());
      } else {
        response.mErrorCode.Construct(
          static_cast<uint32_t>(status->GetErrorCode()));
      }
      SendResponse(response);
      status->WaitGroupDone();
<<<<<<< HEAD
    }
  ));
=======
    }));
>>>>>>> a17af05f

  // TODO: Add timeouts, Bug 1301793
  status->WaitGroupWait();
  return NS_OK;
}

U2F::U2F()
  : mInitialized(false)
{}

U2F::~U2F()
{
  nsNSSShutDownPreventionLock locker;

  if (isAlreadyShutDown()) {
    return;
  }
  shutdown(ShutdownCalledFrom::Object);
}

/* virtual */ JSObject*
U2F::WrapObject(JSContext* aCx, JS::Handle<JSObject*> aGivenProto)
{
  return U2FBinding::Wrap(aCx, this, aGivenProto);
}

void
U2F::Init(nsPIDOMWindowInner* aParent, ErrorResult& aRv)
{
  MOZ_ASSERT(!mInitialized);
  MOZ_ASSERT(!mParent);
  mParent = do_QueryInterface(aParent);
  MOZ_ASSERT(mParent);

  nsCOMPtr<nsIDocument> doc = mParent->GetDoc();
  MOZ_ASSERT(doc);

  nsIPrincipal* principal = doc->NodePrincipal();
  aRv = nsContentUtils::GetUTFOrigin(principal, mOrigin);
  if (NS_WARN_IF(aRv.Failed())) {
    return;
  }

  if (NS_WARN_IF(mOrigin.IsEmpty())) {
    aRv.Throw(NS_ERROR_FAILURE);
    return;
  }

  if (!EnsureNSSInitializedChromeOrContent()) {
    MOZ_LOG(gU2FLog, LogLevel::Debug,
            ("Failed to get NSS context for U2F"));
    aRv.Throw(NS_ERROR_FAILURE);
    return;
  }

  // This only functions in e10s mode
  if (XRE_IsParentProcess()) {
    MOZ_LOG(gU2FLog, LogLevel::Debug,
            ("Is non-e10s Process, U2F not available"));
    aRv.Throw(NS_ERROR_FAILURE);
    return;
  }

  // Monolithically insert compatible nsIU2FToken objects into mAuthenticators.
  // In future functionality expansions, this is where we could add a dynamic
  // add/remove interface.
  if (Preferences::GetBool(PREF_U2F_SOFTTOKEN_ENABLED)) {
    if (!mAuthenticators.AppendElement(new NSSU2FTokenRemote(),
                                       mozilla::fallible)) {
      aRv.Throw(NS_ERROR_OUT_OF_MEMORY);
      return;
    }
  }

<<<<<<< HEAD
  mAbstractMainThread = doc->AbstractMainThreadFor(TaskCategory::Other);
=======
  mEventTarget = doc->EventTargetFor(TaskCategory::Other);
>>>>>>> a17af05f

  mInitialized = true;
}

void
U2F::Register(const nsAString& aAppId,
              const Sequence<RegisterRequest>& aRegisterRequests,
              const Sequence<RegisteredKey>& aRegisteredKeys,
              U2FRegisterCallback& aCallback,
              const Optional<Nullable<int32_t>>& opt_aTimeoutSeconds,
              ErrorResult& aRv)
{
  MOZ_ASSERT(NS_IsMainThread());

  if (!mInitialized) {
    aRv.Throw(NS_ERROR_NOT_AVAILABLE);
    return;
  }

  RefPtr<SharedThreadPool> pool = SharedThreadPool::Get(kPoolName);
  RefPtr<U2FRegisterRunnable> task = new U2FRegisterRunnable(mOrigin, aAppId,
                                                             aRegisterRequests,
                                                             aRegisteredKeys,
                                                             mAuthenticators,
                                                             &aCallback,
<<<<<<< HEAD
                                                             mAbstractMainThread);
=======
                                                             mEventTarget);
>>>>>>> a17af05f
  pool->Dispatch(task.forget(), NS_DISPATCH_NORMAL);
}

void
U2F::Sign(const nsAString& aAppId,
          const nsAString& aChallenge,
          const Sequence<RegisteredKey>& aRegisteredKeys,
          U2FSignCallback& aCallback,
          const Optional<Nullable<int32_t>>& opt_aTimeoutSeconds,
          ErrorResult& aRv)
{
  MOZ_ASSERT(NS_IsMainThread());

  if (!mInitialized) {
    aRv.Throw(NS_ERROR_NOT_AVAILABLE);
    return;
  }

  RefPtr<SharedThreadPool> pool = SharedThreadPool::Get(kPoolName);
  RefPtr<U2FSignRunnable> task = new U2FSignRunnable(mOrigin, aAppId, aChallenge,
                                                     aRegisteredKeys,
                                                     mAuthenticators, &aCallback,
<<<<<<< HEAD
                                                     mAbstractMainThread);
=======
                                                     mEventTarget);
>>>>>>> a17af05f
  pool->Dispatch(task.forget(), NS_DISPATCH_NORMAL);
}

} // namespace dom
} // namespace mozilla<|MERGE_RESOLUTION|>--- conflicted
+++ resolved
@@ -12,10 +12,6 @@
 #include "mozilla/dom/U2F.h"
 #include "mozilla/Preferences.h"
 #include "mozilla/ReentrantMonitor.h"
-<<<<<<< HEAD
-#include "mozilla/SizePrintfMacros.h"
-=======
->>>>>>> a17af05f
 #include "nsContentUtils.h"
 #include "nsINSSU2FToken.h"
 #include "nsNetCID.h"
@@ -166,15 +162,6 @@
   return mResponse;
 }
 
-<<<<<<< HEAD
-U2FTask::U2FTask(const nsAString& aOrigin, const nsAString& aAppId,
-                 const Authenticator& aAuthenticator,
-                 AbstractThread* aMainThread)
-  : mOrigin(aOrigin)
-  , mAppId(aAppId)
-  , mAuthenticator(aAuthenticator)
-  , mAbstractMainThread(aMainThread)
-=======
 U2FTask::U2FTask(const nsAString& aOrigin,
                  const nsAString& aAppId,
                  const Authenticator& aAuthenticator,
@@ -184,7 +171,6 @@
   , mAppId(aAppId)
   , mAuthenticator(aAuthenticator)
   , mEventTarget(aEventTarget)
->>>>>>> a17af05f
 {}
 
 U2FTask::~U2FTask()
@@ -199,25 +185,15 @@
 
   // TODO: Use a thread pool here, but we have to solve the PContentChild issues
   // of being in a worker thread.
-<<<<<<< HEAD
-  mAbstractMainThread->Dispatch(r.forget());
-=======
   mEventTarget->Dispatch(r.forget());
->>>>>>> a17af05f
   return p;
 }
 
 U2FPrepTask::U2FPrepTask(const Authenticator& aAuthenticator,
-<<<<<<< HEAD
-                         AbstractThread* aMainThread)
-  : mAuthenticator(aAuthenticator)
-  , mAbstractMainThread(aMainThread)
-=======
                          nsISerialEventTarget* aEventTarget)
   : Runnable("dom::U2FPrepTask")
   , mAuthenticator(aAuthenticator)
   , mEventTarget(aEventTarget)
->>>>>>> a17af05f
 {}
 
 U2FPrepTask::~U2FPrepTask()
@@ -232,24 +208,15 @@
 
   // TODO: Use a thread pool here, but we have to solve the PContentChild issues
   // of being in a worker thread.
-<<<<<<< HEAD
-  mAbstractMainThread->Dispatch(r.forget());
-=======
   mEventTarget->Dispatch(r.forget());
->>>>>>> a17af05f
   return p;
 }
 
 U2FIsRegisteredTask::U2FIsRegisteredTask(const Authenticator& aAuthenticator,
                                          const LocalRegisteredKey& aRegisteredKey,
                                          const CryptoBuffer& aAppParam,
-<<<<<<< HEAD
-                                         AbstractThread* aMainThread)
-  : U2FPrepTask(aAuthenticator, aMainThread)
-=======
                                          nsISerialEventTarget* aEventTarget)
   : U2FPrepTask(aAuthenticator, aEventTarget)
->>>>>>> a17af05f
   , mRegisteredKey(aRegisteredKey)
   , mAppParam(aAppParam)
 {}
@@ -283,7 +250,6 @@
 
   // We ignore mTransports, as it is intended to be used for sorting the
   // available devices by preference, but is not an exclusion factor.
-<<<<<<< HEAD
 
   bool isRegistered = false;
   rv = mAuthenticator->IsRegistered(keyHandle.Elements(), keyHandle.Length(),
@@ -294,18 +260,6 @@
     return NS_ERROR_FAILURE;
   }
 
-=======
-
-  bool isRegistered = false;
-  rv = mAuthenticator->IsRegistered(keyHandle.Elements(), keyHandle.Length(),
-                                    mAppParam.Elements(), mAppParam.Length(),
-                                    &isRegistered);
-  if (NS_WARN_IF(NS_FAILED(rv))) {
-    mPromise.Reject(ErrorCode::OTHER_ERROR, __func__);
-    return NS_ERROR_FAILURE;
-  }
-
->>>>>>> a17af05f
   if (isRegistered) {
     mPromise.Reject(ErrorCode::DEVICE_INELIGIBLE, __func__);
     return NS_OK;
@@ -321,13 +275,8 @@
                                  const CryptoBuffer& aAppParam,
                                  const CryptoBuffer& aChallengeParam,
                                  const LocalRegisterRequest& aRegisterEntry,
-<<<<<<< HEAD
-                                 AbstractThread* aMainThread)
-  : U2FTask(aOrigin, aAppId, aAuthenticator, aMainThread)
-=======
                                  nsISerialEventTarget* aEventTarget)
   : U2FTask(aOrigin, aAppId, aAuthenticator, aEventTarget)
->>>>>>> a17af05f
   , mAppParam(aAppParam)
   , mChallengeParam(aChallengeParam)
   , mRegisterEntry(aRegisterEntry)
@@ -406,13 +355,8 @@
                          const CryptoBuffer& aChallengeParam,
                          const CryptoBuffer& aClientData,
                          const CryptoBuffer& aKeyHandle,
-<<<<<<< HEAD
-                         AbstractThread* aMainThread)
-  : U2FTask(aOrigin, aAppId, aAuthenticator, aMainThread)
-=======
                          nsISerialEventTarget* aEventTarget)
   : U2FTask(aOrigin, aAppId, aAuthenticator, aEventTarget)
->>>>>>> a17af05f
   , mVersion(aVersion)
   , mAppParam(aAppParam)
   , mChallengeParam(aChallengeParam)
@@ -469,7 +413,6 @@
     free(buffer);
     mPromise.Reject(ErrorCode::OTHER_ERROR, __func__);
     return NS_ERROR_OUT_OF_MEMORY;
-<<<<<<< HEAD
   }
   free(buffer);
 
@@ -485,23 +428,6 @@
       NS_WARN_IF(NS_FAILED(rvKeyHandle)))) {
     mPromise.Reject(ErrorCode::OTHER_ERROR, __func__);
     return NS_ERROR_FAILURE;
-=======
->>>>>>> a17af05f
-  }
-  free(buffer);
-
-  // Assemble a response object to return
-  nsString clientDataBase64;
-  nsString signatureDataBase64;
-  nsString keyHandleBase64;
-  nsresult rvClientData = mClientData.ToJwkBase64(clientDataBase64);
-  nsresult rvSignatureData = signatureData.ToJwkBase64(signatureDataBase64);
-  nsresult rvKeyHandle = mKeyHandle.ToJwkBase64(keyHandleBase64);
-  if (NS_WARN_IF(NS_FAILED(rvClientData)) ||
-      NS_WARN_IF(NS_FAILED(rvSignatureData) ||
-      NS_WARN_IF(NS_FAILED(rvKeyHandle)))) {
-    mPromise.Reject(ErrorCode::OTHER_ERROR, __func__);
-    return NS_ERROR_FAILURE;
   }
 
   SignResponse response;
@@ -510,15 +436,6 @@
   response.mSignatureData.Construct(signatureDataBase64);
   response.mErrorCode.Construct(static_cast<uint32_t>(ErrorCode::OK));
 
-<<<<<<< HEAD
-  SignResponse response;
-  response.mKeyHandle.Construct(keyHandleBase64);
-  response.mClientData.Construct(clientDataBase64);
-  response.mSignatureData.Construct(signatureDataBase64);
-  response.mErrorCode.Construct(static_cast<uint32_t>(ErrorCode::OK));
-
-=======
->>>>>>> a17af05f
   nsString responseStr;
   if (NS_WARN_IF(!response.ToJSON(responseStr))) {
     return NS_ERROR_FAILURE;
@@ -528,18 +445,11 @@
 }
 
 U2FRunnable::U2FRunnable(const nsAString& aOrigin, const nsAString& aAppId,
-<<<<<<< HEAD
-                         AbstractThread* aMainThread)
-  : mOrigin(aOrigin)
-  , mAppId(aAppId)
-  , mAbstractMainThread(aMainThread)
-=======
                          nsISerialEventTarget* aEventTarget)
   : Runnable("dom::U2FRunnable")
   , mOrigin(aOrigin)
   , mAppId(aAppId)
   , mEventTarget(aEventTarget)
->>>>>>> a17af05f
 {}
 
 U2FRunnable::~U2FRunnable()
@@ -622,14 +532,6 @@
                                          const Sequence<RegisteredKey>& aRegisteredKeys,
                                          const Sequence<Authenticator>& aAuthenticators,
                                          U2FRegisterCallback* aCallback,
-<<<<<<< HEAD
-                                         AbstractThread* aMainThread)
-  : U2FRunnable(aOrigin, aAppId, aMainThread)
-  , mAuthenticators(aAuthenticators)
-  // U2FRegisterCallback does not support threadsafe refcounting, and must be
-  // used and destroyed on main.
-  , mCallback(new nsMainThreadPtrHolder<U2FRegisterCallback>(aCallback))
-=======
                                          nsISerialEventTarget* aEventTarget)
   : U2FRunnable(aOrigin, aAppId, aEventTarget)
   , mAuthenticators(aAuthenticators)
@@ -637,7 +539,6 @@
   // used and destroyed on main.
   , mCallback(new nsMainThreadPtrHolder<U2FRegisterCallback>(
       "U2FRegisterRunnable::mCallback", aCallback))
->>>>>>> a17af05f
 {
   MOZ_ASSERT(NS_IsMainThread());
 
@@ -749,30 +650,18 @@
     nsTArray<RefPtr<U2FPrepPromise>> prepPromiseList;
     for (const Authenticator& token : mAuthenticators) {
       RefPtr<U2FIsRegisteredTask> compTask =
-<<<<<<< HEAD
-        new U2FIsRegisteredTask(token, key, appParam, mAbstractMainThread);
-=======
         new U2FIsRegisteredTask(token, key, appParam, mEventTarget);
->>>>>>> a17af05f
       prepPromiseList.AppendElement(compTask->Execute());
     }
 
     // Treat each call to Promise::All as a work unit, as it completes together
     status->WaitGroupAdd();
 
-<<<<<<< HEAD
-    U2FPrepPromise::All(mAbstractMainThread, prepPromiseList)
-    ->Then(mAbstractMainThread, __func__,
-      [&status] (const nsTArray<Authenticator>& aTokens) {
-        MOZ_LOG(gU2FLog, LogLevel::Debug,
-                ("ALL: None of the RegisteredKeys were recognized. n=%" PRIuSIZE,
-=======
     U2FPrepPromise::All(mEventTarget, prepPromiseList)
     ->Then(mEventTarget, __func__,
       [&status] (const nsTArray<Authenticator>& aTokens) {
         MOZ_LOG(gU2FLog, LogLevel::Debug,
                 ("ALL: None of the RegisteredKeys were recognized. n=%zu",
->>>>>>> a17af05f
                  aTokens.Length()));
 
         status->WaitGroupDone();
@@ -790,24 +679,15 @@
   // recognized.
   if (status->IsStopped()) {
     status->WaitGroupAdd();
-<<<<<<< HEAD
-    mAbstractMainThread->Dispatch(NS_NewRunnableFunction(
-=======
     mEventTarget->Dispatch(NS_NewRunnableFunction(
       "dom::U2FRegisterRunnable::Run",
->>>>>>> a17af05f
       [&status, this] () {
         RegisterResponse response;
         response.mErrorCode.Construct(
             static_cast<uint32_t>(status->GetErrorCode()));
         SendResponse(response);
         status->WaitGroupDone();
-<<<<<<< HEAD
-      }
-    ));
-=======
       }));
->>>>>>> a17af05f
 
     // Don't exit until the main thread runnable completes
     status->WaitGroupWait();
@@ -833,17 +713,10 @@
                                                                  token, appParam,
                                                                  challengeParam,
                                                                  req,
-<<<<<<< HEAD
-                                                                 mAbstractMainThread);
-      status->WaitGroupAdd();
-
-      registerTask->Execute()->Then(mAbstractMainThread, __func__,
-=======
                                                                  mEventTarget);
       status->WaitGroupAdd();
 
       registerTask->Execute()->Then(mEventTarget, __func__,
->>>>>>> a17af05f
         [&status] (nsString aResponse) {
           if (!status->IsStopped()) {
             status->Stop(ErrorCode::OK, aResponse);
@@ -869,12 +742,8 @@
 
   // Transmit back to the JS engine from the Main Thread
   status->WaitGroupAdd();
-<<<<<<< HEAD
-  mAbstractMainThread->Dispatch(NS_NewRunnableFunction(
-=======
   mEventTarget->Dispatch(NS_NewRunnableFunction(
     "dom::U2FRegisterRunnable::Run",
->>>>>>> a17af05f
     [&status, this] () {
       RegisterResponse response;
       if (status->GetErrorCode() == ErrorCode::OK) {
@@ -885,12 +754,7 @@
       }
       SendResponse(response);
       status->WaitGroupDone();
-<<<<<<< HEAD
-    }
-  ));
-=======
     }));
->>>>>>> a17af05f
 
   // TODO: Add timeouts, Bug 1301793
   status->WaitGroupWait();
@@ -903,14 +767,6 @@
                                  const Sequence<RegisteredKey>& aRegisteredKeys,
                                  const Sequence<Authenticator>& aAuthenticators,
                                  U2FSignCallback* aCallback,
-<<<<<<< HEAD
-                                 AbstractThread* aMainThread)
-  : U2FRunnable(aOrigin, aAppId, aMainThread)
-  , mAuthenticators(aAuthenticators)
-  // U2FSignCallback does not support threadsafe refcounting, and must be used
-  // and destroyed on main.
-  , mCallback(new nsMainThreadPtrHolder<U2FSignCallback>(aCallback))
-=======
                                  nsISerialEventTarget* aEventTarget)
   : U2FRunnable(aOrigin, aAppId, aEventTarget)
   , mAuthenticators(aAuthenticators)
@@ -918,7 +774,6 @@
   // and destroyed on main.
   , mCallback(new nsMainThreadPtrHolder<U2FSignCallback>(
       "U2FSignRunnable::mCallback", aCallback))
->>>>>>> a17af05f
 {
   MOZ_ASSERT(NS_IsMainThread());
 
@@ -1041,17 +896,10 @@
                                                      key.mVersion, token,
                                                      appParam, challengeParam,
                                                      mClientData, keyHandle,
-<<<<<<< HEAD
-                                                     mAbstractMainThread);
-      status->WaitGroupAdd();
-
-      signTask->Execute()->Then(mAbstractMainThread, __func__,
-=======
                                                      mEventTarget);
       status->WaitGroupAdd();
 
       signTask->Execute()->Then(mEventTarget, __func__,
->>>>>>> a17af05f
         [&status] (nsString aResponse) {
           if (!status->IsStopped()) {
             status->Stop(ErrorCode::OK, aResponse);
@@ -1077,12 +925,8 @@
 
   // Transmit back to the JS engine from the Main Thread
   status->WaitGroupAdd();
-<<<<<<< HEAD
-  mAbstractMainThread->Dispatch(NS_NewRunnableFunction(
-=======
   mEventTarget->Dispatch(NS_NewRunnableFunction(
     "dom::U2FSignRunnable::Run",
->>>>>>> a17af05f
     [&status, this] () {
       SignResponse response;
       if (status->GetErrorCode() == ErrorCode::OK) {
@@ -1093,12 +937,7 @@
       }
       SendResponse(response);
       status->WaitGroupDone();
-<<<<<<< HEAD
-    }
-  ));
-=======
     }));
->>>>>>> a17af05f
 
   // TODO: Add timeouts, Bug 1301793
   status->WaitGroupWait();
@@ -1173,11 +1012,7 @@
     }
   }
 
-<<<<<<< HEAD
-  mAbstractMainThread = doc->AbstractMainThreadFor(TaskCategory::Other);
-=======
   mEventTarget = doc->EventTargetFor(TaskCategory::Other);
->>>>>>> a17af05f
 
   mInitialized = true;
 }
@@ -1203,11 +1038,7 @@
                                                              aRegisteredKeys,
                                                              mAuthenticators,
                                                              &aCallback,
-<<<<<<< HEAD
-                                                             mAbstractMainThread);
-=======
                                                              mEventTarget);
->>>>>>> a17af05f
   pool->Dispatch(task.forget(), NS_DISPATCH_NORMAL);
 }
 
@@ -1230,11 +1061,7 @@
   RefPtr<U2FSignRunnable> task = new U2FSignRunnable(mOrigin, aAppId, aChallenge,
                                                      aRegisteredKeys,
                                                      mAuthenticators, &aCallback,
-<<<<<<< HEAD
-                                                     mAbstractMainThread);
-=======
                                                      mEventTarget);
->>>>>>> a17af05f
   pool->Dispatch(task.forget(), NS_DISPATCH_NORMAL);
 }
 
