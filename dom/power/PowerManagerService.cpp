/* -*- Mode: C++; tab-width: 8; indent-tabs-mode: nil; c-basic-offset: 2 -*- */
/* vim: set ts=8 sts=2 et sw=2 tw=80: */
/* This Source Code Form is subject to the terms of the Mozilla Public
 * License, v. 2.0. If a copy of the MPL was not distributed with this
 * file, You can obtain one at http://mozilla.org/MPL/2.0/. */

#include "mozilla/dom/ContentParent.h"
#include "mozilla/Hal.h"
#include "mozilla/HalWakeLock.h"
#include "mozilla/ClearOnShutdown.h"
#include "mozilla/Preferences.h"
#include "mozilla/Services.h"
#include "jsprf.h"
#include "nsIDOMWakeLockListener.h"
#include "nsIDOMWindow.h"
#include "nsIObserverService.h"
#include "PowerManagerService.h"
#include "WakeLock.h"

// For _exit().
#ifdef XP_WIN
#include <process.h>
#else
#include <unistd.h>
#endif

namespace mozilla {
namespace dom {
namespace power {

using namespace hal;

NS_IMPL_ISUPPORTS(PowerManagerService, nsIPowerManagerService)

/* static */ StaticRefPtr<PowerManagerService> PowerManagerService::sSingleton;

/* static */ already_AddRefed<PowerManagerService>
PowerManagerService::GetInstance()
{
  if (!sSingleton) {
    sSingleton = new PowerManagerService();
    sSingleton->Init();
    ClearOnShutdown(&sSingleton);
  }

  RefPtr<PowerManagerService> service = sSingleton.get();
  return service.forget();
}

void
PowerManagerService::Init()
{
  RegisterWakeLockObserver(this);
}

PowerManagerService::~PowerManagerService()
{
  UnregisterWakeLockObserver(this);
}

void
PowerManagerService::ComputeWakeLockState(const WakeLockInformation& aWakeLockInfo,
                                          nsAString &aState)
{
  WakeLockState state = hal::ComputeWakeLockState(aWakeLockInfo.numLocks(),
                                                  aWakeLockInfo.numHidden());
  switch (state) {
  case WAKE_LOCK_STATE_UNLOCKED:
    aState.AssignLiteral("unlocked");
    break;
  case WAKE_LOCK_STATE_HIDDEN:
    aState.AssignLiteral("locked-background");
    break;
  case WAKE_LOCK_STATE_VISIBLE:
    aState.AssignLiteral("locked-foreground");
    break;
  }
}

void
PowerManagerService::Notify(const WakeLockInformation& aWakeLockInfo)
{
  nsAutoString state;
  ComputeWakeLockState(aWakeLockInfo, state);

  /**
   * Copy the listeners list before we walk through the callbacks
   * because the callbacks may install new listeners. We expect no
   * more than one listener per window, so it shouldn't be too long.
   */
  AutoTArray<nsCOMPtr<nsIDOMMozWakeLockListener>, 2> listeners(mWakeLockListeners);

  for (uint32_t i = 0; i < listeners.Length(); ++i) {
    listeners[i]->Callback(aWakeLockInfo.topic(), state);
  }
}

<<<<<<< HEAD
void
PowerManagerService::SyncProfile()
{
  nsCOMPtr<nsIObserverService> obsServ = services::GetObserverService();
  if (obsServ) {
    const char16_t* context = u"shutdown-persist";
    obsServ->NotifyObservers(nullptr, "profile-change-net-teardown", context);
    obsServ->NotifyObservers(nullptr, "profile-change-teardown", context);
    obsServ->NotifyObservers(nullptr, "profile-before-change", context);
    obsServ->NotifyObservers(nullptr, "profile-before-change-qm", context);
    obsServ->NotifyObservers(nullptr, "profile-before-change-telemetry", context);
  }
}

NS_IMETHODIMP
PowerManagerService::Reboot()
{
  LOG_FUNCTION_AND_JS_STACK() // bug 839452

  StartForceQuitWatchdog(eHalShutdownMode_Reboot, mWatchdogTimeoutSecs);
  // To synchronize any unsaved user data before rebooting.
  SyncProfile();
  hal::Reboot();
  MOZ_CRASH("hal::Reboot() shouldn't return");
}

NS_IMETHODIMP
PowerManagerService::PowerOff()
{
  LOG_FUNCTION_AND_JS_STACK() // bug 839452

  StartForceQuitWatchdog(eHalShutdownMode_PowerOff, mWatchdogTimeoutSecs);
  // To synchronize any unsaved user data before powering off.
  SyncProfile();
  hal::PowerOff();
  MOZ_CRASH("hal::PowerOff() shouldn't return");
}

NS_IMETHODIMP
PowerManagerService::Restart()
{
  LOG_FUNCTION_AND_JS_STACK() // bug 839452

  // FIXME/bug 796826 this implementation is currently gonk-specific,
  // because it relies on the Gonk to initialize the Gecko processes to
  // restart B2G. It's better to do it here to have a real "restart".
  StartForceQuitWatchdog(eHalShutdownMode_Restart, mWatchdogTimeoutSecs);
  // Ensure all content processes are dead before we continue
  // restarting.  This code is used to restart to apply updates, and
  // if we don't join all the subprocesses, race conditions can cause
  // them to see an inconsistent view of the application directory.
  ContentParent::JoinAllSubprocesses();

  // To synchronize any unsaved user data before restarting.
  SyncProfile();
#ifdef XP_UNIX
  sync();
#endif
  _exit(0);
  MOZ_CRASH("_exit() shouldn't return");
}

=======
>>>>>>> a17af05f
NS_IMETHODIMP
PowerManagerService::AddWakeLockListener(nsIDOMMozWakeLockListener *aListener)
{
  if (mWakeLockListeners.Contains(aListener))
    return NS_OK;

  mWakeLockListeners.AppendElement(aListener);
  return NS_OK;
}

NS_IMETHODIMP
PowerManagerService::RemoveWakeLockListener(nsIDOMMozWakeLockListener *aListener)
{
  mWakeLockListeners.RemoveElement(aListener);
  return NS_OK;
}

NS_IMETHODIMP
PowerManagerService::GetWakeLockState(const nsAString &aTopic, nsAString &aState)
{
  WakeLockInformation info;
  GetWakeLockInfo(aTopic, &info);

  ComputeWakeLockState(info, aState);

  return NS_OK;
}

already_AddRefed<WakeLock>
PowerManagerService::NewWakeLock(const nsAString& aTopic,
                                 nsPIDOMWindowInner* aWindow,
                                 mozilla::ErrorResult& aRv)
{
  RefPtr<WakeLock> wakelock = new WakeLock();
  aRv = wakelock->Init(aTopic, aWindow);
  if (aRv.Failed()) {
    return nullptr;
  }

  return wakelock.forget();
}

NS_IMETHODIMP
PowerManagerService::NewWakeLock(const nsAString &aTopic,
                                 mozIDOMWindow *aWindow,
                                 nsISupports **aWakeLock)
{
  mozilla::ErrorResult rv;
  RefPtr<WakeLock> wakelock =
    NewWakeLock(aTopic, nsPIDOMWindowInner::From(aWindow), rv);
  if (rv.Failed()) {
    return rv.StealNSResult();
  }

  nsCOMPtr<nsIDOMEventListener> eventListener = wakelock.get();
  eventListener.forget(aWakeLock);
  return NS_OK;
}

already_AddRefed<WakeLock>
PowerManagerService::NewWakeLockOnBehalfOfProcess(const nsAString& aTopic,
                                                  ContentParent* aContentParent)
{
  RefPtr<WakeLock> wakelock = new WakeLock();
  nsresult rv = wakelock->Init(aTopic, aContentParent);
  NS_ENSURE_SUCCESS(rv, nullptr);
  return wakelock.forget();
}

} // namespace power
} // namespace dom
} // namespace mozilla<|MERGE_RESOLUTION|>--- conflicted
+++ resolved
@@ -95,71 +95,6 @@
   }
 }
 
-<<<<<<< HEAD
-void
-PowerManagerService::SyncProfile()
-{
-  nsCOMPtr<nsIObserverService> obsServ = services::GetObserverService();
-  if (obsServ) {
-    const char16_t* context = u"shutdown-persist";
-    obsServ->NotifyObservers(nullptr, "profile-change-net-teardown", context);
-    obsServ->NotifyObservers(nullptr, "profile-change-teardown", context);
-    obsServ->NotifyObservers(nullptr, "profile-before-change", context);
-    obsServ->NotifyObservers(nullptr, "profile-before-change-qm", context);
-    obsServ->NotifyObservers(nullptr, "profile-before-change-telemetry", context);
-  }
-}
-
-NS_IMETHODIMP
-PowerManagerService::Reboot()
-{
-  LOG_FUNCTION_AND_JS_STACK() // bug 839452
-
-  StartForceQuitWatchdog(eHalShutdownMode_Reboot, mWatchdogTimeoutSecs);
-  // To synchronize any unsaved user data before rebooting.
-  SyncProfile();
-  hal::Reboot();
-  MOZ_CRASH("hal::Reboot() shouldn't return");
-}
-
-NS_IMETHODIMP
-PowerManagerService::PowerOff()
-{
-  LOG_FUNCTION_AND_JS_STACK() // bug 839452
-
-  StartForceQuitWatchdog(eHalShutdownMode_PowerOff, mWatchdogTimeoutSecs);
-  // To synchronize any unsaved user data before powering off.
-  SyncProfile();
-  hal::PowerOff();
-  MOZ_CRASH("hal::PowerOff() shouldn't return");
-}
-
-NS_IMETHODIMP
-PowerManagerService::Restart()
-{
-  LOG_FUNCTION_AND_JS_STACK() // bug 839452
-
-  // FIXME/bug 796826 this implementation is currently gonk-specific,
-  // because it relies on the Gonk to initialize the Gecko processes to
-  // restart B2G. It's better to do it here to have a real "restart".
-  StartForceQuitWatchdog(eHalShutdownMode_Restart, mWatchdogTimeoutSecs);
-  // Ensure all content processes are dead before we continue
-  // restarting.  This code is used to restart to apply updates, and
-  // if we don't join all the subprocesses, race conditions can cause
-  // them to see an inconsistent view of the application directory.
-  ContentParent::JoinAllSubprocesses();
-
-  // To synchronize any unsaved user data before restarting.
-  SyncProfile();
-#ifdef XP_UNIX
-  sync();
-#endif
-  _exit(0);
-  MOZ_CRASH("_exit() shouldn't return");
-}
-
-=======
->>>>>>> a17af05f
 NS_IMETHODIMP
 PowerManagerService::AddWakeLockListener(nsIDOMMozWakeLockListener *aListener)
 {
