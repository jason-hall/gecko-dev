--- conflicted
+++ resolved
@@ -141,10 +141,6 @@
 static bool getJavaCodebase(NPObject* npobj, const NPVariant* args, uint32_t argCount, NPVariant* result);
 static bool checkObjectValue(NPObject* npobj, const NPVariant* args, uint32_t argCount, NPVariant* result);
 static bool enableFPExceptions(NPObject* npobj, const NPVariant* args, uint32_t argCount, NPVariant* result);
-<<<<<<< HEAD
-static bool getAuthInfo(NPObject* npobj, const NPVariant* args, uint32_t argCount, NPVariant* result);
-=======
->>>>>>> a17af05f
 static bool asyncCallbackTest(NPObject* npobj, const NPVariant* args, uint32_t argCount, NPVariant* result);
 static bool checkGCRace(NPObject* npobj, const NPVariant* args, uint32_t argCount, NPVariant* result);
 static bool hangPlugin(NPObject* npobj, const NPVariant* args, uint32_t argCount, NPVariant* result);
@@ -219,10 +215,6 @@
   "getJavaCodebase",
   "checkObjectValue",
   "enableFPExceptions",
-<<<<<<< HEAD
-  "getAuthInfo",
-=======
->>>>>>> a17af05f
   "asyncCallbackTest",
   "checkGCRace",
   "hang",
@@ -298,10 +290,6 @@
   getJavaCodebase,
   checkObjectValue,
   enableFPExceptions,
-<<<<<<< HEAD
-  getAuthInfo,
-=======
->>>>>>> a17af05f
   asyncCallbackTest,
   checkGCRace,
   hangPlugin,
@@ -2973,61 +2961,6 @@
 #endif
 }
 
-<<<<<<< HEAD
-static bool
-getAuthInfo(NPObject* npobj, const NPVariant* args, uint32_t argCount, NPVariant* result)
-{
-  if (argCount != 5)
-    return false;
-
-  NPP npp = static_cast<TestNPObject*>(npobj)->npp;
-
-  if (!NPVARIANT_IS_STRING(args[0]) || !NPVARIANT_IS_STRING(args[1]) ||
-      !NPVARIANT_IS_INT32(args[2]) || !NPVARIANT_IS_STRING(args[3]) ||
-      !NPVARIANT_IS_STRING(args[4]))
-    return false;
-
-  const NPString* protocol = &NPVARIANT_TO_STRING(args[0]);
-  const NPString* host = &NPVARIANT_TO_STRING(args[1]);
-  uint32_t port = NPVARIANT_TO_INT32(args[2]);
-  const NPString* scheme = &NPVARIANT_TO_STRING(args[3]);
-  const NPString* realm = &NPVARIANT_TO_STRING(args[4]);
-
-  char* username = nullptr;
-  char* password = nullptr;
-  uint32_t ulen = 0, plen = 0;
-
-  NPError err = NPN_GetAuthenticationInfo(npp,
-      protocol->UTF8Characters,
-      host->UTF8Characters,
-      port,
-      scheme->UTF8Characters,
-      realm->UTF8Characters,
-      &username,
-      &ulen,
-      &password,
-      &plen);
-
-  if (err != NPERR_NO_ERROR) {
-    return false;
-  }
-
-  char* outstring = (char*)NPN_MemAlloc(ulen + plen + 2);
-  memset(outstring, 0, ulen + plen + 2);
-  strncpy(outstring, username, ulen);
-  strcat(outstring, "|");
-  strncat(outstring, password, plen);
-
-  STRINGZ_TO_NPVARIANT(outstring, *result);
-
-  NPN_MemFree(username);
-  NPN_MemFree(password);
-
-  return true;
-}
-
-=======
->>>>>>> a17af05f
 static void timerCallback(NPP npp, uint32_t timerID)
 {
   InstanceData* id = static_cast<InstanceData*>(npp->pdata);
