--- conflicted
+++ resolved
@@ -24,13 +24,8 @@
   });
 });
 
-<<<<<<< HEAD
-add_task(function*() {
-  yield SpecialPowers.pushPrefEnv({
-=======
 add_task(async function() {
   await SpecialPowers.pushPrefEnv({
->>>>>>> a17af05f
     "set": [
              ["general.smoothScroll", true],
              ["general.smoothScroll.other", true],
