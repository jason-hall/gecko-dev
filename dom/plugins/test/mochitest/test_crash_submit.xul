<?xml version="1.0"?>
<?xml-stylesheet href="chrome://global/skin" type="text/css"?>
<?xml-stylesheet href="chrome://mochikit/content/tests/SimpleTest/test.css"
                 type="text/css"?>
<window title="Basic Plugin Tests"
  xmlns="http://www.mozilla.org/keymaster/gatekeeper/there.is.only.xul">
  <script type="application/javascript"
          src="chrome://mochikit/content/tests/SimpleTest/SimpleTest.js" />
  <script type="application/javascript"
          src="chrome://mochikit/content/tests/SimpleTest/EventUtils.js" />
  <script type="application/javascript" src="plugin-utils.js"></script>
  <script type="application/javascript">
    setTestPluginEnabledState(SpecialPowers.Ci.nsIPluginTag.STATE_ENABLED);
  </script>
<body xmlns="http://www.w3.org/1999/xhtml" onload="runTests()">
<embed id="plugin1" type="application/x-test" width="200" height="200"></embed>
</body>
<script class="testbody" type="application/javascript">
<![CDATA[
SimpleTest.waitForExplicitFinish();
SimpleTest.ignoreAllUncaughtExceptions();

Components.utils.import("resource://gre/modules/NetUtil.jsm");
Components.utils.import("resource://gre/modules/Services.jsm");

var crashReporter =
  Components.classes["@mozilla.org/toolkit/crash-reporter;1"]
    .getService(Components.interfaces.nsICrashReporter);
var oldServerURL = crashReporter.serverURL;

const SERVER_URL = "http://example.com/browser/toolkit/crashreporter/test/browser/crashreport.sjs";

var testObserver = {
  observe: function(subject, topic, data) {
    if (data == "submitting") // not done yet
      return;
    is(data, "success", "report should have been submitted successfully");
    is(topic, "crash-report-status", "Checking correct topic");
    ok(subject instanceof Components.interfaces.nsIPropertyBag2,
       "Subject should be a property bag");

    ok(subject.hasKey("minidumpID"), "Should have a local crash ID");
    let crashID = subject.getPropertyAsAString("minidumpID");
    isnot(crashID, "", "Local crash ID should not be an empty string");

    ok(subject.hasKey("serverCrashID"), "Should have a server crash ID");
    let remoteID = subject.getPropertyAsAString("serverCrashID");
    isnot(remoteID, "", "Server crash ID should not be an empty string");

    // Verify the data. The SJS script will return the data that was POSTed
    let req = new XMLHttpRequest();
    req.open("GET", SERVER_URL + "?id=" + remoteID, false);
    req.send(null);
    is(req.status, 200, "Server response should be 200 OK");
    let submitted = JSON.parse(req.responseText);
    ok(!("Throttleable" in submitted), "Submit request should not be Throttleable");
    is(submitted.ProcessType, "plugin", "Should specify ProcessType=plugin");

    // Cleanup
    // First remove our fake submitted report
    let file = Services.dirsvc.get("UAppData", Components.interfaces.nsIFile);
    file.append("Crash Reports");
    file.append("submitted");
    file.append(remoteID + ".txt");
    file.remove(false);

    // Next unregister our observer
    var os = Components.classes["@mozilla.org/observer-service;1"].
             getService(Components.interfaces.nsIObserverService);
    os.removeObserver(testObserver, "crash-report-status");

    // Then re-set MOZ_CRASHREPORTER_NO_REPORT
    let env = Components.classes["@mozilla.org/process/environment;1"]
                        .getService(Components.interfaces.nsIEnvironment);
    env.set("MOZ_CRASHREPORTER_NO_REPORT", "1");

    // Finally re-set crashreporter URL
    crashReporter.serverURL = oldServerURL;

    // Check and cleanup CrashManager.
    (async function() {
      let cm = Services.crashmanager;
<<<<<<< HEAD
      yield cm.ensureCrashIsPresent(crashID);
      let store = yield cm._getStore();
=======
      await cm.ensureCrashIsPresent(crashID);
      let store = await cm._getStore();
>>>>>>> a17af05f
      is(store.crashesCount, 1, "Store should have only 1 item");

      let crash = store.getCrash(crashID);
      ok(!!crash, "Store should have the crash record");
      ok(crash.isOfType(cm.PROCESS_TYPE_PLUGIN, cm.CRASH_TYPE_CRASH),
         "Crash type should be plugin-crash");
      is(crash.remoteID, remoteID, "Crash remoteID should match");

      is(crash.submissions.size, 1, "Crash should have a submission");
      let submission = crash.submissions.values().next().value;
      is(submission.result, cm.SUBMISSION_RESULT_OK,
         "Submission should be successful");

      store.reset();

      SimpleTest.finish();
    })();
  },

  QueryInterface: function(iid) {
    if (iid.equals(Components.interfaces.nsIObserver) ||
        iid.equals(Components.interfaces.nsISupportsWeakReference) ||
        iid.equals(Components.interfaces.nsISupports))
      return this;
    throw Components.results.NS_NOINTERFACE;
  }
};


function onPluginCrashed(aEvent) {
  ok(true, "Plugin crashed notification received");
  is(aEvent.type, "PluginCrashed", "event is correct type");

  let submitButton = document.getAnonymousElementByAttribute(aEvent.target,
                                                             "class",
                                                             "submitButton");
  // try to submit this report
  sendMouseEvent({type:'click'}, submitButton, window);
}

function runTests() {
  // the test harness will have set MOZ_CRASHREPORTER_NO_REPORT,
  // ensure that we can change the setting and have our minidumps
  // wind up in Crash Reports/pending
  let env = Components.classes["@mozilla.org/process/environment;1"]
                      .getService(Components.interfaces.nsIEnvironment);
  env.set("MOZ_CRASHREPORTER_NO_REPORT", "");

  // Override the crash reporter URL to send to our fake server
  crashReporter.serverURL = NetUtil.newURI(SERVER_URL);

  var os = Components.classes["@mozilla.org/observer-service;1"].
           getService(Components.interfaces.nsIObserverService);
  os.addObserver(testObserver, "crash-report-status", true);

  document.addEventListener("PluginCrashed", onPluginCrashed, false);

  var pluginElement = document.getElementById("plugin1");
  try {
    (async function() {
      // Clear data in CrashManager in case previous tests caused something
      // to be added.
      let store = await Services.crashmanager._getStore();
      store.reset();

      pluginElement.crash();
    })();
  } catch (e) {
  }
}
]]>
</script>
</window><|MERGE_RESOLUTION|>--- conflicted
+++ resolved
@@ -80,13 +80,8 @@
     // Check and cleanup CrashManager.
     (async function() {
       let cm = Services.crashmanager;
-<<<<<<< HEAD
-      yield cm.ensureCrashIsPresent(crashID);
-      let store = yield cm._getStore();
-=======
       await cm.ensureCrashIsPresent(crashID);
       let store = await cm._getStore();
->>>>>>> a17af05f
       is(store.crashesCount, 1, "Store should have only 1 item");
 
       let crash = store.getCrash(crashID);
