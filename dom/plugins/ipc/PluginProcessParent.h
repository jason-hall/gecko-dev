--- conflicted
+++ resolved
@@ -84,10 +84,6 @@
     ipc::TaskFactory<PluginProcessParent> mTaskFactory;
     UniquePtr<LaunchCompleteTask> mLaunchCompleteTask;
     MessageLoop* mMainMsgLoop;
-<<<<<<< HEAD
-    bool mRunCompleteTaskImmediately;
-=======
->>>>>>> a17af05f
 #ifdef XP_WIN
     typedef nsTHashtable<nsUint32HashKey> PidSet;
     // Set of PIDs for all plugin child processes or NULL if empty.
