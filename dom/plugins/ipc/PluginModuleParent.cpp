--- conflicted
+++ resolved
@@ -31,13 +31,7 @@
 #include "prsystem.h"
 #include "prclist.h"
 #include "PluginQuirks.h"
-<<<<<<< HEAD
-#ifdef MOZ_GECKO_PROFILER
-#include "CrossProcessProfilerController.h"
-#endif
-=======
 #include "gfxPlatform.h"
->>>>>>> a17af05f
 #include "GeckoProfiler.h"
 #include "nsPluginTags.h"
 #include "nsUnicharUtils.h"
@@ -64,12 +58,6 @@
 using base::KillProcess;
 
 using mozilla::PluginLibrary;
-<<<<<<< HEAD
-#ifdef MOZ_GECKO_PROFILER
-using mozilla::CrossProcessProfilerController;
-#endif
-=======
->>>>>>> a17af05f
 using mozilla::ipc::MessageChannel;
 using mozilla::ipc::GeckoChildProcessHost;
 
@@ -137,26 +125,6 @@
         return true;
     }
 
-<<<<<<< HEAD
-    ipc::Endpoint<PPluginModuleParent> parent;
-    ipc::Endpoint<PPluginModuleChild> child;
-
-    *rv = PPluginModule::CreateEndpoints(aContentParent->OtherPid(),
-                                         chromeParent->OtherPid(),
-                                         &parent, &child);
-    if (NS_FAILED(*rv)) {
-        return true;
-    }
-
-    *aEndpoint = Move(parent);
-
-    if (!chromeParent->SendInitPluginModuleChild(Move(child))) {
-        *rv = NS_ERROR_BRIDGE_OPEN_CHILD;
-        return true;
-    }
-
-=======
->>>>>>> a17af05f
     return true;
 }
 
@@ -445,19 +413,11 @@
     nsresult rv;
     uint32_t runID;
     Endpoint<PPluginModuleParent> endpoint;
-<<<<<<< HEAD
-    TimeStamp sendLoadPluginStart = TimeStamp::Now();
-=======
->>>>>>> a17af05f
     if (!cp->SendLoadPlugin(aPluginId, &rv, &runID, &endpoint) ||
         NS_FAILED(rv)) {
         return nullptr;
     }
     Initialize(Move(endpoint));
-<<<<<<< HEAD
-    TimeStamp sendLoadPluginEnd = TimeStamp::Now();
-=======
->>>>>>> a17af05f
 
     PluginModuleContentParent* parent = mapping->GetModule();
     MOZ_ASSERT(parent);
@@ -476,18 +436,6 @@
 }
 
 /* static */ void
-<<<<<<< HEAD
-PluginModuleContentParent::AssociatePluginId(uint32_t aPluginId,
-                                             base::ProcessId aOtherPid)
-{
-    DebugOnly<PluginModuleMapping*> mapping =
-        PluginModuleMapping::AssociateWithProcessId(aPluginId, aOtherPid);
-    MOZ_ASSERT(mapping);
-}
-
-/* static */ void
-=======
->>>>>>> a17af05f
 PluginModuleContentParent::Initialize(Endpoint<PPluginModuleParent>&& aEndpoint)
 {
     nsAutoPtr<PluginModuleMapping> moduleMapping(
@@ -512,39 +460,6 @@
     // needed later, so since this function is returning successfully we
     // forget it here.
     moduleMapping.forget();
-<<<<<<< HEAD
-}
-
-/* static */ void
-PluginModuleContentParent::OnLoadPluginResult(const uint32_t& aPluginId,
-                                              const bool& aResult,
-                                              Endpoint<PPluginModuleParent>&& aEndpoint)
-{
-    Initialize(Move(aEndpoint));
-    nsAutoPtr<PluginModuleMapping> moduleMapping(
-        PluginModuleMapping::FindModuleByPluginId(aPluginId));
-    MOZ_ASSERT(moduleMapping);
-    PluginModuleContentParent* parent = moduleMapping->GetModule();
-    MOZ_ASSERT(parent);
-    parent->RecvNP_InitializeResult(aResult ? NPERR_NO_ERROR
-                                            : NPERR_GENERIC_ERROR);
-}
-
-void
-PluginModuleChromeParent::SetContentParent(dom::ContentParent* aContentParent)
-{
-    // mContentParent is to be used ONLY during async plugin init!
-    MOZ_ASSERT(aContentParent && mIsStartingAsync);
-    mContentParent = aContentParent;
-}
-
-bool
-PluginModuleChromeParent::SendAssociatePluginId()
-{
-    MOZ_ASSERT(mContentParent);
-    return mContentParent->SendAssociatePluginId(mPluginId, OtherPid());
-=======
->>>>>>> a17af05f
 }
 
 // static
@@ -643,10 +558,6 @@
         return false;
     }
 
-<<<<<<< HEAD
-#ifdef MOZ_GECKO_PROFILER
-    mProfilerController = MakeUnique<CrossProcessProfilerController>(this);
-=======
     NativeThreadId threadId;
     if (!CallInitCrashReporter(shmem, &threadId)) {
         return false;
@@ -659,48 +570,12 @@
         shmem,
         threadId);
     }
->>>>>>> a17af05f
 #endif
 
     return true;
 }
 
-<<<<<<< HEAD
-bool
-PluginModuleChromeParent::InitCrashReporter()
-{
-#ifdef MOZ_CRASHREPORTER
-    ipc::Shmem shmem;
-    if (!ipc::CrashReporterClient::AllocShmem(this, &shmem)) {
-        return false;
-    }
-
-    NativeThreadId threadId;
-    if (!CallInitCrashReporter(shmem, &threadId)) {
-        return false;
-    }
-
-    {
-      mozilla::MutexAutoLock lock(mCrashReporterMutex);
-      mCrashReporter = MakeUnique<ipc::CrashReporterHost>(
-        GeckoProcessType_Plugin,
-        shmem,
-        threadId);
-
-      mCrashReporter->AddNote(NS_LITERAL_CSTRING("AsyncPluginInit"),
-                              mIsStartingAsync ?
-                                  NS_LITERAL_CSTRING("1") :
-                                  NS_LITERAL_CSTRING("0"));
-    }
-#endif
-
-    return true;
-}
-
-PluginModuleParent::PluginModuleParent(bool aIsChrome, bool aAllowAsyncInit)
-=======
 PluginModuleParent::PluginModuleParent(bool aIsChrome)
->>>>>>> a17af05f
     : mQuirks(QUIRKS_NOT_INITIALIZED)
     , mIsChrome(aIsChrome)
     , mShutdown(false)
@@ -713,26 +588,10 @@
     , mTaskFactory(this)
     , mSandboxLevel(0)
     , mIsFlashPlugin(false)
-<<<<<<< HEAD
-    , mIsStartingAsync(false)
-    , mNPInitialized(false)
-    , mIsNPShutdownPending(false)
-    , mAsyncNewRv(NS_ERROR_NOT_INITIALIZED)
-=======
->>>>>>> a17af05f
 #ifdef MOZ_CRASHREPORTER
     , mCrashReporterMutex("PluginModuleChromeParent::mCrashReporterMutex")
 #endif
 {
-<<<<<<< HEAD
-#if defined(MOZ_CRASHREPORTER)
-    CrashReporter::AnnotateCrashReport(NS_LITERAL_CSTRING("AsyncPluginInit"),
-                                       mIsStartingAsync ?
-                                           NS_LITERAL_CSTRING("1") :
-                                           NS_LITERAL_CSTRING("0"));
-#endif
-=======
->>>>>>> a17af05f
 }
 
 PluginModuleParent::~PluginModuleParent()
@@ -792,13 +651,6 @@
         MOZ_CRASH("unsafe destruction");
     }
 
-<<<<<<< HEAD
-#ifdef MOZ_GECKO_PROFILER
-    mProfilerController = nullptr;
-#endif
-
-=======
->>>>>>> a17af05f
 #ifdef XP_WIN
     // If we registered for audio notifications, stop.
     mozilla::plugins::PluginUtilsWin::RegisterForAudioDeviceChanges(this,
@@ -1218,12 +1070,8 @@
 #ifdef MOZ_CRASHREPORTER
     mozilla::MutexAutoLock lock(mCrashReporterMutex);
 
-<<<<<<< HEAD
-    if (!mCrashReporter) {
-=======
     if (!mCrashReporter || !mTakeFullMinidumpCallback.IsEmpty()) {
         aCallback(EmptyString());
->>>>>>> a17af05f
         return;
     }
     mTakeFullMinidumpCallback.Init(Move(aCallback), aAsync);
@@ -1234,22 +1082,6 @@
     // hangs we take this earlier (see ProcessHangMonitor) from a background
     // thread. We do this before we message the main thread about the hang
     // since the posted message will trash our browser stack state.
-<<<<<<< HEAD
-    nsCOMPtr<nsIFile> browserDumpFile;
-    if (CrashReporter::GetMinidumpForID(aBrowserDumpId,
-                                        getter_AddRefs(browserDumpFile))) {
-        // We have a single browser report, generate a new plugin process parent
-        // report and pair it up with the browser report handed in.
-        reportsReady = mCrashReporter->GenerateMinidumpAndPair(
-          this,
-          browserDumpFile,
-          NS_LITERAL_CSTRING("browser"));
-
-        if (!reportsReady) {
-          browserDumpFile = nullptr;
-          CrashReporter::DeleteMinidumpFilesForID(aBrowserDumpId);
-        }
-=======
     if (CrashReporter::GetMinidumpForID(aBrowserDumpId,
                                         getter_AddRefs(mBrowserDumpFile))) {
 
@@ -1318,7 +1150,6 @@
         Unused << NS_DispatchToMainThread(
             NewNonOwningRunnableMethod("nsNPAPIPlugin::Release",
                                        mPlugin, &nsNPAPIPlugin::Release));
->>>>>>> a17af05f
     }
 }
 
@@ -1334,13 +1165,6 @@
     // The plugin process is the parent report with additional dumps including
     // the browser process, content process when running under e10s, and
     // various flash subprocesses if we're the flash module.
-<<<<<<< HEAD
-    if (!reportsReady) {
-        reportsReady = mCrashReporter->GenerateMinidumpAndPair(
-          this,
-          nullptr, // Pair with a dump of this process and thread.
-          NS_LITERAL_CSTRING("browser"));
-=======
     if (!aReportsReady) {
         mBrowserDumpFile = nullptr;
         CrashReporter::DeleteMinidumpFilesForID(aBrowserDumpId);
@@ -1362,7 +1186,6 @@
                                                 aAsync);
     } else {
         OnTakeFullMinidumpComplete(aReportsReady, aContentPid, aBrowserDumpId);
->>>>>>> a17af05f
     }
 }
 
@@ -1373,16 +1196,6 @@
 {
     mCrashReporterMutex.AssertCurrentThreadOwns();
 
-<<<<<<< HEAD
-    if (reportsReady) {
-        aDumpId = mCrashReporter->MinidumpID();
-        PLUGIN_LOG_DEBUG(
-                ("generated paired browser/plugin minidumps: %s)",
-                 NS_ConvertUTF16toUTF8(aDumpId).get()));
-        nsAutoCString additionalDumps("browser");
-        nsCOMPtr<nsIFile> pluginDumpFile;
-        if (GetMinidumpForID(aDumpId, getter_AddRefs(pluginDumpFile))) {
-=======
     if (aReportsReady) {
         nsString dumpId = mCrashReporter->MinidumpID();
         PLUGIN_LOG_DEBUG(
@@ -1391,7 +1204,6 @@
         nsAutoCString additionalDumps("browser");
         nsCOMPtr<nsIFile> pluginDumpFile;
         if (GetMinidumpForID(dumpId, getter_AddRefs(pluginDumpFile))) {
->>>>>>> a17af05f
 #ifdef MOZ_CRASHREPORTER_INJECTOR
             // If we have handles to the flash sandbox processes on Windows,
             // include those minidumps as well.
@@ -1413,16 +1225,10 @@
                 }
             }
         }
-<<<<<<< HEAD
-        mCrashReporter->AddNote(
-            NS_LITERAL_CSTRING("additional_minidumps"),
-            additionalDumps);
-=======
         mCrashReporter->AddNote(NS_LITERAL_CSTRING("additional_minidumps"),
                                 additionalDumps);
 
         mTakeFullMinidumpCallback.Invoke(mCrashReporter->MinidumpID());
->>>>>>> a17af05f
     } else {
         mTakeFullMinidumpCallback.Invoke(EmptyString());
         NS_WARNING("failed to capture paired minidumps from hang");
@@ -1449,10 +1255,6 @@
     // Start by taking a full minidump if necessary, this is done early
     // because it also needs to lock the mCrashReporterMutex and Mutex doesn't
     // support recursive locking.
-<<<<<<< HEAD
-    nsAutoString dumpId;
-=======
->>>>>>> a17af05f
     if (aDumpId.IsEmpty()) {
 
       RetainPluginRef();
@@ -1475,9 +1277,6 @@
         TerminateChildProcessOnDumpComplete(aMsgLoop, aMonitorDescription);
     }
 
-<<<<<<< HEAD
-    mozilla::MutexAutoLock lock(mCrashReporterMutex);
-=======
 #else
     TerminateChildProcessOnDumpComplete(aMsgLoop, aMonitorDescription);
 #endif
@@ -1490,7 +1289,6 @@
 #ifdef MOZ_CRASHREPORTER
     mCrashReporterMutex.AssertCurrentThreadOwns();
 
->>>>>>> a17af05f
     if (!mCrashReporter) {
         // If mCrashReporter is null then the hang has ended, the plugin module
         // is shutting down. There's nothing to do here.
@@ -2100,11 +1898,7 @@
 
     BrowserStreamParent* sp =
         static_cast<BrowserStreamParent*>(static_cast<AStream*>(s->pdata));
-<<<<<<< HEAD
-    if (sp && (sp->mNPP != ip || s != sp->mStream)) {
-=======
     if (sp && (sp->mNPP != pip || s != sp->mStream)) {
->>>>>>> a17af05f
         MOZ_CRASH("Corrupted plugin stream data.");
     }
     return sp;
@@ -2349,57 +2143,16 @@
         return NS_ERROR_FAILURE;
     }
 
-<<<<<<< HEAD
-    return NS_OK;
-}
-
-mozilla::ipc::IPCResult
-PluginModuleParent::RecvNP_InitializeResult(const NPError& aError)
-{
-    if (aError != NPERR_NO_ERROR) {
-        OnInitFailure();
-        return IPC_OK();
-=======
     if (*error != NPERR_NO_ERROR) {
         OnInitFailure();
         return NS_OK;
->>>>>>> a17af05f
     }
 
     SetPluginFuncs(mNPPIface);
 
-<<<<<<< HEAD
-    mNPInitialized = true;
-    return IPC_OK();
-}
-
-mozilla::ipc::IPCResult
-PluginModuleChromeParent::RecvNP_InitializeResult(const NPError& aError)
-{
-    if (!mContentParent) {
-        return PluginModuleParent::RecvNP_InitializeResult(aError);
-    }
-    bool initOk = aError == NPERR_NO_ERROR;
-    if (initOk) {
-        SetPluginFuncs(mNPPIface);
-        if (mIsStartingAsync && !SendAssociatePluginId()) {
-            initOk = false;
-        }
-    }
-    mNPInitialized = initOk;
-    bool result = mContentParent->SendLoadPluginResult(mPluginId, initOk);
-    mContentParent = nullptr;
-    if (!result) {
-      return IPC_FAIL_NO_REASON(this);
-    }
-    return IPC_OK();
-}
-
-=======
     return NS_OK;
 }
 
->>>>>>> a17af05f
 #else
 
 nsresult
@@ -2443,36 +2196,7 @@
         Close();
         return NS_ERROR_FAILURE;
     }
-<<<<<<< HEAD
-    TimeStamp callNpInitEnd = TimeStamp::Now();
-    mTimeBlocked += (callNpInitEnd - callNpInitStart);
-    RecvNP_InitializeResult(*error);
-    return NS_OK;
-}
-
-mozilla::ipc::IPCResult
-PluginModuleParent::RecvNP_InitializeResult(const NPError& aError)
-{
-    if (aError != NPERR_NO_ERROR) {
-        OnInitFailure();
-        return IPC_OK();
-    }
-
-    if (mIsStartingAsync && mNPPIface) {
-        SetPluginFuncs(mNPPIface);
-        InitAsyncSurrogates();
-    }
-
-    mNPInitialized = true;
-    return IPC_OK();
-}
-
-mozilla::ipc::IPCResult
-PluginModuleChromeParent::RecvNP_InitializeResult(const NPError& aError)
-{
-=======
-
->>>>>>> a17af05f
+
     bool ok = true;
     if (*error == NPERR_NO_ERROR) {
         // Initialization steps for (e10s && !asyncInit) || !e10s
@@ -2495,25 +2219,7 @@
     }
 
     if (!ok) {
-<<<<<<< HEAD
-        return IPC_FAIL_NO_REASON(this);
-    }
-    return PluginModuleParent::RecvNP_InitializeResult(aError);
-}
-
-#endif
-
-void
-PluginModuleParent::InitAsyncSurrogates()
-{
-    if (MaybeRunDeferredShutdown()) {
-        // We've shut down, so the surrogates are no longer valid. Clear
-        // mSurrogateInstances to ensure that these aren't used.
-        mSurrogateInstances.Clear();
-        return;
-=======
         return NS_ERROR_FAILURE;
->>>>>>> a17af05f
     }
 
     if (*error != NPERR_NO_ERROR) {
@@ -2646,25 +2352,6 @@
         return NS_ERROR_FAILURE;
     }
 
-<<<<<<< HEAD
-    if (mIsStartingAsync) {
-        if (!PluginAsyncSurrogate::Create(this, pluginType, instance,
-                                          argc, argn, argv)) {
-            *error = NPERR_GENERIC_ERROR;
-            return NS_ERROR_FAILURE;
-        }
-
-        if (!mNPInitialized) {
-            RefPtr<PluginAsyncSurrogate> surrogate =
-                PluginAsyncSurrogate::Cast(instance);
-            mSurrogateInstances.AppendElement(surrogate);
-            *error = NPERR_NO_ERROR;
-            return NS_PLUGIN_INIT_PENDING;
-        }
-    }
-
-=======
->>>>>>> a17af05f
     // create the instance on the other side
     InfallibleTArray<nsCString> names;
     InfallibleTArray<nsCString> values;
@@ -2674,16 +2361,7 @@
         values.AppendElement(NullableString(argv[i]));
     }
 
-<<<<<<< HEAD
-    nsresult rv = NPP_NewInternal(pluginType, instance, names, values,
-                                  saved, error);
-    if (NS_FAILED(rv) || !mIsStartingAsync) {
-        return rv;
-    }
-    return NS_PLUGIN_INIT_PENDING;
-=======
     return NPP_NewInternal(pluginType, instance, names, values, saved, error);
->>>>>>> a17af05f
 }
 
 class nsCaseInsensitiveUTF8StringArrayComparator
@@ -2694,47 +2372,6 @@
     return a.Equals(b.get(), nsCaseInsensitiveUTF8StringComparator());
   }
 };
-
-#if defined(XP_WIN) || defined(MOZ_WIDGET_GTK)
-static void
-ForceWindowless(InfallibleTArray<nsCString>& names,
-                InfallibleTArray<nsCString>& values)
-{
-    nsCaseInsensitiveUTF8StringArrayComparator comparator;
-    NS_NAMED_LITERAL_CSTRING(wmodeAttributeName, "wmode");
-    NS_NAMED_LITERAL_CSTRING(opaqueAttributeValue, "opaque");
-    auto wmodeAttributeIndex =
-        names.IndexOf(wmodeAttributeName, 0, comparator);
-    if (wmodeAttributeIndex != names.NoIndex) {
-        if (!values[wmodeAttributeIndex].EqualsLiteral("transparent")) {
-            values[wmodeAttributeIndex].Assign(opaqueAttributeValue);
-        }
-    } else {
-        names.AppendElement(wmodeAttributeName);
-        values.AppendElement(opaqueAttributeValue);
-    }
-}
-#endif // windows or linux
-#if defined(XP_WIN)
-static void
-ForceDirect(InfallibleTArray<nsCString>& names,
-            InfallibleTArray<nsCString>& values)
-{
-    nsCaseInsensitiveUTF8StringArrayComparator comparator;
-    NS_NAMED_LITERAL_CSTRING(wmodeAttributeName, "wmode");
-    NS_NAMED_LITERAL_CSTRING(directAttributeValue, "direct");
-    auto wmodeAttributeIndex =
-        names.IndexOf(wmodeAttributeName, 0, comparator);
-    if (wmodeAttributeIndex != names.NoIndex) {
-        if (values[wmodeAttributeIndex].EqualsLiteral("window")) {
-            values[wmodeAttributeIndex].Assign(directAttributeValue);
-        }
-    } else {
-        names.AppendElement(wmodeAttributeName);
-        values.AppendElement(directAttributeValue);
-    }
-}
-#endif // windows
 
 #if defined(XP_WIN) || defined(MOZ_WIDGET_GTK)
 static void
@@ -2832,31 +2469,14 @@
         // For all builds that use async rendering force use of the accelerated
         // direct path for flash objects that have wmode=window or no wmode
         // specified.
-<<<<<<< HEAD
-        if (supportsAsyncRender && supportsForceDirect) {
-=======
         if (supportsAsyncRender && supportsForceDirect &&
             gfxWindowsPlatform::GetPlatform()->SupportsPluginDirectDXGIDrawing()) {
->>>>>>> a17af05f
             ForceDirect(names, values);
         }
 #endif
     }
 
     instance->pdata = parentInstance;
-
-    // Any IPC messages for the PluginInstance actor should be dispatched to the
-    // DocGroup for the plugin's document.
-    RefPtr<nsPluginInstanceOwner> owner = parentInstance->GetOwner();
-    nsCOMPtr<nsIDOMElement> elt;
-    owner->GetDOMElement(getter_AddRefs(elt));
-    if (nsCOMPtr<nsINode> node = do_QueryInterface(elt)) {
-        nsCOMPtr<nsIDocument> doc = node->OwnerDoc();
-        if (doc) {
-            nsCOMPtr<nsIEventTarget> eventTarget = doc->EventTargetFor(TaskCategory::Other);
-            SetEventTargetForActor(parentInstance, eventTarget);
-        }
-    }
 
     // Any IPC messages for the PluginInstance actor should be dispatched to the
     // DocGroup for the plugin's document.
@@ -3177,7 +2797,6 @@
     }
     mSitesWithDataCallbacks.erase(aCallbackId);
     return IPC_OK();
-<<<<<<< HEAD
 }
 
 layers::TextureClientRecycleAllocator*
@@ -3187,16 +2806,6 @@
         mTextureAllocatorForDirectBitmap = new TextureClientRecycleAllocator(ImageBridgeChild::GetSingleton().get());
     }
     return mTextureAllocatorForDirectBitmap;
-=======
-}
-
-layers::TextureClientRecycleAllocator*
-PluginModuleParent::EnsureTextureAllocatorForDirectBitmap()
-{
-    if (!mTextureAllocatorForDirectBitmap) {
-        mTextureAllocatorForDirectBitmap = new TextureClientRecycleAllocator(ImageBridgeChild::GetSingleton().get());
-    }
-    return mTextureAllocatorForDirectBitmap;
 }
 
 layers::TextureClientRecycleAllocator*
@@ -3206,22 +2815,9 @@
         mTextureAllocatorForDXGISurface = new TextureClientRecycleAllocator(ImageBridgeChild::GetSingleton().get());
     }
     return mTextureAllocatorForDXGISurface;
->>>>>>> a17af05f
-}
-
-layers::TextureClientRecycleAllocator*
-PluginModuleParent::EnsureTextureAllocatorForDXGISurface()
-{
-    if (!mTextureAllocatorForDXGISurface) {
-        mTextureAllocatorForDXGISurface = new TextureClientRecycleAllocator(ImageBridgeChild::GetSingleton().get());
-    }
-    return mTextureAllocatorForDXGISurface;
-}
-
-<<<<<<< HEAD
-
-=======
->>>>>>> a17af05f
+}
+
+
 mozilla::ipc::IPCResult
 PluginModuleParent::AnswerNPN_SetValue_NPPVpluginRequiresAudioDeviceChanges(
                                         const bool& shouldRegister,
@@ -3331,30 +2927,6 @@
 #endif // MOZ_CRASHREPORTER_INJECTOR
 
 mozilla::ipc::IPCResult
-<<<<<<< HEAD
-PluginModuleChromeParent::RecvProfile(const nsCString& aProfile)
-{
-#ifdef MOZ_GECKO_PROFILER
-    if (mProfilerController) {
-        mProfilerController->RecvProfile(aProfile);
-    }
-#endif
-    return IPC_OK();
-}
-
-mozilla::ipc::IPCResult
-PluginModuleParent::AnswerGetKeyState(const int32_t& aVirtKey, int16_t* aRet)
-{
-    return IPC_FAIL_NO_REASON(this);
-}
-
-mozilla::ipc::IPCResult
-PluginModuleChromeParent::AnswerGetKeyState(const int32_t& aVirtKey,
-                                            int16_t* aRet)
-{
-#if defined(XP_WIN)
-    *aRet = ::GetKeyState(aVirtKey);
-=======
 PluginModuleParent::AnswerGetKeyState(const int32_t& aVirtKey, int16_t* aRet)
 {
     return IPC_FAIL_NO_REASON(this);
@@ -3444,75 +3016,8 @@
 {
 #if defined(XP_WIN)
     *aResult = ::SetCursorPos(x, y);
->>>>>>> a17af05f
     return IPC_OK();
 #else
     return PluginModuleParent::AnswerSetCursorPos(x, y, aResult);
 #endif
-}
-
-mozilla::ipc::IPCResult
-PluginModuleChromeParent::AnswerGetFileName(const GetFileNameFunc& aFunc,
-                                            const OpenFileNameIPC& aOfnIn,
-                                            OpenFileNameRetIPC* aOfnOut,
-                                            bool* aResult)
-{
-#if defined(XP_WIN) && defined(MOZ_SANDBOX)
-    OPENFILENAMEW ofn;
-    memset(&ofn, 0, sizeof(ofn));
-    aOfnIn.AllocateOfnStrings(&ofn);
-    aOfnIn.AddToOfn(&ofn);
-    switch (aFunc) {
-    case OPEN_FUNC:
-        *aResult = GetOpenFileName(&ofn);
-        break;
-    case SAVE_FUNC:
-        *aResult = GetSaveFileName(&ofn);
-        break;
-    }
-    if (*aResult) {
-        if (ofn.Flags & OFN_ALLOWMULTISELECT) {
-            // We only support multiselect with the OFN_EXPLORER flag.
-            // This guarantees that ofn.lpstrFile follows the pattern below.
-            MOZ_ASSERT(ofn.Flags & OFN_EXPLORER);
-
-            // lpstrFile is one of two things:
-            // 1. A null terminated full path to a file, or
-            // 2. A path to a folder, followed by a NULL, followed by a
-            // list of file names, each NULL terminated, followed by an
-            // additional NULL (so it is also double-NULL terminated).
-            std::wstring path = std::wstring(ofn.lpstrFile);
-            MOZ_ASSERT(ofn.nFileOffset > 0);
-            // For condition #1, nFileOffset points to the file name in the path.
-            // It will be preceeded by a non-NULL character from the path.
-            if (ofn.lpstrFile[ofn.nFileOffset-1] != L'\0') {
-                mSandboxPermissions.GrantFileAccess(OtherPid(), path.c_str(),
-                                                          aFunc == SAVE_FUNC);
-            }
-            else {
-                // This is condition #2
-                wchar_t* nextFile = ofn.lpstrFile + path.size() + 1;
-                while (*nextFile != L'\0') {
-                    std::wstring nextFileStr(nextFile);
-                    std::wstring fullPath =
-                        path + std::wstring(L"\\") + nextFileStr;
-                    mSandboxPermissions.GrantFileAccess(OtherPid(), fullPath.c_str(),
-                                                              aFunc == SAVE_FUNC);
-                    nextFile += nextFileStr.size() + 1;
-                }
-            }
-        }
-        else {
-            mSandboxPermissions.GrantFileAccess(OtherPid(), ofn.lpstrFile,
-                                                 aFunc == SAVE_FUNC);
-        }
-        aOfnOut->CopyFromOfn(&ofn);
-    }
-    aOfnIn.FreeOfnStrings(&ofn);
-    return IPC_OK();
-#else
-    MOZ_ASSERT_UNREACHABLE("GetFileName IPC message is only available on "
-                           "Windows builds with sandbox.");
-    return IPC_FAIL_NO_REASON(this);
-#endif
 }