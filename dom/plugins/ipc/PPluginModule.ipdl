/* -*- Mode: C++; c-basic-offset: 2; indent-tabs-mode: nil; tab-width: 8 -*- */
/* This Source Code Form is subject to the terms of the Mozilla Public
 * License, v. 2.0. If a copy of the MPL was not distributed with this
 * file, You can obtain one at http://mozilla.org/MPL/2.0/. */

include protocol PPluginInstance;
include protocol PPluginScriptableObject;
include protocol PContent;
include protocol PProfiler;

using NPError from "npapi.h";
using NPNVariable from "npapi.h";
using mozilla::dom::NativeThreadId from "mozilla/dom/TabMessageUtils.h";
using class mac_plugin_interposing::NSCursorInfo from "mozilla/plugins/PluginMessageUtils.h";
using struct nsID from "nsID.h";
using struct mozilla::plugins::NPAudioDeviceChangeDetailsIPC from "mozilla/plugins/PluginMessageUtils.h";
using mozilla::plugins::GetFileNameFunc from "mozilla/plugins/PluginMessageUtils.h";
using mozilla::plugins::OpenFileNameIPC from "mozilla/plugins/PluginMessageUtils.h";
using mozilla::plugins::OpenFileNameRetIPC from "mozilla/plugins/PluginMessageUtils.h";

namespace mozilla {
namespace plugins {

struct PluginSettings
{
  // These settings correspond to NPNVariable. They are fetched from
  // mozilla::plugins::parent::_getvalue.
  bool javascriptEnabled;
  bool asdEnabled;
  bool isOffline;
  bool supportsXembed;
  bool supportsWindowless;

  // These settings come from elsewhere.
  nsCString userAgent;
  bool nativeCursorsSupported;
};

intr protocol PPluginModule
{
  manages PPluginInstance;

both:
  // Window-specific message which instructs the interrupt mechanism to enter
  // a nested event loop for the current interrupt call.
  async ProcessNativeEventsInInterruptCall();

child:
  async InitProfiler(Endpoint<PProfilerChild> aEndPoint);

  async DisableFlashProtectedMode();

  // Sync query to check if a Flash library indicates it
  // supports async rendering mode.
  intr ModuleSupportsAsyncRender()
    returns (bool result);

  // Forces the child process to update its plugin function table.
  intr NP_GetEntryPoints()
    returns (NPError rv);

  intr NP_Initialize(PluginSettings settings)
    returns (NPError rv);

  async PPluginInstance(nsCString aMimeType,
                        nsCString[] aNames,
                        nsCString[] aValues);

  // Implements the synchronous version of NPP_New for when async plugin init
  // is preffed off.
  intr SyncNPP_New(PPluginInstance aActor)
    returns (NPError rv);

  intr NP_Shutdown()
    returns (NPError rv);

  intr OptionalFunctionsSupported()
    returns (bool aURLRedirectNotify, bool aClearSiteData,
             bool aGetSitesWithData);

  async NPP_ClearSiteData(nsCString site, uint64_t flags, uint64_t maxAge, uint64_t aCallbackId);

  async NPP_GetSitesWithData(uint64_t aCallbackId);

  // Windows specific message to set up an audio session in the plugin process
  async SetAudioSessionData(nsID aID,
                            nsString aDisplayName,
                            nsString aIconPath);

  async SetParentHangTimeout(uint32_t seconds);

  intr InitCrashReporter(Shmem shmem)
    returns (NativeThreadId tid);
<<<<<<< HEAD

  /**
   * Control the Gecko Profiler in the plugin process.
   */
  async StartProfiler(ProfilerInitParams params);
  async StopProfiler();
  async PauseProfiler(bool aPause);
  async GatherProfile();
=======
>>>>>>> a17af05f

  async SettingChanged(PluginSettings settings);

  async NPP_SetValue_NPNVaudioDeviceChangeDetails(NPAudioDeviceChangeDetailsIPC changeDetails);

  async InitPluginModuleChild(Endpoint<PPluginModuleChild> endpoint);
<<<<<<< HEAD

parent:
  async NP_InitializeResult(NPError aError);
=======
>>>>>>> a17af05f

parent:
  /**
   * This message is only used on X11 platforms.
   *
   * Send a dup of the plugin process's X socket to the parent
   * process.  In theory, this scheme keeps the plugin's X resources
   * around until after both the plugin process shuts down *and* the
   * parent process closes the dup fd.  This is used to prevent the
   * parent process from crashing on X errors if, e.g., the plugin
   * crashes *just before* a repaint and the parent process tries to
   * use the newly-invalid surface.
   */
  async BackUpXResources(FileDescriptor aXSocketFd);

  // Wake up and process a few native events.  Periodically called by
  // Gtk-specific code upon detecting that the plugin process has
  // entered a nested event loop.  If the browser doesn't process
  // native events, then "livelock" and some other glitches can occur.
  intr ProcessSomeEvents();

  // OS X Specific calls to manage the plugin's window
  // when interposing system calls.
  async PluginShowWindow(uint32_t aWindowId, bool aModal,
                         int32_t aX, int32_t aY,
                         size_t aWidth, size_t aHeight);
  async PluginHideWindow(uint32_t aWindowId);

  // OS X Specific calls to allow the plugin to manage the cursor.
  async SetCursor(NSCursorInfo cursorInfo);
  async ShowCursor(bool show);
  async PushCursor(NSCursorInfo cursorInfo);
  async PopCursor();

  sync NPN_SetException(nsCString message);

  async NPN_ReloadPlugins(bool aReloadPages);

  // Notifies the chrome process that a PluginModuleChild linked to a content
  // process was destroyed. The chrome process may choose to asynchronously shut
  // down the plugin process in response.
  async NotifyContentModuleDestroyed();

  // Answers to request about site data
  async ReturnClearSiteData(NPError aRv, uint64_t aCallbackId);

  async ReturnSitesWithData(nsCString[] aSites, uint64_t aCallbackId);

  intr GetKeyState(int32_t aVirtKey)
    returns (int16_t aState);

  intr NPN_SetValue_NPPVpluginRequiresAudioDeviceChanges(bool shouldRegister)
    returns (NPError result);

  // Used to broker the GetOpenFileName/GetSaveFileName file pickers on Windows.
  intr GetFileName(GetFileNameFunc aFunc, OpenFileNameIPC aOfnIn)
    returns (OpenFileNameRetIPC aOfnOut, bool aResult);
<<<<<<< HEAD
=======

  intr SetCursorPos(int x, int y) returns (bool aResult);
>>>>>>> a17af05f
};

} // namespace plugins
} // namespace mozilla<|MERGE_RESOLUTION|>--- conflicted
+++ resolved
@@ -91,29 +91,12 @@
 
   intr InitCrashReporter(Shmem shmem)
     returns (NativeThreadId tid);
-<<<<<<< HEAD
-
-  /**
-   * Control the Gecko Profiler in the plugin process.
-   */
-  async StartProfiler(ProfilerInitParams params);
-  async StopProfiler();
-  async PauseProfiler(bool aPause);
-  async GatherProfile();
-=======
->>>>>>> a17af05f
 
   async SettingChanged(PluginSettings settings);
 
   async NPP_SetValue_NPNVaudioDeviceChangeDetails(NPAudioDeviceChangeDetailsIPC changeDetails);
 
   async InitPluginModuleChild(Endpoint<PPluginModuleChild> endpoint);
-<<<<<<< HEAD
-
-parent:
-  async NP_InitializeResult(NPError aError);
-=======
->>>>>>> a17af05f
 
 parent:
   /**
@@ -171,11 +154,8 @@
   // Used to broker the GetOpenFileName/GetSaveFileName file pickers on Windows.
   intr GetFileName(GetFileNameFunc aFunc, OpenFileNameIPC aOfnIn)
     returns (OpenFileNameRetIPC aOfnOut, bool aResult);
-<<<<<<< HEAD
-=======
 
   intr SetCursorPos(int x, int y) returns (bool aResult);
->>>>>>> a17af05f
 };
 
 } // namespace plugins
