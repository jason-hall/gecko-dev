/* -*- Mode: C++; tab-width: 4; indent-tabs-mode: nil; c-basic-offset: 2 -*-
 * vim: sw=2 ts=2 et :
 * This Source Code Form is subject to the terms of the Mozilla Public
 * License, v. 2.0. If a copy of the MPL was not distributed with this
 * file, You can obtain one at http://mozilla.org/MPL/2.0/. */

#ifndef mozilla_plugins_PluginBridge_h
#define mozilla_plugins_PluginBridge_h

#include <functional>

#include "base/process.h"

namespace mozilla {

namespace dom {
class ContentParent;
} // namespace dom

namespace ipc {
template<class PFooSide>
class Endpoint;
} // namespace ipc

namespace plugins {

class PPluginModuleParent;

bool
SetupBridge(uint32_t aPluginId, dom::ContentParent* aContentParent,
<<<<<<< HEAD
            bool aForceBridgeNow, nsresult* aResult, uint32_t* aRunID,
=======
            nsresult* aResult, uint32_t* aRunID,
>>>>>>> a17af05f
            ipc::Endpoint<PPluginModuleParent>* aEndpoint);

nsresult
FindPluginsForContent(uint32_t aPluginEpoch,
                      nsTArray<PluginTag>* aPlugins,
                      nsTArray<FakePluginTag>* aFakePlugins,
                      uint32_t* aNewPluginEpoch);

void
TakeFullMinidump(uint32_t aPluginId,
                 base::ProcessId aContentProcessId,
                 const nsAString& aBrowserDumpId,
                 std::function<void(nsString)>&& aCallback,
                 bool aAsync);

void
TerminatePlugin(uint32_t aPluginId,
                base::ProcessId aContentProcessId,
                const nsCString& aMonitorDescription,
                const nsAString& aDumpId,
                std::function<void(bool)>&& aCallback);
} // namespace plugins
} // namespace mozilla

#endif // mozilla_plugins_PluginBridge_h<|MERGE_RESOLUTION|>--- conflicted
+++ resolved
@@ -28,11 +28,7 @@
 
 bool
 SetupBridge(uint32_t aPluginId, dom::ContentParent* aContentParent,
-<<<<<<< HEAD
-            bool aForceBridgeNow, nsresult* aResult, uint32_t* aRunID,
-=======
             nsresult* aResult, uint32_t* aRunID,
->>>>>>> a17af05f
             ipc::Endpoint<PPluginModuleParent>* aEndpoint);
 
 nsresult
