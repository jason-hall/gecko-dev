--- conflicted
+++ resolved
@@ -31,10 +31,6 @@
 #include "mozilla/plugins/PluginInstanceChild.h"
 #include "mozilla/plugins/StreamNotifyChild.h"
 #include "mozilla/plugins/BrowserStreamChild.h"
-<<<<<<< HEAD
-#include "mozilla/plugins/PluginStreamChild.h"
-=======
->>>>>>> a17af05f
 #include "mozilla/Sprintf.h"
 #include "mozilla/Unused.h"
 
@@ -56,13 +52,9 @@
 #include "mozilla/ipc/CrashReporterClient.h"
 #endif
 
-<<<<<<< HEAD
-#include "GeckoProfiler.h"
-=======
 #ifdef MOZ_GECKO_PROFILER
 #include "ChildProfilerController.h"
 #endif
->>>>>>> a17af05f
 
 using namespace mozilla;
 using namespace mozilla::ipc;
@@ -116,8 +108,6 @@
 static GetOpenFileNameWPtr sGetOpenFileNameWPtrStub = nullptr;
 typedef BOOL (WINAPI *GetSaveFileNameWPtr)(LPOPENFILENAMEW lpofn);
 static GetSaveFileNameWPtr sGetSaveFileNameWPtrStub = nullptr;
-<<<<<<< HEAD
-=======
 
 typedef BOOL (WINAPI *SetCursorPosPtr)(int x, int y);
 static SetCursorPosPtr sSetCursorPosPtrStub = nullptr;
@@ -125,7 +115,6 @@
 typedef BOOL (WINAPI *PrintDlgWPtr)(LPPRINTDLGW aDlg);
 static PrintDlgWPtr sPrintDlgWPtrStub = nullptr;
 
->>>>>>> a17af05f
 #endif
 
 /* static */
@@ -226,8 +215,6 @@
 }
 
 mozilla::ipc::IPCResult
-<<<<<<< HEAD
-=======
 PluginModuleChild::RecvInitProfiler(Endpoint<mozilla::PProfilerChild>&& aEndpoint)
 {
 #ifdef MOZ_GECKO_PROFILER
@@ -237,7 +224,6 @@
 }
 
 mozilla::ipc::IPCResult
->>>>>>> a17af05f
 PluginModuleChild::RecvDisableFlashProtectedMode()
 {
     MOZ_ASSERT(mIsChrome);
@@ -762,13 +748,8 @@
     }
     return IPC_OK();
 }
-<<<<<<< HEAD
-
-
-=======
-
-
->>>>>>> a17af05f
+
+
 mozilla::ipc::IPCResult
 PluginModuleChild::AnswerInitCrashReporter(Shmem&& aShmem, mozilla::dom::NativeThreadId* aOutId)
 {
@@ -1788,11 +1769,7 @@
     AssertPluginThread();
     MOZ_ASSERT(mIsChrome);
 
-<<<<<<< HEAD
-#if defined(OS_LINUX) || defined(OS_BSD)
-=======
 #if defined(OS_LINUX) || defined(OS_BSD) || defined(OS_SOLARIS)
->>>>>>> a17af05f
     return IPC_OK();
 #elif defined(OS_WIN) || defined(OS_MACOSX)
     *_retval = mGetEntryPointsFunc(&mFunctions);
@@ -1807,19 +1784,6 @@
 {
     *rv = DoNP_Initialize(aSettings);
     return IPC_OK();
-<<<<<<< HEAD
-}
-
-mozilla::ipc::IPCResult
-PluginModuleChild::RecvAsyncNP_Initialize(const PluginSettings& aSettings)
-{
-    NPError error = DoNP_Initialize(aSettings);
-    if (!SendNP_InitializeResult(error)) {
-        return IPC_FAIL_NO_REASON(this);
-    }
-    return IPC_OK();
-=======
->>>>>>> a17af05f
 }
 
 NPError
@@ -2089,28 +2053,6 @@
     return sGetKeyStatePtrStub(aVirtKey);
 }
 
-<<<<<<< HEAD
-BOOL WINAPI PMCGetSaveFileNameW(LPOPENFILENAMEW lpofn);
-BOOL WINAPI PMCGetOpenFileNameW(LPOPENFILENAMEW lpofn);
-
-// Runnable that performs GetOpenFileNameW and GetSaveFileNameW
-// on the main thread so that the call can be
-// synchronously run on the PluginModuleParent via IPC.
-// The task alerts the given semaphore when it is finished.
-class GetFileNameTask : public Runnable
-{
-    BOOL* mReturnValue;
-    void* mLpOpenFileName;
-    HANDLE mSemaphore;
-    GetFileNameFunc mFunc;
-
-public:
-    explicit GetFileNameTask(GetFileNameFunc func, void* aLpOpenFileName,
-                             HANDLE aSemaphore, BOOL* aReturnValue) :
-        Runnable("GetFileNameTask"), mLpOpenFileName(aLpOpenFileName),
-        mSemaphore(aSemaphore), mReturnValue(aReturnValue),
-        mFunc(func)
-=======
 class PluginThreadTaskData
 {
 public:
@@ -2131,46 +2073,25 @@
                               HANDLE aSemaphore) :
         Runnable("PluginThreadTask"), mTaskData(aTaskData),
         mSemaphore(aSemaphore), mSuccess(false)
->>>>>>> a17af05f
     {}
 
     NS_IMETHOD Run() override
     {
         PLUGIN_LOG_DEBUG_METHOD;
         AssertPluginThread();
-<<<<<<< HEAD
-        switch (mFunc) {
-        case OPEN_FUNC:
-            *mReturnValue =
-                PMCGetOpenFileNameW(static_cast<LPOPENFILENAMEW>(mLpOpenFileName));
-            break;
-        case SAVE_FUNC:
-            *mReturnValue =
-                PMCGetSaveFileNameW(static_cast<LPOPENFILENAMEW>(mLpOpenFileName));
-            break;
-        }
-=======
         mSuccess = mTaskData->RunTask();
->>>>>>> a17af05f
         if (!ReleaseSemaphore(mSemaphore, 1, nullptr)) {
             return NS_ERROR_FAILURE;
         }
         return NS_OK;
     }
-<<<<<<< HEAD
-=======
 
     bool Success() { return mSuccess; }
->>>>>>> a17af05f
 };
 
 // static
 BOOL
-<<<<<<< HEAD
-PostToPluginThread(GetFileNameFunc aFunc, void* aLpofn)
-=======
 PostToPluginThread(PluginThreadTaskData* aTaskData)
->>>>>>> a17af05f
 {
     MOZ_ASSERT(!IsPluginThread());
 
@@ -2183,21 +2104,11 @@
         return FALSE;
     }
 
-<<<<<<< HEAD
-    BOOL returnValue = FALSE;
-    RefPtr<GetFileNameTask> task =
-        new GetFileNameTask(aFunc, aLpofn, semaphore, &returnValue);
-    ProcessChild::message_loop()->PostTask(task.forget());
-    DWORD err = WaitForSingleObject(semaphore, INFINITE);
-    if (err != WAIT_FAILED) {
-        return returnValue;
-=======
     RefPtr<PluginThreadTask> task = new PluginThreadTask(aTaskData, semaphore);
     ProcessChild::message_loop()->PostTask(do_AddRef(task));
     DWORD err = WaitForSingleObject(semaphore, INFINITE);
     if (err != WAIT_FAILED) {
         return task->Success();
->>>>>>> a17af05f
     }
     PLUGIN_LOG_DEBUG(("Error while waiting for semaphore: %d",
                       GetLastError()));
@@ -2205,8 +2116,6 @@
     return FALSE;
 }
 
-<<<<<<< HEAD
-=======
 BOOL WINAPI PMCGetSaveFileNameW(LPOPENFILENAMEW lpofn);
 BOOL WINAPI PMCGetOpenFileNameW(LPOPENFILENAMEW lpofn);
 
@@ -2233,18 +2142,13 @@
     void* mLpOpenFileName;
 };
 
->>>>>>> a17af05f
 // static
 BOOL WINAPI
 PMCGetFileNameW(GetFileNameFunc aFunc, LPOPENFILENAMEW aLpofn)
 {
     if (!IsPluginThread()) {
-<<<<<<< HEAD
-        return PostToPluginThread(aFunc, aLpofn);
-=======
         GetFileNameTaskData gfnData(aFunc, aLpofn);
         return PostToPluginThread(&gfnData);
->>>>>>> a17af05f
     }
 
     PluginModuleChild* chromeInstance = PluginModuleChild::GetChrome();
@@ -2285,8 +2189,6 @@
 {
     return PMCGetFileNameW(OPEN_FUNC, aLpofn);
 }
-<<<<<<< HEAD
-=======
 
 //static
 BOOL WINAPI
@@ -2332,7 +2234,6 @@
 }
 
 
->>>>>>> a17af05f
 #endif
 
 PPluginInstanceChild*
@@ -2365,14 +2266,11 @@
                                  (void**) &sGetKeyStatePtrStub);
     }
 
-<<<<<<< HEAD
-=======
     if (!sSetCursorPosPtrStub) {
         sUser32Intercept.AddHook("SetCursorPos", reinterpret_cast<intptr_t>(PMCSetCursorPos),
                                  (void**) &sSetCursorPosPtrStub);
     }
 
->>>>>>> a17af05f
     sComDlg32Intercept.Init("comdlg32.dll");
     if (!sGetSaveFileNameWPtrStub) {
         sComDlg32Intercept.AddHook("GetSaveFileNameW", reinterpret_cast<intptr_t>(PMCGetSaveFileNameW),
@@ -2383,15 +2281,12 @@
         sComDlg32Intercept.AddHook("GetOpenFileNameW", reinterpret_cast<intptr_t>(PMCGetOpenFileNameW),
                                  (void**) &sGetOpenFileNameWPtrStub);
     }
-<<<<<<< HEAD
-=======
 
     if ((mQuirks & QUIRK_FLASH_HOOK_PRINTDLGW) &&
         !sPrintDlgWPtrStub) {
         sComDlg32Intercept.AddHook("PrintDlgW", reinterpret_cast<intptr_t>(PMCPrintDlgW),
                                  (void**) &sPrintDlgWPtrStub);
     }
->>>>>>> a17af05f
 #endif
 
     return new PluginInstanceChild(&mFunctions, aMimeType, aNames,
@@ -2442,54 +2337,6 @@
     AssertPluginThread();
     *rv = childInstance->DoNPP_New();
     return IPC_OK();
-<<<<<<< HEAD
-}
-
-class AsyncNewResultSender : public ChildAsyncCall
-{
-public:
-    AsyncNewResultSender(PluginInstanceChild* aInstance, NPError aResult)
-        : ChildAsyncCall(aInstance, nullptr, nullptr)
-        , mResult(aResult)
-    {
-    }
-
-    NS_IMETHOD Run() override
-    {
-        RemoveFromAsyncList();
-        DebugOnly<bool> sendOk = mInstance->SendAsyncNPP_NewResult(mResult);
-        MOZ_ASSERT(sendOk);
-        return NS_OK;
-    }
-
-private:
-    NPError  mResult;
-};
-
-static void
-RunAsyncNPP_New(void* aChildInstance)
-{
-    MOZ_ASSERT(aChildInstance);
-    PluginInstanceChild* childInstance =
-        static_cast<PluginInstanceChild*>(aChildInstance);
-    NPError rv = childInstance->DoNPP_New();
-    RefPtr<AsyncNewResultSender> task =
-        new AsyncNewResultSender(childInstance, rv);
-    childInstance->PostChildAsyncCall(task.forget());
-}
-
-mozilla::ipc::IPCResult
-PluginModuleChild::RecvAsyncNPP_New(PPluginInstanceChild* aActor)
-{
-    PLUGIN_LOG_DEBUG_METHOD;
-    PluginInstanceChild* childInstance =
-        reinterpret_cast<PluginInstanceChild*>(aActor);
-    AssertPluginThread();
-    // We don't want to run NPP_New async from within nested calls
-    childInstance->AsyncCall(&RunAsyncNPP_New, childInstance);
-    return IPC_OK();
-=======
->>>>>>> a17af05f
 }
 
 bool
@@ -2802,63 +2649,6 @@
 }
 #endif
 
-<<<<<<< HEAD
-mozilla::ipc::IPCResult
-PluginModuleChild::RecvStartProfiler(const ProfilerInitParams& params)
-{
-    nsTArray<const char*> featureArray;
-    for (size_t i = 0; i < params.features().Length(); ++i) {
-        featureArray.AppendElement(params.features()[i].get());
-    }
-
-    nsTArray<const char*> threadNameFilterArray;
-    for (size_t i = 0; i < params.threadFilters().Length(); ++i) {
-        threadNameFilterArray.AppendElement(params.threadFilters()[i].get());
-    }
-
-    profiler_start(params.entries(), params.interval(),
-                   featureArray.Elements(), featureArray.Length(),
-                   threadNameFilterArray.Elements(), threadNameFilterArray.Length());
-
-    return IPC_OK();
-}
-
-mozilla::ipc::IPCResult
-PluginModuleChild::RecvStopProfiler()
-{
-    profiler_stop();
-    return IPC_OK();
-}
-
-mozilla::ipc::IPCResult
-PluginModuleChild::RecvPauseProfiler(const bool& aPause)
-{
-    if (aPause) {
-        profiler_pause();
-    } else {
-        profiler_resume();
-    }
-
-    return IPC_OK();
-}
-
-mozilla::ipc::IPCResult
-PluginModuleChild::RecvGatherProfile()
-{
-    nsCString profileCString;
-    UniquePtr<char[]> profile = profiler_get_profile();
-    if (profile != nullptr) {
-        profileCString = nsCString(profile.get(), strlen(profile.get()));
-    } else {
-        profileCString = nsCString("", 0);
-    }
-
-    Unused << SendProfile(profileCString);
-    return IPC_OK();
-}
-
-=======
->>>>>>> a17af05f
 NPError
 PluginModuleChild::PluginRequiresAudioDeviceChanges(
                           PluginInstanceChild* aInstance,
