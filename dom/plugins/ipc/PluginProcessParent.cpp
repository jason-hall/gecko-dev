/* -*- Mode: C++; tab-width: 4; indent-tabs-mode: nil; c-basic-offset: 4 -*-
 * vim: sw=4 ts=4 et :
 * This Source Code Form is subject to the terms of the Mozilla Public
 * License, v. 2.0. If a copy of the MPL was not distributed with this
 * file, You can obtain one at http://mozilla.org/MPL/2.0/. */

#include "mozilla/plugins/PluginProcessParent.h"

#include "base/string_util.h"
#include "base/process_util.h"

#include "mozilla/ipc/BrowserProcessSubThread.h"
#include "mozilla/plugins/PluginMessageUtils.h"
#include "mozilla/Telemetry.h"
#include "nsThreadUtils.h"

using std::vector;
using std::string;

using mozilla::ipc::BrowserProcessSubThread;
using mozilla::ipc::GeckoChildProcessHost;
using mozilla::plugins::LaunchCompleteTask;
using mozilla::plugins::PluginProcessParent;
using base::ProcessArchitecture;

#ifdef XP_WIN
PluginProcessParent::PidSet* PluginProcessParent::sPidSet = nullptr;
#endif

PluginProcessParent::PluginProcessParent(const std::string& aPluginFilePath) :
      GeckoChildProcessHost(GeckoProcessType_Plugin)
    , mPluginFilePath(aPluginFilePath)
    , mTaskFactory(this)
    , mMainMsgLoop(MessageLoop::current())
<<<<<<< HEAD
    , mRunCompleteTaskImmediately(false)
=======
>>>>>>> a17af05f
#ifdef XP_WIN
    , mChildPid(0)
#endif
{
}

PluginProcessParent::~PluginProcessParent()
{
#ifdef XP_WIN
    if (sPidSet && mChildPid) {
        sPidSet->RemoveEntry(mChildPid);
        if (sPidSet->IsEmpty()) {
            delete sPidSet;
            sPidSet = nullptr;
        }
    }
<<<<<<< HEAD
#endif
}

#if defined(XP_WIN) && defined(MOZ_SANDBOX)
static void
AddSandboxAllowedFile(vector<std::wstring>& aAllowedFiles, nsIProperties* aDirSvc,
                      const char* aDir, const nsAString& aSuffix = EmptyString())
{
    nsCOMPtr<nsIFile> userDir;
    nsresult rv = aDirSvc->Get(aDir, NS_GET_IID(nsIFile), getter_AddRefs(userDir));
    if (NS_WARN_IF(NS_FAILED(rv))) {
        return;
    }

    nsAutoString userDirPath;
    rv = userDir->GetPath(userDirPath);
    if (NS_WARN_IF(NS_FAILED(rv))) {
        return;
    }

    if (!aSuffix.IsEmpty()) {
        userDirPath.Append(aSuffix);
    }
    aAllowedFiles.push_back(std::wstring(userDirPath.get()));
    return;
}

static void
AddSandboxAllowedFiles(int32_t aSandboxLevel,
                       vector<std::wstring>& aAllowedFilesRead,
                       vector<std::wstring>& aAllowedFilesReadWrite,
                       vector<std::wstring>& aAllowedDirectories)
{
    if (aSandboxLevel < 2) {
        return;
    }

    nsresult rv;
    nsCOMPtr<nsIProperties> dirSvc =
        do_GetService(NS_DIRECTORY_SERVICE_CONTRACTID, &rv);
    if (NS_WARN_IF(NS_FAILED(rv))) {
        return;
    }

    // Level 2 and above is now using low integrity, so we need to give write
    // access to the Flash directories.
    // This should be made Flash specific (Bug 1171396).
    AddSandboxAllowedFile(aAllowedFilesReadWrite, dirSvc, NS_WIN_APPDATA_DIR,
                          NS_LITERAL_STRING("\\Macromedia\\Flash Player\\*"));
    AddSandboxAllowedFile(aAllowedFilesReadWrite, dirSvc, NS_WIN_LOCAL_APPDATA_DIR,
                          NS_LITERAL_STRING("\\Macromedia\\Flash Player\\*"));
    AddSandboxAllowedFile(aAllowedFilesReadWrite, dirSvc, NS_WIN_APPDATA_DIR,
                          NS_LITERAL_STRING("\\Adobe\\Flash Player\\*"));

    // Access also has to be given to create the parent directories as they may
    // not exist.
    AddSandboxAllowedFile(aAllowedDirectories, dirSvc, NS_WIN_APPDATA_DIR,
                          NS_LITERAL_STRING("\\Macromedia"));
    AddSandboxAllowedFile(aAllowedDirectories, dirSvc, NS_WIN_APPDATA_DIR,
                          NS_LITERAL_STRING("\\Macromedia\\Flash Player"));
    AddSandboxAllowedFile(aAllowedDirectories, dirSvc, NS_WIN_LOCAL_APPDATA_DIR,
                          NS_LITERAL_STRING("\\Macromedia"));
    AddSandboxAllowedFile(aAllowedDirectories, dirSvc, NS_WIN_LOCAL_APPDATA_DIR,
                          NS_LITERAL_STRING("\\Macromedia\\Flash Player"));
    AddSandboxAllowedFile(aAllowedDirectories, dirSvc, NS_WIN_APPDATA_DIR,
                          NS_LITERAL_STRING("\\Adobe"));
    AddSandboxAllowedFile(aAllowedDirectories, dirSvc, NS_WIN_APPDATA_DIR,
                          NS_LITERAL_STRING("\\Adobe\\Flash Player"));
}
=======
>>>>>>> a17af05f
#endif
}

bool
PluginProcessParent::Launch(mozilla::UniquePtr<LaunchCompleteTask> aLaunchCompleteTask,
                            int32_t aSandboxLevel)
{
#if defined(XP_WIN) && defined(MOZ_SANDBOX)
    mSandboxLevel = aSandboxLevel;
#else
    if (aSandboxLevel != 0) {
        MOZ_ASSERT(false,
                   "Can't enable an NPAPI process sandbox for platform/build.");
    }
#endif

    ProcessArchitecture currentArchitecture = base::GetCurrentProcessArchitecture();
    uint32_t containerArchitectures = GetSupportedArchitecturesForProcessType(GeckoProcessType_Plugin);

    uint32_t pluginLibArchitectures = currentArchitecture;
#ifdef XP_MACOSX
    nsresult rv = GetArchitecturesForBinary(mPluginFilePath.c_str(), &pluginLibArchitectures);
    if (NS_FAILED(rv)) {
        // If the call failed just assume that we want the current architecture.
        pluginLibArchitectures = currentArchitecture;
    }
#endif

    ProcessArchitecture selectedArchitecture = currentArchitecture;
    if (!(pluginLibArchitectures & containerArchitectures & currentArchitecture)) {
        // Prefererence in order: x86_64, i386, PPC. The only particularly important thing
        // about this order is that we'll prefer 64-bit architectures first.
        if (base::PROCESS_ARCH_X86_64 & pluginLibArchitectures & containerArchitectures) {
            selectedArchitecture = base::PROCESS_ARCH_X86_64;
        }
        else if (base::PROCESS_ARCH_I386 & pluginLibArchitectures & containerArchitectures) {
            selectedArchitecture = base::PROCESS_ARCH_I386;
        }
        else if (base::PROCESS_ARCH_PPC & pluginLibArchitectures & containerArchitectures) {
            selectedArchitecture = base::PROCESS_ARCH_PPC;
        }
        else if (base::PROCESS_ARCH_ARM & pluginLibArchitectures & containerArchitectures) {
          selectedArchitecture = base::PROCESS_ARCH_ARM;
        }
        else if (base::PROCESS_ARCH_MIPS & pluginLibArchitectures & containerArchitectures) {
          selectedArchitecture = base::PROCESS_ARCH_MIPS;
        }
        else {
            return false;
        }
    }

    mLaunchCompleteTask = mozilla::Move(aLaunchCompleteTask);

    vector<string> args;
    args.push_back(MungePluginDsoPath(mPluginFilePath));

    bool result = AsyncLaunch(args, selectedArchitecture);
    if (!result) {
        mLaunchCompleteTask = nullptr;
    }
    return result;
}

void
PluginProcessParent::Delete()
{
  MessageLoop* currentLoop = MessageLoop::current();
  MessageLoop* ioLoop = XRE_GetIOMessageLoop();

  if (currentLoop == ioLoop) {
      delete this;
      return;
  }

  ioLoop->PostTask(
    NewNonOwningRunnableMethod("plugins::PluginProcessParent::Delete",
                               this,
                               &PluginProcessParent::Delete));
}

/**
 * This function exists so that we may provide an additional level of
 * indirection between the task being posted to main event loop (a
 * RunnableMethod) and the launch complete task itself. This is needed
 * for cases when both WaitUntilConnected or OnChannel* race to invoke the
 * task.
 */
void
PluginProcessParent::RunLaunchCompleteTask()
{
    if (mLaunchCompleteTask) {
        mLaunchCompleteTask->Run();
        mLaunchCompleteTask = nullptr;
    }
}

bool
PluginProcessParent::WaitUntilConnected(int32_t aTimeoutMs)
{
    bool result = GeckoChildProcessHost::WaitUntilConnected(aTimeoutMs);
    if (mLaunchCompleteTask) {
        if (result) {
            mLaunchCompleteTask->SetLaunchSucceeded();
        }
        RunLaunchCompleteTask();
    }
    return result;
}

void
PluginProcessParent::OnChannelConnected(int32_t peer_pid)
{
#ifdef XP_WIN
    mChildPid = static_cast<uint32_t>(peer_pid);
    if (!sPidSet) {
        sPidSet = new PluginProcessParent::PidSet();
<<<<<<< HEAD
    }
    sPidSet->PutEntry(mChildPid);
#endif

    GeckoChildProcessHost::OnChannelConnected(peer_pid);
    if (mLaunchCompleteTask && !mRunCompleteTaskImmediately) {
        mLaunchCompleteTask->SetLaunchSucceeded();
        mMainMsgLoop->PostTask(mTaskFactory.NewRunnableMethod(
                                   &PluginProcessParent::RunLaunchCompleteTask));
=======
>>>>>>> a17af05f
    }
    sPidSet->PutEntry(mChildPid);
#endif

    GeckoChildProcessHost::OnChannelConnected(peer_pid);
}

void
PluginProcessParent::OnChannelError()
{
    GeckoChildProcessHost::OnChannelError();
}

bool
PluginProcessParent::IsConnected()
{
    mozilla::MonitorAutoLock lock(mMonitor);
    return mProcessState == PROCESS_CONNECTED;
}

bool
PluginProcessParent::IsPluginProcessId(base::ProcessId procId) {
#ifdef XP_WIN
    MOZ_ASSERT(XRE_IsParentProcess());
    return sPidSet && sPidSet->Contains(static_cast<uint32_t>(procId));
#else
    NS_ERROR("IsPluginProcessId not available on this platform.");
    return false;
#endif
}<|MERGE_RESOLUTION|>--- conflicted
+++ resolved
@@ -32,10 +32,6 @@
     , mPluginFilePath(aPluginFilePath)
     , mTaskFactory(this)
     , mMainMsgLoop(MessageLoop::current())
-<<<<<<< HEAD
-    , mRunCompleteTaskImmediately(false)
-=======
->>>>>>> a17af05f
 #ifdef XP_WIN
     , mChildPid(0)
 #endif
@@ -52,78 +48,6 @@
             sPidSet = nullptr;
         }
     }
-<<<<<<< HEAD
-#endif
-}
-
-#if defined(XP_WIN) && defined(MOZ_SANDBOX)
-static void
-AddSandboxAllowedFile(vector<std::wstring>& aAllowedFiles, nsIProperties* aDirSvc,
-                      const char* aDir, const nsAString& aSuffix = EmptyString())
-{
-    nsCOMPtr<nsIFile> userDir;
-    nsresult rv = aDirSvc->Get(aDir, NS_GET_IID(nsIFile), getter_AddRefs(userDir));
-    if (NS_WARN_IF(NS_FAILED(rv))) {
-        return;
-    }
-
-    nsAutoString userDirPath;
-    rv = userDir->GetPath(userDirPath);
-    if (NS_WARN_IF(NS_FAILED(rv))) {
-        return;
-    }
-
-    if (!aSuffix.IsEmpty()) {
-        userDirPath.Append(aSuffix);
-    }
-    aAllowedFiles.push_back(std::wstring(userDirPath.get()));
-    return;
-}
-
-static void
-AddSandboxAllowedFiles(int32_t aSandboxLevel,
-                       vector<std::wstring>& aAllowedFilesRead,
-                       vector<std::wstring>& aAllowedFilesReadWrite,
-                       vector<std::wstring>& aAllowedDirectories)
-{
-    if (aSandboxLevel < 2) {
-        return;
-    }
-
-    nsresult rv;
-    nsCOMPtr<nsIProperties> dirSvc =
-        do_GetService(NS_DIRECTORY_SERVICE_CONTRACTID, &rv);
-    if (NS_WARN_IF(NS_FAILED(rv))) {
-        return;
-    }
-
-    // Level 2 and above is now using low integrity, so we need to give write
-    // access to the Flash directories.
-    // This should be made Flash specific (Bug 1171396).
-    AddSandboxAllowedFile(aAllowedFilesReadWrite, dirSvc, NS_WIN_APPDATA_DIR,
-                          NS_LITERAL_STRING("\\Macromedia\\Flash Player\\*"));
-    AddSandboxAllowedFile(aAllowedFilesReadWrite, dirSvc, NS_WIN_LOCAL_APPDATA_DIR,
-                          NS_LITERAL_STRING("\\Macromedia\\Flash Player\\*"));
-    AddSandboxAllowedFile(aAllowedFilesReadWrite, dirSvc, NS_WIN_APPDATA_DIR,
-                          NS_LITERAL_STRING("\\Adobe\\Flash Player\\*"));
-
-    // Access also has to be given to create the parent directories as they may
-    // not exist.
-    AddSandboxAllowedFile(aAllowedDirectories, dirSvc, NS_WIN_APPDATA_DIR,
-                          NS_LITERAL_STRING("\\Macromedia"));
-    AddSandboxAllowedFile(aAllowedDirectories, dirSvc, NS_WIN_APPDATA_DIR,
-                          NS_LITERAL_STRING("\\Macromedia\\Flash Player"));
-    AddSandboxAllowedFile(aAllowedDirectories, dirSvc, NS_WIN_LOCAL_APPDATA_DIR,
-                          NS_LITERAL_STRING("\\Macromedia"));
-    AddSandboxAllowedFile(aAllowedDirectories, dirSvc, NS_WIN_LOCAL_APPDATA_DIR,
-                          NS_LITERAL_STRING("\\Macromedia\\Flash Player"));
-    AddSandboxAllowedFile(aAllowedDirectories, dirSvc, NS_WIN_APPDATA_DIR,
-                          NS_LITERAL_STRING("\\Adobe"));
-    AddSandboxAllowedFile(aAllowedDirectories, dirSvc, NS_WIN_APPDATA_DIR,
-                          NS_LITERAL_STRING("\\Adobe\\Flash Player"));
-}
-=======
->>>>>>> a17af05f
 #endif
 }
 
@@ -241,18 +165,6 @@
     mChildPid = static_cast<uint32_t>(peer_pid);
     if (!sPidSet) {
         sPidSet = new PluginProcessParent::PidSet();
-<<<<<<< HEAD
-    }
-    sPidSet->PutEntry(mChildPid);
-#endif
-
-    GeckoChildProcessHost::OnChannelConnected(peer_pid);
-    if (mLaunchCompleteTask && !mRunCompleteTaskImmediately) {
-        mLaunchCompleteTask->SetLaunchSucceeded();
-        mMainMsgLoop->PostTask(mTaskFactory.NewRunnableMethod(
-                                   &PluginProcessParent::RunLaunchCompleteTask));
-=======
->>>>>>> a17af05f
     }
     sPidSet->PutEntry(mChildPid);
 #endif
