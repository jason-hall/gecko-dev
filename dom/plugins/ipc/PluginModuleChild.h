--- conflicted
+++ resolved
@@ -46,12 +46,9 @@
 typedef NS_NPAPIPLUGIN_CALLBACK(NPError, NP_PLUGINSHUTDOWN) (void);
 
 namespace mozilla {
-<<<<<<< HEAD
-=======
 
 class ChildProfilerController;
 
->>>>>>> a17af05f
 namespace plugins {
 
 class PluginInstanceChild;
@@ -71,22 +68,12 @@
     virtual mozilla::ipc::IPCResult RecvSettingChanged(const PluginSettings& aSettings) override;
 
     // Implement the PPluginModuleChild interface
-<<<<<<< HEAD
-    virtual mozilla::ipc::IPCResult RecvDisableFlashProtectedMode() override;
-    virtual mozilla::ipc::IPCResult AnswerNP_GetEntryPoints(NPError* rv) override;
-    virtual mozilla::ipc::IPCResult AnswerNP_Initialize(const PluginSettings& aSettings, NPError* rv) override;
-    virtual mozilla::ipc::IPCResult RecvAsyncNP_Initialize(const PluginSettings& aSettings) override;
-    virtual mozilla::ipc::IPCResult AnswerSyncNPP_New(PPluginInstanceChild* aActor, NPError* rv)
-                                   override;
-    virtual mozilla::ipc::IPCResult RecvAsyncNPP_New(PPluginInstanceChild* aActor) override;
-=======
     virtual mozilla::ipc::IPCResult RecvInitProfiler(Endpoint<mozilla::PProfilerChild>&& aEndpoint) override;
     virtual mozilla::ipc::IPCResult RecvDisableFlashProtectedMode() override;
     virtual mozilla::ipc::IPCResult AnswerNP_GetEntryPoints(NPError* rv) override;
     virtual mozilla::ipc::IPCResult AnswerNP_Initialize(const PluginSettings& aSettings, NPError* rv) override;
     virtual mozilla::ipc::IPCResult AnswerSyncNPP_New(PPluginInstanceChild* aActor, NPError* rv)
                                    override;
->>>>>>> a17af05f
 
     virtual mozilla::ipc::IPCResult
     RecvInitPluginModuleChild(Endpoint<PPluginModuleChild>&& endpoint) override;
@@ -140,14 +127,6 @@
     virtual mozilla::ipc::IPCResult
     RecvProcessNativeEventsInInterruptCall() override;
 
-<<<<<<< HEAD
-    virtual mozilla::ipc::IPCResult RecvStartProfiler(const ProfilerInitParams& params) override;
-    virtual mozilla::ipc::IPCResult RecvStopProfiler() override;
-    virtual mozilla::ipc::IPCResult RecvPauseProfiler(const bool& aPause) override;
-    virtual mozilla::ipc::IPCResult RecvGatherProfile() override;
-
-=======
->>>>>>> a17af05f
     virtual mozilla::ipc::IPCResult
     AnswerModuleSupportsAsyncRender(bool* aResult) override;
 public:
@@ -272,13 +251,10 @@
 
     bool mIsChrome;
     bool mHasShutdown; // true if NP_Shutdown has run
-<<<<<<< HEAD
-=======
 
 #ifdef MOZ_GECKO_PROFILER
     RefPtr<ChildProfilerController> mProfilerController;
 #endif
->>>>>>> a17af05f
 
     // we get this from the plugin
     NP_PLUGINSHUTDOWN mShutdownFunc;
