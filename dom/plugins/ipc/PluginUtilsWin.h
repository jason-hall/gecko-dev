/* -*- Mode: C++; tab-width: 2; indent-tabs-mode: nil; c-basic-offset: 2 -*- */
// vim:set ts=2 sts=2 sw=2 et cin:
/* This Source Code Form is subject to the terms of the Mozilla Public
 * License, v. 2.0. If a copy of the MPL was not distributed with this
 * file, You can obtain one at http://mozilla.org/MPL/2.0/. */

#ifndef dom_plugins_PluginUtilsWin_h
#define dom_plugins_PluginUtilsWin_h 1

#include "npapi.h"
<<<<<<< HEAD

namespace mozilla {
namespace plugins {
=======
#include "nscore.h"

namespace mozilla {
namespace plugins {

class PluginModuleParent;

>>>>>>> a17af05f
namespace PluginUtilsWin {

nsresult RegisterForAudioDeviceChanges(PluginModuleParent* aModuleParent,
                                       bool aShouldRegister);

} // namespace PluginUtilsWin
} // namespace plugins
} // namespace mozilla

#endif //dom_plugins_PluginUtilsWin_h<|MERGE_RESOLUTION|>--- conflicted
+++ resolved
@@ -8,11 +8,6 @@
 #define dom_plugins_PluginUtilsWin_h 1
 
 #include "npapi.h"
-<<<<<<< HEAD
-
-namespace mozilla {
-namespace plugins {
-=======
 #include "nscore.h"
 
 namespace mozilla {
@@ -20,7 +15,6 @@
 
 class PluginModuleParent;
 
->>>>>>> a17af05f
 namespace PluginUtilsWin {
 
 nsresult RegisterForAudioDeviceChanges(PluginModuleParent* aModuleParent,
