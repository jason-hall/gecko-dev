--- conflicted
+++ resolved
@@ -252,12 +252,6 @@
 
   async RedrawPlugin();
 
-<<<<<<< HEAD
-  // Notifies the parent of its NPP_New result code.
-  async AsyncNPP_NewResult(NPError aResult);
-
-=======
->>>>>>> a17af05f
   // Sends a native window to be adopted by the native window that would be
   // returned by NPN_GetValue_NPNVnetscapeWindow. Only used on Windows.
   async SetNetscapeWindowAsParent(NativeWindowHandle childWindow);
