/* -*- Mode: C++; tab-width: 8; indent-tabs-mode: nil; c-basic-offset: 2 -*-
 * vim: sw=2 ts=8 et :
 * This Source Code Form is subject to the terms of the Mozilla Public
 * License, v. 2.0. If a copy of the MPL was not distributed with this
 * file, You can obtain one at http://mozilla.org/MPL/2.0/. */

#include "mozilla/Assertions.h"
#include "mozilla/PluginPRLibrary.h"
#include "nsNPAPIPluginInstance.h"

// Some plugins on Windows, notably Quake Live, implement NP_Initialize using
// cdecl instead of the documented stdcall. In order to work around this,
// we force the caller to use a frame pointer.
#if defined(XP_WIN) && defined(_M_IX86)
#include <malloc.h>

// gNotOptimized exists so that the compiler will not optimize the alloca
// below.
static int gNotOptimized;
#define CALLING_CONVENTION_HACK void* foo MOZ_UNUSED_ATTRIBUTE = _alloca(gNotOptimized);
#else
#define CALLING_CONVENTION_HACK
#endif

using namespace mozilla::layers;

namespace mozilla {
#if defined(XP_UNIX) && !defined(XP_MACOSX)
nsresult
PluginPRLibrary::NP_Initialize(NPNetscapeFuncs* bFuncs,
                               NPPluginFuncs* pFuncs, NPError* error)
{
  if (mNP_Initialize) {
    *error = mNP_Initialize(bFuncs, pFuncs);
  } else {
    NP_InitializeFunc pfNP_Initialize = (NP_InitializeFunc)
      PR_FindFunctionSymbol(mLibrary, "NP_Initialize");
    if (!pfNP_Initialize)
      return NS_ERROR_FAILURE;
    *error = pfNP_Initialize(bFuncs, pFuncs);
  }


  // Save pointers to functions that get called through PluginLibrary itself.
  mNPP_New = pFuncs->newp;
  mNPP_ClearSiteData = pFuncs->clearsitedata;
  mNPP_GetSitesWithData = pFuncs->getsiteswithdata;
  return NS_OK;
}
#else
nsresult
PluginPRLibrary::NP_Initialize(NPNetscapeFuncs* bFuncs, NPError* error)
{
  CALLING_CONVENTION_HACK

  if (mNP_Initialize) {
    *error = mNP_Initialize(bFuncs);
  } else {
    NP_InitializeFunc pfNP_Initialize = (NP_InitializeFunc)
      PR_FindFunctionSymbol(mLibrary, "NP_Initialize");
    if (!pfNP_Initialize)
      return NS_ERROR_FAILURE;
    *error = pfNP_Initialize(bFuncs);
  }

  return NS_OK;
}
#endif

nsresult
PluginPRLibrary::NP_Shutdown(NPError* error)
{
  CALLING_CONVENTION_HACK

  if (mNP_Shutdown) {
    *error = mNP_Shutdown();
  } else {
    NP_ShutdownFunc pfNP_Shutdown = (NP_ShutdownFunc)
      PR_FindFunctionSymbol(mLibrary, "NP_Shutdown");
    if (!pfNP_Shutdown)
      return NS_ERROR_FAILURE;
    *error = pfNP_Shutdown();
  }

  return NS_OK;
}

nsresult
PluginPRLibrary::NP_GetMIMEDescription(const char** mimeDesc)
{
  CALLING_CONVENTION_HACK

  if (mNP_GetMIMEDescription) {
    *mimeDesc = mNP_GetMIMEDescription();
  }
  else {
    NP_GetMIMEDescriptionFunc pfNP_GetMIMEDescription =
      (NP_GetMIMEDescriptionFunc)
      PR_FindFunctionSymbol(mLibrary, "NP_GetMIMEDescription");
    if (!pfNP_GetMIMEDescription) {
      *mimeDesc = "";
      return NS_ERROR_FAILURE;
    }
    *mimeDesc = pfNP_GetMIMEDescription();
  }

  return NS_OK;
}

nsresult
PluginPRLibrary::NP_GetValue(void *future, NPPVariable aVariable,
			     void *aValue, NPError* error)
{
#if defined(XP_UNIX) && !defined(XP_MACOSX)
  if (mNP_GetValue) {
    *error = mNP_GetValue(future, aVariable, aValue);
  } else {
    NP_GetValueFunc pfNP_GetValue = (NP_GetValueFunc)PR_FindFunctionSymbol(mLibrary, "NP_GetValue");
    if (!pfNP_GetValue)
      return NS_ERROR_FAILURE;
    *error = pfNP_GetValue(future, aVariable, aValue);
  }
  return NS_OK;
#else
  return NS_ERROR_NOT_IMPLEMENTED;
#endif
}

#if defined(XP_WIN) || defined(XP_MACOSX)
nsresult
PluginPRLibrary::NP_GetEntryPoints(NPPluginFuncs* pFuncs, NPError* error)
{
  CALLING_CONVENTION_HACK

  if (mNP_GetEntryPoints) {
    *error = mNP_GetEntryPoints(pFuncs);
  } else {
    NP_GetEntryPointsFunc pfNP_GetEntryPoints = (NP_GetEntryPointsFunc)
      PR_FindFunctionSymbol(mLibrary, "NP_GetEntryPoints");
    if (!pfNP_GetEntryPoints)
      return NS_ERROR_FAILURE;
    *error = pfNP_GetEntryPoints(pFuncs);
  }

  // Save pointers to functions that get called through PluginLibrary itself.
  mNPP_New = pFuncs->newp;
  mNPP_ClearSiteData = pFuncs->clearsitedata;
  mNPP_GetSitesWithData = pFuncs->getsiteswithdata;
  return NS_OK;
}
#endif

nsresult
PluginPRLibrary::NPP_New(NPMIMEType pluginType, NPP instance,
			 int16_t argc, char* argn[],
			 char* argv[], NPSavedData* saved,
			 NPError* error)
{
  if (!mNPP_New)
    return NS_ERROR_FAILURE;

<<<<<<< HEAD
  MAIN_THREAD_JNI_REF_GUARD;
=======
>>>>>>> a17af05f
  *error = mNPP_New(pluginType, instance, NP_EMBED, argc, argn, argv, saved);
  return NS_OK;
}

nsresult
PluginPRLibrary::NPP_ClearSiteData(const char* site, uint64_t flags,
                                   uint64_t maxAge, nsCOMPtr<nsIClearSiteDataCallback> callback)
{
  if (!mNPP_ClearSiteData) {
    return NS_ERROR_NOT_AVAILABLE;
  }

  NPError result = mNPP_ClearSiteData(site, flags, maxAge);

  nsresult rv;
  switch (result) {
  case NPERR_NO_ERROR:
    rv = NS_OK;
    break;
  case NPERR_TIME_RANGE_NOT_SUPPORTED:
    rv = NS_ERROR_PLUGIN_TIME_RANGE_NOT_SUPPORTED;
    break;
  case NPERR_MALFORMED_SITE:
    rv = NS_ERROR_INVALID_ARG;
    break;
  default:
    rv = NS_ERROR_FAILURE;
  }
  callback->Callback(rv);
  return NS_OK;
}

nsresult
PluginPRLibrary::NPP_GetSitesWithData(nsCOMPtr<nsIGetSitesWithDataCallback> callback)
{
  if (!mNPP_GetSitesWithData) {
    return NS_ERROR_NOT_AVAILABLE;
  }

  char** sites = mNPP_GetSitesWithData();
  if (!sites) {
    return NS_OK;
  }
  InfallibleTArray<nsCString> result;
  char** iterator = sites;
  while (*iterator) {
    result.AppendElement(*iterator);
    free(*iterator);
    ++iterator;
  }
  callback->SitesWithData(result);
  free(sites);

  return NS_OK;
}

nsresult
PluginPRLibrary::AsyncSetWindow(NPP instance, NPWindow* window)
{
  nsNPAPIPluginInstance* inst = (nsNPAPIPluginInstance*)instance->ndata;
  NS_ENSURE_TRUE(inst, NS_ERROR_NULL_POINTER);
  return NS_ERROR_NOT_IMPLEMENTED;
}

nsresult
PluginPRLibrary::GetImageContainer(NPP instance, ImageContainer** aContainer)
{
  return NS_ERROR_NOT_IMPLEMENTED;
}

#if defined(XP_MACOSX)
nsresult
PluginPRLibrary::IsRemoteDrawingCoreAnimation(NPP instance, bool *aDrawing)
{
  nsNPAPIPluginInstance* inst = (nsNPAPIPluginInstance*)instance->ndata;
  NS_ENSURE_TRUE(inst, NS_ERROR_NULL_POINTER);
  *aDrawing = false;
  return NS_OK;
}
#endif
#if defined(XP_MACOSX) || defined(XP_WIN)
nsresult
PluginPRLibrary::ContentsScaleFactorChanged(NPP instance, double aContentsScaleFactor)
{
  nsNPAPIPluginInstance* inst = (nsNPAPIPluginInstance*)instance->ndata;
  NS_ENSURE_TRUE(inst, NS_ERROR_NULL_POINTER);
  return NS_OK;
}
#endif

nsresult
PluginPRLibrary::GetImageSize(NPP instance, nsIntSize* aSize)
{
  return NS_ERROR_NOT_IMPLEMENTED;
}

nsresult
PluginPRLibrary::SetBackgroundUnknown(NPP instance)
{
  nsNPAPIPluginInstance* inst = (nsNPAPIPluginInstance*)instance->ndata;
  NS_ENSURE_TRUE(inst, NS_ERROR_NULL_POINTER);
  NS_ERROR("Unexpected use of async APIs for in-process plugin.");
  return NS_ERROR_NOT_IMPLEMENTED;
}

nsresult
PluginPRLibrary::BeginUpdateBackground(NPP instance, const nsIntRect&,
                                       DrawTarget** aDrawTarget)
{
  nsNPAPIPluginInstance* inst = (nsNPAPIPluginInstance*)instance->ndata;
  NS_ENSURE_TRUE(inst, NS_ERROR_NULL_POINTER);
  NS_ERROR("Unexpected use of async APIs for in-process plugin.");
  *aDrawTarget = nullptr;
  return NS_OK;
}

nsresult
PluginPRLibrary::EndUpdateBackground(NPP instance, const nsIntRect&)
{
  MOZ_CRASH("This should never be called");
  return NS_ERROR_NOT_AVAILABLE;
}

#if defined(XP_WIN)
nsresult
PluginPRLibrary::GetScrollCaptureContainer(NPP aInstance, ImageContainer** aContainer)
{
  return NS_ERROR_NOT_IMPLEMENTED;
}
#endif

nsresult
PluginPRLibrary::HandledWindowedPluginKeyEvent(
                   NPP aInstance,
                   const NativeEventData& aNativeKeyData,
                   bool aIsConsumed)
{
  nsNPAPIPluginInstance* instance = (nsNPAPIPluginInstance*)aInstance->ndata;
  if (NS_WARN_IF(!instance)) {
    return NS_ERROR_NULL_POINTER;
  }
  return NS_OK;
}

} // namespace mozilla<|MERGE_RESOLUTION|>--- conflicted
+++ resolved
@@ -159,10 +159,6 @@
   if (!mNPP_New)
     return NS_ERROR_FAILURE;
 
-<<<<<<< HEAD
-  MAIN_THREAD_JNI_REF_GUARD;
-=======
->>>>>>> a17af05f
   *error = mNPP_New(pluginType, instance, NP_EMBED, argc, argn, argv, saved);
   return NS_OK;
 }
