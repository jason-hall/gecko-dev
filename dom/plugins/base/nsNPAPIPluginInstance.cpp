/* -*- Mode: C++; tab-width: 2; indent-tabs-mode: nil; c-basic-offset: 2 -*- */
/* This Source Code Form is subject to the terms of the Mozilla Public
 * License, v. 2.0. If a copy of the MPL was not distributed with this
 * file, You can obtain one at http://mozilla.org/MPL/2.0/. */

#include "mozilla/DebugOnly.h"

#include "mozilla/Logging.h"
#include "nscore.h"
#include "prenv.h"

#include "nsNPAPIPluginInstance.h"
#include "nsNPAPIPlugin.h"
#include "nsNPAPIPluginStreamListener.h"
#include "nsPluginHost.h"
#include "nsPluginLogging.h"
#include "nsContentUtils.h"
#include "nsPluginInstanceOwner.h"

#include "nsThreadUtils.h"
#include "nsIDOMElement.h"
#include "nsIDocument.h"
#include "nsIDocShell.h"
#include "nsIScriptGlobalObject.h"
#include "nsIScriptContext.h"
#include "nsDirectoryServiceDefs.h"
#include "nsJSNPRuntime.h"
#include "nsPluginStreamListenerPeer.h"
#include "nsSize.h"
#include "nsNetCID.h"
#include "nsIContent.h"
#include "nsVersionComparator.h"
#include "mozilla/Preferences.h"
#include "mozilla/Unused.h"
#include "nsILoadContext.h"
#include "mozilla/dom/HTMLObjectElementBinding.h"
#include "AudioChannelService.h"

using namespace mozilla;
using namespace mozilla::dom;

<<<<<<< HEAD
#ifdef MOZ_WIDGET_ANDROID
#include "ANPBase.h"
#include <android/log.h>
#include "android_npapi.h"
#include "mozilla/Mutex.h"
#include "mozilla/CondVar.h"
#include "mozilla/dom/ScreenOrientation.h"
#include "mozilla/Hal.h"
#include "GLContextProvider.h"
#include "GLContext.h"
#include "TexturePoolOGL.h"
#include "SurfaceTypes.h"
#include "EGLUtils.h"

using namespace mozilla;
using namespace mozilla::gl;

typedef nsNPAPIPluginInstance::VideoInfo VideoInfo;

class PluginEventRunnable : public Runnable
{
public:
  PluginEventRunnable(nsNPAPIPluginInstance* instance, ANPEvent* event)
    : Runnable("PluginEventRunnable"),
      mInstance(instance),
      mEvent(*event),
      mCanceled(false)
  {
  }

  virtual nsresult Run() {
    if (mCanceled)
      return NS_OK;

    mInstance->HandleEvent(&mEvent, nullptr);
    mInstance->PopPostedEvent(this);
    return NS_OK;
  }

  void Cancel() { mCanceled = true; }
private:
  nsNPAPIPluginInstance* mInstance;
  ANPEvent mEvent;
  bool mCanceled;
};

static RefPtr<GLContext> sPluginContext = nullptr;

static bool EnsureGLContext()
{
  if (!sPluginContext) {
    const auto flags = CreateContextFlags::REQUIRE_COMPAT_PROFILE;
    nsCString discardedFailureId;
    sPluginContext = GLContextProvider::CreateHeadless(flags, &discardedFailureId);
  }

  return sPluginContext != nullptr;
}

static std::map<NPP, nsNPAPIPluginInstance*> sPluginNPPMap;

#endif

=======
>>>>>>> a17af05f
using namespace mozilla;
using namespace mozilla::plugins::parent;
using namespace mozilla::layers;

static NS_DEFINE_IID(kIOutputStreamIID, NS_IOUTPUTSTREAM_IID);

NS_IMPL_ISUPPORTS(nsNPAPIPluginInstance, nsIAudioChannelAgentCallback)

nsNPAPIPluginInstance::nsNPAPIPluginInstance()
  : mDrawingModel(kDefaultDrawingModel)
  , mRunning(NOT_STARTED)
  , mWindowless(false)
  , mTransparent(false)
  , mCached(false)
  , mUsesDOMForCursor(false)
  , mInPluginInitCall(false)
  , mPlugin(nullptr)
  , mMIMEType(nullptr)
  , mOwner(nullptr)
#ifdef XP_MACOSX
  , mCurrentPluginEvent(nullptr)
#endif
  , mHaveJavaC2PJSObjectQuirk(false)
  , mCachedParamLength(0)
  , mCachedParamNames(nullptr)
  , mCachedParamValues(nullptr)
  , mMuted(false)
{
  mNPP.pdata = nullptr;
  mNPP.ndata = this;

  PLUGIN_LOG(PLUGIN_LOG_BASIC, ("nsNPAPIPluginInstance ctor: this=%p\n",this));
}

nsNPAPIPluginInstance::~nsNPAPIPluginInstance()
{
  PLUGIN_LOG(PLUGIN_LOG_BASIC, ("nsNPAPIPluginInstance dtor: this=%p\n",this));

  if (mMIMEType) {
    free(mMIMEType);
    mMIMEType = nullptr;
  }

  if (!mCachedParamValues || !mCachedParamNames) {
    return;
  }
  MOZ_ASSERT(mCachedParamValues && mCachedParamNames);

  for (uint32_t i = 0; i < mCachedParamLength; i++) {
    if (mCachedParamNames[i]) {
      free(mCachedParamNames[i]);
      mCachedParamNames[i] = nullptr;
    }
    if (mCachedParamValues[i]) {
      free(mCachedParamValues[i]);
      mCachedParamValues[i] = nullptr;
    }
  }

  free(mCachedParamNames);
  mCachedParamNames = nullptr;

  free(mCachedParamValues);
  mCachedParamValues = nullptr;
}

uint32_t nsNPAPIPluginInstance::gInUnsafePluginCalls = 0;

void
nsNPAPIPluginInstance::Destroy()
{
  Stop();
  mPlugin = nullptr;
  mAudioChannelAgent = nullptr;
}

TimeStamp
nsNPAPIPluginInstance::StopTime()
{
  return mStopTime;
}

nsresult nsNPAPIPluginInstance::Initialize(nsNPAPIPlugin *aPlugin, nsPluginInstanceOwner* aOwner, const nsACString& aMIMEType)
{
  AUTO_PROFILER_LABEL("nsNPAPIPlugin::Initialize", OTHER);
  PLUGIN_LOG(PLUGIN_LOG_NORMAL, ("nsNPAPIPluginInstance::Initialize this=%p\n",this));

  NS_ENSURE_ARG_POINTER(aPlugin);
  NS_ENSURE_ARG_POINTER(aOwner);

  mPlugin = aPlugin;
  mOwner = aOwner;

  if (!aMIMEType.IsEmpty()) {
    mMIMEType = ToNewCString(aMIMEType);
  }

  return Start();
}

nsresult nsNPAPIPluginInstance::Stop()
{
  PLUGIN_LOG(PLUGIN_LOG_NORMAL, ("nsNPAPIPluginInstance::Stop this=%p\n",this));

  // Make sure the plugin didn't leave popups enabled.
  if (mPopupStates.Length() > 0) {
    nsCOMPtr<nsPIDOMWindowOuter> window = GetDOMWindow();

    if (window) {
      window->PopPopupControlState(openAbused);
    }
  }

  if (RUNNING != mRunning) {
    return NS_OK;
  }

  // clean up all outstanding timers
  for (uint32_t i = mTimers.Length(); i > 0; i--)
    UnscheduleTimer(mTimers[i - 1]->id);

  // If there's code from this plugin instance on the stack, delay the
  // destroy.
  if (PluginDestructionGuard::DelayDestroy(this)) {
    return NS_OK;
  }

  // Make sure we lock while we're writing to mRunning after we've
  // started as other threads might be checking that inside a lock.
  {
    AsyncCallbackAutoLock lock;
    mRunning = DESTROYING;
    mStopTime = TimeStamp::Now();
  }

  OnPluginDestroy(&mNPP);

  // clean up open streams
  while (mStreamListeners.Length() > 0) {
    RefPtr<nsNPAPIPluginStreamListener> currentListener(mStreamListeners[0]);
    currentListener->CleanUpStream(NPRES_USER_BREAK);
    mStreamListeners.RemoveElement(currentListener);
  }

  if (!mPlugin || !mPlugin->GetLibrary())
    return NS_ERROR_FAILURE;

  NPPluginFuncs* pluginFunctions = mPlugin->PluginFuncs();

  NPError error = NPERR_GENERIC_ERROR;
  if (pluginFunctions->destroy) {
    NPSavedData *sdata = 0;

    NS_TRY_SAFE_CALL_RETURN(error, (*pluginFunctions->destroy)(&mNPP, &sdata), this,
                            NS_PLUGIN_CALL_UNSAFE_TO_REENTER_GECKO);

    NPP_PLUGIN_LOG(PLUGIN_LOG_NORMAL,
                   ("NPP Destroy called: this=%p, npp=%p, return=%d\n", this, &mNPP, error));
  }
  mRunning = DESTROYED;

  nsJSNPRuntime::OnPluginDestroy(&mNPP);

  if (error != NPERR_NO_ERROR)
    return NS_ERROR_FAILURE;
  else
    return NS_OK;
}

already_AddRefed<nsPIDOMWindowOuter>
nsNPAPIPluginInstance::GetDOMWindow()
{
  if (!mOwner)
    return nullptr;

  RefPtr<nsPluginInstanceOwner> kungFuDeathGrip(mOwner);

  nsCOMPtr<nsIDocument> doc;
  kungFuDeathGrip->GetDocument(getter_AddRefs(doc));
  if (!doc)
    return nullptr;

  RefPtr<nsPIDOMWindowOuter> window = doc->GetWindow();

  return window.forget();
}

nsresult
nsNPAPIPluginInstance::GetTagType(nsPluginTagType *result)
{
  if (!mOwner) {
    return NS_ERROR_FAILURE;
  }

  return mOwner->GetTagType(result);
}

nsTArray<nsNPAPIPluginStreamListener*>*
nsNPAPIPluginInstance::StreamListeners()
{
  return &mStreamListeners;
}

nsTArray<nsPluginStreamListenerPeer*>*
nsNPAPIPluginInstance::FileCachedStreamListeners()
{
  return &mFileCachedStreamListeners;
}

nsresult
nsNPAPIPluginInstance::Start()
{
  if (mRunning == RUNNING) {
    return NS_OK;
  }

  if (!mOwner) {
    MOZ_ASSERT(false, "Should not be calling Start() on unowned plugin.");
    return NS_ERROR_FAILURE;
  }

  PluginDestructionGuard guard(this);

  nsTArray<MozPluginParameter> attributes;
  nsTArray<MozPluginParameter> params;

  nsPluginTagType tagtype;
  nsresult rv = GetTagType(&tagtype);
  if (NS_SUCCEEDED(rv)) {
    mOwner->GetAttributes(attributes);
    mOwner->GetParameters(params);
  } else {
    MOZ_ASSERT(false, "Failed to get tag type.");
  }

  mCachedParamLength = attributes.Length() + 1 + params.Length();

  // We add an extra entry "PARAM" as a separator between the attribute
  // and param values, but we don't count it if there are no <param> entries.
  // Legacy behavior quirk.
  uint32_t quirkParamLength = params.Length() ?
                                mCachedParamLength : attributes.Length();

  mCachedParamNames = (char**)moz_xmalloc(sizeof(char*) * mCachedParamLength);
  mCachedParamValues = (char**)moz_xmalloc(sizeof(char*) * mCachedParamLength);

  for (uint32_t i = 0; i < attributes.Length(); i++) {
    mCachedParamNames[i] = ToNewUTF8String(attributes[i].mName);
    mCachedParamValues[i] = ToNewUTF8String(attributes[i].mValue);
  }

  mCachedParamNames[attributes.Length()] = ToNewUTF8String(NS_LITERAL_STRING("PARAM"));
  mCachedParamValues[attributes.Length()] = nullptr;

  for (uint32_t i = 0, pos = attributes.Length() + 1; i < params.Length(); i ++) {
    mCachedParamNames[pos] = ToNewUTF8String(params[i].mName);
    mCachedParamValues[pos] = ToNewUTF8String(params[i].mValue);
    pos++;
  }

  const char*   mimetype;
  NPError       error = NPERR_GENERIC_ERROR;

  GetMIMEType(&mimetype);

  bool oldVal = mInPluginInitCall;
  mInPluginInitCall = true;

  // Need this on the stack before calling NPP_New otherwise some callbacks that
  // the plugin may make could fail (NPN_HasProperty, for example).
  NPPAutoPusher autopush(&mNPP);

  if (!mPlugin)
    return NS_ERROR_FAILURE;

  PluginLibrary* library = mPlugin->GetLibrary();
  if (!library)
    return NS_ERROR_FAILURE;

  // Mark this instance as running before calling NPP_New because the plugin may
  // call other NPAPI functions, like NPN_GetURLNotify, that assume this is set
  // before returning. If the plugin returns failure, we'll clear it out below.
  mRunning = RUNNING;

  nsresult newResult = library->NPP_New((char*)mimetype, &mNPP,
                                        quirkParamLength, mCachedParamNames,
                                        mCachedParamValues, nullptr, &error);
  mInPluginInitCall = oldVal;

  NPP_PLUGIN_LOG(PLUGIN_LOG_NORMAL,
  ("NPP New called: this=%p, npp=%p, mime=%s, argc=%d, return=%d\n",
  this, &mNPP, mimetype, quirkParamLength, error));

  if (NS_FAILED(newResult) || error != NPERR_NO_ERROR) {
    mRunning = DESTROYED;
    nsJSNPRuntime::OnPluginDestroy(&mNPP);
    return NS_ERROR_FAILURE;
  }

  return newResult;
}

nsresult nsNPAPIPluginInstance::SetWindow(NPWindow* window)
{
  // NPAPI plugins don't want a SetWindow(nullptr).
  if (!window || RUNNING != mRunning)
    return NS_OK;

#if MOZ_WIDGET_GTK
  // bug 108347, flash plugin on linux doesn't like window->width <= 0
  return NS_OK;
#endif

  if (!mPlugin || !mPlugin->GetLibrary())
    return NS_ERROR_FAILURE;

  NPPluginFuncs* pluginFunctions = mPlugin->PluginFuncs();

  if (pluginFunctions->setwindow) {
    PluginDestructionGuard guard(this);

    // XXX Turns out that NPPluginWindow and NPWindow are structurally
    // identical (on purpose!), so there's no need to make a copy.

    PLUGIN_LOG(PLUGIN_LOG_NORMAL, ("nsNPAPIPluginInstance::SetWindow (about to call it) this=%p\n",this));

    bool oldVal = mInPluginInitCall;
    mInPluginInitCall = true;

    NPPAutoPusher nppPusher(&mNPP);

    NPError error;
    NS_TRY_SAFE_CALL_RETURN(error, (*pluginFunctions->setwindow)(&mNPP, (NPWindow*)window), this,
                            NS_PLUGIN_CALL_UNSAFE_TO_REENTER_GECKO);
    // 'error' is only used if this is a logging-enabled build.
    // That is somewhat complex to check, so we just use "unused"
    // to suppress any compiler warnings in build configurations
    // where the logging is a no-op.
    mozilla::Unused << error;

    mInPluginInitCall = oldVal;

    NPP_PLUGIN_LOG(PLUGIN_LOG_NORMAL,
    ("NPP SetWindow called: this=%p, [x=%d,y=%d,w=%d,h=%d], clip[t=%d,b=%d,l=%d,r=%d], return=%d\n",
    this, window->x, window->y, window->width, window->height,
    window->clipRect.top, window->clipRect.bottom, window->clipRect.left, window->clipRect.right, error));
  }
  return NS_OK;
}

nsresult
nsNPAPIPluginInstance::NewStreamListener(const char* aURL, void* notifyData,
                                         nsNPAPIPluginStreamListener** listener)
{
  RefPtr<nsNPAPIPluginStreamListener> sl = new nsNPAPIPluginStreamListener(this, notifyData, aURL);

  mStreamListeners.AppendElement(sl);

  sl.forget(listener);

  return NS_OK;
}

nsresult nsNPAPIPluginInstance::Print(NPPrint* platformPrint)
{
  NS_ENSURE_TRUE(platformPrint, NS_ERROR_NULL_POINTER);

  PluginDestructionGuard guard(this);

  if (!mPlugin || !mPlugin->GetLibrary())
    return NS_ERROR_FAILURE;

  NPPluginFuncs* pluginFunctions = mPlugin->PluginFuncs();

  NPPrint* thePrint = (NPPrint *)platformPrint;

  // to be compatible with the older SDK versions and to match what
  // NPAPI and other browsers do, overwrite |window.type| field with one
  // more copy of |platformPrint|. See bug 113264
  uint16_t sdkmajorversion = (pluginFunctions->version & 0xff00)>>8;
  uint16_t sdkminorversion = pluginFunctions->version & 0x00ff;
  if ((sdkmajorversion == 0) && (sdkminorversion < 11)) {
    // Let's copy platformPrint bytes over to where it was supposed to be
    // in older versions -- four bytes towards the beginning of the struct
    // but we should be careful about possible misalignments
    if (sizeof(NPWindowType) >= sizeof(void *)) {
      void* source = thePrint->print.embedPrint.platformPrint;
      void** destination = (void **)&(thePrint->print.embedPrint.window.type);
      *destination = source;
    } else {
      NS_ERROR("Incompatible OS for assignment");
    }
  }

  if (pluginFunctions->print)
      NS_TRY_SAFE_CALL_VOID((*pluginFunctions->print)(&mNPP, thePrint), this,
                            NS_PLUGIN_CALL_UNSAFE_TO_REENTER_GECKO);

  NPP_PLUGIN_LOG(PLUGIN_LOG_NORMAL,
  ("NPP PrintProc called: this=%p, pDC=%p, [x=%d,y=%d,w=%d,h=%d], clip[t=%d,b=%d,l=%d,r=%d]\n",
  this,
  platformPrint->print.embedPrint.platformPrint,
  platformPrint->print.embedPrint.window.x,
  platformPrint->print.embedPrint.window.y,
  platformPrint->print.embedPrint.window.width,
  platformPrint->print.embedPrint.window.height,
  platformPrint->print.embedPrint.window.clipRect.top,
  platformPrint->print.embedPrint.window.clipRect.bottom,
  platformPrint->print.embedPrint.window.clipRect.left,
  platformPrint->print.embedPrint.window.clipRect.right));

  return NS_OK;
}

nsresult nsNPAPIPluginInstance::HandleEvent(void* event, int16_t* result,
                                            NSPluginCallReentry aSafeToReenterGecko)
{
  if (RUNNING != mRunning)
    return NS_OK;

  AUTO_PROFILER_LABEL("nsNPAPIPluginInstance::HandleEvent", OTHER);

  if (!event)
    return NS_ERROR_FAILURE;

  PluginDestructionGuard guard(this);

  if (!mPlugin || !mPlugin->GetLibrary())
    return NS_ERROR_FAILURE;

  NPPluginFuncs* pluginFunctions = mPlugin->PluginFuncs();

  int16_t tmpResult = kNPEventNotHandled;

  if (pluginFunctions->event) {
#ifdef XP_MACOSX
    mCurrentPluginEvent = event;
#endif
#if defined(XP_WIN)
    NS_TRY_SAFE_CALL_RETURN(tmpResult, (*pluginFunctions->event)(&mNPP, event), this,
                            aSafeToReenterGecko);
#else
    tmpResult = (*pluginFunctions->event)(&mNPP, event);
#endif
    NPP_PLUGIN_LOG(PLUGIN_LOG_NOISY,
      ("NPP HandleEvent called: this=%p, npp=%p, event=%p, return=%d\n",
      this, &mNPP, event, tmpResult));

    if (result)
      *result = tmpResult;
#ifdef XP_MACOSX
    mCurrentPluginEvent = nullptr;
#endif
  }

  return NS_OK;
}

nsresult nsNPAPIPluginInstance::GetValueFromPlugin(NPPVariable variable, void* value)
{
  if (!mPlugin || !mPlugin->GetLibrary())
    return NS_ERROR_FAILURE;

  NPPluginFuncs* pluginFunctions = mPlugin->PluginFuncs();

  nsresult rv = NS_ERROR_FAILURE;

  if (pluginFunctions->getvalue && RUNNING == mRunning) {
    PluginDestructionGuard guard(this);

    NPError pluginError = NPERR_GENERIC_ERROR;
    NS_TRY_SAFE_CALL_RETURN(pluginError, (*pluginFunctions->getvalue)(&mNPP, variable, value), this,
                            NS_PLUGIN_CALL_UNSAFE_TO_REENTER_GECKO);
    NPP_PLUGIN_LOG(PLUGIN_LOG_NORMAL,
    ("NPP GetValue called: this=%p, npp=%p, var=%d, value=%p, return=%d\n",
    this, &mNPP, variable, value, pluginError));

    if (pluginError == NPERR_NO_ERROR) {
      rv = NS_OK;
    }
  }

  return rv;
}

nsNPAPIPlugin* nsNPAPIPluginInstance::GetPlugin()
{
  return mPlugin;
}

nsresult nsNPAPIPluginInstance::GetNPP(NPP* aNPP)
{
  if (aNPP)
    *aNPP = &mNPP;
  else
    return NS_ERROR_NULL_POINTER;

  return NS_OK;
}

NPError nsNPAPIPluginInstance::SetWindowless(bool aWindowless)
{
  mWindowless = aWindowless;
  return NPERR_NO_ERROR;
}

NPError nsNPAPIPluginInstance::SetTransparent(bool aTransparent)
{
  mTransparent = aTransparent;
  return NPERR_NO_ERROR;
}

NPError nsNPAPIPluginInstance::SetUsesDOMForCursor(bool aUsesDOMForCursor)
{
  mUsesDOMForCursor = aUsesDOMForCursor;
  return NPERR_NO_ERROR;
}

bool
nsNPAPIPluginInstance::UsesDOMForCursor()
{
  return mUsesDOMForCursor;
}

void nsNPAPIPluginInstance::SetDrawingModel(NPDrawingModel aModel)
{
  mDrawingModel = aModel;
}

void nsNPAPIPluginInstance::RedrawPlugin()
{
  mOwner->RedrawPlugin();
}

#if defined(XP_MACOSX)
void nsNPAPIPluginInstance::SetEventModel(NPEventModel aModel)
{
  // the event model needs to be set for the object frame immediately
  if (!mOwner) {
    NS_WARNING("Trying to set event model without a plugin instance owner!");
    return;
  }

  mOwner->SetEventModel(aModel);
}
#endif

nsresult nsNPAPIPluginInstance::GetDrawingModel(int32_t* aModel)
{
  *aModel = (int32_t)mDrawingModel;
  return NS_OK;
}

nsresult nsNPAPIPluginInstance::IsRemoteDrawingCoreAnimation(bool* aDrawing)
{
#ifdef XP_MACOSX
  if (!mPlugin)
      return NS_ERROR_FAILURE;

  PluginLibrary* library = mPlugin->GetLibrary();
  if (!library)
      return NS_ERROR_FAILURE;

  return library->IsRemoteDrawingCoreAnimation(&mNPP, aDrawing);
#else
  return NS_ERROR_FAILURE;
#endif
}

nsresult
nsNPAPIPluginInstance::ContentsScaleFactorChanged(double aContentsScaleFactor)
{
#if defined(XP_MACOSX) || defined(XP_WIN)
  if (!mPlugin)
      return NS_ERROR_FAILURE;

  PluginLibrary* library = mPlugin->GetLibrary();
  if (!library)
      return NS_ERROR_FAILURE;

  // We only need to call this if the plugin is running OOP.
  if (!library->IsOOP())
      return NS_OK;

  return library->ContentsScaleFactorChanged(&mNPP, aContentsScaleFactor);
#else
  return NS_ERROR_FAILURE;
#endif
}

nsresult
nsNPAPIPluginInstance::CSSZoomFactorChanged(float aCSSZoomFactor)
{
  if (RUNNING != mRunning)
    return NS_OK;

  PLUGIN_LOG(PLUGIN_LOG_NORMAL, ("nsNPAPIPluginInstance informing plugin of CSS Zoom Factor change this=%p\n",this));

  if (!mPlugin || !mPlugin->GetLibrary())
    return NS_ERROR_FAILURE;

  NPPluginFuncs* pluginFunctions = mPlugin->PluginFuncs();

  if (!pluginFunctions->setvalue)
    return NS_ERROR_FAILURE;

  PluginDestructionGuard guard(this);

  NPError error;
  double value = static_cast<double>(aCSSZoomFactor);
  NS_TRY_SAFE_CALL_RETURN(error, (*pluginFunctions->setvalue)(&mNPP, NPNVCSSZoomFactor, &value), this,
                          NS_PLUGIN_CALL_UNSAFE_TO_REENTER_GECKO);
  return (error == NPERR_NO_ERROR) ? NS_OK : NS_ERROR_FAILURE;
}

nsresult
nsNPAPIPluginInstance::GetJSObject(JSContext *cx, JSObject** outObject)
{
  NPObject *npobj = nullptr;
  nsresult rv = GetValueFromPlugin(NPPVpluginScriptableNPObject, &npobj);
  if (NS_FAILED(rv) || !npobj)
    return NS_ERROR_FAILURE;

  *outObject = nsNPObjWrapper::GetNewOrUsed(&mNPP, cx, npobj);

  _releaseobject(npobj);

  return NS_OK;
}

void
nsNPAPIPluginInstance::SetCached(bool aCache)
{
  mCached = aCache;
}

bool
nsNPAPIPluginInstance::ShouldCache()
{
  return mCached;
}

nsresult
nsNPAPIPluginInstance::IsWindowless(bool* isWindowless)
{
#if defined(XP_MACOSX)
  // All OS X plugins are windowless.
  *isWindowless = true;
#else
  *isWindowless = mWindowless;
#endif
  return NS_OK;
}

class MOZ_STACK_CLASS AutoPluginLibraryCall
{
public:
  explicit AutoPluginLibraryCall(nsNPAPIPluginInstance* aThis)
    : mThis(aThis), mGuard(aThis), mLibrary(nullptr)
  {
    nsNPAPIPlugin* plugin = mThis->GetPlugin();
    if (plugin)
      mLibrary = plugin->GetLibrary();
  }
  explicit operator bool() { return !!mLibrary; }
  PluginLibrary* operator->() { return mLibrary; }

private:
  nsNPAPIPluginInstance* mThis;
  PluginDestructionGuard mGuard;
  PluginLibrary* mLibrary;
};

nsresult
nsNPAPIPluginInstance::AsyncSetWindow(NPWindow* window)
{
  if (RUNNING != mRunning)
    return NS_OK;

  AutoPluginLibraryCall library(this);
  if (!library)
    return NS_ERROR_FAILURE;

  return library->AsyncSetWindow(&mNPP, window);
}

nsresult
nsNPAPIPluginInstance::GetImageContainer(ImageContainer**aContainer)
{
  *aContainer = nullptr;

  if (RUNNING != mRunning)
    return NS_OK;

  AutoPluginLibraryCall library(this);
  return !library ? NS_ERROR_FAILURE : library->GetImageContainer(&mNPP, aContainer);
}

nsresult
nsNPAPIPluginInstance::GetImageSize(nsIntSize* aSize)
{
  *aSize = nsIntSize(0, 0);

  if (RUNNING != mRunning)
    return NS_OK;

  AutoPluginLibraryCall library(this);
  return !library ? NS_ERROR_FAILURE : library->GetImageSize(&mNPP, aSize);
}

#if defined(XP_WIN)
nsresult
nsNPAPIPluginInstance::GetScrollCaptureContainer(ImageContainer**aContainer)
{
  *aContainer = nullptr;

  if (RUNNING != mRunning)
    return NS_OK;

  AutoPluginLibraryCall library(this);
  return !library ? NS_ERROR_FAILURE : library->GetScrollCaptureContainer(&mNPP, aContainer);
}
#endif

nsresult
nsNPAPIPluginInstance::HandledWindowedPluginKeyEvent(
                         const NativeEventData& aKeyEventData,
                         bool aIsConsumed)
{
  if (NS_WARN_IF(!mPlugin)) {
    return NS_ERROR_FAILURE;
  }

  PluginLibrary* library = mPlugin->GetLibrary();
  if (NS_WARN_IF(!library)) {
    return NS_ERROR_FAILURE;
  }
  return library->HandledWindowedPluginKeyEvent(&mNPP, aKeyEventData,
                                                aIsConsumed);
}

void
nsNPAPIPluginInstance::DidComposite()
{
  if (RUNNING != mRunning)
    return;

  AutoPluginLibraryCall library(this);
  library->DidComposite(&mNPP);
}

nsresult
nsNPAPIPluginInstance::NotifyPainted(void)
{
  NS_NOTREACHED("Dead code, shouldn't be called.");
  return NS_ERROR_NOT_IMPLEMENTED;
}

nsresult
nsNPAPIPluginInstance::GetIsOOP(bool* aIsAsync)
{
  AutoPluginLibraryCall library(this);
  if (!library)
    return NS_ERROR_FAILURE;

  *aIsAsync = library->IsOOP();
  return NS_OK;
}

nsresult
nsNPAPIPluginInstance::SetBackgroundUnknown()
{
  if (RUNNING != mRunning)
    return NS_OK;

  AutoPluginLibraryCall library(this);
  if (!library)
    return NS_ERROR_FAILURE;

  return library->SetBackgroundUnknown(&mNPP);
}

nsresult
nsNPAPIPluginInstance::BeginUpdateBackground(nsIntRect* aRect,
                                             DrawTarget** aDrawTarget)
{
  if (RUNNING != mRunning)
    return NS_OK;

  AutoPluginLibraryCall library(this);
  if (!library)
    return NS_ERROR_FAILURE;

  return library->BeginUpdateBackground(&mNPP, *aRect, aDrawTarget);
}

nsresult
nsNPAPIPluginInstance::EndUpdateBackground(nsIntRect* aRect)
{
  if (RUNNING != mRunning)
    return NS_OK;

  AutoPluginLibraryCall library(this);
  if (!library)
    return NS_ERROR_FAILURE;

  return library->EndUpdateBackground(&mNPP, *aRect);
}

nsresult
nsNPAPIPluginInstance::IsTransparent(bool* isTransparent)
{
  *isTransparent = mTransparent;
  return NS_OK;
}

nsresult
nsNPAPIPluginInstance::GetFormValue(nsAString& aValue)
{
  aValue.Truncate();

  char *value = nullptr;
  nsresult rv = GetValueFromPlugin(NPPVformValue, &value);
  if (NS_FAILED(rv) || !value)
    return NS_ERROR_FAILURE;

  CopyUTF8toUTF16(value, aValue);

  // NPPVformValue allocates with NPN_MemAlloc(), which uses
  // nsMemory.
  free(value);

  return NS_OK;
}

nsresult
nsNPAPIPluginInstance::PushPopupsEnabledState(bool aEnabled)
{
  nsCOMPtr<nsPIDOMWindowOuter> window = GetDOMWindow();
  if (!window)
    return NS_ERROR_FAILURE;

  PopupControlState oldState =
    window->PushPopupControlState(aEnabled ? openAllowed : openAbused,
                                  true);

  if (!mPopupStates.AppendElement(oldState)) {
    // Appending to our state stack failed, pop what we just pushed.
    window->PopPopupControlState(oldState);
    return NS_ERROR_FAILURE;
  }

  return NS_OK;
}

nsresult
nsNPAPIPluginInstance::PopPopupsEnabledState()
{
  int32_t last = mPopupStates.Length() - 1;

  if (last < 0) {
    // Nothing to pop.
    return NS_OK;
  }

  nsCOMPtr<nsPIDOMWindowOuter> window = GetDOMWindow();
  if (!window)
    return NS_ERROR_FAILURE;

  PopupControlState &oldState = mPopupStates[last];

  window->PopPopupControlState(oldState);

  mPopupStates.RemoveElementAt(last);

  return NS_OK;
}

nsresult
nsNPAPIPluginInstance::GetPluginAPIVersion(uint16_t* version)
{
  NS_ENSURE_ARG_POINTER(version);

  if (!mPlugin)
    return NS_ERROR_FAILURE;

  if (!mPlugin->GetLibrary())
    return NS_ERROR_FAILURE;

  NPPluginFuncs* pluginFunctions = mPlugin->PluginFuncs();

  *version = pluginFunctions->version;

  return NS_OK;
}

nsresult
nsNPAPIPluginInstance::PrivateModeStateChanged(bool enabled)
{
  if (RUNNING != mRunning)
    return NS_OK;

  PLUGIN_LOG(PLUGIN_LOG_NORMAL, ("nsNPAPIPluginInstance informing plugin of private mode state change this=%p\n",this));

  if (!mPlugin || !mPlugin->GetLibrary())
    return NS_ERROR_FAILURE;

  NPPluginFuncs* pluginFunctions = mPlugin->PluginFuncs();

  if (!pluginFunctions->setvalue)
    return NS_ERROR_FAILURE;

  PluginDestructionGuard guard(this);

  NPError error;
  NPBool value = static_cast<NPBool>(enabled);
  NS_TRY_SAFE_CALL_RETURN(error, (*pluginFunctions->setvalue)(&mNPP, NPNVprivateModeBool, &value), this,
                          NS_PLUGIN_CALL_UNSAFE_TO_REENTER_GECKO);
  return (error == NPERR_NO_ERROR) ? NS_OK : NS_ERROR_FAILURE;
}

nsresult
nsNPAPIPluginInstance::IsPrivateBrowsing(bool* aEnabled)
{
  if (!mOwner)
    return NS_ERROR_FAILURE;

  nsCOMPtr<nsIDocument> doc;
  mOwner->GetDocument(getter_AddRefs(doc));
  NS_ENSURE_TRUE(doc, NS_ERROR_FAILURE);

  nsCOMPtr<nsPIDOMWindowOuter> domwindow = doc->GetWindow();
  NS_ENSURE_TRUE(domwindow, NS_ERROR_FAILURE);

  nsCOMPtr<nsIDocShell> docShell = domwindow->GetDocShell();
  nsCOMPtr<nsILoadContext> loadContext = do_QueryInterface(docShell);
  *aEnabled = (loadContext && loadContext->UsePrivateBrowsing());
  return NS_OK;
}

static void
PluginTimerCallback(nsITimer *aTimer, void *aClosure)
{
  nsNPAPITimer* t = (nsNPAPITimer*)aClosure;
  NPP npp = t->npp;
  uint32_t id = t->id;

  PLUGIN_LOG(PLUGIN_LOG_NOISY, ("nsNPAPIPluginInstance running plugin timer callback this=%p\n", npp->ndata));

  // Some plugins (Flash on Android) calls unscheduletimer
  // from this callback.
  t->inCallback = true;
  (*(t->callback))(npp, id);
  t->inCallback = false;

  // Make sure we still have an instance and the timer is still alive
  // after the callback.
  nsNPAPIPluginInstance *inst = (nsNPAPIPluginInstance*)npp->ndata;
  if (!inst || !inst->TimerWithID(id, nullptr))
    return;

  // use UnscheduleTimer to clean up if this is a one-shot timer
  uint32_t timerType;
  t->timer->GetType(&timerType);
  if (t->needUnschedule || timerType == nsITimer::TYPE_ONE_SHOT)
    inst->UnscheduleTimer(id);
}

nsNPAPITimer*
nsNPAPIPluginInstance::TimerWithID(uint32_t id, uint32_t* index)
{
  uint32_t len = mTimers.Length();
  for (uint32_t i = 0; i < len; i++) {
    if (mTimers[i]->id == id) {
      if (index)
        *index = i;
      return mTimers[i];
    }
  }
  return nullptr;
}

uint32_t
nsNPAPIPluginInstance::ScheduleTimer(uint32_t interval, NPBool repeat, void (*timerFunc)(NPP npp, uint32_t timerID))
{
  if (RUNNING != mRunning)
    return 0;

  nsNPAPITimer *newTimer = new nsNPAPITimer();

  newTimer->inCallback = newTimer->needUnschedule = false;
  newTimer->npp = &mNPP;

  // generate ID that is unique to this instance
  uint32_t uniqueID = mTimers.Length();
  while ((uniqueID == 0) || TimerWithID(uniqueID, nullptr))
    uniqueID++;
  newTimer->id = uniqueID;

  // create new xpcom timer, scheduled correctly
  nsresult rv;
  nsCOMPtr<nsITimer> xpcomTimer = do_CreateInstance(NS_TIMER_CONTRACTID, &rv);
  if (NS_FAILED(rv)) {
    delete newTimer;
    return 0;
  }
  const short timerType = (repeat ? (short)nsITimer::TYPE_REPEATING_SLACK : (short)nsITimer::TYPE_ONE_SHOT);
  xpcomTimer->InitWithNamedFuncCallback(PluginTimerCallback,
                                        newTimer,
                                        interval,
                                        timerType,
                                        "nsNPAPIPluginInstance::ScheduleTimer");
  newTimer->timer = xpcomTimer;

  // save callback function
  newTimer->callback = timerFunc;

  // add timer to timers array
  mTimers.AppendElement(newTimer);

  return newTimer->id;
}

void
nsNPAPIPluginInstance::UnscheduleTimer(uint32_t timerID)
{
  // find the timer struct by ID
  uint32_t index;
  nsNPAPITimer* t = TimerWithID(timerID, &index);
  if (!t)
    return;

  if (t->inCallback) {
    t->needUnschedule = true;
    return;
  }

  // cancel the timer
  t->timer->Cancel();

  // remove timer struct from array
  mTimers.RemoveElementAt(index);

  // delete timer
  delete t;
}

NPBool
nsNPAPIPluginInstance::ConvertPoint(double sourceX, double sourceY, NPCoordinateSpace sourceSpace,
                                    double *destX, double *destY, NPCoordinateSpace destSpace)
{
  if (mOwner) {
    return mOwner->ConvertPoint(sourceX, sourceY, sourceSpace, destX, destY, destSpace);
  }

  return false;
}

nsresult
nsNPAPIPluginInstance::GetDOMElement(nsIDOMElement* *result)
{
  if (!mOwner) {
    *result = nullptr;
    return NS_ERROR_FAILURE;
  }

  return mOwner->GetDOMElement(result);
}

nsresult
nsNPAPIPluginInstance::InvalidateRect(NPRect *invalidRect)
{
  if (RUNNING != mRunning)
    return NS_OK;

  if (!mOwner)
    return NS_ERROR_FAILURE;

  return mOwner->InvalidateRect(invalidRect);
}

nsresult
nsNPAPIPluginInstance::InvalidateRegion(NPRegion invalidRegion)
{
  if (RUNNING != mRunning)
    return NS_OK;

  if (!mOwner)
    return NS_ERROR_FAILURE;

  return mOwner->InvalidateRegion(invalidRegion);
}

nsresult
nsNPAPIPluginInstance::GetMIMEType(const char* *result)
{
  if (!mMIMEType)
    *result = "";
  else
    *result = mMIMEType;

  return NS_OK;
}

nsPluginInstanceOwner*
nsNPAPIPluginInstance::GetOwner()
{
  return mOwner;
}

void
nsNPAPIPluginInstance::SetOwner(nsPluginInstanceOwner *aOwner)
{
  mOwner = aOwner;
}

nsresult
nsNPAPIPluginInstance::AsyncSetWindow(NPWindow& window)
{
  return NS_ERROR_NOT_IMPLEMENTED;
}

void
nsNPAPIPluginInstance::URLRedirectResponse(void* notifyData, NPBool allow)
{
  if (!notifyData) {
    return;
  }

  uint32_t listenerCount = mStreamListeners.Length();
  for (uint32_t i = 0; i < listenerCount; i++) {
    nsNPAPIPluginStreamListener* currentListener = mStreamListeners[i];
    if (currentListener->GetNotifyData() == notifyData) {
      currentListener->URLRedirectResponse(allow);
    }
  }
}

NPError
nsNPAPIPluginInstance::InitAsyncSurface(NPSize *size, NPImageFormat format,
                                        void *initData, NPAsyncSurface *surface)
{
  if (mOwner) {
    return mOwner->InitAsyncSurface(size, format, initData, surface);
  }

  return NPERR_GENERIC_ERROR;
}

NPError
nsNPAPIPluginInstance::FinalizeAsyncSurface(NPAsyncSurface *surface)
{
  if (mOwner) {
    return mOwner->FinalizeAsyncSurface(surface);
  }

  return NPERR_GENERIC_ERROR;
}

void
nsNPAPIPluginInstance::SetCurrentAsyncSurface(NPAsyncSurface *surface, NPRect *changed)
{
  if (mOwner) {
    mOwner->SetCurrentAsyncSurface(surface, changed);
  }
}

<<<<<<< HEAD
static bool
GetJavaVersionFromMimetype(nsPluginTag* pluginTag, nsCString& version)
{
  for (uint32_t i = 0; i < pluginTag->MimeTypes().Length(); ++i) {
    nsCString type = pluginTag->MimeTypes()[i];
    nsAutoCString jpi("application/x-java-applet;jpi-version=");

    int32_t idx = type.Find(jpi, false, 0, -1);
    if (idx != 0) {
      continue;
    }

    type.Cut(0, jpi.Length());
    if (type.IsEmpty()) {
      continue;
    }

    type.ReplaceChar('_', '.');
    version = type;
    return true;
  }

  return false;
}

void
nsNPAPIPluginInstance::CheckJavaC2PJSObjectQuirk(uint16_t paramCount,
                                                 const char* const* paramNames,
                                                 const char* const* paramValues)
{
  if (!mMIMEType || !mPlugin) {
    return;
  }

  nsPluginTagType tagtype;
  nsresult rv = GetTagType(&tagtype);
  if (NS_FAILED(rv) ||
      (tagtype != nsPluginTagType_Applet)) {
    return;
  }

  RefPtr<nsPluginHost> pluginHost = nsPluginHost::GetInst();
  if (!pluginHost) {
    return;
  }

  nsPluginTag* pluginTag = pluginHost->TagForPlugin(mPlugin);
  if (!pluginTag ||
      !pluginTag->mIsJavaPlugin) {
    return;
  }

  // check the params for "code" being present and non-empty
  bool haveCodeParam = false;
  bool isCodeParamEmpty = true;

  for (uint16_t i = paramCount; i > 0; --i) {
    if (PL_strcasecmp(paramNames[i - 1], "code") == 0) {
      haveCodeParam = true;
      if (strlen(paramValues[i - 1]) > 0) {
        isCodeParamEmpty = false;
      }
      break;
    }
  }

  // Due to the Java version being specified inconsistently across platforms
  // check the version via the mimetype for choosing specific Java versions
  nsCString javaVersion;
  if (!GetJavaVersionFromMimetype(pluginTag, javaVersion)) {
    return;
  }

  mozilla::Version version(javaVersion.get());

  if (version >= "1.7.0.4") {
    return;
  }

  if (!haveCodeParam && version >= "1.6.0.34" && version < "1.7") {
    return;
  }

  if (haveCodeParam && !isCodeParamEmpty) {
    return;
  }

  mHaveJavaC2PJSObjectQuirk = true;
}

=======
>>>>>>> a17af05f
double
nsNPAPIPluginInstance::GetContentsScaleFactor()
{
  double scaleFactor = 1.0;
  if (mOwner) {
    mOwner->GetContentsScaleFactor(&scaleFactor);
  }
  return scaleFactor;
}

float
nsNPAPIPluginInstance::GetCSSZoomFactor()
{
  float zoomFactor = 1.0;
  if (mOwner) {
    mOwner->GetCSSZoomFactor(&zoomFactor);
  }
  return zoomFactor;
}

nsresult
nsNPAPIPluginInstance::GetRunID(uint32_t* aRunID)
{
  if (NS_WARN_IF(!aRunID)) {
    return NS_ERROR_INVALID_POINTER;
  }

  if (NS_WARN_IF(!mPlugin)) {
    return NS_ERROR_FAILURE;
  }

  PluginLibrary* library = mPlugin->GetLibrary();
  if (!library) {
    return NS_ERROR_FAILURE;
  }

  return library->GetRunID(aRunID);
}

nsresult
nsNPAPIPluginInstance::CreateAudioChannelAgentIfNeeded()
{
  if (mAudioChannelAgent) {
    return NS_OK;
  }

  nsresult rv;
  mAudioChannelAgent = do_CreateInstance("@mozilla.org/audiochannelagent;1", &rv);
  if (NS_WARN_IF(!mAudioChannelAgent)) {
    return NS_ERROR_FAILURE;
  }

  nsCOMPtr<nsPIDOMWindowOuter> window = GetDOMWindow();
  if (NS_WARN_IF(!window)) {
    return NS_ERROR_FAILURE;
  }

<<<<<<< HEAD
  rv = mAudioChannelAgent->Init(window->GetCurrentInnerWindow(),
                               (int32_t)AudioChannelService::GetDefaultAudioChannel(),
                               this);
=======
  rv = mAudioChannelAgent->Init(window->GetCurrentInnerWindow(), this);
>>>>>>> a17af05f
  if (NS_WARN_IF(NS_FAILED(rv))) {
    return rv;
  }
  return NS_OK;
}

void
nsNPAPIPluginInstance::NotifyStartedPlaying()
{
  nsresult rv = CreateAudioChannelAgentIfNeeded();
  if (NS_WARN_IF(NS_FAILED(rv))) {
    return;
  }

  MOZ_ASSERT(mAudioChannelAgent);
  dom::AudioPlaybackConfig config;
  rv = mAudioChannelAgent->NotifyStartedPlaying(&config,
                                                dom::AudioChannelService::AudibleState::eAudible);
  if (NS_WARN_IF(NS_FAILED(rv))) {
    return;
  }

  rv = WindowVolumeChanged(config.mVolume, config.mMuted);
  if (NS_WARN_IF(NS_FAILED(rv))) {
    return;
  }

  // Since we only support muting for now, the implementation of suspend
  // is equal to muting. Therefore, if we have already muted the plugin,
  // then we don't need to call WindowSuspendChanged() again.
  if (config.mMuted) {
    return;
  }

  rv = WindowSuspendChanged(config.mSuspend);
  if (NS_WARN_IF(NS_FAILED(rv))) {
    return;
  }
}

void
nsNPAPIPluginInstance::NotifyStoppedPlaying()
{
  MOZ_ASSERT(mAudioChannelAgent);

  // Reset the attribute.
  mMuted = false;
  nsresult rv = mAudioChannelAgent->NotifyStoppedPlaying();
  if (NS_WARN_IF(NS_FAILED(rv))) {
    return;
  }
}

NS_IMETHODIMP
nsNPAPIPluginInstance::WindowVolumeChanged(float aVolume, bool aMuted)
{
  MOZ_LOG(AudioChannelService::GetAudioChannelLog(), LogLevel::Debug,
         ("nsNPAPIPluginInstance, WindowVolumeChanged, "
          "this = %p, aVolume = %f, aMuted = %s\n",
          this, aVolume, aMuted ? "true" : "false"));

  // We just support mute/unmute
  nsresult rv = SetMuted(aMuted);
  NS_WARNING_ASSERTION(NS_SUCCEEDED(rv), "SetMuted failed");
  if (mMuted != aMuted) {
    mMuted = aMuted;
    if (mAudioChannelAgent) {
      AudioChannelService::AudibleState audible = aMuted ?
        AudioChannelService::AudibleState::eNotAudible :
        AudioChannelService::AudibleState::eAudible;
      mAudioChannelAgent->NotifyStartedAudible(audible,
                                               AudioChannelService::AudibleChangedReasons::eVolumeChanged);
    }
  }
  return rv;
}

NS_IMETHODIMP
nsNPAPIPluginInstance::WindowSuspendChanged(nsSuspendedTypes aSuspend)
{
  MOZ_LOG(AudioChannelService::GetAudioChannelLog(), LogLevel::Debug,
         ("nsNPAPIPluginInstance, WindowSuspendChanged, "
          "this = %p, aSuspend = %s\n", this, SuspendTypeToStr(aSuspend)));

  // It doesn't support suspended, so we just do something like mute/unmute.
  WindowVolumeChanged(1.0, /* useless */
                      aSuspend != nsISuspendedTypes::NONE_SUSPENDED);
  return NS_OK;
}

NS_IMETHODIMP
nsNPAPIPluginInstance::WindowAudioCaptureChanged(bool aCapture)
{
  return NS_OK;
}

nsresult
nsNPAPIPluginInstance::SetMuted(bool aIsMuted)
{
  if (RUNNING != mRunning)
    return NS_OK;

  PLUGIN_LOG(PLUGIN_LOG_NORMAL, ("nsNPAPIPluginInstance informing plugin of mute state change this=%p\n",this));

  if (!mPlugin || !mPlugin->GetLibrary())
    return NS_ERROR_FAILURE;

  NPPluginFuncs* pluginFunctions = mPlugin->PluginFuncs();

  if (!pluginFunctions->setvalue)
    return NS_ERROR_FAILURE;

  PluginDestructionGuard guard(this);

  NPError error;
  NPBool value = static_cast<NPBool>(aIsMuted);
  NS_TRY_SAFE_CALL_RETURN(error, (*pluginFunctions->setvalue)(&mNPP, NPNVmuteAudioBool, &value), this,
                          NS_PLUGIN_CALL_UNSAFE_TO_REENTER_GECKO);
  return (error == NPERR_NO_ERROR) ? NS_OK : NS_ERROR_FAILURE;
}<|MERGE_RESOLUTION|>--- conflicted
+++ resolved
@@ -39,72 +39,6 @@
 using namespace mozilla;
 using namespace mozilla::dom;
 
-<<<<<<< HEAD
-#ifdef MOZ_WIDGET_ANDROID
-#include "ANPBase.h"
-#include <android/log.h>
-#include "android_npapi.h"
-#include "mozilla/Mutex.h"
-#include "mozilla/CondVar.h"
-#include "mozilla/dom/ScreenOrientation.h"
-#include "mozilla/Hal.h"
-#include "GLContextProvider.h"
-#include "GLContext.h"
-#include "TexturePoolOGL.h"
-#include "SurfaceTypes.h"
-#include "EGLUtils.h"
-
-using namespace mozilla;
-using namespace mozilla::gl;
-
-typedef nsNPAPIPluginInstance::VideoInfo VideoInfo;
-
-class PluginEventRunnable : public Runnable
-{
-public:
-  PluginEventRunnable(nsNPAPIPluginInstance* instance, ANPEvent* event)
-    : Runnable("PluginEventRunnable"),
-      mInstance(instance),
-      mEvent(*event),
-      mCanceled(false)
-  {
-  }
-
-  virtual nsresult Run() {
-    if (mCanceled)
-      return NS_OK;
-
-    mInstance->HandleEvent(&mEvent, nullptr);
-    mInstance->PopPostedEvent(this);
-    return NS_OK;
-  }
-
-  void Cancel() { mCanceled = true; }
-private:
-  nsNPAPIPluginInstance* mInstance;
-  ANPEvent mEvent;
-  bool mCanceled;
-};
-
-static RefPtr<GLContext> sPluginContext = nullptr;
-
-static bool EnsureGLContext()
-{
-  if (!sPluginContext) {
-    const auto flags = CreateContextFlags::REQUIRE_COMPAT_PROFILE;
-    nsCString discardedFailureId;
-    sPluginContext = GLContextProvider::CreateHeadless(flags, &discardedFailureId);
-  }
-
-  return sPluginContext != nullptr;
-}
-
-static std::map<NPP, nsNPAPIPluginInstance*> sPluginNPPMap;
-
-#endif
-
-=======
->>>>>>> a17af05f
 using namespace mozilla;
 using namespace mozilla::plugins::parent;
 using namespace mozilla::layers;
@@ -1272,99 +1206,6 @@
   }
 }
 
-<<<<<<< HEAD
-static bool
-GetJavaVersionFromMimetype(nsPluginTag* pluginTag, nsCString& version)
-{
-  for (uint32_t i = 0; i < pluginTag->MimeTypes().Length(); ++i) {
-    nsCString type = pluginTag->MimeTypes()[i];
-    nsAutoCString jpi("application/x-java-applet;jpi-version=");
-
-    int32_t idx = type.Find(jpi, false, 0, -1);
-    if (idx != 0) {
-      continue;
-    }
-
-    type.Cut(0, jpi.Length());
-    if (type.IsEmpty()) {
-      continue;
-    }
-
-    type.ReplaceChar('_', '.');
-    version = type;
-    return true;
-  }
-
-  return false;
-}
-
-void
-nsNPAPIPluginInstance::CheckJavaC2PJSObjectQuirk(uint16_t paramCount,
-                                                 const char* const* paramNames,
-                                                 const char* const* paramValues)
-{
-  if (!mMIMEType || !mPlugin) {
-    return;
-  }
-
-  nsPluginTagType tagtype;
-  nsresult rv = GetTagType(&tagtype);
-  if (NS_FAILED(rv) ||
-      (tagtype != nsPluginTagType_Applet)) {
-    return;
-  }
-
-  RefPtr<nsPluginHost> pluginHost = nsPluginHost::GetInst();
-  if (!pluginHost) {
-    return;
-  }
-
-  nsPluginTag* pluginTag = pluginHost->TagForPlugin(mPlugin);
-  if (!pluginTag ||
-      !pluginTag->mIsJavaPlugin) {
-    return;
-  }
-
-  // check the params for "code" being present and non-empty
-  bool haveCodeParam = false;
-  bool isCodeParamEmpty = true;
-
-  for (uint16_t i = paramCount; i > 0; --i) {
-    if (PL_strcasecmp(paramNames[i - 1], "code") == 0) {
-      haveCodeParam = true;
-      if (strlen(paramValues[i - 1]) > 0) {
-        isCodeParamEmpty = false;
-      }
-      break;
-    }
-  }
-
-  // Due to the Java version being specified inconsistently across platforms
-  // check the version via the mimetype for choosing specific Java versions
-  nsCString javaVersion;
-  if (!GetJavaVersionFromMimetype(pluginTag, javaVersion)) {
-    return;
-  }
-
-  mozilla::Version version(javaVersion.get());
-
-  if (version >= "1.7.0.4") {
-    return;
-  }
-
-  if (!haveCodeParam && version >= "1.6.0.34" && version < "1.7") {
-    return;
-  }
-
-  if (haveCodeParam && !isCodeParamEmpty) {
-    return;
-  }
-
-  mHaveJavaC2PJSObjectQuirk = true;
-}
-
-=======
->>>>>>> a17af05f
 double
 nsNPAPIPluginInstance::GetContentsScaleFactor()
 {
@@ -1422,13 +1263,7 @@
     return NS_ERROR_FAILURE;
   }
 
-<<<<<<< HEAD
-  rv = mAudioChannelAgent->Init(window->GetCurrentInnerWindow(),
-                               (int32_t)AudioChannelService::GetDefaultAudioChannel(),
-                               this);
-=======
   rv = mAudioChannelAgent->Init(window->GetCurrentInnerWindow(), this);
->>>>>>> a17af05f
   if (NS_WARN_IF(NS_FAILED(rv))) {
     return rv;
   }
