--- conflicted
+++ resolved
@@ -2349,42 +2349,4 @@
     return JS::ToPrimitive(cx, objVal, hint, args.rval());
   }
   return true;
-<<<<<<< HEAD
-}
-
-// static
-bool
-nsJSObjWrapper::HasOwnProperty(NPObject *npobj, NPIdentifier npid)
-{
-  NPP npp = NPPStack::Peek();
-  nsIGlobalObject* globalObject = GetGlobalObject(npp);
-  if (NS_WARN_IF(!globalObject)) {
-    return false;
-  }
-
-  dom::AutoEntryScript aes(globalObject, "NPAPI HasOwnProperty");
-  JSContext *cx = aes.cx();
-
-  if (!npobj) {
-    ThrowJSExceptionASCII(cx,
-                          "Null npobj in nsJSObjWrapper::NP_HasOwnProperty!");
-
-    return false;
-  }
-
-  nsJSObjWrapper *npjsobj = (nsJSObjWrapper *)npobj;
-  bool found, ok = false;
-
-  AutoJSExceptionSuppressor suppressor(aes, npjsobj);
-  JS::Rooted<JSObject*> jsobj(cx, npjsobj->mJSObj);
-  JSAutoCompartment ac(cx, jsobj);
-  MarkCrossZoneNPIdentifier(cx, npid);
-
-  NS_ASSERTION(NPIdentifierIsInt(npid) || NPIdentifierIsString(npid),
-               "id must be either string or int!\n");
-  JS::Rooted<jsid> id(cx, NPIdentifierToJSId(npid));
-  ok = ::JS_AlreadyHasOwnPropertyById(cx, jsobj, id, &found);
-  return ok && found;
-=======
->>>>>>> a17af05f
 }