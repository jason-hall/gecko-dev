/* -*- Mode: C++; tab-width: 2; indent-tabs-mode: nil; c-basic-offset: 2 -*- */
/* This Source Code Form is subject to the terms of the Mozilla Public
 * License, v. 2.0. If a copy of the MPL was not distributed with this
 * file, You can obtain one at http://mozilla.org/MPL/2.0/. */

#include "base/basictypes.h"

/* This must occur *after* layers/PLayerTransaction.h to avoid typedefs conflicts. */
#include "mozilla/ArrayUtils.h"

#include "pratom.h"
#include "prenv.h"
#include "prclist.h"

#include "jsfriendapi.h"

#include "nsPluginHost.h"
#include "nsNPAPIPlugin.h"
#include "nsNPAPIPluginInstance.h"
#include "nsNPAPIPluginStreamListener.h"
#include "nsPluginStreamListenerPeer.h"
#include "nsIServiceManager.h"
#include "nsThreadUtils.h"
#include "mozilla/Preferences.h"
#include "nsPluginInstanceOwner.h"

#include "nsPluginsDir.h"
#include "nsPluginLogging.h"

#include "nsIDOMElement.h"
#include "nsPIDOMWindow.h"
#include "nsGlobalWindow.h"
#include "nsIDocument.h"
#include "nsIContent.h"
#include "nsIIDNService.h"
#include "nsIScriptGlobalObject.h"
#include "nsIScriptContext.h"
#include "nsDOMJSUtils.h"
#include "nsIPrincipal.h"
#include "nsWildCard.h"
#include "nsContentUtils.h"
#include "mozilla/dom/ScriptSettings.h"
#include "nsIXULRuntime.h"
#include "nsIXPConnect.h"

#include "nsIObserverService.h"
#include <prinrval.h>

#ifdef MOZ_WIDGET_COCOA
#include <Carbon/Carbon.h>
#include <ApplicationServices/ApplicationServices.h>
#include <OpenGL/OpenGL.h>
#include "nsCocoaFeatures.h"
#include "PluginUtilsOSX.h"
#endif

// needed for nppdf plugin
#if (MOZ_WIDGET_GTK)
#include <gdk/gdk.h>
#include <gdk/gdkx.h>
#if (MOZ_WIDGET_GTK == 2)
#include "gtk2xtbin.h"
#endif
#endif

#include "nsJSUtils.h"
#include "nsJSNPRuntime.h"
#include "nsIHttpAuthManager.h"
#include "nsICookieService.h"
#include "nsILoadContext.h"
#include "nsIDocShell.h"

#include "nsNetUtil.h"
#include "nsNetCID.h"

#include "mozilla/Mutex.h"
#include "mozilla/PluginLibrary.h"
using mozilla::PluginLibrary;

#include "mozilla/PluginPRLibrary.h"
using mozilla::PluginPRLibrary;

#include "mozilla/plugins/PluginModuleParent.h"
using mozilla::plugins::PluginModuleChromeParent;
using mozilla::plugins::PluginModuleContentParent;

#ifdef MOZ_X11
#include "mozilla/X11Util.h"
#endif

#ifdef XP_WIN
#include <windows.h>
#include "mozilla/WindowsVersion.h"
#ifdef ACCESSIBILITY
#include "mozilla/a11y/Compatibility.h"
#endif
#endif

#include "nsIAudioChannelAgent.h"
#include "AudioChannelService.h"

using namespace mozilla;
using namespace mozilla::plugins::parent;

// We should make this const...
static NPNetscapeFuncs sBrowserFuncs = {
  sizeof(sBrowserFuncs),
  (NP_VERSION_MAJOR << 8) + NP_VERSION_MINOR,
  _geturl,
  _posturl,
  _requestread,
  nullptr,
  nullptr,
  nullptr,
  _status,
  _useragent,
  _memalloc,
  _memfree,
  _memflush,
  _reloadplugins,
  _getJavaEnv,
  _getJavaPeer,
  _geturlnotify,
  _posturlnotify,
  _getvalue,
  _setvalue,
  _invalidaterect,
  _invalidateregion,
  _forceredraw,
  _getstringidentifier,
  _getstringidentifiers,
  _getintidentifier,
  _identifierisstring,
  _utf8fromidentifier,
  _intfromidentifier,
  _createobject,
  _retainobject,
  _releaseobject,
  _invoke,
  _invokeDefault,
  _evaluate,
  _getproperty,
  _setproperty,
  _removeproperty,
  _hasproperty,
  _hasmethod,
  _releasevariantvalue,
  _setexception,
  _pushpopupsenabledstate,
  _poppopupsenabledstate,
  _enumerate,
  _pluginthreadasynccall,
  _construct,
  _getvalueforurl,
  _setvalueforurl,
  nullptr, //NPN GetAuthenticationInfo, not supported
  _scheduletimer,
  _unscheduletimer,
  _popupcontextmenu,
  _convertpoint,
  nullptr, // handleevent, unimplemented
  nullptr, // unfocusinstance, unimplemented
  _urlredirectresponse,
  _initasyncsurface,
  _finalizeasyncsurface,
  _setcurrentasyncsurface
};

static Mutex *sPluginThreadAsyncCallLock = nullptr;
static PRCList sPendingAsyncCalls = PR_INIT_STATIC_CLIST(&sPendingAsyncCalls);

// POST/GET stream type
enum eNPPStreamTypeInternal {
  eNPPStreamTypeInternal_Get,
  eNPPStreamTypeInternal_Post
};

void NS_NotifyBeginPluginCall(NSPluginCallReentry aReentryState)
{
  nsNPAPIPluginInstance::BeginPluginCall(aReentryState);
}

void NS_NotifyPluginCall(NSPluginCallReentry aReentryState)
{
  nsNPAPIPluginInstance::EndPluginCall(aReentryState);
}

static void CheckClassInitialized()
{
  static bool initialized = false;

  if (initialized)
    return;

  if (!sPluginThreadAsyncCallLock)
    sPluginThreadAsyncCallLock = new Mutex("nsNPAPIPlugin.sPluginThreadAsyncCallLock");

  initialized = true;

  NPN_PLUGIN_LOG(PLUGIN_LOG_NORMAL,("NPN callbacks initialized\n"));
}

nsNPAPIPlugin::nsNPAPIPlugin()
{
  memset((void*)&mPluginFuncs, 0, sizeof(mPluginFuncs));
  mPluginFuncs.size = sizeof(mPluginFuncs);
  mPluginFuncs.version = (NP_VERSION_MAJOR << 8) | NP_VERSION_MINOR;

  mLibrary = nullptr;
}

nsNPAPIPlugin::~nsNPAPIPlugin()
{
  delete mLibrary;
  mLibrary = nullptr;
}

void
nsNPAPIPlugin::PluginCrashed(const nsAString& pluginDumpID,
                             const nsAString& browserDumpID)
{
  RefPtr<nsPluginHost> host = nsPluginHost::GetInst();
  host->PluginCrashed(this, pluginDumpID, browserDumpID);
}

bool
nsNPAPIPlugin::RunPluginOOP(const nsPluginTag *aPluginTag)
{
  return true;
}

inline PluginLibrary*
GetNewPluginLibrary(nsPluginTag *aPluginTag)
{
  AUTO_PROFILER_LABEL("GetNewPluginLibrary", OTHER);

  if (!aPluginTag) {
    return nullptr;
  }

  if (XRE_IsContentProcess()) {
    return PluginModuleContentParent::LoadModule(aPluginTag->mId, aPluginTag);
  }

  if (nsNPAPIPlugin::RunPluginOOP(aPluginTag)) {
    return PluginModuleChromeParent::LoadModule(aPluginTag->mFullPath.get(), aPluginTag->mId, aPluginTag);
  }
  return new PluginPRLibrary(aPluginTag->mFullPath.get(), aPluginTag->mLibrary);
}

// Creates an nsNPAPIPlugin object. One nsNPAPIPlugin object exists per plugin (not instance).
nsresult
nsNPAPIPlugin::CreatePlugin(nsPluginTag *aPluginTag, nsNPAPIPlugin** aResult)
{
  AUTO_PROFILER_LABEL("nsNPAPIPlugin::CreatePlugin", OTHER);
  *aResult = nullptr;

  if (!aPluginTag) {
    return NS_ERROR_FAILURE;
  }

  CheckClassInitialized();

  RefPtr<nsNPAPIPlugin> plugin = new nsNPAPIPlugin();

  PluginLibrary* pluginLib = GetNewPluginLibrary(aPluginTag);
  if (!pluginLib) {
    return NS_ERROR_FAILURE;
  }

#if defined(XP_MACOSX)
  if (!pluginLib->HasRequiredFunctions()) {
    NS_WARNING("Not all necessary functions exposed by plugin, it will not load.");
    delete pluginLib;
    return NS_ERROR_FAILURE;
  }
#endif

  plugin->mLibrary = pluginLib;
  pluginLib->SetPlugin(plugin);

// Exchange NPAPI entry points.
#if defined(XP_WIN)
  // NP_GetEntryPoints must be called before NP_Initialize on Windows.
  NPError pluginCallError;
  nsresult rv = pluginLib->NP_GetEntryPoints(&plugin->mPluginFuncs, &pluginCallError);
  if (rv != NS_OK || pluginCallError != NPERR_NO_ERROR) {
    return NS_ERROR_FAILURE;
  }

  // NP_Initialize must be called after NP_GetEntryPoints on Windows.
  rv = pluginLib->NP_Initialize(&sBrowserFuncs, &pluginCallError);
  if (rv != NS_OK || pluginCallError != NPERR_NO_ERROR) {
    return NS_ERROR_FAILURE;
  }
#elif defined(XP_MACOSX)
  // NP_Initialize must be called before NP_GetEntryPoints on Mac OS X.
  // We need to match WebKit's behavior.
  NPError pluginCallError;
  nsresult rv = pluginLib->NP_Initialize(&sBrowserFuncs, &pluginCallError);
  if (rv != NS_OK || pluginCallError != NPERR_NO_ERROR) {
    return NS_ERROR_FAILURE;
  }

  rv = pluginLib->NP_GetEntryPoints(&plugin->mPluginFuncs, &pluginCallError);
  if (rv != NS_OK || pluginCallError != NPERR_NO_ERROR) {
    return NS_ERROR_FAILURE;
  }
#else
  NPError pluginCallError;
  nsresult rv = pluginLib->NP_Initialize(&sBrowserFuncs, &plugin->mPluginFuncs, &pluginCallError);
  if (rv != NS_OK || pluginCallError != NPERR_NO_ERROR) {
    return NS_ERROR_FAILURE;
  }
#endif

  plugin.forget(aResult);
  return NS_OK;
}

PluginLibrary*
nsNPAPIPlugin::GetLibrary()
{
  return mLibrary;
}

NPPluginFuncs*
nsNPAPIPlugin::PluginFuncs()
{
  return &mPluginFuncs;
}

nsresult
nsNPAPIPlugin::Shutdown()
{
  NPP_PLUGIN_LOG(PLUGIN_LOG_BASIC,
                 ("NPP Shutdown to be called: this=%p\n", this));

  NPError shutdownError;
  mLibrary->NP_Shutdown(&shutdownError);

  return NS_OK;
}

nsresult
nsNPAPIPlugin::RetainStream(NPStream *pstream, nsISupports **aRetainedPeer)
{
  if (!aRetainedPeer)
    return NS_ERROR_NULL_POINTER;

  *aRetainedPeer = nullptr;

  if (!pstream || !pstream->ndata)
    return NS_ERROR_NULL_POINTER;

  nsNPAPIStreamWrapper* streamWrapper = static_cast<nsNPAPIStreamWrapper*>(pstream->ndata);
  nsNPAPIPluginStreamListener* listener = streamWrapper->GetStreamListener();
  if (!listener) {
    return NS_ERROR_NULL_POINTER;
  }

  nsIStreamListener* streamListener = listener->GetStreamListenerPeer();
  if (!streamListener) {
    return NS_ERROR_NULL_POINTER;
  }

  *aRetainedPeer = streamListener;
  NS_ADDREF(*aRetainedPeer);
  return NS_OK;
}

// Create a new NPP GET or POST (given in the type argument) url
// stream that may have a notify callback
NPError
MakeNewNPAPIStreamInternal(NPP npp, const char *relativeURL, const char *target,
                          eNPPStreamTypeInternal type,
                          bool bDoNotify = false,
                          void *notifyData = nullptr, uint32_t len = 0,
                          const char *buf = nullptr)
{
  if (!npp)
    return NPERR_INVALID_INSTANCE_ERROR;

  PluginDestructionGuard guard(npp);

  nsNPAPIPluginInstance *inst = (nsNPAPIPluginInstance *) npp->ndata;
  if (!inst || !inst->IsRunning())
    return NPERR_INVALID_INSTANCE_ERROR;

  nsCOMPtr<nsIPluginHost> pluginHostCOM = do_GetService(MOZ_PLUGIN_HOST_CONTRACTID);
  nsPluginHost *pluginHost = static_cast<nsPluginHost*>(pluginHostCOM.get());
  if (!pluginHost) {
    return NPERR_GENERIC_ERROR;
  }

  RefPtr<nsNPAPIPluginStreamListener> listener;
  // Set aCallNotify here to false.  If pluginHost->GetURL or PostURL fail,
  // the listener's destructor will do the notification while we are about to
  // return a failure code.
  // Call SetCallNotify(true) below after we are sure we cannot return a failure
  // code.
  if (!target) {
    inst->NewStreamListener(relativeURL, notifyData,
                            getter_AddRefs(listener));
    if (listener) {
      listener->SetCallNotify(false);
    }
  }

  switch (type) {
  case eNPPStreamTypeInternal_Get:
    {
      if (NS_FAILED(pluginHost->GetURL(inst, relativeURL, target, listener,
                                       nullptr, nullptr, false)))
        return NPERR_GENERIC_ERROR;
      break;
    }
  case eNPPStreamTypeInternal_Post:
    {
      if (NS_FAILED(pluginHost->PostURL(inst, relativeURL, len, buf,
                                        target, listener, nullptr, nullptr,
                                        false, 0, nullptr)))
        return NPERR_GENERIC_ERROR;
      break;
    }
  default:
    NS_ERROR("how'd I get here");
  }

  if (listener) {
    // SetCallNotify(bDoNotify) here, see comment above.
    listener->SetCallNotify(bDoNotify);
  }

  return NPERR_NO_ERROR;
}

#if defined(MOZ_MEMORY) && defined(XP_WIN)
extern "C" size_t malloc_usable_size(const void *ptr);
#endif

namespace {

static char *gNPPException;

class nsPluginThreadRunnable : public Runnable,
                               public PRCList
{
public:
  nsPluginThreadRunnable(NPP instance, PluginThreadCallback func,
                         void *userData);
  ~nsPluginThreadRunnable() override;

  NS_IMETHOD Run() override;

  bool IsForInstance(NPP instance)
  {
    return (mInstance == instance);
  }

  void Invalidate()
  {
    mFunc = nullptr;
  }

  bool IsValid()
  {
    return (mFunc != nullptr);
  }

private:
  NPP mInstance;
  PluginThreadCallback mFunc;
  void *mUserData;
};

static nsIDocument *
GetDocumentFromNPP(NPP npp)
{
  NS_ENSURE_TRUE(npp, nullptr);

  nsNPAPIPluginInstance *inst = (nsNPAPIPluginInstance *)npp->ndata;
  NS_ENSURE_TRUE(inst, nullptr);

  PluginDestructionGuard guard(inst);

  RefPtr<nsPluginInstanceOwner> owner = inst->GetOwner();
  NS_ENSURE_TRUE(owner, nullptr);

  nsCOMPtr<nsIDocument> doc;
  owner->GetDocument(getter_AddRefs(doc));

  return doc;
}

static NPIdentifier
doGetIdentifier(JSContext *cx, const NPUTF8* name)
{
  NS_ConvertUTF8toUTF16 utf16name(name);

  JSString *str = ::JS_AtomizeAndPinUCStringN(cx, utf16name.get(), utf16name.Length());

  if (!str)
    return nullptr;

  return StringToNPIdentifier(cx, str);
}

#if defined(MOZ_MEMORY) && defined(XP_WIN)
BOOL
InHeap(HANDLE hHeap, LPVOID lpMem)
{
  BOOL success = FALSE;
  PROCESS_HEAP_ENTRY he;
  he.lpData = nullptr;
  while (HeapWalk(hHeap, &he) != 0) {
    if (he.lpData == lpMem) {
      success = TRUE;
      break;
    }
  }
  HeapUnlock(hHeap);
  return success;
}
#endif

} /* anonymous namespace */

NPPExceptionAutoHolder::NPPExceptionAutoHolder()
  : mOldException(gNPPException)
{
  gNPPException = nullptr;
}

NPPExceptionAutoHolder::~NPPExceptionAutoHolder()
{
  NS_ASSERTION(!gNPPException, "NPP exception not properly cleared!");

  gNPPException = mOldException;
}

nsPluginThreadRunnable::nsPluginThreadRunnable(NPP instance,
                                               PluginThreadCallback func,
                                               void *userData)
  : Runnable("nsPluginThreadRunnable"),
    mInstance(instance),
    mFunc(func),
    mUserData(userData)
{
  if (!sPluginThreadAsyncCallLock) {
    // Failed to create lock, not much we can do here then...
    mFunc = nullptr;

    return;
  }

  PR_INIT_CLIST(this);

  {
    MutexAutoLock lock(*sPluginThreadAsyncCallLock);

    nsNPAPIPluginInstance *inst = (nsNPAPIPluginInstance *)instance->ndata;
    if (!inst || !inst->IsRunning()) {
      // The plugin was stopped, ignore this async call.
      mFunc = nullptr;

      return;
    }

    PR_APPEND_LINK(this, &sPendingAsyncCalls);
  }
}

nsPluginThreadRunnable::~nsPluginThreadRunnable()
{
  if (!sPluginThreadAsyncCallLock) {
    return;
  }

  {
    MutexAutoLock lock(*sPluginThreadAsyncCallLock);

    PR_REMOVE_LINK(this);
  }
}

NS_IMETHODIMP
nsPluginThreadRunnable::Run()
{
  if (mFunc) {
    PluginDestructionGuard guard(mInstance);

    NS_TRY_SAFE_CALL_VOID(mFunc(mUserData), nullptr,
                          NS_PLUGIN_CALL_SAFE_TO_REENTER_GECKO);
  }

  return NS_OK;
}

void
OnPluginDestroy(NPP instance)
{
  if (!sPluginThreadAsyncCallLock) {
    return;
  }

  {
    MutexAutoLock lock(*sPluginThreadAsyncCallLock);

    if (PR_CLIST_IS_EMPTY(&sPendingAsyncCalls)) {
      return;
    }

    nsPluginThreadRunnable *r =
      (nsPluginThreadRunnable *)PR_LIST_HEAD(&sPendingAsyncCalls);

    do {
      if (r->IsForInstance(instance)) {
        r->Invalidate();
      }

      r = (nsPluginThreadRunnable *)PR_NEXT_LINK(r);
    } while (r != &sPendingAsyncCalls);
  }
}

void
OnShutdown()
{
  NS_ASSERTION(PR_CLIST_IS_EMPTY(&sPendingAsyncCalls),
               "Pending async plugin call list not cleaned up!");

  if (sPluginThreadAsyncCallLock) {
    delete sPluginThreadAsyncCallLock;

    sPluginThreadAsyncCallLock = nullptr;
  }
}

AsyncCallbackAutoLock::AsyncCallbackAutoLock()
{
  if (sPluginThreadAsyncCallLock) {
    sPluginThreadAsyncCallLock->Lock();
  }
}

AsyncCallbackAutoLock::~AsyncCallbackAutoLock()
{
  if (sPluginThreadAsyncCallLock) {
    sPluginThreadAsyncCallLock->Unlock();
  }
}

NPP NPPStack::sCurrentNPP = nullptr;

const char *
PeekException()
{
  return gNPPException;
}

void
PopException()
{
  NS_ASSERTION(gNPPException, "Uh, no NPP exception to pop!");

  if (gNPPException) {
    free(gNPPException);

    gNPPException = nullptr;
  }
}

//
// Static callbacks that get routed back through the new C++ API
//

namespace mozilla {
namespace plugins {
namespace parent {

NPError
_geturl(NPP npp, const char* relativeURL, const char* target)
{
  if (!NS_IsMainThread()) {
    NPN_PLUGIN_LOG(PLUGIN_LOG_ALWAYS,("NPN_geturl called from the wrong thread\n"));
    return NPERR_INVALID_PARAM;
  }

  NPN_PLUGIN_LOG(PLUGIN_LOG_NORMAL,
  ("NPN_GetURL: npp=%p, target=%s, url=%s\n", (void *)npp, target,
   relativeURL));

  PluginDestructionGuard guard(npp);

  return MakeNewNPAPIStreamInternal(npp, relativeURL, target,
                                    eNPPStreamTypeInternal_Get);
}

NPError
_geturlnotify(NPP npp, const char* relativeURL, const char* target,
              void* notifyData)
{
  if (!NS_IsMainThread()) {
    NPN_PLUGIN_LOG(PLUGIN_LOG_ALWAYS,("NPN_geturlnotify called from the wrong thread\n"));
    return NPERR_INVALID_PARAM;
  }

  NPN_PLUGIN_LOG(PLUGIN_LOG_NORMAL,
    ("NPN_GetURLNotify: npp=%p, target=%s, notify=%p, url=%s\n", (void*)npp,
     target, notifyData, relativeURL));

  PluginDestructionGuard guard(npp);

  return MakeNewNPAPIStreamInternal(npp, relativeURL, target,
                                    eNPPStreamTypeInternal_Get, true,
                                    notifyData);
}

NPError
_posturlnotify(NPP npp, const char *relativeURL, const char *target,
               uint32_t len, const char *buf, NPBool file, void *notifyData)
{
  if (!NS_IsMainThread()) {
    NPN_PLUGIN_LOG(PLUGIN_LOG_ALWAYS,("NPN_posturlnotify called from the wrong thread\n"));
    return NPERR_INVALID_PARAM;
  }
  if (!buf)
    return NPERR_INVALID_PARAM;

  NPN_PLUGIN_LOG(PLUGIN_LOG_NORMAL,
                 ("NPN_PostURLNotify: npp=%p, target=%s, len=%d, file=%d, "
                  "notify=%p, url=%s, buf=%s\n",
                  (void*)npp, target, len, file, notifyData, relativeURL,
                  buf));

  PluginDestructionGuard guard(npp);

  return MakeNewNPAPIStreamInternal(npp, relativeURL, target,
                                    eNPPStreamTypeInternal_Post, true,
                                    notifyData, len, buf);
}

NPError
_posturl(NPP npp, const char *relativeURL, const char *target,
         uint32_t len, const char *buf, NPBool file)
{
  if (!NS_IsMainThread()) {
    NPN_PLUGIN_LOG(PLUGIN_LOG_ALWAYS,("NPN_posturl called from the wrong thread\n"));
    return NPERR_INVALID_PARAM;
  }
  NPN_PLUGIN_LOG(PLUGIN_LOG_NORMAL,
                 ("NPN_PostURL: npp=%p, target=%s, file=%d, len=%d, url=%s, "
                  "buf=%s\n",
                  (void*)npp, target, file, len, relativeURL, buf));

  PluginDestructionGuard guard(npp);

  return MakeNewNPAPIStreamInternal(npp, relativeURL, target,
                                    eNPPStreamTypeInternal_Post, false, nullptr,
<<<<<<< HEAD
                                    len, buf, file);
}

NPError
_newstream(NPP npp, NPMIMEType type, const char* target, NPStream* *result)
{
  if (!NS_IsMainThread()) {
    NPN_PLUGIN_LOG(PLUGIN_LOG_ALWAYS,("NPN_newstream called from the wrong thread\n"));
    return NPERR_INVALID_PARAM;
  }
  NPN_PLUGIN_LOG(PLUGIN_LOG_NORMAL,
  ("NPN_NewStream: npp=%p, type=%s, target=%s\n", (void*)npp,
   (const char *)type, target));

  NPError err = NPERR_INVALID_INSTANCE_ERROR;
  if (npp && npp->ndata) {
    nsNPAPIPluginInstance *inst = (nsNPAPIPluginInstance*)npp->ndata;

    PluginDestructionGuard guard(inst);

    nsCOMPtr<nsIOutputStream> stream;
    if (NS_SUCCEEDED(inst->NewStreamFromPlugin((const char*) type, target,
                                               getter_AddRefs(stream)))) {
      auto* wrapper = new nsNPAPIStreamWrapper(stream, nullptr);
      if (wrapper) {
        (*result) = &wrapper->mNPStream;
        err = NPERR_NO_ERROR;
      } else {
        err = NPERR_OUT_OF_MEMORY_ERROR;
      }
    } else {
      err = NPERR_GENERIC_ERROR;
    }
  }
  return err;
}

int32_t
_write(NPP npp, NPStream *pstream, int32_t len, void *buffer)
{
  if (!NS_IsMainThread()) {
    NPN_PLUGIN_LOG(PLUGIN_LOG_ALWAYS,("NPN_write called from the wrong thread\n"));
    return 0;
  }
  NPN_PLUGIN_LOG(PLUGIN_LOG_NORMAL,
                 ("NPN_Write: npp=%p, url=%s, len=%d, buffer=%s\n", (void*)npp,
                  pstream->url, len, (char*)buffer));

  // negative return indicates failure to the plugin
  if (!npp)
    return -1;

  PluginDestructionGuard guard(npp);

  nsNPAPIStreamWrapper* wrapper = static_cast<nsNPAPIStreamWrapper*>(pstream->ndata);
  if (!wrapper) {
    return -1;
  }

  nsIOutputStream* stream = wrapper->GetOutputStream();
  if (!stream) {
    return -1;
  }

  uint32_t count = 0;
  nsresult rv = stream->Write((char *)buffer, len, &count);

  if (NS_FAILED(rv)) {
    return -1;
  }

  return (int32_t)count;
}

NPError
_destroystream(NPP npp, NPStream *pstream, NPError reason)
{
  if (!NS_IsMainThread()) {
    NPN_PLUGIN_LOG(PLUGIN_LOG_ALWAYS,("NPN_destroystream called from the wrong thread\n"));
    return NPERR_INVALID_PARAM;
  }
  NPN_PLUGIN_LOG(PLUGIN_LOG_NORMAL,
                 ("NPN_DestroyStream: npp=%p, url=%s, reason=%d\n", (void*)npp,
                  pstream->url, (int)reason));

  if (!npp)
    return NPERR_INVALID_INSTANCE_ERROR;

  PluginDestructionGuard guard(npp);

  nsNPAPIStreamWrapper *streamWrapper = static_cast<nsNPAPIStreamWrapper*>(pstream->ndata);
  if (!streamWrapper) {
    return NPERR_INVALID_PARAM;
  }

  nsNPAPIPluginStreamListener *listener = streamWrapper->GetStreamListener();
  if (listener) {
    // This type of stream is going from the browser to the plugin. It's either the
    // initial src/data stream or another stream resulting from NPN_GetURL* or
    // NPN_PostURL*.
    //
    // Calling OnStopBinding on the listener may cause it to be deleted due to the
    // releasing of its last references.
    listener->OnStopBinding(nullptr, NS_BINDING_ABORTED);
  } else {
    // This type of stream (NPStream) was created via NPN_NewStream. The plugin holds
    // the reference until it is to be deleted here. Deleting the wrapper will
    // release the wrapped nsIOutputStream.
    //
    // The NPStream the plugin references should always be a sub-object of its own
    // 'ndata', which is our nsNPAPIStramWrapper. See bug 548441.
    NS_ASSERTION((char*)streamWrapper <= (char*)pstream &&
                 ((char*)pstream) + sizeof(*pstream)
                     <= ((char*)streamWrapper) + sizeof(*streamWrapper),
                 "pstream is not a subobject of wrapper");
    delete streamWrapper;
  }

  // 'listener' and/or 'streamWrapper' may be invalid (deleted) at this point. Don't
  // touch them again!

  return NPERR_NO_ERROR;
=======
                                    len, buf);
>>>>>>> a17af05f
}

void
_status(NPP npp, const char *message)
{
  // NPN_Status is no longer supported.
}

void
_memfree (void *ptr)
{
  if (!NS_IsMainThread()) {
    NPN_PLUGIN_LOG(PLUGIN_LOG_ALWAYS,("NPN_memfree called from the wrong thread\n"));
  }
  NPN_PLUGIN_LOG(PLUGIN_LOG_NOISY, ("NPN_MemFree: ptr=%p\n", ptr));

  if (ptr)
    free(ptr);
}

uint32_t
_memflush(uint32_t size)
{
  if (!NS_IsMainThread()) {
    NPN_PLUGIN_LOG(PLUGIN_LOG_ALWAYS,("NPN_memflush called from the wrong thread\n"));
  }
  NPN_PLUGIN_LOG(PLUGIN_LOG_NOISY, ("NPN_MemFlush: size=%d\n", size));

  nsMemory::HeapMinimize(true);
  return 0;
}

void
_reloadplugins(NPBool reloadPages)
{
  if (!NS_IsMainThread()) {
    NPN_PLUGIN_LOG(PLUGIN_LOG_ALWAYS,("NPN_reloadplugins called from the wrong thread\n"));
    return;
  }
  NPN_PLUGIN_LOG(PLUGIN_LOG_NORMAL,
                 ("NPN_ReloadPlugins: reloadPages=%d\n", reloadPages));

  nsCOMPtr<nsIPluginHost> pluginHost(do_GetService(MOZ_PLUGIN_HOST_CONTRACTID));
  if (!pluginHost)
    return;

  pluginHost->ReloadPlugins();
}

void
_invalidaterect(NPP npp, NPRect *invalidRect)
{
  if (!NS_IsMainThread()) {
    NPN_PLUGIN_LOG(PLUGIN_LOG_ALWAYS,("NPN_invalidaterect called from the wrong thread\n"));
    return;
  }
  NPN_PLUGIN_LOG(PLUGIN_LOG_NORMAL,
                 ("NPN_InvalidateRect: npp=%p, top=%d, left=%d, bottom=%d, "
                  "right=%d\n", (void *)npp, invalidRect->top,
                  invalidRect->left, invalidRect->bottom, invalidRect->right));

  if (!npp || !npp->ndata) {
    NS_WARNING("_invalidaterect: npp or npp->ndata == 0");
    return;
  }

  nsNPAPIPluginInstance *inst = (nsNPAPIPluginInstance*)npp->ndata;

  PluginDestructionGuard guard(inst);

  inst->InvalidateRect((NPRect *)invalidRect);
}

void
_invalidateregion(NPP npp, NPRegion invalidRegion)
{
  if (!NS_IsMainThread()) {
    NPN_PLUGIN_LOG(PLUGIN_LOG_ALWAYS,("NPN_invalidateregion called from the wrong thread\n"));
    return;
  }
  NPN_PLUGIN_LOG(PLUGIN_LOG_NORMAL,
                 ("NPN_InvalidateRegion: npp=%p, region=%p\n", (void*)npp,
                  (void*)invalidRegion));

  if (!npp || !npp->ndata) {
    NS_WARNING("_invalidateregion: npp or npp->ndata == 0");
    return;
  }

  nsNPAPIPluginInstance *inst = (nsNPAPIPluginInstance*)npp->ndata;

  PluginDestructionGuard guard(inst);

  inst->InvalidateRegion((NPRegion)invalidRegion);
}

void
_forceredraw(NPP npp)
{
}

NPObject*
_getwindowobject(NPP npp)
{
  if (!NS_IsMainThread()) {
    NPN_PLUGIN_LOG(PLUGIN_LOG_ALWAYS,("NPN_getwindowobject called from the wrong thread\n"));
    return nullptr;
  }

  // The window want to return here is the outer window, *not* the inner (since
  // we don't know what the plugin will do with it).
  nsIDocument* doc = GetDocumentFromNPP(npp);
  NS_ENSURE_TRUE(doc, nullptr);
  nsCOMPtr<nsPIDOMWindowOuter> outer = doc->GetWindow();
  NS_ENSURE_TRUE(outer, nullptr);

  JS::Rooted<JSObject*> global(dom::RootingCx(),
                               nsGlobalWindow::Cast(outer)->GetGlobalJSObject());
  return nsJSObjWrapper::GetNewOrUsed(npp, global);
}

NPObject*
_getpluginelement(NPP npp)
{
  if (!NS_IsMainThread()) {
    NPN_PLUGIN_LOG(PLUGIN_LOG_ALWAYS,("NPN_getpluginelement called from the wrong thread\n"));
    return nullptr;
  }

  nsNPAPIPluginInstance* inst = static_cast<nsNPAPIPluginInstance*>(npp->ndata);
  if (!inst)
    return nullptr;

  nsCOMPtr<nsIDOMElement> element;
  inst->GetDOMElement(getter_AddRefs(element));

  if (!element)
    return nullptr;

  nsIDocument *doc = GetDocumentFromNPP(npp);
  if (NS_WARN_IF(!doc)) {
    return nullptr;
  }

  dom::AutoJSAPI jsapi;
  if (NS_WARN_IF(!jsapi.Init(doc->GetInnerWindow()))) {
    return nullptr;
  }
  JSContext* cx = jsapi.cx();

  nsCOMPtr<nsIXPConnect> xpc(do_GetService(nsIXPConnect::GetCID()));
  NS_ENSURE_TRUE(xpc, nullptr);

  JS::RootedObject obj(cx);
  xpc->WrapNative(cx, ::JS::CurrentGlobalOrNull(cx), element,
                  NS_GET_IID(nsIDOMElement), obj.address());
  NS_ENSURE_TRUE(obj, nullptr);

  return nsJSObjWrapper::GetNewOrUsed(npp, obj);
}

NPIdentifier
_getstringidentifier(const NPUTF8* name)
{
  if (!name) {
    NPN_PLUGIN_LOG(PLUGIN_LOG_ALWAYS, ("NPN_getstringidentifier: passed null name"));
    return nullptr;
  }
  if (!NS_IsMainThread()) {
    NPN_PLUGIN_LOG(PLUGIN_LOG_ALWAYS,("NPN_getstringidentifier called from the wrong thread\n"));
  }

  AutoSafeJSContext cx;
  return doGetIdentifier(cx, name);
}

void
_getstringidentifiers(const NPUTF8** names, int32_t nameCount,
                      NPIdentifier *identifiers)
{
  if (!NS_IsMainThread()) {
    NPN_PLUGIN_LOG(PLUGIN_LOG_ALWAYS,("NPN_getstringidentifiers called from the wrong thread\n"));
  }

  AutoSafeJSContext cx;

  for (int32_t i = 0; i < nameCount; ++i) {
    if (names[i]) {
      identifiers[i] = doGetIdentifier(cx, names[i]);
    } else {
      NPN_PLUGIN_LOG(PLUGIN_LOG_ALWAYS, ("NPN_getstringidentifiers: passed null name"));
      identifiers[i] = nullptr;
    }
  }
}

NPIdentifier
_getintidentifier(int32_t intid)
{
  if (!NS_IsMainThread()) {
    NPN_PLUGIN_LOG(PLUGIN_LOG_ALWAYS,("NPN_getstringidentifier called from the wrong thread\n"));
  }
  return IntToNPIdentifier(intid);
}

NPUTF8*
_utf8fromidentifier(NPIdentifier id)
{
  if (!NS_IsMainThread()) {
    NPN_PLUGIN_LOG(PLUGIN_LOG_ALWAYS,("NPN_utf8fromidentifier called from the wrong thread\n"));
  }
  if (!id)
    return nullptr;

  if (!NPIdentifierIsString(id)) {
    return nullptr;
  }

  JSString *str = NPIdentifierToString(id);
  nsAutoString autoStr;
  AssignJSFlatString(autoStr, JS_ASSERT_STRING_IS_FLAT(str));

  return ToNewUTF8String(autoStr);
}

int32_t
_intfromidentifier(NPIdentifier id)
{
  if (!NS_IsMainThread()) {
    NPN_PLUGIN_LOG(PLUGIN_LOG_ALWAYS,("NPN_intfromidentifier called from the wrong thread\n"));
  }

  if (!NPIdentifierIsInt(id)) {
    return INT32_MIN;
  }

  return NPIdentifierToInt(id);
}

bool
_identifierisstring(NPIdentifier id)
{
  if (!NS_IsMainThread()) {
    NPN_PLUGIN_LOG(PLUGIN_LOG_ALWAYS,("NPN_identifierisstring called from the wrong thread\n"));
  }

  return NPIdentifierIsString(id);
}

NPObject*
_createobject(NPP npp, NPClass* aClass)
{
  if (!NS_IsMainThread()) {
    NPN_PLUGIN_LOG(PLUGIN_LOG_ALWAYS,("NPN_createobject called from the wrong thread\n"));
    return nullptr;
  }
  if (!npp) {
    NS_ERROR("Null npp passed to _createobject()!");

    return nullptr;
  }

  PluginDestructionGuard guard(npp);

  if (!aClass) {
    NS_ERROR("Null class passed to _createobject()!");

    return nullptr;
  }

  NPPAutoPusher nppPusher(npp);

  NPObject *npobj;

  if (aClass->allocate) {
    npobj = aClass->allocate(npp, aClass);
  } else {
    npobj = (NPObject*) malloc(sizeof(NPObject));
  }

  if (npobj) {
    npobj->_class = aClass;
    npobj->referenceCount = 1;
    NS_LOG_ADDREF(npobj, 1, "BrowserNPObject", sizeof(NPObject));
  }

  NPN_PLUGIN_LOG(PLUGIN_LOG_NOISY,
                 ("Created NPObject %p, NPClass %p\n", npobj, aClass));

  return npobj;
}

NPObject*
_retainobject(NPObject* npobj)
{
  if (!NS_IsMainThread()) {
    NPN_PLUGIN_LOG(PLUGIN_LOG_ALWAYS,("NPN_retainobject called from the wrong thread\n"));
  }
  if (npobj) {
#ifdef NS_BUILD_REFCNT_LOGGING
    int32_t refCnt =
#endif
      PR_ATOMIC_INCREMENT((int32_t*)&npobj->referenceCount);
    NS_LOG_ADDREF(npobj, refCnt, "BrowserNPObject", sizeof(NPObject));
  }

  return npobj;
}

void
_releaseobject(NPObject* npobj)
{
  // If nothing is passed, just return, even if we're on the wrong thread.
  if (!npobj) {
    return;
  }

  int32_t refCnt = PR_ATOMIC_DECREMENT((int32_t*)&npobj->referenceCount);
  NS_LOG_RELEASE(npobj, refCnt, "BrowserNPObject");

  if (refCnt == 0) {
    nsNPObjWrapper::OnDestroy(npobj);

    NPN_PLUGIN_LOG(PLUGIN_LOG_NOISY,
                   ("Deleting NPObject %p, refcount hit 0\n", npobj));

    if (npobj->_class && npobj->_class->deallocate) {
      npobj->_class->deallocate(npobj);
    } else {
      free(npobj);
    }
  }
}

bool
_invoke(NPP npp, NPObject* npobj, NPIdentifier method, const NPVariant *args,
        uint32_t argCount, NPVariant *result)
{
  if (!NS_IsMainThread()) {
    NPN_PLUGIN_LOG(PLUGIN_LOG_ALWAYS,("NPN_invoke called from the wrong thread\n"));
    return false;
  }
  if (!npp || !npobj || !npobj->_class || !npobj->_class->invoke)
    return false;

  PluginDestructionGuard guard(npp);

  NPPExceptionAutoHolder nppExceptionHolder;
  NPPAutoPusher nppPusher(npp);

  NPN_PLUGIN_LOG(PLUGIN_LOG_NOISY,
                 ("NPN_Invoke(npp %p, npobj %p, method %p, args %d\n", npp,
                  npobj, method, argCount));

  return npobj->_class->invoke(npobj, method, args, argCount, result);
}

bool
_invokeDefault(NPP npp, NPObject* npobj, const NPVariant *args,
               uint32_t argCount, NPVariant *result)
{
  if (!NS_IsMainThread()) {
    NPN_PLUGIN_LOG(PLUGIN_LOG_ALWAYS,("NPN_invokedefault called from the wrong thread\n"));
    return false;
  }
  if (!npp || !npobj || !npobj->_class || !npobj->_class->invokeDefault)
    return false;

  NPPExceptionAutoHolder nppExceptionHolder;
  NPPAutoPusher nppPusher(npp);

  NPN_PLUGIN_LOG(PLUGIN_LOG_NOISY,
                 ("NPN_InvokeDefault(npp %p, npobj %p, args %d\n", npp,
                  npobj, argCount));

  return npobj->_class->invokeDefault(npobj, args, argCount, result);
}

bool
_evaluate(NPP npp, NPObject* npobj, NPString *script, NPVariant *result)
{
  if (!NS_IsMainThread()) {
    NPN_PLUGIN_LOG(PLUGIN_LOG_ALWAYS,("NPN_evaluate called from the wrong thread\n"));
    return false;
  }
  if (!npp)
    return false;

  NPPAutoPusher nppPusher(npp);

  nsIDocument *doc = GetDocumentFromNPP(npp);
  NS_ENSURE_TRUE(doc, false);

  nsGlobalWindow* win = nsGlobalWindow::Cast(doc->GetInnerWindow());
  if (NS_WARN_IF(!win || !win->FastGetGlobalJSObject())) {
    return false;
  }

  nsAutoMicroTask mt;
  dom::AutoEntryScript aes(win, "NPAPI NPN_evaluate");
  JSContext* cx = aes.cx();

  JS::Rooted<JSObject*> obj(cx, nsNPObjWrapper::GetNewOrUsed(npp, cx, npobj));

  if (!obj) {
    return false;
  }

  obj = js::ToWindowIfWindowProxy(obj);
  MOZ_ASSERT(obj, "ToWindowIfWindowProxy should never return null");

  if (result) {
    // Initialize the out param to void
    VOID_TO_NPVARIANT(*result);
  }

  if (!script || !script->UTF8Length || !script->UTF8Characters) {
    // Nothing to evaluate.

    return true;
  }

  NS_ConvertUTF8toUTF16 utf16script(script->UTF8Characters,
                                    script->UTF8Length);

  nsIPrincipal *principal = doc->NodePrincipal();

  nsAutoCString specStr;
  const char *spec;

  nsCOMPtr<nsIURI> uri;
  principal->GetURI(getter_AddRefs(uri));

  if (uri) {
    uri->GetSpec(specStr);
    spec = specStr.get();
  } else {
    // No URI in a principal means it's the system principal. If the
    // document URI is a chrome:// URI, pass that in as the URI of the
    // script, else pass in null for the filename as there's no way to
    // know where this document really came from. Passing in null here
    // also means that the script gets treated by XPConnect as if it
    // needs additional protection, which is what we want for unknown
    // chrome code anyways.

    uri = doc->GetDocumentURI();
    bool isChrome = false;

    if (uri && NS_SUCCEEDED(uri->SchemeIs("chrome", &isChrome)) && isChrome) {
      uri->GetSpec(specStr);
      spec = specStr.get();
    } else {
      spec = nullptr;
    }
  }

  NPN_PLUGIN_LOG(PLUGIN_LOG_NOISY,
                 ("NPN_Evaluate(npp %p, npobj %p, script <<<%s>>>) called\n",
                  npp, npobj, script->UTF8Characters));

  JS::CompileOptions options(cx);
  options.setFileAndLine(spec, 0)
         .setVersion(JSVERSION_DEFAULT);
  JS::Rooted<JS::Value> rval(cx);
  JS::AutoObjectVector scopeChain(cx);
  if (obj != js::GetGlobalForObjectCrossCompartment(obj) &&
      !scopeChain.append(obj)) {
    return false;
  }
  obj = js::GetGlobalForObjectCrossCompartment(obj);
  nsresult rv = NS_OK;
  {
    nsJSUtils::ExecutionContext exec(cx, obj);
    exec.SetScopeChain(scopeChain);
    exec.CompileAndExec(options, utf16script);
    rv = exec.ExtractReturnValue(&rval);
  }

  if (!JS_WrapValue(cx, &rval)) {
    return false;
  }

  return NS_SUCCEEDED(rv) &&
         (!result || JSValToNPVariant(npp, cx, rval, result));
}

bool
_getproperty(NPP npp, NPObject* npobj, NPIdentifier property,
             NPVariant *result)
{
  if (!NS_IsMainThread()) {
    NPN_PLUGIN_LOG(PLUGIN_LOG_ALWAYS,("NPN_getproperty called from the wrong thread\n"));
    return false;
  }
  if (!npp || !npobj || !npobj->_class || !npobj->_class->getProperty)
    return false;

  NPPExceptionAutoHolder nppExceptionHolder;
  NPPAutoPusher nppPusher(npp);

  NPN_PLUGIN_LOG(PLUGIN_LOG_NOISY,
                 ("NPN_GetProperty(npp %p, npobj %p, property %p) called\n",
                  npp, npobj, property));

  if (!npobj->_class->getProperty(npobj, property, result))
    return false;

  return true;
}

bool
_setproperty(NPP npp, NPObject* npobj, NPIdentifier property,
             const NPVariant *value)
{
  if (!NS_IsMainThread()) {
    NPN_PLUGIN_LOG(PLUGIN_LOG_ALWAYS,("NPN_setproperty called from the wrong thread\n"));
    return false;
  }
  if (!npp || !npobj || !npobj->_class || !npobj->_class->setProperty)
    return false;

  NPPExceptionAutoHolder nppExceptionHolder;
  NPPAutoPusher nppPusher(npp);

  NPN_PLUGIN_LOG(PLUGIN_LOG_NOISY,
                 ("NPN_SetProperty(npp %p, npobj %p, property %p) called\n",
                  npp, npobj, property));

  return npobj->_class->setProperty(npobj, property, value);
}

bool
_removeproperty(NPP npp, NPObject* npobj, NPIdentifier property)
{
  if (!NS_IsMainThread()) {
    NPN_PLUGIN_LOG(PLUGIN_LOG_ALWAYS,("NPN_removeproperty called from the wrong thread\n"));
    return false;
  }
  if (!npp || !npobj || !npobj->_class || !npobj->_class->removeProperty)
    return false;

  NPPExceptionAutoHolder nppExceptionHolder;
  NPPAutoPusher nppPusher(npp);

  NPN_PLUGIN_LOG(PLUGIN_LOG_NOISY,
                 ("NPN_RemoveProperty(npp %p, npobj %p, property %p) called\n",
                  npp, npobj, property));

  return npobj->_class->removeProperty(npobj, property);
}

bool
_hasproperty(NPP npp, NPObject* npobj, NPIdentifier propertyName)
{
  if (!NS_IsMainThread()) {
    NPN_PLUGIN_LOG(PLUGIN_LOG_ALWAYS,("NPN_hasproperty called from the wrong thread\n"));
    return false;
  }
  if (!npp || !npobj || !npobj->_class || !npobj->_class->hasProperty)
    return false;

  NPPExceptionAutoHolder nppExceptionHolder;
  NPPAutoPusher nppPusher(npp);

  NPN_PLUGIN_LOG(PLUGIN_LOG_NOISY,
                 ("NPN_HasProperty(npp %p, npobj %p, property %p) called\n",
                  npp, npobj, propertyName));

  return npobj->_class->hasProperty(npobj, propertyName);
}

bool
_hasmethod(NPP npp, NPObject* npobj, NPIdentifier methodName)
{
  if (!NS_IsMainThread()) {
    NPN_PLUGIN_LOG(PLUGIN_LOG_ALWAYS,("NPN_hasmethod called from the wrong thread\n"));
    return false;
  }
  if (!npp || !npobj || !npobj->_class || !npobj->_class->hasMethod)
    return false;

  NPPExceptionAutoHolder nppExceptionHolder;
  NPPAutoPusher nppPusher(npp);

  NPN_PLUGIN_LOG(PLUGIN_LOG_NOISY,
                 ("NPN_HasMethod(npp %p, npobj %p, property %p) called\n",
                  npp, npobj, methodName));

  return npobj->_class->hasMethod(npobj, methodName);
}

bool
_enumerate(NPP npp, NPObject *npobj, NPIdentifier **identifier,
           uint32_t *count)
{
  if (!NS_IsMainThread()) {
    NPN_PLUGIN_LOG(PLUGIN_LOG_ALWAYS,("NPN_enumerate called from the wrong thread\n"));
    return false;
  }
  if (!npp || !npobj || !npobj->_class)
    return false;

  NPN_PLUGIN_LOG(PLUGIN_LOG_NOISY,
                 ("NPN_Enumerate(npp %p, npobj %p) called\n", npp, npobj));

  if (!NP_CLASS_STRUCT_VERSION_HAS_ENUM(npobj->_class) ||
      !npobj->_class->enumerate) {
    *identifier = 0;
    *count = 0;
    return true;
  }

  NPPExceptionAutoHolder nppExceptionHolder;
  NPPAutoPusher nppPusher(npp);

  return npobj->_class->enumerate(npobj, identifier, count);
}

bool
_construct(NPP npp, NPObject* npobj, const NPVariant *args,
               uint32_t argCount, NPVariant *result)
{
  if (!NS_IsMainThread()) {
    NPN_PLUGIN_LOG(PLUGIN_LOG_ALWAYS,("NPN_construct called from the wrong thread\n"));
    return false;
  }
  if (!npp || !npobj || !npobj->_class ||
      !NP_CLASS_STRUCT_VERSION_HAS_CTOR(npobj->_class) ||
      !npobj->_class->construct) {
    return false;
  }

  NPPExceptionAutoHolder nppExceptionHolder;
  NPPAutoPusher nppPusher(npp);

  return npobj->_class->construct(npobj, args, argCount, result);
}

void
_releasevariantvalue(NPVariant* variant)
{
  if (!NS_IsMainThread()) {
    NPN_PLUGIN_LOG(PLUGIN_LOG_ALWAYS,("NPN_releasevariantvalue called from the wrong thread\n"));
  }
  switch (variant->type) {
  case NPVariantType_Void :
  case NPVariantType_Null :
  case NPVariantType_Bool :
  case NPVariantType_Int32 :
  case NPVariantType_Double :
    break;
  case NPVariantType_String :
    {
      const NPString *s = &NPVARIANT_TO_STRING(*variant);

      if (s->UTF8Characters) {
#if defined(MOZ_MEMORY) && defined(XP_WIN)
        if (malloc_usable_size((void *)s->UTF8Characters) != 0) {
          free((void*)s->UTF8Characters);
        } else {
          void *p = (void *)s->UTF8Characters;
          DWORD nheaps = 0;
          AutoTArray<HANDLE, 50> heaps;
          nheaps = GetProcessHeaps(0, heaps.Elements());
          heaps.AppendElements(nheaps);
          GetProcessHeaps(nheaps, heaps.Elements());
          for (DWORD i = 0; i < nheaps; i++) {
            if (InHeap(heaps[i], p)) {
              HeapFree(heaps[i], 0, p);
              break;
            }
          }
        }
#else
        free((void *)s->UTF8Characters);
#endif
      }
      break;
    }
  case NPVariantType_Object:
    {
      NPObject *npobj = NPVARIANT_TO_OBJECT(*variant);

      if (npobj)
        _releaseobject(npobj);

      break;
    }
  default:
    NS_ERROR("Unknown NPVariant type!");
  }

  VOID_TO_NPVARIANT(*variant);
}

void
_setexception(NPObject* npobj, const NPUTF8 *message)
{
  if (!NS_IsMainThread()) {
    NPN_PLUGIN_LOG(PLUGIN_LOG_ALWAYS,("NPN_setexception called from the wrong thread\n"));
    return;
  }

  if (!message) return;

  if (gNPPException) {
    // If a plugin throws multiple exceptions, we'll only report the
    // last one for now.
    free(gNPPException);
  }

  gNPPException = strdup(message);
}

NPError
_getvalue(NPP npp, NPNVariable variable, void *result)
{
  if (!NS_IsMainThread()) {
    NPN_PLUGIN_LOG(PLUGIN_LOG_ALWAYS,("NPN_getvalue called from the wrong thread\n"));
    return NPERR_INVALID_PARAM;
  }
  NPN_PLUGIN_LOG(PLUGIN_LOG_NORMAL, ("NPN_GetValue: npp=%p, var=%d\n",
                                     (void*)npp, (int)variable));

  nsresult res;

  PluginDestructionGuard guard(npp);

  // Cast NPNVariable enum to int to avoid warnings about including switch
  // cases for android_npapi.h's non-standard ANPInterface values.
  switch (static_cast<int>(variable)) {

#if defined(XP_UNIX) && !defined(XP_MACOSX)
  case NPNVxDisplay : {
#if defined(MOZ_X11)
    if (npp) {
      nsNPAPIPluginInstance *inst = (nsNPAPIPluginInstance *) npp->ndata;
      bool windowless = false;
      inst->IsWindowless(&windowless);
      // The documentation on the types for many variables in NP(N|P)_GetValue
      // is vague.  Often boolean values are NPBool (1 byte), but
      // https://developer.mozilla.org/en/XEmbed_Extension_for_Mozilla_Plugins
      // treats NPPVpluginNeedsXEmbed as PRBool (int), and
      // on x86/32-bit, flash stores to this using |movl 0x1,&needsXEmbed|.
      // thus we can't use NPBool for needsXEmbed, or the three bytes above
      // it on the stack would get clobbered. so protect with the larger bool.
      int needsXEmbed = 0;
      if (!windowless) {
        res = inst->GetValueFromPlugin(NPPVpluginNeedsXEmbed, &needsXEmbed);
        // If the call returned an error code make sure we still use our default value.
        if (NS_FAILED(res)) {
          needsXEmbed = 0;
        }
      }
      if (windowless || needsXEmbed) {
        (*(Display **)result) = mozilla::DefaultXDisplay();
        return NPERR_NO_ERROR;
      }
    }
#if (MOZ_WIDGET_GTK == 2)
    // adobe nppdf calls XtGetApplicationNameAndClass(display,
    // &instance, &class) we have to init Xt toolkit before get
    // XtDisplay just call gtk_xtbin_new(w,0) once
    static GtkWidget *gtkXtBinHolder = 0;
    if (!gtkXtBinHolder) {
      gtkXtBinHolder = gtk_xtbin_new(gdk_get_default_root_window(),0);
      // it crashes on destroy, let it leak
      // gtk_widget_destroy(gtkXtBinHolder);
    }
    (*(Display **)result) =  GTK_XTBIN(gtkXtBinHolder)->xtdisplay;
    return NPERR_NO_ERROR;
#endif
#endif
    return NPERR_GENERIC_ERROR;
  }

  case NPNVxtAppContext:
    return NPERR_GENERIC_ERROR;
#endif

#if defined(XP_WIN) || defined(MOZ_WIDGET_GTK)
  case NPNVnetscapeWindow: {
    if (!npp || !npp->ndata)
      return NPERR_INVALID_INSTANCE_ERROR;

    nsNPAPIPluginInstance *inst = (nsNPAPIPluginInstance *) npp->ndata;

    RefPtr<nsPluginInstanceOwner> owner = inst->GetOwner();
    NS_ENSURE_TRUE(owner, NPERR_NO_ERROR);

    if (NS_SUCCEEDED(owner->GetNetscapeWindow(result))) {
      return NPERR_NO_ERROR;
    }
    return NPERR_GENERIC_ERROR;
  }
#endif

  case NPNVjavascriptEnabledBool: {
    *(NPBool*)result = false;
    bool js = false;
    res = Preferences::GetBool("javascript.enabled", &js);
    if (NS_SUCCEEDED(res)) {
      *(NPBool*)result = js;
    }
    return NPERR_NO_ERROR;
  }

  case NPNVasdEnabledBool:
    *(NPBool*)result = false;
    return NPERR_NO_ERROR;

  case NPNVisOfflineBool: {
    bool offline = false;
    nsCOMPtr<nsIIOService> ioservice =
      do_GetService(NS_IOSERVICE_CONTRACTID, &res);
    if (NS_SUCCEEDED(res))
      res = ioservice->GetOffline(&offline);
    if (NS_FAILED(res))
      return NPERR_GENERIC_ERROR;

    *(NPBool*)result = offline;
    return NPERR_NO_ERROR;
  }

  case NPNVToolkit: {
#ifdef MOZ_WIDGET_GTK
    *((NPNToolkitType*)result) = NPNVGtk2;
#endif

    if (*(NPNToolkitType*)result)
        return NPERR_NO_ERROR;

    return NPERR_GENERIC_ERROR;
  }

  case NPNVSupportsXEmbedBool: {
#ifdef MOZ_WIDGET_GTK
    *(NPBool*)result = true;
#else
    *(NPBool*)result = false;
#endif
    return NPERR_NO_ERROR;
  }

  case NPNVWindowNPObject: {
    *(NPObject **)result = _getwindowobject(npp);

    return *(NPObject **)result ? NPERR_NO_ERROR : NPERR_GENERIC_ERROR;
  }

  case NPNVPluginElementNPObject: {
    *(NPObject **)result = _getpluginelement(npp);

    return *(NPObject **)result ? NPERR_NO_ERROR : NPERR_GENERIC_ERROR;
  }

  case NPNVSupportsWindowless: {
#if defined(XP_WIN) || defined(XP_MACOSX) || \
    (defined(MOZ_X11) && defined(MOZ_WIDGET_GTK))
    *(NPBool*)result = true;
#else
    *(NPBool*)result = false;
#endif
    return NPERR_NO_ERROR;
  }

  case NPNVprivateModeBool: {
    bool privacy;
    nsNPAPIPluginInstance *inst = static_cast<nsNPAPIPluginInstance*>(npp->ndata);
    if (!inst)
      return NPERR_GENERIC_ERROR;

    nsresult rv = inst->IsPrivateBrowsing(&privacy);
    if (NS_FAILED(rv))
      return NPERR_GENERIC_ERROR;
    *(NPBool*)result = (NPBool)privacy;
    return NPERR_NO_ERROR;
  }

  case NPNVdocumentOrigin: {
    nsNPAPIPluginInstance *inst = (nsNPAPIPluginInstance *)npp->ndata;
    if (!inst) {
      return NPERR_GENERIC_ERROR;
    }

    nsCOMPtr<nsIDOMElement> element;
    inst->GetDOMElement(getter_AddRefs(element));
    if (!element) {
      return NPERR_GENERIC_ERROR;
    }

    nsCOMPtr<nsIContent> content(do_QueryInterface(element));
    if (!content) {
      return NPERR_GENERIC_ERROR;
    }

    nsIPrincipal* principal = content->NodePrincipal();

    nsAutoString utf16Origin;
    res = nsContentUtils::GetUTFOrigin(principal, utf16Origin);
    if (NS_FAILED(res)) {
      return NPERR_GENERIC_ERROR;
    }

    nsCOMPtr<nsIIDNService> idnService = do_GetService(NS_IDNSERVICE_CONTRACTID);
    if (!idnService) {
      return NPERR_GENERIC_ERROR;
    }

    // This is a bit messy: we convert to UTF-8 here, but then
    // nsIDNService::Normalize will convert back to UTF-16 for processing,
    // and back to UTF-8 again to return the result.
    // Alternative: perhaps we should add a NormalizeUTF16 version of the API,
    // and just convert to UTF-8 for the final return (resulting in one
    // encoding form conversion instead of three).
    NS_ConvertUTF16toUTF8 utf8Origin(utf16Origin);
    nsAutoCString normalizedUTF8Origin;
    res = idnService->Normalize(utf8Origin, normalizedUTF8Origin);
    if (NS_FAILED(res)) {
      return NPERR_GENERIC_ERROR;
    }

    *(char**)result = ToNewCString(normalizedUTF8Origin);
    return *(char**)result ? NPERR_NO_ERROR : NPERR_GENERIC_ERROR;
  }

#ifdef XP_MACOSX
  case NPNVpluginDrawingModel: {
    if (npp) {
      nsNPAPIPluginInstance *inst = (nsNPAPIPluginInstance*)npp->ndata;
      if (inst) {
        NPDrawingModel drawingModel;
        inst->GetDrawingModel((int32_t*)&drawingModel);
        *(NPDrawingModel*)result = drawingModel;
        return NPERR_NO_ERROR;
      }
    }
    return NPERR_GENERIC_ERROR;
  }

#ifndef NP_NO_QUICKDRAW
  case NPNVsupportsQuickDrawBool: {
    *(NPBool*)result = false;

    return NPERR_NO_ERROR;
  }
#endif

  case NPNVsupportsCoreGraphicsBool: {
    *(NPBool*)result = true;

    return NPERR_NO_ERROR;
  }

  case NPNVsupportsCoreAnimationBool: {
    *(NPBool*)result = true;

    return NPERR_NO_ERROR;
  }

  case NPNVsupportsInvalidatingCoreAnimationBool: {
    *(NPBool*)result = true;

    return NPERR_NO_ERROR;
  }

  case NPNVsupportsCompositingCoreAnimationPluginsBool: {
    *(NPBool*)result = PR_TRUE;

    return NPERR_NO_ERROR;
  }

#ifndef NP_NO_CARBON
  case NPNVsupportsCarbonBool: {
    *(NPBool*)result = false;

    return NPERR_NO_ERROR;
  }
#endif
  case NPNVsupportsCocoaBool: {
    *(NPBool*)result = true;

    return NPERR_NO_ERROR;
  }

  case NPNVsupportsUpdatedCocoaTextInputBool: {
    *(NPBool*)result = true;
    return NPERR_NO_ERROR;
  }
#endif

#if defined(XP_MACOSX) || defined(XP_WIN)
  case NPNVcontentsScaleFactor: {
    nsNPAPIPluginInstance *inst =
      (nsNPAPIPluginInstance *) (npp ? npp->ndata : nullptr);
    double scaleFactor = inst ? inst->GetContentsScaleFactor() : 1.0;
    *(double*)result = scaleFactor;
    return NPERR_NO_ERROR;
  }
#endif

  case NPNVCSSZoomFactor: {
    nsNPAPIPluginInstance *inst =
      (nsNPAPIPluginInstance *) (npp ? npp->ndata : nullptr);
    double scaleFactor = inst ? inst->GetCSSZoomFactor() : 1.0;
    *(double*)result = scaleFactor;
    return NPERR_NO_ERROR;
  }

  // we no longer hand out any XPCOM objects
  case NPNVDOMElement:
  case NPNVDOMWindow:
  case NPNVserviceManager:
    // old XPCOM objects, no longer supported, but null out the out
    // param to avoid crashing plugins that still try to use this.
    *(nsISupports**)result = nullptr;
    MOZ_FALLTHROUGH;

  default:
    NPN_PLUGIN_LOG(PLUGIN_LOG_NORMAL, ("NPN_getvalue unhandled get value: %d\n", variable));
    return NPERR_GENERIC_ERROR;
  }
}

NPError
_setvalue(NPP npp, NPPVariable variable, void *result)
{
  if (!NS_IsMainThread()) {
    NPN_PLUGIN_LOG(PLUGIN_LOG_ALWAYS,("NPN_setvalue called from the wrong thread\n"));
    return NPERR_INVALID_PARAM;
  }
  NPN_PLUGIN_LOG(PLUGIN_LOG_NORMAL, ("NPN_SetValue: npp=%p, var=%d\n",
                                     (void*)npp, (int)variable));

  if (!npp)
    return NPERR_INVALID_INSTANCE_ERROR;

  nsNPAPIPluginInstance *inst = (nsNPAPIPluginInstance *) npp->ndata;

  NS_ASSERTION(inst, "null instance");

  if (!inst)
    return NPERR_INVALID_INSTANCE_ERROR;

  PluginDestructionGuard guard(inst);

  // Cast NPNVariable enum to int to avoid warnings about including switch
  // cases for android_npapi.h's non-standard ANPInterface values.
  switch (static_cast<int>(variable)) {

    // we should keep backward compatibility with NPAPI where the
    // actual pointer value is checked rather than its content
    // when passing booleans
    case NPPVpluginWindowBool: {
#ifdef XP_MACOSX
      // This setting doesn't apply to OS X (only to Windows and Unix/Linux).
      // See https://developer.mozilla.org/En/NPN_SetValue#section_5.  Return
      // NPERR_NO_ERROR here to conform to other browsers' behavior on OS X
      // (e.g. Safari and Opera).
      return NPERR_NO_ERROR;
#else
      NPBool bWindowless = (result == nullptr);
      return inst->SetWindowless(bWindowless);
#endif
    }
    case NPPVpluginTransparentBool: {
      NPBool bTransparent = (result != nullptr);
      return inst->SetTransparent(bTransparent);
    }

    case NPPVjavascriptPushCallerBool: {
      return NPERR_NO_ERROR;
    }

    case NPPVpluginKeepLibraryInMemory: {
      NPBool bCached = (result != nullptr);
      inst->SetCached(bCached);
      return NPERR_NO_ERROR;
    }

    case NPPVpluginUsesDOMForCursorBool: {
      bool useDOMForCursor = (result != nullptr);
      return inst->SetUsesDOMForCursor(useDOMForCursor);
    }

    case NPPVpluginIsPlayingAudio: {
      const bool isPlaying = result;

      nsNPAPIPluginInstance* inst = (nsNPAPIPluginInstance*) npp->ndata;
      MOZ_ASSERT(inst);

      if (!isPlaying && !inst->HasAudioChannelAgent()) {
        return NPERR_NO_ERROR;
      }

      if (isPlaying) {
        inst->NotifyStartedPlaying();
      } else {
        inst->NotifyStoppedPlaying();
      }

      return NPERR_NO_ERROR;
    }

    case NPPVpluginDrawingModel: {
      if (inst) {
        inst->SetDrawingModel((NPDrawingModel)NS_PTR_TO_INT32(result));
        return NPERR_NO_ERROR;
      }
      return NPERR_GENERIC_ERROR;
    }

#ifdef XP_MACOSX
    case NPPVpluginEventModel: {
      if (inst) {
        inst->SetEventModel((NPEventModel)NS_PTR_TO_INT32(result));
        return NPERR_NO_ERROR;
      }
      else {
        return NPERR_GENERIC_ERROR;
      }
    }
#endif
    default:
      return NPERR_GENERIC_ERROR;
  }
}

NPError
_requestread(NPStream *pstream, NPByteRange *rangeList)
{
  if (!NS_IsMainThread()) {
    NPN_PLUGIN_LOG(PLUGIN_LOG_ALWAYS,("NPN_requestread called from the wrong thread\n"));
    return NPERR_INVALID_PARAM;
  }
  NPN_PLUGIN_LOG(PLUGIN_LOG_NORMAL, ("NPN_RequestRead: stream=%p\n",
                                     (void*)pstream));

#ifdef PLUGIN_LOGGING
  for(NPByteRange * range = rangeList; range != nullptr; range = range->next)
    MOZ_LOG(nsPluginLogging::gNPNLog,PLUGIN_LOG_NOISY,
    ("%i-%i", range->offset, range->offset + range->length - 1));

  MOZ_LOG(nsPluginLogging::gNPNLog,PLUGIN_LOG_NOISY, ("\n\n"));
  PR_LogFlush();
#endif

  if (!pstream || !rangeList || !pstream->ndata)
    return NPERR_INVALID_PARAM;

  nsNPAPIStreamWrapper* streamWrapper = static_cast<nsNPAPIStreamWrapper*>(pstream->ndata);
  nsNPAPIPluginStreamListener* streamlistener = streamWrapper->GetStreamListener();
  if (!streamlistener) {
    return NPERR_GENERIC_ERROR;
  }

  int32_t streamtype = NP_NORMAL;

  streamlistener->GetStreamType(&streamtype);

  if (streamtype != NP_SEEK)
    return NPERR_STREAM_NOT_SEEKABLE;

  if (!streamlistener->mStreamListenerPeer)
    return NPERR_GENERIC_ERROR;

  nsresult rv = streamlistener->mStreamListenerPeer->RequestRead((NPByteRange *)rangeList);
  if (NS_FAILED(rv))
    return NPERR_GENERIC_ERROR;

  return NPERR_NO_ERROR;
}

// Deprecated, only stubbed out
void* /* OJI type: JRIEnv* */
_getJavaEnv()
{
  NPN_PLUGIN_LOG(PLUGIN_LOG_NORMAL, ("NPN_GetJavaEnv\n"));
  return nullptr;
}

const char *
_useragent(NPP npp)
{
  if (!NS_IsMainThread()) {
    NPN_PLUGIN_LOG(PLUGIN_LOG_ALWAYS,("NPN_useragent called from the wrong thread\n"));
    return nullptr;
  }
  NPN_PLUGIN_LOG(PLUGIN_LOG_NORMAL, ("NPN_UserAgent: npp=%p\n", (void*)npp));

  nsCOMPtr<nsIPluginHost> pluginHostCOM(do_GetService(MOZ_PLUGIN_HOST_CONTRACTID));
  nsPluginHost *pluginHost = static_cast<nsPluginHost*>(pluginHostCOM.get());
  if (!pluginHost) {
    return nullptr;
  }

  const char *retstr;
  nsresult rv = pluginHost->UserAgent(&retstr);
  if (NS_FAILED(rv))
    return nullptr;

  return retstr;
}

void *
_memalloc (uint32_t size)
{
  if (!NS_IsMainThread()) {
    NPN_PLUGIN_LOG(PLUGIN_LOG_NORMAL,("NPN_memalloc called from the wrong thread\n"));
  }
  NPN_PLUGIN_LOG(PLUGIN_LOG_NOISY, ("NPN_MemAlloc: size=%d\n", size));
  return moz_xmalloc(size);
}

// Deprecated, only stubbed out
void* /* OJI type: jref */
_getJavaPeer(NPP npp)
{
  NPN_PLUGIN_LOG(PLUGIN_LOG_NORMAL, ("NPN_GetJavaPeer: npp=%p\n", (void*)npp));
  return nullptr;
}

void
_pushpopupsenabledstate(NPP npp, NPBool enabled)
{
  if (!NS_IsMainThread()) {
    NPN_PLUGIN_LOG(PLUGIN_LOG_ALWAYS,("NPN_pushpopupsenabledstate called from the wrong thread\n"));
    return;
  }
  nsNPAPIPluginInstance *inst = npp ? (nsNPAPIPluginInstance *)npp->ndata : nullptr;
  if (!inst)
    return;

  inst->PushPopupsEnabledState(enabled);
}

void
_poppopupsenabledstate(NPP npp)
{
  if (!NS_IsMainThread()) {
    NPN_PLUGIN_LOG(PLUGIN_LOG_ALWAYS,("NPN_poppopupsenabledstate called from the wrong thread\n"));
    return;
  }
  nsNPAPIPluginInstance *inst = npp ? (nsNPAPIPluginInstance *)npp->ndata : nullptr;
  if (!inst)
    return;

  inst->PopPopupsEnabledState();
}

void
_pluginthreadasynccall(NPP instance, PluginThreadCallback func, void *userData)
{
  if (NS_IsMainThread()) {
    NPN_PLUGIN_LOG(PLUGIN_LOG_NOISY,("NPN_pluginthreadasynccall called from the main thread\n"));
  } else {
    NPN_PLUGIN_LOG(PLUGIN_LOG_NOISY,("NPN_pluginthreadasynccall called from a non main thread\n"));
  }
  RefPtr<nsPluginThreadRunnable> evt =
    new nsPluginThreadRunnable(instance, func, userData);

  if (evt && evt->IsValid()) {
    NS_DispatchToMainThread(evt);
  }
}

NPError
_getvalueforurl(NPP instance, NPNURLVariable variable, const char *url,
                char **value, uint32_t *len)
{
  if (!NS_IsMainThread()) {
    NPN_PLUGIN_LOG(PLUGIN_LOG_ALWAYS,("NPN_getvalueforurl called from the wrong thread\n"));
    return NPERR_GENERIC_ERROR;
  }

  if (!instance) {
    return NPERR_INVALID_PARAM;
  }

  if (!url || !*url || !len) {
    return NPERR_INVALID_URL;
  }

  *len = 0;

  switch (variable) {
  case NPNURLVProxy:
    // NPNURLVProxy is no longer supported.
    *value = nullptr;
    return NPERR_GENERIC_ERROR;

  case NPNURLVCookie:
    // NPNURLVCookie is no longer supported.
    *value = nullptr;
    return NPERR_GENERIC_ERROR;

  default:
    // Fall through and return an error...
    ;
  }

  return NPERR_GENERIC_ERROR;
}

NPError
_setvalueforurl(NPP instance, NPNURLVariable variable, const char *url,
                const char *value, uint32_t len)
{
  if (!NS_IsMainThread()) {
    NPN_PLUGIN_LOG(PLUGIN_LOG_ALWAYS,("NPN_setvalueforurl called from the wrong thread\n"));
    return NPERR_GENERIC_ERROR;
  }

  if (!instance) {
    return NPERR_INVALID_PARAM;
  }

  if (!url || !*url) {
    return NPERR_INVALID_URL;
  }

  switch (variable) {
  case NPNURLVCookie:
    // NPNURLVCookie is no longer supported.
    return NPERR_GENERIC_ERROR;

  case NPNURLVProxy:
    // We don't support setting proxy values, fall through...
  default:
    // Fall through and return an error...
    ;
  }

  return NPERR_GENERIC_ERROR;
}

uint32_t
_scheduletimer(NPP instance, uint32_t interval, NPBool repeat, PluginTimerFunc timerFunc)
{
  if (!NS_IsMainThread()) {
    NPN_PLUGIN_LOG(PLUGIN_LOG_ALWAYS,("NPN_scheduletimer called from the wrong thread\n"));
    return 0;
  }

  nsNPAPIPluginInstance *inst = (nsNPAPIPluginInstance *)instance->ndata;
  if (!inst)
    return 0;

  return inst->ScheduleTimer(interval, repeat, timerFunc);
}

void
_unscheduletimer(NPP instance, uint32_t timerID)
{
  if (!NS_IsMainThread()) {
    NPN_PLUGIN_LOG(PLUGIN_LOG_ALWAYS,("NPN_unscheduletimer called from the wrong thread\n"));
    return;
  }

  nsNPAPIPluginInstance *inst = (nsNPAPIPluginInstance *)instance->ndata;
  if (!inst)
    return;

  inst->UnscheduleTimer(timerID);
}

NPError
_popupcontextmenu(NPP instance, NPMenu* menu)
{
  if (!NS_IsMainThread()) {
    NPN_PLUGIN_LOG(PLUGIN_LOG_ALWAYS,("NPN_popupcontextmenu called from the wrong thread\n"));
    return 0;
  }

#ifdef MOZ_WIDGET_COCOA
  nsNPAPIPluginInstance *inst = (nsNPAPIPluginInstance *)instance->ndata;

  double pluginX, pluginY;
  double screenX, screenY;

  const NPCocoaEvent* currentEvent = static_cast<NPCocoaEvent*>(inst->GetCurrentEvent());
  if (!currentEvent) {
    return NPERR_GENERIC_ERROR;
  }

  // Ensure that the events has an x/y value.
  if (currentEvent->type != NPCocoaEventMouseDown    &&
      currentEvent->type != NPCocoaEventMouseUp      &&
      currentEvent->type != NPCocoaEventMouseMoved   &&
      currentEvent->type != NPCocoaEventMouseEntered &&
      currentEvent->type != NPCocoaEventMouseExited  &&
      currentEvent->type != NPCocoaEventMouseDragged) {
      return NPERR_GENERIC_ERROR;
  }

  pluginX = currentEvent->data.mouse.pluginX;
  pluginY = currentEvent->data.mouse.pluginY;

  if ((pluginX < 0.0) || (pluginY < 0.0))
    return NPERR_GENERIC_ERROR;

  NPBool success = _convertpoint(instance,
                                 pluginX,  pluginY, NPCoordinateSpacePlugin,
                                 &screenX, &screenY, NPCoordinateSpaceScreen);

  if (success) {
    return mozilla::plugins::PluginUtilsOSX::ShowCocoaContextMenu(menu,
                                    screenX, screenY,
                                    nullptr,
                                    nullptr);
  } else {
    NS_WARNING("Convertpoint failed, could not created contextmenu.");
    return NPERR_GENERIC_ERROR;
  }
#else
    NS_WARNING("Not supported on this platform!");
    return NPERR_GENERIC_ERROR;
#endif
}

NPBool
_convertpoint(NPP instance, double sourceX, double sourceY, NPCoordinateSpace sourceSpace, double *destX, double *destY, NPCoordinateSpace destSpace)
{
  if (!NS_IsMainThread()) {
    NPN_PLUGIN_LOG(PLUGIN_LOG_ALWAYS,("NPN_convertpoint called from the wrong thread\n"));
    return 0;
  }

  nsNPAPIPluginInstance *inst = (nsNPAPIPluginInstance *)instance->ndata;
  if (!inst)
    return false;

  return inst->ConvertPoint(sourceX, sourceY, sourceSpace, destX, destY, destSpace);
}

void
_urlredirectresponse(NPP instance, void* notifyData, NPBool allow)
{
  if (!NS_IsMainThread()) {
    NPN_PLUGIN_LOG(PLUGIN_LOG_ALWAYS,("NPN_convertpoint called from the wrong thread\n"));
    return;
  }

  nsNPAPIPluginInstance *inst = (nsNPAPIPluginInstance *)instance->ndata;
  if (!inst) {
    return;
  }

  inst->URLRedirectResponse(notifyData, allow);
}

NPError
_initasyncsurface(NPP instance, NPSize *size, NPImageFormat format, void *initData, NPAsyncSurface *surface)
{
  nsNPAPIPluginInstance *inst = (nsNPAPIPluginInstance *)instance->ndata;
  if (!inst) {
    return NPERR_GENERIC_ERROR;
  }

  return inst->InitAsyncSurface(size, format, initData, surface);
}

NPError
_finalizeasyncsurface(NPP instance, NPAsyncSurface *surface)
{
  nsNPAPIPluginInstance *inst = (nsNPAPIPluginInstance *)instance->ndata;
  if (!inst) {
    return NPERR_GENERIC_ERROR;
  }

  return inst->FinalizeAsyncSurface(surface);
}

void
_setcurrentasyncsurface(NPP instance, NPAsyncSurface *surface, NPRect *changed)
{
  nsNPAPIPluginInstance *inst = (nsNPAPIPluginInstance *)instance->ndata;
  if (!inst) {
    return;
  }

  inst->SetCurrentAsyncSurface(surface, changed);
}

} /* namespace parent */
} /* namespace plugins */
} /* namespace mozilla */<|MERGE_RESOLUTION|>--- conflicted
+++ resolved
@@ -758,132 +758,7 @@
 
   return MakeNewNPAPIStreamInternal(npp, relativeURL, target,
                                     eNPPStreamTypeInternal_Post, false, nullptr,
-<<<<<<< HEAD
-                                    len, buf, file);
-}
-
-NPError
-_newstream(NPP npp, NPMIMEType type, const char* target, NPStream* *result)
-{
-  if (!NS_IsMainThread()) {
-    NPN_PLUGIN_LOG(PLUGIN_LOG_ALWAYS,("NPN_newstream called from the wrong thread\n"));
-    return NPERR_INVALID_PARAM;
-  }
-  NPN_PLUGIN_LOG(PLUGIN_LOG_NORMAL,
-  ("NPN_NewStream: npp=%p, type=%s, target=%s\n", (void*)npp,
-   (const char *)type, target));
-
-  NPError err = NPERR_INVALID_INSTANCE_ERROR;
-  if (npp && npp->ndata) {
-    nsNPAPIPluginInstance *inst = (nsNPAPIPluginInstance*)npp->ndata;
-
-    PluginDestructionGuard guard(inst);
-
-    nsCOMPtr<nsIOutputStream> stream;
-    if (NS_SUCCEEDED(inst->NewStreamFromPlugin((const char*) type, target,
-                                               getter_AddRefs(stream)))) {
-      auto* wrapper = new nsNPAPIStreamWrapper(stream, nullptr);
-      if (wrapper) {
-        (*result) = &wrapper->mNPStream;
-        err = NPERR_NO_ERROR;
-      } else {
-        err = NPERR_OUT_OF_MEMORY_ERROR;
-      }
-    } else {
-      err = NPERR_GENERIC_ERROR;
-    }
-  }
-  return err;
-}
-
-int32_t
-_write(NPP npp, NPStream *pstream, int32_t len, void *buffer)
-{
-  if (!NS_IsMainThread()) {
-    NPN_PLUGIN_LOG(PLUGIN_LOG_ALWAYS,("NPN_write called from the wrong thread\n"));
-    return 0;
-  }
-  NPN_PLUGIN_LOG(PLUGIN_LOG_NORMAL,
-                 ("NPN_Write: npp=%p, url=%s, len=%d, buffer=%s\n", (void*)npp,
-                  pstream->url, len, (char*)buffer));
-
-  // negative return indicates failure to the plugin
-  if (!npp)
-    return -1;
-
-  PluginDestructionGuard guard(npp);
-
-  nsNPAPIStreamWrapper* wrapper = static_cast<nsNPAPIStreamWrapper*>(pstream->ndata);
-  if (!wrapper) {
-    return -1;
-  }
-
-  nsIOutputStream* stream = wrapper->GetOutputStream();
-  if (!stream) {
-    return -1;
-  }
-
-  uint32_t count = 0;
-  nsresult rv = stream->Write((char *)buffer, len, &count);
-
-  if (NS_FAILED(rv)) {
-    return -1;
-  }
-
-  return (int32_t)count;
-}
-
-NPError
-_destroystream(NPP npp, NPStream *pstream, NPError reason)
-{
-  if (!NS_IsMainThread()) {
-    NPN_PLUGIN_LOG(PLUGIN_LOG_ALWAYS,("NPN_destroystream called from the wrong thread\n"));
-    return NPERR_INVALID_PARAM;
-  }
-  NPN_PLUGIN_LOG(PLUGIN_LOG_NORMAL,
-                 ("NPN_DestroyStream: npp=%p, url=%s, reason=%d\n", (void*)npp,
-                  pstream->url, (int)reason));
-
-  if (!npp)
-    return NPERR_INVALID_INSTANCE_ERROR;
-
-  PluginDestructionGuard guard(npp);
-
-  nsNPAPIStreamWrapper *streamWrapper = static_cast<nsNPAPIStreamWrapper*>(pstream->ndata);
-  if (!streamWrapper) {
-    return NPERR_INVALID_PARAM;
-  }
-
-  nsNPAPIPluginStreamListener *listener = streamWrapper->GetStreamListener();
-  if (listener) {
-    // This type of stream is going from the browser to the plugin. It's either the
-    // initial src/data stream or another stream resulting from NPN_GetURL* or
-    // NPN_PostURL*.
-    //
-    // Calling OnStopBinding on the listener may cause it to be deleted due to the
-    // releasing of its last references.
-    listener->OnStopBinding(nullptr, NS_BINDING_ABORTED);
-  } else {
-    // This type of stream (NPStream) was created via NPN_NewStream. The plugin holds
-    // the reference until it is to be deleted here. Deleting the wrapper will
-    // release the wrapped nsIOutputStream.
-    //
-    // The NPStream the plugin references should always be a sub-object of its own
-    // 'ndata', which is our nsNPAPIStramWrapper. See bug 548441.
-    NS_ASSERTION((char*)streamWrapper <= (char*)pstream &&
-                 ((char*)pstream) + sizeof(*pstream)
-                     <= ((char*)streamWrapper) + sizeof(*streamWrapper),
-                 "pstream is not a subobject of wrapper");
-    delete streamWrapper;
-  }
-
-  // 'listener' and/or 'streamWrapper' may be invalid (deleted) at this point. Don't
-  // touch them again!
-
-  return NPERR_NO_ERROR;
-=======
                                     len, buf);
->>>>>>> a17af05f
 }
 
 void
