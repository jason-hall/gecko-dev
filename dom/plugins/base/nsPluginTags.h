--- conflicted
+++ resolved
@@ -149,10 +149,7 @@
 
   PluginState GetPluginState();
   void SetPluginState(PluginState state);
-<<<<<<< HEAD
-=======
   void SetBlocklistState(uint16_t aBlocklistState);
->>>>>>> a17af05f
 
   bool HasSameNameAndMimes(const nsPluginTag *aPluginTag) const;
   const nsCString& GetNiceFileName() override;
