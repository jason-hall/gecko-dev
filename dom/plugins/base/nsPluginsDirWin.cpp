/* -*- Mode: C++; tab-width: 8; indent-tabs-mode: nil; c-basic-offset: 2 -*- */
/* This Source Code Form is subject to the terms of the Mozilla Public
 * License, v. 2.0. If a copy of the MPL was not distributed with this
 * file, You can obtain one at http://mozilla.org/MPL/2.0/. */

/*
  nsPluginsDirWin.cpp

  Windows implementation of the nsPluginsDir/nsPluginsFile classes.

  by Alex Musil
 */

#include "mozilla/ArrayUtils.h" // ArrayLength
#include "mozilla/DebugOnly.h"
#include "mozilla/Printf.h"

#include "nsPluginsDir.h"
#include "prlink.h"
#include "plstr.h"
<<<<<<< HEAD
#include "prmem.h"
=======
>>>>>>> a17af05f

#include "windows.h"
#include "winbase.h"

#include "nsString.h"
#include "nsIFile.h"
#include "nsUnicharUtils.h"

#include <shlwapi.h>
#define SHOCKWAVE_BASE_FILENAME L"np32dsw"
/**
 * Determines whether or not SetDllDirectory should be called for this plugin.
 *
 * @param pluginFilePath The full path of the plugin file
 * @return true if SetDllDirectory can be called for the plugin
 */
bool
ShouldProtectPluginCurrentDirectory(char16ptr_t pluginFilePath)
{
  LPCWSTR passedInFilename = PathFindFileName(pluginFilePath);
  if (!passedInFilename) {
    return true;
  }

  // Somewhere in the middle of 11.6 version of Shockwave, naming of the DLL
  // after its version number is introduced.
  if (!wcsicmp(passedInFilename, SHOCKWAVE_BASE_FILENAME L".dll")) {
    return false;
  }

  // Shockwave versions before 1202122 will break if you call SetDllDirectory
  const uint64_t kFixedShockwaveVersion = 1202122;
  uint64_t version;
  int found = swscanf(passedInFilename, SHOCKWAVE_BASE_FILENAME L"_%llu.dll",
                      &version);
  if (found && version < kFixedShockwaveVersion) {
    return false;
  }

  // We always want to call SetDllDirectory otherwise
  return true;
}

using namespace mozilla;

/* Local helper functions */

static char* GetKeyValue(void* verbuf, const WCHAR* key,
                         UINT language, UINT codepage)
{
  WCHAR keybuf[64]; // plenty for the template below, with the longest key
                    // we use (currently "FileDescription")
  const WCHAR keyFormat[] = L"\\StringFileInfo\\%04X%04X\\%ls";
  WCHAR *buf = nullptr;
  UINT blen;

  if (_snwprintf_s(keybuf, ArrayLength(keybuf), _TRUNCATE,
                   keyFormat, language, codepage, key) < 0)
  {
    NS_NOTREACHED("plugin info key too long for buffer!");
    return nullptr;
  }

  if (::VerQueryValueW(verbuf, keybuf, (void **)&buf, &blen) == 0 ||
      buf == nullptr || blen == 0)
  {
    return nullptr;
  }

  return PL_strdup(NS_ConvertUTF16toUTF8(buf, blen).get());
}

static char* GetVersion(void* verbuf)
{
  VS_FIXEDFILEINFO *fileInfo;
  UINT fileInfoLen;

  ::VerQueryValueW(verbuf, L"\\", (void **)&fileInfo, &fileInfoLen);

  if (fileInfo) {
    return mozilla::Smprintf("%ld.%ld.%ld.%ld",
                      HIWORD(fileInfo->dwFileVersionMS),
                      LOWORD(fileInfo->dwFileVersionMS),
                      HIWORD(fileInfo->dwFileVersionLS),
<<<<<<< HEAD
                      LOWORD(fileInfo->dwFileVersionLS));
=======
                      LOWORD(fileInfo->dwFileVersionLS)).release();
>>>>>>> a17af05f
  }

  return nullptr;
}

// Returns a boolean indicating if the key's value contains a string
// entry equal to "1" or "0". No entry for the key returns false.
static bool GetBooleanFlag(void* verbuf, const WCHAR* key,
                           UINT language, UINT codepage)
{
  char* flagStr = GetKeyValue(verbuf, key, language, codepage);
  if (!flagStr) {
    return false;
  }
  bool result = (PL_strncmp("1", flagStr, 1) == 0);
  PL_strfree(flagStr);
  return result;
}

static uint32_t CalculateVariantCount(char* mimeTypes)
{
  uint32_t variants = 1;

  if (!mimeTypes)
    return 0;

  char* index = mimeTypes;
  while (*index) {
    if (*index == '|')
      variants++;

    ++index;
  }
  return variants;
}

static char** MakeStringArray(uint32_t variants, char* data)
{
  // The number of variants has been calculated based on the mime
  // type array. Plugins are not explicitely required to match
  // this number in two other arrays: file extention array and mime
  // description array, and some of them actually don't.
  // We should handle such situations gracefully

  if ((variants <= 0) || !data)
    return nullptr;

  char** array = (char**) calloc(variants, sizeof(char *));
  if (!array)
    return nullptr;

  char * start = data;

  for (uint32_t i = 0; i < variants; i++) {
    char * p = PL_strchr(start, '|');
    if (p)
      *p = 0;

    array[i] = PL_strdup(start);

    if (!p) {
      // nothing more to look for, fill everything left
      // with empty strings and break
      while(++i < variants)
        array[i] = PL_strdup("");

      break;
    }

    start = ++p;
  }
  return array;
}

static void FreeStringArray(uint32_t variants, char ** array)
{
  if ((variants == 0) || !array)
    return;

  for (uint32_t i = 0; i < variants; i++) {
    if (array[i]) {
      PL_strfree(array[i]);
      array[i] = nullptr;
    }
  }
  free(array);
}

static bool CanLoadPlugin(char16ptr_t aBinaryPath)
{
#if defined(_M_IX86) || defined(_M_X64) || defined(_M_IA64)
  bool canLoad = false;

  HANDLE file = CreateFileW(aBinaryPath, GENERIC_READ,
                            FILE_SHARE_READ | FILE_SHARE_WRITE, nullptr,
                            OPEN_EXISTING, FILE_ATTRIBUTE_NORMAL, nullptr);
  if (file != INVALID_HANDLE_VALUE) {
    HANDLE map = CreateFileMappingW(file, nullptr, PAGE_READONLY, 0,
                                    GetFileSize(file, nullptr), nullptr);
    if (map != nullptr) {
      LPVOID mapView = MapViewOfFile(map, FILE_MAP_READ, 0, 0, 0);
      if (mapView != nullptr) {
        if (((IMAGE_DOS_HEADER*)mapView)->e_magic == IMAGE_DOS_SIGNATURE) {
          long peImageHeaderStart = (((IMAGE_DOS_HEADER*)mapView)->e_lfanew);
          if (peImageHeaderStart != 0L) {
            DWORD arch = (((IMAGE_NT_HEADERS*)((LPBYTE)mapView + peImageHeaderStart))->FileHeader.Machine);
#ifdef _M_IX86
            canLoad = (arch == IMAGE_FILE_MACHINE_I386);
#elif defined(_M_X64)
            canLoad = (arch == IMAGE_FILE_MACHINE_AMD64);
#elif defined(_M_IA64)
            canLoad = (arch == IMAGE_FILE_MACHINE_IA64);
#endif
          }
        }
        UnmapViewOfFile(mapView);
      }
      CloseHandle(map);
    }
    CloseHandle(file);
  }

  return canLoad;
#else
  // Assume correct binaries for unhandled cases.
  return true;
#endif
}

/* nsPluginsDir implementation */

// The file name must be in the form "np*.dll"
bool nsPluginsDir::IsPluginFile(nsIFile* file)
{
  nsAutoCString path;
  if (NS_FAILED(file->GetNativePath(path)))
    return false;

  const char *cPath = path.get();

  // this is most likely a path, so skip to the filename
  const char* filename = PL_strrchr(cPath, '\\');
  if (filename)
    ++filename;
  else
    filename = cPath;

  char* extension = PL_strrchr(filename, '.');
  if (extension)
    ++extension;

  uint32_t fullLength = strlen(filename);
  uint32_t extLength = extension ? strlen(extension) : 0;
  if (fullLength >= 7 && extLength == 3) {
    if (!PL_strncasecmp(filename, "np", 2) && !PL_strncasecmp(extension, "dll", 3)) {
      // don't load OJI-based Java plugins
      if (!PL_strncasecmp(filename, "npoji", 5) ||
          !PL_strncasecmp(filename, "npjava", 6))
        return false;
      return true;
    }
  }

  return false;
}

/* nsPluginFile implementation */

nsPluginFile::nsPluginFile(nsIFile* file)
: mPlugin(file)
{
  // nada
}

nsPluginFile::~nsPluginFile()
{
  // nada
}

/**
 * Loads the plugin into memory using NSPR's shared-library loading
 * mechanism. Handles platform differences in loading shared libraries.
 */
nsresult nsPluginFile::LoadPlugin(PRLibrary **outLibrary)
{
  if (!mPlugin)
    return NS_ERROR_NULL_POINTER;

  bool protectCurrentDirectory = true;

  nsAutoString pluginFilePath;
  mPlugin->GetPath(pluginFilePath);
  protectCurrentDirectory =
    ShouldProtectPluginCurrentDirectory(pluginFilePath.BeginReading());

  nsAutoString pluginFolderPath = pluginFilePath;
  int32_t idx = pluginFilePath.RFindChar('\\');
  pluginFolderPath.SetLength(idx);

  BOOL restoreOrigDir = FALSE;
  WCHAR aOrigDir[MAX_PATH + 1];
  DWORD dwCheck = GetCurrentDirectoryW(MAX_PATH, aOrigDir);
  NS_ASSERTION(dwCheck <= MAX_PATH + 1, "Error in Loading plugin");

  if (dwCheck <= MAX_PATH + 1) {
    restoreOrigDir = SetCurrentDirectoryW(pluginFolderPath.get());
    NS_ASSERTION(restoreOrigDir, "Error in Loading plugin");
  }

  if (protectCurrentDirectory) {
    SetDllDirectory(nullptr);
  }

  nsresult rv = mPlugin->Load(outLibrary);
  if (NS_FAILED(rv))
      *outLibrary = nullptr;

  if (protectCurrentDirectory) {
    SetDllDirectory(L"");
  }

  if (restoreOrigDir) {
    DebugOnly<BOOL> bCheck = SetCurrentDirectoryW(aOrigDir);
    NS_ASSERTION(bCheck, "Error in Loading plugin");
  }

  return rv;
}

/**
 * Obtains all of the information currently available for this plugin.
 */
nsresult nsPluginFile::GetPluginInfo(nsPluginInfo& info, PRLibrary **outLibrary)
{
  *outLibrary = nullptr;

  nsresult rv = NS_OK;
  DWORD zerome, versionsize;
  void* verbuf = nullptr;

  if (!mPlugin)
    return NS_ERROR_NULL_POINTER;

  nsAutoString fullPath;
  if (NS_FAILED(rv = mPlugin->GetPath(fullPath)))
    return rv;

  if (!CanLoadPlugin(fullPath.get()))
    return NS_ERROR_FAILURE;

  nsAutoString fileName;
  if (NS_FAILED(rv = mPlugin->GetLeafName(fileName)))
    return rv;

  LPCWSTR lpFilepath = fullPath.get();

  versionsize = ::GetFileVersionInfoSizeW(lpFilepath, &zerome);

  if (versionsize > 0)
    verbuf = malloc(versionsize);
  if (!verbuf)
    return NS_ERROR_OUT_OF_MEMORY;

  if (::GetFileVersionInfoW(lpFilepath, 0, versionsize, verbuf))
  {
    // TODO: get appropriately-localized info from plugin file
    UINT lang = 1033; // language = English, 0x409
    UINT cp = 1252;   // codepage = Western, 0x4E4
    info.fName = GetKeyValue(verbuf, L"ProductName", lang, cp);
    info.fDescription = GetKeyValue(verbuf, L"FileDescription", lang, cp);
    info.fSupportsAsyncRender = GetBooleanFlag(verbuf, L"AsyncDrawingSupport", lang, cp);

    char *mimeType = GetKeyValue(verbuf, L"MIMEType", lang, cp);
    char *mimeDescription = GetKeyValue(verbuf, L"FileOpenName", lang, cp);
    char *extensions = GetKeyValue(verbuf, L"FileExtents", lang, cp);

    info.fVariantCount = CalculateVariantCount(mimeType);
    info.fMimeTypeArray = MakeStringArray(info.fVariantCount, mimeType);
    info.fMimeDescriptionArray = MakeStringArray(info.fVariantCount, mimeDescription);
    info.fExtensionArray = MakeStringArray(info.fVariantCount, extensions);
    info.fFullPath = PL_strdup(NS_ConvertUTF16toUTF8(fullPath).get());
    info.fFileName = PL_strdup(NS_ConvertUTF16toUTF8(fileName).get());
    info.fVersion = GetVersion(verbuf);

    PL_strfree(mimeType);
    PL_strfree(mimeDescription);
    PL_strfree(extensions);
  }
  else {
    rv = NS_ERROR_FAILURE;
  }

  free(verbuf);

  return rv;
}

nsresult nsPluginFile::FreePluginInfo(nsPluginInfo& info)
{
  if (info.fName)
    PL_strfree(info.fName);

  if (info.fDescription)
    PL_strfree(info.fDescription);

  if (info.fMimeTypeArray)
    FreeStringArray(info.fVariantCount, info.fMimeTypeArray);

  if (info.fMimeDescriptionArray)
    FreeStringArray(info.fVariantCount, info.fMimeDescriptionArray);

  if (info.fExtensionArray)
    FreeStringArray(info.fVariantCount, info.fExtensionArray);

  if (info.fFullPath)
    PL_strfree(info.fFullPath);

  if (info.fFileName)
    PL_strfree(info.fFileName);

  if (info.fVersion)
<<<<<<< HEAD
    mozilla::SmprintfFree(info.fVersion);
=======
    free(info.fVersion);
>>>>>>> a17af05f

  ZeroMemory((void *)&info, sizeof(info));

  return NS_OK;
}<|MERGE_RESOLUTION|>--- conflicted
+++ resolved
@@ -18,10 +18,6 @@
 #include "nsPluginsDir.h"
 #include "prlink.h"
 #include "plstr.h"
-<<<<<<< HEAD
-#include "prmem.h"
-=======
->>>>>>> a17af05f
 
 #include "windows.h"
 #include "winbase.h"
@@ -106,11 +102,7 @@
                       HIWORD(fileInfo->dwFileVersionMS),
                       LOWORD(fileInfo->dwFileVersionMS),
                       HIWORD(fileInfo->dwFileVersionLS),
-<<<<<<< HEAD
-                      LOWORD(fileInfo->dwFileVersionLS));
-=======
                       LOWORD(fileInfo->dwFileVersionLS)).release();
->>>>>>> a17af05f
   }
 
   return nullptr;
@@ -432,11 +424,7 @@
     PL_strfree(info.fFileName);
 
   if (info.fVersion)
-<<<<<<< HEAD
-    mozilla::SmprintfFree(info.fVersion);
-=======
     free(info.fVersion);
->>>>>>> a17af05f
 
   ZeroMemory((void *)&info, sizeof(info));
 
