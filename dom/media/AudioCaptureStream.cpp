/* -*- Mode: C++; tab-width: 2; indent-tabs-mode: nil; c-basic-offset: 2 -*-*/
/* This Source Code Form is subject to the terms of the Mozilla Public
 * License, v. 2.0. If a copy of the MPL was not distributed with this file,
 * You can obtain one at http://mozilla.org/MPL/2.0/. */

#include "MediaStreamGraphImpl.h"
#include "MediaStreamListener.h"
#include "mozilla/MathAlgorithms.h"
#include "mozilla/Unused.h"

#include "AudioSegment.h"
#include "mozilla/Logging.h"
#include "mozilla/Attributes.h"
#include "AudioCaptureStream.h"
#include "ImageContainer.h"
#include "AudioNodeEngine.h"
#include "AudioNodeStream.h"
#include "AudioNodeExternalInputStream.h"
#include "webaudio/MediaStreamAudioDestinationNode.h"
#include <algorithm>
#include "DOMMediaStream.h"

using namespace mozilla::layers;
using namespace mozilla::dom;
using namespace mozilla::gfx;

namespace mozilla
{

// We are mixing to mono until PeerConnection can accept stereo
static const uint32_t MONO = 1;

<<<<<<< HEAD
AudioCaptureStream::AudioCaptureStream(TrackID aTrackId, AbstractThread* aMainThread)
  : ProcessedMediaStream(aMainThread), mTrackId(aTrackId), mStarted(false), mTrackCreated(false)
=======
AudioCaptureStream::AudioCaptureStream(TrackID aTrackId)
  : ProcessedMediaStream()
  , mTrackId(aTrackId)
  , mStarted(false)
  , mTrackCreated(false)
>>>>>>> a17af05f
{
  MOZ_ASSERT(NS_IsMainThread());
  MOZ_COUNT_CTOR(AudioCaptureStream);
  mMixer.AddCallback(this);
}

AudioCaptureStream::~AudioCaptureStream()
{
  MOZ_COUNT_DTOR(AudioCaptureStream);
  mMixer.RemoveCallback(this);
}

void
AudioCaptureStream::Start()
{
  class Message : public ControlMessage {
  public:
    explicit Message(AudioCaptureStream* aStream)
      : ControlMessage(aStream), mStream(aStream) {}

    virtual void Run()
    {
      mStream->mStarted = true;
    }

  protected:
    AudioCaptureStream* mStream;
  };
  GraphImpl()->AppendMessage(MakeUnique<Message>(this));
}

void
AudioCaptureStream::ProcessInput(GraphTime aFrom, GraphTime aTo,
                                 uint32_t aFlags)
{
  if (!mStarted) {
    return;
  }

  uint32_t inputCount = mInputs.Length();
  StreamTracks::Track* track = EnsureTrack(mTrackId);
  // Notify the DOM everything is in order.
  if (!mTrackCreated) {
    for (uint32_t i = 0; i < mListeners.Length(); i++) {
      MediaStreamListener* l = mListeners[i];
      AudioSegment tmp;
      l->NotifyQueuedTrackChanges(
        Graph(), mTrackId, 0, TrackEventCommand::TRACK_EVENT_CREATED, tmp);
      l->NotifyFinishedTrackCreation(Graph());
    }
    mTrackCreated = true;
  }

  if (IsFinishedOnGraphThread()) {
    return;
  }

  // If the captured stream is connected back to a object on the page (be it an
  // HTMLMediaElement with a stream as source, or an AudioContext), a cycle
  // situation occur. This can work if it's an AudioContext with at least one
  // DelayNode, but the MSG will mute the whole cycle otherwise.
  if (InMutedCycle() || inputCount == 0) {
    track->Get<AudioSegment>()->AppendNullData(aTo - aFrom);
  } else {
    // We mix down all the tracks of all inputs, to a stereo track. Everything
    // is {up,down}-mixed to stereo.
    mMixer.StartMixing();
    AudioSegment output;
    for (uint32_t i = 0; i < inputCount; i++) {
      MediaStream* s = mInputs[i]->GetSource();
      StreamTracks::TrackIter track(s->GetStreamTracks(), MediaSegment::AUDIO);
      if (track.IsEnded()) {
        // No tracks for this input. Still we append data to trigger the mixer.
        AudioSegment toMix;
        toMix.AppendNullData(aTo - aFrom);
        toMix.Mix(mMixer, MONO, Graph()->GraphRate());
      }
      for (; !track.IsEnded(); track.Next()) {
        AudioSegment* inputSegment = track->Get<AudioSegment>();
        StreamTime inputStart = s->GraphTimeToStreamTimeWithBlocking(aFrom);
        StreamTime inputEnd = s->GraphTimeToStreamTimeWithBlocking(aTo);
        AudioSegment toMix;
        if (track->IsEnded() && inputSegment->GetDuration() <= inputStart) {
          toMix.AppendNullData(aTo - aFrom);
        } else {
          toMix.AppendSlice(*inputSegment, inputStart, inputEnd);
          // Care for streams blocked in the [aTo, aFrom] range.
          if (inputEnd - inputStart < aTo - aFrom) {
            toMix.AppendNullData((aTo - aFrom) - (inputEnd - inputStart));
          }
        }
        toMix.Mix(mMixer, MONO, Graph()->GraphRate());
      }
    }
    // This calls MixerCallback below
    mMixer.FinishMixing();
  }

  // Regardless of the status of the input tracks, we go foward.
  mTracks.AdvanceKnownTracksTime(GraphTimeToStreamTimeWithBlocking((aTo)));
}

void
AudioCaptureStream::MixerCallback(AudioDataValue* aMixedBuffer,
                                  AudioSampleFormat aFormat, uint32_t aChannels,
                                  uint32_t aFrames, uint32_t aSampleRate)
{
  AutoTArray<nsTArray<AudioDataValue>, MONO> output;
  AutoTArray<const AudioDataValue*, MONO> bufferPtrs;
  output.SetLength(MONO);
  bufferPtrs.SetLength(MONO);

  uint32_t written = 0;
  // We need to copy here, because the mixer will reuse the storage, we should
  // not hold onto it. Buffers are in planar format.
  for (uint32_t channel = 0; channel < aChannels; channel++) {
    AudioDataValue* out = output[channel].AppendElements(aFrames);
    PodCopy(out, aMixedBuffer + written, aFrames);
    bufferPtrs[channel] = out;
    written += aFrames;
  }
  AudioChunk chunk;
  chunk.mBuffer = new mozilla::SharedChannelArrayBuffer<AudioDataValue>(&output);
  chunk.mDuration = aFrames;
  chunk.mBufferFormat = aFormat;
  chunk.mVolume = 1.0f;
  chunk.mChannelData.SetLength(MONO);
  for (uint32_t channel = 0; channel < aChannels; channel++) {
    chunk.mChannelData[channel] = bufferPtrs[channel];
  }

  // Now we have mixed data, simply append it to out track.
  EnsureTrack(mTrackId)->Get<AudioSegment>()->AppendAndConsumeChunk(&chunk);
}
}<|MERGE_RESOLUTION|>--- conflicted
+++ resolved
@@ -30,16 +30,11 @@
 // We are mixing to mono until PeerConnection can accept stereo
 static const uint32_t MONO = 1;
 
-<<<<<<< HEAD
-AudioCaptureStream::AudioCaptureStream(TrackID aTrackId, AbstractThread* aMainThread)
-  : ProcessedMediaStream(aMainThread), mTrackId(aTrackId), mStarted(false), mTrackCreated(false)
-=======
 AudioCaptureStream::AudioCaptureStream(TrackID aTrackId)
   : ProcessedMediaStream()
   , mTrackId(aTrackId)
   , mStarted(false)
   , mTrackCreated(false)
->>>>>>> a17af05f
 {
   MOZ_ASSERT(NS_IsMainThread());
   MOZ_COUNT_CTOR(AudioCaptureStream);
