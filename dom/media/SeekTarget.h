/* -*- Mode: C++; tab-width: 8; indent-tabs-mode: nil; c-basic-offset: 2 -*- */
/* vim: set ts=8 sts=2 et sw=2 tw=80: */
/* This Source Code Form is subject to the terms of the Mozilla Public
 * License, v. 2.0. If a copy of the MPL was not distributed with this
 * file, You can obtain one at http://mozilla.org/MPL/2.0/. */

#ifndef SEEK_TARGET_H
#define SEEK_TARGET_H

#include "TimeUnits.h"

namespace mozilla {

enum class MediaDecoderEventVisibility : int8_t
{
  Observable,
  Suppressed
};

// Stores the seek target; the time to seek to, and whether an Accurate,
// "Fast" (nearest keyframe), or "Video Only" (no audio seek) seek was
// requested.
struct SeekTarget
{
  enum Type
  {
    Invalid,
    PrevSyncPoint,
    Accurate,
    NextFrame,
  };
  SeekTarget()
    : mTime(media::TimeUnit::Invalid())
    , mType(SeekTarget::Invalid)
    , mVideoOnly(false)
  {
  }
<<<<<<< HEAD
  SeekTarget(int64_t aTimeUsecs,
             Type aType,
             bool aVideoOnly = false)
=======
  SeekTarget(int64_t aTimeUsecs, Type aType, bool aVideoOnly = false)
>>>>>>> a17af05f
    : mTime(media::TimeUnit::FromMicroseconds(aTimeUsecs))
    , mType(aType)
    , mVideoOnly(aVideoOnly)
  {
  }
<<<<<<< HEAD
  SeekTarget(const media::TimeUnit& aTime,
             Type aType,
             bool aVideoOnly = false)
=======
  SeekTarget(const media::TimeUnit& aTime, Type aType, bool aVideoOnly = false)
>>>>>>> a17af05f
    : mTime(aTime)
    , mType(aType)
    , mVideoOnly(aVideoOnly)
  {
  }
  SeekTarget(const SeekTarget& aOther)
    : mTime(aOther.mTime)
    , mType(aOther.mType)
    , mVideoOnly(aOther.mVideoOnly)
  {
  }
  bool IsValid() const { return mType != SeekTarget::Invalid; }
  void Reset()
  {
    mTime = media::TimeUnit::Invalid();
    mType = SeekTarget::Invalid;
    mVideoOnly = false;
  }
  media::TimeUnit GetTime() const
  {
    NS_ASSERTION(mTime.IsValid(), "Invalid SeekTarget");
    return mTime;
  }
  void SetTime(const media::TimeUnit& aTime)
  {
    NS_ASSERTION(aTime.IsValid(), "Invalid SeekTarget destination");
    mTime = aTime;
  }
<<<<<<< HEAD
  void SetType(Type aType) {
    mType = aType;
  }
  void SetVideoOnly(bool aVideoOnly) {
    mVideoOnly = aVideoOnly;
  }
  bool IsFast() const {
    return mType == SeekTarget::Type::PrevSyncPoint;
  }
  bool IsAccurate() const {
    return mType == SeekTarget::Type::Accurate;
  }
  bool IsNextFrame() const {
    return mType == SeekTarget::Type::NextFrame;
  }
  bool IsVideoOnly() const {
    return mVideoOnly;
  }
=======
  void SetType(Type aType) { mType = aType; }
  void SetVideoOnly(bool aVideoOnly) { mVideoOnly = aVideoOnly; }
  bool IsFast() const { return mType == SeekTarget::Type::PrevSyncPoint; }
  bool IsAccurate() const { return mType == SeekTarget::Type::Accurate; }
  bool IsNextFrame() const { return mType == SeekTarget::Type::NextFrame; }
  bool IsVideoOnly() const { return mVideoOnly; }
>>>>>>> a17af05f

private:
  // Seek target time.
  media::TimeUnit mTime;
  // Whether we should seek "Fast", or "Accurate".
  // "Fast" seeks to the seek point preceding mTime, whereas
  // "Accurate" seeks as close as possible to mTime.
  Type mType;
  bool mVideoOnly;
};

} // namespace mozilla

#endif /* SEEK_TARGET_H */<|MERGE_RESOLUTION|>--- conflicted
+++ resolved
@@ -35,25 +35,13 @@
     , mVideoOnly(false)
   {
   }
-<<<<<<< HEAD
-  SeekTarget(int64_t aTimeUsecs,
-             Type aType,
-             bool aVideoOnly = false)
-=======
   SeekTarget(int64_t aTimeUsecs, Type aType, bool aVideoOnly = false)
->>>>>>> a17af05f
     : mTime(media::TimeUnit::FromMicroseconds(aTimeUsecs))
     , mType(aType)
     , mVideoOnly(aVideoOnly)
   {
   }
-<<<<<<< HEAD
-  SeekTarget(const media::TimeUnit& aTime,
-             Type aType,
-             bool aVideoOnly = false)
-=======
   SeekTarget(const media::TimeUnit& aTime, Type aType, bool aVideoOnly = false)
->>>>>>> a17af05f
     : mTime(aTime)
     , mType(aType)
     , mVideoOnly(aVideoOnly)
@@ -82,33 +70,12 @@
     NS_ASSERTION(aTime.IsValid(), "Invalid SeekTarget destination");
     mTime = aTime;
   }
-<<<<<<< HEAD
-  void SetType(Type aType) {
-    mType = aType;
-  }
-  void SetVideoOnly(bool aVideoOnly) {
-    mVideoOnly = aVideoOnly;
-  }
-  bool IsFast() const {
-    return mType == SeekTarget::Type::PrevSyncPoint;
-  }
-  bool IsAccurate() const {
-    return mType == SeekTarget::Type::Accurate;
-  }
-  bool IsNextFrame() const {
-    return mType == SeekTarget::Type::NextFrame;
-  }
-  bool IsVideoOnly() const {
-    return mVideoOnly;
-  }
-=======
   void SetType(Type aType) { mType = aType; }
   void SetVideoOnly(bool aVideoOnly) { mVideoOnly = aVideoOnly; }
   bool IsFast() const { return mType == SeekTarget::Type::PrevSyncPoint; }
   bool IsAccurate() const { return mType == SeekTarget::Type::Accurate; }
   bool IsNextFrame() const { return mType == SeekTarget::Type::NextFrame; }
   bool IsVideoOnly() const { return mVideoOnly; }
->>>>>>> a17af05f
 
 private:
   // Seek target time.
