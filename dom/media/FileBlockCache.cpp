--- conflicted
+++ resolved
@@ -5,21 +5,15 @@
  * You can obtain one at http://mozilla.org/MPL/2.0/. */
 
 #include "FileBlockCache.h"
-<<<<<<< HEAD
-=======
 #include "MediaCache.h"
 #include "MediaPrefs.h"
->>>>>>> a17af05f
 #include "mozilla/SharedThreadPool.h"
 #include "VideoUtils.h"
 #include "prio.h"
 #include <algorithm>
 #include "nsAnonymousTemporaryFile.h"
 #include "mozilla/dom/ContentChild.h"
-<<<<<<< HEAD
-=======
 #include "mozilla/SystemGroup.h"
->>>>>>> a17af05f
 #include "nsXULAppAPI.h"
 
 namespace mozilla {
@@ -29,13 +23,6 @@
 #define LOG(x, ...) MOZ_LOG(gFileBlockCacheLog, LogLevel::Debug, \
   ("%p " x, this, ##__VA_ARGS__))
 
-<<<<<<< HEAD
-void
-FileBlockCache::SetCacheFile(PRFileDesc* aFD)
-{
-  MOZ_ASSERT(NS_IsMainThread());
-  LOG("SetFD(aFD=%p) mIsOpen=%d", aFD, mIsOpen);
-=======
 static void
 CloseFD(PRFileDesc* aFD)
 {
@@ -50,7 +37,6 @@
 FileBlockCache::SetCacheFile(PRFileDesc* aFD)
 {
   LOG("SetFD(aFD=%p) mThread=%p", aFD, mThread.get());
->>>>>>> a17af05f
 
   if (!aFD) {
     // Failed to get a temporary file. Shutdown.
@@ -58,24 +44,6 @@
     return;
   }
   {
-<<<<<<< HEAD
-    MonitorAutoLock lock(mFileMonitor);
-    mFD = aFD;
-  }
-  {
-    MonitorAutoLock lock(mDataMonitor);
-    if (!mIsOpen) {
-      // We've been closed while waiting for the file descriptor. Bail out.
-      // Rely on the destructor to close the file descriptor.
-      return;
-    }
-    mInitialized = true;
-    if (mIsWriteScheduled) {
-      // A write was scheduled while waiting for FD. We need to dispatch a
-      // task to service the request.
-      mThread->Dispatch(this, NS_DISPATCH_NORMAL);
-    }
-=======
     MutexAutoLock lock(mFileMutex);
     mFD = aFD;
   }
@@ -102,56 +70,11 @@
   if (mFD) {
     CloseFD(mFD);
     mFD = nullptr;
->>>>>>> a17af05f
   }
 }
 
 nsresult
 FileBlockCache::Init()
-<<<<<<< HEAD
-{
-  LOG("Init()");
-
-  MOZ_ASSERT(NS_IsMainThread());
-
-  MonitorAutoLock mon(mDataMonitor);
-  nsresult rv = NS_NewNamedThread("FileBlockCache",
-                                  getter_AddRefs(mThread),
-                                  nullptr,
-                                  SharedThreadPool::kStackSize);
-  if (NS_FAILED(rv)) {
-    return rv;
-  }
-  mIsOpen = true;
-
-  if (XRE_IsParentProcess()) {
-    rv = NS_OpenAnonymousTemporaryFile(&mFD);
-    if (NS_SUCCEEDED(rv)) {
-      mInitialized = true;
-    }
-  } else {
-    // We must request a temporary file descriptor from the parent process.
-    RefPtr<FileBlockCache> self = this;
-    rv = dom::ContentChild::GetSingleton()->AsyncOpenAnonymousTemporaryFile(
-      [self](PRFileDesc* aFD) { self->SetCacheFile(aFD); });
-  }
-
-  if (NS_FAILED(rv)) {
-    Close();
-  }
-
-  return rv;
-}
-
-FileBlockCache::FileBlockCache()
-  : mFileMonitor("MediaCache.Writer.IO.Monitor"),
-    mFD(nullptr),
-    mFDCurrentPos(0),
-    mDataMonitor("MediaCache.Writer.Data.Monitor"),
-    mIsWriteScheduled(false),
-    mIsOpen(false)
-{
-=======
 {
   MutexAutoLock mon(mDataMutex);
   if (mThread) {
@@ -199,54 +122,11 @@
   }
 
   return rv;
->>>>>>> a17af05f
 }
 
 int32_t
 FileBlockCache::GetMaxBlocks() const
 {
-<<<<<<< HEAD
-  NS_ASSERTION(!mIsOpen, "Should Close() FileBlockCache before destroying");
-  {
-    // Note, mThread will be shutdown by the time this runs, so we won't
-    // block while taking mFileMonitor.
-    MonitorAutoLock mon(mFileMonitor);
-    if (mFD) {
-      PRStatus prrc;
-      prrc = PR_Close(mFD);
-      if (prrc != PR_SUCCESS) {
-        NS_WARNING("PR_Close() failed.");
-      }
-      mFD = nullptr;
-    }
-  }
-}
-
-void FileBlockCache::Close()
-{
-  LOG("Close()");
-
-  NS_ASSERTION(NS_IsMainThread(), "Only call on main thread");
-
-  MonitorAutoLock mon(mDataMonitor);
-  if (!mIsOpen) {
-    return;
-  }
-  mIsOpen = false;
-  if (!mThread) {
-    return;
-  }
-  // We must shut down the thread in another runnable. This is called
-  // while we're shutting down the media cache, and nsIThread::Shutdown()
-  // can cause events to run before it completes, which could end up
-  // opening more streams, while the media cache is shutting down and
-  // releasing memory etc! Also note we close mFD in the destructor so
-  // as to not disturb any IO that's currently running.
-  nsCOMPtr<nsIRunnable> event = new ShutdownThreadEvent(mThread);
-  SystemGroup::Dispatch(
-    "ShutdownThreadEvent", TaskCategory::Other, event.forget());
-  mThread = nullptr;
-=======
   // We look up the cache size every time. This means dynamic changes
   // to the pref are applied.
   const uint32_t cacheSizeKb =
@@ -332,7 +212,6 @@
                            }),
     NS_DISPATCH_NORMAL);
   NS_ENSURE_SUCCESS_VOID(rv);
->>>>>>> a17af05f
 }
 
 template<typename Container, typename Value>
@@ -376,11 +255,10 @@
 
 void FileBlockCache::EnsureWriteScheduled()
 {
-<<<<<<< HEAD
-  mDataMonitor.AssertCurrentThreadOwns();
-  MOZ_ASSERT(mIsOpen);
-
-  if (mIsWriteScheduled) {
+  mDataMutex.AssertCurrentThreadOwns();
+  MOZ_ASSERT(mThread);
+
+  if (mIsWriteScheduled || mIsReading) {
     return;
   }
   mIsWriteScheduled = true;
@@ -389,26 +267,11 @@
     // the write will be scheduled.
     return;
   }
-  mThread->Dispatch(this, NS_DISPATCH_NORMAL);
-=======
-  mDataMutex.AssertCurrentThreadOwns();
-  MOZ_ASSERT(mThread);
-
-  if (mIsWriteScheduled || mIsReading) {
-    return;
-  }
-  mIsWriteScheduled = true;
-  if (!mInitialized) {
-    // We're still waiting on a file descriptor. When it arrives,
-    // the write will be scheduled.
-    return;
-  }
   nsCOMPtr<nsIRunnable> event = mozilla::NewRunnableMethod(
     "FileBlockCache::EnsureWriteScheduled -> PerformBlockIOs",
     this,
     &FileBlockCache::PerformBlockIOs);
   mThread->Dispatch(event.forget(), NS_DISPATCH_NORMAL);
->>>>>>> a17af05f
 }
 
 nsresult FileBlockCache::Seek(int64_t aOffset)
@@ -433,11 +296,7 @@
                                       int32_t& aBytesRead)
 {
   LOG("ReadFromFile(offset=%" PRIu64 ", len=%u)", aOffset, aBytesToRead);
-<<<<<<< HEAD
-  mFileMonitor.AssertCurrentThreadOwns();
-=======
   mFileMutex.AssertCurrentThreadOwns();
->>>>>>> a17af05f
   MOZ_ASSERT(mFD);
 
   nsresult res = Seek(aOffset);
@@ -456,11 +315,7 @@
 {
   LOG("WriteBlockToFile(index=%u)", aBlockIndex);
 
-<<<<<<< HEAD
-  mFileMonitor.AssertCurrentThreadOwns();
-=======
   mFileMutex.AssertCurrentThreadOwns();
->>>>>>> a17af05f
   MOZ_ASSERT(mFD);
 
   nsresult rv = Seek(BlockIndexToOffset(aBlockIndex));
@@ -481,11 +336,7 @@
 {
   LOG("MoveBlockInFile(src=%u, dest=%u)", aSourceBlockIndex, aDestBlockIndex);
 
-<<<<<<< HEAD
-  mFileMonitor.AssertCurrentThreadOwns();
-=======
   mFileMutex.AssertCurrentThreadOwns();
->>>>>>> a17af05f
 
   uint8_t buf[BLOCK_SIZE];
   int32_t bytesRead = 0;
@@ -502,16 +353,8 @@
 FileBlockCache::PerformBlockIOs()
 {
   NS_ASSERTION(!NS_IsMainThread(), "Don't call on main thread");
-<<<<<<< HEAD
-  MonitorAutoLock mon(mDataMonitor);
-  NS_ASSERTION(!mChangeIndexList.empty(), "Only dispatch when there's work to do");
-=======
   MutexAutoLock mon(mDataMutex);
->>>>>>> a17af05f
   NS_ASSERTION(mIsWriteScheduled, "Should report write running or scheduled.");
-  MOZ_ASSERT(mFD);
-
-  LOG("Run() mFD=%p mIsOpen=%d", mFD, mIsOpen);
 
   LOG("Run() mFD=%p mThread=%p", mFD, mThread.get());
 
@@ -577,11 +420,7 @@
 {
   MutexAutoLock mon(mDataMutex);
 
-<<<<<<< HEAD
-  if (!mIsOpen || (aOffset / BLOCK_SIZE) > INT32_MAX)
-=======
   if (!mThread || (aOffset / BLOCK_SIZE) > INT32_MAX) {
->>>>>>> a17af05f
     return NS_ERROR_FAILURE;
   }
 
