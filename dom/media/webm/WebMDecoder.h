/* -*- Mode: C++; tab-width: 2; indent-tabs-mode: nil; c-basic-offset: 2 -*- */
/* vim:set ts=2 sw=2 sts=2 et cindent: */
/* This Source Code Form is subject to the terms of the Mozilla Public
 * License, v. 2.0. If a copy of the MPL was not distributed with this
 * file, You can obtain one at http://mozilla.org/MPL/2.0/. */
#if !defined(WebMDecoder_h_)
#define WebMDecoder_h_

namespace mozilla {

class MediaContainerType;

<<<<<<< HEAD
class WebMDecoder : public MediaDecoder
{
public:
  explicit WebMDecoder(MediaDecoderOwner* aOwner) : MediaDecoder(aOwner) {}
  MediaDecoder* Clone(MediaDecoderOwner* aOwner) override {
    if (!IsWebMEnabled()) {
      return nullptr;
    }
    return new WebMDecoder(aOwner);
  }
  MediaDecoderStateMachine* CreateStateMachine() override;

  // Returns true if aContainerType is a WebM type that we think we can render
  // with an enabled platform decoder backend.
  // If provided, codecs are checked for support.
  static bool IsSupportedType(const MediaContainerType& aContainerType);

  void GetMozDebugReaderData(nsACString& aString) override;
=======
class WebMDecoder
{
public:

  // Returns true if aContainerType is a WebM type that we think we can render
  // with an enabled platform decoder backend.
  // If provided, codecs are checked for support.
  static bool IsSupportedType(const MediaContainerType& aContainerType);
>>>>>>> a17af05f

};

} // namespace mozilla

#endif<|MERGE_RESOLUTION|>--- conflicted
+++ resolved
@@ -10,26 +10,6 @@
 
 class MediaContainerType;
 
-<<<<<<< HEAD
-class WebMDecoder : public MediaDecoder
-{
-public:
-  explicit WebMDecoder(MediaDecoderOwner* aOwner) : MediaDecoder(aOwner) {}
-  MediaDecoder* Clone(MediaDecoderOwner* aOwner) override {
-    if (!IsWebMEnabled()) {
-      return nullptr;
-    }
-    return new WebMDecoder(aOwner);
-  }
-  MediaDecoderStateMachine* CreateStateMachine() override;
-
-  // Returns true if aContainerType is a WebM type that we think we can render
-  // with an enabled platform decoder backend.
-  // If provided, codecs are checked for support.
-  static bool IsSupportedType(const MediaContainerType& aContainerType);
-
-  void GetMozDebugReaderData(nsACString& aString) override;
-=======
 class WebMDecoder
 {
 public:
@@ -38,7 +18,6 @@
   // with an enabled platform decoder backend.
   // If provided, codecs are checked for support.
   static bool IsSupportedType(const MediaContainerType& aContainerType);
->>>>>>> a17af05f
 
 };
 
