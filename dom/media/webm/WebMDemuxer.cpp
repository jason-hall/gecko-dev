/* -*- Mode: C++; tab-width: 2; indent-tabs-mode: nil; c-basic-offset: 2 -*- */
/* vim:set ts=2 sw=2 sts=2 et cindent: */
/* This Source Code Form is subject to the terms of the Mozilla Public
 * License, v. 2.0. If a copy of the MPL was not distributed with this
 * file, You can obtain one at http://mozilla.org/MPL/2.0/. */

#include "nsError.h"
#include "MediaDecoderStateMachine.h"
#include "MediaResource.h"
#ifdef MOZ_AV1
#include "AOMDecoder.h"
#endif
#include "OpusDecoder.h"
#include "VPXDecoder.h"
#include "WebMDemuxer.h"
#include "WebMBufferedParser.h"
#include "gfx2DGlue.h"
#include "mozilla/Atomics.h"
#include "mozilla/EndianUtils.h"
#include "mozilla/SharedThreadPool.h"
#include "MediaDataDemuxer.h"
#include "nsAutoPtr.h"
#include "nsAutoRef.h"
#include "NesteggPacketHolder.h"
#include "XiphExtradata.h"
#include "prprf.h"           // leaving it for PR_vsnprintf()
#include "mozilla/IntegerPrintfMacros.h"
<<<<<<< HEAD
#include "mozilla/SizePrintfMacros.h"
=======
>>>>>>> a17af05f
#include "mozilla/Sprintf.h"

#include <algorithm>
#include <numeric>
#include <stdint.h>

<<<<<<< HEAD
#define VPX_DONT_DEFINE_STDINT_TYPES
#include "vpx/vp8dx.h"
#include "vpx/vpx_decoder.h"
#include <numeric>

=======
>>>>>>> a17af05f
#define WEBM_DEBUG(arg, ...) MOZ_LOG(gMediaDemuxerLog, mozilla::LogLevel::Debug, ("WebMDemuxer(%p)::%s: " arg, this, __func__, ##__VA_ARGS__))
extern mozilla::LazyLogModule gMediaDemuxerLog;

namespace mozilla {

using namespace gfx;
using media::TimeUnit;

LazyLogModule gNesteggLog("Nestegg");

// How far ahead will we look when searching future keyframe. In microseconds.
// This value is based on what appears to be a reasonable value as most webm
// files encountered appear to have keyframes located < 4s.
#define MAX_LOOK_AHEAD 10000000

static Atomic<uint32_t> sStreamSourceID(0u);

// Functions for reading and seeking using WebMDemuxer required for
// nestegg_io. The 'user data' passed to these functions is the
// demuxer.
static int webmdemux_read(void* aBuffer, size_t aLength, void* aUserData)
{
  MOZ_ASSERT(aUserData);
  MOZ_ASSERT(aLength < UINT32_MAX);
  WebMDemuxer::NestEggContext* context =
    reinterpret_cast<WebMDemuxer::NestEggContext*>(aUserData);
  uint32_t count = aLength;
  if (context->IsMediaSource()) {
    int64_t length = context->GetEndDataOffset();
    int64_t position = context->GetResource()->Tell();
    MOZ_ASSERT(position <= context->GetResource()->GetLength());
    MOZ_ASSERT(position <= length);
    if (length >= 0 && count + position > length) {
      count = length - position;
    }
    MOZ_ASSERT(count <= aLength);
  }
  uint32_t bytes = 0;
  nsresult rv =
    context->GetResource()->Read(static_cast<char*>(aBuffer), count, &bytes);
  bool eof = bytes < aLength;
  return NS_FAILED(rv) ? -1 : eof ? 0 : 1;
}

static int webmdemux_seek(int64_t aOffset, int aWhence, void* aUserData)
{
  MOZ_ASSERT(aUserData);
  WebMDemuxer::NestEggContext* context =
    reinterpret_cast<WebMDemuxer::NestEggContext*>(aUserData);
  nsresult rv = context->GetResource()->Seek(aWhence, aOffset);
  return NS_SUCCEEDED(rv) ? 0 : -1;
}

static int64_t webmdemux_tell(void* aUserData)
{
  MOZ_ASSERT(aUserData);
  WebMDemuxer::NestEggContext* context =
    reinterpret_cast<WebMDemuxer::NestEggContext*>(aUserData);
  return context->GetResource()->Tell();
}

static void webmdemux_log(nestegg* aContext,
                          unsigned int aSeverity,
                          char const* aFormat, ...)
{
  if (!MOZ_LOG_TEST(gNesteggLog, LogLevel::Debug)) {
    return;
  }

  va_list args;
  char msg[256];
  const char* sevStr;

  switch(aSeverity) {
    case NESTEGG_LOG_DEBUG:
      sevStr = "DBG";
      break;
    case NESTEGG_LOG_INFO:
      sevStr = "INF";
      break;
    case NESTEGG_LOG_WARNING:
      sevStr = "WRN";
      break;
    case NESTEGG_LOG_ERROR:
      sevStr = "ERR";
      break;
    case NESTEGG_LOG_CRITICAL:
      sevStr = "CRT";
      break;
    default:
      sevStr = "UNK";
      break;
  }

  va_start(args, aFormat);

  SprintfLiteral(msg, "%p [Nestegg-%s] ", aContext, sevStr);
  PR_vsnprintf(msg+strlen(msg), sizeof(msg)-strlen(msg), aFormat, args);
  MOZ_LOG(gNesteggLog, LogLevel::Debug, ("%s", msg));

  va_end(args);
}

WebMDemuxer::NestEggContext::~NestEggContext()
{
  if (mContext) {
    nestegg_destroy(mContext);
  }
}

int
WebMDemuxer::NestEggContext::Init()
{
  nestegg_io io;
  io.read = webmdemux_read;
  io.seek = webmdemux_seek;
  io.tell = webmdemux_tell;
  io.userdata = this;

  // While reading the metadata, we do not really care about which nestegg
  // context is being used so long that they are both initialised.
  // For reading the metadata however, we will use mVideoContext.
  return nestegg_init(&mContext, io, &webmdemux_log,
                      mParent->IsMediaSource() ? mResource.GetLength() : -1);
}

WebMDemuxer::WebMDemuxer(MediaResource* aResource)
  : WebMDemuxer(aResource, false)
{
}

WebMDemuxer::WebMDemuxer(MediaResource* aResource, bool aIsMediaSource)
  : mVideoContext(this, aResource)
  , mAudioContext(this, aResource)
  , mBufferedState(nullptr)
  , mInitData(nullptr)
  , mVideoTrack(0)
  , mAudioTrack(0)
  , mSeekPreroll(0)
  , mAudioCodec(-1)
  , mVideoCodec(-1)
  , mHasVideo(false)
  , mHasAudio(false)
  , mNeedReIndex(true)
  , mLastWebMBlockOffset(-1)
  , mIsMediaSource(aIsMediaSource)
{
}

WebMDemuxer::~WebMDemuxer()
{
  Reset(TrackInfo::kVideoTrack);
  Reset(TrackInfo::kAudioTrack);
}

RefPtr<WebMDemuxer::InitPromise>
WebMDemuxer::Init()
{
  InitBufferedState();

  if (NS_FAILED(ReadMetadata())) {
    return InitPromise::CreateAndReject(NS_ERROR_DOM_MEDIA_METADATA_ERR,
                                        __func__);
  }

  if (!GetNumberTracks(TrackInfo::kAudioTrack)
      && !GetNumberTracks(TrackInfo::kVideoTrack)) {
    return InitPromise::CreateAndReject(NS_ERROR_DOM_MEDIA_METADATA_ERR,
                                        __func__);
  }

  return InitPromise::CreateAndResolve(NS_OK, __func__);
}

void
WebMDemuxer::InitBufferedState()
{
  MOZ_ASSERT(!mBufferedState);
  mBufferedState = new WebMBufferedState;
}

bool
WebMDemuxer::HasTrackType(TrackInfo::TrackType aType) const
{
  return !!GetNumberTracks(aType);
}

uint32_t
WebMDemuxer::GetNumberTracks(TrackInfo::TrackType aType) const
{
  switch(aType) {
    case TrackInfo::kAudioTrack:
      return mHasAudio ? 1 : 0;
    case TrackInfo::kVideoTrack:
      return mHasVideo ? 1 : 0;
    default:
      return 0;
  }
}

UniquePtr<TrackInfo>
WebMDemuxer::GetTrackInfo(TrackInfo::TrackType aType,
                          size_t aTrackNumber) const
{
  switch(aType) {
    case TrackInfo::kAudioTrack:
      return mInfo.mAudio.Clone();
    case TrackInfo::kVideoTrack:
      return mInfo.mVideo.Clone();
    default:
      return nullptr;
  }
}

already_AddRefed<MediaTrackDemuxer>
WebMDemuxer::GetTrackDemuxer(TrackInfo::TrackType aType, uint32_t aTrackNumber)
{
  if (GetNumberTracks(aType) <= aTrackNumber) {
    return nullptr;
  }
  RefPtr<WebMTrackDemuxer> e =
    new WebMTrackDemuxer(this, aType, aTrackNumber);
  mDemuxers.AppendElement(e);

  return e.forget();
}

nsresult
WebMDemuxer::Reset(TrackInfo::TrackType aType)
{
  if (aType == TrackInfo::kVideoTrack) {
    mVideoPackets.Reset();
  } else {
    mAudioPackets.Reset();
  }
  return NS_OK;
}

nsresult
WebMDemuxer::ReadMetadata()
{
  int r = mVideoContext.Init();
  if (r == -1) {
    return NS_ERROR_FAILURE;
  }
  if (mAudioContext.Init() == -1) {
    return NS_ERROR_FAILURE;
  }

  // For reading the metadata we can only use the video resource/context.
  MediaResourceIndex& resource = Resource(TrackInfo::kVideoTrack);
  nestegg* context = Context(TrackInfo::kVideoTrack);

  {
    // Check how much data nestegg read and force feed it to BufferedState.
    RefPtr<MediaByteBuffer> buffer = resource.MediaReadAt(0, resource.Tell());
    if (!buffer) {
      return NS_ERROR_FAILURE;
    }
    mBufferedState->NotifyDataArrived(buffer->Elements(), buffer->Length(), 0);
    if (mBufferedState->GetInitEndOffset() < 0) {
      return NS_ERROR_FAILURE;
    }
    MOZ_ASSERT(mBufferedState->GetInitEndOffset() <= resource.Tell());
  }
  mInitData = resource.MediaReadAt(0, mBufferedState->GetInitEndOffset());
  if (!mInitData
      || mInitData->Length() != size_t(mBufferedState->GetInitEndOffset())) {
    return NS_ERROR_FAILURE;
  }

  unsigned int ntracks = 0;
  r = nestegg_track_count(context, &ntracks);
  if (r == -1) {
    return NS_ERROR_FAILURE;
  }

  for (unsigned int track = 0; track < ntracks; ++track) {
    int id = nestegg_track_codec_id(context, track);
    if (id == -1) {
      return NS_ERROR_FAILURE;
    }
    int type = nestegg_track_type(context, track);
    if (type == NESTEGG_TRACK_VIDEO && !mHasVideo) {
      nestegg_video_params params;
      r = nestegg_track_video_params(context, track, &params);
      if (r == -1) {
        return NS_ERROR_FAILURE;
      }
      mVideoCodec = nestegg_track_codec_id(context, track);
      switch(mVideoCodec) {
        case NESTEGG_CODEC_VP8:
          mInfo.mVideo.mMimeType = "video/vp8";
          break;
        case NESTEGG_CODEC_VP9:
          mInfo.mVideo.mMimeType = "video/vp9";
          break;
        case NESTEGG_CODEC_AV1:
          mInfo.mVideo.mMimeType = "video/av1";
          break;
        default:
          NS_WARNING("Unknown WebM video codec");
          return NS_ERROR_FAILURE;
      }
      // Picture region, taking into account cropping, before scaling
      // to the display size.
      unsigned int cropH = params.crop_right + params.crop_left;
      unsigned int cropV = params.crop_bottom + params.crop_top;
      gfx::IntRect pictureRect(params.crop_left,
                               params.crop_top,
                               params.width - cropH,
                               params.height - cropV);

      // If the cropping data appears invalid then use the frame data
      if (pictureRect.width <= 0
          || pictureRect.height <= 0
          || pictureRect.x < 0
          || pictureRect.y < 0) {
        pictureRect.x = 0;
        pictureRect.y = 0;
        pictureRect.width = params.width;
        pictureRect.height = params.height;
      }

      // Validate the container-reported frame and pictureRect sizes. This
      // ensures that our video frame creation code doesn't overflow.
      gfx::IntSize displaySize(params.display_width, params.display_height);
      gfx::IntSize frameSize(params.width, params.height);
      if (!IsValidVideoRegion(frameSize, pictureRect, displaySize)) {
        // Video track's frame sizes will overflow. Ignore the video track.
        continue;
      }

      mVideoTrack = track;
      mHasVideo = true;

      mInfo.mVideo.mDisplay = displaySize;
      mInfo.mVideo.mImage = frameSize;
      mInfo.mVideo.SetImageRect(pictureRect);
      mInfo.mVideo.SetAlpha(params.alpha_mode);

      switch (params.stereo_mode) {
        case NESTEGG_VIDEO_MONO:
          mInfo.mVideo.mStereoMode = StereoMode::MONO;
          break;
        case NESTEGG_VIDEO_STEREO_LEFT_RIGHT:
          mInfo.mVideo.mStereoMode = StereoMode::LEFT_RIGHT;
          break;
        case NESTEGG_VIDEO_STEREO_BOTTOM_TOP:
          mInfo.mVideo.mStereoMode = StereoMode::BOTTOM_TOP;
          break;
        case NESTEGG_VIDEO_STEREO_TOP_BOTTOM:
          mInfo.mVideo.mStereoMode = StereoMode::TOP_BOTTOM;
          break;
        case NESTEGG_VIDEO_STEREO_RIGHT_LEFT:
          mInfo.mVideo.mStereoMode = StereoMode::RIGHT_LEFT;
          break;
      }
      uint64_t duration = 0;
      r = nestegg_duration(context, &duration);
      if (!r) {
<<<<<<< HEAD
        mInfo.mVideo.mDuration =
          media::TimeUnit::FromNanoseconds(duration).ToMicroseconds();
=======
        mInfo.mVideo.mDuration = TimeUnit::FromNanoseconds(duration);
>>>>>>> a17af05f
      }
      mInfo.mVideo.mCrypto = GetTrackCrypto(TrackInfo::kVideoTrack, track);
      if (mInfo.mVideo.mCrypto.mValid) {
        mCrypto.AddInitData(NS_LITERAL_STRING("webm"),
                            mInfo.mVideo.mCrypto.mKeyId);
      }
    } else if (type == NESTEGG_TRACK_AUDIO && !mHasAudio) {
      nestegg_audio_params params;
      r = nestegg_track_audio_params(context, track, &params);
      if (r == -1) {
        return NS_ERROR_FAILURE;
      }

      mAudioTrack = track;
      mHasAudio = true;
      mAudioCodec = nestegg_track_codec_id(context, track);
      if (mAudioCodec == NESTEGG_CODEC_VORBIS) {
        mInfo.mAudio.mMimeType = "audio/vorbis";
      } else if (mAudioCodec == NESTEGG_CODEC_OPUS) {
        mInfo.mAudio.mMimeType = "audio/opus";
        OpusDataDecoder::AppendCodecDelay(
          mInfo.mAudio.mCodecSpecificConfig,
<<<<<<< HEAD
          media::TimeUnit::FromNanoseconds(params.codec_delay)
            .ToMicroseconds());
=======
          TimeUnit::FromNanoseconds(params.codec_delay).ToMicroseconds());
>>>>>>> a17af05f
      }
      mSeekPreroll = params.seek_preroll;
      mInfo.mAudio.mRate = params.rate;
      mInfo.mAudio.mChannels = params.channels;

      unsigned int nheaders = 0;
      r = nestegg_track_codec_data_count(context, track, &nheaders);
      if (r == -1) {
        return NS_ERROR_FAILURE;
      }

      AutoTArray<const unsigned char*,4> headers;
      AutoTArray<size_t,4> headerLens;
      for (uint32_t header = 0; header < nheaders; ++header) {
        unsigned char* data = 0;
        size_t length = 0;
        r = nestegg_track_codec_data(context, track, header, &data, &length);
        if (r == -1) {
          return NS_ERROR_FAILURE;
        }
        headers.AppendElement(data);
        headerLens.AppendElement(length);
      }

      // Vorbis has 3 headers, convert to Xiph extradata format to send them to
      // the demuxer.
      // TODO: This is already the format WebM stores them in. Would be nice
      // to avoid having libnestegg split them only for us to pack them again,
      // but libnestegg does not give us an API to access this data directly.
      if (nheaders > 1) {
        if (!XiphHeadersToExtradata(mInfo.mAudio.mCodecSpecificConfig,
                                    headers, headerLens)) {
          return NS_ERROR_FAILURE;
        }
      }
      else {
        mInfo.mAudio.mCodecSpecificConfig->AppendElements(headers[0],
                                                          headerLens[0]);
      }
      uint64_t duration = 0;
      r = nestegg_duration(context, &duration);
      if (!r) {
<<<<<<< HEAD
        mInfo.mAudio.mDuration =
          media::TimeUnit::FromNanoseconds(duration).ToMicroseconds();
=======
        mInfo.mAudio.mDuration = TimeUnit::FromNanoseconds(duration);
>>>>>>> a17af05f
      }
      mInfo.mAudio.mCrypto = GetTrackCrypto(TrackInfo::kAudioTrack, track);
      if (mInfo.mAudio.mCrypto.mValid) {
        mCrypto.AddInitData(NS_LITERAL_STRING("webm"),
                            mInfo.mAudio.mCrypto.mKeyId);
      }
    }
  }
  return NS_OK;
}

bool
WebMDemuxer::IsSeekable() const
{
  return Context(TrackInfo::kVideoTrack)
         && nestegg_has_cues(Context(TrackInfo::kVideoTrack));
}

bool
WebMDemuxer::IsSeekableOnlyInBufferedRanges() const
{
  return Context(TrackInfo::kVideoTrack)
         && !nestegg_has_cues(Context(TrackInfo::kVideoTrack));
}

void
WebMDemuxer::EnsureUpToDateIndex()
{
  if (!mNeedReIndex || !mInitData) {
    return;
  }
  AutoPinned<MediaResource> resource(
    Resource(TrackInfo::kVideoTrack).GetResource());
  MediaByteRangeSet byteRanges;
  nsresult rv = resource->GetCachedRanges(byteRanges);
  if (NS_FAILED(rv) || !byteRanges.Length()) {
    return;
  }
  mBufferedState->UpdateIndex(byteRanges, resource);

  mNeedReIndex = false;

  if (!mIsMediaSource) {
    return;
  }
  mLastWebMBlockOffset = mBufferedState->GetLastBlockOffset();
  MOZ_ASSERT(mLastWebMBlockOffset <= resource->GetLength());
}

void
WebMDemuxer::NotifyDataArrived()
{
  WEBM_DEBUG("");
  mNeedReIndex = true;
}

void
WebMDemuxer::NotifyDataRemoved()
{
  mBufferedState->Reset();
  if (mInitData) {
    mBufferedState->NotifyDataArrived(mInitData->Elements(),
                                      mInitData->Length(), 0);
  }
  mNeedReIndex = true;
}

UniquePtr<EncryptionInfo>
WebMDemuxer::GetCrypto()
{
  return mCrypto.IsEncrypted() ? MakeUnique<EncryptionInfo>(mCrypto) : nullptr;
}

CryptoTrack
WebMDemuxer::GetTrackCrypto(TrackInfo::TrackType aType, size_t aTrackNumber)
{
  const int WEBM_IV_SIZE = 16;
  const unsigned char * contentEncKeyId;
  size_t contentEncKeyIdLength;
  CryptoTrack crypto;
  nestegg* context = Context(aType);

  int r = nestegg_track_content_enc_key_id(
    context, aTrackNumber, &contentEncKeyId, &contentEncKeyIdLength);

  if (r == -1) {
    WEBM_DEBUG("nestegg_track_content_enc_key_id failed r=%d", r);
    return crypto;
  }

  uint32_t i;
  nsTArray<uint8_t> initData;
  for (i = 0; i < contentEncKeyIdLength; i++) {
    initData.AppendElement(contentEncKeyId[i]);
  }

  if (!initData.IsEmpty()) {
    crypto.mValid = true;
    // crypto.mMode is not used for WebMs
    crypto.mIVSize = WEBM_IV_SIZE;
    crypto.mKeyId = Move(initData);
  }

  return crypto;
}

nsresult
WebMDemuxer::GetNextPacket(TrackInfo::TrackType aType,
                           MediaRawDataQueue *aSamples)
{
  if (mIsMediaSource) {
    // To ensure mLastWebMBlockOffset is properly up to date.
    EnsureUpToDateIndex();
  }

  RefPtr<NesteggPacketHolder> holder;
  nsresult rv = NextPacket(aType, holder);

  if (NS_FAILED(rv)) {
    return rv;
  }

  int r = 0;
  unsigned int count = 0;
  r = nestegg_packet_count(holder->Packet(), &count);
  if (r == -1) {
    return NS_ERROR_DOM_MEDIA_DEMUXER_ERR;
  }
  int64_t tstamp = holder->Timestamp();
  int64_t duration = holder->Duration();

  // The end time of this frame is the start time of the next frame. Fetch
  // the timestamp of the next packet for this track.  If we've reached the
  // end of the resource, use the file's duration as the end time of this
  // video frame.
  int64_t next_tstamp = INT64_MIN;
  if (aType == TrackInfo::kAudioTrack) {
    RefPtr<NesteggPacketHolder> next_holder;
    rv = NextPacket(aType, next_holder);
    if (NS_FAILED(rv) && rv != NS_ERROR_DOM_MEDIA_END_OF_STREAM) {
      return rv;
    }
    if (next_holder) {
      next_tstamp = next_holder->Timestamp();
      PushAudioPacket(next_holder);
    } else if (duration >= 0) {
      next_tstamp = tstamp + duration;
    } else if (!mIsMediaSource
               || (mIsMediaSource && mLastAudioFrameTime.isSome())) {
      next_tstamp = tstamp;
      next_tstamp += tstamp - mLastAudioFrameTime.refOr(0);
    } else {
      PushAudioPacket(holder);
    }
    mLastAudioFrameTime = Some(tstamp);
  } else if (aType == TrackInfo::kVideoTrack) {
    RefPtr<NesteggPacketHolder> next_holder;
    rv = NextPacket(aType, next_holder);
    if (NS_FAILED(rv) && rv != NS_ERROR_DOM_MEDIA_END_OF_STREAM) {
      return rv;
    }
    if (next_holder) {
      next_tstamp = next_holder->Timestamp();
      PushVideoPacket(next_holder);
    } else if (duration >= 0) {
      next_tstamp = tstamp + duration;
    } else if (!mIsMediaSource
               || (mIsMediaSource && mLastVideoFrameTime.isSome())) {
      next_tstamp = tstamp;
      next_tstamp += tstamp - mLastVideoFrameTime.refOr(0);
    } else {
      PushVideoPacket(holder);
    }
    mLastVideoFrameTime = Some(tstamp);
  }

  if (mIsMediaSource && next_tstamp == INT64_MIN) {
    return NS_ERROR_DOM_MEDIA_END_OF_STREAM;
  }

  int64_t discardPadding = 0;
  if (aType == TrackInfo::kAudioTrack) {
    (void) nestegg_packet_discard_padding(holder->Packet(), &discardPadding);
  }

  int packetEncryption = nestegg_packet_encryption(holder->Packet());

  for (uint32_t i = 0; i < count; ++i) {
    unsigned char* data;
    size_t length;
    r = nestegg_packet_data(holder->Packet(), i, &data, &length);
    if (r == -1) {
      WEBM_DEBUG("nestegg_packet_data failed r=%d", r);
      return NS_ERROR_DOM_MEDIA_DEMUXER_ERR;
    }
    unsigned char* alphaData;
    size_t alphaLength = 0;
    // Check packets for alpha information if file has declared alpha frames
    // may be present.
    if (mInfo.mVideo.HasAlpha()) {
      r = nestegg_packet_additional_data(holder->Packet(),
                                         1,
                                         &alphaData,
                                         &alphaLength);
      if (r == -1) {
        WEBM_DEBUG(
          "nestegg_packet_additional_data failed to retrieve alpha data r=%d",
          r);
      }
    }
    bool isKeyframe = false;
    if (aType == TrackInfo::kAudioTrack) {
      isKeyframe = true;
    } else if (aType == TrackInfo::kVideoTrack) {
      if (packetEncryption == NESTEGG_PACKET_HAS_SIGNAL_BYTE_ENCRYPTED) {
        // Packet is encrypted, can't peek, use packet info
        isKeyframe = nestegg_packet_has_keyframe(holder->Packet())
                     == NESTEGG_PACKET_HAS_KEYFRAME_TRUE;
      } else {
        auto sample = MakeSpan(data, length);
        switch (mVideoCodec) {
        case NESTEGG_CODEC_VP8:
          isKeyframe = VPXDecoder::IsKeyframe(sample, VPXDecoder::Codec::VP8);
          break;
        case NESTEGG_CODEC_VP9:
          isKeyframe = VPXDecoder::IsKeyframe(sample, VPXDecoder::Codec::VP9);
          break;
#ifdef MOZ_AV1
        case NESTEGG_CODEC_AV1:
          isKeyframe = AOMDecoder::IsKeyframe(sample);
          break;
#endif
        default:
          NS_WARNING("Cannot detect keyframes in unknown WebM video codec");
          return NS_ERROR_FAILURE;
        }
        if (isKeyframe) {
<<<<<<< HEAD
          // We only look for resolution changes on keyframes for both VP8 and
          // VP9. Other resolution changes are invalid.
          if (mLastSeenFrameWidth.isSome()
              && mLastSeenFrameHeight.isSome()
              && (si.w != mLastSeenFrameWidth.value()
                  || si.h != mLastSeenFrameHeight.value())) {
            mInfo.mVideo.mDisplay = nsIntSize(si.w, si.h);
=======
          // For both VP8 and VP9, we only look for resolution changes
          // on keyframes. Other resolution changes are invalid.
          auto dimensions = gfx::IntSize(0, 0);
          switch (mVideoCodec) {
          case NESTEGG_CODEC_VP8:
            dimensions = VPXDecoder::GetFrameSize(sample, VPXDecoder::Codec::VP8);
            break;
          case NESTEGG_CODEC_VP9:
            dimensions = VPXDecoder::GetFrameSize(sample, VPXDecoder::Codec::VP9);
            break;
#ifdef MOZ_AV1
          case NESTEGG_CODEC_AV1:
            dimensions = AOMDecoder::GetFrameSize(sample);
            break;
#endif
          }
          if (mLastSeenFrameSize.isSome()
              && (dimensions != mLastSeenFrameSize.value())) {
            mInfo.mVideo.mDisplay = dimensions;
>>>>>>> a17af05f
            mSharedVideoTrackInfo =
              new TrackInfoSharedPtr(mInfo.mVideo, ++sStreamSourceID);
          }
          mLastSeenFrameSize = Some(dimensions);
        }
      }
    }

<<<<<<< HEAD
    WEBM_DEBUG("push sample tstamp: %" PRId64 " next_tstamp: %" PRId64 " length: %" PRIuSIZE " kf: %d",
=======
    WEBM_DEBUG("push sample tstamp: %" PRId64 " next_tstamp: %" PRId64 " length: %zu kf: %d",
>>>>>>> a17af05f
               tstamp, next_tstamp, length, isKeyframe);
    RefPtr<MediaRawData> sample;
    if (mInfo.mVideo.HasAlpha() && alphaLength != 0) {
      sample = new MediaRawData(data, length, alphaData, alphaLength);
      if ((length && !sample->Data()) || (alphaLength && !sample->AlphaData())) {
        // OOM.
        return NS_ERROR_OUT_OF_MEMORY;
      }
    } else {
      sample = new MediaRawData(data, length);
      if (length && !sample->Data()) {
        // OOM.
        return NS_ERROR_OUT_OF_MEMORY;
      }
    }
<<<<<<< HEAD
    sample->mTimecode = tstamp;
    sample->mTime = tstamp;
    sample->mDuration = next_tstamp - tstamp;
=======
    sample->mTimecode = TimeUnit::FromMicroseconds(tstamp);
    sample->mTime = TimeUnit::FromMicroseconds(tstamp);
    sample->mDuration = TimeUnit::FromMicroseconds(next_tstamp - tstamp);
>>>>>>> a17af05f
    sample->mOffset = holder->Offset();
    sample->mKeyframe = isKeyframe;
    if (discardPadding && i == count - 1) {
      CheckedInt64 discardFrames;
      if (discardPadding < 0) {
        // This is an invalid value as discard padding should never be negative.
        // Set to maximum value so that the decoder will reject it as it's
        // greater than the number of frames available.
        discardFrames = INT32_MAX;
        WEBM_DEBUG("Invalid negative discard padding");
      } else {
        discardFrames = TimeUnitToFrames(
<<<<<<< HEAD
          media::TimeUnit::FromNanoseconds(discardPadding), mInfo.mAudio.mRate);
=======
          TimeUnit::FromNanoseconds(discardPadding), mInfo.mAudio.mRate);
>>>>>>> a17af05f
      }
      if (discardFrames.isValid()) {
        sample->mDiscardPadding = discardFrames.value();
      }
    }

    if (packetEncryption == NESTEGG_PACKET_HAS_SIGNAL_BYTE_UNENCRYPTED
        || packetEncryption == NESTEGG_PACKET_HAS_SIGNAL_BYTE_ENCRYPTED
        || packetEncryption == NESTEGG_PACKET_HAS_SIGNAL_BYTE_PARTITIONED) {
      nsAutoPtr<MediaRawDataWriter> writer(sample->CreateWriter());
      unsigned char const* iv;
      size_t ivLength;
      nestegg_packet_iv(holder->Packet(), &iv, &ivLength);
      writer->mCrypto.mValid = true;
      writer->mCrypto.mIVSize = ivLength;
      if (ivLength == 0) {
        // Frame is not encrypted
        writer->mCrypto.mPlainSizes.AppendElement(length);
        writer->mCrypto.mEncryptedSizes.AppendElement(0);
      } else {
        // Frame is encrypted
        writer->mCrypto.mIV.AppendElements(iv, 8);
        // Iv from a sample is 64 bits, must be padded with 64 bits more 0s
        // in compliance with spec
        for (uint32_t i = 0; i < 8; i++) {
          writer->mCrypto.mIV.AppendElement(0);
        }

        if (packetEncryption == NESTEGG_PACKET_HAS_SIGNAL_BYTE_ENCRYPTED) {
          writer->mCrypto.mPlainSizes.AppendElement(0);
          writer->mCrypto.mEncryptedSizes.AppendElement(length);
        } else if (packetEncryption == NESTEGG_PACKET_HAS_SIGNAL_BYTE_PARTITIONED) {
          uint8_t numPartitions = 0;
          const uint32_t* partitions = NULL;
          nestegg_packet_offsets(holder->Packet(), &partitions, &numPartitions);

          // WebM stores a list of 'partitions' in the data, which alternate
          // clear, encrypted. The data in the first partition is always clear.
          // So, and sample might look as follows:
          // 00|XXXX|000|XX, where | represents a partition, 0 a clear byte and
          // X an encrypted byte. If the first bytes in sample are unencrypted,
          // the first partition will be at zero |XXXX|000|XX.
          //
          // As GMP expects the lengths of the clear and encrypted chunks of
          // data, we calculate these from the difference between the last two
          // partitions.
          uint32_t lastOffset = 0;
          bool encrypted = false;

          for (uint8_t i = 0; i < numPartitions; i++) {
            uint32_t partition = partitions[i];
            uint32_t currentLength = partition - lastOffset;

            if (encrypted) {
              writer->mCrypto.mEncryptedSizes.AppendElement(currentLength);
            } else {
              writer->mCrypto.mPlainSizes.AppendElement(currentLength);
            }

            encrypted = !encrypted;
            lastOffset = partition;

            assert(lastOffset <= length);
          }

          // Add the data between the last offset and the end of the data.
          // 000|XXX|000
          //        ^---^
          if (encrypted) {
            writer->mCrypto.mEncryptedSizes.AppendElement(length - lastOffset);
          } else {
            writer->mCrypto.mPlainSizes.AppendElement(length - lastOffset);
          }

          // Make sure we have an equal number of encrypted and plain sizes (GMP
          // expects this). This simple check is sufficient as there are two
          // possible cases at this point:
          // 1. The number of samples are even (so we don't need to do anything)
          // 2. There is one more clear sample than encrypted samples, so add a
          // zero length encrypted chunk.
          // There can never be more encrypted partitions than clear partitions
          // due to the alternating structure of the WebM samples and the
          // restriction that the first chunk is always clear.
          if (numPartitions % 2 == 0) {
            writer->mCrypto.mEncryptedSizes.AppendElement(0);
          }

          // Assert that the lengths of the encrypted and plain samples add to
          // the length of the data.
          assert(((size_t)(std::accumulate(writer->mCrypto.mPlainSizes.begin(), writer->mCrypto.mPlainSizes.end(), 0) \
                 + std::accumulate(writer->mCrypto.mEncryptedSizes.begin(), writer->mCrypto.mEncryptedSizes.end(), 0)) \
                 == length));
        }
      }
    }
    if (aType == TrackInfo::kVideoTrack) {
      sample->mTrackInfo = mSharedVideoTrackInfo;
    }
    aSamples->Push(sample);
  }
  return NS_OK;
}

nsresult
WebMDemuxer::NextPacket(TrackInfo::TrackType aType,
                        RefPtr<NesteggPacketHolder>& aPacket)
{
  bool isVideo = aType == TrackInfo::kVideoTrack;

  // Flag to indicate that we do need to playback these types of
  // packets.
  bool hasType = isVideo ? mHasVideo : mHasAudio;

  if (!hasType) {
    return NS_ERROR_DOM_MEDIA_DEMUXER_ERR;
  }

  // The packet queue for the type that we are interested in.
  WebMPacketQueue &packets = isVideo ? mVideoPackets : mAudioPackets;

  if (packets.GetSize() > 0) {
    aPacket = packets.PopFront();
    return NS_OK;
  }

  // Track we are interested in
  uint32_t ourTrack = isVideo ? mVideoTrack : mAudioTrack;

  do {
    RefPtr<NesteggPacketHolder> holder;
    nsresult rv = DemuxPacket(aType, holder);
    if (NS_FAILED(rv)) {
      return rv;
    }
    if (!holder) {
      return NS_ERROR_DOM_MEDIA_DEMUXER_ERR;
    }

    if (ourTrack == holder->Track()) {
      aPacket = holder;
      return NS_OK;
    }
  } while (true);
}

nsresult
WebMDemuxer::DemuxPacket(TrackInfo::TrackType aType,
                         RefPtr<NesteggPacketHolder>& aPacket)
{
  nestegg_packet* packet;
  int r = nestegg_read_packet(Context(aType), &packet);
  if (r == 0) {
    nestegg_read_reset(Context(aType));
    return NS_ERROR_DOM_MEDIA_END_OF_STREAM;
  } else if (r < 0) {
    return NS_ERROR_DOM_MEDIA_DEMUXER_ERR;
  }

  unsigned int track = 0;
  r = nestegg_packet_track(packet, &track);
  if (r == -1) {
    return NS_ERROR_DOM_MEDIA_DEMUXER_ERR;
  }

  int64_t offset = Resource(aType).Tell();
  RefPtr<NesteggPacketHolder> holder = new NesteggPacketHolder();
  if (!holder->Init(packet, offset, track, false)) {
    return NS_ERROR_DOM_MEDIA_DEMUXER_ERR;
  }

  aPacket = holder;
  return NS_OK;
}

void
WebMDemuxer::PushAudioPacket(NesteggPacketHolder* aItem)
{
  mAudioPackets.PushFront(aItem);
}

void
WebMDemuxer::PushVideoPacket(NesteggPacketHolder* aItem)
{
  mVideoPackets.PushFront(aItem);
}

nsresult
WebMDemuxer::SeekInternal(TrackInfo::TrackType aType,
                          const TimeUnit& aTarget)
{
  EnsureUpToDateIndex();
  uint32_t trackToSeek = mHasVideo ? mVideoTrack : mAudioTrack;
  uint64_t target = aTarget.ToNanoseconds();

  if (NS_FAILED(Reset(aType))) {
    return NS_ERROR_FAILURE;
  }

  if (mSeekPreroll) {
    uint64_t startTime = 0;
    if (!mBufferedState->GetStartTime(&startTime)) {
      startTime = 0;
    }
    WEBM_DEBUG("Seek Target: %f",
               TimeUnit::FromNanoseconds(target).ToSeconds());
    if (target < mSeekPreroll || target - mSeekPreroll < startTime) {
      target = startTime;
    } else {
      target -= mSeekPreroll;
    }
    WEBM_DEBUG("SeekPreroll: %f StartTime: %f Adjusted Target: %f",
               TimeUnit::FromNanoseconds(mSeekPreroll).ToSeconds(),
               TimeUnit::FromNanoseconds(startTime).ToSeconds(),
               TimeUnit::FromNanoseconds(target).ToSeconds());
  }
  int r = nestegg_track_seek(Context(aType), trackToSeek, target);
  if (r == -1) {
    WEBM_DEBUG("track_seek for track %u to %f failed, r=%d", trackToSeek,
               TimeUnit::FromNanoseconds(target).ToSeconds(), r);
    // Try seeking directly based on cluster information in memory.
    int64_t offset = 0;
    bool rv = mBufferedState->GetOffsetForTime(target, &offset);
    if (!rv) {
      WEBM_DEBUG("mBufferedState->GetOffsetForTime failed too");
      return NS_ERROR_FAILURE;
    }

    r = nestegg_offset_seek(Context(aType), offset);
    if (r == -1) {
      WEBM_DEBUG("and nestegg_offset_seek to %" PRIu64 " failed", offset);
      return NS_ERROR_FAILURE;
    }
    WEBM_DEBUG("got offset from buffered state: %" PRIu64 "", offset);
  }

  if (aType == TrackInfo::kAudioTrack) {
    mLastAudioFrameTime.reset();
  } else {
    mLastVideoFrameTime.reset();
  }

  return NS_OK;
}

media::TimeIntervals
WebMDemuxer::GetBuffered()
{
  EnsureUpToDateIndex();
  AutoPinned<MediaResource> resource(
    Resource(TrackInfo::kVideoTrack).GetResource());

  media::TimeIntervals buffered;

  MediaByteRangeSet ranges;
  nsresult rv = resource->GetCachedRanges(ranges);
  if (NS_FAILED(rv)) {
    return media::TimeIntervals();
  }
  uint64_t duration = 0;
  uint64_t startOffset = 0;
  if (!nestegg_duration(Context(TrackInfo::kVideoTrack), &duration)) {
    if(mBufferedState->GetStartTime(&startOffset)) {
      duration += startOffset;
    }
    WEBM_DEBUG("Duration: %f StartTime: %f",
               TimeUnit::FromNanoseconds(duration).ToSeconds(),
               TimeUnit::FromNanoseconds(startOffset).ToSeconds());
  }
  for (uint32_t index = 0; index < ranges.Length(); index++) {
    uint64_t start, end;
    bool rv = mBufferedState->CalculateBufferedForRange(ranges[index].mStart,
                                                        ranges[index].mEnd,
                                                        &start, &end);
    if (rv) {
      NS_ASSERTION(startOffset <= start,
          "startOffset negative or larger than start time");

      if (duration && end > duration) {
        WEBM_DEBUG("limit range to duration, end: %f duration: %f",
                   TimeUnit::FromNanoseconds(end).ToSeconds(),
                   TimeUnit::FromNanoseconds(duration).ToSeconds());
        end = duration;
      }
      auto startTime = TimeUnit::FromNanoseconds(start);
      auto endTime = TimeUnit::FromNanoseconds(end);
      WEBM_DEBUG("add range %f-%f", startTime.ToSeconds(), endTime.ToSeconds());
      buffered += media::TimeInterval(startTime, endTime);
    }
  }
  return buffered;
}

bool WebMDemuxer::GetOffsetForTime(uint64_t aTime, int64_t* aOffset)
{
  EnsureUpToDateIndex();
  return mBufferedState && mBufferedState->GetOffsetForTime(aTime, aOffset);
}


//WebMTrackDemuxer
WebMTrackDemuxer::WebMTrackDemuxer(WebMDemuxer* aParent,
                                   TrackInfo::TrackType aType,
                                   uint32_t aTrackNumber)
  : mParent(aParent)
  , mType(aType)
  , mNeedKeyframe(true)
{
  mInfo = mParent->GetTrackInfo(aType, aTrackNumber);
  MOZ_ASSERT(mInfo);
}

WebMTrackDemuxer::~WebMTrackDemuxer()
{
  mSamples.Reset();
}

UniquePtr<TrackInfo>
WebMTrackDemuxer::GetInfo() const
{
  return mInfo->Clone();
}

RefPtr<WebMTrackDemuxer::SeekPromise>
<<<<<<< HEAD
WebMTrackDemuxer::Seek(const media::TimeUnit& aTime)
=======
WebMTrackDemuxer::Seek(const TimeUnit& aTime)
>>>>>>> a17af05f
{
  // Seeks to aTime. Upon success, SeekPromise will be resolved with the
  // actual time seeked to. Typically the random access point time

  auto seekTime = aTime;
  mSamples.Reset();
  mParent->SeekInternal(mType, aTime);
  nsresult rv = mParent->GetNextPacket(mType, &mSamples);
  if (NS_FAILED(rv)) {
    if (rv == NS_ERROR_DOM_MEDIA_END_OF_STREAM) {
      // Ignore the error for now, the next GetSample will be rejected with EOS.
<<<<<<< HEAD
      return SeekPromise::CreateAndResolve(media::TimeUnit(), __func__);
=======
      return SeekPromise::CreateAndResolve(TimeUnit::Zero(), __func__);
>>>>>>> a17af05f
    }
    return SeekPromise::CreateAndReject(rv, __func__);
  }
  mNeedKeyframe = true;

  // Check what time we actually seeked to.
  if (mSamples.GetSize() > 0) {
    const RefPtr<MediaRawData>& sample = mSamples.First();
    seekTime = sample->mTime;
  }
  SetNextKeyFrameTime();

  return SeekPromise::CreateAndResolve(seekTime, __func__);
}

nsresult
WebMTrackDemuxer::NextSample(RefPtr<MediaRawData>& aData)
{
<<<<<<< HEAD
  nsresult rv;
=======
  nsresult rv = NS_ERROR_DOM_MEDIA_END_OF_STREAM;;
>>>>>>> a17af05f
  while (mSamples.GetSize() < 1 &&
         NS_SUCCEEDED((rv = mParent->GetNextPacket(mType, &mSamples)))) {
  }
  if (mSamples.GetSize()) {
    aData = mSamples.PopFront();
    return NS_OK;
  }
  return rv;
}

RefPtr<WebMTrackDemuxer::SamplesPromise>
WebMTrackDemuxer::GetSamples(int32_t aNumSamples)
{
  RefPtr<SamplesHolder> samples = new SamplesHolder;
  MOZ_ASSERT(aNumSamples);

  nsresult rv = NS_ERROR_DOM_MEDIA_END_OF_STREAM;

  while (aNumSamples) {
    RefPtr<MediaRawData> sample;
    rv = NextSample(sample);
    if (NS_FAILED(rv)) {
      break;
    }
    if (mNeedKeyframe && !sample->mKeyframe) {
      continue;
    }
    mNeedKeyframe = false;
    samples->mSamples.AppendElement(sample);
    aNumSamples--;
  }

  if (samples->mSamples.IsEmpty()) {
    return SamplesPromise::CreateAndReject(rv, __func__);
  } else {
    UpdateSamples(samples->mSamples);
    return SamplesPromise::CreateAndResolve(samples, __func__);
  }
}

void
WebMTrackDemuxer::SetNextKeyFrameTime()
{
  if (mType != TrackInfo::kVideoTrack || mParent->IsMediaSource()) {
    return;
  }

  auto frameTime = TimeUnit::Invalid();

  mNextKeyframeTime.reset();

  MediaRawDataQueue skipSamplesQueue;
  bool foundKeyframe = false;
  while (!foundKeyframe && mSamples.GetSize()) {
    RefPtr<MediaRawData> sample = mSamples.PopFront();
    if (sample->mKeyframe) {
      frameTime = sample->mTime;
      foundKeyframe = true;
    }
    skipSamplesQueue.Push(sample.forget());
  }
  Maybe<int64_t> startTime;
  if (skipSamplesQueue.GetSize()) {
    const RefPtr<MediaRawData>& sample = skipSamplesQueue.First();
    startTime.emplace(sample->mTimecode.ToMicroseconds());
  }
  // Demux and buffer frames until we find a keyframe.
  RefPtr<MediaRawData> sample;
  nsresult rv = NS_OK;
  while (!foundKeyframe && NS_SUCCEEDED((rv = NextSample(sample)))) {
    if (sample->mKeyframe) {
      frameTime = sample->mTime;
      foundKeyframe = true;
    }
    int64_t sampleTimecode = sample->mTimecode.ToMicroseconds();
    skipSamplesQueue.Push(sample.forget());
    if (!startTime) {
      startTime.emplace(sampleTimecode);
    } else if (!foundKeyframe
               && sampleTimecode > startTime.ref() + MAX_LOOK_AHEAD) {
      WEBM_DEBUG("Couldn't find keyframe in a reasonable time, aborting");
      break;
    }
  }
  // We may have demuxed more than intended, so ensure that all frames are kept
  // in the right order.
  mSamples.PushFront(Move(skipSamplesQueue));

  if (frameTime.IsValid()) {
    mNextKeyframeTime.emplace(frameTime);
    WEBM_DEBUG("Next Keyframe %f (%u queued %.02fs)",
               mNextKeyframeTime.value().ToSeconds(),
               uint32_t(mSamples.GetSize()),
<<<<<<< HEAD
               media::TimeUnit::FromMicroseconds(mSamples.Last()->mTimecode
                                                 - mSamples.First()->mTimecode)
                 .ToSeconds());
=======
               (mSamples.Last()->mTimecode - mSamples.First()->mTimecode).ToSeconds());
>>>>>>> a17af05f
  } else {
    WEBM_DEBUG("Couldn't determine next keyframe time  (%u queued)",
               uint32_t(mSamples.GetSize()));
  }
}

void
WebMTrackDemuxer::Reset()
{
  mSamples.Reset();
  media::TimeIntervals buffered = GetBuffered();
  mNeedKeyframe = true;
  if (buffered.Length()) {
    WEBM_DEBUG("Seek to start point: %f", buffered.Start(0).ToSeconds());
    mParent->SeekInternal(mType, buffered.Start(0));
    SetNextKeyFrameTime();
  } else {
    mNextKeyframeTime.reset();
  }
}

void
WebMTrackDemuxer::UpdateSamples(nsTArray<RefPtr<MediaRawData>>& aSamples)
{
  for (const auto& sample : aSamples) {
    if (sample->mCrypto.mValid) {
      nsAutoPtr<MediaRawDataWriter> writer(sample->CreateWriter());
      writer->mCrypto.mMode = mInfo->mCrypto.mMode;
      writer->mCrypto.mIVSize = mInfo->mCrypto.mIVSize;
      writer->mCrypto.mKeyId.AppendElements(mInfo->mCrypto.mKeyId);
    }
  }
  if (mNextKeyframeTime.isNothing()
<<<<<<< HEAD
      || aSamples.LastElement()->mTime
         >= mNextKeyframeTime.value().ToMicroseconds()) {
=======
      || aSamples.LastElement()->mTime >= mNextKeyframeTime.value()) {
>>>>>>> a17af05f
    SetNextKeyFrameTime();
  }
}

nsresult
WebMTrackDemuxer::GetNextRandomAccessPoint(TimeUnit* aTime)
{
  if (mNextKeyframeTime.isNothing()) {
    // There's no next key frame.
    *aTime = TimeUnit::FromInfinity();
  } else {
    *aTime = mNextKeyframeTime.ref();
  }
  return NS_OK;
}

RefPtr<WebMTrackDemuxer::SkipAccessPointPromise>
<<<<<<< HEAD
WebMTrackDemuxer::SkipToNextRandomAccessPoint(
  const media::TimeUnit& aTimeThreshold)
=======
WebMTrackDemuxer::SkipToNextRandomAccessPoint(const TimeUnit& aTimeThreshold)
>>>>>>> a17af05f
{
  uint32_t parsed = 0;
  bool found = false;
  RefPtr<MediaRawData> sample;
  nsresult rv = NS_OK;
<<<<<<< HEAD
  int64_t sampleTime;
=======
>>>>>>> a17af05f

  WEBM_DEBUG("TimeThreshold: %f", aTimeThreshold.ToSeconds());
  while (!found && NS_SUCCEEDED((rv = NextSample(sample)))) {
    parsed++;
    if (sample->mKeyframe && sample->mTime >= aTimeThreshold) {
      WEBM_DEBUG("next sample: %f (parsed: %d)",
                 sample->mTime.ToSeconds(), parsed);
      found = true;
      mSamples.Reset();
      mSamples.PushFront(sample.forget());
    }
  }
  if (NS_SUCCEEDED(rv)) {
    SetNextKeyFrameTime();
  }
  if (found) {
    return SkipAccessPointPromise::CreateAndResolve(parsed, __func__);
  } else {
    SkipFailureHolder failure(NS_ERROR_DOM_MEDIA_END_OF_STREAM, parsed);
    return SkipAccessPointPromise::CreateAndReject(Move(failure), __func__);
  }
}

media::TimeIntervals
WebMTrackDemuxer::GetBuffered()
{
  return mParent->GetBuffered();
}

void
WebMTrackDemuxer::BreakCycles()
{
  mParent = nullptr;
}

int64_t
WebMTrackDemuxer::GetEvictionOffset(const TimeUnit& aTime)
{
  int64_t offset;
  if (!mParent->GetOffsetForTime(aTime.ToNanoseconds(), &offset)) {
    return 0;
  }

  return offset;
}

#undef WEBM_DEBUG
} // namespace mozilla<|MERGE_RESOLUTION|>--- conflicted
+++ resolved
@@ -25,24 +25,12 @@
 #include "XiphExtradata.h"
 #include "prprf.h"           // leaving it for PR_vsnprintf()
 #include "mozilla/IntegerPrintfMacros.h"
-<<<<<<< HEAD
-#include "mozilla/SizePrintfMacros.h"
-=======
->>>>>>> a17af05f
 #include "mozilla/Sprintf.h"
 
 #include <algorithm>
 #include <numeric>
 #include <stdint.h>
 
-<<<<<<< HEAD
-#define VPX_DONT_DEFINE_STDINT_TYPES
-#include "vpx/vp8dx.h"
-#include "vpx/vpx_decoder.h"
-#include <numeric>
-
-=======
->>>>>>> a17af05f
 #define WEBM_DEBUG(arg, ...) MOZ_LOG(gMediaDemuxerLog, mozilla::LogLevel::Debug, ("WebMDemuxer(%p)::%s: " arg, this, __func__, ##__VA_ARGS__))
 extern mozilla::LazyLogModule gMediaDemuxerLog;
 
@@ -404,12 +392,7 @@
       uint64_t duration = 0;
       r = nestegg_duration(context, &duration);
       if (!r) {
-<<<<<<< HEAD
-        mInfo.mVideo.mDuration =
-          media::TimeUnit::FromNanoseconds(duration).ToMicroseconds();
-=======
         mInfo.mVideo.mDuration = TimeUnit::FromNanoseconds(duration);
->>>>>>> a17af05f
       }
       mInfo.mVideo.mCrypto = GetTrackCrypto(TrackInfo::kVideoTrack, track);
       if (mInfo.mVideo.mCrypto.mValid) {
@@ -432,12 +415,7 @@
         mInfo.mAudio.mMimeType = "audio/opus";
         OpusDataDecoder::AppendCodecDelay(
           mInfo.mAudio.mCodecSpecificConfig,
-<<<<<<< HEAD
-          media::TimeUnit::FromNanoseconds(params.codec_delay)
-            .ToMicroseconds());
-=======
           TimeUnit::FromNanoseconds(params.codec_delay).ToMicroseconds());
->>>>>>> a17af05f
       }
       mSeekPreroll = params.seek_preroll;
       mInfo.mAudio.mRate = params.rate;
@@ -480,12 +458,7 @@
       uint64_t duration = 0;
       r = nestegg_duration(context, &duration);
       if (!r) {
-<<<<<<< HEAD
-        mInfo.mAudio.mDuration =
-          media::TimeUnit::FromNanoseconds(duration).ToMicroseconds();
-=======
         mInfo.mAudio.mDuration = TimeUnit::FromNanoseconds(duration);
->>>>>>> a17af05f
       }
       mInfo.mAudio.mCrypto = GetTrackCrypto(TrackInfo::kAudioTrack, track);
       if (mInfo.mAudio.mCrypto.mValid) {
@@ -723,15 +696,6 @@
           return NS_ERROR_FAILURE;
         }
         if (isKeyframe) {
-<<<<<<< HEAD
-          // We only look for resolution changes on keyframes for both VP8 and
-          // VP9. Other resolution changes are invalid.
-          if (mLastSeenFrameWidth.isSome()
-              && mLastSeenFrameHeight.isSome()
-              && (si.w != mLastSeenFrameWidth.value()
-                  || si.h != mLastSeenFrameHeight.value())) {
-            mInfo.mVideo.mDisplay = nsIntSize(si.w, si.h);
-=======
           // For both VP8 and VP9, we only look for resolution changes
           // on keyframes. Other resolution changes are invalid.
           auto dimensions = gfx::IntSize(0, 0);
@@ -751,7 +715,6 @@
           if (mLastSeenFrameSize.isSome()
               && (dimensions != mLastSeenFrameSize.value())) {
             mInfo.mVideo.mDisplay = dimensions;
->>>>>>> a17af05f
             mSharedVideoTrackInfo =
               new TrackInfoSharedPtr(mInfo.mVideo, ++sStreamSourceID);
           }
@@ -760,11 +723,7 @@
       }
     }
 
-<<<<<<< HEAD
-    WEBM_DEBUG("push sample tstamp: %" PRId64 " next_tstamp: %" PRId64 " length: %" PRIuSIZE " kf: %d",
-=======
     WEBM_DEBUG("push sample tstamp: %" PRId64 " next_tstamp: %" PRId64 " length: %zu kf: %d",
->>>>>>> a17af05f
                tstamp, next_tstamp, length, isKeyframe);
     RefPtr<MediaRawData> sample;
     if (mInfo.mVideo.HasAlpha() && alphaLength != 0) {
@@ -780,15 +739,9 @@
         return NS_ERROR_OUT_OF_MEMORY;
       }
     }
-<<<<<<< HEAD
-    sample->mTimecode = tstamp;
-    sample->mTime = tstamp;
-    sample->mDuration = next_tstamp - tstamp;
-=======
     sample->mTimecode = TimeUnit::FromMicroseconds(tstamp);
     sample->mTime = TimeUnit::FromMicroseconds(tstamp);
     sample->mDuration = TimeUnit::FromMicroseconds(next_tstamp - tstamp);
->>>>>>> a17af05f
     sample->mOffset = holder->Offset();
     sample->mKeyframe = isKeyframe;
     if (discardPadding && i == count - 1) {
@@ -801,11 +754,7 @@
         WEBM_DEBUG("Invalid negative discard padding");
       } else {
         discardFrames = TimeUnitToFrames(
-<<<<<<< HEAD
-          media::TimeUnit::FromNanoseconds(discardPadding), mInfo.mAudio.mRate);
-=======
           TimeUnit::FromNanoseconds(discardPadding), mInfo.mAudio.mRate);
->>>>>>> a17af05f
       }
       if (discardFrames.isValid()) {
         sample->mDiscardPadding = discardFrames.value();
@@ -1129,11 +1078,7 @@
 }
 
 RefPtr<WebMTrackDemuxer::SeekPromise>
-<<<<<<< HEAD
-WebMTrackDemuxer::Seek(const media::TimeUnit& aTime)
-=======
 WebMTrackDemuxer::Seek(const TimeUnit& aTime)
->>>>>>> a17af05f
 {
   // Seeks to aTime. Upon success, SeekPromise will be resolved with the
   // actual time seeked to. Typically the random access point time
@@ -1145,11 +1090,7 @@
   if (NS_FAILED(rv)) {
     if (rv == NS_ERROR_DOM_MEDIA_END_OF_STREAM) {
       // Ignore the error for now, the next GetSample will be rejected with EOS.
-<<<<<<< HEAD
-      return SeekPromise::CreateAndResolve(media::TimeUnit(), __func__);
-=======
       return SeekPromise::CreateAndResolve(TimeUnit::Zero(), __func__);
->>>>>>> a17af05f
     }
     return SeekPromise::CreateAndReject(rv, __func__);
   }
@@ -1168,11 +1109,7 @@
 nsresult
 WebMTrackDemuxer::NextSample(RefPtr<MediaRawData>& aData)
 {
-<<<<<<< HEAD
-  nsresult rv;
-=======
   nsresult rv = NS_ERROR_DOM_MEDIA_END_OF_STREAM;;
->>>>>>> a17af05f
   while (mSamples.GetSize() < 1 &&
          NS_SUCCEEDED((rv = mParent->GetNextPacket(mType, &mSamples)))) {
   }
@@ -1266,13 +1203,7 @@
     WEBM_DEBUG("Next Keyframe %f (%u queued %.02fs)",
                mNextKeyframeTime.value().ToSeconds(),
                uint32_t(mSamples.GetSize()),
-<<<<<<< HEAD
-               media::TimeUnit::FromMicroseconds(mSamples.Last()->mTimecode
-                                                 - mSamples.First()->mTimecode)
-                 .ToSeconds());
-=======
                (mSamples.Last()->mTimecode - mSamples.First()->mTimecode).ToSeconds());
->>>>>>> a17af05f
   } else {
     WEBM_DEBUG("Couldn't determine next keyframe time  (%u queued)",
                uint32_t(mSamples.GetSize()));
@@ -1306,12 +1237,7 @@
     }
   }
   if (mNextKeyframeTime.isNothing()
-<<<<<<< HEAD
-      || aSamples.LastElement()->mTime
-         >= mNextKeyframeTime.value().ToMicroseconds()) {
-=======
       || aSamples.LastElement()->mTime >= mNextKeyframeTime.value()) {
->>>>>>> a17af05f
     SetNextKeyFrameTime();
   }
 }
@@ -1329,21 +1255,12 @@
 }
 
 RefPtr<WebMTrackDemuxer::SkipAccessPointPromise>
-<<<<<<< HEAD
-WebMTrackDemuxer::SkipToNextRandomAccessPoint(
-  const media::TimeUnit& aTimeThreshold)
-=======
 WebMTrackDemuxer::SkipToNextRandomAccessPoint(const TimeUnit& aTimeThreshold)
->>>>>>> a17af05f
 {
   uint32_t parsed = 0;
   bool found = false;
   RefPtr<MediaRawData> sample;
   nsresult rv = NS_OK;
-<<<<<<< HEAD
-  int64_t sampleTime;
-=======
->>>>>>> a17af05f
 
   WEBM_DEBUG("TimeThreshold: %f", aTimeThreshold.ToSeconds());
   while (!found && NS_SUCCEEDED((rv = NextSample(sample)))) {
