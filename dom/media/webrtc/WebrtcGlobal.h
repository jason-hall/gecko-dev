/* This Source Code Form is subject to the terms of the Mozilla Public
 * License, v. 2.0. If a copy of the MPL was not distributed with this file,
 * You can obtain one at http://mozilla.org/MPL/2.0/. */

#ifndef _WEBRTC_GLOBAL_H_
#define _WEBRTC_GLOBAL_H_

#include "ipc/IPCMessageUtils.h"
#include "mozilla/dom/BindingDeclarations.h"
#include "mozilla/dom/RTCStatsReportBinding.h"
#include "nsAutoPtr.h"

typedef mozilla::dom::RTCStatsReportInternal StatsReport;
typedef nsTArray< nsAutoPtr<StatsReport>> RTCReports;
typedef mozilla::dom::Sequence<nsString> WebrtcGlobalLog;

namespace IPC {

template<typename T>
struct ParamTraits<mozilla::dom::Sequence<T>>
{
  typedef mozilla::dom::Sequence<T> paramType;

  static void Write(Message* aMsg, const paramType& aParam)
  {
    WriteParam(aMsg, static_cast<const FallibleTArray<T>&>(aParam));
  }

  static bool Read(const Message* aMsg, PickleIterator* aIter, paramType* aResult)
  {
    return ReadParam(aMsg, aIter, dynamic_cast<FallibleTArray<T>*>(aResult));
  }
};

template<>
struct ParamTraits<mozilla::dom::RTCStatsType> :
  public ContiguousEnumSerializer<
    mozilla::dom::RTCStatsType,
    mozilla::dom::RTCStatsType::Inbound_rtp,
    mozilla::dom::RTCStatsType::EndGuard_>
{};

template<>
struct ParamTraits<mozilla::dom::RTCStatsIceCandidatePairState> :
  public ContiguousEnumSerializer<
    mozilla::dom::RTCStatsIceCandidatePairState,
    mozilla::dom::RTCStatsIceCandidatePairState::Frozen,
    mozilla::dom::RTCStatsIceCandidatePairState::EndGuard_>
{};

template<>
struct ParamTraits<mozilla::dom::RTCStatsIceCandidateType> :
  public ContiguousEnumSerializer<
    mozilla::dom::RTCStatsIceCandidateType,
    mozilla::dom::RTCStatsIceCandidateType::Host,
    mozilla::dom::RTCStatsIceCandidateType::EndGuard_>
{};

template<>
struct ParamTraits<mozilla::dom::RTCStatsReportInternal>
{
  typedef mozilla::dom::RTCStatsReportInternal paramType;

  static void Write(Message* aMsg, const paramType& aParam)
  {
    WriteParam(aMsg, aParam.mClosed);
    WriteParam(aMsg, aParam.mCodecStats);
    WriteParam(aMsg, aParam.mIceCandidatePairStats);
    WriteParam(aMsg, aParam.mIceCandidateStats);
    WriteParam(aMsg, aParam.mIceComponentStats);
    WriteParam(aMsg, aParam.mInboundRTPStreamStats);
    WriteParam(aMsg, aParam.mLocalSdp);
    WriteParam(aMsg, aParam.mMediaStreamStats);
    WriteParam(aMsg, aParam.mMediaStreamTrackStats);
    WriteParam(aMsg, aParam.mOutboundRTPStreamStats);
    WriteParam(aMsg, aParam.mPcid);
    WriteParam(aMsg, aParam.mRemoteSdp);
    WriteParam(aMsg, aParam.mTimestamp);
    WriteParam(aMsg, aParam.mIceRestarts);
    WriteParam(aMsg, aParam.mIceRollbacks);
    WriteParam(aMsg, aParam.mTransportStats);
    WriteParam(aMsg, aParam.mRtpContributingSourceStats);
  }

  static bool Read(const Message* aMsg, PickleIterator* aIter, paramType* aResult)
  {
    if (!ReadParam(aMsg, aIter, &(aResult->mClosed)) ||
        !ReadParam(aMsg, aIter, &(aResult->mCodecStats)) ||
        !ReadParam(aMsg, aIter, &(aResult->mIceCandidatePairStats)) ||
        !ReadParam(aMsg, aIter, &(aResult->mIceCandidateStats)) ||
        !ReadParam(aMsg, aIter, &(aResult->mIceComponentStats)) ||
        !ReadParam(aMsg, aIter, &(aResult->mInboundRTPStreamStats)) ||
        !ReadParam(aMsg, aIter, &(aResult->mLocalSdp)) ||
        !ReadParam(aMsg, aIter, &(aResult->mMediaStreamStats)) ||
        !ReadParam(aMsg, aIter, &(aResult->mMediaStreamTrackStats)) ||
        !ReadParam(aMsg, aIter, &(aResult->mOutboundRTPStreamStats)) ||
        !ReadParam(aMsg, aIter, &(aResult->mPcid)) ||
        !ReadParam(aMsg, aIter, &(aResult->mRemoteSdp)) ||
        !ReadParam(aMsg, aIter, &(aResult->mTimestamp)) ||
        !ReadParam(aMsg, aIter, &(aResult->mIceRestarts)) ||
        !ReadParam(aMsg, aIter, &(aResult->mIceRollbacks)) ||
<<<<<<< HEAD
        !ReadParam(aMsg, aIter, &(aResult->mTransportStats))) {
=======
        !ReadParam(aMsg, aIter, &(aResult->mTransportStats)) ||
        !ReadParam(aMsg, aIter, &(aResult->mRtpContributingSourceStats))) {
>>>>>>> a17af05f
      return false;
    }

    return true;
  }
};

typedef mozilla::dom::RTCStats RTCStats;

static void WriteRTCStats(Message* aMsg, const RTCStats& aParam)
{
  // RTCStats base class
  WriteParam(aMsg, aParam.mId);
  WriteParam(aMsg, aParam.mTimestamp);
  WriteParam(aMsg, aParam.mType);
}

static bool ReadRTCStats(const Message* aMsg, PickleIterator* aIter, RTCStats* aResult)
{
  // RTCStats base class
  if (!ReadParam(aMsg, aIter, &(aResult->mId)) ||
      !ReadParam(aMsg, aIter, &(aResult->mTimestamp)) ||
      !ReadParam(aMsg, aIter, &(aResult->mType))) {
    return false;
  }

  return true;
}

template<>
struct ParamTraits<mozilla::dom::RTCCodecStats>
{
  typedef mozilla::dom::RTCCodecStats paramType;

  static void Write(Message* aMsg, const paramType& aParam)
  {
    WriteParam(aMsg, aParam.mChannels);
    WriteParam(aMsg, aParam.mClockRate);
    WriteParam(aMsg, aParam.mCodec);
    WriteParam(aMsg, aParam.mParameters);
    WriteParam(aMsg, aParam.mPayloadType);
    WriteRTCStats(aMsg, aParam);
  }

  static bool Read(const Message* aMsg, PickleIterator* aIter, paramType* aResult)
  {
    if (!ReadParam(aMsg, aIter, &(aResult->mChannels)) ||
        !ReadParam(aMsg, aIter, &(aResult->mClockRate)) ||
        !ReadParam(aMsg, aIter, &(aResult->mCodec)) ||
        !ReadParam(aMsg, aIter, &(aResult->mParameters)) ||
        !ReadParam(aMsg, aIter, &(aResult->mPayloadType)) ||
        !ReadRTCStats(aMsg, aIter, aResult)) {
      return false;
    }

    return true;
 }
};

template<>
struct ParamTraits<mozilla::dom::RTCIceCandidatePairStats>
{
  typedef mozilla::dom::RTCIceCandidatePairStats paramType;

  static void Write(Message* aMsg, const paramType& aParam)
  {
    WriteParam(aMsg, aParam.mTransportId);
    WriteParam(aMsg, aParam.mLocalCandidateId);
    WriteParam(aMsg, aParam.mPriority);
    WriteParam(aMsg, aParam.mNominated);
    WriteParam(aMsg, aParam.mWritable);
    WriteParam(aMsg, aParam.mReadable);
    WriteParam(aMsg, aParam.mRemoteCandidateId);
    WriteParam(aMsg, aParam.mSelected);
    WriteParam(aMsg, aParam.mState);
    WriteParam(aMsg, aParam.mBytesSent);
    WriteParam(aMsg, aParam.mBytesReceived);
    WriteParam(aMsg, aParam.mLastPacketSentTimestamp);
    WriteParam(aMsg, aParam.mLastPacketReceivedTimestamp);
    WriteRTCStats(aMsg, aParam);
  }

  static bool Read(const Message* aMsg, PickleIterator* aIter, paramType* aResult)
  {
    if (!ReadParam(aMsg, aIter, &(aResult->mTransportId)) ||
        !ReadParam(aMsg, aIter, &(aResult->mLocalCandidateId)) ||
        !ReadParam(aMsg, aIter, &(aResult->mPriority)) ||
        !ReadParam(aMsg, aIter, &(aResult->mNominated)) ||
        !ReadParam(aMsg, aIter, &(aResult->mWritable)) ||
        !ReadParam(aMsg, aIter, &(aResult->mReadable)) ||
        !ReadParam(aMsg, aIter, &(aResult->mRemoteCandidateId)) ||
        !ReadParam(aMsg, aIter, &(aResult->mSelected)) ||
        !ReadParam(aMsg, aIter, &(aResult->mState)) ||
        !ReadParam(aMsg, aIter, &(aResult->mBytesSent)) ||
        !ReadParam(aMsg, aIter, &(aResult->mBytesReceived)) ||
        !ReadParam(aMsg, aIter, &(aResult->mLastPacketSentTimestamp)) ||
        !ReadParam(aMsg, aIter, &(aResult->mLastPacketReceivedTimestamp)) ||
        !ReadRTCStats(aMsg, aIter, aResult)) {
      return false;
    }

    return true;
 }
};

template<>
struct ParamTraits<mozilla::dom::RTCIceCandidateStats>
{
  typedef mozilla::dom::RTCIceCandidateStats paramType;

  static void Write(Message* aMsg, const paramType& aParam)
  {
    WriteParam(aMsg, aParam.mCandidateId);
    WriteParam(aMsg, aParam.mCandidateType);
    WriteParam(aMsg, aParam.mComponentId);
    WriteParam(aMsg, aParam.mIpAddress);
    WriteParam(aMsg, aParam.mMozLocalTransport);
    WriteParam(aMsg, aParam.mPortNumber);
    WriteParam(aMsg, aParam.mTransport);
    WriteRTCStats(aMsg, aParam);
  }

  static bool Read(const Message* aMsg, PickleIterator* aIter, paramType* aResult)
  {
    if (!ReadParam(aMsg, aIter, &(aResult->mCandidateId)) ||
        !ReadParam(aMsg, aIter, &(aResult->mCandidateType)) ||
        !ReadParam(aMsg, aIter, &(aResult->mComponentId)) ||
        !ReadParam(aMsg, aIter, &(aResult->mIpAddress)) ||
        !ReadParam(aMsg, aIter, &(aResult->mMozLocalTransport)) ||
        !ReadParam(aMsg, aIter, &(aResult->mPortNumber)) ||
        !ReadParam(aMsg, aIter, &(aResult->mTransport)) ||
        !ReadRTCStats(aMsg, aIter, aResult)) {
      return false;
    }

    return true;
 }
};

template<>
struct ParamTraits<mozilla::dom::RTCIceComponentStats>
{
  typedef mozilla::dom::RTCIceComponentStats paramType;

  static void Write(Message* aMsg, const paramType& aParam)
  {
    WriteParam(aMsg, aParam.mActiveConnection);
    WriteParam(aMsg, aParam.mBytesReceived);
    WriteParam(aMsg, aParam.mBytesSent);
    WriteParam(aMsg, aParam.mComponent);
    WriteParam(aMsg, aParam.mTransportId);
    WriteRTCStats(aMsg, aParam);
  }

  static bool Read(const Message* aMsg, PickleIterator* aIter, paramType* aResult)
  {
    if (!ReadParam(aMsg, aIter, &(aResult->mActiveConnection)) ||
        !ReadParam(aMsg, aIter, &(aResult->mBytesReceived)) ||
        !ReadParam(aMsg, aIter, &(aResult->mBytesSent)) ||
        !ReadParam(aMsg, aIter, &(aResult->mComponent)) ||
        !ReadParam(aMsg, aIter, &(aResult->mTransportId)) ||
        !ReadRTCStats(aMsg, aIter, aResult)) {
      return false;
    }

    return true;
  }
};

static void WriteRTCRTPStreamStats(
              Message* aMsg,
              const mozilla::dom::RTCRTPStreamStats& aParam)
{
    WriteParam(aMsg, aParam.mBitrateMean);
    WriteParam(aMsg, aParam.mBitrateStdDev);
    WriteParam(aMsg, aParam.mCodecId);
    WriteParam(aMsg, aParam.mFramerateMean);
    WriteParam(aMsg, aParam.mFramerateStdDev);
    WriteParam(aMsg, aParam.mIsRemote);
    WriteParam(aMsg, aParam.mMediaTrackId);
    WriteParam(aMsg, aParam.mMediaType);
    WriteParam(aMsg, aParam.mRemoteId);
    WriteParam(aMsg, aParam.mSsrc);
    WriteParam(aMsg, aParam.mTransportId);
}

static bool ReadRTCRTPStreamStats(
              const Message* aMsg, PickleIterator* aIter,
              mozilla::dom::RTCRTPStreamStats* aResult)
{
  if (!ReadParam(aMsg, aIter, &(aResult->mBitrateMean)) ||
      !ReadParam(aMsg, aIter, &(aResult->mBitrateStdDev)) ||
      !ReadParam(aMsg, aIter, &(aResult->mCodecId)) ||
      !ReadParam(aMsg, aIter, &(aResult->mFramerateMean)) ||
      !ReadParam(aMsg, aIter, &(aResult->mFramerateStdDev)) ||
      !ReadParam(aMsg, aIter, &(aResult->mIsRemote)) ||
      !ReadParam(aMsg, aIter, &(aResult->mMediaTrackId)) ||
      !ReadParam(aMsg, aIter, &(aResult->mMediaType)) ||
      !ReadParam(aMsg, aIter, &(aResult->mRemoteId)) ||
      !ReadParam(aMsg, aIter, &(aResult->mSsrc)) ||
      !ReadParam(aMsg, aIter, &(aResult->mTransportId))) {
    return false;
  }

  return true;
}

template<>
struct ParamTraits<mozilla::dom::RTCInboundRTPStreamStats>
{
  typedef mozilla::dom::RTCInboundRTPStreamStats paramType;

  static void Write(Message* aMsg, const paramType& aParam)
  {
    WriteParam(aMsg, aParam.mBytesReceived);
    WriteParam(aMsg, aParam.mDiscardedPackets);
    WriteParam(aMsg, aParam.mFramesDecoded);
    WriteParam(aMsg, aParam.mJitter);
    WriteParam(aMsg, aParam.mMozAvSyncDelay);
    WriteParam(aMsg, aParam.mMozJitterBufferDelay);
    WriteParam(aMsg, aParam.mRoundTripTime);
    WriteParam(aMsg, aParam.mPacketsLost);
    WriteParam(aMsg, aParam.mPacketsReceived);
    WriteRTCRTPStreamStats(aMsg, aParam);
    WriteRTCStats(aMsg, aParam);
  }

  static bool Read(const Message* aMsg, PickleIterator* aIter, paramType* aResult)
  {
    if (!ReadParam(aMsg, aIter, &(aResult->mBytesReceived)) ||
        !ReadParam(aMsg, aIter, &(aResult->mDiscardedPackets)) ||
        !ReadParam(aMsg, aIter, &(aResult->mFramesDecoded)) ||
        !ReadParam(aMsg, aIter, &(aResult->mJitter)) ||
        !ReadParam(aMsg, aIter, &(aResult->mMozAvSyncDelay)) ||
        !ReadParam(aMsg, aIter, &(aResult->mMozJitterBufferDelay)) ||
        !ReadParam(aMsg, aIter, &(aResult->mRoundTripTime)) ||
        !ReadParam(aMsg, aIter, &(aResult->mPacketsLost)) ||
        !ReadParam(aMsg, aIter, &(aResult->mPacketsReceived)) ||
        !ReadRTCRTPStreamStats(aMsg, aIter, aResult) ||
        !ReadRTCStats(aMsg, aIter, aResult)) {
      return false;
    }

    return true;
  }
};

template<>
struct ParamTraits<mozilla::dom::RTCOutboundRTPStreamStats>
{
  typedef mozilla::dom::RTCOutboundRTPStreamStats paramType;

  static void Write(Message* aMsg, const paramType& aParam)
  {
    WriteParam(aMsg, aParam.mBytesSent);
    WriteParam(aMsg, aParam.mDroppedFrames);
    WriteParam(aMsg, aParam.mPacketsSent);
    WriteParam(aMsg, aParam.mTargetBitrate);
    WriteParam(aMsg, aParam.mFramesEncoded);
    WriteParam(aMsg, aParam.mFirCount);
    WriteParam(aMsg, aParam.mNackCount);
    WriteParam(aMsg, aParam.mPliCount);
    WriteRTCRTPStreamStats(aMsg, aParam);
    WriteRTCStats(aMsg, aParam);
  }

  static bool Read(const Message* aMsg, PickleIterator* aIter, paramType* aResult)
  {
    if (!ReadParam(aMsg, aIter, &(aResult->mBytesSent)) ||
        !ReadParam(aMsg, aIter, &(aResult->mDroppedFrames)) ||
        !ReadParam(aMsg, aIter, &(aResult->mPacketsSent)) ||
        !ReadParam(aMsg, aIter, &(aResult->mTargetBitrate)) ||
        !ReadParam(aMsg, aIter, &(aResult->mFramesEncoded)) ||
        !ReadParam(aMsg, aIter, &(aResult->mFirCount)) ||
        !ReadParam(aMsg, aIter, &(aResult->mNackCount)) ||
        !ReadParam(aMsg, aIter, &(aResult->mPliCount)) ||
        !ReadRTCRTPStreamStats(aMsg, aIter, aResult) ||
        !ReadRTCStats(aMsg, aIter, aResult)) {
      return false;
    }

    return true;
  }
};

template<>
struct ParamTraits<mozilla::dom::RTCMediaStreamStats>
{
  typedef mozilla::dom::RTCMediaStreamStats paramType;

  static void Write(Message* aMsg, const paramType& aParam)
  {
    WriteParam(aMsg, aParam.mStreamIdentifier);
    WriteParam(aMsg, aParam.mTrackIds);
    WriteRTCStats(aMsg, aParam);
  }

  static bool Read(const Message* aMsg, PickleIterator* aIter, paramType* aResult)
  {
    if (!ReadParam(aMsg, aIter, &(aResult->mStreamIdentifier)) ||
        !ReadParam(aMsg, aIter, &(aResult->mTrackIds)) ||
        !ReadRTCStats(aMsg, aIter, aResult)) {
      return false;
    }

    return true;
  }
};

template<>
struct ParamTraits<mozilla::dom::RTCTransportStats>
{
  typedef mozilla::dom::RTCTransportStats paramType;

  static void Write(Message* aMsg, const paramType& aParam)
  {
    WriteParam(aMsg, aParam.mBytesReceived);
    WriteParam(aMsg, aParam.mBytesSent);
    WriteRTCStats(aMsg, aParam);
  }

  static bool Read(const Message* aMsg, PickleIterator* aIter, paramType* aResult)
  {
    if (!ReadParam(aMsg, aIter, &(aResult->mBytesReceived)) ||
        !ReadParam(aMsg, aIter, &(aResult->mBytesSent)) ||
        !ReadRTCStats(aMsg, aIter, aResult)) {
      return false;
    }

    return true;
  }
};

template<>
struct ParamTraits<mozilla::dom::RTCMediaStreamTrackStats>
{
  typedef mozilla::dom::RTCMediaStreamTrackStats paramType;

  static void Write(Message* aMsg, const paramType& aParam)
  {
    WriteParam(aMsg, aParam.mAudioLevel);
    WriteParam(aMsg, aParam.mEchoReturnLoss);
    WriteParam(aMsg, aParam.mEchoReturnLossEnhancement);
    WriteParam(aMsg, aParam.mFrameHeight);
    WriteParam(aMsg, aParam.mFrameWidth);
    WriteParam(aMsg, aParam.mFramesCorrupted);
    WriteParam(aMsg, aParam.mFramesDecoded);
    WriteParam(aMsg, aParam.mFramesDropped);
    WriteParam(aMsg, aParam.mFramesPerSecond);
    WriteParam(aMsg, aParam.mFramesReceived);
    WriteParam(aMsg, aParam.mFramesSent);
    WriteParam(aMsg, aParam.mRemoteSource);
    WriteParam(aMsg, aParam.mSsrcIds);
    WriteParam(aMsg, aParam.mTrackIdentifier);
    WriteRTCStats(aMsg, aParam);
  }

  static bool Read(const Message* aMsg, PickleIterator* aIter, paramType* aResult)
  {
    if (!ReadParam(aMsg, aIter, &(aResult->mAudioLevel)) ||
        !ReadParam(aMsg, aIter, &(aResult->mEchoReturnLoss)) ||
        !ReadParam(aMsg, aIter, &(aResult->mEchoReturnLossEnhancement)) ||
        !ReadParam(aMsg, aIter, &(aResult->mFrameHeight)) ||
        !ReadParam(aMsg, aIter, &(aResult->mFrameWidth)) ||
        !ReadParam(aMsg, aIter, &(aResult->mFramesCorrupted)) ||
        !ReadParam(aMsg, aIter, &(aResult->mFramesDecoded)) ||
        !ReadParam(aMsg, aIter, &(aResult->mFramesDropped)) ||
        !ReadParam(aMsg, aIter, &(aResult->mFramesPerSecond)) ||
        !ReadParam(aMsg, aIter, &(aResult->mFramesReceived)) ||
        !ReadParam(aMsg, aIter, &(aResult->mFramesSent)) ||
        !ReadParam(aMsg, aIter, &(aResult->mRemoteSource)) ||
        !ReadParam(aMsg, aIter, &(aResult->mSsrcIds)) ||
        !ReadParam(aMsg, aIter, &(aResult->mTrackIdentifier)) ||
        !ReadRTCStats(aMsg, aIter, aResult)) {
      return false;
    }

    return true;
  }
};

template<>
struct ParamTraits<mozilla::dom::RTCRTPContributingSourceStats>
{
  typedef mozilla::dom::RTCRTPContributingSourceStats paramType;

  static void Write(Message* aMsg, const paramType& aParam)
  {
    WriteParam(aMsg, aParam.mContributorSsrc);
    WriteParam(aMsg, aParam.mInboundRtpStreamId);
    WriteRTCStats(aMsg, aParam);
  }

  static bool Read(const Message* aMsg, PickleIterator* aIter, paramType* aResult)
  {
    if (!ReadParam(aMsg, aIter, &(aResult->mContributorSsrc)) ||
        !ReadParam(aMsg, aIter, &(aResult->mInboundRtpStreamId)) ||
        !ReadRTCStats(aMsg, aIter, aResult)) {
      return false;
    }
    return true;
  }
};

} // namespace ipc

#endif  // _WEBRTC_GLOBAL_H_<|MERGE_RESOLUTION|>--- conflicted
+++ resolved
@@ -99,12 +99,8 @@
         !ReadParam(aMsg, aIter, &(aResult->mTimestamp)) ||
         !ReadParam(aMsg, aIter, &(aResult->mIceRestarts)) ||
         !ReadParam(aMsg, aIter, &(aResult->mIceRollbacks)) ||
-<<<<<<< HEAD
-        !ReadParam(aMsg, aIter, &(aResult->mTransportStats))) {
-=======
         !ReadParam(aMsg, aIter, &(aResult->mTransportStats)) ||
         !ReadParam(aMsg, aIter, &(aResult->mRtpContributingSourceStats))) {
->>>>>>> a17af05f
       return false;
     }
 
