--- conflicted
+++ resolved
@@ -5,10 +5,6 @@
 #include "MediaEngineCameraVideoSource.h"
 
 #include "mozilla/IntegerPrintfMacros.h"
-<<<<<<< HEAD
-#include "mozilla/SizePrintfMacros.h"
-=======
->>>>>>> a17af05f
 
 #include <limits>
 
@@ -229,13 +225,8 @@
          aPrefs.GetWidth(), aPrefs.GetHeight(),
          aPrefs.mFPS, aPrefs.mMinFPS));
     LogConstraints(aConstraints);
-<<<<<<< HEAD
-    if (aConstraints.mAdvanced.size()) {
-      LOG(("Advanced array[%" PRIuSIZE "]:", aConstraints.mAdvanced.size()));
-=======
     if (!aConstraints.mAdvanced.empty()) {
       LOG(("Advanced array[%zu]:", aConstraints.mAdvanced.size()));
->>>>>>> a17af05f
       for (auto& advanced : aConstraints.mAdvanced) {
         LogConstraints(advanced);
       }
@@ -265,11 +256,7 @@
   }
 
   if (!candidateSet.Length()) {
-<<<<<<< HEAD
-    LOG(("failed to find capability match from %" PRIuSIZE " choices",num));
-=======
     LOG(("failed to find capability match from %zu choices",num));
->>>>>>> a17af05f
     return false;
   }
 
@@ -349,11 +336,7 @@
   VideoFacingModeEnum facingMode = VideoFacingModeEnum::User;
 
   // Set facing mode based on device name.
-<<<<<<< HEAD
-#if defined(ANDROID) && !defined(MOZ_WIDGET_GONK)
-=======
 #if defined(ANDROID)
->>>>>>> a17af05f
   // Names are generated. Example: "Camera 0, Facing back, Orientation 90"
   //
   // See media/webrtc/trunk/webrtc/modules/video_capture/android/java/src/org/
