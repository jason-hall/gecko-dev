--- conflicted
+++ resolved
@@ -33,12 +33,9 @@
   already_AddRefed<MediaTrackDemuxer>
   GetTrackDemuxer(TrackInfo::TrackType aType, uint32_t aTrackNumber) override;
   bool IsSeekable() const override;
-<<<<<<< HEAD
-=======
 
   // Return true if a valid ADTS frame header could be found.
   static bool ADTSSniffer(const uint8_t* aData, const uint32_t aLength);
->>>>>>> a17af05f
 
 private:
   bool InitInternal();
