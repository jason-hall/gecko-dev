--- conflicted
+++ resolved
@@ -194,13 +194,7 @@
 
   IC_LOG("Got MediaStream track removed or finished event.");
   nsCOMPtr<nsIRunnable> event = new TrackEndRunnable(this);
-<<<<<<< HEAD
-  SystemGroup::Dispatch("CaptureTask::TaskComplete",
-                        TaskCategory::Other,
-                        event.forget());
-=======
   SystemGroup::Dispatch(TaskCategory::Other, event.forget());
->>>>>>> a17af05f
 }
 
 } // namespace mozilla