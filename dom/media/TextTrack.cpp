--- conflicted
+++ resolved
@@ -337,13 +337,6 @@
   }
   RefPtr<TextTrack> self = this;
   nsGlobalWindow::Cast(win)->Dispatch(
-<<<<<<< HEAD
-    "TextTrack::DispatchAsyncTrustedEvent", TaskCategory::Other,
-    NS_NewRunnableFunction([self, aEventName]() {
-      self->DispatchTrustedEvent(aEventName);
-    })
-  );
-=======
     TaskCategory::Other,
     NS_NewRunnableFunction(
       "dom::TextTrack::DispatchAsyncTrustedEvent",
@@ -365,24 +358,6 @@
     }
   }
   return (mReadyState >= Loaded);
->>>>>>> a17af05f
-}
-
-bool
-TextTrack::IsLoaded()
-{
-  if (mMode == TextTrackMode::Disabled) {
-    return true;
-  }
-  // If the TrackElement's src is null, we can not block the
-  // MediaElement.
-  if (mTrackElement) {
-    nsAutoString src;
-    if (!(mTrackElement->GetAttr(kNameSpaceID_None, nsGkAtoms::src, src))) {
-      return true;
-    }
-  }
-  return (mReadyState >= Loaded);
 }
 
 } // namespace dom
