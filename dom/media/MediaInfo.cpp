--- conflicted
+++ resolved
@@ -11,16 +11,9 @@
 const char*
 TrackTypeToStr(TrackInfo::TrackType aTrack)
 {
-<<<<<<< HEAD
-  MOZ_ASSERT(aTrack == TrackInfo::kAudioTrack
-             || aTrack == TrackInfo::kVideoTrack
-             || aTrack == TrackInfo::kTextTrack);
-  switch (aTrack) {
-=======
   switch (aTrack) {
   case TrackInfo::kUndefinedTrack:
     return "Undefined";
->>>>>>> a17af05f
   case TrackInfo::kAudioTrack:
     return "Audio";
   case TrackInfo::kVideoTrack:
