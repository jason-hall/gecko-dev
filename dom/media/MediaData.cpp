/* -*- Mode: C++; tab-width: 8; indent-tabs-mode: nil; c-basic-offset: 2 -*- */
/* vim: set ts=8 sts=2 et sw=2 tw=80: */
/* This Source Code Form is subject to the terms of the Mozilla Public
 * License, v. 2.0. If a copy of the MPL was not distributed with this
 * file, You can obtain one at http://mozilla.org/MPL/2.0/. */

#include "MediaData.h"

#include "ImageContainer.h"
#include "MediaInfo.h"
#include "VideoUtils.h"
<<<<<<< HEAD
#include "ImageContainer.h"
#include "mozilla/layers/SharedRGBImage.h"
#include "YCbCrUtils.h"
=======
#include "YCbCrUtils.h"
#include "mozilla/layers/ImageBridgeChild.h"
#include "mozilla/layers/KnowsCompositor.h"
#include "mozilla/layers/SharedRGBImage.h"
>>>>>>> a17af05f

#include <stdint.h>

#ifdef XP_WIN
#include "mozilla/layers/D3D11YCbCrImage.h"
#endif

namespace mozilla {

using namespace mozilla::gfx;
using layers::ImageContainer;
using layers::PlanarYCbCrImage;
using layers::PlanarYCbCrData;
using media::TimeUnit;

const char* AudioData::sTypeName = "audio";
const char* VideoData::sTypeName = "video";

bool
IsDataLoudnessHearable(const AudioDataValue aData)
{
  // We can transfer the digital value to dBFS via following formula. According
  // to American SMPTE standard, 0 dBu equals -20 dBFS. In theory 0 dBu is still
  // hearable, so we choose a smaller value as our threshold. If the loudness
  // is under this threshold, it might not be hearable.
  return 20.0f * std::log10(AudioSampleToFloat(aData)) > -100;
}

void
AudioData::EnsureAudioBuffer()
{
  if (mAudioBuffer)
    return;
  mAudioBuffer = SharedBuffer::Create(mFrames*mChannels*sizeof(AudioDataValue));

  AudioDataValue* data = static_cast<AudioDataValue*>(mAudioBuffer->Data());
  for (uint32_t i = 0; i < mFrames; ++i) {
    for (uint32_t j = 0; j < mChannels; ++j) {
      data[j*mFrames + i] = mAudioData[i*mChannels + j];
    }
  }
}

size_t
AudioData::SizeOfIncludingThis(MallocSizeOf aMallocSizeOf) const
{
  size_t size =
    aMallocSizeOf(this) + mAudioData.SizeOfExcludingThis(aMallocSizeOf);
  if (mAudioBuffer) {
    size += mAudioBuffer->SizeOfIncludingThis(aMallocSizeOf);
  }
  return size;
}

bool
AudioData::IsAudible() const
{
  if (!mAudioData) {
    return false;
  }

  for (uint32_t frame = 0; frame < mFrames; ++frame) {
    for (uint32_t channel = 0; channel < mChannels; ++channel) {
      if (IsDataLoudnessHearable(mAudioData[frame * mChannels + channel])) {
        return true;
      }
    }
  }
  return false;
}

/* static */
already_AddRefed<AudioData>
AudioData::TransferAndUpdateTimestampAndDuration(AudioData* aOther,
                                                 const TimeUnit& aTimestamp,
                                                 const TimeUnit& aDuration)
{
  NS_ENSURE_TRUE(aOther, nullptr);
  RefPtr<AudioData> v = new AudioData(aOther->mOffset,
                                      aTimestamp,
                                      aDuration,
                                      aOther->mFrames,
                                      Move(aOther->mAudioData),
                                      aOther->mChannels,
                                      aOther->mRate);
  return v.forget();
}

static bool
ValidatePlane(const VideoData::YCbCrBuffer::Plane& aPlane)
{
  return aPlane.mWidth <= PlanarYCbCrImage::MAX_DIMENSION
         && aPlane.mHeight <= PlanarYCbCrImage::MAX_DIMENSION
         && aPlane.mWidth * aPlane.mHeight < MAX_VIDEO_WIDTH * MAX_VIDEO_HEIGHT
         && aPlane.mStride > 0;
<<<<<<< HEAD
}

static bool ValidateBufferAndPicture(const VideoData::YCbCrBuffer& aBuffer,
                                     const IntRect& aPicture)
{
  // The following situation should never happen unless there is a bug
  // in the decoder
  if (aBuffer.mPlanes[1].mWidth != aBuffer.mPlanes[2].mWidth
      || aBuffer.mPlanes[1].mHeight != aBuffer.mPlanes[2].mHeight) {
    NS_ERROR("C planes with different sizes");
    return false;
  }

  // The following situations could be triggered by invalid input
  if (aPicture.width <= 0 || aPicture.height <= 0) {
    // In debug mode, makes the error more noticeable
    MOZ_ASSERT(false, "Empty picture rect");
    return false;
  }
  if (!ValidatePlane(aBuffer.mPlanes[0])
      || !ValidatePlane(aBuffer.mPlanes[1])
      || !ValidatePlane(aBuffer.mPlanes[2])) {
    NS_WARNING("Invalid plane size");
    return false;
  }

  // Ensure the picture size specified in the headers can be extracted out of
  // the frame we've been supplied without indexing out of bounds.
  CheckedUint32 xLimit = aPicture.x + CheckedUint32(aPicture.width);
  CheckedUint32 yLimit = aPicture.y + CheckedUint32(aPicture.height);
  if (!xLimit.isValid()
      || xLimit.value() > aBuffer.mPlanes[0].mStride
      || !yLimit.isValid()
      || yLimit.value() > aBuffer.mPlanes[0].mHeight)
  {
    // The specified picture dimensions can't be contained inside the video
    // frame, we'll stomp memory if we try to copy it. Fail.
    NS_WARNING("Overflowing picture rect");
    return false;
  }
  return true;
=======
>>>>>>> a17af05f
}

static bool ValidateBufferAndPicture(const VideoData::YCbCrBuffer& aBuffer,
                                     const IntRect& aPicture)
{
<<<<<<< HEAD
  return
    aYPlane.mWidth % 2 == 0
    && aYPlane.mHeight % 2 == 0
    && aYPlane.mWidth / 2 == aCbPlane.mWidth
    && aYPlane.mHeight / 2 == aCbPlane.mHeight
    && aCbPlane.mWidth == aCrPlane.mWidth
    && aCbPlane.mHeight == aCrPlane.mHeight;
}
=======
  // The following situation should never happen unless there is a bug
  // in the decoder
  if (aBuffer.mPlanes[1].mWidth != aBuffer.mPlanes[2].mWidth
      || aBuffer.mPlanes[1].mHeight != aBuffer.mPlanes[2].mHeight) {
    NS_ERROR("C planes with different sizes");
    return false;
  }
>>>>>>> a17af05f

  // The following situations could be triggered by invalid input
  if (aPicture.width <= 0 || aPicture.height <= 0) {
    // In debug mode, makes the error more noticeable
    MOZ_ASSERT(false, "Empty picture rect");
    return false;
  }
  if (!ValidatePlane(aBuffer.mPlanes[0])
      || !ValidatePlane(aBuffer.mPlanes[1])
      || !ValidatePlane(aBuffer.mPlanes[2])) {
    NS_WARNING("Invalid plane size");
    return false;
  }

  // Ensure the picture size specified in the headers can be extracted out of
  // the frame we've been supplied without indexing out of bounds.
  CheckedUint32 xLimit = aPicture.x + CheckedUint32(aPicture.width);
  CheckedUint32 yLimit = aPicture.y + CheckedUint32(aPicture.height);
  if (!xLimit.isValid()
      || xLimit.value() > aBuffer.mPlanes[0].mStride
      || !yLimit.isValid()
      || yLimit.value() > aBuffer.mPlanes[0].mHeight)
  {
    // The specified picture dimensions can't be contained inside the video
    // frame, we'll stomp memory if we try to copy it. Fail.
    NS_WARNING("Overflowing picture rect");
    return false;
  }
  return true;
}

VideoData::VideoData(int64_t aOffset,
                     const TimeUnit& aTime,
                     const TimeUnit& aDuration,
                     bool aKeyframe,
                     const TimeUnit& aTimecode,
                     IntSize aDisplay,
                     layers::ImageContainer::FrameID aFrameID)
  : MediaData(VIDEO_DATA, aOffset, aTime, aDuration, 1)
  , mDisplay(aDisplay)
  , mFrameID(aFrameID)
  , mSentToCompositor(false)
  , mNextKeyFrameTime(TimeUnit::Invalid())
{
  MOZ_ASSERT(!mDuration.IsNegative(), "Frame must have non-negative duration.");
  mKeyframe = aKeyframe;
  mTimecode = aTimecode;
}

VideoData::~VideoData()
{
}

void
VideoData::SetListener(UniquePtr<Listener> aListener)
{
  MOZ_ASSERT(!mSentToCompositor,
             "Listener should be registered before sending data");

  mListener = Move(aListener);
}

void
VideoData::MarkSentToCompositor()
{
  if (mSentToCompositor) {
    return;
  }

  mSentToCompositor = true;
  if (mListener != nullptr) {
    mListener->OnSentToCompositor();
    mListener = nullptr;
  }
}

size_t
VideoData::SizeOfIncludingThis(MallocSizeOf aMallocSizeOf) const
{
  size_t size = aMallocSizeOf(this);

  // Currently only PLANAR_YCBCR has a well defined function for determining
  // it's size, so reporting is limited to that type.
  if (mImage && mImage->GetFormat() == ImageFormat::PLANAR_YCBCR) {
    const mozilla::layers::PlanarYCbCrImage* img =
        static_cast<const mozilla::layers::PlanarYCbCrImage*>(mImage.get());
    size += img->SizeOfIncludingThis(aMallocSizeOf);
  }

  return size;
}

void
<<<<<<< HEAD
VideoData::UpdateDuration(int64_t aDuration)
{
  MOZ_ASSERT(aDuration >= 0);

=======
VideoData::UpdateDuration(const TimeUnit& aDuration)
{
  MOZ_ASSERT(!aDuration.IsNegative());
>>>>>>> a17af05f
  mDuration = aDuration;
}

void
<<<<<<< HEAD
VideoData::UpdateTimestamp(int64_t aTimestamp)
{
  MOZ_ASSERT(aTimestamp >= 0);

  int64_t updatedDuration = GetEndTime() - aTimestamp;
  MOZ_ASSERT(updatedDuration >= 0);
=======
VideoData::UpdateTimestamp(const TimeUnit& aTimestamp)
{
  MOZ_ASSERT(!aTimestamp.IsNegative());

  auto updatedDuration = GetEndTime() - aTimestamp;
  MOZ_ASSERT(!updatedDuration.IsNegative());
>>>>>>> a17af05f

  mTime = aTimestamp;
  mDuration = updatedDuration;
}

PlanarYCbCrData
ConstructPlanarYCbCrData(const VideoInfo& aInfo,
                         const VideoData::YCbCrBuffer& aBuffer,
                         const IntRect& aPicture)
{
  const VideoData::YCbCrBuffer::Plane& Y = aBuffer.mPlanes[0];
  const VideoData::YCbCrBuffer::Plane& Cb = aBuffer.mPlanes[1];
  const VideoData::YCbCrBuffer::Plane& Cr = aBuffer.mPlanes[2];

  PlanarYCbCrData data;
  data.mYChannel = Y.mData + Y.mOffset;
  data.mYSize = IntSize(Y.mWidth, Y.mHeight);
  data.mYStride = Y.mStride;
  data.mYSkip = Y.mSkip;
  data.mCbChannel = Cb.mData + Cb.mOffset;
  data.mCrChannel = Cr.mData + Cr.mOffset;
  data.mCbCrSize = IntSize(Cb.mWidth, Cb.mHeight);
  data.mCbCrStride = Cb.mStride;
  data.mCbSkip = Cb.mSkip;
  data.mCrSkip = Cr.mSkip;
  data.mPicX = aPicture.x;
  data.mPicY = aPicture.y;
  data.mPicSize = aPicture.Size();
  data.mStereoMode = aInfo.mStereoMode;
  data.mYUVColorSpace = aBuffer.mYUVColorSpace;
<<<<<<< HEAD
=======
  return data;
}

/* static */ bool
VideoData::SetVideoDataToImage(PlanarYCbCrImage* aVideoImage,
                               const VideoInfo& aInfo,
                               const YCbCrBuffer &aBuffer,
                               const IntRect& aPicture,
                               bool aCopyData)
{
  if (!aVideoImage) {
    return false;
  }

  PlanarYCbCrData data = ConstructPlanarYCbCrData(aInfo, aBuffer, aPicture);
>>>>>>> a17af05f

  aVideoImage->SetDelayedConversion(true);
  if (aCopyData) {
    return aVideoImage->CopyData(data);
  } else {
    return aVideoImage->AdoptData(data);
  }
}

/* static */
already_AddRefed<VideoData>
VideoData::CreateAndCopyData(const VideoInfo& aInfo,
                             ImageContainer* aContainer,
                             int64_t aOffset,
                             const TimeUnit& aTime,
                             const TimeUnit& aDuration,
                             const YCbCrBuffer& aBuffer,
                             bool aKeyframe,
                             const TimeUnit& aTimecode,
                             const IntRect& aPicture,
                             layers::KnowsCompositor* aAllocator)
{
  if (!aContainer) {
    // Create a dummy VideoData with no image. This gives us something to
    // send to media streams if necessary.
    RefPtr<VideoData> v(new VideoData(aOffset,
                                      aTime,
                                      aDuration,
                                      aKeyframe,
                                      aTimecode,
                                      aInfo.mDisplay,
                                      0));
    return v.forget();
  }

  if (!ValidateBufferAndPicture(aBuffer, aPicture)) {
    return nullptr;
  }

  RefPtr<VideoData> v(new VideoData(aOffset,
                                    aTime,
                                    aDuration,
                                    aKeyframe,
                                    aTimecode,
                                    aInfo.mDisplay,
                                    0));

  // Currently our decoder only knows how to output to ImageFormat::PLANAR_YCBCR
  // format.
#if XP_WIN
  if (aAllocator && aAllocator->GetCompositorBackendType()
                    == layers::LayersBackend::LAYERS_D3D11) {
    RefPtr<layers::D3D11YCbCrImage> d3d11Image = new layers::D3D11YCbCrImage();
    PlanarYCbCrData data = ConstructPlanarYCbCrData(aInfo, aBuffer, aPicture);
    if (d3d11Image->SetData(layers::ImageBridgeChild::GetSingleton()
                            ? layers::ImageBridgeChild::GetSingleton().get()
                            : aAllocator,
                            aContainer, data)) {
      v->mImage = d3d11Image;
      return v.forget();
    }
  }
#endif
  if (!v->mImage) {
    v->mImage = aContainer->CreatePlanarYCbCrImage();
  }

  if (!v->mImage) {
    return nullptr;
  }
  NS_ASSERTION(v->mImage->GetFormat() == ImageFormat::PLANAR_YCBCR,
               "Wrong format?");
  PlanarYCbCrImage* videoImage = v->mImage->AsPlanarYCbCrImage();
  MOZ_ASSERT(videoImage);

  if (!VideoData::SetVideoDataToImage(videoImage, aInfo, aBuffer, aPicture,
                                      true /* aCopyData */)) {
    return nullptr;
  }

  return v.forget();
}


/* static */
already_AddRefed<VideoData>
VideoData::CreateAndCopyData(const VideoInfo& aInfo,
                             ImageContainer* aContainer,
                             int64_t aOffset,
<<<<<<< HEAD
                             int64_t aTime,
                             int64_t aDuration,
                             const YCbCrBuffer& aBuffer,
                             const YCbCrBuffer::Plane &aAlphaPlane,
                             bool aKeyframe,
                             int64_t aTimecode,
=======
                             const TimeUnit& aTime,
                             const TimeUnit& aDuration,
                             const YCbCrBuffer& aBuffer,
                             const YCbCrBuffer::Plane &aAlphaPlane,
                             bool aKeyframe,
                             const TimeUnit& aTimecode,
>>>>>>> a17af05f
                             const IntRect& aPicture)
{
  if (!aContainer) {
    // Create a dummy VideoData with no image. This gives us something to
    // send to media streams if necessary.
    RefPtr<VideoData> v(new VideoData(aOffset,
                                      aTime,
                                      aDuration,
                                      aKeyframe,
                                      aTimecode,
                                      aInfo.mDisplay,
                                      0));
    return v.forget();
  }

  if (!ValidateBufferAndPicture(aBuffer, aPicture)) {
    return nullptr;
  }

  RefPtr<VideoData> v(new VideoData(aOffset,
                                    aTime,
                                    aDuration,
                                    aKeyframe,
                                    aTimecode,
                                    aInfo.mDisplay,
                                    0));

  // Convert from YUVA to BGRA format on the software side.
  RefPtr<layers::SharedRGBImage> videoImage =
    aContainer->CreateSharedRGBImage();
  v->mImage = videoImage;

  if (!v->mImage) {
    return nullptr;
  }
  if (!videoImage->Allocate(IntSize(aBuffer.mPlanes[0].mWidth,
                                    aBuffer.mPlanes[0].mHeight),
                            SurfaceFormat::B8G8R8A8)) {
    return nullptr;
  }
  uint8_t* argb_buffer = videoImage->GetBuffer();
  IntSize size = videoImage->GetSize();

  // The naming convention for libyuv and associated utils is word-order.
  // The naming convention in the gfx stack is byte-order.
  ConvertYCbCrAToARGB(aBuffer.mPlanes[0].mData,
                      aBuffer.mPlanes[1].mData,
                      aBuffer.mPlanes[2].mData,
                      aAlphaPlane.mData,
                      aBuffer.mPlanes[0].mStride, aBuffer.mPlanes[1].mStride,
                      argb_buffer, size.width * 4,
                      size.width, size.height);
<<<<<<< HEAD

  return v.forget();
}

=======

  return v.forget();
}

>>>>>>> a17af05f
/* static */
already_AddRefed<VideoData>
VideoData::CreateFromImage(const IntSize& aDisplay,
                           int64_t aOffset,
<<<<<<< HEAD
                           int64_t aTime,
                           int64_t aDuration,
                           const RefPtr<Image>& aImage,
                           bool aKeyframe,
                           int64_t aTimecode)
=======
                           const TimeUnit& aTime,
                           const TimeUnit& aDuration,
                           const RefPtr<Image>& aImage,
                           bool aKeyframe,
                           const TimeUnit& aTimecode)
>>>>>>> a17af05f
{
  RefPtr<VideoData> v(new VideoData(aOffset,
                                    aTime,
                                    aDuration,
                                    aKeyframe,
                                    aTimecode,
                                    aDisplay,
                                    0));
  v->mImage = aImage;
  return v.forget();
}

MediaRawData::MediaRawData()
  : MediaData(RAW_DATA, 0)
  , mCrypto(mCryptoInternal)
{
}

MediaRawData::MediaRawData(const uint8_t* aData, size_t aSize)
  : MediaData(RAW_DATA, 0)
  , mCrypto(mCryptoInternal)
  , mBuffer(aData, aSize)
{
}

MediaRawData::MediaRawData(const uint8_t* aData, size_t aSize,
                           const uint8_t* aAlphaData, size_t aAlphaSize)
  : MediaData(RAW_DATA, 0)
  , mCrypto(mCryptoInternal)
  , mBuffer(aData, aSize)
  , mAlphaBuffer(aAlphaData, aAlphaSize)
{
}

already_AddRefed<MediaRawData>
MediaRawData::Clone() const
{
  RefPtr<MediaRawData> s = new MediaRawData;
  s->mTimecode = mTimecode;
  s->mTime = mTime;
  s->mDuration = mDuration;
  s->mOffset = mOffset;
  s->mKeyframe = mKeyframe;
  s->mExtraData = mExtraData;
  s->mCryptoInternal = mCryptoInternal;
  s->mTrackInfo = mTrackInfo;
  s->mEOS = mEOS;
  if (!s->mBuffer.Append(mBuffer.Data(), mBuffer.Length())) {
    return nullptr;
  }
  if (!s->mAlphaBuffer.Append(mAlphaBuffer.Data(), mAlphaBuffer.Length())) {
    return nullptr;
  }
  return s.forget();
}

MediaRawData::~MediaRawData()
{
}

size_t
MediaRawData::SizeOfIncludingThis(MallocSizeOf aMallocSizeOf) const
{
  size_t size = aMallocSizeOf(this);
  size += mBuffer.SizeOfExcludingThis(aMallocSizeOf);
  return size;
}

MediaRawDataWriter*
MediaRawData::CreateWriter()
{
  return new MediaRawDataWriter(this);
}

MediaRawDataWriter::MediaRawDataWriter(MediaRawData* aMediaRawData)
  : mCrypto(aMediaRawData->mCryptoInternal)
  , mTarget(aMediaRawData)
{
}

bool
MediaRawDataWriter::SetSize(size_t aSize)
{
  return mTarget->mBuffer.SetLength(aSize);
}

bool
MediaRawDataWriter::Prepend(const uint8_t* aData, size_t aSize)
{
  return mTarget->mBuffer.Prepend(aData, aSize);
}

bool
MediaRawDataWriter::Replace(const uint8_t* aData, size_t aSize)
{
  return mTarget->mBuffer.Replace(aData, aSize);
}

void
MediaRawDataWriter::Clear()
{
  mTarget->mBuffer.Clear();
}

uint8_t*
MediaRawDataWriter::Data()
{
  return mTarget->mBuffer.Data();
}

size_t
MediaRawDataWriter::Size()
{
  return mTarget->Size();
}

} // namespace mozilla<|MERGE_RESOLUTION|>--- conflicted
+++ resolved
@@ -9,16 +9,10 @@
 #include "ImageContainer.h"
 #include "MediaInfo.h"
 #include "VideoUtils.h"
-<<<<<<< HEAD
-#include "ImageContainer.h"
-#include "mozilla/layers/SharedRGBImage.h"
-#include "YCbCrUtils.h"
-=======
 #include "YCbCrUtils.h"
 #include "mozilla/layers/ImageBridgeChild.h"
 #include "mozilla/layers/KnowsCompositor.h"
 #include "mozilla/layers/SharedRGBImage.h"
->>>>>>> a17af05f
 
 #include <stdint.h>
 
@@ -114,7 +108,6 @@
          && aPlane.mHeight <= PlanarYCbCrImage::MAX_DIMENSION
          && aPlane.mWidth * aPlane.mHeight < MAX_VIDEO_WIDTH * MAX_VIDEO_HEIGHT
          && aPlane.mStride > 0;
-<<<<<<< HEAD
 }
 
 static bool ValidateBufferAndPicture(const VideoData::YCbCrBuffer& aBuffer,
@@ -156,60 +149,6 @@
     return false;
   }
   return true;
-=======
->>>>>>> a17af05f
-}
-
-static bool ValidateBufferAndPicture(const VideoData::YCbCrBuffer& aBuffer,
-                                     const IntRect& aPicture)
-{
-<<<<<<< HEAD
-  return
-    aYPlane.mWidth % 2 == 0
-    && aYPlane.mHeight % 2 == 0
-    && aYPlane.mWidth / 2 == aCbPlane.mWidth
-    && aYPlane.mHeight / 2 == aCbPlane.mHeight
-    && aCbPlane.mWidth == aCrPlane.mWidth
-    && aCbPlane.mHeight == aCrPlane.mHeight;
-}
-=======
-  // The following situation should never happen unless there is a bug
-  // in the decoder
-  if (aBuffer.mPlanes[1].mWidth != aBuffer.mPlanes[2].mWidth
-      || aBuffer.mPlanes[1].mHeight != aBuffer.mPlanes[2].mHeight) {
-    NS_ERROR("C planes with different sizes");
-    return false;
-  }
->>>>>>> a17af05f
-
-  // The following situations could be triggered by invalid input
-  if (aPicture.width <= 0 || aPicture.height <= 0) {
-    // In debug mode, makes the error more noticeable
-    MOZ_ASSERT(false, "Empty picture rect");
-    return false;
-  }
-  if (!ValidatePlane(aBuffer.mPlanes[0])
-      || !ValidatePlane(aBuffer.mPlanes[1])
-      || !ValidatePlane(aBuffer.mPlanes[2])) {
-    NS_WARNING("Invalid plane size");
-    return false;
-  }
-
-  // Ensure the picture size specified in the headers can be extracted out of
-  // the frame we've been supplied without indexing out of bounds.
-  CheckedUint32 xLimit = aPicture.x + CheckedUint32(aPicture.width);
-  CheckedUint32 yLimit = aPicture.y + CheckedUint32(aPicture.height);
-  if (!xLimit.isValid()
-      || xLimit.value() > aBuffer.mPlanes[0].mStride
-      || !yLimit.isValid()
-      || yLimit.value() > aBuffer.mPlanes[0].mHeight)
-  {
-    // The specified picture dimensions can't be contained inside the video
-    // frame, we'll stomp memory if we try to copy it. Fail.
-    NS_WARNING("Overflowing picture rect");
-    return false;
-  }
-  return true;
 }
 
 VideoData::VideoData(int64_t aOffset,
@@ -274,35 +213,19 @@
 }
 
 void
-<<<<<<< HEAD
-VideoData::UpdateDuration(int64_t aDuration)
-{
-  MOZ_ASSERT(aDuration >= 0);
-
-=======
 VideoData::UpdateDuration(const TimeUnit& aDuration)
 {
   MOZ_ASSERT(!aDuration.IsNegative());
->>>>>>> a17af05f
   mDuration = aDuration;
 }
 
 void
-<<<<<<< HEAD
-VideoData::UpdateTimestamp(int64_t aTimestamp)
-{
-  MOZ_ASSERT(aTimestamp >= 0);
-
-  int64_t updatedDuration = GetEndTime() - aTimestamp;
-  MOZ_ASSERT(updatedDuration >= 0);
-=======
 VideoData::UpdateTimestamp(const TimeUnit& aTimestamp)
 {
   MOZ_ASSERT(!aTimestamp.IsNegative());
 
   auto updatedDuration = GetEndTime() - aTimestamp;
   MOZ_ASSERT(!updatedDuration.IsNegative());
->>>>>>> a17af05f
 
   mTime = aTimestamp;
   mDuration = updatedDuration;
@@ -333,8 +256,6 @@
   data.mPicSize = aPicture.Size();
   data.mStereoMode = aInfo.mStereoMode;
   data.mYUVColorSpace = aBuffer.mYUVColorSpace;
-<<<<<<< HEAD
-=======
   return data;
 }
 
@@ -350,7 +271,6 @@
   }
 
   PlanarYCbCrData data = ConstructPlanarYCbCrData(aInfo, aBuffer, aPicture);
->>>>>>> a17af05f
 
   aVideoImage->SetDelayedConversion(true);
   if (aCopyData) {
@@ -440,21 +360,12 @@
 VideoData::CreateAndCopyData(const VideoInfo& aInfo,
                              ImageContainer* aContainer,
                              int64_t aOffset,
-<<<<<<< HEAD
-                             int64_t aTime,
-                             int64_t aDuration,
-                             const YCbCrBuffer& aBuffer,
-                             const YCbCrBuffer::Plane &aAlphaPlane,
-                             bool aKeyframe,
-                             int64_t aTimecode,
-=======
                              const TimeUnit& aTime,
                              const TimeUnit& aDuration,
                              const YCbCrBuffer& aBuffer,
                              const YCbCrBuffer::Plane &aAlphaPlane,
                              bool aKeyframe,
                              const TimeUnit& aTimecode,
->>>>>>> a17af05f
                              const IntRect& aPicture)
 {
   if (!aContainer) {
@@ -507,34 +418,19 @@
                       aBuffer.mPlanes[0].mStride, aBuffer.mPlanes[1].mStride,
                       argb_buffer, size.width * 4,
                       size.width, size.height);
-<<<<<<< HEAD
 
   return v.forget();
 }
 
-=======
-
-  return v.forget();
-}
-
->>>>>>> a17af05f
 /* static */
 already_AddRefed<VideoData>
 VideoData::CreateFromImage(const IntSize& aDisplay,
                            int64_t aOffset,
-<<<<<<< HEAD
-                           int64_t aTime,
-                           int64_t aDuration,
-                           const RefPtr<Image>& aImage,
-                           bool aKeyframe,
-                           int64_t aTimecode)
-=======
                            const TimeUnit& aTime,
                            const TimeUnit& aDuration,
                            const RefPtr<Image>& aImage,
                            bool aKeyframe,
                            const TimeUnit& aTimecode)
->>>>>>> a17af05f
 {
   RefPtr<VideoData> v(new VideoData(aOffset,
                                     aTime,
