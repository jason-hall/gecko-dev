--- conflicted
+++ resolved
@@ -486,13 +486,8 @@
   bool StartStream();
   friend class AsyncCubebTask;
   bool Init();
-<<<<<<< HEAD
-  /* MediaStreamGraphs are always down/up mixed to stereo for now. */
-  static const uint32_t ChannelCount = 2;
-=======
   /* MediaStreamGraphs are always down/up mixed to output channels. */
   uint32_t mOuputChannels;
->>>>>>> a17af05f
   /* The size of this buffer comes from the fact that some audio backends can
    * call back with a number of frames lower than one block (128 frames), so we
    * need to keep at most two block in the SpillBuffer, because we always round
