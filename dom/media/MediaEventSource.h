/* -*- Mode: C++; tab-width: 2; indent-tabs-mode: nil; c-basic-offset: 2 -*- */
/* vim:set ts=2 sw=2 sts=2 et cindent: */
/* This Source Code Form is subject to the terms of the Mozilla Public
 * License, v. 2.0. If a copy of the MPL was not distributed with this
 * file, You can obtain one at http://mozilla.org/MPL/2.0/. */

#ifndef MediaEventSource_h_
#define MediaEventSource_h_

#include "mozilla/AbstractThread.h"
#include "mozilla/Atomics.h"
#include "mozilla/IndexSequence.h"
#include "mozilla/Mutex.h"
#include "mozilla/Tuple.h"
#include "mozilla/TypeTraits.h"

#include "nsISupportsImpl.h"
#include "nsTArray.h"
#include "nsThreadUtils.h"

namespace mozilla {

/**
 * A thread-safe tool to communicate "revocation" across threads. It is used to
 * disconnect a listener from the event source to prevent future notifications
 * from coming. Revoke() can be called on any thread. However, it is recommended
 * to be called on the target thread to avoid race condition.
 *
 * RevocableToken is not exposed to the client code directly.
 * Use MediaEventListener below to do the job.
 */
class RevocableToken {
  NS_INLINE_DECL_THREADSAFE_REFCOUNTING(RevocableToken);

public:
  RevocableToken() : mRevoked(false) {}

  void Revoke() {
    mRevoked = true;
  }

  bool IsRevoked() const {
    return mRevoked;
  }

protected:
  // Virtual destructor is required since we might delete a Listener object
  // through its base type pointer.
  virtual ~RevocableToken() { }

private:
  Atomic<bool> mRevoked;
};

enum class ListenerPolicy : int8_t {
  // Allow at most one listener. Move will be used when possible
  // to pass the event data to save copy.
  Exclusive,
  // Allow multiple listeners. Event data will always be copied when passed
  // to the listeners.
  NonExclusive
};

namespace detail {

/**
 * Define how an event type is passed internally in MediaEventSource and to the
 * listeners. Specialized for the void type to pass a dummy bool instead.
 */
template <typename T>
struct EventTypeTraits {
  typedef T ArgType;
};

template <>
struct EventTypeTraits<void> {
  typedef bool ArgType;
};

/**
 * Test if a method function or lambda accepts one or more arguments.
 */
template <typename T>
class TakeArgsHelper {
  template <typename C> static FalseType test(void(C::*)(), int);
  template <typename C> static FalseType test(void(C::*)() const, int);
  template <typename C> static FalseType test(void(C::*)() volatile, int);
  template <typename C> static FalseType test(void(C::*)() const volatile, int);
  template <typename F> static FalseType test(F&&, decltype(DeclVal<F>()(), 0));
  static TrueType test(...);
public:
  typedef decltype(test(DeclVal<T>(), 0)) Type;
};

template <typename T>
struct TakeArgs : public TakeArgsHelper<T>::Type {};

template <typename T> struct EventTarget;

template <>
struct EventTarget<nsIEventTarget> {
  static void
  Dispatch(nsIEventTarget* aTarget, already_AddRefed<nsIRunnable> aTask) {
    aTarget->Dispatch(Move(aTask), NS_DISPATCH_NORMAL);
  }
};

template <>
struct EventTarget<AbstractThread> {
  static void
  Dispatch(AbstractThread* aTarget, already_AddRefed<nsIRunnable> aTask) {
    aTarget->Dispatch(Move(aTask), AbstractThread::DontAssertDispatchSuccess);
<<<<<<< HEAD
  }
};

template <>
struct EventTarget<DispatchPolicy::Sync, nsIEventTarget> {
  static bool IsOnCurrentThread(nsIEventTarget* aTarget) {
    bool current = false;
    auto rv = aTarget->IsOnCurrentThread(&current);
    return NS_SUCCEEDED(rv) && current;
  }
  static void
  Dispatch(nsIEventTarget* aTarget, already_AddRefed<nsIRunnable> aTask) {
    MOZ_ASSERT(IsOnCurrentThread(aTarget));
    nsCOMPtr<nsIRunnable> r = aTask;
    r->Run();
  }
};

template <>
struct EventTarget<DispatchPolicy::Sync, AbstractThread> {
  static void
  Dispatch(AbstractThread* aTarget, already_AddRefed<nsIRunnable> aTask) {
    MOZ_ASSERT(aTarget->IsCurrentThreadIn());
    nsCOMPtr<nsIRunnable> r = aTask;
    r->Run();
=======
>>>>>>> a17af05f
  }
};

/**
 * Encapsulate a raw pointer to be captured by a lambda without causing
 * static-analysis errors.
 */
template <typename T>
class RawPtr {
public:
  explicit RawPtr(T* aPtr) : mPtr(aPtr) {}
  T* get() const { return mPtr; }
private:
  T* const mPtr;
};

template <typename... As>
class Listener : public RevocableToken
{
public:
  template <typename... Ts>
  void Dispatch(Ts&&... aEvents)
  {
    if (CanTakeArgs()) {
      DispatchTask(NewRunnableMethod<typename Decay<Ts>::Type&&...>(
        "detail::Listener::ApplyWithArgs",
        this,
        &Listener::ApplyWithArgs,
        Forward<Ts>(aEvents)...));
    } else {
      DispatchTask(NewRunnableMethod(
        "detail::Listener::ApplyWithNoArgs", this, &Listener::ApplyWithNoArgs));
    }
  }

protected:
  virtual ~Listener()
  {
    MOZ_ASSERT(IsRevoked(), "Must disconnect the listener.");
  }

private:
  virtual void DispatchTask(already_AddRefed<nsIRunnable> aTask) = 0;

  // True if the underlying listener function takes non-zero arguments.
  virtual bool CanTakeArgs() const = 0;
  // Pass the event data to the underlying listener function. Should be called
  // only when CanTakeArgs() returns true.
  virtual void ApplyWithArgs(As&&... aEvents) = 0;
  // Invoke the underlying listener function. Should be called only when
  // CanTakeArgs() returns false.
  virtual void ApplyWithNoArgs() = 0;
};

/**
 * Store the registered target thread and function so it knows where and to
 * whom to send the event data.
 */
template <typename Target, typename Function, typename... As>
class ListenerImpl : public Listener<As...>
{
  // Strip CV and reference from Function.
  using FunctionStorage = typename Decay<Function>::Type;

public:
  template <typename F>
  ListenerImpl(Target* aTarget, F&& aFunction)
    : mTarget(aTarget)
    , mFunction(Forward<F>(aFunction))
  {
  }

private:
  void DispatchTask(already_AddRefed<nsIRunnable> aTask) override
  {
    EventTarget<Target>::Dispatch(mTarget.get(), Move(aTask));
  }

  bool CanTakeArgs() const override
  {
    return TakeArgs<FunctionStorage>::value;
  }

  // |F| takes one or more arguments.
  template <typename F>
  typename EnableIf<TakeArgs<F>::value, void>::Type
  ApplyWithArgsImpl(const F& aFunc, As&&... aEvents)
  {
    aFunc(Move(aEvents)...);
  }

  // |F| takes no arguments.
  template <typename F>
  typename EnableIf<!TakeArgs<F>::value, void>::Type
  ApplyWithArgsImpl(const F& aFunc, As&&... aEvents)
  {
    MOZ_CRASH("Call ApplyWithNoArgs instead.");
  }

  void ApplyWithArgs(As&&... aEvents) override
  {
    MOZ_RELEASE_ASSERT(TakeArgs<Function>::value);
    // Don't call the listener if it is disconnected.
    if (!RevocableToken::IsRevoked()) {
      ApplyWithArgsImpl(mFunction, Move(aEvents)...);
    }
  }

  // |F| takes one or more arguments.
  template <typename F>
  typename EnableIf<TakeArgs<F>::value, void>::Type
  ApplyWithNoArgsImpl(const F& aFunc)
  {
    MOZ_CRASH("Call ApplyWithArgs instead.");
  }

  // |F| takes no arguments.
  template <typename F>
  typename EnableIf<!TakeArgs<F>::value, void>::Type
  ApplyWithNoArgsImpl(const F& aFunc)
  {
    aFunc();
  }

  virtual void ApplyWithNoArgs() override
  {
    MOZ_RELEASE_ASSERT(!TakeArgs<Function>::value);
    // Don't call the listener if it is disconnected.
    if (!RevocableToken::IsRevoked()) {
      ApplyWithNoArgsImpl(mFunction);
    }
  }

  const RefPtr<Target> mTarget;
  FunctionStorage mFunction;
};

/**
 * Return true if any type is a reference type.
 */
template <typename Head, typename... Tails>
struct IsAnyReference {
  static const bool value = IsReference<Head>::value ||
                            IsAnyReference<Tails...>::value;
};

template <typename T>
struct IsAnyReference<T> {
  static const bool value = IsReference<T>::value;
};

} // namespace detail

template <ListenerPolicy, typename... Ts> class MediaEventSourceImpl;

/**
 * Not thread-safe since this is not meant to be shared and therefore only
 * move constructor is provided. Used to hold the result of
 * MediaEventSource<T>::Connect() and call Disconnect() to disconnect the
 * listener from an event source.
 */
class MediaEventListener {
  template <ListenerPolicy, typename... Ts>
  friend class MediaEventSourceImpl;

public:
  MediaEventListener() {}

  MediaEventListener(MediaEventListener&& aOther)
    : mToken(Move(aOther.mToken)) {}

  MediaEventListener& operator=(MediaEventListener&& aOther) {
    MOZ_ASSERT(!mToken, "Must disconnect the listener.");
    mToken = Move(aOther.mToken);
    return *this;
  }

  ~MediaEventListener() {
    MOZ_ASSERT(!mToken, "Must disconnect the listener.");
  }

  void Disconnect() {
    mToken->Revoke();
    mToken = nullptr;
  }

  void DisconnectIfExists() {
    if (mToken) {
      Disconnect();
    }
  }

private:
  // Avoid exposing RevocableToken directly to the client code so that
  // listeners can be disconnected in a controlled manner.
  explicit MediaEventListener(RevocableToken* aToken) : mToken(aToken) {}
  RefPtr<RevocableToken> mToken;
};

/**
 * A generic and thread-safe class to implement the observer pattern.
 */
template <ListenerPolicy Lp, typename... Es>
class MediaEventSourceImpl {
  static_assert(!detail::IsAnyReference<Es...>::value,
                "Ref-type not supported!");

  template <typename T>
  using ArgType = typename detail::EventTypeTraits<T>::ArgType;

  typedef detail::Listener<ArgType<Es>...> Listener;

  template<typename Target, typename Func>
  using ListenerImpl = detail::ListenerImpl<Target, Func, ArgType<Es>...>;

  template <typename Method>
  using TakeArgs = detail::TakeArgs<Method>;

  void PruneListeners() {
    int32_t last = static_cast<int32_t>(mListeners.Length()) - 1;
    for (int32_t i = last; i >= 0; --i) {
      if (mListeners[i]->IsRevoked()) {
        mListeners.RemoveElementAt(i);
      }
    }
  }

  template<typename Target, typename Function>
  MediaEventListener
  ConnectInternal(Target* aTarget, Function&& aFunction) {
    MutexAutoLock lock(mMutex);
    PruneListeners();
    MOZ_ASSERT(Lp == ListenerPolicy::NonExclusive || mListeners.IsEmpty());
    auto l = mListeners.AppendElement();
    *l = new ListenerImpl<Target, Function>(
      aTarget, Forward<Function>(aFunction));
    return MediaEventListener(*l);
  }

  // |Method| takes one or more arguments.
  template <typename Target, typename This, typename Method>
  typename EnableIf<TakeArgs<Method>::value, MediaEventListener>::Type
  ConnectInternal(Target* aTarget, This* aThis, Method aMethod) {
    detail::RawPtr<This> thiz(aThis);
    return ConnectInternal(aTarget,
      [=](ArgType<Es>&&... aEvents) {
        (thiz.get()->*aMethod)(Move(aEvents)...);
      });
  }

  // |Method| takes no arguments. Don't bother passing the event data.
  template <typename Target, typename This, typename Method>
  typename EnableIf<!TakeArgs<Method>::value, MediaEventListener>::Type
  ConnectInternal(Target* aTarget, This* aThis, Method aMethod) {
    detail::RawPtr<This> thiz(aThis);
    return ConnectInternal(aTarget,
      [=]() {
        (thiz.get()->*aMethod)();
      });
  }

public:
  /**
   * Register a function to receive notifications from the event source.
   *
   * @param aTarget The target thread on which the function will run.
   * @param aFunction A function to be called on the target thread. The function
   *                  parameter must be convertible from |EventType|.
   * @return An object used to disconnect from the event source.
   */
  template<typename Function>
  MediaEventListener
  Connect(AbstractThread* aTarget, Function&& aFunction) {
    return ConnectInternal(aTarget, Forward<Function>(aFunction));
  }

  template<typename Function>
  MediaEventListener
  Connect(nsIEventTarget* aTarget, Function&& aFunction) {
    return ConnectInternal(aTarget, Forward<Function>(aFunction));
  }

  /**
   * As above.
   *
   * Note we deliberately keep a weak reference to |aThis| in order not to
   * change its lifetime. This is because notifications are dispatched
   * asynchronously and removing a listener doesn't always break the reference
   * cycle for the pending event could still hold a reference to |aThis|.
   *
   * The caller must call MediaEventListener::Disconnect() to avoid dangling
   * pointers.
   */
  template <typename This, typename Method>
  MediaEventListener
  Connect(AbstractThread* aTarget, This* aThis, Method aMethod) {
    return ConnectInternal(aTarget, aThis, aMethod);
  }

  template <typename This, typename Method>
  MediaEventListener
  Connect(nsIEventTarget* aTarget, This* aThis, Method aMethod) {
    return ConnectInternal(aTarget, aThis, aMethod);
  }

protected:
  MediaEventSourceImpl() : mMutex("MediaEventSourceImpl::mMutex") {}

  template <typename... Ts>
  void NotifyInternal(Ts&&... aEvents) {
    MutexAutoLock lock(mMutex);
    int32_t last = static_cast<int32_t>(mListeners.Length()) - 1;
    for (int32_t i = last; i >= 0; --i) {
      auto&& l = mListeners[i];
      // Remove disconnected listeners.
      // It is not optimal but is simple and works well.
      if (l->IsRevoked()) {
        mListeners.RemoveElementAt(i);
        continue;
      }
      l->Dispatch(Forward<Ts>(aEvents)...);
    }
  }

private:
  Mutex mMutex;
  nsTArray<RefPtr<Listener>> mListeners;
};

template <typename... Es>
using MediaEventSource =
  MediaEventSourceImpl<ListenerPolicy::NonExclusive, Es...>;

template <typename... Es>
using MediaEventSourceExc =
  MediaEventSourceImpl<ListenerPolicy::Exclusive, Es...>;

/**
 * A class to separate the interface of event subject (MediaEventSource)
 * and event publisher. Mostly used as a member variable to publish events
 * to the listeners.
 */
template <typename... Es>
class MediaEventProducer : public MediaEventSource<Es...> {
public:
  template <typename... Ts>
  void Notify(Ts&&... aEvents) {
    // Pass lvalues to prevent move in NonExclusive mode.
    this->NotifyInternal(aEvents...);
  }
};

/**
 * Specialization for void type. A dummy bool is passed to NotifyInternal
 * since there is no way to pass a void value.
 */
template <>
class MediaEventProducer<void> : public MediaEventSource<void> {
public:
  void Notify() {
    this->NotifyInternal(true /* dummy */);
  }
};

/**
 * A producer allowing at most one listener.
 */
template <typename... Es>
class MediaEventProducerExc : public MediaEventSourceExc<Es...> {
public:
  template <typename... Ts>
  void Notify(Ts&&... aEvents) {
    this->NotifyInternal(Forward<Ts>(aEvents)...);
  }
};

} // namespace mozilla

#endif //MediaEventSource_h_<|MERGE_RESOLUTION|>--- conflicted
+++ resolved
@@ -110,34 +110,6 @@
   static void
   Dispatch(AbstractThread* aTarget, already_AddRefed<nsIRunnable> aTask) {
     aTarget->Dispatch(Move(aTask), AbstractThread::DontAssertDispatchSuccess);
-<<<<<<< HEAD
-  }
-};
-
-template <>
-struct EventTarget<DispatchPolicy::Sync, nsIEventTarget> {
-  static bool IsOnCurrentThread(nsIEventTarget* aTarget) {
-    bool current = false;
-    auto rv = aTarget->IsOnCurrentThread(&current);
-    return NS_SUCCEEDED(rv) && current;
-  }
-  static void
-  Dispatch(nsIEventTarget* aTarget, already_AddRefed<nsIRunnable> aTask) {
-    MOZ_ASSERT(IsOnCurrentThread(aTarget));
-    nsCOMPtr<nsIRunnable> r = aTask;
-    r->Run();
-  }
-};
-
-template <>
-struct EventTarget<DispatchPolicy::Sync, AbstractThread> {
-  static void
-  Dispatch(AbstractThread* aTarget, already_AddRefed<nsIRunnable> aTask) {
-    MOZ_ASSERT(aTarget->IsCurrentThreadIn());
-    nsCOMPtr<nsIRunnable> r = aTask;
-    r->Run();
-=======
->>>>>>> a17af05f
   }
 };
 
