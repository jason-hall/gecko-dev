/* -*- Mode: C++; tab-width: 2; indent-tabs-mode: nil; c-basic-offset: 2 -*- */
/* vim:set ts=2 sw=2 sts=2 et cindent: */
/* This Source Code Form is subject to the terms of the Mozilla Public
 * License, v. 2.0. If a copy of the MPL was not distributed with this
 * file, You can obtain one at http://mozilla.org/MPL/2.0/. */

#ifndef MediaCache_h_
#define MediaCache_h_

#include "Intervals.h"
#include "mozilla/UniquePtr.h"
#include "nsCOMPtr.h"
#include "nsHashKeys.h"
#include "nsTArray.h"
#include "nsTHashtable.h"

class nsIPrincipal;

namespace mozilla {
// defined in MediaResource.h
class ChannelMediaResource;
typedef media::IntervalSet<int64_t> MediaByteRangeSet;
class MediaResource;
class ReentrantMonitorAutoEnter;

/**
 * Media applications want fast, "on demand" random access to media data,
 * for pausing, seeking, etc. But we are primarily interested
 * in transporting media data using HTTP over the Internet, which has
 * high latency to open a connection, requires a new connection for every
 * seek, may not even support seeking on some connections (especially
 * live streams), and uses a push model --- data comes from the server
 * and you don't have much control over the rate. Also, transferring data
 * over the Internet can be slow and/or unpredictable, so we want to read
 * ahead to buffer and cache as much data as possible.
 *
 * The job of the media cache is to resolve this impedance mismatch.
 * The media cache reads data from Necko channels into file-backed storage,
 * and offers a random-access file-like API to the stream data
 * (MediaCacheStream). Along the way it solves several problems:
 * -- The cache intelligently reads ahead to prefetch data that may be
 * needed in the future
 * -- The size of the cache is bounded so that we don't fill up
 * storage with read-ahead data
 * -- Cache replacement is managed globally so that the most valuable
 * data (across all streams) is retained
 * -- The cache can suspend Necko channels temporarily when their data is
 * not wanted (yet)
 * -- The cache translates file-like seek requests to HTTP seeks,
 * including optimizations like not triggering a new seek if it would
 * be faster to just keep reading until we reach the seek point. The
 * "seek to EOF" idiom to determine file size is also handled efficiently
 * (seeking to EOF and then seeking back to the previous offset does not
 * trigger any Necko activity)
 * -- The cache also handles the case where the server does not support
 * seeking
 * -- Necko can only send data to the main thread, but MediaCacheStream
 * can distribute data to any thread
 * -- The cache exposes APIs so clients can detect what data is
 * currently held
 *
 * Note that although HTTP is the most important transport and we only
 * support transport-level seeking via HTTP byte-ranges, the media cache
 * works with any kind of Necko channels and provides random access to
 * cached data even for, e.g., FTP streams.
 *
 * The media cache is not persistent. It does not currently allow
 * data from one load to be used by other loads, either within the same
 * browser session or across browser sessions. The media cache file
 * is marked "delete on close" so it will automatically disappear in the
 * event of a browser crash or shutdown.
 *
 * The media cache is block-based. Streams are divided into blocks of a
 * fixed size (currently 4K) and we cache blocks. A single cache contains
 * blocks for all streams.
 *
 * The cache size is controlled by the media.cache_size preference
 * (which is in KB). The default size is 500MB.
 *
 * The replacement policy predicts a "time of next use" for each block
 * in the cache. When we need to free a block, the block with the latest
 * "time of next use" will be evicted. Blocks are divided into
 * different classes, each class having its own predictor:
 * FREE_BLOCK: these blocks are effectively infinitely far in the future;
 * a free block will always be chosen for replacement before other classes
 * of blocks.
 * METADATA_BLOCK: these are blocks that contain data that has been read
 * by the decoder in "metadata mode", e.g. while the decoder is searching
 * the stream during a seek operation. These blocks are managed with an
 * LRU policy; the "time of next use" is predicted to be as far in the
 * future as the last use was in the past.
 * PLAYED_BLOCK: these are blocks that have not been read in "metadata
 * mode", and contain data behind the current decoder read point. (They
 * may not actually have been read by the decoder, if the decoder seeked
 * forward.) These blocks are managed with an LRU policy except that we add
 * REPLAY_DELAY seconds of penalty to their predicted "time of next use",
 * to reflect the uncertainty about whether replay will actually happen
 * or not.
 * READAHEAD_BLOCK: these are blocks that have not been read in
 * "metadata mode" and that are entirely ahead of the current decoder
 * read point. (They may actually have been read by the decoder in the
 * past if the decoder has since seeked backward.) We predict the
 * time of next use for these blocks by assuming steady playback and
 * dividing the number of bytes between the block and the current decoder
 * read point by the decoder's estimate of its playback rate in bytes
 * per second. This ensures that the blocks farthest ahead are considered
 * least valuable.
 * For efficient prediction of the "latest time of next use", we maintain
 * linked lists of blocks in each class, ordering blocks by time of
 * next use. READAHEAD_BLOCKS have one linked list per stream, since their
 * time of next use depends on stream parameters, but the other lists
 * are global.
 *
 * A block containing a current decoder read point can contain data
 * both behind and ahead of the read point. It will be classified as a
 * PLAYED_BLOCK but we will give it special treatment so it is never
 * evicted --- it actually contains the highest-priority readahead data
 * as well as played data.
 *
 * "Time of next use" estimates are also used for flow control. When
 * reading ahead we can predict the time of next use for the data that
 * will be read. If the predicted time of next use is later then the
 * prediction for all currently cached blocks, and the cache is full, then
 * we should suspend reading from the Necko channel.
 *
 * Unfortunately suspending the Necko channel can't immediately stop the
 * flow of data from the server. First our desire to suspend has to be
 * transmitted to the server (in practice, Necko stops reading from the
 * socket, which causes the kernel to shrink its advertised TCP receive
 * window size to zero). Then the server can stop sending the data, but
 * we will receive data roughly corresponding to the product of the link
 * bandwidth multiplied by the round-trip latency. We deal with this by
 * letting the cache overflow temporarily and then trimming it back by
 * moving overflowing blocks back into the body of the cache, replacing
 * less valuable blocks as they become available. We try to avoid simply
 * discarding overflowing readahead data.
 *
 * All changes to the actual contents of the cache happen on the main
 * thread, since that's where Necko's notifications happen.
 *
 * The media cache maintains at most one Necko channel for each stream.
 * (In the future it might be advantageous to relax this, e.g. so that a
 * seek to near the end of the file can happen without disturbing
 * the loading of data from the beginning of the file.) The Necko channel
 * is managed through ChannelMediaResource; MediaCache does not
 * depend on Necko directly.
 *
 * Every time something changes that might affect whether we want to
 * read from a Necko channel, or whether we want to seek on the Necko
 * channel --- such as data arriving or data being consumed by the
 * decoder --- we asynchronously trigger MediaCache::Update on the main
 * thread. That method implements most cache policy. It evaluates for
 * each stream whether we want to suspend or resume the stream and what
 * offset we should seek to, if any. It is also responsible for trimming
 * back the cache size to its desired limit by moving overflowing blocks
 * into the main part of the cache.
 *
 * Streams can be opened in non-seekable mode. In non-seekable mode,
 * the cache will only call ChannelMediaResource::CacheClientSeek with
 * a 0 offset. The cache tries hard not to discard readahead data
 * for non-seekable streams, since that could trigger a potentially
 * disastrous re-read of the entire stream. It's up to cache clients
 * to try to avoid requesting seeks on such streams.
 *
 * MediaCache has a single internal monitor for all synchronization.
 * This is treated as the lowest level monitor in the media code. So,
 * we must not acquire any MediaDecoder locks or MediaResource locks
 * while holding the MediaCache lock. But it's OK to hold those locks
 * and then get the MediaCache lock.
 *
 * MediaCache associates a principal with each stream. CacheClientSeek
 * can trigger new HTTP requests; due to redirects to other domains,
 * each HTTP load can return data with a different principal. This
 * principal must be passed to NotifyDataReceived, and MediaCache
 * will detect when different principals are associated with data in the
 * same stream, and replace them with a null principal.
 */
class MediaCache;

/**
 * If the cache fails to initialize then Init will fail, so nonstatic
 * methods of this class can assume gMediaCache is non-null.
 *
 * This class can be directly embedded as a value.
 */
class MediaCacheStream {
public:
  // This needs to be a power of two
  static const int64_t BLOCK_SIZE = 32768;

  enum ReadMode {
    MODE_METADATA,
    MODE_PLAYBACK
  };

  // aClient provides the underlying transport that cache will use to read
  // data for this stream.
  MediaCacheStream(ChannelMediaResource* aClient, bool aIsPrivateBrowsing);
  ~MediaCacheStream();

  // Set up this stream with the cache. Can fail on OOM.
  // aContentLength is the content length if known, otherwise -1.
  // Exactly one of InitAsClone or Init must be called before any other method
  // on this class. Does nothing if already initialized.
  nsresult Init(int64_t aContentLength);

  // Set up this stream with the cache, assuming it's for the same data
  // as the aOriginal stream. Can fail on OOM.
  // Exactly one of InitAsClone or Init must be called before any other method
  // on this class. Does nothing if already initialized.
  nsresult InitAsClone(MediaCacheStream* aOriginal);

  // These are called on the main thread.
  // Tell us whether the stream is seekable or not. Non-seekable streams
  // will always pass 0 for aOffset to CacheClientSeek. This should only
  // be called while the stream is at channel offset 0. Seekability can
  // change during the lifetime of the MediaCacheStream --- every time
  // we do an HTTP load the seekability may be different (and sometimes
  // is, in practice, due to the effects of caching proxies).
  void SetTransportSeekable(bool aIsTransportSeekable);
  // This must be called (and return) before the ChannelMediaResource
  // used to create this MediaCacheStream is deleted.
  void Close();
  // This returns true when the stream has been closed
  bool IsClosed() const { return mClosed; }
  // Returns true when this stream is can be shared by a new resource load
  bool IsAvailableForSharing() const
  {
    return !mClosed && !mIsPrivateBrowsing &&
      (!mDidNotifyDataEnded || NS_SUCCEEDED(mNotifyDataEndedStatus));
  }
  // Get the principal for this stream. Anything accessing the contents of
  // this stream must have a principal that subsumes this principal.
  nsIPrincipal* GetCurrentPrincipal() { return mPrincipal; }

  // These callbacks are called on the main thread by the client
  // when data has been received via the channel.
  // Tells the cache what the server said the data length is going to be.
  // The actual data length may be greater (we receive more data than
  // specified) or smaller (the stream ends before we reach the given
  // length), because servers can lie. The server's reported data length
  // *and* the actual data length can even vary over time because a
  // misbehaving server may feed us a different stream after each seek
  // operation. So this is really just a hint. The cache may however
  // stop reading (suspend the channel) when it thinks we've read all the
  // data available based on an incorrect reported length. Seeks relative
  // EOF also depend on the reported length if we haven't managed to
  // read the whole stream yet.
  void NotifyDataLength(int64_t aLength);
  // Notifies the cache that a load has begun. We pass the offset
  // because in some cases the offset might not be what the cache
  // requested. In particular we might unexpectedly start providing
  // data at offset 0. This need not be called if the offset is the
  // offset that the cache requested in
  // ChannelMediaResource::CacheClientSeek. This can be called at any
  // time by the client, not just after a CacheClientSeek.
  void NotifyDataStarted(int64_t aOffset);
  // Notifies the cache that data has been received. The stream already
  // knows the offset because data is received in sequence and
  // the starting offset is known via NotifyDataStarted or because
  // the cache requested the offset in
  // ChannelMediaResource::CacheClientSeek, or because it defaulted to 0.
  // We pass in the principal that was used to load this data.
  void NotifyDataReceived(int64_t aSize, const char* aData,
                          nsIPrincipal* aPrincipal);
  // Notifies the cache that the current bytes should be written to disk.
  // Called on the main thread.
  void FlushPartialBlock();
  // Notifies the cache that the channel has closed with the given status.
  void NotifyDataEnded(nsresult aStatus);

  // Notifies the stream that the channel is reopened. The stream should
  // reset variables such as |mDidNotifyDataEnded|.
  void NotifyChannelRecreated();

  // These methods can be called on any thread.
  // Cached blocks associated with this stream will not be evicted
  // while the stream is pinned.
  void Pin();
  void Unpin();
  // See comments above for NotifyDataLength about how the length
  // can vary over time. Returns -1 if no length is known. Returns the
  // reported length if we haven't got any better information. If
  // the stream ended normally we return the length we actually got.
  // If we've successfully read data beyond the originally reported length,
  // we return the end of the data we've read.
  int64_t GetLength();
  // Returns the unique resource ID. Call only on the main thread or while
  // holding the media cache lock.
  int64_t GetResourceID() { return mResourceID; }
  // Returns the end of the bytes starting at the given offset
  // which are in cache.
  int64_t GetCachedDataEnd(int64_t aOffset);
  // Returns the offset of the first byte of cached data at or after aOffset,
  // or -1 if there is no such cached data.
  int64_t GetNextCachedData(int64_t aOffset);
  // Fills aRanges with the ByteRanges representing the data which is currently
  // cached. Locks the media cache while running, to prevent any ranges
  // growing. The stream should be pinned while this runs and while its results
  // are used, to ensure no data is evicted.
  nsresult GetCachedRanges(MediaByteRangeSet& aRanges);

  // Reads from buffered data only. Will fail if not all data to be read is
  // in the cache. Will not mark blocks as read. Can be called from the main
  // thread. It's the caller's responsibility to wrap the call in a pin/unpin,
  // and also to check that the range they want is cached before calling this.
  nsresult ReadFromCache(char* aBuffer,
                         int64_t aOffset,
                         int64_t aCount);

  // IsDataCachedToEndOfStream returns true if all the data from
  // aOffset to the end of the stream (the server-reported end, if the
  // real end is not known) is in cache. If we know nothing about the
  // end of the stream, this returns false.
  bool IsDataCachedToEndOfStream(int64_t aOffset);
  // The mode is initially MODE_PLAYBACK.
  void SetReadMode(ReadMode aMode);
  // This is the client's estimate of the playback rate assuming
  // the media plays continuously. The cache can't guess this itself
  // because it doesn't know when the decoder was paused, buffering, etc.
  // Do not pass zero.
  void SetPlaybackRate(uint32_t aBytesPerSecond);
  // Returns the last set value of SetTransportSeekable.
  bool IsTransportSeekable();

  // Returns true when all streams for this resource are suspended or their
  // channel has ended.
  bool AreAllStreamsForResourceSuspended();

  // These methods must be called on a different thread from the main
  // thread. They should always be called on the same thread for a given
  // stream.
  // This can fail when aWhence is NS_SEEK_END and no stream length
  // is known.
  nsresult Seek(int32_t aWhence, int64_t aOffset);
  int64_t Tell();
  // *aBytes gets the number of bytes that were actually read. This can
  // be less than aCount. If the first byte of data is not in the cache,
  // this will block until the data is available or the stream is
  // closed, otherwise it won't block.
  nsresult Read(char* aBuffer, uint32_t aCount, uint32_t* aBytes);
  // Seeks to aOffset in the stream then performs a Read operation. See
  // 'Read' for argument and return details.
  nsresult ReadAt(int64_t aOffset, char* aBuffer,
                  uint32_t aCount, uint32_t* aBytes);

  void ThrottleReadahead(bool bThrottle);

  size_t SizeOfExcludingThis(MallocSizeOf aMallocSizeOf) const;

private:
  friend class MediaCache;

  /**
   * A doubly-linked list of blocks. Add/Remove/Get methods are all
   * constant time. We declare this here so that a stream can contain a
   * BlockList of its read-ahead blocks. Blocks are referred to by index
   * into the MediaCache::mIndex array.
   *
   * Blocks can belong to more than one list at the same time, because
   * the next/prev pointers are not stored in the block.
   */
  class BlockList {
  public:
    BlockList() : mFirstBlock(-1), mCount(0) {}
    ~BlockList() {
      NS_ASSERTION(mFirstBlock == -1 && mCount == 0,
                   "Destroying non-empty block list");
    }
    void AddFirstBlock(int32_t aBlock);
    void AddAfter(int32_t aBlock, int32_t aBefore);
    void RemoveBlock(int32_t aBlock);
    // Returns the first block in the list, or -1 if empty
    int32_t GetFirstBlock() const { return mFirstBlock; }
    // Returns the last block in the list, or -1 if empty
    int32_t GetLastBlock() const;
    // Returns the next block in the list after aBlock or -1 if
    // aBlock is the last block
    int32_t GetNextBlock(int32_t aBlock) const;
    // Returns the previous block in the list before aBlock or -1 if
    // aBlock is the first block
    int32_t GetPrevBlock(int32_t aBlock) const;
    bool IsEmpty() const { return mFirstBlock < 0; }
    int32_t GetCount() const { return mCount; }
    // The contents of aBlockIndex1 and aBlockIndex2 have been swapped
    void NotifyBlockSwapped(int32_t aBlockIndex1, int32_t aBlockIndex2);
#ifdef DEBUG
    // Verify linked-list invariants
    void Verify();
#else
    void Verify() {}
#endif

    size_t SizeOfExcludingThis(mozilla::MallocSizeOf aMallocSizeOf) const;

  private:
    struct Entry : public nsUint32HashKey {
      explicit Entry(KeyTypePointer aKey) : nsUint32HashKey(aKey) { }
      Entry(const Entry& toCopy) : nsUint32HashKey(&toCopy.GetKey()),
        mNextBlock(toCopy.mNextBlock), mPrevBlock(toCopy.mPrevBlock) {}

      int32_t mNextBlock;
      int32_t mPrevBlock;
    };
    nsTHashtable<Entry> mEntries;

    // The index of the first block in the list, or -1 if the list is empty.
    int32_t mFirstBlock;
    // The number of blocks in the list.
    int32_t mCount;
  };

  // Returns the end of the bytes starting at the given offset
  // which are in cache.
  // This method assumes that the cache monitor is held and can be called on
  // any thread.
  int64_t GetCachedDataEndInternal(int64_t aOffset);
  // Returns the offset of the first byte of cached data at or after aOffset,
  // or -1 if there is no such cached data.
  // This method assumes that the cache monitor is held and can be called on
  // any thread.
  int64_t GetNextCachedDataInternal(int64_t aOffset);
  // Writes |mPartialBlock| to disk.
  // Used by |NotifyDataEnded| and |FlushPartialBlock|.
  // If |aNotifyAll| is true, this function will wake up readers who may be
  // waiting on the media cache monitor. Called on the main thread only.
  void FlushPartialBlockInternal(bool aNotify, ReentrantMonitorAutoEnter& aReentrantMonitor);
  // Update mPrincipal given that data has been received from aPrincipal
  bool UpdatePrincipal(nsIPrincipal* aPrincipal);

  // Instance of MediaCache to use with this MediaCacheStream.
  RefPtr<MediaCache> mMediaCache;

  // These fields are main-thread-only.
  ChannelMediaResource*  mClient;
  nsCOMPtr<nsIPrincipal> mPrincipal;
  // Set to true when MediaCache::Update() has finished while this stream
  // was present.
  bool                   mHasHadUpdate;
  // Set to true when the stream has been closed either explicitly or
  // due to an internal cache error
  bool                   mClosed;
  // True if CacheClientNotifyDataEnded has been called for this stream.
  bool                   mDidNotifyDataEnded;

  // The following fields must be written holding the cache's monitor and
  // only on the main thread, thus can be read either on the main thread
  // or while holding the cache's monitor.

  // This is a unique ID representing the resource we're loading.
  // All streams with the same mResourceID are loading the same
  // underlying resource and should share data.
  int64_t mResourceID;
  // The last reported seekability state for the underlying channel
  bool mIsTransportSeekable;
  // True if the cache has suspended our channel because the cache is
  // full and the priority of the data that would be received is lower
  // than the priority of the data already in the cache
  bool mCacheSuspended;
  // True if the channel ended and we haven't seeked it again.
  bool mChannelEnded;
  // The offset where the next data from the channel will arrive
  int64_t      mChannelOffset;
  // The reported or discovered length of the data, or -1 if nothing is
  // known
  int64_t      mStreamLength;

  // The following fields are protected by the cache's monitor can can be written
  // by any thread.

  // The offset where the reader is positioned in the stream
  int64_t           mStreamOffset;
  // For each block in the stream data, maps to the cache entry for the
  // block, or -1 if the block is not cached.
  nsTArray<int32_t> mBlocks;
  // The list of read-ahead blocks, ordered by stream offset; the first
  // block is the earliest in the stream (so the last block will be the
  // least valuable).
  BlockList         mReadaheadBlocks;
  // The list of metadata blocks; the first block is the most recently used
  BlockList         mMetadataBlocks;
  // The list of played-back blocks; the first block is the most recently used
  BlockList         mPlayedBlocks;
  // The last reported estimate of the decoder's playback rate
  uint32_t          mPlaybackBytesPerSecond;
  // The number of times this stream has been Pinned without a
  // corresponding Unpin
  uint32_t          mPinCount;
  // The status used when we did CacheClientNotifyDataEnded. Only valid
  // when mDidNotifyDataEnded is true.
  nsresult          mNotifyDataEndedStatus;
  // The last reported read mode
  ReadMode          mCurrentMode;
  // True if some data in mPartialBlockBuffer has been read as metadata
  bool              mMetadataInPartialBlockBuffer;

  // The following field is protected by the cache's monitor but are
  // only written on the main thread.

  // Data received for the block containing mChannelOffset. Data needs
  // to wait here so we can write back a complete block. The first
  // mChannelOffset%BLOCK_SIZE bytes have been filled in with good data,
  // the rest are garbage.
  // Heap allocate this buffer since the exact power-of-2 will cause allocation
  // slop when combined with the rest of the object members.
<<<<<<< HEAD
  UniquePtr<int64_t[]> mPartialBlockBuffer;

  // True if associated with a private browsing window.
  const bool mIsPrivateBrowsing;
=======
  UniquePtr<uint8_t[]> mPartialBlockBuffer = MakeUnique<uint8_t[]>(BLOCK_SIZE);

  // True if associated with a private browsing window.
  const bool mIsPrivateBrowsing;

  bool mThrottleReadahead = false;
>>>>>>> a17af05f
};

} // namespace mozilla

#endif<|MERGE_RESOLUTION|>--- conflicted
+++ resolved
@@ -503,19 +503,12 @@
   // the rest are garbage.
   // Heap allocate this buffer since the exact power-of-2 will cause allocation
   // slop when combined with the rest of the object members.
-<<<<<<< HEAD
-  UniquePtr<int64_t[]> mPartialBlockBuffer;
+  UniquePtr<uint8_t[]> mPartialBlockBuffer = MakeUnique<uint8_t[]>(BLOCK_SIZE);
 
   // True if associated with a private browsing window.
   const bool mIsPrivateBrowsing;
-=======
-  UniquePtr<uint8_t[]> mPartialBlockBuffer = MakeUnique<uint8_t[]>(BLOCK_SIZE);
-
-  // True if associated with a private browsing window.
-  const bool mIsPrivateBrowsing;
 
   bool mThrottleReadahead = false;
->>>>>>> a17af05f
 };
 
 } // namespace mozilla
