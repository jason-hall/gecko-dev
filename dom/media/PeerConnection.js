/* jshint moz:true, browser:true */
/* This Source Code Form is subject to the terms of the Mozilla Public
 * License, v. 2.0. If a copy of the MPL was not distributed with this
 * file, You can obtain one at http://mozilla.org/MPL/2.0/. */

"use strict";

const {classes: Cc, interfaces: Ci, utils: Cu, results: Cr} = Components;

Cu.import("resource://gre/modules/Services.jsm");
Cu.import("resource://gre/modules/XPCOMUtils.jsm");
XPCOMUtils.defineLazyModuleGetter(this, "PeerConnectionIdp",
  "resource://gre/modules/media/PeerConnectionIdp.jsm");
XPCOMUtils.defineLazyModuleGetter(this, "convertToRTCStatsReport",
  "resource://gre/modules/media/RTCStatsReport.jsm");
XPCOMUtils.defineLazyModuleGetter(this, "AppConstants",
  "resource://gre/modules/AppConstants.jsm");

const PC_CONTRACT = "@mozilla.org/dom/peerconnection;1";
const PC_OBS_CONTRACT = "@mozilla.org/dom/peerconnectionobserver;1";
const PC_ICE_CONTRACT = "@mozilla.org/dom/rtcicecandidate;1";
const PC_SESSION_CONTRACT = "@mozilla.org/dom/rtcsessiondescription;1";
const PC_MANAGER_CONTRACT = "@mozilla.org/dom/peerconnectionmanager;1";
const PC_STATS_CONTRACT = "@mozilla.org/dom/rtcstatsreport;1";
const PC_STATIC_CONTRACT = "@mozilla.org/dom/peerconnectionstatic;1";
const PC_SENDER_CONTRACT = "@mozilla.org/dom/rtpsender;1";
const PC_RECEIVER_CONTRACT = "@mozilla.org/dom/rtpreceiver;1";
const PC_COREQUEST_CONTRACT = "@mozilla.org/dom/createofferrequest;1";
const PC_DTMF_SENDER_CONTRACT = "@mozilla.org/dom/rtcdtmfsender;1";

const PC_CID = Components.ID("{bdc2e533-b308-4708-ac8e-a8bfade6d851}");
const PC_OBS_CID = Components.ID("{d1748d4c-7f6a-4dc5-add6-d55b7678537e}");
const PC_ICE_CID = Components.ID("{02b9970c-433d-4cc2-923d-f7028ac66073}");
const PC_SESSION_CID = Components.ID("{1775081b-b62d-4954-8ffe-a067bbf508a7}");
const PC_MANAGER_CID = Components.ID("{7293e901-2be3-4c02-b4bd-cbef6fc24f78}");
const PC_STATS_CID = Components.ID("{7fe6e18b-0da3-4056-bf3b-440ef3809e06}");
const PC_STATIC_CID = Components.ID("{0fb47c47-a205-4583-a9fc-cbadf8c95880}");
const PC_SENDER_CID = Components.ID("{4fff5d46-d827-4cd4-a970-8fd53977440e}");
const PC_RECEIVER_CID = Components.ID("{d974b814-8fde-411c-8c45-b86791b81030}");
const PC_COREQUEST_CID = Components.ID("{74b2122d-65a8-4824-aa9e-3d664cb75dc2}");
const PC_DTMF_SENDER_CID = Components.ID("{3610C242-654E-11E6-8EC0-6D1BE389A607}");

function logMsg(msg, file, line, flag, winID) {
  let scriptErrorClass = Cc["@mozilla.org/scripterror;1"];
  let scriptError = scriptErrorClass.createInstance(Ci.nsIScriptError);
  scriptError.initWithWindowID(msg, file, null, line, 0, flag,
                               "content javascript", winID);
  let console = Cc["@mozilla.org/consoleservice;1"].
  getService(Ci.nsIConsoleService);
  console.logMessage(scriptError);
<<<<<<< HEAD
};
=======
}
>>>>>>> a17af05f

let setupPrototype = (_class, dict) => {
  _class.prototype.classDescription = _class.name;
  Object.assign(_class.prototype, dict);
}

// Global list of PeerConnection objects, so they can be cleaned up when
// a page is torn down. (Maps inner window ID to an array of PC objects).
class GlobalPCList {
  constructor() {
    this._list = {};
    this._networkdown = false; // XXX Need to query current state somehow
    this._lifecycleobservers = {};
    this._nextId = 1;
    Services.obs.addObserver(this, "inner-window-destroyed", true);
    Services.obs.addObserver(this, "profile-change-net-teardown", true);
    Services.obs.addObserver(this, "network:offline-about-to-go-offline", true);
    Services.obs.addObserver(this, "network:offline-status-changed", true);
    Services.obs.addObserver(this, "gmp-plugin-crash", true);
    Services.obs.addObserver(this, "PeerConnection:response:allow", true);
    Services.obs.addObserver(this, "PeerConnection:response:deny", true);
    if (Cc["@mozilla.org/childprocessmessagemanager;1"]) {
      let mm = Cc["@mozilla.org/childprocessmessagemanager;1"].getService(Ci.nsIMessageListenerManager);
      mm.addMessageListener("gmp-plugin-crash", this);
    }
  }

  notifyLifecycleObservers(pc, type) {
    for (var key of Object.keys(this._lifecycleobservers)) {
      this._lifecycleobservers[key](pc, pc._winID, type);
    }
  }

  addPC(pc) {
    let winID = pc._winID;
    if (this._list[winID]) {
      this._list[winID].push(Cu.getWeakReference(pc));
    } else {
      this._list[winID] = [Cu.getWeakReference(pc)];
    }
    pc._globalPCListId = this._nextId++;
    this.removeNullRefs(winID);
  }

  findPC(globalPCListId) {
    for (let winId in this._list) {
      if (this._list.hasOwnProperty(winId)) {
        for (let pcref of this._list[winId]) {
          let pc = pcref.get();
          if (pc && pc._globalPCListId == globalPCListId) {
            return pc;
          }
        }
      }
    }
<<<<<<< HEAD
=======
    return null;
>>>>>>> a17af05f
  }

  removeNullRefs(winID) {
    if (this._list[winID] === undefined) {
      return;
    }
    this._list[winID] = this._list[winID].filter(
      function(e, i, a) { return e.get() !== null; });

    if (this._list[winID].length === 0) {
      delete this._list[winID];
    }
  }
<<<<<<< HEAD

  hasActivePeerConnection(winID) {
    this.removeNullRefs(winID);
    return this._list[winID] ? true : false;
  }
=======
>>>>>>> a17af05f

  handleGMPCrash(data) {
    let broadcastPluginCrash = function(list, winID, pluginID, pluginName) {
      if (list.hasOwnProperty(winID)) {
        list[winID].forEach(function(pcref) {
          let pc = pcref.get();
          if (pc) {
            pc._pc.pluginCrash(pluginID, pluginName);
          }
        });
      }
    };

    // a plugin crashed; if it's associated with any of our PCs, fire an
    // event to the DOM window
    for (let winId in this._list) {
      broadcastPluginCrash(this._list, winId, data.pluginID, data.pluginName);
    }
  }

  receiveMessage({ name, data }) {
    if (name == "gmp-plugin-crash") {
      this.handleGMPCrash(data);
    }
  }

  observe(subject, topic, data) {
    let cleanupPcRef = function(pcref) {
      let pc = pcref.get();
      if (pc) {
        pc._pc.close();
        delete pc._observer;
        pc._pc = null;
      }
    };

    let cleanupWinId = function(list, winID) {
      if (list.hasOwnProperty(winID)) {
        list[winID].forEach(cleanupPcRef);
        delete list[winID];
      }
    };

    if (topic == "inner-window-destroyed") {
      let winID = subject.QueryInterface(Ci.nsISupportsPRUint64).data;
      cleanupWinId(this._list, winID);

      if (this._lifecycleobservers.hasOwnProperty(winID)) {
        delete this._lifecycleobservers[winID];
      }
    } else if (topic == "profile-change-net-teardown" ||
               topic == "network:offline-about-to-go-offline") {
      // As Necko doesn't prevent us from accessing the network we still need to
      // monitor the network offline/online state here. See bug 1326483
      this._networkdown = true;
    } else if (topic == "network:offline-status-changed") {
      if (data == "offline") {
        this._networkdown = true;
      } else if (data == "online") {
        this._networkdown = false;
      }
    } else if (topic == "gmp-plugin-crash") {
      if (subject instanceof Ci.nsIWritablePropertyBag2) {
        let pluginID = subject.getPropertyAsUint32("pluginID");
        let pluginName = subject.getPropertyAsAString("pluginName");
        let data = { pluginID, pluginName };
        this.handleGMPCrash(data);
      }
    } else if (topic == "PeerConnection:response:allow" ||
               topic == "PeerConnection:response:deny") {
      var pc = this.findPC(data);
      if (pc) {
        if (topic == "PeerConnection:response:allow") {
          pc._settlePermission.allow();
        } else {
          let err = new pc._win.DOMException("The request is not allowed by " +
              "the user agent or the platform in the current context.",
              "NotAllowedError");
          pc._settlePermission.deny(err);
        }
      }
    }
  }

  _registerPeerConnectionLifecycleCallback(winID, cb) {
    this._lifecycleobservers[winID] = cb;
  }
}
setupPrototype(GlobalPCList, {
  QueryInterface: XPCOMUtils.generateQI([Ci.nsIObserver,
                                         Ci.nsIMessageListener,
<<<<<<< HEAD
                                         Ci.nsISupportsWeakReference,
                                         Ci.IPeerConnectionManager]),
  classID: PC_MANAGER_CID,
  _xpcom_factory: {
    createInstance: function(outer, iid) {
=======
                                         Ci.nsISupportsWeakReference]),
  classID: PC_MANAGER_CID,
  _xpcom_factory: {
    createInstance(outer, iid) {
>>>>>>> a17af05f
      if (outer) {
        throw Cr.NS_ERROR_NO_AGGREGATION;
      }
      return _globalPCList.QueryInterface(iid);
    }
  }
});

var _globalPCList = new GlobalPCList();

class RTCIceCandidate {
  init(win) {
    this._win = win;
  }

  __init(dict) {
    Object.assign(this, dict);
  }
}
setupPrototype(RTCIceCandidate, {
  classID: PC_ICE_CID,
  contractID: PC_ICE_CONTRACT,
  QueryInterface: XPCOMUtils.generateQI([Ci.nsISupports,
                                         Ci.nsIDOMGlobalPropertyInitializer])
});

class RTCSessionDescription {
  init(win) {
    this._win = win;
    this._winID = this._win.QueryInterface(Ci.nsIInterfaceRequestor)
    .getInterface(Ci.nsIDOMWindowUtils).currentInnerWindowID;
  }

  __init({ type, sdp }) {
    Object.assign(this, { _type: type, _sdp: sdp });
  }

  get type() { return this._type; }
  set type(type) {
    this.warn();
    this._type = type;
  }

  get sdp() { return this._sdp; }
  set sdp(sdp) {
    this.warn();
    this._sdp = sdp;
  }

  warn() {
    if (!this._warned) {
      // Warn once per RTCSessionDescription about deprecated writable usage.
      this.logWarning("RTCSessionDescription's members are readonly! " +
                      "Writing to them is deprecated and will break soon!");
      this._warned = true;
    }
  }

  logWarning(msg) {
    let err = this._win.Error();
    logMsg(msg, err.fileName, err.lineNumber, Ci.nsIScriptError.warningFlag,
           this._winID);
  }
}
setupPrototype(RTCSessionDescription, {
  classID: PC_SESSION_CID,
  contractID: PC_SESSION_CONTRACT,
  QueryInterface: XPCOMUtils.generateQI([Ci.nsISupports,
                                         Ci.nsIDOMGlobalPropertyInitializer])
});

class RTCStatsReport {
  constructor(win, dict) {
    this._win = win;
    this._pcid = dict.pcid;
    this._report = convertToRTCStatsReport(dict);
  }

  setInternal(aKey, aObj) {
    return this.__DOM_IMPL__.__set(aKey, aObj);
  }

  // TODO: Remove legacy API eventually
  // see Bug 1328194
  //
  // Since maplike is recent, we still also make the stats available as legacy
  // enumerable read-only properties directly on our content-facing object.
  // Must be called after our webidl sandwich is made.

  makeStatsPublic(warnNullable, isLegacy) {
    let legacyProps = {};
    for (let key in this._report) {
      let internal = Cu.cloneInto(this._report[key], this._win);
      if (isLegacy) {
        internal.type = this._specToLegacyFieldMapping[internal.type] || internal.type;
      }
      this.setInternal(key, internal);
      let value = Cu.cloneInto(this._report[key], this._win);
      value.type = this._specToLegacyFieldMapping[value.type] || value.type;
      legacyProps[key] = {
        enumerable: true, configurable: false,
        get: Cu.exportFunction(function() {
          if (warnNullable.warn) {
            warnNullable.warn();
            warnNullable.warn = null;
          }
          return value;
        }, this.__DOM_IMPL__.wrappedJSObject)
      };
    }
    Object.defineProperties(this.__DOM_IMPL__.wrappedJSObject, legacyProps);
  }

  get mozPcid() { return this._pcid; }
<<<<<<< HEAD
=======

  __onget(key, value) {
    /* Do whatever here */
  }
>>>>>>> a17af05f
}
setupPrototype(RTCStatsReport, {
  classID: PC_STATS_CID,
  contractID: PC_STATS_CONTRACT,
  QueryInterface: XPCOMUtils.generateQI([Ci.nsISupports]),
  _specToLegacyFieldMapping: {
<<<<<<< HEAD
        'inbound-rtp' : 'inboundrtp',
        'outbound-rtp':'outboundrtp',
        'candidate-pair':'candidatepair',
        'local-candidate':'localcandidate',
        'remote-candidate':'remotecandidate'
=======
        "inbound-rtp": "inboundrtp",
        "outbound-rtp": "outboundrtp",
        "candidate-pair": "candidatepair",
        "local-candidate": "localcandidate",
        "remote-candidate": "remotecandidate"
>>>>>>> a17af05f
  }
});

class RTCPeerConnection {
  constructor() {
    this._senders = [];
    this._receivers = [];

    this._pc = null;
    this._closed = false;
<<<<<<< HEAD

    this._localType = null;
    this._remoteType = null;
    // http://rtcweb-wg.github.io/jsep/#rfc.section.4.1.9
    // canTrickle == null means unknown; when a remote description is received it
    // is set to true or false based on the presence of the "trickle" ice-option
    this._canTrickle = null;

    // States
    this._iceGatheringState = this._iceConnectionState = "new";

=======

    this._localType = null;
    this._remoteType = null;
    // http://rtcweb-wg.github.io/jsep/#rfc.section.4.1.9
    // canTrickle == null means unknown; when a remote description is received it
    // is set to true or false based on the presence of the "trickle" ice-option
    this._canTrickle = null;

    // States
    this._iceGatheringState = this._iceConnectionState = "new";

>>>>>>> a17af05f
    this._hasStunServer = this._hasTurnServer = false;
    this._iceGatheredRelayCandidates = false;

  // TODO: Remove legacy API eventually
  // see Bug 1328194
  this._onGetStatsIsLegacy = false;
  }

  init(win) {
    this._win = win;
  }

  __init(rtcConfig) {
    this._winID = this._win.QueryInterface(Ci.nsIInterfaceRequestor)
    .getInterface(Ci.nsIDOMWindowUtils).currentInnerWindowID;
    // TODO: Update this code once we support pc.setConfiguration, to track
    // setting from content independently from pref (Bug 1181768).
    if (rtcConfig.iceTransportPolicy == "all" &&
        Services.prefs.getBoolPref("media.peerconnection.ice.relay_only")) {
      rtcConfig.iceTransportPolicy = "relay";
    }
    this._config = Object.assign({}, rtcConfig);

    if (!rtcConfig.iceServers ||
        !Services.prefs.getBoolPref("media.peerconnection.use_document_iceservers")) {
      try {
         rtcConfig.iceServers =
           JSON.parse(Services.prefs.getCharPref("media.peerconnection.default_iceservers") || "[]");
      } catch (e) {
        this.logWarning(
            "Ignoring invalid media.peerconnection.default_iceservers in about:config");
        rtcConfig.iceServers = [];
      }
      try {
        this._mustValidateRTCConfiguration(rtcConfig,
            "Ignoring invalid media.peerconnection.default_iceservers in about:config");
      } catch (e) {
        this.logWarning(e.message);
        rtcConfig.iceServers = [];
      }
    } else {
      // This gets executed in the typical case when iceServers
      // are passed in through the web page.
      this._mustValidateRTCConfiguration(rtcConfig,
        "RTCPeerConnection constructor passed invalid RTCConfiguration");
    }
    var principal = Cu.getWebIDLCallerPrincipal();
    this._isChrome = Services.scriptSecurityManager.isSystemPrincipal(principal);

    if (_globalPCList._networkdown) {
      throw new this._win.DOMException(
          "Can't create RTCPeerConnections when the network is down",
          "InvalidStateError");
    }

    this.makeGetterSetterEH("ontrack");
    this.makeLegacyGetterSetterEH("onaddstream", "Use peerConnection.ontrack instead.");
    this.makeLegacyGetterSetterEH("onaddtrack", "Use peerConnection.ontrack instead.");
    this.makeGetterSetterEH("onicecandidate");
    this.makeGetterSetterEH("onnegotiationneeded");
    this.makeGetterSetterEH("onsignalingstatechange");
    this.makeGetterSetterEH("onremovestream");
    this.makeGetterSetterEH("ondatachannel");
    this.makeGetterSetterEH("oniceconnectionstatechange");
    this.makeGetterSetterEH("onicegatheringstatechange");
    this.makeGetterSetterEH("onidentityresult");
    this.makeGetterSetterEH("onpeeridentity");
    this.makeGetterSetterEH("onidpassertionerror");
    this.makeGetterSetterEH("onidpvalidationerror");

    this._pc = new this._win.PeerConnectionImpl();
    this._operationsChain = this._win.Promise.resolve();

    this.__DOM_IMPL__._innerObject = this;
    this._observer = new this._win.PeerConnectionObserver(this.__DOM_IMPL__);

<<<<<<< HEAD
    var location = "" + this._win.location;

=======
>>>>>>> a17af05f
    // Warn just once per PeerConnection about deprecated getStats usage.
    this._warnDeprecatedStatsAccessNullable = { warn: () =>
      this.logWarning("non-maplike pc.getStats access is deprecated, and will be removed in the near future! " +
                      "See http://w3c.github.io/webrtc-pc/#getstats-example for usage.") };

    this._warnDeprecatedStatsCallbacksNullable = { warn: () =>
      this.logWarning("Callback-based pc.getStats is deprecated, and will be removed in the near future! Use promise-version! " +
                      "See http://w3c.github.io/webrtc-pc/#getstats-example for usage.") };

    // Add a reference to the PeerConnection to global list (before init).
    _globalPCList.addPC(this);

    this._impl.initialize(this._observer, this._win, rtcConfig,
                          Services.tm.currentThread);

    this._certificateReady = this._initCertificate(rtcConfig.certificates);
    this._initIdp();
    _globalPCList.notifyLifecycleObservers(this, "initialized");
  }

  get _impl() {
    if (!this._pc) {
      throw new this._win.DOMException(
          "RTCPeerConnection is gone (did you enter Offline mode?)",
          "InvalidStateError");
    }
    return this._pc;
  }

  getConfiguration() {
    return this._config;
  }

  async _initCertificate(certificates = []) {
    let certificate;
    if (certificates.length > 1) {
      throw new this._win.DOMException(
        "RTCPeerConnection does not currently support multiple certificates",
        "NotSupportedError");
    }
    if (certificates.length) {
      certificate = certificates.find(c => c.expires > Date.now());
      if (!certificate) {
        throw new this._win.DOMException(
          "Unable to create RTCPeerConnection with an expired certificate",
          "InvalidParameterError");
      }
    }

    if (!certificate) {
      certificate = await this._win.RTCPeerConnection.generateCertificate({
        name: "ECDSA", namedCurve: "P-256"
      });
    }
    this._impl.certificate = certificate;
  }

  _resetPeerIdentityPromise() {
    this._peerIdentity = new this._win.Promise((resolve, reject) => {
      this._resolvePeerIdentity = resolve;
      this._rejectPeerIdentity = reject;
    });
  }

  _initIdp() {
    this._resetPeerIdentityPromise();
    this._lastIdentityValidation = this._win.Promise.resolve();

    let prefName = "media.peerconnection.identity.timeout";
    let idpTimeout = Services.prefs.getIntPref(prefName);
    this._localIdp = new PeerConnectionIdp(this._win, idpTimeout);
    this._remoteIdp = new PeerConnectionIdp(this._win, idpTimeout);
  }

  // Add a function to the internal operations chain.

  async _chain(func) {
    let p = (async () => {
      await this._operationsChain;
      // Don't _checkClosed() inside the chain, because it throws, and spec
      // behavior is to NOT reject outstanding promises on close. This is what
      // happens most of the time anyways, as the c++ code stops calling us once
      // closed, hanging the chain. However, c++ may already have queued tasks
      // on us, so if we're one of those then sit back.
      if (this._closed) {
<<<<<<< HEAD
        return;
      }
      return await func();
    })();
    // don't propagate errors in the operations chain (this is a fork of p).
    this._operationsChain = p.catch(() => {});
    return await p;
=======
        return null;
      }
      return func();
    })();
    // don't propagate errors in the operations chain (this is a fork of p).
    this._operationsChain = p.catch(() => {});
    return p;
>>>>>>> a17af05f
  }

  // It's basically impossible to use async directly in JSImplemented code,
  // because the implicit promise must be wrapped to the right type for content.
<<<<<<< HEAD
  //
  // The _async wrapper takes care of this. The _legacy wrapper implements
  // legacy callbacks in a manner that produces correct line-numbers in errors,
  // provided that methods validate their inputs before putting themselves on
  // the pc's operations chain.
  //
=======
  //
  // The _async wrapper takes care of this. The _legacy wrapper implements
  // legacy callbacks in a manner that produces correct line-numbers in errors,
  // provided that methods validate their inputs before putting themselves on
  // the pc's operations chain.
  //
>>>>>>> a17af05f
  // These wrappers also serve as guards against settling promises past close().

  _async(func) {
    return this._win.Promise.resolve(this._closeWrapper(func));
  }

  _legacy(...args) {
    return this._win.Promise.resolve(this._legacyCloseWrapper(...args));
  }

  _auto(onSucc, onErr, func) {
    return (typeof onSucc == "function") ? this._legacy(onSucc, onErr, func)
                                         : this._async(func);
  }

  async _closeWrapper(func) {
    let closed = this._closed;
    try {
      let result = await func();
      if (!closed && this._closed) {
        await new Promise(() => {});
      }
      return result;
    } catch (e) {
      if (!closed && this._closed) {
        await new Promise(() => {});
      }
      throw e;
    }
  }

  async _legacyCloseWrapper(onSucc, onErr, func) {

    let wrapCallback = cb => result => {
      try {
        cb && cb(result);
      } catch (e) {
        this.logErrorAndCallOnError(e);
      }
    };

    try {
      wrapCallback(onSucc)(await func());
    } catch (e) {
      wrapCallback(onErr)(e);
    }
  }

  /**
   * An RTCConfiguration may look like this:
   *
   * { "iceServers": [ { urls: "stun:stun.example.org", },
   *                   { url: "stun:stun.example.org", }, // deprecated version
   *                   { urls: ["turn:turn1.x.org", "turn:turn2.x.org"],
   *                     username:"jib", credential:"mypass"} ] }
   *
   * This function normalizes the structure of the input for rtcConfig.iceServers for us,
   * so we test well-formed stun/turn urls before passing along to C++.
   *   msg - Error message to detail which array-entry failed, if any.
   */
  _mustValidateRTCConfiguration({ iceServers }, msg) {

    // Normalize iceServers input
    iceServers.forEach(server => {
      if (typeof server.urls === "string") {
        server.urls = [server.urls];
      } else if (!server.urls && server.url) {
        // TODO: Remove support for legacy iceServer.url eventually (Bug 1116766)
        server.urls = [server.url];
        this.logWarning("RTCIceServer.url is deprecated! Use urls instead.");
      }
    });

    let ios = Cc["@mozilla.org/network/io-service;1"].getService(Ci.nsIIOService);

    let nicerNewURI = uriStr => {
      try {
        return ios.newURI(uriStr);
<<<<<<< HEAD
      } catch (e if (e.result == Cr.NS_ERROR_MALFORMED_URI)) {
        throw new this._win.DOMException(msg + " - malformed URI: " + uriStr,
                                         "SyntaxError");
=======
      } catch (e) {
        if (e.result == Cr.NS_ERROR_MALFORMED_URI) {
          throw new this._win.DOMException(msg + " - malformed URI: " + uriStr,
                                           "SyntaxError");
        }
        throw e;
>>>>>>> a17af05f
      }
    };

    var stunServers = 0;

    iceServers.forEach(({ urls, username, credential, credentialType }) => {
      if (!urls) {
        throw new this._win.DOMException(msg + " - missing urls", "InvalidAccessError");
      }
      urls.map(url => nicerNewURI(url)).forEach(({ scheme, spec }) => {
<<<<<<< HEAD
        if (scheme in { turn:1, turns:1 }) {
=======
        if (scheme in { turn: 1, turns: 1 }) {
>>>>>>> a17af05f
          if (username == undefined) {
            throw new this._win.DOMException(msg + " - missing username: " + spec,
                                             "InvalidAccessError");
          }
<<<<<<< HEAD
=======
          if (username.length > 512) {
            throw new this._win.DOMException(msg +
                                             " - username longer then 512 bytes: "
                                             + username, "InvalidAccessError");
          }
>>>>>>> a17af05f
          if (credential == undefined) {
            throw new this._win.DOMException(msg + " - missing credential: " + spec,
                                             "InvalidAccessError");
          }
          if (credentialType != "password") {
<<<<<<< HEAD
            this.logWarning("RTCConfiguration TURN credentialType \""+
                            credentialType +
                            "\" is not yet implemented. Treating as password."+
=======
            this.logWarning("RTCConfiguration TURN credentialType \"" +
                            credentialType +
                            "\" is not yet implemented. Treating as password." +
>>>>>>> a17af05f
                            " https://bugzil.la/1247616");
          }
          this._hasTurnServer = true;
          stunServers += 1;
<<<<<<< HEAD
        } else if (scheme in { stun:1, stuns:1 }) {
=======
        } else if (scheme in { stun: 1, stuns: 1 }) {
>>>>>>> a17af05f
          this._hasStunServer = true;
          stunServers += 1;
        } else {
          throw new this._win.DOMException(msg + " - improper scheme: " + scheme,
                                           "SyntaxError");
        }
<<<<<<< HEAD
        if (scheme in { stuns:1, turns:1 }) {
=======
        if (scheme in { stuns: 1 }) {
>>>>>>> a17af05f
          this.logWarning(scheme.toUpperCase() + " is not yet supported.");
        }
        if (stunServers >= 5) {
          this.logError("Using five or more STUN/TURN servers causes problems");
        } else if (stunServers > 2) {
          this.logWarning("Using more than two STUN/TURN servers slows down discovery");
        }
      });
    });
  }

  // Ideally, this should be of the form _checkState(state),
  // where the state is taken from an enumeration containing
  // the valid peer connection states defined in the WebRTC
  // spec. See Bug 831756.
  _checkClosed() {
    if (this._closed) {
      throw new this._win.DOMException("Peer connection is closed",
                                       "InvalidStateError");
    }
  }

  dispatchEvent(event) {
    // PC can close while events are firing if there is an async dispatch
    // in c++ land. But let through "closed" signaling and ice connection events.
    if (!this._closed || this._inClose) {
      this.__DOM_IMPL__.dispatchEvent(event);
    }
  }

  // Log error message to web console and window.onerror, if present.
  logErrorAndCallOnError(e) {
    this.logMsg(e.message, e.fileName, e.lineNumber, Ci.nsIScriptError.exceptionFlag);

    // Safely call onerror directly if present (necessary for testing)
    try {
      if (typeof this._win.onerror === "function") {
        this._win.onerror(e.message, e.fileName, e.lineNumber);
      }
    } catch (e) {
      // If onerror itself throws, service it.
      try {
        this.logMsg(e.message, e.fileName, e.lineNumber, Ci.nsIScriptError.errorFlag);
      } catch (e) {}
    }
  }

  logError(msg) {
    this.logStackMsg(msg, Ci.nsIScriptError.errorFlag);
  }

  logWarning(msg) {
    this.logStackMsg(msg, Ci.nsIScriptError.warningFlag);
  }

  logStackMsg(msg, flag) {
    let err = this._win.Error();
    this.logMsg(msg, err.fileName, err.lineNumber, flag);
  }

  logMsg(msg, file, line, flag) {
    return logMsg(msg, file, line, flag, this._winID);
  }

  getEH(type) {
    return this.__DOM_IMPL__.getEventHandler(type);
  }

  setEH(type, handler) {
    this.__DOM_IMPL__.setEventHandler(type, handler);
  }

  makeGetterSetterEH(name) {
    Object.defineProperty(this, name,
                          {
                            get() { return this.getEH(name); },
                            set(h) { return this.setEH(name, h); }
                          });
  }

  makeLegacyGetterSetterEH(name, msg) {
    Object.defineProperty(this, name,
                          {
                            get() { return this.getEH(name); },
                            set(h) {
                              this.logWarning(name + " is deprecated! " + msg);
                              return this.setEH(name, h);
                            }
                          });
  }

  createOffer(optionsOrOnSucc, onErr, options) {
    // This entry-point handles both new and legacy call sig. Decipher which one
    if (typeof optionsOrOnSucc == "function") {
      return this._legacy(optionsOrOnSucc, onErr, () => this._createOffer(options));
    }
    return this._async(() => this._createOffer(optionsOrOnSucc));
  }

  async _createOffer(options) {
    this._checkClosed();
    let origin = Cu.getWebIDLCallerPrincipal().origin;
<<<<<<< HEAD
    return await this._chain(async () => {
=======
    return this._chain(async () => {
>>>>>>> a17af05f
      let haveAssertion;
      if (this._localIdp.enabled) {
        haveAssertion = this._getIdentityAssertion(origin);
      }
      await this._getPermission();
      await this._certificateReady;
      let sdp = await new Promise((resolve, reject) => {
        this._onCreateOfferSuccess = resolve;
        this._onCreateOfferFailure = reject;
        this._impl.createOffer(options);
      });
      if (haveAssertion) {
        await haveAssertion;
        sdp = this._localIdp.addIdentityAttribute(sdp);
      }
      return Cu.cloneInto({ type: "offer", sdp }, this._win);
    });
  }

  createAnswer(optionsOrOnSucc, onErr) {
    // This entry-point handles both new and legacy call sig. Decipher which one
    if (typeof optionsOrOnSucc == "function") {
      return this._legacy(optionsOrOnSucc, onErr, () => this._createAnswer({}));
    }
    return this._async(() => this._createAnswer(optionsOrOnSucc));
  }

  async _createAnswer(options) {
    this._checkClosed();
    let origin = Cu.getWebIDLCallerPrincipal().origin;
<<<<<<< HEAD
    return await this._chain(async () => {
=======
    return this._chain(async () => {
>>>>>>> a17af05f
      // We give up line-numbers in errors by doing this here, but do all
      // state-checks inside the chain, to support the legacy feature that
      // callers don't have to wait for setRemoteDescription to finish.
      if (!this.remoteDescription) {
        throw new this._win.DOMException("setRemoteDescription not called",
                                         "InvalidStateError");
      }
      if (this.remoteDescription.type != "offer") {
        throw new this._win.DOMException("No outstanding offer",
                                         "InvalidStateError");
      }
      let haveAssertion;
      if (this._localIdp.enabled) {
        haveAssertion = this._getIdentityAssertion(origin);
      }
      await this._getPermission();
      await this._certificateReady;
      let sdp = await new Promise((resolve, reject) => {
        this._onCreateAnswerSuccess = resolve;
        this._onCreateAnswerFailure = reject;
        this._impl.createAnswer();
      });
      if (haveAssertion) {
        await haveAssertion;
        sdp = this._localIdp.addIdentityAttribute(sdp);
      }
      return Cu.cloneInto({ type: "answer", sdp }, this._win);
    });
  }
<<<<<<< HEAD

  async _getPermission() {
    if (!this._havePermission) {
      let privileged = this._isChrome || AppConstants.MOZ_B2G ||
          Services.prefs.getBoolPref("media.navigator.permission.disabled");

      if (privileged) {
        this._havePermission = Promise.resolve();
      } else {
        this._havePermission = new Promise((resolve, reject) => {
          this._settlePermission = { allow: resolve, deny: reject };
          let outerId = this._win.QueryInterface(Ci.nsIInterfaceRequestor).
              getInterface(Ci.nsIDOMWindowUtils).outerWindowID;

          let chrome = new CreateOfferRequest(outerId, this._winID,
                                              this._globalPCListId, false);
          let request = this._win.CreateOfferRequest._create(this._win, chrome);
          Services.obs.notifyObservers(request, "PeerConnection:request", null);
        });
      }
    }
    return await this._havePermission;
  }

  setLocalDescription(desc, onSucc, onErr) {
    return this._auto(onSucc, onErr, () => this._setLocalDescription(desc));
  }

  async _setLocalDescription({ type, sdp }) {
    this._checkClosed();

    this._localType = type;

    let action = this._actions[type];
    if (action === undefined) {
      throw new this._win.DOMException(
          "Invalid type " + type + " provided to setLocalDescription",
          "InvalidParameterError");
    }
    if (action == Ci.IPeerConnection.kActionPRAnswer) {
      throw new this._win.DOMException("pranswer not yet implemented",
                                       "NotSupportedError");
    }

    if (!sdp && action != Ci.IPeerConnection.kActionRollback) {
      throw new this._win.DOMException(
          "Empty or null SDP provided to setLocalDescription",
          "InvalidParameterError");
    }

    return await this._chain(async () => {
=======

  async _getPermission() {
    if (!this._havePermission) {
      let privileged = this._isChrome ||
          Services.prefs.getBoolPref("media.navigator.permission.disabled");

      if (privileged) {
        this._havePermission = Promise.resolve();
      } else {
        this._havePermission = new Promise((resolve, reject) => {
          this._settlePermission = { allow: resolve, deny: reject };
          let outerId = this._win.QueryInterface(Ci.nsIInterfaceRequestor).
              getInterface(Ci.nsIDOMWindowUtils).outerWindowID;

          let chrome = new CreateOfferRequest(outerId, this._winID,
                                              this._globalPCListId, false);
          let request = this._win.CreateOfferRequest._create(this._win, chrome);
          Services.obs.notifyObservers(request, "PeerConnection:request");
        });
      }
    }
    return this._havePermission;
  }

  _sanityCheckSdp(action, type, sdp) {
    if (action === undefined) {
      throw new this._win.DOMException(
          "Invalid type " + type + " provided to setLocalDescription",
          "InvalidParameterError");
    }
    if (action == Ci.IPeerConnection.kActionPRAnswer) {
      throw new this._win.DOMException("pranswer not yet implemented",
                                       "NotSupportedError");
    }

    if (!sdp && action != Ci.IPeerConnection.kActionRollback) {
      throw new this._win.DOMException(
          "Empty or null SDP provided to setLocalDescription",
          "InvalidParameterError");
    }

    // The fippo butter finger filter AKA non-ASCII chars
    // Note: SDP allows non-ASCII character in the subject (who cares?)
    let pos = sdp.search(/[^\u0000-\u007f]/);
    if (pos != -1) {
      throw new this._win.DOMException(
          "SDP contains non ASCII characters at position " + pos,
          "InvalidParameterError");
    }
  }

  setLocalDescription(desc, onSucc, onErr) {
    return this._auto(onSucc, onErr, () => this._setLocalDescription(desc));
  }

  async _setLocalDescription({ type, sdp }) {
    this._checkClosed();

    this._localType = type;

    let action = this._actions[type];

    this._sanityCheckSdp(action, type, sdp);

    return this._chain(async () => {
>>>>>>> a17af05f
      await this._getPermission();
      await new Promise((resolve, reject) => {
        this._onSetLocalDescriptionSuccess = resolve;
        this._onSetLocalDescriptionFailure = reject;
        this._impl.setLocalDescription(action, sdp);
      });
    });
  }

  async _validateIdentity(sdp, origin) {
    let expectedIdentity;

    // Only run a single identity verification at a time.  We have to do this to
    // avoid problems with the fact that identity validation doesn't block the
    // resolution of setRemoteDescription().
    let p = (async () => {
      try {
        await this._lastIdentityValidation;
        let msg = await this._remoteIdp.verifyIdentityFromSDP(sdp, origin);
        expectedIdentity = this._impl.peerIdentity;
        // If this pc has an identity already, then the identity in sdp must match
        if (expectedIdentity && (!msg || msg.identity !== expectedIdentity)) {
          this.close();
          throw new this._win.DOMException(
            "Peer Identity mismatch, expected: " + expectedIdentity,
            "IncompatibleSessionDescriptionError");
        }
        if (msg) {
          // Set new identity and generate an event.
          this._impl.peerIdentity = msg.identity;
          this._resolvePeerIdentity(Cu.cloneInto({
            idp: this._remoteIdp.provider,
            name: msg.identity
          }, this._win));
        }
<<<<<<< HEAD
      } catch(e) {
=======
      } catch (e) {
>>>>>>> a17af05f
        this._rejectPeerIdentity(e);
        // If we don't expect a specific peer identity, failure to get a valid
        // peer identity is not a terminal state, so replace the promise to
        // allow another attempt.
        if (!this._impl.peerIdentity) {
          this._resetPeerIdentityPromise();
        }
        throw e;
      }
    })();
    this._lastIdentityValidation = p.catch(() => {});

    // Only wait for IdP validation if we need identity matching
    if (expectedIdentity) {
      await p;
    }
  }

  setRemoteDescription(desc, onSucc, onErr) {
    return this._auto(onSucc, onErr, () => this._setRemoteDescription(desc));
  }

  async _setRemoteDescription({ type, sdp }) {
    this._checkClosed();
    this._remoteType = type;
<<<<<<< HEAD

    let action = this._actions[type];
    if (action === undefined) {
      throw new this._win.DOMException(
          "Invalid type " + type + " provided to setRemoteDescription",
          "InvalidParameterError");
    }
    if (action == Ci.IPeerConnection.kActionPRAnswer) {
      throw new this._win.DOMException("pranswer not yet implemented",
                                       "NotSupportedError");
    }

    if (!sdp && type != "rollback") {
      throw new this._win.DOMException(
          "Empty or null SDP provided to setRemoteDescription",
          "InvalidParameterError");
    }

    // Get caller's origin before hitting the promise chain
    let origin = Cu.getWebIDLCallerPrincipal().origin;

    return await this._chain(async () => {
=======

    let action = this._actions[type];

    this._sanityCheckSdp(action, type, sdp);

    // Get caller's origin before hitting the promise chain
    let origin = Cu.getWebIDLCallerPrincipal().origin;

    return this._chain(async () => {
>>>>>>> a17af05f
      let haveSetRemote = (async () => {
        await this._getPermission();
        await new Promise((resolve, reject) => {
          this._onSetRemoteDescriptionSuccess = resolve;
          this._onSetRemoteDescriptionFailure = reject;
          this._impl.setRemoteDescription(action, sdp);
        });
        this._updateCanTrickle();
      })();

      if (action != Ci.IPeerConnection.kActionRollback) {
        // Do setRemoteDescription and identity validation in parallel
        await this._validateIdentity(sdp, origin);
      }
      await haveSetRemote;
    });
  }

  setIdentityProvider(provider, protocol, username) {
    this._checkClosed();
    this._localIdp.setIdentityProvider(provider, protocol, username);
  }
<<<<<<< HEAD

  async _getIdentityAssertion(origin) {
    await this._certificateReady;
    return await this._localIdp.getIdentityAssertion(this._impl.fingerprint, origin);
  }

=======

  async _getIdentityAssertion(origin) {
    await this._certificateReady;
    return this._localIdp.getIdentityAssertion(this._impl.fingerprint, origin);
  }

>>>>>>> a17af05f
  getIdentityAssertion() {
    this._checkClosed();
    let origin = Cu.getWebIDLCallerPrincipal().origin;
    return this._win.Promise.resolve(this._chain(() =>
        this._getIdentityAssertion(origin)));
  }

  get canTrickleIceCandidates() {
    return this._canTrickle;
  }

  _updateCanTrickle() {
    let containsTrickle = section => {
      let lines = section.toLowerCase().split(/(?:\r\n?|\n)/);
      return lines.some(line => {
        let prefix = "a=ice-options:";
        if (line.substring(0, prefix.length) !== prefix) {
          return false;
        }
        let tokens = line.substring(prefix.length).split(" ");
        return tokens.some(x => x === "trickle");
      });
    };

    let desc = null;
    try {
      // The getter for remoteDescription can throw if the pc is closed.
      desc = this.remoteDescription;
    } catch (e) {}
    if (!desc) {
      this._canTrickle = null;
      return;
    }

    let sections = desc.sdp.split(/(?:\r\n?|\n)m=/);
    let topSection = sections.shift();
    this._canTrickle =
      containsTrickle(topSection) || sections.every(containsTrickle);
  }

  // TODO: Implement processing for end-of-candidates (bug 1318167)
  addIceCandidate(cand, onSucc, onErr) {
    return this._auto(onSucc, onErr, () => cand && this._addIceCandidate(cand));
  }

  async _addIceCandidate({ candidate, sdpMid, sdpMLineIndex }) {
    this._checkClosed();
    if (sdpMid === null && sdpMLineIndex === null) {
      throw new this._win.DOMException(
          "Invalid candidate (both sdpMid and sdpMLineIndex are null).",
          "TypeError");
    }
<<<<<<< HEAD
    return await this._chain(() => {
=======
    return this._chain(() => {
>>>>>>> a17af05f
      if (!this.remoteDescription) {
        throw new this._win.DOMException(
            "setRemoteDescription needs to called before addIceCandidate",
            "InvalidStateError");
      }
      return new Promise((resolve, reject) => {
        this._onAddIceCandidateSuccess = resolve;
        this._onAddIceCandidateError = reject;
        this._impl.addIceCandidate(candidate, sdpMid || "", sdpMLineIndex);
      });
    });
  }

  addStream(stream) {
    stream.getTracks().forEach(track => this.addTrack(track, stream));
  }

  addTrack(track, stream) {
    if (stream.currentTime === undefined) {
      throw new this._win.DOMException("invalid stream.", "InvalidParameterError");
    }
    this._checkClosed();
    this._senders.forEach(sender => {
      if (sender.track == track) {
        throw new this._win.DOMException("already added.",
                                         "InvalidParameterError");
      }
    });
    this._impl.addTrack(track, stream);
    let sender = this._win.RTCRtpSender._create(this._win,
                                                new RTCRtpSender(this, track,
                                                                 stream));
    this._senders.push(sender);
    return sender;
  }

  removeTrack(sender) {
    this._checkClosed();
    var i = this._senders.indexOf(sender);
    if (i >= 0) {
      this._senders.splice(i, 1);
      this._impl.removeTrack(sender.track); // fires negotiation needed
    }
  }

  _insertDTMF(sender, tones, duration, interToneGap) {
    return this._impl.insertDTMF(sender.__DOM_IMPL__, tones, duration, interToneGap);
  }
<<<<<<< HEAD

  _getDTMFToneBuffer(sender) {
    return this._impl.getDTMFToneBuffer(sender.__DOM_IMPL__);
  }

  async _replaceTrack(sender, withTrack) {
    this._checkClosed();
    return await this._chain(() => new Promise((resolve, reject) => {
=======

  _getDTMFToneBuffer(sender) {
    return this._impl.getDTMFToneBuffer(sender.__DOM_IMPL__);
  }

  async _replaceTrack(sender, withTrack) {
    this._checkClosed();
    return this._chain(() => new Promise((resolve, reject) => {
>>>>>>> a17af05f
      this._onReplaceTrackSender = sender;
      this._onReplaceTrackWithTrack = withTrack;
      this._onReplaceTrackSuccess = resolve;
      this._onReplaceTrackFailure = reject;
      this._impl.replaceTrack(sender.track, withTrack);
    }));
  }

  _setParameters({ track }, parameters) {
    if (!Services.prefs.getBoolPref("media.peerconnection.simulcast")) {
      return;
    }
    // validate parameters input
    var encodings = parameters.encodings || [];

    encodings.reduce((uniqueRids, { rid, scaleResolutionDownBy }) => {
      if (scaleResolutionDownBy < 1.0) {
        throw new this._win.RangeError("scaleResolutionDownBy must be >= 1.0");
      }
      if (!rid && encodings.length > 1) {
        throw new this._win.DOMException("Missing rid", "TypeError");
      }
      if (uniqueRids[rid]) {
        throw new this._win.DOMException("Duplicate rid", "TypeError");
      }
      uniqueRids[rid] = true;
      return uniqueRids;
    }, {});

    this._impl.setParameters(track, parameters);
  }

  _getParameters({ track }) {
    if (!Services.prefs.getBoolPref("media.peerconnection.simulcast")) {
      return null;
    }
    return this._impl.getParameters(track);
  }

  close() {
    if (this._closed) {
      return;
    }
    this._closed = true;
    this._inClose = true;
    this.changeIceConnectionState("closed");
    this._localIdp.close();
    this._remoteIdp.close();
    this._impl.close();
    this._inClose = false;
  }

  getLocalStreams() {
    this._checkClosed();
    return this._impl.getLocalStreams();
  }

  getRemoteStreams() {
    this._checkClosed();
    return this._impl.getRemoteStreams();
  }

  getSenders() {
    return this._senders;
  }

  getReceivers() {
    return this._receivers;
  }

<<<<<<< HEAD
  mozSelectSsrc(receiver, ssrcIndex) {
    this._impl.selectSsrc(receiver.track, ssrcIndex);
=======
  mozAddRIDExtension(receiver, extensionId) {
    this._impl.addRIDExtension(receiver.track, extensionId);
  }

  mozAddRIDFilter(receiver, rid) {
    this._impl.addRIDFilter(receiver.track, rid);
>>>>>>> a17af05f
  }

  get localDescription() {
    this._checkClosed();
    let sdp = this._impl.localDescription;
    if (sdp.length == 0) {
      return null;
    }
    return new this._win.RTCSessionDescription({ type: this._localType, sdp });
  }
<<<<<<< HEAD
=======

  get currentLocalDescription() {
    this._checkClosed();
    let sdp = this._impl.currentLocalDescription;
    if (sdp.length == 0) {
      return null;
    }
    return new this._win.RTCSessionDescription({ type: this._localType, sdp });
  }

  get pendingLocalDescription() {
    this._checkClosed();
    let sdp = this._impl.pendingLocalDescription;
    if (sdp.length == 0) {
      return null;
    }
    return new this._win.RTCSessionDescription({ type: this._localType, sdp });
  }
>>>>>>> a17af05f

  get remoteDescription() {
    this._checkClosed();
    let sdp = this._impl.remoteDescription;
    if (sdp.length == 0) {
      return null;
    }
    return new this._win.RTCSessionDescription({ type: this._remoteType, sdp });
  }
<<<<<<< HEAD

=======

  get currentRemoteDescription() {
    this._checkClosed();
    let sdp = this._impl.currentRemoteDescription;
    if (sdp.length == 0) {
      return null;
    }
    return new this._win.RTCSessionDescription({ type: this._remoteType, sdp });
  }

  get pendingRemoteDescription() {
    this._checkClosed();
    let sdp = this._impl.pendingRemoteDescription;
    if (sdp.length == 0) {
      return null;
    }
    return new this._win.RTCSessionDescription({ type: this._remoteType, sdp });
  }

>>>>>>> a17af05f
  get peerIdentity() { return this._peerIdentity; }
  get idpLoginUrl() { return this._localIdp.idpLoginUrl; }
  get id() { return this._impl.id; }
  set id(s) { this._impl.id = s; }
<<<<<<< HEAD
  get iceGatheringState()  { return this._iceGatheringState; }
=======
  get iceGatheringState() { return this._iceGatheringState; }
>>>>>>> a17af05f
  get iceConnectionState() { return this._iceConnectionState; }

  get signalingState() {
    // checking for our local pc closed indication
    // before invoking the pc methods.
    if (this._closed) {
      return "closed";
    }
    return {
      "SignalingInvalid":            "",
      "SignalingStable":             "stable",
      "SignalingHaveLocalOffer":     "have-local-offer",
      "SignalingHaveRemoteOffer":    "have-remote-offer",
      "SignalingHaveLocalPranswer":  "have-local-pranswer",
      "SignalingHaveRemotePranswer": "have-remote-pranswer",
      "SignalingClosed":             "closed"
    }[this._impl.signalingState];
  }

  changeIceGatheringState(state) {
    this._iceGatheringState = state;
    _globalPCList.notifyLifecycleObservers(this, "icegatheringstatechange");
    this.dispatchEvent(new this._win.Event("icegatheringstatechange"));
  }

  changeIceConnectionState(state) {
    if (state != this._iceConnectionState) {
      this._iceConnectionState = state;
      _globalPCList.notifyLifecycleObservers(this, "iceconnectionstatechange");
      this.dispatchEvent(new this._win.Event("iceconnectionstatechange"));
    }
  }

  getStats(selector, onSucc, onErr) {
    let isLegacy = (typeof onSucc) == "function";
    if (isLegacy &&
        this._warnDeprecatedStatsCallbacksNullable.warn) {
      this._warnDeprecatedStatsCallbacksNullable.warn();
      this._warnDeprecatedStatsCallbacksNullable.warn = null;
    }
    return this._auto(onSucc, onErr, () => this._getStats(selector, isLegacy));
  }

  async _getStats(selector, isLegacy) {
    // getStats is allowed even in closed state.
<<<<<<< HEAD
    return await this._chain(() => new Promise((resolve, reject) => {
=======
    return this._chain(() => new Promise((resolve, reject) => {
>>>>>>> a17af05f
      this._onGetStatsIsLegacy = isLegacy;
      this._onGetStatsSuccess = resolve;
      this._onGetStatsFailure = reject;
      this._impl.getStats(selector);
    }));
  }

  createDataChannel(label, {
                      maxRetransmits, ordered, negotiated, id = 0xFFFF,
                      maxRetransmitTime, maxPacketLifeTime = maxRetransmitTime,
                      protocol
                    } = {}) {
    this._checkClosed();

    if (maxRetransmitTime !== undefined) {
      this.logWarning("Use maxPacketLifeTime instead of deprecated maxRetransmitTime which will stop working soon in createDataChannel!");
    }
    if (maxPacketLifeTime !== undefined && maxRetransmits !== undefined) {
      throw new this._win.DOMException(
          "Both maxPacketLifeTime and maxRetransmits cannot be provided",
          "InvalidParameterError");
    }
    // Must determine the type where we still know if entries are undefined.
    let type;
    if (maxPacketLifeTime) {
      type = Ci.IPeerConnection.kDataChannelPartialReliableTimed;
    } else if (maxRetransmits) {
      type = Ci.IPeerConnection.kDataChannelPartialReliableRexmit;
    } else {
      type = Ci.IPeerConnection.kDataChannelReliable;
    }
    // Synchronous since it doesn't block.
    return this._impl.createDataChannel(label, protocol, type, ordered,
                                        maxPacketLifeTime, maxRetransmits,
                                        negotiated, id);
  }
}
setupPrototype(RTCPeerConnection, {
  classID: PC_CID,
  contractID: PC_CONTRACT,
  QueryInterface: XPCOMUtils.generateQI([Ci.nsISupports,
                                         Ci.nsIDOMGlobalPropertyInitializer]),
  _actions: {
    offer: Ci.IPeerConnection.kActionOffer,
    answer: Ci.IPeerConnection.kActionAnswer,
    pranswer: Ci.IPeerConnection.kActionPRAnswer,
    rollback: Ci.IPeerConnection.kActionRollback,
<<<<<<< HEAD
    answer: Ci.IPeerConnection.kActionAnswer,
  },
});

// This is a separate class because we don't want to expose it to DOM.

=======
  },
});

// This is a separate class because we don't want to expose it to DOM.

>>>>>>> a17af05f
class PeerConnectionObserver {
  init(win) {
    this._win = win;
  }

  __init(dompc) {
    this._dompc = dompc._innerObject;
  }

  newError(message, code) {
    // These strings must match those defined in the WebRTC spec.
    const reasonName = [
      "",
      "InternalError",
      "InvalidCandidateError",
      "InvalidParameterError",
      "InvalidStateError",
      "InvalidSessionDescriptionError",
      "IncompatibleSessionDescriptionError",
      "InternalError",
      "IncompatibleMediaStreamTrackError",
      "InternalError"
    ];
    let name = reasonName[Math.min(code, reasonName.length - 1)];
    return new this._dompc._win.DOMException(message, name);
  }

  dispatchEvent(event) {
    this._dompc.dispatchEvent(event);
  }

  onCreateOfferSuccess(sdp) {
    this._dompc._onCreateOfferSuccess(sdp);
  }

  onCreateOfferError(code, message) {
    this._dompc._onCreateOfferFailure(this.newError(message, code));
  }

  onCreateAnswerSuccess(sdp) {
    this._dompc._onCreateAnswerSuccess(sdp);
  }

  onCreateAnswerError(code, message) {
    this._dompc._onCreateAnswerFailure(this.newError(message, code));
  }

  onSetLocalDescriptionSuccess() {
    this._dompc._onSetLocalDescriptionSuccess();
  }

  onSetRemoteDescriptionSuccess() {
    this._dompc._onSetRemoteDescriptionSuccess();
  }

  onSetLocalDescriptionError(code, message) {
    this._localType = null;
    this._dompc._onSetLocalDescriptionFailure(this.newError(message, code));
  }

  onSetRemoteDescriptionError(code, message) {
    this._remoteType = null;
    this._dompc._onSetRemoteDescriptionFailure(this.newError(message, code));
  }

  onAddIceCandidateSuccess() {
    this._dompc._onAddIceCandidateSuccess();
  }

  onAddIceCandidateError(code, message) {
    this._dompc._onAddIceCandidateError(this.newError(message, code));
  }

  onIceCandidate(sdpMLineIndex, sdpMid, candidate) {
    let win = this._dompc._win;
    if (candidate) {
      if (candidate.includes(" typ relay ")) {
        this._dompc._iceGatheredRelayCandidates = true;
      }
      candidate = new win.RTCIceCandidate({ candidate, sdpMid, sdpMLineIndex });
    } else {
      candidate = null;

    }
    this.dispatchEvent(new win.RTCPeerConnectionIceEvent("icecandidate",
                                                         { candidate }));
  }

  onNegotiationNeeded() {
    this.dispatchEvent(new this._win.Event("negotiationneeded"));
  }

  // This method is primarily responsible for updating iceConnectionState.
  // This state is defined in the WebRTC specification as follows:
  //
  // iceConnectionState:
  // -------------------
  //   new           Any of the RTCIceTransports are in the new state and none
  //                 of them are in the checking, failed or disconnected state.
<<<<<<< HEAD
  //
  //   checking      Any of the RTCIceTransports are in the checking state and
  //                 none of them are in the failed or disconnected state.
  //
=======
  //
  //   checking      Any of the RTCIceTransports are in the checking state and
  //                 none of them are in the failed or disconnected state.
  //
>>>>>>> a17af05f
  //   connected     All RTCIceTransports are in the connected, completed or
  //                 closed state and at least one of them is in the connected
  //                 state.
  //
  //   completed     All RTCIceTransports are in the completed or closed state
  //                 and at least one of them is in the completed state.
<<<<<<< HEAD
  //
  //   failed        Any of the RTCIceTransports are in the failed state.
  //
  //   disconnected  Any of the RTCIceTransports are in the disconnected state
  //                 and none of them are in the failed state.
  //
=======
  //
  //   failed        Any of the RTCIceTransports are in the failed state.
  //
  //   disconnected  Any of the RTCIceTransports are in the disconnected state
  //                 and none of them are in the failed state.
  //
>>>>>>> a17af05f
  //   closed        All of the RTCIceTransports are in the closed state.

  handleIceConnectionStateChange(iceConnectionState) {
    let pc = this._dompc;
    if (pc.iceConnectionState === iceConnectionState) {
      return;
    }
<<<<<<< HEAD
    if (pc.iceConnectionState === 'new') {
=======
    if (pc.iceConnectionState === "new") {
>>>>>>> a17af05f
      var checking_histogram = Services.telemetry.getHistogramById("WEBRTC_ICE_CHECKING_RATE");
      if (iceConnectionState === "checking") {
        checking_histogram.add(true);
      } else if (iceConnectionState === "failed") {
        checking_histogram.add(false);
      }
<<<<<<< HEAD
    } else if (pc.iceConnectionState === 'checking') {
      var success_histogram = Services.telemetry.getHistogramById("WEBRTC_ICE_SUCCESS_RATE");
      if (iceConnectionState === 'completed' ||
          iceConnectionState === 'connected') {
=======
    } else if (pc.iceConnectionState === "checking") {
      var success_histogram = Services.telemetry.getHistogramById("WEBRTC_ICE_SUCCESS_RATE");
      if (iceConnectionState === "completed" ||
          iceConnectionState === "connected") {
>>>>>>> a17af05f
        success_histogram.add(true);
      } else if (iceConnectionState === "failed") {
        success_histogram.add(false);
      }
    }

<<<<<<< HEAD
    if (iceConnectionState === 'failed') {
      if (!pc._hasStunServer) {
        pc.logError("ICE failed, add a STUN server and see about:webrtc for more details");
      }
      else if (!pc._hasTurnServer) {
        pc.logError("ICE failed, add a TURN server and see about:webrtc for more details");
      }
      else if (pc._hasTurnServer && !pc._iceGatheredRelayCandidates) {
        pc.logError("ICE failed, your TURN server appears to be broken, see about:webrtc for more details");
      }
      else {
=======
    if (iceConnectionState === "failed") {
      if (!pc._hasStunServer) {
        pc.logError("ICE failed, add a STUN server and see about:webrtc for more details");
      } else if (!pc._hasTurnServer) {
        pc.logError("ICE failed, add a TURN server and see about:webrtc for more details");
      } else if (pc._hasTurnServer && !pc._iceGatheredRelayCandidates) {
        pc.logError("ICE failed, your TURN server appears to be broken, see about:webrtc for more details");
      } else {
>>>>>>> a17af05f
        pc.logError("ICE failed, see about:webrtc for more details");
      }
    }

    pc.changeIceConnectionState(iceConnectionState);
  }

  // This method is responsible for updating iceGatheringState. This
  // state is defined in the WebRTC specification as follows:
  //
  // iceGatheringState:
  // ------------------
  //   new        The object was just created, and no networking has occurred
  //              yet.
  //
  //   gathering  The ICE agent is in the process of gathering candidates for
  //              this RTCPeerConnection.
  //
  //   complete   The ICE agent has completed gathering. Events such as adding
  //              a new interface or a new TURN server will cause the state to
  //              go back to gathering.
  //
  handleIceGatheringStateChange(gatheringState) {
    let pc = this._dompc;
    if (pc.iceGatheringState === gatheringState) {
      return;
    }
    pc.changeIceGatheringState(gatheringState);
  }

  onStateChange(state) {
    switch (state) {
      case "SignalingState":
        this.dispatchEvent(new this._win.Event("signalingstatechange"));
        break;

      case "IceConnectionState":
        this.handleIceConnectionStateChange(this._dompc._pc.iceConnectionState);
        break;

      case "IceGatheringState":
        this.handleIceGatheringStateChange(this._dompc._pc.iceGatheringState);
        break;

      case "SdpState":
        // No-op
        break;

      case "ReadyState":
        // No-op
        break;

      case "SipccState":
        // No-op
        break;

      default:
        this._dompc.logWarning("Unhandled state type: " + state);
        break;
    }
  }

  onGetStatsSuccess(dict) {
    let pc = this._dompc;
    let chromeobj = new RTCStatsReport(pc._win, dict);
    let webidlobj = pc._win.RTCStatsReport._create(pc._win, chromeobj);
    chromeobj.makeStatsPublic(pc._warnDeprecatedStatsCallbacksNullable &&
                              pc._warnDeprecatedStatsAccessNullable,
                              pc._onGetStatsIsLegacy);
    pc._onGetStatsSuccess(webidlobj);
  }

  onGetStatsError(code, message) {
    this._dompc._onGetStatsFailure(this.newError(message, code));
  }

  onAddStream(stream) {
    let ev = new this._dompc._win.MediaStreamEvent("addstream", { stream });
    this.dispatchEvent(ev);
  }

  onRemoveStream(stream) {
    this.dispatchEvent(new this._dompc._win.MediaStreamEvent("removestream",
                                                             { stream }));
  }

  onAddTrack(track, streams) {
    let pc = this._dompc;
    let receiver = pc._win.RTCRtpReceiver._create(pc._win,
                                                  new RTCRtpReceiver(pc,
                                                                     track));
    pc._receivers.push(receiver);
    let ev = new pc._win.RTCTrackEvent("track", { receiver, track, streams });
    this.dispatchEvent(ev);

    // Fire legacy event as well for a little bit.
    ev = new pc._win.MediaStreamTrackEvent("addtrack", { track });
    this.dispatchEvent(ev);
  }

  onRemoveTrack(track) {
    let pc = this._dompc;
    let i = pc._receivers.findIndex(receiver => receiver.track == track);
    if (i >= 0) {
      pc._receivers.splice(i, 1);
    }
  }

  onReplaceTrackSuccess() {
    var pc = this._dompc;
    pc._onReplaceTrackSender.track = pc._onReplaceTrackWithTrack;
    pc._onReplaceTrackWithTrack = null;
    pc._onReplaceTrackSender = null;
    pc._onReplaceTrackSuccess();
  }

  onReplaceTrackError(code, message) {
    var pc = this._dompc;
    pc._onReplaceTrackWithTrack = null;
    pc._onReplaceTrackSender = null;
    pc._onReplaceTrackFailure(this.newError(message, code));
  }

  notifyDataChannel(channel) {
    this.dispatchEvent(new this._dompc._win.RTCDataChannelEvent("datachannel",
                                                                { channel }));
  }

  onDTMFToneChange(trackId, tone) {
    var pc = this._dompc;
    var sender = pc._senders.find(({track}) => track.id == trackId);
    sender.dtmf.dispatchEvent(new pc._win.RTCDTMFToneChangeEvent("tonechange",
                                                                 { tone }));
  }
}
setupPrototype(PeerConnectionObserver, {
  classID: PC_OBS_CID,
  contractID: PC_OBS_CONTRACT,
  QueryInterface: XPCOMUtils.generateQI([Ci.nsISupports,
                                         Ci.nsIDOMGlobalPropertyInitializer])
});

class RTCPeerConnectionStatic {
  init(win) {
    this._winID = win.QueryInterface(Ci.nsIInterfaceRequestor)
      .getInterface(Ci.nsIDOMWindowUtils).currentInnerWindowID;
  }

  registerPeerConnectionLifecycleCallback(cb) {
    _globalPCList._registerPeerConnectionLifecycleCallback(this._winID, cb);
  }
}
setupPrototype(RTCPeerConnectionStatic, {
  classID: PC_STATIC_CID,
  contractID: PC_STATIC_CONTRACT,
  QueryInterface: XPCOMUtils.generateQI([Ci.nsISupports,
                                         Ci.nsIDOMGlobalPropertyInitializer])
});

class RTCDTMFSender {
  constructor(sender) {
    this._sender = sender;
  }

  get toneBuffer() {
    return this._sender._pc._getDTMFToneBuffer(this._sender);
  }

  get ontonechange() {
    return this.__DOM_IMPL__.getEventHandler("ontonechange");
  }

  set ontonechange(handler) {
    this.__DOM_IMPL__.setEventHandler("ontonechange", handler);
  }

  insertDTMF(tones, duration, interToneGap) {
    this._sender._pc._checkClosed();

    if (this._sender._pc._senders.indexOf(this._sender.__DOM_IMPL__) == -1) {
      throw new this._sender._pc._win.DOMException("RTCRtpSender is stopped",
                                                   "InvalidStateError");
    }

    duration = Math.max(40, Math.min(duration, 6000));
    if (interToneGap < 30) interToneGap = 30;

    tones = tones.toUpperCase();

    if (tones.match(/[^0-9A-D#*,]/)) {
      throw new this._sender._pc._win.DOMException("Invalid DTMF characters",
                                                   "InvalidCharacterError");
    }

    this._sender._pc._insertDTMF(this._sender, tones, duration, interToneGap);
  }
}
setupPrototype(RTCDTMFSender, {
  classID: PC_DTMF_SENDER_CID,
  contractID: PC_DTMF_SENDER_CONTRACT,
  QueryInterface: XPCOMUtils.generateQI([Ci.nsISupports])
});

class RTCRtpSender {
  constructor(pc, track, stream) {
    let dtmf = pc._win.RTCDTMFSender._create(pc._win, new RTCDTMFSender(this));
    Object.assign(this, { _pc: pc, track, _stream: stream, dtmf });
  }

  replaceTrack(withTrack) {
    return this._pc._async(() => this._pc._replaceTrack(this, withTrack));
  }

  setParameters(parameters) {
    return this._pc._win.Promise.resolve()
      .then(() => this._pc._setParameters(this, parameters));
  }

  getParameters() {
    return this._pc._getParameters(this);
  }
<<<<<<< HEAD
}
setupPrototype(RTCRtpSender, {
  classID: PC_SENDER_CID,
  contractID: PC_SENDER_CONTRACT,
  QueryInterface: XPCOMUtils.generateQI([Ci.nsISupports])
});

class RTCRtpReceiver {
  constructor(pc, track) {
    Object.assign(this, { _pc: pc, track });
  }
}
=======

  getStats() {
    return this._pc._async(
      async () => this._pc._getStats(this.track));
  }
}
setupPrototype(RTCRtpSender, {
  classID: PC_SENDER_CID,
  contractID: PC_SENDER_CONTRACT,
  QueryInterface: XPCOMUtils.generateQI([Ci.nsISupports])
});

class RTCRtpReceiver {
  constructor(pc, track) {
    Object.assign(this, { _pc: pc, track });
  }

  getStats() {
    return this._pc._async(
      async () => this._pc.getStats(this.track));
  }
}
>>>>>>> a17af05f
setupPrototype(RTCRtpReceiver, {
  classID: PC_RECEIVER_CID,
  contractID: PC_RECEIVER_CONTRACT,
  QueryInterface: XPCOMUtils.generateQI([Ci.nsISupports])
});

class CreateOfferRequest {
  constructor(windowID, innerWindowID, callID, isSecure) {
    Object.assign(this, { windowID, innerWindowID, callID, isSecure });
  }
}
setupPrototype(CreateOfferRequest, {
  classID: PC_COREQUEST_CID,
  contractID: PC_COREQUEST_CONTRACT,
  QueryInterface: XPCOMUtils.generateQI([Ci.nsISupports])
});

this.NSGetFactory = XPCOMUtils.generateNSGetFactory(
  [GlobalPCList,
   RTCDTMFSender,
   RTCIceCandidate,
   RTCSessionDescription,
   RTCPeerConnection,
   RTCPeerConnectionStatic,
   RTCRtpReceiver,
   RTCRtpSender,
   RTCStatsReport,
   PeerConnectionObserver,
   CreateOfferRequest]
);<|MERGE_RESOLUTION|>--- conflicted
+++ resolved
@@ -48,11 +48,7 @@
   let console = Cc["@mozilla.org/consoleservice;1"].
   getService(Ci.nsIConsoleService);
   console.logMessage(scriptError);
-<<<<<<< HEAD
-};
-=======
 }
->>>>>>> a17af05f
 
 let setupPrototype = (_class, dict) => {
   _class.prototype.classDescription = _class.name;
@@ -108,10 +104,7 @@
         }
       }
     }
-<<<<<<< HEAD
-=======
     return null;
->>>>>>> a17af05f
   }
 
   removeNullRefs(winID) {
@@ -125,14 +118,6 @@
       delete this._list[winID];
     }
   }
-<<<<<<< HEAD
-
-  hasActivePeerConnection(winID) {
-    this.removeNullRefs(winID);
-    return this._list[winID] ? true : false;
-  }
-=======
->>>>>>> a17af05f
 
   handleGMPCrash(data) {
     let broadcastPluginCrash = function(list, winID, pluginID, pluginName) {
@@ -224,18 +209,10 @@
 setupPrototype(GlobalPCList, {
   QueryInterface: XPCOMUtils.generateQI([Ci.nsIObserver,
                                          Ci.nsIMessageListener,
-<<<<<<< HEAD
-                                         Ci.nsISupportsWeakReference,
-                                         Ci.IPeerConnectionManager]),
-  classID: PC_MANAGER_CID,
-  _xpcom_factory: {
-    createInstance: function(outer, iid) {
-=======
                                          Ci.nsISupportsWeakReference]),
   classID: PC_MANAGER_CID,
   _xpcom_factory: {
     createInstance(outer, iid) {
->>>>>>> a17af05f
       if (outer) {
         throw Cr.NS_ERROR_NO_AGGREGATION;
       }
@@ -350,32 +327,21 @@
   }
 
   get mozPcid() { return this._pcid; }
-<<<<<<< HEAD
-=======
 
   __onget(key, value) {
     /* Do whatever here */
   }
->>>>>>> a17af05f
 }
 setupPrototype(RTCStatsReport, {
   classID: PC_STATS_CID,
   contractID: PC_STATS_CONTRACT,
   QueryInterface: XPCOMUtils.generateQI([Ci.nsISupports]),
   _specToLegacyFieldMapping: {
-<<<<<<< HEAD
-        'inbound-rtp' : 'inboundrtp',
-        'outbound-rtp':'outboundrtp',
-        'candidate-pair':'candidatepair',
-        'local-candidate':'localcandidate',
-        'remote-candidate':'remotecandidate'
-=======
         "inbound-rtp": "inboundrtp",
         "outbound-rtp": "outboundrtp",
         "candidate-pair": "candidatepair",
         "local-candidate": "localcandidate",
         "remote-candidate": "remotecandidate"
->>>>>>> a17af05f
   }
 });
 
@@ -386,7 +352,6 @@
 
     this._pc = null;
     this._closed = false;
-<<<<<<< HEAD
 
     this._localType = null;
     this._remoteType = null;
@@ -398,19 +363,6 @@
     // States
     this._iceGatheringState = this._iceConnectionState = "new";
 
-=======
-
-    this._localType = null;
-    this._remoteType = null;
-    // http://rtcweb-wg.github.io/jsep/#rfc.section.4.1.9
-    // canTrickle == null means unknown; when a remote description is received it
-    // is set to true or false based on the presence of the "trickle" ice-option
-    this._canTrickle = null;
-
-    // States
-    this._iceGatheringState = this._iceConnectionState = "new";
-
->>>>>>> a17af05f
     this._hasStunServer = this._hasTurnServer = false;
     this._iceGatheredRelayCandidates = false;
 
@@ -487,11 +439,6 @@
     this.__DOM_IMPL__._innerObject = this;
     this._observer = new this._win.PeerConnectionObserver(this.__DOM_IMPL__);
 
-<<<<<<< HEAD
-    var location = "" + this._win.location;
-
-=======
->>>>>>> a17af05f
     // Warn just once per PeerConnection about deprecated getStats usage.
     this._warnDeprecatedStatsAccessNullable = { warn: () =>
       this.logWarning("non-maplike pc.getStats access is deprecated, and will be removed in the near future! " +
@@ -577,15 +524,6 @@
       // closed, hanging the chain. However, c++ may already have queued tasks
       // on us, so if we're one of those then sit back.
       if (this._closed) {
-<<<<<<< HEAD
-        return;
-      }
-      return await func();
-    })();
-    // don't propagate errors in the operations chain (this is a fork of p).
-    this._operationsChain = p.catch(() => {});
-    return await p;
-=======
         return null;
       }
       return func();
@@ -593,26 +531,16 @@
     // don't propagate errors in the operations chain (this is a fork of p).
     this._operationsChain = p.catch(() => {});
     return p;
->>>>>>> a17af05f
   }
 
   // It's basically impossible to use async directly in JSImplemented code,
   // because the implicit promise must be wrapped to the right type for content.
-<<<<<<< HEAD
   //
   // The _async wrapper takes care of this. The _legacy wrapper implements
   // legacy callbacks in a manner that produces correct line-numbers in errors,
   // provided that methods validate their inputs before putting themselves on
   // the pc's operations chain.
   //
-=======
-  //
-  // The _async wrapper takes care of this. The _legacy wrapper implements
-  // legacy callbacks in a manner that produces correct line-numbers in errors,
-  // provided that methods validate their inputs before putting themselves on
-  // the pc's operations chain.
-  //
->>>>>>> a17af05f
   // These wrappers also serve as guards against settling promises past close().
 
   _async(func) {
@@ -691,18 +619,12 @@
     let nicerNewURI = uriStr => {
       try {
         return ios.newURI(uriStr);
-<<<<<<< HEAD
-      } catch (e if (e.result == Cr.NS_ERROR_MALFORMED_URI)) {
-        throw new this._win.DOMException(msg + " - malformed URI: " + uriStr,
-                                         "SyntaxError");
-=======
       } catch (e) {
         if (e.result == Cr.NS_ERROR_MALFORMED_URI) {
           throw new this._win.DOMException(msg + " - malformed URI: " + uriStr,
                                            "SyntaxError");
         }
         throw e;
->>>>>>> a17af05f
       }
     };
 
@@ -713,57 +635,36 @@
         throw new this._win.DOMException(msg + " - missing urls", "InvalidAccessError");
       }
       urls.map(url => nicerNewURI(url)).forEach(({ scheme, spec }) => {
-<<<<<<< HEAD
-        if (scheme in { turn:1, turns:1 }) {
-=======
         if (scheme in { turn: 1, turns: 1 }) {
->>>>>>> a17af05f
           if (username == undefined) {
             throw new this._win.DOMException(msg + " - missing username: " + spec,
                                              "InvalidAccessError");
           }
-<<<<<<< HEAD
-=======
           if (username.length > 512) {
             throw new this._win.DOMException(msg +
                                              " - username longer then 512 bytes: "
                                              + username, "InvalidAccessError");
           }
->>>>>>> a17af05f
           if (credential == undefined) {
             throw new this._win.DOMException(msg + " - missing credential: " + spec,
                                              "InvalidAccessError");
           }
           if (credentialType != "password") {
-<<<<<<< HEAD
-            this.logWarning("RTCConfiguration TURN credentialType \""+
-                            credentialType +
-                            "\" is not yet implemented. Treating as password."+
-=======
             this.logWarning("RTCConfiguration TURN credentialType \"" +
                             credentialType +
                             "\" is not yet implemented. Treating as password." +
->>>>>>> a17af05f
                             " https://bugzil.la/1247616");
           }
           this._hasTurnServer = true;
           stunServers += 1;
-<<<<<<< HEAD
-        } else if (scheme in { stun:1, stuns:1 }) {
-=======
         } else if (scheme in { stun: 1, stuns: 1 }) {
->>>>>>> a17af05f
           this._hasStunServer = true;
           stunServers += 1;
         } else {
           throw new this._win.DOMException(msg + " - improper scheme: " + scheme,
                                            "SyntaxError");
         }
-<<<<<<< HEAD
-        if (scheme in { stuns:1, turns:1 }) {
-=======
         if (scheme in { stuns: 1 }) {
->>>>>>> a17af05f
           this.logWarning(scheme.toUpperCase() + " is not yet supported.");
         }
         if (stunServers >= 5) {
@@ -866,11 +767,7 @@
   async _createOffer(options) {
     this._checkClosed();
     let origin = Cu.getWebIDLCallerPrincipal().origin;
-<<<<<<< HEAD
-    return await this._chain(async () => {
-=======
     return this._chain(async () => {
->>>>>>> a17af05f
       let haveAssertion;
       if (this._localIdp.enabled) {
         haveAssertion = this._getIdentityAssertion(origin);
@@ -901,11 +798,7 @@
   async _createAnswer(options) {
     this._checkClosed();
     let origin = Cu.getWebIDLCallerPrincipal().origin;
-<<<<<<< HEAD
-    return await this._chain(async () => {
-=======
     return this._chain(async () => {
->>>>>>> a17af05f
       // We give up line-numbers in errors by doing this here, but do all
       // state-checks inside the chain, to support the legacy feature that
       // callers don't have to wait for setRemoteDescription to finish.
@@ -935,11 +828,10 @@
       return Cu.cloneInto({ type: "answer", sdp }, this._win);
     });
   }
-<<<<<<< HEAD
 
   async _getPermission() {
     if (!this._havePermission) {
-      let privileged = this._isChrome || AppConstants.MOZ_B2G ||
+      let privileged = this._isChrome ||
           Services.prefs.getBoolPref("media.navigator.permission.disabled");
 
       if (privileged) {
@@ -953,58 +845,6 @@
           let chrome = new CreateOfferRequest(outerId, this._winID,
                                               this._globalPCListId, false);
           let request = this._win.CreateOfferRequest._create(this._win, chrome);
-          Services.obs.notifyObservers(request, "PeerConnection:request", null);
-        });
-      }
-    }
-    return await this._havePermission;
-  }
-
-  setLocalDescription(desc, onSucc, onErr) {
-    return this._auto(onSucc, onErr, () => this._setLocalDescription(desc));
-  }
-
-  async _setLocalDescription({ type, sdp }) {
-    this._checkClosed();
-
-    this._localType = type;
-
-    let action = this._actions[type];
-    if (action === undefined) {
-      throw new this._win.DOMException(
-          "Invalid type " + type + " provided to setLocalDescription",
-          "InvalidParameterError");
-    }
-    if (action == Ci.IPeerConnection.kActionPRAnswer) {
-      throw new this._win.DOMException("pranswer not yet implemented",
-                                       "NotSupportedError");
-    }
-
-    if (!sdp && action != Ci.IPeerConnection.kActionRollback) {
-      throw new this._win.DOMException(
-          "Empty or null SDP provided to setLocalDescription",
-          "InvalidParameterError");
-    }
-
-    return await this._chain(async () => {
-=======
-
-  async _getPermission() {
-    if (!this._havePermission) {
-      let privileged = this._isChrome ||
-          Services.prefs.getBoolPref("media.navigator.permission.disabled");
-
-      if (privileged) {
-        this._havePermission = Promise.resolve();
-      } else {
-        this._havePermission = new Promise((resolve, reject) => {
-          this._settlePermission = { allow: resolve, deny: reject };
-          let outerId = this._win.QueryInterface(Ci.nsIInterfaceRequestor).
-              getInterface(Ci.nsIDOMWindowUtils).outerWindowID;
-
-          let chrome = new CreateOfferRequest(outerId, this._winID,
-                                              this._globalPCListId, false);
-          let request = this._win.CreateOfferRequest._create(this._win, chrome);
           Services.obs.notifyObservers(request, "PeerConnection:request");
         });
       }
@@ -1053,7 +893,6 @@
     this._sanityCheckSdp(action, type, sdp);
 
     return this._chain(async () => {
->>>>>>> a17af05f
       await this._getPermission();
       await new Promise((resolve, reject) => {
         this._onSetLocalDescriptionSuccess = resolve;
@@ -1089,11 +928,7 @@
             name: msg.identity
           }, this._win));
         }
-<<<<<<< HEAD
-      } catch(e) {
-=======
       } catch (e) {
->>>>>>> a17af05f
         this._rejectPeerIdentity(e);
         // If we don't expect a specific peer identity, failure to get a valid
         // peer identity is not a terminal state, so replace the promise to
@@ -1119,40 +954,15 @@
   async _setRemoteDescription({ type, sdp }) {
     this._checkClosed();
     this._remoteType = type;
-<<<<<<< HEAD
 
     let action = this._actions[type];
-    if (action === undefined) {
-      throw new this._win.DOMException(
-          "Invalid type " + type + " provided to setRemoteDescription",
-          "InvalidParameterError");
-    }
-    if (action == Ci.IPeerConnection.kActionPRAnswer) {
-      throw new this._win.DOMException("pranswer not yet implemented",
-                                       "NotSupportedError");
-    }
-
-    if (!sdp && type != "rollback") {
-      throw new this._win.DOMException(
-          "Empty or null SDP provided to setRemoteDescription",
-          "InvalidParameterError");
-    }
+
+    this._sanityCheckSdp(action, type, sdp);
 
     // Get caller's origin before hitting the promise chain
     let origin = Cu.getWebIDLCallerPrincipal().origin;
 
-    return await this._chain(async () => {
-=======
-
-    let action = this._actions[type];
-
-    this._sanityCheckSdp(action, type, sdp);
-
-    // Get caller's origin before hitting the promise chain
-    let origin = Cu.getWebIDLCallerPrincipal().origin;
-
     return this._chain(async () => {
->>>>>>> a17af05f
       let haveSetRemote = (async () => {
         await this._getPermission();
         await new Promise((resolve, reject) => {
@@ -1175,21 +985,12 @@
     this._checkClosed();
     this._localIdp.setIdentityProvider(provider, protocol, username);
   }
-<<<<<<< HEAD
-
-  async _getIdentityAssertion(origin) {
-    await this._certificateReady;
-    return await this._localIdp.getIdentityAssertion(this._impl.fingerprint, origin);
-  }
-
-=======
 
   async _getIdentityAssertion(origin) {
     await this._certificateReady;
     return this._localIdp.getIdentityAssertion(this._impl.fingerprint, origin);
   }
 
->>>>>>> a17af05f
   getIdentityAssertion() {
     this._checkClosed();
     let origin = Cu.getWebIDLCallerPrincipal().origin;
@@ -1242,11 +1043,7 @@
           "Invalid candidate (both sdpMid and sdpMLineIndex are null).",
           "TypeError");
     }
-<<<<<<< HEAD
-    return await this._chain(() => {
-=======
     return this._chain(() => {
->>>>>>> a17af05f
       if (!this.remoteDescription) {
         throw new this._win.DOMException(
             "setRemoteDescription needs to called before addIceCandidate",
@@ -1295,7 +1092,6 @@
   _insertDTMF(sender, tones, duration, interToneGap) {
     return this._impl.insertDTMF(sender.__DOM_IMPL__, tones, duration, interToneGap);
   }
-<<<<<<< HEAD
 
   _getDTMFToneBuffer(sender) {
     return this._impl.getDTMFToneBuffer(sender.__DOM_IMPL__);
@@ -1303,17 +1099,7 @@
 
   async _replaceTrack(sender, withTrack) {
     this._checkClosed();
-    return await this._chain(() => new Promise((resolve, reject) => {
-=======
-
-  _getDTMFToneBuffer(sender) {
-    return this._impl.getDTMFToneBuffer(sender.__DOM_IMPL__);
-  }
-
-  async _replaceTrack(sender, withTrack) {
-    this._checkClosed();
     return this._chain(() => new Promise((resolve, reject) => {
->>>>>>> a17af05f
       this._onReplaceTrackSender = sender;
       this._onReplaceTrackWithTrack = withTrack;
       this._onReplaceTrackSuccess = resolve;
@@ -1384,17 +1170,12 @@
     return this._receivers;
   }
 
-<<<<<<< HEAD
-  mozSelectSsrc(receiver, ssrcIndex) {
-    this._impl.selectSsrc(receiver.track, ssrcIndex);
-=======
   mozAddRIDExtension(receiver, extensionId) {
     this._impl.addRIDExtension(receiver.track, extensionId);
   }
 
   mozAddRIDFilter(receiver, rid) {
     this._impl.addRIDFilter(receiver.track, rid);
->>>>>>> a17af05f
   }
 
   get localDescription() {
@@ -1405,8 +1186,6 @@
     }
     return new this._win.RTCSessionDescription({ type: this._localType, sdp });
   }
-<<<<<<< HEAD
-=======
 
   get currentLocalDescription() {
     this._checkClosed();
@@ -1425,7 +1204,6 @@
     }
     return new this._win.RTCSessionDescription({ type: this._localType, sdp });
   }
->>>>>>> a17af05f
 
   get remoteDescription() {
     this._checkClosed();
@@ -1435,9 +1213,6 @@
     }
     return new this._win.RTCSessionDescription({ type: this._remoteType, sdp });
   }
-<<<<<<< HEAD
-
-=======
 
   get currentRemoteDescription() {
     this._checkClosed();
@@ -1457,16 +1232,11 @@
     return new this._win.RTCSessionDescription({ type: this._remoteType, sdp });
   }
 
->>>>>>> a17af05f
   get peerIdentity() { return this._peerIdentity; }
   get idpLoginUrl() { return this._localIdp.idpLoginUrl; }
   get id() { return this._impl.id; }
   set id(s) { this._impl.id = s; }
-<<<<<<< HEAD
-  get iceGatheringState()  { return this._iceGatheringState; }
-=======
   get iceGatheringState() { return this._iceGatheringState; }
->>>>>>> a17af05f
   get iceConnectionState() { return this._iceConnectionState; }
 
   get signalingState() {
@@ -1512,11 +1282,7 @@
 
   async _getStats(selector, isLegacy) {
     // getStats is allowed even in closed state.
-<<<<<<< HEAD
-    return await this._chain(() => new Promise((resolve, reject) => {
-=======
     return this._chain(() => new Promise((resolve, reject) => {
->>>>>>> a17af05f
       this._onGetStatsIsLegacy = isLegacy;
       this._onGetStatsSuccess = resolve;
       this._onGetStatsFailure = reject;
@@ -1564,20 +1330,11 @@
     answer: Ci.IPeerConnection.kActionAnswer,
     pranswer: Ci.IPeerConnection.kActionPRAnswer,
     rollback: Ci.IPeerConnection.kActionRollback,
-<<<<<<< HEAD
-    answer: Ci.IPeerConnection.kActionAnswer,
   },
 });
 
 // This is a separate class because we don't want to expose it to DOM.
 
-=======
-  },
-});
-
-// This is a separate class because we don't want to expose it to DOM.
-
->>>>>>> a17af05f
 class PeerConnectionObserver {
   init(win) {
     this._win = win;
@@ -1677,38 +1434,22 @@
   // -------------------
   //   new           Any of the RTCIceTransports are in the new state and none
   //                 of them are in the checking, failed or disconnected state.
-<<<<<<< HEAD
   //
   //   checking      Any of the RTCIceTransports are in the checking state and
   //                 none of them are in the failed or disconnected state.
   //
-=======
-  //
-  //   checking      Any of the RTCIceTransports are in the checking state and
-  //                 none of them are in the failed or disconnected state.
-  //
->>>>>>> a17af05f
   //   connected     All RTCIceTransports are in the connected, completed or
   //                 closed state and at least one of them is in the connected
   //                 state.
   //
   //   completed     All RTCIceTransports are in the completed or closed state
   //                 and at least one of them is in the completed state.
-<<<<<<< HEAD
   //
   //   failed        Any of the RTCIceTransports are in the failed state.
   //
   //   disconnected  Any of the RTCIceTransports are in the disconnected state
   //                 and none of them are in the failed state.
   //
-=======
-  //
-  //   failed        Any of the RTCIceTransports are in the failed state.
-  //
-  //   disconnected  Any of the RTCIceTransports are in the disconnected state
-  //                 and none of them are in the failed state.
-  //
->>>>>>> a17af05f
   //   closed        All of the RTCIceTransports are in the closed state.
 
   handleIceConnectionStateChange(iceConnectionState) {
@@ -1716,47 +1457,23 @@
     if (pc.iceConnectionState === iceConnectionState) {
       return;
     }
-<<<<<<< HEAD
-    if (pc.iceConnectionState === 'new') {
-=======
     if (pc.iceConnectionState === "new") {
->>>>>>> a17af05f
       var checking_histogram = Services.telemetry.getHistogramById("WEBRTC_ICE_CHECKING_RATE");
       if (iceConnectionState === "checking") {
         checking_histogram.add(true);
       } else if (iceConnectionState === "failed") {
         checking_histogram.add(false);
       }
-<<<<<<< HEAD
-    } else if (pc.iceConnectionState === 'checking') {
-      var success_histogram = Services.telemetry.getHistogramById("WEBRTC_ICE_SUCCESS_RATE");
-      if (iceConnectionState === 'completed' ||
-          iceConnectionState === 'connected') {
-=======
     } else if (pc.iceConnectionState === "checking") {
       var success_histogram = Services.telemetry.getHistogramById("WEBRTC_ICE_SUCCESS_RATE");
       if (iceConnectionState === "completed" ||
           iceConnectionState === "connected") {
->>>>>>> a17af05f
         success_histogram.add(true);
       } else if (iceConnectionState === "failed") {
         success_histogram.add(false);
       }
     }
 
-<<<<<<< HEAD
-    if (iceConnectionState === 'failed') {
-      if (!pc._hasStunServer) {
-        pc.logError("ICE failed, add a STUN server and see about:webrtc for more details");
-      }
-      else if (!pc._hasTurnServer) {
-        pc.logError("ICE failed, add a TURN server and see about:webrtc for more details");
-      }
-      else if (pc._hasTurnServer && !pc._iceGatheredRelayCandidates) {
-        pc.logError("ICE failed, your TURN server appears to be broken, see about:webrtc for more details");
-      }
-      else {
-=======
     if (iceConnectionState === "failed") {
       if (!pc._hasStunServer) {
         pc.logError("ICE failed, add a STUN server and see about:webrtc for more details");
@@ -1765,7 +1482,6 @@
       } else if (pc._hasTurnServer && !pc._iceGatheredRelayCandidates) {
         pc.logError("ICE failed, your TURN server appears to be broken, see about:webrtc for more details");
       } else {
->>>>>>> a17af05f
         pc.logError("ICE failed, see about:webrtc for more details");
       }
     }
@@ -1987,7 +1703,11 @@
   getParameters() {
     return this._pc._getParameters(this);
   }
-<<<<<<< HEAD
+
+  getStats() {
+    return this._pc._async(
+      async () => this._pc._getStats(this.track));
+  }
 }
 setupPrototype(RTCRtpSender, {
   classID: PC_SENDER_CID,
@@ -1999,31 +1719,12 @@
   constructor(pc, track) {
     Object.assign(this, { _pc: pc, track });
   }
-}
-=======
-
-  getStats() {
-    return this._pc._async(
-      async () => this._pc._getStats(this.track));
-  }
-}
-setupPrototype(RTCRtpSender, {
-  classID: PC_SENDER_CID,
-  contractID: PC_SENDER_CONTRACT,
-  QueryInterface: XPCOMUtils.generateQI([Ci.nsISupports])
-});
-
-class RTCRtpReceiver {
-  constructor(pc, track) {
-    Object.assign(this, { _pc: pc, track });
-  }
 
   getStats() {
     return this._pc._async(
       async () => this._pc.getStats(this.track));
   }
 }
->>>>>>> a17af05f
 setupPrototype(RTCRtpReceiver, {
   classID: PC_RECEIVER_CID,
   contractID: PC_RECEIVER_CONTRACT,
