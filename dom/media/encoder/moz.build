--- conflicted
+++ resolved
@@ -6,12 +6,6 @@
 
 with Files('*'):
     BUG_COMPONENT = ('Core', 'Audio/Video: Recording')
-<<<<<<< HEAD
-
-if CONFIG['MOZ_WIDGET_TOOLKIT'] == 'gonk':
-    DIRS += ['fmp4_muxer']
-=======
->>>>>>> a17af05f
 
 EXPORTS += [
     'ContainerWriter.h',
