/* -*- Mode: C++; tab-width: 2; indent-tabs-mode: nil; c-basic-offset: 2 -*- */
/* This Source Code Form is subject to the terms of the Mozilla Public
 * License, v. 2.0. If a copy of the MPL was not distributed with this
 * file, You can obtain one at http://mozilla.org/MPL/2.0/. */

#include "GMPService.h"
#include "GMPServiceParent.h"
#include "GMPServiceChild.h"
#include "GMPContentParent.h"
#include "prio.h"
#include "mozilla/Logging.h"
#include "GMPParent.h"
#include "GMPVideoDecoderParent.h"
#include "nsIObserverService.h"
#include "GeckoChildProcessHost.h"
#include "mozilla/ClearOnShutdown.h"
#include "mozilla/SyncRunnable.h"
#include "nsXPCOMPrivate.h"
#include "mozilla/Services.h"
#include "nsNativeCharsetUtils.h"
#include "nsIXULAppInfo.h"
#include "nsIConsoleService.h"
#include "mozilla/Unused.h"
#include "GMPDecryptorParent.h"
#include "nsComponentManagerUtils.h"
#include "runnable_utils.h"
#include "VideoUtils.h"
#if defined(XP_LINUX) && defined(MOZ_GMP_SANDBOX)
#include "mozilla/SandboxInfo.h"
#endif
#include "nsAppDirectoryServiceDefs.h"
#include "nsDirectoryServiceUtils.h"
#include "nsDirectoryServiceDefs.h"
#include "nsHashKeys.h"
#include "nsIFile.h"
#include "nsISimpleEnumerator.h"
#include "nsThreadUtils.h"
#include "GMPCrashHelper.h"

#include "mozilla/dom/PluginCrashedEvent.h"
#include "mozilla/EventDispatcher.h"
#include "mozilla/Attributes.h"
#include "mozilla/SystemGroup.h"

namespace mozilla {

#ifdef LOG
#undef LOG
#endif

LogModule*
GetGMPLog()
{
  static LazyLogModule sLog("GMP");
  return sLog;
}

#define LOGD(msg) MOZ_LOG(GetGMPLog(), mozilla::LogLevel::Debug, msg)
#define LOG(level, msg) MOZ_LOG(GetGMPLog(), (level), msg)

#ifdef __CLASS__
#undef __CLASS__
#endif
#define __CLASS__ "GMPService"

namespace gmp {

static StaticRefPtr<GeckoMediaPluginService> sSingletonService;

class GMPServiceCreateHelper final : public mozilla::Runnable
{
  RefPtr<GeckoMediaPluginService> mService;

public:
  static already_AddRefed<GeckoMediaPluginService>
  GetOrCreate()
  {
    RefPtr<GeckoMediaPluginService> service;

    if (NS_IsMainThread()) {
      service = GetOrCreateOnMainThread();
    } else {
      RefPtr<GMPServiceCreateHelper> createHelper = new GMPServiceCreateHelper();

      mozilla::SyncRunnable::DispatchToThread(
        SystemGroup::EventTargetFor(mozilla::TaskCategory::Other),
        createHelper, true);

      service = createHelper->mService.forget();
    }

    return service.forget();
  }

private:
  GMPServiceCreateHelper()
    : Runnable("GMPServiceCreateHelper")
  {
  }

  ~GMPServiceCreateHelper()
  {
    MOZ_ASSERT(!mService);
  }

  static already_AddRefed<GeckoMediaPluginService>
  GetOrCreateOnMainThread()
  {
    MOZ_ASSERT(NS_IsMainThread());

    if (!sSingletonService) {
      if (XRE_IsParentProcess()) {
        RefPtr<GeckoMediaPluginServiceParent> service =
          new GeckoMediaPluginServiceParent();
        service->Init();
        sSingletonService = service;
      } else {
        RefPtr<GeckoMediaPluginServiceChild> service =
          new GeckoMediaPluginServiceChild();
        service->Init();
        sSingletonService = service;
      }

      ClearOnShutdown(&sSingletonService);
    }

    RefPtr<GeckoMediaPluginService> service = sSingletonService.get();
    return service.forget();
  }

  NS_IMETHOD
  Run() override
  {
    MOZ_ASSERT(NS_IsMainThread());

    mService = GetOrCreateOnMainThread();
    return NS_OK;
  }
};

already_AddRefed<GeckoMediaPluginService>
GeckoMediaPluginService::GetGeckoMediaPluginService()
{
  return GMPServiceCreateHelper::GetOrCreate();
}

NS_IMPL_ISUPPORTS(GeckoMediaPluginService, mozIGeckoMediaPluginService, nsIObserver)

GeckoMediaPluginService::GeckoMediaPluginService()
  : mMutex("GeckoMediaPluginService::mMutex")
  , mGMPThreadShutdown(false)
  , mShuttingDownOnGMPThread(false)
{
  MOZ_ASSERT(NS_IsMainThread());

  nsCOMPtr<nsIXULAppInfo> appInfo = do_GetService("@mozilla.org/xre/app-info;1");
  if (appInfo) {
    nsAutoCString version;
    nsAutoCString buildID;
    if (NS_SUCCEEDED(appInfo->GetVersion(version)) &&
        NS_SUCCEEDED(appInfo->GetAppBuildID(buildID))) {
      LOGD(("GeckoMediaPluginService created; Gecko version=%s buildID=%s",
            version.get(), buildID.get()));
    }
  }
}

GeckoMediaPluginService::~GeckoMediaPluginService()
{
}

NS_IMETHODIMP
GeckoMediaPluginService::RunPluginCrashCallbacks(uint32_t aPluginId,
                                                 const nsACString& aPluginName)
{
  MOZ_ASSERT(NS_IsMainThread());
  LOGD(("%s::%s(%i)", __CLASS__, __FUNCTION__, aPluginId));

  nsAutoPtr<nsTArray<RefPtr<GMPCrashHelper>>> helpers;
  {
    MutexAutoLock lock(mMutex);
    mPluginCrashHelpers.Remove(aPluginId, &helpers);
  }
  if (!helpers) {
    LOGD(("%s::%s(%i) No crash helpers, not handling crash.", __CLASS__, __FUNCTION__, aPluginId));
    return NS_OK;
  }

  for (const auto& helper : *helpers) {
    nsCOMPtr<nsPIDOMWindowInner> window = helper->GetPluginCrashedEventTarget();
    if (NS_WARN_IF(!window)) {
      continue;
    }
    nsCOMPtr<nsIDocument> document(window->GetExtantDoc());
    if (NS_WARN_IF(!document)) {
      continue;
    }

    dom::PluginCrashedEventInit init;
    init.mPluginID = aPluginId;
    init.mBubbles = true;
    init.mCancelable = true;
    init.mGmpPlugin = true;
    CopyUTF8toUTF16(aPluginName, init.mPluginName);
    init.mSubmittedCrashReport = false;
    RefPtr<dom::PluginCrashedEvent> event =
      dom::PluginCrashedEvent::Constructor(document,
                                           NS_LITERAL_STRING("PluginCrashed"),
                                           init);
    event->SetTrusted(true);
    event->WidgetEventPtr()->mFlags.mOnlyChromeDispatch = true;

    EventDispatcher::DispatchDOMEvent(window, nullptr, event, nullptr, nullptr);
  }

  return NS_OK;
}

nsresult
GeckoMediaPluginService::Init()
{
  MOZ_ASSERT(NS_IsMainThread());

  nsCOMPtr<nsIObserverService> obsService = mozilla::services::GetObserverService();
  MOZ_ASSERT(obsService);
  MOZ_ALWAYS_SUCCEEDS(obsService->AddObserver(this, NS_XPCOM_SHUTDOWN_THREADS_OBSERVER_ID, false));

  // Kick off scanning for plugins
  nsCOMPtr<nsIThread> thread;
  return GetThread(getter_AddRefs(thread));
}

RefPtr<GetCDMParentPromise>
GeckoMediaPluginService::GetCDM(const NodeId& aNodeId,
                                nsTArray<nsCString> aTags,
                                GMPCrashHelper* aHelper)
{
<<<<<<< HEAD
  MOZ_ASSERT(NS_GetCurrentThread() == mGMPThread);
=======
  MOZ_ASSERT(mGMPThread->EventTarget()->IsOnCurrentThread());
>>>>>>> a17af05f

  if (mShuttingDownOnGMPThread || aTags.IsEmpty()) {
    return GetCDMParentPromise::CreateAndReject(NS_ERROR_FAILURE, __func__);
  }

  typedef MozPromiseHolder<GetCDMParentPromise> PromiseHolder;
  PromiseHolder* rawHolder(new PromiseHolder());
  RefPtr<GetCDMParentPromise> promise = rawHolder->Ensure(__func__);
  RefPtr<AbstractThread> thread(GetAbstractGMPThread());
  RefPtr<GMPCrashHelper> helper(aHelper);
  GetContentParent(
    aHelper, aNodeId, NS_LITERAL_CSTRING(CHROMIUM_CDM_API), aTags)
    ->Then(thread,
           __func__,
           [rawHolder, helper](RefPtr<GMPContentParent::CloseBlocker> wrapper) {
             RefPtr<GMPContentParent> parent = wrapper->mParent;
             UniquePtr<PromiseHolder> holder(rawHolder);
             RefPtr<ChromiumCDMParent> cdm = parent->GetChromiumCDM();
             if (!parent) {
               holder->Reject(NS_ERROR_FAILURE, __func__);
               return;
             }
             if (helper) {
               cdm->SetCrashHelper(helper);
             }
             holder->Resolve(cdm, __func__);
           },
           [rawHolder] {
             UniquePtr<PromiseHolder> holder(rawHolder);
             holder->Reject(NS_ERROR_FAILURE, __func__);
           });

  return promise;
}

void
GeckoMediaPluginService::ShutdownGMPThread()
{
  LOGD(("%s::%s", __CLASS__, __FUNCTION__));
  nsCOMPtr<nsIThread> gmpThread;
  {
    MutexAutoLock lock(mMutex);
    mGMPThreadShutdown = true;
    mGMPThread.swap(gmpThread);
    mAbstractGMPThread = nullptr;
  }

  if (gmpThread) {
    gmpThread->Shutdown();
  }
}

nsresult
GeckoMediaPluginService::GMPDispatch(nsIRunnable* event,
                                     uint32_t flags)
{
  nsCOMPtr<nsIRunnable> r(event);
  return GMPDispatch(r.forget());
}

nsresult
GeckoMediaPluginService::GMPDispatch(already_AddRefed<nsIRunnable> event,
                                     uint32_t flags)
{
  nsCOMPtr<nsIRunnable> r(event);
  nsCOMPtr<nsIThread> thread;
  nsresult rv = GetThread(getter_AddRefs(thread));
  if (NS_FAILED(rv)) {
    return rv;
  }
  return thread->Dispatch(r, flags);
}

// always call with getter_AddRefs, because it does
NS_IMETHODIMP
GeckoMediaPluginService::GetThread(nsIThread** aThread)
{
  MOZ_ASSERT(aThread);

  // This can be called from any thread.
  MutexAutoLock lock(mMutex);

  if (!mGMPThread) {
    // Don't allow the thread to be created after shutdown has started.
    if (mGMPThreadShutdown) {
      return NS_ERROR_FAILURE;
    }

    nsresult rv = NS_NewNamedThread("GMPThread", getter_AddRefs(mGMPThread));
    if (NS_FAILED(rv)) {
      return rv;
    }

    mAbstractGMPThread = AbstractThread::CreateXPCOMThreadWrapper(mGMPThread, false);

    // Tell the thread to initialize plugins
    InitializePlugins(mAbstractGMPThread.get());
  }

  nsCOMPtr<nsIThread> copy = mGMPThread;
  copy.forget(aThread);

  return NS_OK;
}

RefPtr<AbstractThread>
GeckoMediaPluginService::GetAbstractGMPThread()
{
  MutexAutoLock lock(mMutex);
  return mAbstractGMPThread;
}

NS_IMETHODIMP
GeckoMediaPluginService::GetDecryptingGMPVideoDecoder(GMPCrashHelper* aHelper,
                                                      nsTArray<nsCString>* aTags,
                                                      const nsACString& aNodeId,
                                                      UniquePtr<GetGMPVideoDecoderCallback>&& aCallback,
                                                      uint32_t aDecryptorId)
{
<<<<<<< HEAD
  MOZ_ASSERT(NS_GetCurrentThread() == mGMPThread);
=======
  MOZ_ASSERT(mGMPThread->EventTarget()->IsOnCurrentThread());
>>>>>>> a17af05f
  NS_ENSURE_ARG(aTags && aTags->Length() > 0);
  NS_ENSURE_ARG(aCallback);

  if (mShuttingDownOnGMPThread) {
    return NS_ERROR_FAILURE;
  }

  GetGMPVideoDecoderCallback* rawCallback = aCallback.release();
  RefPtr<AbstractThread> thread(GetAbstractGMPThread());
  RefPtr<GMPCrashHelper> helper(aHelper);
  GetContentParent(aHelper, aNodeId, NS_LITERAL_CSTRING(GMP_API_VIDEO_DECODER), *aTags)
    ->Then(thread, __func__,
      [rawCallback, helper, aDecryptorId](RefPtr<GMPContentParent::CloseBlocker> wrapper) {
        RefPtr<GMPContentParent> parent = wrapper->mParent;
        UniquePtr<GetGMPVideoDecoderCallback> callback(rawCallback);
        GMPVideoDecoderParent* actor = nullptr;
        GMPVideoHostImpl* host = nullptr;
        if (parent && NS_SUCCEEDED(parent->GetGMPVideoDecoder(&actor, aDecryptorId))) {
          host = &(actor->Host());
          actor->SetCrashHelper(helper);
        }
        callback->Done(actor, host);
      },
      [rawCallback] {
        UniquePtr<GetGMPVideoDecoderCallback> callback(rawCallback);
        callback->Done(nullptr, nullptr);
      });

  return NS_OK;
}

NS_IMETHODIMP
GeckoMediaPluginService::GetGMPVideoEncoder(GMPCrashHelper* aHelper,
                                            nsTArray<nsCString>* aTags,
                                            const nsACString& aNodeId,
                                            UniquePtr<GetGMPVideoEncoderCallback>&& aCallback)
{
  MOZ_ASSERT(mGMPThread->EventTarget()->IsOnCurrentThread());
  NS_ENSURE_ARG(aTags && aTags->Length() > 0);
  NS_ENSURE_ARG(aCallback);

  if (mShuttingDownOnGMPThread) {
    return NS_ERROR_FAILURE;
  }

  GetGMPVideoEncoderCallback* rawCallback = aCallback.release();
  RefPtr<AbstractThread> thread(GetAbstractGMPThread());
  RefPtr<GMPCrashHelper> helper(aHelper);
  GetContentParent(aHelper, aNodeId, NS_LITERAL_CSTRING(GMP_API_VIDEO_ENCODER), *aTags)
    ->Then(thread, __func__,
      [rawCallback, helper](RefPtr<GMPContentParent::CloseBlocker> wrapper) {
        RefPtr<GMPContentParent> parent = wrapper->mParent;
        UniquePtr<GetGMPVideoEncoderCallback> callback(rawCallback);
        GMPVideoEncoderParent* actor = nullptr;
        GMPVideoHostImpl* host = nullptr;
        if (parent && NS_SUCCEEDED(parent->GetGMPVideoEncoder(&actor))) {
          host = &(actor->Host());
          actor->SetCrashHelper(helper);
        }
        callback->Done(actor, host);
      },
      [rawCallback] {
        UniquePtr<GetGMPVideoEncoderCallback> callback(rawCallback);
        callback->Done(nullptr, nullptr);
      });

  return NS_OK;
}

NS_IMETHODIMP
GeckoMediaPluginService::GetGMPDecryptor(GMPCrashHelper* aHelper,
                                         nsTArray<nsCString>* aTags,
                                         const nsACString& aNodeId,
                                         UniquePtr<GetGMPDecryptorCallback>&& aCallback)
{
#if defined(XP_LINUX) && defined(MOZ_GMP_SANDBOX)
  if (!SandboxInfo::Get().CanSandboxMedia()) {
    NS_WARNING("GeckoMediaPluginService::GetGMPDecryptor: "
               "EME decryption not available without sandboxing support.");
    return NS_ERROR_NOT_AVAILABLE;
  }
#endif

  MOZ_ASSERT(mGMPThread->EventTarget()->IsOnCurrentThread());
  NS_ENSURE_ARG(aTags && aTags->Length() > 0);
  NS_ENSURE_ARG(aCallback);

  if (mShuttingDownOnGMPThread) {
    return NS_ERROR_FAILURE;
  }

  GetGMPDecryptorCallback* rawCallback = aCallback.release();
  RefPtr<AbstractThread> thread(GetAbstractGMPThread());
  RefPtr<GMPCrashHelper> helper(aHelper);
  GetContentParent(aHelper, aNodeId, NS_LITERAL_CSTRING(GMP_API_DECRYPTOR), *aTags)
    ->Then(thread, __func__,
      [rawCallback, helper](RefPtr<GMPContentParent::CloseBlocker> wrapper) {
        RefPtr<GMPContentParent> parent = wrapper->mParent;
        UniquePtr<GetGMPDecryptorCallback> callback(rawCallback);
        GMPDecryptorParent* actor = nullptr;
        if (parent && NS_SUCCEEDED(parent->GetGMPDecryptor(&actor))) {
          actor->SetCrashHelper(helper);
        }
        callback->Done(actor);
      },
      [rawCallback] {
        UniquePtr<GetGMPDecryptorCallback> callback(rawCallback);
        callback->Done(nullptr);
      });

  return NS_OK;
}

void
GeckoMediaPluginService::ConnectCrashHelper(uint32_t aPluginId, GMPCrashHelper* aHelper)
{
  if (!aHelper) {
    return;
  }
  MutexAutoLock lock(mMutex);
  nsTArray<RefPtr<GMPCrashHelper>>* helpers;
  if (!mPluginCrashHelpers.Get(aPluginId, &helpers)) {
    helpers = new nsTArray<RefPtr<GMPCrashHelper>>();
    mPluginCrashHelpers.Put(aPluginId, helpers);
  } else if (helpers->Contains(aHelper)) {
    return;
  }
  helpers->AppendElement(aHelper);
}

void GeckoMediaPluginService::DisconnectCrashHelper(GMPCrashHelper* aHelper)
{
  if (!aHelper) {
    return;
  }
  MutexAutoLock lock(mMutex);
  for (auto iter = mPluginCrashHelpers.Iter(); !iter.Done(); iter.Next()) {
    nsTArray<RefPtr<GMPCrashHelper>>* helpers = iter.Data();
    if (!helpers->Contains(aHelper)) {
      continue;
    }
    helpers->RemoveElement(aHelper);
    MOZ_ASSERT(!helpers->Contains(aHelper)); // Ensure there aren't duplicates.
    if (helpers->IsEmpty()) {
      iter.Remove();
    }
  }
}

} // namespace gmp
} // namespace mozilla<|MERGE_RESOLUTION|>--- conflicted
+++ resolved
@@ -235,11 +235,7 @@
                                 nsTArray<nsCString> aTags,
                                 GMPCrashHelper* aHelper)
 {
-<<<<<<< HEAD
-  MOZ_ASSERT(NS_GetCurrentThread() == mGMPThread);
-=======
   MOZ_ASSERT(mGMPThread->EventTarget()->IsOnCurrentThread());
->>>>>>> a17af05f
 
   if (mShuttingDownOnGMPThread || aTags.IsEmpty()) {
     return GetCDMParentPromise::CreateAndReject(NS_ERROR_FAILURE, __func__);
@@ -359,11 +355,7 @@
                                                       UniquePtr<GetGMPVideoDecoderCallback>&& aCallback,
                                                       uint32_t aDecryptorId)
 {
-<<<<<<< HEAD
-  MOZ_ASSERT(NS_GetCurrentThread() == mGMPThread);
-=======
   MOZ_ASSERT(mGMPThread->EventTarget()->IsOnCurrentThread());
->>>>>>> a17af05f
   NS_ENSURE_ARG(aTags && aTags->Length() > 0);
   NS_ENSURE_ARG(aCallback);
 
