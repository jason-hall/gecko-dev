--- conflicted
+++ resolved
@@ -22,15 +22,6 @@
 #include "nsIFile.h"
 #include "mozilla/MozPromise.h"
 
-<<<<<<< HEAD
-class nsIThread;
-
-#ifdef MOZ_CRASHREPORTER
-#include "nsExceptionHandler.h"
-#endif
-
-=======
->>>>>>> a17af05f
 namespace mozilla {
 namespace ipc {
 class CrashReporterHost;
@@ -103,11 +94,7 @@
   void DeleteProcess();
 
   GMPState State() const;
-<<<<<<< HEAD
-  nsCOMPtr<nsIThread> GMPThread();
-=======
   nsCOMPtr<nsISerialEventTarget> GMPEventTarget();
->>>>>>> a17af05f
 
   // A GMP can either be a single instance shared across all NodeIds (like
   // in the OpenH264 case), or we can require a new plugin instance for every
