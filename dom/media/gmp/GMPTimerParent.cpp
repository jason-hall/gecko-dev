--- conflicted
+++ resolved
@@ -50,16 +50,6 @@
   NS_ENSURE_SUCCESS(rv, IPC_OK());
 
   ctx->mId = aTimerId;
-<<<<<<< HEAD
-  rv = ctx->mTimer->SetTarget(mGMPThread);
-  NS_ENSURE_SUCCESS(rv, IPC_OK());
-  ctx->mParent = this;
-
-  rv = ctx->mTimer->InitWithFuncCallback(&GMPTimerParent::GMPTimerExpired,
-                                          ctx,
-                                          aTimeoutMs,
-                                          nsITimer::TYPE_ONE_SHOT);
-=======
   rv = ctx->mTimer->SetTarget(mGMPEventTarget);
   NS_ENSURE_SUCCESS(rv, IPC_OK());
   ctx->mParent = this;
@@ -70,7 +60,6 @@
                                            aTimeoutMs,
                                            nsITimer::TYPE_ONE_SHOT,
                                            "gmp::GMPTimerParent::RecvSetTimer");
->>>>>>> a17af05f
   NS_ENSURE_SUCCESS(rv, IPC_OK());
 
   mTimers.PutEntry(ctx.forget());
