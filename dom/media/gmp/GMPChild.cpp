--- conflicted
+++ resolved
@@ -22,14 +22,9 @@
 #include "GMPUtils.h"
 #include "prio.h"
 #include "base/task.h"
-<<<<<<< HEAD
-#include "widevine-adapter/WidevineAdapter.h"
-#include "ChromiumCDMAdapter.h"
-=======
 #include "base/command_line.h"
 #include "ChromiumCDMAdapter.h"
 #include "GMPLog.h"
->>>>>>> a17af05f
 
 using namespace mozilla::ipc;
 
@@ -255,17 +250,10 @@
 #endif
 
   mPluginPath = aPluginPath;
-<<<<<<< HEAD
-
-  return true;
-}
-
-=======
-
-  return true;
-}
-
->>>>>>> a17af05f
+
+  return true;
+}
+
 GMPErr
 GMPChild::GetAPI(const char* aAPIName,
                  void* aHostAPI,
@@ -306,8 +294,6 @@
   }
 #endif
   return IPC_OK();
-<<<<<<< HEAD
-=======
 }
 
 bool
@@ -327,7 +313,6 @@
 #else
   return true;
 #endif
->>>>>>> a17af05f
 }
 
 bool
@@ -359,8 +344,6 @@
 #endif
 }
 
-<<<<<<< HEAD
-=======
 #if defined(XP_WIN)
 #define FIREFOX_FILE NS_LITERAL_STRING("firefox.exe")
 #define XUL_LIB_FILE NS_LITERAL_STRING("xul.dll")
@@ -556,7 +539,6 @@
   return result;
 }
 
->>>>>>> a17af05f
 mozilla::ipc::IPCResult
 GMPChild::AnswerStartPlugin(const nsString& aAdapter)
 {
@@ -578,19 +560,10 @@
     return IPC_FAIL_NO_REASON(this);
   }
 #endif
-<<<<<<< HEAD
-
-  bool isWidevine = aAdapter.EqualsLiteral("widevine");
-  bool isChromium = aAdapter.EqualsLiteral("chromium");
-#if defined(MOZ_GMP_SANDBOX) && defined(XP_MACOSX)
-  MacSandboxPluginType pluginType = MacSandboxPluginType_GMPlugin_Default;
-  if (isWidevine || isChromium) {
-=======
   bool isChromium = aAdapter.EqualsLiteral("chromium");
 #if defined(MOZ_GMP_SANDBOX) && defined(XP_MACOSX)
   MacSandboxPluginType pluginType = MacSandboxPluginType_GMPlugin_Default;
   if (isChromium) {
->>>>>>> a17af05f
     pluginType = MacSandboxPluginType_GMPlugin_EME_Widevine;
   }
   if (!SetMacSandboxInfo(pluginType)) {
@@ -601,17 +574,10 @@
 #endif
 
   GMPAdapter* adapter = nullptr;
-<<<<<<< HEAD
-  if (isWidevine) {
-    adapter = new WidevineAdapter();
-  } else if (isChromium) {
-    adapter = new ChromiumCDMAdapter();
-=======
   if (isChromium) {
     auto&& paths = MakeCDMHostVerificationPaths();
     GMP_LOG("%s CDM host paths=%s", __func__, ToCString(paths).get());
     adapter = new ChromiumCDMAdapter(Move(paths));
->>>>>>> a17af05f
   }
 
   if (!mGMPLoader->Load(libPath.get(),
