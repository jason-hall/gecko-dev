--- conflicted
+++ resolved
@@ -239,16 +239,6 @@
   return service ? service->GetAbstractGMPThread() : nullptr;
 }
 
-<<<<<<< HEAD
-static int32_t
-Align16(int32_t aNumber)
-{
-  const uint32_t mask = 15; // Alignment - 1.
-  return (aNumber + mask) & ~mask;
-}
-
-int32_t
-=======
 static size_t
 Align16(size_t aNumber)
 {
@@ -257,7 +247,6 @@
 }
 
 size_t
->>>>>>> a17af05f
 I420FrameBufferSizePadded(int32_t aWidth, int32_t aHeight)
 {
   if (aWidth <= 0 || aHeight <= 0 || aWidth > MAX_VIDEO_WIDTH ||
@@ -265,11 +254,7 @@
     return 0;
   }
 
-<<<<<<< HEAD
-  int32_t ySize = Align16(aWidth) * Align16(aHeight);
-=======
   size_t ySize = Align16(aWidth) * Align16(aHeight);
->>>>>>> a17af05f
   return ySize + (ySize / 4) * 2;
 }
 
