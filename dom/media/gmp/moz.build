--- conflicted
+++ resolved
@@ -66,11 +66,8 @@
     'GMPVideoi420FrameImpl.h',
     'GMPVideoPlaneImpl.h',
     'widevine-adapter/content_decryption_module.h',
-<<<<<<< HEAD
-=======
     'widevine-adapter/content_decryption_module_export.h',
     'widevine-adapter/content_decryption_module_ext.h',
->>>>>>> a17af05f
 ]
 
 UNIFIED_SOURCES += [
