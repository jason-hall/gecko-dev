--- conflicted
+++ resolved
@@ -7,7 +7,6 @@
 #include "GMPContentParent.h"
 #include "GMPUtils.h"
 #include "MediaData.h"
-#include "mozilla/SizePrintfMacros.h"
 #include "mozilla/Unused.h"
 
 namespace mozilla {
@@ -375,11 +374,7 @@
 GMPDecryptorParent::RecvBatchedKeyStatusChanged(const nsCString& aSessionId,
                                                 InfallibleTArray<GMPKeyInformation>&& aKeyInfos)
 {
-<<<<<<< HEAD
-  LOGD(("GMPDecryptorParent[%p]::RecvBatchedKeyStatusChanged(sessionId='%s', KeyInfos len='%" PRIuSIZE "')",
-=======
   LOGD(("GMPDecryptorParent[%p]::RecvBatchedKeyStatusChanged(sessionId='%s', KeyInfos len='%zu')",
->>>>>>> a17af05f
         this, aSessionId.get(), aKeyInfos.Length()));
 
   if (mIsOpen) {
