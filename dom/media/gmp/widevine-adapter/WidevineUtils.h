--- conflicted
+++ resolved
@@ -39,24 +39,6 @@
 GMPErr
 ToGMPErr(cdm::Status aStatus);
 
-<<<<<<< HEAD
-class WidevineDecryptor;
-
-class CDMWrapper {
-public:
-  NS_INLINE_DECL_THREADSAFE_REFCOUNTING(CDMWrapper)
-
-  explicit CDMWrapper(cdm::ContentDecryptionModule_8* aCDM,
-                      WidevineDecryptor* aDecryptor);
-  cdm::ContentDecryptionModule_8* GetCDM() const { return mCDM; }
-private:
-  ~CDMWrapper();
-  cdm::ContentDecryptionModule_8* mCDM;
-  RefPtr<WidevineDecryptor> mDecryptor;
-};
-
-=======
->>>>>>> a17af05f
 void InitInputBuffer(const GMPEncryptedBufferMetadata* aCrypto,
                      int64_t aTimestamp,
                      const uint8_t* aData,
@@ -64,9 +46,6 @@
                      cdm::InputBuffer &aInputBuffer,
                      nsTArray<cdm::SubsampleEntry> &aSubsamples);
 
-<<<<<<< HEAD
-class WidevineBuffer : public cdm::Buffer
-=======
 namespace gmp {
 class CDMShmemBuffer;
 }
@@ -82,7 +61,6 @@
 };
 
 class WidevineBuffer : public CDMBuffer
->>>>>>> a17af05f
 {
 public:
   explicit WidevineBuffer(size_t aSize);
@@ -97,11 +75,8 @@
   // Note: This empties the buffer.
   nsTArray<uint8_t> ExtractBuffer();
 
-<<<<<<< HEAD
-=======
   WidevineBuffer* AsArrayBuffer() override { return this; }
 
->>>>>>> a17af05f
 private:
   nsTArray<uint8_t> mBuffer;
   WidevineBuffer(const WidevineBuffer&);
