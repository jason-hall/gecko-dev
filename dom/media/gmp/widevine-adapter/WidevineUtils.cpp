/* -*- Mode: C++; tab-width: 2; indent-tabs-mode: nil; c-basic-offset: 2 -*- */
/* This Source Code Form is subject to the terms of the Mozilla Public
 * License, v. 2.0. If a copy of the MPL was not distributed with this
 * file, You can obtain one at http://mozilla.org/MPL/2.0/. */

#include "WidevineUtils.h"
#include "WidevineDecryptor.h"
#include <mozilla/SizePrintfMacros.h>

#include "gmp-api/gmp-errors.h"
#include <stdarg.h>
#include <stdio.h>
#include <inttypes.h>

namespace mozilla {

namespace detail {
LogModule* GetCDMLog()
{
  static LazyLogModule sLog("CDM");
  return sLog;
}
} // namespace detail

GMPErr
ToGMPErr(cdm::Status aStatus)
{
  switch (aStatus) {
    case cdm::kSuccess: return GMPNoErr;
    case cdm::kNeedMoreData: return GMPGenericErr;
    case cdm::kNoKey: return GMPNoKeyErr;
    case cdm::kInitializationError: return GMPGenericErr;
    case cdm::kDecryptError: return GMPCryptoErr;
    case cdm::kDecodeError: return GMPDecodeErr;
    case cdm::kDeferredInitialization: return GMPGenericErr;
    default: return GMPGenericErr;
  }
}

void InitInputBuffer(const GMPEncryptedBufferMetadata* aCrypto,
                     int64_t aTimestamp,
                     const uint8_t* aData,
                     size_t aDataSize,
                     cdm::InputBuffer &aInputBuffer,
                     nsTArray<cdm::SubsampleEntry> &aSubsamples)
{
  if (aCrypto) {
    aInputBuffer.key_id = aCrypto->KeyId();
    aInputBuffer.key_id_size = aCrypto->KeyIdSize();
    aInputBuffer.iv = aCrypto->IV();
    aInputBuffer.iv_size = aCrypto->IVSize();
    aInputBuffer.num_subsamples = aCrypto->NumSubsamples();
    aSubsamples.SetCapacity(aInputBuffer.num_subsamples);
    const uint16_t* clear = aCrypto->ClearBytes();
    const uint32_t* cipher = aCrypto->CipherBytes();
    for (size_t i = 0; i < aCrypto->NumSubsamples(); i++) {
      aSubsamples.AppendElement(cdm::SubsampleEntry(clear[i], cipher[i]));
    }
  }
  aInputBuffer.data = aData;
  aInputBuffer.data_size = aDataSize;
  aInputBuffer.subsamples = aSubsamples.Elements();
  aInputBuffer.timestamp = aTimestamp;
}

<<<<<<< HEAD
CDMWrapper::CDMWrapper(cdm::ContentDecryptionModule_8* aCDM,
                       WidevineDecryptor* aDecryptor)
  : mCDM(aCDM)
  , mDecryptor(aDecryptor)
{
  MOZ_ASSERT(mCDM);
}

CDMWrapper::~CDMWrapper()
{
  CDM_LOG("CDMWrapper destroying CDM=%p", mCDM);
  mCDM->Destroy();
  mCDM = nullptr;
}

WidevineBuffer::WidevineBuffer(size_t aSize)
{
  CDM_LOG("WidevineBuffer(size=%" PRIuSIZE ") created", aSize);
=======
WidevineBuffer::WidevineBuffer(size_t aSize)
{
  CDM_LOG("WidevineBuffer(size=%zu) created", aSize);
>>>>>>> a17af05f
  mBuffer.SetLength(aSize);
}

WidevineBuffer::~WidevineBuffer()
{
  CDM_LOG("WidevineBuffer(size=%" PRIu32 ") destroyed", Size());
}

void
WidevineBuffer::Destroy()
{
  delete this;
}

uint32_t
WidevineBuffer::Capacity() const
{
  return mBuffer.Length();
}

uint8_t*
WidevineBuffer::Data()
{
  return mBuffer.Elements();
}

void
WidevineBuffer::SetSize(uint32_t aSize)
{
  mBuffer.SetLength(aSize);
}

uint32_t
WidevineBuffer::Size() const
{
  return mBuffer.Length();
}

nsTArray<uint8_t>
WidevineBuffer::ExtractBuffer() {
  nsTArray<uint8_t> out;
  out.SwapElements(mBuffer);
  return out;
}

WidevineDecryptedBlock::WidevineDecryptedBlock()
  : mBuffer(nullptr)
  , mTimestamp(0)
{
}

WidevineDecryptedBlock::~WidevineDecryptedBlock()
{
  if (mBuffer) {
    mBuffer->Destroy();
    mBuffer = nullptr;
  }
}

void
WidevineDecryptedBlock::SetDecryptedBuffer(cdm::Buffer* aBuffer)
{
  mBuffer = aBuffer;
}

cdm::Buffer*
WidevineDecryptedBlock::DecryptedBuffer()
{
  return mBuffer;
}

void
WidevineDecryptedBlock::SetTimestamp(int64_t aTimestamp)
{
  mTimestamp = aTimestamp;
}

int64_t
WidevineDecryptedBlock::Timestamp() const
{
  return mTimestamp;
}

} // namespace mozilla<|MERGE_RESOLUTION|>--- conflicted
+++ resolved
@@ -4,8 +4,6 @@
  * file, You can obtain one at http://mozilla.org/MPL/2.0/. */
 
 #include "WidevineUtils.h"
-#include "WidevineDecryptor.h"
-#include <mozilla/SizePrintfMacros.h>
 
 #include "gmp-api/gmp-errors.h"
 #include <stdarg.h>
@@ -63,30 +61,9 @@
   aInputBuffer.timestamp = aTimestamp;
 }
 
-<<<<<<< HEAD
-CDMWrapper::CDMWrapper(cdm::ContentDecryptionModule_8* aCDM,
-                       WidevineDecryptor* aDecryptor)
-  : mCDM(aCDM)
-  , mDecryptor(aDecryptor)
-{
-  MOZ_ASSERT(mCDM);
-}
-
-CDMWrapper::~CDMWrapper()
-{
-  CDM_LOG("CDMWrapper destroying CDM=%p", mCDM);
-  mCDM->Destroy();
-  mCDM = nullptr;
-}
-
-WidevineBuffer::WidevineBuffer(size_t aSize)
-{
-  CDM_LOG("WidevineBuffer(size=%" PRIuSIZE ") created", aSize);
-=======
 WidevineBuffer::WidevineBuffer(size_t aSize)
 {
   CDM_LOG("WidevineBuffer(size=%zu) created", aSize);
->>>>>>> a17af05f
   mBuffer.SetLength(aSize);
 }
 
