/* -*- Mode: C++; tab-width: 2; indent-tabs-mode: nil; c-basic-offset: 2 -*- */
/* This Source Code Form is subject to the terms of the Mozilla Public
 * License, v. 2.0. If a copy of the MPL was not distributed with this
 * file, You can obtain one at http://mozilla.org/MPL/2.0/. */

#include "WidevineVideoFrame.h"

#include "WidevineUtils.h"
<<<<<<< HEAD
=======
#include "mozilla/CheckedInt.h"
>>>>>>> a17af05f
#include "mozilla/IntegerPrintfMacros.h"

using namespace cdm;

namespace mozilla {

WidevineVideoFrame::WidevineVideoFrame()
  : mFormat(kUnknownVideoFormat)
  , mSize(0,0)
  , mBuffer(nullptr)
  , mTimestamp(0)
{
  CDM_LOG("WidevineVideoFrame::WidevineVideoFrame() this=%p", this);
  memset(mPlaneOffsets, 0, sizeof(mPlaneOffsets));
  memset(mPlaneStrides, 0, sizeof(mPlaneStrides));
}

WidevineVideoFrame::WidevineVideoFrame(WidevineVideoFrame&& aOther)
  : mFormat(aOther.mFormat)
  , mSize(aOther.mSize)
  , mBuffer(aOther.mBuffer)
  , mTimestamp(aOther.mTimestamp)
{
  CDM_LOG("WidevineVideoFrame::WidevineVideoFrame(WidevineVideoFrame&&) this=%p, other=%p",
          this, &aOther);
  memcpy(mPlaneOffsets, aOther.mPlaneOffsets, sizeof(mPlaneOffsets));
  memcpy(mPlaneStrides, aOther.mPlaneStrides, sizeof(mPlaneStrides));
  aOther.mBuffer = nullptr;
}

WidevineVideoFrame::~WidevineVideoFrame()
{
  if (mBuffer) {
    mBuffer->Destroy();
    mBuffer = nullptr;
  }
}

void
WidevineVideoFrame::SetFormat(cdm::VideoFormat aFormat)
{
  CDM_LOG("WidevineVideoFrame::SetFormat(%d) this=%p", aFormat, this);
  mFormat = aFormat;
}

cdm::VideoFormat
WidevineVideoFrame::Format() const
{
  return mFormat;
}

void
WidevineVideoFrame::SetSize(cdm::Size aSize)
{
  CDM_LOG("WidevineVideoFrame::SetSize(%d,%d) this=%p", aSize.width, aSize.height, this);
  mSize.width = aSize.width;
  mSize.height = aSize.height;
}

cdm::Size
WidevineVideoFrame::Size() const
{
  return mSize;
}

void
WidevineVideoFrame::SetFrameBuffer(cdm::Buffer* aFrameBuffer)
{
  CDM_LOG("WidevineVideoFrame::SetFrameBuffer(%p) this=%p", aFrameBuffer, this);
  MOZ_ASSERT(!mBuffer);
  mBuffer = aFrameBuffer;
}

cdm::Buffer*
WidevineVideoFrame::FrameBuffer()
{
  return mBuffer;
}

void
WidevineVideoFrame::SetPlaneOffset(cdm::VideoFrame::VideoPlane aPlane, uint32_t aOffset)
{
  CDM_LOG("WidevineVideoFrame::SetPlaneOffset(%d, %d) this=%p", aPlane, aOffset, this);
  mPlaneOffsets[aPlane] = aOffset;
}

uint32_t
WidevineVideoFrame::PlaneOffset(cdm::VideoFrame::VideoPlane aPlane)
{
  return mPlaneOffsets[aPlane];
}

void
WidevineVideoFrame::SetStride(cdm::VideoFrame::VideoPlane aPlane, uint32_t aStride)
{
  CDM_LOG("WidevineVideoFrame::SetStride(%d, %d) this=%p", aPlane, aStride, this);
  mPlaneStrides[aPlane] = aStride;
}

uint32_t
WidevineVideoFrame::Stride(cdm::VideoFrame::VideoPlane aPlane)
{
  return mPlaneStrides[aPlane];
}

void
WidevineVideoFrame::SetTimestamp(int64_t timestamp)
{
  CDM_LOG("WidevineVideoFrame::SetTimestamp(%" PRId64 ") this=%p", timestamp, this);
  mTimestamp = timestamp;
}

int64_t
WidevineVideoFrame::Timestamp() const
{
  return mTimestamp;
}

<<<<<<< HEAD
void
WidevineVideoFrame::InitToBlack(uint32_t aWidth, uint32_t aHeight, int64_t aTimeStamp)
{
  SetFormat(VideoFormat::kI420);
  SetSize(cdm::Size(aWidth, aHeight));
  size_t ySize = aWidth * aHeight;
  size_t uSize = ((aWidth + 1) / 2) * ((aHeight + 1) / 2);
  WidevineBuffer* buffer = new WidevineBuffer(ySize + uSize);
=======
bool
WidevineVideoFrame::InitToBlack(uint32_t aWidth, uint32_t aHeight, int64_t aTimeStamp)
{
  CheckedInt<size_t> ySizeChk = aWidth;
  ySizeChk *= aHeight;
  // If w*h didn't overflow, half of them won't.
  const size_t uSize = ((aWidth + 1) / 2) * ((aHeight + 1) / 2);
  CheckedInt<size_t> yuSizeChk = ySizeChk + uSize;
  if (!yuSizeChk.isValid()) {
    return false;
  }
  WidevineBuffer* buffer = new WidevineBuffer(yuSizeChk.value());
  const size_t& ySize = ySizeChk.value();
>>>>>>> a17af05f
  // Black in YCbCr is (0,128,128).
  memset(buffer->Data(), 0, ySize);
  memset(buffer->Data() + ySize, 128, uSize);
  if (mBuffer) {
    mBuffer->Destroy();
    mBuffer = nullptr;
  }
<<<<<<< HEAD
=======
  SetFormat(VideoFormat::kI420);
  SetSize(cdm::Size(aWidth, aHeight));
>>>>>>> a17af05f
  SetFrameBuffer(buffer);
  SetPlaneOffset(VideoFrame::kYPlane, 0);
  SetStride(VideoFrame::kYPlane, aWidth);
  // Note: U and V planes are stored at the same place in order to
  // save memory since their contents are the same.
  SetPlaneOffset(VideoFrame::kUPlane, ySize);
  SetStride(VideoFrame::kUPlane, (aWidth + 1) / 2);
  SetPlaneOffset(VideoFrame::kVPlane, ySize);
  SetStride(VideoFrame::kVPlane, (aWidth + 1) / 2);
  SetTimestamp(aTimeStamp);
<<<<<<< HEAD
=======
  return true;
>>>>>>> a17af05f
}

} // namespace mozilla<|MERGE_RESOLUTION|>--- conflicted
+++ resolved
@@ -6,10 +6,7 @@
 #include "WidevineVideoFrame.h"
 
 #include "WidevineUtils.h"
-<<<<<<< HEAD
-=======
 #include "mozilla/CheckedInt.h"
->>>>>>> a17af05f
 #include "mozilla/IntegerPrintfMacros.h"
 
 using namespace cdm;
@@ -128,16 +125,6 @@
   return mTimestamp;
 }
 
-<<<<<<< HEAD
-void
-WidevineVideoFrame::InitToBlack(uint32_t aWidth, uint32_t aHeight, int64_t aTimeStamp)
-{
-  SetFormat(VideoFormat::kI420);
-  SetSize(cdm::Size(aWidth, aHeight));
-  size_t ySize = aWidth * aHeight;
-  size_t uSize = ((aWidth + 1) / 2) * ((aHeight + 1) / 2);
-  WidevineBuffer* buffer = new WidevineBuffer(ySize + uSize);
-=======
 bool
 WidevineVideoFrame::InitToBlack(uint32_t aWidth, uint32_t aHeight, int64_t aTimeStamp)
 {
@@ -151,7 +138,6 @@
   }
   WidevineBuffer* buffer = new WidevineBuffer(yuSizeChk.value());
   const size_t& ySize = ySizeChk.value();
->>>>>>> a17af05f
   // Black in YCbCr is (0,128,128).
   memset(buffer->Data(), 0, ySize);
   memset(buffer->Data() + ySize, 128, uSize);
@@ -159,11 +145,8 @@
     mBuffer->Destroy();
     mBuffer = nullptr;
   }
-<<<<<<< HEAD
-=======
   SetFormat(VideoFormat::kI420);
   SetSize(cdm::Size(aWidth, aHeight));
->>>>>>> a17af05f
   SetFrameBuffer(buffer);
   SetPlaneOffset(VideoFrame::kYPlane, 0);
   SetStride(VideoFrame::kYPlane, aWidth);
@@ -174,10 +157,7 @@
   SetPlaneOffset(VideoFrame::kVPlane, ySize);
   SetStride(VideoFrame::kVPlane, (aWidth + 1) / 2);
   SetTimestamp(aTimeStamp);
-<<<<<<< HEAD
-=======
   return true;
->>>>>>> a17af05f
 }
 
 } // namespace mozilla