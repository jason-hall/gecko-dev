--- conflicted
+++ resolved
@@ -240,17 +240,6 @@
     mCallback->Terminated();
     mCallback = nullptr;
   }
-<<<<<<< HEAD
-  // Must be shut down before VideoEncoderDestroyed(), since this can recurse
-  // the GMPThread event loop.  See bug 1049501
-  if (mEncodedThread) {
-    nsCOMPtr<nsIRunnable> r = WrapRunnableNM(
-      &ShutdownEncodedThread, nsCOMPtr<nsIThread>(mEncodedThread));
-    SystemGroup::Dispatch("ShutdownEncodedThread", TaskCategory::Other, r.forget());
-    mEncodedThread = nullptr;
-  }
-=======
->>>>>>> a17af05f
   if (mPlugin) {
     // Ignore any return code. It is OK for this to fail without killing the process.
     mPlugin->VideoEncoderDestroyed(this);
@@ -260,24 +249,6 @@
   MaybeDisconnect(aWhy == AbnormalShutdown);
 }
 
-<<<<<<< HEAD
-static void
-EncodedCallback(GMPVideoEncoderCallbackProxy* aCallback,
-                GMPVideoEncodedFrame* aEncodedFrame,
-                nsTArray<uint8_t>* aCodecSpecificInfo,
-                nsCOMPtr<nsIThread> aThread)
-{
-  aCallback->Encoded(aEncodedFrame, *aCodecSpecificInfo);
-  delete aCodecSpecificInfo;
-  // Ugh.  Must destroy the frame on GMPThread.
-  // XXX add locks to the ShmemManager instead?
-  aThread->Dispatch(WrapRunnable(aEncodedFrame,
-                                &GMPVideoEncodedFrame::Destroy),
-                   NS_DISPATCH_NORMAL);
-}
-
-=======
->>>>>>> a17af05f
 mozilla::ipc::IPCResult
 GMPVideoEncoderParent::RecvEncoded(const GMPVideoEncodedFrameData& aEncodedFrame,
                                    InfallibleTArray<uint8_t>&& aCodecSpecificInfo)
@@ -287,21 +258,10 @@
   }
 
   auto f = new GMPVideoEncodedFrameImpl(aEncodedFrame, &mVideoHost);
-<<<<<<< HEAD
-  nsTArray<uint8_t> *codecSpecificInfo = new nsTArray<uint8_t>;
-  codecSpecificInfo->AppendElements((uint8_t*)aCodecSpecificInfo.Elements(), aCodecSpecificInfo.Length());
-  nsCOMPtr<nsIThread> thread = NS_GetCurrentThread();
-
-  mEncodedThread->Dispatch(WrapRunnableNM(&EncodedCallback,
-                                          mCallback, f, codecSpecificInfo, thread),
-                           NS_DISPATCH_NORMAL);
-
-=======
   // Ignore any return code. It is OK for this to fail without killing the process.
   // This can be called on any thread (or more than one)
   mCallback->Encoded(f, aCodecSpecificInfo);
   f->Destroy();
->>>>>>> a17af05f
   return IPC_OK();
 }
 
