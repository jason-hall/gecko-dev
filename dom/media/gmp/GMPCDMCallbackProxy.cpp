--- conflicted
+++ resolved
@@ -30,18 +30,9 @@
 
   RefPtr<CDMProxy> proxy = mProxy;
   mMainThread->Dispatch(
-<<<<<<< HEAD
-    NS_NewRunnableFunction([proxy, aId] ()
-    {
-      proxy->OnSetDecryptorId(aId);
-    }),
-    NS_DISPATCH_NORMAL
-  );
-=======
     NS_NewRunnableFunction("GMPCDMCallbackProxy::SetDecryptorId",
                            [proxy, aId]() { proxy->OnSetDecryptorId(aId); }),
     NS_DISPATCH_NORMAL);
->>>>>>> a17af05f
 }
 
 void
@@ -53,21 +44,10 @@
   RefPtr<CDMProxy> proxy = mProxy;
   auto sid = NS_ConvertUTF8toUTF16(aSessionId);
   mMainThread->Dispatch(
-<<<<<<< HEAD
-    NS_NewRunnableFunction([proxy,
-                            aToken,
-                            sid] ()
-    {
-      proxy->OnSetSessionId(aToken, sid);
-    }),
-    NS_DISPATCH_NORMAL
-  );
-=======
     NS_NewRunnableFunction(
       "GMPCDMCallbackProxy::SetSessionId",
       [proxy, aToken, sid]() { proxy->OnSetSessionId(aToken, sid); }),
     NS_DISPATCH_NORMAL);
->>>>>>> a17af05f
 }
 
 void
@@ -78,21 +58,12 @@
 
   RefPtr<CDMProxy> proxy = mProxy;
   mMainThread->Dispatch(
-<<<<<<< HEAD
-    NS_NewRunnableFunction([proxy, aPromiseId, aSuccess] ()
-    {
-      proxy->OnResolveLoadSessionPromise(aPromiseId, aSuccess);
-    }),
-    NS_DISPATCH_NORMAL
-  );
-=======
     NS_NewRunnableFunction("GMPCDMCallbackProxy::ResolveLoadSessionPromise",
                            [proxy, aPromiseId, aSuccess]() {
                              proxy->OnResolveLoadSessionPromise(aPromiseId,
                                                                 aSuccess);
                            }),
     NS_DISPATCH_NORMAL);
->>>>>>> a17af05f
 }
 
 void
@@ -113,24 +84,12 @@
 
   RefPtr<CDMProxy> proxy = mProxy;
   mMainThread->Dispatch(
-<<<<<<< HEAD
-    NS_NewRunnableFunction([proxy,
-                            aPromiseId,
-                            aException,
-                            aMessage] ()
-    {
-      proxy->OnRejectPromise(aPromiseId, aException, aMessage);
-    }),
-    NS_DISPATCH_NORMAL
-  );
-=======
     NS_NewRunnableFunction("GMPCDMCallbackProxy::RejectPromise",
                            [proxy, aPromiseId, aException, aMessage]() {
                              proxy->OnRejectPromise(
                                aPromiseId, aException, aMessage);
                            }),
     NS_DISPATCH_NORMAL);
->>>>>>> a17af05f
 }
 
 void
@@ -144,23 +103,11 @@
   auto sid = NS_ConvertUTF8toUTF16(aSessionId);
   nsTArray<uint8_t> msg(aMessage);
   mMainThread->Dispatch(
-<<<<<<< HEAD
-    NS_NewRunnableFunction([proxy,
-                            sid,
-                            aMessageType,
-                            msg] () mutable
-    {
-      proxy->OnSessionMessage(sid, aMessageType, msg);
-    }),
-    NS_DISPATCH_NORMAL
-  );
-=======
     NS_NewRunnableFunction("GMPCDMCallbackProxy::SessionMessage",
                            [proxy, sid, aMessageType, msg]() mutable {
                              proxy->OnSessionMessage(sid, aMessageType, msg);
                            }),
     NS_DISPATCH_NORMAL);
->>>>>>> a17af05f
 }
 
 void
@@ -172,22 +119,11 @@
   RefPtr<CDMProxy> proxy = mProxy;
   auto sid = NS_ConvertUTF8toUTF16(aSessionId);
   mMainThread->Dispatch(
-<<<<<<< HEAD
-    NS_NewRunnableFunction([proxy,
-                            sid,
-                            aExpiryTime] ()
-    {
-      proxy->OnExpirationChange(sid, aExpiryTime);
-    }),
-    NS_DISPATCH_NORMAL
-  );
-=======
     NS_NewRunnableFunction("GMPCDMCallbackProxy::ExpirationChange",
                            [proxy, sid, aExpiryTime]() {
                              proxy->OnExpirationChange(sid, aExpiryTime);
                            }),
     NS_DISPATCH_NORMAL);
->>>>>>> a17af05f
 }
 
 void
@@ -204,35 +140,17 @@
   if (keyStatusesChange) {
     RefPtr<CDMProxy> proxy = mProxy;
     mMainThread->Dispatch(
-<<<<<<< HEAD
-      NS_NewRunnableFunction([proxy, sid] ()
-      {
-        proxy->OnKeyStatusesChange(sid);
-      }),
-      NS_DISPATCH_NORMAL
-    );
-=======
       NS_NewRunnableFunction(
         "GMPCDMCallbackProxy::SessionClosed",
         [proxy, sid]() { proxy->OnKeyStatusesChange(sid); }),
       NS_DISPATCH_NORMAL);
->>>>>>> a17af05f
-  }
-
-  RefPtr<CDMProxy> proxy = mProxy;
-  mMainThread->Dispatch(
-<<<<<<< HEAD
-    NS_NewRunnableFunction([proxy, sid] ()
-    {
-      proxy->OnSessionClosed(sid);
-    }),
-    NS_DISPATCH_NORMAL
-  );
-=======
+  }
+
+  RefPtr<CDMProxy> proxy = mProxy;
+  mMainThread->Dispatch(
     NS_NewRunnableFunction("GMPCDMCallbackProxy::SessionClosed",
                            [proxy, sid]() { proxy->OnSessionClosed(sid); }),
     NS_DISPATCH_NORMAL);
->>>>>>> a17af05f
 }
 
 void
@@ -247,28 +165,12 @@
   auto sid = NS_ConvertUTF8toUTF16(aSessionId);
   auto msg = NS_ConvertUTF8toUTF16(aMessage);
   mMainThread->Dispatch(
-<<<<<<< HEAD
-    NS_NewRunnableFunction([proxy,
-                            sid,
-                            aException,
-                            aSystemCode,
-                            msg] ()
-    {
-      proxy->OnSessionError(sid,
-                        aException,
-                        aSystemCode,
-                        msg);
-    }),
-    NS_DISPATCH_NORMAL
-  );
-=======
     NS_NewRunnableFunction("GMPCDMCallbackProxy::SessionError",
                            [proxy, sid, aException, aSystemCode, msg]() {
                              proxy->OnSessionError(
                                sid, aException, aSystemCode, msg);
                            }),
     NS_DISPATCH_NORMAL);
->>>>>>> a17af05f
 }
 
 void
@@ -297,19 +199,10 @@
     RefPtr<CDMProxy> proxy = mProxy;
     auto sid = NS_ConvertUTF8toUTF16(aSessionId);
     mMainThread->Dispatch(
-<<<<<<< HEAD
-      NS_NewRunnableFunction([proxy, sid] ()
-      {
-        proxy->OnKeyStatusesChange(sid);
-      }),
-      NS_DISPATCH_NORMAL
-    );
-=======
       NS_NewRunnableFunction(
         "GMPCDMCallbackProxy::BatchedKeyStatusChangedInternal",
         [proxy, sid]() { proxy->OnKeyStatusesChange(sid); }),
       NS_DISPATCH_NORMAL);
->>>>>>> a17af05f
   }
 }
 
@@ -330,18 +223,9 @@
 
   RefPtr<CDMProxy> proxy = mProxy;
   mMainThread->Dispatch(
-<<<<<<< HEAD
-    NS_NewRunnableFunction([proxy] ()
-    {
-      proxy->Terminated();
-    }),
-    NS_DISPATCH_NORMAL
-  );
-=======
     NS_NewRunnableFunction("GMPCDMCallbackProxy::Terminated",
                            [proxy]() { proxy->Terminated(); }),
     NS_DISPATCH_NORMAL);
->>>>>>> a17af05f
 }
 
 } // namespace mozilla