/* -*- Mode: C++; tab-width: 2; indent-tabs-mode: nil; c-basic-offset: 2 -*- */
/* This Source Code Form is subject to the terms of the Mozilla Public
 * License, v. 2.0. If a copy of the MPL was not distributed with this
 * file, You can obtain one at http://mozilla.org/MPL/2.0/. */

#include "GMPVideoDecoderParent.h"
#include "mozilla/Logging.h"
#include "mozilla/SizePrintfMacros.h"
#include "mozilla/Unused.h"
#include "nsAutoRef.h"
#include "nsThreadUtils.h"
#include "GMPUtils.h"
#include "GMPVideoEncodedFrameImpl.h"
#include "GMPVideoi420FrameImpl.h"
#include "GMPContentParent.h"
#include "GMPMessageUtils.h"
#include "mozilla/gmp/GMPTypes.h"
#include "nsPrintfCString.h"

namespace mozilla {

#ifdef LOG
#undef LOG
#endif

extern LogModule* GetGMPLog();

#define LOGV(msg) MOZ_LOG(GetGMPLog(), mozilla::LogLevel::Verbose, msg)
#define LOGD(msg) MOZ_LOG(GetGMPLog(), mozilla::LogLevel::Debug, msg)
#define LOGE(msg) MOZ_LOG(GetGMPLog(), mozilla::LogLevel::Error, msg)
#define LOG(level, msg) MOZ_LOG(GetGMPLog(), (level), msg)

namespace gmp {

// States:
// Initial: mIsOpen == false
//    on InitDecode success -> Open
//    on Shutdown -> Dead
// Open: mIsOpen == true
//    on Close -> Dead
//    on ActorDestroy -> Dead
//    on Shutdown -> Dead
// Dead: mIsOpen == false

GMPVideoDecoderParent::GMPVideoDecoderParent(GMPContentParent* aPlugin)
  : GMPSharedMemManager(aPlugin)
  , mIsOpen(false)
  , mShuttingDown(false)
  , mActorDestroyed(false)
  , mIsAwaitingResetComplete(false)
  , mIsAwaitingDrainComplete(false)
  , mPlugin(aPlugin)
  , mCallback(nullptr)
  , mVideoHost(this)
  , mPluginId(aPlugin->GetPluginId())
  , mFrameCount(0)
{
  MOZ_ASSERT(mPlugin);
}

GMPVideoDecoderParent::~GMPVideoDecoderParent()
{
}

GMPVideoHostImpl&
GMPVideoDecoderParent::Host()
{
  return mVideoHost;
}

// Note: may be called via Terminated()
void
GMPVideoDecoderParent::Close()
{
  LOGD(("GMPVideoDecoderParent[%p]::Close()", this));
  MOZ_ASSERT(!mPlugin || mPlugin->GMPEventTarget()->IsOnCurrentThread());

  // Ensure if we've received a Close while waiting for a ResetComplete
  // or DrainComplete notification, we'll unblock the caller before processing
  // the close. This seems unlikely to happen, but better to be careful.
  UnblockResetAndDrain();

  // Consumer is done with us; we can shut down.  No more callbacks should
  // be made to mCallback.  Note: do this before Shutdown()!
  mCallback = nullptr;
  // Let Shutdown mark us as dead so it knows if we had been alive

  // In case this is the last reference
  RefPtr<GMPVideoDecoderParent> kungfudeathgrip(this);
  Release();
  Shutdown();
}

nsresult
GMPVideoDecoderParent::InitDecode(const GMPVideoCodec& aCodecSettings,
                                  const nsTArray<uint8_t>& aCodecSpecific,
                                  GMPVideoDecoderCallbackProxy* aCallback,
                                  int32_t aCoreCount)
{
  LOGD(("GMPVideoDecoderParent[%p]::InitDecode()", this));

  if (mActorDestroyed) {
    NS_WARNING("Trying to use a destroyed GMP video decoder!");
    return NS_ERROR_FAILURE;
  }
  if (mIsOpen) {
    NS_WARNING("Trying to re-init an in-use GMP video decoder!");
    return NS_ERROR_FAILURE;
  }

  MOZ_ASSERT(mPlugin->GMPEventTarget()->IsOnCurrentThread());

  if (!aCallback) {
    return NS_ERROR_FAILURE;
  }
  mCallback = aCallback;

  if (!SendInitDecode(aCodecSettings, aCodecSpecific, aCoreCount)) {
    return NS_ERROR_FAILURE;
  }
  mIsOpen = true;

  // Async IPC, we don't have access to a return value.
  return NS_OK;
}

static nsCString
CryptoInfo(const GMPUniquePtr<GMPVideoEncodedFrame>& aInputFrame)
{
  const GMPEncryptedBufferMetadata* crypto = aInputFrame->GetDecryptionData();
  if (!crypto) {
    return EmptyCString();
  }
  return nsPrintfCString(" kid=%s",
                         ToHexString(crypto->KeyId(), crypto->KeyIdSize()).get());
}

nsresult
GMPVideoDecoderParent::Decode(GMPUniquePtr<GMPVideoEncodedFrame> aInputFrame,
                              bool aMissingFrames,
                              const nsTArray<uint8_t>& aCodecSpecificInfo,
                              int64_t aRenderTimeMs)
{
  LOGV(("GMPVideoDecoderParent[%p]::Decode() timestamp=%" PRId64 " keyframe=%d%s",
        this, aInputFrame->TimeStamp(),
        aInputFrame->FrameType() == kGMPKeyFrame,
        CryptoInfo(aInputFrame).get()));

  if (!mIsOpen) {
    LOGE(("GMPVideoDecoderParent[%p]::Decode() ERROR; dead GMPVideoDecoder", this));
    NS_WARNING("Trying to use an dead GMP video decoder");
    return NS_ERROR_FAILURE;
  }

  MOZ_ASSERT(mPlugin->GMPEventTarget()->IsOnCurrentThread());

  GMPUniquePtr<GMPVideoEncodedFrameImpl> inputFrameImpl(
    static_cast<GMPVideoEncodedFrameImpl*>(aInputFrame.release()));

  // Very rough kill-switch if the plugin stops processing.  If it's merely
  // hung and continues, we'll come back to life eventually.
  // 3* is because we're using 3 buffers per frame for i420 data for now.
  if ((NumInUse(GMPSharedMem::kGMPFrameData) > 3*GMPSharedMem::kGMPBufLimit) ||
      (NumInUse(GMPSharedMem::kGMPEncodedData) > GMPSharedMem::kGMPBufLimit)) {
    LOGE(("GMPVideoDecoderParent[%p]::Decode() ERROR; shmem buffer limit hit frame=%d encoded=%d",
          this, NumInUse(GMPSharedMem::kGMPFrameData), NumInUse(GMPSharedMem::kGMPEncodedData)));
    return NS_ERROR_FAILURE;
  }

  GMPVideoEncodedFrameData frameData;
  inputFrameImpl->RelinquishFrameData(frameData);

  if (!SendDecode(frameData,
                  aMissingFrames,
                  aCodecSpecificInfo,
                  aRenderTimeMs)) {
    LOGE(("GMPVideoDecoderParent[%p]::Decode() ERROR; SendDecode() failure.", this));
    return NS_ERROR_FAILURE;
  }
  mFrameCount++;

  // Async IPC, we don't have access to a return value.
  return NS_OK;
}

nsresult
GMPVideoDecoderParent::Reset()
{
  LOGD(("GMPVideoDecoderParent[%p]::Reset()", this));

  if (!mIsOpen) {
    NS_WARNING("Trying to use an dead GMP video decoder");
    return NS_ERROR_FAILURE;
  }

  MOZ_ASSERT(mPlugin->GMPEventTarget()->IsOnCurrentThread());

  if (!SendReset()) {
    return NS_ERROR_FAILURE;
  }

  mIsAwaitingResetComplete = true;

  RefPtr<GMPVideoDecoderParent> self(this);
  nsCOMPtr<nsIRunnable> task = NS_NewRunnableFunction(
    "gmp::GMPVideoDecoderParent::Reset", [self]() -> void {
      LOGD(("GMPVideoDecoderParent[%p]::ResetCompleteTimeout() timed out "
            "waiting for ResetComplete",
            self.get()));
      self->mResetCompleteTimeout = nullptr;
      LogToBrowserConsole(NS_LITERAL_STRING(
        "GMPVideoDecoderParent timed out waiting for ResetComplete()"));
    });
  CancelResetCompleteTimeout();
<<<<<<< HEAD
  nsCOMPtr<nsIThread> thread = mPlugin->GMPThread();
  mResetCompleteTimeout = SimpleTimer::Create(task, 5000, thread);
=======
  nsCOMPtr<nsISerialEventTarget> target = mPlugin->GMPEventTarget();
  mResetCompleteTimeout = SimpleTimer::Create(task, 5000, target);
>>>>>>> a17af05f

  // Async IPC, we don't have access to a return value.
  return NS_OK;
}

void
GMPVideoDecoderParent::CancelResetCompleteTimeout()
{
  if (mResetCompleteTimeout) {
    mResetCompleteTimeout->Cancel();
    mResetCompleteTimeout = nullptr;
  }
}

nsresult
GMPVideoDecoderParent::Drain()
{
  LOGD(("GMPVideoDecoderParent[%p]::Drain() frameCount=%d", this, mFrameCount));

  if (!mIsOpen) {
    NS_WARNING("Trying to use an dead GMP video decoder");
    return NS_ERROR_FAILURE;
  }

  MOZ_ASSERT(mPlugin->GMPEventTarget()->IsOnCurrentThread());

  if (!SendDrain()) {
    return NS_ERROR_FAILURE;
  }

  mIsAwaitingDrainComplete = true;

  // Async IPC, we don't have access to a return value.
  return NS_OK;
}

const nsCString&
GMPVideoDecoderParent::GetDisplayName() const
{
  if (!mIsOpen) {
    NS_WARNING("Trying to use an dead GMP video decoder");
  }

  MOZ_ASSERT(mPlugin->GMPEventTarget()->IsOnCurrentThread());

  return mPlugin->GetDisplayName();
}

// Note: Consider keeping ActorDestroy sync'd up when making changes here.
nsresult
GMPVideoDecoderParent::Shutdown()
{
  LOGD(("GMPVideoDecoderParent[%p]::Shutdown()", this));
  MOZ_ASSERT(!mPlugin || mPlugin->GMPEventTarget()->IsOnCurrentThread());

  if (mShuttingDown) {
    return NS_OK;
  }
  mShuttingDown = true;

  // Ensure if we've received a shutdown while waiting for a ResetComplete
  // or DrainComplete notification, we'll unblock the caller before processing
  // the shutdown.
  UnblockResetAndDrain();

  // Notify client we're gone!  Won't occur after Close()
  if (mCallback) {
    mCallback->Terminated();
    mCallback = nullptr;
  }

  mIsOpen = false;
  if (!mActorDestroyed) {
    Unused << SendDecodingComplete();
  }

  return NS_OK;
}

// Note: Keep this sync'd up with Shutdown
void
GMPVideoDecoderParent::ActorDestroy(ActorDestroyReason aWhy)
{
  LOGD(("GMPVideoDecoderParent[%p]::ActorDestroy reason=%d", this, aWhy));

  mIsOpen = false;
  mActorDestroyed = true;

  // Ensure if we've received a destroy while waiting for a ResetComplete
  // or DrainComplete notification, we'll unblock the caller before processing
  // the error.
  UnblockResetAndDrain();

  if (mCallback) {
    // May call Close() (and Shutdown()) immediately or with a delay
    mCallback->Terminated();
    mCallback = nullptr;
  }
  if (mPlugin) {
    // Ignore any return code. It is OK for this to fail without killing the process.
    mPlugin->VideoDecoderDestroyed(this);
    mPlugin = nullptr;
  }
  mVideoHost.ActorDestroyed();
  MaybeDisconnect(aWhy == AbnormalShutdown);
}

mozilla::ipc::IPCResult
GMPVideoDecoderParent::RecvDecoded(const GMPVideoi420FrameData& aDecodedFrame)
{
  --mFrameCount;
  LOGV(("GMPVideoDecoderParent[%p]::RecvDecoded() timestamp=%" PRId64 " frameCount=%d",
    this, aDecodedFrame.mTimestamp(), mFrameCount));

  if (!mCallback) {
    return IPC_FAIL_NO_REASON(this);
  }

  if (!GMPVideoi420FrameImpl::CheckFrameData(aDecodedFrame)) {
    LOGE(("GMPVideoDecoderParent[%p]::RecvDecoded() "
          "timestamp=%" PRId64 " decoded frame corrupt, ignoring",
          this, aDecodedFrame.mTimestamp()));
    return IPC_FAIL_NO_REASON(this);
  }
  auto f = new GMPVideoi420FrameImpl(aDecodedFrame, &mVideoHost);

  // Ignore any return code. It is OK for this to fail without killing the process.
  mCallback->Decoded(f);

  return IPC_OK();
}

mozilla::ipc::IPCResult
GMPVideoDecoderParent::RecvReceivedDecodedReferenceFrame(const uint64_t& aPictureId)
{
  if (!mCallback) {
    return IPC_FAIL_NO_REASON(this);
  }

  // Ignore any return code. It is OK for this to fail without killing the process.
  mCallback->ReceivedDecodedReferenceFrame(aPictureId);

  return IPC_OK();
}

mozilla::ipc::IPCResult
GMPVideoDecoderParent::RecvReceivedDecodedFrame(const uint64_t& aPictureId)
{
  if (!mCallback) {
    return IPC_FAIL_NO_REASON(this);
  }

  // Ignore any return code. It is OK for this to fail without killing the process.
  mCallback->ReceivedDecodedFrame(aPictureId);

  return IPC_OK();
}

mozilla::ipc::IPCResult
GMPVideoDecoderParent::RecvInputDataExhausted()
{
  LOGV(("GMPVideoDecoderParent[%p]::RecvInputDataExhausted()", this));

  if (!mCallback) {
    return IPC_FAIL_NO_REASON(this);
  }

  // Ignore any return code. It is OK for this to fail without killing the process.
  mCallback->InputDataExhausted();

  return IPC_OK();
}

mozilla::ipc::IPCResult
GMPVideoDecoderParent::RecvDrainComplete()
{
  LOGD(("GMPVideoDecoderParent[%p]::RecvDrainComplete() frameCount=%d", this, mFrameCount));
  nsAutoString msg;
  msg.AppendLiteral("GMPVideoDecoderParent::RecvDrainComplete() outstanding frames=");
  msg.AppendInt(mFrameCount);
  LogToBrowserConsole(msg);

  if (!mCallback) {
    // We anticipate shutting down in the middle of a drain in the
    // `UnblockResetAndDrain` method, which is called when we shutdown, so
    // everything is sunny.
    return IPC_OK();
  }

  if (!mIsAwaitingDrainComplete) {
    return IPC_OK();
  }
  mIsAwaitingDrainComplete = false;

  // Ignore any return code. It is OK for this to fail without killing the process.
  mCallback->DrainComplete();

  return IPC_OK();
}

mozilla::ipc::IPCResult
GMPVideoDecoderParent::RecvResetComplete()
{
  LOGD(("GMPVideoDecoderParent[%p]::RecvResetComplete()", this));

  CancelResetCompleteTimeout();

  if (!mCallback) {
    // We anticipate shutting down in the middle of a reset in the
    // `UnblockResetAndDrain` method, which is called when we shutdown, so
    // everything is good if we reach here.
    return IPC_OK();
  }

  if (!mIsAwaitingResetComplete) {
    return IPC_OK();
  }
  mIsAwaitingResetComplete = false;
  mFrameCount = 0;

  // Ignore any return code. It is OK for this to fail without killing the process.
  mCallback->ResetComplete();

  return IPC_OK();
}

mozilla::ipc::IPCResult
GMPVideoDecoderParent::RecvError(const GMPErr& aError)
{
  LOGD(("GMPVideoDecoderParent[%p]::RecvError(error=%d)", this, aError));

  if (!mCallback) {
    return IPC_FAIL_NO_REASON(this);
  }

  // Ensure if we've received an error while waiting for a ResetComplete
  // or DrainComplete notification, we'll unblock the caller before processing
  // the error.
  UnblockResetAndDrain();

  // Ignore any return code. It is OK for this to fail without killing the process.
  mCallback->Error(aError);

  return IPC_OK();
}

mozilla::ipc::IPCResult
GMPVideoDecoderParent::RecvShutdown()
{
  LOGD(("GMPVideoDecoderParent[%p]::RecvShutdown()", this));

  Shutdown();
  return IPC_OK();
}

mozilla::ipc::IPCResult
GMPVideoDecoderParent::RecvParentShmemForPool(Shmem&& aEncodedBuffer)
{
  if (aEncodedBuffer.IsWritable()) {
    mVideoHost.SharedMemMgr()->MgrDeallocShmem(GMPSharedMem::kGMPEncodedData,
                                               aEncodedBuffer);
  }
  return IPC_OK();
}

mozilla::ipc::IPCResult
GMPVideoDecoderParent::AnswerNeedShmem(const uint32_t& aFrameBufferSize,
                                       Shmem* aMem)
{
  ipc::Shmem mem;

  if (!mVideoHost.SharedMemMgr()->MgrAllocShmem(GMPSharedMem::kGMPFrameData,
                                                aFrameBufferSize,
                                                ipc::SharedMemory::TYPE_BASIC, &mem))
  {
    LOGE(("%s: Failed to get a shared mem buffer for Child! size %u",
         __FUNCTION__, aFrameBufferSize));
    return IPC_FAIL_NO_REASON(this);
  }
  *aMem = mem;
  mem = ipc::Shmem();
  return IPC_OK();
}

mozilla::ipc::IPCResult
GMPVideoDecoderParent::Recv__delete__()
{
  LOGD(("GMPVideoDecoderParent[%p]::Recv__delete__()", this));

  if (mPlugin) {
    // Ignore any return code. It is OK for this to fail without killing the process.
    mPlugin->VideoDecoderDestroyed(this);
    mPlugin = nullptr;
  }

  return IPC_OK();
}

void
GMPVideoDecoderParent::UnblockResetAndDrain()
{
  LOGD(("GMPVideoDecoderParent[%p]::UnblockResetAndDrain() "
        "awaitingResetComplete=%d awaitingDrainComplete=%d",
       this, mIsAwaitingResetComplete, mIsAwaitingDrainComplete));

  if (!mCallback) {
    MOZ_ASSERT(!mIsAwaitingResetComplete);
    MOZ_ASSERT(!mIsAwaitingDrainComplete);
    return;
  }
  if (mIsAwaitingResetComplete) {
    mIsAwaitingResetComplete = false;
    mCallback->ResetComplete();
  }
  if (mIsAwaitingDrainComplete) {
    mIsAwaitingDrainComplete = false;
    mCallback->DrainComplete();
  }
  CancelResetCompleteTimeout();
}

} // namespace gmp
} // namespace mozilla<|MERGE_RESOLUTION|>--- conflicted
+++ resolved
@@ -5,7 +5,6 @@
 
 #include "GMPVideoDecoderParent.h"
 #include "mozilla/Logging.h"
-#include "mozilla/SizePrintfMacros.h"
 #include "mozilla/Unused.h"
 #include "nsAutoRef.h"
 #include "nsThreadUtils.h"
@@ -212,13 +211,8 @@
         "GMPVideoDecoderParent timed out waiting for ResetComplete()"));
     });
   CancelResetCompleteTimeout();
-<<<<<<< HEAD
-  nsCOMPtr<nsIThread> thread = mPlugin->GMPThread();
-  mResetCompleteTimeout = SimpleTimer::Create(task, 5000, thread);
-=======
   nsCOMPtr<nsISerialEventTarget> target = mPlugin->GMPEventTarget();
   mResetCompleteTimeout = SimpleTimer::Create(task, 5000, target);
->>>>>>> a17af05f
 
   // Async IPC, we don't have access to a return value.
   return NS_OK;
