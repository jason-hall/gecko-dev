--- conflicted
+++ resolved
@@ -17,7 +17,6 @@
 #include "GeckoChildProcessHost.h"
 #include "mozilla/Preferences.h"
 #include "mozilla/ClearOnShutdown.h"
-#include "mozilla/SizePrintfMacros.h"
 #include "mozilla/SyncRunnable.h"
 #include "nsXPCOMPrivate.h"
 #include "mozilla/Services.h"
@@ -301,14 +300,7 @@
         NS_DISPATCH_NORMAL);
 
       // Wait for UnloadPlugins() to do sync shutdown...
-<<<<<<< HEAD
-      while (mWaitingForPluginsSyncShutdown) {
-        NS_ProcessNextEvent(NS_GetCurrentThread(), true);
-      }
-
-=======
       SpinEventLoopUntil([&]() { return !mWaitingForPluginsSyncShutdown; });
->>>>>>> a17af05f
     } else {
       // GMP thread has already shutdown.
       MOZ_ASSERT(mPlugins.IsEmpty());
@@ -412,11 +404,7 @@
   const nsCString& aAPI,
   const nsTArray<nsCString>& aTags)
 {
-<<<<<<< HEAD
-  MOZ_ASSERT(NS_GetCurrentThread() == mGMPThread);
-=======
   MOZ_ASSERT(mGMPThread->EventTarget()->IsOnCurrentThread());
->>>>>>> a17af05f
 
   nsCString nodeIdString;
   nsresult rv = GetNodeId(
@@ -488,11 +476,7 @@
     }
   }
 
-<<<<<<< HEAD
-  LOGD(("%s::%s plugins:%" PRIuSIZE, __CLASS__, __FUNCTION__,
-=======
   LOGD(("%s::%s plugins:%zu", __CLASS__, __FUNCTION__,
->>>>>>> a17af05f
         plugins.Length()));
 #ifdef DEBUG
   for (const auto& plugin : plugins) {
@@ -660,37 +644,23 @@
 
   nsString dir(aDirectory);
   RefPtr<GeckoMediaPluginServiceParent> self = this;
-<<<<<<< HEAD
-  return InvokeAsync<nsString&&>(
-=======
   return InvokeAsync(
->>>>>>> a17af05f
            thread, this, __func__,
            &GeckoMediaPluginServiceParent::AddOnGMPThread, dir)
     ->Then(
       mMainThread,
       __func__,
-<<<<<<< HEAD
-      [dir, self]() -> void {
-=======
       [dir, self](bool aVal) {
->>>>>>> a17af05f
         LOGD(("GeckoMediaPluginServiceParent::AsyncAddPluginDirectory %s succeeded",
               NS_ConvertUTF16toUTF8(dir).get()));
         MOZ_ASSERT(NS_IsMainThread());
         self->UpdateContentProcessGMPCapabilities();
-<<<<<<< HEAD
-=======
         return GenericPromise::CreateAndResolve(aVal, __func__);
->>>>>>> a17af05f
       },
       [dir](nsresult aResult) {
         LOGD(("GeckoMediaPluginServiceParent::AsyncAddPluginDirectory %s failed",
               NS_ConvertUTF16toUTF8(dir).get()));
-<<<<<<< HEAD
-=======
         return GenericPromise::CreateAndReject(aResult, __func__);
->>>>>>> a17af05f
       });
 }
 
@@ -883,11 +853,7 @@
   std::replace(aDirectory.BeginWriting(), aDirectory.EndWriting(), '/', '\\');
 #endif
 
-<<<<<<< HEAD
-  MOZ_ASSERT(NS_GetCurrentThread() == mGMPThread);
-=======
   MOZ_ASSERT(mGMPThread->EventTarget()->IsOnCurrentThread());
->>>>>>> a17af05f
   nsCString dir = NS_ConvertUTF16toUTF8(aDirectory);
   RefPtr<AbstractThread> thread(GetAbstractGMPThread());
   if (!thread) {
@@ -922,10 +888,7 @@
     },
     [dir](nsresult aResult) {
       LOGD(("%s::%s: %s Failed", __CLASS__, __FUNCTION__, dir.get()));
-<<<<<<< HEAD
-=======
       return GenericPromise::CreateAndReject(aResult, __func__);
->>>>>>> a17af05f
     });
 }
 
@@ -1171,11 +1134,7 @@
                                          const nsAString& aGMPName,
                                          nsACString& aOutId)
 {
-<<<<<<< HEAD
-  MOZ_ASSERT(NS_GetCurrentThread() == mGMPThread);
-=======
   MOZ_ASSERT(mGMPThread->EventTarget()->IsOnCurrentThread());
->>>>>>> a17af05f
   LOGD(("%s::%s: (%s, %s)", __CLASS__, __FUNCTION__,
        NS_ConvertUTF16toUTF8(aOrigin).get(),
        NS_ConvertUTF16toUTF8(aTopLevelOrigin).get()));
@@ -1555,11 +1514,7 @@
 void
 GeckoMediaPluginServiceParent::ClearRecentHistoryOnGMPThread(PRTime aSince)
 {
-<<<<<<< HEAD
-  MOZ_ASSERT(NS_GetCurrentThread() == mGMPThread);
-=======
   MOZ_ASSERT(mGMPThread->EventTarget()->IsOnCurrentThread());
->>>>>>> a17af05f
   LOGD(("%s::%s: since=%" PRId64, __CLASS__, __FUNCTION__, (int64_t)aSince));
 
   struct MTimeFilter : public DirectoryFilter {
@@ -1928,14 +1883,6 @@
   // GMPServiceParent until the current calling context is finished with
   // the object.
   GMPServiceParent* self = this;
-<<<<<<< HEAD
-  NS_DispatchToCurrentThread(NS_NewRunnableFunction([self]() {
-    // The GMPServiceParent must be destroyed on the main thread.
-    NS_DispatchToMainThread(NS_NewRunnableFunction([self]() {
-      delete self;
-    }));
-  }));
-=======
   NS_DispatchToCurrentThread(
     NS_NewRunnableFunction("gmp::GMPServiceParent::ActorDestroy", [self]() {
       // The GMPServiceParent must be destroyed on the main thread.
@@ -1944,7 +1891,6 @@
           "gmp::GMPServiceParent::ActorDestroy", [self]() { delete self; }),
         NS_DISPATCH_NORMAL);
     }));
->>>>>>> a17af05f
 }
 
 class OpenPGMPServiceParent : public mozilla::Runnable
@@ -1953,16 +1899,10 @@
   OpenPGMPServiceParent(GMPServiceParent* aGMPServiceParent,
                         ipc::Endpoint<PGMPServiceParent>&& aEndpoint,
                         bool* aResult)
-<<<<<<< HEAD
-    : mGMPServiceParent(aGMPServiceParent),
-      mEndpoint(Move(aEndpoint)),
-      mResult(aResult)
-=======
     : Runnable("gmp::OpenPGMPServiceParent")
     , mGMPServiceParent(aGMPServiceParent)
     , mEndpoint(Move(aEndpoint))
     , mResult(aResult)
->>>>>>> a17af05f
   {
   }
 
