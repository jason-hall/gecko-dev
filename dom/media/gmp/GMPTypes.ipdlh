/* -*- Mode: C++; tab-width: 2; indent-tabs-mode: nil; c-basic-offset: 2 -*- */
/* This Source Code Form is subject to the terms of the Mozilla Public
 * License, v. 2.0. If a copy of the MPL was not distributed with this
 * file, You can obtain one at http://mozilla.org/MPL/2.0/. */

using GMPBufferType from "gmp-video-codec.h";
using GMPMediaKeyStatus from "gmp-decryption.h";

namespace mozilla {
namespace gmp {

struct NodeIdData {
  nsString mOrigin;
  nsString mTopLevelOrigin;
  nsString mGMPName;
};

struct GMPDecryptionData {
  uint8_t[] mKeyId;
  uint8_t[] mIV;
  uint16_t[] mClearBytes;
  uint32_t[] mCipherBytes;
  nsCString[] mSessionIds;
};

struct GMPVideoEncodedFrameData
{
  uint32_t mEncodedWidth;
  uint32_t mEncodedHeight;
  uint64_t mTimestamp; // microseconds
  uint64_t mDuration; // microseconds
  uint32_t mFrameType;
  uint32_t mSize;
  GMPBufferType mBufferType;
  Shmem mBuffer;
  bool mCompleteFrame;
  GMPDecryptionData mDecryptionData;
};

struct GMPPlaneData
{
  int32_t mSize;
  int32_t mStride;
  Shmem mBuffer;
};

struct GMPVideoi420FrameData
{
  GMPPlaneData mYPlane;
  GMPPlaneData mUPlane;
  GMPPlaneData mVPlane;
  int32_t mWidth;
  int32_t mHeight;
  uint64_t mTimestamp; // microseconds
  uint64_t mDuration; // microseconds
};

struct GMPKeyInformation {
  uint8_t[] keyId;
  GMPMediaKeyStatus status;
};

struct CDMInputBuffer {
  Shmem mData;
  uint8_t[] mKeyId;
  uint8_t[] mIV;
  int64_t mTimestamp;
  int64_t mDuration;
  uint16_t[] mClearBytes;
  uint32_t[] mCipherBytes;
  bool mIsEncrypted;
};

struct CDMVideoDecoderConfig {
  uint32_t mCodec;
  uint32_t mProfile;
  uint32_t mFormat;
  int32_t mImageWidth;
  int32_t mImageHeight;
  uint8_t[] mExtraData;
};

struct CDMKeyInformation {
  uint8_t[] mKeyId;
  uint32_t mStatus;
  uint32_t mSystemCode;
};

struct CDMVideoPlane {
  uint32_t mPlaneOffset;
  uint32_t mStride;
};

struct CDMVideoFrame {
  uint32_t mFormat;
  int32_t mImageWidth;
  int32_t mImageHeight;
<<<<<<< HEAD
  Shmem mData;
=======
>>>>>>> a17af05f
  CDMVideoPlane mYPlane;
  CDMVideoPlane mUPlane;
  CDMVideoPlane mVPlane;
  int64_t mTimestamp;
  int64_t mDuration;
};

}
}<|MERGE_RESOLUTION|>--- conflicted
+++ resolved
@@ -95,10 +95,6 @@
   uint32_t mFormat;
   int32_t mImageWidth;
   int32_t mImageHeight;
-<<<<<<< HEAD
-  Shmem mData;
-=======
->>>>>>> a17af05f
   CDMVideoPlane mYPlane;
   CDMVideoPlane mUPlane;
   CDMVideoPlane mVPlane;
