/* -*- Mode: C++; tab-width: 8; indent-tabs-mode: nil; c-basic-offset: 2 -*- */
/* vim: set ts=8 sts=2 et sw=2 tw=80: */
/* This Source Code Form is subject to the terms of the Mozilla Public
 * License, v. 2.0. If a copy of the MPL was not distributed with this
 * file, You can obtain one at http://mozilla.org/MPL/2.0/. */

#ifndef TIME_UNITS_H
#define TIME_UNITS_H

#include "Intervals.h"
#include "mozilla/CheckedInt.h"
#include "mozilla/FloatingPoint.h"
#include "mozilla/Maybe.h"
<<<<<<< HEAD
#include "mozilla/dom/TimeRanges.h"
=======
>>>>>>> a17af05f
#include "mozilla/TimeStamp.h"

namespace mozilla {
namespace media {
class TimeIntervals;
} // namespace media
} // namespace mozilla
// CopyChooser specialization for nsTArray
template<>
struct nsTArray_CopyChooser<mozilla::media::TimeIntervals>
{
  typedef nsTArray_CopyWithConstructors<mozilla::media::TimeIntervals> Type;
};

namespace mozilla {

// Number of microseconds per second. 1e6.
static const int64_t USECS_PER_S = 1000000;

// Number of microseconds per millisecond.
static const int64_t USECS_PER_MS = 1000;

namespace media {

// Number of nanoseconds per second. 1e9.
static const int64_t NSECS_PER_S = 1000000000;

// TimeUnit at present uses a CheckedInt64 as storage.
// INT64_MAX has the special meaning of being +oo.
class TimeUnit final {
public:
  static TimeUnit FromSeconds(double aValue) {
    MOZ_ASSERT(!IsNaN(aValue));

    if (mozilla::IsInfinite<double>(aValue)) {
      return FromInfinity();
    }
    // Due to internal double representation, this
    // operation is not commutative, do not attempt to simplify.
    double val = (aValue + .0000005) * USECS_PER_S;
    if (val >= double(INT64_MAX)) {
      return FromMicroseconds(INT64_MAX);
    } else if (val <= double(INT64_MIN)) {
      return FromMicroseconds(INT64_MIN);
    } else {
      return FromMicroseconds(int64_t(val));
    }
  }

  static constexpr TimeUnit FromMicroseconds(int64_t aValue) {
    return TimeUnit(aValue);
  }

<<<<<<< HEAD
  static TimeUnit FromMicroseconds(Microseconds aValue) {
    return TimeUnit(aValue.mValue);
  }

=======
>>>>>>> a17af05f
  static constexpr TimeUnit FromNanoseconds(int64_t aValue) {
    return TimeUnit(aValue / 1000);
  }

  static constexpr TimeUnit FromInfinity() {
    return TimeUnit(INT64_MAX);
  }

  static TimeUnit FromTimeDuration(const TimeDuration& aDuration) {
    return FromSeconds(aDuration.ToSeconds());
  }

  static constexpr TimeUnit Zero() {
    return TimeUnit(0);
  }

  static TimeUnit Invalid() {
    TimeUnit ret;
    ret.mValue = CheckedInt64(INT64_MAX);
    // Force an overflow to render the CheckedInt invalid.
    ret.mValue += 1;
    return ret;
  }

  int64_t ToMicroseconds() const {
    return mValue.value();
  }

  int64_t ToNanoseconds() const {
    return mValue.value() * 1000;
  }

  double ToSeconds() const {
    if (IsInfinite()) {
      return PositiveInfinity<double>();
    }
    return double(mValue.value()) / USECS_PER_S;
  }

  TimeDuration ToTimeDuration() const {
    return TimeDuration::FromMicroseconds(mValue.value());
  }

  bool IsInfinite() const {
    return mValue.value() == INT64_MAX;
  }

  bool IsPositive() const {
    return mValue.value() > 0;
  }

  bool IsNegative() const {
    return mValue.value() < 0;
  }

  bool operator == (const TimeUnit& aOther) const {
    MOZ_ASSERT(IsValid() && aOther.IsValid());
    return mValue.value() == aOther.mValue.value();
  }
  bool operator != (const TimeUnit& aOther) const {
    MOZ_ASSERT(IsValid() && aOther.IsValid());
    return mValue.value() != aOther.mValue.value();
  }
  bool operator >= (const TimeUnit& aOther) const {
    MOZ_ASSERT(IsValid() && aOther.IsValid());
    return mValue.value() >= aOther.mValue.value();
  }
  bool operator > (const TimeUnit& aOther) const {
    return !(*this <= aOther);
  }
  bool operator <= (const TimeUnit& aOther) const {
    MOZ_ASSERT(IsValid() && aOther.IsValid());
    return mValue.value() <= aOther.mValue.value();
  }
  bool operator < (const TimeUnit& aOther) const {
    return !(*this >= aOther);
  }
  TimeUnit operator + (const TimeUnit& aOther) const {
    if (IsInfinite() || aOther.IsInfinite()) {
      return FromInfinity();
    }
    return TimeUnit(mValue + aOther.mValue);
  }
  TimeUnit operator - (const TimeUnit& aOther) const {
    if (IsInfinite() && !aOther.IsInfinite()) {
      return FromInfinity();
    }
    MOZ_ASSERT(!IsInfinite() && !aOther.IsInfinite());
    return TimeUnit(mValue - aOther.mValue);
  }
  TimeUnit& operator += (const TimeUnit& aOther) {
    *this = *this + aOther;
    return *this;
  }
  TimeUnit& operator -= (const TimeUnit& aOther) {
    *this = *this - aOther;
    return *this;
  }

  template <typename T>
  TimeUnit operator*(T aVal) const {
    // See bug 853398 for the reason to block double multiplier.
    // If required, use MultDouble below and with caution.
    static_assert(mozilla::IsIntegral<T>::value, "Must be an integral type");
    return TimeUnit(mValue * aVal);
  }
  TimeUnit MultDouble(double aVal) const {
    return TimeUnit::FromSeconds(ToSeconds() * aVal);
  }
  friend TimeUnit operator/ (const TimeUnit& aUnit, int aVal) {
    return TimeUnit(aUnit.mValue / aVal);
  }

  bool IsValid() const
  {
    return mValue.isValid();
  }

  constexpr TimeUnit()
    : mValue(CheckedInt64(0))
  {}

  TimeUnit(const TimeUnit&) = default;

  TimeUnit& operator = (const TimeUnit&) = default;

private:
  explicit constexpr TimeUnit(CheckedInt64 aMicroseconds)
    : mValue(aMicroseconds)
  {}

  // Our internal representation is in microseconds.
  CheckedInt64 mValue;
};

typedef Maybe<TimeUnit> NullableTimeUnit;

typedef Interval<TimeUnit> TimeInterval;

class TimeIntervals : public IntervalSet<TimeUnit>
{
public:
  typedef IntervalSet<TimeUnit> BaseType;

  // We can't use inherited constructors yet. So we have to duplicate all the
  // constructors found in IntervalSet base class.
  // all this could be later replaced with:
  // using IntervalSet<TimeUnit>::IntervalSet;

  // MOZ_IMPLICIT as we want to enable initialization in the form:
  // TimeIntervals i = ... like we would do with IntervalSet<T> i = ...
  MOZ_IMPLICIT TimeIntervals(const BaseType& aOther)
    : BaseType(aOther)
  {}
  MOZ_IMPLICIT TimeIntervals(BaseType&& aOther)
    : BaseType(Move(aOther))
  {}
  explicit TimeIntervals(const BaseType::ElemType& aOther)
    : BaseType(aOther)
  {}
  explicit TimeIntervals(BaseType::ElemType&& aOther)
    : BaseType(Move(aOther))
  {}

  static TimeIntervals Invalid()
  {
    return TimeIntervals(TimeInterval(TimeUnit::FromMicroseconds(INT64_MIN),
                                      TimeUnit::FromMicroseconds(INT64_MIN)));
  }
  bool IsInvalid() const
  {
    return Length() == 1 && Start(0).ToMicroseconds() == INT64_MIN &&
      End(0).ToMicroseconds() == INT64_MIN;
  }

  TimeIntervals() = default;
};

} // namespace media
} // namespace mozilla

#endif // TIME_UNITS_H<|MERGE_RESOLUTION|>--- conflicted
+++ resolved
@@ -11,10 +11,6 @@
 #include "mozilla/CheckedInt.h"
 #include "mozilla/FloatingPoint.h"
 #include "mozilla/Maybe.h"
-<<<<<<< HEAD
-#include "mozilla/dom/TimeRanges.h"
-=======
->>>>>>> a17af05f
 #include "mozilla/TimeStamp.h"
 
 namespace mozilla {
@@ -68,13 +64,6 @@
     return TimeUnit(aValue);
   }
 
-<<<<<<< HEAD
-  static TimeUnit FromMicroseconds(Microseconds aValue) {
-    return TimeUnit(aValue.mValue);
-  }
-
-=======
->>>>>>> a17af05f
   static constexpr TimeUnit FromNanoseconds(int64_t aValue) {
     return TimeUnit(aValue / 1000);
   }
