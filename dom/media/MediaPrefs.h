/* -*- Mode: C++; tab-width: 20; indent-tabs-mode: nil; c-basic-offset: 2 -*-
 * This Source Code Form is subject to the terms of the Mozilla Public
 * License, v. 2.0. If a copy of the MPL was not distributed with this
 * file, You can obtain one at http://mozilla.org/MPL/2.0/. */

#ifndef MEDIA_PREFS_H
#define MEDIA_PREFS_H

#ifdef MOZ_WIDGET_ANDROID
#include "GeneratedJNIWrappers.h"
#endif

#include "mozilla/Atomics.h"

// First time MediaPrefs::GetSingleton() needs to be called on the main thread,
// before any of the methods accessing the values are used, but after
// the Preferences system has been initialized.

// The static methods to access the preference value are safe to call
// from any thread after that first call.

// To register a preference, you need to add a line in this file using
// the DECL_MEDIA_PREF macro.
//
// For example this line in the .h:
//   DECL_MEDIA_PREF("media.resampling.enabled",AudioSinkResampling,bool,false);
// means that you can call
//   const bool& var = MediaPrefs::AudioSinkResampling();
// from any thread, you will get the most up to date preference value of
// "media.resampling.enabled".  If the value is not set, the default would be
// false.

#define DECL_MEDIA_PREF(Pref, Name, Type, Default)                            \
public:                                                                       \
static const Type& Name() { MOZ_ASSERT(SingletonExists()); return GetSingleton().mPref##Name.mValue; } \
private:                                                                      \
static const char* Get##Name##PrefName() { return Pref; }                     \
static StripAtomic<Type> Get##Name##PrefDefault() { return Default; }         \
PrefTemplate<Type, Get##Name##PrefDefault, Get##Name##PrefName> mPref##Name

// Custom Definitions.
#define GMP_DEFAULT_ASYNC_SHUTDOWN_TIMEOUT 3000
#define SUSPEND_BACKGROUND_VIDEO_DELAY_MS 10000
#define TEST_PREFERENCE_FAKE_RECOGNITION_SERVICE "media.webspeech.test.fake_recognition_service"

namespace mozilla {

template<class T> class StaticAutoPtr;

class MediaPrefs final
{
  typedef Atomic<uint32_t, Relaxed> AtomicUint32;

  template <typename T>
  struct StripAtomicImpl {
    typedef T Type;
  };

  template <typename T, MemoryOrdering Order>
  struct StripAtomicImpl<Atomic<T, Order>> {
    typedef T Type;
  };

  template <typename T>
  using StripAtomic = typename StripAtomicImpl<T>::Type;

private:
  // Since we cannot use const char*, use a function that returns it.
  template <class T, StripAtomic<T> Default(), const char* Pref()>
  class PrefTemplate
  {
  public:
    PrefTemplate()
    : mValue(Default())
    {
      Register(Pref());
    }
    T mValue;
  private:
    void Register(const char* aPreference)
    {
      AssertMainThread();
      PrefAddVarCache(&mValue, aPreference, mValue);
    }
  };

  // This is where DECL_MEDIA_PREF for each of the preferences should go.

  // Cache sizes.
  DECL_MEDIA_PREF("media.cache_size",                         MediaCacheSizeKb, uint32_t, 512000);
  DECL_MEDIA_PREF("media.memory_cache_max_size",              MediaMemoryCacheMaxSize, uint32_t, 8192);
  DECL_MEDIA_PREF("media.memory_caches_combined_limit_kb",    MediaMemoryCachesCombinedLimitKb, uint32_t, 524288);
  DECL_MEDIA_PREF("media.memory_caches_combined_limit_pc_sysmem",
                                                              MediaMemoryCachesCombinedLimitPcSysmem, uint32_t, 5);
  DECL_MEDIA_PREF("media.cache.resource-index",               MediaResourceIndexCache, uint32_t, 8192);

  // AudioSink
  DECL_MEDIA_PREF("accessibility.monoaudio.enable",           MonoAudio, bool, false);
  DECL_MEDIA_PREF("media.resampling.enabled",                 AudioSinkResampling, bool, false);
  DECL_MEDIA_PREF("media.resampling.rate",                    AudioSinkResampleRate, uint32_t, 48000);
#if defined(XP_WIN) || defined(XP_DARWIN) || defined(MOZ_PULSEAUDIO)
  // libcubeb backend implement .get_preferred_channel_layout
  DECL_MEDIA_PREF("media.forcestereo.enabled",                AudioSinkForceStereo, bool, false);
#else
  DECL_MEDIA_PREF("media.forcestereo.enabled",                AudioSinkForceStereo, bool, true);
#endif
  // VideoSink
  DECL_MEDIA_PREF("media.ruin-av-sync.enabled",               RuinAvSync, bool, false);

  // Encrypted Media Extensions
  DECL_MEDIA_PREF("media.clearkey.persistent-license.enabled", ClearKeyPersistentLicenseEnabled, bool, false);

  // PlatformDecoderModule
  DECL_MEDIA_PREF("media.apple.forcevda",                     AppleForceVDA, bool, false);
  DECL_MEDIA_PREF("media.gmp.insecure.allow",                 GMPAllowInsecure, bool, false);
  DECL_MEDIA_PREF("media.eme.enabled",                        EMEEnabled, bool, false);
  DECL_MEDIA_PREF("media.use-blank-decoder",                  PDMUseBlankDecoder, bool, false);
  DECL_MEDIA_PREF("media.gpu-process-decoder",                PDMUseGPUDecoder, bool, false);
#ifdef MOZ_WIDGET_ANDROID
  DECL_MEDIA_PREF("media.android-media-codec.enabled",        PDMAndroidMediaCodecEnabled, bool, false);
  DECL_MEDIA_PREF("media.android-media-codec.preferred",      PDMAndroidMediaCodecPreferred, bool, false);
  DECL_MEDIA_PREF("media.navigator.hardware.vp8_encode.acceleration_remote_enabled", RemoteMediaCodecVP8EncoderEnabled, bool, false);
#endif
  // WebRTC
  DECL_MEDIA_PREF("media.navigator.mediadatadecoder_enabled", MediaDataDecoderEnabled, bool, false);
#ifdef MOZ_FFMPEG
  DECL_MEDIA_PREF("media.ffmpeg.enabled",                     PDMFFmpegEnabled, bool, true);
  DECL_MEDIA_PREF("media.libavcodec.allow-obsolete",          LibavcodecAllowObsolete, bool, false);
#endif
#if defined(MOZ_FFMPEG) || defined(MOZ_FFVPX)
  DECL_MEDIA_PREF("media.ffmpeg.low-latency.enabled",         PDMFFmpegLowLatencyEnabled, bool, false);
#endif
#ifdef MOZ_FFVPX
  DECL_MEDIA_PREF("media.ffvpx.enabled",                      PDMFFVPXEnabled, bool, true);
#endif
#ifdef XP_WIN
  DECL_MEDIA_PREF("media.wmf.enabled",                        PDMWMFEnabled, bool, true);
  DECL_MEDIA_PREF("media.wmf.skip-blacklist",                 PDMWMFSkipBlacklist, bool, false);
  DECL_MEDIA_PREF("media.decoder-doctor.wmf-disabled-is-failure", DecoderDoctorWMFDisabledIsFailure, bool, false);
  DECL_MEDIA_PREF("media.wmf.vp9.enabled",                    PDMWMFVP9DecoderEnabled, bool, true);
  DECL_MEDIA_PREF("media.wmf.decoder.thread-count",           PDMWMFThreadCount, int32_t, -1);
  DECL_MEDIA_PREF("media.wmf.allow-unsupported-resolutions",  PDMWMFAllowUnsupportedResolutions, bool, false);
#endif
  DECL_MEDIA_PREF("media.decoder.fuzzing.enabled",            PDMFuzzingEnabled, bool, false);
  DECL_MEDIA_PREF("media.decoder.fuzzing.video-output-minimum-interval-ms", PDMFuzzingInterval, uint32_t, 0);
  DECL_MEDIA_PREF("media.decoder.fuzzing.dont-delay-inputexhausted", PDMFuzzingDelayInputExhausted, bool, true);
  DECL_MEDIA_PREF("media.decoder.recycle.enabled",            MediaDecoderCheckRecycling, bool, false);
<<<<<<< HEAD
=======
  DECL_MEDIA_PREF("media.decoder.skip-to-next-key-frame.enabled", MFRSkipToNextKeyFrameEnabled, bool, true);
>>>>>>> a17af05f
  DECL_MEDIA_PREF("media.gmp.decoder.enabled",                PDMGMPEnabled, bool, true);
  DECL_MEDIA_PREF("media.gmp.decoder.aac",                    GMPAACPreferred, uint32_t, 0);
  DECL_MEDIA_PREF("media.gmp.decoder.h264",                   GMPH264Preferred, uint32_t, 0);
  DECL_MEDIA_PREF("media.eme.audio.blank",                    EMEBlankAudio, bool, false);
  DECL_MEDIA_PREF("media.eme.video.blank",                    EMEBlankVideo, bool, false);
<<<<<<< HEAD
  DECL_MEDIA_PREF("media.eme.chromium-api.enabled",           EMEChromiumAPIEnabled, bool, false);
=======
>>>>>>> a17af05f
  DECL_MEDIA_PREF("media.eme.chromium-api.video-shmems",
                  EMEChromiumAPIVideoShmemCount,
                  uint32_t,
                  3);

  // MediaDecoderStateMachine
  DECL_MEDIA_PREF("media.suspend-bkgnd-video.enabled",        MDSMSuspendBackgroundVideoEnabled, bool, false);
  DECL_MEDIA_PREF("media.suspend-bkgnd-video.delay-ms",       MDSMSuspendBackgroundVideoDelay, AtomicUint32, SUSPEND_BACKGROUND_VIDEO_DELAY_MS);
  DECL_MEDIA_PREF("media.dormant-on-pause-timeout-ms",        DormantOnPauseTimeout, int32_t, 5000);

  // WebSpeech
  DECL_MEDIA_PREF("media.webspeech.synth.force_global_queue", WebSpeechForceGlobal, bool, false);
  DECL_MEDIA_PREF("media.webspeech.test.enable",              WebSpeechTestEnabled, bool, false);
  DECL_MEDIA_PREF("media.webspeech.test.fake_fsm_events",     WebSpeechFakeFSMEvents, bool, false);
  DECL_MEDIA_PREF(TEST_PREFERENCE_FAKE_RECOGNITION_SERVICE,   WebSpeechFakeRecognitionService, bool, false);
  DECL_MEDIA_PREF("media.webspeech.recognition.enable",       WebSpeechRecognitionEnabled, bool, false);
  DECL_MEDIA_PREF("media.webspeech.recognition.force_enable", WebSpeechRecognitionForceEnabled, bool, false);

  DECL_MEDIA_PREF("media.num-decode-threads",                 MediaThreadPoolDefaultCount, uint32_t, 4);
  DECL_MEDIA_PREF("media.decoder.limit",                      MediaDecoderLimit, int32_t, MediaDecoderLimitDefault());

#if defined(RELEASE_OR_BETA)
  DECL_MEDIA_PREF("media.audio-max-decode-error",             MaxAudioDecodeError, uint32_t, 3);
  DECL_MEDIA_PREF("media.video-max-decode-error",             MaxVideoDecodeError, uint32_t, 2);
#else
  // Take zero tolerance of decoding error in debug for any decoder regression.
  DECL_MEDIA_PREF("media.audio-max-decode-error",             MaxAudioDecodeError, uint32_t, 0);
  DECL_MEDIA_PREF("media.video-max-decode-error",             MaxVideoDecodeError, uint32_t, 0);
#endif

  // Ogg
  DECL_MEDIA_PREF("media.ogg.enabled",                        OggEnabled, bool, true);
  // Flac
  DECL_MEDIA_PREF("media.ogg.flac.enabled",                   FlacInOgg, bool, false);
  DECL_MEDIA_PREF("media.flac.enabled",                       FlacEnabled, bool, true);

<<<<<<< HEAD
#if !defined(RELEASE_OR_BETA)
=======
  // Hls
  DECL_MEDIA_PREF("media.hls.enabled",                        HLSEnabled, bool, false);

  // Both rust/stagefright will be enabled when this is true regardless of 'media.rust.mp4parser'.
>>>>>>> a17af05f
  DECL_MEDIA_PREF("media.rust.test_mode",                     RustTestMode, bool, false);

  // True, it enables rust parser and fallback to stagefright if rust parser fails.
  // False, it uses stagefright only.
  DECL_MEDIA_PREF("media.rust.mp4parser",                     EnableRustMP4Parser, bool, true);

  DECL_MEDIA_PREF("media.mp4.enabled",                        MP4Enabled, bool, false);

  // Error/warning handling, Decoder Doctor
  DECL_MEDIA_PREF("media.playback.warnings-as-errors",        MediaWarningsAsErrors, bool, false);
  DECL_MEDIA_PREF("media.playback.warnings-as-errors.stagefright-vs-rust",
                                                              MediaWarningsAsErrorsStageFrightVsRust, bool, false);

  // resume background video decoding when the cursor is hovering over the tab.
  DECL_MEDIA_PREF("media.resume-bkgnd-video-on-tabhover",     ResumeVideoDecodingOnTabHover, bool, false);

#ifdef MOZ_CUBEB_REMOTING
  DECL_MEDIA_PREF("media.cubeb.sandbox",                      CubebSandbox, bool, false);
#endif // MOZ_CUBEB_REMOTING
  DECL_MEDIA_PREF("media.videocontrols.lock-video-orientation",  VideoOrientationLockEnabled, bool, false);

#if defined(OS_LINUX)
  DECL_MEDIA_PREF("media.rust.mp4parser",                     EnableRustMP4Parser, bool, true);
#else
  DECL_MEDIA_PREF("media.rust.mp4parser",                     EnableRustMP4Parser, bool, false);
#endif

public:
  // Manage the singleton:
  static MediaPrefs& GetSingleton();
  static bool SingletonExists();

private:
  template<class T> friend class StaticAutoPtr;
  static StaticAutoPtr<MediaPrefs> sInstance;

  // Default value functions
  static int32_t MediaDecoderLimitDefault()
  {
#ifdef MOZ_WIDGET_ANDROID
    if (jni::GetAPIVersion() < 18) {
      // Older Android versions have broken support for multiple simultaneous
      // decoders, see bug 1278574.
      return 1;
    }
#endif
    // Otherwise, set no decoder limit.
    return -1;
  }

  // Creating these to avoid having to include Preferences.h in the .h
  static void PrefAddVarCache(bool*, const char*, bool);
  static void PrefAddVarCache(int32_t*, const char*, int32_t);
  static void PrefAddVarCache(uint32_t*, const char*, uint32_t);
  static void PrefAddVarCache(float*, const char*, float);
  static void PrefAddVarCache(AtomicUint32*, const char*, uint32_t);

  static void AssertMainThread();

  MediaPrefs();
  MediaPrefs(const MediaPrefs&) = delete;
  MediaPrefs& operator=(const MediaPrefs&) = delete;
};

#undef DECL_MEDIA_PREF /* Don't need it outside of this file */

} // namespace mozilla

#endif /* MEDIA_PREFS_H */<|MERGE_RESOLUTION|>--- conflicted
+++ resolved
@@ -145,19 +145,12 @@
   DECL_MEDIA_PREF("media.decoder.fuzzing.video-output-minimum-interval-ms", PDMFuzzingInterval, uint32_t, 0);
   DECL_MEDIA_PREF("media.decoder.fuzzing.dont-delay-inputexhausted", PDMFuzzingDelayInputExhausted, bool, true);
   DECL_MEDIA_PREF("media.decoder.recycle.enabled",            MediaDecoderCheckRecycling, bool, false);
-<<<<<<< HEAD
-=======
   DECL_MEDIA_PREF("media.decoder.skip-to-next-key-frame.enabled", MFRSkipToNextKeyFrameEnabled, bool, true);
->>>>>>> a17af05f
   DECL_MEDIA_PREF("media.gmp.decoder.enabled",                PDMGMPEnabled, bool, true);
   DECL_MEDIA_PREF("media.gmp.decoder.aac",                    GMPAACPreferred, uint32_t, 0);
   DECL_MEDIA_PREF("media.gmp.decoder.h264",                   GMPH264Preferred, uint32_t, 0);
   DECL_MEDIA_PREF("media.eme.audio.blank",                    EMEBlankAudio, bool, false);
   DECL_MEDIA_PREF("media.eme.video.blank",                    EMEBlankVideo, bool, false);
-<<<<<<< HEAD
-  DECL_MEDIA_PREF("media.eme.chromium-api.enabled",           EMEChromiumAPIEnabled, bool, false);
-=======
->>>>>>> a17af05f
   DECL_MEDIA_PREF("media.eme.chromium-api.video-shmems",
                   EMEChromiumAPIVideoShmemCount,
                   uint32_t,
@@ -194,14 +187,10 @@
   DECL_MEDIA_PREF("media.ogg.flac.enabled",                   FlacInOgg, bool, false);
   DECL_MEDIA_PREF("media.flac.enabled",                       FlacEnabled, bool, true);
 
-<<<<<<< HEAD
-#if !defined(RELEASE_OR_BETA)
-=======
   // Hls
   DECL_MEDIA_PREF("media.hls.enabled",                        HLSEnabled, bool, false);
 
   // Both rust/stagefright will be enabled when this is true regardless of 'media.rust.mp4parser'.
->>>>>>> a17af05f
   DECL_MEDIA_PREF("media.rust.test_mode",                     RustTestMode, bool, false);
 
   // True, it enables rust parser and fallback to stagefright if rust parser fails.
@@ -222,12 +211,6 @@
   DECL_MEDIA_PREF("media.cubeb.sandbox",                      CubebSandbox, bool, false);
 #endif // MOZ_CUBEB_REMOTING
   DECL_MEDIA_PREF("media.videocontrols.lock-video-orientation",  VideoOrientationLockEnabled, bool, false);
-
-#if defined(OS_LINUX)
-  DECL_MEDIA_PREF("media.rust.mp4parser",                     EnableRustMP4Parser, bool, true);
-#else
-  DECL_MEDIA_PREF("media.rust.mp4parser",                     EnableRustMP4Parser, bool, false);
-#endif
 
 public:
   // Manage the singleton:
