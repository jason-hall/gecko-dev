--- conflicted
+++ resolved
@@ -10,17 +10,6 @@
 namespace mozilla {
 
 class MediaContainerType;
-<<<<<<< HEAD
-
-class FlacDecoder : public MediaDecoder
-{
-public:
-  // MediaDecoder interface.
-  explicit FlacDecoder(MediaDecoderOwner* aOwner) : MediaDecoder(aOwner) {}
-  MediaDecoder* Clone(MediaDecoderOwner* aOwner) override;
-  MediaDecoderStateMachine* CreateStateMachine() override;
-=======
->>>>>>> a17af05f
 
 class FlacDecoder
 {
