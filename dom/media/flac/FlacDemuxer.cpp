--- conflicted
+++ resolved
@@ -7,7 +7,6 @@
 #include "FlacDemuxer.h"
 
 #include "mozilla/Maybe.h"
-#include "mozilla/SizePrintfMacros.h"
 #include "mp4_demuxer/BitReader.h"
 #include "nsAutoPtr.h"
 #include "prenv.h"
@@ -29,17 +28,6 @@
 // flac::FrameHeader - Holds the flac frame header and its parsing
 // state.
 
-<<<<<<< HEAD
-#define FLAC_MAX_CHANNELS           8
-#define FLAC_MIN_BLOCKSIZE         16
-#define FLAC_MAX_BLOCKSIZE      65535
-#define FLAC_MIN_FRAME_SIZE        11
-#define FLAC_MAX_FRAME_HEADER_SIZE 16
-#define FLAC_MAX_FRAME_SIZE (FLAC_MAX_FRAME_HEADER_SIZE \
-                             +FLAC_MAX_BLOCKSIZE*FLAC_MAX_CHANNELS*3)
-
-=======
->>>>>>> a17af05f
 class FrameHeader
 {
 public:
@@ -871,11 +859,7 @@
     frames->mSamples.AppendElement(frame);
   }
 
-<<<<<<< HEAD
-  LOGV("GetSamples() End mSamples.Length=%" PRIuSIZE " aNumSamples=%d offset=%" PRId64
-=======
   LOGV("GetSamples() End mSamples.Length=%zu aNumSamples=%d offset=%" PRId64
->>>>>>> a17af05f
        " mParsedFramesDuration=%f mTotalFrameLen=%" PRIu64,
        frames->mSamples.Length(), aNumSamples, GetResourceOffset(),
        mParsedFramesDuration.ToSeconds(), mTotalFrameLen);
@@ -983,11 +967,7 @@
 
   const uint32_t read = Read(frameWriter->Data(), offset, size);
   if (read != size) {
-<<<<<<< HEAD
-    LOG("GetNextFrame() Exit read=%u frame->Size=%" PRIuSIZE, read, frame->Size());
-=======
     LOG("GetNextFrame() Exit read=%u frame->Size=%zu", read, frame->Size());
->>>>>>> a17af05f
     return nullptr;
   }
 
