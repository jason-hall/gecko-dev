--- conflicted
+++ resolved
@@ -8,13 +8,6 @@
 
 #include "AudioSampleFormat.h"
 #include "ImageTypes.h"
-<<<<<<< HEAD
-#include "nsSize.h"
-#include "mozilla/gfx/Rect.h"
-#include "nsRect.h"
-#include "nsIMemoryReporter.h"
-=======
->>>>>>> a17af05f
 #include "SharedBuffer.h"
 #include "TimeUnits.h"
 #include "mozilla/CheckedInt.h"
@@ -498,14 +491,6 @@
     const VideoInfo& aInfo,
     ImageContainer* aContainer,
     int64_t aOffset,
-<<<<<<< HEAD
-    int64_t aTime,
-    int64_t aDuration,
-    const YCbCrBuffer& aBuffer,
-    bool aKeyframe,
-    int64_t aTimecode,
-    const IntRect& aPicture);
-=======
     const media::TimeUnit& aTime,
     const media::TimeUnit& aDuration,
     const YCbCrBuffer& aBuffer,
@@ -513,63 +498,37 @@
     const media::TimeUnit& aTimecode,
     const IntRect& aPicture,
     layers::KnowsCompositor* aAllocator = nullptr);
->>>>>>> a17af05f
 
   static already_AddRefed<VideoData> CreateAndCopyData(
     const VideoInfo& aInfo,
     ImageContainer* aContainer,
     int64_t aOffset,
-<<<<<<< HEAD
-    int64_t aTime,
-    int64_t aDuration,
-    const YCbCrBuffer& aBuffer,
-    const YCbCrBuffer::Plane& aAlphaPlane,
-    bool aKeyframe,
-    int64_t aTimecode,
-=======
     const media::TimeUnit& aTime,
     const media::TimeUnit& aDuration,
     const YCbCrBuffer& aBuffer,
     const YCbCrBuffer::Plane& aAlphaPlane,
     bool aKeyframe,
     const media::TimeUnit& aTimecode,
->>>>>>> a17af05f
     const IntRect& aPicture);
 
   static already_AddRefed<VideoData> CreateAndCopyIntoTextureClient(
     const VideoInfo& aInfo,
     int64_t aOffset,
-<<<<<<< HEAD
-    int64_t aTime,
-    int64_t aDuration,
-    layers::TextureClient* aBuffer,
-    bool aKeyframe,
-    int64_t aTimecode,
-=======
     const media::TimeUnit& aTime,
     const media::TimeUnit& aDuration,
     layers::TextureClient* aBuffer,
     bool aKeyframe,
     const media::TimeUnit& aTimecode,
->>>>>>> a17af05f
     const IntRect& aPicture);
 
   static already_AddRefed<VideoData> CreateFromImage(
     const IntSize& aDisplay,
     int64_t aOffset,
-<<<<<<< HEAD
-    int64_t aTime,
-    int64_t aDuration,
-    const RefPtr<Image>& aImage,
-    bool aKeyframe,
-    int64_t aTimecode);
-=======
     const media::TimeUnit& aTime,
     const media::TimeUnit& aDuration,
     const RefPtr<Image>& aImage,
     bool aKeyframe,
     const media::TimeUnit& aTimecode);
->>>>>>> a17af05f
 
   // Initialize PlanarYCbCrImage. Only When aCopyData is true,
   // video data is copied to PlanarYCbCrImage.
@@ -603,10 +562,6 @@
   void MarkSentToCompositor();
   bool IsSentToCompositor() { return mSentToCompositor; }
 
-<<<<<<< HEAD
-  void UpdateDuration(int64_t aDuration);
-  void UpdateTimestamp(int64_t aTimestamp);
-=======
   void UpdateDuration(const media::TimeUnit& aDuration);
   void UpdateTimestamp(const media::TimeUnit& aTimestamp);
 
@@ -619,17 +574,13 @@
   {
     return mNextKeyFrameTime;
   }
->>>>>>> a17af05f
 
 protected:
   ~VideoData();
 
   bool mSentToCompositor;
   UniquePtr<Listener> mListener;
-<<<<<<< HEAD
-=======
   media::TimeUnit mNextKeyFrameTime;
->>>>>>> a17af05f
 };
 
 class CryptoTrack
