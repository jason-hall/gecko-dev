/* -*- Mode: C++; tab-width: 2; indent-tabs-mode: nil; c-basic-offset: 2 -*- */
/* vim:set ts=2 sw=2 sts=2 et cindent: */
/* This Source Code Form is subject to the terms of the Mozilla Public
 * License, v. 2.0. If a copy of the MPL was not distributed with this
 * file, You can obtain one at http://mozilla.org/MPL/2.0/. */

#ifndef DecoderTraits_h_
#define DecoderTraits_h_

#include "nsCOMPtr.h"
#include "nsStringFwd.h"

namespace mozilla {

class ChannelMediaDecoder;
class DecoderDoctorDiagnostics;
class MediaContainerType;
<<<<<<< HEAD
class MediaDecoder;
=======
struct MediaDecoderInit;
struct MediaFormatReaderInit;
>>>>>>> a17af05f
class MediaDecoderOwner;
class MediaFormatReader;
class MediaResource;

enum CanPlayStatus {
  CANPLAY_NO,
  CANPLAY_MAYBE,
  CANPLAY_YES
};

class DecoderTraits {
public:
  // Returns the CanPlayStatus indicating if we can handle this container type.
  static CanPlayStatus CanHandleContainerType(const MediaContainerType& aContainerType,
                                              DecoderDoctorDiagnostics* aDiagnostics);

  // Returns true if we should handle this MIME type when it appears
  // as an <object> or as a toplevel page. If, in practice, our support
  // for the type is more limited than appears in the wild, we should return
  // false here even if CanHandleMediaType would return true.
  static bool ShouldHandleMediaType(const char* aMIMEType,
                                    DecoderDoctorDiagnostics* aDiagnostics);

  // Create a decoder for the given aType. Returns null if we
  // were unable to create the decoder.
  static already_AddRefed<ChannelMediaDecoder> CreateDecoder(
    MediaDecoderInit& aInit,
    DecoderDoctorDiagnostics* aDiagnostics);

  // Create a reader for thew given MIME type aType. Returns null
  // if we were unable to create the reader.
<<<<<<< HEAD
  static MediaDecoderReader* CreateReader(const MediaContainerType& aType,
                                          AbstractMediaDecoder* aDecoder);
=======
  static MediaFormatReader* CreateReader(const MediaContainerType& aType,
                                         MediaFormatReaderInit& aInit);
>>>>>>> a17af05f

  // Returns true if MIME type aType is supported in video documents,
  // or false otherwise. Not all platforms support all MIME types, and
  // vice versa.
  static bool IsSupportedInVideoDocument(const nsACString& aType);

  // Convenience function that returns false if MOZ_FMP4 is not defined,
  // otherwise defers to MP4Decoder::IsSupportedType().
  static bool IsMP4SupportedType(const MediaContainerType& aType,
                                 DecoderDoctorDiagnostics* aDiagnostics);
<<<<<<< HEAD
=======

  // Returns true if aType is MIME type of hls.
  static bool IsHttpLiveStreamingType(const MediaContainerType& aType);

  static bool IsSupportedType(const MediaContainerType& aType);
>>>>>>> a17af05f
};

} // namespace mozilla

#endif
<|MERGE_RESOLUTION|>--- conflicted
+++ resolved
@@ -15,12 +15,8 @@
 class ChannelMediaDecoder;
 class DecoderDoctorDiagnostics;
 class MediaContainerType;
-<<<<<<< HEAD
-class MediaDecoder;
-=======
 struct MediaDecoderInit;
 struct MediaFormatReaderInit;
->>>>>>> a17af05f
 class MediaDecoderOwner;
 class MediaFormatReader;
 class MediaResource;
@@ -52,13 +48,8 @@
 
   // Create a reader for thew given MIME type aType. Returns null
   // if we were unable to create the reader.
-<<<<<<< HEAD
-  static MediaDecoderReader* CreateReader(const MediaContainerType& aType,
-                                          AbstractMediaDecoder* aDecoder);
-=======
   static MediaFormatReader* CreateReader(const MediaContainerType& aType,
                                          MediaFormatReaderInit& aInit);
->>>>>>> a17af05f
 
   // Returns true if MIME type aType is supported in video documents,
   // or false otherwise. Not all platforms support all MIME types, and
@@ -69,14 +60,11 @@
   // otherwise defers to MP4Decoder::IsSupportedType().
   static bool IsMP4SupportedType(const MediaContainerType& aType,
                                  DecoderDoctorDiagnostics* aDiagnostics);
-<<<<<<< HEAD
-=======
 
   // Returns true if aType is MIME type of hls.
   static bool IsHttpLiveStreamingType(const MediaContainerType& aType);
 
   static bool IsSupportedType(const MediaContainerType& aType);
->>>>>>> a17af05f
 };
 
 } // namespace mozilla
