--- conflicted
+++ resolved
@@ -149,11 +149,8 @@
 
 static Atomic<bool> sInShutdown;
 
-<<<<<<< HEAD
-=======
 typedef media::Pledge<bool, dom::MediaStreamError*> PledgeVoid;
 
->>>>>>> a17af05f
 static bool
 HostIsHttps(nsIURI &docURI)
 {
@@ -165,34 +162,6 @@
   return isHttps;
 }
 
-<<<<<<< HEAD
-/**
- * This class is an implementation of MediaStreamListener. This is used
- * to Start() and Stop() the underlying MediaEngineSource when MediaStreams
- * are assigned and deassigned in content.
- */
-class GetUserMediaCallbackMediaStreamListener : public MediaStreamListener
-{
-  friend MediaManager;
-public:
-  // Create in an inactive state
-  GetUserMediaCallbackMediaStreamListener(base::Thread *aThread,
-    uint64_t aWindowID,
-    const PrincipalHandle& aPrincipalHandle)
-    : mMediaThread(aThread)
-    , mMainThreadCheck(nullptr)
-    , mWindowID(aWindowID)
-    , mPrincipalHandle(aPrincipalHandle)
-    , mStopped(false)
-    , mFinished(false)
-    , mRemoved(false)
-    , mAudioStopped(false)
-    , mAudioStopPending(false)
-    , mVideoStopped(false)
-    , mVideoStopPending(false)
-    , mChromeNotificationTaskPosted(false)
-  {}
-=======
 class SourceListener : public MediaStreamListener {
 public:
   SourceListener();
@@ -232,7 +201,6 @@
    * microphone.
    */
   void StopSharing();
->>>>>>> a17af05f
 
   MediaStream* Stream() const
   {
@@ -256,22 +224,10 @@
   void NotifyPull(MediaStreamGraph* aGraph,
                   StreamTime aDesiredTime) override;
 
-<<<<<<< HEAD
-  void NotifyChromeOfTrackStops();
-
-  typedef media::Pledge<bool, dom::MediaStreamError*> PledgeVoid;
-
-  already_AddRefed<PledgeVoid>
-  ApplyConstraintsToTrack(nsPIDOMWindowInner* aWindow,
-                          TrackID aID,
-                          const dom::MediaTrackConstraints& aConstraints,
-                          dom::CallerType aCallerType);
-=======
   void NotifyEvent(MediaStreamGraph* aGraph,
                    MediaStreamGraphEvent aEvent) override;
 
   void NotifyFinished();
->>>>>>> a17af05f
 
   /**
    * this can be in response to our own RemoveListener() (via ::Remove()), or
@@ -286,27 +242,9 @@
     return mActivated;
   }
 
-<<<<<<< HEAD
-  void GetSettings(dom::MediaTrackSettings& aOutSettings, TrackID aTrackID)
-  {
-    switch (aTrackID) {
-      case kVideoTrack:
-        if (mVideoDevice) {
-          mVideoDevice->GetSource()->GetSettings(aOutSettings);
-        }
-        break;
-
-      case kAudioTrack:
-        if (mAudioDevice) {
-          mAudioDevice->GetSource()->GetSettings(aOutSettings);
-        }
-        break;
-    }
-=======
   bool Stopped() const
   {
     return mStopped;
->>>>>>> a17af05f
   }
 
   bool CapturingVideo() const;
@@ -348,23 +286,6 @@
   // true if we have stopped mAudioDevice. MainThread only.
   bool mAudioStopped;
 
-<<<<<<< HEAD
-  // true if we have scheduled MEDIA_STOP or MEDIA_STOP_TRACK for mAudioDevice.
-  // MainThread only.
-  bool mAudioStopPending;
-
-  // true if we have sent MEDIA_STOP or MEDIA_STOP_TRACK for mVideoDevice.
-  // MainThread only.
-  bool mVideoStopped;
-
-  // true if we have scheduled MEDIA_STOP or MEDIA_STOP_TRACK for mVideoDevice.
-  // MainThread only.
-  bool mVideoStopPending;
-
-  // true if we have scheduled a task to notify chrome in the next stable state.
-  // The task will reset this to false. MainThread only.
-  bool mChromeNotificationTaskPosted;
-=======
   // true if we have stopped mVideoDevice. MainThread only.
   bool mVideoStopped;
 
@@ -376,7 +297,6 @@
 
   // Weak pointer to the window listener that owns us. MainThread only.
   GetUserMediaWindowListener* mWindowListener;
->>>>>>> a17af05f
 
   // Set at Activate on MainThread
 
@@ -985,28 +905,6 @@
   return GetSource()->Deallocate(mAllocationHandle);
 }
 
-<<<<<<< HEAD
-void
-MediaOperationTask::ReturnCallbackError(nsresult rv, const char* errorLog)
-{
-  MM_LOG(("%s , rv=%" PRIu32, errorLog, static_cast<uint32_t>(rv)));
-  NS_DispatchToMainThread(do_AddRef(new ReleaseMediaOperationResource(mStream.forget(),
-    mOnTracksAvailableCallback.forget())));
-  nsString log;
-
-  log.AssignASCII(errorLog);
-  nsCOMPtr<nsIDOMGetUserMediaSuccessCallback> onSuccess;
-  RefPtr<MediaMgrError> error = new MediaMgrError(
-    NS_LITERAL_STRING("InternalError"), log);
-  NS_DispatchToMainThread(do_AddRef(
-    new ErrorCallbackRunnable<nsIDOMGetUserMediaSuccessCallback>(onSuccess,
-                                                                 mOnFailure,
-                                                                 *error,
-                                                                 mWindowID)));
-}
-
-=======
->>>>>>> a17af05f
 static bool
 IsOn(const OwningBooleanOrMediaTrackConstraints &aUnion) {
   return !aUnion.IsBoolean() || aUnion.GetAsBoolean();
@@ -1081,12 +979,8 @@
     nsCOMPtr<nsIDOMGetUserMediaSuccessCallback>& aOnSuccess,
     nsCOMPtr<nsIDOMGetUserMediaErrorCallback>& aOnFailure,
     uint64_t aWindowID,
-<<<<<<< HEAD
-    GetUserMediaCallbackMediaStreamListener* aListener,
-=======
     GetUserMediaWindowListener* aWindowListener,
     SourceListener* aSourceListener,
->>>>>>> a17af05f
     const ipc::PrincipalInfo& aPrincipalInfo,
     const MediaStreamConstraints& aConstraints,
     AudioDevice* aAudioDevice,
@@ -1097,12 +991,8 @@
     , mAudioDevice(aAudioDevice)
     , mVideoDevice(aVideoDevice)
     , mWindowID(aWindowID)
-<<<<<<< HEAD
-    , mListener(aListener)
-=======
     , mWindowListener(aWindowListener)
     , mSourceListener(aSourceListener)
->>>>>>> a17af05f
     , mPrincipalInfo(aPrincipalInfo)
     , mPeerIdentity(aPeerIdentity)
     , mManager(MediaManager::GetInstance())
@@ -1188,8 +1078,7 @@
       domStream =
         DOMMediaStream::CreateAudioCaptureStreamAsInput(window, principal, msg);
 
-      stream = msg->CreateSourceStream(
-        globalWindow->AbstractMainThreadFor(TaskCategory::Other)); // Placeholder
+      stream = msg->CreateSourceStream(); // Placeholder
       msg->RegisterCaptureStreamForWindow(
             mWindowID, domStream->GetInputStream()->AsProcessedStream());
       window->SetAudioCapture(true);
@@ -1328,18 +1217,6 @@
 
     // Dispatch to the media thread to ask it to start the sources,
     // because that can take a while.
-<<<<<<< HEAD
-    // Pass ownership of domStream to the MediaOperationTask
-    // to ensure it's kept alive until the MediaOperationTask runs (at least).
-    RefPtr<Runnable> mediaOperation =
-        new MediaOperationTask(MEDIA_START, mListener, domStream,
-                               tracksAvailableCallback,
-                               mAudioDevice, mVideoDevice,
-                               false, mWindowID, mOnFailure.forget());
-    MediaManager::PostTask(mediaOperation.forget());
-    // We won't need mOnFailure now.
-    mOnFailure = nullptr;
-=======
     // Pass ownership of domStream through the lambda to
     // GetUserMediaNotificationEvent to ensure it's kept alive until the
     // GetUserMediaNotificationEvent runs or is discarded.
@@ -1414,7 +1291,6 @@
       }));
       return NS_OK;
     }));
->>>>>>> a17af05f
 
     if (!IsPincipalInfoPrivate(mPrincipalInfo)) {
       // Call GetPrincipalKey again, this time w/persist = true, to promote
@@ -1432,12 +1308,8 @@
   RefPtr<AudioDevice> mAudioDevice;
   RefPtr<VideoDevice> mVideoDevice;
   uint64_t mWindowID;
-<<<<<<< HEAD
-  RefPtr<GetUserMediaCallbackMediaStreamListener> mListener;
-=======
   RefPtr<GetUserMediaWindowListener> mWindowListener;
   RefPtr<SourceListener> mSourceListener;
->>>>>>> a17af05f
   ipc::PrincipalInfo mPrincipalInfo;
   RefPtr<PeerIdentity> mPeerIdentity;
   RefPtr<MediaManager> mManager; // get ref to this when creating the runnable
@@ -1570,15 +1442,10 @@
     const MediaStreamConstraints& aConstraints,
     already_AddRefed<nsIDOMGetUserMediaSuccessCallback> aOnSuccess,
     already_AddRefed<nsIDOMGetUserMediaErrorCallback> aOnFailure,
-<<<<<<< HEAD
-    uint64_t aWindowID, GetUserMediaCallbackMediaStreamListener *aListener,
-    MediaEnginePrefs &aPrefs,
-=======
     uint64_t aWindowID,
     GetUserMediaWindowListener* aWindowListener,
     SourceListener* aSourceListener,
     MediaEnginePrefs& aPrefs,
->>>>>>> a17af05f
     const ipc::PrincipalInfo& aPrincipalInfo,
     bool aIsChrome,
     MediaManager::SourceSet* aSourceSet)
@@ -1690,14 +1557,9 @@
 
     NS_DispatchToMainThread(do_AddRef(
         new GetUserMediaStreamRunnable(mOnSuccess, mOnFailure, mWindowID,
-<<<<<<< HEAD
-                                       mListener, mPrincipalInfo,
-                                       mConstraints, mAudioDevice, mVideoDevice,
-=======
                                        mWindowListener, mSourceListener,
                                        mPrincipalInfo, mConstraints,
                                        mAudioDevice, mVideoDevice,
->>>>>>> a17af05f
                                        peerIdentity)));
     MOZ_ASSERT(!mOnSuccess);
     MOZ_ASSERT(!mOnFailure);
@@ -2335,11 +2197,7 @@
 
   // Record telemetry about whether the source of the call was secure, i.e.,
   // privileged or HTTPS.  We may handle other cases
-<<<<<<< HEAD
-if (privileged) {
-=======
   if (privileged) {
->>>>>>> a17af05f
     Telemetry::Accumulate(Telemetry::WEBRTC_GET_USER_MEDIA_SECURE_ORIGIN,
                           (uint32_t) GetUserMediaSecurityState::Privileged);
   } else if (isHTTPS) {
@@ -2525,14 +2383,6 @@
                           (uint32_t) audioType);
   }
 
-<<<<<<< HEAD
-  StreamListeners* listeners = AddWindowID(windowID);
-
-  // Create a disabled listener to act as a placeholder
-  RefPtr<GetUserMediaCallbackMediaStreamListener> listener =
-    new GetUserMediaCallbackMediaStreamListener(mMediaThread, windowID,
-                                                MakePrincipalHandle(principal));
-=======
   // Create a window listener if it doesn't already exist.
   RefPtr<GetUserMediaWindowListener> windowListener =
     GetWindowListener(windowID);
@@ -2544,7 +2394,6 @@
                                                     MakePrincipalHandle(principal));
     AddWindowID(windowID, windowListener);
   }
->>>>>>> a17af05f
 
   RefPtr<SourceListener> sourceListener = new SourceListener();
   windowListener->Register(sourceListener);
@@ -2569,12 +2418,6 @@
 
     uint32_t videoPerm = nsIPermissionManager::UNKNOWN_ACTION;
     if (IsOn(c.mVideo)) {
-<<<<<<< HEAD
-      rv = permManager->TestExactPermissionFromPrincipal(
-        principal, videoType == MediaSourceEnum::Camera ? "camera" : "screen",
-        &videoPerm);
-      NS_ENSURE_SUCCESS(rv, rv);
-=======
       if (videoType == MediaSourceEnum::Camera &&
           Preferences::GetBool("media.getusermedia.camera.deny", false)) {
         videoPerm = nsIPermissionManager::DENY_ACTION;
@@ -2584,7 +2427,6 @@
           &videoPerm);
         NS_ENSURE_SUCCESS(rv, rv);
       }
->>>>>>> a17af05f
     }
 
     if ((!IsOn(c.mAudio) && !IsOn(c.mVideo)) ||
@@ -2616,20 +2458,11 @@
   RefPtr<PledgeSourceSet> p = EnumerateDevicesImpl(windowID, videoType,
                                                    audioType, fake);
   RefPtr<MediaManager> self = this;
-<<<<<<< HEAD
-  p->Then([self, onSuccess, onFailure, windowID, c, listener, askPermission,
-           prefs, isHTTPS, callID, principalInfo,
-           isChrome](SourceSet*& aDevices) mutable {
-
-    RefPtr<Refcountable<UniquePtr<SourceSet>>> devices(
-         new Refcountable<UniquePtr<SourceSet>>(aDevices)); // grab result
-=======
   p->Then([self, onSuccess, onFailure, windowID, c, windowListener,
            sourceListener, askPermission, prefs, isHTTPS, callID, principalInfo,
            isChrome](SourceSet*& aDevices) mutable {
     // grab result
     auto devices = MakeRefPtr<Refcountable<UniquePtr<SourceSet>>>(aDevices);
->>>>>>> a17af05f
 
     // Ensure that our windowID is still good.
     if (!nsGlobalWindow::GetInnerWindowWithId(windowID)) {
@@ -2640,14 +2473,9 @@
     RefPtr<PledgeChar> p2 = self->SelectSettings(c, isChrome, devices);
 
     p2->Then([self, onSuccess, onFailure, windowID, c,
-<<<<<<< HEAD
-              listener, askPermission, prefs, isHTTPS, callID, principalInfo,
-              isChrome, devices](const char*& badConstraint) mutable {
-=======
               windowListener, sourceListener, askPermission, prefs, isHTTPS,
               callID, principalInfo, isChrome, devices
              ](const char*& badConstraint) mutable {
->>>>>>> a17af05f
 
       // Ensure that the captured 'this' pointer and our windowID are still good.
       auto* globalWindow = nsGlobalWindow::GetInnerWindowWithId(windowID);
@@ -2689,16 +2517,11 @@
       RefPtr<GetUserMediaTask> task (new GetUserMediaTask(c,
                                                           onSuccess.forget(),
                                                           onFailure.forget(),
-<<<<<<< HEAD
-                                                          windowID, listener,
-                                                          prefs, principalInfo,
-=======
                                                           windowID,
                                                           windowListener,
                                                           sourceListener,
                                                           prefs,
                                                           principalInfo,
->>>>>>> a17af05f
                                                           isChrome,
                                                           devices->release()));
       // Store the task w/callbacks.
@@ -2949,11 +2772,7 @@
                                                    MediaSourceEnum::Camera,
                                                    MediaSourceEnum::Microphone,
                                                    fake);
-<<<<<<< HEAD
-  p->Then([onSuccess, windowId, listener](SourceSet*& aDevices) mutable {
-=======
   p->Then([onSuccess, windowListener, sourceListener](SourceSet*& aDevices) mutable {
->>>>>>> a17af05f
     UniquePtr<SourceSet> devices(aDevices); // grab result
     DebugOnly<bool> rv = windowListener->Remove(sourceListener);
     MOZ_ASSERT(rv);
@@ -3150,111 +2969,6 @@
 }
 
 void
-<<<<<<< HEAD
-MediaManager::RemoveFromWindowList(uint64_t aWindowID,
-  GetUserMediaCallbackMediaStreamListener *aListener)
-{
-  MOZ_ASSERT(NS_IsMainThread());
-
-  nsString videoRawId;
-  nsString audioRawId;
-  nsString videoSourceType;
-  nsString audioSourceType;
-  bool hasVideoDevice = aListener->mVideoDevice;
-  bool hasAudioDevice = aListener->mAudioDevice;
-
-  if (hasVideoDevice) {
-    aListener->mVideoDevice->GetRawId(videoRawId);
-    aListener->mVideoDevice->GetMediaSource(videoSourceType);
-  }
-  if (hasAudioDevice) {
-    aListener->mAudioDevice->GetRawId(audioRawId);
-    aListener->mAudioDevice->GetMediaSource(audioSourceType);
-  }
-
-  // This is defined as safe on an inactive GUMCMSListener
-  aListener->Remove(); // really queues the remove
-
-  StreamListeners* listeners = GetWindowListeners(aWindowID);
-  if (!listeners) {
-    nsCOMPtr<nsIObserverService> obs = services::GetObserverService();
-    auto* globalWindow = nsGlobalWindow::GetInnerWindowWithId(aWindowID);
-    RefPtr<nsPIDOMWindowInner> window = globalWindow ? globalWindow->AsInner()
-                                                     : nullptr;
-    if (window != nullptr) {
-      RefPtr<GetUserMediaRequest> req =
-        new GetUserMediaRequest(window, NullString(), NullString());
-      obs->NotifyObservers(req, "recording-device-stopped", nullptr);
-    }
-    return;
-  }
-  listeners->RemoveElement(aListener);
-
-  uint32_t length = listeners->Length();
-
-  if (hasVideoDevice) {
-    bool revokeVideoPermission = true;
-
-    for (uint32_t i = 0; i < length; ++i) {
-      RefPtr<GetUserMediaCallbackMediaStreamListener> listener =
-        listeners->ElementAt(i);
-      if (hasVideoDevice && listener->mVideoDevice) {
-        nsString rawId;
-        listener->mVideoDevice->GetRawId(rawId);
-        if (videoRawId.Equals(rawId)) {
-          revokeVideoPermission = false;
-          break;
-        }
-      }
-    }
-
-    if (revokeVideoPermission) {
-      nsCOMPtr<nsIObserverService> obs = services::GetObserverService();
-      auto* globalWindow = nsGlobalWindow::GetInnerWindowWithId(aWindowID);
-      RefPtr<nsPIDOMWindowInner> window = globalWindow ? globalWindow->AsInner()
-                                                       : nullptr;
-      RefPtr<GetUserMediaRequest> req =
-        new GetUserMediaRequest(window, videoRawId, videoSourceType);
-      obs->NotifyObservers(req, "recording-device-stopped", nullptr);
-    }
-  }
-
-  if (hasAudioDevice) {
-    bool revokeAudioPermission = true;
-
-    for (uint32_t i = 0; i < length; ++i) {
-      RefPtr<GetUserMediaCallbackMediaStreamListener> listener =
-        listeners->ElementAt(i);
-      if (hasAudioDevice && listener->mAudioDevice) {
-        nsString rawId;
-        listener->mAudioDevice->GetRawId(rawId);
-        if (audioRawId.Equals(rawId)) {
-          revokeAudioPermission = false;
-          break;
-        }
-      }
-    }
-
-    if (revokeAudioPermission) {
-      nsCOMPtr<nsIObserverService> obs = services::GetObserverService();
-      auto* globalWindow = nsGlobalWindow::GetInnerWindowWithId(aWindowID);
-      RefPtr<nsPIDOMWindowInner> window = globalWindow ? globalWindow->AsInner()
-                                                       : nullptr;
-      RefPtr<GetUserMediaRequest> req =
-        new GetUserMediaRequest(window, audioRawId, audioSourceType);
-      obs->NotifyObservers(req, "recording-device-stopped", nullptr);
-    }
-  }
-
-  if (length == 0) {
-    RemoveWindowID(aWindowID);
-    // listeners has been deleted here
-  }
-}
-
-void
-=======
->>>>>>> a17af05f
 MediaManager::GetPref(nsIPrefBranch *aBranch, const char *aPref,
                       const char *aData, int32_t *aVal)
 {
@@ -3591,31 +3305,10 @@
     if (!window) {
       continue;
     }
-<<<<<<< HEAD
-    // mActiveWindows contains both windows that have requested device
-    // access and windows that are currently capturing media. We want
-    // to return only the latter. See bug 975177.
-    bool capturing = false;
-    if (listeners) {
-      uint32_t length = listeners->Length();
-      for (uint32_t i = 0; i < length; ++i) {
-        RefPtr<GetUserMediaCallbackMediaStreamListener> listener =
-          listeners->ElementAt(i);
-        if (listener->CapturingVideo() || listener->CapturingAudio() ||
-            listener->CapturingScreen() || listener->CapturingWindow() ||
-            listener->CapturingApplication()) {
-          capturing = true;
-          break;
-        }
-      }
-    }
-    if (capturing) {
-=======
 
     if (winListener->CapturingVideo() || winListener->CapturingAudio() ||
         winListener->CapturingScreen() || winListener->CapturingWindow() ||
         winListener->CapturingApplication()) {
->>>>>>> a17af05f
       array->AppendElement(window, /*weak =*/ false);
     }
   }
@@ -4240,13 +3933,8 @@
 SourceListener::ApplyConstraintsToTrack(
     nsPIDOMWindowInner* aWindow,
     TrackID aTrackID,
-<<<<<<< HEAD
-    const MediaTrackConstraints& aConstraints,
-    dom::CallerType aCallerType) -> already_AddRefed<PledgeVoid>
-=======
     const MediaTrackConstraints& aConstraintsPassedIn,
     dom::CallerType aCallerType)
->>>>>>> a17af05f
 {
   MOZ_ASSERT(NS_IsMainThread());
   RefPtr<PledgeVoid> p = new PledgeVoid();
@@ -4354,101 +4042,11 @@
 void
 GetUserMediaWindowListener::StopSharing()
 {
-<<<<<<< HEAD
-  MOZ_ASSERT(NS_IsMainThread());
-  MOZ_ASSERT(aTrackID == kAudioTrack || aTrackID == kVideoTrack);
-
-  // XXX to support multiple tracks of a type in a stream, this should key off
-  // the TrackID and not just hard coded values.
-
-  bool stopAudio = aTrackID == kAudioTrack;
-  bool stopVideo = aTrackID == kVideoTrack;
-
-  if (mStopped ||
-      (stopAudio && (mAudioStopped || !mAudioDevice)) ||
-      (stopVideo && (mVideoStopped || !mVideoDevice)))
-  {
-    LOG(("Can't stop gUM track %d (%s), exists=%d, stopped=%d",
-         aTrackID,
-         stopAudio ? "audio" : "video",
-         stopAudio ? !!mAudioDevice : !!mVideoDevice,
-         stopAudio ? mAudioStopped : mVideoStopped));
-    return;
-  }
-
-  if ((stopAudio || mAudioStopped || !mAudioDevice) &&
-      (stopVideo || mVideoStopped || !mVideoDevice)) {
-    Stop();
-    return;
-  }
-
-  // We wait until stable state before notifying chrome so chrome only does one
-  // update if more tracks are stopped in this event loop.
-
-  mAudioStopPending |= stopAudio;
-  mVideoStopPending |= stopVideo;
-
-  if (mChromeNotificationTaskPosted) {
-    return;
-  }
-
-  nsCOMPtr<nsIRunnable> runnable =
-    NewRunnableMethod(this, &GetUserMediaCallbackMediaStreamListener::NotifyChromeOfTrackStops);
-  nsContentUtils::RunInStableState(runnable.forget());
-  mChromeNotificationTaskPosted = true;
-}
-
-void
-GetUserMediaCallbackMediaStreamListener::NotifyChromeOfTrackStops()
-{
-  MOZ_ASSERT(mChromeNotificationTaskPosted);
-  mChromeNotificationTaskPosted = false;
-
-  // We make sure these are always reset.
-  bool stopAudio = mAudioStopPending;
-  bool stopVideo = mVideoStopPending;
-  mAudioStopPending = false;
-  mVideoStopPending = false;
-
-  if (mStopped) {
-    // The entire capture was stopped while we were waiting for stable state.
-    return;
-  }
-
-  MOZ_ASSERT(stopAudio || stopVideo);
-  MOZ_ASSERT(!stopAudio || !mAudioStopped,
-             "If there's a pending stop for audio, audio must not have been stopped");
-  MOZ_ASSERT(!stopAudio || mAudioDevice,
-             "If there's a pending stop for audio, there must be an audio device");
-  MOZ_ASSERT(!stopVideo || !mVideoStopped,
-             "If there's a pending stop for video, video must not have been stopped");
-  MOZ_ASSERT(!stopVideo || mVideoDevice,
-             "If there's a pending stop for video, there must be a video device");
-
-  if ((stopAudio || mAudioStopped || !mAudioDevice) &&
-      (stopVideo || mVideoStopped || !mVideoDevice)) {
-    // All tracks stopped.
-    Stop();
-    return;
-  }
-
-  mAudioStopped |= stopAudio;
-  mVideoStopped |= stopVideo;
-
-  RefPtr<MediaOperationTask> mediaOperation =
-    new MediaOperationTask(MEDIA_STOP_TRACK,
-                           this, nullptr, nullptr,
-                           stopAudio ? mAudioDevice.get() : nullptr,
-                           stopVideo ? mVideoDevice.get() : nullptr,
-                           false , mWindowID, nullptr);
-  MediaManager::PostTask(mediaOperation.forget());
-=======
   MOZ_ASSERT(NS_IsMainThread(), "Only call on main thread");
 
   for (auto& source : mActiveListeners) {
     source->StopSharing();
   }
->>>>>>> a17af05f
 }
 
 void
