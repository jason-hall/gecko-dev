/* -*- Mode: C++; tab-width: 2; indent-tabs-mode: nil; c-basic-offset: 2 -*- */
/* vim:set ts=2 sw=2 sts=2 et cindent: */
/* This Source Code Form is subject to the terms of the Mozilla Public
 * License, v. 2.0. If a copy of the MPL was not distributed with this
 * file, You can obtain one at http://mozilla.org/MPL/2.0/. */

#include "mozilla/dom/MediaKeySystemAccess.h"
#include "mozilla/dom/MediaKeySystemAccessBinding.h"
#include "mozilla/dom/MediaKeySession.h"
#include "mozilla/Preferences.h"
#include "MediaContainerType.h"
#include "MediaPrefs.h"
<<<<<<< HEAD
#ifdef MOZ_FMP4
#include "MP4Decoder.h"
#endif
=======
>>>>>>> a17af05f
#ifdef XP_WIN
#include "WMFDecoderModule.h"
#endif
#include "nsContentCID.h"
#include "nsServiceManagerUtils.h"
#include "mozIGeckoMediaPluginService.h"
#include "VideoUtils.h"
#include "mozilla/Services.h"
#include "nsIObserverService.h"
#include "mozilla/EMEUtils.h"
#include "GMPUtils.h"
#include "nsAppDirectoryServiceDefs.h"
#include "nsDirectoryServiceUtils.h"
#include "nsDirectoryServiceDefs.h"
#include "nsXULAppAPI.h"
#include "DecoderDoctorDiagnostics.h"
#include "WebMDecoder.h"
#include "mozilla/StaticPtr.h"
#include "mozilla/ClearOnShutdown.h"
#include "nsUnicharUtils.h"
#include "mozilla/dom/MediaSource.h"
<<<<<<< HEAD
#ifdef MOZ_WIDGET_ANDROID
#include "FennecJNIWrappers.h"
#endif
=======
#include "DecoderTraits.h"
#ifdef MOZ_WIDGET_ANDROID
#include "FennecJNIWrappers.h"
#endif
#include <functional>
>>>>>>> a17af05f

namespace mozilla {
namespace dom {

NS_IMPL_CYCLE_COLLECTION_WRAPPERCACHE(MediaKeySystemAccess,
                                      mParent)
NS_IMPL_CYCLE_COLLECTING_ADDREF(MediaKeySystemAccess)
NS_IMPL_CYCLE_COLLECTING_RELEASE(MediaKeySystemAccess)
NS_INTERFACE_MAP_BEGIN_CYCLE_COLLECTION(MediaKeySystemAccess)
  NS_WRAPPERCACHE_INTERFACE_MAP_ENTRY
  NS_INTERFACE_MAP_ENTRY(nsISupports)
NS_INTERFACE_MAP_END

static nsCString
ToCString(const MediaKeySystemConfiguration& aConfig);

MediaKeySystemAccess::MediaKeySystemAccess(nsPIDOMWindowInner* aParent,
                                           const nsAString& aKeySystem,
                                           const MediaKeySystemConfiguration& aConfig)
  : mParent(aParent)
  , mKeySystem(aKeySystem)
  , mConfig(aConfig)
{
  EME_LOG("Created MediaKeySystemAccess for keysystem=%s config=%s",
          NS_ConvertUTF16toUTF8(mKeySystem).get(), mozilla::dom::ToCString(mConfig).get());
}

MediaKeySystemAccess::~MediaKeySystemAccess()
{
}

JSObject*
MediaKeySystemAccess::WrapObject(JSContext* aCx, JS::Handle<JSObject*> aGivenProto)
{
  return MediaKeySystemAccessBinding::Wrap(aCx, this, aGivenProto);
}

nsPIDOMWindowInner*
MediaKeySystemAccess::GetParentObject() const
{
  return mParent;
}

void
MediaKeySystemAccess::GetKeySystem(nsString& aOutKeySystem) const
{
  aOutKeySystem.Assign(mKeySystem);
}

void
MediaKeySystemAccess::GetConfiguration(MediaKeySystemConfiguration& aConfig)
{
  aConfig = mConfig;
}

already_AddRefed<Promise>
MediaKeySystemAccess::CreateMediaKeys(ErrorResult& aRv)
{
  RefPtr<MediaKeys> keys(new MediaKeys(mParent,
                                       mKeySystem,
                                       mConfig));
  return keys->Init(aRv);
}

static bool
HavePluginForKeySystem(const nsCString& aKeySystem)
{
<<<<<<< HEAD
  nsCString api = MediaPrefs::EMEChromiumAPIEnabled()
                    ? NS_LITERAL_CSTRING(CHROMIUM_CDM_API)
                    : NS_LITERAL_CSTRING(GMP_API_DECRYPTOR);
=======
  nsCString api = NS_LITERAL_CSTRING(CHROMIUM_CDM_API);
>>>>>>> a17af05f

  bool havePlugin = HaveGMPFor(api, { aKeySystem });
#ifdef MOZ_WIDGET_ANDROID
  // Check if we can use MediaDrm for this keysystem.
  if (!havePlugin) {
    havePlugin = mozilla::java::MediaDrmProxy::IsSchemeSupported(aKeySystem);
  }
#endif
  return havePlugin;
}

static MediaKeySystemStatus
EnsureCDMInstalled(const nsAString& aKeySystem,
                    nsACString& aOutMessage)
{
  if (!HavePluginForKeySystem(NS_ConvertUTF16toUTF8(aKeySystem))) {
    aOutMessage = NS_LITERAL_CSTRING("CDM is not installed");
    return MediaKeySystemStatus::Cdm_not_installed;
  }

  return MediaKeySystemStatus::Available;
}

/* static */
MediaKeySystemStatus
MediaKeySystemAccess::GetKeySystemStatus(const nsAString& aKeySystem,
                                         nsACString& aOutMessage)
{
  MOZ_ASSERT(MediaPrefs::EMEEnabled() || IsClearkeyKeySystem(aKeySystem));

  if (IsClearkeyKeySystem(aKeySystem)) {
    return EnsureCDMInstalled(aKeySystem, aOutMessage);
  }

  if (IsWidevineKeySystem(aKeySystem)) {
    if (Preferences::GetBool("media.gmp-widevinecdm.visible", false)) {
      if (!Preferences::GetBool("media.gmp-widevinecdm.enabled", false)) {
        aOutMessage = NS_LITERAL_CSTRING("Widevine EME disabled");
        return MediaKeySystemStatus::Cdm_disabled;
      }
      return EnsureCDMInstalled(aKeySystem, aOutMessage);
#ifdef MOZ_WIDGET_ANDROID
    } else if (Preferences::GetBool("media.mediadrm-widevinecdm.visible", false)) {
        nsCString keySystem = NS_ConvertUTF16toUTF8(aKeySystem);
        bool supported = mozilla::java::MediaDrmProxy::IsSchemeSupported(keySystem);
        if (!supported) {
          aOutMessage = NS_LITERAL_CSTRING("KeySystem or Minimum API level not met for Widevine EME");
          return MediaKeySystemStatus::Cdm_not_supported;
        }
        return MediaKeySystemStatus::Available;
#endif
    }
  }

  return MediaKeySystemStatus::Cdm_not_supported;
}

typedef nsCString EMECodecString;

static NS_NAMED_LITERAL_CSTRING(EME_CODEC_AAC, "aac");
static NS_NAMED_LITERAL_CSTRING(EME_CODEC_OPUS, "opus");
static NS_NAMED_LITERAL_CSTRING(EME_CODEC_VORBIS, "vorbis");
static NS_NAMED_LITERAL_CSTRING(EME_CODEC_H264, "h264");
static NS_NAMED_LITERAL_CSTRING(EME_CODEC_VP8, "vp8");
static NS_NAMED_LITERAL_CSTRING(EME_CODEC_VP9, "vp9");

EMECodecString
ToEMEAPICodecString(const nsString& aCodec)
{
  if (IsAACCodecString(aCodec)) {
    return EME_CODEC_AAC;
  }
  if (aCodec.EqualsLiteral("opus")) {
    return EME_CODEC_OPUS;
  }
  if (aCodec.EqualsLiteral("vorbis")) {
    return EME_CODEC_VORBIS;
  }
  if (IsH264CodecString(aCodec)) {
    return EME_CODEC_H264;
  }
  if (IsVP8CodecString(aCodec)) {
    return EME_CODEC_VP8;
  }
  if (IsVP9CodecString(aCodec)) {
    return EME_CODEC_VP9;
  }
  return EmptyCString();
}

// A codec can be decrypted-and-decoded by the CDM, or only decrypted
// by the CDM and decoded by Gecko. Not both.
struct KeySystemContainerSupport
{
  bool IsSupported() const
  {
    return !mCodecsDecoded.IsEmpty() || !mCodecsDecrypted.IsEmpty();
  }

  // CDM decrypts and decodes using a DRM robust decoder, and passes decoded
  // samples back to Gecko for rendering.
  bool DecryptsAndDecodes(EMECodecString aCodec) const
  {
    return mCodecsDecoded.Contains(aCodec);
  }

  // CDM decrypts and passes the decrypted samples back to Gecko for decoding.
  bool Decrypts(EMECodecString aCodec) const
  {
    return mCodecsDecrypted.Contains(aCodec);
  }

  void SetCanDecryptAndDecode(EMECodecString aCodec)
  {
    // Can't both decrypt and decrypt-and-decode a codec.
    MOZ_ASSERT(!Decrypts(aCodec));
    // Prevent duplicates.
    MOZ_ASSERT(!DecryptsAndDecodes(aCodec));
    mCodecsDecoded.AppendElement(aCodec);
  }

  void SetCanDecrypt(EMECodecString aCodec)
  {
    // Prevent duplicates.
    MOZ_ASSERT(!Decrypts(aCodec));
    // Can't both decrypt and decrypt-and-decode a codec.
    MOZ_ASSERT(!DecryptsAndDecodes(aCodec));
    mCodecsDecrypted.AppendElement(aCodec);
  }

private:
  nsTArray<EMECodecString> mCodecsDecoded;
  nsTArray<EMECodecString> mCodecsDecrypted;
};

enum class KeySystemFeatureSupport
{
  Prohibited = 1,
  Requestable = 2,
  Required = 3,
};

struct KeySystemConfig
{
  nsString mKeySystem;
  nsTArray<nsString> mInitDataTypes;
  KeySystemFeatureSupport mPersistentState = KeySystemFeatureSupport::Prohibited;
  KeySystemFeatureSupport mDistinctiveIdentifier = KeySystemFeatureSupport::Prohibited;
  nsTArray<MediaKeySessionType> mSessionTypes;
  nsTArray<nsString> mVideoRobustness;
  nsTArray<nsString> mAudioRobustness;
  KeySystemContainerSupport mMP4;
  KeySystemContainerSupport mWebM;
};

static nsTArray<KeySystemConfig>
GetSupportedKeySystems()
{
  nsTArray<KeySystemConfig> keySystemConfigs;

  {
    if (HavePluginForKeySystem(kEMEKeySystemClearkey)) {
      KeySystemConfig clearkey;
      clearkey.mKeySystem = NS_ConvertUTF8toUTF16(kEMEKeySystemClearkey);
      clearkey.mInitDataTypes.AppendElement(NS_LITERAL_STRING("cenc"));
      clearkey.mInitDataTypes.AppendElement(NS_LITERAL_STRING("keyids"));
      clearkey.mInitDataTypes.AppendElement(NS_LITERAL_STRING("webm"));
      clearkey.mPersistentState = KeySystemFeatureSupport::Requestable;
      clearkey.mDistinctiveIdentifier = KeySystemFeatureSupport::Prohibited;
      clearkey.mSessionTypes.AppendElement(MediaKeySessionType::Temporary);
      if (MediaPrefs::ClearKeyPersistentLicenseEnabled()) {
        clearkey.mSessionTypes.AppendElement(MediaKeySessionType::Persistent_license);
      }
#if defined(XP_WIN)
      // Clearkey CDM uses WMF's H.264 decoder on Windows.
      if (WMFDecoderModule::HasH264()) {
        clearkey.mMP4.SetCanDecryptAndDecode(EME_CODEC_H264);
      } else {
        clearkey.mMP4.SetCanDecrypt(EME_CODEC_H264);
      }
#else
      clearkey.mMP4.SetCanDecrypt(EME_CODEC_H264);
#endif
      clearkey.mMP4.SetCanDecrypt(EME_CODEC_AAC);
      if (Preferences::GetBool("media.eme.vp9-in-mp4.enabled", false)) {
        clearkey.mMP4.SetCanDecrypt(EME_CODEC_VP9);
      }
      clearkey.mWebM.SetCanDecrypt(EME_CODEC_VORBIS);
      clearkey.mWebM.SetCanDecrypt(EME_CODEC_OPUS);
      clearkey.mWebM.SetCanDecrypt(EME_CODEC_VP8);
      clearkey.mWebM.SetCanDecrypt(EME_CODEC_VP9);
      keySystemConfigs.AppendElement(Move(clearkey));
    }
  }
  {
    if (HavePluginForKeySystem(kEMEKeySystemWidevine)) {
      KeySystemConfig widevine;
      widevine.mKeySystem = NS_ConvertUTF8toUTF16(kEMEKeySystemWidevine);
      widevine.mInitDataTypes.AppendElement(NS_LITERAL_STRING("cenc"));
      widevine.mInitDataTypes.AppendElement(NS_LITERAL_STRING("keyids"));
      widevine.mInitDataTypes.AppendElement(NS_LITERAL_STRING("webm"));
      widevine.mPersistentState = KeySystemFeatureSupport::Requestable;
      widevine.mDistinctiveIdentifier = KeySystemFeatureSupport::Prohibited;
      widevine.mSessionTypes.AppendElement(MediaKeySessionType::Temporary);
#ifdef MOZ_WIDGET_ANDROID
      widevine.mSessionTypes.AppendElement(MediaKeySessionType::Persistent_license);
#endif
      widevine.mAudioRobustness.AppendElement(NS_LITERAL_STRING("SW_SECURE_CRYPTO"));
      widevine.mVideoRobustness.AppendElement(NS_LITERAL_STRING("SW_SECURE_CRYPTO"));
      widevine.mVideoRobustness.AppendElement(NS_LITERAL_STRING("SW_SECURE_DECODE"));
#if defined(XP_WIN)
      // Widevine CDM doesn't include an AAC decoder. So if WMF can't
      // decode AAC, and a codec wasn't specified, be conservative
      // and reject the MediaKeys request, since we assume Widevine
      // will be used with AAC.
      if (WMFDecoderModule::HasAAC()) {
        widevine.mMP4.SetCanDecrypt(EME_CODEC_AAC);
      }
#elif !defined(MOZ_WIDGET_ANDROID)
      widevine.mMP4.SetCanDecrypt(EME_CODEC_AAC);
#endif

#if defined(MOZ_WIDGET_ANDROID)
      using namespace mozilla::java;
      // MediaDrm.isCryptoSchemeSupported only allows passing
      // "video/mp4" or "video/webm" for mimetype string.
      // See https://developer.android.com/reference/android/media/MediaDrm.html#isCryptoSchemeSupported(java.util.UUID, java.lang.String)
      // for more detail.
      typedef struct {
        const nsCString& mMimeType;
        const nsCString& mEMECodecType;
        const char16_t* mCodecType;
        KeySystemContainerSupport* mSupportType;
      } DataForValidation;

      DataForValidation validationList[] = {
        { nsCString("video/mp4"), EME_CODEC_H264, MediaDrmProxy::AVC, &widevine.mMP4 },
        { nsCString("video/mp4"), EME_CODEC_VP9, MediaDrmProxy::AVC, &widevine.mMP4 },
        { nsCString("audio/mp4"), EME_CODEC_AAC, MediaDrmProxy::AAC, &widevine.mMP4 },
        { nsCString("video/webm"), EME_CODEC_VP8, MediaDrmProxy::VP8, &widevine.mWebM },
        { nsCString("video/webm"), EME_CODEC_VP9, MediaDrmProxy::VP9, &widevine.mWebM},
        { nsCString("audio/webm"), EME_CODEC_VORBIS, MediaDrmProxy::VORBIS, &widevine.mWebM},
        { nsCString("audio/webm"), EME_CODEC_OPUS, MediaDrmProxy::OPUS, &widevine.mWebM},
      };

      for (const auto& data: validationList) {
        if (MediaDrmProxy::IsCryptoSchemeSupported(kEMEKeySystemWidevine,
                                                   data.mMimeType)) {
          if (MediaDrmProxy::CanDecode(data.mCodecType)) {
            data.mSupportType->SetCanDecryptAndDecode(data.mEMECodecType);
          } else {
            data.mSupportType->SetCanDecrypt(data.mEMECodecType);
          }
        }
      }
#else
      widevine.mMP4.SetCanDecryptAndDecode(EME_CODEC_H264);
      if (Preferences::GetBool("media.eme.vp9-in-mp4.enabled", false)) {
        widevine.mMP4.SetCanDecryptAndDecode(EME_CODEC_VP9);
      }
      widevine.mWebM.SetCanDecrypt(EME_CODEC_VORBIS);
      widevine.mWebM.SetCanDecrypt(EME_CODEC_OPUS);
      widevine.mWebM.SetCanDecryptAndDecode(EME_CODEC_VP8);
      widevine.mWebM.SetCanDecryptAndDecode(EME_CODEC_VP9);
#endif
      keySystemConfigs.AppendElement(Move(widevine));
    }
  }

  return keySystemConfigs;
}

static bool
GetKeySystemConfig(const nsAString& aKeySystem, KeySystemConfig& aOutKeySystemConfig)
{
  for (auto&& config : GetSupportedKeySystems()) {
    if (config.mKeySystem.Equals(aKeySystem)) {
      aOutKeySystemConfig = mozilla::Move(config);
      return true;
    }
  }
  // No matching key system found.
  return false;
}

/* static */
bool
MediaKeySystemAccess::KeySystemSupportsInitDataType(const nsAString& aKeySystem,
                                                    const nsAString& aInitDataType)
{
  KeySystemConfig implementation;
  return GetKeySystemConfig(aKeySystem, implementation) &&
         implementation.mInitDataTypes.Contains(aInitDataType);
}

enum CodecType
{
  Audio,
  Video,
  Invalid
};

static bool
CanDecryptAndDecode(const nsString& aKeySystem,
                    const nsString& aContentType,
                    CodecType aCodecType,
                    const KeySystemContainerSupport& aContainerSupport,
                    const nsTArray<EMECodecString>& aCodecs,
                    DecoderDoctorDiagnostics* aDiagnostics)
{
  MOZ_ASSERT(aCodecType != Invalid);
  for (const EMECodecString& codec : aCodecs) {
    MOZ_ASSERT(!codec.IsEmpty());

    if (aContainerSupport.DecryptsAndDecodes(codec)) {
      // GMP can decrypt-and-decode this codec.
      continue;
    }

    if (aContainerSupport.Decrypts(codec) &&
        NS_SUCCEEDED(MediaSource::IsTypeSupported(aContentType, aDiagnostics))) {
      // GMP can decrypt and is allowed to return compressed samples to
      // Gecko to decode, and Gecko has a decoder.
      continue;
    }

    // Neither the GMP nor Gecko can both decrypt and decode. We don't
    // support this codec.

#if defined(XP_WIN)
    // Widevine CDM doesn't include an AAC decoder. So if WMF can't
    // decode AAC, and a codec wasn't specified, be conservative
    // and reject the MediaKeys request, since we assume Widevine
    // will be used with AAC.
    if (codec == EME_CODEC_AAC &&
        IsWidevineKeySystem(aKeySystem) &&
        !WMFDecoderModule::HasAAC()) {
      if (aDiagnostics) {
        aDiagnostics->SetKeySystemIssue(
          DecoderDoctorDiagnostics::eWidevineWithNoWMF);
      }
    }
#endif
    return false;
  }
  return true;
}

static bool
ToSessionType(const nsAString& aSessionType, MediaKeySessionType& aOutType)
{
  if (aSessionType.Equals(ToString(MediaKeySessionType::Temporary))) {
    aOutType = MediaKeySessionType::Temporary;
    return true;
  }
  if (aSessionType.Equals(ToString(MediaKeySessionType::Persistent_license))) {
    aOutType = MediaKeySessionType::Persistent_license;
    return true;
  }
  return false;
}

// 5.2.1 Is persistent session type?
static bool
IsPersistentSessionType(MediaKeySessionType aSessionType)
{
  return aSessionType == MediaKeySessionType::Persistent_license;
}

CodecType
GetMajorType(const MediaMIMEType& aMIMEType)
{
  if (aMIMEType.HasAudioMajorType()) {
    return Audio;
  }
  if (aMIMEType.HasVideoMajorType()) {
    return Video;
  }
  return Invalid;
}

static CodecType
GetCodecType(const EMECodecString& aCodec)
{
  if (aCodec.Equals(EME_CODEC_AAC) ||
      aCodec.Equals(EME_CODEC_OPUS) ||
      aCodec.Equals(EME_CODEC_VORBIS)) {
    return Audio;
  }
  if (aCodec.Equals(EME_CODEC_H264) ||
      aCodec.Equals(EME_CODEC_VP8) ||
      aCodec.Equals(EME_CODEC_VP9)) {
    return Video;
  }
  return Invalid;
}

static bool
AllCodecsOfType(const nsTArray<EMECodecString>& aCodecs, const CodecType aCodecType)
{
  for (const EMECodecString& codec : aCodecs) {
    if (GetCodecType(codec) != aCodecType) {
      return false;
    }
  }
  return true;
}

static bool
IsParameterUnrecognized(const nsAString& aContentType)
{
  nsAutoString contentType(aContentType);
  contentType.StripWhitespace();

  nsTArray<nsString> params;
  nsAString::const_iterator start, end, semicolon, equalSign;
  contentType.BeginReading(start);
  contentType.EndReading(end);
  semicolon = start;
  // Find any substring between ';' & '='.
  while (semicolon != end) {
    if (FindCharInReadable(';', semicolon, end)) {
      equalSign = ++semicolon;
      if (FindCharInReadable('=', equalSign, end)) {
        params.AppendElement(Substring(semicolon, equalSign));
        semicolon = equalSign;
      }
    }
  }

  for (auto param : params) {
    if (!param.LowerCaseEqualsLiteral("codecs") &&
        !param.LowerCaseEqualsLiteral("profiles")) {
      return true;
    }
  }
  return false;
}

// 3.1.2.3 Get Supported Capabilities for Audio/Video Type
static Sequence<MediaKeySystemMediaCapability>
<<<<<<< HEAD
GetSupportedCapabilities(const CodecType aCodecType,
                         const nsTArray<MediaKeySystemMediaCapability>& aRequestedCapabilities,
                         const MediaKeySystemConfiguration& aPartialConfig,
                         const KeySystemConfig& aKeySystem,
                         DecoderDoctorDiagnostics* aDiagnostics)
=======
GetSupportedCapabilities(
  const CodecType aCodecType,
  const nsTArray<MediaKeySystemMediaCapability>& aRequestedCapabilities,
  const MediaKeySystemConfiguration& aPartialConfig,
  const KeySystemConfig& aKeySystem,
  DecoderDoctorDiagnostics* aDiagnostics,
  const std::function<void(const char*)>& aDeprecationLogFn)
>>>>>>> a17af05f
{
  // Let local accumulated configuration be a local copy of partial configuration.
  // (Note: It's not necessary for us to maintain a local copy, as we don't need
  // to test whether capabilites from previous calls to this algorithm work with
  // the capabilities currently being considered in this call. )

  // Let supported media capabilities be an empty sequence of
  // MediaKeySystemMediaCapability dictionaries.
  Sequence<MediaKeySystemMediaCapability> supportedCapabilities;

  // For each requested media capability in requested media capabilities:
  for (const MediaKeySystemMediaCapability& capabilities : aRequestedCapabilities) {
    // Let content type be requested media capability's contentType member.
    const nsString& contentTypeString = capabilities.mContentType;
    // Let robustness be requested media capability's robustness member.
    const nsString& robustness = capabilities.mRobustness;
    // If content type is the empty string, return null.
    if (contentTypeString.IsEmpty()) {
      EME_LOG("MediaKeySystemConfiguration (label='%s') "
              "MediaKeySystemMediaCapability('%s','%s') rejected; "
              "audio or video capability has empty contentType.",
              NS_ConvertUTF16toUTF8(aPartialConfig.mLabel).get(),
              NS_ConvertUTF16toUTF8(contentTypeString).get(),
              NS_ConvertUTF16toUTF8(robustness).get());
      return Sequence<MediaKeySystemMediaCapability>();
    }
    // If content type is an invalid or unrecognized MIME type, continue
    // to the next iteration.
    Maybe<MediaContainerType> maybeContainerType =
      MakeMediaContainerType(contentTypeString);
    if (!maybeContainerType) {
      EME_LOG("MediaKeySystemConfiguration (label='%s') "
              "MediaKeySystemMediaCapability('%s','%s') unsupported; "
              "failed to parse contentTypeString as MIME type.",
              NS_ConvertUTF16toUTF8(aPartialConfig.mLabel).get(),
              NS_ConvertUTF16toUTF8(contentTypeString).get(),
              NS_ConvertUTF16toUTF8(robustness).get());
      continue;
    }
    const MediaContainerType& containerType = *maybeContainerType;
    bool invalid = false;
    nsTArray<EMECodecString> codecs;
    for (const auto& codecString : containerType.ExtendedType().Codecs().Range()) {
      EMECodecString emeCodec = ToEMEAPICodecString(nsString(codecString));
      if (emeCodec.IsEmpty()) {
        invalid = true;
        EME_LOG("MediaKeySystemConfiguration (label='%s') "
                "MediaKeySystemMediaCapability('%s','%s') unsupported; "
                "'%s' is an invalid codec string.",
                NS_ConvertUTF16toUTF8(aPartialConfig.mLabel).get(),
                NS_ConvertUTF16toUTF8(contentTypeString).get(),
                NS_ConvertUTF16toUTF8(robustness).get(),
                NS_ConvertUTF16toUTF8(codecString).get());
        break;
      }
      codecs.AppendElement(emeCodec);
    }
    if (invalid) {
      continue;
    }

    // If the user agent does not support container, continue to the next iteration.
    // The case-sensitivity of string comparisons is determined by the appropriate RFC.
    // (Note: Per RFC 6838 [RFC6838], "Both top-level type and subtype names are
    // case-insensitive."'. We're using nsContentTypeParser and that is
    // case-insensitive and converts all its parameter outputs to lower case.)
    const bool isMP4 =
      DecoderTraits::IsMP4SupportedType(containerType, aDiagnostics);
    if (isMP4 && !aKeySystem.mMP4.IsSupported()) {
      EME_LOG("MediaKeySystemConfiguration (label='%s') "
              "MediaKeySystemMediaCapability('%s','%s') unsupported; "
              "MP4 requested but unsupported.",
              NS_ConvertUTF16toUTF8(aPartialConfig.mLabel).get(),
              NS_ConvertUTF16toUTF8(contentTypeString).get(),
              NS_ConvertUTF16toUTF8(robustness).get());
      continue;
    }
    const bool isWebM = WebMDecoder::IsSupportedType(containerType);
    if (isWebM && !aKeySystem.mWebM.IsSupported()) {
      EME_LOG("MediaKeySystemConfiguration (label='%s') "
              "MediaKeySystemMediaCapability('%s','%s') unsupported; "
              "WebM requested but unsupported.",
              NS_ConvertUTF16toUTF8(aPartialConfig.mLabel).get(),
              NS_ConvertUTF16toUTF8(contentTypeString).get(),
              NS_ConvertUTF16toUTF8(robustness).get());
      continue;
    }
    if (!isMP4 && !isWebM) {
      EME_LOG("MediaKeySystemConfiguration (label='%s') "
              "MediaKeySystemMediaCapability('%s','%s') unsupported; "
              "Unsupported or unrecognized container requested.",
              NS_ConvertUTF16toUTF8(aPartialConfig.mLabel).get(),
              NS_ConvertUTF16toUTF8(contentTypeString).get(),
              NS_ConvertUTF16toUTF8(robustness).get());
      continue;
    }

    // Let parameters be the RFC 6381[RFC6381] parameters, if any, specified by
    // content type.
    // If the user agent does not recognize one or more parameters, continue to
    // the next iteration.
    if (IsParameterUnrecognized(contentTypeString)) {
      continue;
    }

    // Let media types be the set of codecs and codec constraints specified by
    // parameters. The case-sensitivity of string comparisons is determined by
    // the appropriate RFC or other specification.
    // (Note: codecs array is 'parameter').

    // If media types is empty:
    if (codecs.IsEmpty()) {
      // Log deprecation warning to encourage authors to not do this!
      aDeprecationLogFn("MediaEMENoCodecsDeprecatedWarning");
      // TODO: Remove this once we're sure it doesn't break the web.
      // If container normatively implies a specific set of codecs and codec constraints:
      // Let parameters be that set.
      if (isMP4) {
        if (aCodecType == Audio) {
          codecs.AppendElement(EME_CODEC_AAC);
        } else if (aCodecType == Video) {
          codecs.AppendElement(EME_CODEC_H264);
        }
      } else if (isWebM) {
        if (aCodecType == Audio) {
          codecs.AppendElement(EME_CODEC_VORBIS);
        } else if (aCodecType == Video) {
          codecs.AppendElement(EME_CODEC_VP8);
        }
      }
      // Otherwise: Continue to the next iteration.
      // (Note: all containers we support have implied codecs, so don't continue here.)
    }

    // If container type is not strictly a audio/video type, continue to the next iteration.
    const auto majorType = GetMajorType(containerType.Type());
    if (majorType == Invalid) {
      EME_LOG("MediaKeySystemConfiguration (label='%s') "
              "MediaKeySystemMediaCapability('%s','%s') unsupported; "
              "MIME type is not an audio or video MIME type.",
              NS_ConvertUTF16toUTF8(aPartialConfig.mLabel).get(),
              NS_ConvertUTF16toUTF8(contentTypeString).get(),
              NS_ConvertUTF16toUTF8(robustness).get());
      continue;
    }
    if (majorType != aCodecType || !AllCodecsOfType(codecs, aCodecType)) {
      EME_LOG("MediaKeySystemConfiguration (label='%s') "
              "MediaKeySystemMediaCapability('%s','%s') unsupported; "
              "MIME type mixes audio codecs in video capabilities "
              "or video codecs in audio capabilities.",
              NS_ConvertUTF16toUTF8(aPartialConfig.mLabel).get(),
              NS_ConvertUTF16toUTF8(contentTypeString).get(),
              NS_ConvertUTF16toUTF8(robustness).get());
      continue;
    }
    // If robustness is not the empty string and contains an unrecognized
    // value or a value not supported by implementation, continue to the
    // next iteration. String comparison is case-sensitive.
    if (!robustness.IsEmpty()) {
      if (majorType == Audio && !aKeySystem.mAudioRobustness.Contains(robustness)) {
        EME_LOG("MediaKeySystemConfiguration (label='%s') "
                "MediaKeySystemMediaCapability('%s','%s') unsupported; "
                "unsupported robustness string.",
                NS_ConvertUTF16toUTF8(aPartialConfig.mLabel).get(),
                NS_ConvertUTF16toUTF8(contentTypeString).get(),
                NS_ConvertUTF16toUTF8(robustness).get());
        continue;
      }
      if (majorType == Video && !aKeySystem.mVideoRobustness.Contains(robustness)) {
        EME_LOG("MediaKeySystemConfiguration (label='%s') "
                "MediaKeySystemMediaCapability('%s','%s') unsupported; "
                "unsupported robustness string.",
                NS_ConvertUTF16toUTF8(aPartialConfig.mLabel).get(),
                NS_ConvertUTF16toUTF8(contentTypeString).get(),
                NS_ConvertUTF16toUTF8(robustness).get());
        continue;
      }
      // Note: specified robustness requirements are satisfied.
    }

    // If the user agent and implementation definitely support playback of
    // encrypted media data for the combination of container, media types,
    // robustness and local accumulated configuration in combination with
    // restrictions...
    const auto& containerSupport = isMP4 ? aKeySystem.mMP4 : aKeySystem.mWebM;
    if (!CanDecryptAndDecode(aKeySystem.mKeySystem,
                             contentTypeString,
                             majorType,
                             containerSupport,
                             codecs,
                             aDiagnostics)) {
        EME_LOG("MediaKeySystemConfiguration (label='%s') "
                "MediaKeySystemMediaCapability('%s','%s') unsupported; "
                "codec unsupported by CDM requested.",
                NS_ConvertUTF16toUTF8(aPartialConfig.mLabel).get(),
                NS_ConvertUTF16toUTF8(contentTypeString).get(),
                NS_ConvertUTF16toUTF8(robustness).get());
        continue;
    }

    // ... add requested media capability to supported media capabilities.
    if (!supportedCapabilities.AppendElement(capabilities, mozilla::fallible)) {
      NS_WARNING("GetSupportedCapabilities: Malloc failure");
      return Sequence<MediaKeySystemMediaCapability>();
    }

    // Note: omitting steps 3.13.2, our robustness is not sophisticated enough
    // to require considering all requirements together.
  }
  return Move(supportedCapabilities);
}

// "Get Supported Configuration and Consent" algorithm, steps 4-7 for
// distinctive identifier, and steps 8-11 for persistent state. The steps
// are the same for both requirements/features, so we factor them out into
// a single function.
static bool
CheckRequirement(const MediaKeysRequirement aRequirement,
                 const KeySystemFeatureSupport aFeatureSupport,
                 MediaKeysRequirement& aOutRequirement)
{
  // Let requirement be the value of candidate configuration's member.
  MediaKeysRequirement requirement = aRequirement;
  // If requirement is "optional" and feature is not allowed according to
  // restrictions, set requirement to "not-allowed".
  if (aRequirement == MediaKeysRequirement::Optional &&
      aFeatureSupport == KeySystemFeatureSupport::Prohibited) {
    requirement = MediaKeysRequirement::Not_allowed;
  }

  // Follow the steps for requirement from the following list:
  switch (requirement) {
    case MediaKeysRequirement::Required: {
      // If the implementation does not support use of requirement in combination
      // with accumulated configuration and restrictions, return NotSupported.
      if (aFeatureSupport == KeySystemFeatureSupport::Prohibited) {
        return false;
      }
      break;
    }
    case MediaKeysRequirement::Optional: {
      // Continue with the following steps.
      break;
    }
    case MediaKeysRequirement::Not_allowed: {
      // If the implementation requires use of feature in combination with
      // accumulated configuration and restrictions, return NotSupported.
      if (aFeatureSupport == KeySystemFeatureSupport::Required) {
        return false;
      }
      break;
    }
    default: {
      return false;
    }
  }

  // Set the requirement member of accumulated configuration to equal
  // calculated requirement.
  aOutRequirement = requirement;

  return true;
}

// 3.1.2.2, step 12
// Follow the steps for the first matching condition from the following list:
// If the sessionTypes member is present in candidate configuration.
// Let session types be candidate configuration's sessionTypes member.
// Otherwise let session types be ["temporary"].
// Note: This returns an empty array on malloc failure.
static Sequence<nsString>
UnboxSessionTypes(const Optional<Sequence<nsString>>& aSessionTypes)
{
  Sequence<nsString> sessionTypes;
  if (aSessionTypes.WasPassed()) {
    sessionTypes = aSessionTypes.Value();
  } else {
    // Note: fallible. Results in an empty array.
    sessionTypes.AppendElement(ToString(MediaKeySessionType::Temporary),
                               mozilla::fallible);
  }
  return sessionTypes;
}

// 3.1.2.2 Get Supported Configuration and Consent
static bool
GetSupportedConfig(const KeySystemConfig& aKeySystem,
                   const MediaKeySystemConfiguration& aCandidate,
                   MediaKeySystemConfiguration& aOutConfig,
                   DecoderDoctorDiagnostics* aDiagnostics,
                   bool aInPrivateBrowsing,
                   const std::function<void(const char*)>& aDeprecationLogFn)
{
  // Let accumulated configuration be a new MediaKeySystemConfiguration dictionary.
  MediaKeySystemConfiguration config;
  // Set the label member of accumulated configuration to equal the label member of
  // candidate configuration.
  config.mLabel = aCandidate.mLabel;
  // If the initDataTypes member of candidate configuration is non-empty, run the
  // following steps:
  if (!aCandidate.mInitDataTypes.IsEmpty()) {
    // Let supported types be an empty sequence of DOMStrings.
    nsTArray<nsString> supportedTypes;
    // For each value in candidate configuration's initDataTypes member:
    for (const nsString& initDataType : aCandidate.mInitDataTypes) {
      // Let initDataType be the value.
      // If the implementation supports generating requests based on initDataType,
      // add initDataType to supported types. String comparison is case-sensitive.
      // The empty string is never supported.
      if (aKeySystem.mInitDataTypes.Contains(initDataType)) {
        supportedTypes.AppendElement(initDataType);
      }
    }
    // If supported types is empty, return NotSupported.
    if (supportedTypes.IsEmpty()) {
      EME_LOG("MediaKeySystemConfiguration (label='%s') rejected; "
              "no supported initDataTypes provided.",
              NS_ConvertUTF16toUTF8(aCandidate.mLabel).get());
      return false;
    }
    // Set the initDataTypes member of accumulated configuration to supported types.
    if (!config.mInitDataTypes.Assign(supportedTypes)) {
      return false;
    }
  }

  if (!CheckRequirement(aCandidate.mDistinctiveIdentifier,
                        aKeySystem.mDistinctiveIdentifier,
                        config.mDistinctiveIdentifier)) {
    EME_LOG("MediaKeySystemConfiguration (label='%s') rejected; "
            "distinctiveIdentifier requirement not satisfied.",
            NS_ConvertUTF16toUTF8(aCandidate.mLabel).get());
    return false;
  }

  if (!CheckRequirement(aCandidate.mPersistentState,
                        aKeySystem.mPersistentState,
                        config.mPersistentState)) {
    EME_LOG("MediaKeySystemConfiguration (label='%s') rejected; "
            "persistentState requirement not satisfied.",
            NS_ConvertUTF16toUTF8(aCandidate.mLabel).get());
    return false;
  }

  if (config.mPersistentState == MediaKeysRequirement::Required &&
      aInPrivateBrowsing) {
    EME_LOG("MediaKeySystemConfiguration (label='%s') rejected; "
            "persistentState requested in Private Browsing window.",
            NS_ConvertUTF16toUTF8(aCandidate.mLabel).get());
    return false;
  }

  Sequence<nsString> sessionTypes(UnboxSessionTypes(aCandidate.mSessionTypes));
  if (sessionTypes.IsEmpty()) {
    // Malloc failure.
    return false;
  }

  // For each value in session types:
  for (const auto& sessionTypeString : sessionTypes) {
    // Let session type be the value.
    MediaKeySessionType sessionType;
    if (!ToSessionType(sessionTypeString, sessionType)) {
      // (Assume invalid sessionType is unsupported as per steps below).
      EME_LOG("MediaKeySystemConfiguration (label='%s') rejected; "
              "invalid session type specified.",
              NS_ConvertUTF16toUTF8(aCandidate.mLabel).get());
      return false;
    }
    // If accumulated configuration's persistentState value is "not-allowed"
    // and the Is persistent session type? algorithm returns true for session
    // type return NotSupported.
    if (config.mPersistentState == MediaKeysRequirement::Not_allowed &&
        IsPersistentSessionType(sessionType)) {
      EME_LOG("MediaKeySystemConfiguration (label='%s') rejected; "
              "persistent session requested but keysystem doesn't"
              "support persistent state.",
              NS_ConvertUTF16toUTF8(aCandidate.mLabel).get());
      return false;
    }
    // If the implementation does not support session type in combination
    // with accumulated configuration and restrictions for other reasons,
    // return NotSupported.
    if (!aKeySystem.mSessionTypes.Contains(sessionType)) {
      EME_LOG("MediaKeySystemConfiguration (label='%s') rejected; "
              "session type '%s' unsupported by keySystem.",
              NS_ConvertUTF16toUTF8(aCandidate.mLabel).get(),
              NS_ConvertUTF16toUTF8(sessionTypeString).get());
      return false;
    }
    // If accumulated configuration's persistentState value is "optional"
    // and the result of running the Is persistent session type? algorithm
    // on session type is true, change accumulated configuration's
    // persistentState value to "required".
    if (config.mPersistentState == MediaKeysRequirement::Optional &&
        IsPersistentSessionType(sessionType)) {
      config.mPersistentState = MediaKeysRequirement::Required;
    }
  }
  // Set the sessionTypes member of accumulated configuration to session types.
  config.mSessionTypes.Construct(Move(sessionTypes));

  // If the videoCapabilities and audioCapabilities members in candidate
  // configuration are both empty, return NotSupported.
  if (aCandidate.mAudioCapabilities.IsEmpty() &&
      aCandidate.mVideoCapabilities.IsEmpty()) {
    // TODO: Most sites using EME still don't pass capabilities, so we
    // can't reject on it yet without breaking them. So add this later.
    // Log deprecation warning to encourage authors to not do this!
    aDeprecationLogFn("MediaEMENoCapabilitiesDeprecatedWarning");
  }

  // If the videoCapabilities member in candidate configuration is non-empty:
  if (!aCandidate.mVideoCapabilities.IsEmpty()) {
    // Let video capabilities be the result of executing the Get Supported
    // Capabilities for Audio/Video Type algorithm on Video, candidate
    // configuration's videoCapabilities member, accumulated configuration,
    // and restrictions.
    Sequence<MediaKeySystemMediaCapability> caps =
      GetSupportedCapabilities(Video,
                               aCandidate.mVideoCapabilities,
                               config,
                               aKeySystem,
                               aDiagnostics,
                               aDeprecationLogFn);
    // If video capabilities is null, return NotSupported.
    if (caps.IsEmpty()) {
      EME_LOG("MediaKeySystemConfiguration (label='%s') rejected; "
              "no supported video capabilities.",
              NS_ConvertUTF16toUTF8(aCandidate.mLabel).get());
      return false;
    }
    // Set the videoCapabilities member of accumulated configuration to video capabilities.
    config.mVideoCapabilities = Move(caps);
  } else {
    // Otherwise:
    // Set the videoCapabilities member of accumulated configuration to an empty sequence.
  }

  // If the audioCapabilities member in candidate configuration is non-empty:
  if (!aCandidate.mAudioCapabilities.IsEmpty()) {
    // Let audio capabilities be the result of executing the Get Supported Capabilities
    // for Audio/Video Type algorithm on Audio, candidate configuration's audioCapabilities
    // member, accumulated configuration, and restrictions.
    Sequence<MediaKeySystemMediaCapability> caps =
      GetSupportedCapabilities(Audio,
                               aCandidate.mAudioCapabilities,
                               config,
                               aKeySystem,
                               aDiagnostics,
                               aDeprecationLogFn);
    // If audio capabilities is null, return NotSupported.
    if (caps.IsEmpty()) {
      EME_LOG("MediaKeySystemConfiguration (label='%s') rejected; "
              "no supported audio capabilities.",
              NS_ConvertUTF16toUTF8(aCandidate.mLabel).get());
      return false;
    }
    // Set the audioCapabilities member of accumulated configuration to audio capabilities.
    config.mAudioCapabilities = Move(caps);
  } else {
    // Otherwise:
    // Set the audioCapabilities member of accumulated configuration to an empty sequence.
  }

  // If accumulated configuration's distinctiveIdentifier value is "optional", follow the
  // steps for the first matching condition from the following list:
  if (config.mDistinctiveIdentifier == MediaKeysRequirement::Optional) {
    // If the implementation requires use Distinctive Identifier(s) or
    // Distinctive Permanent Identifier(s) for any of the combinations
    // in accumulated configuration
    if (aKeySystem.mDistinctiveIdentifier == KeySystemFeatureSupport::Required) {
      // Change accumulated configuration's distinctiveIdentifier value to "required".
      config.mDistinctiveIdentifier = MediaKeysRequirement::Required;
    } else {
      // Otherwise, change accumulated configuration's distinctiveIdentifier
      // value to "not-allowed".
      config.mDistinctiveIdentifier = MediaKeysRequirement::Not_allowed;
    }
  }

  // If accumulated configuration's persistentState value is "optional", follow the
  // steps for the first matching condition from the following list:
  if (config.mPersistentState == MediaKeysRequirement::Optional) {
    // If the implementation requires persisting state for any of the combinations
    // in accumulated configuration
    if (aKeySystem.mPersistentState == KeySystemFeatureSupport::Required) {
      // Change accumulated configuration's persistentState value to "required".
      config.mPersistentState = MediaKeysRequirement::Required;
    } else {
      // Otherwise, change accumulated configuration's persistentState
      // value to "not-allowed".
      config.mPersistentState = MediaKeysRequirement::Not_allowed;
    }
  }

  // Note: Omitting steps 20-22. We don't ask for consent.

#if defined(XP_WIN)
  // Widevine CDM doesn't include an AAC decoder. So if WMF can't decode AAC,
  // and a codec wasn't specified, be conservative and reject the MediaKeys request.
  if (IsWidevineKeySystem(aKeySystem.mKeySystem) &&
      (aCandidate.mAudioCapabilities.IsEmpty() ||
       aCandidate.mVideoCapabilities.IsEmpty()) &&
     !WMFDecoderModule::HasAAC()) {
    if (aDiagnostics) {
      aDiagnostics->SetKeySystemIssue(
        DecoderDoctorDiagnostics::eWidevineWithNoWMF);
    }
    EME_LOG("MediaKeySystemConfiguration (label='%s') rejected; "
            "WMF required for Widevine decoding, but it's not available.",
            NS_ConvertUTF16toUTF8(aCandidate.mLabel).get());
    return false;
  }
#endif

  // Return accumulated configuration.
  aOutConfig = config;

  return true;
}

/* static */
bool
MediaKeySystemAccess::GetSupportedConfig(
  const nsAString& aKeySystem,
  const Sequence<MediaKeySystemConfiguration>& aConfigs,
  MediaKeySystemConfiguration& aOutConfig,
  DecoderDoctorDiagnostics* aDiagnostics,
  bool aIsPrivateBrowsing,
  const std::function<void(const char*)>& aDeprecationLogFn)
{
  KeySystemConfig implementation;
  if (!GetKeySystemConfig(aKeySystem, implementation)) {
    return false;
  }
  for (const MediaKeySystemConfiguration& candidate : aConfigs) {
    if (mozilla::dom::GetSupportedConfig(implementation,
                                         candidate,
                                         aOutConfig,
                                         aDiagnostics,
                                         aIsPrivateBrowsing,
                                         aDeprecationLogFn)) {
      return true;
    }
  }

  return false;
}


/* static */
void
MediaKeySystemAccess::NotifyObservers(nsPIDOMWindowInner* aWindow,
                                      const nsAString& aKeySystem,
                                      MediaKeySystemStatus aStatus)
{
  RequestMediaKeySystemAccessNotification data;
  data.mKeySystem = aKeySystem;
  data.mStatus = aStatus;
  nsAutoString json;
  data.ToJSON(json);
  EME_LOG("MediaKeySystemAccess::NotifyObservers() %s", NS_ConvertUTF16toUTF8(json).get());
  nsCOMPtr<nsIObserverService> obs = services::GetObserverService();
  if (obs) {
    obs->NotifyObservers(aWindow, "mediakeys-request", json.get());
  }
}

static nsCString
ToCString(const nsString& aString)
{
  nsCString str("'");
  str.Append(NS_ConvertUTF16toUTF8(aString));
  str.AppendLiteral("'");
  return str;
}

static nsCString
ToCString(const MediaKeysRequirement aValue)
{
  nsCString str("'");
  str.Append(nsDependentCString(
    MediaKeysRequirementValues::strings[static_cast<uint32_t>(aValue)].value));
  str.AppendLiteral("'");
  return str;
}

static nsCString
ToCString(const MediaKeySystemMediaCapability& aValue)
{
  nsCString str;
  str.AppendLiteral("{contentType=");
  str.Append(ToCString(aValue.mContentType));
  str.AppendLiteral(", robustness=");
  str.Append(ToCString(aValue.mRobustness));
  str.AppendLiteral("}");
  return str;
}

template<class Type>
static nsCString
ToCString(const Sequence<Type>& aSequence)
{
  nsCString str;
  str.AppendLiteral("[");
  for (size_t i = 0; i < aSequence.Length(); i++) {
    if (i != 0) {
      str.AppendLiteral(",");
    }
    str.Append(ToCString(aSequence[i]));
  }
  str.AppendLiteral("]");
  return str;
}

template<class Type>
static nsCString
ToCString(const Optional<Sequence<Type>>& aOptional)
{
  nsCString str;
  if (aOptional.WasPassed()) {
    str.Append(ToCString(aOptional.Value()));
  } else {
    str.AppendLiteral("[]");
  }
  return str;
}

static nsCString
ToCString(const MediaKeySystemConfiguration& aConfig)
{
  nsCString str;
  str.AppendLiteral("{label=");
  str.Append(ToCString(aConfig.mLabel));

  str.AppendLiteral(", initDataTypes=");
  str.Append(ToCString(aConfig.mInitDataTypes));

  str.AppendLiteral(", audioCapabilities=");
  str.Append(ToCString(aConfig.mAudioCapabilities));

  str.AppendLiteral(", videoCapabilities=");
  str.Append(ToCString(aConfig.mVideoCapabilities));

  str.AppendLiteral(", distinctiveIdentifier=");
  str.Append(ToCString(aConfig.mDistinctiveIdentifier));

  str.AppendLiteral(", persistentState=");
  str.Append(ToCString(aConfig.mPersistentState));

  str.AppendLiteral(", sessionTypes=");
  str.Append(ToCString(aConfig.mSessionTypes));

  str.AppendLiteral("}");

  return str;
}

/* static */
nsCString
MediaKeySystemAccess::ToCString(
  const Sequence<MediaKeySystemConfiguration>& aConfig)
{
  return mozilla::dom::ToCString(aConfig);
}

} // namespace dom
} // namespace mozilla<|MERGE_RESOLUTION|>--- conflicted
+++ resolved
@@ -10,12 +10,6 @@
 #include "mozilla/Preferences.h"
 #include "MediaContainerType.h"
 #include "MediaPrefs.h"
-<<<<<<< HEAD
-#ifdef MOZ_FMP4
-#include "MP4Decoder.h"
-#endif
-=======
->>>>>>> a17af05f
 #ifdef XP_WIN
 #include "WMFDecoderModule.h"
 #endif
@@ -37,17 +31,11 @@
 #include "mozilla/ClearOnShutdown.h"
 #include "nsUnicharUtils.h"
 #include "mozilla/dom/MediaSource.h"
-<<<<<<< HEAD
-#ifdef MOZ_WIDGET_ANDROID
-#include "FennecJNIWrappers.h"
-#endif
-=======
 #include "DecoderTraits.h"
 #ifdef MOZ_WIDGET_ANDROID
 #include "FennecJNIWrappers.h"
 #endif
 #include <functional>
->>>>>>> a17af05f
 
 namespace mozilla {
 namespace dom {
@@ -115,13 +103,7 @@
 static bool
 HavePluginForKeySystem(const nsCString& aKeySystem)
 {
-<<<<<<< HEAD
-  nsCString api = MediaPrefs::EMEChromiumAPIEnabled()
-                    ? NS_LITERAL_CSTRING(CHROMIUM_CDM_API)
-                    : NS_LITERAL_CSTRING(GMP_API_DECRYPTOR);
-=======
   nsCString api = NS_LITERAL_CSTRING(CHROMIUM_CDM_API);
->>>>>>> a17af05f
 
   bool havePlugin = HaveGMPFor(api, { aKeySystem });
 #ifdef MOZ_WIDGET_ANDROID
@@ -563,13 +545,6 @@
 
 // 3.1.2.3 Get Supported Capabilities for Audio/Video Type
 static Sequence<MediaKeySystemMediaCapability>
-<<<<<<< HEAD
-GetSupportedCapabilities(const CodecType aCodecType,
-                         const nsTArray<MediaKeySystemMediaCapability>& aRequestedCapabilities,
-                         const MediaKeySystemConfiguration& aPartialConfig,
-                         const KeySystemConfig& aKeySystem,
-                         DecoderDoctorDiagnostics* aDiagnostics)
-=======
 GetSupportedCapabilities(
   const CodecType aCodecType,
   const nsTArray<MediaKeySystemMediaCapability>& aRequestedCapabilities,
@@ -577,7 +552,6 @@
   const KeySystemConfig& aKeySystem,
   DecoderDoctorDiagnostics* aDiagnostics,
   const std::function<void(const char*)>& aDeprecationLogFn)
->>>>>>> a17af05f
 {
   // Let local accumulated configuration be a local copy of partial configuration.
   // (Note: It's not necessary for us to maintain a local copy, as we don't need
