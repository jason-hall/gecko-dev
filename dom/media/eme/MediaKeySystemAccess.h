/* -*- Mode: C++; tab-width: 2; indent-tabs-mode: nil; c-basic-offset: 2 -*- */
/* vim:set ts=2 sw=2 sts=2 et cindent: */
/* This Source Code Form is subject to the terms of the Mozilla Public
 * License, v. 2.0. If a copy of the MPL was not distributed with this
 * file, You can obtain one at http://mozilla.org/MPL/2.0/. */

#ifndef mozilla_dom_MediaKeySystemAccess_h
#define mozilla_dom_MediaKeySystemAccess_h

#include "mozilla/Attributes.h"
#include "mozilla/ErrorResult.h"
#include "nsCycleCollectionParticipant.h"
#include "nsWrapperCache.h"

#include "mozilla/dom/Promise.h"
#include "mozilla/dom/MediaKeySystemAccessBinding.h"
#include "mozilla/dom/MediaKeysRequestStatusBinding.h"

#include "js/TypeDecls.h"

namespace mozilla {

class DecoderDoctorDiagnostics;

namespace dom {

class MediaKeySystemAccess final : public nsISupports,
                                   public nsWrapperCache
{
public:
  NS_DECL_CYCLE_COLLECTING_ISUPPORTS
  NS_DECL_CYCLE_COLLECTION_SCRIPT_HOLDER_CLASS(MediaKeySystemAccess)

public:
  explicit MediaKeySystemAccess(nsPIDOMWindowInner* aParent,
                                const nsAString& aKeySystem,
                                const MediaKeySystemConfiguration& aConfig);

protected:
  ~MediaKeySystemAccess();

public:
  nsPIDOMWindowInner* GetParentObject() const;

  JSObject* WrapObject(JSContext* aCx, JS::Handle<JSObject*> aGivenProto) override;

  void GetKeySystem(nsString& aRetVal) const;

  void GetConfiguration(MediaKeySystemConfiguration& aConfig);

  already_AddRefed<Promise> CreateMediaKeys(ErrorResult& aRv);

  static MediaKeySystemStatus GetKeySystemStatus(const nsAString& aKeySystem,
                                                 nsACString& aOutExceptionMessage);

  static bool IsSupported(const nsAString& aKeySystem,
                          const Sequence<MediaKeySystemConfiguration>& aConfigs,
                          DecoderDoctorDiagnostics* aDiagnostics);

  static void NotifyObservers(nsPIDOMWindowInner* aWindow,
                              const nsAString& aKeySystem,
                              MediaKeySystemStatus aStatus);

<<<<<<< HEAD
  static bool GetSupportedConfig(const nsAString& aKeySystem,
                                 const Sequence<MediaKeySystemConfiguration>& aConfigs,
                                 MediaKeySystemConfiguration& aOutConfig,
                                 DecoderDoctorDiagnostics* aDiagnostics);
=======
  static bool GetSupportedConfig(
    const nsAString& aKeySystem,
    const Sequence<MediaKeySystemConfiguration>& aConfigs,
    MediaKeySystemConfiguration& aOutConfig,
    DecoderDoctorDiagnostics* aDiagnostics,
    bool aIsPrivateBrowsing,
    const std::function<void(const char*)>& aDeprecationLogFn);

  static bool KeySystemSupportsInitDataType(const nsAString& aKeySystem,
                                            const nsAString& aInitDataType);

  static nsCString ToCString(
    const Sequence<MediaKeySystemConfiguration>& aConfig);
>>>>>>> a17af05f

  static bool KeySystemSupportsInitDataType(const nsAString& aKeySystem,
                                            const nsAString& aInitDataType);

private:
  nsCOMPtr<nsPIDOMWindowInner> mParent;
  const nsString mKeySystem;
  const MediaKeySystemConfiguration mConfig;
};

} // namespace dom
} // namespace mozilla

#endif // mozilla_dom_MediaKeySystemAccess_h<|MERGE_RESOLUTION|>--- conflicted
+++ resolved
@@ -61,12 +61,6 @@
                               const nsAString& aKeySystem,
                               MediaKeySystemStatus aStatus);
 
-<<<<<<< HEAD
-  static bool GetSupportedConfig(const nsAString& aKeySystem,
-                                 const Sequence<MediaKeySystemConfiguration>& aConfigs,
-                                 MediaKeySystemConfiguration& aOutConfig,
-                                 DecoderDoctorDiagnostics* aDiagnostics);
-=======
   static bool GetSupportedConfig(
     const nsAString& aKeySystem,
     const Sequence<MediaKeySystemConfiguration>& aConfigs,
@@ -80,10 +74,6 @@
 
   static nsCString ToCString(
     const Sequence<MediaKeySystemConfiguration>& aConfig);
->>>>>>> a17af05f
-
-  static bool KeySystemSupportsInitDataType(const nsAString& aKeySystem,
-                                            const nsAString& aInitDataType);
 
 private:
   nsCOMPtr<nsPIDOMWindowInner> mParent;
