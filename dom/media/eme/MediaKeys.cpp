/* -*- Mode: C++; tab-width: 8; indent-tabs-mode: nil; c-basic-offset: 2 -*- */
/* vim: set ts=8 sts=2 et sw=2 tw=80: */
/* This Source Code Form is subject to the terms of the Mozilla Public
 * License, v. 2.0. If a copy of the MPL was not distributed with this file,
 * You can obtain one at http://mozilla.org/MPL/2.0/. */

#include "mozilla/dom/MediaKeys.h"
#include "GMPCrashHelper.h"
#include "mozilla/dom/HTMLMediaElement.h"
#include "mozilla/dom/MediaKeysBinding.h"
#include "mozilla/dom/MediaKeyMessageEvent.h"
#include "mozilla/dom/MediaKeyError.h"
#include "mozilla/dom/MediaKeySession.h"
#include "mozilla/dom/MediaKeyStatusMap.h"
#include "mozilla/dom/DOMException.h"
#include "mozilla/dom/UnionTypes.h"
#include "mozilla/Telemetry.h"
<<<<<<< HEAD
#include "GMPCDMProxy.h"
=======
>>>>>>> a17af05f
#ifdef MOZ_WIDGET_ANDROID
#include "mozilla/MediaDrmCDMProxy.h"
#endif
#include "mozilla/EMEUtils.h"
#include "nsContentUtils.h"
#include "nsIScriptObjectPrincipal.h"
#include "nsContentTypeParser.h"
#ifdef XP_WIN
#include "mozilla/WindowsVersion.h"
#endif
#include "nsContentCID.h"
#include "nsServiceManagerUtils.h"
#include "mozilla/dom/MediaKeySystemAccess.h"
#include "nsPrintfCString.h"
#include "ChromiumCDMProxy.h"

namespace mozilla {

namespace dom {

NS_IMPL_CYCLE_COLLECTION_WRAPPERCACHE(MediaKeys,
                                      mElement,
                                      mParent,
                                      mKeySessions,
                                      mPromises,
                                      mPendingSessions);
NS_IMPL_CYCLE_COLLECTING_ADDREF(MediaKeys)
NS_IMPL_CYCLE_COLLECTING_RELEASE(MediaKeys)
NS_INTERFACE_MAP_BEGIN_CYCLE_COLLECTION(MediaKeys)
  NS_WRAPPERCACHE_INTERFACE_MAP_ENTRY
  NS_INTERFACE_MAP_ENTRY(nsISupports)
NS_INTERFACE_MAP_END

MediaKeys::MediaKeys(nsPIDOMWindowInner* aParent,
                     const nsAString& aKeySystem,
                     const MediaKeySystemConfiguration& aConfig)
  : mParent(aParent)
  , mKeySystem(aKeySystem)
  , mCreatePromiseId(0)
  , mConfig(aConfig)
{
  EME_LOG("MediaKeys[%p] constructed keySystem=%s",
          this, NS_ConvertUTF16toUTF8(mKeySystem).get());
}

MediaKeys::~MediaKeys()
{
  Shutdown();
  EME_LOG("MediaKeys[%p] destroyed", this);
}

void
MediaKeys::Terminated()
{
  EME_LOG("MediaKeys[%p] CDM crashed unexpectedly", this);

  KeySessionHashMap keySessions;
  // Remove entries during iteration will screw it. Make a copy first.
  for (auto iter = mKeySessions.Iter(); !iter.Done(); iter.Next()) {
    RefPtr<MediaKeySession>& session = iter.Data();
    keySessions.Put(session->GetSessionId(), session);
  }
  for (auto iter = keySessions.Iter(); !iter.Done(); iter.Next()) {
    RefPtr<MediaKeySession>& session = iter.Data();
    session->OnClosed();
  }
  keySessions.Clear();
  MOZ_ASSERT(mKeySessions.Count() == 0);

  // Notify the element about that CDM has terminated.
  if (mElement) {
    mElement->DecodeError(NS_ERROR_DOM_MEDIA_CDM_ERR);
  }

  Shutdown();
}

void
MediaKeys::Shutdown()
{
  if (mProxy) {
    mProxy->Shutdown();
    mProxy = nullptr;
  }

  RefPtr<MediaKeys> kungFuDeathGrip = this;

  for (auto iter = mPromises.Iter(); !iter.Done(); iter.Next()) {
    RefPtr<dom::DetailedPromise>& promise = iter.Data();
    promise->MaybeReject(NS_ERROR_DOM_INVALID_STATE_ERR,
                         NS_LITERAL_CSTRING("Promise still outstanding at MediaKeys shutdown"));
    Release();
  }
  mPromises.Clear();
}

nsPIDOMWindowInner*
MediaKeys::GetParentObject() const
{
  return mParent;
}

JSObject*
MediaKeys::WrapObject(JSContext* aCx, JS::Handle<JSObject*> aGivenProto)
{
  return MediaKeysBinding::Wrap(aCx, this, aGivenProto);
}

void
MediaKeys::GetKeySystem(nsString& aOutKeySystem) const
{
  aOutKeySystem.Assign(mKeySystem);
}

already_AddRefed<DetailedPromise>
MediaKeys::SetServerCertificate(const ArrayBufferViewOrArrayBuffer& aCert, ErrorResult& aRv)
{
  RefPtr<DetailedPromise> promise(MakePromise(aRv,
    NS_LITERAL_CSTRING("MediaKeys.setServerCertificate")));
  if (aRv.Failed()) {
    return nullptr;
  }

  if (!mProxy) {
    NS_WARNING("Tried to use a MediaKeys without a CDM");
    promise->MaybeReject(NS_ERROR_DOM_INVALID_STATE_ERR,
                         NS_LITERAL_CSTRING("Null CDM in MediaKeys.setServerCertificate()"));
    return promise.forget();
  }

  nsTArray<uint8_t> data;
  CopyArrayBufferViewOrArrayBufferData(aCert, data);
  if (data.IsEmpty()) {
    promise->MaybeReject(NS_ERROR_DOM_TYPE_ERR,
      NS_LITERAL_CSTRING("Empty certificate passed to MediaKeys.setServerCertificate()"));
    return promise.forget();
  }

  mProxy->SetServerCertificate(StorePromise(promise), data);
  return promise.forget();
}

already_AddRefed<DetailedPromise>
MediaKeys::MakePromise(ErrorResult& aRv, const nsACString& aName)
{
  nsCOMPtr<nsIGlobalObject> global = do_QueryInterface(GetParentObject());
  if (!global) {
    NS_WARNING("Passed non-global to MediaKeys ctor!");
    aRv.Throw(NS_ERROR_UNEXPECTED);
    return nullptr;
  }
  return DetailedPromise::Create(global, aRv, aName);
}

PromiseId
MediaKeys::StorePromise(DetailedPromise* aPromise)
{
  static uint32_t sEMEPromiseCount = 1;
  MOZ_ASSERT(aPromise);
  uint32_t id = sEMEPromiseCount++;

  EME_LOG("MediaKeys[%p]::StorePromise() id=%d", this, id);

  // Keep MediaKeys alive for the lifetime of its promises. Any still-pending
  // promises are rejected in Shutdown().
  AddRef();

#ifdef DEBUG
  // We should not have already stored this promise!
  for (auto iter = mPromises.ConstIter(); !iter.Done(); iter.Next()) {
    MOZ_ASSERT(iter.Data() != aPromise);
  }
#endif

  mPromises.Put(id, aPromise);
  return id;
}

void
MediaKeys::ConnectPendingPromiseIdWithToken(PromiseId aId, uint32_t aToken)
{
  // Should only be called from MediaKeySession::GenerateRequest.
  mPromiseIdToken.Put(aId, aToken);
  EME_LOG("MediaKeys[%p]::ConnectPendingPromiseIdWithToken() id=%u => token(%u)",
          this, aId, aToken);
}

already_AddRefed<DetailedPromise>
MediaKeys::RetrievePromise(PromiseId aId)
{
  if (!mPromises.Contains(aId)) {
    NS_WARNING(nsPrintfCString("Tried to retrieve a non-existent promise id=%d", aId).get());
    return nullptr;
  }
  RefPtr<DetailedPromise> promise;
  mPromises.Remove(aId, getter_AddRefs(promise));
  Release();
  return promise.forget();
}

void
MediaKeys::RejectPromise(PromiseId aId, nsresult aExceptionCode,
                         const nsCString& aReason)
{
  EME_LOG("MediaKeys[%p]::RejectPromise(%d, 0x%" PRIx32 ")",
          this, aId, static_cast<uint32_t>(aExceptionCode));

  RefPtr<DetailedPromise> promise(RetrievePromise(aId));
  if (!promise) {
    return;
  }

  // This promise could be a createSession or loadSession promise,
  // so we might have a pending session waiting to be resolved into
  // the promise on success. We've been directed to reject to promise,
  // so we can throw away the corresponding session object.
  uint32_t token = 0;
  if (mPromiseIdToken.Get(aId, &token)) {
    MOZ_ASSERT(mPendingSessions.Contains(token));
    mPendingSessions.Remove(token);
    mPromiseIdToken.Remove(aId);
  }

  MOZ_ASSERT(NS_FAILED(aExceptionCode));
  promise->MaybeReject(aExceptionCode, aReason);

  if (mCreatePromiseId == aId) {
    // Note: This will probably destroy the MediaKeys object!
    Release();
  }
}

void
MediaKeys::OnSessionIdReady(MediaKeySession* aSession)
{
  if (!aSession) {
    NS_WARNING("Invalid MediaKeySession passed to OnSessionIdReady()");
    return;
  }
  if (mKeySessions.Contains(aSession->GetSessionId())) {
    NS_WARNING("MediaKeySession's made ready multiple times!");
    return;
  }
  if (mPendingSessions.Contains(aSession->Token())) {
    NS_WARNING("MediaKeySession made ready when it wasn't waiting to be ready!");
    return;
  }
  if (aSession->GetSessionId().IsEmpty()) {
    NS_WARNING("MediaKeySession with invalid sessionId passed to OnSessionIdReady()");
    return;
  }
  mKeySessions.Put(aSession->GetSessionId(), aSession);
}

void
MediaKeys::ResolvePromise(PromiseId aId)
{
  EME_LOG("MediaKeys[%p]::ResolvePromise(%d)", this, aId);

  RefPtr<DetailedPromise> promise(RetrievePromise(aId));
  MOZ_ASSERT(!mPromises.Contains(aId));
  if (!promise) {
    return;
  }

  uint32_t token = 0;
  if (!mPromiseIdToken.Get(aId, &token)) {
<<<<<<< HEAD
    promise->MaybeResolveWithUndefined();
    return;
  } else if (!mPendingSessions.Contains(token)) {
    // Pending session for CreateSession() should be removed when sessionId
    // is ready.
    promise->MaybeResolveWithUndefined();
=======
    promise->MaybeResolveWithUndefined();
    return;
  } else if (!mPendingSessions.Contains(token)) {
    // Pending session for CreateSession() should be removed when sessionId
    // is ready.
    promise->MaybeResolveWithUndefined();
>>>>>>> a17af05f
    mPromiseIdToken.Remove(aId);
    return;
  }
  mPromiseIdToken.Remove(aId);

  // We should only resolve LoadSession calls via this path,
  // not CreateSession() promises.
  RefPtr<MediaKeySession> session;
  mPendingSessions.Remove(token, getter_AddRefs(session));
  if (!session || session->GetSessionId().IsEmpty()) {
    NS_WARNING("Received activation for non-existent session!");
    promise->MaybeReject(NS_ERROR_DOM_INVALID_ACCESS_ERR,
                         NS_LITERAL_CSTRING("CDM LoadSession() returned a different session ID than requested"));
    return;
  }
  mKeySessions.Put(session->GetSessionId(), session);
  promise->MaybeResolve(session);
}

class MediaKeysGMPCrashHelper : public GMPCrashHelper
{
public:
  explicit MediaKeysGMPCrashHelper(MediaKeys* aMediaKeys)
    : mMediaKeys(aMediaKeys)
  {
    MOZ_ASSERT(NS_IsMainThread()); // WeakPtr isn't thread safe.
  }
  already_AddRefed<nsPIDOMWindowInner>
  GetPluginCrashedEventTarget() override
  {
    MOZ_ASSERT(NS_IsMainThread()); // WeakPtr isn't thread safe.
    EME_LOG("MediaKeysGMPCrashHelper::GetPluginCrashedEventTarget()");
    return (mMediaKeys && mMediaKeys->GetParentObject()) ?
      do_AddRef(mMediaKeys->GetParentObject()) : nullptr;
  }
private:
  WeakPtr<MediaKeys> mMediaKeys;
};

already_AddRefed<CDMProxy>
MediaKeys::CreateCDMProxy(nsIEventTarget* aMainThread)
{
  RefPtr<CDMProxy> proxy;
#ifdef MOZ_WIDGET_ANDROID
  if (IsWidevineKeySystem(mKeySystem)) {
    proxy = new MediaDrmCDMProxy(this,
                                 mKeySystem,
                                 mConfig.mDistinctiveIdentifier == MediaKeysRequirement::Required,
                                 mConfig.mPersistentState == MediaKeysRequirement::Required,
                                 aMainThread);
  } else
#endif
  {
<<<<<<< HEAD
    if (MediaPrefs::EMEChromiumAPIEnabled()) {
      proxy = new ChromiumCDMProxy(
        this,
        mKeySystem,
        new MediaKeysGMPCrashHelper(this),
        mConfig.mDistinctiveIdentifier == MediaKeysRequirement::Required,
        mConfig.mPersistentState == MediaKeysRequirement::Required,
        aMainThread);
    } else {
      proxy = new GMPCDMProxy(
        this,
        mKeySystem,
        new MediaKeysGMPCrashHelper(this),
        mConfig.mDistinctiveIdentifier == MediaKeysRequirement::Required,
        mConfig.mPersistentState == MediaKeysRequirement::Required,
        aMainThread);
    }
=======
    proxy = new ChromiumCDMProxy(
      this,
      mKeySystem,
      new MediaKeysGMPCrashHelper(this),
      mConfig.mDistinctiveIdentifier == MediaKeysRequirement::Required,
      mConfig.mPersistentState == MediaKeysRequirement::Required,
      aMainThread);
>>>>>>> a17af05f
  }
  return proxy.forget();
}

already_AddRefed<DetailedPromise>
MediaKeys::Init(ErrorResult& aRv)
{
  RefPtr<DetailedPromise> promise(MakePromise(aRv,
    NS_LITERAL_CSTRING("MediaKeys::Init()")));
  if (aRv.Failed()) {
    return nullptr;
  }

  // Determine principal (at creation time) of the MediaKeys object.
  nsCOMPtr<nsIScriptObjectPrincipal> sop = do_QueryInterface(GetParentObject());
  if (!sop) {
    promise->MaybeReject(NS_ERROR_DOM_INVALID_STATE_ERR,
                         NS_LITERAL_CSTRING("Couldn't get script principal in MediaKeys::Init"));
    return promise.forget();
  }
  mPrincipal = sop->GetPrincipal();

  // Determine principal of the "top-level" window; the principal of the
  // page that will display in the URL bar.
  nsCOMPtr<nsPIDOMWindowInner> window = GetParentObject();
  if (!window) {
    promise->MaybeReject(NS_ERROR_DOM_INVALID_STATE_ERR,
                         NS_LITERAL_CSTRING("Couldn't get top-level window in MediaKeys::Init"));
    return promise.forget();
  }
  nsCOMPtr<nsPIDOMWindowOuter> top = window->GetOuterWindow()->GetTop();
  if (!top || !top->GetExtantDoc()) {
    promise->MaybeReject(NS_ERROR_DOM_INVALID_STATE_ERR,
                         NS_LITERAL_CSTRING("Couldn't get document in MediaKeys::Init"));
    return promise.forget();
  }

  mTopLevelPrincipal = top->GetExtantDoc()->NodePrincipal();

  if (!mPrincipal || !mTopLevelPrincipal) {
    NS_WARNING("Failed to get principals when creating MediaKeys");
    promise->MaybeReject(NS_ERROR_DOM_INVALID_STATE_ERR,
                         NS_LITERAL_CSTRING("Couldn't get principal(s) in MediaKeys::Init"));
    return promise.forget();
  }

  nsAutoCString origin;
  nsresult rv = mPrincipal->GetOrigin(origin);
  if (NS_FAILED(rv)) {
    promise->MaybeReject(NS_ERROR_DOM_INVALID_STATE_ERR,
                         NS_LITERAL_CSTRING("Couldn't get principal origin string in MediaKeys::Init"));
    return promise.forget();
  }
  nsAutoCString topLevelOrigin;
  rv = mTopLevelPrincipal->GetOrigin(topLevelOrigin);
  if (NS_FAILED(rv)) {
    promise->MaybeReject(NS_ERROR_DOM_INVALID_STATE_ERR,
                         NS_LITERAL_CSTRING("Couldn't get top-level principal origin string in MediaKeys::Init"));
    return promise.forget();
  }

  EME_LOG("MediaKeys[%p]::Create() (%s, %s)",
          this,
          origin.get(),
          topLevelOrigin.get());

  mProxy = CreateCDMProxy(top->GetExtantDoc()->EventTargetFor(TaskCategory::Other));

  // The CDMProxy's initialization is asynchronous. The MediaKeys is
  // refcounted, and its instance is returned to JS by promise once
  // it's been initialized. No external refs exist to the MediaKeys while
  // we're waiting for the promise to be resolved, so we must hold a
  // reference to the new MediaKeys object until it's been created,
  // or its creation has failed. Store the id of the promise returned
  // here, and hold a self-reference until that promise is resolved or
  // rejected.
  MOZ_ASSERT(!mCreatePromiseId, "Should only be created once!");
  mCreatePromiseId = StorePromise(promise);
  AddRef();
  mProxy->Init(mCreatePromiseId,
               NS_ConvertUTF8toUTF16(origin),
               NS_ConvertUTF8toUTF16(topLevelOrigin),
               KeySystemToGMPName(mKeySystem));

  return promise.forget();
}

void
MediaKeys::OnCDMCreated(PromiseId aId, const uint32_t aPluginId)
{
  RefPtr<DetailedPromise> promise(RetrievePromise(aId));
  if (!promise) {
    return;
  }
  RefPtr<MediaKeys> keys(this);
  EME_LOG("MediaKeys[%p]::OnCDMCreated() resolve promise id=%d", this, aId);
  promise->MaybeResolve(keys);
  if (mCreatePromiseId == aId) {
    Release();
  }

  MediaKeySystemAccess::NotifyObservers(mParent,
                                        mKeySystem,
                                        MediaKeySystemStatus::Cdm_created);

  Telemetry::Accumulate(Telemetry::VIDEO_CDM_CREATED, ToCDMTypeTelemetryEnum(mKeySystem));
}

static bool
IsSessionTypeSupported(const MediaKeySessionType aSessionType,
                       const MediaKeySystemConfiguration& aConfig)
{
  if (aSessionType == MediaKeySessionType::Temporary) {
    // Temporary is always supported.
    return true;
  }
  if (!aConfig.mSessionTypes.WasPassed()) {
    // No other session types supported.
    return false;
  }
  return aConfig.mSessionTypes.Value().Contains(ToString(aSessionType));
}

already_AddRefed<MediaKeySession>
MediaKeys::CreateSession(JSContext* aCx,
                         MediaKeySessionType aSessionType,
                         ErrorResult& aRv)
{
  if (!IsSessionTypeSupported(aSessionType, mConfig)) {
    EME_LOG("MediaKeys[%p] CreateSession() failed, unsupported session type", this);
    aRv.Throw(NS_ERROR_DOM_NOT_SUPPORTED_ERR);
    return nullptr;
  }

  if (!mProxy) {
    NS_WARNING("Tried to use a MediaKeys which lost its CDM");
    aRv.Throw(NS_ERROR_DOM_INVALID_STATE_ERR);
    return nullptr;
  }

  EME_LOG("MediaKeys[%p] Creating session", this);

  RefPtr<MediaKeySession> session = new MediaKeySession(aCx,
                                                        GetParentObject(),
                                                        this,
                                                        mKeySystem,
                                                        aSessionType,
                                                        aRv);

  if (aRv.Failed()) {
    return nullptr;
  }

  // Add session to the set of sessions awaiting their sessionId being ready.
  mPendingSessions.Put(session->Token(), session);

  return session.forget();
}

void
MediaKeys::OnSessionLoaded(PromiseId aId, bool aSuccess)
{
  RefPtr<DetailedPromise> promise(RetrievePromise(aId));
  if (!promise) {
    return;
  }
  EME_LOG("MediaKeys[%p]::OnSessionLoaded() resolve promise id=%d", this, aId);

  promise->MaybeResolve(aSuccess);
}

void
MediaKeys::OnSessionClosed(MediaKeySession* aSession)
{
  nsAutoString id;
  aSession->GetSessionId(id);
  mKeySessions.Remove(id);
}

already_AddRefed<MediaKeySession>
MediaKeys::GetSession(const nsAString& aSessionId)
{
  RefPtr<MediaKeySession> session;
  mKeySessions.Get(aSessionId, getter_AddRefs(session));
  return session.forget();
}

already_AddRefed<MediaKeySession>
MediaKeys::GetPendingSession(uint32_t aToken)
{
  RefPtr<MediaKeySession> session;
  mPendingSessions.Get(aToken, getter_AddRefs(session));
  mPendingSessions.Remove(aToken);
  return session.forget();
}

bool
MediaKeys::IsBoundToMediaElement() const
{
  MOZ_ASSERT(NS_IsMainThread());
  return mElement != nullptr;
}

nsresult
MediaKeys::Bind(HTMLMediaElement* aElement)
{
  MOZ_ASSERT(NS_IsMainThread());
  if (IsBoundToMediaElement()) {
    return NS_ERROR_FAILURE;
  }

  mElement = aElement;

  return NS_OK;
}

void
MediaKeys::Unbind()
{
  MOZ_ASSERT(NS_IsMainThread());
  mElement = nullptr;
}

void
MediaKeys::GetSessionsInfo(nsString& sessionsInfo)
{
  for (KeySessionHashMap::Iterator it = mKeySessions.Iter();
       !it.Done();
       it.Next()) {
    MediaKeySession* keySession = it.Data();
    nsString sessionID;
    keySession->GetSessionId(sessionID);
    sessionsInfo.AppendLiteral("(sid=");
    sessionsInfo.Append(sessionID);
    MediaKeyStatusMap* keyStatusMap = keySession->KeyStatuses();
    for (uint32_t i = 0; i < keyStatusMap->GetIterableLength(); i++) {
      nsString keyID = keyStatusMap->GetKeyIDAsHexString(i);
      sessionsInfo.AppendLiteral("(kid=");
      sessionsInfo.Append(keyID);
      using IntegerType = typename std::underlying_type<MediaKeyStatus>::type;
      auto idx = static_cast<IntegerType>(keyStatusMap->GetValueAtIndex(i));
      const char* keyStatus = MediaKeyStatusValues::strings[idx].value;
      sessionsInfo.AppendLiteral(" status=");
      sessionsInfo.Append(
        NS_ConvertUTF8toUTF16((nsDependentCString(keyStatus))));
      sessionsInfo.AppendLiteral(")");
    }
    sessionsInfo.AppendLiteral(")");
  }
}

} // namespace dom
} // namespace mozilla<|MERGE_RESOLUTION|>--- conflicted
+++ resolved
@@ -15,10 +15,6 @@
 #include "mozilla/dom/DOMException.h"
 #include "mozilla/dom/UnionTypes.h"
 #include "mozilla/Telemetry.h"
-<<<<<<< HEAD
-#include "GMPCDMProxy.h"
-=======
->>>>>>> a17af05f
 #ifdef MOZ_WIDGET_ANDROID
 #include "mozilla/MediaDrmCDMProxy.h"
 #endif
@@ -286,21 +282,12 @@
 
   uint32_t token = 0;
   if (!mPromiseIdToken.Get(aId, &token)) {
-<<<<<<< HEAD
     promise->MaybeResolveWithUndefined();
     return;
   } else if (!mPendingSessions.Contains(token)) {
     // Pending session for CreateSession() should be removed when sessionId
     // is ready.
     promise->MaybeResolveWithUndefined();
-=======
-    promise->MaybeResolveWithUndefined();
-    return;
-  } else if (!mPendingSessions.Contains(token)) {
-    // Pending session for CreateSession() should be removed when sessionId
-    // is ready.
-    promise->MaybeResolveWithUndefined();
->>>>>>> a17af05f
     mPromiseIdToken.Remove(aId);
     return;
   }
@@ -354,25 +341,6 @@
   } else
 #endif
   {
-<<<<<<< HEAD
-    if (MediaPrefs::EMEChromiumAPIEnabled()) {
-      proxy = new ChromiumCDMProxy(
-        this,
-        mKeySystem,
-        new MediaKeysGMPCrashHelper(this),
-        mConfig.mDistinctiveIdentifier == MediaKeysRequirement::Required,
-        mConfig.mPersistentState == MediaKeysRequirement::Required,
-        aMainThread);
-    } else {
-      proxy = new GMPCDMProxy(
-        this,
-        mKeySystem,
-        new MediaKeysGMPCrashHelper(this),
-        mConfig.mDistinctiveIdentifier == MediaKeysRequirement::Required,
-        mConfig.mPersistentState == MediaKeysRequirement::Required,
-        aMainThread);
-    }
-=======
     proxy = new ChromiumCDMProxy(
       this,
       mKeySystem,
@@ -380,7 +348,6 @@
       mConfig.mDistinctiveIdentifier == MediaKeysRequirement::Required,
       mConfig.mPersistentState == MediaKeysRequirement::Required,
       aMainThread);
->>>>>>> a17af05f
   }
   return proxy.forget();
 }
