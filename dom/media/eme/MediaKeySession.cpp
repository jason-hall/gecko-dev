--- conflicted
+++ resolved
@@ -197,11 +197,7 @@
     mozilla::dom::KeyIdsInitData keyIds;
     nsString json;
     nsDependentCSubstring raw(reinterpret_cast<const char*>(aInitData.Elements()), aInitData.Length());
-<<<<<<< HEAD
-    if (NS_FAILED(nsContentUtils::ConvertStringFromEncoding(NS_LITERAL_CSTRING("UTF-8"), raw, json))) {
-=======
     if (NS_FAILED(UTF_8_ENCODING->DecodeWithBOMRemoval(raw, json))) {
->>>>>>> a17af05f
       return false;
     }
     if (!keyIds.Init(json)) {
