/* -*- Mode: C++; tab-width: 2; indent-tabs-mode: nil; c-basic-offset: 2 -*- */
/* This Source Code Form is subject to the terms of the Mozilla Public
 * License, v. 2.0. If a copy of the MPL was not distributed with this file,
 * You can obtain one at http://mozilla.org/MPL/2.0/. */

#include <MediaStreamGraphImpl.h>
#include "mozilla/dom/AudioContext.h"
#include "mozilla/SharedThreadPool.h"
#include "mozilla/ClearOnShutdown.h"
#include "mozilla/Unused.h"
#include "CubebUtils.h"

#ifdef MOZ_WEBRTC
#include "webrtc/MediaEngineWebRTC.h"
#endif

#ifdef XP_MACOSX
#include <sys/sysctl.h>
#endif

extern mozilla::LazyLogModule gMediaStreamGraphLog;
#ifdef LOG
#undef LOG
#endif // LOG
#define LOG(type, msg) MOZ_LOG(gMediaStreamGraphLog, type, msg)

namespace mozilla {

StaticRefPtr<nsIThreadPool> AsyncCubebTask::sThreadPool;

GraphDriver::GraphDriver(MediaStreamGraphImpl* aGraphImpl)
  : mIterationStart(0),
    mIterationEnd(0),
    mGraphImpl(aGraphImpl),
    mWaitState(WAITSTATE_RUNNING),
    mCurrentTimeStamp(TimeStamp::Now()),
    mPreviousDriver(nullptr),
    mNextDriver(nullptr)
{ }

void GraphDriver::SetGraphTime(GraphDriver* aPreviousDriver,
                               GraphTime aLastSwitchNextIterationStart,
                               GraphTime aLastSwitchNextIterationEnd)
{
  GraphImpl()->GetMonitor().AssertCurrentThreadOwns();
  // We set mIterationEnd here, because the first thing a driver do when it
  // does an iteration is to update graph times, so we are in fact setting
  // mIterationStart of the next iteration by setting the end of the previous
  // iteration.
  mIterationStart = aLastSwitchNextIterationStart;
  mIterationEnd = aLastSwitchNextIterationEnd;

  MOZ_ASSERT(!PreviousDriver());
  MOZ_ASSERT(aPreviousDriver);

  LOG(LogLevel::Debug,
      ("Setting previous driver: %p (%s)",
       aPreviousDriver,
       aPreviousDriver->AsAudioCallbackDriver() ? "AudioCallbackDriver"
                                                : "SystemClockDriver"));

  SetPreviousDriver(aPreviousDriver);
}

void GraphDriver::SwitchAtNextIteration(GraphDriver* aNextDriver)
{
  GraphImpl()->GetMonitor().AssertCurrentThreadOwns();
  LOG(LogLevel::Debug,
      ("Switching to new driver: %p (%s)",
       aNextDriver,
       aNextDriver->AsAudioCallbackDriver() ? "AudioCallbackDriver"
                                            : "SystemClockDriver"));
  if (mNextDriver &&
      mNextDriver != GraphImpl()->CurrentDriver()) {
    LOG(LogLevel::Debug,
        ("Discarding previous next driver: %p (%s)",
         mNextDriver.get(),
         mNextDriver->AsAudioCallbackDriver() ? "AudioCallbackDriver"
                                              : "SystemClockDriver"));
  }
  SetNextDriver(aNextDriver);
}

GraphTime
GraphDriver::StateComputedTime() const
{
  return mGraphImpl->mStateComputedTime;
}

void GraphDriver::EnsureNextIteration()
{
  mGraphImpl->EnsureNextIteration();
}

void GraphDriver::Shutdown()
{
  if (AsAudioCallbackDriver()) {
    LOG(LogLevel::Debug,
        ("Releasing audio driver off main thread (GraphDriver::Shutdown)."));
    RefPtr<AsyncCubebTask> releaseEvent =
      new AsyncCubebTask(AsAudioCallbackDriver(), AsyncCubebOperation::SHUTDOWN);
    releaseEvent->Dispatch(NS_DISPATCH_SYNC);
  } else {
    Stop();
  }
}

bool GraphDriver::Switching()
{
  GraphImpl()->GetMonitor().AssertCurrentThreadOwns();
  return mNextDriver || mPreviousDriver;
}

GraphDriver* GraphDriver::NextDriver()
{
  GraphImpl()->GetMonitor().AssertCurrentThreadOwns();
  return mNextDriver;
}

GraphDriver* GraphDriver::PreviousDriver()
{
  GraphImpl()->GetMonitor().AssertCurrentThreadOwns();
  return mPreviousDriver;
}

void GraphDriver::SetNextDriver(GraphDriver* aNextDriver)
{
  GraphImpl()->GetMonitor().AssertCurrentThreadOwns();
  mNextDriver = aNextDriver;
}

void GraphDriver::SetPreviousDriver(GraphDriver* aPreviousDriver)
{
  GraphImpl()->GetMonitor().AssertCurrentThreadOwns();
  mPreviousDriver = aPreviousDriver;
}

ThreadedDriver::ThreadedDriver(MediaStreamGraphImpl* aGraphImpl)
  : GraphDriver(aGraphImpl)
{ }

class MediaStreamGraphShutdownThreadRunnable : public Runnable {
public:
  explicit MediaStreamGraphShutdownThreadRunnable(
    already_AddRefed<nsIThread> aThread)
    : Runnable("MediaStreamGraphShutdownThreadRunnable")
    , mThread(aThread)
  {
  }
  NS_IMETHOD Run() override
  {
    MOZ_ASSERT(NS_IsMainThread());
    MOZ_ASSERT(mThread);

    mThread->Shutdown();
    mThread = nullptr;
    return NS_OK;
  }
private:
  nsCOMPtr<nsIThread> mThread;
};

ThreadedDriver::~ThreadedDriver()
{
  if (mThread) {
    nsCOMPtr<nsIRunnable> event =
      new MediaStreamGraphShutdownThreadRunnable(mThread.forget());
    GraphImpl()->Dispatch(event.forget());
  }
}

class MediaStreamGraphInitThreadRunnable : public Runnable {
public:
  explicit MediaStreamGraphInitThreadRunnable(ThreadedDriver* aDriver)
    : Runnable("MediaStreamGraphInitThreadRunnable")
    , mDriver(aDriver)
  {
  }
  NS_IMETHOD Run() override
  {
    LOG(LogLevel::Debug,
        ("Starting a new system driver for graph %p", mDriver->mGraphImpl));

    GraphDriver* previousDriver = nullptr;
    {
      MonitorAutoLock mon(mDriver->mGraphImpl->GetMonitor());
      previousDriver = mDriver->PreviousDriver();
    }
    if (previousDriver) {
      LOG(LogLevel::Debug,
          ("%p releasing an AudioCallbackDriver(%p), for graph %p",
           mDriver.get(),
           previousDriver,
           mDriver->GraphImpl()));
      MOZ_ASSERT(!mDriver->AsAudioCallbackDriver());
      RefPtr<AsyncCubebTask> releaseEvent =
        new AsyncCubebTask(previousDriver->AsAudioCallbackDriver(), AsyncCubebOperation::SHUTDOWN);
      releaseEvent->Dispatch();

      MonitorAutoLock mon(mDriver->mGraphImpl->GetMonitor());
      mDriver->SetPreviousDriver(nullptr);
    } else {
      MonitorAutoLock mon(mDriver->mGraphImpl->GetMonitor());
      MOZ_ASSERT(mDriver->mGraphImpl->MessagesQueued() ||
                 mDriver->mGraphImpl->mForceShutDown, "Don't start a graph without messages queued.");
      mDriver->mGraphImpl->SwapMessageQueues();
    }

    mDriver->RunThread();
    return NS_OK;
  }
private:
  RefPtr<ThreadedDriver> mDriver;
};

void
ThreadedDriver::Start()
{
  LOG(LogLevel::Debug,
      ("Starting thread for a SystemClockDriver  %p", mGraphImpl));
  Unused << NS_WARN_IF(mThread);
  if (!mThread) { // Ensure we haven't already started it
    nsCOMPtr<nsIRunnable> event = new MediaStreamGraphInitThreadRunnable(this);
    // Note: mThread may be null during event->Run() if we pass to NewNamedThread!  See AudioInitTask
    nsresult rv = NS_NewNamedThread("MediaStreamGrph", getter_AddRefs(mThread));
    if (NS_SUCCEEDED(rv)) {
      mThread->EventTarget()->Dispatch(event.forget(), NS_DISPATCH_NORMAL);
    }
  }
}

void
ThreadedDriver::Resume()
{
  Start();
}

void
ThreadedDriver::Revive()
{
  // Note: only called on MainThread, without monitor
  // We know were weren't in a running state
  LOG(LogLevel::Debug, ("AudioCallbackDriver reviving."));
  // If we were switching, switch now. Otherwise, tell thread to run the main
  // loop again.
  MonitorAutoLock mon(mGraphImpl->GetMonitor());
  if (NextDriver()) {
    NextDriver()->SetGraphTime(this, mIterationStart, mIterationEnd);
    mGraphImpl->SetCurrentDriver(NextDriver());
    NextDriver()->Start();
  } else {
    nsCOMPtr<nsIRunnable> event = new MediaStreamGraphInitThreadRunnable(this);
    mThread->EventTarget()->Dispatch(event.forget(), NS_DISPATCH_NORMAL);
  }
}

void
ThreadedDriver::RemoveCallback()
{
}

void
ThreadedDriver::Stop()
{
  NS_ASSERTION(NS_IsMainThread(), "Must be called on main thread");
  // mGraph's thread is not running so it's OK to do whatever here
  LOG(LogLevel::Debug, ("Stopping threads for MediaStreamGraph %p", this));

  if (mThread) {
    mThread->Shutdown();
    mThread = nullptr;
  }
}

SystemClockDriver::SystemClockDriver(MediaStreamGraphImpl* aGraphImpl)
  : ThreadedDriver(aGraphImpl),
    mInitialTimeStamp(TimeStamp::Now()),
    mLastTimeStamp(TimeStamp::Now()),
    mIsFallback(false)
{}

SystemClockDriver::~SystemClockDriver()
{ }

void
SystemClockDriver::MarkAsFallback()
{
  mIsFallback = true;
}

bool
SystemClockDriver::IsFallback()
{
  return mIsFallback;
}

void
ThreadedDriver::RunThread()
{
  bool stillProcessing = true;
  while (stillProcessing) {
    mIterationStart = IterationEnd();
    mIterationEnd += GetIntervalForIteration();

    GraphTime stateComputedTime = StateComputedTime();
    if (stateComputedTime < mIterationEnd) {
      LOG(LogLevel::Warning, ("Media graph global underrun detected"));
      mIterationEnd = stateComputedTime;
    }

    if (mIterationStart >= mIterationEnd) {
      NS_ASSERTION(mIterationStart == mIterationEnd ,
                   "Time can't go backwards!");
      // This could happen due to low clock resolution, maybe?
      LOG(LogLevel::Debug, ("Time did not advance"));
    }

    GraphTime nextStateComputedTime =
      mGraphImpl->RoundUpToNextAudioBlock(
        mIterationEnd + mGraphImpl->MillisecondsToMediaTime(AUDIO_TARGET_MS));
    if (nextStateComputedTime < stateComputedTime) {
      // A previous driver may have been processing further ahead of
      // iterationEnd.
      LOG(LogLevel::Warning,
          ("Prevent state from going backwards. interval[%ld; %ld] state[%ld; "
           "%ld]",
           (long)mIterationStart,
           (long)mIterationEnd,
           (long)stateComputedTime,
           (long)nextStateComputedTime));
      nextStateComputedTime = stateComputedTime;
    }
    LOG(LogLevel::Verbose,
        ("interval[%ld; %ld] state[%ld; %ld]",
         (long)mIterationStart,
         (long)mIterationEnd,
         (long)stateComputedTime,
         (long)nextStateComputedTime));

    stillProcessing = mGraphImpl->OneIteration(nextStateComputedTime);

    MonitorAutoLock lock(GraphImpl()->GetMonitor());
    if (NextDriver() && stillProcessing) {
      LOG(LogLevel::Debug, ("Switching to AudioCallbackDriver"));
      RemoveCallback();
      NextDriver()->SetGraphTime(this, mIterationStart, mIterationEnd);
      mGraphImpl->SetCurrentDriver(NextDriver());
      NextDriver()->Start();
      return;
    }
  }
}

MediaTime
SystemClockDriver::GetIntervalForIteration()
{
  TimeStamp now = TimeStamp::Now();
  MediaTime interval =
    mGraphImpl->SecondsToMediaTime((now - mCurrentTimeStamp).ToSeconds());
  mCurrentTimeStamp = now;

  MOZ_LOG(gMediaStreamGraphLog, LogLevel::Verbose,
          ("Updating current time to %f (real %f, StateComputedTime() %f)",
           mGraphImpl->MediaTimeToSeconds(IterationEnd() + interval),
           (now - mInitialTimeStamp).ToSeconds(),
           mGraphImpl->MediaTimeToSeconds(StateComputedTime())));

  return interval;
}

TimeStamp
OfflineClockDriver::GetCurrentTimeStamp()
{
  MOZ_CRASH("This driver does not support getting the current timestamp.");
  return TimeStamp();
}

void
SystemClockDriver::WaitForNextIteration()
{
  mGraphImpl->GetMonitor().AssertCurrentThreadOwns();

  PRIntervalTime timeout = PR_INTERVAL_NO_TIMEOUT;
  TimeStamp now = TimeStamp::Now();

  // This lets us avoid hitting the Atomic twice when we know we won't sleep
  bool another = mGraphImpl->mNeedAnotherIteration; // atomic
  if (!another) {
    mGraphImpl->mGraphDriverAsleep = true; // atomic
    mWaitState = WAITSTATE_WAITING_INDEFINITELY;
  }
  // NOTE: mNeedAnotherIteration while also atomic may have changed before
  // we could set mGraphDriverAsleep, so we must re-test it.
  // (EnsureNextIteration sets mNeedAnotherIteration, then tests
  // mGraphDriverAsleep
  if (another || mGraphImpl->mNeedAnotherIteration) { // atomic
    int64_t timeoutMS = MEDIA_GRAPH_TARGET_PERIOD_MS -
      int64_t((now - mCurrentTimeStamp).ToMilliseconds());
    // Make sure timeoutMS doesn't overflow 32 bits by waking up at
    // least once a minute, if we need to wake up at all
    timeoutMS = std::max<int64_t>(0, std::min<int64_t>(timeoutMS, 60*1000));
    timeout = PR_MillisecondsToInterval(uint32_t(timeoutMS));
    LOG(LogLevel::Verbose,
        ("Waiting for next iteration; at %f, timeout=%f",
         (now - mInitialTimeStamp).ToSeconds(),
         timeoutMS / 1000.0));
    if (mWaitState == WAITSTATE_WAITING_INDEFINITELY) {
      mGraphImpl->mGraphDriverAsleep = false; // atomic
    }
    mWaitState = WAITSTATE_WAITING_FOR_NEXT_ITERATION;
  }
  if (timeout > 0) {
    mGraphImpl->GetMonitor().Wait(timeout);
    LOG(LogLevel::Verbose,
        ("Resuming after timeout; at %f, elapsed=%f",
         (TimeStamp::Now() - mInitialTimeStamp).ToSeconds(),
         (TimeStamp::Now() - now).ToSeconds()));
  }

  if (mWaitState == WAITSTATE_WAITING_INDEFINITELY) {
    mGraphImpl->mGraphDriverAsleep = false; // atomic
  }
  // Note: this can race against the EnsureNextIteration setting
  // WAITSTATE_RUNNING and setting mGraphDriverAsleep to false, so you can
  // have an iteration with WAITSTATE_WAKING_UP instead of RUNNING.
  mWaitState = WAITSTATE_RUNNING;
  mGraphImpl->mNeedAnotherIteration = false; // atomic
}

void SystemClockDriver::WakeUp()
{
  mGraphImpl->GetMonitor().AssertCurrentThreadOwns();
  // Note: this can race against the thread setting WAITSTATE_RUNNING and
  // setting mGraphDriverAsleep to false, so you can have an iteration
  // with WAITSTATE_WAKING_UP instead of RUNNING.
  mWaitState = WAITSTATE_WAKING_UP;
  mGraphImpl->mGraphDriverAsleep = false; // atomic
  mGraphImpl->GetMonitor().Notify();
}

OfflineClockDriver::OfflineClockDriver(MediaStreamGraphImpl* aGraphImpl, GraphTime aSlice)
  : ThreadedDriver(aGraphImpl),
    mSlice(aSlice)
{

}

OfflineClockDriver::~OfflineClockDriver()
{
}

MediaTime
OfflineClockDriver::GetIntervalForIteration()
{
  return mGraphImpl->MillisecondsToMediaTime(mSlice);
}

void
OfflineClockDriver::WaitForNextIteration()
{
  // No op: we want to go as fast as possible when we are offline
}

void
OfflineClockDriver::WakeUp()
{
  MOZ_ASSERT(false, "An offline graph should not have to wake up.");
}

AsyncCubebTask::AsyncCubebTask(AudioCallbackDriver* aDriver,
                               AsyncCubebOperation aOperation)
  : Runnable("AsyncCubebTask")
  , mDriver(aDriver)
  , mOperation(aOperation)
  , mShutdownGrip(aDriver->GraphImpl())
{
  NS_WARNING_ASSERTION(mDriver->mAudioStream || aOperation == INIT,
                       "No audio stream!");
}

AsyncCubebTask::~AsyncCubebTask()
{
}

/* static */
nsresult
AsyncCubebTask::EnsureThread()
{
  if (!sThreadPool) {
    nsCOMPtr<nsIThreadPool> threadPool =
      SharedThreadPool::Get(NS_LITERAL_CSTRING("CubebOperation"), 1);
    sThreadPool = threadPool;
    // Need to null this out before xpcom-shutdown-threads Observers run
    // since we don't know the order that the shutdown-threads observers
    // will run.  ClearOnShutdown guarantees it runs first.
    if (!NS_IsMainThread()) {
      nsCOMPtr<nsIRunnable> runnable =
        NS_NewRunnableFunction("AsyncCubebTask::EnsureThread", []() -> void {
          ClearOnShutdown(&sThreadPool, ShutdownPhase::ShutdownThreads);
        });
      AbstractThread::MainThread()->Dispatch(runnable.forget());
    } else {
      ClearOnShutdown(&sThreadPool, ShutdownPhase::ShutdownThreads);
    }

    const uint32_t kIdleThreadTimeoutMs = 2000;

    nsresult rv = sThreadPool->SetIdleThreadTimeout(PR_MillisecondsToInterval(kIdleThreadTimeoutMs));
    if (NS_WARN_IF(NS_FAILED(rv))) {
      return rv;
    }
  }

  return NS_OK;
}

NS_IMETHODIMP
AsyncCubebTask::Run()
{
  MOZ_ASSERT(mDriver);

  switch(mOperation) {
    case AsyncCubebOperation::INIT: {
      LOG(LogLevel::Debug,
          ("AsyncCubebOperation::INIT driver=%p", mDriver.get()));
      if (!mDriver->Init()) {
        return NS_ERROR_FAILURE;
      }
      mDriver->CompleteAudioContextOperations(mOperation);
      break;
    }
    case AsyncCubebOperation::SHUTDOWN: {
      LOG(LogLevel::Debug,
          ("AsyncCubebOperation::SHUTDOWN driver=%p", mDriver.get()));
      mDriver->Stop();

      mDriver->CompleteAudioContextOperations(mOperation);

      mDriver = nullptr;
      mShutdownGrip = nullptr;
      break;
    }
    default:
      MOZ_CRASH("Operation not implemented.");
  }

  // The thread will kill itself after a bit
  return NS_OK;
}

StreamAndPromiseForOperation::StreamAndPromiseForOperation(MediaStream* aStream,
                                          void* aPromise,
                                          dom::AudioContextOperation aOperation)
  : mStream(aStream)
  , mPromise(aPromise)
  , mOperation(aOperation)
{
  // MOZ_ASSERT(aPromise);
}

AudioCallbackDriver::AudioCallbackDriver(MediaStreamGraphImpl* aGraphImpl)
  : GraphDriver(aGraphImpl)
  , mOuputChannels(mGraphImpl->AudioChannelCount())
  , mScratchBuffer(std::max<uint32_t>(1, mOuputChannels))
  , mBuffer(std::max<uint32_t>(1, mOuputChannels))
  , mSampleRate(0)
  , mInputChannels(1)
  , mIterationDurationMS(MEDIA_GRAPH_TARGET_PERIOD_MS)
  , mStarted(false)
  , mAudioInput(nullptr)
  , mAddedMixer(false)
  , mInCallback(false)
  , mMicrophoneActive(false)
  , mFromFallback(false)
{
  LOG(LogLevel::Debug, ("AudioCallbackDriver ctor for graph %p", aGraphImpl));
<<<<<<< HEAD
=======
#if defined(XP_WIN)
  if (XRE_IsContentProcess()) {
    audio::AudioNotificationReceiver::Register(this);
  }
#endif
>>>>>>> a17af05f
}

AudioCallbackDriver::~AudioCallbackDriver()
{
  MOZ_ASSERT(mPromisesForOperation.IsEmpty());
#if defined(XP_WIN)
  if (XRE_IsContentProcess()) {
    audio::AudioNotificationReceiver::Unregister(this);
  }
#endif
}

bool IsMacbookOrMacbookAir()
{
#ifdef XP_MACOSX
  size_t len = 0;
  sysctlbyname("hw.model", NULL, &len, NULL, 0);
  if (len) {
    UniquePtr<char[]> model(new char[len]);
    // This string can be
    // MacBook%d,%d for a normal MacBook
    // MacBookPro%d,%d for a MacBook Pro
    // MacBookAir%d,%d for a Macbook Air
    sysctlbyname("hw.model", model.get(), &len, NULL, 0);
    char* substring = strstr(model.get(), "MacBook");
    if (substring) {
      const size_t offset = strlen("MacBook");
      if (strncmp(model.get() + offset, "Air", len - offset) ||
          isdigit(model[offset + 1])) {
        return true;
      }
    }
    return false;
  }
#endif
  return false;
}

bool
AudioCallbackDriver::Init()
{
  cubeb* cubebContext = CubebUtils::GetCubebContext();
  if (!cubebContext) {
    NS_WARNING("Could not get cubeb context.");
    if (!mFromFallback) {
      CubebUtils::ReportCubebStreamInitFailure(true);
    }
    return false;
  }

  cubeb_stream_params output;
  cubeb_stream_params input;
  uint32_t latency_frames;
  bool firstStream = CubebUtils::GetFirstStream();

  MOZ_ASSERT(!NS_IsMainThread(),
      "This is blocking and should never run on the main thread.");

  mSampleRate = output.rate = CubebUtils::PreferredSampleRate();

<<<<<<< HEAD
#if defined(__ANDROID__)
#if defined(MOZ_B2G)
  output.stream_type = CubebUtils::ConvertChannelToCubebType(mAudioChannel);
#else
  output.stream_type = CUBEB_STREAM_TYPE_MUSIC;
#endif
  if (output.stream_type == CUBEB_STREAM_TYPE_MAX) {
    NS_WARNING("Bad stream type");
    return false;
  }
#else
  (void)mAudioChannel;
#endif

  output.channels = mGraphImpl->AudioChannelCount();
=======
>>>>>>> a17af05f
  if (AUDIO_OUTPUT_FORMAT == AUDIO_FORMAT_S16) {
    output.format = CUBEB_SAMPLE_S16NE;
  } else {
    output.format = CUBEB_SAMPLE_FLOAT32NE;
  }

<<<<<<< HEAD
  // Graphs are always stereo for now.
  output.layout = CUBEB_LAYOUT_STEREO;
=======
  output.channels = mOuputChannels;
  output.layout = CUBEB_LAYOUT_UNDEFINED;
>>>>>>> a17af05f

  Maybe<uint32_t> latencyPref = CubebUtils::GetCubebMSGLatencyInFrames();
  if (latencyPref) {
    latency_frames = latencyPref.value();
  } else {
    if (cubeb_get_min_latency(cubebContext, &output, &latency_frames) != CUBEB_OK) {
      NS_WARNING("Could not get minimal latency from cubeb.");
    }
  }

  // Macbook and MacBook air don't have enough CPU to run very low latency
  // MediaStreamGraphs, cap the minimal latency to 512 frames int this case.
  if (IsMacbookOrMacbookAir()) {
    latency_frames = std::max((uint32_t) 512, latency_frames);
  }

<<<<<<< HEAD

  input = output;
  input.channels = mInputChannels; // change to support optional stereo capture
  input.layout = CUBEB_LAYOUT_MONO;
=======
  input = output;
  input.channels = mInputChannels;
  input.layout = CUBEB_LAYOUT_UNDEFINED;

#ifdef MOZ_WEBRTC
  if (mGraphImpl->mInputWanted) {
    StaticMutexAutoLock lock(AudioInputCubeb::Mutex());
    uint32_t userChannels = 0;
    AudioInputCubeb::GetUserChannelCount(mGraphImpl->mInputDeviceID, userChannels);
    input.channels = mInputChannels = userChannels;
  }
#endif
>>>>>>> a17af05f

  cubeb_stream* stream = nullptr;
  CubebUtils::AudioDeviceID input_id = nullptr, output_id = nullptr;
  // We have to translate the deviceID values to cubeb devid's since those can be
  // freed whenever enumerate is called.
  {
#ifdef MOZ_WEBRTC
    StaticMutexAutoLock lock(AudioInputCubeb::Mutex());
#endif
    if ((!mGraphImpl->mInputWanted
#ifdef MOZ_WEBRTC
         || AudioInputCubeb::GetDeviceID(mGraphImpl->mInputDeviceID, input_id)
#endif
         ) &&
        (mGraphImpl->mOutputDeviceID == -1 // pass nullptr for ID for default output
#ifdef MOZ_WEBRTC
         // XXX we should figure out how we would use a deviceID for output without webrtc.
         // Currently we don't set this though, so it's ok
         || AudioInputCubeb::GetDeviceID(mGraphImpl->mOutputDeviceID, output_id)
#endif
         ) &&
        // XXX Only pass input input if we have an input listener.  Always
        // set up output because it's easier, and it will just get silence.
        // XXX Add support for adding/removing an input listener later.
        cubeb_stream_init(cubebContext, &stream,
                          "AudioCallbackDriver",
                          input_id,
                          mGraphImpl->mInputWanted ? &input : nullptr,
                          output_id,
                          mGraphImpl->mOutputWanted ? &output : nullptr, latency_frames,
                          DataCallback_s, StateCallback_s, this) == CUBEB_OK) {
      mAudioStream.own(stream);
      DebugOnly<int> rv = cubeb_stream_set_volume(mAudioStream, CubebUtils::GetVolumeScale());
      NS_WARNING_ASSERTION(
        rv == CUBEB_OK,
        "Could not set the audio stream volume in GraphDriver.cpp");
      CubebUtils::ReportCubebBackendUsed();
    } else {
#ifdef MOZ_WEBRTC
      StaticMutexAutoUnlock unlock(AudioInputCubeb::Mutex());
#endif
      NS_WARNING("Could not create a cubeb stream for MediaStreamGraph, falling back to a SystemClockDriver");
      // Only report failures when we're not coming from a driver that was
      // created itself as a fallback driver because of a previous audio driver
      // failure.
      if (!mFromFallback) {
        CubebUtils::ReportCubebStreamInitFailure(firstStream);
      }
      // Fall back to a driver using a normal thread. If needed,
      // the graph will try to re-open an audio stream later.
      MonitorAutoLock lock(GraphImpl()->GetMonitor());
      SystemClockDriver* nextDriver = new SystemClockDriver(GraphImpl());
      SetNextDriver(nextDriver);
      nextDriver->MarkAsFallback();
      nextDriver->SetGraphTime(this, mIterationStart, mIterationEnd);
      // We're not using SwitchAtNextIteration here, because there
      // won't be a next iteration if we don't restart things manually:
      // the audio stream just signaled that it's in error state.
      mGraphImpl->SetCurrentDriver(nextDriver);
      nextDriver->Start();
      return true;
    }
  }
  SetMicrophoneActive(mGraphImpl->mInputWanted);

  cubeb_stream_register_device_changed_callback(mAudioStream,
                                                AudioCallbackDriver::DeviceChangedCallback_s);

  if (!StartStream()) {
    LOG(LogLevel::Warning, ("AudioCallbackDriver couldn't start stream."));
    return false;
  }

  LOG(LogLevel::Debug, ("AudioCallbackDriver started."));
  return true;
}


void
AudioCallbackDriver::Destroy()
{
  LOG(LogLevel::Debug, ("AudioCallbackDriver destroyed."));
  mAudioInput = nullptr;
  mAudioStream.reset();
}

void
AudioCallbackDriver::Resume()
{
  LOG(LogLevel::Debug,
      ("Resuming audio threads for MediaStreamGraph %p", mGraphImpl));
  if (cubeb_stream_start(mAudioStream) != CUBEB_OK) {
    NS_WARNING("Could not start cubeb stream for MSG.");
  }
}

void
AudioCallbackDriver::Start()
{
  if (mPreviousDriver) {
    if (mPreviousDriver->AsAudioCallbackDriver()) {
      LOG(LogLevel::Debug, ("Releasing audio driver off main thread."));
      RefPtr<AsyncCubebTask> releaseEvent =
        new AsyncCubebTask(mPreviousDriver->AsAudioCallbackDriver(),
                           AsyncCubebOperation::SHUTDOWN);
      releaseEvent->Dispatch();
      mPreviousDriver = nullptr;
    } else {
      LOG(LogLevel::Debug,
          ("Dropping driver reference for SystemClockDriver."));
      MOZ_ASSERT(mPreviousDriver->AsSystemClockDriver());
      mFromFallback = mPreviousDriver->AsSystemClockDriver()->IsFallback();
      mPreviousDriver = nullptr;
    }
  }

  LOG(LogLevel::Debug,
      ("Starting new audio driver off main thread, "
       "to ensure it runs after previous shutdown."));
  RefPtr<AsyncCubebTask> initEvent =
    new AsyncCubebTask(AsAudioCallbackDriver(), AsyncCubebOperation::INIT);
  initEvent->Dispatch();
}

bool
AudioCallbackDriver::StartStream()
{
  if (cubeb_stream_start(mAudioStream) != CUBEB_OK) {
    NS_WARNING("Could not start cubeb stream for MSG.");
    return false;
  }

  {
    MonitorAutoLock mon(mGraphImpl->GetMonitor());
    mStarted = true;
    mWaitState = WAITSTATE_RUNNING;
  }
  return true;
}

void
AudioCallbackDriver::Stop()
{
  if (cubeb_stream_stop(mAudioStream) != CUBEB_OK) {
    NS_WARNING("Could not stop cubeb stream for MSG.");
  }
}

void
AudioCallbackDriver::Revive()
{
  // Note: only called on MainThread, without monitor
  // We know were weren't in a running state
  LOG(LogLevel::Debug, ("AudioCallbackDriver reviving."));
  // If we were switching, switch now. Otherwise, start the audio thread again.
  MonitorAutoLock mon(mGraphImpl->GetMonitor());
  if (NextDriver()) {
    RemoveCallback();
    NextDriver()->SetGraphTime(this, mIterationStart, mIterationEnd);
    mGraphImpl->SetCurrentDriver(NextDriver());
    NextDriver()->Start();
  } else {
    LOG(LogLevel::Debug,
        ("Starting audio threads for MediaStreamGraph %p from a new thread.",
         mGraphImpl));
    RefPtr<AsyncCubebTask> initEvent =
      new AsyncCubebTask(this, AsyncCubebOperation::INIT);
    initEvent->Dispatch();
  }
}

void
AudioCallbackDriver::RemoveCallback()
{
  if (mAddedMixer) {
    mGraphImpl->mMixer.RemoveCallback(this);
    mAddedMixer = false;
  }
}

void
AudioCallbackDriver::WaitForNextIteration()
{
}

void
AudioCallbackDriver::WakeUp()
{
  mGraphImpl->GetMonitor().AssertCurrentThreadOwns();
  mGraphImpl->GetMonitor().Notify();
}

#if defined(XP_WIN)
void
AudioCallbackDriver::ResetDefaultDevice()
{
  if (cubeb_stream_reset_default_device(mAudioStream) != CUBEB_OK) {
    NS_WARNING("Could not reset cubeb stream to default output device.");
  }
}
#endif

/* static */ long
AudioCallbackDriver::DataCallback_s(cubeb_stream* aStream,
                                    void* aUser,
                                    const void* aInputBuffer,
                                    void* aOutputBuffer,
                                    long aFrames)
{
  AudioCallbackDriver* driver = reinterpret_cast<AudioCallbackDriver*>(aUser);
  return driver->DataCallback(static_cast<const AudioDataValue*>(aInputBuffer),
                              static_cast<AudioDataValue*>(aOutputBuffer), aFrames);
}

/* static */ void
AudioCallbackDriver::StateCallback_s(cubeb_stream* aStream, void * aUser,
                                     cubeb_state aState)
{
  AudioCallbackDriver* driver = reinterpret_cast<AudioCallbackDriver*>(aUser);
  driver->StateCallback(aState);
}

/* static */ void
AudioCallbackDriver::DeviceChangedCallback_s(void* aUser)
{
  AudioCallbackDriver* driver = reinterpret_cast<AudioCallbackDriver*>(aUser);
  driver->DeviceChangedCallback();
}

bool AudioCallbackDriver::InCallback() {
  return mInCallback;
}

AudioCallbackDriver::AutoInCallback::AutoInCallback(AudioCallbackDriver* aDriver)
  : mDriver(aDriver)
{
  mDriver->mInCallback = true;
}

AudioCallbackDriver::AutoInCallback::~AutoInCallback() {
  mDriver->mInCallback = false;
}

long
AudioCallbackDriver::DataCallback(const AudioDataValue* aInputBuffer,
                                  AudioDataValue* aOutputBuffer, long aFrames)
{
  bool stillProcessing;

  // Don't add the callback until we're inited and ready
  if (!mAddedMixer) {
    mGraphImpl->mMixer.AddCallback(this);
    mAddedMixer = true;
  }

#ifdef DEBUG
  // DebugOnly<> doesn't work here... it forces an initialization that will cause
  // mInCallback to be set back to false before we exit the statement.  Do it by
  // hand instead.
  AutoInCallback aic(this);
#endif

  GraphTime stateComputedTime = StateComputedTime();
  if (stateComputedTime == 0) {
    MonitorAutoLock mon(mGraphImpl->GetMonitor());
    // Because this function is called during cubeb_stream_init (to prefill the
    // audio buffers), it can be that we don't have a message here (because this
    // driver is the first one for this graph), and the graph would exit. Simply
    // return here until we have messages.
    if (!mGraphImpl->MessagesQueued()) {
      PodZero(aOutputBuffer, aFrames * mOuputChannels);
      return aFrames;
    }
    mGraphImpl->SwapMessageQueues();
  }

  uint32_t durationMS = aFrames * 1000 / mSampleRate;

  // For now, simply average the duration with the previous
  // duration so there is some damping against sudden changes.
  if (!mIterationDurationMS) {
    mIterationDurationMS = durationMS;
  } else {
    mIterationDurationMS = (mIterationDurationMS*3) + durationMS;
    mIterationDurationMS /= 4;
  }

  // Process mic data if any/needed
  if (aInputBuffer) {
    if (mAudioInput) { // for this specific input-only or full-duplex stream
      mAudioInput->NotifyInputData(mGraphImpl, aInputBuffer,
                                   static_cast<size_t>(aFrames),
                                   mSampleRate, mInputChannels);
    }
  }

  mBuffer.SetBuffer(aOutputBuffer, aFrames);
  // fill part or all with leftover data from last iteration (since we
  // align to Audio blocks)
  mScratchBuffer.Empty(mBuffer);
  // if we totally filled the buffer (and mScratchBuffer isn't empty),
  // we don't need to run an iteration and if we do so we may overflow.
  if (mBuffer.Available()) {

    // State computed time is decided by the audio callback's buffer length. We
    // compute the iteration start and end from there, trying to keep the amount
    // of buffering in the graph constant.
    GraphTime nextStateComputedTime =
      mGraphImpl->RoundUpToNextAudioBlock(stateComputedTime + mBuffer.Available());

    mIterationStart = mIterationEnd;
    // inGraph is the number of audio frames there is between the state time and
    // the current time, i.e. the maximum theoretical length of the interval we
    // could use as [mIterationStart; mIterationEnd].
    GraphTime inGraph = stateComputedTime - mIterationStart;
    // We want the interval [mIterationStart; mIterationEnd] to be before the
    // interval [stateComputedTime; nextStateComputedTime]. We also want
    // the distance between these intervals to be roughly equivalent each time, to
    // ensure there is no clock drift between current time and state time. Since
    // we can't act on the state time because we have to fill the audio buffer, we
    // reclock the current time against the state time, here.
    mIterationEnd = mIterationStart + 0.8 * inGraph;

    LOG(LogLevel::Verbose,
        ("interval[%ld; %ld] state[%ld; %ld] (frames: %ld) (durationMS: %u) "
         "(duration ticks: %ld)",
         (long)mIterationStart,
         (long)mIterationEnd,
         (long)stateComputedTime,
         (long)nextStateComputedTime,
         (long)aFrames,
         (uint32_t)durationMS,
         (long)(nextStateComputedTime - stateComputedTime)));

    mCurrentTimeStamp = TimeStamp::Now();

    if (stateComputedTime < mIterationEnd) {
      LOG(LogLevel::Warning, ("Media graph global underrun detected"));
      mIterationEnd = stateComputedTime;
    }

    stillProcessing = mGraphImpl->OneIteration(nextStateComputedTime);
  } else {
    LOG(LogLevel::Verbose,
        ("DataCallback buffer filled entirely from scratch "
         "buffer, skipping iteration."));
    stillProcessing = true;
  }

  mBuffer.BufferFilled();

  // Callback any observers for the AEC speaker data.  Note that one
  // (maybe) of these will be full-duplex, the others will get their input
  // data off separate cubeb callbacks.  Take care with how stuff is
  // removed/added to this list and TSAN issues, but input and output will
  // use separate callback methods.
  mGraphImpl->NotifyOutputData(aOutputBuffer, static_cast<size_t>(aFrames),
                               mSampleRate, mOuputChannels);

  bool switching = false;
  {
    MonitorAutoLock mon(mGraphImpl->GetMonitor());
    switching = !!NextDriver();
  }

  if (switching && stillProcessing) {
    // If the audio stream has not been started by the previous driver or
    // the graph itself, keep it alive.
    MonitorAutoLock mon(mGraphImpl->GetMonitor());
    if (!IsStarted()) {
      return aFrames;
    }
    LOG(LogLevel::Debug, ("Switching to system driver."));
    RemoveCallback();
    NextDriver()->SetGraphTime(this, mIterationStart, mIterationEnd);
    mGraphImpl->SetCurrentDriver(NextDriver());
    NextDriver()->Start();
    // Returning less than aFrames starts the draining and eventually stops the
    // audio thread. This function will never get called again.
    return aFrames - 1;
  }

  if (!stillProcessing) {
    LOG(LogLevel::Debug,
        ("Stopping audio thread for MediaStreamGraph %p", this));
    return aFrames - 1;
  }
  return aFrames;
}

void
AudioCallbackDriver::StateCallback(cubeb_state aState)
{
  LOG(LogLevel::Debug, ("AudioCallbackDriver State: %d", aState));
<<<<<<< HEAD
  if (aState == CUBEB_STATE_ERROR) {
=======
  // If we don't have an audio stream here, this means that the stream
  // initialization has failed. A fallback on a SystemCallDriver will happen at
  // the callsite of `cubeb_stream_init`.
  if (aState == CUBEB_STATE_ERROR && mAudioStream) {
>>>>>>> a17af05f
    // Fall back to a driver using a normal thread. If needed,
    // the graph will try to re-open an audio stream later.
    MonitorAutoLock lock(GraphImpl()->GetMonitor());
    SystemClockDriver* nextDriver = new SystemClockDriver(GraphImpl());
    SetNextDriver(nextDriver);
    RemoveCallback();
    nextDriver->MarkAsFallback();
    nextDriver->SetGraphTime(this, mIterationStart, mIterationEnd);
    // We're not using SwitchAtNextIteration here, because there
    // won't be a next iteration if we don't restart things manually:
    // the audio stream just signaled that it's in error state.
    mGraphImpl->SetCurrentDriver(nextDriver);
    nextDriver->Start();
  }
}

void
AudioCallbackDriver::MixerCallback(AudioDataValue* aMixedBuffer,
                                   AudioSampleFormat aFormat,
                                   uint32_t aChannels,
                                   uint32_t aFrames,
                                   uint32_t aSampleRate)
{
  uint32_t toWrite = mBuffer.Available();

  if (!mBuffer.Available()) {
    NS_WARNING("DataCallback buffer full, expect frame drops.");
  }

  MOZ_ASSERT(mBuffer.Available() <= aFrames);

  mBuffer.WriteFrames(aMixedBuffer, mBuffer.Available());
  MOZ_ASSERT(mBuffer.Available() == 0, "Missing frames to fill audio callback's buffer.");

  DebugOnly<uint32_t> written = mScratchBuffer.Fill(aMixedBuffer + toWrite * aChannels, aFrames - toWrite);
  NS_WARNING_ASSERTION(written == aFrames - toWrite, "Dropping frames.");
};

void AudioCallbackDriver::PanOutputIfNeeded(bool aMicrophoneActive)
{
#ifdef XP_MACOSX
  cubeb_device* out;
  int rv;
  char name[128];
  size_t length = sizeof(name);

  rv = sysctlbyname("hw.model", name, &length, NULL, 0);
  if (rv) {
    return;
  }

  if (!strncmp(name, "MacBookPro", 10)) {
    if (cubeb_stream_get_current_device(mAudioStream, &out) == CUBEB_OK) {
      // Check if we are currently outputing sound on external speakers.
      if (!strcmp(out->output_name, "ispk")) {
        // Pan everything to the right speaker.
        if (aMicrophoneActive) {
          if (cubeb_stream_set_panning(mAudioStream, 1.0) != CUBEB_OK) {
            NS_WARNING("Could not pan audio output to the right.");
          }
        } else {
          if (cubeb_stream_set_panning(mAudioStream, 0.0) != CUBEB_OK) {
            NS_WARNING("Could not pan audio output to the center.");
          }
        }
      } else {
        if (cubeb_stream_set_panning(mAudioStream, 0.0) != CUBEB_OK) {
          NS_WARNING("Could not pan audio output to the center.");
        }
      }
      cubeb_stream_device_destroy(mAudioStream, out);
    }
  }
#endif
}

void
AudioCallbackDriver::DeviceChangedCallback() {
  // Tell the audio engine the device has changed, it might want to reset some
  // state.
  MonitorAutoLock mon(mGraphImpl->GetMonitor());
  if (mAudioInput) {
    mAudioInput->DeviceChanged();
  }
#ifdef XP_MACOSX
  PanOutputIfNeeded(mMicrophoneActive);
#endif
}

void
AudioCallbackDriver::SetMicrophoneActive(bool aActive)
{
  mMicrophoneActive = aActive;

#ifdef XP_MACOSX
  PanOutputIfNeeded(mMicrophoneActive);
#endif
}

uint32_t
AudioCallbackDriver::IterationDuration()
{
  // The real fix would be to have an API in cubeb to give us the number. Short
  // of that, we approximate it here. bug 1019507
  return mIterationDurationMS;
}

bool
AudioCallbackDriver::IsStarted() {
  mGraphImpl->GetMonitor().AssertCurrentThreadOwns();
  return mStarted;
}

void
AudioCallbackDriver::EnqueueStreamAndPromiseForOperation(MediaStream* aStream,
                                          void* aPromise,
                                          dom::AudioContextOperation aOperation)
{
  MonitorAutoLock mon(mGraphImpl->GetMonitor());
  mPromisesForOperation.AppendElement(StreamAndPromiseForOperation(aStream,
                                                                   aPromise,
                                                                   aOperation));
}

void AudioCallbackDriver::CompleteAudioContextOperations(AsyncCubebOperation aOperation)
{
  AutoTArray<StreamAndPromiseForOperation, 1> array;

  // We can't lock for the whole function because AudioContextOperationCompleted
  // will grab the monitor
  {
    MonitorAutoLock mon(GraphImpl()->GetMonitor());
    array.SwapElements(mPromisesForOperation);
  }

  for (uint32_t i = 0; i < array.Length(); i++) {
    StreamAndPromiseForOperation& s = array[i];
    if ((aOperation == AsyncCubebOperation::INIT &&
         s.mOperation == dom::AudioContextOperation::Resume) ||
        (aOperation == AsyncCubebOperation::SHUTDOWN &&
         s.mOperation != dom::AudioContextOperation::Resume)) {

      GraphImpl()->AudioContextOperationCompleted(s.mStream,
                                                  s.mPromise,
                                                  s.mOperation);
      array.RemoveElementAt(i);
      i--;
    }
  }

  if (!array.IsEmpty()) {
    MonitorAutoLock mon(GraphImpl()->GetMonitor());
    mPromisesForOperation.AppendElements(array);
  }
}


} // namespace mozilla

// avoid redefined macro in unified build
#undef LOG<|MERGE_RESOLUTION|>--- conflicted
+++ resolved
@@ -574,14 +574,11 @@
   , mFromFallback(false)
 {
   LOG(LogLevel::Debug, ("AudioCallbackDriver ctor for graph %p", aGraphImpl));
-<<<<<<< HEAD
-=======
 #if defined(XP_WIN)
   if (XRE_IsContentProcess()) {
     audio::AudioNotificationReceiver::Register(this);
   }
 #endif
->>>>>>> a17af05f
 }
 
 AudioCallbackDriver::~AudioCallbackDriver()
@@ -642,37 +639,14 @@
 
   mSampleRate = output.rate = CubebUtils::PreferredSampleRate();
 
-<<<<<<< HEAD
-#if defined(__ANDROID__)
-#if defined(MOZ_B2G)
-  output.stream_type = CubebUtils::ConvertChannelToCubebType(mAudioChannel);
-#else
-  output.stream_type = CUBEB_STREAM_TYPE_MUSIC;
-#endif
-  if (output.stream_type == CUBEB_STREAM_TYPE_MAX) {
-    NS_WARNING("Bad stream type");
-    return false;
-  }
-#else
-  (void)mAudioChannel;
-#endif
-
-  output.channels = mGraphImpl->AudioChannelCount();
-=======
->>>>>>> a17af05f
   if (AUDIO_OUTPUT_FORMAT == AUDIO_FORMAT_S16) {
     output.format = CUBEB_SAMPLE_S16NE;
   } else {
     output.format = CUBEB_SAMPLE_FLOAT32NE;
   }
 
-<<<<<<< HEAD
-  // Graphs are always stereo for now.
-  output.layout = CUBEB_LAYOUT_STEREO;
-=======
   output.channels = mOuputChannels;
   output.layout = CUBEB_LAYOUT_UNDEFINED;
->>>>>>> a17af05f
 
   Maybe<uint32_t> latencyPref = CubebUtils::GetCubebMSGLatencyInFrames();
   if (latencyPref) {
@@ -689,12 +663,6 @@
     latency_frames = std::max((uint32_t) 512, latency_frames);
   }
 
-<<<<<<< HEAD
-
-  input = output;
-  input.channels = mInputChannels; // change to support optional stereo capture
-  input.layout = CUBEB_LAYOUT_MONO;
-=======
   input = output;
   input.channels = mInputChannels;
   input.layout = CUBEB_LAYOUT_UNDEFINED;
@@ -707,7 +675,6 @@
     input.channels = mInputChannels = userChannels;
   }
 #endif
->>>>>>> a17af05f
 
   cubeb_stream* stream = nullptr;
   CubebUtils::AudioDeviceID input_id = nullptr, output_id = nullptr;
@@ -1102,14 +1069,10 @@
 AudioCallbackDriver::StateCallback(cubeb_state aState)
 {
   LOG(LogLevel::Debug, ("AudioCallbackDriver State: %d", aState));
-<<<<<<< HEAD
-  if (aState == CUBEB_STATE_ERROR) {
-=======
   // If we don't have an audio stream here, this means that the stream
   // initialization has failed. A fallback on a SystemCallDriver will happen at
   // the callsite of `cubeb_stream_init`.
   if (aState == CUBEB_STATE_ERROR && mAudioStream) {
->>>>>>> a17af05f
     // Fall back to a driver using a normal thread. If needed,
     // the graph will try to re-open an audio stream later.
     MonitorAutoLock lock(GraphImpl()->GetMonitor());
