--- conflicted
+++ resolved
@@ -35,30 +35,19 @@
   // it alive until we send the delete message.
   RefPtr<VideoDecoderChild> actor = mActor;
 
-<<<<<<< HEAD
-  RefPtr<Runnable> task = NS_NewRunnableFunction([actor]() {
-    MOZ_ASSERT(actor);
-    actor->DestroyIPDL();
-  });
-=======
   RefPtr<Runnable> task = NS_NewRunnableFunction(
     "dom::RemoteVideoDecoder::~RemoteVideoDecoder", [actor]() {
       MOZ_ASSERT(actor);
       actor->DestroyIPDL();
     });
->>>>>>> a17af05f
 
   // Drop out references to the actor so that the last ref
   // always gets released on the manager thread.
   actor = nullptr;
   mActor = nullptr;
 
-<<<<<<< HEAD
-  VideoDecoderManagerChild::GetManagerThread()->Dispatch(task.forget(), NS_DISPATCH_NORMAL);
-=======
   VideoDecoderManagerChild::GetManagerThread()->Dispatch(task.forget(),
                                                          NS_DISPATCH_NORMAL);
->>>>>>> a17af05f
 }
 
 RefPtr<MediaDataDecoder::InitPromise>
@@ -66,9 +55,6 @@
 {
   RefPtr<RemoteVideoDecoder> self = this;
   return InvokeAsync(VideoDecoderManagerChild::GetManagerAbstractThread(),
-<<<<<<< HEAD
-                     __func__, [self, this]() { return mActor->Init(); });
-=======
                      __func__,
                      [self, this]() { return mActor->Init(); })
     ->Then(VideoDecoderManagerChild::GetManagerAbstractThread(),
@@ -84,7 +70,6 @@
            [self](const MediaResult& aError) {
              return InitPromise::CreateAndReject(aError, __func__);
            });
->>>>>>> a17af05f
 }
 
 RefPtr<MediaDataDecoder::DecodePromise>
@@ -127,12 +112,8 @@
 bool
 RemoteVideoDecoder::IsHardwareAccelerated(nsACString& aFailureReason) const
 {
-<<<<<<< HEAD
-  return mActor->IsHardwareAccelerated(aFailureReason);
-=======
   aFailureReason = mHardwareAcceleratedReason;
   return mIsHardwareAccelerated;
->>>>>>> a17af05f
 }
 
 void
@@ -140,12 +121,6 @@
 {
   RefPtr<RemoteVideoDecoder> self = this;
   media::TimeUnit time = aTime;
-<<<<<<< HEAD
-  VideoDecoderManagerChild::GetManagerThread()->Dispatch(NS_NewRunnableFunction([=]() {
-    MOZ_ASSERT(self->mActor);
-    self->mActor->SetSeekThreshold(time);
-  }), NS_DISPATCH_NORMAL);
-=======
   VideoDecoderManagerChild::GetManagerThread()->Dispatch(
     NS_NewRunnableFunction("dom::RemoteVideoDecoder::SetSeekThreshold",
                            [=]() {
@@ -153,17 +128,12 @@
                              self->mActor->SetSeekThreshold(time);
                            }),
     NS_DISPATCH_NORMAL);
->>>>>>> a17af05f
 }
 
 MediaDataDecoder::ConversionRequired
 RemoteVideoDecoder::NeedsConversion() const
 {
-<<<<<<< HEAD
-  return mActor->NeedsConversion();
-=======
   return mConversion;
->>>>>>> a17af05f
 }
 
 nsresult
@@ -185,10 +155,6 @@
 bool
 RemoteDecoderModule::Supports(const TrackInfo& aTrackInfo,
                               DecoderDoctorDiagnostics* aDiagnostics) const
-<<<<<<< HEAD
-{
-  return mWrapped->Supports(aTrackInfo, aDiagnostics);
-=======
 {
   return mWrapped->Supports(aTrackInfo, aDiagnostics);
 }
@@ -199,7 +165,6 @@
   TextureFactoryIdentifier ident = aKnows->GetTextureFactoryIdentifier();
   return ident.mParentBackend != LayersBackend::LAYERS_BASIC &&
          ident.mParentProcessType == GeckoProcessType_GPU;
->>>>>>> a17af05f
 }
 
 already_AddRefed<MediaDataDecoder>
@@ -207,21 +172,6 @@
 {
   if (!MediaPrefs::PDMUseGPUDecoder() ||
       !aParams.mKnowsCompositor ||
-<<<<<<< HEAD
-      aParams.mKnowsCompositor->GetTextureFactoryIdentifier().mParentProcessType != GeckoProcessType_GPU) {
-    return mWrapped->CreateVideoDecoder(aParams);
-  }
-
-  RefPtr<RemoteVideoDecoder> object = new RemoteVideoDecoder();
-
-  SynchronousTask task("InitIPDL");
-  bool success;
-  VideoDecoderManagerChild::GetManagerThread()->Dispatch(NS_NewRunnableFunction([&]() {
-    AutoCompleteTask complete(&task);
-    success = object->mActor->InitIPDL(aParams.VideoConfig(),
-                                       aParams.mKnowsCompositor->GetTextureFactoryIdentifier());
-  }), NS_DISPATCH_NORMAL);
-=======
       !IsRemoteAcceleratedCompositor(aParams.mKnowsCompositor))
   {
     return mWrapped->CreateVideoDecoder(aParams);
@@ -241,7 +191,6 @@
           aParams.mKnowsCompositor->GetTextureFactoryIdentifier());
       }),
     NS_DISPATCH_NORMAL);
->>>>>>> a17af05f
   task.Wait();
 
   if (!success) {
