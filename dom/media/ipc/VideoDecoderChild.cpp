--- conflicted
+++ resolved
@@ -63,16 +63,6 @@
   // of the SurfaceDescriptor, and is responsible for making sure that
   // it gets deallocated.
   RefPtr<Image> image = new GPUVideoImage(GetManager(), aData.sd(), aData.frameSize());
-<<<<<<< HEAD
-
-  RefPtr<VideoData> video = VideoData::CreateFromImage(aData.display(),
-                                                       aData.base().offset(),
-                                                       aData.base().time(),
-                                                       aData.base().duration(),
-                                                       image,
-                                                       aData.base().keyframe(),
-                                                       aData.base().timecode());
-=======
 
   RefPtr<VideoData> video = VideoData::CreateFromImage(
     aData.display(),
@@ -83,7 +73,6 @@
     aData.base().keyframe(),
     media::TimeUnit::FromMicroseconds(aData.base().timecode()));
 
->>>>>>> a17af05f
   mDecodedData.AppendElement(Move(video));
   return IPC_OK();
 }
@@ -118,12 +107,8 @@
 }
 
 mozilla::ipc::IPCResult
-<<<<<<< HEAD
-VideoDecoderChild::RecvInitComplete(const bool& aHardware,
-=======
 VideoDecoderChild::RecvInitComplete(const nsCString& aDecoderDescription,
                                     const bool& aHardware,
->>>>>>> a17af05f
                                     const nsCString& aHardwareReason,
                                     const uint32_t& aConversion)
 {
@@ -157,28 +142,6 @@
 VideoDecoderChild::ActorDestroy(ActorDestroyReason aWhy)
 {
   if (aWhy == AbnormalShutdown) {
-<<<<<<< HEAD
-    // Defer reporting an error until we've recreated the manager so that
-    // it'll be safe for MediaFormatReader to recreate decoders
-    RefPtr<VideoDecoderChild> ref = this;
-    GetManager()->RunWhenRecreated(NS_NewRunnableFunction([=]() {
-      if (ref->mInitialized) {
-        mDecodedData.Clear();
-        mDecodePromise.RejectIfExists(NS_ERROR_DOM_MEDIA_NEED_NEW_DECODER,
-                                      __func__);
-        mDrainPromise.RejectIfExists(NS_ERROR_DOM_MEDIA_NEED_NEW_DECODER,
-                                     __func__);
-        mFlushPromise.RejectIfExists(NS_ERROR_DOM_MEDIA_NEED_NEW_DECODER,
-                                     __func__);
-        // Make sure the next request will be rejected accordingly if ever
-        // called.
-        mNeedNewDecoder = true;
-      } else {
-        ref->mInitPromise.RejectIfExists(NS_ERROR_DOM_MEDIA_NEED_NEW_DECODER,
-                                         __func__);
-      }
-    }));
-=======
     // GPU process crashed, record the time and send back to MFR for telemetry.
     mGPUCrashTime = TimeStamp::Now();
 
@@ -201,7 +164,6 @@
           ref->mInitPromise.RejectIfExists(error, __func__);
         }
       }));
->>>>>>> a17af05f
   }
   mCanSend = false;
 
@@ -218,9 +180,6 @@
 {
   RefPtr<VideoDecoderManagerChild> manager =
     VideoDecoderManagerChild::GetSingleton();
-<<<<<<< HEAD
-  // If the manager isn't available, then don't initialize mIPDLSelfRef and
-=======
 
   // The manager isn't available because VideoDecoderManagerChild has been
   // initialized with null end points and we don't want to decode video on GPU
@@ -231,29 +190,20 @@
 
   // The manager doesn't support sending messages because we've just crashed
   // and are working on reinitialization. Don't initialize mIPDLSelfRef and
->>>>>>> a17af05f
   // leave us in an error state. We'll then immediately reject the promise when
   // Init() is called and the caller can try again. Hopefully by then the new
   // manager is ready, or we've notified the caller of it being no longer
   // available. If not, then the cycle repeats until we're ready.
-<<<<<<< HEAD
-  if (!manager || !manager->CanSend()) {
-=======
   if (!manager->CanSend()) {
->>>>>>> a17af05f
     return true;
   }
 
   mIPDLSelfRef = this;
   bool success = false;
   if (manager->SendPVideoDecoderConstructor(this, aVideoInfo, aIdentifier,
-<<<<<<< HEAD
-                                            &success)) {
-=======
                                             &success,
                                             &mBlacklistedD3D11Driver,
                                             &mBlacklistedD3D9Driver)) {
->>>>>>> a17af05f
     mCanSend = true;
   }
   return success;
@@ -298,14 +248,9 @@
   AssertOnManagerThread();
 
   if (mNeedNewDecoder) {
-<<<<<<< HEAD
-    return MediaDataDecoder::DecodePromise::CreateAndReject(
-      NS_ERROR_DOM_MEDIA_NEED_NEW_DECODER, __func__);
-=======
     MediaResult error(NS_ERROR_DOM_MEDIA_NEED_NEW_DECODER);
     error.SetGPUCrashTimeStamp(mGPUCrashTime);
     return MediaDataDecoder::DecodePromise::CreateAndReject(error, __func__);
->>>>>>> a17af05f
   }
   if (!mCanSend) {
     // We're here if the IPC channel has died but we're still waiting for the
@@ -343,14 +288,9 @@
   mDecodePromise.RejectIfExists(NS_ERROR_DOM_MEDIA_CANCELED, __func__);
   mDrainPromise.RejectIfExists(NS_ERROR_DOM_MEDIA_CANCELED, __func__);
   if (mNeedNewDecoder) {
-<<<<<<< HEAD
-    return MediaDataDecoder::FlushPromise::CreateAndReject(
-      NS_ERROR_DOM_MEDIA_NEED_NEW_DECODER, __func__);
-=======
     MediaResult error(NS_ERROR_DOM_MEDIA_NEED_NEW_DECODER);
     error.SetGPUCrashTimeStamp(mGPUCrashTime);
     return MediaDataDecoder::FlushPromise::CreateAndReject(error, __func__);
->>>>>>> a17af05f
   }
   if (mCanSend) {
     SendFlush();
@@ -363,14 +303,9 @@
 {
   AssertOnManagerThread();
   if (mNeedNewDecoder) {
-<<<<<<< HEAD
-    return MediaDataDecoder::DecodePromise::CreateAndReject(
-      NS_ERROR_DOM_MEDIA_NEED_NEW_DECODER, __func__);
-=======
     MediaResult error(NS_ERROR_DOM_MEDIA_NEED_NEW_DECODER);
     error.SetGPUCrashTimeStamp(mGPUCrashTime);
     return MediaDataDecoder::DecodePromise::CreateAndReject(error, __func__);
->>>>>>> a17af05f
   }
   if (mCanSend) {
     SendDrain();
@@ -416,10 +351,7 @@
 MediaDataDecoder::ConversionRequired
 VideoDecoderChild::NeedsConversion() const
 {
-<<<<<<< HEAD
-=======
-  AssertOnManagerThread();
->>>>>>> a17af05f
+  AssertOnManagerThread();
   return mConversion;
 }
 
