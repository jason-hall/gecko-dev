/* -*- Mode: C++; tab-width: 8; indent-tabs-mode: nil; c-basic-offset: 4 -*- */
/* vim: set ts=8 sts=2 et sw=2 tw=99: */
/* This Source Code Form is subject to the terms of the Mozilla Public
 * License, v. 2.0. If a copy of the MPL was not distributed with this
 * file, You can obtain one at http://mozilla.org/MPL/2.0/. */
#include "VideoDecoderManagerParent.h"
#include "VideoDecoderParent.h"
#include "base/thread.h"
#include "mozilla/UniquePtr.h"
#include "mozilla/Services.h"
#include "mozilla/Observer.h"
#include "nsIObserverService.h"
#include "nsIObserver.h"
#include "nsIEventTarget.h"
#include "nsThreadUtils.h"
#include "ImageContainer.h"
#include "mozilla/layers/VideoBridgeChild.h"
#include "mozilla/SharedThreadPool.h"
#include "mozilla/layers/ImageDataSerializer.h"
#include "mozilla/SyncRunnable.h"

#if XP_WIN
#include <objbase.h>
#endif

namespace mozilla {

#ifdef XP_WIN
extern const nsCString GetFoundD3D11BlacklistedDLL();
extern const nsCString GetFoundD3D9BlacklistedDLL();
#endif // XP_WIN

namespace dom {

using namespace ipc;
using namespace layers;
using namespace gfx;

SurfaceDescriptorGPUVideo
VideoDecoderManagerParent::StoreImage(Image* aImage, TextureClient* aTexture)
{
<<<<<<< HEAD
  mImageMap[aTexture->GetSerial()] = aImage;
  mTextureMap[aTexture->GetSerial()] = aTexture;
  return SurfaceDescriptorGPUVideo(aTexture->GetSerial());
=======
  SurfaceDescriptorGPUVideo ret;
  aTexture->GPUVideoDesc(&ret);

  mImageMap[ret.handle()] = aImage;
  mTextureMap[ret.handle()] = aTexture;
  return Move(ret);
>>>>>>> a17af05f
}

StaticRefPtr<nsIThread> sVideoDecoderManagerThread;
StaticRefPtr<TaskQueue> sManagerTaskQueue;

class VideoDecoderManagerThreadHolder
{
  NS_INLINE_DECL_THREADSAFE_REFCOUNTING(VideoDecoderManagerThreadHolder)

public:
  VideoDecoderManagerThreadHolder() {}

private:
  ~VideoDecoderManagerThreadHolder() {
    NS_DispatchToMainThread(NS_NewRunnableFunction(
      "dom::VideoDecoderManagerThreadHolder::~VideoDecoderManagerThreadHolder",
      []() -> void {
        sVideoDecoderManagerThread->Shutdown();
        sVideoDecoderManagerThread = nullptr;
      }));
  }
};
StaticRefPtr<VideoDecoderManagerThreadHolder> sVideoDecoderManagerThreadHolder;

class ManagerThreadShutdownObserver : public nsIObserver
{
  virtual ~ManagerThreadShutdownObserver() = default;
public:
  ManagerThreadShutdownObserver() {}

  NS_DECL_ISUPPORTS

  NS_IMETHOD Observe(nsISupports* aSubject, const char* aTopic,
                     const char16_t* aData) override
  {
    MOZ_ASSERT(strcmp(aTopic, NS_XPCOM_SHUTDOWN_OBSERVER_ID) == 0);

    VideoDecoderManagerParent::ShutdownThreads();
    return NS_OK;
  }
};
NS_IMPL_ISUPPORTS(ManagerThreadShutdownObserver, nsIObserver);

void
VideoDecoderManagerParent::StartupThreads()
{
  MOZ_ASSERT(NS_IsMainThread());

  if (sVideoDecoderManagerThread) {
    return;
  }

  nsCOMPtr<nsIObserverService> observerService = services::GetObserverService();
  if (!observerService) {
    return;
  }

  RefPtr<nsIThread> managerThread;
  nsresult rv = NS_NewNamedThread("VideoParent", getter_AddRefs(managerThread));
  if (NS_FAILED(rv)) {
    return;
  }
  sVideoDecoderManagerThread = managerThread;
  sVideoDecoderManagerThreadHolder = new VideoDecoderManagerThreadHolder();
#if XP_WIN
  sVideoDecoderManagerThread->Dispatch(NS_NewRunnableFunction("VideoDecoderManagerParent::StartupThreads",
  []() {
    DebugOnly<HRESULT> hr = CoInitializeEx(0, COINIT_MULTITHREADED);
    MOZ_ASSERT(hr == S_OK);
  }), NS_DISPATCH_NORMAL);
#endif
<<<<<<< HEAD
  sVideoDecoderManagerThread->Dispatch(NS_NewRunnableFunction([]() {
    layers::VideoBridgeChild::Startup();
  }), NS_DISPATCH_NORMAL);

  sManagerTaskQueue = new TaskQueue(managerThread.forget());
=======
  sVideoDecoderManagerThread->Dispatch(
    NS_NewRunnableFunction("dom::VideoDecoderManagerParent::StartupThreads",
                           []() { layers::VideoBridgeChild::Startup(); }),
    NS_DISPATCH_NORMAL);

  sManagerTaskQueue = new TaskQueue(
    managerThread.forget(), "VideoDecoderManagerParent::sManagerTaskQueue");
>>>>>>> a17af05f

  auto* obs = new ManagerThreadShutdownObserver();
  observerService->AddObserver(obs, NS_XPCOM_SHUTDOWN_OBSERVER_ID, false);
}

void
VideoDecoderManagerParent::ShutdownThreads()
{
  sManagerTaskQueue->BeginShutdown();
  sManagerTaskQueue->AwaitShutdownAndIdle();
  sManagerTaskQueue = nullptr;

<<<<<<< HEAD
  sVideoDecoderManagerThread->Shutdown();
  sVideoDecoderManagerThread = nullptr;
=======
  sVideoDecoderManagerThreadHolder = nullptr;
  while (sVideoDecoderManagerThread) {
    NS_ProcessNextEvent(nullptr, true);
  }
}

void
VideoDecoderManagerParent::ShutdownVideoBridge()
{
  if (sVideoDecoderManagerThread) {
    RefPtr<Runnable> task = NS_NewRunnableFunction(
      "dom::VideoDecoderManagerParent::ShutdownVideoBridge",
      []() { VideoBridgeChild::Shutdown(); });
    SyncRunnable::DispatchToThread(sVideoDecoderManagerThread, task);
  }
>>>>>>> a17af05f
}

void
VideoDecoderManagerParent::ShutdownVideoBridge()
{
  if (sVideoDecoderManagerThread) {
    RefPtr<Runnable> task = NS_NewRunnableFunction([]() {
      VideoBridgeChild::Shutdown();
    });
    SyncRunnable::DispatchToThread(sVideoDecoderManagerThread, task);
  }
}

bool
VideoDecoderManagerParent::OnManagerThread()
{
  return NS_GetCurrentThread() == sVideoDecoderManagerThread;
}

bool
VideoDecoderManagerParent::CreateForContent(Endpoint<PVideoDecoderManagerParent>&& aEndpoint)
{
  MOZ_ASSERT(XRE_GetProcessType() == GeckoProcessType_GPU);
  MOZ_ASSERT(NS_IsMainThread());

  StartupThreads();
  if (!sVideoDecoderManagerThread) {
    return false;
  }

  RefPtr<VideoDecoderManagerParent> parent =
    new VideoDecoderManagerParent(sVideoDecoderManagerThreadHolder);

  RefPtr<Runnable> task =
    NewRunnableMethod<Endpoint<PVideoDecoderManagerParent>&&>(
      "dom::VideoDecoderManagerParent::Open",
      parent,
      &VideoDecoderManagerParent::Open,
      Move(aEndpoint));
  sVideoDecoderManagerThread->Dispatch(task.forget(), NS_DISPATCH_NORMAL);
  return true;
}

VideoDecoderManagerParent::VideoDecoderManagerParent(VideoDecoderManagerThreadHolder* aHolder)
 : mThreadHolder(aHolder)
{
  MOZ_COUNT_CTOR(VideoDecoderManagerParent);
}

VideoDecoderManagerParent::~VideoDecoderManagerParent()
{
  MOZ_COUNT_DTOR(VideoDecoderManagerParent);
}

void
VideoDecoderManagerParent::ActorDestroy(mozilla::ipc::IProtocol::ActorDestroyReason)
{
  mThreadHolder = nullptr;
}

PVideoDecoderParent*
VideoDecoderManagerParent::AllocPVideoDecoderParent(const VideoInfo& aVideoInfo,
                                                    const layers::TextureFactoryIdentifier& aIdentifier,
<<<<<<< HEAD
                                                    bool* aSuccess)
{
  return new VideoDecoderParent(this, aVideoInfo, aIdentifier, sManagerTaskQueue,
                                new TaskQueue(SharedThreadPool::Get(NS_LITERAL_CSTRING("VideoDecoderParent"), 4)),
                                aSuccess);
=======
                                                    bool* aSuccess,
                                                    nsCString* aBlacklistedD3D11Driver,
                                                    nsCString* aBlacklistedD3D9Driver)
{
  RefPtr<TaskQueue> decodeTaskQueue = new TaskQueue(
    SharedThreadPool::Get(NS_LITERAL_CSTRING("VideoDecoderParent"), 4),
    "VideoDecoderParent::mDecodeTaskQueue");

  auto* parent = new VideoDecoderParent(
    this, aVideoInfo, aIdentifier,
    sManagerTaskQueue, decodeTaskQueue, aSuccess);

#ifdef XP_WIN
  *aBlacklistedD3D11Driver = GetFoundD3D11BlacklistedDLL();
  *aBlacklistedD3D9Driver = GetFoundD3D9BlacklistedDLL();
#endif // XP_WIN

  return parent;
>>>>>>> a17af05f
}

bool
VideoDecoderManagerParent::DeallocPVideoDecoderParent(PVideoDecoderParent* actor)
{
  VideoDecoderParent* parent = static_cast<VideoDecoderParent*>(actor);
  parent->Destroy();
  return true;
}

void
VideoDecoderManagerParent::Open(Endpoint<PVideoDecoderManagerParent>&& aEndpoint)
{
  if (!aEndpoint.Bind(this)) {
    // We can't recover from this.
    MOZ_CRASH("Failed to bind VideoDecoderManagerParent to endpoint");
  }
  AddRef();
}

void
VideoDecoderManagerParent::DeallocPVideoDecoderManagerParent()
{
  Release();
}

mozilla::ipc::IPCResult
VideoDecoderManagerParent::RecvReadback(const SurfaceDescriptorGPUVideo& aSD, SurfaceDescriptor* aResult)
{
  RefPtr<Image> image = mImageMap[aSD.handle()];
  if (!image) {
    *aResult = null_t();
    return IPC_OK();
  }

  RefPtr<SourceSurface> source = image->GetAsSourceSurface();
  if (!source) {
    *aResult = null_t();
    return IPC_OK();
  }

  SurfaceFormat format = source->GetFormat();
  IntSize size = source->GetSize();
  size_t length = ImageDataSerializer::ComputeRGBBufferSize(size, format);

  Shmem buffer;
  if (!length || !AllocShmem(length, Shmem::SharedMemory::TYPE_BASIC, &buffer)) {
    *aResult = null_t();
    return IPC_OK();
  }

  RefPtr<DrawTarget> dt = Factory::CreateDrawTargetForData(gfx::BackendType::CAIRO,
                                                           buffer.get<uint8_t>(), size,
                                                           ImageDataSerializer::ComputeRGBStride(format, size.width),
                                                           format);
  if (!dt) {
    DeallocShmem(buffer);
    *aResult = null_t();
    return IPC_OK();
  }

  dt->CopySurface(source, IntRect(0, 0, size.width, size.height), IntPoint());
  dt->Flush();

  *aResult = SurfaceDescriptorBuffer(RGBDescriptor(size, format, true), MemoryOrShmem(buffer));
  return IPC_OK();
}

mozilla::ipc::IPCResult
VideoDecoderManagerParent::RecvDeallocateSurfaceDescriptorGPUVideo(const SurfaceDescriptorGPUVideo& aSD)
{
  mImageMap.erase(aSD.handle());
  mTextureMap.erase(aSD.handle());
  return IPC_OK();
}

} // namespace dom
} // namespace mozilla<|MERGE_RESOLUTION|>--- conflicted
+++ resolved
@@ -39,18 +39,12 @@
 SurfaceDescriptorGPUVideo
 VideoDecoderManagerParent::StoreImage(Image* aImage, TextureClient* aTexture)
 {
-<<<<<<< HEAD
-  mImageMap[aTexture->GetSerial()] = aImage;
-  mTextureMap[aTexture->GetSerial()] = aTexture;
-  return SurfaceDescriptorGPUVideo(aTexture->GetSerial());
-=======
   SurfaceDescriptorGPUVideo ret;
   aTexture->GPUVideoDesc(&ret);
 
   mImageMap[ret.handle()] = aImage;
   mTextureMap[ret.handle()] = aTexture;
   return Move(ret);
->>>>>>> a17af05f
 }
 
 StaticRefPtr<nsIThread> sVideoDecoderManagerThread;
@@ -122,13 +116,6 @@
     MOZ_ASSERT(hr == S_OK);
   }), NS_DISPATCH_NORMAL);
 #endif
-<<<<<<< HEAD
-  sVideoDecoderManagerThread->Dispatch(NS_NewRunnableFunction([]() {
-    layers::VideoBridgeChild::Startup();
-  }), NS_DISPATCH_NORMAL);
-
-  sManagerTaskQueue = new TaskQueue(managerThread.forget());
-=======
   sVideoDecoderManagerThread->Dispatch(
     NS_NewRunnableFunction("dom::VideoDecoderManagerParent::StartupThreads",
                            []() { layers::VideoBridgeChild::Startup(); }),
@@ -136,7 +123,6 @@
 
   sManagerTaskQueue = new TaskQueue(
     managerThread.forget(), "VideoDecoderManagerParent::sManagerTaskQueue");
->>>>>>> a17af05f
 
   auto* obs = new ManagerThreadShutdownObserver();
   observerService->AddObserver(obs, NS_XPCOM_SHUTDOWN_OBSERVER_ID, false);
@@ -149,10 +135,6 @@
   sManagerTaskQueue->AwaitShutdownAndIdle();
   sManagerTaskQueue = nullptr;
 
-<<<<<<< HEAD
-  sVideoDecoderManagerThread->Shutdown();
-  sVideoDecoderManagerThread = nullptr;
-=======
   sVideoDecoderManagerThreadHolder = nullptr;
   while (sVideoDecoderManagerThread) {
     NS_ProcessNextEvent(nullptr, true);
@@ -166,18 +148,6 @@
     RefPtr<Runnable> task = NS_NewRunnableFunction(
       "dom::VideoDecoderManagerParent::ShutdownVideoBridge",
       []() { VideoBridgeChild::Shutdown(); });
-    SyncRunnable::DispatchToThread(sVideoDecoderManagerThread, task);
-  }
->>>>>>> a17af05f
-}
-
-void
-VideoDecoderManagerParent::ShutdownVideoBridge()
-{
-  if (sVideoDecoderManagerThread) {
-    RefPtr<Runnable> task = NS_NewRunnableFunction([]() {
-      VideoBridgeChild::Shutdown();
-    });
     SyncRunnable::DispatchToThread(sVideoDecoderManagerThread, task);
   }
 }
@@ -232,13 +202,6 @@
 PVideoDecoderParent*
 VideoDecoderManagerParent::AllocPVideoDecoderParent(const VideoInfo& aVideoInfo,
                                                     const layers::TextureFactoryIdentifier& aIdentifier,
-<<<<<<< HEAD
-                                                    bool* aSuccess)
-{
-  return new VideoDecoderParent(this, aVideoInfo, aIdentifier, sManagerTaskQueue,
-                                new TaskQueue(SharedThreadPool::Get(NS_LITERAL_CSTRING("VideoDecoderParent"), 4)),
-                                aSuccess);
-=======
                                                     bool* aSuccess,
                                                     nsCString* aBlacklistedD3D11Driver,
                                                     nsCString* aBlacklistedD3D9Driver)
@@ -257,7 +220,6 @@
 #endif // XP_WIN
 
   return parent;
->>>>>>> a17af05f
 }
 
 bool
