--- conflicted
+++ resolved
@@ -31,25 +31,17 @@
   bool OnManagerThread();
 
 protected:
-<<<<<<< HEAD
-  PVideoDecoderParent* AllocPVideoDecoderParent(const VideoInfo& aVideoInfo, const layers::TextureFactoryIdentifier& aIdentifier, bool* aSuccess) override;
-=======
   PVideoDecoderParent* AllocPVideoDecoderParent(const VideoInfo& aVideoInfo,
                                                 const layers::TextureFactoryIdentifier& aIdentifier,
                                                 bool* aSuccess,
                                                 nsCString* aBlacklistedD3D11Driver,
                                                 nsCString* aBlacklistedD3D9Driver) override;
->>>>>>> a17af05f
   bool DeallocPVideoDecoderParent(PVideoDecoderParent* actor) override;
 
   mozilla::ipc::IPCResult RecvReadback(const SurfaceDescriptorGPUVideo& aSD, SurfaceDescriptor* aResult) override;
   mozilla::ipc::IPCResult RecvDeallocateSurfaceDescriptorGPUVideo(const SurfaceDescriptorGPUVideo& aSD) override;
 
-<<<<<<< HEAD
-  void ActorDestroy(mozilla::ipc::IProtocol::ActorDestroyReason) override {}
-=======
   void ActorDestroy(mozilla::ipc::IProtocol::ActorDestroyReason) override;
->>>>>>> a17af05f
 
   void DeallocPVideoDecoderManagerParent() override;
 
