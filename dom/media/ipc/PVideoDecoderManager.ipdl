--- conflicted
+++ resolved
@@ -17,9 +17,6 @@
 {
   manages PVideoDecoder;
 parent:
-<<<<<<< HEAD
-  sync PVideoDecoder(VideoInfo info, TextureFactoryIdentifier identifier) returns (bool success);
-=======
   // aBlacklistedD3D11Driver and aBlacklistedD3D9Driver are used to read back the blacklisted driver information
   // from GPU process to content process.
   // We should have added a new sync method to read back this information but, in that way, we also introduce one
@@ -29,7 +26,6 @@
   sync PVideoDecoder(VideoInfo info, TextureFactoryIdentifier identifier) returns (bool success,
                                                                                    nsCString aBlacklistedD3D11Driver,
                                                                                    nsCString aBlacklistedD3D9Driver);
->>>>>>> a17af05f
 
   sync Readback(SurfaceDescriptorGPUVideo sd) returns (SurfaceDescriptor aResult);
 
