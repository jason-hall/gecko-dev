/* -*- Mode: C++; tab-width: 8; indent-tabs-mode: nil; c-basic-offset: 4 -*- */
/* vim: set ts=8 sts=2 et sw=2 tw=99: */
/* This Source Code Form is subject to the terms of the Mozilla Public
 * License, v. 2.0. If a copy of the MPL was not distributed with this
 * file, You can obtain one at http://mozilla.org/MPL/2.0/. */
#include "VideoDecoderParent.h"
#include "mozilla/Unused.h"
#include "mozilla/layers/CompositorThread.h"
#include "base/thread.h"
#include "mozilla/layers/TextureClient.h"
#include "mozilla/layers/VideoBridgeChild.h"
#include "mozilla/layers/ImageClient.h"
#include "MediaInfo.h"
#include "VideoDecoderManagerParent.h"
#ifdef XP_WIN
#include "WMFDecoderModule.h"
#endif

namespace mozilla {
namespace dom {

using base::Thread;
using media::TimeUnit;
using namespace ipc;
using namespace layers;
using namespace gfx;

class KnowsCompositorVideo : public layers::KnowsCompositor
{
public:
  NS_INLINE_DECL_THREADSAFE_REFCOUNTING(KnowsCompositorVideo, override)

  layers::TextureForwarder* GetTextureForwarder() override
  {
    return VideoBridgeChild::GetSingleton();
  }
  layers::LayersIPCActor* GetLayersIPCActor() override
  {
    return VideoBridgeChild::GetSingleton();
  }
private:
  virtual ~KnowsCompositorVideo() = default;
};

VideoDecoderParent::VideoDecoderParent(VideoDecoderManagerParent* aParent,
                                       const VideoInfo& aVideoInfo,
                                       const layers::TextureFactoryIdentifier& aIdentifier,
                                       TaskQueue* aManagerTaskQueue,
                                       TaskQueue* aDecodeTaskQueue,
                                       bool* aSuccess)
  : mParent(aParent)
  , mManagerTaskQueue(aManagerTaskQueue)
  , mDecodeTaskQueue(aDecodeTaskQueue)
  , mKnowsCompositor(new KnowsCompositorVideo)
  , mDestroyed(false)
{
  MOZ_COUNT_CTOR(VideoDecoderParent);
  MOZ_ASSERT(OnManagerThread());
  // We hold a reference to ourselves to keep us alive until IPDL
  // explictly destroys us. There may still be refs held by
  // tasks, but no new ones should be added after we're
  // destroyed.
  mIPDLSelfRef = this;

  mKnowsCompositor->IdentifyTextureHost(aIdentifier);

#ifdef XP_WIN
  // TODO: Ideally we wouldn't hardcode the WMF PDM, and we'd use the normal PDM
  // factory logic for picking a decoder.
  WMFDecoderModule::Init();
  RefPtr<WMFDecoderModule> pdm(new WMFDecoderModule());
  pdm->Startup();

  CreateDecoderParams params(aVideoInfo);
  params.mTaskQueue = mDecodeTaskQueue;
  params.mKnowsCompositor = mKnowsCompositor;
  params.mImageContainer = new layers::ImageContainer();

  mDecoder = pdm->CreateVideoDecoder(params);
#else
  MOZ_ASSERT(false,
             "Can't use RemoteVideoDecoder on non-Windows platforms yet");
#endif

  *aSuccess = !!mDecoder;
}

VideoDecoderParent::~VideoDecoderParent()
{
  MOZ_COUNT_DTOR(VideoDecoderParent);
}

void
VideoDecoderParent::Destroy()
{
  MOZ_ASSERT(OnManagerThread());
  mDecodeTaskQueue->AwaitShutdownAndIdle();
  mDestroyed = true;
  mIPDLSelfRef = nullptr;
}

mozilla::ipc::IPCResult
VideoDecoderParent::RecvInit()
{
  MOZ_ASSERT(OnManagerThread());
  RefPtr<VideoDecoderParent> self = this;
  mDecoder->Init()->Then(mManagerTaskQueue, __func__,
    [self] (TrackInfo::TrackType aTrack) {
      if (self->mDecoder) {
        nsCString hardwareReason;
        bool hardwareAccelerated =
          self->mDecoder->IsHardwareAccelerated(hardwareReason);
        uint32_t conversion =
          static_cast<uint32_t>(self->mDecoder->NeedsConversion());
<<<<<<< HEAD
        Unused << self->SendInitComplete(
          hardwareAccelerated, hardwareReason, conversion);
=======
        Unused << self->SendInitComplete(self->mDecoder->GetDescriptionName(),
                                         hardwareAccelerated,
                                         hardwareReason,
                                         conversion);
>>>>>>> a17af05f
      }
    },
    [self] (MediaResult aReason) {
      if (!self->mDestroyed) {
        Unused << self->SendInitFailed(aReason);
      }
    });
  return IPC_OK();
}

mozilla::ipc::IPCResult
VideoDecoderParent::RecvInput(const MediaRawDataIPDL& aData)
{
  MOZ_ASSERT(OnManagerThread());
  // XXX: This copies the data into a buffer owned by the MediaRawData. Ideally
  // we'd just take ownership of the shmem.
  RefPtr<MediaRawData> data = new MediaRawData(aData.buffer().get<uint8_t>(),
                                               aData.buffer().Size<uint8_t>());
  if (aData.buffer().Size<uint8_t>() && !data->Data()) {
    // OOM
    Error(NS_ERROR_OUT_OF_MEMORY);
    return IPC_OK();
  }
  data->mOffset = aData.base().offset();
  data->mTime = TimeUnit::FromMicroseconds(aData.base().time());
  data->mTimecode = TimeUnit::FromMicroseconds(aData.base().timecode());
  data->mDuration = TimeUnit::FromMicroseconds(aData.base().duration());
  data->mKeyframe = aData.base().keyframe();

  DeallocShmem(aData.buffer());

  RefPtr<VideoDecoderParent> self = this;
  mDecoder->Decode(data)->Then(
    mManagerTaskQueue, __func__,
    [self, this](const MediaDataDecoder::DecodedData& aResults) {
      if (mDestroyed) {
        return;
      }
      ProcessDecodedData(aResults);
      Unused << SendInputExhausted();
    },
    [self, this](const MediaResult& aError) { Error(aError); });
  return IPC_OK();
}

void
VideoDecoderParent::ProcessDecodedData(
  const MediaDataDecoder::DecodedData& aData)
{
  MOZ_ASSERT(OnManagerThread());

<<<<<<< HEAD
=======
  // If the video decoder bridge has shut down, stop.
  if (!mKnowsCompositor->GetTextureForwarder()) {
    return;
  }

>>>>>>> a17af05f
  for (const auto& data : aData) {
    MOZ_ASSERT(data->mType == MediaData::VIDEO_DATA,
                "Can only decode videos using VideoDecoderParent!");
    VideoData* video = static_cast<VideoData*>(data.get());

    MOZ_ASSERT(video->mImage, "Decoded video must output a layer::Image to "
                              "be used with VideoDecoderParent");

    RefPtr<TextureClient> texture =
      video->mImage->GetTextureClient(mKnowsCompositor);

    if (!texture) {
      texture = ImageClient::CreateTextureClientForImage(video->mImage,
                                                          mKnowsCompositor);
    }

    if (texture && !texture->IsAddedToCompositableClient()) {
      texture->InitIPDLActor(mKnowsCompositor);
      texture->SetAddedToCompositableClient();
    }

    VideoDataIPDL output(
<<<<<<< HEAD
      MediaDataIPDL(data->mOffset, data->mTime, data->mTimecode,
                    data->mDuration, data->mFrames, data->mKeyframe),
      video->mDisplay,
      texture ? texture->GetSize() : IntSize(),
      texture ? mParent->StoreImage(video->mImage, texture)
              : SurfaceDescriptorGPUVideo(0),
=======
      MediaDataIPDL(data->mOffset, data->mTime.ToMicroseconds(),
                    data->mTimecode.ToMicroseconds(),
                    data->mDuration.ToMicroseconds(),
                    data->mFrames, data->mKeyframe),
      video->mDisplay,
      texture ? texture->GetSize() : IntSize(),
      texture ? mParent->StoreImage(video->mImage, texture)
              : SurfaceDescriptorGPUVideo(0, null_t()),
>>>>>>> a17af05f
      video->mFrameID);
    Unused << SendOutput(output);
  }
}

mozilla::ipc::IPCResult
VideoDecoderParent::RecvFlush()
{
  MOZ_ASSERT(!mDestroyed);
  MOZ_ASSERT(OnManagerThread());
  RefPtr<VideoDecoderParent> self = this;
  mDecoder->Flush()->Then(
    mManagerTaskQueue, __func__,
    [self, this]() {
      if (!mDestroyed) {
        Unused << SendFlushComplete();
      }
    },
    [self, this](const MediaResult& aError) { Error(aError); });

  return IPC_OK();
}

mozilla::ipc::IPCResult
VideoDecoderParent::RecvDrain()
{
  MOZ_ASSERT(!mDestroyed);
  MOZ_ASSERT(OnManagerThread());
  RefPtr<VideoDecoderParent> self = this;
  mDecoder->Drain()->Then(
    mManagerTaskQueue, __func__,
    [self, this](const MediaDataDecoder::DecodedData& aResults) {
      if (!mDestroyed) {
        ProcessDecodedData(aResults);
        Unused << SendDrainComplete();
      }
    },
    [self, this](const MediaResult& aError) { Error(aError); });
  return IPC_OK();
}

mozilla::ipc::IPCResult
VideoDecoderParent::RecvShutdown()
{
  MOZ_ASSERT(!mDestroyed);
  MOZ_ASSERT(OnManagerThread());
  if (mDecoder) {
    mDecoder->Shutdown();
  }
  mDecoder = nullptr;
  return IPC_OK();
}

mozilla::ipc::IPCResult
VideoDecoderParent::RecvSetSeekThreshold(const int64_t& aTime)
{
  MOZ_ASSERT(!mDestroyed);
  MOZ_ASSERT(OnManagerThread());
<<<<<<< HEAD
  mDecoder->SetSeekThreshold(media::TimeUnit::FromMicroseconds(aTime));
=======
  mDecoder->SetSeekThreshold(TimeUnit::FromMicroseconds(aTime));
>>>>>>> a17af05f
  return IPC_OK();
}

void
VideoDecoderParent::ActorDestroy(ActorDestroyReason aWhy)
{
  MOZ_ASSERT(!mDestroyed);
  MOZ_ASSERT(OnManagerThread());
  if (mDecoder) {
    mDecoder->Shutdown();
    mDecoder = nullptr;
  }
  if (mDecodeTaskQueue) {
    mDecodeTaskQueue->BeginShutdown();
  }
}

void
VideoDecoderParent::Error(const MediaResult& aError)
{
  MOZ_ASSERT(OnManagerThread());
  if (!mDestroyed) {
    Unused << SendError(aError);
  }
}

bool
VideoDecoderParent::OnManagerThread()
{
  return mParent->OnManagerThread();
}

} // namespace dom
} // namespace mozilla<|MERGE_RESOLUTION|>--- conflicted
+++ resolved
@@ -112,15 +112,10 @@
           self->mDecoder->IsHardwareAccelerated(hardwareReason);
         uint32_t conversion =
           static_cast<uint32_t>(self->mDecoder->NeedsConversion());
-<<<<<<< HEAD
-        Unused << self->SendInitComplete(
-          hardwareAccelerated, hardwareReason, conversion);
-=======
         Unused << self->SendInitComplete(self->mDecoder->GetDescriptionName(),
                                          hardwareAccelerated,
                                          hardwareReason,
                                          conversion);
->>>>>>> a17af05f
       }
     },
     [self] (MediaResult aReason) {
@@ -172,14 +167,11 @@
 {
   MOZ_ASSERT(OnManagerThread());
 
-<<<<<<< HEAD
-=======
   // If the video decoder bridge has shut down, stop.
   if (!mKnowsCompositor->GetTextureForwarder()) {
     return;
   }
 
->>>>>>> a17af05f
   for (const auto& data : aData) {
     MOZ_ASSERT(data->mType == MediaData::VIDEO_DATA,
                 "Can only decode videos using VideoDecoderParent!");
@@ -202,14 +194,6 @@
     }
 
     VideoDataIPDL output(
-<<<<<<< HEAD
-      MediaDataIPDL(data->mOffset, data->mTime, data->mTimecode,
-                    data->mDuration, data->mFrames, data->mKeyframe),
-      video->mDisplay,
-      texture ? texture->GetSize() : IntSize(),
-      texture ? mParent->StoreImage(video->mImage, texture)
-              : SurfaceDescriptorGPUVideo(0),
-=======
       MediaDataIPDL(data->mOffset, data->mTime.ToMicroseconds(),
                     data->mTimecode.ToMicroseconds(),
                     data->mDuration.ToMicroseconds(),
@@ -218,7 +202,6 @@
       texture ? texture->GetSize() : IntSize(),
       texture ? mParent->StoreImage(video->mImage, texture)
               : SurfaceDescriptorGPUVideo(0, null_t()),
->>>>>>> a17af05f
       video->mFrameID);
     Unused << SendOutput(output);
   }
@@ -277,11 +260,7 @@
 {
   MOZ_ASSERT(!mDestroyed);
   MOZ_ASSERT(OnManagerThread());
-<<<<<<< HEAD
-  mDecoder->SetSeekThreshold(media::TimeUnit::FromMicroseconds(aTime));
-=======
   mDecoder->SetSeekThreshold(TimeUnit::FromMicroseconds(aTime));
->>>>>>> a17af05f
   return IPC_OK();
 }
 
