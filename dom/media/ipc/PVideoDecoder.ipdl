/* -*- Mode: C++; tab-width: 8; indent-tabs-mode: nil; c-basic-offset: 2 -*- */
/* This Source Code Form is subject to the terms of the Mozilla Public
 * License, v. 2.0. If a copy of the MPL was not distributed with this
 * file, You can obtain one at http://mozilla.org/MPL/2.0/. */

include "mozilla/dom/MediaIPCUtils.h";

include protocol PVideoDecoderManager;
include LayersSurfaces;
using mozilla::layers::LayersBackend from "mozilla/layers/LayersTypes.h";

namespace mozilla {
namespace dom {

struct MediaDataIPDL
{
  int64_t offset;
  int64_t time;
  int64_t timecode;
  int64_t duration;
  uint32_t frames;
  bool keyframe;
};

struct VideoDataIPDL
{
  MediaDataIPDL base;
  IntSize display;
  IntSize frameSize;
  SurfaceDescriptorGPUVideo sd;
  int32_t frameID;
};

struct MediaRawDataIPDL
{
  MediaDataIPDL base;
  Shmem buffer;
};

// This protocol provides a way to use MediaDataDecoder across processes.
// The parent side currently is only implemented to work with
// Window Media Foundation, but can be extended easily to support other backends.
// The child side runs in the content process, and the parent side runs in the
// GPU process. We run a separate IPDL thread for both sides.
async protocol PVideoDecoder
{
  manager PVideoDecoderManager;
parent:
  async Init();

  async Input(MediaRawDataIPDL data);

  async Flush();
  async Drain();
  async Shutdown();

  async SetSeekThreshold(int64_t time);

  async __delete__();

child:
<<<<<<< HEAD
  async InitComplete(bool hardware, nsCString hardwareReason, uint32_t conversion);
=======
  async InitComplete(nsCString decoderDescription, bool hardware, nsCString hardwareReason, uint32_t conversion);
>>>>>>> a17af05f
  async InitFailed(nsresult reason);

  async FlushComplete();

  // Each output includes a SurfaceDescriptorGPUVideo that represents the decoded
  // frame. This SurfaceDescriptor can be used on the Layers IPDL protocol, but
  // must be released explicitly using DeallocateSurfaceDescriptorGPUVideo
  // on the manager protocol.
  async Output(VideoDataIPDL data);
  async InputExhausted();
  async DrainComplete();
  async Error(nsresult error);
};

} // namespace dom
} // namespace mozilla<|MERGE_RESOLUTION|>--- conflicted
+++ resolved
@@ -59,11 +59,7 @@
   async __delete__();
 
 child:
-<<<<<<< HEAD
-  async InitComplete(bool hardware, nsCString hardwareReason, uint32_t conversion);
-=======
   async InitComplete(nsCString decoderDescription, bool hardware, nsCString hardwareReason, uint32_t conversion);
->>>>>>> a17af05f
   async InitFailed(nsresult reason);
 
   async FlushComplete();
