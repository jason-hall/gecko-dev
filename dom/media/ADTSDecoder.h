/* -*- Mode: C++; tab-width: 8; indent-tabs-mode: nil; c-basic-offset: 2 -*- */
/* vim: set ts=8 sts=2 et sw=2 tw=80: */
/* This Source Code Form is subject to the terms of the Mozilla Public
 * License, v. 2.0. If a copy of the MPL was not distributed with this
 * file, You can obtain one at http://mozilla.org/MPL/2.0/. */

#ifndef ADTS_DECODER_H_
#define ADTS_DECODER_H_

namespace mozilla {

class MediaContainerType;
<<<<<<< HEAD

class ADTSDecoder : public MediaDecoder
{
public:
  // MediaDecoder interface.
  explicit ADTSDecoder(MediaDecoderOwner* aOwner) : MediaDecoder(aOwner) {}
  MediaDecoder* Clone(MediaDecoderOwner* aOwner) override;
  MediaDecoderStateMachine* CreateStateMachine() override;
=======
>>>>>>> a17af05f

class ADTSDecoder
{
public:
  // Returns true if the ADTS backend is pref'ed on, and we're running on a
  // platform that is likely to have decoders for the format.
  static bool IsEnabled();
  static bool IsSupportedType(const MediaContainerType& aContainerType);
};

} // namespace mozilla

#endif // !ADTS_DECODER_H_<|MERGE_RESOLUTION|>--- conflicted
+++ resolved
@@ -10,17 +10,6 @@
 namespace mozilla {
 
 class MediaContainerType;
-<<<<<<< HEAD
-
-class ADTSDecoder : public MediaDecoder
-{
-public:
-  // MediaDecoder interface.
-  explicit ADTSDecoder(MediaDecoderOwner* aOwner) : MediaDecoder(aOwner) {}
-  MediaDecoder* Clone(MediaDecoderOwner* aOwner) override;
-  MediaDecoderStateMachine* CreateStateMachine() override;
-=======
->>>>>>> a17af05f
 
 class ADTSDecoder
 {
