--- conflicted
+++ resolved
@@ -193,13 +193,7 @@
     event->SetTrusted(true);
 
     nsCOMPtr<nsIRunnable> eventRunner = new ChangeEventRunner(this, event);
-<<<<<<< HEAD
-    nsGlobalWindow::Cast(win)->Dispatch(
-      "TextTrackList::CreateAndDispatchChangeEvent", TaskCategory::Other,
-      eventRunner.forget());
-=======
     nsGlobalWindow::Cast(win)->Dispatch(TaskCategory::Other, eventRunner.forget());
->>>>>>> a17af05f
   }
 }
 
@@ -262,14 +256,11 @@
   return true;
 }
 
-<<<<<<< HEAD
-=======
 nsTArray<RefPtr<TextTrack>>&
 TextTrackList::GetTextTrackArray()
 {
   return mTextTracks;
 }
 
->>>>>>> a17af05f
 } // namespace dom
 } // namespace mozilla