--- conflicted
+++ resolved
@@ -21,11 +21,7 @@
 namespace mozilla {
 namespace dom {
 
-<<<<<<< HEAD
-class FuzzTimerCallBack final : public nsITimerCallback
-=======
 class FuzzTimerCallBack final : public nsITimerCallback, public nsINamed
->>>>>>> a17af05f
 {
   ~FuzzTimerCallBack() {}
 
@@ -40,24 +36,17 @@
     return NS_OK;
   }
 
-<<<<<<< HEAD
-=======
   NS_IMETHOD GetName(nsACString& aName) override
   {
     aName.AssignLiteral("FuzzTimerCallBack");
     return NS_OK;
   }
 
->>>>>>> a17af05f
 private:
   nsCOMPtr<MediaDevices> mMediaDevices;
 };
 
-<<<<<<< HEAD
-NS_IMPL_ISUPPORTS(FuzzTimerCallBack, nsITimerCallback)
-=======
 NS_IMPL_ISUPPORTS(FuzzTimerCallBack, nsITimerCallback, nsINamed)
->>>>>>> a17af05f
 
 class MediaDevices::GumResolver : public nsIDOMGetUserMediaSuccessCallback
 {
