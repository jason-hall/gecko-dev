/* -*- Mode: C++; tab-width: 2; indent-tabs-mode: nil; c-basic-offset: 2 -*-*/
/* This Source Code Form is subject to the terms of the Mozilla Public
 * License, v. 2.0. If a copy of the MPL was not distributed with this file,
 * You can obtain one at http://mozilla.org/MPL/2.0/. */

#include "AlignedTArray.h"
#include "AlignmentUtils.h"
#include "AudioNodeEngine.h"
#include "AudioNodeExternalInputStream.h"
#include "AudioChannelFormat.h"
#include "mozilla/dom/MediaStreamAudioSourceNode.h"

using namespace mozilla::dom;

namespace mozilla {

AudioNodeExternalInputStream::AudioNodeExternalInputStream(
<<<<<<< HEAD
  AudioNodeEngine* aEngine, TrackRate aSampleRate, AbstractThread* aMainThread)
  : AudioNodeStream(aEngine, NO_STREAM_FLAGS, aSampleRate, aMainThread)
=======
  AudioNodeEngine* aEngine,
  TrackRate aSampleRate)
  : AudioNodeStream(aEngine, NO_STREAM_FLAGS, aSampleRate)
>>>>>>> a17af05f
{
  MOZ_COUNT_CTOR(AudioNodeExternalInputStream);
}

AudioNodeExternalInputStream::~AudioNodeExternalInputStream()
{
  MOZ_COUNT_DTOR(AudioNodeExternalInputStream);
}

/* static */ already_AddRefed<AudioNodeExternalInputStream>
AudioNodeExternalInputStream::Create(MediaStreamGraph* aGraph,
                                     AudioNodeEngine* aEngine,
                                     AbstractThread* aMainThread)
{
  AudioContext* ctx = aEngine->NodeMainThread()->Context();
  MOZ_ASSERT(NS_IsMainThread());
  MOZ_ASSERT(aGraph->GraphRate() == ctx->SampleRate());

  RefPtr<AudioNodeExternalInputStream> stream =
    new AudioNodeExternalInputStream(aEngine, aGraph->GraphRate(), aMainThread);
  stream->mSuspendedCount += ctx->ShouldSuspendNewStream();
  aGraph->AddStream(stream);
  return stream.forget();
}

/**
 * Copies the data in aInput to aOffsetInBlock within aBlock.
 * aBlock must have been allocated with AllocateInputBlock and have a channel
 * count that's a superset of the channels in aInput.
 */
template <typename T>
static void
CopyChunkToBlock(AudioChunk& aInput, AudioBlock *aBlock,
                 uint32_t aOffsetInBlock)
{
  uint32_t blockChannels = aBlock->ChannelCount();
  AutoTArray<const T*,2> channels;
  if (aInput.IsNull()) {
    channels.SetLength(blockChannels);
    PodZero(channels.Elements(), blockChannels);
  } else {
    const nsTArray<const T*>& inputChannels = aInput.ChannelData<T>();
    channels.SetLength(inputChannels.Length());
    PodCopy(channels.Elements(), inputChannels.Elements(), channels.Length());
    if (channels.Length() != blockChannels) {
      // We only need to upmix here because aBlock's channel count has been
      // chosen to be a superset of the channel count of every chunk.
      AudioChannelsUpMix(&channels, blockChannels, static_cast<T*>(nullptr));
    }
  }

  for (uint32_t c = 0; c < blockChannels; ++c) {
    float* outputData = aBlock->ChannelFloatsForWrite(c) + aOffsetInBlock;
    if (channels[c]) {
      ConvertAudioSamplesWithScale(channels[c], outputData, aInput.GetDuration(), aInput.mVolume);
    } else {
      PodZero(outputData, aInput.GetDuration());
    }
  }
}

/**
 * Converts the data in aSegment to a single chunk aBlock. aSegment must have
 * duration WEBAUDIO_BLOCK_SIZE. aFallbackChannelCount is a superset of the
 * channels in every chunk of aSegment. aBlock must be float format or null.
 */
static void ConvertSegmentToAudioBlock(AudioSegment* aSegment,
                                       AudioBlock* aBlock,
                                       int32_t aFallbackChannelCount)
{
  NS_ASSERTION(aSegment->GetDuration() == WEBAUDIO_BLOCK_SIZE, "Bad segment duration");

  {
    AudioSegment::ChunkIterator ci(*aSegment);
    NS_ASSERTION(!ci.IsEnded(), "Should be at least one chunk!");
    if (ci->GetDuration() == WEBAUDIO_BLOCK_SIZE &&
        (ci->IsNull() || ci->mBufferFormat == AUDIO_FORMAT_FLOAT32)) {

      bool aligned = true;
      for (size_t i = 0; i < ci->mChannelData.Length(); ++i) {
        if (!IS_ALIGNED16(ci->mChannelData[i])) {
            aligned = false;
            break;
        }
      }

      // Return this chunk directly to avoid copying data.
      if (aligned) {
        *aBlock = *ci;
        return;
      }
    }
  }

  aBlock->AllocateChannels(aFallbackChannelCount);

  uint32_t duration = 0;
  for (AudioSegment::ChunkIterator ci(*aSegment); !ci.IsEnded(); ci.Next()) {
    switch (ci->mBufferFormat) {
      case AUDIO_FORMAT_S16: {
        CopyChunkToBlock<int16_t>(*ci, aBlock, duration);
        break;
      }
      case AUDIO_FORMAT_FLOAT32: {
        CopyChunkToBlock<float>(*ci, aBlock, duration);
        break;
      }
      case AUDIO_FORMAT_SILENCE: {
        // The actual type of the sample does not matter here, but we still need
        // to send some audio to the graph.
        CopyChunkToBlock<float>(*ci, aBlock, duration);
        break;
      }
    }
    duration += ci->GetDuration();
  }
}

void
AudioNodeExternalInputStream::ProcessInput(GraphTime aFrom, GraphTime aTo,
                                           uint32_t aFlags)
{
  // According to spec, number of outputs is always 1.
  MOZ_ASSERT(mLastChunks.Length() == 1);

  // GC stuff can result in our input stream being destroyed before this stream.
  // Handle that.
  if (!IsEnabled() || mInputs.IsEmpty() || mPassThrough) {
    mLastChunks[0].SetNull(WEBAUDIO_BLOCK_SIZE);
    return;
  }

  MOZ_ASSERT(mInputs.Length() == 1);

  MediaStream* source = mInputs[0]->GetSource();
  AutoTArray<AudioSegment,1> audioSegments;
  uint32_t inputChannels = 0;
  for (StreamTracks::TrackIter tracks(source->mTracks);
       !tracks.IsEnded(); tracks.Next()) {
    const StreamTracks::Track& inputTrack = *tracks;
    if (!mInputs[0]->PassTrackThrough(tracks->GetID())) {
      continue;
    }

    if (inputTrack.GetSegment()->GetType() == MediaSegment::VIDEO) {
      MOZ_ASSERT(false, "AudioNodeExternalInputStream shouldn't have video tracks");
      continue;
    }

    const AudioSegment& inputSegment =
        *static_cast<AudioSegment*>(inputTrack.GetSegment());
    if (inputSegment.IsNull()) {
      continue;
    }

    AudioSegment& segment = *audioSegments.AppendElement();
    GraphTime next;
    for (GraphTime t = aFrom; t < aTo; t = next) {
      MediaInputPort::InputInterval interval = mInputs[0]->GetNextInputInterval(t);
      interval.mEnd = std::min(interval.mEnd, aTo);
      if (interval.mStart >= interval.mEnd)
        break;
      next = interval.mEnd;

      // We know this stream does not block during the processing interval ---
      // we're not finished, we don't underrun, and we're not suspended.
      StreamTime outputStart = GraphTimeToStreamTime(interval.mStart);
      StreamTime outputEnd = GraphTimeToStreamTime(interval.mEnd);
      StreamTime ticks = outputEnd - outputStart;

      if (interval.mInputIsBlocked) {
        segment.AppendNullData(ticks);
      } else {
        // The input stream is not blocked in this interval, so no need to call
        // GraphTimeToStreamTimeWithBlocking.
        StreamTime inputStart =
          std::min(inputSegment.GetDuration(),
                   source->GraphTimeToStreamTime(interval.mStart));
        StreamTime inputEnd =
          std::min(inputSegment.GetDuration(),
                   source->GraphTimeToStreamTime(interval.mEnd));

        segment.AppendSlice(inputSegment, inputStart, inputEnd);
        // Pad if we're looking past the end of the track
        segment.AppendNullData(ticks - (inputEnd - inputStart));
      }
    }

    for (AudioSegment::ChunkIterator iter(segment); !iter.IsEnded(); iter.Next()) {
      inputChannels = GetAudioChannelsSuperset(inputChannels, iter->ChannelCount());
    }
  }

  uint32_t accumulateIndex = 0;
  if (inputChannels) {
    DownmixBufferType downmixBuffer;
    ASSERT_ALIGNED16(downmixBuffer.Elements());
    for (uint32_t i = 0; i < audioSegments.Length(); ++i) {
      AudioBlock tmpChunk;
      ConvertSegmentToAudioBlock(&audioSegments[i], &tmpChunk, inputChannels);
      if (!tmpChunk.IsNull()) {
        if (accumulateIndex == 0) {
          mLastChunks[0].AllocateChannels(inputChannels);
        }
        AccumulateInputChunk(accumulateIndex, tmpChunk, &mLastChunks[0], &downmixBuffer);
        accumulateIndex++;
      }
    }
  }
  if (accumulateIndex == 0) {
    mLastChunks[0].SetNull(WEBAUDIO_BLOCK_SIZE);
  }
}

bool
AudioNodeExternalInputStream::IsEnabled()
{
  return ((MediaStreamAudioSourceNodeEngine*)Engine())->IsEnabled();
}

} // namespace mozilla<|MERGE_RESOLUTION|>--- conflicted
+++ resolved
@@ -15,14 +15,9 @@
 namespace mozilla {
 
 AudioNodeExternalInputStream::AudioNodeExternalInputStream(
-<<<<<<< HEAD
-  AudioNodeEngine* aEngine, TrackRate aSampleRate, AbstractThread* aMainThread)
-  : AudioNodeStream(aEngine, NO_STREAM_FLAGS, aSampleRate, aMainThread)
-=======
   AudioNodeEngine* aEngine,
   TrackRate aSampleRate)
   : AudioNodeStream(aEngine, NO_STREAM_FLAGS, aSampleRate)
->>>>>>> a17af05f
 {
   MOZ_COUNT_CTOR(AudioNodeExternalInputStream);
 }
@@ -34,15 +29,14 @@
 
 /* static */ already_AddRefed<AudioNodeExternalInputStream>
 AudioNodeExternalInputStream::Create(MediaStreamGraph* aGraph,
-                                     AudioNodeEngine* aEngine,
-                                     AbstractThread* aMainThread)
+                                     AudioNodeEngine* aEngine)
 {
   AudioContext* ctx = aEngine->NodeMainThread()->Context();
   MOZ_ASSERT(NS_IsMainThread());
   MOZ_ASSERT(aGraph->GraphRate() == ctx->SampleRate());
 
   RefPtr<AudioNodeExternalInputStream> stream =
-    new AudioNodeExternalInputStream(aEngine, aGraph->GraphRate(), aMainThread);
+    new AudioNodeExternalInputStream(aEngine, aGraph->GraphRate());
   stream->mSuspendedCount += ctx->ShouldSuspendNewStream();
   aGraph->AddStream(stream);
   return stream.forget();
