--- conflicted
+++ resolved
@@ -23,18 +23,12 @@
 class AudioNodeExternalInputStream final : public AudioNodeStream
 {
 public:
-<<<<<<< HEAD
-  static already_AddRefed<AudioNodeExternalInputStream>
-  Create(MediaStreamGraph* aGraph, AudioNodeEngine* aEngine, AbstractThread* aMainThread);
-=======
   static already_AddRefed<AudioNodeExternalInputStream> Create(
     MediaStreamGraph* aGraph,
     AudioNodeEngine* aEngine);
->>>>>>> a17af05f
 
 protected:
-  AudioNodeExternalInputStream(AudioNodeEngine* aEngine, TrackRate aSampleRate,
-                               AbstractThread* aMainThread);
+  AudioNodeExternalInputStream(AudioNodeEngine* aEngine, TrackRate aSampleRate);
   ~AudioNodeExternalInputStream();
 
 public:
