/* -*- Mode: C++; tab-width: 2; indent-tabs-mode: nil; c-basic-offset: 2 -*- */
/* vim:set ts=2 sw=2 sts=2 et cindent: */
/* This Source Code Form is subject to the terms of the Mozilla Public
 * License, v. 2.0. If a copy of the MPL was not distributed with this
 * file, You can obtain one at http://mozilla.org/MPL/2.0/. */

#include "AudioBufferSourceNode.h"
#include "nsDebug.h"
#include "mozilla/dom/AudioBufferSourceNodeBinding.h"
#include "mozilla/dom/AudioParam.h"
#include "mozilla/FloatingPoint.h"
#include "nsContentUtils.h"
#include "nsMathUtils.h"
#include "AlignmentUtils.h"
#include "AudioNodeEngine.h"
#include "AudioNodeStream.h"
#include "AudioDestinationNode.h"
#include "AudioParamTimeline.h"
#include <limits>
#include <algorithm>

namespace mozilla {
namespace dom {

NS_IMPL_CYCLE_COLLECTION_INHERITED(AudioBufferSourceNode,
                                   AudioScheduledSourceNode, mBuffer,
                                   mPlaybackRate, mDetune)

<<<<<<< HEAD
NS_INTERFACE_MAP_BEGIN_CYCLE_COLLECTION_INHERITED(AudioBufferSourceNode)
=======
NS_INTERFACE_MAP_BEGIN_CYCLE_COLLECTION(AudioBufferSourceNode)
>>>>>>> a17af05f
NS_INTERFACE_MAP_END_INHERITING(AudioScheduledSourceNode)

NS_IMPL_ADDREF_INHERITED(AudioBufferSourceNode, AudioScheduledSourceNode)
NS_IMPL_RELEASE_INHERITED(AudioBufferSourceNode, AudioScheduledSourceNode)

/**
 * Media-thread playback engine for AudioBufferSourceNode.
 * Nothing is played until a non-null buffer has been set (via
 * AudioNodeStream::SetBuffer) and a non-zero mBufferEnd has been set (via
 * AudioNodeStream::SetInt32Parameter).
 */
class AudioBufferSourceNodeEngine final : public AudioNodeEngine
{
public:
  AudioBufferSourceNodeEngine(AudioNode* aNode,
                              AudioDestinationNode* aDestination) :
    AudioNodeEngine(aNode),
    mStart(0.0), mBeginProcessing(0),
    mStop(STREAM_TIME_MAX),
    mResampler(nullptr), mRemainingResamplerTail(0),
    mBufferEnd(0),
    mLoopStart(0), mLoopEnd(0),
    mBufferPosition(0), mBufferSampleRate(0),
    // mResamplerOutRate is initialized in UpdateResampler().
    mChannels(0),
    mDopplerShift(1.0f),
    mDestination(aDestination->Stream()),
    mPlaybackRateTimeline(1.0f),
    mDetuneTimeline(0.0f),
    mLoop(false)
  {}

  ~AudioBufferSourceNodeEngine()
  {
    if (mResampler) {
      speex_resampler_destroy(mResampler);
    }
  }

  void SetSourceStream(AudioNodeStream* aSource)
  {
    mSource = aSource;
  }

  void RecvTimelineEvent(uint32_t aIndex,
                         dom::AudioTimelineEvent& aEvent) override
  {
    MOZ_ASSERT(mDestination);
    WebAudioUtils::ConvertAudioTimelineEventToTicks(aEvent,
                                                    mDestination);

    switch (aIndex) {
    case AudioBufferSourceNode::PLAYBACKRATE:
      mPlaybackRateTimeline.InsertEvent<int64_t>(aEvent);
      break;
    case AudioBufferSourceNode::DETUNE:
      mDetuneTimeline.InsertEvent<int64_t>(aEvent);
      break;
    default:
      NS_ERROR("Bad AudioBufferSourceNodeEngine TimelineParameter");
    }
  }
  void SetStreamTimeParameter(uint32_t aIndex, StreamTime aParam) override
  {
    switch (aIndex) {
    case AudioBufferSourceNode::STOP: mStop = aParam; break;
    default:
      NS_ERROR("Bad AudioBufferSourceNodeEngine StreamTimeParameter");
    }
  }
  void SetDoubleParameter(uint32_t aIndex, double aParam) override
  {
    switch (aIndex) {
    case AudioBufferSourceNode::START:
      MOZ_ASSERT(!mStart, "Another START?");
      mStart = aParam * mDestination->SampleRate();
      // Round to nearest
      mBeginProcessing = mStart + 0.5;
      break;
    case AudioBufferSourceNode::DOPPLERSHIFT:
      mDopplerShift = (aParam <= 0 || mozilla::IsNaN(aParam)) ? 1.0 : aParam;
      break;
    default:
      NS_ERROR("Bad AudioBufferSourceNodeEngine double parameter.");
    };
  }
  void SetInt32Parameter(uint32_t aIndex, int32_t aParam) override
  {
    switch (aIndex) {
    case AudioBufferSourceNode::SAMPLE_RATE:
      MOZ_ASSERT(aParam > 0);
      mBufferSampleRate = aParam;
      mSource->SetActive();
      break;
    case AudioBufferSourceNode::BUFFERSTART:
      MOZ_ASSERT(aParam >= 0);
      if (mBufferPosition == 0) {
        mBufferPosition = aParam;
      }
      break;
    case AudioBufferSourceNode::BUFFEREND:
      MOZ_ASSERT(aParam >= 0);
      mBufferEnd = aParam;
      break;
    case AudioBufferSourceNode::LOOP: mLoop = !!aParam; break;
    case AudioBufferSourceNode::LOOPSTART:
      MOZ_ASSERT(aParam >= 0);
      mLoopStart = aParam;
      break;
    case AudioBufferSourceNode::LOOPEND:
      MOZ_ASSERT(aParam >= 0);
      mLoopEnd = aParam;
      break;
    default:
      NS_ERROR("Bad AudioBufferSourceNodeEngine Int32Parameter");
    }
  }
  void SetBuffer(AudioChunk&& aBuffer) override
  {
    mBuffer = aBuffer;
  }

  bool BegunResampling()
  {
    return mBeginProcessing == -STREAM_TIME_MAX;
  }

  void UpdateResampler(int32_t aOutRate, uint32_t aChannels)
  {
    if (mResampler &&
        (aChannels != mChannels ||
         // If the resampler has begun, then it will have moved
         // mBufferPosition to after the samples it has read, but it hasn't
         // output its buffered samples.  Keep using the resampler, even if
         // the rates now match, so that this latent segment is output.
         (aOutRate == mBufferSampleRate && !BegunResampling()))) {
      speex_resampler_destroy(mResampler);
      mResampler = nullptr;
      mRemainingResamplerTail = 0;
      mBeginProcessing = mStart + 0.5;
    }

    if (aChannels == 0 ||
        (aOutRate == mBufferSampleRate && !mResampler)) {
      mResamplerOutRate = aOutRate;
      return;
    }

    if (!mResampler) {
      mChannels = aChannels;
      mResampler = speex_resampler_init(mChannels, mBufferSampleRate, aOutRate,
                                        SPEEX_RESAMPLER_QUALITY_MIN,
                                        nullptr);
    } else {
      if (mResamplerOutRate == aOutRate) {
        return;
      }
      if (speex_resampler_set_rate(mResampler, mBufferSampleRate, aOutRate) != RESAMPLER_ERR_SUCCESS) {
        NS_ASSERTION(false, "speex_resampler_set_rate failed");
        return;
      }
    }

    mResamplerOutRate = aOutRate;

    if (!BegunResampling()) {
      // Low pass filter effects from the resampler mean that samples before
      // the start time are influenced by resampling the buffer.  The input
      // latency indicates half the filter width.
      int64_t inputLatency = speex_resampler_get_input_latency(mResampler);
      uint32_t ratioNum, ratioDen;
      speex_resampler_get_ratio(mResampler, &ratioNum, &ratioDen);
      // The output subsample resolution supported in aligning the resampler
      // is ratioNum.  First round the start time to the nearest subsample.
      int64_t subsample = mStart * ratioNum + 0.5;
      // Now include the leading effects of the filter, and round *up* to the
      // next whole tick, because there is no effect on samples outside the
      // filter width.
      mBeginProcessing =
        (subsample - inputLatency * ratioDen + ratioNum - 1) / ratioNum;
    }
  }

  // Borrow a full buffer of size WEBAUDIO_BLOCK_SIZE from the source buffer
  // at offset aSourceOffset.  This avoids copying memory.
  void BorrowFromInputBuffer(AudioBlock* aOutput,
                             uint32_t aChannels)
  {
    aOutput->SetBuffer(mBuffer.mBuffer);
    aOutput->mChannelData.SetLength(aChannels);
    for (uint32_t i = 0; i < aChannels; ++i) {
      aOutput->mChannelData[i] =
        mBuffer.ChannelData<float>()[i] + mBufferPosition;
    }
    aOutput->mVolume = mBuffer.mVolume;
    aOutput->mBufferFormat = AUDIO_FORMAT_FLOAT32;
  }

  // Copy aNumberOfFrames frames from the source buffer at offset aSourceOffset
  // and put it at offset aBufferOffset in the destination buffer.
  template <typename T> void
  CopyFromInputBuffer(AudioBlock* aOutput,
                      uint32_t aChannels,
                      uintptr_t aOffsetWithinBlock,
                      uint32_t aNumberOfFrames)
  {
    MOZ_ASSERT(mBuffer.mVolume == 1.0f);
    for (uint32_t i = 0; i < aChannels; ++i) {
      float* baseChannelData = aOutput->ChannelFloatsForWrite(i);
      ConvertAudioSamples(mBuffer.ChannelData<T>()[i] + mBufferPosition,
                          baseChannelData + aOffsetWithinBlock,
                          aNumberOfFrames);
    }
  }

  // Resamples input data to an output buffer, according to |mBufferSampleRate| and
  // the playbackRate/detune.
  // The number of frames consumed/produced depends on the amount of space
  // remaining in both the input and output buffer, and the playback rate (that
  // is, the ratio between the output samplerate and the input samplerate).
  void CopyFromInputBufferWithResampling(AudioBlock* aOutput,
                                         uint32_t aChannels,
                                         uint32_t* aOffsetWithinBlock,
                                         uint32_t aAvailableInOutput,
                                         StreamTime* aCurrentPosition,
                                         uint32_t aBufferMax)
  {
    if (*aOffsetWithinBlock == 0) {
      aOutput->AllocateChannels(aChannels);
    }
    SpeexResamplerState* resampler = mResampler;
    MOZ_ASSERT(aChannels > 0);

    if (mBufferPosition < aBufferMax) {
      uint32_t availableInInputBuffer = aBufferMax - mBufferPosition;
      uint32_t ratioNum, ratioDen;
      speex_resampler_get_ratio(resampler, &ratioNum, &ratioDen);
      // Limit the number of input samples copied and possibly
      // format-converted for resampling by estimating how many will be used.
      // This may be a little small if still filling the resampler with
      // initial data, but we'll get called again and it will work out.
      uint32_t inputLimit = aAvailableInOutput * ratioNum / ratioDen + 10;
      if (!BegunResampling()) {
        // First time the resampler is used.
        uint32_t inputLatency = speex_resampler_get_input_latency(resampler);
        inputLimit += inputLatency;
        // If starting after mStart, then play from the beginning of the
        // buffer, but correct for input latency.  If starting before mStart,
        // then align the resampler so that the time corresponding to the
        // first input sample is mStart.
        int64_t skipFracNum = static_cast<int64_t>(inputLatency) * ratioDen;
        double leadTicks = mStart - *aCurrentPosition;
        if (leadTicks > 0.0) {
          // Round to nearest output subsample supported by the resampler at
          // these rates.
          int64_t leadSubsamples = leadTicks * ratioNum + 0.5;
          MOZ_ASSERT(leadSubsamples <= skipFracNum,
                     "mBeginProcessing is wrong?");
          skipFracNum -= leadSubsamples;
        }
        speex_resampler_set_skip_frac_num(resampler,
                                  std::min<int64_t>(skipFracNum, UINT32_MAX));

        mBeginProcessing = -STREAM_TIME_MAX;
      }
      inputLimit = std::min(inputLimit, availableInInputBuffer);

      MOZ_ASSERT(mBuffer.mVolume == 1.0f);
      for (uint32_t i = 0; true; ) {
        uint32_t inSamples = inputLimit;

        uint32_t outSamples = aAvailableInOutput;
        float* outputData =
          aOutput->ChannelFloatsForWrite(i) + *aOffsetWithinBlock;

        if (mBuffer.mBufferFormat == AUDIO_FORMAT_FLOAT32) {
          const float* inputData =
            mBuffer.ChannelData<float>()[i] + mBufferPosition;
          WebAudioUtils::SpeexResamplerProcess(resampler, i,
                                               inputData, &inSamples,
                                               outputData, &outSamples);
        } else {
          MOZ_ASSERT(mBuffer.mBufferFormat == AUDIO_FORMAT_S16);
          const int16_t* inputData =
            mBuffer.ChannelData<int16_t>()[i] + mBufferPosition;
          WebAudioUtils::SpeexResamplerProcess(resampler, i,
                                               inputData, &inSamples,
                                               outputData, &outSamples);
        }
        if (++i == aChannels) {
          mBufferPosition += inSamples;
          MOZ_ASSERT(mBufferPosition <= mBufferEnd || mLoop);
          *aOffsetWithinBlock += outSamples;
          *aCurrentPosition += outSamples;
          if (inSamples == availableInInputBuffer && !mLoop) {
            // We'll feed in enough zeros to empty out the resampler's memory.
            // This handles the output latency as well as capturing the low
            // pass effects of the resample filter.
            mRemainingResamplerTail =
              2 * speex_resampler_get_input_latency(resampler) - 1;
          }
          return;
        }
      }
    } else {
      for (uint32_t i = 0; true; ) {
        uint32_t inSamples = mRemainingResamplerTail;
        uint32_t outSamples = aAvailableInOutput;
        float* outputData =
          aOutput->ChannelFloatsForWrite(i) + *aOffsetWithinBlock;

        // AudioDataValue* for aIn selects the function that does not try to
        // copy and format-convert input data.
        WebAudioUtils::SpeexResamplerProcess(resampler, i,
                         static_cast<AudioDataValue*>(nullptr), &inSamples,
                         outputData, &outSamples);
        if (++i == aChannels) {
          MOZ_ASSERT(inSamples <= mRemainingResamplerTail);
          mRemainingResamplerTail -= inSamples;
          *aOffsetWithinBlock += outSamples;
          *aCurrentPosition += outSamples;
          break;
        }
      }
    }
  }

  /**
   * Fill aOutput with as many zero frames as we can, and advance
   * aOffsetWithinBlock and aCurrentPosition based on how many frames we write.
   * This will never advance aOffsetWithinBlock past WEBAUDIO_BLOCK_SIZE or
   * aCurrentPosition past aMaxPos.  This function knows when it needs to
   * allocate the output buffer, and also optimizes the case where it can avoid
   * memory allocations.
   */
  void FillWithZeroes(AudioBlock* aOutput,
                      uint32_t aChannels,
                      uint32_t* aOffsetWithinBlock,
                      StreamTime* aCurrentPosition,
                      StreamTime aMaxPos)
  {
    MOZ_ASSERT(*aCurrentPosition < aMaxPos);
    uint32_t numFrames =
      std::min<StreamTime>(WEBAUDIO_BLOCK_SIZE - *aOffsetWithinBlock,
                           aMaxPos - *aCurrentPosition);
    if (numFrames == WEBAUDIO_BLOCK_SIZE || !aChannels) {
      aOutput->SetNull(numFrames);
    } else {
      if (*aOffsetWithinBlock == 0) {
        aOutput->AllocateChannels(aChannels);
      }
      WriteZeroesToAudioBlock(aOutput, *aOffsetWithinBlock, numFrames);
    }
    *aOffsetWithinBlock += numFrames;
    *aCurrentPosition += numFrames;
  }

  /**
   * Copy as many frames as possible from the source buffer to aOutput, and
   * advance aOffsetWithinBlock and aCurrentPosition based on how many frames
   * we write.  This will never advance aOffsetWithinBlock past
   * WEBAUDIO_BLOCK_SIZE, or aCurrentPosition past mStop.  It takes data from
   * the buffer at aBufferOffset, and never takes more data than aBufferMax.
   * This function knows when it needs to allocate the output buffer, and also
   * optimizes the case where it can avoid memory allocations.
   */
  void CopyFromBuffer(AudioBlock* aOutput,
                      uint32_t aChannels,
                      uint32_t* aOffsetWithinBlock,
                      StreamTime* aCurrentPosition,
                      uint32_t aBufferMax)
  {
    MOZ_ASSERT(*aCurrentPosition < mStop);
    uint32_t availableInOutput =
      std::min<StreamTime>(WEBAUDIO_BLOCK_SIZE - *aOffsetWithinBlock,
                           mStop - *aCurrentPosition);
    if (mResampler) {
      CopyFromInputBufferWithResampling(aOutput, aChannels,
                                        aOffsetWithinBlock, availableInOutput,
                                        aCurrentPosition, aBufferMax);
      return;
    }

    if (aChannels == 0) {
      aOutput->SetNull(WEBAUDIO_BLOCK_SIZE);
      // There is no attempt here to limit advance so that mBufferPosition is
      // limited to aBufferMax.  The only observable affect of skipping the
      // check would be in the precise timing of the ended event if the loop
      // attribute is reset after playback has looped.
      *aOffsetWithinBlock += availableInOutput;
      *aCurrentPosition += availableInOutput;
      // Rounding at the start and end of the period means that fractional
      // increments essentially accumulate if outRate remains constant.  If
      // outRate is varying, then accumulation happens on average but not
      // precisely.
      TrackTicks start = *aCurrentPosition *
        mBufferSampleRate / mResamplerOutRate;
      TrackTicks end = (*aCurrentPosition + availableInOutput) *
        mBufferSampleRate / mResamplerOutRate;
      mBufferPosition += end - start;
      return;
    }

    uint32_t numFrames = std::min(aBufferMax - mBufferPosition,
                                  availableInOutput);

    bool shouldBorrow = false;
    if (numFrames == WEBAUDIO_BLOCK_SIZE &&
        mBuffer.mBufferFormat == AUDIO_FORMAT_FLOAT32) {
      shouldBorrow = true;
      for (uint32_t i = 0; i < aChannels; ++i) {
        if (!IS_ALIGNED16(mBuffer.ChannelData<float>()[i] + mBufferPosition)) {
          shouldBorrow = false;
          break;
        }
      }
    }
    MOZ_ASSERT(mBufferPosition < aBufferMax);
    if (shouldBorrow) {
      BorrowFromInputBuffer(aOutput, aChannels);
    } else {
      if (*aOffsetWithinBlock == 0) {
        aOutput->AllocateChannels(aChannels);
      }
      if (mBuffer.mBufferFormat == AUDIO_FORMAT_FLOAT32) {
        CopyFromInputBuffer<float>(aOutput, aChannels,
                                   *aOffsetWithinBlock, numFrames);
      } else {
        MOZ_ASSERT(mBuffer.mBufferFormat == AUDIO_FORMAT_S16);
        CopyFromInputBuffer<int16_t>(aOutput, aChannels,
                                     *aOffsetWithinBlock, numFrames);
      }
    }
    *aOffsetWithinBlock += numFrames;
    *aCurrentPosition += numFrames;
    mBufferPosition += numFrames;
  }

  int32_t ComputeFinalOutSampleRate(float aPlaybackRate, float aDetune)
  {
    float computedPlaybackRate = aPlaybackRate * pow(2, aDetune / 1200.f);
    // Make sure the playback rate and the doppler shift are something
    // our resampler can work with.
    int32_t rate = WebAudioUtils::
      TruncateFloatToInt<int32_t>(mSource->SampleRate() /
                                  (computedPlaybackRate * mDopplerShift));
    return rate ? rate : mBufferSampleRate;
  }

  void UpdateSampleRateIfNeeded(uint32_t aChannels, StreamTime aStreamPosition)
  {
    float playbackRate;
    float detune;

    if (mPlaybackRateTimeline.HasSimpleValue()) {
      playbackRate = mPlaybackRateTimeline.GetValue();
    } else {
      playbackRate = mPlaybackRateTimeline.GetValueAtTime(aStreamPosition);
    }
    if (mDetuneTimeline.HasSimpleValue()) {
      detune = mDetuneTimeline.GetValue();
    } else {
      detune = mDetuneTimeline.GetValueAtTime(aStreamPosition);
    }
    if (playbackRate <= 0 || mozilla::IsNaN(playbackRate)) {
      playbackRate = 1.0f;
    }

    detune = std::min(std::max(-1200.f, detune), 1200.f);

    int32_t outRate = ComputeFinalOutSampleRate(playbackRate, detune);
    UpdateResampler(outRate, aChannels);
  }

  void ProcessBlock(AudioNodeStream* aStream,
                    GraphTime aFrom,
                    const AudioBlock& aInput,
                    AudioBlock* aOutput,
                    bool* aFinished) override
  {
    if (mBufferSampleRate == 0) {
      // start() has not yet been called or no buffer has yet been set
      aOutput->SetNull(WEBAUDIO_BLOCK_SIZE);
      return;
    }

    StreamTime streamPosition = mDestination->GraphTimeToStreamTime(aFrom);
    uint32_t channels = mBuffer.ChannelCount();

    UpdateSampleRateIfNeeded(channels, streamPosition);

    uint32_t written = 0;
    while (written < WEBAUDIO_BLOCK_SIZE) {
      if (mStop != STREAM_TIME_MAX &&
          streamPosition >= mStop) {
        FillWithZeroes(aOutput, channels, &written, &streamPosition, STREAM_TIME_MAX);
        continue;
      }
      if (streamPosition < mBeginProcessing) {
        FillWithZeroes(aOutput, channels, &written, &streamPosition,
                       mBeginProcessing);
        continue;
      }
      if (mLoop) {
        // mLoopEnd can become less than mBufferPosition when a LOOPEND engine
        // parameter is received after "loopend" is changed on the node or a
        // new buffer with lower samplerate is set.
        if (mBufferPosition >= mLoopEnd) {
          mBufferPosition = mLoopStart;
        }
        CopyFromBuffer(aOutput, channels, &written, &streamPosition, mLoopEnd);
      } else {
        if (mBufferPosition < mBufferEnd || mRemainingResamplerTail) {
          CopyFromBuffer(aOutput, channels, &written, &streamPosition, mBufferEnd);
        } else {
          FillWithZeroes(aOutput, channels, &written, &streamPosition, STREAM_TIME_MAX);
        }
      }
    }

    // We've finished if we've gone past mStop, or if we're past mDuration when
    // looping is disabled.
    if (streamPosition >= mStop ||
        (!mLoop && mBufferPosition >= mBufferEnd && !mRemainingResamplerTail)) {
      *aFinished = true;
    }
  }

  bool IsActive() const override
  {
    // Whether buffer has been set and start() has been called.
    return mBufferSampleRate != 0;
  }

  size_t SizeOfExcludingThis(MallocSizeOf aMallocSizeOf) const override
  {
    // Not owned:
    // - mBuffer - shared w/ AudioNode
    // - mPlaybackRateTimeline - shared w/ AudioNode
    // - mDetuneTimeline - shared w/ AudioNode

    size_t amount = AudioNodeEngine::SizeOfExcludingThis(aMallocSizeOf);

    // NB: We need to modify speex if we want the full memory picture, internal
    //     fields that need measuring noted below.
    // - mResampler->mem
    // - mResampler->sinc_table
    // - mResampler->last_sample
    // - mResampler->magic_samples
    // - mResampler->samp_frac_num
    amount += aMallocSizeOf(mResampler);

    return amount;
  }

  size_t SizeOfIncludingThis(MallocSizeOf aMallocSizeOf) const override
  {
    return aMallocSizeOf(this) + SizeOfExcludingThis(aMallocSizeOf);
  }

  double mStart; // including the fractional position between ticks
  // Low pass filter effects from the resampler mean that samples before the
  // start time are influenced by resampling the buffer.  mBeginProcessing
  // includes the extent of this filter.  The special value of -STREAM_TIME_MAX
  // indicates that the resampler has begun processing.
  StreamTime mBeginProcessing;
  StreamTime mStop;
  AudioChunk mBuffer;
  SpeexResamplerState* mResampler;
  // mRemainingResamplerTail, like mBufferPosition, and
  // mBufferEnd, is measured in input buffer samples.
  uint32_t mRemainingResamplerTail;
  uint32_t mBufferEnd;
  uint32_t mLoopStart;
  uint32_t mLoopEnd;
  uint32_t mBufferPosition;
  int32_t mBufferSampleRate;
  int32_t mResamplerOutRate;
  uint32_t mChannels;
  float mDopplerShift;
  RefPtr<AudioNodeStream> mDestination;

  // mSource deletes the engine in its destructor.
  AudioNodeStream* MOZ_NON_OWNING_REF mSource;
  AudioParamTimeline mPlaybackRateTimeline;
  AudioParamTimeline mDetuneTimeline;
  bool mLoop;
};

AudioBufferSourceNode::AudioBufferSourceNode(AudioContext* aContext)
  : AudioScheduledSourceNode(aContext,
                             2,
                             ChannelCountMode::Max,
                             ChannelInterpretation::Speakers)
  , mLoopStart(0.0)
  , mLoopEnd(0.0)
  // mOffset and mDuration are initialized in Start().
  , mPlaybackRate(new AudioParam(this, PLAYBACKRATE, "playbackRate", 1.0f))
  , mDetune(new AudioParam(this, DETUNE, "detune", 0.0f))
  , mLoop(false)
  , mStartCalled(false)
{
  AudioBufferSourceNodeEngine* engine = new AudioBufferSourceNodeEngine(this, aContext->Destination());
  mStream = AudioNodeStream::Create(aContext, engine,
                                    AudioNodeStream::NEED_MAIN_THREAD_FINISHED,
                                    aContext->Graph());
  engine->SetSourceStream(mStream);
  mStream->AddMainThreadListener(this);
}

/* static */ already_AddRefed<AudioBufferSourceNode>
AudioBufferSourceNode::Create(JSContext* aCx, AudioContext& aAudioContext,
                              const AudioBufferSourceOptions& aOptions,
                              ErrorResult& aRv)
{
  if (aAudioContext.CheckClosed(aRv)) {
    return nullptr;
  }

  RefPtr<AudioBufferSourceNode> audioNode = new AudioBufferSourceNode(&aAudioContext);

  if (aOptions.mBuffer.WasPassed()) {
    MOZ_ASSERT(aCx);
    audioNode->SetBuffer(aCx, aOptions.mBuffer.Value());
  }

  audioNode->Detune()->SetValue(aOptions.mDetune);
  audioNode->SetLoop(aOptions.mLoop);
  audioNode->SetLoopEnd(aOptions.mLoopEnd);
  audioNode->SetLoopStart(aOptions.mLoopStart);
  audioNode->PlaybackRate()->SetValue(aOptions.mPlaybackRate);

  return audioNode.forget();
}
void
AudioBufferSourceNode::DestroyMediaStream()
{
  bool hadStream = mStream;
  if (hadStream) {
    mStream->RemoveMainThreadListener(this);
  }
  AudioNode::DestroyMediaStream();
  if (hadStream && Context()) {
    Context()->UnregisterAudioBufferSourceNode(this);
  }
}

size_t
AudioBufferSourceNode::SizeOfExcludingThis(MallocSizeOf aMallocSizeOf) const
{
  size_t amount = AudioNode::SizeOfExcludingThis(aMallocSizeOf);

  /* mBuffer can be shared and is accounted for separately. */

  amount += mPlaybackRate->SizeOfIncludingThis(aMallocSizeOf);
  amount += mDetune->SizeOfIncludingThis(aMallocSizeOf);
  return amount;
}

size_t
AudioBufferSourceNode::SizeOfIncludingThis(MallocSizeOf aMallocSizeOf) const
{
  return aMallocSizeOf(this) + SizeOfExcludingThis(aMallocSizeOf);
}

JSObject*
AudioBufferSourceNode::WrapObject(JSContext* aCx, JS::Handle<JSObject*> aGivenProto)
{
  return AudioBufferSourceNodeBinding::Wrap(aCx, this, aGivenProto);
}

void
AudioBufferSourceNode::Start(double aWhen, double aOffset,
                             const Optional<double>& aDuration, ErrorResult& aRv)
{
  if (!WebAudioUtils::IsTimeValid(aWhen) ||
      (aDuration.WasPassed() && !WebAudioUtils::IsTimeValid(aDuration.Value()))) {
    aRv.Throw(NS_ERROR_DOM_NOT_SUPPORTED_ERR);
    return;
  }

  if (mStartCalled) {
    aRv.Throw(NS_ERROR_DOM_INVALID_STATE_ERR);
    return;
  }
  mStartCalled = true;

  AudioNodeStream* ns = mStream;
  if (!ns) {
    // Nothing to play, or we're already dead for some reason
    return;
  }

  // Remember our arguments so that we can use them when we get a new buffer.
  mOffset = aOffset;
  mDuration = aDuration.WasPassed() ? aDuration.Value()
                                    : std::numeric_limits<double>::min();

  WEB_AUDIO_API_LOG("%f: %s %u Start(%f, %g, %g)", Context()->CurrentTime(),
                    NodeType(), Id(), aWhen, aOffset, mDuration);

  // We can't send these parameters without a buffer because we don't know the
  // buffer's sample rate or length.
  if (mBuffer) {
    SendOffsetAndDurationParametersToStream(ns);
  }

  // Don't set parameter unnecessarily
  if (aWhen > 0.0) {
    ns->SetDoubleParameter(START, aWhen);
  }
}

void
AudioBufferSourceNode::Start(double aWhen, ErrorResult& aRv)
{
  Start(aWhen, 0 /* offset */, Optional<double>(), aRv);
}

void
AudioBufferSourceNode::SendBufferParameterToStream(JSContext* aCx)
{
  AudioNodeStream* ns = mStream;
  if (!ns) {
    return;
  }

  if (mBuffer) {
    AudioChunk data = mBuffer->GetThreadSharedChannelsForRate(aCx);
    ns->SetBuffer(Move(data));

    if (mStartCalled) {
      SendOffsetAndDurationParametersToStream(ns);
    }
  } else {
    ns->SetInt32Parameter(BUFFEREND, 0);
    ns->SetBuffer(AudioChunk());

    MarkInactive();
  }
}

void
AudioBufferSourceNode::SendOffsetAndDurationParametersToStream(AudioNodeStream* aStream)
{
  NS_ASSERTION(mBuffer && mStartCalled,
               "Only call this when we have a buffer and start() has been called");

  float rate = mBuffer->SampleRate();
  aStream->SetInt32Parameter(SAMPLE_RATE, rate);

  int32_t bufferEnd = mBuffer->Length();
  int32_t offsetSamples = std::max(0, NS_lround(mOffset * rate));

  // Don't set parameter unnecessarily
  if (offsetSamples > 0) {
    aStream->SetInt32Parameter(BUFFERSTART, offsetSamples);
  }

  if (mDuration != std::numeric_limits<double>::min()) {
    MOZ_ASSERT(mDuration >= 0.0); // provided by Start()
    MOZ_ASSERT(rate >= 0.0f); // provided by AudioBuffer::Create()
    static_assert(std::numeric_limits<double>::digits >=
                  std::numeric_limits<decltype(bufferEnd)>::digits,
                  "bufferEnd should be represented exactly by double");
    // + 0.5 rounds mDuration to nearest sample when assigned to bufferEnd.
    bufferEnd = std::min<double>(bufferEnd,
                                 offsetSamples + mDuration * rate + 0.5);
  }
  aStream->SetInt32Parameter(BUFFEREND, bufferEnd);

  MarkActive();
}

void
AudioBufferSourceNode::Stop(double aWhen, ErrorResult& aRv)
{
  if (!WebAudioUtils::IsTimeValid(aWhen)) {
    aRv.Throw(NS_ERROR_DOM_NOT_SUPPORTED_ERR);
    return;
  }

  if (!mStartCalled) {
    aRv.Throw(NS_ERROR_DOM_INVALID_STATE_ERR);
    return;
  }

  WEB_AUDIO_API_LOG("%f: %s %u Stop(%f)", Context()->CurrentTime(),
                    NodeType(), Id(), aWhen);

  AudioNodeStream* ns = mStream;
  if (!ns || !Context()) {
    // We've already stopped and had our stream shut down
    return;
  }

  ns->SetStreamTimeParameter(STOP, Context(), std::max(0.0, aWhen));
}

void
AudioBufferSourceNode::NotifyMainThreadStreamFinished()
{
  MOZ_ASSERT(mStream->IsFinished());

  class EndedEventDispatcher final : public Runnable
  {
  public:
    explicit EndedEventDispatcher(AudioBufferSourceNode* aNode)
      : mozilla::Runnable("EndedEventDispatcher")
      , mNode(aNode)
    {
    }
    NS_IMETHOD Run() override
    {
      // If it's not safe to run scripts right now, schedule this to run later
      if (!nsContentUtils::IsSafeToRunScript()) {
        nsContentUtils::AddScriptRunner(this);
        return NS_OK;
      }

      mNode->DispatchTrustedEvent(NS_LITERAL_STRING("ended"));
      // Release stream resources.
      mNode->DestroyMediaStream();
      return NS_OK;
    }
  private:
    RefPtr<AudioBufferSourceNode> mNode;
  };

  Context()->Dispatch(do_AddRef(new EndedEventDispatcher(this)));

  // Drop the playing reference
  // Warning: The below line might delete this.
  MarkInactive();
}

void
AudioBufferSourceNode::SendDopplerShiftToStream(double aDopplerShift)
{
  MOZ_ASSERT(mStream, "Should have disconnected panner if no stream");
  SendDoubleParameterToStream(DOPPLERSHIFT, aDopplerShift);
}

void
AudioBufferSourceNode::SendLoopParametersToStream()
{
  if (!mStream) {
    return;
  }
  // Don't compute and set the loop parameters unnecessarily
  if (mLoop && mBuffer) {
    float rate = mBuffer->SampleRate();
    double length = (double(mBuffer->Length()) / mBuffer->SampleRate());
    double actualLoopStart, actualLoopEnd;
    if (mLoopStart >= 0.0 && mLoopEnd > 0.0 &&
        mLoopStart < mLoopEnd) {
      MOZ_ASSERT(mLoopStart != 0.0 || mLoopEnd != 0.0);
      actualLoopStart = (mLoopStart > length) ? 0.0 : mLoopStart;
      actualLoopEnd = std::min(mLoopEnd, length);
    } else {
      actualLoopStart = 0.0;
      actualLoopEnd = length;
    }
    int32_t loopStartTicks = NS_lround(actualLoopStart * rate);
    int32_t loopEndTicks = NS_lround(actualLoopEnd * rate);
    if (loopStartTicks < loopEndTicks) {
      SendInt32ParameterToStream(LOOPSTART, loopStartTicks);
      SendInt32ParameterToStream(LOOPEND, loopEndTicks);
      SendInt32ParameterToStream(LOOP, 1);
    } else {
      // Be explicit about looping not happening if the offsets make
      // looping impossible.
      SendInt32ParameterToStream(LOOP, 0);
    }
  } else {
    SendInt32ParameterToStream(LOOP, 0);
  }
}

} // namespace dom
} // namespace mozilla<|MERGE_RESOLUTION|>--- conflicted
+++ resolved
@@ -26,11 +26,7 @@
                                    AudioScheduledSourceNode, mBuffer,
                                    mPlaybackRate, mDetune)
 
-<<<<<<< HEAD
-NS_INTERFACE_MAP_BEGIN_CYCLE_COLLECTION_INHERITED(AudioBufferSourceNode)
-=======
 NS_INTERFACE_MAP_BEGIN_CYCLE_COLLECTION(AudioBufferSourceNode)
->>>>>>> a17af05f
 NS_INTERFACE_MAP_END_INHERITING(AudioScheduledSourceNode)
 
 NS_IMPL_ADDREF_INHERITED(AudioBufferSourceNode, AudioScheduledSourceNode)
