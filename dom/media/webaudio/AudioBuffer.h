--- conflicted
+++ resolved
@@ -17,11 +17,8 @@
 #include "js/TypeDecls.h"
 #include "mozilla/MemoryReporting.h"
 #include "mozilla/dom/TypedArray.h"
-<<<<<<< HEAD
-=======
 #include "nsPIDOMWindow.h"
 #include "nsIWeakReferenceUtils.h"
->>>>>>> a17af05f
 
 namespace mozilla {
 
@@ -121,13 +118,7 @@
 
 protected:
   AudioBuffer(nsPIDOMWindowInner* aWindow, uint32_t aNumberOfChannels,
-<<<<<<< HEAD
-              uint32_t aLength, float aSampleRate,
-              already_AddRefed<ThreadSharedFloatArrayBufferList>
-                aInitialContents);
-=======
               uint32_t aLength, float aSampleRate, ErrorResult& aRv);
->>>>>>> a17af05f
   ~AudioBuffer();
 
   void
