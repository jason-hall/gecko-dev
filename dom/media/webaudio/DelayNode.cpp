--- conflicted
+++ resolved
@@ -82,14 +82,8 @@
       if (mLeftOverData <= 0) {
         RefPtr<PlayingRefChanged> refchanged =
           new PlayingRefChanged(aStream, PlayingRefChanged::ADDREF);
-<<<<<<< HEAD
-        aStream->Graph()->
-          DispatchToMainThreadAfterStreamStateUpdate(mAbstractMainThread,
-                                                     refchanged.forget());
-=======
         aStream->Graph()->DispatchToMainThreadAfterStreamStateUpdate(
           refchanged.forget());
->>>>>>> a17af05f
       }
       mLeftOverData = mBuffer.MaxDelayTicks();
     } else if (mLeftOverData > 0) {
@@ -104,14 +98,8 @@
 
         RefPtr<PlayingRefChanged> refchanged =
           new PlayingRefChanged(aStream, PlayingRefChanged::RELEASE);
-<<<<<<< HEAD
-        aStream->Graph()->
-          DispatchToMainThreadAfterStreamStateUpdate(mAbstractMainThread,
-                                                     refchanged.forget());
-=======
         aStream->Graph()->DispatchToMainThreadAfterStreamStateUpdate(
           refchanged.forget());
->>>>>>> a17af05f
       }
       aOutput->SetNull(WEBAUDIO_BLOCK_SIZE);
       return;
