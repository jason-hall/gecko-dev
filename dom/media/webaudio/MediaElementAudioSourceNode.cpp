--- conflicted
+++ resolved
@@ -28,14 +28,6 @@
     return nullptr;
   }
 
-<<<<<<< HEAD
-  if (aOptions.mMediaElement->ContainsRestrictedContent()) {
-    aRv.Throw(NS_ERROR_DOM_NOT_SUPPORTED_ERR);
-    return nullptr;
-  }
-
-=======
->>>>>>> a17af05f
   if (aAudioContext.CheckClosed(aRv)) {
     return nullptr;
   }
