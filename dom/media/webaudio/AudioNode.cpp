/* -*- Mode: C++; tab-width: 2; indent-tabs-mode: nil; c-basic-offset: 2 -*- */
/* vim:set ts=2 sw=2 sts=2 et cindent: */
/* This Source Code Form is subject to the terms of the Mozilla Public
 * License, v. 2.0. If a copy of the MPL was not distributed with this
 * file, You can obtain one at http://mozilla.org/MPL/2.0/. */

#include "AudioNode.h"
#include "mozilla/ErrorResult.h"
#include "AudioNodeStream.h"
#include "AudioNodeEngine.h"
#include "mozilla/dom/AudioParam.h"
#include "mozilla/Services.h"
#include "nsIObserverService.h"

namespace mozilla {
namespace dom {

static const uint32_t INVALID_PORT = 0xffffffff;
static uint32_t gId = 0;

NS_IMPL_CYCLE_COLLECTION_CLASS(AudioNode)

NS_IMPL_CYCLE_COLLECTION_UNLINK_BEGIN_INHERITED(AudioNode, DOMEventTargetHelper)
  tmp->DisconnectFromGraph();
  if (tmp->mContext) {
    tmp->mContext->UnregisterNode(tmp);
  }
  NS_IMPL_CYCLE_COLLECTION_UNLINK(mContext)
  NS_IMPL_CYCLE_COLLECTION_UNLINK(mOutputNodes)
  NS_IMPL_CYCLE_COLLECTION_UNLINK(mOutputParams)
NS_IMPL_CYCLE_COLLECTION_UNLINK_END
NS_IMPL_CYCLE_COLLECTION_TRAVERSE_BEGIN_INHERITED(AudioNode,
                                                  DOMEventTargetHelper)
  NS_IMPL_CYCLE_COLLECTION_TRAVERSE(mContext)
  NS_IMPL_CYCLE_COLLECTION_TRAVERSE(mOutputNodes)
  NS_IMPL_CYCLE_COLLECTION_TRAVERSE(mOutputParams)
NS_IMPL_CYCLE_COLLECTION_TRAVERSE_END

NS_IMPL_ADDREF_INHERITED(AudioNode, DOMEventTargetHelper)
NS_IMPL_RELEASE_INHERITED(AudioNode, DOMEventTargetHelper)

NS_INTERFACE_MAP_BEGIN_CYCLE_COLLECTION(AudioNode)
  NS_INTERFACE_MAP_ENTRY(nsISupportsWeakReference)
NS_INTERFACE_MAP_END_INHERITING(DOMEventTargetHelper)

AudioNode::AudioNode(AudioContext* aContext,
                     uint32_t aChannelCount,
                     ChannelCountMode aChannelCountMode,
                     ChannelInterpretation aChannelInterpretation)
  : DOMEventTargetHelper(aContext->GetParentObject())
  , mContext(aContext)
  , mChannelCount(aChannelCount)
  , mChannelCountMode(aChannelCountMode)
  , mChannelInterpretation(aChannelInterpretation)
  , mId(gId++)
  , mPassThrough(false)
  , mAbstractMainThread(aContext->GetOwnerGlobal()->AbstractMainThreadFor(TaskCategory::Other))
{
  MOZ_ASSERT(aContext);
  DOMEventTargetHelper::BindToOwner(aContext->GetParentObject());
  aContext->RegisterNode(this);
}

AudioNode::~AudioNode()
{
  MOZ_ASSERT(mInputNodes.IsEmpty());
  MOZ_ASSERT(mOutputNodes.IsEmpty());
  MOZ_ASSERT(mOutputParams.IsEmpty());
  MOZ_ASSERT(!mStream,
             "The webaudio-node-demise notification must have been sent");
  if (mContext) {
    mContext->UnregisterNode(this);
  }
}

void
AudioNode::Initialize(const AudioNodeOptions& aOptions, ErrorResult& aRv)
{
  if (aOptions.mChannelCount.WasPassed()) {
    SetChannelCount(aOptions.mChannelCount.Value(), aRv);
    if (NS_WARN_IF(aRv.Failed())) {
      return;
    }
  }

  if (aOptions.mChannelCountMode.WasPassed()) {
    SetChannelCountModeValue(aOptions.mChannelCountMode.Value(), aRv);
    if (NS_WARN_IF(aRv.Failed())) {
      return;
    }
  }

  if (aOptions.mChannelInterpretation.WasPassed()) {
    SetChannelInterpretationValue(aOptions.mChannelInterpretation.Value());
  }
}

size_t
AudioNode::SizeOfExcludingThis(MallocSizeOf aMallocSizeOf) const
{
  // Not owned:
  // - mContext
  // - mStream
  size_t amount = 0;

  amount += mInputNodes.ShallowSizeOfExcludingThis(aMallocSizeOf);
  for (size_t i = 0; i < mInputNodes.Length(); i++) {
    amount += mInputNodes[i].SizeOfExcludingThis(aMallocSizeOf);
  }

  // Just measure the array. The entire audio node graph is measured via the
  // MediaStreamGraph's streams, so we don't want to double-count the elements.
  amount += mOutputNodes.ShallowSizeOfExcludingThis(aMallocSizeOf);

  amount += mOutputParams.ShallowSizeOfExcludingThis(aMallocSizeOf);
  for (size_t i = 0; i < mOutputParams.Length(); i++) {
    amount += mOutputParams[i]->SizeOfIncludingThis(aMallocSizeOf);
  }

  return amount;
}

size_t
AudioNode::SizeOfIncludingThis(MallocSizeOf aMallocSizeOf) const
{
  return aMallocSizeOf(this) + SizeOfExcludingThis(aMallocSizeOf);
}

template <class InputNode>
static size_t
FindIndexOfNode(const nsTArray<InputNode>& aInputNodes, const AudioNode* aNode)
{
  for (size_t i = 0; i < aInputNodes.Length(); ++i) {
    if (aInputNodes[i].mInputNode == aNode) {
      return i;
    }
  }
  return nsTArray<InputNode>::NoIndex;
}

template <class InputNode>
static size_t
FindIndexOfNodeWithPorts(const nsTArray<InputNode>& aInputNodes,
                         const AudioNode* aNode,
                         uint32_t aInputPort, uint32_t aOutputPort)
{
  for (size_t i = 0; i < aInputNodes.Length(); ++i) {
    if (aInputNodes[i].mInputNode == aNode &&
        aInputNodes[i].mInputPort == aInputPort &&
        aInputNodes[i].mOutputPort == aOutputPort) {
      return i;
    }
  }
  return nsTArray<InputNode>::NoIndex;
}

void
AudioNode::DisconnectFromGraph()
{
  MOZ_ASSERT(mRefCnt.get() > mInputNodes.Length(),
             "Caller should be holding a reference");

  // The idea here is that we remove connections one by one, and at each step
  // the graph is in a valid state.

  // Disconnect inputs. We don't need them anymore.
  while (!mInputNodes.IsEmpty()) {
    size_t i = mInputNodes.Length() - 1;
    RefPtr<AudioNode> input = mInputNodes[i].mInputNode;
    mInputNodes.RemoveElementAt(i);
    input->mOutputNodes.RemoveElement(this);
  }

  while (!mOutputNodes.IsEmpty()) {
    size_t i = mOutputNodes.Length() - 1;
    RefPtr<AudioNode> output = mOutputNodes[i].forget();
    mOutputNodes.RemoveElementAt(i);
    size_t inputIndex = FindIndexOfNode(output->mInputNodes, this);
    // It doesn't matter which one we remove, since we're going to remove all
    // entries for this node anyway.
    output->mInputNodes.RemoveElementAt(inputIndex);
    // This effects of this connection will remain.
    output->NotifyHasPhantomInput();
  }

  while (!mOutputParams.IsEmpty()) {
    size_t i = mOutputParams.Length() - 1;
    RefPtr<AudioParam> output = mOutputParams[i].forget();
    mOutputParams.RemoveElementAt(i);
    size_t inputIndex = FindIndexOfNode(output->InputNodes(), this);
    // It doesn't matter which one we remove, since we're going to remove all
    // entries for this node anyway.
    output->RemoveInputNode(inputIndex);
  }

  DestroyMediaStream();
}

AudioNode*
AudioNode::Connect(AudioNode& aDestination, uint32_t aOutput,
                   uint32_t aInput, ErrorResult& aRv)
{
  if (aOutput >= NumberOfOutputs() ||
      aInput >= aDestination.NumberOfInputs()) {
    aRv.Throw(NS_ERROR_DOM_INDEX_SIZE_ERR);
    return nullptr;
  }

  if (Context() != aDestination.Context()) {
    aRv.Throw(NS_ERROR_DOM_INVALID_ACCESS_ERR);
    return nullptr;
  }

  if (FindIndexOfNodeWithPorts(aDestination.mInputNodes,
                               this, aInput, aOutput) !=
      nsTArray<AudioNode::InputNode>::NoIndex) {
    // connection already exists.
    return &aDestination;
  }

  WEB_AUDIO_API_LOG("%f: %s %u Connect() to %s %u",
                    Context()->CurrentTime(), NodeType(), Id(),
                    aDestination.NodeType(), aDestination.Id());

  // The MediaStreamGraph will handle cycle detection. We don't need to do it
  // here.

  mOutputNodes.AppendElement(&aDestination);
  InputNode* input = aDestination.mInputNodes.AppendElement();
  input->mInputNode = this;
  input->mInputPort = aInput;
  input->mOutputPort = aOutput;
  AudioNodeStream* destinationStream = aDestination.mStream;
  if (mStream && destinationStream) {
    // Connect streams in the MediaStreamGraph
    MOZ_ASSERT(aInput <= UINT16_MAX, "Unexpected large input port number");
    MOZ_ASSERT(aOutput <= UINT16_MAX, "Unexpected large output port number");
    input->mStreamPort = destinationStream->
      AllocateInputPort(mStream, AudioNodeStream::AUDIO_TRACK, TRACK_ANY,
                        static_cast<uint16_t>(aInput),
                        static_cast<uint16_t>(aOutput));
  }
  aDestination.NotifyInputsChanged();

  // This connection may have connected a panner and a source.
  Context()->UpdatePannerSource();

  return &aDestination;
}

void
AudioNode::Connect(AudioParam& aDestination, uint32_t aOutput,
                   ErrorResult& aRv)
{
  if (aOutput >= NumberOfOutputs()) {
    aRv.Throw(NS_ERROR_DOM_INDEX_SIZE_ERR);
    return;
  }

  if (Context() != aDestination.GetParentObject()) {
    aRv.Throw(NS_ERROR_DOM_INVALID_ACCESS_ERR);
    return;
  }

  if (FindIndexOfNodeWithPorts(aDestination.InputNodes(),
                               this, INVALID_PORT, aOutput) !=
      nsTArray<AudioNode::InputNode>::NoIndex) {
    // connection already exists.
    return;
  }

  mOutputParams.AppendElement(&aDestination);
  InputNode* input = aDestination.AppendInputNode();
  input->mInputNode = this;
  input->mInputPort = INVALID_PORT;
  input->mOutputPort = aOutput;

  MediaStream* stream = aDestination.Stream();
  MOZ_ASSERT(stream->AsProcessedStream());
  ProcessedMediaStream* ps = static_cast<ProcessedMediaStream*>(stream);
  if (mStream) {
    // Setup our stream as an input to the AudioParam's stream
    MOZ_ASSERT(aOutput <= UINT16_MAX, "Unexpected large output port number");
    input->mStreamPort =
      ps->AllocateInputPort(mStream, AudioNodeStream::AUDIO_TRACK, TRACK_ANY,
                            0, static_cast<uint16_t>(aOutput));
  }
}

void
AudioNode::SendDoubleParameterToStream(uint32_t aIndex, double aValue)
{
  MOZ_ASSERT(mStream, "How come we don't have a stream here?");
  mStream->SetDoubleParameter(aIndex, aValue);
}

void
AudioNode::SendInt32ParameterToStream(uint32_t aIndex, int32_t aValue)
{
  MOZ_ASSERT(mStream, "How come we don't have a stream here?");
  mStream->SetInt32Parameter(aIndex, aValue);
}

void
AudioNode::SendThreeDPointParameterToStream(uint32_t aIndex,
                                            const ThreeDPoint& aValue)
{
  MOZ_ASSERT(mStream, "How come we don't have a stream here?");
  mStream->SetThreeDPointParameter(aIndex, aValue);
}

void
AudioNode::SendChannelMixingParametersToStream()
{
  if (mStream) {
    mStream->SetChannelMixingParameters(mChannelCount, mChannelCountMode,
                                        mChannelInterpretation);
  }
}

template<>
bool
AudioNode::DisconnectFromOutputIfConnected<AudioNode>(uint32_t aOutputNodeIndex,
                                                      uint32_t aInputIndex)
{
  WEB_AUDIO_API_LOG("%f: %s %u Disconnect()", Context()->CurrentTime(),
                    NodeType(), Id());

  AudioNode* destination = mOutputNodes[aOutputNodeIndex];

  MOZ_ASSERT(aOutputNodeIndex < mOutputNodes.Length());
  MOZ_ASSERT(aInputIndex < destination->InputNodes().Length());

  // An upstream node may be starting to play on the graph thread, and the
  // engine for a downstream node may be sending a PlayingRefChangeHandler
  // ADDREF message to this (main) thread.  Wait for a round trip before
  // releasing nodes, to give engines receiving sound now time to keep their
  // nodes alive.
  class RunnableRelease final : public Runnable
  {
  public:
    explicit RunnableRelease(already_AddRefed<AudioNode> aNode)
      : mozilla::Runnable("RunnableRelease")
      , mNode(aNode)
    {
    }

    NS_IMETHOD Run() override
    {
      mNode = nullptr;
      return NS_OK;
    }
  private:
    RefPtr<AudioNode> mNode;
  };

  InputNode& input = destination->mInputNodes[aInputIndex];
  if (input.mInputNode != this) {
    return false;
  }

  // Remove one instance of 'dest' from mOutputNodes. There could be
  // others, and it's not correct to remove them all since some of them
  // could be for different output ports.
  RefPtr<AudioNode> output = mOutputNodes[aOutputNodeIndex].forget();
  mOutputNodes.RemoveElementAt(aOutputNodeIndex);
  // Destroying the InputNode here sends a message to the graph thread
  // to disconnect the streams, which should be sent before the
  // RunAfterPendingUpdates() call below.
  destination->mInputNodes.RemoveElementAt(aInputIndex);
  output->NotifyInputsChanged();
  if (mStream) {
    nsCOMPtr<nsIRunnable> runnable = new RunnableRelease(output.forget());
    mStream->RunAfterPendingUpdates(runnable.forget());
  }
  return true;
}

template<>
bool
AudioNode::DisconnectFromOutputIfConnected<AudioParam>(uint32_t aOutputParamIndex,
                                                       uint32_t aInputIndex)
{
  MOZ_ASSERT(aOutputParamIndex < mOutputParams.Length());

  AudioParam* destination = mOutputParams[aOutputParamIndex];

  MOZ_ASSERT(aInputIndex < destination->InputNodes().Length());

  const InputNode& input = destination->InputNodes()[aInputIndex];
  if (input.mInputNode != this) {
    return false;
  }
  destination->RemoveInputNode(aInputIndex);
  // Remove one instance of 'dest' from mOutputParams. There could be
  // others, and it's not correct to remove them all since some of them
  // could be for different output ports.
  mOutputParams.RemoveElementAt(aOutputParamIndex);
  return true;
}

template<>
const nsTArray<AudioNode::InputNode>&
AudioNode::InputsForDestination<AudioNode>(uint32_t aOutputNodeIndex) const {
  return mOutputNodes[aOutputNodeIndex]->InputNodes();
}

template<>
const nsTArray<AudioNode::InputNode>&
AudioNode::InputsForDestination<AudioParam>(uint32_t aOutputNodeIndex) const {
  return mOutputParams[aOutputNodeIndex]->InputNodes();
}

template<typename DestinationType, typename Predicate>
bool
AudioNode::DisconnectMatchingDestinationInputs(uint32_t aDestinationIndex,
                                               Predicate aPredicate)
{
  bool wasConnected = false;
  uint32_t inputCount =
    InputsForDestination<DestinationType>(aDestinationIndex).Length();

  for (int32_t inputIndex = inputCount - 1; inputIndex >= 0; --inputIndex) {
    const InputNode& input =
      InputsForDestination<DestinationType>(aDestinationIndex)[inputIndex];
    if (aPredicate(input)) {
      if (DisconnectFromOutputIfConnected<DestinationType>(aDestinationIndex,
                                                           inputIndex)) {
        wasConnected = true;
        break;
      }
    }
  }
  return wasConnected;
}

void
AudioNode::Disconnect(ErrorResult& aRv)
{
  for (int32_t outputIndex = mOutputNodes.Length() - 1;
       outputIndex >= 0; --outputIndex) {
    DisconnectMatchingDestinationInputs<AudioNode>(outputIndex,
                                                   [](const InputNode&) {
                                                     return true;
                                                   });
  }

  for (int32_t outputIndex = mOutputParams.Length() - 1;
       outputIndex >= 0; --outputIndex) {
    DisconnectMatchingDestinationInputs<AudioParam>(outputIndex,
                                                    [](const InputNode&) {
                                                      return true;
                                                    });
  }

  // This disconnection may have disconnected a panner and a source.
  Context()->UpdatePannerSource();
}

void
AudioNode::Disconnect(uint32_t aOutput, ErrorResult& aRv)
{
  if (aOutput >= NumberOfOutputs()) {
    aRv.Throw(NS_ERROR_DOM_INDEX_SIZE_ERR);
    return;
  }

  for (int32_t outputIndex = mOutputNodes.Length() - 1;
       outputIndex >= 0; --outputIndex) {
    DisconnectMatchingDestinationInputs<AudioNode>(
        outputIndex,
        [aOutput](const InputNode& aInputNode) {
          return aInputNode.mOutputPort == aOutput;
        });
  }

  for (int32_t outputIndex = mOutputParams.Length() - 1;
       outputIndex >= 0; --outputIndex) {
    DisconnectMatchingDestinationInputs<AudioParam>(
        outputIndex,
        [aOutput](const InputNode& aInputNode) {
          return aInputNode.mOutputPort == aOutput;
        });
  }

  // This disconnection may have disconnected a panner and a source.
  Context()->UpdatePannerSource();
}

void
AudioNode::Disconnect(AudioNode& aDestination, ErrorResult& aRv)
{
  bool wasConnected = false;

  for (int32_t outputIndex = mOutputNodes.Length() - 1;
       outputIndex >= 0; --outputIndex) {
    if (mOutputNodes[outputIndex] != &aDestination) {
      continue;
    }
    wasConnected |=
      DisconnectMatchingDestinationInputs<AudioNode>(outputIndex,
                                                     [](const InputNode&) {
                                                       return true;
                                                     });
  }

  if (!wasConnected) {
    aRv.Throw(NS_ERROR_DOM_INVALID_ACCESS_ERR);
    return;
  }

  // This disconnection may have disconnected a panner and a source.
  Context()->UpdatePannerSource();
}

void
AudioNode::Disconnect(AudioNode& aDestination,
                      uint32_t aOutput,
                      ErrorResult& aRv)
{
  if (aOutput >= NumberOfOutputs()) {
    aRv.Throw(NS_ERROR_DOM_INDEX_SIZE_ERR);
    return;
  }

  bool wasConnected = false;

  for (int32_t outputIndex = mOutputNodes.Length() - 1;
       outputIndex >= 0; --outputIndex) {
    if (mOutputNodes[outputIndex] != &aDestination) {
      continue;
<<<<<<< HEAD
    }
    wasConnected |=
      DisconnectMatchingDestinationInputs<AudioNode>(
          outputIndex,
          [aOutput](const InputNode& aInputNode) {
            return aInputNode.mOutputPort == aOutput;
          });
  }

  if (!wasConnected) {
    aRv.Throw(NS_ERROR_DOM_INVALID_ACCESS_ERR);
    return;
  }

  // This disconnection may have disconnected a panner and a source.
  Context()->UpdatePannerSource();
}

void
AudioNode::Disconnect(AudioNode& aDestination,
                      uint32_t aOutput,
                      uint32_t aInput,
                      ErrorResult& aRv)
{
  if (aOutput >= NumberOfOutputs()) {
    aRv.Throw(NS_ERROR_DOM_INDEX_SIZE_ERR);
    return;
  }

  if (aInput >= aDestination.NumberOfInputs()) {
    aRv.Throw(NS_ERROR_DOM_INDEX_SIZE_ERR);
    return;
  }

  bool wasConnected = false;

  for (int32_t outputIndex = mOutputNodes.Length() - 1;
       outputIndex >= 0; --outputIndex) {
    if (mOutputNodes[outputIndex] != &aDestination) {
      continue;
=======
>>>>>>> a17af05f
    }
    wasConnected |=
      DisconnectMatchingDestinationInputs<AudioNode>(
          outputIndex,
<<<<<<< HEAD
          [aOutput, aInput](const InputNode& aInputNode) {
            return aInputNode.mOutputPort == aOutput &&
                   aInputNode.mInputPort == aInput;
=======
          [aOutput](const InputNode& aInputNode) {
            return aInputNode.mOutputPort == aOutput;
>>>>>>> a17af05f
          });
  }

  if (!wasConnected) {
    aRv.Throw(NS_ERROR_DOM_INVALID_ACCESS_ERR);
    return;
  }

  // This disconnection may have disconnected a panner and a source.
  Context()->UpdatePannerSource();
}

void
<<<<<<< HEAD
=======
AudioNode::Disconnect(AudioNode& aDestination,
                      uint32_t aOutput,
                      uint32_t aInput,
                      ErrorResult& aRv)
{
  if (aOutput >= NumberOfOutputs()) {
    aRv.Throw(NS_ERROR_DOM_INDEX_SIZE_ERR);
    return;
  }

  if (aInput >= aDestination.NumberOfInputs()) {
    aRv.Throw(NS_ERROR_DOM_INDEX_SIZE_ERR);
    return;
  }

  bool wasConnected = false;

  for (int32_t outputIndex = mOutputNodes.Length() - 1;
       outputIndex >= 0; --outputIndex) {
    if (mOutputNodes[outputIndex] != &aDestination) {
      continue;
    }
    wasConnected |=
      DisconnectMatchingDestinationInputs<AudioNode>(
          outputIndex,
          [aOutput, aInput](const InputNode& aInputNode) {
            return aInputNode.mOutputPort == aOutput &&
                   aInputNode.mInputPort == aInput;
          });
  }

  if (!wasConnected) {
    aRv.Throw(NS_ERROR_DOM_INVALID_ACCESS_ERR);
    return;
  }

  // This disconnection may have disconnected a panner and a source.
  Context()->UpdatePannerSource();
}

void
>>>>>>> a17af05f
AudioNode::Disconnect(AudioParam& aDestination, ErrorResult& aRv)
{
  bool wasConnected = false;

  for (int32_t outputIndex = mOutputParams.Length() - 1;
       outputIndex >= 0; --outputIndex) {
    if (mOutputParams[outputIndex] != &aDestination) {
      continue;
    }
    wasConnected |=
      DisconnectMatchingDestinationInputs<AudioParam>(outputIndex,
                                                      [](const InputNode&) {
                                                        return true;
                                                      });
  }

  if (!wasConnected) {
    aRv.Throw(NS_ERROR_DOM_INVALID_ACCESS_ERR);
    return;
  }
}

void
AudioNode::Disconnect(AudioParam& aDestination,
                      uint32_t aOutput,
                      ErrorResult& aRv)
{
  if (aOutput >= NumberOfOutputs()) {
    aRv.Throw(NS_ERROR_DOM_INDEX_SIZE_ERR);
    return;
  }

  bool wasConnected = false;

  for (int32_t outputIndex = mOutputParams.Length() - 1;
       outputIndex >= 0; --outputIndex) {
    if (mOutputParams[outputIndex] != &aDestination) {
      continue;
    }
    wasConnected |=
      DisconnectMatchingDestinationInputs<AudioParam>(
          outputIndex,
          [aOutput](const InputNode& aInputNode) {
            return aInputNode.mOutputPort == aOutput;
          });
  }

  if (!wasConnected) {
    aRv.Throw(NS_ERROR_DOM_INVALID_ACCESS_ERR);
    return;
  }
}

void
AudioNode::DestroyMediaStream()
{
  if (mStream) {
    // Remove the node pointer on the engine.
    AudioNodeStream* ns = mStream;
    MOZ_ASSERT(ns, "How come we don't have a stream here?");
    MOZ_ASSERT(ns->Engine()->NodeMainThread() == this,
               "Invalid node reference");
    ns->Engine()->ClearNode();

    mStream->Destroy();
    mStream = nullptr;

    nsCOMPtr<nsIObserverService> obs = services::GetObserverService();
    if (obs) {
      nsAutoString id;
      id.AppendPrintf("%u", mId);
      obs->NotifyObservers(nullptr, "webaudio-node-demise", id.get());
    }
  }
}

void
AudioNode::RemoveOutputParam(AudioParam* aParam)
{
  mOutputParams.RemoveElement(aParam);
}

bool
AudioNode::PassThrough() const
{
  MOZ_ASSERT(NumberOfInputs() <= 1 && NumberOfOutputs() == 1);
  return mPassThrough;
}

void
AudioNode::SetPassThrough(bool aPassThrough)
{
  MOZ_ASSERT(NumberOfInputs() <= 1 && NumberOfOutputs() == 1);
  mPassThrough = aPassThrough;
  if (mStream) {
    mStream->SetPassThrough(mPassThrough);
  }
}

} // namespace dom
} // namespace mozilla<|MERGE_RESOLUTION|>--- conflicted
+++ resolved
@@ -529,7 +529,6 @@
        outputIndex >= 0; --outputIndex) {
     if (mOutputNodes[outputIndex] != &aDestination) {
       continue;
-<<<<<<< HEAD
     }
     wasConnected |=
       DisconnectMatchingDestinationInputs<AudioNode>(
@@ -549,56 +548,6 @@
 }
 
 void
-AudioNode::Disconnect(AudioNode& aDestination,
-                      uint32_t aOutput,
-                      uint32_t aInput,
-                      ErrorResult& aRv)
-{
-  if (aOutput >= NumberOfOutputs()) {
-    aRv.Throw(NS_ERROR_DOM_INDEX_SIZE_ERR);
-    return;
-  }
-
-  if (aInput >= aDestination.NumberOfInputs()) {
-    aRv.Throw(NS_ERROR_DOM_INDEX_SIZE_ERR);
-    return;
-  }
-
-  bool wasConnected = false;
-
-  for (int32_t outputIndex = mOutputNodes.Length() - 1;
-       outputIndex >= 0; --outputIndex) {
-    if (mOutputNodes[outputIndex] != &aDestination) {
-      continue;
-=======
->>>>>>> a17af05f
-    }
-    wasConnected |=
-      DisconnectMatchingDestinationInputs<AudioNode>(
-          outputIndex,
-<<<<<<< HEAD
-          [aOutput, aInput](const InputNode& aInputNode) {
-            return aInputNode.mOutputPort == aOutput &&
-                   aInputNode.mInputPort == aInput;
-=======
-          [aOutput](const InputNode& aInputNode) {
-            return aInputNode.mOutputPort == aOutput;
->>>>>>> a17af05f
-          });
-  }
-
-  if (!wasConnected) {
-    aRv.Throw(NS_ERROR_DOM_INVALID_ACCESS_ERR);
-    return;
-  }
-
-  // This disconnection may have disconnected a panner and a source.
-  Context()->UpdatePannerSource();
-}
-
-void
-<<<<<<< HEAD
-=======
 AudioNode::Disconnect(AudioNode& aDestination,
                       uint32_t aOutput,
                       uint32_t aInput,
@@ -640,7 +589,6 @@
 }
 
 void
->>>>>>> a17af05f
 AudioNode::Disconnect(AudioParam& aDestination, ErrorResult& aRv)
 {
   bool wasConnected = false;
