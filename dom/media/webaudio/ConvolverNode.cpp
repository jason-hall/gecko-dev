/* -*- Mode: C++; tab-width: 2; indent-tabs-mode: nil; c-basic-offset: 2 -*- */
/* vim:set ts=2 sw=2 sts=2 et cindent: */
/* This Source Code Form is subject to the terms of the Mozilla Public
 * License, v. 2.0. If a copy of the MPL was not distributed with this
 * file, You can obtain one at http://mozilla.org/MPL/2.0/. */

#include "ConvolverNode.h"
#include "mozilla/dom/ConvolverNodeBinding.h"
#include "nsAutoPtr.h"
#include "AlignmentUtils.h"
#include "AudioNodeEngine.h"
#include "AudioNodeStream.h"
#include "blink/Reverb.h"
#include "PlayingRefChangeHandler.h"

namespace mozilla {
namespace dom {

NS_IMPL_CYCLE_COLLECTION_INHERITED(ConvolverNode, AudioNode, mBuffer)

NS_INTERFACE_MAP_BEGIN_CYCLE_COLLECTION(ConvolverNode)
NS_INTERFACE_MAP_END_INHERITING(AudioNode)

NS_IMPL_ADDREF_INHERITED(ConvolverNode, AudioNode)
NS_IMPL_RELEASE_INHERITED(ConvolverNode, AudioNode)

class ConvolverNodeEngine final : public AudioNodeEngine
{
  typedef PlayingRefChangeHandler PlayingRefChanged;
public:
  ConvolverNodeEngine(AudioNode* aNode, bool aNormalize)
    : AudioNodeEngine(aNode)
    , mLeftOverData(INT32_MIN)
    , mSampleRate(0.0f)
    , mUseBackgroundThreads(!aNode->Context()->IsOffline())
    , mNormalize(aNormalize)
  {
  }

  enum Parameters {
    SAMPLE_RATE,
    NORMALIZE
  };
  void SetInt32Parameter(uint32_t aIndex, int32_t aParam) override
  {
    switch (aIndex) {
    case NORMALIZE:
      mNormalize = !!aParam;
      break;
    default:
      NS_ERROR("Bad ConvolverNodeEngine Int32Parameter");
    }
  }
  void SetDoubleParameter(uint32_t aIndex, double aParam) override
  {
    switch (aIndex) {
    case SAMPLE_RATE:
      mSampleRate = aParam;
      // The buffer is passed after the sample rate.
      // mReverb will be set using this sample rate when the buffer is received.
      break;
    default:
      NS_ERROR("Bad ConvolverNodeEngine DoubleParameter");
    }
  }
  void SetBuffer(AudioChunk&& aBuffer) override
  {
    // Note about empirical tuning (this is copied from Blink)
    // The maximum FFT size affects reverb performance and accuracy.
    // If the reverb is single-threaded and processes entirely in the real-time audio thread,
    // it's important not to make this too high.  In this case 8192 is a good value.
    // But, the Reverb object is multi-threaded, so we want this as high as possible without losing too much accuracy.
    // Very large FFTs will have worse phase errors. Given these constraints 32768 is a good compromise.
    const size_t MaxFFTSize = 32768;

    mLeftOverData = INT32_MIN; // reset

    if (aBuffer.IsNull() || !mSampleRate) {
      mReverb = nullptr;
      return;
    }

    mReverb = new WebCore::Reverb(aBuffer, MaxFFTSize, mUseBackgroundThreads,
                                  mNormalize, mSampleRate);
  }

  void ProcessBlock(AudioNodeStream* aStream,
                    GraphTime aFrom,
                    const AudioBlock& aInput,
                    AudioBlock* aOutput,
                    bool* aFinished) override
  {
    if (!mReverb) {
      aOutput->SetNull(WEBAUDIO_BLOCK_SIZE);
      return;
    }

    AudioBlock input = aInput;
    if (aInput.IsNull()) {
      if (mLeftOverData > 0) {
        mLeftOverData -= WEBAUDIO_BLOCK_SIZE;
        input.AllocateChannels(1);
        WriteZeroesToAudioBlock(&input, 0, WEBAUDIO_BLOCK_SIZE);
      } else {
        if (mLeftOverData != INT32_MIN) {
          mLeftOverData = INT32_MIN;
          aStream->ScheduleCheckForInactive();
          RefPtr<PlayingRefChanged> refchanged =
            new PlayingRefChanged(aStream, PlayingRefChanged::RELEASE);
<<<<<<< HEAD
          aStream->Graph()->
            DispatchToMainThreadAfterStreamStateUpdate(mAbstractMainThread,
                                                       refchanged.forget());
=======
          aStream->Graph()->DispatchToMainThreadAfterStreamStateUpdate(
            refchanged.forget());
>>>>>>> a17af05f
        }
        aOutput->SetNull(WEBAUDIO_BLOCK_SIZE);
        return;
      }
    } else {
      if (aInput.mVolume != 1.0f) {
        // Pre-multiply the input's volume
        uint32_t numChannels = aInput.ChannelCount();
        input.AllocateChannels(numChannels);
        for (uint32_t i = 0; i < numChannels; ++i) {
          const float* src = static_cast<const float*>(aInput.mChannelData[i]);
          float* dest = input.ChannelFloatsForWrite(i);
          AudioBlockCopyChannelWithScale(src, aInput.mVolume, dest);
        }
      }

      if (mLeftOverData <= 0) {
        RefPtr<PlayingRefChanged> refchanged =
          new PlayingRefChanged(aStream, PlayingRefChanged::ADDREF);
<<<<<<< HEAD
        aStream->Graph()->
          DispatchToMainThreadAfterStreamStateUpdate(mAbstractMainThread,
                                                     refchanged.forget());
=======
        aStream->Graph()->DispatchToMainThreadAfterStreamStateUpdate(
          refchanged.forget());
>>>>>>> a17af05f
      }
      mLeftOverData = mReverb->impulseResponseLength();
      MOZ_ASSERT(mLeftOverData > 0);
    }
    aOutput->AllocateChannels(2);

    mReverb->process(&input, aOutput);
  }

  bool IsActive() const override
  {
    return mLeftOverData != INT32_MIN;
  }

  size_t SizeOfExcludingThis(MallocSizeOf aMallocSizeOf) const override
  {
    size_t amount = AudioNodeEngine::SizeOfExcludingThis(aMallocSizeOf);

    if (mReverb) {
      amount += mReverb->sizeOfIncludingThis(aMallocSizeOf);
    }

    return amount;
  }

  size_t SizeOfIncludingThis(MallocSizeOf aMallocSizeOf) const override
  {
    return aMallocSizeOf(this) + SizeOfExcludingThis(aMallocSizeOf);
  }

private:
  nsAutoPtr<WebCore::Reverb> mReverb;
  int32_t mLeftOverData;
  float mSampleRate;
  bool mUseBackgroundThreads;
  bool mNormalize;
};

ConvolverNode::ConvolverNode(AudioContext* aContext)
  : AudioNode(aContext,
              2,
              ChannelCountMode::Clamped_max,
              ChannelInterpretation::Speakers)
  , mNormalize(true)
{
  ConvolverNodeEngine* engine = new ConvolverNodeEngine(this, mNormalize);
  mStream = AudioNodeStream::Create(aContext, engine,
                                    AudioNodeStream::NO_STREAM_FLAGS,
                                    aContext->Graph());
}

/* static */ already_AddRefed<ConvolverNode>
ConvolverNode::Create(JSContext* aCx, AudioContext& aAudioContext,
                      const ConvolverOptions& aOptions,
                      ErrorResult& aRv)
{
  if (aAudioContext.CheckClosed(aRv)) {
    return nullptr;
  }

  RefPtr<ConvolverNode> audioNode = new ConvolverNode(&aAudioContext);

  audioNode->Initialize(aOptions, aRv);
  if (NS_WARN_IF(aRv.Failed())) {
    return nullptr;
  }

  // This must be done before setting the buffer.
  audioNode->SetNormalize(!aOptions.mDisableNormalization);

  if (aOptions.mBuffer.WasPassed()) {
    MOZ_ASSERT(aCx);
    audioNode->SetBuffer(aCx, aOptions.mBuffer.Value(), aRv);
    if (NS_WARN_IF(aRv.Failed())) {
      return nullptr;
    }
  }

  return audioNode.forget();
}

size_t
ConvolverNode::SizeOfExcludingThis(MallocSizeOf aMallocSizeOf) const
{
  size_t amount = AudioNode::SizeOfExcludingThis(aMallocSizeOf);
  if (mBuffer) {
    // NB: mBuffer might be shared with the associated engine, by convention
    //     the AudioNode will report.
    amount += mBuffer->SizeOfIncludingThis(aMallocSizeOf);
  }
  return amount;
}

size_t
ConvolverNode::SizeOfIncludingThis(MallocSizeOf aMallocSizeOf) const
{
  return aMallocSizeOf(this) + SizeOfExcludingThis(aMallocSizeOf);
}

JSObject*
ConvolverNode::WrapObject(JSContext* aCx, JS::Handle<JSObject*> aGivenProto)
{
  return ConvolverNodeBinding::Wrap(aCx, this, aGivenProto);
}

void
ConvolverNode::SetBuffer(JSContext* aCx, AudioBuffer* aBuffer, ErrorResult& aRv)
{
  if (aBuffer) {
    switch (aBuffer->NumberOfChannels()) {
    case 1:
    case 2:
    case 4:
      // Supported number of channels
      break;
    default:
      aRv.Throw(NS_ERROR_DOM_SYNTAX_ERR);
      return;
    }
  }

  // Send the buffer to the stream
  AudioNodeStream* ns = mStream;
  MOZ_ASSERT(ns, "Why don't we have a stream here?");
  if (aBuffer) {
    AudioChunk data = aBuffer->GetThreadSharedChannelsForRate(aCx);
    if (data.mBufferFormat == AUDIO_FORMAT_S16) {
      // Reverb expects data in float format.
      // Convert on the main thread so as to minimize allocations on the audio
      // thread.
      // Reverb will dispose of the buffer once initialized, so convert here
      // and leave the smaller arrays in the AudioBuffer.
      // There is currently no value in providing 16/32-byte aligned data
      // because PadAndMakeScaledDFT() will copy the data (without SIMD
      // instructions) to aligned arrays for the FFT.
      RefPtr<SharedBuffer> floatBuffer =
        SharedBuffer::Create(sizeof(float) *
                             data.mDuration * data.ChannelCount());
      if (!floatBuffer) {
        aRv.Throw(NS_ERROR_OUT_OF_MEMORY);
        return;
      }
      auto floatData = static_cast<float*>(floatBuffer->Data());
      for (size_t i = 0; i < data.ChannelCount(); ++i) {
        ConvertAudioSamples(data.ChannelData<int16_t>()[i],
                            floatData, data.mDuration);
        data.mChannelData[i] = floatData;
        floatData += data.mDuration;
      }
      data.mBuffer = Move(floatBuffer);
      data.mBufferFormat = AUDIO_FORMAT_FLOAT32;
    }
    SendDoubleParameterToStream(ConvolverNodeEngine::SAMPLE_RATE,
                                aBuffer->SampleRate());
    ns->SetBuffer(Move(data));
  } else {
    ns->SetBuffer(AudioChunk());
  }

  mBuffer = aBuffer;
}

void
ConvolverNode::SetNormalize(bool aNormalize)
{
  mNormalize = aNormalize;
  SendInt32ParameterToStream(ConvolverNodeEngine::NORMALIZE, aNormalize);
}

} // namespace dom
} // namespace mozilla<|MERGE_RESOLUTION|>--- conflicted
+++ resolved
@@ -107,14 +107,8 @@
           aStream->ScheduleCheckForInactive();
           RefPtr<PlayingRefChanged> refchanged =
             new PlayingRefChanged(aStream, PlayingRefChanged::RELEASE);
-<<<<<<< HEAD
-          aStream->Graph()->
-            DispatchToMainThreadAfterStreamStateUpdate(mAbstractMainThread,
-                                                       refchanged.forget());
-=======
           aStream->Graph()->DispatchToMainThreadAfterStreamStateUpdate(
             refchanged.forget());
->>>>>>> a17af05f
         }
         aOutput->SetNull(WEBAUDIO_BLOCK_SIZE);
         return;
@@ -134,14 +128,8 @@
       if (mLeftOverData <= 0) {
         RefPtr<PlayingRefChanged> refchanged =
           new PlayingRefChanged(aStream, PlayingRefChanged::ADDREF);
-<<<<<<< HEAD
-        aStream->Graph()->
-          DispatchToMainThreadAfterStreamStateUpdate(mAbstractMainThread,
-                                                     refchanged.forget());
-=======
         aStream->Graph()->DispatchToMainThreadAfterStreamStateUpdate(
           refchanged.forget());
->>>>>>> a17af05f
       }
       mLeftOverData = mReverb->impulseResponseLength();
       MOZ_ASSERT(mLeftOverData > 0);
