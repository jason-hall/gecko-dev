--- conflicted
+++ resolved
@@ -59,11 +59,7 @@
                          MediaStreamTrackSource)
 NS_IMPL_RELEASE_INHERITED(AudioDestinationTrackSource,
                           MediaStreamTrackSource)
-<<<<<<< HEAD
-NS_INTERFACE_MAP_BEGIN_CYCLE_COLLECTION_INHERITED(AudioDestinationTrackSource)
-=======
 NS_INTERFACE_MAP_BEGIN_CYCLE_COLLECTION(AudioDestinationTrackSource)
->>>>>>> a17af05f
 NS_INTERFACE_MAP_END_INHERITING(MediaStreamTrackSource)
 NS_IMPL_CYCLE_COLLECTION_INHERITED(AudioDestinationTrackSource,
                                    MediaStreamTrackSource,
