/* -*- Mode: C++; tab-width: 2; indent-tabs-mode: nil; c-basic-offset: 2 -*- */
/* vim:set ts=2 sw=2 sts=2 et cindent: */
/* This Source Code Form is subject to the terms of the Mozilla Public
 * License, v. 2.0. If a copy of the MPL was not distributed with this
 * file, You can obtain one at http://mozilla.org/MPL/2.0/. */
#if !defined(MediaQueue_h_)
#define MediaQueue_h_

#include "mozilla/RecursiveMutex.h"
#include "mozilla/TaskQueue.h"

#include "nsDeque.h"
#include "MediaEventSource.h"
#include "TimeUnits.h"

namespace mozilla {

// Thread and type safe wrapper around nsDeque.
template <class T>
class MediaQueueDeallocator : public nsDequeFunctor {
  virtual void* operator() (void* aObject) {
    RefPtr<T> releaseMe = dont_AddRef(static_cast<T*>(aObject));
    return nullptr;
  }
};

template <class T>
class MediaQueue : private nsDeque {
public:
  MediaQueue()
    : nsDeque(new MediaQueueDeallocator<T>()),
      mRecursiveMutex("mediaqueue"),
      mEndOfStream(false)
  {}

  ~MediaQueue() {
    Reset();
  }

  inline size_t GetSize() const {
    RecursiveMutexAutoLock lock(mRecursiveMutex);
    return nsDeque::GetSize();
  }

  inline void Push(T* aItem) {
<<<<<<< HEAD
    ReentrantMonitorAutoEnter mon(mReentrantMonitor);
=======
    RecursiveMutexAutoLock lock(mRecursiveMutex);
>>>>>>> a17af05f
    MOZ_ASSERT(!mEndOfStream);
    MOZ_ASSERT(aItem);
    NS_ADDREF(aItem);
    MOZ_ASSERT(aItem->GetEndTime() >= aItem->mTime);
    nsDeque::Push(aItem);
    mPushEvent.Notify(RefPtr<T>(aItem));
  }

  inline already_AddRefed<T> PopFront() {
    RecursiveMutexAutoLock lock(mRecursiveMutex);
    RefPtr<T> rv = dont_AddRef(static_cast<T*>(nsDeque::PopFront()));
    if (rv) {
      mPopEvent.Notify(rv);
    }
    return rv.forget();
  }

  inline RefPtr<T> PeekFront() const {
    RecursiveMutexAutoLock lock(mRecursiveMutex);
    return static_cast<T*>(nsDeque::PeekFront());
  }

  void Reset() {
    RecursiveMutexAutoLock lock(mRecursiveMutex);
    while (GetSize() > 0) {
      RefPtr<T> x = dont_AddRef(static_cast<T*>(nsDeque::PopFront()));
    }
    mEndOfStream = false;
  }

  bool AtEndOfStream() const {
    RecursiveMutexAutoLock lock(mRecursiveMutex);
    return GetSize() == 0 && mEndOfStream;
  }

  // Returns true if the media queue has had its last item added to it.
  // This happens when the media stream has been completely decoded. Note this
  // does not mean that the corresponding stream has finished playback.
  bool IsFinished() const {
    RecursiveMutexAutoLock lock(mRecursiveMutex);
    return mEndOfStream;
  }

  // Informs the media queue that it won't be receiving any more items.
  void Finish() {
<<<<<<< HEAD
    ReentrantMonitorAutoEnter mon(mReentrantMonitor);
=======
    RecursiveMutexAutoLock lock(mRecursiveMutex);
>>>>>>> a17af05f
    if (!mEndOfStream) {
      mEndOfStream = true;
      mFinishEvent.Notify();
    }
  }

  // Returns the approximate number of microseconds of items in the queue.
  int64_t Duration() {
    RecursiveMutexAutoLock lock(mRecursiveMutex);
    if (GetSize() == 0) {
      return 0;
    }
    T* last = static_cast<T*>(nsDeque::Peek());
    T* first = static_cast<T*>(nsDeque::PeekFront());
    return (last->GetEndTime() - first->mTime).ToMicroseconds();
  }

  void LockedForEach(nsDequeFunctor& aFunctor) const {
    RecursiveMutexAutoLock lock(mRecursiveMutex);
    ForEach(aFunctor);
  }

  // Extracts elements from the queue into aResult, in order.
  // Elements whose start time is before aTime are ignored.
  void GetElementsAfter(int64_t aTime, nsTArray<RefPtr<T>>* aResult) {
    RecursiveMutexAutoLock lock(mRecursiveMutex);
    if (GetSize() == 0)
      return;
    size_t i;
    for (i = GetSize() - 1; i > 0; --i) {
      T* v = static_cast<T*>(ObjectAt(i));
      if (v->GetEndTime().ToMicroseconds() < aTime)
        break;
    }
    // Elements less than i have a end time before aTime. It's also possible
    // that the element at i has a end time before aTime, but that's OK.
    for (; i < GetSize(); ++i) {
      RefPtr<T> elem = static_cast<T*>(ObjectAt(static_cast<size_t>(i)));
      aResult->AppendElement(elem);
    }
  }

  void GetElementsAfter(const media::TimeUnit& aTime,
                        nsTArray<RefPtr<T>>* aResult) {
    GetElementsAfter(aTime.ToMicroseconds(), aResult);
  }

  void GetFirstElements(uint32_t aMaxElements, nsTArray<RefPtr<T>>* aResult) {
    RecursiveMutexAutoLock lock(mRecursiveMutex);
    for (size_t i = 0; i < aMaxElements && i < GetSize(); ++i) {
      *aResult->AppendElement() = static_cast<T*>(ObjectAt(i));
    }
  }

  uint32_t FrameCount() {
    RecursiveMutexAutoLock lock(mRecursiveMutex);
    uint32_t frames = 0;
    for (size_t i = 0; i < GetSize(); ++i) {
      T* v = static_cast<T*>(ObjectAt(i));
      frames += v->mFrames;
    }
    return frames;
  }

  MediaEventSource<RefPtr<T>>& PopEvent() {
    return mPopEvent;
  }

  MediaEventSource<RefPtr<T>>& PushEvent() {
    return mPushEvent;
  }

  MediaEventSource<void>& FinishEvent() {
    return mFinishEvent;
  }

private:
  mutable RecursiveMutex mRecursiveMutex;
  MediaEventProducer<RefPtr<T>> mPopEvent;
  MediaEventProducer<RefPtr<T>> mPushEvent;
  MediaEventProducer<void> mFinishEvent;
  // True when we've decoded the last frame of data in the
  // bitstream for which we're queueing frame data.
  bool mEndOfStream;
};

} // namespace mozilla

#endif<|MERGE_RESOLUTION|>--- conflicted
+++ resolved
@@ -43,11 +43,7 @@
   }
 
   inline void Push(T* aItem) {
-<<<<<<< HEAD
-    ReentrantMonitorAutoEnter mon(mReentrantMonitor);
-=======
     RecursiveMutexAutoLock lock(mRecursiveMutex);
->>>>>>> a17af05f
     MOZ_ASSERT(!mEndOfStream);
     MOZ_ASSERT(aItem);
     NS_ADDREF(aItem);
@@ -93,11 +89,7 @@
 
   // Informs the media queue that it won't be receiving any more items.
   void Finish() {
-<<<<<<< HEAD
-    ReentrantMonitorAutoEnter mon(mReentrantMonitor);
-=======
     RecursiveMutexAutoLock lock(mRecursiveMutex);
->>>>>>> a17af05f
     if (!mEndOfStream) {
       mEndOfStream = true;
       mFinishEvent.Notify();
