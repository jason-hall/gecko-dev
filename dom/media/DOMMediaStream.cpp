/* -*- Mode: C++; tab-width: 2; indent-tabs-mode: nil; c-basic-offset: 2 -*-*/
/* This Source Code Form is subject to the terms of the Mozilla Public
 * License, v. 2.0. If a copy of the MPL was not distributed with this file,
 * You can obtain one at http://mozilla.org/MPL/2.0/. */

#include "DOMMediaStream.h"
<<<<<<< HEAD
#include "nsContentUtils.h"
#include "nsServiceManagerUtils.h"
#include "nsIScriptError.h"
#include "nsIUUIDGenerator.h"
#include "nsPIDOMWindow.h"
#include "mozilla/dom/DocGroup.h"
#include "mozilla/dom/MediaStreamBinding.h"
#include "mozilla/dom/MediaStreamTrackEvent.h"
#include "mozilla/dom/LocalMediaStreamBinding.h"
#include "mozilla/dom/AudioNode.h"
=======

#include "AudioCaptureStream.h"
>>>>>>> a17af05f
#include "AudioChannelAgent.h"
#include "AudioStreamTrack.h"
#include "Layers.h"
#include "MediaStreamGraph.h"
#include "MediaStreamListener.h"
#include "VideoStreamTrack.h"
#include "mozilla/dom/AudioNode.h"
#include "mozilla/dom/AudioTrack.h"
#include "mozilla/dom/AudioTrackList.h"
#include "mozilla/dom/DocGroup.h"
#include "mozilla/dom/HTMLCanvasElement.h"
#include "mozilla/dom/LocalMediaStreamBinding.h"
#include "mozilla/dom/MediaStreamBinding.h"
#include "mozilla/dom/MediaStreamTrackEvent.h"
#include "mozilla/dom/VideoTrack.h"
#include "mozilla/dom/VideoTrackList.h"
#include "mozilla/media/MediaUtils.h"
#include "nsContentUtils.h"
#include "nsIScriptError.h"
#include "nsIUUIDGenerator.h"
#include "nsPIDOMWindow.h"
#include "nsRFPService.h"
#include "nsServiceManagerUtils.h"

// GetCurrentTime is defined in winbase.h as zero argument macro forwarding to
// GetTickCount() and conflicts with NS_DECL_NSIDOMMEDIASTREAM, containing
// currentTime getter.
#ifdef GetCurrentTime
#undef GetCurrentTime
#endif

#ifdef LOG
#undef LOG
#endif

// GetCurrentTime is defined in winbase.h as zero argument macro forwarding to
// GetTickCount() and conflicts with MediaStream::GetCurrentTime.
#ifdef GetCurrentTime
#undef GetCurrentTime
#endif

using namespace mozilla;
using namespace mozilla::dom;
using namespace mozilla::layers;
using namespace mozilla::media;

static LazyLogModule gMediaStreamLog("MediaStream");
#define LOG(type, msg) MOZ_LOG(gMediaStreamLog, type, msg)

const TrackID TRACK_VIDEO_PRIMARY = 1;

static bool
ContainsLiveTracks(nsTArray<RefPtr<DOMMediaStream::TrackPort>>& aTracks)
{
  for (auto& port : aTracks) {
    if (port->GetTrack()->ReadyState() == MediaStreamTrackState::Live) {
      return true;
    }
  }

  return false;
}

DOMMediaStream::TrackPort::TrackPort(MediaInputPort* aInputPort,
                                     MediaStreamTrack* aTrack,
                                     const InputPortOwnership aOwnership)
  : mInputPort(aInputPort)
  , mTrack(aTrack)
  , mOwnership(aOwnership)
{
  MOZ_ASSERT(mInputPort);
  MOZ_ASSERT(mTrack);

  MOZ_COUNT_CTOR(TrackPort);
}

DOMMediaStream::TrackPort::~TrackPort()
{
  MOZ_COUNT_DTOR(TrackPort);

  if (mOwnership == InputPortOwnership::OWNED) {
    DestroyInputPort();
  }
}

void
DOMMediaStream::TrackPort::DestroyInputPort()
{
  if (mInputPort) {
    mInputPort->Destroy();
    mInputPort = nullptr;
  }
}

MediaStream*
DOMMediaStream::TrackPort::GetSource() const
{
  return mInputPort ? mInputPort->GetSource() : nullptr;
}

TrackID
DOMMediaStream::TrackPort::GetSourceTrackId() const
{
  return mInputPort ? mInputPort->GetSourceTrackId() : TRACK_INVALID;
}

already_AddRefed<Pledge<bool>>
DOMMediaStream::TrackPort::BlockSourceTrackId(TrackID aTrackId, BlockingMode aBlockingMode)
{
  if (mInputPort) {
    return mInputPort->BlockSourceTrackId(aTrackId, aBlockingMode);
  }
  auto rejected = MakeRefPtr<Pledge<bool>>();
  rejected->Reject(NS_ERROR_FAILURE);
  return rejected.forget();
}

NS_IMPL_CYCLE_COLLECTION(DOMMediaStream::TrackPort, mTrack)
NS_IMPL_CYCLE_COLLECTION_ROOT_NATIVE(DOMMediaStream::TrackPort, AddRef)
NS_IMPL_CYCLE_COLLECTION_UNROOT_NATIVE(DOMMediaStream::TrackPort, Release)

NS_IMPL_CYCLE_COLLECTING_ADDREF(MediaStreamTrackSourceGetter)
NS_IMPL_CYCLE_COLLECTING_RELEASE(MediaStreamTrackSourceGetter)
NS_INTERFACE_MAP_BEGIN_CYCLE_COLLECTION(MediaStreamTrackSourceGetter)
  NS_INTERFACE_MAP_ENTRY(nsISupports)
NS_INTERFACE_MAP_END
NS_IMPL_CYCLE_COLLECTION_0(MediaStreamTrackSourceGetter)

/**
 * Listener registered on the Owned stream to detect added and ended owned
 * tracks for keeping the list of MediaStreamTracks in sync with the tracks
 * added and ended directly at the source.
 */
class DOMMediaStream::OwnedStreamListener : public MediaStreamListener {
public:
  explicit OwnedStreamListener(DOMMediaStream* aStream)
    : mStream(aStream)
    , mAbstractMainThread(aStream->mAbstractMainThread)
  {}

  void Forget() { mStream = nullptr; }

  void DoNotifyTrackCreated(MediaStreamGraph* aGraph, TrackID aTrackID,
                            MediaSegment::Type aType, MediaStream* aInputStream,
                            TrackID aInputTrackID)
  {
    MOZ_ASSERT(NS_IsMainThread());

    if (!mStream) {
      return;
    }

    MediaStreamTrack* track =
      mStream->FindOwnedDOMTrack(aInputStream, aInputTrackID, aTrackID);

    if (track) {
      LOG(LogLevel::Debug, ("DOMMediaStream %p Track %d from owned stream %p "
                            "bound to MediaStreamTrack %p.",
                            mStream, aTrackID, aInputStream, track));
      return;
    }

    // Track had not been created on main thread before, create it now.
    NS_WARNING_ASSERTION(
      !mStream->mTracks.IsEmpty(),
      "A new track was detected on the input stream; creating a corresponding "
      "MediaStreamTrack. Initial tracks should be added manually to "
      "immediately and synchronously be available to JS.");
    RefPtr<MediaStreamTrackSource> source;
    if (mStream->mTrackSourceGetter) {
      source = mStream->mTrackSourceGetter->GetMediaStreamTrackSource(aTrackID);
    }
    if (!source) {
      NS_ASSERTION(false, "Dynamic track created without an explicit TrackSource");
      nsPIDOMWindowInner* window = mStream->GetParentObject();
      nsIDocument* doc = window ? window->GetExtantDoc() : nullptr;
      nsIPrincipal* principal = doc ? doc->NodePrincipal() : nullptr;
      source = new BasicTrackSource(principal);
    }

    RefPtr<MediaStreamTrack> newTrack =
      mStream->CreateDOMTrack(aTrackID, aType, source);
    aGraph->AbstractMainThread()->Dispatch(NewRunnableMethod<RefPtr<MediaStreamTrack>>(
      "DOMMediaStream::AddTrackInternal",
      mStream,
      &DOMMediaStream::AddTrackInternal,
      newTrack));
  }

  void DoNotifyTrackEnded(MediaStreamGraph* aGraph, MediaStream* aInputStream,
                          TrackID aInputTrackID, TrackID aTrackID)
  {
    MOZ_ASSERT(NS_IsMainThread());

    if (!mStream) {
      return;
    }

    RefPtr<MediaStreamTrack> track =
      mStream->FindOwnedDOMTrack(aInputStream, aInputTrackID, aTrackID);
    NS_ASSERTION(track, "Owned MediaStreamTracks must be known by the DOMMediaStream");
    if (track) {
      LOG(LogLevel::Debug, ("DOMMediaStream %p MediaStreamTrack %p ended at the source. Marking it ended.",
                            mStream, track.get()));
<<<<<<< HEAD
      NS_DispatchToMainThread(NewRunnableMethod(
        track, &MediaStreamTrack::OverrideEnded));
=======
      aGraph->AbstractMainThread()->Dispatch(
        NewRunnableMethod("dom::MediaStreamTrack::OverrideEnded",
                          track,
                          &MediaStreamTrack::OverrideEnded));
>>>>>>> a17af05f
    }
  }

  void NotifyQueuedTrackChanges(MediaStreamGraph* aGraph, TrackID aID,
                                StreamTime aTrackOffset, TrackEventCommand aTrackEvents,
                                const MediaSegment& aQueuedMedia,
                                MediaStream* aInputStream,
                                TrackID aInputTrackID) override
  {
    if (aTrackEvents & TrackEventCommand::TRACK_EVENT_CREATED) {
      aGraph->DispatchToMainThreadAfterStreamStateUpdate(
<<<<<<< HEAD
        mAbstractMainThread,
        NewRunnableMethod<TrackID, MediaSegment::Type, RefPtr<MediaStream>, TrackID>(
          this, &OwnedStreamListener::DoNotifyTrackCreated,
          aID, aQueuedMedia.GetType(), aInputStream, aInputTrackID));
    } else if (aTrackEvents & TrackEventCommand::TRACK_EVENT_ENDED) {
      aGraph->DispatchToMainThreadAfterStreamStateUpdate(
        mAbstractMainThread,
        NewRunnableMethod<RefPtr<MediaStream>, TrackID, TrackID>(
          this, &OwnedStreamListener::DoNotifyTrackEnded,
          aInputStream, aInputTrackID, aID));
=======
        NewRunnableMethod<MediaStreamGraph*, TrackID,
                          MediaSegment::Type,
                          RefPtr<MediaStream>,
                          TrackID>(
          "DOMMediaStream::OwnedStreamListener::DoNotifyTrackCreated",
          this,
          &OwnedStreamListener::DoNotifyTrackCreated,
          aGraph,
          aID,
          aQueuedMedia.GetType(),
          aInputStream,
          aInputTrackID));
    } else if (aTrackEvents & TrackEventCommand::TRACK_EVENT_ENDED) {
      aGraph->DispatchToMainThreadAfterStreamStateUpdate(
        NewRunnableMethod<MediaStreamGraph*, RefPtr<MediaStream>, TrackID, TrackID>(
          "DOMMediaStream::OwnedStreamListener::DoNotifyTrackEnded",
          this,
          &OwnedStreamListener::DoNotifyTrackEnded,
          aGraph,
          aInputStream,
          aInputTrackID,
          aID));
>>>>>>> a17af05f
    }
  }

private:
  // These fields may only be accessed on the main thread
  DOMMediaStream* mStream;

  const RefPtr<AbstractThread> mAbstractMainThread;
};

/**
 * Listener registered on the Playback stream to detect when tracks end and when
 * all new tracks this iteration have been created - for when several tracks are
 * queued by the source and committed all at once.
 */
class DOMMediaStream::PlaybackStreamListener : public MediaStreamListener {
public:
  explicit PlaybackStreamListener(DOMMediaStream* aStream)
    : mStream(aStream)
    , mAbstractMainThread(aStream->mAbstractMainThread)
  {}

  void Forget()
  {
    MOZ_ASSERT(NS_IsMainThread());
    mStream = nullptr;
  }

  void DoNotifyFinishedTrackCreation()
  {
    MOZ_ASSERT(NS_IsMainThread());

    if (!mStream) {
      return;
    }

    // The owned stream listener adds its tracks after another main thread
    // dispatch. We have to do the same to notify of created tracks to stay
    // in sync. (Or NotifyTracksCreated is called before tracks are added).
<<<<<<< HEAD
    NS_DispatchToMainThread(
        NewRunnableMethod(mStream, &DOMMediaStream::NotifyTracksCreated));
=======
    MOZ_ASSERT(mStream->GetPlaybackStream());
    mStream->GetPlaybackStream()->Graph()->AbstractMainThread()->Dispatch(
      NewRunnableMethod("DOMMediaStream::NotifyTracksCreated",
                        mStream,
                        &DOMMediaStream::NotifyTracksCreated));
>>>>>>> a17af05f
  }

  void DoNotifyFinished()
  {
    MOZ_ASSERT(NS_IsMainThread());

    if (!mStream) {
      return;
    }

<<<<<<< HEAD
    NS_DispatchToMainThread(NewRunnableMethod(
      mStream, &DOMMediaStream::NotifyFinished));
=======
    mStream->GetPlaybackStream()->Graph()->AbstractMainThread()->Dispatch(
        NewRunnableMethod("DOMMediaStream::NotifyFinished",
                          mStream,
                          &DOMMediaStream::NotifyFinished));
>>>>>>> a17af05f
  }

  // The methods below are called on the MediaStreamGraph thread.

  void NotifyFinishedTrackCreation(MediaStreamGraph* aGraph) override
  {
    aGraph->DispatchToMainThreadAfterStreamStateUpdate(
<<<<<<< HEAD
      mAbstractMainThread,
      NewRunnableMethod(this, &PlaybackStreamListener::DoNotifyFinishedTrackCreation));
=======
      NewRunnableMethod(
        "DOMMediaStream::PlaybackStreamListener::DoNotifyFinishedTrackCreation",
        this,
        &PlaybackStreamListener::DoNotifyFinishedTrackCreation));
>>>>>>> a17af05f
  }


  void NotifyEvent(MediaStreamGraph* aGraph,
                   MediaStreamGraphEvent event) override
  {
    if (event == MediaStreamGraphEvent::EVENT_FINISHED) {
      aGraph->DispatchToMainThreadAfterStreamStateUpdate(
<<<<<<< HEAD
        mAbstractMainThread,
        NewRunnableMethod(this, &PlaybackStreamListener::DoNotifyFinished));
=======
        NewRunnableMethod(
          "DOMMediaStream::PlaybackStreamListener::DoNotifyFinished",
          this,
          &PlaybackStreamListener::DoNotifyFinished));
>>>>>>> a17af05f
    }
  }

private:
  // These fields may only be accessed on the main thread
  DOMMediaStream* mStream;

  const RefPtr<AbstractThread> mAbstractMainThread;
};

class DOMMediaStream::PlaybackTrackListener : public MediaStreamTrackConsumer
{
public:
  explicit PlaybackTrackListener(DOMMediaStream* aStream) :
    mStream(aStream) {}

  NS_DECL_ISUPPORTS_INHERITED
  NS_DECL_CYCLE_COLLECTION_CLASS_INHERITED(PlaybackTrackListener,
                                           MediaStreamTrackConsumer)

  void NotifyEnded(MediaStreamTrack* aTrack) override
  {
    if (!mStream) {
      MOZ_ASSERT(false);
      return;
    }

    if (!aTrack) {
      MOZ_ASSERT(false);
      return;
    }

    MOZ_ASSERT(mStream->HasTrack(*aTrack));
    mStream->NotifyTrackRemoved(aTrack);
  }

protected:
  virtual ~PlaybackTrackListener() {}

  RefPtr<DOMMediaStream> mStream;
};

NS_IMPL_ADDREF_INHERITED(DOMMediaStream::PlaybackTrackListener,
                         MediaStreamTrackConsumer)
NS_IMPL_RELEASE_INHERITED(DOMMediaStream::PlaybackTrackListener,
                          MediaStreamTrackConsumer)
<<<<<<< HEAD
NS_INTERFACE_MAP_BEGIN_CYCLE_COLLECTION_INHERITED(DOMMediaStream::PlaybackTrackListener)
=======
NS_INTERFACE_MAP_BEGIN_CYCLE_COLLECTION(DOMMediaStream::PlaybackTrackListener)
>>>>>>> a17af05f
NS_INTERFACE_MAP_END_INHERITING(MediaStreamTrackConsumer)
NS_IMPL_CYCLE_COLLECTION_INHERITED(DOMMediaStream::PlaybackTrackListener,
                                   MediaStreamTrackConsumer,
                                   mStream)

NS_IMPL_CYCLE_COLLECTION_CLASS(DOMMediaStream)

NS_IMPL_CYCLE_COLLECTION_UNLINK_BEGIN_INHERITED(DOMMediaStream,
                                                DOMEventTargetHelper)
  tmp->Destroy();
  NS_IMPL_CYCLE_COLLECTION_UNLINK(mWindow)
  NS_IMPL_CYCLE_COLLECTION_UNLINK(mOwnedTracks)
  NS_IMPL_CYCLE_COLLECTION_UNLINK(mTracks)
  NS_IMPL_CYCLE_COLLECTION_UNLINK(mConsumersToKeepAlive)
  NS_IMPL_CYCLE_COLLECTION_UNLINK(mTrackSourceGetter)
  NS_IMPL_CYCLE_COLLECTION_UNLINK(mPlaybackTrackListener)
  NS_IMPL_CYCLE_COLLECTION_UNLINK(mPrincipal)
  NS_IMPL_CYCLE_COLLECTION_UNLINK(mVideoPrincipal)
NS_IMPL_CYCLE_COLLECTION_UNLINK_END

NS_IMPL_CYCLE_COLLECTION_TRAVERSE_BEGIN_INHERITED(DOMMediaStream,
                                                  DOMEventTargetHelper)
  NS_IMPL_CYCLE_COLLECTION_TRAVERSE(mWindow)
  NS_IMPL_CYCLE_COLLECTION_TRAVERSE(mOwnedTracks)
  NS_IMPL_CYCLE_COLLECTION_TRAVERSE(mTracks)
  NS_IMPL_CYCLE_COLLECTION_TRAVERSE(mConsumersToKeepAlive)
  NS_IMPL_CYCLE_COLLECTION_TRAVERSE(mTrackSourceGetter)
  NS_IMPL_CYCLE_COLLECTION_TRAVERSE(mPlaybackTrackListener)
  NS_IMPL_CYCLE_COLLECTION_TRAVERSE(mPrincipal)
  NS_IMPL_CYCLE_COLLECTION_TRAVERSE(mVideoPrincipal)
NS_IMPL_CYCLE_COLLECTION_TRAVERSE_END

NS_IMPL_ADDREF_INHERITED(DOMMediaStream, DOMEventTargetHelper)
NS_IMPL_RELEASE_INHERITED(DOMMediaStream, DOMEventTargetHelper)

NS_INTERFACE_MAP_BEGIN_CYCLE_COLLECTION(DOMMediaStream)
  NS_INTERFACE_MAP_ENTRY(DOMMediaStream)
NS_INTERFACE_MAP_END_INHERITING(DOMEventTargetHelper)

NS_IMPL_ADDREF_INHERITED(DOMLocalMediaStream, DOMMediaStream)
NS_IMPL_RELEASE_INHERITED(DOMLocalMediaStream, DOMMediaStream)

NS_INTERFACE_MAP_BEGIN(DOMLocalMediaStream)
  NS_INTERFACE_MAP_ENTRY(DOMLocalMediaStream)
NS_INTERFACE_MAP_END_INHERITING(DOMMediaStream)

NS_IMPL_CYCLE_COLLECTION_INHERITED(DOMAudioNodeMediaStream, DOMMediaStream,
                                   mStreamNode)

NS_IMPL_ADDREF_INHERITED(DOMAudioNodeMediaStream, DOMMediaStream)
NS_IMPL_RELEASE_INHERITED(DOMAudioNodeMediaStream, DOMMediaStream)

NS_INTERFACE_MAP_BEGIN_CYCLE_COLLECTION(DOMAudioNodeMediaStream)
NS_INTERFACE_MAP_END_INHERITING(DOMMediaStream)

DOMMediaStream::DOMMediaStream(nsPIDOMWindowInner* aWindow,
                               MediaStreamTrackSourceGetter* aTrackSourceGetter)
  : mLogicalStreamStartTime(0), mWindow(aWindow),
    mInputStream(nullptr), mOwnedStream(nullptr), mPlaybackStream(nullptr),
    mTracksPendingRemoval(0), mTrackSourceGetter(aTrackSourceGetter),
    mPlaybackTrackListener(MakeAndAddRef<PlaybackTrackListener>(this)),
    mTracksCreated(false), mNotifiedOfMediaStreamGraphShutdown(false),
<<<<<<< HEAD
    mActive(false), mSetInactiveOnFinish(false),
    mAbstractMainThread(aWindow->GetDocGroup()->AbstractMainThreadFor(TaskCategory::Other))
=======
    mActive(false), mSetInactiveOnFinish(false)
>>>>>>> a17af05f
{
  nsresult rv;
  nsCOMPtr<nsIUUIDGenerator> uuidgen =
    do_GetService("@mozilla.org/uuid-generator;1", &rv);

  if (NS_SUCCEEDED(rv) && uuidgen) {
    nsID uuid;
    memset(&uuid, 0, sizeof(uuid));
    rv = uuidgen->GenerateUUIDInPlace(&uuid);
    if (NS_SUCCEEDED(rv)) {
      char buffer[NSID_LENGTH];
      uuid.ToProvidedString(buffer);
      mID = NS_ConvertASCIItoUTF16(buffer);
    }
  }
}

DOMMediaStream::~DOMMediaStream()
{
  Destroy();
}

void
DOMMediaStream::Destroy()
{
  LOG(LogLevel::Debug, ("DOMMediaStream %p Being destroyed.", this));
  if (mOwnedListener) {
    mOwnedListener->Forget();
    mOwnedListener = nullptr;
  }
  if (mPlaybackListener) {
    mPlaybackListener->Forget();
    mPlaybackListener = nullptr;
  }
  for (const RefPtr<TrackPort>& info : mTracks) {
    // We must remove ourselves from each track's principal change observer list
    // before we die. CC may have cleared info->mTrack so guard against it.
    MediaStreamTrack* track = info->GetTrack();
    if (track) {
      track->RemovePrincipalChangeObserver(this);
      if (!track->Ended()) {
        track->RemoveConsumer(mPlaybackTrackListener);
      }
    }
  }
  if (mPlaybackPort) {
    mPlaybackPort->Destroy();
    mPlaybackPort = nullptr;
  }
  if (mOwnedPort) {
    mOwnedPort->Destroy();
    mOwnedPort = nullptr;
  }
  if (mPlaybackStream) {
    mPlaybackStream->UnregisterUser();
    mPlaybackStream = nullptr;
  }
  if (mOwnedStream) {
    mOwnedStream->UnregisterUser();
    mOwnedStream = nullptr;
  }
  if (mInputStream) {
    mInputStream->UnregisterUser();
    mInputStream = nullptr;
  }
  mRunOnTracksAvailable.Clear();
  mTrackListeners.Clear();
}

JSObject*
DOMMediaStream::WrapObject(JSContext* aCx, JS::Handle<JSObject*> aGivenProto)
{
  return dom::MediaStreamBinding::Wrap(aCx, this, aGivenProto);
}

/* static */ already_AddRefed<DOMMediaStream>
DOMMediaStream::Constructor(const GlobalObject& aGlobal,
                            ErrorResult& aRv)
{
  Sequence<OwningNonNull<MediaStreamTrack>> emptyTrackSeq;
  return Constructor(aGlobal, emptyTrackSeq, aRv);
}

/* static */ already_AddRefed<DOMMediaStream>
DOMMediaStream::Constructor(const GlobalObject& aGlobal,
                            const DOMMediaStream& aStream,
                            ErrorResult& aRv)
{
  nsTArray<RefPtr<MediaStreamTrack>> tracks;
  aStream.GetTracks(tracks);

  Sequence<OwningNonNull<MediaStreamTrack>> nonNullTrackSeq;
  if (!nonNullTrackSeq.SetLength(tracks.Length(), fallible)) {
    MOZ_ASSERT(false);
    aRv.Throw(NS_ERROR_OUT_OF_MEMORY);
    return nullptr;
  }

  for (size_t i = 0; i < tracks.Length(); ++i) {
    nonNullTrackSeq[i] = tracks[i];
  }

  return Constructor(aGlobal, nonNullTrackSeq, aRv);
}

/* static */ already_AddRefed<DOMMediaStream>
DOMMediaStream::Constructor(const GlobalObject& aGlobal,
                            const Sequence<OwningNonNull<MediaStreamTrack>>& aTracks,
                            ErrorResult& aRv)
{
  nsCOMPtr<nsPIDOMWindowInner> ownerWindow = do_QueryInterface(aGlobal.GetAsSupports());
  if (!ownerWindow) {
    aRv.Throw(NS_ERROR_FAILURE);
    return nullptr;
  }

  // Streams created from JS cannot have dynamically created tracks.
  MediaStreamTrackSourceGetter* getter = nullptr;
  RefPtr<DOMMediaStream> newStream = new DOMMediaStream(ownerWindow, getter);

  for (MediaStreamTrack& track : aTracks) {
    if (!newStream->GetPlaybackStream()) {
      MOZ_RELEASE_ASSERT(track.Graph());
      newStream->InitPlaybackStreamCommon(track.Graph());
    }
    newStream->AddTrack(track);
  }

  if (!newStream->GetPlaybackStream()) {
    MOZ_ASSERT(aTracks.IsEmpty());
    MediaStreamGraph* graph =
      MediaStreamGraph::GetInstance(MediaStreamGraph::SYSTEM_THREAD_DRIVER, ownerWindow);
    newStream->InitPlaybackStreamCommon(graph);
  }

  return newStream.forget();
}

double
DOMMediaStream::CurrentTime()
{
  if (!mPlaybackStream) {
    return 0.0;
  }
  return nsRFPService::ReduceTimePrecisionAsSecs(mPlaybackStream->
    StreamTimeToSeconds(mPlaybackStream->GetCurrentTime() - mLogicalStreamStartTime));
}

void
DOMMediaStream::GetId(nsAString& aID) const
{
  aID = mID;
}

void
DOMMediaStream::GetAudioTracks(nsTArray<RefPtr<AudioStreamTrack> >& aTracks) const
{
  for (const RefPtr<TrackPort>& info : mTracks) {
    AudioStreamTrack* t = info->GetTrack()->AsAudioStreamTrack();
    if (t) {
      aTracks.AppendElement(t);
    }
  }
}

void
DOMMediaStream::GetVideoTracks(nsTArray<RefPtr<VideoStreamTrack> >& aTracks) const
{
  for (const RefPtr<TrackPort>& info : mTracks) {
    VideoStreamTrack* t = info->GetTrack()->AsVideoStreamTrack();
    if (t) {
      aTracks.AppendElement(t);
    }
  }
}

void
DOMMediaStream::GetTracks(nsTArray<RefPtr<MediaStreamTrack> >& aTracks) const
{
  for (const RefPtr<TrackPort>& info : mTracks) {
    aTracks.AppendElement(info->GetTrack());
  }
}

void
DOMMediaStream::AddTrack(MediaStreamTrack& aTrack)
{
  MOZ_RELEASE_ASSERT(mPlaybackStream);

  RefPtr<ProcessedMediaStream> dest = mPlaybackStream->AsProcessedStream();
  MOZ_ASSERT(dest);
  if (!dest) {
    return;
  }

  LOG(LogLevel::Info, ("DOMMediaStream %p Adding track %p (from stream %p with ID %d)",
                       this, &aTrack, aTrack.mOwningStream.get(), aTrack.mTrackID));

  if (mPlaybackStream->Graph() != aTrack.Graph()) {
    NS_ASSERTION(false, "Cannot combine tracks from different MediaStreamGraphs");
    LOG(LogLevel::Error, ("DOMMediaStream %p Own MSG %p != aTrack's MSG %p",
                         this, mPlaybackStream->Graph(), aTrack.Graph()));

    nsAutoString trackId;
    aTrack.GetId(trackId);
    const char16_t* params[] = { trackId.get() };
    nsCOMPtr<nsPIDOMWindowInner> pWindow = GetParentObject();
    nsIDocument* document = pWindow ? pWindow->GetExtantDoc() : nullptr;
    nsContentUtils::ReportToConsole(nsIScriptError::errorFlag,
                                    NS_LITERAL_CSTRING("Media"),
                                    document,
                                    nsContentUtils::eDOM_PROPERTIES,
                                    "MediaStreamAddTrackDifferentAudioChannel",
                                    params, ArrayLength(params));
    return;
  }

  if (HasTrack(aTrack)) {
    LOG(LogLevel::Debug, ("DOMMediaStream %p already contains track %p", this, &aTrack));
    return;
  }

  // Hook up the underlying track with our underlying playback stream.
  RefPtr<MediaInputPort> inputPort =
    GetPlaybackStream()->AllocateInputPort(aTrack.GetOwnedStream(),
                                           aTrack.mTrackID);
  RefPtr<TrackPort> trackPort =
    new TrackPort(inputPort, &aTrack, TrackPort::InputPortOwnership::OWNED);
  mTracks.AppendElement(trackPort.forget());
  NotifyTrackAdded(&aTrack);

  LOG(LogLevel::Debug, ("DOMMediaStream %p Added track %p", this, &aTrack));
}

void
DOMMediaStream::RemoveTrack(MediaStreamTrack& aTrack)
{
  LOG(LogLevel::Info, ("DOMMediaStream %p Removing track %p (from stream %p with ID %d)",
                       this, &aTrack, aTrack.mOwningStream.get(), aTrack.mTrackID));

  RefPtr<TrackPort> toRemove = FindPlaybackTrackPort(aTrack);
  if (!toRemove) {
    LOG(LogLevel::Debug, ("DOMMediaStream %p does not contain track %p", this, &aTrack));
    return;
  }

  DebugOnly<bool> removed = mTracks.RemoveElement(toRemove);
  NS_ASSERTION(removed, "If there's a track port we should be able to remove it");

  // If the track comes from a TRACK_ANY input port (i.e., mOwnedPort), we need
  // to block it in the port. Doing this for a locked track is still OK as it
  // will first block the track, then destroy the port. Both cause the track to
  // end.
  // If the track has already ended, it's input port might be gone, so in those
  // cases blocking the underlying track should be avoided.
  if (!aTrack.Ended()) {
    BlockPlaybackTrack(toRemove);
    NotifyTrackRemoved(&aTrack);
  }

  LOG(LogLevel::Debug, ("DOMMediaStream %p Removed track %p", this, &aTrack));
}

class ClonedStreamSourceGetter :
  public MediaStreamTrackSourceGetter
{
public:
  NS_DECL_ISUPPORTS_INHERITED
  NS_DECL_CYCLE_COLLECTION_CLASS_INHERITED(ClonedStreamSourceGetter,
                                           MediaStreamTrackSourceGetter)

  explicit ClonedStreamSourceGetter(DOMMediaStream* aStream)
    : mStream(aStream) {}

  already_AddRefed<MediaStreamTrackSource>
  GetMediaStreamTrackSource(TrackID aInputTrackID) override
  {
    MediaStreamTrack* sourceTrack =
      mStream->FindOwnedDOMTrack(mStream->GetOwnedStream(), aInputTrackID);
    MOZ_RELEASE_ASSERT(sourceTrack);

    return do_AddRef(&sourceTrack->GetSource());
  }

protected:
  virtual ~ClonedStreamSourceGetter() {}

  RefPtr<DOMMediaStream> mStream;
};

NS_IMPL_ADDREF_INHERITED(ClonedStreamSourceGetter,
                         MediaStreamTrackSourceGetter)
NS_IMPL_RELEASE_INHERITED(ClonedStreamSourceGetter,
                          MediaStreamTrackSourceGetter)
NS_INTERFACE_MAP_BEGIN_CYCLE_COLLECTION(ClonedStreamSourceGetter)
NS_INTERFACE_MAP_END_INHERITING(MediaStreamTrackSourceGetter)
NS_IMPL_CYCLE_COLLECTION_INHERITED(ClonedStreamSourceGetter,
                                   MediaStreamTrackSourceGetter,
                                   mStream)

already_AddRefed<DOMMediaStream>
DOMMediaStream::Clone()
{
  return CloneInternal(TrackForwardingOption::CURRENT);
}

already_AddRefed<DOMMediaStream>
DOMMediaStream::CloneInternal(TrackForwardingOption aForwarding)
{
  RefPtr<DOMMediaStream> newStream =
    new DOMMediaStream(GetParentObject(), new ClonedStreamSourceGetter(this));

  LOG(LogLevel::Info, ("DOMMediaStream %p created clone %p, forwarding %s tracks",
                       this, newStream.get(),
                       aForwarding == TrackForwardingOption::ALL
                       ? "all" : "current"));

  MOZ_RELEASE_ASSERT(mPlaybackStream);
  MOZ_RELEASE_ASSERT(mPlaybackStream->Graph());
  MediaStreamGraph* graph = mPlaybackStream->Graph();

  // We initiate the owned and playback streams first, since we need to create
  // all existing DOM tracks before we add the generic input port from
  // mInputStream to mOwnedStream (see AllocateInputPort wrt. destination
  // TrackID as to why).
  newStream->InitOwnedStreamCommon(graph);
  newStream->InitPlaybackStreamCommon(graph);

  // Set up existing DOM tracks.
  TrackID allocatedTrackID = 1;
  for (const RefPtr<TrackPort>& info : mTracks) {
    MediaStreamTrack& track = *info->GetTrack();

    LOG(LogLevel::Debug, ("DOMMediaStream %p forwarding external track %p to clone %p",
                          this, &track, newStream.get()));
    RefPtr<MediaStreamTrack> trackClone =
      newStream->CloneDOMTrack(track, allocatedTrackID++);
  }

  if (aForwarding == TrackForwardingOption::ALL) {
    // Set up an input port from our input stream to the new DOM stream's owned
    // stream, to allow for dynamically added tracks at the source to appear in
    // the clone. The clone may treat mInputStream as its own mInputStream but
    // ownership remains with us.
    newStream->mInputStream = mInputStream;
    if (mInputStream) {
      // We have already set up track-locked input ports for all existing DOM
      // tracks, so now we need to block those in the generic input port to
      // avoid ending up with double instances of them.
      nsTArray<TrackID> tracksToBlock;
      for (const RefPtr<TrackPort>& info : mOwnedTracks) {
        tracksToBlock.AppendElement(info->GetTrack()->mTrackID);
      }

      newStream->mInputStream->RegisterUser();
      newStream->mOwnedPort =
        newStream->mOwnedStream->AllocateInputPort(mInputStream,
                                                   TRACK_ANY, TRACK_ANY, 0, 0,
                                                   &tracksToBlock);
    }
  }

  return newStream.forget();
}

bool
DOMMediaStream::Active() const
{
  return mActive;
}

MediaStreamTrack*
DOMMediaStream::GetTrackById(const nsAString& aId) const
{
  for (const RefPtr<TrackPort>& info : mTracks) {
    nsString id;
    info->GetTrack()->GetId(id);
    if (id == aId) {
      return info->GetTrack();
    }
  }
  return nullptr;
}

MediaStreamTrack*
DOMMediaStream::GetOwnedTrackById(const nsAString& aId)
{
  for (const RefPtr<TrackPort>& info : mOwnedTracks) {
    nsString id;
    info->GetTrack()->GetId(id);
    if (id == aId) {
      return info->GetTrack();
    }
  }
  return nullptr;
}

bool
DOMMediaStream::HasTrack(const MediaStreamTrack& aTrack) const
{
  return !!FindPlaybackTrackPort(aTrack);
}

bool
DOMMediaStream::OwnsTrack(const MediaStreamTrack& aTrack) const
{
  return !!FindOwnedTrackPort(aTrack);
}

bool
DOMMediaStream::AddDirectListener(DirectMediaStreamListener* aListener)
{
  if (GetInputStream() && GetInputStream()->AsSourceStream()) {
    GetInputStream()->AsSourceStream()->AddDirectListener(aListener);
    return true; // application should ignore NotifyQueuedTrackData
  }
  return false;
}

void
DOMMediaStream::RemoveDirectListener(DirectMediaStreamListener* aListener)
{
  if (GetInputStream() && GetInputStream()->AsSourceStream()) {
    GetInputStream()->AsSourceStream()->RemoveDirectListener(aListener);
  }
}

bool
DOMMediaStream::IsFinished() const
{
  return !mPlaybackStream || mPlaybackStream->IsFinished();
}

void
DOMMediaStream::SetInactiveOnFinish()
{
  mSetInactiveOnFinish = true;
}

void
DOMMediaStream::InitSourceStream(MediaStreamGraph* aGraph)
{
  InitInputStreamCommon(aGraph->CreateSourceStream(mAbstractMainThread), aGraph);
  InitOwnedStreamCommon(aGraph);
  InitPlaybackStreamCommon(aGraph);
}

void
DOMMediaStream::InitTrackUnionStream(MediaStreamGraph* aGraph)
{
  InitInputStreamCommon(aGraph->CreateTrackUnionStream(mAbstractMainThread), aGraph);
  InitOwnedStreamCommon(aGraph);
  InitPlaybackStreamCommon(aGraph);
}

void
DOMMediaStream::InitAudioCaptureStream(nsIPrincipal* aPrincipal, MediaStreamGraph* aGraph)
{
  const TrackID AUDIO_TRACK = 1;

  RefPtr<BasicTrackSource> audioCaptureSource =
    new BasicTrackSource(aPrincipal, MediaSourceEnum::AudioCapture);

  AudioCaptureStream* audioCaptureStream =
    static_cast<AudioCaptureStream*>(aGraph->CreateAudioCaptureStream(AUDIO_TRACK, mAbstractMainThread));
  InitInputStreamCommon(audioCaptureStream, aGraph);
  InitOwnedStreamCommon(aGraph);
  InitPlaybackStreamCommon(aGraph);
  RefPtr<MediaStreamTrack> track =
    CreateDOMTrack(AUDIO_TRACK, MediaSegment::AUDIO, audioCaptureSource);
  AddTrackInternal(track);

  audioCaptureStream->Start();
}

void
DOMMediaStream::InitInputStreamCommon(MediaStream* aStream,
                                      MediaStreamGraph* aGraph)
{
  MOZ_ASSERT(!mOwnedStream, "Input stream must be initialized before owned stream");

  mInputStream = aStream;
  mInputStream->RegisterUser();
}

void
DOMMediaStream::InitOwnedStreamCommon(MediaStreamGraph* aGraph)
{
  MOZ_ASSERT(!mPlaybackStream, "Owned stream must be initialized before playback stream");

  mOwnedStream = aGraph->CreateTrackUnionStream(mAbstractMainThread);
  mOwnedStream->SetAutofinish(true);
  mOwnedStream->RegisterUser();
  if (mInputStream) {
    mOwnedPort = mOwnedStream->AllocateInputPort(mInputStream);
  }

  // Setup track listeners
  mOwnedListener = new OwnedStreamListener(this);
  mOwnedStream->AddListener(mOwnedListener);
}

void
DOMMediaStream::InitPlaybackStreamCommon(MediaStreamGraph* aGraph)
{
  mPlaybackStream = aGraph->CreateTrackUnionStream(mAbstractMainThread);
  mPlaybackStream->SetAutofinish(true);
  mPlaybackStream->RegisterUser();
  if (mOwnedStream) {
    mPlaybackPort = mPlaybackStream->AllocateInputPort(mOwnedStream);
  }

  mPlaybackListener = new PlaybackStreamListener(this);
  mPlaybackStream->AddListener(mPlaybackListener);

  LOG(LogLevel::Debug, ("DOMMediaStream %p Initiated with mInputStream=%p, mOwnedStream=%p, mPlaybackStream=%p",
                        this, mInputStream, mOwnedStream, mPlaybackStream));
}

already_AddRefed<DOMMediaStream>
DOMMediaStream::CreateSourceStreamAsInput(nsPIDOMWindowInner* aWindow,
                                          MediaStreamGraph* aGraph,
                                          MediaStreamTrackSourceGetter* aTrackSourceGetter)
{
  RefPtr<DOMMediaStream> stream = new DOMMediaStream(aWindow, aTrackSourceGetter);
  stream->InitSourceStream(aGraph);
  return stream.forget();
}

already_AddRefed<DOMMediaStream>
DOMMediaStream::CreateTrackUnionStreamAsInput(nsPIDOMWindowInner* aWindow,
                                              MediaStreamGraph* aGraph,
                                              MediaStreamTrackSourceGetter* aTrackSourceGetter)
{
  RefPtr<DOMMediaStream> stream = new DOMMediaStream(aWindow, aTrackSourceGetter);
  stream->InitTrackUnionStream(aGraph);
  return stream.forget();
}

already_AddRefed<DOMMediaStream>
DOMMediaStream::CreateAudioCaptureStreamAsInput(nsPIDOMWindowInner* aWindow,
                                                nsIPrincipal* aPrincipal,
                                                MediaStreamGraph* aGraph)
{
  // Audio capture doesn't create tracks dynamically
  MediaStreamTrackSourceGetter* getter = nullptr;
  RefPtr<DOMMediaStream> stream = new DOMMediaStream(aWindow, getter);
  stream->InitAudioCaptureStream(aPrincipal, aGraph);
  return stream.forget();
}

void
DOMMediaStream::PrincipalChanged(MediaStreamTrack* aTrack)
{
  MOZ_ASSERT(aTrack);
  NS_ASSERTION(HasTrack(*aTrack), "Principal changed for an unknown track");
  LOG(LogLevel::Info, ("DOMMediaStream %p Principal changed for track %p",
                       this, aTrack));
  RecomputePrincipal();
}

void
DOMMediaStream::RecomputePrincipal()
{
  nsCOMPtr<nsIPrincipal> previousPrincipal = mPrincipal.forget();
  nsCOMPtr<nsIPrincipal> previousVideoPrincipal = mVideoPrincipal.forget();

  if (mTracksPendingRemoval > 0) {
    LOG(LogLevel::Info, ("DOMMediaStream %p RecomputePrincipal() Cannot "
                         "recompute stream principal with tracks pending "
                         "removal.", this));
    return;
  }

  LOG(LogLevel::Debug, ("DOMMediaStream %p Recomputing principal. "
                        "Old principal was %p.", this, previousPrincipal.get()));

  // mPrincipal is recomputed based on all current tracks, and tracks that have
  // not ended in our playback stream.
  for (const RefPtr<TrackPort>& info : mTracks) {
    if (info->GetTrack()->Ended()) {
      continue;
    }
    LOG(LogLevel::Debug, ("DOMMediaStream %p Taking live track %p with "
                          "principal %p into account.", this,
                          info->GetTrack(), info->GetTrack()->GetPrincipal()));
    nsContentUtils::CombineResourcePrincipals(&mPrincipal,
                                              info->GetTrack()->GetPrincipal());
    if (info->GetTrack()->AsVideoStreamTrack()) {
      nsContentUtils::CombineResourcePrincipals(&mVideoPrincipal,
                                                info->GetTrack()->GetPrincipal());
    }
  }

  LOG(LogLevel::Debug, ("DOMMediaStream %p new principal is %p.",
                        this, mPrincipal.get()));

  if (previousPrincipal != mPrincipal ||
      previousVideoPrincipal != mVideoPrincipal) {
    NotifyPrincipalChanged();
  }
}

void
DOMMediaStream::NotifyPrincipalChanged()
{
  if (!mPrincipal) {
    // When all tracks are removed, mPrincipal will change to nullptr.
    LOG(LogLevel::Info, ("DOMMediaStream %p Principal changed to nothing.",
                         this));
  } else {
    LOG(LogLevel::Info, ("DOMMediaStream %p Principal changed. Now: "
                         "null=%d, codebase=%d, expanded=%d, system=%d", this,
                          mPrincipal->GetIsNullPrincipal(),
                          mPrincipal->GetIsCodebasePrincipal(),
                          mPrincipal->GetIsExpandedPrincipal(),
                          mPrincipal->GetIsSystemPrincipal()));
  }

  for (uint32_t i = 0; i < mPrincipalChangeObservers.Length(); ++i) {
    mPrincipalChangeObservers[i]->PrincipalChanged(this);
  }
}


bool
DOMMediaStream::AddPrincipalChangeObserver(
  PrincipalChangeObserver<DOMMediaStream>* aObserver)
{
  return mPrincipalChangeObservers.AppendElement(aObserver) != nullptr;
}

bool
DOMMediaStream::RemovePrincipalChangeObserver(
  PrincipalChangeObserver<DOMMediaStream>* aObserver)
{
  return mPrincipalChangeObservers.RemoveElement(aObserver);
}

void
DOMMediaStream::AddTrackInternal(MediaStreamTrack* aTrack)
{
  MOZ_ASSERT(aTrack->mOwningStream == this);
  MOZ_ASSERT(FindOwnedDOMTrack(aTrack->GetInputStream(),
                               aTrack->mInputTrackID,
                               aTrack->mTrackID));
  MOZ_ASSERT(!FindPlaybackDOMTrack(aTrack->GetOwnedStream(),
                                   aTrack->mTrackID));

  LOG(LogLevel::Debug, ("DOMMediaStream %p Adding owned track %p", this, aTrack));

  mTracks.AppendElement(
    new TrackPort(mPlaybackPort, aTrack, TrackPort::InputPortOwnership::EXTERNAL));

  NotifyTrackAdded(aTrack);

  DispatchTrackEvent(NS_LITERAL_STRING("addtrack"), aTrack);
}

already_AddRefed<MediaStreamTrack>
DOMMediaStream::CreateDOMTrack(TrackID aTrackID, MediaSegment::Type aType,
                               MediaStreamTrackSource* aSource,
                               const MediaTrackConstraints& aConstraints)
{
  MOZ_RELEASE_ASSERT(mInputStream);
  MOZ_RELEASE_ASSERT(mOwnedStream);

  MOZ_ASSERT(FindOwnedDOMTrack(GetInputStream(), aTrackID) == nullptr);

  RefPtr<MediaStreamTrack> track;
  switch (aType) {
  case MediaSegment::AUDIO:
    track = new AudioStreamTrack(this, aTrackID, aTrackID, aSource, aConstraints);
    break;
  case MediaSegment::VIDEO:
    track = new VideoStreamTrack(this, aTrackID, aTrackID, aSource, aConstraints);
    break;
  default:
    MOZ_CRASH("Unhandled track type");
  }

  LOG(LogLevel::Debug, ("DOMMediaStream %p Created new track %p with ID %u",
                        this, track.get(), aTrackID));

  mOwnedTracks.AppendElement(
    new TrackPort(mOwnedPort, track, TrackPort::InputPortOwnership::EXTERNAL));

  return track.forget();
}

already_AddRefed<MediaStreamTrack>
DOMMediaStream::CloneDOMTrack(MediaStreamTrack& aTrack,
                              TrackID aCloneTrackID)
{
  MOZ_RELEASE_ASSERT(mOwnedStream);
  MOZ_RELEASE_ASSERT(mPlaybackStream);
  MOZ_RELEASE_ASSERT(IsTrackIDExplicit(aCloneTrackID));

  TrackID inputTrackID = aTrack.mInputTrackID;
  MediaStream* inputStream = aTrack.GetInputStream();

  RefPtr<MediaStreamTrack> newTrack = aTrack.CloneInternal(this, aCloneTrackID);

  newTrack->mOriginalTrack =
    aTrack.mOriginalTrack ? aTrack.mOriginalTrack.get() : &aTrack;

  LOG(LogLevel::Debug, ("DOMMediaStream %p Created new track %p cloned from stream %p track %d",
                        this, newTrack.get(), inputStream, inputTrackID));

  RefPtr<MediaInputPort> inputPort =
    mOwnedStream->AllocateInputPort(inputStream, inputTrackID, aCloneTrackID);

  mOwnedTracks.AppendElement(
    new TrackPort(inputPort, newTrack, TrackPort::InputPortOwnership::OWNED));

  mTracks.AppendElement(
    new TrackPort(mPlaybackPort, newTrack, TrackPort::InputPortOwnership::EXTERNAL));

  NotifyTrackAdded(newTrack);

  newTrack->SetEnabled(aTrack.Enabled());
  newTrack->SetReadyState(aTrack.ReadyState());

  if (aTrack.Ended()) {
    // For extra suspenders, make sure that we don't forward data by mistake
    // to the clone when the original has already ended.
    // We only block END_EXISTING to allow any pending clones to end.
    RefPtr<Pledge<bool, nsresult>> blockingPledge =
      inputPort->BlockSourceTrackId(inputTrackID,
                                    BlockingMode::END_EXISTING);
    Unused << blockingPledge;
  }

  return newTrack.forget();
}

static DOMMediaStream::TrackPort*
FindTrackPortAmongTracks(const MediaStreamTrack& aTrack,
                         const nsTArray<RefPtr<DOMMediaStream::TrackPort>>& aTracks)
{
  for (const RefPtr<DOMMediaStream::TrackPort>& info : aTracks) {
    if (info->GetTrack() == &aTrack) {
      return info;
    }
  }
  return nullptr;
}

MediaStreamTrack*
DOMMediaStream::FindOwnedDOMTrack(MediaStream* aInputStream,
                                  TrackID aInputTrackID,
                                  TrackID aTrackID) const
{
  MOZ_RELEASE_ASSERT(mOwnedStream);

  for (const RefPtr<TrackPort>& info : mOwnedTracks) {
    if (info->GetInputPort() &&
        info->GetInputPort()->GetSource() == aInputStream &&
        info->GetTrack()->mInputTrackID == aInputTrackID &&
        (aTrackID == TRACK_ANY || info->GetTrack()->mTrackID == aTrackID)) {
      // This track is owned externally but in our playback stream.
      return info->GetTrack();
    }
  }
  return nullptr;
}

DOMMediaStream::TrackPort*
DOMMediaStream::FindOwnedTrackPort(const MediaStreamTrack& aTrack) const
{
  return FindTrackPortAmongTracks(aTrack, mOwnedTracks);
}


MediaStreamTrack*
DOMMediaStream::FindPlaybackDOMTrack(MediaStream* aInputStream, TrackID aInputTrackID) const
{
  if (!mPlaybackStream) {
    // One would think we can assert mPlaybackStream here, but track clones have
    // a dummy DOMMediaStream that doesn't have a playback stream, so we can't.
    return nullptr;
  }

  for (const RefPtr<TrackPort>& info : mTracks) {
    if (info->GetInputPort() == mPlaybackPort &&
        aInputStream == mOwnedStream &&
        info->GetTrack()->mInputTrackID == aInputTrackID) {
      // This track is in our owned and playback streams.
      return info->GetTrack();
    }
    if (info->GetInputPort() &&
        info->GetInputPort()->GetSource() == aInputStream &&
        info->GetSourceTrackId() == aInputTrackID) {
      // This track is owned externally but in our playback stream.
      MOZ_ASSERT(IsTrackIDExplicit(aInputTrackID));
      return info->GetTrack();
    }
  }
  return nullptr;
}

DOMMediaStream::TrackPort*
DOMMediaStream::FindPlaybackTrackPort(const MediaStreamTrack& aTrack) const
{
  return FindTrackPortAmongTracks(aTrack, mTracks);
}

void
DOMMediaStream::OnTracksAvailable(OnTracksAvailableCallback* aRunnable)
{
  if (mNotifiedOfMediaStreamGraphShutdown) {
    // No more tracks will ever be added, so just delete the callback now.
    delete aRunnable;
    return;
  }
  mRunOnTracksAvailable.AppendElement(aRunnable);
  CheckTracksAvailable();
}

void
DOMMediaStream::NotifyTracksCreated()
{
  mTracksCreated = true;
  CheckTracksAvailable();
}

void
DOMMediaStream::NotifyFinished()
{
  if (!mSetInactiveOnFinish) {
    return;
  }

  if (!mActive) {
    // This can happen if the stream never became active.
    return;
  }

  MOZ_ASSERT(!ContainsLiveTracks(mTracks));
  mActive = false;
  NotifyInactive();
}

void
DOMMediaStream::NotifyActive()
{
  LOG(LogLevel::Info, ("DOMMediaStream %p NotifyActive(). ", this));

  MOZ_ASSERT(mActive);
  for (int32_t i = mTrackListeners.Length() - 1; i >= 0; --i) {
    mTrackListeners[i]->NotifyActive();
  }
}

void
DOMMediaStream::NotifyInactive()
{
  LOG(LogLevel::Info, ("DOMMediaStream %p NotifyInactive(). ", this));

  MOZ_ASSERT(!mActive);
  for (int32_t i = mTrackListeners.Length() - 1; i >= 0; --i) {
    mTrackListeners[i]->NotifyInactive();
  }
}

void
DOMMediaStream::CheckTracksAvailable()
{
  if (!mTracksCreated) {
    return;
  }
  nsTArray<nsAutoPtr<OnTracksAvailableCallback> > callbacks;
  callbacks.SwapElements(mRunOnTracksAvailable);

  for (uint32_t i = 0; i < callbacks.Length(); ++i) {
    callbacks[i]->NotifyTracksAvailable(this);
  }
}

void
DOMMediaStream::RegisterTrackListener(TrackListener* aListener)
{
  MOZ_ASSERT(NS_IsMainThread());

  if (mNotifiedOfMediaStreamGraphShutdown) {
    // No more tracks will ever be added, so just do nothing.
    return;
  }
  mTrackListeners.AppendElement(aListener);
}

void
DOMMediaStream::UnregisterTrackListener(TrackListener* aListener)
{
  MOZ_ASSERT(NS_IsMainThread());
  mTrackListeners.RemoveElement(aListener);
}

void
DOMMediaStream::NotifyTrackAdded(const RefPtr<MediaStreamTrack>& aTrack)
{
  MOZ_ASSERT(NS_IsMainThread());

  if (mTracksPendingRemoval > 0) {
    // If there are tracks pending removal we may not degrade the current
    // principals until those tracks have been confirmed removed from the
    // playback stream. Instead combine with the new track and the (potentially)
    // degraded principal will be calculated when it's safe.
    nsContentUtils::CombineResourcePrincipals(&mPrincipal,
                                              aTrack->GetPrincipal());
    LOG(LogLevel::Debug, ("DOMMediaStream %p saw a track get added. Combining "
                          "its principal %p into our while waiting for pending "
                          "tracks to be removed. New principal is %p.",
                          this, aTrack->GetPrincipal(), mPrincipal.get()));
    if (aTrack->AsVideoStreamTrack()) {
      nsContentUtils::CombineResourcePrincipals(&mVideoPrincipal,
                                                aTrack->GetPrincipal());
    }
  } else {
    LOG(LogLevel::Debug, ("DOMMediaStream %p saw a track get added. "
                          "Recomputing principal.", this));
    RecomputePrincipal();
  }

  aTrack->AddPrincipalChangeObserver(this);
  aTrack->AddConsumer(mPlaybackTrackListener);

  for (int32_t i = mTrackListeners.Length() - 1; i >= 0; --i) {
    mTrackListeners[i]->NotifyTrackAdded(aTrack);
  }

  if (mActive) {
    return;
  }

  // Check if we became active.
  if (ContainsLiveTracks(mTracks)) {
    mActive = true;
    NotifyActive();
  }
}

void
DOMMediaStream::NotifyTrackRemoved(const RefPtr<MediaStreamTrack>& aTrack)
{
  MOZ_ASSERT(NS_IsMainThread());

  aTrack->RemoveConsumer(mPlaybackTrackListener);
  aTrack->RemovePrincipalChangeObserver(this);

  for (int32_t i = mTrackListeners.Length() - 1; i >= 0; --i) {
    mTrackListeners[i]->NotifyTrackRemoved(aTrack);

  }

  // Don't call RecomputePrincipal here as the track may still exist in the
  // playback stream in the MediaStreamGraph. It will instead be called when the
  // track has been confirmed removed by the graph. See BlockPlaybackTrack().

  if (!mActive) {
    NS_ASSERTION(false, "Shouldn't remove a live track if already inactive");
    return;
  }

  if (mSetInactiveOnFinish) {
    // For compatibility with mozCaptureStream we in some cases do not go
    // inactive until the playback stream finishes.
    return;
  }

  // Check if we became inactive.
  if (!ContainsLiveTracks(mTracks)) {
    mActive = false;
    NotifyInactive();
  }
}

nsresult
DOMMediaStream::DispatchTrackEvent(const nsAString& aName,
                                   const RefPtr<MediaStreamTrack>& aTrack)
{
  MOZ_ASSERT(aName == NS_LITERAL_STRING("addtrack"),
             "Only 'addtrack' is supported at this time");

  MediaStreamTrackEventInit init;
  init.mTrack = aTrack;

  RefPtr<MediaStreamTrackEvent> event =
    MediaStreamTrackEvent::Constructor(this, aName, init);

  return DispatchTrustedEvent(event);
}

void
DOMMediaStream::BlockPlaybackTrack(TrackPort* aTrack)
{
  MOZ_ASSERT(aTrack);
  ++mTracksPendingRemoval;
  RefPtr<Pledge<bool>> p =
    aTrack->BlockSourceTrackId(aTrack->GetTrack()->mTrackID,
                               BlockingMode::CREATION);
  RefPtr<DOMMediaStream> self = this;
  p->Then([self] (const bool& aIgnore) { self->NotifyPlaybackTrackBlocked(); },
          [] (const nsresult& aIgnore) { NS_ERROR("Could not remove track from MSG"); }
  );
}

void
DOMMediaStream::NotifyPlaybackTrackBlocked()
{
  MOZ_ASSERT(mTracksPendingRemoval > 0,
             "A track reported finished blocking more times than we asked for");
  if (--mTracksPendingRemoval == 0) {
    // The MediaStreamGraph has reported a track was blocked and we are not
    // waiting for any further tracks to get blocked. It is now safe to
    // recompute the principal based on our main thread track set state.
    LOG(LogLevel::Debug, ("DOMMediaStream %p saw all tracks pending removal "
                          "finish. Recomputing principal.", this));
    RecomputePrincipal();
  }
}

DOMLocalMediaStream::~DOMLocalMediaStream()
{
  if (mInputStream) {
    // Make sure Listeners of this stream know it's going away
    StopImpl();
  }
}

JSObject*
DOMLocalMediaStream::WrapObject(JSContext* aCx, JS::Handle<JSObject*> aGivenProto)
{
  return dom::LocalMediaStreamBinding::Wrap(aCx, this, aGivenProto);
}

void
DOMLocalMediaStream::Stop()
{
  LOG(LogLevel::Debug, ("DOMMediaStream %p Stop()", this));
  nsCOMPtr<nsPIDOMWindowInner> pWindow = GetParentObject();
  nsIDocument* document = pWindow ? pWindow->GetExtantDoc() : nullptr;
  nsContentUtils::ReportToConsole(nsIScriptError::warningFlag,
                                  NS_LITERAL_CSTRING("Media"),
                                  document,
                                  nsContentUtils::eDOM_PROPERTIES,
                                  "MediaStreamStopDeprecatedWarning");

  StopImpl();
}

void
DOMLocalMediaStream::StopImpl()
{
  if (mInputStream && mInputStream->AsSourceStream()) {
    mInputStream->AsSourceStream()->EndAllTrackAndFinish();
  }
}

already_AddRefed<DOMLocalMediaStream>
DOMLocalMediaStream::CreateSourceStreamAsInput(nsPIDOMWindowInner* aWindow,
                                               MediaStreamGraph* aGraph,
                                               MediaStreamTrackSourceGetter* aTrackSourceGetter)
{
  RefPtr<DOMLocalMediaStream> stream =
    new DOMLocalMediaStream(aWindow, aTrackSourceGetter);
  stream->InitSourceStream(aGraph);
  return stream.forget();
}

already_AddRefed<DOMLocalMediaStream>
DOMLocalMediaStream::CreateTrackUnionStreamAsInput(nsPIDOMWindowInner* aWindow,
                                                   MediaStreamGraph* aGraph,
                                                   MediaStreamTrackSourceGetter* aTrackSourceGetter)
{
  RefPtr<DOMLocalMediaStream> stream =
    new DOMLocalMediaStream(aWindow, aTrackSourceGetter);
  stream->InitTrackUnionStream(aGraph);
  return stream.forget();
}

DOMAudioNodeMediaStream::DOMAudioNodeMediaStream(nsPIDOMWindowInner* aWindow, AudioNode* aNode)
  : DOMMediaStream(aWindow, nullptr),
    mStreamNode(aNode)
{
}

DOMAudioNodeMediaStream::~DOMAudioNodeMediaStream()
{
}

already_AddRefed<DOMAudioNodeMediaStream>
DOMAudioNodeMediaStream::CreateTrackUnionStreamAsInput(nsPIDOMWindowInner* aWindow,
                                                       AudioNode* aNode,
                                                       MediaStreamGraph* aGraph)
{
  RefPtr<DOMAudioNodeMediaStream> stream = new DOMAudioNodeMediaStream(aWindow, aNode);
  stream->InitTrackUnionStream(aGraph);
  return stream.forget();
}
<|MERGE_RESOLUTION|>--- conflicted
+++ resolved
@@ -4,21 +4,8 @@
  * You can obtain one at http://mozilla.org/MPL/2.0/. */
 
 #include "DOMMediaStream.h"
-<<<<<<< HEAD
-#include "nsContentUtils.h"
-#include "nsServiceManagerUtils.h"
-#include "nsIScriptError.h"
-#include "nsIUUIDGenerator.h"
-#include "nsPIDOMWindow.h"
-#include "mozilla/dom/DocGroup.h"
-#include "mozilla/dom/MediaStreamBinding.h"
-#include "mozilla/dom/MediaStreamTrackEvent.h"
-#include "mozilla/dom/LocalMediaStreamBinding.h"
-#include "mozilla/dom/AudioNode.h"
-=======
 
 #include "AudioCaptureStream.h"
->>>>>>> a17af05f
 #include "AudioChannelAgent.h"
 #include "AudioStreamTrack.h"
 #include "Layers.h"
@@ -156,7 +143,6 @@
 public:
   explicit OwnedStreamListener(DOMMediaStream* aStream)
     : mStream(aStream)
-    , mAbstractMainThread(aStream->mAbstractMainThread)
   {}
 
   void Forget() { mStream = nullptr; }
@@ -223,15 +209,10 @@
     if (track) {
       LOG(LogLevel::Debug, ("DOMMediaStream %p MediaStreamTrack %p ended at the source. Marking it ended.",
                             mStream, track.get()));
-<<<<<<< HEAD
-      NS_DispatchToMainThread(NewRunnableMethod(
-        track, &MediaStreamTrack::OverrideEnded));
-=======
       aGraph->AbstractMainThread()->Dispatch(
         NewRunnableMethod("dom::MediaStreamTrack::OverrideEnded",
                           track,
                           &MediaStreamTrack::OverrideEnded));
->>>>>>> a17af05f
     }
   }
 
@@ -243,18 +224,6 @@
   {
     if (aTrackEvents & TrackEventCommand::TRACK_EVENT_CREATED) {
       aGraph->DispatchToMainThreadAfterStreamStateUpdate(
-<<<<<<< HEAD
-        mAbstractMainThread,
-        NewRunnableMethod<TrackID, MediaSegment::Type, RefPtr<MediaStream>, TrackID>(
-          this, &OwnedStreamListener::DoNotifyTrackCreated,
-          aID, aQueuedMedia.GetType(), aInputStream, aInputTrackID));
-    } else if (aTrackEvents & TrackEventCommand::TRACK_EVENT_ENDED) {
-      aGraph->DispatchToMainThreadAfterStreamStateUpdate(
-        mAbstractMainThread,
-        NewRunnableMethod<RefPtr<MediaStream>, TrackID, TrackID>(
-          this, &OwnedStreamListener::DoNotifyTrackEnded,
-          aInputStream, aInputTrackID, aID));
-=======
         NewRunnableMethod<MediaStreamGraph*, TrackID,
                           MediaSegment::Type,
                           RefPtr<MediaStream>,
@@ -277,15 +246,12 @@
           aInputStream,
           aInputTrackID,
           aID));
->>>>>>> a17af05f
     }
   }
 
 private:
   // These fields may only be accessed on the main thread
   DOMMediaStream* mStream;
-
-  const RefPtr<AbstractThread> mAbstractMainThread;
 };
 
 /**
@@ -297,7 +263,6 @@
 public:
   explicit PlaybackStreamListener(DOMMediaStream* aStream)
     : mStream(aStream)
-    , mAbstractMainThread(aStream->mAbstractMainThread)
   {}
 
   void Forget()
@@ -317,16 +282,11 @@
     // The owned stream listener adds its tracks after another main thread
     // dispatch. We have to do the same to notify of created tracks to stay
     // in sync. (Or NotifyTracksCreated is called before tracks are added).
-<<<<<<< HEAD
-    NS_DispatchToMainThread(
-        NewRunnableMethod(mStream, &DOMMediaStream::NotifyTracksCreated));
-=======
     MOZ_ASSERT(mStream->GetPlaybackStream());
     mStream->GetPlaybackStream()->Graph()->AbstractMainThread()->Dispatch(
       NewRunnableMethod("DOMMediaStream::NotifyTracksCreated",
                         mStream,
                         &DOMMediaStream::NotifyTracksCreated));
->>>>>>> a17af05f
   }
 
   void DoNotifyFinished()
@@ -337,15 +297,10 @@
       return;
     }
 
-<<<<<<< HEAD
-    NS_DispatchToMainThread(NewRunnableMethod(
-      mStream, &DOMMediaStream::NotifyFinished));
-=======
     mStream->GetPlaybackStream()->Graph()->AbstractMainThread()->Dispatch(
         NewRunnableMethod("DOMMediaStream::NotifyFinished",
                           mStream,
                           &DOMMediaStream::NotifyFinished));
->>>>>>> a17af05f
   }
 
   // The methods below are called on the MediaStreamGraph thread.
@@ -353,15 +308,10 @@
   void NotifyFinishedTrackCreation(MediaStreamGraph* aGraph) override
   {
     aGraph->DispatchToMainThreadAfterStreamStateUpdate(
-<<<<<<< HEAD
-      mAbstractMainThread,
-      NewRunnableMethod(this, &PlaybackStreamListener::DoNotifyFinishedTrackCreation));
-=======
       NewRunnableMethod(
         "DOMMediaStream::PlaybackStreamListener::DoNotifyFinishedTrackCreation",
         this,
         &PlaybackStreamListener::DoNotifyFinishedTrackCreation));
->>>>>>> a17af05f
   }
 
 
@@ -370,23 +320,16 @@
   {
     if (event == MediaStreamGraphEvent::EVENT_FINISHED) {
       aGraph->DispatchToMainThreadAfterStreamStateUpdate(
-<<<<<<< HEAD
-        mAbstractMainThread,
-        NewRunnableMethod(this, &PlaybackStreamListener::DoNotifyFinished));
-=======
         NewRunnableMethod(
           "DOMMediaStream::PlaybackStreamListener::DoNotifyFinished",
           this,
           &PlaybackStreamListener::DoNotifyFinished));
->>>>>>> a17af05f
     }
   }
 
 private:
   // These fields may only be accessed on the main thread
   DOMMediaStream* mStream;
-
-  const RefPtr<AbstractThread> mAbstractMainThread;
 };
 
 class DOMMediaStream::PlaybackTrackListener : public MediaStreamTrackConsumer
@@ -425,11 +368,7 @@
                          MediaStreamTrackConsumer)
 NS_IMPL_RELEASE_INHERITED(DOMMediaStream::PlaybackTrackListener,
                           MediaStreamTrackConsumer)
-<<<<<<< HEAD
-NS_INTERFACE_MAP_BEGIN_CYCLE_COLLECTION_INHERITED(DOMMediaStream::PlaybackTrackListener)
-=======
 NS_INTERFACE_MAP_BEGIN_CYCLE_COLLECTION(DOMMediaStream::PlaybackTrackListener)
->>>>>>> a17af05f
 NS_INTERFACE_MAP_END_INHERITING(MediaStreamTrackConsumer)
 NS_IMPL_CYCLE_COLLECTION_INHERITED(DOMMediaStream::PlaybackTrackListener,
                                    MediaStreamTrackConsumer,
@@ -492,12 +431,7 @@
     mTracksPendingRemoval(0), mTrackSourceGetter(aTrackSourceGetter),
     mPlaybackTrackListener(MakeAndAddRef<PlaybackTrackListener>(this)),
     mTracksCreated(false), mNotifiedOfMediaStreamGraphShutdown(false),
-<<<<<<< HEAD
-    mActive(false), mSetInactiveOnFinish(false),
-    mAbstractMainThread(aWindow->GetDocGroup()->AbstractMainThreadFor(TaskCategory::Other))
-=======
     mActive(false), mSetInactiveOnFinish(false)
->>>>>>> a17af05f
 {
   nsresult rv;
   nsCOMPtr<nsIUUIDGenerator> uuidgen =
@@ -940,7 +874,7 @@
 void
 DOMMediaStream::InitSourceStream(MediaStreamGraph* aGraph)
 {
-  InitInputStreamCommon(aGraph->CreateSourceStream(mAbstractMainThread), aGraph);
+  InitInputStreamCommon(aGraph->CreateSourceStream(), aGraph);
   InitOwnedStreamCommon(aGraph);
   InitPlaybackStreamCommon(aGraph);
 }
@@ -948,7 +882,7 @@
 void
 DOMMediaStream::InitTrackUnionStream(MediaStreamGraph* aGraph)
 {
-  InitInputStreamCommon(aGraph->CreateTrackUnionStream(mAbstractMainThread), aGraph);
+  InitInputStreamCommon(aGraph->CreateTrackUnionStream(), aGraph);
   InitOwnedStreamCommon(aGraph);
   InitPlaybackStreamCommon(aGraph);
 }
@@ -962,7 +896,7 @@
     new BasicTrackSource(aPrincipal, MediaSourceEnum::AudioCapture);
 
   AudioCaptureStream* audioCaptureStream =
-    static_cast<AudioCaptureStream*>(aGraph->CreateAudioCaptureStream(AUDIO_TRACK, mAbstractMainThread));
+    static_cast<AudioCaptureStream*>(aGraph->CreateAudioCaptureStream(AUDIO_TRACK));
   InitInputStreamCommon(audioCaptureStream, aGraph);
   InitOwnedStreamCommon(aGraph);
   InitPlaybackStreamCommon(aGraph);
@@ -988,7 +922,7 @@
 {
   MOZ_ASSERT(!mPlaybackStream, "Owned stream must be initialized before playback stream");
 
-  mOwnedStream = aGraph->CreateTrackUnionStream(mAbstractMainThread);
+  mOwnedStream = aGraph->CreateTrackUnionStream();
   mOwnedStream->SetAutofinish(true);
   mOwnedStream->RegisterUser();
   if (mInputStream) {
@@ -1003,7 +937,7 @@
 void
 DOMMediaStream::InitPlaybackStreamCommon(MediaStreamGraph* aGraph)
 {
-  mPlaybackStream = aGraph->CreateTrackUnionStream(mAbstractMainThread);
+  mPlaybackStream = aGraph->CreateTrackUnionStream();
   mPlaybackStream->SetAutofinish(true);
   mPlaybackStream->RegisterUser();
   if (mOwnedStream) {
