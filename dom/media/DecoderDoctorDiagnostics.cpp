/* -*- Mode: C++; tab-width: 2; indent-tabs-mode: nil; c-basic-offset: 2 -*- */
/* vim:set ts=2 sw=2 sts=2 et cindent: */
/* This Source Code Form is subject to the terms of the Mozilla Public
 * License, v. 2.0. If a copy of the MPL was not distributed with this
 * file, You can obtain one at http://mozilla.org/MPL/2.0/. */

#include "DecoderDoctorDiagnostics.h"

#include "mozilla/dom/DecoderDoctorNotificationBinding.h"
#include "mozilla/Logging.h"
#include "mozilla/Preferences.h"
#include "nsContentUtils.h"
#include "nsGkAtoms.h"
#include "nsIDocument.h"
#include "nsIObserverService.h"
#include "nsIScriptError.h"
#include "nsITimer.h"
#include "nsIWeakReference.h"
#include "nsPluginHost.h"
#include "nsPrintfCString.h"
#include "VideoUtils.h"

#if defined(MOZ_FFMPEG)
#include "FFmpegRuntimeLinker.h"
#endif

static mozilla::LazyLogModule sDecoderDoctorLog("DecoderDoctor");
#define DD_LOG(level, arg, ...) MOZ_LOG(sDecoderDoctorLog, level, (arg, ##__VA_ARGS__))
#define DD_DEBUG(arg, ...) DD_LOG(mozilla::LogLevel::Debug, arg, ##__VA_ARGS__)
#define DD_INFO(arg, ...) DD_LOG(mozilla::LogLevel::Info, arg, ##__VA_ARGS__)
#define DD_WARN(arg, ...) DD_LOG(mozilla::LogLevel::Warning, arg, ##__VA_ARGS__)

namespace mozilla {

// Class that collects a sequence of diagnostics from the same document over a
// small period of time, in order to provide a synthesized analysis.
//
// Referenced by the document through a nsINode property, mTimer, and
// inter-task captures.
// When notified that the document is dead, or when the timer expires but
// nothing new happened, StopWatching() will remove the document property and
// timer (if present), so no more work will happen and the watcher will be
// destroyed once all references are gone.
class DecoderDoctorDocumentWatcher : public nsITimerCallback, public nsINamed
{
public:
  static already_AddRefed<DecoderDoctorDocumentWatcher>
  RetrieveOrCreate(nsIDocument* aDocument);

  NS_DECL_ISUPPORTS
  NS_DECL_NSITIMERCALLBACK
  NS_DECL_NSINAMED

  void AddDiagnostics(DecoderDoctorDiagnostics&& aDiagnostics,
                      const char* aCallSite);

private:
  explicit DecoderDoctorDocumentWatcher(nsIDocument* aDocument);
  virtual ~DecoderDoctorDocumentWatcher();

  // This will prevent further work from happening, watcher will deregister
  // itself from document (if requested) and cancel any timer, and soon die.
  void StopWatching(bool aRemoveProperty);

  // Remove property from document; will call DestroyPropertyCallback.
  void RemovePropertyFromDocument();
  // Callback for property destructor, will be automatically called when the
  // document (in aObject) is being destroyed.
  static void DestroyPropertyCallback(void* aObject,
                                      nsIAtom* aPropertyName,
                                      void* aPropertyValue,
                                      void* aData);

  static const uint32_t sAnalysisPeriod_ms = 1000;
  void EnsureTimerIsStarted();

  void SynthesizeAnalysis();

  // Raw pointer to an nsIDocument.
  // Must be non-null during construction.
  // Nulled when we want to stop watching, because either:
  // 1. The document has been destroyed (notified through
  //    DestroyPropertyCallback).
  // 2. We have not received new diagnostic information within a short time
  //    period, so we just stop watching.
  // Once nulled, no more actual work will happen, and the watcher will be
  // destroyed soon.
  nsIDocument* mDocument;

  struct Diagnostics
  {
    Diagnostics(DecoderDoctorDiagnostics&& aDiagnostics,
                const char* aCallSite)
      : mDecoderDoctorDiagnostics(Move(aDiagnostics))
      , mCallSite(aCallSite)
    {}
    Diagnostics(const Diagnostics&) = delete;
    Diagnostics(Diagnostics&& aOther)
      : mDecoderDoctorDiagnostics(Move(aOther.mDecoderDoctorDiagnostics))
      , mCallSite(Move(aOther.mCallSite))
    {}

    const DecoderDoctorDiagnostics mDecoderDoctorDiagnostics;
    const nsCString mCallSite;
  };
  typedef nsTArray<Diagnostics> DiagnosticsSequence;
  DiagnosticsSequence mDiagnosticsSequence;

  nsCOMPtr<nsITimer> mTimer; // Keep timer alive until we run.
  DiagnosticsSequence::size_type mDiagnosticsHandled = 0;
};


NS_IMPL_ISUPPORTS(DecoderDoctorDocumentWatcher, nsITimerCallback, nsINamed)

// static
already_AddRefed<DecoderDoctorDocumentWatcher>
DecoderDoctorDocumentWatcher::RetrieveOrCreate(nsIDocument* aDocument)
{
  MOZ_ASSERT(NS_IsMainThread());
  MOZ_ASSERT(aDocument);
  RefPtr<DecoderDoctorDocumentWatcher> watcher =
    static_cast<DecoderDoctorDocumentWatcher*>(
      aDocument->GetProperty(nsGkAtoms::decoderDoctor));
  if (!watcher) {
    watcher = new DecoderDoctorDocumentWatcher(aDocument);
    if (NS_WARN_IF(NS_FAILED(
          aDocument->SetProperty(nsGkAtoms::decoderDoctor,
                                 watcher.get(),
                                 DestroyPropertyCallback,
                                 /*transfer*/ false)))) {
      DD_WARN("DecoderDoctorDocumentWatcher::RetrieveOrCreate(doc=%p) - Could not set property in document, will destroy new watcher[%p]",
              aDocument, watcher.get());
      return nullptr;
    }
    // Document owns watcher through this property.
    // Released in DestroyPropertyCallback().
    NS_ADDREF(watcher.get());
  }
  return watcher.forget();
}

DecoderDoctorDocumentWatcher::DecoderDoctorDocumentWatcher(nsIDocument* aDocument)
  : mDocument(aDocument)
{
  MOZ_ASSERT(NS_IsMainThread());
  MOZ_ASSERT(mDocument);
  DD_DEBUG("DecoderDoctorDocumentWatcher[%p]::DecoderDoctorDocumentWatcher(doc=%p)",
           this, mDocument);
}

DecoderDoctorDocumentWatcher::~DecoderDoctorDocumentWatcher()
{
  MOZ_ASSERT(NS_IsMainThread());
  DD_DEBUG("DecoderDoctorDocumentWatcher[%p, doc=%p <- expect 0]::~DecoderDoctorDocumentWatcher()",
           this, mDocument);
  // mDocument should have been reset through StopWatching()!
  MOZ_ASSERT(!mDocument);
}

void
DecoderDoctorDocumentWatcher::RemovePropertyFromDocument()
{
  MOZ_ASSERT(NS_IsMainThread());
  DecoderDoctorDocumentWatcher* watcher =
    static_cast<DecoderDoctorDocumentWatcher*>(
      mDocument->GetProperty(nsGkAtoms::decoderDoctor));
  if (!watcher) {
    return;
  }
  DD_DEBUG("DecoderDoctorDocumentWatcher[%p, doc=%p]::RemovePropertyFromDocument()\n",
           watcher, watcher->mDocument);
  // This will remove the property and call our DestroyPropertyCallback.
  mDocument->DeleteProperty(nsGkAtoms::decoderDoctor);
}

// Callback for property destructors. |aObject| is the object
// the property is being removed for, |aPropertyName| is the property
// being removed, |aPropertyValue| is the value of the property, and |aData|
// is the opaque destructor data that was passed to SetProperty().
// static
void
DecoderDoctorDocumentWatcher::DestroyPropertyCallback(void* aObject,
                                                      nsIAtom* aPropertyName,
                                                      void* aPropertyValue,
                                                      void*)
{
  MOZ_ASSERT(NS_IsMainThread());
  MOZ_ASSERT(aPropertyName == nsGkAtoms::decoderDoctor);
  DecoderDoctorDocumentWatcher* watcher =
    static_cast<DecoderDoctorDocumentWatcher*>(aPropertyValue);
  MOZ_ASSERT(watcher);
#ifdef DEBUG
  nsIDocument* document = static_cast<nsIDocument*>(aObject);
  MOZ_ASSERT(watcher->mDocument == document);
#endif
  DD_DEBUG("DecoderDoctorDocumentWatcher[%p, doc=%p]::DestroyPropertyCallback()\n",
           watcher, watcher->mDocument);
  // 'false': StopWatching should not try and remove the property.
  watcher->StopWatching(false);
  NS_RELEASE(watcher);
}

void
DecoderDoctorDocumentWatcher::StopWatching(bool aRemoveProperty)
{
  MOZ_ASSERT(NS_IsMainThread());
  // StopWatching() shouldn't be called twice.
  MOZ_ASSERT(mDocument);

  if (aRemoveProperty) {
    RemovePropertyFromDocument();
  }

  // Forget document now, this will prevent more work from being started.
  mDocument = nullptr;

  if (mTimer) {
    mTimer->Cancel();
    mTimer = nullptr;
  }
}

void
DecoderDoctorDocumentWatcher::EnsureTimerIsStarted()
{
  MOZ_ASSERT(NS_IsMainThread());

  if (!mTimer) {
    mTimer = do_CreateInstance(NS_TIMER_CONTRACTID);
    if (NS_WARN_IF(!mTimer)) {
      return;
    }
    if (NS_WARN_IF(NS_FAILED(
          mTimer->InitWithCallback(
            this, sAnalysisPeriod_ms, nsITimer::TYPE_ONE_SHOT)))) {
      mTimer = nullptr;
    }
  }
}

<<<<<<< HEAD
// Note: ReportStringIds are limited to alphanumeric only.
static const NotificationAndReportStringId sMediaWidevineNoWMF=
  { dom::DecoderDoctorNotificationType::Platform_decoder_not_found,
    "MediaWidevineNoWMF" };
static const NotificationAndReportStringId sMediaWMFNeeded =
  { dom::DecoderDoctorNotificationType::Platform_decoder_not_found,
    "MediaWMFNeeded" };
=======
enum class ReportParam : uint8_t
{
  // Marks the end of the parameter list.
  // Keep this zero! (For implicit zero-inits when used in definitions below.)
  None = 0,

  Formats,
  DecodeIssue,
  DocURL,
  ResourceURL
};

struct NotificationAndReportStringId
{
  // Notification type, handled by browser-media.js.
  dom::DecoderDoctorNotificationType mNotificationType;
  // Console message id. Key in dom/locales/.../chrome/dom/dom.properties.
  const char* mReportStringId;
  static const int maxReportParams = 4;
  ReportParam mReportParams[maxReportParams];
};

// Note: ReportStringIds are limited to alphanumeric only.
static const NotificationAndReportStringId sMediaWidevineNoWMF=
  { dom::DecoderDoctorNotificationType::Platform_decoder_not_found,
    "MediaWidevineNoWMF", { ReportParam::None } };
static const NotificationAndReportStringId sMediaWMFNeeded =
  { dom::DecoderDoctorNotificationType::Platform_decoder_not_found,
    "MediaWMFNeeded", { ReportParam::Formats } };
>>>>>>> a17af05f
static const NotificationAndReportStringId sMediaPlatformDecoderNotFound =
  { dom::DecoderDoctorNotificationType::Platform_decoder_not_found,
    "MediaPlatformDecoderNotFound", { ReportParam::Formats } };
static const NotificationAndReportStringId sMediaCannotPlayNoDecoders =
  { dom::DecoderDoctorNotificationType::Cannot_play,
    "MediaCannotPlayNoDecoders", { ReportParam::Formats } };
static const NotificationAndReportStringId sMediaNoDecoders =
  { dom::DecoderDoctorNotificationType::Can_play_but_some_missing_decoders,
    "MediaNoDecoders", { ReportParam::Formats } };
static const NotificationAndReportStringId sCannotInitializePulseAudio =
  { dom::DecoderDoctorNotificationType::Cannot_initialize_pulseaudio,
<<<<<<< HEAD
    "MediaCannotInitializePulseAudio" };
static const NotificationAndReportStringId sUnsupportedLibavcodec =
  { dom::DecoderDoctorNotificationType::Unsupported_libavcodec,
    "MediaUnsupportedLibavcodec" };
=======
    "MediaCannotInitializePulseAudio", { ReportParam::None } };
static const NotificationAndReportStringId sUnsupportedLibavcodec =
  { dom::DecoderDoctorNotificationType::Unsupported_libavcodec,
    "MediaUnsupportedLibavcodec", { ReportParam::None } };
static const NotificationAndReportStringId sMediaDecodeError =
  { dom::DecoderDoctorNotificationType::Decode_error,
    "MediaDecodeError",
    { ReportParam::ResourceURL, ReportParam::DecodeIssue } };
static const NotificationAndReportStringId sMediaDecodeWarning =
  { dom::DecoderDoctorNotificationType::Decode_warning,
    "MediaDecodeWarning",
    { ReportParam::ResourceURL, ReportParam::DecodeIssue } };
>>>>>>> a17af05f

static const NotificationAndReportStringId *const
sAllNotificationsAndReportStringIds[] =
{
  &sMediaWidevineNoWMF,
  &sMediaWMFNeeded,
  &sMediaPlatformDecoderNotFound,
  &sMediaCannotPlayNoDecoders,
  &sMediaNoDecoders,
  &sCannotInitializePulseAudio,
  &sUnsupportedLibavcodec,
<<<<<<< HEAD
=======
  &sMediaDecodeError,
  &sMediaDecodeWarning
>>>>>>> a17af05f
};

// Create a webcompat-friendly description of a MediaResult.
static nsString
MediaResultDescription(const MediaResult& aResult, bool aIsError)
{
  nsCString name;
  GetErrorName(aResult.Code(), name);
  return NS_ConvertUTF8toUTF16(
           nsPrintfCString(
             "%s Code: %s (0x%08" PRIx32 ")%s%s",
             aIsError ? "Error" : "Warning", name.get(),
             static_cast<uint32_t>(aResult.Code()),
             aResult.Message().IsEmpty() ? "" : "\nDetails: ",
             aResult.Message().get()));
}

static void
DispatchNotification(nsISupports* aSubject,
                     const NotificationAndReportStringId& aNotification,
                     bool aIsSolved,
                     const nsAString& aFormats,
                     const nsAString& aDecodeIssue,
                     const nsACString& aDocURL,
                     const nsAString& aResourceURL)
{
  if (!aSubject) {
    return;
  }
  dom::DecoderDoctorNotification data;
  data.mType = aNotification.mNotificationType;
  data.mIsSolved = aIsSolved;
  data.mDecoderDoctorReportId.Assign(
    NS_ConvertUTF8toUTF16(aNotification.mReportStringId));
  if (!aFormats.IsEmpty()) {
    data.mFormats.Construct(aFormats);
  }
  if (!aDecodeIssue.IsEmpty()) {
    data.mDecodeIssue.Construct(aDecodeIssue);
  }
  if (!aDocURL.IsEmpty()) {
    data.mDocURL.Construct(NS_ConvertUTF8toUTF16(aDocURL));
  }
  if (!aResourceURL.IsEmpty()) {
    data.mResourceURL.Construct(aResourceURL);
  }
  nsAutoString json;
  data.ToJSON(json);
  if (json.IsEmpty()) {
    DD_WARN("DecoderDoctorDiagnostics/DispatchEvent() - Could not create json for dispatch");
    // No point in dispatching this notification without data, the front-end
    // wouldn't know what to display.
    return;
  }
  DD_DEBUG("DecoderDoctorDiagnostics/DispatchEvent() %s", NS_ConvertUTF16toUTF8(json).get());
  nsCOMPtr<nsIObserverService> obs = services::GetObserverService();
  if (obs) {
    obs->NotifyObservers(aSubject, "decoder-doctor-notification", json.get());
  }
}

static void
ReportToConsole(nsIDocument* aDocument,
                const char* aConsoleStringId,
                nsTArray<const char16_t*>& aParams)
{
  MOZ_ASSERT(NS_IsMainThread());
  MOZ_ASSERT(aDocument);

  DD_DEBUG("DecoderDoctorDiagnostics.cpp:ReportToConsole(doc=%p) ReportToConsole"
           " - aMsg='%s' params={%s%s%s%s}",
           aDocument, aConsoleStringId,
           aParams.IsEmpty()
           ? "<no params>"
           : NS_ConvertUTF16toUTF8(aParams[0]).get(),
           (aParams.Length() < 1 || !aParams[1]) ? "" : ", ",
           (aParams.Length() < 1 || !aParams[1])
           ? ""
           : NS_ConvertUTF16toUTF8(aParams[1]).get(),
           aParams.Length() < 2 ? "" : ", ...");
  nsContentUtils::ReportToConsole(nsIScriptError::warningFlag,
                                  NS_LITERAL_CSTRING("Media"),
                                  aDocument,
                                  nsContentUtils::eDOM_PROPERTIES,
                                  aConsoleStringId,
                                  aParams.IsEmpty()
                                  ? nullptr
                                  : aParams.Elements(),
                                  aParams.Length());
}

static bool
AllowNotification(const NotificationAndReportStringId& aNotification)
{
  // "media.decoder-doctor.notifications-allowed" controls which notifications
  // may be dispatched to the front-end. It either contains:
  // - '*' -> Allow everything.
  // - Comma-separater list of ids -> Allow if aReportStringId (from
  //                                  dom.properties) is one of them.
  // - Nothing (missing or empty) -> Disable everything.
  nsAutoCString filter;
  Preferences::GetCString("media.decoder-doctor.notifications-allowed", filter);
  return filter.EqualsLiteral("*") ||
         StringListContains(filter, aNotification.mReportStringId);
}

static bool
AllowDecodeIssue(const MediaResult& aDecodeIssue, bool aDecodeIssueIsError)
{
  if (aDecodeIssue == NS_OK) {
    // 'NS_OK' means we are not actually reporting a decode issue, so we
    // allow the report.
    return true;
  }

  // "media.decoder-doctor.decode-{errors,warnings}-allowed" controls which
  // decode issues may be dispatched to the front-end. It either contains:
  // - '*' -> Allow everything.
  // - Comma-separater list of ids -> Allow if the issue name is one of them.
  // - Nothing (missing or empty) -> Disable everything.
  nsAutoCString filter;
  Preferences::GetCString(aDecodeIssueIsError
                          ? "media.decoder-doctor.decode-errors-allowed"
                          : "media.decoder-doctor.decode-warnings-allowed",
                          filter);
  if (filter.EqualsLiteral("*")) {
    return true;
  }

  nsCString decodeIssueName;
  GetErrorName(aDecodeIssue.Code(), static_cast<nsACString&>(decodeIssueName));
  return StringListContains(filter, decodeIssueName);
}

static void
ReportAnalysis(nsIDocument* aDocument,
               const NotificationAndReportStringId& aNotification,
               bool aIsSolved,
               const nsAString& aFormats = NS_LITERAL_STRING(""),
               const MediaResult& aDecodeIssue = NS_OK,
               bool aDecodeIssueIsError = true,
               const nsACString& aDocURL = NS_LITERAL_CSTRING(""),
               const nsAString& aResourceURL = NS_LITERAL_STRING(""))
{
  MOZ_ASSERT(NS_IsMainThread());

  if (!aDocument) {
    return;
  }

  nsString decodeIssueDescription;
  if (aDecodeIssue != NS_OK) {
    decodeIssueDescription.Assign(MediaResultDescription(aDecodeIssue,
                                                         aDecodeIssueIsError));
  }

<<<<<<< HEAD
  // "media.decoder-doctor.notifications-allowed" controls which notifications
  // may be dispatched to the front-end. It either contains:
  // - '*' -> Allow everything.
  // - Comma-separater list of ids -> Allow if aReportStringId (from
  //                                  dom.properties) is one of them.
  // - Nothing (missing or empty) -> Disable everything.
  nsAdoptingCString filter =
    Preferences::GetCString("media.decoder-doctor.notifications-allowed");
  filter.StripWhitespace();
  if (filter.EqualsLiteral("*")
      || StringListContains(filter, aNotification.mReportStringId)) {
    DispatchNotification(
      aDocument->GetInnerWindow(), aNotification, aIsSolved, aParams);
=======
  // Report non-solved issues to console.
  if (!aIsSolved) {
    // Build parameter array needed by console message.
    AutoTArray<const char16_t*,
               NotificationAndReportStringId::maxReportParams> params;
    for (int i = 0; i < NotificationAndReportStringId::maxReportParams; ++i) {
      if (aNotification.mReportParams[i] == ReportParam::None) {
        break;
      }
      switch (aNotification.mReportParams[i]) {
      case ReportParam::Formats:
        params.AppendElement(aFormats.Data());
        break;
      case ReportParam::DecodeIssue:
        params.AppendElement(decodeIssueDescription.Data());
        break;
      case ReportParam::DocURL:
        params.AppendElement(NS_ConvertUTF8toUTF16(aDocURL).Data());
        break;
      case ReportParam::ResourceURL:
        params.AppendElement(aResourceURL.Data());
        break;
      default:
        MOZ_ASSERT_UNREACHABLE("Bad notification parameter choice");
        break;
      }
    }
    ReportToConsole(aDocument, aNotification.mReportStringId, params);
  }

  if (AllowNotification(aNotification) &&
      AllowDecodeIssue(aDecodeIssue, aDecodeIssueIsError)) {
    DispatchNotification(
      aDocument->GetInnerWindow(), aNotification, aIsSolved,
      aFormats,
      decodeIssueDescription,
      aDocURL,
      aResourceURL);
>>>>>>> a17af05f
  }
}

static nsString
CleanItemForFormatsList(const nsAString& aItem)
{
  nsString item(aItem);
  // Remove commas from item, as commas are used to separate items. It's fine
  // to have a one-way mapping, it's only used for comparisons and in
  // console display (where formats shouldn't contain commas in the first place)
  item.ReplaceChar(',', ' ');
  item.CompressWhitespace();
  return item;
}

static void
AppendToFormatsList(nsAString& aList, const nsAString& aItem)
{
  if (!aList.IsEmpty()) {
    aList += NS_LITERAL_STRING(", ");
  }
  aList += CleanItemForFormatsList(aItem);
}

static bool
FormatsListContains(const nsAString& aList, const nsAString& aItem)
{
  return StringListContains(aList, CleanItemForFormatsList(aItem));
}

void
DecoderDoctorDocumentWatcher::SynthesizeAnalysis()
{
  MOZ_ASSERT(NS_IsMainThread());

  nsAutoString playableFormats;
  nsAutoString unplayableFormats;
  // Subsets of unplayableFormats that require a specific platform decoder:
#if defined(XP_WIN)
  nsAutoString formatsRequiringWMF;
#endif
#if defined(MOZ_FFMPEG)
  nsAutoString formatsRequiringFFMpeg;
#endif
  nsAutoString supportedKeySystems;
  nsAutoString unsupportedKeySystems;
  DecoderDoctorDiagnostics::KeySystemIssue lastKeySystemIssue =
    DecoderDoctorDiagnostics::eUnset;
  // Only deal with one decode error per document (the first one found).
  const MediaResult* firstDecodeError = nullptr;
  const nsString* firstDecodeErrorMediaSrc = nullptr;
  // Only deal with one decode warning per document (the first one found).
  const MediaResult* firstDecodeWarning = nullptr;
  const nsString* firstDecodeWarningMediaSrc = nullptr;

  for (const auto& diag : mDiagnosticsSequence) {
    switch (diag.mDecoderDoctorDiagnostics.Type()) {
      case DecoderDoctorDiagnostics::eFormatSupportCheck:
        if (diag.mDecoderDoctorDiagnostics.CanPlay()) {
          AppendToFormatsList(playableFormats,
                              diag.mDecoderDoctorDiagnostics.Format());
        } else {
          AppendToFormatsList(unplayableFormats,
                              diag.mDecoderDoctorDiagnostics.Format());
#if defined(XP_WIN)
          if (diag.mDecoderDoctorDiagnostics.DidWMFFailToLoad()) {
            AppendToFormatsList(formatsRequiringWMF,
                                diag.mDecoderDoctorDiagnostics.Format());
          }
#endif
#if defined(MOZ_FFMPEG)
          if (diag.mDecoderDoctorDiagnostics.DidFFmpegFailToLoad()) {
            AppendToFormatsList(formatsRequiringFFMpeg,
                                diag.mDecoderDoctorDiagnostics.Format());
          }
#endif
        }
        break;
      case DecoderDoctorDiagnostics::eMediaKeySystemAccessRequest:
        if (diag.mDecoderDoctorDiagnostics.IsKeySystemSupported()) {
          AppendToFormatsList(supportedKeySystems,
                              diag.mDecoderDoctorDiagnostics.KeySystem());
        } else {
          AppendToFormatsList(unsupportedKeySystems,
                              diag.mDecoderDoctorDiagnostics.KeySystem());
          DecoderDoctorDiagnostics::KeySystemIssue issue =
            diag.mDecoderDoctorDiagnostics.GetKeySystemIssue();
          if (issue != DecoderDoctorDiagnostics::eUnset) {
            lastKeySystemIssue = issue;
          }
        }
        break;
      case DecoderDoctorDiagnostics::eEvent:
        MOZ_ASSERT_UNREACHABLE("Events shouldn't be stored for processing.");
        break;
      case DecoderDoctorDiagnostics::eDecodeError:
<<<<<<< HEAD
        // TODO
        break;
      case DecoderDoctorDiagnostics::eDecodeWarning:
        // TODO
=======
        if (!firstDecodeError) {
          firstDecodeError = &diag.mDecoderDoctorDiagnostics.DecodeIssue();
          firstDecodeErrorMediaSrc =
            &diag.mDecoderDoctorDiagnostics.DecodeIssueMediaSrc();
        }
        break;
      case DecoderDoctorDiagnostics::eDecodeWarning:
        if (!firstDecodeWarning) {
          firstDecodeWarning = &diag.mDecoderDoctorDiagnostics.DecodeIssue();
          firstDecodeWarningMediaSrc =
            &diag.mDecoderDoctorDiagnostics.DecodeIssueMediaSrc();
        }
>>>>>>> a17af05f
        break;
      default:
        MOZ_ASSERT_UNREACHABLE("Unhandled DecoderDoctorDiagnostics type");
        break;
    }
  }

  // Check if issues have been solved, by finding if some now-playable
  // key systems or formats were previously recorded as having issues.
  if (!supportedKeySystems.IsEmpty() || !playableFormats.IsEmpty()) {
    DD_DEBUG("DecoderDoctorDocumentWatcher[%p, doc=%p]::SynthesizeAnalysis() - supported key systems '%s', playable formats '%s'; See if they show issues have been solved...",
             this, mDocument,
             NS_ConvertUTF16toUTF8(supportedKeySystems).Data(),
             NS_ConvertUTF16toUTF8(playableFormats).get());
    const nsAString* workingFormatsArray[] =
      { &supportedKeySystems, &playableFormats };
    // For each type of notification, retrieve the pref that contains formats/
    // key systems with issues.
    for (const NotificationAndReportStringId* id :
           sAllNotificationsAndReportStringIds) {
      nsAutoCString formatsPref("media.decoder-doctor.");
      formatsPref += id->mReportStringId;
      formatsPref += ".formats";
      nsAutoString formatsWithIssues;
      Preferences::GetString(formatsPref.Data(), formatsWithIssues);
      if (formatsWithIssues.IsEmpty()) {
        continue;
      }
      // See if that list of formats-with-issues contains any formats that are
      // now playable/supported.
      bool solved = false;
      for (const nsAString* workingFormats : workingFormatsArray) {
        for (const auto& workingFormat : MakeStringListRange(*workingFormats)) {
          if (FormatsListContains(formatsWithIssues, workingFormat)) {
            // This now-working format used not to work -> Report solved issue.
            DD_INFO("DecoderDoctorDocumentWatcher[%p, doc=%p]::SynthesizeAnalysis() - %s solved ('%s' now works, it was in pref(%s)='%s')",
                    this, mDocument, id->mReportStringId,
                    NS_ConvertUTF16toUTF8(workingFormat).get(),
                    formatsPref.Data(),
                    NS_ConvertUTF16toUTF8(formatsWithIssues).get());
            ReportAnalysis(mDocument, *id, true, workingFormat);
            // This particular Notification&ReportId has been solved, no need
            // to keep looking at other keysys/formats that might solve it too.
            solved = true;
            break;
          }
        }
        if (solved) {
          break;
        }
      }
      if (!solved) {
        DD_DEBUG("DecoderDoctorDocumentWatcher[%p, doc=%p]::SynthesizeAnalysis() - %s not solved (pref(%s)='%s')",
                 this, mDocument, id->mReportStringId, formatsPref.Data(),
                 NS_ConvertUTF16toUTF8(formatsWithIssues).get());
      }
    }
  }

  // Look at Key System issues first, as they take precedence over format checks.
  if (!unsupportedKeySystems.IsEmpty() && supportedKeySystems.IsEmpty()) {
    // No supported key systems!
    switch (lastKeySystemIssue) {
      case DecoderDoctorDiagnostics::eWidevineWithNoWMF:
        DD_INFO("DecoderDoctorDocumentWatcher[%p, doc=%p]::SynthesizeAnalysis() - unsupported key systems: %s, Widevine without WMF",
                this, mDocument, NS_ConvertUTF16toUTF8(unsupportedKeySystems).get());
        ReportAnalysis(mDocument, sMediaWidevineNoWMF, false,
                       unsupportedKeySystems);
        return;
      default:
        break;
    }
  }

  // Next, check playability of requested formats.
  if (!unplayableFormats.IsEmpty()) {
    // Some requested formats cannot be played.
    if (playableFormats.IsEmpty()) {
      // No requested formats can be played. See if we can help the user, by
      // going through expected decoders from most to least desirable.
#if defined(XP_WIN)
      if (!formatsRequiringWMF.IsEmpty()) {
        DD_INFO("DecoderDoctorDocumentWatcher[%p, doc=%p]::SynthesizeAnalysis() - unplayable formats: %s -> Cannot play media because WMF was not found",
                this, mDocument, NS_ConvertUTF16toUTF8(formatsRequiringWMF).get());
        ReportAnalysis(mDocument, sMediaWMFNeeded, false, formatsRequiringWMF);
        return;
      }
#endif
#if defined(MOZ_FFMPEG)
      if (!formatsRequiringFFMpeg.IsEmpty()) {
        switch (FFmpegRuntimeLinker::LinkStatusCode()) {
          case FFmpegRuntimeLinker::LinkStatus_INVALID_FFMPEG_CANDIDATE:
          case FFmpegRuntimeLinker::LinkStatus_UNUSABLE_LIBAV57:
          case FFmpegRuntimeLinker::LinkStatus_INVALID_LIBAV_CANDIDATE:
          case FFmpegRuntimeLinker::LinkStatus_OBSOLETE_FFMPEG:
          case FFmpegRuntimeLinker::LinkStatus_OBSOLETE_LIBAV:
          case FFmpegRuntimeLinker::LinkStatus_INVALID_CANDIDATE:
            DD_INFO("DecoderDoctorDocumentWatcher[%p, doc=%p]::SynthesizeAnalysis() - unplayable formats: %s -> Cannot play media because of unsupported %s (Reason: %s)",
                    this, mDocument,
                    NS_ConvertUTF16toUTF8(formatsRequiringFFMpeg).get(),
                    FFmpegRuntimeLinker::LinkStatusLibraryName(),
                    FFmpegRuntimeLinker::LinkStatusString());
            ReportAnalysis(mDocument, sUnsupportedLibavcodec,
                           false, formatsRequiringFFMpeg);
            return;
          case FFmpegRuntimeLinker::LinkStatus_INIT:
            MOZ_FALLTHROUGH_ASSERT("Unexpected LinkStatus_INIT");
          case FFmpegRuntimeLinker::LinkStatus_SUCCEEDED:
            MOZ_FALLTHROUGH_ASSERT("Unexpected LinkStatus_SUCCEEDED");
          case FFmpegRuntimeLinker::LinkStatus_NOT_FOUND:
            DD_INFO("DecoderDoctorDocumentWatcher[%p, doc=%p]::SynthesizeAnalysis() - unplayable formats: %s -> Cannot play media because platform decoder was not found (Reason: %s)",
                    this, mDocument,
                    NS_ConvertUTF16toUTF8(formatsRequiringFFMpeg).get(),
                    FFmpegRuntimeLinker::LinkStatusString());
            ReportAnalysis(mDocument, sMediaPlatformDecoderNotFound,
                           false, formatsRequiringFFMpeg);
            return;
        }
      }
#endif
      DD_INFO("DecoderDoctorDocumentWatcher[%p, doc=%p]::SynthesizeAnalysis() - Cannot play media, unplayable formats: %s",
              this, mDocument, NS_ConvertUTF16toUTF8(unplayableFormats).get());
      ReportAnalysis(mDocument, sMediaCannotPlayNoDecoders,
                     false, unplayableFormats);
      return;
    }

    DD_INFO("DecoderDoctorDocumentWatcher[%p, doc=%p]::SynthesizeAnalysis() - Can play media, but no decoders for some requested formats: %s",
            this, mDocument, NS_ConvertUTF16toUTF8(unplayableFormats).get());
    if (Preferences::GetBool("media.decoder-doctor.verbose", false)) {
      ReportAnalysis(mDocument, sMediaNoDecoders, false, unplayableFormats);
    }
    return;
  }

  if (firstDecodeError) {
    DD_INFO("DecoderDoctorDocumentWatcher[%p, doc=%p]::SynthesizeAnalysis() - Decode error: %s",
            this, mDocument, firstDecodeError->Description().get());
    ReportAnalysis(mDocument, sMediaDecodeError, false,
                   NS_LITERAL_STRING(""),
                   *firstDecodeError,
                   true, // aDecodeIssueIsError=true
                   mDocument->GetDocumentURI()->GetSpecOrDefault(),
                   *firstDecodeErrorMediaSrc);
    return;
  }

  if (firstDecodeWarning) {
    DD_INFO("DecoderDoctorDocumentWatcher[%p, doc=%p]::SynthesizeAnalysis() - Decode warning: %s",
            this, mDocument, firstDecodeWarning->Description().get());
    ReportAnalysis(mDocument, sMediaDecodeWarning, false,
                   NS_LITERAL_STRING(""),
                   *firstDecodeWarning,
                   false, // aDecodeIssueIsError=false
                   mDocument->GetDocumentURI()->GetSpecOrDefault(),
                   *firstDecodeWarningMediaSrc);
    return;
  }

  DD_DEBUG("DecoderDoctorDocumentWatcher[%p, doc=%p]::SynthesizeAnalysis() - Can play media, decoders available for all requested formats",
           this, mDocument);
}

void
DecoderDoctorDocumentWatcher::AddDiagnostics(DecoderDoctorDiagnostics&& aDiagnostics,
                                             const char* aCallSite)
{
  MOZ_ASSERT(NS_IsMainThread());
  MOZ_ASSERT(aDiagnostics.Type() != DecoderDoctorDiagnostics::eEvent);

  if (!mDocument) {
    return;
  }

  DD_DEBUG("DecoderDoctorDocumentWatcher[%p, doc=%p]::AddDiagnostics(DecoderDoctorDiagnostics{%s}, call site '%s')",
           this, mDocument, aDiagnostics.GetDescription().Data(), aCallSite);
  mDiagnosticsSequence.AppendElement(Diagnostics(Move(aDiagnostics), aCallSite));
  EnsureTimerIsStarted();
}

NS_IMETHODIMP
DecoderDoctorDocumentWatcher::Notify(nsITimer* timer)
{
  MOZ_ASSERT(NS_IsMainThread());
  MOZ_ASSERT(timer == mTimer);

  // Forget timer. (Assuming timer keeps itself and us alive during this call.)
  mTimer = nullptr;

  if (!mDocument) {
    return NS_OK;
  }

  if (mDiagnosticsSequence.Length() > mDiagnosticsHandled) {
    // We have new diagnostic data.
    mDiagnosticsHandled = mDiagnosticsSequence.Length();

    SynthesizeAnalysis();

    // Restart timer, to redo analysis or stop watching this document,
    // depending on whether anything new happens.
    EnsureTimerIsStarted();
  } else {
    DD_DEBUG("DecoderDoctorDocumentWatcher[%p, doc=%p]::Notify() - No new diagnostics to analyze -> Stop watching",
             this, mDocument);
    // Stop watching this document, we don't expect more diagnostics for now.
    // If more diagnostics come in, we'll treat them as another burst, separately.
    // 'true' to remove the property from the document.
    StopWatching(true);
  }

  return NS_OK;
}

NS_IMETHODIMP
DecoderDoctorDocumentWatcher::GetName(nsACString& aName)
{
  aName.AssignASCII("DecoderDoctorDocumentWatcher_timer");
  return NS_OK;
}
<<<<<<< HEAD

NS_IMETHODIMP
DecoderDoctorDocumentWatcher::SetName(const char* aName)
{
  return NS_ERROR_NOT_IMPLEMENTED;
}
=======
>>>>>>> a17af05f

void
DecoderDoctorDiagnostics::StoreFormatDiagnostics(nsIDocument* aDocument,
                                                 const nsAString& aFormat,
                                                 bool aCanPlay,
                                                 const char* aCallSite)
{
  MOZ_ASSERT(NS_IsMainThread());
  // Make sure we only store once.
  MOZ_ASSERT(mDiagnosticsType == eUnsaved);
  mDiagnosticsType = eFormatSupportCheck;

  if (NS_WARN_IF(!aDocument)) {
    DD_WARN("DecoderDoctorDiagnostics[%p]::StoreFormatDiagnostics(nsIDocument* aDocument=nullptr, format='%s', can-play=%d, call site '%s')",
            this, NS_ConvertUTF16toUTF8(aFormat).get(), aCanPlay, aCallSite);
    return;
  }
  if (NS_WARN_IF(aFormat.IsEmpty())) {
    DD_WARN("DecoderDoctorDiagnostics[%p]::StoreFormatDiagnostics(nsIDocument* aDocument=%p, format=<empty>, can-play=%d, call site '%s')",
            this, aDocument, aCanPlay, aCallSite);
    return;
  }

  RefPtr<DecoderDoctorDocumentWatcher> watcher =
    DecoderDoctorDocumentWatcher::RetrieveOrCreate(aDocument);

  if (NS_WARN_IF(!watcher)) {
    DD_WARN("DecoderDoctorDiagnostics[%p]::StoreFormatDiagnostics(nsIDocument* aDocument=%p, format='%s', can-play=%d, call site '%s') - Could not create document watcher",
            this, aDocument, NS_ConvertUTF16toUTF8(aFormat).get(), aCanPlay, aCallSite);
    return;
  }

  mFormat = aFormat;
  mCanPlay = aCanPlay;

  // StoreDiagnostics should only be called once, after all data is available,
  // so it is safe to Move() from this object.
  watcher->AddDiagnostics(Move(*this), aCallSite);
  // Even though it's moved-from, the type should stay set
  // (Only used to ensure that we do store only once.)
  MOZ_ASSERT(mDiagnosticsType == eFormatSupportCheck);
}

void
DecoderDoctorDiagnostics::StoreMediaKeySystemAccess(nsIDocument* aDocument,
                                                    const nsAString& aKeySystem,
                                                    bool aIsSupported,
                                                    const char* aCallSite)
{
  MOZ_ASSERT(NS_IsMainThread());
  // Make sure we only store once.
  MOZ_ASSERT(mDiagnosticsType == eUnsaved);
  mDiagnosticsType = eMediaKeySystemAccessRequest;

  if (NS_WARN_IF(!aDocument)) {
    DD_WARN("DecoderDoctorDiagnostics[%p]::StoreMediaKeySystemAccess(nsIDocument* aDocument=nullptr, keysystem='%s', supported=%d, call site '%s')",
            this, NS_ConvertUTF16toUTF8(aKeySystem).get(), aIsSupported, aCallSite);
    return;
  }
  if (NS_WARN_IF(aKeySystem.IsEmpty())) {
    DD_WARN("DecoderDoctorDiagnostics[%p]::StoreMediaKeySystemAccess(nsIDocument* aDocument=%p, keysystem=<empty>, supported=%d, call site '%s')",
            this, aDocument, aIsSupported, aCallSite);
    return;
  }

  RefPtr<DecoderDoctorDocumentWatcher> watcher =
    DecoderDoctorDocumentWatcher::RetrieveOrCreate(aDocument);

  if (NS_WARN_IF(!watcher)) {
    DD_WARN("DecoderDoctorDiagnostics[%p]::StoreMediaKeySystemAccess(nsIDocument* aDocument=%p, keysystem='%s', supported=%d, call site '%s') - Could not create document watcher",
            this, aDocument, NS_ConvertUTF16toUTF8(aKeySystem).get(), aIsSupported, aCallSite);
    return;
  }

  mKeySystem = aKeySystem;
  mIsKeySystemSupported = aIsSupported;

  // StoreMediaKeySystemAccess should only be called once, after all data is
  // available, so it is safe to Move() from this object.
  watcher->AddDiagnostics(Move(*this), aCallSite);
  // Even though it's moved-from, the type should stay set
  // (Only used to ensure that we do store only once.)
  MOZ_ASSERT(mDiagnosticsType == eMediaKeySystemAccessRequest);
}

void
DecoderDoctorDiagnostics::StoreEvent(nsIDocument* aDocument,
                                     const DecoderDoctorEvent& aEvent,
                                     const char* aCallSite)
{
  MOZ_ASSERT(NS_IsMainThread());
  // Make sure we only store once.
  MOZ_ASSERT(mDiagnosticsType == eUnsaved);
  mDiagnosticsType = eEvent;
  mEvent = aEvent;

  if (NS_WARN_IF(!aDocument)) {
    DD_WARN("DecoderDoctorDiagnostics[%p]::StoreEvent(nsIDocument* aDocument=nullptr, aEvent=%s, call site '%s')",
            this, GetDescription().get(), aCallSite);
    return;
  }

  // Don't keep events for later processing, just handle them now.
#ifdef MOZ_PULSEAUDIO
  switch (aEvent.mDomain) {
    case DecoderDoctorEvent::eAudioSinkStartup:
      if (aEvent.mResult == NS_ERROR_DOM_MEDIA_CUBEB_INITIALIZATION_ERR) {
        DD_INFO("DecoderDoctorDocumentWatcher[%p, doc=%p]::AddDiagnostics() - unable to initialize PulseAudio",
                this, aDocument);
        ReportAnalysis(aDocument, sCannotInitializePulseAudio,
                       false, NS_LITERAL_STRING("*"));
      } else if (aEvent.mResult == NS_OK) {
        DD_INFO("DecoderDoctorDocumentWatcher[%p, doc=%p]::AddDiagnostics() - now able to initialize PulseAudio",
                this, aDocument);
        ReportAnalysis(aDocument, sCannotInitializePulseAudio,
                       true, NS_LITERAL_STRING("*"));
      }
      break;
  }
#endif // MOZ_PULSEAUDIO
}

void
DecoderDoctorDiagnostics::StoreDecodeError(nsIDocument* aDocument,
                                           const MediaResult& aError,
                                           const nsString& aMediaSrc,
                                           const char* aCallSite)
{
  MOZ_ASSERT(NS_IsMainThread());
  // Make sure we only store once.
  MOZ_ASSERT(mDiagnosticsType == eUnsaved);
  mDiagnosticsType = eDecodeError;

  if (NS_WARN_IF(!aDocument)) {
    DD_WARN("DecoderDoctorDiagnostics[%p]::StoreDecodeError("
            "nsIDocument* aDocument=nullptr, aError=%s,"
            " aMediaSrc=<provided>, call site '%s')",
            this, aError.Description().get(), aCallSite);
    return;
  }

  RefPtr<DecoderDoctorDocumentWatcher> watcher =
    DecoderDoctorDocumentWatcher::RetrieveOrCreate(aDocument);

  if (NS_WARN_IF(!watcher)) {
    DD_WARN("DecoderDoctorDiagnostics[%p]::StoreDecodeError("
            "nsIDocument* aDocument=%p, aError='%s', aMediaSrc=<provided>,"
            " call site '%s') - Could not create document watcher",
            this, aDocument, aError.Description().get(), aCallSite);
    return;
  }

  mDecodeIssue = aError;
  mDecodeIssueMediaSrc = aMediaSrc;

  // StoreDecodeError should only be called once, after all data is
  // available, so it is safe to Move() from this object.
  watcher->AddDiagnostics(Move(*this), aCallSite);
  // Even though it's moved-from, the type should stay set
  // (Only used to ensure that we do store only once.)
  MOZ_ASSERT(mDiagnosticsType == eDecodeError);
}

void
DecoderDoctorDiagnostics::StoreDecodeWarning(nsIDocument* aDocument,
                                             const MediaResult& aWarning,
                                             const nsString& aMediaSrc,
                                             const char* aCallSite)
{
  MOZ_ASSERT(NS_IsMainThread());
  // Make sure we only store once.
  MOZ_ASSERT(mDiagnosticsType == eUnsaved);
  mDiagnosticsType = eDecodeWarning;

  if (NS_WARN_IF(!aDocument)) {
    DD_WARN("DecoderDoctorDiagnostics[%p]::StoreDecodeWarning("
            "nsIDocument* aDocument=nullptr, aWarning=%s,"
            " aMediaSrc=<provided>, call site '%s')",
            this, aWarning.Description().get(), aCallSite);
    return;
  }

  RefPtr<DecoderDoctorDocumentWatcher> watcher =
    DecoderDoctorDocumentWatcher::RetrieveOrCreate(aDocument);

  if (NS_WARN_IF(!watcher)) {
    DD_WARN("DecoderDoctorDiagnostics[%p]::StoreDecodeWarning("
            "nsIDocument* aDocument=%p, aWarning='%s', aMediaSrc=<provided>,"
            " call site '%s') - Could not create document watcher",
            this, aDocument, aWarning.Description().get(), aCallSite);
    return;
  }

  mDecodeIssue = aWarning;
  mDecodeIssueMediaSrc = aMediaSrc;

  // StoreDecodeWarning should only be called once, after all data is
  // available, so it is safe to Move() from this object.
  watcher->AddDiagnostics(Move(*this), aCallSite);
  // Even though it's moved-from, the type should stay set
  // (Only used to ensure that we do store only once.)
  MOZ_ASSERT(mDiagnosticsType == eDecodeWarning);
}

static const char*
EventDomainString(DecoderDoctorEvent::Domain aDomain)
{
  switch (aDomain) {
    case DecoderDoctorEvent::eAudioSinkStartup:
      return "audio-sink-startup";
  }
  return "?";
}

nsCString
DecoderDoctorDiagnostics::GetDescription() const
{
  nsCString s;
  switch (mDiagnosticsType) {
    case eUnsaved:
      s = "Unsaved diagnostics, cannot get accurate description";
      break;
    case eFormatSupportCheck:
      s = "format='";
      s += NS_ConvertUTF16toUTF8(mFormat).get();
      s += mCanPlay ? "', can play" : "', cannot play";
      if (mVideoNotSupported) {
        s+= ", but video format not supported";
      }
      if (mAudioNotSupported) {
        s+= ", but audio format not supported";
      }
      if (mWMFFailedToLoad) {
        s += ", Windows platform decoder failed to load";
      }
      if (mFFmpegFailedToLoad) {
        s += ", Linux platform decoder failed to load";
      }
      if (mGMPPDMFailedToStartup) {
        s += ", GMP PDM failed to startup";
      } else if (!mGMP.IsEmpty()) {
        s += ", Using GMP '";
        s += mGMP;
        s += "'";
      }
      break;
    case eMediaKeySystemAccessRequest:
      s = "key system='";
      s += NS_ConvertUTF16toUTF8(mKeySystem).get();
      s += mIsKeySystemSupported ? "', supported" : "', not supported";
      switch (mKeySystemIssue) {
        case eUnset:
          break;
        case eWidevineWithNoWMF:
          s += ", Widevine with no WMF";
          break;
      }
      break;
    case eEvent:
      s = nsPrintfCString("event domain %s result=%" PRIu32,
                          EventDomainString(mEvent.mDomain), static_cast<uint32_t>(mEvent.mResult));
      break;
    case eDecodeError:
      s = "decode error: ";
      s += mDecodeIssue.Description();
      s += ", src='";
      s += mDecodeIssueMediaSrc.IsEmpty() ? "<none>" : "<provided>";
      s += "'";
      break;
    case eDecodeWarning:
      s = "decode warning: ";
      s += mDecodeIssue.Description();
      s += ", src='";
      s += mDecodeIssueMediaSrc.IsEmpty() ? "<none>" : "<provided>";
      s += "'";
      break;
    default:
      MOZ_ASSERT_UNREACHABLE("Unexpected DiagnosticsType");
      s = "?";
      break;
  }
  return s;
}

} // namespace mozilla<|MERGE_RESOLUTION|>--- conflicted
+++ resolved
@@ -239,15 +239,6 @@
   }
 }
 
-<<<<<<< HEAD
-// Note: ReportStringIds are limited to alphanumeric only.
-static const NotificationAndReportStringId sMediaWidevineNoWMF=
-  { dom::DecoderDoctorNotificationType::Platform_decoder_not_found,
-    "MediaWidevineNoWMF" };
-static const NotificationAndReportStringId sMediaWMFNeeded =
-  { dom::DecoderDoctorNotificationType::Platform_decoder_not_found,
-    "MediaWMFNeeded" };
-=======
 enum class ReportParam : uint8_t
 {
   // Marks the end of the parameter list.
@@ -277,7 +268,6 @@
 static const NotificationAndReportStringId sMediaWMFNeeded =
   { dom::DecoderDoctorNotificationType::Platform_decoder_not_found,
     "MediaWMFNeeded", { ReportParam::Formats } };
->>>>>>> a17af05f
 static const NotificationAndReportStringId sMediaPlatformDecoderNotFound =
   { dom::DecoderDoctorNotificationType::Platform_decoder_not_found,
     "MediaPlatformDecoderNotFound", { ReportParam::Formats } };
@@ -289,12 +279,6 @@
     "MediaNoDecoders", { ReportParam::Formats } };
 static const NotificationAndReportStringId sCannotInitializePulseAudio =
   { dom::DecoderDoctorNotificationType::Cannot_initialize_pulseaudio,
-<<<<<<< HEAD
-    "MediaCannotInitializePulseAudio" };
-static const NotificationAndReportStringId sUnsupportedLibavcodec =
-  { dom::DecoderDoctorNotificationType::Unsupported_libavcodec,
-    "MediaUnsupportedLibavcodec" };
-=======
     "MediaCannotInitializePulseAudio", { ReportParam::None } };
 static const NotificationAndReportStringId sUnsupportedLibavcodec =
   { dom::DecoderDoctorNotificationType::Unsupported_libavcodec,
@@ -307,7 +291,6 @@
   { dom::DecoderDoctorNotificationType::Decode_warning,
     "MediaDecodeWarning",
     { ReportParam::ResourceURL, ReportParam::DecodeIssue } };
->>>>>>> a17af05f
 
 static const NotificationAndReportStringId *const
 sAllNotificationsAndReportStringIds[] =
@@ -319,11 +302,8 @@
   &sMediaNoDecoders,
   &sCannotInitializePulseAudio,
   &sUnsupportedLibavcodec,
-<<<<<<< HEAD
-=======
   &sMediaDecodeError,
   &sMediaDecodeWarning
->>>>>>> a17af05f
 };
 
 // Create a webcompat-friendly description of a MediaResult.
@@ -480,21 +460,6 @@
                                                          aDecodeIssueIsError));
   }
 
-<<<<<<< HEAD
-  // "media.decoder-doctor.notifications-allowed" controls which notifications
-  // may be dispatched to the front-end. It either contains:
-  // - '*' -> Allow everything.
-  // - Comma-separater list of ids -> Allow if aReportStringId (from
-  //                                  dom.properties) is one of them.
-  // - Nothing (missing or empty) -> Disable everything.
-  nsAdoptingCString filter =
-    Preferences::GetCString("media.decoder-doctor.notifications-allowed");
-  filter.StripWhitespace();
-  if (filter.EqualsLiteral("*")
-      || StringListContains(filter, aNotification.mReportStringId)) {
-    DispatchNotification(
-      aDocument->GetInnerWindow(), aNotification, aIsSolved, aParams);
-=======
   // Report non-solved issues to console.
   if (!aIsSolved) {
     // Build parameter array needed by console message.
@@ -533,7 +498,6 @@
       decodeIssueDescription,
       aDocURL,
       aResourceURL);
->>>>>>> a17af05f
   }
 }
 
@@ -630,12 +594,6 @@
         MOZ_ASSERT_UNREACHABLE("Events shouldn't be stored for processing.");
         break;
       case DecoderDoctorDiagnostics::eDecodeError:
-<<<<<<< HEAD
-        // TODO
-        break;
-      case DecoderDoctorDiagnostics::eDecodeWarning:
-        // TODO
-=======
         if (!firstDecodeError) {
           firstDecodeError = &diag.mDecoderDoctorDiagnostics.DecodeIssue();
           firstDecodeErrorMediaSrc =
@@ -648,7 +606,6 @@
           firstDecodeWarningMediaSrc =
             &diag.mDecoderDoctorDiagnostics.DecodeIssueMediaSrc();
         }
->>>>>>> a17af05f
         break;
       default:
         MOZ_ASSERT_UNREACHABLE("Unhandled DecoderDoctorDiagnostics type");
@@ -869,15 +826,6 @@
   aName.AssignASCII("DecoderDoctorDocumentWatcher_timer");
   return NS_OK;
 }
-<<<<<<< HEAD
-
-NS_IMETHODIMP
-DecoderDoctorDocumentWatcher::SetName(const char* aName)
-{
-  return NS_ERROR_NOT_IMPLEMENTED;
-}
-=======
->>>>>>> a17af05f
 
 void
 DecoderDoctorDiagnostics::StoreFormatDiagnostics(nsIDocument* aDocument,
