--- conflicted
+++ resolved
@@ -50,13 +50,9 @@
         Monitor monitor("EncodeBufferCache::AppendBuffer");
         RefPtr<dom::ContentChild> cc = dom::ContentChild::GetSingleton();
         nsCOMPtr<nsIRunnable> runnable =
-<<<<<<< HEAD
-          NewRunnableMethod<AnonymousTemporaryFileCallback>(cc,
-=======
           NewRunnableMethod<AnonymousTemporaryFileCallback>(
             "dom::ContentChild::AsyncOpenAnonymousTemporaryFile",
             cc,
->>>>>>> a17af05f
             &dom::ContentChild::AsyncOpenAnonymousTemporaryFile,
             [&](PRFileDesc* aFile) {
               rv = aFile ? NS_OK : NS_ERROR_FAILURE;
