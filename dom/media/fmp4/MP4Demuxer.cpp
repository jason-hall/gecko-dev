--- conflicted
+++ resolved
@@ -127,18 +127,6 @@
 {
   AutoPinned<mp4_demuxer::ResourceStream> stream(mStream);
 
-<<<<<<< HEAD
-  RefPtr<MediaByteBuffer> initData = mp4_demuxer::MP4Metadata::Metadata(stream);
-  if (!initData) {
-    return InitPromise::CreateAndReject(
-      MediaResult(NS_ERROR_DOM_MEDIA_DEMUXER_ERR,
-                  RESULT_DETAIL("Invalid MP4 metadata or OOM")),
-      __func__);
-  }
-
-  RefPtr<mp4_demuxer::BufferStream> bufferstream =
-    new mp4_demuxer::BufferStream(initData);
-=======
   // 'result' will capture the first warning, if any.
   MediaResult result{NS_OK};
 
@@ -157,62 +145,10 @@
 
   RefPtr<mp4_demuxer::BufferStream> bufferstream =
     new mp4_demuxer::BufferStream(initData.Ref());
->>>>>>> a17af05f
 
   mp4_demuxer::MP4Metadata metadata{bufferstream};
 
   auto audioTrackCount = metadata.GetNumberTracks(TrackInfo::kAudioTrack);
-<<<<<<< HEAD
-  auto videoTrackCount = metadata.GetNumberTracks(TrackInfo::kVideoTrack);
-  if (audioTrackCount == 0 && videoTrackCount == 0) {
-    return InitPromise::CreateAndReject(
-      MediaResult(NS_ERROR_DOM_MEDIA_DEMUXER_ERR,
-                  RESULT_DETAIL("No MP4 audio or video tracks")),
-      __func__);
-  }
-
-  if (audioTrackCount != 0) {
-    mAudioDemuxers.SetLength(audioTrackCount);
-    for (size_t i = 0; i < audioTrackCount; i++) {
-      UniquePtr<TrackInfo> info =
-        metadata.GetTrackInfo(TrackInfo::kAudioTrack, i);
-      if (info) {
-        UniquePtr<mp4_demuxer::IndiceWrapper> indices =
-          metadata.GetTrackIndice(info->mTrackId);
-        if (indices) {
-          mAudioDemuxers[i] = new MP4TrackDemuxer(this, Move(info), *indices.get());
-        }
-      }
-    }
-  }
-
-  if (videoTrackCount != 0) {
-    mVideoDemuxers.SetLength(videoTrackCount);
-    for (size_t i = 0; i < videoTrackCount; i++) {
-      UniquePtr<TrackInfo> info =
-        metadata.GetTrackInfo(TrackInfo::kVideoTrack, i);
-      if (info) {
-        UniquePtr<mp4_demuxer::IndiceWrapper> indices =
-          metadata.GetTrackIndice(info->mTrackId);
-        if (indices) {
-          mVideoDemuxers[i] = new MP4TrackDemuxer(this, Move(info), *indices.get());
-        }
-      }
-    }
-  }
-
-  const mp4_demuxer::CryptoFile& cryptoFile = metadata.Crypto();
-  if (cryptoFile.valid) {
-    const nsTArray<mp4_demuxer::PsshInfo>& psshs = cryptoFile.pssh;
-    for (uint32_t i = 0; i < psshs.Length(); i++) {
-      mCryptoInitData.AppendElements(psshs[i].data);
-    }
-  }
-
-  mIsSeekable = metadata.CanSeek();
-
-  return InitPromise::CreateAndResolve(NS_OK, __func__);
-=======
   if (audioTrackCount.Ref() == mp4_demuxer::MP4Metadata::NumberTracksError()) {
     if (MediaPrefs::MediaWarningsAsErrors()) {
       return InitPromise::CreateAndReject(
@@ -336,7 +272,6 @@
   mIsSeekable = metadata.CanSeek();
 
   return InitPromise::CreateAndResolve(result, __func__);
->>>>>>> a17af05f
 }
 
 bool
@@ -395,17 +330,10 @@
 MP4Demuxer::NotifyDataRemoved()
 {
   for (auto& dmx : mAudioDemuxers) {
-<<<<<<< HEAD
-    dmx->NotifyDataArrived();
-  }
-  for (auto& dmx : mVideoDemuxers) {
-    dmx->NotifyDataArrived();
-=======
     dmx->NotifyDataRemoved();
   }
   for (auto& dmx : mVideoDemuxers) {
     dmx->NotifyDataRemoved();
->>>>>>> a17af05f
   }
 }
 
@@ -489,29 +417,6 @@
   mIterator->Seek(seekTime.ToMicroseconds());
 
   // Check what time we actually seeked to.
-<<<<<<< HEAD
-  RefPtr<MediaRawData> sample;
-  do {
-    sample = GetNextSample();
-    if (!sample) {
-      return SeekPromise::CreateAndReject(NS_ERROR_DOM_MEDIA_END_OF_STREAM,
-                                          __func__);
-    }
-    if (!sample->Size()) {
-      // This sample can't be decoded, continue searching.
-      continue;
-    }
-    if (sample->mKeyframe) {
-      mQueuedSample = sample;
-      seekTime = mQueuedSample->mTime;
-    }
-  } while (!mQueuedSample);
-
-  SetNextKeyFrameTime();
-
-  return SeekPromise::CreateAndResolve(
-    media::TimeUnit::FromMicroseconds(seekTime), __func__);
-=======
   mQueuedSample = GetNextSample();
   if (mQueuedSample) {
     seekTime = mQueuedSample->mTime;
@@ -520,7 +425,6 @@
   SetNextKeyFrameTime();
 
   return SeekPromise::CreateAndResolve(seekTime, __func__);
->>>>>>> a17af05f
 }
 
 already_AddRefed<MediaRawData>
@@ -544,15 +448,10 @@
             NS_WARNING(nsPrintfCString("Frame incorrectly marked as %skeyframe "
                                        "@ pts:%" PRId64 " dur:%" PRId64
                                        " dts:%" PRId64,
-<<<<<<< HEAD
-                                       keyframe ? "" : "non-", sample->mTime,
-                                       sample->mDuration, sample->mTimecode)
-=======
                                        keyframe ? "" : "non-",
                                        sample->mTime.ToMicroseconds(),
                                        sample->mDuration.ToMicroseconds(),
                                        sample->mTimecode.ToMicroseconds())
->>>>>>> a17af05f
                          .get());
             sample->mKeyframe = keyframe;
           }
@@ -562,13 +461,9 @@
           NS_WARNING(
             nsPrintfCString("Invalid H264 frame @ pts:%" PRId64 " dur:%" PRId64
                             " dts:%" PRId64,
-<<<<<<< HEAD
-                            sample->mTime, sample->mDuration, sample->mTimecode)
-=======
                             sample->mTime.ToMicroseconds(),
                             sample->mDuration.ToMicroseconds(),
                             sample->mTimecode.ToMicroseconds())
->>>>>>> a17af05f
               .get());
           // We could reject the sample now, however demuxer errors are fatal.
           // So we keep the invalid frame, relying on the H264 decoder to
@@ -625,12 +520,6 @@
   }
   for (const auto& sample : samples->mSamples) {
     // Collect telemetry from h264 Annex B SPS.
-<<<<<<< HEAD
-    if (mNeedSPSForTelemetry && mp4_demuxer::AnnexB::HasSPS(sample)) {
-      RefPtr<MediaByteBuffer> extradata =
-        mp4_demuxer::AnnexB::ExtractExtraData(sample);
-      mNeedSPSForTelemetry = AccumulateSPSTelemetry(extradata);
-=======
     if (mNeedSPSForTelemetry && mIsH264 &&
         mp4_demuxer::AnnexB::IsAVCC(sample)) {
       RefPtr<MediaByteBuffer> extradata =
@@ -640,17 +529,12 @@
           mp4_demuxer::H264::ExtractExtraData(sample);
         mNeedSPSForTelemetry = AccumulateSPSTelemetry(extradata);
       }
->>>>>>> a17af05f
     }
   }
 
   if (mNextKeyframeTime.isNothing()
       || samples->mSamples.LastElement()->mTime
-<<<<<<< HEAD
-      >= mNextKeyframeTime.value().ToMicroseconds()) {
-=======
       >= mNextKeyframeTime.value()) {
->>>>>>> a17af05f
     SetNextKeyFrameTime();
   }
   return SamplesPromise::CreateAndResolve(samples, __func__);
