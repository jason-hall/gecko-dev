--- conflicted
+++ resolved
@@ -6,22 +6,12 @@
 #if !defined(MP4Decoder_h_)
 #define MP4Decoder_h_
 
-<<<<<<< HEAD
-#include "MediaDecoder.h"
-#include "MediaFormatReader.h"
-#include "mozilla/dom/Promise.h"
-#include "mozilla/layers/KnowsCompositor.h"
-=======
 #include "nsStringFwd.h"
->>>>>>> a17af05f
 
 namespace mozilla {
 
 class MediaContainerType;
-<<<<<<< HEAD
-=======
 class DecoderDoctorDiagnostics;
->>>>>>> a17af05f
 
 // Decoder that uses a bundled MP4 demuxer and platform decoders to play MP4.
 class MP4Decoder
@@ -33,16 +23,8 @@
   static bool IsSupportedType(const MediaContainerType& aContainerType,
                               DecoderDoctorDiagnostics* aDiagnostics);
 
-<<<<<<< HEAD
-  // Returns true if aContainerType is an MP4 type that we think we can render
-  // with the a platform decoder backend.
-  // If provided, codecs are checked for support.
-  static bool IsSupportedType(const MediaContainerType& aContainerType,
-                              DecoderDoctorDiagnostics* aDiagnostics);
-=======
   static bool IsSupportedTypeWithoutDiagnostics(
     const MediaContainerType& aContainerType);
->>>>>>> a17af05f
 
   // Return true if aMimeType is a one of the strings used by our demuxers to
   // identify H264. Does not parse general content type strings, i.e. white
@@ -57,16 +39,6 @@
   // Returns true if the MP4 backend is preffed on.
   static bool IsEnabled();
 
-<<<<<<< HEAD
-  static already_AddRefed<dom::Promise>
-  IsVideoAccelerated(layers::KnowsCompositor* aKnowsCompositor, nsIGlobalObject* aParent);
-
-  void GetMozDebugReaderData(nsACString& aString) override;
-
-private:
-  RefPtr<MediaFormatReader> mReader;
-=======
->>>>>>> a17af05f
 };
 
 } // namespace mozilla
