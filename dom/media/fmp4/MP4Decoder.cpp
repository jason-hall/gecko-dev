--- conflicted
+++ resolved
@@ -6,44 +6,13 @@
 
 #include "MP4Decoder.h"
 #include "MediaContainerType.h"
-<<<<<<< HEAD
-#include "MediaDecoderStateMachine.h"
-=======
->>>>>>> a17af05f
 #include "MP4Demuxer.h"
 #include "nsMimeTypes.h"
 #include "VideoUtils.h"
-<<<<<<< HEAD
-
-#ifdef MOZ_WIDGET_ANDROID
-#include "nsIGfxInfo.h"
-#endif
-#include "mozilla/layers/LayersTypes.h"
-
-=======
->>>>>>> a17af05f
 #include "PDMFactory.h"
 
 namespace mozilla {
 
-<<<<<<< HEAD
-MP4Decoder::MP4Decoder(MediaDecoderOwner* aOwner)
-  : MediaDecoder(aOwner)
-{
-}
-
-MediaDecoderStateMachine* MP4Decoder::CreateStateMachine()
-{
-  mReader =
-    new MediaFormatReader(this,
-                          new MP4Demuxer(GetResource()),
-                          GetVideoFrameContainer());
-
-  return new MediaDecoderStateMachine(this, mReader);
-}
-
-=======
->>>>>>> a17af05f
 static bool
 IsWhitelistedH264Codec(const nsAString& aCodec)
 {
@@ -71,8 +40,6 @@
 
 /* static */
 bool
-<<<<<<< HEAD
-=======
 MP4Decoder::IsSupportedTypeWithoutDiagnostics(
   const MediaContainerType& aContainerType)
 {
@@ -81,7 +48,6 @@
 
 /* static */
 bool
->>>>>>> a17af05f
 MP4Decoder::IsSupportedType(const MediaContainerType& aType,
                             DecoderDoctorDiagnostics* aDiagnostics)
 {
@@ -96,13 +62,6 @@
                        || aType.Type() == MEDIAMIMETYPE("audio/x-m4a");
   const bool isVideo = aType.Type() == MEDIAMIMETYPE("video/mp4")
                        || aType.Type() == MEDIAMIMETYPE("video/quicktime")
-<<<<<<< HEAD
-  // On B2G, treat 3GPP as MP4 when Gonk PDM is available.
-#ifdef MOZ_GONK_MEDIACODEC
-                       || aType.Type() == MEDIAMIMETYPE(VIDEO_3GPP)
-#endif
-=======
->>>>>>> a17af05f
                        || aType.Type() == MEDIAMIMETYPE("video/x-m4v");
 
   if (!isAudio && !isVideo) {
@@ -191,7 +150,6 @@
 /* static */
 bool
 MP4Decoder::IsAAC(const nsACString& aMimeType)
-<<<<<<< HEAD
 {
   return aMimeType.EqualsLiteral("audio/mp4a-latm");
 }
@@ -200,125 +158,6 @@
 bool
 MP4Decoder::IsEnabled()
 {
-  return Preferences::GetBool("media.mp4.enabled", true);
-}
-
-// sTestH264ExtraData represents the content of the avcC atom found in
-// an AVC1 h264 video. It contains the H264 SPS and PPS NAL.
-// the structure of the avcC atom is as follow:
-// write(0x1);  // version, always 1
-// write(sps[0].data[1]); // profile
-// write(sps[0].data[2]); // compatibility
-// write(sps[0].data[3]); // level
-// write(0xFC | 3); // reserved (6 bits), NULA length size - 1 (2 bits)
-// write(0xE0 | 1); // reserved (3 bits), num of SPS (5 bits)
-// write_word(sps[0].size); // 2 bytes for length of SPS
-// for(size_t i=0 ; i < sps[0].size ; ++i)
-//   write(sps[0].data[i]); // data of SPS
-// write(&b, pps.size());  // num of PPS
-// for(size_t i=0 ; i < pps.size() ; ++i) {
-//   write_word(pps[i].size);  // 2 bytes for length of PPS
-//   for(size_t j=0 ; j < pps[i].size ; ++j)
-//     write(pps[i].data[j]);  // data of PPS
-//   }
-// }
-// here we have a h264 Baseline, 640x360
-// We use a 640x360 extradata, as some video framework (Apple VT) will never
-// attempt to use hardware decoding for small videos.
-static const uint8_t sTestH264ExtraData[] = {
-  0x01, 0x42, 0xc0, 0x1e, 0xff, 0xe1, 0x00, 0x17, 0x67, 0x42,
-  0xc0, 0x1e, 0xbb, 0x40, 0x50, 0x17, 0xfc, 0xb8, 0x08, 0x80,
-  0x00, 0x00, 0x32, 0x00, 0x00, 0x0b, 0xb5, 0x07, 0x8b, 0x17,
-  0x50, 0x01, 0x00, 0x04, 0x68, 0xce, 0x32, 0xc8
-};
-
-static already_AddRefed<MediaDataDecoder>
-CreateTestH264Decoder(layers::KnowsCompositor* aKnowsCompositor,
-                      VideoInfo& aConfig,
-                      TaskQueue* aTaskQueue)
-{
-  aConfig.mMimeType = "video/avc";
-  aConfig.mId = 1;
-  aConfig.mDuration = 40000;
-  aConfig.mMediaTime = 0;
-  aConfig.mImage = aConfig.mDisplay = nsIntSize(640, 360);
-  aConfig.mExtraData = new MediaByteBuffer();
-  aConfig.mExtraData->AppendElements(sTestH264ExtraData,
-                                     MOZ_ARRAY_LENGTH(sTestH264ExtraData));
-
-  RefPtr<PDMFactory> platform = new PDMFactory();
-  RefPtr<MediaDataDecoder> decoder(platform->CreateDecoder({ aConfig, aTaskQueue, aKnowsCompositor }));
-
-  return decoder.forget();
-}
-
-/* static */ already_AddRefed<dom::Promise>
-MP4Decoder::IsVideoAccelerated(layers::KnowsCompositor* aKnowsCompositor, nsIGlobalObject* aParent)
-{
-  MOZ_ASSERT(NS_IsMainThread());
-
-  ErrorResult rv;
-  RefPtr<dom::Promise> promise;
-  promise = dom::Promise::Create(aParent, rv);
-  if (rv.Failed()) {
-    rv.SuppressException();
-    return nullptr;
-  }
-
-  RefPtr<TaskQueue> taskQueue =
-    new TaskQueue(GetMediaThreadPool(MediaThreadType::PLATFORM_DECODER));
-  VideoInfo config;
-  RefPtr<MediaDataDecoder> decoder(CreateTestH264Decoder(aKnowsCompositor, config, taskQueue));
-  if (!decoder) {
-    taskQueue->BeginShutdown();
-    taskQueue->AwaitShutdownAndIdle();
-    promise->MaybeResolve(NS_LITERAL_STRING("No; Failed to create H264 decoder"));
-    return promise.forget();
-  }
-
-  decoder->Init()
-    ->Then(aParent->AbstractMainThreadFor(TaskCategory::Other),
-           __func__,
-           [promise, decoder, taskQueue] (TrackInfo::TrackType aTrack) {
-             nsCString failureReason;
-             bool ok = decoder->IsHardwareAccelerated(failureReason);
-             nsAutoString result;
-             if (ok) {
-               result.AssignLiteral("Yes");
-             } else {
-               result.AssignLiteral("No");
-             }
-             if (failureReason.Length()) {
-               result.AppendLiteral("; ");
-               AppendUTF8toUTF16(failureReason, result);
-             }
-             decoder->Shutdown();
-             taskQueue->BeginShutdown();
-             taskQueue->AwaitShutdownAndIdle();
-             promise->MaybeResolve(result);
-           },
-           [promise, decoder, taskQueue] (MediaResult aError) {
-             decoder->Shutdown();
-             taskQueue->BeginShutdown();
-             taskQueue->AwaitShutdownAndIdle();
-             promise->MaybeResolve(NS_LITERAL_STRING("No; Failed to initialize H264 decoder"));
-           });
-
-  return promise.forget();
-}
-
-void
-MP4Decoder::GetMozDebugReaderData(nsACString& aString)
-=======
-{
-  return aMimeType.EqualsLiteral("audio/mp4a-latm");
-}
-
-/* static */
-bool
-MP4Decoder::IsEnabled()
->>>>>>> a17af05f
-{
   return MediaPrefs::MP4Enabled();
 }
 
