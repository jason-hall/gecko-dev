/* This Source Code Form is subject to the terms of the Mozilla Public
 * License, v. 2.0. If a copy of the MPL was not distributed with this file,
 * You can obtain one at http://mozilla.org/MPL/2.0/. */

#ifndef mozilla_dom_SpeechSynthesisParent_h
#define mozilla_dom_SpeechSynthesisParent_h

#include "mozilla/dom/PSpeechSynthesisParent.h"
#include "mozilla/dom/PSpeechSynthesisRequestParent.h"
#include "nsSpeechTask.h"

namespace mozilla {
namespace dom {

class ContentParent;
class SpeechTaskParent;
class SpeechSynthesisRequestParent;

class SpeechSynthesisParent : public PSpeechSynthesisParent
{
  friend class ContentParent;
  friend class SpeechSynthesisRequestParent;

public:
  void ActorDestroy(ActorDestroyReason aWhy) override;

  bool SendInit();

protected:
  SpeechSynthesisParent();
  virtual ~SpeechSynthesisParent();
  PSpeechSynthesisRequestParent* AllocPSpeechSynthesisRequestParent(const nsString& aText,
                                                                    const nsString& aLang,
                                                                    const nsString& aUri,
                                                                    const float& aVolume,
                                                                    const float& aRate,
                                                                    const float& aPitch,
                                                                    const bool& aIsChrome)
                                                                    override;

  bool DeallocPSpeechSynthesisRequestParent(PSpeechSynthesisRequestParent* aActor) override;

  mozilla::ipc::IPCResult RecvPSpeechSynthesisRequestConstructor(PSpeechSynthesisRequestParent* aActor,
                                                                 const nsString& aText,
                                                                 const nsString& aLang,
                                                                 const nsString& aUri,
                                                                 const float& aVolume,
                                                                 const float& aRate,
<<<<<<< HEAD
                                                                 const float& aPitch) override;
=======
                                                                 const float& aPitch,
                                                                 const bool& aIsChrome) override;
>>>>>>> a17af05f
};

class SpeechSynthesisRequestParent : public PSpeechSynthesisRequestParent
{
public:
  explicit SpeechSynthesisRequestParent(SpeechTaskParent* aTask);
  virtual ~SpeechSynthesisRequestParent();

  RefPtr<SpeechTaskParent> mTask;

protected:

  void ActorDestroy(ActorDestroyReason aWhy) override;

  mozilla::ipc::IPCResult RecvPause() override;

  mozilla::ipc::IPCResult RecvResume() override;

  mozilla::ipc::IPCResult RecvCancel() override;

  mozilla::ipc::IPCResult RecvForceEnd() override;

  mozilla::ipc::IPCResult RecvSetAudioOutputVolume(const float& aVolume) override;

  mozilla::ipc::IPCResult Recv__delete__() override;
};

class SpeechTaskParent : public nsSpeechTask
{
  friend class SpeechSynthesisRequestParent;
public:
  SpeechTaskParent(float aVolume, const nsAString& aUtterance, bool aIsChrome)
    : nsSpeechTask(aVolume, aUtterance, aIsChrome) {}

  nsresult DispatchStartImpl(const nsAString& aUri);

  nsresult DispatchEndImpl(float aElapsedTime, uint32_t aCharIndex);

  nsresult DispatchPauseImpl(float aElapsedTime, uint32_t aCharIndex);

  nsresult DispatchResumeImpl(float aElapsedTime, uint32_t aCharIndex);

  nsresult DispatchErrorImpl(float aElapsedTime, uint32_t aCharIndex);

  nsresult DispatchBoundaryImpl(const nsAString& aName,
                                float aElapsedTime, uint32_t aCharIndex,
                                uint32_t aCharLength, uint8_t argc);

  nsresult DispatchMarkImpl(const nsAString& aName,
                            float aElapsedTime, uint32_t aCharIndex);

private:
  SpeechSynthesisRequestParent* mActor;
};

} // namespace dom
} // namespace mozilla

#endif<|MERGE_RESOLUTION|>--- conflicted
+++ resolved
@@ -46,12 +46,8 @@
                                                                  const nsString& aUri,
                                                                  const float& aVolume,
                                                                  const float& aRate,
-<<<<<<< HEAD
-                                                                 const float& aPitch) override;
-=======
                                                                  const float& aPitch,
                                                                  const bool& aIsChrome) override;
->>>>>>> a17af05f
 };
 
 class SpeechSynthesisRequestParent : public PSpeechSynthesisRequestParent
