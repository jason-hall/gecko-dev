/* -*- Mode: C++; tab-width: 8; indent-tabs-mode: nil; c-basic-offset: 2 -*- */
/* vim: set ts=8 sts=2 et sw=2 tw=80: */
/* This Source Code Form is subject to the terms of the Mozilla Public
 * License, v. 2.0. If a copy of the MPL was not distributed with this
 * file, You can obtain one at http://mozilla.org/MPL/2.0/. */

#include "MediaQueue.h"
#include "VideoSink.h"
#include "MediaPrefs.h"

#include "mozilla/IntegerPrintfMacros.h"
<<<<<<< HEAD
#include "mozilla/SizePrintfMacros.h"
=======
>>>>>>> a17af05f

namespace mozilla {

extern LazyLogModule gMediaDecoderLog;

#undef FMT

#define FMT(x, ...) "VideoSink=%p " x, this, ##__VA_ARGS__
#define VSINK_LOG(x, ...)   MOZ_LOG(gMediaDecoderLog, LogLevel::Debug,   (FMT(x, ##__VA_ARGS__)))
#define VSINK_LOG_V(x, ...) MOZ_LOG(gMediaDecoderLog, LogLevel::Verbose, (FMT(x, ##__VA_ARGS__)))

using namespace mozilla::layers;

namespace media {

// Minimum update frequency is 1/120th of a second, i.e. half the
// duration of a 60-fps frame.
static const int64_t MIN_UPDATE_INTERVAL_US = 1000000 / (60 * 2);

VideoSink::VideoSink(AbstractThread* aThread,
                     MediaSink* aAudioSink,
                     MediaQueue<VideoData>& aVideoQueue,
                     VideoFrameContainer* aContainer,
                     FrameStatistics& aFrameStats,
                     uint32_t aVQueueSentToCompositerSize)
  : mOwnerThread(aThread)
  , mAudioSink(aAudioSink)
  , mVideoQueue(aVideoQueue)
  , mContainer(aContainer)
  , mProducerID(ImageContainer::AllocateProducerID())
  , mFrameStats(aFrameStats)
  , mHasVideo(false)
  , mUpdateScheduler(aThread)
  , mVideoQueueSendToCompositorSize(aVQueueSentToCompositerSize)
  , mMinVideoQueueSize(MediaPrefs::RuinAvSync() ? 1 : 0)
{
  MOZ_ASSERT(mAudioSink, "AudioSink should exist.");
}

VideoSink::~VideoSink()
{
}

const MediaSink::PlaybackParams&
VideoSink::GetPlaybackParams() const
{
  AssertOwnerThread();

  return mAudioSink->GetPlaybackParams();
}

void
VideoSink::SetPlaybackParams(const PlaybackParams& aParams)
{
  AssertOwnerThread();

  mAudioSink->SetPlaybackParams(aParams);
}

RefPtr<GenericPromise>
VideoSink::OnEnded(TrackType aType)
{
  AssertOwnerThread();
  MOZ_ASSERT(mAudioSink->IsStarted(), "Must be called after playback starts.");

  if (aType == TrackInfo::kAudioTrack) {
    return mAudioSink->OnEnded(aType);
  } else if (aType == TrackInfo::kVideoTrack) {
    return mEndPromise;
  }
  return nullptr;
}

TimeUnit
VideoSink::GetEndTime(TrackType aType) const
{
  AssertOwnerThread();
  MOZ_ASSERT(mAudioSink->IsStarted(), "Must be called after playback starts.");

  if (aType == TrackInfo::kVideoTrack) {
    return mVideoFrameEndTime;
  } else if (aType == TrackInfo::kAudioTrack) {
    return mAudioSink->GetEndTime(aType);
  }
  return TimeUnit::Zero();
}

TimeUnit
VideoSink::GetPosition(TimeStamp* aTimeStamp) const
{
  AssertOwnerThread();
  return mAudioSink->GetPosition(aTimeStamp);
}

bool
VideoSink::HasUnplayedFrames(TrackType aType) const
{
  AssertOwnerThread();
  MOZ_ASSERT(aType == TrackInfo::kAudioTrack, "Not implemented for non audio tracks.");

  return mAudioSink->HasUnplayedFrames(aType);
}

void
VideoSink::SetPlaybackRate(double aPlaybackRate)
{
  AssertOwnerThread();

  mAudioSink->SetPlaybackRate(aPlaybackRate);
}

void
VideoSink::SetVolume(double aVolume)
{
  AssertOwnerThread();

  mAudioSink->SetVolume(aVolume);
}

void
VideoSink::SetPreservesPitch(bool aPreservesPitch)
{
  AssertOwnerThread();

  mAudioSink->SetPreservesPitch(aPreservesPitch);
}

void
VideoSink::SetPlaying(bool aPlaying)
{
  AssertOwnerThread();
  VSINK_LOG_V(" playing (%d) -> (%d)", mAudioSink->IsPlaying(), aPlaying);

  if (!aPlaying) {
    // Reset any update timer if paused.
    mUpdateScheduler.Reset();
    // Since playback is paused, tell compositor to render only current frame.
    RenderVideoFrames(1);
    if (mContainer) {
      mContainer->ClearCachedResources();
    }
  }

  mAudioSink->SetPlaying(aPlaying);

  if (mHasVideo && aPlaying) {
    // There's no thread in VideoSink for pulling video frames, need to trigger
    // rendering while becoming playing status. because the VideoQueue may be
    // full already.
    TryUpdateRenderedVideoFrames();
  }
}

void
VideoSink::Start(const TimeUnit& aStartTime, const MediaInfo& aInfo)
{
  AssertOwnerThread();
  VSINK_LOG("[%s]", __func__);

  mAudioSink->Start(aStartTime, aInfo);

  mHasVideo = aInfo.HasVideo();

  if (mHasVideo) {
    mEndPromise = mEndPromiseHolder.Ensure(__func__);

    // If the underlying MediaSink has an end promise for the video track (which
    // happens when mAudioSink refers to a DecodedStream), we must wait for it
    // to complete before resolving our own end promise. Otherwise, MDSM might
    // stop playback before DecodedStream plays to the end and cause
    // test_streams_element_capture.html to time out.
    RefPtr<GenericPromise> p = mAudioSink->OnEnded(TrackInfo::kVideoTrack);
    if (p) {
      RefPtr<VideoSink> self = this;
      p->Then(mOwnerThread, __func__,
        [self] () {
          self->mVideoSinkEndRequest.Complete();
          self->TryUpdateRenderedVideoFrames();
          // It is possible the video queue size is 0 and we have no frames to
          // render. However, we need to call MaybeResolveEndPromise() to ensure
          // mEndPromiseHolder is resolved.
          self->MaybeResolveEndPromise();
        }, [self] () {
          self->mVideoSinkEndRequest.Complete();
          self->TryUpdateRenderedVideoFrames();
          self->MaybeResolveEndPromise();
        })
        ->Track(mVideoSinkEndRequest);
    }

    ConnectListener();
    // Run the render loop at least once so we can resolve the end promise
    // when video duration is 0.
    UpdateRenderedVideoFrames();
  }
}

void
VideoSink::Stop()
{
  AssertOwnerThread();
  MOZ_ASSERT(mAudioSink->IsStarted(), "playback not started.");
  VSINK_LOG("[%s]", __func__);

  mAudioSink->Stop();

  mUpdateScheduler.Reset();
  if (mHasVideo) {
    DisconnectListener();
    mVideoSinkEndRequest.DisconnectIfExists();
    mEndPromiseHolder.ResolveIfExists(true, __func__);
    mEndPromise = nullptr;
  }
  mVideoFrameEndTime = TimeUnit::Zero();
}

bool
VideoSink::IsStarted() const
{
  AssertOwnerThread();

  return mAudioSink->IsStarted();
}

bool
VideoSink::IsPlaying() const
{
  AssertOwnerThread();

  return mAudioSink->IsPlaying();
}

void
VideoSink::Shutdown()
{
  AssertOwnerThread();
  MOZ_ASSERT(!mAudioSink->IsStarted(), "must be called after playback stops.");
  VSINK_LOG("[%s]", __func__);

  mAudioSink->Shutdown();
}

void
VideoSink::OnVideoQueuePushed(RefPtr<VideoData>&& aSample)
{
  AssertOwnerThread();
  // Listen to push event, VideoSink should try rendering ASAP if first frame
  // arrives but update scheduler is not triggered yet.
  if (!aSample->IsSentToCompositor()) {
    // Since we push rendered frames back to the queue, we will receive
    // push events for them. We only need to trigger render loop
    // when this frame is not rendered yet.
    TryUpdateRenderedVideoFrames();
  }
}

void
VideoSink::OnVideoQueueFinished()
{
  AssertOwnerThread();
  // Run render loop if the end promise is not resolved yet.
  if (!mUpdateScheduler.IsScheduled() &&
      mAudioSink->IsPlaying() &&
      !mEndPromiseHolder.IsEmpty()) {
    UpdateRenderedVideoFrames();
  }
}

void
VideoSink::Redraw(const VideoInfo& aInfo)
{
  AssertOwnerThread();

  // No video track, nothing to draw.
  if (!aInfo.IsValid() || !mContainer) {
    return;
  }

  RefPtr<VideoData> video = VideoQueue().PeekFront();
  if (video) {
    video->MarkSentToCompositor();
    mContainer->SetCurrentFrame(video->mDisplay, video->mImage, TimeStamp::Now());
    return;
  }

  // When we reach here, it means there are no frames in this video track.
  // Draw a blank frame to ensure there is something in the image container
  // to fire 'loadeddata'.
  RefPtr<Image> blank =
    mContainer->GetImageContainer()->CreatePlanarYCbCrImage();
  mContainer->SetCurrentFrame(aInfo.mDisplay, blank, TimeStamp::Now());
}

void
VideoSink::TryUpdateRenderedVideoFrames()
{
  AssertOwnerThread();
  if (mUpdateScheduler.IsScheduled() || !mAudioSink->IsPlaying()) {
    return;
  }
  RefPtr<VideoData> v = VideoQueue().PeekFront();
  if (!v) {
    // No frames to render.
    return;
  }

  TimeStamp nowTime;
  const TimeUnit clockTime = mAudioSink->GetPosition(&nowTime);
  if (clockTime >= v->mTime) {
    // Time to render this frame.
    UpdateRenderedVideoFrames();
    return;
  }

  // If we send this future frame to the compositor now, it will be rendered
  // immediately and break A/V sync. Instead, we schedule a timer to send it
  // later.
  int64_t delta = (v->mTime - clockTime).ToMicroseconds() /
                  mAudioSink->GetPlaybackParams().mPlaybackRate;
  TimeStamp target = nowTime + TimeDuration::FromMicroseconds(delta);
  RefPtr<VideoSink> self = this;
  mUpdateScheduler.Ensure(
    target,
    [self]() { self->UpdateRenderedVideoFramesByTimer(); },
    [self]() { self->UpdateRenderedVideoFramesByTimer(); });
}

void
VideoSink::UpdateRenderedVideoFramesByTimer()
{
  AssertOwnerThread();
  mUpdateScheduler.CompleteRequest();
  UpdateRenderedVideoFrames();
}

void
VideoSink::ConnectListener()
{
  AssertOwnerThread();
  mPushListener = VideoQueue().PushEvent().Connect(
    mOwnerThread, this, &VideoSink::OnVideoQueuePushed);
  mFinishListener = VideoQueue().FinishEvent().Connect(
    mOwnerThread, this, &VideoSink::OnVideoQueueFinished);
}

void
VideoSink::DisconnectListener()
{
  AssertOwnerThread();
  mPushListener.Disconnect();
  mFinishListener.Disconnect();
}

void
VideoSink::RenderVideoFrames(int32_t aMaxFrames,
                             int64_t aClockTime,
                             const TimeStamp& aClockTimeStamp)
{
  AssertOwnerThread();

  AutoTArray<RefPtr<VideoData>,16> frames;
  VideoQueue().GetFirstElements(aMaxFrames, &frames);
  if (frames.IsEmpty() || !mContainer) {
    return;
  }

  AutoTArray<ImageContainer::NonOwningImage,16> images;
  TimeStamp lastFrameTime;
  MediaSink::PlaybackParams params = mAudioSink->GetPlaybackParams();
  for (uint32_t i = 0; i < frames.Length(); ++i) {
    VideoData* frame = frames[i];

    frame->MarkSentToCompositor();

    if (!frame->mImage || !frame->mImage->IsValid() ||
        !frame->mImage->GetSize().width || !frame->mImage->GetSize().height) {
      continue;
    }

    if (frame->mTime.IsNegative()) {
      // Frame times before the start time are invalid; drop such frames
      continue;
    }

    TimeStamp t;
    if (aMaxFrames > 1) {
      MOZ_ASSERT(!aClockTimeStamp.IsNull());
      int64_t delta = frame->mTime.ToMicroseconds() - aClockTime;
      t = aClockTimeStamp +
          TimeDuration::FromMicroseconds(delta / params.mPlaybackRate);
      if (!lastFrameTime.IsNull() && t <= lastFrameTime) {
        // Timestamps out of order; drop the new frame. In theory we should
        // probably replace the previous frame with the new frame if the
        // timestamps are equal, but this is a corrupt video file already so
        // never mind.
        continue;
      }
      lastFrameTime = t;
    }

    ImageContainer::NonOwningImage* img = images.AppendElement();
    img->mTimeStamp = t;
    img->mImage = frame->mImage;
    img->mFrameID = frame->mFrameID;
    img->mProducerID = mProducerID;

<<<<<<< HEAD
    VSINK_LOG_V("playing video frame %" PRId64 " (id=%x) (vq-queued=%" PRIuSIZE ")",
                frame->mTime, frame->mFrameID, VideoQueue().GetSize());
  }

  if (images.Length() > 0) {
    mContainer->SetCurrentFrames(frames[0]->mDisplay, images);
  }
=======
    VSINK_LOG_V("playing video frame %" PRId64 " (id=%x) (vq-queued=%zu)",
                frame->mTime.ToMicroseconds(), frame->mFrameID,
                VideoQueue().GetSize());
  }

  if (images.Length() > 0) {
    mContainer->SetCurrentFrames(frames[0]->mDisplay, images);
  }
>>>>>>> a17af05f
}

void
VideoSink::UpdateRenderedVideoFrames()
{
  AssertOwnerThread();
  MOZ_ASSERT(mAudioSink->IsPlaying(), "should be called while playing.");

  // Get the current playback position.
  TimeStamp nowTime;
<<<<<<< HEAD
  const int64_t clockTime = mAudioSink->GetPosition(&nowTime).ToMicroseconds();
  NS_ASSERTION(clockTime >= 0, "Should have positive clock time.");

  // Skip frames up to the playback position.
  int64_t lastFrameEndTime = 0;
=======
  const auto clockTime = mAudioSink->GetPosition(&nowTime);
  MOZ_ASSERT(!clockTime.IsNegative(), "Should have positive clock time.");

  // Skip frames up to the playback position.
  TimeUnit lastFrameEndTime;
>>>>>>> a17af05f
  while (VideoQueue().GetSize() > mMinVideoQueueSize &&
         clockTime >= VideoQueue().PeekFront()->GetEndTime()) {
    RefPtr<VideoData> frame = VideoQueue().PopFront();
    lastFrameEndTime = frame->GetEndTime();
    if (frame->IsSentToCompositor()) {
      mFrameStats.NotifyPresentedFrame();
    } else {
      mFrameStats.NotifyDecodedFrames({ 0, 0, 1 });
      VSINK_LOG_V("discarding video frame mTime=%" PRId64 " clock_time=%" PRId64,
<<<<<<< HEAD
                  frame->mTime, clockTime);
=======
                  frame->mTime.ToMicroseconds(), clockTime.ToMicroseconds());
>>>>>>> a17af05f
    }
  }

  // The presentation end time of the last video frame displayed is either
  // the end time of the current frame, or if we dropped all frames in the
  // queue, the end time of the last frame we removed from the queue.
  RefPtr<VideoData> currentFrame = VideoQueue().PeekFront();
<<<<<<< HEAD
  mVideoFrameEndTime = std::max(mVideoFrameEndTime, TimeUnit::FromMicroseconds(
    currentFrame ? currentFrame->GetEndTime() : lastFrameEndTime));
=======
  mVideoFrameEndTime = std::max(mVideoFrameEndTime,
    currentFrame ? currentFrame->GetEndTime() : lastFrameEndTime);
>>>>>>> a17af05f

  RenderVideoFrames(
    mVideoQueueSendToCompositorSize,
    clockTime.ToMicroseconds(), nowTime);

  MaybeResolveEndPromise();

  // Get the timestamp of the next frame. Schedule the next update at
  // the start time of the next frame. If we don't have a next frame,
  // we will run render loops again upon incoming frames.
  nsTArray<RefPtr<VideoData>> frames;
  VideoQueue().GetFirstElements(2, &frames);
  if (frames.Length() < 2) {
    return;
  }

<<<<<<< HEAD
  int64_t nextFrameTime = frames[1]->mTime;
  int64_t delta = std::max<int64_t>((nextFrameTime - clockTime), MIN_UPDATE_INTERVAL_US);
=======
  int64_t nextFrameTime = frames[1]->mTime.ToMicroseconds();
  int64_t delta = std::max(
    nextFrameTime - clockTime.ToMicroseconds(), MIN_UPDATE_INTERVAL_US);
>>>>>>> a17af05f
  TimeStamp target = nowTime + TimeDuration::FromMicroseconds(
     delta / mAudioSink->GetPlaybackParams().mPlaybackRate);

  RefPtr<VideoSink> self = this;
  mUpdateScheduler.Ensure(target, [self] () {
    self->UpdateRenderedVideoFramesByTimer();
  }, [self] () {
    self->UpdateRenderedVideoFramesByTimer();
  });
}

void
VideoSink::MaybeResolveEndPromise()
{
  AssertOwnerThread();
  // All frames are rendered, Let's resolve the promise.
  if (VideoQueue().IsFinished() &&
      VideoQueue().GetSize() <= 1 &&
      !mVideoSinkEndRequest.Exists()) {
    if (VideoQueue().GetSize() == 1) {
      // Remove the last frame since we have sent it to compositor.
      RefPtr<VideoData> frame = VideoQueue().PopFront();
      mFrameStats.NotifyPresentedFrame();
    }
    mEndPromiseHolder.ResolveIfExists(true, __func__);
  }
}

nsCString
VideoSink::GetDebugInfo()
{
  AssertOwnerThread();
  return nsPrintfCString(
    "VideoSink Status: IsStarted=%d IsPlaying=%d VideoQueue(finished=%d "
<<<<<<< HEAD
    "size=%" PRIuSIZE ") mVideoFrameEndTime=%" PRId64 " mHasVideo=%d "
=======
    "size=%zu) mVideoFrameEndTime=%" PRId64 " mHasVideo=%d "
>>>>>>> a17af05f
    "mVideoSinkEndRequest.Exists()=%d mEndPromiseHolder.IsEmpty()=%d\n",
    IsStarted(), IsPlaying(), VideoQueue().IsFinished(),
    VideoQueue().GetSize(), mVideoFrameEndTime.ToMicroseconds(), mHasVideo,
    mVideoSinkEndRequest.Exists(), mEndPromiseHolder.IsEmpty())
    + mAudioSink->GetDebugInfo();
}

} // namespace media
} // namespace mozilla<|MERGE_RESOLUTION|>--- conflicted
+++ resolved
@@ -9,10 +9,6 @@
 #include "MediaPrefs.h"
 
 #include "mozilla/IntegerPrintfMacros.h"
-<<<<<<< HEAD
-#include "mozilla/SizePrintfMacros.h"
-=======
->>>>>>> a17af05f
 
 namespace mozilla {
 
@@ -419,15 +415,6 @@
     img->mFrameID = frame->mFrameID;
     img->mProducerID = mProducerID;
 
-<<<<<<< HEAD
-    VSINK_LOG_V("playing video frame %" PRId64 " (id=%x) (vq-queued=%" PRIuSIZE ")",
-                frame->mTime, frame->mFrameID, VideoQueue().GetSize());
-  }
-
-  if (images.Length() > 0) {
-    mContainer->SetCurrentFrames(frames[0]->mDisplay, images);
-  }
-=======
     VSINK_LOG_V("playing video frame %" PRId64 " (id=%x) (vq-queued=%zu)",
                 frame->mTime.ToMicroseconds(), frame->mFrameID,
                 VideoQueue().GetSize());
@@ -436,7 +423,6 @@
   if (images.Length() > 0) {
     mContainer->SetCurrentFrames(frames[0]->mDisplay, images);
   }
->>>>>>> a17af05f
 }
 
 void
@@ -447,19 +433,11 @@
 
   // Get the current playback position.
   TimeStamp nowTime;
-<<<<<<< HEAD
-  const int64_t clockTime = mAudioSink->GetPosition(&nowTime).ToMicroseconds();
-  NS_ASSERTION(clockTime >= 0, "Should have positive clock time.");
-
-  // Skip frames up to the playback position.
-  int64_t lastFrameEndTime = 0;
-=======
   const auto clockTime = mAudioSink->GetPosition(&nowTime);
   MOZ_ASSERT(!clockTime.IsNegative(), "Should have positive clock time.");
 
   // Skip frames up to the playback position.
   TimeUnit lastFrameEndTime;
->>>>>>> a17af05f
   while (VideoQueue().GetSize() > mMinVideoQueueSize &&
          clockTime >= VideoQueue().PeekFront()->GetEndTime()) {
     RefPtr<VideoData> frame = VideoQueue().PopFront();
@@ -469,11 +447,7 @@
     } else {
       mFrameStats.NotifyDecodedFrames({ 0, 0, 1 });
       VSINK_LOG_V("discarding video frame mTime=%" PRId64 " clock_time=%" PRId64,
-<<<<<<< HEAD
-                  frame->mTime, clockTime);
-=======
                   frame->mTime.ToMicroseconds(), clockTime.ToMicroseconds());
->>>>>>> a17af05f
     }
   }
 
@@ -481,13 +455,8 @@
   // the end time of the current frame, or if we dropped all frames in the
   // queue, the end time of the last frame we removed from the queue.
   RefPtr<VideoData> currentFrame = VideoQueue().PeekFront();
-<<<<<<< HEAD
-  mVideoFrameEndTime = std::max(mVideoFrameEndTime, TimeUnit::FromMicroseconds(
-    currentFrame ? currentFrame->GetEndTime() : lastFrameEndTime));
-=======
   mVideoFrameEndTime = std::max(mVideoFrameEndTime,
     currentFrame ? currentFrame->GetEndTime() : lastFrameEndTime);
->>>>>>> a17af05f
 
   RenderVideoFrames(
     mVideoQueueSendToCompositorSize,
@@ -504,14 +473,9 @@
     return;
   }
 
-<<<<<<< HEAD
-  int64_t nextFrameTime = frames[1]->mTime;
-  int64_t delta = std::max<int64_t>((nextFrameTime - clockTime), MIN_UPDATE_INTERVAL_US);
-=======
   int64_t nextFrameTime = frames[1]->mTime.ToMicroseconds();
   int64_t delta = std::max(
     nextFrameTime - clockTime.ToMicroseconds(), MIN_UPDATE_INTERVAL_US);
->>>>>>> a17af05f
   TimeStamp target = nowTime + TimeDuration::FromMicroseconds(
      delta / mAudioSink->GetPlaybackParams().mPlaybackRate);
 
@@ -546,11 +510,7 @@
   AssertOwnerThread();
   return nsPrintfCString(
     "VideoSink Status: IsStarted=%d IsPlaying=%d VideoQueue(finished=%d "
-<<<<<<< HEAD
-    "size=%" PRIuSIZE ") mVideoFrameEndTime=%" PRId64 " mHasVideo=%d "
-=======
     "size=%zu) mVideoFrameEndTime=%" PRId64 " mHasVideo=%d "
->>>>>>> a17af05f
     "mVideoSinkEndRequest.Exists()=%d mEndPromiseHolder.IsEmpty()=%d\n",
     IsStarted(), IsPlaying(), VideoQueue().IsFinished(),
     VideoQueue().GetSize(), mVideoFrameEndTime.ToMicroseconds(), mHasVideo,
