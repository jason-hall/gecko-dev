--- conflicted
+++ resolved
@@ -29,11 +29,7 @@
  * way to DecodedStreamGraphListener from DecodedStream.
  */
 struct PlaybackInfoInit {
-<<<<<<< HEAD
-  media::TimeUnit mStartTime;
-=======
   TimeUnit mStartTime;
->>>>>>> a17af05f
   MediaInfo mInfo;
 };
 
@@ -63,14 +59,9 @@
   {
     if (event == MediaStreamGraphEvent::EVENT_FINISHED) {
       aGraph->DispatchToMainThreadAfterStreamStateUpdate(
-<<<<<<< HEAD
-        mAbstractMainThread,
-        NewRunnableMethod(this, &DecodedStreamGraphListener::DoNotifyFinished));
-=======
         NewRunnableMethod("DecodedStreamGraphListener::DoNotifyFinished",
                           this,
                           &DecodedStreamGraphListener::DoNotifyFinished));
->>>>>>> a17af05f
     }
   }
 
@@ -83,18 +74,11 @@
   void Forget()
   {
     RefPtr<DecodedStreamGraphListener> self = this;
-<<<<<<< HEAD
-    mAbstractMainThread->Dispatch(NS_NewRunnableFunction([self] () {
-      MOZ_ASSERT(NS_IsMainThread());
-      self->mFinishPromise.ResolveIfExists(true, __func__);
-    }));
-=======
     mAbstractMainThread->Dispatch(
       NS_NewRunnableFunction("DecodedStreamGraphListener::Forget", [self]() {
         MOZ_ASSERT(NS_IsMainThread());
         self->mFinishPromise.ResolveIfExists(true, __func__);
       }));
->>>>>>> a17af05f
     MutexAutoLock lock(mMutex);
     mStream = nullptr;
   }
@@ -166,13 +150,8 @@
   // mNextVideoTime is the end timestamp for the last packet sent to the stream.
   // Therefore video packets starting at or after this time need to be copied
   // to the output stream.
-<<<<<<< HEAD
-  media::TimeUnit mNextVideoTime;
-  media::TimeUnit mNextAudioTime;
-=======
   TimeUnit mNextVideoTime;
   TimeUnit mNextAudioTime;
->>>>>>> a17af05f
   // The last video image sent to the stream. Useful if we need to replicate
   // the image.
   RefPtr<layers::Image> mLastVideoImage;
@@ -203,7 +182,7 @@
   , mHaveSentFinish(false)
   , mHaveSentFinishAudio(false)
   , mHaveSentFinishVideo(false)
-  , mStream(aOutputStreamManager->Graph()->CreateSourceStream(aMainThread))
+  , mStream(aOutputStreamManager->Graph()->CreateSourceStream())
   // DecodedStreamGraphListener will resolve this promise.
   , mListener(new DecodedStreamGraphListener(mStream, Move(aPromise), aMainThread))
   // mPlaying is initially true because MDSM won't start playback until playing
@@ -321,21 +300,13 @@
 }
 
 void
-<<<<<<< HEAD
-DecodedStream::Start(const media::TimeUnit& aStartTime, const MediaInfo& aInfo)
-=======
 DecodedStream::Start(const TimeUnit& aStartTime, const MediaInfo& aInfo)
->>>>>>> a17af05f
 {
   AssertOwnerThread();
   MOZ_ASSERT(mStartTime.isNothing(), "playback already started.");
 
   mStartTime.emplace(aStartTime);
-<<<<<<< HEAD
-  mLastOutputTime = media::TimeUnit::Zero();
-=======
   mLastOutputTime = TimeUnit::Zero();
->>>>>>> a17af05f
   mInfo = aInfo;
   mPlaying = true;
   ConnectListener();
@@ -439,14 +410,8 @@
 
   DecodedStreamData* data = aData.release();
   data->Forget();
-<<<<<<< HEAD
-  nsCOMPtr<nsIRunnable> r = NS_NewRunnableFunction([=] () {
-    delete data;
-  });
-=======
   nsCOMPtr<nsIRunnable> r = NS_NewRunnableFunction("DecodedStream::DestroyData",
                                                    [=]() { delete data; });
->>>>>>> a17af05f
   mAbstractMainThread->Dispatch(r.forget());
 }
 
@@ -488,11 +453,7 @@
 }
 
 static void
-<<<<<<< HEAD
-SendStreamAudio(DecodedStreamData* aStream, const media::TimeUnit& aStartTime,
-=======
 SendStreamAudio(DecodedStreamData* aStream, const TimeUnit& aStartTime,
->>>>>>> a17af05f
                 AudioData* aData, AudioSegment* aOutput, uint32_t aRate,
                 const PrincipalHandle& aPrincipalHandle)
 {
@@ -505,16 +466,12 @@
   // the exact same silences
   CheckedInt64 audioWrittenOffset = aStream->mAudioFramesWritten
     + TimeUnitToFrames(aStartTime, aRate);
-<<<<<<< HEAD
-  CheckedInt64 frameOffset = UsecsToFrames(audio->mTime, aRate);
-=======
   CheckedInt64 frameOffset = TimeUnitToFrames(audio->mTime, aRate);
->>>>>>> a17af05f
 
   if (!audioWrittenOffset.isValid() ||
       !frameOffset.isValid() ||
       // ignore packet that we've already processed
-      audio->GetEndTime() <= aStream->mNextAudioTime.ToMicroseconds()) {
+      audio->GetEndTime() <= aStream->mNextAudioTime) {
     return;
   }
 
@@ -540,7 +497,7 @@
   aOutput->AppendFrames(buffer.forget(), channels, audio->mFrames, aPrincipalHandle);
   aStream->mAudioFramesWritten += audio->mFrames;
 
-  aStream->mNextAudioTime = media::TimeUnit::FromMicroseconds(audio->GetEndTime());
+  aStream->mNextAudioTime = audio->GetEndTime();
 }
 
 void
@@ -589,13 +546,8 @@
 static void
 WriteVideoToMediaStream(MediaStream* aStream,
                         layers::Image* aImage,
-<<<<<<< HEAD
-                        const media::TimeUnit& aEnd,
-                        const media::TimeUnit& aStart,
-=======
                         const TimeUnit& aEnd,
                         const TimeUnit& aStart,
->>>>>>> a17af05f
                         const mozilla::gfx::IntSize& aIntrinsicSize,
                         const TimeStamp& aTimeStamp,
                         VideoSegment* aOutput,
@@ -648,7 +600,7 @@
   for (uint32_t i = 0; i < video.Length(); ++i) {
     VideoData* v = video[i];
 
-    if (mData->mNextVideoTime.ToMicroseconds() < v->mTime) {
+    if (mData->mNextVideoTime < v->mTime) {
       // Write last video frame to catch up. mLastVideoImage can be null here
       // which is fine, it just means there's no video.
 
@@ -658,23 +610,6 @@
       // video frame). E.g. if we have a video frame that is 30 sec long
       // and capture happens at 15 sec, we'll have to append a black frame
       // that is 15 sec long.
-<<<<<<< HEAD
-      WriteVideoToMediaStream(sourceStream, mData->mLastVideoImage,
-        FromMicroseconds(v->mTime),
-        mData->mNextVideoTime, mData->mLastVideoImageDisplaySize,
-        tracksStartTimeStamp + TimeDuration::FromMicroseconds(v->mTime),
-        &output, aPrincipalHandle);
-      mData->mNextVideoTime = FromMicroseconds(v->mTime);
-    }
-
-    if (mData->mNextVideoTime.ToMicroseconds() < v->GetEndTime()) {
-      WriteVideoToMediaStream(sourceStream, v->mImage,
-        FromMicroseconds(v->GetEndTime()),
-        mData->mNextVideoTime, v->mDisplay,
-        tracksStartTimeStamp + TimeDuration::FromMicroseconds(v->GetEndTime()),
-        &output, aPrincipalHandle);
-      mData->mNextVideoTime = FromMicroseconds(v->GetEndTime());
-=======
       WriteVideoToMediaStream(sourceStream, mData->mLastVideoImage, v->mTime,
         mData->mNextVideoTime, mData->mLastVideoImageDisplaySize,
         tracksStartTimeStamp + v->mTime.ToTimeDuration(),
@@ -688,7 +623,6 @@
         tracksStartTimeStamp + v->GetEndTime().ToTimeDuration(),
         &output, aPrincipalHandle);
       mData->mNextVideoTime = v->GetEndTime();
->>>>>>> a17af05f
       mData->mLastVideoImage = v->mImage;
       mData->mLastVideoImageDisplaySize = v->mDisplay;
     }
@@ -782,11 +716,7 @@
   }
 }
 
-<<<<<<< HEAD
-media::TimeUnit
-=======
 TimeUnit
->>>>>>> a17af05f
 DecodedStream::GetEndTime(TrackType aType) const
 {
   AssertOwnerThread();
@@ -799,17 +729,10 @@
   } else if (aType == TrackInfo::kVideoTrack && mData) {
     return mData->mNextVideoTime;
   }
-<<<<<<< HEAD
-  return media::TimeUnit::Zero();
-}
-
-media::TimeUnit
-=======
   return TimeUnit::Zero();
 }
 
 TimeUnit
->>>>>>> a17af05f
 DecodedStream::GetPosition(TimeStamp* aTimeStamp) const
 {
   AssertOwnerThread();
@@ -827,11 +750,7 @@
 {
   AssertOwnerThread();
   mLastOutputTime = FromMicroseconds(aTime);
-<<<<<<< HEAD
-  int64_t currentTime = GetPosition().ToMicroseconds();
-=======
   auto currentTime = GetPosition();
->>>>>>> a17af05f
 
   // Remove audio samples that have been played by MSG from the queue.
   RefPtr<AudioData> a = mAudioQueue.PeekFront();
