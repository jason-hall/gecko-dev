/* -*- Mode: C++; tab-width: 2; indent-tabs-mode: nil; c-basic-offset: 2 -*- */
/* vim:set ts=2 sw=2 sts=2 et cindent: */
/* This Source Code Form is subject to the terms of the Mozilla Public
 * License, v. 2.0. If a copy of the MPL was not distributed with this
 * file, You can obtain one at http://mozilla.org/MPL/2.0/. */

#if !defined(MediaFormatReader_h_)
#define MediaFormatReader_h_

#include "mozilla/Atomics.h"
#include "mozilla/Maybe.h"
#include "mozilla/StateMirroring.h"
#include "mozilla/TaskQueue.h"
#include "mozilla/Mutex.h"

<<<<<<< HEAD
=======
#include "FrameStatistics.h"
>>>>>>> a17af05f
#include "MediaEventSource.h"
#include "MediaDataDemuxer.h"
#include "MediaMetadataManager.h"
#include "MediaPrefs.h"
#include "nsAutoPtr.h"
#include "PDMFactory.h"
#include "SeekTarget.h"

namespace mozilla {

class CDMProxy;
class GMPCrashHelper;
class MediaResource;
class VideoFrameContainer;

struct WaitForDataRejectValue
{
  enum Reason
  {
    SHUTDOWN,
    CANCELED
  };

  WaitForDataRejectValue(MediaData::Type aType, Reason aReason)
    : mType(aType)
    , mReason(aReason)
  {
  }
  MediaData::Type mType;
  Reason mReason;
};

struct SeekRejectValue
{
  MOZ_IMPLICIT SeekRejectValue(const MediaResult& aError)
    : mType(MediaData::NULL_DATA)
    , mError(aError)
  {
  }
  MOZ_IMPLICIT SeekRejectValue(nsresult aResult)
    : mType(MediaData::NULL_DATA)
    , mError(aResult)
  {
  }
  SeekRejectValue(MediaData::Type aType, const MediaResult& aError)
    : mType(aType)
    , mError(aError)
  {
  }
  MediaData::Type mType;
  MediaResult mError;
};

struct MetadataHolder
{
  UniquePtr<MediaInfo> mInfo;
  UniquePtr<MetadataTags> mTags;
};

typedef void* MediaDecoderOwnerID;

struct MOZ_STACK_CLASS MediaFormatReaderInit
{
  MediaResource* mResource = nullptr;
  VideoFrameContainer* mVideoFrameContainer = nullptr;
  FrameStatistics* mFrameStats = nullptr;
  already_AddRefed<layers::KnowsCompositor> mKnowsCompositor;
  already_AddRefed<GMPCrashHelper> mCrashHelper;
  // Used in bug 1393399 for temporary telemetry.
  MediaDecoderOwnerID mMediaDecoderOwnerID = nullptr;
};

class MediaFormatReader final
{
  static const bool IsExclusive = true;
  typedef TrackInfo::TrackType TrackType;
<<<<<<< HEAD
  typedef MozPromise<bool, MediaResult, /* IsExclusive = */ true> NotifyDataArrivedPromise;

public:
  MediaFormatReader(AbstractMediaDecoder* aDecoder,
                    MediaDataDemuxer* aDemuxer,
                    VideoFrameContainer* aVideoFrameContainer = nullptr);
=======
  typedef MozPromise<bool, MediaResult, IsExclusive> NotifyDataArrivedPromise;

  NS_INLINE_DECL_THREADSAFE_REFCOUNTING(MediaFormatReader)

public:
  using TrackSet = EnumSet<TrackInfo::TrackType>;
  using MetadataPromise = MozPromise<MetadataHolder, MediaResult, IsExclusive>;

  template<typename Type>
  using DataPromise = MozPromise<RefPtr<Type>, MediaResult, IsExclusive>;
  using AudioDataPromise = DataPromise<AudioData>;
  using VideoDataPromise = DataPromise<VideoData>;

  using SeekPromise = MozPromise<media::TimeUnit, SeekRejectValue, IsExclusive>;

  // Note that, conceptually, WaitForData makes sense in a non-exclusive sense.
  // But in the current architecture it's only ever used exclusively (by MDSM),
  // so we mark it that way to verify our assumptions. If you have a use-case
  // for multiple WaitForData consumers, feel free to flip the exclusivity here.
  using WaitForDataPromise =
    MozPromise<MediaData::Type, WaitForDataRejectValue, IsExclusive>;
>>>>>>> a17af05f

  MediaFormatReader(MediaFormatReaderInit& aInit, MediaDataDemuxer* aDemuxer);

<<<<<<< HEAD
  size_t SizeOfVideoQueueInFrames() override;
  size_t SizeOfAudioQueueInFrames() override;

  RefPtr<VideoDataPromise>
  RequestVideoData(bool aSkipToNextKeyframe,
                   const media::TimeUnit& aTimeThreshold) override;

  RefPtr<AudioDataPromise> RequestAudioData() override;
=======
  // Initializes the reader, returns NS_OK on success, or NS_ERROR_FAILURE
  // on failure.
  nsresult Init();

  size_t SizeOfVideoQueueInFrames();
  size_t SizeOfAudioQueueInFrames();

  // Requests one video sample from the reader.
  RefPtr<VideoDataPromise> RequestVideoData(
    const media::TimeUnit& aTimeThreshold);

  // Requests one audio sample from the reader.
  //
  // The decode should be performed asynchronously, and the promise should
  // be resolved when it is complete.
  RefPtr<AudioDataPromise> RequestAudioData();
>>>>>>> a17af05f

  // The default implementation of AsyncReadMetadata is implemented in terms of
  // synchronous ReadMetadata() calls. Implementations may also
  // override AsyncReadMetadata to create a more proper async implementation.
  RefPtr<MetadataPromise> AsyncReadMetadata();

  // Fills aInfo with the latest cached data required to present the media,
  // ReadUpdatedMetadata will always be called once ReadMetadata has succeeded.
  void ReadUpdatedMetadata(MediaInfo* aInfo);

<<<<<<< HEAD
  RefPtr<SeekPromise> Seek(const SeekTarget& aTarget) override;

protected:
  void NotifyDataArrived() override;
  void UpdateBuffered() override;

public:
  // For Media Resource Management
  void ReleaseResources() override;
=======
  RefPtr<SeekPromise> Seek(const SeekTarget& aTarget);

  // Called once new data has been cached by the MediaResource.
  // mBuffered should be recalculated and updated accordingly.
  void NotifyDataArrived();

protected:
  // Recomputes mBuffered.
  void UpdateBuffered();

public:
  // Called by MDSM in dormant state to release resources allocated by this
  // reader. The reader can resume decoding by calling Seek() to a specific
  // position.
  void ReleaseResources();

  bool OnTaskQueue() const { return OwnerThread()->IsCurrentThreadIn(); }

  // Resets all state related to decoding, emptying all buffers etc.
  // Cancels all pending Request*Data() request callbacks, rejects any
  // outstanding seek promises, and flushes the decode pipeline. The
  // decoder must not call any of the callbacks for outstanding
  // Request*Data() calls after this is called. Calls to Request*Data()
  // made after this should be processed as usual.
  //
  // Normally this call preceedes a Seek() call, or shutdown.
  //
  // aParam is a set of TrackInfo::TrackType enums specifying which
  // queues need to be reset, defaulting to both audio and video tracks.
  nsresult ResetDecode(TrackSet aTracks);

  // Destroys the decoding state. The reader cannot be made usable again.
  // This is different from ReleaseMediaResources() as it is irreversable,
  // whereas ReleaseMediaResources() is.  Must be called on the decode
  // thread.
  RefPtr<ShutdownPromise> Shutdown();

  // Returns true if this decoder reader uses hardware accelerated video
  // decoding.
  bool VideoIsHardwareAccelerated() const;

  // By default, the state machine polls the reader once per second when it's
  // in buffering mode. Some readers support a promise-based mechanism by which
  // they notify the state machine when the data arrives.
  bool IsWaitForDataSupported() const { return true; }

  RefPtr<WaitForDataPromise> WaitForData(MediaData::Type aType);

  // The MediaDecoderStateMachine uses various heuristics that assume that
  // raw media data is arriving sequentially from a network channel. This
  // makes sense in the <video src="foo"> case, but not for more advanced use
  // cases like MSE.
  bool UseBufferingHeuristics() const { return mTrackDemuxersMayBlock; }

  void SetCDMProxy(CDMProxy* aProxy);

  // Returns a string describing the state of the decoder data.
  // Used for debugging purposes.
  void GetMozDebugReaderData(nsACString& aString);

  // Switch the video decoder to NullDecoderModule. It might takes effective
  // since a few samples later depends on how much demuxed samples are already
  // queued in the original video decoder.
  void SetVideoNullDecode(bool aIsNullDecode);

  void UpdateCompositor(already_AddRefed<layers::KnowsCompositor>);
>>>>>>> a17af05f

  void UpdateDuration(const media::TimeUnit& aDuration)
  {
    MOZ_ASSERT(OnTaskQueue());
    UpdateBuffered();
  }

  AbstractCanonical<media::TimeIntervals>* CanonicalBuffered()
  {
    return &mBuffered;
  }

  TaskQueue* OwnerThread() const { return mTaskQueue; }

  TimedMetadataEventSource& TimedMetadataEvent() { return mTimedMetadataEvent; }

  // Notified by the OggDemuxer during playback when chained ogg is detected.
  MediaEventSource<void>& OnMediaNotSeekable() { return mOnMediaNotSeekable; }

<<<<<<< HEAD
  bool UseBufferingHeuristics() const override
=======
  TimedMetadataEventProducer& TimedMetadataProducer()
  {
    return mTimedMetadataEvent;
  }

  MediaEventProducer<void>& MediaNotSeekableProducer()
  {
    return mOnMediaNotSeekable;
  }

  // Notified if the reader can't decode a sample due to a missing decryption
  // key.
  MediaEventSource<TrackInfo::TrackType>& OnTrackWaitingForKey()
>>>>>>> a17af05f
  {
    return mOnTrackWaitingForKey;
  }

  MediaEventProducer<TrackInfo::TrackType>& OnTrackWaitingForKeyProducer()
  {
    return mOnTrackWaitingForKey;
  }

<<<<<<< HEAD
  // Returns a string describing the state of the decoder data.
  // Used for debugging purposes.
  void GetMozDebugReaderData(nsACString& aString);

  void SetVideoNullDecode(bool aIsNullDecode) override;

private:
  nsresult InitInternal() override;
=======
  MediaEventSource<nsTArray<uint8_t>, nsString>& OnEncrypted()
  {
    return mOnEncrypted;
  }

  MediaEventSource<void>& OnWaitingForKey() { return mOnWaitingForKey; }

  MediaEventSource<MediaResult>& OnDecodeWarning() { return mOnDecodeWarning; }

private:
  ~MediaFormatReader();
>>>>>>> a17af05f

  bool HasVideo() const { return mVideo.mTrackDemuxer; }
  bool HasAudio() const { return mAudio.mTrackDemuxer; }

  bool IsWaitingOnCDMResource();

  bool InitDemuxer();
  // Notify the track demuxers that new data has been received.
  void NotifyTrackDemuxers();
  void ReturnOutput(MediaData* aData, TrackType aTrack);

  // Enqueues a task to call Update(aTrack) on the decoder task queue.
  // Lock for corresponding track must be held.
  void ScheduleUpdate(TrackType aTrack);
  void Update(TrackType aTrack);
  // Handle actions should more data be received.
  // Returns true if no more action is required.
  bool UpdateReceivedNewData(TrackType aTrack);
  // Called when new samples need to be demuxed.
  void RequestDemuxSamples(TrackType aTrack);
  // Handle demuxed samples by the input behavior.
  void HandleDemuxedSamples(TrackType aTrack,
                            FrameStatistics::AutoNotifyDecoded& aA);
  // Decode any pending already demuxed samples.
  void DecodeDemuxedSamples(TrackType aTrack,
                            MediaRawData* aSample);

  struct InternalSeekTarget
  {
    InternalSeekTarget(const media::TimeInterval& aTime, bool aDropTarget)
      : mTime(aTime)
      , mDropTarget(aDropTarget)
      , mWaiting(false)
      , mHasSeeked(false)
    {
    }

    media::TimeUnit Time() const { return mTime.mStart; }
    media::TimeUnit EndTime() const { return mTime.mEnd; }
    bool Contains(const media::TimeUnit& aTime) const
    {
      return mTime.Contains(aTime);
    }

    media::TimeInterval mTime;
    bool mDropTarget;
    bool mWaiting;
    bool mHasSeeked;
  };

  // Perform an internal seek to aTime. If aDropTarget is true then
  // the first sample past the target will be dropped.
  void InternalSeek(TrackType aTrack, const InternalSeekTarget& aTarget);

  // Drain the current decoder.
  void DrainDecoder(TrackType aTrack);
  void NotifyNewOutput(TrackType aTrack,
                       const MediaDataDecoder::DecodedData& aResults);
  void NotifyError(TrackType aTrack, const MediaResult& aError);
  void NotifyWaitingForData(TrackType aTrack);
  void NotifyWaitingForKey(TrackType aTrack);
  void NotifyEndOfStream(TrackType aTrack);

  void ExtractCryptoInitData(nsTArray<uint8_t>& aInitData);

  // Initializes mLayersBackendType if possible.
  void InitLayersBackendType();

  void Reset(TrackType aTrack);
  void DropDecodedSamples(TrackType aTrack);

  bool ShouldSkip(media::TimeUnit aTimeThreshold);

  void SetVideoDecodeThreshold();

  size_t SizeOfQueue(TrackType aTrack);

  RefPtr<PDMFactory> mPlatform;

  enum class DrainState
  {
    None,
    DrainRequested,
    Draining,
    PartialDrainPending,
    DrainCompleted,
    DrainAborted,
  };

  class SharedShutdownPromiseHolder : public MozPromiseHolder<ShutdownPromise>
  {
    NS_INLINE_DECL_THREADSAFE_REFCOUNTING(SharedShutdownPromiseHolder)
  private:
    ~SharedShutdownPromiseHolder() { }
  };

  struct DecoderData
  {
    DecoderData(MediaFormatReader* aOwner,
                MediaData::Type aType,
                uint32_t aNumOfMaxError)
      : mOwner(aOwner)
      , mType(aType)
      , mMutex("DecoderData")
      , mDescription("shutdown")
      , mUpdateScheduled(false)
      , mDemuxEOS(false)
      , mWaitingForData(false)
      , mWaitingForKey(false)
      , mReceivedNewData(false)
      , mFlushing(false)
      , mFlushed(true)
      , mDrainState(DrainState::None)
      , mNumOfConsecutiveError(0)
      , mMaxConsecutiveError(aNumOfMaxError)
      , mFirstFrameTime(Some(media::TimeUnit::Zero()))
      , mNumSamplesInput(0)
      , mNumSamplesOutput(0)
      , mNumSamplesOutputTotal(0)
      , mNumSamplesSkippedTotal(0)
      , mSizeOfQueue(0)
      , mIsHardwareAccelerated(false)
      , mLastStreamSourceID(UINT32_MAX)
      , mIsNullDecode(false)
    {
    }

    MediaFormatReader* mOwner;
    // Disambiguate Audio vs Video.
    MediaData::Type mType;
    RefPtr<MediaTrackDemuxer> mTrackDemuxer;
    // TaskQueue on which decoder can choose to decode.
    // Only non-null up until the decoder is created.
    RefPtr<TaskQueue> mTaskQueue;

    // Mutex protecting mDescription and mDecoder.
    Mutex mMutex;
    // The platform decoder.
    RefPtr<MediaDataDecoder> mDecoder;
<<<<<<< HEAD
    const char* mDescription;
=======
    nsCString mDescription;
>>>>>>> a17af05f
    void ShutdownDecoder();

    // Only accessed from reader's task queue.
    bool mUpdateScheduled;
    bool mDemuxEOS;
    bool mWaitingForData;
    bool mWaitingForKey;
    bool mReceivedNewData;

    // Pending seek.
    MozPromiseRequestHolder<MediaTrackDemuxer::SeekPromise> mSeekRequest;

    // Queued demux samples waiting to be decoded.
    nsTArray<RefPtr<MediaRawData>> mQueuedSamples;
    MozPromiseRequestHolder<MediaTrackDemuxer::SamplesPromise> mDemuxRequest;
    // A WaitingPromise is pending if the demuxer is waiting for data or
    // if the decoder is waiting for a key.
    MozPromiseHolder<WaitForDataPromise> mWaitingPromise;
    bool HasWaitingPromise() const
    {
      MOZ_ASSERT(mOwner->OnTaskQueue());
      return !mWaitingPromise.IsEmpty();
    }
    bool IsWaiting() const
    {
      MOZ_ASSERT(mOwner->OnTaskQueue());
      return mWaitingForData || mWaitingForKey;
    }

    // MediaDataDecoder handler's variables.
    MozPromiseRequestHolder<MediaDataDecoder::DecodePromise> mDecodeRequest;
    bool mFlushing; // True if flush is in action.
    // Set to true if the last operation run on the decoder was a flush.
    bool mFlushed;
    RefPtr<SharedShutdownPromiseHolder> mShutdownPromise;

    MozPromiseRequestHolder<MediaDataDecoder::DecodePromise> mDrainRequest;
    DrainState mDrainState;
    bool HasPendingDrain() const
    {
      return mDrainState != DrainState::None;
    }
    bool HasCompletedDrain() const
    {
      return mDrainState == DrainState::DrainCompleted ||
             mDrainState == DrainState::DrainAborted;
    }
    void RequestDrain()
    {
        MOZ_RELEASE_ASSERT(mDrainState == DrainState::None);
        mDrainState = DrainState::DrainRequested;
    }

    uint32_t mNumOfConsecutiveError;
    uint32_t mMaxConsecutiveError;
    // Set when we haven't yet decoded the first frame.
    // Cleared once the first frame has been decoded.
    // This is used to determine, upon error, if we should try again to decode
    // the frame, or skip to the next keyframe.
    Maybe<media::TimeUnit> mFirstFrameTime;

    Maybe<MediaResult> mError;
    bool HasFatalError() const
    {
      if (!mError.isSome()) {
        return false;
      }
      if (mError.ref() == NS_ERROR_DOM_MEDIA_DECODE_ERR) {
        // Allow decode errors to be non-fatal, but give up
<<<<<<< HEAD
        // if we have too many.
        return mNumOfConsecutiveError > mMaxConsecutiveError;
=======
        // if we have too many, or if warnings should be treated as errors.
        return mNumOfConsecutiveError > mMaxConsecutiveError
               || MediaPrefs::MediaWarningsAsErrors();
>>>>>>> a17af05f
      } else if (mError.ref() == NS_ERROR_DOM_MEDIA_NEED_NEW_DECODER) {
        // If the caller asked for a new decoder we shouldn't treat
        // it as fatal.
        return false;
      } else {
        // All other error types are fatal
        return true;
      }
    }

    // If set, all decoded samples prior mTimeThreshold will be dropped.
    // Used for internal seeking when a change of stream is detected or when
    // encountering data discontinuity.
    Maybe<InternalSeekTarget> mTimeThreshold;
    // Time of last decoded sample returned.
    Maybe<media::TimeInterval> mLastDecodedSampleTime;

    // Decoded samples returned my mDecoder awaiting being returned to
    // state machine upon request.
    nsTArray<RefPtr<MediaData>> mOutput;
    uint64_t mNumSamplesInput;
    uint64_t mNumSamplesOutput;
    uint64_t mNumSamplesOutputTotal;
    uint64_t mNumSamplesSkippedTotal;

    // These get overridden in the templated concrete class.
    // Indicate if we have a pending promise for decoded frame.
    // Rejecting the promise will stop the reader from decoding ahead.
    virtual bool HasPromise() const = 0;
    virtual void RejectPromise(const MediaResult& aError,
                               const char* aMethodName) = 0;

    // Clear track demuxer related data.
    void ResetDemuxer()
    {
      mDemuxRequest.DisconnectIfExists();
      mSeekRequest.DisconnectIfExists();
      mTrackDemuxer->Reset();
      mQueuedSamples.Clear();
    }

    // Flush the decoder if present and reset decoding related data.
    // Following a flush, the decoder is ready to accept any new data.
    void Flush();

    bool CancelWaitingForKey()
    {
      if (!mWaitingForKey) {
        return false;
      }
      mWaitingForKey = false;
      if (IsWaiting() || !HasWaitingPromise()) {
        return false;
      }
      mWaitingPromise.Resolve(mType, __func__);
      return true;
    }

    // Reset the state of the DecoderData, clearing all queued frames
    // (pending demuxed and decoded).
    // The track demuxer is *not* reset.
    void ResetState()
    {
      MOZ_ASSERT(mOwner->OnTaskQueue());
      mDemuxEOS = false;
      mWaitingForData = false;
      mQueuedSamples.Clear();
      mDecodeRequest.DisconnectIfExists();
      mDrainRequest.DisconnectIfExists();
      mDrainState = DrainState::None;
      CancelWaitingForKey();
      mTimeThreshold.reset();
      mLastDecodedSampleTime.reset();
      mOutput.Clear();
      mNumSamplesInput = 0;
      mNumSamplesOutput = 0;
      mSizeOfQueue = 0;
      mNextStreamSourceID.reset();
      if (!HasFatalError()) {
        mError.reset();
      }
    }

    bool HasInternalSeekPending() const
    {
      return mTimeThreshold && !mTimeThreshold.ref().mHasSeeked;
    }

    // Used by the MDSM for logging purposes.
    Atomic<size_t> mSizeOfQueue;
    // Used by the MDSM to determine if video decoding is hardware accelerated.
    // This value is updated after a frame is successfully decoded.
    Atomic<bool> mIsHardwareAccelerated;
    // Sample format monitoring.
    uint32_t mLastStreamSourceID;
    Maybe<uint32_t> mNextStreamSourceID;
    media::TimeIntervals mTimeRanges;
    Maybe<media::TimeUnit> mLastTimeRangesEnd;
    // TrackInfo as first discovered during ReadMetadata.
    UniquePtr<TrackInfo> mOriginalInfo;
    RefPtr<TrackInfoSharedPtr> mInfo;
    Maybe<media::TimeUnit> mFirstDemuxedSampleTime;
    // Use NullDecoderModule or not.
    bool mIsNullDecode;

  };

  template <typename Type>
  class DecoderDataWithPromise : public DecoderData
  {
  public:
    DecoderDataWithPromise(MediaFormatReader* aOwner,
                           MediaData::Type aType,
                           uint32_t aNumOfMaxError)
      : DecoderData(aOwner, aType, aNumOfMaxError)
      , mHasPromise(false)
    {
    }

    bool HasPromise() const override
    {
      return mHasPromise;
    }

    RefPtr<DataPromise<Type>> EnsurePromise(const char* aMethodName)
    {
      MOZ_ASSERT(mOwner->OnTaskQueue());
      mHasPromise = true;
      return mPromise.Ensure(aMethodName);
    }

    void ResolvePromise(Type* aData, const char* aMethodName)
    {
      MOZ_ASSERT(mOwner->OnTaskQueue());
      mPromise.Resolve(aData, aMethodName);
      mHasPromise = false;
    }

    void RejectPromise(const MediaResult& aError,
                       const char* aMethodName) override
    {
      MOZ_ASSERT(mOwner->OnTaskQueue());
      mPromise.Reject(aError, aMethodName);
      mHasPromise = false;
    }

  private:
    MozPromiseHolder<DataPromise<Type>> mPromise;
    Atomic<bool> mHasPromise;
  };

<<<<<<< HEAD
=======
  // Decode task queue.
  RefPtr<TaskQueue> mTaskQueue;

>>>>>>> a17af05f
  DecoderDataWithPromise<AudioData> mAudio;
  DecoderDataWithPromise<VideoData> mVideo;

  // Returns true when the decoder for this track needs input.
  bool NeedInput(DecoderData& aDecoder);

  DecoderData& GetDecoderData(TrackType aTrack);

  // Demuxer objects.
  class DemuxerProxy;
  UniquePtr<DemuxerProxy> mDemuxer;
  bool mDemuxerInitDone;
  void OnDemuxerInitDone(const MediaResult& aResult);
  void OnDemuxerInitFailed(const MediaResult& aError);
  MozPromiseRequestHolder<MediaDataDemuxer::InitPromise> mDemuxerInitRequest;
  MozPromiseRequestHolder<NotifyDataArrivedPromise> mNotifyDataArrivedPromise;
  bool mPendingNotifyDataArrived;
  void OnDemuxFailed(TrackType aTrack, const MediaResult &aError);

  void DoDemuxVideo();
  void OnVideoDemuxCompleted(RefPtr<MediaTrackDemuxer::SamplesHolder> aSamples);
  void OnVideoDemuxFailed(const MediaResult& aError)
  {
    OnDemuxFailed(TrackType::kVideoTrack, aError);
  }

  void DoDemuxAudio();
  void OnAudioDemuxCompleted(RefPtr<MediaTrackDemuxer::SamplesHolder> aSamples);
  void OnAudioDemuxFailed(const MediaResult& aError)
  {
    OnDemuxFailed(TrackType::kAudioTrack, aError);
  }

  void SkipVideoDemuxToNextKeyFrame(media::TimeUnit aTimeThreshold);
  MozPromiseRequestHolder<MediaTrackDemuxer::SkipAccessPointPromise> mSkipRequest;
  void VideoSkipReset(uint32_t aSkipped);
  void OnVideoSkipCompleted(uint32_t aSkipped);
  void OnVideoSkipFailed(MediaTrackDemuxer::SkipFailureHolder aFailure);

  // The last number of decoded output frames that we've reported to
  // MediaDecoder::NotifyDecoded(). We diff the number of output video
  // frames every time that DecodeVideoData() is called, and report the
  // delta there.
  uint64_t mLastReportedNumDecodedFrames;

  // Timestamp of the previous decoded keyframe, in microseconds.
  int64_t mPreviousDecodedKeyframeTime_us;
  // Default mLastDecodedKeyframeTime_us value, must be bigger than anything.
  static const int64_t sNoPreviousDecodedKeyframe = INT64_MAX;

  RefPtr<layers::KnowsCompositor> mKnowsCompositor;

  // Metadata objects
  // True if we've read the streams' metadata.
  bool mInitDone;
  MozPromiseHolder<MetadataPromise> mMetadataPromise;
  bool IsEncrypted() const;

  // Set to true if any of our track buffers may be blocking.
  bool mTrackDemuxersMayBlock;

  // Seeking objects.
  void SetSeekTarget(const SeekTarget& aTarget);
  bool IsSeeking() const { return mPendingSeekTime.isSome(); }
  bool IsVideoSeeking() const
  {
    return IsSeeking() && mOriginalSeekTarget.IsVideoOnly();
  }
  void ScheduleSeek();
  void AttemptSeek();
  void OnSeekFailed(TrackType aTrack, const MediaResult& aError);
  void DoVideoSeek();
  void OnVideoSeekCompleted(media::TimeUnit aTime);
  void OnVideoSeekFailed(const MediaResult& aError);
  bool mSeekScheduled;

  void NotifyCompositorUpdated(RefPtr<layers::KnowsCompositor> aKnowsCompositor)
  {
    mKnowsCompositor = aKnowsCompositor.forget();
  }

  void DoAudioSeek();
  void OnAudioSeekCompleted(media::TimeUnit aTime);
  void OnAudioSeekFailed(const MediaResult& aError);
  // The SeekTarget that was last given to Seek()
  SeekTarget mOriginalSeekTarget;
  // Temporary seek information while we wait for the data
  Maybe<media::TimeUnit> mFallbackSeekTime;
  Maybe<media::TimeUnit> mPendingSeekTime;
  MozPromiseHolder<SeekPromise> mSeekPromise;

  RefPtr<VideoFrameContainer> mVideoFrameContainer;
  layers::ImageContainer* GetImageContainer();

  RefPtr<CDMProxy> mCDMProxy;

  RefPtr<GMPCrashHelper> mCrashHelper;

  void SetNullDecode(TrackType aTrack, bool aIsNullDecode);

  class DecoderFactory;
  UniquePtr<DecoderFactory> mDecoderFactory;

  class ShutdownPromisePool;
  UniquePtr<ShutdownPromisePool> mShutdownPromisePool;

<<<<<<< HEAD
  MediaEventListener mCompositorUpdatedListener;
=======
>>>>>>> a17af05f
  MediaEventListener mOnTrackWaitingForKeyListener;

  void OnFirstDemuxCompleted(TrackInfo::TrackType aType,
                             RefPtr<MediaTrackDemuxer::SamplesHolder> aSamples);

  void OnFirstDemuxFailed(TrackInfo::TrackType aType, const MediaResult& aError);

  void MaybeResolveMetadataPromise();

<<<<<<< HEAD
=======
  // Stores presentation info required for playback.
  MediaInfo mInfo;

>>>>>>> a17af05f
  UniquePtr<MetadataTags> mTags;

  // A flag indicating if the start time is known or not.
  bool mHasStartTime = false;

  void ShutdownDecoder(TrackType aTrack);
  RefPtr<ShutdownPromise> TearDownDecoders();
<<<<<<< HEAD
=======

  bool mShutdown = false;

  // Buffered range.
  Canonical<media::TimeIntervals> mBuffered;

  // Used to send TimedMetadata to the listener.
  TimedMetadataEventProducer mTimedMetadataEvent;

  // Notify if this media is not seekable.
  MediaEventProducer<void> mOnMediaNotSeekable;

  // Notify if we are waiting for a decryption key.
  MediaEventProducer<TrackInfo::TrackType> mOnTrackWaitingForKey;

  MediaEventProducer<nsTArray<uint8_t>, nsString> mOnEncrypted;

  MediaEventProducer<void> mOnWaitingForKey;

  MediaEventProducer<MediaResult> mOnDecodeWarning;

  RefPtr<FrameStatistics> mFrameStats;

  // Used in bug 1393399 for telemetry.
  const MediaDecoderOwnerID mMediaDecoderOwnerID;
>>>>>>> a17af05f
};

} // namespace mozilla

#endif<|MERGE_RESOLUTION|>--- conflicted
+++ resolved
@@ -13,10 +13,7 @@
 #include "mozilla/TaskQueue.h"
 #include "mozilla/Mutex.h"
 
-<<<<<<< HEAD
-=======
 #include "FrameStatistics.h"
->>>>>>> a17af05f
 #include "MediaEventSource.h"
 #include "MediaDataDemuxer.h"
 #include "MediaMetadataManager.h"
@@ -93,14 +90,6 @@
 {
   static const bool IsExclusive = true;
   typedef TrackInfo::TrackType TrackType;
-<<<<<<< HEAD
-  typedef MozPromise<bool, MediaResult, /* IsExclusive = */ true> NotifyDataArrivedPromise;
-
-public:
-  MediaFormatReader(AbstractMediaDecoder* aDecoder,
-                    MediaDataDemuxer* aDemuxer,
-                    VideoFrameContainer* aVideoFrameContainer = nullptr);
-=======
   typedef MozPromise<bool, MediaResult, IsExclusive> NotifyDataArrivedPromise;
 
   NS_INLINE_DECL_THREADSAFE_REFCOUNTING(MediaFormatReader)
@@ -122,20 +111,9 @@
   // for multiple WaitForData consumers, feel free to flip the exclusivity here.
   using WaitForDataPromise =
     MozPromise<MediaData::Type, WaitForDataRejectValue, IsExclusive>;
->>>>>>> a17af05f
 
   MediaFormatReader(MediaFormatReaderInit& aInit, MediaDataDemuxer* aDemuxer);
 
-<<<<<<< HEAD
-  size_t SizeOfVideoQueueInFrames() override;
-  size_t SizeOfAudioQueueInFrames() override;
-
-  RefPtr<VideoDataPromise>
-  RequestVideoData(bool aSkipToNextKeyframe,
-                   const media::TimeUnit& aTimeThreshold) override;
-
-  RefPtr<AudioDataPromise> RequestAudioData() override;
-=======
   // Initializes the reader, returns NS_OK on success, or NS_ERROR_FAILURE
   // on failure.
   nsresult Init();
@@ -152,7 +130,6 @@
   // The decode should be performed asynchronously, and the promise should
   // be resolved when it is complete.
   RefPtr<AudioDataPromise> RequestAudioData();
->>>>>>> a17af05f
 
   // The default implementation of AsyncReadMetadata is implemented in terms of
   // synchronous ReadMetadata() calls. Implementations may also
@@ -163,17 +140,6 @@
   // ReadUpdatedMetadata will always be called once ReadMetadata has succeeded.
   void ReadUpdatedMetadata(MediaInfo* aInfo);
 
-<<<<<<< HEAD
-  RefPtr<SeekPromise> Seek(const SeekTarget& aTarget) override;
-
-protected:
-  void NotifyDataArrived() override;
-  void UpdateBuffered() override;
-
-public:
-  // For Media Resource Management
-  void ReleaseResources() override;
-=======
   RefPtr<SeekPromise> Seek(const SeekTarget& aTarget);
 
   // Called once new data has been cached by the MediaResource.
@@ -240,7 +206,6 @@
   void SetVideoNullDecode(bool aIsNullDecode);
 
   void UpdateCompositor(already_AddRefed<layers::KnowsCompositor>);
->>>>>>> a17af05f
 
   void UpdateDuration(const media::TimeUnit& aDuration)
   {
@@ -260,9 +225,6 @@
   // Notified by the OggDemuxer during playback when chained ogg is detected.
   MediaEventSource<void>& OnMediaNotSeekable() { return mOnMediaNotSeekable; }
 
-<<<<<<< HEAD
-  bool UseBufferingHeuristics() const override
-=======
   TimedMetadataEventProducer& TimedMetadataProducer()
   {
     return mTimedMetadataEvent;
@@ -276,7 +238,6 @@
   // Notified if the reader can't decode a sample due to a missing decryption
   // key.
   MediaEventSource<TrackInfo::TrackType>& OnTrackWaitingForKey()
->>>>>>> a17af05f
   {
     return mOnTrackWaitingForKey;
   }
@@ -286,16 +247,6 @@
     return mOnTrackWaitingForKey;
   }
 
-<<<<<<< HEAD
-  // Returns a string describing the state of the decoder data.
-  // Used for debugging purposes.
-  void GetMozDebugReaderData(nsACString& aString);
-
-  void SetVideoNullDecode(bool aIsNullDecode) override;
-
-private:
-  nsresult InitInternal() override;
-=======
   MediaEventSource<nsTArray<uint8_t>, nsString>& OnEncrypted()
   {
     return mOnEncrypted;
@@ -307,7 +258,6 @@
 
 private:
   ~MediaFormatReader();
->>>>>>> a17af05f
 
   bool HasVideo() const { return mVideo.mTrackDemuxer; }
   bool HasAudio() const { return mAudio.mTrackDemuxer; }
@@ -447,11 +397,7 @@
     Mutex mMutex;
     // The platform decoder.
     RefPtr<MediaDataDecoder> mDecoder;
-<<<<<<< HEAD
-    const char* mDescription;
-=======
     nsCString mDescription;
->>>>>>> a17af05f
     void ShutdownDecoder();
 
     // Only accessed from reader's task queue.
@@ -521,14 +467,9 @@
       }
       if (mError.ref() == NS_ERROR_DOM_MEDIA_DECODE_ERR) {
         // Allow decode errors to be non-fatal, but give up
-<<<<<<< HEAD
-        // if we have too many.
-        return mNumOfConsecutiveError > mMaxConsecutiveError;
-=======
         // if we have too many, or if warnings should be treated as errors.
         return mNumOfConsecutiveError > mMaxConsecutiveError
                || MediaPrefs::MediaWarningsAsErrors();
->>>>>>> a17af05f
       } else if (mError.ref() == NS_ERROR_DOM_MEDIA_NEED_NEW_DECODER) {
         // If the caller asked for a new decoder we shouldn't treat
         // it as fatal.
@@ -680,12 +621,9 @@
     Atomic<bool> mHasPromise;
   };
 
-<<<<<<< HEAD
-=======
   // Decode task queue.
   RefPtr<TaskQueue> mTaskQueue;
 
->>>>>>> a17af05f
   DecoderDataWithPromise<AudioData> mAudio;
   DecoderDataWithPromise<VideoData> mVideo;
 
@@ -762,11 +700,6 @@
   void OnVideoSeekFailed(const MediaResult& aError);
   bool mSeekScheduled;
 
-  void NotifyCompositorUpdated(RefPtr<layers::KnowsCompositor> aKnowsCompositor)
-  {
-    mKnowsCompositor = aKnowsCompositor.forget();
-  }
-
   void DoAudioSeek();
   void OnAudioSeekCompleted(media::TimeUnit aTime);
   void OnAudioSeekFailed(const MediaResult& aError);
@@ -792,10 +725,6 @@
   class ShutdownPromisePool;
   UniquePtr<ShutdownPromisePool> mShutdownPromisePool;
 
-<<<<<<< HEAD
-  MediaEventListener mCompositorUpdatedListener;
-=======
->>>>>>> a17af05f
   MediaEventListener mOnTrackWaitingForKeyListener;
 
   void OnFirstDemuxCompleted(TrackInfo::TrackType aType,
@@ -805,12 +734,9 @@
 
   void MaybeResolveMetadataPromise();
 
-<<<<<<< HEAD
-=======
   // Stores presentation info required for playback.
   MediaInfo mInfo;
 
->>>>>>> a17af05f
   UniquePtr<MetadataTags> mTags;
 
   // A flag indicating if the start time is known or not.
@@ -818,8 +744,6 @@
 
   void ShutdownDecoder(TrackType aTrack);
   RefPtr<ShutdownPromise> TearDownDecoders();
-<<<<<<< HEAD
-=======
 
   bool mShutdown = false;
 
@@ -845,7 +769,6 @@
 
   // Used in bug 1393399 for telemetry.
   const MediaDecoderOwnerID mMediaDecoderOwnerID;
->>>>>>> a17af05f
 };
 
 } // namespace mozilla
