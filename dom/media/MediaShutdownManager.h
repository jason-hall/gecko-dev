/* -*- Mode: C++; tab-width: 2; indent-tabs-mode: nil; c-basic-offset: 2 -*- */
/* vim:set ts=2 sw=2 sts=2 et cindent: */
/* This Source Code Form is subject to the terms of the Mozilla Public
 * License, v. 2.0. If a copy of the MPL was not distributed with this
 * file, You can obtain one at http://mozilla.org/MPL/2.0/. */

#if !defined(MediaShutdownManager_h_)
#define MediaShutdownManager_h_

#include "mozilla/Monitor.h"
#include "mozilla/RefPtr.h"
#include "mozilla/StaticPtr.h"
#include "nsCOMPtr.h"
#include "nsIAsyncShutdown.h"
#include "nsIThread.h"
#include "nsHashKeys.h"
#include "nsTHashtable.h"

namespace mozilla {

class MediaDecoder;

// The MediaShutdownManager manages shutting down the MediaDecoder
// infrastructure in response to an xpcom-shutdown notification.
// This happens when Gecko is shutting down in the middle of operation.
// This is tricky, as there are a number of moving parts that must
// be shutdown in a particular order. The MediaShutdownManager
// encapsulates all these dependencies to ensure that no shutdown
// order dependencies leak out of the MediaDecoder stack.
// The MediaShutdownManager is a singleton.
//
// The MediaShutdownManager ensures that the MediaDecoder stack
// is shutdown before exiting xpcom-shutdown stage by registering
// itself with nsIAsyncShutdownService to receive notification
// when the stage of shutdown has started and then calls Shutdown()
// on every MediaDecoder. Shutdown will not proceed until all
// MediaDecoders finish shutdown and MediaShutdownManager unregisters
// itself from the async shutdown service.
//
// Note that calling the Unregister() functions may result in the singleton
// being deleted, so don't store references to the singleton, always use the
// singleton by derefing the referenced returned by
// MediaShutdownManager::Instance(), which ensures that the singleton is
// created when needed.
// i.e. like this:
//    MediaShutdownManager::Instance()::Unregister(someDecoder);
//    MediaShutdownManager::Instance()::Register(someOtherDecoder);
// Not like this:
//  MediaShutdownManager& instance = MediaShutdownManager::Instance();
//  instance.Unregister(someDecoder); // Warning! May delete instance!
//  instance.Register(someOtherDecoder); // BAD! instance may be dangling!
class MediaShutdownManager : public nsIAsyncShutdownBlocker {
public:
  NS_DECL_ISUPPORTS
  NS_DECL_NSIASYNCSHUTDOWNBLOCKER

  static void InitStatics();

  // The MediaShutdownManager is a singleton, access its instance with
  // this accessor.
  static MediaShutdownManager& Instance();

  // Notifies the MediaShutdownManager that it needs to track the shutdown
  // of this MediaDecoder.
  nsresult Register(MediaDecoder* aDecoder);

  // Notifies the MediaShutdownManager that a MediaDecoder that it was
  // tracking has shutdown, and it no longer needs to be shutdown in the
  // xpcom-shutdown listener.
  void Unregister(MediaDecoder* aDecoder);

private:
  enum InitPhase
  {
    NotInited,
    InitSucceeded,
    InitFailed,
    XPCOMShutdownStarted,
    XPCOMShutdownEnded
  };

  static InitPhase sInitPhase;

  MediaShutdownManager();
  virtual ~MediaShutdownManager();
  void RemoveBlocker();

  static StaticRefPtr<MediaShutdownManager> sInstance;

  // References to the MediaDecoder. The decoders unregister themselves
  // in their Shutdown() method, so we'll drop the reference naturally when
  // we're shutting down (in the non xpcom-shutdown case).
  nsTHashtable<nsRefPtrHashKey<MediaDecoder>> mDecoders;
<<<<<<< HEAD

  bool mIsDoingXPCOMShutDown = false;
=======
>>>>>>> a17af05f
};

} // namespace mozilla

#endif<|MERGE_RESOLUTION|>--- conflicted
+++ resolved
@@ -91,11 +91,6 @@
   // in their Shutdown() method, so we'll drop the reference naturally when
   // we're shutting down (in the non xpcom-shutdown case).
   nsTHashtable<nsRefPtrHashKey<MediaDecoder>> mDecoders;
-<<<<<<< HEAD
-
-  bool mIsDoingXPCOMShutDown = false;
-=======
->>>>>>> a17af05f
 };
 
 } // namespace mozilla
