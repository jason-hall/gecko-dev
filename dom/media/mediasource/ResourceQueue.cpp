/* -*- Mode: C++; tab-width: 8; indent-tabs-mode: nil; c-basic-offset: 2 -*- */
/* vim: set ts=8 sts=2 et sw=2 tw=80: */
/* This Source Code Form is subject to the terms of the Mozilla Public
 * License, v. 2.0. If a copy of the MPL was not distributed with this
 * file, You can obtain one at http://mozilla.org/MPL/2.0/. */

#include "ResourceQueue.h"
#include "nsDeque.h"
#include "MediaData.h"
#include "mozilla/ErrorResult.h"
#include "mozilla/IntegerPrintfMacros.h"
#include "mozilla/Logging.h"
#include "mozilla/Sprintf.h"
#include "mozilla/SizePrintfMacros.h"

extern mozilla::LogModule* GetSourceBufferResourceLog();

#define SBR_DEBUG(arg, ...) MOZ_LOG(GetSourceBufferResourceLog(), mozilla::LogLevel::Debug, ("ResourceQueue(%p)::%s: " arg, this, __func__, ##__VA_ARGS__))
#define SBR_DEBUGV(arg, ...) MOZ_LOG(GetSourceBufferResourceLog(), mozilla::LogLevel::Verbose, ("ResourceQueue(%p)::%s: " arg, this, __func__, ##__VA_ARGS__))

namespace mozilla {

ResourceItem::ResourceItem(MediaByteBuffer* aData)
  : mData(aData)
{
}

size_t
ResourceItem::SizeOfIncludingThis(MallocSizeOf aMallocSizeOf) const
{
  // size including this
  size_t size = aMallocSizeOf(this);

  // size excluding this
  size += mData->ShallowSizeOfExcludingThis(aMallocSizeOf);

  return size;
}

class ResourceQueueDeallocator : public nsDequeFunctor {
  void* operator() (void* aObject) override {
    delete static_cast<ResourceItem*>(aObject);
    return nullptr;
  }
};

ResourceQueue::ResourceQueue()
  : nsDeque(new ResourceQueueDeallocator())
  , mLogicalLength(0)
  , mOffset(0)
{
}

uint64_t
ResourceQueue::GetOffset()
{
  return mOffset;
}

uint64_t
ResourceQueue::GetLength()
{
  return mLogicalLength;
}

void
ResourceQueue::CopyData(uint64_t aOffset, uint32_t aCount, char* aDest)
{
  uint32_t offset = 0;
  uint32_t start = GetAtOffset(aOffset, &offset);
  uint32_t end = std::min(GetAtOffset(aOffset + aCount, nullptr) + 1, uint32_t(GetSize()));
  for (uint32_t i = start; i < end; ++i) {
    ResourceItem* item = ResourceAt(i);
    uint32_t bytes = std::min(aCount, uint32_t(item->mData->Length() - offset));
    if (bytes != 0) {
      memcpy(aDest, &(*item->mData)[offset], bytes);
      offset = 0;
      aCount -= bytes;
      aDest += bytes;
    }
  }
}

void
ResourceQueue::AppendItem(MediaByteBuffer* aData)
{
  mLogicalLength += aData->Length();
  Push(new ResourceItem(aData));
}

uint32_t
ResourceQueue::Evict(uint64_t aOffset, uint32_t aSizeToEvict,
                     ErrorResult& aRv)
{
  SBR_DEBUG("Evict(aOffset=%" PRIu64 ", aSizeToEvict=%u)",
            aOffset, aSizeToEvict);
  return EvictBefore(std::min(aOffset, mOffset + (uint64_t)aSizeToEvict), aRv);
}

uint32_t ResourceQueue::EvictBefore(uint64_t aOffset, ErrorResult& aRv)
{
  SBR_DEBUG("EvictBefore(%" PRIu64 ")", aOffset);
  uint32_t evicted = 0;
  while (ResourceItem* item = ResourceAt(0)) {
<<<<<<< HEAD
    SBR_DEBUG("item=%p length=%" PRIuSIZE " offset=%" PRIu64,
=======
    SBR_DEBUG("item=%p length=%zu offset=%" PRIu64,
>>>>>>> a17af05f
              item, item->mData->Length(), mOffset);
    if (item->mData->Length() + mOffset >= aOffset) {
      if (aOffset <= mOffset) {
        break;
      }
      uint32_t offset = aOffset - mOffset;
      mOffset += offset;
      evicted += offset;
      RefPtr<MediaByteBuffer> data = new MediaByteBuffer;
      if (!data->AppendElements(item->mData->Elements() + offset,
                                item->mData->Length() - offset,
                                fallible)) {
        aRv.Throw(NS_ERROR_OUT_OF_MEMORY);
        return 0;
      }

      item->mData = data;
      break;
    }
    mOffset += item->mData->Length();
    evicted += item->mData->Length();
    delete PopFront();
  }
  return evicted;
}

uint32_t
ResourceQueue::EvictAll()
{
  SBR_DEBUG("EvictAll()");
  uint32_t evicted = 0;
  while (ResourceItem* item = ResourceAt(0)) {
<<<<<<< HEAD
    SBR_DEBUG("item=%p length=%" PRIuSIZE " offset=%" PRIu64,
=======
    SBR_DEBUG("item=%p length=%zu offset=%" PRIu64,
>>>>>>> a17af05f
              item, item->mData->Length(), mOffset);
    mOffset += item->mData->Length();
    evicted += item->mData->Length();
    delete PopFront();
  }
  return evicted;
}

size_t
ResourceQueue::SizeOfExcludingThis(MallocSizeOf aMallocSizeOf) const
{
  // Calculate the size of the internal deque.
  size_t size = nsDeque::SizeOfExcludingThis(aMallocSizeOf);

  // Sum the ResourceItems.
  for (uint32_t i = 0; i < uint32_t(GetSize()); ++i) {
    const ResourceItem* item = ResourceAt(i);
    size += item->SizeOfIncludingThis(aMallocSizeOf);
  }

  return size;
}

#if defined(DEBUG)
void
ResourceQueue::Dump(const char* aPath)
{
  for (uint32_t i = 0; i < uint32_t(GetSize()); ++i) {
    ResourceItem* item = ResourceAt(i);

    char buf[255];
    SprintfLiteral(buf, "%s/%08u.bin", aPath, i);
    FILE* fp = fopen(buf, "wb");
    if (!fp) {
      return;
    }
    fwrite(item->mData->Elements(), item->mData->Length(), 1, fp);
    fclose(fp);
  }
}
#endif

ResourceItem*
ResourceQueue::ResourceAt(uint32_t aIndex) const
{
  return static_cast<ResourceItem*>(ObjectAt(aIndex));
}

uint32_t
ResourceQueue::GetAtOffset(uint64_t aOffset, uint32_t *aResourceOffset)
{
  MOZ_RELEASE_ASSERT(aOffset >= mOffset);
  uint64_t offset = mOffset;
  for (uint32_t i = 0; i < uint32_t(GetSize()); ++i) {
    ResourceItem* item = ResourceAt(i);
    // If the item contains the start of the offset we want to
    // break out of the loop.
    if (item->mData->Length() + offset > aOffset) {
      if (aResourceOffset) {
        *aResourceOffset = aOffset - offset;
      }
      return i;
    }
    offset += item->mData->Length();
  }
  return GetSize();
}

ResourceItem*
ResourceQueue::PopFront()
{
  return static_cast<ResourceItem*>(nsDeque::PopFront());
}

#undef SBR_DEBUG
#undef SBR_DEBUGV

} // namespace mozilla<|MERGE_RESOLUTION|>--- conflicted
+++ resolved
@@ -11,7 +11,6 @@
 #include "mozilla/IntegerPrintfMacros.h"
 #include "mozilla/Logging.h"
 #include "mozilla/Sprintf.h"
-#include "mozilla/SizePrintfMacros.h"
 
 extern mozilla::LogModule* GetSourceBufferResourceLog();
 
@@ -102,11 +101,7 @@
   SBR_DEBUG("EvictBefore(%" PRIu64 ")", aOffset);
   uint32_t evicted = 0;
   while (ResourceItem* item = ResourceAt(0)) {
-<<<<<<< HEAD
-    SBR_DEBUG("item=%p length=%" PRIuSIZE " offset=%" PRIu64,
-=======
     SBR_DEBUG("item=%p length=%zu offset=%" PRIu64,
->>>>>>> a17af05f
               item, item->mData->Length(), mOffset);
     if (item->mData->Length() + mOffset >= aOffset) {
       if (aOffset <= mOffset) {
@@ -139,11 +134,7 @@
   SBR_DEBUG("EvictAll()");
   uint32_t evicted = 0;
   while (ResourceItem* item = ResourceAt(0)) {
-<<<<<<< HEAD
-    SBR_DEBUG("item=%p length=%" PRIuSIZE " offset=%" PRIu64,
-=======
     SBR_DEBUG("item=%p length=%zu offset=%" PRIu64,
->>>>>>> a17af05f
               item, item->mData->Length(), mOffset);
     mOffset += item->mData->Length();
     evicted += item->mData->Length();
