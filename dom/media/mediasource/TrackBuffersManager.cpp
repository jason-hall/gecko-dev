/* -*- Mode: C++; tab-width: 8; indent-tabs-mode: nil; c-basic-offset: 2 -*- */
/* vim: set ts=8 sts=2 et sw=2 tw=80: */
/* This Source Code Form is subject to the terms of the Mozilla Public
 * License, v. 2.0. If a copy of the MPL was not distributed with this
 * file, You can obtain one at http://mozilla.org/MPL/2.0/. */

#include "TrackBuffersManager.h"
#include "ContainerParser.h"
#include "MediaPrefs.h"
#include "MediaSourceDemuxer.h"
#include "MediaSourceUtils.h"
#include "mozilla/Preferences.h"
<<<<<<< HEAD
#include "mozilla/SizePrintfMacros.h"
#include "mozilla/StateMirroring.h"
#include "SourceBufferResource.h"
=======
>>>>>>> a17af05f
#include "SourceBuffer.h"
#include "SourceBufferResource.h"
#include "SourceBufferTask.h"
#include "WebMDemuxer.h"

#ifdef MOZ_FMP4
#include "MP4Demuxer.h"
#endif

#include <limits>

extern mozilla::LogModule* GetMediaSourceLog();

#define MSE_DEBUG(arg, ...) MOZ_LOG(GetMediaSourceLog(), mozilla::LogLevel::Debug, ("TrackBuffersManager(%p:%s)::%s: " arg, this, mType.OriginalString().Data(), __func__, ##__VA_ARGS__))
#define MSE_DEBUGV(arg, ...) MOZ_LOG(GetMediaSourceLog(), mozilla::LogLevel::Verbose, ("TrackBuffersManager(%p:%s)::%s: " arg, this, mType.OriginalString().Data(), __func__, ##__VA_ARGS__))

mozilla::LogModule* GetMediaSourceSamplesLog()
{
  static mozilla::LazyLogModule sLogModule("MediaSourceSamples");
  return sLogModule;
}
#define SAMPLE_DEBUG(arg, ...) MOZ_LOG(GetMediaSourceSamplesLog(), mozilla::LogLevel::Debug, ("TrackBuffersManager(%p:%s)::%s: " arg, this, mType.OriginalString().Data(), __func__, ##__VA_ARGS__))

namespace mozilla {

using dom::SourceBufferAppendMode;
using media::TimeUnit;
using media::TimeInterval;
using media::TimeIntervals;
typedef SourceBufferTask::AppendBufferResult AppendBufferResult;
typedef SourceBufferAttributes::AppendState AppendState;

static const char*
AppendStateToStr(AppendState aState)
{
  switch (aState) {
    case AppendState::WAITING_FOR_SEGMENT:
      return "WAITING_FOR_SEGMENT";
    case AppendState::PARSING_INIT_SEGMENT:
      return "PARSING_INIT_SEGMENT";
    case AppendState::PARSING_MEDIA_SEGMENT:
      return "PARSING_MEDIA_SEGMENT";
    default:
      return "IMPOSSIBLE";
  }
}

static Atomic<uint32_t> sStreamSourceID(0u);

class DispatchKeyNeededEvent : public Runnable {
public:
  DispatchKeyNeededEvent(MediaSourceDecoder* aDecoder,
                         const nsTArray<uint8_t>& aInitData,
                         const nsString& aInitDataType)
    : Runnable("DispatchKeyNeededEvent")
    , mDecoder(aDecoder)
    , mInitData(aInitData)
    , mInitDataType(aInitDataType)
  {
  }
  NS_IMETHOD Run() override {
    // Note: Null check the owner, as the decoder could have been shutdown
    // since this event was dispatched.
    MediaDecoderOwner* owner = mDecoder->GetOwner();
    if (owner) {
      owner->DispatchEncrypted(mInitData, mInitDataType);
    }
    mDecoder = nullptr;
    return NS_OK;
  }
private:
  RefPtr<MediaSourceDecoder> mDecoder;
  nsTArray<uint8_t> mInitData;
  nsString mInitDataType;
};

TrackBuffersManager::TrackBuffersManager(MediaSourceDecoder* aParentDecoder,
                                         const MediaContainerType& aType)
  : mInputBuffer(new MediaByteBuffer)
  , mBufferFull(false)
  , mFirstInitializationSegmentReceived(false)
  , mNewMediaSegmentStarted(false)
  , mActiveTrack(false)
  , mType(aType)
  , mParser(ContainerParser::CreateForMIMEType(aType))
  , mProcessedInput(0)
  , mTaskQueue(aParentDecoder->GetDemuxer()->GetTaskQueue())
<<<<<<< HEAD
  , mParentDecoder(new nsMainThreadPtrHolder<MediaSourceDecoder>(aParentDecoder, false /* strict */))
=======
  , mParentDecoder(
      new nsMainThreadPtrHolder<MediaSourceDecoder>(
        "TrackBuffersManager::mParentDecoder", aParentDecoder, false /* strict */))
>>>>>>> a17af05f
  , mAbstractMainThread(aParentDecoder->AbstractMainThread())
  , mEnded(false)
  , mVideoEvictionThreshold(Preferences::GetUint("media.mediasource.eviction_threshold.video",
                                                 100 * 1024 * 1024))
  , mAudioEvictionThreshold(Preferences::GetUint("media.mediasource.eviction_threshold.audio",
                                                 20 * 1024 * 1024))
  , mEvictionState(EvictionState::NO_EVICTION_NEEDED)
  , mMonitor("TrackBuffersManager")
{
  MOZ_ASSERT(NS_IsMainThread(), "Must be instanciated on the main thread");
}

TrackBuffersManager::~TrackBuffersManager()
{
  ShutdownDemuxers();
}

RefPtr<TrackBuffersManager::AppendPromise>
TrackBuffersManager::AppendData(already_AddRefed<MediaByteBuffer> aData,
                                const SourceBufferAttributes& aAttributes)
{
  MOZ_ASSERT(NS_IsMainThread());
<<<<<<< HEAD
  MSE_DEBUG("Appending %" PRIuSIZE " bytes", aData->Length());

  mEnded = false;

  return InvokeAsync<RefPtr<MediaByteBuffer>, SourceBufferAttributes&&>(
           GetTaskQueue(), this, __func__,
           &TrackBuffersManager::DoAppendData, aData, aAttributes);
}

RefPtr<TrackBuffersManager::AppendPromise>
TrackBuffersManager::DoAppendData(MediaByteBuffer* aData,
=======
  RefPtr<MediaByteBuffer> data(aData);
  MSE_DEBUG("Appending %zu bytes", data->Length());

  mEnded = false;

  return InvokeAsync(GetTaskQueue(), this, __func__,
    &TrackBuffersManager::DoAppendData, data.forget(), aAttributes);
}

RefPtr<TrackBuffersManager::AppendPromise>
TrackBuffersManager::DoAppendData(already_AddRefed<MediaByteBuffer> aData,
>>>>>>> a17af05f
                                  const SourceBufferAttributes& aAttributes)
{
  RefPtr<AppendBufferTask> task = new AppendBufferTask(Move(aData), aAttributes);
  RefPtr<AppendPromise> p = task->mPromise.Ensure(__func__);
  QueueTask(task);

  return p;
}

void
TrackBuffersManager::QueueTask(SourceBufferTask* aTask)
{
  if (!OnTaskQueue()) {
    GetTaskQueue()->Dispatch(NewRunnableMethod<RefPtr<SourceBufferTask>>(
      "TrackBuffersManager::QueueTask",
      this,
      &TrackBuffersManager::QueueTask,
      aTask));
    return;
  }
  MOZ_ASSERT(OnTaskQueue());
  mQueue.Push(aTask);
  ProcessTasks();
}

void
TrackBuffersManager::ProcessTasks()
{
  MOZ_ASSERT(OnTaskQueue());
  typedef SourceBufferTask::Type Type;

  if (mCurrentTask) {
    // Already have a task pending. ProcessTask will be scheduled once the
    // current task complete.
    return;
  }
  RefPtr<SourceBufferTask> task = mQueue.Pop();
  if (!task) {
    // nothing to do.
    return;
  }
  switch (task->GetType()) {
    case Type::AppendBuffer:
      mCurrentTask = task;
      if (!mInputBuffer) {
        mInputBuffer = task->As<AppendBufferTask>()->mBuffer;
      } else if (!mInputBuffer->AppendElements(*task->As<AppendBufferTask>()->mBuffer, fallible)) {
        RejectAppend(NS_ERROR_OUT_OF_MEMORY, __func__);
        return;
      }
      mSourceBufferAttributes =
        MakeUnique<SourceBufferAttributes>(task->As<AppendBufferTask>()->mAttributes);
      mAppendWindow =
        TimeInterval(TimeUnit::FromSeconds(mSourceBufferAttributes->GetAppendWindowStart()),
                     TimeUnit::FromSeconds(mSourceBufferAttributes->GetAppendWindowEnd()));
      ScheduleSegmentParserLoop();
      break;
    case Type::RangeRemoval:
    {
      bool rv = CodedFrameRemoval(task->As<RangeRemovalTask>()->mRange);
      task->As<RangeRemovalTask>()->mPromise.Resolve(rv, __func__);
      break;
    }
    case Type::EvictData:
      DoEvictData(task->As<EvictDataTask>()->mPlaybackTime,
                  task->As<EvictDataTask>()->mSizeToEvict);
      break;
    case Type::Abort:
      // not handled yet, and probably never.
      break;
    case Type::Reset:
      CompleteResetParserState();
      break;
    case Type::Detach:
      mCurrentInputBuffer = nullptr;
      mTaskQueue = nullptr;
      MOZ_DIAGNOSTIC_ASSERT(mQueue.Length() == 0,
                            "Detach task must be the last");
      return;
    default:
      NS_WARNING("Invalid Task");
  }
  GetTaskQueue()->Dispatch(
    NewRunnableMethod("TrackBuffersManager::ProcessTasks",
                      this,
                      &TrackBuffersManager::ProcessTasks));
}

// The MSE spec requires that we abort the current SegmentParserLoop
// which is then followed by a call to ResetParserState.
// However due to our asynchronous design this causes inherent difficulties.
// As the spec behaviour is non deterministic anyway, we instead process all
// pending frames found in the input buffer.
void
TrackBuffersManager::AbortAppendData()
{
  MOZ_ASSERT(NS_IsMainThread());
  MSE_DEBUG("");

  QueueTask(new AbortTask());
}

void
TrackBuffersManager::ResetParserState(SourceBufferAttributes& aAttributes)
{
  MOZ_ASSERT(NS_IsMainThread());
  MSE_DEBUG("");

  // Spec states:
  // 1. If the append state equals PARSING_MEDIA_SEGMENT and the input buffer contains some complete coded frames, then run the coded frame processing algorithm until all of these complete coded frames have been processed.
  // However, we will wait until all coded frames have been processed regardless
  // of the value of append state.
  QueueTask(new ResetTask());

  // ResetParserState has some synchronous steps that much be performed now.
  // The remaining steps will be performed once the ResetTask gets executed.

  // 6. If the mode attribute equals "sequence", then set the group start timestamp to the group end timestamp
  if (aAttributes.GetAppendMode() == SourceBufferAppendMode::Sequence) {
    aAttributes.SetGroupStartTimestamp(aAttributes.GetGroupEndTimestamp());
  }
  // 8. Set append state to WAITING_FOR_SEGMENT.
  aAttributes.SetAppendState(AppendState::WAITING_FOR_SEGMENT);
}

RefPtr<TrackBuffersManager::RangeRemovalPromise>
TrackBuffersManager::RangeRemoval(TimeUnit aStart, TimeUnit aEnd)
{
  MOZ_ASSERT(NS_IsMainThread());
  MSE_DEBUG("From %.2f to %.2f", aStart.ToSeconds(), aEnd.ToSeconds());

  mEnded = false;

  return InvokeAsync(GetTaskQueue(), this, __func__,
                     &TrackBuffersManager::CodedFrameRemovalWithPromise,
                     TimeInterval(aStart, aEnd));
}

TrackBuffersManager::EvictDataResult
TrackBuffersManager::EvictData(const TimeUnit& aPlaybackTime, int64_t aSize)
{
  MOZ_ASSERT(NS_IsMainThread());

  if (aSize > EvictionThreshold()) {
    // We're adding more data than we can hold.
    return EvictDataResult::BUFFER_FULL;
  }
  const int64_t toEvict = GetSize() + aSize - EvictionThreshold();

  const uint32_t canEvict =
    Evictable(HasVideo() ? TrackInfo::kVideoTrack : TrackInfo::kAudioTrack);

  MSE_DEBUG("currentTime=%" PRId64 " buffered=%" PRId64 "kB, eviction threshold=%" PRId64 "kB, "
            "evict=%" PRId64 "kB canevict=%" PRIu32 "kB",
            aPlaybackTime.ToMicroseconds(), GetSize() / 1024,
            EvictionThreshold() / 1024, toEvict / 1024, canEvict / 1024);

  if (toEvict <= 0) {
    mEvictionState = EvictionState::NO_EVICTION_NEEDED;
    return EvictDataResult::NO_DATA_EVICTED;
  }

  EvictDataResult result;

  if (mBufferFull && mEvictionState == EvictionState::EVICTION_COMPLETED &&
      canEvict < uint32_t(toEvict)) {
    // Our buffer is currently full. We will make another eviction attempt.
    // However, the current appendBuffer will fail as we can't know ahead of
    // time if the eviction will later succeed.
    result = EvictDataResult::BUFFER_FULL;
  } else {
    mEvictionState = EvictionState::EVICTION_NEEDED;
    result = EvictDataResult::NO_DATA_EVICTED;
  }
  MSE_DEBUG(
    "Reached our size limit, schedule eviction of %" PRId64 " bytes (%s)", toEvict,
    result == EvictDataResult::BUFFER_FULL ? "buffer full" : "no data evicted");
  QueueTask(new EvictDataTask(aPlaybackTime, toEvict));

  return result;
}

TimeIntervals
TrackBuffersManager::Buffered() const
{
  MSE_DEBUG("");

  // http://w3c.github.io/media-source/index.html#widl-SourceBuffer-buffered

  MonitorAutoLock mon(mMonitor);
  nsTArray<const TimeIntervals*> tracks;
  if (HasVideo()) {
    tracks.AppendElement(&mVideoBufferedRanges);
  }
  if (HasAudio()) {
    tracks.AppendElement(&mAudioBufferedRanges);
  }

  // 2. Let highest end time be the largest track buffer ranges end time across all the track buffers managed by this SourceBuffer object.
  TimeUnit highestEndTime = HighestEndTime(tracks);

  // 3. Let intersection ranges equal a TimeRange object containing a single range from 0 to highest end time.
  TimeIntervals intersection{TimeInterval(TimeUnit::FromSeconds(0), highestEndTime)};

  // 4. For each track buffer managed by this SourceBuffer, run the following steps:
  //   1. Let track ranges equal the track buffer ranges for the current track buffer.
  for (const TimeIntervals* trackRanges : tracks) {
    // 2. If readyState is "ended", then set the end time on the last range in track ranges to highest end time.
    // 3. Let new intersection ranges equal the intersection between the intersection ranges and the track ranges.
    if (mEnded) {
      TimeIntervals tR = *trackRanges;
      tR.Add(TimeInterval(tR.GetEnd(), highestEndTime));
      intersection.Intersection(tR);
    } else {
      intersection.Intersection(*trackRanges);
    }
  }
  return intersection;
}

int64_t
TrackBuffersManager::GetSize() const
{
  return mSizeSourceBuffer;
}

void
TrackBuffersManager::Ended()
{
  mEnded = true;
}

void
TrackBuffersManager::Detach()
{
  MOZ_ASSERT(NS_IsMainThread());
  MSE_DEBUG("");
  QueueTask(new DetachTask());
}

void
TrackBuffersManager::CompleteResetParserState()
{
  MOZ_ASSERT(OnTaskQueue());
  MSE_DEBUG("");

  // We shouldn't change mInputDemuxer while a demuxer init/reset request is
  // being processed. See bug 1239983.
  MOZ_DIAGNOSTIC_ASSERT(!mDemuxerInitRequest.Exists(), "Previous AppendBuffer didn't complete");

  for (auto& track : GetTracksList()) {
    // 2. Unset the last decode timestamp on all track buffers.
    // 3. Unset the last frame duration on all track buffers.
    // 4. Unset the highest end timestamp on all track buffers.
    // 5. Set the need random access point flag on all track buffers to true.
    track->ResetAppendState();

    // if we have been aborted, we may have pending frames that we are going
    // to discard now.
    track->mQueuedSamples.Clear();
  }

  // 7. Remove all bytes from the input buffer.
  mInputBuffer = nullptr;
  if (mCurrentInputBuffer) {
    mCurrentInputBuffer->EvictAll();
    // The demuxer will be recreated during the next run of SegmentParserLoop.
    // As such we don't need to notify it that data has been removed.
    mCurrentInputBuffer = new SourceBufferResource();
  }

  // We could be left with a demuxer in an unusable state. It needs to be
  // recreated. We store in the InputBuffer an init segment which will be parsed
  // during the next Segment Parser Loop and a new demuxer will be created and
  // initialized.
  if (mFirstInitializationSegmentReceived) {
    MOZ_ASSERT(mInitData && mInitData->Length(), "we must have an init segment");
    // The aim here is really to destroy our current demuxer.
    CreateDemuxerforMIMEType();
    // Recreate our input buffer. We can't directly assign the initData buffer
    // to mInputBuffer as it will get modified in the Segment Parser Loop.
    mInputBuffer = new MediaByteBuffer;
    mInputBuffer->AppendElements(*mInitData);
  }
  RecreateParser(true);
}

int64_t
TrackBuffersManager::EvictionThreshold() const
{
  if (HasVideo()) {
    return mVideoEvictionThreshold;
  }
  return mAudioEvictionThreshold;
}

void
TrackBuffersManager::DoEvictData(const TimeUnit& aPlaybackTime,
                                 int64_t aSizeToEvict)
{
  MOZ_ASSERT(OnTaskQueue());

  mEvictionState = EvictionState::EVICTION_COMPLETED;

  // Video is what takes the most space, only evict there if we have video.
  auto& track = HasVideo() ? mVideoTracks : mAudioTracks;
  const auto& buffer = track.GetTrackBuffer();
  // Remove any data we've already played, or before the next sample to be
  // demuxed whichever is lowest.
  TimeUnit lowerLimit = std::min(track.mNextSampleTime, aPlaybackTime);
  uint32_t lastKeyFrameIndex = 0;
  int64_t toEvict = aSizeToEvict;
  int64_t partialEvict = 0;
  for (uint32_t i = 0; i < buffer.Length(); i++) {
    const auto& frame = buffer[i];
    if (frame->mKeyframe) {
      lastKeyFrameIndex = i;
      toEvict -= partialEvict;
      if (toEvict < 0) {
        break;
      }
      partialEvict = 0;
    }
<<<<<<< HEAD
    if (frame->GetEndTime() >= lowerLimit.ToMicroseconds()) {
=======
    if (frame->GetEndTime() >= lowerLimit) {
>>>>>>> a17af05f
      break;
    }
    partialEvict += frame->ComputedSizeOfIncludingThis();
  }

  const int64_t finalSize = mSizeSourceBuffer - aSizeToEvict;

  if (lastKeyFrameIndex > 0) {
    MSE_DEBUG("Step1. Evicting %" PRId64 " bytes prior currentTime",
              aSizeToEvict - toEvict);
    CodedFrameRemoval(
      TimeInterval(TimeUnit::Zero(),
                   buffer[lastKeyFrameIndex]->mTime - TimeUnit::FromMicroseconds(1)));
  }

  if (mSizeSourceBuffer <= finalSize) {
    return;
  }

  toEvict = mSizeSourceBuffer - finalSize;

  // See if we can evict data into the future.
  // We do not evict data from the currently used buffered interval.

  TimeUnit currentPosition = std::max(aPlaybackTime, track.mNextSampleTime);
  TimeIntervals futureBuffered(TimeInterval(currentPosition, TimeUnit::FromInfinity()));
  futureBuffered.Intersection(track.mBufferedRanges);
  futureBuffered.SetFuzz(MediaSourceDemuxer::EOS_FUZZ / 2);
  if (futureBuffered.Length() <= 1) {
    // We have one continuous segment ahead of us:
    // nothing further can be evicted.
    return;
  }

  // Don't evict before the end of the current segment
  TimeUnit upperLimit = futureBuffered[0].mEnd;
  uint32_t evictedFramesStartIndex = buffer.Length();
  for (int32_t i = buffer.Length() - 1; i >= 0; i--) {
    const auto& frame = buffer[i];
    if (frame->mTime <= upperLimit || toEvict < 0) {
      // We've reached a frame that shouldn't be evicted -> Evict after it -> i+1.
      // Or the previous loop reached the eviction threshold -> Evict from it -> i+1.
      evictedFramesStartIndex = i + 1;
      break;
    }
    toEvict -= frame->ComputedSizeOfIncludingThis();
  }
  if (evictedFramesStartIndex < buffer.Length()) {
    MSE_DEBUG("Step2. Evicting %" PRId64 " bytes from trailing data",
              mSizeSourceBuffer - finalSize - toEvict);
    CodedFrameRemoval(
      TimeInterval(buffer[evictedFramesStartIndex]->mTime,
                   TimeUnit::FromInfinity()));
  }
}

RefPtr<TrackBuffersManager::RangeRemovalPromise>
TrackBuffersManager::CodedFrameRemovalWithPromise(TimeInterval aInterval)
{
  MOZ_ASSERT(OnTaskQueue());

  RefPtr<RangeRemovalTask> task = new RangeRemovalTask(aInterval);
  RefPtr<RangeRemovalPromise> p = task->mPromise.Ensure(__func__);
  QueueTask(task);

  return p;
}

bool
TrackBuffersManager::CodedFrameRemoval(TimeInterval aInterval)
{
  MOZ_ASSERT(OnTaskQueue());
  MSE_DEBUG("From %.2fs to %.2f",
            aInterval.mStart.ToSeconds(), aInterval.mEnd.ToSeconds());

#if DEBUG
  if (HasVideo()) {
    MSE_DEBUG("before video ranges=%s",
              DumpTimeRanges(mVideoTracks.mBufferedRanges).get());
  }
  if (HasAudio()) {
    MSE_DEBUG("before audio ranges=%s",
              DumpTimeRanges(mAudioTracks.mBufferedRanges).get());
  }
#endif

  // 1. Let start be the starting presentation timestamp for the removal range.
  TimeUnit start = aInterval.mStart;
  // 2. Let end be the end presentation timestamp for the removal range.
  TimeUnit end = aInterval.mEnd;

  bool dataRemoved = false;

  // 3. For each track buffer in this source buffer, run the following steps:
  for (auto track : GetTracksList()) {
    MSE_DEBUGV("Processing %s track", track->mInfo->mMimeType.get());
    // 1. Let remove end timestamp be the current value of duration
    // See bug: https://www.w3.org/Bugs/Public/show_bug.cgi?id=28727
    // At worse we will remove all frames until the end, unless a key frame is
    // found between the current interval's end and the trackbuffer's end.
    TimeUnit removeEndTimestamp = track->mBufferedRanges.GetEnd();

    if (start > removeEndTimestamp) {
      // Nothing to remove.
      continue;
    }

    // 2. If this track buffer has a random access point timestamp that is greater than or equal to end,
    // then update remove end timestamp to that random access point timestamp.
    if (end < track->mBufferedRanges.GetEnd()) {
      for (auto& frame : track->GetTrackBuffer()) {
<<<<<<< HEAD
        if (frame->mKeyframe && frame->mTime >= end.ToMicroseconds()) {
          removeEndTimestamp = TimeUnit::FromMicroseconds(frame->mTime);
=======
        if (frame->mKeyframe && frame->mTime >= end) {
          removeEndTimestamp = frame->mTime;
>>>>>>> a17af05f
          break;
        }
      }
    }

    // 3. Remove all media data, from this track buffer, that contain starting
    // timestamps greater than or equal to start and less than the remove end timestamp.
    // 4. Remove decoding dependencies of the coded frames removed in the previous step:
    // Remove all coded frames between the coded frames removed in the previous step and the next random access point after those removed frames.
    TimeIntervals removedInterval{TimeInterval(start, removeEndTimestamp)};
    RemoveFrames(removedInterval, *track, 0);

    // 5. If this object is in activeSourceBuffers, the current playback position
    // is greater than or equal to start and less than the remove end timestamp,
    // and HTMLMediaElement.readyState is greater than HAVE_METADATA, then set the
    // HTMLMediaElement.readyState attribute to HAVE_METADATA and stall playback.
    // This will be done by the MDSM during playback.
    // TODO properly, so it works even if paused.
  }

  UpdateBufferedRanges();

  // Update our reported total size.
  mSizeSourceBuffer = mVideoTracks.mSizeBuffer + mAudioTracks.mSizeBuffer;

  // 4. If buffer full flag equals true and this object is ready to accept more bytes, then set the buffer full flag to false.
  if (mBufferFull && mSizeSourceBuffer < EvictionThreshold()) {
    mBufferFull = false;
  }

  return dataRemoved;
}

void
TrackBuffersManager::UpdateBufferedRanges()
{
  MonitorAutoLock mon(mMonitor);

  mVideoBufferedRanges = mVideoTracks.mSanitizedBufferedRanges;
  mAudioBufferedRanges = mAudioTracks.mSanitizedBufferedRanges;

#if DEBUG
  if (HasVideo()) {
    MSE_DEBUG("after video ranges=%s",
              DumpTimeRanges(mVideoTracks.mBufferedRanges).get());
  }
  if (HasAudio()) {
    MSE_DEBUG("after audio ranges=%s",
              DumpTimeRanges(mAudioTracks.mBufferedRanges).get());
  }
#endif
}

void
TrackBuffersManager::SegmentParserLoop()
{
  MOZ_ASSERT(OnTaskQueue());

  while (true) {
    // 1. If the input buffer is empty, then jump to the need more data step below.
    if (!mInputBuffer || mInputBuffer->IsEmpty()) {
      NeedMoreData();
      return;
    }
    // 2. If the input buffer contains bytes that violate the SourceBuffer
    // byte stream format specification, then run the append error algorithm with
    // the decode error parameter set to true and abort this algorithm.
    // TODO

    // 3. Remove any bytes that the byte stream format specifications say must be
    // ignored from the start of the input buffer.
    // We do not remove bytes from our input buffer. Instead we enforce that
    // our ContainerParser is able to skip over all data that is supposed to be
    // ignored.

    // 4. If the append state equals WAITING_FOR_SEGMENT, then run the following
    // steps:
    if (mSourceBufferAttributes->GetAppendState() == AppendState::WAITING_FOR_SEGMENT) {
      MediaResult haveInitSegment = mParser->IsInitSegmentPresent(mInputBuffer);
      if (NS_SUCCEEDED(haveInitSegment)) {
        SetAppendState(AppendState::PARSING_INIT_SEGMENT);
        if (mFirstInitializationSegmentReceived) {
          // This is a new initialization segment. Obsolete the old one.
          RecreateParser(false);
        }
        continue;
      }
      MediaResult haveMediaSegment =
        mParser->IsMediaSegmentPresent(mInputBuffer);
      if (NS_SUCCEEDED(haveMediaSegment)) {
        SetAppendState(AppendState::PARSING_MEDIA_SEGMENT);
        mNewMediaSegmentStarted = true;
        continue;
      }
      // We have neither an init segment nor a media segment.
      // Check if it was invalid data.
      if (haveInitSegment != NS_ERROR_NOT_AVAILABLE) {
        MSE_DEBUG("Found invalid data.");
        RejectAppend(haveInitSegment, __func__);
        return;
      }
      if (haveMediaSegment != NS_ERROR_NOT_AVAILABLE) {
        MSE_DEBUG("Found invalid data.");
        RejectAppend(haveMediaSegment, __func__);
        return;
      }
      MSE_DEBUG("Found incomplete data.");
      NeedMoreData();
      return;
    }

    int64_t start, end;
    MediaResult newData =
      mParser->ParseStartAndEndTimestamps(mInputBuffer, start, end);
    if (!NS_SUCCEEDED(newData) && newData.Code() != NS_ERROR_NOT_AVAILABLE) {
      RejectAppend(newData, __func__);
      return;
    }
    mProcessedInput += mInputBuffer->Length();

    // 5. If the append state equals PARSING_INIT_SEGMENT, then run the
    // following steps:
    if (mSourceBufferAttributes->GetAppendState() == AppendState::PARSING_INIT_SEGMENT) {
      if (mParser->InitSegmentRange().IsEmpty()) {
        mInputBuffer = nullptr;
        NeedMoreData();
        return;
      }
      InitializationSegmentReceived();
      return;
    }
    if (mSourceBufferAttributes->GetAppendState() == AppendState::PARSING_MEDIA_SEGMENT) {
      // 1. If the first initialization segment received flag is false, then run the append error algorithm with the decode error parameter set to true and abort this algorithm.
      if (!mFirstInitializationSegmentReceived) {
        RejectAppend(NS_ERROR_FAILURE, __func__);
        return;
      }

      // We can't feed some demuxers (WebMDemuxer) with data that do not have
      // monotonizally increasing timestamps. So we check if we have a
      // discontinuity from the previous segment parsed.
      // If so, recreate a new demuxer to ensure that the demuxer is only fed
      // monotonically increasing data.
      if (mNewMediaSegmentStarted) {
        if (NS_SUCCEEDED(newData) && mLastParsedEndTime.isSome() &&
            start < mLastParsedEndTime.ref().ToMicroseconds()) {
          MSE_DEBUG("Re-creating demuxer");
          ResetDemuxingState();
          return;
        }
        if (NS_SUCCEEDED(newData) || !mParser->MediaSegmentRange().IsEmpty()) {
          if (mPendingInputBuffer) {
            // We now have a complete media segment header. We can resume parsing
            // the data.
            AppendDataToCurrentInputBuffer(mPendingInputBuffer);
            mPendingInputBuffer = nullptr;
          }
          mNewMediaSegmentStarted = false;
        } else {
          // We don't have any data to demux yet, stash aside the data.
          // This also handles the case:
          // 2. If the input buffer does not contain a complete media segment header yet, then jump to the need more data step below.
          if (!mPendingInputBuffer) {
            mPendingInputBuffer = mInputBuffer;
          } else {
            mPendingInputBuffer->AppendElements(*mInputBuffer);
          }
          mInputBuffer = nullptr;
          NeedMoreData();
          return;
        }
      }

      // 3. If the input buffer contains one or more complete coded frames, then run the coded frame processing algorithm.
      RefPtr<TrackBuffersManager> self = this;
      CodedFrameProcessing()
        ->Then(GetTaskQueue(), __func__,
               [self] (bool aNeedMoreData) {
                 self->mProcessingRequest.Complete();
                 if (aNeedMoreData) {
                   self->NeedMoreData();
                 } else {
                   self->ScheduleSegmentParserLoop();
                 }
               },
               [self] (const MediaResult& aRejectValue) {
                 self->mProcessingRequest.Complete();
                 self->RejectAppend(aRejectValue, __func__);
               })
        ->Track(mProcessingRequest);
      return;
    }
  }
}

void
TrackBuffersManager::NeedMoreData()
{
  MSE_DEBUG("");
  MOZ_DIAGNOSTIC_ASSERT(mCurrentTask && mCurrentTask->GetType() == SourceBufferTask::Type::AppendBuffer);
  MOZ_DIAGNOSTIC_ASSERT(mSourceBufferAttributes);

  mCurrentTask->As<AppendBufferTask>()->mPromise.Resolve(
    SourceBufferTask::AppendBufferResult(mActiveTrack,
                                         *mSourceBufferAttributes),
                                         __func__);
  mSourceBufferAttributes = nullptr;
  mCurrentTask = nullptr;
  ProcessTasks();
}

void
TrackBuffersManager::RejectAppend(const MediaResult& aRejectValue, const char* aName)
{
  MSE_DEBUG("rv=%" PRIu32, static_cast<uint32_t>(aRejectValue.Code()));
  MOZ_DIAGNOSTIC_ASSERT(mCurrentTask && mCurrentTask->GetType() == SourceBufferTask::Type::AppendBuffer);

  mCurrentTask->As<AppendBufferTask>()->mPromise.Reject(aRejectValue, __func__);
  mSourceBufferAttributes = nullptr;
  mCurrentTask = nullptr;
  ProcessTasks();
}

void
TrackBuffersManager::ScheduleSegmentParserLoop()
{
  GetTaskQueue()->Dispatch(
    NewRunnableMethod("TrackBuffersManager::SegmentParserLoop",
                      this,
                      &TrackBuffersManager::SegmentParserLoop));
}

void
TrackBuffersManager::ShutdownDemuxers()
{
  if (mVideoTracks.mDemuxer) {
    mVideoTracks.mDemuxer->BreakCycles();
    mVideoTracks.mDemuxer = nullptr;
  }
  if (mAudioTracks.mDemuxer) {
    mAudioTracks.mDemuxer->BreakCycles();
    mAudioTracks.mDemuxer = nullptr;
  }
  // We shouldn't change mInputDemuxer while a demuxer init/reset request is
  // being processed. See bug 1239983.
  MOZ_DIAGNOSTIC_ASSERT(!mDemuxerInitRequest.Exists());
  mInputDemuxer = nullptr;
  mLastParsedEndTime.reset();
}

void
TrackBuffersManager::CreateDemuxerforMIMEType()
{
  ShutdownDemuxers();

  if (mType.Type() == MEDIAMIMETYPE("video/webm") ||
      mType.Type() == MEDIAMIMETYPE("audio/webm")) {
    mInputDemuxer = new WebMDemuxer(mCurrentInputBuffer, true /* IsMediaSource*/ );
    return;
  }

#ifdef MOZ_FMP4
  if (mType.Type() == MEDIAMIMETYPE("video/mp4")
      || mType.Type() == MEDIAMIMETYPE("audio/mp4")) {
    mInputDemuxer = new MP4Demuxer(mCurrentInputBuffer);
    return;
  }
#endif
  NS_WARNING("Not supported (yet)");
}

// We reset the demuxer by creating a new one and initializing it.
void
TrackBuffersManager::ResetDemuxingState()
{
  MOZ_ASSERT(mParser && mParser->HasInitData());
  RecreateParser(true);
  mCurrentInputBuffer = new SourceBufferResource();
  // The demuxer isn't initialized yet ; we don't want to notify it
  // that data has been appended yet ; so we simply append the init segment
  // to the resource.
  mCurrentInputBuffer->AppendData(mParser->InitData());
  CreateDemuxerforMIMEType();
  if (!mInputDemuxer) {
    RejectAppend(NS_ERROR_FAILURE, __func__);
    return;
  }
  mInputDemuxer->Init()
    ->Then(GetTaskQueue(), __func__,
           this,
           &TrackBuffersManager::OnDemuxerResetDone,
           &TrackBuffersManager::OnDemuxerInitFailed)
    ->Track(mDemuxerInitRequest);
}

void
TrackBuffersManager::OnDemuxerResetDone(const MediaResult& aResult)
{
  MOZ_ASSERT(OnTaskQueue());
  mDemuxerInitRequest.Complete();

  if (NS_FAILED(aResult) && MediaPrefs::MediaWarningsAsErrors()) {
    RejectAppend(aResult, __func__);
    return;
  }

  // mInputDemuxer shouldn't have been destroyed while a demuxer init/reset
  // request was being processed. See bug 1239983.
  MOZ_DIAGNOSTIC_ASSERT(mInputDemuxer);

  if (aResult != NS_OK && mParentDecoder) {
    RefPtr<TrackBuffersManager> self = this;
    mAbstractMainThread->Dispatch(NS_NewRunnableFunction(
      "TrackBuffersManager::OnDemuxerResetDone", [self, aResult]() {
        if (self->mParentDecoder && self->mParentDecoder->GetOwner()) {
          self->mParentDecoder->GetOwner()->DecodeWarning(aResult);
        }
      }));
  }

  // Recreate track demuxers.
  uint32_t numVideos = mInputDemuxer->GetNumberTracks(TrackInfo::kVideoTrack);
  if (numVideos) {
    // We currently only handle the first video track.
    mVideoTracks.mDemuxer =
      mInputDemuxer->GetTrackDemuxer(TrackInfo::kVideoTrack, 0);
    MOZ_ASSERT(mVideoTracks.mDemuxer);
  }

  uint32_t numAudios = mInputDemuxer->GetNumberTracks(TrackInfo::kAudioTrack);
  if (numAudios) {
    // We currently only handle the first audio track.
    mAudioTracks.mDemuxer =
      mInputDemuxer->GetTrackDemuxer(TrackInfo::kAudioTrack, 0);
    MOZ_ASSERT(mAudioTracks.mDemuxer);
  }

  if (mPendingInputBuffer) {
    // We had a partial media segment header stashed aside.
    // Reparse its content so we can continue parsing the current input buffer.
    int64_t start, end;
    mParser->ParseStartAndEndTimestamps(mPendingInputBuffer, start, end);
    mProcessedInput += mPendingInputBuffer->Length();
  }

  SegmentParserLoop();
}

void
TrackBuffersManager::AppendDataToCurrentInputBuffer(MediaByteBuffer* aData)
{
  MOZ_ASSERT(mCurrentInputBuffer);
  mCurrentInputBuffer->AppendData(aData);
  mInputDemuxer->NotifyDataArrived();
}

void
TrackBuffersManager::InitializationSegmentReceived()
{
  MOZ_ASSERT(mParser->HasCompleteInitData());

  int64_t endInit = mParser->InitSegmentRange().mEnd;
  if (mInputBuffer->Length() > mProcessedInput ||
      int64_t(mProcessedInput - mInputBuffer->Length()) > endInit) {
    // Something is not quite right with the data appended. Refuse it.
    RejectAppend(MediaResult(NS_ERROR_FAILURE,
                             "Invalid state following initialization segment"),
                 __func__);
    return;
  }

<<<<<<< HEAD
  mCurrentInputBuffer = new SourceBufferResource(mType);
=======
  mCurrentInputBuffer = new SourceBufferResource();
>>>>>>> a17af05f
  // The demuxer isn't initialized yet ; we don't want to notify it
  // that data has been appended yet ; so we simply append the init segment
  // to the resource.
  mCurrentInputBuffer->AppendData(mParser->InitData());
  uint32_t length = endInit - (mProcessedInput - mInputBuffer->Length());
  if (mInputBuffer->Length() == length) {
    mInputBuffer = nullptr;
  } else {
    MOZ_RELEASE_ASSERT(length <= mInputBuffer->Length());
    mInputBuffer->RemoveElementsAt(0, length);
  }
  CreateDemuxerforMIMEType();
  if (!mInputDemuxer) {
    NS_WARNING("TODO type not supported");
    RejectAppend(NS_ERROR_DOM_NOT_SUPPORTED_ERR, __func__);
    return;
  }
  mInputDemuxer->Init()
    ->Then(GetTaskQueue(), __func__,
           this,
           &TrackBuffersManager::OnDemuxerInitDone,
           &TrackBuffersManager::OnDemuxerInitFailed)
    ->Track(mDemuxerInitRequest);
}

void
TrackBuffersManager::OnDemuxerInitDone(const MediaResult& aResult)
{
  MOZ_ASSERT(OnTaskQueue());
  MOZ_DIAGNOSTIC_ASSERT(mInputDemuxer, "mInputDemuxer has been destroyed");

  mDemuxerInitRequest.Complete();

  if (NS_FAILED(aResult) && MediaPrefs::MediaWarningsAsErrors()) {
    RejectAppend(aResult, __func__);
    return;
  }

  MediaInfo info;

  uint32_t numVideos = mInputDemuxer->GetNumberTracks(TrackInfo::kVideoTrack);
  if (numVideos) {
    // We currently only handle the first video track.
    mVideoTracks.mDemuxer =
      mInputDemuxer->GetTrackDemuxer(TrackInfo::kVideoTrack, 0);
    MOZ_ASSERT(mVideoTracks.mDemuxer);
    info.mVideo = *mVideoTracks.mDemuxer->GetInfo()->GetAsVideoInfo();
    info.mVideo.mTrackId = 2;
  }

  uint32_t numAudios = mInputDemuxer->GetNumberTracks(TrackInfo::kAudioTrack);
  if (numAudios) {
    // We currently only handle the first audio track.
    mAudioTracks.mDemuxer =
      mInputDemuxer->GetTrackDemuxer(TrackInfo::kAudioTrack, 0);
    MOZ_ASSERT(mAudioTracks.mDemuxer);
    info.mAudio = *mAudioTracks.mDemuxer->GetInfo()->GetAsAudioInfo();
    info.mAudio.mTrackId = 1;
  }

  int64_t videoDuration = numVideos ? info.mVideo.mDuration.ToMicroseconds() : 0;
  int64_t audioDuration = numAudios ? info.mAudio.mDuration.ToMicroseconds() : 0;

  int64_t duration = std::max(videoDuration, audioDuration);
  // 1. Update the duration attribute if it currently equals NaN.
  // Those steps are performed by the MediaSourceDecoder::SetInitialDuration
<<<<<<< HEAD
  mAbstractMainThread->Dispatch(NewRunnableMethod<int64_t>
                                (mParentDecoder.get(),
                                &MediaSourceDecoder::SetInitialDuration,
                                duration ? duration : -1));
=======
  mAbstractMainThread->Dispatch(
    NewRunnableMethod<int64_t>("MediaSourceDecoder::SetInitialDuration",
                               mParentDecoder.get(),
                               &MediaSourceDecoder::SetInitialDuration,
                               duration ? duration : -1));
>>>>>>> a17af05f

  // 2. If the initialization segment has no audio, video, or text tracks, then
  // run the append error algorithm with the decode error parameter set to true
  // and abort these steps.
  if (!numVideos && !numAudios) {
    RejectAppend(NS_ERROR_FAILURE, __func__);
    return;
  }

  // 3. If the first initialization segment received flag is true, then run the following steps:
  if (mFirstInitializationSegmentReceived) {
    if (numVideos != mVideoTracks.mNumTracks ||
        numAudios != mAudioTracks.mNumTracks ||
        (numVideos && info.mVideo.mMimeType != mVideoTracks.mInfo->mMimeType) ||
        (numAudios && info.mAudio.mMimeType != mAudioTracks.mInfo->mMimeType)) {
      RejectAppend(NS_ERROR_FAILURE, __func__);
      return;
    }
    // 1. If more than one track for a single type are present (ie 2 audio tracks),
    // then the Track IDs match the ones in the first initialization segment.
    // TODO
    // 2. Add the appropriate track descriptions from this initialization
    // segment to each of the track buffers.
    // TODO
    // 3. Set the need random access point flag on all track buffers to true.
    mVideoTracks.mNeedRandomAccessPoint = true;
    mAudioTracks.mNeedRandomAccessPoint = true;
  }

  // 4. Let active track flag equal false.
  bool activeTrack = false;

  // Increase our stream id.
  uint32_t streamID = sStreamSourceID++;

  // 5. If the first initialization segment received flag is false, then run the following steps:
  if (!mFirstInitializationSegmentReceived) {
    mAudioTracks.mNumTracks = numAudios;
    // TODO:
    // 1. If the initialization segment contains tracks with codecs the user agent
    // does not support, then run the append error algorithm with the decode
    // error parameter set to true and abort these steps.

    // 2. For each audio track in the initialization segment, run following steps:
    // for (uint32_t i = 0; i < numAudios; i++) {
    if (numAudios) {
      // 1. Let audio byte stream track ID be the Track ID for the current track being processed.
      // 2. Let audio language be a BCP 47 language tag for the language specified in the initialization segment for this track or an empty string if no language info is present.
      // 3. If audio language equals an empty string or the 'und' BCP 47 value, then run the default track language algorithm with byteStreamTrackID set to audio byte stream track ID and type set to "audio" and assign the value returned by the algorithm to audio language.
      // 4. Let audio label be a label specified in the initialization segment for this track or an empty string if no label info is present.
      // 5. If audio label equals an empty string, then run the default track label algorithm with byteStreamTrackID set to audio byte stream track ID and type set to "audio" and assign the value returned by the algorithm to audio label.
      // 6. Let audio kinds be an array of kind strings specified in the initialization segment for this track or an empty array if no kind information is provided.
      // 7. If audio kinds equals an empty array, then run the default track kinds algorithm with byteStreamTrackID set to audio byte stream track ID and type set to "audio" and assign the value returned by the algorithm to audio kinds.
      // 8. For each value in audio kinds, run the following steps:
      //   1. Let current audio kind equal the value from audio kinds for this iteration of the loop.
      //   2. Let new audio track be a new AudioTrack object.
      //   3. Generate a unique ID and assign it to the id property on new audio track.
      //   4. Assign audio language to the language property on new audio track.
      //   5. Assign audio label to the label property on new audio track.
      //   6. Assign current audio kind to the kind property on new audio track.
      //   7. If audioTracks.length equals 0, then run the following steps:
      //     1. Set the enabled property on new audio track to true.
      //     2. Set active track flag to true.
      activeTrack = true;
      //   8. Add new audio track to the audioTracks attribute on this SourceBuffer object.
      //   9. Queue a task to fire a trusted event named addtrack, that does not bubble and is not cancelable, and that uses the TrackEvent interface, at the AudioTrackList object referenced by the audioTracks attribute on this SourceBuffer object.
      //   10. Add new audio track to the audioTracks attribute on the HTMLMediaElement.
      //   11. Queue a task to fire a trusted event named addtrack, that does not bubble and is not cancelable, and that uses the TrackEvent interface, at the AudioTrackList object referenced by the audioTracks attribute on the HTMLMediaElement.
      mAudioTracks.mBuffers.AppendElement(TrackBuffer());
      // 10. Add the track description for this track to the track buffer.
      mAudioTracks.mInfo = new TrackInfoSharedPtr(info.mAudio, streamID);
      mAudioTracks.mLastInfo = mAudioTracks.mInfo;
    }

    mVideoTracks.mNumTracks = numVideos;
    // 3. For each video track in the initialization segment, run following steps:
    // for (uint32_t i = 0; i < numVideos; i++) {
    if (numVideos) {
      // 1. Let video byte stream track ID be the Track ID for the current track being processed.
      // 2. Let video language be a BCP 47 language tag for the language specified in the initialization segment for this track or an empty string if no language info is present.
      // 3. If video language equals an empty string or the 'und' BCP 47 value, then run the default track language algorithm with byteStreamTrackID set to video byte stream track ID and type set to "video" and assign the value returned by the algorithm to video language.
      // 4. Let video label be a label specified in the initialization segment for this track or an empty string if no label info is present.
      // 5. If video label equals an empty string, then run the default track label algorithm with byteStreamTrackID set to video byte stream track ID and type set to "video" and assign the value returned by the algorithm to video label.
      // 6. Let video kinds be an array of kind strings specified in the initialization segment for this track or an empty array if no kind information is provided.
      // 7. If video kinds equals an empty array, then run the default track kinds algorithm with byteStreamTrackID set to video byte stream track ID and type set to "video" and assign the value returned by the algorithm to video kinds.
      // 8. For each value in video kinds, run the following steps:
      //   1. Let current video kind equal the value from video kinds for this iteration of the loop.
      //   2. Let new video track be a new VideoTrack object.
      //   3. Generate a unique ID and assign it to the id property on new video track.
      //   4. Assign video language to the language property on new video track.
      //   5. Assign video label to the label property on new video track.
      //   6. Assign current video kind to the kind property on new video track.
      //   7. If videoTracks.length equals 0, then run the following steps:
      //     1. Set the selected property on new video track to true.
      //     2. Set active track flag to true.
      activeTrack = true;
      //   8. Add new video track to the videoTracks attribute on this SourceBuffer object.
      //   9. Queue a task to fire a trusted event named addtrack, that does not bubble and is not cancelable, and that uses the TrackEvent interface, at the VideoTrackList object referenced by the videoTracks attribute on this SourceBuffer object.
      //   10. Add new video track to the videoTracks attribute on the HTMLMediaElement.
      //   11. Queue a task to fire a trusted event named addtrack, that does not bubble and is not cancelable, and that uses the TrackEvent interface, at the VideoTrackList object referenced by the videoTracks attribute on the HTMLMediaElement.
      mVideoTracks.mBuffers.AppendElement(TrackBuffer());
      // 10. Add the track description for this track to the track buffer.
      mVideoTracks.mInfo = new TrackInfoSharedPtr(info.mVideo, streamID);
      mVideoTracks.mLastInfo = mVideoTracks.mInfo;
    }
    // 4. For each text track in the initialization segment, run following steps:
    // 5. If active track flag equals true, then run the following steps:
    // This is handled by SourceBuffer once the promise is resolved.
    if (activeTrack) {
      mActiveTrack = true;
    }

    // 6. Set first initialization segment received flag to true.
    mFirstInitializationSegmentReceived = true;
  } else {
    mAudioTracks.mLastInfo = new TrackInfoSharedPtr(info.mAudio, streamID);
    mVideoTracks.mLastInfo = new TrackInfoSharedPtr(info.mVideo, streamID);
  }

  UniquePtr<EncryptionInfo> crypto = mInputDemuxer->GetCrypto();
  if (crypto && crypto->IsEncrypted()) {
    // Try and dispatch 'encrypted'. Won't go if ready state still HAVE_NOTHING.
    for (uint32_t i = 0; i < crypto->mInitDatas.Length(); i++) {
      nsCOMPtr<nsIRunnable> r =
        new DispatchKeyNeededEvent(mParentDecoder, crypto->mInitDatas[i].mInitData,
                                   crypto->mInitDatas[i].mType);
      mAbstractMainThread->Dispatch(r.forget());
    }
    info.mCrypto = *crypto;
    // We clear our crypto init data array, so the MediaFormatReader will
    // not emit an encrypted event for the same init data again.
    info.mCrypto.mInitDatas.Clear();
  }

  {
    MonitorAutoLock mon(mMonitor);
    mInfo = info;
  }

  // We now have a valid init data ; we can store it for later use.
  mInitData = mParser->InitData();

  // 3. Remove the initialization segment bytes from the beginning of the input buffer.
  // This step has already been done in InitializationSegmentReceived when we
  // transferred the content into mCurrentInputBuffer.
  mCurrentInputBuffer->EvictAll();
  mInputDemuxer->NotifyDataRemoved();
  RecreateParser(true);

  // 4. Set append state to WAITING_FOR_SEGMENT.
  SetAppendState(AppendState::WAITING_FOR_SEGMENT);
  // 5. Jump to the loop top step above.
  ScheduleSegmentParserLoop();

  if (aResult != NS_OK && mParentDecoder) {
    RefPtr<TrackBuffersManager> self = this;
    mAbstractMainThread->Dispatch(NS_NewRunnableFunction(
      "TrackBuffersManager::OnDemuxerInitDone", [self, aResult]() {
        if (self->mParentDecoder && self->mParentDecoder->GetOwner()) {
          self->mParentDecoder->GetOwner()->DecodeWarning(aResult);
        }
      }));
  }
}

void
TrackBuffersManager::OnDemuxerInitFailed(const MediaResult& aError)
{
  MOZ_ASSERT(aError != NS_ERROR_DOM_MEDIA_WAITING_FOR_DATA);
  mDemuxerInitRequest.Complete();

  RejectAppend(aError, __func__);
}

RefPtr<TrackBuffersManager::CodedFrameProcessingPromise>
TrackBuffersManager::CodedFrameProcessing()
{
  MOZ_ASSERT(OnTaskQueue());
  MOZ_ASSERT(mProcessingPromise.IsEmpty());

  MediaByteRange mediaRange = mParser->MediaSegmentRange();
  if (mediaRange.IsEmpty()) {
    AppendDataToCurrentInputBuffer(mInputBuffer);
    mInputBuffer = nullptr;
  } else {
    MOZ_ASSERT(mProcessedInput >= mInputBuffer->Length());
    if (int64_t(mProcessedInput - mInputBuffer->Length()) > mediaRange.mEnd) {
      // Something is not quite right with the data appended. Refuse it.
      // This would typically happen if the previous media segment was partial
      // yet a new complete media segment was added.
      return CodedFrameProcessingPromise::CreateAndReject(NS_ERROR_FAILURE, __func__);
    }
    // The mediaRange is offset by the init segment position previously added.
    uint32_t length =
      mediaRange.mEnd - (mProcessedInput - mInputBuffer->Length());
    if (!length) {
      // We've completed our earlier media segment and no new data is to be
      // processed. This happens with some containers that can't detect that a
      // media segment is ending until a new one starts.
      RefPtr<CodedFrameProcessingPromise> p = mProcessingPromise.Ensure(__func__);
      CompleteCodedFrameProcessing();
      return p;
    }
    RefPtr<MediaByteBuffer> segment = new MediaByteBuffer;
    if (!segment->AppendElements(mInputBuffer->Elements(), length, fallible)) {
      return CodedFrameProcessingPromise::CreateAndReject(NS_ERROR_OUT_OF_MEMORY, __func__);
    }
    AppendDataToCurrentInputBuffer(segment);
    mInputBuffer->RemoveElementsAt(0, length);
  }

  RefPtr<CodedFrameProcessingPromise> p = mProcessingPromise.Ensure(__func__);

  DoDemuxVideo();

  return p;
}

void
TrackBuffersManager::OnDemuxFailed(TrackType aTrack,
                                   const MediaResult& aError)
{
  MOZ_ASSERT(OnTaskQueue());
  MSE_DEBUG("Failed to demux %s, failure:%" PRIu32,
            aTrack == TrackType::kVideoTrack ? "video" : "audio",
            static_cast<uint32_t>(aError.Code()));
  switch (aError.Code()) {
    case NS_ERROR_DOM_MEDIA_END_OF_STREAM:
    case NS_ERROR_DOM_MEDIA_WAITING_FOR_DATA:
      if (aTrack == TrackType::kVideoTrack) {
        DoDemuxAudio();
      } else {
        CompleteCodedFrameProcessing();
      }
      break;
    default:
      RejectProcessing(aError, __func__);
      break;
  }
}

void
TrackBuffersManager::DoDemuxVideo()
{
  MOZ_ASSERT(OnTaskQueue());
  if (!HasVideo()) {
    DoDemuxAudio();
    return;
  }
  mVideoTracks.mDemuxer->GetSamples(-1)
    ->Then(GetTaskQueue(), __func__, this,
           &TrackBuffersManager::OnVideoDemuxCompleted,
           &TrackBuffersManager::OnVideoDemuxFailed)
    ->Track(mVideoTracks.mDemuxRequest);
}

void
TrackBuffersManager::MaybeDispatchEncryptedEvent(
  const nsTArray<RefPtr<MediaRawData>>& aSamples)
{
  // Try and dispatch 'encrypted'. Won't go if ready state still HAVE_NOTHING.
  for (const RefPtr<MediaRawData>& sample : aSamples) {
    for (const nsTArray<uint8_t>& initData : sample->mCrypto.mInitDatas) {
      nsCOMPtr<nsIRunnable> r = new DispatchKeyNeededEvent(
        mParentDecoder, initData, sample->mCrypto.mInitDataType);
      mAbstractMainThread->Dispatch(r.forget());
    }
  }
}

void
TrackBuffersManager::OnVideoDemuxCompleted(
  RefPtr<MediaTrackDemuxer::SamplesHolder> aSamples)
{
  MOZ_ASSERT(OnTaskQueue());
<<<<<<< HEAD
  MSE_DEBUG("%" PRIuSIZE " video samples demuxed", aSamples->mSamples.Length());
=======
  MSE_DEBUG("%zu video samples demuxed", aSamples->mSamples.Length());
>>>>>>> a17af05f
  mVideoTracks.mDemuxRequest.Complete();
  mVideoTracks.mQueuedSamples.AppendElements(aSamples->mSamples);

  MaybeDispatchEncryptedEvent(aSamples->mSamples);
  DoDemuxAudio();
}

void
TrackBuffersManager::DoDemuxAudio()
{
  MOZ_ASSERT(OnTaskQueue());
  if (!HasAudio()) {
    CompleteCodedFrameProcessing();
    return;
  }
  mAudioTracks.mDemuxer->GetSamples(-1)
    ->Then(GetTaskQueue(), __func__, this,
           &TrackBuffersManager::OnAudioDemuxCompleted,
           &TrackBuffersManager::OnAudioDemuxFailed)
    ->Track(mAudioTracks.mDemuxRequest);
}

void
TrackBuffersManager::OnAudioDemuxCompleted(RefPtr<MediaTrackDemuxer::SamplesHolder> aSamples)
{
  MOZ_ASSERT(OnTaskQueue());
<<<<<<< HEAD
  MSE_DEBUG("%" PRIuSIZE " audio samples demuxed", aSamples->mSamples.Length());
=======
  MSE_DEBUG("%zu audio samples demuxed", aSamples->mSamples.Length());
>>>>>>> a17af05f
  mAudioTracks.mDemuxRequest.Complete();
  mAudioTracks.mQueuedSamples.AppendElements(aSamples->mSamples);
  CompleteCodedFrameProcessing();

  MaybeDispatchEncryptedEvent(aSamples->mSamples);
}

void
TrackBuffersManager::CompleteCodedFrameProcessing()
{
  MOZ_ASSERT(OnTaskQueue());

  // 1. For each coded frame in the media segment run the following steps:
  // Coded Frame Processing steps 1.1 to 1.21.

  if (mSourceBufferAttributes->GetAppendMode() == SourceBufferAppendMode::Sequence &&
      mVideoTracks.mQueuedSamples.Length() && mAudioTracks.mQueuedSamples.Length()) {
    // When we are in sequence mode, the order in which we process the frames is
    // important as it determines the future value of timestampOffset.
    // So we process the earliest sample first. See bug 1293576.
    TimeInterval videoInterval =
      PresentationInterval(mVideoTracks.mQueuedSamples);
    TimeInterval audioInterval =
      PresentationInterval(mAudioTracks.mQueuedSamples);
    if (audioInterval.mStart < videoInterval.mStart) {
      ProcessFrames(mAudioTracks.mQueuedSamples, mAudioTracks);
      ProcessFrames(mVideoTracks.mQueuedSamples, mVideoTracks);
    } else {
      ProcessFrames(mVideoTracks.mQueuedSamples, mVideoTracks);
      ProcessFrames(mAudioTracks.mQueuedSamples, mAudioTracks);
    }
  } else {
    ProcessFrames(mVideoTracks.mQueuedSamples, mVideoTracks);
    ProcessFrames(mAudioTracks.mQueuedSamples, mAudioTracks);
  }

#if defined(DEBUG)
  if (HasVideo()) {
    const auto& track = mVideoTracks.GetTrackBuffer();
    MOZ_ASSERT(track.IsEmpty() || track[0]->mKeyframe);
    for (uint32_t i = 1; i < track.Length(); i++) {
      MOZ_ASSERT((track[i-1]->mTrackInfo->GetID() == track[i]->mTrackInfo->GetID() && track[i-1]->mTimecode <= track[i]->mTimecode) ||
                 track[i]->mKeyframe);
    }
  }
  if (HasAudio()) {
    const auto& track = mAudioTracks.GetTrackBuffer();
    MOZ_ASSERT(track.IsEmpty() || track[0]->mKeyframe);
    for (uint32_t i = 1; i < track.Length(); i++) {
      MOZ_ASSERT((track[i-1]->mTrackInfo->GetID() == track[i]->mTrackInfo->GetID() && track[i-1]->mTimecode <= track[i]->mTimecode) ||
                 track[i]->mKeyframe);
    }
  }
#endif

  mVideoTracks.mQueuedSamples.Clear();
  mAudioTracks.mQueuedSamples.Clear();

  UpdateBufferedRanges();

  // Update our reported total size.
  mSizeSourceBuffer = mVideoTracks.mSizeBuffer + mAudioTracks.mSizeBuffer;

  // Return to step 6.4 of Segment Parser Loop algorithm
  // 4. If this SourceBuffer is full and cannot accept more media data, then set the buffer full flag to true.
  if (mSizeSourceBuffer >= EvictionThreshold()) {
    mBufferFull = true;
  }

  // 5. If the input buffer does not contain a complete media segment, then jump to the need more data step below.
  if (mParser->MediaSegmentRange().IsEmpty()) {
    ResolveProcessing(true, __func__);
    return;
  }

  mLastParsedEndTime = Some(std::max(mAudioTracks.mLastParsedEndTime,
                                     mVideoTracks.mLastParsedEndTime));

  // 6. Remove the media segment bytes from the beginning of the input buffer.
  // Clear our demuxer from any already processed data.
  int64_t safeToEvict = std::min(HasVideo()
                                 ? mVideoTracks.mDemuxer->GetEvictionOffset(
                                     mVideoTracks.mLastParsedEndTime)
                                 : INT64_MAX,
                                 HasAudio()
                                 ? mAudioTracks.mDemuxer->GetEvictionOffset(
                                     mAudioTracks.mLastParsedEndTime)
                                 : INT64_MAX);
  ErrorResult rv;
  mCurrentInputBuffer->EvictBefore(safeToEvict, rv);
  if (rv.Failed()) {
    rv.SuppressException();
    RejectProcessing(NS_ERROR_OUT_OF_MEMORY, __func__);
    return;
  }

  mInputDemuxer->NotifyDataRemoved();
  RecreateParser(true);

  // 7. Set append state to WAITING_FOR_SEGMENT.
  SetAppendState(AppendState::WAITING_FOR_SEGMENT);

  // 8. Jump to the loop top step above.
  ResolveProcessing(false, __func__);
}

void
TrackBuffersManager::RejectProcessing(const MediaResult& aRejectValue, const char* aName)
{
  mProcessingPromise.RejectIfExists(aRejectValue, __func__);
}

void
TrackBuffersManager::ResolveProcessing(bool aResolveValue, const char* aName)
{
  mProcessingPromise.ResolveIfExists(aResolveValue, __func__);
}

void
TrackBuffersManager::CheckSequenceDiscontinuity(const TimeUnit& aPresentationTime)
{
  if (mSourceBufferAttributes->GetAppendMode() == SourceBufferAppendMode::Sequence &&
      mSourceBufferAttributes->HaveGroupStartTimestamp()) {
    mSourceBufferAttributes->SetTimestampOffset(
      mSourceBufferAttributes->GetGroupStartTimestamp() - aPresentationTime);
    mSourceBufferAttributes->SetGroupEndTimestamp(
      mSourceBufferAttributes->GetGroupStartTimestamp());
    mVideoTracks.mNeedRandomAccessPoint = true;
    mAudioTracks.mNeedRandomAccessPoint = true;
    mSourceBufferAttributes->ResetGroupStartTimestamp();
  }
}

TimeInterval
TrackBuffersManager::PresentationInterval(const TrackBuffer& aSamples) const
{
  TimeInterval presentationInterval =
    TimeInterval(aSamples[0]->mTime, aSamples[0]->GetEndTime());

  for (uint32_t i = 1; i < aSamples.Length(); i++) {
    auto& sample = aSamples[i];
    presentationInterval = presentationInterval.Span(
      TimeInterval(sample->mTime, sample->GetEndTime()));
  }
  return presentationInterval;
}

void
TrackBuffersManager::ProcessFrames(TrackBuffer& aSamples, TrackData& aTrackData)
{
  if (!aSamples.Length()) {
    return;
  }

  // 1. If generate timestamps flag equals true
  // Let presentation timestamp equal 0.
  // Otherwise
  // Let presentation timestamp be a double precision floating point representation of the coded frame's presentation timestamp in seconds.
  TimeUnit presentationTimestamp =
    mSourceBufferAttributes->mGenerateTimestamps
<<<<<<< HEAD
    ? TimeUnit()
    : TimeUnit::FromMicroseconds(aSamples[0]->mTime);
=======
    ? TimeUnit::Zero()
    : aSamples[0]->mTime;
>>>>>>> a17af05f

  // 3. If mode equals "sequence" and group start timestamp is set, then run the following steps:
  CheckSequenceDiscontinuity(presentationTimestamp);

  // 5. Let track buffer equal the track buffer that the coded frame will be added to.
  auto& trackBuffer = aTrackData;

  // Some videos do not exactly start at 0, but instead a small negative value.
  // To avoid evicting the starting frame of those videos, we allow a leeway
  // of +- mLongestFrameDuration on the append window start.
  // We only apply the leeway with the default append window start of 0
  // otherwise do as per spec.
  TimeInterval targetWindow =
    mAppendWindow.mStart != TimeUnit::FromSeconds(0)
    ? mAppendWindow
    : TimeInterval(mAppendWindow.mStart, mAppendWindow.mEnd,
                   trackBuffer.mLastFrameDuration.isSome()
                   ? trackBuffer.mLongestFrameDuration
<<<<<<< HEAD
                   : TimeUnit::FromMicroseconds(aSamples[0]->mDuration));
=======
                   : aSamples[0]->mDuration);
>>>>>>> a17af05f

  TimeIntervals samplesRange;
  uint32_t sizeNewSamples = 0;
  TrackBuffer samples; // array that will contain the frames to be added
                       // to our track buffer.

  // We assume that no frames are contiguous within a media segment and as such
  // don't need to check for discontinuity except for the first frame and should
  // a frame be ignored due to the target window.
  bool needDiscontinuityCheck = true;

  // Highest presentation time seen in samples block.
  TimeUnit highestSampleTime;

  if (aSamples.Length()) {
    aTrackData.mLastParsedEndTime = TimeUnit();
  }

  for (auto& sample : aSamples) {
    SAMPLE_DEBUG("Processing %s frame(pts:%" PRId64 " end:%" PRId64 ", dts:%" PRId64 ", duration:%" PRId64 ", "
               "kf:%d)",
               aTrackData.mInfo->mMimeType.get(),
               sample->mTime.ToMicroseconds(),
               sample->GetEndTime().ToMicroseconds(),
               sample->mTimecode.ToMicroseconds(),
               sample->mDuration.ToMicroseconds(),
               sample->mKeyframe);

    const TimeUnit sampleEndTime = sample->GetEndTime();
    if (sampleEndTime > aTrackData.mLastParsedEndTime) {
      aTrackData.mLastParsedEndTime = sampleEndTime;
    }

    // We perform step 10 right away as we can't do anything should a keyframe
    // be needed until we have one.

    // 10. If the need random access point flag on track buffer equals true, then run the following steps:
    if (trackBuffer.mNeedRandomAccessPoint) {
      // 1. If the coded frame is not a random access point, then drop the coded frame and jump to the top of the loop to start processing the next coded frame.
      if (!sample->mKeyframe) {
        continue;
      }
      // 2. Set the need random access point flag on track buffer to false.
      trackBuffer.mNeedRandomAccessPoint = false;
    }

    // We perform step 1,2 and 4 at once:
    // 1. If generate timestamps flag equals true:
    //   Let presentation timestamp equal 0.
    //   Let decode timestamp equal 0.
    // Otherwise:
    //   Let presentation timestamp be a double precision floating point representation of the coded frame's presentation timestamp in seconds.
    //   Let decode timestamp be a double precision floating point representation of the coded frame's decode timestamp in seconds.

    // 2. Let frame duration be a double precision floating point representation of the coded frame's duration in seconds.
    // Step 3 is performed earlier or when a discontinuity has been detected.
    // 4. If timestampOffset is not 0, then run the following steps:

    TimeUnit sampleTime = sample->mTime;
    TimeUnit sampleTimecode = sample->mTimecode;
    TimeUnit sampleDuration = sample->mDuration;
    TimeUnit timestampOffset = mSourceBufferAttributes->GetTimestampOffset();

    TimeInterval sampleInterval =
      mSourceBufferAttributes->mGenerateTimestamps
      ? TimeInterval(timestampOffset, timestampOffset + sampleDuration)
      : TimeInterval(timestampOffset + sampleTime,
                     timestampOffset + sampleTime + sampleDuration);
    TimeUnit decodeTimestamp = mSourceBufferAttributes->mGenerateTimestamps
                               ? timestampOffset
                               : timestampOffset + sampleTimecode;

    // 6. If last decode timestamp for track buffer is set and decode timestamp is less than last decode timestamp:
    // OR
    // If last decode timestamp for track buffer is set and the difference between decode timestamp and last decode timestamp is greater than 2 times last frame duration:

    if (needDiscontinuityCheck && trackBuffer.mLastDecodeTimestamp.isSome() &&
        (decodeTimestamp < trackBuffer.mLastDecodeTimestamp.ref() ||
         (decodeTimestamp - trackBuffer.mLastDecodeTimestamp.ref()
          > trackBuffer.mLongestFrameDuration * 2))) {
      MSE_DEBUG("Discontinuity detected.");
      SourceBufferAppendMode appendMode = mSourceBufferAttributes->GetAppendMode();

      // 1a. If mode equals "segments":
      if (appendMode == SourceBufferAppendMode::Segments) {
        // Set group end timestamp to presentation timestamp.
        mSourceBufferAttributes->SetGroupEndTimestamp(sampleInterval.mStart);
      }
      // 1b. If mode equals "sequence":
      if (appendMode == SourceBufferAppendMode::Sequence) {
        // Set group start timestamp equal to the group end timestamp.
        mSourceBufferAttributes->SetGroupStartTimestamp(
          mSourceBufferAttributes->GetGroupEndTimestamp());
      }
      for (auto& track : GetTracksList()) {
        // 2. Unset the last decode timestamp on all track buffers.
        // 3. Unset the last frame duration on all track buffers.
        // 4. Unset the highest end timestamp on all track buffers.
        // 5. Set the need random access point flag on all track buffers to true.
        track->ResetAppendState();
      }
      // 6. Jump to the Loop Top step above to restart processing of the current coded frame.
      // Rather that restarting the process for the frame, we run the first
      // steps again instead.
      // 3. If mode equals "sequence" and group start timestamp is set, then run the following steps:
      TimeUnit presentationTimestamp =
        mSourceBufferAttributes->mGenerateTimestamps ? TimeUnit() : sampleTime;
      CheckSequenceDiscontinuity(presentationTimestamp);

      if (!sample->mKeyframe) {
        continue;
      }
      if (appendMode == SourceBufferAppendMode::Sequence) {
        // mSourceBufferAttributes->GetTimestampOffset() was modified during CheckSequenceDiscontinuity.
        // We need to update our variables.
        timestampOffset = mSourceBufferAttributes->GetTimestampOffset();
        sampleInterval =
          mSourceBufferAttributes->mGenerateTimestamps
          ? TimeInterval(timestampOffset, timestampOffset + sampleDuration)
          : TimeInterval(timestampOffset + sampleTime,
                         timestampOffset + sampleTime + sampleDuration);
        decodeTimestamp = mSourceBufferAttributes->mGenerateTimestamps
                          ? timestampOffset
                          : timestampOffset + sampleTimecode;
      }
      trackBuffer.mNeedRandomAccessPoint = false;
      needDiscontinuityCheck = false;
    }

    // 7. Let frame end timestamp equal the sum of presentation timestamp and frame duration.
    // This is sampleInterval.mEnd

    // 8. If presentation timestamp is less than appendWindowStart, then set the need random access point flag to true, drop the coded frame, and jump to the top of the loop to start processing the next coded frame.
    // 9. If frame end timestamp is greater than appendWindowEnd, then set the need random access point flag to true, drop the coded frame, and jump to the top of the loop to start processing the next coded frame.
    if (!targetWindow.ContainsWithStrictEnd(sampleInterval)) {
      if (samples.Length()) {
        // We are creating a discontinuity in the samples.
        // Insert the samples processed so far.
        InsertFrames(samples, samplesRange, trackBuffer);
        samples.Clear();
        samplesRange = TimeIntervals();
        trackBuffer.mSizeBuffer += sizeNewSamples;
        sizeNewSamples = 0;
        UpdateHighestTimestamp(trackBuffer, highestSampleTime);
      }
      trackBuffer.mNeedRandomAccessPoint = true;
      needDiscontinuityCheck = true;
      continue;
    }

    samplesRange += sampleInterval;
    sizeNewSamples += sample->ComputedSizeOfIncludingThis();
    sample->mTime = sampleInterval.mStart;
    sample->mTimecode = decodeTimestamp;
    sample->mTrackInfo = trackBuffer.mLastInfo;
    samples.AppendElement(sample);

    // Steps 11,12,13,14, 15 and 16 will be done in one block in InsertFrames.

    trackBuffer.mLongestFrameDuration =
      trackBuffer.mLastFrameDuration.isSome()
      ? sample->mKeyframe
        ? sampleDuration
        : std::max(sampleDuration, trackBuffer.mLongestFrameDuration)
      : sampleDuration;

    // 17. Set last decode timestamp for track buffer to decode timestamp.
    trackBuffer.mLastDecodeTimestamp = Some(decodeTimestamp);
    // 18. Set last frame duration for track buffer to frame duration.
    trackBuffer.mLastFrameDuration = Some(sampleDuration);

    // 19. If highest end timestamp for track buffer is unset or frame end timestamp is greater than highest end timestamp, then set highest end timestamp for track buffer to frame end timestamp.
    if (trackBuffer.mHighestEndTimestamp.isNothing() ||
        sampleInterval.mEnd > trackBuffer.mHighestEndTimestamp.ref()) {
      trackBuffer.mHighestEndTimestamp = Some(sampleInterval.mEnd);
    }
    if (sampleInterval.mStart > highestSampleTime) {
      highestSampleTime = sampleInterval.mStart;
    }
    // 20. If frame end timestamp is greater than group end timestamp, then set group end timestamp equal to frame end timestamp.
    if (sampleInterval.mEnd > mSourceBufferAttributes->GetGroupEndTimestamp()) {
      mSourceBufferAttributes->SetGroupEndTimestamp(sampleInterval.mEnd);
    }
    // 21. If generate timestamps flag equals true, then set timestampOffset equal to frame end timestamp.
    if (mSourceBufferAttributes->mGenerateTimestamps) {
      mSourceBufferAttributes->SetTimestampOffset(sampleInterval.mEnd);
    }
  }

  if (samples.Length()) {
    InsertFrames(samples, samplesRange, trackBuffer);
    trackBuffer.mSizeBuffer += sizeNewSamples;
    UpdateHighestTimestamp(trackBuffer, highestSampleTime);
  }
}

bool
TrackBuffersManager::CheckNextInsertionIndex(TrackData& aTrackData,
                                             const TimeUnit& aSampleTime)
{
  if (aTrackData.mNextInsertionIndex.isSome()) {
    return true;
  }

  const TrackBuffer& data = aTrackData.GetTrackBuffer();

  if (data.IsEmpty() || aSampleTime < aTrackData.mBufferedRanges.GetStart()) {
    aTrackData.mNextInsertionIndex = Some(0u);
    return true;
  }

  // Find which discontinuity we should insert the frame before.
  TimeInterval target;
  for (const auto& interval : aTrackData.mBufferedRanges) {
    if (aSampleTime < interval.mStart) {
      target = interval;
      break;
    }
  }
  if (target.IsEmpty()) {
    // No target found, it will be added at the end of the track buffer.
    aTrackData.mNextInsertionIndex = Some(uint32_t(data.Length()));
    return true;
  }
  // We now need to find the first frame of the searched interval.
  // We will insert our new frames right before.
  for (uint32_t i = 0; i < data.Length(); i++) {
    const RefPtr<MediaRawData>& sample = data[i];
    if (sample->mTime >= target.mStart ||
        sample->GetEndTime() > target.mStart) {
      aTrackData.mNextInsertionIndex = Some(i);
      return true;
    }
  }
  NS_ASSERTION(false, "Insertion Index Not Found");
  return false;
}

void
TrackBuffersManager::InsertFrames(TrackBuffer& aSamples,
                                  const TimeIntervals& aIntervals,
                                  TrackData& aTrackData)
{
  // 5. Let track buffer equal the track buffer that the coded frame will be added to.
  auto& trackBuffer = aTrackData;

<<<<<<< HEAD
  MSE_DEBUGV("Processing %" PRIuSIZE " %s frames(start:%" PRId64 " end:%" PRId64 ")",
=======
  MSE_DEBUGV("Processing %zu %s frames(start:%" PRId64 " end:%" PRId64 ")",
>>>>>>> a17af05f
             aSamples.Length(),
             aTrackData.mInfo->mMimeType.get(),
             aIntervals.GetStart().ToMicroseconds(),
             aIntervals.GetEnd().ToMicroseconds());

  // TODO: Handle splicing of audio (and text) frames.
  // 11. Let spliced audio frame be an unset variable for holding audio splice information
  // 12. Let spliced timed text frame be an unset variable for holding timed text splice information

  // 13. If last decode timestamp for track buffer is unset and presentation timestamp falls within the presentation interval of a coded frame in track buffer,then run the following steps:
  // For now we only handle replacing existing frames with the new ones. So we
  // skip this step.

  // 14. Remove existing coded frames in track buffer:
  //   a) If highest end timestamp for track buffer is not set:
  //      Remove all coded frames from track buffer that have a presentation timestamp greater than or equal to presentation timestamp and less than frame end timestamp.
  //   b) If highest end timestamp for track buffer is set and less than or equal to presentation timestamp:
  //      Remove all coded frames from track buffer that have a presentation timestamp greater than or equal to highest end timestamp and less than frame end timestamp

  // There is an ambiguity on how to remove frames, which was lodged with:
  // https://www.w3.org/Bugs/Public/show_bug.cgi?id=28710, implementing as per
  // bug description.

  // 15. Remove decoding dependencies of the coded frames removed in the previous step:
  // Remove all coded frames between the coded frames removed in the previous step and the next random access point after those removed frames.

  TimeIntervals intersection = trackBuffer.mBufferedRanges;
  intersection.Intersection(aIntervals);

  if (intersection.Length()) {
    if (aSamples[0]->mKeyframe &&
        (mType.Type() == MEDIAMIMETYPE("video/webm")
         || mType.Type() == MEDIAMIMETYPE("audio/webm"))) {
      // We are starting a new GOP, we do not have to worry about breaking an
      // existing current coded frame group. Reset the next insertion index
      // so the search for when to start our frames removal can be exhaustive.
      // This is a workaround for bug 1276184 and only until either bug 1277733
      // or bug 1209386 is fixed.
      // With the webm container, we can't always properly determine the
      // duration of the last frame, which may cause the last frame of a cluster
      // to overlap the following frame.
      trackBuffer.mNextInsertionIndex.reset();
    }
    uint32_t index =
      RemoveFrames(aIntervals, trackBuffer, trackBuffer.mNextInsertionIndex.refOr(0));
    if (index) {
      trackBuffer.mNextInsertionIndex = Some(index);
    }
  }

  // 16. Add the coded frame with the presentation timestamp, decode timestamp, and frame duration to the track buffer.
  if (!CheckNextInsertionIndex(aTrackData, aSamples[0]->mTime)) {
    RejectProcessing(NS_ERROR_FAILURE, __func__);
    return;
  }

  // Adjust our demuxing index if necessary.
  if (trackBuffer.mNextGetSampleIndex.isSome()) {
    if (trackBuffer.mNextInsertionIndex.ref() == trackBuffer.mNextGetSampleIndex.ref() &&
        aIntervals.GetEnd() >= trackBuffer.mNextSampleTime) {
      MSE_DEBUG("Next sample to be played got overwritten");
      trackBuffer.mNextGetSampleIndex.reset();
      ResetEvictionIndex(trackBuffer);
    } else if (trackBuffer.mNextInsertionIndex.ref() <= trackBuffer.mNextGetSampleIndex.ref()) {
      trackBuffer.mNextGetSampleIndex.ref() += aSamples.Length();
      // We could adjust the eviction index so that the new data gets added to
      // the evictable amount (as it is prior currentTime). However, considering
      // new data is being added prior the current playback, it's likely that
      // this data will be played next, and as such we probably don't want to
      // have it evicted too early. So instead reset the eviction index instead.
      ResetEvictionIndex(trackBuffer);
    }
  }

  TrackBuffer& data = trackBuffer.GetTrackBuffer();
  data.InsertElementsAt(trackBuffer.mNextInsertionIndex.ref(), aSamples);
  trackBuffer.mNextInsertionIndex.ref() += aSamples.Length();

  // Update our buffered range with new sample interval.
  trackBuffer.mBufferedRanges += aIntervals;
  // We allow a fuzz factor in our interval of half a frame length,
  // as fuzz is +/- value, giving an effective leeway of a full frame
  // length.
  if (aIntervals.Length()) {
    TimeIntervals range(aIntervals);
    range.SetFuzz(trackBuffer.mLongestFrameDuration / 2);
    trackBuffer.mSanitizedBufferedRanges += range;
  }
}

void
TrackBuffersManager::UpdateHighestTimestamp(TrackData& aTrackData,
                                            const media::TimeUnit& aHighestTime)
{
  if (aHighestTime > aTrackData.mHighestStartTimestamp) {
    MonitorAutoLock mon(mMonitor);
    aTrackData.mHighestStartTimestamp = aHighestTime;
  }
}

uint32_t
TrackBuffersManager::RemoveFrames(const TimeIntervals& aIntervals,
                                  TrackData& aTrackData,
                                  uint32_t aStartIndex)
{
  TrackBuffer& data = aTrackData.GetTrackBuffer();
  Maybe<uint32_t> firstRemovedIndex;
  uint32_t lastRemovedIndex = 0;

  // We loop from aStartIndex to avoid removing frames that we inserted earlier
  // and part of the current coded frame group. This is allows to handle step
  // 14 of the coded frame processing algorithm without having to check the value
  // of highest end timestamp:
  // "Remove existing coded frames in track buffer:
  //  If highest end timestamp for track buffer is not set:
  //   Remove all coded frames from track buffer that have a presentation timestamp greater than or equal to presentation timestamp and less than frame end timestamp.
  //  If highest end timestamp for track buffer is set and less than or equal to presentation timestamp:
  //   Remove all coded frames from track buffer that have a presentation timestamp greater than or equal to highest end timestamp and less than frame end timestamp"
  TimeUnit intervalsEnd = aIntervals.GetEnd();
  bool mayBreakLoop = false;
  for (uint32_t i = aStartIndex; i < data.Length(); i++) {
    const RefPtr<MediaRawData> sample = data[i];
    TimeInterval sampleInterval =
      TimeInterval(sample->mTime, sample->GetEndTime());
    if (aIntervals.Contains(sampleInterval)) {
      if (firstRemovedIndex.isNothing()) {
        firstRemovedIndex = Some(i);
      }
      lastRemovedIndex = i;
      mayBreakLoop = false;
      continue;
    }
    if (sample->mKeyframe && mayBreakLoop) {
      break;
    }
    if (sampleInterval.mStart > intervalsEnd) {
      mayBreakLoop = true;
    }
  }

  if (firstRemovedIndex.isNothing()) {
    return 0;
  }

  // Remove decoding dependencies of the coded frames removed in the previous step:
  // Remove all coded frames between the coded frames removed in the previous step and the next random access point after those removed frames.
  for (uint32_t i = lastRemovedIndex + 1; i < data.Length(); i++) {
    const RefPtr<MediaRawData>& sample = data[i];
    if (sample->mKeyframe) {
      break;
    }
    lastRemovedIndex = i;
  }

  TimeUnit maxSampleDuration;
  uint32_t sizeRemoved = 0;
  TimeIntervals removedIntervals;
  for (uint32_t i = firstRemovedIndex.ref(); i <= lastRemovedIndex; i++) {
    const RefPtr<MediaRawData> sample = data[i];
    TimeInterval sampleInterval =
      TimeInterval(sample->mTime, sample->GetEndTime());
    removedIntervals += sampleInterval;
    if (sample->mDuration > maxSampleDuration) {
      maxSampleDuration = sample->mDuration;
    }
    sizeRemoved += sample->ComputedSizeOfIncludingThis();
  }
  aTrackData.mSizeBuffer -= sizeRemoved;

  MSE_DEBUG("Removing frames from:%u (frames:%u) ([%f, %f))",
            firstRemovedIndex.ref(),
            lastRemovedIndex - firstRemovedIndex.ref() + 1,
            removedIntervals.GetStart().ToSeconds(),
            removedIntervals.GetEnd().ToSeconds());

  if (aTrackData.mNextGetSampleIndex.isSome()) {
    if (aTrackData.mNextGetSampleIndex.ref() >= firstRemovedIndex.ref() &&
        aTrackData.mNextGetSampleIndex.ref() <= lastRemovedIndex) {
      MSE_DEBUG("Next sample to be played got evicted");
      aTrackData.mNextGetSampleIndex.reset();
      ResetEvictionIndex(aTrackData);
    } else if (aTrackData.mNextGetSampleIndex.ref() > lastRemovedIndex) {
      uint32_t samplesRemoved = lastRemovedIndex - firstRemovedIndex.ref() + 1;
      aTrackData.mNextGetSampleIndex.ref() -= samplesRemoved;
      if (aTrackData.mEvictionIndex.mLastIndex > lastRemovedIndex) {
        MOZ_DIAGNOSTIC_ASSERT(
          aTrackData.mEvictionIndex.mLastIndex >= samplesRemoved &&
          aTrackData.mEvictionIndex.mEvictable >= sizeRemoved,
          "Invalid eviction index");
        MonitorAutoLock mon(mMonitor);
        aTrackData.mEvictionIndex.mLastIndex -= samplesRemoved;
        aTrackData.mEvictionIndex.mEvictable -= sizeRemoved;
      } else {
        ResetEvictionIndex(aTrackData);
      }
    }
  }

  if (aTrackData.mNextInsertionIndex.isSome()) {
    if (aTrackData.mNextInsertionIndex.ref() > firstRemovedIndex.ref() &&
        aTrackData.mNextInsertionIndex.ref() <= lastRemovedIndex + 1) {
      aTrackData.ResetAppendState();
      MSE_DEBUG("NextInsertionIndex got reset.");
    } else if (aTrackData.mNextInsertionIndex.ref() > lastRemovedIndex + 1) {
      aTrackData.mNextInsertionIndex.ref() -=
        lastRemovedIndex - firstRemovedIndex.ref() + 1;
    }
  }

  // Update our buffered range to exclude the range just removed.
  aTrackData.mBufferedRanges -= removedIntervals;

  // Recalculate sanitized buffered ranges.
  aTrackData.mSanitizedBufferedRanges = aTrackData.mBufferedRanges;
  aTrackData.mSanitizedBufferedRanges.SetFuzz(maxSampleDuration/2);

  data.RemoveElementsAt(firstRemovedIndex.ref(),
                        lastRemovedIndex - firstRemovedIndex.ref() + 1);

  if (aIntervals.GetEnd() >= aTrackData.mHighestStartTimestamp) {
    // The sample with the highest presentation time got removed.
    // Rescan the trackbuffer to determine the new one.
    TimeUnit highestStartTime;
    for (const auto& sample : data) {
      if (sample->mTime > highestStartTime) {
        highestStartTime = sample->mTime;
      }
    }
    MonitorAutoLock mon(mMonitor);
    aTrackData.mHighestStartTimestamp = highestStartTime;
  }

  return firstRemovedIndex.ref();
}

void
TrackBuffersManager::RecreateParser(bool aReuseInitData)
{
  MOZ_ASSERT(OnTaskQueue());
  // Recreate our parser for only the data remaining. This is required
  // as it has parsed the entire InputBuffer provided.
  // Once the old TrackBuffer/MediaSource implementation is removed
  // we can optimize this part. TODO
  mParser = ContainerParser::CreateForMIMEType(mType);
  if (aReuseInitData && mInitData) {
    int64_t start, end;
    mParser->ParseStartAndEndTimestamps(mInitData, start, end);
    mProcessedInput = mInitData->Length();
  } else {
    mProcessedInput = 0;
  }
}

nsTArray<TrackBuffersManager::TrackData*>
TrackBuffersManager::GetTracksList()
{
  nsTArray<TrackData*> tracks;
  if (HasVideo()) {
    tracks.AppendElement(&mVideoTracks);
  }
  if (HasAudio()) {
    tracks.AppendElement(&mAudioTracks);
  }
  return tracks;
}

nsTArray<const TrackBuffersManager::TrackData*>
TrackBuffersManager::GetTracksList() const
{
  nsTArray<const TrackData*> tracks;
  if (HasVideo()) {
    tracks.AppendElement(&mVideoTracks);
  }
  if (HasAudio()) {
    tracks.AppendElement(&mAudioTracks);
  }
  return tracks;
}

void
TrackBuffersManager::SetAppendState(AppendState aAppendState)
{
  MSE_DEBUG("AppendState changed from %s to %s",
            AppendStateToStr(mSourceBufferAttributes->GetAppendState()), AppendStateToStr(aAppendState));
  mSourceBufferAttributes->SetAppendState(aAppendState);
}

MediaInfo
TrackBuffersManager::GetMetadata() const
{
  MonitorAutoLock mon(mMonitor);
  return mInfo;
}

const TimeIntervals&
TrackBuffersManager::Buffered(TrackInfo::TrackType aTrack) const
{
  MOZ_ASSERT(OnTaskQueue());
  return GetTracksData(aTrack).mBufferedRanges;
}

const media::TimeUnit&
TrackBuffersManager::HighestStartTime(TrackInfo::TrackType aTrack) const
{
  MOZ_ASSERT(OnTaskQueue());
  return GetTracksData(aTrack).mHighestStartTimestamp;
}

TimeIntervals
TrackBuffersManager::SafeBuffered(TrackInfo::TrackType aTrack) const
{
  MonitorAutoLock mon(mMonitor);
  return aTrack == TrackInfo::kVideoTrack
    ? mVideoBufferedRanges
    : mAudioBufferedRanges;
}

TimeUnit
TrackBuffersManager::HighestStartTime() const
{
  MonitorAutoLock mon(mMonitor);
  TimeUnit highestStartTime;
  for (auto& track : GetTracksList()) {
    highestStartTime =
      std::max(track->mHighestStartTimestamp, highestStartTime);
  }
  return highestStartTime;
}

TimeUnit
TrackBuffersManager::HighestEndTime() const
{
  MonitorAutoLock mon(mMonitor);

  nsTArray<const TimeIntervals*> tracks;
  if (HasVideo()) {
    tracks.AppendElement(&mVideoBufferedRanges);
  }
  if (HasAudio()) {
    tracks.AppendElement(&mAudioBufferedRanges);
  }
  return HighestEndTime(tracks);
}

TimeUnit
TrackBuffersManager::HighestEndTime(
  nsTArray<const TimeIntervals*>& aTracks) const
{
  mMonitor.AssertCurrentThreadOwns();

  TimeUnit highestEndTime;

  for (const auto& trackRanges : aTracks) {
    highestEndTime = std::max(trackRanges->GetEnd(), highestEndTime);
  }
  return highestEndTime;
}

void
TrackBuffersManager::ResetEvictionIndex(TrackData& aTrackData)
{
  MonitorAutoLock mon(mMonitor);
  aTrackData.mEvictionIndex.Reset();
}

void
TrackBuffersManager::UpdateEvictionIndex(TrackData& aTrackData,
                                         uint32_t currentIndex)
{
  uint32_t evictable = 0;
  TrackBuffer& data = aTrackData.GetTrackBuffer();
  MOZ_DIAGNOSTIC_ASSERT(currentIndex >= aTrackData.mEvictionIndex.mLastIndex,
                        "Invalid call");
  MOZ_DIAGNOSTIC_ASSERT(currentIndex == data.Length() ||
                        data[currentIndex]->mKeyframe,"Must stop at keyframe");

  for (uint32_t i = aTrackData.mEvictionIndex.mLastIndex; i < currentIndex;
       i++) {
    evictable += data[i]->ComputedSizeOfIncludingThis();
  }
  aTrackData.mEvictionIndex.mLastIndex = currentIndex;
  MonitorAutoLock mon(mMonitor);
  aTrackData.mEvictionIndex.mEvictable += evictable;
}

const TrackBuffersManager::TrackBuffer&
TrackBuffersManager::GetTrackBuffer(TrackInfo::TrackType aTrack) const
{
  MOZ_ASSERT(OnTaskQueue());
  return GetTracksData(aTrack).GetTrackBuffer();
}

uint32_t TrackBuffersManager::FindSampleIndex(const TrackBuffer& aTrackBuffer,
                                              const TimeInterval& aInterval)
{
  TimeUnit target = aInterval.mStart - aInterval.mFuzz;

  for (uint32_t i = 0; i < aTrackBuffer.Length(); i++) {
    const RefPtr<MediaRawData>& sample = aTrackBuffer[i];
    if (sample->mTime >= target ||
        sample->GetEndTime() > target) {
      return i;
    }
  }
  NS_ASSERTION(false, "FindSampleIndex called with invalid arguments");

  return 0;
}

TimeUnit
TrackBuffersManager::Seek(TrackInfo::TrackType aTrack,
                          const TimeUnit& aTime,
                          const TimeUnit& aFuzz)
{
  MOZ_ASSERT(OnTaskQueue());
  auto& trackBuffer = GetTracksData(aTrack);
  const TrackBuffersManager::TrackBuffer& track = GetTrackBuffer(aTrack);

  if (!track.Length()) {
    // This a reset. It will be followed by another valid seek.
    trackBuffer.mNextGetSampleIndex = Some(uint32_t(0));
    trackBuffer.mNextSampleTimecode = TimeUnit();
    trackBuffer.mNextSampleTime = TimeUnit();
    ResetEvictionIndex(trackBuffer);
    return TimeUnit();
  }

  uint32_t i = 0;

  if (aTime != TimeUnit()) {
    // Determine the interval of samples we're attempting to seek to.
    TimeIntervals buffered = trackBuffer.mBufferedRanges;
    // Fuzz factor is +/- aFuzz; as we want to only eliminate gaps
    // that are less than aFuzz wide, we set a fuzz factor aFuzz/2.
    buffered.SetFuzz(aFuzz / 2);
    TimeIntervals::IndexType index = buffered.Find(aTime);
    MOZ_ASSERT(index != TimeIntervals::NoIndex,
               "We shouldn't be called if aTime isn't buffered");
    TimeInterval target = buffered[index];
    target.mFuzz = aFuzz;
    i = FindSampleIndex(track, target);
  }

  Maybe<TimeUnit> lastKeyFrameTime;
  TimeUnit lastKeyFrameTimecode;
  uint32_t lastKeyFrameIndex = 0;
  for (; i < track.Length(); i++) {
    const RefPtr<MediaRawData>& sample = track[i];
    TimeUnit sampleTime = sample->mTime;
    if (sampleTime > aTime && lastKeyFrameTime.isSome()) {
      break;
    }
    if (sample->mKeyframe) {
      lastKeyFrameTimecode = sample->mTimecode;
      lastKeyFrameTime = Some(sampleTime);
      lastKeyFrameIndex = i;
    }
    if (sampleTime == aTime ||
        (sampleTime > aTime && lastKeyFrameTime.isSome())) {
      break;
    }
  }
  MSE_DEBUG("Keyframe %s found at %" PRId64 " @ %u",
            lastKeyFrameTime.isSome() ? "" : "not",
            lastKeyFrameTime.refOr(TimeUnit()).ToMicroseconds(),
            lastKeyFrameIndex);

  trackBuffer.mNextGetSampleIndex = Some(lastKeyFrameIndex);
  trackBuffer.mNextSampleTimecode = lastKeyFrameTimecode;
  trackBuffer.mNextSampleTime = lastKeyFrameTime.refOr(TimeUnit());
  ResetEvictionIndex(trackBuffer);
  UpdateEvictionIndex(trackBuffer, lastKeyFrameIndex);

  return lastKeyFrameTime.refOr(TimeUnit());
}

uint32_t
TrackBuffersManager::SkipToNextRandomAccessPoint(TrackInfo::TrackType aTrack,
                                                 const TimeUnit& aTimeThreadshold,
                                                 const media::TimeUnit& aFuzz,
                                                 bool& aFound)
{
  MOZ_ASSERT(OnTaskQueue());
  uint32_t parsed = 0;
  auto& trackData = GetTracksData(aTrack);
  const TrackBuffer& track = GetTrackBuffer(aTrack);
  aFound = false;

  // SkipToNextRandomAccessPoint can only be called if aTimeThreadshold is known
  // to be buffered.

  // So first determine the current position in the track buffer if necessary.
  if (trackData.mNextGetSampleIndex.isNothing()) {
    if (trackData.mNextSampleTimecode == TimeUnit()) {
      // First demux, get first sample.
      trackData.mNextGetSampleIndex = Some(0u);
    } else {
      int32_t pos = FindCurrentPosition(aTrack, aFuzz);
      if (pos < 0) {
        return 0;
      }
      trackData.mNextGetSampleIndex = Some(uint32_t(pos));
    }
  }

  TimeUnit nextSampleTimecode = trackData.mNextSampleTimecode;
  TimeUnit nextSampleTime = trackData.mNextSampleTime;
  uint32_t i = trackData.mNextGetSampleIndex.ref();
  int32_t originalPos = i;

  for (; i < track.Length(); i++) {
    const MediaRawData* sample =
      GetSample(aTrack,
                i,
                nextSampleTimecode,
                nextSampleTime,
                aFuzz);
    if (!sample) {
      break;
    }
    if (sample->mKeyframe &&
        sample->mTime >= aTimeThreadshold) {
      aFound = true;
      break;
    }
    nextSampleTimecode = sample->mTimecode + sample->mDuration;
    nextSampleTime = sample->GetEndTime();
    parsed++;
  }

  // Adjust the next demux time and index so that the next call to
  // SkipToNextRandomAccessPoint will not count again the parsed sample as
  // skipped.
  if (aFound) {
    trackData.mNextSampleTimecode = track[i]->mTimecode;
    trackData.mNextSampleTime = track[i]->mTime;
    trackData.mNextGetSampleIndex = Some(i);
  } else if (i > 0) {
    // Go back to the previous keyframe or the original position so the next
    // demux can succeed and be decoded.
    for (int j = i - 1; j >= originalPos; j--) {
      const RefPtr<MediaRawData>& sample = track[j];
      if (sample->mKeyframe) {
        trackData.mNextSampleTimecode = sample->mTimecode;
        trackData.mNextSampleTime = sample->mTime;
        trackData.mNextGetSampleIndex = Some(uint32_t(j));
        // We are unable to skip to a keyframe past aTimeThreshold, however
        // we are speeding up decoding by dropping the unplayable frames.
        // So we can mark aFound as true.
        aFound = true;
        break;
      }
      parsed--;
    }
  }

  if (aFound) {
    UpdateEvictionIndex(trackData, trackData.mNextGetSampleIndex.ref());
  }

  return parsed;
}

const MediaRawData*
TrackBuffersManager::GetSample(TrackInfo::TrackType aTrack,
                               uint32_t aIndex,
                               const TimeUnit& aExpectedDts,
                               const TimeUnit& aExpectedPts,
                               const TimeUnit& aFuzz)
{
  MOZ_ASSERT(OnTaskQueue());
  const TrackBuffer& track = GetTrackBuffer(aTrack);

  if (aIndex >= track.Length()) {
    // reached the end.
    return nullptr;
  }

  const RefPtr<MediaRawData>& sample = track[aIndex];
  if (!aIndex || sample->mTimecode <= aExpectedDts + aFuzz ||
      sample->mTime <= aExpectedPts + aFuzz) {
    return sample;
  }

  // Gap is too big. End of Stream or Waiting for Data.
  // TODO, check that we have continuous data based on the sanitized buffered
  // range instead.
  return nullptr;
}

already_AddRefed<MediaRawData>
TrackBuffersManager::GetSample(TrackInfo::TrackType aTrack,
                               const TimeUnit& aFuzz,
                               MediaResult& aResult)
{
  MOZ_ASSERT(OnTaskQueue());
  auto& trackData = GetTracksData(aTrack);
  const TrackBuffer& track = GetTrackBuffer(aTrack);

  aResult = NS_ERROR_DOM_MEDIA_WAITING_FOR_DATA;

  if (!track.Length()) {
    aResult = NS_ERROR_DOM_MEDIA_END_OF_STREAM;
    return nullptr;
  }

  if (trackData.mNextGetSampleIndex.isNothing() &&
      trackData.mNextSampleTimecode == TimeUnit()) {
    // First demux, get first sample.
    trackData.mNextGetSampleIndex = Some(0u);
  }

  if (trackData.mNextGetSampleIndex.isSome()) {
    if (trackData.mNextGetSampleIndex.ref() >= track.Length()) {
      aResult = NS_ERROR_DOM_MEDIA_END_OF_STREAM;
      return nullptr;
    }
    const MediaRawData* sample =
      GetSample(aTrack,
                trackData.mNextGetSampleIndex.ref(),
                trackData.mNextSampleTimecode,
                trackData.mNextSampleTime,
                aFuzz);
    if (!sample) {
      return nullptr;
    }

    RefPtr<MediaRawData> p = sample->Clone();
    if (!p) {
      aResult = MediaResult(NS_ERROR_OUT_OF_MEMORY, __func__);
      return nullptr;
    }
    if (p->mKeyframe) {
      UpdateEvictionIndex(trackData, trackData.mNextGetSampleIndex.ref());
    }
    trackData.mNextGetSampleIndex.ref()++;
    // Estimate decode timestamp and timestamp of the next sample.
    TimeUnit nextSampleTimecode = sample->mTimecode + sample->mDuration;
    TimeUnit nextSampleTime = sample->GetEndTime();
    const MediaRawData* nextSample =
      GetSample(aTrack,
                trackData.mNextGetSampleIndex.ref(),
                nextSampleTimecode,
                nextSampleTime,
                aFuzz);
    if (nextSample) {
      // We have a valid next sample, can use exact values.
      trackData.mNextSampleTimecode = nextSample->mTimecode;
      trackData.mNextSampleTime = nextSample->mTime;
    } else {
      // Next sample isn't available yet. Use estimates.
      trackData.mNextSampleTimecode = nextSampleTimecode;
      trackData.mNextSampleTime = nextSampleTime;
    }
    aResult = NS_OK;
    return p.forget();
  }

  if (trackData.mNextSampleTimecode >
      track.LastElement()->mTimecode + track.LastElement()->mDuration) {
    // The next element is past our last sample. We're done.
    trackData.mNextGetSampleIndex = Some(uint32_t(track.Length()));
    aResult = NS_ERROR_DOM_MEDIA_END_OF_STREAM;
    return nullptr;
  }

  // Our previous index has been overwritten, attempt to find the new one.
  int32_t pos = FindCurrentPosition(aTrack, aFuzz);
  if (pos < 0) {
    MSE_DEBUG("Couldn't find sample (pts:%" PRId64 " dts:%" PRId64 ")",
              trackData.mNextSampleTime.ToMicroseconds(),
              trackData.mNextSampleTimecode.ToMicroseconds());
    return nullptr;
  }

  const RefPtr<MediaRawData>& sample = track[pos];
  RefPtr<MediaRawData> p = sample->Clone();
  if (!p) {
    // OOM
    aResult = MediaResult(NS_ERROR_OUT_OF_MEMORY, __func__);
    return nullptr;
  }

  // Find the previous keyframe to calculate the evictable amount.
  int32_t i = pos;
  for (; !track[i]->mKeyframe; i--) {
  }
  UpdateEvictionIndex(trackData, i);

  trackData.mNextGetSampleIndex = Some(uint32_t(pos)+1);
  trackData.mNextSampleTimecode = sample->mTimecode + sample->mDuration;
  trackData.mNextSampleTime = sample->GetEndTime();
  aResult = NS_OK;
  return p.forget();
}

int32_t
TrackBuffersManager::FindCurrentPosition(TrackInfo::TrackType aTrack,
                                         const TimeUnit& aFuzz) const
{
  MOZ_ASSERT(OnTaskQueue());
  auto& trackData = GetTracksData(aTrack);
  const TrackBuffer& track = GetTrackBuffer(aTrack);

  // Perform an exact search first.
  for (uint32_t i = 0; i < track.Length(); i++) {
    const RefPtr<MediaRawData>& sample = track[i];
    TimeInterval sampleInterval{
      sample->mTimecode,
      sample->mTimecode + sample->mDuration};

    if (sampleInterval.ContainsStrict(trackData.mNextSampleTimecode)) {
      return i;
    }
    if (sampleInterval.mStart > trackData.mNextSampleTimecode) {
      // Samples are ordered by timecode. There's no need to search
      // any further.
      break;
    }
  }

  for (uint32_t i = 0; i < track.Length(); i++) {
    const RefPtr<MediaRawData>& sample = track[i];
    TimeInterval sampleInterval{
      sample->mTimecode,
      sample->mTimecode + sample->mDuration,
      aFuzz};

    if (sampleInterval.ContainsWithStrictEnd(trackData.mNextSampleTimecode)) {
      return i;
    }
    if (sampleInterval.mStart - aFuzz > trackData.mNextSampleTimecode) {
      // Samples are ordered by timecode. There's no need to search
      // any further.
      break;
    }
  }

  // We couldn't find our sample by decode timestamp. Attempt to find it using
  // presentation timestamp. There will likely be small jerkiness.
  for (uint32_t i = 0; i < track.Length(); i++) {
    const RefPtr<MediaRawData>& sample = track[i];
    TimeInterval sampleInterval{
      sample->mTime,
      sample->GetEndTime(),
      aFuzz};

    if (sampleInterval.ContainsWithStrictEnd(trackData.mNextSampleTimecode)) {
      return i;
    }
  }

  // Still not found.
  return -1;
}

uint32_t
TrackBuffersManager::Evictable(TrackInfo::TrackType aTrack) const
{
  MonitorAutoLock mon(mMonitor);
  return GetTracksData(aTrack).mEvictionIndex.mEvictable;
}

TimeUnit
TrackBuffersManager::GetNextRandomAccessPoint(TrackInfo::TrackType aTrack,
                                              const TimeUnit& aFuzz)
{
  MOZ_ASSERT(OnTaskQueue());
  auto& trackData = GetTracksData(aTrack);
  MOZ_ASSERT(trackData.mNextGetSampleIndex.isSome());
  const TrackBuffersManager::TrackBuffer& track = GetTrackBuffer(aTrack);

  uint32_t i = trackData.mNextGetSampleIndex.ref();
  TimeUnit nextSampleTimecode = trackData.mNextSampleTimecode;
  TimeUnit nextSampleTime = trackData.mNextSampleTime;

  for (; i < track.Length(); i++) {
    const MediaRawData* sample =
      GetSample(aTrack, i, nextSampleTimecode, nextSampleTime, aFuzz);
    if (!sample) {
      break;
    }
    if (sample->mKeyframe) {
      return sample->mTime;
    }
    nextSampleTimecode = sample->mTimecode + sample->mDuration;
    nextSampleTime = sample->GetEndTime();
  }
  return TimeUnit::FromInfinity();
}

void
TrackBuffersManager::TrackData::AddSizeOfResources(MediaSourceDecoder::ResourceSizes* aSizes) const
{
  for (const TrackBuffer& buffer : mBuffers) {
    for (const MediaRawData* data : buffer) {
      aSizes->mByteSize += data->SizeOfIncludingThis(aSizes->mMallocSizeOf);
    }
  }
}

void
TrackBuffersManager::AddSizeOfResources(MediaSourceDecoder::ResourceSizes* aSizes) const
{
  MOZ_ASSERT(OnTaskQueue());
  mVideoTracks.AddSizeOfResources(aSizes);
  mAudioTracks.AddSizeOfResources(aSizes);
}

} // namespace mozilla
#undef MSE_DEBUG
#undef MSE_DEBUGV
#undef SAMPLE_DEBUG<|MERGE_RESOLUTION|>--- conflicted
+++ resolved
@@ -10,12 +10,6 @@
 #include "MediaSourceDemuxer.h"
 #include "MediaSourceUtils.h"
 #include "mozilla/Preferences.h"
-<<<<<<< HEAD
-#include "mozilla/SizePrintfMacros.h"
-#include "mozilla/StateMirroring.h"
-#include "SourceBufferResource.h"
-=======
->>>>>>> a17af05f
 #include "SourceBuffer.h"
 #include "SourceBufferResource.h"
 #include "SourceBufferTask.h"
@@ -103,13 +97,9 @@
   , mParser(ContainerParser::CreateForMIMEType(aType))
   , mProcessedInput(0)
   , mTaskQueue(aParentDecoder->GetDemuxer()->GetTaskQueue())
-<<<<<<< HEAD
-  , mParentDecoder(new nsMainThreadPtrHolder<MediaSourceDecoder>(aParentDecoder, false /* strict */))
-=======
   , mParentDecoder(
       new nsMainThreadPtrHolder<MediaSourceDecoder>(
         "TrackBuffersManager::mParentDecoder", aParentDecoder, false /* strict */))
->>>>>>> a17af05f
   , mAbstractMainThread(aParentDecoder->AbstractMainThread())
   , mEnded(false)
   , mVideoEvictionThreshold(Preferences::GetUint("media.mediasource.eviction_threshold.video",
@@ -132,19 +122,6 @@
                                 const SourceBufferAttributes& aAttributes)
 {
   MOZ_ASSERT(NS_IsMainThread());
-<<<<<<< HEAD
-  MSE_DEBUG("Appending %" PRIuSIZE " bytes", aData->Length());
-
-  mEnded = false;
-
-  return InvokeAsync<RefPtr<MediaByteBuffer>, SourceBufferAttributes&&>(
-           GetTaskQueue(), this, __func__,
-           &TrackBuffersManager::DoAppendData, aData, aAttributes);
-}
-
-RefPtr<TrackBuffersManager::AppendPromise>
-TrackBuffersManager::DoAppendData(MediaByteBuffer* aData,
-=======
   RefPtr<MediaByteBuffer> data(aData);
   MSE_DEBUG("Appending %zu bytes", data->Length());
 
@@ -156,7 +133,6 @@
 
 RefPtr<TrackBuffersManager::AppendPromise>
 TrackBuffersManager::DoAppendData(already_AddRefed<MediaByteBuffer> aData,
->>>>>>> a17af05f
                                   const SourceBufferAttributes& aAttributes)
 {
   RefPtr<AppendBufferTask> task = new AppendBufferTask(Move(aData), aAttributes);
@@ -480,11 +456,7 @@
       }
       partialEvict = 0;
     }
-<<<<<<< HEAD
-    if (frame->GetEndTime() >= lowerLimit.ToMicroseconds()) {
-=======
     if (frame->GetEndTime() >= lowerLimit) {
->>>>>>> a17af05f
       break;
     }
     partialEvict += frame->ComputedSizeOfIncludingThis();
@@ -596,13 +568,8 @@
     // then update remove end timestamp to that random access point timestamp.
     if (end < track->mBufferedRanges.GetEnd()) {
       for (auto& frame : track->GetTrackBuffer()) {
-<<<<<<< HEAD
-        if (frame->mKeyframe && frame->mTime >= end.ToMicroseconds()) {
-          removeEndTimestamp = TimeUnit::FromMicroseconds(frame->mTime);
-=======
         if (frame->mKeyframe && frame->mTime >= end) {
           removeEndTimestamp = frame->mTime;
->>>>>>> a17af05f
           break;
         }
       }
@@ -974,11 +941,7 @@
     return;
   }
 
-<<<<<<< HEAD
-  mCurrentInputBuffer = new SourceBufferResource(mType);
-=======
   mCurrentInputBuffer = new SourceBufferResource();
->>>>>>> a17af05f
   // The demuxer isn't initialized yet ; we don't want to notify it
   // that data has been appended yet ; so we simply append the init segment
   // to the resource.
@@ -1045,18 +1008,11 @@
   int64_t duration = std::max(videoDuration, audioDuration);
   // 1. Update the duration attribute if it currently equals NaN.
   // Those steps are performed by the MediaSourceDecoder::SetInitialDuration
-<<<<<<< HEAD
-  mAbstractMainThread->Dispatch(NewRunnableMethod<int64_t>
-                                (mParentDecoder.get(),
-                                &MediaSourceDecoder::SetInitialDuration,
-                                duration ? duration : -1));
-=======
   mAbstractMainThread->Dispatch(
     NewRunnableMethod<int64_t>("MediaSourceDecoder::SetInitialDuration",
                                mParentDecoder.get(),
                                &MediaSourceDecoder::SetInitialDuration,
                                duration ? duration : -1));
->>>>>>> a17af05f
 
   // 2. If the initialization segment has no audio, video, or text tracks, then
   // run the append error algorithm with the decode error parameter set to true
@@ -1332,11 +1288,7 @@
   RefPtr<MediaTrackDemuxer::SamplesHolder> aSamples)
 {
   MOZ_ASSERT(OnTaskQueue());
-<<<<<<< HEAD
-  MSE_DEBUG("%" PRIuSIZE " video samples demuxed", aSamples->mSamples.Length());
-=======
   MSE_DEBUG("%zu video samples demuxed", aSamples->mSamples.Length());
->>>>>>> a17af05f
   mVideoTracks.mDemuxRequest.Complete();
   mVideoTracks.mQueuedSamples.AppendElements(aSamples->mSamples);
 
@@ -1363,11 +1315,7 @@
 TrackBuffersManager::OnAudioDemuxCompleted(RefPtr<MediaTrackDemuxer::SamplesHolder> aSamples)
 {
   MOZ_ASSERT(OnTaskQueue());
-<<<<<<< HEAD
-  MSE_DEBUG("%" PRIuSIZE " audio samples demuxed", aSamples->mSamples.Length());
-=======
   MSE_DEBUG("%zu audio samples demuxed", aSamples->mSamples.Length());
->>>>>>> a17af05f
   mAudioTracks.mDemuxRequest.Complete();
   mAudioTracks.mQueuedSamples.AppendElements(aSamples->mSamples);
   CompleteCodedFrameProcessing();
@@ -1528,13 +1476,8 @@
   // Let presentation timestamp be a double precision floating point representation of the coded frame's presentation timestamp in seconds.
   TimeUnit presentationTimestamp =
     mSourceBufferAttributes->mGenerateTimestamps
-<<<<<<< HEAD
-    ? TimeUnit()
-    : TimeUnit::FromMicroseconds(aSamples[0]->mTime);
-=======
     ? TimeUnit::Zero()
     : aSamples[0]->mTime;
->>>>>>> a17af05f
 
   // 3. If mode equals "sequence" and group start timestamp is set, then run the following steps:
   CheckSequenceDiscontinuity(presentationTimestamp);
@@ -1553,11 +1496,7 @@
     : TimeInterval(mAppendWindow.mStart, mAppendWindow.mEnd,
                    trackBuffer.mLastFrameDuration.isSome()
                    ? trackBuffer.mLongestFrameDuration
-<<<<<<< HEAD
-                   : TimeUnit::FromMicroseconds(aSamples[0]->mDuration));
-=======
                    : aSamples[0]->mDuration);
->>>>>>> a17af05f
 
   TimeIntervals samplesRange;
   uint32_t sizeNewSamples = 0;
@@ -1804,11 +1743,7 @@
   // 5. Let track buffer equal the track buffer that the coded frame will be added to.
   auto& trackBuffer = aTrackData;
 
-<<<<<<< HEAD
-  MSE_DEBUGV("Processing %" PRIuSIZE " %s frames(start:%" PRId64 " end:%" PRId64 ")",
-=======
   MSE_DEBUGV("Processing %zu %s frames(start:%" PRId64 " end:%" PRId64 ")",
->>>>>>> a17af05f
              aSamples.Length(),
              aTrackData.mInfo->mMimeType.get(),
              aIntervals.GetStart().ToMicroseconds(),
