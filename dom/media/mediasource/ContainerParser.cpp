/* -*- Mode: C++; tab-width: 8; indent-tabs-mode: nil; c-basic-offset: 2 -*- */
/* vim: set ts=8 sts=2 et sw=2 tw=80: */
/* This Source Code Form is subject to the terms of the Mozilla Public
 * License, v. 2.0. If a copy of the MPL was not distributed with this
 * file, You can obtain one at http://mozilla.org/MPL/2.0/. */

#include "ContainerParser.h"

#include "WebMBufferedParser.h"
#include "mozilla/EndianUtils.h"
#include "mozilla/IntegerPrintfMacros.h"
#include "mozilla/ErrorResult.h"
#include "mozilla/SizePrintfMacros.h"
#include "mp4_demuxer/MoofParser.h"
#include "mozilla/Logging.h"
#include "mozilla/Maybe.h"
#include "MediaData.h"
#ifdef MOZ_FMP4
#include "mp4_demuxer/AtomType.h"
#include "mp4_demuxer/ByteReader.h"
#include "mp4_demuxer/Stream.h"
#endif
#include "nsAutoPtr.h"
#include "SourceBufferResource.h"
#include <algorithm>

extern mozilla::LogModule* GetMediaSourceSamplesLog();

#define STRINGIFY(x) #x
#define TOSTRING(x) STRINGIFY(x)
#define MSE_DEBUG(name, arg, ...) MOZ_LOG(GetMediaSourceSamplesLog(), mozilla::LogLevel::Debug, (TOSTRING(name) "(%p:%s)::%s: " arg, this, mType.OriginalString().Data(), __func__, ##__VA_ARGS__))
#define MSE_DEBUGV(name, arg, ...) MOZ_LOG(GetMediaSourceSamplesLog(), mozilla::LogLevel::Verbose, (TOSTRING(name) "(%p:%s)::%s: " arg, this, mType.OriginalString().Data(), __func__, ##__VA_ARGS__))

namespace mozilla {

ContainerParser::ContainerParser(const MediaContainerType& aType)
  : mHasInitData(false)
  , mTotalParsed(0)
  , mGlobalOffset(0)
  , mType(aType)
{
}

ContainerParser::~ContainerParser() = default;

MediaResult
ContainerParser::IsInitSegmentPresent(MediaByteBuffer* aData)
{
<<<<<<< HEAD
  MSE_DEBUG(ContainerParser, "aLength=%" PRIuSIZE " [%x%x%x%x]",
=======
  MSE_DEBUG(ContainerParser, "aLength=%zu [%x%x%x%x]",
>>>>>>> a17af05f
            aData->Length(),
            aData->Length() > 0 ? (*aData)[0] : 0,
            aData->Length() > 1 ? (*aData)[1] : 0,
            aData->Length() > 2 ? (*aData)[2] : 0,
            aData->Length() > 3 ? (*aData)[3] : 0);
  return NS_ERROR_NOT_AVAILABLE;
}

MediaResult
ContainerParser::IsMediaSegmentPresent(MediaByteBuffer* aData)
{
<<<<<<< HEAD
  MSE_DEBUG(ContainerParser, "aLength=%" PRIuSIZE " [%x%x%x%x]",
=======
  MSE_DEBUG(ContainerParser, "aLength=%zu [%x%x%x%x]",
>>>>>>> a17af05f
            aData->Length(),
            aData->Length() > 0 ? (*aData)[0] : 0,
            aData->Length() > 1 ? (*aData)[1] : 0,
            aData->Length() > 2 ? (*aData)[2] : 0,
            aData->Length() > 3 ? (*aData)[3] : 0);
  return NS_ERROR_NOT_AVAILABLE;
}

MediaResult
ContainerParser::ParseStartAndEndTimestamps(MediaByteBuffer* aData,
                                            int64_t& aStart, int64_t& aEnd)
{
  return NS_ERROR_NOT_AVAILABLE;
}

bool
ContainerParser::TimestampsFuzzyEqual(int64_t aLhs, int64_t aRhs)
{
  return llabs(aLhs - aRhs) <= GetRoundingError();
}

int64_t
ContainerParser::GetRoundingError()
{
  NS_WARNING("Using default ContainerParser::GetRoundingError implementation");
  return 0;
}

bool
ContainerParser::HasCompleteInitData()
{
  return mHasInitData && !!mInitData->Length();
}

MediaByteBuffer*
ContainerParser::InitData()
{
  return mInitData;
}

MediaByteRange
ContainerParser::InitSegmentRange()
{
  return mCompleteInitSegmentRange;
}

MediaByteRange
ContainerParser::MediaHeaderRange()
{
  return mCompleteMediaHeaderRange;
}

MediaByteRange
ContainerParser::MediaSegmentRange()
{
  return mCompleteMediaSegmentRange;
}

class WebMContainerParser : public ContainerParser
{
public:
  explicit WebMContainerParser(const MediaContainerType& aType)
    : ContainerParser(aType)
    , mParser(0)
    , mOffset(0)
  {
  }

  static const unsigned NS_PER_USEC = 1000;
  static const unsigned USEC_PER_SEC = 1000000;

  MediaResult IsInitSegmentPresent(MediaByteBuffer* aData) override
  {
    ContainerParser::IsInitSegmentPresent(aData);
    // XXX: This is overly primitive, needs to collect data as it's appended
    // to the SB and handle, rather than assuming everything is present in a
    // single aData segment.
    // 0x1a45dfa3 // EBML
    // ...
    // DocType == "webm"
    // ...
    // 0x18538067 // Segment (must be "unknown" size or contain a value large
                  // enough to include the Segment Information and Tracks
                  // elements that follow)
    // 0x1549a966 // -> Segment Info
    // 0x1654ae6b // -> One or more Tracks

    // 0x1a45dfa3 // EBML
    if (aData->Length() < 4) {
      return NS_ERROR_NOT_AVAILABLE;
    }
    if ((*aData)[0] == 0x1a && (*aData)[1] == 0x45 && (*aData)[2] == 0xdf &&
        (*aData)[3] == 0xa3) {
      return NS_OK;
    }
    return MediaResult(NS_ERROR_FAILURE, RESULT_DETAIL("Invalid webm content"));
  }

  MediaResult IsMediaSegmentPresent(MediaByteBuffer* aData) override
  {
    ContainerParser::IsMediaSegmentPresent(aData);
    // XXX: This is overly primitive, needs to collect data as it's appended
    // to the SB and handle, rather than assuming everything is present in a
    // single aData segment.
    // 0x1a45dfa3 // EBML
    // ...
    // DocType == "webm"
    // ...
    // 0x18538067 // Segment (must be "unknown" size)
    // 0x1549a966 // -> Segment Info
    // 0x1654ae6b // -> One or more Tracks

    // 0x1f43b675 // Cluster
    if (aData->Length() < 4) {
      return NS_ERROR_NOT_AVAILABLE;
    }
    if ((*aData)[0] == 0x1f && (*aData)[1] == 0x43 && (*aData)[2] == 0xb6 &&
        (*aData)[3] == 0x75) {
      return NS_OK;
    }
    // 0x1c53bb6b // Cues
    if ((*aData)[0] == 0x1c && (*aData)[1] == 0x53 && (*aData)[2] == 0xbb &&
        (*aData)[3] == 0x6b) {
      return NS_OK;
    }
    return MediaResult(NS_ERROR_FAILURE, RESULT_DETAIL("Invalid webm content"));
  }

  MediaResult ParseStartAndEndTimestamps(MediaByteBuffer* aData,
                                         int64_t& aStart,
                                         int64_t& aEnd) override
  {
    bool initSegment = NS_SUCCEEDED(IsInitSegmentPresent(aData));

    if (mLastMapping &&
        (initSegment || NS_SUCCEEDED(IsMediaSegmentPresent(aData)))) {
      // The last data contained a complete cluster but we can only detect it
      // now that a new one is starting.
      // We use mOffset as end position to ensure that any blocks not reported
      // by WebMBufferParser are properly skipped.
      mCompleteMediaSegmentRange =
        MediaByteRange(mLastMapping.ref().mSyncOffset, mOffset) + mGlobalOffset;
      mLastMapping.reset();
      MSE_DEBUG(WebMContainerParser,
                "New cluster found at start, ending previous one");
      return NS_ERROR_NOT_AVAILABLE;
    }

    if (initSegment) {
      mOffset = 0;
      mParser = WebMBufferedParser(0);
      mOverlappedMapping.Clear();
      mInitData = new MediaByteBuffer();
<<<<<<< HEAD
      mResource = new SourceBufferResource(
                        MediaContainerType(MEDIAMIMETYPE("video/webm")));
=======
      mResource = new SourceBufferResource();
>>>>>>> a17af05f
      mCompleteInitSegmentRange = MediaByteRange();
      mCompleteMediaHeaderRange = MediaByteRange();
      mCompleteMediaSegmentRange = MediaByteRange();
      mGlobalOffset = mTotalParsed;
    }

    // XXX if it only adds new mappings, overlapped but not available
    // (e.g. overlap < 0) frames are "lost" from the reported mappings here.
    nsTArray<WebMTimeDataOffset> mapping;
    mapping.AppendElements(mOverlappedMapping);
    mOverlappedMapping.Clear();
    ReentrantMonitor dummy("dummy");
    mParser.Append(aData->Elements(), aData->Length(), mapping, dummy);
    if (mResource) {
      mResource->AppendData(aData);
    }

    // XXX This is a bit of a hack.  Assume if there are no timecodes
    // present and it's an init segment that it's _just_ an init segment.
    // We should be more precise.
    if (initSegment || !HasCompleteInitData()) {
      if (mParser.mInitEndOffset > 0) {
        MOZ_ASSERT(mParser.mInitEndOffset <= mResource->GetLength());
        if (!mInitData->SetLength(mParser.mInitEndOffset, fallible)) {
          // Super unlikely OOM
          return NS_ERROR_OUT_OF_MEMORY;
        }
        mCompleteInitSegmentRange =
          MediaByteRange(0, mParser.mInitEndOffset) + mGlobalOffset;
        char* buffer = reinterpret_cast<char*>(mInitData->Elements());
        mResource->ReadFromCache(buffer, 0, mParser.mInitEndOffset);
        MSE_DEBUG(WebMContainerParser, "Stashed init of %" PRId64 " bytes.",
                  mParser.mInitEndOffset);
        mResource = nullptr;
      } else {
        MSE_DEBUG(WebMContainerParser, "Incomplete init found.");
      }
      mHasInitData = true;
    }
    mOffset += aData->Length();
    mTotalParsed += aData->Length();

    if (mapping.IsEmpty()) {
      return NS_ERROR_NOT_AVAILABLE;
    }

    // Calculate media range for first media segment.

    // Check if we have a cluster finishing in the current data.
    uint32_t endIdx = mapping.Length() - 1;
    bool foundNewCluster = false;
    while (mapping[0].mSyncOffset != mapping[endIdx].mSyncOffset) {
      endIdx -= 1;
      foundNewCluster = true;
    }

    int32_t completeIdx = endIdx;
    while (completeIdx >= 0 && mOffset < mapping[completeIdx].mEndOffset) {
      MSE_DEBUG(WebMContainerParser, "block is incomplete, missing: %" PRId64,
                mapping[completeIdx].mEndOffset - mOffset);
      completeIdx -= 1;
    }

    // Save parsed blocks for which we do not have all data yet.
    mOverlappedMapping.AppendElements(mapping.Elements() + completeIdx + 1,
                                      mapping.Length() - completeIdx - 1);

    if (completeIdx < 0) {
      mLastMapping.reset();
      return NS_ERROR_NOT_AVAILABLE;
    }

    if (mCompleteMediaHeaderRange.IsEmpty()) {
      mCompleteMediaHeaderRange =
        MediaByteRange(mapping[0].mSyncOffset, mapping[0].mEndOffset) +
        mGlobalOffset;
    }

    if (foundNewCluster && mOffset >= mapping[endIdx].mEndOffset) {
      // We now have all information required to delimit a complete cluster.
      int64_t endOffset = mapping[endIdx+1].mSyncOffset;
      if (mapping[endIdx+1].mInitOffset > mapping[endIdx].mInitOffset) {
        // We have a new init segment before this cluster.
        endOffset = mapping[endIdx+1].mInitOffset;
      }
      mCompleteMediaSegmentRange =
        MediaByteRange(mapping[endIdx].mSyncOffset, endOffset) + mGlobalOffset;
    } else if (mapping[endIdx].mClusterEndOffset >= 0 &&
               mOffset >= mapping[endIdx].mClusterEndOffset) {
      mCompleteMediaSegmentRange =
        MediaByteRange(
          mapping[endIdx].mSyncOffset,
          mParser.EndSegmentOffset(mapping[endIdx].mClusterEndOffset))
        + mGlobalOffset;
    }

    Maybe<WebMTimeDataOffset> previousMapping;
    if (completeIdx) {
      previousMapping = Some(mapping[completeIdx - 1]);
    } else {
      previousMapping = mLastMapping;
    }

    mLastMapping = Some(mapping[completeIdx]);

    if (!previousMapping && completeIdx + 1u >= mapping.Length()) {
      // We have no previous nor next block available,
      // so we can't estimate this block's duration.
      return NS_ERROR_NOT_AVAILABLE;
    }

    uint64_t frameDuration =
      (completeIdx + 1u < mapping.Length())
      ? mapping[completeIdx + 1].mTimecode - mapping[completeIdx].mTimecode
      : mapping[completeIdx].mTimecode - previousMapping.ref().mTimecode;
    aStart = mapping[0].mTimecode / NS_PER_USEC;
    aEnd = (mapping[completeIdx].mTimecode + frameDuration) / NS_PER_USEC;

    MSE_DEBUG(WebMContainerParser,
              "[%" PRId64 ", %" PRId64 "] [fso=%" PRId64 ", leo=%" PRId64
<<<<<<< HEAD
              ", l=%" PRIuSIZE " processedIdx=%u fs=%" PRId64 "]",
=======
              ", l=%zu processedIdx=%u fs=%" PRId64 "]",
>>>>>>> a17af05f
              aStart,
              aEnd,
              mapping[0].mSyncOffset,
              mapping[completeIdx].mEndOffset,
              mapping.Length(),
              completeIdx,
              mCompleteMediaSegmentRange.mEnd);

    return NS_OK;
  }

  int64_t GetRoundingError() override
  {
    int64_t error = mParser.GetTimecodeScale() / NS_PER_USEC;
    return error * 2;
  }

private:
  WebMBufferedParser mParser;
  nsTArray<WebMTimeDataOffset> mOverlappedMapping;
  int64_t mOffset;
  Maybe<WebMTimeDataOffset> mLastMapping;
};

#ifdef MOZ_FMP4
<<<<<<< HEAD
=======

class MP4Stream : public mp4_demuxer::Stream
{
public:
  explicit MP4Stream(SourceBufferResource* aResource);
  virtual ~MP4Stream();
  bool ReadAt(int64_t aOffset,
              void* aBuffer,
              size_t aCount,
              size_t* aBytesRead) override;
  bool CachedReadAt(int64_t aOffset,
                    void* aBuffer,
                    size_t aCount,
                    size_t* aBytesRead) override;
  bool Length(int64_t* aSize) override;

private:
  RefPtr<SourceBufferResource> mResource;
};

MP4Stream::MP4Stream(SourceBufferResource* aResource)
  : mResource(aResource)
{
  MOZ_COUNT_CTOR(MP4Stream);
  MOZ_ASSERT(aResource);
}

MP4Stream::~MP4Stream()
{
  MOZ_COUNT_DTOR(MP4Stream);
}

bool
MP4Stream::ReadAt(int64_t aOffset,
                  void* aBuffer,
                  size_t aCount,
                  size_t* aBytesRead)
{
  return CachedReadAt(aOffset, aBuffer, aCount, aBytesRead);
}

bool
MP4Stream::CachedReadAt(int64_t aOffset,
                        void* aBuffer,
                        size_t aCount,
                        size_t* aBytesRead)
{
  nsresult rv = mResource->ReadFromCache(
    reinterpret_cast<char*>(aBuffer), aOffset, aCount);
  if (NS_FAILED(rv)) {
    *aBytesRead = 0;
    return false;
  }
  *aBytesRead = aCount;
  return true;
}

bool
MP4Stream::Length(int64_t* aSize)
{
  if (mResource->GetLength() < 0)
    return false;
  *aSize = mResource->GetLength();
  return true;
}

>>>>>>> a17af05f
class MP4ContainerParser : public ContainerParser
{
public:
  explicit MP4ContainerParser(const MediaContainerType& aType)
    : ContainerParser(aType)
  {
  }

  MediaResult IsInitSegmentPresent(MediaByteBuffer* aData) override
  {
    ContainerParser::IsInitSegmentPresent(aData);
    // Each MP4 atom has a chunk size and chunk type. The root chunk in an MP4
    // file is the 'ftyp' atom followed by a file type. We just check for a
    // vaguely valid 'ftyp' atom.
    if (aData->Length() < 8) {
      return NS_ERROR_NOT_AVAILABLE;
    }
    AtomParser parser(mType, aData);
    if (!parser.IsValid()) {
      return MediaResult(
        NS_ERROR_FAILURE,
        RESULT_DETAIL("Invalid Top-Level Box:%s", parser.LastInvalidBox()));
    }
    return parser.StartWithInitSegment() ? NS_OK : NS_ERROR_NOT_AVAILABLE;
  }

  MediaResult IsMediaSegmentPresent(MediaByteBuffer* aData) override
  {
    if (aData->Length() < 8) {
      return NS_ERROR_NOT_AVAILABLE;
    }
    AtomParser parser(mType, aData);
    if (!parser.IsValid()) {
      return MediaResult(
        NS_ERROR_FAILURE,
        RESULT_DETAIL("Invalid Box:%s", parser.LastInvalidBox()));
    }
    return parser.StartWithMediaSegment() ? NS_OK : NS_ERROR_NOT_AVAILABLE;
  }

private:
  class AtomParser {
  public:
    AtomParser(const MediaContainerType& aType, const MediaByteBuffer* aData)
    {
      const MediaContainerType mType(aType); // for logging macro.
      mp4_demuxer::ByteReader reader(aData);
      mp4_demuxer::AtomType initAtom("moov");
      mp4_demuxer::AtomType mediaAtom("moof");

      // Valid top-level boxes defined in ISO/IEC 14496-12 (Table 1)
      static const mp4_demuxer::AtomType validBoxes[] = {
        "ftyp", "moov", // init segment
        "pdin", "free", "sidx", // optional prior moov box
        "styp", "moof", "mdat", // media segment
<<<<<<< HEAD
        "mfra", "skip", "meta", "meco", "ssix", "prft" // others.
=======
        "mfra", "skip", "meta", "meco", "ssix", "prft", // others.
>>>>>>> a17af05f
        "pssh", // optional with encrypted EME, though ignored.
        "emsg", // ISO23009-1:2014 Section 5.10.3.3
        "bloc", "uuid" // boxes accepted by chrome.
      };

      while (reader.Remaining() >= 8) {
        uint64_t size = reader.ReadU32();
        const uint8_t* typec = reader.Peek(4);
        mp4_demuxer::AtomType type(reader.ReadU32());
        MSE_DEBUGV(AtomParser ,"Checking atom:'%c%c%c%c' @ %u",
                   typec[0], typec[1], typec[2], typec[3],
                   (uint32_t)reader.Offset() - 8);
        if (std::find(std::begin(validBoxes), std::end(validBoxes), type)
            == std::end(validBoxes)) {
          // No valid box found, no point continuing.
          mLastInvalidBox[0] = typec[0];
          mLastInvalidBox[1] = typec[1];
          mLastInvalidBox[2] = typec[2];
          mLastInvalidBox[3] = typec[3];
          mLastInvalidBox[4] = '\0';
          mValid = false;
          break;
        }
        if (mInitOffset.isNothing() &&
            mp4_demuxer::AtomType(type) == initAtom) {
          mInitOffset = Some(reader.Offset());
        }
        if (mMediaOffset.isNothing() &&
            mp4_demuxer::AtomType(type) == mediaAtom) {
          mMediaOffset = Some(reader.Offset());
        }
        if (mInitOffset.isSome() && mMediaOffset.isSome()) {
          // We have everything we need.
          break;
        }
        if (size == 1) {
          // 64 bits size.
          if (!reader.CanReadType<uint64_t>()) {
            break;
          }
          size = reader.ReadU64();
        } else if (size == 0) {
          // Atom extends to the end of the buffer, it can't have what we're
          // looking for.
          break;
        }
        if (reader.Remaining() < size - 8) {
          // Incomplete atom.
          break;
        }
        reader.Read(size - 8);
      }
    }

    bool StartWithInitSegment() const
    {
      return mInitOffset.isSome() &&
        (mMediaOffset.isNothing() || mInitOffset.ref() < mMediaOffset.ref());
    }
    bool StartWithMediaSegment() const
    {
      return mMediaOffset.isSome() &&
        (mInitOffset.isNothing() || mMediaOffset.ref() < mInitOffset.ref());
    }
    bool IsValid() const { return mValid; }
    const char* LastInvalidBox() const { return mLastInvalidBox; }
  private:
    Maybe<size_t> mInitOffset;
    Maybe<size_t> mMediaOffset;
    bool mValid = true;
    char mLastInvalidBox[5];
  };

public:
  MediaResult ParseStartAndEndTimestamps(MediaByteBuffer* aData,
                                         int64_t& aStart,
                                         int64_t& aEnd) override
  {
    bool initSegment = NS_SUCCEEDED(IsInitSegmentPresent(aData));
    if (initSegment) {
<<<<<<< HEAD
      mResource = new SourceBufferResource(
                        MediaContainerType(MEDIAMIMETYPE("video/mp4")));
=======
      mResource = new SourceBufferResource();
>>>>>>> a17af05f
      mStream = new MP4Stream(mResource);
      // We use a timestampOffset of 0 for ContainerParser, and require
      // consumers of ParseStartAndEndTimestamps to add their timestamp offset
      // manually. This allows the ContainerParser to be shared across different
      // timestampOffsets.
      mParser = new mp4_demuxer::MoofParser(mStream, 0, /* aIsAudio = */ false);
      mInitData = new MediaByteBuffer();
      mCompleteInitSegmentRange = MediaByteRange();
      mCompleteMediaHeaderRange = MediaByteRange();
      mCompleteMediaSegmentRange = MediaByteRange();
      mGlobalOffset = mTotalParsed;
    } else if (!mStream || !mParser) {
      mTotalParsed += aData->Length();
      return NS_ERROR_NOT_AVAILABLE;
    }

    mResource->AppendData(aData);
    MediaByteRangeSet byteRanges;
    byteRanges +=
      MediaByteRange(int64_t(mParser->mOffset), mResource->GetLength());
    mParser->RebuildFragmentedIndex(byteRanges);

    if (initSegment || !HasCompleteInitData()) {
      MediaByteRange& range = mParser->mInitRange;
      if (range.Length()) {
        mCompleteInitSegmentRange = range + mGlobalOffset;
        if (!mInitData->SetLength(range.Length(), fallible)) {
          // Super unlikely OOM
          return NS_ERROR_OUT_OF_MEMORY;
        }
        char* buffer = reinterpret_cast<char*>(mInitData->Elements());
        mResource->ReadFromCache(buffer, range.mStart, range.Length());
        MSE_DEBUG(MP4ContainerParser ,"Stashed init of %" PRIu64 " bytes.",
                  range.Length());
      } else {
        MSE_DEBUG(MP4ContainerParser, "Incomplete init found.");
      }
      mHasInitData = true;
    }
    mTotalParsed += aData->Length();

    mp4_demuxer::Interval<mp4_demuxer::Microseconds> compositionRange =
      mParser->GetCompositionRange(byteRanges);

    mCompleteMediaHeaderRange =
      mParser->FirstCompleteMediaHeader() + mGlobalOffset;
    mCompleteMediaSegmentRange =
      mParser->FirstCompleteMediaSegment() + mGlobalOffset;

    ErrorResult rv;
    if (HasCompleteInitData()) {
      mResource->EvictData(mParser->mOffset, mParser->mOffset, rv);
    }
    if (NS_WARN_IF(rv.Failed())) {
      rv.SuppressException();
      return NS_ERROR_OUT_OF_MEMORY;
    }

    if (compositionRange.IsNull()) {
      return NS_ERROR_NOT_AVAILABLE;
    }
    aStart = compositionRange.start;
    aEnd = compositionRange.end;
    MSE_DEBUG(MP4ContainerParser, "[%" PRId64 ", %" PRId64 "]",
              aStart, aEnd);
    return NS_OK;
  }

  // Gaps of up to 35ms (marginally longer than a single frame at 30fps) are
  // considered to be sequential frames.
  int64_t GetRoundingError() override
  {
    return 35000;
  }

private:
  RefPtr<MP4Stream> mStream;
  nsAutoPtr<mp4_demuxer::MoofParser> mParser;
};
#endif // MOZ_FMP4

#ifdef MOZ_FMP4
class ADTSContainerParser : public ContainerParser
{
public:
  explicit ADTSContainerParser(const MediaContainerType& aType)
    : ContainerParser(aType)
  {
  }

  typedef struct
  {
    size_t header_length; // Length of just the initialization data.
    size_t frame_length;  // Includes header_length;
    uint8_t aac_frames;   // Number of AAC frames in the ADTS frame.
    bool have_crc;
  } Header;

  /// Helper to parse the ADTS header, returning data we care about.
  /// Returns true if the header is parsed successfully.
  /// Returns false if the header is invalid or incomplete,
  /// without modifying the passed-in Header object.
  bool Parse(MediaByteBuffer* aData, Header& header)
  {
    MOZ_ASSERT(aData);

    // ADTS initialization segments are just the packet header.
    if (aData->Length() < 7) {
      MSE_DEBUG(ADTSContainerParser, "buffer too short for header.");
      return false;
    }
    // Check 0xfffx sync word plus layer 0.
    if (((*aData)[0] != 0xff) || (((*aData)[1] & 0xf6) != 0xf0)) {
      MSE_DEBUG(ADTSContainerParser, "no syncword.");
      return false;
    }
    bool have_crc = !((*aData)[1] & 0x01);
    if (have_crc && aData->Length() < 9) {
      MSE_DEBUG(ADTSContainerParser, "buffer too short for header with crc.");
      return false;
    }
    uint8_t frequency_index = ((*aData)[2] & 0x3c) >> 2;
    MOZ_ASSERT(frequency_index < 16);
    if (frequency_index == 15) {
      MSE_DEBUG(ADTSContainerParser, "explicit frequency disallowed.");
      return false;
    }
    size_t header_length = have_crc ? 9 : 7;
    size_t data_length = (((*aData)[3] & 0x03) << 11) |
                         (((*aData)[4] & 0xff) << 3) |
                         (((*aData)[5] & 0xe0) >> 5);
    uint8_t frames = ((*aData)[6] & 0x03) + 1;
    MOZ_ASSERT(frames > 0);
    MOZ_ASSERT(frames < 4);

    // Return successfully parsed data.
    header.header_length = header_length;
    header.frame_length = header_length + data_length;
    header.aac_frames = frames;
    header.have_crc = have_crc;
    return true;
  }

  MediaResult IsInitSegmentPresent(MediaByteBuffer* aData) override
  {
    // Call superclass for logging.
    ContainerParser::IsInitSegmentPresent(aData);

    Header header;
    if (!Parse(aData, header)) {
      return NS_ERROR_NOT_AVAILABLE;
    }

    MSE_DEBUGV(ADTSContainerParser, "%llu byte frame %d aac frames%s",
        (unsigned long long)header.frame_length, (int)header.aac_frames,
        header.have_crc ? " crc" : "");

    return NS_OK;
  }

  MediaResult IsMediaSegmentPresent(MediaByteBuffer* aData) override
  {
    // Call superclass for logging.
    ContainerParser::IsMediaSegmentPresent(aData);

    // Make sure we have a header so we know how long the frame is.
    // NB this assumes the media segment buffer starts with an
    // initialization segment. Since every frame has an ADTS header
    // this is a normal place to divide packets, but we can re-parse
    // mInitData if we need to handle separate media segments.
    Header header;
    if (!Parse(aData, header)) {
      return NS_ERROR_NOT_AVAILABLE;
    }
    // We're supposed to return true as long as aData contains the
    // start of a media segment, whether or not it's complete. So
    // return true if we have any data beyond the header.
    if (aData->Length() <= header.header_length) {
      return NS_ERROR_NOT_AVAILABLE;
    }

    // We should have at least a partial frame.
    return NS_OK;
  }

  MediaResult ParseStartAndEndTimestamps(MediaByteBuffer* aData,
                                         int64_t& aStart,
                                         int64_t& aEnd) override
  {
    // ADTS header.
    Header header;
    if (!Parse(aData, header)) {
      return NS_ERROR_NOT_AVAILABLE;
    }
    mHasInitData = true;
    mCompleteInitSegmentRange =
      MediaByteRange(0, int64_t(header.header_length));

    // Cache raw header in case the caller wants a copy.
    mInitData = new MediaByteBuffer(header.header_length);
    mInitData->AppendElements(aData->Elements(), header.header_length);

    // Check that we have enough data for the frame body.
    if (aData->Length() < header.frame_length) {
      MSE_DEBUGV(ADTSContainerParser, "Not enough data for %llu byte frame"
          " in %llu byte buffer.",
          (unsigned long long)header.frame_length,
          (unsigned long long)(aData->Length()));
      return NS_ERROR_NOT_AVAILABLE;
    }
    mCompleteMediaSegmentRange = MediaByteRange(header.header_length,
                                                header.frame_length);
    // The ADTS MediaSource Byte Stream Format document doesn't
    // define media header. Just treat it the same as the whole
    // media segment.
    mCompleteMediaHeaderRange = mCompleteMediaSegmentRange;

    MSE_DEBUG(ADTSContainerParser, "[%" PRId64 ", %" PRId64 "]",
              aStart, aEnd);
    // We don't update timestamps, regardless.
    return NS_ERROR_NOT_AVAILABLE;
  }

  // Audio shouldn't have gaps.
  // Especially when we generate the timestamps ourselves.
  int64_t GetRoundingError() override
  {
    return 0;
  }
};
#endif // MOZ_FMP4

/*static*/ ContainerParser*
ContainerParser::CreateForMIMEType(const MediaContainerType& aType)
{
  if (aType.Type() == MEDIAMIMETYPE("video/webm") ||
      aType.Type() == MEDIAMIMETYPE("audio/webm")) {
    return new WebMContainerParser(aType);
  }

#ifdef MOZ_FMP4
  if (aType.Type() == MEDIAMIMETYPE("video/mp4") ||
      aType.Type() == MEDIAMIMETYPE("audio/mp4")) {
    return new MP4ContainerParser(aType);
  }
  if (aType.Type() == MEDIAMIMETYPE("audio/aac")) {
    return new ADTSContainerParser(aType);
  }
#endif

  return new ContainerParser(aType);
}

#undef MSE_DEBUG
#undef MSE_DEBUGV

} // namespace mozilla<|MERGE_RESOLUTION|>--- conflicted
+++ resolved
@@ -10,7 +10,6 @@
 #include "mozilla/EndianUtils.h"
 #include "mozilla/IntegerPrintfMacros.h"
 #include "mozilla/ErrorResult.h"
-#include "mozilla/SizePrintfMacros.h"
 #include "mp4_demuxer/MoofParser.h"
 #include "mozilla/Logging.h"
 #include "mozilla/Maybe.h"
@@ -46,11 +45,7 @@
 MediaResult
 ContainerParser::IsInitSegmentPresent(MediaByteBuffer* aData)
 {
-<<<<<<< HEAD
-  MSE_DEBUG(ContainerParser, "aLength=%" PRIuSIZE " [%x%x%x%x]",
-=======
   MSE_DEBUG(ContainerParser, "aLength=%zu [%x%x%x%x]",
->>>>>>> a17af05f
             aData->Length(),
             aData->Length() > 0 ? (*aData)[0] : 0,
             aData->Length() > 1 ? (*aData)[1] : 0,
@@ -62,11 +57,7 @@
 MediaResult
 ContainerParser::IsMediaSegmentPresent(MediaByteBuffer* aData)
 {
-<<<<<<< HEAD
-  MSE_DEBUG(ContainerParser, "aLength=%" PRIuSIZE " [%x%x%x%x]",
-=======
   MSE_DEBUG(ContainerParser, "aLength=%zu [%x%x%x%x]",
->>>>>>> a17af05f
             aData->Length(),
             aData->Length() > 0 ? (*aData)[0] : 0,
             aData->Length() > 1 ? (*aData)[1] : 0,
@@ -220,12 +211,7 @@
       mParser = WebMBufferedParser(0);
       mOverlappedMapping.Clear();
       mInitData = new MediaByteBuffer();
-<<<<<<< HEAD
-      mResource = new SourceBufferResource(
-                        MediaContainerType(MEDIAMIMETYPE("video/webm")));
-=======
       mResource = new SourceBufferResource();
->>>>>>> a17af05f
       mCompleteInitSegmentRange = MediaByteRange();
       mCompleteMediaHeaderRange = MediaByteRange();
       mCompleteMediaSegmentRange = MediaByteRange();
@@ -346,11 +332,7 @@
 
     MSE_DEBUG(WebMContainerParser,
               "[%" PRId64 ", %" PRId64 "] [fso=%" PRId64 ", leo=%" PRId64
-<<<<<<< HEAD
-              ", l=%" PRIuSIZE " processedIdx=%u fs=%" PRId64 "]",
-=======
               ", l=%zu processedIdx=%u fs=%" PRId64 "]",
->>>>>>> a17af05f
               aStart,
               aEnd,
               mapping[0].mSyncOffset,
@@ -376,8 +358,6 @@
 };
 
 #ifdef MOZ_FMP4
-<<<<<<< HEAD
-=======
 
 class MP4Stream : public mp4_demuxer::Stream
 {
@@ -444,7 +424,6 @@
   return true;
 }
 
->>>>>>> a17af05f
 class MP4ContainerParser : public ContainerParser
 {
 public:
@@ -500,11 +479,7 @@
         "ftyp", "moov", // init segment
         "pdin", "free", "sidx", // optional prior moov box
         "styp", "moof", "mdat", // media segment
-<<<<<<< HEAD
-        "mfra", "skip", "meta", "meco", "ssix", "prft" // others.
-=======
         "mfra", "skip", "meta", "meco", "ssix", "prft", // others.
->>>>>>> a17af05f
         "pssh", // optional with encrypted EME, though ignored.
         "emsg", // ISO23009-1:2014 Section 5.10.3.3
         "bloc", "uuid" // boxes accepted by chrome.
@@ -585,12 +560,7 @@
   {
     bool initSegment = NS_SUCCEEDED(IsInitSegmentPresent(aData));
     if (initSegment) {
-<<<<<<< HEAD
-      mResource = new SourceBufferResource(
-                        MediaContainerType(MEDIAMIMETYPE("video/mp4")));
-=======
       mResource = new SourceBufferResource();
->>>>>>> a17af05f
       mStream = new MP4Stream(mResource);
       // We use a timestampOffset of 0 for ContainerParser, and require
       // consumers of ParseStartAndEndTimestamps to add their timestamp offset
