--- conflicted
+++ resolved
@@ -29,14 +29,7 @@
   MOZ_ASSERT(NS_IsMainThread());
 }
 
-<<<<<<< HEAD
-// Due to inaccuracies in determining buffer end
-// frames (Bug 1065207). This value is based on videos seen in the wild.
-const TimeUnit MediaSourceDemuxer::EOS_FUZZ =
-  media::TimeUnit::FromMicroseconds(500000);
-=======
 constexpr TimeUnit MediaSourceDemuxer::EOS_FUZZ;
->>>>>>> a17af05f
 
 RefPtr<MediaSourceDemuxer::InitPromise>
 MediaSourceDemuxer::Init()
@@ -266,11 +259,7 @@
   if (mAudioTrack) {
     result += nsPrintfCString(
       "\tDumping Audio Track Buffer(%s): mLastAudioTime=%f\n"
-<<<<<<< HEAD
-      "\t\tAudio Track Buffer Details: NumSamples=%" PRIuSIZE
-=======
       "\t\tAudio Track Buffer Details: NumSamples=%zu"
->>>>>>> a17af05f
       " Size=%u Evictable=%u "
       "NextGetSampleIndex=%u NextInsertionIndex=%d\n",
       mAudioTrack->mAudioTracks.mInfo->mMimeType.get(),
@@ -288,11 +277,7 @@
   if (mVideoTrack) {
     result += nsPrintfCString(
       "\tDumping Video Track Buffer(%s): mLastVideoTime=%f\n"
-<<<<<<< HEAD
-      "\t\tVideo Track Buffer Details: NumSamples=%" PRIuSIZE
-=======
       "\t\tVideo Track Buffer Details: NumSamples=%zu"
->>>>>>> a17af05f
       " Size=%u Evictable=%u "
       "NextGetSampleIndex=%u NextInsertionIndex=%d\n",
       mVideoTrack->mVideoTracks.mInfo->mMimeType.get(),
@@ -338,17 +323,10 @@
 }
 
 RefPtr<MediaSourceTrackDemuxer::SeekPromise>
-<<<<<<< HEAD
-MediaSourceTrackDemuxer::Seek(const media::TimeUnit& aTime)
-{
-  MOZ_ASSERT(mParent, "Called after BreackCycle()");
-  return InvokeAsync<media::TimeUnit&&>(
-=======
 MediaSourceTrackDemuxer::Seek(const TimeUnit& aTime)
 {
   MOZ_ASSERT(mParent, "Called after BreackCycle()");
   return InvokeAsync(
->>>>>>> a17af05f
            mParent->GetTaskQueue(), this, __func__,
            &MediaSourceTrackDemuxer::DoSeek, aTime);
 }
@@ -390,15 +368,9 @@
 
 RefPtr<MediaSourceTrackDemuxer::SkipAccessPointPromise>
 MediaSourceTrackDemuxer::SkipToNextRandomAccessPoint(
-<<<<<<< HEAD
-  const media::TimeUnit& aTimeThreshold)
-{
-  return InvokeAsync<media::TimeUnit&&>(
-=======
   const TimeUnit& aTimeThreshold)
 {
   return InvokeAsync(
->>>>>>> a17af05f
            mParent->GetTaskQueue(), this, __func__,
            &MediaSourceTrackDemuxer::DoSkipToNextRandomAccessPoint,
            aTimeThreshold);
@@ -423,11 +395,7 @@
 }
 
 RefPtr<MediaSourceTrackDemuxer::SeekPromise>
-<<<<<<< HEAD
-MediaSourceTrackDemuxer::DoSeek(const media::TimeUnit& aTime)
-=======
 MediaSourceTrackDemuxer::DoSeek(const TimeUnit& aTime)
->>>>>>> a17af05f
 {
   TimeIntervals buffered = mManager->Buffered(mType);
   // Fuzz factor represents a +/- threshold. So when seeking it allows the gap
@@ -486,11 +454,7 @@
       return SamplesPromise::CreateAndReject(NS_ERROR_DOM_MEDIA_END_OF_STREAM,
                                              __func__);
     }
-<<<<<<< HEAD
-    if (!buffered.ContainsWithStrictEnd(TimeUnit::FromMicroseconds(0))) {
-=======
     if (!buffered.ContainsWithStrictEnd(TimeUnit::Zero())) {
->>>>>>> a17af05f
       return SamplesPromise::CreateAndReject(
         NS_ERROR_DOM_MEDIA_WAITING_FOR_DATA, __func__);
     }
@@ -526,11 +490,7 @@
 
 RefPtr<MediaSourceTrackDemuxer::SkipAccessPointPromise>
 MediaSourceTrackDemuxer::DoSkipToNextRandomAccessPoint(
-<<<<<<< HEAD
-  const media::TimeUnit& aTimeThreadshold)
-=======
   const TimeUnit& aTimeThreadshold)
->>>>>>> a17af05f
 {
   uint32_t parsed = 0;
   // Ensure that the data we are about to skip to is still available.
