// Helpers for Media Source Extensions tests

var gMSETestPrefs = [
<<<<<<< HEAD
  [ "media.mediasource.enabled", true ]
=======
  [ "media.mediasource.enabled", true ],
  ['media.audio-max-decode-error', 0],
  ['media.video-max-decode-error', 0],
>>>>>>> a17af05f
];

// Called before runWithMSE() to set the prefs before running MSE tests.
function addMSEPrefs(...prefs) {
  gMSETestPrefs = gMSETestPrefs.concat(prefs);
}

function runWithMSE(testFunction) {
  function bootstrapTest() {
    var ms = new MediaSource();

    var el = document.createElement("video");
    el.src = URL.createObjectURL(ms);
    el.preload = "auto";

    document.body.appendChild(el);
    SimpleTest.registerCleanupFunction(function () {
      el.remove();
<<<<<<< HEAD
      // Don't trigger load algorithm to prevent 'error' events.
      el.preload = "none";
      el.src = null;
=======
      el.removeAttribute("src");
      el.load();
>>>>>>> a17af05f
    });

    testFunction(ms, el);
  }

  addLoadEvent(function () {
    SpecialPowers.pushPrefEnv({"set": gMSETestPrefs}, bootstrapTest);
  });
}

function fetchWithXHR(uri, onLoadFunction) {
  var p = new Promise(function(resolve, reject) {
    var xhr = new XMLHttpRequest();
    xhr.open("GET", uri, true);
    xhr.responseType = "arraybuffer";
    xhr.addEventListener("load", function () {
      is(xhr.status, 200, "fetchWithXHR load uri='" + uri + "' status=" + xhr.status);
      resolve(xhr.response);
    });
    xhr.send();
  });

  if (onLoadFunction) {
    p.then(onLoadFunction);
  }

  return p;
};

function range(start, end) {
  var rv = [];
  for (var i = start; i < end; ++i) {
    rv.push(i);
  }
  return rv;
}

function once(target, name, cb) {
  var p = new Promise(function(resolve, reject) {
    target.addEventListener(name, function() {
      resolve();
    }, {once: true});
  });
  if (cb) {
    p.then(cb);
  }
  return p;
}

function timeRangeToString(r) {
  var str = "TimeRanges: ";
  for (var i = 0; i < r.length; i++) {
    str += "[" + r.start(i) + ", " + r.end(i) + ")";
  }
  return str;
}

function loadSegment(sb, typedArrayOrArrayBuffer) {
  var typedArray = (typedArrayOrArrayBuffer instanceof ArrayBuffer) ? new Uint8Array(typedArrayOrArrayBuffer)
                                                                    : typedArrayOrArrayBuffer;
  info(`Loading buffer: [${typedArray.byteOffset}, ${typedArray.byteOffset + typedArray.byteLength})`);
  var beforeBuffered = timeRangeToString(sb.buffered);
  return new Promise(function(resolve, reject) {
    once(sb, 'update').then(function() {
      var afterBuffered = timeRangeToString(sb.buffered);
      info(`SourceBuffer buffered ranges grew from ${beforeBuffered} to ${afterBuffered}`);
      resolve();
    });
    sb.appendBuffer(typedArray);
  });
}

function fetchAndLoad(sb, prefix, chunks, suffix) {

  // Fetch the buffers in parallel.
  var buffers = {};
  var fetches = [];
  for (var chunk of chunks) {
    fetches.push(fetchWithXHR(prefix + chunk + suffix).then(((c, x) => buffers[c] = x).bind(null, chunk)));
  }

  // Load them in series, as required per spec.
  return Promise.all(fetches).then(function() {
    var rv = Promise.resolve();
    for (var chunk of chunks) {
      rv = rv.then(loadSegment.bind(null, sb, buffers[chunk]));
    }
    return rv;
  });
}

//Register timeout function to dump debugging logs.
SimpleTest.registerTimeoutFunction(function() {
  for (var v of document.getElementsByTagName("video")) {
    v.mozDumpDebugInfo();
  }
  for (var a of document.getElementsByTagName("audio")) {
    a.mozDumpDebugInfo();
  }
});

function waitUntilTime(target, targetTime) {
  return new Promise(function(resolve, reject) {
    target.addEventListener("waiting", function onwaiting() {
      info("Got a waiting event at " + target.currentTime);
      if (target.currentTime >= targetTime) {
        ok(true, "Reached target time of: " + targetTime);
        target.removeEventListener("waiting", onwaiting);
        resolve();
      }
    });
  });
}<|MERGE_RESOLUTION|>--- conflicted
+++ resolved
@@ -1,13 +1,9 @@
 // Helpers for Media Source Extensions tests
 
 var gMSETestPrefs = [
-<<<<<<< HEAD
-  [ "media.mediasource.enabled", true ]
-=======
   [ "media.mediasource.enabled", true ],
   ['media.audio-max-decode-error', 0],
   ['media.video-max-decode-error', 0],
->>>>>>> a17af05f
 ];
 
 // Called before runWithMSE() to set the prefs before running MSE tests.
@@ -26,14 +22,8 @@
     document.body.appendChild(el);
     SimpleTest.registerCleanupFunction(function () {
       el.remove();
-<<<<<<< HEAD
-      // Don't trigger load algorithm to prevent 'error' events.
-      el.preload = "none";
-      el.src = null;
-=======
       el.removeAttribute("src");
       el.load();
->>>>>>> a17af05f
     });
 
     testFunction(ms, el);
