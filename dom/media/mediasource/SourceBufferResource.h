--- conflicted
+++ resolved
@@ -10,13 +10,7 @@
 #include "mozilla/Logging.h"
 #include "MediaResource.h"
 #include "nsIPrincipal.h"
-<<<<<<< HEAD
-#include "nsTArray.h"
-#include "nscore.h"
-#include "mozilla/Logging.h"
-=======
 #include "ResourceQueue.h"
->>>>>>> a17af05f
 
 #define UNIMPLEMENTED() { /* Logging this is too spammy to do by default */ }
 
@@ -35,17 +29,6 @@
 class SourceBufferResource final : public MediaResource
 {
 public:
-<<<<<<< HEAD
-  explicit SourceBufferResource(const MediaContainerType& aType);
-  nsresult Close() override;
-  void Suspend(bool aCloseImmediately) override { UNIMPLEMENTED(); }
-  void Resume() override { UNIMPLEMENTED(); }
-  already_AddRefed<nsIPrincipal> GetCurrentPrincipal() override { UNIMPLEMENTED(); return nullptr; }
-  already_AddRefed<MediaResource> CloneData(MediaResourceCallback*) override { UNIMPLEMENTED(); return nullptr; }
-  void SetReadMode(MediaCacheStream::ReadMode aMode) override { UNIMPLEMENTED(); }
-  void SetPlaybackRate(uint32_t aBytesPerSecond) override { UNIMPLEMENTED(); }
-  nsresult ReadAt(int64_t aOffset, char* aBuffer, uint32_t aCount, uint32_t* aBytes) override;
-=======
   SourceBufferResource();
   nsresult Close();
   nsresult ReadAt(int64_t aOffset,
@@ -54,7 +37,6 @@
                   uint32_t* aBytes) override;
   // Memory-based and no locks, caching discouraged.
   bool ShouldCacheReads() override { return false; }
->>>>>>> a17af05f
   int64_t Tell() override { return mOffset; }
   void Pin() override { UNIMPLEMENTED(); }
   void Unpin() override { UNIMPLEMENTED(); }
@@ -96,24 +78,10 @@
     return NS_OK;
   }
 
-<<<<<<< HEAD
-  const MediaContainerType& GetContentType() const override { return mType; }
-
-  size_t SizeOfExcludingThis(MallocSizeOf aMallocSizeOf) const override
-  {
-    ReentrantMonitorAutoEnter mon(mMonitor);
-
-    size_t size = MediaResource::SizeOfExcludingThis(aMallocSizeOf);
-    size += mType.SizeOfExcludingThis(aMallocSizeOf);
-    size += mInputBuffer.SizeOfExcludingThis(aMallocSizeOf);
-
-    return size;
-=======
   size_t SizeOfExcludingThis(MallocSizeOf aMallocSizeOf) const
   {
     MOZ_ASSERT(OnTaskQueue());
     return mInputBuffer.SizeOfExcludingThis(aMallocSizeOf);
->>>>>>> a17af05f
   }
 
   size_t SizeOfIncludingThis(MallocSizeOf aMallocSizeOf) const
@@ -156,16 +124,10 @@
 
 private:
   virtual ~SourceBufferResource();
-<<<<<<< HEAD
-  nsresult ReadAtInternal(int64_t aOffset, char* aBuffer, uint32_t aCount, uint32_t* aBytes, bool aMayBlock);
-
-  const MediaContainerType mType;
-=======
   nsresult ReadAtInternal(int64_t aOffset,
                           char* aBuffer,
                           uint32_t aCount,
                           uint32_t* aBytes);
->>>>>>> a17af05f
 
 #if defined(DEBUG)
   const RefPtr<TaskQueue> mTaskQueue;
