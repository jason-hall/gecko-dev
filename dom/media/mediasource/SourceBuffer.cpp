/* -*- Mode: C++; tab-width: 8; indent-tabs-mode: nil; c-basic-offset: 2 -*- */
/* vim: set ts=8 sts=2 et sw=2 tw=80: */
/* This Source Code Form is subject to the terms of the Mozilla Public
 * License, v. 2.0. If a copy of the MPL was not distributed with this
 * file, You can obtain one at http://mozilla.org/MPL/2.0/. */

#include "SourceBuffer.h"

#include "AsyncEventRunner.h"
#include "MediaData.h"
#include "MediaSourceDemuxer.h"
#include "MediaSourceUtils.h"
#include "mozilla/ErrorResult.h"
#include "mozilla/FloatingPoint.h"
#include "mozilla/Preferences.h"
#include "mozilla/dom/MediaSourceBinding.h"
#include "mozilla/dom/TimeRanges.h"
#include "nsError.h"
#include "nsIEventTarget.h"
#include "nsIRunnable.h"
#include "nsThreadUtils.h"
#include "mozilla/Logging.h"
#include <time.h>
#include "TimeUnits.h"

// GetCurrentTime is defined in winbase.h as zero argument macro forwarding to
// GetTickCount() and conflicts with MediaDecoder::GetCurrentTime implementation.
#ifdef GetCurrentTime
#undef GetCurrentTime
#endif

struct JSContext;
class JSObject;

extern mozilla::LogModule* GetMediaSourceLog();
extern mozilla::LogModule* GetMediaSourceAPILog();

#define MSE_DEBUG(arg, ...) MOZ_LOG(GetMediaSourceLog(), mozilla::LogLevel::Debug, ("SourceBuffer(%p:%s)::%s: " arg, this, mType.OriginalString().Data(), __func__, ##__VA_ARGS__))
#define MSE_DEBUGV(arg, ...) MOZ_LOG(GetMediaSourceLog(), mozilla::LogLevel::Verbose, ("SourceBuffer(%p:%s)::%s: " arg, this, mType.OriginalString().Data(), __func__, ##__VA_ARGS__))
#define MSE_API(arg, ...) MOZ_LOG(GetMediaSourceAPILog(), mozilla::LogLevel::Debug, ("SourceBuffer(%p:%s)::%s: " arg, this, mType.OriginalString().Data(), __func__, ##__VA_ARGS__))

namespace mozilla {

using media::TimeUnit;
typedef SourceBufferAttributes::AppendState AppendState;

namespace dom {

void
SourceBuffer::SetMode(SourceBufferAppendMode aMode, ErrorResult& aRv)
{
  MOZ_ASSERT(NS_IsMainThread());
  MSE_API("SetMode(aMode=%" PRIu32 ")", static_cast<uint32_t>(aMode));
  if (!IsAttached() || mUpdating) {
    aRv.Throw(NS_ERROR_DOM_INVALID_STATE_ERR);
    return;
  }
  if (mCurrentAttributes.mGenerateTimestamps &&
      aMode == SourceBufferAppendMode::Segments) {
    aRv.Throw(NS_ERROR_DOM_TYPE_ERR);
    return;
  }
  MOZ_ASSERT(mMediaSource->ReadyState() != MediaSourceReadyState::Closed);
  if (mMediaSource->ReadyState() == MediaSourceReadyState::Ended) {
    mMediaSource->SetReadyState(MediaSourceReadyState::Open);
  }
  if (mCurrentAttributes.GetAppendState() == AppendState::PARSING_MEDIA_SEGMENT){
    aRv.Throw(NS_ERROR_DOM_INVALID_STATE_ERR);
    return;
  }

  if (aMode == SourceBufferAppendMode::Sequence) {
    // Will set GroupStartTimestamp to GroupEndTimestamp.
    mCurrentAttributes.RestartGroupStartTimestamp();
  }

  mCurrentAttributes.SetAppendMode(aMode);
}

void
SourceBuffer::SetTimestampOffset(double aTimestampOffset, ErrorResult& aRv)
{
  MOZ_ASSERT(NS_IsMainThread());
  MSE_API("SetTimestampOffset(aTimestampOffset=%f)", aTimestampOffset);
  if (!IsAttached() || mUpdating) {
    aRv.Throw(NS_ERROR_DOM_INVALID_STATE_ERR);
    return;
  }
  MOZ_ASSERT(mMediaSource->ReadyState() != MediaSourceReadyState::Closed);
  if (mMediaSource->ReadyState() == MediaSourceReadyState::Ended) {
    mMediaSource->SetReadyState(MediaSourceReadyState::Open);
  }
  if (mCurrentAttributes.GetAppendState() == AppendState::PARSING_MEDIA_SEGMENT){
    aRv.Throw(NS_ERROR_DOM_INVALID_STATE_ERR);
    return;
  }
  mCurrentAttributes.SetApparentTimestampOffset(aTimestampOffset);
  if (mCurrentAttributes.GetAppendMode() == SourceBufferAppendMode::Sequence) {
    mCurrentAttributes.SetGroupStartTimestamp(mCurrentAttributes.GetTimestampOffset());
  }
}

TimeRanges*
SourceBuffer::GetBuffered(ErrorResult& aRv)
{
  MOZ_ASSERT(NS_IsMainThread());
  // http://w3c.github.io/media-source/index.html#widl-SourceBuffer-buffered
  // 1. If this object has been removed from the sourceBuffers attribute of the parent media source then throw an InvalidStateError exception and abort these steps.
  if (!IsAttached()) {
    aRv.Throw(NS_ERROR_DOM_INVALID_STATE_ERR);
    return nullptr;
  }
  bool rangeChanged = true;
  media::TimeIntervals intersection = mTrackBuffersManager->Buffered();
  MSE_DEBUGV("intersection=%s", DumpTimeRanges(intersection).get());
  if (mBuffered) {
    media::TimeIntervals currentValue(mBuffered->ToTimeIntervals());
    rangeChanged = (intersection != currentValue);
    MSE_DEBUGV("currentValue=%s", DumpTimeRanges(currentValue).get());
  }
  // 5. If intersection ranges does not contain the exact same range information as the current value of this attribute, then update the current value of this attribute to intersection ranges.
  if (rangeChanged) {
    mBuffered = new TimeRanges(ToSupports(this), intersection);
  }
  // 6. Return the current value of this attribute.
  return mBuffered;
}

media::TimeIntervals
SourceBuffer::GetTimeIntervals()
{
  return mTrackBuffersManager->Buffered();
}

void
SourceBuffer::SetAppendWindowStart(double aAppendWindowStart, ErrorResult& aRv)
{
  MOZ_ASSERT(NS_IsMainThread());
  MSE_API("SetAppendWindowStart(aAppendWindowStart=%f)", aAppendWindowStart);
  if (!IsAttached() || mUpdating) {
    aRv.Throw(NS_ERROR_DOM_INVALID_STATE_ERR);
    return;
  }
  if (aAppendWindowStart < 0 ||
      aAppendWindowStart >= mCurrentAttributes.GetAppendWindowEnd()) {
    aRv.Throw(NS_ERROR_DOM_TYPE_ERR);
    return;
  }
  mCurrentAttributes.SetAppendWindowStart(aAppendWindowStart);
}

void
SourceBuffer::SetAppendWindowEnd(double aAppendWindowEnd, ErrorResult& aRv)
{
  MOZ_ASSERT(NS_IsMainThread());
  MSE_API("SetAppendWindowEnd(aAppendWindowEnd=%f)", aAppendWindowEnd);
  if (!IsAttached() || mUpdating) {
    aRv.Throw(NS_ERROR_DOM_INVALID_STATE_ERR);
    return;
  }
  if (IsNaN(aAppendWindowEnd) ||
      aAppendWindowEnd <= mCurrentAttributes.GetAppendWindowStart()) {
    aRv.Throw(NS_ERROR_DOM_TYPE_ERR);
    return;
  }
  mCurrentAttributes.SetAppendWindowEnd(aAppendWindowEnd);
}

void
SourceBuffer::AppendBuffer(const ArrayBuffer& aData, ErrorResult& aRv)
{
  MOZ_ASSERT(NS_IsMainThread());
  MSE_API("AppendBuffer(ArrayBuffer)");
  aData.ComputeLengthAndData();
  AppendData(aData.Data(), aData.Length(), aRv);
}

void
SourceBuffer::AppendBuffer(const ArrayBufferView& aData, ErrorResult& aRv)
{
  MOZ_ASSERT(NS_IsMainThread());
  MSE_API("AppendBuffer(ArrayBufferView)");
  aData.ComputeLengthAndData();
  AppendData(aData.Data(), aData.Length(), aRv);
}

void
SourceBuffer::Abort(ErrorResult& aRv)
{
  MOZ_ASSERT(NS_IsMainThread());
  MSE_API("Abort()");
  if (!IsAttached()) {
    aRv.Throw(NS_ERROR_DOM_INVALID_STATE_ERR);
    return;
  }
  if (mMediaSource->ReadyState() != MediaSourceReadyState::Open) {
    aRv.Throw(NS_ERROR_DOM_INVALID_STATE_ERR);
    return;
  }
  if (mPendingRemoval.Exists()) {
    aRv.Throw(NS_ERROR_DOM_INVALID_STATE_ERR);
    return;
  }
  AbortBufferAppend();
  ResetParserState();
  mCurrentAttributes.SetAppendWindowStart(0);
  mCurrentAttributes.SetAppendWindowEnd(PositiveInfinity<double>());
}

void
SourceBuffer::AbortBufferAppend()
{
  if (mUpdating) {
    mCompletionPromise.DisconnectIfExists();
    if (mPendingAppend.Exists()) {
      mPendingAppend.Disconnect();
      mTrackBuffersManager->AbortAppendData();
    }
    AbortUpdating();
  }
}

void
SourceBuffer::ResetParserState()
{
  mTrackBuffersManager->ResetParserState(mCurrentAttributes);
}

void
SourceBuffer::Remove(double aStart, double aEnd, ErrorResult& aRv)
{
  MOZ_ASSERT(NS_IsMainThread());
  MSE_API("Remove(aStart=%f, aEnd=%f)", aStart, aEnd);
  if (!IsAttached()) {
    aRv.Throw(NS_ERROR_DOM_INVALID_STATE_ERR);
    return;
  }
  if (mUpdating) {
    aRv.Throw(NS_ERROR_DOM_INVALID_STATE_ERR);
    return;
  }
  if (IsNaN(mMediaSource->Duration()) ||
      aStart < 0 || aStart > mMediaSource->Duration() ||
      aEnd <= aStart || IsNaN(aEnd)) {
    aRv.Throw(NS_ERROR_DOM_TYPE_ERR);
    return;
  }
  if (mMediaSource->ReadyState() == MediaSourceReadyState::Ended) {
    mMediaSource->SetReadyState(MediaSourceReadyState::Open);
  }

  RangeRemoval(aStart, aEnd);
}

void
SourceBuffer::RangeRemoval(double aStart, double aEnd)
{
  StartUpdating();

  RefPtr<SourceBuffer> self = this;
    mTrackBuffersManager->RangeRemoval(TimeUnit::FromSeconds(aStart),
                                       TimeUnit::FromSeconds(aEnd))
      ->Then(mAbstractMainThread, __func__,
             [self] (bool) {
               self->mPendingRemoval.Complete();
               self->StopUpdating();
             },
             []() { MOZ_ASSERT(false); })
      ->Track(mPendingRemoval);
}

void
SourceBuffer::Detach()
{
  MOZ_ASSERT(NS_IsMainThread());
  MSE_DEBUG("Detach");
  if (!mMediaSource) {
    MSE_DEBUG("Already detached");
    return;
  }
  AbortBufferAppend();
  if (mTrackBuffersManager) {
    mTrackBuffersManager->Detach();
    mMediaSource->GetDecoder()->GetDemuxer()->DetachSourceBuffer(
      mTrackBuffersManager.get());
  }
  mTrackBuffersManager = nullptr;
  mMediaSource = nullptr;
}

void
SourceBuffer::Ended()
{
  MOZ_ASSERT(NS_IsMainThread());
  MOZ_ASSERT(IsAttached());
  MSE_DEBUG("Ended");
  mTrackBuffersManager->Ended();
}

SourceBuffer::SourceBuffer(MediaSource* aMediaSource,
                           const MediaContainerType& aType)
  : DOMEventTargetHelper(aMediaSource->GetParentObject())
  , mMediaSource(aMediaSource)
  , mAbstractMainThread(aMediaSource->AbstractMainThread())
  , mCurrentAttributes(aType.Type() == MEDIAMIMETYPE("audio/mpeg") ||
                       aType.Type() == MEDIAMIMETYPE("audio/aac"))
  , mUpdating(false)
  , mActive(false)
  , mType(aType)
{
  MOZ_ASSERT(NS_IsMainThread());
  MOZ_ASSERT(aMediaSource);

  mTrackBuffersManager =
    new TrackBuffersManager(aMediaSource->GetDecoder(), aType);

  MSE_DEBUG("Create mTrackBuffersManager=%p",
            mTrackBuffersManager.get());

  ErrorResult dummy;
  if (mCurrentAttributes.mGenerateTimestamps) {
    SetMode(SourceBufferAppendMode::Sequence, dummy);
  } else {
    SetMode(SourceBufferAppendMode::Segments, dummy);
  }
  mMediaSource->GetDecoder()->GetDemuxer()->AttachSourceBuffer(
    mTrackBuffersManager.get());
}

SourceBuffer::~SourceBuffer()
{
  MOZ_ASSERT(NS_IsMainThread());
  MOZ_ASSERT(!mMediaSource);
  MSE_DEBUG("");
}

MediaSource*
SourceBuffer::GetParentObject() const
{
  return mMediaSource;
}

JSObject*
SourceBuffer::WrapObject(JSContext* aCx, JS::Handle<JSObject*> aGivenProto)
{
  return SourceBufferBinding::Wrap(aCx, this, aGivenProto);
}

void
SourceBuffer::DispatchSimpleEvent(const char* aName)
{
  MOZ_ASSERT(NS_IsMainThread());
  MSE_API("Dispatch event '%s'", aName);
  DispatchTrustedEvent(NS_ConvertUTF8toUTF16(aName));
}

void
SourceBuffer::QueueAsyncSimpleEvent(const char* aName)
{
  MSE_DEBUG("Queuing event '%s'", aName);
  nsCOMPtr<nsIRunnable> event = new AsyncEventRunner<SourceBuffer>(this, aName);
  mAbstractMainThread->Dispatch(event.forget());
}

void
SourceBuffer::StartUpdating()
{
  MOZ_ASSERT(NS_IsMainThread());
  MOZ_ASSERT(!mUpdating);
  mUpdating = true;
  QueueAsyncSimpleEvent("updatestart");
}

void
SourceBuffer::StopUpdating()
{
  MOZ_ASSERT(NS_IsMainThread());
  if (!mUpdating) {
    // The buffer append or range removal algorithm  has been interrupted by
    // abort().
    return;
  }
  mUpdating = false;
  QueueAsyncSimpleEvent("update");
  QueueAsyncSimpleEvent("updateend");
}

void
SourceBuffer::AbortUpdating()
{
  MOZ_ASSERT(NS_IsMainThread());
  mUpdating = false;
  QueueAsyncSimpleEvent("abort");
  QueueAsyncSimpleEvent("updateend");
}

void
SourceBuffer::CheckEndTime()
{
  MOZ_ASSERT(NS_IsMainThread());
  // Check if we need to update mMediaSource duration
  double endTime = mCurrentAttributes.GetGroupEndTimestamp().ToSeconds();
  double duration = mMediaSource->Duration();
  if (endTime > duration) {
    mMediaSource->SetDuration(endTime);
  }
}

void
SourceBuffer::AppendData(const uint8_t* aData, uint32_t aLength, ErrorResult& aRv)
{
  MSE_DEBUG("AppendData(aLength=%u)", aLength);

  RefPtr<MediaByteBuffer> data = PrepareAppend(aData, aLength, aRv);
  if (!data) {
    return;
  }
  StartUpdating();

<<<<<<< HEAD
  mTrackBuffersManager->AppendData(data, mCurrentAttributes)
=======
  mTrackBuffersManager->AppendData(data.forget(), mCurrentAttributes)
>>>>>>> a17af05f
    ->Then(mAbstractMainThread, __func__, this,
           &SourceBuffer::AppendDataCompletedWithSuccess,
           &SourceBuffer::AppendDataErrored)
    ->Track(mPendingAppend);
}

void
SourceBuffer::AppendDataCompletedWithSuccess(const SourceBufferTask::AppendBufferResult& aResult)
{
  MOZ_ASSERT(mUpdating);
  mPendingAppend.Complete();

  if (aResult.first()) {
    if (!mActive) {
      mActive = true;
      MSE_DEBUG("Init segment received");
      RefPtr<SourceBuffer> self = this;
      mMediaSource->SourceBufferIsActive(this)
        ->Then(mAbstractMainThread, __func__,
               [self, this]() {
                 MSE_DEBUG("Complete AppendBuffer operation");
                 mCompletionPromise.Complete();
                 StopUpdating();
               })
        ->Track(mCompletionPromise);
    }
  }
  if (mActive) {
    // Tell our parent decoder that we have received new data
    // and send progress event.
    mMediaSource->GetDecoder()->NotifyDataArrived();
  }

  mCurrentAttributes = aResult.second();

  CheckEndTime();

  if (!mCompletionPromise.Exists()) {
    StopUpdating();
  }
}

void
SourceBuffer::AppendDataErrored(const MediaResult& aError)
{
  MOZ_ASSERT(mUpdating);
  mPendingAppend.Complete();

  switch (aError.Code()) {
    case NS_ERROR_DOM_MEDIA_CANCELED:
      // Nothing further to do as the trackbuffer has been shutdown.
      // or append was aborted and abort() has handled all the events.
      break;
    default:
      AppendError(aError);
      break;
  }
}

void
SourceBuffer::AppendError(const MediaResult& aDecodeError)
{
  MOZ_ASSERT(NS_IsMainThread());

  ResetParserState();

  mUpdating = false;

  QueueAsyncSimpleEvent("error");
  QueueAsyncSimpleEvent("updateend");

  MOZ_ASSERT(NS_FAILED(aDecodeError));

  mMediaSource->EndOfStream(aDecodeError);
}

already_AddRefed<MediaByteBuffer>
SourceBuffer::PrepareAppend(const uint8_t* aData, uint32_t aLength, ErrorResult& aRv)
{
  typedef TrackBuffersManager::EvictDataResult Result;

  if (!IsAttached() || mUpdating) {
    aRv.Throw(NS_ERROR_DOM_INVALID_STATE_ERR);
    return nullptr;
  }

  // If the HTMLMediaElement.error attribute is not null, then throw an
  // InvalidStateError exception and abort these steps.
  if (!mMediaSource->GetDecoder() ||
      mMediaSource->GetDecoder()->OwnerHasError()) {
    MSE_DEBUG("HTMLMediaElement.error is not null");
    aRv.Throw(NS_ERROR_DOM_INVALID_STATE_ERR);
    return nullptr;
  }

  if (mMediaSource->ReadyState() == MediaSourceReadyState::Ended) {
    mMediaSource->SetReadyState(MediaSourceReadyState::Open);
  }

  // Eviction uses a byte threshold. If the buffer is greater than the
  // number of bytes then data is evicted.
  // TODO: Drive evictions off memory pressure notifications.
  // TODO: Consider a global eviction threshold  rather than per TrackBuffer.
  // Give a chance to the TrackBuffersManager to evict some data if needed.
  Result evicted =
    mTrackBuffersManager->EvictData(TimeUnit::FromSeconds(mMediaSource->GetDecoder()->GetCurrentTime()),
                                    aLength);

  // See if we have enough free space to append our new data.
  if (evicted == Result::BUFFER_FULL) {
    aRv.Throw(NS_ERROR_DOM_QUOTA_EXCEEDED_ERR);
    return nullptr;
  }

  RefPtr<MediaByteBuffer> data = new MediaByteBuffer();
  if (!data->AppendElements(aData, aLength, fallible)) {
    aRv.Throw(NS_ERROR_DOM_QUOTA_EXCEEDED_ERR);
    return nullptr;
  }
  return data.forget();
}

double
SourceBuffer::GetBufferedStart()
{
  MOZ_ASSERT(NS_IsMainThread());
  ErrorResult dummy;
  RefPtr<TimeRanges> ranges = GetBuffered(dummy);
  return ranges->Length() > 0 ? ranges->GetStartTime() : 0;
}

double
SourceBuffer::GetBufferedEnd()
{
  MOZ_ASSERT(NS_IsMainThread());
  ErrorResult dummy;
  RefPtr<TimeRanges> ranges = GetBuffered(dummy);
  return ranges->Length() > 0 ? ranges->GetEndTime() : 0;
}

double
SourceBuffer::HighestStartTime()
{
  MOZ_ASSERT(NS_IsMainThread());
  return mTrackBuffersManager
         ? mTrackBuffersManager->HighestStartTime().ToSeconds()
         : 0.0;
}

double
SourceBuffer::HighestEndTime()
{
  MOZ_ASSERT(NS_IsMainThread());
  return mTrackBuffersManager
         ? mTrackBuffersManager->HighestEndTime().ToSeconds()
         : 0.0;
}

NS_IMPL_CYCLE_COLLECTION_CLASS(SourceBuffer)

NS_IMPL_CYCLE_COLLECTION_UNLINK_BEGIN(SourceBuffer)
  // Tell the TrackBuffer to end its current SourceBufferResource.
  TrackBuffersManager* manager = tmp->mTrackBuffersManager;
  if (manager) {
    manager->Detach();
  }
  NS_IMPL_CYCLE_COLLECTION_UNLINK(mMediaSource)
  NS_IMPL_CYCLE_COLLECTION_UNLINK(mBuffered)
NS_IMPL_CYCLE_COLLECTION_UNLINK_END_INHERITED(DOMEventTargetHelper)

NS_IMPL_CYCLE_COLLECTION_TRAVERSE_BEGIN_INHERITED(SourceBuffer,
                                                  DOMEventTargetHelper)
  NS_IMPL_CYCLE_COLLECTION_TRAVERSE(mMediaSource)
  NS_IMPL_CYCLE_COLLECTION_TRAVERSE(mBuffered)
NS_IMPL_CYCLE_COLLECTION_TRAVERSE_END

NS_IMPL_ADDREF_INHERITED(SourceBuffer, DOMEventTargetHelper)
NS_IMPL_RELEASE_INHERITED(SourceBuffer, DOMEventTargetHelper)

NS_INTERFACE_MAP_BEGIN_CYCLE_COLLECTION(SourceBuffer)
NS_INTERFACE_MAP_END_INHERITING(DOMEventTargetHelper)

#undef MSE_DEBUG
#undef MSE_DEBUGV
#undef MSE_API

} // namespace dom

} // namespace mozilla<|MERGE_RESOLUTION|>--- conflicted
+++ resolved
@@ -417,11 +417,7 @@
   }
   StartUpdating();
 
-<<<<<<< HEAD
-  mTrackBuffersManager->AppendData(data, mCurrentAttributes)
-=======
   mTrackBuffersManager->AppendData(data.forget(), mCurrentAttributes)
->>>>>>> a17af05f
     ->Then(mAbstractMainThread, __func__, this,
            &SourceBuffer::AppendDataCompletedWithSuccess,
            &SourceBuffer::AppendDataErrored)
