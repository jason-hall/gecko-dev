--- conflicted
+++ resolved
@@ -179,11 +179,7 @@
   TrackType mType;
 };
 
-<<<<<<< HEAD
-// String version of track type. Don't use with kUndefinedTrack.
-=======
 // String version of track type.
->>>>>>> a17af05f
 const char* TrackTypeToStr(TrackInfo::TrackType aTrack);
 
 // Stores info relevant to presenting media frames.
@@ -259,19 +255,6 @@
   }
 
   void SetAlpha(bool aAlphaPresent)
-<<<<<<< HEAD
-  {
-    mAlphaPresent = aAlphaPresent;
-  }
-
-  bool HasAlpha() const
-  {
-    return mAlphaPresent;
-  }
-
-  nsIntRect ImageRect() const
-=======
->>>>>>> a17af05f
   {
     mAlphaPresent = aAlphaPresent;
   }
@@ -349,11 +332,7 @@
 private:
   // mImage may be cropped; currently only used with the WebM container.
   // A negative width or height indicate that no cropping is to occur.
-<<<<<<< HEAD
-  nsIntRect mImageRect;
-=======
   gfx::IntRect mImageRect;
->>>>>>> a17af05f
 
   // Indicates whether or not frames may contain alpha information.
   bool mAlphaPresent = false;
