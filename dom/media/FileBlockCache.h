/* -*- Mode: C++; tab-width: 2; indent-tabs-mode: nil; c-basic-offset: 2 -*- */
/* vim:set ts=2 sw=2 sts=2 et cindent: */
/* This Source Code Form is subject to the terms of the Mozilla Public
 * License, v. 2.0. If a copy of the MPL was not distributed with this file,
 * You can obtain one at http://mozilla.org/MPL/2.0/. */

#ifndef FILE_BLOCK_CACHE_H_
#define FILE_BLOCK_CACHE_H_

#include "mozilla/Attributes.h"
<<<<<<< HEAD
#include "mozilla/Monitor.h"
#include "mozilla/MozPromise.h"
=======
#include "mozilla/MozPromise.h"
#include "mozilla/Mutex.h"
>>>>>>> a17af05f
#include "mozilla/UniquePtr.h"
#include "mozilla/AbstractThread.h"
#include "nsTArray.h"
#include "MediaBlockCacheBase.h"
#include "nsDeque.h"
#include "nsThreadUtils.h"
#include <deque>

struct PRFileDesc;

namespace mozilla {

// Manages file I/O for the media cache. Data comes in over the network
// via callbacks on the main thread, however we don't want to write the
// incoming data to the media cache on the main thread, as this could block
// causing UI jank.
//
// So FileBlockCache provides an abstraction for a temporary file accessible
// as an array of blocks, which supports a block move operation, and
// allows synchronous reading and writing from any thread, with writes being
// buffered so as not to block.
//
// Writes and cache block moves (which require reading) are deferred to
// their own non-main thread. This object also ensures that data which has
// been scheduled to be written, but hasn't actually *been* written, is read
// as if it had, i.e. pending writes are cached in readable memory until
// they're flushed to file.
//
// To improve efficiency, writes can only be done at block granularity,
// whereas reads can be done with byte granularity.
//
// Note it's also recommended not to read from the media cache from the main
// thread to prevent jank.
//
// When WriteBlock() or MoveBlock() are called, data about how to complete
// the block change is added to mBlockChanges, indexed by block index, and
// the block index is appended to the mChangeIndexList. This enables
// us to quickly tell if a block has been changed, and ensures we can perform
// the changes in the correct order. An event is dispatched to perform the
// changes listed in mBlockChanges to file. Read() checks mBlockChanges and
// determines the current data to return, reading from file or from
// mBlockChanges as necessary.
class FileBlockCache : public MediaBlockCacheBase
{
public:
  FileBlockCache();

protected:
  virtual ~FileBlockCache();

public:
<<<<<<< HEAD
  nsresult Init();
=======
  // Launch thread and open temporary file.
  // If re-initializing, just discard pending writes if any.
  nsresult Init() override;
>>>>>>> a17af05f

  // Maximum number of blocks allowed in this block cache.
  // Calculated from "media.cache_size" pref.
  int32_t GetMaxBlocks() const override;

  // Can be called on any thread. This defers to a non-main thread.
  nsresult WriteBlock(uint32_t aBlockIndex,
                      Span<const uint8_t> aData1,
                      Span<const uint8_t> aData2) override;

  // Synchronously reads data from file. May read from file or memory
  // depending on whether written blocks have been flushed to file yet.
  // Not recommended to be called from the main thread, as can cause jank.
  nsresult Read(int64_t aOffset,
                uint8_t* aData,
                int32_t aLength,
                int32_t* aBytes) override;

  // Moves a block asynchronously. Can be called on any thread.
  // This defers file I/O to a non-main thread.
  nsresult MoveBlock(int32_t aSourceBlockIndex,
                     int32_t aDestBlockIndex) override;

  // Represents a change yet to be made to a block in the file. The change
  // is either a write (and the data to be written is stored in this struct)
  // or a move (and the index of the source block is stored instead).
  struct BlockChange final {

    NS_INLINE_DECL_THREADSAFE_REFCOUNTING(BlockChange)

    // This block is waiting in memory to be written.
    // Stores a copy of the block, so we can write it asynchronously.
    explicit BlockChange(const uint8_t* aData)
      : mSourceBlockIndex(-1)
    {
      mData = MakeUnique<uint8_t[]>(BLOCK_SIZE);
      memcpy(mData.get(), aData, BLOCK_SIZE);
    }

    BlockChange(Span<const uint8_t> aData1, Span<const uint8_t> aData2)
      : mSourceBlockIndex(-1)
    {
      MOZ_ASSERT(aData1.Length() + aData2.Length() == BLOCK_SIZE);
      mData = MakeUnique<uint8_t[]>(BLOCK_SIZE);
      memcpy(mData.get(), aData1.Elements(), aData1.Length());
      memcpy(mData.get() + aData1.Length(), aData2.Elements(), aData2.Length());
    }

    // This block's contents are located in another file
    // block, i.e. this block has been moved.
    explicit BlockChange(int32_t aSourceBlockIndex)
      : mSourceBlockIndex(aSourceBlockIndex) {}

    UniquePtr<uint8_t[]> mData;
    const int32_t mSourceBlockIndex;

    bool IsMove() const {
      return mSourceBlockIndex != -1;
    }
    bool IsWrite() const {
      return mSourceBlockIndex == -1 &&
             mData.get() != nullptr;
    }

  private:
    // Private destructor, to discourage deletion outside of Release():
    ~BlockChange()
    {
    }
  };

private:
  int64_t BlockIndexToOffset(int32_t aBlockIndex) {
    return static_cast<int64_t>(aBlockIndex) * BLOCK_SIZE;
  }

  void SetCacheFile(PRFileDesc* aFD);

<<<<<<< HEAD
  // Monitor which controls access to mFD and mFDCurrentPos. Don't hold
  // mDataMonitor while holding mFileMonitor! mFileMonitor must be owned
=======
  // Close file in thread and terminate thread.
  void Close();

  // Performs block writes and block moves on its own thread.
  void PerformBlockIOs();

  // Mutex which controls access to mFD and mFDCurrentPos. Don't hold
  // mDataMutex while holding mFileMutex! mFileMutex must be owned
>>>>>>> a17af05f
  // while accessing any of the following data fields or methods.
  Mutex mFileMutex;
  // Moves a block already committed to file.
  nsresult MoveBlockInFile(int32_t aSourceBlockIndex,
                           int32_t aDestBlockIndex);
  // Seeks file pointer.
  nsresult Seek(int64_t aOffset);
  // Reads data from file offset.
  nsresult ReadFromFile(int64_t aOffset,
                        uint8_t* aDest,
                        int32_t aBytesToRead,
                        int32_t& aBytesRead);
  nsresult WriteBlockToFile(int32_t aBlockIndex, const uint8_t* aBlockData);
  // File descriptor we're writing to. This is created externally, but
  // shutdown by us.
  PRFileDesc* mFD;
  // The current file offset in the file.
  int64_t mFDCurrentPos;

  // Mutex which controls access to all data in this class, except mFD
  // and mFDCurrentPos. Don't hold mDataMutex while holding mFileMutex!
  // mDataMutex must be owned while accessing any of the following data
  // fields or methods.
  Mutex mDataMutex;
  // Ensures we either are running the event to preform IO, or an event
  // has been dispatched to preform the IO.
  // mDataMutex must be owned while calling this.
  void EnsureWriteScheduled();

  // Array of block changes to made. If mBlockChanges[offset/BLOCK_SIZE] == nullptr,
  // then the block has no pending changes to be written, but if
  // mBlockChanges[offset/BLOCK_SIZE] != nullptr, then either there's a block
  // cached in memory waiting to be written, or this block is the target of a
  // block move.
  nsTArray< RefPtr<BlockChange> > mBlockChanges;
  // Thread upon which block writes and block moves are performed. This is
  // created upon open, and shutdown (asynchronously) upon close (on the
  // main thread).
  nsCOMPtr<nsIThread> mThread;
  // Queue of pending block indexes that need to be written or moved.
  std::deque<int32_t> mChangeIndexList;
  // True if we've dispatched an event to commit all pending block changes
  // to file on mThread.
  bool mIsWriteScheduled;
<<<<<<< HEAD
  // True if the writer is ready to enqueue writes.
  bool mIsOpen;
  // True if we've got a temporary file descriptor. Note: we don't use mFD
  // directly as that's synchronized via mFileMonitor and we need to make
  // decisions about whether we can write while holding mDataMonitor.
=======
  // True when a read is happening. Pending writes may be postponed, to give
  // higher priority to reads (which may be blocking the caller).
  bool mIsReading;
  // True if we've got a temporary file descriptor. Note: we don't use mFD
  // directly as that's synchronized via mFileMutex and we need to make
  // decisions about whether we can write while holding mDataMutex.
>>>>>>> a17af05f
  bool mInitialized = false;
};

} // End namespace mozilla.

#endif /* FILE_BLOCK_CACHE_H_ */<|MERGE_RESOLUTION|>--- conflicted
+++ resolved
@@ -8,13 +8,8 @@
 #define FILE_BLOCK_CACHE_H_
 
 #include "mozilla/Attributes.h"
-<<<<<<< HEAD
-#include "mozilla/Monitor.h"
-#include "mozilla/MozPromise.h"
-=======
 #include "mozilla/MozPromise.h"
 #include "mozilla/Mutex.h"
->>>>>>> a17af05f
 #include "mozilla/UniquePtr.h"
 #include "mozilla/AbstractThread.h"
 #include "nsTArray.h"
@@ -66,13 +61,9 @@
   virtual ~FileBlockCache();
 
 public:
-<<<<<<< HEAD
-  nsresult Init();
-=======
   // Launch thread and open temporary file.
   // If re-initializing, just discard pending writes if any.
   nsresult Init() override;
->>>>>>> a17af05f
 
   // Maximum number of blocks allowed in this block cache.
   // Calculated from "media.cache_size" pref.
@@ -151,10 +142,6 @@
 
   void SetCacheFile(PRFileDesc* aFD);
 
-<<<<<<< HEAD
-  // Monitor which controls access to mFD and mFDCurrentPos. Don't hold
-  // mDataMonitor while holding mFileMonitor! mFileMonitor must be owned
-=======
   // Close file in thread and terminate thread.
   void Close();
 
@@ -163,7 +150,6 @@
 
   // Mutex which controls access to mFD and mFDCurrentPos. Don't hold
   // mDataMutex while holding mFileMutex! mFileMutex must be owned
->>>>>>> a17af05f
   // while accessing any of the following data fields or methods.
   Mutex mFileMutex;
   // Moves a block already committed to file.
@@ -208,20 +194,12 @@
   // True if we've dispatched an event to commit all pending block changes
   // to file on mThread.
   bool mIsWriteScheduled;
-<<<<<<< HEAD
-  // True if the writer is ready to enqueue writes.
-  bool mIsOpen;
-  // True if we've got a temporary file descriptor. Note: we don't use mFD
-  // directly as that's synchronized via mFileMonitor and we need to make
-  // decisions about whether we can write while holding mDataMonitor.
-=======
   // True when a read is happening. Pending writes may be postponed, to give
   // higher priority to reads (which may be blocking the caller).
   bool mIsReading;
   // True if we've got a temporary file descriptor. Note: we don't use mFD
   // directly as that's synchronized via mFileMutex and we need to make
   // decisions about whether we can write while holding mDataMutex.
->>>>>>> a17af05f
   bool mInitialized = false;
 };
 
