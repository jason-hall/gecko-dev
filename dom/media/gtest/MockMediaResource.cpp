--- conflicted
+++ resolved
@@ -10,17 +10,9 @@
 namespace mozilla
 {
 
-<<<<<<< HEAD
-MockMediaResource::MockMediaResource(const char* aFileName,
-                                     const MediaContainerType& aContainerType)
-  : mFileHandle(nullptr)
-  , mFileName(aFileName)
-  , mContainerType(aContainerType)
-=======
 MockMediaResource::MockMediaResource(const char* aFileName)
   : mFileHandle(nullptr)
   , mFileName(aFileName)
->>>>>>> a17af05f
 {
 }
 
