--- conflicted
+++ resolved
@@ -428,11 +428,7 @@
 {
   RefPtr<ClearGMPStorageTask> task(
     new ClearGMPStorageTask(Move(aContinuation), aTarget, aSince));
-<<<<<<< HEAD
-  SystemGroup::Dispatch("ClearGMPStorage", TaskCategory::Other, task.forget());
-=======
   SystemGroup::Dispatch(TaskCategory::Other, task.forget());
->>>>>>> a17af05f
 }
 
 static void
@@ -803,20 +799,12 @@
     EnumerateGMPStorageDir(NS_LITERAL_CSTRING("id"),
                            NodeIdCollector(siteInfo.get()));
     // Invoke "Forget this site" on the main thread.
-<<<<<<< HEAD
-    SystemGroup::Dispatch(
-      "TestForgetThisSite_Forget",
-      TaskCategory::Other,
-      NewRunnableMethod<UniquePtr<NodeInfo>&&>(
-        this, &GMPStorageTest::TestForgetThisSite_Forget, Move(siteInfo)));
-=======
     SystemGroup::Dispatch(TaskCategory::Other,
                           NewRunnableMethod<UniquePtr<NodeInfo>&&>(
                             "GMPStorageTest::TestForgetThisSite_Forget",
                             this,
                             &GMPStorageTest::TestForgetThisSite_Forget,
                             Move(siteInfo)));
->>>>>>> a17af05f
   }
 
   void TestForgetThisSite_Forget(UniquePtr<NodeInfo>&& aSiteInfo) {
@@ -829,14 +817,10 @@
     service->GetThread(getter_AddRefs(thread));
 
     nsCOMPtr<nsIRunnable> r = NewRunnableMethod<UniquePtr<NodeInfo>&&>(
-<<<<<<< HEAD
-        this, &GMPStorageTest::TestForgetThisSite_Verify, Move(aSiteInfo));
-=======
       "GMPStorageTest::TestForgetThisSite_Verify",
       this,
       &GMPStorageTest::TestForgetThisSite_Verify,
       Move(aSiteInfo));
->>>>>>> a17af05f
     thread->Dispatch(r, NS_DISPATCH_NORMAL);
 
     nsCOMPtr<nsIRunnable> f = NewRunnableMethod(
@@ -1229,19 +1213,12 @@
       return;
     }
     EXPECT_FALSE(mNodeId.IsEmpty());
-<<<<<<< HEAD
-    RefPtr<GMPShutdownObserver> task(
-      new GMPShutdownObserver(NewRunnableMethod(this, &GMPStorageTest::Shutdown),
-                              Move(aContinuation), mNodeId));
-    SystemGroup::Dispatch("GMPShutdownObserver", TaskCategory::Other, task.forget());
-=======
     RefPtr<GMPShutdownObserver> task(new GMPShutdownObserver(
       NewRunnableMethod(
         "GMPStorageTest::Shutdown", this, &GMPStorageTest::Shutdown),
       Move(aContinuation),
       mNodeId));
     SystemGroup::Dispatch(TaskCategory::Other, task.forget());
->>>>>>> a17af05f
   }
 
   void Shutdown() {
@@ -1258,14 +1235,9 @@
   void SetFinished() {
     mFinished = true;
     Shutdown();
-<<<<<<< HEAD
-    nsCOMPtr<nsIRunnable> task = NewRunnableMethod(this, &GMPStorageTest::Dummy);
-    SystemGroup::Dispatch("GMPStorageTest::Dummy", TaskCategory::Other, task.forget());
-=======
     nsCOMPtr<nsIRunnable> task =
       NewRunnableMethod("GMPStorageTest::Dummy", this, &GMPStorageTest::Dummy);
     SystemGroup::Dispatch(TaskCategory::Other, task.forget());
->>>>>>> a17af05f
   }
 
   void SessionMessage(const nsCString& aSessionId,
