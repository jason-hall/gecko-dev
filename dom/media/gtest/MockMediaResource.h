--- conflicted
+++ resolved
@@ -15,29 +15,7 @@
 class MockMediaResource : public MediaResource
 {
 public:
-<<<<<<< HEAD
-  explicit MockMediaResource(const char* aFileName,
-                             const MediaContainerType& aMimeType =
-                               MediaContainerType(MEDIAMIMETYPE("video/mp4")));
-  nsIURI* URI() const override { return nullptr; }
-  nsresult Close() override { return NS_OK; }
-  void Suspend(bool aCloseImmediately) override {}
-  void Resume() override {}
-  already_AddRefed<nsIPrincipal> GetCurrentPrincipal() override
-  {
-    return nullptr;
-  }
-  bool CanClone() override { return false; }
-  already_AddRefed<MediaResource> CloneData(MediaResourceCallback*)
-    override
-  {
-    return nullptr;
-  }
-  void SetReadMode(MediaCacheStream::ReadMode aMode) override {}
-  void SetPlaybackRate(uint32_t aBytesPerSecond) override {}
-=======
   explicit MockMediaResource(const char* aFileName);
->>>>>>> a17af05f
   nsresult ReadAt(int64_t aOffset, char* aBuffer, uint32_t aCount,
                   uint32_t* aBytes) override;
   // Data stored in file, caching recommended.
@@ -63,13 +41,6 @@
 
   nsresult Open();
   nsresult GetCachedRanges(MediaByteRangeSet& aRanges) override;
-<<<<<<< HEAD
-  const MediaContainerType& GetContentType() const override
-  {
-    return mContainerType;
-  }
-=======
->>>>>>> a17af05f
 
   void MockClearBufferedRanges();
   void MockAddBufferedRange(int64_t aStart, int64_t aEnd);
@@ -82,10 +53,6 @@
   const char* mFileName;
   MediaByteRangeSet mRanges;
   Atomic<int> mEntry;
-<<<<<<< HEAD
-  const MediaContainerType mContainerType;
-=======
->>>>>>> a17af05f
 };
 
 } // namespace mozilla
