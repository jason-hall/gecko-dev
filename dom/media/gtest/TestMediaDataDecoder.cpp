--- conflicted
+++ resolved
@@ -8,10 +8,6 @@
 #include "MockMediaResource.h"
 #include "DecoderTraits.h"
 #include "MediaContainerType.h"
-<<<<<<< HEAD
-#include "MP4Decoder.h"
-=======
->>>>>>> a17af05f
 #include "MP4Demuxer.h"
 #include "WebMDecoder.h"
 #include "WebMDemuxer.h"
@@ -53,14 +49,8 @@
          /* DecoderDoctorDiagnostics* */ nullptr)) {
     EXPECT_TRUE(true);
   } else {
-<<<<<<< HEAD
-    RefPtr<MediaResource> resource =
-      new MockMediaResource("gizmo.mp4", MediaContainerType(MEDIAMIMETYPE("video/mp4")));
-    nsresult rv = resource->Open(nullptr);
-=======
     RefPtr<MockMediaResource> resource = new MockMediaResource("gizmo.mp4");
     nsresult rv = resource->Open();
->>>>>>> a17af05f
     EXPECT_TRUE(NS_SUCCEEDED(rv));
 
     BenchmarkRunner runner(new Benchmark(new MP4Demuxer(resource)));
@@ -73,14 +63,8 @@
   if (!WebMDecoder::IsSupportedType(MediaContainerType(MEDIAMIMETYPE("video/webm")))) {
     EXPECT_TRUE(true);
   } else {
-<<<<<<< HEAD
-    RefPtr<MediaResource> resource =
-      new MockMediaResource("vp9cake.webm", MediaContainerType(MEDIAMIMETYPE("video/webm")));
-    nsresult rv = resource->Open(nullptr);
-=======
     RefPtr<MockMediaResource> resource = new MockMediaResource("vp9cake.webm");
     nsresult rv = resource->Open();
->>>>>>> a17af05f
     EXPECT_TRUE(NS_SUCCEEDED(rv));
 
     BenchmarkRunner runner(new Benchmark(new WebMDemuxer(resource)));
