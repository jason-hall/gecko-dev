/* This Source Code Form is subject to the terms of the Mozilla Public
 * License, v. 2.0. If a copy of the MPL was not distributed with this
 * file, You can obtain one at http://mozilla.org/MPL/2.0/. */

#ifndef MOCK_MEDIA_DECODER_OWNER_H_
#define MOCK_MEDIA_DECODER_OWNER_H_

#include "MediaDecoderOwner.h"
#include "mozilla/AbstractThread.h"
<<<<<<< HEAD
#include "nsAutoPtr.h"
=======
>>>>>>> a17af05f

namespace mozilla
{

class MockMediaDecoderOwner : public MediaDecoderOwner
{
public:
  nsresult DispatchAsyncEvent(const nsAString& aName) override
  {
    return NS_OK;
  }
  void FireTimeUpdate(bool aPeriodic) override {}
  bool GetPaused() override { return false; }
  void MetadataLoaded(const MediaInfo* aInfo,
                      UniquePtr<const MetadataTags> aTags) override
  {
  }
  void NetworkError() override {}
  void DecodeError(const MediaResult& aError) override {}
  bool HasError() const override { return false; }
  void LoadAborted() override {}
  void PlaybackEnded() override {}
  void SeekStarted() override {}
  void SeekCompleted() override {}
  void DownloadProgressed() override {}
  void UpdateReadyState() override {}
  void FirstFrameLoaded() override {}
  void DispatchEncrypted(const nsTArray<uint8_t>& aInitData,
                         const nsAString& aInitDataType) override {}
  bool IsActive() const override { return true; }
  bool IsHidden() const override { return false; }
  void DownloadSuspended() override {}
  void DownloadResumed(bool aForceNetworkLoading) override {}
  void NotifySuspendedByCache(bool aIsSuspended) override {}
  void NotifyDecoderPrincipalChanged() override {}
  void SetAudibleState(bool aAudible) override {}
  void NotifyXPCOMShutdown() override {}
  AbstractThread* AbstractMainThread() const override
  {
    // Non-DocGroup version for Mock.
    return AbstractThread::MainThread();
  }
<<<<<<< HEAD
  nsIDocument* GetDocument() const { return nullptr; }
  void ConstructMediaTracks(const MediaInfo* aInfo) {}
  void RemoveMediaTracks() {}
  already_AddRefed<GMPCrashHelper> CreateGMPCrashHelper() { return nullptr; }
=======
  void ConstructMediaTracks(const MediaInfo* aInfo) {}
  void RemoveMediaTracks() {}
  void AsyncResolveSeekDOMPromiseIfExists() override {}
  void AsyncRejectSeekDOMPromiseIfExists() override {}
>>>>>>> a17af05f
};
}

#endif<|MERGE_RESOLUTION|>--- conflicted
+++ resolved
@@ -7,10 +7,6 @@
 
 #include "MediaDecoderOwner.h"
 #include "mozilla/AbstractThread.h"
-<<<<<<< HEAD
-#include "nsAutoPtr.h"
-=======
->>>>>>> a17af05f
 
 namespace mozilla
 {
@@ -53,17 +49,10 @@
     // Non-DocGroup version for Mock.
     return AbstractThread::MainThread();
   }
-<<<<<<< HEAD
-  nsIDocument* GetDocument() const { return nullptr; }
-  void ConstructMediaTracks(const MediaInfo* aInfo) {}
-  void RemoveMediaTracks() {}
-  already_AddRefed<GMPCrashHelper> CreateGMPCrashHelper() { return nullptr; }
-=======
   void ConstructMediaTracks(const MediaInfo* aInfo) {}
   void RemoveMediaTracks() {}
   void AsyncResolveSeekDOMPromiseIfExists() override {}
   void AsyncRejectSeekDOMPromiseIfExists() override {}
->>>>>>> a17af05f
 };
 }
 
