/* -*- Mode: C++; tab-width: 2; indent-tabs-mode: nil; c-basic-offset: 2 -*- */
/* vim:set ts=2 sw=2 sts=2 et cindent: */
/* This Source Code Form is subject to the terms of the Mozilla Public
 * License, v. 2.0. If a copy of the MPL was not distributed with this
 * file, You can obtain one at http://mozilla.org/MPL/2.0/. */

#include "mozilla/TaskQueue.h"

#include "FFmpegAudioDecoder.h"
#include "TimeUnits.h"
#include "VideoUtils.h"

#define MAX_CHANNELS 16

namespace mozilla {

FFmpegAudioDecoder<LIBAV_VER>::FFmpegAudioDecoder(FFmpegLibWrapper* aLib,
  TaskQueue* aTaskQueue, const AudioInfo& aConfig)
  : FFmpegDataDecoder(aLib, aTaskQueue, GetCodecId(aConfig.mMimeType))
{
  MOZ_COUNT_CTOR(FFmpegAudioDecoder);
  // Use a new MediaByteBuffer as the object will be modified during
  // initialization.
  if (aConfig.mCodecSpecificConfig && aConfig.mCodecSpecificConfig->Length()) {
    mExtraData = new MediaByteBuffer;
    mExtraData->AppendElements(*aConfig.mCodecSpecificConfig);
  }
}

RefPtr<MediaDataDecoder::InitPromise>
FFmpegAudioDecoder<LIBAV_VER>::Init()
{
  nsresult rv = InitDecoder();

  return rv == NS_OK
         ? InitPromise::CreateAndResolve(TrackInfo::kAudioTrack, __func__)
         : InitPromise::CreateAndReject(NS_ERROR_DOM_MEDIA_FATAL_ERR,
                                        __func__);
}

void
FFmpegAudioDecoder<LIBAV_VER>::InitCodecContext()
{
  MOZ_ASSERT(mCodecContext);
  // We do not want to set this value to 0 as FFmpeg by default will
  // use the number of cores, which with our mozlibavutil get_cpu_count
  // isn't implemented.
  mCodecContext->thread_count = 1;
  // FFmpeg takes this as a suggestion for what format to use for audio samples.
  // LibAV 0.8 produces rubbish float interleaved samples, request 16 bits
  // audio.
  mCodecContext->request_sample_fmt =
    (mLib->mVersion == 53) ? AV_SAMPLE_FMT_S16 : AV_SAMPLE_FMT_FLT;
}

static AlignedAudioBuffer
CopyAndPackAudio(AVFrame* aFrame, uint32_t aNumChannels, uint32_t aNumAFrames)
{
  MOZ_ASSERT(aNumChannels <= MAX_CHANNELS);

  AlignedAudioBuffer audio(aNumChannels * aNumAFrames);
  if (!audio) {
    return audio;
  }

  if (aFrame->format == AV_SAMPLE_FMT_FLT) {
    // Audio data already packed. No need to do anything other than copy it
    // into a buffer we own.
    memcpy(audio.get(), aFrame->data[0],
           aNumChannels * aNumAFrames * sizeof(AudioDataValue));
  } else if (aFrame->format == AV_SAMPLE_FMT_FLTP) {
    // Planar audio data. Pack it into something we can understand.
    AudioDataValue* tmp = audio.get();
    AudioDataValue** data = reinterpret_cast<AudioDataValue**>(aFrame->data);
    for (uint32_t frame = 0; frame < aNumAFrames; frame++) {
      for (uint32_t channel = 0; channel < aNumChannels; channel++) {
        *tmp++ = data[channel][frame];
      }
    }
  } else if (aFrame->format == AV_SAMPLE_FMT_S16) {
    // Audio data already packed. Need to convert from S16 to 32 bits Float
    AudioDataValue* tmp = audio.get();
    int16_t* data = reinterpret_cast<int16_t**>(aFrame->data)[0];
    for (uint32_t frame = 0; frame < aNumAFrames; frame++) {
      for (uint32_t channel = 0; channel < aNumChannels; channel++) {
        *tmp++ = AudioSampleToFloat(*data++);
      }
    }
  } else if (aFrame->format == AV_SAMPLE_FMT_S16P) {
    // Planar audio data. Convert it from S16 to 32 bits float
    // and pack it into something we can understand.
    AudioDataValue* tmp = audio.get();
    int16_t** data = reinterpret_cast<int16_t**>(aFrame->data);
    for (uint32_t frame = 0; frame < aNumAFrames; frame++) {
      for (uint32_t channel = 0; channel < aNumChannels; channel++) {
        *tmp++ = AudioSampleToFloat(data[channel][frame]);
      }
    }
  } else if (aFrame->format == AV_SAMPLE_FMT_S32) {
    // Audio data already packed. Need to convert from S16 to 32 bits Float
    AudioDataValue* tmp = audio.get();
    int32_t* data = reinterpret_cast<int32_t**>(aFrame->data)[0];
    for (uint32_t frame = 0; frame < aNumAFrames; frame++) {
      for (uint32_t channel = 0; channel < aNumChannels; channel++) {
        *tmp++ = AudioSampleToFloat(*data++);
      }
    }
  } else if (aFrame->format == AV_SAMPLE_FMT_S32P) {
    // Planar audio data. Convert it from S32 to 32 bits float
    // and pack it into something we can understand.
    AudioDataValue* tmp = audio.get();
    int32_t** data = reinterpret_cast<int32_t**>(aFrame->data);
    for (uint32_t frame = 0; frame < aNumAFrames; frame++) {
      for (uint32_t channel = 0; channel < aNumChannels; channel++) {
        *tmp++ = AudioSampleToFloat(data[channel][frame]);
      }
    }
  }

  return audio;
}

RefPtr<MediaDataDecoder::DecodePromise>
FFmpegAudioDecoder<LIBAV_VER>::ProcessDecode(MediaRawData* aSample)
{
  AVPacket packet;
  mLib->av_init_packet(&packet);

  packet.data = const_cast<uint8_t*>(aSample->Data());
  packet.size = aSample->Size();

  if (!PrepareFrame()) {
    return DecodePromise::CreateAndReject(
      MediaResult(
        NS_ERROR_OUT_OF_MEMORY,
        RESULT_DETAIL("FFmpeg audio decoder failed to allocate frame")),
      __func__);
  }

  int64_t samplePosition = aSample->mOffset;
  media::TimeUnit pts = aSample->mTime;

  DecodedData results;
  while (packet.size > 0) {
    int decoded;
    int bytesConsumed =
      mLib->avcodec_decode_audio4(mCodecContext, mFrame, &decoded, &packet);

    if (bytesConsumed < 0) {
      NS_WARNING("FFmpeg audio decoder error.");
      return DecodePromise::CreateAndReject(
        MediaResult(NS_ERROR_DOM_MEDIA_DECODE_ERR,
                    RESULT_DETAIL("FFmpeg audio error:%d", bytesConsumed)),
        __func__);
<<<<<<< HEAD
    }

    if (mFrame->format != AV_SAMPLE_FMT_FLT &&
        mFrame->format != AV_SAMPLE_FMT_FLTP &&
        mFrame->format != AV_SAMPLE_FMT_S16 &&
        mFrame->format != AV_SAMPLE_FMT_S16P &&
        mFrame->format != AV_SAMPLE_FMT_S32 &&
        mFrame->format != AV_SAMPLE_FMT_S32P) {
      return DecodePromise::CreateAndReject(
        MediaResult(
          NS_ERROR_DOM_MEDIA_DECODE_ERR,
          RESULT_DETAIL("FFmpeg audio decoder outputs unsupported audio format")),
        __func__);
=======
>>>>>>> a17af05f
    }

    if (decoded) {
      if (mFrame->format != AV_SAMPLE_FMT_FLT &&
          mFrame->format != AV_SAMPLE_FMT_FLTP &&
          mFrame->format != AV_SAMPLE_FMT_S16 &&
          mFrame->format != AV_SAMPLE_FMT_S16P &&
          mFrame->format != AV_SAMPLE_FMT_S32 &&
          mFrame->format != AV_SAMPLE_FMT_S32P) {
        return DecodePromise::CreateAndReject(
          MediaResult(
            NS_ERROR_DOM_MEDIA_DECODE_ERR,
            RESULT_DETAIL(
              "FFmpeg audio decoder outputs unsupported audio format")),
          __func__);
      }
      uint32_t numChannels = mCodecContext->channels;
      AudioConfig::ChannelLayout layout(numChannels);
      if (!layout.IsValid()) {
        return DecodePromise::CreateAndReject(
          MediaResult(NS_ERROR_DOM_MEDIA_FATAL_ERR,
                      RESULT_DETAIL("Unsupported channel layout:%u", numChannels)),
          __func__);
      }

      uint32_t samplingRate = mCodecContext->sample_rate;

      AlignedAudioBuffer audio =
        CopyAndPackAudio(mFrame, numChannels, mFrame->nb_samples);
      if (!audio) {
        return DecodePromise::CreateAndReject(
          MediaResult(NS_ERROR_OUT_OF_MEMORY, __func__), __func__);
      }

      media::TimeUnit duration =
        FramesToTimeUnit(mFrame->nb_samples, samplingRate);
      if (!duration.IsValid()) {
        return DecodePromise::CreateAndReject(
          MediaResult(NS_ERROR_DOM_MEDIA_OVERFLOW_ERR,
                      RESULT_DETAIL("Invalid sample duration")),
          __func__);
      }

      media::TimeUnit newpts = pts + duration;
      if (!newpts.IsValid()) {
        return DecodePromise::CreateAndReject(
          MediaResult(
            NS_ERROR_DOM_MEDIA_OVERFLOW_ERR,
            RESULT_DETAIL("Invalid count of accumulated audio samples")),
          __func__);
      }

      results.AppendElement(new AudioData(
<<<<<<< HEAD
        samplePosition, pts.ToMicroseconds(), duration.ToMicroseconds(),
=======
        samplePosition, pts, duration,
>>>>>>> a17af05f
        mFrame->nb_samples, Move(audio), numChannels, samplingRate));

      pts = newpts;
    }
    packet.data += bytesConsumed;
    packet.size -= bytesConsumed;
    samplePosition += bytesConsumed;
  }
  return DecodePromise::CreateAndResolve(Move(results), __func__);
}

RefPtr<MediaDataDecoder::DecodePromise>
FFmpegAudioDecoder<LIBAV_VER>::ProcessDrain()
{
  ProcessFlush();
  return DecodePromise::CreateAndResolve(DecodedData(), __func__);
}

AVCodecID
FFmpegAudioDecoder<LIBAV_VER>::GetCodecId(const nsACString& aMimeType)
{
  if (aMimeType.EqualsLiteral("audio/mpeg")) {
    return AV_CODEC_ID_MP3;
  } else if (aMimeType.EqualsLiteral("audio/flac")) {
    return AV_CODEC_ID_FLAC;
  } else if (aMimeType.EqualsLiteral("audio/mp4a-latm")) {
    return AV_CODEC_ID_AAC;
  }

  return AV_CODEC_ID_NONE;
}

FFmpegAudioDecoder<LIBAV_VER>::~FFmpegAudioDecoder()
{
  MOZ_COUNT_DTOR(FFmpegAudioDecoder);
}

} // namespace mozilla<|MERGE_RESOLUTION|>--- conflicted
+++ resolved
@@ -152,22 +152,6 @@
         MediaResult(NS_ERROR_DOM_MEDIA_DECODE_ERR,
                     RESULT_DETAIL("FFmpeg audio error:%d", bytesConsumed)),
         __func__);
-<<<<<<< HEAD
-    }
-
-    if (mFrame->format != AV_SAMPLE_FMT_FLT &&
-        mFrame->format != AV_SAMPLE_FMT_FLTP &&
-        mFrame->format != AV_SAMPLE_FMT_S16 &&
-        mFrame->format != AV_SAMPLE_FMT_S16P &&
-        mFrame->format != AV_SAMPLE_FMT_S32 &&
-        mFrame->format != AV_SAMPLE_FMT_S32P) {
-      return DecodePromise::CreateAndReject(
-        MediaResult(
-          NS_ERROR_DOM_MEDIA_DECODE_ERR,
-          RESULT_DETAIL("FFmpeg audio decoder outputs unsupported audio format")),
-        __func__);
-=======
->>>>>>> a17af05f
     }
 
     if (decoded) {
@@ -221,11 +205,7 @@
       }
 
       results.AppendElement(new AudioData(
-<<<<<<< HEAD
-        samplePosition, pts.ToMicroseconds(), duration.ToMicroseconds(),
-=======
         samplePosition, pts, duration,
->>>>>>> a17af05f
         mFrame->nb_samples, Move(audio), numChannels, samplingRate));
 
       pts = newpts;
