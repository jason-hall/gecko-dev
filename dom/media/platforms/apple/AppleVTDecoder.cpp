--- conflicted
+++ resolved
@@ -17,7 +17,6 @@
 #include "nsAutoPtr.h"
 #include "nsThreadUtils.h"
 #include "mozilla/Logging.h"
-#include "mozilla/SizePrintfMacros.h"
 #include "VideoUtils.h"
 #include "gfxPlatform.h"
 
@@ -76,11 +75,7 @@
 RefPtr<MediaDataDecoder::DecodePromise>
 AppleVTDecoder::Decode(MediaRawData* aSample)
 {
-<<<<<<< HEAD
-  LOG("mp4 input sample %p pts %lld duration %lld us%s %" PRIuSIZE " bytes",
-=======
   LOG("mp4 input sample %p pts %lld duration %lld us%s %zu bytes",
->>>>>>> a17af05f
       aSample,
       aSample->mTime.ToMicroseconds(),
       aSample->mDuration.ToMicroseconds(),
@@ -133,20 +128,12 @@
 {
   CMSampleTimingInfo timestamp;
 
-<<<<<<< HEAD
-  timestamp.duration = CMTimeMake(aSample->mDuration, USECS_PER_S);
-  timestamp.presentationTimeStamp =
-    CMTimeMake(aSample->mTime, USECS_PER_S);
-  timestamp.decodeTimeStamp =
-    CMTimeMake(aSample->mTimecode, USECS_PER_S);
-=======
   timestamp.duration = CMTimeMake(
     aSample->mDuration.ToMicroseconds(), USECS_PER_S);
   timestamp.presentationTimeStamp =
     CMTimeMake(aSample->mTime.ToMicroseconds(), USECS_PER_S);
   timestamp.decodeTimeStamp =
     CMTimeMake(aSample->mTimecode.ToMicroseconds(), USECS_PER_S);
->>>>>>> a17af05f
 
   return timestamp;
 }
@@ -160,7 +147,6 @@
     MonitorAutoLock mon(mMonitor);
     mPromise.Reject(NS_ERROR_DOM_MEDIA_CANCELED, __func__);
     return;
-<<<<<<< HEAD
   }
 
   AutoCFRelease<CMBlockBufferRef> block = nullptr;
@@ -202,49 +188,6 @@
     return;
   }
 
-=======
-  }
-
-  AutoCFRelease<CMBlockBufferRef> block = nullptr;
-  AutoCFRelease<CMSampleBufferRef> sample = nullptr;
-  VTDecodeInfoFlags infoFlags;
-  OSStatus rv;
-
-  // FIXME: This copies the sample data. I think we can provide
-  // a custom block source which reuses the aSample buffer.
-  // But note that there may be a problem keeping the samples
-  // alive over multiple frames.
-  rv = CMBlockBufferCreateWithMemoryBlock(kCFAllocatorDefault, // Struct allocator.
-                                          const_cast<uint8_t*>(aSample->Data()),
-                                          aSample->Size(),
-                                          kCFAllocatorNull, // Block allocator.
-                                          NULL, // Block source.
-                                          0,    // Data offset.
-                                          aSample->Size(),
-                                          false,
-                                          block.receive());
-  if (rv != noErr) {
-    NS_ERROR("Couldn't create CMBlockBuffer");
-    MonitorAutoLock mon(mMonitor);
-    mPromise.Reject(
-      MediaResult(NS_ERROR_OUT_OF_MEMORY,
-                  RESULT_DETAIL("CMBlockBufferCreateWithMemoryBlock:%x", rv)),
-      __func__);
-    return;
-  }
-
-  CMSampleTimingInfo timestamp = TimingInfoFromSample(aSample);
-  rv = CMSampleBufferCreate(kCFAllocatorDefault, block, true, 0, 0, mFormat, 1, 1, &timestamp, 0, NULL, sample.receive());
-  if (rv != noErr) {
-    NS_ERROR("Couldn't create CMSampleBuffer");
-    MonitorAutoLock mon(mMonitor);
-    mPromise.Reject(MediaResult(NS_ERROR_OUT_OF_MEMORY,
-                                RESULT_DETAIL("CMSampleBufferCreate:%x", rv)),
-                    __func__);
-    return;
-  }
-
->>>>>>> a17af05f
   VTDecodeFrameFlags decodeFlags =
     kVTDecodeFrame_EnableAsynchronousDecompression;
   rv = VTDecompressionSessionDecodeFrame(mSession,
@@ -408,11 +351,7 @@
   RefPtr<MediaData> data;
   // Bounds.
   VideoInfo info;
-<<<<<<< HEAD
-  info.mDisplay = nsIntSize(mDisplayWidth, mDisplayHeight);
-=======
   info.mDisplay = gfx::IntSize(mDisplayWidth, mDisplayHeight);
->>>>>>> a17af05f
 
   if (useNullSample) {
     data = new NullData(aFrameRef.byte_offset,
@@ -496,11 +435,7 @@
                                  aFrameRef.duration,
                                  image.forget(),
                                  aFrameRef.is_sync_point,
-<<<<<<< HEAD
-                                 aFrameRef.decode_timestamp.ToMicroseconds());
-=======
                                  aFrameRef.decode_timestamp);
->>>>>>> a17af05f
 #else
     MOZ_ASSERT_UNREACHABLE("No MacIOSurface on iOS");
 #endif
