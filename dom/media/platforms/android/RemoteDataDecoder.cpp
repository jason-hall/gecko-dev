/* This Source Code Form is subject to the terms of the Mozilla Public
 * License, v. 2.0. If a copy of the MPL was not distributed with this
 * file, You can obtain one at http://mozilla.org/MPL/2.0/. */

#include "AndroidBridge.h"
#include "AndroidDecoderModule.h"
<<<<<<< HEAD
#include "AndroidSurfaceTexture.h"
=======
>>>>>>> a17af05f
#include "JavaCallbacksSupport.h"
#include "SimpleMap.h"
#include "GLImages.h"
#include "MediaData.h"
#include "MediaInfo.h"
#include "VideoUtils.h"
#include "VPXDecoder.h"

#include "nsIGfxInfo.h"
#include "nsPromiseFlatString.h"
#include "nsThreadUtils.h"
#include "prlog.h"
#include <jni.h>

#undef LOG
#define LOG(arg, ...)                                                          \
  MOZ_LOG(sAndroidDecoderModuleLog,                                            \
          mozilla::LogLevel::Debug,                                            \
          ("RemoteDataDecoder(%p)::%s: " arg, this, __func__, ##__VA_ARGS__))

using namespace mozilla;
using namespace mozilla::gl;
using namespace mozilla::java;
using namespace mozilla::java::sdk;
using media::TimeUnit;

namespace mozilla {

class RemoteVideoDecoder : public RemoteDataDecoder
{
public:
  // Hold an output buffer and render it to the surface when the frame is sent
  // to compositor, or release it if not presented.
  class RenderOrReleaseOutput : public VideoData::Listener
  {
  public:
    RenderOrReleaseOutput(java::CodecProxy::Param aCodec,
                          java::Sample::Param aSample)
      : mCodec(aCodec)
      , mSample(aSample)
    {
    }

    ~RenderOrReleaseOutput()
    {
      ReleaseOutput(false);
    }

    void OnSentToCompositor() override
    {
      ReleaseOutput(true);
      mCodec = nullptr;
      mSample = nullptr;
    }

  private:
    void ReleaseOutput(bool aToRender)
    {
      if (mCodec && mSample) {
        mCodec->ReleaseOutput(mSample, aToRender);
      }
    }

    java::CodecProxy::GlobalRef mCodec;
    java::Sample::GlobalRef mSample;
  };
<<<<<<< HEAD


=======


>>>>>>> a17af05f
  class InputInfo
  {
  public:
    InputInfo() { }

    InputInfo(const int64_t aDurationUs, const gfx::IntSize& aImageSize, const gfx::IntSize& aDisplaySize)
      : mDurationUs(aDurationUs)
      , mImageSize(aImageSize)
      , mDisplaySize(aDisplaySize)
    {
    }

    int64_t mDurationUs;
    gfx::IntSize mImageSize;
    gfx::IntSize mDisplaySize;
  };

  class CallbacksSupport final : public JavaCallbacksSupport
  {
  public:
    CallbacksSupport(RemoteVideoDecoder* aDecoder) : mDecoder(aDecoder) { }

<<<<<<< HEAD
    void HandleInputExhausted() override
    {
      mDecoder->ReturnDecodedData();
=======
    void HandleInput(int64_t aTimestamp, bool aProcessed) override
    {
      mDecoder->UpdateInputStatus(aTimestamp, aProcessed);
>>>>>>> a17af05f
    }

    void HandleOutput(Sample::Param aSample) override
    {
      UniquePtr<VideoData::Listener> releaseSample(
        new RenderOrReleaseOutput(mDecoder->mJavaDecoder, aSample));

      BufferInfo::LocalRef info = aSample->Info();

      int32_t flags;
      bool ok = NS_SUCCEEDED(info->Flags(&flags));

      int32_t offset;
      ok &= NS_SUCCEEDED(info->Offset(&offset));
<<<<<<< HEAD
=======

      int32_t size;
      ok &= NS_SUCCEEDED(info->Size(&size));
>>>>>>> a17af05f

      int64_t presentationTimeUs;
      ok &= NS_SUCCEEDED(info->PresentationTimeUs(&presentationTimeUs));

<<<<<<< HEAD
      int32_t size;
      ok &= NS_SUCCEEDED(info->Size(&size));

=======
>>>>>>> a17af05f
      if (!ok) {
        HandleError(MediaResult(NS_ERROR_DOM_MEDIA_FATAL_ERR,
                                RESULT_DETAIL("VideoCallBack::HandleOutput")));
        return;
      }

<<<<<<< HEAD
      bool isEOS = !!(flags & MediaCodec::BUFFER_FLAG_END_OF_STREAM);
      InputInfo inputInfo;
      if (!mDecoder->mInputInfos.Find(presentationTimeUs, inputInfo)
          && !isEOS) {
        return;
      }

      if (size > 0) {
        RefPtr<layers::Image> img = new SurfaceTextureImage(
          mDecoder->mSurfaceTexture.get(), inputInfo.mImageSize,
          gl::OriginPos::BottomLeft);

        RefPtr<VideoData> v = VideoData::CreateFromImage(
          inputInfo.mDisplaySize, offset, presentationTimeUs, inputInfo.mDurationUs,
          img, !!(flags & MediaCodec::BUFFER_FLAG_SYNC_FRAME),
          presentationTimeUs);

        v->SetListener(Move(releaseSample));

        mDecoder->Output(v);
      }

      if (isEOS) {
        mDecoder->DrainComplete();
=======

      InputInfo inputInfo;
      ok = mDecoder->mInputInfos.Find(presentationTimeUs, inputInfo);
      bool isEOS = !!(flags & MediaCodec::BUFFER_FLAG_END_OF_STREAM);
      if (!ok && !isEOS) {
        // Ignore output with no corresponding input.
        return;
      }

      if (ok && (size > 0 || presentationTimeUs >= 0)) {
        RefPtr<layers::Image> img = new SurfaceTextureImage(
          mDecoder->mSurfaceHandle, inputInfo.mImageSize, false /* NOT continuous */,
          gl::OriginPos::BottomLeft);

        RefPtr<VideoData> v = VideoData::CreateFromImage(
          inputInfo.mDisplaySize, offset,
          TimeUnit::FromMicroseconds(presentationTimeUs),
          TimeUnit::FromMicroseconds(inputInfo.mDurationUs),
          img, !!(flags & MediaCodec::BUFFER_FLAG_SYNC_FRAME),
          TimeUnit::FromMicroseconds(presentationTimeUs));

        v->SetListener(Move(releaseSample));
        mDecoder->UpdateOutputStatus(v);
>>>>>>> a17af05f
      }

      if (isEOS) {
        mDecoder->DrainComplete();
      }
    }

    void HandleError(const MediaResult& aError) override
    {
      mDecoder->Error(aError);
    }

    void HandleError(const MediaResult& aError) override
    {
      mDecoder->Error(aError);
    }

    friend class RemoteDataDecoder;

  private:
    RemoteVideoDecoder* mDecoder;
  };

  RemoteVideoDecoder(const VideoInfo& aConfig,
                     MediaFormat::Param aFormat,
                     layers::ImageContainer* aImageContainer,
                     const nsString& aDrmStubId, TaskQueue* aTaskQueue)
    : RemoteDataDecoder(MediaData::Type::VIDEO_DATA, aConfig.mMimeType,
                        aFormat, aDrmStubId, aTaskQueue)
    , mImageContainer(aImageContainer)
    , mConfig(aConfig)
  {
  }

  ~RemoteVideoDecoder() {
    if (mSurface) {
      SurfaceAllocator::DisposeSurface(mSurface);
    }
  }

  RefPtr<InitPromise> Init() override
  {
<<<<<<< HEAD
    mSurfaceTexture = AndroidSurfaceTexture::Create();
    if (!mSurfaceTexture) {
      NS_WARNING("Failed to create SurfaceTexture for video decode\n");
      return InitPromise::CreateAndReject(NS_ERROR_DOM_MEDIA_FATAL_ERR,
                                          __func__);
    }

    if (!jni::IsFennec()) {
      NS_WARNING("Remote decoding not supported in non-Fennec environment\n");
      return InitPromise::CreateAndReject(NS_ERROR_DOM_MEDIA_FATAL_ERR,
                                          __func__);
    }
=======
    mSurface = GeckoSurface::LocalRef(SurfaceAllocator::AcquireSurface(mConfig.mImage.width, mConfig.mImage.height, false));
    if (!mSurface) {
      return InitPromise::CreateAndReject(NS_ERROR_DOM_MEDIA_FATAL_ERR, __func__);
    }

    mSurfaceHandle = mSurface->GetHandle();
>>>>>>> a17af05f

    // Register native methods.
    JavaCallbacksSupport::Init();

    mJavaCallbacks = CodecProxy::NativeCallbacks::New();
    JavaCallbacksSupport::AttachNative(
      mJavaCallbacks, mozilla::MakeUnique<CallbacksSupport>(this));

    mJavaDecoder = CodecProxy::Create(false, // false indicates to create a decoder and true denotes encoder
                                      mFormat,
<<<<<<< HEAD
                                      mSurfaceTexture->JavaSurface(),
=======
                                      mSurface,
>>>>>>> a17af05f
                                      mJavaCallbacks,
                                      mDrmStubId);
    if (mJavaDecoder == nullptr) {
      return InitPromise::CreateAndReject(NS_ERROR_DOM_MEDIA_FATAL_ERR,
                                          __func__);
    }
    mIsCodecSupportAdaptivePlayback =
      mJavaDecoder->IsAdaptivePlaybackSupported();

    return InitPromise::CreateAndResolve(TrackInfo::kVideoTrack, __func__);
  }

  RefPtr<MediaDataDecoder::FlushPromise> Flush() override
  {
    mInputInfos.Clear();
    return RemoteDataDecoder::Flush();
  }

  RefPtr<MediaDataDecoder::DecodePromise> Decode(MediaRawData* aSample) override
  {
    const VideoInfo* config = aSample->mTrackInfo
                              ? aSample->mTrackInfo->GetAsVideoInfo()
                              : &mConfig;
    MOZ_ASSERT(config);

<<<<<<< HEAD
    InputInfo info(aSample->mDuration, config->mImage, config->mDisplay);
    mInputInfos.Insert(aSample->mTime, info);
=======
    InputInfo info(
      aSample->mDuration.ToMicroseconds(), config->mImage, config->mDisplay);
    mInputInfos.Insert(aSample->mTime.ToMicroseconds(), info);
>>>>>>> a17af05f
    return RemoteDataDecoder::Decode(aSample);
  }

  bool SupportDecoderRecycling() const override
  {
    return mIsCodecSupportAdaptivePlayback;
  }

private:
  layers::ImageContainer* mImageContainer;
  const VideoInfo mConfig;
<<<<<<< HEAD
  RefPtr<AndroidSurfaceTexture> mSurfaceTexture;
=======
  GeckoSurface::GlobalRef mSurface;
  AndroidSurfaceTextureHandle mSurfaceHandle;
>>>>>>> a17af05f
  SimpleMap<InputInfo> mInputInfos;
  bool mIsCodecSupportAdaptivePlayback = false;
};

class RemoteAudioDecoder : public RemoteDataDecoder
{
public:
  RemoteAudioDecoder(const AudioInfo& aConfig,
                     MediaFormat::Param aFormat,
                     const nsString& aDrmStubId, TaskQueue* aTaskQueue)
    : RemoteDataDecoder(MediaData::Type::AUDIO_DATA, aConfig.mMimeType,
                        aFormat, aDrmStubId, aTaskQueue)
    , mConfig(aConfig)
  {
    JNIEnv* const env = jni::GetEnvForThread();

    bool formatHasCSD = false;
    NS_ENSURE_SUCCESS_VOID(
      aFormat->ContainsKey(NS_LITERAL_STRING("csd-0"), &formatHasCSD));

    if (!formatHasCSD && aConfig.mCodecSpecificConfig->Length() >= 2) {
      jni::ByteBuffer::LocalRef buffer(env);
      buffer = jni::ByteBuffer::New(aConfig.mCodecSpecificConfig->Elements(),
                                    aConfig.mCodecSpecificConfig->Length());
      NS_ENSURE_SUCCESS_VOID(
        aFormat->SetByteBuffer(NS_LITERAL_STRING("csd-0"), buffer));
    }
  }

  RefPtr<InitPromise> Init() override
  {
    // Register native methods.
    JavaCallbacksSupport::Init();

    mJavaCallbacks = CodecProxy::NativeCallbacks::New();
    JavaCallbacksSupport::AttachNative(
      mJavaCallbacks, mozilla::MakeUnique<CallbacksSupport>(this));

    mJavaDecoder =
      CodecProxy::Create(false, mFormat, nullptr, mJavaCallbacks, mDrmStubId);
    if (mJavaDecoder == nullptr) {
      return InitPromise::CreateAndReject(NS_ERROR_DOM_MEDIA_FATAL_ERR,
                                          __func__);
    }

    return InitPromise::CreateAndResolve(TrackInfo::kAudioTrack, __func__);
  }

  ConversionRequired NeedsConversion() const override
  {
    return ConversionRequired::kNeedAnnexB;
  }

private:
  class CallbacksSupport final : public JavaCallbacksSupport
  {
  public:
    CallbacksSupport(RemoteAudioDecoder* aDecoder) : mDecoder(aDecoder) { }

<<<<<<< HEAD
    void HandleInputExhausted() override
    {
      mDecoder->ReturnDecodedData();
=======
    void HandleInput(int64_t aTimestamp, bool aProcessed) override
    {
      mDecoder->UpdateInputStatus(aTimestamp, aProcessed);
>>>>>>> a17af05f
    }

    void HandleOutput(Sample::Param aSample) override
    {
      BufferInfo::LocalRef info = aSample->Info();

      int32_t flags;
      bool ok = NS_SUCCEEDED(info->Flags(&flags));

      int32_t offset;
      ok &= NS_SUCCEEDED(info->Offset(&offset));

      int64_t presentationTimeUs;
      ok &= NS_SUCCEEDED(info->PresentationTimeUs(&presentationTimeUs));

      int32_t size;
      ok &= NS_SUCCEEDED(info->Size(&size));

      if (!ok) {
        HandleError(MediaResult(NS_ERROR_DOM_MEDIA_FATAL_ERR,
                                RESULT_DETAIL("AudioCallBack::HandleOutput")));
        return;
      }

      if (size > 0) {
#ifdef MOZ_SAMPLE_TYPE_S16
        const int32_t numSamples = size / 2;
#else
#error We only support 16-bit integer PCM
#endif

        const int32_t numFrames = numSamples / mOutputChannels;
        AlignedAudioBuffer audio(numSamples);
        if (!audio) {
          mDecoder->Error(MediaResult(NS_ERROR_OUT_OF_MEMORY, __func__));
          return;
        }

        jni::ByteBuffer::LocalRef dest =
          jni::ByteBuffer::New(audio.get(), size);
        aSample->WriteToByteBuffer(dest);

        RefPtr<AudioData> data = new AudioData(
<<<<<<< HEAD
          0, presentationTimeUs,
          FramesToUsecs(numFrames, mOutputSampleRate).value(), numFrames,
          Move(audio), mOutputChannels, mOutputSampleRate);

        mDecoder->Output(data);
=======
          0, TimeUnit::FromMicroseconds(presentationTimeUs),
          FramesToTimeUnit(numFrames, mOutputSampleRate), numFrames,
          Move(audio), mOutputChannels, mOutputSampleRate);

        mDecoder->UpdateOutputStatus(data);
>>>>>>> a17af05f
      }

      if ((flags & MediaCodec::BUFFER_FLAG_END_OF_STREAM) != 0) {
        mDecoder->DrainComplete();
      }
    }

    void HandleOutputFormatChanged(MediaFormat::Param aFormat) override
    {
      aFormat->GetInteger(NS_LITERAL_STRING("channel-count"), &mOutputChannels);
      AudioConfig::ChannelLayout layout(mOutputChannels);
      if (!layout.IsValid()) {
        mDecoder->Error(MediaResult(
          NS_ERROR_DOM_MEDIA_FATAL_ERR,
          RESULT_DETAIL("Invalid channel layout:%d", mOutputChannels)));
        return;
      }
      aFormat->GetInteger(NS_LITERAL_STRING("sample-rate"), &mOutputSampleRate);
      LOG("Audio output format changed: channels:%d sample rate:%d",
          mOutputChannels, mOutputSampleRate);
    }

    void HandleError(const MediaResult& aError) override
    {
      mDecoder->Error(aError);
    }

  private:
    RemoteAudioDecoder* mDecoder;
    int32_t mOutputChannels;
    int32_t mOutputSampleRate;
  };

  const AudioInfo mConfig;
};

already_AddRefed<MediaDataDecoder>
RemoteDataDecoder::CreateAudioDecoder(const CreateDecoderParams& aParams,
                                      const nsString& aDrmStubId,
                                      CDMProxy* aProxy)
{
  const AudioInfo& config = aParams.AudioConfig();
  MediaFormat::LocalRef format;
  NS_ENSURE_SUCCESS(
    MediaFormat::CreateAudioFormat(
      config.mMimeType, config.mRate, config.mChannels, &format),
    nullptr);

  RefPtr<MediaDataDecoder> decoder =
    new RemoteAudioDecoder(config, format, aDrmStubId, aParams.mTaskQueue);
  if (aProxy) {
    decoder = new EMEMediaDataDecoderProxy(aParams, decoder.forget(), aProxy);
  }
  return decoder.forget();
}

already_AddRefed<MediaDataDecoder>
RemoteDataDecoder::CreateVideoDecoder(const CreateDecoderParams& aParams,
                                      const nsString& aDrmStubId,
                                      CDMProxy* aProxy)
{
<<<<<<< HEAD

=======
>>>>>>> a17af05f
  const VideoInfo& config = aParams.VideoConfig();
  MediaFormat::LocalRef format;
  NS_ENSURE_SUCCESS(
    MediaFormat::CreateVideoFormat(TranslateMimeType(config.mMimeType),
                                   config.mDisplay.width,
                                   config.mDisplay.height,
                                   &format),
    nullptr);

  RefPtr<MediaDataDecoder> decoder = new RemoteVideoDecoder(
    config, format, aParams.mImageContainer, aDrmStubId, aParams.mTaskQueue);
  if (aProxy) {
    decoder = new EMEMediaDataDecoderProxy(aParams, decoder.forget(), aProxy);
  }
  return decoder.forget();
}

RemoteDataDecoder::RemoteDataDecoder(MediaData::Type aType,
                                     const nsACString& aMimeType,
                                     MediaFormat::Param aFormat,
                                     const nsString& aDrmStubId,
                                     TaskQueue* aTaskQueue)
  : mType(aType)
  , mMimeType(aMimeType)
  , mFormat(aFormat)
  , mDrmStubId(aDrmStubId)
  , mTaskQueue(aTaskQueue)
<<<<<<< HEAD
=======
  , mNumPendingInputs(0)
>>>>>>> a17af05f
{
}

RefPtr<MediaDataDecoder::FlushPromise>
RemoteDataDecoder::Flush()
{
  RefPtr<RemoteDataDecoder> self = this;
  return InvokeAsync(mTaskQueue, __func__, [self, this]() {
    mDecodedData.Clear();
<<<<<<< HEAD
=======
    mNumPendingInputs = 0;
>>>>>>> a17af05f
    mDecodePromise.RejectIfExists(NS_ERROR_DOM_MEDIA_CANCELED, __func__);
    mDrainPromise.RejectIfExists(NS_ERROR_DOM_MEDIA_CANCELED, __func__);
    mDrainStatus = DrainStatus::DRAINED;
    mJavaDecoder->Flush();
    return FlushPromise::CreateAndResolve(true, __func__);
  });
}

RefPtr<MediaDataDecoder::DecodePromise>
RemoteDataDecoder::Drain()
{
  RefPtr<RemoteDataDecoder> self = this;
  return InvokeAsync(mTaskQueue, __func__, [self, this]() {
<<<<<<< HEAD
=======
    if (mShutdown) {
      return DecodePromise::CreateAndReject(NS_ERROR_DOM_MEDIA_CANCELED, __func__);
    }
>>>>>>> a17af05f
    RefPtr<DecodePromise> p = mDrainPromise.Ensure(__func__);
    if (mDrainStatus == DrainStatus::DRAINED) {
      // There's no operation to perform other than returning any already
      // decoded data.
      ReturnDecodedData();
      return p;
    }
<<<<<<< HEAD

    if (mDrainStatus == DrainStatus::DRAINING) {
      // Draining operation already pending, let it complete its course.
      return p;
    }

=======

    if (mDrainStatus == DrainStatus::DRAINING) {
      // Draining operation already pending, let it complete its course.
      return p;
    }

>>>>>>> a17af05f
    BufferInfo::LocalRef bufferInfo;
    nsresult rv = BufferInfo::New(&bufferInfo);
    if (NS_FAILED(rv)) {
      return DecodePromise::CreateAndReject(NS_ERROR_OUT_OF_MEMORY, __func__);
    }
    mDrainStatus = DrainStatus::DRAINING;
    bufferInfo->Set(0, 0, -1, MediaCodec::BUFFER_FLAG_END_OF_STREAM);
    mJavaDecoder->Input(nullptr, bufferInfo, nullptr);
    return p;
  });
}

RefPtr<ShutdownPromise>
RemoteDataDecoder::Shutdown()
{
  LOG("");
  RefPtr<RemoteDataDecoder> self = this;
  return InvokeAsync(mTaskQueue, this, __func__,
                     &RemoteDataDecoder::ProcessShutdown);
}

RefPtr<ShutdownPromise>
RemoteDataDecoder::ProcessShutdown()
{
  AssertOnTaskQueue();
  mShutdown = true;
  if (mJavaDecoder) {
    mJavaDecoder->Release();
    mJavaDecoder = nullptr;
  }

  if (mJavaCallbacks) {
    JavaCallbacksSupport::GetNative(mJavaCallbacks)->Cancel();
    JavaCallbacksSupport::DisposeNative(mJavaCallbacks);
    mJavaCallbacks = nullptr;
  }

  mFormat = nullptr;

  return ShutdownPromise::CreateAndResolve(true, __func__);
}

RefPtr<MediaDataDecoder::DecodePromise>
RemoteDataDecoder::Decode(MediaRawData* aSample)
{
  MOZ_ASSERT(aSample != nullptr);

  RefPtr<RemoteDataDecoder> self = this;
  RefPtr<MediaRawData> sample = aSample;
  return InvokeAsync(mTaskQueue, __func__, [self, sample, this]() {
    jni::ByteBuffer::LocalRef bytes = jni::ByteBuffer::New(
      const_cast<uint8_t*>(sample->Data()), sample->Size());

    BufferInfo::LocalRef bufferInfo;
    nsresult rv = BufferInfo::New(&bufferInfo);
    if (NS_FAILED(rv)) {
      return DecodePromise::CreateAndReject(
        MediaResult(NS_ERROR_OUT_OF_MEMORY, __func__), __func__);
    }
<<<<<<< HEAD
    bufferInfo->Set(0, sample->Size(), sample->mTime, 0);
=======
    bufferInfo->Set(0, sample->Size(), sample->mTime.ToMicroseconds(), 0);
>>>>>>> a17af05f

    mDrainStatus = DrainStatus::DRAINABLE;
    return mJavaDecoder->Input(bytes, bufferInfo, GetCryptoInfoFromSample(sample))
           ? mDecodePromise.Ensure(__func__)
           : DecodePromise::CreateAndReject(
               MediaResult(NS_ERROR_OUT_OF_MEMORY, __func__), __func__);

  });
}
<<<<<<< HEAD

void
RemoteDataDecoder::Output(MediaData* aSample)
{
  if (!mTaskQueue->IsCurrentThreadIn()) {
    mTaskQueue->Dispatch(
      NewRunnableMethod<MediaData*>(this, &RemoteDataDecoder::Output, aSample));
=======

void
RemoteDataDecoder::UpdateInputStatus(int64_t aTimestamp, bool aProcessed)
{
  if (!mTaskQueue->IsCurrentThreadIn()) {
    mTaskQueue->Dispatch(
      NewRunnableMethod<int64_t, bool>("RemoteDataDecoder::UpdateInputStatus",
                                       this,
                                       &RemoteDataDecoder::UpdateInputStatus,
                                       aTimestamp,
                                       aProcessed));
    return;
  }
  AssertOnTaskQueue();
  if (mShutdown) {
    return;
  }

  if (!aProcessed) {
    mNumPendingInputs++;
  } else if (mNumPendingInputs > 0) {
    mNumPendingInputs--;
  }

  if (mNumPendingInputs == 0 || // Input has been processed, request the next one.
      !mDecodedData.IsEmpty()) { // Previous output arrived before Decode().
    ReturnDecodedData();
  }
}

void
RemoteDataDecoder::UpdateOutputStatus(MediaData* aSample)
{
  if (!mTaskQueue->IsCurrentThreadIn()) {
    mTaskQueue->Dispatch(
      NewRunnableMethod<MediaData*>("RemoteDataDecoder::UpdateOutputStatus",
                                    this,
                                    &RemoteDataDecoder::UpdateOutputStatus,
                                    aSample));
>>>>>>> a17af05f
    return;
  }
  AssertOnTaskQueue();
  if (mShutdown) {
    return;
  }
  mDecodedData.AppendElement(aSample);
  ReturnDecodedData();
}

void
RemoteDataDecoder::ReturnDecodedData()
{
<<<<<<< HEAD
  if (!mTaskQueue->IsCurrentThreadIn()) {
    mTaskQueue->Dispatch(
      NewRunnableMethod(this, &RemoteDataDecoder::ReturnDecodedData));
    return;
  }
  AssertOnTaskQueue();
  if (mShutdown) {
    return;
  }
=======
  AssertOnTaskQueue();
  MOZ_ASSERT(!mShutdown);

>>>>>>> a17af05f
  // We only want to clear mDecodedData when we have resolved the promises.
  if (!mDecodePromise.IsEmpty()) {
    mDecodePromise.Resolve(mDecodedData, __func__);
    mDecodedData.Clear();
<<<<<<< HEAD
  } else if (!mDrainPromise.IsEmpty()) {
=======
  } else if (!mDrainPromise.IsEmpty() &&
             (!mDecodedData.IsEmpty() || mDrainStatus == DrainStatus::DRAINED)) {
>>>>>>> a17af05f
    mDrainPromise.Resolve(mDecodedData, __func__);
    mDecodedData.Clear();
  }
}

void
RemoteDataDecoder::DrainComplete()
{
  if (!mTaskQueue->IsCurrentThreadIn()) {
    mTaskQueue->Dispatch(
<<<<<<< HEAD
      NewRunnableMethod(this, &RemoteDataDecoder::DrainComplete));
    return;
  }
  AssertOnTaskQueue();
  if (mShutdown) {
    return;
  }
=======
      NewRunnableMethod("RemoteDataDecoder::DrainComplete",
                        this, &RemoteDataDecoder::DrainComplete));
    return;
  }
  AssertOnTaskQueue();
  if (mShutdown) {
    return;
  }
>>>>>>> a17af05f
  mDrainStatus = DrainStatus::DRAINED;
  ReturnDecodedData();
  // Make decoder accept input again.
  mJavaDecoder->Flush();
}

void
RemoteDataDecoder::Error(const MediaResult& aError)
{
  if (!mTaskQueue->IsCurrentThreadIn()) {
    mTaskQueue->Dispatch(
<<<<<<< HEAD
      NewRunnableMethod<MediaResult>(this, &RemoteDataDecoder::Error, aError));
=======
      NewRunnableMethod<MediaResult>("RemoteDataDecoder::Error",
                                     this, &RemoteDataDecoder::Error, aError));
>>>>>>> a17af05f
    return;
  }
  AssertOnTaskQueue();
  if (mShutdown) {
    return;
  }
  mDecodePromise.RejectIfExists(aError, __func__);
  mDrainPromise.RejectIfExists(aError, __func__);
}

} // mozilla<|MERGE_RESOLUTION|>--- conflicted
+++ resolved
@@ -4,10 +4,6 @@
 
 #include "AndroidBridge.h"
 #include "AndroidDecoderModule.h"
-<<<<<<< HEAD
-#include "AndroidSurfaceTexture.h"
-=======
->>>>>>> a17af05f
 #include "JavaCallbacksSupport.h"
 #include "SimpleMap.h"
 #include "GLImages.h"
@@ -74,13 +70,8 @@
     java::CodecProxy::GlobalRef mCodec;
     java::Sample::GlobalRef mSample;
   };
-<<<<<<< HEAD
-
-
-=======
-
-
->>>>>>> a17af05f
+
+
   class InputInfo
   {
   public:
@@ -103,15 +94,9 @@
   public:
     CallbacksSupport(RemoteVideoDecoder* aDecoder) : mDecoder(aDecoder) { }
 
-<<<<<<< HEAD
-    void HandleInputExhausted() override
-    {
-      mDecoder->ReturnDecodedData();
-=======
     void HandleInput(int64_t aTimestamp, bool aProcessed) override
     {
       mDecoder->UpdateInputStatus(aTimestamp, aProcessed);
->>>>>>> a17af05f
     }
 
     void HandleOutput(Sample::Param aSample) override
@@ -126,54 +111,19 @@
 
       int32_t offset;
       ok &= NS_SUCCEEDED(info->Offset(&offset));
-<<<<<<< HEAD
-=======
 
       int32_t size;
       ok &= NS_SUCCEEDED(info->Size(&size));
->>>>>>> a17af05f
 
       int64_t presentationTimeUs;
       ok &= NS_SUCCEEDED(info->PresentationTimeUs(&presentationTimeUs));
 
-<<<<<<< HEAD
-      int32_t size;
-      ok &= NS_SUCCEEDED(info->Size(&size));
-
-=======
->>>>>>> a17af05f
       if (!ok) {
         HandleError(MediaResult(NS_ERROR_DOM_MEDIA_FATAL_ERR,
                                 RESULT_DETAIL("VideoCallBack::HandleOutput")));
         return;
       }
 
-<<<<<<< HEAD
-      bool isEOS = !!(flags & MediaCodec::BUFFER_FLAG_END_OF_STREAM);
-      InputInfo inputInfo;
-      if (!mDecoder->mInputInfos.Find(presentationTimeUs, inputInfo)
-          && !isEOS) {
-        return;
-      }
-
-      if (size > 0) {
-        RefPtr<layers::Image> img = new SurfaceTextureImage(
-          mDecoder->mSurfaceTexture.get(), inputInfo.mImageSize,
-          gl::OriginPos::BottomLeft);
-
-        RefPtr<VideoData> v = VideoData::CreateFromImage(
-          inputInfo.mDisplaySize, offset, presentationTimeUs, inputInfo.mDurationUs,
-          img, !!(flags & MediaCodec::BUFFER_FLAG_SYNC_FRAME),
-          presentationTimeUs);
-
-        v->SetListener(Move(releaseSample));
-
-        mDecoder->Output(v);
-      }
-
-      if (isEOS) {
-        mDecoder->DrainComplete();
-=======
 
       InputInfo inputInfo;
       ok = mDecoder->mInputInfos.Find(presentationTimeUs, inputInfo);
@@ -197,17 +147,11 @@
 
         v->SetListener(Move(releaseSample));
         mDecoder->UpdateOutputStatus(v);
->>>>>>> a17af05f
       }
 
       if (isEOS) {
         mDecoder->DrainComplete();
       }
-    }
-
-    void HandleError(const MediaResult& aError) override
-    {
-      mDecoder->Error(aError);
     }
 
     void HandleError(const MediaResult& aError) override
@@ -240,27 +184,12 @@
 
   RefPtr<InitPromise> Init() override
   {
-<<<<<<< HEAD
-    mSurfaceTexture = AndroidSurfaceTexture::Create();
-    if (!mSurfaceTexture) {
-      NS_WARNING("Failed to create SurfaceTexture for video decode\n");
-      return InitPromise::CreateAndReject(NS_ERROR_DOM_MEDIA_FATAL_ERR,
-                                          __func__);
-    }
-
-    if (!jni::IsFennec()) {
-      NS_WARNING("Remote decoding not supported in non-Fennec environment\n");
-      return InitPromise::CreateAndReject(NS_ERROR_DOM_MEDIA_FATAL_ERR,
-                                          __func__);
-    }
-=======
     mSurface = GeckoSurface::LocalRef(SurfaceAllocator::AcquireSurface(mConfig.mImage.width, mConfig.mImage.height, false));
     if (!mSurface) {
       return InitPromise::CreateAndReject(NS_ERROR_DOM_MEDIA_FATAL_ERR, __func__);
     }
 
     mSurfaceHandle = mSurface->GetHandle();
->>>>>>> a17af05f
 
     // Register native methods.
     JavaCallbacksSupport::Init();
@@ -271,11 +200,7 @@
 
     mJavaDecoder = CodecProxy::Create(false, // false indicates to create a decoder and true denotes encoder
                                       mFormat,
-<<<<<<< HEAD
-                                      mSurfaceTexture->JavaSurface(),
-=======
                                       mSurface,
->>>>>>> a17af05f
                                       mJavaCallbacks,
                                       mDrmStubId);
     if (mJavaDecoder == nullptr) {
@@ -301,14 +226,9 @@
                               : &mConfig;
     MOZ_ASSERT(config);
 
-<<<<<<< HEAD
-    InputInfo info(aSample->mDuration, config->mImage, config->mDisplay);
-    mInputInfos.Insert(aSample->mTime, info);
-=======
     InputInfo info(
       aSample->mDuration.ToMicroseconds(), config->mImage, config->mDisplay);
     mInputInfos.Insert(aSample->mTime.ToMicroseconds(), info);
->>>>>>> a17af05f
     return RemoteDataDecoder::Decode(aSample);
   }
 
@@ -320,12 +240,8 @@
 private:
   layers::ImageContainer* mImageContainer;
   const VideoInfo mConfig;
-<<<<<<< HEAD
-  RefPtr<AndroidSurfaceTexture> mSurfaceTexture;
-=======
   GeckoSurface::GlobalRef mSurface;
   AndroidSurfaceTextureHandle mSurfaceHandle;
->>>>>>> a17af05f
   SimpleMap<InputInfo> mInputInfos;
   bool mIsCodecSupportAdaptivePlayback = false;
 };
@@ -385,15 +301,9 @@
   public:
     CallbacksSupport(RemoteAudioDecoder* aDecoder) : mDecoder(aDecoder) { }
 
-<<<<<<< HEAD
-    void HandleInputExhausted() override
-    {
-      mDecoder->ReturnDecodedData();
-=======
     void HandleInput(int64_t aTimestamp, bool aProcessed) override
     {
       mDecoder->UpdateInputStatus(aTimestamp, aProcessed);
->>>>>>> a17af05f
     }
 
     void HandleOutput(Sample::Param aSample) override
@@ -437,19 +347,11 @@
         aSample->WriteToByteBuffer(dest);
 
         RefPtr<AudioData> data = new AudioData(
-<<<<<<< HEAD
-          0, presentationTimeUs,
-          FramesToUsecs(numFrames, mOutputSampleRate).value(), numFrames,
-          Move(audio), mOutputChannels, mOutputSampleRate);
-
-        mDecoder->Output(data);
-=======
           0, TimeUnit::FromMicroseconds(presentationTimeUs),
           FramesToTimeUnit(numFrames, mOutputSampleRate), numFrames,
           Move(audio), mOutputChannels, mOutputSampleRate);
 
         mDecoder->UpdateOutputStatus(data);
->>>>>>> a17af05f
       }
 
       if ((flags & MediaCodec::BUFFER_FLAG_END_OF_STREAM) != 0) {
@@ -511,10 +413,6 @@
                                       const nsString& aDrmStubId,
                                       CDMProxy* aProxy)
 {
-<<<<<<< HEAD
-
-=======
->>>>>>> a17af05f
   const VideoInfo& config = aParams.VideoConfig();
   MediaFormat::LocalRef format;
   NS_ENSURE_SUCCESS(
@@ -542,10 +440,7 @@
   , mFormat(aFormat)
   , mDrmStubId(aDrmStubId)
   , mTaskQueue(aTaskQueue)
-<<<<<<< HEAD
-=======
   , mNumPendingInputs(0)
->>>>>>> a17af05f
 {
 }
 
@@ -555,10 +450,7 @@
   RefPtr<RemoteDataDecoder> self = this;
   return InvokeAsync(mTaskQueue, __func__, [self, this]() {
     mDecodedData.Clear();
-<<<<<<< HEAD
-=======
     mNumPendingInputs = 0;
->>>>>>> a17af05f
     mDecodePromise.RejectIfExists(NS_ERROR_DOM_MEDIA_CANCELED, __func__);
     mDrainPromise.RejectIfExists(NS_ERROR_DOM_MEDIA_CANCELED, __func__);
     mDrainStatus = DrainStatus::DRAINED;
@@ -572,12 +464,9 @@
 {
   RefPtr<RemoteDataDecoder> self = this;
   return InvokeAsync(mTaskQueue, __func__, [self, this]() {
-<<<<<<< HEAD
-=======
     if (mShutdown) {
       return DecodePromise::CreateAndReject(NS_ERROR_DOM_MEDIA_CANCELED, __func__);
     }
->>>>>>> a17af05f
     RefPtr<DecodePromise> p = mDrainPromise.Ensure(__func__);
     if (mDrainStatus == DrainStatus::DRAINED) {
       // There's no operation to perform other than returning any already
@@ -585,21 +474,12 @@
       ReturnDecodedData();
       return p;
     }
-<<<<<<< HEAD
 
     if (mDrainStatus == DrainStatus::DRAINING) {
       // Draining operation already pending, let it complete its course.
       return p;
     }
 
-=======
-
-    if (mDrainStatus == DrainStatus::DRAINING) {
-      // Draining operation already pending, let it complete its course.
-      return p;
-    }
-
->>>>>>> a17af05f
     BufferInfo::LocalRef bufferInfo;
     nsresult rv = BufferInfo::New(&bufferInfo);
     if (NS_FAILED(rv)) {
@@ -659,11 +539,7 @@
       return DecodePromise::CreateAndReject(
         MediaResult(NS_ERROR_OUT_OF_MEMORY, __func__), __func__);
     }
-<<<<<<< HEAD
-    bufferInfo->Set(0, sample->Size(), sample->mTime, 0);
-=======
     bufferInfo->Set(0, sample->Size(), sample->mTime.ToMicroseconds(), 0);
->>>>>>> a17af05f
 
     mDrainStatus = DrainStatus::DRAINABLE;
     return mJavaDecoder->Input(bytes, bufferInfo, GetCryptoInfoFromSample(sample))
@@ -673,15 +549,6 @@
 
   });
 }
-<<<<<<< HEAD
-
-void
-RemoteDataDecoder::Output(MediaData* aSample)
-{
-  if (!mTaskQueue->IsCurrentThreadIn()) {
-    mTaskQueue->Dispatch(
-      NewRunnableMethod<MediaData*>(this, &RemoteDataDecoder::Output, aSample));
-=======
 
 void
 RemoteDataDecoder::UpdateInputStatus(int64_t aTimestamp, bool aProcessed)
@@ -721,7 +588,6 @@
                                     this,
                                     &RemoteDataDecoder::UpdateOutputStatus,
                                     aSample));
->>>>>>> a17af05f
     return;
   }
   AssertOnTaskQueue();
@@ -735,31 +601,15 @@
 void
 RemoteDataDecoder::ReturnDecodedData()
 {
-<<<<<<< HEAD
-  if (!mTaskQueue->IsCurrentThreadIn()) {
-    mTaskQueue->Dispatch(
-      NewRunnableMethod(this, &RemoteDataDecoder::ReturnDecodedData));
-    return;
-  }
-  AssertOnTaskQueue();
-  if (mShutdown) {
-    return;
-  }
-=======
   AssertOnTaskQueue();
   MOZ_ASSERT(!mShutdown);
 
->>>>>>> a17af05f
   // We only want to clear mDecodedData when we have resolved the promises.
   if (!mDecodePromise.IsEmpty()) {
     mDecodePromise.Resolve(mDecodedData, __func__);
     mDecodedData.Clear();
-<<<<<<< HEAD
-  } else if (!mDrainPromise.IsEmpty()) {
-=======
   } else if (!mDrainPromise.IsEmpty() &&
              (!mDecodedData.IsEmpty() || mDrainStatus == DrainStatus::DRAINED)) {
->>>>>>> a17af05f
     mDrainPromise.Resolve(mDecodedData, __func__);
     mDecodedData.Clear();
   }
@@ -770,24 +620,14 @@
 {
   if (!mTaskQueue->IsCurrentThreadIn()) {
     mTaskQueue->Dispatch(
-<<<<<<< HEAD
-      NewRunnableMethod(this, &RemoteDataDecoder::DrainComplete));
+      NewRunnableMethod("RemoteDataDecoder::DrainComplete",
+                        this, &RemoteDataDecoder::DrainComplete));
     return;
   }
   AssertOnTaskQueue();
   if (mShutdown) {
     return;
   }
-=======
-      NewRunnableMethod("RemoteDataDecoder::DrainComplete",
-                        this, &RemoteDataDecoder::DrainComplete));
-    return;
-  }
-  AssertOnTaskQueue();
-  if (mShutdown) {
-    return;
-  }
->>>>>>> a17af05f
   mDrainStatus = DrainStatus::DRAINED;
   ReturnDecodedData();
   // Make decoder accept input again.
@@ -799,12 +639,8 @@
 {
   if (!mTaskQueue->IsCurrentThreadIn()) {
     mTaskQueue->Dispatch(
-<<<<<<< HEAD
-      NewRunnableMethod<MediaResult>(this, &RemoteDataDecoder::Error, aError));
-=======
       NewRunnableMethod<MediaResult>("RemoteDataDecoder::Error",
                                      this, &RemoteDataDecoder::Error, aError));
->>>>>>> a17af05f
     return;
   }
   AssertOnTaskQueue();
