/* This Source Code Form is subject to the terms of the Mozilla Public
 * License, v. 2.0. If a copy of the MPL was not distributed with this
 * file, You can obtain one at http://mozilla.org/MPL/2.0/. */

#ifndef RemoteDataDecoder_h_
#define RemoteDataDecoder_h_

#include "AndroidDecoderModule.h"
#include "FennecJNIWrappers.h"
#include "SurfaceTexture.h"
#include "TimeUnits.h"
#include "mozilla/Maybe.h"
#include "mozilla/Monitor.h"

namespace mozilla {

class RemoteDataDecoder : public MediaDataDecoder
{
public:
  static already_AddRefed<MediaDataDecoder>
  CreateAudioDecoder(const CreateDecoderParams& aParams,
                     const nsString& aDrmStubId,
                     CDMProxy* aProxy);

  static already_AddRefed<MediaDataDecoder>
  CreateVideoDecoder(const CreateDecoderParams& aParams,
                     const nsString& aDrmStubId,
                     CDMProxy* aProxy);

  RefPtr<DecodePromise> Decode(MediaRawData* aSample) override;
  RefPtr<DecodePromise> Drain() override;
  RefPtr<FlushPromise> Flush() override;
  RefPtr<ShutdownPromise> Shutdown() override;
<<<<<<< HEAD
  const char* GetDescriptionName() const override
=======
  nsCString GetDescriptionName() const override
>>>>>>> a17af05f
  {
    return NS_LITERAL_CSTRING("android decoder (remote)");
  }

protected:
  virtual ~RemoteDataDecoder() { }
  RemoteDataDecoder(MediaData::Type aType,
                    const nsACString& aMimeType,
                    java::sdk::MediaFormat::Param aFormat,
                    const nsString& aDrmStubId, TaskQueue* aTaskQueue);

  // Methods only called on mTaskQueue.
  RefPtr<ShutdownPromise> ProcessShutdown();
<<<<<<< HEAD
  void Output(MediaData* aSample);
=======
  void UpdateInputStatus(int64_t aTimestamp, bool aProcessed);
  void UpdateOutputStatus(MediaData* aSample);
>>>>>>> a17af05f
  void ReturnDecodedData();
  void DrainComplete();
  void Error(const MediaResult& aError);
  void AssertOnTaskQueue()
  {
    MOZ_ASSERT(mTaskQueue->IsCurrentThreadIn());
  }

  MediaData::Type mType;

  nsAutoCString mMimeType;
  java::sdk::MediaFormat::GlobalRef mFormat;

  java::CodecProxy::GlobalRef mJavaDecoder;
  java::CodecProxy::NativeCallbacks::GlobalRef mJavaCallbacks;
  nsString mDrmStubId;

  RefPtr<TaskQueue> mTaskQueue;
  // Only ever accessed on mTaskqueue.
  bool mShutdown = false;
  MozPromiseHolder<DecodePromise> mDecodePromise;
  MozPromiseHolder<DecodePromise> mDrainPromise;
  enum class DrainStatus
  {
    DRAINED,
    DRAINABLE,
    DRAINING,
  };
  DrainStatus mDrainStatus = DrainStatus::DRAINED;
  DecodedData mDecodedData;
<<<<<<< HEAD
=======
  size_t mNumPendingInputs;
>>>>>>> a17af05f
};

} // namespace mozilla

#endif<|MERGE_RESOLUTION|>--- conflicted
+++ resolved
@@ -31,11 +31,7 @@
   RefPtr<DecodePromise> Drain() override;
   RefPtr<FlushPromise> Flush() override;
   RefPtr<ShutdownPromise> Shutdown() override;
-<<<<<<< HEAD
-  const char* GetDescriptionName() const override
-=======
   nsCString GetDescriptionName() const override
->>>>>>> a17af05f
   {
     return NS_LITERAL_CSTRING("android decoder (remote)");
   }
@@ -49,12 +45,8 @@
 
   // Methods only called on mTaskQueue.
   RefPtr<ShutdownPromise> ProcessShutdown();
-<<<<<<< HEAD
-  void Output(MediaData* aSample);
-=======
   void UpdateInputStatus(int64_t aTimestamp, bool aProcessed);
   void UpdateOutputStatus(MediaData* aSample);
->>>>>>> a17af05f
   void ReturnDecodedData();
   void DrainComplete();
   void Error(const MediaResult& aError);
@@ -85,10 +77,7 @@
   };
   DrainStatus mDrainStatus = DrainStatus::DRAINED;
   DecodedData mDecodedData;
-<<<<<<< HEAD
-=======
   size_t mNumPendingInputs;
->>>>>>> a17af05f
 };
 
 } // namespace mozilla
