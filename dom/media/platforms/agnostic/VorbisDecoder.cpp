--- conflicted
+++ resolved
@@ -142,11 +142,7 @@
   const unsigned char* aData = aSample->Data();
   size_t aLength = aSample->Size();
   int64_t aOffset = aSample->mOffset;
-<<<<<<< HEAD
-  int64_t aTstampUsecs = aSample->mTime;
-=======
   auto aTstampUsecs = aSample->mTime;
->>>>>>> a17af05f
   int64_t aTotalFrames = 0;
 
   MOZ_ASSERT(mPacketCount >= 3);
@@ -200,38 +196,23 @@
       }
     }
 
-<<<<<<< HEAD
-    CheckedInt64 duration = FramesToUsecs(frames, rate);
-    if (!duration.isValid()) {
-=======
     auto duration = FramesToTimeUnit(frames, rate);
     if (!duration.IsValid()) {
->>>>>>> a17af05f
       return DecodePromise::CreateAndReject(
         MediaResult(NS_ERROR_DOM_MEDIA_OVERFLOW_ERR,
                     RESULT_DETAIL("Overflow converting audio duration")),
         __func__);
     }
-<<<<<<< HEAD
-    CheckedInt64 total_duration = FramesToUsecs(mFrames, rate);
-    if (!total_duration.isValid()) {
-=======
     auto total_duration = FramesToTimeUnit(mFrames, rate);
     if (!total_duration.IsValid()) {
->>>>>>> a17af05f
       return DecodePromise::CreateAndReject(
         MediaResult(NS_ERROR_DOM_MEDIA_OVERFLOW_ERR,
                     RESULT_DETAIL("Overflow converting audio total_duration")),
         __func__);
     }
 
-<<<<<<< HEAD
-    CheckedInt64 time = total_duration + aTstampUsecs;
-    if (!time.isValid()) {
-=======
     auto time = total_duration + aTstampUsecs;
     if (!time.IsValid()) {
->>>>>>> a17af05f
       return DecodePromise::CreateAndReject(
         MediaResult(
           NS_ERROR_DOM_MEDIA_OVERFLOW_ERR,
@@ -257,11 +238,7 @@
 
     aTotalFrames += frames;
 
-<<<<<<< HEAD
-    results.AppendElement(new AudioData(aOffset, time.value(), duration.value(),
-=======
     results.AppendElement(new AudioData(aOffset, time, duration,
->>>>>>> a17af05f
                                         frames, data.Forget(), channels, rate));
     mFrames += frames;
     err = vorbis_synthesis_read(&mVorbisDsp, frames);
