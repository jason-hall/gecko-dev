/* -*- Mode: C++; tab-width: 2; indent-tabs-mode: nil; c-basic-offset: 2 -*- */
/* vim:set ts=2 sw=2 sts=2 et cindent: */
/* This Source Code Form is subject to the terms of the Mozilla Public
 * License, v. 2.0. If a copy of the MPL was not distributed with this
 * file, You can obtain one at http://mozilla.org/MPL/2.0/. */

#include "AgnosticDecoderModule.h"
#include "OpusDecoder.h"
#include "TheoraDecoder.h"
#include "VPXDecoder.h"
#include "VorbisDecoder.h"
#include "WAVDecoder.h"
#include "mozilla/Logging.h"
<<<<<<< HEAD
=======

#ifdef MOZ_AV1
#include "AOMDecoder.h"
#endif
>>>>>>> a17af05f

namespace mozilla {

bool
AgnosticDecoderModule::SupportsMimeType(
  const nsACString& aMimeType,
  DecoderDoctorDiagnostics* aDiagnostics) const
{
  bool supports =
    VPXDecoder::IsVPX(aMimeType)
<<<<<<< HEAD
=======
#ifdef MOZ_AV1
    || AOMDecoder::IsAV1(aMimeType)
#endif
>>>>>>> a17af05f
    || OpusDataDecoder::IsOpus(aMimeType)
    || VorbisDataDecoder::IsVorbis(aMimeType)
    || WaveDataDecoder::IsWave(aMimeType)
    || TheoraDecoder::IsTheora(aMimeType);
  MOZ_LOG(sPDMLog, LogLevel::Debug, ("Agnostic decoder %s requested type",
        supports ? "supports" : "rejects"));
  return supports;
}

already_AddRefed<MediaDataDecoder>
AgnosticDecoderModule::CreateVideoDecoder(const CreateDecoderParams& aParams)
{
  RefPtr<MediaDataDecoder> m;

  if (VPXDecoder::IsVPX(aParams.mConfig.mMimeType)) {
    m = new VPXDecoder(aParams);
  }
#ifdef MOZ_AV1
  else if (AOMDecoder::IsAV1(aParams.mConfig.mMimeType)) {
    m = new AOMDecoder(aParams);
  }
#endif
  else if (TheoraDecoder::IsTheora(aParams.mConfig.mMimeType)) {
    m = new TheoraDecoder(aParams);
  }

  return m.forget();
}

already_AddRefed<MediaDataDecoder>
AgnosticDecoderModule::CreateAudioDecoder(const CreateDecoderParams& aParams)
{
  RefPtr<MediaDataDecoder> m;

  const TrackInfo& config = aParams.mConfig;
  if (VorbisDataDecoder::IsVorbis(config.mMimeType)) {
    m = new VorbisDataDecoder(aParams);
  } else if (OpusDataDecoder::IsOpus(config.mMimeType)) {
    m = new OpusDataDecoder(aParams);
  } else if (WaveDataDecoder::IsWave(config.mMimeType)) {
    m = new WaveDataDecoder(aParams);
  }

  return m.forget();
}

} // namespace mozilla<|MERGE_RESOLUTION|>--- conflicted
+++ resolved
@@ -11,13 +11,10 @@
 #include "VorbisDecoder.h"
 #include "WAVDecoder.h"
 #include "mozilla/Logging.h"
-<<<<<<< HEAD
-=======
 
 #ifdef MOZ_AV1
 #include "AOMDecoder.h"
 #endif
->>>>>>> a17af05f
 
 namespace mozilla {
 
@@ -28,12 +25,9 @@
 {
   bool supports =
     VPXDecoder::IsVPX(aMimeType)
-<<<<<<< HEAD
-=======
 #ifdef MOZ_AV1
     || AOMDecoder::IsAV1(aMimeType)
 #endif
->>>>>>> a17af05f
     || OpusDataDecoder::IsOpus(aMimeType)
     || VorbisDataDecoder::IsVorbis(aMimeType)
     || WaveDataDecoder::IsWave(aMimeType)
