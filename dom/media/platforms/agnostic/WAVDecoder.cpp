--- conflicted
+++ resolved
@@ -118,17 +118,10 @@
     }
   }
 
-<<<<<<< HEAD
-  int64_t duration = frames / mInfo.mRate;
-
-  return DecodePromise::CreateAndResolve(
-    DecodedData{ new AudioData(aOffset, aTstampUsecs, duration, frames,
-=======
   auto duration = FramesToTimeUnit(frames, mInfo.mRate);
 
   return DecodePromise::CreateAndResolve(
     DecodedData{ new AudioData(aOffset, aSample->mTime, duration, frames,
->>>>>>> a17af05f
                                Move(buffer), mInfo.mChannels, mInfo.mRate) },
     __func__);
 }
