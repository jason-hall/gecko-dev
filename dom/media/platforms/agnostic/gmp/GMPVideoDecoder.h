--- conflicted
+++ resolved
@@ -38,35 +38,15 @@
   RefPtr<DecodePromise> Drain() override;
   RefPtr<FlushPromise> Flush() override;
   RefPtr<ShutdownPromise> Shutdown() override;
-<<<<<<< HEAD
-  const char* GetDescriptionName() const override
-=======
   nsCString GetDescriptionName() const override
   {
     return NS_LITERAL_CSTRING("gmp video decoder");
-  }
-  ConversionRequired NeedsConversion() const override
->>>>>>> a17af05f
-  {
-    return mConvertToAnnexB ? ConversionRequired::kNeedAnnexB
-                            : ConversionRequired::kNeedAVCC;
   }
   ConversionRequired NeedsConversion() const override
   {
     return mConvertToAnnexB ? ConversionRequired::kNeedAnnexB
                             : ConversionRequired::kNeedAVCC;
   }
-
-  // GMPVideoDecoderCallbackProxy
-  // All those methods are called on the GMP thread.
-  void Decoded(GMPVideoi420Frame* aDecodedFrame) override;
-  void ReceivedDecodedReferenceFrame(const uint64_t aPictureId) override;
-  void ReceivedDecodedFrame(const uint64_t aPictureId) override;
-  void InputDataExhausted() override;
-  void DrainComplete() override;
-  void ResetComplete() override;
-  void Error(GMPErr aErr) override;
-  void Terminated() override;
 
   // GMPVideoDecoderCallbackProxy
   // All those methods are called on the GMP thread.
