/* -*- Mode: C++; tab-width: 2; indent-tabs-mode: nil; c-basic-offset: 2 -*- */
/* vim:set ts=2 sw=2 sts=2 et cindent: */
/* This Source Code Form is subject to the terms of the Mozilla Public
 * License, v. 2.0. If a copy of the MPL was not distributed with this
 * file, You can obtain one at http://mozilla.org/MPL/2.0/. */

#include "GMPVideoDecoder.h"
#include "GMPDecoderModule.h"
#include "GMPVideoHost.h"
#include "MediaData.h"
<<<<<<< HEAD
=======
#include "mozilla/EndianUtils.h"
#include "mp4_demuxer/AnnexB.h"
#include "MP4Decoder.h"
#include "prsystem.h"
>>>>>>> a17af05f
#include "VPXDecoder.h"
#include "mozilla/EndianUtils.h"
#include "prsystem.h"
#include "mp4_demuxer/AnnexB.h"

namespace mozilla {

#if defined(DEBUG)
static bool IsOnGMPThread()
{
  nsCOMPtr<mozIGeckoMediaPluginService> mps =
    do_GetService("@mozilla.org/gecko-media-plugin-service;1");
  MOZ_ASSERT(mps);

  nsCOMPtr<nsIThread> gmpThread;
  nsresult rv = mps->GetThread(getter_AddRefs(gmpThread));
  MOZ_ASSERT(NS_SUCCEEDED(rv) && gmpThread);
<<<<<<< HEAD
  return NS_GetCurrentThread() == gmpThread;
=======
  return gmpThread->EventTarget()->IsOnCurrentThread();
>>>>>>> a17af05f
}
#endif

GMPVideoDecoderParams::GMPVideoDecoderParams(const CreateDecoderParams& aParams)
  : mConfig(aParams.VideoConfig())
  , mTaskQueue(aParams.mTaskQueue)
  , mImageContainer(aParams.mImageContainer)
  , mLayersBackend(aParams.GetLayersBackend())
  , mCrashHelper(aParams.mCrashHelper)
{
}

void
GMPVideoDecoder::Decoded(GMPVideoi420Frame* aDecodedFrame)
{
  GMPUniquePtr<GMPVideoi420Frame> decodedFrame(aDecodedFrame);

  MOZ_ASSERT(IsOnGMPThread());

  VideoData::YCbCrBuffer b;
  for (int i = 0; i < kGMPNumOfPlanes; ++i) {
    b.mPlanes[i].mData = decodedFrame->Buffer(GMPPlaneType(i));
    b.mPlanes[i].mStride = decodedFrame->Stride(GMPPlaneType(i));
    if (i == kGMPYPlane) {
      b.mPlanes[i].mWidth = decodedFrame->Width();
      b.mPlanes[i].mHeight = decodedFrame->Height();
    } else {
      b.mPlanes[i].mWidth = (decodedFrame->Width() + 1) / 2;
      b.mPlanes[i].mHeight = (decodedFrame->Height() + 1) / 2;
    }
    b.mPlanes[i].mOffset = 0;
    b.mPlanes[i].mSkip = 0;
  }

  gfx::IntRect pictureRegion(
    0, 0, decodedFrame->Width(), decodedFrame->Height());
<<<<<<< HEAD
  RefPtr<VideoData> v =
    VideoData::CreateAndCopyData(mConfig,
                                 mImageContainer,
                                 mLastStreamOffset,
                                 decodedFrame->Timestamp(),
                                 decodedFrame->Duration(),
                                 b,
                                 false,
                                 -1,
                                 pictureRegion);
=======
  RefPtr<VideoData> v = VideoData::CreateAndCopyData(
    mConfig,
    mImageContainer,
    mLastStreamOffset,
    media::TimeUnit::FromMicroseconds(decodedFrame->Timestamp()),
    media::TimeUnit::FromMicroseconds(decodedFrame->Duration()),
    b,
    false,
    media::TimeUnit::FromMicroseconds(-1),
    pictureRegion);
>>>>>>> a17af05f
  RefPtr<GMPVideoDecoder> self = this;
  if (v) {
    mDecodedData.AppendElement(Move(v));
  } else {
    mDecodedData.Clear();
    mDecodePromise.RejectIfExists(
      MediaResult(NS_ERROR_OUT_OF_MEMORY,
                  RESULT_DETAIL("CallBack::CreateAndCopyData")),
      __func__);
  }
}

void
GMPVideoDecoder::ReceivedDecodedReferenceFrame(const uint64_t aPictureId)
{
  MOZ_ASSERT(IsOnGMPThread());
}

void
GMPVideoDecoder::ReceivedDecodedFrame(const uint64_t aPictureId)
{
  MOZ_ASSERT(IsOnGMPThread());
}

void
GMPVideoDecoder::InputDataExhausted()
{
  MOZ_ASSERT(IsOnGMPThread());
  mDecodePromise.ResolveIfExists(mDecodedData, __func__);
  mDecodedData.Clear();
}

void
GMPVideoDecoder::DrainComplete()
{
  MOZ_ASSERT(IsOnGMPThread());
  mDrainPromise.ResolveIfExists(mDecodedData, __func__);
  mDecodedData.Clear();
}

void
GMPVideoDecoder::ResetComplete()
{
  MOZ_ASSERT(IsOnGMPThread());
  mFlushPromise.ResolveIfExists(true, __func__);
}

void
GMPVideoDecoder::Error(GMPErr aErr)
{
  MOZ_ASSERT(IsOnGMPThread());
  auto error = MediaResult(aErr == GMPDecodeErr ? NS_ERROR_DOM_MEDIA_DECODE_ERR
                                                : NS_ERROR_DOM_MEDIA_FATAL_ERR,
                           RESULT_DETAIL("GMPErr:%x", aErr));
  mDecodePromise.RejectIfExists(error, __func__);
  mDrainPromise.RejectIfExists(error, __func__);
  mFlushPromise.RejectIfExists(error, __func__);
}

void
GMPVideoDecoder::Terminated()
{
  MOZ_ASSERT(IsOnGMPThread());
  Error(GMPErr::GMPAbortedErr);
}

GMPVideoDecoder::GMPVideoDecoder(const GMPVideoDecoderParams& aParams)
  : mConfig(aParams.mConfig)
  , mGMP(nullptr)
  , mHost(nullptr)
  , mConvertNALUnitLengths(false)
  , mCrashHelper(aParams.mCrashHelper)
  , mImageContainer(aParams.mImageContainer)
{
}

void
GMPVideoDecoder::InitTags(nsTArray<nsCString>& aTags)
{
  if (MP4Decoder::IsH264(mConfig.mMimeType)) {
    aTags.AppendElement(NS_LITERAL_CSTRING("h264"));
  } else if (VPXDecoder::IsVP8(mConfig.mMimeType)) {
    aTags.AppendElement(NS_LITERAL_CSTRING("vp8"));
  } else if (VPXDecoder::IsVP9(mConfig.mMimeType)) {
    aTags.AppendElement(NS_LITERAL_CSTRING("vp9"));
  }
}

nsCString
GMPVideoDecoder::GetNodeId()
{
  return SHARED_GMP_DECODING_NODE_ID;
}

GMPUniquePtr<GMPVideoEncodedFrame>
GMPVideoDecoder::CreateFrame(MediaRawData* aSample)
{
  GMPVideoFrame* ftmp = nullptr;
  GMPErr err = mHost->CreateFrame(kGMPEncodedVideoFrame, &ftmp);
  if (GMP_FAILED(err)) {
    return nullptr;
  }

  GMPUniquePtr<GMPVideoEncodedFrame> frame(
    static_cast<GMPVideoEncodedFrame*>(ftmp));
  err = frame->CreateEmptyFrame(aSample->Size());
  if (GMP_FAILED(err)) {
    return nullptr;
  }

  memcpy(frame->Buffer(), aSample->Data(), frame->Size());

  // Convert 4-byte NAL unit lengths to host-endian 4-byte buffer lengths to
  // suit the GMP API.
  if (mConvertNALUnitLengths) {
    const int kNALLengthSize = 4;
    uint8_t* buf = frame->Buffer();
    while (buf < frame->Buffer() + frame->Size() - kNALLengthSize) {
      uint32_t length = BigEndian::readUint32(buf) + kNALLengthSize;
      *reinterpret_cast<uint32_t *>(buf) = length;
      buf += length;
    }
  }

  frame->SetBufferType(GMP_BufferLength32);

  frame->SetEncodedWidth(mConfig.mDisplay.width);
  frame->SetEncodedHeight(mConfig.mDisplay.height);
  frame->SetTimeStamp(aSample->mTime.ToMicroseconds());
  frame->SetCompleteFrame(true);
  frame->SetDuration(aSample->mDuration.ToMicroseconds());
  frame->SetFrameType(aSample->mKeyframe ? kGMPKeyFrame : kGMPDeltaFrame);

  return frame;
}

const VideoInfo&
GMPVideoDecoder::GetConfig() const
{
  return mConfig;
}

void
GMPVideoDecoder::GMPInitDone(GMPVideoDecoderProxy* aGMP, GMPVideoHost* aHost)
{
  MOZ_ASSERT(IsOnGMPThread());

  if (!aGMP) {
    mInitPromise.RejectIfExists(NS_ERROR_DOM_MEDIA_FATAL_ERR, __func__);
    return;
  }
  MOZ_ASSERT(aHost);

  if (mInitPromise.IsEmpty()) {
    // GMP must have been shutdown while we were waiting for Init operation
    // to complete.
    aGMP->Close();
    return;
  }

  bool isOpenH264 = aGMP->GetDisplayName().EqualsLiteral("gmpopenh264");

  GMPVideoCodec codec;
  memset(&codec, 0, sizeof(codec));

  codec.mGMPApiVersion = kGMPVersion33;
  nsTArray<uint8_t> codecSpecific;
  if (MP4Decoder::IsH264(mConfig.mMimeType)) {
    codec.mCodecType = kGMPVideoCodecH264;
    codecSpecific.AppendElement(0); // mPacketizationMode.
    codecSpecific.AppendElements(mConfig.mExtraData->Elements(),
                                 mConfig.mExtraData->Length());
    // OpenH264 expects pseudo-AVCC, but others must be passed
    // AnnexB for H264.
    mConvertToAnnexB = !isOpenH264;
  } else if (VPXDecoder::IsVP8(mConfig.mMimeType)) {
    codec.mCodecType = kGMPVideoCodecVP8;
  } else if (VPXDecoder::IsVP9(mConfig.mMimeType)) {
    codec.mCodecType = kGMPVideoCodecVP9;
  } else {
    // Unrecognized mime type
    aGMP->Close();
    mInitPromise.Reject(NS_ERROR_DOM_MEDIA_FATAL_ERR, __func__);
    return;
  }
  codec.mWidth = mConfig.mImage.width;
  codec.mHeight = mConfig.mImage.height;

  nsresult rv = aGMP->InitDecode(codec,
                                 codecSpecific,
                                 this,
                                 PR_GetNumberOfProcessors());
  if (NS_FAILED(rv)) {
    aGMP->Close();
    mInitPromise.Reject(NS_ERROR_DOM_MEDIA_FATAL_ERR, __func__);
    return;
  }

  mGMP = aGMP;
  mHost = aHost;

  // GMP implementations have interpreted the meaning of GMP_BufferLength32
  // differently.  The OpenH264 GMP expects GMP_BufferLength32 to behave as
  // specified in the GMP API, where each buffer is prefixed by a 32-bit
  // host-endian buffer length that includes the size of the buffer length
  // field.  Other existing GMPs currently expect GMP_BufferLength32 (when
  // combined with kGMPVideoCodecH264) to mean "like AVCC but restricted to
  // 4-byte NAL lengths" (i.e. buffer lengths are specified in big-endian
  // and do not include the length of the buffer length field.
  mConvertNALUnitLengths = isOpenH264;

  mInitPromise.Resolve(TrackInfo::kVideoTrack, __func__);
}

RefPtr<MediaDataDecoder::InitPromise>
GMPVideoDecoder::Init()
{
  MOZ_ASSERT(IsOnGMPThread());

  mMPS = do_GetService("@mozilla.org/gecko-media-plugin-service;1");
  MOZ_ASSERT(mMPS);

  RefPtr<InitPromise> promise(mInitPromise.Ensure(__func__));

  nsTArray<nsCString> tags;
  InitTags(tags);
  UniquePtr<GetGMPVideoDecoderCallback> callback(new GMPInitDoneCallback(this));
  if (NS_FAILED(mMPS->GetDecryptingGMPVideoDecoder(mCrashHelper,
                                                   &tags,
                                                   GetNodeId(),
                                                   Move(callback),
                                                   DecryptorId()))) {
    mInitPromise.Reject(NS_ERROR_DOM_MEDIA_FATAL_ERR, __func__);
  }

  return promise;
}

RefPtr<MediaDataDecoder::DecodePromise>
GMPVideoDecoder::Decode(MediaRawData* aSample)
{
  MOZ_ASSERT(IsOnGMPThread());

  RefPtr<MediaRawData> sample(aSample);
  if (!mGMP) {
    return DecodePromise::CreateAndReject(
      MediaResult(NS_ERROR_DOM_MEDIA_FATAL_ERR,
                  RESULT_DETAIL("mGMP not initialized")),
      __func__);
  }

  mLastStreamOffset = sample->mOffset;

  GMPUniquePtr<GMPVideoEncodedFrame> frame = CreateFrame(sample);
  if (!frame) {
    return DecodePromise::CreateAndReject(
      MediaResult(NS_ERROR_OUT_OF_MEMORY,
                  RESULT_DETAIL("CreateFrame returned null")),
      __func__);
  }
  RefPtr<DecodePromise> p = mDecodePromise.Ensure(__func__);
  nsTArray<uint8_t> info; // No codec specific per-frame info to pass.
  nsresult rv = mGMP->Decode(Move(frame), false, info, 0);
  if (NS_FAILED(rv)) {
    mDecodePromise.Reject(MediaResult(NS_ERROR_DOM_MEDIA_DECODE_ERR,
                                      RESULT_DETAIL("mGMP->Decode:%" PRIx32,
                                                    static_cast<uint32_t>(rv))),
                          __func__);
  }
  return p;
}

RefPtr<MediaDataDecoder::FlushPromise>
GMPVideoDecoder::Flush()
{
  MOZ_ASSERT(IsOnGMPThread());

  mDecodePromise.RejectIfExists(NS_ERROR_DOM_MEDIA_CANCELED, __func__);
  mDrainPromise.RejectIfExists(NS_ERROR_DOM_MEDIA_CANCELED, __func__);

  RefPtr<FlushPromise> p = mFlushPromise.Ensure(__func__);
  if (!mGMP || NS_FAILED(mGMP->Reset())) {
    // Abort the flush.
    mFlushPromise.Resolve(true, __func__);
  }
  return p;
}

RefPtr<MediaDataDecoder::DecodePromise>
GMPVideoDecoder::Drain()
{
  MOZ_ASSERT(IsOnGMPThread());

  MOZ_ASSERT(mDecodePromise.IsEmpty(), "Must wait for decoding to complete");

  RefPtr<DecodePromise> p = mDrainPromise.Ensure(__func__);
  if (!mGMP || NS_FAILED(mGMP->Drain())) {
    mDrainPromise.Resolve(DecodedData(), __func__);
  }

  return p;
}

RefPtr<ShutdownPromise>
GMPVideoDecoder::Shutdown()
{
  mInitPromise.RejectIfExists(NS_ERROR_DOM_MEDIA_CANCELED, __func__);
  mFlushPromise.RejectIfExists(NS_ERROR_DOM_MEDIA_CANCELED, __func__);

  // Note that this *may* be called from the proxy thread also.
  // TODO: If that's the case, then this code is racy.
  if (!mGMP) {
    return ShutdownPromise::CreateAndResolve(true, __func__);
  }
  // Note this unblocks flush and drain operations waiting for callbacks.
  mGMP->Close();
  mGMP = nullptr;
  return ShutdownPromise::CreateAndResolve(true, __func__);
}

} // namespace mozilla<|MERGE_RESOLUTION|>--- conflicted
+++ resolved
@@ -8,17 +8,11 @@
 #include "GMPDecoderModule.h"
 #include "GMPVideoHost.h"
 #include "MediaData.h"
-<<<<<<< HEAD
-=======
 #include "mozilla/EndianUtils.h"
 #include "mp4_demuxer/AnnexB.h"
 #include "MP4Decoder.h"
 #include "prsystem.h"
->>>>>>> a17af05f
 #include "VPXDecoder.h"
-#include "mozilla/EndianUtils.h"
-#include "prsystem.h"
-#include "mp4_demuxer/AnnexB.h"
 
 namespace mozilla {
 
@@ -32,11 +26,7 @@
   nsCOMPtr<nsIThread> gmpThread;
   nsresult rv = mps->GetThread(getter_AddRefs(gmpThread));
   MOZ_ASSERT(NS_SUCCEEDED(rv) && gmpThread);
-<<<<<<< HEAD
-  return NS_GetCurrentThread() == gmpThread;
-=======
   return gmpThread->EventTarget()->IsOnCurrentThread();
->>>>>>> a17af05f
 }
 #endif
 
@@ -73,18 +63,6 @@
 
   gfx::IntRect pictureRegion(
     0, 0, decodedFrame->Width(), decodedFrame->Height());
-<<<<<<< HEAD
-  RefPtr<VideoData> v =
-    VideoData::CreateAndCopyData(mConfig,
-                                 mImageContainer,
-                                 mLastStreamOffset,
-                                 decodedFrame->Timestamp(),
-                                 decodedFrame->Duration(),
-                                 b,
-                                 false,
-                                 -1,
-                                 pictureRegion);
-=======
   RefPtr<VideoData> v = VideoData::CreateAndCopyData(
     mConfig,
     mImageContainer,
@@ -95,7 +73,6 @@
     false,
     media::TimeUnit::FromMicroseconds(-1),
     pictureRegion);
->>>>>>> a17af05f
   RefPtr<GMPVideoDecoder> self = this;
   if (v) {
     mDecodedData.AppendElement(Move(v));
