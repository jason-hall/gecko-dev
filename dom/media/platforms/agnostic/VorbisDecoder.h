--- conflicted
+++ resolved
@@ -29,11 +29,7 @@
   RefPtr<DecodePromise> Drain() override;
   RefPtr<FlushPromise> Flush() override;
   RefPtr<ShutdownPromise> Shutdown() override;
-<<<<<<< HEAD
-  const char* GetDescriptionName() const override
-=======
   nsCString GetDescriptionName() const override
->>>>>>> a17af05f
   {
     return NS_LITERAL_CSTRING("vorbis audio decoder");
   }
