/* -*- Mode: C++; tab-width: 2; indent-tabs-mode: nil; c-basic-offset: 2 -*- */
/* vim:set ts=2 sw=2 sts=2 et cindent: */
/* This Source Code Form is subject to the terms of the Mozilla Public
 * License, v. 2.0. If a copy of the MPL was not distributed with this
 * file, You can obtain one at http://mozilla.org/MPL/2.0/. */

<<<<<<< HEAD
#include "MediaPrefs.h"
#include "MediaContainerType.h"
#include "MediaDecoderStateMachine.h"
#include "MediaFormatReader.h"
#include "OggDemuxer.h"
#include "OggDecoder.h"

namespace mozilla {

MediaDecoderStateMachine* OggDecoder::CreateStateMachine()
{
  RefPtr<OggDemuxer> demuxer = new OggDemuxer(GetResource());
  RefPtr<MediaFormatReader> reader =
    new MediaFormatReader(this, demuxer, GetVideoFrameContainer());
  demuxer->SetChainingEvents(&reader->TimedMetadataProducer(),
                             &reader->MediaNotSeekableProducer());
  return new MediaDecoderStateMachine(this, reader);
}

=======
#include "OggDecoder.h"
#include "MediaPrefs.h"
#include "MediaContainerType.h"
#include "MediaDecoder.h"

namespace mozilla {

>>>>>>> a17af05f
/* static */
bool
OggDecoder::IsSupportedType(const MediaContainerType& aContainerType)
{
  if (!MediaPrefs::OggEnabled()) {
    return false;
  }

  if (aContainerType.Type() != MEDIAMIMETYPE("audio/ogg") &&
      aContainerType.Type() != MEDIAMIMETYPE("video/ogg") &&
      aContainerType.Type() != MEDIAMIMETYPE("application/ogg")) {
    return false;
  }

  const bool isOggVideo = (aContainerType.Type() != MEDIAMIMETYPE("audio/ogg"));

  const MediaCodecs& codecs = aContainerType.ExtendedType().Codecs();
  if (codecs.IsEmpty()) {
    // WebM guarantees that the only codecs it contained are vp8, vp9, opus or vorbis.
    return true;
  }
  // Verify that all the codecs specified are ones that we expect that
  // we can play.
  for (const auto& codec : codecs.Range()) {
<<<<<<< HEAD
    if ((IsOpusEnabled() && codec.EqualsLiteral("opus")) ||
=======
    if ((MediaDecoder::IsOpusEnabled() && codec.EqualsLiteral("opus")) ||
>>>>>>> a17af05f
        codec.EqualsLiteral("vorbis") ||
        (MediaPrefs::FlacInOgg() && codec.EqualsLiteral("flac"))) {
      continue;
    }
    // Note: Only accept Theora in a video container type, not in an audio
    // container type.
    if (isOggVideo && codec.EqualsLiteral("theora")) {
      continue;
    }
    // Some unsupported codec.
    return false;
  }
  return true;
}

} // namespace mozilla<|MERGE_RESOLUTION|>--- conflicted
+++ resolved
@@ -4,27 +4,6 @@
  * License, v. 2.0. If a copy of the MPL was not distributed with this
  * file, You can obtain one at http://mozilla.org/MPL/2.0/. */
 
-<<<<<<< HEAD
-#include "MediaPrefs.h"
-#include "MediaContainerType.h"
-#include "MediaDecoderStateMachine.h"
-#include "MediaFormatReader.h"
-#include "OggDemuxer.h"
-#include "OggDecoder.h"
-
-namespace mozilla {
-
-MediaDecoderStateMachine* OggDecoder::CreateStateMachine()
-{
-  RefPtr<OggDemuxer> demuxer = new OggDemuxer(GetResource());
-  RefPtr<MediaFormatReader> reader =
-    new MediaFormatReader(this, demuxer, GetVideoFrameContainer());
-  demuxer->SetChainingEvents(&reader->TimedMetadataProducer(),
-                             &reader->MediaNotSeekableProducer());
-  return new MediaDecoderStateMachine(this, reader);
-}
-
-=======
 #include "OggDecoder.h"
 #include "MediaPrefs.h"
 #include "MediaContainerType.h"
@@ -32,7 +11,6 @@
 
 namespace mozilla {
 
->>>>>>> a17af05f
 /* static */
 bool
 OggDecoder::IsSupportedType(const MediaContainerType& aContainerType)
@@ -57,11 +35,7 @@
   // Verify that all the codecs specified are ones that we expect that
   // we can play.
   for (const auto& codec : codecs.Range()) {
-<<<<<<< HEAD
-    if ((IsOpusEnabled() && codec.EqualsLiteral("opus")) ||
-=======
     if ((MediaDecoder::IsOpusEnabled() && codec.EqualsLiteral("opus")) ||
->>>>>>> a17af05f
         codec.EqualsLiteral("vorbis") ||
         (MediaPrefs::FlacInOgg() && codec.EqualsLiteral("flac"))) {
       continue;
