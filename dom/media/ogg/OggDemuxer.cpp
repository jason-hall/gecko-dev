 /* -*- Mode: C++; tab-width: 2; indent-tabs-mode: nil; c-basic-offset: 2 -*- */
/* vim:set ts=2 sw=2 sts=2 et cindent: */
/* This Source Code Form is subject to the terms of the Mozilla Public
 * License, v. 2.0. If a copy of the MPL was not distributed with this
 * file, You can obtain one at http://mozilla.org/MPL/2.0/. */

#include "nsError.h"
#include "MediaDecoderStateMachine.h"
#include "OggDemuxer.h"
#include "OggCodecState.h"
#include "mozilla/AbstractThread.h"
#include "mozilla/Atomics.h"
#include "mozilla/PodOperations.h"
#include "mozilla/SharedThreadPool.h"
#include "mozilla/Telemetry.h"
#include "mozilla/TimeStamp.h"
#include "MediaDataDemuxer.h"
#include "nsAutoRef.h"
#include "XiphExtradata.h"
#include "MediaPrefs.h"

#include <algorithm>

extern mozilla::LazyLogModule gMediaDemuxerLog;
#define OGG_DEBUG(arg, ...) MOZ_LOG(gMediaDemuxerLog, mozilla::LogLevel::Debug, ("OggDemuxer(%p)::%s: " arg, this, __func__, ##__VA_ARGS__))

// Un-comment to enable logging of seek bisections.
//#define SEEK_LOGGING
#ifdef SEEK_LOGGING
#define SEEK_LOG(type, msg) MOZ_LOG(gMediaDemuxerLog, type, msg)
#else
#define SEEK_LOG(type, msg)
#endif

namespace mozilla
{

using media::TimeUnit;
using media::TimeInterval;
using media::TimeIntervals;

// The number of microseconds of "fuzz" we use in a bisection search over
// HTTP. When we're seeking with fuzz, we'll stop the search if a bisection
// lands between the seek target and OGG_SEEK_FUZZ_USECS microseconds before the
// seek target.  This is becaue it's usually quicker to just keep downloading
// from an exisiting connection than to do another bisection inside that
// small range, which would open a new HTTP connetion.
static const uint32_t OGG_SEEK_FUZZ_USECS = 500000;

// The number of microseconds of "pre-roll" we use for Opus streams.
// The specification recommends 80 ms.
static const int64_t OGG_SEEK_OPUS_PREROLL = 80 * USECS_PER_MS;

static Atomic<uint32_t> sStreamSourceID(0u);

// Return the corresponding category in aKind based on the following specs.
// (https://www.whatwg.org/specs/web-apps/current-
// work/multipage/embedded-content.html#dom-audiotrack-kind) &
// (http://wiki.xiph.org/SkeletonHeaders)
const nsString
OggDemuxer::GetKind(const nsCString& aRole)
{
  if (aRole.Find("audio/main") != -1 || aRole.Find("video/main") != -1) {
    return NS_LITERAL_STRING("main");
  } else if (aRole.Find("audio/alternate") != -1 ||
             aRole.Find("video/alternate") != -1) {
    return NS_LITERAL_STRING("alternative");
  } else if (aRole.Find("audio/audiodesc") != -1) {
    return NS_LITERAL_STRING("descriptions");
  } else if (aRole.Find("audio/described") != -1) {
    return NS_LITERAL_STRING("main-desc");
  } else if (aRole.Find("audio/dub") != -1) {
    return NS_LITERAL_STRING("translation");
  } else if (aRole.Find("audio/commentary") != -1) {
    return NS_LITERAL_STRING("commentary");
  } else if (aRole.Find("video/sign") != -1) {
    return NS_LITERAL_STRING("sign");
  } else if (aRole.Find("video/captioned") != -1) {
    return NS_LITERAL_STRING("captions");
  } else if (aRole.Find("video/subtitled") != -1) {
    return NS_LITERAL_STRING("subtitles");
  }
  return EmptyString();
}

void
OggDemuxer::InitTrack(MessageField* aMsgInfo,
                      TrackInfo* aInfo,
                      bool aEnable)
{
  MOZ_ASSERT(aMsgInfo);
  MOZ_ASSERT(aInfo);

  nsCString* sName = aMsgInfo->mValuesStore.Get(eName);
  nsCString* sRole = aMsgInfo->mValuesStore.Get(eRole);
  nsCString* sTitle = aMsgInfo->mValuesStore.Get(eTitle);
  nsCString* sLanguage = aMsgInfo->mValuesStore.Get(eLanguage);
  aInfo->Init(sName? NS_ConvertUTF8toUTF16(*sName):EmptyString(),
              sRole? GetKind(*sRole):EmptyString(),
              sTitle? NS_ConvertUTF8toUTF16(*sTitle):EmptyString(),
              sLanguage? NS_ConvertUTF8toUTF16(*sLanguage):EmptyString(),
              aEnable);
}

OggDemuxer::OggDemuxer(MediaResource* aResource)
  : mTheoraState(nullptr)
  , mVorbisState(nullptr)
  , mOpusState(nullptr)
  , mFlacState(nullptr)
  , mOpusEnabled(MediaDecoder::IsOpusEnabled())
  , mSkeletonState(nullptr)
  , mAudioOggState(aResource)
  , mVideoOggState(aResource)
  , mIsChained(false)
  , mTimedMetadataEvent(nullptr)
  , mOnSeekableEvent(nullptr)
{
  MOZ_COUNT_CTOR(OggDemuxer);
}

OggDemuxer::~OggDemuxer()
{
  MOZ_COUNT_DTOR(OggDemuxer);
  Reset(TrackInfo::kAudioTrack);
  Reset(TrackInfo::kVideoTrack);
  if (HasAudio() || HasVideo()) {
    // If we were able to initialize our decoders, report whether we encountered
    // a chained stream or not.
    bool isChained = mIsChained;
    void* ptr = this;
<<<<<<< HEAD
    nsCOMPtr<nsIRunnable> task = NS_NewRunnableFunction([ptr, isChained]() -> void {
      // We can't use OGG_DEBUG here because it implicitly refers to `this`,
      // which we can't capture in this runnable.
      MOZ_LOG(gMediaDemuxerLog, mozilla::LogLevel::Debug,
              ("OggDemuxer(%p)::%s: Reporting telemetry MEDIA_OGG_LOADED_IS_CHAINED=%d",
               ptr, __func__, isChained));
      Telemetry::Accumulate(Telemetry::HistogramID::MEDIA_OGG_LOADED_IS_CHAINED, isChained);
    });
    SystemGroup::Dispatch("~OggDemuxer::report_telemetry",
                          TaskCategory::Other,
                          task.forget());
=======
    nsCOMPtr<nsIRunnable> task = NS_NewRunnableFunction(
      "OggDemuxer::~OggDemuxer", [ptr, isChained]() -> void {
        // We can't use OGG_DEBUG here because it implicitly refers to `this`,
        // which we can't capture in this runnable.
        MOZ_LOG(gMediaDemuxerLog,
                mozilla::LogLevel::Debug,
                ("OggDemuxer(%p)::%s: Reporting telemetry "
                 "MEDIA_OGG_LOADED_IS_CHAINED=%d",
                 ptr,
                 __func__,
                 isChained));
        Telemetry::Accumulate(
          Telemetry::HistogramID::MEDIA_OGG_LOADED_IS_CHAINED, isChained);
      });
    SystemGroup::Dispatch(TaskCategory::Other, task.forget());
>>>>>>> a17af05f
  }
}

void
OggDemuxer::SetChainingEvents(TimedMetadataEventProducer* aMetadataEvent,
                              MediaEventProducer<void>* aOnSeekableEvent)
{
  mTimedMetadataEvent = aMetadataEvent;
  mOnSeekableEvent = aOnSeekableEvent;
}


bool
OggDemuxer::HasAudio()
const
{
  return mVorbisState || mOpusState || mFlacState;
}

bool
OggDemuxer::HasVideo()
const
{
  return mTheoraState;
}

bool
OggDemuxer::HaveStartTime()
const
{
  return mStartTime.isSome();
}

int64_t
OggDemuxer::StartTime() const
{
  return mStartTime.refOr(0);
}

bool
OggDemuxer::HaveStartTime(TrackInfo::TrackType aType)
{
  return OggState(aType).mStartTime.isSome();
}

int64_t
OggDemuxer::StartTime(TrackInfo::TrackType aType)
{
  return OggState(aType).mStartTime.refOr(TimeUnit::Zero()).ToMicroseconds();
}

RefPtr<OggDemuxer::InitPromise>
OggDemuxer::Init()
{
  int ret = ogg_sync_init(OggSyncState(TrackInfo::kAudioTrack));
  if (ret != 0) {
    return InitPromise::CreateAndReject(NS_ERROR_OUT_OF_MEMORY, __func__);
  }
  ret = ogg_sync_init(OggSyncState(TrackInfo::kVideoTrack));
  if (ret != 0) {
    return InitPromise::CreateAndReject(NS_ERROR_OUT_OF_MEMORY, __func__);
  }
  if (ReadMetadata() != NS_OK) {
    return InitPromise::CreateAndReject(NS_ERROR_DOM_MEDIA_METADATA_ERR, __func__);
  }

  if (!GetNumberTracks(TrackInfo::kAudioTrack) &&
      !GetNumberTracks(TrackInfo::kVideoTrack)) {
    return InitPromise::CreateAndReject(NS_ERROR_DOM_MEDIA_METADATA_ERR, __func__);
  }

  return InitPromise::CreateAndResolve(NS_OK, __func__);
}

bool
OggDemuxer::HasTrackType(TrackInfo::TrackType aType) const
{
  return !!GetNumberTracks(aType);
}

OggCodecState*
OggDemuxer::GetTrackCodecState(TrackInfo::TrackType aType) const
{
  switch(aType) {
    case TrackInfo::kAudioTrack:
      if (mVorbisState) {
        return mVorbisState;
      } else if (mOpusState) {
        return mOpusState;
      } else {
        return mFlacState;
      }
    case TrackInfo::kVideoTrack:
      return mTheoraState;
    default:
      return 0;
  }
}

TrackInfo::TrackType
OggDemuxer::GetCodecStateType(OggCodecState* aState) const
{
  switch (aState->GetType()) {
    case OggCodecState::TYPE_THEORA:
      return TrackInfo::kVideoTrack;
    case OggCodecState::TYPE_OPUS:
    case OggCodecState::TYPE_VORBIS:
    case OggCodecState::TYPE_FLAC:
      return TrackInfo::kAudioTrack;
    default:
      return TrackInfo::kUndefinedTrack;
  }
}

uint32_t
OggDemuxer::GetNumberTracks(TrackInfo::TrackType aType) const
{
  switch(aType) {
    case TrackInfo::kAudioTrack:
      return HasAudio() ? 1 : 0;
    case TrackInfo::kVideoTrack:
      return HasVideo() ? 1 : 0;
    default:
      return 0;
  }
}

UniquePtr<TrackInfo>
OggDemuxer::GetTrackInfo(TrackInfo::TrackType aType, size_t aTrackNumber) const
{
  switch(aType) {
    case TrackInfo::kAudioTrack:
      return mInfo.mAudio.Clone();
    case TrackInfo::kVideoTrack:
      return mInfo.mVideo.Clone();
    default:
      return nullptr;
  }
}

already_AddRefed<MediaTrackDemuxer>
OggDemuxer::GetTrackDemuxer(TrackInfo::TrackType aType, uint32_t aTrackNumber)
{
  if (GetNumberTracks(aType) <= aTrackNumber) {
    return nullptr;
  }
  RefPtr<OggTrackDemuxer> e = new OggTrackDemuxer(this, aType, aTrackNumber);
  mDemuxers.AppendElement(e);

  return e.forget();
}

nsresult
OggDemuxer::Reset(TrackInfo::TrackType aType)
{
  // Discard any previously buffered packets/pages.
  ogg_sync_reset(OggSyncState(aType));
  OggCodecState* trackState = GetTrackCodecState(aType);
  if (trackState) {
    return trackState->Reset();
  }
  OggState(aType).mNeedKeyframe = true;
  return NS_OK;
}

bool
OggDemuxer::ReadHeaders(TrackInfo::TrackType aType,
                        OggCodecState* aState)
{
  while (!aState->DoneReadingHeaders()) {
    DemuxUntilPacketAvailable(aType, aState);
    OggPacketPtr packet = aState->PacketOut();
    if (!packet) {
      OGG_DEBUG("Ran out of header packets early; deactivating stream %" PRIu32, aState->mSerial);
      aState->Deactivate();
      return false;
    }

    // Local OggCodecState needs to decode headers in order to process
    // packet granulepos -> time mappings, etc.
    if (!aState->DecodeHeader(Move(packet))) {
      OGG_DEBUG("Failed to decode ogg header packet; deactivating stream %" PRIu32, aState->mSerial);
      aState->Deactivate();
      return false;
    }
  }

  return aState->Init();
}

void
OggDemuxer::BuildSerialList(nsTArray<uint32_t>& aTracks)
{
  // Obtaining seek index information for currently active bitstreams.
  if (HasVideo()) {
    aTracks.AppendElement(mTheoraState->mSerial);
  }
  if (HasAudio()) {
    if (mVorbisState) {
      aTracks.AppendElement(mVorbisState->mSerial);
    } else if (mOpusState) {
      aTracks.AppendElement(mOpusState->mSerial);
    }
  }
}

void
OggDemuxer::SetupTarget(OggCodecState** aSavedState, OggCodecState* aNewState)
{
  if (*aSavedState) {
    (*aSavedState)->Reset();
  }

  if (aNewState->GetInfo()->GetAsAudioInfo()) {
    mInfo.mAudio = *aNewState->GetInfo()->GetAsAudioInfo();
  } else {
    mInfo.mVideo = *aNewState->GetInfo()->GetAsVideoInfo();
  }
  *aSavedState = aNewState;
}

void
OggDemuxer::SetupTargetSkeleton()
{
  // Setup skeleton related information after mVorbisState & mTheroState
  // being set (if they exist).
  if (mSkeletonState) {
    if (!HasAudio() && !HasVideo()) {
      // We have a skeleton track, but no audio or video, may as well disable
      // the skeleton, we can't do anything useful with this media.
      OGG_DEBUG("Deactivating skeleton stream %" PRIu32, mSkeletonState->mSerial);
      mSkeletonState->Deactivate();
    } else if (ReadHeaders(TrackInfo::kAudioTrack, mSkeletonState) &&
               mSkeletonState->HasIndex()) {
      // We don't particularly care about which track we are currently using
      // as both MediaResource points to the same content.
      // Extract the duration info out of the index, so we don't need to seek to
      // the end of resource to get it.
      nsTArray<uint32_t> tracks;
      BuildSerialList(tracks);
      int64_t duration = 0;
      if (NS_SUCCEEDED(mSkeletonState->GetDuration(tracks, duration))) {
        OGG_DEBUG("Got duration from Skeleton index %" PRId64, duration);
        mInfo.mMetadataDuration.emplace(TimeUnit::FromMicroseconds(duration));
      }
    }
  }
}

void
OggDemuxer::SetupMediaTracksInfo(const nsTArray<uint32_t>& aSerials)
{
  // For each serial number
  // 1. Retrieve a codecState from mCodecStore by this serial number.
  // 2. Retrieve a message field from mMsgFieldStore by this serial number.
  // 3. For now, skip if the serial number refers to a non-primary bitstream.
  // 4. Setup track and other audio/video related information per different types.
  for (size_t i = 0; i < aSerials.Length(); i++) {
    uint32_t serial = aSerials[i];
    OggCodecState* codecState = mCodecStore.Get(serial);

    MessageField* msgInfo = nullptr;
    if (mSkeletonState) {
      mSkeletonState->mMsgFieldStore.Get(serial, &msgInfo);
    }

    OggCodecState* primeState = nullptr;
    switch (codecState->GetType()) {
      case OggCodecState::TYPE_THEORA:
        primeState = mTheoraState;
        break;
      case OggCodecState::TYPE_VORBIS:
        primeState = mVorbisState;
        break;
      case OggCodecState::TYPE_OPUS:
        primeState = mOpusState;
        break;
      case OggCodecState::TYPE_FLAC:
        primeState = mFlacState;
        break;
      default:
        break;
    }
    if (primeState && primeState == codecState) {
      bool isAudio = primeState->GetInfo()->GetAsAudioInfo();
      if (msgInfo) {
        InitTrack(msgInfo, isAudio ? static_cast<TrackInfo*>(&mInfo.mAudio)
                                   : &mInfo.mVideo,
                  true);
      }
      FillTags(isAudio ? static_cast<TrackInfo*>(&mInfo.mAudio) : &mInfo.mVideo,
               primeState->GetTags());
    }
  }
}

void
OggDemuxer::FillTags(TrackInfo* aInfo, MetadataTags* aTags)
{
  if (!aTags) {
    return;
  }
  nsAutoPtr<MetadataTags> tags(aTags);
  for (auto iter = aTags->Iter(); !iter.Done(); iter.Next()) {
    aInfo->mTags.AppendElement(MetadataTag(iter.Key(), iter.Data()));
  }
}

nsresult
OggDemuxer::ReadMetadata()
{
  OGG_DEBUG("OggDemuxer::ReadMetadata called!");

  // We read packets until all bitstreams have read all their header packets.
  // We record the offset of the first non-header page so that we know
  // what page to seek to when seeking to the media start.

  // @FIXME we have to read all the header packets on all the streams
  // and THEN we can run SetupTarget*
  // @fixme fixme

  TrackInfo::TrackType tracks[2] =
    { TrackInfo::kAudioTrack, TrackInfo::kVideoTrack };

  nsTArray<OggCodecState*> bitstreams;
  nsTArray<uint32_t> serials;

  for (uint32_t i = 0; i < ArrayLength(tracks); i++) {
    ogg_page page;
    bool readAllBOS = false;
    while (!readAllBOS) {
      if (!ReadOggPage(tracks[i], &page)) {
        // Some kind of error...
        OGG_DEBUG("OggDemuxer::ReadOggPage failed? leaving ReadMetadata...");
        return NS_ERROR_FAILURE;
      }

      int serial = ogg_page_serialno(&page);

      if (!ogg_page_bos(&page)) {
        // We've encountered a non Beginning Of Stream page. No more BOS pages
        // can follow in this Ogg segment, so there will be no other bitstreams
        // in the Ogg (unless it's invalid).
        readAllBOS = true;
      } else if (!mCodecStore.Contains(serial)) {
        // We've not encountered a stream with this serial number before. Create
        // an OggCodecState to demux it, and map that to the OggCodecState
        // in mCodecStates.
        OggCodecState* codecState = OggCodecState::Create(&page);
        mCodecStore.Add(serial, codecState);
        bitstreams.AppendElement(codecState);
        serials.AppendElement(serial);
      }
      if (NS_FAILED(DemuxOggPage(tracks[i], &page))) {
        return NS_ERROR_FAILURE;
      }
    }
  }

  // We've read all BOS pages, so we know the streams contained in the media.
  // 1. Find the first encountered Theora/Vorbis/Opus bitstream, and configure
  //    it as the target A/V bitstream.
  // 2. Deactivate the rest of bitstreams for now, until we have MediaInfo
  //    support multiple track infos.
  for (uint32_t i = 0; i < bitstreams.Length(); ++i) {
    OggCodecState* s = bitstreams[i];
    if (s) {
      if (s->GetType() == OggCodecState::TYPE_THEORA &&
          ReadHeaders(TrackInfo::kVideoTrack, s)) {
        if (!mTheoraState) {
          SetupTarget(&mTheoraState, s);
        } else {
          s->Deactivate();
        }
      } else if (s->GetType() == OggCodecState::TYPE_VORBIS &&
                 ReadHeaders(TrackInfo::kAudioTrack, s)) {
        if (!mVorbisState) {
          SetupTarget(&mVorbisState, s);
        } else {
          s->Deactivate();
        }
      } else if (s->GetType() == OggCodecState::TYPE_OPUS &&
                 ReadHeaders(TrackInfo::kAudioTrack, s)) {
        if (mOpusEnabled) {
          if (!mOpusState) {
            SetupTarget(&mOpusState, s);
          } else {
            s->Deactivate();
          }
        } else {
          NS_WARNING("Opus decoding disabled."
                     " See media.opus.enabled in about:config");
        }
      } else if (MediaPrefs::FlacInOgg() &&
                 s->GetType() == OggCodecState::TYPE_FLAC &&
                 ReadHeaders(TrackInfo::kAudioTrack, s)) {
        if (!mFlacState) {
          SetupTarget(&mFlacState, s);
        } else {
          s->Deactivate();
        }
      } else if (s->GetType() == OggCodecState::TYPE_SKELETON && !mSkeletonState) {
        mSkeletonState = static_cast<SkeletonState*>(s);
      } else {
        // Deactivate any non-primary bitstreams.
        s->Deactivate();
      }
    }
  }

  SetupTargetSkeleton();
  SetupMediaTracksInfo(serials);

  if (HasAudio() || HasVideo()) {
    int64_t startTime = -1;
    FindStartTime(startTime);
    if (startTime >= 0) {
      OGG_DEBUG("Detected stream start time %" PRId64, startTime);
      mStartTime.emplace(startTime);
    }

    if (mInfo.mMetadataDuration.isNothing() &&
        Resource(TrackInfo::kAudioTrack)->GetLength() >= 0) {
      // We didn't get a duration from the index or a Content-Duration header.
      // Seek to the end of file to find the end time.
      int64_t length = Resource(TrackInfo::kAudioTrack)->GetLength();

      NS_ASSERTION(length > 0, "Must have a content length to get end time");

      int64_t endTime = RangeEndTime(TrackInfo::kAudioTrack, length);

      if (endTime != -1) {
        mInfo.mUnadjustedMetadataEndTime.emplace(TimeUnit::FromMicroseconds(endTime));
        mInfo.mMetadataDuration.emplace(TimeUnit::FromMicroseconds(endTime - mStartTime.refOr(0)));
        OGG_DEBUG("Got Ogg duration from seeking to end %" PRId64, endTime);
      }
    }
    if (mInfo.mMetadataDuration.isNothing()) {
      mInfo.mMetadataDuration.emplace(TimeUnit::FromInfinity());
    }
    if (HasAudio()) {
      mInfo.mAudio.mDuration = mInfo.mMetadataDuration.ref();
    }
    if (HasVideo()) {
      mInfo.mVideo.mDuration = mInfo.mMetadataDuration.ref();
    }
  } else {
    OGG_DEBUG("no audio or video tracks");
    return NS_ERROR_FAILURE;
  }

  OGG_DEBUG("success?!");
  return NS_OK;
}

void
OggDemuxer::SetChained() {
  {
    if (mIsChained) {
      return;
    }
    mIsChained = true;
  }
  if (mOnSeekableEvent) {
    mOnSeekableEvent->Notify();
  }
}

bool
OggDemuxer::ReadOggChain(const media::TimeUnit& aLastEndTime)
{
  bool chained = false;
  OpusState* newOpusState = nullptr;
  VorbisState* newVorbisState = nullptr;
  FlacState* newFlacState = nullptr;
  nsAutoPtr<MetadataTags> tags;

  if (HasVideo() || HasSkeleton() || !HasAudio()) {
    return false;
  }

  ogg_page page;
  if (!ReadOggPage(TrackInfo::kAudioTrack, &page) || !ogg_page_bos(&page)) {
    // Chaining is only supported for audio only ogg files.
    return false;
  }

  int serial = ogg_page_serialno(&page);
  if (mCodecStore.Contains(serial)) {
    return false;
  }

  nsAutoPtr<OggCodecState> codecState;
  codecState = OggCodecState::Create(&page);
  if (!codecState) {
    return false;
  }

  if (mVorbisState && (codecState->GetType() == OggCodecState::TYPE_VORBIS)) {
    newVorbisState = static_cast<VorbisState*>(codecState.get());
  } else if (mOpusState && (codecState->GetType() == OggCodecState::TYPE_OPUS)) {
    newOpusState = static_cast<OpusState*>(codecState.get());
  } else if (mFlacState && (codecState->GetType() == OggCodecState::TYPE_FLAC)) {
    newFlacState = static_cast<FlacState*>(codecState.get());
  } else {
    return false;
  }

  OggCodecState* state;

  mCodecStore.Add(serial, codecState.forget());
  state = mCodecStore.Get(serial);

  NS_ENSURE_TRUE(state != nullptr, false);

  if (NS_FAILED(state->PageIn(&page))) {
    return false;
  }

  MessageField* msgInfo = nullptr;
  if (mSkeletonState) {
    mSkeletonState->mMsgFieldStore.Get(serial, &msgInfo);
  }

  if ((newVorbisState &&
       ReadHeaders(TrackInfo::kAudioTrack, newVorbisState)) &&
      (mVorbisState->GetInfo()->GetAsAudioInfo()->mRate ==
       newVorbisState->GetInfo()->GetAsAudioInfo()->mRate) &&
      (mVorbisState->GetInfo()->GetAsAudioInfo()->mChannels ==
       newVorbisState->GetInfo()->GetAsAudioInfo()->mChannels)) {

    SetupTarget(&mVorbisState, newVorbisState);
<<<<<<< HEAD
    LOG(LogLevel::Debug,
        ("New vorbis ogg link, serial=%d\n", mVorbisState->mSerial));
=======
    OGG_DEBUG("New vorbis ogg link, serial=%d\n", mVorbisState->mSerial);
>>>>>>> a17af05f

    if (msgInfo) {
      InitTrack(msgInfo, &mInfo.mAudio, true);
    }

    chained = true;
    tags = newVorbisState->GetTags();
  }

  if ((newOpusState &&
       ReadHeaders(TrackInfo::kAudioTrack, newOpusState)) &&
      (mOpusState->GetInfo()->GetAsAudioInfo()->mRate ==
       newOpusState->GetInfo()->GetAsAudioInfo()->mRate) &&
      (mOpusState->GetInfo()->GetAsAudioInfo()->mChannels ==
       newOpusState->GetInfo()->GetAsAudioInfo()->mChannels)) {

    SetupTarget(&mOpusState, newOpusState);

    if (msgInfo) {
      InitTrack(msgInfo, &mInfo.mAudio, true);
    }

    chained = true;
    tags = newOpusState->GetTags();
  }

  if ((newFlacState &&
       ReadHeaders(TrackInfo::kAudioTrack, newFlacState)) &&
      (mFlacState->GetInfo()->GetAsAudioInfo()->mRate ==
       newFlacState->GetInfo()->GetAsAudioInfo()->mRate) &&
      (mFlacState->GetInfo()->GetAsAudioInfo()->mChannels ==
       newFlacState->GetInfo()->GetAsAudioInfo()->mChannels)) {

    SetupTarget(&mFlacState, newFlacState);
<<<<<<< HEAD
    LOG(LogLevel::Debug,
        ("New flac ogg link, serial=%d\n", mFlacState->mSerial));
=======
    OGG_DEBUG("New flac ogg link, serial=%d\n", mFlacState->mSerial);
>>>>>>> a17af05f

    if (msgInfo) {
      InitTrack(msgInfo, &mInfo.mAudio, true);
    }

    chained = true;
    tags = newFlacState->GetTags();
  }

  if (chained) {
    SetChained();
    mInfo.mMediaSeekable = false;
    mDecodedAudioDuration += aLastEndTime;
    if (mTimedMetadataEvent) {
      mTimedMetadataEvent->Notify(
        TimedMetadata(mDecodedAudioDuration,
                      Move(tags),
                      nsAutoPtr<MediaInfo>(new MediaInfo(mInfo))));
    }
    // Setup a new TrackInfo so that the MediaFormatReader will flush the
    // current decoder.
    mSharedAudioTrackInfo = new TrackInfoSharedPtr(mInfo.mAudio, ++sStreamSourceID);
    return true;
  }

  return false;
}

OggDemuxer::OggStateContext&
OggDemuxer::OggState(TrackInfo::TrackType aType)
{
  if (aType == TrackInfo::kVideoTrack) {
    return mVideoOggState;
  }
  return mAudioOggState;
}

ogg_sync_state*
OggDemuxer::OggSyncState(TrackInfo::TrackType aType)
{
  return &OggState(aType).mOggState.mState;
}

MediaResourceIndex*
OggDemuxer::Resource(TrackInfo::TrackType aType)
{
  return &OggState(aType).mResource;
}

MediaResourceIndex*
OggDemuxer::CommonResource()
{
  return &mAudioOggState.mResource;
}

bool
OggDemuxer::ReadOggPage(TrackInfo::TrackType aType, ogg_page* aPage)
{
  int ret = 0;
  while((ret = ogg_sync_pageseek(OggSyncState(aType), aPage)) <= 0) {
    if (ret < 0) {
      // Lost page sync, have to skip up to next page.
      continue;
    }
    // Returns a buffer that can be written too
    // with the given size. This buffer is stored
    // in the ogg synchronisation structure.
    char* buffer = ogg_sync_buffer(OggSyncState(aType), 4096);
    NS_ASSERTION(buffer, "ogg_sync_buffer failed");

    // Read from the resource into the buffer
    uint32_t bytesRead = 0;

    nsresult rv = Resource(aType)->Read(buffer, 4096, &bytesRead);
    if (NS_FAILED(rv) || !bytesRead) {
      // End of file or error.
      return false;
    }

    // Update the synchronisation layer with the number
    // of bytes written to the buffer
    ret = ogg_sync_wrote(OggSyncState(aType), bytesRead);
    NS_ENSURE_TRUE(ret == 0, false);
  }

  return true;
}

nsresult
OggDemuxer::DemuxOggPage(TrackInfo::TrackType aType, ogg_page* aPage)
{
  int serial = ogg_page_serialno(aPage);
  OggCodecState* codecState = mCodecStore.Get(serial);
  if (codecState == nullptr) {
    OGG_DEBUG("encountered packet for unrecognized codecState");
    return NS_ERROR_FAILURE;
  }
  if (GetCodecStateType(codecState) != aType &&
      codecState->GetType() != OggCodecState::TYPE_SKELETON) {
    // Not a page we're interested in.
    return NS_OK;
  }
  if (NS_FAILED(codecState->PageIn(aPage))) {
    OGG_DEBUG("codecState->PageIn failed");
    return NS_ERROR_FAILURE;
  }
  return NS_OK;
}

bool
OggDemuxer::IsSeekable() const
{
  if (mIsChained) {
    return false;
  }
  return true;
}

UniquePtr<EncryptionInfo>
OggDemuxer::GetCrypto()
{
  return nullptr;
}

ogg_packet*
OggDemuxer::GetNextPacket(TrackInfo::TrackType aType)
{
  OggCodecState* state = GetTrackCodecState(aType);
  ogg_packet* packet = nullptr;
  OggStateContext& context = OggState(aType);

  while (true) {
    if (packet) {
      Unused << state->PacketOut();
    }
    DemuxUntilPacketAvailable(aType, state);

    packet = state->PacketPeek();
    if (!packet) {
      break;
    }
    if (state->IsHeader(packet)) {
      continue;
    }
    if (context.mNeedKeyframe && !state->IsKeyframe(packet)) {
      continue;
    }
    context.mNeedKeyframe = false;
    break;
  }

  return packet;
}

void
OggDemuxer::DemuxUntilPacketAvailable(TrackInfo::TrackType aType,
                                      OggCodecState* aState)
{
  while (!aState->IsPacketReady()) {
    OGG_DEBUG("no packet yet, reading some more");
    ogg_page page;
    if (!ReadOggPage(aType, &page)) {
      OGG_DEBUG("no more pages to read in resource?");
      return;
    }
    DemuxOggPage(aType, &page);
  }
}

TimeIntervals
OggDemuxer::GetBuffered(TrackInfo::TrackType aType)
{
  if (!HaveStartTime(aType)) {
    return TimeIntervals();
  }
  if (mIsChained) {
    return TimeIntervals::Invalid();
  }
  TimeIntervals buffered;
  // HasAudio and HasVideo are not used here as they take a lock and cause
  // a deadlock. Accessing mInfo doesn't require a lock - it doesn't change
  // after metadata is read.
  if (!mInfo.HasValidMedia()) {
    // No need to search through the file if there are no audio or video tracks
    return buffered;
  }

  AutoPinned<MediaResource> resource(Resource(aType)->GetResource());
  MediaByteRangeSet ranges;
  nsresult res = resource->GetCachedRanges(ranges);
  NS_ENSURE_SUCCESS(res, TimeIntervals::Invalid());

  // Traverse across the buffered byte ranges, determining the time ranges
  // they contain. MediaResource::GetNextCachedData(offset) returns -1 when
  // offset is after the end of the media resource, or there's no more cached
  // data after the offset. This loop will run until we've checked every
  // buffered range in the media, in increasing order of offset.
  nsAutoOggSyncState sync;
  for (uint32_t index = 0; index < ranges.Length(); index++) {
    // Ensure the offsets are after the header pages.
    int64_t startOffset = ranges[index].mStart;
    int64_t endOffset = ranges[index].mEnd;

    // Because the granulepos time is actually the end time of the page,
    // we special-case (startOffset == 0) so that the first
    // buffered range always appears to be buffered from the media start
    // time, rather than from the end-time of the first page.
    int64_t startTime = (startOffset == 0) ? StartTime() : -1;

    // Find the start time of the range. Read pages until we find one with a
    // granulepos which we can convert into a timestamp to use as the time of
    // the start of the buffered range.
    ogg_sync_reset(&sync.mState);
    while (startTime == -1) {
      ogg_page page;
      int32_t discard;
      PageSyncResult pageSyncResult = PageSync(Resource(aType),
                                               &sync.mState,
                                               true,
                                               startOffset,
                                               endOffset,
                                               &page,
                                               discard);
      if (pageSyncResult == PAGE_SYNC_ERROR) {
        return TimeIntervals::Invalid();
      } else if (pageSyncResult == PAGE_SYNC_END_OF_RANGE) {
        // Hit the end of range without reading a page, give up trying to
        // find a start time for this buffered range, skip onto the next one.
        break;
      }

      int64_t granulepos = ogg_page_granulepos(&page);
      if (granulepos == -1) {
        // Page doesn't have an end time, advance to the next page
        // until we find one.
        startOffset += page.header_len + page.body_len;
        continue;
      }

      uint32_t serial = ogg_page_serialno(&page);
      if (aType == TrackInfo::kAudioTrack && mVorbisState &&
          serial == mVorbisState->mSerial) {
        startTime = mVorbisState->Time(granulepos);
        NS_ASSERTION(startTime > 0, "Must have positive start time");
      } else if (aType == TrackInfo::kAudioTrack && mOpusState &&
                 serial == mOpusState->mSerial) {
        startTime = mOpusState->Time(granulepos);
        NS_ASSERTION(startTime > 0, "Must have positive start time");
      } else if (aType == TrackInfo::kAudioTrack && mFlacState &&
                 serial == mFlacState->mSerial) {
        startTime = mFlacState->Time(granulepos);
        NS_ASSERTION(startTime > 0, "Must have positive start time");
      } else if (aType == TrackInfo::kVideoTrack && mTheoraState &&
                 serial == mTheoraState->mSerial) {
        startTime = mTheoraState->Time(granulepos);
        NS_ASSERTION(startTime > 0, "Must have positive start time");
      } else if (mCodecStore.Contains(serial)) {
        // Stream is not the theora or vorbis stream we're playing,
        // but is one that we have header data for.
        startOffset += page.header_len + page.body_len;
        continue;
      } else {
        // Page is for a stream we don't know about (possibly a chained
        // ogg), return OK to abort the finding any further ranges. This
        // prevents us searching through the rest of the media when we
        // may not be able to extract timestamps from it.
        SetChained();
        return buffered;
      }
    }

    if (startTime != -1) {
      // We were able to find a start time for that range, see if we can
      // find an end time.
      int64_t endTime = RangeEndTime(aType, startOffset, endOffset, true);
      if (endTime > startTime) {
        buffered += TimeInterval(
           TimeUnit::FromMicroseconds(startTime - StartTime()),
           TimeUnit::FromMicroseconds(endTime - StartTime()));
      }
    }
  }

  return buffered;
}

void
OggDemuxer::FindStartTime(int64_t& aOutStartTime)
{
  // Extract the start times of the bitstreams in order to calculate
  // the duration.
  int64_t videoStartTime = INT64_MAX;
  int64_t audioStartTime = INT64_MAX;

  if (HasVideo()) {
    FindStartTime(TrackInfo::kVideoTrack, videoStartTime);
    if (videoStartTime != INT64_MAX) {
      OGG_DEBUG("OggDemuxer::FindStartTime() video=%" PRId64, videoStartTime);
      mVideoOggState.mStartTime =
        Some(TimeUnit::FromMicroseconds(videoStartTime));
    }
  }
  if (HasAudio()) {
    FindStartTime(TrackInfo::kAudioTrack, audioStartTime);
    if (audioStartTime != INT64_MAX) {
      OGG_DEBUG("OggDemuxer::FindStartTime() audio=%" PRId64, audioStartTime);
      mAudioOggState.mStartTime =
        Some(TimeUnit::FromMicroseconds(audioStartTime));
    }
  }

  int64_t startTime = std::min(videoStartTime, audioStartTime);
  if (startTime != INT64_MAX) {
    aOutStartTime = startTime;
  }
}

void
OggDemuxer::FindStartTime(TrackInfo::TrackType aType, int64_t& aOutStartTime)
{
  int64_t startTime = INT64_MAX;

  OggCodecState* state = GetTrackCodecState(aType);
  ogg_packet* pkt = GetNextPacket(aType);
  if (pkt) {
    startTime = state->PacketStartTime(pkt);
  }

  if (startTime != INT64_MAX) {
    aOutStartTime = startTime;
  }
}

nsresult
OggDemuxer::SeekInternal(TrackInfo::TrackType aType, const TimeUnit& aTarget)
{
  int64_t target = aTarget.ToMicroseconds();
  OGG_DEBUG("About to seek to %" PRId64, target);
  nsresult res;
  int64_t adjustedTarget = target;
  int64_t startTime = StartTime(aType);
  int64_t endTime = mInfo.mMetadataDuration->ToMicroseconds();
  if (aType == TrackInfo::kAudioTrack && mOpusState){
    adjustedTarget = std::max(startTime, target - OGG_SEEK_OPUS_PREROLL);
  }

  if (!HaveStartTime(aType) || adjustedTarget == startTime) {
    // We've seeked to the media start or we can't seek.
    // Just seek to the offset of the first content page.
    res = Resource(aType)->Seek(nsISeekableStream::NS_SEEK_SET, 0);
    NS_ENSURE_SUCCESS(res,res);

    res = Reset(aType);
    NS_ENSURE_SUCCESS(res,res);
  } else {
    // TODO: This may seek back unnecessarily far in the video, but we don't
    // have a way of asking Skeleton to seek to a different target for each
    // stream yet. Using adjustedTarget here is at least correct, if slow.
    IndexedSeekResult sres = SeekToKeyframeUsingIndex(aType, adjustedTarget);
    NS_ENSURE_TRUE(sres != SEEK_FATAL_ERROR, NS_ERROR_FAILURE);
    if (sres == SEEK_INDEX_FAIL) {
      // No index or other non-fatal index-related failure. Try to seek
      // using a bisection search. Determine the already downloaded data
      // in the media cache, so we can try to seek in the cached data first.
      AutoTArray<SeekRange, 16> ranges;
      res = GetSeekRanges(aType, ranges);
      NS_ENSURE_SUCCESS(res,res);

      // Figure out if the seek target lies in a buffered range.
      SeekRange r = SelectSeekRange(aType, ranges, target, startTime, endTime, true);

      if (!r.IsNull()) {
        // We know the buffered range in which the seek target lies, do a
        // bisection search in that buffered range.
        res = SeekInBufferedRange(aType, target, adjustedTarget, startTime, endTime, ranges, r);
        NS_ENSURE_SUCCESS(res,res);
      } else {
        // The target doesn't lie in a buffered range. Perform a bisection
        // search over the whole media, using the known buffered ranges to
        // reduce the search space.
        res = SeekInUnbuffered(aType, target, startTime, endTime, ranges);
        NS_ENSURE_SUCCESS(res,res);
      }
    }
  }

  // Demux forwards until we find the first keyframe prior the target.
  // there may be non-keyframes in the page before the keyframe.
  // Additionally, we may have seeked to the first page referenced by the
  // page index which may be quite far off the target.
  // When doing fastSeek we display the first frame after the seek, so
  // we need to advance the decode to the keyframe otherwise we'll get
  // visual artifacts in the first frame output after the seek.
  OggCodecState* state = GetTrackCodecState(aType);
  OggPacketQueue tempPackets;
  bool foundKeyframe = false;
  while (true) {
    DemuxUntilPacketAvailable(aType, state);
    ogg_packet* packet = state->PacketPeek();
    if (packet == nullptr) {
      OGG_DEBUG("End of stream reached before keyframe found in indexed seek");
      break;
    }
    int64_t startTstamp = state->PacketStartTime(packet);
    if (foundKeyframe && startTstamp > adjustedTarget) {
      break;
    }
    if (state->IsKeyframe(packet)) {
      OGG_DEBUG("keyframe found after seeking at %" PRId64, startTstamp);
      tempPackets.Erase();
      foundKeyframe = true;
    }
    if (foundKeyframe && startTstamp == adjustedTarget) {
      break;
    }
    if (foundKeyframe) {
      tempPackets.Append(state->PacketOut());
    } else {
      // Discard video packets before the first keyframe.
      Unused << state->PacketOut();
    }
  }
  // Re-add all packet into the codec state in order.
  state->PushFront(Move(tempPackets));

  return NS_OK;
}

OggDemuxer::IndexedSeekResult
OggDemuxer::RollbackIndexedSeek(TrackInfo::TrackType aType, int64_t aOffset)
{
  if (mSkeletonState) {
    mSkeletonState->Deactivate();
  }
  nsresult res = Resource(aType)->Seek(nsISeekableStream::NS_SEEK_SET, aOffset);
  NS_ENSURE_SUCCESS(res, SEEK_FATAL_ERROR);
  return SEEK_INDEX_FAIL;
}

OggDemuxer::IndexedSeekResult
OggDemuxer::SeekToKeyframeUsingIndex(TrackInfo::TrackType aType, int64_t aTarget)
{
  if (!HasSkeleton() || !mSkeletonState->HasIndex()) {
    return SEEK_INDEX_FAIL;
  }
  // We have an index from the Skeleton track, try to use it to seek.
  AutoTArray<uint32_t, 2> tracks;
  BuildSerialList(tracks);
  SkeletonState::nsSeekTarget keyframe;
  if (NS_FAILED(mSkeletonState->IndexedSeekTarget(aTarget,
                                                  tracks,
                                                  keyframe))) {
    // Could not locate a keypoint for the target in the index.
    return SEEK_INDEX_FAIL;
  }

  // Remember original resource read cursor position so we can rollback on failure.
  int64_t tell = Resource(aType)->Tell();

  // Seek to the keypoint returned by the index.
  if (keyframe.mKeyPoint.mOffset > Resource(aType)->GetLength() ||
      keyframe.mKeyPoint.mOffset < 0) {
    // Index must be invalid.
    return RollbackIndexedSeek(aType, tell);
  }
<<<<<<< HEAD
  LOG(LogLevel::Debug, ("Seeking using index to keyframe at offset %" PRId64 "\n",
                     keyframe.mKeyPoint.mOffset));
=======
  OGG_DEBUG("Seeking using index to keyframe at offset %" PRId64 "\n",
                     keyframe.mKeyPoint.mOffset);
>>>>>>> a17af05f
  nsresult res = Resource(aType)->Seek(nsISeekableStream::NS_SEEK_SET,
                                       keyframe.mKeyPoint.mOffset);
  NS_ENSURE_SUCCESS(res, SEEK_FATAL_ERROR);

  // We've moved the read set, so reset decode.
  res = Reset(aType);
  NS_ENSURE_SUCCESS(res, SEEK_FATAL_ERROR);

  // Check that the page the index thinks is exactly here is actually exactly
  // here. If not, the index is invalid.
  ogg_page page;
  int skippedBytes = 0;
  PageSyncResult syncres = PageSync(Resource(aType),
                                    OggSyncState(aType),
                                    false,
                                    keyframe.mKeyPoint.mOffset,
                                    Resource(aType)->GetLength(),
                                    &page,
                                    skippedBytes);
  NS_ENSURE_TRUE(syncres != PAGE_SYNC_ERROR, SEEK_FATAL_ERROR);
  if (syncres != PAGE_SYNC_OK || skippedBytes != 0) {
    OGG_DEBUG("Indexed-seek failure: Ogg Skeleton Index is invalid "
              "or sync error after seek");
    return RollbackIndexedSeek(aType, tell);
  }
  uint32_t serial = ogg_page_serialno(&page);
  if (serial != keyframe.mSerial) {
    // Serialno of page at offset isn't what the index told us to expect.
    // Assume the index is invalid.
    return RollbackIndexedSeek(aType, tell);
  }
  OggCodecState* codecState = mCodecStore.Get(serial);
  if (codecState && codecState->mActive &&
      ogg_stream_pagein(&codecState->mState, &page) != 0) {
    // Couldn't insert page into the ogg resource, or somehow the resource
    // is no longer active.
    return RollbackIndexedSeek(aType, tell);
  }
  return SEEK_OK;
}

// Reads a page from the media resource.
OggDemuxer::PageSyncResult
OggDemuxer::PageSync(MediaResourceIndex* aResource,
                     ogg_sync_state* aState,
                     bool aCachedDataOnly,
                     int64_t aOffset,
                     int64_t aEndOffset,
                     ogg_page* aPage,
                     int& aSkippedBytes)
{
  aSkippedBytes = 0;
  // Sync to the next page.
  int ret = 0;
  uint32_t bytesRead = 0;
  int64_t readHead = aOffset;
  while (ret <= 0) {
    ret = ogg_sync_pageseek(aState, aPage);
    if (ret == 0) {
      char* buffer = ogg_sync_buffer(aState, PAGE_STEP);
      NS_ASSERTION(buffer, "Must have a buffer");

      // Read from the file into the buffer
      int64_t bytesToRead = std::min(static_cast<int64_t>(PAGE_STEP),
                                   aEndOffset - readHead);
      NS_ASSERTION(bytesToRead <= UINT32_MAX, "bytesToRead range check");
      if (bytesToRead <= 0) {
        return PAGE_SYNC_END_OF_RANGE;
      }
      nsresult rv = NS_OK;
      if (aCachedDataOnly) {
        rv = aResource->GetResource()->ReadFromCache(buffer, readHead,
                                                     static_cast<uint32_t>(bytesToRead));
        NS_ENSURE_SUCCESS(rv,PAGE_SYNC_ERROR);
        bytesRead = static_cast<uint32_t>(bytesToRead);
      } else {
        rv = aResource->Seek(nsISeekableStream::NS_SEEK_SET, readHead);
        NS_ENSURE_SUCCESS(rv,PAGE_SYNC_ERROR);
        rv = aResource->Read(buffer,
                             static_cast<uint32_t>(bytesToRead),
                             &bytesRead);
        NS_ENSURE_SUCCESS(rv,PAGE_SYNC_ERROR);
      }
      if (bytesRead == 0 && NS_SUCCEEDED(rv)) {
        // End of file.
        return PAGE_SYNC_END_OF_RANGE;
      }
      readHead += bytesRead;

      // Update the synchronisation layer with the number
      // of bytes written to the buffer
      ret = ogg_sync_wrote(aState, bytesRead);
      NS_ENSURE_TRUE(ret == 0, PAGE_SYNC_ERROR);
      continue;
    }

    if (ret < 0) {
      NS_ASSERTION(aSkippedBytes >= 0, "Offset >= 0");
      aSkippedBytes += -ret;
      NS_ASSERTION(aSkippedBytes >= 0, "Offset >= 0");
      continue;
    }
  }

  return PAGE_SYNC_OK;
}

//OggTrackDemuxer
OggTrackDemuxer::OggTrackDemuxer(OggDemuxer* aParent,
                                 TrackInfo::TrackType aType,
                                 uint32_t aTrackNumber)
  : mParent(aParent)
  , mType(aType)
{
  mInfo = mParent->GetTrackInfo(aType, aTrackNumber);
  MOZ_ASSERT(mInfo);
}

OggTrackDemuxer::~OggTrackDemuxer()
{
}

UniquePtr<TrackInfo>
OggTrackDemuxer::GetInfo() const
{
  return mInfo->Clone();
}

RefPtr<OggTrackDemuxer::SeekPromise>
OggTrackDemuxer::Seek(const TimeUnit& aTime)
{
  // Seeks to aTime. Upon success, SeekPromise will be resolved with the
  // actual time seeked to. Typically the random access point time
  mQueuedSample = nullptr;
  TimeUnit seekTime = aTime;
  if (mParent->SeekInternal(mType, aTime) == NS_OK) {
    RefPtr<MediaRawData> sample(NextSample());

    // Check what time we actually seeked to.
    if (sample != nullptr) {
<<<<<<< HEAD
      seekTime = TimeUnit::FromMicroseconds(sample->mTime);
=======
      seekTime = sample->mTime;
>>>>>>> a17af05f
      OGG_DEBUG("%p seeked to time %" PRId64, this, seekTime.ToMicroseconds());
    }
    mQueuedSample = sample;

    return SeekPromise::CreateAndResolve(seekTime, __func__);
  } else {
    return SeekPromise::CreateAndReject(NS_ERROR_DOM_MEDIA_DEMUXER_ERR, __func__);
  }
}

RefPtr<MediaRawData>
OggTrackDemuxer::NextSample()
{
  if (mQueuedSample) {
    RefPtr<MediaRawData> nextSample = mQueuedSample;
    mQueuedSample = nullptr;
    if (mType == TrackInfo::kAudioTrack) {
      nextSample->mTrackInfo = mParent->mSharedAudioTrackInfo;
    }
    return nextSample;
  }
  ogg_packet* packet = mParent->GetNextPacket(mType);
  if (!packet) {
    return nullptr;
  }
  // Check the eos state in case we need to look for chained streams.
  bool eos = packet->e_o_s;
  OggCodecState* state = mParent->GetTrackCodecState(mType);
  RefPtr<MediaRawData> data = state->PacketOutAsMediaRawData();
  if (!data) {
    return nullptr;
  }
  if (mType == TrackInfo::kAudioTrack) {
    data->mTrackInfo = mParent->mSharedAudioTrackInfo;
  }
  if (eos) {
    // We've encountered an end of bitstream packet; check for a chained
    // bitstream following this one.
    // This will also update mSharedAudioTrackInfo.
<<<<<<< HEAD
    mParent->ReadOggChain(TimeUnit::FromMicroseconds(data->GetEndTime()));
=======
    mParent->ReadOggChain(data->GetEndTime());
>>>>>>> a17af05f
  }
  return data;
}

RefPtr<OggTrackDemuxer::SamplesPromise>
OggTrackDemuxer::GetSamples(int32_t aNumSamples)
{
  RefPtr<SamplesHolder> samples = new SamplesHolder;
  if (!aNumSamples) {
    return SamplesPromise::CreateAndReject(NS_ERROR_DOM_MEDIA_DEMUXER_ERR, __func__);
  }

  while (aNumSamples) {
    RefPtr<MediaRawData> sample(NextSample());
    if (!sample) {
      break;
    }
    samples->mSamples.AppendElement(sample);
    aNumSamples--;
  }

  if (samples->mSamples.IsEmpty()) {
    return SamplesPromise::CreateAndReject(NS_ERROR_DOM_MEDIA_END_OF_STREAM, __func__);
  } else {
    return SamplesPromise::CreateAndResolve(samples, __func__);
  }
}

void
OggTrackDemuxer::Reset()
{
  mParent->Reset(mType);
  mQueuedSample = nullptr;
}

RefPtr<OggTrackDemuxer::SkipAccessPointPromise>
OggTrackDemuxer::SkipToNextRandomAccessPoint(const TimeUnit& aTimeThreshold)
{
  uint32_t parsed = 0;
  bool found = false;
  RefPtr<MediaRawData> sample;

  OGG_DEBUG("TimeThreshold: %f", aTimeThreshold.ToSeconds());
  while (!found && (sample = NextSample())) {
    parsed++;
    if (sample->mKeyframe && sample->mTime >= aTimeThreshold) {
      found = true;
      mQueuedSample = sample;
    }
  }
  if (found) {
    OGG_DEBUG("next sample: %f (parsed: %d)",
               sample->mTime.ToSeconds(), parsed);
    return SkipAccessPointPromise::CreateAndResolve(parsed, __func__);
  } else {
    SkipFailureHolder failure(NS_ERROR_DOM_MEDIA_END_OF_STREAM, parsed);
    return SkipAccessPointPromise::CreateAndReject(Move(failure), __func__);
  }
}

TimeIntervals
OggTrackDemuxer::GetBuffered()
{
  return mParent->GetBuffered(mType);
}

void
OggTrackDemuxer::BreakCycles()
{
  mParent = nullptr;
}


// Returns an ogg page's checksum.
ogg_uint32_t
OggDemuxer::GetPageChecksum(ogg_page* page)
{
  if (page == 0 || page->header == 0 || page->header_len < 25) {
    return 0;
  }
  const unsigned char* p = page->header + 22;
  uint32_t c = p[0] + (p[1] << 8) + (p[2] << 16) + (p[3] << 24);
  return c;
}

int64_t
OggDemuxer::RangeStartTime(TrackInfo::TrackType aType, int64_t aOffset)
{
  int64_t position = Resource(aType)->Tell();
  nsresult res = Resource(aType)->Seek(nsISeekableStream::NS_SEEK_SET, aOffset);
  NS_ENSURE_SUCCESS(res, 0);
  int64_t startTime = 0;
  FindStartTime(aType, startTime);
  res = Resource(aType)->Seek(nsISeekableStream::NS_SEEK_SET, position);
  NS_ENSURE_SUCCESS(res, -1);
  return startTime;
}

struct nsDemuxerAutoOggSyncState
{
  nsDemuxerAutoOggSyncState()
  {
    ogg_sync_init(&mState);
  }
  ~nsDemuxerAutoOggSyncState()
  {
    ogg_sync_clear(&mState);
  }
  ogg_sync_state mState;
};

int64_t
OggDemuxer::RangeEndTime(TrackInfo::TrackType aType, int64_t aEndOffset)
{
  int64_t position = Resource(aType)->Tell();
  int64_t endTime = RangeEndTime(aType, 0, aEndOffset, false);
  nsresult res = Resource(aType)->Seek(nsISeekableStream::NS_SEEK_SET, position);
  NS_ENSURE_SUCCESS(res, -1);
  return endTime;
}

int64_t
OggDemuxer::RangeEndTime(TrackInfo::TrackType aType,
                         int64_t aStartOffset,
                         int64_t aEndOffset,
                         bool aCachedDataOnly)
{
  nsDemuxerAutoOggSyncState sync;

  // We need to find the last page which ends before aEndOffset that
  // has a granulepos that we can convert to a timestamp. We do this by
  // backing off from aEndOffset until we encounter a page on which we can
  // interpret the granulepos. If while backing off we encounter a page which
  // we've previously encountered before, we'll either backoff again if we
  // haven't found an end time yet, or return the last end time found.
  const int step = 5000;
  const int maxOggPageSize = 65306;
  int64_t readStartOffset = aEndOffset;
  int64_t readLimitOffset = aEndOffset;
  int64_t readHead = aEndOffset;
  int64_t endTime = -1;
  uint32_t checksumAfterSeek = 0;
  uint32_t prevChecksumAfterSeek = 0;
  bool mustBackOff = false;
  while (true) {
    ogg_page page;
    int ret = ogg_sync_pageseek(&sync.mState, &page);
    if (ret == 0) {
      // We need more data if we've not encountered a page we've seen before,
      // or we've read to the end of file.
      if (mustBackOff || readHead == aEndOffset || readHead == aStartOffset) {
        if (endTime != -1 || readStartOffset == 0) {
          // We have encountered a page before, or we're at the end of file.
          break;
        }
        mustBackOff = false;
        prevChecksumAfterSeek = checksumAfterSeek;
        checksumAfterSeek = 0;
        ogg_sync_reset(&sync.mState);
        readStartOffset = std::max(static_cast<int64_t>(0), readStartOffset - step);
        // There's no point reading more than the maximum size of
        // an Ogg page into data we've previously scanned. Any data
        // between readLimitOffset and aEndOffset must be garbage
        // and we can ignore it thereafter.
        readLimitOffset = std::min(readLimitOffset,
                                   readStartOffset + maxOggPageSize);
        readHead = std::max(aStartOffset, readStartOffset);
      }

      int64_t limit = std::min(static_cast<int64_t>(UINT32_MAX),
                               aEndOffset - readHead);
      limit = std::max(static_cast<int64_t>(0), limit);
      limit = std::min(limit, static_cast<int64_t>(step));
      uint32_t bytesToRead = static_cast<uint32_t>(limit);
      uint32_t bytesRead = 0;
      char* buffer = ogg_sync_buffer(&sync.mState, bytesToRead);
      NS_ASSERTION(buffer, "Must have buffer");
      nsresult res;
      if (aCachedDataOnly) {
        res = Resource(aType)->GetResource()->ReadFromCache(buffer, readHead, bytesToRead);
        NS_ENSURE_SUCCESS(res, -1);
        bytesRead = bytesToRead;
      } else {
        NS_ASSERTION(readHead < aEndOffset,
                     "resource pos must be before range end");
        res = Resource(aType)->Seek(nsISeekableStream::NS_SEEK_SET, readHead);
        NS_ENSURE_SUCCESS(res, -1);
        res = Resource(aType)->Read(buffer, bytesToRead, &bytesRead);
        NS_ENSURE_SUCCESS(res, -1);
      }
      readHead += bytesRead;
      if (readHead > readLimitOffset) {
        mustBackOff = true;
      }

      // Update the synchronisation layer with the number
      // of bytes written to the buffer
      ret = ogg_sync_wrote(&sync.mState, bytesRead);
      if (ret != 0) {
        endTime = -1;
        break;
      }
      continue;
    }

    if (ret < 0 || ogg_page_granulepos(&page) < 0) {
      continue;
    }

    uint32_t checksum = GetPageChecksum(&page);
    if (checksumAfterSeek == 0) {
      // This is the first page we've decoded after a backoff/seek. Remember
      // the page checksum. If we backoff further and encounter this page
      // again, we'll know that we won't find a page with an end time after
      // this one, so we'll know to back off again.
      checksumAfterSeek = checksum;
    }
    if (checksum == prevChecksumAfterSeek) {
      // This page has the same checksum as the first page we encountered
      // after the last backoff/seek. Since we've already scanned after this
      // page and failed to find an end time, we may as well backoff again and
      // try to find an end time from an earlier page.
      mustBackOff = true;
      continue;
    }

    int64_t granulepos = ogg_page_granulepos(&page);
    int serial = ogg_page_serialno(&page);

    OggCodecState* codecState = nullptr;
    codecState = mCodecStore.Get(serial);
    if (!codecState) {
      // This page is from a bitstream which we haven't encountered yet.
      // It's probably from a new "link" in a "chained" ogg. Don't
      // bother even trying to find a duration...
      SetChained();
      endTime = -1;
      break;
    }

    int64_t t = codecState->Time(granulepos);
    if (t != -1) {
      endTime = t;
    }
  }

  return endTime;
}

nsresult
OggDemuxer::GetSeekRanges(TrackInfo::TrackType aType,
                          nsTArray<SeekRange>& aRanges)
{
  AutoPinned<MediaResource> resource(Resource(aType)->GetResource());
  MediaByteRangeSet cached;
  nsresult res = resource->GetCachedRanges(cached);
  NS_ENSURE_SUCCESS(res, res);

  for (uint32_t index = 0; index < cached.Length(); index++) {
    auto& range = cached[index];
    int64_t startTime = -1;
    int64_t endTime = -1;
    if (NS_FAILED(Reset(aType))) {
      return NS_ERROR_FAILURE;
    }
    int64_t startOffset = range.mStart;
    int64_t endOffset = range.mEnd;
    startTime = RangeStartTime(aType, startOffset);
    if (startTime != -1 &&
        ((endTime = RangeEndTime(aType, endOffset)) != -1)) {
      NS_WARNING_ASSERTION(startTime < endTime,
                           "Start time must be before end time");
      aRanges.AppendElement(SeekRange(startOffset,
                                      endOffset,
                                      startTime,
                                      endTime));
     }
  }
  if (NS_FAILED(Reset(aType))) {
    return NS_ERROR_FAILURE;
  }
  return NS_OK;
}

OggDemuxer::SeekRange
OggDemuxer::SelectSeekRange(TrackInfo::TrackType aType,
                            const nsTArray<SeekRange>& ranges,
                            int64_t aTarget,
                            int64_t aStartTime,
                            int64_t aEndTime,
                            bool aExact)
{
  int64_t so = 0;
  int64_t eo = Resource(aType)->GetLength();
  int64_t st = aStartTime;
  int64_t et = aEndTime;
  for (uint32_t i = 0; i < ranges.Length(); i++) {
    const SeekRange& r = ranges[i];
    if (r.mTimeStart < aTarget) {
      so = r.mOffsetStart;
      st = r.mTimeStart;
    }
    if (r.mTimeEnd >= aTarget && r.mTimeEnd < et) {
      eo = r.mOffsetEnd;
      et = r.mTimeEnd;
    }

    if (r.mTimeStart < aTarget && aTarget <= r.mTimeEnd) {
      // Target lies exactly in this range.
      return ranges[i];
    }
  }
  if (aExact || eo == -1) {
    return SeekRange();
  }
  return SeekRange(so, eo, st, et);
}


nsresult
OggDemuxer::SeekInBufferedRange(TrackInfo::TrackType aType,
                                int64_t aTarget,
                                int64_t aAdjustedTarget,
                                int64_t aStartTime,
                                int64_t aEndTime,
                                const nsTArray<SeekRange>& aRanges,
                                const SeekRange& aRange)
{
  OGG_DEBUG("Seeking in buffered data to %" PRId64 " using bisection search", aTarget);
  if (aType == TrackInfo::kVideoTrack || aAdjustedTarget >= aTarget) {
    // We know the exact byte range in which the target must lie. It must
    // be buffered in the media cache. Seek there.
    nsresult res = SeekBisection(aType, aTarget, aRange, 0);
    if (NS_FAILED(res) || aType != TrackInfo::kVideoTrack) {
      return res;
    }

    // We have an active Theora bitstream. Peek the next Theora frame, and
    // extract its keyframe's time.
    DemuxUntilPacketAvailable(aType, mTheoraState);
    ogg_packet* packet = mTheoraState->PacketPeek();
    if (packet && !mTheoraState->IsKeyframe(packet)) {
      // First post-seek frame isn't a keyframe, seek back to previous keyframe,
      // otherwise we'll get visual artifacts.
      NS_ASSERTION(packet->granulepos != -1, "Must have a granulepos");
      int shift = mTheoraState->KeyFrameGranuleJobs();
      int64_t keyframeGranulepos = (packet->granulepos >> shift) << shift;
      int64_t keyframeTime = mTheoraState->StartTime(keyframeGranulepos);
      SEEK_LOG(LogLevel::Debug,
               ("Keyframe for %lld is at %lld, seeking back to it", frameTime,
                keyframeTime));
      aAdjustedTarget = std::min(aAdjustedTarget, keyframeTime);
    }
  }

  nsresult res = NS_OK;
  if (aAdjustedTarget < aTarget) {
    SeekRange k = SelectSeekRange(aType,
                                  aRanges,
                                  aAdjustedTarget,
                                  aStartTime,
                                  aEndTime,
                                  false);
    res = SeekBisection(aType, aAdjustedTarget, k, OGG_SEEK_FUZZ_USECS);
  }
  return res;
}

nsresult
OggDemuxer::SeekInUnbuffered(TrackInfo::TrackType aType,
                             int64_t aTarget,
                             int64_t aStartTime,
                             int64_t aEndTime,
                             const nsTArray<SeekRange>& aRanges)
{
  OGG_DEBUG("Seeking in unbuffered data to %" PRId64 " using bisection search", aTarget);

  // If we've got an active Theora bitstream, determine the maximum possible
  // time in usecs which a keyframe could be before a given interframe. We
  // subtract this from our seek target, seek to the new target, and then
  // will decode forward to the original seek target. We should encounter a
  // keyframe in that interval. This prevents us from needing to run two
  // bisections; one for the seek target frame, and another to find its
  // keyframe. It's usually faster to just download this extra data, rather
  // tham perform two bisections to find the seek target's keyframe. We
  // don't do this offsetting when seeking in a buffered range,
  // as the extra decoding causes a noticeable speed hit when all the data
  // is buffered (compared to just doing a bisection to exactly find the
  // keyframe).
  int64_t keyframeOffsetMs = 0;
  if (aType == TrackInfo::kVideoTrack && mTheoraState) {
    keyframeOffsetMs = mTheoraState->MaxKeyframeOffset();
  }
  // Add in the Opus pre-roll if necessary, as well.
  if (aType == TrackInfo::kAudioTrack && mOpusState) {
    keyframeOffsetMs = std::max(keyframeOffsetMs, OGG_SEEK_OPUS_PREROLL);
  }
  int64_t seekTarget = std::max(aStartTime, aTarget - keyframeOffsetMs);
  // Minimize the bisection search space using the known timestamps from the
  // buffered ranges.
  SeekRange k =
    SelectSeekRange(aType, aRanges, seekTarget, aStartTime, aEndTime, false);
  return SeekBisection(aType, seekTarget, k, OGG_SEEK_FUZZ_USECS);
}

nsresult
OggDemuxer::SeekBisection(TrackInfo::TrackType aType,
                          int64_t aTarget,
                          const SeekRange& aRange,
                          uint32_t aFuzz)
{
  nsresult res;

  if (aTarget <= aRange.mTimeStart) {
    if (NS_FAILED(Reset(aType))) {
      return NS_ERROR_FAILURE;
    }
    res = Resource(aType)->Seek(nsISeekableStream::NS_SEEK_SET, 0);
    NS_ENSURE_SUCCESS(res,res);
    return NS_OK;
  }

  // Bisection search, find start offset of last page with end time less than
  // the seek target.
  ogg_int64_t startOffset = aRange.mOffsetStart;
  ogg_int64_t startTime = aRange.mTimeStart;
  ogg_int64_t startLength = 0; // Length of the page at startOffset.
  ogg_int64_t endOffset = aRange.mOffsetEnd;
  ogg_int64_t endTime = aRange.mTimeEnd;

  ogg_int64_t seekTarget = aTarget;
  int64_t seekLowerBound = std::max(static_cast<int64_t>(0), aTarget - aFuzz);
  int hops = 0;
  DebugOnly<ogg_int64_t> previousGuess = -1;
  int backsteps = 0;
  const int maxBackStep = 10;
  NS_ASSERTION(static_cast<uint64_t>(PAGE_STEP) * pow(2.0, maxBackStep) < INT32_MAX,
               "Backstep calculation must not overflow");

  // Seek via bisection search. Loop until we find the offset where the page
  // before the offset is before the seek target, and the page after the offset
  // is after the seek target.
  while (true) {
    ogg_int64_t duration = 0;
    double target = 0;
    ogg_int64_t interval = 0;
    ogg_int64_t guess = 0;
    ogg_page page;
    int skippedBytes = 0;
    ogg_int64_t pageOffset = 0;
    ogg_int64_t pageLength = 0;
    ogg_int64_t granuleTime = -1;
    bool mustBackoff = false;

    // Guess where we should bisect to, based on the bit rate and the time
    // remaining in the interval. Loop until we can determine the time at
    // the guess offset.
    while (true) {

      // Discard any previously buffered packets/pages.
      if (NS_FAILED(Reset(aType))) {
        return NS_ERROR_FAILURE;
      }

      interval = endOffset - startOffset - startLength;
      if (interval == 0) {
        // Our interval is empty, we've found the optimal seek point, as the
        // page at the start offset is before the seek target, and the page
        // at the end offset is after the seek target.
        SEEK_LOG(LogLevel::Debug, ("Interval narrowed, terminating bisection."));
        break;
      }

      // Guess bisection point.
      duration = endTime - startTime;
      target = (double)(seekTarget - startTime) / (double)duration;
      guess = startOffset + startLength +
              static_cast<ogg_int64_t>((double)interval * target);
      guess = std::min(guess, endOffset - PAGE_STEP);
      if (mustBackoff) {
        // We previously failed to determine the time at the guess offset,
        // probably because we ran out of data to decode. This usually happens
        // when we guess very close to the end offset. So reduce the guess
        // offset using an exponential backoff until we determine the time.
        SEEK_LOG(LogLevel::Debug, ("Backing off %d bytes, backsteps=%d",
          static_cast<int32_t>(PAGE_STEP * pow(2.0, backsteps)), backsteps));
        guess -= PAGE_STEP * static_cast<ogg_int64_t>(pow(2.0, backsteps));

        if (guess <= startOffset) {
          // We've tried to backoff to before the start offset of our seek
          // range. This means we couldn't find a seek termination position
          // near the end of the seek range, so just set the seek termination
          // condition, and break out of the bisection loop. We'll begin
          // decoding from the start of the seek range.
          interval = 0;
          break;
        }

        backsteps = std::min(backsteps + 1, maxBackStep);
        // We reset mustBackoff. If we still need to backoff further, it will
        // be set to true again.
        mustBackoff = false;
      } else {
        backsteps = 0;
      }
      guess = std::max(guess, startOffset + startLength);

      SEEK_LOG(LogLevel::Debug, ("Seek loop start[o=%lld..%lld t=%lld] "
                              "end[o=%lld t=%lld] "
                              "interval=%lld target=%lf guess=%lld",
                              startOffset, (startOffset+startLength), startTime,
                              endOffset, endTime, interval, target, guess));

      NS_ASSERTION(guess >= startOffset + startLength, "Guess must be after range start");
      NS_ASSERTION(guess < endOffset, "Guess must be before range end");
      NS_ASSERTION(guess != previousGuess, "Guess should be different to previous");
      previousGuess = guess;

      hops++;

      // Locate the next page after our seek guess, and then figure out the
      // granule time of the audio and video bitstreams there. We can then
      // make a bisection decision based on our location in the media.
      PageSyncResult pageSyncResult = PageSync(Resource(aType),
                                               OggSyncState(aType),
                                               false,
                                               guess,
                                               endOffset,
                                               &page,
                                               skippedBytes);
      NS_ENSURE_TRUE(pageSyncResult != PAGE_SYNC_ERROR, NS_ERROR_FAILURE);

      if (pageSyncResult == PAGE_SYNC_END_OF_RANGE) {
        // Our guess was too close to the end, we've ended up reading the end
        // page. Backoff exponentially from the end point, in case the last
        // page/frame/sample is huge.
        mustBackoff = true;
        SEEK_LOG(LogLevel::Debug, ("Hit the end of range, backing off"));
        continue;
      }

      // We've located a page of length |ret| at |guess + skippedBytes|.
      // Remember where the page is located.
      pageOffset = guess + skippedBytes;
      pageLength = page.header_len + page.body_len;

      // Read pages until we can determine the granule time of the audio and
      // video bitstream.
      ogg_int64_t audioTime = -1;
      ogg_int64_t videoTime = -1;
      do {
        // Add the page to its codec state, determine its granule time.
        uint32_t serial = ogg_page_serialno(&page);
        OggCodecState* codecState = mCodecStore.Get(serial);
        if (codecState && GetCodecStateType(codecState) == aType) {
          if (codecState->mActive) {
            int ret = ogg_stream_pagein(&codecState->mState, &page);
            NS_ENSURE_TRUE(ret == 0, NS_ERROR_FAILURE);
          }

          ogg_int64_t granulepos = ogg_page_granulepos(&page);

          if (aType == TrackInfo::kAudioTrack &&
              granulepos > 0 && audioTime == -1) {
            if (mVorbisState && serial == mVorbisState->mSerial) {
              audioTime = mVorbisState->Time(granulepos);
            } else if (mOpusState && serial == mOpusState->mSerial) {
              audioTime = mOpusState->Time(granulepos);
            } else if (mFlacState && serial == mFlacState->mSerial) {
              audioTime = mFlacState->Time(granulepos);
            }
          }

          if (aType == TrackInfo::kVideoTrack &&
              granulepos > 0 && serial == mTheoraState->mSerial &&
              videoTime == -1) {
            videoTime = mTheoraState->Time(granulepos);
          }

          if (pageOffset + pageLength >= endOffset) {
            // Hit end of readable data.
            break;
          }
        }
        if (!ReadOggPage(aType, &page)) {
          break;
        }

      } while ((aType == TrackInfo::kAudioTrack && audioTime == -1) ||
               (aType == TrackInfo::kVideoTrack && videoTime == -1));


      if ((aType == TrackInfo::kAudioTrack && audioTime == -1) ||
          (aType == TrackInfo::kVideoTrack && videoTime == -1)) {
        // We don't have timestamps for all active tracks...
        if (pageOffset == startOffset + startLength &&
            pageOffset + pageLength >= endOffset) {
          // We read the entire interval without finding timestamps for all
          // active tracks. We know the interval start offset is before the seek
          // target, and the interval end is after the seek target, and we can't
          // terminate inside the interval, so we terminate the seek at the
          // start of the interval.
          interval = 0;
          break;
        }

        // We should backoff; cause the guess to back off from the end, so
        // that we've got more room to capture.
        mustBackoff = true;
        continue;
      }

      // We've found appropriate time stamps here. Proceed to bisect
      // the search space.
      granuleTime = aType == TrackInfo::kAudioTrack ? audioTime : videoTime;
      NS_ASSERTION(granuleTime > 0, "Must get a granuletime");
      break;
    } // End of "until we determine time at guess offset" loop.

    if (interval == 0) {
      // Seek termination condition; we've found the page boundary of the
      // last page before the target, and the first page after the target.
      SEEK_LOG(LogLevel::Debug, ("Terminating seek at offset=%lld", startOffset));
      NS_ASSERTION(startTime < aTarget, "Start time must always be less than target");
      res = Resource(aType)->Seek(nsISeekableStream::NS_SEEK_SET, startOffset);
      NS_ENSURE_SUCCESS(res,res);
      if (NS_FAILED(Reset(aType))) {
        return NS_ERROR_FAILURE;
      }
      break;
    }

    SEEK_LOG(LogLevel::Debug, ("Time at offset %lld is %lld", guess, granuleTime));
    if (granuleTime < seekTarget && granuleTime > seekLowerBound) {
      // We're within the fuzzy region in which we want to terminate the search.
      res = Resource(aType)->Seek(nsISeekableStream::NS_SEEK_SET, pageOffset);
      NS_ENSURE_SUCCESS(res,res);
      if (NS_FAILED(Reset(aType))) {
        return NS_ERROR_FAILURE;
      }
      SEEK_LOG(LogLevel::Debug, ("Terminating seek at offset=%lld", pageOffset));
      break;
    }

    if (granuleTime >= seekTarget) {
      // We've landed after the seek target.
      NS_ASSERTION(pageOffset < endOffset, "offset_end must decrease");
      endOffset = pageOffset;
      endTime = granuleTime;
    } else if (granuleTime < seekTarget) {
      // Landed before seek target.
      NS_ASSERTION(pageOffset >= startOffset + startLength,
        "Bisection point should be at or after end of first page in interval");
      startOffset = pageOffset;
      startLength = pageLength;
      startTime = granuleTime;
    }
    NS_ASSERTION(startTime <= seekTarget, "Must be before seek target");
    NS_ASSERTION(endTime >= seekTarget, "End must be after seek target");
  }

  SEEK_LOG(LogLevel::Debug, ("Seek complete in %d bisections.", hops));

  return NS_OK;
}

#undef OGG_DEBUG
#undef SEEK_DEBUG
} // namespace mozilla<|MERGE_RESOLUTION|>--- conflicted
+++ resolved
@@ -128,19 +128,6 @@
     // a chained stream or not.
     bool isChained = mIsChained;
     void* ptr = this;
-<<<<<<< HEAD
-    nsCOMPtr<nsIRunnable> task = NS_NewRunnableFunction([ptr, isChained]() -> void {
-      // We can't use OGG_DEBUG here because it implicitly refers to `this`,
-      // which we can't capture in this runnable.
-      MOZ_LOG(gMediaDemuxerLog, mozilla::LogLevel::Debug,
-              ("OggDemuxer(%p)::%s: Reporting telemetry MEDIA_OGG_LOADED_IS_CHAINED=%d",
-               ptr, __func__, isChained));
-      Telemetry::Accumulate(Telemetry::HistogramID::MEDIA_OGG_LOADED_IS_CHAINED, isChained);
-    });
-    SystemGroup::Dispatch("~OggDemuxer::report_telemetry",
-                          TaskCategory::Other,
-                          task.forget());
-=======
     nsCOMPtr<nsIRunnable> task = NS_NewRunnableFunction(
       "OggDemuxer::~OggDemuxer", [ptr, isChained]() -> void {
         // We can't use OGG_DEBUG here because it implicitly refers to `this`,
@@ -156,7 +143,6 @@
           Telemetry::HistogramID::MEDIA_OGG_LOADED_IS_CHAINED, isChained);
       });
     SystemGroup::Dispatch(TaskCategory::Other, task.forget());
->>>>>>> a17af05f
   }
 }
 
@@ -689,12 +675,7 @@
        newVorbisState->GetInfo()->GetAsAudioInfo()->mChannels)) {
 
     SetupTarget(&mVorbisState, newVorbisState);
-<<<<<<< HEAD
-    LOG(LogLevel::Debug,
-        ("New vorbis ogg link, serial=%d\n", mVorbisState->mSerial));
-=======
     OGG_DEBUG("New vorbis ogg link, serial=%d\n", mVorbisState->mSerial);
->>>>>>> a17af05f
 
     if (msgInfo) {
       InitTrack(msgInfo, &mInfo.mAudio, true);
@@ -729,12 +710,7 @@
        newFlacState->GetInfo()->GetAsAudioInfo()->mChannels)) {
 
     SetupTarget(&mFlacState, newFlacState);
-<<<<<<< HEAD
-    LOG(LogLevel::Debug,
-        ("New flac ogg link, serial=%d\n", mFlacState->mSerial));
-=======
     OGG_DEBUG("New flac ogg link, serial=%d\n", mFlacState->mSerial);
->>>>>>> a17af05f
 
     if (msgInfo) {
       InitTrack(msgInfo, &mInfo.mAudio, true);
@@ -1200,13 +1176,8 @@
     // Index must be invalid.
     return RollbackIndexedSeek(aType, tell);
   }
-<<<<<<< HEAD
-  LOG(LogLevel::Debug, ("Seeking using index to keyframe at offset %" PRId64 "\n",
-                     keyframe.mKeyPoint.mOffset));
-=======
   OGG_DEBUG("Seeking using index to keyframe at offset %" PRId64 "\n",
                      keyframe.mKeyPoint.mOffset);
->>>>>>> a17af05f
   nsresult res = Resource(aType)->Seek(nsISeekableStream::NS_SEEK_SET,
                                        keyframe.mKeyPoint.mOffset);
   NS_ENSURE_SUCCESS(res, SEEK_FATAL_ERROR);
@@ -1347,11 +1318,7 @@
 
     // Check what time we actually seeked to.
     if (sample != nullptr) {
-<<<<<<< HEAD
-      seekTime = TimeUnit::FromMicroseconds(sample->mTime);
-=======
       seekTime = sample->mTime;
->>>>>>> a17af05f
       OGG_DEBUG("%p seeked to time %" PRId64, this, seekTime.ToMicroseconds());
     }
     mQueuedSample = sample;
@@ -1391,11 +1358,7 @@
     // We've encountered an end of bitstream packet; check for a chained
     // bitstream following this one.
     // This will also update mSharedAudioTrackInfo.
-<<<<<<< HEAD
-    mParent->ReadOggChain(TimeUnit::FromMicroseconds(data->GetEndTime()));
-=======
     mParent->ReadOggChain(data->GetEndTime());
->>>>>>> a17af05f
   }
   return data;
 }
