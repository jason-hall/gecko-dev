--- conflicted
+++ resolved
@@ -109,11 +109,8 @@
                                                   DOMEventTargetHelper)
   NS_IMPL_CYCLE_COLLECTION_TRAVERSE(mDOMStream)
   NS_IMPL_CYCLE_COLLECTION_TRAVERSE(mAudioNode)
-<<<<<<< HEAD
-=======
   NS_IMPL_CYCLE_COLLECTION_TRAVERSE(mSecurityDomException)
   NS_IMPL_CYCLE_COLLECTION_TRAVERSE(mUnknownDomException)
->>>>>>> a17af05f
   NS_IMPL_CYCLE_COLLECTION_TRAVERSE(mDocument)
 NS_IMPL_CYCLE_COLLECTION_TRAVERSE_END
 
@@ -121,20 +118,13 @@
                                                 DOMEventTargetHelper)
   NS_IMPL_CYCLE_COLLECTION_UNLINK(mDOMStream)
   NS_IMPL_CYCLE_COLLECTION_UNLINK(mAudioNode)
-<<<<<<< HEAD
-=======
   NS_IMPL_CYCLE_COLLECTION_UNLINK(mSecurityDomException)
   NS_IMPL_CYCLE_COLLECTION_UNLINK(mUnknownDomException)
->>>>>>> a17af05f
   tmp->UnRegisterActivityObserver();
   NS_IMPL_CYCLE_COLLECTION_UNLINK(mDocument)
 NS_IMPL_CYCLE_COLLECTION_UNLINK_END
 
-<<<<<<< HEAD
-NS_INTERFACE_MAP_BEGIN_CYCLE_COLLECTION_INHERITED(MediaRecorder)
-=======
 NS_INTERFACE_MAP_BEGIN_CYCLE_COLLECTION(MediaRecorder)
->>>>>>> a17af05f
   NS_INTERFACE_MAP_ENTRY(nsIDocumentActivity)
 NS_INTERFACE_MAP_END_INHERITING(DOMEventTargetHelper)
 
@@ -395,9 +385,6 @@
     {
     }
 
-    explicit DestroyRunnable(already_AddRefed<Session> aSession)
-      : mSession(aSession) {}
-
     NS_IMETHOD Run() override
     {
       LOG(LogLevel::Debug, ("Session.DestroyRunnable session refcnt = (%d) stopIssued %d s=(%p)",
@@ -414,13 +401,7 @@
       // safe to delete this Session.
       // Also avoid to run if this session already call stop before
       if (!mSession->mStopIssued) {
-<<<<<<< HEAD
-        ErrorResult result;
-        mSession->mStopIssued = true;
-        recorder->Stop(result);
-=======
         recorder->StopForSessionDestruction();
->>>>>>> a17af05f
         if (NS_FAILED(NS_DispatchToMainThread(new DestroyRunnable(mSession.forget())))) {
           MOZ_ASSERT(false, "NS_DispatchToMainThread failed");
         }
@@ -454,7 +435,6 @@
     , mIsStartEventFired(false)
     , mNeedSessionEndTask(true)
     , mSelectedVideoTrackID(TRACK_NONE)
-    , mAbstractMainThread(aRecorder->mAbstractMainThread)
   {
     MOZ_ASSERT(NS_IsMainThread());
 
@@ -518,7 +498,7 @@
     // Create a Track Union Stream
     MediaStreamGraph* gm = mRecorder->GetSourceMediaStream()->Graph();
     TrackRate trackRate = gm->GraphRate();
-    mTrackUnionStream = gm->CreateTrackUnionStream(mAbstractMainThread);
+    mTrackUnionStream = gm->CreateTrackUnionStream();
     MOZ_ASSERT(mTrackUnionStream, "CreateTrackUnionStream failed");
 
     mTrackUnionStream->SetAutofinish(true);
@@ -653,12 +633,7 @@
     MOZ_ASSERT(mReadThread->EventTarget()->IsOnCurrentThread());
     LOG(LogLevel::Debug, ("Session.Extract %p", this));
 
-<<<<<<< HEAD
-    PROFILER_LABEL("MediaRecorder", "Session Extract",
-      js::ProfileEntry::Category::OTHER);
-=======
     AUTO_PROFILER_LABEL("MediaRecorder::Session::Extract", OTHER);
->>>>>>> a17af05f
 
     // Pull encoded media data from MediaEncoder
     nsTArray<nsTArray<uint8_t> > encodedBuf;
@@ -988,7 +963,6 @@
   // Main thread only.
   bool mNeedSessionEndTask;
   TrackID mSelectedVideoTrackID;
-  const RefPtr<AbstractThread> mAbstractMainThread;
 };
 
 NS_IMPL_ISUPPORTS(MediaRecorder::Session, nsIObserver)
@@ -1007,7 +981,6 @@
                              nsPIDOMWindowInner* aOwnerWindow)
   : DOMEventTargetHelper(aOwnerWindow)
   , mState(RecordingState::Inactive)
-  , mAbstractMainThread(aSourceMediaStream.AbstractMainThread())
 {
   MOZ_ASSERT(aOwnerWindow);
   MOZ_ASSERT(aOwnerWindow->IsInnerWindow());
@@ -1021,7 +994,6 @@
                              nsPIDOMWindowInner* aOwnerWindow)
   : DOMEventTargetHelper(aOwnerWindow)
   , mState(RecordingState::Inactive)
-  , mAbstractMainThread(aSrcAudioNode.AbstractMainThread())
 {
   MOZ_ASSERT(aOwnerWindow);
   MOZ_ASSERT(aOwnerWindow->IsInnerWindow());
