/* -*- Mode: C++; tab-width: 2; indent-tabs-mode: nil; c-basic-offset: 2 -*- */
/* vim:set ts=2 sw=2 sts=2 et cindent: */
/* This Source Code Form is subject to the terms of the Mozilla Public
 * License, v. 2.0. If a copy of the MPL was not distributed with this file,
 * You can obtain one at http://mozilla.org/MPL/2.0/. */

#include "VideoFrameContainer.h"

#include "mozilla/dom/HTMLMediaElement.h"
#include "mozilla/Telemetry.h"

#include "nsIFrame.h"
#include "nsDisplayList.h"
#include "nsSVGEffects.h"

using namespace mozilla::layers;

namespace mozilla {
static LazyLogModule gVideoFrameContainerLog("VideoFrameContainer");
#define CONTAINER_LOG(type, msg) MOZ_LOG(gVideoFrameContainerLog, type, msg)

#define NS_DispatchToMainThread(...) CompileError_UseAbstractMainThreadInstead

<<<<<<< HEAD
VideoFrameContainer::VideoFrameContainer(dom::HTMLMediaElement* aElement,
                                         already_AddRefed<ImageContainer> aContainer)
  : mElement(aElement),
    mImageContainer(aContainer), mMutex("nsVideoFrameContainer"),
    mBlackImage(nullptr),
    mFrameID(0),
    mIntrinsicSizeChanged(false), mImageSizeChanged(false),
    mPendingPrincipalHandle(PRINCIPAL_HANDLE_NONE),
    mFrameIDForPendingPrincipalHandle(0),
    mMainThread(aElement->AbstractMainThread())
=======
namespace {
template<Telemetry::HistogramID ID>
class AutoTimer
{
  // Set a threshold to reduce performance overhead
  // for we're measuring hot spots.
  static const uint32_t sThresholdMS = 1000;
public:
  ~AutoTimer()
  {
    auto end = TimeStamp::Now();
    auto diff = uint32_t((end - mStart).ToMilliseconds());
    if (diff > sThresholdMS) {
      Telemetry::Accumulate(ID, diff);
    }
  }
private:
  const TimeStamp mStart = TimeStamp::Now();
};
}

VideoFrameContainer::VideoFrameContainer(
  dom::HTMLMediaElement* aElement,
  already_AddRefed<ImageContainer> aContainer)
  : mElement(aElement)
  , mImageContainer(aContainer)
  , mMutex("nsVideoFrameContainer")
  , mBlackImage(nullptr)
  , mFrameID(0)
  , mPendingPrincipalHandle(PRINCIPAL_HANDLE_NONE)
  , mFrameIDForPendingPrincipalHandle(0)
  , mMainThread(aElement->AbstractMainThread())
>>>>>>> a17af05f
{
  NS_ASSERTION(aElement, "aElement must not be null");
  NS_ASSERTION(mImageContainer, "aContainer must not be null");
}

VideoFrameContainer::~VideoFrameContainer()
{}

PrincipalHandle VideoFrameContainer::GetLastPrincipalHandle()
{
  MutexAutoLock lock(mMutex);
  return GetLastPrincipalHandleLocked();
}

PrincipalHandle VideoFrameContainer::GetLastPrincipalHandleLocked()
{
  return mLastPrincipalHandle;
}

void VideoFrameContainer::UpdatePrincipalHandleForFrameID(const PrincipalHandle& aPrincipalHandle,
                                                          const ImageContainer::FrameID& aFrameID)
{
  MutexAutoLock lock(mMutex);
  UpdatePrincipalHandleForFrameIDLocked(aPrincipalHandle, aFrameID);
}

void VideoFrameContainer::UpdatePrincipalHandleForFrameIDLocked(const PrincipalHandle& aPrincipalHandle,
                                                                const ImageContainer::FrameID& aFrameID)
{
  if (mPendingPrincipalHandle == aPrincipalHandle) {
    return;
  }
  mPendingPrincipalHandle = aPrincipalHandle;
  mFrameIDForPendingPrincipalHandle = aFrameID;
}

static void
SetImageToBlackPixel(PlanarYCbCrImage* aImage)
{
  uint8_t blackPixel[] = { 0x10, 0x80, 0x80 };

  PlanarYCbCrData data;
  data.mYChannel = blackPixel;
  data.mCbChannel = blackPixel + 1;
  data.mCrChannel = blackPixel + 2;
  data.mYStride = data.mCbCrStride = 1;
  data.mPicSize = data.mYSize = data.mCbCrSize = gfx::IntSize(1, 1);
  aImage->CopyData(data);
}

class VideoFrameContainerInvalidateRunnable : public Runnable {
public:
  explicit VideoFrameContainerInvalidateRunnable(VideoFrameContainer* aVideoFrameContainer)
    : Runnable("VideoFrameContainerInvalidateRunnable")
    , mVideoFrameContainer(aVideoFrameContainer)
  {}
  NS_IMETHOD Run()
  {
    MOZ_ASSERT(NS_IsMainThread());

    mVideoFrameContainer->Invalidate();

    return NS_OK;
  }
private:
  RefPtr<VideoFrameContainer> mVideoFrameContainer;
};

void VideoFrameContainer::SetCurrentFrames(const VideoSegment& aSegment)
{
  if (aSegment.IsEmpty()) {
    return;
  }

  MutexAutoLock lock(mMutex);
  AutoTimer<Telemetry::VFC_SETVIDEOSEGMENT_LOCK_HOLD_MS> lockHold;

  // Collect any new frames produced in this iteration.
  AutoTArray<ImageContainer::NonOwningImage,4> newImages;
  PrincipalHandle lastPrincipalHandle = PRINCIPAL_HANDLE_NONE;

  VideoSegment::ConstChunkIterator iter(aSegment);
  while (!iter.IsEnded()) {
    VideoChunk chunk = *iter;

    const VideoFrame* frame = &chunk.mFrame;
    if (*frame == mLastPlayedVideoFrame) {
      iter.Next();
      continue;
    }

    Image* image = frame->GetImage();
    CONTAINER_LOG(LogLevel::Verbose,
                  ("VideoFrameContainer %p writing video frame %p (%d x %d)",
                  this, image, frame->GetIntrinsicSize().width,
                  frame->GetIntrinsicSize().height));

    if (frame->GetForceBlack()) {
      if (!mBlackImage) {
        mBlackImage = GetImageContainer()->CreatePlanarYCbCrImage();
        if (mBlackImage) {
          // Sets the image to a single black pixel, which will be scaled to
          // fill the rendered size.
          SetImageToBlackPixel(mBlackImage->AsPlanarYCbCrImage());
        }
      }
      if (mBlackImage) {
        image = mBlackImage;
      }
    }
    // Don't append null image to the newImages.
    if (!image) {
      iter.Next();
      continue;
    }
    newImages.AppendElement(ImageContainer::NonOwningImage(image, chunk.mTimeStamp));

    lastPrincipalHandle = chunk.GetPrincipalHandle();

    mLastPlayedVideoFrame = *frame;
    iter.Next();
  }

  // Don't update if there are no changes.
  if (newImages.IsEmpty()) {
    return;
  }

  AutoTArray<ImageContainer::NonOwningImage,4> images;

  bool principalHandleChanged =
     lastPrincipalHandle != PRINCIPAL_HANDLE_NONE &&
     lastPrincipalHandle != GetLastPrincipalHandleLocked();

  // Add the frames from this iteration.
  for (auto& image : newImages) {
    image.mFrameID = NewFrameID();
    images.AppendElement(image);
  }

  if (principalHandleChanged) {
    UpdatePrincipalHandleForFrameIDLocked(lastPrincipalHandle,
                                          newImages.LastElement().mFrameID);
  }

  SetCurrentFramesLocked(mLastPlayedVideoFrame.GetIntrinsicSize(), images);
  nsCOMPtr<nsIRunnable> event =
    new VideoFrameContainerInvalidateRunnable(this);
  mMainThread->Dispatch(event.forget());

  images.ClearAndRetainStorage();
}

void VideoFrameContainer::ClearFrames()
{
  ClearFutureFrames();
}

void VideoFrameContainer::SetCurrentFrame(const gfx::IntSize& aIntrinsicSize,
                                          Image* aImage,
                                          const TimeStamp& aTargetTime)
{
  if (aImage) {
    MutexAutoLock lock(mMutex);
    AutoTimer<Telemetry::VFC_SETCURRENTFRAME_LOCK_HOLD_MS> lockHold;
    AutoTArray<ImageContainer::NonOwningImage,1> imageList;
    imageList.AppendElement(
        ImageContainer::NonOwningImage(aImage, aTargetTime, ++mFrameID));
    SetCurrentFramesLocked(aIntrinsicSize, imageList);
  } else {
    ClearCurrentFrame(aIntrinsicSize);
  }
}

void VideoFrameContainer::SetCurrentFrames(const gfx::IntSize& aIntrinsicSize,
                                           const nsTArray<ImageContainer::NonOwningImage>& aImages)
{
  MutexAutoLock lock(mMutex);
  AutoTimer<Telemetry::VFC_SETIMAGES_LOCK_HOLD_MS> lockHold;
  SetCurrentFramesLocked(aIntrinsicSize, aImages);
}

void VideoFrameContainer::SetCurrentFramesLocked(const gfx::IntSize& aIntrinsicSize,
                                                 const nsTArray<ImageContainer::NonOwningImage>& aImages)
{
  mMutex.AssertCurrentThreadOwns();

  if (aIntrinsicSize != mIntrinsicSize) {
    mIntrinsicSize = aIntrinsicSize;
    RefPtr<VideoFrameContainer> self = this;
    mMainThread->Dispatch(NS_NewRunnableFunction(
      "IntrinsicSizeChanged", [this, self, aIntrinsicSize]() {
        mMainThreadState.mIntrinsicSize = aIntrinsicSize;
        mMainThreadState.mIntrinsicSizeChanged = true;
      }));
  }

  gfx::IntSize oldFrameSize = mImageContainer->GetCurrentSize();

  // When using the OMX decoder, destruction of the current image can indirectly
  //  block on main thread I/O. If we let this happen while holding onto
  //  |mImageContainer|'s lock, then when the main thread then tries to
  //  composite it can then block on |mImageContainer|'s lock, causing a
  //  deadlock. We use this hack to defer the destruction of the current image
  //  until it is safe.
  nsTArray<ImageContainer::OwningImage> oldImages;
  mImageContainer->GetCurrentImages(&oldImages);

  PrincipalHandle principalHandle = PRINCIPAL_HANDLE_NONE;
  ImageContainer::FrameID lastFrameIDForOldPrincipalHandle =
    mFrameIDForPendingPrincipalHandle - 1;
  if (mPendingPrincipalHandle != PRINCIPAL_HANDLE_NONE &&
       ((!oldImages.IsEmpty() &&
          oldImages.LastElement().mFrameID >= lastFrameIDForOldPrincipalHandle) ||
        (!aImages.IsEmpty() &&
          aImages[0].mFrameID > lastFrameIDForOldPrincipalHandle))) {
    // We are releasing the last FrameID prior to `lastFrameIDForOldPrincipalHandle`
    // OR
    // there are no FrameIDs prior to `lastFrameIDForOldPrincipalHandle` in the new
    // set of images.
    // This means that the old principal handle has been flushed out and we can
    // notify our video element about this change.
    principalHandle = mPendingPrincipalHandle;
    mLastPrincipalHandle = mPendingPrincipalHandle;
    mPendingPrincipalHandle = PRINCIPAL_HANDLE_NONE;
    mFrameIDForPendingPrincipalHandle = 0;
<<<<<<< HEAD
    mMainThread->Dispatch(
      NS_NewRunnableFunction(
        "PrincipalHandleChangedForVideoFrameContainer",
        [self, principalHandle]() {
          if (self->mElement) {
            self->mElement->PrincipalHandleChangedForVideoFrameContainer(self, principalHandle);
          }
        }
      )
    );
=======
>>>>>>> a17af05f
  }

  if (aImages.IsEmpty()) {
    mImageContainer->ClearAllImages();
  } else {
    mImageContainer->SetCurrentImages(aImages);
  }
  gfx::IntSize newFrameSize = mImageContainer->GetCurrentSize();
  bool imageSizeChanged = (oldFrameSize != newFrameSize);

  if (principalHandle != PRINCIPAL_HANDLE_NONE || imageSizeChanged) {
    RefPtr<VideoFrameContainer> self = this;
    mMainThread->Dispatch(NS_NewRunnableFunction(
      "PrincipalHandleOrImageSizeChanged",
      [this, self, principalHandle, imageSizeChanged]() {
        mMainThreadState.mImageSizeChanged = imageSizeChanged;
        if (mElement && principalHandle != PRINCIPAL_HANDLE_NONE) {
          mElement->PrincipalHandleChangedForVideoFrameContainer(
            this, principalHandle);
        }
      }));
  }
}

void VideoFrameContainer::ClearCurrentFrame()
{
  MutexAutoLock lock(mMutex);
  AutoTimer<Telemetry::VFC_CLEARCURRENTFRAME_LOCK_HOLD_MS> lockHold;

  // See comment in SetCurrentFrame for the reasoning behind
  // using a kungFuDeathGrip here.
  nsTArray<ImageContainer::OwningImage> kungFuDeathGrip;
  mImageContainer->GetCurrentImages(&kungFuDeathGrip);

  mImageContainer->ClearAllImages();
  mImageContainer->ClearCachedResources();
}

void VideoFrameContainer::ClearFutureFrames()
{
  MutexAutoLock lock(mMutex);
  AutoTimer<Telemetry::VFC_CLEARFUTUREFRAMES_LOCK_HOLD_MS> lockHold;

  // See comment in SetCurrentFrame for the reasoning behind
  // using a kungFuDeathGrip here.
  nsTArray<ImageContainer::OwningImage> kungFuDeathGrip;
  mImageContainer->GetCurrentImages(&kungFuDeathGrip);

  if (!kungFuDeathGrip.IsEmpty()) {
    nsTArray<ImageContainer::NonOwningImage> currentFrame;
    const ImageContainer::OwningImage& img = kungFuDeathGrip[0];
    currentFrame.AppendElement(ImageContainer::NonOwningImage(img.mImage,
        img.mTimeStamp, img.mFrameID, img.mProducerID));
    mImageContainer->SetCurrentImages(currentFrame);
  }
}

void
VideoFrameContainer::ClearCachedResources()
{
  mImageContainer->ClearCachedResources();
}

ImageContainer* VideoFrameContainer::GetImageContainer() {
  return mImageContainer;
}


double VideoFrameContainer::GetFrameDelay()
{
  return mImageContainer->GetPaintDelay().ToSeconds();
}

void VideoFrameContainer::InvalidateWithFlags(uint32_t aFlags)
{
  NS_ASSERTION(NS_IsMainThread(), "Must call on main thread");

  if (!mElement) {
    // Element has been destroyed
    return;
  }

  nsIFrame* frame = mElement->GetPrimaryFrame();
  bool invalidateFrame = mMainThreadState.mImageSizeChanged;
  mMainThreadState.mImageSizeChanged = false;

  if (mMainThreadState.mIntrinsicSizeChanged) {
    mElement->UpdateMediaSize(mMainThreadState.mIntrinsicSize);
    mMainThreadState.mIntrinsicSizeChanged = false;
    if (frame) {
      nsPresContext* presContext = frame->PresContext();
      nsIPresShell* presShell = presContext->PresShell();
      presShell->FrameNeedsReflow(
        frame, nsIPresShell::eStyleChange, NS_FRAME_IS_DIRTY);
    }
  }

  bool asyncInvalidate = mImageContainer &&
                         mImageContainer->IsAsync() &&
                         !(aFlags & INVALIDATE_FORCE);

  if (frame) {
    if (invalidateFrame) {
      frame->InvalidateFrame();
    } else {
      frame->InvalidateLayer(DisplayItemType::TYPE_VIDEO, nullptr, nullptr,
                             asyncInvalidate ? nsIFrame::UPDATE_IS_ASYNC : 0);
    }
  }

  nsSVGEffects::InvalidateDirectRenderingObservers(mElement);
}

} // namespace mozilla

#undef NS_DispatchToMainThread<|MERGE_RESOLUTION|>--- conflicted
+++ resolved
@@ -21,18 +21,6 @@
 
 #define NS_DispatchToMainThread(...) CompileError_UseAbstractMainThreadInstead
 
-<<<<<<< HEAD
-VideoFrameContainer::VideoFrameContainer(dom::HTMLMediaElement* aElement,
-                                         already_AddRefed<ImageContainer> aContainer)
-  : mElement(aElement),
-    mImageContainer(aContainer), mMutex("nsVideoFrameContainer"),
-    mBlackImage(nullptr),
-    mFrameID(0),
-    mIntrinsicSizeChanged(false), mImageSizeChanged(false),
-    mPendingPrincipalHandle(PRINCIPAL_HANDLE_NONE),
-    mFrameIDForPendingPrincipalHandle(0),
-    mMainThread(aElement->AbstractMainThread())
-=======
 namespace {
 template<Telemetry::HistogramID ID>
 class AutoTimer
@@ -65,7 +53,6 @@
   , mPendingPrincipalHandle(PRINCIPAL_HANDLE_NONE)
   , mFrameIDForPendingPrincipalHandle(0)
   , mMainThread(aElement->AbstractMainThread())
->>>>>>> a17af05f
 {
   NS_ASSERTION(aElement, "aElement must not be null");
   NS_ASSERTION(mImageContainer, "aContainer must not be null");
@@ -292,19 +279,6 @@
     mLastPrincipalHandle = mPendingPrincipalHandle;
     mPendingPrincipalHandle = PRINCIPAL_HANDLE_NONE;
     mFrameIDForPendingPrincipalHandle = 0;
-<<<<<<< HEAD
-    mMainThread->Dispatch(
-      NS_NewRunnableFunction(
-        "PrincipalHandleChangedForVideoFrameContainer",
-        [self, principalHandle]() {
-          if (self->mElement) {
-            self->mElement->PrincipalHandleChangedForVideoFrameContainer(self, principalHandle);
-          }
-        }
-      )
-    );
-=======
->>>>>>> a17af05f
   }
 
   if (aImages.IsEmpty()) {
