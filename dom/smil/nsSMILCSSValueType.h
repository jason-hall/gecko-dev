/* -*- Mode: C++; tab-width: 8; indent-tabs-mode: nil; c-basic-offset: 2 -*- */
/* vim: set ts=8 sts=2 et sw=2 tw=80: */
/* This Source Code Form is subject to the terms of the Mozilla Public
 * License, v. 2.0. If a copy of the MPL was not distributed with this
 * file, You can obtain one at http://mozilla.org/MPL/2.0/. */

/* representation of a value for a SMIL-animated CSS property */

#ifndef NS_SMILCSSVALUETYPE_H_
#define NS_SMILCSSVALUETYPE_H_

#include "nsISMILType.h"
#include "nsCSSPropertyID.h"
#include "nsStringFwd.h"
#include "mozilla/Attributes.h"

namespace mozilla {
<<<<<<< HEAD
class StyleAnimationValue;
=======
struct AnimationValue;
>>>>>>> a17af05f
namespace dom {
class Element;
} // namespace dom
} // namespace mozilla

/*
 * nsSMILCSSValueType: Represents a SMIL-animated CSS value.
 */
class nsSMILCSSValueType : public nsISMILType
{
public:
  typedef mozilla::dom::Element Element;
<<<<<<< HEAD
  typedef mozilla::StyleAnimationValue StyleAnimationValue;
=======
  typedef mozilla::AnimationValue AnimationValue;
>>>>>>> a17af05f

  // Singleton for nsSMILValue objects to hold onto.
  static nsSMILCSSValueType sSingleton;

protected:
  // nsISMILType Methods
  // -------------------
  void     Init(nsSMILValue& aValue) const override;
  void     Destroy(nsSMILValue&) const override;
  nsresult Assign(nsSMILValue& aDest,
                  const nsSMILValue& aSrc) const override;
  bool     IsEqual(const nsSMILValue& aLeft,
                   const nsSMILValue& aRight) const override;
  nsresult Add(nsSMILValue& aDest,
               const nsSMILValue& aValueToAdd,
               uint32_t aCount) const override;
  nsresult SandwichAdd(nsSMILValue& aDest,
                       const nsSMILValue& aValueToAdd) const override;
  nsresult ComputeDistance(const nsSMILValue& aFrom,
                           const nsSMILValue& aTo,
                           double& aDistance) const override;
  nsresult Interpolate(const nsSMILValue& aStartVal,
                       const nsSMILValue& aEndVal,
                       double aUnitDistance,
                       nsSMILValue& aResult) const override;

public:
  // Helper Methods
  // --------------
  /**
   * Sets up the given nsSMILValue to represent the given string value.  The
   * string is interpreted as a value for the given property on the given
   * element.
   *
   * On failure, this method leaves aValue.mType == nsSMILNullType::sSingleton.
   * Otherwise, this method leaves aValue.mType == this class's singleton.
   *
   * @param       aPropID         The property for which we're parsing a value.
   * @param       aTargetElement  The target element to whom the property/value
   *                              setting applies.
   * @param       aString         The string to be parsed as a CSS value.
   * @param [out] aValue          The nsSMILValue to be populated. Should
   *                              initially be null-typed.
   * @param [out] aIsContextSensitive Set to true if |aString| may produce
   *                                  a different |aValue| depending on other
   *                                  CSS properties on |aTargetElement|
   *                                  or its ancestors (e.g. 'inherit).
   *                                  false otherwise. May be nullptr.
   *                                  Not set if the method fails.
   * @pre  aValue.IsNull()
   * @post aValue.IsNull() || aValue.mType == nsSMILCSSValueType::sSingleton
   */
  static void ValueFromString(nsCSSPropertyID aPropID,
                              Element* aTargetElement,
                              const nsAString& aString,
                              nsSMILValue& aValue,
                              bool* aIsContextSensitive);

  /**
   * Creates an nsSMILValue to wrap the given animation value.
   *
   * @param aPropID         The property that |aValue| corresponds to.
   * @param aTargetElement  The target element to which the animation value
   *                        applies.
   * @param aValue          The animation value to use.
   * @return                A new nsSMILValue. On failure, returns an
   *                        nsSMILValue with the null type (i.e. rv.IsNull()
   *                        returns true).
   */
  static nsSMILValue ValueFromAnimationValue(nsCSSPropertyID aPropID,
                                             Element* aTargetElement,
<<<<<<< HEAD
                                             const StyleAnimationValue& aValue);
=======
                                             const AnimationValue& aValue);
>>>>>>> a17af05f

  /**
   * Creates a string representation of the given nsSMILValue.
   *
   * Note: aValue is expected to be of this type (that is, it's expected to
   * have been initialized by nsSMILCSSValueType::sSingleton).  If aValue is a
   * freshly-initialized value the resulting string will be empty.
   *
   * @param       aValue   The nsSMILValue to be converted into a string.
   * @param [out] aString  The string to be populated with the given value.
   */
  static void ValueToString(const nsSMILValue& aValue, nsAString& aString);

  /**
   * Return the CSS property animated by the specified value.
   *
   * @param   aValue   The nsSMILValue to examine.
   * @return           The nsCSSPropertyID enum value of the property animated
   *                   by |aValue|, or eCSSProperty_UNKNOWN if the type of
   *                   |aValue| is not nsSMILCSSValueType.
   */
  static nsCSSPropertyID PropertyFromValue(const nsSMILValue& aValue);

private:
  // Private constructor: prevent instances beyond my singleton.
  constexpr nsSMILCSSValueType() {}
};

#endif // NS_SMILCSSVALUETYPE_H_<|MERGE_RESOLUTION|>--- conflicted
+++ resolved
@@ -15,11 +15,7 @@
 #include "mozilla/Attributes.h"
 
 namespace mozilla {
-<<<<<<< HEAD
-class StyleAnimationValue;
-=======
 struct AnimationValue;
->>>>>>> a17af05f
 namespace dom {
 class Element;
 } // namespace dom
@@ -32,11 +28,7 @@
 {
 public:
   typedef mozilla::dom::Element Element;
-<<<<<<< HEAD
-  typedef mozilla::StyleAnimationValue StyleAnimationValue;
-=======
   typedef mozilla::AnimationValue AnimationValue;
->>>>>>> a17af05f
 
   // Singleton for nsSMILValue objects to hold onto.
   static nsSMILCSSValueType sSingleton;
@@ -108,11 +100,7 @@
    */
   static nsSMILValue ValueFromAnimationValue(nsCSSPropertyID aPropID,
                                              Element* aTargetElement,
-<<<<<<< HEAD
-                                             const StyleAnimationValue& aValue);
-=======
                                              const AnimationValue& aValue);
->>>>>>> a17af05f
 
   /**
    * Creates a string representation of the given nsSMILValue.
