/* -*- Mode: C++; tab-width: 8; indent-tabs-mode: nil; c-basic-offset: 2 -*- */
/* vim: set ts=8 sts=2 et sw=2 tw=80: */
/* This Source Code Form is subject to the terms of the Mozilla Public
 * License, v. 2.0. If a copy of the MPL was not distributed with this
 * file, You can obtain one at http://mozilla.org/MPL/2.0/. */

#include "nsSMILCompositor.h"

#include "nsComputedDOMStyle.h"
#include "nsCSSProps.h"
#include "nsHashKeys.h"
#include "nsSMILCSSProperty.h"

// PLDHashEntryHdr methods
bool
nsSMILCompositor::KeyEquals(KeyTypePointer aKey) const
{
  return aKey && aKey->Equals(mKey);
}

/*static*/ PLDHashNumber
nsSMILCompositor::HashKey(KeyTypePointer aKey)
{
  // Combine the 3 values into one numeric value, which will be hashed.
  // NOTE: We right-shift one of the pointers by 2 to get some randomness in
  // its 2 lowest-order bits. (Those shifted-off bits will always be 0 since
  // our pointers will be word-aligned.)
  return (NS_PTR_TO_UINT32(aKey->mElement.get()) >> 2) +
    NS_PTR_TO_UINT32(aKey->mAttributeName.get());
}

// Cycle-collection support
void
nsSMILCompositor::Traverse(nsCycleCollectionTraversalCallback* aCallback)
{
  if (!mKey.mElement)
    return;

  NS_CYCLE_COLLECTION_NOTE_EDGE_NAME(*aCallback, "Compositor mKey.mElement");
  aCallback->NoteXPCOMChild(mKey.mElement);
}

// Other methods
void
nsSMILCompositor::AddAnimationFunction(nsSMILAnimationFunction* aFunc)
{
  if (aFunc) {
    mAnimationFunctions.AppendElement(aFunc);
  }
}

void
nsSMILCompositor::ComposeAttribute(bool& aMightHavePendingStyleUpdates)
{
  if (!mKey.mElement)
    return;

  // If we might need to resolve base styles, grab a suitable style context
  // for initializing our nsISMILAttr with.
  RefPtr<nsStyleContext> baseStyleContext;
  if (MightNeedBaseStyle()) {
    baseStyleContext =
      nsComputedDOMStyle::GetUnanimatedStyleContextNoFlush(mKey.mElement,
                                                           nullptr, nullptr);
  }

  // FIRST: Get the nsISMILAttr (to grab base value from, and to eventually
  // give animated value to)
  UniquePtr<nsISMILAttr> smilAttr = CreateSMILAttr(baseStyleContext);
  if (!smilAttr) {
    // Target attribute not found (or, out of memory)
    return;
  }
  if (mAnimationFunctions.IsEmpty()) {
    // No active animation functions. (We can still have a nsSMILCompositor in
    // that case if an animation function has *just* become inactive)
    smilAttr->ClearAnimValue();
    // Removing the animation effect may require a style update.
    aMightHavePendingStyleUpdates = true;
    return;
  }

  // SECOND: Sort the animationFunctions, to prepare for compositing.
  nsSMILAnimationFunction::Comparator comparator;
  mAnimationFunctions.Sort(comparator);

  // THIRD: Step backwards through animation functions to find out
  // which ones we actually care about.
  uint32_t firstFuncToCompose = GetFirstFuncToAffectSandwich();

  // FOURTH: Get & cache base value
  nsSMILValue sandwichResultValue;
  if (!mAnimationFunctions[firstFuncToCompose]->WillReplace()) {
    sandwichResultValue = smilAttr->GetBaseValue();
    MOZ_ASSERT(!sandwichResultValue.IsNull(),
               "Result of GetBaseValue should not be null");
  }
  UpdateCachedBaseValue(sandwichResultValue);

  if (!mForceCompositing) {
    return;
  }

  // FIFTH: Compose animation functions
  aMightHavePendingStyleUpdates = true;
  uint32_t length = mAnimationFunctions.Length();
  for (uint32_t i = firstFuncToCompose; i < length; ++i) {
    mAnimationFunctions[i]->ComposeResult(*smilAttr, sandwichResultValue);
  }
  if (sandwichResultValue.IsNull()) {
    smilAttr->ClearAnimValue();
    return;
  }

  // SIXTH: Set the animated value to the final composited result.
  nsresult rv = smilAttr->SetAnimValue(sandwichResultValue);
  if (NS_FAILED(rv)) {
    NS_WARNING("nsISMILAttr::SetAnimValue failed");
  }
}

void
nsSMILCompositor::ClearAnimationEffects()
{
  if (!mKey.mElement || !mKey.mAttributeName)
    return;

  UniquePtr<nsISMILAttr> smilAttr = CreateSMILAttr(nullptr);
  if (!smilAttr) {
    // Target attribute not found (or, out of memory)
    return;
  }
  smilAttr->ClearAnimValue();
}

// Protected Helper Functions
// --------------------------
UniquePtr<nsISMILAttr>
nsSMILCompositor::CreateSMILAttr(nsStyleContext* aBaseStyleContext)
{
  nsCSSPropertyID propID = GetCSSPropertyToAnimate();

  if (propID != eCSSProperty_UNKNOWN) {
    return MakeUnique<nsSMILCSSProperty>(propID, mKey.mElement.get(),
                                         aBaseStyleContext);
  }

  return mKey.mElement->GetAnimatedAttr(mKey.mAttributeNamespaceID,
                                        mKey.mAttributeName);
}

nsCSSPropertyID
nsSMILCompositor::GetCSSPropertyToAnimate() const
{
  if (mKey.mAttributeNamespaceID != kNameSpaceID_None) {
    return eCSSProperty_UNKNOWN;
  }

  nsCSSPropertyID propID =
    nsCSSProps::LookupProperty(nsDependentAtomString(mKey.mAttributeName),
                               CSSEnabledState::eForAllContent);

<<<<<<< HEAD
  if (!nsSMILCSSProperty::IsPropertyAnimatable(propID)) {
=======
  if (!nsSMILCSSProperty::IsPropertyAnimatable(propID,
        mKey.mElement->OwnerDoc()->GetStyleBackendType())) {
>>>>>>> a17af05f
    return eCSSProperty_UNKNOWN;
  }

  // If we are animating the 'width' or 'height' of an outer SVG
  // element we should animate it as a CSS property, but for other elements
  // (e.g. <rect>) we should animate it as a length attribute.
  // The easiest way to test for an outer SVG element, is to see if it is an
  // SVG-namespace element mapping its width/height attribute to style.
  //
  // If we have animation of 'width' or 'height' on an SVG element that is
  // NOT mapping that attributes to style then it must not be an outermost SVG
  // element so we should return eCSSProperty_UNKNOWN to indicate that we
  // should animate as an attribute instead.
  if ((mKey.mAttributeName == nsGkAtoms::width ||
       mKey.mAttributeName == nsGkAtoms::height) &&
      mKey.mElement->GetNameSpaceID() == kNameSpaceID_SVG &&
      !mKey.mElement->IsAttributeMapped(mKey.mAttributeName)) {
    return eCSSProperty_UNKNOWN;
  }

  return propID;
}

bool
nsSMILCompositor::MightNeedBaseStyle() const
{
  if (GetCSSPropertyToAnimate() == eCSSProperty_UNKNOWN) {
    return false;
  }

  // We should return true if at least one animation function might build on
  // the base value.
  for (const nsSMILAnimationFunction* func : mAnimationFunctions) {
    if (!func->WillReplace()) {
      return true;
    }
  }

  return false;
}

uint32_t
nsSMILCompositor::GetFirstFuncToAffectSandwich()
{
  // For performance reasons, we throttle most animations on elements in
  // display:none subtrees. (We can't throttle animations that target the
  // "display" property itself, though -- if we did, display:none elements
  // could never be dynamically displayed via animations.)
  // To determine whether we're in a display:none subtree, we will check the
  // element's primary frame since element in display:none subtree doesn't have
  // a primary frame. Before this process, we will construct frame when we
  // append an element to subtree. So we will not need to worry about pending
  // frame construction in this step.
  bool canThrottle = mKey.mAttributeName != nsGkAtoms::display &&
                     !mKey.mElement->GetPrimaryFrame();

  uint32_t i;
  for (i = mAnimationFunctions.Length(); i > 0; --i) {
    nsSMILAnimationFunction* curAnimFunc = mAnimationFunctions[i-1];
    // In the following, the lack of short-circuit behavior of |= means that we
    // will ALWAYS run UpdateCachedTarget (even if mForceCompositing is true)
    // but only call HasChanged and WasSkippedInPrevSample if necessary.  This
    // is important since we need UpdateCachedTarget to run in order to detect
    // changes to the target in subsequent samples.
    mForceCompositing |=
      curAnimFunc->UpdateCachedTarget(mKey) ||
      (curAnimFunc->HasChanged() && !canThrottle) ||
      curAnimFunc->WasSkippedInPrevSample();

    if (curAnimFunc->WillReplace()) {
      --i;
      break;
    }
  }

  // Mark remaining animation functions as having been skipped so if we later
  // use them we'll know to force compositing.
  // Note that we only really need to do this if something has changed
  // (otherwise we would have set the flag on a previous sample) and if
  // something has changed mForceCompositing will be true.
  if (mForceCompositing) {
    for (uint32_t j = i; j > 0; --j) {
      mAnimationFunctions[j-1]->SetWasSkipped();
    }
  }
  return i;
}

void
nsSMILCompositor::UpdateCachedBaseValue(const nsSMILValue& aBaseValue)
{
  if (mCachedBaseValue != aBaseValue) {
    // Base value has changed since last sample.
    mCachedBaseValue = aBaseValue;
    mForceCompositing = true;
  }
}<|MERGE_RESOLUTION|>--- conflicted
+++ resolved
@@ -160,12 +160,8 @@
     nsCSSProps::LookupProperty(nsDependentAtomString(mKey.mAttributeName),
                                CSSEnabledState::eForAllContent);
 
-<<<<<<< HEAD
-  if (!nsSMILCSSProperty::IsPropertyAnimatable(propID)) {
-=======
   if (!nsSMILCSSProperty::IsPropertyAnimatable(propID,
         mKey.mElement->OwnerDoc()->GetStyleBackendType())) {
->>>>>>> a17af05f
     return eCSSProperty_UNKNOWN;
   }
 
