--- conflicted
+++ resolved
@@ -11,11 +11,8 @@
 #include "mozilla/AutoRestore.h"
 #include "mozilla/dom/Element.h"
 #include "mozilla/dom/SVGAnimationElement.h"
-<<<<<<< HEAD
-=======
 #include "mozilla/RestyleManagerInlines.h"
 #include "nsContentUtils.h"
->>>>>>> a17af05f
 #include "nsCSSProps.h"
 #include "nsIDocument.h"
 #include "nsIPresShell.h"
@@ -331,14 +328,6 @@
   bool isStyleFlushNeeded = mResampleNeeded;
   mResampleNeeded = false;
 
-<<<<<<< HEAD
-  if (mDocument->IsStyledByServo()) {
-    NS_WARNING("stylo: SMIL animations not supported yet");
-    return;
-  }
-
-=======
->>>>>>> a17af05f
   nsCOMPtr<nsIDocument> document(mDocument);  // keeps 'this' alive too
 
   // Set running sample flag -- do this before flushing styles so that when we
