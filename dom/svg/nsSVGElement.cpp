/* -*- Mode: C++; tab-width: 8; indent-tabs-mode: nil; c-basic-offset: 2 -*- */
/* vim: set ts=8 sts=2 et sw=2 tw=80: */
/* This Source Code Form is subject to the terms of the Mozilla Public
 * License, v. 2.0. If a copy of the MPL was not distributed with this
 * file, You can obtain one at http://mozilla.org/MPL/2.0/. */

#include "mozilla/ArrayUtils.h"
#include "mozilla/DebugOnly.h"
#include "mozilla/Unused.h"

#include "nsSVGElement.h"

#include "mozilla/dom/SVGSVGElement.h"
#include "mozilla/dom/SVGTests.h"
#include "nsContentUtils.h"
#include "nsICSSDeclaration.h"
#include "nsIContentInlines.h"
#include "nsIDocument.h"
#include "nsIDOMMutationEvent.h"
#include "mozilla/InternalMutationEvent.h"
#include "mozAutoDocUpdate.h"
#include "nsError.h"
#include "nsIPresShell.h"
#include "nsGkAtoms.h"
#include "nsRuleWalker.h"
#include "mozilla/css/Declaration.h"
#include "nsCSSProps.h"
#include "nsCSSParser.h"
#include "mozilla/EventListenerManager.h"
#include "nsLayoutUtils.h"
#include "nsSVGAnimatedTransformList.h"
#include "nsSVGLength2.h"
#include "nsSVGNumber2.h"
#include "nsSVGNumberPair.h"
#include "nsSVGInteger.h"
#include "nsSVGIntegerPair.h"
#include "nsSVGAngle.h"
#include "nsSVGBoolean.h"
#include "nsSVGEnum.h"
#include "nsSVGViewBox.h"
#include "nsSVGString.h"
#include "mozilla/dom/SVGAnimatedEnumeration.h"
#include "SVGAnimatedNumberList.h"
#include "SVGAnimatedLengthList.h"
#include "SVGAnimatedPointList.h"
#include "SVGAnimatedPathSegList.h"
#include "SVGContentUtils.h"
#include "SVGGeometryElement.h"
#include "nsIFrame.h"
#include "nsQueryObject.h"
#include <stdarg.h>
#include "SVGMotionSMILAttr.h"
#include "nsAttrValueOrString.h"
#include "nsSMILAnimationController.h"
#include "mozilla/dom/SVGElementBinding.h"
#include "mozilla/DeclarationBlock.h"
#include "mozilla/DeclarationBlockInlines.h"
#include "mozilla/Unused.h"
#include "mozilla/RestyleManager.h"
#include "mozilla/RestyleManagerInlines.h"

using namespace mozilla;
using namespace mozilla::dom;

// This is needed to ensure correct handling of calls to the
// vararg-list methods in this file:
//   nsSVGElement::GetAnimated{Length,Number,Integer}Values
// See bug 547964 for details:
static_assert(sizeof(void*) == sizeof(nullptr),
              "nullptr should be the correct size");

nsresult
NS_NewSVGElement(Element **aResult, already_AddRefed<mozilla::dom::NodeInfo>&& aNodeInfo)
{
  RefPtr<nsSVGElement> it = new nsSVGElement(aNodeInfo);
  nsresult rv = it->Init();

  if (NS_FAILED(rv)) {
    return rv;
  }

  it.forget(aResult);
  return rv;
}

NS_IMPL_ELEMENT_CLONE_WITH_INIT(nsSVGElement)

nsSVGEnumMapping nsSVGElement::sSVGUnitTypesMap[] = {
  {&nsGkAtoms::userSpaceOnUse, SVG_UNIT_TYPE_USERSPACEONUSE},
  {&nsGkAtoms::objectBoundingBox, SVG_UNIT_TYPE_OBJECTBOUNDINGBOX},
  {nullptr, 0}
};

nsSVGElement::nsSVGElement(already_AddRefed<mozilla::dom::NodeInfo>& aNodeInfo)
  : nsSVGElementBase(aNodeInfo)
{
}

nsSVGElement::~nsSVGElement()
{
  OwnerDoc()->UnscheduleSVGForPresAttrEvaluation(this);
}

JSObject*
nsSVGElement::WrapNode(JSContext *aCx, JS::Handle<JSObject*> aGivenProto)
{
  return SVGElementBinding::Wrap(aCx, this, aGivenProto);
}

//----------------------------------------------------------------------

NS_IMETHODIMP
nsSVGElement::GetSVGClassName(nsISupports** aClassName)
{
  *aClassName = ClassName().take();
  return NS_OK;
}

NS_IMETHODIMP
nsSVGElement::GetStyle(nsIDOMCSSStyleDeclaration** aStyle)
{
  NS_ADDREF(*aStyle = Style());
  return NS_OK;
}

//----------------------------------------------------------------------
// nsSVGElement methods

void
nsSVGElement::DidAnimateClass()
{
  // For Servo, snapshot the element before we change it.
  nsIPresShell* shell = OwnerDoc()->GetShell();
  if (shell) {
    nsPresContext* presContext = shell->GetPresContext();
    if (presContext && presContext->RestyleManager()->IsServo()) {
      presContext->RestyleManager()
                 ->AsServo()
                 ->ClassAttributeWillBeChangedBySMIL(this);
    }
  }

  nsAutoString src;
  mClassAttribute.GetAnimValue(src, this);
  if (!mClassAnimAttr) {
    mClassAnimAttr = new nsAttrValue();
  }
  mClassAnimAttr->ParseAtomArray(src);

  if (shell) {
    shell->RestyleForAnimation(this, eRestyle_Self);
  }
}

nsresult
nsSVGElement::Init()
{
  // Set up length attributes - can't do this in the constructor
  // because we can't do a virtual call at that point

  LengthAttributesInfo lengthInfo = GetLengthInfo();

  uint32_t i;
  for (i = 0; i < lengthInfo.mLengthCount; i++) {
    lengthInfo.Reset(i);
  }

  NumberAttributesInfo numberInfo = GetNumberInfo();

  for (i = 0; i < numberInfo.mNumberCount; i++) {
    numberInfo.Reset(i);
  }

  NumberPairAttributesInfo numberPairInfo = GetNumberPairInfo();

  for (i = 0; i < numberPairInfo.mNumberPairCount; i++) {
    numberPairInfo.Reset(i);
  }

  IntegerAttributesInfo integerInfo = GetIntegerInfo();

  for (i = 0; i < integerInfo.mIntegerCount; i++) {
    integerInfo.Reset(i);
  }

  IntegerPairAttributesInfo integerPairInfo = GetIntegerPairInfo();

  for (i = 0; i < integerPairInfo.mIntegerPairCount; i++) {
    integerPairInfo.Reset(i);
  }

  AngleAttributesInfo angleInfo = GetAngleInfo();

  for (i = 0; i < angleInfo.mAngleCount; i++) {
    angleInfo.Reset(i);
  }

  BooleanAttributesInfo booleanInfo = GetBooleanInfo();

  for (i = 0; i < booleanInfo.mBooleanCount; i++) {
    booleanInfo.Reset(i);
  }

  EnumAttributesInfo enumInfo = GetEnumInfo();

  for (i = 0; i < enumInfo.mEnumCount; i++) {
    enumInfo.Reset(i);
  }

  nsSVGViewBox *viewBox = GetViewBox();

  if (viewBox) {
    viewBox->Init();
  }

  SVGAnimatedPreserveAspectRatio *preserveAspectRatio =
    GetPreserveAspectRatio();

  if (preserveAspectRatio) {
    preserveAspectRatio->Init();
  }

  LengthListAttributesInfo lengthListInfo = GetLengthListInfo();

  for (i = 0; i < lengthListInfo.mLengthListCount; i++) {
    lengthListInfo.Reset(i);
  }

  NumberListAttributesInfo numberListInfo = GetNumberListInfo();

  for (i = 0; i < numberListInfo.mNumberListCount; i++) {
    numberListInfo.Reset(i);
  }

  // No need to reset SVGPointList since the default value is always the same
  // (an empty list).

  // No need to reset SVGPathData since the default value is always the same
  // (an empty list).

  StringAttributesInfo stringInfo = GetStringInfo();

  for (i = 0; i < stringInfo.mStringCount; i++) {
    stringInfo.Reset(i);
  }

  return NS_OK;
}

//----------------------------------------------------------------------
// nsISupports methods

NS_IMPL_ISUPPORTS_INHERITED(nsSVGElement, nsSVGElementBase,
                            nsIDOMNode, nsIDOMElement,
                            nsIDOMSVGElement)

//----------------------------------------------------------------------
// Implementation

//----------------------------------------------------------------------
// nsIContent methods

nsresult
nsSVGElement::BindToTree(nsIDocument* aDocument, nsIContent* aParent,
                         nsIContent* aBindingParent,
                         bool aCompileEventHandlers)
{
  nsresult rv = nsSVGElementBase::BindToTree(aDocument, aParent,
                                             aBindingParent,
                                             aCompileEventHandlers);
  NS_ENSURE_SUCCESS(rv, rv);

  if (!MayHaveStyle()) {
    return NS_OK;
  }
  const nsAttrValue* oldVal = mAttrsAndChildren.GetAttr(nsGkAtoms::style);

  if (oldVal && oldVal->Type() == nsAttrValue::eCSSDeclaration) {
    // we need to force a reparse because the baseURI of the document
    // may have changed, and in particular because we may be clones of
    // XBL anonymous content now being bound to the document we should
    // render in and due to the hacky way in which we implement the
    // interaction of XBL and SVG resources.  Once we have a sane
    // ownerDocument on XBL anonymous content, this can all go away.
    nsAttrValue attrValue;
    nsAutoString stringValue;
    oldVal->ToString(stringValue);
    // Force in data doc, since we already have a style rule
    ParseStyleAttribute(stringValue, attrValue, true);
    // Don't bother going through SetInlineStyleDeclaration; we don't
    // want to fire off mutation events or document notifications anyway
    bool oldValueSet;
    rv = mAttrsAndChildren.SetAndSwapAttr(nsGkAtoms::style, attrValue,
                                          &oldValueSet);
    NS_ENSURE_SUCCESS(rv, rv);
  }

  return NS_OK;
}

nsresult
nsSVGElement::AfterSetAttr(int32_t aNamespaceID, nsIAtom* aName,
                           const nsAttrValue* aValue,
                           const nsAttrValue* aOldValue, bool aNotify)
{
  // We don't currently use nsMappedAttributes within SVG. If this changes, we
  // need to be very careful because some nsAttrValues used by SVG point to
  // member data of SVG elements and if an nsAttrValue outlives the SVG element
  // whose data it points to (by virtue of being stored in
  // mAttrsAndChildren->mMappedAttributes, meaning it's shared between
  // elements), the pointer will dangle. See bug 724680.
  MOZ_ASSERT(!mAttrsAndChildren.HasMappedAttrs(),
             "Unexpected use of nsMappedAttributes within SVG");

  // If this is an svg presentation attribute we need to map it into
  // the content declaration block.
  // XXX For some reason incremental mapping doesn't work, so for now
  // just delete the style rule and lazily reconstruct it as needed).
  if (aNamespaceID == kNameSpaceID_None && IsAttributeMapped(aName)) {
    mContentDeclarationBlock = nullptr;
    if (OwnerDoc()->GetStyleBackendType() == StyleBackendType::Servo) {
      OwnerDoc()->ScheduleSVGForPresAttrEvaluation(this);
    }
  }

  if (IsEventAttributeName(aName) && aValue) {
    MOZ_ASSERT(aValue->Type() == nsAttrValue::eString,
               "Expected string value for script body");
    nsresult rv = SetEventHandler(GetEventNameForAttr(aName),
                                  aValue->GetStringValue());
    NS_ENSURE_SUCCESS(rv, rv);
  }

  return nsSVGElementBase::AfterSetAttr(aNamespaceID, aName, aValue, aOldValue,
                                        aNotify);
}

bool
nsSVGElement::ParseAttribute(int32_t aNamespaceID,
                             nsIAtom* aAttribute,
                             const nsAString& aValue,
                             nsAttrValue& aResult)
{
  nsresult rv = NS_OK;
  bool foundMatch = false;
  bool didSetResult = false;

  if (aNamespaceID == kNameSpaceID_None) {
    // Check for nsSVGLength2 attribute
    LengthAttributesInfo lengthInfo = GetLengthInfo();

    uint32_t i;
    for (i = 0; i < lengthInfo.mLengthCount; i++) {
      if (aAttribute == *lengthInfo.mLengthInfo[i].mName) {
        rv = lengthInfo.mLengths[i].SetBaseValueString(aValue, this, false);
        if (NS_FAILED(rv)) {
          lengthInfo.Reset(i);
        } else {
          aResult.SetTo(lengthInfo.mLengths[i], &aValue);
          didSetResult = true;
        }
        foundMatch = true;
        break;
      }
    }

    if (!foundMatch) {
      // Check for SVGAnimatedLengthList attribute
      LengthListAttributesInfo lengthListInfo = GetLengthListInfo();
      for (i = 0; i < lengthListInfo.mLengthListCount; i++) {
        if (aAttribute == *lengthListInfo.mLengthListInfo[i].mName) {
          rv = lengthListInfo.mLengthLists[i].SetBaseValueString(aValue);
          if (NS_FAILED(rv)) {
            lengthListInfo.Reset(i);
          } else {
            aResult.SetTo(lengthListInfo.mLengthLists[i].GetBaseValue(),
                          &aValue);
            didSetResult = true;
          }
          foundMatch = true;
          break;
        }
      }
    }

    if (!foundMatch) {
      // Check for SVGAnimatedNumberList attribute
      NumberListAttributesInfo numberListInfo = GetNumberListInfo();
      for (i = 0; i < numberListInfo.mNumberListCount; i++) {
        if (aAttribute == *numberListInfo.mNumberListInfo[i].mName) {
          rv = numberListInfo.mNumberLists[i].SetBaseValueString(aValue);
          if (NS_FAILED(rv)) {
            numberListInfo.Reset(i);
          } else {
            aResult.SetTo(numberListInfo.mNumberLists[i].GetBaseValue(),
                          &aValue);
            didSetResult = true;
          }
          foundMatch = true;
          break;
        }
      }
    }

    if (!foundMatch) {
      // Check for SVGAnimatedPointList attribute
      if (GetPointListAttrName() == aAttribute) {
        SVGAnimatedPointList* pointList = GetAnimatedPointList();
        if (pointList) {
          pointList->SetBaseValueString(aValue);
          // The spec says we parse everything up to the failure, so we DON'T
          // need to check the result of SetBaseValueString or call
          // pointList->ClearBaseValue() if it fails
          aResult.SetTo(pointList->GetBaseValue(), &aValue);
          didSetResult = true;
          foundMatch = true;
        }
      }
    }

    if (!foundMatch) {
      // Check for SVGAnimatedPathSegList attribute
      if (GetPathDataAttrName() == aAttribute) {
        SVGAnimatedPathSegList* segList = GetAnimPathSegList();
        if (segList) {
          segList->SetBaseValueString(aValue);
          // The spec says we parse everything up to the failure, so we DON'T
          // need to check the result of SetBaseValueString or call
          // segList->ClearBaseValue() if it fails
          aResult.SetTo(segList->GetBaseValue(), &aValue);
          didSetResult = true;
          foundMatch = true;
        }
      }
    }

    if (!foundMatch) {
      // Check for nsSVGNumber2 attribute
      NumberAttributesInfo numberInfo = GetNumberInfo();
      for (i = 0; i < numberInfo.mNumberCount; i++) {
        if (aAttribute == *numberInfo.mNumberInfo[i].mName) {
          rv = numberInfo.mNumbers[i].SetBaseValueString(aValue, this);
          if (NS_FAILED(rv)) {
            numberInfo.Reset(i);
          } else {
            aResult.SetTo(numberInfo.mNumbers[i].GetBaseValue(), &aValue);
            didSetResult = true;
          }
          foundMatch = true;
          break;
        }
      }
    }

    if (!foundMatch) {
      // Check for nsSVGNumberPair attribute
      NumberPairAttributesInfo numberPairInfo = GetNumberPairInfo();
      for (i = 0; i < numberPairInfo.mNumberPairCount; i++) {
        if (aAttribute == *numberPairInfo.mNumberPairInfo[i].mName) {
          rv = numberPairInfo.mNumberPairs[i].SetBaseValueString(aValue, this);
          if (NS_FAILED(rv)) {
            numberPairInfo.Reset(i);
          } else {
            aResult.SetTo(numberPairInfo.mNumberPairs[i], &aValue);
            didSetResult = true;
          }
          foundMatch = true;
          break;
        }
      }
    }

    if (!foundMatch) {
      // Check for nsSVGInteger attribute
      IntegerAttributesInfo integerInfo = GetIntegerInfo();
      for (i = 0; i < integerInfo.mIntegerCount; i++) {
        if (aAttribute == *integerInfo.mIntegerInfo[i].mName) {
          rv = integerInfo.mIntegers[i].SetBaseValueString(aValue, this);
          if (NS_FAILED(rv)) {
            integerInfo.Reset(i);
          } else {
            aResult.SetTo(integerInfo.mIntegers[i].GetBaseValue(), &aValue);
            didSetResult = true;
          }
          foundMatch = true;
          break;
        }
      }
    }

    if (!foundMatch) {
      // Check for nsSVGIntegerPair attribute
      IntegerPairAttributesInfo integerPairInfo = GetIntegerPairInfo();
      for (i = 0; i < integerPairInfo.mIntegerPairCount; i++) {
        if (aAttribute == *integerPairInfo.mIntegerPairInfo[i].mName) {
          rv =
            integerPairInfo.mIntegerPairs[i].SetBaseValueString(aValue, this);
          if (NS_FAILED(rv)) {
            integerPairInfo.Reset(i);
          } else {
            aResult.SetTo(integerPairInfo.mIntegerPairs[i], &aValue);
            didSetResult = true;
          }
          foundMatch = true;
          break;
        }
      }
    }

    if (!foundMatch) {
      // Check for nsSVGAngle attribute
      AngleAttributesInfo angleInfo = GetAngleInfo();
      for (i = 0; i < angleInfo.mAngleCount; i++) {
        if (aAttribute == *angleInfo.mAngleInfo[i].mName) {
          rv = angleInfo.mAngles[i].SetBaseValueString(aValue, this, false);
          if (NS_FAILED(rv)) {
            angleInfo.Reset(i);
          } else {
            aResult.SetTo(angleInfo.mAngles[i], &aValue);
            didSetResult = true;
          }
          foundMatch = true;
          break;
        }
      }
    }

    if (!foundMatch) {
      // Check for nsSVGBoolean attribute
      BooleanAttributesInfo booleanInfo = GetBooleanInfo();
      for (i = 0; i < booleanInfo.mBooleanCount; i++) {
        if (aAttribute == *booleanInfo.mBooleanInfo[i].mName) {
          nsIAtom *valAtom = NS_GetStaticAtom(aValue);
          rv = valAtom ? booleanInfo.mBooleans[i].SetBaseValueAtom(valAtom, this) :
                 NS_ERROR_DOM_SYNTAX_ERR;
          if (NS_FAILED(rv)) {
            booleanInfo.Reset(i);
          } else {
            aResult.SetTo(valAtom);
            didSetResult = true;
          }
          foundMatch = true;
          break;
        }
      }
    }

    if (!foundMatch) {
      // Check for nsSVGEnum attribute
      EnumAttributesInfo enumInfo = GetEnumInfo();
      for (i = 0; i < enumInfo.mEnumCount; i++) {
        if (aAttribute == *enumInfo.mEnumInfo[i].mName) {
          nsCOMPtr<nsIAtom> valAtom = NS_Atomize(aValue);
          rv = enumInfo.mEnums[i].SetBaseValueAtom(valAtom, this);
          if (NS_FAILED(rv)) {
            enumInfo.Reset(i);
          } else {
            aResult.SetTo(valAtom);
            didSetResult = true;
          }
          foundMatch = true;
          break;
        }
      }
    }

    if (!foundMatch) {
      // Check for conditional processing attributes
      nsCOMPtr<SVGTests> tests = do_QueryObject(this);
      if (tests && tests->ParseConditionalProcessingAttribute(
                            aAttribute, aValue, aResult)) {
        foundMatch = true;
      }
    }

    if (!foundMatch) {
      // Check for StringList attribute
      StringListAttributesInfo stringListInfo = GetStringListInfo();
      for (i = 0; i < stringListInfo.mStringListCount; i++) {
        if (aAttribute == *stringListInfo.mStringListInfo[i].mName) {
          rv = stringListInfo.mStringLists[i].SetValue(aValue);
          if (NS_FAILED(rv)) {
            stringListInfo.Reset(i);
          } else {
            aResult.SetTo(stringListInfo.mStringLists[i], &aValue);
            didSetResult = true;
          }
          foundMatch = true;
          break;
        }
      }
    }

    if (!foundMatch) {
      // Check for nsSVGViewBox attribute
      if (aAttribute == nsGkAtoms::viewBox) {
        nsSVGViewBox* viewBox = GetViewBox();
        if (viewBox) {
          rv = viewBox->SetBaseValueString(aValue, this, false);
          if (NS_FAILED(rv)) {
            viewBox->Init();
          } else {
            aResult.SetTo(*viewBox, &aValue);
            didSetResult = true;
          }
          foundMatch = true;
        }
      // Check for SVGAnimatedPreserveAspectRatio attribute
      } else if (aAttribute == nsGkAtoms::preserveAspectRatio) {
        SVGAnimatedPreserveAspectRatio *preserveAspectRatio =
          GetPreserveAspectRatio();
        if (preserveAspectRatio) {
          rv = preserveAspectRatio->SetBaseValueString(aValue, this, false);
          if (NS_FAILED(rv)) {
            preserveAspectRatio->Init();
          } else {
            aResult.SetTo(*preserveAspectRatio, &aValue);
            didSetResult = true;
          }
          foundMatch = true;
        }
      // Check for SVGAnimatedTransformList attribute
      } else if (GetTransformListAttrName() == aAttribute) {
        // The transform attribute is being set, so we must ensure that the
        // nsSVGAnimatedTransformList is/has been allocated:
        nsSVGAnimatedTransformList *transformList =
          GetAnimatedTransformList(DO_ALLOCATE);
        rv = transformList->SetBaseValueString(aValue);
        if (NS_FAILED(rv)) {
          transformList->ClearBaseValue();
        } else {
          aResult.SetTo(transformList->GetBaseValue(), &aValue);
          didSetResult = true;
        }
        foundMatch = true;
      } else if (aAttribute == nsGkAtoms::tabindex) {
        didSetResult = aResult.ParseIntValue(aValue);
        foundMatch = true;
      }
    }

    if (aAttribute == nsGkAtoms::_class) {
      mClassAttribute.SetBaseValue(aValue, this, false);
      aResult.ParseAtomArray(aValue);
      return true;
    }
  }

  if (!foundMatch) {
    // Check for nsSVGString attribute
    StringAttributesInfo stringInfo = GetStringInfo();
    for (uint32_t i = 0; i < stringInfo.mStringCount; i++) {
      if (aNamespaceID == stringInfo.mStringInfo[i].mNamespaceID &&
          aAttribute == *stringInfo.mStringInfo[i].mName) {
        stringInfo.mStrings[i].SetBaseValue(aValue, this, false);
        foundMatch = true;
        break;
      }
    }
  }

  if (foundMatch) {
    if (NS_FAILED(rv)) {
      ReportAttributeParseFailure(OwnerDoc(), aAttribute, aValue);
      return false;
    }
    if (!didSetResult) {
      aResult.SetTo(aValue);
    }
    return true;
  }

  return nsSVGElementBase::ParseAttribute(aNamespaceID, aAttribute, aValue,
                                          aResult);
}

void
nsSVGElement::UnsetAttrInternal(int32_t aNamespaceID, nsIAtom* aName,
                                bool aNotify)
{
  // XXXbz there's a bunch of redundancy here with AfterSetAttr.
  // Maybe consolidate?

  if (aNamespaceID == kNameSpaceID_None) {
    // If this is an svg presentation attribute, remove declaration block to
    // force an update
    if (IsAttributeMapped(aName)) {
      mContentDeclarationBlock = nullptr;
    }

    if (IsEventAttributeName(aName)) {
      EventListenerManager* manager = GetExistingListenerManager();
      if (manager) {
        nsIAtom* eventName = GetEventNameForAttr(aName);
        manager->RemoveEventHandler(eventName, EmptyString());
      }
      return;
    }

    // Check if this is a length attribute going away
    LengthAttributesInfo lenInfo = GetLengthInfo();

    for (uint32_t i = 0; i < lenInfo.mLengthCount; i++) {
      if (aName == *lenInfo.mLengthInfo[i].mName) {
        MaybeSerializeAttrBeforeRemoval(aName, aNotify);
        lenInfo.Reset(i);
        return;
      }
    }

    // Check if this is a length list attribute going away
    LengthListAttributesInfo lengthListInfo = GetLengthListInfo();

    for (uint32_t i = 0; i < lengthListInfo.mLengthListCount; i++) {
      if (aName == *lengthListInfo.mLengthListInfo[i].mName) {
        MaybeSerializeAttrBeforeRemoval(aName, aNotify);
        lengthListInfo.Reset(i);
        return;
      }
    }

    // Check if this is a number list attribute going away
    NumberListAttributesInfo numberListInfo = GetNumberListInfo();

    for (uint32_t i = 0; i < numberListInfo.mNumberListCount; i++) {
      if (aName == *numberListInfo.mNumberListInfo[i].mName) {
        MaybeSerializeAttrBeforeRemoval(aName, aNotify);
        numberListInfo.Reset(i);
        return;
      }
    }

    // Check if this is a point list attribute going away
    if (GetPointListAttrName() == aName) {
      SVGAnimatedPointList *pointList = GetAnimatedPointList();
      if (pointList) {
        MaybeSerializeAttrBeforeRemoval(aName, aNotify);
        pointList->ClearBaseValue();
        return;
      }
    }

    // Check if this is a path segment list attribute going away
    if (GetPathDataAttrName() == aName) {
      SVGAnimatedPathSegList *segList = GetAnimPathSegList();
      if (segList) {
        MaybeSerializeAttrBeforeRemoval(aName, aNotify);
        segList->ClearBaseValue();
        return;
      }
    }

    // Check if this is a number attribute going away
    NumberAttributesInfo numInfo = GetNumberInfo();

    for (uint32_t i = 0; i < numInfo.mNumberCount; i++) {
      if (aName == *numInfo.mNumberInfo[i].mName) {
        numInfo.Reset(i);
        return;
      }
    }

    // Check if this is a number pair attribute going away
    NumberPairAttributesInfo numPairInfo = GetNumberPairInfo();

    for (uint32_t i = 0; i < numPairInfo.mNumberPairCount; i++) {
      if (aName == *numPairInfo.mNumberPairInfo[i].mName) {
        MaybeSerializeAttrBeforeRemoval(aName, aNotify);
        numPairInfo.Reset(i);
        return;
      }
    }

    // Check if this is an integer attribute going away
    IntegerAttributesInfo intInfo = GetIntegerInfo();

    for (uint32_t i = 0; i < intInfo.mIntegerCount; i++) {
      if (aName == *intInfo.mIntegerInfo[i].mName) {
        intInfo.Reset(i);
        return;
      }
    }

    // Check if this is an integer pair attribute going away
    IntegerPairAttributesInfo intPairInfo = GetIntegerPairInfo();

    for (uint32_t i = 0; i < intPairInfo.mIntegerPairCount; i++) {
      if (aName == *intPairInfo.mIntegerPairInfo[i].mName) {
        MaybeSerializeAttrBeforeRemoval(aName, aNotify);
        intPairInfo.Reset(i);
        return;
      }
    }

    // Check if this is an angle attribute going away
    AngleAttributesInfo angleInfo = GetAngleInfo();

    for (uint32_t i = 0; i < angleInfo.mAngleCount; i++) {
      if (aName == *angleInfo.mAngleInfo[i].mName) {
        MaybeSerializeAttrBeforeRemoval(aName, aNotify);
        angleInfo.Reset(i);
        return;
      }
    }

    // Check if this is a boolean attribute going away
    BooleanAttributesInfo boolInfo = GetBooleanInfo();

    for (uint32_t i = 0; i < boolInfo.mBooleanCount; i++) {
      if (aName == *boolInfo.mBooleanInfo[i].mName) {
        boolInfo.Reset(i);
        return;
      }
    }

    // Check if this is an enum attribute going away
    EnumAttributesInfo enumInfo = GetEnumInfo();

    for (uint32_t i = 0; i < enumInfo.mEnumCount; i++) {
      if (aName == *enumInfo.mEnumInfo[i].mName) {
        enumInfo.Reset(i);
        return;
      }
    }

    // Check if this is a nsViewBox attribute going away
    if (aName == nsGkAtoms::viewBox) {
      nsSVGViewBox* viewBox = GetViewBox();
      if (viewBox) {
        MaybeSerializeAttrBeforeRemoval(aName, aNotify);
        viewBox->Init();
        return;
      }
    }

    // Check if this is a preserveAspectRatio attribute going away
    if (aName == nsGkAtoms::preserveAspectRatio) {
      SVGAnimatedPreserveAspectRatio *preserveAspectRatio =
        GetPreserveAspectRatio();
      if (preserveAspectRatio) {
        MaybeSerializeAttrBeforeRemoval(aName, aNotify);
        preserveAspectRatio->Init();
        return;
      }
    }

    // Check if this is a transform list attribute going away
    if (GetTransformListAttrName() == aName) {
      nsSVGAnimatedTransformList *transformList = GetAnimatedTransformList();
      if (transformList) {
        MaybeSerializeAttrBeforeRemoval(aName, aNotify);
        transformList->ClearBaseValue();
        return;
      }
    }

    // Check for conditional processing attributes
    nsCOMPtr<SVGTests> tests = do_QueryObject(this);
    if (tests && tests->IsConditionalProcessingAttribute(aName)) {
      MaybeSerializeAttrBeforeRemoval(aName, aNotify);
      tests->UnsetAttr(aName);
      return;
    }

    // Check if this is a string list attribute going away
    StringListAttributesInfo stringListInfo = GetStringListInfo();

    for (uint32_t i = 0; i < stringListInfo.mStringListCount; i++) {
      if (aName == *stringListInfo.mStringListInfo[i].mName) {
        MaybeSerializeAttrBeforeRemoval(aName, aNotify);
        stringListInfo.Reset(i);
        return;
      }
    }

    if (aName == nsGkAtoms::_class) {
      mClassAttribute.Init();
      return;
    }
  }

  // Check if this is a string attribute going away
  StringAttributesInfo stringInfo = GetStringInfo();

  for (uint32_t i = 0; i < stringInfo.mStringCount; i++) {
    if (aNamespaceID == stringInfo.mStringInfo[i].mNamespaceID &&
        aName == *stringInfo.mStringInfo[i].mName) {
      stringInfo.Reset(i);
      return;
    }
  }
}

nsresult
nsSVGElement::UnsetAttr(int32_t aNamespaceID, nsIAtom* aName,
                        bool aNotify)
{
  UnsetAttrInternal(aNamespaceID, aName, aNotify);
  return nsSVGElementBase::UnsetAttr(aNamespaceID, aName, aNotify);
}

nsChangeHint
nsSVGElement::GetAttributeChangeHint(const nsIAtom* aAttribute,
                                     int32_t aModType) const
{
  nsChangeHint retval =
    nsSVGElementBase::GetAttributeChangeHint(aAttribute, aModType);

  nsCOMPtr<SVGTests> tests = do_QueryObject(const_cast<nsSVGElement*>(this));
  if (tests && tests->IsConditionalProcessingAttribute(aAttribute)) {
    // It would be nice to only reconstruct the frame if the value returned by
    // SVGTests::PassesConditionalProcessingTests has changed, but we don't
    // know that
    retval |= nsChangeHint_ReconstructFrame;
  }
  return retval;
}

bool
nsSVGElement::IsNodeOfType(uint32_t aFlags) const
{
  return !(aFlags & ~eCONTENT);
}

void
nsSVGElement::NodeInfoChanged(nsIDocument* aOldDoc)
{
  nsSVGElementBase::NodeInfoChanged(aOldDoc);
  aOldDoc->UnscheduleSVGForPresAttrEvaluation(this);
  mContentDeclarationBlock = nullptr;
  OwnerDoc()->ScheduleSVGForPresAttrEvaluation(this);
}

NS_IMETHODIMP
nsSVGElement::WalkContentStyleRules(nsRuleWalker* aRuleWalker)
{
#ifdef DEBUG
//  printf("nsSVGElement(%p)::WalkContentStyleRules()\n", this);
#endif
  if (!mContentDeclarationBlock) {
    UpdateContentDeclarationBlock(StyleBackendType::Gecko);
  }

  if (mContentDeclarationBlock) {
    css::Declaration* declaration = mContentDeclarationBlock->AsGecko();
    declaration->SetImmutable();
    aRuleWalker->Forward(declaration);
  }

  return NS_OK;
}

NS_IMETHODIMP_(bool)
nsSVGElement::IsAttributeMapped(const nsIAtom* name) const
{
  if (name == nsGkAtoms::lang) {
    return true;
  }
  return nsSVGElementBase::IsAttributeMapped(name);
}

// PresentationAttributes-FillStroke
/* static */ const Element::MappedAttributeEntry
nsSVGElement::sFillStrokeMap[] = {
  { &nsGkAtoms::fill },
  { &nsGkAtoms::fill_opacity },
  { &nsGkAtoms::fill_rule },
  { &nsGkAtoms::paint_order },
  { &nsGkAtoms::stroke },
  { &nsGkAtoms::stroke_dasharray },
  { &nsGkAtoms::stroke_dashoffset },
  { &nsGkAtoms::stroke_linecap },
  { &nsGkAtoms::stroke_linejoin },
  { &nsGkAtoms::stroke_miterlimit },
  { &nsGkAtoms::stroke_opacity },
  { &nsGkAtoms::stroke_width },
  { &nsGkAtoms::vector_effect },
  { nullptr }
};

// PresentationAttributes-Graphics
/* static */ const Element::MappedAttributeEntry
nsSVGElement::sGraphicsMap[] = {
  { &nsGkAtoms::clip_path },
  { &nsGkAtoms::clip_rule },
  { &nsGkAtoms::colorInterpolation },
  { &nsGkAtoms::cursor },
  { &nsGkAtoms::display },
  { &nsGkAtoms::filter },
  { &nsGkAtoms::image_rendering },
  { &nsGkAtoms::mask },
  { &nsGkAtoms::opacity },
  { &nsGkAtoms::pointer_events },
  { &nsGkAtoms::shape_rendering },
  { &nsGkAtoms::text_rendering },
  { &nsGkAtoms::visibility },
  { nullptr }
};

// PresentationAttributes-TextContentElements
/* static */ const Element::MappedAttributeEntry
nsSVGElement::sTextContentElementsMap[] = {
  // Properties that we don't support are commented out.
  // { &nsGkAtoms::alignment_baseline },
  // { &nsGkAtoms::baseline_shift },
  { &nsGkAtoms::direction },
  { &nsGkAtoms::dominant_baseline },
  { &nsGkAtoms::letter_spacing },
  { &nsGkAtoms::text_anchor },
  { &nsGkAtoms::text_decoration },
  { &nsGkAtoms::unicode_bidi },
  { &nsGkAtoms::word_spacing },
  { &nsGkAtoms::writing_mode },
  { nullptr }
};

// PresentationAttributes-FontSpecification
/* static */ const Element::MappedAttributeEntry
nsSVGElement::sFontSpecificationMap[] = {
  { &nsGkAtoms::font_family },
  { &nsGkAtoms::font_size },
  { &nsGkAtoms::font_size_adjust },
  { &nsGkAtoms::font_stretch },
  { &nsGkAtoms::font_style },
  { &nsGkAtoms::font_variant },
  { &nsGkAtoms::fontWeight },
  { nullptr }
};

// PresentationAttributes-GradientStop
/* static */ const Element::MappedAttributeEntry
nsSVGElement::sGradientStopMap[] = {
  { &nsGkAtoms::stop_color },
  { &nsGkAtoms::stop_opacity },
  { nullptr }
};

// PresentationAttributes-Viewports
/* static */ const Element::MappedAttributeEntry
nsSVGElement::sViewportsMap[] = {
  { &nsGkAtoms::overflow },
  { &nsGkAtoms::clip },
  { nullptr }
};

// PresentationAttributes-Makers
/* static */ const Element::MappedAttributeEntry
nsSVGElement::sMarkersMap[] = {
  { &nsGkAtoms::marker_end },
  { &nsGkAtoms::marker_mid },
  { &nsGkAtoms::marker_start },
  { nullptr }
};

// PresentationAttributes-Color
/* static */ const Element::MappedAttributeEntry
nsSVGElement::sColorMap[] = {
  { &nsGkAtoms::color },
  { nullptr }
};

// PresentationAttributes-Filters
/* static */ const Element::MappedAttributeEntry
nsSVGElement::sFiltersMap[] = {
  { &nsGkAtoms::colorInterpolationFilters },
  { nullptr }
};

// PresentationAttributes-feFlood
/* static */ const Element::MappedAttributeEntry
nsSVGElement::sFEFloodMap[] = {
  { &nsGkAtoms::flood_color },
  { &nsGkAtoms::flood_opacity },
  { nullptr }
};

// PresentationAttributes-LightingEffects
/* static */ const Element::MappedAttributeEntry
nsSVGElement::sLightingEffectsMap[] = {
  { &nsGkAtoms::lighting_color },
  { nullptr }
};

// PresentationAttributes-mask
/* static */ const Element::MappedAttributeEntry
nsSVGElement::sMaskMap[] = {
  { &nsGkAtoms::mask_type },
  { nullptr }
};

//----------------------------------------------------------------------
// nsIDOMElement methods

// forwarded to Element implementations


//----------------------------------------------------------------------
// nsIDOMSVGElement methods

NS_IMETHODIMP
nsSVGElement::GetOwnerSVGElement(nsIDOMSVGElement * *aOwnerSVGElement)
{
  NS_IF_ADDREF(*aOwnerSVGElement = GetOwnerSVGElement());
  return NS_OK;
}

SVGSVGElement*
nsSVGElement::GetOwnerSVGElement()
{
  return GetCtx(); // this may return nullptr
}

NS_IMETHODIMP
nsSVGElement::GetViewportElement(nsIDOMSVGElement * *aViewportElement)
{
  nsSVGElement* elem = GetViewportElement();
  NS_ADDREF(*aViewportElement = elem);
  return NS_OK;
}

nsSVGElement*
nsSVGElement::GetViewportElement()
{
  return SVGContentUtils::GetNearestViewportElement(this);
}

already_AddRefed<SVGAnimatedString>
nsSVGElement::ClassName()
{
  return mClassAttribute.ToDOMAnimatedString(this);
}

bool
nsSVGElement::IsSVGFocusable(bool* aIsFocusable, int32_t* aTabIndex)
{
  nsIDocument* doc = GetComposedDoc();
  if (!doc || doc->HasFlag(NODE_IS_EDITABLE)) {
    // In designMode documents we only allow focusing the document.
    if (aTabIndex) {
      *aTabIndex = -1;
    }

    *aIsFocusable = false;
<<<<<<< HEAD

    return true;
  }

  int32_t tabIndex = TabIndex();

=======

    return true;
  }

  int32_t tabIndex = TabIndex();

>>>>>>> a17af05f
  if (aTabIndex) {
    *aTabIndex = tabIndex;
  }

  // If a tabindex is specified at all, or the default tabindex is 0, we're focusable
  *aIsFocusable =
    tabIndex >= 0 || HasAttr(kNameSpaceID_None, nsGkAtoms::tabindex);

  return false;
}

bool
nsSVGElement::IsFocusableInternal(int32_t* aTabIndex, bool aWithMouse)
{
  bool isFocusable = false;
  IsSVGFocusable(&isFocusable, aTabIndex);
  return isFocusable;
}

//------------------------------------------------------------------------
// Helper class: MappedAttrParser, for parsing values of mapped attributes

namespace {

class MOZ_STACK_CLASS MappedAttrParser {
public:
  MappedAttrParser(css::Loader* aLoader,
                   nsIURI* aDocURI,
                   already_AddRefed<nsIURI> aBaseURI,
                   nsSVGElement* aElement,
                   StyleBackendType aBackend);
  ~MappedAttrParser();

  // Parses a mapped attribute value.
  void ParseMappedAttrValue(nsIAtom* aMappedAttrName,
                            const nsAString& aMappedAttrValue);

  // If we've parsed any values for mapped attributes, this method returns the
  // already_AddRefed css::Declaration that incorporates the parsed
  // values. Otherwise, this method returns null.
  already_AddRefed<DeclarationBlock> GetDeclarationBlock();

private:
  // MEMBER DATA
  // -----------
  nsCSSParser       mParser;
  css::Loader*      mLoader;

  // Arguments for nsCSSParser::ParseProperty
  nsIURI*           mDocURI;
  nsCOMPtr<nsIURI>  mBaseURI;

  // Declaration for storing parsed values (lazily initialized)
  RefPtr<DeclarationBlock> mDecl;

  // For reporting use counters
  nsSVGElement*     mElement;

  StyleBackendType mBackend;
};

MappedAttrParser::MappedAttrParser(css::Loader* aLoader,
                                   nsIURI* aDocURI,
                                   already_AddRefed<nsIURI> aBaseURI,
                                   nsSVGElement* aElement,
                                   StyleBackendType aBackend)
<<<<<<< HEAD
  : mParser(aLoader), mDocURI(aDocURI), mBaseURI(aBaseURI),
=======
  : mParser(aLoader), mLoader(aLoader), mDocURI(aDocURI), mBaseURI(aBaseURI),
>>>>>>> a17af05f
    mElement(aElement), mBackend(aBackend)
{
}

MappedAttrParser::~MappedAttrParser()
{
  MOZ_ASSERT(!mDecl,
             "If mDecl was initialized, it should have been returned via "
             "GetDeclarationBlock (and had its pointer cleared)");
}

void
MappedAttrParser::ParseMappedAttrValue(nsIAtom* aMappedAttrName,
                                       const nsAString& aMappedAttrValue)
{
  if (!mDecl) {
    if (mBackend == StyleBackendType::Gecko) {
      mDecl = new css::Declaration();
      mDecl->AsGecko()->InitializeEmpty();
    } else {
      mDecl = new ServoDeclarationBlock();
    }
  }

  // Get the nsCSSPropertyID ID for our mapped attribute.
  nsCSSPropertyID propertyID =
    nsCSSProps::LookupProperty(nsDependentAtomString(aMappedAttrName),
                               CSSEnabledState::eForAllContent);
  if (propertyID != eCSSProperty_UNKNOWN) {
    bool changed = false; // outparam for ParseProperty.
    if (mBackend == StyleBackendType::Gecko) {
      mParser.ParseProperty(propertyID, aMappedAttrValue, mDocURI, mBaseURI,
                            mElement->NodePrincipal(), mDecl->AsGecko(), &changed, false, true);
    } else {
      NS_ConvertUTF16toUTF8 value(aMappedAttrValue);
      // FIXME (bug 1343964): Figure out a better solution for sending the base uri to servo
      RefPtr<URLExtraData> data = new URLExtraData(mBaseURI, mDocURI,
                                                   mElement->NodePrincipal());
<<<<<<< HEAD
      // FIXME (bug 1342559): Set SVG parsing mode for lengths
      changed = Servo_DeclarationBlock_SetPropertyById(mDecl->AsServo()->Raw(), propertyID,
                                                       &value, false, data);
=======
      changed = Servo_DeclarationBlock_SetPropertyById(
        mDecl->AsServo()->Raw(), propertyID, &value, false, data,
        ParsingMode::AllowUnitlessLength, mElement->OwnerDoc()->GetCompatibilityMode(), mLoader);
>>>>>>> a17af05f
    }

    if (changed) {
      // The normal reporting of use counters by the nsCSSParser won't happen
      // since it doesn't have a sheet.
      if (nsCSSProps::IsShorthand(propertyID)) {
        CSSPROPS_FOR_SHORTHAND_SUBPROPERTIES(subprop, propertyID,
                                             CSSEnabledState::eForAllContent) {
          UseCounter useCounter = nsCSSProps::UseCounterFor(*subprop);
          if (useCounter != eUseCounter_UNKNOWN) {
            mElement->OwnerDoc()->SetDocumentAndPageUseCounter(useCounter);
          }
        }
      } else {
        UseCounter useCounter = nsCSSProps::UseCounterFor(propertyID);
        if (useCounter != eUseCounter_UNKNOWN) {
          mElement->OwnerDoc()->SetDocumentAndPageUseCounter(useCounter);
        }
      }
    }
    return;
  }
  MOZ_ASSERT(aMappedAttrName == nsGkAtoms::lang,
             "Only 'lang' should be unrecognized!");
  // nsCSSParser doesn't know about 'lang', so we need to handle it specially.
  if (aMappedAttrName == nsGkAtoms::lang) {
    propertyID = eCSSProperty__x_lang;
    if (mBackend == StyleBackendType::Gecko) {
      nsCSSExpandedDataBlock block;
      mDecl->AsGecko()->ExpandTo(&block);
      nsCSSValue cssValue(PromiseFlatString(aMappedAttrValue), eCSSUnit_Ident);
      block.AddLonghandProperty(propertyID, cssValue);
      mDecl->AsGecko()->ValueAppended(propertyID);
      mDecl->AsGecko()->CompressFrom(&block);
    } else {
      nsCOMPtr<nsIAtom> atom = NS_Atomize(aMappedAttrValue);
      Servo_DeclarationBlock_SetIdentStringValue(mDecl->AsServo()->Raw(), propertyID, atom);
    }
  }
}

already_AddRefed<DeclarationBlock>
MappedAttrParser::GetDeclarationBlock()
{
  return mDecl.forget();
}

} // namespace

//----------------------------------------------------------------------
// Implementation Helpers:

void
nsSVGElement::UpdateContentDeclarationBlock(mozilla::StyleBackendType aBackend)
{
  NS_ASSERTION(!mContentDeclarationBlock,
               "we already have a content declaration block");

  uint32_t attrCount = mAttrsAndChildren.AttrCount();
  if (!attrCount) {
    // nothing to do
    return;
  }

  nsIDocument* doc = OwnerDoc();
  MappedAttrParser mappedAttrParser(doc->CSSLoader(), doc->GetDocumentURI(),
                                    GetBaseURI(), this, aBackend);

  for (uint32_t i = 0; i < attrCount; ++i) {
    const nsAttrName* attrName = mAttrsAndChildren.AttrNameAt(i);
    if (!attrName->IsAtom() || !IsAttributeMapped(attrName->Atom()))
      continue;

    if (attrName->NamespaceID() != kNameSpaceID_None &&
        !attrName->Equals(nsGkAtoms::lang, kNameSpaceID_XML)) {
      continue;
    }

    if (attrName->Equals(nsGkAtoms::lang, kNameSpaceID_None) &&
        HasAttr(kNameSpaceID_XML, nsGkAtoms::lang)) {
      continue; // xml:lang has precedence
    }

    if (IsSVGElement(nsGkAtoms::svg)) {
      // Special case: we don't want <svg> 'width'/'height' mapped into style
      // if the attribute value isn't a valid <length> according to SVG (which
      // only supports a subset of the CSS <length> values). We don't enforce
      // this by checking the attribute value in SVGSVGElement::
      // IsAttributeMapped since we don't want that method to depend on the
      // value of the attribute that is being checked. Rather we just prevent
      // the actual mapping here, as necessary.
      if (attrName->Atom() == nsGkAtoms::width &&
          !GetAnimatedLength(nsGkAtoms::width)->HasBaseVal()) {
        continue;
      }
      if (attrName->Atom() == nsGkAtoms::height &&
          !GetAnimatedLength(nsGkAtoms::height)->HasBaseVal()) {
        continue;
      }
    }

    nsAutoString value;
    mAttrsAndChildren.AttrAt(i)->ToString(value);
    mappedAttrParser.ParseMappedAttrValue(attrName->Atom(), value);
  }
  mContentDeclarationBlock = mappedAttrParser.GetDeclarationBlock();
}

const DeclarationBlock*
nsSVGElement::GetContentDeclarationBlock() const
{
  return mContentDeclarationBlock;
}

/**
 * Helper methods for the type-specific WillChangeXXX methods.
 *
 * This method sends out appropriate pre-change notifications so that selector
 * restyles (e.g. due to changes that cause |elem[attr="val"]| to start/stop
 * matching) work, and it returns an nsAttrValue that _may_ contain the
 * attribute's pre-change value.
 *
 * The nsAttrValue returned by this method depends on whether there are
 * mutation event listeners listening for changes to this element's attributes.
 * If not, then the object returned is empty. If there are, then the
 * nsAttrValue returned contains a serialized copy of the attribute's value
 * prior to the change, and this object should be passed to the corresponding
 * DidChangeXXX method call (assuming a WillChangeXXX call is required for the
 * SVG type - see comment below). This is necessary so that the 'prevValue'
 * property of the mutation event that is dispatched will correctly contain the
 * old value.
 *
 * The reason we need to serialize the old value if there are mutation
 * event listeners is because the underlying nsAttrValue for the attribute
 * points directly to a parsed representation of the attribute (e.g. an
 * SVGAnimatedLengthList*) that is a member of the SVG element. That object
 * will have changed by the time DidChangeXXX has been called, so without the
 * serialization of the old attribute value that we provide, DidChangeXXX
 * would have no way to get the old value to pass to SetAttrAndNotify.
 *
 * We only return the old value when there are mutation event listeners because
 * it's not needed otherwise, and because it's expensive to serialize the old
 * value. This is especially true for list type attributes, which may be built
 * up via the SVG DOM resulting in a large number of Will/DidModifyXXX calls
 * before the script finally finishes setting the attribute.
 *
 * Note that unlike using SetParsedAttr, using Will/DidChangeXXX does NOT check
 * and filter out redundant changes. Before calling WillChangeXXX, the caller
 * should check whether the new and old values are actually the same, and skip
 * calling Will/DidChangeXXX if they are.
 *
 * Also note that not all SVG types use this scheme. For types that can be
 * represented by an nsAttrValue without pointing back to an SVG object (e.g.
 * enums, booleans, integers) we can simply use SetParsedAttr which will do all
 * of the above for us. For such types there is no matching WillChangeXXX
 * method, only DidChangeXXX which calls SetParsedAttr.
 */
nsAttrValue
nsSVGElement::WillChangeValue(nsIAtom* aName)
{
  // We need an empty attr value:
  //   a) to pass to BeforeSetAttr when GetParsedAttr returns nullptr
  //   b) to store the old value in the case we have mutation listeners
  //
  // We can use the same value for both purposes, because if GetParsedAttr
  // returns non-null its return value is what will get passed to BeforeSetAttr,
  // not matter what our mutation listener situation is.
  //
  // Also, we should be careful to always return this value to benefit from
  // return value optimization.
  nsAttrValue emptyOrOldAttrValue;
  const nsAttrValue* attrValue = GetParsedAttr(aName);

  // We only need to set the old value if we have listeners since otherwise it
  // isn't used.
  if (attrValue &&
      nsContentUtils::HasMutationListeners(this,
                                           NS_EVENT_BITS_MUTATION_ATTRMODIFIED,
                                           this)) {
    emptyOrOldAttrValue.SetToSerialized(*attrValue);
  }

  uint8_t modType = attrValue
                  ? static_cast<uint8_t>(nsIDOMMutationEvent::MODIFICATION)
                  : static_cast<uint8_t>(nsIDOMMutationEvent::ADDITION);
  nsNodeUtils::AttributeWillChange(this, kNameSpaceID_None, aName, modType,
                                   nullptr);

  // This is not strictly correct--the attribute value parameter for
  // BeforeSetAttr should reflect the value that *will* be set but that implies
  // allocating, e.g. an extra nsSVGLength2, and isn't necessary at the moment
  // since no SVG elements overload BeforeSetAttr. For now we just pass the
  // current value.
  nsAttrValueOrString attrStringOrValue(attrValue ? *attrValue
                                                  : emptyOrOldAttrValue);
  DebugOnly<nsresult> rv =
    BeforeSetAttr(kNameSpaceID_None, aName, &attrStringOrValue,
                  kNotifyDocumentObservers);
  // SVG elements aren't expected to overload BeforeSetAttr in such a way that
  // it may fail. So long as this is the case we don't need to check and pass on
  // the return value which simplifies the calling code significantly.
  MOZ_ASSERT(NS_SUCCEEDED(rv), "Unexpected failure from BeforeSetAttr");

  return emptyOrOldAttrValue;
}

/**
 * Helper methods for the type-specific DidChangeXXX methods.
 *
 * aEmptyOrOldValue will normally be the object returned from the corresponding
 * WillChangeXXX call. This is because:
 * a) WillChangeXXX will ensure the object is set when we have mutation
 *    listeners, and
 * b) WillChangeXXX will ensure the object represents a serialized version of
 *    the old attribute value so that the value doesn't change when the
 *    underlying SVG type is updated.
 *
 * aNewValue is replaced with the old value.
 */
void
nsSVGElement::DidChangeValue(nsIAtom* aName,
                             const nsAttrValue& aEmptyOrOldValue,
                             nsAttrValue& aNewValue)
{
  bool hasListeners =
    nsContentUtils::HasMutationListeners(this,
                                         NS_EVENT_BITS_MUTATION_ATTRMODIFIED,
                                         this);
  uint8_t modType = HasAttr(kNameSpaceID_None, aName)
                  ? static_cast<uint8_t>(nsIDOMMutationEvent::MODIFICATION)
                  : static_cast<uint8_t>(nsIDOMMutationEvent::ADDITION);

  nsIDocument* document = GetComposedDoc();
  mozAutoDocUpdate updateBatch(document, UPDATE_CONTENT_MODEL,
                               kNotifyDocumentObservers);
<<<<<<< HEAD
  SetAttrAndNotify(kNameSpaceID_None, aName, nullptr, aEmptyOrOldValue,
=======
  // XXX Really, the fourth argument to SetAttrAndNotify should be null if
  // aEmptyOrOldValue does not represent the actual previous value of the
  // attribute, but currently SVG elements do not even use the old attribute
  // value in |AfterSetAttr|, so this should be ok.
  SetAttrAndNotify(kNameSpaceID_None, aName, nullptr, &aEmptyOrOldValue,
>>>>>>> a17af05f
                   aNewValue, modType, hasListeners, kNotifyDocumentObservers,
                   kCallAfterSetAttr, document, updateBatch);
}

void
nsSVGElement::MaybeSerializeAttrBeforeRemoval(nsIAtom* aName, bool aNotify)
{
  if (!aNotify ||
      !nsContentUtils::HasMutationListeners(this,
                                            NS_EVENT_BITS_MUTATION_ATTRMODIFIED,
                                            this)) {
    return;
  }

  const nsAttrValue* attrValue = mAttrsAndChildren.GetAttr(aName);
  if (!attrValue)
    return;

  nsAutoString serializedValue;
  attrValue->ToString(serializedValue);
  nsAttrValue oldAttrValue(serializedValue);
  bool oldValueSet;
  mAttrsAndChildren.SetAndSwapAttr(aName, oldAttrValue, &oldValueSet);
}

/* static */
nsIAtom* nsSVGElement::GetEventNameForAttr(nsIAtom* aAttr)
{
  if (aAttr == nsGkAtoms::onload)
    return nsGkAtoms::onSVGLoad;
  if (aAttr == nsGkAtoms::onunload)
    return nsGkAtoms::onSVGUnload;
  if (aAttr == nsGkAtoms::onresize)
    return nsGkAtoms::onSVGResize;
  if (aAttr == nsGkAtoms::onscroll)
    return nsGkAtoms::onSVGScroll;
  if (aAttr == nsGkAtoms::onzoom)
    return nsGkAtoms::onSVGZoom;
  if (aAttr == nsGkAtoms::onbegin)
    return nsGkAtoms::onbeginEvent;
  if (aAttr == nsGkAtoms::onrepeat)
    return nsGkAtoms::onrepeatEvent;
  if (aAttr == nsGkAtoms::onend)
    return nsGkAtoms::onendEvent;

  return aAttr;
}

SVGSVGElement *
nsSVGElement::GetCtx() const
{
  nsIContent* ancestor = GetFlattenedTreeParent();

  while (ancestor && ancestor->IsSVGElement()) {
    if (ancestor->IsSVGElement(nsGkAtoms::foreignObject)) {
      return nullptr;
    }
    if (ancestor->IsSVGElement(nsGkAtoms::svg)) {
      return static_cast<SVGSVGElement*>(ancestor);
    }
    ancestor = ancestor->GetFlattenedTreeParent();
  }

  // we don't have an ancestor <svg> element...
  return nullptr;
}

/* virtual */ gfxMatrix
nsSVGElement::PrependLocalTransformsTo(
  const gfxMatrix &aMatrix, SVGTransformTypes aWhich) const
{
  return aMatrix;
}

nsSVGElement::LengthAttributesInfo
nsSVGElement::GetLengthInfo()
{
  return LengthAttributesInfo(nullptr, nullptr, 0);
}

void nsSVGElement::LengthAttributesInfo::Reset(uint8_t aAttrEnum)
{
  mLengths[aAttrEnum].Init(mLengthInfo[aAttrEnum].mCtxType,
                           aAttrEnum,
                           mLengthInfo[aAttrEnum].mDefaultValue,
                           mLengthInfo[aAttrEnum].mDefaultUnitType);
}

void
nsSVGElement::SetLength(nsIAtom* aName, const nsSVGLength2 &aLength)
{
  LengthAttributesInfo lengthInfo = GetLengthInfo();

  for (uint32_t i = 0; i < lengthInfo.mLengthCount; i++) {
    if (aName == *lengthInfo.mLengthInfo[i].mName) {
      lengthInfo.mLengths[i] = aLength;
      DidAnimateLength(i);
      return;
    }
  }
  MOZ_ASSERT(false, "no length found to set");
}

nsAttrValue
nsSVGElement::WillChangeLength(uint8_t aAttrEnum)
{
  return WillChangeValue(*GetLengthInfo().mLengthInfo[aAttrEnum].mName);
}

void
nsSVGElement::DidChangeLength(uint8_t aAttrEnum,
                              const nsAttrValue& aEmptyOrOldValue)
{
  LengthAttributesInfo info = GetLengthInfo();

  NS_ASSERTION(info.mLengthCount > 0,
               "DidChangeLength on element with no length attribs");
  NS_ASSERTION(aAttrEnum < info.mLengthCount, "aAttrEnum out of range");

  nsAttrValue newValue;
  newValue.SetTo(info.mLengths[aAttrEnum], nullptr);

  DidChangeValue(*info.mLengthInfo[aAttrEnum].mName, aEmptyOrOldValue,
                 newValue);
}

void
nsSVGElement::DidAnimateLength(uint8_t aAttrEnum)
{
  ClearAnyCachedPath();

  nsIFrame* frame = GetPrimaryFrame();

  if (frame) {
    LengthAttributesInfo info = GetLengthInfo();
    frame->AttributeChanged(kNameSpaceID_None,
                            *info.mLengthInfo[aAttrEnum].mName,
                            nsIDOMMutationEvent::SMIL);
  }
}

nsSVGLength2*
nsSVGElement::GetAnimatedLength(const nsIAtom *aAttrName)
{
  LengthAttributesInfo lengthInfo = GetLengthInfo();

  for (uint32_t i = 0; i < lengthInfo.mLengthCount; i++) {
    if (aAttrName == *lengthInfo.mLengthInfo[i].mName) {
      return &lengthInfo.mLengths[i];
    }
  }
  MOZ_ASSERT(false, "no matching length found");
  return nullptr;
}

void
nsSVGElement::GetAnimatedLengthValues(float *aFirst, ...)
{
  LengthAttributesInfo info = GetLengthInfo();

  NS_ASSERTION(info.mLengthCount > 0,
               "GetAnimatedLengthValues on element with no length attribs");

  SVGSVGElement *ctx = nullptr;

  float *f = aFirst;
  uint32_t i = 0;

  va_list args;
  va_start(args, aFirst);

  while (f && i < info.mLengthCount) {
    uint8_t type = info.mLengths[i].GetSpecifiedUnitType();
    if (!ctx) {
      if (type != nsIDOMSVGLength::SVG_LENGTHTYPE_NUMBER &&
          type != nsIDOMSVGLength::SVG_LENGTHTYPE_PX)
        ctx = GetCtx();
    }
    if (type == nsIDOMSVGLength::SVG_LENGTHTYPE_EMS ||
        type == nsIDOMSVGLength::SVG_LENGTHTYPE_EXS)
      *f = info.mLengths[i++].GetAnimValue(this);
    else
      *f = info.mLengths[i++].GetAnimValue(ctx);
    f = va_arg(args, float*);
  }

  va_end(args);
}

nsSVGElement::LengthListAttributesInfo
nsSVGElement::GetLengthListInfo()
{
  return LengthListAttributesInfo(nullptr, nullptr, 0);
}

void
nsSVGElement::LengthListAttributesInfo::Reset(uint8_t aAttrEnum)
{
  mLengthLists[aAttrEnum].ClearBaseValue(aAttrEnum);
  // caller notifies
}

nsAttrValue
nsSVGElement::WillChangeLengthList(uint8_t aAttrEnum)
{
  return WillChangeValue(*GetLengthListInfo().mLengthListInfo[aAttrEnum].mName);
}

void
nsSVGElement::DidChangeLengthList(uint8_t aAttrEnum,
                                  const nsAttrValue& aEmptyOrOldValue)
{
  LengthListAttributesInfo info = GetLengthListInfo();

  NS_ASSERTION(info.mLengthListCount > 0,
               "DidChangeLengthList on element with no length list attribs");
  NS_ASSERTION(aAttrEnum < info.mLengthListCount, "aAttrEnum out of range");

  nsAttrValue newValue;
  newValue.SetTo(info.mLengthLists[aAttrEnum].GetBaseValue(), nullptr);

  DidChangeValue(*info.mLengthListInfo[aAttrEnum].mName, aEmptyOrOldValue,
                 newValue);
}

void
nsSVGElement::DidAnimateLengthList(uint8_t aAttrEnum)
{
  nsIFrame* frame = GetPrimaryFrame();

  if (frame) {
    LengthListAttributesInfo info = GetLengthListInfo();
    frame->AttributeChanged(kNameSpaceID_None,
                            *info.mLengthListInfo[aAttrEnum].mName,
                            nsIDOMMutationEvent::SMIL);
  }
}

void
nsSVGElement::GetAnimatedLengthListValues(SVGUserUnitList *aFirst, ...)
{
  LengthListAttributesInfo info = GetLengthListInfo();

  NS_ASSERTION(info.mLengthListCount > 0,
               "GetAnimatedLengthListValues on element with no length list attribs");

  SVGUserUnitList *list = aFirst;
  uint32_t i = 0;

  va_list args;
  va_start(args, aFirst);

  while (list && i < info.mLengthListCount) {
    list->Init(&(info.mLengthLists[i].GetAnimValue()), this, info.mLengthListInfo[i].mAxis);
    ++i;
    list = va_arg(args, SVGUserUnitList*);
  }

  va_end(args);
}

SVGAnimatedLengthList*
nsSVGElement::GetAnimatedLengthList(uint8_t aAttrEnum)
{
  LengthListAttributesInfo info = GetLengthListInfo();
  if (aAttrEnum < info.mLengthListCount) {
    return &(info.mLengthLists[aAttrEnum]);
  }
  NS_NOTREACHED("Bad attrEnum");
  return nullptr;
}


nsSVGElement::NumberListAttributesInfo
nsSVGElement::GetNumberListInfo()
{
  return NumberListAttributesInfo(nullptr, nullptr, 0);
}

void
nsSVGElement::NumberListAttributesInfo::Reset(uint8_t aAttrEnum)
{
  MOZ_ASSERT(aAttrEnum < mNumberListCount, "Bad attr enum");
  mNumberLists[aAttrEnum].ClearBaseValue(aAttrEnum);
  // caller notifies
}

nsAttrValue
nsSVGElement::WillChangeNumberList(uint8_t aAttrEnum)
{
  return WillChangeValue(*GetNumberListInfo().mNumberListInfo[aAttrEnum].mName);
}

void
nsSVGElement::DidChangeNumberList(uint8_t aAttrEnum,
                                  const nsAttrValue& aEmptyOrOldValue)
{
  NumberListAttributesInfo info = GetNumberListInfo();

  MOZ_ASSERT(info.mNumberListCount > 0,
             "DidChangeNumberList on element with no number list attribs");
  MOZ_ASSERT(aAttrEnum < info.mNumberListCount,
             "aAttrEnum out of range");

  nsAttrValue newValue;
  newValue.SetTo(info.mNumberLists[aAttrEnum].GetBaseValue(), nullptr);

  DidChangeValue(*info.mNumberListInfo[aAttrEnum].mName, aEmptyOrOldValue,
                 newValue);
}

void
nsSVGElement::DidAnimateNumberList(uint8_t aAttrEnum)
{
  nsIFrame* frame = GetPrimaryFrame();

  if (frame) {
    NumberListAttributesInfo info = GetNumberListInfo();
    MOZ_ASSERT(aAttrEnum < info.mNumberListCount, "aAttrEnum out of range");

    frame->AttributeChanged(kNameSpaceID_None,
                            *info.mNumberListInfo[aAttrEnum].mName,
                            nsIDOMMutationEvent::SMIL);
  }
}

SVGAnimatedNumberList*
nsSVGElement::GetAnimatedNumberList(uint8_t aAttrEnum)
{
  NumberListAttributesInfo info = GetNumberListInfo();
  if (aAttrEnum < info.mNumberListCount) {
    return &(info.mNumberLists[aAttrEnum]);
  }
  MOZ_ASSERT(false, "Bad attrEnum");
  return nullptr;
}

SVGAnimatedNumberList*
nsSVGElement::GetAnimatedNumberList(nsIAtom *aAttrName)
{
  NumberListAttributesInfo info = GetNumberListInfo();
  for (uint32_t i = 0; i < info.mNumberListCount; i++) {
    if (aAttrName == *info.mNumberListInfo[i].mName) {
      return &info.mNumberLists[i];
    }
  }
  MOZ_ASSERT(false, "Bad caller");
  return nullptr;
}

nsAttrValue
nsSVGElement::WillChangePointList()
{
  MOZ_ASSERT(GetPointListAttrName(),
             "Changing non-existent point list?");
  return WillChangeValue(GetPointListAttrName());
}

void
nsSVGElement::DidChangePointList(const nsAttrValue& aEmptyOrOldValue)
{
  MOZ_ASSERT(GetPointListAttrName(),
             "Changing non-existent point list?");

  nsAttrValue newValue;
  newValue.SetTo(GetAnimatedPointList()->GetBaseValue(), nullptr);

  DidChangeValue(GetPointListAttrName(), aEmptyOrOldValue, newValue);
}

void
nsSVGElement::DidAnimatePointList()
{
  MOZ_ASSERT(GetPointListAttrName(),
             "Animating non-existent path data?");

  ClearAnyCachedPath();

  nsIFrame* frame = GetPrimaryFrame();

  if (frame) {
    frame->AttributeChanged(kNameSpaceID_None,
                            GetPointListAttrName(),
                            nsIDOMMutationEvent::SMIL);
  }
}

nsAttrValue
nsSVGElement::WillChangePathSegList()
{
  MOZ_ASSERT(GetPathDataAttrName(),
             "Changing non-existent path seg list?");
  return WillChangeValue(GetPathDataAttrName());
}

void
nsSVGElement::DidChangePathSegList(const nsAttrValue& aEmptyOrOldValue)
{
  MOZ_ASSERT(GetPathDataAttrName(),
             "Changing non-existent path seg list?");

  nsAttrValue newValue;
  newValue.SetTo(GetAnimPathSegList()->GetBaseValue(), nullptr);

  DidChangeValue(GetPathDataAttrName(), aEmptyOrOldValue, newValue);
}

void
nsSVGElement::DidAnimatePathSegList()
{
  MOZ_ASSERT(GetPathDataAttrName(),
             "Animating non-existent path data?");

  ClearAnyCachedPath();

  nsIFrame* frame = GetPrimaryFrame();

  if (frame) {
    frame->AttributeChanged(kNameSpaceID_None,
                            GetPathDataAttrName(),
                            nsIDOMMutationEvent::SMIL);
  }
}

nsSVGElement::NumberAttributesInfo
nsSVGElement::GetNumberInfo()
{
  return NumberAttributesInfo(nullptr, nullptr, 0);
}

void nsSVGElement::NumberAttributesInfo::Reset(uint8_t aAttrEnum)
{
  mNumbers[aAttrEnum].Init(aAttrEnum,
                           mNumberInfo[aAttrEnum].mDefaultValue);
}

void
nsSVGElement::DidChangeNumber(uint8_t aAttrEnum)
{
  NumberAttributesInfo info = GetNumberInfo();

  NS_ASSERTION(info.mNumberCount > 0,
               "DidChangeNumber on element with no number attribs");
  NS_ASSERTION(aAttrEnum < info.mNumberCount, "aAttrEnum out of range");

  nsAttrValue attrValue;
  attrValue.SetTo(info.mNumbers[aAttrEnum].GetBaseValue(), nullptr);

  SetParsedAttr(kNameSpaceID_None, *info.mNumberInfo[aAttrEnum].mName, nullptr,
                attrValue, true);
}

void
nsSVGElement::DidAnimateNumber(uint8_t aAttrEnum)
{
  nsIFrame* frame = GetPrimaryFrame();

  if (frame) {
    NumberAttributesInfo info = GetNumberInfo();
    frame->AttributeChanged(kNameSpaceID_None,
                            *info.mNumberInfo[aAttrEnum].mName,
                            nsIDOMMutationEvent::SMIL);
  }
}

void
nsSVGElement::GetAnimatedNumberValues(float *aFirst, ...)
{
  NumberAttributesInfo info = GetNumberInfo();

  NS_ASSERTION(info.mNumberCount > 0,
               "GetAnimatedNumberValues on element with no number attribs");

  float *f = aFirst;
  uint32_t i = 0;

  va_list args;
  va_start(args, aFirst);

  while (f && i < info.mNumberCount) {
    *f = info.mNumbers[i++].GetAnimValue();
    f = va_arg(args, float*);
  }
  va_end(args);
}

nsSVGElement::NumberPairAttributesInfo
nsSVGElement::GetNumberPairInfo()
{
  return NumberPairAttributesInfo(nullptr, nullptr, 0);
}

void nsSVGElement::NumberPairAttributesInfo::Reset(uint8_t aAttrEnum)
{
  mNumberPairs[aAttrEnum].Init(aAttrEnum,
                               mNumberPairInfo[aAttrEnum].mDefaultValue1,
                               mNumberPairInfo[aAttrEnum].mDefaultValue2);
}

nsAttrValue
nsSVGElement::WillChangeNumberPair(uint8_t aAttrEnum)
{
  return WillChangeValue(*GetNumberPairInfo().mNumberPairInfo[aAttrEnum].mName);
}

void
nsSVGElement::DidChangeNumberPair(uint8_t aAttrEnum,
                                  const nsAttrValue& aEmptyOrOldValue)
{
  NumberPairAttributesInfo info = GetNumberPairInfo();

  NS_ASSERTION(info.mNumberPairCount > 0,
               "DidChangePairNumber on element with no number pair attribs");
  NS_ASSERTION(aAttrEnum < info.mNumberPairCount, "aAttrEnum out of range");

  nsAttrValue newValue;
  newValue.SetTo(info.mNumberPairs[aAttrEnum], nullptr);

  DidChangeValue(*info.mNumberPairInfo[aAttrEnum].mName, aEmptyOrOldValue,
                 newValue);
}

void
nsSVGElement::DidAnimateNumberPair(uint8_t aAttrEnum)
{
  nsIFrame* frame = GetPrimaryFrame();

  if (frame) {
    NumberPairAttributesInfo info = GetNumberPairInfo();
    frame->AttributeChanged(kNameSpaceID_None,
                            *info.mNumberPairInfo[aAttrEnum].mName,
                            nsIDOMMutationEvent::SMIL);
  }
}

nsSVGElement::IntegerAttributesInfo
nsSVGElement::GetIntegerInfo()
{
  return IntegerAttributesInfo(nullptr, nullptr, 0);
}

void nsSVGElement::IntegerAttributesInfo::Reset(uint8_t aAttrEnum)
{
  mIntegers[aAttrEnum].Init(aAttrEnum,
                            mIntegerInfo[aAttrEnum].mDefaultValue);
}

void
nsSVGElement::DidChangeInteger(uint8_t aAttrEnum)
{
  IntegerAttributesInfo info = GetIntegerInfo();

  NS_ASSERTION(info.mIntegerCount > 0,
               "DidChangeInteger on element with no integer attribs");
  NS_ASSERTION(aAttrEnum < info.mIntegerCount, "aAttrEnum out of range");

  nsAttrValue attrValue;
  attrValue.SetTo(info.mIntegers[aAttrEnum].GetBaseValue(), nullptr);

  SetParsedAttr(kNameSpaceID_None, *info.mIntegerInfo[aAttrEnum].mName, nullptr,
                attrValue, true);
}

void
nsSVGElement::DidAnimateInteger(uint8_t aAttrEnum)
{
  nsIFrame* frame = GetPrimaryFrame();

  if (frame) {
    IntegerAttributesInfo info = GetIntegerInfo();
    frame->AttributeChanged(kNameSpaceID_None,
                            *info.mIntegerInfo[aAttrEnum].mName,
                            nsIDOMMutationEvent::SMIL);
  }
}

void
nsSVGElement::GetAnimatedIntegerValues(int32_t *aFirst, ...)
{
  IntegerAttributesInfo info = GetIntegerInfo();

  NS_ASSERTION(info.mIntegerCount > 0,
               "GetAnimatedIntegerValues on element with no integer attribs");

  int32_t *n = aFirst;
  uint32_t i = 0;

  va_list args;
  va_start(args, aFirst);

  while (n && i < info.mIntegerCount) {
    *n = info.mIntegers[i++].GetAnimValue();
    n = va_arg(args, int32_t*);
  }
  va_end(args);
}

nsSVGElement::IntegerPairAttributesInfo
nsSVGElement::GetIntegerPairInfo()
{
  return IntegerPairAttributesInfo(nullptr, nullptr, 0);
}

void nsSVGElement::IntegerPairAttributesInfo::Reset(uint8_t aAttrEnum)
{
  mIntegerPairs[aAttrEnum].Init(aAttrEnum,
                                mIntegerPairInfo[aAttrEnum].mDefaultValue1,
                                mIntegerPairInfo[aAttrEnum].mDefaultValue2);
}

nsAttrValue
nsSVGElement::WillChangeIntegerPair(uint8_t aAttrEnum)
{
  return WillChangeValue(
    *GetIntegerPairInfo().mIntegerPairInfo[aAttrEnum].mName);
}

void
nsSVGElement::DidChangeIntegerPair(uint8_t aAttrEnum,
                                   const nsAttrValue& aEmptyOrOldValue)
{
  IntegerPairAttributesInfo info = GetIntegerPairInfo();

  NS_ASSERTION(info.mIntegerPairCount > 0,
               "DidChangeIntegerPair on element with no integer pair attribs");
  NS_ASSERTION(aAttrEnum < info.mIntegerPairCount, "aAttrEnum out of range");

  nsAttrValue newValue;
  newValue.SetTo(info.mIntegerPairs[aAttrEnum], nullptr);

  DidChangeValue(*info.mIntegerPairInfo[aAttrEnum].mName, aEmptyOrOldValue,
                 newValue);
}

void
nsSVGElement::DidAnimateIntegerPair(uint8_t aAttrEnum)
{
  nsIFrame* frame = GetPrimaryFrame();

  if (frame) {
    IntegerPairAttributesInfo info = GetIntegerPairInfo();
    frame->AttributeChanged(kNameSpaceID_None,
                            *info.mIntegerPairInfo[aAttrEnum].mName,
                            nsIDOMMutationEvent::SMIL);
  }
}

nsSVGElement::AngleAttributesInfo
nsSVGElement::GetAngleInfo()
{
  return AngleAttributesInfo(nullptr, nullptr, 0);
}

void nsSVGElement::AngleAttributesInfo::Reset(uint8_t aAttrEnum)
{
  mAngles[aAttrEnum].Init(aAttrEnum,
                          mAngleInfo[aAttrEnum].mDefaultValue,
                          mAngleInfo[aAttrEnum].mDefaultUnitType);
}

nsAttrValue
nsSVGElement::WillChangeAngle(uint8_t aAttrEnum)
{
  return WillChangeValue(*GetAngleInfo().mAngleInfo[aAttrEnum].mName);
}

void
nsSVGElement::DidChangeAngle(uint8_t aAttrEnum,
                             const nsAttrValue& aEmptyOrOldValue)
{
  AngleAttributesInfo info = GetAngleInfo();

  NS_ASSERTION(info.mAngleCount > 0,
               "DidChangeAngle on element with no angle attribs");
  NS_ASSERTION(aAttrEnum < info.mAngleCount, "aAttrEnum out of range");

  nsAttrValue newValue;
  newValue.SetTo(info.mAngles[aAttrEnum], nullptr);

  DidChangeValue(*info.mAngleInfo[aAttrEnum].mName, aEmptyOrOldValue, newValue);
}

void
nsSVGElement::DidAnimateAngle(uint8_t aAttrEnum)
{
  nsIFrame* frame = GetPrimaryFrame();

  if (frame) {
    AngleAttributesInfo info = GetAngleInfo();
    frame->AttributeChanged(kNameSpaceID_None,
                            *info.mAngleInfo[aAttrEnum].mName,
                            nsIDOMMutationEvent::SMIL);
  }
}

nsSVGElement::BooleanAttributesInfo
nsSVGElement::GetBooleanInfo()
{
  return BooleanAttributesInfo(nullptr, nullptr, 0);
}

void nsSVGElement::BooleanAttributesInfo::Reset(uint8_t aAttrEnum)
{
  mBooleans[aAttrEnum].Init(aAttrEnum,
                            mBooleanInfo[aAttrEnum].mDefaultValue);
}

void
nsSVGElement::DidChangeBoolean(uint8_t aAttrEnum)
{
  BooleanAttributesInfo info = GetBooleanInfo();

  NS_ASSERTION(info.mBooleanCount > 0,
               "DidChangeBoolean on element with no boolean attribs");
  NS_ASSERTION(aAttrEnum < info.mBooleanCount, "aAttrEnum out of range");

  nsAttrValue attrValue(info.mBooleans[aAttrEnum].GetBaseValueAtom());
  SetParsedAttr(kNameSpaceID_None, *info.mBooleanInfo[aAttrEnum].mName, nullptr,
                attrValue, true);
}

void
nsSVGElement::DidAnimateBoolean(uint8_t aAttrEnum)
{
  nsIFrame* frame = GetPrimaryFrame();

  if (frame) {
    BooleanAttributesInfo info = GetBooleanInfo();
    frame->AttributeChanged(kNameSpaceID_None,
                            *info.mBooleanInfo[aAttrEnum].mName,
                            nsIDOMMutationEvent::SMIL);
  }
}

nsSVGElement::EnumAttributesInfo
nsSVGElement::GetEnumInfo()
{
  return EnumAttributesInfo(nullptr, nullptr, 0);
}

void nsSVGElement::EnumAttributesInfo::Reset(uint8_t aAttrEnum)
{
  mEnums[aAttrEnum].Init(aAttrEnum,
                         mEnumInfo[aAttrEnum].mDefaultValue);
}

void
nsSVGElement::DidChangeEnum(uint8_t aAttrEnum)
{
  EnumAttributesInfo info = GetEnumInfo();

  NS_ASSERTION(info.mEnumCount > 0,
               "DidChangeEnum on element with no enum attribs");
  NS_ASSERTION(aAttrEnum < info.mEnumCount, "aAttrEnum out of range");

  nsAttrValue attrValue(info.mEnums[aAttrEnum].GetBaseValueAtom(this));
  SetParsedAttr(kNameSpaceID_None, *info.mEnumInfo[aAttrEnum].mName, nullptr,
                attrValue, true);
}

void
nsSVGElement::DidAnimateEnum(uint8_t aAttrEnum)
{
  nsIFrame* frame = GetPrimaryFrame();

  if (frame) {
    EnumAttributesInfo info = GetEnumInfo();
    frame->AttributeChanged(kNameSpaceID_None,
                            *info.mEnumInfo[aAttrEnum].mName,
                            nsIDOMMutationEvent::SMIL);
  }
}

nsSVGViewBox *
nsSVGElement::GetViewBox()
{
  return nullptr;
}

nsAttrValue
nsSVGElement::WillChangeViewBox()
{
  return WillChangeValue(nsGkAtoms::viewBox);
}

void
nsSVGElement::DidChangeViewBox(const nsAttrValue& aEmptyOrOldValue)
{
  nsSVGViewBox *viewBox = GetViewBox();

  NS_ASSERTION(viewBox, "DidChangeViewBox on element with no viewBox attrib");

  nsAttrValue newValue;
  newValue.SetTo(*viewBox, nullptr);

  DidChangeValue(nsGkAtoms::viewBox, aEmptyOrOldValue, newValue);
}

void
nsSVGElement::DidAnimateViewBox()
{
  nsIFrame* frame = GetPrimaryFrame();

  if (frame) {
    frame->AttributeChanged(kNameSpaceID_None,
                            nsGkAtoms::viewBox,
                            nsIDOMMutationEvent::SMIL);
  }
}

SVGAnimatedPreserveAspectRatio *
nsSVGElement::GetPreserveAspectRatio()
{
  return nullptr;
}

nsAttrValue
nsSVGElement::WillChangePreserveAspectRatio()
{
  return WillChangeValue(nsGkAtoms::preserveAspectRatio);
}

void
nsSVGElement::DidChangePreserveAspectRatio(const nsAttrValue& aEmptyOrOldValue)
{
  SVGAnimatedPreserveAspectRatio *preserveAspectRatio =
    GetPreserveAspectRatio();

  NS_ASSERTION(preserveAspectRatio,
               "DidChangePreserveAspectRatio on element with no "
               "preserveAspectRatio attrib");

  nsAttrValue newValue;
  newValue.SetTo(*preserveAspectRatio, nullptr);

  DidChangeValue(nsGkAtoms::preserveAspectRatio, aEmptyOrOldValue, newValue);
}

void
nsSVGElement::DidAnimatePreserveAspectRatio()
{
  nsIFrame* frame = GetPrimaryFrame();

  if (frame) {
    frame->AttributeChanged(kNameSpaceID_None,
                            nsGkAtoms::preserveAspectRatio,
                            nsIDOMMutationEvent::SMIL);
  }
}

nsAttrValue
nsSVGElement::WillChangeTransformList()
{
  return WillChangeValue(GetTransformListAttrName());
}

void
nsSVGElement::DidChangeTransformList(const nsAttrValue& aEmptyOrOldValue)
{
  MOZ_ASSERT(GetTransformListAttrName(),
             "Changing non-existent transform list?");

  // The transform attribute is being set, so we must ensure that the
  // SVGAnimatedTransformList is/has been allocated:
  nsAttrValue newValue;
  newValue.SetTo(GetAnimatedTransformList(DO_ALLOCATE)->GetBaseValue(), nullptr);

  DidChangeValue(GetTransformListAttrName(), aEmptyOrOldValue, newValue);
}

void
nsSVGElement::DidAnimateTransformList(int32_t aModType)
{
  MOZ_ASSERT(GetTransformListAttrName(),
             "Animating non-existent transform data?");

  nsIFrame* frame = GetPrimaryFrame();

  if (frame) {
    nsIAtom *transformAttr = GetTransformListAttrName();
    frame->AttributeChanged(kNameSpaceID_None,
                            transformAttr,
                            aModType);
    // When script changes the 'transform' attribute, Element::SetAttrAndNotify
    // will call nsNodeUtills::AttributeChanged, under which
    // SVGTransformableElement::GetAttributeChangeHint will be called and an
    // appropriate change event posted to update our frame's overflow rects.
    // The SetAttrAndNotify doesn't happen for transform changes caused by
    // 'animateTransform' though (and sending out the mutation events that
    // nsNodeUtills::AttributeChanged dispatches would be inappropriate
    // anyway), so we need to post the change event ourself.
    nsChangeHint changeHint = GetAttributeChangeHint(transformAttr, aModType);
    if (changeHint) {
      nsLayoutUtils::PostRestyleEvent(this, nsRestyleHint(0), changeHint);
    }
  }
}

nsSVGElement::StringAttributesInfo
nsSVGElement::GetStringInfo()
{
  return StringAttributesInfo(nullptr, nullptr, 0);
}

void nsSVGElement::StringAttributesInfo::Reset(uint8_t aAttrEnum)
{
  mStrings[aAttrEnum].Init(aAttrEnum);
}

void nsSVGElement::GetStringBaseValue(uint8_t aAttrEnum, nsAString& aResult) const
{
  nsSVGElement::StringAttributesInfo info = const_cast<nsSVGElement*>(this)->GetStringInfo();

  NS_ASSERTION(info.mStringCount > 0,
               "GetBaseValue on element with no string attribs");

  NS_ASSERTION(aAttrEnum < info.mStringCount, "aAttrEnum out of range");

  GetAttr(info.mStringInfo[aAttrEnum].mNamespaceID,
          *info.mStringInfo[aAttrEnum].mName, aResult);
}

void nsSVGElement::SetStringBaseValue(uint8_t aAttrEnum, const nsAString& aValue)
{
  nsSVGElement::StringAttributesInfo info = GetStringInfo();

  NS_ASSERTION(info.mStringCount > 0,
               "SetBaseValue on element with no string attribs");

  NS_ASSERTION(aAttrEnum < info.mStringCount, "aAttrEnum out of range");

  SetAttr(info.mStringInfo[aAttrEnum].mNamespaceID,
          *info.mStringInfo[aAttrEnum].mName, aValue, true);
}

void
nsSVGElement::DidAnimateString(uint8_t aAttrEnum)
{
  nsIFrame* frame = GetPrimaryFrame();

  if (frame) {
    StringAttributesInfo info = GetStringInfo();
    frame->AttributeChanged(info.mStringInfo[aAttrEnum].mNamespaceID,
                            *info.mStringInfo[aAttrEnum].mName,
                            nsIDOMMutationEvent::SMIL);
  }
}

nsSVGElement::StringListAttributesInfo
nsSVGElement::GetStringListInfo()
{
  return StringListAttributesInfo(nullptr, nullptr, 0);
}

nsAttrValue
nsSVGElement::WillChangeStringList(bool aIsConditionalProcessingAttribute,
                                   uint8_t aAttrEnum)
{
  nsIAtom* name;
  if (aIsConditionalProcessingAttribute) {
    nsCOMPtr<SVGTests> tests(do_QueryInterface(static_cast<nsIDOMSVGElement*>(this)));
    name = tests->GetAttrName(aAttrEnum);
  } else {
    name = *GetStringListInfo().mStringListInfo[aAttrEnum].mName;
  }
  return WillChangeValue(name);
}

void
nsSVGElement::DidChangeStringList(bool aIsConditionalProcessingAttribute,
                                  uint8_t aAttrEnum,
                                  const nsAttrValue& aEmptyOrOldValue)
{
  nsIAtom* name;
  nsAttrValue newValue;
  nsCOMPtr<SVGTests> tests;

  if (aIsConditionalProcessingAttribute) {
    tests = do_QueryObject(this);
    name = tests->GetAttrName(aAttrEnum);
    tests->GetAttrValue(aAttrEnum, newValue);
  } else {
    StringListAttributesInfo info = GetStringListInfo();

    NS_ASSERTION(info.mStringListCount > 0,
                 "DidChangeStringList on element with no string list attribs");
    NS_ASSERTION(aAttrEnum < info.mStringListCount, "aAttrEnum out of range");

    name = *info.mStringListInfo[aAttrEnum].mName;
    newValue.SetTo(info.mStringLists[aAttrEnum], nullptr);
  }

  DidChangeValue(name, aEmptyOrOldValue, newValue);

  if (aIsConditionalProcessingAttribute) {
    tests->MaybeInvalidate();
  }
}

void
nsSVGElement::StringListAttributesInfo::Reset(uint8_t aAttrEnum)
{
  mStringLists[aAttrEnum].Clear();
  // caller notifies
}

nsresult
nsSVGElement::ReportAttributeParseFailure(nsIDocument* aDocument,
                                          nsIAtom* aAttribute,
                                          const nsAString& aValue)
{
  const nsString& attributeValue = PromiseFlatString(aValue);
  const char16_t *strings[] = { aAttribute->GetUTF16String(),
                                 attributeValue.get() };
  return SVGContentUtils::ReportToConsole(aDocument,
                                          "AttributeParseWarning",
                                          strings, ArrayLength(strings));
}

void
nsSVGElement::RecompileScriptEventListeners()
{
  int32_t i, count = mAttrsAndChildren.AttrCount();
  for (i = 0; i < count; ++i) {
    const nsAttrName *name = mAttrsAndChildren.AttrNameAt(i);

    // Eventlistenener-attributes are always in the null namespace
    if (!name->IsAtom()) {
        continue;
    }

    nsIAtom *attr = name->Atom();
    if (!IsEventAttributeName(attr)) {
      continue;
    }

    nsAutoString value;
    GetAttr(kNameSpaceID_None, attr, value);
    SetEventHandler(GetEventNameForAttr(attr), value, true);
  }
}

UniquePtr<nsISMILAttr>
nsSVGElement::GetAnimatedAttr(int32_t aNamespaceID, nsIAtom* aName)
{
  if (aNamespaceID == kNameSpaceID_None) {
    // Transforms:
    if (GetTransformListAttrName() == aName) {
      // The transform attribute is being animated, so we must ensure that the
      // SVGAnimatedTransformList is/has been allocated:
      return GetAnimatedTransformList(DO_ALLOCATE)->ToSMILAttr(this);
    }

    // Motion (fake 'attribute' for animateMotion)
    if (aName == nsGkAtoms::mozAnimateMotionDummyAttr) {
      return MakeUnique<SVGMotionSMILAttr>(this);
    }

    // Lengths:
    LengthAttributesInfo info = GetLengthInfo();
    for (uint32_t i = 0; i < info.mLengthCount; i++) {
      if (aName == *info.mLengthInfo[i].mName) {
        return info.mLengths[i].ToSMILAttr(this);
      }
    }

    // Numbers:
    {
      NumberAttributesInfo info = GetNumberInfo();
      for (uint32_t i = 0; i < info.mNumberCount; i++) {
        if (aName == *info.mNumberInfo[i].mName) {
          return info.mNumbers[i].ToSMILAttr(this);
        }
      }
    }

    // Number Pairs:
    {
      NumberPairAttributesInfo info = GetNumberPairInfo();
      for (uint32_t i = 0; i < info.mNumberPairCount; i++) {
        if (aName == *info.mNumberPairInfo[i].mName) {
          return info.mNumberPairs[i].ToSMILAttr(this);
        }
      }
    }

    // Integers:
    {
      IntegerAttributesInfo info = GetIntegerInfo();
      for (uint32_t i = 0; i < info.mIntegerCount; i++) {
        if (aName == *info.mIntegerInfo[i].mName) {
          return info.mIntegers[i].ToSMILAttr(this);
        }
      }
    }

    // Integer Pairs:
    {
      IntegerPairAttributesInfo info = GetIntegerPairInfo();
      for (uint32_t i = 0; i < info.mIntegerPairCount; i++) {
        if (aName == *info.mIntegerPairInfo[i].mName) {
          return info.mIntegerPairs[i].ToSMILAttr(this);
        }
      }
    }

    // Enumerations:
    {
      EnumAttributesInfo info = GetEnumInfo();
      for (uint32_t i = 0; i < info.mEnumCount; i++) {
        if (aName == *info.mEnumInfo[i].mName) {
          return info.mEnums[i].ToSMILAttr(this);
        }
      }
    }

    // Booleans:
    {
      BooleanAttributesInfo info = GetBooleanInfo();
      for (uint32_t i = 0; i < info.mBooleanCount; i++) {
        if (aName == *info.mBooleanInfo[i].mName) {
          return info.mBooleans[i].ToSMILAttr(this);
        }
      }
    }

    // Angles:
    {
      AngleAttributesInfo info = GetAngleInfo();
      for (uint32_t i = 0; i < info.mAngleCount; i++) {
        if (aName == *info.mAngleInfo[i].mName) {
          return info.mAngles[i].ToSMILAttr(this);
        }
      }
    }

    // viewBox:
    if (aName == nsGkAtoms::viewBox) {
      nsSVGViewBox *viewBox = GetViewBox();
      return viewBox ? viewBox->ToSMILAttr(this) : nullptr;
    }

    // preserveAspectRatio:
    if (aName == nsGkAtoms::preserveAspectRatio) {
      SVGAnimatedPreserveAspectRatio *preserveAspectRatio =
        GetPreserveAspectRatio();
      return preserveAspectRatio ?
        preserveAspectRatio->ToSMILAttr(this) : nullptr;
    }

    // NumberLists:
    {
      NumberListAttributesInfo info = GetNumberListInfo();
      for (uint32_t i = 0; i < info.mNumberListCount; i++) {
        if (aName == *info.mNumberListInfo[i].mName) {
          MOZ_ASSERT(i <= UCHAR_MAX, "Too many attributes");
          return info.mNumberLists[i].ToSMILAttr(this, uint8_t(i));
        }
      }
    }

    // LengthLists:
    {
      LengthListAttributesInfo info = GetLengthListInfo();
      for (uint32_t i = 0; i < info.mLengthListCount; i++) {
        if (aName == *info.mLengthListInfo[i].mName) {
          MOZ_ASSERT(i <= UCHAR_MAX, "Too many attributes");
          return info.mLengthLists[i].ToSMILAttr(this,
                                                 uint8_t(i),
                                                 info.mLengthListInfo[i].mAxis,
                                                 info.mLengthListInfo[i].mCouldZeroPadList);
        }
      }
    }

    // PointLists:
    {
      if (GetPointListAttrName() == aName) {
        SVGAnimatedPointList *pointList = GetAnimatedPointList();
        if (pointList) {
          return pointList->ToSMILAttr(this);
        }
      }
    }

    // PathSegLists:
    {
      if (GetPathDataAttrName() == aName) {
        SVGAnimatedPathSegList *segList = GetAnimPathSegList();
        if (segList) {
          return segList->ToSMILAttr(this);
        }
      }
    }

    if (aName == nsGkAtoms::_class) {
      return mClassAttribute.ToSMILAttr(this);
    }
  }

  // Strings
  {
    StringAttributesInfo info = GetStringInfo();
    for (uint32_t i = 0; i < info.mStringCount; i++) {
      if (aNamespaceID == info.mStringInfo[i].mNamespaceID &&
          aName == *info.mStringInfo[i].mName) {
        return info.mStrings[i].ToSMILAttr(this);
      }
    }
  }

  return nullptr;
}

void
nsSVGElement::AnimationNeedsResample()
{
  nsIDocument* doc = GetComposedDoc();
  if (doc && doc->HasAnimationController()) {
    doc->GetAnimationController()->SetResampleNeeded();
  }
}

void
nsSVGElement::FlushAnimations()
{
  nsIDocument* doc = GetComposedDoc();
  if (doc && doc->HasAnimationController()) {
    doc->GetAnimationController()->FlushResampleRequests();
  }
}<|MERGE_RESOLUTION|>--- conflicted
+++ resolved
@@ -1141,21 +1141,12 @@
     }
 
     *aIsFocusable = false;
-<<<<<<< HEAD
 
     return true;
   }
 
   int32_t tabIndex = TabIndex();
 
-=======
-
-    return true;
-  }
-
-  int32_t tabIndex = TabIndex();
-
->>>>>>> a17af05f
   if (aTabIndex) {
     *aTabIndex = tabIndex;
   }
@@ -1222,11 +1213,7 @@
                                    already_AddRefed<nsIURI> aBaseURI,
                                    nsSVGElement* aElement,
                                    StyleBackendType aBackend)
-<<<<<<< HEAD
-  : mParser(aLoader), mDocURI(aDocURI), mBaseURI(aBaseURI),
-=======
   : mParser(aLoader), mLoader(aLoader), mDocURI(aDocURI), mBaseURI(aBaseURI),
->>>>>>> a17af05f
     mElement(aElement), mBackend(aBackend)
 {
 }
@@ -1265,15 +1252,9 @@
       // FIXME (bug 1343964): Figure out a better solution for sending the base uri to servo
       RefPtr<URLExtraData> data = new URLExtraData(mBaseURI, mDocURI,
                                                    mElement->NodePrincipal());
-<<<<<<< HEAD
-      // FIXME (bug 1342559): Set SVG parsing mode for lengths
-      changed = Servo_DeclarationBlock_SetPropertyById(mDecl->AsServo()->Raw(), propertyID,
-                                                       &value, false, data);
-=======
       changed = Servo_DeclarationBlock_SetPropertyById(
         mDecl->AsServo()->Raw(), propertyID, &value, false, data,
         ParsingMode::AllowUnitlessLength, mElement->OwnerDoc()->GetCompatibilityMode(), mLoader);
->>>>>>> a17af05f
     }
 
     if (changed) {
@@ -1509,15 +1490,11 @@
   nsIDocument* document = GetComposedDoc();
   mozAutoDocUpdate updateBatch(document, UPDATE_CONTENT_MODEL,
                                kNotifyDocumentObservers);
-<<<<<<< HEAD
-  SetAttrAndNotify(kNameSpaceID_None, aName, nullptr, aEmptyOrOldValue,
-=======
   // XXX Really, the fourth argument to SetAttrAndNotify should be null if
   // aEmptyOrOldValue does not represent the actual previous value of the
   // attribute, but currently SVG elements do not even use the old attribute
   // value in |AfterSetAttr|, so this should be ok.
   SetAttrAndNotify(kNameSpaceID_None, aName, nullptr, &aEmptyOrOldValue,
->>>>>>> a17af05f
                    aNewValue, modType, hasListeners, kNotifyDocumentObservers,
                    kCallAfterSetAttr, document, updateBatch);
 }
