/* -*- Mode: C++; tab-width: 8; indent-tabs-mode: nil; c-basic-offset: 2 -*- */
/* vim: set ts=8 sts=2 et sw=2 tw=80: */
/* This Source Code Form is subject to the terms of the Mozilla Public
 * License, v. 2.0. If a copy of the MPL was not distributed with this
 * file, You can obtain one at http://mozilla.org/MPL/2.0/. */

#ifndef __NS_SVGELEMENT_H__
#define __NS_SVGELEMENT_H__

/*
  nsSVGElement is the base class for all SVG content elements.
  It implements all the common DOM interfaces and handles attributes.
*/

#include "mozilla/Attributes.h"
#include "nsAutoPtr.h"
#include "nsChangeHint.h"
#include "nsCOMPtr.h"
#include "nsCycleCollectionParticipant.h"
#include "nsError.h"
#include "mozilla/dom/DOMRect.h"
#include "mozilla/dom/Element.h"
<<<<<<< HEAD
=======
#include "mozilla/gfx/MatrixFwd.h"
>>>>>>> a17af05f
#include "nsISupportsImpl.h"
#include "nsStyledElement.h"
#include "nsSVGClass.h"
#include "nsIDOMSVGElement.h"
#include "SVGContentUtils.h"
#include "gfxMatrix.h"

class nsSVGAngle;
class nsSVGBoolean;
class nsSVGEnum;
class nsSVGInteger;
class nsSVGIntegerPair;
class nsSVGLength2;
class nsSVGNumber2;
class nsSVGNumberPair;
class nsSVGString;
class nsSVGViewBox;

namespace mozilla {
class DeclarationBlock;

namespace dom {
class SVGSVGElement;

static const unsigned short SVG_UNIT_TYPE_UNKNOWN           = 0;
static const unsigned short SVG_UNIT_TYPE_USERSPACEONUSE    = 1;
static const unsigned short SVG_UNIT_TYPE_OBJECTBOUNDINGBOX = 2;

} // namespace dom

class SVGAnimatedNumberList;
class SVGNumberList;
class SVGAnimatedLengthList;
class SVGUserUnitList;
class SVGAnimatedPointList;
class SVGAnimatedPathSegList;
class SVGAnimatedPreserveAspectRatio;
class nsSVGAnimatedTransformList;
class SVGStringList;
class DOMSVGStringList;

} // namespace mozilla

struct nsSVGEnumMapping;

typedef nsStyledElement nsSVGElementBase;

class nsSVGElement : public nsSVGElementBase    // nsIContent
                   , public nsIDOMSVGElement
{
protected:
  explicit nsSVGElement(already_AddRefed<mozilla::dom::NodeInfo>& aNodeInfo);
  friend nsresult NS_NewSVGElement(mozilla::dom::Element **aResult,
                                   already_AddRefed<mozilla::dom::NodeInfo>&& aNodeInfo);
  nsresult Init();
  virtual ~nsSVGElement();

public:

  virtual nsresult Clone(mozilla::dom::NodeInfo *aNodeInfo, nsINode **aResult,
                         bool aPreallocateChildren) const MOZ_MUST_OVERRIDE override;

  typedef mozilla::SVGNumberList SVGNumberList;
  typedef mozilla::SVGAnimatedNumberList SVGAnimatedNumberList;
  typedef mozilla::SVGUserUnitList SVGUserUnitList;
  typedef mozilla::SVGAnimatedLengthList SVGAnimatedLengthList;
  typedef mozilla::SVGAnimatedPointList SVGAnimatedPointList;
  typedef mozilla::SVGAnimatedPathSegList SVGAnimatedPathSegList;
  typedef mozilla::SVGAnimatedPreserveAspectRatio SVGAnimatedPreserveAspectRatio;
  typedef mozilla::nsSVGAnimatedTransformList nsSVGAnimatedTransformList;
  typedef mozilla::SVGStringList SVGStringList;

  // nsISupports
  NS_DECL_ISUPPORTS_INHERITED

  void DidAnimateClass();

  // nsIContent interface methods

  virtual nsresult BindToTree(nsIDocument* aDocument, nsIContent* aParent,
                              nsIContent* aBindingParent,
                              bool aCompileEventHandlers) override;

  virtual nsresult UnsetAttr(int32_t aNameSpaceID, nsIAtom* aAttribute,
                             bool aNotify) override;

  virtual nsChangeHint GetAttributeChangeHint(const nsIAtom* aAttribute,
                                              int32_t aModType) const override;

  virtual bool IsNodeOfType(uint32_t aFlags) const override;

  /**
   * We override the default to unschedule computation of Servo declaration blocks
   * when adopted across documents.
   */
<<<<<<< HEAD
  virtual void NodeInfoChanged(nsIDocument* aOldDoc) final;
=======
  virtual void NodeInfoChanged(nsIDocument* aOldDoc) override;
>>>>>>> a17af05f

  NS_IMETHOD WalkContentStyleRules(nsRuleWalker* aRuleWalker) override;
  void WalkAnimatedContentStyleRules(nsRuleWalker* aRuleWalker);

  NS_IMETHOD_(bool) IsAttributeMapped(const nsIAtom* aAttribute) const override;

  static const MappedAttributeEntry sFillStrokeMap[];
  static const MappedAttributeEntry sGraphicsMap[];
  static const MappedAttributeEntry sTextContentElementsMap[];
  static const MappedAttributeEntry sFontSpecificationMap[];
  static const MappedAttributeEntry sGradientStopMap[];
  static const MappedAttributeEntry sViewportsMap[];
  static const MappedAttributeEntry sMarkersMap[];
  static const MappedAttributeEntry sColorMap[];
  static const MappedAttributeEntry sFiltersMap[];
  static const MappedAttributeEntry sFEFloodMap[];
  static const MappedAttributeEntry sLightingEffectsMap[];
  static const MappedAttributeEntry sMaskMap[];

  NS_FORWARD_NSIDOMNODE_TO_NSINODE
  NS_FORWARD_NSIDOMELEMENT_TO_GENERIC
  NS_DECL_NSIDOMSVGELEMENT

  NS_IMPL_FROMCONTENT(nsSVGElement, kNameSpaceID_SVG)

  // Gets the element that establishes the rectangular viewport against which
  // we should resolve percentage lengths (our "coordinate context"). Returns
  // nullptr for outer <svg> or SVG without an <svg> parent (invalid SVG).
  mozilla::dom::SVGSVGElement* GetCtx() const;

  /**
   * Returns aMatrix pre-multiplied by (explicit or implicit) transforms that
   * are introduced by attributes on this element.
   *
   * If aWhich is eAllTransforms, then all the transforms from the coordinate
   * space established by this element for its children to the coordinate
   * space established by this element's parent element for this element, are
   * included.
   *
   * If aWhich is eUserSpaceToParent, then only the transforms from this
   * element's userspace to the coordinate space established by its parent is
   * included. This includes any transforms introduced by the 'transform'
   * attribute, transform animations and animateMotion, but not any offsets
   * due to e.g. 'x'/'y' attributes, or any transform due to a 'viewBox'
   * attribute. (SVG userspace is defined to be the coordinate space in which
   * coordinates on an element apply.)
   *
   * If aWhich is eChildToUserSpace, then only the transforms from the
   * coordinate space established by this element for its childre to this
   * elements userspace are included. This includes any offsets due to e.g.
   * 'x'/'y' attributes, and any transform due to a 'viewBox' attribute, but
   * does not include any transforms due to the 'transform' attribute.
   */
  virtual gfxMatrix PrependLocalTransformsTo(
    const gfxMatrix &aMatrix, SVGTransformTypes aWhich = eAllTransforms) const;

  // Setter for to set the current <animateMotion> transformation
  // Only visible for nsSVGGraphicElement, so it's a no-op here, and that
  // subclass has the useful implementation.
  virtual void SetAnimateMotionTransform(const mozilla::gfx::Matrix* aMatrix) {/*no-op*/}
  virtual const mozilla::gfx::Matrix* GetAnimateMotionTransform() const { return nullptr; }

  bool IsStringAnimatable(uint8_t aAttrEnum) {
    return GetStringInfo().mStringInfo[aAttrEnum].mIsAnimatable;
  }
  bool NumberAttrAllowsPercentage(uint8_t aAttrEnum) {
    return GetNumberInfo().mNumberInfo[aAttrEnum].mPercentagesAllowed;
  }
  virtual bool HasValidDimensions() const {
    return true;
  }
  void SetLength(nsIAtom* aName, const nsSVGLength2 &aLength);

  nsAttrValue WillChangeLength(uint8_t aAttrEnum);
  nsAttrValue WillChangeNumberPair(uint8_t aAttrEnum);
  nsAttrValue WillChangeIntegerPair(uint8_t aAttrEnum);
  nsAttrValue WillChangeAngle(uint8_t aAttrEnum);
  nsAttrValue WillChangeViewBox();
  nsAttrValue WillChangePreserveAspectRatio();
  nsAttrValue WillChangeNumberList(uint8_t aAttrEnum);
  nsAttrValue WillChangeLengthList(uint8_t aAttrEnum);
  nsAttrValue WillChangePointList();
  nsAttrValue WillChangePathSegList();
  nsAttrValue WillChangeTransformList();
  nsAttrValue WillChangeStringList(bool aIsConditionalProcessingAttribute,
                                   uint8_t aAttrEnum);

  void DidChangeLength(uint8_t aAttrEnum, const nsAttrValue& aEmptyOrOldValue);
  void DidChangeNumber(uint8_t aAttrEnum);
  void DidChangeNumberPair(uint8_t aAttrEnum,
                           const nsAttrValue& aEmptyOrOldValue);
  void DidChangeInteger(uint8_t aAttrEnum);
  void DidChangeIntegerPair(uint8_t aAttrEnum,
                            const nsAttrValue& aEmptyOrOldValue);
  void DidChangeAngle(uint8_t aAttrEnum, const nsAttrValue& aEmptyOrOldValue);
  void DidChangeBoolean(uint8_t aAttrEnum);
  void DidChangeEnum(uint8_t aAttrEnum);
  void DidChangeViewBox(const nsAttrValue& aEmptyOrOldValue);
  void DidChangePreserveAspectRatio(const nsAttrValue& aEmptyOrOldValue);
  void DidChangeNumberList(uint8_t aAttrEnum,
                           const nsAttrValue& aEmptyOrOldValue);
  void DidChangeLengthList(uint8_t aAttrEnum,
                           const nsAttrValue& aEmptyOrOldValue);
  void DidChangePointList(const nsAttrValue& aEmptyOrOldValue);
  void DidChangePathSegList(const nsAttrValue& aEmptyOrOldValue);
  void DidChangeTransformList(const nsAttrValue& aEmptyOrOldValue);
  void DidChangeString(uint8_t aAttrEnum) {}
  void DidChangeStringList(bool aIsConditionalProcessingAttribute,
                           uint8_t aAttrEnum,
                           const nsAttrValue& aEmptyOrOldValue);

  void DidAnimateLength(uint8_t aAttrEnum);
  void DidAnimateNumber(uint8_t aAttrEnum);
  void DidAnimateNumberPair(uint8_t aAttrEnum);
  void DidAnimateInteger(uint8_t aAttrEnum);
  void DidAnimateIntegerPair(uint8_t aAttrEnum);
  void DidAnimateAngle(uint8_t aAttrEnum);
  void DidAnimateBoolean(uint8_t aAttrEnum);
  void DidAnimateEnum(uint8_t aAttrEnum);
  void DidAnimateViewBox();
  void DidAnimatePreserveAspectRatio();
  void DidAnimateNumberList(uint8_t aAttrEnum);
  void DidAnimateLengthList(uint8_t aAttrEnum);
  void DidAnimatePointList();
  void DidAnimatePathSegList();
  void DidAnimateTransformList(int32_t aModType);
  void DidAnimateString(uint8_t aAttrEnum);

  enum {
    /**
     * Flag to indicate to GetAnimatedXxx() methods that the object being
     * requested should be allocated if it hasn't already been allocated, and
     * that the method should not return null. Only applicable to methods that
     * need to allocate the object that they return.
     */
    DO_ALLOCATE = 0x1
  };

  nsSVGLength2* GetAnimatedLength(const nsIAtom *aAttrName);
  void GetAnimatedLengthValues(float *aFirst, ...);
  void GetAnimatedNumberValues(float *aFirst, ...);
  void GetAnimatedIntegerValues(int32_t *aFirst, ...);
  SVGAnimatedNumberList* GetAnimatedNumberList(uint8_t aAttrEnum);
  SVGAnimatedNumberList* GetAnimatedNumberList(nsIAtom *aAttrName);
  void GetAnimatedLengthListValues(SVGUserUnitList *aFirst, ...);
  SVGAnimatedLengthList* GetAnimatedLengthList(uint8_t aAttrEnum);
  virtual SVGAnimatedPointList* GetAnimatedPointList() {
    return nullptr;
  }
  virtual SVGAnimatedPathSegList* GetAnimPathSegList() {
    // DOM interface 'SVGAnimatedPathData' (*inherited* by nsSVGPathElement)
    // has a member called 'animatedPathSegList' member, so we have a shorter
    // name so we don't get hidden by the GetAnimatedPathSegList declared by
    // NS_DECL_NSIDOMSVGANIMATEDPATHDATA.
    return nullptr;
  }
  /**
   * Get the nsSVGAnimatedTransformList for this element.
   *
   * Despite the fact that animated transform lists are used for a variety of
   * attributes, no SVG element uses more than one.
   *
   * It's relatively uncommon for elements to have their transform attribute
   * set, so to save memory the nsSVGAnimatedTransformList is not allocated until
   * the attribute is set/animated or its DOM wrapper is created. Callers that
   * require the nsSVGAnimatedTransformList to be allocated and for this method
   * to return non-null must pass the DO_ALLOCATE flag.
   */
  virtual nsSVGAnimatedTransformList* GetAnimatedTransformList(
                                                        uint32_t aFlags = 0) {
    return nullptr;
  }

  mozilla::UniquePtr<nsISMILAttr> GetAnimatedAttr(int32_t aNamespaceID,
                                                  nsIAtom* aName) override;
  void AnimationNeedsResample();
  void FlushAnimations();

  virtual void RecompileScriptEventListeners() override;

  void GetStringBaseValue(uint8_t aAttrEnum, nsAString& aResult) const;
  void SetStringBaseValue(uint8_t aAttrEnum, const nsAString& aValue);

  virtual nsIAtom* GetPointListAttrName() const {
    return nullptr;
  }
  virtual nsIAtom* GetPathDataAttrName() const {
    return nullptr;
  }
  virtual nsIAtom* GetTransformListAttrName() const {
    return nullptr;
  }
  const nsAttrValue* GetAnimatedClassName() const
  {
    if (!mClassAttribute.IsAnimated()) {
      return nullptr;
    }
    return mClassAnimAttr;
  }

  virtual void ClearAnyCachedPath() {}
  virtual nsIDOMNode* AsDOMNode() final override { return this; }
  virtual bool IsTransformable() { return false; }

  // WebIDL
  mozilla::dom::SVGSVGElement* GetOwnerSVGElement();
  nsSVGElement* GetViewportElement();
  already_AddRefed<mozilla::dom::SVGAnimatedString> ClassName();

  virtual bool IsSVGFocusable(bool* aIsFocusable, int32_t* aTabIndex);
  virtual bool IsFocusableInternal(int32_t* aTabIndex, bool aWithMouse) override;

  void UpdateContentDeclarationBlock(mozilla::StyleBackendType aBackend);
  const mozilla::DeclarationBlock* GetContentDeclarationBlock() const;

protected:
  virtual JSObject* WrapNode(JSContext *cx, JS::Handle<JSObject*> aGivenProto) override;

#ifdef DEBUG
  // We define BeforeSetAttr here and mark it final to ensure it is NOT used
  // by SVG elements.
  // This is because we're not currently passing the correct value for aValue to
  // BeforeSetAttr since it would involve allocating extra SVG value types.
  // See the comment in nsSVGElement::WillChangeValue.
  virtual nsresult BeforeSetAttr(int32_t aNamespaceID, nsIAtom* aName,
                                 const nsAttrValueOrString* aValue,
                                 bool aNotify) override final
  {
    return nsSVGElementBase::BeforeSetAttr(aNamespaceID, aName, aValue, aNotify);
  }
#endif // DEBUG
  virtual nsresult AfterSetAttr(int32_t aNamespaceID, nsIAtom* aName,
                                const nsAttrValue* aValue,
                                const nsAttrValue* aOldValue,
                                bool aNotify) override;
  virtual bool ParseAttribute(int32_t aNamespaceID, nsIAtom* aAttribute,
                                const nsAString& aValue, nsAttrValue& aResult) override;
  static nsresult ReportAttributeParseFailure(nsIDocument* aDocument,
                                              nsIAtom* aAttribute,
                                              const nsAString& aValue);

  nsAttrValue WillChangeValue(nsIAtom* aName);
  // aNewValue is set to the old value. This value may be invalid if
  // !StoresOwnData.
  void DidChangeValue(nsIAtom* aName, const nsAttrValue& aEmptyOrOldValue,
                      nsAttrValue& aNewValue);
  void MaybeSerializeAttrBeforeRemoval(nsIAtom* aName, bool aNotify);

  static nsIAtom* GetEventNameForAttr(nsIAtom* aAttr);

  struct LengthInfo {
    nsIAtom** mName;
    float     mDefaultValue;
    uint8_t   mDefaultUnitType;
    uint8_t   mCtxType;
  };

  struct LengthAttributesInfo {
    nsSVGLength2* mLengths;
    LengthInfo*   mLengthInfo;
    uint32_t      mLengthCount;

    LengthAttributesInfo(nsSVGLength2 *aLengths,
                         LengthInfo *aLengthInfo,
                         uint32_t aLengthCount) :
      mLengths(aLengths), mLengthInfo(aLengthInfo), mLengthCount(aLengthCount)
      {}

    void Reset(uint8_t aAttrEnum);
  };

  struct NumberInfo {
    nsIAtom** mName;
    float     mDefaultValue;
    bool mPercentagesAllowed;
  };

  struct NumberAttributesInfo {
    nsSVGNumber2* mNumbers;
    NumberInfo*   mNumberInfo;
    uint32_t      mNumberCount;

    NumberAttributesInfo(nsSVGNumber2 *aNumbers,
                         NumberInfo *aNumberInfo,
                         uint32_t aNumberCount) :
      mNumbers(aNumbers), mNumberInfo(aNumberInfo), mNumberCount(aNumberCount)
      {}

    void Reset(uint8_t aAttrEnum);
  };

  struct NumberPairInfo {
    nsIAtom** mName;
    float     mDefaultValue1;
    float     mDefaultValue2;
  };

  struct NumberPairAttributesInfo {
    nsSVGNumberPair* mNumberPairs;
    NumberPairInfo*  mNumberPairInfo;
    uint32_t         mNumberPairCount;

    NumberPairAttributesInfo(nsSVGNumberPair *aNumberPairs,
                             NumberPairInfo *aNumberPairInfo,
                             uint32_t aNumberPairCount) :
      mNumberPairs(aNumberPairs), mNumberPairInfo(aNumberPairInfo),
      mNumberPairCount(aNumberPairCount)
      {}

    void Reset(uint8_t aAttrEnum);
  };

  struct IntegerInfo {
    nsIAtom** mName;
    int32_t   mDefaultValue;
  };

  struct IntegerAttributesInfo {
    nsSVGInteger* mIntegers;
    IntegerInfo*  mIntegerInfo;
    uint32_t      mIntegerCount;

    IntegerAttributesInfo(nsSVGInteger *aIntegers,
                          IntegerInfo *aIntegerInfo,
                          uint32_t aIntegerCount) :
      mIntegers(aIntegers), mIntegerInfo(aIntegerInfo), mIntegerCount(aIntegerCount)
      {}

    void Reset(uint8_t aAttrEnum);
  };

  struct IntegerPairInfo {
    nsIAtom** mName;
    int32_t   mDefaultValue1;
    int32_t   mDefaultValue2;
  };

  struct IntegerPairAttributesInfo {
    nsSVGIntegerPair* mIntegerPairs;
    IntegerPairInfo*  mIntegerPairInfo;
    uint32_t          mIntegerPairCount;

    IntegerPairAttributesInfo(nsSVGIntegerPair *aIntegerPairs,
                              IntegerPairInfo *aIntegerPairInfo,
                              uint32_t aIntegerPairCount) :
      mIntegerPairs(aIntegerPairs), mIntegerPairInfo(aIntegerPairInfo),
      mIntegerPairCount(aIntegerPairCount)
      {}

    void Reset(uint8_t aAttrEnum);
  };

  struct AngleInfo {
    nsIAtom** mName;
    float     mDefaultValue;
    uint8_t   mDefaultUnitType;
  };

  struct AngleAttributesInfo {
    nsSVGAngle* mAngles;
    AngleInfo*  mAngleInfo;
    uint32_t    mAngleCount;

    AngleAttributesInfo(nsSVGAngle *aAngles,
                        AngleInfo *aAngleInfo,
                        uint32_t aAngleCount) :
      mAngles(aAngles), mAngleInfo(aAngleInfo), mAngleCount(aAngleCount)
      {}

    void Reset(uint8_t aAttrEnum);
  };

  struct BooleanInfo {
    nsIAtom**    mName;
    bool mDefaultValue;
  };

  struct BooleanAttributesInfo {
    nsSVGBoolean* mBooleans;
    BooleanInfo*  mBooleanInfo;
    uint32_t      mBooleanCount;

    BooleanAttributesInfo(nsSVGBoolean *aBooleans,
                          BooleanInfo *aBooleanInfo,
                          uint32_t aBooleanCount) :
      mBooleans(aBooleans), mBooleanInfo(aBooleanInfo), mBooleanCount(aBooleanCount)
      {}

    void Reset(uint8_t aAttrEnum);
  };

  friend class nsSVGEnum;

  struct EnumInfo {
    nsIAtom**         mName;
    nsSVGEnumMapping* mMapping;
    uint16_t          mDefaultValue;
  };

  struct EnumAttributesInfo {
    nsSVGEnum* mEnums;
    EnumInfo*  mEnumInfo;
    uint32_t   mEnumCount;

    EnumAttributesInfo(nsSVGEnum *aEnums,
                       EnumInfo *aEnumInfo,
                       uint32_t aEnumCount) :
      mEnums(aEnums), mEnumInfo(aEnumInfo), mEnumCount(aEnumCount)
      {}

    void Reset(uint8_t aAttrEnum);
  };

  struct NumberListInfo {
    nsIAtom** mName;
  };

  struct NumberListAttributesInfo {
    SVGAnimatedNumberList* mNumberLists;
    NumberListInfo*        mNumberListInfo;
    uint32_t               mNumberListCount;

    NumberListAttributesInfo(SVGAnimatedNumberList *aNumberLists,
                             NumberListInfo *aNumberListInfo,
                             uint32_t aNumberListCount)
      : mNumberLists(aNumberLists)
      , mNumberListInfo(aNumberListInfo)
      , mNumberListCount(aNumberListCount)
    {}

    void Reset(uint8_t aAttrEnum);
  };

  struct LengthListInfo {
    nsIAtom** mName;
    uint8_t   mAxis;
    /**
     * Flag to indicate whether appending zeros to the end of the list would
     * change the rendering of the SVG for the attribute in question. For x and
     * y on the <text> element this is true, but for dx and dy on <text> this
     * is false. This flag is fed down to SVGLengthListSMILType so it can
     * determine if it can sensibly animate from-to lists of different lengths,
     * which is desirable in the case of dx and dy.
     */
    bool mCouldZeroPadList;
  };

  struct LengthListAttributesInfo {
    SVGAnimatedLengthList* mLengthLists;
    LengthListInfo*        mLengthListInfo;
    uint32_t               mLengthListCount;

    LengthListAttributesInfo(SVGAnimatedLengthList *aLengthLists,
                             LengthListInfo *aLengthListInfo,
                             uint32_t aLengthListCount)
      : mLengthLists(aLengthLists)
      , mLengthListInfo(aLengthListInfo)
      , mLengthListCount(aLengthListCount)
    {}

    void Reset(uint8_t aAttrEnum);
  };

  struct StringInfo {
    nsIAtom**    mName;
    int32_t      mNamespaceID;
    bool mIsAnimatable;
  };

  struct StringAttributesInfo {
    nsSVGString*  mStrings;
    StringInfo*   mStringInfo;
    uint32_t      mStringCount;

    StringAttributesInfo(nsSVGString *aStrings,
                         StringInfo *aStringInfo,
                         uint32_t aStringCount) :
      mStrings(aStrings), mStringInfo(aStringInfo), mStringCount(aStringCount)
      {}

    void Reset(uint8_t aAttrEnum);
  };

  friend class mozilla::DOMSVGStringList;

  struct StringListInfo {
    nsIAtom**    mName;
  };

  struct StringListAttributesInfo {
    SVGStringList*    mStringLists;
    StringListInfo*   mStringListInfo;
    uint32_t          mStringListCount;

    StringListAttributesInfo(SVGStringList  *aStringLists,
                             StringListInfo *aStringListInfo,
                             uint32_t aStringListCount) :
      mStringLists(aStringLists), mStringListInfo(aStringListInfo),
      mStringListCount(aStringListCount)
      {}

    void Reset(uint8_t aAttrEnum);
  };

  virtual LengthAttributesInfo GetLengthInfo();
  virtual NumberAttributesInfo GetNumberInfo();
  virtual NumberPairAttributesInfo GetNumberPairInfo();
  virtual IntegerAttributesInfo GetIntegerInfo();
  virtual IntegerPairAttributesInfo GetIntegerPairInfo();
  virtual AngleAttributesInfo GetAngleInfo();
  virtual BooleanAttributesInfo GetBooleanInfo();
  virtual EnumAttributesInfo GetEnumInfo();
  // We assume all viewboxes and preserveAspectRatios are alike
  // so we don't need to wrap the class
  virtual nsSVGViewBox *GetViewBox();
  virtual SVGAnimatedPreserveAspectRatio *GetPreserveAspectRatio();
  virtual NumberListAttributesInfo GetNumberListInfo();
  virtual LengthListAttributesInfo GetLengthListInfo();
  virtual StringAttributesInfo GetStringInfo();
  virtual StringListAttributesInfo GetStringListInfo();

  static nsSVGEnumMapping sSVGUnitTypesMap[];

private:
  void UnsetAttrInternal(int32_t aNameSpaceID, nsIAtom* aAttribute,
                         bool aNotify);

  nsSVGClass mClassAttribute;
  nsAutoPtr<nsAttrValue> mClassAnimAttr;
  RefPtr<mozilla::DeclarationBlock> mContentDeclarationBlock;
};

/**
 * A macro to implement the NS_NewSVGXXXElement() functions.
 */
#define NS_IMPL_NS_NEW_SVG_ELEMENT(_elementName)                             \
nsresult                                                                     \
NS_NewSVG##_elementName##Element(nsIContent **aResult,                       \
                                 already_AddRefed<mozilla::dom::NodeInfo>&& aNodeInfo)  \
{                                                                            \
  RefPtr<nsSVG##_elementName##Element> it =                                \
    new nsSVG##_elementName##Element(aNodeInfo);                             \
                                                                             \
  nsresult rv = it->Init();                                                  \
                                                                             \
  if (NS_FAILED(rv)) {                                                       \
    return rv;                                                               \
  }                                                                          \
                                                                             \
  it.forget(aResult);                                                        \
                                                                             \
  return rv;                                                                 \
}

#define NS_IMPL_NS_NEW_NAMESPACED_SVG_ELEMENT(_elementName)                  \
nsresult                                                                     \
NS_NewSVG##_elementName##Element(nsIContent **aResult,                       \
                                 already_AddRefed<mozilla::dom::NodeInfo>&& aNodeInfo)  \
{                                                                            \
  RefPtr<mozilla::dom::SVG##_elementName##Element> it =                    \
    new mozilla::dom::SVG##_elementName##Element(aNodeInfo);                 \
                                                                             \
  nsresult rv = it->Init();                                                  \
                                                                             \
  if (NS_FAILED(rv)) {                                                       \
    return rv;                                                               \
  }                                                                          \
                                                                             \
  it.forget(aResult);                                                        \
                                                                             \
  return rv;                                                                 \
}

#define NS_IMPL_NS_NEW_NAMESPACED_SVG_ELEMENT_CHECK_PARSER(_elementName)     \
nsresult                                                                     \
NS_NewSVG##_elementName##Element(nsIContent **aResult,                       \
                                 already_AddRefed<mozilla::dom::NodeInfo>&& aNodeInfo,  \
                                 mozilla::dom::FromParser aFromParser)       \
{                                                                            \
  RefPtr<mozilla::dom::SVG##_elementName##Element> it =                    \
    new mozilla::dom::SVG##_elementName##Element(aNodeInfo, aFromParser);    \
                                                                             \
  nsresult rv = it->Init();                                                  \
                                                                             \
  if (NS_FAILED(rv)) {                                                       \
    return rv;                                                               \
  }                                                                          \
                                                                             \
  it.forget(aResult);                                                        \
                                                                             \
  return rv;                                                                 \
}

// No unlinking, we'd need to null out the value pointer (the object it
// points to is held by the element) and null-check it everywhere.
#define NS_SVG_VAL_IMPL_CYCLE_COLLECTION(_val, _element)                     \
NS_IMPL_CYCLE_COLLECTION_CLASS(_val)                                         \
NS_IMPL_CYCLE_COLLECTION_TRAVERSE_BEGIN(_val)                                \
  NS_IMPL_CYCLE_COLLECTION_TRAVERSE(_element) \
NS_IMPL_CYCLE_COLLECTION_TRAVERSE_END                                        \
NS_IMPL_CYCLE_COLLECTION_UNLINK_0(_val)

#define NS_SVG_VAL_IMPL_CYCLE_COLLECTION_WRAPPERCACHED(_val, _element)       \
NS_IMPL_CYCLE_COLLECTION_CLASS(_val)                                         \
NS_IMPL_CYCLE_COLLECTION_UNLINK_BEGIN(_val)                                  \
NS_IMPL_CYCLE_COLLECTION_UNLINK_PRESERVED_WRAPPER                            \
NS_IMPL_CYCLE_COLLECTION_UNLINK_END                                          \
NS_IMPL_CYCLE_COLLECTION_TRAVERSE_BEGIN(_val)                                \
  NS_IMPL_CYCLE_COLLECTION_TRAVERSE(_element)                                \
NS_IMPL_CYCLE_COLLECTION_TRAVERSE_END                                        \
NS_IMPL_CYCLE_COLLECTION_TRACE_BEGIN(_val)                                   \
NS_IMPL_CYCLE_COLLECTION_TRACE_PRESERVED_WRAPPER                             \
NS_IMPL_CYCLE_COLLECTION_TRACE_END

#endif // __NS_SVGELEMENT_H__<|MERGE_RESOLUTION|>--- conflicted
+++ resolved
@@ -20,10 +20,7 @@
 #include "nsError.h"
 #include "mozilla/dom/DOMRect.h"
 #include "mozilla/dom/Element.h"
-<<<<<<< HEAD
-=======
 #include "mozilla/gfx/MatrixFwd.h"
->>>>>>> a17af05f
 #include "nsISupportsImpl.h"
 #include "nsStyledElement.h"
 #include "nsSVGClass.h"
@@ -119,11 +116,7 @@
    * We override the default to unschedule computation of Servo declaration blocks
    * when adopted across documents.
    */
-<<<<<<< HEAD
-  virtual void NodeInfoChanged(nsIDocument* aOldDoc) final;
-=======
   virtual void NodeInfoChanged(nsIDocument* aOldDoc) override;
->>>>>>> a17af05f
 
   NS_IMETHOD WalkContentStyleRules(nsRuleWalker* aRuleWalker) override;
   void WalkAnimatedContentStyleRules(nsRuleWalker* aRuleWalker);
