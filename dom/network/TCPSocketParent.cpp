/* -*- Mode: C++; tab-width: 8; indent-tabs-mode: nil; c-basic-offset: 2 -*- */
/* vim: set ts=8 sts=2 et sw=2 tw=80: */
/* This Source Code Form is subject to the terms of the Mozilla Public
 * License, v. 2.0. If a copy of the MPL was not distributed with this file,
 * You can obtain one at http://mozilla.org/MPL/2.0/. */

#include "TCPSocketParent.h"
#include "jsapi.h"
#include "jsfriendapi.h"
#include "nsJSUtils.h"
#include "mozilla/Unused.h"
#include "mozilla/net/NeckoCommon.h"
#include "mozilla/net/PNeckoParent.h"
#include "mozilla/dom/ContentParent.h"
#include "mozilla/dom/ScriptSettings.h"
#include "mozilla/dom/TabParent.h"
#include "mozilla/HoldDropJSObjects.h"
#include "nsISocketTransportService.h"
#include "nsISocketTransport.h"
#include "nsIScriptSecurityManager.h"
#include "nsNetUtil.h"

namespace IPC {

//Defined in TCPSocketChild.cpp
extern bool
DeserializeArrayBuffer(JSContext* aCx,
                       const InfallibleTArray<uint8_t>& aBuffer,
                       JS::MutableHandle<JS::Value> aVal);

} // namespace IPC

namespace mozilla {

namespace net {
//
// set MOZ_LOG=TCPSocket:5
//
extern LazyLogModule gTCPSocketLog;
#define TCPSOCKET_LOG(args)     MOZ_LOG(gTCPSocketLog, LogLevel::Debug, args)
#define TCPSOCKET_LOG_ENABLED() MOZ_LOG_TEST(gTCPSocketLog, LogLevel::Debug)
} // namespace net

namespace dom {

static void
FireInteralError(mozilla::net::PTCPSocketParent* aActor, uint32_t aLineNo)
{
  mozilla::Unused <<
      aActor->SendCallback(NS_LITERAL_STRING("onerror"),
                           TCPError(NS_LITERAL_STRING("InvalidStateError"), NS_LITERAL_STRING("Internal error")),
                           static_cast<uint32_t>(TCPReadyState::Connecting));
}

NS_INTERFACE_MAP_BEGIN_CYCLE_COLLECTION(TCPSocketParentBase)
  NS_INTERFACE_MAP_ENTRY(nsISupports)
NS_INTERFACE_MAP_END

NS_IMPL_CYCLE_COLLECTION(TCPSocketParentBase, mSocket)
NS_IMPL_CYCLE_COLLECTING_ADDREF(TCPSocketParentBase)
NS_IMPL_CYCLE_COLLECTING_RELEASE(TCPSocketParentBase)

TCPSocketParentBase::TCPSocketParentBase()
: mIPCOpen(false)
{
}

TCPSocketParentBase::~TCPSocketParentBase()
{
}

<<<<<<< HEAD
uint32_t
TCPSocketParent::GetAppId()
{
  return nsIScriptSecurityManager::UNKNOWN_APP_ID;
};

bool
TCPSocketParent::GetInIsolatedMozBrowser()
{
  const PContentParent *content = Manager()->Manager();
  if (PBrowserParent* browser = SingleManagedOrNull(content->ManagedPBrowserParent())) {
    TabParent *tab = TabParent::GetFrom(browser);
    return tab->IsIsolatedMozBrowserElement();
  } else {
    return false;
  }
}

=======
>>>>>>> a17af05f
void
TCPSocketParentBase::ReleaseIPDLReference()
{
  MOZ_ASSERT(mIPCOpen);
  mIPCOpen = false;
  this->Release();
}

void
TCPSocketParentBase::AddIPDLReference()
{
  MOZ_ASSERT(!mIPCOpen);
  mIPCOpen = true;
  this->AddRef();
}

NS_IMETHODIMP_(MozExternalRefCountType) TCPSocketParent::Release(void)
{
  nsrefcnt refcnt = TCPSocketParentBase::Release();
  if (refcnt == 1 && mIPCOpen) {
    mozilla::Unused << PTCPSocketParent::SendRequestDelete();
    return 1;
  }
  return refcnt;
}

mozilla::ipc::IPCResult
TCPSocketParent::RecvOpen(const nsString& aHost, const uint16_t& aPort, const bool& aUseSSL,
                          const bool& aUseArrayBuffers)
{
<<<<<<< HEAD
  // Obtain App ID
  uint32_t appId = GetAppId();
  bool     inIsolatedMozBrowser = GetInIsolatedMozBrowser();

=======
>>>>>>> a17af05f
  mSocket = new TCPSocket(nullptr, aHost, aPort, aUseSSL, aUseArrayBuffers);
  mSocket->SetSocketBridgeParent(this);
  NS_ENSURE_SUCCESS(mSocket->Init(), IPC_OK());
  return IPC_OK();
}

mozilla::ipc::IPCResult
TCPSocketParent::RecvOpenBind(const nsCString& aRemoteHost,
                              const uint16_t& aRemotePort,
                              const nsCString& aLocalAddr,
                              const uint16_t& aLocalPort,
                              const bool&     aUseSSL,
                              const bool&     aReuseAddrPort,
                              const bool&     aUseArrayBuffers,
                              const nsCString& aFilter)
{
  nsresult rv;
  nsCOMPtr<nsISocketTransportService> sts =
    do_GetService("@mozilla.org/network/socket-transport-service;1", &rv);
  if (NS_FAILED(rv)) {
    FireInteralError(this, __LINE__);
    return IPC_OK();
  }

  nsCOMPtr<nsISocketTransport> socketTransport;
  if (aUseSSL) {
    const char* socketTypes[1];
    socketTypes[0] = "ssl";
    rv = sts->CreateTransport(socketTypes, 1,
                              aRemoteHost, aRemotePort,
                              nullptr, getter_AddRefs(socketTransport));
  } else {
    rv = sts->CreateTransport(nullptr, 0,
                              aRemoteHost, aRemotePort,
                              nullptr, getter_AddRefs(socketTransport));
  }

  if (NS_FAILED(rv)) {
    FireInteralError(this, __LINE__);
    return IPC_OK();
  }

  // in most cases aReuseAddrPort is false, but ICE TCP needs
  // sockets options set that allow addr/port reuse
  socketTransport->SetReuseAddrPort(aReuseAddrPort);

  PRNetAddr prAddr;
  if (PR_SUCCESS != PR_InitializeNetAddr(PR_IpAddrAny, aLocalPort, &prAddr)) {
    FireInteralError(this, __LINE__);
    return IPC_OK();
  }
  if (PR_SUCCESS != PR_StringToNetAddr(aLocalAddr.BeginReading(), &prAddr)) {
    FireInteralError(this, __LINE__);
    return IPC_OK();
  }

  mozilla::net::NetAddr addr;
  PRNetAddrToNetAddr(&prAddr, &addr);
  rv = socketTransport->Bind(&addr);
  if (NS_FAILED(rv)) {
    FireInteralError(this, __LINE__);
    return IPC_OK();
  }

  if (!aFilter.IsEmpty()) {
    nsAutoCString contractId(NS_NETWORK_TCP_SOCKET_FILTER_HANDLER_PREFIX);
    contractId.Append(aFilter);
    nsCOMPtr<nsISocketFilterHandler> filterHandler =
      do_GetService(contractId.get());
    if (!filterHandler) {
      NS_ERROR("Content doesn't have a valid filter");
      FireInteralError(this, __LINE__);
      return IPC_OK();
    }
    rv = filterHandler->NewFilter(getter_AddRefs(mFilter));
    if (NS_FAILED(rv)) {
      NS_ERROR("Cannot create filter that content specified");
      FireInteralError(this, __LINE__);
      return IPC_OK();
    }
  }

<<<<<<< HEAD
  bool     inIsolatedMozBrowser = false;
  const PContentParent *content = Manager()->Manager();
  if (PBrowserParent* browser = SingleManagedOrNull(content->ManagedPBrowserParent())) {
    TabParent *tab = TabParent::GetFrom(browser);
    inIsolatedMozBrowser = tab->IsIsolatedMozBrowserElement();
  }

  mSocket = new TCPSocket(nullptr, NS_ConvertUTF8toUTF16(aRemoteHost), aRemotePort, aUseSSL, aUseArrayBuffers);
  mSocket->SetAppIdAndBrowser(nsIScriptSecurityManager::NO_APP_ID, inIsolatedMozBrowser);
=======
  mSocket = new TCPSocket(nullptr, NS_ConvertUTF8toUTF16(aRemoteHost), aRemotePort, aUseSSL, aUseArrayBuffers);
>>>>>>> a17af05f
  mSocket->SetSocketBridgeParent(this);
  rv = mSocket->InitWithUnconnectedTransport(socketTransport);
  NS_ENSURE_SUCCESS(rv, IPC_OK());
  return IPC_OK();
}

mozilla::ipc::IPCResult
TCPSocketParent::RecvStartTLS()
{
  NS_ENSURE_TRUE(mSocket, IPC_OK());
  ErrorResult rv;
  mSocket->UpgradeToSecure(rv);
  if (NS_WARN_IF(rv.Failed())) {
    rv.SuppressException();
  }

  return IPC_OK();
}

mozilla::ipc::IPCResult
TCPSocketParent::RecvSuspend()
{
  NS_ENSURE_TRUE(mSocket, IPC_OK());
  mSocket->Suspend();
  return IPC_OK();
}

mozilla::ipc::IPCResult
TCPSocketParent::RecvResume()
{
  NS_ENSURE_TRUE(mSocket, IPC_OK());
  ErrorResult rv;
  mSocket->Resume(rv);
  if (NS_WARN_IF(rv.Failed())) {
    rv.SuppressException();
  }

  return IPC_OK();
}

mozilla::ipc::IPCResult
TCPSocketParent::RecvData(const SendableData& aData,
                          const uint32_t& aTrackingNumber)
{
  ErrorResult rv;

  if (mFilter) {
    mozilla::net::NetAddr addr; // dummy value
    bool allowed;
    MOZ_ASSERT(aData.type() == SendableData::TArrayOfuint8_t,
               "Unsupported data type for filtering");
    const InfallibleTArray<uint8_t>& data(aData.get_ArrayOfuint8_t());
    nsresult nsrv = mFilter->FilterPacket(&addr, data.Elements(),
                                          data.Length(),
                                          nsISocketFilter::SF_OUTGOING,
                                          &allowed);

    // Reject sending of unallowed data
    if (NS_WARN_IF(NS_FAILED(nsrv)) || !allowed) {
      TCPSOCKET_LOG(("%s: Dropping outgoing TCP packet", __FUNCTION__));
      return IPC_FAIL_NO_REASON(this);
    }
  }

  switch (aData.type()) {
    case SendableData::TArrayOfuint8_t: {
      AutoSafeJSContext autoCx;
      JS::Rooted<JS::Value> val(autoCx);
      const nsTArray<uint8_t>& buffer = aData.get_ArrayOfuint8_t();
      bool ok = IPC::DeserializeArrayBuffer(autoCx, buffer, &val);
      NS_ENSURE_TRUE(ok, IPC_OK());
<<<<<<< HEAD
      RootedTypedArray<ArrayBuffer> data(autoCx);
=======
      RootedSpiderMonkeyInterface<ArrayBuffer> data(autoCx);
>>>>>>> a17af05f
      data.Init(&val.toObject());
      Optional<uint32_t> byteLength(buffer.Length());
      mSocket->SendWithTrackingNumber(autoCx, data, 0, byteLength, aTrackingNumber, rv);
      break;
    }

    case SendableData::TnsCString: {
      const nsCString& strData = aData.get_nsCString();
      mSocket->SendWithTrackingNumber(strData, aTrackingNumber, rv);
      break;
    }

    default:
      MOZ_CRASH("unexpected SendableData type");
  }
  NS_ENSURE_SUCCESS(rv.StealNSResult(), IPC_OK());
  return IPC_OK();
}

mozilla::ipc::IPCResult
TCPSocketParent::RecvClose()
{
  NS_ENSURE_TRUE(mSocket, IPC_OK());
  mSocket->Close();
  return IPC_OK();
}

void
TCPSocketParent::FireErrorEvent(const nsAString& aName, const nsAString& aType, TCPReadyState aReadyState)
{
  SendEvent(NS_LITERAL_STRING("error"), TCPError(nsString(aName), nsString(aType)), aReadyState);
}

void
TCPSocketParent::FireEvent(const nsAString& aType, TCPReadyState aReadyState)
{
  return SendEvent(aType, mozilla::void_t(), aReadyState);
}

void
TCPSocketParent::FireArrayBufferDataEvent(nsTArray<uint8_t>& aBuffer, TCPReadyState aReadyState)
{
  InfallibleTArray<uint8_t> arr;
  arr.SwapElements(aBuffer);

  if (mFilter) {
    bool allowed;
    mozilla::net::NetAddr addr;
    nsresult nsrv = mFilter->FilterPacket(&addr, arr.Elements(), arr.Length(),
                                          nsISocketFilter::SF_INCOMING,
                                          &allowed);
    // receiving unallowed data, drop it.
    if (NS_WARN_IF(NS_FAILED(nsrv)) || !allowed) {
      TCPSOCKET_LOG(("%s: Dropping incoming TCP packet", __FUNCTION__));
      return;
    }
  }

  SendableData data(arr);
  SendEvent(NS_LITERAL_STRING("data"), data, aReadyState);
}

void
TCPSocketParent::FireStringDataEvent(const nsACString& aData, TCPReadyState aReadyState)
{
  SendableData data((nsCString(aData)));

  MOZ_ASSERT(!mFilter, "Socket filtering doesn't support nsCString");

  SendEvent(NS_LITERAL_STRING("data"), data, aReadyState);
}

void
TCPSocketParent::SendEvent(const nsAString& aType, CallbackData aData, TCPReadyState aReadyState)
{
  if (mIPCOpen) {
    mozilla::Unused << PTCPSocketParent::SendCallback(nsString(aType),
                                                      aData,
                                                      static_cast<uint32_t>(aReadyState));
  }
}

void
TCPSocketParent::SetSocket(TCPSocket *socket)
{
  mSocket = socket;
}

nsresult
TCPSocketParent::GetHost(nsAString& aHost)
{
  if (!mSocket) {
    NS_ERROR("No internal socket instance mSocket!");
    return NS_ERROR_FAILURE;
  }
  mSocket->GetHost(aHost);
  return NS_OK;
}

nsresult
TCPSocketParent::GetPort(uint16_t* aPort)
{
  if (!mSocket) {
    NS_ERROR("No internal socket instance mSocket!");
    return NS_ERROR_FAILURE;
  }
  *aPort = mSocket->Port();
  return NS_OK;
}

void
TCPSocketParent::ActorDestroy(ActorDestroyReason why)
{
  if (mSocket) {
    mSocket->Close();
  }
  mSocket = nullptr;
}

mozilla::ipc::IPCResult
TCPSocketParent::RecvRequestDelete()
{
  mozilla::Unused << Send__delete__(this);
  return IPC_OK();
}

} // namespace dom
} // namespace mozilla<|MERGE_RESOLUTION|>--- conflicted
+++ resolved
@@ -69,27 +69,6 @@
 {
 }
 
-<<<<<<< HEAD
-uint32_t
-TCPSocketParent::GetAppId()
-{
-  return nsIScriptSecurityManager::UNKNOWN_APP_ID;
-};
-
-bool
-TCPSocketParent::GetInIsolatedMozBrowser()
-{
-  const PContentParent *content = Manager()->Manager();
-  if (PBrowserParent* browser = SingleManagedOrNull(content->ManagedPBrowserParent())) {
-    TabParent *tab = TabParent::GetFrom(browser);
-    return tab->IsIsolatedMozBrowserElement();
-  } else {
-    return false;
-  }
-}
-
-=======
->>>>>>> a17af05f
 void
 TCPSocketParentBase::ReleaseIPDLReference()
 {
@@ -120,13 +99,6 @@
 TCPSocketParent::RecvOpen(const nsString& aHost, const uint16_t& aPort, const bool& aUseSSL,
                           const bool& aUseArrayBuffers)
 {
-<<<<<<< HEAD
-  // Obtain App ID
-  uint32_t appId = GetAppId();
-  bool     inIsolatedMozBrowser = GetInIsolatedMozBrowser();
-
-=======
->>>>>>> a17af05f
   mSocket = new TCPSocket(nullptr, aHost, aPort, aUseSSL, aUseArrayBuffers);
   mSocket->SetSocketBridgeParent(this);
   NS_ENSURE_SUCCESS(mSocket->Init(), IPC_OK());
@@ -209,19 +181,7 @@
     }
   }
 
-<<<<<<< HEAD
-  bool     inIsolatedMozBrowser = false;
-  const PContentParent *content = Manager()->Manager();
-  if (PBrowserParent* browser = SingleManagedOrNull(content->ManagedPBrowserParent())) {
-    TabParent *tab = TabParent::GetFrom(browser);
-    inIsolatedMozBrowser = tab->IsIsolatedMozBrowserElement();
-  }
-
   mSocket = new TCPSocket(nullptr, NS_ConvertUTF8toUTF16(aRemoteHost), aRemotePort, aUseSSL, aUseArrayBuffers);
-  mSocket->SetAppIdAndBrowser(nsIScriptSecurityManager::NO_APP_ID, inIsolatedMozBrowser);
-=======
-  mSocket = new TCPSocket(nullptr, NS_ConvertUTF8toUTF16(aRemoteHost), aRemotePort, aUseSSL, aUseArrayBuffers);
->>>>>>> a17af05f
   mSocket->SetSocketBridgeParent(this);
   rv = mSocket->InitWithUnconnectedTransport(socketTransport);
   NS_ENSURE_SUCCESS(rv, IPC_OK());
@@ -293,11 +253,7 @@
       const nsTArray<uint8_t>& buffer = aData.get_ArrayOfuint8_t();
       bool ok = IPC::DeserializeArrayBuffer(autoCx, buffer, &val);
       NS_ENSURE_TRUE(ok, IPC_OK());
-<<<<<<< HEAD
-      RootedTypedArray<ArrayBuffer> data(autoCx);
-=======
       RootedSpiderMonkeyInterface<ArrayBuffer> data(autoCx);
->>>>>>> a17af05f
       data.Init(&val.toObject());
       Optional<uint32_t> byteLength(buffer.Length());
       mSocket->SendWithTrackingNumber(autoCx, data, 0, byteLength, aTrackingNumber, rv);
