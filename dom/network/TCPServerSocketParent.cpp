/* -*- Mode: C++; tab-width: 8; indent-tabs-mode: nil; c-basic-offset: 2 -*- */
/* vim: set ts=8 sts=2 et sw=2 tw=80: */
/* This Source Code Form is subject to the terms of the Mozilla Public
 * License, v. 2.0. If a copy of the MPL was not distributed with this file,
 * You can obtain one at http://mozilla.org/MPL/2.0/. */

#include "nsIScriptSecurityManager.h"
#include "TCPServerSocket.h"
#include "TCPServerSocketParent.h"
#include "nsJSUtils.h"
#include "TCPSocketParent.h"
#include "mozilla/Unused.h"
#include "mozilla/dom/ContentParent.h"
#include "mozilla/dom/TabParent.h"

namespace mozilla {
namespace dom {

NS_IMPL_CYCLE_COLLECTION(TCPServerSocketParent, mServerSocket)
NS_IMPL_CYCLE_COLLECTING_ADDREF(TCPServerSocketParent)
NS_IMPL_CYCLE_COLLECTING_RELEASE(TCPServerSocketParent)

NS_INTERFACE_MAP_BEGIN_CYCLE_COLLECTION(TCPServerSocketParent)
  NS_INTERFACE_MAP_ENTRY(nsISupports)
NS_INTERFACE_MAP_END

void
TCPServerSocketParent::ReleaseIPDLReference()
{
  MOZ_ASSERT(mIPCOpen);
  mIPCOpen = false;
  this->Release();
}

void
TCPServerSocketParent::AddIPDLReference()
{
  MOZ_ASSERT(!mIPCOpen);
  mIPCOpen = true;
  this->AddRef();
}

TCPServerSocketParent::TCPServerSocketParent(PNeckoParent* neckoParent,
                                             uint16_t aLocalPort,
                                             uint16_t aBacklog,
                                             bool aUseArrayBuffers)
: mNeckoParent(neckoParent)
, mIPCOpen(false)
{
  mServerSocket = new TCPServerSocket(nullptr, aLocalPort, aUseArrayBuffers, aBacklog);
  mServerSocket->SetServerBridgeParent(this);
}

TCPServerSocketParent::~TCPServerSocketParent()
{
}

void
TCPServerSocketParent::Init()
{
  NS_ENSURE_SUCCESS_VOID(mServerSocket->Init());
}

<<<<<<< HEAD
uint32_t
TCPServerSocketParent::GetAppId()
{
  return nsIScriptSecurityManager::UNKNOWN_APP_ID;
}

bool
TCPServerSocketParent::GetInIsolatedMozBrowser()
{
  const PContentParent *content = Manager()->Manager();
  if (PBrowserParent* browser = SingleManagedOrNull(content->ManagedPBrowserParent())) {
    TabParent *tab = TabParent::GetFrom(browser);
    return tab->IsIsolatedMozBrowserElement();
  } else {
    return false;
  }
}

=======
>>>>>>> a17af05f
nsresult
TCPServerSocketParent::SendCallbackAccept(TCPSocketParent *socket)
{
  socket->AddIPDLReference();

  nsresult rv;

  nsString host;
  rv = socket->GetHost(host);
  if (NS_FAILED(rv)) {
    NS_ERROR("Failed to get host from nsITCPSocketParent");
    return NS_ERROR_FAILURE;
  }

  uint16_t port;
  rv = socket->GetPort(&port);
  if (NS_FAILED(rv)) {
    NS_ERROR("Failed to get port from nsITCPSocketParent");
    return NS_ERROR_FAILURE;
  }

  if (mNeckoParent) {
    if (mNeckoParent->SendPTCPSocketConstructor(socket, host, port)) {
      mozilla::Unused << PTCPServerSocketParent::SendCallbackAccept(socket);
    }
    else {
      NS_ERROR("Sending data from PTCPSocketParent was failed.");
    }
  }
  else {
    NS_ERROR("The member value for NeckoParent is wrong.");
  }
  return NS_OK;
}

mozilla::ipc::IPCResult
TCPServerSocketParent::RecvClose()
{
  NS_ENSURE_TRUE(mServerSocket, IPC_OK());
  mServerSocket->Close();
  return IPC_OK();
}

void
TCPServerSocketParent::ActorDestroy(ActorDestroyReason why)
{
  if (mServerSocket) {
    mServerSocket->Close();
    mServerSocket = nullptr;
  }
  mNeckoParent = nullptr;
}

mozilla::ipc::IPCResult
TCPServerSocketParent::RecvRequestDelete()
{
  mozilla::Unused << Send__delete__(this);
  return IPC_OK();
}

void
TCPServerSocketParent::OnConnect(TCPServerSocketEvent* event)
{
  RefPtr<TCPSocket> socket = event->Socket();

  RefPtr<TCPSocketParent> socketParent = new TCPSocketParent();
  socketParent->SetSocket(socket);

  socket->SetSocketBridgeParent(socketParent);

  SendCallbackAccept(socketParent);
}

} // namespace dom
} // namespace mozilla<|MERGE_RESOLUTION|>--- conflicted
+++ resolved
@@ -61,27 +61,6 @@
   NS_ENSURE_SUCCESS_VOID(mServerSocket->Init());
 }
 
-<<<<<<< HEAD
-uint32_t
-TCPServerSocketParent::GetAppId()
-{
-  return nsIScriptSecurityManager::UNKNOWN_APP_ID;
-}
-
-bool
-TCPServerSocketParent::GetInIsolatedMozBrowser()
-{
-  const PContentParent *content = Manager()->Manager();
-  if (PBrowserParent* browser = SingleManagedOrNull(content->ManagedPBrowserParent())) {
-    TabParent *tab = TabParent::GetFrom(browser);
-    return tab->IsIsolatedMozBrowserElement();
-  } else {
-    return false;
-  }
-}
-
-=======
->>>>>>> a17af05f
 nsresult
 TCPServerSocketParent::SendCallbackAccept(TCPSocketParent *socket)
 {
