/* -*- Mode: C++; tab-width: 8; indent-tabs-mode: nil; c-basic-offset: 2 -*- */
/* vim: set ts=8 sts=2 et sw=2 tw=80: */
/* This Source Code Form is subject to the terms of the Mozilla Public
 * License, v. 2.0. If a copy of the MPL was not distributed with this file,
 * You can obtain one at http://mozilla.org/MPL/2.0/. */

#ifndef mozilla_dom_TCPServerSocketParent_h
#define mozilla_dom_TCPServerSocketParent_h

#include "mozilla/net/PNeckoParent.h"
#include "mozilla/net/PTCPServerSocketParent.h"
#include "nsCycleCollectionParticipant.h"
#include "nsCOMPtr.h"

namespace mozilla {
namespace dom {

class TCPServerSocket;
class TCPServerSocketEvent;
class TCPSocketParent;

class TCPServerSocketParent : public mozilla::net::PTCPServerSocketParent
                            , public nsISupports
{
public:
  NS_DECL_CYCLE_COLLECTION_CLASS(TCPServerSocketParent)
  NS_DECL_CYCLE_COLLECTING_ISUPPORTS

  TCPServerSocketParent(PNeckoParent* neckoParent, uint16_t aLocalPort,
                        uint16_t aBacklog, bool aUseArrayBuffers);

  void Init();

  virtual mozilla::ipc::IPCResult RecvClose() override;
  virtual mozilla::ipc::IPCResult RecvRequestDelete() override;
<<<<<<< HEAD

  uint32_t GetAppId();
  bool GetInIsolatedMozBrowser();
=======
>>>>>>> a17af05f

  void AddIPDLReference();
  void ReleaseIPDLReference();

  void OnConnect(TCPServerSocketEvent* event);

private:
  ~TCPServerSocketParent();

  nsresult SendCallbackAccept(TCPSocketParent *socket);

  virtual void ActorDestroy(ActorDestroyReason why) override;

  PNeckoParent* mNeckoParent;
  RefPtr<TCPServerSocket> mServerSocket;
  bool mIPCOpen;
};

} // namespace dom
} // namespace mozilla

#endif // mozilla_dom_TCPServerSocketParent_h<|MERGE_RESOLUTION|>--- conflicted
+++ resolved
@@ -33,12 +33,6 @@
 
   virtual mozilla::ipc::IPCResult RecvClose() override;
   virtual mozilla::ipc::IPCResult RecvRequestDelete() override;
-<<<<<<< HEAD
-
-  uint32_t GetAppId();
-  bool GetInIsolatedMozBrowser();
-=======
->>>>>>> a17af05f
 
   void AddIPDLReference();
   void ReleaseIPDLReference();
