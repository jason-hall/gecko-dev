/* -*- Mode: C++; tab-width: 8; indent-tabs-mode: nil; c-basic-offset: 2 -*- */
/* vim: set ts=8 sts=2 et sw=2 tw=80: */
/* This Source Code Form is subject to the terms of the Mozilla Public
 * License, v. 2.0. If a copy of the MPL was not distributed with this file,
 * You can obtain one at http://mozilla.org/MPL/2.0/. */

#ifndef mozilla_dom_TCPSocketParent_h
#define mozilla_dom_TCPSocketParent_h

#include "mozilla/dom/TCPSocketBinding.h"
#include "mozilla/net/PTCPSocketParent.h"
#include "nsCycleCollectionParticipant.h"
#include "nsCOMPtr.h"
#include "nsISocketFilter.h"
#include "js/TypeDecls.h"

#define TCPSOCKETPARENT_CID \
  { 0x4e7246c6, 0xa8b3, 0x426d, { 0x9c, 0x17, 0x76, 0xda, 0xb1, 0xe1, 0xe1, 0x4a } }

namespace mozilla {
namespace dom {

class TCPSocket;

class TCPSocketParentBase : public nsISupports
{
public:
  NS_DECL_CYCLE_COLLECTION_CLASS(TCPSocketParentBase)
  NS_DECL_CYCLE_COLLECTING_ISUPPORTS

  void AddIPDLReference();
  void ReleaseIPDLReference();

protected:
  TCPSocketParentBase();
  virtual ~TCPSocketParentBase();

  RefPtr<TCPSocket> mSocket;
  bool mIPCOpen;
};

class TCPSocketParent : public mozilla::net::PTCPSocketParent
                      , public TCPSocketParentBase
{
public:
  NS_IMETHOD_(MozExternalRefCountType) Release() override;

  TCPSocketParent() {}

  virtual mozilla::ipc::IPCResult RecvOpen(const nsString& aHost, const uint16_t& aPort,
                                           const bool& useSSL, const bool& aUseArrayBuffers) override;

  virtual mozilla::ipc::IPCResult RecvOpenBind(const nsCString& aRemoteHost,
                                               const uint16_t& aRemotePort,
                                               const nsCString& aLocalAddr,
                                               const uint16_t& aLocalPort,
                                               const bool&     aUseSSL,
                                               const bool&     aReuseAddrPort,
                                               const bool& aUseArrayBuffers,
                                               const nsCString& aFilter) override;

  virtual mozilla::ipc::IPCResult RecvStartTLS() override;
  virtual mozilla::ipc::IPCResult RecvSuspend() override;
  virtual mozilla::ipc::IPCResult RecvResume() override;
  virtual mozilla::ipc::IPCResult RecvClose() override;
  virtual mozilla::ipc::IPCResult RecvData(const SendableData& aData,
                                           const uint32_t& aTrackingNumber) override;
  virtual mozilla::ipc::IPCResult RecvRequestDelete() override;
<<<<<<< HEAD
  bool GetInIsolatedMozBrowser();
=======
>>>>>>> a17af05f

  void FireErrorEvent(const nsAString& aName, const nsAString& aType, TCPReadyState aReadyState);
  void FireEvent(const nsAString& aType, TCPReadyState aReadyState);
  void FireArrayBufferDataEvent(nsTArray<uint8_t>& aBuffer, TCPReadyState aReadyState);
  void FireStringDataEvent(const nsACString& aData, TCPReadyState aReadyState);

  void SetSocket(TCPSocket *socket);
  nsresult GetHost(nsAString& aHost);
  nsresult GetPort(uint16_t* aPort);

private:
  virtual uint32_t GetAppId();
  virtual void ActorDestroy(ActorDestroyReason why) override;
  void SendEvent(const nsAString& aType, CallbackData aData, TCPReadyState aReadyState);
  nsresult SetFilter(const nsCString& aFilter);

  nsCOMPtr<nsISocketFilter> mFilter;
};

} // namespace dom
} // namespace mozilla

#endif<|MERGE_RESOLUTION|>--- conflicted
+++ resolved
@@ -66,10 +66,6 @@
   virtual mozilla::ipc::IPCResult RecvData(const SendableData& aData,
                                            const uint32_t& aTrackingNumber) override;
   virtual mozilla::ipc::IPCResult RecvRequestDelete() override;
-<<<<<<< HEAD
-  bool GetInIsolatedMozBrowser();
-=======
->>>>>>> a17af05f
 
   void FireErrorEvent(const nsAString& aName, const nsAString& aType, TCPReadyState aReadyState);
   void FireEvent(const nsAString& aType, TCPReadyState aReadyState);
@@ -81,7 +77,6 @@
   nsresult GetPort(uint16_t* aPort);
 
 private:
-  virtual uint32_t GetAppId();
   virtual void ActorDestroy(ActorDestroyReason why) override;
   void SendEvent(const nsAString& aType, CallbackData aData, TCPReadyState aReadyState);
   nsresult SetFilter(const nsCString& aFilter);
