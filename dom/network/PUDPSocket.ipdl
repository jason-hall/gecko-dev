/* -*- Mode: C++; tab-width: 8; indent-tabs-mode: nil; c-basic-offset: 2 -*- */
/* vim: set sw=2 ts=8 et tw=80 ft=cpp : */

/* This Source Code Form is subject to the terms of the Mozilla Public
 * License, v. 2.0. If a copy of the MPL was not distributed with this
 * file, You can obtain one at http://mozilla.org/MPL/2.0/. */

include protocol PNecko;
include protocol PBackground;
<<<<<<< HEAD
include protocol PBlob; //FIXME: bug #792908
=======
>>>>>>> a17af05f
include protocol PFileDescriptorSet; // FIXME: bug #792908
include protocol PChildToParentStream; //FIXME: bug #792908
include protocol PParentToChildStream; //FIXME: bug #792908

include IPCStream;

include "mozilla/net/NeckoMessageUtils.h";
include "mozilla/net/DNS.h";
include "prio.h";

using mozilla::net::NetAddr from "mozilla/net/DNS.h";
using struct mozilla::void_t from "ipc/IPCMessageUtils.h";

struct UDPAddressInfo {
  nsCString addr;
  uint16_t port;
};

union UDPSocketAddr {
  UDPAddressInfo;
  NetAddr;
};

union UDPData {
  uint8_t[];
  IPCStream;
};

namespace mozilla {
namespace net {

//-------------------------------------------------------------------
protocol PUDPSocket
{
  manager PNecko or PBackground;

parent:
  async Bind(UDPAddressInfo addressInfo, bool addressReuse, bool loopback,
             uint32_t recvBufferSize, uint32_t sendBufferSize);
  async Connect(UDPAddressInfo addressInfo);

  async OutgoingData(UDPData data, UDPSocketAddr addr);

  async JoinMulticast(nsCString multicastAddress, nsCString iface);
  async LeaveMulticast(nsCString multicastAddress, nsCString iface);

  async Close();

  async RequestDelete();

child:
  async CallbackOpened(UDPAddressInfo addressInfo);
  async CallbackConnected(UDPAddressInfo addressInfo);
  async CallbackClosed();
  async CallbackReceivedData(UDPAddressInfo addressInfo, uint8_t[] data);
  async CallbackError(nsCString message, nsCString filename, uint32_t lineNumber);
  async __delete__();
};


} // namespace net
} // namespace mozilla
<|MERGE_RESOLUTION|>--- conflicted
+++ resolved
@@ -7,10 +7,6 @@
 
 include protocol PNecko;
 include protocol PBackground;
-<<<<<<< HEAD
-include protocol PBlob; //FIXME: bug #792908
-=======
->>>>>>> a17af05f
 include protocol PFileDescriptorSet; // FIXME: bug #792908
 include protocol PChildToParentStream; //FIXME: bug #792908
 include protocol PParentToChildStream; //FIXME: bug #792908
