--- conflicted
+++ resolved
@@ -10,12 +10,4 @@
     'nsIUDPSocketChild.idl',
 ]
 
-<<<<<<< HEAD
-if CONFIG['MOZ_WIDGET_TOOLKIT'] == 'gonk':
-    XPIDL_SOURCES += [
-        'nsIEthernetManager.idl',
-    ]
-
-=======
->>>>>>> a17af05f
 XPIDL_MODULE = 'dom_network'