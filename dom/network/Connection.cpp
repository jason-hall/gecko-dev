/* -*- Mode: C++; tab-width: 8; indent-tabs-mode: nil; c-basic-offset: 2 -*- */
/* vim: set ts=8 sts=2 et sw=2 tw=80: */
/* This Source Code Form is subject to the terms of the Mozilla Public
 * License, v. 2.0. If a copy of the MPL was not distributed with this
 * file, You can obtain one at http://mozilla.org/MPL/2.0/. */

#include "Connection.h"
#include "ConnectionMainThread.h"
#include "ConnectionWorker.h"
#include "nsIDOMClassInfo.h"
#include "Constants.h"
#include "mozilla/Telemetry.h"
#include "WorkerPrivate.h"

/**
 * We have to use macros here because our leak analysis tool things we are
 * leaking strings when we have |static const nsString|. Sad :(
 */
#define CHANGE_EVENT_NAME NS_LITERAL_STRING("typechange")

namespace mozilla {
namespace dom {

using namespace workers;

namespace network {

NS_IMPL_QUERY_INTERFACE_INHERITED(Connection, DOMEventTargetHelper,
                                  nsINetworkProperties)

// Don't use |Connection| alone, since that confuses nsTraceRefcnt since
// we're not the only class with that name.
NS_IMPL_ADDREF_INHERITED(dom::network::Connection, DOMEventTargetHelper)
NS_IMPL_RELEASE_INHERITED(dom::network::Connection, DOMEventTargetHelper)

Connection::Connection(nsPIDOMWindowInner* aWindow)
  : DOMEventTargetHelper(aWindow)
  , mType(static_cast<ConnectionType>(kDefaultType))
  , mIsWifi(kDefaultIsWifi)
  , mDHCPGateway(kDefaultDHCPGateway)
  , mBeenShutDown(false)
{
  Telemetry::Accumulate(Telemetry::NETWORK_CONNECTION_COUNT, 1);
}

Connection::~Connection()
{
  NS_ASSERT_OWNINGTHREAD(Connection);
  MOZ_ASSERT(mBeenShutDown);
}

void
Connection::Shutdown()
{
  NS_ASSERT_OWNINGTHREAD(Connection);

  if (mBeenShutDown) {
    return;
  }

  mBeenShutDown = true;
  ShutdownInternal();
}

NS_IMETHODIMP
Connection::GetIsWifi(bool* aIsWifi)
{
  NS_ENSURE_ARG_POINTER(aIsWifi);
  NS_ASSERT_OWNINGTHREAD(Connection);

  *aIsWifi = mIsWifi;
  return NS_OK;
}

NS_IMETHODIMP
Connection::GetDhcpGateway(uint32_t* aGW)
{
  NS_ENSURE_ARG_POINTER(aGW);
  NS_ASSERT_OWNINGTHREAD(Connection);

  *aGW = mDHCPGateway;
  return NS_OK;
}

JSObject*
Connection::WrapObject(JSContext* aCx, JS::Handle<JSObject*> aGivenProto)
{
  return NetworkInformationBinding::Wrap(aCx, this, aGivenProto);
}

void
<<<<<<< HEAD
Connection::Update(ConnectionType aType, bool aIsWifi, bool aDHCPGateway,
=======
Connection::Update(ConnectionType aType, bool aIsWifi, uint32_t aDHCPGateway,
>>>>>>> a17af05f
                   bool aNotify)
{
  NS_ASSERT_OWNINGTHREAD(Connection);

  ConnectionType previousType = mType;

  mType = aType;
  mIsWifi = aIsWifi;
  mDHCPGateway = aDHCPGateway;

<<<<<<< HEAD
  if (aNotify && previousType != aType) {
=======
  if (aNotify && previousType != aType &&
      !nsContentUtils::ShouldResistFingerprinting()) {
>>>>>>> a17af05f
    DispatchTrustedEvent(CHANGE_EVENT_NAME);
  }
}

/* static */ bool
Connection::IsEnabled(JSContext* aCx, JSObject* aObj)
{
  if (NS_IsMainThread()) {
    return Preferences::GetBool("dom.netinfo.enabled");
  }

  WorkerPrivate* workerPrivate = GetWorkerPrivateFromContext(aCx);
  MOZ_ASSERT(workerPrivate);
  return workerPrivate->NetworkInformationEnabled();
}

/* static */ Connection*
Connection::CreateForWindow(nsPIDOMWindowInner* aWindow)
{
  MOZ_ASSERT(aWindow);
  return new ConnectionMainThread(aWindow);
}

/* static */ already_AddRefed<Connection>
Connection::CreateForWorker(workers::WorkerPrivate* aWorkerPrivate,
                            ErrorResult& aRv)
{
  MOZ_ASSERT(aWorkerPrivate);
  aWorkerPrivate->AssertIsOnWorkerThread();
  return ConnectionWorker::Create(aWorkerPrivate, aRv);
}

} // namespace network
} // namespace dom
} // namespace mozilla<|MERGE_RESOLUTION|>--- conflicted
+++ resolved
@@ -89,11 +89,7 @@
 }
 
 void
-<<<<<<< HEAD
-Connection::Update(ConnectionType aType, bool aIsWifi, bool aDHCPGateway,
-=======
 Connection::Update(ConnectionType aType, bool aIsWifi, uint32_t aDHCPGateway,
->>>>>>> a17af05f
                    bool aNotify)
 {
   NS_ASSERT_OWNINGTHREAD(Connection);
@@ -104,12 +100,8 @@
   mIsWifi = aIsWifi;
   mDHCPGateway = aDHCPGateway;
 
-<<<<<<< HEAD
-  if (aNotify && previousType != aType) {
-=======
   if (aNotify && previousType != aType &&
       !nsContentUtils::ShouldResistFingerprinting()) {
->>>>>>> a17af05f
     DispatchTrustedEvent(CHANGE_EVENT_NAME);
   }
 }
