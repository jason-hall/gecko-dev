--- conflicted
+++ resolved
@@ -65,11 +65,7 @@
   Connection(nsPIDOMWindowInner* aWindow);
   virtual ~Connection();
 
-<<<<<<< HEAD
-  void Update(ConnectionType aType, bool aIsWifi, bool aDHCPGateway,
-=======
   void Update(ConnectionType aType, bool aIsWifi, uint32_t aDHCPGateway,
->>>>>>> a17af05f
               bool aNotify);
 
   virtual void ShutdownInternal() = 0;
