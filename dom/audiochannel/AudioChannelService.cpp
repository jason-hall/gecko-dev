/* -*- Mode: C++; tab-width: 8; indent-tabs-mode: nil; c-basic-offset: 2 -*- */
/* vim: set ts=8 sts=2 et sw=2 tw=80: */
/* This Source Code Form is subject to the terms of the Mozilla Public
 * License, v. 2.0. If a copy of the MPL was not distributed with this file,
 * You can obtain one at http://mozilla.org/MPL/2.0/. */

#include "AudioChannelService.h"

#include "base/basictypes.h"

#include "mozilla/Services.h"
#include "mozilla/StaticPtr.h"
#include "mozilla/Unused.h"

#include "nsContentUtils.h"
#include "nsIScriptSecurityManager.h"
#include "nsISupportsPrimitives.h"
#include "nsThreadUtils.h"
#include "nsHashPropertyBag.h"
#include "nsComponentManagerUtils.h"
#include "nsGlobalWindow.h"
#include "nsPIDOMWindow.h"
#include "nsServiceManagerUtils.h"
<<<<<<< HEAD

#ifdef MOZ_WIDGET_GONK
#include "nsJSUtils.h"
#endif
=======
>>>>>>> a17af05f

#include "mozilla/Preferences.h"

using namespace mozilla;
using namespace mozilla::dom;

static mozilla::LazyLogModule gAudioChannelLog("AudioChannel");

static mozilla::LazyLogModule gAudioChannelLog("AudioChannel");

namespace {

bool sAudioChannelCompeting = false;
bool sAudioChannelCompetingAllAgents = false;
bool sXPCOMShuttingDown = false;

class NotifyChannelActiveRunnable final : public Runnable
{
public:
<<<<<<< HEAD
  NotifyChannelActiveRunnable(uint64_t aWindowID, AudioChannel aAudioChannel,
                              bool aActive)
    : Runnable("NotifyChannelActiveRunnable")
    , mWindowID(aWindowID)
    , mAudioChannel(aAudioChannel)
=======
  NotifyChannelActiveRunnable(uint64_t aWindowID, bool aActive)
    : Runnable("NotifyChannelActiveRunnable")
    , mWindowID(aWindowID)
>>>>>>> a17af05f
    , mActive(aActive)
  {}

  NS_IMETHOD Run() override
  {
    nsCOMPtr<nsIObserverService> observerService =
      services::GetObserverService();
    if (NS_WARN_IF(!observerService)) {
      return NS_ERROR_FAILURE;
    }

    nsCOMPtr<nsISupportsPRUint64> wrapper =
      do_CreateInstance(NS_SUPPORTS_PRUINT64_CONTRACTID);
    if (NS_WARN_IF(!wrapper)) {
       return NS_ERROR_FAILURE;
    }

    wrapper->SetData(mWindowID);

    observerService->NotifyObservers(wrapper,
                                     "media-playback",
                                     mActive
                                       ? u"active"
                                       : u"inactive");

    MOZ_LOG(AudioChannelService::GetAudioChannelLog(), LogLevel::Debug,
<<<<<<< HEAD
           ("NotifyChannelActiveRunnable, type = %" PRIu32 ", active = %s\n",
            static_cast<uint32_t>(mAudioChannel), mActive ? "true" : "false"));
=======
           ("NotifyChannelActiveRunnable, active = %s\n",
            mActive ? "true" : "false"));
>>>>>>> a17af05f

    return NS_OK;
  }

private:
  const uint64_t mWindowID;
  const bool mActive;
};

class AudioPlaybackRunnable final : public Runnable
{
public:
  AudioPlaybackRunnable(nsPIDOMWindowOuter* aWindow,
                        bool aActive,
                        AudioChannelService::AudibleChangedReasons aReason)
    : mozilla::Runnable("AudioPlaybackRunnable")
    , mWindow(aWindow)
    , mActive(aActive)
    , mReason(aReason)
  {}

 NS_IMETHOD Run() override
 {
    nsCOMPtr<nsIObserverService> observerService =
      services::GetObserverService();
    if (NS_WARN_IF(!observerService)) {
      return NS_ERROR_FAILURE;
    }

    nsAutoString state;
    GetActiveState(state);

    observerService->NotifyObservers(ToSupports(mWindow),
                                     "audio-playback",
                                     state.get());

    MOZ_LOG(AudioChannelService::GetAudioChannelLog(), LogLevel::Debug,
           ("AudioPlaybackRunnable, active = %s, reason = %s\n",
            mActive ? "true" : "false", AudibleChangedReasonToStr(mReason)));

    return NS_OK;
  }

private:
  void GetActiveState(nsAString& astate)
  {
    if (mActive) {
      CopyASCIItoUTF16("active", astate);
    } else {
      if(mReason == AudioChannelService::AudibleChangedReasons::ePauseStateChanged) {
        CopyASCIItoUTF16("inactive-pause", astate);
      } else {
        CopyASCIItoUTF16("inactive-nonaudible", astate);
      }
    }
  }

  nsCOMPtr<nsPIDOMWindowOuter> mWindow;
  bool mActive;
  AudioChannelService::AudibleChangedReasons mReason;
};

bool
IsEnableAudioCompetingForAllAgents()
{
  // In general, the audio competing should only be for audible media and it
  // helps user can focus on one media at the same time. However, we hope to
  // treat all media as the same in the mobile device. First reason is we have
  // media control on fennec and we just want to control one media at once time.
  // Second reason is to reduce the bandwidth, avoiding to play any non-audible
  // media in background which user doesn't notice about.
#ifdef MOZ_WIDGET_ANDROID
  return true;
#else
  return sAudioChannelCompetingAllAgents;
#endif
}

} // anonymous namespace

namespace mozilla {
namespace dom {
<<<<<<< HEAD

const char*
SuspendTypeToStr(const nsSuspendedTypes& aSuspend)
{
  MOZ_ASSERT(aSuspend == nsISuspendedTypes::NONE_SUSPENDED ||
             aSuspend == nsISuspendedTypes::SUSPENDED_PAUSE ||
             aSuspend == nsISuspendedTypes::SUSPENDED_BLOCK ||
             aSuspend == nsISuspendedTypes::SUSPENDED_PAUSE_DISPOSABLE ||
             aSuspend == nsISuspendedTypes::SUSPENDED_STOP_DISPOSABLE);

  switch (aSuspend) {
    case nsISuspendedTypes::NONE_SUSPENDED:
      return "none";
    case nsISuspendedTypes::SUSPENDED_PAUSE:
      return "pause";
    case nsISuspendedTypes::SUSPENDED_BLOCK:
      return "block";
    case nsISuspendedTypes::SUSPENDED_PAUSE_DISPOSABLE:
      return "disposable-pause";
    case nsISuspendedTypes::SUSPENDED_STOP_DISPOSABLE:
      return "disposable-stop";
    default:
      return "unknown";
  }
}

const char*
AudibleStateToStr(const AudioChannelService::AudibleState& aAudible)
{
  MOZ_ASSERT(aAudible == AudioChannelService::AudibleState::eNotAudible ||
             aAudible == AudioChannelService::AudibleState::eMaybeAudible ||
             aAudible == AudioChannelService::AudibleState::eAudible);

  switch (aAudible) {
    case AudioChannelService::AudibleState::eNotAudible :
      return "not-audible";
    case AudioChannelService::AudibleState::eMaybeAudible :
      return "maybe-audible";
    case AudioChannelService::AudibleState::eAudible :
      return "audible";
    default:
      return "unknown";
  }
}

const char*
AudibleChangedReasonToStr(const AudioChannelService::AudibleChangedReasons& aReason)
{
  MOZ_ASSERT(aReason == AudioChannelService::AudibleChangedReasons::eVolumeChanged ||
             aReason == AudioChannelService::AudibleChangedReasons::eDataAudibleChanged ||
             aReason == AudioChannelService::AudibleChangedReasons::ePauseStateChanged);

  switch (aReason) {
    case AudioChannelService::AudibleChangedReasons::eVolumeChanged :
      return "volume";
    case AudioChannelService::AudibleChangedReasons::eDataAudibleChanged :
      return "data-audible";
    case AudioChannelService::AudibleChangedReasons::ePauseStateChanged :
      return "pause-state";
    default:
      return "unknown";
  }
}

StaticRefPtr<AudioChannelService> gAudioChannelService;
=======
>>>>>>> a17af05f

const char*
SuspendTypeToStr(const nsSuspendedTypes& aSuspend)
{
  MOZ_ASSERT(aSuspend == nsISuspendedTypes::NONE_SUSPENDED ||
             aSuspend == nsISuspendedTypes::SUSPENDED_PAUSE ||
             aSuspend == nsISuspendedTypes::SUSPENDED_BLOCK ||
             aSuspend == nsISuspendedTypes::SUSPENDED_PAUSE_DISPOSABLE ||
             aSuspend == nsISuspendedTypes::SUSPENDED_STOP_DISPOSABLE);

  switch (aSuspend) {
    case nsISuspendedTypes::NONE_SUSPENDED:
      return "none";
    case nsISuspendedTypes::SUSPENDED_PAUSE:
      return "pause";
    case nsISuspendedTypes::SUSPENDED_BLOCK:
      return "block";
    case nsISuspendedTypes::SUSPENDED_PAUSE_DISPOSABLE:
      return "disposable-pause";
    case nsISuspendedTypes::SUSPENDED_STOP_DISPOSABLE:
      return "disposable-stop";
    default:
      return "unknown";
  }
}

const char*
AudibleStateToStr(const AudioChannelService::AudibleState& aAudible)
{
  MOZ_ASSERT(aAudible == AudioChannelService::AudibleState::eNotAudible ||
             aAudible == AudioChannelService::AudibleState::eMaybeAudible ||
             aAudible == AudioChannelService::AudibleState::eAudible);

  switch (aAudible) {
    case AudioChannelService::AudibleState::eNotAudible :
      return "not-audible";
    case AudioChannelService::AudibleState::eMaybeAudible :
      return "maybe-audible";
    case AudioChannelService::AudibleState::eAudible :
      return "audible";
    default:
      return "unknown";
  }
}

const char*
AudibleChangedReasonToStr(const AudioChannelService::AudibleChangedReasons& aReason)
{
  MOZ_ASSERT(aReason == AudioChannelService::AudibleChangedReasons::eVolumeChanged ||
             aReason == AudioChannelService::AudibleChangedReasons::eDataAudibleChanged ||
             aReason == AudioChannelService::AudibleChangedReasons::ePauseStateChanged);

  switch (aReason) {
    case AudioChannelService::AudibleChangedReasons::eVolumeChanged :
      return "volume";
    case AudioChannelService::AudibleChangedReasons::eDataAudibleChanged :
      return "data-audible";
    case AudioChannelService::AudibleChangedReasons::ePauseStateChanged :
      return "pause-state";
    default:
      return "unknown";
  }
}

StaticRefPtr<AudioChannelService> gAudioChannelService;

/* static */ void
AudioChannelService::CreateServiceIfNeeded()
{
  MOZ_ASSERT(NS_IsMainThread());

  if (!gAudioChannelService) {
    gAudioChannelService = new AudioChannelService();
  }
}

/* static */ already_AddRefed<AudioChannelService>
AudioChannelService::GetOrCreate()
{
  if (sXPCOMShuttingDown) {
    return nullptr;
  }

  CreateServiceIfNeeded();
  RefPtr<AudioChannelService> service = gAudioChannelService.get();
  return service.forget();
}

/* static */ already_AddRefed<AudioChannelService>
AudioChannelService::Get()
{
  if (sXPCOMShuttingDown) {
    return nullptr;
  }

  RefPtr<AudioChannelService> service = gAudioChannelService.get();
  return service.forget();
}

/* static */ LogModule*
AudioChannelService::GetAudioChannelLog()
{
  return gAudioChannelLog;
}

/* static */ void
AudioChannelService::Shutdown()
{
  if (gAudioChannelService) {
    nsCOMPtr<nsIObserverService> obs = mozilla::services::GetObserverService();
    if (obs) {
      obs->RemoveObserver(gAudioChannelService, "xpcom-shutdown");
      obs->RemoveObserver(gAudioChannelService, "outer-window-destroyed");
<<<<<<< HEAD

      if (IsParentProcess()) {
        obs->RemoveObserver(gAudioChannelService, "ipc:content-shutdown");
      }
    }

    gAudioChannelService->mWindows.Clear();
    gAudioChannelService->mPlayingChildren.Clear();
    gAudioChannelService->mTabParents.Clear();
=======
    }

    gAudioChannelService->mWindows.Clear();
>>>>>>> a17af05f

    gAudioChannelService = nullptr;
  }
}

/* static */ bool
AudioChannelService::IsEnableAudioCompeting()
{
  CreateServiceIfNeeded();
  return sAudioChannelCompeting;
}

NS_INTERFACE_MAP_BEGIN(AudioChannelService)
  NS_INTERFACE_MAP_ENTRY_AMBIGUOUS(nsISupports, nsIObserver)
  NS_INTERFACE_MAP_ENTRY(nsIObserver)
NS_INTERFACE_MAP_END

NS_IMPL_ADDREF(AudioChannelService)
NS_IMPL_RELEASE(AudioChannelService)

AudioChannelService::AudioChannelService()
{
  nsCOMPtr<nsIObserverService> obs = mozilla::services::GetObserverService();
  if (obs) {
    obs->AddObserver(this, "xpcom-shutdown", false);
    obs->AddObserver(this, "outer-window-destroyed", false);
<<<<<<< HEAD
    if (IsParentProcess()) {
      obs->AddObserver(this, "ipc:content-shutdown", false);
    }
=======
>>>>>>> a17af05f
  }

  Preferences::AddBoolVarCache(&sAudioChannelCompeting,
                               "dom.audiochannel.audioCompeting");
  Preferences::AddBoolVarCache(&sAudioChannelCompetingAllAgents,
                               "dom.audiochannel.audioCompeting.allAgents");
}

AudioChannelService::~AudioChannelService()
{
}

void
AudioChannelService::NotifyCreatedNewAgent(AudioChannelAgent* aAgent)
{
  MOZ_ASSERT(aAgent);

  nsCOMPtr<nsPIDOMWindowOuter> window = aAgent->Window();
  if (!window) {
    return;
  }

  window->NotifyCreatedNewMediaComponent();
}

void
AudioChannelService::RegisterAudioChannelAgent(AudioChannelAgent* aAgent,
                                               AudibleState aAudible)
{
  MOZ_ASSERT(aAgent);

  uint64_t windowID = aAgent->WindowID();
  AudioChannelWindow* winData = GetWindowData(windowID);
  if (!winData) {
    winData = new AudioChannelWindow(windowID);
    mWindows.AppendElement(winData);
  }

  // To make sure agent would be alive because AppendAgent() would trigger the
  // callback function of AudioChannelAgentOwner that means the agent might be
  // released in their callback.
  RefPtr<AudioChannelAgent> kungFuDeathGrip(aAgent);
  winData->AppendAgent(aAgent, aAudible);
}

void
AudioChannelService::UnregisterAudioChannelAgent(AudioChannelAgent* aAgent)
{
  MOZ_ASSERT(aAgent);

  AudioChannelWindow* winData = GetWindowData(aAgent->WindowID());
  if (!winData) {
    return;
  }

  // To make sure agent would be alive because AppendAgent() would trigger the
  // callback function of AudioChannelAgentOwner that means the agent might be
  // released in their callback.
  RefPtr<AudioChannelAgent> kungFuDeathGrip(aAgent);
  winData->RemoveAgent(aAgent);
<<<<<<< HEAD

  MaybeSendStatusUpdate();
}

void
AudioChannelService::RegisterTabParent(TabParent* aTabParent)
{
  MOZ_ASSERT(aTabParent);
  MOZ_ASSERT(!mTabParents.Contains(aTabParent));
  mTabParents.AppendElement(aTabParent);
}

void
AudioChannelService::UnregisterTabParent(TabParent* aTabParent)
{
  MOZ_ASSERT(aTabParent);
  mTabParents.RemoveElement(aTabParent);
=======
>>>>>>> a17af05f
}

AudioPlaybackConfig
AudioChannelService::GetMediaConfig(nsPIDOMWindowOuter* aWindow) const
{
  MOZ_ASSERT(!aWindow || aWindow->IsOuterWindow());

  AudioPlaybackConfig config(1.0, false,
                             nsISuspendedTypes::NONE_SUSPENDED);

  if (!aWindow || !aWindow->IsOuterWindow()) {
    config.SetConfig(0.0, true,
                     nsISuspendedTypes::SUSPENDED_BLOCK);
    return config;
  }

  AudioChannelWindow* winData = nullptr;
  nsCOMPtr<nsPIDOMWindowOuter> window = aWindow;

  // The volume must be calculated based on the window hierarchy. Here we go up
  // to the top window and we calculate the volume and the muted flag.
  do {
    winData = GetWindowData(window->WindowID());
    if (winData) {
      config.mVolume *= winData->mConfig.mVolume;
      config.mMuted = config.mMuted || winData->mConfig.mMuted;
      config.mSuspend = winData->mOwningAudioFocus ?
        config.mSuspend : nsISuspendedTypes::SUSPENDED_STOP_DISPOSABLE;
    }

    config.mVolume *= window->GetAudioVolume();
    config.mMuted = config.mMuted || window->GetAudioMuted();
    if (window->GetMediaSuspend() != nsISuspendedTypes::NONE_SUSPENDED) {
      config.mSuspend = window->GetMediaSuspend();
    }

    nsCOMPtr<nsPIDOMWindowOuter> win = window->GetScriptableParentOrNull();
    if (!win) {
      break;
    }

    window = do_QueryInterface(win);

    // If there is no parent, or we are the toplevel we don't continue.
  } while (window && window != aWindow);

  return config;
}

void
AudioChannelService::AudioAudibleChanged(AudioChannelAgent* aAgent,
                                         AudibleState aAudible,
                                         AudibleChangedReasons aReason)
{
  MOZ_ASSERT(aAgent);

  uint64_t windowID = aAgent->WindowID();
  AudioChannelWindow* winData = GetWindowData(windowID);
  if (winData) {
    winData->AudioAudibleChanged(aAgent, aAudible, aReason);
  }
}

NS_IMETHODIMP
AudioChannelService::Observe(nsISupports* aSubject, const char* aTopic,
                             const char16_t* aData)
{
  if (!strcmp(aTopic, "xpcom-shutdown")) {
    sXPCOMShuttingDown = true;
    Shutdown();
  } else if (!strcmp(aTopic, "outer-window-destroyed")) {
    nsCOMPtr<nsISupportsPRUint64> wrapper = do_QueryInterface(aSubject);
    NS_ENSURE_TRUE(wrapper, NS_ERROR_FAILURE);

    uint64_t outerID;
    nsresult rv = wrapper->GetData(&outerID);
    if (NS_WARN_IF(NS_FAILED(rv))) {
      return rv;
    }

    nsAutoPtr<AudioChannelWindow> winData;
    {
      nsTObserverArray<nsAutoPtr<AudioChannelWindow>>::ForwardIterator
        iter(mWindows);
      while (iter.HasMore()) {
        nsAutoPtr<AudioChannelWindow>& next = iter.GetNext();
        if (next->mWindowID == outerID) {
          uint32_t pos = mWindows.IndexOf(next);
          winData = next.forget();
          mWindows.RemoveElementAt(pos);
          break;
        }
      }
    }

    if (winData) {
      nsTObserverArray<AudioChannelAgent*>::ForwardIterator
        iter(winData->mAgents);
      while (iter.HasMore()) {
        iter.GetNext()->WindowVolumeChanged();
      }
    }
<<<<<<< HEAD

  } else if (!strcmp(aTopic, "ipc:content-shutdown")) {
    nsCOMPtr<nsIPropertyBag2> props = do_QueryInterface(aSubject);
    if (!props) {
      NS_WARNING("ipc:content-shutdown message without property bag as subject");
      return NS_OK;
    }

    uint64_t childID = 0;
    nsresult rv = props->GetPropertyAsUint64(NS_LITERAL_STRING("childID"),
                                             &childID);
    if (NS_WARN_IF(NS_FAILED(rv))) {
      return rv;
    }

    if (mDefChannelChildID == childID) {
      SetDefaultVolumeControlChannelInternal(-1, false, childID);
      mDefChannelChildID = CONTENT_PROCESS_ID_UNKNOWN;
    }

    RemoveChildStatus(childID);
=======
>>>>>>> a17af05f
  }

  return NS_OK;
}

void
AudioChannelService::RefreshAgents(nsPIDOMWindowOuter* aWindow,
<<<<<<< HEAD
                                   std::function<void(AudioChannelAgent*)> aFunc)
=======
                                   const std::function<void(AudioChannelAgent*)>& aFunc)
>>>>>>> a17af05f
{
  MOZ_ASSERT(aWindow);
  MOZ_ASSERT(aWindow->IsOuterWindow());

  nsCOMPtr<nsPIDOMWindowOuter> topWindow = aWindow->GetScriptableTop();
  if (!topWindow) {
    return;
  }

  AudioChannelWindow* winData = GetWindowData(topWindow->WindowID());
  if (!winData) {
    return;
  }

  nsTObserverArray<AudioChannelAgent*>::ForwardIterator
    iter(winData->mAgents);
  while (iter.HasMore()) {
    aFunc(iter.GetNext());
  }
}

void
AudioChannelService::RefreshAgentsVolume(nsPIDOMWindowOuter* aWindow)
{
  RefreshAgents(aWindow, [] (AudioChannelAgent* agent) {
    agent->WindowVolumeChanged();
  });
}

void
AudioChannelService::RefreshAgentsSuspend(nsPIDOMWindowOuter* aWindow,
                                          nsSuspendedTypes aSuspend)
{
  RefreshAgents(aWindow, [aSuspend] (AudioChannelAgent* agent) {
    agent->WindowSuspendChanged(aSuspend);
  });
}

void
AudioChannelService::SetWindowAudioCaptured(nsPIDOMWindowOuter* aWindow,
                                            uint64_t aInnerWindowID,
                                            bool aCapture)
{
  MOZ_ASSERT(NS_IsMainThread());
  MOZ_ASSERT(aWindow);
  MOZ_ASSERT(aWindow->IsOuterWindow());

  MOZ_LOG(GetAudioChannelLog(), LogLevel::Debug,
         ("AudioChannelService, SetWindowAudioCaptured, window = %p, "
          "aCapture = %d\n", aWindow, aCapture));

  nsCOMPtr<nsPIDOMWindowOuter> topWindow = aWindow->GetScriptableTop();
  if (!topWindow) {
    return;
  }

  AudioChannelWindow* winData = GetWindowData(topWindow->WindowID());

  // This can happen, but only during shutdown, because the the outer window
  // changes ScriptableTop, so that its ID is different.
  // In this case either we are capturing, and it's too late because the window
  // has been closed anyways, or we are un-capturing, and everything has already
  // been cleaned up by the HTMLMediaElements or the AudioContexts.
  if (!winData) {
    return;
  }

  if (aCapture != winData->mIsAudioCaptured) {
    winData->mIsAudioCaptured = aCapture;
    nsTObserverArray<AudioChannelAgent*>::ForwardIterator
      iter(winData->mAgents);
    while (iter.HasMore()) {
      iter.GetNext()->WindowAudioCaptureChanged(aInnerWindowID, aCapture);
    }
  }
}

AudioChannelService::AudioChannelWindow*
AudioChannelService::GetOrCreateWindowData(nsPIDOMWindowOuter* aWindow)
{
  MOZ_ASSERT(NS_IsMainThread());
  MOZ_ASSERT(aWindow);
  MOZ_ASSERT(aWindow->IsOuterWindow());

  AudioChannelWindow* winData = GetWindowData(aWindow->WindowID());
  if (!winData) {
    winData = new AudioChannelWindow(aWindow->WindowID());
    mWindows.AppendElement(winData);
  }

  return winData;
}

AudioChannelService::AudioChannelWindow*
AudioChannelService::GetWindowData(uint64_t aWindowID) const
{
  nsTObserverArray<nsAutoPtr<AudioChannelWindow>>::ForwardIterator
    iter(mWindows);
  while (iter.HasMore()) {
    AudioChannelWindow* next = iter.GetNext();
    if (next->mWindowID == aWindowID) {
      return next;
    }
  }

  return nullptr;
}

<<<<<<< HEAD
float
AudioChannelService::GetAudioChannelVolume(nsPIDOMWindowOuter* aWindow,
                                           AudioChannel aAudioChannel)
{
  MOZ_ASSERT(NS_IsMainThread());
  MOZ_ASSERT(aWindow);
  MOZ_ASSERT(aWindow->IsOuterWindow());

  AudioChannelWindow* winData = GetOrCreateWindowData(aWindow);
  return winData->mChannels[(uint32_t)aAudioChannel].mVolume;
}

NS_IMETHODIMP
AudioChannelService::GetAudioChannelVolume(mozIDOMWindowProxy* aWindow,
                                           unsigned short aAudioChannel,
                                           float* aVolume)
{
  MOZ_ASSERT(NS_IsMainThread());

  auto* window = nsPIDOMWindowOuter::From(aWindow)->GetScriptableTop();
  if (!window) {
    *aVolume = 0.f;
    return NS_ERROR_FAILURE;
  }
  *aVolume = GetAudioChannelVolume(window, (AudioChannel)aAudioChannel);
  return NS_OK;
}

void
AudioChannelService::SetAudioChannelVolume(nsPIDOMWindowOuter* aWindow,
                                           AudioChannel aAudioChannel,
                                           float aVolume)
{
  MOZ_ASSERT(NS_IsMainThread());
  MOZ_ASSERT(aWindow);
  MOZ_ASSERT(aWindow->IsOuterWindow());

  MOZ_LOG(GetAudioChannelLog(), LogLevel::Debug,
         ("AudioChannelService, SetAudioChannelVolume, window = %p, type = %" PRIu32 ", "
          "volume = %f\n", aWindow, static_cast<uint32_t>(aAudioChannel), aVolume));

  AudioChannelWindow* winData = GetOrCreateWindowData(aWindow);
  winData->mChannels[(uint32_t)aAudioChannel].mVolume = aVolume;
  RefreshAgentsVolumeAndPropagate(aAudioChannel, aWindow);
}

NS_IMETHODIMP
AudioChannelService::SetAudioChannelVolume(mozIDOMWindowProxy* aWindow,
                                           unsigned short aAudioChannel,
                                           float aVolume)
{
  MOZ_ASSERT(NS_IsMainThread());

  auto* window = nsPIDOMWindowOuter::From(aWindow)->GetScriptableTop();
  if (!window) {
    return NS_ERROR_FAILURE;
  }
  SetAudioChannelVolume(window, (AudioChannel)aAudioChannel, aVolume);
  return NS_OK;
}

=======
>>>>>>> a17af05f
bool
AudioChannelService::IsWindowActive(nsPIDOMWindowOuter* aWindow)
{
  MOZ_ASSERT(NS_IsMainThread());

  auto* window = nsPIDOMWindowOuter::From(aWindow)->GetScriptableTop();
  if (!window) {
<<<<<<< HEAD
    *aMuted = false;
    return NS_ERROR_FAILURE;
  }
  *aMuted = GetAudioChannelMuted(window, (AudioChannel)aAudioChannel);
  return NS_OK;
}

void
AudioChannelService::SetAudioChannelMuted(nsPIDOMWindowOuter* aWindow,
                                          AudioChannel aAudioChannel,
                                          bool aMuted)
{
  MOZ_ASSERT(NS_IsMainThread());
  MOZ_ASSERT(aWindow);
  MOZ_ASSERT(aWindow->IsOuterWindow());

  MOZ_LOG(GetAudioChannelLog(), LogLevel::Debug,
         ("AudioChannelService, SetAudioChannelMuted, window = %p, type = %" PRIu32 ", "
          "mute = %s\n", aWindow, static_cast<uint32_t>(aAudioChannel),
          aMuted ? "true" : "false"));

  if (aAudioChannel == AudioChannel::System) {
    // Workaround for bug1183033, system channel type can always playback.
    return;
  }

  AudioChannelWindow* winData = GetOrCreateWindowData(aWindow);
  winData->mChannels[(uint32_t)aAudioChannel].mMuted = aMuted;
  RefreshAgentsVolumeAndPropagate(aAudioChannel, aWindow);
}

NS_IMETHODIMP
AudioChannelService::SetAudioChannelMuted(mozIDOMWindowProxy* aWindow,
                                          unsigned short aAudioChannel,
                                          bool aMuted)
{
  MOZ_ASSERT(NS_IsMainThread());

  auto* window = nsPIDOMWindowOuter::From(aWindow)->GetScriptableTop();
  if (!window) {
    return NS_ERROR_FAILURE;
  }
  SetAudioChannelMuted(window, (AudioChannel)aAudioChannel, aMuted);
  return NS_OK;
}

bool
AudioChannelService::IsAudioChannelActive(nsPIDOMWindowOuter* aWindow,
                                          AudioChannel aAudioChannel)
{
  MOZ_ASSERT(NS_IsMainThread());
  MOZ_ASSERT(aWindow);
  MOZ_ASSERT(aWindow->IsOuterWindow());
=======
    return false;
  }

  AudioChannelWindow* winData = GetWindowData(window->WindowID());
  if (!winData) {
    return false;
  }
>>>>>>> a17af05f

  return !winData->mAudibleAgents.IsEmpty();
}

<<<<<<< HEAD
NS_IMETHODIMP
AudioChannelService::IsAudioChannelActive(mozIDOMWindowProxy* aWindow,
                                          unsigned short aAudioChannel,
                                          bool* aActive)
{
  MOZ_ASSERT(NS_IsMainThread());

  auto* window = nsPIDOMWindowOuter::From(aWindow)->GetScriptableTop();
  if (!window) {
    *aActive = false;
    return NS_ERROR_FAILURE;
  }
  *aActive = IsAudioChannelActive(window, (AudioChannel)aAudioChannel);
  return NS_OK;
}

bool
AudioChannelService::IsWindowActive(nsPIDOMWindowOuter* aWindow)
{
  MOZ_ASSERT(NS_IsMainThread());

  auto* window = nsPIDOMWindowOuter::From(aWindow)->GetScriptableTop();
  if (!window) {
    return false;
  }
  AudioChannelWindow* winData = GetOrCreateWindowData(window);
  return !winData->mAudibleAgents.IsEmpty();
}

=======
>>>>>>> a17af05f
void
AudioChannelService::RefreshAgentsAudioFocusChanged(AudioChannelAgent* aAgent)
{
  MOZ_ASSERT(aAgent);

  nsTObserverArray<nsAutoPtr<AudioChannelWindow>>::ForwardIterator
    iter(mWindows);
  while (iter.HasMore()) {
    AudioChannelWindow* winData = iter.GetNext();
    if (winData->mOwningAudioFocus) {
      winData->AudioFocusChanged(aAgent);
    }
  }
}

void
AudioChannelService::NotifyMediaResumedFromBlock(nsPIDOMWindowOuter* aWindow)
{
  MOZ_ASSERT(aWindow);
  MOZ_ASSERT(aWindow->IsOuterWindow());

  nsCOMPtr<nsPIDOMWindowOuter> topWindow = aWindow->GetScriptableTop();
  if (!topWindow) {
    return;
  }

  AudioChannelWindow* winData = GetWindowData(topWindow->WindowID());
  if (!winData) {
    return;
  }

  winData->NotifyMediaBlockStop(aWindow);
}

void
<<<<<<< HEAD
AudioChannelService::RefreshAgentsAudioFocusChanged(AudioChannelAgent* aAgent)
{
  MOZ_ASSERT(aAgent);

  nsTObserverArray<nsAutoPtr<AudioChannelWindow>>::ForwardIterator
    iter(mWindows);
  while (iter.HasMore()) {
    AudioChannelWindow* winData = iter.GetNext();
    if (winData->mOwningAudioFocus) {
      winData->AudioFocusChanged(aAgent);
    }
  }
}

void
AudioChannelService::NotifyMediaResumedFromBlock(nsPIDOMWindowOuter* aWindow)
{
  MOZ_ASSERT(aWindow);
  MOZ_ASSERT(aWindow->IsOuterWindow());

  nsCOMPtr<nsPIDOMWindowOuter> topWindow = aWindow->GetScriptableTop();
  if (!topWindow) {
    return;
  }

  AudioChannelWindow* winData = GetWindowData(topWindow->WindowID());
  if (!winData) {
    return;
  }

  if (!winData->mShouldSendBlockStopEvent) {
    return;
  }

  winData->NotifyMediaBlockStop(aWindow);
}

void
AudioChannelService::AudioChannelWindow::RequestAudioFocus(AudioChannelAgent* aAgent)
{
  MOZ_ASSERT(aAgent);
=======
AudioChannelService::AudioChannelWindow::RequestAudioFocus(AudioChannelAgent* aAgent)
{
  MOZ_ASSERT(aAgent);

  // Don't need to check audio focus for window-less agent.
  if (!aAgent->Window()) {
    return;
  }
>>>>>>> a17af05f

  // Don't need to check audio focus for window-less agent.
  if (!aAgent->Window()) {
    return;
  }

  // We already have the audio focus. No operation is needed.
  if (mOwningAudioFocus) {
    return;
  }

  // Only foreground window can request audio focus, but it would still own the
  // audio focus even it goes to background. Audio focus would be abandoned
  // only when other foreground window starts audio competing.
  // One exception is if the pref "media.block-autoplay-until-in-foreground"
  // is on and the background page is the non-visited before. Because the media
  // in that page would be blocked until the page is going to foreground.
  mOwningAudioFocus = (!(aAgent->Window()->IsBackground()) ||
                       aAgent->Window()->GetMediaSuspend() == nsISuspendedTypes::SUSPENDED_BLOCK) ;

  MOZ_LOG(AudioChannelService::GetAudioChannelLog(), LogLevel::Debug,
         ("AudioChannelWindow, RequestAudioFocus, this = %p, "
          "agent = %p, owning audio focus = %s\n",
          this, aAgent, mOwningAudioFocus ? "true" : "false"));
}

void
AudioChannelService::AudioChannelWindow::NotifyAudioCompetingChanged(AudioChannelAgent* aAgent)
{
  // This function may be called after RemoveAgentAndReduceAgentsNum(), so the
  // agent may be not contained in mAgent. In addition, the agent would still
  // be alive because we have kungFuDeathGrip in UnregisterAudioChannelAgent().
  MOZ_ASSERT(aAgent);

  RefPtr<AudioChannelService> service = AudioChannelService::GetOrCreate();
  MOZ_ASSERT(service);

  if (!service->IsEnableAudioCompeting()) {
    return;
  }

  if (!IsAgentInvolvingInAudioCompeting(aAgent)) {
    return;
  }

  MOZ_LOG(AudioChannelService::GetAudioChannelLog(), LogLevel::Debug,
         ("AudioChannelWindow, NotifyAudioCompetingChanged, this = %p, "
          "agent = %p\n",
          this, aAgent));

  service->RefreshAgentsAudioFocusChanged(aAgent);
}

bool
AudioChannelService::AudioChannelWindow::IsAgentInvolvingInAudioCompeting(AudioChannelAgent* aAgent) const
{
  MOZ_ASSERT(aAgent);

  if(!mOwningAudioFocus) {
    return false;
  }

  if (IsAudioCompetingInSameTab()) {
    return false;
  }

  // TODO : add MediaSession::ambient kind, because it doens't interact with
  // other kinds.
  return true;
}

bool
AudioChannelService::AudioChannelWindow::IsAudioCompetingInSameTab() const
{
  bool hasMultipleActiveAgents = IsEnableAudioCompetingForAllAgents() ?
    mAgents.Length() > 1 : mAudibleAgents.Length() > 1;
  return mOwningAudioFocus && hasMultipleActiveAgents;
}

void
AudioChannelService::AudioChannelWindow::AudioFocusChanged(AudioChannelAgent* aNewPlayingAgent)
{
  // This agent isn't always known for the current window, because it can comes
  // from other window.
  MOZ_ASSERT(aNewPlayingAgent);

  if (IsInactiveWindow()) {
    // These would happen in two situations,
    // (1) Audio in page A was ended, and another page B want to play audio.
    //     Page A should abandon its focus.
    // (2) Audio was paused by remote-control, page should still own the focus.
    mOwningAudioFocus = IsContainingPlayingAgent(aNewPlayingAgent);
  } else {
    nsTObserverArray<AudioChannelAgent*>::ForwardIterator
      iter(IsEnableAudioCompetingForAllAgents() ? mAgents : mAudibleAgents);
    while (iter.HasMore()) {
      AudioChannelAgent* agent = iter.GetNext();
      MOZ_ASSERT(agent);

      // Don't need to update the playing state of new playing agent.
      if (agent == aNewPlayingAgent) {
        continue;
      }

<<<<<<< HEAD
      uint32_t type = GetCompetingBehavior(agent,
                                           aNewPlayingAgent->AudioChannelType());
=======
      uint32_t type = GetCompetingBehavior(agent);
>>>>>>> a17af05f

      // If window will be suspended, it needs to abandon the audio focus
      // because only one window can own audio focus at a time. However, we
      // would support multiple audio focus at the same time in the future.
      mOwningAudioFocus = (type == nsISuspendedTypes::NONE_SUSPENDED);

      // TODO : support other behaviors which are definded in MediaSession API.
      switch (type) {
        case nsISuspendedTypes::NONE_SUSPENDED:
        case nsISuspendedTypes::SUSPENDED_STOP_DISPOSABLE:
          agent->WindowSuspendChanged(type);
          break;
      }
    }
  }

  MOZ_LOG(AudioChannelService::GetAudioChannelLog(), LogLevel::Debug,
         ("AudioChannelWindow, AudioFocusChanged, this = %p, "
          "OwningAudioFocus = %s\n", this, mOwningAudioFocus ? "true" : "false"));
}

bool
AudioChannelService::AudioChannelWindow::IsContainingPlayingAgent(AudioChannelAgent* aAgent) const
{
  return (aAgent->WindowID() == mWindowID);
}

uint32_t
<<<<<<< HEAD
AudioChannelService::AudioChannelWindow::GetCompetingBehavior(AudioChannelAgent* aAgent,
                                                              int32_t aIncomingChannelType) const
=======
AudioChannelService::AudioChannelWindow::GetCompetingBehavior(AudioChannelAgent* aAgent) const
>>>>>>> a17af05f
{
  MOZ_ASSERT(aAgent);
  MOZ_ASSERT(IsEnableAudioCompetingForAllAgents() ?
    mAgents.Contains(aAgent) : mAudibleAgents.Contains(aAgent));

<<<<<<< HEAD
  uint32_t competingBehavior = nsISuspendedTypes::NONE_SUSPENDED;
  int32_t presentChannelType = aAgent->AudioChannelType();

  // TODO : add other competing cases for MediaSession API
  if (presentChannelType == int32_t(AudioChannel::Normal) &&
      aIncomingChannelType == int32_t(AudioChannel::Normal)) {
    competingBehavior = nsISuspendedTypes::SUSPENDED_STOP_DISPOSABLE;
  }

  MOZ_LOG(AudioChannelService::GetAudioChannelLog(), LogLevel::Debug,
         ("AudioChannelWindow, GetCompetingBehavior, this = %p, "
          "present type = %d, incoming channel = %d, behavior = %s\n",
          this, presentChannelType, aIncomingChannelType,
          SuspendTypeToStr(competingBehavior)));
=======
  uint32_t competingBehavior = nsISuspendedTypes::SUSPENDED_STOP_DISPOSABLE;

  MOZ_LOG(AudioChannelService::GetAudioChannelLog(), LogLevel::Debug,
         ("AudioChannelWindow, GetCompetingBehavior, this = %p, "
          "behavior = %s\n",
          this, SuspendTypeToStr(competingBehavior)));
>>>>>>> a17af05f

  return competingBehavior;
}

void
AudioChannelService::AudioChannelWindow::AppendAgent(AudioChannelAgent* aAgent,
                                                     AudibleState aAudible)
{
  MOZ_ASSERT(aAgent);

  RequestAudioFocus(aAgent);
  AppendAgentAndIncreaseAgentsNum(aAgent);
  AudioCapturedChanged(aAgent, AudioCaptureState::eCapturing);
  if (aAudible == AudibleState::eAudible) {
    AudioAudibleChanged(aAgent,
                        AudibleState::eAudible,
                        AudibleChangedReasons::eDataAudibleChanged);
  } else if (IsEnableAudioCompetingForAllAgents() &&
             aAudible != AudibleState::eAudible) {
    NotifyAudioCompetingChanged(aAgent);
  }
}

void
AudioChannelService::AudioChannelWindow::RemoveAgent(AudioChannelAgent* aAgent)
{
  MOZ_ASSERT(aAgent);

  RemoveAgentAndReduceAgentsNum(aAgent);
  AudioCapturedChanged(aAgent, AudioCaptureState::eNotCapturing);
  AudioAudibleChanged(aAgent,
                      AudibleState::eNotAudible,
                      AudibleChangedReasons::ePauseStateChanged);
}

void
AudioChannelService::AudioChannelWindow::NotifyMediaBlockStop(nsPIDOMWindowOuter* aWindow)
{
<<<<<<< HEAD
  mShouldSendBlockStopEvent = false;
  // Can't use raw pointer for lamba variable capturing, use smart ptr.
  nsCOMPtr<nsPIDOMWindowOuter> window = aWindow;
  NS_DispatchToCurrentThread(NS_NewRunnableFunction([window] () -> void {
=======
  // Can't use raw pointer for lamba variable capturing, use smart ptr.
  nsCOMPtr<nsPIDOMWindowOuter> window = aWindow;
  NS_DispatchToCurrentThread(NS_NewRunnableFunction(
    "dom::AudioChannelService::AudioChannelWindow::NotifyMediaBlockStop",
    [window]() -> void {
>>>>>>> a17af05f
      nsCOMPtr<nsIObserverService> observerService =
        services::GetObserverService();
      if (NS_WARN_IF(!observerService)) {
        return;
      }

      observerService->NotifyObservers(ToSupports(window),
                                       "audio-playback",
<<<<<<< HEAD
                                       u"blockStop");
    })
  );
=======
                                       u"mediaBlockStop");
    })
  );

  if (mShouldSendActiveMediaBlockStopEvent) {
    mShouldSendActiveMediaBlockStopEvent = false;
    NS_DispatchToCurrentThread(NS_NewRunnableFunction(
      "dom::AudioChannelService::AudioChannelWindow::NotifyMediaBlockStop",
      [window]() -> void {
        nsCOMPtr<nsIObserverService> observerService =
          services::GetObserverService();
        if (NS_WARN_IF(!observerService)) {
          return;
        }

        observerService->NotifyObservers(ToSupports(window),
                                         "audio-playback",
                                         u"activeMediaBlockStop");
      })
    );
  }
>>>>>>> a17af05f
}

void
AudioChannelService::AudioChannelWindow::AppendAgentAndIncreaseAgentsNum(AudioChannelAgent* aAgent)
{
  MOZ_ASSERT(aAgent);
  MOZ_ASSERT(!mAgents.Contains(aAgent));

  mAgents.AppendElement(aAgent);

  ++mConfig.mNumberOfAgents;

  // TODO: Make NotifyChannelActiveRunnable irrelevant to BrowserElementAudioChannel
  if (mConfig.mNumberOfAgents == 1) {
    NotifyChannelActive(aAgent->WindowID(), true);
  }
}

void
AudioChannelService::AudioChannelWindow::RemoveAgentAndReduceAgentsNum(AudioChannelAgent* aAgent)
{
  MOZ_ASSERT(aAgent);
  MOZ_ASSERT(mAgents.Contains(aAgent));

  mAgents.RemoveElement(aAgent);

  MOZ_ASSERT(mConfig.mNumberOfAgents > 0);
  --mConfig.mNumberOfAgents;

  if (mConfig.mNumberOfAgents == 0) {
    NotifyChannelActive(aAgent->WindowID(), false);
  }
}

void
AudioChannelService::AudioChannelWindow::AudioCapturedChanged(AudioChannelAgent* aAgent,
                                                              AudioCaptureState aCapture)
{
  MOZ_ASSERT(aAgent);

  if (mIsAudioCaptured) {
    aAgent->WindowAudioCaptureChanged(aAgent->InnerWindowID(), aCapture);
  }
}

void
AudioChannelService::AudioChannelWindow::AudioAudibleChanged(AudioChannelAgent* aAgent,
                                                             AudibleState aAudible,
                                                             AudibleChangedReasons aReason)
{
  MOZ_ASSERT(aAgent);

  if (aAudible == AudibleState::eAudible) {
    AppendAudibleAgentIfNotContained(aAgent, aReason);
    NotifyAudioCompetingChanged(aAgent);
  } else {
    RemoveAudibleAgentIfContained(aAgent, aReason);
  }

  if (aAudible != AudibleState::eNotAudible) {
    MaybeNotifyMediaBlockStart(aAgent);
  }
}

void
AudioChannelService::AudioChannelWindow::AppendAudibleAgentIfNotContained(AudioChannelAgent* aAgent,
                                                                          AudibleChangedReasons aReason)
{
  MOZ_ASSERT(aAgent);
  MOZ_ASSERT(mAgents.Contains(aAgent));

  if (!mAudibleAgents.Contains(aAgent)) {
    mAudibleAgents.AppendElement(aAgent);
    if (IsFirstAudibleAgent()) {
      NotifyAudioAudibleChanged(aAgent->Window(), AudibleState::eAudible, aReason);
    }
  }
}

void
AudioChannelService::AudioChannelWindow::RemoveAudibleAgentIfContained(AudioChannelAgent* aAgent,
                                                                       AudibleChangedReasons aReason)
{
  MOZ_ASSERT(aAgent);

  if (mAudibleAgents.Contains(aAgent)) {
    mAudibleAgents.RemoveElement(aAgent);
    if (IsLastAudibleAgent()) {
      NotifyAudioAudibleChanged(aAgent->Window(), AudibleState::eNotAudible, aReason);
    }
  }
}

bool
AudioChannelService::AudioChannelWindow::IsFirstAudibleAgent() const
{
  return (mAudibleAgents.Length() == 1);
}

bool
AudioChannelService::AudioChannelWindow::IsLastAudibleAgent() const
{
  return mAudibleAgents.IsEmpty();
}

bool
AudioChannelService::AudioChannelWindow::IsInactiveWindow() const
{
  return IsEnableAudioCompetingForAllAgents() ?
    mAudibleAgents.IsEmpty() && mAgents.IsEmpty() : mAudibleAgents.IsEmpty();
}

void
AudioChannelService::AudioChannelWindow::NotifyAudioAudibleChanged(nsPIDOMWindowOuter* aWindow,
                                                                   AudibleState aAudible,
                                                                   AudibleChangedReasons aReason)
{
  RefPtr<AudioPlaybackRunnable> runnable =
    new AudioPlaybackRunnable(aWindow,
                              aAudible == AudibleState::eAudible,
                              aReason);
  DebugOnly<nsresult> rv = NS_DispatchToCurrentThread(runnable);
  NS_WARNING_ASSERTION(NS_SUCCEEDED(rv), "NS_DispatchToCurrentThread failed");
}

void
AudioChannelService::AudioChannelWindow::NotifyChannelActive(uint64_t aWindowID,
                                                             bool aActive)
{
  RefPtr<NotifyChannelActiveRunnable> runnable =
    new NotifyChannelActiveRunnable(aWindowID, aActive);
  DebugOnly<nsresult> rv = NS_DispatchToCurrentThread(runnable);
  NS_WARNING_ASSERTION(NS_SUCCEEDED(rv), "NS_DispatchToCurrentThread failed");
}

void
AudioChannelService::AudioChannelWindow::MaybeNotifyMediaBlockStart(AudioChannelAgent* aAgent)
{
  nsCOMPtr<nsPIDOMWindowOuter> window = aAgent->Window();
  if (!window) {
    return;
  }

  MOZ_ASSERT(window->IsOuterWindow());
  nsCOMPtr<nsPIDOMWindowInner> inner = window->GetCurrentInnerWindow();
  if (!inner) {
    return;
  }

  nsCOMPtr<nsIDocument> doc = inner->GetExtantDoc();
  if (!doc) {
    return;
  }

  if (window->GetMediaSuspend() != nsISuspendedTypes::SUSPENDED_BLOCK ||
      !doc->Hidden()) {
    return;
  }

<<<<<<< HEAD
  if (!mShouldSendBlockStopEvent) {
      mShouldSendBlockStopEvent = true;
      NS_DispatchToCurrentThread(NS_NewRunnableFunction([window] () -> void {
        nsCOMPtr<nsIObserverService> observerService =
          services::GetObserverService();
        if (NS_WARN_IF(!observerService)) {
          return;
        }

        observerService->NotifyObservers(ToSupports(window),
                                         "audio-playback",
                                         u"blockStart");
      })
    );
=======
  if (!mShouldSendActiveMediaBlockStopEvent) {
      mShouldSendActiveMediaBlockStopEvent = true;
      NS_DispatchToCurrentThread(NS_NewRunnableFunction(
        "dom::AudioChannelService::AudioChannelWindow::"
        "MaybeNotifyMediaBlockStart",
        [window]() -> void {
          nsCOMPtr<nsIObserverService> observerService =
            services::GetObserverService();
          if (NS_WARN_IF(!observerService)) {
            return;
          }

          observerService->NotifyObservers(
            ToSupports(window), "audio-playback", u"activeMediaBlockStart");
        }));
>>>>>>> a17af05f
  }
}

} // namespace dom
} // namespace mozilla
<|MERGE_RESOLUTION|>--- conflicted
+++ resolved
@@ -21,20 +21,11 @@
 #include "nsGlobalWindow.h"
 #include "nsPIDOMWindow.h"
 #include "nsServiceManagerUtils.h"
-<<<<<<< HEAD
-
-#ifdef MOZ_WIDGET_GONK
-#include "nsJSUtils.h"
-#endif
-=======
->>>>>>> a17af05f
 
 #include "mozilla/Preferences.h"
 
 using namespace mozilla;
 using namespace mozilla::dom;
-
-static mozilla::LazyLogModule gAudioChannelLog("AudioChannel");
 
 static mozilla::LazyLogModule gAudioChannelLog("AudioChannel");
 
@@ -47,17 +38,9 @@
 class NotifyChannelActiveRunnable final : public Runnable
 {
 public:
-<<<<<<< HEAD
-  NotifyChannelActiveRunnable(uint64_t aWindowID, AudioChannel aAudioChannel,
-                              bool aActive)
-    : Runnable("NotifyChannelActiveRunnable")
-    , mWindowID(aWindowID)
-    , mAudioChannel(aAudioChannel)
-=======
   NotifyChannelActiveRunnable(uint64_t aWindowID, bool aActive)
     : Runnable("NotifyChannelActiveRunnable")
     , mWindowID(aWindowID)
->>>>>>> a17af05f
     , mActive(aActive)
   {}
 
@@ -84,13 +67,8 @@
                                        : u"inactive");
 
     MOZ_LOG(AudioChannelService::GetAudioChannelLog(), LogLevel::Debug,
-<<<<<<< HEAD
-           ("NotifyChannelActiveRunnable, type = %" PRIu32 ", active = %s\n",
-            static_cast<uint32_t>(mAudioChannel), mActive ? "true" : "false"));
-=======
            ("NotifyChannelActiveRunnable, active = %s\n",
             mActive ? "true" : "false"));
->>>>>>> a17af05f
 
     return NS_OK;
   }
@@ -173,7 +151,6 @@
 
 namespace mozilla {
 namespace dom {
-<<<<<<< HEAD
 
 const char*
 SuspendTypeToStr(const nsSuspendedTypes& aSuspend)
@@ -239,73 +216,6 @@
 }
 
 StaticRefPtr<AudioChannelService> gAudioChannelService;
-=======
->>>>>>> a17af05f
-
-const char*
-SuspendTypeToStr(const nsSuspendedTypes& aSuspend)
-{
-  MOZ_ASSERT(aSuspend == nsISuspendedTypes::NONE_SUSPENDED ||
-             aSuspend == nsISuspendedTypes::SUSPENDED_PAUSE ||
-             aSuspend == nsISuspendedTypes::SUSPENDED_BLOCK ||
-             aSuspend == nsISuspendedTypes::SUSPENDED_PAUSE_DISPOSABLE ||
-             aSuspend == nsISuspendedTypes::SUSPENDED_STOP_DISPOSABLE);
-
-  switch (aSuspend) {
-    case nsISuspendedTypes::NONE_SUSPENDED:
-      return "none";
-    case nsISuspendedTypes::SUSPENDED_PAUSE:
-      return "pause";
-    case nsISuspendedTypes::SUSPENDED_BLOCK:
-      return "block";
-    case nsISuspendedTypes::SUSPENDED_PAUSE_DISPOSABLE:
-      return "disposable-pause";
-    case nsISuspendedTypes::SUSPENDED_STOP_DISPOSABLE:
-      return "disposable-stop";
-    default:
-      return "unknown";
-  }
-}
-
-const char*
-AudibleStateToStr(const AudioChannelService::AudibleState& aAudible)
-{
-  MOZ_ASSERT(aAudible == AudioChannelService::AudibleState::eNotAudible ||
-             aAudible == AudioChannelService::AudibleState::eMaybeAudible ||
-             aAudible == AudioChannelService::AudibleState::eAudible);
-
-  switch (aAudible) {
-    case AudioChannelService::AudibleState::eNotAudible :
-      return "not-audible";
-    case AudioChannelService::AudibleState::eMaybeAudible :
-      return "maybe-audible";
-    case AudioChannelService::AudibleState::eAudible :
-      return "audible";
-    default:
-      return "unknown";
-  }
-}
-
-const char*
-AudibleChangedReasonToStr(const AudioChannelService::AudibleChangedReasons& aReason)
-{
-  MOZ_ASSERT(aReason == AudioChannelService::AudibleChangedReasons::eVolumeChanged ||
-             aReason == AudioChannelService::AudibleChangedReasons::eDataAudibleChanged ||
-             aReason == AudioChannelService::AudibleChangedReasons::ePauseStateChanged);
-
-  switch (aReason) {
-    case AudioChannelService::AudibleChangedReasons::eVolumeChanged :
-      return "volume";
-    case AudioChannelService::AudibleChangedReasons::eDataAudibleChanged :
-      return "data-audible";
-    case AudioChannelService::AudibleChangedReasons::ePauseStateChanged :
-      return "pause-state";
-    default:
-      return "unknown";
-  }
-}
-
-StaticRefPtr<AudioChannelService> gAudioChannelService;
 
 /* static */ void
 AudioChannelService::CreateServiceIfNeeded()
@@ -354,21 +264,9 @@
     if (obs) {
       obs->RemoveObserver(gAudioChannelService, "xpcom-shutdown");
       obs->RemoveObserver(gAudioChannelService, "outer-window-destroyed");
-<<<<<<< HEAD
-
-      if (IsParentProcess()) {
-        obs->RemoveObserver(gAudioChannelService, "ipc:content-shutdown");
-      }
     }
 
     gAudioChannelService->mWindows.Clear();
-    gAudioChannelService->mPlayingChildren.Clear();
-    gAudioChannelService->mTabParents.Clear();
-=======
-    }
-
-    gAudioChannelService->mWindows.Clear();
->>>>>>> a17af05f
 
     gAudioChannelService = nullptr;
   }
@@ -395,12 +293,6 @@
   if (obs) {
     obs->AddObserver(this, "xpcom-shutdown", false);
     obs->AddObserver(this, "outer-window-destroyed", false);
-<<<<<<< HEAD
-    if (IsParentProcess()) {
-      obs->AddObserver(this, "ipc:content-shutdown", false);
-    }
-=======
->>>>>>> a17af05f
   }
 
   Preferences::AddBoolVarCache(&sAudioChannelCompeting,
@@ -411,19 +303,6 @@
 
 AudioChannelService::~AudioChannelService()
 {
-}
-
-void
-AudioChannelService::NotifyCreatedNewAgent(AudioChannelAgent* aAgent)
-{
-  MOZ_ASSERT(aAgent);
-
-  nsCOMPtr<nsPIDOMWindowOuter> window = aAgent->Window();
-  if (!window) {
-    return;
-  }
-
-  window->NotifyCreatedNewMediaComponent();
 }
 
 void
@@ -461,26 +340,6 @@
   // released in their callback.
   RefPtr<AudioChannelAgent> kungFuDeathGrip(aAgent);
   winData->RemoveAgent(aAgent);
-<<<<<<< HEAD
-
-  MaybeSendStatusUpdate();
-}
-
-void
-AudioChannelService::RegisterTabParent(TabParent* aTabParent)
-{
-  MOZ_ASSERT(aTabParent);
-  MOZ_ASSERT(!mTabParents.Contains(aTabParent));
-  mTabParents.AppendElement(aTabParent);
-}
-
-void
-AudioChannelService::UnregisterTabParent(TabParent* aTabParent)
-{
-  MOZ_ASSERT(aTabParent);
-  mTabParents.RemoveElement(aTabParent);
-=======
->>>>>>> a17af05f
 }
 
 AudioPlaybackConfig
@@ -583,30 +442,6 @@
         iter.GetNext()->WindowVolumeChanged();
       }
     }
-<<<<<<< HEAD
-
-  } else if (!strcmp(aTopic, "ipc:content-shutdown")) {
-    nsCOMPtr<nsIPropertyBag2> props = do_QueryInterface(aSubject);
-    if (!props) {
-      NS_WARNING("ipc:content-shutdown message without property bag as subject");
-      return NS_OK;
-    }
-
-    uint64_t childID = 0;
-    nsresult rv = props->GetPropertyAsUint64(NS_LITERAL_STRING("childID"),
-                                             &childID);
-    if (NS_WARN_IF(NS_FAILED(rv))) {
-      return rv;
-    }
-
-    if (mDefChannelChildID == childID) {
-      SetDefaultVolumeControlChannelInternal(-1, false, childID);
-      mDefChannelChildID = CONTENT_PROCESS_ID_UNKNOWN;
-    }
-
-    RemoveChildStatus(childID);
-=======
->>>>>>> a17af05f
   }
 
   return NS_OK;
@@ -614,11 +449,7 @@
 
 void
 AudioChannelService::RefreshAgents(nsPIDOMWindowOuter* aWindow,
-<<<<<<< HEAD
-                                   std::function<void(AudioChannelAgent*)> aFunc)
-=======
                                    const std::function<void(AudioChannelAgent*)>& aFunc)
->>>>>>> a17af05f
 {
   MOZ_ASSERT(aWindow);
   MOZ_ASSERT(aWindow->IsOuterWindow());
@@ -727,132 +558,13 @@
   return nullptr;
 }
 
-<<<<<<< HEAD
-float
-AudioChannelService::GetAudioChannelVolume(nsPIDOMWindowOuter* aWindow,
-                                           AudioChannel aAudioChannel)
-{
-  MOZ_ASSERT(NS_IsMainThread());
-  MOZ_ASSERT(aWindow);
-  MOZ_ASSERT(aWindow->IsOuterWindow());
-
-  AudioChannelWindow* winData = GetOrCreateWindowData(aWindow);
-  return winData->mChannels[(uint32_t)aAudioChannel].mVolume;
-}
-
-NS_IMETHODIMP
-AudioChannelService::GetAudioChannelVolume(mozIDOMWindowProxy* aWindow,
-                                           unsigned short aAudioChannel,
-                                           float* aVolume)
+bool
+AudioChannelService::IsWindowActive(nsPIDOMWindowOuter* aWindow)
 {
   MOZ_ASSERT(NS_IsMainThread());
 
   auto* window = nsPIDOMWindowOuter::From(aWindow)->GetScriptableTop();
   if (!window) {
-    *aVolume = 0.f;
-    return NS_ERROR_FAILURE;
-  }
-  *aVolume = GetAudioChannelVolume(window, (AudioChannel)aAudioChannel);
-  return NS_OK;
-}
-
-void
-AudioChannelService::SetAudioChannelVolume(nsPIDOMWindowOuter* aWindow,
-                                           AudioChannel aAudioChannel,
-                                           float aVolume)
-{
-  MOZ_ASSERT(NS_IsMainThread());
-  MOZ_ASSERT(aWindow);
-  MOZ_ASSERT(aWindow->IsOuterWindow());
-
-  MOZ_LOG(GetAudioChannelLog(), LogLevel::Debug,
-         ("AudioChannelService, SetAudioChannelVolume, window = %p, type = %" PRIu32 ", "
-          "volume = %f\n", aWindow, static_cast<uint32_t>(aAudioChannel), aVolume));
-
-  AudioChannelWindow* winData = GetOrCreateWindowData(aWindow);
-  winData->mChannels[(uint32_t)aAudioChannel].mVolume = aVolume;
-  RefreshAgentsVolumeAndPropagate(aAudioChannel, aWindow);
-}
-
-NS_IMETHODIMP
-AudioChannelService::SetAudioChannelVolume(mozIDOMWindowProxy* aWindow,
-                                           unsigned short aAudioChannel,
-                                           float aVolume)
-{
-  MOZ_ASSERT(NS_IsMainThread());
-
-  auto* window = nsPIDOMWindowOuter::From(aWindow)->GetScriptableTop();
-  if (!window) {
-    return NS_ERROR_FAILURE;
-  }
-  SetAudioChannelVolume(window, (AudioChannel)aAudioChannel, aVolume);
-  return NS_OK;
-}
-
-=======
->>>>>>> a17af05f
-bool
-AudioChannelService::IsWindowActive(nsPIDOMWindowOuter* aWindow)
-{
-  MOZ_ASSERT(NS_IsMainThread());
-
-  auto* window = nsPIDOMWindowOuter::From(aWindow)->GetScriptableTop();
-  if (!window) {
-<<<<<<< HEAD
-    *aMuted = false;
-    return NS_ERROR_FAILURE;
-  }
-  *aMuted = GetAudioChannelMuted(window, (AudioChannel)aAudioChannel);
-  return NS_OK;
-}
-
-void
-AudioChannelService::SetAudioChannelMuted(nsPIDOMWindowOuter* aWindow,
-                                          AudioChannel aAudioChannel,
-                                          bool aMuted)
-{
-  MOZ_ASSERT(NS_IsMainThread());
-  MOZ_ASSERT(aWindow);
-  MOZ_ASSERT(aWindow->IsOuterWindow());
-
-  MOZ_LOG(GetAudioChannelLog(), LogLevel::Debug,
-         ("AudioChannelService, SetAudioChannelMuted, window = %p, type = %" PRIu32 ", "
-          "mute = %s\n", aWindow, static_cast<uint32_t>(aAudioChannel),
-          aMuted ? "true" : "false"));
-
-  if (aAudioChannel == AudioChannel::System) {
-    // Workaround for bug1183033, system channel type can always playback.
-    return;
-  }
-
-  AudioChannelWindow* winData = GetOrCreateWindowData(aWindow);
-  winData->mChannels[(uint32_t)aAudioChannel].mMuted = aMuted;
-  RefreshAgentsVolumeAndPropagate(aAudioChannel, aWindow);
-}
-
-NS_IMETHODIMP
-AudioChannelService::SetAudioChannelMuted(mozIDOMWindowProxy* aWindow,
-                                          unsigned short aAudioChannel,
-                                          bool aMuted)
-{
-  MOZ_ASSERT(NS_IsMainThread());
-
-  auto* window = nsPIDOMWindowOuter::From(aWindow)->GetScriptableTop();
-  if (!window) {
-    return NS_ERROR_FAILURE;
-  }
-  SetAudioChannelMuted(window, (AudioChannel)aAudioChannel, aMuted);
-  return NS_OK;
-}
-
-bool
-AudioChannelService::IsAudioChannelActive(nsPIDOMWindowOuter* aWindow,
-                                          AudioChannel aAudioChannel)
-{
-  MOZ_ASSERT(NS_IsMainThread());
-  MOZ_ASSERT(aWindow);
-  MOZ_ASSERT(aWindow->IsOuterWindow());
-=======
     return false;
   }
 
@@ -860,43 +572,10 @@
   if (!winData) {
     return false;
   }
->>>>>>> a17af05f
 
   return !winData->mAudibleAgents.IsEmpty();
 }
 
-<<<<<<< HEAD
-NS_IMETHODIMP
-AudioChannelService::IsAudioChannelActive(mozIDOMWindowProxy* aWindow,
-                                          unsigned short aAudioChannel,
-                                          bool* aActive)
-{
-  MOZ_ASSERT(NS_IsMainThread());
-
-  auto* window = nsPIDOMWindowOuter::From(aWindow)->GetScriptableTop();
-  if (!window) {
-    *aActive = false;
-    return NS_ERROR_FAILURE;
-  }
-  *aActive = IsAudioChannelActive(window, (AudioChannel)aAudioChannel);
-  return NS_OK;
-}
-
-bool
-AudioChannelService::IsWindowActive(nsPIDOMWindowOuter* aWindow)
-{
-  MOZ_ASSERT(NS_IsMainThread());
-
-  auto* window = nsPIDOMWindowOuter::From(aWindow)->GetScriptableTop();
-  if (!window) {
-    return false;
-  }
-  AudioChannelWindow* winData = GetOrCreateWindowData(window);
-  return !winData->mAudibleAgents.IsEmpty();
-}
-
-=======
->>>>>>> a17af05f
 void
 AudioChannelService::RefreshAgentsAudioFocusChanged(AudioChannelAgent* aAgent)
 {
@@ -932,58 +611,9 @@
 }
 
 void
-<<<<<<< HEAD
-AudioChannelService::RefreshAgentsAudioFocusChanged(AudioChannelAgent* aAgent)
-{
-  MOZ_ASSERT(aAgent);
-
-  nsTObserverArray<nsAutoPtr<AudioChannelWindow>>::ForwardIterator
-    iter(mWindows);
-  while (iter.HasMore()) {
-    AudioChannelWindow* winData = iter.GetNext();
-    if (winData->mOwningAudioFocus) {
-      winData->AudioFocusChanged(aAgent);
-    }
-  }
-}
-
-void
-AudioChannelService::NotifyMediaResumedFromBlock(nsPIDOMWindowOuter* aWindow)
-{
-  MOZ_ASSERT(aWindow);
-  MOZ_ASSERT(aWindow->IsOuterWindow());
-
-  nsCOMPtr<nsPIDOMWindowOuter> topWindow = aWindow->GetScriptableTop();
-  if (!topWindow) {
-    return;
-  }
-
-  AudioChannelWindow* winData = GetWindowData(topWindow->WindowID());
-  if (!winData) {
-    return;
-  }
-
-  if (!winData->mShouldSendBlockStopEvent) {
-    return;
-  }
-
-  winData->NotifyMediaBlockStop(aWindow);
-}
-
-void
 AudioChannelService::AudioChannelWindow::RequestAudioFocus(AudioChannelAgent* aAgent)
 {
   MOZ_ASSERT(aAgent);
-=======
-AudioChannelService::AudioChannelWindow::RequestAudioFocus(AudioChannelAgent* aAgent)
-{
-  MOZ_ASSERT(aAgent);
-
-  // Don't need to check audio focus for window-less agent.
-  if (!aAgent->Window()) {
-    return;
-  }
->>>>>>> a17af05f
 
   // Don't need to check audio focus for window-less agent.
   if (!aAgent->Window()) {
@@ -1088,12 +718,7 @@
         continue;
       }
 
-<<<<<<< HEAD
-      uint32_t type = GetCompetingBehavior(agent,
-                                           aNewPlayingAgent->AudioChannelType());
-=======
       uint32_t type = GetCompetingBehavior(agent);
->>>>>>> a17af05f
 
       // If window will be suspended, it needs to abandon the audio focus
       // because only one window can own audio focus at a time. However, we
@@ -1122,40 +747,18 @@
 }
 
 uint32_t
-<<<<<<< HEAD
-AudioChannelService::AudioChannelWindow::GetCompetingBehavior(AudioChannelAgent* aAgent,
-                                                              int32_t aIncomingChannelType) const
-=======
 AudioChannelService::AudioChannelWindow::GetCompetingBehavior(AudioChannelAgent* aAgent) const
->>>>>>> a17af05f
 {
   MOZ_ASSERT(aAgent);
   MOZ_ASSERT(IsEnableAudioCompetingForAllAgents() ?
     mAgents.Contains(aAgent) : mAudibleAgents.Contains(aAgent));
 
-<<<<<<< HEAD
-  uint32_t competingBehavior = nsISuspendedTypes::NONE_SUSPENDED;
-  int32_t presentChannelType = aAgent->AudioChannelType();
-
-  // TODO : add other competing cases for MediaSession API
-  if (presentChannelType == int32_t(AudioChannel::Normal) &&
-      aIncomingChannelType == int32_t(AudioChannel::Normal)) {
-    competingBehavior = nsISuspendedTypes::SUSPENDED_STOP_DISPOSABLE;
-  }
-
-  MOZ_LOG(AudioChannelService::GetAudioChannelLog(), LogLevel::Debug,
-         ("AudioChannelWindow, GetCompetingBehavior, this = %p, "
-          "present type = %d, incoming channel = %d, behavior = %s\n",
-          this, presentChannelType, aIncomingChannelType,
-          SuspendTypeToStr(competingBehavior)));
-=======
   uint32_t competingBehavior = nsISuspendedTypes::SUSPENDED_STOP_DISPOSABLE;
 
   MOZ_LOG(AudioChannelService::GetAudioChannelLog(), LogLevel::Debug,
          ("AudioChannelWindow, GetCompetingBehavior, this = %p, "
           "behavior = %s\n",
           this, SuspendTypeToStr(competingBehavior)));
->>>>>>> a17af05f
 
   return competingBehavior;
 }
@@ -1194,18 +797,11 @@
 void
 AudioChannelService::AudioChannelWindow::NotifyMediaBlockStop(nsPIDOMWindowOuter* aWindow)
 {
-<<<<<<< HEAD
-  mShouldSendBlockStopEvent = false;
-  // Can't use raw pointer for lamba variable capturing, use smart ptr.
-  nsCOMPtr<nsPIDOMWindowOuter> window = aWindow;
-  NS_DispatchToCurrentThread(NS_NewRunnableFunction([window] () -> void {
-=======
   // Can't use raw pointer for lamba variable capturing, use smart ptr.
   nsCOMPtr<nsPIDOMWindowOuter> window = aWindow;
   NS_DispatchToCurrentThread(NS_NewRunnableFunction(
     "dom::AudioChannelService::AudioChannelWindow::NotifyMediaBlockStop",
     [window]() -> void {
->>>>>>> a17af05f
       nsCOMPtr<nsIObserverService> observerService =
         services::GetObserverService();
       if (NS_WARN_IF(!observerService)) {
@@ -1214,11 +810,6 @@
 
       observerService->NotifyObservers(ToSupports(window),
                                        "audio-playback",
-<<<<<<< HEAD
-                                       u"blockStop");
-    })
-  );
-=======
                                        u"mediaBlockStop");
     })
   );
@@ -1240,7 +831,6 @@
       })
     );
   }
->>>>>>> a17af05f
 }
 
 void
@@ -1400,22 +990,6 @@
     return;
   }
 
-<<<<<<< HEAD
-  if (!mShouldSendBlockStopEvent) {
-      mShouldSendBlockStopEvent = true;
-      NS_DispatchToCurrentThread(NS_NewRunnableFunction([window] () -> void {
-        nsCOMPtr<nsIObserverService> observerService =
-          services::GetObserverService();
-        if (NS_WARN_IF(!observerService)) {
-          return;
-        }
-
-        observerService->NotifyObservers(ToSupports(window),
-                                         "audio-playback",
-                                         u"blockStart");
-      })
-    );
-=======
   if (!mShouldSendActiveMediaBlockStopEvent) {
       mShouldSendActiveMediaBlockStopEvent = true;
       NS_DispatchToCurrentThread(NS_NewRunnableFunction(
@@ -1431,7 +1005,6 @@
           observerService->NotifyObservers(
             ToSupports(window), "audio-playback", u"activeMediaBlockStart");
         }));
->>>>>>> a17af05f
   }
 }
 
