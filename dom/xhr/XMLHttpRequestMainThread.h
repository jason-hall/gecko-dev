--- conflicted
+++ resolved
@@ -318,52 +318,6 @@
   void PopulateNetworkInterfaceId();
 
   void UnsuppressEventHandlingAndResume();
-<<<<<<< HEAD
-
-public:
-  virtual void
-  Send(JSContext* /*aCx*/, ErrorResult& aRv) override
-  {
-    aRv = SendInternal(nullptr);
-  }
-
-  virtual void
-  Send(JSContext* /*aCx*/, const ArrayBuffer& aArrayBuffer,
-       ErrorResult& aRv) override
-  {
-    BodyExtractor<const ArrayBuffer> body(&aArrayBuffer);
-    aRv = SendInternal(&body);
-  }
-
-  virtual void
-  Send(JSContext* /*aCx*/, const ArrayBufferView& aArrayBufferView,
-       ErrorResult& aRv) override
-  {
-    BodyExtractor<const ArrayBufferView> body(&aArrayBufferView);
-    aRv = SendInternal(&body);
-  }
-
-  virtual void
-  Send(JSContext* /*aCx*/, Blob& aBlob, ErrorResult& aRv) override
-  {
-    BodyExtractor<nsIXHRSendable> body(&aBlob);
-    aRv = SendInternal(&body);
-  }
-
-  virtual void Send(JSContext* /*aCx*/, URLSearchParams& aURLSearchParams,
-                    ErrorResult& aRv) override
-  {
-    BodyExtractor<nsIXHRSendable> body(&aURLSearchParams);
-    aRv = SendInternal(&body);
-  }
-
-  virtual void
-  Send(JSContext* /*aCx*/, nsIDocument& aDoc, ErrorResult& aRv) override
-  {
-    BodyExtractor<nsIDocument> body(&aDoc);
-    aRv = SendInternal(&body);
-  }
-=======
 
   // Check pref "dom.mapped_arraybuffer.enabled" to make sure ArrayBuffer is
   // supported.
@@ -374,39 +328,17 @@
   static bool IsLowercaseResponseHeader();
 
   void MaybeLowerChannelPriority();
->>>>>>> a17af05f
 
 public:
   virtual void
-<<<<<<< HEAD
-  Send(JSContext* aCx, const nsAString& aString, ErrorResult& aRv) override
-  {
-    if (DOMStringIsNull(aString)) {
-      Send(aCx, aRv);
-    } else {
-      BodyExtractor<const nsAString> body(&aString);
-      aRv = SendInternal(&body);
-    }
-  }
-=======
   Send(JSContext* aCx,
        const Nullable<DocumentOrBlobOrArrayBufferViewOrArrayBufferOrFormDataOrURLSearchParamsOrUSVString>& aData,
        ErrorResult& aRv) override;
->>>>>>> a17af05f
 
   virtual void
   SendInputStream(nsIInputStream* aInputStream, ErrorResult& aRv) override
   {
-<<<<<<< HEAD
-    BodyExtractor<nsIXHRSendable> body(&aFormData);
-    aRv = SendInternal(&body);
-  }
-
-  virtual void
-  Send(JSContext* aCx, nsIInputStream* aStream, ErrorResult& aRv) override
-  {
-    NS_ASSERTION(aStream, "Null should go to string version");
-    BodyExtractor<nsIInputStream> body(aStream);
+    BodyExtractor<nsIInputStream> body(aInputStream);
     aRv = SendInternal(&body);
   }
 
@@ -416,21 +348,8 @@
                     ErrorResult& aRv);
 
   void
-  Abort() {
-=======
-    BodyExtractor<nsIInputStream> body(aInputStream);
-    aRv = SendInternal(&body);
-  }
-
-  void
-  RequestErrorSteps(const ProgressEventType aEventType,
-                    const nsresult aOptionalException,
-                    ErrorResult& aRv);
-
-  void
   Abort()
   {
->>>>>>> a17af05f
     ErrorResult rv;
     Abort(rv);
     MOZ_ASSERT(!rv.Failed());
@@ -634,13 +553,10 @@
 
   void SetTimerEventTarget(nsITimer* aTimer);
 
-<<<<<<< HEAD
-=======
   nsresult DispatchToMainThread(already_AddRefed<nsIRunnable> aRunnable);
 
   void DispatchOrStoreEvent(DOMEventTargetHelper* aTarget, Event* aEvent);
 
->>>>>>> a17af05f
   already_AddRefed<nsXMLHttpRequestXPCOMifier> EnsureXPCOMifier();
 
   void SuspendEventDispatching();
@@ -821,23 +737,13 @@
   void HandleSyncTimeoutTimer();
   void CancelSyncTimeoutTimer();
 
-<<<<<<< HEAD
-  bool mErrorLoad;
-=======
   ErrorType mErrorLoad;
->>>>>>> a17af05f
   bool mErrorParsingXML;
   bool mWaitingForOnStopRequest;
   bool mProgressTimerIsActive;
   bool mIsHtml;
   bool mWarnAboutSyncHtml;
   int64_t mLoadTotal; // -1 if not known.
-<<<<<<< HEAD
-  // Amount of script-exposed (i.e. after undoing gzip compresion) data
-  // received.
-  uint64_t mDataAvailable;
-=======
->>>>>>> a17af05f
   // Number of HTTP message body bytes received so far. This quantity is
   // in the same units as Content-Length and mLoadTotal, and hence counts
   // compressed bytes when the channel has gzip Content-Encoding. If the
