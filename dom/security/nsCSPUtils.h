/* -*- Mode: C++; tab-width: 8; indent-tabs-mode: nil; c-basic-offset: 2 -*- */
/* vim: set ts=8 sts=2 et sw=2 tw=80: */
/* This Source Code Form is subject to the terms of the Mozilla Public
 * License, v. 2.0. If a copy of the MPL was not distributed with this
 * file, You can obtain one at http://mozilla.org/MPL/2.0/. */

#ifndef nsCSPUtils_h___
#define nsCSPUtils_h___

#include "nsCOMPtr.h"
#include "nsIContentPolicy.h"
#include "nsIContentSecurityPolicy.h"
#include "nsIURI.h"
#include "nsString.h"
#include "nsTArray.h"
#include "nsUnicharUtils.h"
#include "mozilla/Logging.h"

namespace mozilla {
namespace dom {
  struct CSP;
} // namespace dom
} // namespace mozilla

/* =============== Logging =================== */

void CSP_LogLocalizedStr(const char* aName,
                         const char16_t** aParams,
                         uint32_t aLength,
                         const nsAString& aSourceName,
                         const nsAString& aSourceLine,
                         uint32_t aLineNumber,
                         uint32_t aColumnNumber,
                         uint32_t aFlags,
                         const char* aCategory,
                         uint64_t aInnerWindowID);

void CSP_GetLocalizedStr(const char* aName,
                         const char16_t** aParams,
                         uint32_t aLength,
                         nsAString& outResult);

void CSP_LogStrMessage(const nsAString& aMsg);

void CSP_LogMessage(const nsAString& aMessage,
                    const nsAString& aSourceName,
                    const nsAString& aSourceLine,
                    uint32_t aLineNumber,
                    uint32_t aColumnNumber,
                    uint32_t aFlags,
                    const char* aCategory,
                    uint64_t aInnerWindowID);


/* =============== Constant and Type Definitions ================== */

#define INLINE_STYLE_VIOLATION_OBSERVER_TOPIC        "violated base restriction: Inline Stylesheets will not apply"
#define INLINE_SCRIPT_VIOLATION_OBSERVER_TOPIC       "violated base restriction: Inline Scripts will not execute"
#define EVAL_VIOLATION_OBSERVER_TOPIC                "violated base restriction: Code will not be created from strings"
#define SCRIPT_NONCE_VIOLATION_OBSERVER_TOPIC        "Inline Script had invalid nonce"
#define STYLE_NONCE_VIOLATION_OBSERVER_TOPIC         "Inline Style had invalid nonce"
#define SCRIPT_HASH_VIOLATION_OBSERVER_TOPIC         "Inline Script had invalid hash"
#define STYLE_HASH_VIOLATION_OBSERVER_TOPIC          "Inline Style had invalid hash"
#define REQUIRE_SRI_SCRIPT_VIOLATION_OBSERVER_TOPIC  "Missing required Subresource Integrity for Script"
#define REQUIRE_SRI_STYLE_VIOLATION_OBSERVER_TOPIC   "Missing required Subresource Integrity for Style"

// these strings map to the CSPDirectives in nsIContentSecurityPolicy
// NOTE: When implementing a new directive, you will need to add it here but also
// add a corresponding entry to the constants in nsIContentSecurityPolicy.idl
// and also create an entry for the new directive in
// nsCSPDirective::toDomCSPStruct() and add it to CSPDictionaries.webidl.
// Order of elements below important! Make sure it matches the order as in
// nsIContentSecurityPolicy.idl
static const char* CSPStrDirectives[] = {
  "-error-",                   // NO_DIRECTIVE
  "default-src",               // DEFAULT_SRC_DIRECTIVE
  "script-src",                // SCRIPT_SRC_DIRECTIVE
  "object-src",                // OBJECT_SRC_DIRECTIVE
  "style-src",                 // STYLE_SRC_DIRECTIVE
  "img-src",                   // IMG_SRC_DIRECTIVE
  "media-src",                 // MEDIA_SRC_DIRECTIVE
  "frame-src",                 // FRAME_SRC_DIRECTIVE
  "font-src",                  // FONT_SRC_DIRECTIVE
  "connect-src",               // CONNECT_SRC_DIRECTIVE
  "report-uri",                // REPORT_URI_DIRECTIVE
  "frame-ancestors",           // FRAME_ANCESTORS_DIRECTIVE
  "reflected-xss",             // REFLECTED_XSS_DIRECTIVE
  "base-uri",                  // BASE_URI_DIRECTIVE
  "form-action",               // FORM_ACTION_DIRECTIVE
  "referrer",                  // REFERRER_DIRECTIVE
  "manifest-src",              // MANIFEST_SRC_DIRECTIVE
  "upgrade-insecure-requests", // UPGRADE_IF_INSECURE_DIRECTIVE
  "child-src",                 // CHILD_SRC_DIRECTIVE
  "block-all-mixed-content",   // BLOCK_ALL_MIXED_CONTENT
  "require-sri-for",           // REQUIRE_SRI_FOR
  "sandbox"                    // SANDBOX_DIRECTIVE
};

inline const char* CSP_CSPDirectiveToString(CSPDirective aDir)
{
  return CSPStrDirectives[static_cast<uint32_t>(aDir)];
}

inline CSPDirective CSP_StringToCSPDirective(const nsAString& aDir)
{
  nsString lowerDir = PromiseFlatString(aDir);
  ToLowerCase(lowerDir);

  uint32_t numDirs = (sizeof(CSPStrDirectives) / sizeof(CSPStrDirectives[0]));
  for (uint32_t i = 1; i < numDirs; i++) {
    if (lowerDir.EqualsASCII(CSPStrDirectives[i])) {
      return static_cast<CSPDirective>(i);
    }
  }
  NS_ASSERTION(false, "Can not convert unknown Directive to Integer");
  return nsIContentSecurityPolicy::NO_DIRECTIVE;
}

// Please add any new enum items not only to CSPKeyword, but also add
// a string version for every enum >> using the same index << to
// CSPStrKeywords underneath.
enum CSPKeyword {
  CSP_SELF = 0,
  CSP_UNSAFE_INLINE,
  CSP_UNSAFE_EVAL,
  CSP_NONE,
  CSP_NONCE,
  CSP_REQUIRE_SRI_FOR,
  CSP_STRICT_DYNAMIC,
  // CSP_LAST_KEYWORD_VALUE always needs to be the last element in the enum
  // because we use it to calculate the size for the char* array.
  CSP_LAST_KEYWORD_VALUE,
  // Putting CSP_HASH after the delimitor, because CSP_HASH is not a valid
  // keyword (hash uses e.g. sha256, sha512) but we use CSP_HASH internally
  // to identify allowed hashes in ::allows.
  CSP_HASH
 };

static const char* CSPStrKeywords[] = {
  "'self'",          // CSP_SELF = 0
  "'unsafe-inline'", // CSP_UNSAFE_INLINE
  "'unsafe-eval'",   // CSP_UNSAFE_EVAL
  "'none'",          // CSP_NONE
  "'nonce-",         // CSP_NONCE
  "require-sri-for", // CSP_REQUIRE_SRI_FOR
  "'strict-dynamic'" // CSP_STRICT_DYNAMIC
  // Remember: CSP_HASH is not supposed to be used
};

inline const char* CSP_EnumToKeyword(enum CSPKeyword aKey)
{
  // Make sure all elements in enum CSPKeyword got added to CSPStrKeywords.
  static_assert((sizeof(CSPStrKeywords) / sizeof(CSPStrKeywords[0]) ==
                static_cast<uint32_t>(CSP_LAST_KEYWORD_VALUE)),
                "CSP_LAST_KEYWORD_VALUE does not match length of CSPStrKeywords");

  if (static_cast<uint32_t>(aKey) < static_cast<uint32_t>(CSP_LAST_KEYWORD_VALUE)) {
      return CSPStrKeywords[static_cast<uint32_t>(aKey)];
  }
  return "error: invalid keyword in CSP_EnumToKeyword";
}

inline CSPKeyword CSP_KeywordToEnum(const nsAString& aKey)
{
  nsString lowerKey = PromiseFlatString(aKey);
  ToLowerCase(lowerKey);

  static_assert(CSP_LAST_KEYWORD_VALUE ==
                (sizeof(CSPStrKeywords) / sizeof(CSPStrKeywords[0])),
                 "CSP_LAST_KEYWORD_VALUE does not match length of CSPStrKeywords");

  for (uint32_t i = 0; i < CSP_LAST_KEYWORD_VALUE; i++) {
    if (lowerKey.EqualsASCII(CSPStrKeywords[i])) {
      return static_cast<CSPKeyword>(i);
    }
  }
  NS_ASSERTION(false, "Can not convert unknown Keyword to Enum");
  return CSP_LAST_KEYWORD_VALUE;
}

nsresult CSP_AppendCSPFromHeader(nsIContentSecurityPolicy* aCsp,
                                 const nsAString& aHeaderValue,
                                 bool aReportOnly);

/* =============== Helpers ================== */

class nsCSPHostSrc;

nsCSPHostSrc* CSP_CreateHostSrcFromSelfURI(nsIURI* aSelfURI);
bool CSP_IsValidDirective(const nsAString& aDir);
bool CSP_IsDirective(const nsAString& aValue, CSPDirective aDir);
bool CSP_IsKeyword(const nsAString& aValue, enum CSPKeyword aKey);
bool CSP_IsQuotelessKeyword(const nsAString& aKey);
CSPDirective CSP_ContentTypeToDirective(nsContentPolicyType aType);

class nsCSPSrcVisitor;

void CSP_PercentDecodeStr(const nsAString& aEncStr, nsAString& outDecStr);

/* =============== nsCSPSrc ================== */

class nsCSPBaseSrc {
  public:
    nsCSPBaseSrc();
    virtual ~nsCSPBaseSrc();

    virtual bool permits(nsIURI* aUri, const nsAString& aNonce, bool aWasRedirected,
                         bool aReportOnly, bool aUpgradeInsecure, bool aParserCreated) const;
    virtual bool allows(enum CSPKeyword aKeyword, const nsAString& aHashOrNonce,
                        bool aParserCreated) const;
    virtual bool visit(nsCSPSrcVisitor* aVisitor) const = 0;
    virtual void toString(nsAString& outStr) const = 0;

    virtual void invalidate() const
      { mInvalidated = true; }
<<<<<<< HEAD
 
=======

>>>>>>> a17af05f
  protected:
    // invalidate srcs if 'script-dynamic' is present or also invalidate
    // unsafe-inline' if nonce- or hash-source specified
    mutable bool mInvalidated;

};

/* =============== nsCSPSchemeSrc ============ */

class nsCSPSchemeSrc : public nsCSPBaseSrc {
  public:
    explicit nsCSPSchemeSrc(const nsAString& aScheme);
    virtual ~nsCSPSchemeSrc();

    bool permits(nsIURI* aUri, const nsAString& aNonce, bool aWasRedirected,
                 bool aReportOnly, bool aUpgradeInsecure, bool aParserCreated) const;
    bool visit(nsCSPSrcVisitor* aVisitor) const;
    void toString(nsAString& outStr) const;

    inline void getScheme(nsAString& outStr) const
      { outStr.Assign(mScheme); };

  private:
    nsString mScheme;
};

/* =============== nsCSPHostSrc ============== */

class nsCSPHostSrc : public nsCSPBaseSrc {
  public:
    explicit nsCSPHostSrc(const nsAString& aHost);
    virtual ~nsCSPHostSrc();

    bool permits(nsIURI* aUri, const nsAString& aNonce, bool aWasRedirected,
                 bool aReportOnly, bool aUpgradeInsecure, bool aParserCreated) const;
    bool visit(nsCSPSrcVisitor* aVisitor) const;
    void toString(nsAString& outStr) const;

    void setScheme(const nsAString& aScheme);
    void setPort(const nsAString& aPort);
    void appendPath(const nsAString &aPath);

    inline void setGeneratedFromSelfKeyword() const
      { mGeneratedFromSelfKeyword = true; }

    inline void setIsUniqueOrigin() const
      { mIsUniqueOrigin = true; }

    inline void setWithinFrameAncestorsDir(bool aValue) const
      { mWithinFrameAncstorsDir = aValue; }

    inline void getScheme(nsAString& outStr) const
      { outStr.Assign(mScheme); };

    inline void getHost(nsAString& outStr) const
      { outStr.Assign(mHost); };

    inline void getPort(nsAString& outStr) const
      { outStr.Assign(mPort); };

    inline void getPath(nsAString& outStr) const
      { outStr.Assign(mPath); };

  private:
    nsString mScheme;
    nsString mHost;
    nsString mPort;
    nsString mPath;
    mutable bool mGeneratedFromSelfKeyword;
    mutable bool mIsUniqueOrigin;
    mutable bool mWithinFrameAncstorsDir;
};

/* =============== nsCSPKeywordSrc ============ */

class nsCSPKeywordSrc : public nsCSPBaseSrc {
  public:
    explicit nsCSPKeywordSrc(CSPKeyword aKeyword);
    virtual ~nsCSPKeywordSrc();

    bool allows(enum CSPKeyword aKeyword, const nsAString& aHashOrNonce,
                bool aParserCreated) const;
    bool permits(nsIURI* aUri, const nsAString& aNonce, bool aWasRedirected,
                 bool aReportOnly, bool aUpgradeInsecure, bool aParserCreated) const;
    bool visit(nsCSPSrcVisitor* aVisitor) const;
    void toString(nsAString& outStr) const;

    inline CSPKeyword getKeyword() const
      { return mKeyword; };

    inline void invalidate() const
    {
      // keywords that need to invalidated
      if (mKeyword == CSP_SELF || mKeyword == CSP_UNSAFE_INLINE) {
        mInvalidated = true;
      }
    }

  private:
    CSPKeyword mKeyword;
};

/* =============== nsCSPNonceSource =========== */

class nsCSPNonceSrc : public nsCSPBaseSrc {
  public:
    explicit nsCSPNonceSrc(const nsAString& aNonce);
    virtual ~nsCSPNonceSrc();

    bool permits(nsIURI* aUri, const nsAString& aNonce, bool aWasRedirected,
                 bool aReportOnly, bool aUpgradeInsecure, bool aParserCreated) const;
    bool allows(enum CSPKeyword aKeyword, const nsAString& aHashOrNonce,
                bool aParserCreated) const;
    bool visit(nsCSPSrcVisitor* aVisitor) const;
    void toString(nsAString& outStr) const;

    inline void getNonce(nsAString& outStr) const
      { outStr.Assign(mNonce); };

    inline void invalidate() const
    {
      // overwrite nsCSPBaseSRC::invalidate() and explicitily
      // do *not* invalidate, because 'strict-dynamic' should
      // not invalidate nonces.
    }

  private:
    nsString mNonce;
};

/* =============== nsCSPHashSource ============ */

class nsCSPHashSrc : public nsCSPBaseSrc {
  public:
    nsCSPHashSrc(const nsAString& algo, const nsAString& hash);
    virtual ~nsCSPHashSrc();

    bool allows(enum CSPKeyword aKeyword, const nsAString& aHashOrNonce,
                bool aParserCreated) const;
    void toString(nsAString& outStr) const;
    bool visit(nsCSPSrcVisitor* aVisitor) const;

    inline void getAlgorithm(nsAString& outStr) const
      { outStr.Assign(mAlgorithm); };

    inline void getHash(nsAString& outStr) const
      { outStr.Assign(mHash); };

    inline void invalidate() const
    {
      // overwrite nsCSPBaseSRC::invalidate() and explicitily
      // do *not* invalidate, because 'strict-dynamic' should
      // not invalidate hashes.
    }

  private:
    nsString mAlgorithm;
    nsString mHash;
};

/* =============== nsCSPReportURI ============ */

class nsCSPReportURI : public nsCSPBaseSrc {
  public:
    explicit nsCSPReportURI(nsIURI* aURI);
    virtual ~nsCSPReportURI();

    bool visit(nsCSPSrcVisitor* aVisitor) const;
    void toString(nsAString& outStr) const;

  private:
    nsCOMPtr<nsIURI> mReportURI;
};

/* =============== nsCSPSandboxFlags ================== */

class nsCSPSandboxFlags : public nsCSPBaseSrc {
  public:
    explicit nsCSPSandboxFlags(const nsAString& aFlags);
    virtual ~nsCSPSandboxFlags();

    bool visit(nsCSPSrcVisitor* aVisitor) const;
    void toString(nsAString& outStr) const;

  private:
    nsString mFlags;
};

/* =============== nsCSPSrcVisitor ================== */

class nsCSPSrcVisitor {
  public:
    virtual bool visitSchemeSrc(const nsCSPSchemeSrc& src) = 0;

    virtual bool visitHostSrc(const nsCSPHostSrc& src) = 0;

    virtual bool visitKeywordSrc(const nsCSPKeywordSrc& src) = 0;

    virtual bool visitNonceSrc(const nsCSPNonceSrc& src) = 0;

    virtual bool visitHashSrc(const nsCSPHashSrc& src) = 0;

  protected:
    explicit nsCSPSrcVisitor() {};
    virtual ~nsCSPSrcVisitor() {};
};

/* =============== nsCSPDirective ============= */

class nsCSPDirective {
  public:
    explicit nsCSPDirective(CSPDirective aDirective);
    virtual ~nsCSPDirective();

    virtual bool permits(nsIURI* aUri, const nsAString& aNonce, bool aWasRedirected,
                         bool aReportOnly, bool aUpgradeInsecure, bool aParserCreated) const;
    virtual bool allows(enum CSPKeyword aKeyword, const nsAString& aHashOrNonce,
                 bool aParserCreated) const;
    virtual void toString(nsAString& outStr) const;
    void toDomCSPStruct(mozilla::dom::CSP& outCSP) const;

    virtual void addSrcs(const nsTArray<nsCSPBaseSrc*>& aSrcs)
      { mSrcs = aSrcs; }

    virtual bool restrictsContentType(nsContentPolicyType aContentType) const;

    inline bool isDefaultDirective() const
     { return mDirective == nsIContentSecurityPolicy::DEFAULT_SRC_DIRECTIVE; }

    virtual bool equals(CSPDirective aDirective) const;

    void getReportURIs(nsTArray<nsString> &outReportURIs) const;

    bool visitSrcs(nsCSPSrcVisitor* aVisitor) const;

  private:
    CSPDirective            mDirective;
    nsTArray<nsCSPBaseSrc*> mSrcs;
};

/* =============== nsCSPChildSrcDirective ============= */

/*
 * In CSP 2, the child-src directive covers both workers and
 * subdocuments (i.e., frames and iframes). Workers were removed
 * from script-src, but frames can be controlled by either child-src
 * or frame-src directives, so child-src needs to know whether it should
 * also restrict frames. When both are present the frame-src directive
 * takes precedent.
 */
class nsCSPChildSrcDirective : public nsCSPDirective {
  public:
    explicit nsCSPChildSrcDirective(CSPDirective aDirective);
    virtual ~nsCSPChildSrcDirective();

    void setHandleFrameSrc();

    virtual bool restrictsContentType(nsContentPolicyType aContentType) const;

    virtual bool equals(CSPDirective aDirective) const;

  private:
    bool mHandleFrameSrc;
};

/* =============== nsBlockAllMixedContentDirective === */

class nsBlockAllMixedContentDirective : public nsCSPDirective {
  public:
    explicit nsBlockAllMixedContentDirective(CSPDirective aDirective);
    ~nsBlockAllMixedContentDirective();

    bool permits(nsIURI* aUri, const nsAString& aNonce, bool aWasRedirected,
                 bool aReportOnly, bool aUpgradeInsecure, bool aParserCreated) const
      { return false; }

    bool permits(nsIURI* aUri) const
      { return false; }

    bool allows(enum CSPKeyword aKeyword, const nsAString& aHashOrNonce,
                bool aParserCreated) const
      { return false; }

    void toString(nsAString& outStr) const;

    void addSrcs(const nsTArray<nsCSPBaseSrc*>& aSrcs)
      {  MOZ_ASSERT(false, "block-all-mixed-content does not hold any srcs"); }
};

/* =============== nsUpgradeInsecureDirective === */

/*
 * Upgrading insecure requests includes the following actors:
 * (1) CSP:
 *     The CSP implementation whitelists the http-request
 *     in case the policy is executed in enforcement mode.
 *     The CSP implementation however does not allow http
 *     requests to succeed if executed in report-only mode.
 *     In such a case the CSP implementation reports the
 *     error back to the page.
 *
 * (2) MixedContent:
 *     The evalution of MixedContent whitelists all http
 *     requests with the promise that the http requests
 *     gets upgraded to https before any data is fetched
 *     from the network.
 *
 * (3) CORS:
 *     Does not consider the http request to be of a
 *     different origin in case the scheme is the only
 *     difference in otherwise matching URIs.
 *
 * (4) nsHttpChannel:
 *     Before connecting, the channel gets redirected
 *     to use https.
 *
 * (5) WebSocketChannel:
 *     Similar to the httpChannel, the websocketchannel
 *     gets upgraded from ws to wss.
 */
class nsUpgradeInsecureDirective : public nsCSPDirective {
  public:
    explicit nsUpgradeInsecureDirective(CSPDirective aDirective);
    ~nsUpgradeInsecureDirective();

    bool permits(nsIURI* aUri, const nsAString& aNonce, bool aWasRedirected,
                 bool aReportOnly, bool aUpgradeInsecure, bool aParserCreated) const
      { return false; }

    bool permits(nsIURI* aUri) const
      { return false; }

    bool allows(enum CSPKeyword aKeyword, const nsAString& aHashOrNonce,
                bool aParserCreated) const
      { return false; }

    void toString(nsAString& outStr) const;

    void addSrcs(const nsTArray<nsCSPBaseSrc*>& aSrcs)
      {  MOZ_ASSERT(false, "upgrade-insecure-requests does not hold any srcs"); }
};

/* ===== nsRequireSRIForDirective ========================= */

class nsRequireSRIForDirective : public nsCSPDirective {
  public:
    explicit nsRequireSRIForDirective(CSPDirective aDirective);
    ~nsRequireSRIForDirective();

    void toString(nsAString& outStr) const;

    void addType(nsContentPolicyType aType)
      { mTypes.AppendElement(aType); }
    bool hasType(nsContentPolicyType aType) const;
    bool restrictsContentType(nsContentPolicyType aType) const;
    bool allows(enum CSPKeyword aKeyword, const nsAString& aHashOrNonce,
                bool aParserCreated) const;

  private:
    nsTArray<nsContentPolicyType> mTypes;
};

/* =============== nsCSPPolicy ================== */

class nsCSPPolicy {
  public:
    nsCSPPolicy();
    virtual ~nsCSPPolicy();

    bool permits(CSPDirective aDirective,
                 nsIURI* aUri,
                 const nsAString& aNonce,
                 bool aWasRedirected,
                 bool aSpecific,
                 bool aParserCreated,
                 nsAString& outViolatedDirective) const;
    bool permits(CSPDirective aDir,
                 nsIURI* aUri,
                 bool aSpecific) const;
    bool allows(nsContentPolicyType aContentType,
                enum CSPKeyword aKeyword,
                const nsAString& aHashOrNonce,
                bool aParserCreated) const;
    bool allows(nsContentPolicyType aContentType,
                enum CSPKeyword aKeyword) const;
    void toString(nsAString& outStr) const;
    void toDomCSPStruct(mozilla::dom::CSP& outCSP) const;

    inline void addDirective(nsCSPDirective* aDir)
      { mDirectives.AppendElement(aDir); }

    inline void addUpgradeInsecDir(nsUpgradeInsecureDirective* aDir)
      {
        mUpgradeInsecDir = aDir;
        addDirective(aDir);
      }

    bool hasDirective(CSPDirective aDir) const;

    inline void setReportOnlyFlag(bool aFlag)
      { mReportOnly = aFlag; }

    inline bool getReportOnlyFlag() const
      { return mReportOnly; }

    inline void setReferrerPolicy(const nsAString* aValue)
      {
        mReferrerPolicy = *aValue;
        ToLowerCase(mReferrerPolicy);
      }

    inline void getReferrerPolicy(nsAString& outPolicy) const
      { outPolicy.Assign(mReferrerPolicy); }

    void getReportURIs(nsTArray<nsString> &outReportURIs) const;

    void getDirectiveStringForContentType(nsContentPolicyType aContentType,
                                          nsAString& outDirective) const;

    void getDirectiveAsString(CSPDirective aDir, nsAString& outDirective) const;

    uint32_t getSandboxFlags() const;

    bool requireSRIForType(nsContentPolicyType aContentType);

    inline uint32_t getNumDirectives() const
      { return mDirectives.Length(); }

    bool visitDirectiveSrcs(CSPDirective aDir, nsCSPSrcVisitor* aVisitor) const;

  private:
    nsUpgradeInsecureDirective* mUpgradeInsecDir;
    nsTArray<nsCSPDirective*>   mDirectives;
    bool                        mReportOnly;
    nsString                    mReferrerPolicy;
};

#endif /* nsCSPUtils_h___ */<|MERGE_RESOLUTION|>--- conflicted
+++ resolved
@@ -213,11 +213,7 @@
 
     virtual void invalidate() const
       { mInvalidated = true; }
-<<<<<<< HEAD
- 
-=======
-
->>>>>>> a17af05f
+
   protected:
     // invalidate srcs if 'script-dynamic' is present or also invalidate
     // unsafe-inline' if nonce- or hash-source specified
