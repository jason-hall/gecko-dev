/* -*- Mode: C++; tab-width: 8; indent-tabs-mode: nil; c-basic-offset: 2 -*- */
/* vim: set ts=8 sts=2 et sw=2 tw=80: */
/* This Source Code Form is subject to the terms of the Mozilla Public
 * License, v. 2.0. If a copy of the MPL was not distributed with this
 * file, You can obtain one at http://mozilla.org/MPL/2.0/. */

#include "nsAttrValue.h"
#include "nsCharSeparatedTokenizer.h"
#include "nsContentUtils.h"
#include "nsCSPUtils.h"
#include "nsDebug.h"
#include "nsIConsoleService.h"
#include "nsICryptoHash.h"
#include "nsIScriptError.h"
#include "nsIServiceManager.h"
#include "nsIStringBundle.h"
#include "nsIURL.h"
#include "nsReadableUtils.h"
#include "nsSandboxFlags.h"

#define DEFAULT_PORT -1

static mozilla::LogModule*
GetCspUtilsLog()
{
  static mozilla::LazyLogModule gCspUtilsPRLog("CSPUtils");
  return gCspUtilsPRLog;
}

#define CSPUTILSLOG(args) MOZ_LOG(GetCspUtilsLog(), mozilla::LogLevel::Debug, args)
#define CSPUTILSLOGENABLED() MOZ_LOG_TEST(GetCspUtilsLog(), mozilla::LogLevel::Debug)

void
CSP_PercentDecodeStr(const nsAString& aEncStr, nsAString& outDecStr)
{
  outDecStr.Truncate();

  // helper function that should not be visible outside this methods scope
  struct local {
    static inline char16_t convertHexDig(char16_t aHexDig) {
      if (isNumberToken(aHexDig)) {
        return aHexDig - '0';
      }
      if (aHexDig >= 'A' && aHexDig <= 'F') {
        return aHexDig - 'A' + 10;
      }
      // must be a lower case character
      // (aHexDig >= 'a' && aHexDig <= 'f')
      return aHexDig - 'a' + 10;
    }
  };

  const char16_t *cur, *end, *hexDig1, *hexDig2;
  cur = aEncStr.BeginReading();
  end = aEncStr.EndReading();

  while (cur != end) {
    // if it's not a percent sign then there is
    // nothing to do for that character
    if (*cur != PERCENT_SIGN) {
      outDecStr.Append(*cur);
      cur++;
      continue;
    }

    // get the two hexDigs following the '%'-sign
    hexDig1 = cur + 1;
    hexDig2 = cur + 2;

    // if there are no hexdigs after the '%' then
    // there is nothing to do for us.
    if (hexDig1 == end || hexDig2 == end ||
        !isValidHexDig(*hexDig1) ||
        !isValidHexDig(*hexDig2)) {
      outDecStr.Append(PERCENT_SIGN);
      cur++;
      continue;
    }

    // decode "% hexDig1 hexDig2" into a character.
    char16_t decChar = (local::convertHexDig(*hexDig1) << 4) +
                       local::convertHexDig(*hexDig2);
    outDecStr.Append(decChar);

    // increment 'cur' to after the second hexDig
    cur = ++hexDig2;
  }
}

void
CSP_GetLocalizedStr(const char* aName,
                    const char16_t** aParams,
                    uint32_t aLength,
                    nsAString& outResult)
{
  nsCOMPtr<nsIStringBundle> keyStringBundle;
  nsCOMPtr<nsIStringBundleService> stringBundleService =
    mozilla::services::GetStringBundleService();

  NS_ASSERTION(stringBundleService, "String bundle service must be present!");
  stringBundleService->CreateBundle("chrome://global/locale/security/csp.properties",
                                      getter_AddRefs(keyStringBundle));

  NS_ASSERTION(keyStringBundle, "Key string bundle must be available!");

  if (!keyStringBundle) {
    return;
  }
  keyStringBundle->FormatStringFromName(aName, aParams, aLength,
                                        outResult);
}

void
CSP_LogStrMessage(const nsAString& aMsg)
{
  nsCOMPtr<nsIConsoleService> console(do_GetService("@mozilla.org/consoleservice;1"));

  if (!console) {
    return;
  }
  nsString msg = PromiseFlatString(aMsg);
  console->LogStringMessage(msg.get());
}

void
CSP_LogMessage(const nsAString& aMessage,
               const nsAString& aSourceName,
               const nsAString& aSourceLine,
               uint32_t aLineNumber,
               uint32_t aColumnNumber,
               uint32_t aFlags,
               const char *aCategory,
               uint64_t aInnerWindowID)
{
  nsCOMPtr<nsIConsoleService> console(do_GetService(NS_CONSOLESERVICE_CONTRACTID));

  nsCOMPtr<nsIScriptError> error(do_CreateInstance(NS_SCRIPTERROR_CONTRACTID));

  if (!console || !error) {
    return;
  }

  // Prepending CSP to the outgoing console message
  nsString cspMsg;
  cspMsg.Append(NS_LITERAL_STRING("Content Security Policy: "));
  cspMsg.Append(aMessage);

  // Currently 'aSourceLine' is not logged to the console, because similar
  // information is already included within the source link of the message.
  // For inline violations however, the line and column number are 0 and
  // information contained within 'aSourceLine' can be really useful for devs.
  // E.g. 'aSourceLine' might be: 'onclick attribute on DIV element'.
  // In such cases we append 'aSourceLine' directly to the error message.
  if (!aSourceLine.IsEmpty()) {
    cspMsg.Append(NS_LITERAL_STRING(" Source: "));
    cspMsg.Append(aSourceLine);
    cspMsg.Append(NS_LITERAL_STRING("."));
  }

  nsresult rv;
  if (aInnerWindowID > 0) {
    nsCString catStr;
    catStr.AssignASCII(aCategory);
    rv = error->InitWithWindowID(cspMsg, aSourceName,
                                 aSourceLine, aLineNumber,
                                 aColumnNumber, aFlags,
                                 catStr, aInnerWindowID);
  }
  else {
    rv = error->Init(cspMsg, aSourceName,
                     aSourceLine, aLineNumber,
                     aColumnNumber, aFlags,
                     aCategory);
  }
  if (NS_FAILED(rv)) {
    return;
  }
  console->LogMessage(error);
}

/**
 * Combines CSP_LogMessage and CSP_GetLocalizedStr into one call.
 */
void
CSP_LogLocalizedStr(const char* aName,
                    const char16_t** aParams,
                    uint32_t aLength,
                    const nsAString& aSourceName,
                    const nsAString& aSourceLine,
                    uint32_t aLineNumber,
                    uint32_t aColumnNumber,
                    uint32_t aFlags,
                    const char* aCategory,
                    uint64_t aInnerWindowID)
{
  nsAutoString logMsg;
  CSP_GetLocalizedStr(aName, aParams, aLength, logMsg);
  CSP_LogMessage(logMsg, aSourceName, aSourceLine,
                 aLineNumber, aColumnNumber, aFlags,
                 aCategory, aInnerWindowID);
}

/* ===== Helpers ============================ */
CSPDirective
CSP_ContentTypeToDirective(nsContentPolicyType aType)
{
  switch (aType) {
    case nsIContentPolicy::TYPE_IMAGE:
    case nsIContentPolicy::TYPE_IMAGESET:
      return nsIContentSecurityPolicy::IMG_SRC_DIRECTIVE;

    // BLock XSLT as script, see bug 910139
    case nsIContentPolicy::TYPE_XSLT:
    case nsIContentPolicy::TYPE_SCRIPT:
    case nsIContentPolicy::TYPE_INTERNAL_SCRIPT:
    case nsIContentPolicy::TYPE_INTERNAL_SCRIPT_PRELOAD:
    case nsIContentPolicy::TYPE_INTERNAL_WORKER_IMPORT_SCRIPTS:
      return nsIContentSecurityPolicy::SCRIPT_SRC_DIRECTIVE;

    case nsIContentPolicy::TYPE_STYLESHEET:
      return nsIContentSecurityPolicy::STYLE_SRC_DIRECTIVE;

    case nsIContentPolicy::TYPE_FONT:
      return nsIContentSecurityPolicy::FONT_SRC_DIRECTIVE;

    case nsIContentPolicy::TYPE_MEDIA:
      return nsIContentSecurityPolicy::MEDIA_SRC_DIRECTIVE;

    case nsIContentPolicy::TYPE_WEB_MANIFEST:
      return nsIContentSecurityPolicy::WEB_MANIFEST_SRC_DIRECTIVE;

    case nsIContentPolicy::TYPE_INTERNAL_WORKER:
    case nsIContentPolicy::TYPE_INTERNAL_SHARED_WORKER:
    case nsIContentPolicy::TYPE_INTERNAL_SERVICE_WORKER:
      return nsIContentSecurityPolicy::CHILD_SRC_DIRECTIVE;

    case nsIContentPolicy::TYPE_SUBDOCUMENT:
      return nsIContentSecurityPolicy::FRAME_SRC_DIRECTIVE;

    case nsIContentPolicy::TYPE_WEBSOCKET:
    case nsIContentPolicy::TYPE_XMLHTTPREQUEST:
    case nsIContentPolicy::TYPE_BEACON:
    case nsIContentPolicy::TYPE_PING:
    case nsIContentPolicy::TYPE_FETCH:
      return nsIContentSecurityPolicy::CONNECT_SRC_DIRECTIVE;

    case nsIContentPolicy::TYPE_OBJECT:
    case nsIContentPolicy::TYPE_OBJECT_SUBREQUEST:
      return nsIContentSecurityPolicy::OBJECT_SRC_DIRECTIVE;

    case nsIContentPolicy::TYPE_XBL:
    case nsIContentPolicy::TYPE_DTD:
    case nsIContentPolicy::TYPE_OTHER:
      return nsIContentSecurityPolicy::DEFAULT_SRC_DIRECTIVE;

    // csp shold not block top level loads, e.g. in case
    // of a redirect.
    case nsIContentPolicy::TYPE_DOCUMENT:
    // CSP can not block csp reports
    case nsIContentPolicy::TYPE_CSP_REPORT:
      return nsIContentSecurityPolicy::NO_DIRECTIVE;

    // Fall through to error for all other directives
    default:
      MOZ_ASSERT(false, "Can not map nsContentPolicyType to CSPDirective");
  }
  return nsIContentSecurityPolicy::DEFAULT_SRC_DIRECTIVE;
}

nsCSPHostSrc*
CSP_CreateHostSrcFromSelfURI(nsIURI* aSelfURI)
{
  // Create the host first
  nsCString host;
<<<<<<< HEAD
  aURI->GetAsciiHost(host);
=======
  aSelfURI->GetAsciiHost(host);
>>>>>>> a17af05f
  nsCSPHostSrc *hostsrc = new nsCSPHostSrc(NS_ConvertUTF8toUTF16(host));
  hostsrc->setGeneratedFromSelfKeyword();

  // Add the scheme.
  nsCString scheme;
  aSelfURI->GetScheme(scheme);
  hostsrc->setScheme(NS_ConvertUTF8toUTF16(scheme));

  // An empty host (e.g. for data:) indicates it's effectively a unique origin.
  // Please note that we still need to set the scheme on hostsrc (see above),
  // because it's used for reporting.
  if (host.EqualsLiteral("")) {
    hostsrc->setIsUniqueOrigin();
    // no need to query the port in that case.
    return hostsrc;
  }

  int32_t port;
  aSelfURI->GetPort(&port);
  // Only add port if it's not default port.
  if (port > 0) {
    nsAutoString portStr;
    portStr.AppendInt(port);
    hostsrc->setPort(portStr);
  }
  return hostsrc;
}

bool
CSP_IsValidDirective(const nsAString& aDir)
{
  uint32_t numDirs = (sizeof(CSPStrDirectives) / sizeof(CSPStrDirectives[0]));

  for (uint32_t i = 0; i < numDirs; i++) {
    if (aDir.LowerCaseEqualsASCII(CSPStrDirectives[i])) {
      return true;
    }
  }
  return false;
}
bool
CSP_IsDirective(const nsAString& aValue, CSPDirective aDir)
{
  return aValue.LowerCaseEqualsASCII(CSP_CSPDirectiveToString(aDir));
}

bool
CSP_IsKeyword(const nsAString& aValue, enum CSPKeyword aKey)
{
  return aValue.LowerCaseEqualsASCII(CSP_EnumToKeyword(aKey));
}

bool
CSP_IsQuotelessKeyword(const nsAString& aKey)
{
  nsString lowerKey = PromiseFlatString(aKey);
  ToLowerCase(lowerKey);

  static_assert(CSP_LAST_KEYWORD_VALUE ==
                (sizeof(CSPStrKeywords) / sizeof(CSPStrKeywords[0])),
                "CSP_LAST_KEYWORD_VALUE does not match length of CSPStrKeywords");

  nsAutoString keyword;
  for (uint32_t i = 0; i < CSP_LAST_KEYWORD_VALUE; i++) {
    // skipping the leading ' and trimming the trailing '
    keyword.AssignASCII(CSPStrKeywords[i] + 1);
    keyword.Trim("'", false, true);
    if (lowerKey.Equals(keyword)) {
      return true;
    }
  }
  return false;
}

/*
 * Checks whether the current directive permits a specific
 * scheme. This function is called from nsCSPSchemeSrc() and
 * also nsCSPHostSrc.
 * @param aEnforcementScheme
 *        The scheme that this directive allows
 * @param aUri
 *        The uri of the subresource load.
 * @param aReportOnly
 *        Whether the enforced policy is report only or not.
 * @param aUpgradeInsecure
 *        Whether the policy makes use of the directive
 *        'upgrade-insecure-requests'.
 * @param aFromSelfURI
 *        Whether a scheme was generated from the keyword 'self'
 *        which then allows schemeless sources to match ws and wss.
 */

bool
permitsScheme(const nsAString& aEnforcementScheme,
              nsIURI* aUri,
              bool aReportOnly,
              bool aUpgradeInsecure,
              bool aFromSelfURI)
{
  nsAutoCString scheme;
  nsresult rv = aUri->GetScheme(scheme);
  NS_ENSURE_SUCCESS(rv, false);

  // no scheme to enforce, let's allow the load (e.g. script-src *)
  if (aEnforcementScheme.IsEmpty()) {
    return true;
  }

  // if the scheme matches, all good - allow the load
  if (aEnforcementScheme.EqualsASCII(scheme.get())) {
    return true;
  }

  // allow scheme-less sources where the protected resource is http
  // and the load is https, see:
  // http://www.w3.org/TR/CSP2/#match-source-expression
  if (aEnforcementScheme.EqualsASCII("http")) {
    if (scheme.EqualsASCII("https")) {
      return true;
    }
    if ((scheme.EqualsASCII("ws") || scheme.EqualsASCII("wss")) && aFromSelfURI) {
      return true;
    }
  }
  if (aEnforcementScheme.EqualsASCII("https")) {
    if (scheme.EqualsLiteral("wss") && aFromSelfURI) {
      return true;
    }
  }
  if (aEnforcementScheme.EqualsASCII("ws") && scheme.EqualsASCII("wss")) {
    return true;
  }

  // Allow the load when enforcing upgrade-insecure-requests with the
  // promise the request gets upgraded from http to https and ws to wss.
  // See nsHttpChannel::Connect() and also WebSocket.cpp. Please note,
  // the report only policies should not allow the load and report
  // the error back to the page.
  return ((aUpgradeInsecure && !aReportOnly) &&
          ((scheme.EqualsASCII("http") && aEnforcementScheme.EqualsASCII("https")) ||
           (scheme.EqualsASCII("ws") && aEnforcementScheme.EqualsASCII("wss"))));
}

/*
 * A helper function for appending a CSP header to an existing CSP
 * policy.
 *
 * @param aCsp           the CSP policy
 * @param aHeaderValue   the header
 * @param aReportOnly    is this a report-only header?
 */

nsresult
CSP_AppendCSPFromHeader(nsIContentSecurityPolicy* aCsp,
                        const nsAString& aHeaderValue,
                        bool aReportOnly)
{
  NS_ENSURE_ARG(aCsp);

  // Need to tokenize the header value since multiple headers could be
  // concatenated into one comma-separated list of policies.
  // See RFC2616 section 4.2 (last paragraph)
  nsresult rv = NS_OK;
  nsCharSeparatedTokenizer tokenizer(aHeaderValue, ',');
  while (tokenizer.hasMoreTokens()) {
    const nsAString& policy = tokenizer.nextToken();
    rv = aCsp->AppendPolicy(policy, aReportOnly, false);
    NS_ENSURE_SUCCESS(rv, rv);
    {
      CSPUTILSLOG(("CSP refined with policy: \"%s\"",
                   NS_ConvertUTF16toUTF8(policy).get()));
    }
  }
  return NS_OK;
}

/* ===== nsCSPSrc ============================ */

nsCSPBaseSrc::nsCSPBaseSrc()
  : mInvalidated(false)
{
}

nsCSPBaseSrc::~nsCSPBaseSrc()
{
}

// ::permits is only called for external load requests, therefore:
// nsCSPKeywordSrc and nsCSPHashSource fall back to this base class
// implementation which will never allow the load.
bool
nsCSPBaseSrc::permits(nsIURI* aUri, const nsAString& aNonce, bool aWasRedirected,
                      bool aReportOnly, bool aUpgradeInsecure, bool aParserCreated) const
{
  if (CSPUTILSLOGENABLED()) {
    CSPUTILSLOG(("nsCSPBaseSrc::permits, aUri: %s",
                 aUri->GetSpecOrDefault().get()));
  }
  return false;
}

// ::allows is only called for inlined loads, therefore:
// nsCSPSchemeSrc, nsCSPHostSrc fall back
// to this base class implementation which will never allow the load.
bool
nsCSPBaseSrc::allows(enum CSPKeyword aKeyword, const nsAString& aHashOrNonce,
                     bool aParserCreated) const
{
  CSPUTILSLOG(("nsCSPBaseSrc::allows, aKeyWord: %s, a HashOrNonce: %s",
              aKeyword == CSP_HASH ? "hash" : CSP_EnumToKeyword(aKeyword),
              NS_ConvertUTF16toUTF8(aHashOrNonce).get()));
  return false;
}

/* ====== nsCSPSchemeSrc ===================== */

nsCSPSchemeSrc::nsCSPSchemeSrc(const nsAString& aScheme)
  : mScheme(aScheme)
{
  ToLowerCase(mScheme);
}

nsCSPSchemeSrc::~nsCSPSchemeSrc()
{
}

bool
nsCSPSchemeSrc::permits(nsIURI* aUri, const nsAString& aNonce, bool aWasRedirected,
                        bool aReportOnly, bool aUpgradeInsecure, bool aParserCreated) const
{
  if (CSPUTILSLOGENABLED()) {
    CSPUTILSLOG(("nsCSPSchemeSrc::permits, aUri: %s",
                 aUri->GetSpecOrDefault().get()));
  }
  MOZ_ASSERT((!mScheme.EqualsASCII("")), "scheme can not be the empty string");
  if (mInvalidated) {
    return false;
  }
<<<<<<< HEAD
  return permitsScheme(mScheme, aUri, aReportOnly, aUpgradeInsecure);
=======
  return permitsScheme(mScheme, aUri, aReportOnly, aUpgradeInsecure, false);
>>>>>>> a17af05f
}

bool
nsCSPSchemeSrc::visit(nsCSPSrcVisitor* aVisitor) const
{
  return aVisitor->visitSchemeSrc(*this);
}

void
nsCSPSchemeSrc::toString(nsAString& outStr) const
{
  outStr.Append(mScheme);
  outStr.AppendASCII(":");
}

/* ===== nsCSPHostSrc ======================== */

nsCSPHostSrc::nsCSPHostSrc(const nsAString& aHost)
  : mHost(aHost)
  , mGeneratedFromSelfKeyword(false)
  , mIsUniqueOrigin(false)
  , mWithinFrameAncstorsDir(false)
{
  ToLowerCase(mHost);
}

nsCSPHostSrc::~nsCSPHostSrc()
{
}

/*
 * Checks whether the current directive permits a specific port.
 * @param aEnforcementScheme
 *        The scheme that this directive allows
 *        (used to query the default port for that scheme)
 * @param aEnforcementPort
 *        The port that this directive allows
 * @param aResourceURI
 *        The uri of the subresource load
 */
bool
permitsPort(const nsAString& aEnforcementScheme,
            const nsAString& aEnforcementPort,
            nsIURI* aResourceURI)
{
  // If enforcement port is the wildcard, don't block the load.
  if (aEnforcementPort.EqualsASCII("*")) {
    return true;
  }

  int32_t resourcePort;
  nsresult rv = aResourceURI->GetPort(&resourcePort);
  NS_ENSURE_SUCCESS(rv, false);

  // Avoid unnecessary string creation/manipulation and don't block the
  // load if the resource to be loaded uses the default port for that
  // scheme and there is no port to be enforced.
  // Note, this optimization relies on scheme checks within permitsScheme().
  if (resourcePort == DEFAULT_PORT && aEnforcementPort.IsEmpty()) {
    return true;
  }

  // By now we know at that either the resourcePort does not use the default
  // port or there is a port restriction to be enforced. A port value of -1
  // corresponds to the protocol's default port (eg. -1 implies port 80 for
  // http URIs), in such a case we have to query the default port of the
  // resource to be loaded.
  if (resourcePort == DEFAULT_PORT) {
    nsAutoCString resourceScheme;
    rv = aResourceURI->GetScheme(resourceScheme);
    NS_ENSURE_SUCCESS(rv, false);
    resourcePort = NS_GetDefaultPort(resourceScheme.get());
  }

  // If there is a port to be enforced and the ports match, then
  // don't block the load.
  nsString resourcePortStr;
  resourcePortStr.AppendInt(resourcePort);
  if (aEnforcementPort.Equals(resourcePortStr)) {
    return true;
  }

  // If there is no port to be enforced, query the default port for the load.
  nsString enforcementPort(aEnforcementPort);
  if (enforcementPort.IsEmpty()) {
    // For scheme less sources, our parser always generates a scheme
    // which is the scheme of the protected resource.
    MOZ_ASSERT(!aEnforcementScheme.IsEmpty(),
               "need a scheme to query default port");
    int32_t defaultEnforcementPort =
      NS_GetDefaultPort(NS_ConvertUTF16toUTF8(aEnforcementScheme).get());
    enforcementPort.Truncate();
    enforcementPort.AppendInt(defaultEnforcementPort);
  }

  // If default ports match, don't block the load
  if (enforcementPort.Equals(resourcePortStr)) {
    return true;
  }

  // Additional port matching where the regular URL matching algorithm
  // treats insecure ports as matching their secure variants.
  // default port for http is  :80
  // default port for https is :443
  if (enforcementPort.EqualsLiteral("80") &&
      resourcePortStr.EqualsLiteral("443")) {
    return true;
  }

  // ports do not match, block the load.
  return false;
}

bool
nsCSPHostSrc::permits(nsIURI* aUri, const nsAString& aNonce, bool aWasRedirected,
                      bool aReportOnly, bool aUpgradeInsecure, bool aParserCreated) const
{
  if (CSPUTILSLOGENABLED()) {
    CSPUTILSLOG(("nsCSPHostSrc::permits, aUri: %s",
                 aUri->GetSpecOrDefault().get()));
  }

<<<<<<< HEAD
  if (mInvalidated) {
=======
  if (mInvalidated || mIsUniqueOrigin) {
>>>>>>> a17af05f
    return false;
  }

  // we are following the enforcement rules from the spec, see:
  // http://www.w3.org/TR/CSP11/#match-source-expression

  // 4.3) scheme matching: Check if the scheme matches.
  if (!permitsScheme(mScheme, aUri, aReportOnly, aUpgradeInsecure, mGeneratedFromSelfKeyword)) {
    return false;
  }

  // The host in nsCSpHostSrc should never be empty. In case we are enforcing
  // just a specific scheme, the parser should generate a nsCSPSchemeSource.
  NS_ASSERTION((!mHost.IsEmpty()), "host can not be the empty string");

  // 2) host matching: Enforce a single *
  if (mHost.EqualsASCII("*")) {
    // The single ASTERISK character (*) does not match a URI's scheme of a type
    // designating a globally unique identifier (such as blob:, data:, or filesystem:)
    // At the moment firefox does not support filesystem; but for future compatibility
    // we support it in CSP according to the spec, see: 4.2.2 Matching Source Expressions
    // Note, that whitelisting any of these schemes would call nsCSPSchemeSrc::permits().
    bool isBlobScheme =
      (NS_SUCCEEDED(aUri->SchemeIs("blob", &isBlobScheme)) && isBlobScheme);
    bool isDataScheme =
      (NS_SUCCEEDED(aUri->SchemeIs("data", &isDataScheme)) && isDataScheme);
    bool isFileScheme =
      (NS_SUCCEEDED(aUri->SchemeIs("filesystem", &isFileScheme)) && isFileScheme);

    if (isBlobScheme || isDataScheme || isFileScheme) {
      return false;
    }
    return true;
  }

  // Before we can check if the host matches, we have to
  // extract the host part from aUri.
  nsAutoCString uriHost;
  nsresult rv = aUri->GetAsciiHost(uriHost);
  NS_ENSURE_SUCCESS(rv, false);

  nsString decodedUriHost;
  CSP_PercentDecodeStr(NS_ConvertUTF8toUTF16(uriHost), decodedUriHost);

  // 4.5) host matching: Check if the allowed host starts with a wilcard.
  if (mHost.First() == '*') {
    NS_ASSERTION(mHost[1] == '.', "Second character needs to be '.' whenever host starts with '*'");

    // Eliminate leading "*", but keeping the FULL STOP (.) thereafter before checking
    // if the remaining characters match
    nsString wildCardHost = mHost;
    wildCardHost = Substring(wildCardHost, 1, wildCardHost.Length() - 1);
    if (!StringEndsWith(decodedUriHost, wildCardHost)) {
      return false;
    }
  }
  // 4.6) host matching: Check if hosts match.
  else if (!mHost.Equals(decodedUriHost)) {
    return false;
  }

  // Port matching: Check if the ports match.
  if (!permitsPort(mScheme, mPort, aUri)) {
    return false;
  }

  // 4.9) Path matching: If there is a path, we have to enforce
  // path-level matching, unless the channel got redirected, see:
  // http://www.w3.org/TR/CSP11/#source-list-paths-and-redirects
  if (!aWasRedirected && !mPath.IsEmpty()) {
    // converting aUri into nsIURL so we can strip query and ref
    // example.com/test#foo     -> example.com/test
    // example.com/test?val=foo -> example.com/test
    nsCOMPtr<nsIURL> url = do_QueryInterface(aUri);
    if (!url) {
      NS_ASSERTION(false, "can't QI into nsIURI");
      return false;
    }
    nsAutoCString uriPath;
    rv = url->GetFilePath(uriPath);
    NS_ENSURE_SUCCESS(rv, false);

    if (mWithinFrameAncstorsDir) {
      // no path matching for frame-ancestors to not leak any path information.
      return true;
    }

    nsString decodedUriPath;
    CSP_PercentDecodeStr(NS_ConvertUTF8toUTF16(uriPath), decodedUriPath);

    // check if the last character of mPath is '/'; if so
    // we just have to check loading resource is within
    // the allowed path.
    if (mPath.Last() == '/') {
      if (!StringBeginsWith(decodedUriPath, mPath)) {
        return false;
      }
    }
    // otherwise mPath whitelists a specific file, and we have to
    // check if the loading resource matches that whitelisted file.
    else {
      if (!mPath.Equals(decodedUriPath)) {
        return false;
      }
    }
  }

  // At the end: scheme, host, port and path match -> allow the load.
  return true;
}

bool
nsCSPHostSrc::visit(nsCSPSrcVisitor* aVisitor) const
{
  return aVisitor->visitHostSrc(*this);
}

void
nsCSPHostSrc::toString(nsAString& outStr) const
{
  // If mHost is a single "*", we append the wildcard and return.
  if (mHost.EqualsASCII("*") &&
      mScheme.IsEmpty() &&
      mPort.IsEmpty()) {
    outStr.Append(mHost);
    return;
  }

  // append scheme
  outStr.Append(mScheme);

  // append host
  outStr.AppendASCII("://");
  outStr.Append(mHost);

  // append port
  if (!mPort.IsEmpty()) {
    outStr.AppendASCII(":");
    outStr.Append(mPort);
  }

  // append path
  outStr.Append(mPath);
}

void
nsCSPHostSrc::setScheme(const nsAString& aScheme)
{
  mScheme = aScheme;
  ToLowerCase(mScheme);
}

void
nsCSPHostSrc::setPort(const nsAString& aPort)
{
  mPort = aPort;
}

void
nsCSPHostSrc::appendPath(const nsAString& aPath)
{
  mPath.Append(aPath);
}

/* ===== nsCSPKeywordSrc ===================== */

nsCSPKeywordSrc::nsCSPKeywordSrc(enum CSPKeyword aKeyword)
 : mKeyword(aKeyword)
{
  NS_ASSERTION((aKeyword != CSP_SELF),
               "'self' should have been replaced in the parser");
}

nsCSPKeywordSrc::~nsCSPKeywordSrc()
{
}

bool
nsCSPKeywordSrc::permits(nsIURI* aUri, const nsAString& aNonce, bool aWasRedirected,
                         bool aReportOnly, bool aUpgradeInsecure, bool aParserCreated) const
{
  // no need to check for invalidated, this will always return false unless
  // it is an nsCSPKeywordSrc for 'strict-dynamic', which should allow non
  // parser created scripts.
  return ((mKeyword == CSP_STRICT_DYNAMIC) && !aParserCreated);
}

bool
nsCSPKeywordSrc::allows(enum CSPKeyword aKeyword, const nsAString& aHashOrNonce,
                        bool aParserCreated) const
{
  CSPUTILSLOG(("nsCSPKeywordSrc::allows, aKeyWord: %s, aHashOrNonce: %s, mInvalidated: %s",
              CSP_EnumToKeyword(aKeyword),
              NS_ConvertUTF16toUTF8(aHashOrNonce).get(),
              mInvalidated ? "yes" : "false"));

  if (mInvalidated) {
    // only 'self' and 'unsafe-inline' are keywords that can be ignored. Please note that
    // the parser already translates 'self' into a uri (see assertion in constructor).
    MOZ_ASSERT(mKeyword == CSP_UNSAFE_INLINE,
               "should only invalidate unsafe-inline");
    return false;
  }
  // either the keyword allows the load or the policy contains 'strict-dynamic', in which
  // case we have to make sure the script is not parser created before allowing the load.
  return ((mKeyword == aKeyword) ||
          ((mKeyword == CSP_STRICT_DYNAMIC) && !aParserCreated));
}

bool
nsCSPKeywordSrc::visit(nsCSPSrcVisitor* aVisitor) const
{
  return aVisitor->visitKeywordSrc(*this);
}

void
nsCSPKeywordSrc::toString(nsAString& outStr) const
{
  outStr.AppendASCII(CSP_EnumToKeyword(mKeyword));
}

/* ===== nsCSPNonceSrc ==================== */

nsCSPNonceSrc::nsCSPNonceSrc(const nsAString& aNonce)
  : mNonce(aNonce)
{
}

nsCSPNonceSrc::~nsCSPNonceSrc()
{
}

bool
nsCSPNonceSrc::permits(nsIURI* aUri, const nsAString& aNonce, bool aWasRedirected,
                       bool aReportOnly, bool aUpgradeInsecure, bool aParserCreated) const
{
  if (CSPUTILSLOGENABLED()) {
    CSPUTILSLOG(("nsCSPNonceSrc::permits, aUri: %s, aNonce: %s",
                 aUri->GetSpecOrDefault().get(),
                 NS_ConvertUTF16toUTF8(aNonce).get()));
  }

  // nonces can not be invalidated by strict-dynamic
  return mNonce.Equals(aNonce);
}

bool
nsCSPNonceSrc::allows(enum CSPKeyword aKeyword, const nsAString& aHashOrNonce,
                      bool aParserCreated) const
{
  CSPUTILSLOG(("nsCSPNonceSrc::allows, aKeyWord: %s, a HashOrNonce: %s",
              CSP_EnumToKeyword(aKeyword), NS_ConvertUTF16toUTF8(aHashOrNonce).get()));

  if (aKeyword != CSP_NONCE) {
    return false;
  }
  // nonces can not be invalidated by strict-dynamic
  return mNonce.Equals(aHashOrNonce);
}

bool
nsCSPNonceSrc::visit(nsCSPSrcVisitor* aVisitor) const
{
  return aVisitor->visitNonceSrc(*this);
}

void
nsCSPNonceSrc::toString(nsAString& outStr) const
{
  outStr.AppendASCII(CSP_EnumToKeyword(CSP_NONCE));
  outStr.Append(mNonce);
  outStr.AppendASCII("'");
}

/* ===== nsCSPHashSrc ===================== */

nsCSPHashSrc::nsCSPHashSrc(const nsAString& aAlgo, const nsAString& aHash)
 : mAlgorithm(aAlgo)
 , mHash(aHash)
{
  // Only the algo should be rewritten to lowercase, the hash must remain the same.
  ToLowerCase(mAlgorithm);
}

nsCSPHashSrc::~nsCSPHashSrc()
{
}

bool
nsCSPHashSrc::allows(enum CSPKeyword aKeyword, const nsAString& aHashOrNonce,
                     bool aParserCreated) const
{
  CSPUTILSLOG(("nsCSPHashSrc::allows, aKeyWord: %s, a HashOrNonce: %s",
              CSP_EnumToKeyword(aKeyword), NS_ConvertUTF16toUTF8(aHashOrNonce).get()));

  if (aKeyword != CSP_HASH) {
    return false;
  }

  // hashes can not be invalidated by strict-dynamic

  // Convert aHashOrNonce to UTF-8
  NS_ConvertUTF16toUTF8 utf8_hash(aHashOrNonce);

  nsresult rv;
  nsCOMPtr<nsICryptoHash> hasher;
  hasher = do_CreateInstance("@mozilla.org/security/hash;1", &rv);
  NS_ENSURE_SUCCESS(rv, false);

  rv = hasher->InitWithString(NS_ConvertUTF16toUTF8(mAlgorithm));
  NS_ENSURE_SUCCESS(rv, false);

  rv = hasher->Update((uint8_t *)utf8_hash.get(), utf8_hash.Length());
  NS_ENSURE_SUCCESS(rv, false);

  nsAutoCString hash;
  rv = hasher->Finish(true, hash);
  NS_ENSURE_SUCCESS(rv, false);

  return NS_ConvertUTF16toUTF8(mHash).Equals(hash);
}

bool
nsCSPHashSrc::visit(nsCSPSrcVisitor* aVisitor) const
{
  return aVisitor->visitHashSrc(*this);
}

void
nsCSPHashSrc::toString(nsAString& outStr) const
{
  outStr.AppendASCII("'");
  outStr.Append(mAlgorithm);
  outStr.AppendASCII("-");
  outStr.Append(mHash);
  outStr.AppendASCII("'");
}

/* ===== nsCSPReportURI ===================== */

nsCSPReportURI::nsCSPReportURI(nsIURI *aURI)
  :mReportURI(aURI)
{
}

nsCSPReportURI::~nsCSPReportURI()
{
}

bool
nsCSPReportURI::visit(nsCSPSrcVisitor* aVisitor) const
{
  return false;
}

void
nsCSPReportURI::toString(nsAString& outStr) const
{
  nsAutoCString spec;
  nsresult rv = mReportURI->GetSpec(spec);
  if (NS_FAILED(rv)) {
    return;
  }
  outStr.AppendASCII(spec.get());
}

/* ===== nsCSPSandboxFlags ===================== */

nsCSPSandboxFlags::nsCSPSandboxFlags(const nsAString& aFlags)
  : mFlags(aFlags)
{
  ToLowerCase(mFlags);
}

nsCSPSandboxFlags::~nsCSPSandboxFlags()
{
}

bool
nsCSPSandboxFlags::visit(nsCSPSrcVisitor* aVisitor) const
{
  return false;
}

void
nsCSPSandboxFlags::toString(nsAString& outStr) const
{
  outStr.Append(mFlags);
}

/* ===== nsCSPDirective ====================== */

nsCSPDirective::nsCSPDirective(CSPDirective aDirective)
{
  mDirective = aDirective;
}

nsCSPDirective::~nsCSPDirective()
{
  for (uint32_t i = 0; i < mSrcs.Length(); i++) {
    delete mSrcs[i];
  }
}

bool
nsCSPDirective::permits(nsIURI* aUri, const nsAString& aNonce, bool aWasRedirected,
                        bool aReportOnly, bool aUpgradeInsecure, bool aParserCreated) const
{
  if (CSPUTILSLOGENABLED()) {
    CSPUTILSLOG(("nsCSPDirective::permits, aUri: %s",
                 aUri->GetSpecOrDefault().get()));
  }

  for (uint32_t i = 0; i < mSrcs.Length(); i++) {
    if (mSrcs[i]->permits(aUri, aNonce, aWasRedirected, aReportOnly, aUpgradeInsecure, aParserCreated)) {
      return true;
    }
  }
  return false;
}

bool
nsCSPDirective::allows(enum CSPKeyword aKeyword, const nsAString& aHashOrNonce,
                       bool aParserCreated) const
{
  CSPUTILSLOG(("nsCSPDirective::allows, aKeyWord: %s, a HashOrNonce: %s",
              CSP_EnumToKeyword(aKeyword), NS_ConvertUTF16toUTF8(aHashOrNonce).get()));

  for (uint32_t i = 0; i < mSrcs.Length(); i++) {
    if (mSrcs[i]->allows(aKeyword, aHashOrNonce, aParserCreated)) {
      return true;
    }
  }
  return false;
}

void
nsCSPDirective::toString(nsAString& outStr) const
{
  // Append directive name
  outStr.AppendASCII(CSP_CSPDirectiveToString(mDirective));
  outStr.AppendASCII(" ");

  // Append srcs
  uint32_t length = mSrcs.Length();
  for (uint32_t i = 0; i < length; i++) {
    mSrcs[i]->toString(outStr);
    if (i != (length - 1)) {
      outStr.AppendASCII(" ");
    }
  }
}

void
nsCSPDirective::toDomCSPStruct(mozilla::dom::CSP& outCSP) const
{
  mozilla::dom::Sequence<nsString> srcs;
  nsString src;
  for (uint32_t i = 0; i < mSrcs.Length(); i++) {
    src.Truncate();
    mSrcs[i]->toString(src);
    srcs.AppendElement(src, mozilla::fallible);
  }

  switch(mDirective) {
    case nsIContentSecurityPolicy::DEFAULT_SRC_DIRECTIVE:
      outCSP.mDefault_src.Construct();
      outCSP.mDefault_src.Value() = mozilla::Move(srcs);
      return;

    case nsIContentSecurityPolicy::SCRIPT_SRC_DIRECTIVE:
      outCSP.mScript_src.Construct();
      outCSP.mScript_src.Value() = mozilla::Move(srcs);
      return;

    case nsIContentSecurityPolicy::OBJECT_SRC_DIRECTIVE:
      outCSP.mObject_src.Construct();
      outCSP.mObject_src.Value() = mozilla::Move(srcs);
      return;

    case nsIContentSecurityPolicy::STYLE_SRC_DIRECTIVE:
      outCSP.mStyle_src.Construct();
      outCSP.mStyle_src.Value() = mozilla::Move(srcs);
      return;

    case nsIContentSecurityPolicy::IMG_SRC_DIRECTIVE:
      outCSP.mImg_src.Construct();
      outCSP.mImg_src.Value() = mozilla::Move(srcs);
      return;

    case nsIContentSecurityPolicy::MEDIA_SRC_DIRECTIVE:
      outCSP.mMedia_src.Construct();
      outCSP.mMedia_src.Value() = mozilla::Move(srcs);
      return;

    case nsIContentSecurityPolicy::FRAME_SRC_DIRECTIVE:
      outCSP.mFrame_src.Construct();
      outCSP.mFrame_src.Value() = mozilla::Move(srcs);
      return;

    case nsIContentSecurityPolicy::FONT_SRC_DIRECTIVE:
      outCSP.mFont_src.Construct();
      outCSP.mFont_src.Value() = mozilla::Move(srcs);
      return;

    case nsIContentSecurityPolicy::CONNECT_SRC_DIRECTIVE:
      outCSP.mConnect_src.Construct();
      outCSP.mConnect_src.Value() = mozilla::Move(srcs);
      return;

    case nsIContentSecurityPolicy::REPORT_URI_DIRECTIVE:
      outCSP.mReport_uri.Construct();
      outCSP.mReport_uri.Value() = mozilla::Move(srcs);
      return;

    case nsIContentSecurityPolicy::FRAME_ANCESTORS_DIRECTIVE:
      outCSP.mFrame_ancestors.Construct();
      outCSP.mFrame_ancestors.Value() = mozilla::Move(srcs);
      return;

    case nsIContentSecurityPolicy::WEB_MANIFEST_SRC_DIRECTIVE:
      outCSP.mManifest_src.Construct();
      outCSP.mManifest_src.Value() = mozilla::Move(srcs);
      return;
    // not supporting REFLECTED_XSS_DIRECTIVE

    case nsIContentSecurityPolicy::BASE_URI_DIRECTIVE:
      outCSP.mBase_uri.Construct();
      outCSP.mBase_uri.Value() = mozilla::Move(srcs);
      return;

    case nsIContentSecurityPolicy::FORM_ACTION_DIRECTIVE:
      outCSP.mForm_action.Construct();
      outCSP.mForm_action.Value() = mozilla::Move(srcs);
      return;

    case nsIContentSecurityPolicy::BLOCK_ALL_MIXED_CONTENT:
      outCSP.mBlock_all_mixed_content.Construct();
      // does not have any srcs
      return;

    case nsIContentSecurityPolicy::UPGRADE_IF_INSECURE_DIRECTIVE:
      outCSP.mUpgrade_insecure_requests.Construct();
      // does not have any srcs
      return;

    case nsIContentSecurityPolicy::CHILD_SRC_DIRECTIVE:
      outCSP.mChild_src.Construct();
      outCSP.mChild_src.Value() = mozilla::Move(srcs);
      return;

    case nsIContentSecurityPolicy::SANDBOX_DIRECTIVE:
      outCSP.mSandbox.Construct();
      outCSP.mSandbox.Value() = mozilla::Move(srcs);
      return;

    // REFERRER_DIRECTIVE and REQUIRE_SRI_FOR are handled in nsCSPPolicy::toDomCSPStruct()

    default:
      NS_ASSERTION(false, "cannot find directive to convert CSP to JSON");
  }
}


bool
nsCSPDirective::restrictsContentType(nsContentPolicyType aContentType) const
{
  // make sure we do not check for the default src before any other sources
  if (isDefaultDirective()) {
    return false;
  }
  return mDirective == CSP_ContentTypeToDirective(aContentType);
}

void
nsCSPDirective::getReportURIs(nsTArray<nsString> &outReportURIs) const
{
  NS_ASSERTION((mDirective == nsIContentSecurityPolicy::REPORT_URI_DIRECTIVE), "not a report-uri directive");

  // append uris
  nsString tmpReportURI;
  for (uint32_t i = 0; i < mSrcs.Length(); i++) {
    tmpReportURI.Truncate();
    mSrcs[i]->toString(tmpReportURI);
    outReportURIs.AppendElement(tmpReportURI);
  }
}

bool
nsCSPDirective::visitSrcs(nsCSPSrcVisitor* aVisitor) const
{
  for (uint32_t i = 0; i < mSrcs.Length(); i++) {
    if (!mSrcs[i]->visit(aVisitor)) {
      return false;
    }
  }
  return true;
}

bool nsCSPDirective::equals(CSPDirective aDirective) const
{
  return (mDirective == aDirective);
}

/* =============== nsCSPChildSrcDirective ============= */

nsCSPChildSrcDirective::nsCSPChildSrcDirective(CSPDirective aDirective)
  : nsCSPDirective(aDirective)
  , mHandleFrameSrc(false)
{
}

nsCSPChildSrcDirective::~nsCSPChildSrcDirective()
{
}

void nsCSPChildSrcDirective::setHandleFrameSrc()
{
  mHandleFrameSrc = true;
}

bool nsCSPChildSrcDirective::restrictsContentType(nsContentPolicyType aContentType) const
{
  if (aContentType == nsIContentPolicy::TYPE_SUBDOCUMENT) {
    return mHandleFrameSrc;
  }

  return (aContentType == nsIContentPolicy::TYPE_INTERNAL_WORKER
      || aContentType == nsIContentPolicy::TYPE_INTERNAL_SHARED_WORKER
      || aContentType == nsIContentPolicy::TYPE_INTERNAL_SERVICE_WORKER
      );
}

bool nsCSPChildSrcDirective::equals(CSPDirective aDirective) const
{
  if (aDirective == nsIContentSecurityPolicy::FRAME_SRC_DIRECTIVE) {
    return mHandleFrameSrc;
  }

  return (aDirective == nsIContentSecurityPolicy::CHILD_SRC_DIRECTIVE);
}

/* =============== nsBlockAllMixedContentDirective ============= */

nsBlockAllMixedContentDirective::nsBlockAllMixedContentDirective(CSPDirective aDirective)
: nsCSPDirective(aDirective)
{
}

nsBlockAllMixedContentDirective::~nsBlockAllMixedContentDirective()
{
}

void
nsBlockAllMixedContentDirective::toString(nsAString& outStr) const
{
  outStr.AppendASCII(CSP_CSPDirectiveToString(
    nsIContentSecurityPolicy::BLOCK_ALL_MIXED_CONTENT));
}

/* =============== nsUpgradeInsecureDirective ============= */

nsUpgradeInsecureDirective::nsUpgradeInsecureDirective(CSPDirective aDirective)
: nsCSPDirective(aDirective)
{
}

nsUpgradeInsecureDirective::~nsUpgradeInsecureDirective()
{
}

void
nsUpgradeInsecureDirective::toString(nsAString& outStr) const
{
  outStr.AppendASCII(CSP_CSPDirectiveToString(
    nsIContentSecurityPolicy::UPGRADE_IF_INSECURE_DIRECTIVE));
}

/* ===== nsRequireSRIForDirective ========================= */

nsRequireSRIForDirective::nsRequireSRIForDirective(CSPDirective aDirective)
: nsCSPDirective(aDirective)
{
}

nsRequireSRIForDirective::~nsRequireSRIForDirective()
{
}

void
nsRequireSRIForDirective::toString(nsAString &outStr) const
{
  outStr.AppendASCII(CSP_CSPDirectiveToString(
    nsIContentSecurityPolicy::REQUIRE_SRI_FOR));
  for (uint32_t i = 0; i < mTypes.Length(); i++) {
    if (mTypes[i] == nsIContentPolicy::TYPE_SCRIPT) {
      outStr.AppendASCII(" script");
    }
    else if (mTypes[i] == nsIContentPolicy::TYPE_STYLESHEET) {
      outStr.AppendASCII(" style");
    }
  }
}

bool
nsRequireSRIForDirective::hasType(nsContentPolicyType aType) const
{
  for (uint32_t i = 0; i < mTypes.Length(); i++) {
    if (mTypes[i] == aType) {
      return true;
    }
  }
  return false;
}

bool
nsRequireSRIForDirective::restrictsContentType(const nsContentPolicyType aType) const
{
  return this->hasType(aType);
}

bool
nsRequireSRIForDirective::allows(enum CSPKeyword aKeyword, const nsAString& aHashOrNonce,
                                 bool aParserCreated) const
{
  // can only disallow CSP_REQUIRE_SRI_FOR.
  return (aKeyword != CSP_REQUIRE_SRI_FOR);
}

/* ===== nsCSPPolicy ========================= */

nsCSPPolicy::nsCSPPolicy()
  : mUpgradeInsecDir(nullptr)
  , mReportOnly(false)
{
  CSPUTILSLOG(("nsCSPPolicy::nsCSPPolicy"));
}

nsCSPPolicy::~nsCSPPolicy()
{
  CSPUTILSLOG(("nsCSPPolicy::~nsCSPPolicy"));

  for (uint32_t i = 0; i < mDirectives.Length(); i++) {
    delete mDirectives[i];
  }
}

bool
nsCSPPolicy::permits(CSPDirective aDir,
                     nsIURI* aUri,
                     bool aSpecific) const
{
  nsString outp;
  return this->permits(aDir, aUri, EmptyString(), false, aSpecific, false, outp);
}

bool
nsCSPPolicy::permits(CSPDirective aDir,
                     nsIURI* aUri,
                     const nsAString& aNonce,
                     bool aWasRedirected,
                     bool aSpecific,
                     bool aParserCreated,
                     nsAString& outViolatedDirective) const
{
  if (CSPUTILSLOGENABLED()) {
    CSPUTILSLOG(("nsCSPPolicy::permits, aUri: %s, aDir: %d, aSpecific: %s",
                 aUri->GetSpecOrDefault().get(), aDir,
                 aSpecific ? "true" : "false"));
  }

  NS_ASSERTION(aUri, "permits needs an uri to perform the check!");
  outViolatedDirective.Truncate();

  nsCSPDirective* defaultDir = nullptr;

  // Try to find a relevant directive
  // These directive arrays are short (1-5 elements), not worth using a hashtable.
  for (uint32_t i = 0; i < mDirectives.Length(); i++) {
    if (mDirectives[i]->equals(aDir)) {
      if (!mDirectives[i]->permits(aUri, aNonce, aWasRedirected, mReportOnly,
                                   mUpgradeInsecDir, aParserCreated)) {
        mDirectives[i]->toString(outViolatedDirective);
        return false;
      }
      return true;
    }
    if (mDirectives[i]->isDefaultDirective()) {
      defaultDir = mDirectives[i];
    }
  }

  // If the above loop runs through, we haven't found a matching directive.
  // Avoid relooping, just store the result of default-src while looping.
  if (!aSpecific && defaultDir) {
    if (!defaultDir->permits(aUri, aNonce, aWasRedirected, mReportOnly,
                             mUpgradeInsecDir, aParserCreated)) {
      defaultDir->toString(outViolatedDirective);
      return false;
    }
    return true;
  }

  // Nothing restricts this, so we're allowing the load
  // See bug 764937
  return true;
}

bool
nsCSPPolicy::allows(nsContentPolicyType aContentType,
                    enum CSPKeyword aKeyword,
                    const nsAString& aHashOrNonce,
                    bool aParserCreated) const
{
  CSPUTILSLOG(("nsCSPPolicy::allows, aKeyWord: %s, a HashOrNonce: %s",
              CSP_EnumToKeyword(aKeyword), NS_ConvertUTF16toUTF8(aHashOrNonce).get()));

  nsCSPDirective* defaultDir = nullptr;

  // Try to find a matching directive
  for (uint32_t i = 0; i < mDirectives.Length(); i++) {
    if (mDirectives[i]->restrictsContentType(aContentType)) {
      if (mDirectives[i]->allows(aKeyword, aHashOrNonce, aParserCreated)) {
        return true;
      }
      return false;
    }
    if (mDirectives[i]->isDefaultDirective()) {
      defaultDir = mDirectives[i];
    }
  }

  // {nonce,hash}-source should not consult default-src:
  //   * return false if default-src is specified
  //   * but allow the load if default-src is *not* specified (Bug 1198422)
  if (aKeyword == CSP_NONCE || aKeyword == CSP_HASH) {
     if (!defaultDir) {
       return true;
     }
    return false;
  }

  // If the above loop runs through, we haven't found a matching directive.
  // Avoid relooping, just store the result of default-src while looping.
  if (defaultDir) {
    return defaultDir->allows(aKeyword, aHashOrNonce, aParserCreated);
  }

  // Allowing the load; see Bug 885433
  // a) inline scripts (also unsafe eval) should only be blocked
  //    if there is a [script-src] or [default-src]
  // b) inline styles should only be blocked
  //    if there is a [style-src] or [default-src]
  return true;
}

bool
nsCSPPolicy::allows(nsContentPolicyType aContentType,
                    enum CSPKeyword aKeyword) const
{
  return allows(aContentType, aKeyword, NS_LITERAL_STRING(""), false);
}

void
nsCSPPolicy::toString(nsAString& outStr) const
{
  uint32_t length = mDirectives.Length();
  for (uint32_t i = 0; i < length; ++i) {

    if (mDirectives[i]->equals(nsIContentSecurityPolicy::REFERRER_DIRECTIVE)) {
      outStr.AppendASCII(CSP_CSPDirectiveToString(nsIContentSecurityPolicy::REFERRER_DIRECTIVE));
      outStr.AppendASCII(" ");
      outStr.Append(mReferrerPolicy);
    } else {
      mDirectives[i]->toString(outStr);
    }
    if (i != (length - 1)) {
      outStr.AppendASCII("; ");
    }
  }
}

void
nsCSPPolicy::toDomCSPStruct(mozilla::dom::CSP& outCSP) const
{
  outCSP.mReport_only = mReportOnly;

  for (uint32_t i = 0; i < mDirectives.Length(); ++i) {
    if (mDirectives[i]->equals(nsIContentSecurityPolicy::REFERRER_DIRECTIVE)) {
      mozilla::dom::Sequence<nsString> srcs;
      srcs.AppendElement(mReferrerPolicy, mozilla::fallible);
      outCSP.mReferrer.Construct();
      outCSP.mReferrer.Value() = srcs;
    } else {
      mDirectives[i]->toDomCSPStruct(outCSP);
    }
  }
}

bool
nsCSPPolicy::hasDirective(CSPDirective aDir) const
{
  for (uint32_t i = 0; i < mDirectives.Length(); i++) {
    if (mDirectives[i]->equals(aDir)) {
      return true;
    }
  }
  return false;
}

/*
 * Use this function only after ::allows() returned 'false'. Most and
 * foremost it's used to get the violated directive before sending reports.
 * The parameter outDirective is the equivalent of 'outViolatedDirective'
 * for the ::permits() function family.
 */
void
nsCSPPolicy::getDirectiveStringForContentType(nsContentPolicyType aContentType,
                                              nsAString& outDirective) const
{
  nsCSPDirective* defaultDir = nullptr;
  for (uint32_t i = 0; i < mDirectives.Length(); i++) {
    if (mDirectives[i]->restrictsContentType(aContentType)) {
      mDirectives[i]->toString(outDirective);
      return;
    }
    if (mDirectives[i]->isDefaultDirective()) {
      defaultDir = mDirectives[i];
    }
  }
  // if we haven't found a matching directive yet,
  // the contentType must be restricted by the default directive
  if (defaultDir) {
    defaultDir->toString(outDirective);
    return;
  }
  NS_ASSERTION(false, "Can not query directive string for contentType!");
  outDirective.AppendASCII("couldNotQueryViolatedDirective");
}

void
nsCSPPolicy::getDirectiveAsString(CSPDirective aDir, nsAString& outDirective) const
{
  for (uint32_t i = 0; i < mDirectives.Length(); i++) {
    if (mDirectives[i]->equals(aDir)) {
      mDirectives[i]->toString(outDirective);
      return;
    }
  }
}

/*
 * Helper function that returns the underlying bit representation of sandbox
 * flags. The function returns SANDBOXED_NONE if there are no sandbox
 * directives.
 */
uint32_t
nsCSPPolicy::getSandboxFlags() const
{
  for (uint32_t i = 0; i < mDirectives.Length(); i++) {
    if (mDirectives[i]->equals(nsIContentSecurityPolicy::SANDBOX_DIRECTIVE)) {
      nsAutoString flags;
      mDirectives[i]->toString(flags);

      if (flags.IsEmpty()) {
        return SANDBOX_ALL_FLAGS;
      }

      nsAttrValue attr;
      attr.ParseAtomArray(flags);

      return nsContentUtils::ParseSandboxAttributeToFlags(&attr);
    }
  }

  return SANDBOXED_NONE;
}

void
nsCSPPolicy::getReportURIs(nsTArray<nsString>& outReportURIs) const
{
  for (uint32_t i = 0; i < mDirectives.Length(); i++) {
    if (mDirectives[i]->equals(nsIContentSecurityPolicy::REPORT_URI_DIRECTIVE)) {
      mDirectives[i]->getReportURIs(outReportURIs);
      return;
    }
  }
}

bool
nsCSPPolicy::visitDirectiveSrcs(CSPDirective aDir, nsCSPSrcVisitor* aVisitor) const
{
  for (uint32_t i = 0; i < mDirectives.Length(); i++) {
    if (mDirectives[i]->equals(aDir)) {
      return mDirectives[i]->visitSrcs(aVisitor);
    }
  }
  return false;
}

bool
nsCSPPolicy::requireSRIForType(nsContentPolicyType aContentType)
{
  for (uint32_t i = 0; i < mDirectives.Length(); i++) {
    if (mDirectives[i]->equals(nsIContentSecurityPolicy::REQUIRE_SRI_FOR)) {
      return static_cast<nsRequireSRIForDirective*>(mDirectives[i])->hasType(aContentType);
    }
  }
  return false;
}<|MERGE_RESOLUTION|>--- conflicted
+++ resolved
@@ -272,11 +272,7 @@
 {
   // Create the host first
   nsCString host;
-<<<<<<< HEAD
-  aURI->GetAsciiHost(host);
-=======
   aSelfURI->GetAsciiHost(host);
->>>>>>> a17af05f
   nsCSPHostSrc *hostsrc = new nsCSPHostSrc(NS_ConvertUTF8toUTF16(host));
   hostsrc->setGeneratedFromSelfKeyword();
 
@@ -515,11 +511,7 @@
   if (mInvalidated) {
     return false;
   }
-<<<<<<< HEAD
-  return permitsScheme(mScheme, aUri, aReportOnly, aUpgradeInsecure);
-=======
   return permitsScheme(mScheme, aUri, aReportOnly, aUpgradeInsecure, false);
->>>>>>> a17af05f
 }
 
 bool
@@ -642,11 +634,7 @@
                  aUri->GetSpecOrDefault().get()));
   }
 
-<<<<<<< HEAD
-  if (mInvalidated) {
-=======
   if (mInvalidated || mIsUniqueOrigin) {
->>>>>>> a17af05f
     return false;
   }
 
