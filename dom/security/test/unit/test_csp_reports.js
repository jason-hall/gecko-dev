/* This Source Code Form is subject to the terms of the Mozilla Public
 * License, v. 2.0. If a copy of the MPL was not distributed with this
 * file, You can obtain one at http://mozilla.org/MPL/2.0/. */

var Cc = Components.classes;
var Ci = Components.interfaces;
var Cu = Components.utils;
var Cr = Components.results;

Cu.import('resource://gre/modules/NetUtil.jsm');
Cu.import("resource://gre/modules/Services.jsm");
Cu.import("resource://testing-common/httpd.js");

var httpServer = new HttpServer();
httpServer.start(-1);
var testsToFinish = 0;

var principal;

const REPORT_SERVER_PORT = httpServer.identity.primaryPort;
const REPORT_SERVER_URI = "http://localhost";
const REPORT_SERVER_PATH = "/report";

/**
 * Construct a callback that listens to a report submission and either passes
 * or fails a test based on what it gets.
 */
function makeReportHandler(testpath, message, expectedJSON) {
  return function(request, response) {
    // we only like "POST" submissions for reports!
    if (request.method !== "POST") {
      do_throw("violation report should be a POST request");
      return;
    }

    // check content-type of report is "application/csp-report"
    var contentType = request.hasHeader("Content-Type")
                    ? request.getHeader("Content-Type") : undefined;
    if (contentType !== "application/csp-report") {
      do_throw("violation report should have the 'application/csp-report' " +
               "content-type, when in fact it is " + contentType.toString())
    }

    // obtain violation report
    var reportObj = JSON.parse(
          NetUtil.readInputStreamToString(
            request.bodyInputStream,
            request.bodyInputStream.available()));

    // dump("GOT REPORT:\n" + JSON.stringify(reportObj) + "\n");
    // dump("TESTPATH:    " + testpath + "\n");
    // dump("EXPECTED:  \n" + JSON.stringify(expectedJSON) + "\n\n");

    for (var i in expectedJSON)
      do_check_eq(expectedJSON[i], reportObj['csp-report'][i]);

    testsToFinish--;
    httpServer.registerPathHandler(testpath, null);
    if (testsToFinish < 1)
      httpServer.stop(do_test_finished);
    else
      do_test_finished();
  };
}

/**
 * Everything created by this assumes it will cause a report.  If you want to
 * add a test here that will *not* cause a report to go out, you're gonna have
 * to make sure the test cleans up after itself.
 */
function makeTest(id, expectedJSON, useReportOnlyPolicy, callback) {
  testsToFinish++;
  do_test_pending();

  // set up a new CSP instance for each test.
  var csp = Cc["@mozilla.org/cspcontext;1"]
              .createInstance(Ci.nsIContentSecurityPolicy);
  var policy = "default-src 'none'; " +
               "report-uri " + REPORT_SERVER_URI +
                               ":" + REPORT_SERVER_PORT +
                               "/test" + id;
  var selfuri = NetUtil.newURI(REPORT_SERVER_URI +
                               ":" + REPORT_SERVER_PORT +
                               "/foo/self");

  dump("Created test " + id + " : " + policy + "\n\n");

  let ssm = Cc["@mozilla.org/scriptsecuritymanager;1"]
              .getService(Ci.nsIScriptSecurityManager);
  principal = ssm.createCodebasePrincipal(selfuri, {});
  csp.setRequestContext(null, principal);

  // Load up the policy
  // set as report-only if that's the case
  csp.appendPolicy(policy, useReportOnlyPolicy, false);

  // prime the report server
  var handler = makeReportHandler("/test" + id, "Test " + id, expectedJSON);
  httpServer.registerPathHandler("/test" + id, handler);

  //trigger the violation
  callback(csp);
}

function run_test() {
  var selfuri = NetUtil.newURI(REPORT_SERVER_URI +
                               ":" + REPORT_SERVER_PORT +
                               "/foo/self");

  let content = Cc["@mozilla.org/supports-string;1"].
                   createInstance(Ci.nsISupportsString);
  content.data = "";
  // test that inline script violations cause a report.
  makeTest(0, {"blocked-uri": "self"}, false,
      function(csp) {
        let inlineOK = true;
        inlineOK = csp.getAllowsInline(Ci.nsIContentPolicy.TYPE_SCRIPT,
                                       "", // aNonce
                                       false, // aParserCreated
<<<<<<< HEAD
                                       "", // aContent
=======
                                       content, // aContent
>>>>>>> a17af05f
                                       0); // aLineNumber

        // this is not a report only policy, so it better block inline scripts
        do_check_false(inlineOK);
      });

  // test that eval violations cause a report.
  makeTest(1, {"blocked-uri": "self",
               // JSON script-sample is UTF8 encoded
               "script-sample" : "\xc2\xa3\xc2\xa5\xc2\xb5\xe5\x8c\x97\xf0\xa0\x9d\xb9"}, false,
      function(csp) {
        let evalOK = true, oReportViolation = {'value': false};
        evalOK = csp.getAllowsEval(oReportViolation);

        // this is not a report only policy, so it better block eval
        do_check_false(evalOK);
        // ... and cause reports to go out
        do_check_true(oReportViolation.value);

        if (oReportViolation.value) {
          // force the logging, since the getter doesn't.
          csp.logViolationDetails(Ci.nsIContentSecurityPolicy.VIOLATION_TYPE_EVAL,
                                  selfuri.asciiSpec,
                                  // sending UTF-16 script sample to make sure
                                  // csp report in JSON is not cut-off, please
                                  // note that JSON is UTF8 encoded.
                                  "\u00a3\u00a5\u00b5\u5317\ud841\udf79",
                                  1);
        }
      });

  makeTest(2, {"blocked-uri": "http://blocked.test"}, false,
      function(csp) {
        // shouldLoad creates and sends out the report here.
        csp.shouldLoad(Ci.nsIContentPolicy.TYPE_SCRIPT,
                      NetUtil.newURI("http://blocked.test/foo.js"),
                      null, null, null, null);
      });

  // test that inline script violations cause a report in report-only policy
  makeTest(3, {"blocked-uri": "self"}, true,
      function(csp) {
        let inlineOK = true;
        let content = Cc["@mozilla.org/supports-string;1"].
                         createInstance(Ci.nsISupportsString);
        content.data = "";
        inlineOK = csp.getAllowsInline(Ci.nsIContentPolicy.TYPE_SCRIPT,
                                       "", // aNonce
                                       false, // aParserCreated
<<<<<<< HEAD
                                       "", // aContent
=======
                                       content, // aContent
>>>>>>> a17af05f
                                       0); // aLineNumber

        // this is a report only policy, so it better allow inline scripts
        do_check_true(inlineOK);
      });

  // test that eval violations cause a report in report-only policy
  makeTest(4, {"blocked-uri": "self"}, true,
      function(csp) {
        let evalOK = true, oReportViolation = {'value': false};
        evalOK = csp.getAllowsEval(oReportViolation);

        // this is a report only policy, so it better allow eval
        do_check_true(evalOK);
        // ... but still cause reports to go out
        do_check_true(oReportViolation.value);

        if (oReportViolation.value) {
          // force the logging, since the getter doesn't.
          csp.logViolationDetails(Ci.nsIContentSecurityPolicy.VIOLATION_TYPE_INLINE_SCRIPT,
                                  selfuri.asciiSpec,
                                  "script sample",
                                  4);
        }
      });

  // test that only the uri's scheme is reported for globally unique identifiers
  makeTest(5, {"blocked-uri": "data"}, false,
    function(csp) {
      var base64data =
        "iVBORw0KGgoAAAANSUhEUgAAAAUAAAAFCAYAAACNbyblAAAAHElEQVQI12" +
        "P4//8/w38GIAXDIBKE0DHxgljNBAAO9TXL0Y4OHwAAAABJRU5ErkJggg==";
      // shouldLoad creates and sends out the report here.
      csp.shouldLoad(Ci.nsIContentPolicy.TYPE_IMAGE,
                     NetUtil.newURI("data:image/png;base64," + base64data),
                     null, null, null, null);
      });

  // test that only the uri's scheme is reported for globally unique identifiers
  makeTest(6, {"blocked-uri": "intent"}, false,
    function(csp) {
      // shouldLoad creates and sends out the report here.
      csp.shouldLoad(Ci.nsIContentPolicy.TYPE_SUBDOCUMENT,
                     NetUtil.newURI("intent://mymaps.com/maps?um=1&ie=UTF-8&fb=1&sll"),
                     null, null, null, null);
      });

  // test fragment removal
  var selfSpec = REPORT_SERVER_URI + ":" + REPORT_SERVER_PORT + "/foo/self/foo.js";
  makeTest(7, {"blocked-uri": selfSpec}, false,
    function(csp) {
      var uri = NetUtil
      // shouldLoad creates and sends out the report here.
      csp.shouldLoad(Ci.nsIContentPolicy.TYPE_SCRIPT,
                     NetUtil.newURI(selfSpec + "#bar"),
                     null, null, null, null);
      });

  // test scheme of ftp:
  makeTest(8, {"blocked-uri": "ftp://blocked.test"}, false,
    function(csp) {
      // shouldLoad creates and sends out the report here.
      csp.shouldLoad(Ci.nsIContentPolicy.TYPE_SCRIPT,
                    NetUtil.newURI("ftp://blocked.test/profile.png"),
                    null, null, null, null);
    });
}<|MERGE_RESOLUTION|>--- conflicted
+++ resolved
@@ -117,11 +117,7 @@
         inlineOK = csp.getAllowsInline(Ci.nsIContentPolicy.TYPE_SCRIPT,
                                        "", // aNonce
                                        false, // aParserCreated
-<<<<<<< HEAD
-                                       "", // aContent
-=======
                                        content, // aContent
->>>>>>> a17af05f
                                        0); // aLineNumber
 
         // this is not a report only policy, so it better block inline scripts
@@ -171,11 +167,7 @@
         inlineOK = csp.getAllowsInline(Ci.nsIContentPolicy.TYPE_SCRIPT,
                                        "", // aNonce
                                        false, // aParserCreated
-<<<<<<< HEAD
-                                       "", // aContent
-=======
                                        content, // aContent
->>>>>>> a17af05f
                                        0); // aLineNumber
 
         // this is a report only policy, so it better allow inline scripts
