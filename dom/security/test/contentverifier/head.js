/*
 * Test Content-Signature for remote about:newtab
 *  - Bug 1226928 - allow about:newtab to load remote content
 *
 * This tests content-signature verification on remote about:newtab in the
 * following cases (see TESTS, all failed loads display about:blank fallback):
 * - good case (signature should verify and correct page is displayed)
 * - reload of newtab when the siganture was invalidated after the last correct
 *   load
 * - malformed content-signature header
 * - malformed keyid directive
 * - malformed p384ecdsa directive
 * - wrong signature (this is not a siganture for the delivered document)
 * - invalid signature (this is not even a signature)
 * - loading a file that doesn't fit the key or signature
 * - cache poisoning (load a malicious remote page not in newtab, subsequent
 *   newtab load has to load the fallback)
 */

const ABOUT_NEWTAB_URI = "about:newtab";

const BASE = "https://example.com/browser/dom/security/test/contentverifier/file_contentserver.sjs?";
const URI_GOOD = BASE + "sig=good&x5u=good&file=good&header=good";

const INVALIDATE_FILE = BASE + "invalidateFile=yep";
const VALIDATE_FILE = BASE + "validateFile=yep";

const URI_HEADER_BASE = BASE + "sig=good&x5u=good&file=good&header=";
const URI_ERROR_HEADER = URI_HEADER_BASE + "error";
const URI_KEYERROR_HEADER = URI_HEADER_BASE + "errorInX5U";
const URI_SIGERROR_HEADER = URI_HEADER_BASE + "errorInSignature";
const URI_NO_HEADER = URI_HEADER_BASE + "noHeader";

const URI_BAD_SIG = BASE + "sig=bad&x5u=good&file=good&header=good";
const URI_BROKEN_SIG = BASE + "sig=broken&x5u=good&file=good&header=good";
const URI_BAD_X5U = BASE + "sig=good&x5u=bad&file=good&header=good";
const URI_HTTP_X5U = BASE + "sig=good&x5u=http&file=good&header=good";
const URI_BAD_FILE = BASE + "sig=good&x5u=good&file=bad&header=good";
const URI_BAD_ALL = BASE + "sig=bad&x5u=bad&file=bad&header=bad";
const URI_BAD_CSP = BASE + "sig=bad-csp&x5u=good&file=bad-csp&header=good";

const URI_BAD_FILE_CACHED = BASE + "sig=good&x5u=good&file=bad&header=good&cached=true";

const GOOD_ABOUT_STRING = "Just a fully good testpage for Bug 1226928";
const BAD_ABOUT_STRING = "Just a bad testpage for Bug 1226928";
const ABOUT_BLANK = "<head></head><body></body>";

const URI_CLEANUP = BASE + "cleanup=true";
const CLEANUP_DONE = "Done";

const URI_SRI = BASE + "sig=sri&x5u=good&file=sri&header=good";
const STYLESHEET_WITHOUT_SRI_BLOCKED = "Stylesheet without SRI blocked";
const STYLESHEET_WITH_SRI_BLOCKED = "Stylesheet with SRI blocked";
const STYLESHEET_WITH_SRI_LOADED = "Stylesheet with SRI loaded";
const SCRIPT_WITHOUT_SRI_BLOCKED = "Script without SRI blocked";
const SCRIPT_WITH_SRI_BLOCKED = "Script with SRI blocked";
const SCRIPT_WITH_SRI_LOADED = "Script with SRI loaded";

const CSP_TEST_SUCCESS_STRING = "CSP violation test succeeded.";

// Needs to sync with pref "security.signed_content.CSP.default".
const SIGNED_CONTENT_CSP = `{"csp-policies":[{"report-only":false,"script-src":["https://example.com","'unsafe-inline'"],"style-src":["https://example.com"]}]}`;

var browser = null;
var aboutNewTabService = Cc["@mozilla.org/browser/aboutnewtab-service;1"]
                           .getService(Ci.nsIAboutNewTabService);

function pushPrefs(...aPrefs) {
  return SpecialPowers.pushPrefEnv({"set": aPrefs});
}

/*
 * run tests with input from TESTS
 */
<<<<<<< HEAD
function* doTest(aExpectedStrings, reload, aUrl, aNewTabPref) {
=======
async function doTest(aExpectedStrings, reload, aUrl, aNewTabPref) {
>>>>>>> a17af05f
  // set about:newtab location for this test if it's a newtab test
  if (aNewTabPref) {
    aboutNewTabService.newTabURL = aNewTabPref;
  }

  // set prefs
  await pushPrefs(
      ["browser.newtabpage.remote.content-signing-test", true],
      ["browser.newtabpage.remote", true],
      ["security.content.signature.root_hash",
       "CC:BE:04:87:74:B2:98:24:4A:C6:7A:71:BC:6F:DB:D6:C0:48:17:29:57:51:96:47:38:CC:24:C8:E4:F9:DD:CB"]);

  if (aNewTabPref === URI_BAD_CSP) {
    // Use stricter CSP to test CSP violation.
    await pushPrefs(["security.signed_content.CSP.default", "script-src 'self'; style-src 'self'"]);
  } else {
    // Use weaker CSP to test normal content.
    await pushPrefs(["security.signed_content.CSP.default", "script-src 'self' 'unsafe-inline'; style-src 'self'"]);
  }

  // start the test
  await BrowserTestUtils.withNewTab({
      gBrowser,
      url: aUrl,
    },
    async function(browser) {
      // check if everything's set correct for testing
      ok(Services.prefs.getBoolPref(
          "browser.newtabpage.remote.content-signing-test"),
          "sanity check: remote newtab signing test should be used");
      ok(Services.prefs.getBoolPref("browser.newtabpage.remote"),
          "sanity check: remote newtab should be used");
      // we only check this if we really do a newtab test
      if (aNewTabPref) {
        ok(aboutNewTabService.overridden,
            "sanity check: default URL for about:newtab should be overriden");
        is(aboutNewTabService.newTabURL, aNewTabPref,
            "sanity check: default URL for about:newtab should return the new URL");
      }

      // Every valid remote newtab page must have built-in CSP.
      let shouldHaveCSP = ((aUrl === ABOUT_NEWTAB_URI) &&
                          (aNewTabPref === URI_GOOD || aNewTabPref === URI_SRI));

      if (shouldHaveCSP) {
        is(browser.contentDocument.nodePrincipal.cspJSON, SIGNED_CONTENT_CSP,
           "Valid remote newtab page must have built-in CSP.");
      }

      await ContentTask.spawn(
          browser, aExpectedStrings, async function(aExpectedStrings) {
            for (let expectedString of aExpectedStrings) {
              ok(content.document.documentElement.innerHTML.includes(expectedString),
                 "Expect the following value in the result\n" + expectedString +
                 "\nand got " + content.document.documentElement.innerHTML);
            }
          });

      // for good test cases we check if a reload fails if the remote page
      // changed from valid to invalid in the meantime
      if (reload) {
        await BrowserTestUtils.withNewTab({
            gBrowser,
            url: INVALIDATE_FILE,
          },
          async function(browser2) {
            await ContentTask.spawn(browser2, null, async function() {
              ok(content.document.documentElement.innerHTML.includes("Done"),
                 "Expect the following value in the result\n" + "Done" +
                 "\nand got " + content.document.documentElement.innerHTML);
            });
          }
        );

        browser.reload();
        await BrowserTestUtils.browserLoaded(browser);

        let expectedStrings = [ABOUT_BLANK];
        if (aNewTabPref == URI_SRI) {
          expectedStrings = [
            STYLESHEET_WITHOUT_SRI_BLOCKED,
            STYLESHEET_WITH_SRI_BLOCKED,
            SCRIPT_WITHOUT_SRI_BLOCKED,
            SCRIPT_WITH_SRI_BLOCKED
          ];
        }
        await ContentTask.spawn(browser, expectedStrings,
          async function(expectedStrings) {
            for (let expectedString of expectedStrings) {
              ok(content.document.documentElement.innerHTML.includes(expectedString),
                 "Expect the following value in the result\n" + expectedString +
                 "\nand got " + content.document.documentElement.innerHTML);
            }
          }
        );

        await BrowserTestUtils.withNewTab({
            gBrowser,
            url: VALIDATE_FILE,
          },
          async function(browser2) {
            await ContentTask.spawn(browser2, null, async function() {
              ok(content.document.documentElement.innerHTML.includes("Done"),
                 "Expect the following value in the result\n" + "Done" +
                 "\nand got " + content.document.documentElement.innerHTML);
              });
          }
        );
      }
    }
  );
}

<<<<<<< HEAD
function* runTests() {
=======
async function runTests() {
>>>>>>> a17af05f
  // run tests from TESTS
  for (let i = 0; i < TESTS.length; i++) {
    let testCase = TESTS[i];
    let url = "", aNewTabPref = "";
    let reload = false;
    var aExpectedStrings = testCase.testStrings;
    if (testCase.aboutURI) {
      url = ABOUT_NEWTAB_URI;
      aNewTabPref = testCase.aboutURI;
      if (aNewTabPref == URI_GOOD || aNewTabPref == URI_SRI) {
        reload = true;
      }
    } else {
      url = testCase.url;
    }

<<<<<<< HEAD
    yield* doTest(aExpectedStrings, reload, url, aNewTabPref);
=======
    await doTest(aExpectedStrings, reload, url, aNewTabPref);
>>>>>>> a17af05f
  }
}<|MERGE_RESOLUTION|>--- conflicted
+++ resolved
@@ -72,11 +72,7 @@
 /*
  * run tests with input from TESTS
  */
-<<<<<<< HEAD
-function* doTest(aExpectedStrings, reload, aUrl, aNewTabPref) {
-=======
 async function doTest(aExpectedStrings, reload, aUrl, aNewTabPref) {
->>>>>>> a17af05f
   // set about:newtab location for this test if it's a newtab test
   if (aNewTabPref) {
     aboutNewTabService.newTabURL = aNewTabPref;
@@ -190,11 +186,7 @@
   );
 }
 
-<<<<<<< HEAD
-function* runTests() {
-=======
 async function runTests() {
->>>>>>> a17af05f
   // run tests from TESTS
   for (let i = 0; i < TESTS.length; i++) {
     let testCase = TESTS[i];
@@ -211,10 +203,6 @@
       url = testCase.url;
     }
 
-<<<<<<< HEAD
-    yield* doTest(aExpectedStrings, reload, url, aNewTabPref);
-=======
     await doTest(aExpectedStrings, reload, url, aNewTabPref);
->>>>>>> a17af05f
   }
 }