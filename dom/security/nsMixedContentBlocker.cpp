/* -*- Mode: C++; tab-width: 8; indent-tabs-mode: nil; c-basic-offset: 2 -*- */
/* vim: set ts=8 sts=2 et sw=2 tw=80: */
/* This Source Code Form is subject to the terms of the Mozilla Public
 * License, v. 2.0. If a copy of the MPL was not distributed with this
 * file, You can obtain one at http://mozilla.org/MPL/2.0/. */

#include "nsMixedContentBlocker.h"

#include "nsContentPolicyUtils.h"
#include "nsCSPContext.h"
#include "nsThreadUtils.h"
#include "nsINode.h"
#include "nsCOMPtr.h"
#include "nsIDocShell.h"
#include "nsISecurityEventSink.h"
#include "nsIWebProgressListener.h"
#include "nsContentUtils.h"
#include "nsIRequest.h"
#include "nsIDocument.h"
#include "nsIContentViewer.h"
#include "nsIChannel.h"
#include "nsIHttpChannel.h"
#include "nsIParentChannel.h"
#include "mozilla/Preferences.h"
#include "nsIScriptObjectPrincipal.h"
#include "nsISecureBrowserUI.h"
#include "nsIDocumentLoader.h"
#include "nsIWebNavigation.h"
#include "nsLoadGroup.h"
#include "nsIScriptError.h"
#include "nsIURI.h"
#include "nsIChannelEventSink.h"
#include "nsNetUtil.h"
#include "nsAsyncRedirectVerifyHelper.h"
#include "mozilla/LoadInfo.h"
#include "nsISiteSecurityService.h"
#include "prnetdb.h"

#include "mozilla/Logging.h"
#include "mozilla/Telemetry.h"
#include "mozilla/dom/ContentChild.h"
#include "mozilla/ipc/URIUtils.h"


using namespace mozilla;

enum nsMixedContentBlockerMessageType {
  eBlocked = 0x00,
  eUserOverride = 0x01
};

// Is mixed script blocking (fonts, plugin content, scripts, stylesheets,
// iframes, websockets, XHR) enabled?
bool nsMixedContentBlocker::sBlockMixedScript = false;

// Is mixed display content blocking (images, audio, video, <a ping>) enabled?
bool nsMixedContentBlocker::sBlockMixedDisplay = false;

// Do we move HSTS before mixed-content
bool nsMixedContentBlocker::sUseHSTS = false;
// Do we send an HSTS priming request
bool nsMixedContentBlocker::sSendHSTSPriming = false;
// Default HSTS Priming failure timeout to 7 days, in seconds
uint32_t nsMixedContentBlocker::sHSTSPrimingCacheTimeout = (60 * 60 * 24 * 7);

bool
IsEligibleForHSTSPriming(nsIURI* aContentLocation) {
  bool isHttpScheme = false;
  nsresult rv = aContentLocation->SchemeIs("http", &isHttpScheme);
  NS_ENSURE_SUCCESS(rv, false);
  if (!isHttpScheme) {
    return false;
  }

  int32_t port = -1;
  rv = aContentLocation->GetPort(&port);
  NS_ENSURE_SUCCESS(rv, false);
  int32_t defaultPort = NS_GetDefaultPort("https");

  if (port != -1 && port != defaultPort) {
    // HSTS priming requests are only sent if the port is the default port
    return false;
  }

  nsAutoCString hostname;
  rv = aContentLocation->GetHost(hostname);
  NS_ENSURE_SUCCESS(rv, false);

  PRNetAddr hostAddr;
  return (PR_StringToNetAddr(hostname.get(), &hostAddr) != PR_SUCCESS);
}
<<<<<<< HEAD
=======

enum MixedContentHSTSState {
  MCB_HSTS_PASSIVE_NO_HSTS   = 0,
  MCB_HSTS_PASSIVE_WITH_HSTS = 1,
  MCB_HSTS_ACTIVE_NO_HSTS    = 2,
  MCB_HSTS_ACTIVE_WITH_HSTS  = 3
};

// Similar to the existing mixed-content HSTS, except MCB_HSTS_*_NO_HSTS is
// broken into two distinct states, indicating whether we plan to send a priming
// request or not. If we decided not go send a priming request, it could be
// because it is a type we do not support, or because we cached a previous
// negative response.
enum MixedContentHSTSPrimingState {
  eMCB_HSTS_PASSIVE_WITH_HSTS  = 0,
  eMCB_HSTS_ACTIVE_WITH_HSTS   = 1,
  eMCB_HSTS_PASSIVE_NO_PRIMING = 2,
  eMCB_HSTS_PASSIVE_DO_PRIMING = 3,
  eMCB_HSTS_ACTIVE_NO_PRIMING  = 4,
  eMCB_HSTS_ACTIVE_DO_PRIMING  = 5,
  eMCB_HSTS_PASSIVE_UPGRADE    = 6,
  eMCB_HSTS_ACTIVE_UPGRADE     = 7,
};
>>>>>>> a17af05f

// Fired at the document that attempted to load mixed content.  The UI could
// handle this event, for example, by displaying an info bar that offers the
// choice to reload the page with mixed content permitted.
class nsMixedContentEvent : public Runnable
{
public:
  nsMixedContentEvent(nsISupports* aContext,
                      MixedContentTypes aType,
                      bool aRootHasSecureConnection)
    : mozilla::Runnable("nsMixedContentEvent")
    , mContext(aContext)
    , mType(aType)
    , mRootHasSecureConnection(aRootHasSecureConnection)
  {}

  NS_IMETHOD Run() override
  {
    NS_ASSERTION(mContext,
                 "You can't call this runnable without a requesting context");

    // To update the security UI in the tab with the blocked mixed content, call
    // nsISecurityEventSink::OnSecurityChange.  You can get to the event sink by
    // calling NS_CP_GetDocShellFromContext on the context, and QI'ing to
    // nsISecurityEventSink.


    // Mixed content was allowed and is about to load; get the document and
    // set the approriate flag to true if we are about to load Mixed Active
    // Content.
    nsCOMPtr<nsIDocShell> docShell = NS_CP_GetDocShellFromContext(mContext);
    if (!docShell) {
        return NS_OK;
    }
    nsCOMPtr<nsIDocShellTreeItem> sameTypeRoot;
    docShell->GetSameTypeRootTreeItem(getter_AddRefs(sameTypeRoot));
    NS_ASSERTION(sameTypeRoot, "No document shell root tree item from document shell tree item!");

    // now get the document from sameTypeRoot
    nsCOMPtr<nsIDocument> rootDoc = sameTypeRoot->GetDocument();
    NS_ASSERTION(rootDoc, "No root document from document shell root tree item.");

    // Get eventSink and the current security state from the docShell
    nsCOMPtr<nsISecurityEventSink> eventSink = do_QueryInterface(docShell);
    NS_ASSERTION(eventSink, "No eventSink from docShell.");
    nsCOMPtr<nsIDocShell> rootShell = do_GetInterface(sameTypeRoot);
    NS_ASSERTION(rootShell, "No root docshell from document shell root tree item.");
    uint32_t state = nsIWebProgressListener::STATE_IS_BROKEN;
    nsCOMPtr<nsISecureBrowserUI> securityUI;
    rootShell->GetSecurityUI(getter_AddRefs(securityUI));
    // If there is no securityUI, document doesn't have a security state to
    // update.  But we still want to set the document flags, so we don't return
    // early.
    nsresult stateRV = NS_ERROR_FAILURE;
    if (securityUI) {
      stateRV = securityUI->GetState(&state);
    }

    if (mType == eMixedScript) {
       // See if the pref will change here. If it will, only then do we need to call OnSecurityChange() to update the UI.
       if (rootDoc->GetHasMixedActiveContentLoaded()) {
         return NS_OK;
       }
       rootDoc->SetHasMixedActiveContentLoaded(true);

      // Update the security UI in the tab with the allowed mixed active content
      if (securityUI) {
        // Bug 1182551 - before changing the security state to broken, check
        // that the root is actually secure.
        if (mRootHasSecureConnection) {
          // reset state security flag
          state = state >> 4 << 4;
          // set state security flag to broken, since there is mixed content
          state |= nsIWebProgressListener::STATE_IS_BROKEN;

          // If mixed display content is loaded, make sure to include that in the state.
          if (rootDoc->GetHasMixedDisplayContentLoaded()) {
            state |= nsIWebProgressListener::STATE_LOADED_MIXED_DISPLAY_CONTENT;
          }

          eventSink->OnSecurityChange(mContext,
                                      (state | nsIWebProgressListener::STATE_LOADED_MIXED_ACTIVE_CONTENT));
        } else {
          // root not secure, mixed active content loaded in an https subframe
          if (NS_SUCCEEDED(stateRV)) {
            eventSink->OnSecurityChange(mContext, (state | nsIWebProgressListener::STATE_LOADED_MIXED_ACTIVE_CONTENT));
          }
        }
      }

    } else if (mType == eMixedDisplay) {
      // See if the pref will change here. If it will, only then do we need to call OnSecurityChange() to update the UI.
      if (rootDoc->GetHasMixedDisplayContentLoaded()) {
        return NS_OK;
      }
      rootDoc->SetHasMixedDisplayContentLoaded(true);

      // Update the security UI in the tab with the allowed mixed display content.
      if (securityUI) {
        // Bug 1182551 - before changing the security state to broken, check
        // that the root is actually secure.
        if (mRootHasSecureConnection) {
          // reset state security flag
          state = state >> 4 << 4;
          // set state security flag to broken, since there is mixed content
          state |= nsIWebProgressListener::STATE_IS_BROKEN;

          // If mixed active content is loaded, make sure to include that in the state.
          if (rootDoc->GetHasMixedActiveContentLoaded()) {
            state |= nsIWebProgressListener::STATE_LOADED_MIXED_ACTIVE_CONTENT;
          }

          eventSink->OnSecurityChange(mContext,
                                      (state | nsIWebProgressListener::STATE_LOADED_MIXED_DISPLAY_CONTENT));
        } else {
          // root not secure, mixed display content loaded in an https subframe
          if (NS_SUCCEEDED(stateRV)) {
            eventSink->OnSecurityChange(mContext, (state | nsIWebProgressListener::STATE_LOADED_MIXED_DISPLAY_CONTENT));
          }
        }
      }
    }

    return NS_OK;
  }
private:
  // The requesting context for the content load. Generally, a DOM node from
  // the document that caused the load.
  nsCOMPtr<nsISupports> mContext;

  // The type of mixed content detected, e.g. active or display
  const MixedContentTypes mType;

  // Indicates whether the top level load is https or not.
  bool mRootHasSecureConnection;
};


nsMixedContentBlocker::nsMixedContentBlocker()
{
  // Cache the pref for mixed script blocking
  Preferences::AddBoolVarCache(&sBlockMixedScript,
                               "security.mixed_content.block_active_content");

  // Cache the pref for mixed display blocking
  Preferences::AddBoolVarCache(&sBlockMixedDisplay,
                               "security.mixed_content.block_display_content");

  // Cache the pref for HSTS
  Preferences::AddBoolVarCache(&sUseHSTS,
                               "security.mixed_content.use_hsts");

  // Cache the pref for sending HSTS priming
  Preferences::AddBoolVarCache(&sSendHSTSPriming,
                               "security.mixed_content.send_hsts_priming");

  // Cache the pref for HSTS priming failure cache time
  Preferences::AddUintVarCache(&sHSTSPrimingCacheTimeout,
                               "security.mixed_content.hsts_priming_cache_timeout");
}

nsMixedContentBlocker::~nsMixedContentBlocker()
{
}

NS_IMPL_ISUPPORTS(nsMixedContentBlocker, nsIContentPolicy, nsIChannelEventSink)

static void
LogMixedContentMessage(MixedContentTypes aClassification,
                       nsIURI* aContentLocation,
                       nsIDocument* aRootDoc,
                       nsMixedContentBlockerMessageType aMessageType)
{
  nsAutoCString messageCategory;
  uint32_t severityFlag;
  nsAutoCString messageLookupKey;

  if (aMessageType == eBlocked) {
    severityFlag = nsIScriptError::errorFlag;
    messageCategory.AssignLiteral("Mixed Content Blocker");
    if (aClassification == eMixedDisplay) {
      messageLookupKey.AssignLiteral("BlockMixedDisplayContent");
    } else {
      messageLookupKey.AssignLiteral("BlockMixedActiveContent");
    }
  } else {
    severityFlag = nsIScriptError::warningFlag;
    messageCategory.AssignLiteral("Mixed Content Message");
    if (aClassification == eMixedDisplay) {
      messageLookupKey.AssignLiteral("LoadingMixedDisplayContent2");
    } else {
      messageLookupKey.AssignLiteral("LoadingMixedActiveContent2");
    }
  }

  NS_ConvertUTF8toUTF16 locationSpecUTF16(aContentLocation->GetSpecOrDefault());
  const char16_t* strings[] = { locationSpecUTF16.get() };
  nsContentUtils::ReportToConsole(severityFlag, messageCategory, aRootDoc,
                                  nsContentUtils::eSECURITY_PROPERTIES,
                                  messageLookupKey.get(), strings, ArrayLength(strings));
}

/* nsIChannelEventSink implementation
 * This code is called when a request is redirected.
 * We check the channel associated with the new uri is allowed to load
 * in the current context
 */
NS_IMETHODIMP
nsMixedContentBlocker::AsyncOnChannelRedirect(nsIChannel* aOldChannel,
                                              nsIChannel* aNewChannel,
                                              uint32_t aFlags,
                                              nsIAsyncVerifyRedirectCallback* aCallback)
{
  nsAsyncRedirectAutoCallback autoCallback(aCallback);

  if (!aOldChannel) {
    NS_ERROR("No channel when evaluating mixed content!");
    return NS_ERROR_FAILURE;
  }

  // If we are in the parent process in e10s, we don't have access to the
  // document node, and hence ShouldLoad will fail when we try to get
  // the docShell.  If that's the case, ignore mixed content checks
  // on redirects in the parent.  Let the child check for mixed content.
  nsCOMPtr<nsIParentChannel> is_ipc_channel;
  NS_QueryNotificationCallbacks(aNewChannel, is_ipc_channel);
  if (is_ipc_channel) {
    return NS_OK;
  }

  nsresult rv;
  nsCOMPtr<nsIURI> oldUri;
  rv = aOldChannel->GetURI(getter_AddRefs(oldUri));
  NS_ENSURE_SUCCESS(rv, rv);

  nsCOMPtr<nsIURI> newUri;
  rv = aNewChannel->GetURI(getter_AddRefs(newUri));
  NS_ENSURE_SUCCESS(rv, rv);

  // Get the loading Info from the old channel
  nsCOMPtr<nsILoadInfo> loadInfo;
  rv = aOldChannel->GetLoadInfo(getter_AddRefs(loadInfo));
  NS_ENSURE_SUCCESS(rv, rv);
  if (!loadInfo) {
    // XXX: We want to have a loadInfo on all channels, but we don't yet.
    // If an addon creates a channel, they may not set loadinfo. If that
    // channel redirects from one page to another page, we would get caught
    // in this code path. Hence, we have to return NS_OK. Once we have more
    // confidence that all channels have loadinfo, we can change this to
    // a failure. See bug 1077201.
    return NS_OK;
  }

  nsContentPolicyType contentPolicyType = loadInfo->InternalContentPolicyType();
  nsCOMPtr<nsIPrincipal> requestingPrincipal = loadInfo->LoadingPrincipal();

  // Since we are calling shouldLoad() directly on redirects, we don't go through the code
  // in nsContentPolicyUtils::NS_CheckContentLoadPolicy(). Hence, we have to
  // duplicate parts of it here.
  nsCOMPtr<nsIURI> requestingLocation;
  if (requestingPrincipal) {
    // We check to see if the loadingPrincipal is systemPrincipal and return
    // early if it is
    if (nsContentUtils::IsSystemPrincipal(requestingPrincipal)) {
      return NS_OK;
    }
    // We set the requestingLocation from the RequestingPrincipal.
    rv = requestingPrincipal->GetURI(getter_AddRefs(requestingLocation));
    NS_ENSURE_SUCCESS(rv, rv);
  }

  nsCOMPtr<nsISupports> requestingContext = loadInfo->LoadingNode();

  int16_t decision = REJECT_REQUEST;
  rv = ShouldLoad(contentPolicyType,
                  newUri,
                  requestingLocation,
                  requestingContext,
                  EmptyCString(),       // aMimeGuess
                  nullptr,              // aExtra
                  requestingPrincipal,
                  &decision);
  NS_ENSURE_SUCCESS(rv, rv);

  if (nsMixedContentBlocker::sSendHSTSPriming) {
    // The LoadInfo passed in is for the original channel, HSTS priming needs to
    // be set on the new channel, if required. If the redirect changes
    // http->https, or vice-versa, the need for priming may change.
    nsCOMPtr<nsILoadInfo> newLoadInfo;
    rv = aNewChannel->GetLoadInfo(getter_AddRefs(newLoadInfo));
    NS_ENSURE_SUCCESS(rv, rv);
    if (newLoadInfo) {
      rv = nsMixedContentBlocker::MarkLoadInfoForPriming(newUri,
                                                         requestingContext,
                                                         newLoadInfo);
      if (NS_FAILED(rv)) {
        decision = REJECT_REQUEST;
        newLoadInfo->ClearHSTSPriming();
      }
    } else {
      decision = REJECT_REQUEST;
    }
  }

  // If the channel is about to load mixed content, abort the channel
  if (!NS_CP_ACCEPTED(decision)) {
    autoCallback.DontCallback();
    return NS_BINDING_FAILED;
  }

  return NS_OK;
}

/* This version of ShouldLoad() is non-static and called by the Content Policy
 * API and AsyncOnChannelRedirect().  See nsIContentPolicy::ShouldLoad()
 * for detailed description of the parameters.
 */
NS_IMETHODIMP
nsMixedContentBlocker::ShouldLoad(uint32_t aContentType,
                                  nsIURI* aContentLocation,
                                  nsIURI* aRequestingLocation,
                                  nsISupports* aRequestingContext,
                                  const nsACString& aMimeGuess,
                                  nsISupports* aExtra,
                                  nsIPrincipal* aRequestPrincipal,
                                  int16_t* aDecision)
{
  // We pass in false as the first parameter to ShouldLoad(), because the
  // callers of this method don't know whether the load went through cached
  // image redirects.  This is handled by direct callers of the static
  // ShouldLoad.
  nsresult rv = ShouldLoad(false,   // aHadInsecureImageRedirect
                           aContentType,
                           aContentLocation,
                           aRequestingLocation,
                           aRequestingContext,
                           aMimeGuess,
                           aExtra,
                           aRequestPrincipal,
                           aDecision);
  return rv;
}

bool
nsMixedContentBlocker::IsPotentiallyTrustworthyLoopbackURL(nsIURI* aURL) {
  nsAutoCString host;
  nsresult rv = aURL->GetHost(host);
  NS_ENSURE_SUCCESS(rv, false);

  // We could also allow 'localhost' (if we can guarantee that it resolves
  // to a loopback address), but Chrome doesn't support it as of writing. For
  // web compat, lets only allow what Chrome allows.
  return host.Equals("127.0.0.1") || host.Equals("::1");
}

/* Static version of ShouldLoad() that contains all the Mixed Content Blocker
 * logic.  Called from non-static ShouldLoad().
 */
nsresult
nsMixedContentBlocker::ShouldLoad(bool aHadInsecureImageRedirect,
                                  uint32_t aContentType,
                                  nsIURI* aContentLocation,
                                  nsIURI* aRequestingLocation,
                                  nsISupports* aRequestingContext,
                                  const nsACString& aMimeGuess,
                                  nsISupports* aExtra,
                                  nsIPrincipal* aRequestPrincipal,
                                  int16_t* aDecision)
{
  // Asserting that we are on the main thread here and hence do not have to lock
  // and unlock sBlockMixedScript and sBlockMixedDisplay before reading/writing
  // to them.
  MOZ_ASSERT(NS_IsMainThread());

  bool isPreload = nsContentUtils::IsPreloadType(aContentType);

  // The content policy type that we receive may be an internal type for
  // scripts.  Let's remember if we have seen a worker type, and reset it to the
  // external type in all cases right now.
  bool isWorkerType = aContentType == nsIContentPolicy::TYPE_INTERNAL_WORKER ||
                      aContentType == nsIContentPolicy::TYPE_INTERNAL_SHARED_WORKER ||
                      aContentType == nsIContentPolicy::TYPE_INTERNAL_SERVICE_WORKER;
  aContentType = nsContentUtils::InternalContentPolicyTypeToExternal(aContentType);

  // Assume active (high risk) content and blocked by default
  MixedContentTypes classification = eMixedScript;
  // Make decision to block/reject by default
  *aDecision = REJECT_REQUEST;

  // Notes on non-obvious decisions:
  //
  // TYPE_DTD: A DTD can contain entity definitions that expand to scripts.
  //
  // TYPE_FONT: The TrueType hinting mechanism is basically a scripting
  // language that gets interpreted by the operating system's font rasterizer.
  // Mixed content web fonts are relatively uncommon, and we can can fall back
  // to built-in fonts with minimal disruption in almost all cases.
  //
  // TYPE_OBJECT_SUBREQUEST could actually be either active content (e.g. a
  // script that a plugin will execute) or display content (e.g. Flash video
  // content).  Until we have a way to determine active vs passive content
  // from plugin requests (bug 836352), we will treat this as passive content.
  // This is to prevent false positives from causing users to become
  // desensitized to the mixed content blocker.
  //
  // TYPE_CSP_REPORT: High-risk because they directly leak information about
  // the content of the page, and because blocking them does not have any
  // negative effect on the page loading.
  //
  // TYPE_PING: Ping requests are POSTS, not GETs like images and media.
  // Also, PING requests have no bearing on the rendering or operation of
  // the page when used as designed, so even though they are lower risk than
  // scripts, blocking them is basically risk-free as far as compatibility is
  // concerned.
  //
  // TYPE_STYLESHEET: XSLT stylesheets can insert scripts. CSS positioning
  // and other advanced CSS features can possibly be exploited to cause
  // spoofing attacks (e.g. make a "grant permission" button look like a
  // "refuse permission" button).
  //
  // TYPE_BEACON: Beacon requests are similar to TYPE_PING, and are blocked by
  // default.
  //
  // TYPE_WEBSOCKET: The Websockets API requires browsers to
  // reject mixed-content websockets: "If secure is false but the origin of
  // the entry script has a scheme component that is itself a secure protocol,
  // e.g. HTTPS, then throw a SecurityError exception." We already block mixed
  // content websockets within the websockets implementation, so we don't need
  // to do any blocking here, nor do we need to provide a way to undo or
  // override the blocking. Websockets without TLS are very flaky anyway in the
  // face of many HTTP-aware proxies. Compared to passive content, there is
  // additional risk that the script using WebSockets will disclose sensitive
  // information from the HTTPS page and/or eval (directly or indirectly)
  // received data.
  //
  // TYPE_XMLHTTPREQUEST: XHR requires either same origin or CORS, so most
  // mixed-content XHR will already be blocked by that check. This will also
  // block HTTPS-to-HTTP XHR with CORS. The same security concerns mentioned
  // above for WebSockets apply to XHR, and XHR should have the same security
  // properties as WebSockets w.r.t. mixed content. XHR's handling of redirects
  // amplifies these concerns.


  static_assert(TYPE_DATAREQUEST == TYPE_XMLHTTPREQUEST,
                "TYPE_DATAREQUEST is not a synonym for "
                "TYPE_XMLHTTPREQUEST");

  switch (aContentType) {
    // The top-level document cannot be mixed content by definition
    case TYPE_DOCUMENT:
      *aDecision = ACCEPT;
      return NS_OK;
    // Creating insecure websocket connections in a secure page is blocked already
    // in the websocket constructor. We don't need to check the blocking here
    // and we don't want to un-block
    case TYPE_WEBSOCKET:
      *aDecision = ACCEPT;
      return NS_OK;

    // Static display content is considered moderate risk for mixed content so
    // these will be blocked according to the mixed display preference
    case TYPE_IMAGE:
    case TYPE_MEDIA:
    case TYPE_OBJECT_SUBREQUEST:
      classification = eMixedDisplay;
      break;

    // Active content (or content with a low value/risk-of-blocking ratio)
    // that has been explicitly evaluated; listed here for documentation
    // purposes and to avoid the assertion and warning for the default case.
    case TYPE_BEACON:
    case TYPE_CSP_REPORT:
    case TYPE_DTD:
    case TYPE_FETCH:
    case TYPE_FONT:
    case TYPE_IMAGESET:
    case TYPE_OBJECT:
    case TYPE_SCRIPT:
    case TYPE_STYLESHEET:
    case TYPE_SUBDOCUMENT:
    case TYPE_PING:
    case TYPE_WEB_MANIFEST:
    case TYPE_XBL:
    case TYPE_XMLHTTPREQUEST:
    case TYPE_XSLT:
    case TYPE_OTHER:
      break;


    // This content policy works as a whitelist.
    default:
      MOZ_ASSERT(false, "Mixed content of unknown type");
  }

  // Make sure to get the URI the load started with. No need to check
  // outer schemes because all the wrapping pseudo protocols inherit the
  // security properties of the actual network request represented
  // by the innerMost URL.
  nsCOMPtr<nsIURI> innerContentLocation = NS_GetInnermostURI(aContentLocation);
  if (!innerContentLocation) {
    NS_ERROR("Can't get innerURI from aContentLocation");
    *aDecision = REJECT_REQUEST;
    return NS_OK;
  }

 /* Get the scheme of the sub-document resource to be requested. If it is
  * a safe to load in an https context then mixed content doesn't apply.
  *
  * Check Protocol Flags to determine if scheme is safe to load:
  * URI_DOES_NOT_RETURN_DATA - e.g.
  *   "mailto"
  * URI_IS_LOCAL_RESOURCE - e.g.
  *   "data",
  *   "resource",
  *   "moz-icon"
  * URI_INHERITS_SECURITY_CONTEXT - e.g.
  *   "javascript"
  * URI_SAFE_TO_LOAD_IN_SECURE_CONTEXT - e.g.
  *   "https",
  *   "moz-safe-about"
  *
  */
  bool schemeLocal = false;
  bool schemeNoReturnData = false;
  bool schemeInherits = false;
  bool schemeSecure = false;
  if (NS_FAILED(NS_URIChainHasFlags(innerContentLocation, nsIProtocolHandler::URI_IS_LOCAL_RESOURCE , &schemeLocal))  ||
      NS_FAILED(NS_URIChainHasFlags(innerContentLocation, nsIProtocolHandler::URI_DOES_NOT_RETURN_DATA, &schemeNoReturnData)) ||
      NS_FAILED(NS_URIChainHasFlags(innerContentLocation, nsIProtocolHandler::URI_INHERITS_SECURITY_CONTEXT, &schemeInherits)) ||
      NS_FAILED(NS_URIChainHasFlags(innerContentLocation, nsIProtocolHandler::URI_SAFE_TO_LOAD_IN_SECURE_CONTEXT, &schemeSecure))) {
    *aDecision = REJECT_REQUEST;
    return NS_ERROR_FAILURE;
  }
  // TYPE_IMAGE redirects are cached based on the original URI, not the final
  // destination and hence cache hits for images may not have the correct
  // innerContentLocation.  Check if the cached hit went through an http redirect,
  // and if it did, we can't treat this as a secure subresource.
  if (!aHadInsecureImageRedirect &&
      (schemeLocal || schemeNoReturnData || schemeInherits || schemeSecure)) {
    *aDecision = ACCEPT;
     return NS_OK;
  }

  // Since there are cases where aRequestingLocation and aRequestPrincipal are
  // definitely not the owning document, we try to ignore them by extracting the
  // requestingLocation in the following order:
  // 1) from the aRequestingContext, either extracting
  //    a) the node's principal, or the
  //    b) script object's principal.
  // 2) if aRequestingContext yields a principal but no location, we check
  //    if its the system principal. If it is, allow the load.
  // 3) Special case handling for:
  //    a) speculative loads, where shouldLoad is called twice (bug 839235)
  //       and the first speculative load does not include a context.
  //       In this case we use aRequestingLocation to set requestingLocation.
  //    b) TYPE_CSP_REPORT which does not provide a context. In this case we
  //       use aRequestingLocation to set requestingLocation.
  //    c) content scripts from addon code that do not provide aRequestingContext
  //       or aRequestingLocation, but do provide aRequestPrincipal.
  //       If aRequestPrincipal is an expanded principal, we allow the load.
  // 4) If we still end up not having a requestingLocation, we reject the load.

  nsCOMPtr<nsIPrincipal> principal;
  // 1a) Try to get the principal if aRequestingContext is a node.
  nsCOMPtr<nsINode> node = do_QueryInterface(aRequestingContext);
  if (node) {
    principal = node->NodePrincipal();
  }

  // 1b) Try using the window's script object principal if it's not a node.
  if (!principal) {
    nsCOMPtr<nsIScriptObjectPrincipal> scriptObjPrin = do_QueryInterface(aRequestingContext);
    if (scriptObjPrin) {
      principal = scriptObjPrin->GetPrincipal();
    }
  }

  nsCOMPtr<nsIURI> requestingLocation;
  if (principal) {
    principal->GetURI(getter_AddRefs(requestingLocation));
  }

  // 2) if aRequestingContext yields a principal but no location, we check if its a system principal.
  if (principal && !requestingLocation) {
    if (nsContentUtils::IsSystemPrincipal(principal)) {
      *aDecision = ACCEPT;
      return NS_OK;
    }
  }

  // 3a,b) Special case handling for speculative loads and TYPE_CSP_REPORT. In
  // such cases, aRequestingContext doesn't exist, so we use aRequestingLocation.
  // Unfortunately we can not distinguish between speculative and normal loads here,
  // otherwise we could special case this assignment.
  if (!requestingLocation) {
    requestingLocation = aRequestingLocation;
  }

  // 3c) Special case handling for content scripts from addons code, which only
  // provide a aRequestPrincipal; aRequestingContext and aRequestingLocation are
  // both null; if the aRequestPrincipal is an expandedPrincipal, we allow the load.
  if (!principal && !requestingLocation && aRequestPrincipal) {
    nsCOMPtr<nsIExpandedPrincipal> expanded = do_QueryInterface(aRequestPrincipal);
    if (expanded) {
      *aDecision = ACCEPT;
      return NS_OK;
    }
  }

  // 4) Giving up. We still don't have a requesting location, therefore we can't tell
  //    if this is a mixed content load. Deny to be safe.
  if (!requestingLocation) {
    *aDecision = REJECT_REQUEST;
    return NS_OK;
  }

  // Check the parent scheme. If it is not an HTTPS page then mixed content
  // restrictions do not apply.
  bool parentIsHttps;
  nsCOMPtr<nsIURI> innerRequestingLocation = NS_GetInnermostURI(requestingLocation);
  if (!innerRequestingLocation) {
    NS_ERROR("Can't get innerURI from requestingLocation");
    *aDecision = REJECT_REQUEST;
    return NS_OK;
  }

  nsresult rv = innerRequestingLocation->SchemeIs("https", &parentIsHttps);
  if (NS_FAILED(rv)) {
    NS_ERROR("requestingLocation->SchemeIs failed");
    *aDecision = REJECT_REQUEST;
    return NS_OK;
  }
  if (!parentIsHttps) {
    *aDecision = ACCEPT;
    return NS_OK;
  }

  nsCOMPtr<nsIDocShell> docShell = NS_CP_GetDocShellFromContext(aRequestingContext);
  NS_ENSURE_TRUE(docShell, NS_OK);

  // Disallow mixed content loads for workers, shared workers and service
  // workers.
  if (isWorkerType) {
    // For workers, we can assume that we're mixed content at this point, since
    // the parent is https, and the protocol associated with innerContentLocation
    // doesn't map to the secure URI flags checked above.  Assert this for
    // sanity's sake
#ifdef DEBUG
    bool isHttpsScheme = false;
    rv = innerContentLocation->SchemeIs("https", &isHttpsScheme);
    NS_ENSURE_SUCCESS(rv, rv);
    MOZ_ASSERT(!isHttpsScheme);
#endif
    *aDecision = REJECT_REQUEST;
    return NS_OK;
  }

  bool isHttpScheme = false;
  rv = innerContentLocation->SchemeIs("http", &isHttpScheme);
  NS_ENSURE_SUCCESS(rv, rv);

  // Loopback origins are not considered mixed content even over HTTP. See:
  // https://w3c.github.io/webappsec-mixed-content/#should-block-fetch
  if (isHttpScheme &&
      IsPotentiallyTrustworthyLoopbackURL(innerContentLocation)) {
    *aDecision = ACCEPT;
    return NS_OK;
  }

  // The page might have set the CSP directive 'upgrade-insecure-requests'. In such
  // a case allow the http: load to succeed with the promise that the channel will
  // get upgraded to https before fetching any data from the netwerk.
  // Please see: nsHttpChannel::Connect()
  //
  // Please note that the CSP directive 'upgrade-insecure-requests' only applies to
  // http: and ws: (for websockets). Websockets are not subject to mixed content
  // blocking since insecure websockets are not allowed within secure pages. Hence,
  // we only have to check against http: here. Skip mixed content blocking if the
  // subresource load uses http: and the CSP directive 'upgrade-insecure-requests'
  // is present on the page.
  nsIDocument* document = docShell->GetDocument();
  MOZ_ASSERT(document, "Expected a document");
  if (isHttpScheme && document->GetUpgradeInsecureRequests(isPreload)) {
    *aDecision = ACCEPT;
    return NS_OK;
  }

  // The page might have set the CSP directive 'block-all-mixed-content' which
  // should block not only active mixed content loads but in fact all mixed content
  // loads, see https://www.w3.org/TR/mixed-content/#strict-checking
  // Block all non secure loads in case the CSP directive is present. Please note
  // that at this point we already know, based on |schemeSecure| that the load is
  // not secure, so we can bail out early at this point.
  if (document->GetBlockAllMixedContent(isPreload)) {
    // log a message to the console before returning.
    nsAutoCString spec;
    rv = aContentLocation->GetSpec(spec);
    NS_ENSURE_SUCCESS(rv, rv);
    NS_ConvertUTF8toUTF16 reportSpec(spec);

    const char16_t* params[] = { reportSpec.get()};
    CSP_LogLocalizedStr("blockAllMixedContent",
                        params, ArrayLength(params),
                        EmptyString(), // aSourceFile
                        EmptyString(), // aScriptSample
                        0, // aLineNumber
                        0, // aColumnNumber
                        nsIScriptError::errorFlag, "CSP",
                        document->InnerWindowID());
    *aDecision = REJECT_REQUEST;
    return NS_OK;
  }

  // Determine if the rootDoc is https and if the user decided to allow Mixed Content
  bool rootHasSecureConnection = false;
  bool allowMixedContent = false;
  bool isRootDocShell = false;
  rv = docShell->GetAllowMixedContentAndConnectionData(&rootHasSecureConnection, &allowMixedContent, &isRootDocShell);
  if (NS_FAILED(rv)) {
    *aDecision = REJECT_REQUEST;
    return rv;
  }

  // Get the sameTypeRoot tree item from the docshell
  nsCOMPtr<nsIDocShellTreeItem> sameTypeRoot;
  docShell->GetSameTypeRootTreeItem(getter_AddRefs(sameTypeRoot));
  NS_ASSERTION(sameTypeRoot, "No root tree item from docshell!");

  // When navigating an iframe, the iframe may be https
  // but its parents may not be.  Check the parents to see if any of them are https.
  // If none of the parents are https, allow the load.
  if (aContentType == TYPE_SUBDOCUMENT && !rootHasSecureConnection) {

    bool httpsParentExists = false;

    nsCOMPtr<nsIDocShellTreeItem> parentTreeItem;
    parentTreeItem = docShell;

    while(!httpsParentExists && parentTreeItem) {
      nsCOMPtr<nsIWebNavigation> parentAsNav(do_QueryInterface(parentTreeItem));
      NS_ASSERTION(parentAsNav, "No web navigation object from parent's docshell tree item");
      nsCOMPtr<nsIURI> parentURI;

      parentAsNav->GetCurrentURI(getter_AddRefs(parentURI));
      if (!parentURI) {
        // if getting the URI fails, assume there is a https parent and break.
        httpsParentExists = true;
        break;
      }

      nsCOMPtr<nsIURI> innerParentURI = NS_GetInnermostURI(parentURI);
      if (!innerParentURI) {
        NS_ERROR("Can't get innerURI from parentURI");
        *aDecision = REJECT_REQUEST;
        return NS_OK;
      }

      if (NS_FAILED(innerParentURI->SchemeIs("https", &httpsParentExists))) {
        // if getting the scheme fails, assume there is a https parent and break.
        httpsParentExists = true;
        break;
      }

      // When the parent and the root are the same, we have traversed all the way up
      // the same type docshell tree.  Break out of the while loop.
      if(sameTypeRoot == parentTreeItem) {
        break;
      }

      // update the parent to the grandparent.
      nsCOMPtr<nsIDocShellTreeItem> newParentTreeItem;
      parentTreeItem->GetSameTypeParent(getter_AddRefs(newParentTreeItem));
      parentTreeItem = newParentTreeItem;
    } // end while loop.

    if (!httpsParentExists) {
      *aDecision = nsIContentPolicy::ACCEPT;
      return NS_OK;
    }
  }

  // Get the root document from the sameTypeRoot
  nsCOMPtr<nsIDocument> rootDoc = sameTypeRoot->GetDocument();
  NS_ASSERTION(rootDoc, "No root document from document shell root tree item.");

  // Get eventSink and the current security state from the docShell
  nsCOMPtr<nsISecurityEventSink> eventSink = do_QueryInterface(docShell);
  NS_ASSERTION(eventSink, "No eventSink from docShell.");
  nsCOMPtr<nsIDocShell> rootShell = do_GetInterface(sameTypeRoot);
  NS_ASSERTION(rootShell, "No root docshell from document shell root tree item.");
  uint32_t state = nsIWebProgressListener::STATE_IS_BROKEN;
  nsCOMPtr<nsISecureBrowserUI> securityUI;
  rootShell->GetSecurityUI(getter_AddRefs(securityUI));
  // If there is no securityUI, document doesn't have a security state.
  // Allow load and return early.
  if (!securityUI) {
    *aDecision = nsIContentPolicy::ACCEPT;
    return NS_OK;
  }
  nsresult stateRV = securityUI->GetState(&state);

  OriginAttributes originAttributes;
  if (principal) {
    originAttributes = principal->OriginAttributesRef();
  } else if (aRequestPrincipal) {
    originAttributes = aRequestPrincipal->OriginAttributesRef();
  }

<<<<<<< HEAD
=======
  bool active = (classification == eMixedScript);
>>>>>>> a17af05f
  bool doHSTSPriming = false;
  if (IsEligibleForHSTSPriming(aContentLocation)) {
    bool hsts = false;
    bool cached = false;
    nsCOMPtr<nsISiteSecurityService> sss =
      do_GetService(NS_SSSERVICE_CONTRACTID, &rv);
    NS_ENSURE_SUCCESS(rv, rv);
    rv = sss->IsSecureURI(nsISiteSecurityService::HEADER_HSTS, aContentLocation,
<<<<<<< HEAD
        0, originAttributes, &cached, &hsts);
=======
        0, originAttributes, &cached, nullptr, &hsts);
>>>>>>> a17af05f
    NS_ENSURE_SUCCESS(rv, rv);

    if (hsts && sUseHSTS) {
      // assume we will be upgraded later
      Telemetry::Accumulate(Telemetry::MIXED_CONTENT_HSTS_PRIMING_2,
          (active) ? MixedContentHSTSPrimingState::eMCB_HSTS_ACTIVE_UPGRADE
                   : MixedContentHSTSPrimingState::eMCB_HSTS_PASSIVE_UPGRADE);
      *aDecision = ACCEPT;
      return NS_OK;
    }

    // Send a priming request if the result is not already cached and priming
    // requests are allowed
    if (!cached && sSendHSTSPriming) {
      // add this URI as a priming location
      doHSTSPriming = true;
      document->AddHSTSPrimingLocation(innerContentLocation,
          HSTSPrimingState::eHSTS_PRIMING_ALLOW);
      *aDecision = ACCEPT;
    }
  }

  // At this point we know that the request is mixed content, and the only
  // question is whether we block it.  Record telemetry at this point as to
  // whether HSTS would have fixed things by making the content location
  // into an HTTPS URL.
  //
  // Note that we count this for redirects as well as primary requests. This
  // will cause some degree of double-counting, especially when mixed content
  // is not blocked (e.g., for images).  For more detail, see:
  //   https://bugzilla.mozilla.org/show_bug.cgi?id=1198572#c19
  //
  // We do not count requests aHadInsecureImageRedirect=true, since these are
  // just an artifact of the image caching system.
  if (!aHadInsecureImageRedirect) {
    if (XRE_IsParentProcess()) {
      AccumulateMixedContentHSTS(innerContentLocation, active, doHSTSPriming,
                                 originAttributes);
    } else {
      // Ask the parent process to do the same call
      mozilla::dom::ContentChild* cc = mozilla::dom::ContentChild::GetSingleton();
      if (cc) {
        mozilla::ipc::URIParams uri;
        SerializeURI(innerContentLocation, uri);
        cc->SendAccumulateMixedContentHSTS(uri, active, doHSTSPriming,
                                           originAttributes);
      }
    }
  }

  // set hasMixedContentObjectSubrequest on this object if necessary
  if (aContentType == TYPE_OBJECT_SUBREQUEST) {
    rootDoc->SetHasMixedContentObjectSubrequest(true);
  }

  // If the content is display content, and the pref says display content should be blocked, block it.
  if (sBlockMixedDisplay && classification == eMixedDisplay) {
    if (allowMixedContent) {
      LogMixedContentMessage(classification, aContentLocation, rootDoc, eUserOverride);
      *aDecision = nsIContentPolicy::ACCEPT;
      // See if mixed display content has already loaded on the page or if the state needs to be updated here.
      // If mixed display hasn't loaded previously, then we need to call OnSecurityChange() to update the UI.
      if (rootDoc->GetHasMixedDisplayContentLoaded()) {
        return NS_OK;
      }
      rootDoc->SetHasMixedDisplayContentLoaded(true);

      if (rootHasSecureConnection) {
        // reset state security flag
        state = state >> 4 << 4;
        // set state security flag to broken, since there is mixed content
        state |= nsIWebProgressListener::STATE_IS_BROKEN;

        // If mixed active content is loaded, make sure to include that in the state.
        if (rootDoc->GetHasMixedActiveContentLoaded()) {
          state |= nsIWebProgressListener::STATE_LOADED_MIXED_ACTIVE_CONTENT;
        }

        eventSink->OnSecurityChange(aRequestingContext,
                                    (state | nsIWebProgressListener::STATE_LOADED_MIXED_DISPLAY_CONTENT));
      } else {
        // User has overriden the pref and the root is not https;
        // mixed display content was allowed on an https subframe.
        if (NS_SUCCEEDED(stateRV)) {
          eventSink->OnSecurityChange(aRequestingContext, (state | nsIWebProgressListener::STATE_LOADED_MIXED_DISPLAY_CONTENT));
        }
      }
    } else {
      if (doHSTSPriming) {
        document->AddHSTSPrimingLocation(innerContentLocation,
            HSTSPrimingState::eHSTS_PRIMING_BLOCK);
        *aDecision = nsIContentPolicy::ACCEPT;
      } else {
        *aDecision = nsIContentPolicy::REJECT_REQUEST;
      }
      LogMixedContentMessage(classification, aContentLocation, rootDoc, eBlocked);
      if (!rootDoc->GetHasMixedDisplayContentBlocked() && NS_SUCCEEDED(stateRV)) {
        rootDoc->SetHasMixedDisplayContentBlocked(true);
        eventSink->OnSecurityChange(aRequestingContext, (state | nsIWebProgressListener::STATE_BLOCKED_MIXED_DISPLAY_CONTENT));
      }
    }
    return NS_OK;

  } else if (sBlockMixedScript && classification == eMixedScript) {
    // If the content is active content, and the pref says active content should be blocked, block it
    // unless the user has choosen to override the pref
    if (allowMixedContent) {
      LogMixedContentMessage(classification, aContentLocation, rootDoc, eUserOverride);
      *aDecision = nsIContentPolicy::ACCEPT;
      // See if the state will change here. If it will, only then do we need to call OnSecurityChange() to update the UI.
      if (rootDoc->GetHasMixedActiveContentLoaded()) {
        return NS_OK;
      }
      rootDoc->SetHasMixedActiveContentLoaded(true);

      if (rootHasSecureConnection) {
        // reset state security flag
        state = state >> 4 << 4;
        // set state security flag to broken, since there is mixed content
        state |= nsIWebProgressListener::STATE_IS_BROKEN;

        // If mixed display content is loaded, make sure to include that in the state.
        if (rootDoc->GetHasMixedDisplayContentLoaded()) {
          state |= nsIWebProgressListener::STATE_LOADED_MIXED_DISPLAY_CONTENT;
        }

        eventSink->OnSecurityChange(aRequestingContext,
                                    (state | nsIWebProgressListener::STATE_LOADED_MIXED_ACTIVE_CONTENT));

        return NS_OK;
      } else {
        // User has already overriden the pref and the root is not https;
        // mixed active content was allowed on an https subframe.
        if (NS_SUCCEEDED(stateRV)) {
          eventSink->OnSecurityChange(aRequestingContext, (state | nsIWebProgressListener::STATE_LOADED_MIXED_ACTIVE_CONTENT));
        }
        return NS_OK;
      }
    } else {
      //User has not overriden the pref by Disabling protection. Reject the request and update the security state.
      if (doHSTSPriming) {
        document->AddHSTSPrimingLocation(innerContentLocation,
            HSTSPrimingState::eHSTS_PRIMING_BLOCK);
        *aDecision = nsIContentPolicy::ACCEPT;
      } else {
        *aDecision = nsIContentPolicy::REJECT_REQUEST;
      }
      LogMixedContentMessage(classification, aContentLocation, rootDoc, eBlocked);
      // See if the pref will change here. If it will, only then do we need to call OnSecurityChange() to update the UI.
      if (rootDoc->GetHasMixedActiveContentBlocked()) {
        return NS_OK;
      }
      rootDoc->SetHasMixedActiveContentBlocked(true);

      // The user has not overriden the pref, so make sure they still have an option by calling eventSink
      // which will invoke the doorhanger
      if (NS_SUCCEEDED(stateRV)) {
         eventSink->OnSecurityChange(aRequestingContext, (state | nsIWebProgressListener::STATE_BLOCKED_MIXED_ACTIVE_CONTENT));
      }
      return NS_OK;
    }
  } else {
    // The content is not blocked by the mixed content prefs.

    // Log a message that we are loading mixed content.
    LogMixedContentMessage(classification, aContentLocation, rootDoc, eUserOverride);

    // Fire the event from a script runner as it is unsafe to run script
    // from within ShouldLoad
    nsContentUtils::AddScriptRunner(
      new nsMixedContentEvent(aRequestingContext, classification, rootHasSecureConnection));
    *aDecision = ACCEPT;
    return NS_OK;
  }
}

NS_IMETHODIMP
nsMixedContentBlocker::ShouldProcess(uint32_t aContentType,
                                     nsIURI* aContentLocation,
                                     nsIURI* aRequestingLocation,
                                     nsISupports* aRequestingContext,
                                     const nsACString& aMimeGuess,
                                     nsISupports* aExtra,
                                     nsIPrincipal* aRequestPrincipal,
                                     int16_t* aDecision)
{
  aContentType = nsContentUtils::InternalContentPolicyTypeToExternal(aContentType);

  if (!aContentLocation) {
    // aContentLocation may be null when a plugin is loading without an associated URI resource
    if (aContentType == TYPE_OBJECT) {
       *aDecision = ACCEPT;
       return NS_OK;
    } else {
       *aDecision = REJECT_REQUEST;
       return NS_ERROR_FAILURE;
    }
  }

  return ShouldLoad(aContentType, aContentLocation, aRequestingLocation,
                    aRequestingContext, aMimeGuess, aExtra, aRequestPrincipal,
                    aDecision);
}

// Record information on when HSTS would have made mixed content not mixed
// content (regardless of whether it was actually blocked)
void
nsMixedContentBlocker::AccumulateMixedContentHSTS(
  nsIURI* aURI, bool aActive, bool aHasHSTSPriming,
  const OriginAttributes& aOriginAttributes)
{
  // This method must only be called in the parent, because
  // nsSiteSecurityService is only available in the parent
  if (!XRE_IsParentProcess()) {
    MOZ_ASSERT(false);
    return;
  }

  bool hsts;
  nsresult rv;
  nsCOMPtr<nsISiteSecurityService> sss = do_GetService(NS_SSSERVICE_CONTRACTID, &rv);
  if (NS_FAILED(rv)) {
    return;
  }
  rv = sss->IsSecureURI(nsISiteSecurityService::HEADER_HSTS, aURI, 0,
<<<<<<< HEAD
                        aOriginAttributes, nullptr, &hsts);
=======
                        aOriginAttributes, nullptr, nullptr, &hsts);
>>>>>>> a17af05f
  if (NS_FAILED(rv)) {
    return;
  }

  // states: would upgrade, would prime, hsts info cached
  // active, passive
  //
  if (!aActive) {
    if (!hsts) {
      Telemetry::Accumulate(Telemetry::MIXED_CONTENT_HSTS,
                            MCB_HSTS_PASSIVE_NO_HSTS);
      if (aHasHSTSPriming) {
        Telemetry::Accumulate(Telemetry::MIXED_CONTENT_HSTS_PRIMING_2,
                              eMCB_HSTS_PASSIVE_DO_PRIMING);
      } else {
        Telemetry::Accumulate(Telemetry::MIXED_CONTENT_HSTS_PRIMING_2,
                              eMCB_HSTS_PASSIVE_NO_PRIMING);
      }
    }
    else {
      Telemetry::Accumulate(Telemetry::MIXED_CONTENT_HSTS,
                            MCB_HSTS_PASSIVE_WITH_HSTS);
      Telemetry::Accumulate(Telemetry::MIXED_CONTENT_HSTS_PRIMING_2,
                            eMCB_HSTS_PASSIVE_WITH_HSTS);
    }
  } else {
    if (!hsts) {
      Telemetry::Accumulate(Telemetry::MIXED_CONTENT_HSTS,
                            MCB_HSTS_ACTIVE_NO_HSTS);
      if (aHasHSTSPriming) {
        Telemetry::Accumulate(Telemetry::MIXED_CONTENT_HSTS_PRIMING_2,
                              eMCB_HSTS_ACTIVE_DO_PRIMING);
      } else {
        Telemetry::Accumulate(Telemetry::MIXED_CONTENT_HSTS_PRIMING_2,
                              eMCB_HSTS_ACTIVE_NO_PRIMING);
      }
    }
    else {
      Telemetry::Accumulate(Telemetry::MIXED_CONTENT_HSTS,
                            MCB_HSTS_ACTIVE_WITH_HSTS);
      Telemetry::Accumulate(Telemetry::MIXED_CONTENT_HSTS_PRIMING_2,
                            eMCB_HSTS_ACTIVE_WITH_HSTS);
    }
  }
}

//static
nsresult
nsMixedContentBlocker::MarkLoadInfoForPriming(nsIURI* aURI,
                                              nsISupports* aRequestingContext,
                                              nsILoadInfo* aLoadInfo)
{
  nsresult rv;
  bool sendPriming = false;
  bool mixedContentWouldBlock = false;
  rv = GetHSTSPrimingFromRequestingContext(aURI,
                                           aRequestingContext,
                                           &sendPriming,
                                           &mixedContentWouldBlock);
  NS_ENSURE_SUCCESS(rv, rv);

  if (sendPriming) {
    aLoadInfo->SetHSTSPriming(mixedContentWouldBlock);
  }

  return NS_OK;
}

//static
nsresult
nsMixedContentBlocker::GetHSTSPrimingFromRequestingContext(nsIURI* aURI,
    nsISupports* aRequestingContext,
    bool* aSendPrimingRequest,
    bool* aMixedContentWouldBlock)
{
  *aSendPrimingRequest = false;
  *aMixedContentWouldBlock = false;
  // If we marked for priming, we used the innermost URI, so get that
  nsCOMPtr<nsIURI> innerURI = NS_GetInnermostURI(aURI);
  if (!innerURI) {
    NS_ERROR("Can't get innerURI from aContentLocation");
    return NS_ERROR_CONTENT_BLOCKED;
  }

  bool isHttp = false;
  innerURI->SchemeIs("http", &isHttp);
  if (!isHttp) {
    // there is nothign to do
    return NS_OK;
  }

  // If the DocShell was marked for HSTS priming, propagate that to the LoadInfo
  nsCOMPtr<nsIDocShell> docShell = NS_CP_GetDocShellFromContext(aRequestingContext);
  if (!docShell) {
    return NS_OK;
  }
  nsCOMPtr<nsIDocument> document = docShell->GetDocument();
  if (!document) {
    return NS_OK;
  }

  HSTSPrimingState status = document->GetHSTSPrimingStateForLocation(innerURI);
  if (status != HSTSPrimingState::eNO_HSTS_PRIMING) {
    *aSendPrimingRequest = (status != HSTSPrimingState::eNO_HSTS_PRIMING);
    *aMixedContentWouldBlock = (status == HSTSPrimingState::eHSTS_PRIMING_BLOCK);
  }

  return NS_OK;
}<|MERGE_RESOLUTION|>--- conflicted
+++ resolved
@@ -89,8 +89,6 @@
   PRNetAddr hostAddr;
   return (PR_StringToNetAddr(hostname.get(), &hostAddr) != PR_SUCCESS);
 }
-<<<<<<< HEAD
-=======
 
 enum MixedContentHSTSState {
   MCB_HSTS_PASSIVE_NO_HSTS   = 0,
@@ -114,7 +112,6 @@
   eMCB_HSTS_PASSIVE_UPGRADE    = 6,
   eMCB_HSTS_ACTIVE_UPGRADE     = 7,
 };
->>>>>>> a17af05f
 
 // Fired at the document that attempted to load mixed content.  The UI could
 // handle this event, for example, by displaying an info bar that offers the
@@ -923,10 +920,7 @@
     originAttributes = aRequestPrincipal->OriginAttributesRef();
   }
 
-<<<<<<< HEAD
-=======
   bool active = (classification == eMixedScript);
->>>>>>> a17af05f
   bool doHSTSPriming = false;
   if (IsEligibleForHSTSPriming(aContentLocation)) {
     bool hsts = false;
@@ -935,11 +929,7 @@
       do_GetService(NS_SSSERVICE_CONTRACTID, &rv);
     NS_ENSURE_SUCCESS(rv, rv);
     rv = sss->IsSecureURI(nsISiteSecurityService::HEADER_HSTS, aContentLocation,
-<<<<<<< HEAD
-        0, originAttributes, &cached, &hsts);
-=======
         0, originAttributes, &cached, nullptr, &hsts);
->>>>>>> a17af05f
     NS_ENSURE_SUCCESS(rv, rv);
 
     if (hsts && sUseHSTS) {
@@ -1165,11 +1155,7 @@
     return;
   }
   rv = sss->IsSecureURI(nsISiteSecurityService::HEADER_HSTS, aURI, 0,
-<<<<<<< HEAD
-                        aOriginAttributes, nullptr, &hsts);
-=======
                         aOriginAttributes, nullptr, nullptr, &hsts);
->>>>>>> a17af05f
   if (NS_FAILED(rv)) {
     return;
   }
