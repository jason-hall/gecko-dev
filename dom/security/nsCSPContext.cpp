--- conflicted
+++ resolved
@@ -173,11 +173,6 @@
     if (script && script->GetParserCreated() != mozilla::dom::NOT_FROM_PARSER) {
       parserCreated = true;
     }
-
-    nsCOMPtr<nsIScriptElement> script = do_QueryInterface(aRequestContext);
-    if (script && script->GetParserCreated() != mozilla::dom::NOT_FROM_PARSER) {
-      parserCreated = true;
-    }
   }
 
   // aExtra holds the original URI of the channel if the
@@ -511,11 +506,7 @@
 nsCSPContext::GetAllowsInline(nsContentPolicyType aContentType,
                               const nsAString& aNonce,
                               bool aParserCreated,
-<<<<<<< HEAD
-                              const nsAString& aContent,
-=======
                               nsISupports* aElementOrContent,
->>>>>>> a17af05f
                               uint32_t aLineNumber,
                               bool* outAllowsInline)
 {
@@ -536,10 +527,6 @@
   for (uint32_t i = 0; i < mPolicies.Length(); i++) {
     bool allowed =
       mPolicies[i]->allows(aContentType, CSP_UNSAFE_INLINE, EmptyString(), aParserCreated) ||
-<<<<<<< HEAD
-      mPolicies[i]->allows(aContentType, CSP_NONCE, aNonce, aParserCreated) ||
-      mPolicies[i]->allows(aContentType, CSP_HASH, aContent, aParserCreated);
-=======
       mPolicies[i]->allows(aContentType, CSP_NONCE, aNonce, aParserCreated);
 
     // If the inlined script or style is allowed by either unsafe-inline or the
@@ -564,7 +551,6 @@
     }
 
     allowed = mPolicies[i]->allows(aContentType, CSP_HASH, content, aParserCreated);
->>>>>>> a17af05f
 
     if (!allowed) {
       // policy is violoated: deny the load unless policy is report only and
@@ -1080,11 +1066,7 @@
     if (NS_FAILED(rv)) {
       const char16_t* params[] = { reportURIs[r].get() };
       CSPCONTEXTLOG(("AsyncOpen failed for report URI %s", NS_ConvertUTF16toUTF8(params[0]).get()));
-<<<<<<< HEAD
-      logToConsole(u"triedToSendReport", params, ArrayLength(params),
-=======
       logToConsole("triedToSendReport", params, ArrayLength(params),
->>>>>>> a17af05f
                    aSourceFile, aScriptSample, aLineNum, 0, nsIScriptError::errorFlag);
     } else {
       CSPCONTEXTLOG(("Sent violation report to URI %s", reportURICstring.get()));
@@ -1246,13 +1228,6 @@
                                 aLineNum,
                                 this);
 
-<<<<<<< HEAD
-  if (XRE_IsContentProcess()) {
-    if (mEventTarget) {
-      if (nsCOMPtr<nsINamed> named = do_QueryInterface(task)) {
-        named->SetName("CSPReportSenderRunnable");
-      }
-=======
   // If the document is currently buffering up CSP violation reports, send the
   // runnable to it instead of dispatching it immediately.
   nsCOMPtr<nsIDocument> doc = do_QueryReferent(mLoadingContext);
@@ -1263,7 +1238,6 @@
 
   if (XRE_IsContentProcess()) {
     if (mEventTarget) {
->>>>>>> a17af05f
       mEventTarget->Dispatch(task.forget(), NS_DISPATCH_NORMAL);
       return NS_OK;
     }
