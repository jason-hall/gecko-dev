--- conflicted
+++ resolved
@@ -14,12 +14,6 @@
 
 FileSystemBase::FileSystemBase()
   : mShutdown(false)
-<<<<<<< HEAD
-#ifdef DEBUG
-  , mOwningThread(PR_GetCurrentThread())
-#endif
-=======
->>>>>>> a17af05f
 {
 }
 
