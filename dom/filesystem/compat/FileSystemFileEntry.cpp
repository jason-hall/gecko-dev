/* -*- Mode: C++; tab-width: 8; indent-tabs-mode: nil; c-basic-offset: 2 -*- */
/* vim: set ts=8 sts=2 et sw=2 tw=80: */
/* This Source Code Form is subject to the terms of the Mozilla Public
 * License, v. 2.0. If a copy of the MPL was not distributed with this file,
 * You can obtain one at http://mozilla.org/MPL/2.0/. */

#include "FileSystemFileEntry.h"
#include "CallbackRunnables.h"
#include "mozilla/dom/File.h"
#include "mozilla/dom/FileSystemUtils.h"
#include "mozilla/dom/MultipartBlobImpl.h"
#include "mozilla/dom/FileSystemFileEntryBinding.h"

namespace mozilla {
namespace dom {

namespace {

class FileCallbackRunnable final : public Runnable
{
public:
<<<<<<< HEAD
  FileCallbackRunnable(FileCallback* aCallback, ErrorCallback* aErrorCallback,
                       File* aFile)
    : Runnable("FileCallbackRunnable")
    , mCallback(aCallback)
    , mErrorCallback(aErrorCallback)
=======
  FileCallbackRunnable(FileCallback* aCallback, File* aFile)
    : Runnable("FileCallbackRunnable")
    , mCallback(aCallback)
>>>>>>> a17af05f
    , mFile(aFile)
  {
    MOZ_ASSERT(aCallback);
    MOZ_ASSERT(aFile);
  }

  NS_IMETHOD
  Run() override
  {
    // Here we clone the File object.

<<<<<<< HEAD
    nsAutoString name;
    mFile->GetName(name);

    nsAutoString type;
    mFile->GetType(type);

    nsTArray<RefPtr<BlobImpl>> blobImpls;
    blobImpls.AppendElement(mFile->Impl());

    ErrorResult rv;
    RefPtr<BlobImpl> blobImpl =
      MultipartBlobImpl::Create(Move(blobImpls), name, type, rv);
    if (NS_WARN_IF(rv.Failed())) {
      if (mErrorCallback) {
        RefPtr<DOMException> exception =
          DOMException::Create(rv.StealNSResult());
        mErrorCallback->HandleEvent(*exception);
      }

      return NS_OK;
    }

    RefPtr<File> file = File::Create(mFile->GetParentObject(), blobImpl);
=======
    RefPtr<File> file = File::Create(mFile->GetParentObject(), mFile->Impl());
>>>>>>> a17af05f
    MOZ_ASSERT(file);

    mCallback->HandleEvent(*file);
    return NS_OK;
  }

private:
  RefPtr<FileCallback> mCallback;
<<<<<<< HEAD
  RefPtr<ErrorCallback> mErrorCallback;
=======
>>>>>>> a17af05f
  RefPtr<File> mFile;
};

} // anonymous namespace

NS_IMPL_CYCLE_COLLECTION_INHERITED(FileSystemFileEntry, FileSystemEntry, mFile)

NS_IMPL_ADDREF_INHERITED(FileSystemFileEntry, FileSystemEntry)
NS_IMPL_RELEASE_INHERITED(FileSystemFileEntry, FileSystemEntry)

NS_INTERFACE_MAP_BEGIN_CYCLE_COLLECTION(FileSystemFileEntry)
NS_INTERFACE_MAP_END_INHERITING(FileSystemEntry)

FileSystemFileEntry::FileSystemFileEntry(nsIGlobalObject* aGlobal,
                                         File* aFile,
                                         FileSystemDirectoryEntry* aParentEntry,
                                         FileSystem* aFileSystem)
  : FileSystemEntry(aGlobal, aParentEntry, aFileSystem)
  , mFile(aFile)
{
  MOZ_ASSERT(aGlobal);
  MOZ_ASSERT(mFile);
}

FileSystemFileEntry::~FileSystemFileEntry()
{}

JSObject*
FileSystemFileEntry::WrapObject(JSContext* aCx,
                                JS::Handle<JSObject*> aGivenProto)
{
  return FileSystemFileEntryBinding::Wrap(aCx, this, aGivenProto);
}

void
FileSystemFileEntry::GetName(nsAString& aName, ErrorResult& aRv) const
{
  mFile->GetName(aName);
}

void
FileSystemFileEntry::GetFullPath(nsAString& aPath, ErrorResult& aRv) const
{
  mFile->Impl()->GetDOMPath(aPath);
  if (aPath.IsEmpty()) {
    // We're under the root directory. webkitRelativePath
    // (implemented as GetPath) is for cases when file is selected because its
    // ancestor directory is selected. But that is not the case here, so need to
    // manually prepend '/'.
    nsAutoString name;
    mFile->GetName(name);
    aPath.AssignLiteral(FILESYSTEM_DOM_PATH_SEPARATOR_LITERAL);
    aPath.Append(name);
  }
}

void
FileSystemFileEntry::GetFile(FileCallback& aSuccessCallback,
                             const Optional<OwningNonNull<ErrorCallback>>& aErrorCallback) const
{
  RefPtr<FileCallbackRunnable> runnable =
<<<<<<< HEAD
    new FileCallbackRunnable(&aSuccessCallback,
                             aErrorCallback.WasPassed()
                               ? &aErrorCallback.Value() : nullptr,
                             mFile);
=======
    new FileCallbackRunnable(&aSuccessCallback, mFile);
>>>>>>> a17af05f

  FileSystemUtils::DispatchRunnable(GetParentObject(), runnable.forget());
}

} // dom namespace
} // mozilla namespace<|MERGE_RESOLUTION|>--- conflicted
+++ resolved
@@ -19,17 +19,9 @@
 class FileCallbackRunnable final : public Runnable
 {
 public:
-<<<<<<< HEAD
-  FileCallbackRunnable(FileCallback* aCallback, ErrorCallback* aErrorCallback,
-                       File* aFile)
-    : Runnable("FileCallbackRunnable")
-    , mCallback(aCallback)
-    , mErrorCallback(aErrorCallback)
-=======
   FileCallbackRunnable(FileCallback* aCallback, File* aFile)
     : Runnable("FileCallbackRunnable")
     , mCallback(aCallback)
->>>>>>> a17af05f
     , mFile(aFile)
   {
     MOZ_ASSERT(aCallback);
@@ -41,33 +33,7 @@
   {
     // Here we clone the File object.
 
-<<<<<<< HEAD
-    nsAutoString name;
-    mFile->GetName(name);
-
-    nsAutoString type;
-    mFile->GetType(type);
-
-    nsTArray<RefPtr<BlobImpl>> blobImpls;
-    blobImpls.AppendElement(mFile->Impl());
-
-    ErrorResult rv;
-    RefPtr<BlobImpl> blobImpl =
-      MultipartBlobImpl::Create(Move(blobImpls), name, type, rv);
-    if (NS_WARN_IF(rv.Failed())) {
-      if (mErrorCallback) {
-        RefPtr<DOMException> exception =
-          DOMException::Create(rv.StealNSResult());
-        mErrorCallback->HandleEvent(*exception);
-      }
-
-      return NS_OK;
-    }
-
-    RefPtr<File> file = File::Create(mFile->GetParentObject(), blobImpl);
-=======
     RefPtr<File> file = File::Create(mFile->GetParentObject(), mFile->Impl());
->>>>>>> a17af05f
     MOZ_ASSERT(file);
 
     mCallback->HandleEvent(*file);
@@ -76,10 +42,6 @@
 
 private:
   RefPtr<FileCallback> mCallback;
-<<<<<<< HEAD
-  RefPtr<ErrorCallback> mErrorCallback;
-=======
->>>>>>> a17af05f
   RefPtr<File> mFile;
 };
 
@@ -141,14 +103,7 @@
                              const Optional<OwningNonNull<ErrorCallback>>& aErrorCallback) const
 {
   RefPtr<FileCallbackRunnable> runnable =
-<<<<<<< HEAD
-    new FileCallbackRunnable(&aSuccessCallback,
-                             aErrorCallback.WasPassed()
-                               ? &aErrorCallback.Value() : nullptr,
-                             mFile);
-=======
     new FileCallbackRunnable(&aSuccessCallback, mFile);
->>>>>>> a17af05f
 
   FileSystemUtils::DispatchRunnable(GetParentObject(), runnable.forget());
 }
