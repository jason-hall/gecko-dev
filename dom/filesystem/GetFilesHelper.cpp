/* -*- Mode: C++; tab-width: 8; indent-tabs-mode: nil; c-basic-offset: 2 -*- */
/* vim: set ts=8 sts=2 et sw=2 tw=80: */
/* This Source Code Form is subject to the terms of the Mozilla Public
 * License, v. 2.0. If a copy of the MPL was not distributed with this
 * file, You can obtain one at http://mozilla.org/MPL/2.0/. */

#include "GetFilesHelper.h"
#include "mozilla/dom/ContentChild.h"
#include "mozilla/dom/ContentParent.h"
#include "mozilla/dom/FileBlobImpl.h"
<<<<<<< HEAD
=======
#include "mozilla/dom/IPCBlobUtils.h"
#include "mozilla/ipc/IPCStreamUtils.h"
>>>>>>> a17af05f
#include "FileSystemUtils.h"
#include "nsProxyRelease.h"

namespace mozilla {
namespace dom {

namespace {

// This class is used in the DTOR of GetFilesHelper to release resources in the
// correct thread.
class ReleaseRunnable final : public Runnable
{
public:
  ReleaseRunnable()
    : Runnable("ReleaseRunnable")
  {}

  static void
  MaybeReleaseOnMainThread(nsTArray<RefPtr<Promise>>& aPromises,
                           nsTArray<RefPtr<GetFilesCallback>>& aCallbacks,
                           Sequence<RefPtr<File>>& aFiles,
                           already_AddRefed<nsIGlobalObject> aGlobal)
  {
    nsCOMPtr<nsIGlobalObject> global(aGlobal);
    if (NS_IsMainThread()) {
      return;
    }

    RefPtr<ReleaseRunnable> runnable =
      new ReleaseRunnable(aPromises, aCallbacks, aFiles, global.forget());
    FileSystemUtils::DispatchRunnable(nullptr, runnable.forget());
  }

  NS_IMETHOD
  Run() override
  {
    MOZ_ASSERT(NS_IsMainThread());

    mPromises.Clear();
    mCallbacks.Clear();
    mFiles.Clear();
    mGlobal = nullptr;

    return NS_OK;
  }

private:
  ReleaseRunnable(nsTArray<RefPtr<Promise>>& aPromises,
                  nsTArray<RefPtr<GetFilesCallback>>& aCallbacks,
                  Sequence<RefPtr<File>>& aFiles,
                  already_AddRefed<nsIGlobalObject> aGlobal)
    : Runnable("dom::ReleaseRunnable")
  {
    mPromises.SwapElements(aPromises);
    mCallbacks.SwapElements(aCallbacks);
    mFiles.SwapElements(aFiles);
    mGlobal = aGlobal;
  }

  nsTArray<RefPtr<Promise>> mPromises;
  nsTArray<RefPtr<GetFilesCallback>> mCallbacks;
  Sequence<RefPtr<File>> mFiles;
  nsCOMPtr<nsIGlobalObject> mGlobal;
};

} // anonymous

///////////////////////////////////////////////////////////////////////////////
// GetFilesHelper Base class

already_AddRefed<GetFilesHelper>
GetFilesHelper::Create(nsIGlobalObject* aGlobal,
                       const nsTArray<OwningFileOrDirectory>& aFilesOrDirectory,
                       bool aRecursiveFlag, ErrorResult& aRv)
{
  RefPtr<GetFilesHelper> helper;

  if (XRE_IsParentProcess()) {
    helper = new GetFilesHelper(aGlobal, aRecursiveFlag);
  } else {
    helper = new GetFilesHelperChild(aGlobal, aRecursiveFlag);
  }

  nsAutoString directoryPath;

  for (uint32_t i = 0; i < aFilesOrDirectory.Length(); ++i) {
    const OwningFileOrDirectory& data = aFilesOrDirectory[i];
    if (data.IsFile()) {
      if (!helper->mFiles.AppendElement(data.GetAsFile(), fallible)) {
        aRv.Throw(NS_ERROR_OUT_OF_MEMORY);
        return nullptr;
      }
    } else {
      MOZ_ASSERT(data.IsDirectory());

      // We support the upload of only 1 top-level directory from our
      // directory picker. This means that we cannot have more than 1
      // Directory object in aFilesOrDirectory array.
      MOZ_ASSERT(directoryPath.IsEmpty());

      RefPtr<Directory> directory = data.GetAsDirectory();
      MOZ_ASSERT(directory);

      aRv = directory->GetFullRealPath(directoryPath);
      if (NS_WARN_IF(aRv.Failed())) {
        return nullptr;
      }
    }
  }

  // No directories to explore.
  if (directoryPath.IsEmpty()) {
    helper->mListingCompleted = true;
    return helper.forget();
  }

  MOZ_ASSERT(helper->mFiles.IsEmpty());
  helper->SetDirectoryPath(directoryPath);

  helper->Work(aRv);
  if (NS_WARN_IF(aRv.Failed())) {
    return nullptr;
  }

  return helper.forget();
}

GetFilesHelper::GetFilesHelper(nsIGlobalObject* aGlobal, bool aRecursiveFlag)
  : Runnable("GetFilesHelper")
  , GetFilesHelperBase(aRecursiveFlag)
  , mGlobal(aGlobal)
  , mListingCompleted(false)
  , mErrorResult(NS_OK)
  , mMutex("GetFilesHelper::mMutex")
  , mCanceled(false)
{
}

GetFilesHelper::~GetFilesHelper()
{
  ReleaseRunnable::MaybeReleaseOnMainThread(mPromises, mCallbacks, mFiles,
                                            mGlobal.forget());
}

void
GetFilesHelper::AddPromise(Promise* aPromise)
{
  MOZ_ASSERT(aPromise);

  // Still working.
  if (!mListingCompleted) {
    mPromises.AppendElement(aPromise);
    return;
  }

  MOZ_ASSERT(mPromises.IsEmpty());
  ResolveOrRejectPromise(aPromise);
}

void
GetFilesHelper::AddCallback(GetFilesCallback* aCallback)
{
  MOZ_ASSERT(aCallback);

  // Still working.
  if (!mListingCompleted) {
    mCallbacks.AppendElement(aCallback);
    return;
  }

  MOZ_ASSERT(mCallbacks.IsEmpty());
  RunCallback(aCallback);
}

void
GetFilesHelper::Unlink()
{
  mGlobal = nullptr;
  mFiles.Clear();
  mPromises.Clear();
  mCallbacks.Clear();

  {
    MutexAutoLock lock(mMutex);
    mCanceled = true;
  }

  Cancel();
}

void
GetFilesHelper::Traverse(nsCycleCollectionTraversalCallback &cb)
{
  GetFilesHelper* tmp = this;
  NS_IMPL_CYCLE_COLLECTION_TRAVERSE(mGlobal);
  NS_IMPL_CYCLE_COLLECTION_TRAVERSE(mFiles);
  NS_IMPL_CYCLE_COLLECTION_TRAVERSE(mPromises);
}

void
GetFilesHelper::Work(ErrorResult& aRv)
{
  nsCOMPtr<nsIEventTarget> target =
    do_GetService(NS_STREAMTRANSPORTSERVICE_CONTRACTID);
  MOZ_ASSERT(target);

  aRv = target->Dispatch(this, NS_DISPATCH_NORMAL);
}

NS_IMETHODIMP
GetFilesHelper::Run()
{
  MOZ_ASSERT(!mDirectoryPath.IsEmpty());
  MOZ_ASSERT(!mListingCompleted);

  // First step is to retrieve the list of file paths.
  // This happens in the I/O thread.
  if (!NS_IsMainThread()) {
    RunIO();

    // If this operation has been canceled, we don't have to go back to
    // main-thread.
    if (IsCanceled()) {
      return NS_OK;
    }

    RefPtr<Runnable> runnable = this;
    return FileSystemUtils::DispatchRunnable(nullptr, runnable.forget());
  }

  // We are here, but we should not do anything on this thread because, in the
  // meantime, the operation has been canceled.
  if (IsCanceled()) {
    return NS_OK;
  }

  RunMainThread();

  OperationCompleted();
  return NS_OK;
}

void
GetFilesHelper::OperationCompleted()
{
  // We mark the operation as completed here.
  mListingCompleted = true;

  // Let's process the pending promises.
  nsTArray<RefPtr<Promise>> promises;
  promises.SwapElements(mPromises);

  for (uint32_t i = 0; i < promises.Length(); ++i) {
    ResolveOrRejectPromise(promises[i]);
  }

  // Let's process the pending callbacks.
  nsTArray<RefPtr<GetFilesCallback>> callbacks;
  callbacks.SwapElements(mCallbacks);

  for (uint32_t i = 0; i < callbacks.Length(); ++i) {
    RunCallback(callbacks[i]);
  }
}

void
GetFilesHelper::RunIO()
{
  MOZ_ASSERT(!NS_IsMainThread());
  MOZ_ASSERT(!mDirectoryPath.IsEmpty());
  MOZ_ASSERT(!mListingCompleted);

  nsCOMPtr<nsIFile> file;
  mErrorResult = NS_NewLocalFile(mDirectoryPath, true, getter_AddRefs(file));
  if (NS_WARN_IF(NS_FAILED(mErrorResult))) {
    return;
  }

  nsAutoString leafName;
  mErrorResult = file->GetLeafName(leafName);
  if (NS_WARN_IF(NS_FAILED(mErrorResult))) {
    return;
  }

  nsAutoString domPath;
  domPath.AssignLiteral(FILESYSTEM_DOM_PATH_SEPARATOR_LITERAL);
  domPath.Append(leafName);

  mErrorResult = ExploreDirectory(domPath, file);
}

void
GetFilesHelper::RunMainThread()
{
  MOZ_ASSERT(NS_IsMainThread());
  MOZ_ASSERT(!mDirectoryPath.IsEmpty());
  MOZ_ASSERT(!mListingCompleted);

  // If there is an error, do nothing.
  if (NS_FAILED(mErrorResult)) {
    return;
  }

  // Create the sequence of Files.
  for (uint32_t i = 0; i < mTargetBlobImplArray.Length(); ++i) {
    RefPtr<File> domFile = File::Create(mGlobal, mTargetBlobImplArray[i]);
    MOZ_ASSERT(domFile);

    if (!mFiles.AppendElement(domFile, fallible)) {
      mErrorResult = NS_ERROR_OUT_OF_MEMORY;
      mFiles.Clear();
      return;
    }
  }
}

nsresult
GetFilesHelperBase::ExploreDirectory(const nsAString& aDOMPath, nsIFile* aFile)
{
  MOZ_ASSERT(!NS_IsMainThread());
  MOZ_ASSERT(aFile);

  // We check if this operation has to be terminated at each recursion.
  if (IsCanceled()) {
    return NS_OK;
  }

  nsresult rv = AddExploredDirectory(aFile);
  if (NS_WARN_IF(NS_FAILED(rv))) {
    return rv;
  }

  nsCOMPtr<nsISimpleEnumerator> entries;
  rv = aFile->GetDirectoryEntries(getter_AddRefs(entries));
  if (NS_WARN_IF(NS_FAILED(rv))) {
    return rv;
  }

  for (;;) {
    bool hasMore = false;
    if (NS_WARN_IF(NS_FAILED(entries->HasMoreElements(&hasMore))) || !hasMore) {
      break;
    }

    nsCOMPtr<nsISupports> supp;
    if (NS_WARN_IF(NS_FAILED(entries->GetNext(getter_AddRefs(supp))))) {
      break;
    }

    nsCOMPtr<nsIFile> currFile = do_QueryInterface(supp);
    MOZ_ASSERT(currFile);

    bool isLink, isSpecial, isFile, isDir;
    if (NS_WARN_IF(NS_FAILED(currFile->IsSymlink(&isLink)) ||
                   NS_FAILED(currFile->IsSpecial(&isSpecial))) ||
        isSpecial) {
      continue;
    }

    if (NS_WARN_IF(NS_FAILED(currFile->IsFile(&isFile)) ||
                   NS_FAILED(currFile->IsDirectory(&isDir))) ||
        !(isFile || isDir)) {
      continue;
    }

    // We don't want to explore loops of links.
    if (isDir && isLink && !ShouldFollowSymLink(currFile)) {
      continue;
    }

    // The new domPath
    nsAutoString domPath;
    domPath.Assign(aDOMPath);
    if (!aDOMPath.EqualsLiteral(FILESYSTEM_DOM_PATH_SEPARATOR_LITERAL)) {
      domPath.AppendLiteral(FILESYSTEM_DOM_PATH_SEPARATOR_LITERAL);
    }

    nsAutoString leafName;
    if (NS_WARN_IF(NS_FAILED(currFile->GetLeafName(leafName)))) {
      continue;
    }
    domPath.Append(leafName);

    if (isFile) {
      RefPtr<BlobImpl> blobImpl = new FileBlobImpl(currFile);
      blobImpl->SetDOMPath(domPath);

      if (!mTargetBlobImplArray.AppendElement(blobImpl, fallible)) {
        return NS_ERROR_OUT_OF_MEMORY;
      }

      continue;
    }

    MOZ_ASSERT(isDir);
    if (!mRecursiveFlag) {
      continue;
    }

    // Recursive.
    rv = ExploreDirectory(domPath, currFile);
    if (NS_WARN_IF(NS_FAILED(rv))) {
      return rv;
    }
  }

  return NS_OK;
}

nsresult
GetFilesHelperBase::AddExploredDirectory(nsIFile* aDir)
{
  nsresult rv;

#ifdef DEBUG
  bool isDir;
  rv = aDir->IsDirectory(&isDir);
  if (NS_WARN_IF(NS_FAILED(rv))) {
    return rv;
  }

  MOZ_ASSERT(isDir, "Why are we here?");
#endif

  bool isLink;
  rv = aDir->IsSymlink(&isLink);
  if (NS_WARN_IF(NS_FAILED(rv))) {
    return rv;
  }

  nsAutoString path;
  if (!isLink) {
    rv = aDir->GetPath(path);
    if (NS_WARN_IF(NS_FAILED(rv))) {
      return rv;
    }
  } else {
    rv = aDir->GetTarget(path);
    if (NS_WARN_IF(NS_FAILED(rv))) {
      return rv;
    }
  }

  mExploredDirectories.PutEntry(path);
  return NS_OK;
}

bool
GetFilesHelperBase::ShouldFollowSymLink(nsIFile* aDir)
{
#ifdef DEBUG
  bool isLink, isDir;
  if (NS_WARN_IF(NS_FAILED(aDir->IsSymlink(&isLink)) ||
                 NS_FAILED(aDir->IsDirectory(&isDir)))) {
    return false;
  }

  MOZ_ASSERT(isLink && isDir, "Why are we here?");
#endif

  nsAutoString targetPath;
  if (NS_WARN_IF(NS_FAILED(aDir->GetTarget(targetPath)))) {
    return false;
  }

  return !mExploredDirectories.Contains(targetPath);
}

void
GetFilesHelper::ResolveOrRejectPromise(Promise* aPromise)
{
  MOZ_ASSERT(NS_IsMainThread());
  MOZ_ASSERT(mListingCompleted);
  MOZ_ASSERT(aPromise);

  // Error propagation.
  if (NS_FAILED(mErrorResult)) {
    aPromise->MaybeReject(mErrorResult);
    return;
  }

  aPromise->MaybeResolve(mFiles);
}

void
GetFilesHelper::RunCallback(GetFilesCallback* aCallback)
{
  MOZ_ASSERT(NS_IsMainThread());
  MOZ_ASSERT(mListingCompleted);
  MOZ_ASSERT(aCallback);

  aCallback->Callback(mErrorResult, mFiles);
}

///////////////////////////////////////////////////////////////////////////////
// GetFilesHelperChild class

void
GetFilesHelperChild::Work(ErrorResult& aRv)
{
  ContentChild* cc = ContentChild::GetSingleton();
  if (NS_WARN_IF(!cc)) {
    aRv.Throw(NS_ERROR_FAILURE);
    return;
  }

  aRv = nsContentUtils::GenerateUUIDInPlace(mUUID);
  if (NS_WARN_IF(aRv.Failed())) {
    return;
  }

  mPendingOperation = true;
  cc->CreateGetFilesRequest(mDirectoryPath, mRecursiveFlag, mUUID, this);
}

void
GetFilesHelperChild::Cancel()
{
  if (!mPendingOperation) {
    return;
  }

  ContentChild* cc = ContentChild::GetSingleton();
  if (NS_WARN_IF(!cc)) {
    return;
  }

  mPendingOperation = false;
  cc->DeleteGetFilesRequest(mUUID, this);
}

bool
GetFilesHelperChild::AppendBlobImpl(BlobImpl* aBlobImpl)
{
  MOZ_ASSERT(mPendingOperation);
  MOZ_ASSERT(aBlobImpl);
  MOZ_ASSERT(aBlobImpl->IsFile());

  RefPtr<File> file = File::Create(mGlobal, aBlobImpl);
  MOZ_ASSERT(file);

  return mFiles.AppendElement(file, fallible);
}

void
GetFilesHelperChild::Finished(nsresult aError)
{
  MOZ_ASSERT(mPendingOperation);
  MOZ_ASSERT(NS_SUCCEEDED(mErrorResult));

  mPendingOperation = false;
  mErrorResult = aError;

  OperationCompleted();
}

///////////////////////////////////////////////////////////////////////////////
// GetFilesHelperParent class

class GetFilesHelperParentCallback final : public GetFilesCallback
{
public:
  explicit GetFilesHelperParentCallback(GetFilesHelperParent* aParent)
    : mParent(aParent)
  {
    MOZ_ASSERT(aParent);
  }

  void
  Callback(nsresult aStatus, const Sequence<RefPtr<File>>& aFiles) override
  {
    if (NS_FAILED(aStatus)) {
      mParent->mContentParent->SendGetFilesResponseAndForget(mParent->mUUID,
                                                             GetFilesResponseFailure(aStatus));
      return;
    }

    GetFilesResponseSuccess success;

    nsTArray<IPCBlob>& ipcBlobs = success.blobs();
    ipcBlobs.SetLength(aFiles.Length());

    for (uint32_t i = 0; i < aFiles.Length(); ++i) {
      nsresult rv = IPCBlobUtils::Serialize(aFiles[i]->Impl(),
                                            mParent->mContentParent,
                                            ipcBlobs[i]);
      if (NS_WARN_IF(NS_FAILED(rv))) {
        mParent->mContentParent->SendGetFilesResponseAndForget(mParent->mUUID,
                                                               GetFilesResponseFailure(NS_ERROR_OUT_OF_MEMORY));
        return;
      }
    }

    mParent->mContentParent->SendGetFilesResponseAndForget(mParent->mUUID,
                                                           success);
  }

private:
  // Raw pointer because this callback is kept alive by this parent object.
  GetFilesHelperParent* mParent;
};

GetFilesHelperParent::GetFilesHelperParent(const nsID& aUUID,
                                           ContentParent* aContentParent,
                                           bool aRecursiveFlag)
  : GetFilesHelper(nullptr, aRecursiveFlag)
  , mContentParent(aContentParent)
  , mUUID(aUUID)
{}

GetFilesHelperParent::~GetFilesHelperParent()
{
  NS_ReleaseOnMainThreadSystemGroup(
    "GetFilesHelperParent::mContentParent", mContentParent.forget());
}

/* static */ already_AddRefed<GetFilesHelperParent>
GetFilesHelperParent::Create(const nsID& aUUID, const nsAString& aDirectoryPath,
                             bool aRecursiveFlag, ContentParent* aContentParent,
                             ErrorResult& aRv)
{
  MOZ_ASSERT(aContentParent);

  RefPtr<GetFilesHelperParent> helper =
    new GetFilesHelperParent(aUUID, aContentParent, aRecursiveFlag);
  helper->SetDirectoryPath(aDirectoryPath);

  helper->Work(aRv);
  if (NS_WARN_IF(aRv.Failed())) {
    return nullptr;
  }

  RefPtr<GetFilesHelperParentCallback> callback =
    new GetFilesHelperParentCallback(helper);
  helper->AddCallback(callback);

  return helper.forget();
}

} // dom namespace
} // mozilla namespace<|MERGE_RESOLUTION|>--- conflicted
+++ resolved
@@ -8,11 +8,8 @@
 #include "mozilla/dom/ContentChild.h"
 #include "mozilla/dom/ContentParent.h"
 #include "mozilla/dom/FileBlobImpl.h"
-<<<<<<< HEAD
-=======
 #include "mozilla/dom/IPCBlobUtils.h"
 #include "mozilla/ipc/IPCStreamUtils.h"
->>>>>>> a17af05f
 #include "FileSystemUtils.h"
 #include "nsProxyRelease.h"
 
@@ -26,10 +23,6 @@
 class ReleaseRunnable final : public Runnable
 {
 public:
-  ReleaseRunnable()
-    : Runnable("ReleaseRunnable")
-  {}
-
   static void
   MaybeReleaseOnMainThread(nsTArray<RefPtr<Promise>>& aPromises,
                            nsTArray<RefPtr<GetFilesCallback>>& aCallbacks,
