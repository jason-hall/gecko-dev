/* -*- Mode: C++; tab-width: 8; indent-tabs-mode: nil; c-basic-offset: 2 -*- */
/* vim: set ts=8 sts=2 et sw=2 tw=80: */
/* This Source Code Form is subject to the terms of the Mozilla Public
 * License, v. 2.0. If a copy of the MPL was not distributed with this file,
 * You can obtain one at http://mozilla.org/MPL/2.0/. */

#ifndef mozilla_dom_FileSystemTaskBase_h
#define mozilla_dom_FileSystemTaskBase_h

#include "mozilla/ErrorResult.h"
#include "mozilla/dom/FileSystemRequestParent.h"
#include "mozilla/dom/PFileSystemRequestChild.h"
#include "nsIIPCBackgroundChildCreateCallback.h"
#include "nsThreadUtils.h"

namespace mozilla {
namespace dom {

class BlobImpl;
class FileSystemBase;
class FileSystemParams;
<<<<<<< HEAD
class PBlobParent;
=======
>>>>>>> a17af05f

/*
 * The base class to implement a Task class.
 * The file system operations can only be performed in the parent process. In
 * order to avoid duplicated code, we used PBackground for child-parent and
 * parent-parent communications.
 *
 * The following diagram illustrates the how a API call from the content page
 * starts a task and gets call back results.
 *
 * The left block is the call sequence inside any process loading content, while
 * the right block is the call sequence only inside the parent process.
 *
 *       Page
 *        |
 *        | (1)
 *  ______|_________________________     |    _________________________________
 * |      |                          |   |   |                                 |
 * |      |                          |   |   |                                 |
 * |      V                          |  IPC  | PBackground thread on           |
 * | [new FileSystemTaskChildBase()] |   |   | the parent process              |
 * |         |                       |   |   |                                 |
 * |         | (2)                   |       |                                 |
 * |         V                       |  (3)  |                                 |
 * |    [GetRequestParams]------------------->[new FileSystemTaskParentBase()] |
 * |                                 |       |          |                      |
 * |                                 |   |   |          | (4)   _____________  |
 * |                                 |   |   |          |      |             | |
 * |                                 |   |   |          |      | I/O Thread  | |
 * |                                 |   |   |          |      |             | |
 * |                                 |   |   |          ---------> [IOWork]  | |
 * |                                 |  IPC  |                 |     |       | |
 * |                                 |   |   |                 |     | (5)   | |
 * |                                 |   |   |          --------------       | |
 * |                                 |   |   |          |      |_____________| |
 * |                                 |   |   |          |                      |
 * |                                 |   |   |          V                      |
 * |                                 |   |   |     [HandleResult]              |
 * |                                 |   |   |          |                      |
 * |                                 |       |          | (6)                  |
 * |                                 |  (7)  |          V                      |
 * |   [SetRequestResult]<---------------------[GetRequestResult]              |
 * |       |                         |       |                                 |
 * |       | (8)                     |   |   |                                 |
 * |       V                         |   |   |                                 |
 * |[HandlerCallback]                |  IPC  |                                 |
 * |_______|_________________________|   |   |_________________________________|
 *         |                             |
 *         V
 *        Page
 *
 * 1. From the process that is handling the request
 * Child/Parent (it can be in any process):
 *   (1) Call FileSystem API from content page with JS. Create a task and run.
 *   The base constructor [FileSystemTaskChildBase()] of the task should be
 *   called.
 *   (2) Forward the task to the parent process through the IPC and call
 *   [GetRequestParams] to prepare the parameters of the IPC.
 * Parent:
 *   (3) The parent process receives IPC and handle it in
 *   FileystemRequestParent. Get the IPC parameters and create a task to run the
 *   IPC task.
 *   (4) The task operation will be performed in the member function of [IOWork].
 *   A I/O  thread will be created to run that function. If error occurs
 *   during the operation, call [SetError] to record the error and then abort.
 *   (5) After finishing the task operation, call [HandleResult] to send the
 *   result back to the child process though the IPC.
 *   (6) Call [GetRequestResult] request result to prepare the parameters of the
 *   IPC. Because the formats of the error result for different task are the
 *   same, FileSystemTaskChildBase can handle the error message without
 *   interfering.
 *   Each task only needs to implement its specific success result preparation
 *   function -[GetSuccessRequestResult].
 * Child/Parent:
 *   (7) The process receives IPC and calls [SetRequestResult] to get the
 *   task result. Each task needs to implement its specific success result
 *   parsing function [SetSuccessRequestResult] to get the success result.
 *   (8) Call [HandlerCallback] to send the task result to the content page.
 */
class FileSystemTaskChildBase : public PFileSystemRequestChild
                              , public nsIIPCBackgroundChildCreateCallback
{
public:
  NS_DECL_ISUPPORTS
  NS_DECL_NSIIPCBACKGROUNDCHILDCREATECALLBACK

  /*
   * Start the task. It will dispatch all the information to the parent process,
   * PBackground thread. This method must be called from the owning thread.
   */
  void
  Start();

  /*
   * The error codes are defined in xpcom/base/ErrorList.h and their
   * corresponding error name and message are defined in dom/base/domerr.msg.
   */
  void
  SetError(const nsresult& aErrorCode);

  FileSystemBase*
  GetFileSystem() const;

  /*
   * After the task is completed, this function will be called to pass the task
   * result to the content page. This method is called in the owning thread.
   * Override this function to handle the call back to the content page.
   */
  virtual void
  HandlerCallback() = 0;

  bool
  HasError() const { return NS_FAILED(mErrorValue); }

protected:
  /*
   * To create a task to handle the page content request.
   */
  FileSystemTaskChildBase(nsIGlobalObject* aGlobalObject,
                          FileSystemBase* aFileSystem);

  virtual
  ~FileSystemTaskChildBase();

  /*
   * Wrap the task parameter to FileSystemParams for sending it through IPC.
   * It will be called when we need to forward a task from the child process to
   * the parent process. This method runs in the owning thread.
   * @param filesystem The string representation of the file system.
   */
  virtual FileSystemParams
  GetRequestParams(const nsString& aSerializedDOMPath,
                   ErrorResult& aRv) const = 0;

  /*
   * Unwrap the IPC message to get the task success result.
   * It will be called when the task is completed successfully and an IPC
   * message is received in the child process and we want to get the task
   * success result. This method runs in the owning thread.
   */
  virtual void
  SetSuccessRequestResult(const FileSystemResponseValue& aValue,
                          ErrorResult& aRv) = 0;

  // Overrides PFileSystemRequestChild
  virtual mozilla::ipc::IPCResult
  Recv__delete__(const FileSystemResponseValue& value) override;

  nsresult mErrorValue;
  RefPtr<FileSystemBase> mFileSystem;
  nsCOMPtr<nsIGlobalObject> mGlobalObject;

private:

  /*
   * Unwrap the IPC message to get the task result.
   * It will be called when the task is completed and an IPC message is received
   * in the content process and we want to get the task result. This runs on the
   * owning thread.
   */
  void
  SetRequestResult(const FileSystemResponseValue& aValue);
};

// This class is the 'alter ego' of FileSystemTaskChildBase in the PBackground
// world.
class FileSystemTaskParentBase : public Runnable
{
public:
  FileSystemTaskParentBase()
    : Runnable("FileSystemTaskParentBase")
  {}

  /*
   * Start the task. This must be called from the PBackground thread only.
   */
  void
  Start();

  /*
   * The error codes are defined in xpcom/base/ErrorList.h and their
   * corresponding error name and message are defined in dom/base/domerr.msg.
   */
  void
  SetError(const nsresult& aErrorCode);

  /*
   * The function to perform task operation. It will be run on the I/O
   * thread of the parent process.
   * Overrides this function to define the task operation for individual task.
   */
  virtual nsresult
  IOWork() = 0;

  /*
   * Wrap the task success result to FileSystemResponseValue for sending it
   * through IPC. This method runs in the PBackground thread.
   * It will be called when the task is completed successfully and we need to
   * send the task success result back to the child process.
   */
  virtual FileSystemResponseValue
  GetSuccessRequestResult(ErrorResult& aRv) const = 0;

  /*
   * After finishing the task operation, handle the task result.
   * If it is an IPC task, send back the IPC result. It runs on the PBackground
   * thread.
   */
  void
  HandleResult();

  bool
  HasError() const { return NS_FAILED(mErrorValue); }

  NS_IMETHOD
  Run() override;

  virtual nsresult
  GetTargetPath(nsAString& aPath) const = 0;

private:
  /*
   * Wrap the task result to FileSystemResponseValue for sending it through IPC.
   * It will be called when the task is completed and we need to
   * send the task result back to the content. This runs on the PBackground
   * thread.
   */
  FileSystemResponseValue
  GetRequestResult() const;

protected:
  /*
   * To create a parent process task delivered from the child process through
   * IPC.
   */
  FileSystemTaskParentBase(FileSystemBase* aFileSystem,
                           const FileSystemParams& aParam,
                           FileSystemRequestParent* aParent);

  virtual
  ~FileSystemTaskParentBase();

  nsresult mErrorValue;
  RefPtr<FileSystemBase> mFileSystem;
  RefPtr<FileSystemRequestParent> mRequestParent;
  nsCOMPtr<nsIEventTarget> mBackgroundEventTarget;
};

} // namespace dom
} // namespace mozilla

#endif // mozilla_dom_FileSystemTaskBase_h<|MERGE_RESOLUTION|>--- conflicted
+++ resolved
@@ -19,10 +19,6 @@
 class BlobImpl;
 class FileSystemBase;
 class FileSystemParams;
-<<<<<<< HEAD
-class PBlobParent;
-=======
->>>>>>> a17af05f
 
 /*
  * The base class to implement a Task class.
