/* -*- Mode: c++; c-basic-offset: 2; indent-tabs-mode: nil; tab-width: 40 -*- */
/* vim: set ts=2 et sw=2 tw=80: */
/* This Source Code Form is subject to the terms of the Mozilla Public
 * License, v. 2.0. If a copy of the MPL was not distributed with this file,
 * You can obtain one at http://mozilla.org/MPL/2.0/. */

include protocol PBackground;
include protocol PIPCBlobInputStream;
include protocol PChildToParentStream;
include protocol PParentToChildStream;
include protocol PFileDescriptorSet;

include IPCBlob;

namespace mozilla {
namespace dom {

struct FileSystemFileResponse
{
<<<<<<< HEAD
  PBlob blob;
=======
  IPCBlob blob;
>>>>>>> a17af05f
};

struct FileSystemDirectoryResponse
{
  nsString realPath;
};

struct FileSystemDirectoryListingResponseFile
{
<<<<<<< HEAD
  PBlob blob;
=======
  IPCBlob blob;
>>>>>>> a17af05f
};

struct FileSystemDirectoryListingResponseDirectory
{
  // This is the full real path for the directory that we are sending via IPC.
  nsString directoryRealPath;
};

union FileSystemDirectoryListingResponseData
{
  FileSystemDirectoryListingResponseFile;
  FileSystemDirectoryListingResponseDirectory;
};

struct FileSystemDirectoryListingResponse
{
  FileSystemDirectoryListingResponseData[] data;
};

struct FileSystemFilesResponse
{
  FileSystemFileResponse[] data;
};

struct FileSystemErrorResponse
{
  nsresult error;
};

union FileSystemResponseValue
{
  FileSystemDirectoryResponse;
  FileSystemDirectoryListingResponse;
  FileSystemFileResponse;
  FileSystemFilesResponse;
  FileSystemErrorResponse;
};

protocol PFileSystemRequest
{
  manager PBackground;

child:
  async __delete__(FileSystemResponseValue response);
};

} // namespace dom
} // namespace mozilla<|MERGE_RESOLUTION|>--- conflicted
+++ resolved
@@ -17,11 +17,7 @@
 
 struct FileSystemFileResponse
 {
-<<<<<<< HEAD
-  PBlob blob;
-=======
   IPCBlob blob;
->>>>>>> a17af05f
 };
 
 struct FileSystemDirectoryResponse
@@ -31,11 +27,7 @@
 
 struct FileSystemDirectoryListingResponseFile
 {
-<<<<<<< HEAD
-  PBlob blob;
-=======
   IPCBlob blob;
->>>>>>> a17af05f
 };
 
 struct FileSystemDirectoryListingResponseDirectory
