--- conflicted
+++ resolved
@@ -94,13 +94,6 @@
   nsString mLocalRootPath;
 
   bool mShutdown;
-<<<<<<< HEAD
-
-#ifdef DEBUG
-  PRThread* mOwningThread;
-#endif
-=======
->>>>>>> a17af05f
 };
 
 } // namespace dom
