/* -*- Mode: C++; tab-width: 8; indent-tabs-mode: nil; c-basic-offset: 2 -*- */
/* vim: set ts=8 sts=2 et sw=2 tw=80: */
/* This Source Code Form is subject to the terms of the Mozilla Public
 * License, v. 2.0. If a copy of the MPL was not distributed with this
 * file, You can obtain one at http://mozilla.org/MPL/2.0/. */

#include "mozilla/dom/FileSystemRequestParent.h"
#include "mozilla/dom/PFileSystemParams.h"

#include "GetDirectoryListingTask.h"
#include "GetFileOrDirectoryTask.h"

#include "mozilla/dom/ContentParent.h"
#include "mozilla/dom/FileSystemBase.h"
#include "mozilla/dom/FileSystemSecurity.h"
#include "mozilla/ipc/BackgroundParent.h"
#include "mozilla/Unused.h"
#include "nsProxyRelease.h"

using namespace mozilla::ipc;

namespace mozilla {
namespace dom {

FileSystemRequestParent::FileSystemRequestParent()
  : mDestroyed(false)
{
  AssertIsOnBackgroundThread();
}

FileSystemRequestParent::~FileSystemRequestParent()
{
  AssertIsOnBackgroundThread();
}

#define FILESYSTEM_REQUEST_PARENT_DISPATCH_ENTRY(name)                         \
    case FileSystemParams::TFileSystem##name##Params: {                        \
      const FileSystem##name##Params& p = aParams;                             \
      mFileSystem = new OSFileSystemParent(p.filesystem());                    \
      MOZ_ASSERT(mFileSystem);                                                 \
      mTask = name##TaskParent::Create(mFileSystem, p, this, rv);              \
      if (NS_WARN_IF(rv.Failed())) {                                           \
        rv.SuppressException();                                                \
        return false;                                                          \
      }                                                                        \
      break;                                                                   \
    }

bool
FileSystemRequestParent::Initialize(const FileSystemParams& aParams)
{
  AssertIsOnBackgroundThread();

  ErrorResult rv;

  switch (aParams.type()) {

    FILESYSTEM_REQUEST_PARENT_DISPATCH_ENTRY(GetDirectoryListing)
    FILESYSTEM_REQUEST_PARENT_DISPATCH_ENTRY(GetFileOrDirectory)
    FILESYSTEM_REQUEST_PARENT_DISPATCH_ENTRY(GetFiles)

    default: {
      MOZ_CRASH("not reached");
      break;
    }
  }

  if (NS_WARN_IF(!mTask || !mFileSystem)) {
    // Should never reach here.
    return false;
  }

  return true;
}

namespace {

class CheckPermissionRunnable final : public Runnable
{
public:
  CheckPermissionRunnable(already_AddRefed<ContentParent> aParent,
                          FileSystemRequestParent* aActor,
                          FileSystemTaskParentBase* aTask,
                          const nsAString& aPath)
<<<<<<< HEAD
    : mContentParent(aParent)
    , mActor(aActor)
    , mTask(aTask)
    , mPath(aPath)
    , mBackgroundEventTarget(NS_GetCurrentThread())
=======
    : Runnable("dom::CheckPermissionRunnable")
    , mContentParent(aParent)
    , mActor(aActor)
    , mTask(aTask)
    , mPath(aPath)
    , mBackgroundEventTarget(GetCurrentThreadEventTarget())
>>>>>>> a17af05f
  {
    AssertIsInMainProcess();
    AssertIsOnBackgroundThread();

    MOZ_ASSERT(mContentParent);
    MOZ_ASSERT(mActor);
    MOZ_ASSERT(mTask);
    MOZ_ASSERT(mBackgroundEventTarget);
  }

  NS_IMETHOD
  Run() override
  {
    if (NS_IsMainThread()) {
      auto raii = mozilla::MakeScopeExit([&] { mContentParent = nullptr; });


      if (!mozilla::Preferences::GetBool("dom.filesystem.pathcheck.disabled", false)) {
        RefPtr<FileSystemSecurity> fss = FileSystemSecurity::Get();
        if (NS_WARN_IF(!fss ||
                       !fss->ContentProcessHasAccessTo(mContentParent->ChildID(),
                                                       mPath))) {
          mContentParent->KillHard("This path is not allowed.");
          return NS_OK;
        }
      }

      return mBackgroundEventTarget->Dispatch(this, NS_DISPATCH_NORMAL);
    }

    AssertIsOnBackgroundThread();

    // It can happen that this actor has been destroyed in the meantime we were
    // on the main-thread.
    if (!mActor->Destroyed()) {
      mTask->Start();
    }

    return NS_OK;
  }

private:
  ~CheckPermissionRunnable()
  {
<<<<<<< HEAD
     NS_ProxyRelease(mBackgroundEventTarget, mActor.forget());
=======
     NS_ProxyRelease(
       "CheckPermissionRunnable::mActor", mBackgroundEventTarget, mActor.forget());
>>>>>>> a17af05f
  }

  RefPtr<ContentParent> mContentParent;
  RefPtr<FileSystemRequestParent> mActor;
  RefPtr<FileSystemTaskParentBase> mTask;
  const nsString mPath;

  nsCOMPtr<nsIEventTarget> mBackgroundEventTarget;
};

} // anonymous

void
FileSystemRequestParent::Start()
{
  AssertIsInMainProcess();
  AssertIsOnBackgroundThread();

  MOZ_ASSERT(!mDestroyed);
  MOZ_ASSERT(mFileSystem);
  MOZ_ASSERT(mTask);

  nsAutoString path;
  if (NS_WARN_IF(NS_FAILED(mTask->GetTargetPath(path)))) {
    Unused << Send__delete__(this, FileSystemErrorResponse(NS_ERROR_DOM_SECURITY_ERR));
    return;
  }

  RefPtr<ContentParent> parent = BackgroundParent::GetContentParent(Manager());

  // If the ContentParent is null we are dealing with a same-process actor.
  if (!parent) {
    mTask->Start();
    return;
  }

  RefPtr<Runnable> runnable =
    new CheckPermissionRunnable(parent.forget(), this, mTask, path);
  NS_DispatchToMainThread(runnable);
}

void
FileSystemRequestParent::ActorDestroy(ActorDestroyReason aWhy)
{
  AssertIsOnBackgroundThread();
  MOZ_ASSERT(!mDestroyed);

  if (!mFileSystem) {
    return;
  }

  mFileSystem->Shutdown();
  mFileSystem = nullptr;
  mTask = nullptr;
  mDestroyed = true;
}

} // namespace dom
} // namespace mozilla<|MERGE_RESOLUTION|>--- conflicted
+++ resolved
@@ -82,20 +82,12 @@
                           FileSystemRequestParent* aActor,
                           FileSystemTaskParentBase* aTask,
                           const nsAString& aPath)
-<<<<<<< HEAD
-    : mContentParent(aParent)
-    , mActor(aActor)
-    , mTask(aTask)
-    , mPath(aPath)
-    , mBackgroundEventTarget(NS_GetCurrentThread())
-=======
     : Runnable("dom::CheckPermissionRunnable")
     , mContentParent(aParent)
     , mActor(aActor)
     , mTask(aTask)
     , mPath(aPath)
     , mBackgroundEventTarget(GetCurrentThreadEventTarget())
->>>>>>> a17af05f
   {
     AssertIsInMainProcess();
     AssertIsOnBackgroundThread();
@@ -140,12 +132,8 @@
 private:
   ~CheckPermissionRunnable()
   {
-<<<<<<< HEAD
-     NS_ProxyRelease(mBackgroundEventTarget, mActor.forget());
-=======
      NS_ProxyRelease(
        "CheckPermissionRunnable::mActor", mBackgroundEventTarget, mActor.forget());
->>>>>>> a17af05f
   }
 
   RefPtr<ContentParent> mContentParent;
