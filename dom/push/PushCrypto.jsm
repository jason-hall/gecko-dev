/* jshint moz: true, esnext: true */
/* This Source Code Form is subject to the terms of the Mozilla Public
 * License, v. 2.0. If a copy of the MPL was not distributed with this file,
 * You can obtain one at http://mozilla.org/MPL/2.0/. */

'use strict';

const Cu = Components.utils;

Cu.import('resource://gre/modules/Services.jsm');
Cu.import('resource://gre/modules/XPCOMUtils.jsm');
<<<<<<< HEAD

XPCOMUtils.defineLazyGetter(this, 'gDOMBundle', () =>
  Services.strings.createBundle('chrome://global/locale/dom/dom.properties'));

Cu.importGlobalProperties(['crypto']);

this.EXPORTED_SYMBOLS = ['PushCrypto', 'concatArray'];
=======

XPCOMUtils.defineLazyGetter(this, 'gDOMBundle', () =>
  Services.strings.createBundle('chrome://global/locale/dom/dom.properties'));
>>>>>>> a17af05f

Cu.importGlobalProperties(['crypto']);

this.EXPORTED_SYMBOLS = ['PushCrypto', 'concatArray'];

var UTF8 = new TextEncoder('utf-8');

var ECDH_KEY = { name: 'ECDH', namedCurve: 'P-256' };
var ECDSA_KEY =  { name: 'ECDSA', namedCurve: 'P-256' };

// A default keyid with a name that won't conflict with a real keyid.
var DEFAULT_KEYID = '';

/** Localized error property names. */

// `Encryption` header missing or malformed.
const BAD_ENCRYPTION_HEADER = 'PushMessageBadEncryptionHeader';
// `Crypto-Key` or legacy `Encryption-Key` header missing.
const BAD_CRYPTO_KEY_HEADER = 'PushMessageBadCryptoKeyHeader';
const BAD_ENCRYPTION_KEY_HEADER = 'PushMessageBadEncryptionKeyHeader';
// `Content-Encoding` header missing or contains unsupported encoding.
const BAD_ENCODING_HEADER = 'PushMessageBadEncodingHeader';
// `dh` parameter of `Crypto-Key` header missing or not base64url-encoded.
const BAD_DH_PARAM = 'PushMessageBadSenderKey';
// `salt` parameter of `Encryption` header missing or not base64url-encoded.
const BAD_SALT_PARAM = 'PushMessageBadSalt';
// `rs` parameter of `Encryption` header not a number or less than pad size.
const BAD_RS_PARAM = 'PushMessageBadRecordSize';
// Invalid or insufficient padding for encrypted chunk.
const BAD_PADDING = 'PushMessageBadPaddingError';
// Generic crypto error.
const BAD_CRYPTO = 'PushMessageBadCryptoError';

class CryptoError extends Error {
  /**
   * Creates an error object indicating an incoming push message could not be
   * decrypted.
   *
   * @param {String} message A human-readable error message. This is only for
   * internal module logging, and doesn't need to be localized.
   * @param {String} property The localized property name from `dom.properties`.
   * @param {String...} params Substitutions to insert into the localized
   *  string.
   */
  constructor(message, property, ...params) {
    super(message);
    this.isCryptoError = true;
    this.property = property;
    this.params = params;
  }

  /**
   * Formats a localized string for reporting decryption errors to the Web
   * Console.
   *
   * @param {String} scope The scope of the service worker receiving the
   *  message, prepended to any other substitutions in the string.
   * @returns {String} The localized string.
   */
  format(scope) {
    let params = [scope, ...this.params].map(String);
    return gDOMBundle.formatStringFromName(this.property, params,
                                           params.length);
  }
}

function getEncryptionKeyParams(encryptKeyField) {
  if (!encryptKeyField) {
    return null;
  }
  var params = encryptKeyField.split(',');
  return params.reduce((m, p) => {
    var pmap = p.split(';').reduce(parseHeaderFieldParams, {});
    if (pmap.keyid && pmap.dh) {
      m[pmap.keyid] = pmap.dh;
    }
    if (!m[DEFAULT_KEYID] && pmap.dh) {
      m[DEFAULT_KEYID] = pmap.dh;
    }
    return m;
  }, {});
}

function getEncryptionParams(encryptField) {
  if (!encryptField) {
    throw new CryptoError('Missing encryption header',
                          BAD_ENCRYPTION_HEADER);
  }
  var p = encryptField.split(',', 1)[0];
  if (!p) {
    throw new CryptoError('Encryption header missing params',
                          BAD_ENCRYPTION_HEADER);
  }
  return p.split(';').reduce(parseHeaderFieldParams, {});
}

<<<<<<< HEAD
function getCryptoParams(headers) {
=======
// Extracts the sender public key, salt, and record size from the payload for the
// aes128gcm scheme.
function getCryptoParamsFromPayload(payload) {
  if (payload.byteLength < 21) {
    throw new CryptoError('Truncated header', BAD_CRYPTO);
  }
  let rs = (payload[16] << 24) | (payload[17] << 16) | (payload[18] << 8) | payload[19];
  let keyIdLen = payload[20];
  if (keyIdLen != 65) {
    throw new CryptoError('Invalid sender public key', BAD_DH_PARAM);
  }
  if (payload.byteLength <= 21 + keyIdLen) {
    throw new CryptoError('Truncated payload', BAD_CRYPTO);
  }
  return {
    salt: payload.slice(0, 16),
    rs: rs,
    senderKey: payload.slice(21, 21 + keyIdLen),
    ciphertext: payload.slice(21 + keyIdLen),
  };
}

// Extracts the sender public key, salt, and record size from the `Crypto-Key`,
// `Encryption-Key`, and `Encryption` headers for the aesgcm and aesgcm128
// schemes.
function getCryptoParamsFromHeaders(headers) {
>>>>>>> a17af05f
  if (!headers) {
    return null;
  }

  var keymap;
<<<<<<< HEAD
  var padSize;
  if (!headers.encoding) {
    throw new CryptoError('Missing Content-Encoding header',
                          BAD_ENCODING_HEADER);
  }
=======
>>>>>>> a17af05f
  if (headers.encoding == AESGCM_ENCODING) {
    // aesgcm uses the Crypto-Key header, 2 bytes for the pad length, and an
    // authentication secret.
    // https://tools.ietf.org/html/draft-ietf-httpbis-encryption-encoding-01
    keymap = getEncryptionKeyParams(headers.crypto_key);
    if (!keymap) {
      throw new CryptoError('Missing Crypto-Key header',
                            BAD_CRYPTO_KEY_HEADER);
    }
<<<<<<< HEAD
    padSize = 2;
=======
>>>>>>> a17af05f
  } else if (headers.encoding == AESGCM128_ENCODING) {
    // aesgcm128 uses Encryption-Key, 1 byte for the pad length, and no secret.
    // https://tools.ietf.org/html/draft-thomson-http-encryption-02
    keymap = getEncryptionKeyParams(headers.encryption_key);
    if (!keymap) {
      throw new CryptoError('Missing Encryption-Key header',
                            BAD_ENCRYPTION_KEY_HEADER);
    }
<<<<<<< HEAD
    padSize = 1;
  } else {
    throw new CryptoError('Unsupported Content-Encoding: ' + headers.encoding,
                          BAD_ENCODING_HEADER);
=======
>>>>>>> a17af05f
  }

  var enc = getEncryptionParams(headers.encryption);
  var dh = keymap[enc.keyid || DEFAULT_KEYID];
<<<<<<< HEAD
  if (!dh) {
    throw new CryptoError('Missing dh parameter', BAD_DH_PARAM);
  }
  var salt = enc.salt;
  if (!salt) {
    throw new CryptoError('Missing salt parameter', BAD_SALT_PARAM);
=======
  var senderKey = base64URLDecode(dh);
  if (!senderKey) {
    throw new CryptoError('Invalid dh parameter', BAD_DH_PARAM);
  }

  var salt = base64URLDecode(enc.salt);
  if (!salt) {
    throw new CryptoError('Invalid salt parameter', BAD_SALT_PARAM);
>>>>>>> a17af05f
  }
  var rs = enc.rs ? parseInt(enc.rs, 10) : 4096;
  if (isNaN(rs)) {
    throw new CryptoError('rs parameter must be a number', BAD_RS_PARAM);
  }
<<<<<<< HEAD
  if (rs <= padSize) {
    throw new CryptoError('rs parameter must be at least ' + padSize,
                          BAD_RS_PARAM, padSize);
=======
  return {
    salt: salt,
    rs: rs,
    senderKey: senderKey,
  };
}

// Decodes an unpadded, base64url-encoded string.
function base64URLDecode(string) {
  if (!string) {
    return null;
>>>>>>> a17af05f
  }
  try {
    return ChromeUtils.base64URLDecode(string, {
      // draft-ietf-httpbis-encryption-encoding-01 prohibits padding.
      padding: 'reject',
    });
  } catch (ex) {}
  return null;
}

// Decodes an unpadded, base64url-encoded string.
function base64URLDecode(string) {
  try {
    return ChromeUtils.base64URLDecode(string, {
      // draft-ietf-httpbis-encryption-encoding-01 prohibits padding.
      padding: 'reject',
    });
  } catch (ex) {}
  return null;
}

var parseHeaderFieldParams = (m, v) => {
  var i = v.indexOf('=');
  if (i >= 0) {
    // A quoted string with internal quotes is invalid for all the possible
    // values of this header field.
    m[v.substring(0, i).trim()] = v.substring(i + 1).trim()
                                   .replace(/^"(.*)"$/, '$1');
  }
  return m;
};

function chunkArray(array, size) {
  var start = array.byteOffset || 0;
  array = array.buffer || array;
  var index = 0;
  var result = [];
  while(index + size <= array.byteLength) {
    result.push(new Uint8Array(array, start + index, size));
    index += size;
  }
  if (index < array.byteLength) {
    result.push(new Uint8Array(array, start + index));
  }
  return result;
}

this.concatArray = function(arrays) {
  var size = arrays.reduce((total, a) => total + a.byteLength, 0);
  var index = 0;
  return arrays.reduce((result, a) => {
    result.set(new Uint8Array(a), index);
    index += a.byteLength;
    return result;
  }, new Uint8Array(size));
};

var HMAC_SHA256 = { name: 'HMAC', hash: 'SHA-256' };

function hmac(key) {
  this.keyPromise = crypto.subtle.importKey('raw', key, HMAC_SHA256,
                                            false, ['sign']);
}

hmac.prototype.hash = function(input) {
  return this.keyPromise.then(k => crypto.subtle.sign('HMAC', k, input));
};

function hkdf(salt, ikm) {
  this.prkhPromise = new hmac(salt).hash(ikm)
    .then(prk => new hmac(prk));
}

hkdf.prototype.extract = function(info, len) {
  var input = concatArray([info, new Uint8Array([1])]);
  return this.prkhPromise
    .then(prkh => prkh.hash(input))
    .then(h => {
      if (h.byteLength < len) {
        throw new CryptoError('HKDF length is too long', BAD_CRYPTO);
      }
      return h.slice(0, len);
    });
};

/* generate a 96-bit nonce for use in GCM, 48-bits of which are populated */
function generateNonce(base, index) {
  if (index >= Math.pow(2, 48)) {
    throw new CryptoError('Nonce index is too large', BAD_CRYPTO);
  }
  var nonce = base.slice(0, 12);
  nonce = new Uint8Array(nonce);
  for (var i = 0; i < 6; ++i) {
    nonce[nonce.byteLength - 1 - i] ^= (index / Math.pow(256, i)) & 0xff;
  }
  return nonce;
}

function encodeLength(buffer) {
  return new Uint8Array([0, buffer.byteLength]);
}

var NONCE_INFO = UTF8.encode('Content-Encoding: nonce');

class Decoder {
  /**
   * Creates a decoder for decrypting an incoming push message.
   *
   * @param {JsonWebKey} privateKey The static subscription private key.
   * @param {BufferSource} publicKey The static subscription public key.
   * @param {BufferSource} authenticationSecret The subscription authentication
   *  secret, or `null` if not used by the scheme.
   * @param {Object} cryptoParams An object containing the ephemeral sender
   *  public key, salt, and record size.
   * @param {BufferSource} ciphertext The encrypted message data.
   */
  constructor(privateKey, publicKey, authenticationSecret, cryptoParams,
              ciphertext) {
    this.privateKey = privateKey;
    this.publicKey = publicKey;
    this.authenticationSecret = authenticationSecret;
    this.senderKey = cryptoParams.senderKey;
    this.salt = cryptoParams.salt;
    this.rs = cryptoParams.rs;
    this.ciphertext = ciphertext;
  }

  /**
   * Derives the decryption keys and decodes the push message.
   *
   * @throws {CryptoError} if decryption fails.
   * @returns {Uint8Array} The decrypted message data.
   */
  async decode() {
    if (this.ciphertext.byteLength === 0) {
      // Zero length messages will be passed as null.
      return null;
    }
    try {
      let ikm = await this.computeSharedSecret();
      let [gcmBits, nonce] = await this.deriveKeyAndNonce(ikm);
      let key = await crypto.subtle.importKey('raw', gcmBits, 'AES-GCM', false,
                                              ['decrypt']);

      let r = await Promise.all(chunkArray(this.ciphertext, this.chunkSize)
        .map((slice, index, chunks) => this.decodeChunk(slice, index, nonce,
          key, index >= chunks.length - 1)));

      return concatArray(r);
    } catch (error) {
      if (error.isCryptoError) {
        throw error;
      }
      // Web Crypto returns an unhelpful "operation failed for an
      // operation-specific reason" error if decryption fails. We don't have
      // context about what went wrong, so we throw a generic error instead.
      throw new CryptoError('Bad encryption', BAD_CRYPTO);
    }
  }

  /**
   * Computes the ECDH shared secret, used as the input key material for HKDF.
   *
   * @throws if the static or ephemeral ECDH keys are invalid.
   * @returns {ArrayBuffer} The shared secret.
   */
  async computeSharedSecret() {
    let [appServerKey, subscriptionPrivateKey] = await Promise.all([
      crypto.subtle.importKey('raw', this.senderKey, ECDH_KEY,
                              false, ['deriveBits']),
      crypto.subtle.importKey('jwk', this.privateKey, ECDH_KEY,
                              false, ['deriveBits'])
    ]);
    return crypto.subtle.deriveBits({ name: 'ECDH', public: appServerKey },
                                    subscriptionPrivateKey, 256);
  }

  /**
   * Derives the content encryption key and nonce.
   *
   * @param {BufferSource} ikm The ECDH shared secret.
   * @returns {Array} A `[gcmBits, nonce]` tuple.
   */
  async deriveKeyAndNonce(ikm) {
    throw new Error('Missing `deriveKeyAndNonce` implementation');
  }

  /**
   * Decrypts and removes padding from an encrypted record.
   *
   * @throws {CryptoError} if decryption fails or padding is incorrect.
   * @param {Uint8Array} slice The encrypted record.
   * @param {Number} index The record sequence number.
   * @param {Uint8Array} nonce The nonce base, used to generate the IV.
   * @param {Uint8Array} key The content encryption key.
   * @param {Boolean} last Indicates if this is the final record.
   * @returns {Uint8Array} The decrypted block with padding removed.
   */
  async decodeChunk(slice, index, nonce, key, last) {
    let params = {
      name: 'AES-GCM',
      iv: generateNonce(nonce, index)
    };
    let decoded = await crypto.subtle.decrypt(params, key, slice);
    return this.unpadChunk(new Uint8Array(decoded), last);
  }

  /**
   * Removes padding from a decrypted block.
   *
   * @throws {CryptoError} if padding is missing or invalid.
   * @param {Uint8Array} chunk The decrypted block with padding.
   * @returns {Uint8Array} The block with padding removed.
   */
  unpadChunk(chunk, last) {
    throw new Error('Missing `unpadChunk` implementation');
  }

  /** The record chunking size. */
  get chunkSize() {
    throw new Error('Missing `chunkSize` implementation');
  }
}

class OldSchemeDecoder extends Decoder {
  async decode() {
    // For aesgcm and aesgcm128, the ciphertext length can't fall on a record
    // boundary.
    if (this.ciphertext.byteLength > 0 &&
        this.ciphertext.byteLength % this.chunkSize === 0) {
      throw new CryptoError('Encrypted data truncated', BAD_CRYPTO);
    }
    return super.decode();
  }

  /**
   * For aesgcm, the padding length is a 16-bit unsigned big endian integer.
   * For aesgcm128, the padding is an 8-bit integer.
   */
  unpadChunk(decoded) {
    if (decoded.length < this.padSize) {
      throw new CryptoError('Decoded array is too short!', BAD_PADDING);
    }
    var pad = decoded[0]
    if (this.padSize == 2) {
      pad = (pad << 8) | decoded[1];
    }
    if (pad > decoded.length - this.padSize) {
      throw new CryptoError('Padding is wrong!', BAD_PADDING);
    }
    // All padded bytes must be zero except the first one.
    for (var i = this.padSize; i < this.padSize + pad; i++) {
      if (decoded[i] !== 0) {
        throw new CryptoError('Padding is wrong!', BAD_PADDING);
      }
    }
    return decoded.slice(pad + this.padSize);
  }

  /**
   * aesgcm and aesgcm128 don't account for the authentication tag as part of
   * the record size.
   */
  get chunkSize() {
    return this.rs + 16;
  }

  get padSize() {
    throw new Error('Missing `padSize` implementation');
  }
}

/** New encryption scheme (draft-ietf-httpbis-encryption-encoding-06). */

var AES128GCM_ENCODING = 'aes128gcm';
var AES128GCM_KEY_INFO = UTF8.encode('Content-Encoding: aes128gcm\0');
var AES128GCM_AUTH_INFO = UTF8.encode('WebPush: info\0');

class aes128gcmDecoder extends Decoder {
  /**
   * Derives the aes128gcm decryption key and nonce. The PRK info string for
   * HKDF is "WebPush: info\0", followed by the unprefixed receiver and sender
   * public keys.
   */
  async deriveKeyAndNonce(ikm) {
    let authKdf = new hkdf(this.authenticationSecret, ikm);
    let authInfo = concatArray([
      AES128GCM_AUTH_INFO,
      this.publicKey,
      this.senderKey
    ]);
    let prk = await authKdf.extract(authInfo, 32);
    let prkKdf = new hkdf(this.salt, prk);
    return Promise.all([
      prkKdf.extract(AES128GCM_KEY_INFO, 16),
      prkKdf.extract(concatArray([NONCE_INFO, new Uint8Array([0])]), 12)
    ]);
  }

  unpadChunk(decoded, last) {
    let length = decoded.length;
    while (length--) {
      if (decoded[length] === 0) {
        continue;
      }
      let recordPad = last ? 2 : 1;
      if (decoded[length] != recordPad) {
        throw new CryptoError('Padding is wrong!', BAD_PADDING);
      }
      return decoded.slice(0, length);
    }
    throw new CryptoError('Zero plaintext', BAD_PADDING);
  }

  /** aes128gcm accounts for the authentication tag in the record size. */
  get chunkSize() {
    return this.rs;
  }
}

/** Older encryption scheme (draft-ietf-httpbis-encryption-encoding-01). */

var AESGCM_ENCODING = 'aesgcm';
var AESGCM_KEY_INFO = UTF8.encode('Content-Encoding: aesgcm\0');
var AESGCM_AUTH_INFO = UTF8.encode('Content-Encoding: auth\0'); // note nul-terminus
var AESGCM_P256DH_INFO = UTF8.encode('P-256\0');

class aesgcmDecoder extends OldSchemeDecoder {
  /**
   * Derives the aesgcm decryption key and nonce. We mix the authentication
   * secret with the ikm using HKDF. The context string for the PRK is
   * "Content-Encoding: auth\0". The context string for the key and nonce is
   * "Content-Encoding: <blah>\0P-256\0" then the length and value of both the
   * receiver key and sender key.
   */
  async deriveKeyAndNonce(ikm) {
    // Since we are using an authentication secret, we need to run an extra
    // round of HKDF with the authentication secret as salt.
    let authKdf = new hkdf(this.authenticationSecret, ikm);
    let prk = await authKdf.extract(AESGCM_AUTH_INFO, 32);
    let prkKdf = new hkdf(this.salt, prk);
    let keyInfo = concatArray([
      AESGCM_KEY_INFO, AESGCM_P256DH_INFO,
      encodeLength(this.publicKey), this.publicKey,
      encodeLength(this.senderKey), this.senderKey
    ]);
    let nonceInfo = concatArray([
      NONCE_INFO, new Uint8Array([0]), AESGCM_P256DH_INFO,
      encodeLength(this.publicKey), this.publicKey,
      encodeLength(this.senderKey), this.senderKey
    ]);
    return Promise.all([
      prkKdf.extract(keyInfo, 16),
      prkKdf.extract(nonceInfo, 12)
    ]);
  }

  get padSize() {
    return 2;
  }
}

/** Oldest encryption scheme (draft-thomson-http-encryption-02). */

var AESGCM128_ENCODING = 'aesgcm128';
var AESGCM128_KEY_INFO = UTF8.encode('Content-Encoding: aesgcm128');

class aesgcm128Decoder extends OldSchemeDecoder {
  constructor(privateKey, publicKey, cryptoParams, ciphertext) {
    super(privateKey, publicKey, null, cryptoParams, ciphertext);
  }

  /**
   * The aesgcm128 scheme ignores the authentication secret, and uses
   * "Content-Encoding: <blah>" for the context string. It should eventually
   * be removed: bug 1230038.
   */
  deriveKeyAndNonce(ikm) {
    let prkKdf = new hkdf(this.salt, ikm);
    return Promise.all([
      prkKdf.extract(AESGCM128_KEY_INFO, 16),
      prkKdf.extract(NONCE_INFO, 12)
    ]);
  }

  get padSize() {
    return 1;
  }
}

this.PushCrypto = {

  generateAuthenticationSecret() {
    return crypto.getRandomValues(new Uint8Array(16));
  },

  validateAppServerKey(key) {
    return crypto.subtle.importKey('raw', key, ECDSA_KEY,
                                   true, ['verify'])
      .then(_ => key);
  },

  generateKeys() {
    return crypto.subtle.generateKey(ECDH_KEY, true, ['deriveBits'])
      .then(cryptoKey =>
         Promise.all([
           crypto.subtle.exportKey('raw', cryptoKey.publicKey),
           crypto.subtle.exportKey('jwk', cryptoKey.privateKey)
         ]));
  },

<<<<<<< HEAD
  /**
   * Decrypts a push message.
   *
   * @param {JsonWebKey} privateKey The ECDH private key of the subscription
   *  receiving the message, in JWK form.
   * @param {BufferSource} publicKey The ECDH public key of the subscription
   *  receiving the message, in raw form.
   * @param {BufferSource} authenticationSecret The 16-byte shared
   *  authentication secret of the subscription receiving the message.
   * @param {Object} headers The encryption headers passed to `getCryptoParams`.
   * @param {BufferSource} ciphertext The encrypted message data.
   * @returns {Promise} Resolves with a `Uint8Array` containing the decrypted
   *  message data. Rejects with a `CryptoError` if decryption fails.
   */
  decrypt(privateKey, publicKey, authenticationSecret, headers, ciphertext) {
    return Promise.resolve().then(_ => {
      let cryptoParams = getCryptoParams(headers);
      if (!cryptoParams) {
        return null;
      }
      return this._decodeMsg(ciphertext, privateKey, publicKey,
                             cryptoParams.dh, cryptoParams.salt,
                             cryptoParams.rs, authenticationSecret,
                             cryptoParams.padSize);
    }).catch(error => {
      if (error.isCryptoError) {
        throw error;
      }
      // Web Crypto returns an unhelpful "operation failed for an
      // operation-specific reason" error if decryption fails. We don't have
      // context about what went wrong, so we throw a generic error instead.
      throw new CryptoError('Bad encryption', BAD_CRYPTO);
    });
  },

  _decodeMsg(aData, aPrivateKey, aPublicKey, aSenderPublicKey, aSalt, aRs,
             aAuthenticationSecret, aPadSize) {

    if (aData.byteLength === 0) {
      // Zero length messages will be passed as null.
      return null;
    }

    // The last chunk of data must be less than aRs, if it is not return an
    // error.
    if (aData.byteLength % (aRs + 16) === 0) {
      throw new CryptoError('Encrypted data truncated', BAD_CRYPTO);
    }

    let senderKey = base64URLDecode(aSenderPublicKey);
    if (!senderKey) {
      throw new CryptoError('dh parameter is not base64url-encoded',
                            BAD_DH_PARAM);
    }

    let salt = base64URLDecode(aSalt);
    if (!salt) {
      throw new CryptoError('salt parameter is not base64url-encoded',
                            BAD_SALT_PARAM);
    }

    return Promise.all([
      crypto.subtle.importKey('raw', senderKey, ECDH_KEY,
                              false, ['deriveBits']),
      crypto.subtle.importKey('jwk', aPrivateKey, ECDH_KEY,
                              false, ['deriveBits'])
    ])
    .then(([appServerKey, subscriptionPrivateKey]) =>
          crypto.subtle.deriveBits({ name: 'ECDH', public: appServerKey },
                                   subscriptionPrivateKey, 256))
    .then(ikm => this._deriveKeyAndNonce(aPadSize,
                                         new Uint8Array(ikm),
                                         salt,
                                         aPublicKey,
                                         senderKey,
                                         aAuthenticationSecret))
    .then(r =>
      // AEAD_AES_128_GCM expands ciphertext to be 16 octets longer.
      Promise.all(chunkArray(aData, aRs + 16).map((slice, index) =>
        this._decodeChunk(aPadSize, slice, index, r[1], r[0]))))
    .then(r => concatArray(r));
  },

  _deriveKeyAndNonce(padSize, ikm, salt, receiverKey, senderKey,
                     authenticationSecret) {
    var kdfPromise;
    var context;
    var encryptInfo;
    // The size of the padding determines which key derivation we use.
    //
    // 1. If the pad size is 1, we assume "aesgcm128". This scheme ignores the
    // authenticationSecret, and uses "Content-Encoding: <blah>" for the
    // context string. It should eventually be removed: bug 1230038.
    //
    // 2. If the pad size is 2, we assume "aesgcm", and mix the
    // authenticationSecret with the ikm using HKDF. The context string is:
    // "Content-Encoding: <blah>\0P-256\0" then the length and value of both the
    // receiver key and sender key.
    if (padSize == 2) {
      // Since we are using an authentication secret, we need to run an extra
      // round of HKDF with the authentication secret as salt.
      var authKdf = new hkdf(authenticationSecret, ikm);
      kdfPromise = authKdf.extract(AUTH_INFO, 32)
        .then(ikm2 => new hkdf(salt, ikm2));

      // aesgcm requires extra context for the info parameter.
      context = concatArray([
        new Uint8Array([0]), P256DH_INFO,
        this._encodeLength(receiverKey), receiverKey,
        this._encodeLength(senderKey), senderKey
      ]);
      encryptInfo = AESGCM_ENCRYPT_INFO;
    } else {
      kdfPromise = Promise.resolve(new hkdf(salt, ikm));
      context = new Uint8Array(0);
      encryptInfo = AESGCM128_ENCRYPT_INFO;
    }
    return kdfPromise.then(kdf => Promise.all([
      kdf.extract(concatArray([encryptInfo, context]), 16)
        .then(gcmBits => crypto.subtle.importKey('raw', gcmBits, 'AES-GCM', false,
                                                 ['decrypt'])),
      kdf.extract(concatArray([NONCE_INFO, context]), 12)
    ]));
  },

  _encodeLength(buffer) {
    return new Uint8Array([0, buffer.byteLength]);
  },

  _decodeChunk(aPadSize, aSlice, aIndex, aNonce, aKey) {
    let params = {
      name: 'AES-GCM',
      iv: generateNonce(aNonce, aIndex)
    };
    return crypto.subtle.decrypt(params, aKey, aSlice)
      .then(decoded => this._unpadChunk(aPadSize, new Uint8Array(decoded)));
  },

=======
>>>>>>> a17af05f
  /**
   * Decrypts a push message.
   *
   * @throws {CryptoError} if decryption fails.
   * @param {JsonWebKey} privateKey The ECDH private key of the subscription
   *  receiving the message, in JWK form.
   * @param {BufferSource} publicKey The ECDH public key of the subscription
   *  receiving the message, in raw form.
   * @param {BufferSource} authenticationSecret The 16-byte shared
   *  authentication secret of the subscription receiving the message.
   * @param {Object} headers The encryption headers from the push server.
   * @param {BufferSource} payload The encrypted message payload.
   * @returns {Uint8Array} The decrypted message data.
   */
<<<<<<< HEAD
  _unpadChunk(padSize, decoded) {
    if (padSize < 1 || padSize > 2) {
      throw new CryptoError('Unsupported pad size', BAD_CRYPTO);
    }
    if (decoded.length < padSize) {
      throw new CryptoError('Decoded array is too short!', BAD_PADDING);
    }
    var pad = decoded[0];
    if (padSize == 2) {
      pad = (pad << 8) | decoded[1];
    }
    if (pad > decoded.length) {
      throw new CryptoError('Padding is wrong!', BAD_PADDING);
    }
    // All padded bytes must be zero except the first one.
    for (var i = padSize; i <= pad; i++) {
      if (decoded[i] !== 0) {
        throw new CryptoError('Padding is wrong!', BAD_PADDING);
=======
  async decrypt(privateKey, publicKey, authenticationSecret, headers, payload) {
    if (!headers) {
      return null;
    }

    let encoding = headers.encoding;
    if (!headers.encoding) {
      throw new CryptoError('Missing Content-Encoding header',
                            BAD_ENCODING_HEADER);
    }

    let decoder;
    if (encoding == AES128GCM_ENCODING) {
      // aes128gcm includes the salt, record size, and sender public key in a
      // binary header preceding the ciphertext.
      let cryptoParams = getCryptoParamsFromPayload(new Uint8Array(payload));
      decoder = new aes128gcmDecoder(privateKey, publicKey,
                                     authenticationSecret, cryptoParams,
                                     cryptoParams.ciphertext);
    } else if (encoding == AESGCM128_ENCODING || encoding == AESGCM_ENCODING) {
      // aesgcm and aesgcm128 include the salt, record size, and sender public
      // key in the `Crypto-Key` and `Encryption` HTTP headers.
      let cryptoParams = getCryptoParamsFromHeaders(headers);
      if (headers.encoding == AESGCM_ENCODING) {
        decoder = new aesgcmDecoder(privateKey, publicKey, authenticationSecret,
                                    cryptoParams, payload);
      } else {
        decoder = new aesgcm128Decoder(privateKey, publicKey, cryptoParams,
                                       payload);
>>>>>>> a17af05f
      }
    }

    if (!decoder) {
      throw new CryptoError('Unsupported Content-Encoding: ' + encoding,
                            BAD_ENCODING_HEADER);
    }

    return decoder.decode();
  },
};<|MERGE_RESOLUTION|>--- conflicted
+++ resolved
@@ -9,19 +9,9 @@
 
 Cu.import('resource://gre/modules/Services.jsm');
 Cu.import('resource://gre/modules/XPCOMUtils.jsm');
-<<<<<<< HEAD
 
 XPCOMUtils.defineLazyGetter(this, 'gDOMBundle', () =>
   Services.strings.createBundle('chrome://global/locale/dom/dom.properties'));
-
-Cu.importGlobalProperties(['crypto']);
-
-this.EXPORTED_SYMBOLS = ['PushCrypto', 'concatArray'];
-=======
-
-XPCOMUtils.defineLazyGetter(this, 'gDOMBundle', () =>
-  Services.strings.createBundle('chrome://global/locale/dom/dom.properties'));
->>>>>>> a17af05f
 
 Cu.importGlobalProperties(['crypto']);
 
@@ -118,9 +108,6 @@
   return p.split(';').reduce(parseHeaderFieldParams, {});
 }
 
-<<<<<<< HEAD
-function getCryptoParams(headers) {
-=======
 // Extracts the sender public key, salt, and record size from the payload for the
 // aes128gcm scheme.
 function getCryptoParamsFromPayload(payload) {
@@ -147,20 +134,11 @@
 // `Encryption-Key`, and `Encryption` headers for the aesgcm and aesgcm128
 // schemes.
 function getCryptoParamsFromHeaders(headers) {
->>>>>>> a17af05f
   if (!headers) {
     return null;
   }
 
   var keymap;
-<<<<<<< HEAD
-  var padSize;
-  if (!headers.encoding) {
-    throw new CryptoError('Missing Content-Encoding header',
-                          BAD_ENCODING_HEADER);
-  }
-=======
->>>>>>> a17af05f
   if (headers.encoding == AESGCM_ENCODING) {
     // aesgcm uses the Crypto-Key header, 2 bytes for the pad length, and an
     // authentication secret.
@@ -170,10 +148,6 @@
       throw new CryptoError('Missing Crypto-Key header',
                             BAD_CRYPTO_KEY_HEADER);
     }
-<<<<<<< HEAD
-    padSize = 2;
-=======
->>>>>>> a17af05f
   } else if (headers.encoding == AESGCM128_ENCODING) {
     // aesgcm128 uses Encryption-Key, 1 byte for the pad length, and no secret.
     // https://tools.ietf.org/html/draft-thomson-http-encryption-02
@@ -182,25 +156,10 @@
       throw new CryptoError('Missing Encryption-Key header',
                             BAD_ENCRYPTION_KEY_HEADER);
     }
-<<<<<<< HEAD
-    padSize = 1;
-  } else {
-    throw new CryptoError('Unsupported Content-Encoding: ' + headers.encoding,
-                          BAD_ENCODING_HEADER);
-=======
->>>>>>> a17af05f
   }
 
   var enc = getEncryptionParams(headers.encryption);
   var dh = keymap[enc.keyid || DEFAULT_KEYID];
-<<<<<<< HEAD
-  if (!dh) {
-    throw new CryptoError('Missing dh parameter', BAD_DH_PARAM);
-  }
-  var salt = enc.salt;
-  if (!salt) {
-    throw new CryptoError('Missing salt parameter', BAD_SALT_PARAM);
-=======
   var senderKey = base64URLDecode(dh);
   if (!senderKey) {
     throw new CryptoError('Invalid dh parameter', BAD_DH_PARAM);
@@ -209,17 +168,11 @@
   var salt = base64URLDecode(enc.salt);
   if (!salt) {
     throw new CryptoError('Invalid salt parameter', BAD_SALT_PARAM);
->>>>>>> a17af05f
   }
   var rs = enc.rs ? parseInt(enc.rs, 10) : 4096;
   if (isNaN(rs)) {
     throw new CryptoError('rs parameter must be a number', BAD_RS_PARAM);
   }
-<<<<<<< HEAD
-  if (rs <= padSize) {
-    throw new CryptoError('rs parameter must be at least ' + padSize,
-                          BAD_RS_PARAM, padSize);
-=======
   return {
     salt: salt,
     rs: rs,
@@ -231,19 +184,7 @@
 function base64URLDecode(string) {
   if (!string) {
     return null;
->>>>>>> a17af05f
-  }
-  try {
-    return ChromeUtils.base64URLDecode(string, {
-      // draft-ietf-httpbis-encryption-encoding-01 prohibits padding.
-      padding: 'reject',
-    });
-  } catch (ex) {}
-  return null;
-}
-
-// Decodes an unpadded, base64url-encoded string.
-function base64URLDecode(string) {
+  }
   try {
     return ChromeUtils.base64URLDecode(string, {
       // draft-ietf-httpbis-encryption-encoding-01 prohibits padding.
@@ -643,147 +584,6 @@
          ]));
   },
 
-<<<<<<< HEAD
-  /**
-   * Decrypts a push message.
-   *
-   * @param {JsonWebKey} privateKey The ECDH private key of the subscription
-   *  receiving the message, in JWK form.
-   * @param {BufferSource} publicKey The ECDH public key of the subscription
-   *  receiving the message, in raw form.
-   * @param {BufferSource} authenticationSecret The 16-byte shared
-   *  authentication secret of the subscription receiving the message.
-   * @param {Object} headers The encryption headers passed to `getCryptoParams`.
-   * @param {BufferSource} ciphertext The encrypted message data.
-   * @returns {Promise} Resolves with a `Uint8Array` containing the decrypted
-   *  message data. Rejects with a `CryptoError` if decryption fails.
-   */
-  decrypt(privateKey, publicKey, authenticationSecret, headers, ciphertext) {
-    return Promise.resolve().then(_ => {
-      let cryptoParams = getCryptoParams(headers);
-      if (!cryptoParams) {
-        return null;
-      }
-      return this._decodeMsg(ciphertext, privateKey, publicKey,
-                             cryptoParams.dh, cryptoParams.salt,
-                             cryptoParams.rs, authenticationSecret,
-                             cryptoParams.padSize);
-    }).catch(error => {
-      if (error.isCryptoError) {
-        throw error;
-      }
-      // Web Crypto returns an unhelpful "operation failed for an
-      // operation-specific reason" error if decryption fails. We don't have
-      // context about what went wrong, so we throw a generic error instead.
-      throw new CryptoError('Bad encryption', BAD_CRYPTO);
-    });
-  },
-
-  _decodeMsg(aData, aPrivateKey, aPublicKey, aSenderPublicKey, aSalt, aRs,
-             aAuthenticationSecret, aPadSize) {
-
-    if (aData.byteLength === 0) {
-      // Zero length messages will be passed as null.
-      return null;
-    }
-
-    // The last chunk of data must be less than aRs, if it is not return an
-    // error.
-    if (aData.byteLength % (aRs + 16) === 0) {
-      throw new CryptoError('Encrypted data truncated', BAD_CRYPTO);
-    }
-
-    let senderKey = base64URLDecode(aSenderPublicKey);
-    if (!senderKey) {
-      throw new CryptoError('dh parameter is not base64url-encoded',
-                            BAD_DH_PARAM);
-    }
-
-    let salt = base64URLDecode(aSalt);
-    if (!salt) {
-      throw new CryptoError('salt parameter is not base64url-encoded',
-                            BAD_SALT_PARAM);
-    }
-
-    return Promise.all([
-      crypto.subtle.importKey('raw', senderKey, ECDH_KEY,
-                              false, ['deriveBits']),
-      crypto.subtle.importKey('jwk', aPrivateKey, ECDH_KEY,
-                              false, ['deriveBits'])
-    ])
-    .then(([appServerKey, subscriptionPrivateKey]) =>
-          crypto.subtle.deriveBits({ name: 'ECDH', public: appServerKey },
-                                   subscriptionPrivateKey, 256))
-    .then(ikm => this._deriveKeyAndNonce(aPadSize,
-                                         new Uint8Array(ikm),
-                                         salt,
-                                         aPublicKey,
-                                         senderKey,
-                                         aAuthenticationSecret))
-    .then(r =>
-      // AEAD_AES_128_GCM expands ciphertext to be 16 octets longer.
-      Promise.all(chunkArray(aData, aRs + 16).map((slice, index) =>
-        this._decodeChunk(aPadSize, slice, index, r[1], r[0]))))
-    .then(r => concatArray(r));
-  },
-
-  _deriveKeyAndNonce(padSize, ikm, salt, receiverKey, senderKey,
-                     authenticationSecret) {
-    var kdfPromise;
-    var context;
-    var encryptInfo;
-    // The size of the padding determines which key derivation we use.
-    //
-    // 1. If the pad size is 1, we assume "aesgcm128". This scheme ignores the
-    // authenticationSecret, and uses "Content-Encoding: <blah>" for the
-    // context string. It should eventually be removed: bug 1230038.
-    //
-    // 2. If the pad size is 2, we assume "aesgcm", and mix the
-    // authenticationSecret with the ikm using HKDF. The context string is:
-    // "Content-Encoding: <blah>\0P-256\0" then the length and value of both the
-    // receiver key and sender key.
-    if (padSize == 2) {
-      // Since we are using an authentication secret, we need to run an extra
-      // round of HKDF with the authentication secret as salt.
-      var authKdf = new hkdf(authenticationSecret, ikm);
-      kdfPromise = authKdf.extract(AUTH_INFO, 32)
-        .then(ikm2 => new hkdf(salt, ikm2));
-
-      // aesgcm requires extra context for the info parameter.
-      context = concatArray([
-        new Uint8Array([0]), P256DH_INFO,
-        this._encodeLength(receiverKey), receiverKey,
-        this._encodeLength(senderKey), senderKey
-      ]);
-      encryptInfo = AESGCM_ENCRYPT_INFO;
-    } else {
-      kdfPromise = Promise.resolve(new hkdf(salt, ikm));
-      context = new Uint8Array(0);
-      encryptInfo = AESGCM128_ENCRYPT_INFO;
-    }
-    return kdfPromise.then(kdf => Promise.all([
-      kdf.extract(concatArray([encryptInfo, context]), 16)
-        .then(gcmBits => crypto.subtle.importKey('raw', gcmBits, 'AES-GCM', false,
-                                                 ['decrypt'])),
-      kdf.extract(concatArray([NONCE_INFO, context]), 12)
-    ]));
-  },
-
-  _encodeLength(buffer) {
-    return new Uint8Array([0, buffer.byteLength]);
-  },
-
-  _decodeChunk(aPadSize, aSlice, aIndex, aNonce, aKey) {
-    let params = {
-      name: 'AES-GCM',
-      iv: generateNonce(aNonce, aIndex)
-    };
-    return crypto.subtle.decrypt(params, aKey, aSlice)
-      .then(decoded => this._unpadChunk(aPadSize, new Uint8Array(decoded)));
-  },
-
-=======
->>>>>>> a17af05f
   /**
    * Decrypts a push message.
    *
@@ -798,26 +598,6 @@
    * @param {BufferSource} payload The encrypted message payload.
    * @returns {Uint8Array} The decrypted message data.
    */
-<<<<<<< HEAD
-  _unpadChunk(padSize, decoded) {
-    if (padSize < 1 || padSize > 2) {
-      throw new CryptoError('Unsupported pad size', BAD_CRYPTO);
-    }
-    if (decoded.length < padSize) {
-      throw new CryptoError('Decoded array is too short!', BAD_PADDING);
-    }
-    var pad = decoded[0];
-    if (padSize == 2) {
-      pad = (pad << 8) | decoded[1];
-    }
-    if (pad > decoded.length) {
-      throw new CryptoError('Padding is wrong!', BAD_PADDING);
-    }
-    // All padded bytes must be zero except the first one.
-    for (var i = padSize; i <= pad; i++) {
-      if (decoded[i] !== 0) {
-        throw new CryptoError('Padding is wrong!', BAD_PADDING);
-=======
   async decrypt(privateKey, publicKey, authenticationSecret, headers, payload) {
     if (!headers) {
       return null;
@@ -847,7 +627,6 @@
       } else {
         decoder = new aesgcm128Decoder(privateKey, publicKey, cryptoParams,
                                        payload);
->>>>>>> a17af05f
       }
     }
 
