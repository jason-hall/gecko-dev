<!DOCTYPE HTML>
<html>
<!--
Bug 1247685: Implement `applicationServerKey` for subscription association.

Any copyright is dedicated to the Public Domain.
http://creativecommons.org/licenses/publicdomain/

-->
<head>
  <title>Test for Bug 1247685</title>
  <script type="text/javascript" src="/tests/SimpleTest/SimpleTest.js"></script>
  <script type="text/javascript" src="/tests/SimpleTest/SpawnTask.js"></script>
  <script type="text/javascript" src="/tests/dom/push/test/test_utils.js"></script>
  <link rel="stylesheet" type="text/css" href="/tests/SimpleTest/test.css" />
  <meta http-equiv="Content-type" content="text/html;charset=UTF-8">
</head>
<a target="_blank" href="https://bugzilla.mozilla.org/show_bug.cgi?id=1247685">Mozilla Bug 1247685</a>
<p id="display"></p>
<div id="content" style="display: none">

</div>
<pre id="test">
</pre>

<script class="testbody" type="text/javascript">

  var isTestingMismatchedKey = false;
  var subscriptions = 0;
  var testKey; // Generated in `start`.

  function generateKey() {
    return crypto.subtle.generateKey({
      name: "ECDSA",
      namedCurve: "P-256",
    }, true, ["sign", "verify"]).then(cryptoKey =>
      crypto.subtle.exportKey("raw", cryptoKey.publicKey)
    ).then(publicKey => new Uint8Array(publicKey));
  }

  var registration;
  add_task(async function start() {
    await setupPrefsAndReplaceService({
      register(pageRecord) {
        ok(pageRecord.appServerKey.length > 0,
          "App server key should not be empty");
        if (pageRecord.appServerKey.length != 65) {
          throw { result:
                  SpecialPowers.Cr.NS_ERROR_DOM_PUSH_INVALID_KEY_ERR };
        }
        if (isTestingMismatchedKey) {
          throw { result:
                  SpecialPowers.Cr.NS_ERROR_DOM_PUSH_MISMATCHED_KEY_ERR };
        }
        return {
          endpoint: "https://example.com/push/" + (++subscriptions),
          appServerKey: pageRecord.appServerKey,
        };
      },

      registration(pageRecord) {
        return {
          endpoint: "https://example.com/push/subWithKey",
          appServerKey: testKey,
        };
      },
    });
    await setPushPermission(true);
    testKey = await generateKey();

    var url = "worker.js" + "?" + (Math.random());
    registration = await navigator.serviceWorker.register(url, {scope: "."});
    await waitForActive(registration);
  });

  var controlledFrame;
  add_task(async function createControlledIFrame() {
    controlledFrame = await injectControlledFrame();
  });

  add_task(async function emptyKey() {
    try {
      await registration.pushManager.subscribe({
        applicationServerKey: new ArrayBuffer(0),
      });
      ok(false, "Should reject for empty app server keys");
    } catch (error) {
      ok(error instanceof DOMException,
        "Wrong exception type for empty key");
      is(error.name, "InvalidAccessError",
        "Wrong exception name for empty key");
    }
  });

  add_task(async function invalidKey() {
    try {
      await registration.pushManager.subscribe({
        applicationServerKey: new Uint8Array([0]),
      });
      ok(false, "Should reject for invalid app server keys");
    } catch (error) {
      ok(error instanceof DOMException,
        "Wrong exception type for invalid key");
      is(error.name, "InvalidAccessError",
        "Wrong exception name for invalid key");
    }
  });

  add_task(async function validKey() {
    var pushSubscription = await registration.pushManager.subscribe({
      applicationServerKey: await generateKey(),
    });
    is(pushSubscription.endpoint, "https://example.com/push/1",
      "Wrong endpoint for subscription with key");
    is(pushSubscription.options.applicationServerKey,
       pushSubscription.options.applicationServerKey,
       "App server key getter should return the same object");
  });

  add_task(async function retrieveKey() {
    var pushSubscription = await registration.pushManager.getSubscription();
    is(pushSubscription.endpoint, "https://example.com/push/subWithKey",
      "Got wrong endpoint for subscription with key");
    isDeeply(
      new Uint8Array(pushSubscription.options.applicationServerKey),
      testKey,
      "Got wrong app server key"
    );
  });

  add_task(async function mismatchedKey() {
    isTestingMismatchedKey = true;
    try {
      await registration.pushManager.subscribe({
        applicationServerKey: await generateKey(),
      });
      ok(false, "Should reject for mismatched app server keys");
    } catch (error) {
      ok(error instanceof DOMException,
        "Wrong exception type for mismatched key");
      is(error.name, "InvalidStateError",
        "Wrong exception name for mismatched key");
    } finally {
      isTestingMismatchedKey = false;
    }
  });

  add_task(async function emptyKeyInWorker() {
    var errorInfo = await sendRequestToWorker({
      type: "subscribeWithKey",
      key: new ArrayBuffer(0),
    });
    ok(errorInfo.isDOMException,
      "Wrong exception type in worker for empty key");
    is(errorInfo.name, "InvalidAccessError",
      "Wrong exception name in worker for empty key");
  });

  add_task(async function invalidKeyInWorker() {
    var errorInfo = await sendRequestToWorker({
      type: "subscribeWithKey",
      key: new Uint8Array([1]),
    });
    ok(errorInfo.isDOMException,
      "Wrong exception type in worker for invalid key");
    is(errorInfo.name, "InvalidAccessError",
      "Wrong exception name in worker for invalid key");
  });

  add_task(async function validKeyInWorker() {
    var key = await generateKey();
    var data = await sendRequestToWorker({
      type: "subscribeWithKey",
      key: key,
    });
    is(data.endpoint, "https://example.com/push/2",
      "Wrong endpoint for subscription with key created in worker");
    isDeeply(new Uint8Array(data.key), key,
      "Wrong app server key for subscription created in worker");
  });

  add_task(async function mismatchedKeyInWorker() {
    isTestingMismatchedKey = true;
    try {
      var errorInfo = await sendRequestToWorker({
        type: "subscribeWithKey",
        key: await generateKey(),
      });
      ok(errorInfo.isDOMException,
        "Wrong exception type in worker for mismatched key");
      is(errorInfo.name, "InvalidStateError",
        "Wrong exception name in worker for mismatched key");
    } finally {
      isTestingMismatchedKey = false;
    }
  });

<<<<<<< HEAD
  add_task(function* validKeyBuffer() {
    var key = yield generateKey();
    var pushSubscription = yield registration.pushManager.subscribe({
=======
  add_task(async function validKeyBuffer() {
    var key = await generateKey();
    var pushSubscription = await registration.pushManager.subscribe({
>>>>>>> a17af05f
      applicationServerKey: key.buffer,
    });
    is(pushSubscription.endpoint, "https://example.com/push/3",
      "Wrong endpoint for subscription created with key buffer");
    var subscriptionKey = pushSubscription.options.applicationServerKey;
    isDeeply(new Uint8Array(subscriptionKey), key,
      "App server key getter should match given key");
  });

<<<<<<< HEAD
  add_task(function* validKeyBufferInWorker() {
    var key = yield generateKey();
    var data = yield sendRequestToWorker({
=======
  add_task(async function validKeyBufferInWorker() {
    var key = await generateKey();
    var data = await sendRequestToWorker({
>>>>>>> a17af05f
      type: "subscribeWithKey",
      key: key.buffer,
    });
    is(data.endpoint, "https://example.com/push/4",
      "Wrong endpoint for subscription with key buffer created in worker");
    isDeeply(new Uint8Array(data.key), key,
      "App server key getter should match given key for subscription created in worker");
  });

<<<<<<< HEAD
  add_task(function* validKeyString() {
    var base64Key = "BOp8kf30nj6mKFFSPw_w3JAMS99Bac8zneMJ6B6lmKixUO5XTf4AtdPgYUgWke-XE25JHdcooyLgJML1R57jhKY";
    var key = base64UrlDecode(base64Key);
    var pushSubscription = yield registration.pushManager.subscribe({
=======
  add_task(async function validKeyString() {
    var base64Key = "BOp8kf30nj6mKFFSPw_w3JAMS99Bac8zneMJ6B6lmKixUO5XTf4AtdPgYUgWke-XE25JHdcooyLgJML1R57jhKY";
    var key = base64UrlDecode(base64Key);
    var pushSubscription = await registration.pushManager.subscribe({
>>>>>>> a17af05f
      applicationServerKey: base64Key,
    });
    is(pushSubscription.endpoint, "https://example.com/push/5",
      "Wrong endpoint for subscription created with Base64-encoded key");
    isDeeply(new Uint8Array(pushSubscription.options.applicationServerKey), key,
      "App server key getter should match Base64-decoded key");
  });

<<<<<<< HEAD
  add_task(function* validKeyStringInWorker() {
    var base64Key = "BOp8kf30nj6mKFFSPw_w3JAMS99Bac8zneMJ6B6lmKixUO5XTf4AtdPgYUgWke-XE25JHdcooyLgJML1R57jhKY";
    var key = base64UrlDecode(base64Key);
    var data = yield sendRequestToWorker({
=======
  add_task(async function validKeyStringInWorker() {
    var base64Key = "BOp8kf30nj6mKFFSPw_w3JAMS99Bac8zneMJ6B6lmKixUO5XTf4AtdPgYUgWke-XE25JHdcooyLgJML1R57jhKY";
    var key = base64UrlDecode(base64Key);
    var data = await sendRequestToWorker({
>>>>>>> a17af05f
      type: "subscribeWithKey",
      key: base64Key,
    });
    is(data.endpoint, "https://example.com/push/6",
      "Wrong endpoint for subscription created with Base64-encoded key in worker");
    isDeeply(new Uint8Array(data.key), key,
      "App server key getter should match decoded key for subscription created in worker");
  });

<<<<<<< HEAD
  add_task(function* invalidKeyString() {
    try {
      yield registration.pushManager.subscribe({
=======
  add_task(async function invalidKeyString() {
    try {
      await registration.pushManager.subscribe({
>>>>>>> a17af05f
        applicationServerKey: "!@#$^&*",
      });
      ok(false, "Should reject for invalid Base64-encoded keys");
    } catch (error) {
      ok(error instanceof DOMException,
        "Wrong exception type for invalid Base64-encoded key");
      is(error.name, "InvalidCharacterError",
        "Wrong exception name for invalid Base64-encoded key");
    }
  });

<<<<<<< HEAD
  add_task(function* invalidKeyStringInWorker() {
    var errorInfo = yield sendRequestToWorker({
=======
  add_task(async function invalidKeyStringInWorker() {
    var errorInfo = await sendRequestToWorker({
>>>>>>> a17af05f
      type: "subscribeWithKey",
      key: "!@#$^&*",
    });
    ok(errorInfo.isDOMException,
      "Wrong exception type in worker for invalid Base64-encoded key");
    is(errorInfo.name, "InvalidCharacterError",
      "Wrong exception name in worker for invalid Base64-encoded key");
  });

<<<<<<< HEAD
  add_task(function* emptyKeyString() {
    try {
      yield registration.pushManager.subscribe({
=======
  add_task(async function emptyKeyString() {
    try {
      await registration.pushManager.subscribe({
>>>>>>> a17af05f
        applicationServerKey: "",
      });
      ok(false, "Should reject for empty key strings");
    } catch (error) {
      ok(error instanceof DOMException,
        "Wrong exception type for empty key string");
      is(error.name, "InvalidAccessError",
        "Wrong exception name for empty key string");
    }
  });

<<<<<<< HEAD
  add_task(function* emptyKeyStringInWorker() {
    var errorInfo = yield sendRequestToWorker({
=======
  add_task(async function emptyKeyStringInWorker() {
    var errorInfo = await sendRequestToWorker({
>>>>>>> a17af05f
      type: "subscribeWithKey",
      key: "",
    });
    ok(errorInfo.isDOMException,
      "Wrong exception type in worker for empty key string");
    is(errorInfo.name, "InvalidAccessError",
      "Wrong exception name in worker for empty key string");
  });

<<<<<<< HEAD
  add_task(function* unsubscribe() {
=======
  add_task(async function unsubscribe() {
>>>>>>> a17af05f
    is(subscriptions, 6, "Wrong subscription count");
    controlledFrame.remove();
  });

  add_task(async function unregister() {
    await registration.unregister();
  });

</script>
</body>
</html>
<|MERGE_RESOLUTION|>--- conflicted
+++ resolved
@@ -195,15 +195,9 @@
     }
   });
 
-<<<<<<< HEAD
-  add_task(function* validKeyBuffer() {
-    var key = yield generateKey();
-    var pushSubscription = yield registration.pushManager.subscribe({
-=======
   add_task(async function validKeyBuffer() {
     var key = await generateKey();
     var pushSubscription = await registration.pushManager.subscribe({
->>>>>>> a17af05f
       applicationServerKey: key.buffer,
     });
     is(pushSubscription.endpoint, "https://example.com/push/3",
@@ -213,15 +207,9 @@
       "App server key getter should match given key");
   });
 
-<<<<<<< HEAD
-  add_task(function* validKeyBufferInWorker() {
-    var key = yield generateKey();
-    var data = yield sendRequestToWorker({
-=======
   add_task(async function validKeyBufferInWorker() {
     var key = await generateKey();
     var data = await sendRequestToWorker({
->>>>>>> a17af05f
       type: "subscribeWithKey",
       key: key.buffer,
     });
@@ -231,17 +219,10 @@
       "App server key getter should match given key for subscription created in worker");
   });
 
-<<<<<<< HEAD
-  add_task(function* validKeyString() {
-    var base64Key = "BOp8kf30nj6mKFFSPw_w3JAMS99Bac8zneMJ6B6lmKixUO5XTf4AtdPgYUgWke-XE25JHdcooyLgJML1R57jhKY";
-    var key = base64UrlDecode(base64Key);
-    var pushSubscription = yield registration.pushManager.subscribe({
-=======
   add_task(async function validKeyString() {
     var base64Key = "BOp8kf30nj6mKFFSPw_w3JAMS99Bac8zneMJ6B6lmKixUO5XTf4AtdPgYUgWke-XE25JHdcooyLgJML1R57jhKY";
     var key = base64UrlDecode(base64Key);
     var pushSubscription = await registration.pushManager.subscribe({
->>>>>>> a17af05f
       applicationServerKey: base64Key,
     });
     is(pushSubscription.endpoint, "https://example.com/push/5",
@@ -250,17 +231,10 @@
       "App server key getter should match Base64-decoded key");
   });
 
-<<<<<<< HEAD
-  add_task(function* validKeyStringInWorker() {
-    var base64Key = "BOp8kf30nj6mKFFSPw_w3JAMS99Bac8zneMJ6B6lmKixUO5XTf4AtdPgYUgWke-XE25JHdcooyLgJML1R57jhKY";
-    var key = base64UrlDecode(base64Key);
-    var data = yield sendRequestToWorker({
-=======
   add_task(async function validKeyStringInWorker() {
     var base64Key = "BOp8kf30nj6mKFFSPw_w3JAMS99Bac8zneMJ6B6lmKixUO5XTf4AtdPgYUgWke-XE25JHdcooyLgJML1R57jhKY";
     var key = base64UrlDecode(base64Key);
     var data = await sendRequestToWorker({
->>>>>>> a17af05f
       type: "subscribeWithKey",
       key: base64Key,
     });
@@ -270,15 +244,9 @@
       "App server key getter should match decoded key for subscription created in worker");
   });
 
-<<<<<<< HEAD
-  add_task(function* invalidKeyString() {
-    try {
-      yield registration.pushManager.subscribe({
-=======
   add_task(async function invalidKeyString() {
     try {
       await registration.pushManager.subscribe({
->>>>>>> a17af05f
         applicationServerKey: "!@#$^&*",
       });
       ok(false, "Should reject for invalid Base64-encoded keys");
@@ -290,13 +258,8 @@
     }
   });
 
-<<<<<<< HEAD
-  add_task(function* invalidKeyStringInWorker() {
-    var errorInfo = yield sendRequestToWorker({
-=======
   add_task(async function invalidKeyStringInWorker() {
     var errorInfo = await sendRequestToWorker({
->>>>>>> a17af05f
       type: "subscribeWithKey",
       key: "!@#$^&*",
     });
@@ -306,15 +269,9 @@
       "Wrong exception name in worker for invalid Base64-encoded key");
   });
 
-<<<<<<< HEAD
-  add_task(function* emptyKeyString() {
-    try {
-      yield registration.pushManager.subscribe({
-=======
   add_task(async function emptyKeyString() {
     try {
       await registration.pushManager.subscribe({
->>>>>>> a17af05f
         applicationServerKey: "",
       });
       ok(false, "Should reject for empty key strings");
@@ -326,13 +283,8 @@
     }
   });
 
-<<<<<<< HEAD
-  add_task(function* emptyKeyStringInWorker() {
-    var errorInfo = yield sendRequestToWorker({
-=======
   add_task(async function emptyKeyStringInWorker() {
     var errorInfo = await sendRequestToWorker({
->>>>>>> a17af05f
       type: "subscribeWithKey",
       key: "",
     });
@@ -342,11 +294,7 @@
       "Wrong exception name in worker for empty key string");
   });
 
-<<<<<<< HEAD
-  add_task(function* unsubscribe() {
-=======
   add_task(async function unsubscribe() {
->>>>>>> a17af05f
     is(subscriptions, 6, "Wrong subscription count");
     controlledFrame.remove();
   });
