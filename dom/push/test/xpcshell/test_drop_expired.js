--- conflicted
+++ resolved
@@ -20,11 +20,7 @@
   });
 }
 
-<<<<<<< HEAD
-var putRecord = Task.async(function* ({scope, perm, quota, lastPush, lastVisit}) {
-=======
 var putRecord = async function({scope, perm, quota, lastPush, lastVisit}) {
->>>>>>> a17af05f
   let uri = Services.io.newURI(scope);
 
   Services.perms.add(uri, 'desktop-notification',
