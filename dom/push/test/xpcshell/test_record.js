--- conflicted
+++ resolved
@@ -75,26 +75,16 @@
   }
 }
 
-<<<<<<< HEAD
-add_task(function* test_principal_permissions() {
-=======
 add_task(async function test_principal_permissions() {
->>>>>>> a17af05f
   let testProps = [{
     scope: 'https://example.com/',
   }, {
     scope: 'https://example.com/',
     originAttributes: '^userContextId=1',
   }, {
-<<<<<<< HEAD
-    scope: 'https://блог.фанфрог.рф/',
-  }, {
-    scope: 'https://блог.фанфрог.рф/',
-=======
     scope: 'https://xn--90aexm.xn--80ag3aejvc.xn--p1ai/',
   }, {
     scope: 'https://xn--90aexm.xn--80ag3aejvc.xn--p1ai/',
->>>>>>> a17af05f
     originAttributes: '^userContextId=1',
   }];
   for (let props of testProps) {
