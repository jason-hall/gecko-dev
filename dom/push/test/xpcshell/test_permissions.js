/* Any copyright is dedicated to the Public Domain.
   http://creativecommons.org/publicdomain/zero/1.0/ */

'use strict';

const {PushDB, PushService, PushServiceWebSocket} = serviceExports;

const userAgentID = '2c43af06-ab6e-476a-adc4-16cbda54fb89';

let db;

function run_test() {
  do_get_profile();
  setPrefs({
    userAgentID,
  });

  db = PushServiceWebSocket.newPushDB();
  do_register_cleanup(() => {return db.drop().then(_ => db.close());});

  run_next_test();
}

let unregisterDefers = {};

function promiseUnregister(keyID) {
  return new Promise(r => unregisterDefers[keyID] = r);
}

function makePushPermission(url, capability) {
  return {
    QueryInterface: XPCOMUtils.generateQI([Ci.nsIPermission]),
    capability: Ci.nsIPermissionManager[capability],
    expireTime: 0,
    expireType: Ci.nsIPermissionManager.EXPIRE_NEVER,
<<<<<<< HEAD
    principal: Services.scriptSecurityManager.getCodebasePrincipal(
      Services.io.newURI(url)
=======
    principal: Services.scriptSecurityManager.createCodebasePrincipal(
      Services.io.newURI(url), {}
>>>>>>> a17af05f
    ),
    type: 'desktop-notification',
  };
}

function promiseObserverNotifications(topic, count) {
  let notifiedScopes = [];
  let subChangePromise = promiseObserverNotification(topic, (subject, data) => {
    notifiedScopes.push(data);
    return notifiedScopes.length == count;
  });
  return subChangePromise.then(_ => notifiedScopes.sort());
}

function promiseSubscriptionChanges(count) {
  return promiseObserverNotifications(
    PushServiceComponent.subscriptionChangeTopic, count);
}

function promiseSubscriptionModifications(count) {
  return promiseObserverNotifications(
    PushServiceComponent.subscriptionModifiedTopic, count);
}

function allExpired(...keyIDs) {
  return Promise.all(keyIDs.map(
    keyID => db.getByKeyID(keyID)
  )).then(records =>
    records.every(record => record.isExpired())
  );
}

add_task(async function setUp() {
  // Active registration; quota should be reset to 16. Since the quota isn't
  // exposed to content, we shouldn't receive a subscription change event.
  await putTestRecord(db, 'active-allow', 'https://example.info/page/1', 8);

  // Expired registration; should be dropped.
  await putTestRecord(db, 'expired-allow', 'https://example.info/page/2', 0);

  // Active registration; should be expired when we change the permission
  // to "deny".
  await putTestRecord(db, 'active-deny-changed', 'https://example.xyz/page/1', 16);

  // Two active registrations for a visited site. These will expire when we
  // add a "deny" permission.
  await putTestRecord(db, 'active-deny-added-1', 'https://example.net/ham', 16);
  await putTestRecord(db, 'active-deny-added-2', 'https://example.net/green', 8);

  // An already-expired registration for a visited site. We shouldn't send an
  // `unregister` request for this one, but still receive an observer
  // notification when we restore permissions.
  await putTestRecord(db, 'expired-deny-added', 'https://example.net/eggs', 0);

  // A registration that should not be affected by permission list changes
  // because its quota is set to `Infinity`.
  await putTestRecord(db, 'never-expires', 'app://chrome/only', Infinity);

  // A registration that should be dropped when we clear the permission
  // list.
  await putTestRecord(db, 'drop-on-clear', 'https://example.edu/lonely', 16);

  let handshakeDone;
  let handshakePromise = new Promise(resolve => handshakeDone = resolve);
  PushService.init({
    serverURI: 'wss://push.example.org/',
    db,
    makeWebSocket(uri) {
      return new MockWebSocket(uri, {
        onHello(request) {
          this.serverSendMsg(JSON.stringify({
            messageType: 'hello',
            status: 200,
            uaid: userAgentID,
          }));
          handshakeDone();
        },
        onUnregister(request) {
          let resolve = unregisterDefers[request.channelID];
          equal(typeof resolve, 'function',
            'Dropped unexpected channel ID ' + request.channelID);
          delete unregisterDefers[request.channelID];
          equal(request.code, 202,
            'Expected permission revoked unregister reason');
          resolve();
          this.serverSendMsg(JSON.stringify({
            messageType: 'unregister',
            status: 200,
            channelID: request.channelID,
          }));
        },
        onACK(request) {},
      });
    }
  });
  await handshakePromise;
});

add_task(async function test_permissions_allow_added() {
  let subChangePromise = promiseSubscriptionChanges(1);

  await PushService._onPermissionChange(
    makePushPermission('https://example.info', 'ALLOW_ACTION'),
    'added'
  );
  let notifiedScopes = await subChangePromise;

  deepEqual(notifiedScopes, [
    'https://example.info/page/2',
  ], 'Wrong scopes after adding allow');

  let record = await db.getByKeyID('active-allow');
  equal(record.quota, 16,
    'Should reset quota for active records after adding allow');

  record = await db.getByKeyID('expired-allow');
  ok(!record, 'Should drop expired records after adding allow');
});

add_task(async function test_permissions_allow_deleted() {
  let subModifiedPromise = promiseSubscriptionModifications(1);

  let unregisterPromise = promiseUnregister('active-allow');

  await PushService._onPermissionChange(
    makePushPermission('https://example.info', 'ALLOW_ACTION'),
    'deleted'
  );

  await unregisterPromise;

  let notifiedScopes = await subModifiedPromise;
  deepEqual(notifiedScopes, [
    'https://example.info/page/1',
  ], 'Wrong scopes modified after deleting allow');

  let record = await db.getByKeyID('active-allow');
  ok(record.isExpired(),
    'Should expire active record after deleting allow');
});

add_task(async function test_permissions_deny_added() {
  let subModifiedPromise = promiseSubscriptionModifications(2);

  let unregisterPromise = Promise.all([
    promiseUnregister('active-deny-added-1'),
    promiseUnregister('active-deny-added-2'),
  ]);

  await PushService._onPermissionChange(
    makePushPermission('https://example.net', 'DENY_ACTION'),
    'added'
  );
  await unregisterPromise;

  let notifiedScopes = await subModifiedPromise;
  deepEqual(notifiedScopes, [
    'https://example.net/green',
    'https://example.net/ham',
  ], 'Wrong scopes modified after adding deny');

  let isExpired = await allExpired(
    'active-deny-added-1',
    'expired-deny-added'
  );
  ok(isExpired, 'Should expire all registrations after adding deny');
});

add_task(async function test_permissions_deny_deleted() {
  await PushService._onPermissionChange(
    makePushPermission('https://example.net', 'DENY_ACTION'),
    'deleted'
  );

  let isExpired = await allExpired(
    'active-deny-added-1',
    'expired-deny-added'
  );
  ok(isExpired, 'Should retain expired registrations after deleting deny');
});

add_task(async function test_permissions_allow_changed() {
  let subChangePromise = promiseSubscriptionChanges(3);

  await PushService._onPermissionChange(
    makePushPermission('https://example.net', 'ALLOW_ACTION'),
    'changed'
  );

  let notifiedScopes = await subChangePromise;

  deepEqual(notifiedScopes, [
    'https://example.net/eggs',
    'https://example.net/green',
    'https://example.net/ham'
  ], 'Wrong scopes after changing to allow');

  let droppedRecords = await Promise.all([
    db.getByKeyID('active-deny-added-1'),
    db.getByKeyID('active-deny-added-2'),
    db.getByKeyID('expired-deny-added'),
  ]);
  ok(!droppedRecords.some(Boolean),
    'Should drop all expired registrations after changing to allow');
});

add_task(async function test_permissions_deny_changed() {
  let subModifiedPromise = promiseSubscriptionModifications(1);

  let unregisterPromise = promiseUnregister('active-deny-changed');

  await PushService._onPermissionChange(
    makePushPermission('https://example.xyz', 'DENY_ACTION'),
    'changed'
  );

  await unregisterPromise;

  let notifiedScopes = await subModifiedPromise;
  deepEqual(notifiedScopes, [
    'https://example.xyz/page/1',
  ], 'Wrong scopes modified after changing to deny');

  let record = await db.getByKeyID('active-deny-changed');
  ok(record.isExpired(),
    'Should expire active record after changing to deny');
});

add_task(async function test_permissions_clear() {
  let subModifiedPromise = promiseSubscriptionModifications(3);

  deepEqual(await getAllKeyIDs(db), [
    'active-allow',
    'active-deny-changed',
    'drop-on-clear',
    'never-expires',
  ], 'Wrong records in database before clearing');

  let unregisterPromise = Promise.all([
    promiseUnregister('active-allow'),
    promiseUnregister('active-deny-changed'),
    promiseUnregister('drop-on-clear'),
  ]);

  await PushService._onPermissionChange(null, 'cleared');

  await unregisterPromise;

  let notifiedScopes = await subModifiedPromise;
  deepEqual(notifiedScopes, [
    'https://example.edu/lonely',
    'https://example.info/page/1',
    'https://example.xyz/page/1',
  ], 'Wrong scopes modified after clearing registrations');

  deepEqual(await getAllKeyIDs(db), [
    'never-expires',
  ], 'Unrestricted registrations should not be dropped');
});<|MERGE_RESOLUTION|>--- conflicted
+++ resolved
@@ -33,13 +33,8 @@
     capability: Ci.nsIPermissionManager[capability],
     expireTime: 0,
     expireType: Ci.nsIPermissionManager.EXPIRE_NEVER,
-<<<<<<< HEAD
-    principal: Services.scriptSecurityManager.getCodebasePrincipal(
-      Services.io.newURI(url)
-=======
     principal: Services.scriptSecurityManager.createCodebasePrincipal(
       Services.io.newURI(url), {}
->>>>>>> a17af05f
     ),
     type: 'desktop-notification',
   };
