--- conflicted
+++ resolved
@@ -229,30 +229,6 @@
   );
 });
 
-<<<<<<< HEAD
-add_test(function test_subscribe_app_principal() {
-  let principal = Services.scriptSecurityManager.getAppCodebasePrincipal(
-    Services.io.newURI('https://example.net/app/1'),
-    1, /* appId */
-    true /* browserOnly */
-  );
-
-  do_test_pending();
-  PushServiceComponent.subscribe('https://example.net/scope/1', principal, (result, subscription) => {
-    ok(Components.isSuccessCode(result), 'Error creating subscription');
-    ok(subscription.endpoint.startsWith('https://example.org/push'),
-      'Wrong push endpoint in app subscription');
-    ok(!subscription.isSystemSubscription,
-      'Unexpected system subscription for app principal');
-    equal(subscription.quota, 16, 'Wrong quota for app subscription');
-
-    do_test_finished();
-    run_next_test();
-  });
-});
-
-=======
->>>>>>> a17af05f
 add_test(function test_subscribe_origin_principal() {
   let scope = 'https://example.net/origin-principal';
   let principal =
