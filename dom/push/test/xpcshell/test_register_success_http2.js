--- conflicted
+++ resolved
@@ -118,11 +118,7 @@
     'Wrong scope in database record');
 });
 
-<<<<<<< HEAD
-add_task(function* test_complete() {
-=======
 add_task(async function test_complete() {
->>>>>>> a17af05f
   prefs.setBoolPref("dom.push.enabled", pushEnabled);
   prefs.setBoolPref("dom.push.connection.enabled", pushConnectionEnabled);
 });