--- conflicted
+++ resolved
@@ -102,41 +102,6 @@
   is(extendedButton.__proto__, extendedProto, "Created element should have the prototype of the extended type.");
   is(extendedButton.getAttribute("is"), "x-extended-button", "The |is| attribute of the created element should be the extended type.");
   is(extendedButton.type, "submit", "Created element should be a button with type of \"submit\"");
-<<<<<<< HEAD
-
-  // document.createElementNS with different namespace than definition.
-  try {
-    var svgButton = document.createElementNS("http://www.w3.org/2000/svg", "button", {is: "x-extended-button"});
-    ok(false, "An exception should've been thrown");
-  } catch(err) {
-    is(err.name, "NotFoundError", "A NotFoundError exception should've been thrown");
-  }
-
-  // document.createElementNS with no namespace.
-  try {
-    var noNamespaceButton = document.createElementNS("", "button", {is: "x-extended-button"});
-    ok(false, "An exception should've been thrown");
-  } catch(err) {
-    is(err.name, "NotFoundError", "A NotFoundError exception should've been thrown");
-  }
-
-  // document.createElement with non-existant extended type.
-  try {
-    var normalButton = document.createElement("button", {is: "x-non-existant"});
-    ok(false, "An exception should've been thrown");
-  } catch(err) {
-    is(err.name, "NotFoundError", "A NotFoundError exception should've been thrown");
-  }
-
-  // document.createElement with exteneded type that does not match with local name of element.
-  try {
-    var normalDiv = document.createElement("div", {is: "x-extended-button"});
-    ok(false, "An exception should've been thrown");
-  } catch(err) {
-    is(err.name, "NotFoundError", "A NotFoundError exception should've been thrown");
-  }
-=======
->>>>>>> a17af05f
 
   // Custom element constructor.
   var constructedButton = new buttonConstructor();
