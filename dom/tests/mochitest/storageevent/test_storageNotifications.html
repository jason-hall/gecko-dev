<html xmlns="http://www.w3.org/1999/xhtml">
<head>
<title>sessionStorage basic test</title>

<script type="text/javascript" src="/tests/SimpleTest/SimpleTest.js"></script>
<link rel="stylesheet" type="text/css" href="/tests/SimpleTest/test.css" />

<script type="application/javascript">

var expectedTypes = [
  "localStorage",
  "localStorage",
  "sessionStorage",
  "localStorage",
  "sessionStorage",
  "sessionStorage",
  "localStorage",
  "sessionStorage",
  "localStorage",
  "sessionStorage",
  "localStorage",
  "sessionStorage",
  "sessionStorage",
  "localStorage",
  "sessionStorage",
  "localStorage",
];

var tests = Tests();
function setup() {
  sessionStorage.clear();
  SimpleTest.executeSoon(function() {
    tests.next();
  });
}

function* Tests()
{
  // Initially check the both storages are empty
  is(sessionStorage.length, 0, "Session storage is empty [1]");
  is(localStorage.length, 0, "Local storage is empty [1]");

<<<<<<< HEAD
  var onStorageChanged = {
    observe: function(subject, topic, type) {
      if (topic == "dom-storage2-changed") {
        ok(expectedTypes.length > 0, "Not more then expected events encountered");
        is(type, expectedTypes.shift(), "Expected type of the storage notification");
        tests.next();
      }
    }
=======
  function onSessionStorageChanged(e) {
    ok(expectedTypes.length > 0, "Not more then expected events encountered");
    is("sessionStorage", expectedTypes.shift(), "Expected session type of the storage notification");
    tests.next();
>>>>>>> a17af05f
  }

  function onLocalStorageChanged(e) {
    ok(expectedTypes.length > 0, "Not more then expected events encountered");
    is("localStorage", expectedTypes.shift(), "Expected session type of the storage notification");
    tests.next();
  }

  // Listen for storage notifications
  SpecialPowers.addChromeEventListener("MozSessionStorageChanged", onSessionStorageChanged, true);
  SpecialPowers.addChromeEventListener("MozLocalStorageChanged", onLocalStorageChanged, true);

  // add an empty-value key
  localStorage.setItem("empty", "");
  yield undefined;

  localStorage.setItem("empty", "value-1");
  yield undefined;

  sessionStorage.setItem("empty", "");
  yield undefined;

  localStorage.removeItem("empty");
  yield undefined;

  sessionStorage.setItem("empty", "value-1");
  yield undefined;

  sessionStorage.removeItem("empty");
  yield undefined;

  localStorage.setItem("key1", "value-1");
  yield undefined;

  sessionStorage.setItem("key2", "value-2");
  yield undefined;

  localStorage.setItem("key1", "value-1-2");
  yield undefined;

  sessionStorage.setItem("key2", "value-2-2");
  yield undefined;

  localStorage.setItem("key3", "value-3");
  yield undefined;

  sessionStorage.setItem("key4", "value-4");
  yield undefined;

  sessionStorage.removeItem("key4");
  yield undefined;

  localStorage.setItem("key4", "value-4");
  yield undefined;

  sessionStorage.clear();
  yield undefined;

  localStorage.clear();
  yield undefined;

  SimpleTest.executeSoon(function () {
    SpecialPowers.removeChromeEventListener("MozSessionStorageChanged", onSessionStorageChanged, true);
    SpecialPowers.removeChromeEventListener("MozLocalStorageChanged", onLocalStorageChanged, true);

    is(expectedTypes.length, 0, "received the correct number of events");

    sessionStorage.clear();
    localStorage.clear();
    tests = null;
    SimpleTest.finish();
  });
}

SimpleTest.waitForExplicitFinish();

</script>

</head>

<body onload="setup();">

</body>
</html><|MERGE_RESOLUTION|>--- conflicted
+++ resolved
@@ -40,21 +40,10 @@
   is(sessionStorage.length, 0, "Session storage is empty [1]");
   is(localStorage.length, 0, "Local storage is empty [1]");
 
-<<<<<<< HEAD
-  var onStorageChanged = {
-    observe: function(subject, topic, type) {
-      if (topic == "dom-storage2-changed") {
-        ok(expectedTypes.length > 0, "Not more then expected events encountered");
-        is(type, expectedTypes.shift(), "Expected type of the storage notification");
-        tests.next();
-      }
-    }
-=======
   function onSessionStorageChanged(e) {
     ok(expectedTypes.length > 0, "Not more then expected events encountered");
     is("sessionStorage", expectedTypes.shift(), "Expected session type of the storage notification");
     tests.next();
->>>>>>> a17af05f
   }
 
   function onLocalStorageChanged(e) {
