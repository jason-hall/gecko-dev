--- conflicted
+++ resolved
@@ -77,27 +77,17 @@
   headers.append(name, "bar");
 
   checkHas(headers, name, "Has the header");
-<<<<<<< HEAD
-  var expected = (start ? start.concat(",bar") : "bar");
-=======
   var expected = (start ? start.concat(", bar") : "bar");
->>>>>>> a17af05f
   checkGet(headers, name, expected, "Retrieve all headers for name");
 
   headers.append(name, "baz");
   checkHas(headers, name, "Has the header");
-<<<<<<< HEAD
-  expected = (start ? start.concat(",bar,baz") : "bar,baz");
-=======
   expected = (start ? start.concat(", bar, baz") : "bar, baz");
->>>>>>> a17af05f
   checkGet(headers, name, expected, "Retrieve all headers for name");
 
   headers.set(name, "snafu");
   checkHas(headers, name, "Has the header after set");
   checkGet(headers, name, "snafu", "Retrieve all headers after set");
-<<<<<<< HEAD
-=======
 
   const value_bam = "boom";
   let testHTTPWhitespace = ["\t", "\n", "\r", " "];
@@ -125,7 +115,6 @@
              "Header value " + valueBack +
              " should be normalized before checking and throwing");
   }
->>>>>>> a17af05f
 
   headers.delete(name.toUpperCase());
   checkNotHas(headers, name, "Does not have the header after delete");
@@ -189,11 +178,7 @@
     ["uts", "321"]
   ]);
   checkGet(filled, "zxy", "987", "Has first sequence filled key");
-<<<<<<< HEAD
-  checkGet(filled, "xwv", "654,abc", "Has second sequence filled key");
-=======
   checkGet(filled, "xwv", "654, abc", "Has second sequence filled key");
->>>>>>> a17af05f
   checkGet(filled, "uts", "321", "Has third sequence filled key");
   TestCoreBehavior(filled, "xwv");
 
