<!doctype html>
<html>
  <head>
    <title>Testing Selection Events</title>
    <script type="text/javascript" src="/tests/SimpleTest/SimpleTest.js"></script>
    <script type="text/javascript" src="/tests/SimpleTest/EventUtils.js"></script>
    <script type="text/javascript" src="/tests/SimpleTest/SpawnTask.js"></script>
    <link rel="stylesheet" type="text/css" href="/tests/SimpleTest/test.css" />
  </head>

  <body>
    <iframe width="500"></iframe>
    <script>
      add_task(async function() {
        // Push the correct preferences for the test
<<<<<<< HEAD
        yield SpecialPowers.pushPrefEnv({'set': [['dom.select_events.enabled', true]]});
=======
        await SpecialPowers.pushPrefEnv({'set': [
                                          ['dom.select_events.enabled', true],
                                          ['dom.select_events.textcontrols.enabled', true],
                                        ]});
>>>>>>> a17af05f

        // Start the actual test
        await new Promise((done) => {
          var iframe = document.querySelector('iframe');
          iframe.addEventListener('load', done);
          iframe.setAttribute('src', 'frameSelectEvents.html');
        });

        // The child iframe will call add_task before we reach this point,
        // and will handle the rest of the test.
      });
    </script>
  </body>
</html><|MERGE_RESOLUTION|>--- conflicted
+++ resolved
@@ -13,14 +13,10 @@
     <script>
       add_task(async function() {
         // Push the correct preferences for the test
-<<<<<<< HEAD
-        yield SpecialPowers.pushPrefEnv({'set': [['dom.select_events.enabled', true]]});
-=======
         await SpecialPowers.pushPrefEnv({'set': [
                                           ['dom.select_events.enabled', true],
                                           ['dom.select_events.textcontrols.enabled', true],
                                         ]});
->>>>>>> a17af05f
 
         // Start the actual test
         await new Promise((done) => {
