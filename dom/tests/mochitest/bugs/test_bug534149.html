<!DOCTYPE HTML>
<html>
<!--
https://bugzilla.mozilla.org/show_bug.cgi?id=534149
-->
<head>
  <title>Test for Bug 534149</title>
  <script type="application/javascript" src="/tests/SimpleTest/SimpleTest.js"></script>
  <link rel="stylesheet" type="text/css" href="/tests/SimpleTest/test.css"/>
</head>
<body>
<a target="_blank" href="https://bugzilla.mozilla.org/show_bug.cgi?id=534149">Mozilla Bug 534149</a>
<p id="display"></p>
<div id="content" style="display: none">
  
</div>
<pre id="test">
<script type="application/javascript">

/** Test for Bug 534149 **/
function getIDs(iframe) {
  var win = iframe.contentWindow;
  // Force inner creation
  win.document;

  var util = SpecialPowers.getDOMWindowUtils(win);
  return [util.outerWindowID, util.currentInnerWindowID];
}

var i1 = document.createElement("iframe");
var i2 = document.createElement("iframe");

document.body.appendChild(i1);
var [i1outer, i1inner] = getIDs(i1);

document.body.appendChild(i2);
var [i2outer, i2inner] = getIDs(i2);

is(i1inner, i1outer + 1, "For frame 1, inner should come right after outer");
is(i2inner, i2outer + 1, "For frame 2, inner should come right after outer");
is(i2outer, i1inner + 1, "Frame 2 comes right after frame 1");

var innerWindowDestroyID = null;
var outerWindowDestroyID = null;

var outerObserver = {
  observe: function(id) {
    outerWindowDestroyID =
      SpecialPowers.wrap(id).QueryInterface(SpecialPowers.Ci.nsISupportsPRUint64).data;
    SpecialPowers.removeObserver(outerObserver, "outer-window-destroyed");
    maybeContinueTest();
  }
};
var innerObserver = {
  observe: function(id) {
    innerWindowDestroyID =
      SpecialPowers.wrap(id).QueryInterface(SpecialPowers.Ci.nsISupportsPRUint64).data;
    SpecialPowers.removeObserver(innerObserver, "inner-window-destroyed");
    maybeContinueTest();
  }
};

function removeFrame(iframe) {
  SpecialPowers.addObserver(outerObserver, "outer-window-destroyed");
  SpecialPowers.addObserver(innerObserver, "inner-window-destroyed");

  iframe.remove();
<<<<<<< HEAD
=======
}

function maybeContinueTest() {
  if (innerWindowDestroyID != null &&
      outerWindowDestroyID != null) {
    is(innerWindowDestroyID, i1inner, "inner window of frame 1 should be destroyed");
    is(outerWindowDestroyID, i1outer, "outer window of frame 1 should be destroyed");
    SimpleTest.finish();
  }
>>>>>>> a17af05f
}

removeFrame(i1);
SimpleTest.waitForExplicitFinish();

</script>
</pre>
</body>
</html><|MERGE_RESOLUTION|>--- conflicted
+++ resolved
@@ -65,8 +65,6 @@
   SpecialPowers.addObserver(innerObserver, "inner-window-destroyed");
 
   iframe.remove();
-<<<<<<< HEAD
-=======
 }
 
 function maybeContinueTest() {
@@ -76,7 +74,6 @@
     is(outerWindowDestroyID, i1outer, "outer window of frame 1 should be destroyed");
     SimpleTest.finish();
   }
->>>>>>> a17af05f
 }
 
 removeFrame(i1);
