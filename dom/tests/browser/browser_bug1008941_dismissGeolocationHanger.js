--- conflicted
+++ resolved
@@ -7,11 +7,7 @@
 const TEST_URI = "https://example.com/" +
                  "browser/dom/tests/browser/position.html";
 
-<<<<<<< HEAD
-add_task(function* testDismissHanger() {
-=======
 add_task(async function testDismissHanger() {
->>>>>>> a17af05f
   info("Check that location is not shared when dismissing the geolocation hanger");
 
   let promisePanelShown = BrowserTestUtils.waitForEvent(PopupNotifications.panel, "popupshown", true);
