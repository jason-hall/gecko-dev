--- conflicted
+++ resolved
@@ -68,12 +68,8 @@
   const short OPEN_SWITCHTAB     = 4;
 
   /**
-<<<<<<< HEAD
-   * Values for openURI's aFlags parameter. This is a bitflags field.
-=======
    * Values for createContentWindow's and openURI's aFlags parameter.
    * This is a bitflags field.
->>>>>>> a17af05f
    *
    * The 0x1 bit decides the behavior of OPEN_DEFAULTWINDOW, and the 0x4 bit
    * controls whether or not to set the window.opener property on the newly
@@ -84,20 +80,6 @@
    * the same way internally.
    */
   /**
-<<<<<<< HEAD
-   * internal open new window
-   */
-  const long OPEN_NEW           = 0x0;
-  /**
-   * external link (load request from another application, xremote, etc).
-   */
-  const long OPEN_EXTERNAL      = 0x1;
-
-  /**
-   * Don't set the window.opener property on the window which is being opened
-   */
-  const long OPEN_NO_OPENER     = 0x4;
-=======
    * Internal open new window.
    */
   const long OPEN_NEW           = 0x0;
@@ -128,7 +110,6 @@
   createContentWindow(in nsIURI aURI, in mozIDOMWindowProxy aOpener,
                       in short aWhere, in long aFlags,
                       in nsIPrincipal aTriggeringPrincipal);
->>>>>>> a17af05f
 
   /**
    * Load a URI.
@@ -140,19 +121,12 @@
    * @param aFlags flags which control the behavior of the load. The
    *               OPEN_EXTERNAL/OPEN_NEW flag is only used when
    *               aWhere == OPEN_DEFAULTWINDOW.
-<<<<<<< HEAD
-=======
    * @param aTriggeringPrincipal the principal that triggered the load of aURI.
->>>>>>> a17af05f
    * @return the window into which the URI was opened.
   */
   mozIDOMWindowProxy
   openURI(in nsIURI aURI, in mozIDOMWindowProxy aOpener,
-<<<<<<< HEAD
-          in short aWhere, in long aFlags);
-=======
           in short aWhere, in long aFlags, in nsIPrincipal aTriggeringPrincipal);
->>>>>>> a17af05f
 
   /**
    * As above, but return the nsIFrameLoaderOwner for the new window.
@@ -165,13 +139,9 @@
    // See bug 537428
    */
   nsIFrameLoaderOwner openURIInFrame(in nsIURI aURI, in nsIOpenURIInFrameParams params,
-<<<<<<< HEAD
-                                     in short aWhere, in long aFlags);
-=======
                                      in short aWhere, in long aFlags,
                                      in unsigned long long aNextTabParentId,
                                      in AString aName);
->>>>>>> a17af05f
 
   /**
    * @param  aWindow the window to test.
