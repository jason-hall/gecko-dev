--- conflicted
+++ resolved
@@ -51,11 +51,7 @@
 interface nsIObserver;
 interface nsIDOMStorage;
 
-<<<<<<< HEAD
-[scriptable, uuid(c471d440-004b-4c50-a6f2-747db5f443b6)]
-=======
 [scriptable, uuid(4d6732ca-9da7-4176-b8a1-8dde15cd0bf9)]
->>>>>>> a17af05f
 interface nsIDOMWindowUtils : nsISupports {
 
   /**
@@ -1575,8 +1571,6 @@
                                   in AString value2);
 
   /**
-<<<<<<< HEAD
-=======
    * Returns the animation type of the specified property (e.g. 'coord').
    *
    * @param aProperty A longhand CSS property (e.g. 'background-color').
@@ -1595,7 +1589,6 @@
                                      in AString aProperty);
 
   /**
->>>>>>> a17af05f
    * Get the type of the currently focused html input, if any.
    */
   readonly attribute string focusedInputType;
@@ -2027,8 +2020,6 @@
   void removeManuallyManagedState(in nsIDOMElement element,
                                   in AString state);
 
-<<<<<<< HEAD
-=======
   /**
    * Returns usage data for a given storage object.
    *
@@ -2062,7 +2053,6 @@
    */
   readonly attribute boolean isStyledByServo;
 
->>>>>>> a17af05f
   // These consts are only for testing purposes.
   const long DEFAULT_MOUSE_POINTER_ID = 0;
   const long DEFAULT_PEN_POINTER_ID   = 1;
