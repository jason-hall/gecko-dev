/* -*- Mode: IDL; tab-width: 2; indent-tabs-mode: nil; c-basic-offset: 2 -*- */
/* This Source Code Form is subject to the terms of the Mozilla Public
 * License, v. 2.0. If a copy of the MPL was not distributed with this
 * file, You can obtain one at http://mozilla.org/MPL/2.0/. */

#include "domstubs.idl"
#include "nsIRequest.idl"

interface mozIDOMWindow;
interface nsPIDOMWindowInner;
interface mozIDOMWindowProxy;
interface nsIArray;
interface nsIDocument;
interface nsIInterceptedChannel;
interface nsIPrincipal;
interface nsIRunnable;
interface nsIURI;

[scriptable, uuid(52ee2c9d-ee87-4caf-9588-23ae77ff8798)]
interface nsIServiceWorkerUnregisterCallback : nsISupports
{
  // aState is true if the unregistration succeded.
  // It's false if this ServiceWorkerRegistration doesn't exist.
  void unregisterSucceeded(in bool aState);
  void unregisterFailed();
};

interface nsIWorkerDebugger;

[scriptable, builtinclass, uuid(76e357ed-208d-4e4c-9165-1c4059707879)]
interface nsIServiceWorkerInfo : nsISupports
{
  // State values below should match the ServiceWorkerState enumeration.
  const unsigned short STATE_INSTALLING = 0;
  const unsigned short STATE_INSTALLED = 1;
  const unsigned short STATE_ACTIVATING = 2;
  const unsigned short STATE_ACTIVATED = 3;
  const unsigned short STATE_REDUNDANT = 4;
  const unsigned short STATE_UNKNOWN = 5;

  readonly attribute DOMString scriptSpec;
  readonly attribute DOMString cacheName;

  readonly attribute unsigned short state;

  readonly attribute nsIWorkerDebugger debugger;

  readonly attribute bool handlesFetchEvents;

<<<<<<< HEAD
=======
  readonly attribute PRTime installedTime;
  readonly attribute PRTime activatedTime;
  readonly attribute PRTime redundantTime;

>>>>>>> a17af05f
  void attachDebugger();

  void detachDebugger();
};

[scriptable, uuid(87e63548-d440-4b8a-b158-65ad1de0211E)]
interface nsIServiceWorkerRegistrationInfoListener : nsISupports
{
  void onChange();
};

[scriptable, builtinclass, uuid(ddbc1fd4-2f2e-4fca-a395-6e010bbedfe3)]
interface nsIServiceWorkerRegistrationInfo : nsISupports
{
  // State values below should match the ServiceWorkerUpdateViaCache enumeration.
  const unsigned short UPDATE_VIA_CACHE_IMPORTS = 0;
  const unsigned short UPDATE_VIA_CACHE_ALL = 1;
  const unsigned short UPDATE_VIA_CACHE_NONE = 2;

  readonly attribute nsIPrincipal principal;

  readonly attribute DOMString scope;
  readonly attribute DOMString scriptSpec;
  readonly attribute unsigned short updateViaCache;

  readonly attribute PRTime lastUpdateTime;

  readonly attribute nsIServiceWorkerInfo installingWorker;
  readonly attribute nsIServiceWorkerInfo waitingWorker;
  readonly attribute nsIServiceWorkerInfo activeWorker;

  // Allows to get the related nsIServiceWorkerInfo for a given
  // nsIWorkerDebugger. Over time we shouldn't need this anymore,
  // and instead always control then nsIWorkerDebugger from
  // nsIServiceWorkerInfo and not the other way around.  Returns
  // null if the service worker is no longer registered.
  nsIServiceWorkerInfo getWorkerByID(in unsigned long long aID);

  void addListener(in nsIServiceWorkerRegistrationInfoListener listener);

  void removeListener(in nsIServiceWorkerRegistrationInfoListener listener);
};

[scriptable, uuid(9e523e7c-ad6f-4df0-8077-c74aebbc679d)]
interface nsIServiceWorkerManagerListener : nsISupports
{
  void onRegister(in nsIServiceWorkerRegistrationInfo aInfo);

  void onUnregister(in nsIServiceWorkerRegistrationInfo aInfo);
};

[scriptable, builtinclass, uuid(7404c8e8-4d47-4449-8ed1-47d1261d4e33)]
interface nsIServiceWorkerManager : nsISupports
{
  /**
   * Registers a ServiceWorker with script loaded from `aScriptURI` to act as
   * the ServiceWorker for aScope.  Requires a valid entry settings object on
   * the stack. This means you must call this from content code 'within'
   * a window.
   *
   * Returns a Promise.
   */
  nsISupports register(in mozIDOMWindow aWindow,
                       in nsIURI aScope,
                       in nsIURI aScriptURI,
<<<<<<< HEAD
                       in nsLoadFlags aLoadFlags);
=======
                       in uint16_t aUpdateViaCache);
>>>>>>> a17af05f

  /**
   * Unregister an existing ServiceWorker registration for `aScope`.
   * It keeps aCallback alive until the operation is concluded.
   */
  void unregister(in nsIPrincipal aPrincipal,
                  in nsIServiceWorkerUnregisterCallback aCallback,
                  in DOMString aScope);

  // Returns a Promise
  nsISupports getRegistrations(in mozIDOMWindow aWindow);

  // Returns a Promise
  nsISupports getRegistration(in mozIDOMWindow aWindow, in DOMString aScope);

  // Returns a Promise
  nsISupports getReadyPromise(in mozIDOMWindow aWindow);

  // Remove ready pending Promise
  void removeReadyPromise(in mozIDOMWindow aWindow);

  nsIServiceWorkerRegistrationInfo getRegistrationByPrincipal(in nsIPrincipal aPrincipal,
                                                              in DOMString aScope);

  /**
   * Call this to request that document `aDoc` be controlled by a ServiceWorker
   * if a registration exists for it's scope.
   *
   * This MUST only be called once per document!
   */
  [notxpcom,nostdcall] void MaybeStartControlling(in nsIDocument aDoc, in DOMString aDocumentId);

  /**
   * Documents that have called MaybeStartControlling() should call this when
   * they are destroyed. This function may be called multiple times, and is
   * idempotent.
   */
  [notxpcom,nostdcall] void MaybeStopControlling(in nsIDocument aDoc);

  /*
   * Returns a ServiceWorker.
   * window is the window of the caller. scope is the registration's scope and must be
   * a valid entry that window is allowed to load, otherwise this will return nullptr.
   * These are only meant to be called from ServiceWorkerRegistration instances.
   */
  [noscript] nsISupports GetInstalling(in nsPIDOMWindowInner aWindow, in DOMString aScope);
  [noscript] nsISupports GetWaiting(in nsPIDOMWindowInner aWindow, in DOMString aScope);
  [noscript] nsISupports GetActive(in nsPIDOMWindowInner aWindow, in DOMString aScope);

  /*
   * Returns a ServiceWorker object representing the active worker controlling this
   * window.
   */
  [noscript] nsISupports GetDocumentController(in nsPIDOMWindowInner aWindow);

  /*
   * Clears ServiceWorker registrations from memory and disk for the specified
   * host.
   * - All ServiceWorker instances change their state to redundant.
   * - Existing ServiceWorker instances handling fetches will keep running.
   * - All documents will immediately stop being controlled.
   * - Unregister jobs will be queued for all registrations.
   *   This eventually results in the registration being deleted from disk too.
   */
  void removeAndPropagate(in AUTF8String aHost);

  // Testing
  DOMString getScopeForUrl(in nsIPrincipal aPrincipal, in DOMString aPath);

  // Note: This is meant to be used only by about:serviceworkers.
  // It returns an array of nsIServiceWorkerRegistrationInfos.
  nsIArray getAllRegistrations();

  // Note: This is meant to be used only by about:serviceworkers.
  // It calls softUpdate() for each child process.
  [implicit_jscontext] void propagateSoftUpdate(in jsval aOriginAttributes,
                                                in DOMString aScope);

  // Note: This is meant to be used only by about:serviceworkers.
  // It calls unregister() in each child process. The callback is used to
  // inform when unregister() is completed on the current process.
  void propagateUnregister(in nsIPrincipal aPrincipal,
                           in nsIServiceWorkerUnregisterCallback aCallback,
                           in DOMString aScope);

  void sendNotificationClickEvent(in ACString aOriginSuffix,
                                  in ACString scope,
                                  in AString aID,
                                  in AString aTitle,
                                  in AString aDir,
                                  in AString aLang,
                                  in AString aBody,
                                  in AString aTag,
                                  in AString aIcon,
                                  in AString aData,
                                  in AString aBehavior);

  void sendNotificationCloseEvent(in ACString aOriginSuffix,
                                  in ACString scope,
                                  in AString aID,
                                  in AString aTitle,
                                  in AString aDir,
                                  in AString aLang,
                                  in AString aBody,
                                  in AString aTag,
                                  in AString aIcon,
                                  in AString aData,
                                  in AString aBehavior);

  [optional_argc] void sendPushEvent(in ACString aOriginAttributes,
                                     in ACString aScope,
                                     [optional] in uint32_t aDataLength,
                                     [optional, array, size_is(aDataLength)] in uint8_t aDataBytes);
  void sendPushSubscriptionChangeEvent(in ACString aOriginAttributes,
                                       in ACString scope);

  void addListener(in nsIServiceWorkerManagerListener aListener);

  void removeListener(in nsIServiceWorkerManagerListener aListener);

  bool shouldReportToWindow(in mozIDOMWindowProxy aWindow, in ACString aScope);
};

%{ C++
#define SERVICEWORKERMANAGER_CONTRACTID "@mozilla.org/serviceworkers/manager;1"
%}<|MERGE_RESOLUTION|>--- conflicted
+++ resolved
@@ -47,13 +47,10 @@
 
   readonly attribute bool handlesFetchEvents;
 
-<<<<<<< HEAD
-=======
   readonly attribute PRTime installedTime;
   readonly attribute PRTime activatedTime;
   readonly attribute PRTime redundantTime;
 
->>>>>>> a17af05f
   void attachDebugger();
 
   void detachDebugger();
@@ -119,11 +116,7 @@
   nsISupports register(in mozIDOMWindow aWindow,
                        in nsIURI aScope,
                        in nsIURI aScriptURI,
-<<<<<<< HEAD
-                       in nsLoadFlags aLoadFlags);
-=======
                        in uint16_t aUpdateViaCache);
->>>>>>> a17af05f
 
   /**
    * Unregister an existing ServiceWorker registration for `aScope`.
