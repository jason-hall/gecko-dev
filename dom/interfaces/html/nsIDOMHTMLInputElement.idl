--- conflicted
+++ resolved
@@ -35,45 +35,6 @@
            attribute DOMString             name;
 
            attribute boolean               readOnly;
-<<<<<<< HEAD
-           attribute boolean               required;
-           attribute DOMString             step;
-
-           attribute DOMString             align;
-
-           attribute unsigned long         size;
-           attribute unsigned long width;
-           attribute DOMString             src;
-
-           attribute DOMString             type;
-           attribute DOMString             defaultValue;
-          // valustAsDate is only supported via WebIDL, because it's intimately
-          // tied to JS Date objects and xpidl support for that sort of thing is
-          // terrible.
-
-  [optional_argc] void stepDown([optional] in long n);
-  [optional_argc] void stepUp([optional] in long n);
-
-  // The following lines are part of the constraint validation API, see:
-  // http://www.whatwg.org/specs/web-apps/current-work/#the-constraint-validation-api
-  readonly attribute boolean             willValidate;
-  readonly attribute nsIDOMValidityState validity;
-  readonly attribute DOMString           validationMessage;
-  boolean checkValidity();
-  void setCustomValidity(in DOMString error);
-
-  void select();
-
-           attribute DOMString             useMap;
-  readonly attribute nsIControllers        controllers;	
-
-  /**
-   * This non-standard method prevents to check types manually to know if the
-   * element is a text field.
-   */
-  boolean mozIsTextField(in boolean aExcludePassword);
-=======
 
   readonly attribute nsIControllers        controllers;	
->>>>>>> a17af05f
 };