/* -*- Mode: IDL; tab-width: 2; indent-tabs-mode: nil; c-basic-offset: 2 -*- */
/* This Source Code Form is subject to the terms of the Mozilla Public
 * License, v. 2.0. If a copy of the MPL was not distributed with this
 * file, You can obtain one at http://mozilla.org/MPL/2.0/. */

#include "nsIDOMElement.idl"
#include "nsIVariant.idl"

interface nsIDOMHTMLMenuElement;

/**
 * The nsIDOMHTMLElement interface is the primary [X]HTML element
 * interface. It represents a single [X]HTML element in the document
 * tree.
 *
 * This interface is trying to follow the DOM Level 2 HTML specification:
 * http://www.w3.org/TR/DOM-Level-2-HTML/
 *
 * with changes from the work-in-progress WHATWG HTML specification:
 * http://www.whatwg.org/specs/web-apps/current-work/
 */
[uuid(b0c42392-d0e7-4f6a-beb5-a698ce648945)]
interface nsIDOMHTMLElement : nsIDOMElement
{
<<<<<<< HEAD
  // metadata attributes
           attribute DOMString        title;
           attribute DOMString        lang;
           attribute DOMString        dir;
  readonly attribute nsISupports      dataset;

  // user interaction
  /**
   * Indicates that the element is not yet, or is no longer, relevant.
   *
   * See <http://www.whatwg.org/html5/#the-hidden-attribute>.
   */
           attribute boolean          hidden;
           attribute long             tabIndex;
  void focus();
  [binaryname(DOMBlur)]
  void blur();
           attribute DOMString        accessKey;
  readonly attribute DOMString        accessKeyLabel;
           attribute boolean          draggable;
           attribute DOMString        contentEditable;
  readonly attribute boolean          isContentEditable;
  readonly attribute nsIDOMHTMLMenuElement contextMenu;
           attribute boolean          spellcheck;


  // DOM Parsing and Serialization
           attribute DOMString        innerHTML;
           attribute DOMString        outerHTML;
  void insertAdjacentHTML(in DOMString position,
                          in DOMString text);
=======
  readonly attribute boolean          draggable;
  readonly attribute boolean          spellcheck;
>>>>>>> a17af05f


  // CSSOM View
  readonly attribute long             offsetWidth;
  readonly attribute long             offsetHeight;
};<|MERGE_RESOLUTION|>--- conflicted
+++ resolved
@@ -22,42 +22,8 @@
 [uuid(b0c42392-d0e7-4f6a-beb5-a698ce648945)]
 interface nsIDOMHTMLElement : nsIDOMElement
 {
-<<<<<<< HEAD
-  // metadata attributes
-           attribute DOMString        title;
-           attribute DOMString        lang;
-           attribute DOMString        dir;
-  readonly attribute nsISupports      dataset;
-
-  // user interaction
-  /**
-   * Indicates that the element is not yet, or is no longer, relevant.
-   *
-   * See <http://www.whatwg.org/html5/#the-hidden-attribute>.
-   */
-           attribute boolean          hidden;
-           attribute long             tabIndex;
-  void focus();
-  [binaryname(DOMBlur)]
-  void blur();
-           attribute DOMString        accessKey;
-  readonly attribute DOMString        accessKeyLabel;
-           attribute boolean          draggable;
-           attribute DOMString        contentEditable;
-  readonly attribute boolean          isContentEditable;
-  readonly attribute nsIDOMHTMLMenuElement contextMenu;
-           attribute boolean          spellcheck;
-
-
-  // DOM Parsing and Serialization
-           attribute DOMString        innerHTML;
-           attribute DOMString        outerHTML;
-  void insertAdjacentHTML(in DOMString position,
-                          in DOMString text);
-=======
   readonly attribute boolean          draggable;
   readonly attribute boolean          spellcheck;
->>>>>>> a17af05f
 
 
   // CSSOM View
