--- conflicted
+++ resolved
@@ -110,11 +110,7 @@
   {
     MOZ_ASSERT(NS_IsMainThread());
 
-<<<<<<< HEAD
-    PROFILER_LABEL("HTMLCanvasElement", "FrameCapture", js::ProfileEntry::Category::OTHER);
-=======
     AUTO_PROFILER_LABEL("RequestedFrameRefreshObserver::WillRefresh", OTHER);
->>>>>>> a17af05f
 
     if (!mOwningElement) {
       return;
@@ -136,12 +132,8 @@
 
     RefPtr<SourceSurface> snapshot;
     {
-<<<<<<< HEAD
-      PROFILER_LABEL("HTMLCanvasElement", "GetSnapshot", js::ProfileEntry::Category::OTHER);
-=======
       AUTO_PROFILER_LABEL(
         "RequestedFrameRefreshObserver::WillRefresh:GetSnapshot", OTHER);
->>>>>>> a17af05f
       snapshot = mOwningElement->GetSurfaceSnapshot(nullptr);
       if (!snapshot) {
         return;
@@ -150,12 +142,8 @@
 
     RefPtr<DataSourceSurface> copy;
     {
-<<<<<<< HEAD
-      PROFILER_LABEL("HTMLCanvasElement", "CopySnapshot", js::ProfileEntry::Category::OTHER);
-=======
       AUTO_PROFILER_LABEL(
         "RequestedFrameRefreshObserver::WillRefresh:CopySurface", OTHER);
->>>>>>> a17af05f
       copy = CopySurface(snapshot);
       if (!copy) {
         return;
@@ -163,12 +151,8 @@
     }
 
     {
-<<<<<<< HEAD
-      PROFILER_LABEL("HTMLCanvasElement", "SetFrame", js::ProfileEntry::Category::OTHER);
-=======
       AUTO_PROFILER_LABEL(
         "RequestedFrameRefreshObserver::WillRefresh:SetFrame", OTHER);
->>>>>>> a17af05f
       mOwningElement->SetFrameCapture(copy.forget(), aTime);
       mOwningElement->MarkContextCleanForFrameCapture();
     }
@@ -544,19 +528,11 @@
   }
   mPrintState = new HTMLCanvasPrintState(this, mCurrentContext, aCallback);
 
-<<<<<<< HEAD
-  RefPtr<nsRunnableMethod<HTMLCanvasElement> > renderEvent =
-    NewRunnableMethod(this, &HTMLCanvasElement::CallPrintCallback);
-  return OwnerDoc()->Dispatch("HTMLCanvasElement::CallPrintCallback",
-                              TaskCategory::Other,
-                              renderEvent.forget());
-=======
   RefPtr<nsRunnableMethod<HTMLCanvasElement>> renderEvent =
     NewRunnableMethod("dom::HTMLCanvasElement::CallPrintCallback",
                       this,
                       &HTMLCanvasElement::CallPrintCallback);
   return OwnerDoc()->Dispatch(TaskCategory::Other, renderEvent.forget());
->>>>>>> a17af05f
 }
 
 void
@@ -739,11 +715,7 @@
                          MediaStreamTrackSource)
 NS_IMPL_RELEASE_INHERITED(CanvasCaptureTrackSource,
                           MediaStreamTrackSource)
-<<<<<<< HEAD
-NS_INTERFACE_MAP_BEGIN_CYCLE_COLLECTION_INHERITED(CanvasCaptureTrackSource)
-=======
 NS_INTERFACE_MAP_BEGIN_CYCLE_COLLECTION(CanvasCaptureTrackSource)
->>>>>>> a17af05f
 NS_INTERFACE_MAP_END_INHERITING(MediaStreamTrackSource)
 NS_IMPL_CYCLE_COLLECTION_INHERITED(CanvasCaptureTrackSource,
                                    MediaStreamTrackSource,
@@ -879,15 +851,6 @@
     // According to spec, blob should return null if either its horizontal
     // dimension or its vertical dimension is zero. See link below.
     // https://html.spec.whatwg.org/multipage/scripting.html#dom-canvas-toblob
-<<<<<<< HEAD
-    OwnerDoc()->Dispatch("FireNullBlobEvent",
-                  TaskCategory::Other,
-                  NewRunnableMethod<Blob*, const char*>(
-                          &aCallback,
-                          static_cast<void(BlobCallback::*)(
-                            Blob*, const char*)>(&BlobCallback::Call),
-                          nullptr, nullptr));
-=======
     OwnerDoc()->Dispatch(
       TaskCategory::Other,
       NewRunnableMethod<Blob*, const char*>(
@@ -897,7 +860,6 @@
           &BlobCallback::Call),
         nullptr,
         nullptr));
->>>>>>> a17af05f
     return;
   }
 
