/* -*- Mode: C++; tab-width: 8; indent-tabs-mode: nil; c-basic-offset: 2 -*- */
/* vim: set ts=8 sts=2 et sw=2 tw=80: */
/* This Source Code Form is subject to the terms of the Mozilla Public
 * License, v. 2.0. If a copy of the MPL was not distributed with this
 * file, You can obtain one at http://mozilla.org/MPL/2.0/. */

#include "mozilla/dom/HTMLInputElement.h"

#include "mozilla/ArrayUtils.h"
#include "mozilla/AsyncEventDispatcher.h"
#include "mozilla/DebugOnly.h"
#include "mozilla/dom/Date.h"
#include "mozilla/dom/Directory.h"
#include "mozilla/dom/HTMLFormSubmission.h"
#include "mozilla/dom/FileSystemUtils.h"
#include "mozilla/dom/GetFilesHelper.h"
#include "nsAttrValueInlines.h"
#include "nsCRTGlue.h"

#include "nsIDOMHTMLInputElement.h"
#include "nsITextControlElement.h"
#include "nsIDOMNSEditableElement.h"
#include "nsIRadioVisitor.h"
#include "InputType.h"

#include "HTMLFormSubmissionConstants.h"
#include "mozilla/Telemetry.h"
#include "nsIControllers.h"
#include "nsIStringBundle.h"
#include "nsFocusManager.h"
#include "nsColorControlFrame.h"
#include "nsNumberControlFrame.h"
#include "nsPIDOMWindow.h"
#include "nsRepeatService.h"
#include "nsContentCID.h"
#include "nsIComponentManager.h"
#include "nsIDOMHTMLFormElement.h"
#include "mozilla/dom/ProgressEvent.h"
#include "nsGkAtoms.h"
#include "nsStyleConsts.h"
#include "nsPresContext.h"
#include "nsMappedAttributes.h"
#include "nsIFormControl.h"
#include "nsIDocument.h"
#include "nsIPresShell.h"
#include "nsIFormControlFrame.h"
#include "nsITextControlFrame.h"
#include "nsIFrame.h"
#include "nsRangeFrame.h"
#include "nsIServiceManager.h"
#include "nsError.h"
#include "nsIEditor.h"
#include "nsDocument.h"
#include "nsAttrValueOrString.h"
#include "nsDateTimeControlFrame.h"

#include "nsPresState.h"
#include "nsIDOMEvent.h"
#include "nsIDOMNodeList.h"
#include "nsIDOMHTMLCollection.h"
#include "nsLinebreakConverter.h" //to strip out carriage returns
#include "nsReadableUtils.h"
#include "nsUnicharUtils.h"
#include "nsLayoutUtils.h"
#include "nsVariant.h"

#include "nsIDOMMutationEvent.h"
#include "mozilla/ContentEvents.h"
#include "mozilla/EventDispatcher.h"
#include "mozilla/EventStates.h"
#include "mozilla/GenericSpecifiedValuesInlines.h"
#include "mozilla/InternalMutationEvent.h"
#include "mozilla/TextEditor.h"
#include "mozilla/TextEvents.h"
#include "mozilla/TouchEvents.h"

#include <algorithm>

// input type=radio
#include "nsIRadioGroupContainer.h"

// input type=file
#include "mozilla/dom/FileSystemEntry.h"
#include "mozilla/dom/FileSystem.h"
#include "mozilla/dom/File.h"
#include "mozilla/dom/FileList.h"
#include "nsIFile.h"
#include "nsDirectoryServiceDefs.h"
#include "nsIContentPrefService2.h"
#include "nsIMIMEService.h"
#include "nsIObserverService.h"
#include "nsIPopupWindowManager.h"
#include "nsGlobalWindow.h"

// input type=image
#include "nsImageLoadingContent.h"
#include "imgRequestProxy.h"

#include "mozAutoDocUpdate.h"
#include "nsContentCreatorFunctions.h"
#include "nsContentUtils.h"
#include "mozilla/dom/DirectionalityUtils.h"
#include "nsRadioVisitor.h"
#include "nsTextEditorState.h"

#include "mozilla/LookAndFeel.h"
#include "mozilla/Preferences.h"
#include "mozilla/MathAlgorithms.h"

#include "nsIIDNService.h"

#include <limits>

#include "nsIColorPicker.h"
#include "nsIStringEnumerator.h"
#include "HTMLSplitOnSpacesTokenizer.h"
#include "nsIController.h"
#include "nsIMIMEInfo.h"
#include "nsFrameSelection.h"

// input type=date
#include "js/Date.h"

NS_IMPL_NS_NEW_HTML_ELEMENT_CHECK_PARSER(Input)

// XXX align=left, hspace, vspace, border? other nav4 attrs

static NS_DEFINE_CID(kXULControllersCID,  NS_XULCONTROLLERS_CID);

namespace mozilla {
namespace dom {

// First bits are needed for the control type.
#define NS_OUTER_ACTIVATE_EVENT   (1 << 9)
#define NS_ORIGINAL_CHECKED_VALUE (1 << 10)
#define NS_NO_CONTENT_DISPATCH    (1 << 11)
#define NS_ORIGINAL_INDETERMINATE_VALUE (1 << 12)
#define NS_CONTROL_TYPE(bits)  ((bits) & ~( \
  NS_OUTER_ACTIVATE_EVENT | NS_ORIGINAL_CHECKED_VALUE | NS_NO_CONTENT_DISPATCH | \
  NS_ORIGINAL_INDETERMINATE_VALUE))
#define NS_PRE_HANDLE_BLUR_EVENT  (1 << 13)
#define NS_PRE_HANDLE_INPUT_EVENT (1 << 14)

// whether textfields should be selected once focused:
//  -1: no, 1: yes, 0: uninitialized
static int32_t gSelectTextFieldOnFocus;
UploadLastDir* HTMLInputElement::gUploadLastDir;

static const nsAttrValue::EnumTable kInputTypeTable[] = {
  { "button", NS_FORM_INPUT_BUTTON },
  { "checkbox", NS_FORM_INPUT_CHECKBOX },
  { "color", NS_FORM_INPUT_COLOR },
  { "date", NS_FORM_INPUT_DATE },
  { "datetime-local", NS_FORM_INPUT_DATETIME_LOCAL },
  { "email", NS_FORM_INPUT_EMAIL },
  { "file", NS_FORM_INPUT_FILE },
  { "hidden", NS_FORM_INPUT_HIDDEN },
  { "reset", NS_FORM_INPUT_RESET },
  { "image", NS_FORM_INPUT_IMAGE },
  { "month", NS_FORM_INPUT_MONTH },
  { "number", NS_FORM_INPUT_NUMBER },
  { "password", NS_FORM_INPUT_PASSWORD },
  { "radio", NS_FORM_INPUT_RADIO },
  { "range", NS_FORM_INPUT_RANGE },
  { "search", NS_FORM_INPUT_SEARCH },
  { "submit", NS_FORM_INPUT_SUBMIT },
  { "tel", NS_FORM_INPUT_TEL },
  { "time", NS_FORM_INPUT_TIME },
  { "url", NS_FORM_INPUT_URL },
  { "week", NS_FORM_INPUT_WEEK },
  // "text" must be last for ParseAttribute to work right.  If you add things
  // before it, please update kInputDefaultType.
  { "text", NS_FORM_INPUT_TEXT },
  { nullptr, 0 }
};

// Default type is 'text'.
static const nsAttrValue::EnumTable* kInputDefaultType =
  &kInputTypeTable[ArrayLength(kInputTypeTable) - 2];

static const uint8_t NS_INPUT_INPUTMODE_AUTO              = 0;
static const uint8_t NS_INPUT_INPUTMODE_NUMERIC           = 1;
static const uint8_t NS_INPUT_INPUTMODE_DIGIT             = 2;
static const uint8_t NS_INPUT_INPUTMODE_UPPERCASE         = 3;
static const uint8_t NS_INPUT_INPUTMODE_LOWERCASE         = 4;
static const uint8_t NS_INPUT_INPUTMODE_TITLECASE         = 5;
static const uint8_t NS_INPUT_INPUTMODE_AUTOCAPITALIZED   = 6;

static const nsAttrValue::EnumTable kInputInputmodeTable[] = {
  { "auto", NS_INPUT_INPUTMODE_AUTO },
  { "numeric", NS_INPUT_INPUTMODE_NUMERIC },
  { "digit", NS_INPUT_INPUTMODE_DIGIT },
  { "uppercase", NS_INPUT_INPUTMODE_UPPERCASE },
  { "lowercase", NS_INPUT_INPUTMODE_LOWERCASE },
  { "titlecase", NS_INPUT_INPUTMODE_TITLECASE },
  { "autocapitalized", NS_INPUT_INPUTMODE_AUTOCAPITALIZED },
  { nullptr, 0 }
};

// Default inputmode value is "auto".
static const nsAttrValue::EnumTable* kInputDefaultInputmode = &kInputInputmodeTable[0];

const Decimal HTMLInputElement::kStepScaleFactorDate = Decimal(86400000);
const Decimal HTMLInputElement::kStepScaleFactorNumberRange = Decimal(1);
const Decimal HTMLInputElement::kStepScaleFactorTime = Decimal(1000);
const Decimal HTMLInputElement::kStepScaleFactorMonth = Decimal(1);
const Decimal HTMLInputElement::kStepScaleFactorWeek = Decimal(7 * 86400000);
const Decimal HTMLInputElement::kDefaultStepBase = Decimal(0);
const Decimal HTMLInputElement::kDefaultStepBaseWeek = Decimal(-259200000);
const Decimal HTMLInputElement::kDefaultStep = Decimal(1);
const Decimal HTMLInputElement::kDefaultStepTime = Decimal(60);
const Decimal HTMLInputElement::kStepAny = Decimal(0);

const double HTMLInputElement::kMinimumYear = 1;
const double HTMLInputElement::kMaximumYear = 275760;
const double HTMLInputElement::kMaximumWeekInMaximumYear = 37;
const double HTMLInputElement::kMaximumDayInMaximumYear = 13;
const double HTMLInputElement::kMaximumMonthInMaximumYear = 9;
const double HTMLInputElement::kMaximumWeekInYear = 53;
const double HTMLInputElement::kMsPerDay = 24 * 60 * 60 * 1000;

#define NS_INPUT_ELEMENT_STATE_IID                 \
{ /* dc3b3d14-23e2-4479-b513-7b369343e3a0 */       \
  0xdc3b3d14,                                      \
  0x23e2,                                          \
  0x4479,                                          \
  {0xb5, 0x13, 0x7b, 0x36, 0x93, 0x43, 0xe3, 0xa0} \
}

#define PROGRESS_STR "progress"
static const uint32_t kProgressEventInterval = 50; // ms

// An helper class for the dispatching of the 'change' event.
// This class is used when the FilePicker finished its task (or when files and
// directories are set by some chrome/test only method).
// The task of this class is to postpone the dispatching of 'change' and 'input'
// events at the end of the exploration of the directories.
class DispatchChangeEventCallback final : public GetFilesCallback
{
public:
  explicit DispatchChangeEventCallback(HTMLInputElement* aInputElement)
    : mInputElement(aInputElement)
  {
    MOZ_ASSERT(aInputElement);
  }

  virtual void
  Callback(nsresult aStatus, const Sequence<RefPtr<File>>& aFiles) override
  {
    nsTArray<OwningFileOrDirectory> array;
    for (uint32_t i = 0; i < aFiles.Length(); ++i) {
      OwningFileOrDirectory* element = array.AppendElement();
      element->SetAsFile() = aFiles[i];
    }

    mInputElement->SetFilesOrDirectories(array, true);
    Unused << NS_WARN_IF(NS_FAILED(DispatchEvents()));
  }

  nsresult
  DispatchEvents()
  {
    nsresult rv = NS_OK;
    rv = nsContentUtils::DispatchTrustedEvent(mInputElement->OwnerDoc(),
                                              static_cast<nsIDOMHTMLInputElement*>(mInputElement.get()),
                                              NS_LITERAL_STRING("input"), true,
                                              false);
    NS_WARNING_ASSERTION(NS_SUCCEEDED(rv), "DispatchTrustedEvent failed");

    rv = nsContentUtils::DispatchTrustedEvent(mInputElement->OwnerDoc(),
                                              static_cast<nsIDOMHTMLInputElement*>(mInputElement.get()),
                                              NS_LITERAL_STRING("change"), true,
                                              false);

    return rv;
  }

private:
  RefPtr<HTMLInputElement> mInputElement;
};

class HTMLInputElementState final : public nsISupports
{
  public:
    NS_DECLARE_STATIC_IID_ACCESSOR(NS_INPUT_ELEMENT_STATE_IID)
    NS_DECL_ISUPPORTS

    bool IsCheckedSet()
    {
      return mCheckedSet;
    }

    bool GetChecked()
    {
      return mChecked;
    }

    void SetChecked(bool aChecked)
    {
      mChecked = aChecked;
      mCheckedSet = true;
    }

    const nsString& GetValue()
    {
      return mValue;
    }

    void SetValue(const nsAString& aValue)
    {
      mValue = aValue;
    }

    void
    GetFilesOrDirectories(nsPIDOMWindowInner* aWindow,
                          nsTArray<OwningFileOrDirectory>& aResult) const
    {
      for (uint32_t i = 0; i < mBlobImplsOrDirectoryPaths.Length(); ++i) {
        if (mBlobImplsOrDirectoryPaths[i].mType == BlobImplOrDirectoryPath::eBlobImpl) {
          RefPtr<File> file =
            File::Create(aWindow,
                         mBlobImplsOrDirectoryPaths[i].mBlobImpl);
          MOZ_ASSERT(file);

          OwningFileOrDirectory* element = aResult.AppendElement();
          element->SetAsFile() = file;
        } else {
          MOZ_ASSERT(mBlobImplsOrDirectoryPaths[i].mType == BlobImplOrDirectoryPath::eDirectoryPath);

          nsCOMPtr<nsIFile> file;
          nsresult rv =
            NS_NewLocalFile(mBlobImplsOrDirectoryPaths[i].mDirectoryPath,
                            true, getter_AddRefs(file));
          if (NS_WARN_IF(NS_FAILED(rv))) {
            continue;
          }

          RefPtr<Directory> directory = Directory::Create(aWindow, file);
          MOZ_ASSERT(directory);

          OwningFileOrDirectory* element = aResult.AppendElement();
          element->SetAsDirectory() = directory;
        }
      }
    }

    void SetFilesOrDirectories(const nsTArray<OwningFileOrDirectory>& aArray)
    {
      mBlobImplsOrDirectoryPaths.Clear();
      for (uint32_t i = 0; i < aArray.Length(); ++i) {
        if (aArray[i].IsFile()) {
          BlobImplOrDirectoryPath* data = mBlobImplsOrDirectoryPaths.AppendElement();

          data->mBlobImpl = aArray[i].GetAsFile()->Impl();
          data->mType = BlobImplOrDirectoryPath::eBlobImpl;
        } else {
          MOZ_ASSERT(aArray[i].IsDirectory());
          nsAutoString fullPath;
          nsresult rv = aArray[i].GetAsDirectory()->GetFullRealPath(fullPath);
          if (NS_WARN_IF(NS_FAILED(rv))) {
            continue;
          }

          BlobImplOrDirectoryPath* data =
            mBlobImplsOrDirectoryPaths.AppendElement();

          data->mDirectoryPath = fullPath;
          data->mType = BlobImplOrDirectoryPath::eDirectoryPath;
        }
      }
    }

    HTMLInputElementState()
      : mValue()
      , mChecked(false)
      , mCheckedSet(false)
    {}

  protected:
    ~HTMLInputElementState() {}

    nsString mValue;

    struct BlobImplOrDirectoryPath
    {
      RefPtr<BlobImpl> mBlobImpl;
      nsString mDirectoryPath;

      enum {
        eBlobImpl,
        eDirectoryPath
      } mType;
    };

    nsTArray<BlobImplOrDirectoryPath> mBlobImplsOrDirectoryPaths;

    bool mChecked;
    bool mCheckedSet;
};

NS_DEFINE_STATIC_IID_ACCESSOR(HTMLInputElementState, NS_INPUT_ELEMENT_STATE_IID)

NS_IMPL_ISUPPORTS(HTMLInputElementState, HTMLInputElementState)

struct HTMLInputElement::FileData
{
  /**
   * The value of the input if it is a file input. This is the list of files or
   * directories DOM objects used when uploading a file. It is vital that this
   * is kept separate from mValue so that it won't be possible to 'leak' the
   * value from a text-input to a file-input. Additionally, the logic for this
   * value is kept as simple as possible to avoid accidental errors where the
   * wrong filename is used.  Therefor the list of filenames is always owned by
   * this member, never by the frame. Whenever the frame wants to change the
   * filename it has to call SetFilesOrDirectories to update this member.
   */
  nsTArray<OwningFileOrDirectory> mFilesOrDirectories;

  RefPtr<GetFilesHelper> mGetFilesRecursiveHelper;
  RefPtr<GetFilesHelper> mGetFilesNonRecursiveHelper;

  /**
   * Hack for bug 1086684: Stash the .value when we're a file picker.
   */
  nsString mFirstFilePath;

  RefPtr<FileList> mFileList;
  Sequence<RefPtr<FileSystemEntry>> mEntries;

  nsString mStaticDocFileList;

  void ClearGetFilesHelpers()
  {
    if (mGetFilesRecursiveHelper) {
      mGetFilesRecursiveHelper->Unlink();
      mGetFilesRecursiveHelper = nullptr;
    }

    if (mGetFilesNonRecursiveHelper) {
      mGetFilesNonRecursiveHelper->Unlink();
      mGetFilesNonRecursiveHelper = nullptr;
    }
  }

  // Cycle Collection support.
  void Traverse(nsCycleCollectionTraversalCallback &cb)
  {
    FileData* tmp = this;
    NS_IMPL_CYCLE_COLLECTION_TRAVERSE(mFilesOrDirectories)
    NS_IMPL_CYCLE_COLLECTION_TRAVERSE(mFileList)
    NS_IMPL_CYCLE_COLLECTION_TRAVERSE(mEntries)
    if (mGetFilesRecursiveHelper) {
      mGetFilesRecursiveHelper->Traverse(cb);
    }

    if (mGetFilesNonRecursiveHelper) {
      mGetFilesNonRecursiveHelper->Traverse(cb);
    }
  }

  void Unlink()
  {
    FileData* tmp = this;
    NS_IMPL_CYCLE_COLLECTION_UNLINK(mFilesOrDirectories)
    NS_IMPL_CYCLE_COLLECTION_UNLINK(mFileList)
    NS_IMPL_CYCLE_COLLECTION_UNLINK(mEntries)
    ClearGetFilesHelpers();
  }
};

HTMLInputElement::nsFilePickerShownCallback::nsFilePickerShownCallback(
  HTMLInputElement* aInput, nsIFilePicker* aFilePicker)
  : mFilePicker(aFilePicker)
  , mInput(aInput)
{
}

NS_IMPL_ISUPPORTS(UploadLastDir::ContentPrefCallback, nsIContentPrefCallback2)

NS_IMETHODIMP
UploadLastDir::ContentPrefCallback::HandleCompletion(uint16_t aReason)
{
  nsCOMPtr<nsIFile> localFile;
  nsAutoString prefStr;

  if (aReason == nsIContentPrefCallback2::COMPLETE_ERROR || !mResult) {
    Preferences::GetString("dom.input.fallbackUploadDir", prefStr);
  }

  if (prefStr.IsEmpty() && mResult) {
    nsCOMPtr<nsIVariant> pref;
    mResult->GetValue(getter_AddRefs(pref));
    pref->GetAsAString(prefStr);
  }

  if (!prefStr.IsEmpty()) {
    localFile = do_CreateInstance(NS_LOCAL_FILE_CONTRACTID);
    if (localFile && NS_WARN_IF(NS_FAILED(localFile->InitWithPath(prefStr)))) {
      localFile = nullptr;
    }
  }

  if (localFile) {
    mFilePicker->SetDisplayDirectory(localFile);
  } else {
    // If no custom directory was set through the pref, default to
    // "desktop" directory for each platform.
    mFilePicker->SetDisplaySpecialDirectory(NS_LITERAL_STRING(NS_OS_DESKTOP_DIR));
  }

  mFilePicker->Open(mFpCallback);
  return NS_OK;
}

NS_IMETHODIMP
UploadLastDir::ContentPrefCallback::HandleResult(nsIContentPref* pref)
{
  mResult = pref;
  return NS_OK;
}

NS_IMETHODIMP
UploadLastDir::ContentPrefCallback::HandleError(nsresult error)
{
  // HandleCompletion is always called (even with HandleError was called),
  // so we don't need to do anything special here.
  return NS_OK;
}

namespace {

/**
 * This may return nullptr if the DOM File's implementation of
 * File::mozFullPathInternal does not successfully return a non-empty
 * string that is a valid path. This can happen on Firefox OS, for example,
 * where the file picker can create Blobs.
 */
static already_AddRefed<nsIFile>
LastUsedDirectory(const OwningFileOrDirectory& aData)
{
  if (aData.IsFile()) {
    nsAutoString path;
    ErrorResult error;
    aData.GetAsFile()->GetMozFullPathInternal(path, error);
    if (error.Failed() || path.IsEmpty()) {
      error.SuppressException();
      return nullptr;
    }

    nsCOMPtr<nsIFile> localFile;
    nsresult rv = NS_NewLocalFile(path, true, getter_AddRefs(localFile));
    if (NS_WARN_IF(NS_FAILED(rv))) {
      return nullptr;
    }

    nsCOMPtr<nsIFile> parentFile;
    rv = localFile->GetParent(getter_AddRefs(parentFile));
    if (NS_WARN_IF(NS_FAILED(rv))) {
      return nullptr;
    }

    return parentFile.forget();
  }

  MOZ_ASSERT(aData.IsDirectory());

  nsCOMPtr<nsIFile> localFile = aData.GetAsDirectory()->GetInternalNsIFile();
  MOZ_ASSERT(localFile);

  return localFile.forget();
}

void
GetDOMFileOrDirectoryName(const OwningFileOrDirectory& aData,
                          nsAString& aName)
{
  if (aData.IsFile()) {
    aData.GetAsFile()->GetName(aName);
  } else {
    MOZ_ASSERT(aData.IsDirectory());
    ErrorResult rv;
    aData.GetAsDirectory()->GetName(aName, rv);
    if (NS_WARN_IF(rv.Failed())) {
      rv.SuppressException();
    }
  }
}

void
GetDOMFileOrDirectoryPath(const OwningFileOrDirectory& aData,
                          nsAString& aPath,
                          ErrorResult& aRv)
{
  if (aData.IsFile()) {
    aData.GetAsFile()->GetMozFullPathInternal(aPath, aRv);
  } else {
    MOZ_ASSERT(aData.IsDirectory());
    aData.GetAsDirectory()->GetFullRealPath(aPath);
  }
}

} // namespace

/* static */
bool
HTMLInputElement::ValueAsDateEnabled(JSContext* cx, JSObject* obj)
{
  return IsExperimentalFormsEnabled() || IsInputDateTimeEnabled() ||
    IsInputDateTimeOthersEnabled();
}

NS_IMETHODIMP
HTMLInputElement::nsFilePickerShownCallback::Done(int16_t aResult)
{
  mInput->PickerClosed();

  if (aResult == nsIFilePicker::returnCancel) {
    return NS_OK;
  }

  int16_t mode;
  mFilePicker->GetMode(&mode);

  // Collect new selected filenames
  nsTArray<OwningFileOrDirectory> newFilesOrDirectories;
  if (mode == static_cast<int16_t>(nsIFilePicker::modeOpenMultiple)) {
    nsCOMPtr<nsISimpleEnumerator> iter;
    nsresult rv =
      mFilePicker->GetDomFileOrDirectoryEnumerator(getter_AddRefs(iter));
    NS_ENSURE_SUCCESS(rv, rv);

    if (!iter) {
      return NS_OK;
    }

    nsCOMPtr<nsISupports> tmp;
    bool hasMore = true;

    while (NS_SUCCEEDED(iter->HasMoreElements(&hasMore)) && hasMore) {
      iter->GetNext(getter_AddRefs(tmp));
      nsCOMPtr<nsIDOMBlob> domBlob = do_QueryInterface(tmp);
      MOZ_ASSERT(domBlob,
                 "Null file object from FilePicker's file enumerator?");
      if (!domBlob) {
        continue;
      }

      OwningFileOrDirectory* element = newFilesOrDirectories.AppendElement();
      element->SetAsFile() = static_cast<File*>(domBlob.get());
    }
  } else {
    MOZ_ASSERT(mode == static_cast<int16_t>(nsIFilePicker::modeOpen) ||
               mode == static_cast<int16_t>(nsIFilePicker::modeGetFolder));
    nsCOMPtr<nsISupports> tmp;
    nsresult rv = mFilePicker->GetDomFileOrDirectory(getter_AddRefs(tmp));
    NS_ENSURE_SUCCESS(rv, rv);

    nsCOMPtr<nsIDOMBlob> blob = do_QueryInterface(tmp);
    if (blob) {
      RefPtr<File> file = static_cast<Blob*>(blob.get())->ToFile();
      MOZ_ASSERT(file);

      OwningFileOrDirectory* element = newFilesOrDirectories.AppendElement();
      element->SetAsFile() = file;
    } else if (tmp) {
      RefPtr<Directory> directory = static_cast<Directory*>(tmp.get());
      OwningFileOrDirectory* element = newFilesOrDirectories.AppendElement();
      element->SetAsDirectory() = directory;
    }
  }

  if (newFilesOrDirectories.IsEmpty()) {
    return NS_OK;
  }

  // Store the last used directory using the content pref service:
  nsCOMPtr<nsIFile> lastUsedDir = LastUsedDirectory(newFilesOrDirectories[0]);

  if (lastUsedDir) {
    HTMLInputElement::gUploadLastDir->StoreLastUsedDirectory(
      mInput->OwnerDoc(), lastUsedDir);
  }

  // The text control frame (if there is one) isn't going to send a change
  // event because it will think this is done by a script.
  // So, we can safely send one by ourself.
  mInput->SetFilesOrDirectories(newFilesOrDirectories, true);

  RefPtr<DispatchChangeEventCallback> dispatchChangeEventCallback =
    new DispatchChangeEventCallback(mInput);

  if (IsWebkitDirPickerEnabled() &&
      mInput->HasAttr(kNameSpaceID_None, nsGkAtoms::webkitdirectory)) {
    ErrorResult error;
    GetFilesHelper* helper = mInput->GetOrCreateGetFilesHelper(true, error);
    if (NS_WARN_IF(error.Failed())) {
      return error.StealNSResult();
    }

    helper->AddCallback(dispatchChangeEventCallback);
    return NS_OK;
  }

  return dispatchChangeEventCallback->DispatchEvents();
}

NS_IMPL_ISUPPORTS(HTMLInputElement::nsFilePickerShownCallback,
                  nsIFilePickerShownCallback)

class nsColorPickerShownCallback final
  : public nsIColorPickerShownCallback
{
  ~nsColorPickerShownCallback() {}

public:
  nsColorPickerShownCallback(HTMLInputElement* aInput,
                             nsIColorPicker* aColorPicker)
    : mInput(aInput)
    , mColorPicker(aColorPicker)
    , mValueChanged(false)
  {}

  NS_DECL_ISUPPORTS

  NS_IMETHOD Update(const nsAString& aColor) override;
  NS_IMETHOD Done(const nsAString& aColor) override;

private:
  /**
   * Updates the internals of the object using aColor as the new value.
   * If aTrustedUpdate is true, it will consider that aColor is a new value.
   * Otherwise, it will check that aColor is different from the current value.
   */
  nsresult UpdateInternal(const nsAString& aColor, bool aTrustedUpdate);

  RefPtr<HTMLInputElement> mInput;
  nsCOMPtr<nsIColorPicker>   mColorPicker;
  bool                       mValueChanged;
};

nsresult
nsColorPickerShownCallback::UpdateInternal(const nsAString& aColor,
                                           bool aTrustedUpdate)
{
  bool valueChanged = false;

  nsAutoString oldValue;
  if (aTrustedUpdate) {
    valueChanged = true;
  } else {
    mInput->GetValue(oldValue, CallerType::System);
  }

  IgnoredErrorResult rv;
  mInput->SetValue(aColor, CallerType::System, rv);

  if (!aTrustedUpdate) {
    nsAutoString newValue;
    mInput->GetValue(newValue, CallerType::System);
    if (!oldValue.Equals(newValue)) {
      valueChanged = true;
    }
  }

  if (valueChanged) {
    mValueChanged = true;
    return nsContentUtils::DispatchTrustedEvent(mInput->OwnerDoc(),
                                                static_cast<nsIDOMHTMLInputElement*>(mInput.get()),
                                                NS_LITERAL_STRING("input"), true,
                                                false);
  }

  return NS_OK;
}

NS_IMETHODIMP
nsColorPickerShownCallback::Update(const nsAString& aColor)
{
  return UpdateInternal(aColor, true);
}

NS_IMETHODIMP
nsColorPickerShownCallback::Done(const nsAString& aColor)
{
  /**
   * When Done() is called, we might be at the end of a serie of Update() calls
   * in which case mValueChanged is set to true and a change event will have to
   * be fired but we might also be in a one shot Done() call situation in which
   * case we should fire a change event iif the value actually changed.
   * UpdateInternal(bool) is taking care of that logic for us.
   */
  nsresult rv = NS_OK;

  mInput->PickerClosed();

  if (!aColor.IsEmpty()) {
    UpdateInternal(aColor, false);
  }

  if (mValueChanged) {
    rv = nsContentUtils::DispatchTrustedEvent(mInput->OwnerDoc(),
                                              static_cast<nsIDOMHTMLInputElement*>(mInput.get()),
                                              NS_LITERAL_STRING("change"), true,
                                              false);
  }

  return rv;
}

NS_IMPL_ISUPPORTS(nsColorPickerShownCallback, nsIColorPickerShownCallback)

bool
HTMLInputElement::IsPopupBlocked() const
{
  nsCOMPtr<nsPIDOMWindowOuter> win = OwnerDoc()->GetWindow();
  MOZ_ASSERT(win, "window should not be null");
  if (!win) {
    return true;
  }

  // Check if page can open a popup without abuse regardless of allowed events
  if (win->GetPopupControlState() <= openBlocked) {
    return false;
  }

  nsCOMPtr<nsIPopupWindowManager> pm = do_GetService(NS_POPUPWINDOWMANAGER_CONTRACTID);
  if (!pm) {
    return true;
  }

  uint32_t permission;
  pm->TestPermission(OwnerDoc()->NodePrincipal(), &permission);
  return permission == nsIPopupWindowManager::DENY_POPUP;
}

nsresult
HTMLInputElement::InitColorPicker()
{
  if (mPickerRunning) {
    NS_WARNING("Just one nsIColorPicker is allowed");
    return NS_ERROR_FAILURE;
  }

  nsCOMPtr<nsIDocument> doc = OwnerDoc();

  nsCOMPtr<nsPIDOMWindowOuter> win = doc->GetWindow();
  if (!win) {
    return NS_ERROR_FAILURE;
  }

  if (IsPopupBlocked()) {
    win->FirePopupBlockedEvent(doc, nullptr, EmptyString(), EmptyString());
    return NS_OK;
  }

  // Get Loc title
  nsAutoString title;
  nsContentUtils::GetLocalizedString(nsContentUtils::eFORMS_PROPERTIES,
                                     "ColorPicker", title);

  nsCOMPtr<nsIColorPicker> colorPicker = do_CreateInstance("@mozilla.org/colorpicker;1");
  if (!colorPicker) {
    return NS_ERROR_FAILURE;
  }

  nsAutoString initialValue;
  GetNonFileValueInternal(initialValue);
  nsresult rv = colorPicker->Init(win, title, initialValue);
  NS_ENSURE_SUCCESS(rv, rv);

  nsCOMPtr<nsIColorPickerShownCallback> callback =
    new nsColorPickerShownCallback(this, colorPicker);

  rv = colorPicker->Open(callback);
  if (NS_SUCCEEDED(rv)) {
    mPickerRunning = true;
  }

  return rv;
}

nsresult
HTMLInputElement::InitFilePicker(FilePickerType aType)
{
  if (mPickerRunning) {
    NS_WARNING("Just one nsIFilePicker is allowed");
    return NS_ERROR_FAILURE;
  }

  // Get parent nsPIDOMWindow object.
  nsCOMPtr<nsIDocument> doc = OwnerDoc();

  nsCOMPtr<nsPIDOMWindowOuter> win = doc->GetWindow();
  if (!win) {
    return NS_ERROR_FAILURE;
  }

  if (IsPopupBlocked()) {
    win->FirePopupBlockedEvent(doc, nullptr, EmptyString(), EmptyString());
    return NS_OK;
  }

  // Get Loc title
  nsAutoString title;
  nsAutoString okButtonLabel;
  if (aType == FILE_PICKER_DIRECTORY) {
    nsContentUtils::GetLocalizedString(nsContentUtils::eFORMS_PROPERTIES,
                                       "DirectoryUpload", title);

    nsContentUtils::GetLocalizedString(nsContentUtils::eFORMS_PROPERTIES,
                                       "DirectoryPickerOkButtonLabel",
                                       okButtonLabel);
  } else {
    nsContentUtils::GetLocalizedString(nsContentUtils::eFORMS_PROPERTIES,
                                       "FileUpload", title);
  }

  nsCOMPtr<nsIFilePicker> filePicker = do_CreateInstance("@mozilla.org/filepicker;1");
  if (!filePicker)
    return NS_ERROR_FAILURE;

  int16_t mode;

  if (aType == FILE_PICKER_DIRECTORY) {
    mode = static_cast<int16_t>(nsIFilePicker::modeGetFolder);
  } else if (HasAttr(kNameSpaceID_None, nsGkAtoms::multiple)) {
    mode = static_cast<int16_t>(nsIFilePicker::modeOpenMultiple);
  } else {
    mode = static_cast<int16_t>(nsIFilePicker::modeOpen);
  }

  nsresult rv = filePicker->Init(win, title, mode);
  NS_ENSURE_SUCCESS(rv, rv);

  if (!okButtonLabel.IsEmpty()) {
    filePicker->SetOkButtonLabel(okButtonLabel);
  }

  // Native directory pickers ignore file type filters, so we don't spend
  // cycles adding them for FILE_PICKER_DIRECTORY.
  if (HasAttr(kNameSpaceID_None, nsGkAtoms::accept) &&
      aType != FILE_PICKER_DIRECTORY) {
    SetFilePickerFiltersFromAccept(filePicker);
  } else {
    filePicker->AppendFilters(nsIFilePicker::filterAll);
  }

  // Set default directory and filename
  nsAutoString defaultName;

  const nsTArray<OwningFileOrDirectory>& oldFiles =
    GetFilesOrDirectoriesInternal();

  nsCOMPtr<nsIFilePickerShownCallback> callback =
    new HTMLInputElement::nsFilePickerShownCallback(this, filePicker);

  if (!oldFiles.IsEmpty() &&
      aType != FILE_PICKER_DIRECTORY) {
    nsAutoString path;

    nsCOMPtr<nsIFile> parentFile = LastUsedDirectory(oldFiles[0]);
    if (parentFile) {
      filePicker->SetDisplayDirectory(parentFile);
    }

    // Unfortunately nsIFilePicker doesn't allow multiple files to be
    // default-selected, so only select something by default if exactly
    // one file was selected before.
    if (oldFiles.Length() == 1) {
      nsAutoString leafName;
      GetDOMFileOrDirectoryName(oldFiles[0], leafName);

      if (!leafName.IsEmpty()) {
        filePicker->SetDefaultString(leafName);
      }
    }

    rv = filePicker->Open(callback);
    if (NS_SUCCEEDED(rv)) {
      mPickerRunning = true;
    }

    return rv;
  }

  HTMLInputElement::gUploadLastDir->FetchDirectoryAndDisplayPicker(doc, filePicker, callback);
  mPickerRunning = true;
  return NS_OK;
}

#define CPS_PREF_NAME NS_LITERAL_STRING("browser.upload.lastDir")

NS_IMPL_ISUPPORTS(UploadLastDir, nsIObserver, nsISupportsWeakReference)

void
HTMLInputElement::InitUploadLastDir() {
  gUploadLastDir = new UploadLastDir();
  NS_ADDREF(gUploadLastDir);

  nsCOMPtr<nsIObserverService> observerService =
    mozilla::services::GetObserverService();
  if (observerService && gUploadLastDir) {
    observerService->AddObserver(gUploadLastDir, "browser:purge-session-history", true);
  }
}

void
HTMLInputElement::DestroyUploadLastDir() {
  NS_IF_RELEASE(gUploadLastDir);
}

nsresult
UploadLastDir::FetchDirectoryAndDisplayPicker(nsIDocument* aDoc,
                                              nsIFilePicker* aFilePicker,
                                              nsIFilePickerShownCallback* aFpCallback)
{
  NS_PRECONDITION(aDoc, "aDoc is null");
  NS_PRECONDITION(aFilePicker, "aFilePicker is null");
  NS_PRECONDITION(aFpCallback, "aFpCallback is null");

  nsIURI* docURI = aDoc->GetDocumentURI();
  NS_PRECONDITION(docURI, "docURI is null");

  nsCOMPtr<nsILoadContext> loadContext = aDoc->GetLoadContext();
  nsCOMPtr<nsIContentPrefCallback2> prefCallback =
    new UploadLastDir::ContentPrefCallback(aFilePicker, aFpCallback);

  // Attempt to get the CPS, if it's not present we'll fallback to use the Desktop folder
  nsCOMPtr<nsIContentPrefService2> contentPrefService =
    do_GetService(NS_CONTENT_PREF_SERVICE_CONTRACTID);
  if (!contentPrefService) {
    prefCallback->HandleCompletion(nsIContentPrefCallback2::COMPLETE_ERROR);
    return NS_OK;
  }

  nsAutoCString cstrSpec;
  docURI->GetSpec(cstrSpec);
  NS_ConvertUTF8toUTF16 spec(cstrSpec);

  contentPrefService->GetByDomainAndName(spec, CPS_PREF_NAME, loadContext, prefCallback);
  return NS_OK;
}

nsresult
UploadLastDir::StoreLastUsedDirectory(nsIDocument* aDoc, nsIFile* aDir)
{
  NS_PRECONDITION(aDoc, "aDoc is null");
  if (!aDir) {
    return NS_OK;
  }

  nsCOMPtr<nsIURI> docURI = aDoc->GetDocumentURI();
  NS_PRECONDITION(docURI, "docURI is null");

  // Attempt to get the CPS, if it's not present we'll just return
  nsCOMPtr<nsIContentPrefService2> contentPrefService =
    do_GetService(NS_CONTENT_PREF_SERVICE_CONTRACTID);
  if (!contentPrefService)
    return NS_ERROR_NOT_AVAILABLE;

  nsAutoCString cstrSpec;
  docURI->GetSpec(cstrSpec);
  NS_ConvertUTF8toUTF16 spec(cstrSpec);

  // Find the parent of aFile, and store it
  nsString unicodePath;
  aDir->GetPath(unicodePath);
  if (unicodePath.IsEmpty()) // nothing to do
    return NS_OK;
  RefPtr<nsVariantCC> prefValue = new nsVariantCC();
  prefValue->SetAsAString(unicodePath);

  // Use the document's current load context to ensure that the content pref
  // service doesn't persistently store this directory for this domain if the
  // user is using private browsing:
  nsCOMPtr<nsILoadContext> loadContext = aDoc->GetLoadContext();
  return contentPrefService->Set(spec, CPS_PREF_NAME, prefValue, loadContext, nullptr);
}

NS_IMETHODIMP
UploadLastDir::Observe(nsISupports* aSubject, char const* aTopic, char16_t const* aData)
{
  if (strcmp(aTopic, "browser:purge-session-history") == 0) {
    nsCOMPtr<nsIContentPrefService2> contentPrefService =
      do_GetService(NS_CONTENT_PREF_SERVICE_CONTRACTID);
    if (contentPrefService)
      contentPrefService->RemoveByName(CPS_PREF_NAME, nullptr, nullptr);
  }
  return NS_OK;
}

#ifdef ACCESSIBILITY
//Helper method
static nsresult FireEventForAccessibility(nsIDOMHTMLInputElement* aTarget,
                                          nsPresContext* aPresContext,
                                          EventMessage aEventMessage);
#endif

nsTextEditorState* HTMLInputElement::sCachedTextEditorState = nullptr;
bool HTMLInputElement::sShutdown = false;

/* static */ void
HTMLInputElement::ReleaseTextEditorState(nsTextEditorState* aState)
{
  if (!sShutdown && !sCachedTextEditorState) {
    aState->PrepareForReuse();
    sCachedTextEditorState = aState;
  } else {
    delete aState;
  }
}

/* static */ void
HTMLInputElement::Shutdown()
{
  sShutdown = true;
  delete sCachedTextEditorState;
  sCachedTextEditorState = nullptr;
}

//
// construction, destruction
//

HTMLInputElement::HTMLInputElement(already_AddRefed<mozilla::dom::NodeInfo>& aNodeInfo,
                                   FromParser aFromParser, FromClone aFromClone)
  : nsGenericHTMLFormElementWithState(aNodeInfo, kInputDefaultType->value)
  , mAutocompleteAttrState(nsContentUtils::eAutocompleteAttrState_Unknown)
  , mAutocompleteInfoState(nsContentUtils::eAutocompleteAttrState_Unknown)
  , mDisabledChanged(false)
  , mValueChanged(false)
  , mLastValueChangeWasInteractive(false)
  , mCheckedChanged(false)
  , mChecked(false)
  , mHandlingSelectEvent(false)
  , mShouldInitChecked(false)
  , mDoneCreating(aFromParser == NOT_FROM_PARSER &&
                  aFromClone == FromClone::no)
  , mInInternalActivate(false)
  , mCheckedIsToggled(false)
  , mIndeterminate(false)
  , mInhibitRestoration(aFromParser & FROM_PARSER_FRAGMENT)
  , mCanShowValidUI(true)
  , mCanShowInvalidUI(true)
  , mHasRange(false)
  , mIsDraggingRange(false)
  , mNumberControlSpinnerIsSpinning(false)
  , mNumberControlSpinnerSpinsUp(false)
  , mPickerRunning(false)
  , mSelectionCached(true)
  , mIsPreviewEnabled(false)
  , mHasPatternAttribute(false)
{
  // If size is above 512, mozjemalloc allocates 1kB, see
  // memory/mozjemalloc/jemalloc.c
  static_assert(sizeof(HTMLInputElement) <= 512,
                "Keep the size of HTMLInputElement under 512 to avoid "
                "performance regression!");

  // We are in a type=text so we now we currenty need a nsTextEditorState.
  mInputData.mState =
    nsTextEditorState::Construct(this, &sCachedTextEditorState);
<<<<<<< HEAD
=======

  void* memory = mInputTypeMem;
  mInputType = InputType::Create(this, mType, memory);
>>>>>>> a17af05f

  if (!gUploadLastDir)
    HTMLInputElement::InitUploadLastDir();

  // Set up our default state.  By default we're enabled (since we're
  // a control type that can be disabled but not actually disabled
  // right now), optional, and valid.  We are NOT readwrite by default
  // until someone calls UpdateEditableState on us, apparently!  Also
  // by default we don't have to show validity UI and so forth.
  AddStatesSilently(NS_EVENT_STATE_ENABLED |
                    NS_EVENT_STATE_OPTIONAL |
                    NS_EVENT_STATE_VALID);
  UpdateApzAwareFlag();
}

HTMLInputElement::~HTMLInputElement()
{
  if (mNumberControlSpinnerIsSpinning) {
    StopNumberControlSpinnerSpin(eDisallowDispatchingEvents);
  }
  DestroyImageLoadingContent();
  FreeData();
}

void
HTMLInputElement::FreeData()
{
  if (!IsSingleLineTextControl(false)) {
    free(mInputData.mValue);
    mInputData.mValue = nullptr;
  } else {
    UnbindFromFrame(nullptr);
    ReleaseTextEditorState(mInputData.mState);
    mInputData.mState = nullptr;
  }

  if (mInputType) {
    mInputType->DropReference();
    mInputType = nullptr;
  }
}

nsTextEditorState*
HTMLInputElement::GetEditorState() const
{
  if (!IsSingleLineTextControl(false)) {
    return nullptr;
  }

  MOZ_ASSERT(mInputData.mState, "Single line text controls need to have a state"
                                " associated with them");

  return mInputData.mState;
}


// nsISupports

NS_IMPL_CYCLE_COLLECTION_CLASS(HTMLInputElement)

NS_IMPL_CYCLE_COLLECTION_TRAVERSE_BEGIN_INHERITED(HTMLInputElement,
                                                  nsGenericHTMLFormElementWithState)
  NS_IMPL_CYCLE_COLLECTION_TRAVERSE(mValidity)
  NS_IMPL_CYCLE_COLLECTION_TRAVERSE(mControllers)
  if (tmp->IsSingleLineTextControl(false)) {
    tmp->mInputData.mState->Traverse(cb);
  }

  if (tmp->mFileData) {
    tmp->mFileData->Traverse(cb);
  }
NS_IMPL_CYCLE_COLLECTION_TRAVERSE_END

NS_IMPL_CYCLE_COLLECTION_UNLINK_BEGIN_INHERITED(HTMLInputElement,
                                                nsGenericHTMLFormElementWithState)
  NS_IMPL_CYCLE_COLLECTION_UNLINK(mValidity)
  NS_IMPL_CYCLE_COLLECTION_UNLINK(mControllers)
  if (tmp->IsSingleLineTextControl(false)) {
    tmp->mInputData.mState->Unlink();
  }

  if (tmp->mFileData) {
    tmp->mFileData->Unlink();
  }
  //XXX should unlink more?
NS_IMPL_CYCLE_COLLECTION_UNLINK_END

NS_IMPL_ADDREF_INHERITED(HTMLInputElement, Element)
NS_IMPL_RELEASE_INHERITED(HTMLInputElement, Element)

// QueryInterface implementation for HTMLInputElement
NS_INTERFACE_TABLE_HEAD_CYCLE_COLLECTION_INHERITED(HTMLInputElement)
  NS_INTERFACE_TABLE_INHERITED(HTMLInputElement,
                               nsIDOMHTMLInputElement,
                               nsITextControlElement,
                               imgINotificationObserver,
                               nsIImageLoadingContent,
                               imgIOnloadBlocker,
                               nsIDOMNSEditableElement,
                               nsIConstraintValidation)
NS_INTERFACE_TABLE_TAIL_INHERITING(nsGenericHTMLFormElementWithState)

// nsIDOMNode

nsresult
HTMLInputElement::Clone(mozilla::dom::NodeInfo* aNodeInfo, nsINode** aResult,
                        bool aPreallocateArrays) const
{
  *aResult = nullptr;

  already_AddRefed<mozilla::dom::NodeInfo> ni = RefPtr<mozilla::dom::NodeInfo>(aNodeInfo).forget();
  RefPtr<HTMLInputElement> it = new HTMLInputElement(ni, NOT_FROM_PARSER,
                                                     FromClone::yes);

  nsresult rv = const_cast<HTMLInputElement*>(this)->CopyInnerTo(it, aPreallocateArrays);
  NS_ENSURE_SUCCESS(rv, rv);

  switch (GetValueMode()) {
    case VALUE_MODE_VALUE:
      if (mValueChanged) {
        // We don't have our default value anymore.  Set our value on
        // the clone.
        nsAutoString value;
        GetNonFileValueInternal(value);
        // SetValueInternal handles setting the VALUE_CHANGED bit for us
        rv = it->SetValueInternal(value, nsTextEditorState::eSetValue_Notify);
        NS_ENSURE_SUCCESS(rv, rv);
      }
      break;
    case VALUE_MODE_FILENAME:
      if (it->OwnerDoc()->IsStaticDocument()) {
        // We're going to be used in print preview.  Since the doc is static
        // we can just grab the pretty string and use it as wallpaper
        GetDisplayFileName(it->mFileData->mStaticDocFileList);
      } else {
        it->mFileData->ClearGetFilesHelpers();
        it->mFileData->mFilesOrDirectories.Clear();
        it->mFileData->mFilesOrDirectories.AppendElements(
          mFileData->mFilesOrDirectories);
      }
      break;
    case VALUE_MODE_DEFAULT_ON:
      if (mCheckedChanged) {
        // We no longer have our original checked state.  Set our
        // checked state on the clone.
        it->DoSetChecked(mChecked, false, true);
        // Then tell DoneCreatingElement() not to overwrite:
        it->mShouldInitChecked = false;
      }
      break;
    case VALUE_MODE_DEFAULT:
      if (mType == NS_FORM_INPUT_IMAGE && it->OwnerDoc()->IsStaticDocument()) {
        CreateStaticImageClone(it);
      }
      break;
  }

  it->DoneCreatingElement();

  it->mLastValueChangeWasInteractive = mLastValueChangeWasInteractive;
  it.forget(aResult);
  return NS_OK;
}

nsresult
HTMLInputElement::BeforeSetAttr(int32_t aNameSpaceID, nsIAtom* aName,
                                const nsAttrValueOrString* aValue,
                                bool aNotify)
{
  if (aNameSpaceID == kNameSpaceID_None) {
    //
    // When name or type changes, radio should be removed from radio group.
    // (type changes are handled in the form itself currently)
    // If we are not done creating the radio, we also should not do it.
    //
    if ((aName == nsGkAtoms::name ||
         (aName == nsGkAtoms::type && !mForm)) &&
        mType == NS_FORM_INPUT_RADIO &&
        (mForm || mDoneCreating)) {
      WillRemoveFromRadioGroup();
    } else if (aNotify && aName == nsGkAtoms::src &&
               mType == NS_FORM_INPUT_IMAGE) {
      if (aValue) {
        // Mark channel as urgent-start before load image if the image load is
        // initaiated by a user interaction.
        mUseUrgentStartForChannel = EventStateManager::IsHandlingUserInput();

        LoadImage(aValue->String(), true, aNotify, eImageLoadType_Normal);
      } else {
        // Null value means the attr got unset; drop the image
        CancelImageRequests(aNotify);
      }
    } else if (aNotify && aName == nsGkAtoms::disabled) {
      mDisabledChanged = true;
    } else if (mType == NS_FORM_INPUT_RADIO && aName == nsGkAtoms::required) {
      nsCOMPtr<nsIRadioGroupContainer> container = GetRadioGroupContainer();

      if (container &&
          ((aValue && !HasAttr(aNameSpaceID, aName)) ||
           (!aValue && HasAttr(aNameSpaceID, aName)))) {
        nsAutoString name;
        GetAttr(kNameSpaceID_None, nsGkAtoms::name, name);
        container->RadioRequiredWillChange(name, !!aValue);
      }
    }

    if (aName == nsGkAtoms::webkitdirectory) {
      Telemetry::Accumulate(Telemetry::WEBKIT_DIRECTORY_USED, true);
    }
  }

  return nsGenericHTMLFormElementWithState::BeforeSetAttr(aNameSpaceID, aName,
                                                          aValue, aNotify);
}

nsresult
HTMLInputElement::AfterSetAttr(int32_t aNameSpaceID, nsIAtom* aName,
                               const nsAttrValue* aValue,
                               const nsAttrValue* aOldValue, bool aNotify)
{
  if (aNameSpaceID == kNameSpaceID_None) {
    //
    // When name or type changes, radio should be added to radio group.
    // (type changes are handled in the form itself currently)
    // If we are not done creating the radio, we also should not do it.
    //
    if ((aName == nsGkAtoms::name ||
         (aName == nsGkAtoms::type && !mForm)) &&
        mType == NS_FORM_INPUT_RADIO &&
        (mForm || mDoneCreating)) {
      AddedToRadioGroup();
      UpdateValueMissingValidityStateForRadio(false);
    }

    // If @value is changed and BF_VALUE_CHANGED is false, @value is the value
    // of the element so, if the value of the element is different than @value,
    // we have to re-set it. This is only the case when GetValueMode() returns
    // VALUE_MODE_VALUE.
    if (aName == nsGkAtoms::value &&
        !mValueChanged && GetValueMode() == VALUE_MODE_VALUE) {
      SetDefaultValueAsValue();
    }

    //
    // Checked must be set no matter what type of control it is, since
    // mChecked must reflect the new value
    if (aName == nsGkAtoms::checked && !mCheckedChanged) {
      // Delay setting checked if we are creating this element (wait
      // until everything is set)
      if (!mDoneCreating) {
        mShouldInitChecked = true;
      } else {
        DoSetChecked(DefaultChecked(), true, false);
      }
    }

    if (aName == nsGkAtoms::type) {
      uint8_t newType;
      if (!aValue) {
        // We're now a text input.
        newType = kInputDefaultType->value;
      } else {
        newType = aValue->GetEnumValue();
      }
      if (newType != mType) {
        HandleTypeChange(newType, aNotify);
      }
    }

    if (aName == nsGkAtoms::required || aName == nsGkAtoms::disabled ||
        aName == nsGkAtoms::readonly) {
      if (aName == nsGkAtoms::disabled) {
        // This *has* to be called *before* validity state check because
        // UpdateBarredFromConstraintValidation and
        // UpdateValueMissingValidityState depend on our disabled state.
        UpdateDisabledState(aNotify);
      }

      if (aName == nsGkAtoms::required && DoesRequiredApply()) {
        // This *has* to be called *before* UpdateValueMissingValidityState
        // because UpdateValueMissingValidityState depends on our required
        // state.
        UpdateRequiredState(!!aValue, aNotify);
      }

      UpdateValueMissingValidityState();

      // This *has* to be called *after* validity has changed.
      if (aName == nsGkAtoms::readonly || aName == nsGkAtoms::disabled) {
        UpdateBarredFromConstraintValidation();
      }
    } else if (aName == nsGkAtoms::maxlength) {
      UpdateTooLongValidityState();
    } else if (aName == nsGkAtoms::minlength) {
      UpdateTooShortValidityState();
<<<<<<< HEAD
    } else if (aName == nsGkAtoms::pattern && mDoneCreating) {
      UpdatePatternMismatchValidityState();
=======
    } else if (aName == nsGkAtoms::pattern) {
      // Although pattern attribute only applies to single line text controls,
      // we set this flag for all input types to save having to check the type
      // here.
      mHasPatternAttribute = !!aValue;

      if (mDoneCreating) {
        UpdatePatternMismatchValidityState();
      }
>>>>>>> a17af05f
    } else if (aName == nsGkAtoms::multiple) {
      UpdateTypeMismatchValidityState();
    } else if (aName == nsGkAtoms::max) {
      UpdateHasRange();
<<<<<<< HEAD
      if (mType == NS_FORM_INPUT_RANGE) {
        // The value may need to change when @max changes since the value may
        // have been invalid and can now change to a valid value, or vice
        // versa. For example, consider:
        // <input type=range value=-1 max=1 step=3>. The valid range is 0 to 1
        // while the nearest valid steps are -1 and 2 (the max value having
        // prevented there being a valid step in range). Changing @max to/from
        // 1 and a number greater than on equal to 3 should change whether we
        // have a step mismatch or not.
        // The value may also need to change between a value that results in
        // a step mismatch and a value that results in overflow. For example,
        // if @max in the example above were to change from 1 to -1.
        nsAutoString value;
        GetNonFileValueInternal(value);
        nsresult rv =
          SetValueInternal(value, nsTextEditorState::eSetValue_Internal);
        NS_ENSURE_SUCCESS(rv, rv);
      }
      // Validity state must be updated *after* the SetValueInternal call above
      // or else the following assert will not be valid.
=======
      nsresult rv = mInputType->MinMaxStepAttrChanged();
      NS_ENSURE_SUCCESS(rv, rv);
      // Validity state must be updated *after* the UpdateValueDueToAttrChange
      // call above or else the following assert will not be valid.
>>>>>>> a17af05f
      // We don't assert the state of underflow during creation since
      // DoneCreatingElement sanitizes.
      UpdateRangeOverflowValidityState();
      MOZ_ASSERT(!mDoneCreating ||
                 mType != NS_FORM_INPUT_RANGE ||
                 !GetValidityState(VALIDITY_STATE_RANGE_UNDERFLOW),
                 "HTML5 spec does not allow underflow for type=range");
    } else if (aName == nsGkAtoms::min) {
      UpdateHasRange();
<<<<<<< HEAD
      if (mType == NS_FORM_INPUT_RANGE) {
        // See @max comment
        nsAutoString value;
        GetNonFileValueInternal(value);
        nsresult rv =
          SetValueInternal(value, nsTextEditorState::eSetValue_Internal);
        NS_ENSURE_SUCCESS(rv, rv);
      }
=======
      nsresult rv = mInputType->MinMaxStepAttrChanged();
      NS_ENSURE_SUCCESS(rv, rv);
>>>>>>> a17af05f
      // See corresponding @max comment
      UpdateRangeUnderflowValidityState();
      UpdateStepMismatchValidityState();
      MOZ_ASSERT(!mDoneCreating ||
                 mType != NS_FORM_INPUT_RANGE ||
                 !GetValidityState(VALIDITY_STATE_RANGE_UNDERFLOW),
                 "HTML5 spec does not allow underflow for type=range");
    } else if (aName == nsGkAtoms::step) {
<<<<<<< HEAD
      if (mType == NS_FORM_INPUT_RANGE) {
        // See @max comment
        nsAutoString value;
        GetNonFileValueInternal(value);
        nsresult rv =
          SetValueInternal(value, nsTextEditorState::eSetValue_Internal);
        NS_ENSURE_SUCCESS(rv, rv);
      }
=======
      nsresult rv = mInputType->MinMaxStepAttrChanged();
      NS_ENSURE_SUCCESS(rv, rv);
>>>>>>> a17af05f
      // See corresponding @max comment
      UpdateStepMismatchValidityState();
      MOZ_ASSERT(!mDoneCreating ||
                 mType != NS_FORM_INPUT_RANGE ||
                 !GetValidityState(VALIDITY_STATE_RANGE_UNDERFLOW),
                 "HTML5 spec does not allow underflow for type=range");
    } else if (aName == nsGkAtoms::dir &&
               aValue && aValue->Equals(nsGkAtoms::_auto, eIgnoreCase)) {
      SetDirectionFromValue(aNotify);
    } else if (aName == nsGkAtoms::lang) {
      if (mType == NS_FORM_INPUT_NUMBER) {
        // Update the value that is displayed to the user to the new locale:
        nsAutoString value;
        GetNonFileValueInternal(value);
        nsNumberControlFrame* numberControlFrame =
          do_QueryFrame(GetPrimaryFrame());
        if (numberControlFrame) {
          numberControlFrame->SetValueOfAnonTextControl(value);
        }
      }
    } else if (aName == nsGkAtoms::autocomplete) {
      // Clear the cached @autocomplete attribute and autocompleteInfo state.
      mAutocompleteAttrState = nsContentUtils::eAutocompleteAttrState_Unknown;
      mAutocompleteInfoState = nsContentUtils::eAutocompleteAttrState_Unknown;
    }
  }

  return nsGenericHTMLFormElementWithState::AfterSetAttr(aNameSpaceID, aName,
                                                         aValue, aOldValue,
                                                         aNotify);
}

void
HTMLInputElement::BeforeSetForm(bool aBindToTree)
{
  // No need to remove from radio group if we are just binding to tree.
  if (mType == NS_FORM_INPUT_RADIO && !aBindToTree) {
    WillRemoveFromRadioGroup();
  }
}

void
HTMLInputElement::AfterClearForm(bool aUnbindOrDelete)
{
  MOZ_ASSERT(!mForm);

  // Do not add back to radio group if we are releasing or unbinding from tree.
  if (mType == NS_FORM_INPUT_RADIO && !aUnbindOrDelete) {
    AddedToRadioGroup();
    UpdateValueMissingValidityStateForRadio(false);
  }
}

// nsIDOMHTMLInputElement

NS_IMETHODIMP
HTMLInputElement::GetForm(nsIDOMHTMLFormElement** aForm)
{
  return nsGenericHTMLFormElementWithState::GetForm(aForm);
}

NS_IMPL_ACTION_ATTR(HTMLInputElement, FormAction, formaction)
NS_IMPL_STRING_ATTR(HTMLInputElement, Name, name)
NS_IMPL_BOOL_ATTR(HTMLInputElement, ReadOnly, readonly)

NS_IMETHODIMP
HTMLInputElement::GetAutocomplete(nsAString& aValue)
{
  if (!DoesAutocompleteApply()) {
    return NS_OK;
  }

  aValue.Truncate();
  const nsAttrValue* attributeVal = GetParsedAttr(nsGkAtoms::autocomplete);

  mAutocompleteAttrState =
    nsContentUtils::SerializeAutocompleteAttribute(attributeVal, aValue,
                                                   mAutocompleteAttrState);
  return NS_OK;
}

void
HTMLInputElement::GetAutocompleteInfo(Nullable<AutocompleteInfo>& aInfo)
{
  if (!DoesAutocompleteApply()) {
    aInfo.SetNull();
    return;
  }

  const nsAttrValue* attributeVal = GetParsedAttr(nsGkAtoms::autocomplete);
  mAutocompleteInfoState =
    nsContentUtils::SerializeAutocompleteAttribute(attributeVal, aInfo.SetValue(),
                                                   mAutocompleteInfoState,
                                                   true);
}

void
HTMLInputElement::GetFormEnctype(nsAString& aValue)
{
  GetEnumAttr(nsGkAtoms::formenctype, "", kFormDefaultEnctype->tag, aValue);
}

void
HTMLInputElement::GetFormMethod(nsAString& aValue)
{
  GetEnumAttr(nsGkAtoms::formmethod, "", kFormDefaultMethod->tag, aValue);
}

void
HTMLInputElement::GetInputMode(nsAString& aValue)
{
  GetEnumAttr(nsGkAtoms::inputmode, kInputDefaultInputmode->tag, aValue);
}

void
HTMLInputElement::GetType(nsAString& aValue)
{
  GetEnumAttr(nsGkAtoms::type, kInputDefaultType->tag, aValue);
}

int32_t
HTMLInputElement::TabIndexDefault()
{
  return 0;
}

uint32_t
HTMLInputElement::Height()
{
  if (mType != NS_FORM_INPUT_IMAGE) {
    return 0;
  }
  return GetWidthHeightForImage(mCurrentRequest).height;
}

NS_IMETHODIMP
HTMLInputElement::GetIndeterminate(bool* aValue)
{
  *aValue = Indeterminate();
  return NS_OK;
}

void
HTMLInputElement::SetIndeterminateInternal(bool aValue,
                                           bool aShouldInvalidate)
{
  mIndeterminate = aValue;

  if (aShouldInvalidate) {
    // Repaint the frame
    nsIFrame* frame = GetPrimaryFrame();
    if (frame)
      frame->InvalidateFrameSubtree();
  }

  UpdateState(true);
}

NS_IMETHODIMP
HTMLInputElement::SetIndeterminate(bool aValue)
{
  SetIndeterminateInternal(aValue, true);
  return NS_OK;
}

uint32_t
HTMLInputElement::Width()
{
  if (mType != NS_FORM_INPUT_IMAGE) {
    return 0;
  }
  return GetWidthHeightForImage(mCurrentRequest).width;
}

void
HTMLInputElement::GetValue(nsAString& aValue, CallerType aCallerType)
{
  GetValueInternal(aValue, aCallerType);

  // Don't return non-sanitized value for types that are experimental on mobile
  // or datetime types
  if (IsExperimentalMobileType(mType) || IsDateTimeInputType(mType)) {
    SanitizeValue(aValue);
  }
}

void
<<<<<<< HEAD
HTMLInputElement::GetValue(nsAString& aValue, CallerType aCallerType)
{
  GetValueInternal(aValue, aCallerType);
=======
HTMLInputElement::GetValueInternal(nsAString& aValue,
                                   CallerType aCallerType) const
{
  if (mType != NS_FORM_INPUT_FILE) {
    GetNonFileValueInternal(aValue);
    return;
  }
>>>>>>> a17af05f

  if (aCallerType == CallerType::System) {
    aValue.Assign(mFileData->mFirstFilePath);
    return;
  }
}

<<<<<<< HEAD
void
HTMLInputElement::GetValueInternal(nsAString& aValue,
                                   CallerType aCallerType) const
{
  if (mType != NS_FORM_INPUT_FILE) {
    GetNonFileValueInternal(aValue);
    return;
  }

  if (aCallerType == CallerType::System) {
    aValue.Assign(mFirstFilePath);
    return;
  }

  if (mFilesOrDirectories.IsEmpty()) {
=======
  if (mFileData->mFilesOrDirectories.IsEmpty()) {
>>>>>>> a17af05f
    aValue.Truncate();
    return;
  }

  nsAutoString file;
<<<<<<< HEAD
  GetDOMFileOrDirectoryName(mFilesOrDirectories[0], file);
=======
  GetDOMFileOrDirectoryName(mFileData->mFilesOrDirectories[0], file);
>>>>>>> a17af05f
  if (file.IsEmpty()) {
    aValue.Truncate();
    return;
  }

  aValue.AssignLiteral("C:\\fakepath\\");
  aValue.Append(file);
}

void
HTMLInputElement::GetNonFileValueInternal(nsAString& aValue) const
{
  switch (GetValueMode()) {
    case VALUE_MODE_VALUE:
      if (IsSingleLineTextControl(false)) {
        mInputData.mState->GetValue(aValue, true);
      } else if (!aValue.Assign(mInputData.mValue, fallible)) {
        aValue.Truncate();
      }
      return;

    case VALUE_MODE_FILENAME:
      NS_NOTREACHED("Someone screwed up here");
      // We'll just return empty string if someone does screw up.
      aValue.Truncate();
      return;

    case VALUE_MODE_DEFAULT:
      // Treat defaultValue as value.
      GetAttr(kNameSpaceID_None, nsGkAtoms::value, aValue);
      return;

    case VALUE_MODE_DEFAULT_ON:
      // Treat default value as value and returns "on" if no value.
      if (!GetAttr(kNameSpaceID_None, nsGkAtoms::value, aValue)) {
        aValue.AssignLiteral("on");
      }
      return;
  }
}

bool
HTMLInputElement::IsValueEmpty() const
{
  if (GetValueMode() == VALUE_MODE_VALUE && IsSingleLineTextControl(false)) {
    return !mInputData.mState->HasNonEmptyValue();
  }

  nsAutoString value;
  GetNonFileValueInternal(value);

  return value.IsEmpty();
}

void
HTMLInputElement::ClearFiles(bool aSetValueChanged)
{
  nsTArray<OwningFileOrDirectory> data;
  SetFilesOrDirectories(data, aSetValueChanged);
}

int32_t
HTMLInputElement::MonthsSinceJan1970(uint32_t aYear, uint32_t aMonth) const
{
  return (aYear - 1970) * 12 + aMonth - 1;
}

/* static */ Decimal
HTMLInputElement::StringToDecimal(const nsAString& aValue)
{
  if (!IsASCII(aValue)) {
    return Decimal::nan();
  }
  NS_LossyConvertUTF16toASCII asciiString(aValue);
  std::string stdString = asciiString.get();
  return Decimal::fromString(stdString);
}

<<<<<<< HEAD
bool
HTMLInputElement::ConvertStringToNumber(nsAString& aValue,
                                        Decimal& aResultValue) const
{
  MOZ_ASSERT(DoesValueAsNumberApply(),
             "ConvertStringToNumber only applies if .valueAsNumber applies");

  switch (mType) {
    case NS_FORM_INPUT_NUMBER:
    case NS_FORM_INPUT_RANGE:
      {
        aResultValue = StringToDecimal(aValue);
        if (!aResultValue.isFinite()) {
          return false;
        }
        return true;
      }
    case NS_FORM_INPUT_DATE:
      {
        uint32_t year, month, day;
        if (!ParseDate(aValue, &year, &month, &day)) {
          return false;
        }

        JS::ClippedTime time = JS::TimeClip(JS::MakeDate(year, month - 1, day));
        if (!time.isValid()) {
          return false;
        }

        aResultValue = Decimal::fromDouble(time.toDouble());
        return true;
      }
    case NS_FORM_INPUT_TIME:
      uint32_t milliseconds;
      if (!ParseTime(aValue, &milliseconds)) {
        return false;
      }

      aResultValue = Decimal(int32_t(milliseconds));
      return true;
    case NS_FORM_INPUT_MONTH:
      {
        uint32_t year, month;
        if (!ParseMonth(aValue, &year, &month)) {
          return false;
        }

        if (year < kMinimumYear || year > kMaximumYear) {
          return false;
        }

        // Maximum valid month is 275760-09.
        if (year == kMaximumYear && month > kMaximumMonthInMaximumYear) {
          return false;
        }

        int32_t months = MonthsSinceJan1970(year, month);
        aResultValue = Decimal(int32_t(months));
        return true;
      }
    case NS_FORM_INPUT_WEEK:
      {
        uint32_t year, week;
        if (!ParseWeek(aValue, &year, &week)) {
          return false;
        }

        if (year < kMinimumYear || year > kMaximumYear) {
          return false;
        }

        // Maximum week is 275760-W37, the week of 275760-09-13.
        if (year == kMaximumYear && week > kMaximumWeekInMaximumYear) {
          return false;
        }

        double days = DaysSinceEpochFromWeek(year, week);
        aResultValue = Decimal::fromDouble(days * kMsPerDay);
        return true;
      }
    case NS_FORM_INPUT_DATETIME_LOCAL:
      {
        uint32_t year, month, day, timeInMs;
        if (!ParseDateTimeLocal(aValue, &year, &month, &day, &timeInMs)) {
          return false;
        }

        JS::ClippedTime time = JS::TimeClip(JS::MakeDate(year, month - 1, day,
                                                         timeInMs));
        if (!time.isValid()) {
          return false;
        }

        aResultValue = Decimal::fromDouble(time.toDouble());
        return true;
      }
    default:
      MOZ_ASSERT(false, "Unrecognized input type");
      return false;
  }
}

=======
>>>>>>> a17af05f
Decimal
HTMLInputElement::GetValueAsDecimal() const
{
  Decimal decimalValue;
  nsAutoString stringValue;

  GetNonFileValueInternal(stringValue);
<<<<<<< HEAD

  return !ConvertStringToNumber(stringValue, decimalValue) ? Decimal::nan()
                                                           : decimalValue;
}

=======

  return !mInputType->ConvertStringToNumber(stringValue, decimalValue) ?
    Decimal::nan() : decimalValue;
}

>>>>>>> a17af05f
void
HTMLInputElement::SetValue(const nsAString& aValue, CallerType aCallerType,
                           ErrorResult& aRv)
{
  // check security.  Note that setting the value to the empty string is always
  // OK and gives pages a way to clear a file input if necessary.
  if (mType == NS_FORM_INPUT_FILE) {
    if (!aValue.IsEmpty()) {
      if (aCallerType != CallerType::System) {
        // setting the value of a "FILE" input widget requires
        // chrome privilege
        aRv.Throw(NS_ERROR_DOM_SECURITY_ERR);
        return;
      }
      Sequence<nsString> list;
      if (!list.AppendElement(aValue, fallible)) {
        aRv.Throw(NS_ERROR_OUT_OF_MEMORY);
        return;
      }

      MozSetFileNameArray(list, aRv);
      return;
    }
    else {
      ClearFiles(true);
    }
  }
  else {
    if (MayFireChangeOnBlur()) {
      // If the value has been set by a script, we basically want to keep the
      // current change event state. If the element is ready to fire a change
      // event, we should keep it that way. Otherwise, we should make sure the
      // element will not fire any event because of the script interaction.
      //
      // NOTE: this is currently quite expensive work (too much string
      // manipulation). We should probably optimize that.
      nsAutoString currentValue;
      GetValue(currentValue, aCallerType);

      // Some types sanitize value, so GetValue doesn't return pure
      // previous value correctly.
      nsresult rv =
<<<<<<< HEAD
        SetValueInternal(aValue, nsTextEditorState::eSetValue_ByContent |
                                 nsTextEditorState::eSetValue_Notify |
                                 nsTextEditorState::eSetValue_MoveCursorToEnd);
=======
        SetValueInternal(aValue,
          (IsExperimentalMobileType(mType) || IsDateTimeInputType(mType)) ?
            nullptr : &currentValue,
          nsTextEditorState::eSetValue_ByContent |
          nsTextEditorState::eSetValue_Notify |
          nsTextEditorState::eSetValue_MoveCursorToEndIfValueChanged);
>>>>>>> a17af05f
      if (NS_FAILED(rv)) {
        aRv.Throw(rv);
        return;
      }

      if (mFocusedValue.Equals(currentValue)) {
        GetValue(mFocusedValue, aCallerType);
      }
    } else {
      nsresult rv =
<<<<<<< HEAD
        SetValueInternal(aValue, nsTextEditorState::eSetValue_ByContent |
                                 nsTextEditorState::eSetValue_Notify |
                                 nsTextEditorState::eSetValue_MoveCursorToEnd);
=======
        SetValueInternal(aValue,
          nsTextEditorState::eSetValue_ByContent |
          nsTextEditorState::eSetValue_Notify |
          nsTextEditorState::eSetValue_MoveCursorToEndIfValueChanged);
>>>>>>> a17af05f
      if (NS_FAILED(rv)) {
        aRv.Throw(rv);
        return;
      }
    }
  }
}

nsGenericHTMLElement*
HTMLInputElement::GetList() const
{
  nsAutoString dataListId;
  GetAttr(kNameSpaceID_None, nsGkAtoms::list, dataListId);
  if (dataListId.IsEmpty()) {
    return nullptr;
  }

  //XXXsmaug How should this all work in case input element is in Shadow DOM.
  nsIDocument* doc = GetUncomposedDoc();
  if (!doc) {
    return nullptr;
  }

  Element* element = doc->GetElementById(dataListId);
  if (!element || !element->IsHTMLElement(nsGkAtoms::datalist)) {
    return nullptr;
  }

  return static_cast<nsGenericHTMLElement*>(element);
}

NS_IMETHODIMP
HTMLInputElement::GetList(nsIDOMHTMLElement** aValue)
{
  *aValue = nullptr;

  RefPtr<nsGenericHTMLElement> element = GetList();
  if (!element) {
    return NS_OK;
  }

  element.forget(aValue);
  return NS_OK;
}

void
HTMLInputElement::SetValue(Decimal aValue, CallerType aCallerType)
{
  MOZ_ASSERT(!aValue.isInfinity(), "aValue must not be Infinity!");

  if (aValue.isNaN()) {
    IgnoredErrorResult rv;
    SetValue(EmptyString(), aCallerType, rv);
    return;
  }

  nsAutoString value;
<<<<<<< HEAD
  ConvertNumberToString(aValue, value);
=======
  mInputType->ConvertNumberToString(aValue, value);
>>>>>>> a17af05f
  IgnoredErrorResult rv;
  SetValue(value, aCallerType, rv);
}

<<<<<<< HEAD
bool
HTMLInputElement::ConvertNumberToString(Decimal aValue,
                                        nsAString& aResultString) const
{
  MOZ_ASSERT(DoesValueAsNumberApply(),
             "ConvertNumberToString is only implemented for types implementing .valueAsNumber");
  MOZ_ASSERT(aValue.isFinite(),
             "aValue must be a valid non-Infinite number.");

  aResultString.Truncate();

  switch (mType) {
    case NS_FORM_INPUT_NUMBER:
    case NS_FORM_INPUT_RANGE:
      {
        char buf[32];
        bool ok = aValue.toString(buf, ArrayLength(buf));
        aResultString.AssignASCII(buf);
        MOZ_ASSERT(ok, "buf not big enough");
        return ok;
      }
    case NS_FORM_INPUT_DATE:
      {
        // The specs (and our JS APIs) require |aValue| to be truncated.
        aValue = aValue.floor();

        double year = JS::YearFromTime(aValue.toDouble());
        double month = JS::MonthFromTime(aValue.toDouble());
        double day = JS::DayFromTime(aValue.toDouble());

        if (IsNaN(year) || IsNaN(month) || IsNaN(day)) {
          return false;
        }

        aResultString.AppendPrintf("%04.0f-%02.0f-%02.0f", year,
                                   month + 1, day);

        return true;
      }
    case NS_FORM_INPUT_TIME:
      {
        aValue = aValue.floor();
        // Per spec, we need to truncate |aValue| and we should only represent
        // times inside a day [00:00, 24:00[, which means that we should do a
        // modulo on |aValue| using the number of milliseconds in a day (86400000).
        uint32_t value =
          NS_floorModulo(aValue, Decimal::fromDouble(kMsPerDay)).toDouble();

        uint16_t milliseconds, seconds, minutes, hours;
        if (!GetTimeFromMs(value, &hours, &minutes, &seconds, &milliseconds)) {
          return false;
        }

        if (milliseconds != 0) {
          aResultString.AppendPrintf("%02d:%02d:%02d.%03d",
                                     hours, minutes, seconds, milliseconds);
        } else if (seconds != 0) {
          aResultString.AppendPrintf("%02d:%02d:%02d",
                                     hours, minutes, seconds);
        } else {
          aResultString.AppendPrintf("%02d:%02d", hours, minutes);
        }

        return true;
      }
    case NS_FORM_INPUT_MONTH:
      {
        aValue = aValue.floor();

        double month = NS_floorModulo(aValue, Decimal(12)).toDouble();
        month = (month < 0 ? month + 12 : month);

        double year = 1970 + (aValue.toDouble() - month) / 12;

        // Maximum valid month is 275760-09.
        if (year < kMinimumYear || year > kMaximumYear) {
          return false;
        }

        if (year == kMaximumYear && month > 8) {
          return false;
        }

        aResultString.AppendPrintf("%04.0f-%02.0f", year, month + 1);
        return true;
      }
    case NS_FORM_INPUT_WEEK:
      {
        aValue = aValue.floor();

        // Based on ISO 8601 date.
        double year = JS::YearFromTime(aValue.toDouble());
        double month = JS::MonthFromTime(aValue.toDouble());
        double day = JS::DayFromTime(aValue.toDouble());
        // Adding 1 since day starts from 0.
        double dayInYear = JS::DayWithinYear(aValue.toDouble(), year) + 1;

        // Adding 1 since month starts from 0.
        uint32_t isoWeekday = DayOfWeek(year, month + 1, day, true);
        // Target on Wednesday since ISO 8601 states that week 1 is the week
        // with the first Thursday of that year.
        uint32_t week = (dayInYear - isoWeekday + 10) / 7;

        if (week < 1) {
          year--;
          if (year < 1) {
            return false;
          }
          week = MaximumWeekInYear(year);
        } else if (week > MaximumWeekInYear(year)) {
          year++;
          if (year > kMaximumYear ||
              (year == kMaximumYear && week > kMaximumWeekInMaximumYear)) {
            return false;
          }
          week = 1;
        }

        aResultString.AppendPrintf("%04.0f-W%02d", year, week);
        return true;
      }
    case NS_FORM_INPUT_DATETIME_LOCAL:
      {
        aValue = aValue.floor();

        uint32_t timeValue =
          NS_floorModulo(aValue, Decimal::fromDouble(kMsPerDay)).toDouble();

        uint16_t milliseconds, seconds, minutes, hours;
        if (!GetTimeFromMs(timeValue,
                           &hours, &minutes, &seconds, &milliseconds)) {
          return false;
        }

        double year = JS::YearFromTime(aValue.toDouble());
        double month = JS::MonthFromTime(aValue.toDouble());
        double day = JS::DayFromTime(aValue.toDouble());

        if (IsNaN(year) || IsNaN(month) || IsNaN(day)) {
          return false;
        }

        if (milliseconds != 0) {
          aResultString.AppendPrintf("%04.0f-%02.0f-%02.0fT%02d:%02d:%02d.%03d",
                                     year, month + 1, day, hours, minutes,
                                     seconds, milliseconds);
        } else if (seconds != 0) {
          aResultString.AppendPrintf("%04.0f-%02.0f-%02.0fT%02d:%02d:%02d",
                                     year, month + 1, day, hours, minutes,
                                     seconds);
        } else {
          aResultString.AppendPrintf("%04.0f-%02.0f-%02.0fT%02d:%02d",
                                     year, month + 1, day, hours, minutes);
        }

        return true;
      }
    default:
      MOZ_ASSERT(false, "Unrecognized input type");
      return false;
  }
}


=======
>>>>>>> a17af05f
Nullable<Date>
HTMLInputElement::GetValueAsDate(ErrorResult& aRv)
{
  if (!IsDateTimeInputType(mType)) {
    return Nullable<Date>();
  }

  switch (mType) {
    case NS_FORM_INPUT_DATE:
    {
      uint32_t year, month, day;
      nsAutoString value;
      GetNonFileValueInternal(value);
      if (!ParseDate(value, &year, &month, &day)) {
        return Nullable<Date>();
      }

      JS::ClippedTime time = JS::TimeClip(JS::MakeDate(year, month - 1, day));
      return Nullable<Date>(Date(time));
    }
    case NS_FORM_INPUT_TIME:
    {
      uint32_t millisecond;
      nsAutoString value;
      GetNonFileValueInternal(value);
      if (!ParseTime(value, &millisecond)) {
        return Nullable<Date>();
      }

      JS::ClippedTime time = JS::TimeClip(millisecond);
      MOZ_ASSERT(time.toDouble() == millisecond,
                 "HTML times are restricted to the day after the epoch and "
                 "never clip");
      return Nullable<Date>(Date(time));
    }
    case NS_FORM_INPUT_MONTH:
    {
      uint32_t year, month;
      nsAutoString value;
      GetNonFileValueInternal(value);
      if (!ParseMonth(value, &year, &month)) {
        return Nullable<Date>();
      }

      JS::ClippedTime time = JS::TimeClip(JS::MakeDate(year, month - 1, 1));
      return Nullable<Date>(Date(time));
    }
    case NS_FORM_INPUT_WEEK:
    {
      uint32_t year, week;
      nsAutoString value;
      GetNonFileValueInternal(value);
      if (!ParseWeek(value, &year, &week)) {
        return Nullable<Date>();
      }

      double days = DaysSinceEpochFromWeek(year, week);
      JS::ClippedTime time = JS::TimeClip(days * kMsPerDay);

      return Nullable<Date>(Date(time));
    }
    case NS_FORM_INPUT_DATETIME_LOCAL:
    {
      uint32_t year, month, day, timeInMs;
      nsAutoString value;
      GetNonFileValueInternal(value);
      if (!ParseDateTimeLocal(value, &year, &month, &day, &timeInMs)) {
        return Nullable<Date>();
      }

      JS::ClippedTime time = JS::TimeClip(JS::MakeDate(year, month - 1, day,
                                                       timeInMs));
      return Nullable<Date>(Date(time));
    }
  }

  MOZ_ASSERT(false, "Unrecognized input type");
  aRv.Throw(NS_ERROR_UNEXPECTED);
  return Nullable<Date>();
}

void
HTMLInputElement::SetValueAsDate(const Nullable<Date>& aDate, ErrorResult& aRv)
{
  if (!IsDateTimeInputType(mType)) {
    aRv.Throw(NS_ERROR_DOM_INVALID_STATE_ERR);
    return;
  }

  // At this point we know we're not a file input, so we can just pass "not
  // system" as the caller type, since the caller type only matters in the file
  // input case.
  if (aDate.IsNull() || aDate.Value().IsUndefined()) {
    SetValue(EmptyString(), CallerType::NonSystem, aRv);
    return;
  }

  double milliseconds = aDate.Value().TimeStamp().toDouble();

  if (mType != NS_FORM_INPUT_MONTH) {
    SetValue(Decimal::fromDouble(milliseconds), CallerType::NonSystem);
    return;
  }

  // type=month expects the value to be number of months.
  double year = JS::YearFromTime(milliseconds);
  double month = JS::MonthFromTime(milliseconds);

  if (IsNaN(year) || IsNaN(month)) {
    SetValue(EmptyString(), CallerType::NonSystem, aRv);
    return;
  }

  int32_t months = MonthsSinceJan1970(year, month + 1);
  SetValue(Decimal(int32_t(months)), CallerType::NonSystem);
}

void
HTMLInputElement::SetValueAsNumber(double aValueAsNumber, ErrorResult& aRv)
{
  // TODO: return TypeError when HTMLInputElement is converted to WebIDL, see
  // bug 825197.
  if (IsInfinite(aValueAsNumber)) {
    aRv.Throw(NS_ERROR_INVALID_ARG);
    return;
  }

  if (!DoesValueAsNumberApply()) {
    aRv.Throw(NS_ERROR_DOM_INVALID_STATE_ERR);
    return;
  }

  // At this point we know we're not a file input, so we can just pass "not
  // system" as the caller type, since the caller type only matters in the file
  // input case.
  SetValue(Decimal::fromDouble(aValueAsNumber), CallerType::NonSystem);
}

Decimal
HTMLInputElement::GetMinimum() const
{
  MOZ_ASSERT(DoesValueAsNumberApply(),
             "GetMinimum() should only be used for types that allow .valueAsNumber");

  // Only type=range has a default minimum
  Decimal defaultMinimum =
    mType == NS_FORM_INPUT_RANGE ? Decimal(0) : Decimal::nan();

  if (!HasAttr(kNameSpaceID_None, nsGkAtoms::min)) {
    return defaultMinimum;
  }

  nsAutoString minStr;
  GetAttr(kNameSpaceID_None, nsGkAtoms::min, minStr);

  Decimal min;
  return mInputType->ConvertStringToNumber(minStr, min) ? min : defaultMinimum;
}

Decimal
HTMLInputElement::GetMaximum() const
{
  MOZ_ASSERT(DoesValueAsNumberApply(),
             "GetMaximum() should only be used for types that allow .valueAsNumber");

  // Only type=range has a default maximum
  Decimal defaultMaximum =
    mType == NS_FORM_INPUT_RANGE ? Decimal(100) : Decimal::nan();

  if (!HasAttr(kNameSpaceID_None, nsGkAtoms::max)) {
    return defaultMaximum;
  }

  nsAutoString maxStr;
  GetAttr(kNameSpaceID_None, nsGkAtoms::max, maxStr);

  Decimal max;
  return mInputType->ConvertStringToNumber(maxStr, max) ? max : defaultMaximum;
}

Decimal
HTMLInputElement::GetStepBase() const
{
  MOZ_ASSERT(IsDateTimeInputType(mType) ||
             mType == NS_FORM_INPUT_NUMBER ||
             mType == NS_FORM_INPUT_RANGE,
             "Check that kDefaultStepBase is correct for this new type");

  Decimal stepBase;

  // Do NOT use GetMinimum here - the spec says to use "the min content
  // attribute", not "the minimum".
  nsAutoString minStr;
  if (GetAttr(kNameSpaceID_None, nsGkAtoms::min, minStr) &&
      mInputType->ConvertStringToNumber(minStr, stepBase)) {
    return stepBase;
  }

  // If @min is not a double, we should use @value.
  nsAutoString valueStr;
  if (GetAttr(kNameSpaceID_None, nsGkAtoms::value, valueStr) &&
      mInputType->ConvertStringToNumber(valueStr, stepBase)) {
    return stepBase;
  }

  if (mType == NS_FORM_INPUT_WEEK) {
    return kDefaultStepBaseWeek;
  }

  return kDefaultStepBase;
}

nsresult
HTMLInputElement::GetValueIfStepped(int32_t aStep,
                                    StepCallerType aCallerType,
                                    Decimal* aNextStep)
{
  if (!DoStepDownStepUpApply()) {
    return NS_ERROR_DOM_INVALID_STATE_ERR;
  }

  Decimal stepBase = GetStepBase();
  Decimal step = GetStep();
  if (step == kStepAny) {
    if (aCallerType != CALLED_FOR_USER_EVENT) {
      return NS_ERROR_DOM_INVALID_STATE_ERR;
    }
    // Allow the spin buttons and up/down arrow keys to do something sensible:
    step = GetDefaultStep();
  }

  Decimal minimum = GetMinimum();
  Decimal maximum = GetMaximum();

  if (!maximum.isNaN()) {
    // "max - (max - stepBase) % step" is the nearest valid value to max.
    maximum = maximum - NS_floorModulo(maximum - stepBase, step);
    if (!minimum.isNaN()) {
      if (minimum > maximum) {
        // Either the minimum was greater than the maximum prior to our
        // adjustment to align maximum on a step, or else (if we adjusted
        // maximum) there is no valid step between minimum and the unadjusted
        // maximum.
        return NS_OK;
      }
    }
  }

  Decimal value = GetValueAsDecimal();
  bool valueWasNaN = false;
  if (value.isNaN()) {
    value = Decimal(0);
    valueWasNaN = true;
  }
  Decimal valueBeforeStepping = value;

  Decimal deltaFromStep = NS_floorModulo(value - stepBase, step);

  if (deltaFromStep != Decimal(0)) {
    if (aStep > 0) {
      value += step - deltaFromStep;      // partial step
      value += step * Decimal(aStep - 1); // then remaining steps
    } else if (aStep < 0) {
      value -= deltaFromStep;             // partial step
      value += step * Decimal(aStep + 1); // then remaining steps
    }
  } else {
    value += step * Decimal(aStep);
  }

  if (value < minimum) {
    value = minimum;
    deltaFromStep = NS_floorModulo(value - stepBase, step);
    if (deltaFromStep != Decimal(0)) {
      value += step - deltaFromStep;
    }
  }
  if (value > maximum) {
    value = maximum;
    deltaFromStep = NS_floorModulo(value - stepBase, step);
    if (deltaFromStep != Decimal(0)) {
      value -= deltaFromStep;
    }
  }

  if (!valueWasNaN && // value="", resulting in us using "0"
      ((aStep > 0 && value < valueBeforeStepping) ||
       (aStep < 0 && value > valueBeforeStepping))) {
    // We don't want step-up to effectively step down, or step-down to
    // effectively step up, so return;
    return NS_OK;
  }

  *aNextStep = value;
  return NS_OK;
}

nsresult
HTMLInputElement::ApplyStep(int32_t aStep)
{
  Decimal nextStep = Decimal::nan(); // unchanged if value will not change

  nsresult rv = GetValueIfStepped(aStep, CALLED_FOR_SCRIPT, &nextStep);

  if (NS_SUCCEEDED(rv) && nextStep.isFinite()) {
    // We know we're not a file input, so the caller type does not matter; just
    // pass "not system" to be safe.
    SetValue(nextStep, CallerType::NonSystem);
  }

  return rv;
}

/* static */
bool
HTMLInputElement::IsExperimentalMobileType(uint8_t aType)
{
  return (aType == NS_FORM_INPUT_DATE || aType == NS_FORM_INPUT_TIME) &&
    !IsInputDateTimeEnabled();
}

bool
HTMLInputElement::IsDateTimeInputType(uint8_t aType)
{
  return aType == NS_FORM_INPUT_DATE ||
         aType == NS_FORM_INPUT_TIME ||
         aType == NS_FORM_INPUT_MONTH ||
         aType == NS_FORM_INPUT_WEEK ||
         aType == NS_FORM_INPUT_DATETIME_LOCAL;
<<<<<<< HEAD
}

NS_IMETHODIMP
HTMLInputElement::StepDown(int32_t n, uint8_t optional_argc)
{
  return ApplyStep(optional_argc ? -n : -1);
}

NS_IMETHODIMP
HTMLInputElement::StepUp(int32_t n, uint8_t optional_argc)
{
  return ApplyStep(optional_argc ? n : 1);
=======
>>>>>>> a17af05f
}

void
HTMLInputElement::FlushFrames()
{
  if (GetComposedDoc()) {
    GetComposedDoc()->FlushPendingNotifications(FlushType::Frames);
  }
}

void
HTMLInputElement::MozGetFileNameArray(nsTArray<nsString>& aArray,
                                      ErrorResult& aRv)
{
  if (NS_WARN_IF(mType != NS_FORM_INPUT_FILE)) {
    return;
  }

  const nsTArray<OwningFileOrDirectory>& filesOrDirs =
    GetFilesOrDirectoriesInternal();
  for (uint32_t i = 0; i < filesOrDirs.Length(); i++) {
    nsAutoString str;
    GetDOMFileOrDirectoryPath(filesOrDirs[i], str, aRv);
    if (NS_WARN_IF(aRv.Failed())) {
      return;
    }

    aArray.AppendElement(str);
  }
}

void
HTMLInputElement::MozSetFileArray(const Sequence<OwningNonNull<File>>& aFiles)
{
  if (NS_WARN_IF(mType != NS_FORM_INPUT_FILE)) {
    return;
  }

  nsCOMPtr<nsIGlobalObject> global = OwnerDoc()->GetScopeObject();
  MOZ_ASSERT(global);
  if (!global) {
    return;
  }

  nsTArray<OwningFileOrDirectory> files;
  for (uint32_t i = 0; i < aFiles.Length(); ++i) {
    RefPtr<File> file = File::Create(global, aFiles[i].get()->Impl());
    MOZ_ASSERT(file);

    OwningFileOrDirectory* element = files.AppendElement();
    element->SetAsFile() = file;
  }

  SetFilesOrDirectories(files, true);
}

void
HTMLInputElement::MozSetFileNameArray(const Sequence<nsString>& aFileNames,
                                      ErrorResult& aRv)
{
  if (NS_WARN_IF(mType != NS_FORM_INPUT_FILE)) {
    return;
  }

  if (XRE_IsContentProcess()) {
    aRv.Throw(NS_ERROR_DOM_NOT_SUPPORTED_ERR);
    return;
  }

  nsTArray<OwningFileOrDirectory> files;
  for (uint32_t i = 0; i < aFileNames.Length(); ++i) {
    nsCOMPtr<nsIFile> file;

    if (StringBeginsWith(aFileNames[i], NS_LITERAL_STRING("file:"),
                         nsASCIICaseInsensitiveStringComparator())) {
      // Converts the URL string into the corresponding nsIFile if possible
      // A local file will be created if the URL string begins with file://
      NS_GetFileFromURLSpec(NS_ConvertUTF16toUTF8(aFileNames[i]),
                            getter_AddRefs(file));
    }

    if (!file) {
      // this is no "file://", try as local file
      NS_NewLocalFile(aFileNames[i], false, getter_AddRefs(file));
    }

    if (!file) {
      continue; // Not much we can do if the file doesn't exist
    }

    nsCOMPtr<nsIGlobalObject> global = OwnerDoc()->GetScopeObject();
    if (!global) {
      aRv.Throw(NS_ERROR_FAILURE);
      return;
    }

    RefPtr<File> domFile = File::CreateFromFile(global, file);

    OwningFileOrDirectory* element = files.AppendElement();
    element->SetAsFile() = domFile;
  }

  SetFilesOrDirectories(files, true);
}

void
HTMLInputElement::MozSetDirectory(const nsAString& aDirectoryPath,
                                  ErrorResult& aRv)
{
  if (NS_WARN_IF(mType != NS_FORM_INPUT_FILE)) {
    return;
  }

  nsCOMPtr<nsIFile> file;
  aRv = NS_NewLocalFile(aDirectoryPath, true, getter_AddRefs(file));
  if (NS_WARN_IF(aRv.Failed())) {
    return;
  }

  nsPIDOMWindowInner* window = OwnerDoc()->GetInnerWindow();
  if (NS_WARN_IF(!window)) {
    aRv.Throw(NS_ERROR_FAILURE);
    return;
  }

  RefPtr<Directory> directory = Directory::Create(window, file);
  MOZ_ASSERT(directory);

  nsTArray<OwningFileOrDirectory> array;
  OwningFileOrDirectory* element = array.AppendElement();
  element->SetAsDirectory() = directory;

  SetFilesOrDirectories(array, true);
}

void HTMLInputElement::GetDateTimeInputBoxValue(DateTimeValue& aValue)
{
  if (NS_WARN_IF(!IsDateTimeInputType(mType)) || !mDateTimeInputBoxValue) {
    return;
  }

  aValue = *mDateTimeInputBoxValue;
}

void
HTMLInputElement::UpdateDateTimeInputBox(const DateTimeValue& aValue)
{
  if (NS_WARN_IF(!IsDateTimeInputType(mType))) {
    return;
  }

  nsDateTimeControlFrame* frame = do_QueryFrame(GetPrimaryFrame());
  if (frame) {
    frame->SetValueFromPicker(aValue);
  }
}

void
HTMLInputElement::SetDateTimePickerState(bool aOpen)
{
  if (NS_WARN_IF(!IsDateTimeInputType(mType))) {
    return;
  }

  nsDateTimeControlFrame* frame = do_QueryFrame(GetPrimaryFrame());
  if (frame) {
    frame->SetPickerState(aOpen);
  }
}

void
HTMLInputElement::OpenDateTimePicker(const DateTimeValue& aInitialValue)
{
  if (NS_WARN_IF(!IsDateTimeInputType(mType))) {
    return;
  }

  mDateTimeInputBoxValue = new DateTimeValue(aInitialValue);
  nsContentUtils::DispatchChromeEvent(OwnerDoc(),
                                      static_cast<nsIDOMHTMLInputElement*>(this),
                                      NS_LITERAL_STRING("MozOpenDateTimePicker"),
                                      true, true);
}

void
HTMLInputElement::UpdateDateTimePicker(const DateTimeValue& aValue)
{
  if (NS_WARN_IF(!IsDateTimeInputType(mType))) {
    return;
  }

  mDateTimeInputBoxValue = new DateTimeValue(aValue);
  nsContentUtils::DispatchChromeEvent(OwnerDoc(),
                                      static_cast<nsIDOMHTMLInputElement*>(this),
                                      NS_LITERAL_STRING("MozUpdateDateTimePicker"),
                                      true, true);
}

void
HTMLInputElement::CloseDateTimePicker()
{
  if (NS_WARN_IF(!IsDateTimeInputType(mType))) {
    return;
  }

  nsContentUtils::DispatchChromeEvent(OwnerDoc(),
                                      static_cast<nsIDOMHTMLInputElement*>(this),
                                      NS_LITERAL_STRING("MozCloseDateTimePicker"),
                                      true, true);
}

void
HTMLInputElement::SetFocusState(bool aIsFocused)
{
  if (NS_WARN_IF(!IsDateTimeInputType(mType))) {
    return;
  }

  EventStates focusStates = NS_EVENT_STATE_FOCUS | NS_EVENT_STATE_FOCUSRING;
  if (aIsFocused) {
    AddStates(focusStates);
  } else {
    RemoveStates(focusStates);
  }
}

<<<<<<< HEAD
=======
void
HTMLInputElement::UpdateValidityState()
{
  if (NS_WARN_IF(!IsDateTimeInputType(mType))) {
    return;
  }

  // For now, datetime input box call this function only when the value may
  // become valid/invalid. For other validity states, they will be updated when
  // .value is actually changed.
  UpdateBadInputValidityState();
  UpdateState(true);
}

>>>>>>> a17af05f
bool
HTMLInputElement::MozIsTextField(bool aExcludePassword)
{
  // TODO: temporary until bug 888320 is fixed.
  if (IsExperimentalMobileType(mType) || IsDateTimeInputType(mType)) {
    return false;
  }

  return IsSingleLineTextControl(aExcludePassword);
}

HTMLInputElement*
HTMLInputElement::GetOwnerNumberControl()
{
  if (IsInNativeAnonymousSubtree() &&
      mType == NS_FORM_INPUT_TEXT &&
      GetParent() && GetParent()->GetParent()) {
    HTMLInputElement* grandparent =
      HTMLInputElement::FromContentOrNull(GetParent()->GetParent());
    if (grandparent && grandparent->mType == NS_FORM_INPUT_NUMBER) {
      return grandparent;
    }
  }
  return nullptr;
}

void
HTMLInputElement::SetUserInput(const nsAString& aInput,
                               nsIPrincipal& aSubjectPrincipal) {
  if (mType == NS_FORM_INPUT_FILE &&
      !nsContentUtils::IsSystemPrincipal(&aSubjectPrincipal)) {
    return;
  }

  SetUserInput(aInput);
}

void
HTMLInputElement::SetUserInput(const nsAString& aInput,
                               nsIPrincipal& aSubjectPrincipal) {
  if (mType == NS_FORM_INPUT_FILE &&
      !nsContentUtils::IsSystemPrincipal(&aSubjectPrincipal)) {
    return;
  }

  SetUserInput(aInput);
}

NS_IMETHODIMP
HTMLInputElement::SetUserInput(const nsAString& aValue)
{
  if (mType == NS_FORM_INPUT_FILE)
  {
    Sequence<nsString> list;
    if (!list.AppendElement(aValue, fallible)) {
      return NS_ERROR_OUT_OF_MEMORY;
    }

    ErrorResult rv;
    MozSetFileNameArray(list, rv);
    return rv.StealNSResult();
  } else {
    nsresult rv =
      SetValueInternal(aValue,
<<<<<<< HEAD
                       nsTextEditorState::eSetValue_BySetUserInput |
                       nsTextEditorState::eSetValue_Notify|
                       nsTextEditorState::eSetValue_MoveCursorToEnd);
=======
        nsTextEditorState::eSetValue_BySetUserInput |
        nsTextEditorState::eSetValue_Notify|
        nsTextEditorState::eSetValue_MoveCursorToEndIfValueChanged);
>>>>>>> a17af05f
    NS_ENSURE_SUCCESS(rv, rv);
  }

  nsContentUtils::DispatchTrustedEvent(OwnerDoc(),
                                       static_cast<nsIDOMHTMLInputElement*>(this),
                                       NS_LITERAL_STRING("input"), true,
                                       true);

  // If this element is not currently focused, it won't receive a change event for this
  // update through the normal channels. So fire a change event immediately, instead.
  if (!ShouldBlur(this)) {
    FireChangeEventIfNeeded();
  }

  return NS_OK;
}

nsIEditor*
HTMLInputElement::GetEditor()
{
  return GetTextEditorFromState();
}

TextEditor*
HTMLInputElement::GetTextEditorFromState()
{
  nsTextEditorState* state = GetEditorState();
  if (state) {
    return state->GetTextEditor();
  }
  return nullptr;
}

NS_IMETHODIMP_(TextEditor*)
HTMLInputElement::GetTextEditor()
{
  return GetTextEditorFromState();
}

NS_IMETHODIMP_(nsISelectionController*)
HTMLInputElement::GetSelectionController()
{
  nsTextEditorState* state = GetEditorState();
  if (state) {
    return state->GetSelectionController();
  }
  return nullptr;
}

nsFrameSelection*
HTMLInputElement::GetConstFrameSelection()
{
  nsTextEditorState* state = GetEditorState();
  if (state) {
    return state->GetConstFrameSelection();
  }
  return nullptr;
}

NS_IMETHODIMP
HTMLInputElement::BindToFrame(nsTextControlFrame* aFrame)
{
  nsTextEditorState* state = GetEditorState();
  if (state) {
    return state->BindToFrame(aFrame);
  }
  return NS_ERROR_FAILURE;
}

NS_IMETHODIMP_(void)
HTMLInputElement::UnbindFromFrame(nsTextControlFrame* aFrame)
{
  nsTextEditorState* state = GetEditorState();
  if (state && aFrame) {
    state->UnbindFromFrame(aFrame);
  }
}

NS_IMETHODIMP
HTMLInputElement::CreateEditor()
{
  nsTextEditorState* state = GetEditorState();
  if (state) {
    return state->PrepareEditor();
  }
  return NS_ERROR_FAILURE;
}

NS_IMETHODIMP_(Element*)
HTMLInputElement::GetRootEditorNode()
{
  nsTextEditorState* state = GetEditorState();
  if (state) {
    return state->GetRootNode();
  }
  return nullptr;
}

NS_IMETHODIMP_(Element*)
HTMLInputElement::CreatePlaceholderNode()
{
  nsTextEditorState* state = GetEditorState();
  if (state) {
    NS_ENSURE_SUCCESS(state->CreatePlaceholderNode(), nullptr);
    return state->GetPlaceholderNode();
  }
  return nullptr;
}

NS_IMETHODIMP_(Element*)
HTMLInputElement::GetPlaceholderNode()
{
  nsTextEditorState* state = GetEditorState();
  if (state) {
    return state->GetPlaceholderNode();
  }
  return nullptr;
}

NS_IMETHODIMP_(void)
HTMLInputElement::UpdateOverlayTextVisibility(bool aNotify)
{
  nsTextEditorState* state = GetEditorState();
  if (state) {
    state->UpdateOverlayTextVisibility(aNotify);
  }
}

NS_IMETHODIMP_(bool)
HTMLInputElement::GetPlaceholderVisibility()
{
  nsTextEditorState* state = GetEditorState();
  if (!state) {
    return false;
  }

  return state->GetPlaceholderVisibility();
}

NS_IMETHODIMP_(Element*)
HTMLInputElement::CreatePreviewNode()
{
  nsTextEditorState* state = GetEditorState();
  if (state) {
    NS_ENSURE_SUCCESS(state->CreatePreviewNode(), nullptr);
    return state->GetPreviewNode();
  }
  return nullptr;
}

NS_IMETHODIMP_(Element*)
HTMLInputElement::GetPreviewNode()
{
  nsTextEditorState* state = GetEditorState();
  if (state) {
    return state->GetPreviewNode();
  }
  return nullptr;
}

NS_IMETHODIMP_(void)
HTMLInputElement::SetPreviewValue(const nsAString& aValue)
{
  nsTextEditorState* state = GetEditorState();
  if (state) {
    state->SetPreviewText(aValue, true);
  }
}

NS_IMETHODIMP_(void)
HTMLInputElement::GetPreviewValue(nsAString& aValue)
{
  nsTextEditorState* state = GetEditorState();
  if (state) {
    state->GetPreviewText(aValue);
  }
}

NS_IMETHODIMP_(void)
HTMLInputElement::EnablePreview()
{
  if (mIsPreviewEnabled) {
    return;
  }

  mIsPreviewEnabled = true;
  // Reconstruct the frame to append an anonymous preview node
  nsLayoutUtils::PostRestyleEvent(this, nsRestyleHint(0), nsChangeHint_ReconstructFrame);
}

NS_IMETHODIMP_(bool)
HTMLInputElement::IsPreviewEnabled()
{
  return mIsPreviewEnabled;
}

NS_IMETHODIMP_(bool)
HTMLInputElement::GetPreviewVisibility()
{
  nsTextEditorState* state = GetEditorState();
  if (!state) {
    return false;
  }

  return state->GetPreviewVisibility();
}

void
HTMLInputElement::GetDisplayFileName(nsAString& aValue) const
{
  MOZ_ASSERT(mFileData);

  if (OwnerDoc()->IsStaticDocument()) {
    aValue = mFileData->mStaticDocFileList;
    return;
  }

  if (mFileData->mFilesOrDirectories.Length() == 1) {
    GetDOMFileOrDirectoryName(mFileData->mFilesOrDirectories[0], aValue);
    return;
  }

  nsAutoString value;

<<<<<<< HEAD
  if (mFilesOrDirectories.IsEmpty()) {
=======
  if (mFileData->mFilesOrDirectories.IsEmpty()) {
>>>>>>> a17af05f
    if ((IsDirPickerEnabled() && Allowdirs()) ||
        (IsWebkitDirPickerEnabled() &&
         HasAttr(kNameSpaceID_None, nsGkAtoms::webkitdirectory))) {
      nsContentUtils::GetLocalizedString(nsContentUtils::eFORMS_PROPERTIES,
                                         "NoDirSelected", value);
    } else if (HasAttr(kNameSpaceID_None, nsGkAtoms::multiple)) {
      nsContentUtils::GetLocalizedString(nsContentUtils::eFORMS_PROPERTIES,
                                         "NoFilesSelected", value);
    } else {
      nsContentUtils::GetLocalizedString(nsContentUtils::eFORMS_PROPERTIES,
                                         "NoFileSelected", value);
    }
  } else {
    nsString count;
    count.AppendInt(int(mFileData->mFilesOrDirectories.Length()));

    const char16_t* params[] = { count.get() };
    nsContentUtils::FormatLocalizedString(nsContentUtils::eFORMS_PROPERTIES,
                                          "XFilesSelected", params, value);
  }

  aValue = value;
}

const nsTArray<OwningFileOrDirectory>&
HTMLInputElement::GetFilesOrDirectoriesInternal() const
{
  return mFileData->mFilesOrDirectories;
}

void
HTMLInputElement::SetFilesOrDirectories(const nsTArray<OwningFileOrDirectory>& aFilesOrDirectories,
                                        bool aSetValueChanged)
{
  MOZ_ASSERT(mFileData);

<<<<<<< HEAD
=======
  mFileData->ClearGetFilesHelpers();

>>>>>>> a17af05f
  if (IsWebkitFileSystemEnabled()) {
    HTMLInputElementBinding::ClearCachedWebkitEntriesValue(this);
    mFileData->mEntries.Clear();
  }

  mFileData->mFilesOrDirectories.Clear();
  mFileData->mFilesOrDirectories.AppendElements(aFilesOrDirectories);

  AfterSetFilesOrDirectories(aSetValueChanged);
}

void
HTMLInputElement::SetFiles(nsIDOMFileList* aFiles,
                           bool aSetValueChanged)
{
  MOZ_ASSERT(mFileData);

  RefPtr<FileList> files = static_cast<FileList*>(aFiles);
  mFileData->mFilesOrDirectories.Clear();
  mFileData->ClearGetFilesHelpers();

  if (IsWebkitFileSystemEnabled()) {
    HTMLInputElementBinding::ClearCachedWebkitEntriesValue(this);
    mFileData->mEntries.Clear();
  }

  if (aFiles) {
    uint32_t listLength;
    aFiles->GetLength(&listLength);
    for (uint32_t i = 0; i < listLength; i++) {
      OwningFileOrDirectory* element =
        mFileData->mFilesOrDirectories.AppendElement();
      element->SetAsFile() = files->Item(i);
    }
  }

  AfterSetFilesOrDirectories(aSetValueChanged);
}

// This method is used for testing only.
void
HTMLInputElement::MozSetDndFilesAndDirectories(const nsTArray<OwningFileOrDirectory>& aFilesOrDirectories)
{
  if (NS_WARN_IF(mType != NS_FORM_INPUT_FILE)) {
    return;
  }

  SetFilesOrDirectories(aFilesOrDirectories, true);

  if (IsWebkitFileSystemEnabled()) {
    UpdateEntries(aFilesOrDirectories);
  }

  RefPtr<DispatchChangeEventCallback> dispatchChangeEventCallback =
    new DispatchChangeEventCallback(this);

  if (IsWebkitDirPickerEnabled() &&
      HasAttr(kNameSpaceID_None, nsGkAtoms::webkitdirectory)) {
    ErrorResult rv;
    GetFilesHelper* helper = GetOrCreateGetFilesHelper(true /* recursionFlag */,
                                                       rv);
    if (NS_WARN_IF(rv.Failed())) {
      rv.SuppressException();
      return;
    }

    helper->AddCallback(dispatchChangeEventCallback);
  } else {
    dispatchChangeEventCallback->DispatchEvents();
  }
}

void
HTMLInputElement::AfterSetFilesOrDirectories(bool aSetValueChanged)
{
  // No need to flush here, if there's no frame at this point we
  // don't need to force creation of one just to tell it about this
  // new value.  We just want the display to update as needed.
  nsIFormControlFrame* formControlFrame = GetFormControlFrame(false);
  if (formControlFrame) {
    nsAutoString readableValue;
    GetDisplayFileName(readableValue);
    formControlFrame->SetFormProperty(nsGkAtoms::value, readableValue);
  }

  // Grab the full path here for any chrome callers who access our .value via a
  // CPOW. This path won't be called from a CPOW meaning the potential sync IPC
  // call under GetMozFullPath won't be rejected for not being urgent.
  // XXX Protected by the ifndef because the blob code doesn't allow us to send
  // this message in b2g.
  if (mFileData->mFilesOrDirectories.IsEmpty()) {
    mFileData->mFirstFilePath.Truncate();
  } else {
    ErrorResult rv;
    GetDOMFileOrDirectoryPath(mFileData->mFilesOrDirectories[0],
                              mFileData->mFirstFilePath, rv);
    if (NS_WARN_IF(rv.Failed())) {
      rv.SuppressException();
    }
  }

  UpdateFileList();

  if (aSetValueChanged) {
    SetValueChanged(true);
  }

  UpdateAllValidityStates(true);
}

void
HTMLInputElement::FireChangeEventIfNeeded()
{
  // We're not exposing the GetValue return value anywhere here, so it's safe to
  // claim to be a system caller.
  nsAutoString value;
  GetValue(value, CallerType::System);

  if (!MayFireChangeOnBlur() || mFocusedValue.Equals(value)) {
    return;
  }

  // Dispatch the change event.
  mFocusedValue = value;
  nsContentUtils::DispatchTrustedEvent(OwnerDoc(),
                                       static_cast<nsIContent*>(this),
                                       NS_LITERAL_STRING("change"), true,
                                       false);
}

FileList*
HTMLInputElement::GetFiles()
{
  if (mType != NS_FORM_INPUT_FILE) {
    return nullptr;
  }

  if (IsDirPickerEnabled() && Allowdirs() &&
      (!IsWebkitDirPickerEnabled() ||
       !HasAttr(kNameSpaceID_None, nsGkAtoms::webkitdirectory))) {
    return nullptr;
  }

  if (!mFileData->mFileList) {
    mFileData->mFileList = new FileList(static_cast<nsIContent*>(this));
    UpdateFileList();
  }

  return mFileData->mFileList;
}

void
HTMLInputElement::SetFiles(FileList* aFiles)
{
  if (mType != NS_FORM_INPUT_FILE || !aFiles) {
    return;
  }

  // Clear |mFileData->mFileList| to omit |UpdateFileList|
  if (mFileData->mFileList) {
    mFileData->mFileList->Clear();
    mFileData->mFileList = nullptr;
  }

  // Update |mFileData->mFilesOrDirectories|
  SetFiles(aFiles, true);

  // Update |mFileData->mFileList| without copy
  mFileData->mFileList = aFiles;
}

/* static */ void
HTMLInputElement::HandleNumberControlSpin(void* aData)
{
  HTMLInputElement* input = static_cast<HTMLInputElement*>(aData);

  NS_ASSERTION(input->mNumberControlSpinnerIsSpinning,
               "Should have called nsRepeatService::Stop()");

  nsNumberControlFrame* numberControlFrame =
    do_QueryFrame(input->GetPrimaryFrame());
  if (input->mType != NS_FORM_INPUT_NUMBER || !numberControlFrame) {
    // Type has changed (and possibly our frame type hasn't been updated yet)
    // or else we've lost our frame. Either way, stop the timer and don't do
    // anything else.
    input->StopNumberControlSpinnerSpin();
  } else {
    input->StepNumberControlForUserEvent(input->mNumberControlSpinnerSpinsUp ? 1 : -1);
  }
}

void
HTMLInputElement::UpdateFileList()
{
  MOZ_ASSERT(mFileData);

  if (mFileData->mFileList) {
    mFileData->mFileList->Clear();

    const nsTArray<OwningFileOrDirectory>& array =
      GetFilesOrDirectoriesInternal();

    for (uint32_t i = 0; i < array.Length(); ++i) {
      if (array[i].IsFile()) {
        mFileData->mFileList->Append(array[i].GetAsFile());
      }
    }
  }
}

nsresult
HTMLInputElement::SetValueInternal(const nsAString& aValue,
                                   const nsAString* aOldValue,
                                   uint32_t aFlags)
{
  NS_PRECONDITION(GetValueMode() != VALUE_MODE_FILENAME,
                  "Don't call SetValueInternal for file inputs");

  // We want to remember if the SetValueInternal() call is being made for a XUL
  // element.  We do that by looking at the parent node here, and if that node
  // is a XUL node, we consider our control a XUL control.
  nsIContent* parent = GetParent();
  if (parent && parent->IsXULElement()) {
    aFlags |= nsTextEditorState::eSetValue_ForXUL;
  }

  switch (GetValueMode()) {
    case VALUE_MODE_VALUE:
    {
      // At the moment, only single line text control have to sanitize their value
      // Because we have to create a new string for that, we should prevent doing
      // it if it's useless.
      nsAutoString value(aValue);

      if (mDoneCreating) {
        SanitizeValue(value);
      }
      // else DoneCreatingElement calls us again once mDoneCreating is true

      bool setValueChanged = !!(aFlags & nsTextEditorState::eSetValue_Notify);
      if (setValueChanged) {
        SetValueChanged(true);
      }

      if (IsSingleLineTextControl(false)) {
        if (!mInputData.mState->SetValue(value, aOldValue, aFlags)) {
          return NS_ERROR_OUT_OF_MEMORY;
        }
        if (mType == NS_FORM_INPUT_EMAIL) {
          UpdateAllValidityStates(!mDoneCreating);
        }
      } else {
        free(mInputData.mValue);
        mInputData.mValue = ToNewUnicode(value);
        if (setValueChanged) {
          SetValueChanged(true);
        }
        if (mType == NS_FORM_INPUT_NUMBER) {
          // This has to happen before OnValueChanged is called because that
          // method needs the new value of our frame's anon text control.
          nsNumberControlFrame* numberControlFrame =
            do_QueryFrame(GetPrimaryFrame());
          if (numberControlFrame) {
            numberControlFrame->SetValueOfAnonTextControl(value);
          }
        } else if (mType == NS_FORM_INPUT_RANGE) {
          nsRangeFrame* frame = do_QueryFrame(GetPrimaryFrame());
          if (frame) {
            frame->UpdateForValueChange();
          }
        } else if ((mType == NS_FORM_INPUT_TIME ||
                    mType == NS_FORM_INPUT_DATE) &&
<<<<<<< HEAD
                   !IsExperimentalMobileType(mType)) {
          nsDateTimeControlFrame* frame = do_QueryFrame(GetPrimaryFrame());
          if (frame) {
            frame->UpdateInputBoxValue();
=======
                   !IsExperimentalMobileType(mType) &&
                   !(aFlags & nsTextEditorState::eSetValue_BySetUserInput)) {
          nsDateTimeControlFrame* frame = do_QueryFrame(GetPrimaryFrame());
          if (frame) {
            frame->OnValueChanged();
>>>>>>> a17af05f
          }
        }
        if (mDoneCreating) {
          OnValueChanged(/* aNotify = */ true,
                         /* aWasInteractiveUserChange = */ false);
        }
        // else DoneCreatingElement calls us again once mDoneCreating is true
      }

      if (mType == NS_FORM_INPUT_COLOR) {
        // Update color frame, to reflect color changes
        nsColorControlFrame* colorControlFrame = do_QueryFrame(GetPrimaryFrame());
        if (colorControlFrame) {
          colorControlFrame->UpdateColor();
        }
      }

      // This call might be useless in some situations because if the element is
      // a single line text control, nsTextEditorState::SetValue will call
      // nsHTMLInputElement::OnValueChanged which is going to call UpdateState()
      // if the element is focused. This bug 665547.
      if (PlaceholderApplies() &&
          HasAttr(kNameSpaceID_None, nsGkAtoms::placeholder)) {
        UpdateState(true);
      }

      return NS_OK;
    }

    case VALUE_MODE_DEFAULT:
    case VALUE_MODE_DEFAULT_ON:
      // If the value of a hidden input was changed, we mark it changed so that we
      // will know we need to save / restore the value.  Yes, we are overloading
      // the meaning of ValueChanged just a teensy bit to save a measly byte of
      // storage space in HTMLInputElement.  Yes, you are free to make a new flag,
      // NEED_TO_SAVE_VALUE, at such time as mBitField becomes a 16-bit value.
      if (mType == NS_FORM_INPUT_HIDDEN) {
        SetValueChanged(true);
      }

      // Treat value == defaultValue for other input elements.
      return nsGenericHTMLFormElementWithState::SetAttr(kNameSpaceID_None,
                                                        nsGkAtoms::value, aValue,
                                                        true);

    case VALUE_MODE_FILENAME:
      return NS_ERROR_UNEXPECTED;
  }

  // This return statement is required for some compilers.
  return NS_OK;
}

NS_IMETHODIMP
HTMLInputElement::SetValueChanged(bool aValueChanged)
{
  bool valueChangedBefore = mValueChanged;

  mValueChanged = aValueChanged;

  if (valueChangedBefore != aValueChanged) {
    UpdateState(true);
  }

  return NS_OK;
}

NS_IMETHODIMP
HTMLInputElement::GetChecked(bool* aChecked)
{
  *aChecked = Checked();
  return NS_OK;
}

void
HTMLInputElement::SetCheckedChanged(bool aCheckedChanged)
{
  DoSetCheckedChanged(aCheckedChanged, true);
}

void
HTMLInputElement::DoSetCheckedChanged(bool aCheckedChanged,
                                      bool aNotify)
{
  if (mType == NS_FORM_INPUT_RADIO) {
    if (mCheckedChanged != aCheckedChanged) {
      nsCOMPtr<nsIRadioVisitor> visitor =
        new nsRadioSetCheckedChangedVisitor(aCheckedChanged);
      VisitGroup(visitor, aNotify);
    }
  } else {
    SetCheckedChangedInternal(aCheckedChanged);
  }
}

void
HTMLInputElement::SetCheckedChangedInternal(bool aCheckedChanged)
{
  bool checkedChangedBefore = mCheckedChanged;

  mCheckedChanged = aCheckedChanged;

  // This method can't be called when we are not authorized to notify
  // so we do not need a aNotify parameter.
  if (checkedChangedBefore != aCheckedChanged) {
    UpdateState(true);
  }
}

NS_IMETHODIMP
HTMLInputElement::SetChecked(bool aChecked)
{
  DoSetChecked(aChecked, true, true);
  return NS_OK;
}

void
HTMLInputElement::DoSetChecked(bool aChecked, bool aNotify,
                               bool aSetValueChanged)
{
  // If the user or JS attempts to set checked, whether it actually changes the
  // value or not, we say the value was changed so that defaultValue don't
  // affect it no more.
  if (aSetValueChanged) {
    DoSetCheckedChanged(true, aNotify);
  }

  // Don't do anything if we're not changing whether it's checked (it would
  // screw up state actually, especially when you are setting radio button to
  // false)
  if (mChecked == aChecked) {
    return;
  }

  // Set checked
  if (mType != NS_FORM_INPUT_RADIO) {
    SetCheckedInternal(aChecked, aNotify);
    return;
  }

  // For radio button, we need to do some extra fun stuff
  if (aChecked) {
    RadioSetChecked(aNotify);
    return;
  }

  nsIRadioGroupContainer* container = GetRadioGroupContainer();
  if (container) {
    nsAutoString name;
    GetAttr(kNameSpaceID_None, nsGkAtoms::name, name);
    container->SetCurrentRadioButton(name, nullptr);
  }
  // SetCheckedInternal is going to ask all radios to update their
  // validity state. We have to be sure the radio group container knows
  // the currently selected radio.
  SetCheckedInternal(false, aNotify);
}

void
HTMLInputElement::RadioSetChecked(bool aNotify)
{
  // Find the selected radio button so we can deselect it
  nsCOMPtr<nsIDOMHTMLInputElement> currentlySelected = GetSelectedRadioButton();

  // Deselect the currently selected radio button
  if (currentlySelected) {
    // Pass true for the aNotify parameter since the currently selected
    // button is already in the document.
    static_cast<HTMLInputElement*>(currentlySelected.get())
      ->SetCheckedInternal(false, true);
  }

  // Let the group know that we are now the One True Radio Button
  nsIRadioGroupContainer* container = GetRadioGroupContainer();
  if (container) {
    nsAutoString name;
    GetAttr(kNameSpaceID_None, nsGkAtoms::name, name);
    container->SetCurrentRadioButton(name, this);
  }

  // SetCheckedInternal is going to ask all radios to update their
  // validity state.
  SetCheckedInternal(true, aNotify);
}

nsIRadioGroupContainer*
HTMLInputElement::GetRadioGroupContainer() const
{
  NS_ASSERTION(mType == NS_FORM_INPUT_RADIO,
               "GetRadioGroupContainer should only be called when type='radio'");

  nsAutoString name;
  GetAttr(kNameSpaceID_None, nsGkAtoms::name, name);

  if (name.IsEmpty()) {
    return nullptr;
  }

  if (mForm) {
    return mForm;
  }

  //XXXsmaug It isn't clear how this should work in Shadow DOM.
  return static_cast<nsDocument*>(GetUncomposedDoc());
}

already_AddRefed<nsIDOMHTMLInputElement>
HTMLInputElement::GetSelectedRadioButton() const
{
  nsIRadioGroupContainer* container = GetRadioGroupContainer();
  if (!container) {
    return nullptr;
  }

  nsAutoString name;
  GetAttr(kNameSpaceID_None, nsGkAtoms::name, name);

  nsCOMPtr<nsIDOMHTMLInputElement> selected = container->GetCurrentRadioButton(name);
  return selected.forget();
}

nsresult
HTMLInputElement::MaybeSubmitForm(nsPresContext* aPresContext)
{
  if (!mForm) {
    // Nothing to do here.
    return NS_OK;
  }

  nsCOMPtr<nsIPresShell> shell = aPresContext->GetPresShell();
  if (!shell) {
    return NS_OK;
  }

  // Get the default submit element
  nsIFormControl* submitControl = mForm->GetDefaultSubmitElement();
  if (submitControl) {
    nsCOMPtr<nsIContent> submitContent = do_QueryInterface(submitControl);
    NS_ASSERTION(submitContent, "Form control not implementing nsIContent?!");
    // Fire the button's onclick handler and let the button handle
    // submitting the form.
    WidgetMouseEvent event(true, eMouseClick, nullptr, WidgetMouseEvent::eReal);
    nsEventStatus status = nsEventStatus_eIgnore;
    shell->HandleDOMEventWithTarget(submitContent, &event, &status);
  } else if (!mForm->ImplicitSubmissionIsDisabled() &&
             mForm->SubmissionCanProceed(nullptr)) {
    // TODO: removing this code and have the submit event sent by the form,
    // bug 592124.
    // If there's only one text control, just submit the form
    // Hold strong ref across the event
    RefPtr<mozilla::dom::HTMLFormElement> form = mForm;
    InternalFormEvent event(true, eFormSubmit);
    nsEventStatus status = nsEventStatus_eIgnore;
    shell->HandleDOMEventWithTarget(form, &event, &status);
  }

  return NS_OK;
}

void
HTMLInputElement::SetCheckedInternal(bool aChecked, bool aNotify)
{
  // Set the value
  mChecked = aChecked;

  // Notify the frame
  if (mType == NS_FORM_INPUT_CHECKBOX || mType == NS_FORM_INPUT_RADIO) {
    nsIFrame* frame = GetPrimaryFrame();
    if (frame) {
      frame->InvalidateFrameSubtree();
    }
  }

  UpdateAllValidityStates(aNotify);

  // Notify the document that the CSS :checked pseudoclass for this element
  // has changed state.
  UpdateState(aNotify);

  // Notify all radios in the group that value has changed, this is to let
  // radios to have the chance to update its states, e.g., :indeterminate.
  if (mType == NS_FORM_INPUT_RADIO) {
    nsCOMPtr<nsIRadioVisitor> visitor = new nsRadioUpdateStateVisitor(this);
    VisitGroup(visitor, aNotify);
  }
}

void
HTMLInputElement::Blur(ErrorResult& aError)
{
  if (mType == NS_FORM_INPUT_NUMBER) {
    // Blur our anonymous text control, if we have one. (DOM 'change' event
    // firing and other things depend on this.)
    nsNumberControlFrame* numberControlFrame =
      do_QueryFrame(GetPrimaryFrame());
    if (numberControlFrame) {
      HTMLInputElement* textControl = numberControlFrame->GetAnonTextControl();
      if (textControl) {
        textControl->Blur(aError);
        return;
      }
    }
  }

  if ((mType == NS_FORM_INPUT_TIME || mType == NS_FORM_INPUT_DATE) &&
      !IsExperimentalMobileType(mType)) {
    nsDateTimeControlFrame* frame = do_QueryFrame(GetPrimaryFrame());
    if (frame) {
      frame->HandleBlurEvent();
      return;
    }
  }

  nsGenericHTMLElement::Blur(aError);
}

void
HTMLInputElement::Focus(ErrorResult& aError)
{
  if (mType == NS_FORM_INPUT_NUMBER) {
    // Focus our anonymous text control, if we have one.
    nsNumberControlFrame* numberControlFrame =
      do_QueryFrame(GetPrimaryFrame());
    if (numberControlFrame) {
      HTMLInputElement* textControl = numberControlFrame->GetAnonTextControl();
      if (textControl) {
        textControl->Focus(aError);
        return;
      }
    }
  }

  if ((mType == NS_FORM_INPUT_TIME || mType == NS_FORM_INPUT_DATE) &&
      !IsExperimentalMobileType(mType)) {
    nsDateTimeControlFrame* frame = do_QueryFrame(GetPrimaryFrame());
    if (frame) {
      frame->HandleFocusEvent();
      return;
    }
  }

  if (mType != NS_FORM_INPUT_FILE) {
    nsGenericHTMLElement::Focus(aError);
    return;
  }

  // For file inputs, focus the first button instead. In the case of there
  // being two buttons (when the picker is a directory picker) the user can
  // tab to the next one.
  nsIFrame* frame = GetPrimaryFrame();
  if (frame) {
    for (nsIFrame* childFrame : frame->PrincipalChildList()) {
      // See if the child is a button control.
      nsCOMPtr<nsIFormControl> formCtrl =
        do_QueryInterface(childFrame->GetContent());
      if (formCtrl && formCtrl->ControlType() == NS_FORM_BUTTON_BUTTON) {
        nsCOMPtr<nsIDOMElement> element = do_QueryInterface(formCtrl);
        nsIFocusManager* fm = nsFocusManager::GetFocusManager();
        if (fm && element) {
          fm->SetFocus(element, 0);
        }
        break;
      }
    }
  }

}

#if !defined(ANDROID) && !defined(XP_MACOSX)
bool
HTMLInputElement::IsNodeApzAwareInternal() const
{
  // Tell APZC we may handle mouse wheel event and do preventDefault when input
  // type is number.
  return (mType == NS_FORM_INPUT_NUMBER) || (mType == NS_FORM_INPUT_RANGE) ||
         nsINode::IsNodeApzAwareInternal();
}
#endif

bool
HTMLInputElement::IsInteractiveHTMLContent(bool aIgnoreTabindex) const
{
  return mType != NS_FORM_INPUT_HIDDEN ||
         nsGenericHTMLFormElementWithState::IsInteractiveHTMLContent(aIgnoreTabindex);
}

void
HTMLInputElement::AsyncEventRunning(AsyncEventDispatcher* aEvent)
{
  nsImageLoadingContent::AsyncEventRunning(aEvent);
}

<<<<<<< HEAD
NS_IMETHODIMP
=======
void
>>>>>>> a17af05f
HTMLInputElement::Select()
{
  if (mType == NS_FORM_INPUT_NUMBER) {
    nsNumberControlFrame* numberControlFrame =
      do_QueryFrame(GetPrimaryFrame());
    if (numberControlFrame) {
      numberControlFrame->HandleSelectCall();
    }
    return;
  }

  if (!IsSingleLineTextControl(false)) {
    return;
  }

  // XXX Bug?  We have to give the input focus before contents can be
  // selected

  FocusTristate state = FocusState();
  if (state == eUnfocusable) {
    return;
  }

  nsTextEditorState* tes = GetEditorState();
  if (tes) {
    RefPtr<nsFrameSelection> fs = tes->GetConstFrameSelection();
    if (fs && fs->MouseDownRecorded()) {
      // This means that we're being called while the frame selection has a mouse
      // down event recorded to adjust the caret during the mouse up event.
      // We are probably called from the focus event handler.  We should override
      // the delayed caret data in this case to ensure that this select() call
      // takes effect.
      fs->SetDelayedCaretData(nullptr);
    }
  }

  nsIFocusManager* fm = nsFocusManager::GetFocusManager();

  RefPtr<nsPresContext> presContext = GetPresContext(eForComposedDoc);
  if (state == eInactiveWindow) {
    if (fm)
      fm->SetFocus(this, nsIFocusManager::FLAG_NOSCROLL);
    SelectAll(presContext);
    return;
  }

  if (DispatchSelectEvent(presContext) && fm) {
    fm->SetFocus(this, nsIFocusManager::FLAG_NOSCROLL);

    // ensure that the element is actually focused
    nsCOMPtr<nsIDOMElement> focusedElement;
    fm->GetFocusedElement(getter_AddRefs(focusedElement));
    if (SameCOMIdentity(static_cast<nsIDOMNode*>(this), focusedElement)) {
      // Now Select all the text!
      SelectAll(presContext);
    }
  }
}

bool
HTMLInputElement::DispatchSelectEvent(nsPresContext* aPresContext)
{
  nsEventStatus status = nsEventStatus_eIgnore;

  // If already handling select event, don't dispatch a second.
  if (!mHandlingSelectEvent) {
    WidgetEvent event(true, eFormSelect);

    mHandlingSelectEvent = true;
    EventDispatcher::Dispatch(static_cast<nsIContent*>(this),
                              aPresContext, &event, nullptr, &status);
    mHandlingSelectEvent = false;
  }

  // If the DOM event was not canceled (e.g. by a JS event handler
  // returning false)
  return (status == nsEventStatus_eIgnore);
}

void
HTMLInputElement::SelectAll(nsPresContext* aPresContext)
{
  nsIFormControlFrame* formControlFrame = GetFormControlFrame(true);

  if (formControlFrame) {
    formControlFrame->SetFormProperty(nsGkAtoms::select, EmptyString());
  }
}

bool
HTMLInputElement::NeedToInitializeEditorForEvent(
                    EventChainPreVisitor& aVisitor) const
{
  // We only need to initialize the editor for single line input controls because they
  // are lazily initialized.  We don't need to initialize the control for
  // certain types of events, because we know that those events are safe to be
  // handled without the editor being initialized.  These events include:
  // mousein/move/out, overflow/underflow, and DOM mutation events.
  if (!IsSingleLineTextControl(false) ||
      aVisitor.mEvent->mClass == eMutationEventClass) {
    return false;
  }

  switch (aVisitor.mEvent->mMessage) {
  case eMouseMove:
  case eMouseEnterIntoWidget:
  case eMouseExitFromWidget:
  case eMouseOver:
  case eMouseOut:
  case eScrollPortUnderflow:
  case eScrollPortOverflow:
    return false;
  default:
    return true;
  }
}

bool
HTMLInputElement::IsDisabledForEvents(EventMessage aMessage)
{
  return IsElementDisabledForEvents(aMessage, GetPrimaryFrame());
}

nsresult
HTMLInputElement::GetEventTargetParent(EventChainPreVisitor& aVisitor)
{
  // Do not process any DOM events if the element is disabled
  aVisitor.mCanHandle = false;
  if (IsDisabledForEvents(aVisitor.mEvent->mMessage)) {
    return NS_OK;
  }

  // Initialize the editor if needed.
  if (NeedToInitializeEditorForEvent(aVisitor)) {
    nsITextControlFrame* textControlFrame = do_QueryFrame(GetPrimaryFrame());
    if (textControlFrame)
      textControlFrame->EnsureEditorInitialized();
  }

  //FIXME Allow submission etc. also when there is no prescontext, Bug 329509.
  if (!aVisitor.mPresContext) {
    return nsGenericHTMLFormElementWithState::GetEventTargetParent(aVisitor);
  }
  //
  // Web pages expect the value of a radio button or checkbox to be set
  // *before* onclick and DOMActivate fire, and they expect that if they set
  // the value explicitly during onclick or DOMActivate it will not be toggled
  // or any such nonsense.
  // In order to support that (bug 57137 and 58460 are examples) we toggle
  // the checked attribute *first*, and then fire onclick.  If the user
  // returns false, we reset the control to the old checked value.  Otherwise,
  // we dispatch DOMActivate.  If DOMActivate is cancelled, we also reset
  // the control to the old checked value.  We need to keep track of whether
  // we've already toggled the state from onclick since the user could
  // explicitly dispatch DOMActivate on the element.
  //
  // This is a compatibility hack.
  //

  // Track whether we're in the outermost Dispatch invocation that will
  // cause activation of the input.  That is, if we're a click event, or a
  // DOMActivate that was dispatched directly, this will be set, but if we're
  // a DOMActivate dispatched from click handling, it will not be set.
  WidgetMouseEvent* mouseEvent = aVisitor.mEvent->AsMouseEvent();
  bool outerActivateEvent =
    ((mouseEvent && mouseEvent->IsLeftClickEvent()) ||
     (aVisitor.mEvent->mMessage == eLegacyDOMActivate && !mInInternalActivate));

  if (outerActivateEvent) {
    aVisitor.mItemFlags |= NS_OUTER_ACTIVATE_EVENT;
  }

  bool originalCheckedValue = false;

  if (outerActivateEvent) {
    mCheckedIsToggled = false;

    switch(mType) {
      case NS_FORM_INPUT_CHECKBOX:
        {
          if (mIndeterminate) {
            // indeterminate is always set to FALSE when the checkbox is toggled
            SetIndeterminateInternal(false, false);
            aVisitor.mItemFlags |= NS_ORIGINAL_INDETERMINATE_VALUE;
          }

          GetChecked(&originalCheckedValue);
          DoSetChecked(!originalCheckedValue, true, true);
          mCheckedIsToggled = true;
        }
        break;

      case NS_FORM_INPUT_RADIO:
        {
          nsCOMPtr<nsIDOMHTMLInputElement> selectedRadioButton = GetSelectedRadioButton();
          aVisitor.mItemData = selectedRadioButton;

          originalCheckedValue = mChecked;
          if (!originalCheckedValue) {
            DoSetChecked(true, true, true);
            mCheckedIsToggled = true;
          }
        }
        break;

      case NS_FORM_INPUT_SUBMIT:
      case NS_FORM_INPUT_IMAGE:
        if (mForm) {
          // tell the form that we are about to enter a click handler.
          // that means that if there are scripted submissions, the
          // latest one will be deferred until after the exit point of the handler.
          mForm->OnSubmitClickBegin(this);
        }
        break;

      default:
        break;
    }
  }

  if (originalCheckedValue) {
    aVisitor.mItemFlags |= NS_ORIGINAL_CHECKED_VALUE;
  }

  // If mNoContentDispatch is true we will not allow content to handle
  // this event.  But to allow middle mouse button paste to work we must allow
  // middle clicks to go to text fields anyway.
  if (aVisitor.mEvent->mFlags.mNoContentDispatch) {
    aVisitor.mItemFlags |= NS_NO_CONTENT_DISPATCH;
  }
  if (IsSingleLineTextControl(false) &&
      aVisitor.mEvent->mMessage == eMouseClick &&
      aVisitor.mEvent->AsMouseEvent()->button ==
        WidgetMouseEvent::eMiddleButton) {
    aVisitor.mEvent->mFlags.mNoContentDispatch = false;
  }

  // We must cache type because mType may change during JS event (bug 2369)
  aVisitor.mItemFlags |= mType;

  if (aVisitor.mEvent->mMessage == eFocus &&
      aVisitor.mEvent->IsTrusted() &&
      MayFireChangeOnBlur() &&
      // StartRangeThumbDrag already set mFocusedValue on 'mousedown' before
      // we get the 'focus' event.
      !mIsDraggingRange) {
    GetValue(mFocusedValue, CallerType::System);
  }

  // Fire onchange (if necessary), before we do the blur, bug 357684.
  if (aVisitor.mEvent->mMessage == eBlur) {
    // We set NS_PRE_HANDLE_BLUR_EVENT here and handle it in PreHandleEvent to
    // prevent breaking event target chain creation.
    aVisitor.mWantsPreHandleEvent = true;
    aVisitor.mItemFlags |= NS_PRE_HANDLE_BLUR_EVENT;
  }

  if (mType == NS_FORM_INPUT_RANGE &&
      (aVisitor.mEvent->mMessage == eFocus ||
       aVisitor.mEvent->mMessage == eBlur)) {
    // Just as nsGenericHTMLFormElementWithState::GetEventTargetParent calls
    // nsIFormControlFrame::SetFocus, we handle focus here.
    nsIFrame* frame = GetPrimaryFrame();
    if (frame) {
      frame->InvalidateFrameSubtree();
    }
  }

  if ((mType == NS_FORM_INPUT_TIME || mType == NS_FORM_INPUT_DATE) &&
      !IsExperimentalMobileType(mType) &&
      aVisitor.mEvent->mMessage == eFocus &&
      aVisitor.mEvent->mOriginalTarget == this) {
    // If original target is this and not the anonymous text control, we should
    // pass the focus to the anonymous text control.
    nsDateTimeControlFrame* frame = do_QueryFrame(GetPrimaryFrame());
    if (frame) {
      frame->HandleFocusEvent();
    }
  }

  if (mType == NS_FORM_INPUT_NUMBER && aVisitor.mEvent->IsTrusted()) {
    if (mNumberControlSpinnerIsSpinning) {
      // If the timer is running the user has depressed the mouse on one of the
      // spin buttons. If the mouse exits the button we either want to reverse
      // the direction of spin if it has moved over the other button, or else
      // we want to end the spin. We do this here (rather than in
      // PostHandleEvent) because we don't want to let content preventDefault()
      // the end of the spin.
      if (aVisitor.mEvent->mMessage == eMouseMove) {
        // Be aggressive about stopping the spin:
        bool stopSpin = true;
        nsNumberControlFrame* numberControlFrame =
          do_QueryFrame(GetPrimaryFrame());
        if (numberControlFrame) {
          bool oldNumberControlSpinTimerSpinsUpValue =
                 mNumberControlSpinnerSpinsUp;
          switch (numberControlFrame->GetSpinButtonForPointerEvent(
                    aVisitor.mEvent->AsMouseEvent())) {
          case nsNumberControlFrame::eSpinButtonUp:
            mNumberControlSpinnerSpinsUp = true;
            stopSpin = false;
            break;
          case nsNumberControlFrame::eSpinButtonDown:
            mNumberControlSpinnerSpinsUp = false;
            stopSpin = false;
            break;
          }
          if (mNumberControlSpinnerSpinsUp !=
                oldNumberControlSpinTimerSpinsUpValue) {
            nsNumberControlFrame* numberControlFrame =
              do_QueryFrame(GetPrimaryFrame());
            if (numberControlFrame) {
              numberControlFrame->SpinnerStateChanged();
            }
          }
        }
        if (stopSpin) {
          StopNumberControlSpinnerSpin();
        }
      } else if (aVisitor.mEvent->mMessage == eMouseUp) {
        StopNumberControlSpinnerSpin();
      }
    }
    if (aVisitor.mEvent->mMessage == eFocus ||
        aVisitor.mEvent->mMessage == eBlur) {
      if (aVisitor.mEvent->mMessage == eFocus) {
        // Tell our frame it's getting focus so that it can make sure focus
        // is moved to our anonymous text control.
        nsNumberControlFrame* numberControlFrame =
          do_QueryFrame(GetPrimaryFrame());
        if (numberControlFrame) {
          // This could kill the frame!
          numberControlFrame->HandleFocusEvent(aVisitor.mEvent);
        }
      }
      nsIFrame* frame = GetPrimaryFrame();
      if (frame && frame->IsThemed()) {
        // Our frame's nested <input type=text> will be invalidated when it
        // loses focus, but since we are also native themed we need to make
        // sure that our entire area is repainted since any focus highlight
        // from the theme should be removed from us (the repainting of the
        // sub-area occupied by the anon text control is not enough to do
        // that).
        frame->InvalidateFrame();
      }
    }
  }

  nsresult rv = nsGenericHTMLFormElementWithState::GetEventTargetParent(aVisitor);

  // We do this after calling the base class' GetEventTargetParent so that
  // nsIContent::GetEventTargetParent doesn't reset any change we make to
  // mCanHandle.
  if (mType == NS_FORM_INPUT_NUMBER &&
      aVisitor.mEvent->IsTrusted()  &&
      aVisitor.mEvent->mOriginalTarget != this) {
    // <input type=number> has an anonymous <input type=text> descendant. If
    // 'input' or 'change' events are fired at that text control then we need
    // to do some special handling here.
    HTMLInputElement* textControl = nullptr;
    nsNumberControlFrame* numberControlFrame =
      do_QueryFrame(GetPrimaryFrame());
    if (numberControlFrame) {
      textControl = numberControlFrame->GetAnonTextControl();
    }
    if (textControl && aVisitor.mEvent->mOriginalTarget == textControl) {
      if (aVisitor.mEvent->mMessage == eEditorInput) {
        aVisitor.mWantsPreHandleEvent = true;
        // We set NS_PRE_HANDLE_INPUT_EVENT here and handle it in PreHandleEvent
        // to prevent breaking event target chain creation.
        aVisitor.mItemFlags |= NS_PRE_HANDLE_INPUT_EVENT;
      }
      else if (aVisitor.mEvent->mMessage == eFormChange) {
        // We cancel the DOM 'change' event that is fired for any change to our
        // anonymous text control since we fire our own 'change' events and
        // content shouldn't be seeing two 'change' events. Besides that we
        // (as a number) control have tighter restrictions on when our internal
        // value changes than our anon text control does, so in some cases
        // (if our text control's value doesn't parse as a number) we don't
        // want to fire a 'change' event at all.
        aVisitor.mCanHandle = false;
      }
    }
  }

  // Stop the event if the related target's first non-native ancestor is the
  // same as the original target's first non-native ancestor (we are moving
  // inside of the same element).
  if ((mType == NS_FORM_INPUT_TIME || mType == NS_FORM_INPUT_DATE) &&
      !IsExperimentalMobileType(mType) &&
      aVisitor.mEvent->IsTrusted() &&
      (aVisitor.mEvent->mMessage == eFocus ||
       aVisitor.mEvent->mMessage == eFocusIn ||
       aVisitor.mEvent->mMessage == eFocusOut ||
       aVisitor.mEvent->mMessage == eBlur)) {
    nsCOMPtr<nsIContent> originalTarget =
      do_QueryInterface(aVisitor.mEvent->AsFocusEvent()->mOriginalTarget);
    nsCOMPtr<nsIContent> relatedTarget =
      do_QueryInterface(aVisitor.mEvent->AsFocusEvent()->mRelatedTarget);

    if (originalTarget && relatedTarget &&
        originalTarget->FindFirstNonChromeOnlyAccessContent() ==
        relatedTarget->FindFirstNonChromeOnlyAccessContent()) {
      aVisitor.mCanHandle = false;
    }
  }

  return rv;
}

nsresult
HTMLInputElement::PreHandleEvent(EventChainVisitor& aVisitor)
{
  if (!aVisitor.mPresContext) {
    return nsGenericHTMLFormElementWithState::PreHandleEvent(aVisitor);
  }
  nsresult rv;
  if (aVisitor.mItemFlags & NS_PRE_HANDLE_BLUR_EVENT) {
    MOZ_ASSERT(aVisitor.mEvent->mMessage == eBlur);
    // Experimental mobile types rely on the system UI to prevent users to not
    // set invalid values but we have to be extra-careful. Especially if the
    // option has been enabled on desktop.
    if (IsExperimentalMobileType(mType)) {
      nsAutoString aValue;
      GetNonFileValueInternal(aValue);
      rv = SetValueInternal(aValue, nsTextEditorState::eSetValue_Internal);
      NS_ENSURE_SUCCESS(rv, rv);
    }
    FireChangeEventIfNeeded();
  }
  rv = nsGenericHTMLFormElementWithState::PreHandleEvent(aVisitor);
  if (aVisitor.mItemFlags & NS_PRE_HANDLE_INPUT_EVENT) {
    nsNumberControlFrame* numberControlFrame = do_QueryFrame(GetPrimaryFrame());
    MOZ_ASSERT(aVisitor.mEvent->mMessage == eEditorInput);
    MOZ_ASSERT(numberControlFrame);
    MOZ_ASSERT(numberControlFrame->GetAnonTextControl() ==
               aVisitor.mEvent->mOriginalTarget);
    // Propogate the anon text control's new value to our HTMLInputElement:
    nsAutoString value;
    numberControlFrame->GetValueOfAnonTextControl(value);
    numberControlFrame->HandlingInputEvent(true);
    AutoWeakFrame weakNumberControlFrame(numberControlFrame);
    rv = SetValueInternal(value,
                          nsTextEditorState::eSetValue_BySetUserInput |
                          nsTextEditorState::eSetValue_Notify);
    NS_ENSURE_SUCCESS(rv, rv);
    if (weakNumberControlFrame.IsAlive()) {
      numberControlFrame->HandlingInputEvent(false);
    }
  }
  return rv;
}

void
HTMLInputElement::StartRangeThumbDrag(WidgetGUIEvent* aEvent)
{
  mIsDraggingRange = true;
  mRangeThumbDragStartValue = GetValueAsDecimal();
  // Don't use CAPTURE_RETARGETTOELEMENT, as that breaks pseudo-class styling
  // of the thumb.
  nsIPresShell::SetCapturingContent(this, CAPTURE_IGNOREALLOWED);
  nsRangeFrame* rangeFrame = do_QueryFrame(GetPrimaryFrame());

  // Before we change the value, record the current value so that we'll
  // correctly send a 'change' event if appropriate. We need to do this here
  // because the 'focus' event is handled after the 'mousedown' event that
  // we're being called for (i.e. too late to update mFocusedValue, since we'll
  // have changed it by then).
  GetValue(mFocusedValue, CallerType::System);

  SetValueOfRangeForUserEvent(rangeFrame->GetValueAtEventPoint(aEvent));
}

void
HTMLInputElement::FinishRangeThumbDrag(WidgetGUIEvent* aEvent)
{
  MOZ_ASSERT(mIsDraggingRange);

  if (nsIPresShell::GetCapturingContent() == this) {
    nsIPresShell::SetCapturingContent(nullptr, 0); // cancel capture
  }
  if (aEvent) {
    nsRangeFrame* rangeFrame = do_QueryFrame(GetPrimaryFrame());
    SetValueOfRangeForUserEvent(rangeFrame->GetValueAtEventPoint(aEvent));
  }
  mIsDraggingRange = false;
  FireChangeEventIfNeeded();
}

void
HTMLInputElement::CancelRangeThumbDrag(bool aIsForUserEvent)
{
  MOZ_ASSERT(mIsDraggingRange);

  mIsDraggingRange = false;
  if (nsIPresShell::GetCapturingContent() == this) {
    nsIPresShell::SetCapturingContent(nullptr, 0); // cancel capture
  }
  if (aIsForUserEvent) {
    SetValueOfRangeForUserEvent(mRangeThumbDragStartValue);
  } else {
    // Don't dispatch an 'input' event - at least not using
    // DispatchTrustedEvent.
    // TODO: decide what we should do here - bug 851782.
    nsAutoString val;
    mInputType->ConvertNumberToString(mRangeThumbDragStartValue, val);
    // TODO: What should we do if SetValueInternal fails?  (The allocation
    // is small, so we should be fine here.)
    SetValueInternal(val, nsTextEditorState::eSetValue_BySetUserInput |
                          nsTextEditorState::eSetValue_Notify);
    nsRangeFrame* frame = do_QueryFrame(GetPrimaryFrame());
    if (frame) {
      frame->UpdateForValueChange();
    }
    RefPtr<AsyncEventDispatcher> asyncDispatcher =
      new AsyncEventDispatcher(this, NS_LITERAL_STRING("input"), true, false);
    asyncDispatcher->RunDOMEventWhenSafe();
  }
}

void
HTMLInputElement::SetValueOfRangeForUserEvent(Decimal aValue)
{
  MOZ_ASSERT(aValue.isFinite());

  Decimal oldValue = GetValueAsDecimal();

  nsAutoString val;
  mInputType->ConvertNumberToString(aValue, val);
  // TODO: What should we do if SetValueInternal fails?  (The allocation
  // is small, so we should be fine here.)
  SetValueInternal(val, nsTextEditorState::eSetValue_BySetUserInput |
                        nsTextEditorState::eSetValue_Notify);
  nsRangeFrame* frame = do_QueryFrame(GetPrimaryFrame());
  if (frame) {
    frame->UpdateForValueChange();
  }

  if (GetValueAsDecimal() != oldValue) {
    nsContentUtils::DispatchTrustedEvent(OwnerDoc(),
                                         static_cast<nsIDOMHTMLInputElement*>(this),
                                         NS_LITERAL_STRING("input"), true,
                                         false);
  }
}

void
HTMLInputElement::StartNumberControlSpinnerSpin()
{
  MOZ_ASSERT(!mNumberControlSpinnerIsSpinning);

  mNumberControlSpinnerIsSpinning = true;

  nsRepeatService::GetInstance()->Start(HandleNumberControlSpin, this, OwnerDoc(),
                                        NS_LITERAL_CSTRING("HandleNumberControlSpin"));

  // Capture the mouse so that we can tell if the pointer moves from one
  // spin button to the other, or to some other element:
  nsIPresShell::SetCapturingContent(this, CAPTURE_IGNOREALLOWED);

  nsNumberControlFrame* numberControlFrame =
    do_QueryFrame(GetPrimaryFrame());
  if (numberControlFrame) {
    numberControlFrame->SpinnerStateChanged();
  }
}

void
HTMLInputElement::StopNumberControlSpinnerSpin(SpinnerStopState aState)
{
  if (mNumberControlSpinnerIsSpinning) {
    if (nsIPresShell::GetCapturingContent() == this) {
      nsIPresShell::SetCapturingContent(nullptr, 0); // cancel capture
    }

    nsRepeatService::GetInstance()->Stop(HandleNumberControlSpin, this);

    mNumberControlSpinnerIsSpinning = false;

    if (aState == eAllowDispatchingEvents) {
      FireChangeEventIfNeeded();
    }

    nsNumberControlFrame* numberControlFrame =
      do_QueryFrame(GetPrimaryFrame());
    if (numberControlFrame) {
      MOZ_ASSERT(aState == eAllowDispatchingEvents,
                 "Shouldn't have primary frame for the element when we're not "
                 "allowed to dispatch events to it anymore.");
      numberControlFrame->SpinnerStateChanged();
    }
  }
}

void
HTMLInputElement::StepNumberControlForUserEvent(int32_t aDirection)
{
  // We can't use GetValidityState here because the validity state is not set
  // if the user hasn't previously taken an action to set or change the value,
  // according to the specs.
  if (HasBadInput()) {
    // If the user has typed a value into the control and inadvertently made a
    // mistake (e.g. put a thousand separator at the wrong point) we do not
    // want to wipe out what they typed if they try to increment/decrement the
    // value. Better is to highlight the value as being invalid so that they
    // can correct what they typed.
    // We only do this if there actually is a value typed in by/displayed to
    // the user. (IsValid() can return false if the 'required' attribute is
    // set and the value is the empty string.)
    nsNumberControlFrame* numberControlFrame =
      do_QueryFrame(GetPrimaryFrame());
    if (numberControlFrame &&
        !numberControlFrame->AnonTextControlIsEmpty()) {
      // We pass 'true' for UpdateValidityUIBits' aIsFocused argument
      // regardless because we need the UI to update _now_ or the user will
      // wonder why the step behavior isn't functioning.
      UpdateValidityUIBits(true);
      UpdateState(true);
      return;
    }
  }

  Decimal newValue = Decimal::nan(); // unchanged if value will not change

  nsresult rv = GetValueIfStepped(aDirection, CALLED_FOR_USER_EVENT, &newValue);

  if (NS_FAILED(rv) || !newValue.isFinite()) {
    return; // value should not or will not change
  }

  nsAutoString newVal;
  mInputType->ConvertNumberToString(newValue, newVal);
  // TODO: What should we do if SetValueInternal fails?  (The allocation
  // is small, so we should be fine here.)
  SetValueInternal(newVal, nsTextEditorState::eSetValue_BySetUserInput |
                           nsTextEditorState::eSetValue_Notify);

  nsContentUtils::DispatchTrustedEvent(OwnerDoc(),
                                       static_cast<nsIDOMHTMLInputElement*>(this),
                                       NS_LITERAL_STRING("input"), true,
                                       false);
}

static bool
SelectTextFieldOnFocus()
{
  if (!gSelectTextFieldOnFocus) {
    int32_t selectTextfieldsOnKeyFocus = -1;
    nsresult rv =
      LookAndFeel::GetInt(LookAndFeel::eIntID_SelectTextfieldsOnKeyFocus,
                          &selectTextfieldsOnKeyFocus);
    if (NS_FAILED(rv)) {
      gSelectTextFieldOnFocus = -1;
    } else {
      gSelectTextFieldOnFocus = selectTextfieldsOnKeyFocus != 0 ? 1 : -1;
    }
  }

  return gSelectTextFieldOnFocus == 1;
}

bool
HTMLInputElement::ShouldPreventDOMActivateDispatch(EventTarget* aOriginalTarget)
{
  /*
   * For the moment, there is only one situation where we actually want to
   * prevent firing a DOMActivate event:
   *  - we are a <input type='file'> that just got a click event,
   *  - the event was targeted to our button which should have sent a
   *    DOMActivate event.
   */

  if (mType != NS_FORM_INPUT_FILE) {
    return false;
  }

  nsCOMPtr<nsIContent> target = do_QueryInterface(aOriginalTarget);
  if (!target) {
    return false;
  }

  return target->GetParent() == this &&
         target->IsRootOfNativeAnonymousSubtree() &&
         target->AttrValueIs(kNameSpaceID_None, nsGkAtoms::type,
                             nsGkAtoms::button, eCaseMatters);
}

nsresult
HTMLInputElement::MaybeInitPickers(EventChainPostVisitor& aVisitor)
{
  // Open a file picker when we receive a click on a <input type='file'>, or
  // open a color picker when we receive a click on a <input type='color'>.
  // A click is handled in the following cases:
  // - preventDefault() has not been called (or something similar);
  // - it's the left mouse button.
  // We do not prevent non-trusted click because authors can already use
  // .click(). However, the pickers will follow the rules of popup-blocking.
  if (aVisitor.mEvent->DefaultPrevented()) {
    return NS_OK;
  }
  WidgetMouseEvent* mouseEvent = aVisitor.mEvent->AsMouseEvent();
  if (!(mouseEvent && mouseEvent->IsLeftClickEvent())) {
    return NS_OK;
  }
  if (mType == NS_FORM_INPUT_FILE) {
    // If the user clicked on the "Choose folder..." button we open the
    // directory picker, else we open the file picker.
    FilePickerType type = FILE_PICKER_FILE;
    nsCOMPtr<nsIContent> target =
      do_QueryInterface(aVisitor.mEvent->mOriginalTarget);
    if (target &&
        target->FindFirstNonChromeOnlyAccessContent() == this &&
        ((IsDirPickerEnabled() && Allowdirs()) ||
         (IsWebkitDirPickerEnabled() &&
          HasAttr(kNameSpaceID_None, nsGkAtoms::webkitdirectory)))) {
      type = FILE_PICKER_DIRECTORY;
    }
    return InitFilePicker(type);
  }
  if (mType == NS_FORM_INPUT_COLOR) {
    return InitColorPicker();
  }

  return NS_OK;
}

/**
 * Return true if the input event should be ignore because of it's modifiers
 */
static bool
IgnoreInputEventWithModifier(WidgetInputEvent* aEvent)
{
  return aEvent->IsShift() || aEvent->IsControl() || aEvent->IsAlt() ||
         aEvent->IsMeta() || aEvent->IsAltGraph() || aEvent->IsFn() ||
         aEvent->IsOS();
}

nsresult
HTMLInputElement::PostHandleEvent(EventChainPostVisitor& aVisitor)
{
  if (!aVisitor.mPresContext) {
    // Hack alert! In order to open file picker even in case the element isn't
    // in document, try to init picker even without PresContext.
    return MaybeInitPickers(aVisitor);
  }

  if (aVisitor.mEvent->mMessage == eFocus ||
      aVisitor.mEvent->mMessage == eBlur) {
    if (aVisitor.mEvent->mMessage == eBlur) {
      if (mIsDraggingRange) {
        FinishRangeThumbDrag();
      } else if (mNumberControlSpinnerIsSpinning) {
        StopNumberControlSpinnerSpin();
      }
    }

    UpdateValidityUIBits(aVisitor.mEvent->mMessage == eFocus);

    UpdateState(true);
  }

  nsresult rv = NS_OK;
  bool outerActivateEvent = !!(aVisitor.mItemFlags & NS_OUTER_ACTIVATE_EVENT);
  bool originalCheckedValue =
    !!(aVisitor.mItemFlags & NS_ORIGINAL_CHECKED_VALUE);
  bool noContentDispatch = !!(aVisitor.mItemFlags & NS_NO_CONTENT_DISPATCH);
  uint8_t oldType = NS_CONTROL_TYPE(aVisitor.mItemFlags);

  // Ideally we would make the default action for click and space just dispatch
  // DOMActivate, and the default action for DOMActivate flip the checkbox/
  // radio state and fire onchange.  However, for backwards compatibility, we
  // need to flip the state before firing click, and we need to fire click
  // when space is pressed.  So, we just nest the firing of DOMActivate inside
  // the click event handling, and allow cancellation of DOMActivate to cancel
  // the click.
  if (aVisitor.mEventStatus != nsEventStatus_eConsumeNoDefault &&
      !IsSingleLineTextControl(true) &&
      mType != NS_FORM_INPUT_NUMBER) {
    WidgetMouseEvent* mouseEvent = aVisitor.mEvent->AsMouseEvent();
    if (mouseEvent && mouseEvent->IsLeftClickEvent() &&
        !ShouldPreventDOMActivateDispatch(aVisitor.mEvent->mOriginalTarget)) {
      // DOMActive event should be trusted since the activation is actually
      // occurred even if the cause is an untrusted click event.
      InternalUIEvent actEvent(true, eLegacyDOMActivate, mouseEvent);
      actEvent.mDetail = 1;

      nsCOMPtr<nsIPresShell> shell = aVisitor.mPresContext->GetPresShell();
      if (shell) {
        nsEventStatus status = nsEventStatus_eIgnore;
        mInInternalActivate = true;
        rv = shell->HandleDOMEventWithTarget(this, &actEvent, &status);
        mInInternalActivate = false;

        // If activate is cancelled, we must do the same as when click is
        // cancelled (revert the checkbox to its original value).
        if (status == nsEventStatus_eConsumeNoDefault) {
          aVisitor.mEventStatus = status;
        }
      }
    }
  }

  if (outerActivateEvent) {
    switch(oldType) {
      case NS_FORM_INPUT_SUBMIT:
      case NS_FORM_INPUT_IMAGE:
        if (mForm) {
          // tell the form that we are about to exit a click handler
          // so the form knows not to defer subsequent submissions
          // the pending ones that were created during the handler
          // will be flushed or forgoten.
          mForm->OnSubmitClickEnd();
        }
        break;
      default:
        break;
    }
  }

  // Reset the flag for other content besides this text field
  aVisitor.mEvent->mFlags.mNoContentDispatch = noContentDispatch;

  // now check to see if the event was "cancelled"
  if (mCheckedIsToggled && outerActivateEvent) {
    if (aVisitor.mEventStatus == nsEventStatus_eConsumeNoDefault) {
      // if it was cancelled and a radio button, then set the old
      // selected btn to TRUE. if it is a checkbox then set it to its
      // original value
      if (oldType == NS_FORM_INPUT_RADIO) {
        nsCOMPtr<nsIDOMHTMLInputElement> selectedRadioButton =
          do_QueryInterface(aVisitor.mItemData);
        if (selectedRadioButton) {
          selectedRadioButton->SetChecked(true);
        }
        // If there was no checked radio button or this one is no longer a
        // radio button we must reset it back to false to cancel the action.
        // See how the web of hack grows?
        if (!selectedRadioButton || mType != NS_FORM_INPUT_RADIO) {
          DoSetChecked(false, true, true);
        }
      } else if (oldType == NS_FORM_INPUT_CHECKBOX) {
        bool originalIndeterminateValue =
          !!(aVisitor.mItemFlags & NS_ORIGINAL_INDETERMINATE_VALUE);
        SetIndeterminateInternal(originalIndeterminateValue, false);
        DoSetChecked(originalCheckedValue, true, true);
      }
    } else {
      // Fire input event and then change event.
      nsContentUtils::DispatchTrustedEvent<InternalEditorInputEvent>
        (OwnerDoc(), static_cast<nsIDOMHTMLInputElement*>(this),
         eEditorInput, true, false);

      nsContentUtils::DispatchTrustedEvent<WidgetEvent>
        (OwnerDoc(), static_cast<nsIDOMHTMLInputElement*>(this),
         eFormChange, true, false);
#ifdef ACCESSIBILITY
      // Fire an event to notify accessibility
      if (mType == NS_FORM_INPUT_CHECKBOX) {
        FireEventForAccessibility(this, aVisitor.mPresContext,
                                  eFormCheckboxStateChange);
      } else {
        FireEventForAccessibility(this, aVisitor.mPresContext,
                                  eFormRadioStateChange);
        // Fire event for the previous selected radio.
        nsCOMPtr<nsIDOMHTMLInputElement> previous =
          do_QueryInterface(aVisitor.mItemData);
        if (previous) {
          FireEventForAccessibility(previous, aVisitor.mPresContext,
                                    eFormRadioStateChange);
        }
      }
#endif
    }
  }

  if (NS_SUCCEEDED(rv)) {
    WidgetKeyboardEvent* keyEvent = aVisitor.mEvent->AsKeyboardEvent();
    if (mType ==  NS_FORM_INPUT_NUMBER &&
        keyEvent && keyEvent->mMessage == eKeyPress &&
        aVisitor.mEvent->IsTrusted() &&
        (keyEvent->mKeyCode == NS_VK_UP || keyEvent->mKeyCode == NS_VK_DOWN) &&
        !IgnoreInputEventWithModifier(keyEvent)) {
      // We handle the up/down arrow keys specially for <input type=number>.
      // On some platforms the editor for the nested text control will
      // process these keys to send the cursor to the start/end of the text
      // control and as a result aVisitor.mEventStatus will already have been
      // set to nsEventStatus_eConsumeNoDefault. However, we know that
      // whenever the up/down arrow keys cause the value of the number
      // control to change the string in the text control will change, and
      // the cursor will be moved to the end of the text control, overwriting
      // the editor's handling of up/down keypress events. For that reason we
      // just ignore aVisitor.mEventStatus here and go ahead and handle the
      // event to increase/decrease the value of the number control.
      if (!aVisitor.mEvent->DefaultPreventedByContent() && IsMutable()) {
        StepNumberControlForUserEvent(keyEvent->mKeyCode == NS_VK_UP ? 1 : -1);
        FireChangeEventIfNeeded();
        aVisitor.mEventStatus = nsEventStatus_eConsumeNoDefault;
      }
    } else if (nsEventStatus_eIgnore == aVisitor.mEventStatus) {
      switch (aVisitor.mEvent->mMessage) {
        case eFocus: {
          // see if we should select the contents of the textbox. This happens
          // for text and password fields when the field was focused by the
          // keyboard or a navigation, the platform allows it, and it wasn't
          // just because we raised a window.
          nsIFocusManager* fm = nsFocusManager::GetFocusManager();
          if (fm && IsSingleLineTextControl(false) &&
              !aVisitor.mEvent->AsFocusEvent()->mFromRaise &&
              SelectTextFieldOnFocus()) {
            nsIDocument* document = GetComposedDoc();
            if (document) {
              uint32_t lastFocusMethod;
              fm->GetLastFocusMethod(document->GetWindow(), &lastFocusMethod);
              if (lastFocusMethod &
                  (nsIFocusManager::FLAG_BYKEY | nsIFocusManager::FLAG_BYMOVEFOCUS)) {
                RefPtr<nsPresContext> presContext =
                  GetPresContext(eForComposedDoc);
                if (DispatchSelectEvent(presContext)) {
                  SelectAll(presContext);
                }
              }
            }
          }
          break;
        }

        case eKeyPress:
        case eKeyUp:
        {
          // For backwards compat, trigger checks/radios/buttons with
          // space or enter (bug 25300)
          WidgetKeyboardEvent* keyEvent = aVisitor.mEvent->AsKeyboardEvent();
          if ((aVisitor.mEvent->mMessage == eKeyPress &&
               keyEvent->mKeyCode == NS_VK_RETURN) ||
              (aVisitor.mEvent->mMessage == eKeyUp &&
               keyEvent->mKeyCode == NS_VK_SPACE)) {
            switch(mType) {
              case NS_FORM_INPUT_CHECKBOX:
              case NS_FORM_INPUT_RADIO:
              {
                // Checkbox and Radio try to submit on Enter press
                if (keyEvent->mKeyCode != NS_VK_SPACE) {
                  MaybeSubmitForm(aVisitor.mPresContext);

                  break;  // If we are submitting, do not send click event
                }
                // else fall through and treat Space like click...
                MOZ_FALLTHROUGH;
              }
              case NS_FORM_INPUT_BUTTON:
              case NS_FORM_INPUT_RESET:
              case NS_FORM_INPUT_SUBMIT:
              case NS_FORM_INPUT_IMAGE: // Bug 34418
              case NS_FORM_INPUT_COLOR:
              {
                DispatchSimulatedClick(this, aVisitor.mEvent->IsTrusted(),
                                       aVisitor.mPresContext);
                aVisitor.mEventStatus = nsEventStatus_eConsumeNoDefault;
              } // case
            } // switch
          }
          if (aVisitor.mEvent->mMessage == eKeyPress &&
              mType == NS_FORM_INPUT_RADIO && !keyEvent->IsAlt() &&
              !keyEvent->IsControl() && !keyEvent->IsMeta()) {
            bool isMovingBack = false;
            switch (keyEvent->mKeyCode) {
              case NS_VK_UP:
              case NS_VK_LEFT:
                isMovingBack = true;
                MOZ_FALLTHROUGH;
              case NS_VK_DOWN:
              case NS_VK_RIGHT:
              // Arrow key pressed, focus+select prev/next radio button
              nsIRadioGroupContainer* container = GetRadioGroupContainer();
              if (container) {
                nsAutoString name;
                GetAttr(kNameSpaceID_None, nsGkAtoms::name, name);
                RefPtr<HTMLInputElement> selectedRadioButton;
                container->GetNextRadioButton(name, isMovingBack, this,
                                              getter_AddRefs(selectedRadioButton));
                if (selectedRadioButton) {
                  ErrorResult error;
                  selectedRadioButton->Focus(error);
                  rv = error.StealNSResult();
                  if (NS_SUCCEEDED(rv)) {
                    rv = DispatchSimulatedClick(selectedRadioButton,
                                                aVisitor.mEvent->IsTrusted(),
                                                aVisitor.mPresContext);
                    if (NS_SUCCEEDED(rv)) {
                      aVisitor.mEventStatus = nsEventStatus_eConsumeNoDefault;
                    }
                  }
                }
              }
            }
          }

          /*
           * For some input types, if the user hits enter, the form is submitted.
           *
           * Bug 99920, bug 109463 and bug 147850:
           * (a) if there is a submit control in the form, click the first
           *     submit control in the form.
           * (b) if there is just one text control in the form, submit by
           *     sending a submit event directly to the form
           * (c) if there is more than one text input and no submit buttons, do
           *     not submit, period.
           */

          if (aVisitor.mEvent->mMessage == eKeyPress &&
              keyEvent->mKeyCode == NS_VK_RETURN &&
               (IsSingleLineTextControl(false, mType) ||
                mType == NS_FORM_INPUT_NUMBER ||
                IsExperimentalMobileType(mType) ||
                IsDateTimeInputType(mType))) {
            FireChangeEventIfNeeded();
            rv = MaybeSubmitForm(aVisitor.mPresContext);
            NS_ENSURE_SUCCESS(rv, rv);
          }

          if (aVisitor.mEvent->mMessage == eKeyPress &&
              mType == NS_FORM_INPUT_RANGE && !keyEvent->IsAlt() &&
              !keyEvent->IsControl() && !keyEvent->IsMeta() &&
              (keyEvent->mKeyCode == NS_VK_LEFT ||
               keyEvent->mKeyCode == NS_VK_RIGHT ||
               keyEvent->mKeyCode == NS_VK_UP ||
               keyEvent->mKeyCode == NS_VK_DOWN ||
               keyEvent->mKeyCode == NS_VK_PAGE_UP ||
               keyEvent->mKeyCode == NS_VK_PAGE_DOWN ||
               keyEvent->mKeyCode == NS_VK_HOME ||
               keyEvent->mKeyCode == NS_VK_END)) {
            Decimal minimum = GetMinimum();
            Decimal maximum = GetMaximum();
            MOZ_ASSERT(minimum.isFinite() && maximum.isFinite());
            if (minimum < maximum) { // else the value is locked to the minimum
              Decimal value = GetValueAsDecimal();
              Decimal step = GetStep();
              if (step == kStepAny) {
                step = GetDefaultStep();
              }
              MOZ_ASSERT(value.isFinite() && step.isFinite());
              Decimal newValue;
              switch (keyEvent->mKeyCode) {
                case  NS_VK_LEFT:
                  newValue = value + (GetComputedDirectionality() == eDir_RTL
                                        ? step : -step);
                  break;
                case  NS_VK_RIGHT:
                  newValue = value + (GetComputedDirectionality() == eDir_RTL
                                        ? -step : step);
                  break;
                case  NS_VK_UP:
                  // Even for horizontal range, "up" means "increase"
                  newValue = value + step;
                  break;
                case  NS_VK_DOWN:
                  // Even for horizontal range, "down" means "decrease"
                  newValue = value - step;
                  break;
                case  NS_VK_HOME:
                  newValue = minimum;
                  break;
                case  NS_VK_END:
                  newValue = maximum;
                  break;
                case  NS_VK_PAGE_UP:
                  // For PgUp/PgDn we jump 10% of the total range, unless step
                  // requires us to jump more.
                  newValue = value + std::max(step, (maximum - minimum) / Decimal(10));
                  break;
                case  NS_VK_PAGE_DOWN:
                  newValue = value - std::max(step, (maximum - minimum) / Decimal(10));
                  break;
              }
              SetValueOfRangeForUserEvent(newValue);
              FireChangeEventIfNeeded();
              aVisitor.mEventStatus = nsEventStatus_eConsumeNoDefault;
            }
          }

        } break; // eKeyPress || eKeyUp

        case eMouseDown:
        case eMouseUp:
        case eMouseDoubleClick: {
          // cancel all of these events for buttons
          //XXXsmaug Why?
          WidgetMouseEvent* mouseEvent = aVisitor.mEvent->AsMouseEvent();
          if (mouseEvent->button == WidgetMouseEvent::eMiddleButton ||
              mouseEvent->button == WidgetMouseEvent::eRightButton) {
            if (mType == NS_FORM_INPUT_BUTTON ||
                mType == NS_FORM_INPUT_RESET ||
                mType == NS_FORM_INPUT_SUBMIT) {
              if (aVisitor.mDOMEvent) {
                aVisitor.mDOMEvent->StopPropagation();
              } else {
                rv = NS_ERROR_FAILURE;
              }
            }
          }
          if (mType == NS_FORM_INPUT_NUMBER && aVisitor.mEvent->IsTrusted()) {
            if (mouseEvent->button == WidgetMouseEvent::eLeftButton &&
                !IgnoreInputEventWithModifier(mouseEvent)) {
              nsNumberControlFrame* numberControlFrame =
                do_QueryFrame(GetPrimaryFrame());
              if (numberControlFrame) {
                if (aVisitor.mEvent->mMessage == eMouseDown &&
                    IsMutable()) {
                  switch (numberControlFrame->GetSpinButtonForPointerEvent(
                            aVisitor.mEvent->AsMouseEvent())) {
                  case nsNumberControlFrame::eSpinButtonUp:
                    StepNumberControlForUserEvent(1);
                    mNumberControlSpinnerSpinsUp = true;
                    StartNumberControlSpinnerSpin();
                    aVisitor.mEventStatus = nsEventStatus_eConsumeNoDefault;
                    break;
                  case nsNumberControlFrame::eSpinButtonDown:
                    StepNumberControlForUserEvent(-1);
                    mNumberControlSpinnerSpinsUp = false;
                    StartNumberControlSpinnerSpin();
                    aVisitor.mEventStatus = nsEventStatus_eConsumeNoDefault;
                    break;
                  }
                }
              }
            }
            if (aVisitor.mEventStatus != nsEventStatus_eConsumeNoDefault) {
              // We didn't handle this to step up/down. Whatever this was, be
              // aggressive about stopping the spin. (And don't set
              // nsEventStatus_eConsumeNoDefault after doing so, since that
              // might prevent, say, the context menu from opening.)
              StopNumberControlSpinnerSpin();
            }
          }
          break;
        }
#if !defined(ANDROID) && !defined(XP_MACOSX)
        case eWheel: {
          // Handle wheel events as increasing / decreasing the input element's
          // value when it's focused and it's type is number or range.
          WidgetWheelEvent* wheelEvent = aVisitor.mEvent->AsWheelEvent();
          if (!aVisitor.mEvent->DefaultPrevented() &&
              aVisitor.mEvent->IsTrusted() && IsMutable() && wheelEvent &&
              wheelEvent->mDeltaY != 0 &&
              wheelEvent->mDeltaMode != nsIDOMWheelEvent::DOM_DELTA_PIXEL) {
            if (mType == NS_FORM_INPUT_NUMBER) {
              nsNumberControlFrame* numberControlFrame =
                do_QueryFrame(GetPrimaryFrame());
              if (numberControlFrame && numberControlFrame->IsFocused()) {
                StepNumberControlForUserEvent(wheelEvent->mDeltaY > 0 ? -1 : 1);
                FireChangeEventIfNeeded();
                aVisitor.mEvent->PreventDefault();
              }
            } else if (mType == NS_FORM_INPUT_RANGE &&
                       nsContentUtils::IsFocusedContent(this) &&
                       GetMinimum() < GetMaximum()) {
              Decimal value = GetValueAsDecimal();
              Decimal step = GetStep();
              if (step == kStepAny) {
                step = GetDefaultStep();
              }
              MOZ_ASSERT(value.isFinite() && step.isFinite());
              SetValueOfRangeForUserEvent(wheelEvent->mDeltaY < 0 ?
                                          value + step : value - step);
              FireChangeEventIfNeeded();
              aVisitor.mEvent->PreventDefault();
            }
          }
          break;
        }
#endif
        default:
          break;
      }

      if (outerActivateEvent) {
        if (mForm && (oldType == NS_FORM_INPUT_SUBMIT ||
                      oldType == NS_FORM_INPUT_IMAGE)) {
          if (mType != NS_FORM_INPUT_SUBMIT && mType != NS_FORM_INPUT_IMAGE) {
            // If the type has changed to a non-submit type, then we want to
            // flush the stored submission if there is one (as if the submit()
            // was allowed to succeed)
            mForm->FlushPendingSubmission();
          }
        }
        switch(mType) {
        case NS_FORM_INPUT_RESET:
        case NS_FORM_INPUT_SUBMIT:
        case NS_FORM_INPUT_IMAGE:
          if (mForm) {
            InternalFormEvent event(true,
              (mType == NS_FORM_INPUT_RESET) ? eFormReset : eFormSubmit);
            event.mOriginator = this;
            nsEventStatus status  = nsEventStatus_eIgnore;

            nsCOMPtr<nsIPresShell> presShell =
              aVisitor.mPresContext->GetPresShell();

            // If |nsIPresShell::Destroy| has been called due to
            // handling the event the pres context will return a null
            // pres shell.  See bug 125624.
            // TODO: removing this code and have the submit event sent by the
            // form, see bug 592124.
            if (presShell && (event.mMessage != eFormSubmit ||
                              mForm->SubmissionCanProceed(this))) {
              // Hold a strong ref while dispatching
              RefPtr<mozilla::dom::HTMLFormElement> form(mForm);
              presShell->HandleDOMEventWithTarget(form, &event, &status);
              aVisitor.mEventStatus = nsEventStatus_eConsumeNoDefault;
            }
          }
          break;

        default:
          break;
        } //switch
      } //click or outer activate event
    } else if (outerActivateEvent &&
               (oldType == NS_FORM_INPUT_SUBMIT ||
                oldType == NS_FORM_INPUT_IMAGE) &&
               mForm) {
      // tell the form to flush a possible pending submission.
      // the reason is that the script returned false (the event was
      // not ignored) so if there is a stored submission, it needs to
      // be submitted immediately.
      mForm->FlushPendingSubmission();
    }
  } // if

  if (NS_SUCCEEDED(rv) && mType == NS_FORM_INPUT_RANGE) {
    PostHandleEventForRangeThumb(aVisitor);
  }

  return MaybeInitPickers(aVisitor);
}

void
HTMLInputElement::PostHandleEventForRangeThumb(EventChainPostVisitor& aVisitor)
{
  MOZ_ASSERT(mType == NS_FORM_INPUT_RANGE);

  if ((nsEventStatus_eConsumeNoDefault == aVisitor.mEventStatus &&
       !MozInputRangeIgnorePreventDefault()) ||
      !(aVisitor.mEvent->mClass == eMouseEventClass ||
        aVisitor.mEvent->mClass == eTouchEventClass ||
        aVisitor.mEvent->mClass == eKeyboardEventClass)) {
    return;
  }

  nsRangeFrame* rangeFrame = do_QueryFrame(GetPrimaryFrame());
  if (!rangeFrame && mIsDraggingRange) {
    CancelRangeThumbDrag();
    return;
  }

  switch (aVisitor.mEvent->mMessage)
  {
    case eMouseDown:
    case eTouchStart: {
      if (mIsDraggingRange) {
        break;
      }
      if (nsIPresShell::GetCapturingContent()) {
        break; // don't start drag if someone else is already capturing
      }
      WidgetInputEvent* inputEvent = aVisitor.mEvent->AsInputEvent();
      if (IgnoreInputEventWithModifier(inputEvent)) {
        break; // ignore
      }
      if (aVisitor.mEvent->mMessage == eMouseDown) {
        if (aVisitor.mEvent->AsMouseEvent()->buttons ==
              WidgetMouseEvent::eLeftButtonFlag) {
          StartRangeThumbDrag(inputEvent);
        } else if (mIsDraggingRange) {
          CancelRangeThumbDrag();
        }
      } else {
        if (aVisitor.mEvent->AsTouchEvent()->mTouches.Length() == 1) {
          StartRangeThumbDrag(inputEvent);
        } else if (mIsDraggingRange) {
          CancelRangeThumbDrag();
        }
      }
      aVisitor.mEvent->mFlags.mMultipleActionsPrevented = true;
    } break;

    case eMouseMove:
    case eTouchMove:
      if (!mIsDraggingRange) {
        break;
      }
      if (nsIPresShell::GetCapturingContent() != this) {
        // Someone else grabbed capture.
        CancelRangeThumbDrag();
        break;
      }
      SetValueOfRangeForUserEvent(
        rangeFrame->GetValueAtEventPoint(aVisitor.mEvent->AsInputEvent()));
      aVisitor.mEvent->mFlags.mMultipleActionsPrevented = true;
      break;

    case eMouseUp:
    case eTouchEnd:
      if (!mIsDraggingRange) {
        break;
      }
      // We don't check to see whether we are the capturing content here and
      // call CancelRangeThumbDrag() if that is the case. We just finish off
      // the drag and set our final value (unless someone has called
      // preventDefault() and prevents us getting here).
      FinishRangeThumbDrag(aVisitor.mEvent->AsInputEvent());
      aVisitor.mEvent->mFlags.mMultipleActionsPrevented = true;
      break;

    case eKeyPress:
      if (mIsDraggingRange &&
          aVisitor.mEvent->AsKeyboardEvent()->mKeyCode == NS_VK_ESCAPE) {
        CancelRangeThumbDrag();
      }
      break;

    case eTouchCancel:
      if (mIsDraggingRange) {
        CancelRangeThumbDrag();
      }
      break;

    default:
      break;
  }
}

void
HTMLInputElement::MaybeLoadImage()
{
  // Our base URI may have changed; claim that our URI changed, and the
  // nsImageLoadingContent will decide whether a new image load is warranted.
  nsAutoString uri;
  if (mType == NS_FORM_INPUT_IMAGE &&
      GetAttr(kNameSpaceID_None, nsGkAtoms::src, uri) &&
      (NS_FAILED(LoadImage(uri, false, true, eImageLoadType_Normal)) ||
       !LoadingEnabled())) {
    CancelImageRequests(true);
  }
}

nsresult
HTMLInputElement::BindToTree(nsIDocument* aDocument, nsIContent* aParent,
                             nsIContent* aBindingParent,
                             bool aCompileEventHandlers)
{
  nsresult rv = nsGenericHTMLFormElementWithState::BindToTree(aDocument, aParent,
                                                              aBindingParent,
                                                              aCompileEventHandlers);
  NS_ENSURE_SUCCESS(rv, rv);

  nsImageLoadingContent::BindToTree(aDocument, aParent, aBindingParent,
                                    aCompileEventHandlers);

  if (mType == NS_FORM_INPUT_IMAGE) {
    // Our base URI may have changed; claim that our URI changed, and the
    // nsImageLoadingContent will decide whether a new image load is warranted.
    if (HasAttr(kNameSpaceID_None, nsGkAtoms::src)) {
      // Mark channel as urgent-start before load image if the image load is
      // initaiated by a user interaction.
      mUseUrgentStartForChannel = EventStateManager::IsHandlingUserInput();

      // FIXME: Bug 660963 it would be nice if we could just have
      // ClearBrokenState update our state and do it fast...
      ClearBrokenState();
      RemoveStatesSilently(NS_EVENT_STATE_BROKEN);
      nsContentUtils::AddScriptRunner(
        NewRunnableMethod("dom::HTMLInputElement::MaybeLoadImage",
                          this,
                          &HTMLInputElement::MaybeLoadImage));
    }
  }

  // Add radio to document if we don't have a form already (if we do it's
  // already been added into that group)
  if (aDocument && !mForm && mType == NS_FORM_INPUT_RADIO) {
    AddedToRadioGroup();
  }

  // Set direction based on value if dir=auto
  if (HasDirAuto()) {
    SetDirectionFromValue(false);
  }

  // An element can't suffer from value missing if it is not in a document.
  // We have to check if we suffer from that as we are now in a document.
  UpdateValueMissingValidityState();

  // If there is a disabled fieldset in the parent chain, the element is now
  // barred from constraint validation and can't suffer from value missing
  // (call done before).
  UpdateBarredFromConstraintValidation();

  // And now make sure our state is up to date
  UpdateState(false);

  if (mType == NS_FORM_INPUT_PASSWORD) {
    if (IsInComposedDoc()) {
      AsyncEventDispatcher* dispatcher =
        new AsyncEventDispatcher(this,
                                 NS_LITERAL_STRING("DOMInputPasswordAdded"),
                                 true,
                                 true);
      dispatcher->PostDOMEvent();
    }

#ifdef EARLY_BETA_OR_EARLIER
    Telemetry::Accumulate(Telemetry::PWMGR_PASSWORD_INPUT_IN_FORM, !!mForm);
#endif
  }

  return rv;
}

void
HTMLInputElement::UnbindFromTree(bool aDeep, bool aNullParent)
{
  // If we have a form and are unbound from it,
  // nsGenericHTMLFormElementWithState::UnbindFromTree() will unset the form and
  // that takes care of form's WillRemove so we just have to take care
  // of the case where we're removing from the document and we don't
  // have a form
  if (!mForm && mType == NS_FORM_INPUT_RADIO) {
    WillRemoveFromRadioGroup();
  }

  nsImageLoadingContent::UnbindFromTree(aDeep, aNullParent);
  nsGenericHTMLFormElementWithState::UnbindFromTree(aDeep, aNullParent);

  // GetCurrentDoc is returning nullptr so we can update the value
  // missing validity state to reflect we are no longer into a doc.
  UpdateValueMissingValidityState();
  // We might be no longer disabled because of parent chain changed.
  UpdateBarredFromConstraintValidation();

  // And now make sure our state is up to date
  UpdateState(false);
}

void
HTMLInputElement::HandleTypeChange(uint8_t aNewType, bool aNotify)
{
  uint8_t oldType = mType;
  MOZ_ASSERT(oldType != aNewType);

<<<<<<< HEAD
  if (aNewType == NS_FORM_INPUT_FILE || oldType == NS_FORM_INPUT_FILE) {
    // Strictly speaking, we only need to clear files on going _to_ or _from_
    // the NS_FORM_INPUT_FILE type, not both, since we'll never confuse values
    // and filenames. But this is safer.
    ClearFiles(false);
=======
  nsFocusManager* fm = nsFocusManager::GetFocusManager();
  if (fm) {
    // Input element can represent very different kinds of UIs, and we may
    // need to flush styling even when focusing the already focused input
    // element.
    fm->NeedsFlushBeforeEventHandling(this);
  }

  if (aNewType == NS_FORM_INPUT_FILE || oldType == NS_FORM_INPUT_FILE) {
    if (aNewType == NS_FORM_INPUT_FILE) {
      mFileData.reset(new FileData());
    } else {
      mFileData->Unlink();
      mFileData = nullptr;
    }
>>>>>>> a17af05f
  }

  if (oldType == NS_FORM_INPUT_RANGE && mIsDraggingRange) {
    CancelRangeThumbDrag(false);
  }

  ValueModeType aOldValueMode = GetValueMode();
  nsAutoString aOldValue;

  if (aOldValueMode == VALUE_MODE_VALUE) {
    // Doesn't matter what caller type we pass here, since we know we're not a
    // file input anyway.
    GetValue(aOldValue, CallerType::NonSystem);
  }

  nsTextEditorState::SelectionProperties sp;

  if (GetEditorState()) {
    mInputData.mState->SyncUpSelectionPropertiesBeforeDestruction();
    sp = mInputData.mState->GetSelectionProperties();
  }

  // We already have a copy of the value, lets free it and changes the type.
  FreeData();
  mType = aNewType;
  void* memory = mInputTypeMem;
  mInputType = InputType::Create(this, mType, memory);

  if (IsSingleLineTextControl()) {

    mInputData.mState =
      nsTextEditorState::Construct(this, &sCachedTextEditorState);
    if (!sp.IsDefault()) {
      mInputData.mState->SetSelectionProperties(sp);
    }
  }

  /**
   * The following code is trying to reproduce the algorithm described here:
   * http://www.whatwg.org/specs/web-apps/current-work/complete.html#input-type-change
   */
  switch (GetValueMode()) {
    case VALUE_MODE_DEFAULT:
    case VALUE_MODE_DEFAULT_ON:
      // If the previous value mode was value, we need to set the value content
      // attribute to the previous value.
      // There is no value sanitizing algorithm for elements in this mode.
      if (aOldValueMode == VALUE_MODE_VALUE && !aOldValue.IsEmpty()) {
        SetAttr(kNameSpaceID_None, nsGkAtoms::value, aOldValue, true);
      }
      break;
    case VALUE_MODE_VALUE:
      // If the previous value mode wasn't value, we have to set the value to
      // the value content attribute.
      // SetValueInternal is going to sanitize the value.
      {
        nsAutoString value;
        if (aOldValueMode != VALUE_MODE_VALUE) {
          GetAttr(kNameSpaceID_None, nsGkAtoms::value, value);
        } else {
          value = aOldValue;
        }
        // TODO: What should we do if SetValueInternal fails?  (The allocation
        // may potentially be big, but most likely we've failed to allocate
        // before the type change.)
        SetValueInternal(value, nsTextEditorState::eSetValue_Internal);
      }
      break;
    case VALUE_MODE_FILENAME:
    default:
      // We don't care about the value.
      // There is no value sanitizing algorithm for elements in this mode.
      break;
  }

  // Updating mFocusedValue in consequence:
  // If the new type fires a change event on blur, but the previous type
  // doesn't, we should set mFocusedValue to the current value.
  // Otherwise, if the new type doesn't fire a change event on blur, but the
  // previous type does, we should clear out mFocusedValue.
  if (MayFireChangeOnBlur(mType) && !MayFireChangeOnBlur(oldType)) {
    GetValue(mFocusedValue, CallerType::System);
  } else if (!IsSingleLineTextControl(false, mType) &&
             IsSingleLineTextControl(false, oldType)) {
    mFocusedValue.Truncate();
  }

  // Update or clear our required states since we may have changed from a
  // required input type to a non-required input type or viceversa.
  if (DoesRequiredApply()) {
    bool isRequired = HasAttr(kNameSpaceID_None, nsGkAtoms::required);
    UpdateRequiredState(isRequired, aNotify);
  } else if (aNotify) {
    RemoveStates(REQUIRED_STATES);
  } else {
    RemoveStatesSilently(REQUIRED_STATES);
  }

  UpdateHasRange();

  // Do not notify, it will be done after if needed.
  UpdateAllValidityStates(false);

  UpdateApzAwareFlag();

  UpdateBarredFromConstraintValidation();

  if (oldType == NS_FORM_INPUT_IMAGE) {
    // We're no longer an image input.  Cancel our image requests, if we have
    // any.
    CancelImageRequests(aNotify);
  } else if (aNotify && mType == NS_FORM_INPUT_IMAGE) {
    // We just got switched to be an image input; we should see
    // whether we have an image to load;
    nsAutoString src;
    if (GetAttr(kNameSpaceID_None, nsGkAtoms::src, src)) {
<<<<<<< HEAD
=======
      // Mark channel as urgent-start before load image if the image load is
      // initaiated by a user interaction.
      mUseUrgentStartForChannel = EventStateManager::IsHandlingUserInput();

>>>>>>> a17af05f
      LoadImage(src, false, aNotify, eImageLoadType_Normal);
    }
  }

  if (mType == NS_FORM_INPUT_PASSWORD && IsInComposedDoc()) {
    AsyncEventDispatcher* dispatcher =
      new AsyncEventDispatcher(this,
                               NS_LITERAL_STRING("DOMInputPasswordAdded"),
                               true,
                               true);
    dispatcher->PostDOMEvent();
  }
}

void
HTMLInputElement::SanitizeValue(nsAString& aValue)
{
  NS_ASSERTION(mDoneCreating, "The element creation should be finished!");

  switch (mType) {
    case NS_FORM_INPUT_TEXT:
    case NS_FORM_INPUT_SEARCH:
    case NS_FORM_INPUT_TEL:
    case NS_FORM_INPUT_PASSWORD:
      {
        aValue.StripCRLF();
      }
      break;
    case NS_FORM_INPUT_EMAIL:
    case NS_FORM_INPUT_URL:
      {
        aValue.StripCRLF();

        aValue = nsContentUtils::TrimWhitespace<nsContentUtils::IsHTMLWhitespace>(aValue);
      }
      break;
    case NS_FORM_INPUT_NUMBER:
      {
        Decimal value;
        bool ok = mInputType->ConvertStringToNumber(aValue, value);
        if (!ok) {
          aValue.Truncate();
        }
      }
      break;
    case NS_FORM_INPUT_RANGE:
      {
        Decimal minimum = GetMinimum();
        Decimal maximum = GetMaximum();
        MOZ_ASSERT(minimum.isFinite() && maximum.isFinite(),
                   "type=range should have a default maximum/minimum");

        // We use this to avoid modifying the string unnecessarily, since that
        // may introduce rounding. This is set to true only if the value we
        // parse out from aValue needs to be sanitized.
        bool needSanitization = false;

        Decimal value;
        bool ok = mInputType->ConvertStringToNumber(aValue, value);
        if (!ok) {
          needSanitization = true;
          // Set value to midway between minimum and maximum.
          value = maximum <= minimum ? minimum : minimum + (maximum - minimum)/Decimal(2);
        } else if (value < minimum || maximum < minimum) {
          needSanitization = true;
          value = minimum;
        } else if (value > maximum) {
          needSanitization = true;
          value = maximum;
        }

        Decimal step = GetStep();
        if (step != kStepAny) {
          Decimal stepBase = GetStepBase();
          // There could be rounding issues below when dealing with fractional
          // numbers, but let's ignore that until ECMAScript supplies us with a
          // decimal number type.
          Decimal deltaToStep = NS_floorModulo(value - stepBase, step);
          if (deltaToStep != Decimal(0)) {
            // "suffering from a step mismatch"
            // Round the element's value to the nearest number for which the
            // element would not suffer from a step mismatch, and which is
            // greater than or equal to the minimum, and, if the maximum is not
            // less than the minimum, which is less than or equal to the
            // maximum, if there is a number that matches these constraints:
            MOZ_ASSERT(deltaToStep > Decimal(0), "stepBelow/stepAbove will be wrong");
            Decimal stepBelow = value - deltaToStep;
            Decimal stepAbove = value - deltaToStep + step;
            Decimal halfStep = step / Decimal(2);
            bool stepAboveIsClosest = (stepAbove - value) <= halfStep;
            bool stepAboveInRange = stepAbove >= minimum &&
                                    stepAbove <= maximum;
            bool stepBelowInRange = stepBelow >= minimum &&
                                    stepBelow <= maximum;

            if ((stepAboveIsClosest || !stepBelowInRange) && stepAboveInRange) {
              needSanitization = true;
              value = stepAbove;
            } else if ((!stepAboveIsClosest || !stepAboveInRange) && stepBelowInRange) {
              needSanitization = true;
              value = stepBelow;
            }
          }
        }

        if (needSanitization) {
          char buf[32];
          DebugOnly<bool> ok = value.toString(buf, ArrayLength(buf));
          aValue.AssignASCII(buf);
          MOZ_ASSERT(ok, "buf not big enough");
        }
      }
      break;
    case NS_FORM_INPUT_DATE:
      {
        if (!aValue.IsEmpty() && !IsValidDate(aValue)) {
          aValue.Truncate();
        }
      }
      break;
    case NS_FORM_INPUT_TIME:
      {
        if (!aValue.IsEmpty() && !IsValidTime(aValue)) {
          aValue.Truncate();
        }
      }
      break;
    case NS_FORM_INPUT_MONTH:
      {
        if (!aValue.IsEmpty() && !IsValidMonth(aValue)) {
          aValue.Truncate();
        }
      }
      break;
    case NS_FORM_INPUT_WEEK:
      {
        if (!aValue.IsEmpty() && !IsValidWeek(aValue)) {
          aValue.Truncate();
        }
      }
      break;
    case NS_FORM_INPUT_DATETIME_LOCAL:
      {
        if (!aValue.IsEmpty() && !IsValidDateTimeLocal(aValue)) {
          aValue.Truncate();
        } else {
          NormalizeDateTimeLocal(aValue);
        }
      }
      break;
    case NS_FORM_INPUT_COLOR:
      {
        if (IsValidSimpleColor(aValue)) {
          ToLowerCase(aValue);
        } else {
          // Set default (black) color, if aValue wasn't parsed correctly.
          aValue.AssignLiteral("#000000");
        }
      }
      break;
  }
}

bool HTMLInputElement::IsValidSimpleColor(const nsAString& aValue) const
{
  if (aValue.Length() != 7 || aValue.First() != '#') {
    return false;
  }

  for (int i = 1; i < 7; ++i) {
    if (!nsCRT::IsAsciiDigit(aValue[i]) &&
        !(aValue[i] >= 'a' && aValue[i] <= 'f') &&
        !(aValue[i] >= 'A' && aValue[i] <= 'F')) {
      return false;
    }
  }
  return true;
}

bool
HTMLInputElement::IsLeapYear(uint32_t aYear) const
{
  if ((aYear % 4 == 0 && aYear % 100 != 0) || ( aYear % 400 == 0)) {
    return true;
  }
  return false;
}

uint32_t
HTMLInputElement::DayOfWeek(uint32_t aYear, uint32_t aMonth, uint32_t aDay,
                            bool isoWeek) const
{
  // Tomohiko Sakamoto algorithm.
  int monthTable[] = {0, 3, 2, 5, 0, 3, 5, 1, 4, 6, 2, 4};
  aYear -= aMonth < 3;

  uint32_t day = (aYear + aYear / 4 - aYear / 100 + aYear / 400 +
                  monthTable[aMonth - 1] + aDay) % 7;

  if (isoWeek) {
    return ((day + 6) % 7) + 1;
  }

  return day;
}

uint32_t
HTMLInputElement::MaximumWeekInYear(uint32_t aYear) const
{
  int day = DayOfWeek(aYear, 1, 1, true); // January 1.
  // A year starting on Thursday or a leap year starting on Wednesday has 53
  // weeks. All other years have 52 weeks.
  return day == 4 || (day == 3 && IsLeapYear(aYear)) ?
    kMaximumWeekInYear : kMaximumWeekInYear - 1;
}

bool
HTMLInputElement::GetTimeFromMs(double aValue, uint16_t* aHours,
                                uint16_t* aMinutes, uint16_t* aSeconds,
                                uint16_t* aMilliseconds) const {
  MOZ_ASSERT(aValue >= 0 && aValue < kMsPerDay,
             "aValue must be milliseconds within a day!");

  uint32_t value = floor(aValue);

  *aMilliseconds = value % 1000;
  value /= 1000;

  *aSeconds = value % 60;
  value /= 60;

  *aMinutes = value % 60;
  value /= 60;

  *aHours = value;

  return true;
}

bool
HTMLInputElement::IsValidWeek(const nsAString& aValue) const
{
  uint32_t year, week;
  return ParseWeek(aValue, &year, &week);
}

bool
HTMLInputElement::IsValidMonth(const nsAString& aValue) const
{
  uint32_t year, month;
  return ParseMonth(aValue, &year, &month);
}

bool
HTMLInputElement::IsValidDate(const nsAString& aValue) const
{
  uint32_t year, month, day;
  return ParseDate(aValue, &year, &month, &day);
}

bool
HTMLInputElement::IsValidDateTimeLocal(const nsAString& aValue) const
{
  uint32_t year, month, day, time;
  return ParseDateTimeLocal(aValue, &year, &month, &day, &time);
}

bool
HTMLInputElement::ParseYear(const nsAString& aValue, uint32_t* aYear) const
{
  if (aValue.Length() < 4) {
    return false;
  }

  return DigitSubStringToNumber(aValue, 0, aValue.Length(), aYear) &&
      *aYear > 0;
}

bool
HTMLInputElement::ParseMonth(const nsAString& aValue, uint32_t* aYear,
                             uint32_t* aMonth) const
{
  // Parse the year, month values out a string formatted as 'yyyy-mm'.
  if (aValue.Length() < 7) {
    return false;
  }

  uint32_t endOfYearOffset = aValue.Length() - 3;
  if (aValue[endOfYearOffset] != '-') {
    return false;
  }

  const nsAString& yearStr = Substring(aValue, 0, endOfYearOffset);
  if (!ParseYear(yearStr, aYear)) {
    return false;
  }

  return DigitSubStringToNumber(aValue, endOfYearOffset + 1, 2, aMonth) &&
         *aMonth > 0 && *aMonth <= 12;
}

bool
HTMLInputElement::ParseWeek(const nsAString& aValue, uint32_t* aYear,
                            uint32_t* aWeek) const
{
  // Parse the year, month values out a string formatted as 'yyyy-Www'.
  if (aValue.Length() < 8) {
    return false;
  }

  uint32_t endOfYearOffset = aValue.Length() - 4;
  if (aValue[endOfYearOffset] != '-') {
    return false;
  }

  if (aValue[endOfYearOffset + 1] != 'W') {
    return false;
  }

  const nsAString& yearStr = Substring(aValue, 0, endOfYearOffset);
  if (!ParseYear(yearStr, aYear)) {
    return false;
  }

  return DigitSubStringToNumber(aValue, endOfYearOffset + 2, 2, aWeek) &&
         *aWeek > 0 && *aWeek <= MaximumWeekInYear(*aYear);

}

bool
HTMLInputElement::ParseDate(const nsAString& aValue, uint32_t* aYear,
                            uint32_t* aMonth, uint32_t* aDay) const
{
/*
 * Parse the year, month, day values out a date string formatted as 'yyyy-mm-dd'.
 * -The year must be 4 or more digits long, and year > 0
 * -The month must be exactly 2 digits long, and 01 <= month <= 12
 * -The day must be exactly 2 digit long, and 01 <= day <= maxday
 *  Where maxday is the number of days in the month 'month' and year 'year'
 */
  if (aValue.Length() < 10) {
    return false;
  }

  uint32_t endOfMonthOffset = aValue.Length() - 3;
  if (aValue[endOfMonthOffset] != '-') {
    return false;
  }

  const nsAString& yearMonthStr = Substring(aValue, 0, endOfMonthOffset);
  if (!ParseMonth(yearMonthStr, aYear, aMonth)) {
    return false;
  }

  return DigitSubStringToNumber(aValue, endOfMonthOffset + 1, 2, aDay) &&
         *aDay > 0 && *aDay <= NumberOfDaysInMonth(*aMonth, *aYear);
}

bool
HTMLInputElement::ParseDateTimeLocal(const nsAString& aValue, uint32_t* aYear,
                                     uint32_t* aMonth, uint32_t* aDay,
                                     uint32_t* aTime) const
{
  // Parse the year, month, day and time values out a string formatted as
  // 'yyyy-mm-ddThh:mm[:ss.s] or 'yyyy-mm-dd hh:mm[:ss.s]', where fractions of
  // seconds can be 1 to 3 digits.
  // The minimum length allowed is 16, which is of the form 'yyyy-mm-ddThh:mm'
  // or 'yyyy-mm-dd hh:mm'.
  if (aValue.Length() < 16) {
    return false;
  }

  int32_t sepIndex = aValue.FindChar('T');
  if (sepIndex == -1) {
    sepIndex = aValue.FindChar(' ');

    if (sepIndex == -1) {
      return false;
    }
  }

  const nsAString& dateStr = Substring(aValue, 0, sepIndex);
  if (!ParseDate(dateStr, aYear, aMonth, aDay)) {
    return false;
  }

  const nsAString& timeStr = Substring(aValue, sepIndex + 1,
                                       aValue.Length() - sepIndex + 1);
  if (!ParseTime(timeStr, aTime)) {
    return false;
  }

  return true;
}

void
HTMLInputElement::NormalizeDateTimeLocal(nsAString& aValue) const
{
  if (aValue.IsEmpty()) {
    return;
  }

  // Use 'T' as the separator between date string and time string.
  int32_t sepIndex = aValue.FindChar(' ');
  if (sepIndex != -1) {
    aValue.Replace(sepIndex, 1, NS_LITERAL_STRING("T"));
  } else {
    sepIndex = aValue.FindChar('T');
  }

  // Time expressed as the shortest possible string, which is hh:mm.
  if ((aValue.Length() - sepIndex) == 6) {
    return;
  }

  // Fractions of seconds part is optional, ommit it if it's 0.
  if ((aValue.Length() - sepIndex) > 9) {
    const uint32_t millisecSepIndex = sepIndex + 9;
    uint32_t milliseconds;
    if (!DigitSubStringToNumber(aValue, millisecSepIndex + 1,
                                aValue.Length() - (millisecSepIndex + 1),
                                &milliseconds)) {
      return;
    }

    if (milliseconds != 0) {
      return;
    }

    aValue.Cut(millisecSepIndex, aValue.Length() - millisecSepIndex);
  }

  // Seconds part is optional, ommit it if it's 0.
  const uint32_t secondSepIndex = sepIndex + 6;
  uint32_t seconds;
  if (!DigitSubStringToNumber(aValue, secondSepIndex + 1,
                              aValue.Length() - (secondSepIndex + 1),
                              &seconds)) {
    return;
  }

  if (seconds != 0) {
    return;
  }

  aValue.Cut(secondSepIndex, aValue.Length() - secondSepIndex);
}

double
HTMLInputElement::DaysSinceEpochFromWeek(uint32_t aYear, uint32_t aWeek) const
{
  double days = JS::DayFromYear(aYear) + (aWeek - 1) * 7;
  uint32_t dayOneIsoWeekday = DayOfWeek(aYear, 1, 1, true);

  // If day one of that year is on/before Thursday, we should subtract the
  // days that belong to last year in our first week, otherwise, our first
  // days belong to last year's last week, and we should add those days
  // back.
  if (dayOneIsoWeekday <= 4) {
    days -= (dayOneIsoWeekday - 1);
  } else {
    days += (7 - dayOneIsoWeekday + 1);
  }

  return days;
}

uint32_t
HTMLInputElement::NumberOfDaysInMonth(uint32_t aMonth, uint32_t aYear) const
{
/*
 * Returns the number of days in a month.
 * Months that are |longMonths| always have 31 days.
 * Months that are not |longMonths| have 30 days except February (month 2).
 * February has 29 days during leap years which are years that are divisible by 400.
 * or divisible by 100 and 4. February has 28 days otherwise.
 */

  static const bool longMonths[] = { true, false, true, false, true, false,
                                     true, true, false, true, false, true };
  MOZ_ASSERT(aMonth <= 12 && aMonth > 0);

  if (longMonths[aMonth-1]) {
    return 31;
  }

  if (aMonth != 2) {
    return 30;
  }

  return IsLeapYear(aYear) ? 29 : 28;
}

/* static */ bool
HTMLInputElement::DigitSubStringToNumber(const nsAString& aStr,
                                         uint32_t aStart, uint32_t aLen,
                                         uint32_t* aRetVal)
{
  MOZ_ASSERT(aStr.Length() > (aStart + aLen - 1));

  for (uint32_t offset = 0; offset < aLen; ++offset) {
    if (!NS_IsAsciiDigit(aStr[aStart + offset])) {
      return false;
    }
  }

  nsresult ec;
  *aRetVal = static_cast<uint32_t>(PromiseFlatString(Substring(aStr, aStart, aLen)).ToInteger(&ec));

  return NS_SUCCEEDED(ec);
}

bool
HTMLInputElement::IsValidTime(const nsAString& aValue) const
{
  return ParseTime(aValue, nullptr);
}

/* static */ bool
HTMLInputElement::ParseTime(const nsAString& aValue, uint32_t* aResult)
{
  /* The string must have the following parts:
   * - HOURS: two digits, value being in [0, 23];
   * - Colon (:);
   * - MINUTES: two digits, value being in [0, 59];
   * - Optional:
   *   - Colon (:);
   *   - SECONDS: two digits, value being in [0, 59];
   *   - Optional:
   *     - DOT (.);
   *     - FRACTIONAL SECONDS: one to three digits, no value range.
   */

  // The following format is the shorter one allowed: "HH:MM".
  if (aValue.Length() < 5) {
    return false;
  }

  uint32_t hours;
  if (!DigitSubStringToNumber(aValue, 0, 2, &hours) || hours > 23) {
    return false;
  }

  // Hours/minutes separator.
  if (aValue[2] != ':') {
    return false;
  }

  uint32_t minutes;
  if (!DigitSubStringToNumber(aValue, 3, 2, &minutes) || minutes > 59) {
    return false;
  }

  if (aValue.Length() == 5) {
    if (aResult) {
      *aResult = ((hours * 60) + minutes) * 60000;
    }
    return true;
  }

  // The following format is the next shorter one: "HH:MM:SS".
  if (aValue.Length() < 8 || aValue[5] != ':') {
    return false;
  }

  uint32_t seconds;
  if (!DigitSubStringToNumber(aValue, 6, 2, &seconds) || seconds > 59) {
    return false;
  }

  if (aValue.Length() == 8) {
    if (aResult) {
      *aResult = (((hours * 60) + minutes) * 60 + seconds) * 1000;
    }
    return true;
  }

  // The string must follow this format now: "HH:MM:SS.{s,ss,sss}".
  // There can be 1 to 3 digits for the fractions of seconds.
  if (aValue.Length() == 9 || aValue.Length() > 12 || aValue[8] != '.') {
    return false;
  }

  uint32_t fractionsSeconds;
  if (!DigitSubStringToNumber(aValue, 9, aValue.Length() - 9, &fractionsSeconds)) {
    return false;
  }

  if (aResult) {
    *aResult = (((hours * 60) + minutes) * 60 + seconds) * 1000 +
               // NOTE: there is 10.0 instead of 10 and static_cast<int> because
               // some old [and stupid] compilers can't just do the right thing.
               fractionsSeconds * pow(10.0, static_cast<int>(3 - (aValue.Length() - 9)));
  }

  return true;
}

/* static */ bool
HTMLInputElement::IsDateTimeTypeSupported(uint8_t aDateTimeInputType)
{
  return ((aDateTimeInputType == NS_FORM_INPUT_DATE ||
           aDateTimeInputType == NS_FORM_INPUT_TIME) &&
          (IsInputDateTimeEnabled() || IsExperimentalFormsEnabled())) ||
         ((aDateTimeInputType == NS_FORM_INPUT_MONTH ||
           aDateTimeInputType == NS_FORM_INPUT_WEEK ||
           aDateTimeInputType == NS_FORM_INPUT_DATETIME_LOCAL) &&
          IsInputDateTimeOthersEnabled());
}

/* static */ bool
HTMLInputElement::IsWebkitDirPickerEnabled()
{
  static bool sWebkitDirPickerEnabled = false;
  static bool sWebkitDirPickerPrefCached = false;
  if (!sWebkitDirPickerPrefCached) {
    sWebkitDirPickerPrefCached = true;
    Preferences::AddBoolVarCache(&sWebkitDirPickerEnabled,
                                 "dom.webkitBlink.dirPicker.enabled",
                                 false);
  }

  return sWebkitDirPickerEnabled;
}

/* static */ bool
HTMLInputElement::IsWebkitFileSystemEnabled()
{
  static bool sWebkitFileSystemEnabled = false;
  static bool sWebkitFileSystemPrefCached = false;
  if (!sWebkitFileSystemPrefCached) {
    sWebkitFileSystemPrefCached = true;
    Preferences::AddBoolVarCache(&sWebkitFileSystemEnabled,
                                 "dom.webkitBlink.filesystem.enabled",
                                 false);
  }

  return sWebkitFileSystemEnabled;
}

/* static */ bool
HTMLInputElement::IsDirPickerEnabled()
{
  static bool sDirPickerEnabled = false;
  static bool sDirPickerPrefCached = false;
  if (!sDirPickerPrefCached) {
    sDirPickerPrefCached = true;
    Preferences::AddBoolVarCache(&sDirPickerEnabled, "dom.input.dirpicker",
                                 false);
  }

  return sDirPickerEnabled;
}

/* static */ bool
HTMLInputElement::IsExperimentalFormsEnabled()
{
  static bool sExperimentalFormsEnabled = false;
  static bool sExperimentalFormsPrefCached = false;
  if (!sExperimentalFormsPrefCached) {
    sExperimentalFormsPrefCached = true;
    Preferences::AddBoolVarCache(&sExperimentalFormsEnabled,
                                 "dom.experimental_forms",
                                 false);
  }

  return sExperimentalFormsEnabled;
}

/* static */ bool
HTMLInputElement::IsInputDateTimeEnabled()
{
  static bool sDateTimeEnabled = false;
  static bool sDateTimePrefCached = false;
  if (!sDateTimePrefCached) {
    sDateTimePrefCached = true;
    Preferences::AddBoolVarCache(&sDateTimeEnabled, "dom.forms.datetime",
                                 false);
  }

  return sDateTimeEnabled;
}

/* static */ bool
HTMLInputElement::IsInputDateTimeOthersEnabled()
{
  static bool sDateTimeOthersEnabled = false;
  static bool sDateTimeOthersPrefCached = false;
  if (!sDateTimeOthersPrefCached) {
    sDateTimeOthersPrefCached = true;
    Preferences::AddBoolVarCache(&sDateTimeOthersEnabled,
                                 "dom.forms.datetime.others", false);
  }

  return sDateTimeOthersEnabled;
}

/* static */ bool
HTMLInputElement::IsInputNumberEnabled()
{
  static bool sInputNumberEnabled = false;
  static bool sInputNumberPrefCached = false;
  if (!sInputNumberPrefCached) {
    sInputNumberPrefCached = true;
    Preferences::AddBoolVarCache(&sInputNumberEnabled, "dom.forms.number",
                                 false);
  }

  return sInputNumberEnabled;
}

/* static */ bool
<<<<<<< HEAD
HTMLInputElement::IsInputColorEnabled()
{
=======
HTMLInputElement::IsDateTimeTypeSupported(uint8_t aDateTimeInputType)
{
  return ((aDateTimeInputType == NS_FORM_INPUT_DATE ||
           aDateTimeInputType == NS_FORM_INPUT_TIME) &&
          (IsInputDateTimeEnabled() || IsExperimentalFormsEnabled())) ||
         ((aDateTimeInputType == NS_FORM_INPUT_MONTH ||
           aDateTimeInputType == NS_FORM_INPUT_WEEK ||
           aDateTimeInputType == NS_FORM_INPUT_DATETIME_LOCAL) &&
          IsInputDateTimeOthersEnabled());
}

/* static */ bool
HTMLInputElement::IsWebkitDirPickerEnabled()
{
  static bool sWebkitDirPickerEnabled = false;
  static bool sWebkitDirPickerPrefCached = false;
  if (!sWebkitDirPickerPrefCached) {
    sWebkitDirPickerPrefCached = true;
    Preferences::AddBoolVarCache(&sWebkitDirPickerEnabled,
                                 "dom.webkitBlink.dirPicker.enabled",
                                 false);
  }

  return sWebkitDirPickerEnabled;
}

/* static */ bool
HTMLInputElement::IsWebkitFileSystemEnabled()
{
  static bool sWebkitFileSystemEnabled = false;
  static bool sWebkitFileSystemPrefCached = false;
  if (!sWebkitFileSystemPrefCached) {
    sWebkitFileSystemPrefCached = true;
    Preferences::AddBoolVarCache(&sWebkitFileSystemEnabled,
                                 "dom.webkitBlink.filesystem.enabled",
                                 false);
  }

  return sWebkitFileSystemEnabled;
}

/* static */ bool
HTMLInputElement::IsDirPickerEnabled()
{
  static bool sDirPickerEnabled = false;
  static bool sDirPickerPrefCached = false;
  if (!sDirPickerPrefCached) {
    sDirPickerPrefCached = true;
    Preferences::AddBoolVarCache(&sDirPickerEnabled, "dom.input.dirpicker",
                                 false);
  }

  return sDirPickerEnabled;
}

/* static */ bool
HTMLInputElement::IsExperimentalFormsEnabled()
{
  static bool sExperimentalFormsEnabled = false;
  static bool sExperimentalFormsPrefCached = false;
  if (!sExperimentalFormsPrefCached) {
    sExperimentalFormsPrefCached = true;
    Preferences::AddBoolVarCache(&sExperimentalFormsEnabled,
                                 "dom.experimental_forms",
                                 false);
  }

  return sExperimentalFormsEnabled;
}

/* static */ bool
HTMLInputElement::IsInputDateTimeEnabled()
{
  static bool sDateTimeEnabled = false;
  static bool sDateTimePrefCached = false;
  if (!sDateTimePrefCached) {
    sDateTimePrefCached = true;
    Preferences::AddBoolVarCache(&sDateTimeEnabled, "dom.forms.datetime",
                                 false);
  }

  return sDateTimeEnabled;
}

/* static */ bool
HTMLInputElement::IsInputDateTimeOthersEnabled()
{
  static bool sDateTimeOthersEnabled = false;
  static bool sDateTimeOthersPrefCached = false;
  if (!sDateTimeOthersPrefCached) {
    sDateTimeOthersPrefCached = true;
    Preferences::AddBoolVarCache(&sDateTimeOthersEnabled,
                                 "dom.forms.datetime.others", false);
  }

  return sDateTimeOthersEnabled;
}

/* static */ bool
HTMLInputElement::IsInputNumberEnabled()
{
  static bool sInputNumberEnabled = false;
  static bool sInputNumberPrefCached = false;
  if (!sInputNumberPrefCached) {
    sInputNumberPrefCached = true;
    Preferences::AddBoolVarCache(&sInputNumberEnabled, "dom.forms.number",
                                 false);
  }

  return sInputNumberEnabled;
}

/* static */ bool
HTMLInputElement::IsInputColorEnabled()
{
>>>>>>> a17af05f
  static bool sInputColorEnabled = false;
  static bool sInputColorPrefCached = false;
  if (!sInputColorPrefCached) {
    sInputColorPrefCached = true;
    Preferences::AddBoolVarCache(&sInputColorEnabled, "dom.forms.color",
                                 false);
  }

  return sInputColorEnabled;
}

bool
HTMLInputElement::ParseAttribute(int32_t aNamespaceID,
                                 nsIAtom* aAttribute,
                                 const nsAString& aValue,
                                 nsAttrValue& aResult)
{
  // We can't make these static_asserts because kInputDefaultType and
  // kInputTypeTable aren't constexpr.
  MOZ_ASSERT(kInputDefaultType->value == NS_FORM_INPUT_TEXT,
             "Someone forgot to update kInputDefaultType when adding a new "
             "input type.");
  MOZ_ASSERT(kInputTypeTable[ArrayLength(kInputTypeTable) - 1].tag == nullptr,
             "Last entry in the table must be the nullptr guard");
  MOZ_ASSERT(kInputTypeTable[ArrayLength(kInputTypeTable) - 2].value ==
               NS_FORM_INPUT_TEXT,
             "Next to last entry in the table must be the \"text\" entry");

  if (aNamespaceID == kNameSpaceID_None) {
    if (aAttribute == nsGkAtoms::type) {
      aResult.ParseEnumValue(aValue, kInputTypeTable, false, kInputDefaultType);
      int32_t newType = aResult.GetEnumValue();
      if ((newType == NS_FORM_INPUT_NUMBER && !IsInputNumberEnabled()) ||
          (newType == NS_FORM_INPUT_COLOR && !IsInputColorEnabled()) ||
          (IsDateTimeInputType(newType) && !IsDateTimeTypeSupported(newType))) {
        // There's no public way to set an nsAttrValue to an enum value, but we
        // can just re-parse with a table that doesn't have any types other than
        // "text" in it.
        aResult.ParseEnumValue(aValue, kInputDefaultType, false, kInputDefaultType);
      }

      return true;
    }
    if (aAttribute == nsGkAtoms::width) {
      return aResult.ParseSpecialIntValue(aValue);
    }
    if (aAttribute == nsGkAtoms::height) {
      return aResult.ParseSpecialIntValue(aValue);
    }
    if (aAttribute == nsGkAtoms::maxlength) {
      return aResult.ParseNonNegativeIntValue(aValue);
    }
    if (aAttribute == nsGkAtoms::minlength) {
      return aResult.ParseNonNegativeIntValue(aValue);
    }
    if (aAttribute == nsGkAtoms::size) {
      return aResult.ParsePositiveIntValue(aValue);
    }
    if (aAttribute == nsGkAtoms::border) {
      return aResult.ParseIntWithBounds(aValue, 0);
    }
    if (aAttribute == nsGkAtoms::align) {
      return ParseAlignValue(aValue, aResult);
    }
    if (aAttribute == nsGkAtoms::formmethod) {
      return aResult.ParseEnumValue(aValue, kFormMethodTable, false);
    }
    if (aAttribute == nsGkAtoms::formenctype) {
      return aResult.ParseEnumValue(aValue, kFormEnctypeTable, false);
    }
    if (aAttribute == nsGkAtoms::autocomplete) {
      aResult.ParseAtomArray(aValue);
      return true;
    }
    if (aAttribute == nsGkAtoms::inputmode) {
      return aResult.ParseEnumValue(aValue, kInputInputmodeTable, false);
    }
    if (ParseImageAttribute(aAttribute, aValue, aResult)) {
      // We have to call |ParseImageAttribute| unconditionally since we
      // don't know if we're going to have a type="image" attribute yet,
      // (or could have it set dynamically in the future).  See bug
      // 214077.
      return true;
    }
  }

  return nsGenericHTMLElement::ParseAttribute(aNamespaceID, aAttribute, aValue,
                                              aResult);
}

void
HTMLInputElement::MapAttributesIntoRule(const nsMappedAttributes* aAttributes,
                                        GenericSpecifiedValues* aData)
{
  const nsAttrValue* value = aAttributes->GetAttr(nsGkAtoms::type);
  if (value && value->Type() == nsAttrValue::eEnum &&
      value->GetEnumValue() == NS_FORM_INPUT_IMAGE) {
    nsGenericHTMLFormElementWithState::MapImageBorderAttributeInto(aAttributes, aData);
    nsGenericHTMLFormElementWithState::MapImageMarginAttributeInto(aAttributes, aData);
    nsGenericHTMLFormElementWithState::MapImageSizeAttributesInto(aAttributes, aData);
    // Images treat align as "float"
    nsGenericHTMLFormElementWithState::MapImageAlignAttributeInto(aAttributes, aData);
  }

  nsGenericHTMLFormElementWithState::MapCommonAttributesInto(aAttributes, aData);
}

nsChangeHint
HTMLInputElement::GetAttributeChangeHint(const nsIAtom* aAttribute,
                                         int32_t aModType) const
{
  nsChangeHint retval =
    nsGenericHTMLFormElementWithState::GetAttributeChangeHint(aAttribute, aModType);
  if (aAttribute == nsGkAtoms::type ||
      // The presence or absence of the 'directory' attribute determines what
      // buttons we show for type=file.
      aAttribute == nsGkAtoms::allowdirs ||
      aAttribute == nsGkAtoms::webkitdirectory) {
    retval |= nsChangeHint_ReconstructFrame;
  } else if (mType == NS_FORM_INPUT_IMAGE &&
             (aAttribute == nsGkAtoms::alt ||
              aAttribute == nsGkAtoms::value)) {
    // We might need to rebuild our alt text.  Just go ahead and
    // reconstruct our frame.  This should be quite rare..
    retval |= nsChangeHint_ReconstructFrame;
  } else if (aAttribute == nsGkAtoms::value) {
    retval |= NS_STYLE_HINT_REFLOW;
  } else if (aAttribute == nsGkAtoms::size &&
             IsSingleLineTextControl(false)) {
    retval |= NS_STYLE_HINT_REFLOW;
  } else if (PlaceholderApplies() && aAttribute == nsGkAtoms::placeholder) {
    retval |= nsChangeHint_ReconstructFrame;
  }
  return retval;
}

NS_IMETHODIMP_(bool)
HTMLInputElement::IsAttributeMapped(const nsIAtom* aAttribute) const
{
  static const MappedAttributeEntry attributes[] = {
    { &nsGkAtoms::align },
    { &nsGkAtoms::type },
    { nullptr },
  };

  static const MappedAttributeEntry* const map[] = {
    attributes,
    sCommonAttributeMap,
    sImageMarginSizeAttributeMap,
    sImageBorderAttributeMap,
  };

  return FindAttributeDependence(aAttribute, map);
}

nsMapRuleToAttributesFunc
HTMLInputElement::GetAttributeMappingFunction() const
{
  return &MapAttributesIntoRule;
}


// Directory picking methods:

bool
HTMLInputElement::IsFilesAndDirectoriesSupported() const
{
  // This method is supposed to return true if a file and directory picker
  // supports the selection of both files and directories *at the same time*.
  // Only Mac currently supports that. We could implement it for Mac, but
  // currently we do not.
  return false;
}

void
HTMLInputElement::ChooseDirectory(ErrorResult& aRv)
{
  if (mType != NS_FORM_INPUT_FILE) {
    aRv.Throw(NS_ERROR_DOM_INVALID_STATE_ERR);
    return;
  }
  // Script can call this method directly, so even though we don't show the
  // "Pick Folder..." button on platforms that don't have a directory picker
  // we have to redirect to the file picker here.
  InitFilePicker(
#if defined(ANDROID)
                 // No native directory picker - redirect to plain file picker
                 FILE_PICKER_FILE
#else
                 FILE_PICKER_DIRECTORY
#endif
                 );
}

already_AddRefed<Promise>
HTMLInputElement::GetFilesAndDirectories(ErrorResult& aRv)
{
  if (mType != NS_FORM_INPUT_FILE) {
    aRv.Throw(NS_ERROR_DOM_INVALID_STATE_ERR);
    return nullptr;
  }

  nsCOMPtr<nsIGlobalObject> global = OwnerDoc()->GetScopeObject();
  MOZ_ASSERT(global);
  if (!global) {
    return nullptr;
  }

  RefPtr<Promise> p = Promise::Create(global, aRv);
  if (aRv.Failed()) {
    return nullptr;
  }

  const nsTArray<OwningFileOrDirectory>& filesAndDirs =
    GetFilesOrDirectoriesInternal();

  Sequence<OwningFileOrDirectory> filesAndDirsSeq;

  if (!filesAndDirsSeq.SetLength(filesAndDirs.Length(),
                                 mozilla::fallible_t())) {
    p->MaybeReject(NS_ERROR_OUT_OF_MEMORY);
    return p.forget();
  }

  for (uint32_t i = 0; i < filesAndDirs.Length(); ++i) {
    if (filesAndDirs[i].IsDirectory()) {
      RefPtr<Directory> directory = filesAndDirs[i].GetAsDirectory();

      // In future we could refactor SetFilePickerFiltersFromAccept to return a
      // semicolon separated list of file extensions and include that in the
      // filter string passed here.
      directory->SetContentFilters(NS_LITERAL_STRING("filter-out-sensitive"));
      filesAndDirsSeq[i].SetAsDirectory() = directory;
    } else {
      MOZ_ASSERT(filesAndDirs[i].IsFile());

      // This file was directly selected by the user, so don't filter it.
      filesAndDirsSeq[i].SetAsFile() = filesAndDirs[i].GetAsFile();
    }
  }

  p->MaybeResolve(filesAndDirsSeq);
  return p.forget();
}

already_AddRefed<Promise>
HTMLInputElement::GetFiles(bool aRecursiveFlag, ErrorResult& aRv)
{
  if (mType != NS_FORM_INPUT_FILE) {
    aRv.Throw(NS_ERROR_DOM_INVALID_STATE_ERR);
    return nullptr;
  }

  GetFilesHelper* helper = GetOrCreateGetFilesHelper(aRecursiveFlag, aRv);
  if (NS_WARN_IF(aRv.Failed())) {
    return nullptr;
  }
  MOZ_ASSERT(helper);

  nsCOMPtr<nsIGlobalObject> global = OwnerDoc()->GetScopeObject();
  MOZ_ASSERT(global);
  if (!global) {
    return nullptr;
  }

  RefPtr<Promise> p = Promise::Create(global, aRv);
  if (aRv.Failed()) {
    return nullptr;
  }

  helper->AddPromise(p);
  return p.forget();
}


// Controllers Methods

nsIControllers*
HTMLInputElement::GetControllers(ErrorResult& aRv)
{
  //XXX: what about type "file"?
  if (IsSingleLineTextControl(false))
  {
    if (!mControllers)
    {
      nsresult rv;
      mControllers = do_CreateInstance(kXULControllersCID, &rv);
      if (NS_FAILED(rv)) {
        aRv.Throw(rv);
        return nullptr;
      }

      nsCOMPtr<nsIController>
        controller(do_CreateInstance("@mozilla.org/editor/editorcontroller;1",
                                     &rv));
      if (NS_FAILED(rv)) {
        aRv.Throw(rv);
        return nullptr;
      }

      mControllers->AppendController(controller);

      controller = do_CreateInstance("@mozilla.org/editor/editingcontroller;1",
                                     &rv);
      if (NS_FAILED(rv)) {
        aRv.Throw(rv);
        return nullptr;
      }

      mControllers->AppendController(controller);
    }
  }

  return mControllers;
}

NS_IMETHODIMP
HTMLInputElement::GetControllers(nsIControllers** aResult)
{
  NS_ENSURE_ARG_POINTER(aResult);

  ErrorResult rv;
  RefPtr<nsIControllers> controller = GetControllers(rv);
  controller.forget(aResult);
  return rv.StealNSResult();
}

int32_t
HTMLInputElement::InputTextLength(CallerType aCallerType)
{
  nsAutoString val;
  GetValue(val, aCallerType);
  return val.Length();
<<<<<<< HEAD
}

void
HTMLInputElement::SetSelectionRange(uint32_t aSelectionStart,
                                    uint32_t aSelectionEnd,
                                    const Optional<nsAString>& aDirection,
                                    ErrorResult& aRv)
{
  if (!SupportsTextSelection()) {
    aRv.Throw(NS_ERROR_DOM_INVALID_STATE_ERR);
    return;
  }

  nsTextEditorState* state = GetEditorState();
  MOZ_ASSERT(state, "SupportsTextSelection() returned true!");
  state->SetSelectionRange(aSelectionStart, aSelectionEnd, aDirection, aRv);
}

void
HTMLInputElement::SetRangeText(const nsAString& aReplacement, ErrorResult& aRv)
{
  if (!SupportsTextSelection()) {
    aRv.Throw(NS_ERROR_DOM_INVALID_STATE_ERR);
    return;
  }

  nsTextEditorState* state = GetEditorState();
  MOZ_ASSERT(state, "SupportsTextSelection() returned true!");
  state->SetRangeText(aReplacement, aRv);
}

void
HTMLInputElement::SetRangeText(const nsAString& aReplacement, uint32_t aStart,
                               uint32_t aEnd, SelectionMode aSelectMode,
                               ErrorResult& aRv)
{
  if (!SupportsTextSelection()) {
    aRv.Throw(NS_ERROR_DOM_INVALID_STATE_ERR);
    return;
  }

  nsTextEditorState* state = GetEditorState();
  MOZ_ASSERT(state, "SupportsTextSelection() returned true!");
  state->SetRangeText(aReplacement, aStart, aEnd, aSelectMode, aRv);
}

void
HTMLInputElement::GetValueFromSetRangeText(nsAString& aValue)
{
  GetNonFileValueInternal(aValue);
}

nsresult
HTMLInputElement::SetValueFromSetRangeText(const nsAString& aValue)
{
  return SetValueInternal(aValue,
                          nsTextEditorState::eSetValue_ByContent |
                          nsTextEditorState::eSetValue_Notify);
}

Nullable<uint32_t>
HTMLInputElement::GetSelectionStart(ErrorResult& aRv)
{
  if (!SupportsTextSelection()) {
    return Nullable<uint32_t>();
  }

  uint32_t selStart = GetSelectionStartIgnoringType(aRv);
  if (aRv.Failed()) {
    return Nullable<uint32_t>();
  }

  return Nullable<uint32_t>(selStart);
}

uint32_t
HTMLInputElement::GetSelectionStartIgnoringType(ErrorResult& aRv)
{
  uint32_t selEnd, selStart;
  GetSelectionRange(&selStart, &selEnd, aRv);
  return selStart;
}

void
HTMLInputElement::SetSelectionStart(const Nullable<uint32_t>& aSelectionStart,
=======
}

void
HTMLInputElement::SetSelectionRange(uint32_t aSelectionStart,
                                    uint32_t aSelectionEnd,
                                    const Optional<nsAString>& aDirection,
>>>>>>> a17af05f
                                    ErrorResult& aRv)
{
  if (!SupportsTextSelection()) {
    aRv.Throw(NS_ERROR_DOM_INVALID_STATE_ERR);
    return;
  }

  nsTextEditorState* state = GetEditorState();
  MOZ_ASSERT(state, "SupportsTextSelection() returned true!");
<<<<<<< HEAD
  state->SetSelectionStart(aSelectionStart, aRv);
}

Nullable<uint32_t>
HTMLInputElement::GetSelectionEnd(ErrorResult& aRv)
=======
  state->SetSelectionRange(aSelectionStart, aSelectionEnd, aDirection, aRv);
}

void
HTMLInputElement::SetRangeText(const nsAString& aReplacement, ErrorResult& aRv)
{
  if (!SupportsTextSelection()) {
    aRv.Throw(NS_ERROR_DOM_INVALID_STATE_ERR);
    return;
  }

  nsTextEditorState* state = GetEditorState();
  MOZ_ASSERT(state, "SupportsTextSelection() returned true!");
  state->SetRangeText(aReplacement, aRv);
}

void
HTMLInputElement::SetRangeText(const nsAString& aReplacement, uint32_t aStart,
                               uint32_t aEnd, SelectionMode aSelectMode,
                               ErrorResult& aRv)
{
  if (!SupportsTextSelection()) {
    aRv.Throw(NS_ERROR_DOM_INVALID_STATE_ERR);
    return;
  }

  nsTextEditorState* state = GetEditorState();
  MOZ_ASSERT(state, "SupportsTextSelection() returned true!");
  state->SetRangeText(aReplacement, aStart, aEnd, aSelectMode, aRv);
}

void
HTMLInputElement::GetValueFromSetRangeText(nsAString& aValue)
{
  GetNonFileValueInternal(aValue);
}

nsresult
HTMLInputElement::SetValueFromSetRangeText(const nsAString& aValue)
{
  return SetValueInternal(aValue,
                          nsTextEditorState::eSetValue_ByContent |
                          nsTextEditorState::eSetValue_Notify);
}

Nullable<uint32_t>
HTMLInputElement::GetSelectionStart(ErrorResult& aRv)
>>>>>>> a17af05f
{
  if (!SupportsTextSelection()) {
    return Nullable<uint32_t>();
  }

<<<<<<< HEAD
  uint32_t selEnd = GetSelectionEndIgnoringType(aRv);
=======
  uint32_t selStart = GetSelectionStartIgnoringType(aRv);
>>>>>>> a17af05f
  if (aRv.Failed()) {
    return Nullable<uint32_t>();
  }

<<<<<<< HEAD
  return Nullable<uint32_t>(selEnd);
}

uint32_t
HTMLInputElement::GetSelectionEndIgnoringType(ErrorResult& aRv)
{
  uint32_t selEnd, selStart;
  GetSelectionRange(&selStart, &selEnd, aRv);
  return selEnd;
}

void
HTMLInputElement::SetSelectionEnd(const Nullable<uint32_t>& aSelectionEnd,
                                  ErrorResult& aRv)
=======
  return Nullable<uint32_t>(selStart);
}

uint32_t
HTMLInputElement::GetSelectionStartIgnoringType(ErrorResult& aRv)
{
  uint32_t selEnd, selStart;
  GetSelectionRange(&selStart, &selEnd, aRv);
  return selStart;
}

void
HTMLInputElement::SetSelectionStart(const Nullable<uint32_t>& aSelectionStart,
                                    ErrorResult& aRv)
>>>>>>> a17af05f
{
  if (!SupportsTextSelection()) {
    aRv.Throw(NS_ERROR_DOM_INVALID_STATE_ERR);
    return;
  }

  nsTextEditorState* state = GetEditorState();
  MOZ_ASSERT(state, "SupportsTextSelection() returned true!");
<<<<<<< HEAD
  state->SetSelectionEnd(aSelectionEnd, aRv);
=======
  state->SetSelectionStart(aSelectionStart, aRv);
}

Nullable<uint32_t>
HTMLInputElement::GetSelectionEnd(ErrorResult& aRv)
{
  if (!SupportsTextSelection()) {
    return Nullable<uint32_t>();
  }

  uint32_t selEnd = GetSelectionEndIgnoringType(aRv);
  if (aRv.Failed()) {
    return Nullable<uint32_t>();
  }

  return Nullable<uint32_t>(selEnd);
>>>>>>> a17af05f
}

uint32_t
HTMLInputElement::GetSelectionEndIgnoringType(ErrorResult& aRv)
{
  uint32_t selEnd, selStart;
  GetSelectionRange(&selStart, &selEnd, aRv);
  return selEnd;
}

void
<<<<<<< HEAD
HTMLInputElement::GetSelectionRange(uint32_t* aSelectionStart,
                                    uint32_t* aSelectionEnd,
                                    ErrorResult& aRv)
{
  nsTextEditorState* state = GetEditorState();
  if (!state) {
    // Not a text control.
    aRv.Throw(NS_ERROR_UNEXPECTED);
    return;
  }

=======
HTMLInputElement::SetSelectionEnd(const Nullable<uint32_t>& aSelectionEnd,
                                  ErrorResult& aRv)
{
  if (!SupportsTextSelection()) {
    aRv.Throw(NS_ERROR_DOM_INVALID_STATE_ERR);
    return;
  }

  nsTextEditorState* state = GetEditorState();
  MOZ_ASSERT(state, "SupportsTextSelection() returned true!");
  state->SetSelectionEnd(aSelectionEnd, aRv);
}

void
HTMLInputElement::GetSelectionRange(uint32_t* aSelectionStart,
                                    uint32_t* aSelectionEnd,
                                    ErrorResult& aRv)
{
  nsTextEditorState* state = GetEditorState();
  if (!state) {
    // Not a text control.
    aRv.Throw(NS_ERROR_UNEXPECTED);
    return;
  }

>>>>>>> a17af05f
  state->GetSelectionRange(aSelectionStart, aSelectionEnd, aRv);
}

void
HTMLInputElement::GetSelectionDirection(nsAString& aDirection, ErrorResult& aRv)
{
  if (!SupportsTextSelection()) {
    aDirection.SetIsVoid(true);
    return;
  }

  nsTextEditorState* state = GetEditorState();
  MOZ_ASSERT(state, "SupportsTextSelection came back true!");
  state->GetSelectionDirectionString(aDirection, aRv);
}

void
HTMLInputElement::SetSelectionDirection(const nsAString& aDirection, ErrorResult& aRv)
{
  if (!SupportsTextSelection()) {
    aRv.Throw(NS_ERROR_DOM_INVALID_STATE_ERR);
    return;
  }

  nsTextEditorState* state = GetEditorState();
  MOZ_ASSERT(state, "SupportsTextSelection came back true!");
  state->SetSelectionDirection(aDirection, aRv);
<<<<<<< HEAD
}

NS_IMETHODIMP
HTMLInputElement::GetPhonetic(nsAString& aPhonetic)
{
  aPhonetic.Truncate();
  nsIFormControlFrame* formControlFrame = GetFormControlFrame(true);
  nsITextControlFrame* textControlFrame = do_QueryFrame(formControlFrame);
  if (textControlFrame) {
    textControlFrame->GetPhonetic(aPhonetic);
  }

  return NS_OK;
=======
>>>>>>> a17af05f
}

#ifdef ACCESSIBILITY
/*static*/ nsresult
FireEventForAccessibility(nsIDOMHTMLInputElement* aTarget,
                          nsPresContext* aPresContext,
                          EventMessage aEventMessage)
{
  nsCOMPtr<mozilla::dom::Element> element = do_QueryInterface(aTarget);
  return nsContentUtils::DispatchTrustedEvent<WidgetEvent>
    (element->OwnerDoc(), aTarget, aEventMessage, true, true);
}
#endif

void
HTMLInputElement::UpdateApzAwareFlag()
{
#if !defined(ANDROID) && !defined(XP_MACOSX)
  if ((mType == NS_FORM_INPUT_NUMBER) || (mType == NS_FORM_INPUT_RANGE)) {
    SetMayBeApzAware();
  }
#endif
}

nsresult
HTMLInputElement::SetDefaultValueAsValue()
{
  NS_ASSERTION(GetValueMode() == VALUE_MODE_VALUE,
               "GetValueMode() should return VALUE_MODE_VALUE!");

  // The element has a content attribute value different from it's value when
  // it's in the value mode value.
  nsAutoString resetVal;
  GetDefaultValue(resetVal);

  // SetValueInternal is going to sanitize the value.
  return SetValueInternal(resetVal, nsTextEditorState::eSetValue_Internal);
}

void
HTMLInputElement::SetDirectionFromValue(bool aNotify)
{
<<<<<<< HEAD
  if (aAuto) {
    SetHasDirAuto();
    if (IsSingleLineTextControl(true)) {
      nsAutoString value;
      GetValue(value, CallerType::System);
      SetDirectionalityFromValue(this, value, aNotify);
    }
  } else {
    ClearHasDirAuto();
=======
  if (IsSingleLineTextControl(true)) {
    nsAutoString value;
    GetValue(value, CallerType::System);
    SetDirectionalityFromValue(this, value, aNotify);
>>>>>>> a17af05f
  }
}

NS_IMETHODIMP
HTMLInputElement::Reset()
{
  // We should be able to reset all dirty flags regardless of the type.
  SetCheckedChanged(false);
  SetValueChanged(false);
  mLastValueChangeWasInteractive = false;

  switch (GetValueMode()) {
    case VALUE_MODE_VALUE:
      return SetDefaultValueAsValue();
    case VALUE_MODE_DEFAULT_ON:
      DoSetChecked(DefaultChecked(), true, false);
      return NS_OK;
    case VALUE_MODE_FILENAME:
      ClearFiles(false);
      return NS_OK;
    case VALUE_MODE_DEFAULT:
    default:
      return NS_OK;
  }
}

NS_IMETHODIMP
HTMLInputElement::SubmitNamesValues(HTMLFormSubmission* aFormSubmission)
{
  // Disabled elements don't submit
  // For type=reset, and type=button, we just never submit, period.
  // For type=image and type=button, we only submit if we were the button
  // pressed
  // For type=radio and type=checkbox, we only submit if checked=true
  if (IsDisabled() || mType == NS_FORM_INPUT_RESET ||
      mType == NS_FORM_INPUT_BUTTON ||
      ((mType == NS_FORM_INPUT_SUBMIT || mType == NS_FORM_INPUT_IMAGE) &&
       aFormSubmission->GetOriginatingElement() != this) ||
      ((mType == NS_FORM_INPUT_RADIO || mType == NS_FORM_INPUT_CHECKBOX) &&
       !mChecked)) {
    return NS_OK;
  }

  // Get the name
  nsAutoString name;
  GetAttr(kNameSpaceID_None, nsGkAtoms::name, name);

  // Submit .x, .y for input type=image
  if (mType == NS_FORM_INPUT_IMAGE) {
    // Get a property set by the frame to find out where it was clicked.
    nsIntPoint* lastClickedPoint =
      static_cast<nsIntPoint*>(GetProperty(nsGkAtoms::imageClickedPoint));
    int32_t x, y;
    if (lastClickedPoint) {
      // Convert the values to strings for submission
      x = lastClickedPoint->x;
      y = lastClickedPoint->y;
    } else {
      x = y = 0;
    }

    nsAutoString xVal, yVal;
    xVal.AppendInt(x);
    yVal.AppendInt(y);

    if (!name.IsEmpty()) {
      aFormSubmission->AddNameValuePair(name + NS_LITERAL_STRING(".x"), xVal);
      aFormSubmission->AddNameValuePair(name + NS_LITERAL_STRING(".y"), yVal);
    } else {
      // If the Image Element has no name, simply return x and y
      // to Nav and IE compatibility.
      aFormSubmission->AddNameValuePair(NS_LITERAL_STRING("x"), xVal);
      aFormSubmission->AddNameValuePair(NS_LITERAL_STRING("y"), yVal);
    }

    return NS_OK;
  }

  // If name not there, don't submit
  if (name.IsEmpty()) {
    return NS_OK;
  }

  //
  // Submit file if its input type=file and this encoding method accepts files
  //
  if (mType == NS_FORM_INPUT_FILE) {
    // Submit files

    const nsTArray<OwningFileOrDirectory>& files =
      GetFilesOrDirectoriesInternal();

    if (files.IsEmpty()) {
      aFormSubmission->AddNameBlobOrNullPair(name, nullptr);
      return NS_OK;
    }

    for (uint32_t i = 0; i < files.Length(); ++i) {
      if (files[i].IsFile()) {
        aFormSubmission->AddNameBlobOrNullPair(name, files[i].GetAsFile());
      } else {
        MOZ_ASSERT(files[i].IsDirectory());
        aFormSubmission->AddNameDirectoryPair(name, files[i].GetAsDirectory());
      }
    }

    return NS_OK;
  }

  if (mType == NS_FORM_INPUT_HIDDEN && name.EqualsLiteral("_charset_")) {
    nsCString charset;
    aFormSubmission->GetCharset(charset);
    return aFormSubmission->AddNameValuePair(name,
                                             NS_ConvertASCIItoUTF16(charset));
  }

  //
  // Submit name=value
  //

  // Get the value
  nsAutoString value;
  GetValue(value, CallerType::System);

  if (mType == NS_FORM_INPUT_SUBMIT && value.IsEmpty() &&
      !HasAttr(kNameSpaceID_None, nsGkAtoms::value)) {
    // Get our default value, which is the same as our default label
<<<<<<< HEAD
    nsXPIDLString defaultValue;
    nsContentUtils::GetLocalizedString(nsContentUtils::eFORMS_PROPERTIES,
                                       "Submit", defaultValue);
    value = defaultValue;
  }

  if (IsSingleLineTextControl(true) &&
      name.EqualsLiteral("isindex") &&
      aFormSubmission->SupportsIsindexSubmission()) {
    return aFormSubmission->AddIsindex(value);
=======
    nsAutoString defaultValue;
    nsContentUtils::GetLocalizedString(nsContentUtils::eFORMS_PROPERTIES,
                                       "Submit", defaultValue);
    value = defaultValue;
>>>>>>> a17af05f
  }

  return aFormSubmission->AddNameValuePair(name, value);
}


NS_IMETHODIMP
HTMLInputElement::SaveState()
{
  nsPresState* state = nullptr;
  switch (GetValueMode()) {
    case VALUE_MODE_DEFAULT_ON:
      if (mCheckedChanged) {
        state = GetPrimaryPresState();
        if (!state) {
          return NS_OK;
        }

        RefPtr<HTMLInputElementState> inputState = new HTMLInputElementState();
        inputState->SetChecked(mChecked);
        state->SetStateProperty(inputState);
      }
      break;
    case VALUE_MODE_FILENAME:
      if (!mFileData->mFilesOrDirectories.IsEmpty()) {
        state = GetPrimaryPresState();
        if (!state) {
          return NS_OK;
        }

        RefPtr<HTMLInputElementState> inputState = new HTMLInputElementState();
        inputState->SetFilesOrDirectories(mFileData->mFilesOrDirectories);
        state->SetStateProperty(inputState);
      }
      break;
    case VALUE_MODE_VALUE:
    case VALUE_MODE_DEFAULT:
      // VALUE_MODE_DEFAULT shouldn't have their value saved except 'hidden',
      // mType shouldn't be NS_FORM_INPUT_PASSWORD and value should have changed.
      if ((GetValueMode() == VALUE_MODE_DEFAULT &&
           mType != NS_FORM_INPUT_HIDDEN) ||
          mType == NS_FORM_INPUT_PASSWORD || !mValueChanged) {
        break;
      }

<<<<<<< HEAD
      inputState = new HTMLInputElementState();
      nsAutoString value;
      GetValue(value, CallerType::System);
=======
      state = GetPrimaryPresState();
      if (!state) {
        return NS_OK;
      }
>>>>>>> a17af05f

      RefPtr<HTMLInputElementState> inputState = new HTMLInputElementState();
      nsAutoString value;
      GetValue(value, CallerType::System);

      if (!IsSingleLineTextControl(false)) {
        nsresult rv = nsLinebreakConverter::ConvertStringLineBreaks(
               value,
               nsLinebreakConverter::eLinebreakPlatform,
               nsLinebreakConverter::eLinebreakContent);

        if (NS_FAILED(rv)) {
          NS_ERROR("Converting linebreaks failed!");
          return rv;
        }
      }

      inputState->SetValue(value);
      state->SetStateProperty(inputState);
      break;
  }

  if (mDisabledChanged) {
    if (!state) {
      state = GetPrimaryPresState();
    }
    if (state) {
      // We do not want to save the real disabled state but the disabled
      // attribute.
      state->SetDisabled(HasAttr(kNameSpaceID_None, nsGkAtoms::disabled));
    }
  }

  return NS_OK;
}

void
HTMLInputElement::DoneCreatingElement()
{
  mDoneCreating = true;

  //
  // Restore state as needed.  Note that disabled state applies to all control
  // types.
  //
  bool restoredCheckedState =
    !mInhibitRestoration && NS_SUCCEEDED(GenerateStateKey()) && RestoreFormControlState();

  //
  // If restore does not occur, we initialize .checked using the CHECKED
  // property.
  //
  if (!restoredCheckedState && mShouldInitChecked) {
    DoSetChecked(DefaultChecked(), false, false);
  }

  // Sanitize the value.
  if (GetValueMode() == VALUE_MODE_VALUE) {
    nsAutoString aValue;
    GetValue(aValue, CallerType::System);
    // TODO: What should we do if SetValueInternal fails?  (The allocation
    // may potentially be big, but most likely we've failed to allocate
    // before the type change.)
    SetValueInternal(aValue, nsTextEditorState::eSetValue_Internal);
  }

  mShouldInitChecked = false;
}

EventStates
HTMLInputElement::IntrinsicState() const
{
  // If you add states here, and they're type-dependent, you need to add them
  // to the type case in AfterSetAttr.

  EventStates state = nsGenericHTMLFormElementWithState::IntrinsicState();
  if (mType == NS_FORM_INPUT_CHECKBOX || mType == NS_FORM_INPUT_RADIO) {
    // Check current checked state (:checked)
    if (mChecked) {
      state |= NS_EVENT_STATE_CHECKED;
    }

    // Check current indeterminate state (:indeterminate)
    if (mType == NS_FORM_INPUT_CHECKBOX && mIndeterminate) {
      state |= NS_EVENT_STATE_INDETERMINATE;
    }

    if (mType == NS_FORM_INPUT_RADIO) {
      nsCOMPtr<nsIDOMHTMLInputElement> selected = GetSelectedRadioButton();
      bool indeterminate = !selected && !mChecked;

      if (indeterminate) {
        state |= NS_EVENT_STATE_INDETERMINATE;
      }
    }

    // Check whether we are the default checked element (:default)
    if (DefaultChecked()) {
      state |= NS_EVENT_STATE_DEFAULT;
    }
  } else if (mType == NS_FORM_INPUT_IMAGE) {
    state |= nsImageLoadingContent::ImageState();
  }

  if (IsCandidateForConstraintValidation()) {
    if (IsValid()) {
      state |= NS_EVENT_STATE_VALID;
    } else {
      state |= NS_EVENT_STATE_INVALID;

      if ((!mForm || !mForm->HasAttr(kNameSpaceID_None, nsGkAtoms::novalidate)) &&
          (GetValidityState(VALIDITY_STATE_CUSTOM_ERROR) ||
           (mCanShowInvalidUI && ShouldShowValidityUI()))) {
        state |= NS_EVENT_STATE_MOZ_UI_INVALID;
      }
    }

    // :-moz-ui-valid applies if all of the following conditions are true:
    // 1. The element is not focused, or had either :-moz-ui-valid or
    //    :-moz-ui-invalid applying before it was focused ;
    // 2. The element is either valid or isn't allowed to have
    //    :-moz-ui-invalid applying ;
    // 3. The element has no form owner or its form owner doesn't have the
    //    novalidate attribute set ;
    // 4. The element has already been modified or the user tried to submit the
    //    form owner while invalid.
    if ((!mForm || !mForm->HasAttr(kNameSpaceID_None, nsGkAtoms::novalidate)) &&
        (mCanShowValidUI && ShouldShowValidityUI() &&
         (IsValid() || (!state.HasState(NS_EVENT_STATE_MOZ_UI_INVALID) &&
                        !mCanShowInvalidUI)))) {
      state |= NS_EVENT_STATE_MOZ_UI_VALID;
    }

    // :in-range and :out-of-range only apply if the element currently has a range
    if (mHasRange) {
      state |= (GetValidityState(VALIDITY_STATE_RANGE_OVERFLOW) ||
                GetValidityState(VALIDITY_STATE_RANGE_UNDERFLOW))
                 ? NS_EVENT_STATE_OUTOFRANGE
                 : NS_EVENT_STATE_INRANGE;
    }
  }

  if (PlaceholderApplies() &&
      HasAttr(kNameSpaceID_None, nsGkAtoms::placeholder) &&
      IsValueEmpty()) {
    state |= NS_EVENT_STATE_PLACEHOLDERSHOWN;
  }

  if (mForm && !mForm->GetValidity() && IsSubmitControl()) {
    state |= NS_EVENT_STATE_MOZ_SUBMITINVALID;
  }

  return state;
}

void
HTMLInputElement::AddStates(EventStates aStates)
{
  if (mType == NS_FORM_INPUT_TEXT) {
    EventStates focusStates(aStates & (NS_EVENT_STATE_FOCUS |
                                       NS_EVENT_STATE_FOCUSRING));
    if (!focusStates.IsEmpty()) {
      HTMLInputElement* ownerNumberControl = GetOwnerNumberControl();
      if (ownerNumberControl) {
        ownerNumberControl->AddStates(focusStates);
      }
    }
  }
  nsGenericHTMLFormElementWithState::AddStates(aStates);
}

void
HTMLInputElement::RemoveStates(EventStates aStates)
{
  if (mType == NS_FORM_INPUT_TEXT) {
    EventStates focusStates(aStates & (NS_EVENT_STATE_FOCUS |
                                       NS_EVENT_STATE_FOCUSRING));
    if (!focusStates.IsEmpty()) {
      HTMLInputElement* ownerNumberControl = GetOwnerNumberControl();
      if (ownerNumberControl) {
        ownerNumberControl->RemoveStates(focusStates);
      }
    }
  }
  nsGenericHTMLFormElementWithState::RemoveStates(aStates);
}

bool
HTMLInputElement::RestoreState(nsPresState* aState)
{
  bool restoredCheckedState = false;

  nsCOMPtr<HTMLInputElementState> inputState
    (do_QueryInterface(aState->GetStateProperty()));

  if (inputState) {
    switch (GetValueMode()) {
      case VALUE_MODE_DEFAULT_ON:
        if (inputState->IsCheckedSet()) {
          restoredCheckedState = true;
          DoSetChecked(inputState->GetChecked(), true, true);
        }
        break;
      case VALUE_MODE_FILENAME:
        {
          nsPIDOMWindowInner* window = OwnerDoc()->GetInnerWindow();
          if (window) {
            nsTArray<OwningFileOrDirectory> array;
            inputState->GetFilesOrDirectories(window, array);

            SetFilesOrDirectories(array, true);
          }
        }
        break;
      case VALUE_MODE_VALUE:
      case VALUE_MODE_DEFAULT:
        if (GetValueMode() == VALUE_MODE_DEFAULT &&
            mType != NS_FORM_INPUT_HIDDEN) {
          break;
        }

        // TODO: What should we do if SetValueInternal fails?  (The allocation
        // may potentially be big, but most likely we've failed to allocate
        // before the type change.)
        SetValueInternal(inputState->GetValue(),
                         nsTextEditorState::eSetValue_Notify);
        break;
    }
  }

  if (aState->IsDisabledSet() && !aState->GetDisabled()) {
<<<<<<< HEAD
    SetDisabled(false);
=======
    IgnoredErrorResult ignored;
    SetDisabled(false, ignored);
>>>>>>> a17af05f
  }

  return restoredCheckedState;
}

bool
HTMLInputElement::AllowDrop()
{
  // Allow drop on anything other than file inputs.

  return mType != NS_FORM_INPUT_FILE;
}

/*
 * Radio group stuff
 */

void
HTMLInputElement::AddedToRadioGroup()
{
  // If the element is neither in a form nor a document, there is no group so we
  // should just stop here.
  if (!mForm && !IsInUncomposedDoc()) {
    return;
  }

  // Make sure not to notify if we're still being created
  bool notify = mDoneCreating;

  //
  // If the input element is checked, and we add it to the group, it will
  // deselect whatever is currently selected in that group
  //
  if (mChecked) {
    //
    // If it is checked, call "RadioSetChecked" to perform the selection/
    // deselection ritual.  This has the side effect of repainting the
    // radio button, but as adding a checked radio button into the group
    // should not be that common an occurrence, I think we can live with
    // that.
    //
    RadioSetChecked(notify);
  }

  //
  // For integrity purposes, we have to ensure that "checkedChanged" is
  // the same for this new element as for all the others in the group
  //
  bool checkedChanged = mCheckedChanged;

  nsCOMPtr<nsIRadioVisitor> visitor =
    new nsRadioGetCheckedChangedVisitor(&checkedChanged, this);
  VisitGroup(visitor, notify);

  SetCheckedChangedInternal(checkedChanged);

  //
  // Add the radio to the radio group container.
  //
  nsCOMPtr<nsIRadioGroupContainer> container = GetRadioGroupContainer();
  if (container) {
    nsAutoString name;
    GetAttr(kNameSpaceID_None, nsGkAtoms::name, name);
    container->AddToRadioGroup(name, this);

    // We initialize the validity of the element to the validity of the group
    // because we assume UpdateValueMissingState() will be called after.
    SetValidityState(VALIDITY_STATE_VALUE_MISSING,
                     container->GetValueMissingState(name));
  }
}

void
HTMLInputElement::WillRemoveFromRadioGroup()
{
  nsIRadioGroupContainer* container = GetRadioGroupContainer();
  if (!container) {
    return;
  }

  nsAutoString name;
  GetAttr(kNameSpaceID_None, nsGkAtoms::name, name);

  // If this button was checked, we need to notify the group that there is no
  // longer a selected radio button
  if (mChecked) {
    container->SetCurrentRadioButton(name, nullptr);

    nsCOMPtr<nsIRadioVisitor> visitor = new nsRadioUpdateStateVisitor(this);
    VisitGroup(visitor, true);
  }

  // Remove this radio from its group in the container.
  // We need to call UpdateValueMissingValidityStateForRadio before to make sure
  // the group validity is updated (with this element being ignored).
  UpdateValueMissingValidityStateForRadio(true);
  container->RemoveFromRadioGroup(name, this);
}

bool
HTMLInputElement::IsHTMLFocusable(bool aWithMouse, bool* aIsFocusable, int32_t* aTabIndex)
{
  if (nsGenericHTMLFormElementWithState::IsHTMLFocusable(aWithMouse, aIsFocusable,
      aTabIndex))
  {
    return true;
  }

  if (IsDisabled()) {
    *aIsFocusable = false;
    return true;
  }

  if (IsSingleLineTextControl(false) ||
      mType == NS_FORM_INPUT_RANGE) {
    *aIsFocusable = true;
    return false;
  }

#ifdef XP_MACOSX
  const bool defaultFocusable = !aWithMouse || nsFocusManager::sMouseFocusesFormControl;
#else
  const bool defaultFocusable = true;
#endif

  if (mType == NS_FORM_INPUT_FILE ||
      mType == NS_FORM_INPUT_NUMBER ||
      mType == NS_FORM_INPUT_TIME ||
      mType == NS_FORM_INPUT_DATE) {
    if (aTabIndex) {
      // We only want our native anonymous child to be tabable to, not ourself.
      *aTabIndex = -1;
    }
    if (mType == NS_FORM_INPUT_NUMBER ||
        mType == NS_FORM_INPUT_TIME ||
        mType == NS_FORM_INPUT_DATE) {
      *aIsFocusable = true;
    } else {
      *aIsFocusable = defaultFocusable;
    }
    return true;
  }

  if (mType == NS_FORM_INPUT_HIDDEN) {
    if (aTabIndex) {
      *aTabIndex = -1;
    }
    *aIsFocusable = false;
    return false;
  }

  if (!aTabIndex) {
    // The other controls are all focusable
    *aIsFocusable = defaultFocusable;
    return false;
  }

  if (mType != NS_FORM_INPUT_RADIO) {
    *aIsFocusable = defaultFocusable;
    return false;
  }

  if (mChecked) {
    // Selected radio buttons are tabbable
    *aIsFocusable = defaultFocusable;
    return false;
  }

  // Current radio button is not selected.
  // But make it tabbable if nothing in group is selected.
  nsIRadioGroupContainer* container = GetRadioGroupContainer();
  if (!container) {
    *aIsFocusable = defaultFocusable;
    return false;
  }

  nsAutoString name;
  GetAttr(kNameSpaceID_None, nsGkAtoms::name, name);

  if (container->GetCurrentRadioButton(name)) {
    *aTabIndex = -1;
  }
  *aIsFocusable = defaultFocusable;
  return false;
}

nsresult
HTMLInputElement::VisitGroup(nsIRadioVisitor* aVisitor, bool aFlushContent)
{
  nsIRadioGroupContainer* container = GetRadioGroupContainer();
  if (container) {
    nsAutoString name;
    GetAttr(kNameSpaceID_None, nsGkAtoms::name, name);
    return container->WalkRadioGroup(name, aVisitor, aFlushContent);
  }

  aVisitor->Visit(this);
  return NS_OK;
}

HTMLInputElement::ValueModeType
HTMLInputElement::GetValueMode() const
{
  switch (mType)
  {
    case NS_FORM_INPUT_HIDDEN:
    case NS_FORM_INPUT_SUBMIT:
    case NS_FORM_INPUT_BUTTON:
    case NS_FORM_INPUT_RESET:
    case NS_FORM_INPUT_IMAGE:
      return VALUE_MODE_DEFAULT;
    case NS_FORM_INPUT_CHECKBOX:
    case NS_FORM_INPUT_RADIO:
      return VALUE_MODE_DEFAULT_ON;
    case NS_FORM_INPUT_FILE:
      return VALUE_MODE_FILENAME;
#ifdef DEBUG
    case NS_FORM_INPUT_TEXT:
    case NS_FORM_INPUT_PASSWORD:
    case NS_FORM_INPUT_SEARCH:
    case NS_FORM_INPUT_TEL:
    case NS_FORM_INPUT_EMAIL:
    case NS_FORM_INPUT_URL:
    case NS_FORM_INPUT_NUMBER:
    case NS_FORM_INPUT_RANGE:
    case NS_FORM_INPUT_DATE:
    case NS_FORM_INPUT_TIME:
    case NS_FORM_INPUT_COLOR:
    case NS_FORM_INPUT_MONTH:
    case NS_FORM_INPUT_WEEK:
    case NS_FORM_INPUT_DATETIME_LOCAL:
      return VALUE_MODE_VALUE;
    default:
      NS_NOTYETIMPLEMENTED("Unexpected input type in GetValueMode()");
      return VALUE_MODE_VALUE;
#else // DEBUG
    default:
      return VALUE_MODE_VALUE;
#endif // DEBUG
  }
}

bool
HTMLInputElement::IsMutable() const
{
  return !IsDisabled() &&
         !(DoesReadOnlyApply() &&
           HasAttr(kNameSpaceID_None, nsGkAtoms::readonly));
}

bool
HTMLInputElement::DoesReadOnlyApply() const
{
  switch (mType)
  {
    case NS_FORM_INPUT_HIDDEN:
    case NS_FORM_INPUT_BUTTON:
    case NS_FORM_INPUT_IMAGE:
    case NS_FORM_INPUT_RESET:
    case NS_FORM_INPUT_SUBMIT:
    case NS_FORM_INPUT_RADIO:
    case NS_FORM_INPUT_FILE:
    case NS_FORM_INPUT_CHECKBOX:
    case NS_FORM_INPUT_RANGE:
    case NS_FORM_INPUT_COLOR:
      return false;
#ifdef DEBUG
    case NS_FORM_INPUT_TEXT:
    case NS_FORM_INPUT_PASSWORD:
    case NS_FORM_INPUT_SEARCH:
    case NS_FORM_INPUT_TEL:
    case NS_FORM_INPUT_EMAIL:
    case NS_FORM_INPUT_URL:
    case NS_FORM_INPUT_NUMBER:
    case NS_FORM_INPUT_DATE:
    case NS_FORM_INPUT_TIME:
    case NS_FORM_INPUT_MONTH:
    case NS_FORM_INPUT_WEEK:
    case NS_FORM_INPUT_DATETIME_LOCAL:
      return true;
    default:
      NS_NOTYETIMPLEMENTED("Unexpected input type in DoesReadOnlyApply()");
      return true;
#else // DEBUG
    default:
      return true;
#endif // DEBUG
  }
}

bool
HTMLInputElement::DoesRequiredApply() const
{
  switch (mType)
  {
    case NS_FORM_INPUT_HIDDEN:
    case NS_FORM_INPUT_BUTTON:
    case NS_FORM_INPUT_IMAGE:
    case NS_FORM_INPUT_RESET:
    case NS_FORM_INPUT_SUBMIT:
    case NS_FORM_INPUT_RANGE:
    case NS_FORM_INPUT_COLOR:
      return false;
#ifdef DEBUG
    case NS_FORM_INPUT_RADIO:
    case NS_FORM_INPUT_CHECKBOX:
    case NS_FORM_INPUT_FILE:
    case NS_FORM_INPUT_TEXT:
    case NS_FORM_INPUT_PASSWORD:
    case NS_FORM_INPUT_SEARCH:
    case NS_FORM_INPUT_TEL:
    case NS_FORM_INPUT_EMAIL:
    case NS_FORM_INPUT_URL:
    case NS_FORM_INPUT_NUMBER:
    case NS_FORM_INPUT_DATE:
    case NS_FORM_INPUT_TIME:
    case NS_FORM_INPUT_MONTH:
    case NS_FORM_INPUT_WEEK:
    case NS_FORM_INPUT_DATETIME_LOCAL:
      return true;
    default:
      NS_NOTYETIMPLEMENTED("Unexpected input type in DoesRequiredApply()");
      return true;
#else // DEBUG
    default:
      return true;
#endif // DEBUG
  }
}

bool
HTMLInputElement::PlaceholderApplies() const
{
  if (IsDateTimeInputType(mType)) {
    return false;
  }

  return IsSingleLineTextControl(false);
}

bool
HTMLInputElement::DoesMinMaxApply() const
{
  switch (mType)
  {
    case NS_FORM_INPUT_NUMBER:
    case NS_FORM_INPUT_DATE:
    case NS_FORM_INPUT_TIME:
    case NS_FORM_INPUT_RANGE:
    case NS_FORM_INPUT_MONTH:
    case NS_FORM_INPUT_WEEK:
    case NS_FORM_INPUT_DATETIME_LOCAL:
      return true;
#ifdef DEBUG
    case NS_FORM_INPUT_RESET:
    case NS_FORM_INPUT_SUBMIT:
    case NS_FORM_INPUT_IMAGE:
    case NS_FORM_INPUT_BUTTON:
    case NS_FORM_INPUT_HIDDEN:
    case NS_FORM_INPUT_RADIO:
    case NS_FORM_INPUT_CHECKBOX:
    case NS_FORM_INPUT_FILE:
    case NS_FORM_INPUT_TEXT:
    case NS_FORM_INPUT_PASSWORD:
    case NS_FORM_INPUT_SEARCH:
    case NS_FORM_INPUT_TEL:
    case NS_FORM_INPUT_EMAIL:
    case NS_FORM_INPUT_URL:
    case NS_FORM_INPUT_COLOR:
      return false;
    default:
      NS_NOTYETIMPLEMENTED("Unexpected input type in DoesRequiredApply()");
      return false;
#else // DEBUG
    default:
      return false;
#endif // DEBUG
  }
}

bool
HTMLInputElement::DoesAutocompleteApply() const
{
  switch (mType)
  {
    case NS_FORM_INPUT_HIDDEN:
    case NS_FORM_INPUT_TEXT:
    case NS_FORM_INPUT_SEARCH:
    case NS_FORM_INPUT_URL:
    case NS_FORM_INPUT_TEL:
    case NS_FORM_INPUT_EMAIL:
    case NS_FORM_INPUT_PASSWORD:
    case NS_FORM_INPUT_DATE:
    case NS_FORM_INPUT_TIME:
    case NS_FORM_INPUT_NUMBER:
    case NS_FORM_INPUT_RANGE:
    case NS_FORM_INPUT_COLOR:
    case NS_FORM_INPUT_MONTH:
    case NS_FORM_INPUT_WEEK:
    case NS_FORM_INPUT_DATETIME_LOCAL:
      return true;
#ifdef DEBUG
    case NS_FORM_INPUT_RESET:
    case NS_FORM_INPUT_SUBMIT:
    case NS_FORM_INPUT_IMAGE:
    case NS_FORM_INPUT_BUTTON:
    case NS_FORM_INPUT_RADIO:
    case NS_FORM_INPUT_CHECKBOX:
    case NS_FORM_INPUT_FILE:
      return false;
    default:
      NS_NOTYETIMPLEMENTED("Unexpected input type in DoesAutocompleteApply()");
      return false;
#else // DEBUG
    default:
      return false;
#endif // DEBUG
  }
}

Decimal
HTMLInputElement::GetStep() const
{
  MOZ_ASSERT(DoesStepApply(), "GetStep() can only be called if @step applies");

  if (!HasAttr(kNameSpaceID_None, nsGkAtoms::step)) {
    return GetDefaultStep() * GetStepScaleFactor();
  }

  nsAutoString stepStr;
  GetAttr(kNameSpaceID_None, nsGkAtoms::step, stepStr);

  if (stepStr.LowerCaseEqualsLiteral("any")) {
    // The element can't suffer from step mismatch if there is no step.
    return kStepAny;
  }

  Decimal step = StringToDecimal(stepStr);
  if (!step.isFinite() || step <= Decimal(0)) {
    step = GetDefaultStep();
  }

  // For input type=date, we round the step value to have a rounded day.
  if (mType == NS_FORM_INPUT_DATE || mType == NS_FORM_INPUT_MONTH ||
      mType == NS_FORM_INPUT_WEEK) {
    step = std::max(step.round(), Decimal(1));
  }

  return step * GetStepScaleFactor();
}

// nsIConstraintValidation

void
HTMLInputElement::SetCustomValidity(const nsAString& aError)
{
  nsIConstraintValidation::SetCustomValidity(aError);

  UpdateState(true);
<<<<<<< HEAD

  return NS_OK;
}

bool
HTMLInputElement::IsTooLong()
{
  if (!mValueChanged ||
      !mLastValueChangeWasInteractive ||
      !MinOrMaxLengthApplies() ||
      !HasAttr(kNameSpaceID_None, nsGkAtoms::maxlength)) {
    return false;
  }

  int32_t maxLength = MaxLength();

  // Maxlength of -1 means parsing error.
  if (maxLength == -1) {
    return false;
  }

  return InputTextLength(CallerType::System) > maxLength;
}

bool
HTMLInputElement::IsTooShort()
{
  if (!mValueChanged ||
      !mLastValueChangeWasInteractive ||
      !MinOrMaxLengthApplies() ||
      !HasAttr(kNameSpaceID_None, nsGkAtoms::minlength)) {
    return false;
  }

  int32_t minLength = MinLength();

  // Minlength of -1 means parsing error.
  if (minLength == -1) {
    return false;
  }

  int32_t textLength = InputTextLength(CallerType::System);

  return textLength && textLength < minLength;
}

bool
HTMLInputElement::IsValueMissing() const
{
  // Should use UpdateValueMissingValidityStateForRadio() for type radio.
  MOZ_ASSERT(mType != NS_FORM_INPUT_RADIO);

  if (!HasAttr(kNameSpaceID_None, nsGkAtoms::required) ||
      !DoesRequiredApply()) {
    return false;
  }

  if (!IsMutable()) {
    return false;
  }

  switch (GetValueMode()) {
    case VALUE_MODE_VALUE:
      return IsValueEmpty();

    case VALUE_MODE_FILENAME:
      return GetFilesOrDirectoriesInternal().IsEmpty();

    case VALUE_MODE_DEFAULT_ON:
      // This should not be used for type radio.
      // See the MOZ_ASSERT at the beginning of the method.
      return !mChecked;

    case VALUE_MODE_DEFAULT:
    default:
      return false;
  }
=======
>>>>>>> a17af05f
}

bool
HTMLInputElement::IsTooLong()
{
<<<<<<< HEAD
  if (mType != NS_FORM_INPUT_EMAIL && mType != NS_FORM_INPUT_URL) {
    return false;
  }

  nsAutoString value;
  GetNonFileValueInternal(value);

  if (value.IsEmpty()) {
=======
  if (!mValueChanged ||
      !mLastValueChangeWasInteractive) {
>>>>>>> a17af05f
    return false;
  }

  return mInputType->IsTooLong();
}

bool
HTMLInputElement::IsTooShort()
{
  if (!mValueChanged ||
      !mLastValueChangeWasInteractive) {
    return false;
  }

  return mInputType->IsTooShort();
}

<<<<<<< HEAD
  nsAutoString value;
  GetNonFileValueInternal(value);
=======
bool
HTMLInputElement::IsValueMissing() const
{
  // Should use UpdateValueMissingValidityStateForRadio() for type radio.
  MOZ_ASSERT(mType != NS_FORM_INPUT_RADIO);
>>>>>>> a17af05f

  return mInputType->IsValueMissing();
}

bool
HTMLInputElement::HasTypeMismatch() const
{
  return mInputType->HasTypeMismatch();
}

bool
HTMLInputElement::HasPatternMismatch() const
{
  return mInputType->HasPatternMismatch();
}

bool
HTMLInputElement::IsRangeOverflow() const
{
<<<<<<< HEAD
  if (!DoesMinMaxApply()) {
    return false;
  }

  Decimal maximum = GetMaximum();
  if (maximum.isNaN()) {
    return false;
  }

  Decimal value = GetValueAsDecimal();
  if (value.isNaN()) {
    return false;
  }

  return value > maximum;
=======
  return mInputType->IsRangeOverflow();
>>>>>>> a17af05f
}

bool
HTMLInputElement::IsRangeUnderflow() const
{
<<<<<<< HEAD
  if (!DoesMinMaxApply()) {
    return false;
  }

  Decimal minimum = GetMinimum();
  if (minimum.isNaN()) {
    return false;
  }

  Decimal value = GetValueAsDecimal();
  if (value.isNaN()) {
    return false;
  }

  return value < minimum;
=======
  return mInputType->IsRangeUnderflow();
>>>>>>> a17af05f
}

bool
HTMLInputElement::HasStepMismatch(bool aUseZeroIfValueNaN) const
{
  return mInputType->HasStepMismatch(aUseZeroIfValueNaN);
}

bool
HTMLInputElement::HasBadInput() const
{
<<<<<<< HEAD
  if (mType == NS_FORM_INPUT_NUMBER) {
    nsAutoString value;
    GetNonFileValueInternal(value);
    if (!value.IsEmpty()) {
      // The input can't be bad, otherwise it would have been sanitized to the
      // empty string.
      NS_ASSERTION(!GetValueAsDecimal().isNaN(), "Should have sanitized");
      return false;
    }
    nsNumberControlFrame* numberControlFrame =
      do_QueryFrame(GetPrimaryFrame());
    if (numberControlFrame &&
        !numberControlFrame->AnonTextControlIsEmpty()) {
      // The input the user entered failed to parse as a number.
      return true;
    }
    return false;
  }
  if (mType == NS_FORM_INPUT_EMAIL) {
    // With regards to suffering from bad input the spec says that only the
    // punycode conversion works, so we don't care whether the email address is
    // valid or not here. (If the email address is invalid then we will be
    // suffering from a type mismatch.)
    nsAutoString value;
    nsAutoCString unused;
    uint32_t unused2;
    GetNonFileValueInternal(value);
    HTMLSplitOnSpacesTokenizer tokenizer(value, ',');
    while (tokenizer.hasMoreTokens()) {
      if (!PunycodeEncodeEmailAddress(tokenizer.nextToken(), unused, &unused2)) {
        return true;
      }
    }
    return false;
  }
  return false;
=======
  return mInputType->HasBadInput();
>>>>>>> a17af05f
}

void
HTMLInputElement::UpdateTooLongValidityState()
{
  SetValidityState(VALIDITY_STATE_TOO_LONG, IsTooLong());
}

void
HTMLInputElement::UpdateTooShortValidityState()
{
  SetValidityState(VALIDITY_STATE_TOO_SHORT, IsTooShort());
}

void
HTMLInputElement::UpdateValueMissingValidityStateForRadio(bool aIgnoreSelf)
{
<<<<<<< HEAD
=======
  MOZ_ASSERT(mType == NS_FORM_INPUT_RADIO,
             "This should be called only for radio input types");

>>>>>>> a17af05f
  bool notify = mDoneCreating;
  nsCOMPtr<nsIDOMHTMLInputElement> selection = GetSelectedRadioButton();

  aIgnoreSelf = aIgnoreSelf || !IsMutable();

  // If there is no selection, that might mean the radio is not in a group.
  // In that case, we can look for the checked state of the radio.
  bool selected = selection || (!aIgnoreSelf && mChecked);
  bool required = !aIgnoreSelf && IsRequired();
  bool valueMissing = false;

  nsCOMPtr<nsIRadioGroupContainer> container = GetRadioGroupContainer();

  if (!container) {
    SetValidityState(VALIDITY_STATE_VALUE_MISSING,
                     IsMutable() && required && !selected);
    return;
  }

  nsAutoString name;
  GetAttr(kNameSpaceID_None, nsGkAtoms::name, name);

  // If the current radio is required and not ignored, we can assume the entire
  // group is required.
  if (!required) {
    required = (aIgnoreSelf && IsRequired())
                 ? container->GetRequiredRadioCount(name) - 1
                 : container->GetRequiredRadioCount(name);
  }

  valueMissing = required && !selected;

  if (container->GetValueMissingState(name) != valueMissing) {
    container->SetValueMissingState(name, valueMissing);

    SetValidityState(VALIDITY_STATE_VALUE_MISSING, valueMissing);

    // nsRadioSetValueMissingState will call ContentStateChanged while visiting.
    nsAutoScriptBlocker scriptBlocker;
    nsCOMPtr<nsIRadioVisitor> visitor =
      new nsRadioSetValueMissingState(this, valueMissing, notify);
    VisitGroup(visitor, notify);
  }
}

void
HTMLInputElement::UpdateValueMissingValidityState()
{
  if (mType == NS_FORM_INPUT_RADIO) {
    UpdateValueMissingValidityStateForRadio(false);
    return;
  }

  SetValidityState(VALIDITY_STATE_VALUE_MISSING, IsValueMissing());
}

void
HTMLInputElement::UpdateTypeMismatchValidityState()
{
    SetValidityState(VALIDITY_STATE_TYPE_MISMATCH, HasTypeMismatch());
}

void
HTMLInputElement::UpdatePatternMismatchValidityState()
{
  SetValidityState(VALIDITY_STATE_PATTERN_MISMATCH, HasPatternMismatch());
}

void
HTMLInputElement::UpdateRangeOverflowValidityState()
{
  SetValidityState(VALIDITY_STATE_RANGE_OVERFLOW, IsRangeOverflow());
}

void
HTMLInputElement::UpdateRangeUnderflowValidityState()
{
  SetValidityState(VALIDITY_STATE_RANGE_UNDERFLOW, IsRangeUnderflow());
}

void
HTMLInputElement::UpdateStepMismatchValidityState()
{
  SetValidityState(VALIDITY_STATE_STEP_MISMATCH, HasStepMismatch());
}

void
HTMLInputElement::UpdateBadInputValidityState()
{
  SetValidityState(VALIDITY_STATE_BAD_INPUT, HasBadInput());
}

void
HTMLInputElement::UpdateAllValidityStates(bool aNotify)
{
  bool validBefore = IsValid();
  UpdateTooLongValidityState();
  UpdateTooShortValidityState();
  UpdateValueMissingValidityState();
  UpdateTypeMismatchValidityState();
  UpdatePatternMismatchValidityState();
  UpdateRangeOverflowValidityState();
  UpdateRangeUnderflowValidityState();
  UpdateStepMismatchValidityState();
  UpdateBadInputValidityState();

  if (validBefore != IsValid()) {
    UpdateState(aNotify);
  }
}

void
HTMLInputElement::UpdateBarredFromConstraintValidation()
{
  SetBarredFromConstraintValidation(mType == NS_FORM_INPUT_HIDDEN ||
                                    mType == NS_FORM_INPUT_BUTTON ||
                                    mType == NS_FORM_INPUT_RESET ||
                                    HasAttr(kNameSpaceID_None, nsGkAtoms::readonly) ||
                                    IsDisabled());
}

nsresult
HTMLInputElement::GetValidationMessage(nsAString& aValidationMessage,
                                       ValidityStateType aType)
{
<<<<<<< HEAD
  nsresult rv = NS_OK;

  switch (aType)
  {
    case VALIDITY_STATE_TOO_LONG:
    {
      nsXPIDLString message;
      int32_t maxLength = MaxLength();
      int32_t textLength = InputTextLength(CallerType::System);
      nsAutoString strMaxLength;
      nsAutoString strTextLength;

      strMaxLength.AppendInt(maxLength);
      strTextLength.AppendInt(textLength);

      const char16_t* params[] = { strMaxLength.get(), strTextLength.get() };
      rv = nsContentUtils::FormatLocalizedString(nsContentUtils::eDOM_PROPERTIES,
                                                 "FormValidationTextTooLong",
                                                 params, message);
      aValidationMessage = message;
      break;
    }
    case VALIDITY_STATE_TOO_SHORT:
    {
      nsXPIDLString message;
      int32_t minLength = MinLength();
      int32_t textLength = InputTextLength(CallerType::System);
      nsAutoString strMinLength;
      nsAutoString strTextLength;

      strMinLength.AppendInt(minLength);
      strTextLength.AppendInt(textLength);

      const char16_t* params[] = { strMinLength.get(), strTextLength.get() };
      rv = nsContentUtils::FormatLocalizedString(nsContentUtils::eDOM_PROPERTIES,
                                                 "FormValidationTextTooShort",
                                                 params, message);
      aValidationMessage = message;
      break;
    }
    case VALIDITY_STATE_VALUE_MISSING:
    {
      nsXPIDLString message;
      nsAutoCString key;
      switch (mType)
      {
        case NS_FORM_INPUT_FILE:
          key.AssignLiteral("FormValidationFileMissing");
          break;
        case NS_FORM_INPUT_CHECKBOX:
          key.AssignLiteral("FormValidationCheckboxMissing");
          break;
        case NS_FORM_INPUT_RADIO:
          key.AssignLiteral("FormValidationRadioMissing");
          break;
        case NS_FORM_INPUT_NUMBER:
          key.AssignLiteral("FormValidationBadInputNumber");
          break;
        default:
          key.AssignLiteral("FormValidationValueMissing");
      }
      rv = nsContentUtils::GetLocalizedString(nsContentUtils::eDOM_PROPERTIES,
                                              key.get(), message);
      aValidationMessage = message;
      break;
    }
    case VALIDITY_STATE_TYPE_MISMATCH:
    {
      nsXPIDLString message;
      nsAutoCString key;
      if (mType == NS_FORM_INPUT_EMAIL) {
        key.AssignLiteral("FormValidationInvalidEmail");
      } else if (mType == NS_FORM_INPUT_URL) {
        key.AssignLiteral("FormValidationInvalidURL");
      } else {
        return NS_ERROR_UNEXPECTED;
      }
      rv = nsContentUtils::GetLocalizedString(nsContentUtils::eDOM_PROPERTIES,
                                              key.get(), message);
      aValidationMessage = message;
      break;
    }
    case VALIDITY_STATE_PATTERN_MISMATCH:
    {
      nsXPIDLString message;
      nsAutoString title;
      GetAttr(kNameSpaceID_None, nsGkAtoms::title, title);
      if (title.IsEmpty()) {
        rv = nsContentUtils::GetLocalizedString(nsContentUtils::eDOM_PROPERTIES,
                                                "FormValidationPatternMismatch",
                                                message);
      } else {
        if (title.Length() > nsIConstraintValidation::sContentSpecifiedMaxLengthMessage) {
          title.Truncate(nsIConstraintValidation::sContentSpecifiedMaxLengthMessage);
        }
        const char16_t* params[] = { title.get() };
        rv = nsContentUtils::FormatLocalizedString(nsContentUtils::eDOM_PROPERTIES,
                                                   "FormValidationPatternMismatchWithTitle",
                                                   params, message);
      }
      aValidationMessage = message;
      break;
    }
    case VALIDITY_STATE_RANGE_OVERFLOW:
    {
      static const char kNumberOverTemplate[] = "FormValidationNumberRangeOverflow";
      static const char kDateOverTemplate[] = "FormValidationDateRangeOverflow";
      static const char kTimeOverTemplate[] = "FormValidationTimeRangeOverflow";

      const char* msgTemplate;
      nsXPIDLString message;

      nsAutoString maxStr;
      if (mType == NS_FORM_INPUT_NUMBER ||
          mType == NS_FORM_INPUT_RANGE) {
        msgTemplate = kNumberOverTemplate;

        //We want to show the value as parsed when it's a number
        Decimal maximum = GetMaximum();
        MOZ_ASSERT(!maximum.isNaN());

        char buf[32];
        DebugOnly<bool> ok = maximum.toString(buf, ArrayLength(buf));
        maxStr.AssignASCII(buf);
        MOZ_ASSERT(ok, "buf not big enough");
      } else if (IsDateTimeInputType(mType)) {
        msgTemplate = mType == NS_FORM_INPUT_TIME ? kTimeOverTemplate : kDateOverTemplate;
        GetAttr(kNameSpaceID_None, nsGkAtoms::max, maxStr);
      } else {
        msgTemplate = kNumberOverTemplate;
        NS_NOTREACHED("Unexpected input type");
      }

      const char16_t* params[] = { maxStr.get() };
      rv = nsContentUtils::FormatLocalizedString(nsContentUtils::eDOM_PROPERTIES,
                                                 msgTemplate,
                                                 params, message);
      aValidationMessage = message;
      break;
    }
    case VALIDITY_STATE_RANGE_UNDERFLOW:
    {
      static const char kNumberUnderTemplate[] = "FormValidationNumberRangeUnderflow";
      static const char kDateUnderTemplate[] = "FormValidationDateRangeUnderflow";
      static const char kTimeUnderTemplate[] = "FormValidationTimeRangeUnderflow";

      const char* msgTemplate;
      nsXPIDLString message;

      nsAutoString minStr;
      if (mType == NS_FORM_INPUT_NUMBER ||
          mType == NS_FORM_INPUT_RANGE) {
        msgTemplate = kNumberUnderTemplate;

        Decimal minimum = GetMinimum();
        MOZ_ASSERT(!minimum.isNaN());

        char buf[32];
        DebugOnly<bool> ok = minimum.toString(buf, ArrayLength(buf));
        minStr.AssignASCII(buf);
        MOZ_ASSERT(ok, "buf not big enough");
      } else if (IsDateTimeInputType(mType)) {
        msgTemplate = mType == NS_FORM_INPUT_TIME ? kTimeUnderTemplate : kDateUnderTemplate;
        GetAttr(kNameSpaceID_None, nsGkAtoms::min, minStr);
      } else {
        msgTemplate = kNumberUnderTemplate;
        NS_NOTREACHED("Unexpected input type");
      }

      const char16_t* params[] = { minStr.get() };
      rv = nsContentUtils::FormatLocalizedString(nsContentUtils::eDOM_PROPERTIES,
                                                 msgTemplate,
                                                 params, message);
      aValidationMessage = message;
      break;
    }
    case VALIDITY_STATE_STEP_MISMATCH:
    {
      nsXPIDLString message;

      Decimal value = GetValueAsDecimal();
      MOZ_ASSERT(!value.isNaN());

      Decimal step = GetStep();
      MOZ_ASSERT(step != kStepAny && step > Decimal(0));

      Decimal stepBase = GetStepBase();

      Decimal valueLow = value - NS_floorModulo(value - stepBase, step);
      Decimal valueHigh = value + step - NS_floorModulo(value - stepBase, step);

      Decimal maximum = GetMaximum();

      if (maximum.isNaN() || valueHigh <= maximum) {
        nsAutoString valueLowStr, valueHighStr;
        ConvertNumberToString(valueLow, valueLowStr);
        ConvertNumberToString(valueHigh, valueHighStr);

        if (valueLowStr.Equals(valueHighStr)) {
          const char16_t* params[] = { valueLowStr.get() };
          rv = nsContentUtils::FormatLocalizedString(nsContentUtils::eDOM_PROPERTIES,
                                                     "FormValidationStepMismatchOneValue",
                                                     params, message);
        } else {
          const char16_t* params[] = { valueLowStr.get(), valueHighStr.get() };
          rv = nsContentUtils::FormatLocalizedString(nsContentUtils::eDOM_PROPERTIES,
                                                     "FormValidationStepMismatch",
                                                     params, message);
        }
      } else {
        nsAutoString valueLowStr;
        ConvertNumberToString(valueLow, valueLowStr);

        const char16_t* params[] = { valueLowStr.get() };
        rv = nsContentUtils::FormatLocalizedString(nsContentUtils::eDOM_PROPERTIES,
                                                   "FormValidationStepMismatchOneValue",
                                                   params, message);
      }

      aValidationMessage = message;
      break;
    }
    case VALIDITY_STATE_BAD_INPUT:
    {
      nsXPIDLString message;
      nsAutoCString key;
      if (mType == NS_FORM_INPUT_NUMBER) {
        key.AssignLiteral("FormValidationBadInputNumber");
      } else if (mType == NS_FORM_INPUT_EMAIL) {
        key.AssignLiteral("FormValidationInvalidEmail");
      } else {
        return NS_ERROR_UNEXPECTED;
      }
      rv = nsContentUtils::GetLocalizedString(nsContentUtils::eDOM_PROPERTIES,
                                              key.get(), message);
      aValidationMessage = message;
      break;
    }
    default:
      rv = nsIConstraintValidation::GetValidationMessage(aValidationMessage, aType);
  }

  return rv;
}

//static
bool
HTMLInputElement::IsValidEmailAddressList(const nsAString& aValue)
{
  HTMLSplitOnSpacesTokenizer tokenizer(aValue, ',');

  while (tokenizer.hasMoreTokens()) {
    if (!IsValidEmailAddress(tokenizer.nextToken())) {
      return false;
    }
  }

  return !tokenizer.separatorAfterCurrentToken();
}

//static
bool
HTMLInputElement::IsValidEmailAddress(const nsAString& aValue)
{
  // Email addresses can't be empty and can't end with a '.' or '-'.
  if (aValue.IsEmpty() || aValue.Last() == '.' || aValue.Last() == '-') {
    return false;
  }

  uint32_t atPos;
  nsAutoCString value;
  if (!PunycodeEncodeEmailAddress(aValue, value, &atPos) ||
      atPos == (uint32_t)kNotFound || atPos == 0 || atPos == value.Length() - 1) {
    // Could not encode, or "@" was not found, or it was at the start or end
    // of the input - in all cases, not a valid email address.
    return false;
  }

  uint32_t length = value.Length();
  uint32_t i = 0;

  // Parsing the username.
  for (; i < atPos; ++i) {
    char16_t c = value[i];

    // The username characters have to be in this list to be valid.
    if (!(nsCRT::IsAsciiAlpha(c) || nsCRT::IsAsciiDigit(c) ||
          c == '.' || c == '!' || c == '#' || c == '$' || c == '%' ||
          c == '&' || c == '\''|| c == '*' || c == '+' || c == '-' ||
          c == '/' || c == '=' || c == '?' || c == '^' || c == '_' ||
          c == '`' || c == '{' || c == '|' || c == '}' || c == '~' )) {
      return false;
    }
  }

  // Skip the '@'.
  ++i;

  // The domain name can't begin with a dot or a dash.
  if (value[i] == '.' || value[i] == '-') {
    return false;
  }

  // Parsing the domain name.
  for (; i < length; ++i) {
    char16_t c = value[i];

    if (c == '.') {
      // A dot can't follow a dot or a dash.
      if (value[i-1] == '.' || value[i-1] == '-') {
        return false;
      }
    } else if (c == '-'){
      // A dash can't follow a dot.
      if (value[i-1] == '.') {
        return false;
      }
    } else if (!(nsCRT::IsAsciiAlpha(c) || nsCRT::IsAsciiDigit(c) ||
                 c == '-')) {
      // The domain characters have to be in this list to be valid.
      return false;
    }
  }

  return true;
=======
  return mInputType->GetValidationMessage(aValidationMessage, aType);
>>>>>>> a17af05f
}

NS_IMETHODIMP_(bool)
HTMLInputElement::IsSingleLineTextControl() const
{
  return IsSingleLineTextControl(false);
}

NS_IMETHODIMP_(bool)
HTMLInputElement::IsTextArea() const
{
  return false;
}

NS_IMETHODIMP_(bool)
HTMLInputElement::IsPasswordTextControl() const
{
  return mType == NS_FORM_INPUT_PASSWORD;
}

NS_IMETHODIMP_(int32_t)
HTMLInputElement::GetCols()
{
  // Else we know (assume) it is an input with size attr
  const nsAttrValue* attr = GetParsedAttr(nsGkAtoms::size);
  if (attr && attr->Type() == nsAttrValue::eInteger) {
    int32_t cols = attr->GetIntegerValue();
    if (cols > 0) {
      return cols;
    }
  }

  return DEFAULT_COLS;
}

NS_IMETHODIMP_(int32_t)
HTMLInputElement::GetWrapCols()
{
  return 0; // only textarea's can have wrap cols
}

NS_IMETHODIMP_(int32_t)
HTMLInputElement::GetRows()
{
  return DEFAULT_ROWS;
}

NS_IMETHODIMP_(void)
HTMLInputElement::GetDefaultValueFromContent(nsAString& aValue)
{
  nsTextEditorState *state = GetEditorState();
  if (state) {
    GetDefaultValue(aValue);
    // This is called by the frame to show the value.
    // We have to sanitize it when needed.
    if (mDoneCreating) {
      SanitizeValue(aValue);
    }
  }
}

NS_IMETHODIMP_(bool)
HTMLInputElement::ValueChanged() const
{
  return mValueChanged;
}

NS_IMETHODIMP_(void)
HTMLInputElement::GetTextEditorValue(nsAString& aValue,
                                     bool aIgnoreWrap) const
{
  nsTextEditorState* state = GetEditorState();
  if (state) {
    state->GetValue(aValue, aIgnoreWrap);
  }
}

NS_IMETHODIMP_(void)
HTMLInputElement::InitializeKeyboardEventListeners()
{
  nsTextEditorState* state = GetEditorState();
  if (state) {
    state->InitializeKeyboardEventListeners();
  }
}

NS_IMETHODIMP_(void)
HTMLInputElement::OnValueChanged(bool aNotify, bool aWasInteractiveUserChange)
{
  mLastValueChangeWasInteractive = aWasInteractiveUserChange;

  UpdateAllValidityStates(aNotify);

  if (HasDirAuto()) {
    SetDirectionFromValue(aNotify);
  }

  // :placeholder-shown pseudo-class may change when the value changes.
  // However, we don't want to waste cycles if the state doesn't apply.
  if (PlaceholderApplies() &&
      HasAttr(kNameSpaceID_None, nsGkAtoms::placeholder)) {
    UpdateState(aNotify);
  }
}

NS_IMETHODIMP_(bool)
HTMLInputElement::HasCachedSelection()
{
  bool isCached = false;
  nsTextEditorState* state = GetEditorState();
  if (state) {
    isCached = state->IsSelectionCached() &&
               state->HasNeverInitializedBefore() &&
               state->GetSelectionProperties().GetStart() !=
                 state->GetSelectionProperties().GetEnd();
    if (isCached) {
      state->WillInitEagerly();
    }
  }
  return isCached;
}

void
HTMLInputElement::FieldSetDisabledChanged(bool aNotify)
{
  // This *has* to be called *before* UpdateBarredFromConstraintValidation and
  // UpdateValueMissingValidityState because these two functions depend on our
  // disabled state.
  nsGenericHTMLFormElementWithState::FieldSetDisabledChanged(aNotify);

  UpdateValueMissingValidityState();
  UpdateBarredFromConstraintValidation();
  UpdateState(aNotify);
}

void
HTMLInputElement::SetFilePickerFiltersFromAccept(nsIFilePicker* filePicker)
{
  // We always add |filterAll|
  filePicker->AppendFilters(nsIFilePicker::filterAll);

  NS_ASSERTION(HasAttr(kNameSpaceID_None, nsGkAtoms::accept),
               "You should not call SetFilePickerFiltersFromAccept if the"
               " element has no accept attribute!");

  // Services to retrieve image/*, audio/*, video/* filters
  nsCOMPtr<nsIStringBundleService> stringService =
    mozilla::services::GetStringBundleService();
  if (!stringService) {
    return;
  }
  nsCOMPtr<nsIStringBundle> filterBundle;
  if (NS_FAILED(stringService->CreateBundle("chrome://global/content/filepicker.properties",
                                            getter_AddRefs(filterBundle)))) {
    return;
  }

  // Service to retrieve mime type information for mime types filters
  nsCOMPtr<nsIMIMEService> mimeService = do_GetService("@mozilla.org/mime;1");
  if (!mimeService) {
    return;
  }

  nsAutoString accept;
  GetAttr(kNameSpaceID_None, nsGkAtoms::accept, accept);

  HTMLSplitOnSpacesTokenizer tokenizer(accept, ',');

  nsTArray<nsFilePickerFilter> filters;
  nsString allExtensionsList;

  bool allMimeTypeFiltersAreValid = true;
  bool atLeastOneFileExtensionFilter = false;

  // Retrieve all filters
  while (tokenizer.hasMoreTokens()) {
    const nsDependentSubstring& token = tokenizer.nextToken();

    if (token.IsEmpty()) {
      continue;
    }

    int32_t filterMask = 0;
    nsString filterName;
    nsString extensionListStr;

    // First, check for image/audio/video filters...
    if (token.EqualsLiteral("image/*")) {
      filterMask = nsIFilePicker::filterImages;
      filterBundle->GetStringFromName("imageFilter",
                                      extensionListStr);
    } else if (token.EqualsLiteral("audio/*")) {
      filterMask = nsIFilePicker::filterAudio;
      filterBundle->GetStringFromName("audioFilter",
                                      extensionListStr);
    } else if (token.EqualsLiteral("video/*")) {
      filterMask = nsIFilePicker::filterVideo;
      filterBundle->GetStringFromName("videoFilter",
                                      extensionListStr);
    } else if (token.First() == '.') {
      if (token.Contains(';') || token.Contains('*')) {
        // Ignore this filter as it contains reserved characters
        continue;
      }
      extensionListStr = NS_LITERAL_STRING("*") + token;
      filterName = extensionListStr;
      atLeastOneFileExtensionFilter = true;
    } else {
      //... if no image/audio/video filter is found, check mime types filters
      nsCOMPtr<nsIMIMEInfo> mimeInfo;
      if (NS_FAILED(mimeService->GetFromTypeAndExtension(
                      NS_ConvertUTF16toUTF8(token),
                      EmptyCString(), // No extension
                      getter_AddRefs(mimeInfo))) ||
          !mimeInfo) {
        allMimeTypeFiltersAreValid =  false;
        continue;
      }

      // Get a name for the filter: first try the description, then the mime type
      // name if there is no description
      mimeInfo->GetDescription(filterName);
      if (filterName.IsEmpty()) {
        nsCString mimeTypeName;
        mimeInfo->GetType(mimeTypeName);
        CopyUTF8toUTF16(mimeTypeName, filterName);
      }

      // Get extension list
      nsCOMPtr<nsIUTF8StringEnumerator> extensions;
      mimeInfo->GetFileExtensions(getter_AddRefs(extensions));

      bool hasMore;
      while (NS_SUCCEEDED(extensions->HasMore(&hasMore)) && hasMore) {
        nsCString extension;
        if (NS_FAILED(extensions->GetNext(extension))) {
          continue;
        }
        if (!extensionListStr.IsEmpty()) {
          extensionListStr.AppendLiteral("; ");
        }
        extensionListStr += NS_LITERAL_STRING("*.") +
                            NS_ConvertUTF8toUTF16(extension);
      }
    }

    if (!filterMask && (extensionListStr.IsEmpty() || filterName.IsEmpty())) {
      // No valid filter found
      allMimeTypeFiltersAreValid = false;
      continue;
    }

    // If we arrived here, that means we have a valid filter: let's create it
    // and add it to our list, if no similar filter is already present
    nsFilePickerFilter filter;
    if (filterMask) {
      filter = nsFilePickerFilter(filterMask);
    } else {
      filter = nsFilePickerFilter(filterName, extensionListStr);
    }

    if (!filters.Contains(filter)) {
      if (!allExtensionsList.IsEmpty()) {
        allExtensionsList.AppendLiteral("; ");
      }
      allExtensionsList += extensionListStr;
      filters.AppendElement(filter);
    }
  }

  // Remove similar filters
  // Iterate over a copy, as we might modify the original filters list
  nsTArray<nsFilePickerFilter> filtersCopy;
  filtersCopy = filters;
  for (uint32_t i = 0; i < filtersCopy.Length(); ++i) {
    const nsFilePickerFilter& filterToCheck = filtersCopy[i];
    if (filterToCheck.mFilterMask) {
      continue;
    }
    for (uint32_t j = 0; j < filtersCopy.Length(); ++j) {
      if (i == j) {
        continue;
      }
      // Check if this filter's extension list is a substring of the other one.
      // e.g. if filters are "*.jpeg" and "*.jpeg; *.jpg" the first one should
      // be removed.
      // Add an extra "; " to be sure the check will work and avoid cases like
      // "*.xls" being a subtring of "*.xslx" while those are two differents
      // filters and none should be removed.
      if (FindInReadable(filterToCheck.mFilter + NS_LITERAL_STRING(";"),
                         filtersCopy[j].mFilter + NS_LITERAL_STRING(";"))) {
        // We already have a similar, less restrictive filter (i.e.
        // filterToCheck extensionList is just a subset of another filter
        // extension list): remove this one
        filters.RemoveElement(filterToCheck);
      }
    }
  }

  // Add "All Supported Types" filter
  if (filters.Length() > 1) {
    nsAutoString title;
    nsContentUtils::GetLocalizedString(nsContentUtils::eFORMS_PROPERTIES,
                                       "AllSupportedTypes", title);
    filePicker->AppendFilter(title, allExtensionsList);
  }

  // Add each filter
  for (uint32_t i = 0; i < filters.Length(); ++i) {
    const nsFilePickerFilter& filter = filters[i];
    if (filter.mFilterMask) {
      filePicker->AppendFilters(filter.mFilterMask);
    } else {
      filePicker->AppendFilter(filter.mTitle, filter.mFilter);
    }
  }

  if (filters.Length() >= 1 &&
      (allMimeTypeFiltersAreValid || atLeastOneFileExtensionFilter)) {
    // |filterAll| will always use index=0 so we need to set index=1 as the
    // current filter.
    filePicker->SetFilterIndex(1);
  }
}

Decimal
HTMLInputElement::GetStepScaleFactor() const
{
  MOZ_ASSERT(DoesStepApply());

  switch (mType) {
    case NS_FORM_INPUT_DATE:
      return kStepScaleFactorDate;
    case NS_FORM_INPUT_NUMBER:
    case NS_FORM_INPUT_RANGE:
      return kStepScaleFactorNumberRange;
    case NS_FORM_INPUT_TIME:
    case NS_FORM_INPUT_DATETIME_LOCAL:
      return kStepScaleFactorTime;
    case NS_FORM_INPUT_MONTH:
      return kStepScaleFactorMonth;
    case NS_FORM_INPUT_WEEK:
      return kStepScaleFactorWeek;
    default:
      MOZ_ASSERT(false, "Unrecognized input type");
      return Decimal::nan();
  }
}

Decimal
HTMLInputElement::GetDefaultStep() const
{
  MOZ_ASSERT(DoesStepApply());

  switch (mType) {
    case NS_FORM_INPUT_DATE:
    case NS_FORM_INPUT_MONTH:
    case NS_FORM_INPUT_WEEK:
    case NS_FORM_INPUT_NUMBER:
    case NS_FORM_INPUT_RANGE:
      return kDefaultStep;
    case NS_FORM_INPUT_TIME:
    case NS_FORM_INPUT_DATETIME_LOCAL:
      return kDefaultStepTime;
    default:
      MOZ_ASSERT(false, "Unrecognized input type");
      return Decimal::nan();
  }
}

void
HTMLInputElement::UpdateValidityUIBits(bool aIsFocused)
{
  if (aIsFocused) {
    // If the invalid UI is shown, we should show it while focusing (and
    // update). Otherwise, we should not.
    mCanShowInvalidUI = !IsValid() && ShouldShowValidityUI();

    // If neither invalid UI nor valid UI is shown, we shouldn't show the valid
    // UI while typing.
    mCanShowValidUI = ShouldShowValidityUI();
  } else {
    mCanShowInvalidUI = true;
    mCanShowValidUI = true;
  }
}

void
HTMLInputElement::UpdateHasRange()
{
  /*
   * There is a range if min/max applies for the type and if the element
   * currently have a valid min or max.
   */

  mHasRange = false;

  if (!DoesMinMaxApply()) {
    return;
  }

  Decimal minimum = GetMinimum();
  if (!minimum.isNaN()) {
    mHasRange = true;
    return;
  }

  Decimal maximum = GetMaximum();
  if (!maximum.isNaN()) {
    mHasRange = true;
    return;
  }
}

void
HTMLInputElement::PickerClosed()
{
  mPickerRunning = false;
}

JSObject*
HTMLInputElement::WrapNode(JSContext* aCx, JS::Handle<JSObject*> aGivenProto)
{
  return HTMLInputElementBinding::Wrap(aCx, this, aGivenProto);
}

GetFilesHelper*
HTMLInputElement::GetOrCreateGetFilesHelper(bool aRecursiveFlag,
                                            ErrorResult& aRv)
{
  MOZ_ASSERT(mFileData);

  nsCOMPtr<nsIGlobalObject> global = OwnerDoc()->GetScopeObject();
  MOZ_ASSERT(global);
  if (!global) {
    aRv.Throw(NS_ERROR_FAILURE);
    return nullptr;
  }

  if (aRecursiveFlag) {
    if (!mFileData->mGetFilesRecursiveHelper) {
      mFileData->mGetFilesRecursiveHelper =
        GetFilesHelper::Create(global,
                               GetFilesOrDirectoriesInternal(),
                               aRecursiveFlag, aRv);
      if (NS_WARN_IF(aRv.Failed())) {
        return nullptr;
      }
    }

    return mFileData->mGetFilesRecursiveHelper;
  }

  if (!mFileData->mGetFilesNonRecursiveHelper) {
    mFileData->mGetFilesNonRecursiveHelper =
      GetFilesHelper::Create(global,
                             GetFilesOrDirectoriesInternal(),
                             aRecursiveFlag, aRv);
    if (NS_WARN_IF(aRv.Failed())) {
      return nullptr;
    }
  }

  return mFileData->mGetFilesNonRecursiveHelper;
}

void
HTMLInputElement::UpdateEntries(const nsTArray<OwningFileOrDirectory>& aFilesOrDirectories)
{
  MOZ_ASSERT(mFileData && mFileData->mEntries.IsEmpty());

  nsCOMPtr<nsIGlobalObject> global = OwnerDoc()->GetScopeObject();
  MOZ_ASSERT(global);

  RefPtr<FileSystem> fs = FileSystem::Create(global);
  if (NS_WARN_IF(!fs)) {
    return;
  }

  Sequence<RefPtr<FileSystemEntry>> entries;
  for (uint32_t i = 0; i < aFilesOrDirectories.Length(); ++i) {
    RefPtr<FileSystemEntry> entry =
      FileSystemEntry::Create(global, aFilesOrDirectories[i], fs);
    MOZ_ASSERT(entry);

    if (!entries.AppendElement(entry, fallible)) {
      return;
    }
  }

  // The root fileSystem is a DirectoryEntry object that contains only the
  // dropped fileEntry and directoryEntry objects.
  fs->CreateRoot(entries);

  mFileData->mEntries.SwapElements(entries);
}

void
HTMLInputElement::GetWebkitEntries(nsTArray<RefPtr<FileSystemEntry>>& aSequence)
{
  if (NS_WARN_IF(mType != NS_FORM_INPUT_FILE)) {
    return;
  }

  Telemetry::Accumulate(Telemetry::BLINK_FILESYSTEM_USED, true);
  aSequence.AppendElements(mFileData->mEntries);
}

already_AddRefed<nsINodeList>
HTMLInputElement::GetLabels()
{
  if (!IsLabelable()) {
    return nullptr;
  }

  return nsGenericHTMLElement::Labels();
}

} // namespace dom
} // namespace mozilla

#undef NS_ORIGINAL_CHECKED_VALUE<|MERGE_RESOLUTION|>--- conflicted
+++ resolved
@@ -1160,12 +1160,9 @@
   // We are in a type=text so we now we currenty need a nsTextEditorState.
   mInputData.mState =
     nsTextEditorState::Construct(this, &sCachedTextEditorState);
-<<<<<<< HEAD
-=======
 
   void* memory = mInputTypeMem;
   mInputType = InputType::Create(this, mType, memory);
->>>>>>> a17af05f
 
   if (!gUploadLastDir)
     HTMLInputElement::InitUploadLastDir();
@@ -1461,10 +1458,6 @@
       UpdateTooLongValidityState();
     } else if (aName == nsGkAtoms::minlength) {
       UpdateTooShortValidityState();
-<<<<<<< HEAD
-    } else if (aName == nsGkAtoms::pattern && mDoneCreating) {
-      UpdatePatternMismatchValidityState();
-=======
     } else if (aName == nsGkAtoms::pattern) {
       // Although pattern attribute only applies to single line text controls,
       // we set this flag for all input types to save having to check the type
@@ -1474,38 +1467,14 @@
       if (mDoneCreating) {
         UpdatePatternMismatchValidityState();
       }
->>>>>>> a17af05f
     } else if (aName == nsGkAtoms::multiple) {
       UpdateTypeMismatchValidityState();
     } else if (aName == nsGkAtoms::max) {
       UpdateHasRange();
-<<<<<<< HEAD
-      if (mType == NS_FORM_INPUT_RANGE) {
-        // The value may need to change when @max changes since the value may
-        // have been invalid and can now change to a valid value, or vice
-        // versa. For example, consider:
-        // <input type=range value=-1 max=1 step=3>. The valid range is 0 to 1
-        // while the nearest valid steps are -1 and 2 (the max value having
-        // prevented there being a valid step in range). Changing @max to/from
-        // 1 and a number greater than on equal to 3 should change whether we
-        // have a step mismatch or not.
-        // The value may also need to change between a value that results in
-        // a step mismatch and a value that results in overflow. For example,
-        // if @max in the example above were to change from 1 to -1.
-        nsAutoString value;
-        GetNonFileValueInternal(value);
-        nsresult rv =
-          SetValueInternal(value, nsTextEditorState::eSetValue_Internal);
-        NS_ENSURE_SUCCESS(rv, rv);
-      }
-      // Validity state must be updated *after* the SetValueInternal call above
-      // or else the following assert will not be valid.
-=======
       nsresult rv = mInputType->MinMaxStepAttrChanged();
       NS_ENSURE_SUCCESS(rv, rv);
       // Validity state must be updated *after* the UpdateValueDueToAttrChange
       // call above or else the following assert will not be valid.
->>>>>>> a17af05f
       // We don't assert the state of underflow during creation since
       // DoneCreatingElement sanitizes.
       UpdateRangeOverflowValidityState();
@@ -1515,19 +1484,8 @@
                  "HTML5 spec does not allow underflow for type=range");
     } else if (aName == nsGkAtoms::min) {
       UpdateHasRange();
-<<<<<<< HEAD
-      if (mType == NS_FORM_INPUT_RANGE) {
-        // See @max comment
-        nsAutoString value;
-        GetNonFileValueInternal(value);
-        nsresult rv =
-          SetValueInternal(value, nsTextEditorState::eSetValue_Internal);
-        NS_ENSURE_SUCCESS(rv, rv);
-      }
-=======
       nsresult rv = mInputType->MinMaxStepAttrChanged();
       NS_ENSURE_SUCCESS(rv, rv);
->>>>>>> a17af05f
       // See corresponding @max comment
       UpdateRangeUnderflowValidityState();
       UpdateStepMismatchValidityState();
@@ -1536,19 +1494,8 @@
                  !GetValidityState(VALIDITY_STATE_RANGE_UNDERFLOW),
                  "HTML5 spec does not allow underflow for type=range");
     } else if (aName == nsGkAtoms::step) {
-<<<<<<< HEAD
-      if (mType == NS_FORM_INPUT_RANGE) {
-        // See @max comment
-        nsAutoString value;
-        GetNonFileValueInternal(value);
-        nsresult rv =
-          SetValueInternal(value, nsTextEditorState::eSetValue_Internal);
-        NS_ENSURE_SUCCESS(rv, rv);
-      }
-=======
       nsresult rv = mInputType->MinMaxStepAttrChanged();
       NS_ENSURE_SUCCESS(rv, rv);
->>>>>>> a17af05f
       // See corresponding @max comment
       UpdateStepMismatchValidityState();
       MOZ_ASSERT(!mDoneCreating ||
@@ -1736,11 +1683,6 @@
 }
 
 void
-<<<<<<< HEAD
-HTMLInputElement::GetValue(nsAString& aValue, CallerType aCallerType)
-{
-  GetValueInternal(aValue, aCallerType);
-=======
 HTMLInputElement::GetValueInternal(nsAString& aValue,
                                    CallerType aCallerType) const
 {
@@ -1748,43 +1690,19 @@
     GetNonFileValueInternal(aValue);
     return;
   }
->>>>>>> a17af05f
 
   if (aCallerType == CallerType::System) {
     aValue.Assign(mFileData->mFirstFilePath);
     return;
   }
-}
-
-<<<<<<< HEAD
-void
-HTMLInputElement::GetValueInternal(nsAString& aValue,
-                                   CallerType aCallerType) const
-{
-  if (mType != NS_FORM_INPUT_FILE) {
-    GetNonFileValueInternal(aValue);
-    return;
-  }
-
-  if (aCallerType == CallerType::System) {
-    aValue.Assign(mFirstFilePath);
-    return;
-  }
-
-  if (mFilesOrDirectories.IsEmpty()) {
-=======
+
   if (mFileData->mFilesOrDirectories.IsEmpty()) {
->>>>>>> a17af05f
     aValue.Truncate();
     return;
   }
 
   nsAutoString file;
-<<<<<<< HEAD
-  GetDOMFileOrDirectoryName(mFilesOrDirectories[0], file);
-=======
   GetDOMFileOrDirectoryName(mFileData->mFilesOrDirectories[0], file);
->>>>>>> a17af05f
   if (file.IsEmpty()) {
     aValue.Truncate();
     return;
@@ -1863,111 +1781,6 @@
   return Decimal::fromString(stdString);
 }
 
-<<<<<<< HEAD
-bool
-HTMLInputElement::ConvertStringToNumber(nsAString& aValue,
-                                        Decimal& aResultValue) const
-{
-  MOZ_ASSERT(DoesValueAsNumberApply(),
-             "ConvertStringToNumber only applies if .valueAsNumber applies");
-
-  switch (mType) {
-    case NS_FORM_INPUT_NUMBER:
-    case NS_FORM_INPUT_RANGE:
-      {
-        aResultValue = StringToDecimal(aValue);
-        if (!aResultValue.isFinite()) {
-          return false;
-        }
-        return true;
-      }
-    case NS_FORM_INPUT_DATE:
-      {
-        uint32_t year, month, day;
-        if (!ParseDate(aValue, &year, &month, &day)) {
-          return false;
-        }
-
-        JS::ClippedTime time = JS::TimeClip(JS::MakeDate(year, month - 1, day));
-        if (!time.isValid()) {
-          return false;
-        }
-
-        aResultValue = Decimal::fromDouble(time.toDouble());
-        return true;
-      }
-    case NS_FORM_INPUT_TIME:
-      uint32_t milliseconds;
-      if (!ParseTime(aValue, &milliseconds)) {
-        return false;
-      }
-
-      aResultValue = Decimal(int32_t(milliseconds));
-      return true;
-    case NS_FORM_INPUT_MONTH:
-      {
-        uint32_t year, month;
-        if (!ParseMonth(aValue, &year, &month)) {
-          return false;
-        }
-
-        if (year < kMinimumYear || year > kMaximumYear) {
-          return false;
-        }
-
-        // Maximum valid month is 275760-09.
-        if (year == kMaximumYear && month > kMaximumMonthInMaximumYear) {
-          return false;
-        }
-
-        int32_t months = MonthsSinceJan1970(year, month);
-        aResultValue = Decimal(int32_t(months));
-        return true;
-      }
-    case NS_FORM_INPUT_WEEK:
-      {
-        uint32_t year, week;
-        if (!ParseWeek(aValue, &year, &week)) {
-          return false;
-        }
-
-        if (year < kMinimumYear || year > kMaximumYear) {
-          return false;
-        }
-
-        // Maximum week is 275760-W37, the week of 275760-09-13.
-        if (year == kMaximumYear && week > kMaximumWeekInMaximumYear) {
-          return false;
-        }
-
-        double days = DaysSinceEpochFromWeek(year, week);
-        aResultValue = Decimal::fromDouble(days * kMsPerDay);
-        return true;
-      }
-    case NS_FORM_INPUT_DATETIME_LOCAL:
-      {
-        uint32_t year, month, day, timeInMs;
-        if (!ParseDateTimeLocal(aValue, &year, &month, &day, &timeInMs)) {
-          return false;
-        }
-
-        JS::ClippedTime time = JS::TimeClip(JS::MakeDate(year, month - 1, day,
-                                                         timeInMs));
-        if (!time.isValid()) {
-          return false;
-        }
-
-        aResultValue = Decimal::fromDouble(time.toDouble());
-        return true;
-      }
-    default:
-      MOZ_ASSERT(false, "Unrecognized input type");
-      return false;
-  }
-}
-
-=======
->>>>>>> a17af05f
 Decimal
 HTMLInputElement::GetValueAsDecimal() const
 {
@@ -1975,19 +1788,11 @@
   nsAutoString stringValue;
 
   GetNonFileValueInternal(stringValue);
-<<<<<<< HEAD
-
-  return !ConvertStringToNumber(stringValue, decimalValue) ? Decimal::nan()
-                                                           : decimalValue;
-}
-
-=======
 
   return !mInputType->ConvertStringToNumber(stringValue, decimalValue) ?
     Decimal::nan() : decimalValue;
 }
 
->>>>>>> a17af05f
 void
 HTMLInputElement::SetValue(const nsAString& aValue, CallerType aCallerType,
                            ErrorResult& aRv)
@@ -2030,18 +1835,12 @@
       // Some types sanitize value, so GetValue doesn't return pure
       // previous value correctly.
       nsresult rv =
-<<<<<<< HEAD
-        SetValueInternal(aValue, nsTextEditorState::eSetValue_ByContent |
-                                 nsTextEditorState::eSetValue_Notify |
-                                 nsTextEditorState::eSetValue_MoveCursorToEnd);
-=======
         SetValueInternal(aValue,
           (IsExperimentalMobileType(mType) || IsDateTimeInputType(mType)) ?
             nullptr : &currentValue,
           nsTextEditorState::eSetValue_ByContent |
           nsTextEditorState::eSetValue_Notify |
           nsTextEditorState::eSetValue_MoveCursorToEndIfValueChanged);
->>>>>>> a17af05f
       if (NS_FAILED(rv)) {
         aRv.Throw(rv);
         return;
@@ -2052,16 +1851,10 @@
       }
     } else {
       nsresult rv =
-<<<<<<< HEAD
-        SetValueInternal(aValue, nsTextEditorState::eSetValue_ByContent |
-                                 nsTextEditorState::eSetValue_Notify |
-                                 nsTextEditorState::eSetValue_MoveCursorToEnd);
-=======
         SetValueInternal(aValue,
           nsTextEditorState::eSetValue_ByContent |
           nsTextEditorState::eSetValue_Notify |
           nsTextEditorState::eSetValue_MoveCursorToEndIfValueChanged);
->>>>>>> a17af05f
       if (NS_FAILED(rv)) {
         aRv.Throw(rv);
         return;
@@ -2119,182 +1912,11 @@
   }
 
   nsAutoString value;
-<<<<<<< HEAD
-  ConvertNumberToString(aValue, value);
-=======
   mInputType->ConvertNumberToString(aValue, value);
->>>>>>> a17af05f
   IgnoredErrorResult rv;
   SetValue(value, aCallerType, rv);
 }
 
-<<<<<<< HEAD
-bool
-HTMLInputElement::ConvertNumberToString(Decimal aValue,
-                                        nsAString& aResultString) const
-{
-  MOZ_ASSERT(DoesValueAsNumberApply(),
-             "ConvertNumberToString is only implemented for types implementing .valueAsNumber");
-  MOZ_ASSERT(aValue.isFinite(),
-             "aValue must be a valid non-Infinite number.");
-
-  aResultString.Truncate();
-
-  switch (mType) {
-    case NS_FORM_INPUT_NUMBER:
-    case NS_FORM_INPUT_RANGE:
-      {
-        char buf[32];
-        bool ok = aValue.toString(buf, ArrayLength(buf));
-        aResultString.AssignASCII(buf);
-        MOZ_ASSERT(ok, "buf not big enough");
-        return ok;
-      }
-    case NS_FORM_INPUT_DATE:
-      {
-        // The specs (and our JS APIs) require |aValue| to be truncated.
-        aValue = aValue.floor();
-
-        double year = JS::YearFromTime(aValue.toDouble());
-        double month = JS::MonthFromTime(aValue.toDouble());
-        double day = JS::DayFromTime(aValue.toDouble());
-
-        if (IsNaN(year) || IsNaN(month) || IsNaN(day)) {
-          return false;
-        }
-
-        aResultString.AppendPrintf("%04.0f-%02.0f-%02.0f", year,
-                                   month + 1, day);
-
-        return true;
-      }
-    case NS_FORM_INPUT_TIME:
-      {
-        aValue = aValue.floor();
-        // Per spec, we need to truncate |aValue| and we should only represent
-        // times inside a day [00:00, 24:00[, which means that we should do a
-        // modulo on |aValue| using the number of milliseconds in a day (86400000).
-        uint32_t value =
-          NS_floorModulo(aValue, Decimal::fromDouble(kMsPerDay)).toDouble();
-
-        uint16_t milliseconds, seconds, minutes, hours;
-        if (!GetTimeFromMs(value, &hours, &minutes, &seconds, &milliseconds)) {
-          return false;
-        }
-
-        if (milliseconds != 0) {
-          aResultString.AppendPrintf("%02d:%02d:%02d.%03d",
-                                     hours, minutes, seconds, milliseconds);
-        } else if (seconds != 0) {
-          aResultString.AppendPrintf("%02d:%02d:%02d",
-                                     hours, minutes, seconds);
-        } else {
-          aResultString.AppendPrintf("%02d:%02d", hours, minutes);
-        }
-
-        return true;
-      }
-    case NS_FORM_INPUT_MONTH:
-      {
-        aValue = aValue.floor();
-
-        double month = NS_floorModulo(aValue, Decimal(12)).toDouble();
-        month = (month < 0 ? month + 12 : month);
-
-        double year = 1970 + (aValue.toDouble() - month) / 12;
-
-        // Maximum valid month is 275760-09.
-        if (year < kMinimumYear || year > kMaximumYear) {
-          return false;
-        }
-
-        if (year == kMaximumYear && month > 8) {
-          return false;
-        }
-
-        aResultString.AppendPrintf("%04.0f-%02.0f", year, month + 1);
-        return true;
-      }
-    case NS_FORM_INPUT_WEEK:
-      {
-        aValue = aValue.floor();
-
-        // Based on ISO 8601 date.
-        double year = JS::YearFromTime(aValue.toDouble());
-        double month = JS::MonthFromTime(aValue.toDouble());
-        double day = JS::DayFromTime(aValue.toDouble());
-        // Adding 1 since day starts from 0.
-        double dayInYear = JS::DayWithinYear(aValue.toDouble(), year) + 1;
-
-        // Adding 1 since month starts from 0.
-        uint32_t isoWeekday = DayOfWeek(year, month + 1, day, true);
-        // Target on Wednesday since ISO 8601 states that week 1 is the week
-        // with the first Thursday of that year.
-        uint32_t week = (dayInYear - isoWeekday + 10) / 7;
-
-        if (week < 1) {
-          year--;
-          if (year < 1) {
-            return false;
-          }
-          week = MaximumWeekInYear(year);
-        } else if (week > MaximumWeekInYear(year)) {
-          year++;
-          if (year > kMaximumYear ||
-              (year == kMaximumYear && week > kMaximumWeekInMaximumYear)) {
-            return false;
-          }
-          week = 1;
-        }
-
-        aResultString.AppendPrintf("%04.0f-W%02d", year, week);
-        return true;
-      }
-    case NS_FORM_INPUT_DATETIME_LOCAL:
-      {
-        aValue = aValue.floor();
-
-        uint32_t timeValue =
-          NS_floorModulo(aValue, Decimal::fromDouble(kMsPerDay)).toDouble();
-
-        uint16_t milliseconds, seconds, minutes, hours;
-        if (!GetTimeFromMs(timeValue,
-                           &hours, &minutes, &seconds, &milliseconds)) {
-          return false;
-        }
-
-        double year = JS::YearFromTime(aValue.toDouble());
-        double month = JS::MonthFromTime(aValue.toDouble());
-        double day = JS::DayFromTime(aValue.toDouble());
-
-        if (IsNaN(year) || IsNaN(month) || IsNaN(day)) {
-          return false;
-        }
-
-        if (milliseconds != 0) {
-          aResultString.AppendPrintf("%04.0f-%02.0f-%02.0fT%02d:%02d:%02d.%03d",
-                                     year, month + 1, day, hours, minutes,
-                                     seconds, milliseconds);
-        } else if (seconds != 0) {
-          aResultString.AppendPrintf("%04.0f-%02.0f-%02.0fT%02d:%02d:%02d",
-                                     year, month + 1, day, hours, minutes,
-                                     seconds);
-        } else {
-          aResultString.AppendPrintf("%04.0f-%02.0f-%02.0fT%02d:%02d",
-                                     year, month + 1, day, hours, minutes);
-        }
-
-        return true;
-      }
-    default:
-      MOZ_ASSERT(false, "Unrecognized input type");
-      return false;
-  }
-}
-
-
-=======
->>>>>>> a17af05f
 Nullable<Date>
 HTMLInputElement::GetValueAsDate(ErrorResult& aRv)
 {
@@ -2624,21 +2246,6 @@
          aType == NS_FORM_INPUT_MONTH ||
          aType == NS_FORM_INPUT_WEEK ||
          aType == NS_FORM_INPUT_DATETIME_LOCAL;
-<<<<<<< HEAD
-}
-
-NS_IMETHODIMP
-HTMLInputElement::StepDown(int32_t n, uint8_t optional_argc)
-{
-  return ApplyStep(optional_argc ? -n : -1);
-}
-
-NS_IMETHODIMP
-HTMLInputElement::StepUp(int32_t n, uint8_t optional_argc)
-{
-  return ApplyStep(optional_argc ? n : 1);
-=======
->>>>>>> a17af05f
 }
 
 void
@@ -2865,8 +2472,6 @@
   }
 }
 
-<<<<<<< HEAD
-=======
 void
 HTMLInputElement::UpdateValidityState()
 {
@@ -2881,7 +2486,6 @@
   UpdateState(true);
 }
 
->>>>>>> a17af05f
 bool
 HTMLInputElement::MozIsTextField(bool aExcludePassword)
 {
@@ -2919,17 +2523,6 @@
   SetUserInput(aInput);
 }
 
-void
-HTMLInputElement::SetUserInput(const nsAString& aInput,
-                               nsIPrincipal& aSubjectPrincipal) {
-  if (mType == NS_FORM_INPUT_FILE &&
-      !nsContentUtils::IsSystemPrincipal(&aSubjectPrincipal)) {
-    return;
-  }
-
-  SetUserInput(aInput);
-}
-
 NS_IMETHODIMP
 HTMLInputElement::SetUserInput(const nsAString& aValue)
 {
@@ -2946,15 +2539,9 @@
   } else {
     nsresult rv =
       SetValueInternal(aValue,
-<<<<<<< HEAD
-                       nsTextEditorState::eSetValue_BySetUserInput |
-                       nsTextEditorState::eSetValue_Notify|
-                       nsTextEditorState::eSetValue_MoveCursorToEnd);
-=======
         nsTextEditorState::eSetValue_BySetUserInput |
         nsTextEditorState::eSetValue_Notify|
         nsTextEditorState::eSetValue_MoveCursorToEndIfValueChanged);
->>>>>>> a17af05f
     NS_ENSURE_SUCCESS(rv, rv);
   }
 
@@ -3179,11 +2766,7 @@
 
   nsAutoString value;
 
-<<<<<<< HEAD
-  if (mFilesOrDirectories.IsEmpty()) {
-=======
   if (mFileData->mFilesOrDirectories.IsEmpty()) {
->>>>>>> a17af05f
     if ((IsDirPickerEnabled() && Allowdirs()) ||
         (IsWebkitDirPickerEnabled() &&
          HasAttr(kNameSpaceID_None, nsGkAtoms::webkitdirectory))) {
@@ -3220,11 +2803,8 @@
 {
   MOZ_ASSERT(mFileData);
 
-<<<<<<< HEAD
-=======
   mFileData->ClearGetFilesHelpers();
 
->>>>>>> a17af05f
   if (IsWebkitFileSystemEnabled()) {
     HTMLInputElementBinding::ClearCachedWebkitEntriesValue(this);
     mFileData->mEntries.Clear();
@@ -3497,18 +3077,11 @@
           }
         } else if ((mType == NS_FORM_INPUT_TIME ||
                     mType == NS_FORM_INPUT_DATE) &&
-<<<<<<< HEAD
-                   !IsExperimentalMobileType(mType)) {
-          nsDateTimeControlFrame* frame = do_QueryFrame(GetPrimaryFrame());
-          if (frame) {
-            frame->UpdateInputBoxValue();
-=======
                    !IsExperimentalMobileType(mType) &&
                    !(aFlags & nsTextEditorState::eSetValue_BySetUserInput)) {
           nsDateTimeControlFrame* frame = do_QueryFrame(GetPrimaryFrame());
           if (frame) {
             frame->OnValueChanged();
->>>>>>> a17af05f
           }
         }
         if (mDoneCreating) {
@@ -3901,11 +3474,7 @@
   nsImageLoadingContent::AsyncEventRunning(aEvent);
 }
 
-<<<<<<< HEAD
-NS_IMETHODIMP
-=======
-void
->>>>>>> a17af05f
+void
 HTMLInputElement::Select()
 {
   if (mType == NS_FORM_INPUT_NUMBER) {
@@ -5356,13 +4925,6 @@
   uint8_t oldType = mType;
   MOZ_ASSERT(oldType != aNewType);
 
-<<<<<<< HEAD
-  if (aNewType == NS_FORM_INPUT_FILE || oldType == NS_FORM_INPUT_FILE) {
-    // Strictly speaking, we only need to clear files on going _to_ or _from_
-    // the NS_FORM_INPUT_FILE type, not both, since we'll never confuse values
-    // and filenames. But this is safer.
-    ClearFiles(false);
-=======
   nsFocusManager* fm = nsFocusManager::GetFocusManager();
   if (fm) {
     // Input element can represent very different kinds of UIs, and we may
@@ -5378,7 +4940,6 @@
       mFileData->Unlink();
       mFileData = nullptr;
     }
->>>>>>> a17af05f
   }
 
   if (oldType == NS_FORM_INPUT_RANGE && mIsDraggingRange) {
@@ -5495,13 +5056,10 @@
     // whether we have an image to load;
     nsAutoString src;
     if (GetAttr(kNameSpaceID_None, nsGkAtoms::src, src)) {
-<<<<<<< HEAD
-=======
       // Mark channel as urgent-start before load image if the image load is
       // initaiated by a user interaction.
       mUseUrgentStartForChannel = EventStateManager::IsHandlingUserInput();
 
->>>>>>> a17af05f
       LoadImage(src, false, aNotify, eImageLoadType_Normal);
     }
   }
@@ -5719,29 +5277,6 @@
 }
 
 bool
-HTMLInputElement::GetTimeFromMs(double aValue, uint16_t* aHours,
-                                uint16_t* aMinutes, uint16_t* aSeconds,
-                                uint16_t* aMilliseconds) const {
-  MOZ_ASSERT(aValue >= 0 && aValue < kMsPerDay,
-             "aValue must be milliseconds within a day!");
-
-  uint32_t value = floor(aValue);
-
-  *aMilliseconds = value % 1000;
-  value /= 1000;
-
-  *aSeconds = value % 60;
-  value /= 60;
-
-  *aMinutes = value % 60;
-  value /= 60;
-
-  *aHours = value;
-
-  return true;
-}
-
-bool
 HTMLInputElement::IsValidWeek(const nsAString& aValue) const
 {
   uint32_t year, week;
@@ -6214,126 +5749,8 @@
 }
 
 /* static */ bool
-<<<<<<< HEAD
 HTMLInputElement::IsInputColorEnabled()
 {
-=======
-HTMLInputElement::IsDateTimeTypeSupported(uint8_t aDateTimeInputType)
-{
-  return ((aDateTimeInputType == NS_FORM_INPUT_DATE ||
-           aDateTimeInputType == NS_FORM_INPUT_TIME) &&
-          (IsInputDateTimeEnabled() || IsExperimentalFormsEnabled())) ||
-         ((aDateTimeInputType == NS_FORM_INPUT_MONTH ||
-           aDateTimeInputType == NS_FORM_INPUT_WEEK ||
-           aDateTimeInputType == NS_FORM_INPUT_DATETIME_LOCAL) &&
-          IsInputDateTimeOthersEnabled());
-}
-
-/* static */ bool
-HTMLInputElement::IsWebkitDirPickerEnabled()
-{
-  static bool sWebkitDirPickerEnabled = false;
-  static bool sWebkitDirPickerPrefCached = false;
-  if (!sWebkitDirPickerPrefCached) {
-    sWebkitDirPickerPrefCached = true;
-    Preferences::AddBoolVarCache(&sWebkitDirPickerEnabled,
-                                 "dom.webkitBlink.dirPicker.enabled",
-                                 false);
-  }
-
-  return sWebkitDirPickerEnabled;
-}
-
-/* static */ bool
-HTMLInputElement::IsWebkitFileSystemEnabled()
-{
-  static bool sWebkitFileSystemEnabled = false;
-  static bool sWebkitFileSystemPrefCached = false;
-  if (!sWebkitFileSystemPrefCached) {
-    sWebkitFileSystemPrefCached = true;
-    Preferences::AddBoolVarCache(&sWebkitFileSystemEnabled,
-                                 "dom.webkitBlink.filesystem.enabled",
-                                 false);
-  }
-
-  return sWebkitFileSystemEnabled;
-}
-
-/* static */ bool
-HTMLInputElement::IsDirPickerEnabled()
-{
-  static bool sDirPickerEnabled = false;
-  static bool sDirPickerPrefCached = false;
-  if (!sDirPickerPrefCached) {
-    sDirPickerPrefCached = true;
-    Preferences::AddBoolVarCache(&sDirPickerEnabled, "dom.input.dirpicker",
-                                 false);
-  }
-
-  return sDirPickerEnabled;
-}
-
-/* static */ bool
-HTMLInputElement::IsExperimentalFormsEnabled()
-{
-  static bool sExperimentalFormsEnabled = false;
-  static bool sExperimentalFormsPrefCached = false;
-  if (!sExperimentalFormsPrefCached) {
-    sExperimentalFormsPrefCached = true;
-    Preferences::AddBoolVarCache(&sExperimentalFormsEnabled,
-                                 "dom.experimental_forms",
-                                 false);
-  }
-
-  return sExperimentalFormsEnabled;
-}
-
-/* static */ bool
-HTMLInputElement::IsInputDateTimeEnabled()
-{
-  static bool sDateTimeEnabled = false;
-  static bool sDateTimePrefCached = false;
-  if (!sDateTimePrefCached) {
-    sDateTimePrefCached = true;
-    Preferences::AddBoolVarCache(&sDateTimeEnabled, "dom.forms.datetime",
-                                 false);
-  }
-
-  return sDateTimeEnabled;
-}
-
-/* static */ bool
-HTMLInputElement::IsInputDateTimeOthersEnabled()
-{
-  static bool sDateTimeOthersEnabled = false;
-  static bool sDateTimeOthersPrefCached = false;
-  if (!sDateTimeOthersPrefCached) {
-    sDateTimeOthersPrefCached = true;
-    Preferences::AddBoolVarCache(&sDateTimeOthersEnabled,
-                                 "dom.forms.datetime.others", false);
-  }
-
-  return sDateTimeOthersEnabled;
-}
-
-/* static */ bool
-HTMLInputElement::IsInputNumberEnabled()
-{
-  static bool sInputNumberEnabled = false;
-  static bool sInputNumberPrefCached = false;
-  if (!sInputNumberPrefCached) {
-    sInputNumberPrefCached = true;
-    Preferences::AddBoolVarCache(&sInputNumberEnabled, "dom.forms.number",
-                                 false);
-  }
-
-  return sInputNumberEnabled;
-}
-
-/* static */ bool
-HTMLInputElement::IsInputColorEnabled()
-{
->>>>>>> a17af05f
   static bool sInputColorEnabled = false;
   static bool sInputColorPrefCached = false;
   if (!sInputColorPrefCached) {
@@ -6667,7 +6084,6 @@
   nsAutoString val;
   GetValue(val, aCallerType);
   return val.Length();
-<<<<<<< HEAD
 }
 
 void
@@ -6753,14 +6169,6 @@
 
 void
 HTMLInputElement::SetSelectionStart(const Nullable<uint32_t>& aSelectionStart,
-=======
-}
-
-void
-HTMLInputElement::SetSelectionRange(uint32_t aSelectionStart,
-                                    uint32_t aSelectionEnd,
-                                    const Optional<nsAString>& aDirection,
->>>>>>> a17af05f
                                     ErrorResult& aRv)
 {
   if (!SupportsTextSelection()) {
@@ -6770,18 +6178,35 @@
 
   nsTextEditorState* state = GetEditorState();
   MOZ_ASSERT(state, "SupportsTextSelection() returned true!");
-<<<<<<< HEAD
   state->SetSelectionStart(aSelectionStart, aRv);
 }
 
 Nullable<uint32_t>
 HTMLInputElement::GetSelectionEnd(ErrorResult& aRv)
-=======
-  state->SetSelectionRange(aSelectionStart, aSelectionEnd, aDirection, aRv);
-}
-
-void
-HTMLInputElement::SetRangeText(const nsAString& aReplacement, ErrorResult& aRv)
+{
+  if (!SupportsTextSelection()) {
+    return Nullable<uint32_t>();
+  }
+
+  uint32_t selEnd = GetSelectionEndIgnoringType(aRv);
+  if (aRv.Failed()) {
+    return Nullable<uint32_t>();
+  }
+
+  return Nullable<uint32_t>(selEnd);
+}
+
+uint32_t
+HTMLInputElement::GetSelectionEndIgnoringType(ErrorResult& aRv)
+{
+  uint32_t selEnd, selStart;
+  GetSelectionRange(&selStart, &selEnd, aRv);
+  return selEnd;
+}
+
+void
+HTMLInputElement::SetSelectionEnd(const Nullable<uint32_t>& aSelectionEnd,
+                                  ErrorResult& aRv)
 {
   if (!SupportsTextSelection()) {
     aRv.Throw(NS_ERROR_DOM_INVALID_STATE_ERR);
@@ -6790,126 +6215,10 @@
 
   nsTextEditorState* state = GetEditorState();
   MOZ_ASSERT(state, "SupportsTextSelection() returned true!");
-  state->SetRangeText(aReplacement, aRv);
-}
-
-void
-HTMLInputElement::SetRangeText(const nsAString& aReplacement, uint32_t aStart,
-                               uint32_t aEnd, SelectionMode aSelectMode,
-                               ErrorResult& aRv)
-{
-  if (!SupportsTextSelection()) {
-    aRv.Throw(NS_ERROR_DOM_INVALID_STATE_ERR);
-    return;
-  }
-
-  nsTextEditorState* state = GetEditorState();
-  MOZ_ASSERT(state, "SupportsTextSelection() returned true!");
-  state->SetRangeText(aReplacement, aStart, aEnd, aSelectMode, aRv);
-}
-
-void
-HTMLInputElement::GetValueFromSetRangeText(nsAString& aValue)
-{
-  GetNonFileValueInternal(aValue);
-}
-
-nsresult
-HTMLInputElement::SetValueFromSetRangeText(const nsAString& aValue)
-{
-  return SetValueInternal(aValue,
-                          nsTextEditorState::eSetValue_ByContent |
-                          nsTextEditorState::eSetValue_Notify);
-}
-
-Nullable<uint32_t>
-HTMLInputElement::GetSelectionStart(ErrorResult& aRv)
->>>>>>> a17af05f
-{
-  if (!SupportsTextSelection()) {
-    return Nullable<uint32_t>();
-  }
-
-<<<<<<< HEAD
-  uint32_t selEnd = GetSelectionEndIgnoringType(aRv);
-=======
-  uint32_t selStart = GetSelectionStartIgnoringType(aRv);
->>>>>>> a17af05f
-  if (aRv.Failed()) {
-    return Nullable<uint32_t>();
-  }
-
-<<<<<<< HEAD
-  return Nullable<uint32_t>(selEnd);
-}
-
-uint32_t
-HTMLInputElement::GetSelectionEndIgnoringType(ErrorResult& aRv)
-{
-  uint32_t selEnd, selStart;
-  GetSelectionRange(&selStart, &selEnd, aRv);
-  return selEnd;
-}
-
-void
-HTMLInputElement::SetSelectionEnd(const Nullable<uint32_t>& aSelectionEnd,
-                                  ErrorResult& aRv)
-=======
-  return Nullable<uint32_t>(selStart);
-}
-
-uint32_t
-HTMLInputElement::GetSelectionStartIgnoringType(ErrorResult& aRv)
-{
-  uint32_t selEnd, selStart;
-  GetSelectionRange(&selStart, &selEnd, aRv);
-  return selStart;
-}
-
-void
-HTMLInputElement::SetSelectionStart(const Nullable<uint32_t>& aSelectionStart,
-                                    ErrorResult& aRv)
->>>>>>> a17af05f
-{
-  if (!SupportsTextSelection()) {
-    aRv.Throw(NS_ERROR_DOM_INVALID_STATE_ERR);
-    return;
-  }
-
-  nsTextEditorState* state = GetEditorState();
-  MOZ_ASSERT(state, "SupportsTextSelection() returned true!");
-<<<<<<< HEAD
   state->SetSelectionEnd(aSelectionEnd, aRv);
-=======
-  state->SetSelectionStart(aSelectionStart, aRv);
-}
-
-Nullable<uint32_t>
-HTMLInputElement::GetSelectionEnd(ErrorResult& aRv)
-{
-  if (!SupportsTextSelection()) {
-    return Nullable<uint32_t>();
-  }
-
-  uint32_t selEnd = GetSelectionEndIgnoringType(aRv);
-  if (aRv.Failed()) {
-    return Nullable<uint32_t>();
-  }
-
-  return Nullable<uint32_t>(selEnd);
->>>>>>> a17af05f
-}
-
-uint32_t
-HTMLInputElement::GetSelectionEndIgnoringType(ErrorResult& aRv)
-{
-  uint32_t selEnd, selStart;
-  GetSelectionRange(&selStart, &selEnd, aRv);
-  return selEnd;
-}
-
-void
-<<<<<<< HEAD
+}
+
+void
 HTMLInputElement::GetSelectionRange(uint32_t* aSelectionStart,
                                     uint32_t* aSelectionEnd,
                                     ErrorResult& aRv)
@@ -6921,9 +6230,24 @@
     return;
   }
 
-=======
-HTMLInputElement::SetSelectionEnd(const Nullable<uint32_t>& aSelectionEnd,
-                                  ErrorResult& aRv)
+  state->GetSelectionRange(aSelectionStart, aSelectionEnd, aRv);
+}
+
+void
+HTMLInputElement::GetSelectionDirection(nsAString& aDirection, ErrorResult& aRv)
+{
+  if (!SupportsTextSelection()) {
+    aDirection.SetIsVoid(true);
+    return;
+  }
+
+  nsTextEditorState* state = GetEditorState();
+  MOZ_ASSERT(state, "SupportsTextSelection came back true!");
+  state->GetSelectionDirectionString(aDirection, aRv);
+}
+
+void
+HTMLInputElement::SetSelectionDirection(const nsAString& aDirection, ErrorResult& aRv)
 {
   if (!SupportsTextSelection()) {
     aRv.Throw(NS_ERROR_DOM_INVALID_STATE_ERR);
@@ -6931,66 +6255,8 @@
   }
 
   nsTextEditorState* state = GetEditorState();
-  MOZ_ASSERT(state, "SupportsTextSelection() returned true!");
-  state->SetSelectionEnd(aSelectionEnd, aRv);
-}
-
-void
-HTMLInputElement::GetSelectionRange(uint32_t* aSelectionStart,
-                                    uint32_t* aSelectionEnd,
-                                    ErrorResult& aRv)
-{
-  nsTextEditorState* state = GetEditorState();
-  if (!state) {
-    // Not a text control.
-    aRv.Throw(NS_ERROR_UNEXPECTED);
-    return;
-  }
-
->>>>>>> a17af05f
-  state->GetSelectionRange(aSelectionStart, aSelectionEnd, aRv);
-}
-
-void
-HTMLInputElement::GetSelectionDirection(nsAString& aDirection, ErrorResult& aRv)
-{
-  if (!SupportsTextSelection()) {
-    aDirection.SetIsVoid(true);
-    return;
-  }
-
-  nsTextEditorState* state = GetEditorState();
-  MOZ_ASSERT(state, "SupportsTextSelection came back true!");
-  state->GetSelectionDirectionString(aDirection, aRv);
-}
-
-void
-HTMLInputElement::SetSelectionDirection(const nsAString& aDirection, ErrorResult& aRv)
-{
-  if (!SupportsTextSelection()) {
-    aRv.Throw(NS_ERROR_DOM_INVALID_STATE_ERR);
-    return;
-  }
-
-  nsTextEditorState* state = GetEditorState();
   MOZ_ASSERT(state, "SupportsTextSelection came back true!");
   state->SetSelectionDirection(aDirection, aRv);
-<<<<<<< HEAD
-}
-
-NS_IMETHODIMP
-HTMLInputElement::GetPhonetic(nsAString& aPhonetic)
-{
-  aPhonetic.Truncate();
-  nsIFormControlFrame* formControlFrame = GetFormControlFrame(true);
-  nsITextControlFrame* textControlFrame = do_QueryFrame(formControlFrame);
-  if (textControlFrame) {
-    textControlFrame->GetPhonetic(aPhonetic);
-  }
-
-  return NS_OK;
-=======
->>>>>>> a17af05f
 }
 
 #ifdef ACCESSIBILITY
@@ -7033,22 +6299,10 @@
 void
 HTMLInputElement::SetDirectionFromValue(bool aNotify)
 {
-<<<<<<< HEAD
-  if (aAuto) {
-    SetHasDirAuto();
-    if (IsSingleLineTextControl(true)) {
-      nsAutoString value;
-      GetValue(value, CallerType::System);
-      SetDirectionalityFromValue(this, value, aNotify);
-    }
-  } else {
-    ClearHasDirAuto();
-=======
   if (IsSingleLineTextControl(true)) {
     nsAutoString value;
     GetValue(value, CallerType::System);
     SetDirectionalityFromValue(this, value, aNotify);
->>>>>>> a17af05f
   }
 }
 
@@ -7176,23 +6430,10 @@
   if (mType == NS_FORM_INPUT_SUBMIT && value.IsEmpty() &&
       !HasAttr(kNameSpaceID_None, nsGkAtoms::value)) {
     // Get our default value, which is the same as our default label
-<<<<<<< HEAD
-    nsXPIDLString defaultValue;
-    nsContentUtils::GetLocalizedString(nsContentUtils::eFORMS_PROPERTIES,
-                                       "Submit", defaultValue);
-    value = defaultValue;
-  }
-
-  if (IsSingleLineTextControl(true) &&
-      name.EqualsLiteral("isindex") &&
-      aFormSubmission->SupportsIsindexSubmission()) {
-    return aFormSubmission->AddIsindex(value);
-=======
     nsAutoString defaultValue;
     nsContentUtils::GetLocalizedString(nsContentUtils::eFORMS_PROPERTIES,
                                        "Submit", defaultValue);
     value = defaultValue;
->>>>>>> a17af05f
   }
 
   return aFormSubmission->AddNameValuePair(name, value);
@@ -7238,16 +6479,10 @@
         break;
       }
 
-<<<<<<< HEAD
-      inputState = new HTMLInputElementState();
-      nsAutoString value;
-      GetValue(value, CallerType::System);
-=======
       state = GetPrimaryPresState();
       if (!state) {
         return NS_OK;
       }
->>>>>>> a17af05f
 
       RefPtr<HTMLInputElementState> inputState = new HTMLInputElementState();
       nsAutoString value;
@@ -7479,12 +6714,8 @@
   }
 
   if (aState->IsDisabledSet() && !aState->GetDisabled()) {
-<<<<<<< HEAD
-    SetDisabled(false);
-=======
     IgnoredErrorResult ignored;
     SetDisabled(false, ignored);
->>>>>>> a17af05f
   }
 
   return restoredCheckedState;
@@ -7944,131 +7175,35 @@
   nsIConstraintValidation::SetCustomValidity(aError);
 
   UpdateState(true);
-<<<<<<< HEAD
-
-  return NS_OK;
 }
 
 bool
 HTMLInputElement::IsTooLong()
-{
-  if (!mValueChanged ||
-      !mLastValueChangeWasInteractive ||
-      !MinOrMaxLengthApplies() ||
-      !HasAttr(kNameSpaceID_None, nsGkAtoms::maxlength)) {
-    return false;
-  }
-
-  int32_t maxLength = MaxLength();
-
-  // Maxlength of -1 means parsing error.
-  if (maxLength == -1) {
-    return false;
-  }
-
-  return InputTextLength(CallerType::System) > maxLength;
-}
-
-bool
-HTMLInputElement::IsTooShort()
-{
-  if (!mValueChanged ||
-      !mLastValueChangeWasInteractive ||
-      !MinOrMaxLengthApplies() ||
-      !HasAttr(kNameSpaceID_None, nsGkAtoms::minlength)) {
-    return false;
-  }
-
-  int32_t minLength = MinLength();
-
-  // Minlength of -1 means parsing error.
-  if (minLength == -1) {
-    return false;
-  }
-
-  int32_t textLength = InputTextLength(CallerType::System);
-
-  return textLength && textLength < minLength;
-}
-
-bool
-HTMLInputElement::IsValueMissing() const
-{
-  // Should use UpdateValueMissingValidityStateForRadio() for type radio.
-  MOZ_ASSERT(mType != NS_FORM_INPUT_RADIO);
-
-  if (!HasAttr(kNameSpaceID_None, nsGkAtoms::required) ||
-      !DoesRequiredApply()) {
-    return false;
-  }
-
-  if (!IsMutable()) {
-    return false;
-  }
-
-  switch (GetValueMode()) {
-    case VALUE_MODE_VALUE:
-      return IsValueEmpty();
-
-    case VALUE_MODE_FILENAME:
-      return GetFilesOrDirectoriesInternal().IsEmpty();
-
-    case VALUE_MODE_DEFAULT_ON:
-      // This should not be used for type radio.
-      // See the MOZ_ASSERT at the beginning of the method.
-      return !mChecked;
-
-    case VALUE_MODE_DEFAULT:
-    default:
-      return false;
-  }
-=======
->>>>>>> a17af05f
-}
-
-bool
-HTMLInputElement::IsTooLong()
-{
-<<<<<<< HEAD
-  if (mType != NS_FORM_INPUT_EMAIL && mType != NS_FORM_INPUT_URL) {
-    return false;
-  }
-
-  nsAutoString value;
-  GetNonFileValueInternal(value);
-
-  if (value.IsEmpty()) {
-=======
-  if (!mValueChanged ||
-      !mLastValueChangeWasInteractive) {
->>>>>>> a17af05f
-    return false;
-  }
-
-  return mInputType->IsTooLong();
-}
-
-bool
-HTMLInputElement::IsTooShort()
 {
   if (!mValueChanged ||
       !mLastValueChangeWasInteractive) {
     return false;
   }
 
+  return mInputType->IsTooLong();
+}
+
+bool
+HTMLInputElement::IsTooShort()
+{
+  if (!mValueChanged ||
+      !mLastValueChangeWasInteractive) {
+    return false;
+  }
+
   return mInputType->IsTooShort();
 }
 
-<<<<<<< HEAD
-  nsAutoString value;
-  GetNonFileValueInternal(value);
-=======
 bool
 HTMLInputElement::IsValueMissing() const
 {
   // Should use UpdateValueMissingValidityStateForRadio() for type radio.
   MOZ_ASSERT(mType != NS_FORM_INPUT_RADIO);
->>>>>>> a17af05f
 
   return mInputType->IsValueMissing();
 }
@@ -8088,49 +7223,13 @@
 bool
 HTMLInputElement::IsRangeOverflow() const
 {
-<<<<<<< HEAD
-  if (!DoesMinMaxApply()) {
-    return false;
-  }
-
-  Decimal maximum = GetMaximum();
-  if (maximum.isNaN()) {
-    return false;
-  }
-
-  Decimal value = GetValueAsDecimal();
-  if (value.isNaN()) {
-    return false;
-  }
-
-  return value > maximum;
-=======
   return mInputType->IsRangeOverflow();
->>>>>>> a17af05f
 }
 
 bool
 HTMLInputElement::IsRangeUnderflow() const
 {
-<<<<<<< HEAD
-  if (!DoesMinMaxApply()) {
-    return false;
-  }
-
-  Decimal minimum = GetMinimum();
-  if (minimum.isNaN()) {
-    return false;
-  }
-
-  Decimal value = GetValueAsDecimal();
-  if (value.isNaN()) {
-    return false;
-  }
-
-  return value < minimum;
-=======
   return mInputType->IsRangeUnderflow();
->>>>>>> a17af05f
 }
 
 bool
@@ -8142,46 +7241,7 @@
 bool
 HTMLInputElement::HasBadInput() const
 {
-<<<<<<< HEAD
-  if (mType == NS_FORM_INPUT_NUMBER) {
-    nsAutoString value;
-    GetNonFileValueInternal(value);
-    if (!value.IsEmpty()) {
-      // The input can't be bad, otherwise it would have been sanitized to the
-      // empty string.
-      NS_ASSERTION(!GetValueAsDecimal().isNaN(), "Should have sanitized");
-      return false;
-    }
-    nsNumberControlFrame* numberControlFrame =
-      do_QueryFrame(GetPrimaryFrame());
-    if (numberControlFrame &&
-        !numberControlFrame->AnonTextControlIsEmpty()) {
-      // The input the user entered failed to parse as a number.
-      return true;
-    }
-    return false;
-  }
-  if (mType == NS_FORM_INPUT_EMAIL) {
-    // With regards to suffering from bad input the spec says that only the
-    // punycode conversion works, so we don't care whether the email address is
-    // valid or not here. (If the email address is invalid then we will be
-    // suffering from a type mismatch.)
-    nsAutoString value;
-    nsAutoCString unused;
-    uint32_t unused2;
-    GetNonFileValueInternal(value);
-    HTMLSplitOnSpacesTokenizer tokenizer(value, ',');
-    while (tokenizer.hasMoreTokens()) {
-      if (!PunycodeEncodeEmailAddress(tokenizer.nextToken(), unused, &unused2)) {
-        return true;
-      }
-    }
-    return false;
-  }
-  return false;
-=======
   return mInputType->HasBadInput();
->>>>>>> a17af05f
 }
 
 void
@@ -8199,12 +7259,9 @@
 void
 HTMLInputElement::UpdateValueMissingValidityStateForRadio(bool aIgnoreSelf)
 {
-<<<<<<< HEAD
-=======
   MOZ_ASSERT(mType == NS_FORM_INPUT_RADIO,
              "This should be called only for radio input types");
 
->>>>>>> a17af05f
   bool notify = mDoneCreating;
   nsCOMPtr<nsIDOMHTMLInputElement> selection = GetSelectedRadioButton();
 
@@ -8330,335 +7387,7 @@
 HTMLInputElement::GetValidationMessage(nsAString& aValidationMessage,
                                        ValidityStateType aType)
 {
-<<<<<<< HEAD
-  nsresult rv = NS_OK;
-
-  switch (aType)
-  {
-    case VALIDITY_STATE_TOO_LONG:
-    {
-      nsXPIDLString message;
-      int32_t maxLength = MaxLength();
-      int32_t textLength = InputTextLength(CallerType::System);
-      nsAutoString strMaxLength;
-      nsAutoString strTextLength;
-
-      strMaxLength.AppendInt(maxLength);
-      strTextLength.AppendInt(textLength);
-
-      const char16_t* params[] = { strMaxLength.get(), strTextLength.get() };
-      rv = nsContentUtils::FormatLocalizedString(nsContentUtils::eDOM_PROPERTIES,
-                                                 "FormValidationTextTooLong",
-                                                 params, message);
-      aValidationMessage = message;
-      break;
-    }
-    case VALIDITY_STATE_TOO_SHORT:
-    {
-      nsXPIDLString message;
-      int32_t minLength = MinLength();
-      int32_t textLength = InputTextLength(CallerType::System);
-      nsAutoString strMinLength;
-      nsAutoString strTextLength;
-
-      strMinLength.AppendInt(minLength);
-      strTextLength.AppendInt(textLength);
-
-      const char16_t* params[] = { strMinLength.get(), strTextLength.get() };
-      rv = nsContentUtils::FormatLocalizedString(nsContentUtils::eDOM_PROPERTIES,
-                                                 "FormValidationTextTooShort",
-                                                 params, message);
-      aValidationMessage = message;
-      break;
-    }
-    case VALIDITY_STATE_VALUE_MISSING:
-    {
-      nsXPIDLString message;
-      nsAutoCString key;
-      switch (mType)
-      {
-        case NS_FORM_INPUT_FILE:
-          key.AssignLiteral("FormValidationFileMissing");
-          break;
-        case NS_FORM_INPUT_CHECKBOX:
-          key.AssignLiteral("FormValidationCheckboxMissing");
-          break;
-        case NS_FORM_INPUT_RADIO:
-          key.AssignLiteral("FormValidationRadioMissing");
-          break;
-        case NS_FORM_INPUT_NUMBER:
-          key.AssignLiteral("FormValidationBadInputNumber");
-          break;
-        default:
-          key.AssignLiteral("FormValidationValueMissing");
-      }
-      rv = nsContentUtils::GetLocalizedString(nsContentUtils::eDOM_PROPERTIES,
-                                              key.get(), message);
-      aValidationMessage = message;
-      break;
-    }
-    case VALIDITY_STATE_TYPE_MISMATCH:
-    {
-      nsXPIDLString message;
-      nsAutoCString key;
-      if (mType == NS_FORM_INPUT_EMAIL) {
-        key.AssignLiteral("FormValidationInvalidEmail");
-      } else if (mType == NS_FORM_INPUT_URL) {
-        key.AssignLiteral("FormValidationInvalidURL");
-      } else {
-        return NS_ERROR_UNEXPECTED;
-      }
-      rv = nsContentUtils::GetLocalizedString(nsContentUtils::eDOM_PROPERTIES,
-                                              key.get(), message);
-      aValidationMessage = message;
-      break;
-    }
-    case VALIDITY_STATE_PATTERN_MISMATCH:
-    {
-      nsXPIDLString message;
-      nsAutoString title;
-      GetAttr(kNameSpaceID_None, nsGkAtoms::title, title);
-      if (title.IsEmpty()) {
-        rv = nsContentUtils::GetLocalizedString(nsContentUtils::eDOM_PROPERTIES,
-                                                "FormValidationPatternMismatch",
-                                                message);
-      } else {
-        if (title.Length() > nsIConstraintValidation::sContentSpecifiedMaxLengthMessage) {
-          title.Truncate(nsIConstraintValidation::sContentSpecifiedMaxLengthMessage);
-        }
-        const char16_t* params[] = { title.get() };
-        rv = nsContentUtils::FormatLocalizedString(nsContentUtils::eDOM_PROPERTIES,
-                                                   "FormValidationPatternMismatchWithTitle",
-                                                   params, message);
-      }
-      aValidationMessage = message;
-      break;
-    }
-    case VALIDITY_STATE_RANGE_OVERFLOW:
-    {
-      static const char kNumberOverTemplate[] = "FormValidationNumberRangeOverflow";
-      static const char kDateOverTemplate[] = "FormValidationDateRangeOverflow";
-      static const char kTimeOverTemplate[] = "FormValidationTimeRangeOverflow";
-
-      const char* msgTemplate;
-      nsXPIDLString message;
-
-      nsAutoString maxStr;
-      if (mType == NS_FORM_INPUT_NUMBER ||
-          mType == NS_FORM_INPUT_RANGE) {
-        msgTemplate = kNumberOverTemplate;
-
-        //We want to show the value as parsed when it's a number
-        Decimal maximum = GetMaximum();
-        MOZ_ASSERT(!maximum.isNaN());
-
-        char buf[32];
-        DebugOnly<bool> ok = maximum.toString(buf, ArrayLength(buf));
-        maxStr.AssignASCII(buf);
-        MOZ_ASSERT(ok, "buf not big enough");
-      } else if (IsDateTimeInputType(mType)) {
-        msgTemplate = mType == NS_FORM_INPUT_TIME ? kTimeOverTemplate : kDateOverTemplate;
-        GetAttr(kNameSpaceID_None, nsGkAtoms::max, maxStr);
-      } else {
-        msgTemplate = kNumberOverTemplate;
-        NS_NOTREACHED("Unexpected input type");
-      }
-
-      const char16_t* params[] = { maxStr.get() };
-      rv = nsContentUtils::FormatLocalizedString(nsContentUtils::eDOM_PROPERTIES,
-                                                 msgTemplate,
-                                                 params, message);
-      aValidationMessage = message;
-      break;
-    }
-    case VALIDITY_STATE_RANGE_UNDERFLOW:
-    {
-      static const char kNumberUnderTemplate[] = "FormValidationNumberRangeUnderflow";
-      static const char kDateUnderTemplate[] = "FormValidationDateRangeUnderflow";
-      static const char kTimeUnderTemplate[] = "FormValidationTimeRangeUnderflow";
-
-      const char* msgTemplate;
-      nsXPIDLString message;
-
-      nsAutoString minStr;
-      if (mType == NS_FORM_INPUT_NUMBER ||
-          mType == NS_FORM_INPUT_RANGE) {
-        msgTemplate = kNumberUnderTemplate;
-
-        Decimal minimum = GetMinimum();
-        MOZ_ASSERT(!minimum.isNaN());
-
-        char buf[32];
-        DebugOnly<bool> ok = minimum.toString(buf, ArrayLength(buf));
-        minStr.AssignASCII(buf);
-        MOZ_ASSERT(ok, "buf not big enough");
-      } else if (IsDateTimeInputType(mType)) {
-        msgTemplate = mType == NS_FORM_INPUT_TIME ? kTimeUnderTemplate : kDateUnderTemplate;
-        GetAttr(kNameSpaceID_None, nsGkAtoms::min, minStr);
-      } else {
-        msgTemplate = kNumberUnderTemplate;
-        NS_NOTREACHED("Unexpected input type");
-      }
-
-      const char16_t* params[] = { minStr.get() };
-      rv = nsContentUtils::FormatLocalizedString(nsContentUtils::eDOM_PROPERTIES,
-                                                 msgTemplate,
-                                                 params, message);
-      aValidationMessage = message;
-      break;
-    }
-    case VALIDITY_STATE_STEP_MISMATCH:
-    {
-      nsXPIDLString message;
-
-      Decimal value = GetValueAsDecimal();
-      MOZ_ASSERT(!value.isNaN());
-
-      Decimal step = GetStep();
-      MOZ_ASSERT(step != kStepAny && step > Decimal(0));
-
-      Decimal stepBase = GetStepBase();
-
-      Decimal valueLow = value - NS_floorModulo(value - stepBase, step);
-      Decimal valueHigh = value + step - NS_floorModulo(value - stepBase, step);
-
-      Decimal maximum = GetMaximum();
-
-      if (maximum.isNaN() || valueHigh <= maximum) {
-        nsAutoString valueLowStr, valueHighStr;
-        ConvertNumberToString(valueLow, valueLowStr);
-        ConvertNumberToString(valueHigh, valueHighStr);
-
-        if (valueLowStr.Equals(valueHighStr)) {
-          const char16_t* params[] = { valueLowStr.get() };
-          rv = nsContentUtils::FormatLocalizedString(nsContentUtils::eDOM_PROPERTIES,
-                                                     "FormValidationStepMismatchOneValue",
-                                                     params, message);
-        } else {
-          const char16_t* params[] = { valueLowStr.get(), valueHighStr.get() };
-          rv = nsContentUtils::FormatLocalizedString(nsContentUtils::eDOM_PROPERTIES,
-                                                     "FormValidationStepMismatch",
-                                                     params, message);
-        }
-      } else {
-        nsAutoString valueLowStr;
-        ConvertNumberToString(valueLow, valueLowStr);
-
-        const char16_t* params[] = { valueLowStr.get() };
-        rv = nsContentUtils::FormatLocalizedString(nsContentUtils::eDOM_PROPERTIES,
-                                                   "FormValidationStepMismatchOneValue",
-                                                   params, message);
-      }
-
-      aValidationMessage = message;
-      break;
-    }
-    case VALIDITY_STATE_BAD_INPUT:
-    {
-      nsXPIDLString message;
-      nsAutoCString key;
-      if (mType == NS_FORM_INPUT_NUMBER) {
-        key.AssignLiteral("FormValidationBadInputNumber");
-      } else if (mType == NS_FORM_INPUT_EMAIL) {
-        key.AssignLiteral("FormValidationInvalidEmail");
-      } else {
-        return NS_ERROR_UNEXPECTED;
-      }
-      rv = nsContentUtils::GetLocalizedString(nsContentUtils::eDOM_PROPERTIES,
-                                              key.get(), message);
-      aValidationMessage = message;
-      break;
-    }
-    default:
-      rv = nsIConstraintValidation::GetValidationMessage(aValidationMessage, aType);
-  }
-
-  return rv;
-}
-
-//static
-bool
-HTMLInputElement::IsValidEmailAddressList(const nsAString& aValue)
-{
-  HTMLSplitOnSpacesTokenizer tokenizer(aValue, ',');
-
-  while (tokenizer.hasMoreTokens()) {
-    if (!IsValidEmailAddress(tokenizer.nextToken())) {
-      return false;
-    }
-  }
-
-  return !tokenizer.separatorAfterCurrentToken();
-}
-
-//static
-bool
-HTMLInputElement::IsValidEmailAddress(const nsAString& aValue)
-{
-  // Email addresses can't be empty and can't end with a '.' or '-'.
-  if (aValue.IsEmpty() || aValue.Last() == '.' || aValue.Last() == '-') {
-    return false;
-  }
-
-  uint32_t atPos;
-  nsAutoCString value;
-  if (!PunycodeEncodeEmailAddress(aValue, value, &atPos) ||
-      atPos == (uint32_t)kNotFound || atPos == 0 || atPos == value.Length() - 1) {
-    // Could not encode, or "@" was not found, or it was at the start or end
-    // of the input - in all cases, not a valid email address.
-    return false;
-  }
-
-  uint32_t length = value.Length();
-  uint32_t i = 0;
-
-  // Parsing the username.
-  for (; i < atPos; ++i) {
-    char16_t c = value[i];
-
-    // The username characters have to be in this list to be valid.
-    if (!(nsCRT::IsAsciiAlpha(c) || nsCRT::IsAsciiDigit(c) ||
-          c == '.' || c == '!' || c == '#' || c == '$' || c == '%' ||
-          c == '&' || c == '\''|| c == '*' || c == '+' || c == '-' ||
-          c == '/' || c == '=' || c == '?' || c == '^' || c == '_' ||
-          c == '`' || c == '{' || c == '|' || c == '}' || c == '~' )) {
-      return false;
-    }
-  }
-
-  // Skip the '@'.
-  ++i;
-
-  // The domain name can't begin with a dot or a dash.
-  if (value[i] == '.' || value[i] == '-') {
-    return false;
-  }
-
-  // Parsing the domain name.
-  for (; i < length; ++i) {
-    char16_t c = value[i];
-
-    if (c == '.') {
-      // A dot can't follow a dot or a dash.
-      if (value[i-1] == '.' || value[i-1] == '-') {
-        return false;
-      }
-    } else if (c == '-'){
-      // A dash can't follow a dot.
-      if (value[i-1] == '.') {
-        return false;
-      }
-    } else if (!(nsCRT::IsAsciiAlpha(c) || nsCRT::IsAsciiDigit(c) ||
-                 c == '-')) {
-      // The domain characters have to be in this list to be valid.
-      return false;
-    }
-  }
-
-  return true;
-=======
   return mInputType->GetValidationMessage(aValidationMessage, aType);
->>>>>>> a17af05f
 }
 
 NS_IMETHODIMP_(bool)
