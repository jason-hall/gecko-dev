--- conflicted
+++ resolved
@@ -11,12 +11,9 @@
 #include "nsIStyleRule.h"
 
 namespace mozilla {
-<<<<<<< HEAD
-=======
 
 class TextEditor;
 
->>>>>>> a17af05f
 namespace dom {
 
 class OnBeforeUnloadEventHandlerNonNull;
@@ -144,16 +141,6 @@
                                 const nsAttrValue* aOldValue,
                                 bool aNotify) override;
 
-
-  virtual nsresult BindToTree(nsIDocument* aDocument, nsIContent* aParent,
-                              nsIContent* aBindingParent,
-                              bool aCompileEventHandlers) override;
-  /**
-   * Called when an attribute has just been changed
-   */
-  virtual nsresult AfterSetAttr(int32_t aNameSpaceID, nsIAtom* aName,
-                                const nsAttrValue* aValue, bool aNotify) override;
-
 protected:
   virtual ~HTMLBodyElement();
 
