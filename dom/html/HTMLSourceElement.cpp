--- conflicted
+++ resolved
@@ -14,10 +14,6 @@
 
 #include "nsGkAtoms.h"
 
-<<<<<<< HEAD
-#include "nsMediaList.h"
-=======
->>>>>>> a17af05f
 #include "nsCSSParser.h"
 #include "nsHostObjectProtocolHandler.h"
 
@@ -79,17 +75,9 @@
   nsIPresShell* presShell = aDocument->GetShell();
   nsPresContext* pctx = presShell ? presShell->GetPresContext() : nullptr;
 
-<<<<<<< HEAD
-  nsCSSParser cssParser;
-  RefPtr<nsMediaList> mediaList = new nsMediaList();
-  cssParser.ParseMediaList(aMedia, nullptr, 0, mediaList);
-
-  return pctx && mediaList->Matches(pctx, nullptr);
-=======
   RefPtr<MediaList> mediaList =
     MediaList::Create(aDocument->GetStyleBackendType(), aMedia);
   return pctx && mediaList->Matches(pctx);
->>>>>>> a17af05f
 }
 
 void
@@ -102,12 +90,7 @@
   }
 
   nsCSSParser cssParser;
-<<<<<<< HEAD
-  mMediaList = new nsMediaList();
-  cssParser.ParseMediaList(mediaStr, nullptr, 0, mMediaList);
-=======
   mMediaList = MediaList::Create(OwnerDoc()->GetStyleBackendType(), mediaStr);
->>>>>>> a17af05f
 }
 
 nsresult
