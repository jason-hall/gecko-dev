--- conflicted
+++ resolved
@@ -599,15 +599,9 @@
     mDocumentURI->GetSpec(src);
     NS_ConvertUTF8toUTF16 srcString(src);
     const char16_t* formatString[] = { srcString.get() };
-<<<<<<< HEAD
-    nsXPIDLString errorMsg;
-    mStringBundle->FormatStringFromName(u"InvalidImage", formatString, 1,
-                                        getter_Copies(errorMsg));
-=======
     nsAutoString errorMsg;
     mStringBundle->FormatStringFromName("InvalidImage", formatString, 1,
                                         errorMsg);
->>>>>>> a17af05f
 
     mImageContent->SetAttr(kNameSpaceID_None, nsGkAtoms::alt, errorMsg, false);
   }
@@ -659,13 +653,9 @@
     return;
   }
 
-<<<<<<< HEAD
-  nsIFrame* contentFrame = mImageContent->GetPrimaryFrame(FlushType::Frames);
-=======
   // Need strong ref, because GetPrimaryFrame can run script.
   nsCOMPtr<Element> imageContent = mImageContent;
   nsIFrame* contentFrame = imageContent->GetPrimaryFrame(FlushType::Frames);
->>>>>>> a17af05f
   if (!contentFrame) {
     return;
   }
