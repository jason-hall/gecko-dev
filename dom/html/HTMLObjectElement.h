/* -*- Mode: C++; tab-width: 8; indent-tabs-mode: nil; c-basic-offset: 2 -*- */
/* vim: set ts=8 sts=2 et sw=2 tw=80: */
/* This Source Code Form is subject to the terms of the Mozilla Public
 * License, v. 2.0. If a copy of the MPL was not distributed with this
 * file, You can obtain one at http://mozilla.org/MPL/2.0/. */

#ifndef mozilla_dom_HTMLObjectElement_h
#define mozilla_dom_HTMLObjectElement_h

#include "mozilla/Attributes.h"
#include "nsGenericHTMLElement.h"
#include "nsObjectLoadingContent.h"
#include "nsIDOMHTMLObjectElement.h"
#include "nsIConstraintValidation.h"

namespace mozilla {
namespace dom {

class HTMLFormSubmission;

class HTMLObjectElement final : public nsGenericHTMLFormElement
                              , public nsObjectLoadingContent
                              , public nsIDOMHTMLObjectElement
                              , public nsIConstraintValidation
{
public:
  explicit HTMLObjectElement(already_AddRefed<mozilla::dom::NodeInfo>& aNodeInfo,
                             FromParser aFromParser = NOT_FROM_PARSER);

  // nsISupports
  NS_DECL_ISUPPORTS_INHERITED

  NS_IMPL_FROMCONTENT_HTML_WITH_TAG(HTMLObjectElement, object)
  virtual int32_t TabIndexDefault() override;

#ifdef XP_MACOSX
  // nsIDOMEventTarget
  NS_IMETHOD PostHandleEvent(EventChainPostVisitor& aVisitor) override;
  // Helper methods
  static void OnFocusBlurPlugin(Element* aElement, bool aFocus);
  static void HandleFocusBlurPlugin(Element* aElement, WidgetEvent* aEvent);
  static void HandlePluginCrashed(Element* aElement);
  static void HandlePluginInstantiated(Element* aElement);
  // Weak pointer. Null if last action was blur.
  static Element* sLastFocused;
#endif

  // Element
  virtual bool IsInteractiveHTMLContent(bool aIgnoreTabindex) const override;

  // EventTarget
  virtual void AsyncEventRunning(AsyncEventDispatcher* aEvent) override;

  // nsIDOMHTMLObjectElement
  NS_DECL_NSIDOMHTMLOBJECTELEMENT

  virtual nsresult BindToTree(nsIDocument *aDocument, nsIContent *aParent,
                              nsIContent *aBindingParent,
                              bool aCompileEventHandlers) override;
  virtual void UnbindFromTree(bool aDeep = true,
                              bool aNullParent = true) override;

  virtual bool IsHTMLFocusable(bool aWithMouse, bool *aIsFocusable, int32_t *aTabIndex) override;
  virtual IMEState GetDesiredIMEState() override;

  // Overriden nsIFormControl methods
  NS_IMETHOD Reset() override;
  NS_IMETHOD SubmitNamesValues(HTMLFormSubmission *aFormSubmission) override;

  virtual bool IsDisabled() const override { return false; }

  virtual void DoneAddingChildren(bool aHaveNotified) override;
  virtual bool IsDoneAddingChildren() override;

  virtual bool ParseAttribute(int32_t aNamespaceID,
                                nsIAtom *aAttribute,
                                const nsAString &aValue,
                                nsAttrValue &aResult) override;
  virtual nsMapRuleToAttributesFunc GetAttributeMappingFunction() const override;
  NS_IMETHOD_(bool) IsAttributeMapped(const nsIAtom *aAttribute) const override;
  virtual EventStates IntrinsicState() const override;
  virtual void DestroyContent() override;

  // nsObjectLoadingContent
  virtual uint32_t GetCapabilities() const override;

  virtual nsresult Clone(mozilla::dom::NodeInfo *aNodeInfo, nsINode **aResult,
                         bool aPreallocateChildren) const override;

  nsresult CopyInnerTo(Element* aDest, bool aPreallocateChildren);

  void StartObjectLoad() { StartObjectLoad(true, false); }

  NS_DECL_CYCLE_COLLECTION_CLASS_INHERITED(HTMLObjectElement,
                                           nsGenericHTMLFormElement)

  // Web IDL binding methods
  // XPCOM GetData is ok; note that it's a URI attribute with a weird base URI
  void SetData(const nsAString& aValue, ErrorResult& aRv)
  {
    SetHTMLAttr(nsGkAtoms::data, aValue, aRv);
  }
  void GetType(DOMString& aValue)
  {
    GetHTMLAttr(nsGkAtoms::type, aValue);
  }
  void SetType(const nsAString& aValue, ErrorResult& aRv)
  {
    SetHTMLAttr(nsGkAtoms::type, aValue, aRv);
  }
  bool TypeMustMatch()
  {
    return GetBoolAttr(nsGkAtoms::typemustmatch);
  }
  void SetTypeMustMatch(bool aValue, ErrorResult& aRv)
  {
    SetHTMLBoolAttr(nsGkAtoms::typemustmatch, aValue, aRv);
  }
  void GetName(DOMString& aValue)
  {
    GetHTMLAttr(nsGkAtoms::name, aValue);
  }
  void SetName(const nsAString& aValue, ErrorResult& aRv)
  {
    SetHTMLAttr(nsGkAtoms::name, aValue, aRv);
  }
  void GetUseMap(DOMString& aValue)
  {
    GetHTMLAttr(nsGkAtoms::usemap, aValue);
  }
  void SetUseMap(const nsAString& aValue, ErrorResult& aRv)
  {
    SetHTMLAttr(nsGkAtoms::usemap, aValue, aRv);
  }
  using nsGenericHTMLFormElement::GetForm;
  void GetWidth(DOMString& aValue)
  {
    GetHTMLAttr(nsGkAtoms::width, aValue);
  }
  void SetWidth(const nsAString& aValue, ErrorResult& aRv)
  {
    SetHTMLAttr(nsGkAtoms::width, aValue, aRv);
  }
  void GetHeight(DOMString& aValue)
  {
    GetHTMLAttr(nsGkAtoms::height, aValue);
  }
  void SetHeight(const nsAString& aValue, ErrorResult& aRv)
  {
    SetHTMLAttr(nsGkAtoms::height, aValue, aRv);
  }
  using nsObjectLoadingContent::GetContentDocument;

  nsPIDOMWindowOuter*
  GetContentWindow(nsIPrincipal& aSubjectPrincipal);

  using nsIConstraintValidation::GetValidationMessage;
  using nsIConstraintValidation::SetCustomValidity;
  void GetAlign(DOMString& aValue)
  {
    GetHTMLAttr(nsGkAtoms::align, aValue);
  }
  void SetAlign(const nsAString& aValue, ErrorResult& aRv)
  {
    SetHTMLAttr(nsGkAtoms::align, aValue, aRv);
  }
  void GetArchive(DOMString& aValue)
  {
    GetHTMLAttr(nsGkAtoms::archive, aValue);
  }
  void SetArchive(const nsAString& aValue, ErrorResult& aRv)
  {
    SetHTMLAttr(nsGkAtoms::archive, aValue, aRv);
  }
  // XPCOM GetCode is ok
  void SetCode(const nsAString& aValue, ErrorResult& aRv)
  {
    SetHTMLAttr(nsGkAtoms::code, aValue, aRv);
  }
  bool Declare()
  {
    return GetBoolAttr(nsGkAtoms::declare);
  }
  void SetDeclare(bool aValue, ErrorResult& aRv)
  {
    SetHTMLBoolAttr(nsGkAtoms::declare, aValue, aRv);
  }
  uint32_t Hspace()
  {
    return GetUnsignedIntAttr(nsGkAtoms::hspace, 0);
  }
  void SetHspace(uint32_t aValue, ErrorResult& aRv)
  {
    SetUnsignedIntAttr(nsGkAtoms::hspace, aValue, 0, aRv);
  }
  void GetStandby(DOMString& aValue)
  {
    GetHTMLAttr(nsGkAtoms::standby, aValue);
  }
  void SetStandby(const nsAString& aValue, ErrorResult& aRv)
  {
    SetHTMLAttr(nsGkAtoms::standby, aValue, aRv);
  }
  uint32_t Vspace()
  {
    return GetUnsignedIntAttr(nsGkAtoms::vspace, 0);
  }
  void SetVspace(uint32_t aValue, ErrorResult& aRv)
  {
    SetUnsignedIntAttr(nsGkAtoms::vspace, aValue, 0, aRv);
  }
  // XPCOM GetCodebase is ok; note that it's a URI attribute
  void SetCodeBase(const nsAString& aValue, ErrorResult& aRv)
  {
    SetHTMLAttr(nsGkAtoms::codebase, aValue, aRv);
  }
  void GetCodeType(DOMString& aValue)
  {
    GetHTMLAttr(nsGkAtoms::codetype, aValue);
  }
  void SetCodeType(const nsAString& aValue, ErrorResult& aRv)
  {
    SetHTMLAttr(nsGkAtoms::codetype, aValue, aRv);
  }
  void GetBorder(DOMString& aValue)
  {
    GetHTMLAttr(nsGkAtoms::border, aValue);
  }
  void SetBorder(const nsAString& aValue, ErrorResult& aRv)
  {
    SetHTMLAttr(nsGkAtoms::border, aValue, aRv);
  }

  nsIDocument*
  GetSVGDocument(nsIPrincipal& aSubjectPrincipal)
  {
    return GetContentDocument(aSubjectPrincipal);
  }

  /**
   * Calls LoadObject with the correct arguments to start the plugin load.
   */
  void StartObjectLoad(bool aNotify, bool aForceLoad);

protected:
  // Override for nsImageLoadingContent.
  nsIContent* AsContent() override { return this; }

<<<<<<< HEAD
=======
  virtual nsresult AfterSetAttr(int32_t aNamespaceID, nsIAtom* aName,
                                const nsAttrValue* aValue,
                                const nsAttrValue* aOldValue,
                                bool aNotify) override;
  virtual nsresult OnAttrSetButNotChanged(int32_t aNamespaceID, nsIAtom* aName,
                                          const nsAttrValueOrString& aValue,
                                          bool aNotify) override;

>>>>>>> a17af05f
private:
  /**
   * Returns if the element is currently focusable regardless of it's tabindex
   * value. This is used to know the default tabindex value.
   */
  bool IsFocusableForTabIndex();

  nsContentPolicyType GetContentPolicyType() const override
  {
    return nsIContentPolicy::TYPE_INTERNAL_OBJECT;
  }

  virtual ~HTMLObjectElement();

  virtual JSObject* WrapNode(JSContext *aCx, JS::Handle<JSObject*> aGivenProto) override;

  static void MapAttributesIntoRule(const nsMappedAttributes* aAttributes,
                                    GenericSpecifiedValues* aGenericData);
<<<<<<< HEAD
=======

  /**
   * This function is called by AfterSetAttr and OnAttrSetButNotChanged.
   * This function will be called by AfterSetAttr whether the attribute is being
   * set or unset.
   *
   * @param aNamespaceID the namespace of the attr being set
   * @param aName the localname of the attribute being set
   * @param aNotify Whether we plan to notify document observers.
   */
  nsresult AfterMaybeChangeAttr(int32_t aNamespaceID, nsIAtom* aName,
                                bool aNotify);
>>>>>>> a17af05f

  bool mIsDoneAddingChildren;
};

} // namespace dom
} // namespace mozilla

#endif // mozilla_dom_HTMLObjectElement_h<|MERGE_RESOLUTION|>--- conflicted
+++ resolved
@@ -246,8 +246,6 @@
   // Override for nsImageLoadingContent.
   nsIContent* AsContent() override { return this; }
 
-<<<<<<< HEAD
-=======
   virtual nsresult AfterSetAttr(int32_t aNamespaceID, nsIAtom* aName,
                                 const nsAttrValue* aValue,
                                 const nsAttrValue* aOldValue,
@@ -256,7 +254,6 @@
                                           const nsAttrValueOrString& aValue,
                                           bool aNotify) override;
 
->>>>>>> a17af05f
 private:
   /**
    * Returns if the element is currently focusable regardless of it's tabindex
@@ -275,8 +272,6 @@
 
   static void MapAttributesIntoRule(const nsMappedAttributes* aAttributes,
                                     GenericSpecifiedValues* aGenericData);
-<<<<<<< HEAD
-=======
 
   /**
    * This function is called by AfterSetAttr and OnAttrSetButNotChanged.
@@ -289,7 +284,6 @@
    */
   nsresult AfterMaybeChangeAttr(int32_t aNamespaceID, nsIAtom* aName,
                                 bool aNotify);
->>>>>>> a17af05f
 
   bool mIsDoneAddingChildren;
 };
