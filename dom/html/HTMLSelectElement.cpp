/* -*- Mode: C++; tab-width: 8; indent-tabs-mode: nil; c-basic-offset: 2 -*- */
/* vim: set ts=8 sts=2 et sw=2 tw=80: */
/* This Source Code Form is subject to the terms of the Mozilla Public
 * License, v. 2.0. If a copy of the MPL was not distributed with this
 * file, You can obtain one at http://mozilla.org/MPL/2.0/. */

#include "mozilla/dom/HTMLSelectElement.h"

#include "mozAutoDocUpdate.h"
#include "mozilla/Attributes.h"
#include "mozilla/BasicEvents.h"
#include "mozilla/EventDispatcher.h"
#include "mozilla/EventStates.h"
#include "mozilla/dom/Element.h"
#include "mozilla/dom/HTMLFormSubmission.h"
#include "mozilla/dom/HTMLOptGroupElement.h"
#include "mozilla/dom/HTMLOptionElement.h"
#include "mozilla/dom/HTMLSelectElementBinding.h"
#include "mozilla/dom/UnionTypes.h"
#include "mozilla/GenericSpecifiedValuesInlines.h"
#include "nsContentCreatorFunctions.h"
#include "nsContentList.h"
#include "nsError.h"
#include "nsGkAtoms.h"
#include "nsIComboboxControlFrame.h"
#include "nsIDocument.h"
#include "nsIFormControlFrame.h"
#include "nsIForm.h"
#include "nsIFormProcessor.h"
#include "nsIFrame.h"
#include "nsIListControlFrame.h"
#include "nsISelectControlFrame.h"
#include "nsLayoutUtils.h"
#include "nsMappedAttributes.h"
#include "nsPresState.h"
#include "nsServiceManagerUtils.h"
#include "nsStyleConsts.h"
#include "nsTextNode.h"

NS_IMPL_NS_NEW_HTML_ELEMENT_CHECK_PARSER(Select)

namespace mozilla {
namespace dom {

NS_IMPL_ISUPPORTS(SelectState, SelectState)

//----------------------------------------------------------------------
//
// SafeOptionListMutation
//

SafeOptionListMutation::SafeOptionListMutation(nsIContent* aSelect,
                                               nsIContent* aParent,
                                               nsIContent* aKid,
                                               uint32_t aIndex,
                                               bool aNotify)
  : mSelect(HTMLSelectElement::FromContentOrNull(aSelect))
  , mTopLevelMutation(false)
  , mNeedsRebuild(false)
  , mNotify(aNotify)
  , mInitialSelectedIndex(-1)
{
  if (mSelect) {
    mInitialSelectedIndex = mSelect->SelectedIndex();
    mTopLevelMutation = !mSelect->mMutating;
    if (mTopLevelMutation) {
      mSelect->mMutating = true;
    } else {
      // This is very unfortunate, but to handle mutation events properly,
      // option list must be up-to-date before inserting or removing options.
      // Fortunately this is called only if mutation event listener
      // adds or removes options.
      mSelect->RebuildOptionsArray(mNotify);
    }
    nsresult rv;
    if (aKid) {
      rv = mSelect->WillAddOptions(aKid, aParent, aIndex, mNotify);
    } else {
      rv = mSelect->WillRemoveOptions(aParent, aIndex, mNotify);
    }
    mNeedsRebuild = NS_FAILED(rv);
  }
}

SafeOptionListMutation::~SafeOptionListMutation()
{
  if (mSelect) {
    if (mNeedsRebuild || (mTopLevelMutation && mGuard.Mutated(1))) {
      mSelect->RebuildOptionsArray(true);
    }
    if (mTopLevelMutation) {
      mSelect->mMutating = false;
    }
    if (mSelect->SelectedIndex() != mInitialSelectedIndex) {
      // We must have triggered the SelectSomething() codepath, which can cause
      // our validity to change.  Unfortunately, our attempt to update validity
      // in that case may not have worked correctly, because we actually call it
      // before we have inserted the new <option>s into the DOM!  Go ahead and
      // update validity here as needed, because by now we know our <option>s
      // are where they should be.
      mSelect->UpdateValueMissingValidityState();
      mSelect->UpdateState(mNotify);
    }
#ifdef DEBUG
    mSelect->VerifyOptionsArray();
#endif
  }
}

//----------------------------------------------------------------------
//
// HTMLSelectElement
//

// construction, destruction


HTMLSelectElement::HTMLSelectElement(already_AddRefed<mozilla::dom::NodeInfo>& aNodeInfo,
                                     FromParser aFromParser)
  : nsGenericHTMLFormElementWithState(aNodeInfo, NS_FORM_SELECT),
    mOptions(new HTMLOptionsCollection(this)),
    mAutocompleteAttrState(nsContentUtils::eAutocompleteAttrState_Unknown),
    mAutocompleteInfoState(nsContentUtils::eAutocompleteAttrState_Unknown),
    mIsDoneAddingChildren(!aFromParser),
    mDisabledChanged(false),
    mMutating(false),
    mInhibitStateRestoration(!!(aFromParser & FROM_PARSER_FRAGMENT)),
    mSelectionHasChanged(false),
    mDefaultSelectionSet(false),
    mCanShowInvalidUI(true),
    mCanShowValidUI(true),
    mNonOptionChildren(0),
    mOptGroupCount(0),
    mSelectedIndex(-1)
{
  SetHasWeirdParserInsertionMode();

  // DoneAddingChildren() will be called later if it's from the parser,
  // otherwise it is

  // Set up our default state: enabled, optional, and valid.
  AddStatesSilently(NS_EVENT_STATE_ENABLED |
                    NS_EVENT_STATE_OPTIONAL |
                    NS_EVENT_STATE_VALID);
}

HTMLSelectElement::~HTMLSelectElement()
{
  mOptions->DropReference();
}

// ISupports

NS_IMPL_CYCLE_COLLECTION_CLASS(HTMLSelectElement)

NS_IMPL_CYCLE_COLLECTION_TRAVERSE_BEGIN_INHERITED(HTMLSelectElement,
                                                  nsGenericHTMLFormElementWithState)
  NS_IMPL_CYCLE_COLLECTION_TRAVERSE(mValidity)
  NS_IMPL_CYCLE_COLLECTION_TRAVERSE(mOptions)
  NS_IMPL_CYCLE_COLLECTION_TRAVERSE(mSelectedOptions)
NS_IMPL_CYCLE_COLLECTION_TRAVERSE_END
NS_IMPL_CYCLE_COLLECTION_UNLINK_BEGIN_INHERITED(HTMLSelectElement,
                                                nsGenericHTMLFormElementWithState)
  NS_IMPL_CYCLE_COLLECTION_UNLINK(mValidity)
  NS_IMPL_CYCLE_COLLECTION_UNLINK(mSelectedOptions)
NS_IMPL_CYCLE_COLLECTION_UNLINK_END

NS_IMPL_ADDREF_INHERITED(HTMLSelectElement, Element)
NS_IMPL_RELEASE_INHERITED(HTMLSelectElement, Element)

// QueryInterface implementation for HTMLSelectElement
NS_INTERFACE_TABLE_HEAD_CYCLE_COLLECTION_INHERITED(HTMLSelectElement)
  NS_INTERFACE_TABLE_INHERITED(HTMLSelectElement,
                               nsIDOMHTMLSelectElement,
                               nsIConstraintValidation)
NS_INTERFACE_TABLE_TAIL_INHERITING(nsGenericHTMLFormElementWithState)


// nsIDOMHTMLSelectElement


NS_IMPL_ELEMENT_CLONE(HTMLSelectElement)

void
HTMLSelectElement::SetCustomValidity(const nsAString& aError)
{
  nsIConstraintValidation::SetCustomValidity(aError);

  UpdateState(true);
}

void
HTMLSelectElement::GetAutocomplete(DOMString& aValue)
{
  const nsAttrValue* attributeVal = GetParsedAttr(nsGkAtoms::autocomplete);

  mAutocompleteAttrState =
    nsContentUtils::SerializeAutocompleteAttribute(attributeVal, aValue,
                                                   mAutocompleteAttrState);
}

void
HTMLSelectElement::GetAutocompleteInfo(AutocompleteInfo& aInfo)
{
  const nsAttrValue* attributeVal = GetParsedAttr(nsGkAtoms::autocomplete);
<<<<<<< HEAD
  mAutocompleteAttrState =
    nsContentUtils::SerializeAutocompleteAttribute(attributeVal, aInfo,
                                                   mAutocompleteAttrState);
=======
  mAutocompleteInfoState =
    nsContentUtils::SerializeAutocompleteAttribute(attributeVal, aInfo,
                                                   mAutocompleteInfoState,
                                                   true);
>>>>>>> a17af05f
}

NS_IMETHODIMP
HTMLSelectElement::GetForm(nsIDOMHTMLFormElement** aForm)
{
  return nsGenericHTMLFormElementWithState::GetForm(aForm);
}

nsresult
HTMLSelectElement::InsertChildAt(nsIContent* aKid,
                                 uint32_t aIndex,
                                 bool aNotify)
{
  SafeOptionListMutation safeMutation(this, this, aKid, aIndex, aNotify);
  nsresult rv = nsGenericHTMLFormElementWithState::InsertChildAt(aKid, aIndex,
                                                                 aNotify);
  if (NS_FAILED(rv)) {
    safeMutation.MutationFailed();
  }
  return rv;
}

void
HTMLSelectElement::RemoveChildAt(uint32_t aIndex, bool aNotify)
{
  SafeOptionListMutation safeMutation(this, this, nullptr, aIndex, aNotify);
  nsGenericHTMLFormElementWithState::RemoveChildAt(aIndex, aNotify);
}



void
HTMLSelectElement::InsertOptionsIntoList(nsIContent* aOptions,
                                         int32_t aListIndex,
                                         int32_t aDepth,
                                         bool aNotify)
{
  MOZ_ASSERT(aDepth == 0 || aDepth == 1);
  int32_t insertIndex = aListIndex;

  HTMLOptionElement* optElement = HTMLOptionElement::FromContent(aOptions);
  if (optElement) {
    mOptions->InsertOptionAt(optElement, insertIndex);
    insertIndex++;
  } else if (aDepth == 0) {
    // If it's at the top level, then we just found out there are non-options
    // at the top level, which will throw off the insert count
    mNonOptionChildren++;

    // Deal with optgroups
    if (aOptions->IsHTMLElement(nsGkAtoms::optgroup)) {
      mOptGroupCount++;

      for (nsIContent* child = aOptions->GetFirstChild();
           child;
           child = child->GetNextSibling()) {
        optElement = HTMLOptionElement::FromContent(child);
        if (optElement) {
          mOptions->InsertOptionAt(optElement, insertIndex);
          insertIndex++;
        }
      }
    }
  } // else ignore even if optgroup; we want to ignore nested optgroups.

  // Deal with the selected list
  if (insertIndex - aListIndex) {
    // Fix the currently selected index
    if (aListIndex <= mSelectedIndex) {
      mSelectedIndex += (insertIndex - aListIndex);
      SetSelectionChanged(true, aNotify);
    }

    // Get the frame stuff for notification. No need to flush here
    // since if there's no frame for the select yet the select will
    // get into the right state once it's created.
    nsISelectControlFrame* selectFrame = nullptr;
    AutoWeakFrame weakSelectFrame;
    bool didGetFrame = false;

    // Actually select the options if the added options warrant it
    for (int32_t i = aListIndex; i < insertIndex; i++) {
      // Notify the frame that the option is added
      if (!didGetFrame || (selectFrame && !weakSelectFrame.IsAlive())) {
        selectFrame = GetSelectFrame();
        weakSelectFrame = do_QueryFrame(selectFrame);
        didGetFrame = true;
      }

      if (selectFrame) {
        selectFrame->AddOption(i);
      }

      RefPtr<HTMLOptionElement> option = Item(i);
      if (option && option->Selected()) {
        // Clear all other options
        if (!HasAttr(kNameSpaceID_None, nsGkAtoms::multiple)) {
          uint32_t mask = IS_SELECTED | CLEAR_ALL | SET_DISABLED | NOTIFY;
          SetOptionsSelectedByIndex(i, i, mask);
        }

        // This is sort of a hack ... we need to notify that the option was
        // set and change selectedIndex even though we didn't really change
        // its value.
        OnOptionSelected(selectFrame, i, true, false, false);
      }
    }

    CheckSelectSomething(aNotify);
  }
}

nsresult
HTMLSelectElement::RemoveOptionsFromList(nsIContent* aOptions,
                                         int32_t aListIndex,
                                         int32_t aDepth,
                                         bool aNotify)
{
  MOZ_ASSERT(aDepth == 0 || aDepth == 1);
  int32_t numRemoved = 0;

  HTMLOptionElement* optElement = HTMLOptionElement::FromContent(aOptions);
  if (optElement) {
    if (mOptions->ItemAsOption(aListIndex) != optElement) {
      NS_ERROR("wrong option at index");
      return NS_ERROR_UNEXPECTED;
    }
    mOptions->RemoveOptionAt(aListIndex);
    numRemoved++;
  } else if (aDepth == 0) {
    // Yay, one less artifact at the top level.
    mNonOptionChildren--;

    // Recurse down deeper for options
    if (mOptGroupCount && aOptions->IsHTMLElement(nsGkAtoms::optgroup)) {
      mOptGroupCount--;

      for (nsIContent* child = aOptions->GetFirstChild();
          child;
          child = child->GetNextSibling()) {
        optElement = HTMLOptionElement::FromContent(child);
        if (optElement) {
          if (mOptions->ItemAsOption(aListIndex) != optElement) {
            NS_ERROR("wrong option at index");
            return NS_ERROR_UNEXPECTED;
          }
          mOptions->RemoveOptionAt(aListIndex);
          numRemoved++;
        }
      }
    }
  } // else don't check for an optgroup; we want to ignore nested optgroups

  if (numRemoved) {
    // Tell the widget we removed the options
    nsISelectControlFrame* selectFrame = GetSelectFrame();
    if (selectFrame) {
      nsAutoScriptBlocker scriptBlocker;
      for (int32_t i = aListIndex; i < aListIndex + numRemoved; ++i) {
        selectFrame->RemoveOption(i);
      }
    }

    // Fix the selected index
    if (aListIndex <= mSelectedIndex) {
      if (mSelectedIndex < (aListIndex+numRemoved)) {
        // aListIndex <= mSelectedIndex < aListIndex+numRemoved
        // Find a new selected index if it was one of the ones removed.
        FindSelectedIndex(aListIndex, aNotify);
      } else {
        // Shift the selected index if something in front of it was removed
        // aListIndex+numRemoved <= mSelectedIndex
        mSelectedIndex -= numRemoved;
        SetSelectionChanged(true, aNotify);
      }
    }

    // Select something in case we removed the selected option on a
    // single select
    if (!CheckSelectSomething(aNotify) && mSelectedIndex == -1) {
      // Update the validity state in case of we've just removed the last
      // option.
      UpdateValueMissingValidityState();

      UpdateState(aNotify);
    }
  }

  return NS_OK;
}

// XXXldb Doing the processing before the content nodes have been added
// to the document (as the name of this function seems to require, and
// as the callers do), is highly unusual.  Passing around unparented
// content to other parts of the app can make those things think the
// options are the root content node.
NS_IMETHODIMP
HTMLSelectElement::WillAddOptions(nsIContent* aOptions,
                                  nsIContent* aParent,
                                  int32_t aContentIndex,
                                  bool aNotify)
{
  if (this != aParent && this != aParent->GetParent()) {
    return NS_OK;
  }
  int32_t level = aParent == this ? 0 : 1;

  // Get the index where the options will be inserted
  int32_t ind = -1;
  if (!mNonOptionChildren) {
    // If there are no artifacts, aContentIndex == ind
    ind = aContentIndex;
  } else {
    // If there are artifacts, we have to get the index of the option the
    // hard way
    int32_t children = aParent->GetChildCount();

    if (aContentIndex >= children) {
      // If the content insert is after the end of the parent, then we want to get
      // the next index *after* the parent and insert there.
      ind = GetOptionIndexAfter(aParent);
    } else {
      // If the content insert is somewhere in the middle of the container, then
      // we want to get the option currently at the index and insert in front of
      // that.
      nsIContent* currentKid = aParent->GetChildAt(aContentIndex);
      NS_ASSERTION(currentKid, "Child not found!");
      if (currentKid) {
        ind = GetOptionIndexAt(currentKid);
      } else {
        ind = -1;
      }
    }
  }

  InsertOptionsIntoList(aOptions, ind, level, aNotify);
  return NS_OK;
}

NS_IMETHODIMP
HTMLSelectElement::WillRemoveOptions(nsIContent* aParent,
                                     int32_t aContentIndex,
                                     bool aNotify)
{
  if (this != aParent && this != aParent->GetParent()) {
    return NS_OK;
  }
  int32_t level = this == aParent ? 0 : 1;

  // Get the index where the options will be removed
  nsIContent* currentKid = aParent->GetChildAt(aContentIndex);
  if (currentKid) {
    int32_t ind;
    if (!mNonOptionChildren) {
      // If there are no artifacts, aContentIndex == ind
      ind = aContentIndex;
    } else {
      // If there are artifacts, we have to get the index of the option the
      // hard way
      ind = GetFirstOptionIndex(currentKid);
    }
    if (ind != -1) {
      nsresult rv = RemoveOptionsFromList(currentKid, ind, level, aNotify);
      NS_ENSURE_SUCCESS(rv, rv);
    }
  }

  return NS_OK;
}

int32_t
HTMLSelectElement::GetOptionIndexAt(nsIContent* aOptions)
{
  // Search this node and below.
  // If not found, find the first one *after* this node.
  int32_t retval = GetFirstOptionIndex(aOptions);
  if (retval == -1) {
    retval = GetOptionIndexAfter(aOptions);
  }

  return retval;
}

int32_t
HTMLSelectElement::GetOptionIndexAfter(nsIContent* aOptions)
{
  // - If this is the select, the next option is the last.
  // - If not, search all the options after aOptions and up to the last option
  //   in the parent.
  // - If it's not there, search for the first option after the parent.
  if (aOptions == this) {
    return Length();
  }

  int32_t retval = -1;

  nsCOMPtr<nsIContent> parent = aOptions->GetParent();

  if (parent) {
    int32_t index = parent->IndexOf(aOptions);
    int32_t count = parent->GetChildCount();

    retval = GetFirstChildOptionIndex(parent, index+1, count);

    if (retval == -1) {
      retval = GetOptionIndexAfter(parent);
    }
  }

  return retval;
}

int32_t
HTMLSelectElement::GetFirstOptionIndex(nsIContent* aOptions)
{
  int32_t listIndex = -1;
  HTMLOptionElement* optElement = HTMLOptionElement::FromContent(aOptions);
  if (optElement) {
    GetOptionIndex(optElement, 0, true, &listIndex);
    return listIndex;
  }

  listIndex = GetFirstChildOptionIndex(aOptions, 0, aOptions->GetChildCount());

  return listIndex;
}

int32_t
HTMLSelectElement::GetFirstChildOptionIndex(nsIContent* aOptions,
                                            int32_t aStartIndex,
                                            int32_t aEndIndex)
{
  int32_t retval = -1;

  for (int32_t i = aStartIndex; i < aEndIndex; ++i) {
    retval = GetFirstOptionIndex(aOptions->GetChildAt(i));
    if (retval != -1) {
      break;
    }
  }

  return retval;
}

nsISelectControlFrame*
HTMLSelectElement::GetSelectFrame()
{
  nsIFormControlFrame* form_control_frame = GetFormControlFrame(false);

  nsISelectControlFrame* select_frame = nullptr;

  if (form_control_frame) {
    select_frame = do_QueryFrame(form_control_frame);
  }

  return select_frame;
}

void
HTMLSelectElement::Add(const HTMLOptionElementOrHTMLOptGroupElement& aElement,
                       const Nullable<HTMLElementOrLong>& aBefore,
                       ErrorResult& aRv)
{
  nsGenericHTMLElement& element =
    aElement.IsHTMLOptionElement() ?
    static_cast<nsGenericHTMLElement&>(aElement.GetAsHTMLOptionElement()) :
    static_cast<nsGenericHTMLElement&>(aElement.GetAsHTMLOptGroupElement());

  if (aBefore.IsNull()) {
    Add(element, static_cast<nsGenericHTMLElement*>(nullptr), aRv);
  } else if (aBefore.Value().IsHTMLElement()) {
    Add(element, &aBefore.Value().GetAsHTMLElement(), aRv);
  } else {
    Add(element, aBefore.Value().GetAsLong(), aRv);
  }
}

void
HTMLSelectElement::Add(nsGenericHTMLElement& aElement,
                       nsGenericHTMLElement* aBefore,
                       ErrorResult& aError)
{
  if (!aBefore) {
    Element::AppendChild(aElement, aError);
    return;
  }

  // Just in case we're not the parent, get the parent of the reference
  // element
  nsCOMPtr<nsINode> parent = aBefore->Element::GetParentNode();
  if (!parent || !nsContentUtils::ContentIsDescendantOf(parent, this)) {
    // NOT_FOUND_ERR: Raised if before is not a descendant of the SELECT
    // element.
    aError.Throw(NS_ERROR_DOM_NOT_FOUND_ERR);
    return;
  }

  // If the before parameter is not null, we are equivalent to the
  // insertBefore method on the parent of before.
  nsCOMPtr<nsINode> refNode = aBefore;
  parent->InsertBefore(aElement, refNode, aError);
}

NS_IMETHODIMP
HTMLSelectElement::Add(nsIDOMHTMLElement* aElement,
                       nsIVariant* aBefore)
{
  uint16_t dataType;
  nsresult rv = aBefore->GetDataType(&dataType);
  NS_ENSURE_SUCCESS(rv, rv);

  nsCOMPtr<nsIContent> element = do_QueryInterface(aElement);
  nsGenericHTMLElement* htmlElement =
    nsGenericHTMLElement::FromContentOrNull(element);
  if (!htmlElement) {
    return NS_ERROR_NULL_POINTER;
  }

  // aBefore is omitted, undefined or null
  if (dataType == nsIDataType::VTYPE_EMPTY ||
      dataType == nsIDataType::VTYPE_VOID) {
    ErrorResult error;
    Add(*htmlElement, (nsGenericHTMLElement*)nullptr, error);
    return error.StealNSResult();
  }

  nsCOMPtr<nsISupports> supports;

  // whether aBefore is nsIDOMHTMLElement...
  if (NS_SUCCEEDED(aBefore->GetAsISupports(getter_AddRefs(supports)))) {
    nsCOMPtr<nsIContent> beforeElement = do_QueryInterface(supports);
    nsGenericHTMLElement* beforeHTMLElement =
      nsGenericHTMLElement::FromContentOrNull(beforeElement);

    NS_ENSURE_TRUE(beforeHTMLElement, NS_ERROR_DOM_SYNTAX_ERR);

    ErrorResult error;
    Add(*htmlElement, beforeHTMLElement, error);
    return error.StealNSResult();
  }

  // otherwise, whether aBefore is long
  int32_t index;
  NS_ENSURE_SUCCESS(aBefore->GetAsInt32(&index), NS_ERROR_DOM_SYNTAX_ERR);

  ErrorResult error;
  Add(*htmlElement, index, error);
  return error.StealNSResult();
}

NS_IMETHODIMP
HTMLSelectElement::Remove(int32_t aIndex)
{
  nsCOMPtr<nsINode> option = Item(static_cast<uint32_t>(aIndex));
  if (!option) {
    return NS_OK;
  }

  option->Remove();
  return NS_OK;
}

NS_IMETHODIMP
HTMLSelectElement::GetOptions(nsIDOMHTMLOptionsCollection** aValue)
{
  NS_IF_ADDREF(*aValue = GetOptions());

  return NS_OK;
}

NS_IMETHODIMP
HTMLSelectElement::GetType(nsAString& aType)
{
  if (HasAttr(kNameSpaceID_None, nsGkAtoms::multiple)) {
    aType.AssignLiteral("select-multiple");
  }
  else {
    aType.AssignLiteral("select-one");
  }

  return NS_OK;
}

NS_IMETHODIMP
HTMLSelectElement::GetLength(uint32_t* aLength)
{
  return mOptions->GetLength(aLength);
}

#define MAX_DYNAMIC_SELECT_LENGTH 10000

NS_IMETHODIMP
HTMLSelectElement::SetLength(uint32_t aLength)
{
  ErrorResult rv;
  SetLength(aLength, rv);
  return rv.StealNSResult();
}

void
HTMLSelectElement::SetLength(uint32_t aLength, ErrorResult& aRv)
{
  uint32_t curlen = Length();

  if (curlen > aLength) { // Remove extra options
    for (uint32_t i = curlen; i > aLength; --i) {
      MOZ_ALWAYS_SUCCEEDS(Remove(i - 1));
    }
  } else if (aLength > curlen) {
    if (aLength > MAX_DYNAMIC_SELECT_LENGTH) {
      aRv.Throw(NS_ERROR_DOM_NOT_SUPPORTED_ERR);
      return;
    }

    RefPtr<mozilla::dom::NodeInfo> nodeInfo;

    nsContentUtils::QNameChanged(mNodeInfo, nsGkAtoms::option,
                                 getter_AddRefs(nodeInfo));

    nsCOMPtr<nsINode> node = NS_NewHTMLOptionElement(nodeInfo.forget());

    RefPtr<nsTextNode> text = new nsTextNode(mNodeInfo->NodeInfoManager());

    aRv = node->AppendChildTo(text, false);
    if (aRv.Failed()) {
      return;
    }

    for (uint32_t i = curlen; i < aLength; i++) {
      nsINode::AppendChild(*node, aRv);
      if (aRv.Failed()) {
        return;
      }

      if (i + 1 < aLength) {
        node = node->CloneNode(true, aRv);
        if (aRv.Failed()) {
          return;
        }
        MOZ_ASSERT(node);
      }
    }
  }
}

/* static */
bool
HTMLSelectElement::MatchSelectedOptions(Element* aElement,
                                        int32_t /* unused */,
                                        nsIAtom* /* unused */,
                                        void* /* unused*/)
{
  HTMLOptionElement* option = HTMLOptionElement::FromContent(aElement);
  return option && option->Selected();
}

nsIHTMLCollection*
HTMLSelectElement::SelectedOptions()
{
  if (!mSelectedOptions) {
    mSelectedOptions = new nsContentList(this, MatchSelectedOptions, nullptr,
                                         nullptr, /* deep */ true);
  }
  return mSelectedOptions;
}

NS_IMETHODIMP
HTMLSelectElement::GetSelectedOptions(nsIDOMHTMLCollection** aSelectedOptions)
{
  NS_ADDREF(*aSelectedOptions = SelectedOptions());
  return NS_OK;
}

//NS_IMPL_INT_ATTR(HTMLSelectElement, SelectedIndex, selectedindex)

NS_IMETHODIMP
HTMLSelectElement::GetSelectedIndex(int32_t* aValue)
{
  *aValue = SelectedIndex();

  return NS_OK;
}

nsresult
HTMLSelectElement::SetSelectedIndexInternal(int32_t aIndex, bool aNotify)
{
  int32_t oldSelectedIndex = mSelectedIndex;
  uint32_t mask = IS_SELECTED | CLEAR_ALL | SET_DISABLED;
  if (aNotify) {
    mask |= NOTIFY;
  }

  SetOptionsSelectedByIndex(aIndex, aIndex, mask);

  nsresult rv = NS_OK;
  nsISelectControlFrame* selectFrame = GetSelectFrame();
  if (selectFrame) {
    rv = selectFrame->OnSetSelectedIndex(oldSelectedIndex, mSelectedIndex);
  }

  SetSelectionChanged(true, aNotify);

  return rv;
}

NS_IMETHODIMP
HTMLSelectElement::SetSelectedIndex(int32_t aIndex)
{
  return SetSelectedIndexInternal(aIndex, true);
}

NS_IMETHODIMP
HTMLSelectElement::GetOptionIndex(nsIDOMHTMLOptionElement* aOption,
                                  int32_t aStartIndex, bool aForward,
                                  int32_t* aIndex)
{
  nsCOMPtr<nsINode> option = do_QueryInterface(aOption);
  return mOptions->GetOptionIndex(option->AsElement(), aStartIndex, aForward, aIndex);
}

bool
HTMLSelectElement::IsOptionSelectedByIndex(int32_t aIndex)
{
  HTMLOptionElement* option = Item(static_cast<uint32_t>(aIndex));
  return option && option->Selected();
}

void
HTMLSelectElement::OnOptionSelected(nsISelectControlFrame* aSelectFrame,
                                    int32_t aIndex,
                                    bool aSelected,
                                    bool aChangeOptionState,
                                    bool aNotify)
{
  // Set the selected index
  if (aSelected && (aIndex < mSelectedIndex || mSelectedIndex < 0)) {
    mSelectedIndex = aIndex;
    SetSelectionChanged(true, aNotify);
  } else if (!aSelected && aIndex == mSelectedIndex) {
    FindSelectedIndex(aIndex + 1, aNotify);
  }

  if (aChangeOptionState) {
    // Tell the option to get its bad self selected
    RefPtr<HTMLOptionElement> option = Item(static_cast<uint32_t>(aIndex));
    if (option) {
      option->SetSelectedInternal(aSelected, aNotify);
    }
  }

  // Let the frame know too
  if (aSelectFrame) {
    aSelectFrame->OnOptionSelected(aIndex, aSelected);
  }

  UpdateSelectedOptions();
  UpdateValueMissingValidityState();
  UpdateState(aNotify);
}

void
HTMLSelectElement::FindSelectedIndex(int32_t aStartIndex, bool aNotify)
{
  mSelectedIndex = -1;
  SetSelectionChanged(true, aNotify);
  uint32_t len = Length();
  for (int32_t i = aStartIndex; i < int32_t(len); i++) {
    if (IsOptionSelectedByIndex(i)) {
      mSelectedIndex = i;
      SetSelectionChanged(true, aNotify);
      break;
    }
  }
}

// XXX Consider splitting this into two functions for ease of reading:
// SelectOptionsByIndex(startIndex, endIndex, clearAll, checkDisabled)
//   startIndex, endIndex - the range of options to turn on
//                          (-1, -1) will clear all indices no matter what.
//   clearAll - will clear all other options unless checkDisabled is on
//              and all the options attempted to be set are disabled
//              (note that if it is not multiple, and an option is selected,
//              everything else will be cleared regardless).
//   checkDisabled - if this is TRUE, and an option is disabled, it will not be
//                   changed regardless of whether it is selected or not.
//                   Generally the UI passes TRUE and JS passes FALSE.
//                   (setDisabled currently is the opposite)
// DeselectOptionsByIndex(startIndex, endIndex, checkDisabled)
//   startIndex, endIndex - the range of options to turn on
//                          (-1, -1) will clear all indices no matter what.
//   checkDisabled - if this is TRUE, and an option is disabled, it will not be
//                   changed regardless of whether it is selected or not.
//                   Generally the UI passes TRUE and JS passes FALSE.
//                   (setDisabled currently is the opposite)
//
// XXXbz the above comment is pretty confusing.  Maybe we should actually
// document the args to this function too, in addition to documenting what
// things might end up looking like?  In particular, pay attention to the
// setDisabled vs checkDisabled business.
bool
HTMLSelectElement::SetOptionsSelectedByIndex(int32_t aStartIndex,
                                             int32_t aEndIndex,
                                             uint32_t aOptionsMask)
{
#if 0
  printf("SetOption(%d-%d, %c, ClearAll=%c)\n", aStartIndex, aEndIndex,
                                      (aOptionsMask & IS_SELECTED ? 'Y' : 'N'),
                                      (aOptionsMask & CLEAR_ALL ? 'Y' : 'N'));
#endif
  // Don't bother if the select is disabled
  if (!(aOptionsMask & SET_DISABLED) && IsDisabled()) {
    return false;
  }

  // Don't bother if there are no options
  uint32_t numItems = Length();
  if (numItems == 0) {
    return false;
  }

  // First, find out whether multiple items can be selected
  bool isMultiple = Multiple();

  // These variables tell us whether any options were selected
  // or deselected.
  bool optionsSelected = false;
  bool optionsDeselected = false;

  nsISelectControlFrame* selectFrame = nullptr;
  bool didGetFrame = false;
  AutoWeakFrame weakSelectFrame;

  if (aOptionsMask & IS_SELECTED) {
    // Setting selectedIndex to an out-of-bounds index means -1. (HTML5)
    if (aStartIndex < 0 || AssertedCast<uint32_t>(aStartIndex) >= numItems ||
        aEndIndex < 0 || AssertedCast<uint32_t>(aEndIndex) >= numItems) {
      aStartIndex = -1;
      aEndIndex = -1;
    }

    // Only select the first value if it's not multiple
    if (!isMultiple) {
      aEndIndex = aStartIndex;
    }

    // This variable tells whether or not all of the options we attempted to
    // select are disabled.  If ClearAll is passed in as true, and we do not
    // select anything because the options are disabled, we will not clear the
    // other options.  (This is to make the UI work the way one might expect.)
    bool allDisabled = !(aOptionsMask & SET_DISABLED);

    //
    // Save a little time when clearing other options
    //
    int32_t previousSelectedIndex = mSelectedIndex;

    //
    // Select the requested indices
    //
    // If index is -1, everything will be deselected (bug 28143)
    if (aStartIndex != -1) {
      MOZ_ASSERT(aStartIndex >= 0);
      MOZ_ASSERT(aEndIndex >= 0);
      // Loop through the options and select them (if they are not disabled and
      // if they are not already selected).
      for (uint32_t optIndex = AssertedCast<uint32_t>(aStartIndex);
           optIndex <= AssertedCast<uint32_t>(aEndIndex);
           optIndex++) {
        RefPtr<HTMLOptionElement> option = Item(optIndex);

        // Ignore disabled options.
        if (!(aOptionsMask & SET_DISABLED)) {
          if (option && IsOptionDisabled(option)) {
            continue;
          }
          allDisabled = false;
        }

        // If the index is already selected, ignore it.
        if (option && !option->Selected()) {
          // To notify the frame if anything gets changed. No need
          // to flush here, if there's no frame yet we don't need to
          // force it to be created just to notify it about a change
          // in the select.
          selectFrame = GetSelectFrame();
          weakSelectFrame = do_QueryFrame(selectFrame);
          didGetFrame = true;

          OnOptionSelected(selectFrame, optIndex, true, true,
                           aOptionsMask & NOTIFY);
          optionsSelected = true;
        }
      }
    }

    // Next remove all other options if single select or all is clear
    // If index is -1, everything will be deselected (bug 28143)
    if (((!isMultiple && optionsSelected)
       || ((aOptionsMask & CLEAR_ALL) && !allDisabled)
       || aStartIndex == -1)
       && previousSelectedIndex != -1) {
      for (uint32_t optIndex = AssertedCast<uint32_t>(previousSelectedIndex);
           optIndex < numItems;
           optIndex++) {
        if (static_cast<int32_t>(optIndex) < aStartIndex ||
            static_cast<int32_t>(optIndex) > aEndIndex) {
          HTMLOptionElement* option = Item(optIndex);
          // If the index is already selected, ignore it.
          if (option && option->Selected()) {
            if (!didGetFrame || (selectFrame && !weakSelectFrame.IsAlive())) {
              // To notify the frame if anything gets changed, don't
              // flush, if the frame doesn't exist we don't need to
              // create it just to tell it about this change.
              selectFrame = GetSelectFrame();
              weakSelectFrame = do_QueryFrame(selectFrame);

              didGetFrame = true;
            }

            OnOptionSelected(selectFrame, optIndex, false, true,
                             aOptionsMask & NOTIFY);
            optionsDeselected = true;

            // Only need to deselect one option if not multiple
            if (!isMultiple) {
              break;
            }
          }
        }
      }
    }
  } else {
    // If we're deselecting, loop through all selected items and deselect
    // any that are in the specified range.
    for (int32_t optIndex = aStartIndex; optIndex <= aEndIndex; optIndex++) {
      HTMLOptionElement* option = Item(optIndex);
      if (!(aOptionsMask & SET_DISABLED) && IsOptionDisabled(option)) {
        continue;
      }

      // If the index is already selected, ignore it.
      if (option && option->Selected()) {
        if (!didGetFrame || (selectFrame && !weakSelectFrame.IsAlive())) {
          // To notify the frame if anything gets changed, don't
          // flush, if the frame doesn't exist we don't need to
          // create it just to tell it about this change.
          selectFrame = GetSelectFrame();
          weakSelectFrame = do_QueryFrame(selectFrame);

          didGetFrame = true;
        }

        OnOptionSelected(selectFrame, optIndex, false, true,
                         aOptionsMask & NOTIFY);
        optionsDeselected = true;
      }
    }
  }

  // Make sure something is selected unless we were set to -1 (none)
  if (optionsDeselected && aStartIndex != -1 && !(aOptionsMask & NO_RESELECT)) {
    optionsSelected =
      CheckSelectSomething(aOptionsMask & NOTIFY) || optionsSelected;
  }

  // Let the caller know whether anything was changed
  return optionsSelected || optionsDeselected;
}

NS_IMETHODIMP
HTMLSelectElement::IsOptionDisabled(int32_t aIndex, bool* aIsDisabled)
{
  *aIsDisabled = false;
  RefPtr<HTMLOptionElement> option = Item(aIndex);
  NS_ENSURE_TRUE(option, NS_ERROR_FAILURE);

  *aIsDisabled = IsOptionDisabled(option);
  return NS_OK;
}

bool
HTMLSelectElement::IsOptionDisabled(HTMLOptionElement* aOption) const
{
  MOZ_ASSERT(aOption);
  if (aOption->Disabled()) {
    return true;
  }

  // Check for disabled optgroups
  // If there are no artifacts, there are no optgroups
  if (mNonOptionChildren) {
    for (nsCOMPtr<Element> node = static_cast<nsINode*>(aOption)->GetParentElement();
         node;
         node = node->GetParentElement()) {
      // If we reached the select element, we're done
      if (node->IsHTMLElement(nsGkAtoms::select)) {
        return false;
      }

      RefPtr<HTMLOptGroupElement> optGroupElement =
        HTMLOptGroupElement::FromContent(node);

      if (!optGroupElement) {
        // If you put something else between you and the optgroup, you're a
        // moron and you deserve not to have optgroup disabling work.
        return false;
      }

      if (optGroupElement->Disabled()) {
        return true;
      }
    }
  }

  return false;
}

NS_IMETHODIMP
HTMLSelectElement::GetValue(nsAString& aValue)
{
  DOMString value;
  GetValue(value);
  value.ToString(aValue);
  return NS_OK;
}

void
HTMLSelectElement::GetValue(DOMString& aValue)
{
  int32_t selectedIndex = SelectedIndex();
  if (selectedIndex < 0) {
    return;
  }

  RefPtr<HTMLOptionElement> option =
    Item(static_cast<uint32_t>(selectedIndex));

  if (!option) {
    return;
  }

  DebugOnly<nsresult> rv = option->GetValue(aValue);
  MOZ_ASSERT(NS_SUCCEEDED(rv));
}

NS_IMETHODIMP
HTMLSelectElement::SetValue(const nsAString& aValue)
{
  uint32_t length = Length();

  for (uint32_t i = 0; i < length; i++) {
    RefPtr<HTMLOptionElement> option = Item(i);
    if (!option) {
      continue;
    }

    nsAutoString optionVal;
    option->GetValue(optionVal);
    if (optionVal.Equals(aValue)) {
      SetSelectedIndexInternal(int32_t(i), true);
      return NS_OK;
    }
  }
  // No matching option was found.
  SetSelectedIndexInternal(-1, true);
  return NS_OK;
}


NS_IMPL_BOOL_ATTR(HTMLSelectElement, Autofocus, autofocus)
NS_IMPL_BOOL_ATTR(HTMLSelectElement, Disabled, disabled)
NS_IMPL_BOOL_ATTR(HTMLSelectElement, Multiple, multiple)
NS_IMPL_STRING_ATTR(HTMLSelectElement, Name, name)
NS_IMPL_BOOL_ATTR(HTMLSelectElement, Required, required)
NS_IMPL_UINT_ATTR(HTMLSelectElement, Size, size)

int32_t
HTMLSelectElement::TabIndexDefault()
{
  return 0;
}

bool
HTMLSelectElement::IsHTMLFocusable(bool aWithMouse,
                                   bool* aIsFocusable, int32_t* aTabIndex)
{
  if (nsGenericHTMLFormElementWithState::IsHTMLFocusable(aWithMouse, aIsFocusable,
      aTabIndex))
  {
    return true;
  }

  *aIsFocusable = !IsDisabled();

  return false;
}

NS_IMETHODIMP
HTMLSelectElement::Item(uint32_t aIndex, nsIDOMNode** aReturn)
{
  return mOptions->Item(aIndex, aReturn);
}

NS_IMETHODIMP
HTMLSelectElement::NamedItem(const nsAString& aName, nsIDOMNode** aReturn)
{
  return mOptions->NamedItem(aName, aReturn);
}

bool
HTMLSelectElement::CheckSelectSomething(bool aNotify)
{
  if (mIsDoneAddingChildren) {
    if (mSelectedIndex < 0 && IsCombobox()) {
      return SelectSomething(aNotify);
    }
  }
  return false;
}

bool
HTMLSelectElement::SelectSomething(bool aNotify)
{
  // If we're not done building the select, don't play with this yet.
  if (!mIsDoneAddingChildren) {
    return false;
  }

  uint32_t count;
  GetLength(&count);
  for (uint32_t i = 0; i < count; i++) {
    bool disabled;
    nsresult rv = IsOptionDisabled(i, &disabled);

    if (NS_FAILED(rv) || !disabled) {
      rv = SetSelectedIndexInternal(i, aNotify);
      NS_ENSURE_SUCCESS(rv, false);

      UpdateValueMissingValidityState();
      UpdateState(aNotify);

      return true;
    }
  }

  return false;
}

nsresult
HTMLSelectElement::BindToTree(nsIDocument* aDocument, nsIContent* aParent,
                              nsIContent* aBindingParent,
                              bool aCompileEventHandlers)
{
  nsresult rv = nsGenericHTMLFormElementWithState::BindToTree(aDocument, aParent,
                                                              aBindingParent,
                                                              aCompileEventHandlers);
  NS_ENSURE_SUCCESS(rv, rv);

  // If there is a disabled fieldset in the parent chain, the element is now
  // barred from constraint validation.
  // XXXbz is this still needed now that fieldset changes always call
  // FieldSetDisabledChanged?
  UpdateBarredFromConstraintValidation();

  // And now make sure our state is up to date
  UpdateState(false);

  return rv;
}

void
HTMLSelectElement::UnbindFromTree(bool aDeep, bool aNullParent)
{
  nsGenericHTMLFormElementWithState::UnbindFromTree(aDeep, aNullParent);

  // We might be no longer disabled because our parent chain changed.
  // XXXbz is this still needed now that fieldset changes always call
  // FieldSetDisabledChanged?
  UpdateBarredFromConstraintValidation();

  // And now make sure our state is up to date
  UpdateState(false);
}

nsresult
HTMLSelectElement::BeforeSetAttr(int32_t aNameSpaceID, nsIAtom* aName,
                                 const nsAttrValueOrString* aValue,
                                 bool aNotify)
{
  if (aNameSpaceID == kNameSpaceID_None) {
    if (aName == nsGkAtoms::disabled) {
      if (aNotify) {
        mDisabledChanged = true;
      }
    } else if (aName == nsGkAtoms::multiple) {
      if (!aValue && aNotify && mSelectedIndex >= 0) {
        // We're changing from being a multi-select to a single-select.
        // Make sure we only have one option selected before we do that.
        // Note that this needs to come before we really unset the attr,
        // since SetOptionsSelectedByIndex does some bail-out type
        // optimization for cases when the select is not multiple that
        // would lead to only a single option getting deselected.
        SetSelectedIndexInternal(mSelectedIndex, aNotify);
      }
    }
  }

  return nsGenericHTMLFormElementWithState::BeforeSetAttr(aNameSpaceID, aName,
                                                          aValue, aNotify);
}

nsresult
HTMLSelectElement::AfterSetAttr(int32_t aNameSpaceID, nsIAtom* aName,
                                const nsAttrValue* aValue,
                                const nsAttrValue* aOldValue, bool aNotify)
{
  if (aNameSpaceID == kNameSpaceID_None) {
    if (aName == nsGkAtoms::disabled) {
      // This *has* to be called *before* validity state check because
      // UpdateBarredFromConstraintValidation and
      // UpdateValueMissingValidityState depend on our disabled state.
      UpdateDisabledState(aNotify);

      UpdateValueMissingValidityState();
      UpdateBarredFromConstraintValidation();
    } else if (aName == nsGkAtoms::required) {
      // This *has* to be called *before* UpdateValueMissingValidityState
      // because UpdateValueMissingValidityState depends on our required
      // state.
      UpdateRequiredState(!!aValue, aNotify);

      UpdateValueMissingValidityState();
    } else if (aName == nsGkAtoms::autocomplete) {
      // Clear the cached @autocomplete attribute and autocompleteInfo state.
      mAutocompleteAttrState = nsContentUtils::eAutocompleteAttrState_Unknown;
      mAutocompleteInfoState = nsContentUtils::eAutocompleteAttrState_Unknown;
    } else if (aName == nsGkAtoms::multiple) {
      if (!aValue && aNotify) {
        // We might have become a combobox; make sure _something_ gets
        // selected in that case
        CheckSelectSomething(aNotify);
      }
    }
  }

  return nsGenericHTMLFormElementWithState::AfterSetAttr(aNameSpaceID, aName,
                                                         aValue, aOldValue,
                                                         aNotify);
}

void
HTMLSelectElement::DoneAddingChildren(bool aHaveNotified)
{
  mIsDoneAddingChildren = true;

  nsISelectControlFrame* selectFrame = GetSelectFrame();

  // If we foolishly tried to restore before we were done adding
  // content, restore the rest of the options proper-like
  if (mRestoreState) {
    RestoreStateTo(mRestoreState);
    mRestoreState = nullptr;
  }

  // Notify the frame
  if (selectFrame) {
    selectFrame->DoneAddingChildren(true);
  }

  if (!mInhibitStateRestoration) {
    nsresult rv = GenerateStateKey();
    if (NS_SUCCEEDED(rv)) {
      RestoreFormControlState();
    }
  }

  // Now that we're done, select something (if it's a single select something
  // must be selected)
  if (!CheckSelectSomething(false)) {
    // If an option has @selected set, it will be selected during parsing but
    // with an empty value. We have to make sure the select element updates it's
    // validity state to take this into account.
    UpdateValueMissingValidityState();

    // And now make sure we update our content state too
    UpdateState(aHaveNotified);
  }

  mDefaultSelectionSet = true;
}

bool
HTMLSelectElement::ParseAttribute(int32_t aNamespaceID,
                                  nsIAtom* aAttribute,
                                  const nsAString& aValue,
                                  nsAttrValue& aResult)
{
  if (kNameSpaceID_None == aNamespaceID) {
    if (aAttribute == nsGkAtoms::size) {
      return aResult.ParsePositiveIntValue(aValue);
    } else if (aAttribute == nsGkAtoms::autocomplete) {
      aResult.ParseAtomArray(aValue);
      return true;
    }
  }
  return nsGenericHTMLElement::ParseAttribute(aNamespaceID, aAttribute, aValue,
                                              aResult);
}

void
HTMLSelectElement::MapAttributesIntoRule(const nsMappedAttributes* aAttributes,
                                         GenericSpecifiedValues* aData)
{
  nsGenericHTMLFormElementWithState::MapImageAlignAttributeInto(aAttributes, aData);
  nsGenericHTMLFormElementWithState::MapCommonAttributesInto(aAttributes, aData);
}

nsChangeHint
HTMLSelectElement::GetAttributeChangeHint(const nsIAtom* aAttribute,
                                          int32_t aModType) const
{
  nsChangeHint retval =
      nsGenericHTMLFormElementWithState::GetAttributeChangeHint(aAttribute, aModType);
  if (aAttribute == nsGkAtoms::multiple ||
      aAttribute == nsGkAtoms::size) {
    retval |= nsChangeHint_ReconstructFrame;
  }
  return retval;
}

NS_IMETHODIMP_(bool)
HTMLSelectElement::IsAttributeMapped(const nsIAtom* aAttribute) const
{
  static const MappedAttributeEntry* const map[] = {
    sCommonAttributeMap,
    sImageAlignAttributeMap
  };

  return FindAttributeDependence(aAttribute, map);
}

nsMapRuleToAttributesFunc
HTMLSelectElement::GetAttributeMappingFunction() const
{
  return &MapAttributesIntoRule;
}

bool
HTMLSelectElement::IsDisabledForEvents(EventMessage aMessage)
{
  nsIFormControlFrame* formControlFrame = GetFormControlFrame(false);
  nsIFrame* formFrame = nullptr;
  if (formControlFrame) {
    formFrame = do_QueryFrame(formControlFrame);
  }
  return IsElementDisabledForEvents(aMessage, formFrame);
}

nsresult
HTMLSelectElement::GetEventTargetParent(EventChainPreVisitor& aVisitor)
{
  aVisitor.mCanHandle = false;
  if (IsDisabledForEvents(aVisitor.mEvent->mMessage)) {
    return NS_OK;
  }

  return nsGenericHTMLFormElementWithState::GetEventTargetParent(aVisitor);
}

nsresult
HTMLSelectElement::PostHandleEvent(EventChainPostVisitor& aVisitor)
{
  if (aVisitor.mEvent->mMessage == eFocus) {
    // If the invalid UI is shown, we should show it while focused and
    // update the invalid/valid UI.
    mCanShowInvalidUI = !IsValid() && ShouldShowValidityUI();

    // If neither invalid UI nor valid UI is shown, we shouldn't show the valid
    // UI while focused.
    mCanShowValidUI = ShouldShowValidityUI();

    // We don't have to update NS_EVENT_STATE_MOZ_UI_INVALID nor
    // NS_EVENT_STATE_MOZ_UI_VALID given that the states should not change.
  } else if (aVisitor.mEvent->mMessage == eBlur) {
    mCanShowInvalidUI = true;
    mCanShowValidUI = true;

    UpdateState(true);
  }

  return nsGenericHTMLFormElementWithState::PostHandleEvent(aVisitor);
}

EventStates
HTMLSelectElement::IntrinsicState() const
{
  EventStates state = nsGenericHTMLFormElementWithState::IntrinsicState();

  if (IsCandidateForConstraintValidation()) {
    if (IsValid()) {
      state |= NS_EVENT_STATE_VALID;
    } else {
      state |= NS_EVENT_STATE_INVALID;

      if ((!mForm || !mForm->HasAttr(kNameSpaceID_None, nsGkAtoms::novalidate)) &&
          (GetValidityState(VALIDITY_STATE_CUSTOM_ERROR) ||
           (mCanShowInvalidUI && ShouldShowValidityUI()))) {
        state |= NS_EVENT_STATE_MOZ_UI_INVALID;
      }
    }

    // :-moz-ui-valid applies if all the following are true:
    // 1. The element is not focused, or had either :-moz-ui-valid or
    //    :-moz-ui-invalid applying before it was focused ;
    // 2. The element is either valid or isn't allowed to have
    //    :-moz-ui-invalid applying ;
    // 3. The element has no form owner or its form owner doesn't have the
    //    novalidate attribute set ;
    // 4. The element has already been modified or the user tried to submit the
    //    form owner while invalid.
    if ((!mForm || !mForm->HasAttr(kNameSpaceID_None, nsGkAtoms::novalidate)) &&
        (mCanShowValidUI && ShouldShowValidityUI() &&
         (IsValid() || (state.HasState(NS_EVENT_STATE_MOZ_UI_INVALID) &&
                        !mCanShowInvalidUI)))) {
      state |= NS_EVENT_STATE_MOZ_UI_VALID;
    }
  }

  return state;
}

// nsIFormControl

NS_IMETHODIMP
HTMLSelectElement::SaveState()
{
  nsPresState* presState = GetPrimaryPresState();
  if (!presState) {
    return NS_OK;
  }

  RefPtr<SelectState> state = new SelectState();

  uint32_t len = Length();

  for (uint32_t optIndex = 0; optIndex < len; optIndex++) {
    HTMLOptionElement* option = Item(optIndex);
    if (option && option->Selected()) {
      nsAutoString value;
      option->GetValue(value);
      state->PutOption(optIndex, value);
    }
  }

  presState->SetStateProperty(state);

  if (mDisabledChanged) {
    // We do not want to save the real disabled state but the disabled
    // attribute.
    presState->SetDisabled(HasAttr(kNameSpaceID_None, nsGkAtoms::disabled));
  }

  return NS_OK;
}

bool
HTMLSelectElement::RestoreState(nsPresState* aState)
{
  // Get the presentation state object to retrieve our stuff out of.
  nsCOMPtr<SelectState> state(
    do_QueryInterface(aState->GetStateProperty()));

  if (state) {
    RestoreStateTo(state);

    // Don't flush, if the frame doesn't exist yet it doesn't care if
    // we're reset or not.
    DispatchContentReset();
  }

  if (aState->IsDisabledSet() && !aState->GetDisabled()) {
    SetDisabled(false);
  }

  return false;
}

void
HTMLSelectElement::RestoreStateTo(SelectState* aNewSelected)
{
  if (!mIsDoneAddingChildren) {
    mRestoreState = aNewSelected;
    return;
  }

  uint32_t len = Length();
  uint32_t mask = IS_SELECTED | CLEAR_ALL | SET_DISABLED | NOTIFY;

  // First clear all
  SetOptionsSelectedByIndex(-1, -1, mask);

  // Next set the proper ones
  for (uint32_t i = 0; i < len; i++) {
    HTMLOptionElement* option = Item(i);
    if (option) {
      nsAutoString value;
      nsresult rv = option->GetValue(value);
      if (NS_SUCCEEDED(rv) && aNewSelected->ContainsOption(i, value)) {
        SetOptionsSelectedByIndex(i, i, IS_SELECTED | SET_DISABLED | NOTIFY);
      }
    }
  }
}

NS_IMETHODIMP
HTMLSelectElement::Reset()
{
  uint32_t numSelected = 0;

  //
  // Cycle through the options array and reset the options
  //
  uint32_t numOptions = Length();

  for (uint32_t i = 0; i < numOptions; i++) {
    RefPtr<HTMLOptionElement> option = Item(i);
    if (option) {
      //
      // Reset the option to its default value
      //

      uint32_t mask = SET_DISABLED | NOTIFY | NO_RESELECT;
      if (option->DefaultSelected()) {
        mask |= IS_SELECTED;
        numSelected++;
      }

      SetOptionsSelectedByIndex(i, i, mask);
      option->SetSelectedChanged(false);
    }
  }

  //
  // If nothing was selected and it's not multiple, select something
  //
  if (numSelected == 0 && IsCombobox()) {
    SelectSomething(true);
  }

  SetSelectionChanged(false, true);

  //
  // Let the frame know we were reset
  //
  // Don't flush, if there's no frame yet it won't care about us being
  // reset even if we forced it to be created now.
  //
  DispatchContentReset();

  return NS_OK;
}

static NS_DEFINE_CID(kFormProcessorCID, NS_FORMPROCESSOR_CID);

NS_IMETHODIMP
HTMLSelectElement::SubmitNamesValues(HTMLFormSubmission* aFormSubmission)
{
  // Disabled elements don't submit
  if (IsDisabled()) {
    return NS_OK;
  }

  //
  // Get the name (if no name, no submit)
  //
  nsAutoString name;
  GetAttr(kNameSpaceID_None, nsGkAtoms::name, name);
  if (name.IsEmpty()) {
    return NS_OK;
  }

  //
  // Submit
  //
  uint32_t len = Length();

  nsAutoString mozType;
  nsCOMPtr<nsIFormProcessor> keyGenProcessor;
  if (GetAttr(kNameSpaceID_None, nsGkAtoms::moztype, mozType) &&
      mozType.EqualsLiteral("-mozilla-keygen")) {
    keyGenProcessor = do_GetService(kFormProcessorCID);
  }

  for (uint32_t optIndex = 0; optIndex < len; optIndex++) {
    HTMLOptionElement* option = Item(optIndex);

    // Don't send disabled options
    if (!option || IsOptionDisabled(option)) {
      continue;
    }

    if (!option->Selected()) {
      continue;
    }

    nsString value;
    MOZ_ALWAYS_SUCCEEDS(option->GetValue(value));

    if (keyGenProcessor) {
      nsString tmp(value);
      if (NS_SUCCEEDED(keyGenProcessor->ProcessValue(this, name, tmp))) {
        value = tmp;
      }
    }

    aFormSubmission->AddNameValuePair(name, value);
  }

  return NS_OK;
}

void
HTMLSelectElement::DispatchContentReset()
{
  nsIFormControlFrame* formControlFrame = GetFormControlFrame(false);
  if (formControlFrame) {
    // Only dispatch content reset notification if this is a list control
    // frame or combo box control frame.
    if (IsCombobox()) {
      nsIComboboxControlFrame* comboFrame = do_QueryFrame(formControlFrame);
      if (comboFrame) {
        comboFrame->OnContentReset();
      }
    } else {
      nsIListControlFrame* listFrame = do_QueryFrame(formControlFrame);
      if (listFrame) {
        listFrame->OnContentReset();
      }
    }
  }
}

static void
AddOptions(nsIContent* aRoot, HTMLOptionsCollection* aArray)
{
  for (nsIContent* child = aRoot->GetFirstChild();
       child;
       child = child->GetNextSibling()) {
    HTMLOptionElement* opt = HTMLOptionElement::FromContent(child);
    if (opt) {
      aArray->AppendOption(opt);
    } else if (child->IsHTMLElement(nsGkAtoms::optgroup)) {
      for (nsIContent* grandchild = child->GetFirstChild();
           grandchild;
           grandchild = grandchild->GetNextSibling()) {
        opt = HTMLOptionElement::FromContent(grandchild);
        if (opt) {
          aArray->AppendOption(opt);
        }
      }
    }
  }
}

void
HTMLSelectElement::RebuildOptionsArray(bool aNotify)
{
  mOptions->Clear();
  AddOptions(this, mOptions);
  FindSelectedIndex(0, aNotify);
}

bool
HTMLSelectElement::IsValueMissing() const
{
  if (!Required()) {
    return false;
  }

  uint32_t length = Length();

  for (uint32_t i = 0; i < length; ++i) {
    RefPtr<HTMLOptionElement> option = Item(i);
    // Check for a placeholder label option, don't count it as a valid value.
    if (i == 0 && !Multiple() && Size() <= 1 && option->GetParent() == this) {
      nsAutoString value;
      MOZ_ALWAYS_SUCCEEDS(option->GetValue(value));
      if (value.IsEmpty()) {
        continue;
      }
    }

    if (!option->Selected()) {
      continue;
    }

    if (IsOptionDisabled(option)) {
      continue;
    }

    return false;
  }

  return true;
}

void
HTMLSelectElement::UpdateValueMissingValidityState()
{
  SetValidityState(VALIDITY_STATE_VALUE_MISSING, IsValueMissing());
}

nsresult
HTMLSelectElement::GetValidationMessage(nsAString& aValidationMessage,
                                        ValidityStateType aType)
{
  switch (aType) {
    case VALIDITY_STATE_VALUE_MISSING: {
      nsAutoString message;
      nsresult rv = nsContentUtils::GetLocalizedString(nsContentUtils::eDOM_PROPERTIES,
                                                       "FormValidationSelectMissing",
                                                       message);
      aValidationMessage = message;
      return rv;
    }
    default: {
      return nsIConstraintValidation::GetValidationMessage(aValidationMessage, aType);
    }
  }
}

#ifdef DEBUG

void
HTMLSelectElement::VerifyOptionsArray()
{
  int32_t index = 0;
  for (nsIContent* child = nsINode::GetFirstChild();
       child;
       child = child->GetNextSibling()) {
    HTMLOptionElement* opt = HTMLOptionElement::FromContent(child);
    if (opt) {
      NS_ASSERTION(opt == mOptions->ItemAsOption(index++),
                   "Options collection broken");
    } else if (child->IsHTMLElement(nsGkAtoms::optgroup)) {
      for (nsIContent* grandchild = child->GetFirstChild();
           grandchild;
           grandchild = grandchild->GetNextSibling()) {
        opt = HTMLOptionElement::FromContent(grandchild);
        if (opt) {
          NS_ASSERTION(opt == mOptions->ItemAsOption(index++),
                       "Options collection broken");
        }
      }
    }
  }
}

#endif

void
HTMLSelectElement::UpdateBarredFromConstraintValidation()
{
  SetBarredFromConstraintValidation(IsDisabled());
}

void
HTMLSelectElement::FieldSetDisabledChanged(bool aNotify)
{
  // This *has* to be called before UpdateBarredFromConstraintValidation and
  // UpdateValueMissingValidityState because these two functions depend on our
  // disabled state.
  nsGenericHTMLFormElementWithState::FieldSetDisabledChanged(aNotify);

  UpdateValueMissingValidityState();
  UpdateBarredFromConstraintValidation();
  UpdateState(aNotify);
}

void
HTMLSelectElement::SetSelectionChanged(bool aValue, bool aNotify)
{
  if (!mDefaultSelectionSet) {
    return;
  }

  UpdateSelectedOptions();

  bool previousSelectionChangedValue = mSelectionHasChanged;
  mSelectionHasChanged = aValue;

  if (mSelectionHasChanged != previousSelectionChangedValue) {
    UpdateState(aNotify);
  }
}

void
HTMLSelectElement::UpdateSelectedOptions()
{
  if (mSelectedOptions) {
    mSelectedOptions->SetDirty();
  }
}

bool
HTMLSelectElement::OpenInParentProcess()
{
  nsIFormControlFrame* formControlFrame = GetFormControlFrame(false);
  nsIComboboxControlFrame* comboFrame = do_QueryFrame(formControlFrame);
  if (comboFrame) {
    return comboFrame->IsOpenInParentProcess();
  }

  return false;
}

void
HTMLSelectElement::SetOpenInParentProcess(bool aVal)
{
  nsIFormControlFrame* formControlFrame = GetFormControlFrame(false);
  nsIComboboxControlFrame* comboFrame = do_QueryFrame(formControlFrame);
  if (comboFrame) {
    comboFrame->SetOpenInParentProcess(aVal);
  }
}

void
HTMLSelectElement::GetPreviewValue(nsAString& aValue)
{
  nsIFormControlFrame* formControlFrame = GetFormControlFrame(false);
  nsIComboboxControlFrame* comboFrame = do_QueryFrame(formControlFrame);
  if (comboFrame) {
    comboFrame->GetPreviewText(aValue);
  }
}

void
HTMLSelectElement::SetPreviewValue(const nsAString& aValue)
{
  nsIFormControlFrame* formControlFrame = GetFormControlFrame(false);
  nsIComboboxControlFrame* comboFrame = do_QueryFrame(formControlFrame);
  if (comboFrame) {
    comboFrame->SetPreviewText(aValue);
  }
}

JSObject*
HTMLSelectElement::WrapNode(JSContext* aCx, JS::Handle<JSObject*> aGivenProto)
{
  return HTMLSelectElementBinding::Wrap(aCx, this, aGivenProto);
}

} // namespace dom
} // namespace mozilla<|MERGE_RESOLUTION|>--- conflicted
+++ resolved
@@ -203,16 +203,10 @@
 HTMLSelectElement::GetAutocompleteInfo(AutocompleteInfo& aInfo)
 {
   const nsAttrValue* attributeVal = GetParsedAttr(nsGkAtoms::autocomplete);
-<<<<<<< HEAD
-  mAutocompleteAttrState =
-    nsContentUtils::SerializeAutocompleteAttribute(attributeVal, aInfo,
-                                                   mAutocompleteAttrState);
-=======
   mAutocompleteInfoState =
     nsContentUtils::SerializeAutocompleteAttribute(attributeVal, aInfo,
                                                    mAutocompleteInfoState,
                                                    true);
->>>>>>> a17af05f
 }
 
 NS_IMETHODIMP
