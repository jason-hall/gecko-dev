/* -*- Mode: C++; tab-width: 8; indent-tabs-mode: nil; c-basic-offset: 2 -*- */
/* vim: set ts=8 sts=2 et sw=2 tw=80: */
/* This Source Code Form is subject to the terms of the Mozilla Public
 * License, v. 2.0. If a copy of the MPL was not distributed with this
 * file, You can obtain one at http://mozilla.org/MPL/2.0/. */

#include "mozilla/dom/HTMLOptionsCollection.h"

#include "HTMLOptGroupElement.h"
#include "mozAutoDocUpdate.h"
#include "mozilla/dom/BindingUtils.h"
#include "mozilla/dom/Element.h"
#include "mozilla/GenericSpecifiedValuesInlines.h"
#include "mozilla/dom/HTMLFormSubmission.h"
#include "mozilla/dom/HTMLOptionElement.h"
#include "mozilla/dom/HTMLOptionsCollectionBinding.h"
#include "mozilla/dom/HTMLSelectElement.h"
#include "nsContentCreatorFunctions.h"
#include "nsError.h"
#include "nsGkAtoms.h"
#include "nsIComboboxControlFrame.h"
#include "nsIDocument.h"
#include "nsIFormControlFrame.h"
#include "nsIForm.h"
#include "nsIFormProcessor.h"
#include "nsIListControlFrame.h"
#include "nsLayoutUtils.h"
#include "nsMappedAttributes.h"
#include "nsRuleData.h"
#include "nsServiceManagerUtils.h"
#include "nsStyleConsts.h"
#include "jsfriendapi.h"

namespace mozilla {
namespace dom {

HTMLOptionsCollection::HTMLOptionsCollection(HTMLSelectElement* aSelect)
{
  // Do not maintain a reference counted reference. When
  // the select goes away, it will let us know.
  mSelect = aSelect;
}

HTMLOptionsCollection::~HTMLOptionsCollection()
{
  DropReference();
}

void
HTMLOptionsCollection::DropReference()
{
  // Drop our (non ref-counted) reference
  mSelect = nullptr;
}

nsresult
HTMLOptionsCollection::GetOptionIndex(Element* aOption,
                                      int32_t aStartIndex,
                                      bool aForward,
                                      int32_t* aIndex)
{
  // NOTE: aIndex shouldn't be set if the returned value isn't NS_OK.

  int32_t index;

  // Make the common case fast
  if (aStartIndex == 0 && aForward) {
    index = mElements.IndexOf(aOption);
    if (index == -1) {
      return NS_ERROR_FAILURE;
    }

    *aIndex = index;
    return NS_OK;
  }

  int32_t high = mElements.Length();
  int32_t step = aForward ? 1 : -1;

  for (index = aStartIndex; index < high && index > -1; index += step) {
    if (mElements[index] == aOption) {
      *aIndex = index;
      return NS_OK;
    }
  }

  return NS_ERROR_FAILURE;
}


NS_IMPL_CYCLE_COLLECTION_WRAPPERCACHE(HTMLOptionsCollection, mElements)

// nsISupports

// QueryInterface implementation for HTMLOptionsCollection
NS_INTERFACE_TABLE_HEAD(HTMLOptionsCollection)
  NS_WRAPPERCACHE_INTERFACE_TABLE_ENTRY
  NS_INTERFACE_TABLE(HTMLOptionsCollection,
                     nsIHTMLCollection,
                     nsIDOMHTMLOptionsCollection,
                     nsIDOMHTMLCollection)
  NS_INTERFACE_TABLE_TO_MAP_SEGUE_CYCLE_COLLECTION(HTMLOptionsCollection)
NS_INTERFACE_MAP_END


NS_IMPL_CYCLE_COLLECTING_ADDREF(HTMLOptionsCollection)
NS_IMPL_CYCLE_COLLECTING_RELEASE(HTMLOptionsCollection)


JSObject*
HTMLOptionsCollection::WrapObject(JSContext* aCx, JS::Handle<JSObject*> aGivenProto)
{
  return HTMLOptionsCollectionBinding::Wrap(aCx, this, aGivenProto);
}

NS_IMETHODIMP
HTMLOptionsCollection::GetLength(uint32_t* aLength)
{
  *aLength = mElements.Length();

  return NS_OK;
}

NS_IMETHODIMP
HTMLOptionsCollection::SetLength(uint32_t aLength)
{
  if (!mSelect) {
    return NS_ERROR_UNEXPECTED;
  }

  return mSelect->SetLength(aLength);
}

void
HTMLOptionsCollection::IndexedSetter(uint32_t aIndex,
                                     HTMLOptionElement* aOption,
                                     ErrorResult& aError)
{
  if (!mSelect) {
    return;
  }

  // if the new option is null, just remove this option.  Note that it's safe
  // to pass a too-large aIndex in here.
  if (!aOption) {
    mSelect->Remove(aIndex);

    // We're done.
    return;
  }

  // Now we're going to be setting an option in our collection
  if (aIndex > mElements.Length()) {
    // Fill our array with blank options up to (but not including, since we're
    // about to change it) aIndex, for compat with other browsers.
    nsresult rv = SetLength(aIndex);
    if (NS_WARN_IF(NS_FAILED(rv))) {
      aError.Throw(rv);
      return;
    }
  }

  NS_ASSERTION(aIndex <= mElements.Length(), "SetLength lied");
<<<<<<< HEAD
  
=======

>>>>>>> a17af05f
  if (aIndex == mElements.Length()) {
    mSelect->AppendChild(*aOption, aError);
    return;
  }

  // Find the option they're talking about and replace it
  // hold a strong reference to follow COM rules.
  RefPtr<HTMLOptionElement> refChild = ItemAsOption(aIndex);
  if (!refChild) {
    aError.Throw(NS_ERROR_UNEXPECTED);
    return;
  }

  nsCOMPtr<nsINode> parent = refChild->GetParent();
  if (!parent) {
    return;
  }

  parent->ReplaceChild(*aOption, *refChild, aError);
}

int32_t
HTMLOptionsCollection::GetSelectedIndex(ErrorResult& aError)
{
  if (!mSelect) {
    aError.Throw(NS_ERROR_UNEXPECTED);
    return 0;
  }

  int32_t selectedIndex;
  aError = mSelect->GetSelectedIndex(&selectedIndex);
  return selectedIndex;
}

NS_IMETHODIMP
HTMLOptionsCollection::GetSelectedIndex(int32_t* aSelectedIndex)
{
  ErrorResult rv;
  *aSelectedIndex = GetSelectedIndex(rv);
  return rv.StealNSResult();
}

void
HTMLOptionsCollection::SetSelectedIndex(int32_t aSelectedIndex,
                                        ErrorResult& aError)
{
  if (!mSelect) {
    aError.Throw(NS_ERROR_UNEXPECTED);
    return;
  }

  aError = mSelect->SetSelectedIndex(aSelectedIndex);
}

NS_IMETHODIMP
HTMLOptionsCollection::SetSelectedIndex(int32_t aSelectedIndex)
{
  ErrorResult rv;
  SetSelectedIndex(aSelectedIndex, rv);
  return rv.StealNSResult();
}

NS_IMETHODIMP
HTMLOptionsCollection::Item(uint32_t aIndex, nsIDOMNode** aReturn)
{
  nsISupports* item = GetElementAt(aIndex);
  if (!item) {
    *aReturn = nullptr;

    return NS_OK;
  }

  return CallQueryInterface(item, aReturn);
}

Element*
HTMLOptionsCollection::GetElementAt(uint32_t aIndex)
{
  return ItemAsOption(aIndex);
}

HTMLOptionElement*
HTMLOptionsCollection::NamedGetter(const nsAString& aName, bool& aFound)
{
  uint32_t count = mElements.Length();
  for (uint32_t i = 0; i < count; i++) {
    HTMLOptionElement* content = mElements.ElementAt(i);
    if (content &&
        (content->AttrValueIs(kNameSpaceID_None, nsGkAtoms::name, aName,
                              eCaseMatters) ||
         content->AttrValueIs(kNameSpaceID_None, nsGkAtoms::id, aName,
                              eCaseMatters))) {
      aFound = true;
      return content;
    }
  }

  aFound = false;
  return nullptr;
}

nsINode*
HTMLOptionsCollection::GetParentObject()
{
  return mSelect;
}

NS_IMETHODIMP
HTMLOptionsCollection::NamedItem(const nsAString& aName,
                                 nsIDOMNode** aReturn)
{
  NS_IF_ADDREF(*aReturn = GetNamedItem(aName));

  return NS_OK;
}

void
HTMLOptionsCollection::GetSupportedNames(nsTArray<nsString>& aNames)
{
  AutoTArray<nsIAtom*, 8> atoms;
  for (uint32_t i = 0; i < mElements.Length(); ++i) {
    HTMLOptionElement* content = mElements.ElementAt(i);
    if (content) {
      // Note: HasName means the names is exposed on the document,
      // which is false for options, so we don't check it here.
      const nsAttrValue* val = content->GetParsedAttr(nsGkAtoms::name);
      if (val && val->Type() == nsAttrValue::eAtom) {
        nsIAtom* name = val->GetAtomValue();
        if (!atoms.Contains(name)) {
          atoms.AppendElement(name);
        }
      }
      if (content->HasID()) {
        nsIAtom* id = content->GetID();
        if (!atoms.Contains(id)) {
          atoms.AppendElement(id);
        }
      }
    }
  }

  uint32_t atomsLen = atoms.Length();
  nsString* names = aNames.AppendElements(atomsLen);
  for (uint32_t i = 0; i < atomsLen; ++i) {
    atoms[i]->ToString(names[i]);
  }
}

NS_IMETHODIMP
HTMLOptionsCollection::GetSelect(nsIDOMHTMLSelectElement** aReturn)
{
  NS_IF_ADDREF(*aReturn = mSelect);
  return NS_OK;
}

NS_IMETHODIMP
HTMLOptionsCollection::Add(nsIDOMHTMLOptionElement* aOption,
                           nsIVariant* aBefore)
{
  if (!aOption) {
    return NS_ERROR_INVALID_ARG;
  }

  if (!mSelect) {
    return NS_ERROR_NOT_INITIALIZED;
  }

  nsCOMPtr<nsIDOMHTMLElement> elem = do_QueryInterface(aOption);
  return mSelect->Add(elem, aBefore);
}

void
HTMLOptionsCollection::Add(const HTMLOptionOrOptGroupElement& aElement,
                           const Nullable<HTMLElementOrLong>& aBefore,
                           ErrorResult& aError)
{
  if (!mSelect) {
    aError.Throw(NS_ERROR_NOT_INITIALIZED);
    return;
  }

  mSelect->Add(aElement, aBefore, aError);
}

void
HTMLOptionsCollection::Remove(int32_t aIndex, ErrorResult& aError)
{
  if (!mSelect) {
    aError.Throw(NS_ERROR_UNEXPECTED);
    return;
  }

  uint32_t len = 0;
  mSelect->GetLength(&len);
  if (aIndex < 0 || (uint32_t)aIndex >= len)
    aIndex = 0;

  aError = mSelect->Remove(aIndex);
}

NS_IMETHODIMP
HTMLOptionsCollection::Remove(int32_t aIndex)
{
  ErrorResult rv;
  Remove(aIndex, rv);
  return rv.StealNSResult();
}

} // namespace dom
} // namespace mozilla<|MERGE_RESOLUTION|>--- conflicted
+++ resolved
@@ -161,11 +161,7 @@
   }
 
   NS_ASSERTION(aIndex <= mElements.Length(), "SetLength lied");
-<<<<<<< HEAD
-  
-=======
-
->>>>>>> a17af05f
+
   if (aIndex == mElements.Length()) {
     mSelect->AppendChild(*aOption, aError);
     return;
