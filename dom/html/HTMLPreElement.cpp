--- conflicted
+++ resolved
@@ -50,11 +50,7 @@
     if (!aData->PropertyIsSet(eCSSProperty_white_space)) {
       // wrap: empty
       if (aAttributes->GetAttr(nsGkAtoms::wrap))
-<<<<<<< HEAD
-        aData->SetKeywordValue(eCSSProperty_white_space, NS_STYLE_WHITESPACE_PRE_WRAP);
-=======
         aData->SetKeywordValue(eCSSProperty_white_space, StyleWhiteSpace::PreWrap);
->>>>>>> a17af05f
     }
   }
 
