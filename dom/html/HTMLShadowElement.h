--- conflicted
+++ resolved
@@ -39,12 +39,8 @@
 
   virtual bool IsHTMLShadowElement() const override { return true; }
 
-<<<<<<< HEAD
-  virtual nsresult Clone(mozilla::dom::NodeInfo *aNodeInfo, nsINode **aResult) const override;
-=======
   virtual nsresult Clone(mozilla::dom::NodeInfo *aNodeInfo, nsINode **aResult,
                          bool aPreallocateChildren) const override;
->>>>>>> a17af05f
 
   virtual nsresult BindToTree(nsIDocument* aDocument, nsIContent* aParent,
                               nsIContent* aBindingParent,
