# -*- Mode: python; indent-tabs-mode: nil; tab-width: 40 -*-
# vim: set filetype=python:
# This Source Code Form is subject to the terms of the Mozilla Public
# License, v. 2.0. If a copy of the MPL was not distributed with this
# file, You can obtain one at http://mozilla.org/MPL/2.0/.

with Files("**"):
    BUG_COMPONENT = ("Core", "DOM: Quota Manager")

<<<<<<< HEAD
=======
MOCHITEST_MANIFESTS += ['test/mochitest.ini']

BROWSER_CHROME_MANIFESTS += ['test/browser.ini']

>>>>>>> a17af05f
XPCSHELL_TESTS_MANIFESTS += [
    'test/unit/xpcshell.ini'
]

XPIDL_SOURCES += [
    'nsIQuotaCallbacks.idl',
    'nsIQuotaManagerService.idl',
    'nsIQuotaRequests.idl',
    'nsIQuotaResults.idl',
]

XPIDL_MODULE = 'dom_quota'

EXPORTS.mozilla.dom += [
  'StorageManager.h',
]

EXPORTS.mozilla.dom.quota += [
    'ActorsParent.h',
    'Client.h',
    'FileStreams.h',
    'OriginScope.h',
    'PersistenceType.h',
    'QuotaCommon.h',
    'QuotaManager.h',
    'QuotaManagerService.h',
    'QuotaObject.h',
    'SerializationHelpers.h',
    'UsageInfo.h',
]

UNIFIED_SOURCES += [
    'ActorsChild.cpp',
    'ActorsParent.cpp',
    'FileStreams.cpp',
    'QuotaManagerService.cpp',
    'QuotaRequests.cpp',
    'QuotaResults.cpp',
    'StorageManager.cpp',
]

IPDL_SOURCES += [
    'PQuota.ipdl',
    'PQuotaRequest.ipdl',
    'PQuotaUsageRequest.ipdl',
]

include('/ipc/chromium/chromium-config.mozbuild')

FINAL_LIBRARY = 'xul'
LOCAL_INCLUDES += [
    '../workers',
    '/caps',
]

if CONFIG['GNU_CXX']:
    CXXFLAGS += ['-Wno-error=shadow']<|MERGE_RESOLUTION|>--- conflicted
+++ resolved
@@ -7,13 +7,10 @@
 with Files("**"):
     BUG_COMPONENT = ("Core", "DOM: Quota Manager")
 
-<<<<<<< HEAD
-=======
 MOCHITEST_MANIFESTS += ['test/mochitest.ini']
 
 BROWSER_CHROME_MANIFESTS += ['test/browser.ini']
 
->>>>>>> a17af05f
 XPCSHELL_TESTS_MANIFESTS += [
     'test/unit/xpcshell.ini'
 ]
