/* -*- Mode: C++; tab-width: 8; indent-tabs-mode: nil; c-basic-offset: 2 -*- */
/* vim: set ts=8 sts=2 et sw=2 tw=80: */
/* This Source Code Form is subject to the terms of the Mozilla Public
 * License, v. 2.0. If a copy of the MPL was not distributed with this file,
 * You can obtain one at http://mozilla.org/MPL/2.0/. */

#include "StorageManager.h"

#include "mozilla/dom/PromiseWorkerProxy.h"
#include "mozilla/dom/quota/QuotaManagerService.h"
#include "mozilla/dom/StorageManagerBinding.h"
#include "mozilla/dom/WorkerPrivate.h"
#include "mozilla/ErrorResult.h"
#include "mozilla/Telemetry.h"
#include "nsContentPermissionHelper.h"
#include "nsIQuotaCallbacks.h"
#include "nsIQuotaRequests.h"
#include "nsPIDOMWindow.h"

using namespace mozilla::dom::workers;

namespace mozilla {
namespace dom {

namespace {

// This class is used to get quota usage, request persist and check persisted
// status callbacks.
class RequestResolver final
  : public nsIQuotaCallback
  , public nsIQuotaUsageCallback
{
public:
  enum Type
  {
    Estimate,
    Persist,
    Persisted
  };

private:
  class FinishWorkerRunnable;

  // If this resolver was created for a window then mPromise must be non-null.
  // Otherwise mProxy must be non-null.
  RefPtr<Promise> mPromise;
  RefPtr<PromiseWorkerProxy> mProxy;

  nsresult mResultCode;
  StorageEstimate mStorageEstimate;
  const Type mType;
  bool mPersisted;

public:
  RequestResolver(Type aType, Promise* aPromise)
    : mPromise(aPromise)
    , mResultCode(NS_OK)
    , mType(aType)
    , mPersisted(false)
  {
    MOZ_ASSERT(NS_IsMainThread());
    MOZ_ASSERT(aPromise);
  }

  RequestResolver(Type aType, PromiseWorkerProxy* aProxy)
    : mProxy(aProxy)
    , mResultCode(NS_OK)
    , mType(aType)
    , mPersisted(false)
  {
    MOZ_ASSERT(NS_IsMainThread());
    MOZ_ASSERT(aProxy);
  }

  void
  ResolveOrReject();

  NS_DECL_THREADSAFE_ISUPPORTS
  NS_DECL_NSIQUOTACALLBACK
  NS_DECL_NSIQUOTAUSAGECALLBACK

private:
  ~RequestResolver()
  { }

  nsresult
  GetStorageEstimate(nsIVariant* aResult);

  nsresult
  GetPersisted(nsIVariant* aResult);

  template <typename T>
  nsresult
  OnCompleteOrUsageResult(T* aRequest);

  nsresult
  Finish();
};

// This class is used to return promise on worker thread.
class RequestResolver::FinishWorkerRunnable final
  : public WorkerRunnable
{
  RefPtr<RequestResolver> mResolver;

public:
  explicit FinishWorkerRunnable(RequestResolver* aResolver)
    : WorkerRunnable(aResolver->mProxy->GetWorkerPrivate())
    , mResolver(aResolver)
  {
    MOZ_ASSERT(NS_IsMainThread());
    MOZ_ASSERT(aResolver);
  }

  bool
  WorkerRun(JSContext* aCx, WorkerPrivate* aWorkerPrivate) override;
};

class EstimateWorkerMainThreadRunnable final
  : public WorkerMainThreadRunnable
{
  RefPtr<PromiseWorkerProxy> mProxy;

public:
  EstimateWorkerMainThreadRunnable(WorkerPrivate* aWorkerPrivate,
                                   PromiseWorkerProxy* aProxy)
    : WorkerMainThreadRunnable(aWorkerPrivate,
                               NS_LITERAL_CSTRING("StorageManager :: Estimate"))
    , mProxy(aProxy)
  {
    MOZ_ASSERT(aWorkerPrivate);
    aWorkerPrivate->AssertIsOnWorkerThread();
    MOZ_ASSERT(aProxy);
  }

  bool
  MainThreadRun() override;
};

class PersistedWorkerMainThreadRunnable final
  : public WorkerMainThreadRunnable
{
  RefPtr<PromiseWorkerProxy> mProxy;

public:
  PersistedWorkerMainThreadRunnable(WorkerPrivate* aWorkerPrivate,
                                    PromiseWorkerProxy* aProxy)
    : WorkerMainThreadRunnable(aWorkerPrivate,
                               NS_LITERAL_CSTRING("StorageManager :: Persisted"))
    , mProxy(aProxy)
  {
    MOZ_ASSERT(aWorkerPrivate);
    aWorkerPrivate->AssertIsOnWorkerThread();
    MOZ_ASSERT(aProxy);
  }

  bool
  MainThreadRun() override;
};

/*******************************************************************************
 * PersistentStoragePermissionRequest
 ******************************************************************************/

class PersistentStoragePermissionRequest final
  : public nsIContentPermissionRequest
{
  nsCOMPtr<nsIPrincipal> mPrincipal;
  nsCOMPtr<nsPIDOMWindowInner> mWindow;
  RefPtr<Promise> mPromise;
  nsCOMPtr<nsIContentPermissionRequester> mRequester;

public:
  PersistentStoragePermissionRequest(nsIPrincipal* aPrincipal,
                                     nsPIDOMWindowInner* aWindow,
                                     Promise* aPromise)
    : mPrincipal(aPrincipal)
    , mWindow(aWindow)
    , mPromise(aPromise)
  {
    MOZ_ASSERT(aPrincipal);
    MOZ_ASSERT(aWindow);
    MOZ_ASSERT(aPromise);

    mRequester = new nsContentPermissionRequester(mWindow);
  }

  nsresult
  Start();

  NS_DECL_CYCLE_COLLECTING_ISUPPORTS
  NS_DECL_NSICONTENTPERMISSIONREQUEST
  NS_DECL_CYCLE_COLLECTION_CLASS(PersistentStoragePermissionRequest)

private:
  ~PersistentStoragePermissionRequest()
  { }
};

nsresult
GetUsageForPrincipal(nsIPrincipal* aPrincipal,
                     nsIQuotaUsageCallback* aCallback,
                     nsIQuotaUsageRequest** aRequest)
{
  MOZ_ASSERT(aPrincipal);
  MOZ_ASSERT(aCallback);
  MOZ_ASSERT(aRequest);

  nsCOMPtr<nsIQuotaManagerService> qms = QuotaManagerService::GetOrCreate();
  if (NS_WARN_IF(!qms)) {
    return NS_ERROR_FAILURE;
  }

  nsresult rv = qms->GetUsageForPrincipal(aPrincipal,
                                          aCallback,
                                          true,
                                          aRequest);
  if (NS_WARN_IF(NS_FAILED(rv))) {
    return rv;
  }

  return NS_OK;
};

nsresult
Persisted(nsIPrincipal* aPrincipal,
          nsIQuotaCallback* aCallback,
          nsIQuotaRequest** aRequest)
{
  MOZ_ASSERT(aPrincipal);
  MOZ_ASSERT(aCallback);
  MOZ_ASSERT(aRequest);

<<<<<<< HEAD
  nsCOMPtr<nsIVariant> result;
  nsresult rv = aRequest->GetResult(getter_AddRefs(result));
  if (NS_WARN_IF(NS_FAILED(rv))) {
    return rv;
  }

  nsID* iid;
  nsCOMPtr<nsISupports> supports;
  rv = result->GetAsInterface(&iid, getter_AddRefs(supports));
=======
  nsCOMPtr<nsIQuotaManagerService> qms = QuotaManagerService::GetOrCreate();
  if (NS_WARN_IF(!qms)) {
    return NS_ERROR_FAILURE;
  }

  nsCOMPtr<nsIQuotaRequest> request;
  nsresult rv = qms->Persisted(aPrincipal, getter_AddRefs(request));
>>>>>>> a17af05f
  if (NS_WARN_IF(NS_FAILED(rv))) {
    return rv;
  }

<<<<<<< HEAD
  free(iid);

  nsCOMPtr<nsIQuotaOriginUsageResult> originUsageResult =
    do_QueryInterface(supports);
  MOZ_ASSERT(originUsageResult);

  MOZ_ALWAYS_SUCCEEDS(
    originUsageResult->GetUsage(&aStorageEstimate.mUsage.Construct()));

  MOZ_ALWAYS_SUCCEEDS(
    originUsageResult->GetLimit(&aStorageEstimate.mQuota.Construct()));
=======
  // All the methods in nsIQuotaManagerService shouldn't synchronously fire
  // any callbacks when they are being executed. Even when a result is ready,
  // a new runnable should be dispatched to current thread to fire the callback
  // asynchronously. It's safe to set the callback after we call Persisted().
  MOZ_ALWAYS_SUCCEEDS(request->SetCallback(aCallback));

  request.forget(aRequest);
>>>>>>> a17af05f

  return NS_OK;
};

already_AddRefed<Promise>
ExecuteOpOnMainOrWorkerThread(nsIGlobalObject* aGlobal,
                              RequestResolver::Type aType,
                              ErrorResult& aRv)
{
  MOZ_ASSERT(aGlobal);
  MOZ_ASSERT_IF(aType == RequestResolver::Type::Persist,
                NS_IsMainThread());

  RefPtr<Promise> promise = Promise::Create(aGlobal, aRv);
  if (NS_WARN_IF(!promise)) {
    return nullptr;
  }

  if (NS_IsMainThread()) {
    nsCOMPtr<nsPIDOMWindowInner> window = do_QueryInterface(aGlobal);
    if (NS_WARN_IF(!window)) {
      aRv.Throw(NS_ERROR_FAILURE);
      return nullptr;
    }

    nsCOMPtr<nsIDocument> doc = window->GetExtantDoc();
    if (NS_WARN_IF(!doc)) {
      aRv.Throw(NS_ERROR_FAILURE);
      return nullptr;
    }

    nsCOMPtr<nsIPrincipal> principal = doc->NodePrincipal();
    MOZ_ASSERT(principal);

    // Storage Standard 7. API
    // If origin is an opaque origin, then reject promise with a TypeError.
    if (principal->GetIsNullPrincipal()) {
      promise->MaybeReject(NS_ERROR_DOM_TYPE_ERR);
      return promise.forget();
    }

    switch (aType) {
      case RequestResolver::Type::Persisted: {
        RefPtr<RequestResolver> resolver =
          new RequestResolver(RequestResolver::Type::Persisted, promise);

        RefPtr<nsIQuotaRequest> request;
        aRv = Persisted(principal, resolver, getter_AddRefs(request));

        break;
      }

      case RequestResolver::Type::Persist: {
        RefPtr<PersistentStoragePermissionRequest> request =
          new PersistentStoragePermissionRequest(principal, window, promise);

        // In private browsing mode, no permission prompt.
        if (nsContentUtils::IsInPrivateBrowsing(doc)) {
          aRv = request->Cancel();
        } else {
          aRv = request->Start();
        }

        break;
      }

      case RequestResolver::Type::Estimate: {
        RefPtr<RequestResolver> resolver =
          new RequestResolver(RequestResolver::Type::Estimate, promise);

        RefPtr<nsIQuotaUsageRequest> request;
        aRv = GetUsageForPrincipal(principal,
                                   resolver,
                                   getter_AddRefs(request));

        break;
      }

      default:
        MOZ_CRASH("Invalid aRequest type!");
    }

    if (NS_WARN_IF(aRv.Failed())) {
      return nullptr;
    }

    return promise.forget();
  }

  WorkerPrivate* workerPrivate = GetCurrentThreadWorkerPrivate();
  MOZ_ASSERT(workerPrivate);

  RefPtr<PromiseWorkerProxy> promiseProxy =
    PromiseWorkerProxy::Create(workerPrivate, promise);
  if (NS_WARN_IF(!promiseProxy)) {
    return nullptr;
  }

  switch (aType) {
    case RequestResolver::Type::Estimate: {
      RefPtr<EstimateWorkerMainThreadRunnable> runnnable =
        new EstimateWorkerMainThreadRunnable(promiseProxy->GetWorkerPrivate(),
                                             promiseProxy);
      runnnable->Dispatch(Terminating, aRv);

      break;
    }

    case RequestResolver::Type::Persisted: {
      RefPtr<PersistedWorkerMainThreadRunnable> runnnable =
        new PersistedWorkerMainThreadRunnable(promiseProxy->GetWorkerPrivate(),
                                              promiseProxy);
      runnnable->Dispatch(Terminating, aRv);

      break;
    }

    default:
      MOZ_CRASH("Invalid aRequest type");
  }

  if (NS_WARN_IF(aRv.Failed())) {
    return nullptr;
  }

  return promise.forget();
};

} // namespace

/*******************************************************************************
 * Local class implementations
 ******************************************************************************/

void
RequestResolver::ResolveOrReject()
{
  class MOZ_STACK_CLASS AutoCleanup final
  {
    RefPtr<PromiseWorkerProxy> mProxy;

  public:
    explicit AutoCleanup(PromiseWorkerProxy* aProxy)
      : mProxy(aProxy)
    {
      MOZ_ASSERT(aProxy);
    }

    ~AutoCleanup()
    {
      MOZ_ASSERT(mProxy);

      mProxy->CleanUp();
    }
  };

  RefPtr<Promise> promise;
  Maybe<AutoCleanup> autoCleanup;

  if (mPromise) {
    promise = mPromise;
  } else {
    MOZ_ASSERT(mProxy);

    promise = mProxy->WorkerPromise();

    // Only clean up for worker case.
    autoCleanup.emplace(mProxy);
  }

  MOZ_ASSERT(promise);

  if (mType == Type::Estimate) {
    if (NS_SUCCEEDED(mResultCode)) {
      promise->MaybeResolve(mStorageEstimate);
    } else {
      promise->MaybeReject(NS_ERROR_DOM_TYPE_ERR);
    }

    return;
  }

  MOZ_ASSERT(mType == Type::Persist || mType == Type::Persisted);

  if (NS_SUCCEEDED(mResultCode)) {
    promise->MaybeResolve(mPersisted);
  } else {
    promise->MaybeResolve(false);
  }
}

NS_IMPL_ISUPPORTS(RequestResolver, nsIQuotaUsageCallback, nsIQuotaCallback)

nsresult
RequestResolver::GetStorageEstimate(nsIVariant* aResult)
{
  MOZ_ASSERT(aResult);
  MOZ_ASSERT(mType == Type::Estimate);

#ifdef DEBUG
  uint16_t dataType;
  MOZ_ALWAYS_SUCCEEDS(aResult->GetDataType(&dataType));
  MOZ_ASSERT(dataType == nsIDataType::VTYPE_INTERFACE_IS);
#endif

  nsID* iid;
  nsCOMPtr<nsISupports> supports;
  nsresult rv = aResult->GetAsInterface(&iid, getter_AddRefs(supports));
  if (NS_WARN_IF(NS_FAILED(rv))) {
    return rv;
  }

  free(iid);

  nsCOMPtr<nsIQuotaOriginUsageResult> originUsageResult =
    do_QueryInterface(supports);
  MOZ_ASSERT(originUsageResult);

  MOZ_ALWAYS_SUCCEEDS(
    originUsageResult->GetUsage(&mStorageEstimate.mUsage.Construct()));

  MOZ_ALWAYS_SUCCEEDS(
    originUsageResult->GetLimit(&mStorageEstimate.mQuota.Construct()));

  return NS_OK;
}

nsresult
RequestResolver::GetPersisted(nsIVariant* aResult)
{
  MOZ_ASSERT(aResult);
  MOZ_ASSERT(mType == Type::Persist || mType == Type::Persisted);

#ifdef DEBUG
  uint16_t dataType;
  MOZ_ALWAYS_SUCCEEDS(aResult->GetDataType(&dataType));
#endif

  if (mType == Type::Persist) {
    MOZ_ASSERT(dataType == nsIDataType::VTYPE_VOID);

    mPersisted = true;
    return NS_OK;
  }

  MOZ_ASSERT(dataType == nsIDataType::VTYPE_BOOL);

  bool persisted;
  nsresult rv = aResult->GetAsBool(&persisted);
  if (NS_WARN_IF(NS_FAILED(rv))) {
    return rv;
  }

  mPersisted = persisted;
  return NS_OK;
}

template <typename T>
nsresult
RequestResolver::OnCompleteOrUsageResult(T* aRequest)
{
  MOZ_ASSERT(NS_IsMainThread());
  MOZ_ASSERT(aRequest);

  nsresult resultCode;
  nsresult rv = aRequest->GetResultCode(&resultCode);
  if (NS_WARN_IF(NS_FAILED(rv))) {
    return rv;
  }

  if (NS_FAILED(resultCode)) {
    return resultCode;
  }

  nsCOMPtr<nsIVariant> result;
  rv = aRequest->GetResult(getter_AddRefs(result));
  if (NS_WARN_IF(NS_FAILED(rv))) {
    return rv;
  }

  if (mType == Type::Estimate) {
    rv = GetStorageEstimate(result);
  } else {
    MOZ_ASSERT(mType == Type::Persist || mType == Type::Persisted);

    rv = GetPersisted(result);
  }
  if (NS_WARN_IF(NS_FAILED(rv))) {
    return rv;
  }

  return NS_OK;
}

nsresult
RequestResolver::Finish()
{
  // In a main thread request.
  if (!mProxy) {
    MOZ_ASSERT(mPromise);

    ResolveOrReject();
    return NS_OK;
  }

  {
    // In a worker thread request.
    MutexAutoLock lock(mProxy->Lock());

    if (NS_WARN_IF(mProxy->CleanedUp())) {
      return NS_ERROR_FAILURE;
    }

    RefPtr<FinishWorkerRunnable> runnable = new FinishWorkerRunnable(this);
    if (NS_WARN_IF(!runnable->Dispatch())) {
      return NS_ERROR_FAILURE;
    }
  }

  return NS_OK;
}

NS_IMETHODIMP
RequestResolver::OnComplete(nsIQuotaRequest *aRequest)
{
  MOZ_ASSERT(NS_IsMainThread());
  MOZ_ASSERT(aRequest);

  mResultCode = OnCompleteOrUsageResult(aRequest);

  nsresult rv = Finish();
  if (NS_WARN_IF(NS_FAILED(rv))) {
    return rv;
  }

  return NS_OK;
}

NS_IMETHODIMP
RequestResolver::OnUsageResult(nsIQuotaUsageRequest *aRequest)
{
  MOZ_ASSERT(NS_IsMainThread());
  MOZ_ASSERT(aRequest);

  mResultCode = OnCompleteOrUsageResult(aRequest);

  nsresult rv = Finish();
  if (NS_WARN_IF(NS_FAILED(rv))) {
    return rv;
  }

  return NS_OK;
}

bool
RequestResolver::
FinishWorkerRunnable::WorkerRun(JSContext* aCx, WorkerPrivate* aWorkerPrivate)
{
  MOZ_ASSERT(aCx);
  MOZ_ASSERT(aWorkerPrivate);
  aWorkerPrivate->AssertIsOnWorkerThread();

  MOZ_ASSERT(mResolver);
  mResolver->ResolveOrReject();

  return true;
}

bool
EstimateWorkerMainThreadRunnable::MainThreadRun()
{
  MOZ_ASSERT(NS_IsMainThread());

  nsCOMPtr<nsIPrincipal> principal;

  {
    MutexAutoLock lock(mProxy->Lock());
    if (mProxy->CleanedUp()) {
      return true;
    }
    principal = mProxy->GetWorkerPrivate()->GetPrincipal();
  }

  MOZ_ASSERT(principal);

  RefPtr<RequestResolver> resolver =
    new RequestResolver(RequestResolver::Type::Estimate, mProxy);

  RefPtr<nsIQuotaUsageRequest> request;
  nsresult rv =
    GetUsageForPrincipal(principal, resolver, getter_AddRefs(request));
  if (NS_WARN_IF(NS_FAILED(rv))) {
    return false;
  }

  return true;
}

bool
PersistedWorkerMainThreadRunnable::MainThreadRun()
{
  MOZ_ASSERT(NS_IsMainThread());

  nsCOMPtr<nsIPrincipal> principal;

  {
    MutexAutoLock lock(mProxy->Lock());
    if (mProxy->CleanedUp()) {
      return true;
    }
    principal = mProxy->GetWorkerPrivate()->GetPrincipal();
  }

  MOZ_ASSERT(principal);

  RefPtr<RequestResolver> resolver =
    new RequestResolver(RequestResolver::Type::Persisted, mProxy);

  RefPtr<nsIQuotaRequest> request;
  nsresult rv = Persisted(principal, resolver, getter_AddRefs(request));
  if (NS_WARN_IF(NS_FAILED(rv))) {
    return false;
  }

  return true;
}

nsresult
PersistentStoragePermissionRequest::Start()
{
  MOZ_ASSERT(NS_IsMainThread());

  // Grant permission if pref'ed on.
  if (Preferences::GetBool("dom.storageManager.prompt.testing", false)) {
    if (Preferences::GetBool("dom.storageManager.prompt.testing.allow",
                             false)) {
      return Allow(JS::UndefinedHandleValue);
    }

    return Cancel();
  }

  return nsContentPermissionUtils::AskPermission(this, mWindow);
}

NS_IMPL_CYCLE_COLLECTING_ADDREF(PersistentStoragePermissionRequest)
NS_IMPL_CYCLE_COLLECTING_RELEASE(PersistentStoragePermissionRequest)

NS_INTERFACE_MAP_BEGIN_CYCLE_COLLECTION(PersistentStoragePermissionRequest)
  NS_INTERFACE_MAP_ENTRY(nsIContentPermissionRequest)
  NS_INTERFACE_MAP_ENTRY(nsISupports)
NS_INTERFACE_MAP_END

NS_IMPL_CYCLE_COLLECTION(PersistentStoragePermissionRequest, mWindow, mPromise)

NS_IMETHODIMP
PersistentStoragePermissionRequest::GetPrincipal(nsIPrincipal** aPrincipal)
{
  MOZ_ASSERT(NS_IsMainThread());
  MOZ_ASSERT(aPrincipal);
  MOZ_ASSERT(mPrincipal);

  NS_ADDREF(*aPrincipal = mPrincipal);

  return NS_OK;
}

NS_IMETHODIMP
PersistentStoragePermissionRequest::GetWindow(mozIDOMWindow** aRequestingWindow)
{
  MOZ_ASSERT(NS_IsMainThread());
  MOZ_ASSERT(aRequestingWindow);
  MOZ_ASSERT(mWindow);

  NS_ADDREF(*aRequestingWindow = mWindow);

  return NS_OK;
}

NS_IMETHODIMP
PersistentStoragePermissionRequest::GetElement(nsIDOMElement** aElement)
{
  MOZ_ASSERT(NS_IsMainThread());
  MOZ_ASSERT(aElement);

  *aElement = nullptr;
  return NS_OK;
}

NS_IMETHODIMP
PersistentStoragePermissionRequest::Cancel()
{
  MOZ_ASSERT(NS_IsMainThread());
  MOZ_ASSERT(mPromise);

  RefPtr<RequestResolver> resolver =
    new RequestResolver(RequestResolver::Type::Persisted, mPromise);

  RefPtr<nsIQuotaRequest> request;

  return Persisted(mPrincipal, resolver, getter_AddRefs(request));
}

NS_IMETHODIMP
PersistentStoragePermissionRequest::Allow(JS::HandleValue aChoices)
{
  MOZ_ASSERT(NS_IsMainThread());

  RefPtr<RequestResolver> resolver =
    new RequestResolver(RequestResolver::Type::Persist, mPromise);

  nsCOMPtr<nsIQuotaManagerService> qms = QuotaManagerService::GetOrCreate();
  if (NS_WARN_IF(!qms)) {
    return NS_ERROR_FAILURE;
  }

  RefPtr<nsIQuotaRequest> request;

  nsresult rv = qms->Persist(mPrincipal, getter_AddRefs(request));
  if (NS_WARN_IF(NS_FAILED(rv))) {
    return rv;
  }

  MOZ_ALWAYS_SUCCEEDS(request->SetCallback(resolver));

  return NS_OK;
}

NS_IMETHODIMP
PersistentStoragePermissionRequest::GetRequester(
                                     nsIContentPermissionRequester** aRequester)
{
  MOZ_ASSERT(NS_IsMainThread());
  MOZ_ASSERT(aRequester);

  nsCOMPtr<nsIContentPermissionRequester> requester = mRequester;
  requester.forget(aRequester);

  return NS_OK;
}

NS_IMETHODIMP
PersistentStoragePermissionRequest::GetTypes(nsIArray** aTypes)
{
  MOZ_ASSERT(aTypes);

  nsTArray<nsString> emptyOptions;

  return nsContentPermissionUtils::CreatePermissionArray(
                                       NS_LITERAL_CSTRING("persistent-storage"),
                                       NS_LITERAL_CSTRING("unused"),
                                       emptyOptions,
                                       aTypes);
}

/*******************************************************************************
 * StorageManager
 ******************************************************************************/

StorageManager::StorageManager(nsIGlobalObject* aGlobal)
  : mOwner(aGlobal)
{
  MOZ_ASSERT(aGlobal);
}

StorageManager::~StorageManager()
{
}

already_AddRefed<Promise>
StorageManager::Persisted(ErrorResult& aRv)
{
  MOZ_ASSERT(mOwner);

  return ExecuteOpOnMainOrWorkerThread(mOwner,
                                       RequestResolver::Type::Persisted,
                                       aRv);
}

already_AddRefed<Promise>
StorageManager::Persist(ErrorResult& aRv)
{
  MOZ_ASSERT(mOwner);

  Telemetry::ScalarAdd(Telemetry::ScalarID::NAVIGATOR_STORAGE_PERSIST_COUNT, 1);
  return ExecuteOpOnMainOrWorkerThread(mOwner,
                                       RequestResolver::Type::Persist,
                                       aRv);
}

already_AddRefed<Promise>
StorageManager::Estimate(ErrorResult& aRv)
{
  MOZ_ASSERT(mOwner);

  Telemetry::ScalarAdd(Telemetry::ScalarID::NAVIGATOR_STORAGE_ESTIMATE_COUNT,
                       1);
  return ExecuteOpOnMainOrWorkerThread(mOwner,
                                       RequestResolver::Type::Estimate,
                                       aRv);
}

// static
bool
StorageManager::PrefEnabled(JSContext* aCx, JSObject* aObj)
{
  if (NS_IsMainThread()) {
    return Preferences::GetBool("dom.storageManager.enabled");
  }

  WorkerPrivate* workerPrivate = GetWorkerPrivateFromContext(aCx);
  MOZ_ASSERT(workerPrivate);

<<<<<<< HEAD
  RefPtr<PromiseWorkerProxy> promiseProxy =
    PromiseWorkerProxy::Create(workerPrivate, promise);
  if (NS_WARN_IF(!promiseProxy)) {
    return nullptr;
  }

  RefPtr<EstimateWorkerMainThreadRunnable> runnnable =
    new EstimateWorkerMainThreadRunnable(promiseProxy->GetWorkerPrivate(),
                                         promiseProxy);

  runnnable->Dispatch(Terminating, aRv);
  if (NS_WARN_IF(aRv.Failed())) {
    return nullptr;
  }

  return promise.forget();
=======
  return workerPrivate->StorageManagerEnabled();
>>>>>>> a17af05f
}

// static
bool
StorageManager::PrefEnabled(JSContext* aCx, JSObject* aObj)
{
  if (NS_IsMainThread()) {
    return Preferences::GetBool("dom.storageManager.enabled");
  }

  WorkerPrivate* workerPrivate = GetWorkerPrivateFromContext(aCx);
  MOZ_ASSERT(workerPrivate);

  return workerPrivate->StorageManagerEnabled();
}

NS_IMPL_CYCLE_COLLECTION_WRAPPERCACHE(StorageManager, mOwner)

NS_IMPL_CYCLE_COLLECTING_ADDREF(StorageManager)
NS_IMPL_CYCLE_COLLECTING_RELEASE(StorageManager)

NS_INTERFACE_MAP_BEGIN_CYCLE_COLLECTION(StorageManager)
  NS_WRAPPERCACHE_INTERFACE_MAP_ENTRY
  NS_INTERFACE_MAP_ENTRY(nsISupports)
NS_INTERFACE_MAP_END

JSObject*
StorageManager::WrapObject(JSContext* aCx,
                           JS::Handle<JSObject*> aGivenProto)
{
  return StorageManagerBinding::Wrap(aCx, this, aGivenProto);
}

} // namespace dom
} // namespace mozilla<|MERGE_RESOLUTION|>--- conflicted
+++ resolved
@@ -231,17 +231,6 @@
   MOZ_ASSERT(aCallback);
   MOZ_ASSERT(aRequest);
 
-<<<<<<< HEAD
-  nsCOMPtr<nsIVariant> result;
-  nsresult rv = aRequest->GetResult(getter_AddRefs(result));
-  if (NS_WARN_IF(NS_FAILED(rv))) {
-    return rv;
-  }
-
-  nsID* iid;
-  nsCOMPtr<nsISupports> supports;
-  rv = result->GetAsInterface(&iid, getter_AddRefs(supports));
-=======
   nsCOMPtr<nsIQuotaManagerService> qms = QuotaManagerService::GetOrCreate();
   if (NS_WARN_IF(!qms)) {
     return NS_ERROR_FAILURE;
@@ -249,24 +238,10 @@
 
   nsCOMPtr<nsIQuotaRequest> request;
   nsresult rv = qms->Persisted(aPrincipal, getter_AddRefs(request));
->>>>>>> a17af05f
-  if (NS_WARN_IF(NS_FAILED(rv))) {
-    return rv;
-  }
-
-<<<<<<< HEAD
-  free(iid);
-
-  nsCOMPtr<nsIQuotaOriginUsageResult> originUsageResult =
-    do_QueryInterface(supports);
-  MOZ_ASSERT(originUsageResult);
-
-  MOZ_ALWAYS_SUCCEEDS(
-    originUsageResult->GetUsage(&aStorageEstimate.mUsage.Construct()));
-
-  MOZ_ALWAYS_SUCCEEDS(
-    originUsageResult->GetLimit(&aStorageEstimate.mQuota.Construct()));
-=======
+  if (NS_WARN_IF(NS_FAILED(rv))) {
+    return rv;
+  }
+
   // All the methods in nsIQuotaManagerService shouldn't synchronously fire
   // any callbacks when they are being executed. Even when a result is ready,
   // a new runnable should be dispatched to current thread to fire the callback
@@ -274,7 +249,6 @@
   MOZ_ALWAYS_SUCCEEDS(request->SetCallback(aCallback));
 
   request.forget(aRequest);
->>>>>>> a17af05f
 
   return NS_OK;
 };
@@ -888,39 +862,6 @@
   WorkerPrivate* workerPrivate = GetWorkerPrivateFromContext(aCx);
   MOZ_ASSERT(workerPrivate);
 
-<<<<<<< HEAD
-  RefPtr<PromiseWorkerProxy> promiseProxy =
-    PromiseWorkerProxy::Create(workerPrivate, promise);
-  if (NS_WARN_IF(!promiseProxy)) {
-    return nullptr;
-  }
-
-  RefPtr<EstimateWorkerMainThreadRunnable> runnnable =
-    new EstimateWorkerMainThreadRunnable(promiseProxy->GetWorkerPrivate(),
-                                         promiseProxy);
-
-  runnnable->Dispatch(Terminating, aRv);
-  if (NS_WARN_IF(aRv.Failed())) {
-    return nullptr;
-  }
-
-  return promise.forget();
-=======
-  return workerPrivate->StorageManagerEnabled();
->>>>>>> a17af05f
-}
-
-// static
-bool
-StorageManager::PrefEnabled(JSContext* aCx, JSObject* aObj)
-{
-  if (NS_IsMainThread()) {
-    return Preferences::GetBool("dom.storageManager.enabled");
-  }
-
-  WorkerPrivate* workerPrivate = GetWorkerPrivateFromContext(aCx);
-  MOZ_ASSERT(workerPrivate);
-
   return workerPrivate->StorageManagerEnabled();
 }
 
