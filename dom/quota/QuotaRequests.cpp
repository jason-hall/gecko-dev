--- conflicted
+++ resolved
@@ -157,13 +157,7 @@
     return NS_ERROR_FAILURE;
   }
 
-<<<<<<< HEAD
-  MOZ_ASSERT(mResult);
-
-  NS_ADDREF(*aResult = mResult);
-=======
   NS_IF_ADDREF(*aResult = mResult);
->>>>>>> a17af05f
   return NS_OK;
 }
 
@@ -258,13 +252,7 @@
     return NS_ERROR_FAILURE;
   }
 
-<<<<<<< HEAD
-  MOZ_ASSERT(mResult);
-
-  NS_ADDREF(*aResult = mResult);
-=======
   NS_IF_ADDREF(*aResult = mResult);
->>>>>>> a17af05f
   return NS_OK;
 }
 
