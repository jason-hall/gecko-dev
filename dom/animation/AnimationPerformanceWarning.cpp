/* -*- Mode: C++; tab-width: 8; indent-tabs-mode: nil; c-basic-offset: 2 -*- */
/* vim: set ts=8 sts=2 et sw=2 tw=80: */
/* This Source Code Form is subject to the terms of the Mozilla Public
 * License, v. 2.0. If a copy of the MPL was not distributed with this
 * file, You can obtain one at http://mozilla.org/MPL/2.0/. */

#include "AnimationPerformanceWarning.h"

#include "nsContentUtils.h"

namespace mozilla {

template<uint32_t N> nsresult
AnimationPerformanceWarning::ToLocalizedStringWithIntParams(
  const char* aKey, nsAString& aLocalizedString) const
{
  nsAutoString strings[N];
  const char16_t* charParams[N];

  for (size_t i = 0, n = mParams->Length(); i < n; i++) {
    strings[i].AppendInt((*mParams)[i]);
    charParams[i] = strings[i].get();
  }

  return nsContentUtils::FormatLocalizedString(
      nsContentUtils::eLAYOUT_PROPERTIES, aKey, charParams, aLocalizedString);
}

bool
AnimationPerformanceWarning::ToLocalizedString(
  nsAString& aLocalizedString) const
{
  const char* key = nullptr;

  switch (mType) {
    case Type::ContentTooLarge:
      MOZ_ASSERT(mParams && mParams->Length() == 6,
<<<<<<< HEAD
                 "Parameter's length should be 6 for ContentTooLarge");
=======
                 "Parameter's length should be 6 for ContentTooLarge2");
>>>>>>> a17af05f

      return NS_SUCCEEDED(
        ToLocalizedStringWithIntParams<7>(
          "CompositorAnimationWarningContentTooLarge2", aLocalizedString));
<<<<<<< HEAD
=======
    case Type::ContentTooLargeArea:
      MOZ_ASSERT(mParams && mParams->Length() == 2,
                 "Parameter's length should be 2 for ContentTooLargeArea");

      return NS_SUCCEEDED(
        ToLocalizedStringWithIntParams<3>(
          "CompositorAnimationWarningContentTooLargeArea", aLocalizedString));
>>>>>>> a17af05f
    case Type::TransformBackfaceVisibilityHidden:
      key = "CompositorAnimationWarningTransformBackfaceVisibilityHidden";
      break;
    case Type::TransformPreserve3D:
      key = "CompositorAnimationWarningTransformPreserve3D";
      break;
    case Type::TransformSVG:
      key = "CompositorAnimationWarningTransformSVG";
      break;
    case Type::TransformWithGeometricProperties:
      key = "CompositorAnimationWarningTransformWithGeometricProperties";
      break;
    case Type::TransformWithSyncGeometricAnimations:
      key = "CompositorAnimationWarningTransformWithSyncGeometricAnimations";
      break;
    case Type::TransformFrameInactive:
      key = "CompositorAnimationWarningTransformFrameInactive";
      break;
    case Type::OpacityFrameInactive:
      key = "CompositorAnimationWarningOpacityFrameInactive";
      break;
    case Type::HasRenderingObserver:
      key = "CompositorAnimationWarningHasRenderingObserver";
      break;
  }

  nsresult rv =
    nsContentUtils::GetLocalizedString(nsContentUtils::eLAYOUT_PROPERTIES,
                                       key, aLocalizedString);
  return NS_SUCCEEDED(rv);
}

} // namespace mozilla<|MERGE_RESOLUTION|>--- conflicted
+++ resolved
@@ -35,17 +35,11 @@
   switch (mType) {
     case Type::ContentTooLarge:
       MOZ_ASSERT(mParams && mParams->Length() == 6,
-<<<<<<< HEAD
-                 "Parameter's length should be 6 for ContentTooLarge");
-=======
                  "Parameter's length should be 6 for ContentTooLarge2");
->>>>>>> a17af05f
 
       return NS_SUCCEEDED(
         ToLocalizedStringWithIntParams<7>(
           "CompositorAnimationWarningContentTooLarge2", aLocalizedString));
-<<<<<<< HEAD
-=======
     case Type::ContentTooLargeArea:
       MOZ_ASSERT(mParams && mParams->Length() == 2,
                  "Parameter's length should be 2 for ContentTooLargeArea");
@@ -53,7 +47,6 @@
       return NS_SUCCEEDED(
         ToLocalizedStringWithIntParams<3>(
           "CompositorAnimationWarningContentTooLargeArea", aLocalizedString));
->>>>>>> a17af05f
     case Type::TransformBackfaceVisibilityHidden:
       key = "CompositorAnimationWarningTransformBackfaceVisibilityHidden";
       break;
