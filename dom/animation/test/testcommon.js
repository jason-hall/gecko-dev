/* Any copyright is dedicated to the Public Domain.
 * http://creativecommons.org/publicdomain/zero/1.0/ */

/**
 * Use this variable if you specify duration or some other properties
 * for script animation.
 * E.g., div.animate({ opacity: [0, 1] }, 100 * MS_PER_SEC);
 *
 * NOTE: Creating animations with short duration may cause intermittent
 * failures in asynchronous test. For example, the short duration animation
 * might be finished when animation.ready has been fulfilled because of slow
 * platforms or busyness of the main thread.
 * Setting short duration to cancel its animation does not matter but
 * if you don't want to cancel the animation, consider using longer duration.
 */
const MS_PER_SEC = 1000;

/* The recommended minimum precision to use for time values[1].
 *
 * [1] https://w3c.github.io/web-animations/#precision-of-time-values
 */
var TIME_PRECISION = 0.0005; // ms

/*
 * Allow implementations to substitute an alternative method for comparing
 * times based on their precision requirements.
 */
function assert_times_equal(actual, expected, description) {
  assert_approx_equals(actual, expected, TIME_PRECISION, description);
}

/*
 * Compare matrix string like 'matrix(1, 0, 0, 1, 100, 0)'.
 * This function allows error, 0.01, because on Android when we are scaling down
 * the document, it results in some errors.
 */
function assert_matrix_equals(actual, expected, description) {
  var matrixRegExp = /^matrix\((.+),(.+),(.+),(.+),(.+),(.+)\)/;
  assert_regexp_match(actual, matrixRegExp,
    'Actual value should be a matrix')
  assert_regexp_match(expected, matrixRegExp,
    'Expected value should be a matrix');

  var actualMatrixArray = actual.match(matrixRegExp).slice(1).map(Number);
  var expectedMatrixArray = expected.match(matrixRegExp).slice(1).map(Number);

  assert_equals(actualMatrixArray.length, expectedMatrixArray.length,
    'Array lengths should be equal (got \'' + expected + '\' and \'' + actual +
    '\'): ' + description);
  for (var i = 0; i < actualMatrixArray.length; i++) {
    assert_approx_equals(actualMatrixArray[i], expectedMatrixArray[i], 0.01,
      'Matrix array should be equal (got \'' + expected + '\' and \'' + actual +
      '\'): ' + description);
  }
}

/**
 * Compare given values which are same format of
 * KeyframeEffectReadonly::GetProperties.
 */
function assert_properties_equal(actual, expected) {
  assert_equals(actual.length, expected.length);

  const compareProperties = (a, b) =>
    a.property == b.property ? 0 : (a.property < b.property ? -1 : 1);

  const sortedActual   = actual.sort(compareProperties);
  const sortedExpected = expected.sort(compareProperties);

  const serializeValues = values =>
    values.map(value =>
      '{ ' +
          [ 'offset', 'value', 'easing', 'composite' ].map(
            member => `${member}: ${value[member]}`
          ).join(', ') +
                      ' }')
          .join(', ');

  for (let i = 0; i < sortedActual.length; i++) {
    assert_equals(sortedActual[i].property,
                  sortedExpected[i].property,
                  'CSS property name should match');
    assert_equals(serializeValues(sortedActual[i].values),
                  serializeValues(sortedExpected[i].values),
                  `Values arrays do not match for `
                  + `${sortedActual[i].property} property`);
  }
}

/**
 * Construct a object which is same to a value of
 * KeyframeEffectReadonly::GetProperties().
 * The method returns undefined as a value in case of missing keyframe.
 * Therefor, we can use undefined for |value| and |easing| parameter.
 * @param offset - keyframe offset. e.g. 0.1
 * @param value - any keyframe value. e.g. undefined '1px', 'center', 0.5
 * @param composite - 'replace', 'add', 'accumulate'
 * @param easing - e.g. undefined, 'linear', 'ease' and so on
 * @return Object -
 *   e.g. { offset: 0.1, value: '1px', composite: 'replace', easing: 'ease'}
 */
function valueFormat(offset, value, composite, easing) {
  return { offset: offset, value: value, easing: easing, composite: composite };
}

/**
 * Appends a div to the document body and creates an animation on the div.
 * NOTE: This function asserts when trying to create animations with durations
 * shorter than 100s because the shorter duration may cause intermittent
 * failures.  If you are not sure how long it is suitable, use 100s; it's
 * long enough but shorter than our test framework timeout (330s).
 * If you really need to use shorter durations, use animate() function directly.
 *
 * @param t  The testharness.js Test object. If provided, this will be used
 *           to register a cleanup callback to remove the div when the test
 *           finishes.
 * @param attrs  A dictionary object with attribute names and values to set on
 *               the div.
 * @param frames  The keyframes passed to Element.animate().
 * @param options  The options passed to Element.animate().
 */
function addDivAndAnimate(t, attrs, frames, options) {
  let animDur = (typeof options === 'object') ?
    options.duration : options;
  assert_greater_than_equal(animDur, 100 * MS_PER_SEC,
      'Clients of this addDivAndAnimate API must request a duration ' +
      'of at least 100s, to avoid intermittent failures from e.g.' +
      'the main thread being busy for an extended period');

  return addDiv(t, attrs).animate(frames, options);
}

/**
 * Appends a div to the document body.
 *
 * @param t  The testharness.js Test object. If provided, this will be used
 *           to register a cleanup callback to remove the div when the test
 *           finishes.
 *
 * @param attrs  A dictionary object with attribute names and values to set on
 *               the div.
 */
function addDiv(t, attrs) {
  var div = document.createElement('div');
  if (attrs) {
    for (var attrName in attrs) {
      div.setAttribute(attrName, attrs[attrName]);
    }
  }
  document.body.appendChild(div);
  if (t && typeof t.add_cleanup === 'function') {
    t.add_cleanup(function() {
      if (div.parentNode) {
        div.remove();
      }
    });
  }
  return div;
}

/**
 * Appends a style div to the document head.
 *
 * @param t  The testharness.js Test object. If provided, this will be used
 *           to register a cleanup callback to remove the style element
 *           when the test finishes.
 *
 * @param rules  A dictionary object with selector names and rules to set on
 *               the style sheet.
 */
function addStyle(t, rules) {
  var extraStyle = document.createElement('style');
  document.head.appendChild(extraStyle);
  if (rules) {
    var sheet = extraStyle.sheet;
    for (var selector in rules) {
      sheet.insertRule(selector + '{' + rules[selector] + '}',
                       sheet.cssRules.length);
    }
  }

  if (t && typeof t.add_cleanup === 'function') {
    t.add_cleanup(function() {
      extraStyle.remove();
    });
  }
}

/**
 * Takes a CSS property (e.g. margin-left) and returns the equivalent IDL
 * name (e.g. marginLeft).
 */
function propertyToIDL(property) {
  var prefixMatch = property.match(/^-(\w+)-/);
  if (prefixMatch) {
    var prefix = prefixMatch[1] === 'moz' ? 'Moz' : prefixMatch[1];
    property = prefix + property.substring(prefixMatch[0].length - 1);
  }
  // https://drafts.csswg.org/cssom/#css-property-to-idl-attribute
  return property.replace(/-([a-z])/gi, function(str, group) {
    return group.toUpperCase();
  });
}

/**
 * Promise wrapper for requestAnimationFrame.
 */
function waitForFrame() {
  return new Promise(function(resolve, reject) {
    window.requestAnimationFrame(resolve);
  });
}

/**
 * Returns a Promise that is resolved after the given number of consecutive
 * animation frames have occured (using requestAnimationFrame callbacks).
 *
 * @param frameCount  The number of animation frames.
 * @param onFrame  An optional function to be processed in each animation frame.
 */
function waitForAnimationFrames(frameCount, onFrame) {
  return new Promise(function(resolve, reject) {
    function handleFrame() {
      if (onFrame && typeof onFrame === 'function') {
        onFrame();
      }
      if (--frameCount <= 0) {
        resolve();
      } else {
        window.requestAnimationFrame(handleFrame); // wait another frame
      }
    }
    window.requestAnimationFrame(handleFrame);
  });
}

/**
 * Promise wrapper for requestIdleCallback.
 */
function waitForIdle() {
  return new Promise(resolve => {
    requestIdleCallback(resolve);
  });
}

/**
 * Wrapper that takes a sequence of N animations and returns:
 *
 *   Promise.all([animations[0].ready, animations[1].ready, ... animations[N-1].ready]);
 */
function waitForAllAnimations(animations) {
  return Promise.all(animations.map(function(animation) {
    return animation.ready;
  }));
}

/**
 * Flush the computed style for the given element. This is useful, for example,
 * when we are testing a transition and need the initial value of a property
 * to be computed so that when we synchronouslyet set it to a different value
 * we actually get a transition instead of that being the initial value.
 */
function flushComputedStyle(elem) {
  var cs = getComputedStyle(elem);
  cs.marginLeft;
}

if (opener) {
  for (var funcName of ["async_test", "assert_not_equals", "assert_equals",
                        "assert_approx_equals", "assert_less_than",
                        "assert_less_than_equal", "assert_greater_than",
                        "assert_greater_than_equal",
                        "assert_not_exists",
                        "assert_between_inclusive",
                        "assert_true", "assert_false",
                        "assert_class_string", "assert_throws",
                        "assert_unreached", "assert_regexp_match",
                        "promise_test", "test"]) {
    window[funcName] = opener[funcName].bind(opener);
  }

  window.EventWatcher = opener.EventWatcher;
  // Used for requestLongerTimeout.
  window.W3CTest = opener.W3CTest;

  function done() {
    opener.add_completion_callback(function() {
      self.close();
    });
    opener.done();
  }
}

/*
 * Returns a promise that is resolved when the document has finished loading.
 */
function waitForDocumentLoad() {
  return new Promise(function(resolve, reject) {
    if (document.readyState === "complete") {
      resolve();
    } else {
      window.addEventListener("load", resolve);
    }
  });
}

/*
 * Enters test refresh mode, and restores the mode when |t| finishes.
 */
function useTestRefreshMode(t) {
  SpecialPowers.DOMWindowUtils.advanceTimeAndRefresh(0);
  t.add_cleanup(() => {
    SpecialPowers.DOMWindowUtils.restoreNormalRefresh();
  });
}

/**
 * Returns true if off-main-thread animations.
 */
function isOMTAEnabled() {
  const OMTAPrefKey = 'layers.offmainthreadcomposition.async-animations';
  return SpecialPowers.DOMWindowUtils.layerManagerRemote &&
         SpecialPowers.getBoolPref(OMTAPrefKey);
}

/**
<<<<<<< HEAD
=======
 * Returns true if the document is styled by servo.
 */
function isStyledByServo() {
  return SpecialPowers.DOMWindowUtils.isStyledByServo;
}

/**
>>>>>>> a17af05f
 * Append an SVG element to the target element.
 *
 * @param target The element which want to append.
 * @param attrs  A array object with attribute name and values to set on
 *               the SVG element.
 * @return An SVG outer element.
 */
function addSVGElement(target, tag, attrs) {
  if (!target) {
    return null;
  }
  var element = document.createElementNS('http://www.w3.org/2000/svg', tag);
  if (attrs) {
    for (var attrName in attrs) {
      element.setAttributeNS(null, attrName, attrs[attrName]);
    }
  }
  target.appendChild(element);
  return element;
}<|MERGE_RESOLUTION|>--- conflicted
+++ resolved
@@ -269,8 +269,6 @@
   for (var funcName of ["async_test", "assert_not_equals", "assert_equals",
                         "assert_approx_equals", "assert_less_than",
                         "assert_less_than_equal", "assert_greater_than",
-                        "assert_greater_than_equal",
-                        "assert_not_exists",
                         "assert_between_inclusive",
                         "assert_true", "assert_false",
                         "assert_class_string", "assert_throws",
@@ -280,8 +278,6 @@
   }
 
   window.EventWatcher = opener.EventWatcher;
-  // Used for requestLongerTimeout.
-  window.W3CTest = opener.W3CTest;
 
   function done() {
     opener.add_completion_callback(function() {
@@ -324,8 +320,6 @@
 }
 
 /**
-<<<<<<< HEAD
-=======
  * Returns true if the document is styled by servo.
  */
 function isStyledByServo() {
@@ -333,7 +327,6 @@
 }
 
 /**
->>>>>>> a17af05f
  * Append an SVG element to the target element.
  *
  * @param target The element which want to append.
