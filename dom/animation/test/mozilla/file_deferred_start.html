--- conflicted
+++ resolved
@@ -79,13 +79,10 @@
 // SpecialPowers.DOMWindowUtils.advanceTimeAndRefresh here since that takes
 // us through a different code path.
 promise_test(function(t) {
-<<<<<<< HEAD
-=======
   assert_false(SpecialPowers.DOMWindowUtils.isTestControllingRefreshes,
                'Test should run without the refresh driver being under'
                + ' test control');
 
->>>>>>> a17af05f
   // This test only applies to compositor animations
   if (!isOMTAEnabled()) {
     return;
@@ -93,10 +90,6 @@
 
   const div = addDiv(t, { class: 'target' });
 
-<<<<<<< HEAD
-  return waitForPaints(function() {
-    var transformStr =
-=======
   // As with the above test, any stray paints can cause this test to produce
   // a false negative (that is, pass when it should fail). To avoid this we
   // first wait for the document to load, then wait until it is idle, then wait
@@ -121,34 +114,15 @@
   }).then(() => waitForPaints())
   .then(() => {
     const transformStr =
->>>>>>> a17af05f
       SpecialPowers.DOMWindowUtils.getOMTAStyle(div, 'transform');
     const translateX = getTranslateXFromTransform(transformStr);
 
-<<<<<<< HEAD
-    var matrixComponents =
-      transformStr.startsWith('matrix(')
-      ? transformStr.substring('matrix('.length, transformStr.length-1)
-                    .split(',')
-                    .map(component => Number(component))
-      : [];
-    assert_equals(matrixComponents.length, 6,
-                  'Got a valid transform matrix on the compositor'
-                  + ' (got: "' + transformStr + '")');
-
-    // If the delay has been applied correctly we should be at least
-    // half-way through the animation
-    assert_true(matrixComponents[4] >= 50,
-                'Animation is at least half-way through on the compositor'
-                + ' (got translation of ' + matrixComponents[4] + ')');
-=======
     // If the delay has been applied we should be about half-way through
     // the animation. However, if we applied it twice we will be at the
     // end of the animation already so check that we are roughly half way
     // through.
     assert_between_inclusive(translateX, 40, 75,
         'Animation is about half-way through on the compositor');
->>>>>>> a17af05f
   });
 }, 'Starting an animation with a delay starts from the correct point');
 
