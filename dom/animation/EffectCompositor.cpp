--- conflicted
+++ resolved
@@ -15,17 +15,11 @@
 #include "mozilla/AnimationUtils.h"
 #include "mozilla/AutoRestore.h"
 #include "mozilla/EffectSet.h"
-<<<<<<< HEAD
-#include "mozilla/LayerAnimationInfo.h"
-#include "mozilla/RestyleManager.h"
-#include "mozilla/RestyleManagerInlines.h"
-=======
 #include "mozilla/GeckoStyleContext.h"
 #include "mozilla/LayerAnimationInfo.h"
 #include "mozilla/RestyleManager.h"
 #include "mozilla/RestyleManagerInlines.h"
 #include "mozilla/ServoBindings.h" // Servo_GetProperties_Overriding_Animation
->>>>>>> a17af05f
 #include "mozilla/ServoStyleSet.h"
 #include "mozilla/StyleAnimationValue.h"
 #include "mozilla/TypeTraits.h" // For Forward<>
@@ -141,16 +135,6 @@
     return false;
   }
 
-<<<<<<< HEAD
-  // FIXME: Bug 1334036: stylo: Implement off-main-thread animations.
-  if (aFrame->StyleContext()->StyleSource().IsServoComputedValues()) {
-    NS_WARNING("stylo: return false in FindAnimationsForCompositor because "
-               "haven't supported compositor-driven animations yet");
-    return false;
-  }
-
-=======
->>>>>>> a17af05f
   // First check for newly-started transform animations that should be
   // synchronized with geometric animations. We need to do this before any
   // other early returns (the one above is ok) since we can only check this
@@ -275,14 +259,9 @@
     return;
   }
 
-<<<<<<< HEAD
-  // Ignore animations on orphaned elements.
-  if (!aElement->IsInComposedDoc()) {
-=======
   // Ignore animations on orphaned elements and elements in documents without
   // a pres shell (e.g. XMLHttpRequest responseXML documents).
   if (!nsComputedDOMStyle::GetPresShellForContent(aElement)) {
->>>>>>> a17af05f
     return;
   }
 
@@ -290,13 +269,7 @@
   PseudoElementHashEntry::KeyType key = { aElement, aPseudoType };
 
   if (aRestyleType == RestyleType::Throttled) {
-<<<<<<< HEAD
-    if (!elementsToRestyle.Contains(key)) {
-      elementsToRestyle.Put(key, false);
-    }
-=======
     elementsToRestyle.LookupForAdd(key).OrInsert([]() { return false; });
->>>>>>> a17af05f
     mPresContext->PresShell()->SetNeedThrottledAnimationFlush();
   } else {
     bool skipRestyle;
@@ -316,19 +289,7 @@
   }
 
   if (aRestyleType == RestyleType::Layer) {
-<<<<<<< HEAD
-    // FIXME: Bug 1334036: we call RequestRestyle for both stylo and gecko,
-    // so we should fix this after supporting animations on the compositor.
-    if (mPresContext->RestyleManager()->IsServo()) {
-      NS_WARNING("stylo: RequestRestyle to layer, but Servo-backed style "
-                 "system haven't supported compositor-driven animations yet");
-      return;
-    }
-    // Prompt layers to re-sync their animations.
-    mPresContext->RestyleManager()->AsGecko()->IncrementAnimationGeneration();
-=======
     mPresContext->RestyleManager()->IncrementAnimationGeneration();
->>>>>>> a17af05f
     EffectSet* effectSet =
       EffectSet::GetEffectSet(aElement, aPseudoType);
     if (effectSet) {
@@ -359,15 +320,6 @@
     MOZ_ASSERT(NS_IsMainThread(),
                "Restyle request during restyling should be requested only on "
                "the main-thread. e.g. after the parallel traversal");
-<<<<<<< HEAD
-    if (ServoStyleSet::IsInServoTraversal()) {
-      // FIXME: Bug 1302946: We will handle eRestyle_CSSTransitions.
-      MOZ_ASSERT(hint == eRestyle_CSSAnimations);
-
-      // We can't call Servo_NoteExplicitHints here since AtomicRefCell does not
-      // allow us mutate ElementData of the |aElement| in SequentialTask.
-      // Instead we call Servo_NoteExplicitHints for the element in PreTraverse() right
-=======
     if (ServoStyleSet::IsInServoTraversal() || mIsInPreTraverse) {
       MOZ_ASSERT(hint == eRestyle_CSSAnimations ||
                  hint == eRestyle_CSSTransitions);
@@ -375,7 +327,6 @@
       // We can't call Servo_NoteExplicitHints here since AtomicRefCell does not
       // allow us mutate ElementData of the |aElement| in SequentialTask.
       // Instead we call Servo_NoteExplicitHints for the element in PreTraverse()
->>>>>>> a17af05f
       // which will be called right before the second traversal that we do for
       // updating CSS animations.
       // In that case PreTraverse() will return true so that we know to do the
@@ -412,11 +363,7 @@
 
 template<typename StyleType>
 void
-<<<<<<< HEAD
-EffectCompositor::UpdateEffectProperties(StyleType&& aStyleType,
-=======
 EffectCompositor::UpdateEffectProperties(StyleType* aStyleType,
->>>>>>> a17af05f
                                          Element* aElement,
                                          CSSPseudoElementType aPseudoType)
 {
@@ -431,11 +378,7 @@
   effectSet->MarkCascadeNeedsUpdate();
 
   for (KeyframeEffectReadOnly* effect : *effectSet) {
-<<<<<<< HEAD
-    effect->UpdateProperties(Forward<StyleType>(aStyleType));
-=======
     effect->UpdateProperties(aStyleType);
->>>>>>> a17af05f
   }
 }
 
@@ -540,22 +483,15 @@
   const dom::Element* aElement,
   CSSPseudoElementType aPseudoType,
   CascadeLevel aCascadeLevel,
-<<<<<<< HEAD
-  RawServoAnimationValueMapBorrowed aAnimationValues)
-=======
   RawServoAnimationValueMapBorrowedMut aAnimationValues)
->>>>>>> a17af05f
 {
   MOZ_ASSERT(aAnimationValues);
   MOZ_ASSERT(mPresContext && mPresContext->IsDynamic(),
              "Should not be in print preview");
-<<<<<<< HEAD
-=======
   // Gecko_GetAnimationRule should have already checked this
   MOZ_ASSERT(nsComputedDOMStyle::GetPresShellForContent(aElement),
              "Should not be trying to run animations on elements in documents"
              " without a pres shell (e.g. XMLHttpRequest documents)");
->>>>>>> a17af05f
 
   EffectSet* effectSet = EffectSet::GetEffectSet(aElement, aPseudoType);
   if (!effectSet) {
@@ -739,38 +675,6 @@
   MOZ_ASSERT(!effects->CascadeNeedsUpdate(), "Failed to update cascade state");
 }
 
-<<<<<<< HEAD
-/* static */ void
-EffectCompositor::MaybeUpdateCascadeResults(dom::Element* aElement,
-                                            CSSPseudoElementType aPseudoType)
-{
-  EffectSet* effects = EffectSet::GetEffectSet(aElement, aPseudoType);
-  MOZ_ASSERT(effects);
-  if (!effects->CascadeNeedsUpdate()) {
-    return;
-  }
-
-  // FIXME: Implement the rule node traversal for stylo in Bug 1334036.
-  UpdateCascadeResults(*effects, aElement, aPseudoType, nullptr);
-
-  MOZ_ASSERT(!effects->CascadeNeedsUpdate(), "Failed to update cascade state");
-}
-
-/* static */ void
-EffectCompositor::UpdateCascadeResults(Element* aElement,
-                                       CSSPseudoElementType aPseudoType,
-                                       nsStyleContext* aStyleContext)
-{
-  EffectSet* effects = EffectSet::GetEffectSet(aElement, aPseudoType);
-  if (!effects) {
-    return;
-  }
-
-  UpdateCascadeResults(*effects, aElement, aPseudoType, aStyleContext);
-}
-
-=======
->>>>>>> a17af05f
 /* static */ Maybe<NonOwningAnimationTarget>
 EffectCompositor::GetAnimationElementAndPseudoForFrame(const nsIFrame* aFrame)
 {
@@ -946,15 +850,11 @@
   // We only do this for properties that we can animate on the compositor
   // since we will apply other properties on the main thread where the usual
   // cascade applies.
-<<<<<<< HEAD
-  nsCSSPropertyIDSet overriddenProperties;
-  if (aStyleContext) {
-    // FIXME: Bug 1334036 (OMTA) will implement a FFI to get the properties
-    // overriding animation.
-    MOZ_ASSERT(!aStyleContext->StyleSource().IsServoComputedValues(),
-               "stylo: Not support get properties overriding animation yet.");
-    GetOverriddenProperties(aStyleContext, aEffectSet, overriddenProperties);
-  }
+  nsCSSPropertyIDSet overriddenProperties =
+    GetOverriddenProperties(aBackendType,
+                            aEffectSet,
+                            aElement, aPseudoType,
+                            aStyleContext);
 
   // Returns a bitset the represents which properties from
   // LayerAnimationInfo::sRecords are present in |aPropertySet|.
@@ -971,34 +871,10 @@
       return result;
     };
 
-=======
-  nsCSSPropertyIDSet overriddenProperties =
-    GetOverriddenProperties(aBackendType,
-                            aEffectSet,
-                            aElement, aPseudoType,
-                            aStyleContext);
-
-  // Returns a bitset the represents which properties from
-  // LayerAnimationInfo::sRecords are present in |aPropertySet|.
-  auto compositorPropertiesInSet =
-    [](nsCSSPropertyIDSet& aPropertySet) ->
-      std::bitset<LayerAnimationInfo::kRecords> {
-        std::bitset<LayerAnimationInfo::kRecords> result;
-        for (size_t i = 0; i < LayerAnimationInfo::kRecords; i++) {
-          if (aPropertySet.HasProperty(
-                LayerAnimationInfo::sRecords[i].mProperty)) {
-            result.set(i);
-          }
-        }
-      return result;
-    };
-
->>>>>>> a17af05f
   nsCSSPropertyIDSet& propertiesWithImportantRules =
     aEffectSet.PropertiesWithImportantRules();
   nsCSSPropertyIDSet& propertiesForAnimationsLevel =
     aEffectSet.PropertiesForAnimationsLevel();
-<<<<<<< HEAD
 
   // Record which compositor-animatable properties were originally set so we can
   // compare for changes later.
@@ -1012,21 +888,6 @@
   propertiesWithImportantRules.Empty();
   propertiesForAnimationsLevel.Empty();
 
-=======
-
-  // Record which compositor-animatable properties were originally set so we can
-  // compare for changes later.
-  std::bitset<LayerAnimationInfo::kRecords>
-    prevCompositorPropertiesWithImportantRules =
-      compositorPropertiesInSet(propertiesWithImportantRules);
-  std::bitset<LayerAnimationInfo::kRecords>
-    prevCompositorPropertiesForAnimationsLevel =
-      compositorPropertiesInSet(propertiesForAnimationsLevel);
-
-  propertiesWithImportantRules.Empty();
-  propertiesForAnimationsLevel.Empty();
-
->>>>>>> a17af05f
   bool hasCompositorPropertiesForTransition = false;
 
   for (const KeyframeEffectReadOnly* effect : sortedEffectList) {
@@ -1098,47 +959,6 @@
 }
 
 bool
-<<<<<<< HEAD
-EffectCompositor::PreTraverse()
-{
-  return PreTraverseInSubtree(nullptr);
-}
-
-static bool
-IsFlattenedTreeDescendantOf(nsINode* aPossibleDescendant,
-                            nsINode* aPossibleAncestor)
-{
-  do {
-    if (aPossibleDescendant == aPossibleAncestor) {
-      return true;
-    }
-    aPossibleDescendant = aPossibleDescendant->GetFlattenedTreeParentNode();
-  } while (aPossibleDescendant);
-
-  return false;
-}
-
-bool
-EffectCompositor::PreTraverseInSubtree(Element* aRoot)
-{
-  MOZ_ASSERT(NS_IsMainThread());
-  MOZ_ASSERT(mPresContext->RestyleManager()->IsServo());
-
-  bool foundElementsNeedingRestyle = false;
-  for (auto& elementsToRestyle : mElementsToRestyle) {
-    for (auto iter = elementsToRestyle.Iter(); !iter.Done(); iter.Next()) {
-      bool postedRestyle = iter.Data();
-      // Ignore throttled restyle.
-      if (!postedRestyle) {
-        continue;
-      }
-
-      NonOwningAnimationTarget target = iter.Key();
-
-      // Ignore restyles that aren't in the flattened tree subtree rooted at
-      // aRoot.
-      if (aRoot && !IsFlattenedTreeDescendantOf(target.mElement, aRoot)) {
-=======
 EffectCompositor::PreTraverse(ServoTraversalFlags aFlags)
 {
   return PreTraverseInSubtree(aFlags, nullptr);
@@ -1238,7 +1058,6 @@
     for (auto iter = elementSet.Iter(); !iter.Done(); iter.Next()) {
       const NonOwningAnimationTarget& target = getNeededRestyleTarget(iter);
       if (!target.mElement) {
->>>>>>> a17af05f
         continue;
       }
 
@@ -1247,14 +1066,6 @@
       // We can't call PostRestyleEvent directly here since we are still in the
       // middle of the servo traversal.
       mPresContext->RestyleManager()->AsServo()->
-<<<<<<< HEAD
-        PostRestyleEventForAnimations(target.mElement, eRestyle_CSSAnimations);
-
-      foundElementsNeedingRestyle = true;
-
-      EffectSet* effects =
-        EffectSet::GetEffectSet(target.mElement, target.mPseudoType);
-=======
         PostRestyleEventForAnimations(target.mElement,
                                       target.mPseudoType,
                                       cascadeLevel == CascadeLevel::Transitions
@@ -1265,18 +1076,12 @@
 
       EffectSet* effects = EffectSet::GetEffectSet(target.mElement,
                                                    target.mPseudoType);
->>>>>>> a17af05f
       if (!effects) {
         // Drop EffectSets that have been destroyed.
         iter.Remove();
         continue;
       }
 
-<<<<<<< HEAD
-      MaybeUpdateCascadeResults(target.mElement, target.mPseudoType);
-
-=======
->>>>>>> a17af05f
       for (KeyframeEffectReadOnly* effect : *effects) {
         effect->GetAnimation()->WillComposeStyle();
       }
@@ -1285,9 +1090,6 @@
       // about to restyle it.
       iter.Remove();
     }
-<<<<<<< HEAD
-  }
-=======
 
     // If this is a full document restyle, then unconditionally clear
     // elementSet in case there are any elements that didn't match above
@@ -1298,39 +1100,16 @@
     }
   }
 
->>>>>>> a17af05f
   return foundElementsNeedingRestyle;
 }
 
 bool
-<<<<<<< HEAD
-EffectCompositor::PreTraverse(dom::Element* aElement, nsIAtom* aPseudoTagOrNull)
-=======
 EffectCompositor::PreTraverse(dom::Element* aElement,
                               CSSPseudoElementType aPseudoType)
->>>>>>> a17af05f
 {
   MOZ_ASSERT(NS_IsMainThread());
   MOZ_ASSERT(mPresContext->RestyleManager()->IsServo());
 
-<<<<<<< HEAD
-  bool found = false;
-  if (aPseudoTagOrNull &&
-      aPseudoTagOrNull != nsCSSPseudoElements::before &&
-      aPseudoTagOrNull != nsCSSPseudoElements::after) {
-    return found;
-  }
-
-  CSSPseudoElementType pseudoType =
-    nsCSSPseudoElements::GetPseudoType(aPseudoTagOrNull,
-                                       CSSEnabledState::eForAllContent);
-
-  PseudoElementHashEntry::KeyType key = { aElement, pseudoType };
-
-  for (auto& elementsToRestyle : mElementsToRestyle) {
-    if (!elementsToRestyle.Get(key)) {
-      // Ignore throttled restyle and no restyle request.
-=======
   // If |aElement|'s document does not have a pres shell, e.g. it is document
   // without a browsing context such as we might get from an XMLHttpRequest, we
   // should not run animations on it.
@@ -1366,18 +1145,10 @@
     bool hasUnthrottledRestyle = false;
     if (!elementSet.Get(key, &hasUnthrottledRestyle) ||
         (!flushThrottledRestyles && !hasUnthrottledRestyle)) {
->>>>>>> a17af05f
       continue;
     }
 
     mPresContext->RestyleManager()->AsServo()->
-<<<<<<< HEAD
-      PostRestyleEventForAnimations(aElement, eRestyle_CSSAnimations);
-
-    EffectSet* effects = EffectSet::GetEffectSet(aElement, pseudoType);
-    if (effects) {
-      MaybeUpdateCascadeResults(aElement, pseudoType);
-=======
       PostRestyleEventForAnimations(aElement,
                                     aPseudoType,
                                     cascadeLevel == CascadeLevel::Transitions
@@ -1389,18 +1160,13 @@
       MaybeUpdateCascadeResults(StyleBackendType::Servo,
                                 aElement, aPseudoType,
                                 nullptr);
->>>>>>> a17af05f
 
       for (KeyframeEffectReadOnly* effect : *effects) {
         effect->GetAnimation()->WillComposeStyle();
       }
     }
 
-<<<<<<< HEAD
-    elementsToRestyle.Remove(key);
-=======
     elementSet.Remove(key);
->>>>>>> a17af05f
     found = true;
   }
   return found;
@@ -1516,25 +1282,15 @@
 
 template
 void
-<<<<<<< HEAD
-EffectCompositor::UpdateEffectProperties<RefPtr<nsStyleContext>&>(
-  RefPtr<nsStyleContext>& aStyleContext,
-=======
 EffectCompositor::UpdateEffectProperties(
   GeckoStyleContext* aStyleContext,
->>>>>>> a17af05f
   Element* aElement,
   CSSPseudoElementType aPseudoType);
 
 template
 void
-<<<<<<< HEAD
-EffectCompositor::UpdateEffectProperties<const ServoComputedValuesWithParent&>(
-  const ServoComputedValuesWithParent& aServoValues,
-=======
 EffectCompositor::UpdateEffectProperties(
   const ServoStyleContext* aStyleContext,
->>>>>>> a17af05f
   Element* aElement,
   CSSPseudoElementType aPseudoType);
 
