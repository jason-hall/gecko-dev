--- conflicted
+++ resolved
@@ -107,13 +107,6 @@
   }
 };
 
-struct ServoComputedValuesWithParent
-{
-  const ServoComputedValues* mCurrentStyle;
-  const ServoComputedValues* mParentStyle;
-  explicit operator bool() const { return true; }
-};
-
 struct ElementPropertyTransition;
 
 namespace dom {
@@ -167,28 +160,15 @@
 
   IterationCompositeOperation IterationComposite() const;
   CompositeOperation Composite() const;
-<<<<<<< HEAD
-  void GetSpacing(nsString& aRetVal) const
-  {
-    mEffectOptions.GetSpacingAsString(aRetVal);
-  }
-=======
->>>>>>> a17af05f
   void NotifyAnimationTimingUpdated();
   void RequestRestyle(EffectCompositor::RestyleType aRestyleType);
   void SetAnimation(Animation* aAnimation) override;
   void SetKeyframes(JSContext* aContext, JS::Handle<JSObject*> aKeyframes,
                     ErrorResult& aRv);
   void SetKeyframes(nsTArray<Keyframe>&& aKeyframes,
-<<<<<<< HEAD
-                    nsStyleContext* aStyleContext);
-  void SetKeyframes(nsTArray<Keyframe>&& aKeyframes,
-                    const ServoComputedValuesWithParent& aServoValues);
-=======
                     GeckoStyleContext* aStyleContext);
   void SetKeyframes(nsTArray<Keyframe>&& aKeyframes,
                     const ServoStyleContext* aComputedValues);
->>>>>>> a17af05f
 
   // Returns true if the effect includes |aProperty| regardless of whether the
   // property is overridden by !important rule.
@@ -217,11 +197,7 @@
   // |aStyleContext| to resolve specified values.
   void UpdateProperties(nsStyleContext* aStyleContext);
   // Servo version of the above function.
-<<<<<<< HEAD
-  void UpdateProperties(const ServoComputedValuesWithParent& aServoValues);
-=======
   void UpdateProperties(const ServoStyleContext* aComputedValues);
->>>>>>> a17af05f
 
   // Update various bits of state related to running ComposeStyle().
   // We need to update this outside ComposeStyle() because we should avoid
@@ -260,12 +236,7 @@
   // When returning true, |aPerformanceWarning| stores the reason why
   // we shouldn't run the transform animations.
   bool ShouldBlockAsyncTransformAnimations(
-<<<<<<< HEAD
-    const nsIFrame* aFrame,
-    AnimationPerformanceWarning::Type& aPerformanceWarning) const;
-=======
     const nsIFrame* aFrame, AnimationPerformanceWarning::Type& aPerformanceWarning) const;
->>>>>>> a17af05f
   bool HasGeometricProperties() const;
   bool AffectsGeometry() const override
   {
@@ -289,12 +260,7 @@
   // Cumulative change hint on each segment for each property.
   // This is used for deciding the animation is paint-only.
   void CalculateCumulativeChangeHint(nsStyleContext* aStyleContext);
-<<<<<<< HEAD
-  void CalculateCumulativeChangeHint(
-    const ServoComputedValuesWithParent& aServoValues)
-=======
   void CalculateCumulativeChangeHint(const ServoStyleContext* aComputedValues)
->>>>>>> a17af05f
   {
   }
 
@@ -308,12 +274,6 @@
   // |aFrame| is used for calculation of scale values.
   bool ContainsAnimatedScale(const nsIFrame* aFrame) const;
 
-<<<<<<< HEAD
-  StyleAnimationValue BaseStyle(nsCSSPropertyID aProperty) const
-  {
-    StyleAnimationValue result;
-    DebugOnly<bool> hasProperty = mBaseStyleValues.Get(aProperty, &result);
-=======
   AnimationValue BaseStyle(nsCSSPropertyID aProperty) const
   {
     AnimationValue result;
@@ -326,7 +286,6 @@
     } else {
       hasProperty = mBaseStyleValues.Get(aProperty, &result.mGecko);
     }
->>>>>>> a17af05f
     MOZ_ASSERT(hasProperty || result.IsNull());
     return result;
   }
@@ -360,11 +319,7 @@
   // to resolve specified values. This function also applies paced spacing if
   // needed.
   template<typename StyleType>
-<<<<<<< HEAD
-  nsTArray<AnimationProperty> BuildProperties(StyleType&& aStyle);
-=======
   nsTArray<AnimationProperty> BuildProperties(StyleType* aStyle);
->>>>>>> a17af05f
 
   // This effect is registered with its target element so long as:
   //
@@ -413,15 +368,9 @@
     const RefPtr<AnimValuesStyleRule>& aAnimationRule);
 
   // Ensure the base styles is available for any properties in |aProperties|.
-<<<<<<< HEAD
-  void EnsureBaseStyles(nsStyleContext* aStyleContext,
-                        const nsTArray<AnimationProperty>& aProperties);
-  void EnsureBaseStyles(const ServoComputedValuesWithParent& aServoValues,
-=======
   void EnsureBaseStyles(GeckoStyleContext* aStyleContext,
                         const nsTArray<AnimationProperty>& aProperties);
   void EnsureBaseStyles(const ServoStyleContext* aComputedValues,
->>>>>>> a17af05f
                         const nsTArray<AnimationProperty>& aProperties);
 
   // If no base style is already stored for |aProperty|, resolves the base style
@@ -430,16 +379,6 @@
   // base style context will be resolved and stored in
   // |aCachedBaseStyleContext|.
   void EnsureBaseStyle(nsCSSPropertyID aProperty,
-<<<<<<< HEAD
-                       nsStyleContext* aStyleContext,
-                       RefPtr<nsStyleContext>& aCachedBaseStyleContext);
-  // Stylo version of the above function that also first checks for an additive
-  // value in |aProperty|'s list of segments.
-  void EnsureBaseStyle(const AnimationProperty& aProperty,
-                       nsIAtom* aPseudoAtom,
-                       nsPresContext* aPresContext,
-                       RefPtr<ServoComputedValues>& aBaseComputedValues);
-=======
                        GeckoStyleContext* aStyleContext,
                        RefPtr<GeckoStyleContext>& aCachedBaseStyleContext);
   // Stylo version of the above function that also first checks for an additive
@@ -449,7 +388,6 @@
                        nsPresContext* aPresContext,
                        const ServoStyleContext* aComputedValues,
                        RefPtr<mozilla::ServoStyleContext>& aBaseComputedValues);
->>>>>>> a17af05f
 
   Maybe<OwningAnimationTarget> mTarget;
 
@@ -482,52 +420,35 @@
   nsRefPtrHashtable<nsUint32HashKey, RawServoAnimationValue>
     mBaseStyleValuesForServo;
 
-<<<<<<< HEAD
-=======
   // True if this effect is in the EffectSet for its target element. This is
   // used as an optimization to avoid unnecessary hashmap lookups on the
   // EffectSet.
   bool mInEffectSet = false;
 
->>>>>>> a17af05f
   // We only want to record telemetry data for "ContentTooLarge" warnings once
   // per effect:target pair so we use this member to record if we have already
   // reported a "ContentTooLarge" warning for the current target.
   bool mRecordedContentTooLarge = false;
-<<<<<<< HEAD
-=======
   // Similarly, as a point of comparison we record telemetry whether or not
   // we get a "ContentTooLarge" warning, but again only once per effect:target
   // pair.
   bool mRecordedFrameSize = false;
->>>>>>> a17af05f
 
 private:
   nsChangeHint mCumulativeChangeHint;
 
   template<typename StyleType>
-<<<<<<< HEAD
-  void DoSetKeyframes(nsTArray<Keyframe>&& aKeyframes, StyleType&& aStyle);
-
-  template<typename StyleType>
-  void DoUpdateProperties(StyleType&& aStyle);
-=======
   void DoSetKeyframes(nsTArray<Keyframe>&& aKeyframes, StyleType* aStyle);
 
   template<typename StyleType>
   void DoUpdateProperties(StyleType* aStyle);
->>>>>>> a17af05f
 
   void ComposeStyleRule(RefPtr<AnimValuesStyleRule>& aStyleRule,
                         const AnimationProperty& aProperty,
                         const AnimationPropertySegment& aSegment,
                         const ComputedTiming& aComputedTiming);
 
-<<<<<<< HEAD
-  void ComposeStyleRule(const RawServoAnimationValueMap& aAnimationValues,
-=======
   void ComposeStyleRule(RawServoAnimationValueMap& aAnimationValues,
->>>>>>> a17af05f
                         const AnimationProperty& aProperty,
                         const AnimationPropertySegment& aSegment,
                         const ComputedTiming& aComputedTiming);
@@ -551,11 +472,8 @@
 
   static const TimeDuration OverflowRegionRefreshInterval();
 
-<<<<<<< HEAD
-=======
   void UpdateEffectSet(mozilla::EffectSet* aEffectSet = nullptr) const;
 
->>>>>>> a17af05f
   // FIXME: This flag will be removed in bug 1324966.
   bool mIsComposingStyle = false;
 };
