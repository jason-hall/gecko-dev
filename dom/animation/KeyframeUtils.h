--- conflicted
+++ resolved
@@ -16,11 +16,7 @@
 class JSObject;
 class nsIDocument;
 class nsStyleContext;
-<<<<<<< HEAD
-struct ServoComputedValues;
-=======
 struct RawServoDeclarationBlock;
->>>>>>> a17af05f
 
 namespace mozilla {
 struct AnimationProperty;
@@ -28,7 +24,6 @@
 class ErrorResult;
 struct Keyframe;
 struct PropertyStyleAnimationValuePair;
-struct ServoComputedValuesWithParent;
 
 namespace dom {
 class Element;
@@ -72,73 +67,11 @@
    * Calculate the computed offset of keyframes by evenly distributing keyframes
    * with a missing offset.
    *
-<<<<<<< HEAD
-   * These computed values are used *both* when computing the final set of
-   * per-property animation values (see GetAnimationPropertiesFromKeyframes) as
-   * well when applying paced spacing. By returning these values here, we allow
-   * the result to be re-used in both operations.
-   *
-   * @param aKeyframes The input keyframes.
-   * @param aElement The context element.
-   * @param aStyleContext The style context to use when computing values.
-   * @return The set of ComputedKeyframeValues. The length will be the same as
-   *   aFrames.
-   */
-  static nsTArray<ComputedKeyframeValues>
-  GetComputedKeyframeValues(const nsTArray<Keyframe>& aKeyframes,
-                            dom::Element* aElement,
-                            nsStyleContext* aStyleContext);
-
-  static nsTArray<ComputedKeyframeValues>
-  GetComputedKeyframeValues(const nsTArray<Keyframe>& aKeyframes,
-                            dom::Element* aElement,
-                            const ServoComputedValuesWithParent& aServoValues);
-
-  /**
-   * Fills in the mComputedOffset member of each keyframe in the given array
-   * using the specified spacing mode.
-   *
-   * https://w3c.github.io/web-animations/#spacing-keyframes
-   *
-   * @param aKeyframes The set of keyframes to adjust.
-   * @param aSpacingMode The spacing mode to apply.
-   * @param aProperty The paced property. Only used when |aSpacingMode| is
-   *   SpacingMode::paced. In all other cases it is ignored and hence may be
-   *   any value, e.g. eCSSProperty_UNKNOWN.
-   * @param aComputedValues The set of computed keyframe values as returned by
-   *   GetComputedKeyframeValues. Only used when |aSpacingMode| is
-   *   SpacingMode::paced. In all other cases this parameter is unused and may
-   *   be any value including an empty array.
-   * @param aStyleContext The style context used for calculating paced spacing
-   *                      on transform.
-   */
-  static void ApplySpacing(nsTArray<Keyframe>& aKeyframes,
-                           SpacingMode aSpacingMode,
-                           nsCSSPropertyID aProperty,
-                           nsTArray<ComputedKeyframeValues>& aComputedValues,
-                           nsStyleContext* aStyleContext);
-  static void ApplySpacing(nsTArray<Keyframe>& aKeyframes,
-                           SpacingMode aSpacingMode,
-                           nsCSSPropertyID aProperty,
-                           nsTArray<ComputedKeyframeValues>& aComputedValues,
-                           const ServoComputedValuesWithParent& aServoValues)
-  {
-    NS_WARNING("stylo: ApplySpacing not implemented yet");
-  }
-
-  /**
-   * Wrapper for ApplySpacing to simplify using distribute spacing.
-   *
-   * @param aKeyframes The set of keyframes to adjust.
-   */
-  static void ApplyDistributeSpacing(nsTArray<Keyframe>& aKeyframes);
-=======
    * @see https://w3c.github.io/web-animations/#calculating-computed-keyframes
    *
    * @param aKeyframes The set of keyframes to adjust.
    */
   static void DistributeKeyframes(nsTArray<Keyframe>& aKeyframes);
->>>>>>> a17af05f
 
   /**
    * Converts an array of Keyframe objects into an array of AnimationProperty
@@ -147,18 +80,9 @@
    * for each value.
    *
    * @param aKeyframes The input keyframes.
-<<<<<<< HEAD
-   * @param aComputedValues The computed keyframe values (as returned by
-   *   GetComputedKeyframeValues) used to fill in the individual
-   *   AnimationPropertySegment objects. Although these values could be
-   *   calculated from |aKeyframes|, passing them in as a separate parameter
-   *   allows the result of GetComputedKeyframeValues to be re-used both
-   *   here and in ApplySpacing.
-=======
    * @param aElement The context element.
    * @param aStyleType The |ServoStyleContext| or |GeckoStyleContext| to use
    *   when computing values.
->>>>>>> a17af05f
    * @param aEffectComposite The composite operation specified on the effect.
    *   For any keyframes in |aKeyframes| that do not specify a composite
    *   operation, this value will be used.
@@ -168,12 +92,8 @@
   template<typename StyleType>
   static nsTArray<AnimationProperty> GetAnimationPropertiesFromKeyframes(
     const nsTArray<Keyframe>& aKeyframes,
-<<<<<<< HEAD
-    const nsTArray<ComputedKeyframeValues>& aComputedValues,
-=======
     dom::Element* aElement,
     StyleType* aStyleType,
->>>>>>> a17af05f
     dom::CompositeOperation aEffectComposite);
 
   /**
