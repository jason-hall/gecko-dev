/* -*- Mode: C++; tab-width: 8; indent-tabs-mode: nil; c-basic-offset: 2 -*- */
/* vim: set ts=8 sts=2 et sw=2 tw=80: */
/* This Source Code Form is subject to the terms of the Mozilla Public
 * License, v. 2.0. If a copy of the MPL was not distributed with this file,
 * You can obtain one at http://mozilla.org/MPL/2.0/. */

#include "mozilla/dom/KeyframeEffect.h"

#include "mozilla/dom/KeyframeAnimationOptionsBinding.h"
  // For UnrestrictedDoubleOrKeyframeAnimationOptions
#include "mozilla/dom/AnimationEffectTiming.h"
#include "mozilla/dom/KeyframeEffectBinding.h"
#include "nsDOMMutationObserver.h" // For nsAutoAnimationMutationBatch

namespace mozilla {
namespace dom {

KeyframeEffect::KeyframeEffect(nsIDocument* aDocument,
                               const Maybe<OwningAnimationTarget>& aTarget,
                               const TimingParams& aTiming,
                               const KeyframeEffectParams& aOptions)
  : KeyframeEffectReadOnly(aDocument, aTarget,
                           new AnimationEffectTiming(aDocument, aTiming, this),
                           aOptions)
{
}

JSObject*
KeyframeEffect::WrapObject(JSContext* aCx,
                           JS::Handle<JSObject*> aGivenProto)
{
  return KeyframeEffectBinding::Wrap(aCx, this, aGivenProto);
}

/* static */ already_AddRefed<KeyframeEffect>
KeyframeEffect::Constructor(
    const GlobalObject& aGlobal,
    const Nullable<ElementOrCSSPseudoElement>& aTarget,
    JS::Handle<JSObject*> aKeyframes,
    const UnrestrictedDoubleOrKeyframeEffectOptions& aOptions,
    ErrorResult& aRv)
{
  return ConstructKeyframeEffect<KeyframeEffect>(aGlobal, aTarget, aKeyframes,
                                                 aOptions, aRv);
}

/* static */ already_AddRefed<KeyframeEffect>
KeyframeEffect::Constructor(const GlobalObject& aGlobal,
                            KeyframeEffectReadOnly& aSource,
                            ErrorResult& aRv)
{
  return ConstructKeyframeEffect<KeyframeEffect>(aGlobal, aSource, aRv);
}

/* static */ already_AddRefed<KeyframeEffect>
KeyframeEffect::Constructor(
    const GlobalObject& aGlobal,
    const Nullable<ElementOrCSSPseudoElement>& aTarget,
    JS::Handle<JSObject*> aKeyframes,
    const UnrestrictedDoubleOrKeyframeAnimationOptions& aOptions,
    ErrorResult& aRv)
{
  return ConstructKeyframeEffect<KeyframeEffect>(aGlobal, aTarget, aKeyframes,
                                                 aOptions, aRv);
}

void
KeyframeEffect::NotifySpecifiedTimingUpdated()
{
  // Use the same document for a pseudo element and its parent element.
  // Use nullptr if we don't have mTarget, so disable the mutation batch.
  nsAutoAnimationMutationBatch mb(mTarget ? mTarget->mElement->OwnerDoc()
                                          : nullptr);

  if (mAnimation) {
    mAnimation->NotifyEffectTimingUpdated();

    if (mAnimation->IsRelevant()) {
      nsNodeUtils::AnimationChanged(mAnimation);
    }

    RequestRestyle(EffectCompositor::RestyleType::Layer);
  }
}

void
KeyframeEffect::SetTarget(const Nullable<ElementOrCSSPseudoElement>& aTarget)
{
  Maybe<OwningAnimationTarget> newTarget = ConvertTarget(aTarget);
  if (mTarget == newTarget) {
    // Assign the same target, skip it.
    return;
  }

  if (mTarget) {
    UnregisterTarget();
    ResetIsRunningOnCompositor();

    RequestRestyle(EffectCompositor::RestyleType::Layer);

    nsAutoAnimationMutationBatch mb(mTarget->mElement->OwnerDoc());
    if (mAnimation) {
      nsNodeUtils::AnimationRemoved(mAnimation);
    }
  }

  mTarget = newTarget;

  if (mTarget) {
    UpdateTargetRegistration();
    RefPtr<nsStyleContext> styleContext = GetTargetStyleContext();
    if (styleContext) {
      UpdateProperties(styleContext);
    }

    MaybeUpdateFrameForCompositor();

    RequestRestyle(EffectCompositor::RestyleType::Layer);

    nsAutoAnimationMutationBatch mb(mTarget->mElement->OwnerDoc());
    if (mAnimation) {
      nsNodeUtils::AnimationAdded(mAnimation);
    }
  }

  // If the new target frame is also oversized we should probably record that
  // too so we have a more complete picture of the type of frame sizes we
  // encounter, hence we reset the telemetry flag here.
  mRecordedContentTooLarge = false;
<<<<<<< HEAD
=======
  mRecordedFrameSize = false;
>>>>>>> a17af05f
}

void
KeyframeEffect::SetIterationComposite(
  const IterationCompositeOperation& aIterationComposite,
  CallerType aCallerType)
{
  // Ignore iterationComposite if the Web Animations API is not enabled,
  // then the default value 'Replace' will be used.
  if (!AnimationUtils::IsCoreAPIEnabledForCaller(aCallerType)) {
    return;
  }

  if (mEffectOptions.mIterationComposite == aIterationComposite) {
    return;
  }

  if (mAnimation && mAnimation->IsRelevant()) {
    nsNodeUtils::AnimationChanged(mAnimation);
  }

  mEffectOptions.mIterationComposite = aIterationComposite;
  RequestRestyle(EffectCompositor::RestyleType::Layer);
}

void
KeyframeEffect::SetComposite(const CompositeOperation& aComposite)
<<<<<<< HEAD
{
  if (mEffectOptions.mComposite == aComposite) {
    return;
  }

  mEffectOptions.mComposite = aComposite;

  if (mAnimation && mAnimation->IsRelevant()) {
    nsNodeUtils::AnimationChanged(mAnimation);
  }

  if (mTarget) {
    RefPtr<nsStyleContext> styleContext = GetTargetStyleContext();
    if (styleContext) {
      UpdateProperties(styleContext);
    }
  }
}

void
KeyframeEffect::SetSpacing(JSContext* aCx,
                           const nsAString& aSpacing,
                           CallerType aCallerType,
                           ErrorResult& aRv)
{
  SpacingMode spacingMode = SpacingMode::distribute;
  nsCSSPropertyID pacedProperty = eCSSProperty_UNKNOWN;
  nsAutoString invalidPacedProperty;
  KeyframeEffectParams::ParseSpacing(aSpacing,
                                     spacingMode,
                                     pacedProperty,
                                     invalidPacedProperty,
                                     aCallerType,
                                     aRv);
  if (aRv.Failed()) {
    return;
  }

  if (!invalidPacedProperty.IsEmpty()) {
    const char16_t* params[] = { invalidPacedProperty.get() };
    nsIDocument* doc = AnimationUtils::GetCurrentRealmDocument(aCx);
    nsContentUtils::ReportToConsole(nsIScriptError::warningFlag,
                                    NS_LITERAL_CSTRING("Animation"),
                                    doc,
                                    nsContentUtils::eDOM_PROPERTIES,
                                    "UnanimatablePacedProperty",
                                    params, ArrayLength(params));
  }

  if (mEffectOptions.mSpacingMode == spacingMode &&
      mEffectOptions.mPacedProperty == pacedProperty) {
=======
{
  if (mEffectOptions.mComposite == aComposite) {
>>>>>>> a17af05f
    return;
  }

  mEffectOptions.mComposite = aComposite;

  if (mAnimation && mAnimation->IsRelevant()) {
    nsNodeUtils::AnimationChanged(mAnimation);
  }

  if (mTarget) {
    RefPtr<nsStyleContext> styleContext = GetTargetStyleContext();
    if (styleContext) {
      UpdateProperties(styleContext);
    }
  }
}

} // namespace dom
} // namespace mozilla<|MERGE_RESOLUTION|>--- conflicted
+++ resolved
@@ -127,10 +127,7 @@
   // too so we have a more complete picture of the type of frame sizes we
   // encounter, hence we reset the telemetry flag here.
   mRecordedContentTooLarge = false;
-<<<<<<< HEAD
-=======
   mRecordedFrameSize = false;
->>>>>>> a17af05f
 }
 
 void
@@ -158,7 +155,6 @@
 
 void
 KeyframeEffect::SetComposite(const CompositeOperation& aComposite)
-<<<<<<< HEAD
 {
   if (mEffectOptions.mComposite == aComposite) {
     return;
@@ -178,58 +174,5 @@
   }
 }
 
-void
-KeyframeEffect::SetSpacing(JSContext* aCx,
-                           const nsAString& aSpacing,
-                           CallerType aCallerType,
-                           ErrorResult& aRv)
-{
-  SpacingMode spacingMode = SpacingMode::distribute;
-  nsCSSPropertyID pacedProperty = eCSSProperty_UNKNOWN;
-  nsAutoString invalidPacedProperty;
-  KeyframeEffectParams::ParseSpacing(aSpacing,
-                                     spacingMode,
-                                     pacedProperty,
-                                     invalidPacedProperty,
-                                     aCallerType,
-                                     aRv);
-  if (aRv.Failed()) {
-    return;
-  }
-
-  if (!invalidPacedProperty.IsEmpty()) {
-    const char16_t* params[] = { invalidPacedProperty.get() };
-    nsIDocument* doc = AnimationUtils::GetCurrentRealmDocument(aCx);
-    nsContentUtils::ReportToConsole(nsIScriptError::warningFlag,
-                                    NS_LITERAL_CSTRING("Animation"),
-                                    doc,
-                                    nsContentUtils::eDOM_PROPERTIES,
-                                    "UnanimatablePacedProperty",
-                                    params, ArrayLength(params));
-  }
-
-  if (mEffectOptions.mSpacingMode == spacingMode &&
-      mEffectOptions.mPacedProperty == pacedProperty) {
-=======
-{
-  if (mEffectOptions.mComposite == aComposite) {
->>>>>>> a17af05f
-    return;
-  }
-
-  mEffectOptions.mComposite = aComposite;
-
-  if (mAnimation && mAnimation->IsRelevant()) {
-    nsNodeUtils::AnimationChanged(mAnimation);
-  }
-
-  if (mTarget) {
-    RefPtr<nsStyleContext> styleContext = GetTargetStyleContext();
-    if (styleContext) {
-      UpdateProperties(styleContext);
-    }
-  }
-}
-
 } // namespace dom
 } // namespace mozilla