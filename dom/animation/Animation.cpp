/* -*- Mode: C++; tab-width: 8; indent-tabs-mode: nil; c-basic-offset: 2 -*- */
/* vim: set ts=8 sts=2 et sw=2 tw=80: */
/* This Source Code Form is subject to the terms of the Mozilla Public
 * License, v. 2.0. If a copy of the MPL was not distributed with this
 * file, You can obtain one at http://mozilla.org/MPL/2.0/. */

#include "Animation.h"
#include "AnimationUtils.h"
#include "mozilla/dom/AnimationBinding.h"
#include "mozilla/dom/AnimationPlaybackEvent.h"
#include "mozilla/dom/DocumentTimeline.h"
#include "mozilla/AnimationTarget.h"
#include "mozilla/AutoRestore.h"
#include "mozilla/AsyncEventDispatcher.h" // For AsyncEventDispatcher
#include "mozilla/Maybe.h" // For Maybe
#include "mozilla/TypeTraits.h" // For Forward<>
#include "nsAnimationManager.h" // For CSSAnimation
#include "nsDOMMutationObserver.h" // For nsAutoAnimationMutationBatch
#include "nsIDocument.h" // For nsIDocument
#include "nsIPresShell.h" // For nsIPresShell
#include "nsThreadUtils.h" // For nsRunnableMethod and nsRevocableEventPtr
#include "nsTransitionManager.h" // For CSSTransition
#include "PendingAnimationTracker.h" // For PendingAnimationTracker

namespace mozilla {
namespace dom {

// Static members
uint64_t Animation::sNextAnimationIndex = 0;

NS_IMPL_CYCLE_COLLECTION_INHERITED(Animation, DOMEventTargetHelper,
                                   mTimeline,
                                   mEffect,
                                   mReady,
                                   mFinished)

NS_IMPL_ADDREF_INHERITED(Animation, DOMEventTargetHelper)
NS_IMPL_RELEASE_INHERITED(Animation, DOMEventTargetHelper)

NS_INTERFACE_MAP_BEGIN_CYCLE_COLLECTION(Animation)
NS_INTERFACE_MAP_END_INHERITING(DOMEventTargetHelper)

JSObject*
Animation::WrapObject(JSContext* aCx, JS::Handle<JSObject*> aGivenProto)
{
  return dom::AnimationBinding::Wrap(aCx, this, aGivenProto);
}

// ---------------------------------------------------------------------------
//
// Utility methods
//
// ---------------------------------------------------------------------------

namespace {
  // A wrapper around nsAutoAnimationMutationBatch that looks up the
  // appropriate document from the supplied animation.
  class MOZ_RAII AutoMutationBatchForAnimation {
  public:
    explicit AutoMutationBatchForAnimation(const Animation& aAnimation
                                           MOZ_GUARD_OBJECT_NOTIFIER_PARAM) {
      MOZ_GUARD_OBJECT_NOTIFIER_INIT;
      Maybe<NonOwningAnimationTarget> target =
        nsNodeUtils::GetTargetForAnimation(&aAnimation);
      if (!target) {
        return;
      }

      // For mutation observers, we use the OwnerDoc.
      nsIDocument* doc = target->mElement->OwnerDoc();
      if (!doc) {
        return;
      }

      mAutoBatch.emplace(doc);
    }

  private:
    MOZ_DECL_USE_GUARD_OBJECT_NOTIFIER
    Maybe<nsAutoAnimationMutationBatch> mAutoBatch;
  };
}

// ---------------------------------------------------------------------------
//
// Animation interface:
//
// ---------------------------------------------------------------------------
/* static */ already_AddRefed<Animation>
Animation::Constructor(const GlobalObject& aGlobal,
                       AnimationEffectReadOnly* aEffect,
                       const Optional<AnimationTimeline*>& aTimeline,
                       ErrorResult& aRv)
{
  nsCOMPtr<nsIGlobalObject> global = do_QueryInterface(aGlobal.GetAsSupports());
  RefPtr<Animation> animation = new Animation(global);

  AnimationTimeline* timeline;
  if (aTimeline.WasPassed()) {
    timeline = aTimeline.Value();
  } else {
    nsIDocument* document =
      AnimationUtils::GetCurrentRealmDocument(aGlobal.Context());
    if (!document) {
      aRv.Throw(NS_ERROR_FAILURE);
      return nullptr;
    }
    timeline = document->Timeline();
  }

  animation->SetTimelineNoUpdate(timeline);
  animation->SetEffectNoUpdate(aEffect);

  return animation.forget();
}

void
Animation::SetId(const nsAString& aId)
{
  if (mId == aId) {
    return;
  }
  mId = aId;
  nsNodeUtils::AnimationChanged(this);
}

void
Animation::SetEffect(AnimationEffectReadOnly* aEffect)
{
  SetEffectNoUpdate(aEffect);
  PostUpdate();
}

// https://w3c.github.io/web-animations/#setting-the-target-effect
void
Animation::SetEffectNoUpdate(AnimationEffectReadOnly* aEffect)
{
  RefPtr<Animation> kungFuDeathGrip(this);

  if (mEffect == aEffect) {
    return;
  }

  AutoMutationBatchForAnimation mb(*this);
  bool wasRelevant = mIsRelevant;

  if (mEffect) {
    if (!aEffect) {
      // If the new effect is null, call ResetPendingTasks before clearing
      // mEffect since ResetPendingTasks needs it to get the appropriate
      // PendingAnimationTracker.
      ResetPendingTasks();
    }

    // We need to notify observers now because once we set mEffect to null
    // we won't be able to find the target element to notify.
    if (mIsRelevant) {
      nsNodeUtils::AnimationRemoved(this);
    }

    // Break links with the old effect and then drop it.
    RefPtr<AnimationEffectReadOnly> oldEffect = mEffect;
    mEffect = nullptr;
    oldEffect->SetAnimation(nullptr);

    // The following will not do any notification because mEffect is null.
    UpdateRelevance();
  }

  if (aEffect) {
    // Break links from the new effect to its previous animation, if any.
    RefPtr<AnimationEffectReadOnly> newEffect = aEffect;
    Animation* prevAnim = aEffect->GetAnimation();
    if (prevAnim) {
      prevAnim->SetEffect(nullptr);
    }

    // Create links with the new effect. SetAnimation(this) will also update
    // mIsRelevant of this animation, and then notify mutation observer if
    // needed by calling Animation::UpdateRelevance(), so we don't need to
    // call it again.
    mEffect = newEffect;
    mEffect->SetAnimation(this);

    // Notify possible add or change.
    // If the target is different, the change notification will be ignored by
    // AutoMutationBatchForAnimation.
    if (wasRelevant && mIsRelevant) {
      nsNodeUtils::AnimationChanged(this);
    }

    // Reschedule pending pause or pending play tasks.
    // If we have a pending animation, it will either be registered
    // in the pending animation tracker and have a null pending ready time,
    // or, after it has been painted, it will be removed from the tracker
    // and assigned a pending ready time.
    // After updating the effect we'll typically need to repaint so if we've
    // already been assigned a pending ready time, we should clear it and put
    // the animation back in the tracker.
    if (!mPendingReadyTime.IsNull()) {
      mPendingReadyTime.SetNull();

      nsIDocument* doc = GetRenderedDocument();
      if (doc) {
        PendingAnimationTracker* tracker =
          doc->GetOrCreatePendingAnimationTracker();
        if (mPendingState == PendingState::PlayPending) {
          tracker->AddPlayPending(*this);
        } else {
          tracker->AddPausePending(*this);
        }
      }
    }
  }

  UpdateTiming(SeekFlag::NoSeek, SyncNotifyFlag::Async);
}

void
Animation::SetTimeline(AnimationTimeline* aTimeline)
{
  SetTimelineNoUpdate(aTimeline);
  PostUpdate();
}

// https://w3c.github.io/web-animations/#setting-the-timeline
void
Animation::SetTimelineNoUpdate(AnimationTimeline* aTimeline)
{
  if (mTimeline == aTimeline) {
    return;
  }

  StickyTimeDuration activeTime = mEffect
                                  ? mEffect->GetComputedTiming().mActiveTime
                                  : StickyTimeDuration();

  RefPtr<AnimationTimeline> oldTimeline = mTimeline;
  if (oldTimeline) {
    oldTimeline->RemoveAnimation(this);
  }

  mTimeline = aTimeline;
  if (!mStartTime.IsNull()) {
    mHoldTime.SetNull();
  }

  if (!aTimeline) {
    MaybeQueueCancelEvent(activeTime);
  }
  UpdateTiming(SeekFlag::NoSeek, SyncNotifyFlag::Async);
}

// https://w3c.github.io/web-animations/#set-the-animation-start-time
void
Animation::SetStartTime(const Nullable<TimeDuration>& aNewStartTime)
{
  if (aNewStartTime == mStartTime) {
    return;
  }

  AutoMutationBatchForAnimation mb(*this);

  Nullable<TimeDuration> timelineTime;
  if (mTimeline) {
    // The spec says to check if the timeline is active (has a resolved time)
    // before using it here, but we don't need to since it's harmless to set
    // the already null time to null.
    timelineTime = mTimeline->GetCurrentTime();
  }
  if (timelineTime.IsNull() && !aNewStartTime.IsNull()) {
    mHoldTime.SetNull();
  }

  Nullable<TimeDuration> previousCurrentTime = GetCurrentTime();
  mStartTime = aNewStartTime;
  if (!aNewStartTime.IsNull()) {
    if (mPlaybackRate != 0.0) {
      mHoldTime.SetNull();
    }
  } else {
    mHoldTime = previousCurrentTime;
  }

  CancelPendingTasks();
  if (mReady) {
    // We may have already resolved mReady, but in that case calling
    // MaybeResolve is a no-op, so that's okay.
    mReady->MaybeResolve(this);
  }

  UpdateTiming(SeekFlag::DidSeek, SyncNotifyFlag::Async);
  if (IsRelevant()) {
    nsNodeUtils::AnimationChanged(this);
  }
  PostUpdate();
}

// https://w3c.github.io/web-animations/#current-time
Nullable<TimeDuration>
Animation::GetCurrentTime() const
{
  Nullable<TimeDuration> result;
  if (!mHoldTime.IsNull()) {
    result = mHoldTime;
    return result;
  }

  if (mTimeline && !mStartTime.IsNull()) {
    Nullable<TimeDuration> timelineTime = mTimeline->GetCurrentTime();
    if (!timelineTime.IsNull()) {
      result.SetValue((timelineTime.Value() - mStartTime.Value())
                        .MultDouble(mPlaybackRate));
    }
  }
  return result;
}

// https://w3c.github.io/web-animations/#set-the-current-time
void
Animation::SetCurrentTime(const TimeDuration& aSeekTime)
{
  // Return early if the current time has not changed. However, if we
  // are pause-pending, then setting the current time to any value
  // including the current value has the effect of aborting the
  // pause so we should not return early in that case.
  if (mPendingState != PendingState::PausePending &&
      Nullable<TimeDuration>(aSeekTime) == GetCurrentTime()) {
    return;
  }

  AutoMutationBatchForAnimation mb(*this);

  SilentlySetCurrentTime(aSeekTime);

  if (mPendingState == PendingState::PausePending) {
    // Finish the pause operation
    mHoldTime.SetValue(aSeekTime);
    mStartTime.SetNull();

    if (mReady) {
      mReady->MaybeResolve(this);
    }
    CancelPendingTasks();
  }

  UpdateTiming(SeekFlag::DidSeek, SyncNotifyFlag::Async);
  if (IsRelevant()) {
    nsNodeUtils::AnimationChanged(this);
  }
  PostUpdate();
}

// https://w3c.github.io/web-animations/#set-the-animation-playback-rate
void
Animation::SetPlaybackRate(double aPlaybackRate)
{
  if (aPlaybackRate == mPlaybackRate) {
    return;
  }

  AutoMutationBatchForAnimation mb(*this);

  Nullable<TimeDuration> previousTime = GetCurrentTime();
  mPlaybackRate = aPlaybackRate;
  if (!previousTime.IsNull()) {
    SetCurrentTime(previousTime.Value());
  }

  // In the case where GetCurrentTime() returns the same result before and
  // after updating mPlaybackRate, SetCurrentTime will return early since,
  // as far as it can tell, nothing has changed.
  // As a result, we need to perform the following updates here:
  // - update timing (since, if the sign of the playback rate has changed, our
  //   finished state may have changed),
  // - dispatch a change notification for the changed playback rate, and
  // - update the playback rate on animations on layers.
  UpdateTiming(SeekFlag::DidSeek, SyncNotifyFlag::Async);
  if (IsRelevant()) {
    nsNodeUtils::AnimationChanged(this);
  }
  PostUpdate();
}

// https://w3c.github.io/web-animations/#play-state
AnimationPlayState
Animation::PlayState() const
{
  if (mPendingState != PendingState::NotPending) {
    return AnimationPlayState::Pending;
  }

  Nullable<TimeDuration> currentTime = GetCurrentTime();
  if (currentTime.IsNull()) {
    return AnimationPlayState::Idle;
  }

  if (mStartTime.IsNull()) {
    return AnimationPlayState::Paused;
  }

  if ((mPlaybackRate > 0.0 && currentTime.Value() >= EffectEnd()) ||
      (mPlaybackRate < 0.0 && currentTime.Value() <= TimeDuration()))  {
    return AnimationPlayState::Finished;
  }

  return AnimationPlayState::Running;
}

Promise*
Animation::GetReady(ErrorResult& aRv)
{
  nsCOMPtr<nsIGlobalObject> global = GetOwnerGlobal();
  if (!mReady && global) {
    mReady = Promise::Create(global, aRv); // Lazily create on demand
  }
  if (!mReady) {
    aRv.Throw(NS_ERROR_FAILURE);
    return nullptr;
  }
  if (PlayState() != AnimationPlayState::Pending) {
    mReady->MaybeResolve(this);
  }
  return mReady;
}

Promise*
Animation::GetFinished(ErrorResult& aRv)
{
  nsCOMPtr<nsIGlobalObject> global = GetOwnerGlobal();
  if (!mFinished && global) {
    mFinished = Promise::Create(global, aRv); // Lazily create on demand
  }
  if (!mFinished) {
    aRv.Throw(NS_ERROR_FAILURE);
    return nullptr;
  }
  if (mFinishedIsResolved) {
    MaybeResolveFinishedPromise();
  }
  return mFinished;
}

void
Animation::Cancel()
{
  CancelNoUpdate();
  PostUpdate();
}

// https://w3c.github.io/web-animations/#finish-an-animation
void
Animation::Finish(ErrorResult& aRv)
{
  if (mPlaybackRate == 0 ||
      (mPlaybackRate > 0 && EffectEnd() == TimeDuration::Forever())) {
    aRv.Throw(NS_ERROR_DOM_INVALID_STATE_ERR);
    return;
  }

  AutoMutationBatchForAnimation mb(*this);

  // Seek to the end
  TimeDuration limit =
    mPlaybackRate > 0 ? TimeDuration(EffectEnd()) : TimeDuration(0);
  bool didChange = GetCurrentTime() != Nullable<TimeDuration>(limit);
  SilentlySetCurrentTime(limit);

  // If we are paused or play-pending we need to fill in the start time in
  // order to transition to the finished state.
  //
  // We only do this, however, if we have an active timeline. If we have an
  // inactive timeline we can't transition into the finished state just like
  // we can't transition to the running state (this finished state is really
  // a substate of the running state).
  if (mStartTime.IsNull() &&
      mTimeline &&
      !mTimeline->GetCurrentTime().IsNull()) {
    mStartTime.SetValue(mTimeline->GetCurrentTime().Value() -
                        limit.MultDouble(1.0 / mPlaybackRate));
    didChange = true;
  }

  // If we just resolved the start time for a pause or play-pending
  // animation, we need to clear the task. We don't do this as a branch of
  // the above however since we can have a play-pending animation with a
  // resolved start time if we aborted a pause operation.
  if (!mStartTime.IsNull() &&
      (mPendingState == PendingState::PlayPending ||
       mPendingState == PendingState::PausePending)) {
    if (mPendingState == PendingState::PausePending) {
      mHoldTime.SetNull();
    }
    CancelPendingTasks();
    didChange = true;
    if (mReady) {
      mReady->MaybeResolve(this);
    }
  }
  UpdateTiming(SeekFlag::DidSeek, SyncNotifyFlag::Sync);
  if (didChange && IsRelevant()) {
    nsNodeUtils::AnimationChanged(this);
  }
  PostUpdate();
}

void
Animation::Play(ErrorResult& aRv, LimitBehavior aLimitBehavior)
{
  PlayNoUpdate(aRv, aLimitBehavior);
  PostUpdate();
}

void
Animation::Pause(ErrorResult& aRv)
{
  PauseNoUpdate(aRv);
  PostUpdate();
}

// https://w3c.github.io/web-animations/#reverse-an-animation
void
Animation::Reverse(ErrorResult& aRv)
{
  if (!mTimeline || mTimeline->GetCurrentTime().IsNull()) {
    aRv.Throw(NS_ERROR_DOM_INVALID_STATE_ERR);
    return;
  }

  if (mPlaybackRate == 0.0) {
    return;
  }

  AutoMutationBatchForAnimation mb(*this);

  SilentlySetPlaybackRate(-mPlaybackRate);
  Play(aRv, LimitBehavior::AutoRewind);

  // If Play() threw, restore state and don't report anything to mutation
  // observers.
  if (aRv.Failed()) {
    SilentlySetPlaybackRate(-mPlaybackRate);
    return;
  }

  if (IsRelevant()) {
    nsNodeUtils::AnimationChanged(this);
  }
  // Play(), above, unconditionally calls PostUpdate so we don't need to do
  // it here.
}

// ---------------------------------------------------------------------------
//
// JS wrappers for Animation interface:
//
// ---------------------------------------------------------------------------

Nullable<double>
Animation::GetStartTimeAsDouble() const
{
  return AnimationUtils::TimeDurationToDouble(mStartTime);
}

void
Animation::SetStartTimeAsDouble(const Nullable<double>& aStartTime)
{
  return SetStartTime(AnimationUtils::DoubleToTimeDuration(aStartTime));
}

Nullable<double>
Animation::GetCurrentTimeAsDouble() const
{
  return AnimationUtils::TimeDurationToDouble(GetCurrentTime());
}

void
Animation::SetCurrentTimeAsDouble(const Nullable<double>& aCurrentTime,
                                        ErrorResult& aRv)
{
  if (aCurrentTime.IsNull()) {
    if (!GetCurrentTime().IsNull()) {
      aRv.Throw(NS_ERROR_DOM_TYPE_ERR);
    }
    return;
  }

  return SetCurrentTime(TimeDuration::FromMilliseconds(aCurrentTime.Value()));
}

// ---------------------------------------------------------------------------

void
Animation::Tick()
{
  // Finish pending if we have a pending ready time, but only if we also
  // have an active timeline.
  if (mPendingState != PendingState::NotPending &&
      !mPendingReadyTime.IsNull() &&
      mTimeline &&
      !mTimeline->GetCurrentTime().IsNull()) {
    // Even though mPendingReadyTime is initialized using TimeStamp::Now()
    // during the *previous* tick of the refresh driver, it can still be
    // ahead of the *current* timeline time when we are using the
    // vsync timer so we need to clamp it to the timeline time.
    mPendingReadyTime.SetValue(std::min(mTimeline->GetCurrentTime().Value(),
                                        mPendingReadyTime.Value()));
    FinishPendingAt(mPendingReadyTime.Value());
    mPendingReadyTime.SetNull();
  }

  if (IsPossiblyOrphanedPendingAnimation()) {
    MOZ_ASSERT(mTimeline && !mTimeline->GetCurrentTime().IsNull(),
               "Orphaned pending animations should have an active timeline");
    FinishPendingAt(mTimeline->GetCurrentTime().Value());
  }

  UpdateTiming(SeekFlag::NoSeek, SyncNotifyFlag::Async);

  if (!mEffect) {
    return;
  }

  // Update layers if we are newly finished.
  KeyframeEffectReadOnly* keyframeEffect = mEffect->AsKeyframeEffect();
  if (keyframeEffect &&
      !keyframeEffect->Properties().IsEmpty() &&
      !mFinishedAtLastComposeStyle &&
      PlayState() == AnimationPlayState::Finished) {
    PostUpdate();
  }
}

void
Animation::TriggerOnNextTick(const Nullable<TimeDuration>& aReadyTime)
{
  // Normally we expect the play state to be pending but it's possible that,
  // due to the handling of possibly orphaned animations in Tick(), this
  // animation got started whilst still being in another document's pending
  // animation map.
  if (PlayState() != AnimationPlayState::Pending) {
    return;
  }

  // If aReadyTime.IsNull() we'll detect this in Tick() where we check for
  // orphaned animations and trigger this animation anyway
  mPendingReadyTime = aReadyTime;
}

void
Animation::TriggerNow()
{
  // Normally we expect the play state to be pending but when an animation
  // is cancelled and its rendered document can't be reached, we can end up
  // with the animation still in a pending player tracker even after it is
  // no longer pending.
  if (PlayState() != AnimationPlayState::Pending) {
    return;
  }

  // If we don't have an active timeline we can't trigger the animation.
  // However, this is a test-only method that we don't expect to be used in
  // conjunction with animations without an active timeline so generate
  // a warning if we do find ourselves in that situation.
  if (!mTimeline || mTimeline->GetCurrentTime().IsNull()) {
    NS_WARNING("Failed to trigger an animation with an active timeline");
    return;
  }

  FinishPendingAt(mTimeline->GetCurrentTime().Value());
}

Nullable<TimeDuration>
Animation::GetCurrentOrPendingStartTime() const
{
  Nullable<TimeDuration> result;

  if (!mStartTime.IsNull()) {
    result = mStartTime;
    return result;
  }

  if (mPendingReadyTime.IsNull() || mHoldTime.IsNull()) {
    return result;
  }

  // Calculate the equivalent start time from the pending ready time.
  result = StartTimeFromReadyTime(mPendingReadyTime.Value());

  return result;
}

TimeDuration
Animation::StartTimeFromReadyTime(const TimeDuration& aReadyTime) const
{
  MOZ_ASSERT(!mHoldTime.IsNull(), "Hold time should be set in order to"
                                  " convert a ready time to a start time");
  if (mPlaybackRate == 0) {
    return aReadyTime;
  }
  return aReadyTime - mHoldTime.Value().MultDouble(1 / mPlaybackRate);
}

TimeStamp
Animation::AnimationTimeToTimeStamp(const StickyTimeDuration& aTime) const
{
  // Initializes to null. Return the same object every time to benefit from
  // return-value-optimization.
  TimeStamp result;

  // We *don't* check for mTimeline->TracksWallclockTime() here because that
  // method only tells us if the timeline times can be converted to
  // TimeStamps that can be compared to TimeStamp::Now() or not, *not*
  // whether the timelines can be converted to TimeStamp values at all.
  //
  // Furthermore, we want to be able to use this method when the refresh driver
  // is under test control (in which case TracksWallclockTime() will return
  // false).
  //
  // Once we introduce timelines that are not time-based we will need to
  // differentiate between them here and determine how to sort their events.
  if (!mTimeline) {
    return result;
  }

  // Check the time is convertible to a timestamp
  if (aTime == TimeDuration::Forever() ||
      mPlaybackRate == 0.0 ||
      mStartTime.IsNull()) {
    return result;
  }

  // Invert the standard relation:
  //   animation time = (timeline time - start time) * playback rate
  TimeDuration timelineTime =
    TimeDuration(aTime).MultDouble(1.0 / mPlaybackRate) + mStartTime.Value();

  result = mTimeline->ToTimeStamp(timelineTime);
  return result;
}

TimeStamp
Animation::ElapsedTimeToTimeStamp(
  const StickyTimeDuration& aElapsedTime) const
{
  TimeDuration delay = mEffect
<<<<<<< HEAD
                       ? mEffect->SpecifiedTiming().mDelay
=======
                       ? mEffect->SpecifiedTiming().Delay()
>>>>>>> a17af05f
                       : TimeDuration();
  return AnimationTimeToTimeStamp(aElapsedTime + delay);
}

// https://w3c.github.io/web-animations/#silently-set-the-current-time
void
Animation::SilentlySetCurrentTime(const TimeDuration& aSeekTime)
{
  if (!mHoldTime.IsNull() ||
      mStartTime.IsNull() ||
      !mTimeline ||
      mTimeline->GetCurrentTime().IsNull() ||
      mPlaybackRate == 0.0) {
    mHoldTime.SetValue(aSeekTime);
    if (!mTimeline || mTimeline->GetCurrentTime().IsNull()) {
      mStartTime.SetNull();
    }
  } else {
    mStartTime.SetValue(mTimeline->GetCurrentTime().Value() -
                          (aSeekTime.MultDouble(1 / mPlaybackRate)));
  }

  mPreviousCurrentTime.SetNull();
}

void
Animation::SilentlySetPlaybackRate(double aPlaybackRate)
{
  Nullable<TimeDuration> previousTime = GetCurrentTime();
  mPlaybackRate = aPlaybackRate;
  if (!previousTime.IsNull()) {
    SilentlySetCurrentTime(previousTime.Value());
  }
}

// https://w3c.github.io/web-animations/#cancel-an-animation
void
Animation::CancelNoUpdate()
{
  ResetPendingTasks();

  if (mFinished) {
    mFinished->MaybeReject(NS_ERROR_DOM_ABORT_ERR);
  }
  ResetFinishedPromise();

  DispatchPlaybackEvent(NS_LITERAL_STRING("cancel"));

  StickyTimeDuration activeTime = mEffect
                                  ? mEffect->GetComputedTiming().mActiveTime
                                  : StickyTimeDuration();

  mHoldTime.SetNull();
  mStartTime.SetNull();

  if (mTimeline) {
    mTimeline->RemoveAnimation(this);
  }
  MaybeQueueCancelEvent(activeTime);

  // When an animation is cancelled it no longer needs further ticks from the
  // timeline. However, if we queued a cancel event and this was the last
  // animation attached to the timeline, the timeline will stop observing the
  // refresh driver and there may be no subsequent refresh driver tick for
  // dispatching the queued event.
  //
  // By calling UpdateTiming *after* removing ourselves from our timeline, we
  // ensure the timeline will register with the refresh driver for at least one
  // more tick.
  UpdateTiming(SeekFlag::NoSeek, SyncNotifyFlag::Async);
}

bool
Animation::ShouldBeSynchronizedWithMainThread(
  nsCSSPropertyID aProperty,
  const nsIFrame* aFrame,
  AnimationPerformanceWarning::Type& aPerformanceWarning) const
{
  // Only synchronize playing animations
  if (!IsPlaying()) {
    return false;
  }

  // Currently only transform animations need to be synchronized
  if (aProperty != eCSSProperty_transform) {
    return false;
  }

  KeyframeEffectReadOnly* keyframeEffect = mEffect
                                           ? mEffect->AsKeyframeEffect()
                                           : nullptr;
  if (!keyframeEffect) {
    return false;
  }

  // Are we starting at the same time as other geometric animations?
  // We check this before calling ShouldBlockAsyncTransformAnimations, partly
  // because it's cheaper, but also because it's often the most useful thing
  // to know when you're debugging performance.
  if (mSyncWithGeometricAnimations &&
      keyframeEffect->HasAnimationOfProperty(eCSSProperty_transform)) {
    aPerformanceWarning = AnimationPerformanceWarning::Type::
                          TransformWithSyncGeometricAnimations;
    return true;
  }

  return keyframeEffect->
           ShouldBlockAsyncTransformAnimations(aFrame, aPerformanceWarning);
}

void
Animation::UpdateRelevance()
{
  bool wasRelevant = mIsRelevant;
  mIsRelevant = HasCurrentEffect() || IsInEffect();

  // Notify animation observers.
  if (wasRelevant && !mIsRelevant) {
    nsNodeUtils::AnimationRemoved(this);
  } else if (!wasRelevant && mIsRelevant) {
    nsNodeUtils::AnimationAdded(this);
  }
}

bool
Animation::HasLowerCompositeOrderThan(const Animation& aOther) const
{
  // 0. Object-equality case
  if (&aOther == this) {
    return false;
  }

  // 1. CSS Transitions sort lowest
  {
    auto asCSSTransitionForSorting =
      [] (const Animation& anim) -> const CSSTransition*
      {
        const CSSTransition* transition = anim.AsCSSTransition();
        return transition && transition->IsTiedToMarkup() ?
               transition :
               nullptr;
      };
    auto thisTransition  = asCSSTransitionForSorting(*this);
    auto otherTransition = asCSSTransitionForSorting(aOther);
    if (thisTransition && otherTransition) {
      return thisTransition->HasLowerCompositeOrderThan(*otherTransition);
    }
    if (thisTransition || otherTransition) {
      // Cancelled transitions no longer have an owning element. To be strictly
      // correct we should store a strong reference to the owning element
      // so that if we arrive here while sorting cancel events, we can sort
      // them in the correct order.
      //
      // However, given that cancel events are almost always queued
      // synchronously in some deterministic manner, we can be fairly sure
      // that cancel events will be dispatched in a deterministic order
      // (which is our only hard requirement until specs say otherwise).
      // Furthermore, we only reach here when we have events with equal
      // timestamps so this is an edge case we can probably ignore for now.
      return thisTransition;
    }
  }

  // 2. CSS Animations sort next
  {
    auto asCSSAnimationForSorting =
      [] (const Animation& anim) -> const CSSAnimation*
      {
        const CSSAnimation* animation = anim.AsCSSAnimation();
        return animation && animation->IsTiedToMarkup() ? animation : nullptr;
      };
    auto thisAnimation  = asCSSAnimationForSorting(*this);
    auto otherAnimation = asCSSAnimationForSorting(aOther);
    if (thisAnimation && otherAnimation) {
      return thisAnimation->HasLowerCompositeOrderThan(*otherAnimation);
    }
    if (thisAnimation || otherAnimation) {
      return thisAnimation;
    }
  }

  // Subclasses of Animation repurpose mAnimationIndex to implement their
  // own brand of composite ordering. However, by this point we should have
  // handled any such custom composite ordering so we should now have unique
  // animation indices.
  MOZ_ASSERT(mAnimationIndex != aOther.mAnimationIndex,
             "Animation indices should be unique");

  // 3. Finally, generic animations sort by their position in the global
  // animation array.
  return mAnimationIndex < aOther.mAnimationIndex;
}

void
Animation::WillComposeStyle()
{
  mFinishedAtLastComposeStyle = (PlayState() == AnimationPlayState::Finished);

  MOZ_ASSERT(mEffect);

  KeyframeEffectReadOnly* keyframeEffect = mEffect->AsKeyframeEffect();
  if (keyframeEffect) {
    keyframeEffect->WillComposeStyle();
  }
}

template<typename ComposeAnimationResult>
void
Animation::ComposeStyle(ComposeAnimationResult&& aComposeResult,
                        const nsCSSPropertyIDSet& aPropertiesToSkip)
{
  if (!mEffect) {
    return;
  }

  // In order to prevent flicker, there are a few cases where we want to use
  // a different time for rendering that would otherwise be returned by
  // GetCurrentTime. These are:
  //
  // (a) For animations that are pausing but which are still running on the
  //     compositor. In this case we send a layer transaction that removes the
  //     animation but which also contains the animation values calculated on
  //     the main thread. To prevent flicker when this occurs we want to ensure
  //     the timeline time used to calculate the main thread animation values
  //     does not lag far behind the time used on the compositor. Ideally we
  //     would like to use the "animation ready time" calculated at the end of
  //     the layer transaction as the timeline time but it will be too late to
  //     update the style rule at that point so instead we just use the current
  //     wallclock time.
  //
  // (b) For animations that are pausing that we have already taken off the
  //     compositor. In this case we record a pending ready time but we don't
  //     apply it until the next tick. However, while waiting for the next tick,
  //     we should still use the pending ready time as the timeline time. If we
  //     use the regular timeline time the animation may appear jump backwards
  //     if the main thread's timeline time lags behind the compositor.
  //
  // (c) For animations that are play-pending due to an aborted pause operation
  //     (i.e. a pause operation that was interrupted before we entered the
  //     paused state). When we cancel a pending pause we might momentarily take
  //     the animation off the compositor, only to re-add it moments later. In
  //     that case the compositor might have been ahead of the main thread so we
  //     should use the current wallclock time to ensure the animation doesn't
  //     temporarily jump backwards.
  //
  // To address each of these cases we temporarily tweak the hold time
  // immediately before updating the style rule and then restore it immediately
  // afterwards. This is purely to prevent visual flicker. Other behavior
  // such as dispatching events continues to rely on the regular timeline time.
  AnimationPlayState playState = PlayState();
  {
    AutoRestore<Nullable<TimeDuration>> restoreHoldTime(mHoldTime);

    if (playState == AnimationPlayState::Pending &&
        mHoldTime.IsNull() &&
        !mStartTime.IsNull()) {
      Nullable<TimeDuration> timeToUse = mPendingReadyTime;
      if (timeToUse.IsNull() &&
          mTimeline &&
          mTimeline->TracksWallclockTime()) {
        timeToUse = mTimeline->ToTimelineTime(TimeStamp::Now());
      }
      if (!timeToUse.IsNull()) {
        mHoldTime.SetValue((timeToUse.Value() - mStartTime.Value())
                            .MultDouble(mPlaybackRate));
      }
    }

    KeyframeEffectReadOnly* keyframeEffect = mEffect->AsKeyframeEffect();
    if (keyframeEffect) {
      keyframeEffect->ComposeStyle(Forward<ComposeAnimationResult>(aComposeResult),
                                   aPropertiesToSkip);
    }
  }

  MOZ_ASSERT(playState == PlayState(),
             "Play state should not change during the course of compositing");
}

void
Animation::NotifyEffectTimingUpdated()
{
  MOZ_ASSERT(mEffect,
             "We should only update timing effect when we have a target "
             "effect");
  UpdateTiming(Animation::SeekFlag::NoSeek,
               Animation::SyncNotifyFlag::Async);
}

void
Animation::NotifyGeometricAnimationsStartingThisFrame()
{
  if (!IsNewlyStarted() || !mEffect) {
    return;
  }

  mSyncWithGeometricAnimations = true;
}

// https://w3c.github.io/web-animations/#play-an-animation
void
Animation::PlayNoUpdate(ErrorResult& aRv, LimitBehavior aLimitBehavior)
{
  AutoMutationBatchForAnimation mb(*this);

  bool abortedPause = mPendingState == PendingState::PausePending;

  Nullable<TimeDuration> currentTime = GetCurrentTime();
  if (mPlaybackRate > 0.0 &&
      (currentTime.IsNull() ||
       (aLimitBehavior == LimitBehavior::AutoRewind &&
        (currentTime.Value() < TimeDuration() ||
         currentTime.Value() >= EffectEnd())))) {
    mHoldTime.SetValue(TimeDuration(0));
  } else if (mPlaybackRate < 0.0 &&
             (currentTime.IsNull() ||
              (aLimitBehavior == LimitBehavior::AutoRewind &&
               (currentTime.Value() <= TimeDuration() ||
                currentTime.Value() > EffectEnd())))) {
    if (EffectEnd() == TimeDuration::Forever()) {
      aRv.Throw(NS_ERROR_DOM_INVALID_STATE_ERR);
      return;
    }
    mHoldTime.SetValue(TimeDuration(EffectEnd()));
  } else if (mPlaybackRate == 0.0 && currentTime.IsNull()) {
    mHoldTime.SetValue(TimeDuration(0));
  }

  bool reuseReadyPromise = false;
  if (mPendingState != PendingState::NotPending) {
    CancelPendingTasks();
    reuseReadyPromise = true;
  }

  // If the hold time is null then we're either already playing normally (and
  // we can ignore this call) or we aborted a pending pause operation (in which
  // case, for consistency, we need to go through the motions of doing an
  // asynchronous start even though we already have a resolved start time).
  if (mHoldTime.IsNull() && !abortedPause) {
    return;
  }

  // Clear the start time until we resolve a new one. We do this except
  // for the case where we are aborting a pause and don't have a hold time.
  //
  // If we're aborting a pause and *do* have a hold time (e.g. because
  // the animation is finished or we just applied the auto-rewind behavior
  // above) we should respect it by clearing the start time. If we *don't*
  // have a hold time we should keep the current start time so that the
  // the animation continues moving uninterrupted by the aborted pause.
  //
  // (If we're not aborting a pause, mHoldTime must be resolved by now
  //  or else we would have returned above.)
  if (!mHoldTime.IsNull()) {
    mStartTime.SetNull();
  }

  if (!reuseReadyPromise) {
    // Clear ready promise. We'll create a new one lazily.
    mReady = nullptr;
  }

  mPendingState = PendingState::PlayPending;

  // Clear flag that causes us to sync transform animations with the main
  // thread for now. We'll set this when we go to set up compositor
  // animations if it applies.
  mSyncWithGeometricAnimations = false;

  nsIDocument* doc = GetRenderedDocument();
  if (doc) {
    PendingAnimationTracker* tracker =
      doc->GetOrCreatePendingAnimationTracker();
    tracker->AddPlayPending(*this);
  } else {
    TriggerOnNextTick(Nullable<TimeDuration>());
  }

  UpdateTiming(SeekFlag::NoSeek, SyncNotifyFlag::Async);
  if (IsRelevant()) {
    nsNodeUtils::AnimationChanged(this);
  }
}

// https://w3c.github.io/web-animations/#pause-an-animation
void
Animation::PauseNoUpdate(ErrorResult& aRv)
{
  if (IsPausedOrPausing()) {
    return;
  }

  AutoMutationBatchForAnimation mb(*this);

  // If we are transitioning from idle, fill in the current time
  if (GetCurrentTime().IsNull()) {
    if (mPlaybackRate >= 0.0) {
      mHoldTime.SetValue(TimeDuration(0));
    } else {
      if (EffectEnd() == TimeDuration::Forever()) {
        aRv.Throw(NS_ERROR_DOM_INVALID_STATE_ERR);
        return;
      }
      mHoldTime.SetValue(TimeDuration(EffectEnd()));
    }
  }

  bool reuseReadyPromise = false;
  if (mPendingState == PendingState::PlayPending) {
    CancelPendingTasks();
    reuseReadyPromise = true;
  }

  if (!reuseReadyPromise) {
    // Clear ready promise. We'll create a new one lazily.
    mReady = nullptr;
  }

  mPendingState = PendingState::PausePending;

  nsIDocument* doc = GetRenderedDocument();
  if (doc) {
    PendingAnimationTracker* tracker =
      doc->GetOrCreatePendingAnimationTracker();
    tracker->AddPausePending(*this);
  } else {
    TriggerOnNextTick(Nullable<TimeDuration>());
  }

  UpdateTiming(SeekFlag::NoSeek, SyncNotifyFlag::Async);
  if (IsRelevant()) {
    nsNodeUtils::AnimationChanged(this);
  }
}

void
Animation::ResumeAt(const TimeDuration& aReadyTime)
{
  // This method is only expected to be called for an animation that is
  // waiting to play. We can easily adapt it to handle other states
  // but it's currently not necessary.
  MOZ_ASSERT(mPendingState == PendingState::PlayPending,
             "Expected to resume a play-pending animation");
  MOZ_ASSERT(mHoldTime.IsNull() != mStartTime.IsNull(),
             "An animation in the play-pending state should have either a"
             " resolved hold time or resolved start time (but not both)");

  // If we aborted a pending pause operation we will already have a start time
  // we should use. In all other cases, we resolve it from the ready time.
  if (mStartTime.IsNull()) {
    mStartTime = StartTimeFromReadyTime(aReadyTime);
    if (mPlaybackRate != 0) {
      mHoldTime.SetNull();
    }
  }
  mPendingState = PendingState::NotPending;

  UpdateTiming(SeekFlag::NoSeek, SyncNotifyFlag::Async);

  if (mReady) {
    mReady->MaybeResolve(this);
  }
}

void
Animation::PauseAt(const TimeDuration& aReadyTime)
{
  MOZ_ASSERT(mPendingState == PendingState::PausePending,
             "Expected to pause a pause-pending animation");

  if (!mStartTime.IsNull() && mHoldTime.IsNull()) {
    mHoldTime.SetValue((aReadyTime - mStartTime.Value())
                        .MultDouble(mPlaybackRate));
  }
  mStartTime.SetNull();
  mPendingState = PendingState::NotPending;

  UpdateTiming(SeekFlag::NoSeek, SyncNotifyFlag::Async);

  if (mReady) {
    mReady->MaybeResolve(this);
  }
}

void
Animation::UpdateTiming(SeekFlag aSeekFlag, SyncNotifyFlag aSyncNotifyFlag)
{
  // We call UpdateFinishedState before UpdateEffect because the former
  // can change the current time, which is used by the latter.
  UpdateFinishedState(aSeekFlag, aSyncNotifyFlag);
  UpdateEffect();

  if (mTimeline) {
    mTimeline->NotifyAnimationUpdated(*this);
  }
}

// https://w3c.github.io/web-animations/#update-an-animations-finished-state
void
Animation::UpdateFinishedState(SeekFlag aSeekFlag,
                               SyncNotifyFlag aSyncNotifyFlag)
{
  Nullable<TimeDuration> currentTime = GetCurrentTime();
  TimeDuration effectEnd = TimeDuration(EffectEnd());

  if (!mStartTime.IsNull() &&
      mPendingState == PendingState::NotPending) {
    if (mPlaybackRate > 0.0 &&
        !currentTime.IsNull() &&
        currentTime.Value() >= effectEnd) {
      if (aSeekFlag == SeekFlag::DidSeek) {
        mHoldTime = currentTime;
      } else if (!mPreviousCurrentTime.IsNull()) {
        mHoldTime.SetValue(std::max(mPreviousCurrentTime.Value(), effectEnd));
      } else {
        mHoldTime.SetValue(effectEnd);
      }
    } else if (mPlaybackRate < 0.0 &&
               !currentTime.IsNull() &&
               currentTime.Value() <= TimeDuration()) {
      if (aSeekFlag == SeekFlag::DidSeek) {
        mHoldTime = currentTime;
      } else if (!mPreviousCurrentTime.IsNull()) {
        mHoldTime.SetValue(std::min(mPreviousCurrentTime.Value(),
                                    TimeDuration(0)));
      } else {
        mHoldTime.SetValue(0);
      }
    } else if (mPlaybackRate != 0.0 &&
               !currentTime.IsNull() &&
               mTimeline &&
               !mTimeline->GetCurrentTime().IsNull()) {
      if (aSeekFlag == SeekFlag::DidSeek && !mHoldTime.IsNull()) {
        mStartTime.SetValue(mTimeline->GetCurrentTime().Value() -
                             (mHoldTime.Value().MultDouble(1 / mPlaybackRate)));
      }
      mHoldTime.SetNull();
    }
  }

  bool currentFinishedState = PlayState() == AnimationPlayState::Finished;
  if (currentFinishedState && !mFinishedIsResolved) {
    DoFinishNotification(aSyncNotifyFlag);
  } else if (!currentFinishedState && mFinishedIsResolved) {
    ResetFinishedPromise();
  }
  // We must recalculate the current time to take account of any mHoldTime
  // changes the code above made.
  mPreviousCurrentTime = GetCurrentTime();
}

void
Animation::UpdateEffect()
{
  if (mEffect) {
    UpdateRelevance();

    KeyframeEffectReadOnly* keyframeEffect = mEffect->AsKeyframeEffect();
    if (keyframeEffect) {
      keyframeEffect->NotifyAnimationTimingUpdated();
    }
  }
}

void
Animation::FlushStyle() const
{
  nsIDocument* doc = GetRenderedDocument();
  if (doc) {
    doc->FlushPendingNotifications(FlushType::Style);
  }
}

void
Animation::PostUpdate()
{
  if (!mEffect) {
    return;
  }

  KeyframeEffectReadOnly* keyframeEffect = mEffect->AsKeyframeEffect();
  if (!keyframeEffect) {
    return;
  }
  keyframeEffect->RequestRestyle(EffectCompositor::RestyleType::Layer);
}

void
Animation::CancelPendingTasks()
{
  if (mPendingState == PendingState::NotPending) {
    return;
  }

  nsIDocument* doc = GetRenderedDocument();
  if (doc) {
    PendingAnimationTracker* tracker = doc->GetPendingAnimationTracker();
    if (tracker) {
      if (mPendingState == PendingState::PlayPending) {
        tracker->RemovePlayPending(*this);
      } else {
        tracker->RemovePausePending(*this);
      }
    }
  }

  mPendingState = PendingState::NotPending;
  mPendingReadyTime.SetNull();
}

// https://w3c.github.io/web-animations/#reset-an-animations-pending-tasks
void
Animation::ResetPendingTasks()
{
  if (mPendingState == PendingState::NotPending) {
    return;
  }

  CancelPendingTasks();
  if (mReady) {
    mReady->MaybeReject(NS_ERROR_DOM_ABORT_ERR);
    mReady = nullptr;
  }
}

bool
Animation::IsPossiblyOrphanedPendingAnimation() const
{
  // Check if we are pending but might never start because we are not being
  // tracked.
  //
  // This covers the following cases:
  //
  // * We started playing but our effect's target element was orphaned
  //   or bound to a different document.
  //   (note that for the case of our effect changing we should handle
  //   that in SetEffect)
  // * We started playing but our timeline became inactive.
  //   In this case the pending animation tracker will drop us from its hashmap
  //   when we have been painted.
  // * When we started playing we couldn't find a PendingAnimationTracker to
  //   register with (perhaps the effect had no document) so we simply
  //   set mPendingState in PlayNoUpdate and relied on this method to catch us
  //   on the next tick.

  // If we're not pending we're ok.
  if (mPendingState == PendingState::NotPending) {
    return false;
  }

  // If we have a pending ready time then we will be started on the next
  // tick.
  if (!mPendingReadyTime.IsNull()) {
    return false;
  }

  // If we don't have an active timeline then we shouldn't start until
  // we do.
  if (!mTimeline || mTimeline->GetCurrentTime().IsNull()) {
    return false;
  }

  // If we have no rendered document, or we're not in our rendered document's
  // PendingAnimationTracker then there's a good chance no one is tracking us.
  //
  // If we're wrong and another document is tracking us then, at worst, we'll
  // simply start/pause the animation one tick too soon. That's better than
  // never starting/pausing the animation and is unlikely.
  nsIDocument* doc = GetRenderedDocument();
  if (!doc) {
    return true;
  }

  PendingAnimationTracker* tracker = doc->GetPendingAnimationTracker();
  return !tracker ||
         (!tracker->IsWaitingToPlay(*this) &&
          !tracker->IsWaitingToPause(*this));
}

StickyTimeDuration
Animation::EffectEnd() const
{
  if (!mEffect) {
    return StickyTimeDuration(0);
  }

  return mEffect->SpecifiedTiming().EndTime();
}

nsIDocument*
Animation::GetRenderedDocument() const
{
  if (!mEffect || !mEffect->AsKeyframeEffect()) {
    return nullptr;
  }

  return mEffect->AsKeyframeEffect()->GetRenderedDocument();
}

void
Animation::DoFinishNotification(SyncNotifyFlag aSyncNotifyFlag)
{
  CycleCollectedJSContext* context = CycleCollectedJSContext::Get();

  if (aSyncNotifyFlag == SyncNotifyFlag::Sync) {
    DoFinishNotificationImmediately();
  } else if (!mFinishNotificationTask.IsPending()) {
    RefPtr<nsRunnableMethod<Animation>> runnable =
      NewRunnableMethod("dom::Animation::DoFinishNotificationImmediately",
                        this,
                        &Animation::DoFinishNotificationImmediately);
    context->DispatchToMicroTask(do_AddRef(runnable));
    mFinishNotificationTask = runnable.forget();
  }
}

void
Animation::ResetFinishedPromise()
{
  mFinishedIsResolved = false;
  mFinished = nullptr;
}

void
Animation::MaybeResolveFinishedPromise()
{
  if (mFinished) {
    mFinished->MaybeResolve(this);
  }
  mFinishedIsResolved = true;
}

void
Animation::DoFinishNotificationImmediately()
{
  mFinishNotificationTask.Revoke();

  if (PlayState() != AnimationPlayState::Finished) {
    return;
  }

  MaybeResolveFinishedPromise();

  DispatchPlaybackEvent(NS_LITERAL_STRING("finish"));
}

void
Animation::DispatchPlaybackEvent(const nsAString& aName)
{
  AnimationPlaybackEventInit init;

  if (aName.EqualsLiteral("finish")) {
    init.mCurrentTime = GetCurrentTimeAsDouble();
  }
  if (mTimeline) {
    init.mTimelineTime = mTimeline->GetCurrentTimeAsDouble();
  }

  RefPtr<AnimationPlaybackEvent> event =
    AnimationPlaybackEvent::Constructor(this, aName, init);
  event->SetTrusted(true);

  RefPtr<AsyncEventDispatcher> asyncDispatcher =
    new AsyncEventDispatcher(this, event);
  asyncDispatcher->PostDOMEvent();
}

bool
Animation::IsRunningOnCompositor() const
{
  return mEffect &&
         mEffect->AsKeyframeEffect() &&
         mEffect->AsKeyframeEffect()->IsRunningOnCompositor();
}

template
void
Animation::ComposeStyle<RefPtr<AnimValuesStyleRule>&>(
  RefPtr<AnimValuesStyleRule>& aAnimationRule,
  const nsCSSPropertyIDSet& aPropertiesToSkip);

template
void
<<<<<<< HEAD
Animation::ComposeStyle<const RawServoAnimationValueMap&>(
  const RawServoAnimationValueMap& aAnimationValues,
=======
Animation::ComposeStyle<RawServoAnimationValueMap&>(
  RawServoAnimationValueMap& aAnimationValues,
>>>>>>> a17af05f
  const nsCSSPropertyIDSet& aPropertiesToSkip);

} // namespace dom
} // namespace mozilla<|MERGE_RESOLUTION|>--- conflicted
+++ resolved
@@ -744,11 +744,7 @@
   const StickyTimeDuration& aElapsedTime) const
 {
   TimeDuration delay = mEffect
-<<<<<<< HEAD
-                       ? mEffect->SpecifiedTiming().mDelay
-=======
                        ? mEffect->SpecifiedTiming().Delay()
->>>>>>> a17af05f
                        : TimeDuration();
   return AnimationTimeToTimeStamp(aElapsedTime + delay);
 }
@@ -1532,13 +1528,8 @@
 
 template
 void
-<<<<<<< HEAD
-Animation::ComposeStyle<const RawServoAnimationValueMap&>(
-  const RawServoAnimationValueMap& aAnimationValues,
-=======
 Animation::ComposeStyle<RawServoAnimationValueMap&>(
   RawServoAnimationValueMap& aAnimationValues,
->>>>>>> a17af05f
   const nsCSSPropertyIDSet& aPropertiesToSkip);
 
 } // namespace dom
