--- conflicted
+++ resolved
@@ -26,11 +26,7 @@
 class nsPresContext;
 class nsStyleContext;
 struct RawServoAnimationValueMap;
-<<<<<<< HEAD
-typedef RawServoAnimationValueMap const* RawServoAnimationValueMapBorrowed;
-=======
 typedef RawServoAnimationValueMap* RawServoAnimationValueMapBorrowedMut;
->>>>>>> a17af05f
 
 namespace mozilla {
 
@@ -126,11 +122,7 @@
   // animation effects (e.g. em-based endpoints used in keyframe effects)
   // can be re-resolved to computed values.
   template<typename StyleType>
-<<<<<<< HEAD
-  void UpdateEffectProperties(StyleType&& aStyleType,
-=======
   void UpdateEffectProperties(StyleType* aStyleType,
->>>>>>> a17af05f
                               dom::Element* aElement,
                               CSSPseudoElementType aPseudoType);
 
@@ -172,11 +164,7 @@
     const dom::Element* aElement,
     CSSPseudoElementType aPseudoType,
     CascadeLevel aCascadeLevel,
-<<<<<<< HEAD
-    RawServoAnimationValueMapBorrowed aAnimationValues);
-=======
     RawServoAnimationValueMapBorrowedMut aAnimationValues);
->>>>>>> a17af05f
 
   bool HasPendingStyleUpdates() const;
   bool HasThrottledStyleUpdates() const;
@@ -221,28 +209,6 @@
                             CSSPseudoElementType aPseudoType,
                             nsStyleContext* aStyleContext);
 
-<<<<<<< HEAD
-  // Variant of MaybeUpdateCascadeResults for the Servo backend.
-  // The Servo backend doesn't use an nsStyleContext to get the rule node
-  // to traverse the style tree to find !important rules and instead
-  // gets the rule node from |aElement|.
-  static void
-  MaybeUpdateCascadeResults(dom::Element* aElement,
-                            CSSPseudoElementType aPseudoType);
-
-  // Update the mPropertiesWithImportantRules and
-  // mPropertiesForAnimationsLevel members of the corresponding EffectSet.
-  //
-  // This can be expensive so we should only call it if styles that apply
-  // above the animation level of the cascade might have changed. For all
-  // other cases we should call MaybeUpdateCascadeResults.
-  static void
-  UpdateCascadeResults(dom::Element* aElement,
-                       CSSPseudoElementType aPseudoType,
-                       nsStyleContext* aStyleContext);
-
-=======
->>>>>>> a17af05f
   // Helper to fetch the corresponding element and pseudo-type from a frame.
   //
   // For frames corresponding to pseudo-elements, the returned element is the
@@ -265,17 +231,6 @@
   // Do a bunch of stuff that we should avoid doing during the parallel
   // traversal (e.g. changing member variables) for all elements that we expect
   // to restyle on the next traversal.
-<<<<<<< HEAD
-  // Returns true if there are elements needing a restyle for animation.
-  bool PreTraverse();
-
-  // Similar to the above but only for the (pseudo-)element.
-  bool PreTraverse(dom::Element* aElement, nsIAtom* aPseudoTagOrNull);
-
-  // Similar to the above but for all elements in the subtree rooted
-  // at aElement.
-  bool PreTraverseInSubtree(dom::Element* aElement);
-=======
   //
   // Returns true if there are elements needing a restyle for animation.
   bool PreTraverse(ServoTraversalFlags aFlags);
@@ -295,7 +250,6 @@
   // Otherwise, returns |aElement|.
   static dom::Element* GetElementToRestyle(dom::Element* aElement,
                                            CSSPseudoElementType aPseudoType);
->>>>>>> a17af05f
 
 private:
   ~EffectCompositor() = default;
@@ -305,13 +259,6 @@
   static void ComposeAnimationRule(dom::Element* aElement,
                                    CSSPseudoElementType aPseudoType,
                                    CascadeLevel aCascadeLevel);
-<<<<<<< HEAD
-
-  static dom::Element* GetElementToRestyle(dom::Element* aElement,
-                                           CSSPseudoElementType
-                                             aPseudoType);
-=======
->>>>>>> a17af05f
 
   // Get the properties in |aEffectSet| that we are able to animate on the
   // compositor but which are also specified at a higher level in the cascade
