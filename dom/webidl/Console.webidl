--- conflicted
+++ resolved
@@ -51,10 +51,6 @@
 dictionary ConsoleEvent {
   (unsigned long long or DOMString) ID;
   (unsigned long long or DOMString) innerID;
-<<<<<<< HEAD
-  any originAttributes = null;
-=======
->>>>>>> a17af05f
   DOMString addonId = "";
   DOMString level = "";
   DOMString filename = "";
