/* -*- Mode: IDL; tab-width: 2; indent-tabs-mode: nil; c-basic-offset: 2 -*- */
/* This Source Code Form is subject to the terms of the Mozilla Public
 * License, v. 2.0. If a copy of the MPL was not distributed with this file,
 * You can obtain one at http://mozilla.org/MPL/2.0/.
 *
 * The origin of this IDL file is
 * http://w3c.github.io/webrtc-pc/#interface-definition
 */

callback RTCSessionDescriptionCallback = void (RTCSessionDescriptionInit description);
callback RTCPeerConnectionErrorCallback = void (DOMError error);
callback RTCStatsCallback = void (RTCStatsReport report);

enum RTCSignalingState {
    "stable",
    "have-local-offer",
    "have-remote-offer",
    "have-local-pranswer",
    "have-remote-pranswer",
    "closed"
};

enum RTCIceGatheringState {
    "new",
    "gathering",
    "complete"
};

enum RTCIceConnectionState {
    "new",
    "checking",
    "connected",
    "completed",
    "failed",
    "disconnected",
    "closed"
};

dictionary RTCDataChannelInit {
  boolean        ordered = true;
  unsigned short maxPacketLifeTime;
  unsigned short maxRetransmits;
  DOMString      protocol = "";
  boolean        negotiated = false;
  unsigned short id;

  // These are deprecated due to renaming in the spec, but still supported for Fx53
  unsigned short maxRetransmitTime;
};

dictionary RTCOfferAnswerOptions {
//  boolean voiceActivityDetection = true; // TODO: support this (Bug 1184712)
};

dictionary RTCAnswerOptions : RTCOfferAnswerOptions {
};

dictionary RTCOfferOptions : RTCOfferAnswerOptions {
  long    offerToReceiveVideo;
  long    offerToReceiveAudio;
  boolean iceRestart = false;
<<<<<<< HEAD

  // Mozilla proprietary options (at risk: Bug 1196974)
  boolean mozDontOfferDataChannel;
  boolean mozBundleOnly;
=======
>>>>>>> a17af05f
};

interface RTCDataChannel;

[Pref="media.peerconnection.enabled",
 JSImplementation="@mozilla.org/dom/peerconnection;1",
 Constructor (optional RTCConfiguration configuration,
              optional object? constraints)]
interface RTCPeerConnection : EventTarget  {
  [Throws, StaticClassOverride="mozilla::dom::RTCCertificate"]
  static Promise<RTCCertificate> generateCertificate (AlgorithmIdentifier keygenAlgorithm);

  [Pref="media.peerconnection.identity.enabled"]
  void setIdentityProvider (DOMString provider,
                            optional DOMString protocol,
                            optional DOMString username);
  [Pref="media.peerconnection.identity.enabled"]
  Promise<DOMString> getIdentityAssertion();
  Promise<RTCSessionDescriptionInit> createOffer (optional RTCOfferOptions options);
  Promise<RTCSessionDescriptionInit> createAnswer (optional RTCAnswerOptions options);
  Promise<void> setLocalDescription (RTCSessionDescriptionInit description);
  Promise<void> setRemoteDescription (RTCSessionDescriptionInit description);
  readonly attribute RTCSessionDescription? localDescription;
  readonly attribute RTCSessionDescription? remoteDescription;
  readonly attribute RTCSignalingState signalingState;
  Promise<void> addIceCandidate ((RTCIceCandidateInit or RTCIceCandidate)? candidate);
  readonly attribute boolean? canTrickleIceCandidates;
  readonly attribute RTCIceGatheringState iceGatheringState;
  readonly attribute RTCIceConnectionState iceConnectionState;
  [Pref="media.peerconnection.identity.enabled"]
  readonly attribute Promise<RTCIdentityAssertion> peerIdentity;
  [Pref="media.peerconnection.identity.enabled"]
  readonly attribute DOMString? idpLoginUrl;

  [ChromeOnly]
  attribute DOMString id;

  RTCConfiguration      getConfiguration ();
  [UnsafeInPrerendering, Deprecated="RTCPeerConnectionGetStreams"]
  sequence<MediaStream> getLocalStreams ();
  [UnsafeInPrerendering, Deprecated="RTCPeerConnectionGetStreams"]
  sequence<MediaStream> getRemoteStreams ();
  void addStream (MediaStream stream);

  // replaces addStream; fails if already added
  // because a track can be part of multiple streams, stream parameters
  // indicate which particular streams should be referenced in signaling

  RTCRtpSender addTrack(MediaStreamTrack track,
                        MediaStream stream,
                        MediaStream... moreStreams);
  void removeTrack(RTCRtpSender sender);

  sequence<RTCRtpSender> getSenders();
  sequence<RTCRtpReceiver> getReceivers();

  [ChromeOnly]
  void mozAddRIDExtension(RTCRtpReceiver receiver, unsigned short extensionId);
  [ChromeOnly]
  void mozAddRIDFilter(RTCRtpReceiver receiver, DOMString rid);

  void close ();
  attribute EventHandler onnegotiationneeded;
  attribute EventHandler onicecandidate;
  attribute EventHandler onsignalingstatechange;
  attribute EventHandler onaddstream; // obsolete
  attribute EventHandler onaddtrack;  // obsolete
  attribute EventHandler ontrack;     // replaces onaddtrack and onaddstream.
  attribute EventHandler onremovestream;
  attribute EventHandler oniceconnectionstatechange;
  attribute EventHandler onicegatheringstatechange;

  Promise<RTCStatsReport> getStats (optional MediaStreamTrack? selector);

  // Data channel.
  RTCDataChannel createDataChannel (DOMString label,
                                    optional RTCDataChannelInit dataChannelDict);
  attribute EventHandler ondatachannel;
};

// Legacy callback API

partial interface RTCPeerConnection {

  // Dummy Promise<void> return values avoid "WebIDL.WebIDLError: error:
  // We have overloads with both Promise and non-Promise return types"

  Promise<void> createOffer (RTCSessionDescriptionCallback successCallback,
                             RTCPeerConnectionErrorCallback failureCallback,
                             optional RTCOfferOptions options);
  Promise<void> createAnswer (RTCSessionDescriptionCallback successCallback,
                              RTCPeerConnectionErrorCallback failureCallback);
  Promise<void> setLocalDescription (RTCSessionDescriptionInit description,
                                     VoidFunction successCallback,
                                     RTCPeerConnectionErrorCallback failureCallback);
  Promise<void> setRemoteDescription (RTCSessionDescriptionInit description,
                                      VoidFunction successCallback,
                                      RTCPeerConnectionErrorCallback failureCallback);
  Promise<void> addIceCandidate (RTCIceCandidate candidate,
                                 VoidFunction successCallback,
                                 RTCPeerConnectionErrorCallback failureCallback);
  Promise<void> getStats (MediaStreamTrack? selector,
                          RTCStatsCallback successCallback,
                          RTCPeerConnectionErrorCallback failureCallback);
};<|MERGE_RESOLUTION|>--- conflicted
+++ resolved
@@ -59,13 +59,6 @@
   long    offerToReceiveVideo;
   long    offerToReceiveAudio;
   boolean iceRestart = false;
-<<<<<<< HEAD
-
-  // Mozilla proprietary options (at risk: Bug 1196974)
-  boolean mozDontOfferDataChannel;
-  boolean mozBundleOnly;
-=======
->>>>>>> a17af05f
 };
 
 interface RTCDataChannel;
