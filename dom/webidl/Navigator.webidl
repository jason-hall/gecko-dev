/* -*- Mode: IDL; tab-width: 2; indent-tabs-mode: nil; c-basic-offset: 2 -*- */
/* This Source Code Form is subject to the terms of the Mozilla Public
 * License, v. 2.0. If a copy of the MPL was not distributed with this file,
 * You can obtain one at http://mozilla.org/MPL/2.0/.
 *
 * The origin of this IDL file is
 * http://www.whatwg.org/specs/web-apps/current-work/#the-navigator-object
 * http://www.w3.org/TR/tracking-dnt/
 * http://www.w3.org/TR/geolocation-API/#geolocation_interface
 * http://www.w3.org/TR/battery-status/#navigatorbattery-interface
 * http://www.w3.org/TR/vibration/#vibration-interface
 * http://www.w3.org/2012/sysapps/runtime/#extension-to-the-navigator-interface-1
 * https://dvcs.w3.org/hg/gamepad/raw-file/default/gamepad.html#navigator-interface-extension
 * http://www.w3.org/TR/beacon/#sec-beacon-method
 * https://html.spec.whatwg.org/#navigatorconcurrenthardware
 * http://wicg.github.io/netinfo/#extensions-to-the-navigator-interface
 *
 * © Copyright 2004-2011 Apple Computer, Inc., Mozilla Foundation, and
 * Opera Software ASA. You are granted a license to use, reproduce
 * and create derivative works of this document.
 */

// http://www.whatwg.org/specs/web-apps/current-work/#the-navigator-object
[HeaderFile="Navigator.h"]
interface Navigator {
  // objects implementing this interface also implement the interfaces given below
};
Navigator implements NavigatorID;
Navigator implements NavigatorLanguage;
Navigator implements NavigatorOnLine;
Navigator implements NavigatorContentUtils;
Navigator implements NavigatorStorageUtils;
Navigator implements NavigatorConcurrentHardware;
Navigator implements NavigatorStorage;

[NoInterfaceObject, Exposed=(Window,Worker)]
interface NavigatorID {
  // WebKit/Blink/Trident/Presto support this (hardcoded "Mozilla").
  [Constant, Cached]
  readonly attribute DOMString appCodeName; // constant "Mozilla"
  [Constant, Cached, NeedsCallerType]
  readonly attribute DOMString appName;
  [Constant, Cached, Throws, NeedsCallerType]
  readonly attribute DOMString appVersion;
  [Constant, Cached, Throws, NeedsCallerType]
  readonly attribute DOMString platform;
  [Pure, Cached, Throws, NeedsCallerType]
  readonly attribute DOMString userAgent;
  [Constant, Cached]
  readonly attribute DOMString product; // constant "Gecko"

  // Everyone but WebKit/Blink supports this.  See bug 679971.
  [Exposed=Window]
  boolean taintEnabled(); // constant false
};

[NoInterfaceObject, Exposed=(Window,Worker)]
interface NavigatorLanguage {

  // These two attributes are cached because this interface is also implemented
  // by Workernavigator and this way we don't have to go back to the
  // main-thread from the worker thread anytime we need to retrieve them. They
  // are updated when pref intl.accept_languages is changed.

  [Pure, Cached]
  readonly attribute DOMString? language;
  [Pure, Cached, Frozen]
  readonly attribute sequence<DOMString> languages;
};

[NoInterfaceObject, Exposed=(Window,Worker)]
interface NavigatorOnLine {
  readonly attribute boolean onLine;
};

[NoInterfaceObject]
interface NavigatorContentUtils {
  // content handler registration
  [Throws]
  void registerProtocolHandler(DOMString scheme, DOMString url, DOMString title);
  [Throws]
  void registerContentHandler(DOMString mimeType, DOMString url, DOMString title);
  // NOT IMPLEMENTED
  //DOMString isProtocolHandlerRegistered(DOMString scheme, DOMString url);
  //DOMString isContentHandlerRegistered(DOMString mimeType, DOMString url);
  //void unregisterProtocolHandler(DOMString scheme, DOMString url);
  //void unregisterContentHandler(DOMString mimeType, DOMString url);
};

[SecureContext, NoInterfaceObject, Exposed=(Window,Worker)]
interface NavigatorStorage {
  [Func="mozilla::dom::StorageManager::PrefEnabled"]
  readonly attribute StorageManager storage;
};

[NoInterfaceObject]
interface NavigatorStorageUtils {
  // NOT IMPLEMENTED
  //void yieldForStorageUpdates();
};

partial interface Navigator {
  [Throws]
  readonly attribute Permissions permissions;
};

// Things that definitely need to be in the spec and and are not for some
// reason.  See https://www.w3.org/Bugs/Public/show_bug.cgi?id=22406
partial interface Navigator {
  [Throws]
  readonly attribute MimeTypeArray mimeTypes;
  [Throws]
  readonly attribute PluginArray plugins;
};

// http://www.w3.org/TR/tracking-dnt/ sort of
partial interface Navigator {
  readonly attribute DOMString doNotTrack;
};

// http://www.w3.org/TR/geolocation-API/#geolocation_interface
[NoInterfaceObject]
interface NavigatorGeolocation {
  [Throws, Pref="geo.enabled"]
  readonly attribute Geolocation geolocation;
};
Navigator implements NavigatorGeolocation;

// http://www.w3.org/TR/battery-status/#navigatorbattery-interface
partial interface Navigator {
  // ChromeOnly to prevent web content from fingerprinting users' batteries.
  [Throws, ChromeOnly, Pref="dom.battery.enabled"]
  Promise<BatteryManager> getBattery();
};

partial interface Navigator {
  [NewObject, Pref="dom.flyweb.enabled"]
  Promise<FlyWebPublishedServer> publishServer(DOMString name,
                                               optional FlyWebPublishOptions options);
};

// http://www.w3.org/TR/vibration/#vibration-interface
partial interface Navigator {
    // We don't support sequences in unions yet
    //boolean vibrate ((unsigned long or sequence<unsigned long>) pattern);
    boolean vibrate(unsigned long duration);
    boolean vibrate(sequence<unsigned long> pattern);
};

// http://www.w3.org/TR/pointerevents/#extensions-to-the-navigator-interface
partial interface Navigator {
    [Pref="dom.w3c_pointer_events.enabled"]
    readonly attribute long maxTouchPoints;
};

// Mozilla-specific extensions

// Chrome-only interface for Vibration API permission handling.
partial interface Navigator {
    /* Set permission state to device vibration.
     * @param permitted permission state (true for allowing vibration)
     * @param persistent make the permission session-persistent
     */
    [ChromeOnly]
    void setVibrationPermission(boolean permitted,
                                optional boolean persistent = true);
};

callback interface MozIdleObserver {
  // Time is in seconds and is read only when idle observers are added
  // and removed.
  readonly attribute unsigned long time;
  void onidle();
  void onactive();
};

// nsIDOMNavigator
partial interface Navigator {
  [Throws, Constant, Cached, NeedsCallerType]
  readonly attribute DOMString oscpu;
  // WebKit/Blink support this; Trident/Presto do not.
  readonly attribute DOMString vendor;
  // WebKit/Blink supports this (hardcoded ""); Trident/Presto do not.
  readonly attribute DOMString vendorSub;
  // WebKit/Blink supports this (hardcoded "20030107"); Trident/Presto don't
  readonly attribute DOMString productSub;
  // WebKit/Blink/Trident/Presto support this.
  readonly attribute boolean cookieEnabled;
  [Throws, Constant, Cached, NeedsCallerType]
  readonly attribute DOMString buildID;

  // WebKit/Blink/Trident/Presto support this.
  [Throws, NeedsCallerType]
  boolean javaEnabled();

  /**
   * Navigator requests to add an idle observer to the existing window.
   */
  [Throws, ChromeOnly]
  void addIdleObserver(MozIdleObserver aIdleObserver);

  /**
   * Navigator requests to remove an idle observer from the existing window.
   */
  [Throws, ChromeOnly]
  void removeIdleObserver(MozIdleObserver aIdleObserver);

  /**
   * Request a wake lock for a resource.
   *
   * A page holds a wake lock to request that a resource not be turned
   * off (or otherwise made unavailable).
   *
   * The topic is the name of a resource that might be made unavailable for
   * various reasons. For example, on a mobile device the power manager might
   * decide to turn off the screen after a period of idle time to save power.
   *
   * The resource manager checks the lock state of a topic before turning off
   * the associated resource. For example, a page could hold a lock on the
   * "screen" topic to prevent the screensaver from appearing or the screen
   * from turning off.
   *
   * The resource manager defines what each topic means and sets policy.  For
   * example, the resource manager might decide to ignore 'screen' wake locks
   * held by pages which are not visible.
   *
   * One topic can be locked multiple times; it is considered released only when
   * all locks on the topic have been released.
   *
   * The returned MozWakeLock object is a token of the lock.  You can
   * unlock the lock via the object's |unlock| method.  The lock is released
   * automatically when its associated window is unloaded.
   *
   * @param aTopic resource name
   */
  [Throws, Pref="dom.wakelock.enabled", Func="Navigator::HasWakeLockSupport", UnsafeInPrerendering]
  MozWakeLock requestWakeLock(DOMString aTopic);

  /**
   * Make CPU instruction subset information available for UpdateUtils.
   */
  [ChromeOnly]
  readonly attribute boolean cpuHasSSE2;
};

// nsIDOMNavigatorDesktopNotification
partial interface Navigator {
  [Throws, Pref="notification.feature.enabled", UnsafeInPrerendering]
  readonly attribute DesktopNotificationCenter mozNotification;
};

// NetworkInformation
partial interface Navigator {
  [Throws, Pref="dom.netinfo.enabled"]
  readonly attribute NetworkInformation connection;
};

// https://dvcs.w3.org/hg/gamepad/raw-file/default/gamepad.html#navigator-interface-extension
partial interface Navigator {
  [Throws, Pref="dom.gamepad.enabled"]
  sequence<Gamepad?> getGamepads();
};
partial interface Navigator {
  [Pref="dom.gamepad.test.enabled"]
  GamepadServiceTest requestGamepadServiceTest();
};

partial interface Navigator {
  [Throws, Pref="dom.vr.enabled"]
  Promise<sequence<VRDisplay>> getVRDisplays();
  // TODO: Use FrozenArray once available. (Bug 1236777)
  [Frozen, Cached, Pure, Pref="dom.vr.enabled"]
  readonly attribute sequence<VRDisplay> activeVRDisplays;
  [ChromeOnly, Pref="dom.vr.enabled"]
  readonly attribute boolean isWebVRContentDetected;
  [ChromeOnly, Pref="dom.vr.enabled"]
  readonly attribute boolean isWebVRContentPresenting;
  [ChromeOnly, Pref="dom.vr.enabled"]
  void requestVRPresentation(VRDisplay display);
};
partial interface Navigator {
  [Pref="dom.vr.test.enabled"]
  VRServiceTest requestVRServiceTest();
};

#ifdef MOZ_TIME_MANAGER
// nsIDOMMozNavigatorTime
partial interface Navigator {
  [Throws, ChromeOnly, UnsafeInPrerendering]
  readonly attribute MozTimeManager mozTime;
};
#endif // MOZ_TIME_MANAGER

callback NavigatorUserMediaSuccessCallback = void (MediaStream stream);
callback NavigatorUserMediaErrorCallback = void (MediaStreamError error);

partial interface Navigator {
  [Throws, Func="Navigator::HasUserMediaSupport"]
  readonly attribute MediaDevices mediaDevices;

  // Deprecated. Use mediaDevices.getUserMedia instead.
  [Deprecated="NavigatorGetUserMedia", Throws,
   Func="Navigator::HasUserMediaSupport", UnsafeInPrerendering,
   NeedsCallerType]
  void mozGetUserMedia(MediaStreamConstraints constraints,
                       NavigatorUserMediaSuccessCallback successCallback,
                       NavigatorUserMediaErrorCallback errorCallback);
};

// nsINavigatorUserMedia
callback MozGetUserMediaDevicesSuccessCallback = void (nsIVariant? devices);
partial interface Navigator {
  [Throws, ChromeOnly]
  void mozGetUserMediaDevices(MediaStreamConstraints constraints,
                              MozGetUserMediaDevicesSuccessCallback onsuccess,
                              NavigatorUserMediaErrorCallback onerror,
                              // The originating innerWindowID is needed to
                              // avoid calling the callbacks if the window has
                              // navigated away. It is optional only as legacy.
                              optional unsigned long long innerWindowID = 0,
                              // The callID is needed in case of multiple
                              // concurrent requests to find the right one.
                              // It is optional only as legacy.
                              // TODO: Rewrite to not need this method anymore,
                              // now that devices are enumerated earlier.
                              optional DOMString callID = "");
};

// Service Workers/Navigation Controllers
partial interface Navigator {
  [Func="ServiceWorkerContainer::IsEnabled", SameObject]
  readonly attribute ServiceWorkerContainer serviceWorker;
};

partial interface Navigator {
  [Throws, Pref="beacon.enabled"]
  boolean sendBeacon(DOMString url,
                     optional BodyInit? data = null);
};

partial interface Navigator {
  [Throws, Pref="dom.presentation.enabled", SameObject]
  readonly attribute Presentation? presentation;
};

partial interface Navigator {
  [NewObject, Func="mozilla::dom::TCPSocket::ShouldTCPSocketExist"]
  readonly attribute LegacyMozTCPSocket mozTCPSocket;
};

partial interface Navigator {
  [NewObject]
  Promise<MediaKeySystemAccess>
  requestMediaKeySystemAccess(DOMString keySystem,
                              sequence<MediaKeySystemConfiguration> supportedConfigurations);
};

#ifdef NIGHTLY_BUILD
partial interface Navigator {
  [Func="Navigator::IsE10sEnabled"]
  readonly attribute boolean mozE10sEnabled;
};
#endif

[NoInterfaceObject, Exposed=(Window,Worker)]
interface NavigatorConcurrentHardware {
  readonly attribute unsigned long long hardwareConcurrency;
};

partial interface Navigator {
  [Pref="security.webauth.webauthn", SameObject]
<<<<<<< HEAD
  readonly attribute WebAuthentication authentication;
=======
  readonly attribute CredentialsContainer credentials;
>>>>>>> a17af05f
};<|MERGE_RESOLUTION|>--- conflicted
+++ resolved
@@ -369,9 +369,5 @@
 
 partial interface Navigator {
   [Pref="security.webauth.webauthn", SameObject]
-<<<<<<< HEAD
-  readonly attribute WebAuthentication authentication;
-=======
   readonly attribute CredentialsContainer credentials;
->>>>>>> a17af05f
 };