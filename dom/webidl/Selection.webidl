--- conflicted
+++ resolved
@@ -15,39 +15,13 @@
   readonly attribute unsigned long anchorOffset;
   readonly attribute Node?         focusNode;
   readonly attribute unsigned long focusOffset;
-<<<<<<< HEAD
-
-  readonly attribute boolean isCollapsed;
-  [Throws, BinaryName="collapseJS"]
-  void               collapse(Node node, unsigned long offset);
-  [Throws, BinaryName="collapseToStartJS"]
-  void               collapseToStart();
-  [Throws, BinaryName="collapseToEndJS"]
-  void               collapseToEnd();
-
-  [Throws, BinaryName="extendJS"]
-  void               extend(Node node, unsigned long offset);
-
-  [Throws, BinaryName="selectAllChildrenJS"]
-  void               selectAllChildren(Node node);
-  [Throws]
-  void               deleteFromDocument();
-
-=======
   readonly attribute boolean       isCollapsed;
->>>>>>> a17af05f
   readonly attribute unsigned long rangeCount;
   readonly attribute DOMString     type;
   [Throws]
-<<<<<<< HEAD
-  Range              getRangeAt(unsigned long index);
-  [Throws, BinaryName="addRangeJS"]
-  void               addRange(Range range);
-=======
   Range     getRangeAt(unsigned long index);
   [Throws, BinaryName="addRangeJS"]
   void      addRange(Range range);
->>>>>>> a17af05f
   [Throws]
   void      removeRange(Range range);
   [Throws]
@@ -74,21 +48,9 @@
   [CEReactions, Throws]
   void      deleteFromDocument();
   [Throws]
-<<<<<<< HEAD
-  boolean            containsNode(Node node, boolean allowPartialContainment);
-
-  [Throws, BinaryName="setBaseAndExtentJS"]
-  void               setBaseAndExtent(Node anchorNode,
-                                      unsigned long anchorOffset,
-                                      Node focusNode,
-                                      unsigned long focusOffset);
-
-  stringifier;
-=======
   boolean   containsNode(Node node,
                          optional boolean allowPartialContainment = false);
   stringifier DOMString ();
->>>>>>> a17af05f
 };
 
 // Additional methods not currently in the spec
