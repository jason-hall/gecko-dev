/* -*- Mode: IDL; tab-width: 2; indent-tabs-mode: nil; c-basic-offset: 2 -*- */
/* This Source Code Form is subject to the terms of the Mozilla Public
 * License, v. 2.0. If a copy of the MPL was not distributed with this file,
 * You can obtain one at http://mozilla.org/MPL/2.0/.
 */

/**
 * A collection of static utility methods that are only exposed to Chrome. This
 * interface is not exposed in workers, while ThreadSafeChromeUtils is.
 */
[ChromeOnly, Exposed=(Window,System)]
interface ChromeUtils : ThreadSafeChromeUtils {
  /**
   * A helper that converts OriginAttributesDictionary to a opaque suffix string.
   *
   * @param originAttrs       The originAttributes from the caller.
   */
  static ByteString
  originAttributesToSuffix(optional OriginAttributesDictionary originAttrs);

  /**
   * Returns true if the members of |originAttrs| match the provided members
   * of |pattern|.
   *
   * @param originAttrs       The originAttributes under consideration.
   * @param pattern           The pattern to use for matching.
   */
  static boolean
  originAttributesMatchPattern(optional OriginAttributesDictionary originAttrs,
                               optional OriginAttributesPatternDictionary pattern);

  /**
   * Returns an OriginAttributesDictionary with values from the |origin| suffix
   * and unspecified attributes added and assigned default values.
   *
   * @param origin            The origin URI to create from.
   * @returns                 An OriginAttributesDictionary with values from
   *                          the origin suffix and unspecified attributes
   *                          added and assigned default values.
   */
  [Throws]
  static OriginAttributesDictionary
  createOriginAttributesFromOrigin(DOMString origin);

  /**
   * Returns an OriginAttributesDictionary that is a copy of |originAttrs| with
   * unspecified attributes added and assigned default values.
   *
   * @param originAttrs       The origin attributes to copy.
   * @returns                 An OriginAttributesDictionary copy of |originAttrs|
   *                          with unspecified attributes added and assigned
   *                          default values.
   */
  static OriginAttributesDictionary
  fillNonDefaultOriginAttributes(optional OriginAttributesDictionary originAttrs);

  /**
   * Returns true if the 2 OriginAttributes are equal.
   */
  static boolean
  isOriginAttributesEqual(optional OriginAttributesDictionary aA,
                          optional OriginAttributesDictionary aB);

  /**
   * Loads and compiles the script at the given URL and returns an object
   * which may be used to execute it repeatedly, in different globals, without
   * re-parsing.
   */
  [NewObject, Throws]
  static Promise<PrecompiledScript>
  compileScript(DOMString url, optional CompileScriptOptionsDictionary options);
<<<<<<< HEAD
=======

  /**
   * Waive Xray on a given value. Identity op for primitives.
   */
  [Throws]
  static any waiveXrays(any val);

  /**
   * Strip off Xray waivers on a given value. Identity op for primitives.
   */
  [Throws]
  static any unwaiveXrays(any val);

  /**
   * Gets the name of the JSClass of the object.
   *
   * if |unwrap| is true, all wrappers are unwrapped first. Unless you're
   * specifically trying to detect whether the object is a proxy, this is
   * probably what you want.
   */
  static DOMString getClassName(object obj, optional boolean unwrap = true);

  /**
   * Clones the properties of the given object into a new object in the given
   * target compartment (or the caller compartment if no target is provided).
   * Property values themeselves are not cloned.
   *
   * Ignores non-enumerable properties, properties on prototypes, and properties
   * with getters or setters.
   */
  [Throws]
  static object shallowClone(object obj, optional object? target = null);
>>>>>>> a17af05f
};

/**
 * Used by principals and the script security manager to represent origin
 * attributes. The first dictionary is designed to contain the full set of
 * OriginAttributes, the second is used for pattern-matching (i.e. does this
 * OriginAttributesDictionary match the non-empty attributes in this pattern).
 *
 * IMPORTANT: If you add any members here, you need to do the following:
 * (1) Add them to both dictionaries.
 * (2) Update the methods on mozilla::OriginAttributes, including equality,
 *     serialization, deserialization, and inheritance.
 * (3) Update the methods on mozilla::OriginAttributesPattern, including matching.
 */
dictionary OriginAttributesDictionary {
  unsigned long appId = 0;
  unsigned long userContextId = 0;
  boolean inIsolatedMozBrowser = false;
  unsigned long privateBrowsingId = 0;
  DOMString firstPartyDomain = "";
};
dictionary OriginAttributesPatternDictionary {
  unsigned long appId;
  unsigned long userContextId;
  boolean inIsolatedMozBrowser;
  unsigned long privateBrowsingId;
  DOMString firstPartyDomain;
};

dictionary CompileScriptOptionsDictionary {
  /**
   * The character set from which to decode the script.
   */
  DOMString charset = "utf-8";

  /**
   * If true, certain parts of the script may be parsed lazily, the first time
   * they are used, rather than eagerly parsed at load time.
   */
  boolean lazilyParse = false;

  /**
   * If true, the script will be compiled so that its last expression will be
   * returned as the value of its execution. This makes certain types of
   * optimization impossible, and disables the JIT in many circumstances, so
   * should not be used when not absolutely necessary.
   */
  boolean hasReturnValue = false;
};<|MERGE_RESOLUTION|>--- conflicted
+++ resolved
@@ -69,8 +69,6 @@
   [NewObject, Throws]
   static Promise<PrecompiledScript>
   compileScript(DOMString url, optional CompileScriptOptionsDictionary options);
-<<<<<<< HEAD
-=======
 
   /**
    * Waive Xray on a given value. Identity op for primitives.
@@ -103,7 +101,6 @@
    */
   [Throws]
   static object shallowClone(object obj, optional object? target = null);
->>>>>>> a17af05f
 };
 
 /**
