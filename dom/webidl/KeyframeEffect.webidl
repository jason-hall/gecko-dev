--- conflicted
+++ resolved
@@ -29,10 +29,6 @@
   readonly attribute (Element or CSSPseudoElement)?  target;
   readonly attribute IterationCompositeOperation iterationComposite;
   readonly attribute CompositeOperation          composite;
-<<<<<<< HEAD
-  readonly attribute DOMString                   spacing;
-=======
->>>>>>> a17af05f
 
   // We use object instead of ComputedKeyframe so that we can put the
   // property-value pairs on the object.
@@ -68,11 +64,6 @@
   [NeedsCallerType]
   inherit attribute IterationCompositeOperation    iterationComposite;
   inherit attribute CompositeOperation          composite;
-<<<<<<< HEAD
-  [SetterThrows, NeedsCallerType]
-  inherit attribute DOMString                   spacing;
-=======
->>>>>>> a17af05f
   [Throws]
   void setKeyframes (object? keyframes);
 };