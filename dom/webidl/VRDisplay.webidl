/* -*- Mode: IDL; tab-width: 2; indent-tabs-mode: nil; c-basic-offset: 2 -*- */
/* This Source Code Form is subject to the terms of the Mozilla Public
 * License, v. 2.0. If a copy of the MPL was not distributed with this
 * file, You can obtain one at http://mozilla.org/MPL/2.0/. */

enum VREye {
  "left",
  "right"
};

[Pref="dom.vr.enabled",
 HeaderFile="mozilla/dom/VRDisplay.h"]
interface VRFieldOfView {
  readonly attribute double upDegrees;
  readonly attribute double rightDegrees;
  readonly attribute double downDegrees;
  readonly attribute double leftDegrees;
};

typedef (HTMLCanvasElement or OffscreenCanvas) VRSource;

dictionary VRLayer {
  /**
   * XXX - When WebVR in WebWorkers is implemented, HTMLCanvasElement below
   *       should be replaced with VRSource.
   */
  HTMLCanvasElement? source = null;

  /**
   * The left and right viewports contain 4 values defining the viewport
   * rectangles within the canvas to present to the eye in UV space.
   * [0] left offset of the viewport (0.0 - 1.0)
   * [1] top offset of the viewport (0.0 - 1.0)
   * [2] width of the viewport (0.0 - 1.0)
   * [3] height of the viewport (0.0 - 1.0)
   *
   * When no values are passed, they will be processed as though the left
   * and right sides of the viewport were passed:
   *
   * leftBounds: [0.0, 0.0, 0.5, 1.0]
   * rightBounds: [0.5, 0.0, 0.5, 1.0]
   */
  sequence<float> leftBounds = [];
  sequence<float> rightBounds = [];
};

/**
 * Values describing the capabilities of a VRDisplay.
 * These are expected to be static per-device/per-user.
 */
[Pref="dom.vr.enabled",
 HeaderFile="mozilla/dom/VRDisplay.h"]
interface VRDisplayCapabilities {
  /**
   * hasPosition is true if the VRDisplay is capable of tracking its position.
   */
  readonly attribute boolean hasPosition;

  /**
   * hasOrientation is true if the VRDisplay is capable of tracking its orientation.
   */
  readonly attribute boolean hasOrientation;

  /**
   * Whether the VRDisplay is separate from the device’s
   * primary display. If presenting VR content will obscure
   * other content on the device, this should be false. When
   * false, the application should not attempt to mirror VR content
   * or update non-VR UI because that content will not be visible.
   */
  readonly attribute boolean hasExternalDisplay;

  /**
   * Whether the VRDisplay is capable of presenting content to an HMD or similar device.
   * Can be used to indicate “magic window” devices that are capable of 6DoF tracking but for
   * which requestPresent is not meaningful. If false then calls to requestPresent should
   * always fail, and getEyeParameters should return null.
   */
  readonly attribute boolean canPresent;

  /**
   * Indicates the maximum length of the array that requestPresent() will accept. MUST be 1 if
     canPresent is true, 0 otherwise.
   */
  readonly attribute unsigned long maxLayers;
};

/**
 * Values describing the the stage / play area for devices
 * that support room-scale experiences.
 */
[Pref="dom.vr.enabled",
 HeaderFile="mozilla/dom/VRDisplay.h"]
interface VRStageParameters {
  /**
   * A 16-element array containing the components of a column-major 4x4
   * affine transform matrix. This matrix transforms the sitting-space position
   * returned by get{Immediate}Pose() to a standing-space position.
   */
  [Throws] readonly attribute Float32Array sittingToStandingTransform;

  /**
   * Dimensions of the play-area bounds. The bounds are defined
   * as an axis-aligned rectangle on the floor.
   * The center of the rectangle is at (0,0,0) in standing-space
   * coordinates.
   * These bounds are defined for safety purposes.
   * Content should not require the user to move beyond these
   * bounds; however, it is possible for the user to ignore
   * the bounds resulting in position values outside of
   * this rectangle.
   */
  readonly attribute float sizeX;
  readonly attribute float sizeZ;
};

[Pref="dom.vr.enabled",
 HeaderFile="mozilla/dom/VRDisplay.h"]
interface VRPose
{
  /**
   * position, linearVelocity, and linearAcceleration are 3-component vectors.
   * position is relative to a sitting space. Transforming this point with
   * VRStageParameters.sittingToStandingTransform converts this to standing space.
   */
  [Constant, Throws] readonly attribute Float32Array? position;
  [Constant, Throws] readonly attribute Float32Array? linearVelocity;
  [Constant, Throws] readonly attribute Float32Array? linearAcceleration;

  /* orientation is a 4-entry array representing the components of a quaternion. */
  [Constant, Throws] readonly attribute Float32Array? orientation;
  /* angularVelocity and angularAcceleration are the components of 3-dimensional vectors. */
  [Constant, Throws] readonly attribute Float32Array? angularVelocity;
  [Constant, Throws] readonly attribute Float32Array? angularAcceleration;
};

[Constructor,
 Pref="dom.vr.enabled",
 HeaderFile="mozilla/dom/VRDisplay.h"]
interface VRFrameData {
  readonly attribute DOMHighResTimeStamp timestamp;

  [Throws, Pure] readonly attribute Float32Array leftProjectionMatrix;
  [Throws, Pure] readonly attribute Float32Array leftViewMatrix;

  [Throws, Pure] readonly attribute Float32Array rightProjectionMatrix;
  [Throws, Pure] readonly attribute Float32Array rightViewMatrix;

  [Pure] readonly attribute VRPose pose;
};

<<<<<<< HEAD
=======
[Constructor,
 Pref="dom.vr.test.enabled",
 HeaderFile="mozilla/dom/VRDisplay.h"]
interface VRSubmitFrameResult {
  readonly attribute unsigned long frameNum;
  readonly attribute DOMString? base64Image;
};

>>>>>>> a17af05f
[Pref="dom.vr.enabled",
 HeaderFile="mozilla/dom/VRDisplay.h"]
interface VREyeParameters {
  /**
   * offset is a 3-component vector representing an offset to
   * translate the eye. This value may vary from frame
   * to frame if the user adjusts their headset ipd.
   */
  [Constant, Throws] readonly attribute Float32Array offset;

  /* These values may vary as the user adjusts their headset ipd. */
  [Constant] readonly attribute VRFieldOfView fieldOfView;

  /**
   * renderWidth and renderHeight specify the recommended render target
   * size of each eye viewport, in pixels. If multiple eyes are rendered
   * in a single render target, then the render target should be made large
   * enough to fit both viewports.
   */
  [Constant] readonly attribute unsigned long renderWidth;
  [Constant] readonly attribute unsigned long renderHeight;
};

[Pref="dom.vr.enabled",
 HeaderFile="mozilla/dom/VRDisplay.h"]
interface VRDisplay : EventTarget {
  /**
   * presentingGroups is a bitmask indicating which VR session groups
   * have an active VR presentation.
   */
  [ChromeOnly] readonly attribute unsigned long presentingGroups;
  /**
   * Setting groupMask causes submitted frames by VR sessions that
   * aren't included in the bitmasked groups to be ignored.
   * Non-chrome content is not aware of the value of groupMask.
   * VRDisplay.RequestAnimationFrame will still fire for VR sessions
   * that are hidden by groupMask, enabling their performance to be
   * measured by chrome UI that is presented in other groups.
   * This is expected to be used in cases where chrome UI is presenting
   * information during link traversal or presenting options when content
   * performance is too low for comfort.
   * The VR refresh / VSync cycle is driven by the visible content
   * and the non-visible content may have a throttled refresh rate.
   */
  [ChromeOnly] attribute unsigned long groupMask;

  readonly attribute boolean isConnected;
  readonly attribute boolean isPresenting;

  /**
   * Dictionary of capabilities describing the VRDisplay.
   */
  [Constant] readonly attribute VRDisplayCapabilities capabilities;

  /**
   * If this VRDisplay supports room-scale experiences, the optional
   * stage attribute contains details on the room-scale parameters.
   */
  readonly attribute VRStageParameters? stageParameters;

  /* Return the current VREyeParameters for the given eye. */
  VREyeParameters getEyeParameters(VREye whichEye);

  /**
   * An identifier for this distinct VRDisplay. Used as an
   * association point in the Gamepad API.
   */
  [Constant] readonly attribute unsigned long displayId;

  /**
   * A display name, a user-readable name identifying it.
   */
  [Constant] readonly attribute DOMString displayName;

  /**
   * Populates the passed VRFrameData with the information required to render
   * the current frame.
   */
  boolean getFrameData(VRFrameData frameData);

  /**
   * Return a VRPose containing the future predicted pose of the VRDisplay
   * when the current frame will be presented. Subsequent calls to getPose()
   * MUST return a VRPose with the same values until the next call to
   * submitFrame().
   *
   * The VRPose will contain the position, orientation, velocity,
   * and acceleration of each of these properties.
   */
  [NewObject] VRPose getPose();

<<<<<<< HEAD
=======
  [Pref="dom.vr.test.enabled"]
  boolean getSubmitFrameResult(VRSubmitFrameResult result);

>>>>>>> a17af05f
  /**
   * Reset the pose for this display, treating its current position and
   * orientation as the "origin/zero" values. VRPose.position,
   * VRPose.orientation, and VRStageParameters.sittingToStandingTransform may be
   * updated when calling resetPose(). This should be called in only
   * sitting-space experiences.
   */
  void resetPose();

  /**
   * z-depth defining the near plane of the eye view frustum
   * enables mapping of values in the render target depth
   * attachment to scene coordinates. Initially set to 0.01.
   */
  attribute double depthNear;

  /**
   * z-depth defining the far plane of the eye view frustum
   * enables mapping of values in the render target depth
   * attachment to scene coordinates. Initially set to 10000.0.
   */
  attribute double depthFar;

  /**
   * The callback passed to `requestAnimationFrame` will be called
   * any time a new frame should be rendered. When the VRDisplay is
   * presenting the callback will be called at the native refresh
   * rate of the HMD. When not presenting this function acts
   * identically to how window.requestAnimationFrame acts. Content should
   * make no assumptions of frame rate or vsync behavior as the HMD runs
   * asynchronously from other displays and at differing refresh rates.
   */
  [Throws] long requestAnimationFrame(FrameRequestCallback callback);

  /**
   * Passing the value returned by `requestAnimationFrame` to
   * `cancelAnimationFrame` will unregister the callback.
   */
  [Throws] void cancelAnimationFrame(long handle);

  /**
   * Begin presenting to the VRDisplay. Must be called in response to a user gesture.
   * Repeat calls while already presenting will update the VRLayers being displayed.
   */
  [Throws, NeedsCallerType] Promise<void> requestPresent(sequence<VRLayer> layers);

  /**
   * Stops presenting to the VRDisplay.
   */
  [Throws] Promise<void> exitPresent();

  /**
   * Get the layers currently being presented.
   */
  sequence<VRLayer> getLayers();

  /**
   * The VRLayer provided to the VRDisplay will be captured and presented
   * in the HMD. Calling this function has the same effect on the source
   * canvas as any other operation that uses its source image, and canvases
   * created without preserveDrawingBuffer set to true will be cleared.
   */
  void submitFrame();
};<|MERGE_RESOLUTION|>--- conflicted
+++ resolved
@@ -149,8 +149,6 @@
   [Pure] readonly attribute VRPose pose;
 };
 
-<<<<<<< HEAD
-=======
 [Constructor,
  Pref="dom.vr.test.enabled",
  HeaderFile="mozilla/dom/VRDisplay.h"]
@@ -159,7 +157,6 @@
   readonly attribute DOMString? base64Image;
 };
 
->>>>>>> a17af05f
 [Pref="dom.vr.enabled",
  HeaderFile="mozilla/dom/VRDisplay.h"]
 interface VREyeParameters {
@@ -251,12 +248,9 @@
    */
   [NewObject] VRPose getPose();
 
-<<<<<<< HEAD
-=======
   [Pref="dom.vr.test.enabled"]
   boolean getSubmitFrameResult(VRSubmitFrameResult result);
 
->>>>>>> a17af05f
   /**
    * Reset the pose for this display, treating its current position and
    * orientation as the "origin/zero" values. VRPose.position,
