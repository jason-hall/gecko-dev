/* -*- Mode: IDL; tab-width: 2; indent-tabs-mode: nil; c-basic-offset: 2 -*- */
/* This Source Code Form is subject to the terms of the Mozilla Public
 * License, v. 2.0. If a copy of the MPL was not distributed with this file,
 * You can obtain one at http://mozilla.org/MPL/2.0/.
 *
 * The origin of this IDL file is
 * http://w3c.github.io/webrtc-pc/#rtcrtpsender-interface
 */

enum RTCPriorityType {
  "very-low",
  "low",
  "medium",
  "high"
};

enum RTCDegradationPreference {
  "maintain-framerate",
  "maintain-resolution",
  "balanced"
};

dictionary RTCRtxParameters {
  unsigned long ssrc;
};

dictionary RTCFecParameters {
  unsigned long ssrc;
};

dictionary RTCRtpEncodingParameters {
  unsigned long            ssrc;
  RTCRtxParameters         rtx;
  RTCFecParameters         fec;
  boolean                  active;
  RTCPriorityType          priority;
  unsigned long            maxBitrate;
  RTCDegradationPreference degradationPreference = "balanced";
  DOMString                rid;
  float                    scaleResolutionDownBy = 1.0;
};

dictionary RTCRtpHeaderExtensionParameters {
  DOMString      uri;
  unsigned short id;
  boolean        encrypted;
};

dictionary RTCRtcpParameters {
  DOMString cname;
  boolean   reducedSize;
};

dictionary RTCRtpCodecParameters {
  unsigned short payloadType;
  DOMString      mimeType;
  unsigned long  clockRate;
  unsigned short channels = 1;
  DOMString      sdpFmtpLine;
};

dictionary RTCRtpParameters {
  sequence<RTCRtpEncodingParameters>        encodings;
  sequence<RTCRtpHeaderExtensionParameters> headerExtensions;
  RTCRtcpParameters                         rtcp;
  sequence<RTCRtpCodecParameters>           codecs;
};

[Pref="media.peerconnection.enabled",
 JSImplementation="@mozilla.org/dom/rtpsender;1"]
interface RTCRtpSender {
  readonly attribute MediaStreamTrack track;
  Promise<void> setParameters (optional RTCRtpParameters parameters);
  RTCRtpParameters getParameters();
  Promise<void> replaceTrack(MediaStreamTrack track);
<<<<<<< HEAD
=======
  Promise<RTCStatsReport> getStats();
>>>>>>> a17af05f
  [Pref="media.peerconnection.dtmf.enabled"]
  readonly attribute RTCDTMFSender? dtmf;
};<|MERGE_RESOLUTION|>--- conflicted
+++ resolved
@@ -73,10 +73,7 @@
   Promise<void> setParameters (optional RTCRtpParameters parameters);
   RTCRtpParameters getParameters();
   Promise<void> replaceTrack(MediaStreamTrack track);
-<<<<<<< HEAD
-=======
   Promise<RTCStatsReport> getStats();
->>>>>>> a17af05f
   [Pref="media.peerconnection.dtmf.enabled"]
   readonly attribute RTCDTMFSender? dtmf;
 };