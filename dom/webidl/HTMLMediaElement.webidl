--- conflicted
+++ resolved
@@ -100,19 +100,11 @@
 
 // Mozilla extensions:
 partial interface HTMLMediaElement {
-<<<<<<< HEAD
-  [Func="HasDebuggerPrivilege"]
-  readonly attribute MediaSource? mozMediaSourceObject;
-  [Func="HasDebuggerPrivilege"]
-  readonly attribute DOMString mozDebugReaderData;
-  [Func="HasDebuggerPrivilege", NewObject]
-=======
   [Func="HasDebuggerOrTabsPrivilege"]
   readonly attribute MediaSource? mozMediaSourceObject;
   [Func="HasDebuggerOrTabsPrivilege"]
   readonly attribute DOMString mozDebugReaderData;
   [Func="HasDebuggerOrTabsPrivilege", NewObject]
->>>>>>> a17af05f
   Promise<DOMString> mozRequestDebugInfo();
 
   [Pref="media.test.dumpDebugInfo"]
