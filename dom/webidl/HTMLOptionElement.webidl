--- conflicted
+++ resolved
@@ -11,11 +11,7 @@
  * and create derivative works of this document.
  */
 
-<<<<<<< HEAD
-[HTMLConstructor, NamedConstructor=Option(optional DOMString text, optional DOMString value, optional boolean defaultSelected, optional boolean selected)]
-=======
 [HTMLConstructor, NamedConstructor=Option(optional DOMString text = "", optional DOMString value, optional boolean defaultSelected = false, optional boolean selected = false)]
->>>>>>> a17af05f
 interface HTMLOptionElement : HTMLElement {
            [CEReactions, SetterThrows]
            attribute boolean disabled;
