/* -*- Mode: IDL; tab-width: 4; indent-tabs-mode: nil; c-basic-offset: 4 -*- */
/* This Source Code Form is subject to the terms of the Mozilla Public
 * License, v. 2.0. If a copy of the MPL was not distributed with this file,
 * You can obtain one at http://mozilla.org/MPL/2.0/.
 *
 * The origin of this IDL file is
 * https://www.khronos.org/registry/webgl/specs/latest/webgl.idl
 *
 * Copyright © 2012 Khronos Group
 */

// WebGL IDL definitions scraped from the Khronos specification:
// https://www.khronos.org/registry/webgl/specs/latest/
//
// This IDL depends on the typed array specification defined at:
// https://www.khronos.org/registry/typedarray/specs/latest/typedarrays.idl

typedef unsigned long  GLenum;
typedef boolean        GLboolean;
typedef unsigned long  GLbitfield;
typedef byte           GLbyte;         /* 'byte' should be a signed 8 bit type. */
typedef short          GLshort;
typedef long           GLint;
typedef long           GLsizei;
typedef long long      GLintptr;
typedef long long      GLsizeiptr;
// Ideally the typedef below would use 'unsigned byte', but that doesn't currently exist in Web IDL.
typedef octet          GLubyte;        /* 'octet' should be an unsigned 8 bit type. */
typedef unsigned short GLushort;
typedef unsigned long  GLuint;
typedef unrestricted float GLfloat;
typedef unrestricted float GLclampf;
typedef unsigned long long GLuint64EXT;

dictionary WebGLContextAttributes {
    // boolean alpha = true;
    // We deviate from the spec here.
    // If alpha isn't specified, we rely on a pref ("webgl.default-no-alpha")
    GLboolean alpha;
    GLboolean depth = true;
    GLboolean stencil = false;
    GLboolean antialias = true;
    GLboolean premultipliedAlpha = true;
    GLboolean preserveDrawingBuffer = false;
    GLboolean failIfMajorPerformanceCaveat = false;
};

[Exposed=(Window,Worker),
 Func="mozilla::dom::OffscreenCanvas::PrefEnabledOnWorkerThread"]
interface WebGLBuffer {
};

[Exposed=(Window,Worker),
 Func="mozilla::dom::OffscreenCanvas::PrefEnabledOnWorkerThread"]
interface WebGLFramebuffer {
};

[Exposed=(Window,Worker),
 Func="mozilla::dom::OffscreenCanvas::PrefEnabledOnWorkerThread"]
interface WebGLProgram {
};

[Exposed=(Window,Worker),
 Func="mozilla::dom::OffscreenCanvas::PrefEnabledOnWorkerThread"]
interface WebGLRenderbuffer {
};

[Exposed=(Window,Worker),
 Func="mozilla::dom::OffscreenCanvas::PrefEnabledOnWorkerThread"]
interface WebGLShader {
};

[Exposed=(Window,Worker),
 Func="mozilla::dom::OffscreenCanvas::PrefEnabledOnWorkerThread"]
interface WebGLTexture {
};

[Exposed=(Window,Worker),
 Func="mozilla::dom::OffscreenCanvas::PrefEnabledOnWorkerThread"]
interface WebGLUniformLocation {
};

interface WebGLVertexArrayObject {
};

[Exposed=(Window,Worker),
 Func="mozilla::dom::OffscreenCanvas::PrefEnabledOnWorkerThread"]
interface WebGLActiveInfo {
    readonly attribute GLint size;
    readonly attribute GLenum type;
    readonly attribute DOMString name;
};

[Exposed=(Window,Worker),
 Func="mozilla::dom::OffscreenCanvas::PrefEnabledOnWorkerThread"]
interface WebGLShaderPrecisionFormat {
    readonly attribute GLint rangeMin;
    readonly attribute GLint rangeMax;
    readonly attribute GLint precision;
};

typedef (Float32Array or sequence<GLfloat>) Float32List;
typedef (Int32Array or sequence<GLint>) Int32List;

// Shared interface for the things that WebGLRenderingContext and
// WebGL2RenderingContext have in common.  This doesn't have all the things they
// have in common, because we don't support splitting multiple overloads of the
// same method across separate interfaces and pulling them in with "implements".
[Exposed=(Window, Worker), NoInterfaceObject]
interface WebGLRenderingContextBase {
    /* ClearBufferMask */
    const GLenum DEPTH_BUFFER_BIT               = 0x00000100;
    const GLenum STENCIL_BUFFER_BIT             = 0x00000400;
    const GLenum COLOR_BUFFER_BIT               = 0x00004000;

    /* BeginMode */
    const GLenum POINTS                         = 0x0000;
    const GLenum LINES                          = 0x0001;
    const GLenum LINE_LOOP                      = 0x0002;
    const GLenum LINE_STRIP                     = 0x0003;
    const GLenum TRIANGLES                      = 0x0004;
    const GLenum TRIANGLE_STRIP                 = 0x0005;
    const GLenum TRIANGLE_FAN                   = 0x0006;

    /* AlphaFunction (not supported in ES20) */
    /*      NEVER */
    /*      LESS */
    /*      EQUAL */
    /*      LEQUAL */
    /*      GREATER */
    /*      NOTEQUAL */
    /*      GEQUAL */
    /*      ALWAYS */

    /* BlendingFactorDest */
    const GLenum ZERO                           = 0;
    const GLenum ONE                            = 1;
    const GLenum SRC_COLOR                      = 0x0300;
    const GLenum ONE_MINUS_SRC_COLOR            = 0x0301;
    const GLenum SRC_ALPHA                      = 0x0302;
    const GLenum ONE_MINUS_SRC_ALPHA            = 0x0303;
    const GLenum DST_ALPHA                      = 0x0304;
    const GLenum ONE_MINUS_DST_ALPHA            = 0x0305;

    /* BlendingFactorSrc */
    /*      ZERO */
    /*      ONE */
    const GLenum DST_COLOR                      = 0x0306;
    const GLenum ONE_MINUS_DST_COLOR            = 0x0307;
    const GLenum SRC_ALPHA_SATURATE             = 0x0308;
    /*      SRC_ALPHA */
    /*      ONE_MINUS_SRC_ALPHA */
    /*      DST_ALPHA */
    /*      ONE_MINUS_DST_ALPHA */

    /* BlendEquationSeparate */
    const GLenum FUNC_ADD                       = 0x8006;
    const GLenum BLEND_EQUATION                 = 0x8009;
    const GLenum BLEND_EQUATION_RGB             = 0x8009;   /* same as BLEND_EQUATION */
    const GLenum BLEND_EQUATION_ALPHA           = 0x883D;

    /* BlendSubtract */
    const GLenum FUNC_SUBTRACT                  = 0x800A;
    const GLenum FUNC_REVERSE_SUBTRACT          = 0x800B;

    /* Separate Blend Functions */
    const GLenum BLEND_DST_RGB                  = 0x80C8;
    const GLenum BLEND_SRC_RGB                  = 0x80C9;
    const GLenum BLEND_DST_ALPHA                = 0x80CA;
    const GLenum BLEND_SRC_ALPHA                = 0x80CB;
    const GLenum CONSTANT_COLOR                 = 0x8001;
    const GLenum ONE_MINUS_CONSTANT_COLOR       = 0x8002;
    const GLenum CONSTANT_ALPHA                 = 0x8003;
    const GLenum ONE_MINUS_CONSTANT_ALPHA       = 0x8004;
    const GLenum BLEND_COLOR                    = 0x8005;

    /* Buffer Objects */
    const GLenum ARRAY_BUFFER                   = 0x8892;
    const GLenum ELEMENT_ARRAY_BUFFER           = 0x8893;
    const GLenum ARRAY_BUFFER_BINDING           = 0x8894;
    const GLenum ELEMENT_ARRAY_BUFFER_BINDING   = 0x8895;

    const GLenum STREAM_DRAW                    = 0x88E0;
    const GLenum STATIC_DRAW                    = 0x88E4;
    const GLenum DYNAMIC_DRAW                   = 0x88E8;

    const GLenum BUFFER_SIZE                    = 0x8764;
    const GLenum BUFFER_USAGE                   = 0x8765;

    const GLenum CURRENT_VERTEX_ATTRIB          = 0x8626;

    /* CullFaceMode */
    const GLenum FRONT                          = 0x0404;
    const GLenum BACK                           = 0x0405;
    const GLenum FRONT_AND_BACK                 = 0x0408;

    /* DepthFunction */
    /*      NEVER */
    /*      LESS */
    /*      EQUAL */
    /*      LEQUAL */
    /*      GREATER */
    /*      NOTEQUAL */
    /*      GEQUAL */
    /*      ALWAYS */

    /* EnableCap */
    /* TEXTURE_2D */
    const GLenum CULL_FACE                      = 0x0B44;
    const GLenum BLEND                          = 0x0BE2;
    const GLenum DITHER                         = 0x0BD0;
    const GLenum STENCIL_TEST                   = 0x0B90;
    const GLenum DEPTH_TEST                     = 0x0B71;
    const GLenum SCISSOR_TEST                   = 0x0C11;
    const GLenum POLYGON_OFFSET_FILL            = 0x8037;
    const GLenum SAMPLE_ALPHA_TO_COVERAGE       = 0x809E;
    const GLenum SAMPLE_COVERAGE                = 0x80A0;

    /* ErrorCode */
    const GLenum NO_ERROR                       = 0;
    const GLenum INVALID_ENUM                   = 0x0500;
    const GLenum INVALID_VALUE                  = 0x0501;
    const GLenum INVALID_OPERATION              = 0x0502;
    const GLenum OUT_OF_MEMORY                  = 0x0505;

    /* FrontFaceDirection */
    const GLenum CW                             = 0x0900;
    const GLenum CCW                            = 0x0901;

    /* GetPName */
    const GLenum LINE_WIDTH                     = 0x0B21;
    const GLenum ALIASED_POINT_SIZE_RANGE       = 0x846D;
    const GLenum ALIASED_LINE_WIDTH_RANGE       = 0x846E;
    const GLenum CULL_FACE_MODE                 = 0x0B45;
    const GLenum FRONT_FACE                     = 0x0B46;
    const GLenum DEPTH_RANGE                    = 0x0B70;
    const GLenum DEPTH_WRITEMASK                = 0x0B72;
    const GLenum DEPTH_CLEAR_VALUE              = 0x0B73;
    const GLenum DEPTH_FUNC                     = 0x0B74;
    const GLenum STENCIL_CLEAR_VALUE            = 0x0B91;
    const GLenum STENCIL_FUNC                   = 0x0B92;
    const GLenum STENCIL_FAIL                   = 0x0B94;
    const GLenum STENCIL_PASS_DEPTH_FAIL        = 0x0B95;
    const GLenum STENCIL_PASS_DEPTH_PASS        = 0x0B96;
    const GLenum STENCIL_REF                    = 0x0B97;
    const GLenum STENCIL_VALUE_MASK             = 0x0B93;
    const GLenum STENCIL_WRITEMASK              = 0x0B98;
    const GLenum STENCIL_BACK_FUNC              = 0x8800;
    const GLenum STENCIL_BACK_FAIL              = 0x8801;
    const GLenum STENCIL_BACK_PASS_DEPTH_FAIL   = 0x8802;
    const GLenum STENCIL_BACK_PASS_DEPTH_PASS   = 0x8803;
    const GLenum STENCIL_BACK_REF               = 0x8CA3;
    const GLenum STENCIL_BACK_VALUE_MASK        = 0x8CA4;
    const GLenum STENCIL_BACK_WRITEMASK         = 0x8CA5;
    const GLenum VIEWPORT                       = 0x0BA2;
    const GLenum SCISSOR_BOX                    = 0x0C10;
    /*      SCISSOR_TEST */
    const GLenum COLOR_CLEAR_VALUE              = 0x0C22;
    const GLenum COLOR_WRITEMASK                = 0x0C23;
    const GLenum UNPACK_ALIGNMENT               = 0x0CF5;
    const GLenum PACK_ALIGNMENT                 = 0x0D05;
    const GLenum MAX_TEXTURE_SIZE               = 0x0D33;
    const GLenum MAX_VIEWPORT_DIMS              = 0x0D3A;
    const GLenum SUBPIXEL_BITS                  = 0x0D50;
    const GLenum RED_BITS                       = 0x0D52;
    const GLenum GREEN_BITS                     = 0x0D53;
    const GLenum BLUE_BITS                      = 0x0D54;
    const GLenum ALPHA_BITS                     = 0x0D55;
    const GLenum DEPTH_BITS                     = 0x0D56;
    const GLenum STENCIL_BITS                   = 0x0D57;
    const GLenum POLYGON_OFFSET_UNITS           = 0x2A00;
    /*      POLYGON_OFFSET_FILL */
    const GLenum POLYGON_OFFSET_FACTOR          = 0x8038;
    const GLenum TEXTURE_BINDING_2D             = 0x8069;
    const GLenum SAMPLE_BUFFERS                 = 0x80A8;
    const GLenum SAMPLES                        = 0x80A9;
    const GLenum SAMPLE_COVERAGE_VALUE          = 0x80AA;
    const GLenum SAMPLE_COVERAGE_INVERT         = 0x80AB;

    /* GetTextureParameter */
    /*      TEXTURE_MAG_FILTER */
    /*      TEXTURE_MIN_FILTER */
    /*      TEXTURE_WRAP_S */
    /*      TEXTURE_WRAP_T */

    const GLenum COMPRESSED_TEXTURE_FORMATS     = 0x86A3;

    /* HintMode */
    const GLenum DONT_CARE                      = 0x1100;
    const GLenum FASTEST                        = 0x1101;
    const GLenum NICEST                         = 0x1102;

    /* HintTarget */
    const GLenum GENERATE_MIPMAP_HINT            = 0x8192;

    /* DataType */
    const GLenum BYTE                           = 0x1400;
    const GLenum UNSIGNED_BYTE                  = 0x1401;
    const GLenum SHORT                          = 0x1402;
    const GLenum UNSIGNED_SHORT                 = 0x1403;
    const GLenum INT                            = 0x1404;
    const GLenum UNSIGNED_INT                   = 0x1405;
    const GLenum FLOAT                          = 0x1406;

    /* PixelFormat */
    const GLenum DEPTH_COMPONENT                = 0x1902;
    const GLenum ALPHA                          = 0x1906;
    const GLenum RGB                            = 0x1907;
    const GLenum RGBA                           = 0x1908;
    const GLenum LUMINANCE                      = 0x1909;
    const GLenum LUMINANCE_ALPHA                = 0x190A;

    /* PixelType */
    /*      UNSIGNED_BYTE */
    const GLenum UNSIGNED_SHORT_4_4_4_4         = 0x8033;
    const GLenum UNSIGNED_SHORT_5_5_5_1         = 0x8034;
    const GLenum UNSIGNED_SHORT_5_6_5           = 0x8363;

    /* Shaders */
    const GLenum FRAGMENT_SHADER                  = 0x8B30;
    const GLenum VERTEX_SHADER                    = 0x8B31;
    const GLenum MAX_VERTEX_ATTRIBS               = 0x8869;
    const GLenum MAX_VERTEX_UNIFORM_VECTORS       = 0x8DFB;
    const GLenum MAX_VARYING_VECTORS              = 0x8DFC;
    const GLenum MAX_COMBINED_TEXTURE_IMAGE_UNITS = 0x8B4D;
    const GLenum MAX_VERTEX_TEXTURE_IMAGE_UNITS   = 0x8B4C;
    const GLenum MAX_TEXTURE_IMAGE_UNITS          = 0x8872;
    const GLenum MAX_FRAGMENT_UNIFORM_VECTORS     = 0x8DFD;
    const GLenum SHADER_TYPE                      = 0x8B4F;
    const GLenum DELETE_STATUS                    = 0x8B80;
    const GLenum LINK_STATUS                      = 0x8B82;
    const GLenum VALIDATE_STATUS                  = 0x8B83;
    const GLenum ATTACHED_SHADERS                 = 0x8B85;
    const GLenum ACTIVE_UNIFORMS                  = 0x8B86;
    const GLenum ACTIVE_ATTRIBUTES                = 0x8B89;
    const GLenum SHADING_LANGUAGE_VERSION         = 0x8B8C;
    const GLenum CURRENT_PROGRAM                  = 0x8B8D;

    /* StencilFunction */
    const GLenum NEVER                          = 0x0200;
    const GLenum LESS                           = 0x0201;
    const GLenum EQUAL                          = 0x0202;
    const GLenum LEQUAL                         = 0x0203;
    const GLenum GREATER                        = 0x0204;
    const GLenum NOTEQUAL                       = 0x0205;
    const GLenum GEQUAL                         = 0x0206;
    const GLenum ALWAYS                         = 0x0207;

    /* StencilOp */
    /*      ZERO */
    const GLenum KEEP                           = 0x1E00;
    const GLenum REPLACE                        = 0x1E01;
    const GLenum INCR                           = 0x1E02;
    const GLenum DECR                           = 0x1E03;
    const GLenum INVERT                         = 0x150A;
    const GLenum INCR_WRAP                      = 0x8507;
    const GLenum DECR_WRAP                      = 0x8508;

    /* StringName */
    const GLenum VENDOR                         = 0x1F00;
    const GLenum RENDERER                       = 0x1F01;
    const GLenum VERSION                        = 0x1F02;

    /* TextureMagFilter */
    const GLenum NEAREST                        = 0x2600;
    const GLenum LINEAR                         = 0x2601;

    /* TextureMinFilter */
    /*      NEAREST */
    /*      LINEAR */
    const GLenum NEAREST_MIPMAP_NEAREST         = 0x2700;
    const GLenum LINEAR_MIPMAP_NEAREST          = 0x2701;
    const GLenum NEAREST_MIPMAP_LINEAR          = 0x2702;
    const GLenum LINEAR_MIPMAP_LINEAR           = 0x2703;

    /* TextureParameterName */
    const GLenum TEXTURE_MAG_FILTER             = 0x2800;
    const GLenum TEXTURE_MIN_FILTER             = 0x2801;
    const GLenum TEXTURE_WRAP_S                 = 0x2802;
    const GLenum TEXTURE_WRAP_T                 = 0x2803;

    /* TextureTarget */
    const GLenum TEXTURE_2D                     = 0x0DE1;
    const GLenum TEXTURE                        = 0x1702;

    const GLenum TEXTURE_CUBE_MAP               = 0x8513;
    const GLenum TEXTURE_BINDING_CUBE_MAP       = 0x8514;
    const GLenum TEXTURE_CUBE_MAP_POSITIVE_X    = 0x8515;
    const GLenum TEXTURE_CUBE_MAP_NEGATIVE_X    = 0x8516;
    const GLenum TEXTURE_CUBE_MAP_POSITIVE_Y    = 0x8517;
    const GLenum TEXTURE_CUBE_MAP_NEGATIVE_Y    = 0x8518;
    const GLenum TEXTURE_CUBE_MAP_POSITIVE_Z    = 0x8519;
    const GLenum TEXTURE_CUBE_MAP_NEGATIVE_Z    = 0x851A;
    const GLenum MAX_CUBE_MAP_TEXTURE_SIZE      = 0x851C;

    /* TextureUnit */
    const GLenum TEXTURE0                       = 0x84C0;
    const GLenum TEXTURE1                       = 0x84C1;
    const GLenum TEXTURE2                       = 0x84C2;
    const GLenum TEXTURE3                       = 0x84C3;
    const GLenum TEXTURE4                       = 0x84C4;
    const GLenum TEXTURE5                       = 0x84C5;
    const GLenum TEXTURE6                       = 0x84C6;
    const GLenum TEXTURE7                       = 0x84C7;
    const GLenum TEXTURE8                       = 0x84C8;
    const GLenum TEXTURE9                       = 0x84C9;
    const GLenum TEXTURE10                      = 0x84CA;
    const GLenum TEXTURE11                      = 0x84CB;
    const GLenum TEXTURE12                      = 0x84CC;
    const GLenum TEXTURE13                      = 0x84CD;
    const GLenum TEXTURE14                      = 0x84CE;
    const GLenum TEXTURE15                      = 0x84CF;
    const GLenum TEXTURE16                      = 0x84D0;
    const GLenum TEXTURE17                      = 0x84D1;
    const GLenum TEXTURE18                      = 0x84D2;
    const GLenum TEXTURE19                      = 0x84D3;
    const GLenum TEXTURE20                      = 0x84D4;
    const GLenum TEXTURE21                      = 0x84D5;
    const GLenum TEXTURE22                      = 0x84D6;
    const GLenum TEXTURE23                      = 0x84D7;
    const GLenum TEXTURE24                      = 0x84D8;
    const GLenum TEXTURE25                      = 0x84D9;
    const GLenum TEXTURE26                      = 0x84DA;
    const GLenum TEXTURE27                      = 0x84DB;
    const GLenum TEXTURE28                      = 0x84DC;
    const GLenum TEXTURE29                      = 0x84DD;
    const GLenum TEXTURE30                      = 0x84DE;
    const GLenum TEXTURE31                      = 0x84DF;
    const GLenum ACTIVE_TEXTURE                 = 0x84E0;

    /* TextureWrapMode */
    const GLenum REPEAT                         = 0x2901;
    const GLenum CLAMP_TO_EDGE                  = 0x812F;
    const GLenum MIRRORED_REPEAT                = 0x8370;

    /* Uniform Types */
    const GLenum FLOAT_VEC2                     = 0x8B50;
    const GLenum FLOAT_VEC3                     = 0x8B51;
    const GLenum FLOAT_VEC4                     = 0x8B52;
    const GLenum INT_VEC2                       = 0x8B53;
    const GLenum INT_VEC3                       = 0x8B54;
    const GLenum INT_VEC4                       = 0x8B55;
    const GLenum BOOL                           = 0x8B56;
    const GLenum BOOL_VEC2                      = 0x8B57;
    const GLenum BOOL_VEC3                      = 0x8B58;
    const GLenum BOOL_VEC4                      = 0x8B59;
    const GLenum FLOAT_MAT2                     = 0x8B5A;
    const GLenum FLOAT_MAT3                     = 0x8B5B;
    const GLenum FLOAT_MAT4                     = 0x8B5C;
    const GLenum SAMPLER_2D                     = 0x8B5E;
    const GLenum SAMPLER_CUBE                   = 0x8B60;

    /* Vertex Arrays */
    const GLenum VERTEX_ATTRIB_ARRAY_ENABLED        = 0x8622;
    const GLenum VERTEX_ATTRIB_ARRAY_SIZE           = 0x8623;
    const GLenum VERTEX_ATTRIB_ARRAY_STRIDE         = 0x8624;
    const GLenum VERTEX_ATTRIB_ARRAY_TYPE           = 0x8625;
    const GLenum VERTEX_ATTRIB_ARRAY_NORMALIZED     = 0x886A;
    const GLenum VERTEX_ATTRIB_ARRAY_POINTER        = 0x8645;
    const GLenum VERTEX_ATTRIB_ARRAY_BUFFER_BINDING = 0x889F;

    /* Read Format */
    const GLenum IMPLEMENTATION_COLOR_READ_TYPE   = 0x8B9A;
    const GLenum IMPLEMENTATION_COLOR_READ_FORMAT = 0x8B9B;

    /* Shader Source */
    const GLenum COMPILE_STATUS                 = 0x8B81;

    /* Shader Precision-Specified Types */
    const GLenum LOW_FLOAT                      = 0x8DF0;
    const GLenum MEDIUM_FLOAT                   = 0x8DF1;
    const GLenum HIGH_FLOAT                     = 0x8DF2;
    const GLenum LOW_INT                        = 0x8DF3;
    const GLenum MEDIUM_INT                     = 0x8DF4;
    const GLenum HIGH_INT                       = 0x8DF5;

    /* Framebuffer Object. */
    const GLenum FRAMEBUFFER                    = 0x8D40;
    const GLenum RENDERBUFFER                   = 0x8D41;

    const GLenum RGBA4                          = 0x8056;
    const GLenum RGB5_A1                        = 0x8057;
    const GLenum RGB565                         = 0x8D62;
    const GLenum DEPTH_COMPONENT16              = 0x81A5;
    const GLenum STENCIL_INDEX8                 = 0x8D48;
    const GLenum DEPTH_STENCIL                  = 0x84F9;

    const GLenum RENDERBUFFER_WIDTH             = 0x8D42;
    const GLenum RENDERBUFFER_HEIGHT            = 0x8D43;
    const GLenum RENDERBUFFER_INTERNAL_FORMAT   = 0x8D44;
    const GLenum RENDERBUFFER_RED_SIZE          = 0x8D50;
    const GLenum RENDERBUFFER_GREEN_SIZE        = 0x8D51;
    const GLenum RENDERBUFFER_BLUE_SIZE         = 0x8D52;
    const GLenum RENDERBUFFER_ALPHA_SIZE        = 0x8D53;
    const GLenum RENDERBUFFER_DEPTH_SIZE        = 0x8D54;
    const GLenum RENDERBUFFER_STENCIL_SIZE      = 0x8D55;

    const GLenum FRAMEBUFFER_ATTACHMENT_OBJECT_TYPE           = 0x8CD0;
    const GLenum FRAMEBUFFER_ATTACHMENT_OBJECT_NAME           = 0x8CD1;
    const GLenum FRAMEBUFFER_ATTACHMENT_TEXTURE_LEVEL         = 0x8CD2;
    const GLenum FRAMEBUFFER_ATTACHMENT_TEXTURE_CUBE_MAP_FACE = 0x8CD3;

    const GLenum COLOR_ATTACHMENT0              = 0x8CE0;
    const GLenum DEPTH_ATTACHMENT               = 0x8D00;
    const GLenum STENCIL_ATTACHMENT             = 0x8D20;
    const GLenum DEPTH_STENCIL_ATTACHMENT       = 0x821A;

    const GLenum NONE                           = 0;

    const GLenum FRAMEBUFFER_COMPLETE                      = 0x8CD5;
    const GLenum FRAMEBUFFER_INCOMPLETE_ATTACHMENT         = 0x8CD6;
    const GLenum FRAMEBUFFER_INCOMPLETE_MISSING_ATTACHMENT = 0x8CD7;
    const GLenum FRAMEBUFFER_INCOMPLETE_DIMENSIONS         = 0x8CD9;
    const GLenum FRAMEBUFFER_UNSUPPORTED                   = 0x8CDD;

    const GLenum FRAMEBUFFER_BINDING            = 0x8CA6;
    const GLenum RENDERBUFFER_BINDING           = 0x8CA7;
    const GLenum MAX_RENDERBUFFER_SIZE          = 0x84E8;

    const GLenum INVALID_FRAMEBUFFER_OPERATION  = 0x0506;

    /* WebGL-specific enums */
    const GLenum UNPACK_FLIP_Y_WEBGL            = 0x9240;
    const GLenum UNPACK_PREMULTIPLY_ALPHA_WEBGL = 0x9241;
    const GLenum CONTEXT_LOST_WEBGL             = 0x9242;
    const GLenum UNPACK_COLORSPACE_CONVERSION_WEBGL = 0x9243;
    const GLenum BROWSER_DEFAULT_WEBGL          = 0x9244;

    // The canvas might actually be null in some cases, apparently.
    readonly attribute (HTMLCanvasElement or OffscreenCanvas)? canvas;
    readonly attribute GLsizei drawingBufferWidth;
    readonly attribute GLsizei drawingBufferHeight;

    [WebGLHandlesContextLoss] WebGLContextAttributes? getContextAttributes();
    [WebGLHandlesContextLoss] boolean isContextLost();

    [NeedsCallerType]
    sequence<DOMString>? getSupportedExtensions();

    [Throws, NeedsCallerType]
    object? getExtension(DOMString name);

    void activeTexture(GLenum texture);
    void attachShader(WebGLProgram program, WebGLShader shader);
    void bindAttribLocation(WebGLProgram program, GLuint index, DOMString name);
    void bindBuffer(GLenum target, WebGLBuffer? buffer);
    void bindFramebuffer(GLenum target, WebGLFramebuffer? framebuffer);
    void bindRenderbuffer(GLenum target, WebGLRenderbuffer? renderbuffer);
    void bindTexture(GLenum target, WebGLTexture? texture);
    void blendColor(GLfloat red, GLfloat green, GLfloat blue, GLfloat alpha);
    void blendEquation(GLenum mode);
    void blendEquationSeparate(GLenum modeRGB, GLenum modeAlpha);
    void blendFunc(GLenum sfactor, GLenum dfactor);
    void blendFuncSeparate(GLenum srcRGB, GLenum dstRGB,
                           GLenum srcAlpha, GLenum dstAlpha);

    [WebGLHandlesContextLoss] GLenum checkFramebufferStatus(GLenum target);
    void clear(GLbitfield mask);
    void clearColor(GLfloat red, GLfloat green, GLfloat blue, GLfloat alpha);
    void clearDepth(GLclampf depth);
    void clearStencil(GLint s);
    void colorMask(GLboolean red, GLboolean green, GLboolean blue, GLboolean alpha);
    void compileShader(WebGLShader shader);

    void copyTexImage2D(GLenum target, GLint level, GLenum internalformat,
                        GLint x, GLint y, GLsizei width, GLsizei height,
                        GLint border);
    void copyTexSubImage2D(GLenum target, GLint level, GLint xoffset, GLint yoffset,
                           GLint x, GLint y, GLsizei width, GLsizei height);

    WebGLBuffer? createBuffer();
    WebGLFramebuffer? createFramebuffer();
    WebGLProgram? createProgram();
    WebGLRenderbuffer? createRenderbuffer();
    WebGLShader? createShader(GLenum type);
    WebGLTexture? createTexture();

    void cullFace(GLenum mode);

    void deleteBuffer(WebGLBuffer? buffer);
    void deleteFramebuffer(WebGLFramebuffer? framebuffer);
    void deleteProgram(WebGLProgram? program);
    void deleteRenderbuffer(WebGLRenderbuffer? renderbuffer);
    void deleteShader(WebGLShader? shader);
    void deleteTexture(WebGLTexture? texture);

    void depthFunc(GLenum func);
    void depthMask(GLboolean flag);
    void depthRange(GLclampf zNear, GLclampf zFar);
    void detachShader(WebGLProgram program, WebGLShader shader);
    void disable(GLenum cap);
    void disableVertexAttribArray(GLuint index);
    void drawArrays(GLenum mode, GLint first, GLsizei count);
    void drawElements(GLenum mode, GLsizei count, GLenum type, GLintptr offset);

    void enable(GLenum cap);
    void enableVertexAttribArray(GLuint index);
    void finish();
    void flush();
    void framebufferRenderbuffer(GLenum target, GLenum attachment,
                                 GLenum renderbuffertarget,
                                 WebGLRenderbuffer? renderbuffer);
    void framebufferTexture2D(GLenum target, GLenum attachment, GLenum textarget,
                              WebGLTexture? texture, GLint level);
    void frontFace(GLenum mode);

    void generateMipmap(GLenum target);

    [NewObject]
    WebGLActiveInfo? getActiveAttrib(WebGLProgram program, GLuint index);
    [NewObject]
    WebGLActiveInfo? getActiveUniform(WebGLProgram program, GLuint index);

    sequence<WebGLShader>? getAttachedShaders(WebGLProgram program);

    [WebGLHandlesContextLoss] GLint getAttribLocation(WebGLProgram program, DOMString name);

    any getBufferParameter(GLenum target, GLenum pname);
    [Throws]
    any getParameter(GLenum pname);

    [WebGLHandlesContextLoss] GLenum getError();

    [Throws]
    any getFramebufferAttachmentParameter(GLenum target, GLenum attachment,
                                          GLenum pname);
    any getProgramParameter(WebGLProgram program, GLenum pname);
    DOMString? getProgramInfoLog(WebGLProgram program);
    any getRenderbufferParameter(GLenum target, GLenum pname);
    any getShaderParameter(WebGLShader shader, GLenum pname);

    [NewObject]
    WebGLShaderPrecisionFormat? getShaderPrecisionFormat(GLenum shadertype, GLenum precisiontype);

    DOMString? getShaderInfoLog(WebGLShader shader);

    DOMString? getShaderSource(WebGLShader shader);

    any getTexParameter(GLenum target, GLenum pname);

    any getUniform(WebGLProgram program, WebGLUniformLocation location);

    [NewObject]
    WebGLUniformLocation? getUniformLocation(WebGLProgram program, DOMString name);

    [Throws]
    any getVertexAttrib(GLuint index, GLenum pname);

    [WebGLHandlesContextLoss] GLintptr getVertexAttribOffset(GLuint index, GLenum pname);

    void hint(GLenum target, GLenum mode);
    [WebGLHandlesContextLoss] GLboolean isBuffer(WebGLBuffer? buffer);
    [WebGLHandlesContextLoss] GLboolean isEnabled(GLenum cap);
    [WebGLHandlesContextLoss] GLboolean isFramebuffer(WebGLFramebuffer? framebuffer);
    [WebGLHandlesContextLoss] GLboolean isProgram(WebGLProgram? program);
    [WebGLHandlesContextLoss] GLboolean isRenderbuffer(WebGLRenderbuffer? renderbuffer);
    [WebGLHandlesContextLoss] GLboolean isShader(WebGLShader? shader);
    [WebGLHandlesContextLoss] GLboolean isTexture(WebGLTexture? texture);
    void lineWidth(GLfloat width);
    void linkProgram(WebGLProgram program);
    void pixelStorei(GLenum pname, GLint param);
    void polygonOffset(GLfloat factor, GLfloat units);

    void renderbufferStorage(GLenum target, GLenum internalformat,
                             GLsizei width, GLsizei height);
    void sampleCoverage(GLclampf value, GLboolean invert);
    void scissor(GLint x, GLint y, GLsizei width, GLsizei height);

    void shaderSource(WebGLShader shader, DOMString source);

    void stencilFunc(GLenum func, GLint ref, GLuint mask);
    void stencilFuncSeparate(GLenum face, GLenum func, GLint ref, GLuint mask);
    void stencilMask(GLuint mask);
    void stencilMaskSeparate(GLenum face, GLuint mask);
    void stencilOp(GLenum fail, GLenum zfail, GLenum zpass);
    void stencilOpSeparate(GLenum face, GLenum fail, GLenum zfail, GLenum zpass);

    void texParameterf(GLenum target, GLenum pname, GLfloat param);
    void texParameteri(GLenum target, GLenum pname, GLint param);
<<<<<<< HEAD

    void uniform1f(WebGLUniformLocation? location, GLfloat x);
    void uniform2f(WebGLUniformLocation? location, GLfloat x, GLfloat y);
    void uniform3f(WebGLUniformLocation? location, GLfloat x, GLfloat y, GLfloat z);
    void uniform4f(WebGLUniformLocation? location, GLfloat x, GLfloat y, GLfloat z, GLfloat w);

    void uniform1i(WebGLUniformLocation? location, GLint x);
    void uniform2i(WebGLUniformLocation? location, GLint x, GLint y);
    void uniform3i(WebGLUniformLocation? location, GLint x, GLint y, GLint z);
    void uniform4i(WebGLUniformLocation? location, GLint x, GLint y, GLint z, GLint w);

    void useProgram(WebGLProgram? program);
    void validateProgram(WebGLProgram program);

    void vertexAttrib1f(GLuint indx, GLfloat x);
    void vertexAttrib1fv(GLuint indx, Float32List values);
    void vertexAttrib2f(GLuint indx, GLfloat x, GLfloat y);
    void vertexAttrib2fv(GLuint indx, Float32List values);
    void vertexAttrib3f(GLuint indx, GLfloat x, GLfloat y, GLfloat z);
    void vertexAttrib3fv(GLuint indx, Float32List values);
    void vertexAttrib4f(GLuint indx, GLfloat x, GLfloat y, GLfloat z, GLfloat w);
    void vertexAttrib4fv(GLuint indx, Float32List values);
    void vertexAttribPointer(GLuint indx, GLint size, GLenum type,
                             GLboolean normalized, GLsizei stride, GLintptr offset);

    void viewport(GLint x, GLint y, GLsizei width, GLsizei height);
};

[Exposed=(Window,Worker),
 Func="mozilla::dom::OffscreenCanvas::PrefEnabledOnWorkerThread"]
interface WebGLRenderingContext {
    // bufferData has WebGL2 overloads.
    void bufferData(GLenum target, GLsizeiptr size, GLenum usage);
    void bufferData(GLenum target, ArrayBuffer? data, GLenum usage);
    void bufferData(GLenum target, ArrayBufferView data, GLenum usage);
    // bufferSubData has WebGL2 overloads.
    void bufferSubData(GLenum target, GLintptr offset, ArrayBuffer data);
    void bufferSubData(GLenum target, GLintptr offset, ArrayBufferView data);

    // compressedTexImage2D has WebGL2 overloads.
    void compressedTexImage2D(GLenum target, GLint level, GLenum internalformat,
                              GLsizei width, GLsizei height, GLint border,
                              ArrayBufferView data);
    // compressedTexSubImage2D has WebGL2 overloads.
    void compressedTexSubImage2D(GLenum target, GLint level,
                                 GLint xoffset, GLint yoffset,
                                 GLsizei width, GLsizei height, GLenum format,
                                 ArrayBufferView data);

    // readPixels has WebGL2 overloads.
    [Throws, NeedsCallerType]
    void readPixels(GLint x, GLint y, GLsizei width, GLsizei height,
                    GLenum format, GLenum type, ArrayBufferView? pixels);

=======

    void uniform1f(WebGLUniformLocation? location, GLfloat x);
    void uniform2f(WebGLUniformLocation? location, GLfloat x, GLfloat y);
    void uniform3f(WebGLUniformLocation? location, GLfloat x, GLfloat y, GLfloat z);
    void uniform4f(WebGLUniformLocation? location, GLfloat x, GLfloat y, GLfloat z, GLfloat w);

    void uniform1i(WebGLUniformLocation? location, GLint x);
    void uniform2i(WebGLUniformLocation? location, GLint x, GLint y);
    void uniform3i(WebGLUniformLocation? location, GLint x, GLint y, GLint z);
    void uniform4i(WebGLUniformLocation? location, GLint x, GLint y, GLint z, GLint w);

    void useProgram(WebGLProgram? program);
    void validateProgram(WebGLProgram program);

    void vertexAttrib1f(GLuint indx, GLfloat x);
    void vertexAttrib1fv(GLuint indx, Float32List values);
    void vertexAttrib2f(GLuint indx, GLfloat x, GLfloat y);
    void vertexAttrib2fv(GLuint indx, Float32List values);
    void vertexAttrib3f(GLuint indx, GLfloat x, GLfloat y, GLfloat z);
    void vertexAttrib3fv(GLuint indx, Float32List values);
    void vertexAttrib4f(GLuint indx, GLfloat x, GLfloat y, GLfloat z, GLfloat w);
    void vertexAttrib4fv(GLuint indx, Float32List values);
    void vertexAttribPointer(GLuint indx, GLint size, GLenum type,
                             GLboolean normalized, GLsizei stride, GLintptr offset);

    void viewport(GLint x, GLint y, GLsizei width, GLsizei height);
};

[Exposed=(Window,Worker),
 Func="mozilla::dom::OffscreenCanvas::PrefEnabledOnWorkerThread"]
interface WebGLRenderingContext {
    // bufferData has WebGL2 overloads.
    void bufferData(GLenum target, GLsizeiptr size, GLenum usage);
    void bufferData(GLenum target, ArrayBuffer? data, GLenum usage);
    void bufferData(GLenum target, ArrayBufferView data, GLenum usage);
    // bufferSubData has WebGL2 overloads.
    void bufferSubData(GLenum target, GLintptr offset, ArrayBuffer data);
    void bufferSubData(GLenum target, GLintptr offset, ArrayBufferView data);

    // compressedTexImage2D has WebGL2 overloads.
    void compressedTexImage2D(GLenum target, GLint level, GLenum internalformat,
                              GLsizei width, GLsizei height, GLint border,
                              ArrayBufferView data);
    // compressedTexSubImage2D has WebGL2 overloads.
    void compressedTexSubImage2D(GLenum target, GLint level,
                                 GLint xoffset, GLint yoffset,
                                 GLsizei width, GLsizei height, GLenum format,
                                 ArrayBufferView data);

    // readPixels has WebGL2 overloads.
    [Throws, NeedsCallerType]
    void readPixels(GLint x, GLint y, GLsizei width, GLsizei height,
                    GLenum format, GLenum type, ArrayBufferView? pixels);

>>>>>>> a17af05f
    // texImage2D has WebGL2 overloads.
    // Overloads must share [Throws].
    [Throws] // Can't actually throw.
    void texImage2D(GLenum target, GLint level, GLint internalformat,
                    GLsizei width, GLsizei height, GLint border, GLenum format,
                    GLenum type, ArrayBufferView? pixels);
    [Throws] // Can't actually throw.
    void texImage2D(GLenum target, GLint level, GLint internalformat,
                    GLenum format, GLenum type, ImageBitmap pixels);
    [Throws] // Can't actually throw.
    void texImage2D(GLenum target, GLint level, GLint internalformat,
                    GLenum format, GLenum type, ImageData pixels);
    [Throws]
    void texImage2D(GLenum target, GLint level, GLint internalformat,
                    GLenum format, GLenum type, HTMLImageElement image); // May throw DOMException
    [Throws]
    void texImage2D(GLenum target, GLint level, GLint internalformat,
                    GLenum format, GLenum type, HTMLCanvasElement canvas); // May throw DOMException
    [Throws]
    void texImage2D(GLenum target, GLint level, GLint internalformat,
                    GLenum format, GLenum type, HTMLVideoElement video); // May throw DOMException

    // texSubImage2D has WebGL2 overloads.
<<<<<<< HEAD
    [Throws] // Can't actually throw.
    void texSubImage2D(GLenum target, GLint level, GLint xoffset, GLint yoffset,
                       GLsizei width, GLsizei height,
                       GLenum format, GLenum type, ArrayBufferView? pixels);
    [Throws] // Can't actually throw.
    void texSubImage2D(GLenum target, GLint level, GLint xoffset, GLint yoffset,
                       GLenum format, GLenum type, ImageBitmap pixels);
    [Throws] // Can't actually throw.
    void texSubImage2D(GLenum target, GLint level, GLint xoffset, GLint yoffset,
=======
    [Throws] // Can't actually throw.
    void texSubImage2D(GLenum target, GLint level, GLint xoffset, GLint yoffset,
                       GLsizei width, GLsizei height,
                       GLenum format, GLenum type, ArrayBufferView? pixels);
    [Throws] // Can't actually throw.
    void texSubImage2D(GLenum target, GLint level, GLint xoffset, GLint yoffset,
                       GLenum format, GLenum type, ImageBitmap pixels);
    [Throws] // Can't actually throw.
    void texSubImage2D(GLenum target, GLint level, GLint xoffset, GLint yoffset,
>>>>>>> a17af05f
                       GLenum format, GLenum type, ImageData pixels);
    [Throws]
    void texSubImage2D(GLenum target, GLint level, GLint xoffset, GLint yoffset,
                       GLenum format, GLenum type, HTMLImageElement image); // May throw DOMException
    [Throws]
    void texSubImage2D(GLenum target, GLint level, GLint xoffset, GLint yoffset,
                       GLenum format, GLenum type, HTMLCanvasElement canvas); // May throw DOMException
    [Throws]
    void texSubImage2D(GLenum target, GLint level, GLint xoffset, GLint yoffset,
                       GLenum format, GLenum type, HTMLVideoElement video); // May throw DOMException

    // uniform*fv have WebGL2 overloads, or rather extensions, that are not
    // distinguishable from the WebGL1 versions when called with two arguments.
    void uniform1fv(WebGLUniformLocation? location, Float32List data);
    void uniform2fv(WebGLUniformLocation? location, Float32List data);
    void uniform3fv(WebGLUniformLocation? location, Float32List data);
    void uniform4fv(WebGLUniformLocation? location, Float32List data);

    // uniform*iv have WebGL2 overloads, or rather extensions, that are not
    // distinguishable from the WebGL1 versions when called with two arguments.
    void uniform1iv(WebGLUniformLocation? location, Int32List data);
    void uniform2iv(WebGLUniformLocation? location, Int32List data);
    void uniform3iv(WebGLUniformLocation? location, Int32List data);
    void uniform4iv(WebGLUniformLocation? location, Int32List data);

    // uniformMatrix*fv have WebGL2 overloads, or rather extensions, that are
    // not distinguishable from the WebGL1 versions when called with two
    // arguments.
    void uniformMatrix2fv(WebGLUniformLocation? location, GLboolean transpose, Float32List data);
    void uniformMatrix3fv(WebGLUniformLocation? location, GLboolean transpose, Float32List data);
    void uniformMatrix4fv(WebGLUniformLocation? location, GLboolean transpose, Float32List data);
};

WebGLRenderingContext implements WebGLRenderingContextBase;

// For OffscreenCanvas
// Reference: https://wiki.whatwg.org/wiki/OffscreenCanvas
[Exposed=(Window,Worker)]
partial interface WebGLRenderingContext {
    [Func="mozilla::dom::OffscreenCanvas::PrefEnabled"]
    void commit();
};

////////////////////////////////////////
// specific extension interfaces

[NoInterfaceObject]
interface WEBGL_compressed_texture_s3tc
{
    const GLenum COMPRESSED_RGB_S3TC_DXT1_EXT  = 0x83F0;
    const GLenum COMPRESSED_RGBA_S3TC_DXT1_EXT = 0x83F1;
    const GLenum COMPRESSED_RGBA_S3TC_DXT3_EXT = 0x83F2;
    const GLenum COMPRESSED_RGBA_S3TC_DXT5_EXT = 0x83F3;
};

[NoInterfaceObject]
<<<<<<< HEAD
=======
interface WEBGL_compressed_texture_s3tc_srgb {
    /* Compressed Texture Formats */
    const GLenum COMPRESSED_SRGB_S3TC_DXT1_EXT        = 0x8C4C;
    const GLenum COMPRESSED_SRGB_ALPHA_S3TC_DXT1_EXT  = 0x8C4D;
    const GLenum COMPRESSED_SRGB_ALPHA_S3TC_DXT3_EXT  = 0x8C4E;
    const GLenum COMPRESSED_SRGB_ALPHA_S3TC_DXT5_EXT  = 0x8C4F;
};

[NoInterfaceObject]
>>>>>>> a17af05f
interface WEBGL_compressed_texture_astc {
    /* Compressed Texture Format */
    const GLenum COMPRESSED_RGBA_ASTC_4x4_KHR = 0x93B0;
    const GLenum COMPRESSED_RGBA_ASTC_5x4_KHR = 0x93B1;
    const GLenum COMPRESSED_RGBA_ASTC_5x5_KHR = 0x93B2;
    const GLenum COMPRESSED_RGBA_ASTC_6x5_KHR = 0x93B3;
    const GLenum COMPRESSED_RGBA_ASTC_6x6_KHR = 0x93B4;
    const GLenum COMPRESSED_RGBA_ASTC_8x5_KHR = 0x93B5;
    const GLenum COMPRESSED_RGBA_ASTC_8x6_KHR = 0x93B6;
    const GLenum COMPRESSED_RGBA_ASTC_8x8_KHR = 0x93B7;
    const GLenum COMPRESSED_RGBA_ASTC_10x5_KHR = 0x93B8;
    const GLenum COMPRESSED_RGBA_ASTC_10x6_KHR = 0x93B9;
    const GLenum COMPRESSED_RGBA_ASTC_10x8_KHR = 0x93BA;
    const GLenum COMPRESSED_RGBA_ASTC_10x10_KHR = 0x93BB;
    const GLenum COMPRESSED_RGBA_ASTC_12x10_KHR = 0x93BC;
    const GLenum COMPRESSED_RGBA_ASTC_12x12_KHR = 0x93BD;

    const GLenum COMPRESSED_SRGB8_ALPHA8_ASTC_4x4_KHR = 0x93D0;
    const GLenum COMPRESSED_SRGB8_ALPHA8_ASTC_5x4_KHR = 0x93D1;
    const GLenum COMPRESSED_SRGB8_ALPHA8_ASTC_5x5_KHR = 0x93D2;
    const GLenum COMPRESSED_SRGB8_ALPHA8_ASTC_6x5_KHR = 0x93D3;
    const GLenum COMPRESSED_SRGB8_ALPHA8_ASTC_6x6_KHR = 0x93D4;
    const GLenum COMPRESSED_SRGB8_ALPHA8_ASTC_8x5_KHR = 0x93D5;
    const GLenum COMPRESSED_SRGB8_ALPHA8_ASTC_8x6_KHR = 0x93D6;
    const GLenum COMPRESSED_SRGB8_ALPHA8_ASTC_8x8_KHR = 0x93D7;
    const GLenum COMPRESSED_SRGB8_ALPHA8_ASTC_10x5_KHR = 0x93D8;
    const GLenum COMPRESSED_SRGB8_ALPHA8_ASTC_10x6_KHR = 0x93D9;
    const GLenum COMPRESSED_SRGB8_ALPHA8_ASTC_10x8_KHR = 0x93DA;
    const GLenum COMPRESSED_SRGB8_ALPHA8_ASTC_10x10_KHR = 0x93DB;
    const GLenum COMPRESSED_SRGB8_ALPHA8_ASTC_12x10_KHR = 0x93DC;
    const GLenum COMPRESSED_SRGB8_ALPHA8_ASTC_12x12_KHR = 0x93DD;

    // Profile query support.
    sequence<DOMString>? getSupportedProfiles();
};

[NoInterfaceObject]
interface WEBGL_compressed_texture_atc
{
    const GLenum COMPRESSED_RGB_ATC_WEBGL                     = 0x8C92;
    const GLenum COMPRESSED_RGBA_ATC_EXPLICIT_ALPHA_WEBGL     = 0x8C93;
    const GLenum COMPRESSED_RGBA_ATC_INTERPOLATED_ALPHA_WEBGL = 0x87EE;
};

[NoInterfaceObject]
interface WEBGL_compressed_texture_etc
{
    const GLenum COMPRESSED_R11_EAC                                 = 0x9270;
    const GLenum COMPRESSED_SIGNED_R11_EAC                          = 0x9271;
    const GLenum COMPRESSED_RG11_EAC                                = 0x9272;
    const GLenum COMPRESSED_SIGNED_RG11_EAC                         = 0x9273;
    const GLenum COMPRESSED_RGB8_ETC2                               = 0x9274;
    const GLenum COMPRESSED_SRGB8_ETC2                              = 0x9275;
    const GLenum COMPRESSED_RGB8_PUNCHTHROUGH_ALPHA1_ETC2           = 0x9276;
    const GLenum COMPRESSED_SRGB8_PUNCHTHROUGH_ALPHA1_ETC2          = 0x9277;
    const GLenum COMPRESSED_RGBA8_ETC2_EAC                          = 0x9278;
    const GLenum COMPRESSED_SRGB8_ALPHA8_ETC2_EAC                   = 0x9279;
};

[NoInterfaceObject]
interface WEBGL_compressed_texture_etc1
{
    const GLenum COMPRESSED_RGB_ETC1_WEBGL = 0x8D64;
};

[NoInterfaceObject]
interface WEBGL_compressed_texture_pvrtc
{
    const GLenum COMPRESSED_RGB_PVRTC_4BPPV1_IMG  = 0x8C00;
    const GLenum COMPRESSED_RGB_PVRTC_2BPPV1_IMG  = 0x8C01;
    const GLenum COMPRESSED_RGBA_PVRTC_4BPPV1_IMG = 0x8C02;
    const GLenum COMPRESSED_RGBA_PVRTC_2BPPV1_IMG = 0x8C03;
};

[NoInterfaceObject]
interface WEBGL_debug_renderer_info
{
    const GLenum UNMASKED_VENDOR_WEBGL        = 0x9245;
    const GLenum UNMASKED_RENDERER_WEBGL      = 0x9246;
};

[NoInterfaceObject]
interface WEBGL_debug_shaders
{
    DOMString getTranslatedShaderSource(WebGLShader shader);
};

[NoInterfaceObject]
interface WEBGL_depth_texture
{
    const GLenum UNSIGNED_INT_24_8_WEBGL = 0x84FA;
};

[NoInterfaceObject]
interface OES_element_index_uint
{
};

[NoInterfaceObject]
interface EXT_frag_depth
{
};

[NoInterfaceObject]
interface WEBGL_lose_context {
    void loseContext();
    void restoreContext();
};

[NoInterfaceObject]
interface EXT_texture_filter_anisotropic
{
    const GLenum TEXTURE_MAX_ANISOTROPY_EXT     = 0x84FE;
    const GLenum MAX_TEXTURE_MAX_ANISOTROPY_EXT = 0x84FF;
};

[NoInterfaceObject]
interface EXT_sRGB
{
    const GLenum SRGB_EXT                                  = 0x8C40;
    const GLenum SRGB_ALPHA_EXT                            = 0x8C42;
    const GLenum SRGB8_ALPHA8_EXT                          = 0x8C43;
    const GLenum FRAMEBUFFER_ATTACHMENT_COLOR_ENCODING_EXT = 0x8210;
};

[NoInterfaceObject]
interface OES_standard_derivatives {
    const GLenum FRAGMENT_SHADER_DERIVATIVE_HINT_OES = 0x8B8B;
};

[NoInterfaceObject]
interface OES_texture_float
{
};

[NoInterfaceObject]
interface WEBGL_draw_buffers {
    const GLenum COLOR_ATTACHMENT0_WEBGL     = 0x8CE0;
    const GLenum COLOR_ATTACHMENT1_WEBGL     = 0x8CE1;
    const GLenum COLOR_ATTACHMENT2_WEBGL     = 0x8CE2;
    const GLenum COLOR_ATTACHMENT3_WEBGL     = 0x8CE3;
    const GLenum COLOR_ATTACHMENT4_WEBGL     = 0x8CE4;
    const GLenum COLOR_ATTACHMENT5_WEBGL     = 0x8CE5;
    const GLenum COLOR_ATTACHMENT6_WEBGL     = 0x8CE6;
    const GLenum COLOR_ATTACHMENT7_WEBGL     = 0x8CE7;
    const GLenum COLOR_ATTACHMENT8_WEBGL     = 0x8CE8;
    const GLenum COLOR_ATTACHMENT9_WEBGL     = 0x8CE9;
    const GLenum COLOR_ATTACHMENT10_WEBGL    = 0x8CEA;
    const GLenum COLOR_ATTACHMENT11_WEBGL    = 0x8CEB;
    const GLenum COLOR_ATTACHMENT12_WEBGL    = 0x8CEC;
    const GLenum COLOR_ATTACHMENT13_WEBGL    = 0x8CED;
    const GLenum COLOR_ATTACHMENT14_WEBGL    = 0x8CEE;
    const GLenum COLOR_ATTACHMENT15_WEBGL    = 0x8CEF;

    const GLenum DRAW_BUFFER0_WEBGL          = 0x8825;
    const GLenum DRAW_BUFFER1_WEBGL          = 0x8826;
    const GLenum DRAW_BUFFER2_WEBGL          = 0x8827;
    const GLenum DRAW_BUFFER3_WEBGL          = 0x8828;
    const GLenum DRAW_BUFFER4_WEBGL          = 0x8829;
    const GLenum DRAW_BUFFER5_WEBGL          = 0x882A;
    const GLenum DRAW_BUFFER6_WEBGL          = 0x882B;
    const GLenum DRAW_BUFFER7_WEBGL          = 0x882C;
    const GLenum DRAW_BUFFER8_WEBGL          = 0x882D;
    const GLenum DRAW_BUFFER9_WEBGL          = 0x882E;
    const GLenum DRAW_BUFFER10_WEBGL         = 0x882F;
    const GLenum DRAW_BUFFER11_WEBGL         = 0x8830;
    const GLenum DRAW_BUFFER12_WEBGL         = 0x8831;
    const GLenum DRAW_BUFFER13_WEBGL         = 0x8832;
    const GLenum DRAW_BUFFER14_WEBGL         = 0x8833;
    const GLenum DRAW_BUFFER15_WEBGL         = 0x8834;

    const GLenum MAX_COLOR_ATTACHMENTS_WEBGL = 0x8CDF;
    const GLenum MAX_DRAW_BUFFERS_WEBGL      = 0x8824;

    void drawBuffersWEBGL(sequence<GLenum> buffers);
};

[NoInterfaceObject]
interface OES_texture_float_linear
{
};

[NoInterfaceObject]
interface EXT_shader_texture_lod
{
};

[NoInterfaceObject]
interface OES_texture_half_float
{
    const GLenum HALF_FLOAT_OES = 0x8D61;
};

[NoInterfaceObject]
interface OES_texture_half_float_linear
{
};

[NoInterfaceObject]
interface WEBGL_color_buffer_float
{
    const GLenum RGBA32F_EXT = 0x8814;
    const GLenum RGB32F_EXT = 0x8815;
    const GLenum FRAMEBUFFER_ATTACHMENT_COMPONENT_TYPE_EXT = 0x8211;
    const GLenum UNSIGNED_NORMALIZED_EXT = 0x8C17;
};

[NoInterfaceObject]
interface EXT_color_buffer_half_float
{
    const GLenum RGBA16F_EXT = 0x881A;
    const GLenum RGB16F_EXT = 0x881B;
    const GLenum FRAMEBUFFER_ATTACHMENT_COMPONENT_TYPE_EXT = 0x8211;
    const GLenum UNSIGNED_NORMALIZED_EXT = 0x8C17;
};

[NoInterfaceObject]
interface OES_vertex_array_object {
    const GLenum VERTEX_ARRAY_BINDING_OES = 0x85B5;

    WebGLVertexArrayObject? createVertexArrayOES();
    void deleteVertexArrayOES(WebGLVertexArrayObject? arrayObject);
    [WebGLHandlesContextLoss] GLboolean isVertexArrayOES(WebGLVertexArrayObject? arrayObject);
    void bindVertexArrayOES(WebGLVertexArrayObject? arrayObject);
};

[NoInterfaceObject]
interface ANGLE_instanced_arrays {
    const GLenum VERTEX_ATTRIB_ARRAY_DIVISOR_ANGLE = 0x88FE;

    void drawArraysInstancedANGLE(GLenum mode, GLint first, GLsizei count, GLsizei primcount);
    void drawElementsInstancedANGLE(GLenum mode, GLsizei count, GLenum type, GLintptr offset, GLsizei primcount);
    void vertexAttribDivisorANGLE(GLuint index, GLuint divisor);
};

[NoInterfaceObject]
interface EXT_blend_minmax {
    const GLenum MIN_EXT = 0x8007;
    const GLenum MAX_EXT = 0x8008;
};

interface WebGLQuery {
};

[NoInterfaceObject]
interface EXT_disjoint_timer_query {
    const GLenum QUERY_COUNTER_BITS_EXT = 0x8864;
    const GLenum CURRENT_QUERY_EXT = 0x8865;
    const GLenum QUERY_RESULT_EXT = 0x8866;
    const GLenum QUERY_RESULT_AVAILABLE_EXT = 0x8867;
    const GLenum TIME_ELAPSED_EXT = 0x88BF;
    const GLenum TIMESTAMP_EXT = 0x8E28;
    const GLenum GPU_DISJOINT_EXT = 0x8FBB;

    WebGLQuery? createQueryEXT();
    void deleteQueryEXT(WebGLQuery? query);
    [WebGLHandlesContextLoss] boolean isQueryEXT(WebGLQuery? query);
    void beginQueryEXT(GLenum target, WebGLQuery query);
    void endQueryEXT(GLenum target);
    void queryCounterEXT(WebGLQuery query, GLenum target);
    any getQueryEXT(GLenum target, GLenum pname);
    any getQueryObjectEXT(WebGLQuery query, GLenum pname);
};

[NoInterfaceObject]
<<<<<<< HEAD
interface MOZ_debug_get {
    const GLenum EXTENSIONS = 0x1F03;
    const GLenum WSI_INFO   = 0x10000;
=======
interface MOZ_debug {
    const GLenum EXTENSIONS = 0x1F03;
    const GLenum WSI_INFO   = 0x10000;
    const GLenum UNPACK_REQUIRE_FASTPATH = 0x10001;
>>>>>>> a17af05f

    [Throws]
    any getParameter(GLenum pname);
};<|MERGE_RESOLUTION|>--- conflicted
+++ resolved
@@ -677,7 +677,6 @@
 
     void texParameterf(GLenum target, GLenum pname, GLfloat param);
     void texParameteri(GLenum target, GLenum pname, GLint param);
-<<<<<<< HEAD
 
     void uniform1f(WebGLUniformLocation? location, GLfloat x);
     void uniform2f(WebGLUniformLocation? location, GLfloat x, GLfloat y);
@@ -732,62 +731,6 @@
     void readPixels(GLint x, GLint y, GLsizei width, GLsizei height,
                     GLenum format, GLenum type, ArrayBufferView? pixels);
 
-=======
-
-    void uniform1f(WebGLUniformLocation? location, GLfloat x);
-    void uniform2f(WebGLUniformLocation? location, GLfloat x, GLfloat y);
-    void uniform3f(WebGLUniformLocation? location, GLfloat x, GLfloat y, GLfloat z);
-    void uniform4f(WebGLUniformLocation? location, GLfloat x, GLfloat y, GLfloat z, GLfloat w);
-
-    void uniform1i(WebGLUniformLocation? location, GLint x);
-    void uniform2i(WebGLUniformLocation? location, GLint x, GLint y);
-    void uniform3i(WebGLUniformLocation? location, GLint x, GLint y, GLint z);
-    void uniform4i(WebGLUniformLocation? location, GLint x, GLint y, GLint z, GLint w);
-
-    void useProgram(WebGLProgram? program);
-    void validateProgram(WebGLProgram program);
-
-    void vertexAttrib1f(GLuint indx, GLfloat x);
-    void vertexAttrib1fv(GLuint indx, Float32List values);
-    void vertexAttrib2f(GLuint indx, GLfloat x, GLfloat y);
-    void vertexAttrib2fv(GLuint indx, Float32List values);
-    void vertexAttrib3f(GLuint indx, GLfloat x, GLfloat y, GLfloat z);
-    void vertexAttrib3fv(GLuint indx, Float32List values);
-    void vertexAttrib4f(GLuint indx, GLfloat x, GLfloat y, GLfloat z, GLfloat w);
-    void vertexAttrib4fv(GLuint indx, Float32List values);
-    void vertexAttribPointer(GLuint indx, GLint size, GLenum type,
-                             GLboolean normalized, GLsizei stride, GLintptr offset);
-
-    void viewport(GLint x, GLint y, GLsizei width, GLsizei height);
-};
-
-[Exposed=(Window,Worker),
- Func="mozilla::dom::OffscreenCanvas::PrefEnabledOnWorkerThread"]
-interface WebGLRenderingContext {
-    // bufferData has WebGL2 overloads.
-    void bufferData(GLenum target, GLsizeiptr size, GLenum usage);
-    void bufferData(GLenum target, ArrayBuffer? data, GLenum usage);
-    void bufferData(GLenum target, ArrayBufferView data, GLenum usage);
-    // bufferSubData has WebGL2 overloads.
-    void bufferSubData(GLenum target, GLintptr offset, ArrayBuffer data);
-    void bufferSubData(GLenum target, GLintptr offset, ArrayBufferView data);
-
-    // compressedTexImage2D has WebGL2 overloads.
-    void compressedTexImage2D(GLenum target, GLint level, GLenum internalformat,
-                              GLsizei width, GLsizei height, GLint border,
-                              ArrayBufferView data);
-    // compressedTexSubImage2D has WebGL2 overloads.
-    void compressedTexSubImage2D(GLenum target, GLint level,
-                                 GLint xoffset, GLint yoffset,
-                                 GLsizei width, GLsizei height, GLenum format,
-                                 ArrayBufferView data);
-
-    // readPixels has WebGL2 overloads.
-    [Throws, NeedsCallerType]
-    void readPixels(GLint x, GLint y, GLsizei width, GLsizei height,
-                    GLenum format, GLenum type, ArrayBufferView? pixels);
-
->>>>>>> a17af05f
     // texImage2D has WebGL2 overloads.
     // Overloads must share [Throws].
     [Throws] // Can't actually throw.
@@ -811,7 +754,6 @@
                     GLenum format, GLenum type, HTMLVideoElement video); // May throw DOMException
 
     // texSubImage2D has WebGL2 overloads.
-<<<<<<< HEAD
     [Throws] // Can't actually throw.
     void texSubImage2D(GLenum target, GLint level, GLint xoffset, GLint yoffset,
                        GLsizei width, GLsizei height,
@@ -821,17 +763,6 @@
                        GLenum format, GLenum type, ImageBitmap pixels);
     [Throws] // Can't actually throw.
     void texSubImage2D(GLenum target, GLint level, GLint xoffset, GLint yoffset,
-=======
-    [Throws] // Can't actually throw.
-    void texSubImage2D(GLenum target, GLint level, GLint xoffset, GLint yoffset,
-                       GLsizei width, GLsizei height,
-                       GLenum format, GLenum type, ArrayBufferView? pixels);
-    [Throws] // Can't actually throw.
-    void texSubImage2D(GLenum target, GLint level, GLint xoffset, GLint yoffset,
-                       GLenum format, GLenum type, ImageBitmap pixels);
-    [Throws] // Can't actually throw.
-    void texSubImage2D(GLenum target, GLint level, GLint xoffset, GLint yoffset,
->>>>>>> a17af05f
                        GLenum format, GLenum type, ImageData pixels);
     [Throws]
     void texSubImage2D(GLenum target, GLint level, GLint xoffset, GLint yoffset,
@@ -888,8 +819,6 @@
 };
 
 [NoInterfaceObject]
-<<<<<<< HEAD
-=======
 interface WEBGL_compressed_texture_s3tc_srgb {
     /* Compressed Texture Formats */
     const GLenum COMPRESSED_SRGB_S3TC_DXT1_EXT        = 0x8C4C;
@@ -899,7 +828,6 @@
 };
 
 [NoInterfaceObject]
->>>>>>> a17af05f
 interface WEBGL_compressed_texture_astc {
     /* Compressed Texture Format */
     const GLenum COMPRESSED_RGBA_ASTC_4x4_KHR = 0x93B0;
@@ -1165,16 +1093,10 @@
 };
 
 [NoInterfaceObject]
-<<<<<<< HEAD
-interface MOZ_debug_get {
-    const GLenum EXTENSIONS = 0x1F03;
-    const GLenum WSI_INFO   = 0x10000;
-=======
 interface MOZ_debug {
     const GLenum EXTENSIONS = 0x1F03;
     const GLenum WSI_INFO   = 0x10000;
     const GLenum UNPACK_REQUIRE_FASTPATH = 0x10001;
->>>>>>> a17af05f
 
     [Throws]
     any getParameter(GLenum pname);
