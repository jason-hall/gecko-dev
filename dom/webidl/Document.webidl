/* -*- Mode: IDL; tab-width: 2; indent-tabs-mode: nil; c-basic-offset: 2 -*- */
/* This Source Code Form is subject to the terms of the Mozilla Public
 * License, v. 2.0. If a copy of the MPL was not distributed with this file,
 * You can obtain one at http://mozilla.org/MPL/2.0/.
 *
 * http://dxr.mozilla.org/mozilla-central/source/dom/interfaces/core/nsIDOMDocument.idl
 */

interface WindowProxy;
interface nsISupports;
interface URI;
interface nsIDocShell;
interface nsILoadGroup;

enum VisibilityState { "hidden", "visible", "prerender" };

/* https://dom.spec.whatwg.org/#dictdef-elementcreationoptions */
dictionary ElementCreationOptions {
  DOMString is;

  [ChromeOnly]
  DOMString pseudo;
};

/* http://dom.spec.whatwg.org/#interface-document */
[Constructor]
interface Document : Node {
  [Throws]
  readonly attribute DOMImplementation implementation;
  [Pure, Throws, BinaryName="documentURIFromJS", NeedsCallerType]
  readonly attribute DOMString URL;
  [Pure, Throws, BinaryName="documentURIFromJS", NeedsCallerType]
  readonly attribute DOMString documentURI;
  [Pure]
  readonly attribute DOMString compatMode;
  [Pure]
  readonly attribute DOMString characterSet;
  [Pure,BinaryName="characterSet"]
  readonly attribute DOMString charset; // legacy alias of .characterSet
  [Pure,BinaryName="characterSet"]
  readonly attribute DOMString inputEncoding; // legacy alias of .characterSet
  [Pure]
  readonly attribute DOMString contentType;

  [Pure]
  readonly attribute DocumentType? doctype;
  [Pure]
  readonly attribute Element? documentElement;
  [Pure]
  HTMLCollection getElementsByTagName(DOMString localName);
  [Pure, Throws]
  HTMLCollection getElementsByTagNameNS(DOMString? namespace, DOMString localName);
  [Pure]
  HTMLCollection getElementsByClassName(DOMString classNames);
  [Pure]
  Element? getElementById(DOMString elementId);

  [NewObject, Throws]
  Element createElement(DOMString localName, optional (ElementCreationOptions or DOMString) options);
  [NewObject, Throws]
  Element createElementNS(DOMString? namespace, DOMString qualifiedName, optional (ElementCreationOptions or DOMString) options);
  [NewObject]
  DocumentFragment createDocumentFragment();
  [NewObject]
  Text createTextNode(DOMString data);
  [NewObject]
  Comment createComment(DOMString data);
  [NewObject, Throws]
  ProcessingInstruction createProcessingInstruction(DOMString target, DOMString data);

  [CEReactions, Throws]
  Node importNode(Node node, optional boolean deep = false);
  [CEReactions, Throws]
  Node adoptNode(Node node);

  [NewObject, Throws, NeedsCallerType]
  Event createEvent(DOMString interface);

  [NewObject, Throws]
  Range createRange();

  // NodeFilter.SHOW_ALL = 0xFFFFFFFF
  [NewObject, Throws]
  NodeIterator createNodeIterator(Node root, optional unsigned long whatToShow = 0xFFFFFFFF, optional NodeFilter? filter = null);
  [NewObject, Throws]
  TreeWalker createTreeWalker(Node root, optional unsigned long whatToShow = 0xFFFFFFFF, optional NodeFilter? filter = null);

  // NEW
  // No support for prepend/append yet
  // void prepend((Node or DOMString)... nodes);
  // void append((Node or DOMString)... nodes);

  // These are not in the spec, but leave them for now for backwards compat.
  // So sort of like Gecko extensions
  [NewObject, Throws]
  CDATASection createCDATASection(DOMString data);
  [NewObject, Throws]
  Attr createAttribute(DOMString name);
  [NewObject, Throws]
  Attr createAttributeNS(DOMString? namespace, DOMString name);
};

// http://www.whatwg.org/specs/web-apps/current-work/#the-document-object
partial interface Document {
  [PutForwards=href, Unforgeable] readonly attribute Location? location;
  //(HTML only)         attribute DOMString domain;
  readonly attribute DOMString referrer;
  //(HTML only)         attribute DOMString cookie;
  readonly attribute DOMString lastModified;
  readonly attribute DOMString readyState;

  // DOM tree accessors
  //(Not proxy yet)getter object (DOMString name);
  [CEReactions, SetterThrows, Pure]
           attribute DOMString title;
  [CEReactions, Pure]
           attribute DOMString dir;
  //(HTML only)         attribute HTMLElement? body;
  //(HTML only)readonly attribute HTMLHeadElement? head;
  //(HTML only)readonly attribute HTMLCollection images;
  //(HTML only)readonly attribute HTMLCollection embeds;
  //(HTML only)readonly attribute HTMLCollection plugins;
  //(HTML only)readonly attribute HTMLCollection links;
  //(HTML only)readonly attribute HTMLCollection forms;
  //(HTML only)readonly attribute HTMLCollection scripts;
  //(HTML only)NodeList getElementsByName(DOMString elementName);
  //(Not implemented)readonly attribute DOMElementMap cssElementMap;

  // dynamic markup insertion
  //(HTML only)Document open(optional DOMString type, optional DOMString replace);
  //(HTML only)WindowProxy open(DOMString url, DOMString name, DOMString features, optional boolean replace);
  //(HTML only)void close();
  //(HTML only)void write(DOMString... text);
  //(HTML only)void writeln(DOMString... text);

  // user interaction
  [Pure]
  readonly attribute WindowProxy? defaultView;
  readonly attribute Element? activeElement;
  [Throws]
  boolean hasFocus();
  //(HTML only)         attribute DOMString designMode;
  //(HTML only)boolean execCommand(DOMString commandId);
  //(HTML only)boolean execCommand(DOMString commandId, boolean showUI);
  //(HTML only)boolean execCommand(DOMString commandId, boolean showUI, DOMString value);
  //(HTML only)boolean queryCommandEnabled(DOMString commandId);
  //(HTML only)boolean queryCommandIndeterm(DOMString commandId);
  //(HTML only)boolean queryCommandState(DOMString commandId);
  //(HTML only)boolean queryCommandSupported(DOMString commandId);
  //(HTML only)DOMString queryCommandValue(DOMString commandId);
  //(Not implemented)readonly attribute HTMLCollection commands;

  // special event handler IDL attributes that only apply to Document objects
  [LenientThis] attribute EventHandler onreadystatechange;

  // Gecko extensions?
<<<<<<< HEAD
                attribute EventHandler onwheel;
=======
>>>>>>> a17af05f
                attribute EventHandler onbeforescriptexecute;
                attribute EventHandler onafterscriptexecute;

                [Pref="dom.select_events.enabled"]
                attribute EventHandler onselectionchange;

  /**
   * True if this document is synthetic : stand alone image, video, audio file,
   * etc.
   */
  [Func="IsChromeOrXBL"] readonly attribute boolean mozSyntheticDocument;
  /**
   * Returns the script element whose script is currently being processed.
   *
   * @see <https://developer.mozilla.org/en/DOM/document.currentScript>
   */
  [Pure]
  readonly attribute Element? currentScript;
  /**
   * Release the current mouse capture if it is on an element within this
   * document.
   *
   * @see <https://developer.mozilla.org/en/DOM/document.releaseCapture>
   */
  void releaseCapture();
  /**
   * Use the given DOM element as the source image of target |-moz-element()|.
   *
   * This function introduces a new special ID (called "image element ID"),
   * which is only used by |-moz-element()|, and associates it with the given
   * DOM element.  Image elements ID's have the higher precedence than general
   * HTML id's, so if |document.mozSetImageElement(<id>, <element>)| is called,
   * |-moz-element(#<id>)| uses |<element>| as the source image even if there
   * is another element with id attribute = |<id>|.  To unregister an image
   * element ID |<id>|, call |document.mozSetImageElement(<id>, null)|.
   *
   * Example:
   * <script>
   *   canvas = document.createElement("canvas");
   *   canvas.setAttribute("width", 100);
   *   canvas.setAttribute("height", 100);
   *   // draw to canvas
   *   document.mozSetImageElement("canvasbg", canvas);
   * </script>
   * <div style="background-image: -moz-element(#canvasbg);"></div>
   *
   * @param aImageElementId an image element ID to associate with
   * |aImageElement|
   * @param aImageElement a DOM element to be used as the source image of
   * |-moz-element(#aImageElementId)|. If this is null, the function will
   * unregister the image element ID |aImageElementId|.
   *
   * @see <https://developer.mozilla.org/en/DOM/document.mozSetImageElement>
   */
  void mozSetImageElement(DOMString aImageElementId,
                          Element? aImageElement);

  [ChromeOnly]
  readonly attribute URI? documentURIObject;

  /**
   * Current referrer policy - one of the REFERRER_POLICY_* constants
   * from nsIHttpChannel.
   */
  [ChromeOnly]
  readonly attribute unsigned long referrerPolicy;

};

// https://fullscreen.spec.whatwg.org/#api
partial interface Document {
  // Note: Per spec the 'S' in these two is lowercase, but the "Moz"
  // versions have it uppercase.
  [LenientSetter, Func="nsDocument::IsUnprefixedFullscreenEnabled"]
  readonly attribute boolean fullscreen;
  [BinaryName="fullscreen"]
  readonly attribute boolean mozFullScreen;
  [LenientSetter, Func="nsDocument::IsUnprefixedFullscreenEnabled", NeedsCallerType]
  readonly attribute boolean fullscreenEnabled;
  [BinaryName="fullscreenEnabled", NeedsCallerType]
  readonly attribute boolean mozFullScreenEnabled;
  [LenientSetter, Func="nsDocument::IsUnprefixedFullscreenEnabled"]
  readonly attribute Element? fullscreenElement;
  [BinaryName="fullscreenElement"]
  readonly attribute Element? mozFullScreenElement;

  [Func="nsDocument::IsUnprefixedFullscreenEnabled"]
  void exitFullscreen();
  [BinaryName="exitFullscreen"]
  void mozCancelFullScreen();

  // Events handlers
  [Func="nsDocument::IsUnprefixedFullscreenEnabled"]
  attribute EventHandler onfullscreenchange;
  [Func="nsDocument::IsUnprefixedFullscreenEnabled"]
  attribute EventHandler onfullscreenerror;
};

// https://w3c.github.io/pointerlock/#extensions-to-the-document-interface
// https://w3c.github.io/pointerlock/#extensions-to-the-documentorshadowroot-mixin
partial interface Document {
  readonly attribute Element? pointerLockElement;
  void exitPointerLock();

  // Event handlers
  attribute EventHandler onpointerlockchange;
  attribute EventHandler onpointerlockerror;
};

//http://dvcs.w3.org/hg/webcomponents/raw-file/tip/spec/custom/index.html#dfn-document-register
partial interface Document {
    // this is deprecated from CustomElements v0
    [Throws, Func="CustomElementRegistry::IsCustomElementEnabled"]
    object registerElement(DOMString name, optional ElementRegistrationOptions options);
};

// http://dvcs.w3.org/hg/webperf/raw-file/tip/specs/PageVisibility/Overview.html#sec-document-interface
// https://w3c.github.io/page-visibility/#extensions-to-the-document-interface
partial interface Document {
  readonly attribute boolean hidden;
  readonly attribute VisibilityState visibilityState;
           attribute EventHandler onvisibilitychange;
};

// http://dev.w3.org/csswg/cssom/#extensions-to-the-document-interface
partial interface Document {
    [Constant]
    readonly attribute StyleSheetList styleSheets;
    attribute DOMString? selectedStyleSheetSet;
    readonly attribute DOMString? lastStyleSheetSet;
    readonly attribute DOMString? preferredStyleSheetSet;
    [Constant]
    readonly attribute DOMStringList styleSheetSets;
    void enableStyleSheetsForSet (DOMString? name);
};

// http://dev.w3.org/csswg/cssom-view/#extensions-to-the-document-interface
partial interface Document {
    Element? elementFromPoint (float x, float y);
    sequence<Element> elementsFromPoint (float x, float y);
    CaretPosition? caretPositionFromPoint (float x, float y);

    readonly attribute Element? scrollingElement;
};

// http://dev.w3.org/2006/webapi/selectors-api2/#interface-definitions
partial interface Document {
  [Throws, Pure]
  Element?  querySelector(DOMString selectors);
  [Throws, Pure]
  NodeList  querySelectorAll(DOMString selectors);

  //(Not implemented)Element?  find(DOMString selectors, optional (Element or sequence<Node>)? refNodes);
  //(Not implemented)NodeList  findAll(DOMString selectors, optional (Element or sequence<Node>)? refNodes);
};

// http://w3c.github.io/web-animations/#extensions-to-the-document-interface
partial interface Document {
  [Func="nsDocument::IsWebAnimationsEnabled"]
  readonly attribute DocumentTimeline timeline;
  [Func="nsDocument::IsWebAnimationsEnabled"]
  sequence<Animation> getAnimations();
};

// https://svgwg.org/svg2-draft/struct.html#InterfaceDocumentExtensions
partial interface Document {
  [BinaryName="SVGRootElement"]
  readonly attribute SVGSVGElement? rootElement;
};

//  Mozilla extensions of various sorts
partial interface Document {
  // nsIDOMDocumentXBL.  Wish we could make these [ChromeOnly], but
  // that would likely break bindings running with the page principal.
  [Func="IsChromeOrXBL"]
  NodeList? getAnonymousNodes(Element elt);
  [Func="IsChromeOrXBL"]
  Element? getAnonymousElementByAttribute(Element elt, DOMString attrName,
                                          DOMString attrValue);
  [Func="IsChromeOrXBL"]
  Element? getBindingParent(Node node);
  [Throws, Func="IsChromeOrXBL", NeedsSubjectPrincipal]
  void loadBindingDocument(DOMString documentURL);

  // nsIDOMDocumentTouch
  // XXXbz I can't find the sane spec for this stuff, so just cribbing
  // from our xpidl for now.
  [NewObject, Func="nsGenericHTMLElement::TouchEventsEnabled"]
  Touch createTouch(optional Window? view = null,
                    optional EventTarget? target = null,
                    optional long identifier = 0,
                    optional long pageX = 0,
                    optional long pageY = 0,
                    optional long screenX = 0,
                    optional long screenY = 0,
                    optional long clientX = 0,
                    optional long clientY = 0,
                    optional long radiusX = 0,
                    optional long radiusY = 0,
                    optional float rotationAngle = 0,
                    optional float force = 0);
  // XXXbz a hack to get around the fact that we don't support variadics as
  // distinguishing arguments yet.  Once this hack is removed. we can also
  // remove the corresponding overload on nsIDocument, since Touch... and
  // sequence<Touch> look the same in the C++.
  [NewObject, Func="nsGenericHTMLElement::TouchEventsEnabled"]
  TouchList createTouchList(Touch touch, Touch... touches);
  // XXXbz and another hack for the fact that we can't usefully have optional
  // distinguishing arguments but need a working zero-arg form of
  // createTouchList().
  [NewObject, Func="nsGenericHTMLElement::TouchEventsEnabled"]
  TouchList createTouchList();
  [NewObject, Func="nsGenericHTMLElement::TouchEventsEnabled"]
  TouchList createTouchList(sequence<Touch> touches);

  [ChromeOnly]
  attribute boolean styleSheetChangeEventsEnabled;

  [ChromeOnly, Throws]
  void obsoleteSheet(URI sheetURI);
  [ChromeOnly, Throws]
  void obsoleteSheet(DOMString sheetURI);

  [ChromeOnly] readonly attribute nsIDocShell? docShell;

  [ChromeOnly] readonly attribute DOMString contentLanguage;

  [ChromeOnly] readonly attribute nsILoadGroup? documentLoadGroup;

  // Blocks the initial document parser until the given promise is settled.
  [ChromeOnly, Throws]
  Promise<any> blockParsing(Promise<any> promise);

  // like documentURI, except that for error pages, it returns the URI we were
  // trying to load when we hit an error, rather than the error page's own URI.
  [ChromeOnly] readonly attribute URI? mozDocumentURIIfNotForErrorPages;
};

// Extension to give chrome JS the ability to determine when a document was
// created to satisfy an iframe with srcdoc attribute.
partial interface Document {
  [ChromeOnly] readonly attribute boolean isSrcdocDocument;
};


// Extension to give chrome JS the ability to get the underlying
// sandbox flag attribute
partial interface Document {
  [ChromeOnly] readonly attribute DOMString? sandboxFlagsAsString;
};


/**
 * Chrome document anonymous content management.
 * This is a Chrome-only API that allows inserting fixed positioned anonymous
 * content on top of the current page displayed in the document.
 * The supplied content is cloned and inserted into the document's CanvasFrame.
 * Note that this only works for HTML documents.
 */
partial interface Document {
  /**
   * Deep-clones the provided element and inserts it into the CanvasFrame.
   * Returns an AnonymousContent instance that can be used to manipulate the
   * inserted element.
   */
  [ChromeOnly, NewObject, Throws]
  AnonymousContent insertAnonymousContent(Element aElement);

  /**
   * Removes the element inserted into the CanvasFrame given an AnonymousContent
   * instance.
   */
  [ChromeOnly, Throws]
  void removeAnonymousContent(AnonymousContent aContent);
};

// http://w3c.github.io/selection-api/#extensions-to-document-interface
partial interface Document {
  [Throws]
  Selection? getSelection();
};

// Extension to give chrome JS the ability to determine whether
// the user has interacted with the document or not.
partial interface Document {
  [ChromeOnly] readonly attribute boolean userHasInteracted;
};

// Extension to give chrome and XBL JS the ability to determine whether
// the document is sandboxed without permission to run scripts
// and whether inline scripts are blocked by the document's CSP.
partial interface Document {
  [Func="IsChromeOrXBL"] readonly attribute boolean hasScriptsBlockedBySandbox;
  [Func="IsChromeOrXBL"] readonly attribute boolean inlineScriptAllowedByCSP;
};

// For more information on Flash classification, see
// toolkit/components/url-classifier/flash-block-lists.rst
enum FlashClassification {
  "unclassified",   // Denotes a classification that has not yet been computed.
                    // Allows for lazy classification.
  "unknown",        // Site is not on the whitelist or blacklist
  "allowed",        // Site is on the Flash whitelist
  "denied"          // Site is on the Flash blacklist
};
partial interface Document {
  [ChromeOnly]
  readonly attribute FlashClassification documentFlashClassification;
};

Document implements XPathEvaluator;
Document implements GlobalEventHandlers;
Document implements DocumentAndElementEventHandlers;
Document implements TouchEventHandlers;
Document implements ParentNode;
Document implements OnErrorEventHandlerForNodes;
Document implements GeometryUtils;
Document implements FontFaceSource;<|MERGE_RESOLUTION|>--- conflicted
+++ resolved
@@ -154,10 +154,6 @@
   [LenientThis] attribute EventHandler onreadystatechange;
 
   // Gecko extensions?
-<<<<<<< HEAD
-                attribute EventHandler onwheel;
-=======
->>>>>>> a17af05f
                 attribute EventHandler onbeforescriptexecute;
                 attribute EventHandler onafterscriptexecute;
 
