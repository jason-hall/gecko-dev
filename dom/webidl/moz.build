# -*- Mode: python; indent-tabs-mode: nil; tab-width: 40 -*-
# vim: set filetype=python:
# This Source Code Form is subject to the terms of the Mozilla Public
# License, v. 2.0. If a copy of the MPL was not distributed with this
# file, You can obtain one at http://mozilla.org/MPL/2.0/.

with Files("**"):
    BUG_COMPONENT = ("Core", "DOM")

with Files("APZTestData.webidl"):
    BUG_COMPONENT = ("Core", "Panning and Zooming")

with Files("AccessibleNode.webidl"):
    BUG_COMPONENT = ("Core", "Disability Access APIs")

with Files("Addon*"):
    BUG_COMPONENT = ("Toolkit", "Add-ons Manager")

with Files("AnalyserNode.webidl"):
    BUG_COMPONENT = ("Core", "Web Audio")

with Files("Animat*"):
    BUG_COMPONENT = ("Core", "DOM: Animation")

with Files("*Audio*"):
    BUG_COMPONENT = ("Core", "Web Audio")

with Files("Autocomplete*"):
    BUG_COMPONENT = ("Toolkit", "Autocomplete")

with Files("BaseKeyframeTypes.webidl"):
    BUG_COMPONENT = ("Core", "DOM: Animation")

with Files("BatteryManager.webidl"):
    BUG_COMPONENT = ("Core", "DOM: Device Interfaces")

with Files("BiquadFilterNode.webidl"):
    BUG_COMPONENT = ("Core", "Web Audio")

with Files("BrowserElement*"):
    BUG_COMPONENT = ("Core", "DOM")

with Files("CSP*"):
    BUG_COMPONENT = ("Core", "DOM: Security")

with Files("CSS*"):
    BUG_COMPONENT = ("Core", "CSS Parsing and Computation")

with Files("Canvas*"):
    BUG_COMPONENT = ("Core", "Canvas: 2D")

with Files("Caret*"):
    BUG_COMPONENT = ("Core", "Editor")

with Files("Channel*"):
    BUG_COMPONENT = ("Core", "Web Audio")

with Files("Client*"):
    BUG_COMPONENT = ("Core", "DOM: Service Workers")

with Files("ClipboardEvent.webidl"):
    BUG_COMPONENT = ("Core", "DOM: Events")

with Files("ConstantSourceNode.webidl"):
    BUG_COMPONENT = ("Core", "Web Audio")

with Files("ContainerBoxObject.webidl"):
    BUG_COMPONENT = ("Core", "DOM")

with Files("ConvolverNode.webidl"):
    BUG_COMPONENT = ("Core", "Web Audio")

with Files("Coordinates.webidl"):
    BUG_COMPONENT = ("Core", "Geolocation")

with Files("Crypto.webidl"):
    BUG_COMPONENT = ("Core", "DOM: Security")

with Files("Device*"):
    BUG_COMPONENT = ("Core", "DOM: Device Interfaces")

with Files("Directory.webidl"):
    BUG_COMPONENT = ("Core", "DOM: Device Interfaces")

with Files("DataTransfer*"):
    BUG_COMPONENT = ("Core", "Drag and Drop")

with Files("DragEvent.webidl"):
    BUG_COMPONENT = ("Core", "Drag and Drop")

with Files("DecoderDoctorNotification.webidl"):
    BUG_COMPONENT = ("Core", "Audio/Video: Playback")

with Files("DelayNode.webidl"):
    BUG_COMPONENT = ("Core", "Web Audio")

with Files("DynamicsCompressorNode.webidl"):
    BUG_COMPONENT = ("Core", "Web Audio")

with Files("DesktopNotification.webidl"):
<<<<<<< HEAD
    BUG_COMPONENT = ("Toolkit", "Notification and Alerts")
=======
    BUG_COMPONENT = ("Toolkit", "Notifications and Alerts")
>>>>>>> a17af05f

with Files("FakePluginTagInit.webidl"):
    BUG_COMPONENT = ("Core", "Plug-ins")

with Files("FlyWeb*"):
    BUG_COMPONENT = ("Core", "DOM: Flyweb")

with Files("FocusEvent.webidl"):
    BUG_COMPONENT = ("Core", "DOM: Events")

with Files("Font*"):
    BUG_COMPONENT = ("Core", "CSS Parsing and Computation")

with Files("FormData.webidl"):
    BUG_COMPONENT = ("Core", "DOM: Core & HTML")

with Files("Geolocation.webidl"):
    BUG_COMPONENT = ("Core", "Geolocation")

with Files("GainNode.webidl"):
    BUG_COMPONENT = ("Core", "Web Audio")

with Files("Gamepad*"):
    BUG_COMPONENT = ("Core", "DOM: Device Interfaces")

with Files("GeometryUtils.webidl"):
    BUG_COMPONENT = ("Core", "Layout")

with Files("GetUserMediaRequest.webidl"):
    BUG_COMPONENT = ("Core", "WebRTC")

with Files("Grid.webidl"):
    BUG_COMPONENT = ("Core", "CSS Parsing and Computation")

with Files("GroupedHistoryEvent.webidl"):
    BUG_COMPONENT = ("Core", "Document Navigation")

with Files("HTML*"):
    BUG_COMPONENT = ("Core", "DOM: Core & HTML")

with Files("HashChangeEvent.webidl"):
    BUG_COMPONENT = ("Core", "DOM: Events")

with Files("HeapSnapshot.webidl"):
    BUG_COMPONENT = ("Firefox", "Developer Tools: Memory")

with Files("HiddenPluginEvent.webidl"):
    BUG_COMPONENT = ("Core", "Plug-ins")

with Files("IDB*"):
    BUG_COMPONENT = ("Core", "DOM: IndexedDB")

with Files("IIRFilterNode.webidl"):
    BUG_COMPONENT = ("Core", "Web Audio")

with Files("Image*"):
    BUG_COMPONENT = ("Core", "DOM")

with Files("ImageCapture*"):
    BUG_COMPONENT = ("Core", "Audio/Video")

with Files("InputEvent.webidl"):
    BUG_COMPONENT = ("Core", "DOM: Events")

with Files("InstallTrigger.webidl"):
    BUG_COMPONENT = ("Toolkit", "Add-ons Manager")

with Files("InspectorUtils.webidl"):
    BUG_COMPONENT = ("Firefox", "Developer Tools: Inspector")

with Files("KeyAlgorithm.webidl"):
    BUG_COMPONENT = ("Core", "DOM: Security")

with Files("Key*Event*"):
    BUG_COMPONENT = ("Core", "DOM: Events")

with Files("KeyIdsInitData.webidl"):
    BUG_COMPONENT = ("Core", "Audio/Video: Playback")

with Files("Keyframe*"):
    BUG_COMPONENT = ("Core", "DOM: Animation")

with Files("LocalMediaStream.webidl"):
    BUG_COMPONENT = ("Core", "Audio/Video")

with Files("MediaDevice*"):
    BUG_COMPONENT = ("Core", "WebRTC")

with Files("Media*Source*"):
    BUG_COMPONENT = ("Core", "Web Audio")

with Files("MediaStream*"):
    BUG_COMPONENT = ("Core", "WebRTC")

with Files("MediaStreamAudio*"):
    BUG_COMPONENT = ("Core", "Web Audio")

with Files("MediaEncryptedEvent.webidl"):
    BUG_COMPONENT = ("Core", "Audio/Video")

with Files("MediaKey*"):
    BUG_COMPONENT = ("Core", "Audio/Video: Playback")

with Files("Media*List*"):
    BUG_COMPONENT = ("Core", "CSS Parsing and Computation")

with Files("MediaStreamList.webidl"):
    BUG_COMPONENT = ("Core", "Web Audio")

with Files("*Record*"):
    BUG_COMPONENT = ("Core", "Audio/Video: Recording")

with Files("Media*Track*"):
    BUG_COMPONENT = ("Core", "WebRTC: Audio/Video")

with Files("Mouse*"):
    BUG_COMPONENT = ("Core", "DOM: Events")

with Files("MozSelfSupport.webidl"):
    BUG_COMPONENT = ("Firefox Health Report", "Client: Desktop")

with Files("MozTimeManager.webidl"):
    BUG_COMPONENT = ("Core", "DOM: Device Interfaces")

with Files("MutationEvent.webidl"):
    BUG_COMPONENT = ("Core", "DOM: Events")

with Files("NativeOSFileInternals.webidl"):
    BUG_COMPONENT = ("Toolkit", "OS.File")

with Files("Net*"):
    BUG_COMPONENT = ("Core", "Networking")

with Files("OfflineAudio*"):
    BUG_COMPONENT = ("Core", "Web Audio")

with Files("OffscreenCanvas.webidl"):
    BUG_COMPONENT = ("Core", "Canvas 2D")

with Files("OscillatorNode.webidl"):
    BUG_COMPONENT = ("Core", "Web Audio")

with Files("PannerNode.webidl"):
    BUG_COMPONENT = ("Core", "Web Audio")

with Files("Peer*"):
    BUG_COMPONENT = ("Core", "WebRTC")

with Files("PeriodicWave.webidl"):
    BUG_COMPONENT = ("Core", "Web Audio")

with Files("PointerEvent.webidl"):
    BUG_COMPONENT = ("Core", "DOM: Events")

with Files("PopStateEvent.webidl*"):
    BUG_COMPONENT = ("Core", "DOM: Events")

with Files("Position*"):
    BUG_COMPONENT = ("Core", "Geolocation")

with Files("ProfileTimelineMarker.webidl"):
    BUG_COMPONENT = ("Firefox", "Developer Tools: Performance Tools (profiler/timeline)")

with Files("ProgressEvent.webidl"):
    BUG_COMPONENT = ("Core", "DOM: Events")

with Files("Push*"):
    BUG_COMPONENT = ("Core", "DOM: Push Notifications")

with Files("RTC*"):
    BUG_COMPONENT = ("Core", "WebRTC")

with Files("SVG*"):
    BUG_COMPONENT = ("Core", "SVG")

with Files("ScriptProcessorNode.webidl"):
    BUG_COMPONENT = ("Core", "Web Audio")

# TODO: SecureElement*, SettingChangeNotification
# are FirefoxOS::*, leaving as Core::DOM

with Files("Selection.webidl"):
    BUG_COMPONENT = ("Core", "Selection")

with Files("ServiceWorker*"):
    BUG_COMPONENT = ("Core", "DOM: Service Workers")

with Files("SimpleGestureEvent.webidl"):
    BUG_COMPONENT = ("Core", "DOM: Events")

with Files("SocketCommon.webidl"):
    BUG_COMPONENT = ("Core", "DOM: Device Interfaces")

with Files("SourceBuffer*"):
    BUG_COMPONENT = ("Core", "Audio/Video")

with Files("StereoPannerNode.webidl"):
    BUG_COMPONENT = ("Core", "Web Audio")

<<<<<<< HEAD
=======
with Files("StreamFilter*"):
    BUG_COMPONENT = ("Toolkit", "WebExtensions: Request Handling")

>>>>>>> a17af05f
with Files("Style*"):
    BUG_COMPONENT = ("Core", "DOM: CSS Object Model")

with Files("SubtleCrypto.webidl"):
    BUG_COMPONENT = ("Core", "DOM: Security")

with Files("TCP*"):
    BUG_COMPONENT = ("Core", "DOM: Device Interfaces")

with Files("TextTrack*"):
    BUG_COMPONENT = ("Core", "Audio/Video")

with Files("ThreadSafeChromeUtils.webidl"):
    BUG_COMPONENT = ("Firefox", "Developer Tools: Memory")

with Files("TrackEvent.webidl"):
    BUG_COMPONENT = ("Core", "Audio/Video")

with Files("U2F.webidl"):
    BUG_COMPONENT = ("Core", "DOM: Device Interfaces")

with Files("UDP*"):
    BUG_COMPONENT = ("Core", "DOM: Device Interfaces")

with Files("UIEvent.webidl"):
    BUG_COMPONENT = ("Core", "DOM: Events")

with Files("URL.webidl"):
    BUG_COMPONENT = ("Core", "Audio/Video")

with Files("UserProximityEvent.webidl"):
    BUG_COMPONENT = ("Core", "DOM: Events")

with Files("VTT*"):
    BUG_COMPONENT = ("Core", "Audio/Video")

with Files("VRDisplay.webidl"):
    BUG_COMPONENT = ("Core", "Graphics")

with Files("Video*"):
    BUG_COMPONENT = ("Core", "Audio/Video")

with Files("WaveShaperNode.webidl"):
    BUG_COMPONENT = ("Core", "Web Audio")

with Files("WebAuthentication.webidl"):
    BUG_COMPONENT = ("Core", "DOM: Device Interfaces")

with Files("WebGL*"):
    BUG_COMPONENT = ("Core", "Canvas: WebGL")

with Files("WebKitCSSMatrix.webidl"):
    BUG_COMPONENT = ("Core", "DOM: CSS Object Model")

with Files("Webrtc*"):
    BUG_COMPONENT = ("Core", "WebRTC")

with Files("WheelEvent.webidl"):
    BUG_COMPONENT = ("Core", "DOM: Events")

with Files("WidevineCDMManifest.webidl"):
    BUG_COMPONENT = ("Core", "Audio/Video: Playback")

with Files("WindowOrWorkerGlobalScope.webidl"):
    BUG_COMPONENT = ("Core", "DOM: Workers")

with Files("Worker*"):
    BUG_COMPONENT = ("Core", "DOM: Workers")

GENERATED_WEBIDL_FILES = [
    'CSS2Properties.webidl',
]

PREPROCESSED_WEBIDL_FILES = [
    'Navigator.webidl',
    'Node.webidl',
    'Window.webidl',
]

WEBIDL_FILES = [
    'AbortController.webidl',
    'AbortSignal.webidl',
    'AbstractWorker.webidl',
    'AddonManager.webidl',
    'AnalyserNode.webidl',
    'Animatable.webidl',
    'Animation.webidl',
    'AnimationEffectReadOnly.webidl',
    'AnimationEffectTiming.webidl',
    'AnimationEffectTimingReadOnly.webidl',
    'AnimationEvent.webidl',
    'AnimationTimeline.webidl',
    'AnonymousContent.webidl',
    'AppInfo.webidl',
    'AppNotificationServiceOptions.webidl',
    'APZTestData.webidl',
    'Attr.webidl',
    'AudioBuffer.webidl',
    'AudioBufferSourceNode.webidl',
    'AudioContext.webidl',
    'AudioDestinationNode.webidl',
    'AudioListener.webidl',
    'AudioNode.webidl',
    'AudioParam.webidl',
    'AudioProcessingEvent.webidl',
    'AudioScheduledSourceNode.webidl',
    'AudioStreamTrack.webidl',
    'AudioTrack.webidl',
    'AudioTrackList.webidl',
    'AudioWorkletGlobalScope.webidl',
    'AutocompleteInfo.webidl',
    'BarProp.webidl',
    'BaseAudioContext.webidl',
    'BaseKeyframeTypes.webidl',
    'BasicCardPayment.webidl',
    'BatteryManager.webidl',
    'BeforeUnloadEvent.webidl',
    'BiquadFilterNode.webidl',
    'Blob.webidl',
    'BoxObject.webidl',
    'BroadcastChannel.webidl',
    'BrowserElement.webidl',
    'BrowserElementDictionaries.webidl',
    'Cache.webidl',
    'CacheStorage.webidl',
    'CanvasCaptureMediaStream.webidl',
    'CanvasRenderingContext2D.webidl',
    'CaretPosition.webidl',
    'CDATASection.webidl',
    'ChannelMergerNode.webidl',
    'ChannelSplitterNode.webidl',
    'CharacterData.webidl',
    'CheckerboardReportService.webidl',
    'ChildNode.webidl',
    'ChromeNodeList.webidl',
    'ChromeUtils.webidl',
    'Client.webidl',
    'Clients.webidl',
    'ClipboardEvent.webidl',
    'CommandEvent.webidl',
    'Comment.webidl',
    'CompositionEvent.webidl',
    'Console.webidl',
    'ConstantSourceNode.webidl',
    'ContainerBoxObject.webidl',
    'ConvolverNode.webidl',
    'Coordinates.webidl',
    'CreateOfferRequest.webidl',
    'CredentialManagement.webidl',
    'Crypto.webidl',
    'CSPDictionaries.webidl',
    'CSPReport.webidl',
    'CSS.webidl',
    'CSSAnimation.webidl',
    'CSSConditionRule.webidl',
    'CSSCounterStyleRule.webidl',
    'CSSFontFaceRule.webidl',
    'CSSFontFeatureValuesRule.webidl',
    'CSSGroupingRule.webidl',
    'CSSImportRule.webidl',
    'CSSKeyframeRule.webidl',
    'CSSKeyframesRule.webidl',
    'CSSLexer.webidl',
    'CSSMediaRule.webidl',
    'CSSMozDocumentRule.webidl',
    'CSSNamespaceRule.webidl',
    'CSSPageRule.webidl',
    'CSSPrimitiveValue.webidl',
    'CSSPseudoElement.webidl',
    'CSSRule.webidl',
    'CSSRuleList.webidl',
    'CSSStyleDeclaration.webidl',
    'CSSStyleRule.webidl',
    'CSSStyleSheet.webidl',
    'CSSSupportsRule.webidl',
    'CSSTransition.webidl',
    'CSSValue.webidl',
    'CSSValueList.webidl',
    'CustomElementRegistry.webidl',
<<<<<<< HEAD
    'DataContainerEvent.webidl',
=======
>>>>>>> a17af05f
    'DataTransfer.webidl',
    'DataTransferItem.webidl',
    'DataTransferItemList.webidl',
    'DecoderDoctorNotification.webidl',
    'DedicatedWorkerGlobalScope.webidl',
    'DelayNode.webidl',
    'DesktopNotification.webidl',
    'DeviceMotionEvent.webidl',
    'Directory.webidl',
    'Document.webidl',
    'DocumentFragment.webidl',
    'DocumentTimeline.webidl',
    'DocumentType.webidl',
    'DOMCursor.webidl',
    'DOMError.webidl',
    'DOMException.webidl',
    'DOMImplementation.webidl',
    'DominatorTree.webidl',
    'DOMMatrix.webidl',
    'DOMParser.webidl',
    'DOMPoint.webidl',
    'DOMQuad.webidl',
    'DOMRect.webidl',
    'DOMRectList.webidl',
    'DOMRequest.webidl',
    'DOMStringList.webidl',
    'DOMStringMap.webidl',
    'DOMTokenList.webidl',
    'DragEvent.webidl',
    'DynamicsCompressorNode.webidl',
    'Element.webidl',
    'Event.webidl',
    'EventHandler.webidl',
    'EventListener.webidl',
    'EventSource.webidl',
    'EventTarget.webidl',
    'ExtendableEvent.webidl',
    'ExtendableMessageEvent.webidl',
    'FakePluginTagInit.webidl',
    'Fetch.webidl',
    'FetchController.webidl',
    'FetchEvent.webidl',
    'FetchObserver.webidl',
<<<<<<< HEAD
    'FetchSignal.webidl',
=======
>>>>>>> a17af05f
    'File.webidl',
    'FileList.webidl',
    'FileMode.webidl',
    'FileReader.webidl',
    'FileReaderSync.webidl',
    'FileSystem.webidl',
    'FileSystemDirectoryEntry.webidl',
    'FileSystemDirectoryReader.webidl',
    'FileSystemEntry.webidl',
    'FileSystemFileEntry.webidl',
    'FlyWebDiscoveryManager.webidl',
    'FlyWebFetchEvent.webidl',
    'FlyWebPublish.webidl',
    'FlyWebWebSocketEvent.webidl',
    'FocusEvent.webidl',
    'FontFace.webidl',
    'FontFaceSet.webidl',
    'FontFaceSource.webidl',
    'FormData.webidl',
    'FrameLoader.webidl',
    'Function.webidl',
    'GainNode.webidl',
    'Gamepad.webidl',
    'GamepadHapticActuator.webidl',
    'GamepadPose.webidl',
    'GamepadServiceTest.webidl',
    'Geolocation.webidl',
    'GeometryUtils.webidl',
    'GetUserMediaRequest.webidl',
    'Grid.webidl',
    'Headers.webidl',
    'HeapSnapshot.webidl',
    'History.webidl',
    'HTMLAllCollection.webidl',
    'HTMLAnchorElement.webidl',
    'HTMLAreaElement.webidl',
    'HTMLAudioElement.webidl',
    'HTMLBaseElement.webidl',
    'HTMLBodyElement.webidl',
    'HTMLBRElement.webidl',
    'HTMLButtonElement.webidl',
    'HTMLCanvasElement.webidl',
    'HTMLCollection.webidl',
    'HTMLContentElement.webidl',
    'HTMLDataElement.webidl',
    'HTMLDataListElement.webidl',
    'HTMLDetailsElement.webidl',
    'HTMLDialogElement.webidl',
    'HTMLDirectoryElement.webidl',
    'HTMLDivElement.webidl',
    'HTMLDListElement.webidl',
    'HTMLDocument.webidl',
    'HTMLElement.webidl',
    'HTMLEmbedElement.webidl',
    'HTMLFieldSetElement.webidl',
    'HTMLFontElement.webidl',
    'HTMLFormControlsCollection.webidl',
    'HTMLFormElement.webidl',
    'HTMLFrameElement.webidl',
    'HTMLFrameSetElement.webidl',
    'HTMLHeadElement.webidl',
    'HTMLHeadingElement.webidl',
    'HTMLHRElement.webidl',
    'HTMLHtmlElement.webidl',
    'HTMLHyperlinkElementUtils.webidl',
    'HTMLIFrameElement.webidl',
    'HTMLImageElement.webidl',
    'HTMLInputElement.webidl',
    'HTMLLabelElement.webidl',
    'HTMLLegendElement.webidl',
    'HTMLLIElement.webidl',
    'HTMLLinkElement.webidl',
    'HTMLMapElement.webidl',
    'HTMLMediaElement.webidl',
    'HTMLMenuElement.webidl',
    'HTMLMenuItemElement.webidl',
    'HTMLMetaElement.webidl',
    'HTMLMeterElement.webidl',
    'HTMLModElement.webidl',
    'HTMLObjectElement.webidl',
    'HTMLOListElement.webidl',
    'HTMLOptGroupElement.webidl',
    'HTMLOptionElement.webidl',
    'HTMLOptionsCollection.webidl',
    'HTMLOutputElement.webidl',
    'HTMLParagraphElement.webidl',
    'HTMLParamElement.webidl',
    'HTMLPictureElement.webidl',
    'HTMLPreElement.webidl',
    'HTMLProgressElement.webidl',
    'HTMLQuoteElement.webidl',
    'HTMLScriptElement.webidl',
    'HTMLSelectElement.webidl',
    'HTMLShadowElement.webidl',
    'HTMLSourceElement.webidl',
    'HTMLSpanElement.webidl',
    'HTMLStyleElement.webidl',
    'HTMLTableCaptionElement.webidl',
    'HTMLTableCellElement.webidl',
    'HTMLTableColElement.webidl',
    'HTMLTableElement.webidl',
    'HTMLTableRowElement.webidl',
    'HTMLTableSectionElement.webidl',
    'HTMLTemplateElement.webidl',
    'HTMLTextAreaElement.webidl',
    'HTMLTimeElement.webidl',
    'HTMLTitleElement.webidl',
    'HTMLTrackElement.webidl',
    'HTMLUListElement.webidl',
    'HTMLVideoElement.webidl',
    'IDBCursor.webidl',
    'IDBDatabase.webidl',
    'IDBFactory.webidl',
    'IDBFileHandle.webidl',
    'IDBFileRequest.webidl',
    'IDBIndex.webidl',
    'IDBKeyRange.webidl',
    'IDBMutableFile.webidl',
    'IDBObjectStore.webidl',
    'IDBOpenDBRequest.webidl',
    'IDBRequest.webidl',
    'IDBTransaction.webidl',
    'IDBVersionChangeEvent.webidl',
    'IdleDeadline.webidl',
    'IIRFilterNode.webidl',
    'ImageBitmap.webidl',
    'ImageBitmapRenderingContext.webidl',
    'ImageCapture.webidl',
    'ImageData.webidl',
    'ImageDocument.webidl',
    'InputEvent.webidl',
    'InspectorUtils.webidl',
    'IntersectionObserver.webidl',
    'IterableIterator.webidl',
    'KeyAlgorithm.webidl',
    'KeyboardEvent.webidl',
    'KeyEvent.webidl',
    'KeyframeAnimationOptions.webidl',
    'KeyframeEffect.webidl',
    'KeyIdsInitData.webidl',
    'LegacyQueryInterface.webidl',
    'LinkStyle.webidl',
    'ListBoxObject.webidl',
    'LocalMediaStream.webidl',
    'Location.webidl',
    'MatchGlob.webidl',
    'MatchPattern.webidl',
    'MediaDeviceInfo.webidl',
    'MediaDevices.webidl',
    'MediaElementAudioSourceNode.webidl',
    'MediaEncryptedEvent.webidl',
    'MediaError.webidl',
    'MediaKeyError.webidl',
    'MediaKeyMessageEvent.webidl',
    'MediaKeys.webidl',
    'MediaKeySession.webidl',
    'MediaKeysRequestStatus.webidl',
    'MediaKeyStatusMap.webidl',
    'MediaKeySystemAccess.webidl',
    'MediaList.webidl',
    'MediaQueryList.webidl',
    'MediaRecorder.webidl',
    'MediaSource.webidl',
    'MediaStream.webidl',
    'MediaStreamAudioDestinationNode.webidl',
    'MediaStreamAudioSourceNode.webidl',
    'MediaStreamError.webidl',
    'MediaStreamTrack.webidl',
    'MediaTrackConstraintSet.webidl',
    'MediaTrackSettings.webidl',
    'MediaTrackSupportedConstraints.webidl',
    'MenuBoxObject.webidl',
    'MessageChannel.webidl',
    'MessageEvent.webidl',
    'MessagePort.webidl',
    'MimeType.webidl',
    'MimeTypeArray.webidl',
    'MouseEvent.webidl',
    'MouseScrollEvent.webidl',
<<<<<<< HEAD
    'MozPowerManager.webidl',
    'MozSelfSupport.webidl',
=======
    'MozSelfSupport.webidl',
    'MozStorageAsyncStatementParams.webidl',
    'MozStorageStatementParams.webidl',
    'MozStorageStatementRow.webidl',
>>>>>>> a17af05f
    'MozTimeManager.webidl',
    'MozWakeLock.webidl',
    'MutationEvent.webidl',
    'MutationObserver.webidl',
    'NamedNodeMap.webidl',
    'NativeOSFileInternals.webidl',
    'NetDashboard.webidl',
    'NetworkInformation.webidl',
    'NetworkOptions.webidl',
    'NodeFilter.webidl',
    'NodeIterator.webidl',
    'NodeList.webidl',
    'Notification.webidl',
    'NotificationEvent.webidl',
    'NotifyPaintEvent.webidl',
    'OfflineAudioContext.webidl',
    'OfflineResourceList.webidl',
    'OffscreenCanvas.webidl',
    'OscillatorNode.webidl',
    'PaintRequest.webidl',
    'PaintRequestList.webidl',
    'PaintWorkletGlobalScope.webidl',
    'PannerNode.webidl',
    'ParentNode.webidl',
    'PaymentAddress.webidl',
    'PaymentRequest.webidl',
    'PaymentRequestUpdateEvent.webidl',
    'PaymentResponse.webidl',
    'Performance.webidl',
    'PerformanceEntry.webidl',
    'PerformanceMark.webidl',
    'PerformanceMeasure.webidl',
    'PerformanceNavigation.webidl',
    'PerformanceObserver.webidl',
    'PerformanceObserverEntryList.webidl',
    'PerformanceResourceTiming.webidl',
    'PerformanceTiming.webidl',
    'PeriodicWave.webidl',
    'Permissions.webidl',
    'PermissionStatus.webidl',
    'Plugin.webidl',
    'PluginArray.webidl',
    'PointerEvent.webidl',
    'PopupBoxObject.webidl',
    'Position.webidl',
    'PositionError.webidl',
    'PrecompiledScript.webidl',
    'Presentation.webidl',
    'PresentationAvailability.webidl',
    'PresentationConnection.webidl',
    'PresentationConnectionList.webidl',
    'PresentationReceiver.webidl',
    'PresentationRequest.webidl',
    'ProcessingInstruction.webidl',
    'ProfileTimelineMarker.webidl',
    'Promise.webidl',
    'PromiseDebugging.webidl',
    'PushEvent.webidl',
    'PushManager.webidl',
    'PushManager.webidl',
    'PushMessageData.webidl',
    'PushSubscription.webidl',
    'PushSubscriptionOptions.webidl',
    'RadioNodeList.webidl',
    'Range.webidl',
    'Rect.webidl',
    'Request.webidl',
    'Response.webidl',
    'RGBColor.webidl',
    'RTCStatsReport.webidl',
    'Screen.webidl',
    'ScreenOrientation.webidl',
    'ScriptProcessorNode.webidl',
    'ScrollAreaEvent.webidl',
    'ScrollBoxObject.webidl',
    'Selection.webidl',
    'ServiceWorker.webidl',
    'ServiceWorkerContainer.webidl',
    'ServiceWorkerGlobalScope.webidl',
    'ServiceWorkerRegistration.webidl',
    'SettingChangeNotification.webidl',
    'ShadowRoot.webidl',
    'SharedWorker.webidl',
    'SharedWorkerGlobalScope.webidl',
    'SimpleGestureEvent.webidl',
    'SocketCommon.webidl',
    'SourceBuffer.webidl',
    'SourceBufferList.webidl',
    'StereoPannerNode.webidl',
    'Storage.webidl',
    'StorageEvent.webidl',
    'StorageManager.webidl',
    'StorageType.webidl',
    'StreamFilter.webidl',
    'StreamFilterDataEvent.webidl',
    'StructuredCloneHolder.webidl',
    'StyleSheet.webidl',
    'StyleSheetList.webidl',
    'SubtleCrypto.webidl',
    'SVGAElement.webidl',
    'SVGAngle.webidl',
    'SVGAnimatedAngle.webidl',
    'SVGAnimatedBoolean.webidl',
    'SVGAnimatedEnumeration.webidl',
    'SVGAnimatedInteger.webidl',
    'SVGAnimatedLength.webidl',
    'SVGAnimatedLengthList.webidl',
    'SVGAnimatedNumber.webidl',
    'SVGAnimatedNumberList.webidl',
    'SVGAnimatedPathData.webidl',
    'SVGAnimatedPoints.webidl',
    'SVGAnimatedPreserveAspectRatio.webidl',
    'SVGAnimatedRect.webidl',
    'SVGAnimatedString.webidl',
    'SVGAnimatedTransformList.webidl',
    'SVGAnimateElement.webidl',
    'SVGAnimateMotionElement.webidl',
    'SVGAnimateTransformElement.webidl',
    'SVGAnimationElement.webidl',
    'SVGCircleElement.webidl',
    'SVGClipPathElement.webidl',
    'SVGComponentTransferFunctionElement.webidl',
    'SVGDefsElement.webidl',
    'SVGDescElement.webidl',
    'SVGElement.webidl',
    'SVGEllipseElement.webidl',
    'SVGFEBlendElement.webidl',
    'SVGFEColorMatrixElement.webidl',
    'SVGFEComponentTransferElement.webidl',
    'SVGFECompositeElement.webidl',
    'SVGFEConvolveMatrixElement.webidl',
    'SVGFEDiffuseLightingElement.webidl',
    'SVGFEDisplacementMapElement.webidl',
    'SVGFEDistantLightElement.webidl',
    'SVGFEDropShadowElement.webidl',
    'SVGFEFloodElement.webidl',
    'SVGFEFuncAElement.webidl',
    'SVGFEFuncBElement.webidl',
    'SVGFEFuncGElement.webidl',
    'SVGFEFuncRElement.webidl',
    'SVGFEGaussianBlurElement.webidl',
    'SVGFEImageElement.webidl',
    'SVGFEMergeElement.webidl',
    'SVGFEMergeNodeElement.webidl',
    'SVGFEMorphologyElement.webidl',
    'SVGFEOffsetElement.webidl',
    'SVGFEPointLightElement.webidl',
    'SVGFESpecularLightingElement.webidl',
    'SVGFESpotLightElement.webidl',
    'SVGFETileElement.webidl',
    'SVGFETurbulenceElement.webidl',
    'SVGFilterElement.webidl',
    'SVGFilterPrimitiveStandardAttributes.webidl',
    'SVGFitToViewBox.webidl',
    'SVGForeignObjectElement.webidl',
    'SVGGElement.webidl',
    'SVGGeometryElement.webidl',
    'SVGGradientElement.webidl',
    'SVGGraphicsElement.webidl',
    'SVGImageElement.webidl',
    'SVGLength.webidl',
    'SVGLengthList.webidl',
    'SVGLinearGradientElement.webidl',
    'SVGLineElement.webidl',
    'SVGMarkerElement.webidl',
    'SVGMaskElement.webidl',
    'SVGMatrix.webidl',
    'SVGMetadataElement.webidl',
    'SVGMPathElement.webidl',
    'SVGNumber.webidl',
    'SVGNumberList.webidl',
    'SVGPathElement.webidl',
    'SVGPathSeg.webidl',
    'SVGPathSegList.webidl',
    'SVGPatternElement.webidl',
    'SVGPoint.webidl',
    'SVGPointList.webidl',
    'SVGPolygonElement.webidl',
    'SVGPolylineElement.webidl',
    'SVGPreserveAspectRatio.webidl',
    'SVGRadialGradientElement.webidl',
    'SVGRect.webidl',
    'SVGRectElement.webidl',
    'SVGScriptElement.webidl',
    'SVGSetElement.webidl',
    'SVGStopElement.webidl',
    'SVGStringList.webidl',
    'SVGStyleElement.webidl',
    'SVGSVGElement.webidl',
    'SVGSwitchElement.webidl',
    'SVGSymbolElement.webidl',
    'SVGTests.webidl',
    'SVGTextContentElement.webidl',
    'SVGTextElement.webidl',
    'SVGTextPathElement.webidl',
    'SVGTextPositioningElement.webidl',
    'SVGTitleElement.webidl',
    'SVGTransform.webidl',
    'SVGTransformList.webidl',
    'SVGTSpanElement.webidl',
    'SVGUnitTypes.webidl',
    'SVGUnitTypeValues.webidl',
    'SVGURIReference.webidl',
    'SVGUseElement.webidl',
    'SVGViewElement.webidl',
    'SVGZoomAndPan.webidl',
    'SVGZoomAndPanValues.webidl',
    'TCPServerSocket.webidl',
    'TCPServerSocketEvent.webidl',
    'TCPSocket.webidl',
    'TCPSocketErrorEvent.webidl',
    'TCPSocketEvent.webidl',
    'Text.webidl',
    'TextClause.webidl',
    'TextDecoder.webidl',
    'TextEncoder.webidl',
    'TextTrack.webidl',
    'TextTrackCue.webidl',
    'TextTrackCueList.webidl',
    'TextTrackList.webidl',
    'ThreadSafeChromeUtils.webidl',
    'TimeEvent.webidl',
    'TimeRanges.webidl',
    'Touch.webidl',
    'TouchEvent.webidl',
    'TouchList.webidl',
    'TransitionEvent.webidl',
    'TreeBoxObject.webidl',
    'TreeColumn.webidl',
    'TreeColumns.webidl',
    'TreeContentView.webidl',
    'TreeView.webidl',
    'TreeWalker.webidl',
    'U2F.webidl',
    'UDPMessageEvent.webidl',
    'UDPSocket.webidl',
    'UIEvent.webidl',
    'URL.webidl',
    'URLSearchParams.webidl',
    'ValidityState.webidl',
    'VideoPlaybackQuality.webidl',
    'VideoStreamTrack.webidl',
    'VideoTrack.webidl',
    'VideoTrackList.webidl',
    'VRDisplay.webidl',
    'VRDisplayEvent.webidl',
    'VRServiceTest.webidl',
    'VTTCue.webidl',
    'VTTRegion.webidl',
    'WaveShaperNode.webidl',
    'WebAuthentication.webidl',
    'WebComponents.webidl',
    'WebExtensionContentScript.webidl',
    'WebExtensionPolicy.webidl',
    'WebGL2RenderingContext.webidl',
    'WebGLRenderingContext.webidl',
    'WebKitCSSMatrix.webidl',
    'WebSocket.webidl',
    'WheelEvent.webidl',
    'WidevineCDMManifest.webidl',
    'WindowOrWorkerGlobalScope.webidl',
    'WindowRoot.webidl',
    'Worker.webidl',
    'WorkerDebuggerGlobalScope.webidl',
    'WorkerGlobalScope.webidl',
    'WorkerLocation.webidl',
    'WorkerNavigator.webidl',
    'Worklet.webidl',
    'WorkletGlobalScope.webidl',
    'XMLDocument.webidl',
    'XMLHttpRequest.webidl',
    'XMLHttpRequestEventTarget.webidl',
    'XMLHttpRequestUpload.webidl',
    'XMLSerializer.webidl',
    'XMLStylesheetProcessingInstruction.webidl',
    'XPathEvaluator.webidl',
    'XPathExpression.webidl',
    'XPathNSResolver.webidl',
    'XPathResult.webidl',
    'XSLTProcessor.webidl',
    'XULCommandEvent.webidl',
    'XULDocument.webidl',
    'XULElement.webidl',
    'XULTemplateBuilder.webidl',
]

if CONFIG['MOZ_WEBRTC']:
    WEBIDL_FILES += [
        'DataChannel.webidl',
        'MediaStreamList.webidl',
        'PeerConnectionImpl.webidl',
        'PeerConnectionImplEnums.webidl',
        'PeerConnectionObserver.webidl',
        'PeerConnectionObserverEnums.webidl',
        'RTCCertificate.webidl',
        'RTCConfiguration.webidl',
        'RTCDTMFSender.webidl',
        'RTCIceCandidate.webidl',
        'RTCIdentityAssertion.webidl',
        'RTCIdentityProvider.webidl',
        'RTCPeerConnection.webidl',
        'RTCPeerConnectionStatic.webidl',
        'RTCRtpReceiver.webidl',
        'RTCRtpSender.webidl',
        'RTCSessionDescription.webidl',
        'WebrtcDeprecated.webidl',
        'WebrtcGlobalInformation.webidl',
    ]

if CONFIG['MOZ_WEBSPEECH']:
    WEBIDL_FILES += [
        'SpeechGrammar.webidl',
        'SpeechGrammarList.webidl',
        'SpeechRecognition.webidl',
        'SpeechRecognitionAlternative.webidl',
        'SpeechRecognitionError.webidl',
        'SpeechRecognitionEvent.webidl',
        'SpeechRecognitionResult.webidl',
        'SpeechRecognitionResultList.webidl',
        'SpeechSynthesis.webidl',
        'SpeechSynthesisErrorEvent.webidl',
        'SpeechSynthesisEvent.webidl',
        'SpeechSynthesisUtterance.webidl',
        'SpeechSynthesisVoice.webidl',
    ]

WEBIDL_FILES += [
    'CloseEvent.webidl',
    'CustomEvent.webidl',
    'DeviceOrientationEvent.webidl',
    'HashChangeEvent.webidl',
    'PageTransitionEvent.webidl',
    'PopStateEvent.webidl',
    'PopupBlockedEvent.webidl',
    'ProgressEvent.webidl',
    'StyleRuleChangeEvent.webidl',
    'StyleSheetApplicableStateChangeEvent.webidl',
    'StyleSheetChangeEvent.webidl',
]

# We only expose our prefable test interfaces in debug builds, just to be on
# the safe side.
if CONFIG['MOZ_DEBUG']:
    WEBIDL_FILES += ['TestFunctions.webidl',
                     'TestInterfaceJS.webidl',
                     'TestInterfaceJSDictionaries.webidl',
                     'TestInterfaceJSMaplikeSetlikeIterable.webidl']

if CONFIG['MOZ_SECUREELEMENT']:
    WEBIDL_FILES += [
         'SecureElement.webidl',
         'SecureElementManager.webidl',
    ]

<<<<<<< HEAD
if CONFIG['MOZ_WIDGET_TOOLKIT'] != 'gonk':
    WEBIDL_FILES += [
        'InstallTrigger.webidl',
    ]
=======
WEBIDL_FILES += [
    'InstallTrigger.webidl',
]
>>>>>>> a17af05f

if CONFIG['FUZZING']:
    WEBIDL_FILES += [
        'FuzzingFunctions.webidl',
    ]

GENERATED_EVENTS_WEBIDL_FILES = [
    'AddonEvent.webidl',
    'AnimationPlaybackEvent.webidl',
    'BlobEvent.webidl',
    'CaretStateChangedEvent.webidl',
    'CloseEvent.webidl',
    'DeviceLightEvent.webidl',
    'DeviceOrientationEvent.webidl',
    'DeviceProximityEvent.webidl',
    'ErrorEvent.webidl',
    'FontFaceSetLoadEvent.webidl',
    'GamepadAxisMoveEvent.webidl',
    'GamepadButtonEvent.webidl',
    'GamepadEvent.webidl',
    'GroupedHistoryEvent.webidl',
    'HashChangeEvent.webidl',
    'HiddenPluginEvent.webidl',
    'ImageCaptureErrorEvent.webidl',
    'MediaQueryListEvent.webidl',
<<<<<<< HEAD
=======
    'MediaRecorderErrorEvent.webidl',
>>>>>>> a17af05f
    'MediaStreamEvent.webidl',
    'MediaStreamTrackEvent.webidl',
    'OfflineAudioCompletionEvent.webidl',
    'PageTransitionEvent.webidl',
    'PerformanceEntryEvent.webidl',
    'PluginCrashedEvent.webidl',
    'PopStateEvent.webidl',
    'PopupBlockedEvent.webidl',
    'PresentationConnectionAvailableEvent.webidl',
    'PresentationConnectionCloseEvent.webidl',
    'ProgressEvent.webidl',
    'PromiseRejectionEvent.webidl',
    'ScrollViewChangeEvent.webidl',
    'StyleRuleChangeEvent.webidl',
    'StyleSheetApplicableStateChangeEvent.webidl',
    'StyleSheetChangeEvent.webidl',
    'TCPServerSocketEvent.webidl',
    'TCPSocketErrorEvent.webidl',
    'TCPSocketEvent.webidl',
    'TrackEvent.webidl',
    'UDPMessageEvent.webidl',
    'UserProximityEvent.webidl',
    'WebGLContextEvent.webidl',
]

if CONFIG['MOZ_WEBRTC']:
    GENERATED_EVENTS_WEBIDL_FILES += [
        'RTCDataChannelEvent.webidl',
        'RTCDTMFToneChangeEvent.webidl',
        'RTCPeerConnectionIceEvent.webidl',
        'RTCTrackEvent.webidl',
    ]

if CONFIG['MOZ_WEBSPEECH']:
    GENERATED_EVENTS_WEBIDL_FILES += [
        'SpeechRecognitionEvent.webidl',
        'SpeechSynthesisErrorEvent.webidl',
        'SpeechSynthesisEvent.webidl',
    ]

if CONFIG['MOZ_BUILD_APP'] in ['browser', 'xulrunner'] or CONFIG['MOZ_SUITE']:
    WEBIDL_FILES += [
        'BrowserFeedWriter.webidl',
    ]

if CONFIG['MOZ_BUILD_APP'] in ['browser', 'mobile/android', 'xulrunner']:
    WEBIDL_FILES += [
        'External.webidl',
    ]

if CONFIG['ACCESSIBILITY']:
    WEBIDL_FILES += [
<<<<<<< HEAD
        'MozApplicationEvent.webidl'
    ]
    GENERATED_EVENTS_WEBIDL_FILES += [
        'MozApplicationEvent.webidl'
=======
        'AccessibleNode.webidl',
>>>>>>> a17af05f
    ]

if CONFIG['ENABLE_INTL_API']:
    WEBIDL_FILES += [
<<<<<<< HEAD
        'AccessibleNode.webidl',
    ]

if CONFIG['ENABLE_INTL_API']:
    WEBIDL_FILES += [
=======
>>>>>>> a17af05f
        'IntlUtils.webidl',
    ]<|MERGE_RESOLUTION|>--- conflicted
+++ resolved
@@ -98,11 +98,7 @@
     BUG_COMPONENT = ("Core", "Web Audio")
 
 with Files("DesktopNotification.webidl"):
-<<<<<<< HEAD
-    BUG_COMPONENT = ("Toolkit", "Notification and Alerts")
-=======
     BUG_COMPONENT = ("Toolkit", "Notifications and Alerts")
->>>>>>> a17af05f
 
 with Files("FakePluginTagInit.webidl"):
     BUG_COMPONENT = ("Core", "Plug-ins")
@@ -302,12 +298,9 @@
 with Files("StereoPannerNode.webidl"):
     BUG_COMPONENT = ("Core", "Web Audio")
 
-<<<<<<< HEAD
-=======
 with Files("StreamFilter*"):
     BUG_COMPONENT = ("Toolkit", "WebExtensions: Request Handling")
 
->>>>>>> a17af05f
 with Files("Style*"):
     BUG_COMPONENT = ("Core", "DOM: CSS Object Model")
 
@@ -487,10 +480,6 @@
     'CSSValue.webidl',
     'CSSValueList.webidl',
     'CustomElementRegistry.webidl',
-<<<<<<< HEAD
-    'DataContainerEvent.webidl',
-=======
->>>>>>> a17af05f
     'DataTransfer.webidl',
     'DataTransferItem.webidl',
     'DataTransferItemList.webidl',
@@ -531,13 +520,8 @@
     'ExtendableMessageEvent.webidl',
     'FakePluginTagInit.webidl',
     'Fetch.webidl',
-    'FetchController.webidl',
     'FetchEvent.webidl',
     'FetchObserver.webidl',
-<<<<<<< HEAD
-    'FetchSignal.webidl',
-=======
->>>>>>> a17af05f
     'File.webidl',
     'FileList.webidl',
     'FileMode.webidl',
@@ -717,15 +701,10 @@
     'MimeTypeArray.webidl',
     'MouseEvent.webidl',
     'MouseScrollEvent.webidl',
-<<<<<<< HEAD
-    'MozPowerManager.webidl',
-    'MozSelfSupport.webidl',
-=======
     'MozSelfSupport.webidl',
     'MozStorageAsyncStatementParams.webidl',
     'MozStorageStatementParams.webidl',
     'MozStorageStatementRow.webidl',
->>>>>>> a17af05f
     'MozTimeManager.webidl',
     'MozWakeLock.webidl',
     'MutationEvent.webidl',
@@ -1080,16 +1059,9 @@
          'SecureElementManager.webidl',
     ]
 
-<<<<<<< HEAD
-if CONFIG['MOZ_WIDGET_TOOLKIT'] != 'gonk':
-    WEBIDL_FILES += [
-        'InstallTrigger.webidl',
-    ]
-=======
 WEBIDL_FILES += [
     'InstallTrigger.webidl',
 ]
->>>>>>> a17af05f
 
 if CONFIG['FUZZING']:
     WEBIDL_FILES += [
@@ -1115,10 +1087,7 @@
     'HiddenPluginEvent.webidl',
     'ImageCaptureErrorEvent.webidl',
     'MediaQueryListEvent.webidl',
-<<<<<<< HEAD
-=======
     'MediaRecorderErrorEvent.webidl',
->>>>>>> a17af05f
     'MediaStreamEvent.webidl',
     'MediaStreamTrackEvent.webidl',
     'OfflineAudioCompletionEvent.webidl',
@@ -1171,25 +1140,10 @@
 
 if CONFIG['ACCESSIBILITY']:
     WEBIDL_FILES += [
-<<<<<<< HEAD
-        'MozApplicationEvent.webidl'
-    ]
-    GENERATED_EVENTS_WEBIDL_FILES += [
-        'MozApplicationEvent.webidl'
-=======
         'AccessibleNode.webidl',
->>>>>>> a17af05f
     ]
 
 if CONFIG['ENABLE_INTL_API']:
     WEBIDL_FILES += [
-<<<<<<< HEAD
-        'AccessibleNode.webidl',
-    ]
-
-if CONFIG['ENABLE_INTL_API']:
-    WEBIDL_FILES += [
-=======
->>>>>>> a17af05f
         'IntlUtils.webidl',
     ]