--- conflicted
+++ resolved
@@ -32,26 +32,4 @@
 
     [NewObject, Throws]
     MediaStreamAudioDestinationNode createMediaStreamDestination();
-<<<<<<< HEAD
-};
-
-// Mozilla extensions
-partial interface AudioContext {
-  // Read AudioChannel.webidl for more information about this attribute.
-  [Pref="media.useAudioChannelAPI"]
-  readonly attribute AudioChannel mozAudioChannelType;
-
-  // These 2 events are dispatched when the AudioContext object is muted by
-  // the AudioChannelService. It's call 'interrupt' because when this event is
-  // dispatched on a HTMLMediaElement, the audio stream is paused.
-  [Pref="media.useAudioChannelAPI"]
-  attribute EventHandler onmozinterruptbegin;
-
-  [Pref="media.useAudioChannelAPI"]
-  attribute EventHandler onmozinterruptend;
-
-  // This method is for test only.
-  [ChromeOnly] AudioChannel testAudioChannelInAudioNodeStream();
-=======
->>>>>>> a17af05f
 };