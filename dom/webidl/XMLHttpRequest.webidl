/* -*- Mode: IDL; tab-width: 2; indent-tabs-mode: nil; c-basic-offset: 2 -*- */
/* This Source Code Form is subject to the terms of the Mozilla Public
 * License, v. 2.0. If a copy of the MPL was not distributed with this file,
 * You can obtain one at http://mozilla.org/MPL/2.0/.
 *
 * The origin of this IDL file is
 * https://xhr.spec.whatwg.org/#interface-xmlhttprequest
 *
 * Copyright © 2012 W3C® (MIT, ERCIM, Keio), All Rights Reserved. W3C
 * liability, trademark and document use rules apply.
 */

interface InputStream;
interface MozChannel;
interface IID;

enum XMLHttpRequestResponseType {
  "",
  "arraybuffer",
  "blob",
  "document",
  "json",
  "text",

  // Mozilla-specific stuff
  "moz-chunked-text",
  "moz-chunked-arraybuffer",
  "moz-blob"
};

/**
 * Parameters for instantiating an XMLHttpRequest. They are passed as an
 * optional argument to the constructor:
 *
 *  new XMLHttpRequest({anon: true, system: true});
 */
dictionary MozXMLHttpRequestParameters
{
  /**
   * If true, the request will be sent without cookie and authentication
   * headers.
   */
  boolean mozAnon = false;

  /**
   * If true, the same origin policy will not be enforced on the request.
   */
  boolean mozSystem = false;
};

[Constructor(optional MozXMLHttpRequestParameters params),
 // There are apparently callers, specifically CoffeeScript, who do
 // things like this:
 //   c = new(window.ActiveXObject || XMLHttpRequest)("Microsoft.XMLHTTP")
 // To handle that, we need a constructor that takes a string.
 Constructor(DOMString ignored),
 Exposed=(Window,DedicatedWorker,SharedWorker)]
interface XMLHttpRequest : XMLHttpRequestEventTarget {
  // event handler
  attribute EventHandler onreadystatechange;

  // states
  const unsigned short UNSENT = 0;
  const unsigned short OPENED = 1;
  const unsigned short HEADERS_RECEIVED = 2;
  const unsigned short LOADING = 3;
  const unsigned short DONE = 4;

  readonly attribute unsigned short readyState;

  // request
  [Throws]
  void open(ByteString method, USVString url);
  [Throws]
  void open(ByteString method, USVString url, boolean async,
            optional USVString? user=null, optional USVString? password=null);
  [Throws]
  void setRequestHeader(ByteString header, ByteString value);

  [SetterThrows]
  attribute unsigned long timeout;

  [SetterThrows]
  attribute boolean withCredentials;

  [Throws]
  readonly attribute XMLHttpRequestUpload upload;

  [Throws]
<<<<<<< HEAD
  void send();
  [Throws]
  void send(ArrayBuffer data);
  [Throws]
  void send(ArrayBufferView data);
  [Throws]
  void send(Blob data);
  [Throws]
  void send(Document data);
  [Throws]
  void send(USVString? data);
  [Throws]
  void send(FormData data);
  [Throws]
  void send(InputStream data);
  [Throws]
  void send(URLSearchParams data);
=======
  void send(optional (Document or BodyInit)? body = null);
>>>>>>> a17af05f

  [Throws]
  void abort();

  // response
  readonly attribute USVString responseURL;

  [Throws]
  readonly attribute unsigned short status;

  [Throws]
  readonly attribute ByteString statusText;

  [Throws]
  ByteString? getResponseHeader(ByteString header);

  [Throws]
  ByteString getAllResponseHeaders();

  [Throws]
  void overrideMimeType(DOMString mime);

  [SetterThrows]
  attribute XMLHttpRequestResponseType responseType;
  [Throws]
  readonly attribute any response;
  [Cached, Pure, Throws]
  readonly attribute USVString? responseText;

  [Throws, Exposed=Window]
  readonly attribute Document? responseXML;

  // Mozilla-specific stuff

  [ChromeOnly, SetterThrows]
  attribute boolean mozBackgroundRequest;

  [ChromeOnly, Exposed=Window]
  readonly attribute MozChannel? channel;

  // A platform-specific identifer to represent the network interface 
  // which the HTTP request would occur on.
  [ChromeOnly, Exposed=Window]
  attribute ByteString? networkInterfaceId;

  [Throws, ChromeOnly, Exposed=Window]
  any getInterface(IID iid);

  [ChromeOnly, Exposed=Window]
  void setOriginAttributes(optional OriginAttributesDictionary originAttributes);

  [ChromeOnly, Throws]
  void sendInputStream(InputStream body);

  // Only works on MainThread.
  // Its permanence is to be evaluated in bug 1368540 for Firefox 60.
  [ChromeOnly]
  readonly attribute unsigned short errorCode;

  readonly attribute boolean mozAnon;
  readonly attribute boolean mozSystem;
};<|MERGE_RESOLUTION|>--- conflicted
+++ resolved
@@ -87,27 +87,7 @@
   readonly attribute XMLHttpRequestUpload upload;
 
   [Throws]
-<<<<<<< HEAD
-  void send();
-  [Throws]
-  void send(ArrayBuffer data);
-  [Throws]
-  void send(ArrayBufferView data);
-  [Throws]
-  void send(Blob data);
-  [Throws]
-  void send(Document data);
-  [Throws]
-  void send(USVString? data);
-  [Throws]
-  void send(FormData data);
-  [Throws]
-  void send(InputStream data);
-  [Throws]
-  void send(URLSearchParams data);
-=======
   void send(optional (Document or BodyInit)? body = null);
->>>>>>> a17af05f
 
   [Throws]
   void abort();
