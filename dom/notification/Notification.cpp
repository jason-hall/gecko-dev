--- conflicted
+++ resolved
@@ -698,44 +698,12 @@
   if (!XRE_IsParentProcess()) {
     return NS_OK;
   }
-<<<<<<< HEAD
-
-  nsresult rv = AddPermissionChangeObserver();
-  NS_ENSURE_SUCCESS(rv, rv);
-=======
->>>>>>> a17af05f
 
   RecordPermissions();
 
   return NS_OK;
 }
 
-<<<<<<< HEAD
-nsresult
-NotificationTelemetryService::RemovePermissionChangeObserver()
-{
-  nsCOMPtr<nsIObserverService> obs = mozilla::services::GetObserverService();
-  if (!obs) {
-    return NS_ERROR_OUT_OF_MEMORY;
-  }
-  return obs->RemoveObserver(this, "perm-changed");
-}
-
-nsresult
-NotificationTelemetryService::AddPermissionChangeObserver()
-{
-  MOZ_ASSERT(XRE_IsParentProcess(),
-             "AddPermissionChangeObserver may only be called in the parent process");
-
-  nsCOMPtr<nsIObserverService> obs = mozilla::services::GetObserverService();
-  if (!obs) {
-    return NS_ERROR_OUT_OF_MEMORY;
-  }
-  return obs->AddObserver(this, "perm-changed", false);
-}
-
-=======
->>>>>>> a17af05f
 void
 NotificationTelemetryService::RecordPermissions()
 {
@@ -1846,12 +1814,7 @@
   nsCOMPtr<nsIRunnable> request =
     new NotificationPermissionRequest(principal, window, promise, permissionCallback);
 
-<<<<<<< HEAD
-  global->Dispatch("Notification::RequestPermission", TaskCategory::Other,
-                   request.forget());
-=======
   global->Dispatch(TaskCategory::Other, request.forget());
->>>>>>> a17af05f
 
   return promise.forget();
 }
@@ -2048,12 +2011,7 @@
   RefPtr<NotificationGetRunnable> r =
     new NotificationGetRunnable(origin, aFilter.mTag, callback);
 
-<<<<<<< HEAD
-  aRv = global->Dispatch("Notification::Get", TaskCategory::Other,
-                         r.forget());
-=======
   aRv = global->Dispatch(TaskCategory::Other, r.forget());
->>>>>>> a17af05f
   if (NS_WARN_IF(aRv.Failed())) {
     return nullptr;
   }
@@ -2789,15 +2747,9 @@
       return target->Dispatch(Move(aRunnable), nsIEventTarget::DISPATCH_NORMAL);
     }
   }
-<<<<<<< HEAD
-  nsCOMPtr<nsIThread> mainThread = do_GetMainThread();
-  MOZ_ASSERT(mainThread);
-  return mainThread->Dispatch(Move(aRunnable), nsIEventTarget::DISPATCH_NORMAL);
-=======
   nsCOMPtr<nsIEventTarget> mainTarget = GetMainThreadEventTarget();
   MOZ_ASSERT(mainTarget);
   return mainTarget->Dispatch(Move(aRunnable), nsIEventTarget::DISPATCH_NORMAL);
->>>>>>> a17af05f
 }
 
 } // namespace dom
