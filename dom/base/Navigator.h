/* -*- Mode: C++; tab-width: 8; indent-tabs-mode: nil; c-basic-offset: 2 -*- */
/* vim: set ts=8 sts=2 et sw=2 tw=80: */
/* This Source Code Form is subject to the terms of the Mozilla Public
 * License, v. 2.0. If a copy of the MPL was not distributed with this
 * file, You can obtain one at http://mozilla.org/MPL/2.0/. */

#ifndef mozilla_dom_Navigator_h
#define mozilla_dom_Navigator_h

#include "mozilla/MemoryReporting.h"
#include "mozilla/dom/BindingDeclarations.h"
#include "mozilla/dom/Fetch.h"
#include "mozilla/dom/Nullable.h"
#include "mozilla/ErrorResult.h"
#include "nsIDOMNavigator.h"
#include "nsIMozNavigatorNetwork.h"
#include "nsWrapperCache.h"
#include "nsHashKeys.h"
#include "nsInterfaceHashtable.h"
#include "nsString.h"
#include "nsTArray.h"
#include "nsWeakPtr.h"
#include "mozilla/dom/MediaKeySystemAccessManager.h"

class nsPluginArray;
class nsMimeTypeArray;
class nsPIDOMWindowInner;
class nsIDOMNavigatorSystemMessages;
class nsIPrincipal;
class nsIURI;

namespace mozilla {
namespace dom {
class BodyExtractorBase;
class Geolocation;
class systemMessageCallback;
class MediaDevices;
struct MediaStreamConstraints;
class WakeLock;
class ArrayBufferOrArrayBufferViewOrBlobOrFormDataOrUSVStringOrURLSearchParams;
class ServiceWorkerContainer;
class DOMRequest;
struct FlyWebPublishOptions;
struct FlyWebFilter;
<<<<<<< HEAD
class WebAuthentication;
=======
class CredentialsContainer;
>>>>>>> a17af05f
} // namespace dom
} // namespace mozilla

//*****************************************************************************
// Navigator: Script "navigator" object
//*****************************************************************************

namespace mozilla {
namespace dom {

class Permissions;

namespace battery {
class BatteryManager;
} // namespace battery

class Promise;

class DesktopNotificationCenter;
class MozIdleObserver;
class Gamepad;
class GamepadServiceTest;
class NavigatorUserMediaSuccessCallback;
class NavigatorUserMediaErrorCallback;
class MozGetUserMediaDevicesSuccessCallback;

namespace network {
class Connection;
} // namespace network

<<<<<<< HEAD
class PowerManager;
=======
>>>>>>> a17af05f
class Presentation;
class LegacyMozTCPSocket;
class VRDisplay;
class VRServiceTest;
class StorageManager;

namespace time {
class TimeManager;
} // namespace time

class Navigator final : public nsIDOMNavigator
                      , public nsIMozNavigatorNetwork
                      , public nsWrapperCache
{
public:
  explicit Navigator(nsPIDOMWindowInner* aInnerWindow);

  NS_DECL_CYCLE_COLLECTING_ISUPPORTS
  NS_DECL_CYCLE_COLLECTION_SCRIPT_HOLDER_CLASS_AMBIGUOUS(Navigator,
                                                         nsIDOMNavigator)
  NS_DECL_NSIDOMNAVIGATOR
  NS_DECL_NSIMOZNAVIGATORNETWORK

  static void Init();

  void Invalidate();
  nsPIDOMWindowInner *GetWindow() const
  {
    return mWindow;
  }

  void RefreshMIMEArray();

  size_t SizeOfIncludingThis(mozilla::MallocSizeOf aMallocSizeOf) const;

  /**
   * For use during document.write where our inner window changes.
   */
  void SetWindow(nsPIDOMWindowInner *aInnerWindow);

  /**
   * Called when the inner window navigates to a new page.
   */
  void OnNavigation();

  // The XPCOM GetProduct is OK
  // The XPCOM GetLanguage is OK
  void GetAppName(nsAString& aAppName, CallerType aCallerType) const;
  void GetAppVersion(nsAString& aAppName, CallerType aCallerType,
                     ErrorResult& aRv) const;
  void GetPlatform(nsAString& aPlatform, CallerType aCallerType,
                   ErrorResult& aRv) const;
  void GetUserAgent(nsAString& aUserAgent, CallerType aCallerType,
                    ErrorResult& aRv) const;
  bool OnLine();
  void RegisterProtocolHandler(const nsAString& aScheme, const nsAString& aURL,
                               const nsAString& aTitle, ErrorResult& aRv);
  void RegisterContentHandler(const nsAString& aMIMEType, const nsAString& aURL,
                              const nsAString& aTitle, ErrorResult& aRv);
  nsMimeTypeArray* GetMimeTypes(ErrorResult& aRv);
  nsPluginArray* GetPlugins(ErrorResult& aRv);
  Permissions* GetPermissions(ErrorResult& aRv);
  // The XPCOM GetDoNotTrack is ok
  Geolocation* GetGeolocation(ErrorResult& aRv);
  Promise* GetBattery(ErrorResult& aRv);

  already_AddRefed<Promise> PublishServer(const nsAString& aName,
                                          const FlyWebPublishOptions& aOptions,
                                          ErrorResult& aRv);
  static void AppName(nsAString& aAppName, bool aUsePrefOverriddenValue);

  static nsresult GetPlatform(nsAString& aPlatform,
                              bool aUsePrefOverriddenValue);

  static nsresult GetAppVersion(nsAString& aAppVersion,
                                bool aUsePrefOverriddenValue);

  static nsresult GetUserAgent(nsPIDOMWindowInner* aWindow,
                               bool aIsCallerChrome,
                               nsAString& aUserAgent);

  // Clears the user agent cache by calling:
  // NavigatorBinding::ClearCachedUserAgentValue(this);
  void ClearUserAgentCache();

  bool Vibrate(uint32_t aDuration);
  bool Vibrate(const nsTArray<uint32_t>& aDuration);
  void SetVibrationPermission(bool aPermitted, bool aPersistent);
  uint32_t MaxTouchPoints();
  void GetAppCodeName(nsString& aAppCodeName, ErrorResult& aRv)
  {
    aRv = GetAppCodeName(aAppCodeName);
  }
  void GetOscpu(nsAString& aOscpu, CallerType aCallerType,
                ErrorResult& aRv) const;
  // The XPCOM GetVendor is OK
  // The XPCOM GetVendorSub is OK
  // The XPCOM GetProductSub is OK
  bool CookieEnabled();
  void GetBuildID(nsAString& aBuildID, CallerType aCallerType,
                  ErrorResult& aRv) const;
<<<<<<< HEAD
  PowerManager* GetMozPower(ErrorResult& aRv);
=======
>>>>>>> a17af05f
  bool JavaEnabled(CallerType aCallerType, ErrorResult& aRv);
  uint64_t HardwareConcurrency();
  bool CpuHasSSE2();
  bool TaintEnabled()
  {
    return false;
  }
  void AddIdleObserver(MozIdleObserver& aObserver, ErrorResult& aRv);
  void RemoveIdleObserver(MozIdleObserver& aObserver, ErrorResult& aRv);
  already_AddRefed<WakeLock> RequestWakeLock(const nsAString &aTopic,
                                             ErrorResult& aRv);

  DesktopNotificationCenter* GetMozNotification(ErrorResult& aRv);
  already_AddRefed<LegacyMozTCPSocket> MozTCPSocket();
  network::Connection* GetConnection(ErrorResult& aRv);
  MediaDevices* GetMediaDevices(ErrorResult& aRv);

  void GetGamepads(nsTArray<RefPtr<Gamepad> >& aGamepads, ErrorResult& aRv);
  GamepadServiceTest* RequestGamepadServiceTest();
  already_AddRefed<Promise> GetVRDisplays(ErrorResult& aRv);
  void GetActiveVRDisplays(nsTArray<RefPtr<VRDisplay>>& aDisplays) const;
  VRServiceTest* RequestVRServiceTest();
<<<<<<< HEAD
=======
  bool IsWebVRContentDetected() const;
  bool IsWebVRContentPresenting() const;
  void RequestVRPresentation(VRDisplay& aDisplay);
>>>>>>> a17af05f
#ifdef MOZ_TIME_MANAGER
  time::TimeManager* GetMozTime(ErrorResult& aRv);
#endif // MOZ_TIME_MANAGER

  Presentation* GetPresentation(ErrorResult& aRv);

  bool SendBeacon(const nsAString& aUrl,
                  const Nullable<fetch::BodyInit>& aData,
                  ErrorResult& aRv);

  void MozGetUserMedia(const MediaStreamConstraints& aConstraints,
                       NavigatorUserMediaSuccessCallback& aOnSuccess,
                       NavigatorUserMediaErrorCallback& aOnError,
                       CallerType aCallerType,
                       ErrorResult& aRv);
  void MozGetUserMediaDevices(const MediaStreamConstraints& aConstraints,
                              MozGetUserMediaDevicesSuccessCallback& aOnSuccess,
                              NavigatorUserMediaErrorCallback& aOnError,
                              uint64_t aInnerWindowID,
                              const nsAString& aCallID,
                              ErrorResult& aRv);

  already_AddRefed<ServiceWorkerContainer> ServiceWorker();

<<<<<<< HEAD
  mozilla::dom::WebAuthentication* Authentication();
=======
  mozilla::dom::CredentialsContainer* Credentials();
>>>>>>> a17af05f

  void GetLanguages(nsTArray<nsString>& aLanguages);

  bool MozE10sEnabled();

  StorageManager* Storage();

  static void GetAcceptLanguages(nsTArray<nsString>& aLanguages);

  // WebIDL helper methods
  static bool HasWakeLockSupport(JSContext* /* unused*/, JSObject* /*unused */);
  static bool HasWifiManagerSupport(JSContext* /* unused */,
                                  JSObject* aGlobal);
  static bool HasUserMediaSupport(JSContext* /* unused */,
                                  JSObject* /* unused */);

  static bool IsE10sEnabled(JSContext* aCx, JSObject* aGlobal);

  nsPIDOMWindowInner* GetParentObject() const
  {
    return GetWindow();
  }

  virtual JSObject* WrapObject(JSContext* cx, JS::Handle<JSObject*> aGivenProto) override;

  // GetWindowFromGlobal returns the inner window for this global, if
  // any, else null.
  static already_AddRefed<nsPIDOMWindowInner> GetWindowFromGlobal(JSObject* aGlobal);

  already_AddRefed<Promise>
  RequestMediaKeySystemAccess(const nsAString& aKeySystem,
                              const Sequence<MediaKeySystemConfiguration>& aConfig,
                              ErrorResult& aRv);
private:
  RefPtr<MediaKeySystemAccessManager> mMediaKeySystemAccessManager;

public:
  void NotifyVRDisplaysUpdated();
  void NotifyActiveVRDisplaysChanged();

private:
  virtual ~Navigator();

  bool CheckPermission(const char* type);
  static bool CheckPermission(nsPIDOMWindowInner* aWindow, const char* aType);

  // This enum helps SendBeaconInternal to apply different behaviors to body
  // types.
  enum BeaconType {
    eBeaconTypeBlob,
    eBeaconTypeArrayBuffer,
    eBeaconTypeOther
  };

  bool SendBeaconInternal(const nsAString& aUrl,
                          BodyExtractorBase* aBody,
                          BeaconType aType,
                          ErrorResult& aRv);

  RefPtr<nsMimeTypeArray> mMimeTypes;
  RefPtr<nsPluginArray> mPlugins;
  RefPtr<Permissions> mPermissions;
  RefPtr<Geolocation> mGeolocation;
  RefPtr<DesktopNotificationCenter> mNotification;
  RefPtr<battery::BatteryManager> mBatteryManager;
  RefPtr<Promise> mBatteryPromise;
<<<<<<< HEAD
  RefPtr<PowerManager> mPowerManager;
  RefPtr<network::Connection> mConnection;
  RefPtr<WebAuthentication> mAuthentication;
#ifdef MOZ_AUDIO_CHANNEL_MANAGER
  RefPtr<system::AudioChannelManager> mAudioChannelManager;
#endif
=======
  RefPtr<network::Connection> mConnection;
  RefPtr<CredentialsContainer> mCredentials;
>>>>>>> a17af05f
  RefPtr<MediaDevices> mMediaDevices;
  RefPtr<time::TimeManager> mTimeManager;
  RefPtr<ServiceWorkerContainer> mServiceWorkerContainer;
  nsCOMPtr<nsPIDOMWindowInner> mWindow;
  RefPtr<Presentation> mPresentation;
  RefPtr<GamepadServiceTest> mGamepadServiceTest;
  nsTArray<RefPtr<Promise> > mVRGetDisplaysPromises;
  RefPtr<VRServiceTest> mVRServiceTest;
  nsTArray<uint32_t> mRequestedVibrationPattern;
  RefPtr<StorageManager> mStorageManager;
};

} // namespace dom
} // namespace mozilla

#endif // mozilla_dom_Navigator_h<|MERGE_RESOLUTION|>--- conflicted
+++ resolved
@@ -42,11 +42,7 @@
 class DOMRequest;
 struct FlyWebPublishOptions;
 struct FlyWebFilter;
-<<<<<<< HEAD
-class WebAuthentication;
-=======
 class CredentialsContainer;
->>>>>>> a17af05f
 } // namespace dom
 } // namespace mozilla
 
@@ -77,10 +73,6 @@
 class Connection;
 } // namespace network
 
-<<<<<<< HEAD
-class PowerManager;
-=======
->>>>>>> a17af05f
 class Presentation;
 class LegacyMozTCPSocket;
 class VRDisplay;
@@ -182,10 +174,6 @@
   bool CookieEnabled();
   void GetBuildID(nsAString& aBuildID, CallerType aCallerType,
                   ErrorResult& aRv) const;
-<<<<<<< HEAD
-  PowerManager* GetMozPower(ErrorResult& aRv);
-=======
->>>>>>> a17af05f
   bool JavaEnabled(CallerType aCallerType, ErrorResult& aRv);
   uint64_t HardwareConcurrency();
   bool CpuHasSSE2();
@@ -208,12 +196,9 @@
   already_AddRefed<Promise> GetVRDisplays(ErrorResult& aRv);
   void GetActiveVRDisplays(nsTArray<RefPtr<VRDisplay>>& aDisplays) const;
   VRServiceTest* RequestVRServiceTest();
-<<<<<<< HEAD
-=======
   bool IsWebVRContentDetected() const;
   bool IsWebVRContentPresenting() const;
   void RequestVRPresentation(VRDisplay& aDisplay);
->>>>>>> a17af05f
 #ifdef MOZ_TIME_MANAGER
   time::TimeManager* GetMozTime(ErrorResult& aRv);
 #endif // MOZ_TIME_MANAGER
@@ -238,11 +223,7 @@
 
   already_AddRefed<ServiceWorkerContainer> ServiceWorker();
 
-<<<<<<< HEAD
-  mozilla::dom::WebAuthentication* Authentication();
-=======
   mozilla::dom::CredentialsContainer* Credentials();
->>>>>>> a17af05f
 
   void GetLanguages(nsTArray<nsString>& aLanguages);
 
@@ -309,17 +290,8 @@
   RefPtr<DesktopNotificationCenter> mNotification;
   RefPtr<battery::BatteryManager> mBatteryManager;
   RefPtr<Promise> mBatteryPromise;
-<<<<<<< HEAD
-  RefPtr<PowerManager> mPowerManager;
-  RefPtr<network::Connection> mConnection;
-  RefPtr<WebAuthentication> mAuthentication;
-#ifdef MOZ_AUDIO_CHANNEL_MANAGER
-  RefPtr<system::AudioChannelManager> mAudioChannelManager;
-#endif
-=======
   RefPtr<network::Connection> mConnection;
   RefPtr<CredentialsContainer> mCredentials;
->>>>>>> a17af05f
   RefPtr<MediaDevices> mMediaDevices;
   RefPtr<time::TimeManager> mTimeManager;
   RefPtr<ServiceWorkerContainer> mServiceWorkerContainer;
