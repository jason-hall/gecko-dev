/* -*- Mode: C++; tab-width: 8; indent-tabs-mode: nil; c-basic-offset: 2 -*- */
/* vim: set ts=8 sts=2 et sw=2 tw=80: */
/* This Source Code Form is subject to the terms of the Mozilla Public
 * License, v. 2.0. If a copy of the MPL was not distributed with this
 * file, You can obtain one at http://mozilla.org/MPL/2.0/. */

#ifndef nsWrapperCacheInline_h___
#define nsWrapperCacheInline_h___

#include "nsWrapperCache.h"
#include "js/GCAPI.h"
#include "js/TracingAPI.h"

inline JSObject*
nsWrapperCache::GetWrapperPreserveColor() const
{
  JSObject* obj = mWrapper;
  if (obj && js::gc::EdgeNeedsSweepUnbarriered(&obj)) {
    // The object has been found to be dead and is in the process of being
    // finalized, so don't let the caller see it. As an optimisation, remove it
    // from the cache so we don't have to do this check in future.
    const_cast<nsWrapperCache*>(this)->ClearWrapper();
    return nullptr;
  }
  MOZ_ASSERT(obj == mWrapper);
  return obj;
}

inline JSObject*
nsWrapperCache::GetWrapper() const
{
    JSObject* obj = GetWrapperPreserveColor();
    if (obj) {
      JS::ExposeObjectToActiveJS(obj);
    }
    return obj;
}

inline bool
nsWrapperCache::HasKnownLiveWrapper() const
{
  // If we have a wrapper and it's not gray in the GC-marking sense, that means
  // that we can't be cycle-collected.  That's because the wrapper is being kept
  // alive by the JS engine (and not just due to being traced from some
  // cycle-collectable thing), and the wrapper holds us alive, so we know we're
  // not collectable.
  JSObject* o = GetWrapperPreserveColor();
  return o && !JS::ObjectIsMarkedGray(o);
}

static void
SearchGray(JS::GCCellPtr aGCThing, const char* aName, void* aClosure)
{
  bool* hasGrayObjects = static_cast<bool*>(aClosure);
  if (!*hasGrayObjects && aGCThing && JS::GCThingIsMarkedGray(aGCThing)) {
    *hasGrayObjects = true;
  }
}

inline bool
nsWrapperCache::HasNothingToTrace(nsISupports* aThis)
{
  nsXPCOMCycleCollectionParticipant* participant = nullptr;
  CallQueryInterface(aThis, &participant);
  bool hasGrayObjects = false;
  participant->Trace(aThis, TraceCallbackFunc(SearchGray), &hasGrayObjects);
  return !hasGrayObjects;
}

inline bool
nsWrapperCache::HasKnownLiveWrapperAndDoesNotNeedTracing(nsISupports* aThis)
<<<<<<< HEAD
{
  return HasKnownLiveWrapper() && HasNothingToTrace(aThis);
}

inline void
nsWrapperCache::MarkWrapperLive()
{
=======
{
  return HasKnownLiveWrapper() && HasNothingToTrace(aThis);
}

inline void
nsWrapperCache::MarkWrapperLive()
{
>>>>>>> a17af05f
  // Just call GetWrapper and ignore the return value.  It will do the
  // gray-unmarking for us.
  GetWrapper();
}

#endif /* nsWrapperCache_h___ */<|MERGE_RESOLUTION|>--- conflicted
+++ resolved
@@ -69,7 +69,6 @@
 
 inline bool
 nsWrapperCache::HasKnownLiveWrapperAndDoesNotNeedTracing(nsISupports* aThis)
-<<<<<<< HEAD
 {
   return HasKnownLiveWrapper() && HasNothingToTrace(aThis);
 }
@@ -77,15 +76,6 @@
 inline void
 nsWrapperCache::MarkWrapperLive()
 {
-=======
-{
-  return HasKnownLiveWrapper() && HasNothingToTrace(aThis);
-}
-
-inline void
-nsWrapperCache::MarkWrapperLive()
-{
->>>>>>> a17af05f
   // Just call GetWrapper and ignore the return value.  It will do the
   // gray-unmarking for us.
   GetWrapper();
