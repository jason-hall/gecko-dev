--- conflicted
+++ resolved
@@ -57,7 +57,6 @@
       aNode->OwnerDoc()->GetRootElement() == aNode->GetParentNode())
   {
     return false;
-<<<<<<< HEAD
   }
 
   // Check if the node is an explicit child of an element with a shadow root,
@@ -79,29 +78,6 @@
     return aNode->GetParentNode();
   }
 
-=======
-  }
-
-  // Check if the node is an explicit child of an element with a shadow root,
-  // re-bound to an insertion point.
-  nsIContent* parent = aNode->GetParent();
-  if (parent && parent->GetShadowRoot()) {
-    return false;
-  }
-
-  // Common case.
-  return true;
-}
-
-template<nsIContent::FlattenedParentType Type>
-static inline nsINode*
-GetFlattenedTreeParentNode(const nsINode* aNode)
-{
-  if (MOZ_LIKELY(FlattenedTreeParentIsParent<Type>(aNode))) {
-    return aNode->GetParentNode();
-  }
-
->>>>>>> a17af05f
   MOZ_ASSERT(aNode->IsContent());
   return aNode->AsContent()->GetFlattenedTreeParentNodeInternal(Type);
 }
@@ -119,8 +95,6 @@
   return (parent && parent->IsContent()) ? parent->AsContent() : nullptr;
 }
 
-<<<<<<< HEAD
-=======
 inline bool
 nsIContent::IsEventAttributeName(nsIAtom* aName)
 {
@@ -132,20 +106,16 @@
   return IsEventAttributeNameInternal(aName);
 }
 
->>>>>>> a17af05f
 inline nsINode*
 nsINode::GetFlattenedTreeParentNodeForStyle() const
 {
   return ::GetFlattenedTreeParentNode<nsIContent::eForStyle>(this);
 }
-<<<<<<< HEAD
-=======
 
 inline bool
 nsINode::NodeOrAncestorHasDirAuto() const
 {
   return AncestorHasDirAuto() || (IsElement() && AsElement()->HasDirAuto());
 }
->>>>>>> a17af05f
 
 #endif // nsIContentInlines_h