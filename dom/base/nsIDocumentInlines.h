--- conflicted
+++ resolved
@@ -45,11 +45,7 @@
       if (sheetService) {
         auto& authorSheets =
           *sheetService->AuthorStyleSheets(GetStyleBackendType());
-<<<<<<< HEAD
-        if (authorSheets.IndexOf(sheetHandle) != authorSheets.NoIndex) {
-=======
         if (authorSheets.IndexOf(sheet) != authorSheets.NoIndex) {
->>>>>>> a17af05f
           break;
         }
       }
