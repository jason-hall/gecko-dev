--- conflicted
+++ resolved
@@ -56,10 +56,7 @@
 #include "nsLayoutUtils.h"
 #include "nsMappedAttributes.h"
 #include "nsView.h"
-<<<<<<< HEAD
-=======
 #include "nsBaseWidget.h"
->>>>>>> a17af05f
 #include "GroupedSHistory.h"
 #include "PartialSHistory.h"
 
@@ -103,11 +100,8 @@
 #include "mozilla/dom/GroupedHistoryEvent.h"
 #include "mozilla/dom/Promise.h"
 #include "mozilla/dom/PromiseNativeHandler.h"
-<<<<<<< HEAD
-=======
 
 #include "mozilla/dom/HTMLBodyElement.h"
->>>>>>> a17af05f
 
 #include "ContentPrincipal.h"
 
@@ -150,21 +144,12 @@
 // we'd need to re-institute a fixed version of bug 98158.
 #define MAX_DEPTH_CONTENT_FRAMES 10
 
-<<<<<<< HEAD
-NS_IMPL_CYCLE_COLLECTION(nsFrameLoader,
-                         mDocShell,
-                         mMessageManager,
-                         mChildMessageManager,
-                         mOpener,
-                         mPartialSHistory)
-=======
 NS_IMPL_CYCLE_COLLECTION_WRAPPERCACHE(nsFrameLoader,
                                       mDocShell,
                                       mMessageManager,
                                       mChildMessageManager,
                                       mOpener,
                                       mPartialSHistory)
->>>>>>> a17af05f
 NS_IMPL_CYCLE_COLLECTING_ADDREF(nsFrameLoader)
 NS_IMPL_CYCLE_COLLECTING_RELEASE(nsFrameLoader)
 
@@ -175,12 +160,8 @@
   NS_INTERFACE_MAP_ENTRY(nsIWebBrowserPersistable)
 NS_INTERFACE_MAP_END
 
-<<<<<<< HEAD
-nsFrameLoader::nsFrameLoader(Element* aOwner, nsPIDOMWindowOuter* aOpener, bool aNetworkCreated)
-=======
 nsFrameLoader::nsFrameLoader(Element* aOwner, nsPIDOMWindowOuter* aOpener,
                              bool aNetworkCreated, int32_t aJSPluginID)
->>>>>>> a17af05f
   : mOwnerContent(aOwner)
   , mDetachedSubdocFrame(nullptr)
   , mOpener(aOpener)
@@ -218,12 +199,8 @@
 }
 
 nsFrameLoader*
-<<<<<<< HEAD
-nsFrameLoader::Create(Element* aOwner, nsPIDOMWindowOuter* aOpener, bool aNetworkCreated)
-=======
 nsFrameLoader::Create(Element* aOwner, nsPIDOMWindowOuter* aOpener, bool aNetworkCreated,
                       int32_t aJSPluginId)
->>>>>>> a17af05f
 {
   NS_ENSURE_TRUE(aOwner, nullptr);
   nsIDocument* doc = aOwner->OwnerDoc();
@@ -253,9 +230,6 @@
                   doc->IsStaticDocument()),
                  nullptr);
 
-<<<<<<< HEAD
-  return new nsFrameLoader(aOwner, aOpener, aNetworkCreated);
-=======
   return new nsFrameLoader(aOwner, aOpener, aNetworkCreated, aJSPluginId);
 }
 
@@ -266,7 +240,6 @@
   if (NS_FAILED(rv)) {
     aRv.Throw(rv);
   }
->>>>>>> a17af05f
 }
 
 NS_IMETHODIMP
@@ -383,8 +356,6 @@
   return rv;
 }
 
-<<<<<<< HEAD
-=======
 void
 nsFrameLoader::SetIsPrerendered(ErrorResult& aRv)
 {
@@ -394,7 +365,6 @@
   }
 }
 
->>>>>>> a17af05f
 NS_IMETHODIMP
 nsFrameLoader::SetIsPrerendered()
 {
@@ -439,8 +409,6 @@
   return NS_OK;
 }
 
-<<<<<<< HEAD
-=======
 already_AddRefed<nsIPartialSHistory>
 nsFrameLoader::GetPartialSHistory()
 {
@@ -449,7 +417,6 @@
   return partialSHistory.forget();
 }
 
->>>>>>> a17af05f
 NS_IMETHODIMP
 nsFrameLoader::GetPartialSHistory(nsIPartialSHistory** aResult)
 {
@@ -464,8 +431,6 @@
   return NS_OK;
 }
 
-<<<<<<< HEAD
-=======
 already_AddRefed<nsIGroupedSHistory>
 nsFrameLoader::EnsureGroupedSHistory(ErrorResult& aRv)
 {
@@ -477,7 +442,6 @@
   return result.forget();
 }
 
->>>>>>> a17af05f
 NS_IMETHODIMP
 nsFrameLoader::EnsureGroupedSHistory(nsIGroupedSHistory** aResult)
 {
@@ -502,8 +466,6 @@
   return NS_OK;
 }
 
-<<<<<<< HEAD
-=======
 already_AddRefed<nsIGroupedSHistory>
 nsFrameLoader::GetGroupedSHistory()
 {
@@ -512,7 +474,6 @@
   return groupedSHistory.forget();
 }
 
->>>>>>> a17af05f
 NS_IMETHODIMP
 nsFrameLoader::GetGroupedSHistory(nsIGroupedSHistory** aResult)
 {
@@ -784,24 +745,6 @@
   return allPromise.forget();
 }
 
-<<<<<<< HEAD
-NS_IMETHODIMP
-nsFrameLoader::AppendPartialSHistoryAndSwap(nsIFrameLoader* aOther, nsISupports** aPromise)
-{
-  if (!aOther) {
-    return NS_ERROR_INVALID_POINTER;
-  }
-
-  if (aOther == this) {
-    return NS_OK;
-  }
-
-  RefPtr<nsFrameLoader> otherLoader = static_cast<nsFrameLoader*>(aOther);
-
-  RefPtr<Promise> ready = FireWillChangeProcessEvent();
-  if (NS_WARN_IF(!ready)) {
-    return NS_ERROR_FAILURE;
-=======
 already_AddRefed<Promise>
 nsFrameLoader::AppendPartialSHistoryAndSwap(nsIFrameLoader& aOther, ErrorResult& aRv)
 {
@@ -821,21 +764,13 @@
   if (NS_WARN_IF(!ready)) {
     aRv.Throw(NS_ERROR_FAILURE);
     return nullptr;
->>>>>>> a17af05f
   }
 
   // This promise will be resolved when the swap has finished, we return it now
   // and pass it to our helper so our helper can resolve it.
-<<<<<<< HEAD
-  ErrorResult rv;
-  RefPtr<Promise> complete = Promise::Create(mOwnerContent->GetOwnerGlobal(), rv);
-  if (NS_WARN_IF(rv.Failed())) {
-    return rv.StealNSResult();
-=======
   RefPtr<Promise> complete = Promise::Create(mOwnerContent->GetOwnerGlobal(), aRv);
   if (NS_WARN_IF(aRv.Failed())) {
     return nullptr;
->>>>>>> a17af05f
   }
 
   // Attach our handler to the ready promise, and make it fulfil the complete
@@ -843,19 +778,6 @@
   RefPtr<AppendPartialSHistoryAndSwapHelper> helper =
     new AppendPartialSHistoryAndSwapHelper(this, otherLoader, complete);
   ready->AppendNativeHandler(helper);
-<<<<<<< HEAD
-  complete.forget(aPromise);
-  return NS_OK;
-}
-
-NS_IMETHODIMP
-nsFrameLoader::RequestGroupedHistoryNavigation(uint32_t aGlobalIndex, nsISupports** aPromise)
-{
-
-  RefPtr<Promise> ready = FireWillChangeProcessEvent();
-  if (NS_WARN_IF(!ready)) {
-    return NS_ERROR_FAILURE;
-=======
   return complete.forget();
 }
 
@@ -882,21 +804,13 @@
   if (NS_WARN_IF(!ready)) {
     aRv.Throw(NS_ERROR_FAILURE);
     return nullptr;
->>>>>>> a17af05f
   }
 
   // This promise will be resolved when the swap has finished, we return it now
   // and pass it to our helper so our helper can resolve it.
-<<<<<<< HEAD
-  ErrorResult rv;
-  RefPtr<Promise> complete = Promise::Create(mOwnerContent->GetOwnerGlobal(), rv);
-  if (NS_WARN_IF(rv.Failed())) {
-    return rv.StealNSResult();
-=======
   RefPtr<Promise> complete = Promise::Create(mOwnerContent->GetOwnerGlobal(), aRv);
   if (NS_WARN_IF(aRv.Failed())) {
     return nullptr;
->>>>>>> a17af05f
   }
 
   // Attach our handler to the ready promise, and make it fulfil the complete
@@ -904,8 +818,6 @@
   RefPtr<RequestGroupedHistoryNavigationHelper> helper =
     new RequestGroupedHistoryNavigationHelper(this, aGlobalIndex, complete);
   ready->AppendNativeHandler(helper);
-<<<<<<< HEAD
-=======
   return complete.forget();
 }
 
@@ -917,13 +829,10 @@
   if (rv.Failed()) {
     return rv.StealNSResult();
   }
->>>>>>> a17af05f
   complete.forget(aPromise);
   return NS_OK;
 }
 
-<<<<<<< HEAD
-=======
 void
 nsFrameLoader::AddProcessChangeBlockingPromise(Promise& aPromise, ErrorResult& aRv)
 {
@@ -934,7 +843,6 @@
   }
 }
 
->>>>>>> a17af05f
 NS_IMETHODIMP
 nsFrameLoader::AddProcessChangeBlockingPromise(js::Handle<js::Value> aPromise,
                                                JSContext* aCx)
@@ -949,18 +857,10 @@
     return rv.StealNSResult();
   }
 
-<<<<<<< HEAD
-  if (NS_WARN_IF(!mBrowserChangingProcessBlockers)) {
-    return NS_ERROR_DOM_INVALID_STATE_ERR;
-  }
-
-  mBrowserChangingProcessBlockers->AppendElement(promise);
-=======
   AddProcessChangeBlockingPromise(*promise, rv);
   if (NS_WARN_IF(rv.Failed())) {
     return rv.StealNSResult();
   }
->>>>>>> a17af05f
   return NS_OK;
 }
 
@@ -1737,12 +1637,6 @@
   ourShell->BackingScaleFactorChanged();
   otherShell->BackingScaleFactorChanged();
 
-<<<<<<< HEAD
-  ourDoc->FlushPendingNotifications(FlushType::Layout);
-  otherDoc->FlushPendingNotifications(FlushType::Layout);
-
-=======
->>>>>>> a17af05f
   // Initialize browser API if needed now that owner content has changed.
   InitializeBrowserAPI();
   aOther->InitializeBrowserAPI();
@@ -2191,12 +2085,6 @@
   ourShell->BackingScaleFactorChanged();
   otherShell->BackingScaleFactorChanged();
 
-<<<<<<< HEAD
-  ourParentDocument->FlushPendingNotifications(FlushType::Layout);
-  otherParentDocument->FlushPendingNotifications(FlushType::Layout);
-
-=======
->>>>>>> a17af05f
   // Initialize browser API if needed now that owner content has changed
   InitializeBrowserAPI();
   aOther->InitializeBrowserAPI();
@@ -2324,16 +2212,10 @@
     nsCOMPtr<nsIGroupedSHistory> groupedSHistory;
     GetGroupedSHistory(getter_AddRefs(groupedSHistory));
     if (groupedSHistory) {
-<<<<<<< HEAD
-      NS_DispatchToCurrentThread(NS_NewRunnableFunction([groupedSHistory] () {
-        groupedSHistory->CloseInactiveFrameLoaderOwners();
-      }));
-=======
       NS_DispatchToCurrentThread(NS_NewRunnableFunction(
         "nsFrameLoader::StartDestroy", [groupedSHistory]() {
           groupedSHistory->CloseInactiveFrameLoaderOwners();
         }));
->>>>>>> a17af05f
     }
   }
 
@@ -2474,48 +2356,6 @@
     mOwnerContent->RemoveMutationObserver(this);
   }
   mOwnerContent = aContent;
-<<<<<<< HEAD
-  if (RenderFrameParent* rfp = GetCurrentRenderFrame()) {
-    rfp->OwnerContentChanged(aContent);
-  }
-}
-
-bool
-nsFrameLoader::OwnerIsMozBrowserFrame()
-{
-  nsCOMPtr<nsIMozBrowserFrame> browserFrame = do_QueryInterface(mOwnerContent);
-  return browserFrame ? browserFrame->GetReallyIsBrowser() : false;
-}
-
-// The xpcom getter version
-NS_IMETHODIMP
-nsFrameLoader::GetOwnerIsMozBrowserFrame(bool* aResult)
-{
-  *aResult = OwnerIsMozBrowserFrame();
-  return NS_OK;
-}
-
-bool
-nsFrameLoader::OwnerIsIsolatedMozBrowserFrame()
-{
-  nsCOMPtr<nsIMozBrowserFrame> browserFrame = do_QueryInterface(mOwnerContent);
-  if (!browserFrame) {
-    return false;
-  }
-
-  if (!OwnerIsMozBrowserFrame()) {
-    return false;
-  }
-
-  bool isolated = browserFrame->GetIsolated();
-  if (isolated) {
-    return true;
-  }
-
-  return false;
-}
-
-=======
 
   AutoJSAPI jsapi;
   jsapi.Init();
@@ -2567,7 +2407,6 @@
   return false;
 }
 
->>>>>>> a17af05f
 bool
 nsFrameLoader::ShouldUseRemoteProcess()
 {
@@ -3207,11 +3046,7 @@
   nsCOMPtr<nsIFrameLoader> otherLoader;
   browser->GetSameProcessAsFrameLoader(getter_AddRefs(otherLoader));
   if (!otherLoader) {
-<<<<<<< HEAD
-    return nullptr;
-=======
     return ReturnTuple(nullptr, nullptr);
->>>>>>> a17af05f
   }
 
   TabParent* tabParent = TabParent::GetFrom(otherLoader);
@@ -3266,13 +3101,9 @@
   }
 
   // <iframe mozbrowser> gets to skip these checks.
-<<<<<<< HEAD
-  if (!OwnerIsMozBrowserFrame()) {
-=======
   // iframes for JS plugins also get to skip these checks. We control the URL that gets
   // loaded, but the load is triggered from the document containing the plugin.
   if (!OwnerIsMozBrowserFrame() && !IsForJSPlugin()) {
->>>>>>> a17af05f
     if (parentDocShell->ItemType() != nsIDocShellTreeItem::typeChrome) {
       // Allow about:addon an exception to this rule so it can load remote
       // extension options pages.
@@ -3343,14 +3174,10 @@
   }
 
   nsCOMPtr<Element> ownerElement = mOwnerContent;
-<<<<<<< HEAD
-  mRemoteBrowser = ContentParent::CreateBrowser(context, ownerElement, openerContentParent);
-=======
   mRemoteBrowser = ContentParent::CreateBrowser(context, ownerElement,
                                                 openerContentParent,
                                                 sameTabGroupAs,
                                                 nextTabParentId);
->>>>>>> a17af05f
   if (!mRemoteBrowser) {
     return false;
   }
@@ -3372,8 +3199,6 @@
     mRemoteBrowser->SetBrowserDOMWindow(browserDOMWin);
   }
 
-<<<<<<< HEAD
-=======
   // Send down the name of the browser through mRemoteBrowser if it is set.
   // Only do this on xul:browsers for now.
   if (mOwnerContent->IsXULElement()) {
@@ -3384,7 +3209,6 @@
     }
   }
 
->>>>>>> a17af05f
   ReallyLoadFrameScripts();
   InitializeBrowserAPI();
 
@@ -3442,8 +3266,6 @@
   return NS_ERROR_UNEXPECTED;
 }
 
-<<<<<<< HEAD
-=======
 void
 nsFrameLoader::SendCrossProcessMouseEvent(const nsAString& aType,
                                           float aX,
@@ -3460,7 +3282,6 @@
   }
 }
 
->>>>>>> a17af05f
 NS_IMETHODIMP
 nsFrameLoader::SendCrossProcessMouseEvent(const nsAString& aType,
                                           float aX,
@@ -3646,8 +3467,6 @@
   return NS_ERROR_UNEXPECTED;
 }
 
-<<<<<<< HEAD
-=======
 already_AddRefed<nsIMessageSender>
 nsFrameLoader::GetMessageManager()
 {
@@ -3656,7 +3475,6 @@
   return messageManager.forget();
 }
 
->>>>>>> a17af05f
 NS_IMETHODIMP
 nsFrameLoader::GetMessageManager(nsIMessageSender** aManager)
 {
@@ -3885,8 +3703,6 @@
                        nsCaseInsensitiveStringComparator())) {
     parentTreeOwner->ContentShellAdded(mDocShell, is_primary);
   }
-<<<<<<< HEAD
-=======
 }
 
 /**
@@ -3931,7 +3747,6 @@
   }
 
   return browser->CloseBrowser();
->>>>>>> a17af05f
 }
 
 void
@@ -3944,18 +3759,6 @@
   if (NS_FAILED(rv)) {
     aRv.Throw(rv);
   }
-}
-
-NS_IMETHODIMP
-nsFrameLoader::RequestFrameLoaderClose()
-{
-  nsCOMPtr<nsIBrowser> browser = do_QueryInterface(mOwnerContent);
-  if (NS_WARN_IF(!browser)) {
-    // OwnerElement other than nsIBrowser is not supported yet.
-    return NS_ERROR_NOT_IMPLEMENTED;
-  }
-
-  return browser->CloseBrowser();
 }
 
 NS_IMETHODIMP
@@ -4151,14 +3954,11 @@
 nsFrameLoader::GetNewTabContext(MutableTabContext* aTabContext,
                                 nsIURI* aURI)
 {
-<<<<<<< HEAD
-=======
   if (IsForJSPlugin()) {
     return aTabContext->SetTabContextForJSPluginFrame(mJSPluginID) ? NS_OK :
            NS_ERROR_FAILURE;
   }
 
->>>>>>> a17af05f
   OriginAttributes attrs;
   attrs.mInIsolatedMozBrowser = OwnerIsIsolatedMozBrowserFrame();
   nsresult rv;
