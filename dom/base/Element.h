--- conflicted
+++ resolved
@@ -62,19 +62,13 @@
 
 namespace mozilla {
 class DeclarationBlock;
-<<<<<<< HEAD
-=======
 class TextEditor;
->>>>>>> a17af05f
 namespace dom {
   struct AnimationFilter;
   struct ScrollIntoViewOptions;
   struct ScrollToOptions;
   class DOMIntersectionObserver;
-<<<<<<< HEAD
-=======
   class DOMMatrixReadOnly;
->>>>>>> a17af05f
   class ElementOrCSSPseudoElement;
   class UnrestrictedDoubleOrKeyframeAnimationOptions;
   enum class CallerType : uint32_t;
@@ -204,13 +198,7 @@
 
   ~Element()
   {
-<<<<<<< HEAD
-#ifdef MOZ_STYLO
     NS_ASSERTION(!HasServoData(), "expected ServoData to be cleared earlier");
-#endif
-=======
-    NS_ASSERTION(!HasServoData(), "expected ServoData to be cleared earlier");
->>>>>>> a17af05f
   }
 
 #endif // MOZILLA_INTERNAL_API
@@ -361,24 +349,15 @@
    * Get the SMIL override style declaration for this element. If the
    * rule hasn't been created, this method simply returns null.
    */
-<<<<<<< HEAD
-  virtual DeclarationBlock* GetSMILOverrideStyleDeclaration();
-=======
   DeclarationBlock* GetSMILOverrideStyleDeclaration();
->>>>>>> a17af05f
 
   /**
    * Set the SMIL override style declaration for this element. If
    * aNotify is true, this method will notify the document's pres
    * context, so that the style changes will be noticed.
    */
-<<<<<<< HEAD
-  virtual nsresult SetSMILOverrideStyleDeclaration(
-    DeclarationBlock* aDeclaration, bool aNotify);
-=======
   nsresult SetSMILOverrideStyleDeclaration(DeclarationBlock* aDeclaration,
                                            bool aNotify);
->>>>>>> a17af05f
 
   /**
    * Returns a new nsISMILAttr that allows the caller to animate the given
@@ -486,8 +465,6 @@
   }
 
   bool GetBindingURL(nsIDocument* aDocument, css::URLValue **aResult);
-<<<<<<< HEAD
-=======
 
   Directionality GetComputedDirectionality() const;
 
@@ -520,7 +497,6 @@
     MOZ_ASSERT(IsStyledByServo());
     SetFlags(ELEMENT_HAS_DIRTY_DESCENDANTS_FOR_SERVO);
   }
->>>>>>> a17af05f
 
   void UnsetHasDirtyDescendantsForServo() {
     MOZ_ASSERT(IsStyledByServo());
@@ -558,64 +534,6 @@
   inline CustomElementData* GetCustomElementData() const
   {
     nsExtendedDOMSlots* slots = GetExistingExtendedDOMSlots();
-    if (slots) {
-      return slots->mCustomElementData;
-    }
-    return nullptr;
-  }
-
-  /**
-   * Sets the custom element data, ownership of the
-   * callback data is taken by this element.
-   *
-   * @param aData The custom element data.
-   */
-  void SetCustomElementData(CustomElementData* aData);
-
-  inline Element* GetFlattenedTreeParentElement() const;
-  inline Element* GetFlattenedTreeParentElementForStyle() const;
-
-  bool HasDirtyDescendantsForServo() const
-  {
-    MOZ_ASSERT(IsStyledByServo());
-    return HasFlag(NODE_HAS_DIRTY_DESCENDANTS_FOR_SERVO);
-  }
-
-  void SetHasDirtyDescendantsForServo() {
-    MOZ_ASSERT(IsStyledByServo());
-    SetFlags(NODE_HAS_DIRTY_DESCENDANTS_FOR_SERVO);
-  }
-
-  void UnsetHasDirtyDescendantsForServo() {
-    MOZ_ASSERT(IsStyledByServo());
-    UnsetFlags(NODE_HAS_DIRTY_DESCENDANTS_FOR_SERVO);
-  }
-
-  inline void NoteDirtyDescendantsForServo();
-
-#ifdef DEBUG
-  inline bool DirtyDescendantsBitIsPropagatedForServo();
-#endif
-
-  bool HasServoData() const {
-#ifdef MOZ_STYLO
-    return !!mServoData.Get();
-#else
-    MOZ_CRASH("Accessing servo node data in non-stylo build");
-#endif
-  }
-
-  void ClearServoData();
-
-  /**
-   * Gets the custom element data used by web components custom element.
-   * Custom element data is created at the first attempt to enqueue a callback.
-   *
-   * @return The custom element data or null if none.
-   */
-  inline CustomElementData* GetCustomElementData() const
-  {
-    nsDOMSlots *slots = GetExistingDOMSlots();
     if (slots) {
       return slots->mCustomElementData;
     }
@@ -1018,12 +936,6 @@
     GetElementsByClassName(const nsAString& aClassNames);
 
   CSSPseudoElementType GetPseudoElementType() const {
-<<<<<<< HEAD
-    if (!HasProperties()) {
-      return CSSPseudoElementType::NotPseudo;
-    }
-=======
->>>>>>> a17af05f
     nsresult rv = NS_OK;
     auto raw = GetProperty(nsGkAtoms::pseudoProperty, &rv);
     if (rv == NS_PROPTABLE_PROP_NOT_THERE) {
@@ -1209,13 +1121,10 @@
 
   void GetGridFragments(nsTArray<RefPtr<Grid>>& aResult);
 
-<<<<<<< HEAD
-=======
   already_AddRefed<DOMMatrixReadOnly> GetTransformToAncestor(Element& aAncestor);
   already_AddRefed<DOMMatrixReadOnly> GetTransformToParent();
   already_AddRefed<DOMMatrixReadOnly> GetTransformToViewport();
 
->>>>>>> a17af05f
   already_AddRefed<Animation>
   Animate(JSContext* aContext,
           JS::Handle<JSObject*> aKeyframes,
@@ -1353,11 +1262,8 @@
    *
    * If you override this method,
    * please call up to the parent NodeInfoChanged.
-<<<<<<< HEAD
-=======
    *
    * If you change this, change also the similar method in Link.
->>>>>>> a17af05f
    */
   virtual void NodeInfoChanged(nsIDocument* aOldDoc) {}
 
@@ -1601,16 +1507,10 @@
    * @param [out] aRetval the nsresult status of the operation, if any.
    * @return true if the setting was attempted, false otherwise.
    */
-<<<<<<< HEAD
-  virtual bool SetMappedAttribute(nsIAtom* aName,
-                                  nsAttrValue& aValue,
-                                  nsresult* aRetval);
-=======
   virtual bool SetAndSwapMappedAttribute(nsIAtom* aName,
                                          nsAttrValue& aValue,
                                          bool* aValueWasSet,
                                          nsresult* aRetval);
->>>>>>> a17af05f
 
   /**
    * Hook that is called by Element::SetAttr to allow subclasses to
@@ -1628,14 +1528,7 @@
    */
   virtual nsresult BeforeSetAttr(int32_t aNamespaceID, nsIAtom* aName,
                                  const nsAttrValueOrString* aValue,
-<<<<<<< HEAD
-                                 bool aNotify)
-  {
-    return NS_OK;
-  }
-=======
                                  bool aNotify);
->>>>>>> a17af05f
 
   /**
    * Hook that is called by Element::SetAttr to allow subclasses to
@@ -1817,15 +1710,8 @@
 
   // Data members
   EventStates mState;
-<<<<<<< HEAD
-#ifdef MOZ_STYLO
   // Per-node data managed by Servo.
   mozilla::ServoCell<ServoNodeData*> mServoData;
-#endif
-=======
-  // Per-node data managed by Servo.
-  mozilla::ServoCell<ServoNodeData*> mServoData;
->>>>>>> a17af05f
 };
 
 class RemoveFromBindingManagerRunnable : public mozilla::Runnable
