--- conflicted
+++ resolved
@@ -62,15 +62,9 @@
       SimpleTest.finish();
     }
   });
-<<<<<<< HEAD
-  testFrame.src = page;
-});
-refFrame.src = page;
-=======
   testFrame.srcdoc = page;
 });
 refFrame.srcdoc = page;
->>>>>>> a17af05f
 
 var rtl = "עִבְרִית";
 var non8bit =  "ʃ";
