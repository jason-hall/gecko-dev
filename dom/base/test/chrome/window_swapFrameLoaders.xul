<?xml version="1.0"?>
<?xml-stylesheet type="text/css" href="chrome://global/skin"?>
<?xml-stylesheet type="text/css" href="chrome://mochikit/content/tests/SimpleTest/test.css"?>
<!--
https://bugzilla.mozilla.org/show_bug.cgi?id=1242644
Test swapFrameLoaders with different frame types and remoteness
-->
<window title="Mozilla Bug 1242644"
        xmlns="http://www.mozilla.org/keymaster/gatekeeper/there.is.only.xul">
  <script type="application/javascript" src="chrome://mochikit/content/tests/SimpleTest/SpawnTask.js"></script>

  <script type="application/javascript"><![CDATA[
  ["SimpleTest", "SpecialPowers", "info", "is", "ok"].forEach(key => {
    window[key] = window.opener[key];
  })
  const { interfaces: Ci } = Components;

  const NS = {
    xul: "http://www.mozilla.org/keymaster/gatekeeper/there.is.only.xul",
    html: "http://www.w3.org/1999/xhtml",
  }

  const TAG = {
    xul: "browser",
    html: "iframe", // mozbrowser
  }

  const SCENARIOS = [
    ["xul", "xul"],
    ["xul", "html"],
    ["html", "xul"],
    ["html", "html"],
    ["xul", "xul", "remote"],
    ["xul", "html", "remote"],
    ["html", "xul", "remote"],
    ["html", "html", "remote"],
  ];

  const HEIGHTS = [
    200,
    400
  ];

  function frameScript() {
    addEventListener("load", function onLoad() {
      sendAsyncMessage("test:load");
    }, true);
  }

  // Watch for loads in new frames
  window.messageManager.loadFrameScript(`data:,(${frameScript})();`, true);

  function once(target, eventName, useCapture = false) {
    info("Waiting for event: '" + eventName + "' on " + target + ".");

    return new Promise(resolve => {
      for (let [add, remove] of [
        ["addEventListener", "removeEventListener"],
        ["addMessageListener", "removeMessageListener"],
      ]) {
        if ((add in target) && (remove in target)) {
          target[add](eventName, function onEvent(...aArgs) {
            info("Got event: '" + eventName + "' on " + target + ".");
            target[remove](eventName, onEvent, useCapture);
            resolve(aArgs);
          }, useCapture);
          break;
        }
      }
    });
  }

  async function addFrame(type, remote, height) {
    let frame = document.createElementNS(NS[type], TAG[type]);
    frame.setAttribute("remote", remote);
    if (remote && type == "xul") {
      frame.setAttribute("style", "-moz-binding: none;");
    }
    if (type == "html") {
      frame.setAttribute("mozbrowser", "true");
      frame.setAttribute("noisolation", "true");
      frame.setAttribute("allowfullscreen", "true");
    } else if (type == "xul") {
      frame.setAttribute("type", "content");
    }
    let src = `data:text/html,<!doctype html>` +
              `<body style="height:${height}px"/>`;
    frame.setAttribute("src", src);
    document.documentElement.appendChild(frame);
    let mm = frame.frameLoader.messageManager;
    await once(mm, "test:load");
    return frame;
  }

<<<<<<< HEAD
  add_task(function*() {
    yield SpecialPowers.pushPrefEnv(
=======
  add_task(async function() {
    await SpecialPowers.pushPrefEnv(
>>>>>>> a17af05f
      { "set": [["dom.mozBrowserFramesEnabled", true],
                ["network.disable.ipc.security", true]] });
  });

  add_task(async function() {
    for (let scenario of SCENARIOS) {
      let [ typeA, typeB, remote ] = scenario;
      remote = !!remote;
      let heightA = HEIGHTS[0];
      info(`Adding frame A, type ${typeA}, remote ${remote}, height ${heightA}`);
      let frameA = await addFrame(typeA, remote, heightA);

      let heightB = HEIGHTS[1];
      info(`Adding frame B, type ${typeB}, remote ${remote}, height ${heightB}`);
      let frameB = await addFrame(typeB, remote, heightB);

      let frameScriptFactory = function(name) {
        return `function() {
          addMessageListener("ping", function() {
            sendAsyncMessage("pong", "${name}");
          });
          addMessageListener("check-browser-api", function() {
            let exists = "api" in this;
            sendAsyncMessage("check-browser-api", {
              exists,
              running: exists && !this.api._shuttingDown,
            });
          });
        }`;
      }

      // Load frame script into each frame
      {
        let mmA = frameA.frameLoader.messageManager;
        let mmB = frameB.frameLoader.messageManager;

        mmA.loadFrameScript("data:,(" + frameScriptFactory("A") + ")()", false);
        mmB.loadFrameScript("data:,(" + frameScriptFactory("B") + ")()", false);
      }

      // Ping before swap
      {
        let mmA = frameA.frameLoader.messageManager;
        let mmB = frameB.frameLoader.messageManager;

        let inflightA = once(mmA, "pong");
        let inflightB = once(mmB, "pong");

        info("Ping message manager for frame A");
        mmA.sendAsyncMessage("ping");
        let [ { data: pongA } ] = await inflightA;
        is(pongA, "A", "Frame A message manager gets reply A before swap");

        info("Ping message manager for frame B");
        mmB.sendAsyncMessage("ping");
        let [ { data: pongB } ] = await inflightB;
        is(pongB, "B", "Frame B message manager gets reply B before swap");
      }

      // Check height before swap
      {
        if (frameA.getContentDimensions) {
          let { height } = await frameA.getContentDimensions();
          is(height, heightA, "Frame A's content height is 200px before swap");
        }
        if (frameB.getContentDimensions) {
          let { height } = await frameB.getContentDimensions();
          is(height, heightB, "Frame B's content height is 400px before swap");
        }
      }

      // Ping after swap using message managers acquired before
      {
        let mmA = frameA.frameLoader.messageManager;
        let mmB = frameB.frameLoader.messageManager;

        info("swapFrameLoaders");
        frameA.swapFrameLoaders(frameB);

        let inflightA = once(mmA, "pong");
        let inflightB = once(mmB, "pong");

        info("Ping message manager for frame A");
        mmA.sendAsyncMessage("ping");
        let [ { data: pongA } ] = await inflightA;
        is(pongA, "B", "Frame A message manager acquired before swap gets reply B after swap");

        info("Ping message manager for frame B");
        mmB.sendAsyncMessage("ping");
        let [ { data: pongB } ] = await inflightB;
        is(pongB, "A", "Frame B message manager acquired before swap gets reply A after swap");
      }

      // Check height after swap
      {
        if (frameA.getContentDimensions) {
          let { height } = await frameA.getContentDimensions();
          is(height, heightB, "Frame A's content height is 400px after swap");
        }
        if (frameB.getContentDimensions) {
          let { height } = await frameB.getContentDimensions();
          is(height, heightA, "Frame B's content height is 200px after swap");
        }
      }

      // Ping after swap using message managers acquired after
      {
        let mmA = frameA.frameLoader.messageManager;
        let mmB = frameB.frameLoader.messageManager;

        let inflightA = once(mmA, "pong");
        let inflightB = once(mmB, "pong");

        info("Ping message manager for frame A");
        mmA.sendAsyncMessage("ping");
        let [ { data: pongA } ] = await inflightA;
        is(pongA, "B", "Frame A message manager acquired after swap gets reply B after swap");

        info("Ping message manager for frame B");
        mmB.sendAsyncMessage("ping");
        let [ { data: pongB } ] = await inflightB;
        is(pongB, "A", "Frame B message manager acquired after swap gets reply A after swap");
      }

      // Verify browser API frame scripts destroyed if swapped out of browser frame
      if (frameA.hasAttribute("mozbrowser") != frameB.hasAttribute("mozbrowser")) {
        let mmA = frameA.frameLoader.messageManager;
        let mmB = frameB.frameLoader.messageManager;

        let inflightA = once(mmA, "check-browser-api");
        let inflightB = once(mmB, "check-browser-api");

        info("Check browser API for frame A");
        mmA.sendAsyncMessage("check-browser-api");
        let [ { data: apiA } ] = await inflightA;
        if (frameA.hasAttribute("mozbrowser")) {
          ok(apiA.exists && apiA.running, "Frame A browser API exists and is running");
        } else {
          ok(apiA.exists && !apiA.running, "Frame A browser API did exist but is now destroyed");
        }

        info("Check browser API for frame B");
        mmB.sendAsyncMessage("check-browser-api");
        let [ { data: apiB } ] = await inflightB;
        if (frameB.hasAttribute("mozbrowser")) {
          ok(apiB.exists && apiB.running, "Frame B browser API exists and is running");
        } else {
          ok(apiB.exists && !apiB.running, "Frame B browser API did exist but is now destroyed");
        }
      } else {
        info("Frames have matching mozbrowser state, skipping browser API destruction check");
      }

      frameA.remove();
      frameB.remove();
    }
  });
  ]]></script>
</window><|MERGE_RESOLUTION|>--- conflicted
+++ resolved
@@ -92,13 +92,8 @@
     return frame;
   }
 
-<<<<<<< HEAD
-  add_task(function*() {
-    yield SpecialPowers.pushPrefEnv(
-=======
   add_task(async function() {
     await SpecialPowers.pushPrefEnv(
->>>>>>> a17af05f
       { "set": [["dom.mozBrowserFramesEnabled", true],
                 ["network.disable.ipc.security", true]] });
   });
