--- conflicted
+++ resolved
@@ -76,11 +76,7 @@
   let Telemetry = Cc["@mozilla.org/base/telemetry;1"].getService(Ci.nsITelemetry);
   Telemetry.canRecordExtended = gOldParentCanRecord;
 
-<<<<<<< HEAD
-  yield ContentTask.spawn(gBrowser.selectedBrowser, { oldCanRecord: gOldContentCanRecord }, function* (arg) {
-=======
   await ContentTask.spawn(gBrowser.selectedBrowser, { oldCanRecord: gOldContentCanRecord }, async function(arg) {
->>>>>>> a17af05f
     Cu.import("resource://gre/modules/PromiseUtils.jsm");
     await new Promise(resolve => {
       let telemetry = Cc["@mozilla.org/base/telemetry;1"].getService(Ci.nsITelemetry);
@@ -215,11 +211,7 @@
   await waitForPageLoad(gBrowser.selectedBrowser);
 
   // Inject our desired file into the img of the newly-loaded page.
-<<<<<<< HEAD
-  await ContentTask.spawn(gBrowser.selectedBrowser, { file: file }, function*(opts) {
-=======
   await ContentTask.spawn(gBrowser.selectedBrowser, { file: file }, async function(opts) {
->>>>>>> a17af05f
     Cu.import("resource://gre/modules/PromiseUtils.jsm");
     let deferred = PromiseUtils.defer();
 
@@ -282,11 +274,7 @@
       await grabHistogramsFromContent(use_counter_middlefix);
 
   gBrowser.selectedBrowser.loadURI(gHttpTestRoot + file);
-<<<<<<< HEAD
-  await ContentTask.spawn(gBrowser.selectedBrowser, null, function*() {
-=======
   await ContentTask.spawn(gBrowser.selectedBrowser, null, async function() {
->>>>>>> a17af05f
     Cu.import("resource://gre/modules/PromiseUtils.jsm");
     await new Promise(resolve => {
       let listener = () => {
