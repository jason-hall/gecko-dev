--- conflicted
+++ resolved
@@ -82,19 +82,6 @@
   gBrowser.selectedTab = newTab;
   let emptyBrowser = newTab.linkedBrowser;
 
-<<<<<<< HEAD
-  // Wait for that initial browser to show its pageshow event so that we
-  // don't confuse it with the other expected events. Note that we can't
-  // use BrowserTestUtils.waitForEvent here because we're using the
-  // e10s add-on shims in the e10s-case. I'm doing this because I couldn't
-  // find a way of sending down a frame script to the newly opened windows
-  // and tabs fast enough to attach the event handlers before they were
-  // fired.
-  yield new Promise((resolve) => {
-    emptyBrowser.addEventListener("pageshow", function() {
-      resolve();
-    }, {once: true});
-=======
   // Wait for that initial browser to show its pageshow event if it hasn't
   // happened so that we don't confuse it with the other expected events.
   await ContentTask.spawn(emptyBrowser, {}, async() => {
@@ -102,7 +89,6 @@
       info("waiting for hidden emptyBrowser to pageshow");
       await ContentTaskUtils.waitForEvent(content, "pageshow");
     }
->>>>>>> a17af05f
   });
 
   // The empty tab we just added show now fire a pagehide as its replaced,
