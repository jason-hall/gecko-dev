/* This Source Code Form is subject to the terms of the Mozilla Public
 * License, v. 2.0. If a copy of the MPL was not distributed with this
 * file, You can obtain one at http://mozilla.org/MPL/2.0/. */

Components.utils.import("resource://gre/modules/XPCOMUtils.jsm");
Components.utils.import("resource://gre/modules/osfile.jsm");

const Cc = Components.classes;
const Ci = Components.interfaces;

// This component is used for handling dragover and drop of urls.
//
// It checks to see whether a drop of a url is allowed. For instance, a url
// cannot be dropped if it is not a valid uri or the source of the drag cannot
// access the uri. This prevents, for example, a source document from tricking
// the user into dragging a chrome url.

function ContentAreaDropListener() { };

ContentAreaDropListener.prototype =
{
  classID:          Components.ID("{1f34bc80-1bc7-11d6-a384-d705dd0746fc}"),
  QueryInterface:   XPCOMUtils.generateQI([Ci.nsIDroppedLinkHandler, Ci.nsISupports]),

  _addLink : function(links, url, name, type)
   {
    links.push({ url, name, type });
  },

  _addLinksFromItem: function(links, dt, i)
  {
    let types = dt.mozTypesAt(i);
    let type, data;

    type = "text/uri-list";
    if (types.contains(type)) {
      data = dt.mozGetDataAt(type, i);
      if (data) {
        let urls = data.split("\n");
        for (let url of urls) {
          // lines beginning with # are comments
          if (url.startsWith("#"))
            continue;
          url = url.replace(/^\s+|\s+$/g, "");
          this._addLink(links, url, url, type);
        }
        return;
      }
    }

    type = "text/x-moz-url";
    if (types.contains(type)) {
      data = dt.mozGetDataAt(type, i);
      if (data) {
        let lines = data.split("\n");
        for (let i = 0, length = lines.length; i < length; i += 2) {
          this._addLink(links, lines[i], lines[i + 1], type);
        }
        return;
      }
    }

    for (let type of ["text/plain", "text/x-moz-text-internal"]) {
      if (types.contains(type)) {
        data = dt.mozGetDataAt(type, i);
        if (data) {
          let lines = data.replace(/^\s+|\s+$/mg, "").split("\n");
          for (let line of lines) {
            this._addLink(links, line, line, type);
          }
          return;
        }
      }
    }

    // For shortcuts, we want to check for the file type last, so that the
    // url pointed to in one of the url types is found first before the file
    // type, which points to the actual file.
    let files = dt.files;
    if (files && i < files.length) {
      this._addLink(links, OS.Path.toFileURI(files[i].mozFullPath),
                    files[i].name, "application/x-moz-file");
    }
  },

  _getDropLinks : function (dt)
  {
    let links = [];
    for (let i = 0; i < dt.mozItemCount; i++) {
      this._addLinksFromItem(links, dt, i);
    }
    return links;
  },

  _validateURI: function(dataTransfer, uriString, disallowInherit)
  {
    if (!uriString)
      return "";

    // Strip leading and trailing whitespace, then try to create a
    // URI from the dropped string. If that succeeds, we're
    // dropping a URI and we need to do a security check to make
    // sure the source document can load the dropped URI.
    uriString = uriString.replace(/^\s*|\s*$/g, '');

    let uri;
    let ioService = Cc["@mozilla.org/network/io-service;1"]
                      .getService(Components.interfaces.nsIIOService);
    try {
      // Check that the uri is valid first and return an empty string if not.
      // It may just be plain text and should be ignored here
      uri = ioService.newURI(uriString);
    } catch (ex) { }
    if (!uri)
      return uriString;

    // uriString is a valid URI, so do the security check.
    let secMan = Cc["@mozilla.org/scriptsecuritymanager;1"].
                   getService(Ci.nsIScriptSecurityManager);
    let sourceNode = dataTransfer.mozSourceNode;
    let flags = secMan.STANDARD;
    if (disallowInherit)
      flags |= secMan.DISALLOW_INHERIT_PRINCIPAL;

<<<<<<< HEAD
    // Use file:/// as the default uri so that drops of file URIs are always allowed
    let principal = sourceNode ? sourceNode.nodePrincipal
                               : secMan.createCodebasePrincipal(ioService.newURI("file:///"), {});

=======
    let principal;
    if (sourceNode) {
      principal = this._getTriggeringPrincipalFromSourceNode(sourceNode);
    } else {
      // Use file:/// as the default uri so that drops of file URIs are always
      // allowed.
      principal = secMan.createCodebasePrincipal(ioService.newURI("file:///"), {});
    }
>>>>>>> a17af05f
    secMan.checkLoadURIStrWithPrincipal(principal, uriString, flags);

    return uriString;
  },

  _getTriggeringPrincipalFromSourceNode: function(aSourceNode)
  {
    if (aSourceNode.localName == "browser" &&
        aSourceNode.namespaceURI == "http://www.mozilla.org/keymaster/gatekeeper/there.is.only.xul") {
      return aSourceNode.contentPrincipal;
    }
    return aSourceNode.nodePrincipal;
  },

  getTriggeringPrincipal: function(aEvent)
  {
    let dataTransfer = aEvent.dataTransfer;
    let sourceNode = dataTransfer.mozSourceNode;
    if (sourceNode) {
      return this._getTriggeringPrincipalFromSourceNode(sourceNode, false);
    }
    // Bug 1367038: mozSourceNode is null if the drag event originated
    // in an external application - needs better fallback!
    let secMan = Cc["@mozilla.org/scriptsecuritymanager;1"].
                   getService(Ci.nsIScriptSecurityManager);
    return secMan.getSystemPrincipal();
  },

  canDropLink: function(aEvent, aAllowSameDocument)
  {
    if (this._eventTargetIsDisabled(aEvent))
      return false;

    let dataTransfer = aEvent.dataTransfer;
    let types = dataTransfer.types;
    if (!types.includes("application/x-moz-file") &&
        !types.includes("text/x-moz-url") &&
        !types.includes("text/uri-list") &&
        !types.includes("text/x-moz-text-internal") &&
        !types.includes("text/plain"))
      return false;

    if (aAllowSameDocument)
      return true;

    let sourceNode = dataTransfer.mozSourceNode;
    if (!sourceNode)
      return true;

    // don't allow a drop of a node from the same document onto this one
    let sourceDocument = sourceNode.ownerDocument;
    let eventDocument = aEvent.originalTarget.ownerDocument;
    if (sourceDocument == eventDocument)
      return false;

    // also check for nodes in other child or sibling frames by checking
    // if both have the same top window.
    if (sourceDocument && eventDocument) {
      if (sourceDocument.defaultView == null)
        return true;
      let sourceRoot = sourceDocument.defaultView.top;
      if (sourceRoot && sourceRoot == eventDocument.defaultView.top)
        return false;
    }

    return true;
  },

  dropLink: function(aEvent, aName, aDisallowInherit)
  {
    aName.value = "";
    let links = this.dropLinks(aEvent, aDisallowInherit);
    let url = "";
    if (links.length > 0) {
      url = links[0].url;
      let name = links[0].name;
      if (name)
        aName.value = name;
    }

    return url;
  },

  dropLinks: function(aEvent, aDisallowInherit, aCount)
  {
    if (aEvent && this._eventTargetIsDisabled(aEvent))
      return [];

    let dataTransfer = aEvent.dataTransfer;
    let links = this._getDropLinks(dataTransfer);

    for (let link of links) {
      try {
        link.url = this._validateURI(dataTransfer, link.url, aDisallowInherit);
      } catch (ex) {
        // Prevent the drop entirely if any of the links are invalid even if
        // one of them is valid.
        aEvent.stopPropagation();
        aEvent.preventDefault();
        throw ex;
      }
    }
    if (aCount)
      aCount.value = links.length;

    return links;
  },

  queryLinks: function(aDataTransfer, aCount)
  {
    let links = this._getDropLinks(aDataTransfer);
    if (aCount) {
      aCount.value = links.length;
    }
    return links;
  },

  _eventTargetIsDisabled: function(aEvent)
  {
    let ownerDoc = aEvent.originalTarget.ownerDocument;
    if (!ownerDoc || !ownerDoc.defaultView)
      return false;

    return ownerDoc.defaultView
                   .QueryInterface(Components.interfaces.nsIInterfaceRequestor)
                   .getInterface(Components.interfaces.nsIDOMWindowUtils)
                   .isNodeDisabledForEvents(aEvent.originalTarget);
  }
};

var components = [ContentAreaDropListener];
this.NSGetFactory = XPCOMUtils.generateNSGetFactory(components);<|MERGE_RESOLUTION|>--- conflicted
+++ resolved
@@ -122,12 +122,6 @@
     if (disallowInherit)
       flags |= secMan.DISALLOW_INHERIT_PRINCIPAL;
 
-<<<<<<< HEAD
-    // Use file:/// as the default uri so that drops of file URIs are always allowed
-    let principal = sourceNode ? sourceNode.nodePrincipal
-                               : secMan.createCodebasePrincipal(ioService.newURI("file:///"), {});
-
-=======
     let principal;
     if (sourceNode) {
       principal = this._getTriggeringPrincipalFromSourceNode(sourceNode);
@@ -136,7 +130,6 @@
       // allowed.
       principal = secMan.createCodebasePrincipal(ioService.newURI("file:///"), {});
     }
->>>>>>> a17af05f
     secMan.checkLoadURIStrWithPrincipal(principal, uriString, flags);
 
     return uriString;
