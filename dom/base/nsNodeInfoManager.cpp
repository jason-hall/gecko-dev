/* -*- Mode: C++; tab-width: 8; indent-tabs-mode: nil; c-basic-offset: 2 -*- */
/* vim: set ts=8 sts=2 et sw=2 tw=80: */
/* This Source Code Form is subject to the terms of the Mozilla Public
 * License, v. 2.0. If a copy of the MPL was not distributed with this
 * file, You can obtain one at http://mozilla.org/MPL/2.0/. */

/*
 * A class for handing out nodeinfos and ensuring sharing of them as needed.
 */

#include "nsNodeInfoManager.h"

#include "mozilla/DebugOnly.h"
#include "mozilla/Telemetry.h"
#include "mozilla/dom/NodeInfo.h"
#include "mozilla/dom/NodeInfoInlines.h"
#include "nsCOMPtr.h"
#include "nsString.h"
#include "nsIAtom.h"
#include "nsIDocument.h"
#include "nsIPrincipal.h"
#include "nsIURI.h"
#include "nsContentUtils.h"
#include "nsReadableUtils.h"
#include "nsGkAtoms.h"
#include "nsComponentManagerUtils.h"
#include "nsLayoutStatics.h"
#include "nsBindingManager.h"
#include "nsHashKeys.h"
#include "nsCCUncollectableMarker.h"
#include "nsNameSpaceManager.h"
#include "nsDocument.h"
#include "NullPrincipal.h"

using namespace mozilla;
using mozilla::dom::NodeInfo;

#include "mozilla/Logging.h"

static LazyLogModule gNodeInfoManagerLeakPRLog("NodeInfoManagerLeak");

PLHashNumber
nsNodeInfoManager::GetNodeInfoInnerHashValue(const void *key)
{
  MOZ_ASSERT(key, "Null key passed to NodeInfo::GetHashValue!");

  auto *node = const_cast<NodeInfo::NodeInfoInner*>
    (reinterpret_cast<const NodeInfo::NodeInfoInner*>(key));
  if (!node->mHashInitialized) {
    node->mHash = node->mName ? node->mName->hash() : HashString(*(node->mNameString));
    node->mHashInitialized = true;
  }

  return node->mHash;
}


int
nsNodeInfoManager::NodeInfoInnerKeyCompare(const void *key1, const void *key2)
{
  MOZ_ASSERT(key1 && key2, "Null key passed to NodeInfoInnerKeyCompare!");

  auto *node1 = reinterpret_cast<const NodeInfo::NodeInfoInner*>(key1);
  auto *node2 = reinterpret_cast<const NodeInfo::NodeInfoInner*>(key2);

  if (node1->mPrefix != node2->mPrefix ||
      node1->mNamespaceID != node2->mNamespaceID ||
      node1->mNodeType != node2->mNodeType ||
      node1->mExtraName != node2->mExtraName) {
    return 0;
  }

  if (node1->mName) {
    if (node2->mName) {
      return (node1->mName == node2->mName);
    }
    return (node1->mName->Equals(*(node2->mNameString)));
  }
  if (node2->mName) {
    return (node2->mName->Equals(*(node1->mNameString)));
  }
  return (node1->mNameString->Equals(*(node2->mNameString)));
}


static void* PR_CALLBACK
AllocTable(void* pool, size_t size)
{
  return malloc(size);
}

static void PR_CALLBACK
FreeTable(void* pool, void* item)
{
  free(item);
}

static PLHashEntry* PR_CALLBACK
AllocEntry(void* pool, const void* key)
{
  return (PLHashEntry*)malloc(sizeof(PLHashEntry));
}

static void PR_CALLBACK
FreeEntry(void* pool, PLHashEntry* he, unsigned flag)
{
  if (flag == HT_FREE_ENTRY) {
    free(he);
  }
}

static PLHashAllocOps allocOps =
  { AllocTable, FreeTable, AllocEntry, FreeEntry };

nsNodeInfoManager::nsNodeInfoManager()
  : mDocument(nullptr),
    mNonDocumentNodeInfos(0),
    mTextNodeInfo(nullptr),
    mCommentNodeInfo(nullptr),
    mDocumentNodeInfo(nullptr),
<<<<<<< HEAD
    mRecentlyUsedNodeInfos{}
=======
    mRecentlyUsedNodeInfos{},
    mSVGEnabled(eTriUnset),
    mMathMLEnabled(eTriUnset)
>>>>>>> a17af05f
{
  nsLayoutStatics::AddRef();

  if (gNodeInfoManagerLeakPRLog)
    MOZ_LOG(gNodeInfoManagerLeakPRLog, LogLevel::Debug,
           ("NODEINFOMANAGER %p created", this));

  mNodeInfoHash = PL_NewHashTable(32, GetNodeInfoInnerHashValue,
                                  NodeInfoInnerKeyCompare,
                                  PL_CompareValues, &allocOps, nullptr);
}


nsNodeInfoManager::~nsNodeInfoManager()
{
  if (mNodeInfoHash)
    PL_HashTableDestroy(mNodeInfoHash);

  // Note: mPrincipal may be null here if we never got inited correctly
  mPrincipal = nullptr;

  mBindingManager = nullptr;

  if (gNodeInfoManagerLeakPRLog)
    MOZ_LOG(gNodeInfoManagerLeakPRLog, LogLevel::Debug,
           ("NODEINFOMANAGER %p destroyed", this));

  nsLayoutStatics::Release();
}

NS_IMPL_CYCLE_COLLECTION_CLASS(nsNodeInfoManager)

NS_IMPL_CYCLE_COLLECTION_UNLINK_0(nsNodeInfoManager)
NS_IMPL_CYCLE_COLLECTION_TRAVERSE_BEGIN(nsNodeInfoManager)
  if (tmp->mNonDocumentNodeInfos) {
    NS_IMPL_CYCLE_COLLECTION_TRAVERSE_RAWPTR(mDocument)
  }
  NS_IMPL_CYCLE_COLLECTION_TRAVERSE(mBindingManager)
NS_IMPL_CYCLE_COLLECTION_TRAVERSE_END

NS_IMPL_CYCLE_COLLECTION_ROOT_NATIVE(nsNodeInfoManager, AddRef)
NS_IMPL_CYCLE_COLLECTION_UNROOT_NATIVE(nsNodeInfoManager, Release)

NS_IMPL_CYCLE_COLLECTION_CAN_SKIP_BEGIN(nsNodeInfoManager)
  if (tmp->mDocument) {
    return NS_CYCLE_COLLECTION_PARTICIPANT(nsDocument)->CanSkip(tmp->mDocument, aRemovingAllowed);
  }
NS_IMPL_CYCLE_COLLECTION_CAN_SKIP_END

NS_IMPL_CYCLE_COLLECTION_CAN_SKIP_IN_CC_BEGIN(nsNodeInfoManager)
  if (tmp->mDocument) {
    return NS_CYCLE_COLLECTION_PARTICIPANT(nsDocument)->CanSkipInCC(tmp->mDocument);
  }
NS_IMPL_CYCLE_COLLECTION_CAN_SKIP_IN_CC_END

NS_IMPL_CYCLE_COLLECTION_CAN_SKIP_THIS_BEGIN(nsNodeInfoManager)
  if (tmp->mDocument) {
    return NS_CYCLE_COLLECTION_PARTICIPANT(nsDocument)->CanSkipThis(tmp->mDocument);
  }
NS_IMPL_CYCLE_COLLECTION_CAN_SKIP_THIS_END

nsresult
nsNodeInfoManager::Init(nsIDocument *aDocument)
{
  NS_ENSURE_TRUE(mNodeInfoHash, NS_ERROR_OUT_OF_MEMORY);

  NS_PRECONDITION(!mPrincipal,
                  "Being inited when we already have a principal?");

  mPrincipal = NullPrincipal::Create();

  if (aDocument) {
    mBindingManager = new nsBindingManager(aDocument);
  }

  mDefaultPrincipal = mPrincipal;

  mDocument = aDocument;

  if (gNodeInfoManagerLeakPRLog)
    MOZ_LOG(gNodeInfoManagerLeakPRLog, LogLevel::Debug,
           ("NODEINFOMANAGER %p Init document=%p", this, aDocument));

  return NS_OK;
}

// static
int
nsNodeInfoManager::DropNodeInfoDocument(PLHashEntry *he, int hashIndex, void *arg)
{
  static_cast<mozilla::dom::NodeInfo*>(he->value)->mDocument = nullptr;
  return HT_ENUMERATE_NEXT;
}

void
nsNodeInfoManager::DropDocumentReference()
{
  if (mBindingManager) {
    mBindingManager->DropDocumentReference();
  }

  // This is probably not needed anymore.
  PL_HashTableEnumerateEntries(mNodeInfoHash, DropNodeInfoDocument, nullptr);

  NS_ASSERTION(!mNonDocumentNodeInfos, "Shouldn't have non-document nodeinfos!");
  mDocument = nullptr;
}


already_AddRefed<mozilla::dom::NodeInfo>
nsNodeInfoManager::GetNodeInfo(nsIAtom *aName, nsIAtom *aPrefix,
                               int32_t aNamespaceID, uint16_t aNodeType,
                               nsIAtom* aExtraName /* = nullptr */)
{
  CheckValidNodeInfo(aNodeType, aName, aNamespaceID, aExtraName);

  NodeInfo::NodeInfoInner tmpKey(aName, aPrefix, aNamespaceID, aNodeType,
                                 aExtraName);

  uint32_t index =
    GetNodeInfoInnerHashValue(&tmpKey) % RECENTLY_USED_NODEINFOS_SIZE;
  NodeInfo* ni = mRecentlyUsedNodeInfos[index];
  if (ni && NodeInfoInnerKeyCompare(&(ni->mInner), &tmpKey)) {
    RefPtr<NodeInfo> nodeInfo = ni;
    return nodeInfo.forget();
  }

  void *node = PL_HashTableLookup(mNodeInfoHash, &tmpKey);

  if (node) {
    RefPtr<NodeInfo> nodeInfo = static_cast<NodeInfo*>(node);
    mRecentlyUsedNodeInfos[index] = nodeInfo;
    return nodeInfo.forget();
  }

  RefPtr<NodeInfo> newNodeInfo =
    new NodeInfo(aName, aPrefix, aNamespaceID, aNodeType, aExtraName, this);

  DebugOnly<PLHashEntry*> he =
    PL_HashTableAdd(mNodeInfoHash, &newNodeInfo->mInner, newNodeInfo);
  MOZ_ASSERT(he, "PL_HashTableAdd() failed");

  // Have to do the swap thing, because already_AddRefed<nsNodeInfo>
  // doesn't cast to already_AddRefed<mozilla::dom::NodeInfo>
  ++mNonDocumentNodeInfos;
  if (mNonDocumentNodeInfos == 1) {
    NS_IF_ADDREF(mDocument);
  }

  mRecentlyUsedNodeInfos[index] = newNodeInfo;
  return newNodeInfo.forget();
}


nsresult
nsNodeInfoManager::GetNodeInfo(const nsAString& aName, nsIAtom *aPrefix,
                               int32_t aNamespaceID, uint16_t aNodeType,
                               NodeInfo** aNodeInfo)
{
#ifdef DEBUG
  {
    nsCOMPtr<nsIAtom> nameAtom = NS_Atomize(aName);
    CheckValidNodeInfo(aNodeType, nameAtom, aNamespaceID, nullptr);
  }
#endif

  NodeInfo::NodeInfoInner tmpKey(aName, aPrefix, aNamespaceID, aNodeType);

  uint32_t index =
    GetNodeInfoInnerHashValue(&tmpKey) % RECENTLY_USED_NODEINFOS_SIZE;
  NodeInfo* ni = mRecentlyUsedNodeInfos[index];
  if (ni && NodeInfoInnerKeyCompare(&(ni->mInner), &tmpKey)) {
    RefPtr<NodeInfo> nodeInfo = ni;
    nodeInfo.forget(aNodeInfo);
    return NS_OK;
  }

  void *node = PL_HashTableLookup(mNodeInfoHash, &tmpKey);

  if (node) {
    RefPtr<NodeInfo> nodeInfo = static_cast<NodeInfo*>(node);
    mRecentlyUsedNodeInfos[index] = nodeInfo;
    nodeInfo.forget(aNodeInfo);

    return NS_OK;
  }

  nsCOMPtr<nsIAtom> nameAtom = NS_Atomize(aName);
  NS_ENSURE_TRUE(nameAtom, NS_ERROR_OUT_OF_MEMORY);

  RefPtr<NodeInfo> newNodeInfo =
    new NodeInfo(nameAtom, aPrefix, aNamespaceID, aNodeType, nullptr, this);
  NS_ENSURE_TRUE(newNodeInfo, NS_ERROR_OUT_OF_MEMORY);

  PLHashEntry *he;
  he = PL_HashTableAdd(mNodeInfoHash, &newNodeInfo->mInner, newNodeInfo);
  NS_ENSURE_TRUE(he, NS_ERROR_FAILURE);

  ++mNonDocumentNodeInfos;
  if (mNonDocumentNodeInfos == 1) {
    NS_IF_ADDREF(mDocument);
  }

  mRecentlyUsedNodeInfos[index] = newNodeInfo;
  newNodeInfo.forget(aNodeInfo);

  return NS_OK;
}


nsresult
nsNodeInfoManager::GetNodeInfo(const nsAString& aName, nsIAtom *aPrefix,
                               const nsAString& aNamespaceURI,
                               uint16_t aNodeType,
                               NodeInfo** aNodeInfo)
{
  int32_t nsid = kNameSpaceID_None;

  if (!aNamespaceURI.IsEmpty()) {
    nsresult rv = nsContentUtils::NameSpaceManager()->
      RegisterNameSpace(aNamespaceURI, nsid);
    NS_ENSURE_SUCCESS(rv, rv);
  }

  return GetNodeInfo(aName, aPrefix, nsid, aNodeType, aNodeInfo);
}

already_AddRefed<NodeInfo>
nsNodeInfoManager::GetTextNodeInfo()
{
  RefPtr<mozilla::dom::NodeInfo> nodeInfo;

  if (!mTextNodeInfo) {
    nodeInfo = GetNodeInfo(nsGkAtoms::textTagName, nullptr, kNameSpaceID_None,
                           nsIDOMNode::TEXT_NODE, nullptr);
    // Hold a weak ref; the nodeinfo will let us know when it goes away
    mTextNodeInfo = nodeInfo;
  } else {
    nodeInfo = mTextNodeInfo;
  }

  return nodeInfo.forget();
}

already_AddRefed<NodeInfo>
nsNodeInfoManager::GetCommentNodeInfo()
{
  RefPtr<NodeInfo> nodeInfo;

  if (!mCommentNodeInfo) {
    nodeInfo = GetNodeInfo(nsGkAtoms::commentTagName, nullptr,
                           kNameSpaceID_None, nsIDOMNode::COMMENT_NODE,
                           nullptr);
    // Hold a weak ref; the nodeinfo will let us know when it goes away
    mCommentNodeInfo = nodeInfo;
  }
  else {
    nodeInfo = mCommentNodeInfo;
  }

  return nodeInfo.forget();
}

already_AddRefed<NodeInfo>
nsNodeInfoManager::GetDocumentNodeInfo()
{
  RefPtr<NodeInfo> nodeInfo;

  if (!mDocumentNodeInfo) {
    NS_ASSERTION(mDocument, "Should have mDocument!");
    nodeInfo = GetNodeInfo(nsGkAtoms::documentNodeName, nullptr,
                           kNameSpaceID_None, nsIDOMNode::DOCUMENT_NODE,
                           nullptr);
    // Hold a weak ref; the nodeinfo will let us know when it goes away
    mDocumentNodeInfo = nodeInfo;

    --mNonDocumentNodeInfos;
    if (!mNonDocumentNodeInfos) {
      mDocument->Release(); // Don't set mDocument to null!
    }
  }
  else {
    nodeInfo = mDocumentNodeInfo;
  }

  return nodeInfo.forget();
}

void
nsNodeInfoManager::SetDocumentPrincipal(nsIPrincipal *aPrincipal)
{
  mPrincipal = nullptr;
  if (!aPrincipal) {
    aPrincipal = mDefaultPrincipal;
  }

  NS_ASSERTION(aPrincipal, "Must have principal by this point!");
  MOZ_DIAGNOSTIC_ASSERT(!nsContentUtils::IsExpandedPrincipal(aPrincipal),
                        "Documents shouldn't have an expanded principal");
  if (nsContentUtils::IsExpandedPrincipal(aPrincipal)) {
    Telemetry::Accumulate(Telemetry::DOCUMENT_WITH_EXPANDED_PRINCIPAL, 1);
  }

  mPrincipal = aPrincipal;
}

void
nsNodeInfoManager::RemoveNodeInfo(NodeInfo *aNodeInfo)
{
  NS_PRECONDITION(aNodeInfo, "Trying to remove null nodeinfo from manager!");

  if (aNodeInfo == mDocumentNodeInfo) {
    mDocumentNodeInfo = nullptr;
    mDocument = nullptr;
  } else {
    if (--mNonDocumentNodeInfos == 0) {
      if (mDocument) {
        // Note, whoever calls this method should keep NodeInfoManager alive,
        // even if mDocument gets deleted.
        mDocument->Release();
      }
    }
    // Drop weak reference if needed
    if (aNodeInfo == mTextNodeInfo) {
      mTextNodeInfo = nullptr;
    }
    else if (aNodeInfo == mCommentNodeInfo) {
      mCommentNodeInfo = nullptr;
    }
  }

  uint32_t index =
    GetNodeInfoInnerHashValue(&aNodeInfo->mInner) % RECENTLY_USED_NODEINFOS_SIZE;
  if (mRecentlyUsedNodeInfos[index] == aNodeInfo) {
    mRecentlyUsedNodeInfos[index] = nullptr;
  }

#ifdef DEBUG
  bool ret =
#endif
  PL_HashTableRemove(mNodeInfoHash, &aNodeInfo->mInner);

  NS_POSTCONDITION(ret, "Can't find mozilla::dom::NodeInfo to remove!!!");
}

bool
nsNodeInfoManager::InternalSVGEnabled()
{
  // If the svg.disabled pref. is true, convert all SVG nodes into
  // disabled SVG nodes by swapping the namespace.
  nsNameSpaceManager* nsmgr = nsNameSpaceManager::GetInstance();
  nsCOMPtr<nsILoadInfo> loadInfo;
  bool SVGEnabled = false;

  if (nsmgr && !nsmgr->mSVGDisabled) {
    SVGEnabled = true;
  } else {
    nsCOMPtr<nsIChannel> channel = mDocument->GetChannel();
    // We don't have a channel for SVGs constructed inside a SVG script
    if (channel) {
      loadInfo = channel->GetLoadInfo();
    }
  }
  bool conclusion =
    (SVGEnabled || nsContentUtils::IsSystemPrincipal(mPrincipal) ||
     (loadInfo &&
      (loadInfo->GetExternalContentPolicyType() ==
         nsIContentPolicy::TYPE_IMAGE ||
       loadInfo->GetExternalContentPolicyType() ==
         nsIContentPolicy::TYPE_OTHER) &&
      (nsContentUtils::IsSystemPrincipal(loadInfo->LoadingPrincipal()) ||
       nsContentUtils::IsSystemPrincipal(loadInfo->TriggeringPrincipal()))));
  mSVGEnabled = conclusion ? eTriTrue : eTriFalse;
  return conclusion;
}

bool
nsNodeInfoManager::InternalMathMLEnabled()
{
  // If the mathml.disabled pref. is true, convert all MathML nodes into
  // disabled MathML nodes by swapping the namespace.
  nsNameSpaceManager* nsmgr = nsNameSpaceManager::GetInstance();
  bool conclusion = ((nsmgr && !nsmgr->mMathMLDisabled) ||
                     nsContentUtils::IsSystemPrincipal(mPrincipal));
  mMathMLEnabled = conclusion ? eTriTrue : eTriFalse;
  return conclusion;
}<|MERGE_RESOLUTION|>--- conflicted
+++ resolved
@@ -118,13 +118,9 @@
     mTextNodeInfo(nullptr),
     mCommentNodeInfo(nullptr),
     mDocumentNodeInfo(nullptr),
-<<<<<<< HEAD
-    mRecentlyUsedNodeInfos{}
-=======
     mRecentlyUsedNodeInfos{},
     mSVGEnabled(eTriUnset),
     mMathMLEnabled(eTriUnset)
->>>>>>> a17af05f
 {
   nsLayoutStatics::AddRef();
 
