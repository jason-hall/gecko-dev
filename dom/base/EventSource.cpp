--- conflicted
+++ resolved
@@ -51,11 +51,6 @@
 
 using namespace workers;
 
-<<<<<<< HEAD
-#define REPLACEMENT_CHAR     (char16_t)0xFFFD
-#define BOM_CHAR             (char16_t)0xFEFF
-=======
->>>>>>> a17af05f
 #define SPACE_CHAR           (char16_t)0x0020
 #define CR_CHAR              (char16_t)0x000D
 #define LF_CHAR              (char16_t)0x000A
@@ -82,11 +77,7 @@
   NS_DECL_NSISTREAMLISTENER
   NS_DECL_NSICHANNELEVENTSINK
   NS_DECL_NSIINTERFACEREQUESTOR
-<<<<<<< HEAD
-  NS_DECL_NSIEVENTTARGET
-=======
   NS_DECL_NSIEVENTTARGET_FULL
->>>>>>> a17af05f
   NS_DECL_NSITHREADRETARGETABLESTREAMLISTENER
 
   explicit EventSourceImpl(EventSource* aEventSource);
@@ -123,11 +114,7 @@
   static void TimerCallback(nsITimer* aTimer, void* aClosure);
 
   nsresult PrintErrorOnConsole(const char* aBundleURI,
-<<<<<<< HEAD
-                               const char16_t* aError,
-=======
                                const char* aError,
->>>>>>> a17af05f
                                const char16_t** aFormatStrings,
                                uint32_t aFormatStringsLen);
   nsresult ConsoleError();
@@ -224,17 +211,7 @@
    *
    * PARSE_STATE_OFF              -> PARSE_STATE_BEGIN_OF_STREAM
    *
-<<<<<<< HEAD
-   * PARSE_STATE_BEGIN_OF_STREAM  -> PARSE_STATE_BOM_WAS_READ |
-   *                                 PARSE_STATE_CR_CHAR |
-   *                                 PARSE_STATE_BEGIN_OF_LINE |
-   *                                 PARSE_STATE_COMMENT |
-   *                                 PARSE_STATE_FIELD_NAME
-   *
-   * PARSE_STATE_BOM_WAS_READ     -> PARSE_STATE_CR_CHAR |
-=======
    * PARSE_STATE_BEGIN_OF_STREAM     -> PARSE_STATE_CR_CHAR |
->>>>>>> a17af05f
    *                                 PARSE_STATE_BEGIN_OF_LINE |
    *                                 PARSE_STATE_COMMENT |
    *                                 PARSE_STATE_FIELD_NAME
@@ -270,10 +247,6 @@
   enum ParserStatus {
     PARSE_STATE_OFF = 0,
     PARSE_STATE_BEGIN_OF_STREAM,
-<<<<<<< HEAD
-    PARSE_STATE_BOM_WAS_READ,
-=======
->>>>>>> a17af05f
     PARSE_STATE_CR_CHAR,
     PARSE_STATE_COMMENT,
     PARSE_STATE_FIELD_NAME,
@@ -303,12 +276,7 @@
   UniquePtr<Message> mCurrentMessage;
   nsDeque mMessagesToDispatch;
   ParserStatus mStatus;
-<<<<<<< HEAD
-  nsCOMPtr<nsIUnicodeDecoder> mUnicodeDecoder;
-  nsresult mLastConvertionResult;
-=======
   mozilla::UniquePtr<mozilla::Decoder> mUnicodeDecoder;
->>>>>>> a17af05f
   nsString mLastFieldName;
   nsString mLastFieldValue;
 
@@ -373,10 +341,6 @@
   : mEventSource(aEventSource)
   , mReconnectionTime(0)
   , mStatus(PARSE_STATE_OFF)
-<<<<<<< HEAD
-  , mLastConvertionResult(NS_OK)
-=======
->>>>>>> a17af05f
   , mMutex("EventSourceImpl::mMutex")
   , mFrozen(false)
   , mGoingToDispatchAllMessages(false)
@@ -427,13 +391,9 @@
   // Asynchronously call CloseInternal to prevent EventSourceImpl from being
   // synchronously destoryed while dispatching DOM event.
   DebugOnly<nsresult> rv =
-<<<<<<< HEAD
-    Dispatch(NewRunnableMethod(this, &EventSourceImpl::CloseInternal),
-=======
     Dispatch(NewRunnableMethod("dom::EventSourceImpl::CloseInternal",
                                this,
                                &EventSourceImpl::CloseInternal),
->>>>>>> a17af05f
              NS_DISPATCH_NORMAL);
   MOZ_ASSERT(NS_SUCCEEDED(rv));
 }
@@ -554,7 +514,6 @@
   nsAutoString origin;
   rv = nsContentUtils::GetUTFOrigin(srcURI, origin);
   NS_ENSURE_SUCCESS(rv, rv);
-<<<<<<< HEAD
 
   nsAutoCString spec;
   rv = srcURI->GetSpec(spec);
@@ -597,8 +556,6 @@
     os->RemoveObserver(this, DOM_WINDOW_THAWED_TOPIC);
   }
 }
-=======
->>>>>>> a17af05f
 
 void
 EventSourceImpl::Init(nsIPrincipal* aPrincipal,
@@ -620,7 +577,6 @@
     mInnerWindowID = nsJSUtils::GetCurrentlyRunningCodeInnerWindowID(cx);
   }
 
-<<<<<<< HEAD
   if (mIsMainThread) {
     // we observe when the window freezes and thaws
     aRv = AddWindowObservers();
@@ -629,83 +585,11 @@
     }
   }
 
-=======
-  mEventSource->mOriginalURL = NS_ConvertUTF8toUTF16(spec);
-  mSrc = srcURI;
-  mOrigin = origin;
-  return NS_OK;
-}
-
-nsresult
-EventSourceImpl::AddWindowObservers()
-{
-  AssertIsOnMainThread();
-  MOZ_ASSERT(mIsMainThread);
-  MOZ_ASSERT(!IsShutDown());
-  nsCOMPtr<nsIObserverService> os = mozilla::services::GetObserverService();
-  NS_ENSURE_STATE(os);
-
-  nsresult rv = os->AddObserver(this, DOM_WINDOW_DESTROYED_TOPIC, true);
-  NS_ENSURE_SUCCESS(rv, rv);
-  rv = os->AddObserver(this, DOM_WINDOW_FROZEN_TOPIC, true);
-  NS_ENSURE_SUCCESS(rv, rv);
-  rv = os->AddObserver(this, DOM_WINDOW_THAWED_TOPIC, true);
-  NS_ENSURE_SUCCESS(rv, rv);
-  return NS_OK;
-}
-
-void
-EventSourceImpl::RemoveWindowObservers()
-{
-  AssertIsOnMainThread();
-  MOZ_ASSERT(mIsMainThread);
-  MOZ_ASSERT(IsClosed());
-  nsCOMPtr<nsIObserverService> os = mozilla::services::GetObserverService();
-  if (os) {
-    os->RemoveObserver(this, DOM_WINDOW_DESTROYED_TOPIC);
-    os->RemoveObserver(this, DOM_WINDOW_FROZEN_TOPIC);
-    os->RemoveObserver(this, DOM_WINDOW_THAWED_TOPIC);
-  }
-}
-
-void
-EventSourceImpl::Init(nsIPrincipal* aPrincipal,
-                      const nsAString& aURL,
-                      ErrorResult& aRv)
-{
-  AssertIsOnMainThread();
-  MOZ_ASSERT(aPrincipal);
-  MOZ_ASSERT(ReadyState() == CONNECTING);
-  mPrincipal = aPrincipal;
-  aRv = ParseURL(aURL);
-  if (NS_WARN_IF(aRv.Failed())) {
-    return;
-  }
-  // The conditional here is historical and not necessarily sane.
-  if (JSContext* cx = nsContentUtils::GetCurrentJSContext()) {
-    nsJSUtils::GetCallingLocation(cx, mScriptFile, &mScriptLine,
-                                  &mScriptColumn);
-    mInnerWindowID = nsJSUtils::GetCurrentlyRunningCodeInnerWindowID(cx);
-  }
-
-  if (mIsMainThread) {
-    // we observe when the window freezes and thaws
-    aRv = AddWindowObservers();
-    if (NS_WARN_IF(aRv.Failed())) {
-      return;
-    }
-  }
-
->>>>>>> a17af05f
   mReconnectionTime =
     Preferences::GetInt("dom.server-events.default-reconnection-time",
                         DEFAULT_RECONNECTION_TIME_VALUE);
 
-<<<<<<< HEAD
-  mUnicodeDecoder = EncodingUtils::DecoderForEncoding("UTF-8");
-=======
   mUnicodeDecoder = UTF_8_ENCODING->NewDecoderWithBOMRemoval();
->>>>>>> a17af05f
 
   // the constructor should throw a SYNTAX_ERROR only if it fails resolving the
   // url parameter, so we don't care about the InitChannelAndRequestEventSource
@@ -801,13 +685,9 @@
       }
     }
   }
-<<<<<<< HEAD
-  rv = Dispatch(NewRunnableMethod(this, &EventSourceImpl::AnnounceConnection),
-=======
   rv = Dispatch(NewRunnableMethod("dom::EventSourceImpl::AnnounceConnection",
                                   this,
                                   &EventSourceImpl::AnnounceConnection),
->>>>>>> a17af05f
                 NS_DISPATCH_NORMAL);
   NS_ENSURE_SUCCESS(rv, rv);
   mStatus = PARSE_STATE_BEGIN_OF_STREAM;
@@ -834,62 +714,6 @@
   thisObject->ParseSegment((const char*)aFromRawSegment, aCount);
   *aWriteCount = aCount;
   return NS_OK;
-<<<<<<< HEAD
-}
-
-void
-EventSourceImpl::ParseSegment(const char* aBuffer, uint32_t aLength)
-{
-  AssertIsOnTargetThread();
-  if (IsClosed()) {
-    return;
-  }
-  int32_t srcCount, outCount;
-  char16_t out[2];
-  const char* p = aBuffer;
-  const char* end = aBuffer + aLength;
-
-  do {
-    srcCount = aLength - (p - aBuffer);
-    outCount = 2;
-
-    mLastConvertionResult =
-      mUnicodeDecoder->Convert(p, &srcCount, out, &outCount);
-    MOZ_ASSERT(mLastConvertionResult != NS_ERROR_ILLEGAL_INPUT);
-
-    for (int32_t i = 0; i < outCount; ++i) {
-      nsresult rv = ParseCharacter(out[i]);
-      NS_ENSURE_SUCCESS_VOID(rv);
-    }
-    p = p + srcCount;
-  } while (p < end &&
-           mLastConvertionResult != NS_PARTIAL_MORE_INPUT &&
-           mLastConvertionResult != NS_OK);
-}
-
-class DataAvailableRunnable final : public Runnable
-{
-  private:
-    RefPtr<EventSourceImpl> mEventSourceImpl;
-    UniquePtr<char[]> mData;
-    uint32_t mLength;
-  public:
-    DataAvailableRunnable(EventSourceImpl* aEventSourceImpl,
-                          UniquePtr<char[]> aData,
-                          uint32_t aLength)
-      : mEventSourceImpl(aEventSourceImpl)
-      , mData(Move(aData))
-      , mLength(aLength)
-    {
-    }
-
-    NS_IMETHOD Run() override
-    {
-      mEventSourceImpl->ParseSegment(mData.get(), mLength);
-      return NS_OK;
-    }
-};
-=======
 }
 
 void
@@ -921,7 +745,6 @@
     src = src.From(read);
   }
 }
->>>>>>> a17af05f
 
 NS_IMETHODIMP
 EventSourceImpl::OnDataAvailable(nsIRequest* aRequest,
@@ -930,12 +753,7 @@
                                  uint64_t aOffset,
                                  uint32_t aCount)
 {
-<<<<<<< HEAD
-  // Although we try to retarget OnDataAvailable to target thread, it may fail
-  // and fallback to main thread.
-=======
   AssertIsOnTargetThread();
->>>>>>> a17af05f
   NS_ENSURE_ARG_POINTER(aInputStream);
   if (IsClosed()) {
     return NS_ERROR_ABORT;
@@ -945,32 +763,8 @@
   NS_ENSURE_SUCCESS(rv, rv);
 
   uint32_t totalRead;
-<<<<<<< HEAD
-  if (IsTargetThread()) {
-    rv = aInputStream->ReadSegments(EventSourceImpl::StreamReaderFunc, this,
-=======
   return aInputStream->ReadSegments(EventSourceImpl::StreamReaderFunc, this,
->>>>>>> a17af05f
                                     aCount, &totalRead);
-  } else {
-    // This could be happened when fail to retarget to target thread and
-    // fallback to the main thread.
-    AssertIsOnMainThread();
-    auto data = MakeUniqueFallible<char[]>(aCount);
-    if (!data) {
-      return NS_ERROR_OUT_OF_MEMORY;
-    }
-    rv = aInputStream->Read(data.get(), aCount, &totalRead);
-    NS_ENSURE_SUCCESS(rv, rv);
-    MOZ_ASSERT(totalRead <= aCount, "EventSource read more than available!!");
-
-    nsCOMPtr<nsIRunnable> dataAvailable =
-      new DataAvailableRunnable(this, Move(data), totalRead);
-
-    MOZ_ASSERT(mWorkerPrivate);
-    rv = Dispatch(dataAvailable.forget(), NS_DISPATCH_NORMAL);
-  }
-  return rv;
 }
 
 NS_IMETHODIMP
@@ -1006,16 +800,10 @@
   nsresult rv = CheckHealthOfRequestCallback(aRequest);
   NS_ENSURE_SUCCESS(rv, rv);
 
-<<<<<<< HEAD
-  rv = Dispatch(
-         NewRunnableMethod(this, &EventSourceImpl::ReestablishConnection),
-         NS_DISPATCH_NORMAL);
-=======
   rv = Dispatch(NewRunnableMethod("dom::EventSourceImpl::ReestablishConnection",
                                   this,
                                   &EventSourceImpl::ReestablishConnection),
                 NS_DISPATCH_NORMAL);
->>>>>>> a17af05f
   NS_ENSURE_SUCCESS(rv, rv);
 
   return NS_OK;
@@ -1125,15 +913,12 @@
   return NS_OK;
 }
 
-<<<<<<< HEAD
-=======
 NS_IMETHODIMP_(bool)
 EventSourceImpl::IsOnCurrentThreadInfallible()
 {
   return IsTargetThread();
 }
 
->>>>>>> a17af05f
 nsresult
 EventSourceImpl::GetBaseURI(nsIURI** aBaseURI)
 {
@@ -1331,10 +1116,6 @@
     UTF_8_ENCODING->NewDecoderWithBOMRemovalInto(*mUnicodeDecoder);
   }
   mStatus = PARSE_STATE_OFF;
-<<<<<<< HEAD
-  mLastConvertionResult = NS_OK;
-=======
->>>>>>> a17af05f
   ClearFields();
 }
 
@@ -1349,7 +1130,6 @@
   {
     mImpl->mWorkerPrivate->AssertIsOnWorkerThread();
   }
-<<<<<<< HEAD
 
   bool MainThreadRun() override
   {
@@ -1362,20 +1142,6 @@
   EventSourceImpl* mImpl;
 };
 
-=======
-
-  bool MainThreadRun() override
-  {
-    mImpl->RestartConnection();
-    return true;
-  }
-
-protected:
-  // Raw pointer because this runnable is sync.
-  EventSourceImpl* mImpl;
-};
-
->>>>>>> a17af05f
 nsresult
 EventSourceImpl::RestartConnection()
 {
@@ -1453,11 +1219,7 @@
 
 nsresult
 EventSourceImpl::PrintErrorOnConsole(const char* aBundleURI,
-<<<<<<< HEAD
-                                     const char16_t* aError,
-=======
                                      const char* aError,
->>>>>>> a17af05f
                                      const char16_t** aFormatStrings,
                                      uint32_t aFormatStringsLen)
 {
@@ -1542,13 +1304,9 @@
   if (NS_FAILED(rv)) {
     NS_WARNING("Failed to print to the console error");
   }
-<<<<<<< HEAD
-  rv = Dispatch(NewRunnableMethod(this, &EventSourceImpl::FailConnection),
-=======
   rv = Dispatch(NewRunnableMethod("dom::EventSourceImpl::FailConnection",
                                   this,
                                   &EventSourceImpl::FailConnection),
->>>>>>> a17af05f
                 NS_DISPATCH_NORMAL);
   MOZ_ASSERT(NS_SUCCEEDED(rv));
 }
@@ -1614,13 +1372,9 @@
   nsresult rv;
   if (!mGoingToDispatchAllMessages && mMessagesToDispatch.GetSize() > 0) {
     nsCOMPtr<nsIRunnable> event =
-<<<<<<< HEAD
-      NewRunnableMethod(this, &EventSourceImpl::DispatchAllMessageEvents);
-=======
       NewRunnableMethod("dom::EventSourceImpl::DispatchAllMessageEvents",
                         this,
                         &EventSourceImpl::DispatchAllMessageEvents);
->>>>>>> a17af05f
     NS_ENSURE_STATE(event);
 
     mGoingToDispatchAllMessages = true;
@@ -1681,13 +1435,9 @@
 
   if (!mGoingToDispatchAllMessages) {
     nsCOMPtr<nsIRunnable> event =
-<<<<<<< HEAD
-      NewRunnableMethod(this, &EventSourceImpl::DispatchAllMessageEvents);
-=======
       NewRunnableMethod("dom::EventSourceImpl::DispatchAllMessageEvents",
                         this,
                         &EventSourceImpl::DispatchAllMessageEvents);
->>>>>>> a17af05f
     NS_ENSURE_STATE(event);
 
     mGoingToDispatchAllMessages = true;
@@ -1751,13 +1501,8 @@
                             Sequence<OwningNonNull<MessagePort>>());
     event->SetTrusted(true);
 
-<<<<<<< HEAD
-    rv = mEventSource->DispatchDOMEvent(nullptr, static_cast<Event*>(event),
-                                        nullptr, nullptr);
-=======
     bool dummy;
     rv = mEventSource->DispatchEvent(static_cast<Event*>(event), &dummy);
->>>>>>> a17af05f
     if (NS_FAILED(rv)) {
       NS_WARNING("Failed to dispatch the message event!!!");
       return;
@@ -2195,12 +1940,8 @@
   // it doesn't bubble, and it isn't cancelable
   event->InitEvent(aName, false, false);
   event->SetTrusted(true);
-<<<<<<< HEAD
-  return DispatchDOMEvent(nullptr, event, nullptr, nullptr);
-=======
   bool dummy;
   return DispatchEvent(event, &dummy);
->>>>>>> a17af05f
 }
 
 /* static */ already_AddRefed<EventSource>
@@ -2319,11 +2060,7 @@
   return mKeepingAlive;
 }
 
-<<<<<<< HEAD
-NS_INTERFACE_MAP_BEGIN_CYCLE_COLLECTION_INHERITED(EventSource)
-=======
 NS_INTERFACE_MAP_BEGIN_CYCLE_COLLECTION(EventSource)
->>>>>>> a17af05f
 NS_INTERFACE_MAP_END_INHERITING(DOMEventTargetHelper)
 
 NS_IMPL_ADDREF_INHERITED(EventSource, DOMEventTargetHelper)
