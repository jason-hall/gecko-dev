--- conflicted
+++ resolved
@@ -1308,13 +1308,10 @@
   bool connectionFailed = true;
 
   if (NS_IsMainThread()) {
-<<<<<<< HEAD
-=======
     // We're keeping track of all main thread web sockets to be able to
     // avoid throttling timeouts when we have active web sockets.
     webSocket->GetOwner()->UpdateWebSocketCount(1);
 
->>>>>>> a17af05f
     aRv =
       webSocketImpl->Init(aGlobal.Context(), principal, !!aTransportProvider,
                           aUrl, protocolArray, EmptyCString(), 0, 0,
@@ -1480,11 +1477,7 @@
   return mKeepingAlive;
 }
 
-<<<<<<< HEAD
-NS_INTERFACE_MAP_BEGIN_CYCLE_COLLECTION_INHERITED(WebSocket)
-=======
 NS_INTERFACE_MAP_BEGIN_CYCLE_COLLECTION(WebSocket)
->>>>>>> a17af05f
 NS_INTERFACE_MAP_END_INHERITING(DOMEventTargetHelper)
 
 NS_IMPL_ADDREF_INHERITED(WebSocket, DOMEventTargetHelper)
@@ -1615,12 +1608,7 @@
                                    EmptyCString(),
                                    nullptr,
                                    &shouldLoad,
-<<<<<<< HEAD
-                                   nsContentUtils::GetContentPolicy(),
-                                   nsContentUtils::GetSecurityManager());
-=======
                                    nsContentUtils::GetContentPolicy());
->>>>>>> a17af05f
     NS_ENSURE_SUCCESS(rv, rv);
 
     if (NS_CP_REJECTED(shouldLoad)) {
@@ -2218,11 +2206,7 @@
         if (mListenerManager->HasListenersFor(MESSAGE_EVENT_STRING) ||
             mListenerManager->HasListenersFor(ERROR_EVENT_STRING) ||
             mListenerManager->HasListenersFor(CLOSE_EVENT_STRING) ||
-<<<<<<< HEAD
-            mOutgoingBufferedAmount != 0) {
-=======
             mOutgoingBufferedAmount.value() != 0) {
->>>>>>> a17af05f
           shouldKeepAlive = true;
         }
       }
