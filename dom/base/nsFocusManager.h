--- conflicted
+++ resolved
@@ -324,9 +324,6 @@
                             mozilla::dom::EventTarget* aRelatedTarget = nullptr);
 
   /**
-<<<<<<< HEAD
-   *  Send a focusin or focusout event
-=======
    * Fire a focus or blur event at aTarget.
    *
    * aEventMessage should be either eFocus or eBlur.
@@ -343,7 +340,6 @@
 
   /**
    *  Fire a focusin or focusout event
->>>>>>> a17af05f
    *
    *  aEventMessage should be either eFocusIn or eFocusOut.
    *
@@ -359,11 +355,7 @@
    *  aRelatedTarget is the content related to the event (the object
    *  losing focus for focusin, the object getting focus for focusout).
    */
-<<<<<<< HEAD
-  void SendFocusInOrOutEvent(mozilla::EventMessage aEventMessage,
-=======
   void FireFocusInOrOutEvent(mozilla::EventMessage aEventMessage,
->>>>>>> a17af05f
                              nsIPresShell* aPresShell,
                              nsISupports* aTarget,
                              nsPIDOMWindowOuter* aCurrentFocusedWindow,
@@ -555,10 +547,6 @@
 
   void SetFocusedWindowInternal(nsPIDOMWindowOuter* aWindow);
 
-  // Notify the change of content window ID
-  // belonging to the top level outer window.
-  void NotifyCurrentTopLevelContentWindowChange(nsPIDOMWindowOuter* aWindow);
-
   // the currently active and front-most top-most window
   nsCOMPtr<nsPIDOMWindowOuter> mActiveWindow;
 
