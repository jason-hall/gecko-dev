--- conflicted
+++ resolved
@@ -87,10 +87,7 @@
 class nsIJSID;
 class nsIScriptContext;
 class nsIScriptTimeoutHandler;
-<<<<<<< HEAD
-=======
 class nsITabChild;
->>>>>>> a17af05f
 class nsITimeoutHandler;
 class nsIWebBrowserChrome;
 class mozIDOMWindowProxy;
@@ -460,13 +457,10 @@
   virtual void SetHasGamepadEventListener(bool aHasGamepad = true) override;
   void NotifyVREventListenerAdded();
   bool HasUsedVR() const;
-<<<<<<< HEAD
-=======
   bool IsVRContentDetected() const;
   bool IsVRContentPresenting() const;
 
   using EventTarget::EventListenerAdded;
->>>>>>> a17af05f
   virtual void EventListenerAdded(nsIAtom* aType) override;
   using EventTarget::EventListenerRemoved;
   virtual void EventListenerRemoved(nsIAtom* aType) override;
@@ -722,11 +716,7 @@
     return sWindowsById;
   }
 
-<<<<<<< HEAD
-  void AddSizeOfIncludingThis(nsWindowSizes* aWindowSizes) const;
-=======
   void AddSizeOfIncludingThis(nsWindowSizes& aWindowSizes) const;
->>>>>>> a17af05f
 
   // Inner windows only.
   void AddEventTargetObject(mozilla::DOMEventTargetHelper* aObject);
@@ -939,11 +929,7 @@
   nsIDOMOfflineResourceList* GetApplicationCache(mozilla::ErrorResult& aError);
   already_AddRefed<nsIDOMOfflineResourceList> GetApplicationCache() override;
 
-<<<<<<< HEAD
-#if defined(MOZ_WIDGET_ANDROID) || defined(MOZ_WIDGET_GONK)
-=======
 #if defined(MOZ_WIDGET_ANDROID)
->>>>>>> a17af05f
   int16_t Orientation(mozilla::dom::CallerType aCallerType) const;
 #endif
 
@@ -971,11 +957,7 @@
   GetPaintWorklet(mozilla::ErrorResult& aRv);
 
   void
-<<<<<<< HEAD
-  GetAppLocalesAsBCP47(nsTArray<nsString>& aLocales);
-=======
   GetRegionalPrefsLocales(nsTArray<nsString>& aLocales);
->>>>>>> a17af05f
 
 #ifdef ENABLE_INTL_API
   mozilla::dom::IntlUtils*
@@ -1017,15 +999,6 @@
                                                 mozilla::ErrorResult& aRv);
   void PrintOuter(mozilla::ErrorResult& aError);
   void Print(mozilla::ErrorResult& aError);
-<<<<<<< HEAD
-  void ShowModalDialog(JSContext* aCx, const nsAString& aUrl,
-                       JS::Handle<JS::Value> aArgument,
-                       const nsAString& aOptions,
-                       JS::MutableHandle<JS::Value> aRetval,
-                       nsIPrincipal& aSubjectPrincipal,
-                       mozilla::ErrorResult& aError);
-=======
->>>>>>> a17af05f
   void PostMessageMoz(JSContext* aCx, JS::Handle<JS::Value> aMessage,
                       const nsAString& aTargetOrigin,
                       const mozilla::dom::Sequence<JSObject*>& aTransfer,
@@ -1559,15 +1532,9 @@
    *
    * @param aExtraArgument Another way to pass arguments in.  This is mutually
    *        exclusive with the argv approach.
-<<<<<<< HEAD
    *
    * @param aLoadInfo to be passed on along to the windowwatcher.
    *
-=======
-   *
-   * @param aLoadInfo to be passed on along to the windowwatcher.
-   *
->>>>>>> a17af05f
    * @param aForceNoOpener if true, will act as if "noopener" were passed in
    *                       aOptions, but without affecting any other window
    *                       features.
@@ -1791,21 +1758,6 @@
                       nsIPrincipal& aSubjectPrincipal,
                       mozilla::ErrorResult& aError);
 
-<<<<<<< HEAD
-  already_AddRefed<nsIVariant>
-    ShowModalDialogOuter(const nsAString& aUrl, nsIVariant* aArgument,
-                         const nsAString& aOptions,
-                         nsIPrincipal& aSubjectPrincipal,
-                         mozilla::ErrorResult& aError);
-
-  already_AddRefed<nsIVariant>
-    ShowModalDialog(const nsAString& aUrl, nsIVariant* aArgument,
-                    const nsAString& aOptions,
-                    nsIPrincipal& aSubjectPrincipal,
-                    mozilla::ErrorResult& aError);
-
-=======
->>>>>>> a17af05f
   // Ask the user if further dialogs should be blocked, if dialogs are currently
   // being abused. This is used in the cases where we have no modifiable UI to
   // show, in that case we show a separate dialog to ask this question.
@@ -1841,16 +1793,6 @@
   mozilla::dom::TabGroup* TabGroupOuter();
 
   bool IsBackgroundInternal() const;
-<<<<<<< HEAD
-
-public:
-  // Dispatch a runnable related to the global.
-  virtual nsresult Dispatch(const char* aName,
-                            mozilla::TaskCategory aCategory,
-                            already_AddRefed<nsIRunnable>&& aRunnable) override;
-
-  virtual nsIEventTarget*
-=======
 
   void SetIsBackgroundInternal(bool aIsBackground);
 
@@ -1860,7 +1802,6 @@
                             already_AddRefed<nsIRunnable>&& aRunnable) override;
 
   virtual nsISerialEventTarget*
->>>>>>> a17af05f
   EventTargetFor(mozilla::TaskCategory aCategory) const override;
 
   virtual mozilla::AbstractThread*
@@ -1943,13 +1884,10 @@
   // Inner windows only.
   // Indicates whether this window wants VR events
   bool                   mHasVREvents : 1;
-<<<<<<< HEAD
-=======
 
   // Inner windows only.
   // Indicates whether this window wants VRDisplayActivate events
   bool                   mHasVRDisplayActivateEvents : 1;
->>>>>>> a17af05f
   nsCheapSet<nsUint32HashKey> mGamepadIndexSet;
   nsRefPtrHashtable<nsUint32HashKey, mozilla::dom::Gamepad> mGamepads;
   bool mHasSeenGamepadInput;
@@ -2091,14 +2029,6 @@
   nsTArray<RefPtr<mozilla::dom::VRDisplay>> mVRDisplays;
 
   RefPtr<mozilla::dom::VREventObserver> mVREventObserver;
-<<<<<<< HEAD
-
-  // When non-zero, the document should receive a vrdisplayactivate event
-  // after loading.  The value is the ID of the VRDisplay that content should
-  // begin presentation on.
-  uint32_t mAutoActivateVRDisplayID; // Outer windows only
-
-=======
 
   // When non-zero, the document should receive a vrdisplayactivate event
   // after loading.  The value is the ID of the VRDisplay that content should
@@ -2106,7 +2036,6 @@
   uint32_t mAutoActivateVRDisplayID; // Outer windows only
   int64_t mBeforeUnloadListenerCount; // Inner windows only
 
->>>>>>> a17af05f
 #ifdef ENABLE_INTL_API
   RefPtr<mozilla::dom::IntlUtils> mIntlUtils;
 #endif
@@ -2209,33 +2138,6 @@
   // flag on this pres shell.
   nsWeakPtr mFullscreenPresShell;
   nsCOMPtr<mozIDOMWindowProxy> mOpenerForInitialContentBrowser;
-<<<<<<< HEAD
-};
-
-/*
- * nsGlobalModalWindow inherits from nsGlobalWindow. It is the global
- * object created for a modal content windows only (i.e. not modal
- * chrome dialogs).
- */
-class nsGlobalModalWindow : public nsGlobalWindow,
-                            public nsIDOMModalContentWindow
-{
-public:
-  NS_DECL_ISUPPORTS_INHERITED
-  NS_DECL_NSIDOMMODALCONTENTWINDOW
-
-  static already_AddRefed<nsGlobalModalWindow> Create(nsGlobalWindow *aOuterWindow);
-
-protected:
-  explicit nsGlobalModalWindow(nsGlobalWindow *aOuterWindow)
-    : nsGlobalWindow(aOuterWindow)
-  {
-    mIsModalContentWindow = true;
-  }
-
-  ~nsGlobalModalWindow() {}
-=======
->>>>>>> a17af05f
 };
 
 /* factory function */
