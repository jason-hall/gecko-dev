--- conflicted
+++ resolved
@@ -170,11 +170,8 @@
   mozilla::dom::NodeInfo * MOZ_NON_OWNING_REF mDocumentNodeInfo; // WEAK to avoid circular ownership
   RefPtr<nsBindingManager> mBindingManager;
   mozilla::dom::NodeInfo* mRecentlyUsedNodeInfos[RECENTLY_USED_NODEINFOS_SIZE];
-<<<<<<< HEAD
-=======
   Tri mSVGEnabled;
   Tri mMathMLEnabled;
->>>>>>> a17af05f
 };
 
 #endif /* nsNodeInfoManager_h___ */