--- conflicted
+++ resolved
@@ -113,11 +113,8 @@
 #include "mozilla/gfx/GPUProcessManager.h"
 #include "mozilla/dom/TimeoutManager.h"
 #include "mozilla/PreloadedStyleSheet.h"
-<<<<<<< HEAD
-=======
 #include "mozilla/layers/WebRenderBridgeChild.h"
 #include "mozilla/layers/WebRenderLayerManager.h"
->>>>>>> a17af05f
 
 #ifdef XP_WIN
 #undef GetClassName
@@ -2464,18 +2461,6 @@
   }
 
   LayerManager *mgr = widget->GetLayerManager();
-<<<<<<< HEAD
-  NS_ENSURE_STATE(mgr);
-  RefPtr<Promise> promise =
-    MP4Decoder::IsVideoAccelerated(mgr->AsKnowsCompositor(), parentObject);
-  NS_ENSURE_STATE(promise);
-  aPromise.setObject(*promise->PromiseObj());
-#else
-  ErrorResult rv;
-  RefPtr<Promise> promise = Promise::Create(parentObject, rv);
-  if (rv.Failed()) {
-    return rv.StealNSResult();
-=======
   if (!mgr) {
     return NS_ERROR_FAILURE;
   }
@@ -2483,7 +2468,6 @@
   *retval = false;
   if (KnowsCompositor* fwd = mgr->AsKnowsCompositor()) {
     *retval = fwd->GetTextureFactoryIdentifier().mUsingAdvancedLayers;
->>>>>>> a17af05f
   }
   return NS_OK;
 }
@@ -2596,47 +2580,6 @@
 }
 
 NS_IMETHODIMP
-<<<<<<< HEAD
-nsDOMWindowUtils::BeginTabSwitch()
-{
-  nsCOMPtr<nsIWidget> widget = GetWidget();
-  if (!widget)
-    return NS_ERROR_FAILURE;
-
-  LayerManager *mgr = widget->GetLayerManager();
-  if (!mgr)
-    return NS_ERROR_FAILURE;
-
-  mgr->BeginTabSwitch();
-
-  return NS_OK;
-}
-
-static bool
-ComputeAnimationValue(nsCSSPropertyID aProperty,
-                      Element* aElement,
-                      const nsAString& aInput,
-                      StyleAnimationValue& aOutput)
-{
-  nsIDocument* doc = aElement->GetUncomposedDoc();
-  nsIPresShell* shell = doc->GetShell();
-  if (!shell) {
-    return false;
-  }
-
-  RefPtr<nsStyleContext> styleContext =
-    nsComputedDOMStyle::GetStyleContext(aElement, nullptr, shell);
-
-  if (!StyleAnimationValue::ComputeValue(aProperty, aElement, styleContext,
-                                         aInput, false, aOutput)) {
-    return false;
-  }
-  return true;
-}
-
-NS_IMETHODIMP
-=======
->>>>>>> a17af05f
 nsDOMWindowUtils::AdvanceTimeAndRefresh(int64_t aMilliseconds)
 {
   // Before we advance the time, we should trigger any animations that are
@@ -2874,12 +2817,8 @@
   while (currentFrame) {
     if (currentFrame == rootFrame) {
       break;
-<<<<<<< HEAD
-    } else if (currentFrame == scrolledFrame) {
-=======
     }
     if (currentFrame == scrolledFrame) {
->>>>>>> a17af05f
       // we are in the rootScrollFrame so this element is not fixed
       isFixedPos = false;
       break;
@@ -2938,26 +2877,6 @@
     return NS_ERROR_ILLEGAL_VALUE;
   }
 
-<<<<<<< HEAD
-  MOZ_ASSERT(property == eCSSProperty_UNKNOWN ||
-             !nsCSSProps::IsShorthand(property),
-             "should not have shorthand");
-
-  StyleAnimationValue v1, v2;
-  Element* element = content->AsElement();
-  if (property == eCSSProperty_UNKNOWN ||
-      !ComputeAnimationValue(property, element, aValue1, v1) ||
-      !ComputeAnimationValue(property, element, aValue2, v2)) {
-    return NS_ERROR_ILLEGAL_VALUE;
-  }
-
-  nsIPresShell* shell = element->GetUncomposedDoc()->GetShell();
-  RefPtr<nsStyleContext> styleContext = shell
-    ? nsComputedDOMStyle::GetStyleContext(element, nullptr, shell)
-    : nullptr;
-  if (!StyleAnimationValue::ComputeDistance(property, v1, v2, styleContext,
-                                            *aResult)) {
-=======
   Element* element = content->AsElement();
   AnimationValue v1 = AnimationValue::FromString(property, aValue1, element);
   AnimationValue v2 = AnimationValue::FromString(property, aValue2, element);
@@ -3072,7 +2991,6 @@
   if (!StyleAnimationValue::ExtractComputedValue(propertyID,
                                                  styleContext->AsGecko(),
                                                  computedValue)) {
->>>>>>> a17af05f
     return NS_ERROR_FAILURE;
   }
 
@@ -4013,22 +3931,11 @@
         bool hadAnimatedOpacity = false;
         ShadowLayerForwarder* forwarder = layer->Manager()->AsShadowForwarder();
         if (forwarder && forwarder->HasShadowManager()) {
-<<<<<<< HEAD
-          float value;
-          bool hadAnimatedOpacity;
-=======
->>>>>>> a17af05f
           forwarder->GetShadowManager()->
             SendGetAnimationOpacity(layer->GetCompositorAnimationsId(),
                                     &value,
                                     &hadAnimatedOpacity);
 
-<<<<<<< HEAD
-          if (hadAnimatedOpacity) {
-            cssValue = new nsROCSSPrimitiveValue;
-            cssValue->SetNumber(value);
-          }
-=======
         } else if (WebRenderLayerManager* wrlm = layer->Manager()->AsWebRenderLayerManager()) {
           wrlm->WrBridge()->SendGetAnimationOpacity(
               layer->GetCompositorAnimationsId(),
@@ -4038,7 +3945,6 @@
         if (hadAnimatedOpacity) {
           cssValue = new nsROCSSPrimitiveValue;
           cssValue->SetNumber(value);
->>>>>>> a17af05f
         }
       }
     } else if (aProperty.EqualsLiteral("transform")) {
@@ -4048,15 +3954,6 @@
         MaybeTransform transform;
         ShadowLayerForwarder* forwarder = layer->Manager()->AsShadowForwarder();
         if (forwarder && forwarder->HasShadowManager()) {
-<<<<<<< HEAD
-          MaybeTransform transform;
-          forwarder->GetShadowManager()->
-            SendGetAnimationTransform(layer->GetCompositorAnimationsId(), &transform);
-          if (transform.type() == MaybeTransform::TMatrix4x4) {
-            Matrix4x4 matrix = transform.get_Matrix4x4();
-            cssValue = nsComputedDOMStyle::MatrixToCSSValue(matrix);
-          }
-=======
           forwarder->GetShadowManager()->
             SendGetAnimationTransform(layer->GetCompositorAnimationsId(), &transform);
         } else if (WebRenderLayerManager* wrlm = layer->Manager()->AsWebRenderLayerManager()) {
@@ -4067,7 +3964,6 @@
         if (transform.type() == MaybeTransform::TMatrix4x4) {
           Matrix4x4 matrix = transform.get_Matrix4x4();
           cssValue = nsComputedDOMStyle::MatrixToCSSValue(matrix);
->>>>>>> a17af05f
         }
       }
     }
@@ -4517,12 +4413,8 @@
 };
 
 static constexpr StateTableEntry kManuallyManagedStates[] = {
-<<<<<<< HEAD
-  // none yet; but for example: { "highlight", NS_EVENT_STATE_HIGHLIGHT },
-=======
   { "-moz-autofill", NS_EVENT_STATE_AUTOFILL },
   { "-moz-autofill-preview", NS_EVENT_STATE_AUTOFILL_PREVIEW },
->>>>>>> a17af05f
   { nullptr, EventStates() },
 };
 
@@ -4579,8 +4471,6 @@
   return NS_OK;
 }
 
-<<<<<<< HEAD
-=======
 NS_IMETHODIMP
 nsDOMWindowUtils::GetStorageUsage(nsIDOMStorage* aStorage, int64_t* aRetval)
 {
@@ -4643,7 +4533,6 @@
   return NS_OK;
 }
 
->>>>>>> a17af05f
 NS_INTERFACE_MAP_BEGIN(nsTranslationNodeList)
   NS_INTERFACE_MAP_ENTRY(nsISupports)
   NS_INTERFACE_MAP_ENTRY(nsITranslationNodeList)
