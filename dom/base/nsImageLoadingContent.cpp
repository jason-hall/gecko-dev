/* -*- Mode: C++; tab-width: 8; indent-tabs-mode: nil; c-basic-offset: 2 -*- */
/* vim: set ts=8 sts=2 et sw=2 tw=80: */
/* This Source Code Form is subject to the terms of the Mozilla Public
 * License, v. 2.0. If a copy of the MPL was not distributed with this
 * file, You can obtain one at http://mozilla.org/MPL/2.0/. */

/*
 * A base class which implements nsIImageLoadingContent and can be
 * subclassed by various content nodes that want to provide image
 * loading functionality (eg <img>, <object>, etc).
 */

#include "nsImageLoadingContent.h"
#include "nsError.h"
#include "nsIContent.h"
#include "nsIDocument.h"
#include "nsIScriptGlobalObject.h"
#include "nsIDOMWindow.h"
#include "nsServiceManagerUtils.h"
#include "nsContentPolicyUtils.h"
#include "nsIURI.h"
#include "nsILoadGroup.h"
#include "imgIContainer.h"
#include "imgLoader.h"
#include "imgRequestProxy.h"
#include "nsThreadUtils.h"
#include "nsNetUtil.h"
#include "nsImageFrame.h"
#include "nsSVGImageFrame.h"

#include "nsIPresShell.h"

#include "nsIChannel.h"
#include "nsIStreamListener.h"

#include "nsIFrame.h"
#include "nsIDOMNode.h"

#include "nsContentUtils.h"
#include "nsLayoutUtils.h"
#include "nsIContentPolicy.h"
#include "nsSVGEffects.h"

#include "gfxPrefs.h"

#include "mozAutoDocUpdate.h"
#include "mozilla/AsyncEventDispatcher.h"
#include "mozilla/AutoRestore.h"
#include "mozilla/EventStateManager.h"
#include "mozilla/EventStates.h"
#include "mozilla/dom/Element.h"
#include "mozilla/dom/ImageTracker.h"
#include "mozilla/dom/ScriptSettings.h"
#include "mozilla/Preferences.h"

#ifdef LoadImage
// Undefine LoadImage to prevent naming conflict with Windows.
#undef LoadImage
#endif

using namespace mozilla;
using namespace mozilla::dom;

#ifdef DEBUG_chb
static void PrintReqURL(imgIRequest* req) {
  if (!req) {
    printf("(null req)\n");
    return;
  }

  nsCOMPtr<nsIURI> uri;
  req->GetURI(getter_AddRefs(uri));
  if (!uri) {
    printf("(null uri)\n");
    return;
  }

  nsAutoCString spec;
  uri->GetSpec(spec);
  printf("spec='%s'\n", spec.get());
}
#endif /* DEBUG_chb */


nsImageLoadingContent::nsImageLoadingContent()
  : mCurrentRequestFlags(0),
    mPendingRequestFlags(0),
    mObserverList(nullptr),
    mImageBlockingStatus(nsIContentPolicy::ACCEPT),
    mLoadingEnabled(true),
    mIsImageStateForced(false),
    mLoading(false),
    // mBroken starts out true, since an image without a URI is broken....
    mBroken(true),
    mUserDisabled(false),
    mSuppressed(false),
    mNewRequestsWillNeedAnimationReset(false),
    mUseUrgentStartForChannel(false),
    mStateChangerDepth(0),
    mCurrentRequestRegistered(false),
<<<<<<< HEAD
    mPendingRequestRegistered(false)
=======
    mPendingRequestRegistered(false),
    mIsStartingImageLoad(false)
>>>>>>> a17af05f
{
  if (!nsContentUtils::GetImgLoaderForChannel(nullptr, nullptr)) {
    mLoadingEnabled = false;
  }

  mMostRecentRequestChange = TimeStamp::ProcessCreation();
}

void
nsImageLoadingContent::DestroyImageLoadingContent()
{
  // Cancel our requests so they won't hold stale refs to us
  // NB: Don't ask to discard the images here.
  ClearCurrentRequest(NS_BINDING_ABORTED);
  ClearPendingRequest(NS_BINDING_ABORTED);
}

nsImageLoadingContent::~nsImageLoadingContent()
{
  NS_ASSERTION(!mCurrentRequest && !mPendingRequest,
               "DestroyImageLoadingContent not called");
  NS_ASSERTION(!mObserverList.mObserver && !mObserverList.mNext,
               "Observers still registered?");
  NS_ASSERTION(mScriptedObservers.IsEmpty(),
               "Scripted observers still registered?");
}

/*
 * imgINotificationObserver impl
 */
NS_IMETHODIMP
nsImageLoadingContent::Notify(imgIRequest* aRequest,
                              int32_t aType,
                              const nsIntRect* aData)
{
  if (aType == imgINotificationObserver::IS_ANIMATED) {
    return OnImageIsAnimated(aRequest);
  }

  if (aType == imgINotificationObserver::UNLOCKED_DRAW) {
    OnUnlockedDraw();
    return NS_OK;
  }

  if (aType == imgINotificationObserver::LOAD_COMPLETE) {
    // We should definitely have a request here
    MOZ_ASSERT(aRequest, "no request?");

    NS_PRECONDITION(aRequest == mCurrentRequest || aRequest == mPendingRequest,
                    "Unknown request");
  }

  {
    // Calling Notify on observers can modify the list of observers so make
    // a local copy.
    AutoTArray<nsCOMPtr<imgINotificationObserver>, 2> observers;
    for (ImageObserver* observer = &mObserverList, *next; observer;
         observer = next) {
      next = observer->mNext;
      if (observer->mObserver) {
        observers.AppendElement(observer->mObserver);
      }
    }

    nsAutoScriptBlocker scriptBlocker;

    for (auto& observer : observers) {
        observer->Notify(aRequest, aType, aData);
    }
  }

  if (aType == imgINotificationObserver::SIZE_AVAILABLE) {
    // Have to check for state changes here, since we might have been in
    // the LOADING state before.
    UpdateImageState(true);
  }

  if (aType == imgINotificationObserver::LOAD_COMPLETE) {
    uint32_t reqStatus;
    aRequest->GetImageStatus(&reqStatus);
    /* triage STATUS_ERROR */
    if (reqStatus & imgIRequest::STATUS_ERROR) {
      nsresult errorCode = NS_OK;
      aRequest->GetImageErrorCode(&errorCode);

      /* Handle image not loading error because source was a tracking URL.
       * We make a note of this image node by including it in a dedicated
       * array of blocked tracking nodes under its parent document.
       */
      if (errorCode == NS_ERROR_TRACKING_URI) {
        nsCOMPtr<nsIContent> thisNode
          = do_QueryInterface(static_cast<nsIImageLoadingContent*>(this));

        nsIDocument *doc = GetOurOwnerDoc();
        doc->AddBlockedTrackingNode(thisNode);
      }
    }
    nsresult status =
        reqStatus & imgIRequest::STATUS_ERROR ? NS_ERROR_FAILURE : NS_OK;
    return OnLoadComplete(aRequest, status);
  }

  if (aType == imgINotificationObserver::DECODE_COMPLETE) {
    nsCOMPtr<imgIContainer> container;
    aRequest->GetImage(getter_AddRefs(container));
    if (container) {
      container->PropagateUseCounters(GetOurOwnerDoc());
    }

    UpdateImageState(true);
  }

  return NS_OK;
}

nsresult
nsImageLoadingContent::OnLoadComplete(imgIRequest* aRequest, nsresult aStatus)
{
  uint32_t oldStatus;
  aRequest->GetImageStatus(&oldStatus);

  //XXXjdm This occurs when we have a pending request created, then another
  //       pending request replaces it before the first one is finished.
  //       This begs the question of what the correct behaviour is; we used
  //       to not have to care because we ran this code in OnStopDecode which
  //       wasn't called when the first request was cancelled. For now, I choose
  //       to punt when the given request doesn't appear to have terminated in
  //       an expected state.
  if (!(oldStatus & (imgIRequest::STATUS_ERROR | imgIRequest::STATUS_LOAD_COMPLETE)))
    return NS_OK;

  // Our state may change. Watch it.
  AutoStateChanger changer(this, true);

  // If the pending request is loaded, switch to it.
  if (aRequest == mPendingRequest) {
    MakePendingRequestCurrent();
  }
  MOZ_ASSERT(aRequest == mCurrentRequest,
             "One way or another, we should be current by now");

  // Fire the appropriate DOM event.
  if (NS_SUCCEEDED(aStatus)) {
    FireEvent(NS_LITERAL_STRING("load"));

    // Do not fire loadend event for multipart/x-mixed-replace image streams.
    bool isMultipart;
    if (NS_FAILED(aRequest->GetMultipart(&isMultipart)) || !isMultipart) {
      FireEvent(NS_LITERAL_STRING("loadend"));
    }
  } else {
    FireEvent(NS_LITERAL_STRING("error"));
    FireEvent(NS_LITERAL_STRING("loadend"));
  }

  nsCOMPtr<nsINode> thisNode = do_QueryInterface(static_cast<nsIImageLoadingContent*>(this));
  nsSVGEffects::InvalidateDirectRenderingObservers(thisNode->AsElement());

  return NS_OK;
}

static bool
ImageIsAnimated(imgIRequest* aRequest)
{
  if (!aRequest) {
    return false;
  }

  nsCOMPtr<imgIContainer> image;
  if (NS_SUCCEEDED(aRequest->GetImage(getter_AddRefs(image)))) {
    bool isAnimated = false;
    nsresult rv = image->GetAnimated(&isAnimated);
    if (NS_SUCCEEDED(rv) && isAnimated) {
      return true;
    }
  }

  return false;
}

void
nsImageLoadingContent::OnUnlockedDraw()
{
  // It's OK for non-animated images to wait until the next frame visibility
  // update to become locked. (And that's preferable, since in the case of
  // scrolling it keeps memory usage minimal.) For animated images, though, we
  // want to mark them visible right away so we can call
  // IncrementAnimationConsumers() on them and they'll start animating.
  if (!ImageIsAnimated(mCurrentRequest) && !ImageIsAnimated(mPendingRequest)) {
    return;
  }

  nsIFrame* frame = GetOurPrimaryFrame();
  if (!frame) {
    return;
  }

  if (frame->GetVisibility() == Visibility::APPROXIMATELY_VISIBLE) {
    // This frame is already marked visible; there's nothing to do.
    return;
  }

  nsPresContext* presContext = frame->PresContext();
  if (!presContext) {
    return;
  }

  nsIPresShell* presShell = presContext->PresShell();
  if (!presShell) {
    return;
  }

  presShell->EnsureFrameInApproximatelyVisibleList(frame);
}

nsresult
nsImageLoadingContent::OnImageIsAnimated(imgIRequest *aRequest)
{
  bool* requestFlag = GetRegisteredFlagForRequest(aRequest);
  if (requestFlag) {
    nsLayoutUtils::RegisterImageRequest(GetFramePresContext(),
                                        aRequest, requestFlag);
  }

  return NS_OK;
}

/*
 * nsIImageLoadingContent impl
 */

NS_IMETHODIMP
nsImageLoadingContent::GetLoadingEnabled(bool *aLoadingEnabled)
{
  *aLoadingEnabled = mLoadingEnabled;
  return NS_OK;
}

NS_IMETHODIMP
nsImageLoadingContent::SetLoadingEnabled(bool aLoadingEnabled)
{
  if (nsContentUtils::GetImgLoaderForChannel(nullptr, nullptr)) {
    mLoadingEnabled = aLoadingEnabled;
  }
  return NS_OK;
}

NS_IMETHODIMP
nsImageLoadingContent::GetImageBlockingStatus(int16_t* aStatus)
{
  NS_PRECONDITION(aStatus, "Null out param");
  *aStatus = ImageBlockingStatus();
  return NS_OK;
}

static void
ReplayImageStatus(imgIRequest* aRequest, imgINotificationObserver* aObserver)
{
  if (!aRequest) {
    return;
  }

  uint32_t status = 0;
  nsresult rv = aRequest->GetImageStatus(&status);
  if (NS_FAILED(rv)) {
    return;
  }

  if (status & imgIRequest::STATUS_SIZE_AVAILABLE) {
    aObserver->Notify(aRequest, imgINotificationObserver::SIZE_AVAILABLE, nullptr);
  }
  if (status & imgIRequest::STATUS_FRAME_COMPLETE) {
    aObserver->Notify(aRequest, imgINotificationObserver::FRAME_COMPLETE, nullptr);
  }
  if (status & imgIRequest::STATUS_HAS_TRANSPARENCY) {
    aObserver->Notify(aRequest, imgINotificationObserver::HAS_TRANSPARENCY, nullptr);
  }
  if (status & imgIRequest::STATUS_IS_ANIMATED) {
    aObserver->Notify(aRequest, imgINotificationObserver::IS_ANIMATED, nullptr);
  }
  if (status & imgIRequest::STATUS_DECODE_COMPLETE) {
    aObserver->Notify(aRequest, imgINotificationObserver::DECODE_COMPLETE, nullptr);
  }
  if (status & imgIRequest::STATUS_LOAD_COMPLETE) {
    aObserver->Notify(aRequest, imgINotificationObserver::LOAD_COMPLETE, nullptr);
  }
}

NS_IMETHODIMP
nsImageLoadingContent::AddNativeObserver(imgINotificationObserver* aObserver)
{
  NS_ENSURE_ARG_POINTER(aObserver);

  if (!mObserverList.mObserver) {
    // Don't touch the linking of the list!
    mObserverList.mObserver = aObserver;

    ReplayImageStatus(mCurrentRequest, aObserver);
    ReplayImageStatus(mPendingRequest, aObserver);

    return NS_OK;
  }

  // otherwise we have to create a new entry

  ImageObserver* observer = &mObserverList;
  while (observer->mNext) {
    observer = observer->mNext;
  }

  observer->mNext = new ImageObserver(aObserver);
  ReplayImageStatus(mCurrentRequest, aObserver);
  ReplayImageStatus(mPendingRequest, aObserver);

  return NS_OK;
}

NS_IMETHODIMP
nsImageLoadingContent::RemoveNativeObserver(imgINotificationObserver* aObserver)
{
  NS_ENSURE_ARG_POINTER(aObserver);

  if (mObserverList.mObserver == aObserver) {
    mObserverList.mObserver = nullptr;
    // Don't touch the linking of the list!
    return NS_OK;
  }

  // otherwise have to find it and splice it out
  ImageObserver* observer = &mObserverList;
  while (observer->mNext && observer->mNext->mObserver != aObserver) {
    observer = observer->mNext;
  }

  // At this point, we are pointing to the list element whose mNext is
  // the right observer (assuming of course that mNext is not null)
  if (observer->mNext) {
    // splice it out
    ImageObserver* oldObserver = observer->mNext;
    observer->mNext = oldObserver->mNext;
    oldObserver->mNext = nullptr;  // so we don't destroy them all
    delete oldObserver;
  }
#ifdef DEBUG
  else {
    NS_WARNING("Asked to remove nonexistent observer");
  }
#endif
  return NS_OK;
}

NS_IMETHODIMP
nsImageLoadingContent::AddObserver(imgINotificationObserver* aObserver)
{
  NS_ENSURE_ARG_POINTER(aObserver);

  nsresult rv = NS_OK;
  RefPtr<imgRequestProxy> currentReq;
  if (mCurrentRequest) {
    // Scripted observers may not belong to the same document as us, so when we
    // create the imgRequestProxy, we shouldn't use any. This allows the request
    // to dispatch notifications from the correct scheduler group.
    rv = mCurrentRequest->Clone(aObserver, nullptr, getter_AddRefs(currentReq));
    if (NS_FAILED(rv)) {
      return rv;
    }
  }

  RefPtr<imgRequestProxy> pendingReq;
  if (mPendingRequest) {
    // See above for why we don't use the loading document.
    rv = mPendingRequest->Clone(aObserver, nullptr, getter_AddRefs(pendingReq));
    if (NS_FAILED(rv)) {
      mCurrentRequest->CancelAndForgetObserver(NS_BINDING_ABORTED);
      return rv;
    }
  }

  mScriptedObservers.AppendElement(
    new ScriptedImageObserver(aObserver, Move(currentReq), Move(pendingReq)));
  return rv;
}

NS_IMETHODIMP
nsImageLoadingContent::RemoveObserver(imgINotificationObserver* aObserver)
{
  NS_ENSURE_ARG_POINTER(aObserver);

  if (NS_WARN_IF(mScriptedObservers.IsEmpty())) {
    return NS_OK;
  }

  RefPtr<ScriptedImageObserver> observer;
  auto i = mScriptedObservers.Length();
  do {
    --i;
    if (mScriptedObservers[i]->mObserver == aObserver) {
      observer = Move(mScriptedObservers[i]);
      mScriptedObservers.RemoveElementAt(i);
      break;
    }
  } while(i > 0);

  if (NS_WARN_IF(!observer)) {
    return NS_OK;
  }

  // If the cancel causes a mutation, it will be harmless, because we have
  // already removed the observer from the list.
  observer->CancelRequests();
  return NS_OK;
}

void
nsImageLoadingContent::ClearScriptedRequests(int32_t aRequestType, nsresult aReason)
{
  if (MOZ_LIKELY(mScriptedObservers.IsEmpty())) {
    return;
  }

  nsTArray<RefPtr<ScriptedImageObserver>> observers(mScriptedObservers);
  auto i = observers.Length();
  do {
    --i;

    RefPtr<imgRequestProxy> req;
    switch (aRequestType) {
    case CURRENT_REQUEST:
      req = Move(observers[i]->mCurrentRequest);
      break;
    case PENDING_REQUEST:
      req = Move(observers[i]->mPendingRequest);
      break;
    default:
      NS_ERROR("Unknown request type");
      return;
    }

    if (req) {
      req->CancelAndForgetObserver(aReason);
    }
  } while (i > 0);
}

void
nsImageLoadingContent::CloneScriptedRequests(imgRequestProxy* aRequest)
{
  MOZ_ASSERT(aRequest);

  if (MOZ_LIKELY(mScriptedObservers.IsEmpty())) {
    return;
  }

  bool current;
  if (aRequest == mCurrentRequest) {
    current = true;
  } else if (aRequest == mPendingRequest) {
    current = false;
  } else {
    MOZ_ASSERT_UNREACHABLE("Unknown request type");
    return;
  }

  nsTArray<RefPtr<ScriptedImageObserver>> observers(mScriptedObservers);
  auto i = observers.Length();
  do {
    --i;

    ScriptedImageObserver* observer = observers[i];
    RefPtr<imgRequestProxy>& req = current ? observer->mCurrentRequest
                                           : observer->mPendingRequest;
    if (NS_WARN_IF(req)) {
      MOZ_ASSERT_UNREACHABLE("Should have cancelled original request");
      req->CancelAndForgetObserver(NS_BINDING_ABORTED);
      req = nullptr;
    }

    nsresult rv = aRequest->Clone(observer->mObserver, nullptr, getter_AddRefs(req));
    Unused << NS_WARN_IF(NS_FAILED(rv));
  } while (i > 0);
}

void
nsImageLoadingContent::MakePendingScriptedRequestsCurrent()
{
  if (MOZ_LIKELY(mScriptedObservers.IsEmpty())) {
    return;
  }

  nsTArray<RefPtr<ScriptedImageObserver>> observers(mScriptedObservers);
  auto i = observers.Length();
  do {
    --i;

    ScriptedImageObserver* observer = observers[i];
    if (observer->mCurrentRequest) {
      observer->mCurrentRequest->CancelAndForgetObserver(NS_BINDING_ABORTED);
    }
    observer->mCurrentRequest = Move(observer->mPendingRequest);
  } while (i > 0);
}

already_AddRefed<imgIRequest>
nsImageLoadingContent::GetRequest(int32_t aRequestType,
                                  ErrorResult& aError)
{
  nsCOMPtr<imgIRequest> request;
  switch(aRequestType) {
  case CURRENT_REQUEST:
    request = mCurrentRequest;
    break;
  case PENDING_REQUEST:
    request = mPendingRequest;
    break;
  default:
    NS_ERROR("Unknown request type");
    aError.Throw(NS_ERROR_UNEXPECTED);
  }

  return request.forget();
}

NS_IMETHODIMP
nsImageLoadingContent::GetRequest(int32_t aRequestType,
                                  imgIRequest** aRequest)
{
  NS_ENSURE_ARG_POINTER(aRequest);

  ErrorResult result;
  *aRequest = GetRequest(aRequestType, result).take();

  return result.StealNSResult();
}

NS_IMETHODIMP_(bool)
nsImageLoadingContent::CurrentRequestHasSize()
{
  return HaveSize(mCurrentRequest);
}

NS_IMETHODIMP_(void)
nsImageLoadingContent::FrameCreated(nsIFrame* aFrame)
{
  NS_ASSERTION(aFrame, "aFrame is null");

  TrackImage(mCurrentRequest, aFrame);
  TrackImage(mPendingRequest, aFrame);

  // We need to make sure that our image request is registered, if it should
  // be registered.
  nsPresContext* presContext = aFrame->PresContext();
  if (mCurrentRequest) {
    nsLayoutUtils::RegisterImageRequestIfAnimated(presContext, mCurrentRequest,
                                                  &mCurrentRequestRegistered);
  }

  if (mPendingRequest) {
    nsLayoutUtils::RegisterImageRequestIfAnimated(presContext, mPendingRequest,
                                                  &mPendingRequestRegistered);
  }
}

NS_IMETHODIMP_(void)
nsImageLoadingContent::FrameDestroyed(nsIFrame* aFrame)
{
  NS_ASSERTION(aFrame, "aFrame is null");

  // We need to make sure that our image request is deregistered.
  nsPresContext* presContext = GetFramePresContext();
  if (mCurrentRequest) {
    nsLayoutUtils::DeregisterImageRequest(presContext,
                                          mCurrentRequest,
                                          &mCurrentRequestRegistered);
  }

  if (mPendingRequest) {
    nsLayoutUtils::DeregisterImageRequest(presContext,
                                          mPendingRequest,
                                          &mPendingRequestRegistered);
  }

  UntrackImage(mCurrentRequest);
  UntrackImage(mPendingRequest);

  nsIPresShell* presShell = presContext ? presContext->GetPresShell() : nullptr;
  if (presShell) {
    presShell->RemoveFrameFromApproximatelyVisibleList(aFrame);
  }
}

/* static */
nsContentPolicyType
nsImageLoadingContent::PolicyTypeForLoad(ImageLoadType aImageLoadType)
{
  if (aImageLoadType == eImageLoadType_Imageset) {
    return nsIContentPolicy::TYPE_IMAGESET;
  }

  MOZ_ASSERT(aImageLoadType == eImageLoadType_Normal,
             "Unknown ImageLoadType type in PolicyTypeForLoad");
  return nsIContentPolicy::TYPE_INTERNAL_IMAGE;
}

int32_t
nsImageLoadingContent::GetRequestType(imgIRequest* aRequest,
                                      ErrorResult& aError)
{
  if (aRequest == mCurrentRequest) {
    return CURRENT_REQUEST;
  }

  if (aRequest == mPendingRequest) {
    return PENDING_REQUEST;
  }

  NS_ERROR("Unknown request");
  aError.Throw(NS_ERROR_UNEXPECTED);
  return UNKNOWN_REQUEST;
}

NS_IMETHODIMP
nsImageLoadingContent::GetRequestType(imgIRequest* aRequest,
                                      int32_t* aRequestType)
{
  NS_PRECONDITION(aRequestType, "Null out param");

  ErrorResult result;
  *aRequestType = GetRequestType(aRequest, result);
  return result.StealNSResult();
}

already_AddRefed<nsIURI>
nsImageLoadingContent::GetCurrentURI(ErrorResult& aError)
{
  nsCOMPtr<nsIURI> uri;
  if (mCurrentRequest) {
    mCurrentRequest->GetURI(getter_AddRefs(uri));
  } else if (mCurrentURI) {
    nsresult rv = NS_EnsureSafeToReturn(mCurrentURI, getter_AddRefs(uri));
    if (NS_FAILED(rv)) {
      aError.Throw(rv);
    }
  }

  return uri.forget();
}

NS_IMETHODIMP
nsImageLoadingContent::GetCurrentURI(nsIURI** aURI)
{
  NS_ENSURE_ARG_POINTER(aURI);

  ErrorResult result;
  *aURI = GetCurrentURI(result).take();
  return result.StealNSResult();
}

NS_IMETHODIMP
nsImageLoadingContent::LoadImageWithChannel(nsIChannel* aChannel,
                                            nsIStreamListener** aListener)
{
  imgLoader* loader =
    nsContentUtils::GetImgLoaderForChannel(aChannel, GetOurOwnerDoc());
  if (!loader) {
    return NS_ERROR_NULL_POINTER;
  }

  nsCOMPtr<nsIDocument> doc = GetOurOwnerDoc();
  if (!doc) {
    // Don't bother
    *aListener = nullptr;
    return NS_OK;
  }

  // XXX what should we do with content policies here, if anything?
  // Shouldn't that be done before the start of the load?
  // XXX what about shouldProcess?

  // Our state might change. Watch it.
  AutoStateChanger changer(this, true);

  // Do the load.
  RefPtr<imgRequestProxy>& req = PrepareNextRequest(eImageLoadType_Normal);
  nsresult rv = loader->
    LoadImageWithChannel(aChannel, this, doc, aListener, getter_AddRefs(req));
  if (NS_SUCCEEDED(rv)) {
    CloneScriptedRequests(req);
    TrackImage(req);
    ResetAnimationIfNeeded();
    return NS_OK;
  }

  MOZ_ASSERT(!req, "Shouldn't have non-null request here");
  // If we don't have a current URI, we might as well store this URI so people
  // know what we tried (and failed) to load.
  if (!mCurrentRequest)
    aChannel->GetURI(getter_AddRefs(mCurrentURI));

  FireEvent(NS_LITERAL_STRING("error"));
  FireEvent(NS_LITERAL_STRING("loadend"));
  return rv;
}

void
nsImageLoadingContent::ForceReload(const mozilla::dom::Optional<bool>& aNotify,
                                   mozilla::ErrorResult& aError)
{
  nsCOMPtr<nsIURI> currentURI;
  GetCurrentURI(getter_AddRefs(currentURI));
  if (!currentURI) {
    aError.Throw(NS_ERROR_NOT_AVAILABLE);
    return;
  }

  // defaults to true
  bool notify = !aNotify.WasPassed() || aNotify.Value();

  // We keep this flag around along with the old URI even for failed requests
  // without a live request object
  ImageLoadType loadType = \
    (mCurrentRequestFlags & REQUEST_IS_IMAGESET) ? eImageLoadType_Imageset
                                                 : eImageLoadType_Normal;
  nsresult rv = LoadImage(currentURI, true, notify, loadType, true, nullptr,
                          nsIRequest::VALIDATE_ALWAYS);
  if (NS_FAILED(rv)) {
    aError.Throw(rv);
  }
}

NS_IMETHODIMP
nsImageLoadingContent::ForceReload(bool aNotify /* = true */,
                                   uint8_t aArgc)
{
  mozilla::dom::Optional<bool> notify;
  if (aArgc >= 1) {
    notify.Construct() = aNotify;
  }

  ErrorResult result;
  ForceReload(notify, result);
  return result.StealNSResult();
}

NS_IMETHODIMP
nsImageLoadingContent::BlockOnload(imgIRequest* aRequest)
{
  if (aRequest == mCurrentRequest) {
    NS_ASSERTION(!(mCurrentRequestFlags & REQUEST_BLOCKS_ONLOAD),
                 "Double BlockOnload!?");
    mCurrentRequestFlags |= REQUEST_BLOCKS_ONLOAD;
  } else if (aRequest == mPendingRequest) {
    NS_ASSERTION(!(mPendingRequestFlags & REQUEST_BLOCKS_ONLOAD),
                 "Double BlockOnload!?");
    mPendingRequestFlags |= REQUEST_BLOCKS_ONLOAD;
  } else {
    return NS_OK;
  }

  nsIDocument* doc = GetOurCurrentDoc();
  if (doc) {
    doc->BlockOnload();
  }

  return NS_OK;
}

NS_IMETHODIMP
nsImageLoadingContent::UnblockOnload(imgIRequest* aRequest)
{
  if (aRequest == mCurrentRequest) {
    NS_ASSERTION(mCurrentRequestFlags & REQUEST_BLOCKS_ONLOAD,
                 "Double UnblockOnload!?");
    mCurrentRequestFlags &= ~REQUEST_BLOCKS_ONLOAD;
  } else if (aRequest == mPendingRequest) {
    NS_ASSERTION(mPendingRequestFlags & REQUEST_BLOCKS_ONLOAD,
                 "Double UnblockOnload!?");
    mPendingRequestFlags &= ~REQUEST_BLOCKS_ONLOAD;
  } else {
    return NS_OK;
  }

  nsIDocument* doc = GetOurCurrentDoc();
  if (doc) {
    doc->UnblockOnload(false);
  }

  return NS_OK;
}

/*
 * Non-interface methods
 */

nsresult
nsImageLoadingContent::LoadImage(const nsAString& aNewURI,
                                 bool aForce,
                                 bool aNotify,
                                 ImageLoadType aImageLoadType)
{
  // First, get a document (needed for security checks and the like)
  nsIDocument* doc = GetOurOwnerDoc();
  if (!doc) {
    // No reason to bother, I think...
    return NS_OK;
  }

  // Pending load/error events need to be canceled in some situations. This
  // is not documented in the spec, but can cause site compat problems if not
  // done. See bug 1309461 and https://github.com/whatwg/html/issues/1872.
  CancelPendingEvent();

  if (aNewURI.IsEmpty()) {
    // Cancel image requests and then fire only error event per spec.
    CancelImageRequests(aNotify);
    // Mark error event as cancelable only for src="" case, since only this
    // error causes site compat problem (bug 1308069) for now.
    FireEvent(NS_LITERAL_STRING("error"), true);
    return NS_OK;
  }

  // Fire loadstart event
  FireEvent(NS_LITERAL_STRING("loadstart"));

  // Parse the URI string to get image URI
  nsCOMPtr<nsIURI> imageURI;
  nsresult rv = StringToURI(aNewURI, doc, getter_AddRefs(imageURI));
  NS_ENSURE_SUCCESS(rv, rv);
  // XXXbiesi fire onerror if that failed?

  NS_TryToSetImmutable(imageURI);

  return LoadImage(imageURI, aForce, aNotify, aImageLoadType, false, doc);
}

nsresult
nsImageLoadingContent::LoadImage(nsIURI* aNewURI,
                                 bool aForce,
                                 bool aNotify,
                                 ImageLoadType aImageLoadType,
                                 bool aLoadStart,
                                 nsIDocument* aDocument,
                                 nsLoadFlags aLoadFlags)
{
<<<<<<< HEAD
=======
  MOZ_ASSERT(!mIsStartingImageLoad, "some evil code is reentering LoadImage.");
  if (mIsStartingImageLoad) {
    return NS_OK;
  }

>>>>>>> a17af05f
  // Pending load/error events need to be canceled in some situations. This
  // is not documented in the spec, but can cause site compat problems if not
  // done. See bug 1309461 and https://github.com/whatwg/html/issues/1872.
  CancelPendingEvent();

  // Fire loadstart event if required
  if (aLoadStart) {
    FireEvent(NS_LITERAL_STRING("loadstart"));
  }

  if (!mLoadingEnabled) {
    // XXX Why fire an error here? seems like the callers to SetLoadingEnabled
    // don't want/need it.
    FireEvent(NS_LITERAL_STRING("error"));
    FireEvent(NS_LITERAL_STRING("loadend"));
    return NS_OK;
  }

  NS_ASSERTION(!aDocument || aDocument == GetOurOwnerDoc(),
               "Bogus document passed in");
  // First, get a document (needed for security checks and the like)
  if (!aDocument) {
    aDocument = GetOurOwnerDoc();
    if (!aDocument) {
      // No reason to bother, I think...
      return NS_OK;
    }
  }

  AutoRestore<bool> guard(mIsStartingImageLoad);
  mIsStartingImageLoad = true;

  // Data documents, or documents from DOMParser shouldn't perform image loading.
  if (aDocument->IsLoadedAsData()) {
    SetBlockedRequest(nsIContentPolicy::REJECT_REQUEST);

    FireEvent(NS_LITERAL_STRING("error"));
    FireEvent(NS_LITERAL_STRING("loadend"));
    return NS_OK;
  }

  // URI equality check.
  //
  // We skip the equality check if our current image was blocked, since in that
  // case we really do want to try loading again.
  if (!aForce && NS_CP_ACCEPTED(mImageBlockingStatus)) {
    nsCOMPtr<nsIURI> currentURI;
    GetCurrentURI(getter_AddRefs(currentURI));
    bool equal;
    if (currentURI &&
        NS_SUCCEEDED(currentURI->Equals(aNewURI, &equal)) &&
        equal) {
      // Nothing to do here.
      return NS_OK;
    }
  }

  // From this point on, our image state could change. Watch it.
  AutoStateChanger changer(this, aNotify);

  // Sanity check.
  //
  // We use the principal of aDocument to avoid having to QI |this| an extra
  // time. It should always be the same as the principal of this node.
#ifdef DEBUG
  nsIContent* thisContent = AsContent();
  MOZ_ASSERT(thisContent->NodePrincipal() == aDocument->NodePrincipal(),
             "Principal mismatch?");
#endif

  nsContentPolicyType policyType = PolicyTypeForLoad(aImageLoadType);

  nsLoadFlags loadFlags = aLoadFlags;
  int32_t corsmode = GetCORSMode();
  if (corsmode == CORS_ANONYMOUS) {
    loadFlags |= imgILoader::LOAD_CORS_ANONYMOUS;
  } else if (corsmode == CORS_USE_CREDENTIALS) {
    loadFlags |= imgILoader::LOAD_CORS_USE_CREDENTIALS;
  }

  // get document wide referrer policy
  // if referrer attributes are enabled in preferences, load img referrer attribute
  // if the image does not provide a referrer attribute, ignore this
  net::ReferrerPolicy referrerPolicy = aDocument->GetReferrerPolicy();
  net::ReferrerPolicy imgReferrerPolicy = GetImageReferrerPolicy();
  if (imgReferrerPolicy != net::RP_Unset) {
    referrerPolicy = imgReferrerPolicy;
  }

  RefPtr<imgRequestProxy>& req = PrepareNextRequest(aImageLoadType);
  nsCOMPtr<nsIContent> content =
      do_QueryInterface(static_cast<nsIImageLoadingContent*>(this));
  nsCOMPtr<nsINode> thisNode =
    do_QueryInterface(static_cast<nsIImageLoadingContent*>(this));
  nsresult rv = nsContentUtils::LoadImage(aNewURI,
                                          thisNode,
                                          aDocument,
                                          aDocument->NodePrincipal(),
                                          aDocument->GetDocumentURI(),
                                          referrerPolicy,
                                          this, loadFlags,
                                          content->LocalName(),
                                          getter_AddRefs(req),
                                          policyType,
                                          mUseUrgentStartForChannel);

  // Reset the flag to avoid loading from XPCOM or somewhere again else without
  // initiated by user interaction.
  mUseUrgentStartForChannel = false;

  // Tell the document to forget about the image preload, if any, for
  // this URI, now that we might have another imgRequestProxy for it.
  // That way if we get canceled later the image load won't continue.
  aDocument->ForgetImagePreload(aNewURI);

  if (NS_SUCCEEDED(rv)) {
    CloneScriptedRequests(req);
    TrackImage(req);
    ResetAnimationIfNeeded();

    // Handle cases when we just ended up with a pending request but it's
    // already done.  In that situation we have to synchronously switch that
    // request to being the current request, because websites depend on that
    // behavior.
    if (req == mPendingRequest) {
      uint32_t pendingLoadStatus;
      rv = req->GetImageStatus(&pendingLoadStatus);
      if (NS_SUCCEEDED(rv) &&
          (pendingLoadStatus & imgIRequest::STATUS_LOAD_COMPLETE)) {
        MakePendingRequestCurrent();
        MOZ_ASSERT(mCurrentRequest,
                   "How could we not have a current request here?");

        nsImageFrame *f = do_QueryFrame(GetOurPrimaryFrame());
        if (f) {
          f->NotifyNewCurrentRequest(mCurrentRequest, NS_OK);
        }
      }
    }
  } else {
    MOZ_ASSERT(!req, "Shouldn't have non-null request here");
    // If we don't have a current URI, we might as well store this URI so people
    // know what we tried (and failed) to load.
    if (!mCurrentRequest)
      mCurrentURI = aNewURI;

    FireEvent(NS_LITERAL_STRING("error"));
    FireEvent(NS_LITERAL_STRING("loadend"));
  }

  return NS_OK;
}

nsresult
nsImageLoadingContent::ForceImageState(bool aForce,
                                       EventStates::InternalType aState)
{
  mIsImageStateForced = aForce;
  mForcedImageState = EventStates(aState);
  return NS_OK;
}

NS_IMETHODIMP
nsImageLoadingContent::GetNaturalWidth(uint32_t* aNaturalWidth)
{
  NS_ENSURE_ARG_POINTER(aNaturalWidth);

  nsCOMPtr<imgIContainer> image;
  if (mCurrentRequest) {
    mCurrentRequest->GetImage(getter_AddRefs(image));
  }

  int32_t width;
  if (image && NS_SUCCEEDED(image->GetWidth(&width))) {
    *aNaturalWidth = width;
  } else {
    *aNaturalWidth = 0;
  }

  return NS_OK;
}

NS_IMETHODIMP
nsImageLoadingContent::GetNaturalHeight(uint32_t* aNaturalHeight)
{
  NS_ENSURE_ARG_POINTER(aNaturalHeight);

  nsCOMPtr<imgIContainer> image;
  if (mCurrentRequest) {
    mCurrentRequest->GetImage(getter_AddRefs(image));
  }

  int32_t height;
  if (image && NS_SUCCEEDED(image->GetHeight(&height))) {
    *aNaturalHeight = height;
  } else {
    *aNaturalHeight = 0;
  }

  return NS_OK;
}

EventStates
nsImageLoadingContent::ImageState() const
{
  if (mIsImageStateForced) {
    return mForcedImageState;
  }

  EventStates states;

  if (mBroken) {
    states |= NS_EVENT_STATE_BROKEN;
  }
  if (mUserDisabled) {
    states |= NS_EVENT_STATE_USERDISABLED;
  }
  if (mSuppressed) {
    states |= NS_EVENT_STATE_SUPPRESSED;
  }
  if (mLoading) {
    states |= NS_EVENT_STATE_LOADING;
  }

  return states;
}

void
nsImageLoadingContent::UpdateImageState(bool aNotify)
{
  if (mStateChangerDepth > 0) {
    // Ignore this call; we'll update our state when the outermost state changer
    // is destroyed. Need this to work around the fact that some ImageLib
    // stuff is actually sync and hence we can get OnStopDecode called while
    // we're still under LoadImage, and OnStopDecode doesn't know anything about
    // aNotify.
    // XXX - This machinery should be removed after bug 521604.
    return;
  }

  nsIContent* thisContent = AsContent();

  mLoading = mBroken = mUserDisabled = mSuppressed = false;

  // If we were blocked by server-based content policy, we claim to be
  // suppressed.  If we were blocked by type-based content policy, we claim to
  // be user-disabled.  Otherwise, claim to be broken.
  if (mImageBlockingStatus == nsIContentPolicy::REJECT_SERVER) {
    mSuppressed = true;
  } else if (mImageBlockingStatus == nsIContentPolicy::REJECT_TYPE) {
    mUserDisabled = true;
  } else if (!mCurrentRequest) {
    // No current request means error, since we weren't disabled or suppressed
    mBroken = true;
  } else {
    uint32_t currentLoadStatus;
    nsresult rv = mCurrentRequest->GetImageStatus(&currentLoadStatus);
    if (NS_FAILED(rv) || (currentLoadStatus & imgIRequest::STATUS_ERROR)) {
      mBroken = true;
    } else if (!(currentLoadStatus & imgIRequest::STATUS_SIZE_AVAILABLE)) {
      mLoading = true;
    }
  }

  NS_ASSERTION(thisContent->IsElement(), "Not an element?");
  thisContent->AsElement()->UpdateState(aNotify);
}

void
nsImageLoadingContent::CancelImageRequests(bool aNotify)
{
  AutoStateChanger changer(this, aNotify);
  ClearPendingRequest(NS_BINDING_ABORTED, Some(OnNonvisible::DISCARD_IMAGES));
  ClearCurrentRequest(NS_BINDING_ABORTED, Some(OnNonvisible::DISCARD_IMAGES));
}

nsresult
nsImageLoadingContent::UseAsPrimaryRequest(imgRequestProxy* aRequest,
                                           bool aNotify,
                                           ImageLoadType aImageLoadType)
{
  // Our state will change. Watch it.
  AutoStateChanger changer(this, aNotify);

  // Get rid if our existing images
  ClearPendingRequest(NS_BINDING_ABORTED, Some(OnNonvisible::DISCARD_IMAGES));
  ClearCurrentRequest(NS_BINDING_ABORTED, Some(OnNonvisible::DISCARD_IMAGES));

  // Clone the request we were given.
  RefPtr<imgRequestProxy>& req = PrepareNextRequest(aImageLoadType);
  nsresult rv = aRequest->SyncClone(this, GetOurOwnerDoc(), getter_AddRefs(req));
  if (NS_SUCCEEDED(rv)) {
    CloneScriptedRequests(req);
    TrackImage(req);
  } else {
    MOZ_ASSERT(!req, "Shouldn't have non-null request here");
    return rv;
  }

  return NS_OK;
}

nsIDocument*
nsImageLoadingContent::GetOurOwnerDoc()
{
  return AsContent()->OwnerDoc();
}

nsIDocument*
nsImageLoadingContent::GetOurCurrentDoc()
{
  return AsContent()->GetComposedDoc();
}

nsIFrame*
nsImageLoadingContent::GetOurPrimaryFrame()
{
  return AsContent()->GetPrimaryFrame();
}

nsPresContext* nsImageLoadingContent::GetFramePresContext()
{
  nsIFrame* frame = GetOurPrimaryFrame();
  if (!frame) {
    return nullptr;
  }

  return frame->PresContext();
}

nsresult
nsImageLoadingContent::StringToURI(const nsAString& aSpec,
                                   nsIDocument* aDocument,
                                   nsIURI** aURI)
{
  NS_PRECONDITION(aDocument, "Must have a document");
  NS_PRECONDITION(aURI, "Null out param");

  // (1) Get the base URI
  nsIContent* thisContent = AsContent();
  nsCOMPtr<nsIURI> baseURL = thisContent->GetBaseURI();

  // (2) Get the charset
  auto encoding = aDocument->GetDocumentCharacterSet();

  // (3) Construct the silly thing
  return NS_NewURI(aURI,
                   aSpec,
                   encoding,
                   baseURL,
                   nsContentUtils::GetIOService());
}

nsresult
nsImageLoadingContent::FireEvent(const nsAString& aEventType, bool aIsCancelable)
{
  if (nsContentUtils::DocumentInactiveForImageLoads(GetOurOwnerDoc())) {
    // Don't bother to fire any events, especially error events.
    return NS_OK;
  }

  // We have to fire the event asynchronously so that we won't go into infinite
  // loops in cases when onLoad handlers reset the src and the new src is in
  // cache.

  nsCOMPtr<nsINode> thisNode = do_QueryInterface(static_cast<nsIImageLoadingContent*>(this));

  RefPtr<AsyncEventDispatcher> loadBlockingAsyncDispatcher =
    new LoadBlockingAsyncEventDispatcher(thisNode, aEventType, false, false);
  loadBlockingAsyncDispatcher->PostDOMEvent();

  if (aIsCancelable) {
    mPendingEvent = loadBlockingAsyncDispatcher;
  }

  return NS_OK;
}

void
nsImageLoadingContent::AsyncEventRunning(AsyncEventDispatcher* aEvent)
{
  if (mPendingEvent == aEvent) {
    mPendingEvent = nullptr;
  }
}

void
nsImageLoadingContent::CancelPendingEvent()
{
  if (mPendingEvent) {
    mPendingEvent->Cancel();
    mPendingEvent = nullptr;
  }
}

RefPtr<imgRequestProxy>&
nsImageLoadingContent::PrepareNextRequest(ImageLoadType aImageLoadType)
{
  nsImageFrame* imageFrame = do_QueryFrame(GetOurPrimaryFrame());
  nsSVGImageFrame* svgImageFrame = do_QueryFrame(GetOurPrimaryFrame());
  if (imageFrame || svgImageFrame) {
    // Detect JavaScript-based animations created by changing the |src|
    // attribute on a timer.
    TimeStamp now = TimeStamp::Now();
    TimeDuration threshold =
      TimeDuration::FromMilliseconds(
        gfxPrefs::ImageInferSrcAnimationThresholdMS());

    // If the length of time between request changes is less than the threshold,
    // then force sync decoding to eliminate flicker from the animation.
    bool forceSync = (now - mMostRecentRequestChange < threshold);
    if (imageFrame) {
      imageFrame->SetForceSyncDecoding(forceSync);
    } else {
      svgImageFrame->SetForceSyncDecoding(forceSync);
    }

    mMostRecentRequestChange = now;
  }

  // We only want to cancel the existing current request if size is not
  // available. bz says the web depends on this behavior.
  // Otherwise, we get rid of any half-baked request that might be sitting there
  // and make this one current.
  return HaveSize(mCurrentRequest) ?
           PreparePendingRequest(aImageLoadType) :
           PrepareCurrentRequest(aImageLoadType);
}

nsresult
nsImageLoadingContent::SetBlockedRequest(int16_t aContentDecision)
{
  // If this is not calling from LoadImage, for example, from ServiceWorker,
  // bail out.
  if (!mIsStartingImageLoad) {
    return NS_OK;
  }

  // Sanity
  MOZ_ASSERT(!NS_CP_ACCEPTED(aContentDecision), "Blocked but not?");

  // We should never have a pending request after we got blocked.
  MOZ_ASSERT(!mPendingRequest, "mPendingRequest should be null.");

  if (HaveSize(mCurrentRequest)) {
    // PreparePendingRequest set mPendingRequestFlags, now since we've decided
    // to block it, we reset it back to 0.
    mPendingRequestFlags = 0;
  } else {
    mImageBlockingStatus = aContentDecision;
  }

  return NS_OK;
}

RefPtr<imgRequestProxy>&
nsImageLoadingContent::PrepareCurrentRequest(ImageLoadType aImageLoadType)
{
  // Blocked images go through SetBlockedRequest, which is a separate path. For
  // everything else, we're unblocked.
  mImageBlockingStatus = nsIContentPolicy::ACCEPT;

  // Get rid of anything that was there previously.
  ClearCurrentRequest(NS_BINDING_ABORTED,
                      Some(OnNonvisible::DISCARD_IMAGES));

  if (mNewRequestsWillNeedAnimationReset) {
    mCurrentRequestFlags |= REQUEST_NEEDS_ANIMATION_RESET;
  }

  if (aImageLoadType == eImageLoadType_Imageset) {
    mCurrentRequestFlags |= REQUEST_IS_IMAGESET;
  }

  // Return a reference.
  return mCurrentRequest;
}

RefPtr<imgRequestProxy>&
nsImageLoadingContent::PreparePendingRequest(ImageLoadType aImageLoadType)
{
  // Get rid of anything that was there previously.
  ClearPendingRequest(NS_BINDING_ABORTED,
                      Some(OnNonvisible::DISCARD_IMAGES));

  if (mNewRequestsWillNeedAnimationReset) {
    mPendingRequestFlags |= REQUEST_NEEDS_ANIMATION_RESET;
  }

  if (aImageLoadType == eImageLoadType_Imageset) {
    mPendingRequestFlags |= REQUEST_IS_IMAGESET;
  }

  // Return a reference.
  return mPendingRequest;
}

namespace {

class ImageRequestAutoLock
{
public:
  explicit ImageRequestAutoLock(imgIRequest* aRequest)
    : mRequest(aRequest)
  {
    if (mRequest) {
      mRequest->LockImage();
    }
  }

  ~ImageRequestAutoLock()
  {
    if (mRequest) {
      mRequest->UnlockImage();
    }
  }

private:
  nsCOMPtr<imgIRequest> mRequest;
};

} // namespace

void
nsImageLoadingContent::MakePendingRequestCurrent()
{
  MOZ_ASSERT(mPendingRequest);

  // Lock mCurrentRequest for the duration of this method.  We do this because
  // PrepareCurrentRequest() might unlock mCurrentRequest.  If mCurrentRequest
  // and mPendingRequest are both requests for the same image, unlocking
  // mCurrentRequest before we lock mPendingRequest can cause the lock count
  // to go to 0 and the image to be discarded!
  ImageRequestAutoLock autoLock(mCurrentRequest);

  ImageLoadType loadType = \
    (mPendingRequestFlags & REQUEST_IS_IMAGESET) ? eImageLoadType_Imageset
                                                 : eImageLoadType_Normal;

  PrepareCurrentRequest(loadType) = mPendingRequest;
  MakePendingScriptedRequestsCurrent();
  mPendingRequest = nullptr;
  mCurrentRequestFlags = mPendingRequestFlags;
  mPendingRequestFlags = 0;
  mCurrentRequestRegistered = mPendingRequestRegistered;
  mPendingRequestRegistered = false;
  ResetAnimationIfNeeded();
}

void
nsImageLoadingContent::ClearCurrentRequest(nsresult aReason,
                                           const Maybe<OnNonvisible>& aNonvisibleAction)
{
  if (!mCurrentRequest) {
    // Even if we didn't have a current request, we might have been keeping
    // a URI and flags as a placeholder for a failed load. Clear that now.
    mCurrentURI = nullptr;
    mCurrentRequestFlags = 0;
    return;
  }
  MOZ_ASSERT(!mCurrentURI,
             "Shouldn't have both mCurrentRequest and mCurrentURI!");

  // Deregister this image from the refresh driver so it no longer receives
  // notifications.
  nsLayoutUtils::DeregisterImageRequest(GetFramePresContext(), mCurrentRequest,
                                        &mCurrentRequestRegistered);

  // Clean up the request.
  UntrackImage(mCurrentRequest, aNonvisibleAction);
  ClearScriptedRequests(CURRENT_REQUEST, aReason);
  mCurrentRequest->CancelAndForgetObserver(aReason);
  mCurrentRequest = nullptr;
  mCurrentRequestFlags = 0;
}

void
nsImageLoadingContent::ClearPendingRequest(nsresult aReason,
                                           const Maybe<OnNonvisible>& aNonvisibleAction)
{
  if (!mPendingRequest)
    return;

  // Deregister this image from the refresh driver so it no longer receives
  // notifications.
  nsLayoutUtils::DeregisterImageRequest(GetFramePresContext(), mPendingRequest,
                                        &mPendingRequestRegistered);

  UntrackImage(mPendingRequest, aNonvisibleAction);
  ClearScriptedRequests(PENDING_REQUEST, aReason);
  mPendingRequest->CancelAndForgetObserver(aReason);
  mPendingRequest = nullptr;
  mPendingRequestFlags = 0;
}

bool*
nsImageLoadingContent::GetRegisteredFlagForRequest(imgIRequest* aRequest)
{
  if (aRequest == mCurrentRequest) {
    return &mCurrentRequestRegistered;
  }
  if (aRequest == mPendingRequest) {
    return &mPendingRequestRegistered;
  }
  return nullptr;
}

void
nsImageLoadingContent::ResetAnimationIfNeeded()
{
  if (mCurrentRequest &&
      (mCurrentRequestFlags & REQUEST_NEEDS_ANIMATION_RESET)) {
    nsCOMPtr<imgIContainer> container;
    mCurrentRequest->GetImage(getter_AddRefs(container));
    if (container)
      container->ResetAnimation();
    mCurrentRequestFlags &= ~REQUEST_NEEDS_ANIMATION_RESET;
  }
}

bool
nsImageLoadingContent::HaveSize(imgIRequest *aImage)
{
  // Handle the null case
  if (!aImage)
    return false;

  // Query the image
  uint32_t status;
  nsresult rv = aImage->GetImageStatus(&status);
  return (NS_SUCCEEDED(rv) && (status & imgIRequest::STATUS_SIZE_AVAILABLE));
}

void
nsImageLoadingContent::BindToTree(nsIDocument* aDocument, nsIContent* aParent,
                                  nsIContent* aBindingParent,
                                  bool aCompileEventHandlers)
{
  // We may be entering the document, so if our image should be tracked,
  // track it.
  if (!aDocument)
    return;

  TrackImage(mCurrentRequest);
  TrackImage(mPendingRequest);

  if (mCurrentRequestFlags & REQUEST_BLOCKS_ONLOAD)
    aDocument->BlockOnload();
}

void
nsImageLoadingContent::UnbindFromTree(bool aDeep, bool aNullParent)
{
  // We may be leaving the document, so if our image is tracked, untrack it.
  nsCOMPtr<nsIDocument> doc = GetOurCurrentDoc();
  if (!doc)
    return;

  UntrackImage(mCurrentRequest);
  UntrackImage(mPendingRequest);

  if (mCurrentRequestFlags & REQUEST_BLOCKS_ONLOAD)
    doc->UnblockOnload(false);
}

void
nsImageLoadingContent::OnVisibilityChange(Visibility aNewVisibility,
                                          const Maybe<OnNonvisible>& aNonvisibleAction)
{
  switch (aNewVisibility) {
    case Visibility::APPROXIMATELY_VISIBLE:
      TrackImage(mCurrentRequest);
      TrackImage(mPendingRequest);
      break;

    case Visibility::APPROXIMATELY_NONVISIBLE:
      UntrackImage(mCurrentRequest, aNonvisibleAction);
      UntrackImage(mPendingRequest, aNonvisibleAction);
      break;

    case Visibility::UNTRACKED:
      MOZ_ASSERT_UNREACHABLE("Shouldn't notify for untracked visibility");
      break;
  }
}

void
nsImageLoadingContent::TrackImage(imgIRequest* aImage,
                                  nsIFrame* aFrame /*= nullptr */)
{
  if (!aImage)
    return;

  MOZ_ASSERT(aImage == mCurrentRequest || aImage == mPendingRequest,
             "Why haven't we heard of this request?");

  nsIDocument* doc = GetOurCurrentDoc();
  if (!doc) {
    return;
  }

  if (!aFrame) {
    aFrame = GetOurPrimaryFrame();
  }

  /* This line is deceptively simple. It hides a lot of subtlety. Before we
   * create an nsImageFrame we call nsImageFrame::ShouldCreateImageFrameFor
   * to determine if we should create an nsImageFrame or create a frame based
   * on the display of the element (ie inline, block, etc). Inline, block, etc
   * frames don't register for visibility tracking so they will return UNTRACKED
   * from GetVisibility(). So this line is choosing to mark such images as
   * visible. Once the image loads we will get an nsImageFrame and the proper
   * visibility. This is a pitfall of tracking the visibility on the frames
   * instead of the content node.
   */
  if (!aFrame || aFrame->GetVisibility() == Visibility::APPROXIMATELY_NONVISIBLE) {
    return;
  }

  if (aImage == mCurrentRequest && !(mCurrentRequestFlags & REQUEST_IS_TRACKED)) {
    mCurrentRequestFlags |= REQUEST_IS_TRACKED;
    doc->ImageTracker()->Add(mCurrentRequest);
  }
  if (aImage == mPendingRequest && !(mPendingRequestFlags & REQUEST_IS_TRACKED)) {
    mPendingRequestFlags |= REQUEST_IS_TRACKED;
    doc->ImageTracker()->Add(mPendingRequest);
  }
}

void
nsImageLoadingContent::UntrackImage(imgIRequest* aImage,
                                    const Maybe<OnNonvisible>& aNonvisibleAction
                                      /* = Nothing() */)
{
  if (!aImage)
    return;

  MOZ_ASSERT(aImage == mCurrentRequest || aImage == mPendingRequest,
             "Why haven't we heard of this request?");

  // We may not be in the document.  If we outlived our document that's fine,
  // because the document empties out the tracker and unlocks all locked images
  // on destruction.  But if we were never in the document we may need to force
  // discarding the image here, since this is the only chance we have.
  nsIDocument* doc = GetOurCurrentDoc();
  if (aImage == mCurrentRequest) {
    if (doc && (mCurrentRequestFlags & REQUEST_IS_TRACKED)) {
      mCurrentRequestFlags &= ~REQUEST_IS_TRACKED;
      doc->ImageTracker()->Remove(
        mCurrentRequest,
        aNonvisibleAction == Some(OnNonvisible::DISCARD_IMAGES)
          ? ImageTracker::REQUEST_DISCARD
          : 0);
    } else if (aNonvisibleAction == Some(OnNonvisible::DISCARD_IMAGES)) {
      // If we're not in the document we may still need to be discarded.
      aImage->RequestDiscard();
    }
  }
  if (aImage == mPendingRequest) {
    if (doc && (mPendingRequestFlags & REQUEST_IS_TRACKED)) {
      mPendingRequestFlags &= ~REQUEST_IS_TRACKED;
      doc->ImageTracker()->Remove(
        mPendingRequest,
        aNonvisibleAction == Some(OnNonvisible::DISCARD_IMAGES)
          ? ImageTracker::REQUEST_DISCARD
          : 0);
    } else if (aNonvisibleAction == Some(OnNonvisible::DISCARD_IMAGES)) {
      // If we're not in the document we may still need to be discarded.
      aImage->RequestDiscard();
    }
  }
}


void
nsImageLoadingContent::CreateStaticImageClone(nsImageLoadingContent* aDest) const
{
  aDest->ClearScriptedRequests(CURRENT_REQUEST, NS_BINDING_ABORTED);
  aDest->mCurrentRequest =
    nsContentUtils::GetStaticRequest(aDest->GetOurOwnerDoc(), mCurrentRequest);
  if (aDest->mCurrentRequest) {
    aDest->CloneScriptedRequests(aDest->mCurrentRequest);
  }
  aDest->TrackImage(aDest->mCurrentRequest);
  aDest->mForcedImageState = mForcedImageState;
  aDest->mImageBlockingStatus = mImageBlockingStatus;
  aDest->mLoadingEnabled = mLoadingEnabled;
  aDest->mStateChangerDepth = mStateChangerDepth;
  aDest->mIsImageStateForced = mIsImageStateForced;
  aDest->mLoading = mLoading;
  aDest->mBroken = mBroken;
  aDest->mUserDisabled = mUserDisabled;
  aDest->mSuppressed = mSuppressed;
}

CORSMode
nsImageLoadingContent::GetCORSMode()
{
  return CORS_NONE;
}

nsImageLoadingContent::ImageObserver::ImageObserver(imgINotificationObserver* aObserver)
  : mObserver(aObserver)
  , mNext(nullptr)
{
  MOZ_COUNT_CTOR(ImageObserver);
}

nsImageLoadingContent::ImageObserver::~ImageObserver()
{
  MOZ_COUNT_DTOR(ImageObserver);
  NS_CONTENT_DELETE_LIST_MEMBER(ImageObserver, this, mNext);
}

nsImageLoadingContent::ScriptedImageObserver::ScriptedImageObserver(imgINotificationObserver* aObserver,
                                                                    RefPtr<imgRequestProxy>&& aCurrentRequest,
                                                                    RefPtr<imgRequestProxy>&& aPendingRequest)
  : mObserver(aObserver)
  , mCurrentRequest(aCurrentRequest)
  , mPendingRequest(aPendingRequest)
{ }

nsImageLoadingContent::ScriptedImageObserver::~ScriptedImageObserver()
{
  // We should have cancelled any requests before getting released.
  DebugOnly<bool> cancel = CancelRequests();
  MOZ_ASSERT(!cancel, "Still have requests in ~ScriptedImageObserver!");
}

bool
nsImageLoadingContent::ScriptedImageObserver::CancelRequests()
{
  bool cancelled = false;
  if (mCurrentRequest) {
    mCurrentRequest->CancelAndForgetObserver(NS_BINDING_ABORTED);
    mCurrentRequest = nullptr;
    cancelled = true;
  }
  if (mPendingRequest) {
    mPendingRequest->CancelAndForgetObserver(NS_BINDING_ABORTED);
    mPendingRequest = nullptr;
    cancelled = true;
  }
  return cancelled;
}

// Only HTMLInputElement.h overrides this for <img> tags
// all other subclasses use this one, i.e. ignore referrer attributes
mozilla::net::ReferrerPolicy
nsImageLoadingContent::GetImageReferrerPolicy()
{
  return mozilla::net::RP_Unset;
};<|MERGE_RESOLUTION|>--- conflicted
+++ resolved
@@ -98,12 +98,8 @@
     mUseUrgentStartForChannel(false),
     mStateChangerDepth(0),
     mCurrentRequestRegistered(false),
-<<<<<<< HEAD
-    mPendingRequestRegistered(false)
-=======
     mPendingRequestRegistered(false),
     mIsStartingImageLoad(false)
->>>>>>> a17af05f
 {
   if (!nsContentUtils::GetImgLoaderForChannel(nullptr, nullptr)) {
     mLoadingEnabled = false;
@@ -947,14 +943,11 @@
                                  nsIDocument* aDocument,
                                  nsLoadFlags aLoadFlags)
 {
-<<<<<<< HEAD
-=======
   MOZ_ASSERT(!mIsStartingImageLoad, "some evil code is reentering LoadImage.");
   if (mIsStartingImageLoad) {
     return NS_OK;
   }
 
->>>>>>> a17af05f
   // Pending load/error events need to be canceled in some situations. This
   // is not documented in the spec, but can cause site compat problems if not
   // done. See bug 1309461 and https://github.com/whatwg/html/issues/1872.
