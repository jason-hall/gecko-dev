/* -*- Mode: C++; tab-width: 8; indent-tabs-mode: nil; c-basic-offset: 2 -*- */
/* vim: set ts=8 sts=2 et sw=2 tw=80: */
/* This Source Code Form is subject to the terms of the Mozilla Public
 * License, v. 2.0. If a copy of the MPL was not distributed with this
 * file, You can obtain one at http://mozilla.org/MPL/2.0/. */
#ifndef nsIContent_h___
#define nsIContent_h___

#include "mozilla/Attributes.h"
#include "mozilla/dom/BorrowedAttrInfo.h"
#include "nsCaseTreatment.h" // for enum, cannot be forward-declared
#include "nsINode.h"
#include "nsStringFwd.h"

// Forward declarations
class nsIAtom;
class nsIURI;
class nsRuleWalker;
class nsAttrValue;
class nsAttrName;
class nsTextFragment;
class nsIFrame;
class nsXBLBinding;

namespace mozilla {
class EventChainPreVisitor;
struct URLExtraData;
namespace dom {
class ShadowRoot;
} // namespace dom
namespace widget {
struct IMEState;
} // namespace widget
} // namespace mozilla

enum nsLinkState {
  eLinkState_Unvisited  = 1,
  eLinkState_Visited    = 2,
  eLinkState_NotLink    = 3
};

// IID for the nsIContent interface
#define NS_ICONTENT_IID \
{ 0x8e1bab9d, 0x8815, 0x4d2c, \
  { 0xa2, 0x4d, 0x7a, 0xba, 0x52, 0x39, 0xdc, 0x22 } }

/**
 * A node of content in a document's content model. This interface
 * is supported by all content objects.
 */
class nsIContent : public nsINode {
public:
  typedef mozilla::widget::IMEState IMEState;

#ifdef MOZILLA_INTERNAL_API
  // If you're using the external API, the only thing you can know about
  // nsIContent is that it exists with an IID

  explicit nsIContent(already_AddRefed<mozilla::dom::NodeInfo>& aNodeInfo)
    : nsINode(aNodeInfo)
  {
    MOZ_ASSERT(mNodeInfo);
    SetNodeIsContent();
  }
#endif // MOZILLA_INTERNAL_API

  NS_DECLARE_STATIC_IID_ACCESSOR(NS_ICONTENT_IID)

  /**
   * Bind this content node to a tree.  If this method throws, the caller must
   * call UnbindFromTree() on the node.  In the typical case of a node being
   * appended to a parent, this will be called after the node has been added to
   * the parent's child list and before nsIDocumentObserver notifications for
   * the addition are dispatched.
   * @param aDocument The new document for the content node.  May not be null
   *                  if aParent is null.  Must match the current document of
   *                  aParent, if aParent is not null (note that
   *                  aParent->GetUncomposedDoc() can be null, in which case
   *                  this must also be null).
   * @param aParent The new parent for the content node.  May be null if the
   *                node is being bound as a direct child of the document.
   * @param aBindingParent The new binding parent for the content node.
   *                       This is must either be non-null if a particular
   *                       binding parent is desired or match aParent's binding
   *                       parent.
   * @param aCompileEventHandlers whether to initialize the event handlers in
   *        the document (used by nsXULElement)
   * @note either aDocument or aParent must be non-null.  If both are null,
   *       this method _will_ crash.
   * @note This method must not be called by consumers of nsIContent on a node
   *       that is already bound to a tree.  Call UnbindFromTree first.
   * @note This method will handle rebinding descendants appropriately (eg
   *       changing their binding parent as needed).
   * @note This method does not add the content node to aParent's child list
   * @throws NS_ERROR_OUT_OF_MEMORY if that happens
   */
  virtual nsresult BindToTree(nsIDocument* aDocument, nsIContent* aParent,
                              nsIContent* aBindingParent,
                              bool aCompileEventHandlers) = 0;

  /**
   * Unbind this content node from a tree.  This will set its current document
   * and binding parent to null.  In the typical case of a node being removed
   * from a parent, this will be called after it has been removed from the
   * parent's child list and after the nsIDocumentObserver notifications for
   * the removal have been dispatched.
   * @param aDeep Whether to recursively unbind the entire subtree rooted at
   *        this node.  The only time false should be passed is when the
   *        parent node of the content is being destroyed.
   * @param aNullParent Whether to null out the parent pointer as well.  This
   *        is usually desirable.  This argument should only be false while
   *        recursively calling UnbindFromTree when a subtree is detached.
   * @note This method is safe to call on nodes that are not bound to a tree.
   */
  virtual void UnbindFromTree(bool aDeep = true,
                              bool aNullParent = true) = 0;

  enum {
    /**
     * All XBL flattened tree children of the node, as well as :before and
     * :after anonymous content and native anonymous children.
     *
     * @note the result children order is
     *   1. :before generated node
     *   2. XBL flattened tree children of this node
     *   3. native anonymous nodes
     *   4. :after generated node
     */
    eAllChildren = 0,

    /**
     * All XBL explicit children of the node (see
     * http://www.w3.org/TR/xbl/#explicit3 ), as well as :before and :after
     * anonymous content and native anonymous children.
     *
     * @note the result children order is
     *   1. :before generated node
     *   2. XBL explicit children of the node
     *   3. native anonymous nodes
     *   4. :after generated node
     */
    eAllButXBL = 1,

    /**
     * Skip native anonymous content created for placeholder of HTML input,
     * used in conjunction with eAllChildren or eAllButXBL.
     */
    eSkipPlaceholderContent = 2,

    /**
     * Skip native anonymous content created by ancestor frames of the root
     * element's primary frame, such as scrollbar elements created by the root
     * scroll frame.
     */
    eSkipDocumentLevelNativeAnonymousContent = 4,
  };

  /**
   * Return either the XBL explicit children of the node or the XBL flattened
   * tree children of the node, depending on the filter, as well as
   * native anonymous children.
   *
   * @note calling this method with eAllButXBL will return children that are
   *  also in the eAllButXBL and eAllChildren child lists of other descendants
   *  of this node in the tree, but those other nodes cannot be reached from the
   *  eAllButXBL child list.
   */
  virtual already_AddRefed<nsINodeList> GetChildren(uint32_t aFilter) = 0;

  /**
   * Get whether this content is C++-generated anonymous content
   * @see nsIAnonymousContentCreator
   * @return whether this content is anonymous
   */
  bool IsRootOfNativeAnonymousSubtree() const
  {
    NS_ASSERTION(!HasFlag(NODE_IS_NATIVE_ANONYMOUS_ROOT) ||
                 (HasFlag(NODE_IS_ANONYMOUS_ROOT) &&
                  HasFlag(NODE_IS_IN_NATIVE_ANONYMOUS_SUBTREE)),
                 "Some flags seem to be missing!");
    return HasFlag(NODE_IS_NATIVE_ANONYMOUS_ROOT);
  }

  bool IsRootOfChromeAccessOnlySubtree() const
  {
    return HasFlag(NODE_IS_NATIVE_ANONYMOUS_ROOT |
                   NODE_IS_ROOT_OF_CHROME_ONLY_ACCESS);
  }

  /**
   * Makes this content anonymous
   * @see nsIAnonymousContentCreator
   */
  void SetIsNativeAnonymousRoot()
  {
    SetFlags(NODE_IS_ANONYMOUS_ROOT | NODE_IS_IN_NATIVE_ANONYMOUS_SUBTREE |
             NODE_IS_NATIVE_ANONYMOUS_ROOT | NODE_IS_NATIVE_ANONYMOUS);
  }

  /**
   * Returns |this| if it is not chrome-only/native anonymous, otherwise
   * first non chrome-only/native anonymous ancestor.
   */
  virtual nsIContent* FindFirstNonChromeOnlyAccessContent() const;

  /**
   * Returns true if and only if this node has a parent, but is not in
   * its parent's child list.
   */
  bool IsRootOfAnonymousSubtree() const
  {
    NS_ASSERTION(!IsRootOfNativeAnonymousSubtree() ||
                 (GetParent() && GetBindingParent() == GetParent()),
                 "root of native anonymous subtree must have parent equal "
                 "to binding parent");
    NS_ASSERTION(!GetParent() ||
                 ((GetBindingParent() == GetParent()) ==
                  HasFlag(NODE_IS_ANONYMOUS_ROOT)) ||
                 // Unfortunately default content for XBL insertion points is
                 // anonymous content that is bound with the parent of the
                 // insertion point as the parent but the bound element for the
                 // binding as the binding parent.  So we have to complicate
                 // the assert a bit here.
                 (GetBindingParent() &&
                  (GetBindingParent() == GetParent()->GetBindingParent()) ==
                  HasFlag(NODE_IS_ANONYMOUS_ROOT)),
                 "For nodes with parent, flag and GetBindingParent() check "
                 "should match");
    return HasFlag(NODE_IS_ANONYMOUS_ROOT);
  }

  /**
   * Returns true if there is NOT a path through child lists
   * from the top of this node's parent chain back to this node or
   * if the node is in native anonymous subtree without a parent.
   */
  bool IsInAnonymousSubtree() const
  {
    NS_ASSERTION(!IsInNativeAnonymousSubtree() || GetBindingParent() ||
                 (!IsInUncomposedDoc() &&
                  static_cast<nsIContent*>(SubtreeRoot())->IsInNativeAnonymousSubtree()),
                 "Must have binding parent when in native anonymous subtree which is in document.\n"
                 "Native anonymous subtree which is not in document must have native anonymous root.");
    return IsInNativeAnonymousSubtree() || (!IsInShadowTree() && GetBindingParent() != nullptr);
  }

  /*
   * Return true if this node is the shadow root of an use-element shadow tree.
   */
  bool IsRootOfUseElementShadowTree() const {
    return GetParent() && GetParent()->IsSVGElement(nsGkAtoms::use) &&
           IsRootOfAnonymousSubtree();
  }

  /**
   * Return true iff this node is in an HTML document (in the HTML5 sense of
   * the term, i.e. not in an XHTML/XML document).
   */
  inline bool IsInHTMLDocument() const;


  /**
   * Returns true if in a chrome document
   */
  virtual bool IsInChromeDocument() const;

  /**
   * Get the namespace that this element's tag is defined in
   * @return the namespace
   */
  inline int32_t GetNameSpaceID() const
  {
    return mNodeInfo->NamespaceID();
  }

  inline bool IsHTMLElement() const
  {
    return IsInNamespace(kNameSpaceID_XHTML);
  }

  inline bool IsHTMLElement(nsIAtom* aTag) const
  {
    return mNodeInfo->Equals(aTag, kNameSpaceID_XHTML);
  }

  template<typename First, typename... Args>
  inline bool IsAnyOfHTMLElements(First aFirst, Args... aArgs) const
  {
    return IsHTMLElement() && IsNodeInternal(aFirst, aArgs...);
  }

  inline bool IsSVGElement() const
  {
    return IsInNamespace(kNameSpaceID_SVG);
  }

  inline bool IsSVGElement(nsIAtom* aTag) const
  {
    return mNodeInfo->Equals(aTag, kNameSpaceID_SVG);
  }

  template<typename First, typename... Args>
  inline bool IsAnyOfSVGElements(First aFirst, Args... aArgs) const
  {
    return IsSVGElement() && IsNodeInternal(aFirst, aArgs...);
  }

  inline bool IsXULElement() const
  {
    return IsInNamespace(kNameSpaceID_XUL);
  }

  inline bool IsXULElement(nsIAtom* aTag) const
  {
    return mNodeInfo->Equals(aTag, kNameSpaceID_XUL);
  }

  template<typename First, typename... Args>
  inline bool IsAnyOfXULElements(First aFirst, Args... aArgs) const
  {
    return IsXULElement() && IsNodeInternal(aFirst, aArgs...);
  }

  inline bool IsMathMLElement() const
  {
    return IsInNamespace(kNameSpaceID_MathML);
  }

  inline bool IsMathMLElement(nsIAtom* aTag) const
  {
    return mNodeInfo->Equals(aTag, kNameSpaceID_MathML);
  }

  template<typename First, typename... Args>
  inline bool IsAnyOfMathMLElements(First aFirst, Args... aArgs) const
  {
    return IsMathMLElement() && IsNodeInternal(aFirst, aArgs...);
  }
  inline bool IsActiveChildrenElement() const
  {
    return mNodeInfo->Equals(nsGkAtoms::children, kNameSpaceID_XBL) &&
           GetBindingParent();
  }

  bool IsGeneratedContentContainerForBefore() const
  {
    return IsRootOfNativeAnonymousSubtree() &&
           mNodeInfo->NameAtom() == nsGkAtoms::mozgeneratedcontentbefore;
  }

  bool IsGeneratedContentContainerForAfter() const
  {
    return IsRootOfNativeAnonymousSubtree() &&
           mNodeInfo->NameAtom() == nsGkAtoms::mozgeneratedcontentafter;
  }

  /**
   * Set attribute values. All attribute values are assumed to have a
   * canonical string representation that can be used for these
   * methods. The SetAttr method is assumed to perform a translation
   * of the canonical form into the underlying content specific
   * form.
   *
   * @param aNameSpaceID the namespace of the attribute
   * @param aName the name of the attribute
   * @param aValue the value to set
   * @param aNotify specifies how whether or not the document should be
   *        notified of the attribute change.
   */
  nsresult SetAttr(int32_t aNameSpaceID, nsIAtom* aName,
                   const nsAString& aValue, bool aNotify)
  {
    return SetAttr(aNameSpaceID, aName, nullptr, aValue, aNotify);
  }

  /**
   * Set attribute values. All attribute values are assumed to have a
   * canonical String representation that can be used for these
   * methods. The SetAttr method is assumed to perform a translation
   * of the canonical form into the underlying content specific
   * form.
   *
   * @param aNameSpaceID the namespace of the attribute
   * @param aName the name of the attribute
   * @param aPrefix the prefix of the attribute
   * @param aValue the value to set
   * @param aNotify specifies how whether or not the document should be
   *        notified of the attribute change.
   */
  virtual nsresult SetAttr(int32_t aNameSpaceID, nsIAtom* aName,
                           nsIAtom* aPrefix, const nsAString& aValue,
                           bool aNotify) = 0;

  /**
   * Get the current value of the attribute. This returns a form that is
   * suitable for passing back into SetAttr.
   *
   * @param aNameSpaceID the namespace of the attr
   * @param aName the name of the attr
   * @param aResult the value (may legitimately be the empty string) [OUT]
   * @returns true if the attribute was set (even when set to empty string)
   *          false when not set.
   */
  bool GetAttr(int32_t aNameSpaceID, nsIAtom* aName,
               nsAString& aResult) const;

  /**
   * Determine if an attribute has been set (empty string or otherwise).
   *
   * @param aNameSpaceId the namespace id of the attribute
   * @param aAttr the attribute name
   * @return whether an attribute exists
   */
  bool HasAttr(int32_t aNameSpaceID, nsIAtom* aName) const;

  /**
   * Test whether this content node's given attribute has the given value.  If
   * the attribute is not set at all, this will return false.
   *
   * @param aNameSpaceID The namespace ID of the attribute.  Must not
   *                     be kNameSpaceID_Unknown.
   * @param aName The name atom of the attribute.  Must not be null.
   * @param aValue The value to compare to.
   * @param aCaseSensitive Whether to do a case-sensitive compare on the value.
   */
  bool AttrValueIs(int32_t aNameSpaceID,
                   nsIAtom* aName,
                   const nsAString& aValue,
                   nsCaseTreatment aCaseSensitive) const;

  /**
   * Test whether this content node's given attribute has the given value.  If
   * the attribute is not set at all, this will return false.
   *
   * @param aNameSpaceID The namespace ID of the attribute.  Must not
   *                     be kNameSpaceID_Unknown.
   * @param aName The name atom of the attribute.  Must not be null.
   * @param aValue The value to compare to.  Must not be null.
   * @param aCaseSensitive Whether to do a case-sensitive compare on the value.
   */
  bool AttrValueIs(int32_t aNameSpaceID,
                   nsIAtom* aName,
                   nsIAtom* aValue,
                   nsCaseTreatment aCaseSensitive) const;

  enum {
    ATTR_MISSING = -1,
    ATTR_VALUE_NO_MATCH = -2
  };
  /**
   * Check whether this content node's given attribute has one of a given
   * list of values. If there is a match, we return the index in the list
   * of the first matching value. If there was no attribute at all, then
   * we return ATTR_MISSING. If there was an attribute but it didn't
   * match, we return ATTR_VALUE_NO_MATCH. A non-negative result always
   * indicates a match.
   *
   * @param aNameSpaceID The namespace ID of the attribute.  Must not
   *                     be kNameSpaceID_Unknown.
   * @param aName The name atom of the attribute.  Must not be null.
   * @param aValues a nullptr-terminated array of pointers to atom values to test
   *                against.
   * @param aCaseSensitive Whether to do a case-sensitive compare on the values.
   * @return ATTR_MISSING, ATTR_VALUE_NO_MATCH or the non-negative index
   * indicating the first value of aValues that matched
   */
  typedef nsIAtom* const* const AttrValuesArray;
  virtual int32_t FindAttrValueIn(int32_t aNameSpaceID,
                                  nsIAtom* aName,
                                  AttrValuesArray* aValues,
                                  nsCaseTreatment aCaseSensitive) const
  {
    return ATTR_MISSING;
  }

  /**
   * Remove an attribute so that it is no longer explicitly specified.
   *
   * @param aNameSpaceID the namespace id of the attribute
   * @param aAttr the name of the attribute to unset
   * @param aNotify specifies whether or not the document should be
   * notified of the attribute change
   */
  virtual nsresult UnsetAttr(int32_t aNameSpaceID, nsIAtom* aAttr,
                             bool aNotify) = 0;


  /**
   * Get the namespace / name / prefix of a given attribute.
   *
   * @param   aIndex the index of the attribute name
   * @returns The name at the given index, or null if the index is
   *          out-of-bounds.
   * @note    The document returned by NodeInfo()->GetDocument() (if one is
   *          present) is *not* necessarily the owner document of the element.
   * @note    The pointer returned by this function is only valid until the
   *          next call of either GetAttrNameAt or SetAttr on the element.
   */
  virtual const nsAttrName* GetAttrNameAt(uint32_t aIndex) const = 0;

  /**
   * Gets the attribute info (name and value) for this content at a given index.
   */
  virtual mozilla::dom::BorrowedAttrInfo GetAttrInfoAt(uint32_t aIndex) const = 0;

  /**
   * Get the number of all specified attributes.
   *
   * @return the number of attributes
   */
  virtual uint32_t GetAttrCount() const = 0;

  /**
   * Get direct access (but read only) to the text in the text content.
   * NOTE: For elements this is *not* the concatenation of all text children,
   * it is simply null;
   */
  virtual const nsTextFragment *GetText() = 0;

  /**
   * Get the length of the text content.
   * NOTE: This should not be called on elements.
   */
  virtual uint32_t TextLength() const = 0;

  /**
   * Determines if an event attribute name (such as onclick) is valid for
   * a given element type.
   * @note calls nsContentUtils::IsEventAttributeName with right flag
   * @note *Internal is overridden by subclasses as needed
   * @param aName the event name to look up
   */
  bool IsEventAttributeName(nsIAtom* aName);

  virtual bool IsEventAttributeNameInternal(nsIAtom* aName)
  {
    return false;
  }

  /**
   * Set the text to the given value. If aNotify is true then
   * the document is notified of the content change.
   * NOTE: For elements this always ASSERTS and returns NS_ERROR_FAILURE
   */
  virtual nsresult SetText(const char16_t* aBuffer, uint32_t aLength,
                           bool aNotify) = 0;

  /**
   * Append the given value to the current text. If aNotify is true then
   * the document is notified of the content change.
   * NOTE: For elements this always ASSERTS and returns NS_ERROR_FAILURE
   */
  virtual nsresult AppendText(const char16_t* aBuffer, uint32_t aLength,
                              bool aNotify) = 0;

  /**
   * Set the text to the given value. If aNotify is true then
   * the document is notified of the content change.
   * NOTE: For elements this always asserts and returns NS_ERROR_FAILURE
   */
  nsresult SetText(const nsAString& aStr, bool aNotify)
  {
    return SetText(aStr.BeginReading(), aStr.Length(), aNotify);
  }

  /**
   * Query method to see if the frame is nothing but whitespace
   * NOTE: Always returns false for elements
   */
  virtual bool TextIsOnlyWhitespace() = 0;

  /**
   * Thread-safe version of TextIsOnlyWhitespace.
   */
  virtual bool ThreadSafeTextIsOnlyWhitespace() const = 0;

  /**
   * Method to see if the text node contains data that is useful
   * for a translation: i.e., it consists of more than just whitespace,
   * digits and punctuation.
   * NOTE: Always returns false for elements.
   */
  virtual bool HasTextForTranslation() = 0;

  /**
   * Append the text content to aResult.
   * NOTE: This asserts and returns for elements
   */
  virtual void AppendTextTo(nsAString& aResult) = 0;

  /**
   * Append the text content to aResult.
   * NOTE: This asserts and returns for elements
   */
  MOZ_MUST_USE
  virtual bool AppendTextTo(nsAString& aResult, const mozilla::fallible_t&) = 0;

  /**
   * Check if this content is focusable and in the current tab order.
   * Note: most callers should use nsIFrame::IsFocusable() instead as it
   *       checks visibility and other layout factors as well.
   * Tabbable is indicated by a nonnegative tabindex & is a subset of focusable.
   * For example, only the selected radio button in a group is in the
   * tab order, unless the radio group has no selection in which case
   * all of the visible, non-disabled radio buttons in the group are
   * in the tab order. On the other hand, all of the visible, non-disabled
   * radio buttons are always focusable via clicking or script.
   * Also, depending on either the accessibility.tabfocus pref or
   * a system setting (nowadays: Full keyboard access, mac only)
   * some widgets may be focusable but removed from the tab order.
   * @param  [inout, optional] aTabIndex the computed tab index
   *         In: default tabindex for element (-1 nonfocusable, == 0 focusable)
   *         Out: computed tabindex
   * @param  [optional] aTabIndex the computed tab index
   *         < 0 if not tabbable
   *         == 0 if in normal tab order
   *         > 0 can be tabbed to in the order specified by this value
   * @return whether the content is focusable via mouse, kbd or script.
   */
  bool IsFocusable(int32_t* aTabIndex = nullptr, bool aWithMouse = false);
  virtual bool IsFocusableInternal(int32_t* aTabIndex, bool aWithMouse);

  /**
   * The method focuses (or activates) element that accesskey is bound to. It is
   * called when accesskey is activated.
   *
   * @param aKeyCausesActivation - if true then element should be activated
   * @param aIsTrustedEvent - if true then event that is cause of accesskey
   *                          execution is trusted.
   * @return true if the focus was changed.
   */
  virtual bool PerformAccesskey(bool aKeyCausesActivation,
                                bool aIsTrustedEvent)
  {
    return false;
  }

  /*
   * Get desired IME state for the content.
   *
   * @return The desired IME status for the content.
   *         This is a combination of an IME enabled value and
   *         an IME open value of widget::IMEState.
   *         If you return DISABLED, you should not set the OPEN and CLOSE
   *         value.
   *         PASSWORD should be returned only from password editor, this value
   *         has a special meaning. It is used as alternative of DISABLED.
   *         PLUGIN should be returned only when plug-in has focus.  When a
   *         plug-in is focused content, we should send native events directly.
   *         Because we don't process some native events, but they may be needed
   *         by the plug-in.
   */
  virtual IMEState GetDesiredIMEState();

  /**
   * Gets content node with the binding (or native code, possibly on the
   * frame) responsible for our construction (and existence).  Used by
   * anonymous content (both XBL-generated and native-anonymous).
   *
   * null for all explicit content (i.e., content reachable from the top
   * of its GetParent() chain via child lists).
   *
   * @return the binding parent
   */
  virtual nsIContent *GetBindingParent() const = 0;

  /**
   * Gets the current XBL binding that is bound to this element.
   *
   * @return the current binding.
   */
  virtual nsXBLBinding *GetXBLBinding() const = 0;

  /**
   * Sets or unsets an XBL binding for this element. Setting a
   * binding on an element that already has a binding will remove the
   * old binding.
   *
   * @param aBinding The binding to bind to this content. If nullptr is
   *        provided as the argument, then existing binding will be
   *        removed.
   *
   * @param aOldBindingManager The old binding manager that contains
   *                           this content if this content was adopted
   *                           to another document.
   */
  virtual void SetXBLBinding(nsXBLBinding* aBinding,
                             nsBindingManager* aOldBindingManager = nullptr) = 0;

  /**
   * Sets the ShadowRoot binding for this element. The contents of the
   * binding is rendered in place of this node's children.
   *
   * @param aShadowRoot The ShadowRoot to be bound to this element.
   */
  virtual void SetShadowRoot(mozilla::dom::ShadowRoot* aShadowRoot) = 0;

  /**
   * Gets the ShadowRoot binding for this element.
   *
   * @return The ShadowRoot currently bound to this element.
   */
  inline mozilla::dom::ShadowRoot *GetShadowRoot() const;

  /**
   * Gets the root of the node tree for this content if it is in a shadow tree.
   * This method is called |GetContainingShadow| instead of |GetRootShadowRoot|
   * to avoid confusion with |GetShadowRoot|.
   *
   * @return The ShadowRoot that is the root of the node tree.
   */
  virtual mozilla::dom::ShadowRoot *GetContainingShadow() const = 0;

  /**
   * Gets an array of destination insertion points where this content
   * is distributed by web component distribution algorithms.
   * The array is created if it does not already exist.
   */
  virtual nsTArray<nsIContent*> &DestInsertionPoints() = 0;

  /**
   * Same as DestInsertionPoints except that this method will return
   * null if the array of destination insertion points does not already
   * exist.
   */
  virtual nsTArray<nsIContent*> *GetExistingDestInsertionPoints() const = 0;

  /**
   * Gets the insertion parent element of the XBL binding.
   * The insertion parent is our one true parent in the transformed DOM.
   *
   * @return the insertion parent element.
   */
  virtual nsIContent *GetXBLInsertionParent() const = 0;

  /**
   * Sets the insertion parent element of the XBL binding.
   *
   * @param aContent The insertion parent element.
   */
  virtual void SetXBLInsertionParent(nsIContent* aContent) = 0;

  /**
   * Same as GetFlattenedTreeParentNode, but returns null if the parent is
   * non-nsIContent.
   */
  inline nsIContent *GetFlattenedTreeParent() const;

  // Helper method, which we leave public so that it's accessible from nsINode.
  enum FlattenedParentType { eNotForStyle, eForStyle };
  nsINode* GetFlattenedTreeParentNodeInternal(FlattenedParentType aType) const;

  /**
   * API to check if this is a link that's traversed in response to user input
   * (e.g. a click event). Specializations for HTML/SVG/generic XML allow for
   * different types of link in different types of content.
   *
   * @param aURI Required out param. If this content is a link, a new nsIURI
   *             set to this link's URI will be passed out.
   *
   * @note The out param, aURI, is guaranteed to be set to a non-null pointer
   *   when the return value is true.
   *
   * XXXjwatt: IMO IsInteractiveLink would be a better name.
   */
  virtual bool IsLink(nsIURI** aURI) const = 0;

  /**
    * Get a pointer to the full href URI (fully resolved and canonicalized,
    * since it's an nsIURI object) for link elements.
    *
    * @return A pointer to the URI or null if the element is not a link or it
    *         has no HREF attribute.
    */
  virtual already_AddRefed<nsIURI> GetHrefURI() const
  {
    return nullptr;
  }

  /**
   * This method is called when the parser finishes creating the element.  This
   * particularly means that it has done everything you would expect it to have
   * done after it encounters the > at the end of the tag (for HTML or XML).
   * This includes setting the attributes, setting the document / form, and
   * placing the element into the tree at its proper place.
   *
   * For container elements, this is called *before* any of the children are
   * created or added into the tree.
   *
   * NOTE: this is currently only called for input and button, in the HTML
   * content sink.  If you want to call it on your element, modify the content
   * sink of your choice to do so.  This is an efficiency measure.
   *
   * If you also need to determine whether the parser is the one creating your
   * element (through createElement() or cloneNode() generally) then add a
   * uint32_t aFromParser to the NS_NewXXX() constructor for your element and
   * have the parser pass the appropriate flags. See HTMLInputElement.cpp and
   * nsHTMLContentSink::MakeContentObject().
   *
   * DO NOT USE THIS METHOD to get around the fact that it's hard to deal with
   * attributes dynamically.  If you make attributes affect your element from
   * this method, it will only happen on initialization and JavaScript will not
   * be able to create elements (which requires them to first create the
   * element and then call setAttribute() directly, at which point
   * DoneCreatingElement() has already been called and is out of the picture).
   */
  virtual void DoneCreatingElement()
  {
  }

  /**
   * This method is called when the parser begins creating the element's
   * children, if any are present.
   *
   * This is only called for XTF elements currently.
   */
  virtual void BeginAddingChildren()
  {
  }

  /**
   * This method is called when the parser finishes creating the element's children,
   * if any are present.
   *
   * NOTE: this is currently only called for textarea, select, and object
   * elements in the HTML content sink. If you want to call it on your element,
   * modify the content sink of your choice to do so. This is an efficiency
   * measure.
   *
   * If you also need to determine whether the parser is the one creating your
   * element (through createElement() or cloneNode() generally) then add a
   * boolean aFromParser to the NS_NewXXX() constructor for your element and
   * have the parser pass true.  See HTMLInputElement.cpp and
   * nsHTMLContentSink::MakeContentObject().
   *
   * @param aHaveNotified Whether there has been a
   *        ContentInserted/ContentAppended notification for this content node
   *        yet.
   */
  virtual void DoneAddingChildren(bool aHaveNotified)
  {
  }

  /**
   * For HTML textarea, select, and object elements, returns true if all
   * children have been added OR if the element was not created by the parser.
   * Returns true for all other elements.
   *
   * @returns false if the element was created by the parser and
   *                   it is an HTML textarea, select, or object
   *                   element and not all children have been added.
   *
   * @returns true otherwise.
   */
  virtual bool IsDoneAddingChildren()
  {
    return true;
  }

  /**
   * Get the ID of this content node (the atom corresponding to the
   * value of the id attribute).  This may be null if there is no ID.
   */
  nsIAtom* GetID() const {
    if (HasID()) {
      return DoGetID();
    }
    return nullptr;
  }

  /**
   * Walk aRuleWalker over the content style rules (presentational
   * hint rules) for this content node.
   */
  NS_IMETHOD WalkContentStyleRules(nsRuleWalker* aRuleWalker) = 0;

  /**
   * Should be called when the node can become editable or when it can stop
   * being editable (for example when its contentEditable attribute changes,
   * when it is moved into an editable parent, ...).  If aNotify is true and
   * the node is an element, this will notify the state change.
   */
  virtual void UpdateEditableState(bool aNotify);

  /**
   * Destroy this node and its children. Ideally this shouldn't be needed
   * but for now we need to do it to break cycles.
   */
  virtual void DestroyContent()
  {
  }

  /**
   * Saves the form state of this node and its children.
   */
  virtual void SaveSubtreeState() = 0;

  /**
   * Getter and setter for our primary frame pointer.  This is the frame that
   * is most closely associated with the content. A frame is more closely
   * associated with the content than another frame if the one frame contains
   * directly or indirectly the other frame (e.g., when a frame is scrolled
   * there is a scroll frame that contains the frame being scrolled). This
   * frame is always the first continuation.
   *
   * In the case of absolutely positioned elements and floated elements, this
   * frame is the out of flow frame, not the placeholder.
   */
  nsIFrame* GetPrimaryFrame() const
  {
    return (IsInUncomposedDoc() || IsInShadowTree()) ? mPrimaryFrame : nullptr;
  }
  void SetPrimaryFrame(nsIFrame* aFrame) {
    MOZ_ASSERT(IsInUncomposedDoc() || IsInShadowTree(), "This will end badly!");
    NS_PRECONDITION(!aFrame || !mPrimaryFrame || aFrame == mPrimaryFrame,
                    "Losing track of existing primary frame");
    mPrimaryFrame = aFrame;
  }

  nsresult LookupNamespaceURIInternal(const nsAString& aNamespacePrefix,
                                      nsAString& aNamespaceURI) const;

  /**
   * If this content has independent selection, e.g., if this is input field
   * or textarea, this return TRUE.  Otherwise, false.
   */
  bool HasIndependentSelection();

  /**
   * If the content is a part of HTML editor, this returns editing
   * host content.  When the content is in designMode, this returns its body
   * element.  Also, when the content isn't editable, this returns null.
   */
  mozilla::dom::Element* GetEditingHost();

<<<<<<< HEAD
=======
  bool SupportsLangAttr() const {
    return IsHTMLElement() || IsSVGElement() || IsXULElement();
  }

>>>>>>> a17af05f
  /**
   * Determining language. Look at the nearest ancestor element that has a lang
   * attribute in the XML namespace or is an HTML/SVG element and has a lang in
   * no namespace attribute.
   *
   * Returns null if no language was specified. Can return the empty atom.
   */
  nsIAtom* GetLang() const;

  bool GetLang(nsAString& aResult) const {
    if (auto* lang = GetLang()) {
      aResult.Assign(nsDependentAtomString(lang));
      return true;
    }

    return false;
  }

  // Returns true if this element is native-anonymous scrollbar content.
  bool IsNativeScrollbarContent() const {
    return IsNativeAnonymous() &&
           IsAnyOfXULElements(nsGkAtoms::scrollbar,
                              nsGkAtoms::resizer,
                              nsGkAtoms::scrollcorner);
  }

  // Overloaded from nsINode
  virtual already_AddRefed<nsIURI> GetBaseURI(bool aTryUseXHRDocBaseURI = false) const override;

  // Returns base URI for style attribute.
  already_AddRefed<nsIURI> GetBaseURIForStyleAttr() const;

  // Returns the URL data for style attribute.
  mozilla::URLExtraData* GetURLDataForStyleAttr() const;

  virtual nsresult GetEventTargetParent(
                     mozilla::EventChainPreVisitor& aVisitor) override;

  virtual bool IsPurple() = 0;
  virtual void RemovePurple() = 0;

  virtual bool OwnedOnlyByTheDOMTree() { return false; }

protected:
  /**
   * Hook for implementing GetID.  This is guaranteed to only be
   * called if HasID() is true.
   */
  nsIAtom* DoGetID() const;

  // Returns base URI without considering xml:base.
  inline nsIURI* GetBaseURIWithoutXMLBase() const;

public:
#ifdef DEBUG
  /**
   * List the content (and anything it contains) out to the given
   * file stream. Use aIndent as the base indent during formatting.
   */
  virtual void List(FILE* out = stdout, int32_t aIndent = 0) const = 0;

  /**
   * Dump the content (and anything it contains) out to the given
   * file stream. Use aIndent as the base indent during formatting.
   */
  virtual void DumpContent(FILE* out = stdout, int32_t aIndent = 0,
                           bool aDumpAll = true) const = 0;
#endif

  /**
   * Append to aOutDescription a short (preferably one line) string
   * describing the content.
   * Currently implemented for elements only.
   */
  virtual void Describe(nsAString& aOutDescription) const {
    aOutDescription = NS_LITERAL_STRING("(not an element)");
  }

  enum ETabFocusType {
    eTabFocus_textControlsMask = (1<<0),  // textboxes and lists always tabbable
    eTabFocus_formElementsMask = (1<<1),  // non-text form elements
    eTabFocus_linksMask = (1<<2),         // links
    eTabFocus_any = 1 + (1<<1) + (1<<2)   // everything that can be focused
  };

  // Tab focus model bit field:
  static int32_t sTabFocusModel;

  // accessibility.tabfocus_applies_to_xul pref - if it is set to true,
  // the tabfocus bit field applies to xul elements.
  static bool sTabFocusModelAppliesToXUL;
};

NS_DEFINE_STATIC_IID_ACCESSOR(nsIContent, NS_ICONTENT_IID)

inline nsIContent* nsINode::AsContent()
{
  MOZ_ASSERT(IsContent());
  return static_cast<nsIContent*>(this);
}

#define NS_IMPL_FROMCONTENT_HELPER(_class, _check)                             \
  static _class* FromContent(nsIContent* aContent)                             \
  {                                                                            \
    return aContent->_check ? static_cast<_class*>(aContent) : nullptr;        \
  }                                                                            \
  static const _class* FromContent(const nsIContent* aContent)                 \
  {                                                                            \
    return aContent->_check ? static_cast<const _class*>(aContent) : nullptr;  \
  }                                                                            \
  static _class* FromContentOrNull(nsIContent* aContent)                       \
  {                                                                            \
    return aContent ? FromContent(aContent) : nullptr;                         \
  }                                                                            \
  static const _class* FromContentOrNull(const nsIContent* aContent)           \
  {                                                                            \
    return aContent ? FromContent(aContent) : nullptr;                         \
  }

#define NS_IMPL_FROMCONTENT(_class, _nsid)                                     \
  NS_IMPL_FROMCONTENT_HELPER(_class, IsInNamespace(_nsid))

#define NS_IMPL_FROMCONTENT_WITH_TAG(_class, _nsid, _tag)                      \
  NS_IMPL_FROMCONTENT_HELPER(_class, NodeInfo()->Equals(nsGkAtoms::_tag, _nsid))

#define NS_IMPL_FROMCONTENT_HTML_WITH_TAG(_class, _tag)                        \
  NS_IMPL_FROMCONTENT_WITH_TAG(_class, kNameSpaceID_XHTML, _tag)

#endif /* nsIContent_h___ */<|MERGE_RESOLUTION|>--- conflicted
+++ resolved
@@ -933,13 +933,10 @@
    */
   mozilla::dom::Element* GetEditingHost();
 
-<<<<<<< HEAD
-=======
   bool SupportsLangAttr() const {
     return IsHTMLElement() || IsSVGElement() || IsXULElement();
   }
 
->>>>>>> a17af05f
   /**
    * Determining language. Look at the nearest ancestor element that has a lang
    * attribute in the XML namespace or is an HTML/SVG element and has a lang in
