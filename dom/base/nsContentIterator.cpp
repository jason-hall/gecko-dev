/* -*- Mode: C++; tab-width: 8; indent-tabs-mode: nil; c-basic-offset: 2 -*- */
/* vim: set ts=8 sts=2 et sw=2 tw=80: */
/* This Source Code Form is subject to the terms of the Mozilla Public
 * License, v. 2.0. If a copy of the MPL was not distributed with this
 * file, You can obtain one at http://mozilla.org/MPL/2.0/. */

#include "mozilla/DebugOnly.h"
#include "nsISupports.h"
#include "nsIDOMNodeList.h"
#include "nsIContentIterator.h"
#include "nsRange.h"
#include "nsIContent.h"
#include "nsCOMPtr.h"
#include "nsTArray.h"
#include "nsContentUtils.h"
#include "nsINode.h"
#include "nsCycleCollectionParticipant.h"
#include "nsIParserService.h"

using mozilla::DebugOnly;

// couple of utility static functs

///////////////////////////////////////////////////////////////////////////
// NodeToParentOffset: returns the node's parent and offset.
//

static nsINode*
NodeToParentOffset(nsINode* aNode, int32_t* aOffset)
{
  *aOffset = 0;

  nsINode* parent = aNode->GetParentNode();

  if (parent) {
    *aOffset = parent->IndexOf(aNode);
    NS_WARNING_ASSERTION(*aOffset >= 0, "bad offset");
  }

  return parent;
}

///////////////////////////////////////////////////////////////////////////
// NodeIsInTraversalRange: returns true if content is visited during
// the traversal of the range in the specified mode.
//
static bool
NodeIsInTraversalRange(nsINode* aNode, bool aIsPreMode,
                       nsINode* aStartContainer, int32_t aStartOffset,
                       nsINode* aEndContainer, int32_t aEndOffset)
{
  if (NS_WARN_IF(!aStartContainer) || NS_WARN_IF(!aEndContainer) ||
      NS_WARN_IF(!aNode)) {
    return false;
  }

  // If a leaf node contains an end point of the traversal range, it is
  // always in the traversal range.
  if (aNode == aStartContainer || aNode == aEndContainer) {
    if (aNode->IsNodeOfType(nsINode::eDATA_NODE)) {
      return true; // text node or something
    }
    if (!aNode->HasChildren()) {
      MOZ_ASSERT(aNode != aStartContainer || !aStartOffset,
        "aStartContainer doesn't have children and not a data node, "
        "aStartOffset should be 0");
      MOZ_ASSERT(aNode != aEndContainer || !aEndOffset,
        "aEndContainer doesn't have children and not a data node, "
        "aEndOffset should be 0");
      return true;
    }
  }

  nsINode* parent = aNode->GetParentNode();
  if (!parent) {
    return false;
  }

  int32_t indx = parent->IndexOf(aNode);
  NS_WARNING_ASSERTION(indx != -1, "bad indx");

  if (!aIsPreMode) {
    // Post mode: start < node <= end.
    return nsContentUtils::ComparePoints(aStartContainer, aStartOffset,
                                         parent, indx + 1) < 0 &&
           nsContentUtils::ComparePoints(aEndContainer, aEndOffset,
                                         parent, indx + 1) >= 0;
  }

  // Pre mode: start <= node < end.
  return nsContentUtils::ComparePoints(aStartContainer, aStartOffset,
                                       parent, indx) <= 0 &&
         nsContentUtils::ComparePoints(aEndContainer, aEndOffset,
                                       parent, indx) > 0;
}



/*
 *  A simple iterator class for traversing the content in "close tag" order
 */
class nsContentIterator : public nsIContentIterator
{
public:
  NS_DECL_CYCLE_COLLECTING_ISUPPORTS
  NS_DECL_CYCLE_COLLECTION_CLASS(nsContentIterator)

  explicit nsContentIterator(bool aPre);

  // nsIContentIterator interface methods ------------------------------

  virtual nsresult Init(nsINode* aRoot) override;

  virtual nsresult Init(nsIDOMRange* aRange) override;

  virtual nsresult Init(nsINode* aStartContainer, uint32_t aStartOffset,
                        nsINode* aEndContainer, uint32_t aEndOffset) override;

  virtual void First() override;

  virtual void Last() override;

  virtual void Next() override;

  virtual void Prev() override;

  virtual nsINode* GetCurrentNode() override;

  virtual bool IsDone() override;

  virtual nsresult PositionAt(nsINode* aCurNode) override;

protected:
  virtual ~nsContentIterator();

  /**
   * Callers must guarantee that:
   * - Neither aStartContainer nor aEndContainer is nullptr.
   * - aStartOffset and aEndOffset are valid for its container.
   * - The start point and the end point are in document order.
   */
  nsresult InitInternal(nsINode* aStartContainer, uint32_t aStartOffset,
                        nsINode* aEndContainer, uint32_t aEndOffset);

  // Recursively get the deepest first/last child of aRoot.  This will return
  // aRoot itself if it has no children.
  nsINode* GetDeepFirstChild(nsINode* aRoot,
                             nsTArray<int32_t>* aIndexes = nullptr);
  nsIContent* GetDeepFirstChild(nsIContent* aRoot,
                                nsTArray<int32_t>* aIndexes = nullptr);
  nsINode* GetDeepLastChild(nsINode* aRoot,
                            nsTArray<int32_t>* aIndexes = nullptr);
  nsIContent* GetDeepLastChild(nsIContent* aRoot,
                               nsTArray<int32_t>* aIndexes = nullptr);

  // Get the next/previous sibling of aNode, or its parent's, or grandparent's,
  // etc.  Returns null if aNode and all its ancestors have no next/previous
  // sibling.
  nsIContent* GetNextSibling(nsINode* aNode,
                             nsTArray<int32_t>* aIndexes = nullptr);
  nsIContent* GetPrevSibling(nsINode* aNode,
                             nsTArray<int32_t>* aIndexes = nullptr);

  nsINode* NextNode(nsINode* aNode, nsTArray<int32_t>* aIndexes = nullptr);
  nsINode* PrevNode(nsINode* aNode, nsTArray<int32_t>* aIndexes = nullptr);

  // WARNING: This function is expensive
  nsresult RebuildIndexStack();

  void MakeEmpty();

  virtual void LastRelease();

  nsCOMPtr<nsINode> mCurNode;
  nsCOMPtr<nsINode> mFirst;
  nsCOMPtr<nsINode> mLast;
  nsCOMPtr<nsINode> mCommonParent;

  // used by nsContentIterator to cache indices
  AutoTArray<int32_t, 8> mIndexes;

  // used by nsSubtreeIterator to cache indices.  Why put them in the base
  // class?  Because otherwise I have to duplicate the routines GetNextSibling
  // etc across both classes, with slight variations for caching.  Or
  // alternately, create a base class for the cache itself and have all the
  // cache manipulation go through a vptr.  I think this is the best space and
  // speed combo, even though it's ugly.
  int32_t mCachedIndex;
  // another note about mCachedIndex: why should the subtree iterator use a
  // trivial cached index instead of the mre robust array of indicies (which is
  // what the basic content iterator uses)?  The reason is that subtree
  // iterators do not do much transitioning between parents and children.  They
  // tend to stay at the same level.  In fact, you can prove (though I won't
  // attempt it here) that they change levels at most n+m times, where n is the
  // height of the parent hierarchy from the range start to the common
  // ancestor, and m is the the height of the parent hierarchy from the range
  // end to the common ancestor.  If we used the index array, we would pay the
  // price up front for n, and then pay the cost for m on the fly later on.
  // With the simple cache, we only "pay as we go".  Either way, we call
  // IndexOf() once for each change of level in the hierarchy.  Since a trivial
  // index is much simpler, we use it for the subtree iterator.

  bool mIsDone;
  bool mPre;

private:

  // no copies or assigns  FIX ME
  nsContentIterator(const nsContentIterator&);
  nsContentIterator& operator=(const nsContentIterator&);

};


/******************************************************
 * repository cruft
 ******************************************************/

already_AddRefed<nsIContentIterator>
NS_NewContentIterator()
{
  nsCOMPtr<nsIContentIterator> iter = new nsContentIterator(false);
  return iter.forget();
}


already_AddRefed<nsIContentIterator>
NS_NewPreContentIterator()
{
  nsCOMPtr<nsIContentIterator> iter = new nsContentIterator(true);
  return iter.forget();
}


/******************************************************
 * XPCOM cruft
 ******************************************************/

NS_IMPL_CYCLE_COLLECTING_ADDREF(nsContentIterator)
NS_IMPL_CYCLE_COLLECTING_RELEASE_WITH_LAST_RELEASE(nsContentIterator,
                                                   LastRelease())

NS_INTERFACE_MAP_BEGIN(nsContentIterator)
  NS_INTERFACE_MAP_ENTRY(nsIContentIterator)
  NS_INTERFACE_MAP_ENTRY_AMBIGUOUS(nsISupports, nsIContentIterator)
  NS_INTERFACE_MAP_ENTRIES_CYCLE_COLLECTION(nsContentIterator)
NS_INTERFACE_MAP_END

NS_IMPL_CYCLE_COLLECTION(nsContentIterator,
                         mCurNode,
                         mFirst,
                         mLast,
                         mCommonParent)

void
nsContentIterator::LastRelease()
{
  mCurNode = nullptr;
  mFirst = nullptr;
  mLast = nullptr;
  mCommonParent = nullptr;
}

/******************************************************
 * constructor/destructor
 ******************************************************/

nsContentIterator::nsContentIterator(bool aPre) :
  // don't need to explicitly initialize |nsCOMPtr|s, they will automatically
  // be nullptr
  mCachedIndex(0), mIsDone(false), mPre(aPre)
{
}


nsContentIterator::~nsContentIterator()
{
}


/******************************************************
 * Init routines
 ******************************************************/


nsresult
nsContentIterator::Init(nsINode* aRoot)
{
  if (NS_WARN_IF(!aRoot)) {
    return NS_ERROR_NULL_POINTER;
  }

  mIsDone = false;
  mIndexes.Clear();

  if (mPre) {
    mFirst = aRoot;
    mLast  = GetDeepLastChild(aRoot);
    NS_WARNING_ASSERTION(mLast, "GetDeepLastChild returned null");
  } else {
    mFirst = GetDeepFirstChild(aRoot);
    NS_WARNING_ASSERTION(mFirst, "GetDeepFirstChild returned null");
    mLast  = aRoot;
  }

  mCommonParent = aRoot;
  mCurNode = mFirst;
  RebuildIndexStack();
  return NS_OK;
}

nsresult
nsContentIterator::Init(nsIDOMRange* aDOMRange)
{
  mIsDone = false;

  if (NS_WARN_IF(!aDOMRange)) {
    return NS_ERROR_INVALID_ARG;
  }

  nsRange* range = static_cast<nsRange*>(aDOMRange);
  if (NS_WARN_IF(!range->IsPositioned())) {
    return NS_ERROR_INVALID_ARG;
  }

  return InitInternal(range->GetStartContainer(), range->StartOffset(),
                      range->GetEndContainer(), range->EndOffset());
}

nsresult
nsContentIterator::Init(nsINode* aStartContainer, uint32_t aStartOffset,
                        nsINode* aEndContainer, uint32_t aEndOffset)
{
  mIsDone = false;

  if (NS_WARN_IF(!nsRange::IsValidPoints(aStartContainer, aStartOffset,
                                         aEndContainer, aEndOffset))) {
    return NS_ERROR_INVALID_ARG;
  }

  return InitInternal(aStartContainer, aStartOffset,
                      aEndContainer, aEndOffset);
}

// XXX Argument names will be replaced in the following patch.
nsresult
nsContentIterator::InitInternal(nsINode* aStartContainer, uint32_t aStartOffset,
                                nsINode* aEndContainer, uint32_t aEndOffset)
{
  // get common content parent
  mCommonParent =
    nsContentUtils::GetCommonAncestor(aStartContainer, aEndContainer);
  if (NS_WARN_IF(!mCommonParent)) {
    return NS_ERROR_FAILURE;
  }

  bool startIsData = aStartContainer->IsNodeOfType(nsINode::eDATA_NODE);

  // short circuit when start node == end node
  if (aStartContainer == aEndContainer) {
    // Check to see if we have a collapsed range, if so, there is nothing to
    // iterate over.
    //
    // XXX: CharacterDataNodes (text nodes) are currently an exception, since
    //      we always want to be able to iterate text nodes at the end points
    //      of a range.

    if (!startIsData && aStartOffset == aEndOffset) {
      MakeEmpty();
      return NS_OK;
    }

    if (startIsData) {
      // It's a character data node.
      mFirst   = aStartContainer->AsContent();
      mLast    = mFirst;
      mCurNode = mFirst;

      DebugOnly<nsresult> rv = RebuildIndexStack();
      NS_WARNING_ASSERTION(NS_SUCCEEDED(rv), "RebuildIndexStack failed");
      return NS_OK;
    }
  }

  // Find first node in range.

  nsIContent* cChild = nullptr;

<<<<<<< HEAD
  // Valid start indices are 0 <= startIndx <= childCount. That means if start
  // node has no children, only offset 0 is valid.
  if (!startIsData && uint32_t(startIndx) < startNode->GetChildCount()) {
    cChild = startNode->GetChildAt(startIndx);
=======
  // Valid start indices are 0 <= aStartOffset <= childCount. That means if
  // start node has no children, only offset 0 is valid.
  if (!startIsData && aStartOffset < aStartContainer->GetChildCount()) {
    cChild = aStartContainer->GetChildAt(aStartOffset);
>>>>>>> a17af05f
    NS_WARNING_ASSERTION(cChild, "GetChildAt returned null");
  }

  if (!cChild) {
    // No children (possibly a <br> or text node), or index is after last child.

    if (mPre) {
      // XXX: In the future, if start offset is after the last
      //      character in the cdata node, should we set mFirst to
      //      the next sibling?

      // Normally we would skip the start node because the start node is outside
<<<<<<< HEAD
      // of the range in pre mode. However, if startIndx == 0, it means the node
      // has no children, and the node may be <br> or something. We don't skip
      // the node in this case in order to address bug 1215798.
      if (!startIsData && startIndx) {
        mFirst = GetNextSibling(startNode);
=======
      // of the range in pre mode. However, if aStartOffset == 0, and the node
      // is a non-container node (e.g. <br>), we don't skip the node in this
      // case in order to address bug 1215798.
      bool startIsContainer = true;
      if (aStartContainer->IsHTMLElement()) {
        if (nsIParserService* ps = nsContentUtils::GetParserService()) {
          nsIAtom* name = aStartContainer->NodeInfo()->NameAtom();
          ps->IsContainer(ps->HTMLAtomTagToId(name), startIsContainer);
        }
      }
      if (!startIsData && (startIsContainer || aStartOffset)) {
        mFirst = GetNextSibling(aStartContainer);
>>>>>>> a17af05f
        NS_WARNING_ASSERTION(mFirst, "GetNextSibling returned null");

        // Does mFirst node really intersect the range?  The range could be
        // 'degenerate', i.e., not collapsed but still contain no content.
        if (mFirst &&
            NS_WARN_IF(!NodeIsInTraversalRange(mFirst, mPre,
                                               aStartContainer, aStartOffset,
                                               aEndContainer, aEndOffset))) {
          mFirst = nullptr;
        }
      } else {
        mFirst = aStartContainer->AsContent();
      }
    } else {
      // post-order
      if (NS_WARN_IF(!aStartContainer->IsContent())) {
        // What else can we do?
        mFirst = nullptr;
      } else {
        mFirst = aStartContainer->AsContent();
      }
    }
  } else {
    if (mPre) {
      mFirst = cChild;
    } else {
      // post-order
      mFirst = GetDeepFirstChild(cChild);
      NS_WARNING_ASSERTION(mFirst, "GetDeepFirstChild returned null");

      // Does mFirst node really intersect the range?  The range could be
      // 'degenerate', i.e., not collapsed but still contain no content.

      if (mFirst &&
          !NodeIsInTraversalRange(mFirst, mPre, aStartContainer, aStartOffset,
                                  aEndContainer, aEndOffset)) {
        mFirst = nullptr;
      }
    }
  }


  // Find last node in range.

  bool endIsData = aEndContainer->IsNodeOfType(nsINode::eDATA_NODE);

  if (endIsData || !aEndContainer->HasChildren() || !aEndOffset) {
    if (mPre) {
      if (NS_WARN_IF(!aEndContainer->IsContent())) {
        // Not much else to do here...
        mLast = nullptr;
      } else {
        // If the end node is a non-container element and the end offset is 0,
        // the last element should be the previous node (i.e., shouldn't
        // include the end node in the range).
<<<<<<< HEAD
        if (!endIsData && !endNode->HasChildren() && !endIndx) {
          mLast = PrevNode(endNode);
          NS_WARNING_ASSERTION(mLast, "PrevNode returned null");
          if (NS_WARN_IF(!NodeIsInTraversalRange(mLast, mPre,
                                                 startNode, startIndx,
                                                 endNode, endIndx))) {
=======
        bool endIsContainer = true;
        if (aEndContainer->IsHTMLElement()) {
          if (nsIParserService* ps = nsContentUtils::GetParserService()) {
            nsIAtom* name = aEndContainer->NodeInfo()->NameAtom();
            ps->IsContainer(ps->HTMLAtomTagToId(name), endIsContainer);
          }
        }
        if (!endIsData && !endIsContainer && !aEndOffset) {
          mLast = PrevNode(aEndContainer);
          NS_WARNING_ASSERTION(mLast, "PrevNode returned null");
          if (mLast && mLast != mFirst &&
              NS_WARN_IF(!NodeIsInTraversalRange(mLast, mPre,
                                                 mFirst, 0,
                                                 aEndContainer, aEndOffset))) {
>>>>>>> a17af05f
            mLast = nullptr;
          }
        } else {
          mLast = aEndContainer->AsContent();
        }
      }
    } else {
      // post-order
      //
      // XXX: In the future, if end offset is before the first character in the
      //      cdata node, should we set mLast to the prev sibling?

      if (!endIsData) {
        mLast = GetPrevSibling(aEndContainer);
        NS_WARNING_ASSERTION(mLast, "GetPrevSibling returned null");

        if (!NodeIsInTraversalRange(mLast, mPre,
                                    aStartContainer, aStartOffset,
                                    aEndContainer, aEndOffset)) {
          mLast = nullptr;
        }
      } else {
        mLast = aEndContainer->AsContent();
      }
    }
  } else {
    int32_t indx = aEndOffset;

    cChild = aEndContainer->GetChildAt(--indx);

    if (NS_WARN_IF(!cChild)) {
      // No child at offset!
      NS_NOTREACHED("nsContentIterator::nsContentIterator");
      return NS_ERROR_FAILURE;
    }

    if (mPre) {
      mLast  = GetDeepLastChild(cChild);
      NS_WARNING_ASSERTION(mLast, "GetDeepLastChild returned null");

      if (NS_WARN_IF(!NodeIsInTraversalRange(mLast, mPre,
                                             aStartContainer, aStartOffset,
                                             aEndContainer, aEndOffset))) {
        mLast = nullptr;
      }
    } else {
      // post-order
      mLast = cChild;
    }
  }

  // If either first or last is null, they both have to be null!

  if (!mFirst || !mLast) {
    mFirst = nullptr;
    mLast  = nullptr;
  }

  mCurNode = mFirst;
  mIsDone  = !mCurNode;

  if (!mCurNode) {
    mIndexes.Clear();
  } else {
    DebugOnly<nsresult> rv = RebuildIndexStack();
    NS_WARNING_ASSERTION(NS_SUCCEEDED(rv), "RebuildIndexStack failed");
  }

  return NS_OK;
}


/******************************************************
 * Helper routines
 ******************************************************/
// WARNING: This function is expensive
nsresult
nsContentIterator::RebuildIndexStack()
{
  // Make sure we start at the right indexes on the stack!  Build array up
  // to common parent of start and end.  Perhaps it's too many entries, but
  // that's far better than too few.
  nsINode* parent;
  nsINode* current;

  mIndexes.Clear();
  current = mCurNode;
  if (!current) {
    return NS_OK;
  }

  while (current != mCommonParent) {
    parent = current->GetParentNode();

    if (NS_WARN_IF(!parent)) {
      return NS_ERROR_FAILURE;
    }

    mIndexes.InsertElementAt(0, parent->IndexOf(current));

    current = parent;
  }

  return NS_OK;
}

void
nsContentIterator::MakeEmpty()
{
  mCurNode      = nullptr;
  mFirst        = nullptr;
  mLast         = nullptr;
  mCommonParent = nullptr;
  mIsDone       = true;
  mIndexes.Clear();
}

nsINode*
nsContentIterator::GetDeepFirstChild(nsINode* aRoot,
                                     nsTArray<int32_t>* aIndexes)
{
  if (NS_WARN_IF(!aRoot) || !aRoot->HasChildren()) {
    return aRoot;
  }
  // We can't pass aRoot itself to the full GetDeepFirstChild, because that
  // will only take nsIContent and aRoot might be a document.  Pass aRoot's
  // child, but be sure to preserve aIndexes.
  if (aIndexes) {
    aIndexes->AppendElement(0);
  }
  return GetDeepFirstChild(aRoot->GetFirstChild(), aIndexes);
}

nsIContent*
nsContentIterator::GetDeepFirstChild(nsIContent* aRoot,
                                     nsTArray<int32_t>* aIndexes)
{
  if (NS_WARN_IF(!aRoot)) {
    return nullptr;
  }

  nsIContent* node = aRoot;
  nsIContent* child = node->GetFirstChild();

  while (child) {
    if (aIndexes) {
      // Add this node to the stack of indexes
      aIndexes->AppendElement(0);
    }
    node = child;
    child = node->GetFirstChild();
  }

  return node;
}

nsINode*
nsContentIterator::GetDeepLastChild(nsINode* aRoot,
                                    nsTArray<int32_t>* aIndexes)
{
  if (NS_WARN_IF(!aRoot) || !aRoot->HasChildren()) {
    return aRoot;
  }
  // We can't pass aRoot itself to the full GetDeepLastChild, because that will
  // only take nsIContent and aRoot might be a document.  Pass aRoot's child,
  // but be sure to preserve aIndexes.
  if (aIndexes) {
    aIndexes->AppendElement(aRoot->GetChildCount() - 1);
  }
  return GetDeepLastChild(aRoot->GetLastChild(), aIndexes);
}

nsIContent*
nsContentIterator::GetDeepLastChild(nsIContent* aRoot,
                                    nsTArray<int32_t>* aIndexes)
{
  if (NS_WARN_IF(!aRoot)) {
    return nullptr;
  }

  nsIContent* node = aRoot;
  int32_t numChildren = node->GetChildCount();

  while (numChildren) {
    nsIContent* child = node->GetChildAt(--numChildren);

    if (aIndexes) {
      // Add this node to the stack of indexes
      aIndexes->AppendElement(numChildren);
    }
    numChildren = child->GetChildCount();
    node = child;
  }

  return node;
}

// Get the next sibling, or parent's next sibling, or grandpa's next sibling...
nsIContent*
nsContentIterator::GetNextSibling(nsINode* aNode,
                                  nsTArray<int32_t>* aIndexes)
{
  if (NS_WARN_IF(!aNode)) {
    return nullptr;
  }

  nsINode* parent = aNode->GetParentNode();
  if (NS_WARN_IF(!parent)) {
    return nullptr;
  }

  int32_t indx = 0;

  NS_ASSERTION(!aIndexes || !aIndexes->IsEmpty(),
               "ContentIterator stack underflow");
  if (aIndexes && !aIndexes->IsEmpty()) {
    // use the last entry on the Indexes array for the current index
    indx = (*aIndexes)[aIndexes->Length()-1];
  } else {
    indx = mCachedIndex;
  }
  NS_WARNING_ASSERTION(indx >= 0, "bad indx");

  // reverify that the index of the current node hasn't changed.
  // not super cheap, but a lot cheaper than IndexOf(), and still O(1).
  // ignore result this time - the index may now be out of range.
  nsIContent* sib = parent->GetChildAt(indx);
  if (sib != aNode) {
    // someone changed our index - find the new index the painful way
    indx = parent->IndexOf(aNode);
    NS_WARNING_ASSERTION(indx >= 0, "bad indx");
  }

  // indx is now canonically correct
  if ((sib = parent->GetChildAt(++indx))) {
    // update index cache
    if (aIndexes && !aIndexes->IsEmpty()) {
      aIndexes->ElementAt(aIndexes->Length()-1) = indx;
    } else {
      mCachedIndex = indx;
    }
  } else {
    if (parent != mCommonParent) {
      if (aIndexes) {
        // pop node off the stack, go up one level and return parent or fail.
        // Don't leave the index empty, especially if we're
        // returning nullptr.  This confuses other parts of the code.
        if (aIndexes->Length() > 1) {
          aIndexes->RemoveElementAt(aIndexes->Length()-1);
        }
      }
    }

    // ok to leave cache out of date here if parent == mCommonParent?
    sib = GetNextSibling(parent, aIndexes);
  }

  return sib;
}

// Get the prev sibling, or parent's prev sibling, or grandpa's prev sibling...
nsIContent*
nsContentIterator::GetPrevSibling(nsINode* aNode,
                                  nsTArray<int32_t>* aIndexes)
{
  if (NS_WARN_IF(!aNode)) {
    return nullptr;
  }

  nsINode* parent = aNode->GetParentNode();
  if (NS_WARN_IF(!parent)) {
    return nullptr;
  }

  int32_t indx = 0;

  NS_ASSERTION(!aIndexes || !aIndexes->IsEmpty(),
               "ContentIterator stack underflow");
  if (aIndexes && !aIndexes->IsEmpty()) {
    // use the last entry on the Indexes array for the current index
    indx = (*aIndexes)[aIndexes->Length()-1];
  } else {
    indx = mCachedIndex;
  }

  // reverify that the index of the current node hasn't changed
  // ignore result this time - the index may now be out of range.
  nsIContent* sib = parent->GetChildAt(indx);
  if (sib != aNode) {
    // someone changed our index - find the new index the painful way
    indx = parent->IndexOf(aNode);
    NS_WARNING_ASSERTION(indx >= 0, "bad indx");
  }

  // indx is now canonically correct
  if (indx > 0 && (sib = parent->GetChildAt(--indx))) {
    // update index cache
    if (aIndexes && !aIndexes->IsEmpty()) {
      aIndexes->ElementAt(aIndexes->Length()-1) = indx;
    } else {
      mCachedIndex = indx;
    }
  } else if (parent != mCommonParent) {
    if (aIndexes && !aIndexes->IsEmpty()) {
      // pop node off the stack, go up one level and try again.
      aIndexes->RemoveElementAt(aIndexes->Length()-1);
    }
    return GetPrevSibling(parent, aIndexes);
  }

  return sib;
}

nsINode*
nsContentIterator::NextNode(nsINode* aNode, nsTArray<int32_t>* aIndexes)
{
  nsINode* node = aNode;

  // if we are a Pre-order iterator, use pre-order
  if (mPre) {
    // if it has children then next node is first child
    if (node->HasChildren()) {
      nsIContent* firstChild = node->GetFirstChild();
      MOZ_ASSERT(firstChild);

      // update cache
      if (aIndexes) {
        // push an entry on the index stack
        aIndexes->AppendElement(0);
      } else {
        mCachedIndex = 0;
      }

      return firstChild;
    }

    // else next sibling is next
    return GetNextSibling(node, aIndexes);
  }

  // post-order
  nsINode* parent = node->GetParentNode();
  if (NS_WARN_IF(!parent)) {
    MOZ_ASSERT(parent, "The node is the root node but not the last node");
    mIsDone = true;
    return node;
  }
  nsIContent* sibling = nullptr;
  int32_t indx = 0;

  // get the cached index
  NS_ASSERTION(!aIndexes || !aIndexes->IsEmpty(),
               "ContentIterator stack underflow");
  if (aIndexes && !aIndexes->IsEmpty()) {
    // use the last entry on the Indexes array for the current index
    indx = (*aIndexes)[aIndexes->Length()-1];
  } else {
    indx = mCachedIndex;
  }

  // reverify that the index of the current node hasn't changed.  not super
  // cheap, but a lot cheaper than IndexOf(), and still O(1).  ignore result
  // this time - the index may now be out of range.
  if (indx >= 0) {
    sibling = parent->GetChildAt(indx);
  }
  if (sibling != node) {
    // someone changed our index - find the new index the painful way
    indx = parent->IndexOf(node);
    NS_WARNING_ASSERTION(indx >= 0, "bad indx");
  }

  // indx is now canonically correct
  sibling = parent->GetChildAt(++indx);
  if (sibling) {
    // update cache
    if (aIndexes && !aIndexes->IsEmpty()) {
      // replace an entry on the index stack
      aIndexes->ElementAt(aIndexes->Length()-1) = indx;
    } else {
      mCachedIndex = indx;
    }

    // next node is sibling's "deep left" child
    return GetDeepFirstChild(sibling, aIndexes);
  }

  // else it's the parent, update cache
  if (aIndexes) {
    // Pop an entry off the index stack.  Don't leave the index empty,
    // especially if we're returning nullptr.  This confuses other parts of the
    // code.
    if (aIndexes->Length() > 1) {
      aIndexes->RemoveElementAt(aIndexes->Length()-1);
    }
  } else {
    // this might be wrong, but we are better off guessing
    mCachedIndex = 0;
  }

  return parent;
}

nsINode*
nsContentIterator::PrevNode(nsINode* aNode, nsTArray<int32_t>* aIndexes)
{
  nsINode* node = aNode;

  // if we are a Pre-order iterator, use pre-order
  if (mPre) {
    nsINode* parent = node->GetParentNode();
    if (NS_WARN_IF(!parent)) {
      MOZ_ASSERT(parent, "The node is the root node but not the first node");
      mIsDone = true;
      return aNode;
    }
    nsIContent* sibling = nullptr;
    int32_t indx = 0;

    // get the cached index
    NS_ASSERTION(!aIndexes || !aIndexes->IsEmpty(),
                 "ContentIterator stack underflow");
    if (aIndexes && !aIndexes->IsEmpty()) {
      // use the last entry on the Indexes array for the current index
      indx = (*aIndexes)[aIndexes->Length()-1];
    } else {
      indx = mCachedIndex;
    }

    // reverify that the index of the current node hasn't changed.  not super
    // cheap, but a lot cheaper than IndexOf(), and still O(1).  ignore result
    // this time - the index may now be out of range.
    if (indx >= 0) {
      sibling = parent->GetChildAt(indx);
      NS_WARNING_ASSERTION(sibling, "GetChildAt returned null");
    }

    if (sibling != node) {
      // someone changed our index - find the new index the painful way
      indx = parent->IndexOf(node);
      NS_WARNING_ASSERTION(indx >= 0, "bad indx");
    }

    // indx is now canonically correct
    if (indx && (sibling = parent->GetChildAt(--indx))) {
      // update cache
      if (aIndexes && !aIndexes->IsEmpty()) {
        // replace an entry on the index stack
        aIndexes->ElementAt(aIndexes->Length()-1) = indx;
      } else {
        mCachedIndex = indx;
      }

      // prev node is sibling's "deep right" child
      return GetDeepLastChild(sibling, aIndexes);
    }

    // else it's the parent, update cache
    if (aIndexes && !aIndexes->IsEmpty()) {
      // pop an entry off the index stack
      aIndexes->RemoveElementAt(aIndexes->Length()-1);
    } else {
      // this might be wrong, but we are better off guessing
      mCachedIndex = 0;
    }
    return parent;
  }

  // post-order
  int32_t numChildren = node->GetChildCount();
  NS_WARNING_ASSERTION(numChildren >= 0, "no children");

  // if it has children then prev node is last child
  if (numChildren) {
    nsIContent* lastChild = node->GetLastChild();
    NS_WARNING_ASSERTION(lastChild, "GetLastChild returned null");
    numChildren--;

    // update cache
    if (aIndexes) {
      // push an entry on the index stack
      aIndexes->AppendElement(numChildren);
    } else {
      mCachedIndex = numChildren;
    }

    return lastChild;
  }

  // else prev sibling is previous
  return GetPrevSibling(node, aIndexes);
}

/******************************************************
 * ContentIterator routines
 ******************************************************/

void
nsContentIterator::First()
{
  if (mFirst) {
    mozilla::DebugOnly<nsresult> rv = PositionAt(mFirst);
    NS_ASSERTION(NS_SUCCEEDED(rv), "Failed to position iterator!");
  }

  mIsDone = mFirst == nullptr;
}


void
nsContentIterator::Last()
{
  // Note that mLast can be nullptr if MakeEmpty() is called in Init() since
  // at that time, Init() returns NS_OK.
  if (!mLast) {
    MOZ_ASSERT(mIsDone);
    return;
  }

  mozilla::DebugOnly<nsresult> rv = PositionAt(mLast);
  NS_ASSERTION(NS_SUCCEEDED(rv), "Failed to position iterator!");

  mIsDone = mLast == nullptr;
}


void
nsContentIterator::Next()
{
  if (mIsDone || NS_WARN_IF(!mCurNode)) {
    return;
  }

  if (mCurNode == mLast) {
    mIsDone = true;
    return;
  }

  mCurNode = NextNode(mCurNode, &mIndexes);
}


void
nsContentIterator::Prev()
{
  if (NS_WARN_IF(mIsDone) || NS_WARN_IF(!mCurNode)) {
    return;
  }

  if (mCurNode == mFirst) {
    mIsDone = true;
    return;
  }

  mCurNode = PrevNode(mCurNode, &mIndexes);
}


bool
nsContentIterator::IsDone()
{
  return mIsDone;
}


// Keeping arrays of indexes for the stack of nodes makes PositionAt
// interesting...
nsresult
nsContentIterator::PositionAt(nsINode* aCurNode)
{
  if (NS_WARN_IF(!aCurNode)) {
    return NS_ERROR_NULL_POINTER;
  }

  nsINode* newCurNode = aCurNode;
  nsINode* tempNode = mCurNode;

  mCurNode = aCurNode;
  // take an early out if this doesn't actually change the position
  if (mCurNode == tempNode) {
    mIsDone = false;  // paranoia
    return NS_OK;
  }

  // Check to see if the node falls within the traversal range.

  nsINode* firstNode = mFirst;
  nsINode* lastNode = mLast;
  int32_t firstOffset = 0, lastOffset = 0;

  if (firstNode && lastNode) {
    if (mPre) {
      firstNode = NodeToParentOffset(mFirst, &firstOffset);
      NS_WARNING_ASSERTION(firstNode, "NodeToParentOffset returned null");
      NS_WARNING_ASSERTION(firstOffset >= 0, "bad firstOffset");

      if (lastNode->GetChildCount()) {
        lastOffset = 0;
      } else {
        lastNode = NodeToParentOffset(mLast, &lastOffset);
        NS_WARNING_ASSERTION(lastNode, "NodeToParentOffset returned null");
        NS_WARNING_ASSERTION(lastOffset >= 0, "bad lastOffset");
        ++lastOffset;
      }
    } else {
      uint32_t numChildren = firstNode->GetChildCount();

      if (numChildren) {
        firstOffset = numChildren;
        NS_WARNING_ASSERTION(firstOffset >= 0, "bad firstOffset");
      } else {
        firstNode = NodeToParentOffset(mFirst, &firstOffset);
        NS_WARNING_ASSERTION(firstNode, "NodeToParentOffset returned null");
        NS_WARNING_ASSERTION(firstOffset >= 0, "bad firstOffset");
      }

      lastNode = NodeToParentOffset(mLast, &lastOffset);
      NS_WARNING_ASSERTION(lastNode, "NodeToParentOffset returned null");
      NS_WARNING_ASSERTION(lastOffset >= 0, "bad lastOffset");
      ++lastOffset;
    }
  }

  // The end positions are always in the range even if it has no parent.  We
  // need to allow that or 'iter->Init(root)' would assert in Last() or First()
  // for example, bug 327694.
  if (mFirst != mCurNode && mLast != mCurNode &&
      (NS_WARN_IF(!firstNode) || NS_WARN_IF(!lastNode) ||
       NS_WARN_IF(!NodeIsInTraversalRange(mCurNode, mPre,
                                          firstNode, firstOffset,
                                          lastNode, lastOffset)))) {
    mIsDone = true;
    return NS_ERROR_FAILURE;
  }

  // We can be at ANY node in the sequence.  Need to regenerate the array of
  // indexes back to the root or common parent!
  AutoTArray<nsINode*, 8>     oldParentStack;
  AutoTArray<int32_t, 8>      newIndexes;

  // Get a list of the parents up to the root, then compare the new node with
  // entries in that array until we find a match (lowest common ancestor).  If
  // no match, use IndexOf, take the parent, and repeat.  This avoids using
  // IndexOf() N times on possibly large arrays.  We still end up doing it a
  // fair bit.  It's better to use Clone() if possible.

  // we know the depth we're down (though we may not have started at the top).
  oldParentStack.SetCapacity(mIndexes.Length() + 1);

  // We want to loop mIndexes.Length() + 1 times here, because we want to make
  // sure we include mCommonParent in the oldParentStack, for use in the next
  // for loop, and mIndexes only has entries for nodes from tempNode up through
  // an ancestor of tempNode that's a child of mCommonParent.
  for (int32_t i = mIndexes.Length() + 1; i > 0 && tempNode; i--) {
    // Insert at head since we're walking up
    oldParentStack.InsertElementAt(0, tempNode);

    nsINode* parent = tempNode->GetParentNode();

    if (NS_WARN_IF(!parent)) {
      // this node has no parent, and thus no index
      break;
    }

    if (parent == mCurNode) {
      // The position was moved to a parent of the current position.  All we
      // need to do is drop some indexes.  Shortcut here.
      mIndexes.RemoveElementsAt(mIndexes.Length() - oldParentStack.Length(),
                                oldParentStack.Length());
      mIsDone = false;
      return NS_OK;
    }
    tempNode = parent;
  }

  // Ok.  We have the array of old parents.  Look for a match.
  while (newCurNode) {
    nsINode* parent = newCurNode->GetParentNode();

    if (NS_WARN_IF(!parent)) {
      // this node has no parent, and thus no index
      break;
    }

    int32_t indx = parent->IndexOf(newCurNode);
    NS_WARNING_ASSERTION(indx >= 0, "bad indx");

    // insert at the head!
    newIndexes.InsertElementAt(0, indx);

    // look to see if the parent is in the stack
    indx = oldParentStack.IndexOf(parent);
    if (indx >= 0) {
      // ok, the parent IS on the old stack!  Rework things.  We want
      // newIndexes to replace all nodes equal to or below the match.  Note
      // that index oldParentStack.Length() - 1 is the last node, which is one
      // BELOW the last index in the mIndexes stack.  In other words, we want
      // to remove elements starting at index (indx + 1).
      int32_t numToDrop = oldParentStack.Length() - (1 + indx);
      if (numToDrop > 0) {
        mIndexes.RemoveElementsAt(mIndexes.Length() - numToDrop, numToDrop);
      }
      mIndexes.AppendElements(newIndexes);

      break;
    }
    newCurNode = parent;
  }

  // phew!

  mIsDone = false;
  return NS_OK;
}

nsINode*
nsContentIterator::GetCurrentNode()
{
  if (mIsDone) {
    return nullptr;
  }

  NS_ASSERTION(mCurNode, "Null current node in an iterator that's not done!");

  return mCurNode;
}





/*====================================================================================*/
/*====================================================================================*/






/******************************************************
 * nsContentSubtreeIterator
 ******************************************************/


/*
 *  A simple iterator class for traversing the content in "top subtree" order
 */
class nsContentSubtreeIterator : public nsContentIterator
{
public:
  nsContentSubtreeIterator() : nsContentIterator(false) {}

  NS_DECL_ISUPPORTS_INHERITED
  NS_DECL_CYCLE_COLLECTION_CLASS_INHERITED(nsContentSubtreeIterator, nsContentIterator)

  // nsContentIterator overrides ------------------------------

  virtual nsresult Init(nsINode* aRoot) override;

  virtual nsresult Init(nsIDOMRange* aRange) override;

  virtual nsresult Init(nsINode* aStartContainer, uint32_t aStartOffset,
                        nsINode* aEndContainer, uint32_t aEndOffset) override;

  virtual void Next() override;

  virtual void Prev() override;

  virtual nsresult PositionAt(nsINode* aCurNode) override;

  // Must override these because we don't do PositionAt
  virtual void First() override;

  // Must override these because we don't do PositionAt
  virtual void Last() override;

protected:
  virtual ~nsContentSubtreeIterator() {}

  /**
   * Callers must guarantee that mRange isn't nullptr and is positioned.
   */
  nsresult InitWithRange();

  // Returns the highest inclusive ancestor of aNode that's in the range
  // (possibly aNode itself).  Returns null if aNode is null, or is not itself
  // in the range.  A node is in the range if (node, 0) comes strictly after
  // the range endpoint, and (node, node.length) comes strictly before it, so
  // the range's start and end nodes will never be considered "in" it.
  nsIContent* GetTopAncestorInRange(nsINode* aNode);

  // no copy's or assigns  FIX ME
  nsContentSubtreeIterator(const nsContentSubtreeIterator&);
  nsContentSubtreeIterator& operator=(const nsContentSubtreeIterator&);

  virtual void LastRelease() override;

  RefPtr<nsRange> mRange;

  // these arrays all typically are used and have elements
  AutoTArray<nsIContent*, 8> mEndNodes;
  AutoTArray<int32_t, 8>     mEndOffsets;
};

NS_IMPL_ADDREF_INHERITED(nsContentSubtreeIterator, nsContentIterator)
NS_IMPL_RELEASE_INHERITED(nsContentSubtreeIterator, nsContentIterator)

NS_INTERFACE_MAP_BEGIN_CYCLE_COLLECTION(nsContentSubtreeIterator)
NS_INTERFACE_MAP_END_INHERITING(nsContentIterator)

NS_IMPL_CYCLE_COLLECTION_INHERITED(nsContentSubtreeIterator, nsContentIterator,
                                   mRange)

void
nsContentSubtreeIterator::LastRelease()
{
  mRange = nullptr;
  nsContentIterator::LastRelease();
}

/******************************************************
 * repository cruft
 ******************************************************/

already_AddRefed<nsIContentIterator>
NS_NewContentSubtreeIterator()
{
  nsCOMPtr<nsIContentIterator> iter = new nsContentSubtreeIterator();
  return iter.forget();
}



/******************************************************
 * Init routines
 ******************************************************/


nsresult
nsContentSubtreeIterator::Init(nsINode* aRoot)
{
  return NS_ERROR_NOT_IMPLEMENTED;
}


nsresult
nsContentSubtreeIterator::Init(nsIDOMRange* aRange)
{
  MOZ_ASSERT(aRange);

  mIsDone = false;

  nsRange* range = static_cast<nsRange*>(aRange);
  if (NS_WARN_IF(!range->IsPositioned())) {
    return NS_ERROR_INVALID_ARG;
  }

  mRange = range;

  return InitWithRange();
}

nsresult
nsContentSubtreeIterator::Init(nsINode* aStartContainer, uint32_t aStartOffset,
                               nsINode* aEndContainer, uint32_t aEndOffset)
{
  mIsDone = false;

  RefPtr<nsRange> range;
  nsresult rv = nsRange::CreateRange(aStartContainer, aStartOffset,
                                     aEndContainer, aEndOffset,
                                     getter_AddRefs(range));
  if (NS_WARN_IF(NS_FAILED(rv)) || NS_WARN_IF(!range) ||
      NS_WARN_IF(!range->IsPositioned())) {
    return NS_ERROR_INVALID_ARG;
  }

  if (NS_WARN_IF(range->GetStartContainer() != aStartContainer) ||
      NS_WARN_IF(range->GetEndContainer() != aEndContainer) ||
      NS_WARN_IF(range->StartOffset() != aStartOffset) ||
      NS_WARN_IF(range->EndOffset() != aEndOffset)) {
    return NS_ERROR_UNEXPECTED;
  }

  mRange = Move(range);

  return InitWithRange();
}

nsresult
nsContentSubtreeIterator::InitWithRange()
{
  MOZ_ASSERT(mRange);
  MOZ_ASSERT(mRange->IsPositioned());

  // get the start node and offset, convert to nsINode
  mCommonParent = mRange->GetCommonAncestor();
  nsINode* startContainer = mRange->GetStartContainer();
  int32_t startOffset = mRange->StartOffset();
  nsINode* endContainer = mRange->GetEndContainer();
  int32_t endOffset = mRange->EndOffset();
  MOZ_ASSERT(mCommonParent && startContainer && endContainer);
  // Bug 767169
  MOZ_ASSERT(uint32_t(startOffset) <= startContainer->Length() &&
             uint32_t(endOffset) <= endContainer->Length());

  // short circuit when start node == end node
  if (startContainer == endContainer) {
    nsINode* child = startContainer->GetFirstChild();

    if (!child || startOffset == endOffset) {
      // Text node, empty container, or collapsed
      MakeEmpty();
      return NS_OK;
    }
  }

  // cache ancestors
  nsContentUtils::GetAncestorsAndOffsets(endContainer->AsDOMNode(), endOffset,
                                         &mEndNodes, &mEndOffsets);

  nsIContent* firstCandidate = nullptr;
  nsIContent* lastCandidate = nullptr;

  // find first node in range
  int32_t offset = mRange->StartOffset();

  nsINode* node = nullptr;
<<<<<<< HEAD
  if (!startParent->GetChildCount()) {
=======
  if (!startContainer->GetChildCount()) {
>>>>>>> a17af05f
    // no children, start at the node itself
    node = startContainer;
  } else {
    nsIContent* child = startContainer->GetChildAt(offset);
    if (!child) {
      // offset after last child
      node = startContainer;
    } else {
      firstCandidate = child;
    }
  }

  if (!firstCandidate) {
    // then firstCandidate is next node after node
    firstCandidate = GetNextSibling(node);

    if (!firstCandidate) {
      MakeEmpty();
      return NS_OK;
    }
  }

  firstCandidate = GetDeepFirstChild(firstCandidate);

  // confirm that this first possible contained node is indeed contained.  Else
  // we have a range that does not fully contain any node.

  bool nodeBefore, nodeAfter;
  MOZ_ALWAYS_SUCCEEDS(
    nsRange::CompareNodeToRange(firstCandidate, mRange, &nodeBefore, &nodeAfter));

  if (nodeBefore || nodeAfter) {
    MakeEmpty();
    return NS_OK;
  }

  // cool, we have the first node in the range.  Now we walk up its ancestors
  // to find the most senior that is still in the range.  That's the real first
  // node.
  mFirst = GetTopAncestorInRange(firstCandidate);

  // now to find the last node
  offset = mRange->EndOffset();
  int32_t numChildren = endContainer->GetChildCount();

  if (offset > numChildren) {
    // Can happen for text nodes
    offset = numChildren;
  }
  if (!offset || !numChildren) {
    node = endContainer;
  } else {
    lastCandidate = endContainer->GetChildAt(--offset);
    NS_ASSERTION(lastCandidate,
                 "tree traversal trouble in nsContentSubtreeIterator::Init");
  }

  if (!lastCandidate) {
    // then lastCandidate is prev node before node
    lastCandidate = GetPrevSibling(node);
  }

  if (!lastCandidate) {
    MakeEmpty();
    return NS_OK;
  }

  lastCandidate = GetDeepLastChild(lastCandidate);

  // confirm that this last possible contained node is indeed contained.  Else
  // we have a range that does not fully contain any node.

  MOZ_ALWAYS_SUCCEEDS(
    nsRange::CompareNodeToRange(lastCandidate, mRange, &nodeBefore, &nodeAfter));

  if (nodeBefore || nodeAfter) {
    MakeEmpty();
    return NS_OK;
  }

  // cool, we have the last node in the range.  Now we walk up its ancestors to
  // find the most senior that is still in the range.  That's the real first
  // node.
  mLast = GetTopAncestorInRange(lastCandidate);

  mCurNode = mFirst;

  return NS_OK;
}

/****************************************************************
 * nsContentSubtreeIterator overrides of ContentIterator routines
 ****************************************************************/

// we can't call PositionAt in a subtree iterator...
void
nsContentSubtreeIterator::First()
{
  mIsDone = mFirst == nullptr;

  mCurNode = mFirst;
}

// we can't call PositionAt in a subtree iterator...
void
nsContentSubtreeIterator::Last()
{
  mIsDone = mLast == nullptr;

  mCurNode = mLast;
}


void
nsContentSubtreeIterator::Next()
{
  if (mIsDone || !mCurNode) {
    return;
  }

  if (mCurNode == mLast) {
    mIsDone = true;
    return;
  }

  nsINode* nextNode = GetNextSibling(mCurNode);
  NS_ASSERTION(nextNode, "No next sibling!?! This could mean deadlock!");

  int32_t i = mEndNodes.IndexOf(nextNode);
  while (i != -1) {
    // as long as we are finding ancestors of the endpoint of the range,
    // dive down into their children
    nextNode = nextNode->GetFirstChild();
    NS_ASSERTION(nextNode, "Iterator error, expected a child node!");

    // should be impossible to get a null pointer.  If we went all the way
    // down the child chain to the bottom without finding an interior node,
    // then the previous node should have been the last, which was
    // was tested at top of routine.
    i = mEndNodes.IndexOf(nextNode);
  }

  mCurNode = nextNode;

  // This shouldn't be needed, but since our selection code can put us
  // in a situation where mLast is in generated content, we need this
  // to stop the iterator when we've walked past past the last node!
  mIsDone = mCurNode == nullptr;
}


void
nsContentSubtreeIterator::Prev()
{
  // Prev should be optimized to use the mStartNodes, just as Next
  // uses mEndNodes.
  if (mIsDone || !mCurNode) {
    return;
  }

  if (mCurNode == mFirst) {
    mIsDone = true;
    return;
  }

  // If any of these function calls return null, so will all succeeding ones,
  // so mCurNode will wind up set to null.
  nsINode* prevNode = GetDeepFirstChild(mCurNode);

  prevNode = PrevNode(prevNode);

  prevNode = GetDeepLastChild(prevNode);

  mCurNode = GetTopAncestorInRange(prevNode);

  // This shouldn't be needed, but since our selection code can put us
  // in a situation where mFirst is in generated content, we need this
  // to stop the iterator when we've walked past past the first node!
  mIsDone = mCurNode == nullptr;
}


nsresult
nsContentSubtreeIterator::PositionAt(nsINode* aCurNode)
{
  NS_ERROR("Not implemented!");

  return NS_ERROR_NOT_IMPLEMENTED;
}

/****************************************************************
 * nsContentSubtreeIterator helper routines
 ****************************************************************/

nsIContent*
nsContentSubtreeIterator::GetTopAncestorInRange(nsINode* aNode)
{
  if (!aNode || !aNode->GetParentNode()) {
    return nullptr;
  }

  // aNode has a parent, so it must be content.
  nsIContent* content = aNode->AsContent();

  // sanity check: aNode is itself in the range
  bool nodeBefore, nodeAfter;
  nsresult res = nsRange::CompareNodeToRange(aNode, mRange,
                                             &nodeBefore, &nodeAfter);
  NS_ASSERTION(NS_SUCCEEDED(res) && !nodeBefore && !nodeAfter,
               "aNode isn't in mRange, or something else weird happened");
  if (NS_FAILED(res) || nodeBefore || nodeAfter) {
    return nullptr;
  }

  while (content) {
    nsIContent* parent = content->GetParent();
    // content always has a parent.  If its parent is the root, however --
    // i.e., either it's not content, or it is content but its own parent is
    // null -- then we're finished, since we don't go up to the root.
    //
    // We have to special-case this because CompareNodeToRange treats the root
    // node differently -- see bug 765205.
    if (!parent || !parent->GetParentNode()) {
      return content;
    }
    MOZ_ALWAYS_SUCCEEDS(
      nsRange::CompareNodeToRange(parent, mRange, &nodeBefore, &nodeAfter));

    if (nodeBefore || nodeAfter) {
      return content;
    }
    content = parent;
  }

  MOZ_CRASH("This should only be possible if aNode was null");
}<|MERGE_RESOLUTION|>--- conflicted
+++ resolved
@@ -386,17 +386,10 @@
 
   nsIContent* cChild = nullptr;
 
-<<<<<<< HEAD
-  // Valid start indices are 0 <= startIndx <= childCount. That means if start
-  // node has no children, only offset 0 is valid.
-  if (!startIsData && uint32_t(startIndx) < startNode->GetChildCount()) {
-    cChild = startNode->GetChildAt(startIndx);
-=======
   // Valid start indices are 0 <= aStartOffset <= childCount. That means if
   // start node has no children, only offset 0 is valid.
   if (!startIsData && aStartOffset < aStartContainer->GetChildCount()) {
     cChild = aStartContainer->GetChildAt(aStartOffset);
->>>>>>> a17af05f
     NS_WARNING_ASSERTION(cChild, "GetChildAt returned null");
   }
 
@@ -409,13 +402,6 @@
       //      the next sibling?
 
       // Normally we would skip the start node because the start node is outside
-<<<<<<< HEAD
-      // of the range in pre mode. However, if startIndx == 0, it means the node
-      // has no children, and the node may be <br> or something. We don't skip
-      // the node in this case in order to address bug 1215798.
-      if (!startIsData && startIndx) {
-        mFirst = GetNextSibling(startNode);
-=======
       // of the range in pre mode. However, if aStartOffset == 0, and the node
       // is a non-container node (e.g. <br>), we don't skip the node in this
       // case in order to address bug 1215798.
@@ -428,7 +414,6 @@
       }
       if (!startIsData && (startIsContainer || aStartOffset)) {
         mFirst = GetNextSibling(aStartContainer);
->>>>>>> a17af05f
         NS_WARNING_ASSERTION(mFirst, "GetNextSibling returned null");
 
         // Does mFirst node really intersect the range?  The range could be
@@ -484,14 +469,6 @@
         // If the end node is a non-container element and the end offset is 0,
         // the last element should be the previous node (i.e., shouldn't
         // include the end node in the range).
-<<<<<<< HEAD
-        if (!endIsData && !endNode->HasChildren() && !endIndx) {
-          mLast = PrevNode(endNode);
-          NS_WARNING_ASSERTION(mLast, "PrevNode returned null");
-          if (NS_WARN_IF(!NodeIsInTraversalRange(mLast, mPre,
-                                                 startNode, startIndx,
-                                                 endNode, endIndx))) {
-=======
         bool endIsContainer = true;
         if (aEndContainer->IsHTMLElement()) {
           if (nsIParserService* ps = nsContentUtils::GetParserService()) {
@@ -506,7 +483,6 @@
               NS_WARN_IF(!NodeIsInTraversalRange(mLast, mPre,
                                                  mFirst, 0,
                                                  aEndContainer, aEndOffset))) {
->>>>>>> a17af05f
             mLast = nullptr;
           }
         } else {
@@ -1435,11 +1411,7 @@
   int32_t offset = mRange->StartOffset();
 
   nsINode* node = nullptr;
-<<<<<<< HEAD
-  if (!startParent->GetChildCount()) {
-=======
   if (!startContainer->GetChildCount()) {
->>>>>>> a17af05f
     // no children, start at the node itself
     node = startContainer;
   } else {
