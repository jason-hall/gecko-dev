/* -*- Mode: C++; tab-width: 8; indent-tabs-mode: nil; c-basic-offset: 2 -*- */
/* vim: set ts=8 sts=2 et sw=2 tw=80: */
/* This Source Code Form is subject to the terms of the Mozilla Public
 * License, v. 2.0. If a copy of the MPL was not distributed with this
 * file, You can obtain one at http://mozilla.org/MPL/2.0/. */

/*
 * A base class which implements nsIStyleSheetLinkingElement and can
 * be subclassed by various content nodes that want to load
 * stylesheets (<style>, <link>, processing instructions, etc).
 */

#ifndef nsStyleLinkElement_h___
#define nsStyleLinkElement_h___

#include "mozilla/Attributes.h"
#include "mozilla/CORSMode.h"
#include "mozilla/StyleSheetInlines.h"
#include "mozilla/net/ReferrerPolicy.h"
#include "nsCOMPtr.h"
#include "nsIStyleSheetLinkingElement.h"
#include "nsTArray.h"
#include "nsAttrValue.h"

class nsIDocument;
class nsIURI;

namespace mozilla {
class CSSStyleSheet;
namespace dom {
class ShadowRoot;
} // namespace dom
} // namespace mozilla

class nsStyleLinkElement : public nsIStyleSheetLinkingElement
{
public:
  nsStyleLinkElement();
  virtual ~nsStyleLinkElement();

  NS_IMETHOD QueryInterface(REFNSIID aIID, void** aInstancePtr) override = 0;

  mozilla::StyleSheet* GetSheet() const { return mStyleSheet; }

  // nsIStyleSheetLinkingElement
  NS_IMETHOD SetStyleSheet(mozilla::StyleSheet* aStyleSheet) override;
  NS_IMETHOD_(mozilla::StyleSheet*) GetStyleSheet() override;
  NS_IMETHOD InitStyleLinkElement(bool aDontLoadStyle) override;
  NS_IMETHOD UpdateStyleSheet(nsICSSLoaderObserver* aObserver,
                              bool* aWillNotify,
                              bool* aIsAlternate,
                              bool aForceReload) override;
  NS_IMETHOD SetEnableUpdates(bool aEnableUpdates) override;
  NS_IMETHOD GetCharset(nsAString& aCharset) override;

  virtual void OverrideBaseURI(nsIURI* aNewBaseURI) override;
  virtual void SetLineNumber(uint32_t aLineNumber) override;
  virtual uint32_t GetLineNumber() override;

  enum RelValue {
    ePREFETCH =     0x00000001,
    eDNS_PREFETCH = 0x00000002,
    eSTYLESHEET =   0x00000004,
    eNEXT =         0x00000008,
    eALTERNATE =    0x00000010,
<<<<<<< HEAD
    eHTMLIMPORT =   0x00000020,
    ePRECONNECT =   0x00000040,
    ePRERENDER =    0x00000080
=======
    ePRECONNECT =   0x00000020,
    ePRERENDER =    0x00000040,
    ePRELOAD =      0x00000080
>>>>>>> a17af05f
  };

  // The return value is a bitwise or of 0 or more RelValues.
  static uint32_t ParseLinkTypes(const nsAString& aTypes);

  static bool CheckPreloadAttrs(const nsAttrValue& aAs, const nsAString& aType,
                                const nsAString& aMedia, nsIDocument* aDocument);

  void UpdateStyleSheetInternal()
  {
    UpdateStyleSheetInternal(nullptr, nullptr);
  }
protected:
  /**
   * @param aOldDocument should be non-null only if we're updating because we
   *                     removed the node from the document.
   * @param aForceUpdate true will force the update even if the URI has not
   *                     changed.  This should be used in cases when something
   *                     about the content that affects the resulting sheet
   *                     changed but the URI may not have changed.
   */
  nsresult UpdateStyleSheetInternal(nsIDocument *aOldDocument,
                                    mozilla::dom::ShadowRoot *aOldShadowRoot,
                                    bool aForceUpdate = false);

  void UpdateStyleSheetScopedness(bool aIsNowScoped);

  virtual already_AddRefed<nsIURI> GetStyleSheetURL(bool* aIsInline) = 0;
  virtual void GetStyleSheetInfo(nsAString& aTitle,
                                 nsAString& aType,
                                 nsAString& aMedia,
                                 bool* aIsScoped,
                                 bool* aIsAlternate) = 0;

  virtual mozilla::CORSMode GetCORSMode() const
  {
    // Default to no CORS
    return mozilla::CORS_NONE;
  }

  virtual mozilla::net::ReferrerPolicy GetLinkReferrerPolicy()
  {
    return mozilla::net::RP_Unset;
  }

  // CC methods
  void Unlink();
  void Traverse(nsCycleCollectionTraversalCallback &cb);

private:
  /**
   * @param aOldDocument should be non-null only if we're updating because we
   *                     removed the node from the document.
   * @param aOldShadowRoot The ShadowRoot that used to contain the style.
   *                     Passed as a parameter because on an update, the node
   *                     is removed from the tree before the sheet is removed
   *                     from the ShadowRoot.
   * @param aForceUpdate true will force the update even if the URI has not
   *                     changed.  This should be used in cases when something
   *                     about the content that affects the resulting sheet
   *                     changed but the URI may not have changed.
   */
  nsresult DoUpdateStyleSheet(nsIDocument* aOldDocument,
                              mozilla::dom::ShadowRoot* aOldShadowRoot,
                              nsICSSLoaderObserver* aObserver,
                              bool* aWillNotify,
                              bool* aIsAlternate,
                              bool aForceUpdate);

  RefPtr<mozilla::StyleSheet> mStyleSheet;
protected:
  bool mDontLoadStyle;
  bool mUpdatesEnabled;
  uint32_t mLineNumber;
};

#endif /* nsStyleLinkElement_h___ */
<|MERGE_RESOLUTION|>--- conflicted
+++ resolved
@@ -63,15 +63,9 @@
     eSTYLESHEET =   0x00000004,
     eNEXT =         0x00000008,
     eALTERNATE =    0x00000010,
-<<<<<<< HEAD
-    eHTMLIMPORT =   0x00000020,
-    ePRECONNECT =   0x00000040,
-    ePRERENDER =    0x00000080
-=======
     ePRECONNECT =   0x00000020,
     ePRERENDER =    0x00000040,
     ePRELOAD =      0x00000080
->>>>>>> a17af05f
   };
 
   // The return value is a bitwise or of 0 or more RelValues.
