--- conflicted
+++ resolved
@@ -54,10 +54,7 @@
 class nsNodeSupportsWeakRefTearoff;
 class nsNodeWeakReference;
 class nsDOMMutationObserver;
-<<<<<<< HEAD
-=======
 class nsRange;
->>>>>>> a17af05f
 
 namespace mozilla {
 class EventListenerManager;
@@ -210,25 +207,6 @@
 
   NODE_IS_ROOT_OF_CHROME_ONLY_ACCESS =    NODE_FLAG_BIT(20),
 
-<<<<<<< HEAD
-  // These two bits are shared by Gecko's and Servo's restyle systems for
-  // different purposes. They should not be accessed directly, and access to
-  // them should be properly guarded by asserts.
-  //
-  // FIXME(bholley): These should move to Element, and we only need one now.
-  NODE_SHARED_RESTYLE_BIT_1 =             NODE_FLAG_BIT(21),
-  NODE_SHARED_RESTYLE_BIT_2 =             NODE_FLAG_BIT(22),
-
-  // Whether this node has dirty descendants for Servo's style system.
-  NODE_HAS_DIRTY_DESCENDANTS_FOR_SERVO =  NODE_SHARED_RESTYLE_BIT_1,
-
-  // Whether this node has dirty descendants for animation-only restyle for
-  // Servo's style system.
-  NODE_HAS_ANIMATION_ONLY_DIRTY_DESCENDANTS_FOR_SERVO =
-    NODE_SHARED_RESTYLE_BIT_2,
-
-=======
->>>>>>> a17af05f
   // Remaining bits are node type specific.
   NODE_TYPE_SPECIFIC_BITS_OFFSET =        21
 };
@@ -970,12 +948,9 @@
    */
   inline nsINode* GetFlattenedTreeParentNodeForStyle() const;
 
-<<<<<<< HEAD
-=======
   inline mozilla::dom::Element* GetFlattenedTreeParentElement() const;
   inline mozilla::dom::Element* GetFlattenedTreeParentElementForStyle() const;
 
->>>>>>> a17af05f
   /**
    * Get the parent nsINode for this node if it is an Element.
    * @return the parent node
