/* -*- Mode: C++; tab-width: 8; indent-tabs-mode: nil; c-basic-offset: 2 -*- */
/* vim: set ts=8 sts=2 et sw=2 tw=80: */
/* This Source Code Form is subject to the terms of the Mozilla Public
 * License, v. 2.0. If a copy of the MPL was not distributed with this
 * file, You can obtain one at http://mozilla.org/MPL/2.0/. */

#ifndef nsPIDOMWindow_h__
#define nsPIDOMWindow_h__

#include "nsIDOMWindow.h"
#include "mozIDOMWindow.h"

#include "nsCOMPtr.h"
#include "nsTArray.h"
#include "mozilla/dom/EventTarget.h"
#include "mozilla/TaskCategory.h"
#include "js/TypeDecls.h"
#include "nsRefPtrHashtable.h"

// Only fired for inner windows.
#define DOM_WINDOW_DESTROYED_TOPIC "dom-window-destroyed"
#define DOM_WINDOW_FROZEN_TOPIC "dom-window-frozen"
#define DOM_WINDOW_THAWED_TOPIC "dom-window-thawed"

class nsGlobalWindow;
class nsIArray;
class nsIContent;
class nsICSSDeclaration;
class nsIDocShell;
class nsIDocShellLoadInfo;
class nsIDocument;
class nsIEventTarget;
class nsIIdleObserver;
class nsIPrincipal;
class nsIScriptTimeoutHandler;
class nsISerialEventTarget;
class nsIURI;
class nsPIDOMWindowInner;
class nsPIDOMWindowOuter;
class nsPIWindowRoot;
class nsXBLPrototypeHandler;

typedef uint32_t SuspendTypes;

namespace mozilla {
class ThrottledEventQueue;
namespace dom {
class AudioContext;
class DocGroup;
class TabGroup;
class Element;
class Performance;
class ServiceWorkerRegistration;
class Timeout;
class TimeoutManager;
class CustomElementRegistry;
enum class CallerType : uint32_t;
} // namespace dom
} // namespace mozilla

// Popup control state enum. The values in this enum must go from most
// permissive to least permissive so that it's safe to push state in
// all situations. Pushing popup state onto the stack never makes the
// current popup state less permissive (see
// nsGlobalWindow::PushPopupControlState()).
enum PopupControlState {
  openAllowed = 0,  // open that window without worries
  openControlled,   // it's a popup, but allow it
  openBlocked,      // it's a popup, but not from an allowed event
  openAbused,       // it's a popup. disallow it, but allow domain override.
  openOverridden    // disallow window open
};

enum UIStateChangeType
{
  UIStateChangeType_NoChange,
  UIStateChangeType_Set,
  UIStateChangeType_Clear,
  UIStateChangeType_Invalid // used for serialization only
};

enum class FullscreenReason
{
  // Toggling the fullscreen mode requires trusted context.
  ForFullscreenMode,
  // Fullscreen API is the API provided to untrusted content.
  ForFullscreenAPI,
  // This reason can only be used with exiting fullscreen.
  // It is otherwise identical to eForFullscreenAPI except it would
  // suppress the fullscreen transition.
  ForForceExitFullscreen
};

namespace mozilla {
namespace dom {
<<<<<<< HEAD
=======

class Location;

>>>>>>> a17af05f
// The states in this enum represent the different possible outcomes which the
// window could be experiencing of loading a document with the
// Large-Allocation header. The NONE case represents the case where no
// Large-Allocation header was set.
enum class LargeAllocStatus : uint8_t
{
  // These are the OK states, NONE means that no large allocation status message
  // should be printed, while SUCCESS means that the success message should be
  // printed.
  NONE,
  SUCCESS,

  // These are the ERROR states. If a window is in one of these states, then the
  // next document loaded in that window should have an error message reported
  // to it.
  NON_GET,
  NON_E10S,
  NOT_ONLY_TOPLEVEL_IN_TABGROUP,
  NON_WIN32
};
} // namespace dom
} // namespace mozilla

// nsPIDOMWindowInner and nsPIDOMWindowOuter are identical in all respects
// except for the type name. They *must* remain identical so that we can
// reinterpret_cast between them.
template<class T>
class nsPIDOMWindow : public T
{
public:
  nsPIDOMWindowInner* AsInner();
  const nsPIDOMWindowInner* AsInner() const;
  nsPIDOMWindowOuter* AsOuter();
  const nsPIDOMWindowOuter* AsOuter() const;

  virtual nsPIDOMWindowOuter* GetPrivateRoot() = 0;
  virtual mozilla::dom::CustomElementRegistry* CustomElements() = 0;
  // Outer windows only.
  virtual void ActivateOrDeactivate(bool aActivate) = 0;

  // this is called GetTopWindowRoot to avoid conflicts with nsIDOMWindow::GetWindowRoot
  /**
   * |top| gets the root of the window hierarchy.
   *
   * This function does not cross chrome-content boundaries, so if this
   * window's parent is of a different type, |top| will return this window.
   *
   * When script reads the top property, we run GetScriptableTop, which
   * will not cross an <iframe mozbrowser> boundary.
   *
   * In contrast, C++ calls to GetTop are forwarded to GetRealTop, which
   * ignores <iframe mozbrowser> boundaries.
   */

  virtual already_AddRefed<nsPIDOMWindowOuter> GetTop() = 0; // Outer only
  virtual already_AddRefed<nsPIDOMWindowOuter> GetParent() = 0;
  virtual nsPIDOMWindowOuter* GetScriptableTop() = 0;
  virtual nsPIDOMWindowOuter* GetScriptableParent() = 0;
  virtual already_AddRefed<nsPIWindowRoot> GetTopWindowRoot() = 0;

  bool IsRootOuterWindow()
  {
    MOZ_ASSERT(IsOuterWindow());
    return mIsRootOuterWindow;
  }

  /**
   * Behavies identically to GetScriptableParent extept that it returns null
   * if GetScriptableParent would return this window.
   */
  virtual nsPIDOMWindowOuter* GetScriptableParentOrNull() = 0;

  // Inner windows only.
  virtual nsresult RegisterIdleObserver(nsIIdleObserver* aIdleObserver) = 0;
  virtual nsresult UnregisterIdleObserver(nsIIdleObserver* aIdleObserver) = 0;

  virtual bool IsTopLevelWindowActive() = 0;

  // Outer windows only.
  virtual void SetActive(bool aActive)
  {
    MOZ_ASSERT(IsOuterWindow());
    mIsActive = aActive;
  }

  virtual void SetIsBackground(bool aIsBackground) = 0;

  mozilla::dom::EventTarget* GetChromeEventHandler() const
  {
    return mChromeEventHandler;
  }

  // Outer windows only.
  virtual void SetChromeEventHandler(mozilla::dom::EventTarget* aChromeEventHandler) = 0;

  mozilla::dom::EventTarget* GetParentTarget()
  {
    if (!mParentTarget) {
      UpdateParentTarget();
    }
    return mParentTarget;
  }

  virtual void MaybeUpdateTouchState() {}

  nsIDocument* GetExtantDoc() const
  {
    return mDoc;
  }
  nsIURI* GetDocumentURI() const;
  nsIURI* GetDocBaseURI() const;

  nsIDocument* GetDoc()
  {
    if (!mDoc) {
      MaybeCreateDoc();
    }
    return mDoc;
  }

protected:
  // Lazily instantiate an about:blank document if necessary, and if
  // we have what it takes to do so.
  void MaybeCreateDoc();

public:
  // Check whether a document is currently loading
  inline bool IsLoading() const;
  inline bool IsHandlingResizeEvent() const;

  // Set the window up with an about:blank document with the current subject
  // principal.
  // Outer windows only.
  virtual void SetInitialPrincipalToSubject() = 0;

  virtual PopupControlState PushPopupControlState(PopupControlState aState,
                                                  bool aForce) const = 0;
  virtual void PopPopupControlState(PopupControlState state) const = 0;
  virtual PopupControlState GetPopupControlState() const = 0;

  // Returns an object containing the window's state.  This also suspends
  // all running timeouts in the window.
  virtual already_AddRefed<nsISupports> SaveWindowState() = 0;

  // Restore the window state from aState.
  virtual nsresult RestoreWindowState(nsISupports *aState) = 0;

  // Determine if the window is suspended or frozen.  Outer windows
  // will forward this call to the inner window for convenience.  If
  // there is no inner window then the outer window is considered
  // suspended and frozen by default.
  virtual bool IsSuspended() const = 0;
  virtual bool IsFrozen() const = 0;

  // Fire any DOM notification events related to things that happened while
  // the window was frozen.
  virtual nsresult FireDelayedDOMEvents() = 0;

  nsPIDOMWindowOuter* GetOuterWindow()
  {
    return mIsInnerWindow ? mOuterWindow.get() : AsOuter();
  }

  bool IsInnerWindow() const
  {
    return mIsInnerWindow;
  }

  bool IsOuterWindow() const
  {
    return !IsInnerWindow();
  }

  // Outer windows only.
  virtual bool WouldReuseInnerWindow(nsIDocument* aNewDocument) = 0;

  /**
   * Get the docshell in this window.
   */
  nsIDocShell *GetDocShell() const;

  /**
   * Set the docshell in the window.  Must not be called with a null docshell
   * (use DetachFromDocShell for that).
   */
  virtual void SetDocShell(nsIDocShell *aDocShell) = 0;

  /**
   * Detach an outer window from its docshell.
   */
  virtual void DetachFromDocShell() = 0;

  /**
   * Set a new document in the window. Calling this method will in
   * most cases create a new inner window. If this method is called on
   * an inner window the call will be forewarded to the outer window,
   * if the inner window is not the current inner window an
   * NS_ERROR_NOT_AVAILABLE error code will be returned. This may be
   * called with a pointer to the current document, in that case the
   * document remains unchanged, but a new inner window will be
   * created.
   *
   * aDocument must not be null.
   */
  virtual nsresult SetNewDocument(nsIDocument *aDocument,
                                  nsISupports *aState,
                                  bool aForceReuseInnerWindow) = 0;

  /**
   * Set the opener window.  aOriginalOpener is true if and only if this is the
   * original opener for the window.  That is, it can only be true at most once
   * during the life cycle of a window, and then only the first time
   * SetOpenerWindow is called.  It might never be true, of course, if the
   * window does not have an opener when it's created.
   */
  virtual void SetOpenerWindow(nsPIDOMWindowOuter* aOpener,
                               bool aOriginalOpener) = 0;

  /**
   * Ensure the size and position of this window are up-to-date by doing
   * a layout flush in the parent (which will in turn, do a layout flush
   * in its parent, etc.).
   */
  virtual void EnsureSizeAndPositionUpToDate() = 0;

  /**
   * Callback for notifying a window about a modal dialog being
   * opened/closed with the window as a parent.
   */
  virtual void EnterModalState() = 0;
  virtual void LeaveModalState() = 0;

  // Outer windows only.
  virtual bool CanClose() = 0;
  virtual void ForceClose() = 0;

  /**
   * Call this to indicate that some node (this window, its document,
   * or content in that document) has a paint event listener.
   */
  void SetHasPaintEventListeners()
  {
    mMayHavePaintEventListener = true;
  }

  /**
   * Call this to check whether some node (this window, its document,
   * or content in that document) has a paint event listener.
   */
  bool HasPaintEventListeners()
  {
    return mMayHavePaintEventListener;
  }

  /**
   * Call this to indicate that some node (this window, its document,
   * or content in that document) has a touch event listener.
   */
  void SetHasTouchEventListeners()
  {
    if (!mMayHaveTouchEventListener) {
      mMayHaveTouchEventListener = true;
      MaybeUpdateTouchState();
    }
  }

  /**
   * Call this to indicate that some node (this window, its document,
   * or content in that document) has a selectionchange event listener.
   */
  void SetHasSelectionChangeEventListeners()
  {
    mMayHaveSelectionChangeEventListener = true;
  }

  /**
   * Call this to check whether some node (this window, its document,
   * or content in that document) has a selectionchange event listener.
   */
  bool HasSelectionChangeEventListeners()
  {
    return mMayHaveSelectionChangeEventListener;
  }

  /**
   * Moves the top-level window into fullscreen mode if aIsFullScreen is true,
   * otherwise exits fullscreen.
   *
   * Outer windows only.
   */
  virtual nsresult SetFullscreenInternal(
    FullscreenReason aReason, bool aIsFullscreen) = 0;

  /**
   * This function should be called when the fullscreen state is flipped.
   * If no widget is involved the fullscreen change, this method is called
   * by SetFullscreenInternal, otherwise, it is called when the widget
   * finishes its change to or from fullscreen.
   *
   * @param aIsFullscreen indicates whether the widget is in fullscreen.
   *
   * Outer windows only.
   */
  virtual void FinishFullscreenChange(bool aIsFullscreen) = 0;

  virtual JSObject* GetCachedXBLPrototypeHandler(nsXBLPrototypeHandler* aKey) = 0;
  virtual void CacheXBLPrototypeHandler(nsXBLPrototypeHandler* aKey,
                                        JS::Handle<JSObject*> aHandler) = 0;

  /*
   * Get and set the currently focused element within the document. If
   * aNeedsFocus is true, then set mNeedsFocus to true to indicate that a
   * document focus event is needed.
   *
   * DO NOT CALL EITHER OF THESE METHODS DIRECTLY. USE THE FOCUS MANAGER
   * INSTEAD.
   */
  nsIContent* GetFocusedNode() const;
  virtual void SetFocusedNode(nsIContent* aNode,
                              uint32_t aFocusMethod = 0,
                              bool aNeedsFocus = false) = 0;

  /**
   * Retrieves the method that was used to focus the current node.
   */
  virtual uint32_t GetFocusMethod() = 0;

  /*
   * Tells the window that it now has focus or has lost focus, based on the
   * state of aFocus. If this method returns true, then the document loaded
   * in the window has never received a focus event and expects to receive
   * one. If false is returned, the document has received a focus event before
   * and should only receive one if the window is being focused.
   *
   * aFocusMethod may be set to one of the focus method constants in
   * nsIFocusManager to indicate how focus was set.
   */
  virtual bool TakeFocus(bool aFocus, uint32_t aFocusMethod) = 0;

  /**
   * Indicates that the window may now accept a document focus event. This
   * should be called once a document has been loaded into the window.
   */
  virtual void SetReadyForFocus() = 0;

  /**
   * Whether the focused content within the window should show a focus ring.
   */
  virtual bool ShouldShowFocusRing() = 0;

  /**
   * Set the keyboard indicator state for accelerators and focus rings.
   */
  virtual void SetKeyboardIndicators(UIStateChangeType aShowAccelerators,
                                     UIStateChangeType aShowFocusRings) = 0;

  /**
   * Indicates that the page in the window has been hidden. This is used to
   * reset the focus state.
   */
  virtual void PageHidden() = 0;

  /**
   * Instructs this window to asynchronously dispatch a hashchange event.  This
   * method must be called on an inner window.
   */
  virtual nsresult DispatchAsyncHashchange(nsIURI *aOldURI,
                                           nsIURI *aNewURI) = 0;

  /**
   * Instructs this window to synchronously dispatch a popState event.
   */
  virtual nsresult DispatchSyncPopState() = 0;

  /**
   * Tell this window that it should listen for sensor changes of the given
   * type.
   *
   * Inner windows only.
   */
  virtual void EnableDeviceSensor(uint32_t aType) = 0;

  /**
   * Tell this window that it should remove itself from sensor change
   * notifications.
   *
   * Inner windows only.
   */
  virtual void DisableDeviceSensor(uint32_t aType) = 0;

#if defined(MOZ_WIDGET_ANDROID)
  virtual void EnableOrientationChangeListener() = 0;
  virtual void DisableOrientationChangeListener() = 0;
#endif

  virtual void EnableTimeChangeNotifications() = 0;
  virtual void DisableTimeChangeNotifications() = 0;

  /**
   * Tell this window that there is an observer for gamepad input
   *
   * Inner windows only.
   */
  virtual void SetHasGamepadEventListener(bool aHasGamepad = true) = 0;

  /**
   * Set a arguments for this window. This will be set on the window
   * right away (if there's an existing document) and it will also be
   * installed on the window when the next document is loaded.
   *
   * This function serves double-duty for passing both |arguments| and
   * |dialogArguments| back from nsWindowWatcher to nsGlobalWindow. For the
   * latter, the array is an array of length 0 whose only element is a
   * DialogArgumentsHolder representing the JS value passed to showModalDialog.
   *
   * Outer windows only.
   */
  virtual nsresult SetArguments(nsIArray *aArguments) = 0;

  /**
   * NOTE! This function *will* be called on multiple threads so the
   * implementation must not do any AddRef/Release or other actions that will
   * mutate internal state.
   */
  virtual uint32_t GetSerial() = 0;

  /**
   * Return the window id of this window
   */
  uint64_t WindowID() const { return mWindowID; }

  /**
   * Dispatch a custom event with name aEventName targeted at this window.
   * Returns whether the default action should be performed.
   *
   * Outer windows only.
   */
  virtual bool DispatchCustomEvent(const nsAString& aEventName) = 0;

  /**
   * Like nsIDOMWindow::Open, except that we don't navigate to the given URL.
   *
   * Outer windows only.
   */
  virtual nsresult
  OpenNoNavigate(const nsAString& aUrl, const nsAString& aName,
                 const nsAString& aOptions, nsPIDOMWindowOuter **_retval) = 0;

  /**
   * Fire a popup blocked event on the document.
   */
  virtual void
  FirePopupBlockedEvent(nsIDocument* aDoc,
                        nsIURI* aPopupURI,
                        const nsAString& aPopupWindowName,
                        const nsAString& aPopupWindowFeatures) = 0;

  // WebIDL-ish APIs
  void MarkUncollectableForCCGeneration(uint32_t aGeneration)
  {
    mMarkedCCGeneration = aGeneration;
  }

  uint32_t GetMarkedCCGeneration()
  {
    return mMarkedCCGeneration;
  }

  virtual nsIDOMScreen* GetScreen() = 0;
  virtual nsIDOMNavigator* GetNavigator() = 0;
  virtual mozilla::dom::Location* GetLocation() = 0;
  virtual nsresult GetPrompter(nsIPrompt** aPrompt) = 0;
  virtual nsresult GetControllers(nsIControllers** aControllers) = 0;
  virtual already_AddRefed<nsISelection> GetSelection() = 0;
  virtual already_AddRefed<nsPIDOMWindowOuter> GetOpener() = 0;
  virtual already_AddRefed<nsIDOMWindowCollection> GetFrames() = 0;
  // aLoadInfo will be passed on through to the windowwatcher.
  // aForceNoOpener will act just like a "noopener" feature in aOptions except
  //                will not affect any other window features.
  virtual nsresult Open(const nsAString& aUrl, const nsAString& aName,
                        const nsAString& aOptions,
                        nsIDocShellLoadInfo* aLoadInfo,
                        bool aForceNoOpener,
                        nsPIDOMWindowOuter **_retval) = 0;
  virtual nsresult OpenDialog(const nsAString& aUrl, const nsAString& aName,
                              const nsAString& aOptions,
                              nsISupports* aExtraArgument,
                              nsPIDOMWindowOuter** _retval) = 0;

  virtual nsresult GetInnerWidth(int32_t* aWidth) = 0;
  virtual nsresult GetInnerHeight(int32_t* aHeight) = 0;
  virtual already_AddRefed<nsICSSDeclaration>
    GetComputedStyle(mozilla::dom::Element& aElt, const nsAString& aPseudoElt,
                     mozilla::ErrorResult& aError) = 0;
  virtual already_AddRefed<nsIDOMElement> GetFrameElement() = 0;
  virtual already_AddRefed<nsIDOMOfflineResourceList> GetApplicationCache() = 0;
  virtual bool Closed() = 0;
  virtual bool GetFullScreen() = 0;
  virtual nsresult SetFullScreen(bool aFullScreen) = 0;

  virtual nsresult Focus() = 0;
  virtual nsresult Close() = 0;

  virtual nsresult MoveBy(int32_t aXDif, int32_t aYDif) = 0;
  virtual nsresult UpdateCommands(const nsAString& anAction, nsISelection* aSel, int16_t aReason) = 0;

  mozilla::dom::TabGroup* TabGroup();

  mozilla::dom::DocGroup* GetDocGroup() const;

<<<<<<< HEAD
  virtual nsIEventTarget*
=======
  virtual nsISerialEventTarget*
>>>>>>> a17af05f
  EventTargetFor(mozilla::TaskCategory aCategory) const = 0;

protected:
  // The nsPIDOMWindow constructor. The aOuterWindow argument should
  // be null if and only if the created window itself is an outer
  // window. In all other cases aOuterWindow should be the outer
  // window for the inner window that is being created.
  explicit nsPIDOMWindow<T>(nsPIDOMWindowOuter *aOuterWindow);

  ~nsPIDOMWindow<T>();

  void SetChromeEventHandlerInternal(mozilla::dom::EventTarget* aChromeEventHandler) {
    mChromeEventHandler = aChromeEventHandler;
    // mParentTarget will be set when the next event is dispatched.
    mParentTarget = nullptr;
  }

  virtual void UpdateParentTarget() = 0;

  // These two variables are special in that they're set to the same
  // value on both the outer window and the current inner window. Make
  // sure you keep them in sync!
  nsCOMPtr<mozilla::dom::EventTarget> mChromeEventHandler; // strong
  nsCOMPtr<nsIDocument> mDoc; // strong
  // Cache the URI when mDoc is cleared.
  nsCOMPtr<nsIURI> mDocumentURI; // strong
  nsCOMPtr<nsIURI> mDocBaseURI; // strong

  nsCOMPtr<mozilla::dom::EventTarget> mParentTarget; // strong

  // These members are only used on outer windows.
  nsCOMPtr<mozilla::dom::Element> mFrameElement;
  // This reference is used by the subclass nsGlobalWindow, and cleared in it's
  // DetachFromDocShell() method. This method is called by nsDocShell::Destroy(),
  // which is called before the nsDocShell is destroyed.
  nsIDocShell* MOZ_NON_OWNING_REF mDocShell;  // Weak Reference

  // mPerformance is only used on inner windows.
  RefPtr<mozilla::dom::Performance> mPerformance;
  // mTimeoutManager is only useed on inner windows.
  mozilla::UniquePtr<mozilla::dom::TimeoutManager> mTimeoutManager;

  typedef nsRefPtrHashtable<nsStringHashKey,
                            mozilla::dom::ServiceWorkerRegistration>
          ServiceWorkerRegistrationTable;
  ServiceWorkerRegistrationTable mServiceWorkerRegistrationTable;

  uint32_t               mModalStateDepth;

  // These variables are only used on inner windows.
  uint32_t               mMutationBits;

  uint32_t               mActivePeerConnections;

  bool                   mIsDocumentLoaded;
  bool                   mIsHandlingResizeEvent;
  bool                   mIsInnerWindow;
  bool                   mMayHavePaintEventListener;
  bool                   mMayHaveTouchEventListener;
  bool                   mMayHaveSelectionChangeEventListener;
  bool                   mMayHaveMouseEnterLeaveEventListener;
  bool                   mMayHavePointerEnterLeaveEventListener;

  // Used to detect whether we have called FreeInnerObjects() (e.g. to ensure
  // that a call to ResumeTimeouts() after FreeInnerObjects() does nothing).
  // This member is only used by inner windows.
  bool                   mInnerObjectsFreed;


  // Tracks activation state that's used for :-moz-window-inactive.
  // Only used on outer windows.
  bool                   mIsActive;

  // Tracks whether our docshell is active.  If it is, mIsBackground
  // is false.  Too bad we have so many different concepts of
  // "active".  Only used on outer windows.
  bool                   mIsBackground;

  /**
   * The suspended types can be "disposable" or "permanent". This varable only
   * stores the value about permanent suspend.
   * - disposable
   * To pause all playing media in that window, but doesn't affect the media
   * which starts after that.
   *
   * - permanent
   * To pause all media in that window, and also affect the media which starts
   * after that.
   */
  SuspendTypes       mMediaSuspend;

  bool                   mAudioMuted;
  float                  mAudioVolume;

  bool                   mAudioCaptured;

  // current desktop mode flag.
  bool                   mDesktopModeViewport;

  bool                   mIsRootOuterWindow;

  // And these are the references between inner and outer windows.
  nsPIDOMWindowInner* MOZ_NON_OWNING_REF mInnerWindow;
  nsCOMPtr<nsPIDOMWindowOuter> mOuterWindow;

  // the element within the document that is currently focused when this
  // window is active
  nsCOMPtr<nsIContent> mFocusedNode;

  // The AudioContexts created for the current document, if any.
  nsTArray<mozilla::dom::AudioContext*> mAudioContexts; // Weak

  // This is present both on outer and inner windows.
  RefPtr<mozilla::dom::TabGroup> mTabGroup;

  // A unique (as long as our 64-bit counter doesn't roll over) id for
  // this window.
  uint64_t mWindowID;

  // This is only used by the inner window. Set to true once we've sent
  // the (chrome|content)-document-global-created notification.
  bool mHasNotifiedGlobalCreated;

  uint32_t mMarkedCCGeneration;

  // Let the service workers plumbing know that some feature are enabled while
  // testing.
  bool mServiceWorkersTestingEnabled;

  mozilla::dom::LargeAllocStatus mLargeAllocStatus; // Outer window only

<<<<<<< HEAD
  // When there is any created alive media component, we can consider to resume
  // the media content in the window.
  bool mShouldResumeOnFirstActiveMediaComponent;
=======
  // mTopInnerWindow is only used on inner windows for tab-wise check by timeout
  // throttling. It could be null.
  nsCOMPtr<nsPIDOMWindowInner> mTopInnerWindow;

  // The evidence that we have tried to cache mTopInnerWindow only once from
  // SetNewDocument(). Note: We need this extra flag because mTopInnerWindow
  // could be null and we don't want it to be set multiple times.
  bool mHasTriedToCacheTopInnerWindow;

  // The number of active IndexedDB databases. Inner window only.
  uint32_t mNumOfIndexedDBDatabases;

  // The number of open WebSockets. Inner window only.
  uint32_t mNumOfOpenWebSockets;

  // The number of active user media. Inner window only.
  uint32_t mNumOfActiveUserMedia;
>>>>>>> a17af05f
};

#define NS_PIDOMWINDOWINNER_IID \
{ 0x775dabc9, 0x8f43, 0x4277, \
  { 0x9a, 0xdb, 0xf1, 0x99, 0x0d, 0x77, 0xcf, 0xfb } }

#define NS_PIDOMWINDOWOUTER_IID \
  { 0x769693d4, 0xb009, 0x4fe2, \
  { 0xaf, 0x18, 0x7d, 0xc8, 0xdf, 0x74, 0x96, 0xdf } }

// NB: It's very very important that these two classes have identical vtables
// and memory layout!
class nsPIDOMWindowInner : public nsPIDOMWindow<mozIDOMWindow>
{
  friend nsGlobalWindow;

public:
  NS_DECLARE_STATIC_IID_ACCESSOR(NS_PIDOMWINDOWINNER_IID)

  static nsPIDOMWindowInner* From(mozIDOMWindow* aFrom) {
    return static_cast<nsPIDOMWindowInner*>(aFrom);
  }

  // Returns true if this object has an outer window and it is the current inner
  // window of that outer.
  inline bool IsCurrentInnerWindow() const;

  // Returns true if the document of this window is the active document.  This
  // is not identical to IsCurrentInnerWindow() because document.open() will
  // keep the same document active but create a new window.
  inline bool HasActiveDocument();

  bool AddAudioContext(mozilla::dom::AudioContext* aAudioContext);
  void RemoveAudioContext(mozilla::dom::AudioContext* aAudioContext);
  void MuteAudioContexts();
  void UnmuteAudioContexts();

  bool GetAudioCaptured() const;
  nsresult SetAudioCapture(bool aCapture);

  already_AddRefed<mozilla::dom::ServiceWorkerRegistration>
    GetServiceWorkerRegistration(const nsAString& aScope);
  void InvalidateServiceWorkerRegistration(const nsAString& aScope);

  mozilla::dom::Performance* GetPerformance();

  bool HasMutationListeners(uint32_t aMutationEventType) const
  {
    if (!mOuterWindow) {
      NS_ERROR("HasMutationListeners() called on orphan inner window!");

      return false;
    }

    return (mMutationBits & aMutationEventType) != 0;
  }

  void SetMutationListeners(uint32_t aType)
  {
    if (!mOuterWindow) {
      NS_ERROR("HasMutationListeners() called on orphan inner window!");

      return;
    }

    mMutationBits |= aType;
  }

  /**
   * Call this to check whether some node (this window, its document,
   * or content in that document) has a mouseenter/leave event listener.
   */
  bool HasMouseEnterLeaveEventListeners()
  {
    return mMayHaveMouseEnterLeaveEventListener;
  }

  /**
   * Call this to indicate that some node (this window, its document,
   * or content in that document) has a mouseenter/leave event listener.
   */
  void SetHasMouseEnterLeaveEventListeners()
  {
    mMayHaveMouseEnterLeaveEventListener = true;
  }

  /**
   * Call this to check whether some node (this window, its document,
   * or content in that document) has a Pointerenter/leave event listener.
   */
  bool HasPointerEnterLeaveEventListeners()
  {
    return mMayHavePointerEnterLeaveEventListener;
  }

  /**
   * Call this to indicate that some node (this window, its document,
   * or content in that document) has a Pointerenter/leave event listener.
   */
  void SetHasPointerEnterLeaveEventListeners()
  {
    mMayHavePointerEnterLeaveEventListener = true;
  }

  /**
   * Check whether this has had inner objects freed.
   */
  bool InnerObjectsFreed() const
  {
    return mInnerObjectsFreed;
  }

  /**
   * Check whether this window is a secure context.
   */
  bool IsSecureContext() const;
  bool IsSecureContextIfOpenerIgnored() const;

  // Calling suspend should prevent any asynchronous tasks from
  // executing javascript for this window.  This means setTimeout,
  // requestAnimationFrame, and events should not be fired. Suspending
  // a window also suspends its children and workers.  Workers may
  // continue to perform computations in the background.  A window
  // can have Suspend() called multiple times and will only resume after
  // a matching number of Resume() calls.
  void Suspend();
  void Resume();

  // Calling Freeze() on a window will automatically Suspend() it.  In
  // addition, the window and its children are further treated as no longer
  // suitable for interaction with the user.  For example, it may be marked
  // non-visible, cannot be focused, etc.  All worker threads are also frozen
  // bringing them to a complete stop.  A window can have Freeze() called
  // multiple times and will only thaw after a matching number of Thaw()
  // calls.
  void Freeze();
  void Thaw();

  // Apply the parent window's suspend, freeze, and modal state to the current
  // window.
  void SyncStateFromParentWindow();

<<<<<<< HEAD
  bool IsPlayingAudio();

=======
  /**
   * Increment active peer connection count.
   */
  void AddPeerConnection();

  /**
   * Decrement active peer connection count.
   */
  void RemovePeerConnection();

  /**
   * Check whether the active peer connection count is non-zero.
   */
  bool HasActivePeerConnections();

  bool IsPlayingAudio();

  bool IsDocumentLoaded() const;

>>>>>>> a17af05f
  mozilla::dom::TimeoutManager& TimeoutManager();

  bool IsRunningTimeout();

<<<<<<< HEAD
=======
  // To cache top inner-window if available after constructed for tab-wised
  // indexedDB counters.
  void TryToCacheTopInnerWindow();

  // Increase/Decrease the number of active IndexedDB transactions/databases for
  // the decision making of TabGroup scheduling and timeout-throttling.
  void UpdateActiveIndexedDBTransactionCount(int32_t aDelta);
  void UpdateActiveIndexedDBDatabaseCount(int32_t aDelta);

  // Return true if there is any active IndexedDB databases which could block
  // timeout-throttling.
  bool HasActiveIndexedDBDatabases();

  // Increase/Decrease the number of open WebSockets.
  void UpdateWebSocketCount(int32_t aDelta);

  // Return true if there are any open WebSockets that could block
  // timeout-throttling.
  bool HasOpenWebSockets() const;

  // Increase/Decrease the number of active user media.
  void UpdateUserMediaCount(int32_t aDelta);

  // Return true if there are any currently ongoing user media.
  bool HasActiveUserMedia() const;

>>>>>>> a17af05f
protected:
  void CreatePerformanceObjectIfNeeded();
};

NS_DEFINE_STATIC_IID_ACCESSOR(nsPIDOMWindowInner, NS_PIDOMWINDOWINNER_IID)

// NB: It's very very important that these two classes have identical vtables
// and memory layout!
class nsPIDOMWindowOuter : public nsPIDOMWindow<mozIDOMWindowProxy>
{
protected:
  void RefreshMediaElementsVolume();
  void RefreshMediaElementsSuspend(SuspendTypes aSuspend);
  bool IsDisposableSuspend(SuspendTypes aSuspend) const;
  void MaybeNotifyMediaResumedFromBlock(SuspendTypes aSuspend);

public:
  NS_DECLARE_STATIC_IID_ACCESSOR(NS_PIDOMWINDOWOUTER_IID)

  static nsPIDOMWindowOuter* From(mozIDOMWindowProxy* aFrom) {
    return static_cast<nsPIDOMWindowOuter*>(aFrom);
  }

  // Given an inner window, return its outer if the inner is the current inner.
  // Otherwise (argument null or not an inner or not current) return null.
  static nsPIDOMWindowOuter* GetFromCurrentInner(nsPIDOMWindowInner* aInner);

  nsPIDOMWindowInner* GetCurrentInnerWindow() const
  {
    return mInnerWindow;
  }

  nsPIDOMWindowInner* EnsureInnerWindow()
  {
    MOZ_ASSERT(IsOuterWindow());
    // GetDoc forces inner window creation if there isn't one already
    GetDoc();
    return GetCurrentInnerWindow();
  }

  /**
   * Set initial keyboard indicator state for accelerators and focus rings.
   */
  void SetInitialKeyboardIndicators(UIStateChangeType aShowAccelerators,
                                    UIStateChangeType aShowFocusRings);

  // Internal getter/setter for the frame element, this version of the
  // getter crosses chrome boundaries whereas the public scriptable
  // one doesn't for security reasons.
  mozilla::dom::Element* GetFrameElementInternal() const;
  void SetFrameElementInternal(mozilla::dom::Element* aFrameElement);

  bool IsActive()
  {
    return mIsActive;
  }

  void SetDesktopModeViewport(bool aDesktopModeViewport)
  {
    mDesktopModeViewport = aDesktopModeViewport;
  }
  bool IsDesktopModeViewport() const
  {
    return mDesktopModeViewport;
  }
  bool IsBackground()
  {
    return mIsBackground;
  }

  // Audio API
  SuspendTypes GetMediaSuspend() const;
  void SetMediaSuspend(SuspendTypes aSuspend);

  bool GetAudioMuted() const;
  void SetAudioMuted(bool aMuted);

  float GetAudioVolume() const;
  nsresult SetAudioVolume(float aVolume);

<<<<<<< HEAD
  void NotifyCreatedNewMediaComponent();
=======
>>>>>>> a17af05f
  void MaybeActiveMediaComponents();

  void SetServiceWorkersTestingEnabled(bool aEnabled);
  bool GetServiceWorkersTestingEnabled();

  float GetDevicePixelRatio(mozilla::dom::CallerType aCallerType);

  void SetLargeAllocStatus(mozilla::dom::LargeAllocStatus aStatus);

  bool IsTopLevelWindow();
  bool HadOriginalOpener() const;
};

NS_DEFINE_STATIC_IID_ACCESSOR(nsPIDOMWindowOuter, NS_PIDOMWINDOWOUTER_IID)

#include "nsPIDOMWindowInlines.h"

#ifdef MOZILLA_INTERNAL_API
PopupControlState
PushPopupControlState(PopupControlState aState, bool aForce);

void
PopPopupControlState(PopupControlState aState);

#define NS_AUTO_POPUP_STATE_PUSHER nsAutoPopupStatePusherInternal
#else
#define NS_AUTO_POPUP_STATE_PUSHER nsAutoPopupStatePusherExternal
#endif

// Helper class that helps with pushing and popping popup control
// state. Note that this class looks different from within code that's
// part of the layout library than it does in code outside the layout
// library.  We give the two object layouts different names so the symbols
// don't conflict, but code should always use the name
// |nsAutoPopupStatePusher|.
class NS_AUTO_POPUP_STATE_PUSHER
{
public:
#ifdef MOZILLA_INTERNAL_API
  explicit NS_AUTO_POPUP_STATE_PUSHER(PopupControlState aState, bool aForce = false)
    : mOldState(::PushPopupControlState(aState, aForce))
  {
  }

  ~NS_AUTO_POPUP_STATE_PUSHER()
  {
    PopPopupControlState(mOldState);
  }
#else
  NS_AUTO_POPUP_STATE_PUSHER(nsPIDOMWindowOuter *aWindow, PopupControlState aState)
    : mWindow(aWindow), mOldState(openAbused)
  {
    if (aWindow) {
      mOldState = aWindow->PushPopupControlState(aState, false);
    }
  }

  ~NS_AUTO_POPUP_STATE_PUSHER()
  {
    if (mWindow) {
      mWindow->PopPopupControlState(mOldState);
    }
  }
#endif

protected:
#ifndef MOZILLA_INTERNAL_API
  nsCOMPtr<nsPIDOMWindowOuter> mWindow;
#endif
  PopupControlState mOldState;

private:
  // Hide so that this class can only be stack-allocated
  static void* operator new(size_t /*size*/) CPP_THROW_NEW { return nullptr; }
  static void operator delete(void* /*memory*/) {}
};

#define nsAutoPopupStatePusher NS_AUTO_POPUP_STATE_PUSHER

#endif // nsPIDOMWindow_h__<|MERGE_RESOLUTION|>--- conflicted
+++ resolved
@@ -29,7 +29,6 @@
 class nsIDocShell;
 class nsIDocShellLoadInfo;
 class nsIDocument;
-class nsIEventTarget;
 class nsIIdleObserver;
 class nsIPrincipal;
 class nsIScriptTimeoutHandler;
@@ -93,12 +92,9 @@
 
 namespace mozilla {
 namespace dom {
-<<<<<<< HEAD
-=======
 
 class Location;
 
->>>>>>> a17af05f
 // The states in this enum represent the different possible outcomes which the
 // window could be experiencing of loading a document with the
 // Large-Allocation header. The NONE case represents the case where no
@@ -609,11 +605,7 @@
 
   mozilla::dom::DocGroup* GetDocGroup() const;
 
-<<<<<<< HEAD
-  virtual nsIEventTarget*
-=======
   virtual nsISerialEventTarget*
->>>>>>> a17af05f
   EventTargetFor(mozilla::TaskCategory aCategory) const = 0;
 
 protected:
@@ -745,11 +737,6 @@
 
   mozilla::dom::LargeAllocStatus mLargeAllocStatus; // Outer window only
 
-<<<<<<< HEAD
-  // When there is any created alive media component, we can consider to resume
-  // the media content in the window.
-  bool mShouldResumeOnFirstActiveMediaComponent;
-=======
   // mTopInnerWindow is only used on inner windows for tab-wise check by timeout
   // throttling. It could be null.
   nsCOMPtr<nsPIDOMWindowInner> mTopInnerWindow;
@@ -767,7 +754,6 @@
 
   // The number of active user media. Inner window only.
   uint32_t mNumOfActiveUserMedia;
->>>>>>> a17af05f
 };
 
 #define NS_PIDOMWINDOWINNER_IID \
@@ -910,36 +896,29 @@
   // window.
   void SyncStateFromParentWindow();
 
-<<<<<<< HEAD
+  /**
+   * Increment active peer connection count.
+   */
+  void AddPeerConnection();
+
+  /**
+   * Decrement active peer connection count.
+   */
+  void RemovePeerConnection();
+
+  /**
+   * Check whether the active peer connection count is non-zero.
+   */
+  bool HasActivePeerConnections();
+
   bool IsPlayingAudio();
 
-=======
-  /**
-   * Increment active peer connection count.
-   */
-  void AddPeerConnection();
-
-  /**
-   * Decrement active peer connection count.
-   */
-  void RemovePeerConnection();
-
-  /**
-   * Check whether the active peer connection count is non-zero.
-   */
-  bool HasActivePeerConnections();
-
-  bool IsPlayingAudio();
-
   bool IsDocumentLoaded() const;
 
->>>>>>> a17af05f
   mozilla::dom::TimeoutManager& TimeoutManager();
 
   bool IsRunningTimeout();
 
-<<<<<<< HEAD
-=======
   // To cache top inner-window if available after constructed for tab-wised
   // indexedDB counters.
   void TryToCacheTopInnerWindow();
@@ -966,7 +945,6 @@
   // Return true if there are any currently ongoing user media.
   bool HasActiveUserMedia() const;
 
->>>>>>> a17af05f
 protected:
   void CreatePerformanceObjectIfNeeded();
 };
@@ -1047,10 +1025,6 @@
   float GetAudioVolume() const;
   nsresult SetAudioVolume(float aVolume);
 
-<<<<<<< HEAD
-  void NotifyCreatedNewMediaComponent();
-=======
->>>>>>> a17af05f
   void MaybeActiveMediaComponents();
 
   void SetServiceWorkersTestingEnabled(bool aEnabled);
