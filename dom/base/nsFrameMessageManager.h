--- conflicted
+++ resolved
@@ -90,8 +90,6 @@
   virtual nsIMessageSender* GetProcessMessageManager() const
   {
     return nullptr;
-<<<<<<< HEAD
-=======
   }
 
   virtual nsresult DoGetRemoteType(nsAString& aRemoteType) const
@@ -102,7 +100,6 @@
       return parent->GetRemoteType(aRemoteType);
     }
     return NS_OK;
->>>>>>> a17af05f
   }
 
 protected:
