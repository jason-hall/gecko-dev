/* -*- Mode: C++; tab-width: 8; indent-tabs-mode: nil; c-basic-offset: 2 -*- */
/* vim: set ts=8 sts=2 et sw=2 tw=80: */
/* This Source Code Form is subject to the terms of the Mozilla Public
 * License, v. 2.0. If a copy of the MPL was not distributed with this
 * file, You can obtain one at http://mozilla.org/MPL/2.0/. */

/*
 * Implementation of the DOM nsIDOMRange object.
 */

#include "nscore.h"
#include "nsRange.h"

#include "nsString.h"
#include "nsReadableUtils.h"
#include "nsIDOMNode.h"
#include "nsIDOMDocumentFragment.h"
#include "nsIContent.h"
#include "nsIDocument.h"
#include "nsIDOMText.h"
#include "nsError.h"
#include "nsIContentIterator.h"
#include "nsIDOMNodeList.h"
#include "nsGkAtoms.h"
#include "nsContentUtils.h"
#include "nsGenericDOMDataNode.h"
#include "nsTextFrame.h"
#include "nsFontFaceList.h"
#include "mozilla/dom/DocumentFragment.h"
#include "mozilla/dom/DocumentType.h"
#include "mozilla/dom/RangeBinding.h"
#include "mozilla/dom/DOMRect.h"
#include "mozilla/dom/DOMStringList.h"
#include "mozilla/dom/ShadowRoot.h"
#include "mozilla/dom/Selection.h"
#include "mozilla/Telemetry.h"
#include "mozilla/Likely.h"
#include "nsCSSFrameConstructor.h"
#include "nsStyleStruct.h"
#include "nsStyleStructInlines.h"
#include "nsComputedDOMStyle.h"

using namespace mozilla;
using namespace mozilla::dom;

JSObject*
nsRange::WrapObject(JSContext* aCx, JS::Handle<JSObject*> aGivenProto)
{
  return RangeBinding::Wrap(aCx, this, aGivenProto);
}

/******************************************************
 * stack based utilty class for managing monitor
 ******************************************************/

static void InvalidateAllFrames(nsINode* aNode)
{
  NS_PRECONDITION(aNode, "bad arg");

  nsIFrame* frame = nullptr;
  switch (aNode->NodeType()) {
    case nsIDOMNode::TEXT_NODE:
    case nsIDOMNode::ELEMENT_NODE:
    {
      nsIContent* content = static_cast<nsIContent*>(aNode);
      frame = content->GetPrimaryFrame();
      break;
    }
    case nsIDOMNode::DOCUMENT_NODE:
    {
      nsIDocument* doc = static_cast<nsIDocument*>(aNode);
      nsIPresShell* shell = doc ? doc->GetShell() : nullptr;
      frame = shell ? shell->GetRootFrame() : nullptr;
      break;
    }
  }
  for (nsIFrame* f = frame; f; f = f->GetNextContinuation()) {
    f->InvalidateFrameSubtree();
  }
}

// Utility routine to detect if a content node is completely contained in a range
// If outNodeBefore is returned true, then the node starts before the range does.
// If outNodeAfter is returned true, then the node ends after the range does.
// Note that both of the above might be true.
// If neither are true, the node is contained inside of the range.
// XXX - callers responsibility to ensure node in same doc as range!

// static
nsresult
nsRange::CompareNodeToRange(nsINode* aNode, nsRange* aRange,
                            bool *outNodeBefore, bool *outNodeAfter)
{
  NS_ENSURE_STATE(aNode);
  // create a pair of dom points that expresses location of node:
  //     NODE(start), NODE(end)
  // Let incoming range be:
  //    {RANGE(start), RANGE(end)}
  // if (RANGE(start) <= NODE(start))  and (RANGE(end) => NODE(end))
  // then the Node is contained (completely) by the Range.

  if (!aRange || !aRange->IsPositioned())
    return NS_ERROR_UNEXPECTED;

  // gather up the dom point info
  int32_t nodeStart, nodeEnd;
  nsINode* parent = aNode->GetParentNode();
  if (!parent) {
    // can't make a parent/offset pair to represent start or
    // end of the root node, because it has no parent.
    // so instead represent it by (node,0) and (node,numChildren)
    parent = aNode;
    nodeStart = 0;
    uint32_t childCount = aNode->GetChildCount();
    MOZ_ASSERT(childCount <= INT32_MAX,
               "There shouldn't be over INT32_MAX children");
    nodeEnd = static_cast<int32_t>(childCount);
  }
  else {
    nodeStart = parent->IndexOf(aNode);
    nodeEnd = nodeStart + 1;
    MOZ_ASSERT(nodeStart < nodeEnd, "nodeStart shouldn't be INT32_MAX");
  }

  nsINode* rangeStartContainer = aRange->GetStartContainer();
  nsINode* rangeEndContainer = aRange->GetEndContainer();
  uint32_t rangeStartOffset = aRange->StartOffset();
  uint32_t rangeEndOffset = aRange->EndOffset();

  // is RANGE(start) <= NODE(start) ?
  bool disconnected = false;
  *outNodeBefore =
    nsContentUtils::ComparePoints(rangeStartContainer,
                                  static_cast<int32_t>(rangeStartOffset),
                                  parent, nodeStart,
                                  &disconnected) > 0;
  NS_ENSURE_TRUE(!disconnected, NS_ERROR_DOM_WRONG_DOCUMENT_ERR);

  // is RANGE(end) >= NODE(end) ?
  *outNodeAfter =
    nsContentUtils::ComparePoints(rangeEndContainer,
                                  static_cast<int32_t>(rangeEndOffset),
                                  parent, nodeEnd,
                                  &disconnected) < 0;
  NS_ENSURE_TRUE(!disconnected, NS_ERROR_DOM_WRONG_DOCUMENT_ERR);
  return NS_OK;
}

static nsINode*
GetNextRangeCommonAncestor(nsINode* aNode)
{
  while (aNode && !aNode->IsCommonAncestorForRangeInSelection()) {
    if (!aNode->IsDescendantOfCommonAncestorForRangeInSelection()) {
      return nullptr;
    }
    aNode = aNode->GetParentNode();
  }
  return aNode;
}

/**
 * A Comparator suitable for mozilla::BinarySearchIf for searching a collection
 * of nsRange* for an overlap of (mNode, mStartOffset) .. (mNode, mEndOffset).
 */
struct IsItemInRangeComparator
{
  nsINode* mNode;
  uint32_t mStartOffset;
  uint32_t mEndOffset;

  int operator()(const nsRange* const aRange) const
  {
    int32_t cmp =
      nsContentUtils::ComparePoints(
        mNode, static_cast<int32_t>(mEndOffset),
        aRange->GetStartContainer(),
        static_cast<int32_t>(aRange->StartOffset()));
    if (cmp == 1) {
      cmp =
        nsContentUtils::ComparePoints(
          mNode, static_cast<int32_t>(mStartOffset),
          aRange->GetEndContainer(),
          static_cast<int32_t>(aRange->EndOffset()));
      if (cmp == -1) {
        return 0;
      }
      return 1;
    }
    return -1;
  }
};

/* static */ bool
nsRange::IsNodeSelected(nsINode* aNode, uint32_t aStartOffset,
                        uint32_t aEndOffset)
{
  NS_PRECONDITION(aNode, "bad arg");

  nsINode* n = GetNextRangeCommonAncestor(aNode);
  NS_ASSERTION(n || !aNode->IsSelectionDescendant(),
               "orphan selection descendant");

  // Collect the potential ranges and their selection objects.
  RangeHashTable ancestorSelectionRanges;
  nsTHashtable<nsPtrHashKey<Selection>> ancestorSelections;
  uint32_t maxRangeCount = 0;
  for (; n; n = GetNextRangeCommonAncestor(n->GetParentNode())) {
    LinkedList<nsRange>* ranges = n->GetExistingCommonAncestorRanges();
    if (!ranges) {
      continue;
    }
    for (nsRange* range : *ranges) {
      MOZ_ASSERT(range->IsInSelection(),
                 "Why is this range registeed with a node?");
      if (!range->Collapsed()) {
        ancestorSelectionRanges.PutEntry(range);
        Selection* selection = range->mSelection;
        ancestorSelections.PutEntry(selection);
        maxRangeCount = std::max(maxRangeCount, selection->RangeCount());
      }
    }
  }

  if (!ancestorSelectionRanges.IsEmpty()) {
    nsTArray<const nsRange*> sortedRanges(maxRangeCount);
    for (auto iter = ancestorSelections.ConstIter(); !iter.Done(); iter.Next()) {
      Selection* selection = iter.Get()->GetKey();
      // Sort the found ranges for |selection| in document order
      // (Selection::GetRangeAt returns its ranges ordered).
      for (uint32_t i = 0, len = selection->RangeCount(); i < len; ++i) {
        nsRange* range = selection->GetRangeAt(i);
        if (ancestorSelectionRanges.Contains(range)) {
          sortedRanges.AppendElement(range);
        }
      }
      MOZ_ASSERT(!sortedRanges.IsEmpty());
      // Binary search the now sorted ranges.
      IsItemInRangeComparator comparator = { aNode, aStartOffset, aEndOffset };
      size_t unused;
      if (mozilla::BinarySearchIf(sortedRanges, 0, sortedRanges.Length(), comparator, &unused)) {
        return true;
      }
      sortedRanges.ClearAndRetainStorage();
    }
  }
  return false;
}

/******************************************************
 * constructor/destructor
 ******************************************************/

nsRange::~nsRange()
{
  NS_ASSERTION(!IsInSelection(), "deleting nsRange that is in use");

  // we want the side effects (releases and list removals)
  DoSetRange(nullptr, 0, nullptr, 0, nullptr);
}

nsRange::nsRange(nsINode* aNode)
  : mRoot(nullptr)
  , mRegisteredCommonAncestor(nullptr)
  , mNextStartRef(nullptr)
  , mNextEndRef(nullptr)
  , mIsPositioned(false)
  , mMaySpanAnonymousSubtrees(false)
  , mIsGenerated(false)
<<<<<<< HEAD
  , mStartOffsetWasIncremented(false)
  , mEndOffsetWasIncremented(false)
  , mEnableGravitationOnElementRemoval(true)
  , mCalledByJS(false)
#ifdef DEBUG
  , mAssertNextInsertOrAppendIndex(-1)
  , mAssertNextInsertOrAppendNode(nullptr)
#endif
=======
  , mCalledByJS(false)
>>>>>>> a17af05f
{
  MOZ_ASSERT(aNode, "range isn't in a document!");
  mOwner = aNode->OwnerDoc();
}

/* static */
nsresult
nsRange::CreateRange(nsINode* aStartContainer, uint32_t aStartOffset,
                     nsINode* aEndParent, uint32_t aEndOffset,
                     nsRange** aRange)
{
  MOZ_ASSERT(aRange);
  *aRange = nullptr;

  RefPtr<nsRange> range = new nsRange(aStartContainer);
  nsresult rv = range->SetStartAndEnd(aStartContainer, aStartOffset,
                                      aEndParent, aEndOffset);
  if (NS_WARN_IF(NS_FAILED(rv))) {
    return rv;
  }
  range.forget(aRange);
  return NS_OK;
}

/* static */
nsresult
nsRange::CreateRange(nsIDOMNode* aStartContainer, uint32_t aStartOffset,
                     nsIDOMNode* aEndParent, uint32_t aEndOffset,
                     nsRange** aRange)
{
<<<<<<< HEAD
  MOZ_ASSERT(aRange);
  *aRange = nullptr;

  nsCOMPtr<nsINode> startParent = do_QueryInterface(aStartParent);
  NS_ENSURE_ARG_POINTER(startParent);

  RefPtr<nsRange> range = new nsRange(startParent);

  // XXX this can be optimized by inlining SetStart/End and calling
  // DoSetRange *once*.
  nsresult rv = range->SetStart(startParent, aStartOffset);
  NS_ENSURE_SUCCESS(rv, rv);

  rv = range->SetEnd(aEndParent, aEndOffset);
  NS_ENSURE_SUCCESS(rv, rv);

  range.forget(aRange);
  return NS_OK;
=======
  nsCOMPtr<nsINode> startContainer = do_QueryInterface(aStartContainer);
  nsCOMPtr<nsINode> endContainer = do_QueryInterface(aEndParent);
  return CreateRange(startContainer, aStartOffset,
                     endContainer, aEndOffset, aRange);
>>>>>>> a17af05f
}

/* static */
nsresult
nsRange::CreateRange(nsIDOMNode* aStartContainer, uint32_t aStartOffset,
                     nsIDOMNode* aEndParent, uint32_t aEndOffset,
                     nsIDOMRange** aRange)
{
  RefPtr<nsRange> range;
  nsresult rv = nsRange::CreateRange(aStartContainer, aStartOffset, aEndParent,
                                     aEndOffset, getter_AddRefs(range));
  range.forget(aRange);
  return rv;
}

/******************************************************
 * nsISupports
 ******************************************************/

NS_IMPL_MAIN_THREAD_ONLY_CYCLE_COLLECTING_ADDREF(nsRange)
NS_IMPL_MAIN_THREAD_ONLY_CYCLE_COLLECTING_RELEASE_WITH_LAST_RELEASE(
  nsRange, DoSetRange(RawRangeBoundary(), RawRangeBoundary(), nullptr))

// QueryInterface implementation for nsRange
NS_INTERFACE_MAP_BEGIN_CYCLE_COLLECTION(nsRange)
  NS_WRAPPERCACHE_INTERFACE_MAP_ENTRY
  NS_INTERFACE_MAP_ENTRY(nsIDOMRange)
  NS_INTERFACE_MAP_ENTRY(nsIMutationObserver)
  NS_INTERFACE_MAP_ENTRY_AMBIGUOUS(nsISupports, nsIDOMRange)
NS_INTERFACE_MAP_END

NS_IMPL_CYCLE_COLLECTION_CLASS(nsRange)

NS_IMPL_CYCLE_COLLECTION_UNLINK_BEGIN(nsRange)
  NS_IMPL_CYCLE_COLLECTION_UNLINK_PRESERVED_WRAPPER
  NS_IMPL_CYCLE_COLLECTION_UNLINK(mOwner);

  // We _could_ just rely on Reset() to UnregisterCommonAncestor(),
  // but it wouldn't know we're calling it from Unlink and so would do
  // more work than it really needs to.
  if (tmp->mRegisteredCommonAncestor) {
    tmp->UnregisterCommonAncestor(tmp->mRegisteredCommonAncestor, true);
  }

  tmp->Reset();

  // This needs to be unlinked after Reset() is called, as it controls
  // the result of IsInSelection() which is used by tmp->Reset().
  NS_IMPL_CYCLE_COLLECTION_UNLINK(mSelection);
NS_IMPL_CYCLE_COLLECTION_UNLINK_END

NS_IMPL_CYCLE_COLLECTION_TRAVERSE_BEGIN(nsRange)
  NS_IMPL_CYCLE_COLLECTION_TRAVERSE(mOwner)
  NS_IMPL_CYCLE_COLLECTION_TRAVERSE(mStart.mParent)
  NS_IMPL_CYCLE_COLLECTION_TRAVERSE(mStart.mRef)
  NS_IMPL_CYCLE_COLLECTION_TRAVERSE(mEnd.mParent)
  NS_IMPL_CYCLE_COLLECTION_TRAVERSE(mEnd.mRef)
  NS_IMPL_CYCLE_COLLECTION_TRAVERSE(mRoot)
  NS_IMPL_CYCLE_COLLECTION_TRAVERSE(mSelection)
NS_IMPL_CYCLE_COLLECTION_TRAVERSE_END

NS_IMPL_CYCLE_COLLECTION_TRACE_BEGIN(nsRange)
  NS_IMPL_CYCLE_COLLECTION_TRACE_PRESERVED_WRAPPER
NS_IMPL_CYCLE_COLLECTION_TRACE_END

static void MarkDescendants(nsINode* aNode)
{
  // Set NodeIsDescendantOfCommonAncestorForRangeInSelection on aNode's
  // descendants unless aNode is already marked as a range common ancestor
  // or a descendant of one, in which case all of our descendants have the
  // bit set already.
  if (!aNode->IsSelectionDescendant()) {
    // don't set the Descendant bit on |aNode| itself
    nsINode* node = aNode->GetNextNode(aNode);
    while (node) {
      node->SetDescendantOfCommonAncestorForRangeInSelection();
      if (!node->IsCommonAncestorForRangeInSelection()) {
        node = node->GetNextNode(aNode);
      } else {
        // optimize: skip this sub-tree since it's marked already.
        node = node->GetNextNonChildNode(aNode);
      }
    }
  }
}

static void UnmarkDescendants(nsINode* aNode)
{
  // Unset NodeIsDescendantOfCommonAncestorForRangeInSelection on aNode's
  // descendants unless aNode is a descendant of another range common ancestor.
  // Also, exclude descendants of range common ancestors (but not the common
  // ancestor itself).
  if (!aNode->IsDescendantOfCommonAncestorForRangeInSelection()) {
    // we know |aNode| doesn't have any bit set
    nsINode* node = aNode->GetNextNode(aNode);
    while (node) {
      node->ClearDescendantOfCommonAncestorForRangeInSelection();
      if (!node->IsCommonAncestorForRangeInSelection()) {
        node = node->GetNextNode(aNode);
      } else {
        // We found an ancestor of an overlapping range, skip its descendants.
        node = node->GetNextNonChildNode(aNode);
      }
    }
  }
}

void
nsRange::RegisterCommonAncestor(nsINode* aNode)
{
  NS_PRECONDITION(aNode, "bad arg");
  NS_ASSERTION(IsInSelection(), "registering range not in selection");

  mRegisteredCommonAncestor = aNode;

  MarkDescendants(aNode);

  UniquePtr<LinkedList<nsRange>>& ranges = aNode->GetCommonAncestorRangesPtr();
  if (!ranges) {
    ranges = MakeUnique<LinkedList<nsRange>>();
  }
  ranges->insertBack(this);
  aNode->SetCommonAncestorForRangeInSelection();
}

void
nsRange::UnregisterCommonAncestor(nsINode* aNode, bool aIsUnlinking)
{
  NS_PRECONDITION(aNode, "bad arg");
  NS_ASSERTION(aNode->IsCommonAncestorForRangeInSelection(), "wrong node");
  MOZ_DIAGNOSTIC_ASSERT(aNode == mRegisteredCommonAncestor, "wrong node");
  LinkedList<nsRange>* ranges = aNode->GetExistingCommonAncestorRanges();
  MOZ_ASSERT(ranges);

  mRegisteredCommonAncestor = nullptr;

#ifdef DEBUG
  bool found = false;
  for (nsRange* range : *ranges) {
    if (range == this) {
      found = true;
      break;
    }
  }
  MOZ_ASSERT(found,
             "We should be in the list on our registered common ancestor");
#endif // DEBUG

  remove();

  // We don't want to waste time unmarking flags on nodes that are
  // being unlinked anyway.
  if (!aIsUnlinking && ranges->isEmpty()) {
    aNode->ClearCommonAncestorForRangeInSelection();
    UnmarkDescendants(aNode);
  }
}

/******************************************************
 * nsIMutationObserver implementation
 ******************************************************/
void
nsRange::CharacterDataChanged(nsIDocument* aDocument,
                              nsIContent* aContent,
                              CharacterDataChangeInfo* aInfo)
{
  MOZ_ASSERT(!mNextEndRef);
  MOZ_ASSERT(!mNextStartRef);
  MOZ_ASSERT(mIsPositioned, "shouldn't be notified if not positioned");

  nsINode* newRoot = nullptr;
  RawRangeBoundary newStart;
  RawRangeBoundary newEnd;

  if (aInfo->mDetails &&
      aInfo->mDetails->mType == CharacterDataChangeInfo::Details::eSplit) {
    // If the splitted text node is immediately before a range boundary point
    // that refers to a child index (i.e. its parent is the boundary container)
    // then we need to adjust the corresponding boundary to account for the new
    // text node that will be inserted. However, because the new sibling hasn't
    // been inserted yet, that would result in an invalid boundary. Therefore,
    // we store the new child in mNext*Ref to make sure we adjust the boundary
    // in the next ContentInserted or ContentAppended call.
    nsINode* parentNode = aContent->GetParentNode();
    if (parentNode == mEnd.Container()) {
      if (aContent == mEnd.Ref()) {
        MOZ_ASSERT(aInfo->mDetails->mNextSibling);
        mNextEndRef = aInfo->mDetails->mNextSibling;
      }
    }

    if (parentNode == mStart.Container()) {
      if (aContent == mStart.Ref()) {
        MOZ_ASSERT(aInfo->mDetails->mNextSibling);
        mNextStartRef = aInfo->mDetails->mNextSibling;
      }
    }
  }

  // If the changed node contains our start boundary and the change starts
  // before the boundary we'll need to adjust the offset.
  if (aContent == mStart.Container() && aInfo->mChangeStart < mStart.Offset()) {
    if (aInfo->mDetails) {
      // splitText(), aInfo->mDetails->mNextSibling is the new text node
      NS_ASSERTION(aInfo->mDetails->mType ==
                   CharacterDataChangeInfo::Details::eSplit,
                   "only a split can start before the end");
      NS_ASSERTION(mStart.Offset() <= aInfo->mChangeEnd + 1,
                   "mStart.Offset() is beyond the end of this node");
      int32_t newStartOffset = mStart.Offset() - aInfo->mChangeStart;
      newStart.Set(aInfo->mDetails->mNextSibling, newStartOffset);
      if (MOZ_UNLIKELY(aContent == mRoot)) {
        newRoot = IsValidBoundary(newStart.Container());
      }

      bool isCommonAncestor =
        IsInSelection() && mStart.Container() == mEnd.Container();
      if (isCommonAncestor) {
        UnregisterCommonAncestor(mStart.Container(), false);
        RegisterCommonAncestor(newStart.Container());
      }
      if (mStart.Container()->IsDescendantOfCommonAncestorForRangeInSelection()) {
        newStart.Container()->SetDescendantOfCommonAncestorForRangeInSelection();
      }
    } else {
      // If boundary is inside changed text, position it before change
      // else adjust start offset for the change in length.
      int32_t newStartOffset = mStart.Offset() <= aInfo->mChangeEnd ?
        aInfo->mChangeStart :
        mStart.Offset() + aInfo->mChangeStart - aInfo->mChangeEnd +
          aInfo->mReplaceLength;
      newStart.Set(mStart.Container(), newStartOffset);
    }
  }

  // Do the same thing for the end boundary, except for splitText of a node
  // with no parent then only switch to the new node if the start boundary
  // did so too (otherwise the range would end up with disconnected nodes).
  if (aContent == mEnd.Container() && aInfo->mChangeStart < mEnd.Offset()) {
    if (aInfo->mDetails && (aContent->GetParentNode() || newStart.Container())) {
      // splitText(), aInfo->mDetails->mNextSibling is the new text node
      NS_ASSERTION(aInfo->mDetails->mType ==
                   CharacterDataChangeInfo::Details::eSplit,
                   "only a split can start before the end");
      NS_ASSERTION(mEnd.Offset() <= aInfo->mChangeEnd + 1,
                   "mEnd.Offset() is beyond the end of this node");
      newEnd.Set(aInfo->mDetails->mNextSibling, mEnd.Offset() - aInfo->mChangeStart);

      bool isCommonAncestor =
        IsInSelection() && mStart.Container() == mEnd.Container();
      if (isCommonAncestor && !newStart.Container()) {
        // The split occurs inside the range.
        UnregisterCommonAncestor(mStart.Container(), false);
        RegisterCommonAncestor(mStart.Container()->GetParentNode());
        newEnd.Container()->SetDescendantOfCommonAncestorForRangeInSelection();
      } else if (mEnd.Container()->
                   IsDescendantOfCommonAncestorForRangeInSelection()) {
        newEnd.Container()->SetDescendantOfCommonAncestorForRangeInSelection();
      }
    } else {
      int32_t newEndOffset = mEnd.Offset() <= aInfo->mChangeEnd ?
        aInfo->mChangeStart :
        mEnd.Offset() + aInfo->mChangeStart - aInfo->mChangeEnd +
          aInfo->mReplaceLength;
      newEnd.Set(mEnd.Container(), newEndOffset);
    }
  }

  if (aInfo->mDetails &&
      aInfo->mDetails->mType == CharacterDataChangeInfo::Details::eMerge) {
    // normalize(), aInfo->mDetails->mNextSibling is the merged text node
    // that will be removed
    nsIContent* removed = aInfo->mDetails->mNextSibling;
    if (removed == mStart.Container()) {
      newStart.Set(aContent, mStart.Offset() + aInfo->mChangeStart);
      if (MOZ_UNLIKELY(removed == mRoot)) {
        newRoot = IsValidBoundary(newStart.Container());
      }
    }
    if (removed == mEnd.Container()) {
      newEnd.Set(aContent, mEnd.Offset() + aInfo->mChangeStart);
      if (MOZ_UNLIKELY(removed == mRoot)) {
        newRoot = IsValidBoundary(newEnd.Container());
      }
    }
    // When the removed text node's parent is one of our boundary nodes we may
    // need to adjust the offset to account for the removed node. However,
    // there will also be a ContentRemoved notification later so the only cases
    // we need to handle here is when the removed node is the text node after
    // the boundary.  (The m*Offset > 0 check is an optimization - a boundary
    // point before the first child is never affected by normalize().)
    nsINode* parentNode = aContent->GetParentNode();
    if (parentNode == mStart.Container() && mStart.Offset() > 0 &&
        mStart.Offset() < parentNode->GetChildCount() &&
        removed == mStart.GetChildAtOffset()) {
      newStart.Set(aContent, aInfo->mChangeStart);
    }
    if (parentNode == mEnd.Container() && mEnd.Offset() > 0 &&
        mEnd.Offset() < parentNode->GetChildCount() &&
        removed == mEnd.GetChildAtOffset()) {
      newEnd.Set(aContent, aInfo->mChangeEnd);
    }
  }

  if (newStart.IsSet() || newEnd.IsSet()) {
    if (!newStart.IsSet()) {
      newStart = mStart;
    }
    if (!newEnd.IsSet()) {
      newEnd = mEnd;
    }
    DoSetRange(newStart, newEnd,
               newRoot ? newRoot : mRoot.get(),
               !newEnd.Container()->GetParentNode() || !newStart.Container()->GetParentNode());
  }
}

void
nsRange::ContentAppended(nsIDocument* aDocument,
                         nsIContent*  aContainer,
                         nsIContent*  aFirstNewContent,
                         int32_t      aNewIndexInContainer)
{
  NS_ASSERTION(mIsPositioned, "shouldn't be notified if not positioned");

  nsINode* container = NODE_FROM(aContainer, aDocument);
  MOZ_ASSERT(container);
  MOZ_ASSERT(aFirstNewContent->GetParentNode() == container);
  if (container->IsSelectionDescendant() && IsInSelection()) {
    nsINode* child = aFirstNewContent;
    while (child) {
      if (!child->IsDescendantOfCommonAncestorForRangeInSelection()) {
        MarkDescendants(child);
        child->SetDescendantOfCommonAncestorForRangeInSelection();
      }
      child = child->GetNextSibling();
    }
  }

  if (mNextStartRef || mNextEndRef) {
    // A splitText has occurred, if any mNext*Ref was set, we need to adjust
    // the range boundaries.
    if (mNextStartRef) {
      mStart.SetAfterRef(mStart.Container(), mNextStartRef);
      MOZ_ASSERT(mNextStartRef == aFirstNewContent);
      mNextStartRef = nullptr;
    }
    if (mNextEndRef) {
      mEnd.SetAfterRef(mEnd.Container(), mNextEndRef);
      MOZ_ASSERT(mNextEndRef == aFirstNewContent);
      mNextEndRef = nullptr;
    }
    DoSetRange(mStart.AsRaw(), mEnd.AsRaw(), mRoot, true);
  }
}

void
nsRange::ContentInserted(nsIDocument* aDocument,
                         nsIContent* aContainer,
                         nsIContent* aChild,
                         int32_t /* aIndexInContainer */)
{
  MOZ_ASSERT(mIsPositioned, "shouldn't be notified if not positioned");

  bool updateBoundaries = false;
  nsINode* container = NODE_FROM(aContainer, aDocument);
  MOZ_ASSERT(container);
  RawRangeBoundary newStart(mStart);
  RawRangeBoundary newEnd(mEnd);
  MOZ_ASSERT(aChild->GetParentNode() == container);

  // Invalidate boundary offsets if a child that may have moved them was
  // inserted.
  if (container == mStart.Container()) {
    newStart.InvalidateOffset();
    updateBoundaries = true;
  }

  if (container == mEnd.Container()) {
    newEnd.InvalidateOffset();
    updateBoundaries = true;
  }

  if (container->IsSelectionDescendant() &&
      !aChild->IsDescendantOfCommonAncestorForRangeInSelection()) {
    MarkDescendants(aChild);
    aChild->SetDescendantOfCommonAncestorForRangeInSelection();
  }

  if (mNextStartRef || mNextEndRef) {
    if (mNextStartRef) {
      newStart.SetAfterRef(mStart.Container(), mNextStartRef);
      MOZ_ASSERT(mNextStartRef == aChild);
      mNextStartRef = nullptr;
    }
    if (mNextEndRef) {
      newEnd.SetAfterRef(mEnd.Container(), mNextEndRef);
      MOZ_ASSERT(mNextEndRef == aChild);
      mNextEndRef = nullptr;
    }

    updateBoundaries = true;
  }

  if (updateBoundaries) {
    DoSetRange(newStart, newEnd, mRoot);
  }
}

void
nsRange::ContentRemoved(nsIDocument* aDocument,
                        nsIContent* aContainer,
                        nsIContent* aChild,
                        int32_t /* aIndexInContainer */,
                        nsIContent* aPreviousSibling)
{
  MOZ_ASSERT(mIsPositioned, "shouldn't be notified if not positioned");
  nsINode* container = NODE_FROM(aContainer, aDocument);
  RawRangeBoundary newStart;
  RawRangeBoundary newEnd;
  Maybe<bool> gravitateStart;
  bool gravitateEnd;

  // Adjust position if a sibling was removed...
  if (container == mStart.Container()) {
    // We're only interested if our boundary reference was removed, otherwise
    // we can just invalidate the offset.
    if (aChild == mStart.Ref()) {
      newStart.SetAfterRef(container, aPreviousSibling);
    } else {
      newStart = mStart;
      newStart.InvalidateOffset();
    }
  } else {
    gravitateStart = Some(nsContentUtils::ContentIsDescendantOf(mStart.Container(), aChild));
    if (gravitateStart.value()) {
      newStart.SetAfterRef(container, aPreviousSibling);
    }
  }

  // Do same thing for end boundry.
  if (container == mEnd.Container()) {
    if (aChild == mEnd.Ref()) {
      newEnd.SetAfterRef(container, aPreviousSibling);
    } else {
      newEnd = mEnd;
      newEnd.InvalidateOffset();
    }
  } else {
    if (mStart.Container() == mEnd.Container() && gravitateStart.isSome()) {
      gravitateEnd = gravitateStart.value();
    } else {
      gravitateEnd = nsContentUtils::ContentIsDescendantOf(mEnd.Container(), aChild);
    }
    if (gravitateEnd) {
      newEnd.SetAfterRef(container, aPreviousSibling);
    }
  }

  if (newStart.IsSet() || newEnd.IsSet()) {
    DoSetRange(newStart.IsSet() ? newStart : mStart.AsRaw(),
               newEnd.IsSet() ? newEnd : mEnd.AsRaw(), mRoot);
  }

  MOZ_ASSERT(mStart.Ref() != aChild);
  MOZ_ASSERT(mEnd.Ref() != aChild);

  if (container->IsSelectionDescendant() &&
      aChild->IsDescendantOfCommonAncestorForRangeInSelection()) {
    aChild->ClearDescendantOfCommonAncestorForRangeInSelection();
    UnmarkDescendants(aChild);
  }
}

void
nsRange::ParentChainChanged(nsIContent *aContent)
{
  NS_ASSERTION(mRoot == aContent, "Wrong ParentChainChanged notification?");
  nsINode* newRoot = IsValidBoundary(mStart.Container());
  NS_ASSERTION(newRoot, "No valid boundary or root found!");
  if (newRoot != IsValidBoundary(mEnd.Container())) {
    // Sometimes ordering involved in cycle collection can lead to our
    // start parent and/or end parent being disconnected from our root
    // without our getting a ContentRemoved notification.
    // See bug 846096 for more details.
    NS_ASSERTION(mEnd.Container()->IsInNativeAnonymousSubtree(),
                 "This special case should happen only with "
                 "native-anonymous content");
    // When that happens, bail out and set pointers to null; since we're
    // in cycle collection and unreachable it shouldn't matter.
    Reset();
    return;
  }
  // This is safe without holding a strong ref to self as long as the change
  // of mRoot is the last thing in DoSetRange.
  DoSetRange(mStart.AsRaw(), mEnd.AsRaw(), newRoot);
}

/******************************************************
 * Utilities for comparing points: API from nsIDOMRange
 ******************************************************/
NS_IMETHODIMP
nsRange::IsPointInRange(nsIDOMNode* aContainer, uint32_t aOffset, bool* aResult)
{
  nsCOMPtr<nsINode> container = do_QueryInterface(aContainer);
  if (!container) {
    return NS_ERROR_DOM_NOT_OBJECT_ERR;
  }
  if (NS_WARN_IF(!IsValidOffset(aOffset))) {
    return NS_ERROR_DOM_INDEX_SIZE_ERR;
  }

  ErrorResult rv;
  *aResult = IsPointInRange(*container, aOffset, rv);
  return rv.StealNSResult();
}

bool
nsRange::IsPointInRange(nsINode& aContainer, uint32_t aOffset, ErrorResult& aRv)
{
  uint16_t compareResult = ComparePoint(aContainer, aOffset, aRv);
  // If the node isn't in the range's document, it clearly isn't in the range.
  if (aRv.ErrorCodeIs(NS_ERROR_DOM_WRONG_DOCUMENT_ERR)) {
    aRv.SuppressException();
    return false;
  }

  return compareResult == 0;
}

// returns -1 if point is before range, 0 if point is in range,
// 1 if point is after range.
NS_IMETHODIMP
nsRange::ComparePoint(nsIDOMNode* aContainer, uint32_t aOffset,
                      int16_t* aResult)
{
  nsCOMPtr<nsINode> container = do_QueryInterface(aContainer);
  NS_ENSURE_TRUE(container, NS_ERROR_DOM_HIERARCHY_REQUEST_ERR);

  ErrorResult rv;
  *aResult = ComparePoint(*container, aOffset, rv);
  return rv.StealNSResult();
}

int16_t
nsRange::ComparePoint(nsINode& aContainer, uint32_t aOffset, ErrorResult& aRv)
{
  // our range is in a good state?
  if (!mIsPositioned) {
    aRv.Throw(NS_ERROR_NOT_INITIALIZED);
    return 0;
  }

  if (!nsContentUtils::ContentIsDescendantOf(&aContainer, mRoot)) {
    aRv.Throw(NS_ERROR_DOM_WRONG_DOCUMENT_ERR);
    return 0;
  }

  if (aContainer.NodeType() == nsIDOMNode::DOCUMENT_TYPE_NODE) {
    aRv.Throw(NS_ERROR_DOM_INVALID_NODE_TYPE_ERR);
    return 0;
  }

  if (aOffset > aContainer.Length()) {
    aRv.Throw(NS_ERROR_DOM_INDEX_SIZE_ERR);
    return 0;
  }

  int32_t cmp = nsContentUtils::ComparePoints(&aContainer, aOffset,
                                              mStart.Container(),
                                              mStart.Offset());
  if (cmp <= 0) {
    return cmp;
  }
  if (nsContentUtils::ComparePoints(mEnd.Container(), mEnd.Offset(),
                                    &aContainer, aOffset) == -1) {
    return 1;
  }

  return 0;
}

NS_IMETHODIMP
nsRange::IntersectsNode(nsIDOMNode* aNode, bool* aResult)
{
  *aResult = false;

  nsCOMPtr<nsINode> node = do_QueryInterface(aNode);
  // TODO: This should throw a TypeError.
  NS_ENSURE_ARG(node);

  ErrorResult rv;
  *aResult = IntersectsNode(*node, rv);
  return rv.StealNSResult();
}

bool
nsRange::IntersectsNode(nsINode& aNode, ErrorResult& aRv)
{
  if (!mIsPositioned) {
    aRv.Throw(NS_ERROR_NOT_INITIALIZED);
    return false;
  }

  // Step 3.
  nsINode* parent = aNode.GetParentNode();
  if (!parent) {
    // Steps 2 and 4.
    // |parent| is null, so |node|'s root is |node| itself.
    return GetRoot() == &aNode;
  }

  // Step 5.
  int32_t nodeIndex = parent->IndexOf(&aNode);

  // Steps 6-7.
  // Note: if disconnected is true, ComparePoints returns 1.
  bool disconnected = false;
  bool result = nsContentUtils::ComparePoints(mStart.Container(), mStart.Offset(),
                                             parent, nodeIndex + 1,
                                             &disconnected) < 0 &&
               nsContentUtils::ComparePoints(parent, nodeIndex,
                                             mEnd.Container(), mEnd.Offset(),
                                             &disconnected) < 0;

  // Step 2.
  if (disconnected) {
    result = false;
  }
  return result;
}

/******************************************************
 * Private helper routines
 ******************************************************/

// It's important that all setting of the range start/end points
// go through this function, which will do all the right voodoo
// for content notification of range ownership.
// Calling DoSetRange with either parent argument null will collapse
// the range to have both endpoints point to the other node
void
nsRange::DoSetRange(const RawRangeBoundary& aStart,
                    const RawRangeBoundary& aEnd,
                    nsINode* aRoot, bool aNotInsertedYet)
{
  NS_PRECONDITION((aStart.IsSet() && aEnd.IsSet() && aRoot) ||
                  (!aStart.IsSet() && !aEnd.IsSet() && !aRoot),
                  "Set all or none");
  NS_PRECONDITION(!aRoot || aNotInsertedYet ||
                  (nsContentUtils::ContentIsDescendantOf(aStart.Container(), aRoot) &&
                   nsContentUtils::ContentIsDescendantOf(aEnd.Container(), aRoot) &&
                   aRoot == IsValidBoundary(aStart.Container()) &&
                   aRoot == IsValidBoundary(aEnd.Container())),
                  "Wrong root");
  NS_PRECONDITION(!aRoot ||
                  (aStart.Container()->IsNodeOfType(nsINode::eCONTENT) &&
                   aEnd.Container()->IsNodeOfType(nsINode::eCONTENT) &&
                   aRoot ==
                    static_cast<nsIContent*>(aStart.Container())->GetBindingParent() &&
                   aRoot ==
                    static_cast<nsIContent*>(aEnd.Container())->GetBindingParent()) ||
                  (!aRoot->GetParentNode() &&
                   (aRoot->IsNodeOfType(nsINode::eDOCUMENT) ||
                    aRoot->IsNodeOfType(nsINode::eATTRIBUTE) ||
                    aRoot->IsNodeOfType(nsINode::eDOCUMENT_FRAGMENT) ||
                     /*For backward compatibility*/
                    aRoot->IsNodeOfType(nsINode::eCONTENT))),
                  "Bad root");
  if (mRoot != aRoot) {
    if (mRoot) {
      mRoot->RemoveMutationObserver(this);
    }
    if (aRoot) {
      aRoot->AddMutationObserver(this);
    }
  }
  bool checkCommonAncestor =
    (mStart.Container() != aStart.Container() || mEnd.Container() != aEnd.Container()) &&
    IsInSelection() && !aNotInsertedYet;

  // GetCommonAncestor is unreliable while we're unlinking (could
  // return null if our start/end have already been unlinked), so make
  // sure to not use it here to determine our "old" current ancestor.
  mStart = aStart;
  mEnd = aEnd;
  mIsPositioned = !!mStart.Container();
  if (checkCommonAncestor) {
    nsINode* oldCommonAncestor = mRegisteredCommonAncestor;
    nsINode* newCommonAncestor = GetCommonAncestor();
    if (newCommonAncestor != oldCommonAncestor) {
      if (oldCommonAncestor) {
        UnregisterCommonAncestor(oldCommonAncestor, false);
      }
      if (newCommonAncestor) {
        RegisterCommonAncestor(newCommonAncestor);
      } else {
        NS_ASSERTION(!mIsPositioned, "unexpected disconnected nodes");
        mSelection = nullptr;
      }
    }
  }

  // This needs to be the last thing this function does, other than notifying
  // selection listeners. See comment in ParentChainChanged.
  mRoot = aRoot;

  // Notify any selection listeners. This has to occur last because otherwise the world
  // could be observed by a selection listener while the range was in an invalid state.
  if (mSelection) {
    // Our internal code should not move focus with using this instance while
    // it's calling Selection::NotifySelectionListeners() which may move focus
    // or calls selection listeners.  So, let's set mCalledByJS to false here
    // since non-*JS() methods don't set it to false.
    AutoCalledByJSRestore calledByJSRestorer(*this);
    mCalledByJS = false;
    // Be aware, this range may be modified or stop being a range for selection
    // after this call.  Additionally, the selection instance may have gone.
    RefPtr<Selection> selection = mSelection;
    selection->NotifySelectionListeners(calledByJSRestorer.SavedValue());
  }
}

static int32_t
IndexOf(nsINode* aChild)
{
  nsINode* parent = aChild->GetParentNode();

  return parent ? parent->IndexOf(aChild) : -1;
}

void
nsRange::SetSelection(mozilla::dom::Selection* aSelection)
{
  if (mSelection == aSelection) {
    return;
  }
  // At least one of aSelection and mSelection must be null
  // aSelection will be null when we are removing from a selection
  // and a range can't be in more than one selection at a time,
  // thus mSelection must be null too.
  MOZ_ASSERT(!aSelection || !mSelection);

  mSelection = aSelection;
  if (mSelection) {
    nsINode* commonAncestor = GetCommonAncestor();
    NS_ASSERTION(commonAncestor, "unexpected disconnected nodes");
    RegisterCommonAncestor(commonAncestor);
  } else {
    UnregisterCommonAncestor(mRegisteredCommonAncestor, false);
  }
}

nsINode*
nsRange::GetCommonAncestor() const
{
  return mIsPositioned ?
    nsContentUtils::GetCommonAncestor(mStart.Container(), mEnd.Container()) :
    nullptr;
}

void
nsRange::Reset()
{
  DoSetRange(RawRangeBoundary(), RawRangeBoundary(), nullptr);
}

/******************************************************
 * public functionality
 ******************************************************/

NS_IMETHODIMP
nsRange::GetStartContainer(nsIDOMNode** aStartContainer)
{
  if (!mIsPositioned)
    return NS_ERROR_NOT_INITIALIZED;

  return CallQueryInterface(mStart.Container(), aStartContainer);
}

nsINode*
nsRange::GetStartContainer(ErrorResult& aRv) const
{
  if (!mIsPositioned) {
    aRv.Throw(NS_ERROR_NOT_INITIALIZED);
    return nullptr;
  }

  return mStart.Container();
}

NS_IMETHODIMP
nsRange::GetStartOffset(uint32_t* aStartOffset)
{
  if (!mIsPositioned)
    return NS_ERROR_NOT_INITIALIZED;

  *aStartOffset = mStart.Offset();

  return NS_OK;
}

uint32_t
nsRange::GetStartOffset(ErrorResult& aRv) const
{
  if (!mIsPositioned) {
    aRv.Throw(NS_ERROR_NOT_INITIALIZED);
    return 0;
  }

  return mStart.Offset();
}

NS_IMETHODIMP
nsRange::GetEndContainer(nsIDOMNode** aEndContainer)
{
  if (!mIsPositioned)
    return NS_ERROR_NOT_INITIALIZED;

  return CallQueryInterface(mEnd.Container(), aEndContainer);
}

nsINode*
nsRange::GetEndContainer(ErrorResult& aRv) const
{
  if (!mIsPositioned) {
    aRv.Throw(NS_ERROR_NOT_INITIALIZED);
    return nullptr;
  }

  return mEnd.Container();
}

NS_IMETHODIMP
nsRange::GetEndOffset(uint32_t* aEndOffset)
{
  if (!mIsPositioned)
    return NS_ERROR_NOT_INITIALIZED;

  *aEndOffset = mEnd.Offset();

  return NS_OK;
}

uint32_t
nsRange::GetEndOffset(ErrorResult& aRv) const
{
  if (!mIsPositioned) {
    aRv.Throw(NS_ERROR_NOT_INITIALIZED);
    return 0;
  }

  return mEnd.Offset();
}

NS_IMETHODIMP
nsRange::GetCollapsed(bool* aIsCollapsed)
{
  if (!mIsPositioned)
    return NS_ERROR_NOT_INITIALIZED;

  *aIsCollapsed = Collapsed();

  return NS_OK;
}

nsINode*
nsRange::GetCommonAncestorContainer(ErrorResult& aRv) const
{
  if (!mIsPositioned) {
    aRv.Throw(NS_ERROR_NOT_INITIALIZED);
    return nullptr;
  }

  return nsContentUtils::GetCommonAncestor(mStart.Container(), mEnd.Container());
}

NS_IMETHODIMP
nsRange::GetCommonAncestorContainer(nsIDOMNode** aCommonParent)
{
  ErrorResult rv;
  nsINode* commonAncestor = GetCommonAncestorContainer(rv);
  if (commonAncestor) {
    NS_ADDREF(*aCommonParent = commonAncestor->AsDOMNode());
  } else {
    *aCommonParent = nullptr;
  }

  return rv.StealNSResult();
}

/* static */
bool
nsRange::IsValidOffset(nsINode* aNode, uint32_t aOffset)
{
  return aNode &&
         IsValidOffset(aOffset) &&
         static_cast<size_t>(aOffset) <= aNode->Length();
}

/* static */
nsINode*
nsRange::ComputeRootNode(nsINode* aNode, bool aMaySpanAnonymousSubtrees)
{
  if (!aNode) {
    return nullptr;
  }

  if (aNode->IsNodeOfType(nsINode::eCONTENT)) {
    if (aNode->NodeInfo()->NameAtom() == nsGkAtoms::documentTypeNodeName) {
      return nullptr;
    }

    nsIContent* content = static_cast<nsIContent*>(aNode);

    if (!aMaySpanAnonymousSubtrees) {
      // If the node is in a shadow tree then the ShadowRoot is the root.
      ShadowRoot* containingShadow = content->GetContainingShadow();
      if (containingShadow) {
        return containingShadow;
      }

      // If the node has a binding parent, that should be the root.
      // XXXbz maybe only for native anonymous content?
      nsINode* root = content->GetBindingParent();
      if (root) {
        return root;
      }
    }
  }

  // Elements etc. must be in document or in document fragment,
  // text nodes in document, in document fragment or in attribute.
  nsINode* root = aNode->GetUncomposedDoc();
  if (root) {
    return root;
  }

  root = aNode->SubtreeRoot();

  NS_ASSERTION(!root->IsNodeOfType(nsINode::eDOCUMENT),
               "GetUncomposedDoc should have returned a doc");

  // We allow this because of backward compatibility.
  return root;
}

/* static */
bool
nsRange::IsValidPoints(nsINode* aStartContainer, uint32_t aStartOffset,
                       nsINode* aEndContainer, uint32_t aEndOffset)
{
  // Use NS_WARN_IF() only for the cases where the arguments are unexpected.
  if (NS_WARN_IF(!aStartContainer) || NS_WARN_IF(!aEndContainer) ||
      NS_WARN_IF(!IsValidOffset(aStartContainer, aStartOffset)) ||
      NS_WARN_IF(!IsValidOffset(aEndContainer, aEndOffset))) {
    return false;
  }

  // Otherwise, don't use NS_WARN_IF() for preventing to make console messy.
  // Instead, check one by one since it is easier to catch the error reason
  // with debugger.

  if (ComputeRootNode(aStartContainer) != ComputeRootNode(aEndContainer)) {
    return false;
  }

  bool disconnected = false;
  int32_t order =
    nsContentUtils::ComparePoints(aStartContainer,
                                    static_cast<int32_t>(aStartOffset),
                                    aEndContainer,
                                    static_cast<int32_t>(aEndOffset),
                                    &disconnected);
  // FYI: disconnected should be false unless |order| is 1.
  if (order == 1 || NS_WARN_IF(disconnected)) {
    return false;
  }

  return true;
}

void
nsRange::SetStartJS(nsINode& aNode, uint32_t aOffset, ErrorResult& aErr)
{
  AutoCalledByJSRestore calledByJSRestorer(*this);
  mCalledByJS = true;
  SetStart(aNode, aOffset, aErr);
}

void
nsRange::SetStartJS(nsINode& aNode, uint32_t aOffset, ErrorResult& aErr)
{
  AutoCalledByJSRestore calledByJSRestorer(*this);
  mCalledByJS = true;
  SetStart(aNode, aOffset, aErr);
}

void
nsRange::SetStart(nsINode& aNode, uint32_t aOffset, ErrorResult& aRv)
{
 if (!nsContentUtils::LegacyIsCallerNativeCode() &&
     !nsContentUtils::CanCallerAccess(&aNode)) {
    aRv.Throw(NS_ERROR_DOM_SECURITY_ERR);
    return;
  }

  AutoInvalidateSelection atEndOfBlock(this);
  aRv = SetStart(&aNode, aOffset);
}

NS_IMETHODIMP
nsRange::SetStart(nsIDOMNode* aContainer, uint32_t aOffset)
{
  nsCOMPtr<nsINode> container = do_QueryInterface(aContainer);
  if (!container) {
    return NS_ERROR_DOM_NOT_OBJECT_ERR;
  }

  ErrorResult rv;
  SetStart(*container, aOffset, rv);
  return rv.StealNSResult();
}

/* virtual */ nsresult
nsRange::SetStart(nsINode* aContainer, uint32_t aOffset)
{
  nsINode* newRoot = IsValidBoundary(aContainer);
  if (!newRoot) {
    return NS_ERROR_DOM_INVALID_NODE_TYPE_ERR;
  }

  if (!IsValidOffset(aContainer, aOffset)) {
    return NS_ERROR_DOM_INDEX_SIZE_ERR;
  }

  // Collapse if not positioned yet, if positioned in another doc or
  // if the new start is after end.
  if (!mIsPositioned || newRoot != mRoot ||
      nsContentUtils::ComparePoints(aContainer,
                                    static_cast<int32_t>(aOffset),
                                    mEnd.Container(), mEnd.Offset()) == 1) {
    DoSetRange(aContainer, aOffset, aContainer, aOffset, newRoot);

    return NS_OK;
  }

  RawRangeBoundary newStart(aContainer, aOffset);
  DoSetRange(newStart, mEnd.AsRaw(), mRoot);

  return NS_OK;
}

void
nsRange::SetStartBeforeJS(nsINode& aNode, ErrorResult& aErr)
{
  AutoCalledByJSRestore calledByJSRestorer(*this);
  mCalledByJS = true;
  SetStartBefore(aNode, aErr);
}

void
nsRange::SetStartBefore(nsINode& aNode, ErrorResult& aRv)
{
  if (!nsContentUtils::LegacyIsCallerNativeCode() &&
      !nsContentUtils::CanCallerAccess(&aNode)) {
    aRv.Throw(NS_ERROR_DOM_SECURITY_ERR);
    return;
  }

  AutoInvalidateSelection atEndOfBlock(this);
  // If the node is being removed from its parent, GetContainerAndOffsetBefore()
  // returns nullptr.  Then, SetStart() will throw
  // NS_ERROR_DOM_INVALID_NODE_TYPE_ERR.
  uint32_t offset = UINT32_MAX;
  nsINode* container = GetContainerAndOffsetBefore(&aNode, &offset);
  aRv = SetStart(container, offset);
}

NS_IMETHODIMP
nsRange::SetStartBefore(nsIDOMNode* aSibling)
{
  nsCOMPtr<nsINode> sibling = do_QueryInterface(aSibling);
  if (!sibling) {
    return NS_ERROR_DOM_NOT_OBJECT_ERR;
  }

  ErrorResult rv;
  SetStartBefore(*sibling, rv);
  return rv.StealNSResult();
}

void
nsRange::SetStartAfterJS(nsINode& aNode, ErrorResult& aErr)
{
  AutoCalledByJSRestore calledByJSRestorer(*this);
  mCalledByJS = true;
  SetStartAfter(aNode, aErr);
}

void
nsRange::SetStartAfter(nsINode& aNode, ErrorResult& aRv)
{
  if (!nsContentUtils::LegacyIsCallerNativeCode() &&
      !nsContentUtils::CanCallerAccess(&aNode)) {
    aRv.Throw(NS_ERROR_DOM_SECURITY_ERR);
    return;
  }

  AutoInvalidateSelection atEndOfBlock(this);
  // If the node is being removed from its parent, GetContainerAndOffsetAfter()
  // returns nullptr.  Then, SetStart() will throw
  // NS_ERROR_DOM_INVALID_NODE_TYPE_ERR.
  uint32_t offset = UINT32_MAX;
  nsINode* container = GetContainerAndOffsetAfter(&aNode, &offset);
  aRv = SetStart(container, offset);
}

NS_IMETHODIMP
nsRange::SetStartAfter(nsIDOMNode* aSibling)
{
  nsCOMPtr<nsINode> sibling = do_QueryInterface(aSibling);
  if (!sibling) {
    return NS_ERROR_DOM_NOT_OBJECT_ERR;
  }

  ErrorResult rv;
  SetStartAfter(*sibling, rv);
  return rv.StealNSResult();
}

void
nsRange::SetEndJS(nsINode& aNode, uint32_t aOffset, ErrorResult& aErr)
{
  AutoCalledByJSRestore calledByJSRestorer(*this);
  mCalledByJS = true;
  SetEnd(aNode, aOffset, aErr);
}

void
nsRange::SetEnd(nsINode& aNode, uint32_t aOffset, ErrorResult& aRv)
{
 if (!nsContentUtils::LegacyIsCallerNativeCode() &&
     !nsContentUtils::CanCallerAccess(&aNode)) {
    aRv.Throw(NS_ERROR_DOM_SECURITY_ERR);
    return;
  }
  AutoInvalidateSelection atEndOfBlock(this);
  aRv = SetEnd(&aNode, aOffset);
}

NS_IMETHODIMP
nsRange::SetEnd(nsIDOMNode* aContainer, uint32_t aOffset)
{
  nsCOMPtr<nsINode> container = do_QueryInterface(aContainer);
  if (!container) {
    return NS_ERROR_DOM_NOT_OBJECT_ERR;
  }

  ErrorResult rv;
  SetEnd(*container, aOffset, rv);
  return rv.StealNSResult();
}

/* virtual */ nsresult
nsRange::SetEnd(nsINode* aContainer, uint32_t aOffset)
{
  nsINode* newRoot = IsValidBoundary(aContainer);
  if (!newRoot) {
    return NS_ERROR_DOM_INVALID_NODE_TYPE_ERR;
  }

  if (!IsValidOffset(aContainer, aOffset)) {
    return NS_ERROR_DOM_INDEX_SIZE_ERR;
  }

  // Collapse if not positioned yet, if positioned in another doc or
  // if the new end is before start.
  if (!mIsPositioned || newRoot != mRoot ||
      nsContentUtils::ComparePoints(mStart.Container(),
                                    static_cast<int32_t>(mStart.Offset()),
                                    aContainer,
                                    static_cast<int32_t>(aOffset)) == 1) {
    DoSetRange(aContainer, aOffset, aContainer, aOffset, newRoot);

    return NS_OK;
  }

  RawRangeBoundary newEnd(aContainer, aOffset);
  DoSetRange(mStart.AsRaw(), newEnd, mRoot);

  return NS_OK;
}

nsresult
nsRange::SetStartAndEnd(nsINode* aStartContainer, uint32_t aStartOffset,
                        nsINode* aEndContainer, uint32_t aEndOffset)
{
  if (NS_WARN_IF(!aStartContainer) || NS_WARN_IF(!aEndContainer)) {
    return NS_ERROR_INVALID_ARG;
  }

  nsINode* newStartRoot = IsValidBoundary(aStartContainer);
  if (!newStartRoot) {
    return NS_ERROR_DOM_INVALID_NODE_TYPE_ERR;
  }
  if (!IsValidOffset(aStartContainer, aStartOffset)) {
    return NS_ERROR_DOM_INDEX_SIZE_ERR;
  }

  if (aStartContainer == aEndContainer) {
    if (!IsValidOffset(aEndContainer, aEndOffset)) {
      return NS_ERROR_DOM_INDEX_SIZE_ERR;
    }
    // If the end offset is less than the start offset, this should be
    // collapsed at the end offset.
    if (aStartOffset > aEndOffset) {
      DoSetRange(aEndContainer, aEndOffset,
                 aEndContainer, aEndOffset, newStartRoot);
    } else {
      DoSetRange(aStartContainer, aStartOffset,
                 aEndContainer, aEndOffset, newStartRoot);
    }
    return NS_OK;
  }

  nsINode* newEndRoot = IsValidBoundary(aEndContainer);
  if (!newEndRoot) {
    return NS_ERROR_DOM_INVALID_NODE_TYPE_ERR;
  }
  if (!IsValidOffset(aEndContainer, aEndOffset)) {
    return NS_ERROR_DOM_INDEX_SIZE_ERR;
  }

  // If they have different root, this should be collapsed at the end point.
  if (newStartRoot != newEndRoot) {
    DoSetRange(aEndContainer, aEndOffset,
               aEndContainer, aEndOffset, newEndRoot);
    return NS_OK;
  }

  // If the end point is before the start point, this should be collapsed at
  // the end point.
  if (nsContentUtils::ComparePoints(aStartContainer,
                                    static_cast<int32_t>(aStartOffset),
                                    aEndContainer,
                                    static_cast<int32_t>(aEndOffset)) == 1) {
    DoSetRange(aEndContainer, aEndOffset,
               aEndContainer, aEndOffset, newEndRoot);
    return NS_OK;
  }

  // Otherwise, set the range as specified.
  DoSetRange(aStartContainer, aStartOffset,
             aEndContainer, aEndOffset, newStartRoot);
  return NS_OK;
}

void
nsRange::SetEndBeforeJS(nsINode& aNode, ErrorResult& aErr)
{
  AutoCalledByJSRestore calledByJSRestorer(*this);
  mCalledByJS = true;
  SetEndBefore(aNode, aErr);
}

void
nsRange::SetEndBeforeJS(nsINode& aNode, ErrorResult& aErr)
{
  AutoCalledByJSRestore calledByJSRestorer(*this);
  mCalledByJS = true;
  SetEndBefore(aNode, aErr);
}

void
nsRange::SetEndBefore(nsINode& aNode, ErrorResult& aRv)
{
  if (!nsContentUtils::LegacyIsCallerNativeCode() &&
      !nsContentUtils::CanCallerAccess(&aNode)) {
    aRv.Throw(NS_ERROR_DOM_SECURITY_ERR);
    return;
  }

  AutoInvalidateSelection atEndOfBlock(this);
  // If the node is being removed from its parent, GetContainerAndOffsetBefore()
  // returns nullptr.  Then, SetEnd() will throw
  // NS_ERROR_DOM_INVALID_NODE_TYPE_ERR.
  uint32_t offset = UINT32_MAX;
  nsINode* container = GetContainerAndOffsetBefore(&aNode, &offset);
  aRv = SetEnd(container, offset);
}

NS_IMETHODIMP
nsRange::SetEndBefore(nsIDOMNode* aSibling)
{
  nsCOMPtr<nsINode> sibling = do_QueryInterface(aSibling);
  if (!sibling) {
    return NS_ERROR_DOM_NOT_OBJECT_ERR;
  }

  ErrorResult rv;
  SetEndBefore(*sibling, rv);
  return rv.StealNSResult();
}

void
nsRange::SetEndAfterJS(nsINode& aNode, ErrorResult& aErr)
{
  AutoCalledByJSRestore calledByJSRestorer(*this);
  mCalledByJS = true;
  SetEndAfter(aNode, aErr);
}

void
nsRange::SetEndAfter(nsINode& aNode, ErrorResult& aRv)
{
  if (!nsContentUtils::LegacyIsCallerNativeCode() &&
      !nsContentUtils::CanCallerAccess(&aNode)) {
    aRv.Throw(NS_ERROR_DOM_SECURITY_ERR);
    return;
  }

  AutoInvalidateSelection atEndOfBlock(this);
  // If the node is being removed from its parent, GetContainerAndOffsetAfter()
  // returns nullptr.  Then, SetEnd() will throw
  // NS_ERROR_DOM_INVALID_NODE_TYPE_ERR.
  uint32_t offset = UINT32_MAX;
  nsINode* container = GetContainerAndOffsetAfter(&aNode, &offset);
  aRv = SetEnd(container, offset);
}

NS_IMETHODIMP
nsRange::SetEndAfter(nsIDOMNode* aSibling)
{
  nsCOMPtr<nsINode> sibling = do_QueryInterface(aSibling);
  if (!sibling) {
    return NS_ERROR_DOM_NOT_OBJECT_ERR;
  }

  ErrorResult rv;
  SetEndAfter(*sibling, rv);
  return rv.StealNSResult();
}

NS_IMETHODIMP
nsRange::Collapse(bool aToStart)
{
  if (!mIsPositioned)
    return NS_ERROR_NOT_INITIALIZED;

  AutoInvalidateSelection atEndOfBlock(this);
  if (aToStart) {
    DoSetRange(mStart.AsRaw(), mStart.AsRaw(), mRoot);
  } else {
    DoSetRange(mEnd.AsRaw(), mEnd.AsRaw(), mRoot);
  }

  return NS_OK;
}

void
nsRange::CollapseJS(bool aToStart)
{
  AutoCalledByJSRestore calledByJSRestorer(*this);
  mCalledByJS = true;
  Unused << Collapse(aToStart);
}

NS_IMETHODIMP
nsRange::SelectNode(nsIDOMNode* aN)
{
  nsCOMPtr<nsINode> node = do_QueryInterface(aN);
  NS_ENSURE_TRUE(node, NS_ERROR_DOM_INVALID_NODE_TYPE_ERR);

  ErrorResult rv;
  SelectNode(*node, rv);
  return rv.StealNSResult();
}

void
nsRange::SelectNodeJS(nsINode& aNode, ErrorResult& aErr)
{
  AutoCalledByJSRestore calledByJSRestorer(*this);
  mCalledByJS = true;
  SelectNode(aNode, aErr);
}

void
nsRange::SelectNode(nsINode& aNode, ErrorResult& aRv)
{
  if (!nsContentUtils::LegacyIsCallerNativeCode() &&
      !nsContentUtils::CanCallerAccess(&aNode)) {
    aRv.Throw(NS_ERROR_DOM_SECURITY_ERR);
    return;
  }

  nsINode* container = aNode.GetParentNode();
  nsINode* newRoot = IsValidBoundary(container);
  if (!newRoot) {
    aRv.Throw(NS_ERROR_DOM_INVALID_NODE_TYPE_ERR);
    return;
  }

  int32_t index = container->IndexOf(&aNode);
  // MOZ_ASSERT(index != -1);
  // We need to compute the index here unfortunately, because, while we have
  // support for XBL, |container| may be the node's binding parent without
  // actually containing it.
  if (NS_WARN_IF(index < 0) ||
      !IsValidOffset(static_cast<uint32_t>(index)) ||
      !IsValidOffset(static_cast<uint32_t>(index) + 1)) {
    aRv.Throw(NS_ERROR_DOM_INVALID_NODE_TYPE_ERR);
    return;
  }

  AutoInvalidateSelection atEndOfBlock(this);
  DoSetRange(container, index, container, index + 1, newRoot);
}

NS_IMETHODIMP
nsRange::SelectNodeContents(nsIDOMNode* aN)
{
  nsCOMPtr<nsINode> node = do_QueryInterface(aN);
  NS_ENSURE_TRUE(node, NS_ERROR_DOM_INVALID_NODE_TYPE_ERR);

  ErrorResult rv;
  SelectNodeContents(*node, rv);
  return rv.StealNSResult();
}

void
nsRange::SelectNodeContentsJS(nsINode& aNode, ErrorResult& aErr)
{
  AutoCalledByJSRestore calledByJSRestorer(*this);
  mCalledByJS = true;
  SelectNodeContents(aNode, aErr);
}

void
nsRange::SelectNodeContents(nsINode& aNode, ErrorResult& aRv)
{
  if (!nsContentUtils::LegacyIsCallerNativeCode() &&
      !nsContentUtils::CanCallerAccess(&aNode)) {
    aRv.Throw(NS_ERROR_DOM_SECURITY_ERR);
    return;
  }

  nsINode* newRoot = IsValidBoundary(&aNode);
  if (!newRoot) {
    aRv.Throw(NS_ERROR_DOM_INVALID_NODE_TYPE_ERR);
    return;
  }

  AutoInvalidateSelection atEndOfBlock(this);
  DoSetRange(&aNode, 0, &aNode, aNode.Length(), newRoot);
}

// The Subtree Content Iterator only returns subtrees that are
// completely within a given range. It doesn't return a CharacterData
// node that contains either the start or end point of the range.,
// nor does it return element nodes when nothing in the element is selected.
// We need an iterator that will also include these start/end points
// so that our methods/algorithms aren't cluttered with special
// case code that tries to include these points while iterating.
//
// The RangeSubtreeIterator class mimics the nsIContentIterator
// methods we need, so should the Content Iterator support the
// start/end points in the future, we can switchover relatively
// easy.

class MOZ_STACK_CLASS RangeSubtreeIterator
{
private:

  enum RangeSubtreeIterState { eDone=0,
                               eUseStart,
                               eUseIterator,
                               eUseEnd };

  nsCOMPtr<nsIContentIterator>  mIter;
  RangeSubtreeIterState         mIterState;

  nsCOMPtr<nsINode> mStart;
  nsCOMPtr<nsINode> mEnd;

public:

  RangeSubtreeIterator()
    : mIterState(eDone)
  {
  }
  ~RangeSubtreeIterator()
  {
  }

  nsresult Init(nsRange *aRange);
  already_AddRefed<nsINode> GetCurrentNode();
  void First();
  void Last();
  void Next();
  void Prev();

  bool IsDone()
  {
    return mIterState == eDone;
  }
};

nsresult
RangeSubtreeIterator::Init(nsRange *aRange)
{
  mIterState = eDone;
  if (aRange->Collapsed()) {
    return NS_OK;
  }

  // Grab the start point of the range and QI it to
  // a CharacterData pointer. If it is CharacterData store
  // a pointer to the node.

  ErrorResult rv;
  nsCOMPtr<nsINode> node = aRange->GetStartContainer(rv);
  if (!node) return NS_ERROR_FAILURE;

  nsCOMPtr<nsIDOMCharacterData> startData = do_QueryInterface(node);
  if (startData || (node->IsElement() &&
                    node->AsElement()->GetChildCount() == aRange->GetStartOffset(rv))) {
    mStart = node;
  }

  // Grab the end point of the range and QI it to
  // a CharacterData pointer. If it is CharacterData store
  // a pointer to the node.

  node = aRange->GetEndContainer(rv);
  if (!node) return NS_ERROR_FAILURE;

  nsCOMPtr<nsIDOMCharacterData> endData = do_QueryInterface(node);
  if (endData || (node->IsElement() && aRange->GetEndOffset(rv) == 0)) {
    mEnd = node;
  }

  if (mStart && mStart == mEnd)
  {
    // The range starts and stops in the same CharacterData
    // node. Null out the end pointer so we only visit the
    // node once!

    mEnd = nullptr;
  }
  else
  {
    // Now create a Content Subtree Iterator to be used
    // for the subtrees between the end points!

    mIter = NS_NewContentSubtreeIterator();

    nsresult res = mIter->Init(aRange);
    if (NS_FAILED(res)) return res;

    if (mIter->IsDone())
    {
      // The subtree iterator thinks there's nothing
      // to iterate over, so just free it up so we
      // don't accidentally call into it.

      mIter = nullptr;
    }
  }

  // Initialize the iterator by calling First().
  // Note that we are ignoring the return value on purpose!

  First();

  return NS_OK;
}

already_AddRefed<nsINode>
RangeSubtreeIterator::GetCurrentNode()
{
  nsCOMPtr<nsINode> node;

  if (mIterState == eUseStart && mStart) {
    node = mStart;
  } else if (mIterState == eUseEnd && mEnd) {
    node = mEnd;
  } else if (mIterState == eUseIterator && mIter) {
    node = mIter->GetCurrentNode();
  }

  return node.forget();
}

void
RangeSubtreeIterator::First()
{
  if (mStart)
    mIterState = eUseStart;
  else if (mIter)
  {
    mIter->First();

    mIterState = eUseIterator;
  }
  else if (mEnd)
    mIterState = eUseEnd;
  else
    mIterState = eDone;
}

void
RangeSubtreeIterator::Last()
{
  if (mEnd)
    mIterState = eUseEnd;
  else if (mIter)
  {
    mIter->Last();

    mIterState = eUseIterator;
  }
  else if (mStart)
    mIterState = eUseStart;
  else
    mIterState = eDone;
}

void
RangeSubtreeIterator::Next()
{
  if (mIterState == eUseStart)
  {
    if (mIter)
    {
      mIter->First();

      mIterState = eUseIterator;
    }
    else if (mEnd)
      mIterState = eUseEnd;
    else
      mIterState = eDone;
  }
  else if (mIterState == eUseIterator)
  {
    mIter->Next();

    if (mIter->IsDone())
    {
      if (mEnd)
        mIterState = eUseEnd;
      else
        mIterState = eDone;
    }
  }
  else
    mIterState = eDone;
}

void
RangeSubtreeIterator::Prev()
{
  if (mIterState == eUseEnd)
  {
    if (mIter)
    {
      mIter->Last();

      mIterState = eUseIterator;
    }
    else if (mStart)
      mIterState = eUseStart;
    else
      mIterState = eDone;
  }
  else if (mIterState == eUseIterator)
  {
    mIter->Prev();

    if (mIter->IsDone())
    {
      if (mStart)
        mIterState = eUseStart;
      else
        mIterState = eDone;
    }
  }
  else
    mIterState = eDone;
}


// CollapseRangeAfterDelete() is a utility method that is used by
// DeleteContents() and ExtractContents() to collapse the range
// in the correct place, under the range's root container (the
// range end points common container) as outlined by the Range spec:
//
// http://www.w3.org/TR/2000/REC-DOM-Level-2-Traversal-Range-20001113/ranges.html
// The assumption made by this method is that the delete or extract
// has been done already, and left the range in a state where there is
// no content between the 2 end points.

static nsresult
CollapseRangeAfterDelete(nsRange* aRange)
{
  NS_ENSURE_ARG_POINTER(aRange);

  // Check if range gravity took care of collapsing the range for us!
  if (aRange->Collapsed())
  {
    // aRange is collapsed so there's nothing for us to do.
    //
    // There are 2 possible scenarios here:
    //
    // 1. aRange could've been collapsed prior to the delete/extract,
    //    which would've resulted in nothing being removed, so aRange
    //    is already where it should be.
    //
    // 2. Prior to the delete/extract, aRange's start and end were in
    //    the same container which would mean everything between them
    //    was removed, causing range gravity to collapse the range.

    return NS_OK;
  }

  // aRange isn't collapsed so figure out the appropriate place to collapse!
  // First get both end points and their common ancestor.

  ErrorResult rv;
  nsCOMPtr<nsINode> commonAncestor = aRange->GetCommonAncestorContainer(rv);
  if (rv.Failed()) return rv.StealNSResult();

  nsCOMPtr<nsINode> startContainer = aRange->GetStartContainer(rv);
  if (rv.Failed()) return rv.StealNSResult();
  nsCOMPtr<nsINode> endContainer = aRange->GetEndContainer(rv);
  if (rv.Failed()) return rv.StealNSResult();

  // Collapse to one of the end points if they are already in the
  // commonAncestor. This should work ok since this method is called
  // immediately after a delete or extract that leaves no content
  // between the 2 end points!

  if (startContainer == commonAncestor)
    return aRange->Collapse(true);
  if (endContainer == commonAncestor)
    return aRange->Collapse(false);

  // End points are at differing levels. We want to collapse to the
  // point that is between the 2 subtrees that contain each point,
  // under the common ancestor.

  nsCOMPtr<nsINode> nodeToSelect(startContainer);

  while (nodeToSelect)
  {
    nsCOMPtr<nsINode> parent = nodeToSelect->GetParentNode();
    if (parent == commonAncestor)
      break; // We found the nodeToSelect!

    nodeToSelect = parent;
  }

  if (!nodeToSelect)
    return NS_ERROR_FAILURE; // This should never happen!

  aRange->SelectNode(*nodeToSelect, rv);
  if (rv.Failed()) return rv.StealNSResult();

  return aRange->Collapse(false);
}

NS_IMETHODIMP
PrependChild(nsINode* aContainer, nsINode* aChild)
{
  nsCOMPtr<nsINode> first = aContainer->GetFirstChild();
  ErrorResult rv;
  aContainer->InsertBefore(*aChild, first, rv);
  return rv.StealNSResult();
}

// Helper function for CutContents, making sure that the current node wasn't
// removed by mutation events (bug 766426)
static bool
ValidateCurrentNode(nsRange* aRange, RangeSubtreeIterator& aIter)
{
  bool before, after;
  nsCOMPtr<nsINode> node = aIter.GetCurrentNode();
  if (!node) {
    // We don't have to worry that the node was removed if it doesn't exist,
    // e.g., the iterator is done.
    return true;
  }

  nsresult res = nsRange::CompareNodeToRange(node, aRange, &before, &after);
  NS_ENSURE_SUCCESS(res, false);

  if (before || after) {
    nsCOMPtr<nsIDOMCharacterData> charData = do_QueryInterface(node);
    if (charData) {
      // If we're dealing with the start/end container which is a character
      // node, pretend that the node is in the range.
      if (before && node == aRange->GetStartContainer()) {
        before = false;
      }
      if (after && node == aRange->GetEndContainer()) {
        after = false;
      }
    }
  }

  return !before && !after;
}

nsresult
nsRange::CutContents(DocumentFragment** aFragment)
{
  if (aFragment) {
    *aFragment = nullptr;
  }

  nsCOMPtr<nsIDocument> doc = mStart.Container()->OwnerDoc();

  ErrorResult res;
  nsCOMPtr<nsINode> commonAncestor = GetCommonAncestorContainer(res);
  NS_ENSURE_TRUE(!res.Failed(), res.StealNSResult());

  // If aFragment isn't null, create a temporary fragment to hold our return.
  RefPtr<DocumentFragment> retval;
  if (aFragment) {
    retval = new DocumentFragment(doc->NodeInfoManager());
  }
  nsCOMPtr<nsINode> commonCloneAncestor = retval.get();

  // Batch possible DOMSubtreeModified events.
  mozAutoSubtreeModified subtree(mRoot ? mRoot->OwnerDoc(): nullptr, nullptr);

  // Save the range end points locally to avoid interference
  // of Range gravity during our edits!

  nsCOMPtr<nsINode> startContainer = mStart.Container();
  uint32_t startOffset = mStart.Offset();
  nsCOMPtr<nsINode> endContainer = mEnd.Container();
  uint32_t endOffset = mEnd.Offset();

  if (retval) {
    // For extractContents(), abort early if there's a doctype (bug 719533).
    // This can happen only if the common ancestor is a document, in which case
    // we just need to find its doctype child and check if that's in the range.
    nsCOMPtr<nsIDocument> commonAncestorDocument = do_QueryInterface(commonAncestor);
    if (commonAncestorDocument) {
      RefPtr<DocumentType> doctype = commonAncestorDocument->GetDoctype();

      if (doctype &&
          nsContentUtils::ComparePoints(startContainer,
                                        static_cast<int32_t>(startOffset),
                                        doctype, 0) < 0 &&
          nsContentUtils::ComparePoints(doctype, 0,
                                        endContainer,
                                        static_cast<int32_t>(endOffset)) < 0) {
        return NS_ERROR_DOM_HIERARCHY_REQUEST_ERR;
      }
    }
  }

  // Create and initialize a subtree iterator that will give
  // us all the subtrees within the range.

  RangeSubtreeIterator iter;

  nsresult rv = iter.Init(this);
  if (NS_FAILED(rv)) return rv;

  if (iter.IsDone())
  {
    // There's nothing for us to delete.
    rv = CollapseRangeAfterDelete(this);
    if (NS_SUCCEEDED(rv) && aFragment) {
      retval.forget(aFragment);
    }
    return rv;
  }

  iter.First();

  bool handled = false;

  // With the exception of text nodes that contain one of the range
  // end points, the subtree iterator should only give us back subtrees
  // that are completely contained between the range's end points.

  while (!iter.IsDone())
  {
    nsCOMPtr<nsINode> nodeToResult;
    nsCOMPtr<nsINode> node = iter.GetCurrentNode();

    // Before we delete anything, advance the iterator to the next node that's
    // not a descendant of this one.  XXX It's a bit silly to iterate through
    // the descendants only to throw them out, we should use an iterator that
    // skips the descendants to begin with.

    iter.Next();
    nsCOMPtr<nsINode> nextNode = iter.GetCurrentNode();
    while (nextNode && nsContentUtils::ContentIsDescendantOf(nextNode, node)) {
      iter.Next();
      nextNode = iter.GetCurrentNode();
    }

    handled = false;

    // If it's CharacterData, make sure we might need to delete
    // part of the data, instead of removing the whole node.
    //
    // XXX_kin: We need to also handle ProcessingInstruction
    // XXX_kin: according to the spec.

    nsCOMPtr<nsIDOMCharacterData> charData(do_QueryInterface(node));

    if (charData)
    {
      uint32_t dataLength = 0;

      if (node == startContainer)
      {
        if (node == endContainer)
        {
          // This range is completely contained within a single text node.
          // Delete or extract the data between startOffset and endOffset.

          if (endOffset > startOffset)
          {
            if (retval) {
              nsAutoString cutValue;
              rv = charData->SubstringData(startOffset, endOffset - startOffset,
                                           cutValue);
              NS_ENSURE_SUCCESS(rv, rv);
              nsCOMPtr<nsIDOMNode> clone;
              rv = charData->CloneNode(false, 1, getter_AddRefs(clone));
              NS_ENSURE_SUCCESS(rv, rv);
              clone->SetNodeValue(cutValue);
              nodeToResult = do_QueryInterface(clone);
            }

            nsMutationGuard guard;
            rv = charData->DeleteData(startOffset, endOffset - startOffset);
            NS_ENSURE_SUCCESS(rv, rv);
            NS_ENSURE_STATE(!guard.Mutated(0) ||
                            ValidateCurrentNode(this, iter));
          }

          handled = true;
        }
        else
        {
          // Delete or extract everything after startOffset.

          rv = charData->GetLength(&dataLength);
          NS_ENSURE_SUCCESS(rv, rv);

          if (dataLength >= startOffset) {
            if (retval) {
              nsAutoString cutValue;
              rv = charData->SubstringData(startOffset, dataLength, cutValue);
              NS_ENSURE_SUCCESS(rv, rv);
              nsCOMPtr<nsIDOMNode> clone;
              rv = charData->CloneNode(false, 1, getter_AddRefs(clone));
              NS_ENSURE_SUCCESS(rv, rv);
              clone->SetNodeValue(cutValue);
              nodeToResult = do_QueryInterface(clone);
            }

            nsMutationGuard guard;
            rv = charData->DeleteData(startOffset, dataLength);
            NS_ENSURE_SUCCESS(rv, rv);
            NS_ENSURE_STATE(!guard.Mutated(0) ||
                            ValidateCurrentNode(this, iter));
          }

          handled = true;
        }
      }
      else if (node == endContainer)
      {
        // Delete or extract everything before endOffset.
        if (retval) {
          nsAutoString cutValue;
          rv = charData->SubstringData(0, endOffset, cutValue);
          NS_ENSURE_SUCCESS(rv, rv);
          nsCOMPtr<nsIDOMNode> clone;
          rv = charData->CloneNode(false, 1, getter_AddRefs(clone));
          NS_ENSURE_SUCCESS(rv, rv);
          clone->SetNodeValue(cutValue);
          nodeToResult = do_QueryInterface(clone);
        }

        nsMutationGuard guard;
        rv = charData->DeleteData(0, endOffset);
        NS_ENSURE_SUCCESS(rv, rv);
        NS_ENSURE_STATE(!guard.Mutated(0) ||
                        ValidateCurrentNode(this, iter));
        handled = true;
      }
    }

    if (!handled && (node == endContainer || node == startContainer))
    {
      if (node && node->IsElement() &&
          ((node == endContainer && endOffset == 0) ||
           (node == startContainer &&
            node->AsElement()->GetChildCount() == startOffset))) {
        if (retval) {
          ErrorResult rv;
          nodeToResult = node->CloneNode(false, rv);
          NS_ENSURE_TRUE(!rv.Failed(), rv.StealNSResult());
        }
        handled = true;
      }
    }

    if (!handled)
    {
      // node was not handled above, so it must be completely contained
      // within the range. Just remove it from the tree!
      nodeToResult = node;
    }

    uint32_t parentCount = 0;
    // Set the result to document fragment if we have 'retval'.
    if (retval) {
      nsCOMPtr<nsINode> oldCommonAncestor = commonAncestor;
      if (!iter.IsDone()) {
        // Setup the parameters for the next iteration of the loop.
        NS_ENSURE_STATE(nextNode);

        // Get node's and nextNode's common parent. Do this before moving
        // nodes from original DOM to result fragment.
        commonAncestor = nsContentUtils::GetCommonAncestor(node, nextNode);
        NS_ENSURE_STATE(commonAncestor);

        nsCOMPtr<nsINode> parentCounterNode = node;
        while (parentCounterNode && parentCounterNode != commonAncestor)
        {
          ++parentCount;
          parentCounterNode = parentCounterNode->GetParentNode();
          NS_ENSURE_STATE(parentCounterNode);
        }
      }

      // Clone the parent hierarchy between commonAncestor and node.
      nsCOMPtr<nsINode> closestAncestor, farthestAncestor;
      rv = CloneParentsBetween(oldCommonAncestor, node,
                               getter_AddRefs(closestAncestor),
                               getter_AddRefs(farthestAncestor));
      NS_ENSURE_SUCCESS(rv, rv);

      ErrorResult res;
      if (farthestAncestor)
      {
        nsCOMPtr<nsINode> n = do_QueryInterface(commonCloneAncestor);
        n->AppendChild(*farthestAncestor, res);
        if (NS_WARN_IF(res.Failed())) {
          return res.StealNSResult();
        }
      }

      nsMutationGuard guard;
      nsCOMPtr<nsINode> parent = nodeToResult->GetParentNode();
      if (closestAncestor) {
        closestAncestor->AppendChild(*nodeToResult, res);
      } else {
        commonCloneAncestor->AppendChild(*nodeToResult, res);
      }
      if (NS_WARN_IF(res.Failed())) {
        return res.StealNSResult();
      }
      NS_ENSURE_STATE(!guard.Mutated(parent ? 2 : 1) ||
                      ValidateCurrentNode(this, iter));
    } else if (nodeToResult) {
      nsMutationGuard guard;
      nsCOMPtr<nsINode> node = nodeToResult;
      nsCOMPtr<nsINode> parent = node->GetParentNode();
      if (parent) {
        mozilla::ErrorResult error;
        parent->RemoveChild(*node, error);
        NS_ENSURE_FALSE(error.Failed(), error.StealNSResult());
      }
      NS_ENSURE_STATE(!guard.Mutated(1) ||
                      ValidateCurrentNode(this, iter));
    }

    if (!iter.IsDone() && retval) {
      // Find the equivalent of commonAncestor in the cloned tree.
      nsCOMPtr<nsINode> newCloneAncestor = nodeToResult;
      for (uint32_t i = parentCount; i; --i)
      {
        newCloneAncestor = newCloneAncestor->GetParentNode();
        NS_ENSURE_STATE(newCloneAncestor);
      }
      commonCloneAncestor = newCloneAncestor;
    }
  }

  rv = CollapseRangeAfterDelete(this);
  if (NS_SUCCEEDED(rv) && aFragment) {
    retval.forget(aFragment);
  }
  return rv;
}

NS_IMETHODIMP
nsRange::DeleteContents()
{
  return CutContents(nullptr);
}

void
nsRange::DeleteContents(ErrorResult& aRv)
{
  aRv = CutContents(nullptr);
}

NS_IMETHODIMP
nsRange::ExtractContents(nsIDOMDocumentFragment** aReturn)
{
  NS_ENSURE_ARG_POINTER(aReturn);
  RefPtr<DocumentFragment> fragment;
  nsresult rv = CutContents(getter_AddRefs(fragment));
  fragment.forget(aReturn);
  return rv;
}

already_AddRefed<DocumentFragment>
nsRange::ExtractContents(ErrorResult& rv)
{
  RefPtr<DocumentFragment> fragment;
  rv = CutContents(getter_AddRefs(fragment));
  return fragment.forget();
}

NS_IMETHODIMP
nsRange::CompareBoundaryPoints(uint16_t aHow, nsIDOMRange* aOtherRange,
                               int16_t* aCmpRet)
{
  nsRange* otherRange = static_cast<nsRange*>(aOtherRange);
  NS_ENSURE_TRUE(otherRange, NS_ERROR_NULL_POINTER);

  ErrorResult rv;
  *aCmpRet = CompareBoundaryPoints(aHow, *otherRange, rv);
  return rv.StealNSResult();
}

int16_t
nsRange::CompareBoundaryPoints(uint16_t aHow, nsRange& aOtherRange,
                               ErrorResult& rv)
{
  if (!mIsPositioned || !aOtherRange.IsPositioned()) {
    rv.Throw(NS_ERROR_NOT_INITIALIZED);
    return 0;
  }

  nsINode *ourNode, *otherNode;
  uint32_t ourOffset, otherOffset;

  switch (aHow) {
    case nsIDOMRange::START_TO_START:
      ourNode = mStart.Container();
      ourOffset = mStart.Offset();
      otherNode = aOtherRange.GetStartContainer();
      otherOffset = aOtherRange.StartOffset();
      break;
    case nsIDOMRange::START_TO_END:
      ourNode = mEnd.Container();
      ourOffset = mEnd.Offset();
      otherNode = aOtherRange.GetStartContainer();
      otherOffset = aOtherRange.StartOffset();
      break;
    case nsIDOMRange::END_TO_START:
      ourNode = mStart.Container();
      ourOffset = mStart.Offset();
      otherNode = aOtherRange.GetEndContainer();
      otherOffset = aOtherRange.EndOffset();
      break;
    case nsIDOMRange::END_TO_END:
      ourNode = mEnd.Container();
      ourOffset = mEnd.Offset();
      otherNode = aOtherRange.GetEndContainer();
      otherOffset = aOtherRange.EndOffset();
      break;
    default:
      // We were passed an illegal value
      rv.Throw(NS_ERROR_DOM_NOT_SUPPORTED_ERR);
      return 0;
  }

  if (mRoot != aOtherRange.GetRoot()) {
    rv.Throw(NS_ERROR_DOM_WRONG_DOCUMENT_ERR);
    return 0;
  }

  return nsContentUtils::ComparePoints(ourNode,
                                       static_cast<int32_t>(ourOffset),
                                       otherNode,
                                       static_cast<int32_t>(otherOffset));
}

/* static */ nsresult
nsRange::CloneParentsBetween(nsINode *aAncestor,
                             nsINode *aNode,
                             nsINode **aClosestAncestor,
                             nsINode **aFarthestAncestor)
{
  NS_ENSURE_ARG_POINTER((aAncestor && aNode && aClosestAncestor && aFarthestAncestor));

  *aClosestAncestor  = nullptr;
  *aFarthestAncestor = nullptr;

  if (aAncestor == aNode)
    return NS_OK;

  nsCOMPtr<nsINode> firstParent, lastParent;
  nsCOMPtr<nsINode> parent = aNode->GetParentNode();

  while(parent && parent != aAncestor)
  {
    ErrorResult rv;
    nsCOMPtr<nsINode> clone = parent->CloneNode(false, rv);

    if (rv.Failed()) {
      return rv.StealNSResult();
    }
    if (!clone) {
      return NS_ERROR_FAILURE;
    }

    if (! firstParent) {
      firstParent = lastParent = clone;
    } else {
      clone->AppendChild(*lastParent, rv);
      if (rv.Failed()) return rv.StealNSResult();

      lastParent = clone;
    }

    parent = parent->GetParentNode();
  }

  *aClosestAncestor  = firstParent;
  NS_IF_ADDREF(*aClosestAncestor);

  *aFarthestAncestor = lastParent;
  NS_IF_ADDREF(*aFarthestAncestor);

  return NS_OK;
}

NS_IMETHODIMP
nsRange::CloneContents(nsIDOMDocumentFragment** aReturn)
{
  ErrorResult rv;
  *aReturn = CloneContents(rv).take();
  return rv.StealNSResult();
}

already_AddRefed<DocumentFragment>
nsRange::CloneContents(ErrorResult& aRv)
{
  nsCOMPtr<nsINode> commonAncestor = GetCommonAncestorContainer(aRv);
  MOZ_ASSERT(!aRv.Failed(), "GetCommonAncestorContainer() shouldn't fail!");

  nsCOMPtr<nsIDocument> doc = mStart.Container()->OwnerDoc();
  NS_ASSERTION(doc, "CloneContents needs a document to continue.");
  if (!doc) {
    aRv.Throw(NS_ERROR_FAILURE);
    return nullptr;
  }

  // Create a new document fragment in the context of this document,
  // which might be null


  RefPtr<DocumentFragment> clonedFrag =
    new DocumentFragment(doc->NodeInfoManager());

  nsCOMPtr<nsINode> commonCloneAncestor = clonedFrag.get();

  // Create and initialize a subtree iterator that will give
  // us all the subtrees within the range.

  RangeSubtreeIterator iter;

  aRv = iter.Init(this);
  if (aRv.Failed()) {
    return nullptr;
  }

  if (iter.IsDone())
  {
    // There's nothing to add to the doc frag, we must be done!
    return clonedFrag.forget();
  }

  iter.First();

  // With the exception of text nodes that contain one of the range
  // end points and elements which don't have any content selected the subtree
  // iterator should only give us back subtrees that are completely contained
  // between the range's end points.
  //
  // Unfortunately these subtrees don't contain the parent hierarchy/context
  // that the Range spec requires us to return. This loop clones the
  // parent hierarchy, adds a cloned version of the subtree, to it, then
  // correctly places this new subtree into the doc fragment.

  while (!iter.IsDone())
  {
    nsCOMPtr<nsINode> node = iter.GetCurrentNode();
    bool deepClone = !node->IsElement() ||
                       (!(node == mEnd.Container() && mEnd.Offset() == 0) &&
                        !(node == mStart.Container() &&
                          mStart.Offset() == node->AsElement()->GetChildCount()));

    // Clone the current subtree!

    nsCOMPtr<nsINode> clone = node->CloneNode(deepClone, aRv);
    if (aRv.Failed()) {
      return nullptr;
    }

    // If it's CharacterData, make sure we only clone what
    // is in the range.
    //
    // XXX_kin: We need to also handle ProcessingInstruction
    // XXX_kin: according to the spec.

    nsCOMPtr<nsIDOMCharacterData> charData(do_QueryInterface(clone));

    if (charData)
    {
      if (node == mEnd.Container()) {
        // We only need the data before mEndOffset, so get rid of any
        // data after it.

        uint32_t dataLength = 0;
        aRv = charData->GetLength(&dataLength);
        if (aRv.Failed()) {
          return nullptr;
        }

        if (dataLength > (uint32_t)mEnd.Offset())
        {
          aRv = charData->DeleteData(mEnd.Offset(), dataLength - mEnd.Offset());
          if (aRv.Failed()) {
            return nullptr;
          }
        }
      }

      if (node == mStart.Container()) {
        // We don't need any data before mStartOffset, so just
        // delete it!

        if (mStart.Offset() > 0)
        {
          aRv = charData->DeleteData(0, mStart.Offset());
          if (aRv.Failed()) {
            return nullptr;
          }
        }
      }
    }

    // Clone the parent hierarchy between commonAncestor and node.

    nsCOMPtr<nsINode> closestAncestor, farthestAncestor;

    aRv = CloneParentsBetween(commonAncestor, node,
                              getter_AddRefs(closestAncestor),
                              getter_AddRefs(farthestAncestor));

    if (aRv.Failed()) {
      return nullptr;
    }

    // Hook the parent hierarchy/context of the subtree into the clone tree.

    if (farthestAncestor)
    {
      commonCloneAncestor->AppendChild(*farthestAncestor, aRv);

      if (aRv.Failed()) {
        return nullptr;
      }
    }

    // Place the cloned subtree into the cloned doc frag tree!

    nsCOMPtr<nsINode> cloneNode = do_QueryInterface(clone);
    if (closestAncestor)
    {
      // Append the subtree under closestAncestor since it is the
      // immediate parent of the subtree.

      closestAncestor->AppendChild(*cloneNode, aRv);
    }
    else
    {
      // If we get here, there is no missing parent hierarchy between
      // commonAncestor and node, so just append clone to commonCloneAncestor.

      commonCloneAncestor->AppendChild(*cloneNode, aRv);
    }
    if (aRv.Failed()) {
      return nullptr;
    }

    // Get the next subtree to be processed. The idea here is to setup
    // the parameters for the next iteration of the loop.

    iter.Next();

    if (iter.IsDone())
      break; // We must be done!

    nsCOMPtr<nsINode> nextNode = iter.GetCurrentNode();
    if (!nextNode) {
      aRv.Throw(NS_ERROR_FAILURE);
      return nullptr;
    }

    // Get node and nextNode's common parent.
    commonAncestor = nsContentUtils::GetCommonAncestor(node, nextNode);

    if (!commonAncestor) {
      aRv.Throw(NS_ERROR_FAILURE);
      return nullptr;
    }

    // Find the equivalent of commonAncestor in the cloned tree!

    while (node && node != commonAncestor)
    {
      node = node->GetParentNode();
      if (aRv.Failed()) {
        return nullptr;
      }

      if (!node) {
        aRv.Throw(NS_ERROR_FAILURE);
        return nullptr;
      }

      cloneNode = cloneNode->GetParentNode();
      if (!cloneNode) {
        aRv.Throw(NS_ERROR_FAILURE);
        return nullptr;
      }
    }

    commonCloneAncestor = cloneNode;
  }

  return clonedFrag.forget();
}

already_AddRefed<nsRange>
nsRange::CloneRange() const
{
  RefPtr<nsRange> range = new nsRange(mOwner);

  range->SetMaySpanAnonymousSubtrees(mMaySpanAnonymousSubtrees);

  range->DoSetRange(mStart.AsRaw(), mEnd.AsRaw(), mRoot);

  return range.forget();
}

NS_IMETHODIMP
nsRange::CloneRange(nsIDOMRange** aReturn)
{
  *aReturn = CloneRange().take();
  return NS_OK;
}

NS_IMETHODIMP
nsRange::InsertNode(nsIDOMNode* aNode)
{
  nsCOMPtr<nsINode> node = do_QueryInterface(aNode);
  if (!node) {
    return NS_ERROR_DOM_NOT_OBJECT_ERR;
  }

  ErrorResult rv;
  InsertNode(*node, rv);
  return rv.StealNSResult();
}

void
nsRange::InsertNode(nsINode& aNode, ErrorResult& aRv)
{
  if (!nsContentUtils::LegacyIsCallerNativeCode() &&
      !nsContentUtils::CanCallerAccess(&aNode)) {
    aRv.Throw(NS_ERROR_DOM_SECURITY_ERR);
    return;
  }

  uint32_t tStartOffset = StartOffset();

  nsCOMPtr<nsINode> tStartContainer = GetStartContainer(aRv);
  if (aRv.Failed()) {
    return;
  }

  if (&aNode == tStartContainer) {
    aRv.Throw(NS_ERROR_DOM_HIERARCHY_REQUEST_ERR);
    return;
  }

  // This is the node we'll be inserting before, and its parent
  nsCOMPtr<nsINode> referenceNode;
  nsCOMPtr<nsINode> referenceParentNode = tStartContainer;

  nsCOMPtr<nsIDOMText> startTextNode(do_QueryInterface(tStartContainer));
  nsCOMPtr<nsIDOMNodeList> tChildList;
  if (startTextNode) {
    referenceParentNode = tStartContainer->GetParentNode();
    if (!referenceParentNode) {
      aRv.Throw(NS_ERROR_DOM_HIERARCHY_REQUEST_ERR);
      return;
    }

    referenceParentNode->EnsurePreInsertionValidity(aNode, tStartContainer,
                                                    aRv);
    if (aRv.Failed()) {
      return;
    }

    nsCOMPtr<nsIDOMText> secondPart;
    aRv = startTextNode->SplitText(tStartOffset, getter_AddRefs(secondPart));
    if (aRv.Failed()) {
      return;
    }

    referenceNode = do_QueryInterface(secondPart);
  } else {
    aRv = tStartContainer->AsDOMNode()->GetChildNodes(getter_AddRefs(tChildList));
    if (aRv.Failed()) {
      return;
    }

    // find the insertion point in the DOM and insert the Node
    nsCOMPtr<nsIDOMNode> q;
    aRv = tChildList->Item(tStartOffset, getter_AddRefs(q));
    referenceNode = do_QueryInterface(q);
    if (aRv.Failed()) {
      return;
    }

    tStartContainer->EnsurePreInsertionValidity(aNode, referenceNode, aRv);
    if (aRv.Failed()) {
      return;
    }
  }

  // We might need to update the end to include the new node (bug 433662).
  // Ideally we'd only do this if needed, but it's tricky to know when it's
  // needed in advance (bug 765799).
  uint32_t newOffset;

  if (referenceNode) {
    int32_t indexInParent = IndexOf(referenceNode);
    if (NS_WARN_IF(indexInParent < 0)) {
      aRv.Throw(NS_ERROR_FAILURE);
      return;
    }
    newOffset = static_cast<uint32_t>(indexInParent);
  } else {
    aRv = tChildList->GetLength(&newOffset);
    if (aRv.Failed()) {
      return;
    }
  }

  if (aNode.NodeType() == nsIDOMNode::DOCUMENT_FRAGMENT_NODE) {
    newOffset += aNode.GetChildCount();
  } else {
    newOffset++;
  }

  // Now actually insert the node
  nsCOMPtr<nsINode> tResultNode;
  tResultNode = referenceParentNode->InsertBefore(aNode, referenceNode, aRv);
  if (aRv.Failed()) {
    return;
  }

  if (Collapsed()) {
    aRv = SetEnd(referenceParentNode, newOffset);
  }
}

NS_IMETHODIMP
nsRange::SurroundContents(nsIDOMNode* aNewParent)
{
  nsCOMPtr<nsINode> node = do_QueryInterface(aNewParent);
  if (!node) {
    return NS_ERROR_DOM_NOT_OBJECT_ERR;
  }
  ErrorResult rv;
  SurroundContents(*node, rv);
  return rv.StealNSResult();
}

void
nsRange::SurroundContents(nsINode& aNewParent, ErrorResult& aRv)
{
  if (!nsContentUtils::LegacyIsCallerNativeCode() &&
      !nsContentUtils::CanCallerAccess(&aNewParent)) {
    aRv.Throw(NS_ERROR_DOM_SECURITY_ERR);
    return;
  }

  if (!mRoot) {
    aRv.Throw(NS_ERROR_DOM_INVALID_STATE_ERR);
    return;
  }
  // INVALID_STATE_ERROR: Raised if the Range partially selects a non-text
  // node.
  if (mStart.Container() != mEnd.Container()) {
    bool startIsText = mStart.Container()->IsNodeOfType(nsINode::eTEXT);
    bool endIsText = mEnd.Container()->IsNodeOfType(nsINode::eTEXT);
    nsINode* startGrandParent = mStart.Container()->GetParentNode();
    nsINode* endGrandParent = mEnd.Container()->GetParentNode();
    if (!((startIsText && endIsText &&
           startGrandParent &&
           startGrandParent == endGrandParent) ||
          (startIsText &&
           startGrandParent &&
           startGrandParent == mEnd.Container()) ||
          (endIsText &&
           endGrandParent &&
           endGrandParent == mStart.Container()))) {
      aRv.Throw(NS_ERROR_DOM_INVALID_STATE_ERR);
      return;
    }
  }

  // INVALID_NODE_TYPE_ERROR if aNewParent is something that can't be inserted
  // (Document, DocumentType, DocumentFragment)
  uint16_t nodeType = aNewParent.NodeType();
  if (nodeType == nsIDOMNode::DOCUMENT_NODE ||
      nodeType == nsIDOMNode::DOCUMENT_TYPE_NODE ||
      nodeType == nsIDOMNode::DOCUMENT_FRAGMENT_NODE) {
    aRv.Throw(NS_ERROR_DOM_INVALID_NODE_TYPE_ERR);
    return;
  }

  // Extract the contents within the range.

  RefPtr<DocumentFragment> docFrag = ExtractContents(aRv);

  if (aRv.Failed()) {
    return;
  }

  if (!docFrag) {
    aRv.Throw(NS_ERROR_FAILURE);
    return;
  }

  // Spec says we need to remove all of aNewParent's
  // children prior to insertion.

  nsCOMPtr<nsINodeList> children = aNewParent.ChildNodes();
  if (!children) {
    aRv.Throw(NS_ERROR_FAILURE);
    return;
  }

  uint32_t numChildren = children->Length();

  while (numChildren)
  {
    nsCOMPtr<nsINode> child = children->Item(--numChildren);
    if (!child) {
      aRv.Throw(NS_ERROR_FAILURE);
      return;
    }

    aNewParent.RemoveChild(*child, aRv);
    if (aRv.Failed()) {
      return;
    }
  }

  // Insert aNewParent at the range's start point.

  InsertNode(aNewParent, aRv);
  if (aRv.Failed()) {
    return;
  }

  // Append the content we extracted under aNewParent.
  aNewParent.AppendChild(*docFrag, aRv);
  if (aRv.Failed()) {
    return;
  }

  // Select aNewParent, and its contents.

  SelectNode(aNewParent, aRv);
}

NS_IMETHODIMP
nsRange::ToString(nsAString& aReturn)
{
  // clear the string
  aReturn.Truncate();

  // If we're unpositioned, return the empty string
  if (!mIsPositioned) {
    return NS_OK;
  }

#ifdef DEBUG_range
      printf("Range dump: -----------------------\n");
#endif /* DEBUG */

  // effeciency hack for simple case
  if (mStart.Container() == mEnd.Container()) {
    nsCOMPtr<nsIDOMText> textNode = do_QueryInterface(mStart.Container());

    if (textNode)
    {
#ifdef DEBUG_range
      // If debug, dump it:
      nsCOMPtr<nsIContent> cN = do_QueryInterface(mStart.Container());
      if (cN) cN->List(stdout);
      printf("End Range dump: -----------------------\n");
#endif /* DEBUG */

      // grab the text
      if (NS_FAILED(textNode->SubstringData(mStart.Offset(),mEnd.Offset()-mStart.Offset(),aReturn)))
        return NS_ERROR_UNEXPECTED;
      return NS_OK;
    }
  }

  /* complex case: mStart.Container() != mEnd.Container(), or mStartParent not a text
     node revisit - there are potential optimizations here and also tradeoffs.
  */

  nsCOMPtr<nsIContentIterator> iter = NS_NewContentIterator();
  nsresult rv = iter->Init(this);
  NS_ENSURE_SUCCESS(rv, rv);

  nsString tempString;

  // loop through the content iterator, which returns nodes in the range in
  // close tag order, and grab the text from any text node
  while (!iter->IsDone())
  {
    nsINode *n = iter->GetCurrentNode();

#ifdef DEBUG_range
    // If debug, dump it:
    n->List(stdout);
#endif /* DEBUG */
    nsCOMPtr<nsIDOMText> textNode(do_QueryInterface(n));
    if (textNode) // if it's a text node, get the text
    {
      if (n == mStart.Container()) { // only include text past start offset
        uint32_t strLength;
        textNode->GetLength(&strLength);
        textNode->SubstringData(mStart.Offset(),strLength-mStart.Offset(),tempString);
        aReturn += tempString;
      } else if (n == mEnd.Container()) { // only include text before end offset
        textNode->SubstringData(0,mEnd.Offset(),tempString);
        aReturn += tempString;
      } else { // grab the whole kit-n-kaboodle
        textNode->GetData(tempString);
        aReturn += tempString;
      }
    }

    iter->Next();
  }

#ifdef DEBUG_range
  printf("End Range dump: -----------------------\n");
#endif /* DEBUG */
  return NS_OK;
}



NS_IMETHODIMP
nsRange::Detach()
{
  return NS_OK;
}

NS_IMETHODIMP
nsRange::CreateContextualFragment(const nsAString& aFragment,
                                  nsIDOMDocumentFragment** aReturn)
{
  if (mIsPositioned) {
    return nsContentUtils::CreateContextualFragment(mStart.Container(), aFragment,
                                                    false, aReturn);
  }
  return NS_ERROR_FAILURE;
}

already_AddRefed<DocumentFragment>
nsRange::CreateContextualFragment(const nsAString& aFragment, ErrorResult& aRv)
{
  if (!mIsPositioned) {
    aRv.Throw(NS_ERROR_FAILURE);
    return nullptr;
  }

  return nsContentUtils::CreateContextualFragment(mStart.Container(), aFragment,
                                                  false, aRv);
}

static void ExtractRectFromOffset(nsIFrame* aFrame,
                                  const int32_t aOffset, nsRect* aR, bool aKeepLeft,
                                  bool aClampToEdge)
{
  nsPoint point;
  aFrame->GetPointFromOffset(aOffset, &point);

  if (!aClampToEdge && !aR->Contains(point)) {
    aR->SetWidth(0);
    aR->x = point.x;
    return;
  }

  if (aClampToEdge) {
    point = aR->ClampPoint(point);
  }

  if (aKeepLeft) {
    aR->SetWidth(point.x - aR->x);
  } else {
    aR->SetWidth(aR->XMost() - point.x);
    aR->x = point.x;
  }
}

static nsTextFrame*
GetTextFrameForContent(nsIContent* aContent, bool aFlushLayout)
{
  nsIPresShell* presShell = aContent->OwnerDoc()->GetShell();
  if (presShell) {
    presShell->FrameConstructor()->EnsureFrameForTextNode(
        static_cast<nsGenericDOMDataNode*>(aContent));

    if (aFlushLayout) {
      aContent->OwnerDoc()->FlushPendingNotifications(FlushType::Layout);
    }

    nsIFrame* frame = aContent->GetPrimaryFrame();
    if (frame && frame->IsTextFrame()) {
      return static_cast<nsTextFrame*>(frame);
    }
  }
  return nullptr;
}

static nsresult GetPartialTextRect(nsLayoutUtils::RectCallback* aCallback,
                                   Sequence<nsString>* aTextList,
                                   nsIContent* aContent, int32_t aStartOffset,
                                   int32_t aEndOffset, bool aClampToEdge,
                                   bool aFlushLayout)
{
  nsTextFrame* textFrame = GetTextFrameForContent(aContent, aFlushLayout);
  if (textFrame) {
    nsIFrame* relativeTo = nsLayoutUtils::GetContainingBlockForClientRect(textFrame);
    for (nsTextFrame* f = textFrame; f; f = static_cast<nsTextFrame*>(f->GetNextContinuation())) {
      int32_t fstart = f->GetContentOffset(), fend = f->GetContentEnd();
      if (fend <= aStartOffset || fstart >= aEndOffset)
        continue;

      // Calculate the text content offsets we'll need if text is requested.
      int32_t textContentStart = fstart;
      int32_t textContentEnd = fend;

      // overlapping with the offset we want
      f->EnsureTextRun(nsTextFrame::eInflated);
      NS_ENSURE_TRUE(f->GetTextRun(nsTextFrame::eInflated), NS_ERROR_OUT_OF_MEMORY);
      bool rtl = f->GetTextRun(nsTextFrame::eInflated)->IsRightToLeft();
      nsRect r = f->GetRectRelativeToSelf();
      if (fstart < aStartOffset) {
        // aStartOffset is within this frame
        ExtractRectFromOffset(f, aStartOffset, &r, rtl, aClampToEdge);
        textContentStart = aStartOffset;
      }
      if (fend > aEndOffset) {
        // aEndOffset is in the middle of this frame
        ExtractRectFromOffset(f, aEndOffset, &r, !rtl, aClampToEdge);
        textContentEnd = aEndOffset;
      }
      r = nsLayoutUtils::TransformFrameRectToAncestor(f, r, relativeTo);
      aCallback->AddRect(r);

      // Finally capture the text, if requested.
      if (aTextList) {
        nsIFrame::RenderedText renderedText = f->GetRenderedText(
          textContentStart,
          textContentEnd,
          nsIFrame::TextOffsetType::OFFSETS_IN_CONTENT_TEXT,
          nsIFrame::TrailingWhitespace::DONT_TRIM_TRAILING_WHITESPACE);

        aTextList->AppendElement(renderedText.mString, fallible);
      }
    }
  }
  return NS_OK;
}

/* static */ void
nsRange::CollectClientRectsAndText(nsLayoutUtils::RectCallback* aCollector,
                                   Sequence<nsString>* aTextList,
                                   nsRange* aRange,
<<<<<<< HEAD
                                   nsINode* aStartParent, int32_t aStartOffset,
                                   nsINode* aEndParent, int32_t aEndOffset,
                                   bool aClampToEdge, bool aFlushLayout)
{
=======
                                   nsINode* aStartContainer,
                                   uint32_t aStartOffset,
                                   nsINode* aEndContainer,
                                   uint32_t aEndOffset,
                                   bool aClampToEdge, bool aFlushLayout)
{
  // Currently, this method is called with start of end offset of nsRange.
  // So, they must be between 0 - INT32_MAX.
  MOZ_ASSERT(IsValidOffset(aStartOffset));
  MOZ_ASSERT(IsValidOffset(aEndOffset));

>>>>>>> a17af05f
  // Hold strong pointers across the flush
  nsCOMPtr<nsINode> startContainer = aStartContainer;
  nsCOMPtr<nsINode> endContainer = aEndContainer;

  // Flush out layout so our frames are up to date.
  if (!aStartContainer->IsInUncomposedDoc()) {
    return;
  }

  if (aFlushLayout) {
<<<<<<< HEAD
    aStartParent->OwnerDoc()->FlushPendingNotifications(FlushType::Layout);
=======
    aStartContainer->OwnerDoc()->FlushPendingNotifications(FlushType::Layout);
>>>>>>> a17af05f
    // Recheck whether we're still in the document
    if (!aStartContainer->IsInUncomposedDoc()) {
      return;
    }
  }

  RangeSubtreeIterator iter;

  nsresult rv = iter.Init(aRange);
  if (NS_FAILED(rv)) return;

  if (iter.IsDone()) {
    // the range is collapsed, only continue if the cursor is in a text node
    nsCOMPtr<nsIContent> content = do_QueryInterface(aStartContainer);
    if (content && content->IsNodeOfType(nsINode::eTEXT)) {
      nsTextFrame* textFrame = GetTextFrameForContent(content, aFlushLayout);
      if (textFrame) {
        int32_t outOffset;
        nsIFrame* outFrame;
        textFrame->GetChildFrameContainingOffset(
                     static_cast<int32_t>(aStartOffset), false,
                     &outOffset, &outFrame);
        if (outFrame) {
           nsIFrame* relativeTo =
             nsLayoutUtils::GetContainingBlockForClientRect(outFrame);
           nsRect r = outFrame->GetRectRelativeToSelf();
           ExtractRectFromOffset(outFrame, static_cast<int32_t>(aStartOffset),
                                 &r, false, aClampToEdge);
           r.SetWidth(0);
           r = nsLayoutUtils::TransformFrameRectToAncestor(outFrame, r, relativeTo);
           aCollector->AddRect(r);
        }
      }
    }
    return;
  }

  do {
    nsCOMPtr<nsINode> node = iter.GetCurrentNode();
    iter.Next();
    nsCOMPtr<nsIContent> content = do_QueryInterface(node);
    if (!content)
      continue;
    if (content->IsNodeOfType(nsINode::eTEXT)) {
       if (node == startContainer) {
         int32_t offset = startContainer == endContainer ?
<<<<<<< HEAD
           aEndOffset : content->GetText()->GetLength();
         GetPartialTextRect(aCollector, aTextList, content, aStartOffset, offset,
                            aClampToEdge, aFlushLayout);
         continue;
       } else if (node == endContainer) {
         GetPartialTextRect(aCollector, aTextList, content, 0, aEndOffset,
=======
           static_cast<int32_t>(aEndOffset) : content->GetText()->GetLength();
         GetPartialTextRect(aCollector, aTextList, content,
                            static_cast<int32_t>(aStartOffset), offset,
                            aClampToEdge, aFlushLayout);
         continue;
       } else if (node == endContainer) {
         GetPartialTextRect(aCollector, aTextList, content,
                            0, static_cast<int32_t>(aEndOffset),
>>>>>>> a17af05f
                            aClampToEdge, aFlushLayout);
         continue;
       }
    }

    nsIFrame* frame = content->GetPrimaryFrame();
    if (frame) {
      nsLayoutUtils::GetAllInFlowRectsAndTexts(frame,
        nsLayoutUtils::GetContainingBlockForClientRect(frame), aCollector,
        aTextList,
        nsLayoutUtils::RECTS_ACCOUNT_FOR_TRANSFORMS);
    }
  } while (!iter.IsDone());
}

NS_IMETHODIMP
nsRange::GetBoundingClientRect(nsIDOMClientRect** aResult)
{
  *aResult = GetBoundingClientRect(true).take();
  return NS_OK;
}

already_AddRefed<DOMRect>
nsRange::GetBoundingClientRect(bool aClampToEdge, bool aFlushLayout)
{
  RefPtr<DOMRect> rect = new DOMRect(ToSupports(this));
  if (!mStart.Container()) {
    return rect.forget();
  }

  nsLayoutUtils::RectAccumulator accumulator;
<<<<<<< HEAD
  CollectClientRectsAndText(&accumulator, nullptr, this, mStartParent,
    mStartOffset, mEndParent, mEndOffset, aClampToEdge, aFlushLayout);
=======
  CollectClientRectsAndText(&accumulator, nullptr, this, mStart.Container(),
    mStart.Offset(), mEnd.Container(), mEnd.Offset(), aClampToEdge, aFlushLayout);
>>>>>>> a17af05f

  nsRect r = accumulator.mResultRect.IsEmpty() ? accumulator.mFirstRect :
    accumulator.mResultRect;
  rect->SetLayoutRect(r);
  return rect.forget();
}

NS_IMETHODIMP
nsRange::GetClientRects(nsIDOMClientRectList** aResult)
{
  *aResult = GetClientRects(true).take();
  return NS_OK;
}

already_AddRefed<DOMRectList>
nsRange::GetClientRects(bool aClampToEdge, bool aFlushLayout)
{
  if (!mStart.Container()) {
    return nullptr;
  }

  RefPtr<DOMRectList> rectList =
    new DOMRectList(static_cast<nsIDOMRange*>(this));

  nsLayoutUtils::RectListBuilder builder(rectList);

<<<<<<< HEAD
  CollectClientRectsAndText(&builder, nullptr, this, mStartParent,
    mStartOffset, mEndParent, mEndOffset, aClampToEdge, aFlushLayout);
=======
  CollectClientRectsAndText(&builder, nullptr, this, mStart.Container(),
    mStart.Offset(), mEnd.Container(), mEnd.Offset(), aClampToEdge, aFlushLayout);
>>>>>>> a17af05f
  return rectList.forget();
}

void
nsRange::GetClientRectsAndTexts(
  mozilla::dom::ClientRectsAndTexts& aResult,
  ErrorResult& aErr)
{
<<<<<<< HEAD
  if (!mStartParent) {
=======
  if (!mStart.Container()) {
>>>>>>> a17af05f
    return;
  }

  aResult.mRectList = new DOMRectList(static_cast<nsIDOMRange*>(this));

  nsLayoutUtils::RectListBuilder builder(aResult.mRectList);

  CollectClientRectsAndText(&builder, &aResult.mTextList, this,
<<<<<<< HEAD
    mStartParent, mStartOffset, mEndParent, mEndOffset, true, true);
=======
    mStart.Container(), mStart.Offset(), mEnd.Container(), mEnd.Offset(), true, true);
>>>>>>> a17af05f
}

NS_IMETHODIMP
nsRange::GetUsedFontFaces(nsIDOMFontFaceList** aResult)
{
  *aResult = nullptr;

  NS_ENSURE_TRUE(mStart.Container(), NS_ERROR_UNEXPECTED);

  nsCOMPtr<nsINode> startContainer = do_QueryInterface(mStart.Container());
  nsCOMPtr<nsINode> endContainer = do_QueryInterface(mEnd.Container());

  // Flush out layout so our frames are up to date.
  nsIDocument* doc = mStart.Container()->OwnerDoc();
  NS_ENSURE_TRUE(doc, NS_ERROR_UNEXPECTED);
  doc->FlushPendingNotifications(FlushType::Frames);

  // Recheck whether we're still in the document
  NS_ENSURE_TRUE(mStart.Container()->IsInUncomposedDoc(), NS_ERROR_UNEXPECTED);

  RefPtr<nsFontFaceList> fontFaceList = new nsFontFaceList();

  RangeSubtreeIterator iter;
  nsresult rv = iter.Init(this);
  NS_ENSURE_SUCCESS(rv, rv);

  while (!iter.IsDone()) {
    // only collect anything if the range is not collapsed
    nsCOMPtr<nsINode> node = iter.GetCurrentNode();
    iter.Next();

    nsCOMPtr<nsIContent> content = do_QueryInterface(node);
    if (!content) {
      continue;
    }
    nsIFrame* frame = content->GetPrimaryFrame();
    if (!frame) {
      continue;
    }

    if (content->IsNodeOfType(nsINode::eTEXT)) {
       if (node == startContainer) {
         int32_t offset = startContainer == endContainer ?
           mEnd.Offset() : content->GetText()->GetLength();
         nsLayoutUtils::GetFontFacesForText(frame, mStart.Offset(), offset,
                                            true, fontFaceList);
         continue;
       }
       if (node == endContainer) {
         nsLayoutUtils::GetFontFacesForText(frame, 0, mEnd.Offset(),
                                            true, fontFaceList);
         continue;
       }
    }

    nsLayoutUtils::GetFontFacesForFrames(frame, fontFaceList);
  }

  fontFaceList.forget(aResult);
  return NS_OK;
}

nsINode*
nsRange::GetRegisteredCommonAncestor()
{
  MOZ_ASSERT(IsInSelection(),
             "GetRegisteredCommonAncestor only valid for range in selection");
  MOZ_ASSERT(mRegisteredCommonAncestor);
  return mRegisteredCommonAncestor;
}

/* static */ bool nsRange::AutoInvalidateSelection::sIsNested;

nsRange::AutoInvalidateSelection::~AutoInvalidateSelection()
{
  if (!mCommonAncestor) {
    return;
  }
  sIsNested = false;
  ::InvalidateAllFrames(mCommonAncestor);

  // Our range might not be in a selection anymore, because one of our selection
  // listeners might have gone ahead and run script of various sorts that messed
  // with selections, ranges, etc.  But if it still is, we should check whether
  // we have a different common ancestor now, and if so invalidate its subtree
  // so it paints the selection it's in now.
  if (mRange->IsInSelection()) {
    nsINode* commonAncestor = mRange->GetRegisteredCommonAncestor();
    // XXXbz can commonAncestor really be null here?  I wouldn't think so!  If
    // it _were_, then in a debug build GetRegisteredCommonAncestor() would have
    // fatally asserted.
    if (commonAncestor && commonAncestor != mCommonAncestor) {
      ::InvalidateAllFrames(commonAncestor);
    }
  }
}

/* static */ already_AddRefed<nsRange>
nsRange::Constructor(const GlobalObject& aGlobal,
                     ErrorResult& aRv)
{
  nsCOMPtr<nsPIDOMWindowInner> window = do_QueryInterface(aGlobal.GetAsSupports());
  if (!window || !window->GetDoc()) {
    aRv.Throw(NS_ERROR_FAILURE);
    return nullptr;
  }

  return window->GetDoc()->CreateRange(aRv);
}

static bool ExcludeIfNextToNonSelectable(nsIContent* aContent)
{
  return aContent->IsNodeOfType(nsINode::eTEXT) &&
    aContent->HasFlag(NS_CREATE_FRAME_IF_NON_WHITESPACE);
}

void
nsRange::ExcludeNonSelectableNodes(nsTArray<RefPtr<nsRange>>* aOutRanges)
{
  MOZ_ASSERT(mIsPositioned);
  MOZ_ASSERT(mEnd.Container());
  MOZ_ASSERT(mStart.Container());

  nsRange* range = this;
  RefPtr<nsRange> newRange;
  while (range) {
    nsCOMPtr<nsIContentIterator> iter = NS_NewPreContentIterator();
    nsresult rv = iter->Init(range);
    if (NS_FAILED(rv)) {
      return;
    }

    bool added = false;
    bool seenSelectable = false;
    // |firstNonSelectableContent| is the first node in a consecutive sequence
    // of non-IsSelectable nodes.  When we find a selectable node after such
    // a sequence we'll end the last nsRange, create a new one and restart
    // the outer loop.
    nsIContent* firstNonSelectableContent = nullptr;
    while (true) {
      ErrorResult err;
      nsINode* node = iter->GetCurrentNode();
      iter->Next();
      bool selectable = true;
      nsIContent* content =
        node && node->IsContent() ? node->AsContent() : nullptr;
      if (content) {
        if (firstNonSelectableContent && ExcludeIfNextToNonSelectable(content)) {
          // Ignorable whitespace next to a sequence of non-selectable nodes
          // counts as non-selectable (bug 1216001).
          selectable = false;
        }
        if (selectable) {
          nsIFrame* frame = content->GetPrimaryFrame();
          for (nsIContent* p = content; !frame && (p = p->GetParent()); ) {
            frame = p->GetPrimaryFrame();
          }
          if (frame) {
            selectable = frame->IsSelectable(nullptr);
          }
        }
      }

      if (!selectable) {
        if (!firstNonSelectableContent) {
          firstNonSelectableContent = content;
        }
        if (iter->IsDone() && seenSelectable) {
          // The tail end of the initial range is non-selectable - truncate the
          // current range before the first non-selectable node.
          range->SetEndBefore(*firstNonSelectableContent, err);
        }
      } else if (firstNonSelectableContent) {
        if (range == this && !seenSelectable) {
          // This is the initial range and all its nodes until now are
          // non-selectable so just trim them from the start.
          range->SetStartBefore(*node, err);
          if (err.Failed()) {
            return;
          }
          break; // restart the same range with a new iterator
        } else {
          // Save the end point before truncating the range.
          nsINode* endContainer = range->mEnd.Container();
          int32_t endOffset = range->mEnd.Offset();

          // Truncate the current range before the first non-selectable node.
          range->SetEndBefore(*firstNonSelectableContent, err);

          // Store it in the result (strong ref) - do this before creating
          // a new range in |newRange| below so we don't drop the last ref
          // to the range created in the previous iteration.
          if (!added && !err.Failed()) {
            aOutRanges->AppendElement(range);
          }

          // Create a new range for the remainder.
<<<<<<< HEAD
          nsINode* startParent = node;
=======
          nsINode* startContainer = node;
>>>>>>> a17af05f
          int32_t startOffset = 0;
          // Don't start *inside* a node with independent selection though
          // (e.g. <input>).
          if (content && content->HasIndependentSelection()) {
<<<<<<< HEAD
            nsINode* parent = startParent->GetParent();
            if (parent) {
              startOffset = parent->IndexOf(startParent);
              startParent = parent;
            }
          }
          rv = CreateRange(startParent, startOffset, endParent, endOffset,
=======
            nsINode* parent = startContainer->GetParent();
            if (parent) {
              startOffset = parent->IndexOf(startContainer);
              startContainer = parent;
            }
          }
          rv = CreateRange(startContainer, startOffset, endContainer, endOffset,
>>>>>>> a17af05f
                           getter_AddRefs(newRange));
          if (NS_FAILED(rv) || newRange->Collapsed()) {
            newRange = nullptr;
          }
          range = newRange;
          break; // create a new iterator for the new range, if any
        }
      } else {
        seenSelectable = true;
        if (!added) {
          added = true;
          aOutRanges->AppendElement(range);
        }
      }
      if (iter->IsDone()) {
        return;
      }
    }
  }
}

struct InnerTextAccumulator
{
  explicit InnerTextAccumulator(mozilla::dom::DOMString& aValue)
    : mString(aValue.AsAString()), mRequiredLineBreakCount(0) {}
  void FlushLineBreaks()
  {
    while (mRequiredLineBreakCount > 0) {
      // Required line breaks at the start of the text are suppressed.
      if (!mString.IsEmpty()) {
        mString.Append('\n');
      }
      --mRequiredLineBreakCount;
    }
  }
  void Append(char aCh)
  {
    Append(nsAutoString(aCh));
  }
  void Append(const nsAString& aString)
  {
    if (aString.IsEmpty()) {
      return;
    }
    FlushLineBreaks();
    mString.Append(aString);
  }
  void AddRequiredLineBreakCount(int8_t aCount)
  {
    mRequiredLineBreakCount = std::max(mRequiredLineBreakCount, aCount);
  }

  nsAString& mString;
  int8_t mRequiredLineBreakCount;
};

static bool
IsVisibleAndNotInReplacedElement(nsIFrame* aFrame)
{
  if (!aFrame || !aFrame->StyleVisibility()->IsVisible()) {
    return false;
  }
  for (nsIFrame* f = aFrame->GetParent(); f; f = f->GetParent()) {
    if (f->IsFrameOfType(nsIFrame::eReplaced) &&
        !f->GetContent()->IsHTMLElement(nsGkAtoms::button) &&
        !f->GetContent()->IsHTMLElement(nsGkAtoms::select)) {
      return false;
    }
  }
  return true;
}

static bool
ElementIsVisibleNoFlush(Element* aElement)
{
  if (!aElement) {
    return false;
  }
  RefPtr<nsStyleContext> sc =
    nsComputedDOMStyle::GetStyleContextNoFlush(aElement, nullptr, nullptr);
  return sc && sc->StyleVisibility()->IsVisible();
}

static void
AppendTransformedText(InnerTextAccumulator& aResult,
                      nsGenericDOMDataNode* aTextNode,
                      uint32_t aStart, uint32_t aEnd)
{
  nsIFrame* frame = aTextNode->GetPrimaryFrame();
  if (!IsVisibleAndNotInReplacedElement(frame)) {
    return;
  }
  nsIFrame::RenderedText text = frame->GetRenderedText(aStart, aEnd);
  aResult.Append(text.mString);
}

/**
 * States for tree traversal. AT_NODE means that we are about to enter
 * the current DOM node. AFTER_NODE means that we have just finished traversing
 * the children of the current DOM node and are about to apply any
 * "after processing the node's children" steps before we finish visiting
 * the node.
 */
enum TreeTraversalState {
  AT_NODE,
  AFTER_NODE
};

static int8_t
GetRequiredInnerTextLineBreakCount(nsIFrame* aFrame)
{
  if (aFrame->GetContent()->IsHTMLElement(nsGkAtoms::p)) {
    return 2;
  }
  const nsStyleDisplay* styleDisplay = aFrame->StyleDisplay();
  if (styleDisplay->IsBlockOutside(aFrame) ||
      styleDisplay->mDisplay == StyleDisplay::TableCaption) {
    return 1;
  }
  return 0;
}

static bool
IsLastCellOfRow(nsIFrame* aFrame)
{
  LayoutFrameType type = aFrame->Type();
  if (type != LayoutFrameType::TableCell &&
      type != LayoutFrameType::BCTableCell) {
    return true;
  }
  for (nsIFrame* c = aFrame; c; c = c->GetNextContinuation()) {
    if (c->GetNextSibling()) {
      return false;
    }
  }
  return true;
}

static bool
IsLastRowOfRowGroup(nsIFrame* aFrame)
{
  if (!aFrame->IsTableRowFrame()) {
    return true;
  }
  for (nsIFrame* c = aFrame; c; c = c->GetNextContinuation()) {
    if (c->GetNextSibling()) {
      return false;
    }
  }
  return true;
}

static bool
IsLastNonemptyRowGroupOfTable(nsIFrame* aFrame)
{
  if (!aFrame->IsTableRowGroupFrame()) {
    return true;
  }
  for (nsIFrame* c = aFrame; c; c = c->GetNextContinuation()) {
    for (nsIFrame* next = c->GetNextSibling(); next; next = next->GetNextSibling()) {
      if (next->PrincipalChildList().FirstChild()) {
        return false;
      }
    }
  }
  return true;
}

void
nsRange::GetInnerTextNoFlush(DOMString& aValue, ErrorResult& aError,
                             nsIContent* aStartContainer, uint32_t aStartOffset,
                             nsIContent* aEndContainer, uint32_t aEndOffset)
{
  InnerTextAccumulator result(aValue);
  nsIContent* currentNode = aStartContainer;
  TreeTraversalState currentState = AFTER_NODE;
  if (aStartContainer->IsNodeOfType(nsINode::eTEXT)) {
    auto t = static_cast<nsGenericDOMDataNode*>(aStartContainer);
    if (aStartContainer == aEndContainer) {
      AppendTransformedText(result, t, aStartOffset, aEndOffset);
      return;
    }
    AppendTransformedText(result, t, aStartOffset, t->TextLength());
  } else {
    if (uint32_t(aStartOffset) < aStartContainer->GetChildCount()) {
      currentNode = aStartContainer->GetChildAt(aStartOffset);
      currentState = AT_NODE;
    }
  }

  nsIContent* endNode = aEndContainer;
  TreeTraversalState endState = AFTER_NODE;
  if (aEndContainer->IsNodeOfType(nsINode::eTEXT)) {
    endState = AT_NODE;
  } else {
    if (aEndOffset < aEndContainer->GetChildCount()) {
      endNode = aEndContainer->GetChildAt(aEndOffset);
      endState = AT_NODE;
    }
  }

  while (currentNode != endNode || currentState != endState) {
    nsIFrame* f = currentNode->GetPrimaryFrame();
    bool isVisibleAndNotReplaced = IsVisibleAndNotInReplacedElement(f);
    if (currentState == AT_NODE) {
      bool isText = currentNode->IsNodeOfType(nsINode::eTEXT);
      if (isText && currentNode->GetParent()->IsHTMLElement(nsGkAtoms::rp) &&
          ElementIsVisibleNoFlush(currentNode->GetParent()->AsElement())) {
        nsAutoString str;
        currentNode->GetTextContent(str, aError);
        result.Append(str);
      } else if (isVisibleAndNotReplaced) {
        result.AddRequiredLineBreakCount(GetRequiredInnerTextLineBreakCount(f));
        if (isText) {
          nsIFrame::RenderedText text = f->GetRenderedText();
          result.Append(text.mString);
        }
      }
      nsIContent* child = currentNode->GetFirstChild();
      if (child) {
        currentNode = child;
        continue;
      }
      currentState = AFTER_NODE;
    }
    if (currentNode == endNode && currentState == endState) {
      break;
    }
    if (isVisibleAndNotReplaced) {
      if (currentNode->IsHTMLElement(nsGkAtoms::br)) {
        result.Append('\n');
      }
      switch (f->StyleDisplay()->mDisplay) {
      case StyleDisplay::TableCell:
        if (!IsLastCellOfRow(f)) {
          result.Append('\t');
        }
        break;
      case StyleDisplay::TableRow:
        if (!IsLastRowOfRowGroup(f) ||
            !IsLastNonemptyRowGroupOfTable(f->GetParent())) {
          result.Append('\n');
        }
        break;
      default:
        break; // Do nothing
      }
      result.AddRequiredLineBreakCount(GetRequiredInnerTextLineBreakCount(f));
    }
    nsIContent* next = currentNode->GetNextSibling();
    if (next) {
      currentNode = next;
      currentState = AT_NODE;
    } else {
      currentNode = currentNode->GetParent();
    }
  }

  if (aEndContainer->IsNodeOfType(nsINode::eTEXT)) {
    nsGenericDOMDataNode* t = static_cast<nsGenericDOMDataNode*>(aEndContainer);
    AppendTransformedText(result, t, 0, aEndOffset);
  }
  // Do not flush trailing line breaks! Required breaks at the end of the text
  // are suppressed.
}<|MERGE_RESOLUTION|>--- conflicted
+++ resolved
@@ -266,18 +266,7 @@
   , mIsPositioned(false)
   , mMaySpanAnonymousSubtrees(false)
   , mIsGenerated(false)
-<<<<<<< HEAD
-  , mStartOffsetWasIncremented(false)
-  , mEndOffsetWasIncremented(false)
-  , mEnableGravitationOnElementRemoval(true)
   , mCalledByJS(false)
-#ifdef DEBUG
-  , mAssertNextInsertOrAppendIndex(-1)
-  , mAssertNextInsertOrAppendNode(nullptr)
-#endif
-=======
-  , mCalledByJS(false)
->>>>>>> a17af05f
 {
   MOZ_ASSERT(aNode, "range isn't in a document!");
   mOwner = aNode->OwnerDoc();
@@ -308,31 +297,10 @@
                      nsIDOMNode* aEndParent, uint32_t aEndOffset,
                      nsRange** aRange)
 {
-<<<<<<< HEAD
-  MOZ_ASSERT(aRange);
-  *aRange = nullptr;
-
-  nsCOMPtr<nsINode> startParent = do_QueryInterface(aStartParent);
-  NS_ENSURE_ARG_POINTER(startParent);
-
-  RefPtr<nsRange> range = new nsRange(startParent);
-
-  // XXX this can be optimized by inlining SetStart/End and calling
-  // DoSetRange *once*.
-  nsresult rv = range->SetStart(startParent, aStartOffset);
-  NS_ENSURE_SUCCESS(rv, rv);
-
-  rv = range->SetEnd(aEndParent, aEndOffset);
-  NS_ENSURE_SUCCESS(rv, rv);
-
-  range.forget(aRange);
-  return NS_OK;
-=======
   nsCOMPtr<nsINode> startContainer = do_QueryInterface(aStartContainer);
   nsCOMPtr<nsINode> endContainer = do_QueryInterface(aEndParent);
   return CreateRange(startContainer, aStartOffset,
                      endContainer, aEndOffset, aRange);
->>>>>>> a17af05f
 }
 
 /* static */
@@ -1324,14 +1292,6 @@
 }
 
 void
-nsRange::SetStartJS(nsINode& aNode, uint32_t aOffset, ErrorResult& aErr)
-{
-  AutoCalledByJSRestore calledByJSRestorer(*this);
-  mCalledByJS = true;
-  SetStart(aNode, aOffset, aErr);
-}
-
-void
 nsRange::SetStart(nsINode& aNode, uint32_t aOffset, ErrorResult& aRv)
 {
  if (!nsContentUtils::LegacyIsCallerNativeCode() &&
@@ -1589,14 +1549,6 @@
   DoSetRange(aStartContainer, aStartOffset,
              aEndContainer, aEndOffset, newStartRoot);
   return NS_OK;
-}
-
-void
-nsRange::SetEndBeforeJS(nsINode& aNode, ErrorResult& aErr)
-{
-  AutoCalledByJSRestore calledByJSRestorer(*this);
-  mCalledByJS = true;
-  SetEndBefore(aNode, aErr);
 }
 
 void
@@ -3257,12 +3209,6 @@
 nsRange::CollectClientRectsAndText(nsLayoutUtils::RectCallback* aCollector,
                                    Sequence<nsString>* aTextList,
                                    nsRange* aRange,
-<<<<<<< HEAD
-                                   nsINode* aStartParent, int32_t aStartOffset,
-                                   nsINode* aEndParent, int32_t aEndOffset,
-                                   bool aClampToEdge, bool aFlushLayout)
-{
-=======
                                    nsINode* aStartContainer,
                                    uint32_t aStartOffset,
                                    nsINode* aEndContainer,
@@ -3274,7 +3220,6 @@
   MOZ_ASSERT(IsValidOffset(aStartOffset));
   MOZ_ASSERT(IsValidOffset(aEndOffset));
 
->>>>>>> a17af05f
   // Hold strong pointers across the flush
   nsCOMPtr<nsINode> startContainer = aStartContainer;
   nsCOMPtr<nsINode> endContainer = aEndContainer;
@@ -3285,11 +3230,7 @@
   }
 
   if (aFlushLayout) {
-<<<<<<< HEAD
-    aStartParent->OwnerDoc()->FlushPendingNotifications(FlushType::Layout);
-=======
     aStartContainer->OwnerDoc()->FlushPendingNotifications(FlushType::Layout);
->>>>>>> a17af05f
     // Recheck whether we're still in the document
     if (!aStartContainer->IsInUncomposedDoc()) {
       return;
@@ -3336,14 +3277,6 @@
     if (content->IsNodeOfType(nsINode::eTEXT)) {
        if (node == startContainer) {
          int32_t offset = startContainer == endContainer ?
-<<<<<<< HEAD
-           aEndOffset : content->GetText()->GetLength();
-         GetPartialTextRect(aCollector, aTextList, content, aStartOffset, offset,
-                            aClampToEdge, aFlushLayout);
-         continue;
-       } else if (node == endContainer) {
-         GetPartialTextRect(aCollector, aTextList, content, 0, aEndOffset,
-=======
            static_cast<int32_t>(aEndOffset) : content->GetText()->GetLength();
          GetPartialTextRect(aCollector, aTextList, content,
                             static_cast<int32_t>(aStartOffset), offset,
@@ -3352,7 +3285,6 @@
        } else if (node == endContainer) {
          GetPartialTextRect(aCollector, aTextList, content,
                             0, static_cast<int32_t>(aEndOffset),
->>>>>>> a17af05f
                             aClampToEdge, aFlushLayout);
          continue;
        }
@@ -3384,13 +3316,8 @@
   }
 
   nsLayoutUtils::RectAccumulator accumulator;
-<<<<<<< HEAD
-  CollectClientRectsAndText(&accumulator, nullptr, this, mStartParent,
-    mStartOffset, mEndParent, mEndOffset, aClampToEdge, aFlushLayout);
-=======
   CollectClientRectsAndText(&accumulator, nullptr, this, mStart.Container(),
     mStart.Offset(), mEnd.Container(), mEnd.Offset(), aClampToEdge, aFlushLayout);
->>>>>>> a17af05f
 
   nsRect r = accumulator.mResultRect.IsEmpty() ? accumulator.mFirstRect :
     accumulator.mResultRect;
@@ -3417,13 +3344,8 @@
 
   nsLayoutUtils::RectListBuilder builder(rectList);
 
-<<<<<<< HEAD
-  CollectClientRectsAndText(&builder, nullptr, this, mStartParent,
-    mStartOffset, mEndParent, mEndOffset, aClampToEdge, aFlushLayout);
-=======
   CollectClientRectsAndText(&builder, nullptr, this, mStart.Container(),
     mStart.Offset(), mEnd.Container(), mEnd.Offset(), aClampToEdge, aFlushLayout);
->>>>>>> a17af05f
   return rectList.forget();
 }
 
@@ -3432,11 +3354,7 @@
   mozilla::dom::ClientRectsAndTexts& aResult,
   ErrorResult& aErr)
 {
-<<<<<<< HEAD
-  if (!mStartParent) {
-=======
   if (!mStart.Container()) {
->>>>>>> a17af05f
     return;
   }
 
@@ -3445,11 +3363,7 @@
   nsLayoutUtils::RectListBuilder builder(aResult.mRectList);
 
   CollectClientRectsAndText(&builder, &aResult.mTextList, this,
-<<<<<<< HEAD
-    mStartParent, mStartOffset, mEndParent, mEndOffset, true, true);
-=======
     mStart.Container(), mStart.Offset(), mEnd.Container(), mEnd.Offset(), true, true);
->>>>>>> a17af05f
 }
 
 NS_IMETHODIMP
@@ -3647,24 +3561,11 @@
           }
 
           // Create a new range for the remainder.
-<<<<<<< HEAD
-          nsINode* startParent = node;
-=======
           nsINode* startContainer = node;
->>>>>>> a17af05f
           int32_t startOffset = 0;
           // Don't start *inside* a node with independent selection though
           // (e.g. <input>).
           if (content && content->HasIndependentSelection()) {
-<<<<<<< HEAD
-            nsINode* parent = startParent->GetParent();
-            if (parent) {
-              startOffset = parent->IndexOf(startParent);
-              startParent = parent;
-            }
-          }
-          rv = CreateRange(startParent, startOffset, endParent, endOffset,
-=======
             nsINode* parent = startContainer->GetParent();
             if (parent) {
               startOffset = parent->IndexOf(startContainer);
@@ -3672,7 +3573,6 @@
             }
           }
           rv = CreateRange(startContainer, startOffset, endContainer, endOffset,
->>>>>>> a17af05f
                            getter_AddRefs(newRange));
           if (NS_FAILED(rv) || newRange->Collapsed()) {
             newRange = nullptr;
