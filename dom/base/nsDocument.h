/* -*- Mode: C++; tab-width: 8; indent-tabs-mode: nil; c-basic-offset: 2 -*- */
/* vim: set ts=8 sts=2 et sw=2 tw=80: */
/* This Source Code Form is subject to the terms of the Mozilla Public
 * License, v. 2.0. If a copy of the MPL was not distributed with this
 * file, You can obtain one at http://mozilla.org/MPL/2.0/. */

/*
 * Base class for all our document implementations.
 */

#ifndef nsDocument_h___
#define nsDocument_h___

#include "nsIDocument.h"

#include "nsCOMPtr.h"
#include "nsAutoPtr.h"
#include "nsCRT.h"
#include "nsWeakReference.h"
#include "nsWeakPtr.h"
#include "nsTArray.h"
#include "nsIdentifierMapEntry.h"
#include "nsIDOMDocument.h"
#include "nsIDOMDocumentXBL.h"
#include "nsStubDocumentObserver.h"
#include "nsIScriptGlobalObject.h"
#include "nsIContent.h"
#include "nsIPrincipal.h"
#include "nsIParser.h"
#include "nsBindingManager.h"
#include "nsRefPtrHashtable.h"
#include "nsJSThingHashtable.h"
#include "nsIScriptObjectPrincipal.h"
#include "nsIURI.h"
#include "nsIRadioGroupContainer.h"
#include "nsILayoutHistoryState.h"
#include "nsIRequest.h"
#include "nsILoadGroup.h"
#include "nsTObserverArray.h"
#include "nsStubMutationObserver.h"
#include "nsIChannel.h"
#include "nsCycleCollectionParticipant.h"
#include "nsContentList.h"
#include "nsGkAtoms.h"
#include "nsIApplicationCache.h"
#include "nsIApplicationCacheContainer.h"
#include "mozilla/StyleSetHandle.h"
#include "PLDHashTable.h"
#include "nsAttrAndChildArray.h"
#include "nsDOMAttributeMap.h"
#include "nsIContentViewer.h"
#include "nsIInterfaceRequestor.h"
#include "nsILoadContext.h"
#include "nsIProgressEventSink.h"
#include "nsISecurityEventSink.h"
#include "nsIChannelEventSink.h"
#include "imgIRequest.h"
#include "mozilla/EventListenerManager.h"
#include "mozilla/EventStates.h"
#include "mozilla/MemoryReporting.h"
#include "mozilla/PendingAnimationTracker.h"
#include "mozilla/dom/BoxObject.h"
#include "mozilla/dom/DOMImplementation.h"
#include "mozilla/dom/ScriptLoader.h"
#include "mozilla/dom/StyleSheetList.h"
#include "nsDataHashtable.h"
#include "mozilla/TimeStamp.h"
#include "mozilla/Attributes.h"
#include "nsIDOMXPathEvaluator.h"
#include "jsfriendapi.h"
#include "mozilla/LinkedList.h"
#include "CustomElementRegistry.h"
#include "mozilla/dom/Performance.h"
#include "mozilla/Maybe.h"
<<<<<<< HEAD
=======
#include "nsIURIClassifier.h"
>>>>>>> a17af05f

#define XML_DECLARATION_BITS_DECLARATION_EXISTS   (1 << 0)
#define XML_DECLARATION_BITS_ENCODING_EXISTS      (1 << 1)
#define XML_DECLARATION_BITS_STANDALONE_EXISTS    (1 << 2)
#define XML_DECLARATION_BITS_STANDALONE_YES       (1 << 3)


class nsDOMStyleSheetSetList;
class nsDocument;
class nsIRadioVisitor;
class nsIFormControl;
struct nsRadioGroupStruct;
class nsOnloadBlocker;
class nsUnblockOnloadEvent;
class nsDOMNavigationTiming;
class nsWindowSizes;
class nsHtml5TreeOpExecutor;
class nsDocumentOnStack;
class nsISecurityConsoleMessage;

namespace mozilla {
class EventChainPreVisitor;
namespace dom {
<<<<<<< HEAD
class BoxObject;
=======
>>>>>>> a17af05f
class ImageTracker;
struct LifecycleCallbacks;
class CallbackFunction;
class DOMIntersectionObserver;
class Performance;

struct FullscreenRequest : public LinkedListElement<FullscreenRequest>
{
  explicit FullscreenRequest(Element* aElement);
  FullscreenRequest(const FullscreenRequest&) = delete;
  ~FullscreenRequest();

  Element* GetElement() const { return mElement; }
  nsDocument* GetDocument() const { return mDocument; }

private:
  RefPtr<Element> mElement;
  RefPtr<nsDocument> mDocument;

public:
  // This value should be true if the fullscreen request is
  // originated from chrome code.
  bool mIsCallerChrome = false;
  // This value denotes whether we should trigger a NewOrigin event if
  // requesting fullscreen in its document causes the origin which is
  // fullscreen to change. We may want *not* to trigger that event if
  // we're calling RequestFullScreen() as part of a continuation of a
  // request in a subdocument in different process, whereupon the caller
  // need to send some notification itself with the real origin.
  bool mShouldNotifyNewOrigin = true;
};

} // namespace dom
} // namespace mozilla

class nsDocHeaderData
{
public:
  nsDocHeaderData(nsIAtom* aField, const nsAString& aData)
    : mField(aField), mData(aData), mNext(nullptr)
  {
  }

  ~nsDocHeaderData(void)
  {
    delete mNext;
  }

  nsCOMPtr<nsIAtom> mField;
  nsString          mData;
  nsDocHeaderData*  mNext;
};

class nsDOMStyleSheetList : public mozilla::dom::StyleSheetList,
                            public nsStubDocumentObserver
{
public:
  explicit nsDOMStyleSheetList(nsIDocument* aDocument);

  NS_DECL_ISUPPORTS_INHERITED

  // nsIDocumentObserver
  NS_DECL_NSIDOCUMENTOBSERVER_STYLESHEETADDED
  NS_DECL_NSIDOCUMENTOBSERVER_STYLESHEETREMOVED

  // nsIMutationObserver
  NS_DECL_NSIMUTATIONOBSERVER_NODEWILLBEDESTROYED

  virtual nsINode* GetParentObject() const override
  {
    return mDocument;
  }

  uint32_t Length() override;
  mozilla::StyleSheet* IndexedGetter(uint32_t aIndex, bool& aFound) override;

protected:
  virtual ~nsDOMStyleSheetList();

  int32_t       mLength;
  nsIDocument*  mDocument;
};

class nsOnloadBlocker final : public nsIRequest
{
public:
  nsOnloadBlocker() {}

  NS_DECL_ISUPPORTS
  NS_DECL_NSIREQUEST

private:
  ~nsOnloadBlocker() {}
};

class nsExternalResourceMap
{
public:
  typedef nsIDocument::ExternalResourceLoad ExternalResourceLoad;
  nsExternalResourceMap();

  /**
   * Request an external resource document.  This does exactly what
   * nsIDocument::RequestExternalResource is documented to do.
   */
  nsIDocument* RequestResource(nsIURI* aURI,
                               nsINode* aRequestingNode,
                               nsDocument* aDisplayDocument,
                               ExternalResourceLoad** aPendingLoad);

  /**
   * Enumerate the resource documents.  See
   * nsIDocument::EnumerateExternalResources.
   */
  void EnumerateResources(nsIDocument::nsSubDocEnumFunc aCallback, void* aData);

  /**
   * Traverse ourselves for cycle-collection
   */
  void Traverse(nsCycleCollectionTraversalCallback* aCallback) const;

  /**
   * Shut ourselves down (used for cycle-collection unlink), as well
   * as for document destruction.
   */
  void Shutdown()
  {
    mPendingLoads.Clear();
    mMap.Clear();
    mHaveShutDown = true;
  }

  bool HaveShutDown() const
  {
    return mHaveShutDown;
  }

  // Needs to be public so we can traverse them sanely
  struct ExternalResource
  {
    ~ExternalResource();
    nsCOMPtr<nsIDocument> mDocument;
    nsCOMPtr<nsIContentViewer> mViewer;
    nsCOMPtr<nsILoadGroup> mLoadGroup;
  };

  // Hide all our viewers
  void HideViewers();

  // Show all our viewers
  void ShowViewers();

protected:
  class PendingLoad : public ExternalResourceLoad,
                      public nsIStreamListener
  {
    ~PendingLoad() {}

  public:
    explicit PendingLoad(nsDocument* aDisplayDocument) :
      mDisplayDocument(aDisplayDocument)
    {}

    NS_DECL_ISUPPORTS
    NS_DECL_NSISTREAMLISTENER
    NS_DECL_NSIREQUESTOBSERVER

    /**
     * Start aURI loading.  This will perform the necessary security checks and
     * so forth.
     */
    nsresult StartLoad(nsIURI* aURI, nsINode* aRequestingNode);

    /**
     * Set up an nsIContentViewer based on aRequest.  This is guaranteed to
     * put null in *aViewer and *aLoadGroup on all failures.
     */
    nsresult SetupViewer(nsIRequest* aRequest, nsIContentViewer** aViewer,
                         nsILoadGroup** aLoadGroup);

  private:
    RefPtr<nsDocument> mDisplayDocument;
    nsCOMPtr<nsIStreamListener> mTargetListener;
    nsCOMPtr<nsIURI> mURI;
  };
  friend class PendingLoad;

  class LoadgroupCallbacks final : public nsIInterfaceRequestor
  {
    ~LoadgroupCallbacks() {}
  public:
    explicit LoadgroupCallbacks(nsIInterfaceRequestor* aOtherCallbacks)
      : mCallbacks(aOtherCallbacks)
    {}
    NS_DECL_ISUPPORTS
    NS_DECL_NSIINTERFACEREQUESTOR
  private:
    // The only reason it's safe to hold a strong ref here without leaking is
    // that the notificationCallbacks on a loadgroup aren't the docshell itself
    // but a shim that holds a weak reference to the docshell.
    nsCOMPtr<nsIInterfaceRequestor> mCallbacks;

    // Use shims for interfaces that docshell implements directly so that we
    // don't hand out references to the docshell.  The shims should all allow
    // getInterface back on us, but other than that each one should only
    // implement one interface.

    // XXXbz I wish we could just derive the _allcaps thing from _i
#define DECL_SHIM(_i, _allcaps)                                              \
    class _i##Shim final : public nsIInterfaceRequestor,                     \
                           public _i                                         \
    {                                                                        \
      ~_i##Shim() {}                                                         \
    public:                                                                  \
      _i##Shim(nsIInterfaceRequestor* aIfreq, _i* aRealPtr)                  \
        : mIfReq(aIfreq), mRealPtr(aRealPtr)                                 \
      {                                                                      \
        NS_ASSERTION(mIfReq, "Expected non-null here");                      \
        NS_ASSERTION(mRealPtr, "Expected non-null here");                    \
      }                                                                      \
      NS_DECL_ISUPPORTS                                                      \
      NS_FORWARD_NSIINTERFACEREQUESTOR(mIfReq->)                             \
      NS_FORWARD_##_allcaps(mRealPtr->)                                      \
    private:                                                                 \
      nsCOMPtr<nsIInterfaceRequestor> mIfReq;                                \
      nsCOMPtr<_i> mRealPtr;                                                 \
    };

    DECL_SHIM(nsILoadContext, NSILOADCONTEXT)
    DECL_SHIM(nsIProgressEventSink, NSIPROGRESSEVENTSINK)
    DECL_SHIM(nsIChannelEventSink, NSICHANNELEVENTSINK)
    DECL_SHIM(nsISecurityEventSink, NSISECURITYEVENTSINK)
    DECL_SHIM(nsIApplicationCacheContainer, NSIAPPLICATIONCACHECONTAINER)
#undef DECL_SHIM
  };

  /**
   * Add an ExternalResource for aURI.  aViewer and aLoadGroup might be null
   * when this is called if the URI didn't result in an XML document.  This
   * function makes sure to remove the pending load for aURI, if any, from our
   * hashtable, and to notify its observers, if any.
   */
  nsresult AddExternalResource(nsIURI* aURI, nsIContentViewer* aViewer,
                               nsILoadGroup* aLoadGroup,
                               nsIDocument* aDisplayDocument);

  nsClassHashtable<nsURIHashKey, ExternalResource> mMap;
  nsRefPtrHashtable<nsURIHashKey, PendingLoad> mPendingLoads;
  bool mHaveShutDown;
};

// For classifying a flash document based on its principal.
class PrincipalFlashClassifier;

// Base class for our document implementations.
class nsDocument : public nsIDocument,
                   public nsIDOMDocument,
                   public nsIDOMDocumentXBL,
                   public nsSupportsWeakReference,
                   public nsIScriptObjectPrincipal,
                   public nsIRadioGroupContainer,
                   public nsIApplicationCacheContainer,
                   public nsStubMutationObserver,
                   public nsIObserver,
                   public nsIDOMXPathEvaluator
{
  friend class nsIDocument;

public:
  typedef mozilla::dom::Element Element;
  using nsIDocument::GetElementsByTagName;
  typedef mozilla::net::ReferrerPolicy ReferrerPolicy;

  NS_DECL_CYCLE_COLLECTING_ISUPPORTS

  NS_DECL_ADDSIZEOFEXCLUDINGTHIS

  virtual void Reset(nsIChannel *aChannel, nsILoadGroup *aLoadGroup) override;
  virtual void ResetToURI(nsIURI *aURI, nsILoadGroup *aLoadGroup,
                          nsIPrincipal* aPrincipal) override;

  already_AddRefed<nsIPrincipal> MaybeDowngradePrincipal(nsIPrincipal* aPrincipal);

  // StartDocumentLoad is pure virtual so that subclasses must override it.
  // The nsDocument StartDocumentLoad does some setup, but does NOT set
  // *aDocListener; this is the job of subclasses.
  virtual nsresult StartDocumentLoad(const char* aCommand,
                                     nsIChannel* aChannel,
                                     nsILoadGroup* aLoadGroup,
                                     nsISupports* aContainer,
                                     nsIStreamListener **aDocListener,
                                     bool aReset = true,
                                     nsIContentSink* aContentSink = nullptr) override = 0;

  virtual void StopDocumentLoad() override;

  virtual void NotifyPossibleTitleChange(bool aBoundTitleElement) override;

  virtual void SetDocumentURI(nsIURI* aURI) override;

  virtual void SetChromeXHRDocURI(nsIURI* aURI) override;

  virtual void SetChromeXHRDocBaseURI(nsIURI* aURI) override;

  virtual void ApplySettingsFromCSP(bool aSpeculative) override;

  virtual already_AddRefed<nsIParser> CreatorParserOrNull() override;

  /**
   * Set the principal responsible for this document.
   */
  virtual void SetPrincipal(nsIPrincipal *aPrincipal) override;

  /**
   * Get the Content-Type of this document.
   */
  // NS_IMETHOD GetContentType(nsAString& aContentType);
  // Already declared in nsIDOMDocument

  /**
   * Set the Content-Type of this document.
   */
  virtual void SetContentType(const nsAString& aContentType) override;

  virtual void SetBaseURI(nsIURI* aURI) override;

  /**
   * Get/Set the base target of a link in a document.
   */
  virtual void GetBaseTarget(nsAString &aBaseTarget) override;

  /**
   * Set the document's character encoding. This will
   * trigger a startDocumentLoad if necessary to answer the question.
   */
  virtual void
    SetDocumentCharacterSet(NotNull<const Encoding*> aEncoding) override;

  /**
   * Add an observer that gets notified whenever the charset changes.
   */
  virtual nsresult AddCharSetObserver(nsIObserver* aObserver) override;

  /**
   * Remove a charset observer.
   */
  virtual void RemoveCharSetObserver(nsIObserver* aObserver) override;

  virtual Element* AddIDTargetObserver(nsIAtom* aID, IDTargetObserver aObserver,
                                       void* aData, bool aForImage) override;
  virtual void RemoveIDTargetObserver(nsIAtom* aID, IDTargetObserver aObserver,
                                      void* aData, bool aForImage) override;

  /**
   * Access HTTP header data (this may also get set from other sources, like
   * HTML META tags).
   */
  virtual void GetHeaderData(nsIAtom* aHeaderField, nsAString& aData) const override;
  virtual void SetHeaderData(nsIAtom* aheaderField,
                             const nsAString& aData) override;

  /**
   * Create a new presentation shell that will use aContext for
   * its presentation context (presentation contexts <b>must not</b> be
   * shared among multiple presentation shells).
   */
  already_AddRefed<nsIPresShell> CreateShell(nsPresContext* aContext,
                                             nsViewManager* aViewManager,
                                             mozilla::StyleSetHandle aStyleSet)
    final;
  virtual void DeleteShell() override;

  virtual bool GetAllowPlugins() override;

  static bool IsElementAnimateEnabled(JSContext* aCx, JSObject* aObject);
  static bool IsWebAnimationsEnabled(JSContext* aCx, JSObject* aObject);
  virtual mozilla::dom::DocumentTimeline* Timeline() override;
  virtual void GetAnimations(
      nsTArray<RefPtr<mozilla::dom::Animation>>& aAnimations) override;
  mozilla::LinkedList<mozilla::dom::DocumentTimeline>& Timelines() override
  {
    return mTimelines;
  }

  virtual nsresult SetSubDocumentFor(Element* aContent,
                                     nsIDocument* aSubDoc) override;
  virtual nsIDocument* GetSubDocumentFor(nsIContent* aContent) const override;
  virtual Element* FindContentForSubDocument(nsIDocument *aDocument) const override;
  virtual Element* GetRootElementInternal() const override;

  virtual void EnsureOnDemandBuiltInUASheet(mozilla::StyleSheet* aSheet) override;

  /**
   * Get the (document) style sheets owned by this document.
   * These are ordered, highest priority last
   */
  virtual int32_t GetNumberOfStyleSheets() const override;
  virtual mozilla::StyleSheet* GetStyleSheetAt(int32_t aIndex) const override;
  virtual int32_t GetIndexOfStyleSheet(
      const mozilla::StyleSheet* aSheet) const override;
  virtual void AddStyleSheet(mozilla::StyleSheet* aSheet) override;
  virtual void RemoveStyleSheet(mozilla::StyleSheet* aSheet) override;

  virtual void UpdateStyleSheets(
      nsTArray<RefPtr<mozilla::StyleSheet>>& aOldSheets,
      nsTArray<RefPtr<mozilla::StyleSheet>>& aNewSheets) override;
  virtual void AddStyleSheetToStyleSets(mozilla::StyleSheet* aSheet);
  virtual void RemoveStyleSheetFromStyleSets(mozilla::StyleSheet* aSheet);

  virtual void InsertStyleSheetAt(mozilla::StyleSheet* aSheet,
                                  int32_t aIndex) override;
  virtual void SetStyleSheetApplicableState(mozilla::StyleSheet* aSheet,
                                            bool aApplicable) override;

  virtual nsresult LoadAdditionalStyleSheet(additionalSheetType aType,
                                            nsIURI* aSheetURI) override;
  virtual nsresult AddAdditionalStyleSheet(additionalSheetType aType,
                                           mozilla::StyleSheet* aSheet) override;
  virtual void RemoveAdditionalStyleSheet(additionalSheetType aType,
                                          nsIURI* sheetURI) override;
  virtual mozilla::StyleSheet* GetFirstAdditionalAuthorSheet() override;

  virtual nsIChannel* GetChannel() const override {
    return mChannel;
  }

  virtual nsIChannel* GetFailedChannel() const override {
    return mFailedChannel;
  }
  virtual void SetFailedChannel(nsIChannel* aChannel) override {
    mFailedChannel = aChannel;
  }

  virtual void SetScriptGlobalObject(nsIScriptGlobalObject* aGlobalObject) override;

  virtual void SetScriptHandlingObject(nsIScriptGlobalObject* aScriptObject) override;

  virtual nsIGlobalObject* GetScopeObject() const override;
  void SetScopeObject(nsIGlobalObject* aGlobal) override;
  /**
   * Get the script loader for this document
   */
  virtual mozilla::dom::ScriptLoader* ScriptLoader() override;

  /**
   * Add/Remove an element to the document's id and name hashes
   */
  virtual void AddToIdTable(Element* aElement, nsIAtom* aId) override;
  virtual void RemoveFromIdTable(Element* aElement, nsIAtom* aId) override;
  virtual void AddToNameTable(Element* aElement, nsIAtom* aName) override;
  virtual void RemoveFromNameTable(Element* aElement, nsIAtom* aName) override;

  /**
   * Add a new observer of document change notifications. Whenever
   * content is changed, appended, inserted or removed the observers are
   * informed.
   */
  virtual void AddObserver(nsIDocumentObserver* aObserver) override;

  /**
   * Remove an observer of document change notifications. This will
   * return false if the observer cannot be found.
   */
  virtual bool RemoveObserver(nsIDocumentObserver* aObserver) override;

  // Observation hooks used to propagate notifications to document
  // observers.
  virtual void BeginUpdate(nsUpdateType aUpdateType) override;
  virtual void EndUpdate(nsUpdateType aUpdateType) override;
  virtual void BeginLoad() override;
  virtual void EndLoad() override;

  virtual void SetReadyStateInternal(ReadyState rs) override;

  virtual void ContentStateChanged(nsIContent* aContent,
                                   mozilla::EventStates aStateMask)
                                     override;
  virtual void DocumentStatesChanged(
                 mozilla::EventStates aStateMask) override;

  virtual void StyleRuleChanged(mozilla::StyleSheet* aStyleSheet,
                                mozilla::css::Rule* aStyleRule) override;
  virtual void StyleRuleAdded(mozilla::StyleSheet* aStyleSheet,
                              mozilla::css::Rule* aStyleRule) override;
  virtual void StyleRuleRemoved(mozilla::StyleSheet* aStyleSheet,
                                mozilla::css::Rule* aStyleRule) override;

  virtual void FlushPendingNotifications(mozilla::FlushType aType) override;
  virtual void FlushExternalResources(mozilla::FlushType aType) override;
  virtual void SetXMLDeclaration(const char16_t *aVersion,
                                 const char16_t *aEncoding,
                                 const int32_t aStandalone) override;
  virtual void GetXMLDeclaration(nsAString& aVersion,
                                 nsAString& aEncoding,
                                 nsAString& Standalone) override;
  virtual bool IsScriptEnabled() override;

  virtual void OnPageShow(bool aPersisted, mozilla::dom::EventTarget* aDispatchStartTarget) override;
  virtual void OnPageHide(bool aPersisted, mozilla::dom::EventTarget* aDispatchStartTarget) override;

  virtual void WillDispatchMutationEvent(nsINode* aTarget) override;
  virtual void MutationEventDispatched(nsINode* aTarget) override;

  // nsINode
  virtual bool IsNodeOfType(uint32_t aFlags) const override;
  virtual nsIContent *GetChildAt(uint32_t aIndex) const override;
  virtual int32_t IndexOf(const nsINode* aPossibleChild) const override;
  virtual uint32_t GetChildCount() const override;
  virtual nsresult InsertChildAt(nsIContent* aKid, uint32_t aIndex,
                                 bool aNotify) override;
  virtual void RemoveChildAt(uint32_t aIndex, bool aNotify) override;
  virtual nsresult Clone(mozilla::dom::NodeInfo *aNodeInfo, nsINode **aResult,
                         bool aPreallocateChildren) const override
  {
    return NS_ERROR_NOT_IMPLEMENTED;
  }

  // nsIRadioGroupContainer
  NS_IMETHOD WalkRadioGroup(const nsAString& aName,
                            nsIRadioVisitor* aVisitor,
                            bool aFlushContent) override;
  virtual void
    SetCurrentRadioButton(const nsAString& aName,
                          mozilla::dom::HTMLInputElement* aRadio) override;
  virtual mozilla::dom::HTMLInputElement*
    GetCurrentRadioButton(const nsAString& aName) override;
  NS_IMETHOD
    GetNextRadioButton(const nsAString& aName,
                       const bool aPrevious,
                       mozilla::dom::HTMLInputElement*  aFocusedRadio,
                       mozilla::dom::HTMLInputElement** aRadioOut) override;
  virtual void AddToRadioGroup(const nsAString& aName,
                               mozilla::dom::HTMLInputElement* aRadio) override;
  virtual void RemoveFromRadioGroup(const nsAString& aName,
                                    mozilla::dom::HTMLInputElement* aRadio) override;
  virtual uint32_t GetRequiredRadioCount(const nsAString& aName) const override;
  virtual void RadioRequiredWillChange(const nsAString& aName,
                                       bool aRequiredAdded) override;
  virtual bool GetValueMissingState(const nsAString& aName) const override;
  virtual void SetValueMissingState(const nsAString& aName, bool aValue) override;

  // for radio group
  nsRadioGroupStruct* GetRadioGroup(const nsAString& aName) const;
  nsRadioGroupStruct* GetOrCreateRadioGroup(const nsAString& aName);

  virtual nsViewportInfo GetViewportInfo(const mozilla::ScreenIntSize& aDisplaySize) override;

  enum class UseCounterReportKind {
    // Flush the document's use counters only; the use counters for any
    // external resource documents will be flushed when the external
    // resource documents themselves are destroyed.
    eDefault,

    // Flush use counters for the document and for its external resource
    // documents. (Should only be necessary for tests, where we need
    // flushing to happen synchronously and deterministically.)
    eIncludeExternalResources,
  };

  void ReportUseCounters(UseCounterReportKind aKind = UseCounterReportKind::eDefault);
<<<<<<< HEAD

  virtual void AddIntersectionObserver(
    mozilla::dom::DOMIntersectionObserver* aObserver) override;
  virtual void RemoveIntersectionObserver(
    mozilla::dom::DOMIntersectionObserver* aObserver) override;
  virtual void UpdateIntersectionObservations() override;
  virtual void ScheduleIntersectionObserverNotification() override;
  virtual void NotifyIntersectionObservers() override;

  virtual void NotifyLayerManagerRecreated() override;

  virtual void ScheduleSVGForPresAttrEvaluation(nsSVGElement* aSVG) override;
  virtual void UnscheduleSVGForPresAttrEvaluation(nsSVGElement* aSVG) override;
  virtual void ResolveScheduledSVGPresAttrs() override;
=======

  virtual void AddIntersectionObserver(
    mozilla::dom::DOMIntersectionObserver* aObserver) override;
  virtual void RemoveIntersectionObserver(
    mozilla::dom::DOMIntersectionObserver* aObserver) override;
  virtual void UpdateIntersectionObservations() override;
  virtual void ScheduleIntersectionObserverNotification() override;
  virtual void NotifyIntersectionObservers() override;

  virtual void NotifyLayerManagerRecreated() override;

  virtual void ScheduleSVGForPresAttrEvaluation(nsSVGElement* aSVG) override;
  virtual void UnscheduleSVGForPresAttrEvaluation(nsSVGElement* aSVG) override;
  virtual void ResolveScheduledSVGPresAttrs() override;
  bool IsSynthesized();
>>>>>>> a17af05f

private:
  void AddOnDemandBuiltInUASheet(mozilla::StyleSheet* aSheet);
  void SendToConsole(nsCOMArray<nsISecurityConsoleMessage>& aMessages);

public:
  // nsIDOMNode
  NS_FORWARD_NSIDOMNODE_TO_NSINODE_OVERRIDABLE

  // nsIDOMDocument
  NS_DECL_NSIDOMDOCUMENT

  // nsIDOMDocumentXBL
  NS_DECL_NSIDOMDOCUMENTXBL

  // nsIDOMEventTarget
  virtual nsresult GetEventTargetParent(
                     mozilla::EventChainPreVisitor& aVisitor) override;
  virtual mozilla::EventListenerManager*
    GetOrCreateListenerManager() override;
  virtual mozilla::EventListenerManager*
    GetExistingListenerManager() const override;

  // nsIScriptObjectPrincipal
  virtual nsIPrincipal* GetPrincipal() override;

  // nsIApplicationCacheContainer
  NS_DECL_NSIAPPLICATIONCACHECONTAINER

  // nsIObserver
  NS_DECL_NSIOBSERVER

  NS_DECL_NSIDOMXPATHEVALUATOR

  virtual nsresult Init();

  virtual already_AddRefed<Element> CreateElem(const nsAString& aName,
                                               nsIAtom* aPrefix,
                                               int32_t aNamespaceID,
                                               const nsAString* aIs = nullptr) override;

  virtual void Sanitize() override;

  virtual void EnumerateSubDocuments(nsSubDocEnumFunc aCallback,
                                                 void *aData) override;

  virtual bool CanSavePresentation(nsIRequest *aNewRequest) override;
  virtual void Destroy() override;
  virtual void RemovedFromDocShell() override;
  virtual already_AddRefed<nsILayoutHistoryState> GetLayoutHistoryState() const override;

  virtual void BlockOnload() override;
  virtual void UnblockOnload(bool aFireSync) override;

  virtual void AddStyleRelevantLink(mozilla::dom::Link* aLink) override;
  virtual void ForgetLink(mozilla::dom::Link* aLink) override;

  virtual void ClearBoxObjectFor(nsIContent* aContent) override;

  virtual already_AddRefed<mozilla::dom::BoxObject>
  GetBoxObjectFor(mozilla::dom::Element* aElement,
                  mozilla::ErrorResult& aRv) override;

  virtual Element*
    GetAnonymousElementByAttribute(nsIContent* aElement,
                                   nsIAtom* aAttrName,
                                   const nsAString& aAttrValue) const override;

  virtual Element* ElementFromPointHelper(float aX, float aY,
                                          bool aIgnoreRootScrollFrame,
                                          bool aFlushLayout) override;

  virtual void ElementsFromPointHelper(float aX, float aY,
                                       uint32_t aFlags,
                                       nsTArray<RefPtr<mozilla::dom::Element>>& aElements) override;

  virtual nsresult NodesFromRectHelper(float aX, float aY,
                                                   float aTopSize, float aRightSize,
                                                   float aBottomSize, float aLeftSize,
                                                   bool aIgnoreRootScrollFrame,
                                                   bool aFlushLayout,
                                                   nsIDOMNodeList** aReturn) override;

  virtual void FlushSkinBindings() override;

  virtual nsresult InitializeFrameLoader(nsFrameLoader* aLoader) override;
  virtual nsresult FinalizeFrameLoader(nsFrameLoader* aLoader, nsIRunnable* aFinalizer) override;
  virtual void TryCancelFrameLoaderInitialization(nsIDocShell* aShell) override;
  virtual nsIDocument*
    RequestExternalResource(nsIURI* aURI,
                            nsINode* aRequestingNode,
                            ExternalResourceLoad** aPendingLoad) override;
  virtual void
    EnumerateExternalResources(nsSubDocEnumFunc aCallback, void* aData) override;

  // Returns our (lazily-initialized) animation controller.
  // If HasAnimationController is true, this is guaranteed to return non-null.
  nsSMILAnimationController* GetAnimationController() override;

  virtual mozilla::PendingAnimationTracker*
  GetPendingAnimationTracker() final override
  {
    return mPendingAnimationTracker;
  }

  virtual mozilla::PendingAnimationTracker*
  GetOrCreatePendingAnimationTracker() override;

  virtual void SuppressEventHandling(uint32_t aIncrease) override;

  virtual void UnsuppressEventHandlingAndFireEvents(bool aFireEvents) override;

  void DecreaseEventSuppression() {
    MOZ_ASSERT(mEventsSuppressed);
    --mEventsSuppressed;
    UpdateFrameRequestCallbackSchedulingState();
  }

  virtual nsIDocument* GetTemplateContentsOwner() override;

  NS_DECL_CYCLE_COLLECTION_SKIPPABLE_SCRIPT_HOLDER_CLASS_AMBIGUOUS(nsDocument,
                                                                   nsIDocument)

  void DoNotifyPossibleTitleChange();

  nsExternalResourceMap& ExternalResourceMap()
  {
    return mExternalResourceMap;
  }

  void SetLoadedAsData(bool aLoadedAsData) { mLoadedAsData = aLoadedAsData; }
  void SetLoadedAsInteractiveData(bool aLoadedAsInteractiveData)
  {
    mLoadedAsInteractiveData = aLoadedAsInteractiveData;
  }

  nsresult CloneDocHelper(nsDocument* clone, bool aPreallocateChildren) const;

  void MaybeInitializeFinalizeFrameLoaders();

  void MaybeEndOutermostXBLUpdate();

  virtual void PreloadPictureOpened() override;
  virtual void PreloadPictureClosed() override;

  virtual void
    PreloadPictureImageSource(const nsAString& aSrcsetAttr,
                              const nsAString& aSizesAttr,
                              const nsAString& aTypeAttr,
                              const nsAString& aMediaAttr) override;

  virtual already_AddRefed<nsIURI>
    ResolvePreloadImage(nsIURI *aBaseURI,
                        const nsAString& aSrcAttr,
                        const nsAString& aSrcsetAttr,
                        const nsAString& aSizesAttr,
                        bool *aIsImgSet) override;

  virtual void MaybePreLoadImage(nsIURI* uri,
                                 const nsAString &aCrossOriginAttr,
                                 ReferrerPolicy aReferrerPolicy,
                                 bool aIsImgSet) override;

  virtual void ForgetImagePreload(nsIURI* aURI) override;

  virtual void MaybePreconnect(nsIURI* uri,
                               mozilla::CORSMode aCORSMode) override;

  virtual void PreloadStyle(nsIURI* uri,
                            const mozilla::Encoding* aEncoding,
                            const nsAString& aCrossOriginAttr,
                            ReferrerPolicy aReferrerPolicy,
                            const nsAString& aIntegrity) override;

  virtual nsresult LoadChromeSheetSync(nsIURI* uri, bool isAgentSheet,
                                       RefPtr<mozilla::StyleSheet>* aSheet) override;

  virtual nsISupports* GetCurrentContentSink() override;

  virtual mozilla::EventStates GetDocumentState() final;
  // GetDocumentState() mutates the state due to lazy resolution;
  // and can't be used during parallel traversal. Use this instead,
  // and ensure GetDocumentState() has been called first.
  // This will assert if the state is stale.
  virtual mozilla::EventStates ThreadSafeGetDocumentState() const final;

  // Only BlockOnload should call this!
  void AsyncBlockOnload();

  virtual void SetScrollToRef(nsIURI *aDocumentURI) override;
  virtual void ScrollToRef() override;
  virtual void ResetScrolledToRefAlready() override;
  virtual void SetChangeScrollPosWhenScrollingToRef(bool aValue) override;

  virtual Element *GetElementById(const nsAString& aElementId) override;
  virtual const nsTArray<Element*>* GetAllElementsForId(const nsAString& aElementId) const override;

  virtual Element *LookupImageElement(const nsAString& aElementId) override;
  virtual void MozSetImageElement(const nsAString& aImageElementId,
                                  Element* aElement) override;

  // AddPlugin adds a plugin-related element to mPlugins when the element is
  // added to the tree.
  virtual nsresult AddPlugin(nsIObjectLoadingContent* aPlugin) override;
  // RemovePlugin removes a plugin-related element to mPlugins when the
  // element is removed from the tree.
  virtual void RemovePlugin(nsIObjectLoadingContent* aPlugin) override;
  // GetPlugins returns the plugin-related elements from
  // the frame and any subframes.
  virtual void GetPlugins(nsTArray<nsIObjectLoadingContent*>& aPlugins) override;

  // Adds an element to mResponsiveContent when the element is
  // added to the tree.
  virtual nsresult AddResponsiveContent(nsIContent* aContent) override;
  // Removes an element from mResponsiveContent when the element is
  // removed from the tree.
  virtual void RemoveResponsiveContent(nsIContent* aContent) override;
  // Notifies any responsive content added by AddResponsiveContent upon media
  // features values changing.
  virtual void NotifyMediaFeatureValuesChanged() override;

  virtual nsresult GetStateObject(nsIVariant** aResult) override;

  virtual nsDOMNavigationTiming* GetNavigationTiming() const override;
  virtual nsresult SetNavigationTiming(nsDOMNavigationTiming* aTiming) override;

  virtual Element* FindImageMap(const nsAString& aNormalizedMapName) override;

  virtual nsTArray<Element*> GetFullscreenStack() const override;
  virtual void AsyncRequestFullScreen(
    mozilla::UniquePtr<FullscreenRequest>&& aRequest) override;
  virtual void RestorePreviousFullScreenState() override;
  virtual bool IsFullscreenLeaf() override;
  virtual nsresult
    RemoteFrameFullscreenChanged(nsIDOMElement* aFrameElement) override;

  virtual nsresult RemoteFrameFullscreenReverted() override;
  virtual nsIDocument* GetFullscreenRoot() override;
  virtual void SetFullscreenRoot(nsIDocument* aRoot) override;

  // Returns the size of the mBlockedTrackingNodes array. (nsIDocument.h)
  //
  // This array contains nodes that have been blocked to prevent
  // user tracking. They most likely have had their nsIChannel
  // canceled by the URL classifier (Safebrowsing).
  //
  // A script can subsequently use GetBlockedTrackingNodes()
  // to get a list of references to these nodes.
  //
  // Note:
  // This expresses how many tracking nodes have been blocked for this
  // document since its beginning, not how many of them are still around
  // in the DOM tree. Weak references to blocked nodes are added in the
  // mBlockedTrackingNodesArray but they are not removed when those nodes
  // are removed from the tree or even garbage collected.
  long BlockedTrackingNodeCount() const;

  //
  // Returns strong references to mBlockedTrackingNodes. (nsIDocument.h)
  //
  // This array contains nodes that have been blocked to prevent
  // user tracking. They most likely have had their nsIChannel
  // canceled by the URL classifier (Safebrowsing).
  //
  already_AddRefed<nsSimpleContentList> BlockedTrackingNodes() const;

  static bool IsUnprefixedFullscreenEnabled(JSContext* aCx, JSObject* aObject);

  // Do the "fullscreen element ready check" from the fullscreen spec.
  // It returns true if the given element is allowed to go into fullscreen.
  bool FullscreenElementReadyCheck(Element* aElement, bool aWasCallerChrome);

  // This is called asynchronously by nsIDocument::AsyncRequestFullScreen()
  // to move this document into full-screen mode if allowed.
  void RequestFullScreen(mozilla::UniquePtr<FullscreenRequest>&& aRequest);

  // Removes all elements from the full-screen stack, removing full-scren
  // styles from the top element in the stack.
  void CleanupFullscreenState();

  // Pushes aElement onto the full-screen stack, and removes full-screen styles
  // from the former full-screen stack top, and its ancestors, and applies the
  // styles to aElement. aElement becomes the new "full-screen element".
  bool FullScreenStackPush(Element* aElement);

  // Remove the top element from the full-screen stack. Removes the full-screen
  // styles from the former top element, and applies them to the new top
  // element, if there is one.
  void FullScreenStackPop();

  // Returns the top element from the full-screen stack.
  Element* FullScreenStackTop();

  // DOM-exposed fullscreen API
  bool FullscreenEnabled(mozilla::dom::CallerType aCallerType) override;
  Element* GetFullscreenElement() override;

  void RequestPointerLock(Element* aElement,
                          mozilla::dom::CallerType aCallerType) override;
  bool SetPointerLock(Element* aElement, int aCursorStyle);
  static void UnlockPointer(nsIDocument* aDoc = nullptr);

  void SetCurrentOrientation(mozilla::dom::OrientationType aType,
                             uint16_t aAngle) override;
  uint16_t CurrentOrientationAngle() const override;
  mozilla::dom::OrientationType CurrentOrientationType() const override;
  void SetOrientationPendingPromise(mozilla::dom::Promise* aPromise) override;
  mozilla::dom::Promise* GetOrientationPendingPromise() const override;

  // This method may fire a DOM event; if it does so it will happen
  // synchronously.
  void UpdateVisibilityState();
  // Posts an event to call UpdateVisibilityState
  virtual void PostVisibilityUpdateEvent() override;

  // Since we wouldn't automatically play media from non-visited page, we need
  // to notify window when the page was first visited.
  void MaybeActiveMediaComponents();

  virtual void DocAddSizeOfExcludingThis(nsWindowSizes& aWindowSizes) const override;
  // DocAddSizeOfIncludingThis is inherited from nsIDocument.

  virtual nsIDOMNode* AsDOMNode() override { return this; }

  // WebIDL bits
  virtual mozilla::dom::DOMImplementation*
    GetImplementation(mozilla::ErrorResult& rv) override;
  virtual void
    RegisterElement(JSContext* aCx, const nsAString& aName,
                    const mozilla::dom::ElementRegistrationOptions& aOptions,
                    JS::MutableHandle<JSObject*> aRetval,
                    mozilla::ErrorResult& rv) override;
  virtual mozilla::dom::StyleSheetList* StyleSheets() override;
  virtual void SetSelectedStyleSheetSet(const nsAString& aSheetSet) override;
  virtual void GetLastStyleSheetSet(nsString& aSheetSet) override;
  virtual mozilla::dom::DOMStringList* StyleSheetSets() override;
  virtual void EnableStyleSheetsForSet(const nsAString& aSheetSet) override;
  virtual already_AddRefed<Element> CreateElement(const nsAString& aTagName,
                                                  const mozilla::dom::ElementCreationOptionsOrString& aOptions,
                                                  ErrorResult& rv) override;
  virtual already_AddRefed<Element> CreateElementNS(const nsAString& aNamespaceURI,
                                                    const nsAString& aQualifiedName,
                                                    const mozilla::dom::ElementCreationOptionsOrString& aOptions,
                                                    mozilla::ErrorResult& rv) override;

  virtual void UnblockDOMContentLoaded() override;

protected:
  friend class nsNodeUtils;
  friend class nsDocumentOnStack;

  void IncreaseStackRefCnt()
  {
    ++mStackRefCnt;
  }

  void DecreaseStackRefCnt()
  {
    if (--mStackRefCnt == 0 && mNeedsReleaseAfterStackRefCntRelease) {
      mNeedsReleaseAfterStackRefCntRelease = false;
      NS_RELEASE_THIS();
    }
  }

  /**
   * Check that aId is not empty and log a message to the console
   * service if it is.
   * @returns true if aId looks correct, false otherwise.
   */
  inline bool CheckGetElementByIdArg(const nsAString& aId)
  {
    if (aId.IsEmpty()) {
      ReportEmptyGetElementByIdArg();
      return false;
    }
    return true;
  }

  void ReportEmptyGetElementByIdArg();

  void DispatchContentLoadedEvents();

  void RetrieveRelevantHeaders(nsIChannel *aChannel);

  void TryChannelCharset(nsIChannel *aChannel,
                         int32_t& aCharsetSource,
                         NotNull<const Encoding*>& aEncoding,
                         nsHtml5TreeOpExecutor* aExecutor);

  // Call this before the document does something that will unbind all content.
  // That will stop us from doing a lot of work as each element is removed.
  void DestroyElementMaps();

  // Refreshes the hrefs of all the links in the document.
  void RefreshLinkHrefs();

  nsIContent* GetFirstBaseNodeWithHref();
  nsresult SetFirstBaseNodeWithHref(nsIContent *node);

  /**
   * Returns the title element of the document as defined by the HTML
   * specification, or null if there isn't one.  For documents whose root
   * element is an <svg:svg>, this is the first <svg:title> element that's a
   * child of the root.  For other documents, it's the first HTML title element
   * in the document.
   */
  Element* GetTitleElement();

public:
  // Get our title
  virtual void GetTitle(nsString& aTitle) override;
  // Set our title
  virtual void SetTitle(const nsAString& aTitle, mozilla::ErrorResult& rv) override;

  js::ExpandoAndGeneration mExpandoAndGeneration;

  bool ContainsEMEContent();

  bool ContainsMSEContent();

protected:
  void RemoveDocStyleSheetsFromStyleSets();
  void RemoveStyleSheetsFromStyleSets(
      const nsTArray<RefPtr<mozilla::StyleSheet>>& aSheets,
      mozilla::SheetType aType);
  void ResetStylesheetsToURI(nsIURI* aURI);
  void FillStyleSet(mozilla::StyleSetHandle aStyleSet);

  // Return whether all the presshells for this document are safe to flush
  bool IsSafeToFlush() const;

  void DispatchPageTransition(mozilla::dom::EventTarget* aDispatchTarget,
                              const nsAString& aType,
                              bool aPersisted);

  virtual nsPIDOMWindowOuter* GetWindowInternal() const override;
  virtual nsIScriptGlobalObject* GetScriptHandlingObjectInternal() const override;
  virtual bool InternalAllowXULXBL() override;

  void UpdateScreenOrientation();

  virtual mozilla::dom::FlashClassification DocumentFlashClassification() override;
  virtual bool IsThirdParty() override;

#define NS_DOCUMENT_NOTIFY_OBSERVERS(func_, params_)                        \
  NS_OBSERVER_ARRAY_NOTIFY_XPCOM_OBSERVERS(mObservers, nsIDocumentObserver, \
                                           func_, params_);

#ifdef DEBUG
  void VerifyRootContentState();
#endif

  explicit nsDocument(const char* aContentType);
  virtual ~nsDocument();

  void EnsureOnloadBlocker();

  void NotifyStyleSheetApplicableStateChanged();

  // Apply the fullscreen state to the document, and trigger related
  // events. It returns false if the fullscreen element ready check
  // fails and nothing gets changed.
  bool ApplyFullscreen(const FullscreenRequest& aRequest);

  // Retrieves the classification of the Flash plugins in the document based on
  // the classification lists.
  mozilla::dom::FlashClassification PrincipalFlashClassification();

  // Attempts to determine the Flash classification of this page based on the
  // the classification lists and the classification of parent documents.
  mozilla::dom::FlashClassification ComputeFlashClassification();

  nsTArray<nsIObserver*> mCharSetObservers;

  PLDHashTable *mSubDocuments;

  // Array of owning references to all children
  nsAttrAndChildArray mChildren;

  // Pointer to our parser if we're currently in the process of being
  // parsed into.
  nsCOMPtr<nsIParser> mParser;

  // Weak reference to our sink for in case we no longer have a parser.  This
  // will allow us to flush out any pending stuff from the sink even if
  // EndLoad() has already happened.
  nsWeakPtr mWeakSink;

  nsTArray<RefPtr<mozilla::StyleSheet>> mStyleSheets;
  nsTArray<RefPtr<mozilla::StyleSheet>> mOnDemandBuiltInUASheets;
  nsTArray<RefPtr<mozilla::StyleSheet>> mAdditionalSheets[AdditionalSheetTypeCount];

  // Array of observers
  nsTObserverArray<nsIDocumentObserver*> mObservers;

  // Array of intersection observers
  nsTHashtable<nsPtrHashKey<mozilla::dom::DOMIntersectionObserver>>
    mIntersectionObservers;

  // Tracker for animations that are waiting to start.
  // nullptr until GetOrCreatePendingAnimationTracker is called.
  RefPtr<mozilla::PendingAnimationTracker> mPendingAnimationTracker;

  // Weak reference to the scope object (aka the script global object)
  // that, unlike mScriptGlobalObject, is never unset once set. This
  // is a weak reference to avoid leaks due to circular references.
  nsWeakPtr mScopeObject;

  // Stack of full-screen elements. When we request full-screen we push the
  // full-screen element onto this stack, and when we cancel full-screen we
  // pop one off this stack, restoring the previous full-screen state
  nsTArray<nsWeakPtr> mFullScreenStack;

  // The root of the doc tree in which this document is in. This is only
  // non-null when this document is in fullscreen mode.
  nsWeakPtr mFullscreenRoot;

<<<<<<< HEAD
=======
  RefPtr<PrincipalFlashClassifier> mPrincipalFlashClassifier;
>>>>>>> a17af05f
  mozilla::dom::FlashClassification mFlashClassification;
  // Do not use this value directly. Call the |IsThirdParty()| method, which
  // caches its result here.
  mozilla::Maybe<bool> mIsThirdParty;
private:
  void UpdatePossiblyStaleDocumentState();
  static bool CustomElementConstructor(JSContext* aCx, unsigned aArgc, JS::Value* aVp);

public:
  virtual already_AddRefed<mozilla::dom::CustomElementRegistry>
    GetCustomElementRegistry() override;

  // Check whether web components are enabled for the global of aObject.
  static bool IsWebComponentsEnabled(JSContext* aCx, JSObject* aObject);
  // Check whether web components are enabled for the global of the document
  // this nodeinfo comes from.
  static bool IsWebComponentsEnabled(mozilla::dom::NodeInfo* aNodeInfo);
<<<<<<< HEAD
  // Check whether web components are enabled for the given window.
  static bool IsWebComponentsEnabled(nsPIDOMWindowInner* aWindow);
=======
>>>>>>> a17af05f

  RefPtr<mozilla::EventListenerManager> mListenerManager;
  RefPtr<mozilla::dom::StyleSheetList> mDOMStyleSheets;
  RefPtr<nsDOMStyleSheetSetList> mStyleSheetSetList;
  RefPtr<mozilla::dom::ScriptLoader> mScriptLoader;
  nsDocHeaderData* mHeaderData;
  /* mIdentifierMap works as follows for IDs:
   * 1) Attribute changes affect the table immediately (removing and adding
   *    entries as needed).
   * 2) Removals from the DOM affect the table immediately
   * 3) Additions to the DOM always update existing entries for names, and add
   *    new ones for IDs.
   */
  nsTHashtable<nsIdentifierMapEntry> mIdentifierMap;

  nsClassHashtable<nsStringHashKey, nsRadioGroupStruct> mRadioGroups;

  // Recorded time of change to 'loading' state.
  mozilla::TimeStamp mLoadingTimeStamp;

  // True if the document has been detached from its content viewer.
  bool mIsGoingAway:1;
  // True if the document is being destroyed.
  bool mInDestructor:1;

  // True if this document has ever had an HTML or SVG <title> element
  // bound to it
  bool mMayHaveTitleElement:1;

  bool mHasWarnedAboutBoxObjects:1;

  bool mDelayFrameLoaderInitialization:1;

  bool mSynchronousDOMContentLoaded:1;

  bool mInXBLUpdate:1;

  // Parser aborted. True if the parser of this document was forcibly
  // terminated instead of letting it finish at its own pace.
  bool mParserAborted:1;

  friend class nsCallRequestFullScreen;

  // ScreenOrientation "pending promise" as described by
  // http://www.w3.org/TR/screen-orientation/
  RefPtr<mozilla::dom::Promise> mOrientationPendingPromise;

  uint16_t mCurrentOrientationAngle;
  mozilla::dom::OrientationType mCurrentOrientationType;

  // Keeps track of whether we have a pending
  // 'style-sheet-applicable-state-changed' notification.
  bool mSSApplicableStateNotificationPending:1;

  // Whether we have reported use counters for this document with Telemetry yet.
  // Normally this is only done at document destruction time, but for image
  // documents (SVG documents) that are not guaranteed to be destroyed, we
  // report use counters when the image cache no longer has any imgRequestProxys
  // pointing to them.  We track whether we ever reported use counters so
  // that we only report them once for the document.
  bool mReportedUseCounters:1;

  // Whether we have filled our pres shell's style set with the document's
  // additional sheets and sheets from the nsStyleSheetService.
  bool mStyleSetFilled:1;

  uint8_t mPendingFullscreenRequests;

  uint8_t mXMLDeclarationBits;

  nsRefPtrHashtable<nsPtrHashKey<nsIContent>, mozilla::dom::BoxObject>* mBoxObjectTable;

  // A document "without a browsing context" that owns the content of
  // HTMLTemplateElement.
  nsCOMPtr<nsIDocument> mTemplateContentsOwner;

  // Our update nesting level
  uint32_t mUpdateNestLevel;

  // The application cache that this document is associated with, if
  // any.  This can change during the lifetime of the document.
  nsCOMPtr<nsIApplicationCache> mApplicationCache;

  nsCOMPtr<nsIContent> mFirstBaseNodeWithHref;

  mozilla::EventStates mDocumentState;
  mozilla::EventStates mGotDocumentState;

  RefPtr<nsDOMNavigationTiming> mTiming;
private:
  friend class nsUnblockOnloadEvent;
  // Recomputes the visibility state but doesn't set the new value.
  mozilla::dom::VisibilityState GetVisibilityState() const;
  void NotifyStyleSheetAdded(mozilla::StyleSheet* aSheet, bool aDocumentSheet);
  void NotifyStyleSheetRemoved(mozilla::StyleSheet* aSheet, bool aDocumentSheet);

  void PostUnblockOnloadEvent();
  void DoUnblockOnload();

  nsresult InitCSP(nsIChannel* aChannel);

  /**
   * Find the (non-anonymous) content in this document for aFrame. It will
   * be aFrame's content node if that content is in this document and not
   * anonymous. Otherwise, when aFrame is in a subdocument, we use the frame
   * element containing the subdocument containing aFrame, and/or find the
   * nearest non-anonymous ancestor in this document.
   * Returns null if there is no such element.
   */
  nsIContent* GetContentInThisDocument(nsIFrame* aFrame) const;

  // Just like EnableStyleSheetsForSet, but doesn't check whether
  // aSheetSet is null and allows the caller to control whether to set
  // aSheetSet as the preferred set in the CSSLoader.
  void EnableStyleSheetsForSetInternal(const nsAString& aSheetSet,
                                       bool aUpdateCSSLoader);

  void ClearAllBoxObjects();

  // Returns true if the scheme for the url for this document is "about"
  bool IsAboutPage() const;

  // These are not implemented and not supported.
  nsDocument(const nsDocument& aOther);
  nsDocument& operator=(const nsDocument& aOther);

  // The layout history state that should be used by nodes in this
  // document.  We only actually store a pointer to it when:
  // 1)  We have no script global object.
  // 2)  We haven't had Destroy() called on us yet.
  nsCOMPtr<nsILayoutHistoryState> mLayoutHistoryState;

  // Currently active onload blockers
  uint32_t mOnloadBlockCount;
  // Onload blockers which haven't been activated yet
  uint32_t mAsyncOnloadBlockCount;
  nsCOMPtr<nsIRequest> mOnloadBlocker;

  // A hashtable of styled links keyed by address pointer.
  nsTHashtable<nsPtrHashKey<mozilla::dom::Link> > mStyledLinks;
#ifdef DEBUG
  // Indicates whether mStyledLinks was cleared or not.  This is used to track
  // state so we can provide useful assertions to consumers of ForgetLink and
  // AddStyleRelevantLink.
  bool mStyledLinksCleared;
#endif

  // A set of responsive images keyed by address pointer.
  nsTHashtable< nsPtrHashKey<nsIContent> > mResponsiveContent;

  // Member to store out last-selected stylesheet set.
  nsString mLastStyleSheetSet;

  nsTArray<RefPtr<nsFrameLoader> > mInitializableFrameLoaders;
  nsTArray<nsCOMPtr<nsIRunnable> > mFrameLoaderFinalizers;
  RefPtr<nsRunnableMethod<nsDocument> > mFrameLoaderRunner;

  nsCOMPtr<nsIRunnable> mMaybeEndOutermostXBLUpdateRunner;

  nsRevocableEventPtr<nsRunnableMethod<nsDocument, void, false> >
    mPendingTitleChangeEvent;

  nsExternalResourceMap mExternalResourceMap;

  // All images in process of being preloaded.  This is a hashtable so
  // we can remove them as the real image loads start; that way we
  // make sure to not keep the image load going when no one cares
  // about it anymore.
  nsRefPtrHashtable<nsURIHashKey, imgIRequest> mPreloadingImages;

  // A list of preconnects initiated by the preloader. This prevents
  // the same uri from being used more than once, and allows the dom
  // builder to not repeat the work of the preloader.
  nsDataHashtable< nsURIHashKey, bool> mPreloadedPreconnects;

  // Current depth of picture elements from parser
  int32_t mPreloadPictureDepth;

  // Set if we've found a URL for the current picture
  nsString mPreloadPictureFoundSource;

  RefPtr<mozilla::dom::DOMImplementation> mDOMImplementation;

  RefPtr<nsContentList> mImageMaps;

  nsCString mScrollToRef;
  uint8_t mScrolledToRefAlready : 1;
  uint8_t mChangeScrollPosWhenScrollingToRef : 1;

  // Tracking for plugins in the document.
  nsTHashtable< nsPtrHashKey<nsIObjectLoadingContent> > mPlugins;

  RefPtr<mozilla::dom::DocumentTimeline> mDocumentTimeline;
  mozilla::LinkedList<mozilla::dom::DocumentTimeline> mTimelines;

  enum ViewportType {
    DisplayWidthHeight,
    Specified,
    Unknown
  };

  ViewportType mViewportType;

  // These member variables cache information about the viewport so we don't have to
  // recalculate it each time.
  bool mValidWidth, mValidHeight;
  mozilla::LayoutDeviceToScreenScale mScaleMinFloat;
  mozilla::LayoutDeviceToScreenScale mScaleMaxFloat;
  mozilla::LayoutDeviceToScreenScale mScaleFloat;
  mozilla::CSSToLayoutDeviceScale mPixelRatio;
  bool mAutoSize, mAllowZoom, mAllowDoubleTapZoom, mValidScaleFloat, mValidMaxScale, mScaleStrEmpty, mWidthStrEmpty;
  mozilla::CSSSize mViewportSize;

  nsrefcnt mStackRefCnt;
  bool mNeedsReleaseAfterStackRefCntRelease;

  // Set to true when the document is possibly controlled by the ServiceWorker.
  // Used to prevent multiple requests to ServiceWorkerManager.
  bool mMaybeServiceWorkerControlled;

  // We lazily calculate declaration blocks for SVG elements
  // with mapped attributes in Servo mode. This list contains all elements which
  // need lazy resolution
  nsTHashtable<nsPtrHashKey<nsSVGElement>> mLazySVGPresElements;

#ifdef DEBUG
public:
  bool mWillReparent;
#endif

private:
  void RecordNavigationTiming(ReadyState aReadyState);
  bool mDOMLoadingSet : 1;
  bool mDOMInteractiveSet : 1;
  bool mDOMCompleteSet : 1;
};

class nsDocumentOnStack
{
public:
  explicit nsDocumentOnStack(nsDocument* aDoc) : mDoc(aDoc)
  {
    mDoc->IncreaseStackRefCnt();
  }
  ~nsDocumentOnStack()
  {
    mDoc->DecreaseStackRefCnt();
  }
private:
  nsDocument* mDoc;
};

#endif /* nsDocument_h___ */<|MERGE_RESOLUTION|>--- conflicted
+++ resolved
@@ -72,10 +72,7 @@
 #include "CustomElementRegistry.h"
 #include "mozilla/dom/Performance.h"
 #include "mozilla/Maybe.h"
-<<<<<<< HEAD
-=======
 #include "nsIURIClassifier.h"
->>>>>>> a17af05f
 
 #define XML_DECLARATION_BITS_DECLARATION_EXISTS   (1 << 0)
 #define XML_DECLARATION_BITS_ENCODING_EXISTS      (1 << 1)
@@ -99,10 +96,6 @@
 namespace mozilla {
 class EventChainPreVisitor;
 namespace dom {
-<<<<<<< HEAD
-class BoxObject;
-=======
->>>>>>> a17af05f
 class ImageTracker;
 struct LifecycleCallbacks;
 class CallbackFunction;
@@ -663,7 +656,6 @@
   };
 
   void ReportUseCounters(UseCounterReportKind aKind = UseCounterReportKind::eDefault);
-<<<<<<< HEAD
 
   virtual void AddIntersectionObserver(
     mozilla::dom::DOMIntersectionObserver* aObserver) override;
@@ -678,23 +670,7 @@
   virtual void ScheduleSVGForPresAttrEvaluation(nsSVGElement* aSVG) override;
   virtual void UnscheduleSVGForPresAttrEvaluation(nsSVGElement* aSVG) override;
   virtual void ResolveScheduledSVGPresAttrs() override;
-=======
-
-  virtual void AddIntersectionObserver(
-    mozilla::dom::DOMIntersectionObserver* aObserver) override;
-  virtual void RemoveIntersectionObserver(
-    mozilla::dom::DOMIntersectionObserver* aObserver) override;
-  virtual void UpdateIntersectionObservations() override;
-  virtual void ScheduleIntersectionObserverNotification() override;
-  virtual void NotifyIntersectionObservers() override;
-
-  virtual void NotifyLayerManagerRecreated() override;
-
-  virtual void ScheduleSVGForPresAttrEvaluation(nsSVGElement* aSVG) override;
-  virtual void UnscheduleSVGForPresAttrEvaluation(nsSVGElement* aSVG) override;
-  virtual void ResolveScheduledSVGPresAttrs() override;
   bool IsSynthesized();
->>>>>>> a17af05f
 
 private:
   void AddOnDemandBuiltInUASheet(mozilla::StyleSheet* aSheet);
@@ -1212,10 +1188,7 @@
   // non-null when this document is in fullscreen mode.
   nsWeakPtr mFullscreenRoot;
 
-<<<<<<< HEAD
-=======
   RefPtr<PrincipalFlashClassifier> mPrincipalFlashClassifier;
->>>>>>> a17af05f
   mozilla::dom::FlashClassification mFlashClassification;
   // Do not use this value directly. Call the |IsThirdParty()| method, which
   // caches its result here.
@@ -1233,11 +1206,6 @@
   // Check whether web components are enabled for the global of the document
   // this nodeinfo comes from.
   static bool IsWebComponentsEnabled(mozilla::dom::NodeInfo* aNodeInfo);
-<<<<<<< HEAD
-  // Check whether web components are enabled for the given window.
-  static bool IsWebComponentsEnabled(nsPIDOMWindowInner* aWindow);
-=======
->>>>>>> a17af05f
 
   RefPtr<mozilla::EventListenerManager> mListenerManager;
   RefPtr<mozilla::dom::StyleSheetList> mDOMStyleSheets;
