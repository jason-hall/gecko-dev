--- conflicted
+++ resolved
@@ -82,13 +82,10 @@
   nsresult ReparseStyleAttribute(bool aForceInDataDoc, bool aForceIfAlreadyParsed);
 
   virtual void NodeInfoChanged(nsIDocument* aOldDoc) override;
-<<<<<<< HEAD
-=======
 
   virtual nsresult BeforeSetAttr(int32_t aNamespaceID, nsIAtom* aName,
                                  const nsAttrValueOrString* aValue,
                                  bool aNotify) override;
->>>>>>> a17af05f
 };
 
 NS_DEFINE_STATIC_IID_ACCESSOR(nsStyledElement, NS_STYLED_ELEMENT_IID)
