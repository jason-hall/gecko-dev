--- conflicted
+++ resolved
@@ -21,21 +21,14 @@
   NS_DECL_CYCLE_COLLECTING_ISUPPORTS
   NS_DECL_NSIOPENURIINFRAMEPARAMS
 
-<<<<<<< HEAD
-  explicit nsOpenURIInFrameParams(const mozilla::OriginAttributes& aOriginAttributes);
-=======
   explicit nsOpenURIInFrameParams(const mozilla::OriginAttributes& aOriginAttributes,
                                   nsIFrameLoaderOwner* aOpener);
->>>>>>> a17af05f
 
 private:
   ~nsOpenURIInFrameParams();
 
   mozilla::OriginAttributes mOpenerOriginAttributes;
-<<<<<<< HEAD
-=======
   nsCOMPtr<nsIFrameLoaderOwner> mOpenerBrowser;
->>>>>>> a17af05f
   nsString mReferrer;
   nsCOMPtr<nsIPrincipal> mTriggeringPrincipal;
 };