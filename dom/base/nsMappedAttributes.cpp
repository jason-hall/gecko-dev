/* -*- Mode: C++; tab-width: 8; indent-tabs-mode: nil; c-basic-offset: 2 -*- */
/* vim: set ts=8 sts=2 et sw=2 tw=80: */
/* This Source Code Form is subject to the terms of the Mozilla Public
 * License, v. 2.0. If a copy of the MPL was not distributed with this
 * file, You can obtain one at http://mozilla.org/MPL/2.0/. */

/*
 * A unique per-element set of attributes that is used as an
 * nsIStyleRule; used to implement presentational attributes.
 */

#include "nsMappedAttributes.h"
#include "nsHTMLStyleSheet.h"
#include "nsRuleData.h"
#include "nsRuleWalker.h"
#include "mozilla/GenericSpecifiedValues.h"
#include "mozilla/HashFunctions.h"
#include "mozilla/MemoryReporting.h"
#include "mozilla/ServoDeclarationBlock.h"
#include "mozilla/ServoSpecifiedValues.h"

using namespace mozilla;

bool
nsMappedAttributes::sShuttingDown = false;
nsTArray<void*>*
nsMappedAttributes::sCachedMappedAttributeAllocations = nullptr;

void
nsMappedAttributes::Shutdown()
{
  sShuttingDown = true;
  if (sCachedMappedAttributeAllocations) {
    for (uint32_t i = 0; i < sCachedMappedAttributeAllocations->Length(); ++i) {
      void* cachedValue = (*sCachedMappedAttributeAllocations)[i];
      ::operator delete(cachedValue);
    }
  }

  delete sCachedMappedAttributeAllocations;
  sCachedMappedAttributeAllocations = nullptr;
}

nsMappedAttributes::nsMappedAttributes(nsHTMLStyleSheet* aSheet,
                                       nsMapRuleToAttributesFunc aMapRuleFunc)
  : mAttrCount(0),
    mSheet(aSheet),
    mRuleMapper(aMapRuleFunc),
    mServoStyle(nullptr)
{
  MOZ_ASSERT(mRefCnt == 0); // Ensure caching works as expected.
}

nsMappedAttributes::nsMappedAttributes(const nsMappedAttributes& aCopy)
  : mAttrCount(aCopy.mAttrCount),
    mSheet(aCopy.mSheet),
    mRuleMapper(aCopy.mRuleMapper),
    // This is only called by ::Clone, which is used to create independent
    // nsMappedAttributes objects which should not share a ServoDeclarationBlock
    mServoStyle(nullptr)
{
  NS_ASSERTION(mBufferSize >= aCopy.mAttrCount, "can't fit attributes");
  MOZ_ASSERT(mRefCnt == 0); // Ensure caching works as expected.

  uint32_t i;
  for (i = 0; i < mAttrCount; ++i) {
    new (&Attrs()[i]) InternalAttr(aCopy.Attrs()[i]);
  }
}

nsMappedAttributes::~nsMappedAttributes()
{
  if (mSheet) {
    mSheet->DropMappedAttributes(this);
  }

  uint32_t i;
  for (i = 0; i < mAttrCount; ++i) {
    Attrs()[i].~InternalAttr();
  }
}


nsMappedAttributes*
nsMappedAttributes::Clone(bool aWillAddAttr)
{
  uint32_t extra = aWillAddAttr ? 1 : 0;

  // This will call the overridden operator new
  return new (mAttrCount + extra) nsMappedAttributes(*this);
}

void* nsMappedAttributes::operator new(size_t aSize, uint32_t aAttrCount) CPP_THROW_NEW
{

  size_t size = aSize + aAttrCount * sizeof(InternalAttr);

  // aSize will include the mAttrs buffer so subtract that.
  // We don't want to under-allocate, however, so do not subtract
  // if we have zero attributes. The zero attribute case only happens
  // for <body>'s mapped attributes
  if (aAttrCount != 0) {
    size -= sizeof(void*[1]);
  }

  if (sCachedMappedAttributeAllocations) {
    void* cached =
      sCachedMappedAttributeAllocations->SafeElementAt(aAttrCount);
    if (cached) {
      (*sCachedMappedAttributeAllocations)[aAttrCount] = nullptr;
      return cached;
    }
  }

  void* newAttrs = ::operator new(size);

#ifdef DEBUG
  static_cast<nsMappedAttributes*>(newAttrs)->mBufferSize = aAttrCount;
#endif
  return newAttrs;
}

void
nsMappedAttributes::LastRelease()
{
  if (!sShuttingDown) {
    if (!sCachedMappedAttributeAllocations) {
      sCachedMappedAttributeAllocations = new nsTArray<void*>();
    }

    // Ensure the cache array is at least mAttrCount + 1 long and
    // that each item is either null or pointing to a cached item.
    // The size of the array is capped because mapped attributes are defined
    // statically in element implementations.
    sCachedMappedAttributeAllocations->SetCapacity(mAttrCount + 1);
    for (uint32_t i = sCachedMappedAttributeAllocations->Length();
         i < (uint32_t(mAttrCount) + 1); ++i) {
      sCachedMappedAttributeAllocations->AppendElement(nullptr);
    }

    if (!(*sCachedMappedAttributeAllocations)[mAttrCount]) {
      void* memoryToCache = this;
      this->~nsMappedAttributes();
      (*sCachedMappedAttributeAllocations)[mAttrCount] = memoryToCache;
      return;
    }
  }

  delete this;
}

NS_IMPL_ADDREF(nsMappedAttributes)
NS_IMPL_RELEASE_WITH_DESTROY(nsMappedAttributes, LastRelease())

NS_IMPL_QUERY_INTERFACE(nsMappedAttributes,
                        nsIStyleRule)

void
nsMappedAttributes::SetAndSwapAttr(nsIAtom* aAttrName, nsAttrValue& aValue,
                                   bool* aValueWasSet)
{
  NS_PRECONDITION(aAttrName, "null name");
<<<<<<< HEAD
=======
  *aValueWasSet = false;
>>>>>>> a17af05f
  uint32_t i;
  for (i = 0; i < mAttrCount && !Attrs()[i].mName.IsSmaller(aAttrName); ++i) {
    if (Attrs()[i].mName.Equals(aAttrName)) {
      Attrs()[i].mValue.SwapValueWith(aValue);
      *aValueWasSet = true;
      return;
    }
  }

  NS_ASSERTION(mBufferSize >= mAttrCount + 1, "can't fit attributes");

  if (mAttrCount != i) {
    memmove(&Attrs()[i + 1], &Attrs()[i], (mAttrCount - i) * sizeof(InternalAttr));
  }

  new (&Attrs()[i].mName) nsAttrName(aAttrName);
  new (&Attrs()[i].mValue) nsAttrValue();
  Attrs()[i].mValue.SwapValueWith(aValue);
  ++mAttrCount;
}

const nsAttrValue*
nsMappedAttributes::GetAttr(nsIAtom* aAttrName) const
{
  NS_PRECONDITION(aAttrName, "null name");

  for (uint32_t i = 0; i < mAttrCount; ++i) {
    if (Attrs()[i].mName.Equals(aAttrName)) {
      return &Attrs()[i].mValue;
    }
  }

  return nullptr;
}

const nsAttrValue*
nsMappedAttributes::GetAttr(const nsAString& aAttrName) const
{
  for (uint32_t i = 0; i < mAttrCount; ++i) {
    if (Attrs()[i].mName.Atom()->Equals(aAttrName)) {
      return &Attrs()[i].mValue;
    }
  }

  return nullptr;
}

bool
nsMappedAttributes::Equals(const nsMappedAttributes* aOther) const
{
  if (this == aOther) {
    return true;
  }

  if (mRuleMapper != aOther->mRuleMapper || mAttrCount != aOther->mAttrCount) {
    return false;
  }

  uint32_t i;
  for (i = 0; i < mAttrCount; ++i) {
    if (!Attrs()[i].mName.Equals(aOther->Attrs()[i].mName) ||
        !Attrs()[i].mValue.Equals(aOther->Attrs()[i].mValue)) {
      return false;
    }
  }

  return true;
}

PLDHashNumber
nsMappedAttributes::HashValue() const
{
  PLDHashNumber hash = HashGeneric(mRuleMapper);

  uint32_t i;
  for (i = 0; i < mAttrCount; ++i) {
    hash = AddToHash(hash,
                     Attrs()[i].mName.HashValue(),
                     Attrs()[i].mValue.HashValue());
  }

  return hash;
}

void
nsMappedAttributes::SetStyleSheet(nsHTMLStyleSheet* aSheet)
{
  if (mSheet) {
    mSheet->DropMappedAttributes(this);
  }
  mSheet = aSheet;  // not ref counted
}

/* virtual */ void
nsMappedAttributes::MapRuleInfoInto(nsRuleData* aRuleData)
{
  if (mRuleMapper) {
    (*mRuleMapper)(this, aRuleData);
  }
}

/* virtual */ bool
nsMappedAttributes::MightMapInheritedStyleData()
{
  // Just assume that we do, rather than adding checks to all of the different
  // kinds of attribute mapping functions we have.
  return true;
}

/* virtual */ bool
nsMappedAttributes::GetDiscretelyAnimatedCSSValue(nsCSSPropertyID aProperty,
                                                  nsCSSValue* aValue)
{
  MOZ_ASSERT(false, "GetDiscretelyAnimatedCSSValue is not implemented yet");
  return false;
}

#ifdef DEBUG
/* virtual */ void
nsMappedAttributes::List(FILE* out, int32_t aIndent) const
{
  nsAutoCString str;
  nsAutoString tmp;
  uint32_t i;

  for (i = 0; i < mAttrCount; ++i) {
    int32_t indent;
    for (indent = aIndent; indent > 0; --indent) {
      str.AppendLiteral("  ");
    }

    Attrs()[i].mName.GetQualifiedName(tmp);
    LossyAppendUTF16toASCII(tmp, str);

    Attrs()[i].mValue.ToString(tmp);
    LossyAppendUTF16toASCII(tmp, str);
    str.Append('\n');
    fprintf_stderr(out, "%s", str.get());
  }
}
#endif

void
nsMappedAttributes::RemoveAttrAt(uint32_t aPos, nsAttrValue& aValue)
{
  Attrs()[aPos].mValue.SwapValueWith(aValue);
  Attrs()[aPos].~InternalAttr();
  memmove(&Attrs()[aPos], &Attrs()[aPos + 1],
          (mAttrCount - aPos - 1) * sizeof(InternalAttr));
  mAttrCount--;
}

const nsAttrName*
nsMappedAttributes::GetExistingAttrNameFromQName(const nsAString& aName) const
{
  uint32_t i;
  for (i = 0; i < mAttrCount; ++i) {
    if (Attrs()[i].mName.IsAtom()) {
      if (Attrs()[i].mName.Atom()->Equals(aName)) {
        return &Attrs()[i].mName;
      }
    }
    else {
      if (Attrs()[i].mName.NodeInfo()->QualifiedNameEquals(aName)) {
        return &Attrs()[i].mName;
      }
    }
  }

  return nullptr;
}

int32_t
nsMappedAttributes::IndexOfAttr(nsIAtom* aLocalName) const
{
  uint32_t i;
  for (i = 0; i < mAttrCount; ++i) {
    if (Attrs()[i].mName.Equals(aLocalName)) {
      return i;
    }
  }

  return -1;
}

size_t
nsMappedAttributes::SizeOfIncludingThis(MallocSizeOf aMallocSizeOf) const
{
  NS_ASSERTION(mAttrCount == mBufferSize,
               "mBufferSize and mAttrCount are expected to be the same.");

  size_t n = aMallocSizeOf(this);
  for (uint16_t i = 0; i < mAttrCount; ++i) {
    n += Attrs()[i].mValue.SizeOfExcludingThis(aMallocSizeOf);
  }
  return n;
}

void
nsMappedAttributes::LazilyResolveServoDeclaration(nsPresContext* aContext)
{

  MOZ_ASSERT(!mServoStyle,
             "LazilyResolveServoDeclaration should not be called if mServoStyle is already set");
  if (mRuleMapper) {
    mServoStyle = Servo_DeclarationBlock_CreateEmpty().Consume();
    ServoSpecifiedValues servo = ServoSpecifiedValues(aContext, mServoStyle.get());
    (*mRuleMapper)(this, &servo);
  }
}<|MERGE_RESOLUTION|>--- conflicted
+++ resolved
@@ -160,10 +160,7 @@
                                    bool* aValueWasSet)
 {
   NS_PRECONDITION(aAttrName, "null name");
-<<<<<<< HEAD
-=======
   *aValueWasSet = false;
->>>>>>> a17af05f
   uint32_t i;
   for (i = 0; i < mAttrCount && !Attrs()[i].mName.IsSmaller(aAttrName); ++i) {
     if (Attrs()[i].mName.Equals(aAttrName)) {
