--- conflicted
+++ resolved
@@ -105,10 +105,6 @@
 #include "nsICategoryManager.h"
 #include "nsIDOMDocumentType.h"
 #include "nsGenericHTMLElement.h"
-<<<<<<< HEAD
-#include "nsIEditor.h"
-=======
->>>>>>> a17af05f
 #include "nsContentCreatorFunctions.h"
 #include "nsIControllers.h"
 #include "nsView.h"
@@ -156,13 +152,10 @@
 #include "nsComputedDOMStyle.h"
 #include "nsDOMStringMap.h"
 #include "DOMIntersectionObserver.h"
-<<<<<<< HEAD
-=======
 
 #include "nsISpeculativeConnect.h"
 
 #include "DOMMatrix.h"
->>>>>>> a17af05f
 
 using namespace mozilla;
 using namespace mozilla::dom;
@@ -588,7 +581,6 @@
 
   // Make sure the style context goes away _before_ we load the binding
   // since that can destroy the relevant presshell.
-<<<<<<< HEAD
 
   {
     // Make a scope so that ~nsRefPtr can GC before returning obj.
@@ -616,47 +608,14 @@
       xblService->LoadBindings(this, uri, principal, getter_AddRefs(binding),
                                &dummy);
 
-=======
-
-  {
-    // Make a scope so that ~nsRefPtr can GC before returning obj.
-    RefPtr<css::URLValue> bindingURL;
-    bool ok = GetBindingURL(doc, getter_AddRefs(bindingURL));
-    if (!ok) {
-      dom::Throw(aCx, NS_ERROR_FAILURE);
-      return nullptr;
-    }
-
-    if (bindingURL) {
-      nsCOMPtr<nsIURI> uri = bindingURL->GetURI();
-      nsCOMPtr<nsIPrincipal> principal = bindingURL->mExtraData->GetPrincipal();
-
-      // We have a binding that must be installed.
-      bool dummy;
-
-      nsXBLService* xblService = nsXBLService::GetInstance();
-      if (!xblService) {
-        dom::Throw(aCx, NS_ERROR_NOT_AVAILABLE);
-        return nullptr;
-      }
-
-      RefPtr<nsXBLBinding> binding;
-      xblService->LoadBindings(this, uri, principal, getter_AddRefs(binding),
-                               &dummy);
-
->>>>>>> a17af05f
       if (binding) {
         if (nsContentUtils::IsSafeToRunScript()) {
           binding->ExecuteAttachedHandler();
         } else {
           nsContentUtils::AddScriptRunner(
-<<<<<<< HEAD
-            NewRunnableMethod(binding, &nsXBLBinding::ExecuteAttachedHandler));
-=======
             NewRunnableMethod("nsXBLBinding::ExecuteAttachedHandler",
                               binding,
                               &nsXBLBinding::ExecuteAttachedHandler));
->>>>>>> a17af05f
         }
       }
     }
@@ -718,14 +677,8 @@
     return nullptr;
   }
 
-<<<<<<< HEAD
-  // Inline version of GetStyledFrame to use FlushType::None if needed.
-  nsIFrame* frame =
-    GetPrimaryFrame(aFlushLayout ? FlushType::Layout : FlushType::None);
-=======
   // Inline version of GetStyledFrame to use the given FlushType.
   nsIFrame* frame = GetPrimaryFrame(aFlushType);
->>>>>>> a17af05f
   if (frame) {
     frame = nsLayoutUtils::GetStyleFrame(frame);
   }
@@ -2526,25 +2479,16 @@
                                      preparsedAttrValue);
   }
 
-  nsresult rv = BeforeSetAttr(aNamespaceID, aName, &value, aNotify);
-  NS_ENSURE_SUCCESS(rv, rv);
-
   // Hold a script blocker while calling ParseAttribute since that can call
   // out to id-observers
   nsIDocument* document = GetComposedDoc();
   mozAutoDocUpdate updateBatch(document, UPDATE_CONTENT_MODEL, aNotify);
 
-<<<<<<< HEAD
-  // Even the value was pre-parsed, we still need to call ParseAttribute because
-  // it can have side effects.
-  if (!ParseAttribute(aNamespaceID, aName, aValue, attrValue)) {
-=======
   nsresult rv = BeforeSetAttr(aNamespaceID, aName, &value, aNotify);
   NS_ENSURE_SUCCESS(rv, rv);
 
   if (!preparsedAttrValue &&
       !ParseAttribute(aNamespaceID, aName, aValue, attrValue)) {
->>>>>>> a17af05f
     attrValue.SetTo(aValue);
   }
 
@@ -2591,18 +2535,12 @@
   nsresult rv = BeforeSetAttr(aNamespaceID, aName, &value, aNotify);
   NS_ENSURE_SUCCESS(rv, rv);
 
-<<<<<<< HEAD
-  nsIDocument* document = GetComposedDoc();
-  mozAutoDocUpdate updateBatch(document, UPDATE_CONTENT_MODEL, aNotify);
-  return SetAttrAndNotify(aNamespaceID, aName, aPrefix, oldValue,
-=======
   PreIdMaybeChange(aNamespaceID, aName, &value);
 
   nsIDocument* document = GetComposedDoc();
   mozAutoDocUpdate updateBatch(document, UPDATE_CONTENT_MODEL, aNotify);
   return SetAttrAndNotify(aNamespaceID, aName, aPrefix,
                           oldValueSet ? &oldValue : nullptr,
->>>>>>> a17af05f
                           aParsedValue, modType, hasListeners, aNotify,
                           kCallAfterSetAttr, document, updateBatch);
 }
@@ -2643,13 +2581,8 @@
     // XXXbz Perhaps we should push up the attribute mapping function
     // stuff to Element?
     if (!IsAttributeMapped(aName) ||
-<<<<<<< HEAD
-        !SetMappedAttribute(aName, aParsedValue, &rv)) {
-      rv = mAttrsAndChildren.SetAndSwapAttr(aName, aParsedValue);
-=======
         !SetAndSwapMappedAttribute(aName, aParsedValue, &oldValueSet, &rv)) {
       rv = mAttrsAndChildren.SetAndSwapAttr(aName, aParsedValue, &oldValueSet);
->>>>>>> a17af05f
     }
   }
   else {
@@ -2686,21 +2619,6 @@
     }
   }
 
-<<<<<<< HEAD
-  nsIDocument* ownerDoc = OwnerDoc();
-  if (ownerDoc && GetCustomElementData()) {
-    nsCOMPtr<nsIAtom> oldValueAtom = oldValue->GetAsAtom();
-    nsCOMPtr<nsIAtom> newValueAtom = valueForAfterSetAttr.GetAsAtom();
-    LifecycleCallbackArgs args = {
-      nsDependentAtomString(aName),
-      aModType == nsIDOMMutationEvent::ADDITION ?
-        NullString() : nsDependentAtomString(oldValueAtom),
-      nsDependentAtomString(newValueAtom)
-    };
-
-    nsContentUtils::EnqueueLifecycleCallback(
-      ownerDoc, nsIDocument::eAttributeChanged, this, &args);
-=======
   if (nsContentUtils::IsWebComponentsEnabled()) {
     if (CustomElementData* data = GetCustomElementData()) {
       if (CustomElementDefinition* definition =
@@ -2731,7 +2649,6 @@
           OwnerDoc(), nsIDocument::eAttributeChanged, this, &args, definition);
       }
     }
->>>>>>> a17af05f
   }
 
   if (aCallAfterSetAttr) {
@@ -2794,17 +2711,9 @@
   }
 
   if (aNamespaceID == kNameSpaceID_None) {
-<<<<<<< HEAD
-    if (aAttribute == nsGkAtoms::_class) {
-      SetMayHaveClass();
-      // Result should have been preparsed above.
-      return true;
-    }
-=======
     MOZ_ASSERT(aAttribute != nsGkAtoms::_class,
                "The class attribute should be preparsed and therefore should "
                "never be passed to Element::ParseAttribute");
->>>>>>> a17af05f
     if (aAttribute == nsGkAtoms::id) {
       // Store id as an atom.  id="" means that the element has no id,
       // not that it has an emptystring as the id.
@@ -2820,16 +2729,10 @@
 }
 
 bool
-<<<<<<< HEAD
-Element::SetMappedAttribute(nsIAtom* aName,
-                            nsAttrValue& aValue,
-                            nsresult* aRetval)
-=======
 Element::SetAndSwapMappedAttribute(nsIAtom* aName,
                                    nsAttrValue& aValue,
                                    bool* aValueWasSet,
                                    nsresult* aRetval)
->>>>>>> a17af05f
 {
   *aRetval = NS_OK;
   return false;
@@ -3020,16 +2923,6 @@
     }
   }
 
-<<<<<<< HEAD
-  nsIDocument* ownerDoc = OwnerDoc();
-  if (ownerDoc && GetCustomElementData()) {
-    nsCOMPtr<nsIAtom> oldValueAtom = oldValue.GetAsAtom();
-    LifecycleCallbackArgs args = {
-      nsDependentAtomString(aName),
-      nsDependentAtomString(oldValueAtom),
-      NullString()
-    };
-=======
   if (nsContentUtils::IsWebComponentsEnabled()) {
     if (CustomElementData* data = GetCustomElementData()) {
       if (CustomElementDefinition* definition =
@@ -3054,12 +2947,6 @@
   }
 
   rv = AfterSetAttr(aNameSpaceID, aName, nullptr, &oldValue, aNotify);
-  NS_ENSURE_SUCCESS(rv, rv);
->>>>>>> a17af05f
-
-  UpdateState(aNotify);
-
-  rv = AfterSetAttr(aNameSpaceID, aName, nullptr, aNotify);
   NS_ENSURE_SUCCESS(rv, rv);
 
   UpdateState(aNotify);
@@ -4255,21 +4142,6 @@
 nsDataHashtable<nsRefPtrHashKey<DOMIntersectionObserver>, int32_t>*
 Element::RegisteredIntersectionObservers()
 {
-<<<<<<< HEAD
-  nsDOMSlots* slots = DOMSlots();
-  return &slots->mRegisteredIntersectionObservers;
-}
-
-void
-Element::RegisterIntersectionObserver(DOMIntersectionObserver* aObserver)
-{
-  nsDataHashtable<nsRefPtrHashKey<DOMIntersectionObserver>, int32_t>* observers =
-    RegisteredIntersectionObservers();
-  if (observers->Contains(aObserver)) {
-    return;
-  }
-  RegisteredIntersectionObservers()->Put(aObserver, -1);
-=======
   nsExtendedDOMSlots* slots = ExtendedDOMSlots();
   return &slots->mRegisteredIntersectionObservers;
 }
@@ -4290,43 +4162,17 @@
     //   >= 0: Intersecting, valid index of aObserver->mThresholds.
     return eUninitialized;
   });
->>>>>>> a17af05f
 }
 
 void
 Element::UnregisterIntersectionObserver(DOMIntersectionObserver* aObserver)
 {
-<<<<<<< HEAD
-  nsDataHashtable<nsRefPtrHashKey<DOMIntersectionObserver>, int32_t>* observers =
-    RegisteredIntersectionObservers();
-  observers->Remove(aObserver);
-=======
   RegisteredIntersectionObservers()->Remove(aObserver);
->>>>>>> a17af05f
 }
 
 bool
 Element::UpdateIntersectionObservation(DOMIntersectionObserver* aObserver, int32_t aThreshold)
 {
-<<<<<<< HEAD
-  nsDataHashtable<nsRefPtrHashKey<DOMIntersectionObserver>, int32_t>* observers =
-    RegisteredIntersectionObservers();
-  if (!observers->Contains(aObserver)) {
-    return false;
-  }
-  int32_t previousThreshold = observers->Get(aObserver);
-  if (previousThreshold != aThreshold) {
-    observers->Put(aObserver, aThreshold);
-    return true;
-  }
-  return false;
-}
-
-void
-Element::ClearServoData() {
-#ifdef MOZ_STYLO
-  Servo_Element_ClearData(this);
-=======
   bool updated = false;
   if (auto entry = RegisteredIntersectionObservers()->Lookup(aObserver)) {
     updated = entry.Data() != aThreshold;
@@ -4352,7 +4198,6 @@
   if (aDoc && aDoc->GetServoRestyleRoot() == this) {
     aDoc->ClearServoRestyleRoot();
   }
->>>>>>> a17af05f
 #else
   MOZ_CRASH("Accessing servo node data in non-stylo build");
 #endif
@@ -4361,11 +4206,6 @@
 void
 Element::SetCustomElementData(CustomElementData* aData)
 {
-<<<<<<< HEAD
-  nsDOMSlots *slots = DOMSlots();
-  MOZ_ASSERT(!slots->mCustomElementData, "Custom element data may not be changed once set.");
-  slots->mCustomElementData = aData;
-=======
   nsExtendedDOMSlots *slots = ExtendedDOMSlots();
   MOZ_ASSERT(!slots->mCustomElementData, "Custom element data may not be changed once set.");
   slots->mCustomElementData = aData;
@@ -4640,5 +4480,4 @@
   // needs processing).
   NoteDirtyElement(this, NODE_DESCENDANTS_NEED_FRAMES);
   SetFlags(NODE_DESCENDANTS_NEED_FRAMES);
->>>>>>> a17af05f
 }