--- conflicted
+++ resolved
@@ -13,9 +13,6 @@
   NS_INTERFACE_MAP_ENTRY(nsISupports)
 NS_INTERFACE_MAP_END
 
-<<<<<<< HEAD
-nsOpenURIInFrameParams::nsOpenURIInFrameParams(const mozilla::OriginAttributes& aOriginAttributes)
-=======
 NS_IMPL_CYCLE_COLLECTION(nsOpenURIInFrameParams, mOpenerBrowser)
 
 NS_IMPL_CYCLE_COLLECTING_ADDREF(nsOpenURIInFrameParams)
@@ -23,7 +20,6 @@
 
 nsOpenURIInFrameParams::nsOpenURIInFrameParams(const mozilla::OriginAttributes& aOriginAttributes,
                                                nsIFrameLoaderOwner* aOpener)
->>>>>>> a17af05f
   : mOpenerOriginAttributes(aOriginAttributes)
   , mOpenerBrowser(aOpener)
 {
