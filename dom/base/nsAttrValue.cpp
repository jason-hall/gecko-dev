/* -*- Mode: C++; tab-width: 8; indent-tabs-mode: nil; c-basic-offset: 2 -*- */
/* vim: set ts=8 sts=2 et sw=2 tw=80: */
/* This Source Code Form is subject to the terms of the Mozilla Public
 * License, v. 2.0. If a copy of the MPL was not distributed with this
 * file, You can obtain one at http://mozilla.org/MPL/2.0/. */

/*
 * A struct that represents the value (type and actual data) of an
 * attribute.
 */

#include "mozilla/DebugOnly.h"
#include "mozilla/HashFunctions.h"

#include "nsAttrValue.h"
#include "nsAttrValueInlines.h"
#include "nsIAtom.h"
#include "nsUnicharUtils.h"
#include "mozilla/MemoryReporting.h"
#include "mozilla/ServoBindingTypes.h"
#include "mozilla/ServoStyleSet.h"
#include "mozilla/DeclarationBlockInlines.h"
#include "nsContentUtils.h"
#include "nsReadableUtils.h"
#include "nsHTMLCSSStyleSheet.h"
#include "nsCSSParser.h"
#include "nsStyledElement.h"
#include "nsIURI.h"
#include "nsIDocument.h"
#include <algorithm>

#ifdef LoadImage
// Undefine LoadImage to prevent naming conflict with Windows.
#undef LoadImage
#endif

using namespace mozilla;

#define MISC_STR_PTR(_cont) \
  reinterpret_cast<void*>((_cont)->mStringBits & NS_ATTRVALUE_POINTERVALUE_MASK)

bool
MiscContainer::GetString(nsAString& aString) const
{
  void* ptr = MISC_STR_PTR(this);

  if (!ptr) {
    return false;
  }

  if (static_cast<nsAttrValue::ValueBaseType>(mStringBits &
                                              NS_ATTRVALUE_BASETYPE_MASK) ==
      nsAttrValue::eStringBase) {
    nsStringBuffer* buffer = static_cast<nsStringBuffer*>(ptr);
    if (!buffer) {
      return false;
    }

    buffer->ToString(buffer->StorageSize() / sizeof(char16_t) - 1, aString);
    return true;
  }

  nsIAtom* atom = static_cast<nsIAtom*>(ptr);
  if (!atom) {
    return false;
  }

  atom->ToString(aString);
  return true;
}

void
MiscContainer::Cache()
{
  // Not implemented for anything else yet.
  if (mType != nsAttrValue::eCSSDeclaration) {
    MOZ_ASSERT_UNREACHABLE("unexpected cached nsAttrValue type");
    return;
  }

  MOZ_ASSERT(IsRefCounted());
  MOZ_ASSERT(mValue.mRefCount > 0);
  MOZ_ASSERT(!mValue.mCached);

  nsHTMLCSSStyleSheet* sheet = mValue.mCSSDeclaration->GetHTMLCSSStyleSheet();
  if (!sheet) {
    return;
  }

  nsString str;
  bool gotString = GetString(str);
  if (!gotString) {
    return;
  }

  sheet->CacheStyleAttr(str, this);
  mValue.mCached = 1;

  // This has to be immutable once it goes into the cache.
  mValue.mCSSDeclaration->SetImmutable();
}

void
MiscContainer::Evict()
{
  // Not implemented for anything else yet.
  if (mType != nsAttrValue::eCSSDeclaration) {
    MOZ_ASSERT_UNREACHABLE("unexpected cached nsAttrValue type");
    return;
  }
  MOZ_ASSERT(IsRefCounted());
  MOZ_ASSERT(mValue.mRefCount == 0);

  if (!mValue.mCached) {
    return;
  }

  nsHTMLCSSStyleSheet* sheet = mValue.mCSSDeclaration->GetHTMLCSSStyleSheet();
  MOZ_ASSERT(sheet);

  nsString str;
  DebugOnly<bool> gotString = GetString(str);
  MOZ_ASSERT(gotString);

  sheet->EvictStyleAttr(str, this);
  mValue.mCached = 0;
}

nsTArray<const nsAttrValue::EnumTable*>* nsAttrValue::sEnumTableArray = nullptr;

nsAttrValue::nsAttrValue()
    : mBits(0)
{
}

nsAttrValue::nsAttrValue(const nsAttrValue& aOther)
    : mBits(0)
{
  SetTo(aOther);
}

nsAttrValue::nsAttrValue(const nsAString& aValue)
    : mBits(0)
{
  SetTo(aValue);
}

nsAttrValue::nsAttrValue(nsIAtom* aValue)
    : mBits(0)
{
  SetTo(aValue);
}

nsAttrValue::nsAttrValue(already_AddRefed<DeclarationBlock> aValue,
                         const nsAString* aSerialized)
    : mBits(0)
{
  SetTo(Move(aValue), aSerialized);
}

nsAttrValue::nsAttrValue(const nsIntMargin& aValue)
    : mBits(0)
{
  SetTo(aValue);
}

nsAttrValue::~nsAttrValue()
{
  ResetIfSet();
}

/* static */
nsresult
nsAttrValue::Init()
{
  NS_ASSERTION(!sEnumTableArray, "nsAttrValue already initialized");
  sEnumTableArray = new nsTArray<const EnumTable*>;
  return NS_OK;
}

/* static */
void
nsAttrValue::Shutdown()
{
  delete sEnumTableArray;
  sEnumTableArray = nullptr;
}

nsAttrValue::ValueType
nsAttrValue::Type() const
{
  switch (BaseType()) {
    case eIntegerBase:
    {
      return static_cast<ValueType>(mBits & NS_ATTRVALUE_INTEGERTYPE_MASK);
    }
    case eOtherBase:
    {
      return GetMiscContainer()->mType;
    }
    default:
    {
      return static_cast<ValueType>(static_cast<uint16_t>(BaseType()));
    }
  }
}

void
nsAttrValue::Reset()
{
  switch(BaseType()) {
    case eStringBase:
    {
      nsStringBuffer* str = static_cast<nsStringBuffer*>(GetPtr());
      if (str) {
        str->Release();
      }

      break;
    }
    case eOtherBase:
    {
      MiscContainer* cont = GetMiscContainer();
      if (cont->IsRefCounted() && cont->mValue.mRefCount > 1) {
        NS_RELEASE(cont);
        break;
      }

      delete ClearMiscContainer();

      break;
    }
    case eAtomBase:
    {
      nsIAtom* atom = GetAtomValue();
      NS_RELEASE(atom);

      break;
    }
    case eIntegerBase:
    {
      break;
    }
  }

  mBits = 0;
}

void
nsAttrValue::SetTo(const nsAttrValue& aOther)
{
  if (this == &aOther) {
    return;
  }

  switch (aOther.BaseType()) {
    case eStringBase:
    {
      ResetIfSet();
      nsStringBuffer* str = static_cast<nsStringBuffer*>(aOther.GetPtr());
      if (str) {
        str->AddRef();
        SetPtrValueAndType(str, eStringBase);
      }
      return;
    }
    case eOtherBase:
    {
      break;
    }
    case eAtomBase:
    {
      ResetIfSet();
      nsIAtom* atom = aOther.GetAtomValue();
      NS_ADDREF(atom);
      SetPtrValueAndType(atom, eAtomBase);
      return;
    }
    case eIntegerBase:
    {
      ResetIfSet();
      mBits = aOther.mBits;
      return;
    }
  }

  MiscContainer* otherCont = aOther.GetMiscContainer();
  if (otherCont->IsRefCounted()) {
    delete ClearMiscContainer();
    NS_ADDREF(otherCont);
    SetPtrValueAndType(otherCont, eOtherBase);
    return;
  }

  MiscContainer* cont = EnsureEmptyMiscContainer();
  switch (otherCont->mType) {
    case eInteger:
    {
      cont->mValue.mInteger = otherCont->mValue.mInteger;
      break;
    }
    case eEnum:
    {
      cont->mValue.mEnumValue = otherCont->mValue.mEnumValue;
      break;
    }
    case ePercent:
    {
      cont->mValue.mPercent = otherCont->mValue.mPercent;
      break;
    }
    case eColor:
    {
      cont->mValue.mColor = otherCont->mValue.mColor;
      break;
    }
    case eCSSDeclaration:
    {
      MOZ_CRASH("These should be refcounted!");
    }
    case eURL:
    {
      NS_ADDREF(cont->mValue.mURL = otherCont->mValue.mURL);
      break;
    }
    case eImage:
    {
      NS_ADDREF(cont->mValue.mImage = otherCont->mValue.mImage);
      break;
    }
    case eAtomArray:
    {
      if (!EnsureEmptyAtomArray() ||
          !GetAtomArrayValue()->AppendElements(*otherCont->mValue.mAtomArray)) {
        Reset();
        return;
      }
      break;
    }
    case eDoubleValue:
    {
      cont->mDoubleValue = otherCont->mDoubleValue;
      break;
    }
    case eIntMarginValue:
    {
      if (otherCont->mValue.mIntMargin)
        cont->mValue.mIntMargin =
          new nsIntMargin(*otherCont->mValue.mIntMargin);
      break;
    }
    default:
    {
      if (IsSVGType(otherCont->mType)) {
        // All SVG types are just pointers to classes and will therefore have
        // the same size so it doesn't really matter which one we assign
        cont->mValue.mSVGAngle = otherCont->mValue.mSVGAngle;
      } else {
        NS_NOTREACHED("unknown type stored in MiscContainer");
      }
      break;
    }
  }

  void* otherPtr = MISC_STR_PTR(otherCont);
  if (otherPtr) {
    if (static_cast<ValueBaseType>(otherCont->mStringBits & NS_ATTRVALUE_BASETYPE_MASK) ==
        eStringBase) {
      static_cast<nsStringBuffer*>(otherPtr)->AddRef();
    } else {
      static_cast<nsIAtom*>(otherPtr)->AddRef();
    }
    cont->mStringBits = otherCont->mStringBits;
  }
  // Note, set mType after switch-case, otherwise EnsureEmptyAtomArray doesn't
  // work correctly.
  cont->mType = otherCont->mType;
}

void
nsAttrValue::SetTo(const nsAString& aValue)
{
  ResetIfSet();
  nsStringBuffer* buf = GetStringBuffer(aValue).take();
  if (buf) {
    SetPtrValueAndType(buf, eStringBase);
  }
}

void
nsAttrValue::SetTo(nsIAtom* aValue)
{
  ResetIfSet();
  if (aValue) {
    NS_ADDREF(aValue);
    SetPtrValueAndType(aValue, eAtomBase);
  }
}

void
nsAttrValue::SetTo(int16_t aInt)
{
  ResetIfSet();
  SetIntValueAndType(aInt, eInteger, nullptr);
}

void
nsAttrValue::SetTo(int32_t aInt, const nsAString* aSerialized)
{
  ResetIfSet();
  SetIntValueAndType(aInt, eInteger, aSerialized);
}

void
nsAttrValue::SetTo(double aValue, const nsAString* aSerialized)
{
  MiscContainer* cont = EnsureEmptyMiscContainer();
  cont->mDoubleValue = aValue;
  cont->mType = eDoubleValue;
  SetMiscAtomOrString(aSerialized);
}

void
nsAttrValue::SetTo(already_AddRefed<DeclarationBlock> aValue,
                   const nsAString* aSerialized)
{
  MiscContainer* cont = EnsureEmptyMiscContainer();
  MOZ_ASSERT(cont->mValue.mRefCount == 0);
  cont->mValue.mCSSDeclaration = aValue.take();
  cont->mType = eCSSDeclaration;
  NS_ADDREF(cont);
  SetMiscAtomOrString(aSerialized);
  MOZ_ASSERT(cont->mValue.mRefCount == 1);
}

void
nsAttrValue::SetTo(css::URLValue* aValue, const nsAString* aSerialized)
{
  MiscContainer* cont = EnsureEmptyMiscContainer();
  NS_ADDREF(cont->mValue.mURL = aValue);
  cont->mType = eURL;
  SetMiscAtomOrString(aSerialized);
}

void
nsAttrValue::SetTo(const nsIntMargin& aValue)
{
  MiscContainer* cont = EnsureEmptyMiscContainer();
  cont->mValue.mIntMargin = new nsIntMargin(aValue);
  cont->mType = eIntMarginValue;
}

void
nsAttrValue::SetToSerialized(const nsAttrValue& aOther)
{
  if (aOther.Type() != nsAttrValue::eString &&
      aOther.Type() != nsAttrValue::eAtom) {
    nsAutoString val;
    aOther.ToString(val);
    SetTo(val);
  } else {
    SetTo(aOther);
  }
}

void
nsAttrValue::SetTo(const nsSVGAngle& aValue, const nsAString* aSerialized)
{
  SetSVGType(eSVGAngle, &aValue, aSerialized);
}

void
nsAttrValue::SetTo(const nsSVGIntegerPair& aValue, const nsAString* aSerialized)
{
  SetSVGType(eSVGIntegerPair, &aValue, aSerialized);
}

void
nsAttrValue::SetTo(const nsSVGLength2& aValue, const nsAString* aSerialized)
{
  SetSVGType(eSVGLength, &aValue, aSerialized);
}

void
nsAttrValue::SetTo(const SVGLengthList& aValue,
                   const nsAString* aSerialized)
{
  // While an empty string will parse as a length list, there's no need to store
  // it (and SetMiscAtomOrString will assert if we try)
  if (aSerialized && aSerialized->IsEmpty()) {
    aSerialized = nullptr;
  }
  SetSVGType(eSVGLengthList, &aValue, aSerialized);
}

void
nsAttrValue::SetTo(const SVGNumberList& aValue,
                   const nsAString* aSerialized)
{
  // While an empty string will parse as a number list, there's no need to store
  // it (and SetMiscAtomOrString will assert if we try)
  if (aSerialized && aSerialized->IsEmpty()) {
    aSerialized = nullptr;
  }
  SetSVGType(eSVGNumberList, &aValue, aSerialized);
}

void
nsAttrValue::SetTo(const nsSVGNumberPair& aValue, const nsAString* aSerialized)
{
  SetSVGType(eSVGNumberPair, &aValue, aSerialized);
}

void
nsAttrValue::SetTo(const SVGPathData& aValue,
                   const nsAString* aSerialized)
{
  // While an empty string will parse as path data, there's no need to store it
  // (and SetMiscAtomOrString will assert if we try)
  if (aSerialized && aSerialized->IsEmpty()) {
    aSerialized = nullptr;
  }
  SetSVGType(eSVGPathData, &aValue, aSerialized);
}

void
nsAttrValue::SetTo(const SVGPointList& aValue,
                   const nsAString* aSerialized)
{
  // While an empty string will parse as a point list, there's no need to store
  // it (and SetMiscAtomOrString will assert if we try)
  if (aSerialized && aSerialized->IsEmpty()) {
    aSerialized = nullptr;
  }
  SetSVGType(eSVGPointList, &aValue, aSerialized);
}

void
nsAttrValue::SetTo(const SVGAnimatedPreserveAspectRatio& aValue,
                   const nsAString* aSerialized)
{
  SetSVGType(eSVGPreserveAspectRatio, &aValue, aSerialized);
}

void
nsAttrValue::SetTo(const SVGStringList& aValue,
                   const nsAString* aSerialized)
{
  // While an empty string will parse as a string list, there's no need to store
  // it (and SetMiscAtomOrString will assert if we try)
  if (aSerialized && aSerialized->IsEmpty()) {
    aSerialized = nullptr;
  }
  SetSVGType(eSVGStringList, &aValue, aSerialized);
}

void
nsAttrValue::SetTo(const SVGTransformList& aValue,
                   const nsAString* aSerialized)
{
  // While an empty string will parse as a transform list, there's no need to
  // store it (and SetMiscAtomOrString will assert if we try)
  if (aSerialized && aSerialized->IsEmpty()) {
    aSerialized = nullptr;
  }
  SetSVGType(eSVGTransformList, &aValue, aSerialized);
}

void
nsAttrValue::SetTo(const nsSVGViewBox& aValue, const nsAString* aSerialized)
{
  SetSVGType(eSVGViewBox, &aValue, aSerialized);
}

void
nsAttrValue::SwapValueWith(nsAttrValue& aOther)
{
  uintptr_t tmp = aOther.mBits;
  aOther.mBits = mBits;
  mBits = tmp;
}

void
nsAttrValue::ToString(nsAString& aResult) const
{
  MiscContainer* cont = nullptr;
  if (BaseType() == eOtherBase) {
    cont = GetMiscContainer();

    if (cont->GetString(aResult)) {
      return;
    }
  }

  switch(Type()) {
    case eString:
    {
      nsStringBuffer* str = static_cast<nsStringBuffer*>(GetPtr());
      if (str) {
        str->ToString(str->StorageSize()/sizeof(char16_t) - 1, aResult);
      }
      else {
        aResult.Truncate();
      }
      break;
    }
    case eAtom:
    {
      nsIAtom *atom = static_cast<nsIAtom*>(GetPtr());
      atom->ToString(aResult);

      break;
    }
    case eInteger:
    {
      nsAutoString intStr;
      intStr.AppendInt(GetIntegerValue());
      aResult = intStr;

      break;
    }
#ifdef DEBUG
    case eColor:
    {
      NS_NOTREACHED("color attribute without string data");
      aResult.Truncate();
      break;
    }
#endif
    case eEnum:
    {
      GetEnumString(aResult, false);
      break;
    }
    case ePercent:
    {
      nsAutoString intStr;
      intStr.AppendInt(cont ? cont->mValue.mPercent : GetIntInternal());
      aResult = intStr + NS_LITERAL_STRING("%");

      break;
    }
    case eCSSDeclaration:
    {
      aResult.Truncate();
      MiscContainer *container = GetMiscContainer();
      if (DeclarationBlock* decl = container->mValue.mCSSDeclaration) {
        decl->ToString(aResult);
      }

      // We can reach this during parallel style traversal. If that happens,
      // don't cache the string. The TLS overhead should't hurt us here, since
      // main thread consumers will subsequently use the cache, and
      // off-main-thread consumers only reach this in the rare case of selector
      // matching on the "style" attribute.
      if (!ServoStyleSet::IsInServoTraversal()) {
        const_cast<nsAttrValue*>(this)->SetMiscAtomOrString(&aResult);
      }

      break;
    }
    case eDoubleValue:
    {
      aResult.Truncate();
      aResult.AppendFloat(GetDoubleValue());
      break;
    }
    case eSVGAngle:
    {
      SVGAttrValueWrapper::ToString(GetMiscContainer()->mValue.mSVGAngle,
                                    aResult);
      break;
    }
    case eSVGIntegerPair:
    {
      SVGAttrValueWrapper::ToString(GetMiscContainer()->mValue.mSVGIntegerPair,
                                    aResult);
      break;
    }
    case eSVGLength:
    {
      SVGAttrValueWrapper::ToString(GetMiscContainer()->mValue.mSVGLength,
                                    aResult);
      break;
    }
    case eSVGLengthList:
    {
      SVGAttrValueWrapper::ToString(GetMiscContainer()->mValue.mSVGLengthList,
                                    aResult);
      break;
    }
    case eSVGNumberList:
    {
      SVGAttrValueWrapper::ToString(GetMiscContainer()->mValue.mSVGNumberList,
                                    aResult);
      break;
    }
    case eSVGNumberPair:
    {
      SVGAttrValueWrapper::ToString(GetMiscContainer()->mValue.mSVGNumberPair,
                                    aResult);
      break;
    }
    case eSVGPathData:
    {
      SVGAttrValueWrapper::ToString(GetMiscContainer()->mValue.mSVGPathData,
                                    aResult);
      break;
    }
    case eSVGPointList:
    {
      SVGAttrValueWrapper::ToString(GetMiscContainer()->mValue.mSVGPointList,
                                    aResult);
      break;
    }
    case eSVGPreserveAspectRatio:
    {
      SVGAttrValueWrapper::ToString(GetMiscContainer()->mValue.mSVGPreserveAspectRatio,
                                    aResult);
      break;
    }
    case eSVGStringList:
    {
      SVGAttrValueWrapper::ToString(GetMiscContainer()->mValue.mSVGStringList,
                                    aResult);
      break;
    }
    case eSVGTransformList:
    {
      SVGAttrValueWrapper::ToString(GetMiscContainer()->mValue.mSVGTransformList,
                                    aResult);
      break;
    }
    case eSVGViewBox:
    {
      SVGAttrValueWrapper::ToString(GetMiscContainer()->mValue.mSVGViewBox,
                                    aResult);
      break;
    }
    default:
    {
      aResult.Truncate();
      break;
    }
  }
}

already_AddRefed<nsIAtom>
nsAttrValue::GetAsAtom() const
{
  switch (Type()) {
    case eString:
      return NS_AtomizeMainThread(GetStringValue());

    case eAtom:
      {
        nsCOMPtr<nsIAtom> atom = GetAtomValue();
        return atom.forget();
      }

    default:
      {
        nsAutoString val;
        ToString(val);
        return NS_AtomizeMainThread(val);
      }
  }
}

const nsCheapString
nsAttrValue::GetStringValue() const
{
  NS_PRECONDITION(Type() == eString, "wrong type");

  return nsCheapString(static_cast<nsStringBuffer*>(GetPtr()));
}

bool
nsAttrValue::GetColorValue(nscolor& aColor) const
{
  if (Type() != eColor) {
    // Unparseable value, treat as unset.
    NS_ASSERTION(Type() == eString, "unexpected type for color-valued attr");
    return false;
  }

  aColor = GetMiscContainer()->mValue.mColor;
  return true;
}

void
nsAttrValue::GetEnumString(nsAString& aResult, bool aRealTag) const
{
  NS_PRECONDITION(Type() == eEnum, "wrong type");

  uint32_t allEnumBits =
    (BaseType() == eIntegerBase) ? static_cast<uint32_t>(GetIntInternal())
                                   : GetMiscContainer()->mValue.mEnumValue;
  int16_t val = allEnumBits >> NS_ATTRVALUE_ENUMTABLEINDEX_BITS;
  const EnumTable* table = sEnumTableArray->
    ElementAt(allEnumBits & NS_ATTRVALUE_ENUMTABLEINDEX_MASK);

  while (table->tag) {
    if (table->value == val) {
      aResult.AssignASCII(table->tag);
      if (!aRealTag && allEnumBits & NS_ATTRVALUE_ENUMTABLE_VALUE_NEEDS_TO_UPPER) {
        nsContentUtils::ASCIIToUpper(aResult);
      }
      return;
    }
    table++;
  }

  NS_NOTREACHED("couldn't find value in EnumTable");
}

uint32_t
nsAttrValue::GetAtomCount() const
{
  ValueType type = Type();

  if (type == eAtom) {
    return 1;
  }

  if (type == eAtomArray) {
    return GetAtomArrayValue()->Length();
  }

  return 0;
}

nsIAtom*
nsAttrValue::AtomAt(int32_t aIndex) const
{
  NS_PRECONDITION(aIndex >= 0, "Index must not be negative");
  NS_PRECONDITION(GetAtomCount() > uint32_t(aIndex), "aIndex out of range");

  if (BaseType() == eAtomBase) {
    return GetAtomValue();
  }

  NS_ASSERTION(Type() == eAtomArray, "GetAtomCount must be confused");

  return GetAtomArrayValue()->ElementAt(aIndex);
}

uint32_t
nsAttrValue::HashValue() const
{
  switch(BaseType()) {
    case eStringBase:
    {
      nsStringBuffer* str = static_cast<nsStringBuffer*>(GetPtr());
      if (str) {
        uint32_t len = str->StorageSize()/sizeof(char16_t) - 1;
        return HashString(static_cast<char16_t*>(str->Data()), len);
      }

      return 0;
    }
    case eOtherBase:
    {
      break;
    }
    case eAtomBase:
    case eIntegerBase:
    {
      // mBits and uint32_t might have different size. This should silence
      // any warnings or compile-errors. This is what the implementation of
      // NS_PTR_TO_INT32 does to take care of the same problem.
      return mBits - 0;
    }
  }

  MiscContainer* cont = GetMiscContainer();
  if (static_cast<ValueBaseType>(cont->mStringBits & NS_ATTRVALUE_BASETYPE_MASK)
      == eAtomBase) {
    return cont->mStringBits - 0;
  }

  switch (cont->mType) {
    case eInteger:
    {
      return cont->mValue.mInteger;
    }
    case eEnum:
    {
      return cont->mValue.mEnumValue;
    }
    case ePercent:
    {
      return cont->mValue.mPercent;
    }
    case eColor:
    {
      return cont->mValue.mColor;
    }
    case eCSSDeclaration:
    {
      return NS_PTR_TO_INT32(cont->mValue.mCSSDeclaration);
    }
    // Intentionally identical, so that loading the image does not change the
    // hash code.
    case eURL:
    case eImage:
    {
      nsString str;
      ToString(str);
      return HashString(str);
    }
    case eAtomArray:
    {
      uint32_t hash = 0;
      uint32_t count = cont->mValue.mAtomArray->Length();
      for (nsCOMPtr<nsIAtom> *cur = cont->mValue.mAtomArray->Elements(),
                             *end = cur + count;
           cur != end; ++cur) {
        hash = AddToHash(hash, cur->get());
      }
      return hash;
    }
    case eDoubleValue:
    {
      // XXX this is crappy, but oh well
      return cont->mDoubleValue;
    }
    case eIntMarginValue:
    {
      return NS_PTR_TO_INT32(cont->mValue.mIntMargin);
    }
    default:
    {
      if (IsSVGType(cont->mType)) {
        // All SVG types are just pointers to classes so we can treat them alike
        return NS_PTR_TO_INT32(cont->mValue.mSVGAngle);
      }
      NS_NOTREACHED("unknown type stored in MiscContainer");
      return 0;
    }
  }
}

bool
nsAttrValue::Equals(const nsAttrValue& aOther) const
{
  if (BaseType() != aOther.BaseType()) {
    return false;
  }

  switch(BaseType()) {
    case eStringBase:
    {
      return GetStringValue().Equals(aOther.GetStringValue());
    }
    case eOtherBase:
    {
      break;
    }
    case eAtomBase:
    case eIntegerBase:
    {
      return mBits == aOther.mBits;
    }
  }

  MiscContainer* thisCont = GetMiscContainer();
  MiscContainer* otherCont = aOther.GetMiscContainer();
  if (thisCont == otherCont) {
    return true;
  }

  if (thisCont->mType != otherCont->mType) {
    return false;
  }

  bool needsStringComparison = false;

  switch (thisCont->mType) {
    case eInteger:
    {
      if (thisCont->mValue.mInteger == otherCont->mValue.mInteger) {
        needsStringComparison = true;
      }
      break;
    }
    case eEnum:
    {
      if (thisCont->mValue.mEnumValue == otherCont->mValue.mEnumValue) {
        needsStringComparison = true;
      }
      break;
    }
    case ePercent:
    {
      if (thisCont->mValue.mPercent == otherCont->mValue.mPercent) {
        needsStringComparison = true;
      }
      break;
    }
    case eColor:
    {
      if (thisCont->mValue.mColor == otherCont->mValue.mColor) {
        needsStringComparison = true;
      }
      break;
    }
    case eCSSDeclaration:
    {
      return thisCont->mValue.mCSSDeclaration ==
               otherCont->mValue.mCSSDeclaration;
    }
    case eURL:
    {
      return thisCont->mValue.mURL == otherCont->mValue.mURL;
    }
    case eImage:
    {
      return thisCont->mValue.mImage == otherCont->mValue.mImage;
    }
    case eAtomArray:
    {
      // For classlists we could be insensitive to order, however
      // classlists are never mapped attributes so they are never compared.

      if (!(*thisCont->mValue.mAtomArray == *otherCont->mValue.mAtomArray)) {
        return false;
      }

      needsStringComparison = true;
      break;
    }
    case eDoubleValue:
    {
      return thisCont->mDoubleValue == otherCont->mDoubleValue;
    }
    case eIntMarginValue:
    {
      return thisCont->mValue.mIntMargin == otherCont->mValue.mIntMargin;
    }
    default:
    {
      if (IsSVGType(thisCont->mType)) {
        // Currently this method is never called for nsAttrValue objects that
        // point to SVG data types.
        // If that changes then we probably want to add methods to the
        // corresponding SVG types to compare their base values.
        // As a shortcut, however, we can begin by comparing the pointers.
        MOZ_ASSERT(false, "Comparing nsAttrValues that point to SVG data");
        return false;
      }
      NS_NOTREACHED("unknown type stored in MiscContainer");
      return false;
    }
  }
  if (needsStringComparison) {
    if (thisCont->mStringBits == otherCont->mStringBits) {
      return true;
    }
    if ((static_cast<ValueBaseType>(thisCont->mStringBits & NS_ATTRVALUE_BASETYPE_MASK) ==
         eStringBase) &&
        (static_cast<ValueBaseType>(otherCont->mStringBits & NS_ATTRVALUE_BASETYPE_MASK) ==
         eStringBase)) {
      return nsCheapString(reinterpret_cast<nsStringBuffer*>(thisCont->mStringBits)).Equals(
        nsCheapString(reinterpret_cast<nsStringBuffer*>(otherCont->mStringBits)));
    }
  }
  return false;
}

bool
nsAttrValue::Equals(const nsAString& aValue,
                    nsCaseTreatment aCaseSensitive) const
{
  switch (BaseType()) {
    case eStringBase:
    {
      nsStringBuffer* str = static_cast<nsStringBuffer*>(GetPtr());
      if (str) {
        nsDependentString dep(static_cast<char16_t*>(str->Data()),
                              str->StorageSize()/sizeof(char16_t) - 1);
        return aCaseSensitive == eCaseMatters ? aValue.Equals(dep) :
          nsContentUtils::EqualsIgnoreASCIICase(aValue, dep);
      }
      return aValue.IsEmpty();
    }
    case eAtomBase:
      if (aCaseSensitive == eCaseMatters) {
        return static_cast<nsIAtom*>(GetPtr())->Equals(aValue);
      }
      return nsContentUtils::EqualsIgnoreASCIICase(
          nsDependentAtomString(static_cast<nsIAtom*>(GetPtr())),
          aValue);
    default:
      break;
  }

  nsAutoString val;
  ToString(val);
  return aCaseSensitive == eCaseMatters ? val.Equals(aValue) :
    nsContentUtils::EqualsIgnoreASCIICase(val, aValue);
}

bool
nsAttrValue::Equals(nsIAtom* aValue, nsCaseTreatment aCaseSensitive) const
{
  if (aCaseSensitive != eCaseMatters) {
    // Need a better way to handle this!
    nsAutoString value;
    aValue->ToString(value);
    return Equals(value, aCaseSensitive);
  }

  switch (BaseType()) {
    case eStringBase:
    {
      nsStringBuffer* str = static_cast<nsStringBuffer*>(GetPtr());
      if (str) {
        nsDependentString dep(static_cast<char16_t*>(str->Data()),
                              str->StorageSize()/sizeof(char16_t) - 1);
        return aValue->Equals(dep);
      }
      return aValue == nsGkAtoms::_empty;
    }
    case eAtomBase:
    {
      return static_cast<nsIAtom*>(GetPtr()) == aValue;
    }
    default:
      break;
  }

  nsAutoString val;
  ToString(val);
  return aValue->Equals(val);
}

bool
nsAttrValue::EqualsAsStrings(const nsAttrValue& aOther) const
{
  if (Type() == aOther.Type()) {
    return Equals(aOther);
  }

  // We need to serialize at least one nsAttrValue before passing to
  // Equals(const nsAString&), but we can avoid unnecessarily serializing both
  // by checking if one is already of a string type.
  bool thisIsString = (BaseType() == eStringBase || BaseType() == eAtomBase);
  const nsAttrValue& lhs = thisIsString ? *this : aOther;
  const nsAttrValue& rhs = thisIsString ? aOther : *this;

  switch (rhs.BaseType()) {
    case eAtomBase:
      return lhs.Equals(rhs.GetAtomValue(), eCaseMatters);

    case eStringBase:
      return lhs.Equals(rhs.GetStringValue(), eCaseMatters);

    default:
    {
      nsAutoString val;
      rhs.ToString(val);
      return lhs.Equals(val, eCaseMatters);
    }
  }
}

bool
nsAttrValue::Contains(nsIAtom* aValue, nsCaseTreatment aCaseSensitive) const
{
  switch (BaseType()) {
    case eAtomBase:
    {
      nsIAtom* atom = GetAtomValue();

      if (aCaseSensitive == eCaseMatters) {
        return aValue == atom;
      }

      // For performance reasons, don't do a full on unicode case insensitive
      // string comparison. This is only used for quirks mode anyway.
      return
        nsContentUtils::EqualsIgnoreASCIICase(nsDependentAtomString(aValue),
                                              nsDependentAtomString(atom));
    }
    default:
    {
      if (Type() == eAtomArray) {
        AtomArray* array = GetAtomArrayValue();
        if (aCaseSensitive == eCaseMatters) {
          return array->Contains(aValue);
        }

        nsDependentAtomString val1(aValue);

        for (nsCOMPtr<nsIAtom> *cur = array->Elements(),
                               *end = cur + array->Length();
             cur != end; ++cur) {
          // For performance reasons, don't do a full on unicode case
          // insensitive string comparison. This is only used for quirks mode
          // anyway.
          if (nsContentUtils::EqualsIgnoreASCIICase(val1,
                nsDependentAtomString(*cur))) {
            return true;
          }
        }
      }
    }
  }

  return false;
}

struct AtomArrayStringComparator {
  bool Equals(nsIAtom* atom, const nsAString& string) const {
    return atom->Equals(string);
  }
};

bool
nsAttrValue::Contains(const nsAString& aValue) const
{
  switch (BaseType()) {
    case eAtomBase:
    {
      nsIAtom* atom = GetAtomValue();
      return atom->Equals(aValue);
    }
    default:
    {
      if (Type() == eAtomArray) {
        AtomArray* array = GetAtomArrayValue();
        return array->Contains(aValue, AtomArrayStringComparator());
      }
    }
  }

  return false;
}

void
nsAttrValue::ParseAtom(const nsAString& aValue)
{
  ResetIfSet();

  nsCOMPtr<nsIAtom> atom = NS_Atomize(aValue);
  if (atom) {
    SetPtrValueAndType(atom.forget().take(), eAtomBase);
  }
}

void
nsAttrValue::ParseAtomArray(const nsAString& aValue)
{
  nsAString::const_iterator iter, end;
  aValue.BeginReading(iter);
  aValue.EndReading(end);
  bool hasSpace = false;

  // skip initial whitespace
  while (iter != end && nsContentUtils::IsHTMLWhitespace(*iter)) {
    hasSpace = true;
    ++iter;
  }

  if (iter == end) {
    SetTo(aValue);
    return;
  }

  nsAString::const_iterator start(iter);

  // get first - and often only - atom
  do {
    ++iter;
  } while (iter != end && !nsContentUtils::IsHTMLWhitespace(*iter));

  nsCOMPtr<nsIAtom> classAtom = NS_AtomizeMainThread(Substring(start, iter));
  if (!classAtom) {
    Reset();
    return;
  }

  // skip whitespace
  while (iter != end && nsContentUtils::IsHTMLWhitespace(*iter)) {
    hasSpace = true;
    ++iter;
  }

  if (iter == end && !hasSpace) {
    // we only found one classname and there was no whitespace so
    // don't bother storing a list
    ResetIfSet();
    nsIAtom* atom = nullptr;
    classAtom.swap(atom);
    SetPtrValueAndType(atom, eAtomBase);
    return;
  }

  if (!EnsureEmptyAtomArray()) {
    return;
  }

  AtomArray* array = GetAtomArrayValue();

  if (!array->AppendElement(Move(classAtom))) {
    Reset();
    return;
  }

  // parse the rest of the classnames
  while (iter != end) {
    start = iter;

    do {
      ++iter;
    } while (iter != end && !nsContentUtils::IsHTMLWhitespace(*iter));

    classAtom = NS_AtomizeMainThread(Substring(start, iter));

    if (!array->AppendElement(Move(classAtom))) {
      Reset();
      return;
    }

    // skip whitespace
    while (iter != end && nsContentUtils::IsHTMLWhitespace(*iter)) {
      ++iter;
    }
  }

  SetMiscAtomOrString(&aValue);
}

void
nsAttrValue::ParseStringOrAtom(const nsAString& aValue)
{
  uint32_t len = aValue.Length();
  // Don't bother with atoms if it's an empty string since
  // we can store those efficently anyway.
  if (len && len <= NS_ATTRVALUE_MAX_STRINGLENGTH_ATOM) {
    ParseAtom(aValue);
  }
  else {
    SetTo(aValue);
  }
}

void
nsAttrValue::SetIntValueAndType(int32_t aValue, ValueType aType,
                                const nsAString* aStringValue)
{
  if (aStringValue || aValue > NS_ATTRVALUE_INTEGERTYPE_MAXVALUE ||
      aValue < NS_ATTRVALUE_INTEGERTYPE_MINVALUE) {
    MiscContainer* cont = EnsureEmptyMiscContainer();
    switch (aType) {
      case eInteger:
      {
        cont->mValue.mInteger = aValue;
        break;
      }
      case ePercent:
      {
        cont->mValue.mPercent = aValue;
        break;
      }
      case eEnum:
      {
        cont->mValue.mEnumValue = aValue;
        break;
      }
      default:
      {
        NS_NOTREACHED("unknown integer type");
        break;
      }
    }
    cont->mType = aType;
    SetMiscAtomOrString(aStringValue);
  } else {
    NS_ASSERTION(!mBits, "Reset before calling SetIntValueAndType!");
    mBits = (aValue * NS_ATTRVALUE_INTEGERTYPE_MULTIPLIER) | aType;
  }
}

int16_t
nsAttrValue::GetEnumTableIndex(const EnumTable* aTable)
{
  int16_t index = sEnumTableArray->IndexOf(aTable);
  if (index < 0) {
    index = sEnumTableArray->Length();
    NS_ASSERTION(index <= NS_ATTRVALUE_ENUMTABLEINDEX_MAXVALUE,
        "too many enum tables");
    sEnumTableArray->AppendElement(aTable);
  }

  return index;
}

int32_t
nsAttrValue::EnumTableEntryToValue(const EnumTable* aEnumTable,
                                   const EnumTable* aTableEntry)
{
  int16_t index = GetEnumTableIndex(aEnumTable);
  int32_t value = (aTableEntry->value << NS_ATTRVALUE_ENUMTABLEINDEX_BITS) +
                  index;
  return value;
}

bool
nsAttrValue::ParseEnumValue(const nsAString& aValue,
                            const EnumTable* aTable,
                            bool aCaseSensitive,
                            const EnumTable* aDefaultValue)
{
  ResetIfSet();
  const EnumTable* tableEntry = aTable;

  while (tableEntry->tag) {
    if (aCaseSensitive ? aValue.EqualsASCII(tableEntry->tag) :
                         aValue.LowerCaseEqualsASCII(tableEntry->tag)) {
      int32_t value = EnumTableEntryToValue(aTable, tableEntry);

      bool equals = aCaseSensitive || aValue.EqualsASCII(tableEntry->tag);
      if (!equals) {
        nsAutoString tag;
        tag.AssignASCII(tableEntry->tag);
        nsContentUtils::ASCIIToUpper(tag);
        if ((equals = tag.Equals(aValue))) {
          value |= NS_ATTRVALUE_ENUMTABLE_VALUE_NEEDS_TO_UPPER;
        }
      }
      SetIntValueAndType(value, eEnum, equals ? nullptr : &aValue);
      NS_ASSERTION(GetEnumValue() == tableEntry->value,
                   "failed to store enum properly");

      return true;
    }
    tableEntry++;
  }

  if (aDefaultValue) {
    NS_PRECONDITION(aTable <= aDefaultValue && aDefaultValue < tableEntry,
                    "aDefaultValue not inside aTable?");
    SetIntValueAndType(EnumTableEntryToValue(aTable, aDefaultValue),
                       eEnum, &aValue);
    return true;
  }

  return false;
}

bool
nsAttrValue::ParseSpecialIntValue(const nsAString& aString)
{
  ResetIfSet();

  nsAutoString tmp(aString);
  nsContentUtils::ParseHTMLIntegerResultFlags result;
  int32_t originalVal = nsContentUtils::ParseHTMLInteger(aString, &result);

  if (result & nsContentUtils::eParseHTMLInteger_Error) {
    return false;
  }

  bool isPercent = result & nsContentUtils::eParseHTMLInteger_IsPercent;
  int32_t val = std::max(originalVal, 0);
  bool nonStrict = val != originalVal ||
                   (result & nsContentUtils::eParseHTMLInteger_NonStandard) ||
                   (result & nsContentUtils::eParseHTMLInteger_DidNotConsumeAllInput);

  // % (percent)
  if (isPercent || tmp.RFindChar('%') >= 0) {
    isPercent = true;
  }

  SetIntValueAndType(val, isPercent ? ePercent : eInteger,
                     nonStrict ? &aString : nullptr);
  return true;
}

bool
nsAttrValue::ParseIntWithBounds(const nsAString& aString,
                                int32_t aMin, int32_t aMax)
{
  NS_PRECONDITION(aMin < aMax, "bad boundaries");

  ResetIfSet();

  nsContentUtils::ParseHTMLIntegerResultFlags result;
  int32_t originalVal = nsContentUtils::ParseHTMLInteger(aString, &result);
  if (result & nsContentUtils::eParseHTMLInteger_Error) {
    return false;
  }

  int32_t val = std::max(originalVal, aMin);
  val = std::min(val, aMax);
  bool nonStrict = (val != originalVal) ||
                   (result & nsContentUtils::eParseHTMLInteger_IsPercent) ||
                   (result & nsContentUtils::eParseHTMLInteger_NonStandard) ||
                   (result & nsContentUtils::eParseHTMLInteger_DidNotConsumeAllInput);

  SetIntValueAndType(val, eInteger, nonStrict ? &aString : nullptr);

  return true;
}

void
nsAttrValue::ParseIntWithFallback(const nsAString& aString, int32_t aDefault,
                                  int32_t aMax)
{
  ResetIfSet();

  nsContentUtils::ParseHTMLIntegerResultFlags result;
  int32_t val = nsContentUtils::ParseHTMLInteger(aString, &result);
  bool nonStrict = false;
  if ((result & nsContentUtils::eParseHTMLInteger_Error) || val < 1) {
    val = aDefault;
    nonStrict = true;
  }

  if (val > aMax) {
    val = aMax;
    nonStrict = true;
  }

  if ((result & nsContentUtils::eParseHTMLInteger_IsPercent) ||
      (result & nsContentUtils::eParseHTMLInteger_NonStandard) ||
      (result & nsContentUtils::eParseHTMLInteger_DidNotConsumeAllInput)) {
    nonStrict = true;
  }

  SetIntValueAndType(val, eInteger, nonStrict ? &aString : nullptr);
}

void
nsAttrValue::ParseClampedNonNegativeInt(const nsAString& aString,
                                        int32_t aDefault, int32_t aMin,
                                        int32_t aMax)
{
  ResetIfSet();

  nsContentUtils::ParseHTMLIntegerResultFlags result;
  int32_t val = nsContentUtils::ParseHTMLInteger(aString, &result);
  bool nonStrict = (result & nsContentUtils::eParseHTMLInteger_IsPercent) ||
                   (result & nsContentUtils::eParseHTMLInteger_NonStandard) ||
                   (result & nsContentUtils::eParseHTMLInteger_DidNotConsumeAllInput);

  if (result & nsContentUtils::eParseHTMLInteger_ErrorOverflow) {
    if (result & nsContentUtils::eParseHTMLInteger_Negative) {
      val = aDefault;
    } else {
      val = aMax;
    }
    nonStrict = true;
  } else if ((result & nsContentUtils::eParseHTMLInteger_Error) || val < 0) {
    val = aDefault;
    nonStrict = true;
  } else if (val < aMin) {
    val = aMin;
    nonStrict = true;
  } else if (val > aMax) {
    val = aMax;
    nonStrict = true;
  }

  SetIntValueAndType(val, eInteger, nonStrict ? &aString : nullptr);
}

bool
nsAttrValue::ParseNonNegativeIntValue(const nsAString& aString)
{
  ResetIfSet();

  nsContentUtils::ParseHTMLIntegerResultFlags result;
  int32_t originalVal = nsContentUtils::ParseHTMLInteger(aString, &result);
  if ((result & nsContentUtils::eParseHTMLInteger_Error) || originalVal < 0) {
    return false;
  }

  bool nonStrict = (result & nsContentUtils::eParseHTMLInteger_IsPercent) ||
                   (result & nsContentUtils::eParseHTMLInteger_NonStandard) ||
                   (result & nsContentUtils::eParseHTMLInteger_DidNotConsumeAllInput);

  SetIntValueAndType(originalVal, eInteger, nonStrict ? &aString : nullptr);

  return true;
}

bool
nsAttrValue::ParsePositiveIntValue(const nsAString& aString)
{
  ResetIfSet();

  nsContentUtils::ParseHTMLIntegerResultFlags result;
  int32_t originalVal = nsContentUtils::ParseHTMLInteger(aString, &result);
  if ((result & nsContentUtils::eParseHTMLInteger_Error) || originalVal <= 0) {
    return false;
  }

  bool nonStrict = (result & nsContentUtils::eParseHTMLInteger_IsPercent) ||
                   (result & nsContentUtils::eParseHTMLInteger_NonStandard) ||
                   (result & nsContentUtils::eParseHTMLInteger_DidNotConsumeAllInput);

  SetIntValueAndType(originalVal, eInteger, nonStrict ? &aString : nullptr);

  return true;
}

void
nsAttrValue::SetColorValue(nscolor aColor, const nsAString& aString)
{
  nsStringBuffer* buf = GetStringBuffer(aString).take();
  if (!buf) {
    return;
  }

  MiscContainer* cont = EnsureEmptyMiscContainer();
  cont->mValue.mColor = aColor;
  cont->mType = eColor;

  // Save the literal string we were passed for round-tripping.
  cont->mStringBits = reinterpret_cast<uintptr_t>(buf) | eStringBase;
}

bool
nsAttrValue::ParseColor(const nsAString& aString)
{
  ResetIfSet();

  // FIXME (partially, at least): HTML5's algorithm says we shouldn't do
  // the whitespace compression, trimming, or the test for emptiness.
  // (I'm a little skeptical that we shouldn't do the whitespace
  // trimming; WebKit also does it.)
  nsAutoString colorStr(aString);
  colorStr.CompressWhitespace(true, true);
  if (colorStr.IsEmpty()) {
    return false;
  }

  nscolor color;
  // No color names begin with a '#'; in standards mode, all acceptable
  // numeric colors do.
  if (colorStr.First() == '#') {
    nsDependentString withoutHash(colorStr.get() + 1, colorStr.Length() - 1);
    if (NS_HexToRGBA(withoutHash, nsHexColorType::NoAlpha, &color)) {
      SetColorValue(color, aString);
      return true;
    }
  } else {
    if (NS_ColorNameToRGB(colorStr, &color)) {
      SetColorValue(color, aString);
      return true;
    }
  }

  // FIXME (maybe): HTML5 says we should handle system colors.  This
  // means we probably need another storage type, since we'd need to
  // handle dynamic changes.  However, I think this is a bad idea:
  // http://lists.whatwg.org/pipermail/whatwg-whatwg.org/2010-May/026449.html

  // Use NS_LooseHexToRGB as a fallback if nothing above worked.
  if (NS_LooseHexToRGB(colorStr, &color)) {
    SetColorValue(color, aString);
    return true;
  }

  return false;
}

bool nsAttrValue::ParseDoubleValue(const nsAString& aString)
{
  ResetIfSet();

  nsresult ec;
  double val = PromiseFlatString(aString).ToDouble(&ec);
  if (NS_FAILED(ec)) {
    return false;
  }

  MiscContainer* cont = EnsureEmptyMiscContainer();
  cont->mDoubleValue = val;
  cont->mType = eDoubleValue;
  nsAutoString serializedFloat;
  serializedFloat.AppendFloat(val);
  SetMiscAtomOrString(serializedFloat.Equals(aString) ? nullptr : &aString);
  return true;
}

bool
nsAttrValue::ParseIntMarginValue(const nsAString& aString)
{
  ResetIfSet();

  nsIntMargin margins;
  if (!nsContentUtils::ParseIntMarginValue(aString, margins))
    return false;

  MiscContainer* cont = EnsureEmptyMiscContainer();
  cont->mValue.mIntMargin = new nsIntMargin(margins);
  cont->mType = eIntMarginValue;
  SetMiscAtomOrString(&aString);
  return true;
}

void
nsAttrValue::LoadImage(nsIDocument* aDocument)
{
  NS_ASSERTION(Type() == eURL, "wrong type");

  MiscContainer* cont = GetMiscContainer();
  mozilla::css::URLValue* url = cont->mValue.mURL;

  NS_ASSERTION(!url->mString.IsEmpty(),
               "How did we end up with an empty string for eURL");

  mozilla::css::ImageValue* image =
    new css::ImageValue(url->GetURI(), url->mString,
                        do_AddRef(url->mExtraData), aDocument);

  NS_ADDREF(image);
  cont->mValue.mImage = image;
  NS_RELEASE(url);
  cont->mType = eImage;
}

bool
nsAttrValue::ParseStyleAttribute(const nsAString& aString,
                                 nsStyledElement* aElement)
{
  nsIDocument* ownerDoc = aElement->OwnerDoc();
  nsHTMLCSSStyleSheet* sheet = ownerDoc->GetInlineStyleSheet();
  nsCOMPtr<nsIURI> baseURI = aElement->GetBaseURIForStyleAttr();
  nsIURI* docURI = ownerDoc->GetDocumentURI();

  NS_ASSERTION(aElement->NodePrincipal() == ownerDoc->NodePrincipal(),
               "This is unexpected");

  // If the (immutable) document URI does not match the element's base URI
  // (the common case is that they do match) do not cache the rule.  This is
  // because the results of the CSS parser are dependent on these URIs, and we
  // do not want to have to account for the URIs in the hash lookup.
  bool cachingAllowed = sheet && baseURI == docURI;
  if (cachingAllowed) {
    MiscContainer* cont = sheet->LookupStyleAttr(aString);
    if (cont) {
      // Set our MiscContainer to the cached one.
      NS_ADDREF(cont);
      SetPtrValueAndType(cont, eOtherBase);
      return true;
    }
  }

  RefPtr<DeclarationBlock> decl;
  if (ownerDoc->GetStyleBackendType() == StyleBackendType::Servo) {
    RefPtr<URLExtraData> data = new URLExtraData(baseURI, docURI,
                                                 aElement->NodePrincipal());
<<<<<<< HEAD
    decl = ServoDeclarationBlock::FromCssText(aString, data);
=======
    decl = ServoDeclarationBlock::FromCssText(aString, data,
                                              ownerDoc->GetCompatibilityMode(),
                                              ownerDoc->CSSLoader());
>>>>>>> a17af05f
  } else {
    css::Loader* cssLoader = ownerDoc->CSSLoader();
    nsCSSParser cssParser(cssLoader);
    decl = cssParser.ParseStyleAttribute(aString, docURI, baseURI,
                                         aElement->NodePrincipal());
<<<<<<< HEAD
  }
  if (!decl) {
    return false;
  }
=======
  }
  if (!decl) {
    return false;
  }
>>>>>>> a17af05f
  decl->SetHTMLCSSStyleSheet(sheet);
  SetTo(decl.forget(), &aString);

  if (cachingAllowed) {
    MiscContainer* cont = GetMiscContainer();
    cont->Cache();
  }

  return true;
}

void
nsAttrValue::SetMiscAtomOrString(const nsAString* aValue)
{
  NS_ASSERTION(GetMiscContainer(), "Must have MiscContainer!");
  NS_ASSERTION(!GetMiscContainer()->mStringBits,
               "Trying to re-set atom or string!");
  if (aValue) {
    uint32_t len = aValue->Length();
    // * We're allowing eCSSDeclaration attributes to store empty
    //   strings as it can be beneficial to store an empty style
    //   attribute as a parsed rule.
    // * We're allowing enumerated values because sometimes the empty
    //   string corresponds to a particular enumerated value, especially
    //   for enumerated values that are not limited enumerated.
    // Add other types as needed.
    NS_ASSERTION(len || Type() == eCSSDeclaration || Type() == eEnum,
                 "Empty string?");
    MiscContainer* cont = GetMiscContainer();
    if (len <= NS_ATTRVALUE_MAX_STRINGLENGTH_ATOM) {
      nsCOMPtr<nsIAtom> atom = NS_AtomizeMainThread(*aValue);
      if (atom) {
        cont->mStringBits =
          reinterpret_cast<uintptr_t>(atom.forget().take()) | eAtomBase;
      }
    } else {
      nsStringBuffer* buf = GetStringBuffer(*aValue).take();
      if (buf) {
        cont->mStringBits = reinterpret_cast<uintptr_t>(buf) | eStringBase;
      }
    }
  }
}

void
nsAttrValue::ResetMiscAtomOrString()
{
  MiscContainer* cont = GetMiscContainer();
  void* ptr = MISC_STR_PTR(cont);
  if (ptr) {
    if (static_cast<ValueBaseType>(cont->mStringBits & NS_ATTRVALUE_BASETYPE_MASK) ==
        eStringBase) {
      static_cast<nsStringBuffer*>(ptr)->Release();
    } else {
      static_cast<nsIAtom*>(ptr)->Release();
    }
    cont->mStringBits = 0;
  }
}

void
nsAttrValue::SetSVGType(ValueType aType, const void* aValue,
                        const nsAString* aSerialized) {
  MOZ_ASSERT(IsSVGType(aType), "Not an SVG type");

  MiscContainer* cont = EnsureEmptyMiscContainer();
  // All SVG types are just pointers to classes so just setting any of them
  // will do. We'll lose type-safety but the signature of the calling
  // function should ensure we don't get anything unexpected, and once we
  // stick aValue in a union we lose type information anyway.
  cont->mValue.mSVGAngle = static_cast<const nsSVGAngle*>(aValue);
  cont->mType = aType;
  SetMiscAtomOrString(aSerialized);
}

MiscContainer*
nsAttrValue::ClearMiscContainer()
{
  MiscContainer* cont = nullptr;
  if (BaseType() == eOtherBase) {
    cont = GetMiscContainer();
    if (cont->IsRefCounted() && cont->mValue.mRefCount > 1) {
      // This MiscContainer is shared, we need a new one.
      NS_RELEASE(cont);

      cont = new MiscContainer;
      SetPtrValueAndType(cont, eOtherBase);
    }
    else {
      switch (cont->mType) {
        case eCSSDeclaration:
        {
          MOZ_ASSERT(cont->mValue.mRefCount == 1);
          cont->Release();
          cont->Evict();
          NS_RELEASE(cont->mValue.mCSSDeclaration);
          break;
        }
        case eURL:
        {
          NS_RELEASE(cont->mValue.mURL);
          break;
        }
        case eImage:
        {
          NS_RELEASE(cont->mValue.mImage);
          break;
        }
        case eAtomArray:
        {
          delete cont->mValue.mAtomArray;
          break;
        }
        case eIntMarginValue:
        {
          delete cont->mValue.mIntMargin;
          break;
        }
        default:
        {
          break;
        }
      }
    }
    ResetMiscAtomOrString();
  }
  else {
    ResetIfSet();
  }

  return cont;
}

MiscContainer*
nsAttrValue::EnsureEmptyMiscContainer()
{
  MiscContainer* cont = ClearMiscContainer();
  if (cont) {
    MOZ_ASSERT(BaseType() == eOtherBase);
    ResetMiscAtomOrString();
    cont = GetMiscContainer();
  }
  else {
    cont = new MiscContainer;
    SetPtrValueAndType(cont, eOtherBase);
  }

  return cont;
}

bool
nsAttrValue::EnsureEmptyAtomArray()
{
  if (Type() == eAtomArray) {
    ResetMiscAtomOrString();
    GetAtomArrayValue()->Clear();
    return true;
  }

  MiscContainer* cont = EnsureEmptyMiscContainer();
  cont->mValue.mAtomArray = new AtomArray;
  cont->mType = eAtomArray;

  return true;
}

already_AddRefed<nsStringBuffer>
nsAttrValue::GetStringBuffer(const nsAString& aValue) const
{
  uint32_t len = aValue.Length();
  if (!len) {
    return nullptr;
  }

  RefPtr<nsStringBuffer> buf = nsStringBuffer::FromString(aValue);
  if (buf && (buf->StorageSize()/sizeof(char16_t) - 1) == len) {
    return buf.forget();
  }

  buf = nsStringBuffer::Alloc((len + 1) * sizeof(char16_t));
  if (!buf) {
    return nullptr;
  }
  char16_t *data = static_cast<char16_t*>(buf->Data());
  CopyUnicodeTo(aValue, 0, data, len);
  data[len] = char16_t(0);
  return buf.forget();
}

size_t
nsAttrValue::SizeOfExcludingThis(MallocSizeOf aMallocSizeOf) const
{
  size_t n = 0;

  switch (BaseType()) {
    case eStringBase:
    {
      nsStringBuffer* str = static_cast<nsStringBuffer*>(GetPtr());
      n += str ? str->SizeOfIncludingThisIfUnshared(aMallocSizeOf) : 0;
      break;
    }
    case eOtherBase:
    {
      MiscContainer* container = GetMiscContainer();
      if (!container) {
        break;
      }
      if (container->IsRefCounted() && container->mValue.mRefCount > 1) {
        // We don't report this MiscContainer at all in order to avoid
        // twice-reporting it.
        // TODO DMD, bug 1027551 - figure out how to report this ref-counted
        // object just once.
        break;
      }
      n += aMallocSizeOf(container);

      void* otherPtr = MISC_STR_PTR(container);
      // We only count the size of the object pointed by otherPtr if it's a
      // string. When it's an atom, it's counted separatly.
      if (otherPtr &&
          static_cast<ValueBaseType>(container->mStringBits & NS_ATTRVALUE_BASETYPE_MASK) == eStringBase) {
        nsStringBuffer* str = static_cast<nsStringBuffer*>(otherPtr);
        n += str ? str->SizeOfIncludingThisIfUnshared(aMallocSizeOf) : 0;
      }

      if (Type() == eCSSDeclaration && container->mValue.mCSSDeclaration) {
        // TODO: mCSSDeclaration might be owned by another object which
        //       would make us count them twice, bug 677493.
        // Bug 1281964: For ServoDeclarationBlock if we do measure we'll
        // need a way to call the Servo heap_size_of function.
        //n += container->mCSSDeclaration->SizeOfIncludingThis(aMallocSizeOf);
      } else if (Type() == eAtomArray && container->mValue.mAtomArray) {
        // Don't measure each nsIAtom, they are measured separatly.
        n += container->mValue.mAtomArray->ShallowSizeOfIncludingThis(aMallocSizeOf);
      }
      break;
    }
    case eAtomBase:    // Atoms are counted separately.
    case eIntegerBase: // The value is in mBits, nothing to do.
      break;
  }

  return n;
}
<|MERGE_RESOLUTION|>--- conflicted
+++ resolved
@@ -1755,29 +1755,18 @@
   if (ownerDoc->GetStyleBackendType() == StyleBackendType::Servo) {
     RefPtr<URLExtraData> data = new URLExtraData(baseURI, docURI,
                                                  aElement->NodePrincipal());
-<<<<<<< HEAD
-    decl = ServoDeclarationBlock::FromCssText(aString, data);
-=======
     decl = ServoDeclarationBlock::FromCssText(aString, data,
                                               ownerDoc->GetCompatibilityMode(),
                                               ownerDoc->CSSLoader());
->>>>>>> a17af05f
   } else {
     css::Loader* cssLoader = ownerDoc->CSSLoader();
     nsCSSParser cssParser(cssLoader);
     decl = cssParser.ParseStyleAttribute(aString, docURI, baseURI,
                                          aElement->NodePrincipal());
-<<<<<<< HEAD
   }
   if (!decl) {
     return false;
   }
-=======
-  }
-  if (!decl) {
-    return false;
-  }
->>>>>>> a17af05f
   decl->SetHTMLCSSStyleSheet(sheet);
   SetTo(decl.forget(), &aString);
 
