--- conflicted
+++ resolved
@@ -123,11 +123,6 @@
                          nsWrapperCache::FlagsType aRequestedFlag);
 
   // This is called by HTMLLinkElement.
-<<<<<<< HEAD
-  void TryDNSPrefetchPreconnectOrPrefetchOrPrerender();
-  void CancelPrefetch();
-
-=======
   void TryDNSPrefetchOrPreconnectOrPrefetchOrPreloadOrPrerender();
   void UpdatePreload(nsIAtom* aName, const nsAttrValue* aValue,
                      const nsAttrValue* aOldValue);
@@ -149,7 +144,6 @@
 
   static void ParseAsValue(const nsAString& aValue, nsAttrValue& aResult);
   static nsContentPolicyType AsValueToContentPolicy(const nsAttrValue& aValue);
->>>>>>> a17af05f
 protected:
   virtual ~Link();
 
