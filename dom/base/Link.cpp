/* -*- Mode: C++; tab-width: 8; indent-tabs-mode: nil; c-basic-offset: 2 -*- */
/* vim: set ts=8 sts=2 et sw=2 tw=80: */
/* This Source Code Form is subject to the terms of the Mozilla Public
 * License, v. 2.0. If a copy of the MPL was not distributed with this
 * file, You can obtain one at http://mozilla.org/MPL/2.0/. */

#include "Link.h"

#include "mozilla/EventStates.h"
#include "mozilla/MemoryReporting.h"
#include "mozilla/dom/Element.h"
#ifdef ANDROID
#include "mozilla/IHistory.h"
#else
#include "mozilla/places/History.h"
#endif
#include "nsIURL.h"
#include "nsISizeOf.h"
#include "nsIDocShell.h"
#include "nsIPrefetchService.h"
#include "nsCPrefetchService.h"
#include "nsStyleLinkElement.h"

#include "nsEscape.h"
#include "nsGkAtoms.h"
#include "nsHTMLDNSPrefetch.h"
#include "nsString.h"
#include "mozAutoDocUpdate.h"

#include "mozilla/Services.h"
#include "nsAttrValueInlines.h"

namespace mozilla {
namespace dom {

#ifndef ANDROID
using places::History;
#endif

Link::Link(Element *aElement)
  : mElement(aElement)
  , mLinkState(eLinkState_NotLink)
  , mNeedsRegistration(false)
  , mRegistered(false)
  , mHasPendingLinkUpdate(false)
  , mInDNSPrefetch(false)
  , mHistory(true)
{
  MOZ_ASSERT(mElement, "Must have an element");
}

Link::Link()
  : mElement(nullptr)
<<<<<<< HEAD
  , mHistory(nullptr)
  , mLinkState(eLinkState_NotLink)
  , mNeedsRegistration(false)
  , mRegistered(false)
=======
  , mLinkState(eLinkState_NotLink)
  , mNeedsRegistration(false)
  , mRegistered(false)
  , mHasPendingLinkUpdate(false)
  , mInDNSPrefetch(false)
  , mHistory(false)
>>>>>>> a17af05f
{
}

Link::~Link()
{
  // !mElement is for mock_Link.
  MOZ_ASSERT(!mElement || !mElement->IsInComposedDoc());
  if (IsInDNSPrefetch()) {
    nsHTMLDNSPrefetch::LinkDestroyed(this);
  }
  UnregisterFromHistory();
}

bool
Link::ElementHasHref() const
{
  return mElement->HasAttr(kNameSpaceID_None, nsGkAtoms::href) ||
         (!mElement->IsHTMLElement() &&
          mElement->HasAttr(kNameSpaceID_XLink, nsGkAtoms::href));
}

void
Link::TryDNSPrefetch()
{
  MOZ_ASSERT(mElement->IsInComposedDoc());
  if (ElementHasHref() && nsHTMLDNSPrefetch::IsAllowed(mElement->OwnerDoc())) {
    nsHTMLDNSPrefetch::PrefetchLow(this);
  }
}

void
Link::CancelDNSPrefetch(nsWrapperCache::FlagsType aDeferredFlag,
                        nsWrapperCache::FlagsType aRequestedFlag)
{
  // If prefetch was deferred, clear flag and move on
  if (mElement->HasFlag(aDeferredFlag)) {
    mElement->UnsetFlags(aDeferredFlag);
    // Else if prefetch was requested, clear flag and send cancellation
  } else if (mElement->HasFlag(aRequestedFlag)) {
    mElement->UnsetFlags(aRequestedFlag);
    // Possible that hostname could have changed since binding, but since this
    // covers common cases, most DNS prefetch requests will be canceled
    nsHTMLDNSPrefetch::CancelPrefetchLow(this, NS_ERROR_ABORT);
  }
}

void
<<<<<<< HEAD
Link::TryDNSPrefetchPreconnectOrPrefetchOrPrerender()
=======
Link::GetContentPolicyMimeTypeMedia(nsAttrValue& aAsAttr,
                                    nsContentPolicyType& aPolicyType,
                                    nsString& aMimeType,
                                    nsAString& aMedia)
{
  nsAutoString as;
  mElement->GetAttr(kNameSpaceID_None, nsGkAtoms::as, as);
  Link::ParseAsValue(as, aAsAttr);
  aPolicyType = AsValueToContentPolicy(aAsAttr);

  nsAutoString type;
  mElement->GetAttr(kNameSpaceID_None, nsGkAtoms::type, type);
  nsAutoString notUsed;
  nsContentUtils::SplitMimeType(type, aMimeType, notUsed);

  mElement->GetAttr(kNameSpaceID_None, nsGkAtoms::media, aMedia);
}

void
Link::TryDNSPrefetchOrPreconnectOrPrefetchOrPreloadOrPrerender()
>>>>>>> a17af05f
{
  MOZ_ASSERT(mElement->IsInComposedDoc());
  if (!ElementHasHref()) {
    return;
  }

  nsAutoString rel;
  if (!mElement->GetAttr(kNameSpaceID_None, nsGkAtoms::rel, rel)) {
    return;
  }

  if (!nsContentUtils::PrefetchPreloadEnabled(mElement->OwnerDoc()->GetDocShell())) {
    return;
  }

  uint32_t linkTypes = nsStyleLinkElement::ParseLinkTypes(rel);

  if ((linkTypes & nsStyleLinkElement::ePREFETCH) ||
      (linkTypes & nsStyleLinkElement::eNEXT) ||
      (linkTypes & nsStyleLinkElement::ePRELOAD)){
    nsCOMPtr<nsIPrefetchService> prefetchService(do_GetService(NS_PREFETCHSERVICE_CONTRACTID));
    if (prefetchService) {
      nsCOMPtr<nsIURI> uri(GetURI());
      if (uri) {
        nsCOMPtr<nsIDOMNode> domNode = GetAsDOMNode(mElement);
        if (linkTypes & nsStyleLinkElement::ePRELOAD) {
          nsAttrValue asAttr;
          nsContentPolicyType policyType;
          nsAutoString mimeType;
          nsAutoString media;
          GetContentPolicyMimeTypeMedia(asAttr, policyType, mimeType, media);

          if (policyType == nsIContentPolicy::TYPE_INVALID) {
            // Ignore preload with a wrong or empty as attribute.
            return;
          }

          if (!nsStyleLinkElement::CheckPreloadAttrs(asAttr, mimeType, media,
                                                     mElement->OwnerDoc())) {
            policyType = nsIContentPolicy::TYPE_INVALID;
          }

          prefetchService->PreloadURI(uri,
                                      mElement->OwnerDoc()->GetDocumentURI(),
                                      domNode, policyType);
        } else {
          prefetchService->PrefetchURI(uri,
                                       mElement->OwnerDoc()->GetDocumentURI(),
                                       domNode, linkTypes & nsStyleLinkElement::ePREFETCH);
        }
        return;
      }
    }
  }

  if (linkTypes & nsStyleLinkElement::ePRECONNECT) {
    nsCOMPtr<nsIURI> uri(GetURI());
    if (uri && mElement->OwnerDoc()) {
      mElement->OwnerDoc()->MaybePreconnect(uri,
        mElement->AttrValueToCORSMode(mElement->GetParsedAttr(nsGkAtoms::crossorigin)));
      return;
    }
  }

  if (linkTypes & nsStyleLinkElement::ePRERENDER) {
    nsCOMPtr<nsIURI> uri(GetURI());
    if (uri && mElement->OwnerDoc()) {
      mElement->OwnerDoc()->PrerenderHref(uri);
      return;
    }
  }

  if (linkTypes & nsStyleLinkElement::eDNS_PREFETCH) {
    if (nsHTMLDNSPrefetch::IsAllowed(mElement->OwnerDoc())) {
      nsHTMLDNSPrefetch::PrefetchLow(this);
    }
  }
}

void
Link::UpdatePreload(nsIAtom* aName, const nsAttrValue* aValue,
                    const nsAttrValue* aOldValue)
{
  MOZ_ASSERT(mElement->IsInComposedDoc());

  if (!ElementHasHref()) {
     return;
  }

  nsAutoString rel;
  if (!mElement->GetAttr(kNameSpaceID_None, nsGkAtoms::rel, rel)) {
    return;
  }

  if (!nsContentUtils::PrefetchPreloadEnabled(mElement->OwnerDoc()->GetDocShell())) {
    return;
  }

  uint32_t linkTypes = nsStyleLinkElement::ParseLinkTypes(rel);

  if (!(linkTypes & nsStyleLinkElement::ePRELOAD)) {
    return;
  }

  nsCOMPtr<nsIPrefetchService> prefetchService(do_GetService(NS_PREFETCHSERVICE_CONTRACTID));
  if (!prefetchService) {
    return;
  }

  nsCOMPtr<nsIURI> uri(GetURI());
  if (!uri) {
    return;
  }

  nsCOMPtr<nsIDOMNode> domNode = GetAsDOMNode(mElement);

  nsAttrValue asAttr;
  nsContentPolicyType asPolicyType;
  nsAutoString mimeType;
  nsAutoString media;
  GetContentPolicyMimeTypeMedia(asAttr, asPolicyType, mimeType, media);

  if (asPolicyType == nsIContentPolicy::TYPE_INVALID) {
    // Ignore preload with a wrong or empty as attribute, but be sure to cancel
    // the old one.
    prefetchService->CancelPrefetchPreloadURI(uri, domNode);
    return;
  }

  nsContentPolicyType policyType = asPolicyType;
  if (!nsStyleLinkElement::CheckPreloadAttrs(asAttr, mimeType, media,
                                             mElement->OwnerDoc())) {
    policyType = nsIContentPolicy::TYPE_INVALID;
  }

  if (aName == nsGkAtoms::crossorigin) {
    CORSMode corsMode = Element::AttrValueToCORSMode(aValue);
    CORSMode oldCorsMode = Element::AttrValueToCORSMode(aOldValue);
    if (corsMode != oldCorsMode) {
      prefetchService->CancelPrefetchPreloadURI(uri, domNode);
      prefetchService->PreloadURI(uri, mElement->OwnerDoc()->GetDocumentURI(),
                                  domNode, policyType);
    }
    return;
  }

  nsContentPolicyType oldPolicyType;

  if (aName == nsGkAtoms::as) {
    if (aOldValue) {
      oldPolicyType = AsValueToContentPolicy(*aOldValue);
      if (!nsStyleLinkElement::CheckPreloadAttrs(*aOldValue, mimeType, media,
                                                 mElement->OwnerDoc())) {
        oldPolicyType = nsIContentPolicy::TYPE_INVALID;
      }
    } else {
      oldPolicyType = nsIContentPolicy::TYPE_INVALID;
    }    
  } else if (aName == nsGkAtoms::type) {
    nsAutoString oldType;
    nsAutoString notUsed;
    if (aOldValue) {
      aOldValue->ToString(oldType);
    } else {
      oldType = EmptyString();
    }
    nsAutoString oldMimeType;
    nsContentUtils::SplitMimeType(oldType, oldMimeType, notUsed);
    if (nsStyleLinkElement::CheckPreloadAttrs(asAttr, oldMimeType, media,
                                              mElement->OwnerDoc())) {
      oldPolicyType = asPolicyType;
    } else {
      oldPolicyType = nsIContentPolicy::TYPE_INVALID;
    }
  } else {
    MOZ_ASSERT(aName == nsGkAtoms::media);
    nsAutoString oldMedia;
    if (aOldValue) {
      aOldValue->ToString(oldMedia);
    } else {
      oldMedia = EmptyString();
    }
    if (nsStyleLinkElement::CheckPreloadAttrs(asAttr, mimeType, oldMedia,
                                              mElement->OwnerDoc())) {
      oldPolicyType = asPolicyType;
    } else {
      oldPolicyType = nsIContentPolicy::TYPE_INVALID;
    }
  }

  if ((policyType != oldPolicyType) &&
      (oldPolicyType != nsIContentPolicy::TYPE_INVALID)) {
    prefetchService->CancelPrefetchPreloadURI(uri, domNode);

  }

  // Trigger a new preload if the policy type has changed.
  // Also trigger load if the new policy type is invalid, this will only
  // trigger an error event.
  if ((policyType != oldPolicyType) ||
      (policyType == nsIContentPolicy::TYPE_INVALID)) {
    prefetchService->PreloadURI(uri, mElement->OwnerDoc()->GetDocumentURI(),
                                domNode, policyType);
  }
}

void
Link::CancelPrefetchOrPreload()
{
  nsCOMPtr<nsIPrefetchService> prefetchService(do_GetService(NS_PREFETCHSERVICE_CONTRACTID));
  if (prefetchService) {
    nsCOMPtr<nsIURI> uri(GetURI());
    if (uri) {
      nsCOMPtr<nsIDOMNode> domNode = GetAsDOMNode(mElement);
      prefetchService->CancelPrefetchPreloadURI(uri, domNode);
    }
  }
}

void
Link::SetLinkState(nsLinkState aState)
{
  NS_ASSERTION(mRegistered,
               "Setting the link state of an unregistered Link!");
  NS_ASSERTION(mLinkState != aState,
               "Setting state to the currently set state!");

  // Set our current state as appropriate.
  mLinkState = aState;

  // Per IHistory interface documentation, we are no longer registered.
  mRegistered = false;

  MOZ_ASSERT(LinkState() == NS_EVENT_STATE_VISITED ||
             LinkState() == NS_EVENT_STATE_UNVISITED,
             "Unexpected state obtained from LinkState()!");

  // Tell the element to update its visited state
  mElement->UpdateState(true);
}

EventStates
Link::LinkState() const
{
  // We are a constant method, but we are just lazily doing things and have to
  // track that state.  Cast away that constness!
  Link *self = const_cast<Link *>(this);

  Element *element = self->mElement;

  // If we have not yet registered for notifications and need to,
  // due to our href changing, register now!
  if (!mRegistered && mNeedsRegistration && element->IsInComposedDoc() &&
      !HasPendingLinkUpdate()) {
    // Only try and register once.
    self->mNeedsRegistration = false;

    nsCOMPtr<nsIURI> hrefURI(GetURI());

    // Assume that we are not visited until we are told otherwise.
    self->mLinkState = eLinkState_Unvisited;

    // Make sure the href attribute has a valid link (bug 23209).
    // If we have a good href, register with History if available.
    if (mHistory && hrefURI) {
#ifdef ANDROID
      nsCOMPtr<IHistory> history = services::GetHistoryService();
#else
      History* history = History::GetService();
#endif
      if (history) {
        nsresult rv = history->RegisterVisitedCallback(hrefURI, self);
        if (NS_SUCCEEDED(rv)) {
          self->mRegistered = true;

          // And make sure we are in the document's link map.
          element->GetComposedDoc()->AddStyleRelevantLink(self);
        }
      }
    }
  }

  // Otherwise, return our known state.
  if (mLinkState == eLinkState_Visited) {
    return NS_EVENT_STATE_VISITED;
  }

  if (mLinkState == eLinkState_Unvisited) {
    return NS_EVENT_STATE_UNVISITED;
  }

  return EventStates();
}

nsIURI*
Link::GetURI() const
{
  // If we have this URI cached, use it.
  if (mCachedURI) {
    return mCachedURI;
  }

  // Otherwise obtain it.
  Link *self = const_cast<Link *>(this);
  Element *element = self->mElement;
  mCachedURI = element->GetHrefURI();

  return mCachedURI;
}

void
Link::SetProtocol(const nsAString &aProtocol)
{
  nsCOMPtr<nsIURI> uri(GetURIToMutate());
  if (!uri) {
    // Ignore failures to be compatible with NS4.
    return;
  }

  nsAString::const_iterator start, end;
  aProtocol.BeginReading(start);
  aProtocol.EndReading(end);
  nsAString::const_iterator iter(start);
  (void)FindCharInReadable(':', iter, end);
  (void)uri->SetScheme(NS_ConvertUTF16toUTF8(Substring(start, iter)));

  SetHrefAttribute(uri);
}

void
Link::SetPassword(const nsAString &aPassword)
{
  nsCOMPtr<nsIURI> uri(GetURIToMutate());
  if (!uri) {
    // Ignore failures to be compatible with NS4.
    return;
  }

  uri->SetPassword(NS_ConvertUTF16toUTF8(aPassword));
  SetHrefAttribute(uri);
}

void
Link::SetUsername(const nsAString &aUsername)
{
  nsCOMPtr<nsIURI> uri(GetURIToMutate());
  if (!uri) {
    // Ignore failures to be compatible with NS4.
    return;
  }

  uri->SetUsername(NS_ConvertUTF16toUTF8(aUsername));
  SetHrefAttribute(uri);
}

void
Link::SetHost(const nsAString &aHost)
{
  nsCOMPtr<nsIURI> uri(GetURIToMutate());
  if (!uri) {
    // Ignore failures to be compatible with NS4.
    return;
  }

  (void)uri->SetHostPort(NS_ConvertUTF16toUTF8(aHost));
  SetHrefAttribute(uri);
}

void
Link::SetHostname(const nsAString &aHostname)
{
  nsCOMPtr<nsIURI> uri(GetURIToMutate());
  if (!uri) {
    // Ignore failures to be compatible with NS4.
    return;
  }

  (void)uri->SetHost(NS_ConvertUTF16toUTF8(aHostname));
  SetHrefAttribute(uri);
}

void
Link::SetPathname(const nsAString &aPathname)
{
  nsCOMPtr<nsIURI> uri(GetURIToMutate());
  nsCOMPtr<nsIURL> url(do_QueryInterface(uri));
  if (!url) {
    // Ignore failures to be compatible with NS4.
    return;
  }

  (void)url->SetFilePath(NS_ConvertUTF16toUTF8(aPathname));
  SetHrefAttribute(uri);
}

void
Link::SetSearch(const nsAString& aSearch)
{
  nsCOMPtr<nsIURI> uri(GetURIToMutate());
  nsCOMPtr<nsIURL> url(do_QueryInterface(uri));
  if (!url) {
    // Ignore failures to be compatible with NS4.
    return;
  }

  auto encoding = mElement->OwnerDoc()->GetDocumentCharacterSet();
  (void)url->SetQueryWithEncoding(NS_ConvertUTF16toUTF8(aSearch), encoding);
  SetHrefAttribute(uri);
}

void
Link::SetPort(const nsAString &aPort)
{
  nsCOMPtr<nsIURI> uri(GetURIToMutate());
  if (!uri) {
    // Ignore failures to be compatible with NS4.
    return;
  }

  nsresult rv;
  nsAutoString portStr(aPort);

  // nsIURI uses -1 as default value.
  int32_t port = -1;
  if (!aPort.IsEmpty()) {
    port = portStr.ToInteger(&rv);
    if (NS_FAILED(rv)) {
      return;
    }
  }

  (void)uri->SetPort(port);
  SetHrefAttribute(uri);
}

void
Link::SetHash(const nsAString &aHash)
{
  nsCOMPtr<nsIURI> uri(GetURIToMutate());
  if (!uri) {
    // Ignore failures to be compatible with NS4.
    return;
  }

  (void)uri->SetRef(NS_ConvertUTF16toUTF8(aHash));
  SetHrefAttribute(uri);
}

void
Link::GetOrigin(nsAString &aOrigin)
{
  aOrigin.Truncate();

  nsCOMPtr<nsIURI> uri(GetURI());
  if (!uri) {
    return;
  }

  nsString origin;
  nsContentUtils::GetUTFOrigin(uri, origin);
  aOrigin.Assign(origin);
}

void
Link::GetProtocol(nsAString &_protocol)
{
  nsCOMPtr<nsIURI> uri(GetURI());
  if (!uri) {
    _protocol.AssignLiteral("http");
  }
  else {
    nsAutoCString scheme;
    (void)uri->GetScheme(scheme);
    CopyASCIItoUTF16(scheme, _protocol);
  }
  _protocol.Append(char16_t(':'));
}

void
Link::GetUsername(nsAString& aUsername)
{
  aUsername.Truncate();

  nsCOMPtr<nsIURI> uri(GetURI());
  if (!uri) {
    return;
  }

  nsAutoCString username;
  uri->GetUsername(username);
  CopyASCIItoUTF16(username, aUsername);
}

void
Link::GetPassword(nsAString &aPassword)
{
  aPassword.Truncate();

  nsCOMPtr<nsIURI> uri(GetURI());
  if (!uri) {
    return;
  }

  nsAutoCString password;
  uri->GetPassword(password);
  CopyASCIItoUTF16(password, aPassword);
}

void
Link::GetHost(nsAString &_host)
{
  _host.Truncate();

  nsCOMPtr<nsIURI> uri(GetURI());
  if (!uri) {
    // Do not throw!  Not having a valid URI should result in an empty string.
    return;
  }

  nsAutoCString hostport;
  nsresult rv = uri->GetHostPort(hostport);
  if (NS_SUCCEEDED(rv)) {
    CopyUTF8toUTF16(hostport, _host);
  }
}

void
Link::GetHostname(nsAString &_hostname)
{
  _hostname.Truncate();

  nsCOMPtr<nsIURI> uri(GetURI());
  if (!uri) {
    // Do not throw!  Not having a valid URI should result in an empty string.
    return;
  }

  nsContentUtils::GetHostOrIPv6WithBrackets(uri, _hostname);
}

void
Link::GetPathname(nsAString &_pathname)
{
  _pathname.Truncate();

  nsCOMPtr<nsIURI> uri(GetURI());
  nsCOMPtr<nsIURL> url(do_QueryInterface(uri));
  if (!url) {
    // Do not throw!  Not having a valid URI or URL should result in an empty
    // string.
    return;
  }

  nsAutoCString file;
  nsresult rv = url->GetFilePath(file);
  if (NS_SUCCEEDED(rv)) {
    CopyUTF8toUTF16(file, _pathname);
  }
}

void
Link::GetSearch(nsAString &_search)
{
  _search.Truncate();

  nsCOMPtr<nsIURI> uri(GetURI());
  nsCOMPtr<nsIURL> url(do_QueryInterface(uri));
  if (!url) {
    // Do not throw!  Not having a valid URI or URL should result in an empty
    // string.
    return;
  }

  nsAutoCString search;
  nsresult rv = url->GetQuery(search);
  if (NS_SUCCEEDED(rv) && !search.IsEmpty()) {
    CopyUTF8toUTF16(NS_LITERAL_CSTRING("?") + search, _search);
  }
}

void
Link::GetPort(nsAString &_port)
{
  _port.Truncate();

  nsCOMPtr<nsIURI> uri(GetURI());
  if (!uri) {
    // Do not throw!  Not having a valid URI should result in an empty string.
    return;
  }

  int32_t port;
  nsresult rv = uri->GetPort(&port);
  // Note that failure to get the port from the URI is not necessarily a bad
  // thing.  Some URIs do not have a port.
  if (NS_SUCCEEDED(rv) && port != -1) {
    nsAutoString portStr;
    portStr.AppendInt(port, 10);
    _port.Assign(portStr);
  }
}

void
Link::GetHash(nsAString &_hash)
{
  _hash.Truncate();

  nsCOMPtr<nsIURI> uri(GetURI());
  if (!uri) {
    // Do not throw!  Not having a valid URI should result in an empty
    // string.
    return;
  }

  nsAutoCString ref;
  nsresult rv = uri->GetRef(ref);
  if (NS_SUCCEEDED(rv) && !ref.IsEmpty()) {
    _hash.Assign(char16_t('#'));
    AppendUTF8toUTF16(ref, _hash);
  }
}

void
Link::ResetLinkState(bool aNotify, bool aHasHref)
{
  nsLinkState defaultState;

  // The default state for links with an href is unvisited.
  if (aHasHref) {
    defaultState = eLinkState_Unvisited;
  } else {
    defaultState = eLinkState_NotLink;
  }

  // If !mNeedsRegstration, then either we've never registered, or we're
  // currently registered; in either case, we should remove ourself
  // from the doc and the history.
  if (!mNeedsRegistration && mLinkState != eLinkState_NotLink) {
    nsIDocument *doc = mElement->GetComposedDoc();
    if (doc && (mRegistered || mLinkState == eLinkState_Visited)) {
      // Tell the document to forget about this link if we've registered
      // with it before.
      doc->ForgetLink(this);
    }
  }

  // If we have an href, we should register with the history.
  mNeedsRegistration = aHasHref;

  // If we've cached the URI, reset always invalidates it.
  UnregisterFromHistory();
  mCachedURI = nullptr;

  // Update our state back to the default.
  mLinkState = defaultState;

  // We have to be very careful here: if aNotify is false we do NOT
  // want to call UpdateState, because that will call into LinkState()
  // and try to start off loads, etc.  But ResetLinkState is called
  // with aNotify false when things are in inconsistent states, so
  // we'll get confused in that situation.  Instead, just silently
  // update the link state on mElement. Since we might have set the
  // link state to unvisited, make sure to update with that state if
  // required.
  if (aNotify) {
    mElement->UpdateState(aNotify);
  } else {
    if (mLinkState == eLinkState_Unvisited) {
      mElement->UpdateLinkState(NS_EVENT_STATE_UNVISITED);
    } else {
      mElement->UpdateLinkState(EventStates());
    }
  }
}

void
Link::UnregisterFromHistory()
{
  // If we are not registered, we have nothing to do.
  if (!mRegistered) {
    return;
  }

  // And tell History to stop tracking us.
  if (mHistory && mCachedURI) {
#ifdef ANDROID
    nsCOMPtr<IHistory> history = services::GetHistoryService();
#else
    History* history = History::GetService();
#endif
    if (history) {
      nsresult rv = history->UnregisterVisitedCallback(mCachedURI, this);
      NS_ASSERTION(NS_SUCCEEDED(rv), "This should only fail if we misuse the API!");
      if (NS_SUCCEEDED(rv)) {
        mRegistered = false;
      }
    }
  }
}

already_AddRefed<nsIURI>
Link::GetURIToMutate()
{
  nsCOMPtr<nsIURI> uri(GetURI());
  if (!uri) {
    return nullptr;
  }
  nsCOMPtr<nsIURI> clone;
  (void)uri->Clone(getter_AddRefs(clone));
  return clone.forget();
}

void
Link::SetHrefAttribute(nsIURI *aURI)
{
  NS_ASSERTION(aURI, "Null URI is illegal!");

  // if we change this code to not reserialize we need to do something smarter
  // in SetProtocol because changing the protocol of an URI can change the
  // "nature" of the nsIURL/nsIURI implementation.
  nsAutoCString href;
  (void)aURI->GetSpec(href);
  (void)mElement->SetAttr(kNameSpaceID_None, nsGkAtoms::href,
                          NS_ConvertUTF8toUTF16(href), true);
}

size_t
Link::SizeOfExcludingThis(mozilla::SizeOfState& aState) const
{
  size_t n = 0;

  if (mCachedURI) {
    nsCOMPtr<nsISizeOf> iface = do_QueryInterface(mCachedURI);
    if (iface) {
      n += iface->SizeOfIncludingThis(aState.mMallocSizeOf);
    }
  }

  // The following members don't need to be measured:
  // - mElement, because it is a pointer-to-self used to avoid QIs

  return n;
}

static const nsAttrValue::EnumTable kAsAttributeTable[] = {
  { "",              DESTINATION_INVALID       },
  { "audio",         DESTINATION_AUDIO         },
  { "font",          DESTINATION_FONT          },
  { "image",         DESTINATION_IMAGE         },
  { "script",        DESTINATION_SCRIPT        },
  { "style",         DESTINATION_STYLE         },
  { "track",         DESTINATION_TRACK         },
  { "video",         DESTINATION_VIDEO         },
  { "fetch",         DESTINATION_FETCH         },
  { nullptr,         0 }
};


/* static */ void
Link::ParseAsValue(const nsAString& aValue,
                   nsAttrValue& aResult)
{
  DebugOnly<bool> success =
  aResult.ParseEnumValue(aValue, kAsAttributeTable, false,
                         // default value is a empty string
                         // if aValue is not a value we
                         // understand
                         &kAsAttributeTable[0]);
  MOZ_ASSERT(success);
}

/* static */ nsContentPolicyType
Link::AsValueToContentPolicy(const nsAttrValue& aValue)
{
  switch(aValue.GetEnumValue()) {
  case DESTINATION_INVALID:
    return nsIContentPolicy::TYPE_INVALID;
  case DESTINATION_AUDIO:
  case DESTINATION_TRACK:
  case DESTINATION_VIDEO:
    return nsIContentPolicy::TYPE_MEDIA;
  case DESTINATION_FONT:
    return nsIContentPolicy::TYPE_FONT;
  case DESTINATION_IMAGE:
    return nsIContentPolicy::TYPE_IMAGE;
  case DESTINATION_SCRIPT:
    return nsIContentPolicy::TYPE_SCRIPT;
  case DESTINATION_STYLE:
    return nsIContentPolicy::TYPE_STYLESHEET;
  case DESTINATION_FETCH:
    return nsIContentPolicy::TYPE_OTHER;
  }
  return nsIContentPolicy::TYPE_INVALID;
}

} // namespace dom
} // namespace mozilla<|MERGE_RESOLUTION|>--- conflicted
+++ resolved
@@ -51,19 +51,12 @@
 
 Link::Link()
   : mElement(nullptr)
-<<<<<<< HEAD
-  , mHistory(nullptr)
-  , mLinkState(eLinkState_NotLink)
-  , mNeedsRegistration(false)
-  , mRegistered(false)
-=======
   , mLinkState(eLinkState_NotLink)
   , mNeedsRegistration(false)
   , mRegistered(false)
   , mHasPendingLinkUpdate(false)
   , mInDNSPrefetch(false)
   , mHistory(false)
->>>>>>> a17af05f
 {
 }
 
@@ -111,9 +104,6 @@
 }
 
 void
-<<<<<<< HEAD
-Link::TryDNSPrefetchPreconnectOrPrefetchOrPrerender()
-=======
 Link::GetContentPolicyMimeTypeMedia(nsAttrValue& aAsAttr,
                                     nsContentPolicyType& aPolicyType,
                                     nsString& aMimeType,
@@ -134,7 +124,6 @@
 
 void
 Link::TryDNSPrefetchOrPreconnectOrPrefetchOrPreloadOrPrerender()
->>>>>>> a17af05f
 {
   MOZ_ASSERT(mElement->IsInComposedDoc());
   if (!ElementHasHref()) {
