--- conflicted
+++ resolved
@@ -485,15 +485,6 @@
     if (NS_SUCCEEDED(GetWindowIdBySessionIdInternal(aSessionId,
                                                     aRole,
                                                     &windowId))) {
-<<<<<<< HEAD
-      NS_DispatchToMainThread(NS_NewRunnableFunction([windowId]() -> void {
-        PRES_DEBUG("Attempt to close window[%" PRIu64 "]\n", windowId);
-
-        if (auto* window = nsGlobalWindow::GetInnerWindowWithId(windowId)) {
-          window->Close();
-        }
-      }));
-=======
       NS_DispatchToMainThread(NS_NewRunnableFunction(
         "dom::PresentationIPCService::UntrackSessionInfo",
         [windowId]() -> void {
@@ -503,7 +494,6 @@
             window->Close();
           }
         }));
->>>>>>> a17af05f
     }
   }
 
