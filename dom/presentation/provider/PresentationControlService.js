/* This Source Code Form is subject to the terms of the Mozilla Public
 * License, v. 2.0. If a copy of the MPL was not distributed with this
 * file, You can obtain one at http://mozilla.org/MPL/2.0/. */
/* jshint esnext:true, globalstrict:true, moz:true, undef:true, unused:true */
/* globals Components, dump */
"use strict";

const {classes: Cc, interfaces: Ci, utils: Cu, results: Cr} = Components;

/* globals XPCOMUtils */
Cu.import("resource://gre/modules/XPCOMUtils.jsm");
/* globals Services */
Cu.import("resource://gre/modules/Services.jsm");
/* globals NetUtil */
Cu.import("resource://gre/modules/NetUtil.jsm");
/* globals setTimeout, clearTimeout */
Cu.import("resource://gre/modules/Timer.jsm");

/* globals ControllerStateMachine */
XPCOMUtils.defineLazyModuleGetter(this, "ControllerStateMachine", // jshint ignore:line
                                  "resource://gre/modules/presentation/ControllerStateMachine.jsm");
/* global ReceiverStateMachine */
XPCOMUtils.defineLazyModuleGetter(this, "ReceiverStateMachine", // jshint ignore:line
                                  "resource://gre/modules/presentation/ReceiverStateMachine.jsm");

const kProtocolVersion = 1; // need to review isCompatibleServer while fiddling the version number.
const kLocalCertName = "presentation";

const DEBUG = Services.prefs.getBoolPref("dom.presentation.tcp_server.debug");
function log(aMsg) {
  dump("-*- PresentationControlService.js: " + aMsg + "\n");
}

function TCPDeviceInfo(aAddress, aPort, aId, aCertFingerprint) {
  this.address = aAddress;
  this.port = aPort;
  this.id = aId;
  this.certFingerprint = aCertFingerprint || "";
}

function PresentationControlService() {
  this._id = null;
  this._port = 0;
  this._serverSocket = null;
}

PresentationControlService.prototype = {
  /**
   * If a user agent connects to this server, we create a control channel but
   * hand it to |TCPDevice.listener| when the initial information exchange
   * finishes. Therefore, we hold the control channels in this period.
   */
  _controlChannels: [],

  startServer: function(aEncrypted, aPort) {
    if (this._isServiceInit()) {
      DEBUG && log("PresentationControlService - server socket has been initialized");  // jshint ignore:line
      throw Cr.NS_ERROR_FAILURE;
    }

    /**
     * 0 or undefined indicates opt-out parameter, and a port will be selected
     * automatically.
     */
    let serverSocketPort = (typeof aPort !== "undefined" && aPort !== 0) ? aPort : -1;

    if (aEncrypted) {
      let self = this;
      let localCertService = Cc["@mozilla.org/security/local-cert-service;1"]
                               .getService(Ci.nsILocalCertService);
      localCertService.getOrCreateCert(kLocalCertName, {
        handleCert: function(aCert, aRv) {
          DEBUG && log("PresentationControlService - handleCert");  // jshint ignore:line
          if (aRv) {
            self._notifyServerStopped(aRv);
          } else {
            self._serverSocket = Cc["@mozilla.org/network/tls-server-socket;1"]
                                   .createInstance(Ci.nsITLSServerSocket);

            self._serverSocketInit(serverSocketPort, aCert);
          }
        }
      });
    } else {
      this._serverSocket = Cc["@mozilla.org/network/server-socket;1"]
                             .createInstance(Ci.nsIServerSocket);

      this._serverSocketInit(serverSocketPort, null);
    }
  },

  _serverSocketInit: function(aPort, aCert) {
    if (!this._serverSocket) {
      DEBUG && log("PresentationControlService - create server socket fail."); // jshint ignore:line
      throw Cr.NS_ERROR_FAILURE;
    }

    try {
      this._serverSocket.init(aPort, false, -1);

      if (aCert) {
        this._serverSocket.serverCert = aCert;
        this._serverSocket.setSessionCache(false);
        this._serverSocket.setSessionTickets(false);
        let requestCert = Ci.nsITLSServerSocket.REQUEST_NEVER;
        this._serverSocket.setRequestClientCertificate(requestCert);
      }

      this._serverSocket.asyncListen(this);
    } catch (e) {
      // NS_ERROR_SOCKET_ADDRESS_IN_USE
      DEBUG && log("PresentationControlService - init server socket fail: " + e); // jshint ignore:line
      throw Cr.NS_ERROR_FAILURE;
    }

    this._port = this._serverSocket.port;

    DEBUG && log("PresentationControlService - service start on port: " + this._port); // jshint ignore:line

    // Monitor network interface change to restart server socket.
<<<<<<< HEAD
    Services.obs.addObserver(this, "network:offline-status-changed", false);
=======
    Services.obs.addObserver(this, "network:offline-status-changed");
>>>>>>> a17af05f

    this._notifyServerReady();
  },

  _notifyServerReady: function() {
    Services.tm.dispatchToMainThread(() => {
      if (this._listener) {
        this._listener.onServerReady(this._port, this.certFingerprint);
      }
    });
  },

  _notifyServerStopped: function(aRv) {
    Services.tm.dispatchToMainThread(() => {
      if (this._listener) {
        this._listener.onServerStopped(aRv);
      }
    });
  },

  isCompatibleServer: function(aVersion) {
    // No compatibility issue for the first version of control protocol
    return this.version === aVersion;
  },

  get id() {
    return this._id;
  },

  set id(aId) {
    this._id = aId;
  },

  get port() {
    return this._port;
  },

  get version() {
    return kProtocolVersion;
  },

  get certFingerprint() {
    if (!this._serverSocket.serverCert) {
      return null;
    }

    return this._serverSocket.serverCert.sha256Fingerprint;
  },

  set listener(aListener) {
    this._listener = aListener;
  },

  get listener() {
    return this._listener;
  },

  _isServiceInit: function() {
    return this._serverSocket !== null;
  },

  connect: function(aDeviceInfo) {
    if (!this.id) {
      DEBUG && log("PresentationControlService - Id has not initialized; connect fails"); // jshint ignore:line
      return null;
    }
    DEBUG && log("PresentationControlService - connect to " + aDeviceInfo.id); // jshint ignore:line

    let socketTransport = this._attemptConnect(aDeviceInfo);
    return new TCPControlChannel(this,
                                 socketTransport,
                                 aDeviceInfo,
                                 "sender");
  },

  _attemptConnect: function(aDeviceInfo) {
    let sts = Cc["@mozilla.org/network/socket-transport-service;1"]
                .getService(Ci.nsISocketTransportService);

    let socketTransport;
    try {
      if (aDeviceInfo.certFingerprint) {
        let overrideService = Cc["@mozilla.org/security/certoverride;1"]
                                .getService(Ci.nsICertOverrideService);
        overrideService.rememberTemporaryValidityOverrideUsingFingerprint(
            aDeviceInfo.address,
            aDeviceInfo.port,
            aDeviceInfo.certFingerprint,
            Ci.nsICertOverrideService.ERROR_UNTRUSTED | Ci.nsICertOverrideService.ERROR_MISMATCH);

        socketTransport = sts.createTransport(["ssl"],
                                              1,
                                              aDeviceInfo.address,
                                              aDeviceInfo.port,
                                              null);
      } else {
        socketTransport = sts.createTransport(null,
                                              0,
                                              aDeviceInfo.address,
                                              aDeviceInfo.port,
                                              null);
      }
      // Shorten the connection failure procedure.
      socketTransport.setTimeout(Ci.nsISocketTransport.TIMEOUT_CONNECT, 2);
    } catch (e) {
      DEBUG && log("PresentationControlService - createTransport throws: " + e);  // jshint ignore:line
      // Pop the exception to |TCPDevice.establishControlChannel|
      throw Cr.NS_ERROR_FAILURE;
    }
    return socketTransport;
  },

  responseSession: function(aDeviceInfo, aSocketTransport) {
    if (!this._isServiceInit()) {
      DEBUG && log("PresentationControlService - should never receive remote " +
                   "session request before server socket initialization"); // jshint ignore:line
      return null;
    }
    DEBUG && log("PresentationControlService - responseSession to " +
                 JSON.stringify(aDeviceInfo)); // jshint ignore:line
    return new TCPControlChannel(this,
                                 aSocketTransport,
                                 aDeviceInfo,
                                 "receiver");
  },

  // Triggered by TCPControlChannel
  onSessionRequest: function(aDeviceInfo, aUrl, aPresentationId, aControlChannel) {
    DEBUG && log("PresentationControlService - onSessionRequest: " +
                 aDeviceInfo.address + ":" + aDeviceInfo.port); // jshint ignore:line
    if (!this.listener) {
      this.releaseControlChannel(aControlChannel);
      return;
    }

    this.listener.onSessionRequest(aDeviceInfo,
                                   aUrl,
                                   aPresentationId,
                                   aControlChannel);
    this.releaseControlChannel(aControlChannel);
  },

  onSessionTerminate: function(aDeviceInfo, aPresentationId, aControlChannel, aIsFromReceiver) {
    DEBUG && log("TCPPresentationServer - onSessionTerminate: " +
                 aDeviceInfo.address + ":" + aDeviceInfo.port); // jshint ignore:line
    if (!this.listener) {
      this.releaseControlChannel(aControlChannel);
      return;
    }

    this.listener.onTerminateRequest(aDeviceInfo,
                                     aPresentationId,
                                     aControlChannel,
                                     aIsFromReceiver);
    this.releaseControlChannel(aControlChannel);
  },

  onSessionReconnect: function(aDeviceInfo, aUrl, aPresentationId, aControlChannel) {
    DEBUG && log("TCPPresentationServer - onSessionReconnect: " +
                 aDeviceInfo.address + ":" + aDeviceInfo.port); // jshint ignore:line
    if (!this.listener) {
      this.releaseControlChannel(aControlChannel);
      return;
    }

    this.listener.onReconnectRequest(aDeviceInfo,
                                     aUrl,
                                     aPresentationId,
                                     aControlChannel);
    this.releaseControlChannel(aControlChannel);
  },

  // nsIServerSocketListener (Triggered by nsIServerSocket.init)
  onSocketAccepted: function(aServerSocket, aClientSocket) {
    DEBUG && log("PresentationControlService - onSocketAccepted: " +
                 aClientSocket.host + ":" + aClientSocket.port); // jshint ignore:line
    let deviceInfo = new TCPDeviceInfo(aClientSocket.host, aClientSocket.port);
    this.holdControlChannel(this.responseSession(deviceInfo, aClientSocket));
  },

  holdControlChannel: function(aControlChannel) {
    this._controlChannels.push(aControlChannel);
  },

  releaseControlChannel: function(aControlChannel) {
    let index = this._controlChannels.indexOf(aControlChannel);
    if (index !== -1) {
      delete this._controlChannels[index];
    }
  },

  // nsIServerSocketListener (Triggered by nsIServerSocket.init)
  onStopListening: function(aServerSocket, aStatus) {
    DEBUG && log("PresentationControlService - onStopListening: " + aStatus); // jshint ignore:line
  },

  close: function() {
    DEBUG && log("PresentationControlService - close"); // jshint ignore:line
    if (this._isServiceInit()) {
      DEBUG && log("PresentationControlService - close server socket"); // jshint ignore:line
      this._serverSocket.close();
      this._serverSocket = null;

      Services.obs.removeObserver(this, "network:offline-status-changed");

      this._notifyServerStopped(Cr.NS_OK);
    }
    this._port = 0;
  },

  // nsIObserver
  observe: function(aSubject, aTopic, aData) {
    DEBUG && log("PresentationControlService - observe: " + aTopic); // jshint ignore:line
    switch (aTopic) {
      case "network:offline-status-changed": {
        if (aData == "offline") {
          DEBUG && log("network offline"); // jshint ignore:line
          return;
        }
        this._restartServer();
        break;
      }
    }
  },

  _restartServer: function() {
    DEBUG && log("PresentationControlService - restart service"); // jshint ignore:line

    // restart server socket
    if (this._isServiceInit()) {
      this.close();

      try {
        this.startServer();
      } catch (e) {
        DEBUG && log("PresentationControlService - restart service fail: " + e); // jshint ignore:line
      }
    }
  },

  classID: Components.ID("{f4079b8b-ede5-4b90-a112-5b415a931deb}"),
  QueryInterface : XPCOMUtils.generateQI([Ci.nsIServerSocketListener,
                                          Ci.nsIPresentationControlService,
                                          Ci.nsIObserver]),
};

function ChannelDescription(aInit) {
  this._type = aInit.type;
  switch (this._type) {
    case Ci.nsIPresentationChannelDescription.TYPE_TCP:
      this._tcpAddresses = Cc["@mozilla.org/array;1"]
                           .createInstance(Ci.nsIMutableArray);
      for (let address of aInit.tcpAddress) {
        let wrapper = Cc["@mozilla.org/supports-cstring;1"]
                      .createInstance(Ci.nsISupportsCString);
        wrapper.data = address;
        this._tcpAddresses.appendElement(wrapper);
      }

      this._tcpPort = aInit.tcpPort;
      break;
    case Ci.nsIPresentationChannelDescription.TYPE_DATACHANNEL:
      this._dataChannelSDP = aInit.dataChannelSDP;
      break;
  }
}

ChannelDescription.prototype = {
  _type: 0,
  _tcpAddresses: null,
  _tcpPort: 0,
  _dataChannelSDP: "",

  get type() {
    return this._type;
  },

  get tcpAddress() {
    return this._tcpAddresses;
  },

  get tcpPort() {
    return this._tcpPort;
  },

  get dataChannelSDP() {
    return this._dataChannelSDP;
  },

  classID: Components.ID("{82507aea-78a2-487e-904a-858a6c5bf4e1}"),
  QueryInterface: XPCOMUtils.generateQI([Ci.nsIPresentationChannelDescription]),
};

// Helper function: transfer nsIPresentationChannelDescription to json
function discriptionAsJson(aDescription) {
  let json = {};
  json.type = aDescription.type;
  switch(aDescription.type) {
    case Ci.nsIPresentationChannelDescription.TYPE_TCP:
      let addresses = aDescription.tcpAddress.QueryInterface(Ci.nsIArray);
      json.tcpAddress = [];
      for (let idx = 0; idx < addresses.length; idx++) {
        let address = addresses.queryElementAt(idx, Ci.nsISupportsCString);
        json.tcpAddress.push(address.data);
      }
      json.tcpPort = aDescription.tcpPort;
      break;
    case Ci.nsIPresentationChannelDescription.TYPE_DATACHANNEL:
      json.dataChannelSDP = aDescription.dataChannelSDP;
      break;
  }
  return json;
}

const kDisconnectTimeout = 5000;
const kTerminateTimeout = 5000;

function TCPControlChannel(presentationService,
                           transport,
                           deviceInfo,
                           direction) {
  DEBUG && log("create TCPControlChannel for : " + direction); // jshint ignore:line
  this._deviceInfo = deviceInfo;
  this._direction = direction;
  this._transport = transport;

  this._presentationService = presentationService;

  if (direction === "receiver") {
    // Need to set security observer before I/O stream operation.
    this._setSecurityObserver(this);
  }

  let currentThread = Services.tm.currentThread;
  transport.setEventSink(this, currentThread);

  this._input = this._transport.openInputStream(0, 0, 0)
                               .QueryInterface(Ci.nsIAsyncInputStream);
  this._input.asyncWait(this.QueryInterface(Ci.nsIStreamListener),
                        Ci.nsIAsyncInputStream.WAIT_CLOSURE_ONLY,
                        0,
                        currentThread);

  this._output = this._transport
                     .openOutputStream(Ci.nsITransport.OPEN_UNBUFFERED, 0, 0)
                     .QueryInterface(Ci.nsIAsyncOutputStream);

  this._outgoingMsgs = [];


  this._stateMachine =
    (direction === "sender") ? new ControllerStateMachine(this, presentationService.id)
                             : new ReceiverStateMachine(this);

  if (direction === "receiver" && !transport.securityInfo) {
    // Since the transport created by server socket is already CONNECTED_TO.
    this._outgoingEnabled = true;
    this._createInputStreamPump();
  }
}

TCPControlChannel.prototype = {
  _outgoingEnabled: false,
  _incomingEnabled: false,
  _pendingOpen: false,
  _pendingOffer: null,
  _pendingAnswer: null,
  _pendingClose: null,
  _pendingCloseReason: null,
  _pendingReconnect: false,

  sendOffer: function(aOffer) {
    this._stateMachine.sendOffer(discriptionAsJson(aOffer));
  },

  sendAnswer: function(aAnswer) {
    this._stateMachine.sendAnswer(discriptionAsJson(aAnswer));
  },

  sendIceCandidate: function(aCandidate) {
    this._stateMachine.updateIceCandidate(aCandidate);
  },

  launch: function(aPresentationId, aUrl) {
    this._stateMachine.launch(aPresentationId, aUrl);
  },

  terminate: function(aPresentationId) {
    if (!this._terminatingId) {
      this._terminatingId = aPresentationId;
      this._stateMachine.terminate(aPresentationId);

      // Start a guard timer to ensure terminateAck is processed.
      this._terminateTimer = setTimeout(() => {
        DEBUG && log("TCPControlChannel - terminate timeout: " + aPresentationId); // jshint ignore:line
        delete this._terminateTimer;
        if (this._pendingDisconnect) {
          this._pendingDisconnect();
        } else {
          this.disconnect(Cr.NS_OK);
        }
      }, kTerminateTimeout);
    } else {
      this._stateMachine.terminateAck(aPresentationId);
      delete this._terminatingId;
    }
  },

  _flushOutgoing: function() {
    if (!this._outgoingEnabled || this._outgoingMsgs.length === 0) {
      return;
    }

    this._output.asyncWait(this, 0, 0, Services.tm.currentThread);
  },

  // may throw an exception
  _send: function(aMsg) {
    DEBUG && log("TCPControlChannel - Send: " + JSON.stringify(aMsg, null, 2)); // jshint ignore:line

    /**
     * XXX In TCP streaming, it is possible that more than one message in one
     * TCP packet. We use line delimited JSON to identify where one JSON encoded
     * object ends and the next begins. Therefore, we do not allow newline
     * characters whithin the whole message, and add a newline at the end.
     * Please see the parser code in |onDataAvailable|.
     */
    let message = JSON.stringify(aMsg).replace(["\n"], "") + "\n";
    try {
      this._output.write(message, message.length);
    } catch(e) {
      DEBUG && log("TCPControlChannel - Failed to send message: " + e.name); // jshint ignore:line
      throw e;
    }
  },

  _setSecurityObserver: function(observer) {
    if (this._transport && this._transport.securityInfo) {
      DEBUG && log("TCPControlChannel - setSecurityObserver: " + observer); // jshint ignore:line
      let connectionInfo = this._transport.securityInfo
                               .QueryInterface(Ci.nsITLSServerConnectionInfo);
      connectionInfo.setSecurityObserver(observer);
    }
  },

  // nsITLSServerSecurityObserver
  onHandshakeDone: function(socket, clientStatus) {
    log("TCPControlChannel - onHandshakeDone: TLS version: " + clientStatus.tlsVersionUsed.toString(16));
    this._setSecurityObserver(null);

    // Process input/output after TLS handshake is complete.
    this._outgoingEnabled = true;
    this._createInputStreamPump();
  },

  // nsIAsyncOutputStream
  onOutputStreamReady: function() {
    DEBUG && log("TCPControlChannel - onOutputStreamReady"); // jshint ignore:line
    if (this._outgoingMsgs.length === 0) {
      return;
    }

    try {
      this._send(this._outgoingMsgs[0]);
    } catch (e) {
      if (e.result === Cr.NS_BASE_STREAM_WOULD_BLOCK) {
        this._output.asyncWait(this, 0, 0, Services.tm.currentThread);
        return;
      }

      this._closeTransport();
      return;
    }
    this._outgoingMsgs.shift();
    this._flushOutgoing();
  },

  // nsIAsyncInputStream (Triggered by nsIInputStream.asyncWait)
  // Only used for detecting connection refused
  onInputStreamReady: function(aStream) {
    DEBUG && log("TCPControlChannel - onInputStreamReady"); // jshint ignore:line
    try {
      aStream.available();
    } catch (e) {
      DEBUG && log("TCPControlChannel - onInputStreamReady error: " + e.name); // jshint ignore:line
      // NS_ERROR_CONNECTION_REFUSED
      this._notifyDisconnected(e.result);
    }
  },

  // nsITransportEventSink (Triggered by nsISocketTransport.setEventSink)
  onTransportStatus: function(aTransport, aStatus) {
    DEBUG && log("TCPControlChannel - onTransportStatus: " + aStatus.toString(16) +
                 " with role: " + this._direction); // jshint ignore:line
    if (aStatus === Ci.nsISocketTransport.STATUS_CONNECTED_TO) {
      this._outgoingEnabled = true;
      this._createInputStreamPump();
    }
  },

  // nsIRequestObserver (Triggered by nsIInputStreamPump.asyncRead)
  onStartRequest: function() {
    DEBUG && log("TCPControlChannel - onStartRequest with role: " +
                 this._direction); // jshint ignore:line
    this._incomingEnabled = true;
  },

  // nsIRequestObserver (Triggered by nsIInputStreamPump.asyncRead)
  onStopRequest: function(aRequest, aContext, aStatus) {
    DEBUG && log("TCPControlChannel - onStopRequest: " + aStatus +
                 " with role: " + this._direction); // jshint ignore:line
    this._stateMachine.onChannelClosed(aStatus, true);
  },

  // nsIStreamListener (Triggered by nsIInputStreamPump.asyncRead)
  onDataAvailable: function(aRequest, aContext, aInputStream) {
    let data = NetUtil.readInputStreamToString(aInputStream,
                                               aInputStream.available());
    DEBUG && log("TCPControlChannel - onDataAvailable: " + data); // jshint ignore:line

    // Parser of line delimited JSON. Please see |_send| for more informaiton.
    let jsonArray = data.split("\n");
    jsonArray.pop();
    for (let json of jsonArray) {
      let msg;
      try {
        msg = JSON.parse(json);
      } catch (e) {
        DEBUG && log("TCPSignalingChannel - error in parsing json: " + e); // jshint ignore:line
      }

      this._handleMessage(msg);
    }
  },

  _createInputStreamPump: function() {
    if (this._pump) {
      return;
    }

    DEBUG && log("TCPControlChannel - create pump with role: " +
                 this._direction); // jshint ignore:line
    this._pump = Cc["@mozilla.org/network/input-stream-pump;1"].
               createInstance(Ci.nsIInputStreamPump);
    this._pump.init(this._input, -1, -1, 0, 0, false);
    this._pump.asyncRead(this, null);
    this._stateMachine.onChannelReady();
  },

  // Handle command from remote side
  _handleMessage: function(aMsg) {
    DEBUG && log("TCPControlChannel - handleMessage from " +
                 JSON.stringify(this._deviceInfo) + ": " + JSON.stringify(aMsg)); // jshint ignore:line
    this._stateMachine.onCommand(aMsg);
  },

  get listener() {
    return this._listener;
  },

  set listener(aListener) {
    DEBUG && log("TCPControlChannel - set listener: " + aListener); // jshint ignore:line
    if (!aListener) {
      this._listener = null;
      return;
    }

    this._listener = aListener;
    if (this._pendingOpen) {
      this._pendingOpen = false;
      DEBUG && log("TCPControlChannel - notify pending opened"); // jshint ignore:line
      this._listener.notifyConnected();
    }

    if (this._pendingOffer) {
      let offer = this._pendingOffer;
      DEBUG && log("TCPControlChannel - notify pending offer: " +
                   JSON.stringify(offer)); // jshint ignore:line
      this._listener.onOffer(new ChannelDescription(offer));
      this._pendingOffer = null;
    }

    if (this._pendingAnswer) {
      let answer = this._pendingAnswer;
      DEBUG && log("TCPControlChannel - notify pending answer: " +
                   JSON.stringify(answer)); // jshint ignore:line
      this._listener.onAnswer(new ChannelDescription(answer));
      this._pendingAnswer = null;
    }

    if (this._pendingClose) {
      DEBUG && log("TCPControlChannel - notify pending closed"); // jshint ignore:line
      this._notifyDisconnected(this._pendingCloseReason);
      this._pendingClose = null;
    }

    if (this._pendingReconnect) {
      DEBUG && log("TCPControlChannel - notify pending reconnected"); // jshint ignore:line
      this._notifyReconnected();
      this._pendingReconnect = false;
    }
  },

  /**
   * These functions are designed to handle the interaction with listener
   * appropriately. |_FUNC| is to handle |this._listener.FUNC|.
   */
  _onOffer: function(aOffer) {
    if (!this._incomingEnabled) {
      return;
    }
    if (!this._listener) {
      this._pendingOffer = aOffer;
      return;
    }
    DEBUG && log("TCPControlChannel - notify offer: " +
                 JSON.stringify(aOffer)); // jshint ignore:line
    this._listener.onOffer(new ChannelDescription(aOffer));
  },

  _onAnswer: function(aAnswer) {
    if (!this._incomingEnabled) {
      return;
    }
    if (!this._listener) {
      this._pendingAnswer = aAnswer;
      return;
    }
    DEBUG && log("TCPControlChannel - notify answer: " +
                 JSON.stringify(aAnswer)); // jshint ignore:line
    this._listener.onAnswer(new ChannelDescription(aAnswer));
  },

  _notifyConnected: function() {
    this._pendingClose = false;
    this._pendingCloseReason = Cr.NS_OK;

    if (!this._listener) {
      this._pendingOpen = true;
      return;
    }

    DEBUG && log("TCPControlChannel - notify opened with role: " +
                 this._direction); // jshint ignore:line
    this._listener.notifyConnected();
  },

  _notifyDisconnected: function(aReason) {
    this._pendingOpen = false;
    this._pendingOffer = null;
    this._pendingAnswer = null;

    // Remote endpoint closes the control channel with abnormal reason.
    if (aReason == Cr.NS_OK && this._pendingCloseReason != Cr.NS_OK) {
      aReason = this._pendingCloseReason;
    }

    if (!this._listener) {
      this._pendingClose = true;
      this._pendingCloseReason = aReason;
      return;
    }

    DEBUG && log("TCPControlChannel - notify closed with role: " +
                 this._direction); // jshint ignore:line
    this._listener.notifyDisconnected(aReason);
  },

  _notifyReconnected: function() {
    if (!this._listener) {
      this._pendingReconnect = true;
      return;
    }

    DEBUG && log("TCPControlChannel - notify reconnected with role: " +
                 this._direction); // jshint ignore:line
    this._listener.notifyReconnected();
  },

  _closeOutgoing: function() {
    if (this._outgoingEnabled) {
      this._output.close();
      this._outgoingEnabled = false;
    }
  },
  _closeIncoming: function() {
    if (this._incomingEnabled) {
      this._pump = null;
      this._input.close();
      this._incomingEnabled = false;
    }
  },
  _closeTransport: function() {
    if (this._disconnectTimer) {
      clearTimeout(this._disconnectTimer);
      delete this._disconnectTimer;
    }

    if (this._terminateTimer) {
      clearTimeout(this._terminateTimer);
      delete this._terminateTimer;
    }

    delete this._pendingDisconnect;

    this._transport.setEventSink(null, null);

    this._closeIncoming();
    this._closeOutgoing();
    this._presentationService.releaseControlChannel(this);
  },

  disconnect: function(aReason) {
    DEBUG && log("TCPControlChannel - disconnect with reason: " + aReason); // jshint ignore:line

    // Pending disconnect during termination procedure.
    if (this._terminateTimer) {
      // Store only the first disconnect action.
      if (!this._pendingDisconnect) {
        this._pendingDisconnect = this.disconnect.bind(this, aReason);
      }
      return;
    }

    if (this._outgoingEnabled && !this._disconnectTimer) {
      // default reason is NS_OK
      aReason = !aReason ? Cr.NS_OK : aReason;

      this._stateMachine.onChannelClosed(aReason, false);

      // Start a guard timer to ensure the transport will be closed.
      this._disconnectTimer = setTimeout(() => {
        DEBUG && log("TCPControlChannel - disconnect timeout"); // jshint ignore:line
        this._closeTransport();
      }, kDisconnectTimeout);
    }
  },

  reconnect: function(aPresentationId, aUrl) {
    DEBUG && log("TCPControlChannel - reconnect with role: " +
                 this._direction); // jshint ignore:line
    if (this._direction != "sender") {
      return Cr.NS_ERROR_FAILURE;
    }

    this._stateMachine.reconnect(aPresentationId, aUrl);
  },

  // callback from state machine
  sendCommand: function(command) {
    this._outgoingMsgs.push(command);
    this._flushOutgoing();
  },

  notifyDeviceConnected: function(deviceId) {
    switch (this._direction) {
      case "receiver":
        this._deviceInfo.id = deviceId;
        break;
    }
    this._notifyConnected();
  },

  notifyDisconnected: function(reason) {
    this._closeTransport();
    this._notifyDisconnected(reason);
  },

  notifyLaunch: function(presentationId, url) {
    switch (this._direction) {
      case "receiver":
        this._presentationService.onSessionRequest(this._deviceInfo,
                                                   url,
                                                   presentationId,
                                                   this);
      break;
    }
  },

  notifyTerminate: function(presentationId) {
    if (!this._terminatingId) {
      this._terminatingId = presentationId;
      this._presentationService.onSessionTerminate(this._deviceInfo,
                                                   presentationId,
                                                   this,
                                                   this._direction === "sender");
      return;
    }

    // Cancel terminate guard timer after receiving terminate-ack.
    if (this._terminateTimer) {
      clearTimeout(this._terminateTimer);
      delete this._terminateTimer;
    }

    if (this._terminatingId !== presentationId) {
      // Requested presentation Id doesn't matched with the one in ACK.
      // Disconnect the control channel with error.
      DEBUG && log("TCPControlChannel - unmatched terminatingId: " + presentationId); // jshint ignore:line
      this.disconnect(Cr.NS_ERROR_FAILURE);
    }

    delete this._terminatingId;
    if (this._pendingDisconnect) {
      this._pendingDisconnect();
    }
  },

  notifyReconnect: function(presentationId, url) {
    switch (this._direction) {
      case "receiver":
        this._presentationService.onSessionReconnect(this._deviceInfo,
                                                     url,
                                                     presentationId,
                                                     this);
        break;
      case "sender":
        this._notifyReconnected();
        break;
    }
  },

  notifyOffer: function(offer) {
    this._onOffer(offer);
  },

  notifyAnswer: function(answer) {
    this._onAnswer(answer);
  },

  notifyIceCandidate: function(candidate) {
    this._listener.onIceCandidate(candidate);
  },

  classID: Components.ID("{fefb8286-0bdc-488b-98bf-0c11b485c955}"),
  QueryInterface: XPCOMUtils.generateQI([Ci.nsIPresentationControlChannel,
                                         Ci.nsIStreamListener]),
};

this.NSGetFactory = XPCOMUtils.generateNSGetFactory([PresentationControlService]); // jshint ignore:line<|MERGE_RESOLUTION|>--- conflicted
+++ resolved
@@ -118,11 +118,7 @@
     DEBUG && log("PresentationControlService - service start on port: " + this._port); // jshint ignore:line
 
     // Monitor network interface change to restart server socket.
-<<<<<<< HEAD
-    Services.obs.addObserver(this, "network:offline-status-changed", false);
-=======
     Services.obs.addObserver(this, "network:offline-status-changed");
->>>>>>> a17af05f
 
     this._notifyServerReady();
   },
