--- conflicted
+++ resolved
@@ -172,18 +172,11 @@
     available |= mAvailabilityOfUrl[i];
   }
 
-<<<<<<< HEAD
-  return NS_DispatchToCurrentThread(NewRunnableMethod
-                                    <bool>(this,
-                                           &PresentationAvailability::UpdateAvailabilityAndDispatchEvent,
-                                           available));
-=======
   return NS_DispatchToCurrentThread(NewRunnableMethod<bool>(
     "dom::PresentationAvailability::UpdateAvailabilityAndDispatchEvent",
     this,
     &PresentationAvailability::UpdateAvailabilityAndDispatchEvent,
     available));
->>>>>>> a17af05f
 }
 
 void
