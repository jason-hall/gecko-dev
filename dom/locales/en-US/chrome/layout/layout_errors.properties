--- conflicted
+++ resolved
@@ -11,13 +11,10 @@
 TablePartRelPosWarning=Relative positioning of table rows and row groups is now supported. This site may need to be updated because it may depend on this feature having no effect.
 ScrollLinkedEffectFound2=This site appears to use a scroll-linked positioning effect. This may not work well with asynchronous panning; see https://developer.mozilla.org/docs/Mozilla/Performance/ScrollLinkedEffects for further details and to join the discussion on related tools and features!
 
-<<<<<<< HEAD
-=======
 ## LOCALIZATION NOTE(CompositorAnimationWarningContentTooLargeArea):
 ## %1$S is an integer value of the area of the frame
 ## %2$S is an integer value of the area of a limit based on the viewport size
 CompositorAnimationWarningContentTooLargeArea=Animation cannot be run on the compositor because the area of the frame (%1$S) is too large relative to the viewport (larger than %2$S)
->>>>>>> a17af05f
 ## LOCALIZATION NOTE(CompositorAnimationWarningContentTooLarge2):
 ## (%1$S, %2$S) is a pair of integer values of the frame size
 ## (%3$S, %4$S) is a pair of integer values of a limit based on the viewport size
