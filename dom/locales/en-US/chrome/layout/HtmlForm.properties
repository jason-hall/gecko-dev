--- conflicted
+++ resolved
@@ -29,13 +29,8 @@
 # %S will be a number greater or equal to 2.
 XFilesSelected=%S files selected.
 ColorPicker=Choose a color
-<<<<<<< HEAD
-# LOCALIZATION NOTE (AndNMoreFiles): Semi-colon list of plural forms. 
-# See: http://developer.mozilla.org/en/docs/Localization_and_Plurals 
-=======
 # LOCALIZATION NOTE (AndNMoreFiles): Semi-colon list of plural forms.
 # See: http://developer.mozilla.org/en/docs/Localization_and_Plurals
->>>>>>> a17af05f
 # This string is shown at the end of the tooltip text for <input type='file'
 # multiple> when there are more than 21 files selected (when we will only list
 # the first 20, plus an "and X more" line). #1 represents the number of files
