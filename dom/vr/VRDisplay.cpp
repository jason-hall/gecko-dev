--- conflicted
+++ resolved
@@ -12,18 +12,12 @@
 #include "mozilla/dom/VRDisplay.h"
 #include "mozilla/HoldDropJSObjects.h"
 #include "mozilla/dom/VRDisplayBinding.h"
-<<<<<<< HEAD
-#include "mozilla/EventStateManager.h"
-#include "Navigator.h"
-#include "gfxPrefs.h"
-=======
 #include "mozilla/Base64.h"
 #include "mozilla/EventStateManager.h"
 #include "mozilla/gfx/DataSurfaceHelpers.h"
 #include "Navigator.h"
 #include "gfxPrefs.h"
 #include "gfxUtils.h"
->>>>>>> a17af05f
 #include "gfxVR.h"
 #include "VRDisplayClient.h"
 #include "VRManagerChild.h"
@@ -277,10 +271,6 @@
   : Pose(aParent)
 {
   mFrameId = 0;
-<<<<<<< HEAD
-  mVRState.Clear();
-=======
->>>>>>> a17af05f
   mozilla::HoldJSObjects(this);
 }
 
@@ -368,10 +358,7 @@
   , mDepthNear(0.01f) // Default value from WebVR Spec
   , mDepthFar(10000.0f) // Default value from WebVR Spec
   , mVRNavigationEventDepth(0)
-<<<<<<< HEAD
-=======
   , mShutdown(false)
->>>>>>> a17af05f
 {
   const gfx::VRDisplayInfo& info = aClient->GetDisplayInfo();
   mDisplayId = info.GetDisplayID();
@@ -448,14 +435,6 @@
     mFrameInfo.Update(info, state, mDepthNear, mDepthFar);
   }
 }
-<<<<<<< HEAD
-
-bool
-VRDisplay::GetFrameData(VRFrameData& aFrameData)
-{
-  UpdateFrameInfo();
-  aFrameData.Update(mFrameInfo);
-=======
 
 bool
 VRDisplay::GetFrameData(VRFrameData& aFrameData)
@@ -496,7 +475,6 @@
 
   nsAutoCString encodedImg(gfxUtils::GetAsDataURI(dataSurface));
   aResult.Update(resultInfo.mFrameNum, encodedImg);
->>>>>>> a17af05f
   return true;
 }
 
@@ -557,46 +535,17 @@
   RefPtr<Promise> promise = Promise::Create(global, aRv);
   NS_ENSURE_TRUE(!aRv.Failed(), nullptr);
 
-<<<<<<< HEAD
-  nsCOMPtr<nsIObserverService> obs = services::GetObserverService();
-  NS_ENSURE_TRUE(obs, nullptr);
-
-  if (!EventStateManager::IsHandlingUserInput() &&
-      aCallerType != CallerType::System &&
-=======
   bool isChromePresentation = aCallerType == CallerType::System;
   uint32_t presentationGroup = isChromePresentation ? gfx::kVRGroupChrome : gfx::kVRGroupContent;
 
   if (!EventStateManager::IsHandlingUserInput() &&
       !isChromePresentation &&
->>>>>>> a17af05f
       !IsHandlingVRNavigationEvent() &&
       gfxPrefs::VRRequireGesture()) {
     // The WebVR API states that if called outside of a user gesture, the
     // promise must be rejected.  We allow VR presentations to start within
     // trusted events such as vrdisplayactivate, which triggers in response to
     // HMD proximity sensors and when navigating within a VR presentation.
-<<<<<<< HEAD
-    promise->MaybeRejectWithUndefined();
-  } else if (!IsPresenting() && IsAnyPresenting()) {
-    // Only one presentation allowed per VRDisplay
-    // on a first-come-first-serve basis.
-    // If this Javascript context is presenting, then we can replace our
-    // presentation with a new one containing new layers but we should never
-    // replace the presentation of another context.
-    promise->MaybeRejectWithUndefined();
-  } else {
-    mPresentation = mClient->BeginPresentation(aLayers);
-    mFrameInfo.Clear();
-
-    nsresult rv = obs->AddObserver(this, "inner-window-destroyed", false);
-    if (NS_WARN_IF(NS_FAILED(rv))) {
-      mPresentation = nullptr;
-      promise->MaybeRejectWithUndefined();
-    } else {
-      promise->MaybeResolve(JS::UndefinedHandleValue);
-    }
-=======
     // This user gesture requirement is not enforced for chrome/system code.
     promise->MaybeRejectWithUndefined();
   } else if (!IsPresenting() && IsAnyPresenting(presentationGroup)) {
@@ -614,7 +563,6 @@
     mPresentation = mClient->BeginPresentation(aLayers, presentationGroup);
     mFrameInfo.Clear();
     promise->MaybeResolve(JS::UndefinedHandleValue);
->>>>>>> a17af05f
   }
   return promise.forget();
 }
@@ -737,13 +685,6 @@
 }
 
 bool
-<<<<<<< HEAD
-VRDisplay::IsAnyPresenting() const
-{
-  // IsAnyPresenting returns true if any Javascript context is presenting
-  // even if this context is not presenting.
-  return IsPresenting() || mClient->GetIsPresenting();
-=======
 VRDisplay::IsAnyPresenting(uint32_t aGroupMask) const
 {
   // IsAnyPresenting returns true if either this VRDisplay object or any other
@@ -756,7 +697,6 @@
     return true;
   }
   return false;
->>>>>>> a17af05f
 }
 
 bool
@@ -990,26 +930,20 @@
 VRFrameInfo::VRFrameInfo()
  : mTimeStampOffset(0.0f)
 {
-<<<<<<< HEAD
+}
+
+bool
+VRFrameInfo::IsDirty()
+{
+  return mVRState.timestamp == 0;
+}
+
+void
+VRFrameInfo::Clear()
+{
   mVRState.Clear();
-=======
->>>>>>> a17af05f
-}
-
-bool
-VRFrameInfo::IsDirty()
-{
-  return mVRState.timestamp == 0;
-}
-
-void
-VRFrameInfo::Clear()
-{
-  mVRState.Clear();
-}
-
-<<<<<<< HEAD
-=======
+}
+
 NS_IMPL_CYCLE_COLLECTION_WRAPPERCACHE(VRSubmitFrameResult, mParent)
 NS_IMPL_CYCLE_COLLECTION_ROOT_NATIVE(VRSubmitFrameResult, AddRef)
 NS_IMPL_CYCLE_COLLECTION_UNROOT_NATIVE(VRSubmitFrameResult, Release)
@@ -1059,6 +993,5 @@
   aImage = mBase64Image;
 }
 
->>>>>>> a17af05f
 } // namespace dom
 } // namespace mozilla