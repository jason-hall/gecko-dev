--- conflicted
+++ resolved
@@ -197,11 +197,7 @@
 
 'CSSCounterStyleRule': {
     'nativeType': 'nsCSSCounterStyleRule',
-<<<<<<< HEAD
-    'headerFile': 'nsCSSRules.h',
-=======
     'headerFile': 'nsCSSCounterStyleRule.h',
->>>>>>> a17af05f
 },
 
 'CSSFontFaceRule': {
@@ -209,43 +205,13 @@
     'headerFile': 'nsCSSFontFaceRule.h',
 },
 
-<<<<<<< HEAD
-'CSSFontFeatureValuesRule': {
-    'nativeType': 'nsCSSFontFeatureValuesRule',
-    'headerFile': 'nsCSSRules.h',
-},
-
-=======
->>>>>>> a17af05f
 'CSSGroupingRule': {
     'concrete': False,
     'nativeType': 'mozilla::css::GroupRule',
 },
 
-<<<<<<< HEAD
-'CSSImportRule': {
-    'nativeType': 'mozilla::css::ImportRule',
-},
-
-'CSSKeyframeRule': {
-    'nativeType': 'nsCSSKeyframeRule',
-    'headerFile': 'nsCSSRules.h',
-},
-
-'CSSKeyframesRule': {
-    'nativeType': 'nsCSSKeyframesRule',
-    'headerFile': 'nsCSSRules.h',
-},
-
-=======
->>>>>>> a17af05f
 'CSSLexer': {
     'wrapperCache': False
-},
-
-'CSSMozDocumentRule': {
-    'nativeType': 'mozilla::css::DocumentRule',
-    'headerFile': 'nsCSSRules.h',
 },
 
 'CSSPrimitiveValue': {
@@ -268,11 +234,6 @@
 'CSSStyleSheet': {
     'nativeType': 'mozilla::StyleSheet',
     'binaryNames': { 'ownerRule': 'DOMOwnerRule' },
-},
-
-'CSSSupportsRule': {
-    'nativeType': 'mozilla::CSSSupportsRule',
-    'headerFile': 'nsCSSRules.h',
 },
 
 'CSSValue': {
@@ -418,13 +379,10 @@
     'wrapperCache': False,
 },
 
-<<<<<<< HEAD
-=======
 'FrameLoader': {
     'nativeType': 'nsFrameLoader',
 },
 
->>>>>>> a17af05f
 'FuzzingFunctions': {
     # The codegen is dumb, and doesn't understand that this interface is only a
     # collection of static methods, so we have this `concrete: False` hack.
@@ -587,13 +545,6 @@
 'IntersectionObserverEntry': {
     'nativeType': 'mozilla::dom::DOMIntersectionObserverEntry',
     'headerFile': 'DOMIntersectionObserver.h',
-<<<<<<< HEAD
-},
-
-'KeyEvent': {
-    'concrete': False
-=======
->>>>>>> a17af05f
 },
 
 'KeyEvent': {
@@ -610,8 +561,6 @@
     'nativeType': 'mozilla::DOMLocalMediaStream'
 },
 
-<<<<<<< HEAD
-=======
 'MatchGlob': {
     'nativeType': 'mozilla::extensions::MatchGlob',
 },
@@ -625,7 +574,6 @@
     'nativeType': 'mozilla::extensions::MatchPatternSet',
 },
 
->>>>>>> a17af05f
 'MediaKeys' : {
     'implicitJSContext': [ 'createSession']
 },
@@ -670,13 +618,6 @@
     'notflattened': True
 },
 
-<<<<<<< HEAD
-'MozPowerManager': {
-    'nativeType': 'mozilla::dom::PowerManager',
-},
-
-=======
->>>>>>> a17af05f
 'MozWakeLock': {
     'nativeType': 'mozilla::dom::WakeLock',
 },
@@ -685,8 +626,6 @@
     'nativeType': 'mozilla::dom::time::TimeManager',
 },
 
-<<<<<<< HEAD
-=======
 'MozStorageAsyncStatementParams': {
     'headerFile': 'mozilla/storage/mozStorageAsyncStatementParams.h',
     'nativeType': 'mozilla::storage::AsyncStatementParams',
@@ -702,7 +641,6 @@
     'nativeType': 'mozilla::storage::StatementRow',
 },
 
->>>>>>> a17af05f
 'MutationObserver': {
     'nativeType': 'nsDOMMutationObserver',
 },
@@ -861,8 +799,6 @@
 'SharedWorkerGlobalScope': {
     'headerFile': 'mozilla/dom/WorkerScope.h',
     'implicitJSContext': [ 'close' ],
-<<<<<<< HEAD
-=======
 },
 
 'StreamFilter': {
@@ -877,7 +813,6 @@
 'StructuredCloneHolder': {
     'nativeType': 'mozilla::dom::StructuredCloneBlob',
     'wrapperCache': False,
->>>>>>> a17af05f
 },
 
 'StyleSheet': {
@@ -1171,13 +1106,10 @@
     'nativeType': 'nsTreeContentView',
 },
 
-<<<<<<< HEAD
-=======
 'TreeWalker': {
     'wrapperCache': False,
 },
 
->>>>>>> a17af05f
 'VTTCue': {
     'nativeType': 'mozilla::dom::TextTrackCue'
 },
@@ -1190,8 +1122,6 @@
     'implicitJSContext': 'makeCredential',
 },
 
-<<<<<<< HEAD
-=======
 'WebExtensionContentScript': {
     'nativeType': 'mozilla::extensions::WebExtensionContentScript',
 },
@@ -1200,7 +1130,6 @@
     'nativeType': 'mozilla::extensions::WebExtensionPolicy',
 },
 
->>>>>>> a17af05f
 'WindowClient': {
     'nativeType': 'mozilla::dom::workers::ServiceWorkerWindowClient',
     'headerFile': 'mozilla/dom/workers/bindings/ServiceWorkerWindowClient.h',
@@ -1361,13 +1290,8 @@
     'headerFile': 'WebGLExtensions.h'
 },
 
-<<<<<<< HEAD
-'MOZ_debug_get': {
-    'nativeType': 'mozilla::WebGLExtensionDebugGet',
-=======
 'MOZ_debug': {
     'nativeType': 'mozilla::WebGLExtensionMOZDebug',
->>>>>>> a17af05f
     'headerFile': 'WebGLExtensions.h'
 },
 
@@ -1798,13 +1722,10 @@
         'register': False,
         },
 
-<<<<<<< HEAD
-=======
 'TestCEReactionsInterface' : {
         'headerFile': 'TestBindingHeader.h',
         'register': False,
         },
->>>>>>> a17af05f
 }
 
 # These are temporary, until they've been converted to use new DOM bindings
