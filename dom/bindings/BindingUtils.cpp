--- conflicted
+++ resolved
@@ -45,11 +45,7 @@
 #include "mozilla/dom/ElementBinding.h"
 #include "mozilla/dom/HTMLObjectElement.h"
 #include "mozilla/dom/HTMLObjectElementBinding.h"
-<<<<<<< HEAD
-#include "mozilla/dom/HTMLSharedObjectElement.h"
-=======
 #include "mozilla/dom/HTMLEmbedElement.h"
->>>>>>> a17af05f
 #include "mozilla/dom/HTMLElementBinding.h"
 #include "mozilla/dom/HTMLEmbedElementBinding.h"
 #include "mozilla/dom/Promise.h"
@@ -1420,49 +1416,8 @@
                      JS::MutableHandle<JS::PropertyDescriptor> desc,
                      bool& cacheOnHolder)
 {
-<<<<<<< HEAD
-  for (; attributes->specs; ++attributes) {
-    if (attributes->isEnabled(cx, obj)) {
-      // Set i to be the index into our full list of ids/specs that we're
-      // looking at now.
-      size_t i = attributes->specs - attributeSpecs;
-      for ( ; attributeIds[i] != JSID_VOID; ++i) {
-        if (id == attributeIds[i]) {
-          cacheOnHolder = true;
-
-          const JSPropertySpec& attrSpec = attributeSpecs[i];
-          // Because of centralization, we need to make sure we fault in the
-          // JitInfos as well. At present, until the JSAPI changes, the easiest
-          // way to do this is wrap them up as functions ourselves.
-          desc.setAttributes(attrSpec.flags);
-          // They all have getters, so we can just make it.
-          JS::Rooted<JSObject*> funobj(cx,
-            XrayCreateFunction(cx, wrapper, attrSpec.accessors.getter.native, 0, id));
-          if (!funobj)
-            return false;
-          desc.setGetterObject(funobj);
-          desc.attributesRef() |= JSPROP_GETTER;
-          if (attrSpec.accessors.setter.native.op) {
-            // We have a setter! Make it.
-            funobj =
-              XrayCreateFunction(cx, wrapper, attrSpec.accessors.setter.native, 1, id);
-            if (!funobj)
-              return false;
-            desc.setSetterObject(funobj);
-            desc.attributesRef() |= JSPROP_SETTER;
-          } else {
-            desc.setSetter(nullptr);
-          }
-          desc.object().set(wrapper);
-          desc.value().setUndefined();
-          return true;
-        }
-      }
-    }
-=======
   if (!pref.isEnabled(cx, obj)) {
     return true;
->>>>>>> a17af05f
   }
 
   cacheOnHolder = true;
@@ -2988,11 +2943,6 @@
   }
   JS::Rooted<JSObject*> obj(cx, &args.thisv().toObject());
 
-<<<<<<< HEAD
-  void* self;
-  {
-    nsresult rv = UnwrapObject<void>(obj, self, protoID, info->depth);
-=======
   // NOTE: we want to leave obj in its initial compartment, so don't want to
   // pass it to UnwrapObject.
   JS::Rooted<JSObject*> rootSelf(cx, obj);
@@ -3003,7 +2953,6 @@
                                                                    self,
                                                                    protoID,
                                                                    info->depth);
->>>>>>> a17af05f
     if (NS_FAILED(rv)) {
       ThrowInvalidThis(cx, args, rv == NS_ERROR_XPC_SECURITY_MANAGER_VETO,
                        protoID);
@@ -3342,8 +3291,6 @@
 }
 
 nsresult
-<<<<<<< HEAD
-=======
 UnwrapXPConnectImpl(JSContext* cx,
                     JS::MutableHandle<JS::Value> src,
                     const nsIID &iid,
@@ -3378,7 +3325,6 @@
 }
 
 nsresult
->>>>>>> a17af05f
 UnwrapWindowProxyImpl(JSContext* cx,
                       JS::Handle<JSObject*> src,
                       nsPIDOMWindowOuter** ppArg)
@@ -3589,12 +3535,6 @@
   return true;
 }
 
-<<<<<<< HEAD
-// https://html.spec.whatwg.org/multipage/dom.html#htmlconstructor
-already_AddRefed<nsGenericHTMLElement>
-CreateHTMLElement(const GlobalObject& aGlobal, const JS::CallArgs& aCallArgs,
-                  ErrorResult& aRv)
-=======
 CustomElementReactionsStack*
 GetCustomElementReactionsStack(JS::Handle<JSObject*> aObj)
 {
@@ -3621,7 +3561,6 @@
 already_AddRefed<nsGenericHTMLElement>
 CreateHTMLElement(const GlobalObject& aGlobal, const JS::CallArgs& aCallArgs,
                   JS::Handle<JSObject*> aGivenProto, ErrorResult& aRv)
->>>>>>> a17af05f
 {
   // Step 1.
   nsCOMPtr<nsPIDOMWindowInner> window = do_QueryInterface(aGlobal.GetAsSupports());
@@ -3729,19 +3668,6 @@
 
   // Step 6 and Step 7 are in the code output by CGClassConstructor.
   // Step 8.
-<<<<<<< HEAD
-  // Construction stack will be implemented in bug 1287348. So we always run
-  // "construction stack is empty" case for now.
-  RefPtr<nsGenericHTMLElement> element;
-  if (tag == eHTMLTag_userdefined) {
-    // Autonomous custom element.
-    element = NS_NewHTMLElement(nodeInfo.forget());
-  } else {
-    // Customized built-in element.
-    element = CreateHTMLElement(tag, nodeInfo.forget(), NOT_FROM_PARSER);
-  }
-
-=======
   nsTArray<RefPtr<nsGenericHTMLElement>>& constructionStack =
     definition->mConstructionStack;
   if (constructionStack.IsEmpty()) {
@@ -3787,7 +3713,6 @@
   }
 
   // Step 12 and Step 13.
->>>>>>> a17af05f
   return element.forget();
 }
 
