--- conflicted
+++ resolved
@@ -44,10 +44,7 @@
     'NonRefcountedDOMObject.h',
     'Nullable.h',
     'PrimitiveConversions.h',
-<<<<<<< HEAD
-=======
     'ReadableStream.h',
->>>>>>> a17af05f
     'Record.h',
     'RootedDictionary.h',
     'SimpleGlobalObject.h',
