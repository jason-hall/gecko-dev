/* -*- Mode: C++; tab-width: 8; indent-tabs-mode: nil; c-basic-offset: 2 -*- */
/* vim: set ts=8 sts=2 et sw=2 tw=80: */
/* This Source Code Form is subject to the terms of the Mozilla Public
 * License, v. 2.0. If a copy of the MPL was not distributed with this file,
 * You can obtain one at http://mozilla.org/MPL/2.0/.
 */

#ifndef TestBindingHeader_h
#define TestBindingHeader_h

#include "mozilla/dom/BindingUtils.h"
#include "mozilla/dom/Date.h"
#include "mozilla/dom/Record.h"
#include "mozilla/dom/TypedArray.h"
#include "mozilla/ErrorResult.h"
#include "nsCOMPtr.h"
#include "nsGenericHTMLElement.h"
#include "nsWrapperCache.h"

// Forward declare this before we include TestCodeGenBinding.h, because that header relies on including
// this one for it, for ParentDict. Hopefully it won't begin to rely on it in more fundamental ways.
namespace mozilla {
namespace dom {
class TestExternalInterface;
class Promise;
} // namespace dom
} // namespace mozilla

// We don't export TestCodeGenBinding.h, but it's right in our parent dir.
#include "../TestCodeGenBinding.h"

extern bool TestFuncControlledMember(JSContext*, JSObject*);

namespace mozilla {
namespace dom {

// IID for nsRenamedInterface
#define NS_RENAMED_INTERFACE_IID \
{ 0xd4b19ef3, 0xe68b, 0x4e3f, \
 { 0x94, 0xbc, 0xc9, 0xde, 0x3a, 0x69, 0xb0, 0xe8 } }

class nsRenamedInterface : public nsISupports,
                           public nsWrapperCache
{
public:
  NS_DECLARE_STATIC_IID_ACCESSOR(NS_RENAMED_INTERFACE_IID)
  NS_DECL_ISUPPORTS

  // We need a GetParentObject to make binding codegen happy
  virtual nsISupports* GetParentObject();
};

NS_DEFINE_STATIC_IID_ACCESSOR(nsRenamedInterface, NS_RENAMED_INTERFACE_IID)

// IID for the IndirectlyImplementedInterface
#define NS_INDIRECTLY_IMPLEMENTED_INTERFACE_IID \
{ 0xfed55b69, 0x7012, 0x4849, \
 { 0xaf, 0x56, 0x4b, 0xa9, 0xee, 0x41, 0x30, 0x89 } }

class IndirectlyImplementedInterface : public nsISupports,
                                       public nsWrapperCache
{
public:
  NS_DECLARE_STATIC_IID_ACCESSOR(NS_INDIRECTLY_IMPLEMENTED_INTERFACE_IID)
  NS_DECL_ISUPPORTS

  // We need a GetParentObject to make binding codegen happy
  virtual nsISupports* GetParentObject();

  bool IndirectlyImplementedProperty();
  void IndirectlyImplementedProperty(bool);
  void IndirectlyImplementedMethod();
};

NS_DEFINE_STATIC_IID_ACCESSOR(IndirectlyImplementedInterface, NS_INDIRECTLY_IMPLEMENTED_INTERFACE_IID)

// IID for the TestExternalInterface
#define NS_TEST_EXTERNAL_INTERFACE_IID \
{ 0xd5ba0c99, 0x9b1d, 0x4e71, \
 { 0x8a, 0x94, 0x56, 0x38, 0x6c, 0xa3, 0xda, 0x3d } }
class TestExternalInterface : public nsISupports
{
public:
  NS_DECLARE_STATIC_IID_ACCESSOR(NS_TEST_EXTERNAL_INTERFACE_IID)
  NS_DECL_ISUPPORTS
};

NS_DEFINE_STATIC_IID_ACCESSOR(TestExternalInterface, NS_TEST_EXTERNAL_INTERFACE_IID)

class TestNonWrapperCacheInterface : public nsISupports
{
public:
  NS_DECL_ISUPPORTS

  bool WrapObject(JSContext* aCx, JS::Handle<JSObject*> aGivenProto, JS::MutableHandle<JSObject*> aReflector);
};

class OnlyForUseInConstructor : public nsISupports,
                                public nsWrapperCache
{
public:
  NS_DECL_ISUPPORTS
  // We need a GetParentObject to make binding codegen happy
  virtual nsISupports* GetParentObject();
};

class TestInterface : public nsISupports,
                      public nsWrapperCache
{
public:
  NS_DECL_ISUPPORTS

  // We need a GetParentObject to make binding codegen happy
  virtual nsISupports* GetParentObject();

  // And now our actual WebIDL API
  // Constructors
  static
  already_AddRefed<TestInterface>
    Constructor(const GlobalObject&, ErrorResult&);
  static
  already_AddRefed<TestInterface>
    Constructor(const GlobalObject&, const nsAString&, ErrorResult&);
  static
  already_AddRefed<TestInterface>
    Constructor(const GlobalObject&, uint32_t, const Nullable<bool>&,
                ErrorResult&);
  static
  already_AddRefed<TestInterface>
    Constructor(const GlobalObject&, TestInterface*, ErrorResult&);
  static
  already_AddRefed<TestInterface>
    Constructor(const GlobalObject&, uint32_t, IndirectlyImplementedInterface&, ErrorResult&);

  static
  already_AddRefed<TestInterface>
    Constructor(const GlobalObject&, Date&, ErrorResult&);
  static
  already_AddRefed<TestInterface>
    Constructor(const GlobalObject&, const ArrayBuffer&, ErrorResult&);
  static
  already_AddRefed<TestInterface>
    Constructor(const GlobalObject&, const Uint8Array&, ErrorResult&);
  /*  static
  already_AddRefed<TestInterface>
    Constructor(const GlobalObject&, uint32_t, uint32_t,
                const TestInterfaceOrOnlyForUseInConstructor&, ErrorResult&);
  */

  static
  already_AddRefed<TestInterface> Test(const GlobalObject&, ErrorResult&);
  static
  already_AddRefed<TestInterface> Test(const GlobalObject&, const nsAString&,
                                       ErrorResult&);
  static
  already_AddRefed<TestInterface> Test(const GlobalObject&, const nsACString&,
                                       ErrorResult&);

  static
  already_AddRefed<TestInterface> Test2(const GlobalObject&,
                                        const DictForConstructor&,
                                        JS::Handle<JS::Value>,
                                        JS::Handle<JSObject*>,
                                        JS::Handle<JSObject*>,
                                        const Sequence<Dict>&,
                                        JS::Handle<JS::Value>,
                                        const Optional<JS::Handle<JSObject*> >&,
                                        const Optional<JS::Handle<JSObject*> >&,
                                        ErrorResult&);

  static
  already_AddRefed<TestInterface> Test3(const GlobalObject&,
                                        const LongOrStringAnyRecord&,
                                        ErrorResult&);

  static
  already_AddRefed<TestInterface> Test4(const GlobalObject&,
                                        const Record<nsString, Record<nsString, JS::Value>>&,
                                        ErrorResult&);

  static
  already_AddRefed<TestInterface> Test5(const GlobalObject&,
                                        const Record<nsString, Sequence<Record<nsString, Record<nsString, Sequence<Sequence<JS::Value>>>>>>&,
                                        ErrorResult&);

  static
  already_AddRefed<TestInterface> Test6(const GlobalObject&,
                                        const Sequence<Record<nsCString, Sequence<Sequence<Record<nsCString, Record<nsString, JS::Value>>>>>>&,
                                        ErrorResult&);

  // Integer types
  int8_t ReadonlyByte();
  int8_t WritableByte();
  void SetWritableByte(int8_t);
  void PassByte(int8_t);
  int8_t ReceiveByte();
  void PassOptionalByte(const Optional<int8_t>&);
  void PassOptionalByteBeforeRequired(const Optional<int8_t>&, int8_t);
  void PassOptionalByteWithDefault(int8_t);
  void PassOptionalByteWithDefaultBeforeRequired(int8_t, int8_t);
  void PassNullableByte(const Nullable<int8_t>&);
  void PassOptionalNullableByte(const Optional< Nullable<int8_t> >&);
  void PassVariadicByte(const Sequence<int8_t>&);
  int8_t CachedByte();
  int8_t CachedConstantByte();
  int8_t CachedWritableByte();
  void SetCachedWritableByte(int8_t);
  int8_t SideEffectFreeByte();
  int8_t SetSideEffectFreeByte(int8_t);
  int8_t DomDependentByte();
  int8_t SetDomDependentByte(int8_t);
  int8_t ConstantByte();
  int8_t DeviceStateDependentByte();
  int8_t ReturnByteSideEffectFree();
  int8_t ReturnDOMDependentByte();
  int8_t ReturnConstantByte();
  int8_t ReturnDeviceStateDependentByte();

  void UnsafePrerenderMethod();
  int32_t UnsafePrerenderWritable();
  void SetUnsafePrerenderWritable(int32_t);
  int32_t UnsafePrerenderReadonly();
  int16_t ReadonlyShort();
  int16_t WritableShort();
  void SetWritableShort(int16_t);
  void PassShort(int16_t);
  int16_t ReceiveShort();
  void PassOptionalShort(const Optional<int16_t>&);
  void PassOptionalShortWithDefault(int16_t);

  int32_t ReadonlyLong();
  int32_t WritableLong();
  void SetWritableLong(int32_t);
  void PassLong(int32_t);
  int16_t ReceiveLong();
  void PassOptionalLong(const Optional<int32_t>&);
  void PassOptionalLongWithDefault(int32_t);

  int64_t ReadonlyLongLong();
  int64_t WritableLongLong();
  void SetWritableLongLong(int64_t);
  void PassLongLong(int64_t);
  int64_t ReceiveLongLong();
  void PassOptionalLongLong(const Optional<int64_t>&);
  void PassOptionalLongLongWithDefault(int64_t);

  uint8_t ReadonlyOctet();
  uint8_t WritableOctet();
  void SetWritableOctet(uint8_t);
  void PassOctet(uint8_t);
  uint8_t ReceiveOctet();
  void PassOptionalOctet(const Optional<uint8_t>&);
  void PassOptionalOctetWithDefault(uint8_t);

  uint16_t ReadonlyUnsignedShort();
  uint16_t WritableUnsignedShort();
  void SetWritableUnsignedShort(uint16_t);
  void PassUnsignedShort(uint16_t);
  uint16_t ReceiveUnsignedShort();
  void PassOptionalUnsignedShort(const Optional<uint16_t>&);
  void PassOptionalUnsignedShortWithDefault(uint16_t);

  uint32_t ReadonlyUnsignedLong();
  uint32_t WritableUnsignedLong();
  void SetWritableUnsignedLong(uint32_t);
  void PassUnsignedLong(uint32_t);
  uint32_t ReceiveUnsignedLong();
  void PassOptionalUnsignedLong(const Optional<uint32_t>&);
  void PassOptionalUnsignedLongWithDefault(uint32_t);

  uint64_t ReadonlyUnsignedLongLong();
  uint64_t WritableUnsignedLongLong();
  void SetWritableUnsignedLongLong(uint64_t);
  void PassUnsignedLongLong(uint64_t);
  uint64_t ReceiveUnsignedLongLong();
  void PassOptionalUnsignedLongLong(const Optional<uint64_t>&);
  void PassOptionalUnsignedLongLongWithDefault(uint64_t);

  float WritableFloat() const;
  void SetWritableFloat(float);
  float WritableUnrestrictedFloat() const;
  void SetWritableUnrestrictedFloat(float);
  Nullable<float> GetWritableNullableFloat() const;
  void SetWritableNullableFloat(const Nullable<float>&);
  Nullable<float> GetWritableNullableUnrestrictedFloat() const;
  void SetWritableNullableUnrestrictedFloat(const Nullable<float>&);
  double WritableDouble() const;
  void SetWritableDouble(double);
  double WritableUnrestrictedDouble() const;
  void SetWritableUnrestrictedDouble(double);
  Nullable<double> GetWritableNullableDouble() const;
  void SetWritableNullableDouble(const Nullable<double>&);
  Nullable<double> GetWritableNullableUnrestrictedDouble() const;
  void SetWritableNullableUnrestrictedDouble(const Nullable<double>&);
  void PassFloat(float, float, const Nullable<float>&, const Nullable<float>&,
                 double, double, const Nullable<double>&, const Nullable<double>&,
                 const Sequence<float>&, const Sequence<float>&,
                 const Sequence<Nullable<float> >&,
                 const Sequence<Nullable<float> >&,
                 const Sequence<double>&, const Sequence<double>&,
                 const Sequence<Nullable<double> >&,
                 const Sequence<Nullable<double> >&);
  void PassLenientFloat(float, float, const Nullable<float>&, const Nullable<float>&,
                        double, double, const Nullable<double>&, const Nullable<double>&,
                        const Sequence<float>&, const Sequence<float>&,
                        const Sequence<Nullable<float> >&,
                        const Sequence<Nullable<float> >&,
                        const Sequence<double>&, const Sequence<double>&,
                        const Sequence<Nullable<double> >&,
                        const Sequence<Nullable<double> >&);
  float LenientFloatAttr() const;
  void SetLenientFloatAttr(float);
  double LenientDoubleAttr() const;
  void SetLenientDoubleAttr(double);

  void PassUnrestricted(float arg1,
                        float arg2,
                        float arg3,
                        float arg4,
                        double arg5,
                        double arg6,
                        double arg7,
                        double arg8);

  // Interface types
  already_AddRefed<TestInterface> ReceiveSelf();
  already_AddRefed<TestInterface> ReceiveNullableSelf();
  TestInterface* ReceiveWeakSelf();
  TestInterface* ReceiveWeakNullableSelf();
  void PassSelf(TestInterface&);
  void PassNullableSelf(TestInterface*);
  already_AddRefed<TestInterface> NonNullSelf();
  void SetNonNullSelf(TestInterface&);
  already_AddRefed<TestInterface> GetNullableSelf();
  already_AddRefed<TestInterface> CachedSelf();
  void SetNullableSelf(TestInterface*);
  void PassOptionalSelf(const Optional<TestInterface*> &);
  void PassOptionalNonNullSelf(const Optional<NonNull<TestInterface> >&);
  void PassOptionalSelfWithDefault(TestInterface*);

  already_AddRefed<TestNonWrapperCacheInterface> ReceiveNonWrapperCacheInterface();
  already_AddRefed<TestNonWrapperCacheInterface> ReceiveNullableNonWrapperCacheInterface();
  void ReceiveNonWrapperCacheInterfaceSequence(nsTArray<RefPtr<TestNonWrapperCacheInterface> >&);
  void ReceiveNullableNonWrapperCacheInterfaceSequence(nsTArray<RefPtr<TestNonWrapperCacheInterface> >&);
  void ReceiveNonWrapperCacheInterfaceNullableSequence(Nullable<nsTArray<RefPtr<TestNonWrapperCacheInterface> > >&);
  void ReceiveNullableNonWrapperCacheInterfaceNullableSequence(Nullable<nsTArray<RefPtr<TestNonWrapperCacheInterface> > >&);

  already_AddRefed<IndirectlyImplementedInterface> ReceiveOther();
  already_AddRefed<IndirectlyImplementedInterface> ReceiveNullableOther();
  IndirectlyImplementedInterface* ReceiveWeakOther();
  IndirectlyImplementedInterface* ReceiveWeakNullableOther();
  void PassOther(IndirectlyImplementedInterface&);
  void PassNullableOther(IndirectlyImplementedInterface*);
  already_AddRefed<IndirectlyImplementedInterface> NonNullOther();
  void SetNonNullOther(IndirectlyImplementedInterface&);
  already_AddRefed<IndirectlyImplementedInterface> GetNullableOther();
  void SetNullableOther(IndirectlyImplementedInterface*);
  void PassOptionalOther(const Optional<IndirectlyImplementedInterface*>&);
  void PassOptionalNonNullOther(const Optional<NonNull<IndirectlyImplementedInterface> >&);
  void PassOptionalOtherWithDefault(IndirectlyImplementedInterface*);

  already_AddRefed<TestExternalInterface> ReceiveExternal();
  already_AddRefed<TestExternalInterface> ReceiveNullableExternal();
  TestExternalInterface* ReceiveWeakExternal();
  TestExternalInterface* ReceiveWeakNullableExternal();
  void PassExternal(TestExternalInterface*);
  void PassNullableExternal(TestExternalInterface*);
  already_AddRefed<TestExternalInterface> NonNullExternal();
  void SetNonNullExternal(TestExternalInterface*);
  already_AddRefed<TestExternalInterface> GetNullableExternal();
  void SetNullableExternal(TestExternalInterface*);
  void PassOptionalExternal(const Optional<TestExternalInterface*>&);
  void PassOptionalNonNullExternal(const Optional<TestExternalInterface*>&);
  void PassOptionalExternalWithDefault(TestExternalInterface*);

  already_AddRefed<TestCallbackInterface> ReceiveCallbackInterface();
  already_AddRefed<TestCallbackInterface> ReceiveNullableCallbackInterface();
  TestCallbackInterface* ReceiveWeakCallbackInterface();
  TestCallbackInterface* ReceiveWeakNullableCallbackInterface();
  void PassCallbackInterface(TestCallbackInterface&);
  void PassNullableCallbackInterface(TestCallbackInterface*);
  already_AddRefed<TestCallbackInterface> NonNullCallbackInterface();
  void SetNonNullCallbackInterface(TestCallbackInterface&);
  already_AddRefed<TestCallbackInterface> GetNullableCallbackInterface();
  void SetNullableCallbackInterface(TestCallbackInterface*);
  void PassOptionalCallbackInterface(const Optional<RefPtr<TestCallbackInterface> >&);
  void PassOptionalNonNullCallbackInterface(const Optional<OwningNonNull<TestCallbackInterface> >&);
  void PassOptionalCallbackInterfaceWithDefault(TestCallbackInterface*);

  already_AddRefed<IndirectlyImplementedInterface> ReceiveConsequentialInterface();
  void PassConsequentialInterface(IndirectlyImplementedInterface&);

  // Sequence types
  void GetReadonlySequence(nsTArray<int32_t>&);
  void GetReadonlySequenceOfDictionaries(JSContext*, nsTArray<Dict>&);
  void GetReadonlyNullableSequenceOfDictionaries(JSContext*, Nullable<nsTArray<Dict> >&);
  void GetReadonlyFrozenSequence(JSContext*, nsTArray<Dict>&);
  void GetReadonlyFrozenNullableSequence(JSContext*, Nullable<nsTArray<Dict>>&);
  void ReceiveSequence(nsTArray<int32_t>&);
  void ReceiveNullableSequence(Nullable< nsTArray<int32_t> >&);
  void ReceiveSequenceOfNullableInts(nsTArray< Nullable<int32_t> >&);
  void ReceiveNullableSequenceOfNullableInts(Nullable< nsTArray< Nullable<int32_t> > >&);
  void PassSequence(const Sequence<int32_t> &);
  void PassNullableSequence(const Nullable< Sequence<int32_t> >&);
  void PassSequenceOfNullableInts(const Sequence<Nullable<int32_t> >&);
  void PassOptionalSequenceOfNullableInts(const Optional<Sequence<Nullable<int32_t> > > &);
  void PassOptionalNullableSequenceOfNullableInts(const Optional<Nullable<Sequence<Nullable<int32_t> > > > &);
  void ReceiveCastableObjectSequence(nsTArray< RefPtr<TestInterface> > &);
  void ReceiveCallbackObjectSequence(nsTArray< RefPtr<TestCallbackInterface> > &);
  void ReceiveNullableCastableObjectSequence(nsTArray< RefPtr<TestInterface> > &);
  void ReceiveNullableCallbackObjectSequence(nsTArray< RefPtr<TestCallbackInterface> > &);
  void ReceiveCastableObjectNullableSequence(Nullable< nsTArray< RefPtr<TestInterface> > >&);
  void ReceiveNullableCastableObjectNullableSequence(Nullable< nsTArray< RefPtr<TestInterface> > >&);
  void ReceiveWeakCastableObjectSequence(nsTArray<RefPtr<TestInterface>> &);
  void ReceiveWeakNullableCastableObjectSequence(nsTArray<RefPtr<TestInterface>> &);
  void ReceiveWeakCastableObjectNullableSequence(Nullable< nsTArray<RefPtr<TestInterface>> >&);
  void ReceiveWeakNullableCastableObjectNullableSequence(Nullable< nsTArray<RefPtr<TestInterface>> >&);
  void PassCastableObjectSequence(const Sequence< OwningNonNull<TestInterface> >&);
  void PassNullableCastableObjectSequence(const Sequence< RefPtr<TestInterface> > &);
  void PassCastableObjectNullableSequence(const Nullable< Sequence< OwningNonNull<TestInterface> > >&);
  void PassNullableCastableObjectNullableSequence(const Nullable< Sequence< RefPtr<TestInterface> > >&);
  void PassOptionalSequence(const Optional<Sequence<int32_t> >&);
  void PassOptionalSequenceWithDefaultValue(const Sequence<int32_t> &);
  void PassOptionalNullableSequence(const Optional<Nullable<Sequence<int32_t> > >&);
  void PassOptionalNullableSequenceWithDefaultValue(const Nullable< Sequence<int32_t> >&);
  void PassOptionalNullableSequenceWithDefaultValue2(const Nullable< Sequence<int32_t> >&);
  void PassOptionalObjectSequence(const Optional<Sequence<OwningNonNull<TestInterface> > >&);
  void PassExternalInterfaceSequence(const Sequence<RefPtr<TestExternalInterface> >&);
  void PassNullableExternalInterfaceSequence(const Sequence<RefPtr<TestExternalInterface> >&);

  void ReceiveStringSequence(nsTArray<nsString>&);
  void PassStringSequence(const Sequence<nsString>&);

  void ReceiveByteStringSequence(nsTArray<nsCString>&);
  void PassByteStringSequence(const Sequence<nsCString>&);

  void ReceiveAnySequence(JSContext*, nsTArray<JS::Value>&);
  void ReceiveNullableAnySequence(JSContext*, Nullable<nsTArray<JS::Value> >&);
  void ReceiveAnySequenceSequence(JSContext*, nsTArray<nsTArray<JS::Value> >&);

  void ReceiveObjectSequence(JSContext*, nsTArray<JSObject*>&);
  void ReceiveNullableObjectSequence(JSContext*, nsTArray<JSObject*>&);

  void PassSequenceOfSequences(const Sequence< Sequence<int32_t> >&);
  void PassSequenceOfSequencesOfSequences(const Sequence<Sequence<Sequence<int32_t>>>&);
  void ReceiveSequenceOfSequences(nsTArray< nsTArray<int32_t> >&);
  void ReceiveSequenceOfSequencesOfSequences(nsTArray<nsTArray<nsTArray<int32_t>>>&);

  // Record types
  void PassRecord(const Record<nsString, int32_t> &);
  void PassNullableRecord(const Nullable< Record<nsString, int32_t> >&);
  void PassRecordOfNullableInts(const Record<nsString, Nullable<int32_t> >&);
  void PassOptionalRecordOfNullableInts(const Optional<Record<nsString, Nullable<int32_t> > > &);
  void PassOptionalNullableRecordOfNullableInts(const Optional<Nullable<Record<nsString, Nullable<int32_t> > > > &);
  void PassCastableObjectRecord(const Record<nsString,  OwningNonNull<TestInterface> >&);
  void PassNullableCastableObjectRecord(const Record<nsString,  RefPtr<TestInterface> > &);
  void PassCastableObjectNullableRecord(const Nullable< Record<nsString,  OwningNonNull<TestInterface> > >&);
  void PassNullableCastableObjectNullableRecord(const Nullable< Record<nsString,  RefPtr<TestInterface> > >&);
  void PassOptionalRecord(const Optional<Record<nsString, int32_t> >&);
  void PassOptionalNullableRecord(const Optional<Nullable<Record<nsString, int32_t> > >&);
  void PassOptionalNullableRecordWithDefaultValue(const Nullable< Record<nsString, int32_t> >&);
  void PassOptionalObjectRecord(const Optional<Record<nsString, OwningNonNull<TestInterface> > >&);
  void PassExternalInterfaceRecord(const Record<nsString, RefPtr<TestExternalInterface> >&);
  void PassNullableExternalInterfaceRecord(const Record<nsString, RefPtr<TestExternalInterface> >&);
  void PassStringRecord(const Record<nsString, nsString>&);
  void PassByteStringRecord(const Record<nsString, nsCString>&);
  void PassRecordOfRecords(const Record<nsString,  Record<nsString, int32_t> >&);
  void ReceiveRecord(Record<nsString, int32_t>&);
  void ReceiveNullableRecord(Nullable<Record<nsString, int32_t>>&);
  void ReceiveRecordOfNullableInts(Record<nsString, Nullable<int32_t>>&);
  void ReceiveNullableRecordOfNullableInts(Nullable<Record<nsString, Nullable<int32_t>>>&);
  void ReceiveRecordOfRecords(Record<nsString, Record<nsString, int32_t>>&);
  void ReceiveAnyRecord(JSContext*, Record<nsString, JS::Value>&);

  // Typed array types
  void PassArrayBuffer(const ArrayBuffer&);
  void PassNullableArrayBuffer(const Nullable<ArrayBuffer>&);
  void PassOptionalArrayBuffer(const Optional<ArrayBuffer>&);
  void PassOptionalNullableArrayBuffer(const Optional<Nullable<ArrayBuffer> >&);
  void PassOptionalNullableArrayBufferWithDefaultValue(const Nullable<ArrayBuffer>&);
  void PassArrayBufferView(const ArrayBufferView&);
  void PassInt8Array(const Int8Array&);
  void PassInt16Array(const Int16Array&);
  void PassInt32Array(const Int32Array&);
  void PassUint8Array(const Uint8Array&);
  void PassUint16Array(const Uint16Array&);
  void PassUint32Array(const Uint32Array&);
  void PassUint8ClampedArray(const Uint8ClampedArray&);
  void PassFloat32Array(const Float32Array&);
  void PassFloat64Array(const Float64Array&);
  void PassSequenceOfArrayBuffers(const Sequence<ArrayBuffer>&);
  void PassSequenceOfNullableArrayBuffers(const Sequence<Nullable<ArrayBuffer> >&);
  void PassRecordOfArrayBuffers(const Record<nsString, ArrayBuffer>&);
  void PassRecordOfNullableArrayBuffers(const Record<nsString, Nullable<ArrayBuffer> >&);
  void PassVariadicTypedArray(const Sequence<Float32Array>&);
  void PassVariadicNullableTypedArray(const Sequence<Nullable<Float32Array> >&);
  void ReceiveUint8Array(JSContext*, JS::MutableHandle<JSObject*>);
  void SetUint8ArrayAttr(const Uint8Array&);
  void GetUint8ArrayAttr(JSContext*, JS::MutableHandle<JSObject*>);

  // DOMString types
  void PassString(const nsAString&);
  void PassNullableString(const nsAString&);
  void PassOptionalString(const Optional<nsAString>&);
  void PassOptionalStringWithDefaultValue(const nsAString&);
  void PassOptionalNullableString(const Optional<nsAString>&);
  void PassOptionalNullableStringWithDefaultValue(const nsAString&);
  void PassVariadicString(const Sequence<nsString>&);
  void ReceiveString(DOMString&);

  // ByteString types
  void PassByteString(const nsCString&);
  void PassNullableByteString(const nsCString&);
  void PassOptionalByteString(const Optional<nsCString>&);
  void PassOptionalByteStringWithDefaultValue(const nsCString&);
  void PassOptionalNullableByteString(const Optional<nsCString>&);
  void PassOptionalNullableByteStringWithDefaultValue(const nsCString&);
  void PassVariadicByteString(const Sequence<nsCString>&);
  void PassOptionalUnionByteString(const Optional<ByteStringOrLong>&);
  void PassOptionalUnionByteStringWithDefaultValue(const ByteStringOrLong&);

  // USVString types
  void PassUSVS(const nsAString&);
  void PassNullableUSVS(const nsAString&);
  void PassOptionalUSVS(const Optional<nsAString>&);
  void PassOptionalUSVSWithDefaultValue(const nsAString&);
  void PassOptionalNullableUSVS(const Optional<nsAString>&);
  void PassOptionalNullableUSVSWithDefaultValue(const nsAString&);
  void PassVariadicUSVS(const Sequence<nsString>&);
  void ReceiveUSVS(DOMString&);

  // Enumerated types
  void PassEnum(TestEnum);
  void PassNullableEnum(const Nullable<TestEnum>&);
  void PassOptionalEnum(const Optional<TestEnum>&);
  void PassEnumWithDefault(TestEnum);
  void PassOptionalNullableEnum(const Optional<Nullable<TestEnum> >&);
  void PassOptionalNullableEnumWithDefaultValue(const Nullable<TestEnum>&);
  void PassOptionalNullableEnumWithDefaultValue2(const Nullable<TestEnum>&);
  TestEnum ReceiveEnum();
  Nullable<TestEnum> ReceiveNullableEnum();
  TestEnum EnumAttribute();
  TestEnum ReadonlyEnumAttribute();
  void SetEnumAttribute(TestEnum);

  // Callback types
  void PassCallback(TestCallback&);
  void PassNullableCallback(TestCallback*);
  void PassOptionalCallback(const Optional<OwningNonNull<TestCallback> >&);
  void PassOptionalNullableCallback(const Optional<RefPtr<TestCallback> >&);
  void PassOptionalNullableCallbackWithDefaultValue(TestCallback*);
  already_AddRefed<TestCallback> ReceiveCallback();
  already_AddRefed<TestCallback> ReceiveNullableCallback();
  void PassNullableTreatAsNullCallback(TestTreatAsNullCallback*);
  void PassOptionalNullableTreatAsNullCallback(const Optional<RefPtr<TestTreatAsNullCallback> >&);
  void PassOptionalNullableTreatAsNullCallbackWithDefaultValue(TestTreatAsNullCallback*);
  void SetTreatAsNullCallback(TestTreatAsNullCallback&);
  already_AddRefed<TestTreatAsNullCallback> TreatAsNullCallback();
  void SetNullableTreatAsNullCallback(TestTreatAsNullCallback*);
  already_AddRefed<TestTreatAsNullCallback> GetNullableTreatAsNullCallback();

  void ForceCallbackGeneration(TestIntegerReturn&,
                               TestNullableIntegerReturn&,
                               TestBooleanReturn&,
                               TestFloatReturn&,
                               TestStringReturn&,
                               TestEnumReturn&,
                               TestInterfaceReturn&,
                               TestNullableInterfaceReturn&,
                               TestExternalInterfaceReturn&,
                               TestNullableExternalInterfaceReturn&,
                               TestCallbackInterfaceReturn&,
                               TestNullableCallbackInterfaceReturn&,
                               TestCallbackReturn&,
                               TestNullableCallbackReturn&,
                               TestObjectReturn&,
                               TestNullableObjectReturn&,
                               TestTypedArrayReturn&,
                               TestNullableTypedArrayReturn&,
                               TestSequenceReturn&,
                               TestNullableSequenceReturn&,
                               TestIntegerArguments&,
                               TestInterfaceArguments&,
                               TestStringEnumArguments&,
                               TestObjectArguments&,
                               TestOptionalArguments&);

  // Any types
  void PassAny(JSContext*, JS::Handle<JS::Value>);
  void PassVariadicAny(JSContext*, const Sequence<JS::Value>&);
  void PassOptionalAny(JSContext*, JS::Handle<JS::Value>);
  void PassAnyDefaultNull(JSContext*, JS::Handle<JS::Value>);
  void PassSequenceOfAny(JSContext*, const Sequence<JS::Value>&);
  void PassNullableSequenceOfAny(JSContext*, const Nullable<Sequence<JS::Value> >&);
  void PassOptionalSequenceOfAny(JSContext*, const Optional<Sequence<JS::Value> >&);
  void PassOptionalNullableSequenceOfAny(JSContext*, const Optional<Nullable<Sequence<JS::Value> > >&);
  void PassOptionalSequenceOfAnyWithDefaultValue(JSContext*, const Nullable<Sequence<JS::Value> >&);
  void PassSequenceOfSequenceOfAny(JSContext*, const Sequence<Sequence<JS::Value> >&);
  void PassSequenceOfNullableSequenceOfAny(JSContext*, const Sequence<Nullable<Sequence<JS::Value> > >&);
  void PassNullableSequenceOfNullableSequenceOfAny(JSContext*, const Nullable<Sequence<Nullable<Sequence<JS::Value> > > >&);
  void PassOptionalNullableSequenceOfNullableSequenceOfAny(JSContext*, const Optional<Nullable<Sequence<Nullable<Sequence<JS::Value> > > > >&);
  void PassRecordOfAny(JSContext*, const Record<nsString, JS::Value>&);
  void PassNullableRecordOfAny(JSContext*, const Nullable<Record<nsString, JS::Value> >&);
  void PassOptionalRecordOfAny(JSContext*, const Optional<Record<nsString, JS::Value> >&);
  void PassOptionalNullableRecordOfAny(JSContext*, const Optional<Nullable<Record<nsString, JS::Value> > >&);
  void PassOptionalRecordOfAnyWithDefaultValue(JSContext*, const Nullable<Record<nsString, JS::Value> >&);
  void PassRecordOfRecordOfAny(JSContext*, const Record<nsString, Record<nsString, JS::Value> >&);
  void PassRecordOfNullableRecordOfAny(JSContext*, const Record<nsString, Nullable<Record<nsString, JS::Value> > >&);
  void PassNullableRecordOfNullableRecordOfAny(JSContext*, const Nullable<Record<nsString, Nullable<Record<nsString, JS::Value> > > >&);
  void PassOptionalNullableRecordOfNullableRecordOfAny(JSContext*, const Optional<Nullable<Record<nsString, Nullable<Record<nsString, JS::Value>>>>>&);
  void PassOptionalNullableRecordOfNullableSequenceOfAny(JSContext*, const Optional<Nullable<Record<nsString, Nullable<Sequence<JS::Value>>>>>&);
  void PassOptionalNullableSequenceOfNullableRecordOfAny(JSContext*, const Optional<Nullable<Sequence<Nullable<Record<nsString, JS::Value>>>>>&);
  void ReceiveAny(JSContext*, JS::MutableHandle<JS::Value>);

  // object types
  void PassObject(JSContext*, JS::Handle<JSObject*>);
  void PassVariadicObject(JSContext*, const Sequence<JSObject*>&);
  void PassNullableObject(JSContext*, JS::Handle<JSObject*>);
  void PassVariadicNullableObject(JSContext*, const Sequence<JSObject*>&);
  void PassOptionalObject(JSContext*, const Optional<JS::Handle<JSObject*> >&);
  void PassOptionalNullableObject(JSContext*, const Optional<JS::Handle<JSObject*> >&);
  void PassOptionalNullableObjectWithDefaultValue(JSContext*, JS::Handle<JSObject*>);
  void PassSequenceOfObject(JSContext*, const Sequence<JSObject*>&);
  void PassSequenceOfNullableObject(JSContext*, const Sequence<JSObject*>&);
  void PassNullableSequenceOfObject(JSContext*, const Nullable<Sequence<JSObject*> >&);
  void PassOptionalNullableSequenceOfNullableSequenceOfObject(JSContext*, const Optional<Nullable<Sequence<Nullable<Sequence<JSObject*> > > > >&);
  void PassOptionalNullableSequenceOfNullableSequenceOfNullableObject(JSContext*, const Optional<Nullable<Sequence<Nullable<Sequence<JSObject*> > > > >&);
  void PassRecordOfObject(JSContext*, const Record<nsString, JSObject*>&);
  void ReceiveObject(JSContext*, JS::MutableHandle<JSObject*>);
  void ReceiveNullableObject(JSContext*, JS::MutableHandle<JSObject*>);

  // Union types
  void PassUnion(JSContext*, const ObjectOrLong& arg);
  void PassUnionWithNullable(JSContext* cx, const ObjectOrNullOrLong& arg)
  {
    OwningObjectOrLong returnValue;
    if (arg.IsNull()) {
    } else if (arg.IsObject()) {
      JS::Rooted<JSObject*> obj(cx, arg.GetAsObject());
      JS_GetClass(obj);
      returnValue.SetAsObject() = obj;
    } else {
      int32_t i = arg.GetAsLong();
      i += 1;
      returnValue.SetAsLong() = i;
    }
  }
#ifdef DEBUG
  void PassUnion2(const LongOrBoolean& arg);
  void PassUnion3(JSContext*, const ObjectOrLongOrBoolean& arg);
  void PassUnion4(const NodeOrLongOrBoolean& arg);
  void PassUnion5(JSContext*, const ObjectOrBoolean& arg);
  void PassUnion6(JSContext*, const ObjectOrString& arg);
  void PassUnion7(JSContext*, const ObjectOrStringOrLong& arg);
  void PassUnion8(JSContext*, const ObjectOrStringOrBoolean& arg);
  void PassUnion9(JSContext*, const ObjectOrStringOrLongOrBoolean& arg);
  void PassUnion10(const EventInitOrLong& arg);
  void PassUnion11(JSContext*, const CustomEventInitOrLong& arg);
  void PassUnion12(const EventInitOrLong& arg);
  void PassUnion13(JSContext*, const ObjectOrLongOrNull& arg);
  void PassUnion14(JSContext*, const ObjectOrLongOrNull& arg);
  void PassUnion15(const LongSequenceOrLong&);
  void PassUnion16(const Optional<LongSequenceOrLong>&);
  void PassUnion17(const LongSequenceOrNullOrLong&);
  void PassUnion18(JSContext*, const ObjectSequenceOrLong&);
  void PassUnion19(JSContext*, const Optional<ObjectSequenceOrLong>&);
  void PassUnion20(JSContext*, const ObjectSequenceOrLong&);
  void PassUnion21(const StringLongRecordOrLong&);
  void PassUnion22(JSContext*, const StringObjectRecordOrLong&);
  void PassUnion23(const ImageDataSequenceOrLong&);
  void PassUnion24(const ImageDataOrNullSequenceOrLong&);
  void PassUnion25(const ImageDataSequenceSequenceOrLong&);
  void PassUnion26(const ImageDataOrNullSequenceSequenceOrLong&);
  void PassUnion27(const StringSequenceOrEventInit&);
  void PassUnion28(const EventInitOrStringSequence&);
  void PassUnionWithCallback(const EventHandlerNonNullOrNullOrLong& arg);
  void PassUnionWithByteString(const ByteStringOrLong&);
  void PassUnionWithRecord(const StringStringRecordOrString&);
  void PassUnionWithRecordAndSequence(const StringStringRecordOrStringSequence&);
  void PassUnionWithSequenceAndRecord(const StringSequenceOrStringStringRecord&);
  void PassUnionWithUSVS(const USVStringOrLong&);
#endif
  void PassNullableUnion(JSContext*, const Nullable<ObjectOrLong>&);
  void PassOptionalUnion(JSContext*, const Optional<ObjectOrLong>&);
  void PassOptionalNullableUnion(JSContext*, const Optional<Nullable<ObjectOrLong> >&);
  void PassOptionalNullableUnionWithDefaultValue(JSContext*, const Nullable<ObjectOrLong>&);
  //void PassUnionWithInterfaces(const TestInterfaceOrTestExternalInterface& arg);
  //void PassUnionWithInterfacesAndNullable(const TestInterfaceOrNullOrTestExternalInterface& arg);
  void PassUnionWithArrayBuffer(const ArrayBufferOrLong&);
  void PassUnionWithString(JSContext*, const StringOrObject&);
  void PassUnionWithEnum(JSContext*, const SupportedTypeOrObject&);
  //void PassUnionWithCallback(JSContext*, const TestCallbackOrLong&);
  void PassUnionWithObject(JSContext*, const ObjectOrLong&);

  void PassUnionWithDefaultValue1(const DoubleOrString& arg);
  void PassUnionWithDefaultValue2(const DoubleOrString& arg);
  void PassUnionWithDefaultValue3(const DoubleOrString& arg);
  void PassUnionWithDefaultValue4(const FloatOrString& arg);
  void PassUnionWithDefaultValue5(const FloatOrString& arg);
  void PassUnionWithDefaultValue6(const FloatOrString& arg);
  void PassUnionWithDefaultValue7(const UnrestrictedDoubleOrString& arg);
  void PassUnionWithDefaultValue8(const UnrestrictedDoubleOrString& arg);
  void PassUnionWithDefaultValue9(const UnrestrictedDoubleOrString& arg);
  void PassUnionWithDefaultValue10(const UnrestrictedDoubleOrString& arg);
  void PassUnionWithDefaultValue11(const UnrestrictedFloatOrString& arg);
  void PassUnionWithDefaultValue12(const UnrestrictedFloatOrString& arg);
  void PassUnionWithDefaultValue13(const UnrestrictedFloatOrString& arg);
  void PassUnionWithDefaultValue14(const DoubleOrByteString& arg);
  void PassUnionWithDefaultValue15(const DoubleOrByteString& arg);
  void PassUnionWithDefaultValue16(const DoubleOrByteString& arg);
  void PassUnionWithDefaultValue17(const DoubleOrSupportedType& arg);
  void PassUnionWithDefaultValue18(const DoubleOrSupportedType& arg);
  void PassUnionWithDefaultValue19(const DoubleOrSupportedType& arg);
  void PassUnionWithDefaultValue20(const DoubleOrUSVString& arg);
  void PassUnionWithDefaultValue21(const DoubleOrUSVString& arg);
  void PassUnionWithDefaultValue22(const DoubleOrUSVString& arg);

  void PassNullableUnionWithDefaultValue1(const Nullable<DoubleOrString>& arg);
  void PassNullableUnionWithDefaultValue2(const Nullable<DoubleOrString>& arg);
  void PassNullableUnionWithDefaultValue3(const Nullable<DoubleOrString>& arg);
  void PassNullableUnionWithDefaultValue4(const Nullable<FloatOrString>& arg);
  void PassNullableUnionWithDefaultValue5(const Nullable<FloatOrString>& arg);
  void PassNullableUnionWithDefaultValue6(const Nullable<FloatOrString>& arg);
  void PassNullableUnionWithDefaultValue7(const Nullable<UnrestrictedDoubleOrString>& arg);
  void PassNullableUnionWithDefaultValue8(const Nullable<UnrestrictedDoubleOrString>& arg);
  void PassNullableUnionWithDefaultValue9(const Nullable<UnrestrictedDoubleOrString>& arg);
  void PassNullableUnionWithDefaultValue10(const Nullable<UnrestrictedFloatOrString>& arg);
  void PassNullableUnionWithDefaultValue11(const Nullable<UnrestrictedFloatOrString>& arg);
  void PassNullableUnionWithDefaultValue12(const Nullable<UnrestrictedFloatOrString>& arg);
  void PassNullableUnionWithDefaultValue13(const Nullable<DoubleOrByteString>& arg);
  void PassNullableUnionWithDefaultValue14(const Nullable<DoubleOrByteString>& arg);
  void PassNullableUnionWithDefaultValue15(const Nullable<DoubleOrByteString>& arg);
  void PassNullableUnionWithDefaultValue16(const Nullable<DoubleOrByteString>& arg);
  void PassNullableUnionWithDefaultValue17(const Nullable<DoubleOrSupportedType>& arg);
  void PassNullableUnionWithDefaultValue18(const Nullable<DoubleOrSupportedType>& arg);
  void PassNullableUnionWithDefaultValue19(const Nullable<DoubleOrSupportedType>& arg);
  void PassNullableUnionWithDefaultValue20(const Nullable<DoubleOrSupportedType>& arg);
  void PassNullableUnionWithDefaultValue21(const Nullable<DoubleOrUSVString>& arg);
  void PassNullableUnionWithDefaultValue22(const Nullable<DoubleOrUSVString>& arg);
  void PassNullableUnionWithDefaultValue23(const Nullable<DoubleOrUSVString>& arg);
  void PassNullableUnionWithDefaultValue24(const Nullable<DoubleOrUSVString>& arg);

  void PassSequenceOfUnions(const Sequence<OwningCanvasPatternOrCanvasGradient>&);
  void PassSequenceOfUnions2(JSContext*, const Sequence<OwningObjectOrLong>&);
  void PassVariadicUnion(const Sequence<OwningCanvasPatternOrCanvasGradient>&);

  void PassSequenceOfNullableUnions(const Sequence<Nullable<OwningCanvasPatternOrCanvasGradient>>&);
  void PassVariadicNullableUnion(const Sequence<Nullable<OwningCanvasPatternOrCanvasGradient>>&);
  void PassRecordOfUnions(const Record<nsString, OwningCanvasPatternOrCanvasGradient>&);
  void PassRecordOfUnions2(JSContext*, const Record<nsString, OwningObjectOrLong>&);

  void ReceiveUnion(OwningCanvasPatternOrCanvasGradient&);
  void ReceiveUnion2(JSContext*, OwningObjectOrLong&);
  void ReceiveUnionContainingNull(OwningCanvasPatternOrNullOrCanvasGradient&);
  void ReceiveNullableUnion(Nullable<OwningCanvasPatternOrCanvasGradient>&);
  void ReceiveNullableUnion2(JSContext*, Nullable<OwningObjectOrLong>&);
  void GetWritableUnion(OwningCanvasPatternOrCanvasGradient&);
  void SetWritableUnion(const CanvasPatternOrCanvasGradient&);
  void GetWritableUnionContainingNull(OwningCanvasPatternOrNullOrCanvasGradient&);
  void SetWritableUnionContainingNull(const CanvasPatternOrNullOrCanvasGradient&);
  void GetWritableNullableUnion(Nullable<OwningCanvasPatternOrCanvasGradient>&);
  void SetWritableNullableUnion(const Nullable<CanvasPatternOrCanvasGradient>&);

  // Date types
  void PassDate(Date);
  void PassNullableDate(const Nullable<Date>&);
  void PassOptionalDate(const Optional<Date>&);
  void PassOptionalNullableDate(const Optional<Nullable<Date> >&);
  void PassOptionalNullableDateWithDefaultValue(const Nullable<Date>&);
  void PassDateSequence(const Sequence<Date>&);
  void PassDateRecord(const Record<nsString, Date>&);
  void PassNullableDateSequence(const Sequence<Nullable<Date> >&);
  Date ReceiveDate();
  Nullable<Date> ReceiveNullableDate();

  // Promise types
  void PassPromise(Promise&);
  void PassOptionalPromise(const Optional<OwningNonNull<Promise>>&);
  void PassPromiseSequence(const Sequence<OwningNonNull<Promise>>&);
  void PassPromiseRecord(const Record<nsString, RefPtr<Promise>>&);
  Promise* ReceivePromise();
  already_AddRefed<Promise> ReceiveAddrefedPromise();

  // binaryNames tests
  void MethodRenamedTo();
  void OtherMethodRenamedTo();
  void MethodRenamedTo(int8_t);
  int8_t AttributeGetterRenamedTo();
  int8_t AttributeRenamedTo();
  void SetAttributeRenamedTo(int8_t);
  int8_t OtherAttributeRenamedTo();
  void SetOtherAttributeRenamedTo(int8_t);

  // Dictionary tests
  void PassDictionary(JSContext*, const Dict&);
  void PassDictionary2(JSContext*, const Dict&);
  void GetReadonlyDictionary(JSContext*, Dict&);
  void GetReadonlyNullableDictionary(JSContext*, Nullable<Dict>&);
  void GetWritableDictionary(JSContext*, Dict&);
  void SetWritableDictionary(JSContext*, const Dict&);
  void GetReadonlyFrozenDictionary(JSContext*, Dict&);
  void GetReadonlyFrozenNullableDictionary(JSContext*, Nullable<Dict>&);
  void GetWritableFrozenDictionary(JSContext*, Dict&);
  void SetWritableFrozenDictionary(JSContext*, const Dict&);
  void ReceiveDictionary(JSContext*, Dict&);
  void ReceiveNullableDictionary(JSContext*, Nullable<Dict>&);
  void PassOtherDictionary(const GrandparentDict&);
  void PassSequenceOfDictionaries(JSContext*, const Sequence<Dict>&);
  void PassRecordOfDictionaries(const Record<nsString, GrandparentDict>&);
  void PassDictionaryOrLong(JSContext*, const Dict&);
  void PassDictionaryOrLong(int32_t);
  void PassDictContainingDict(JSContext*, const DictContainingDict&);
  void PassDictContainingSequence(JSContext*, const DictContainingSequence&);
  void ReceiveDictContainingSequence(JSContext*, DictContainingSequence&);
  void PassVariadicDictionary(JSContext*, const Sequence<Dict>&);

  // Typedefs
  void ExerciseTypedefInterfaces1(TestInterface&);
  already_AddRefed<TestInterface> ExerciseTypedefInterfaces2(TestInterface*);
  void ExerciseTypedefInterfaces3(TestInterface&);

  // Deprecated methods and attributes
  int8_t DeprecatedAttribute();
  int8_t SetDeprecatedAttribute(int8_t);
  int8_t DeprecatedMethod();
  int8_t DeprecatedMethodWithContext(JSContext*, const JS::Value&);

  // Static methods and attributes
  static void StaticMethod(const GlobalObject&, bool);
  static void StaticMethodWithContext(const GlobalObject&, const JS::Value&);
  static bool StaticAttribute(const GlobalObject&);
  static void SetStaticAttribute(const GlobalObject&, bool);
  static void Assert(const GlobalObject&, bool);

  // Deprecated static methods and attributes
  static int8_t StaticDeprecatedAttribute(const GlobalObject&);
  static int8_t SetStaticDeprecatedAttribute(const GlobalObject&, int8_t);
  static int8_t StaticDeprecatedMethod(const GlobalObject&);
  static int8_t StaticDeprecatedMethodWithContext(const GlobalObject&, const JS::Value&);

  // Overload resolution tests
  bool Overload1(TestInterface&);
  TestInterface* Overload1(const nsAString&, TestInterface&);
  void Overload2(TestInterface&);
  void Overload2(JSContext*, const Dict&);
  void Overload2(bool);
  void Overload2(const nsAString&);
  void Overload2(Date);
  void Overload3(TestInterface&);
  void Overload3(const TestCallback&);
  void Overload3(bool);
  void Overload4(TestInterface&);
  void Overload4(TestCallbackInterface&);
  void Overload4(const nsAString&);
  void Overload5(int32_t);
  void Overload5(TestEnum);
  void Overload6(int32_t);
  void Overload6(bool);
  void Overload7(int32_t);
  void Overload7(bool);
  void Overload7(const nsCString&);
  void Overload8(int32_t);
  void Overload8(TestInterface&);
  void Overload9(const Nullable<int32_t>&);
  void Overload9(const nsAString&);
  void Overload10(const Nullable<int32_t>&);
  void Overload10(JSContext*, JS::Handle<JSObject*>);
  void Overload11(int32_t);
  void Overload11(const nsAString&);
  void Overload12(int32_t);
  void Overload12(const Nullable<bool>&);
  void Overload13(const Nullable<int32_t>&);
  void Overload13(bool);
  void Overload14(const Optional<int32_t>&);
  void Overload14(TestInterface&);
  void Overload15(int32_t);
  void Overload15(const Optional<NonNull<TestInterface> >&);
  void Overload16(int32_t);
  void Overload16(const Optional<TestInterface*>&);
  void Overload17(const Sequence<int32_t>&);
  void Overload17(const Record<nsString, int32_t>&);
  void Overload18(const Record<nsString, nsString>&);
  void Overload18(const Sequence<nsString>&);
  void Overload19(const Sequence<int32_t>&);
  void Overload19(JSContext*, const Dict&);
  void Overload20(JSContext*, const Dict&);
  void Overload20(const Sequence<int32_t>&);

  // Variadic handling
  void PassVariadicThirdArg(const nsAString&, int32_t,
                            const Sequence<OwningNonNull<TestInterface> >&);

  // Conditionally exposed methods/attributes
  bool Prefable1();
  bool Prefable2();
  bool Prefable3();
  bool Prefable4();
  bool Prefable5();
  bool Prefable6();
  bool Prefable7();
  bool Prefable8();
  bool Prefable9();
  void Prefable10();
  void Prefable11();
  bool Prefable12();
  void Prefable13();
  bool Prefable14();
  bool Prefable15();
  bool Prefable16();
  void Prefable17();
  void Prefable18();
  void Prefable19();
  void Prefable20();
  void Prefable21();
  void Prefable22();
  void Prefable23();
  void Prefable24();

  // Conditionally exposed methods/attributes involving [SecureContext]
  bool ConditionalOnSecureContext1();
  bool ConditionalOnSecureContext2();
  bool ConditionalOnSecureContext3();
  bool ConditionalOnSecureContext4();
  void ConditionalOnSecureContext5();
  void ConditionalOnSecureContext6();
  void ConditionalOnSecureContext7();
  void ConditionalOnSecureContext8();

  // Miscellania
  int32_t AttrWithLenientThis();
  void SetAttrWithLenientThis(int32_t);
  uint32_t UnforgeableAttr();
  uint32_t UnforgeableAttr2();
  uint32_t UnforgeableMethod();
  uint32_t UnforgeableMethod2();
  void Stringify(nsString&);
  void PassRenamedInterface(nsRenamedInterface&);
  TestInterface* PutForwardsAttr();
  TestInterface* PutForwardsAttr2();
  TestInterface* PutForwardsAttr3();
  void GetJsonifierShouldSkipThis(JSContext*, JS::MutableHandle<JS::Value>);
  void SetJsonifierShouldSkipThis(JSContext*, JS::Rooted<JS::Value>&);
  TestParentInterface* JsonifierShouldSkipThis2();
  void SetJsonifierShouldSkipThis2(TestParentInterface&);
  TestCallbackInterface* JsonifierShouldSkipThis3();
  void SetJsonifierShouldSkipThis3(TestCallbackInterface&);
  void ThrowingMethod(ErrorResult& aRv);
  bool GetThrowingAttr(ErrorResult& aRv) const;
  void SetThrowingAttr(bool arg, ErrorResult& aRv);
  bool GetThrowingGetterAttr(ErrorResult& aRv) const;
  void SetThrowingGetterAttr(bool arg);
  bool ThrowingSetterAttr() const;
  void SetThrowingSetterAttr(bool arg, ErrorResult& aRv);
  void CanOOMMethod(OOMReporter& aRv);
  bool GetCanOOMAttr(OOMReporter& aRv) const;
  void SetCanOOMAttr(bool arg, OOMReporter& aRv);
  bool GetCanOOMGetterAttr(OOMReporter& aRv) const;
  void SetCanOOMGetterAttr(bool arg);
  bool CanOOMSetterAttr() const;
  void SetCanOOMSetterAttr(bool arg, OOMReporter& aRv);
  void NeedsSubjectPrincipalMethod(nsIPrincipal&);
  bool NeedsSubjectPrincipalAttr(nsIPrincipal&);
  void SetNeedsSubjectPrincipalAttr(bool, nsIPrincipal&);
  void NeedsCallerTypeMethod(CallerType);
  bool NeedsCallerTypeAttr(CallerType);
  void SetNeedsCallerTypeAttr(bool, CallerType);
<<<<<<< HEAD
=======
  void CeReactionsMethod();
  void CeReactionsMethodOverload();
  void CeReactionsMethodOverload(const nsAString&);
  bool CeReactionsAttr() const;
  void SetCeReactionsAttr(bool);
>>>>>>> a17af05f
  int16_t LegacyCall(const JS::Value&, uint32_t, TestInterface&);
  void PassArgsWithDefaults(JSContext*, const Optional<int32_t>&,
                            TestInterface*, const Dict&, double,
                            const Optional<float>&);

  void SetDashed_attribute(int8_t);
  int8_t Dashed_attribute();
  void Dashed_method();

  // Methods and properties imported via "implements"
  bool ImplementedProperty();
  void SetImplementedProperty(bool);
  void ImplementedMethod();
  bool ImplementedParentProperty();
  void SetImplementedParentProperty(bool);
  void ImplementedParentMethod();
  bool IndirectlyImplementedProperty();
  void SetIndirectlyImplementedProperty(bool);
  void IndirectlyImplementedMethod();
  uint32_t DiamondImplementedProperty();

  // Test EnforceRange/Clamp
  void DontEnforceRangeOrClamp(int8_t);
  void DoEnforceRange(int8_t);
  void DoClamp(int8_t);
  void SetEnforcedByte(int8_t);
  int8_t EnforcedByte();
  void SetClampedByte(int8_t);
  int8_t ClampedByte();

private:
  // We add signatures here that _could_ start matching if the codegen
  // got data types wrong.  That way if it ever does we'll have a call
  // to these private deleted methods and compilation will fail.
  void SetReadonlyByte(int8_t) = delete;
  template<typename T>
  void SetWritableByte(T) = delete;
  template<typename T>
  void PassByte(T) = delete;
  void PassNullableByte(Nullable<int8_t>&) = delete;
  template<typename T>
  void PassOptionalByte(const Optional<T>&) = delete;
  template<typename T>
  void PassOptionalByteWithDefault(T) = delete;
  void PassVariadicByte(Sequence<int8_t>&) = delete;

  void SetReadonlyShort(int16_t) = delete;
  template<typename T>
  void SetWritableShort(T) = delete;
  template<typename T>
  void PassShort(T) = delete;
  template<typename T>
  void PassOptionalShort(const Optional<T>&) = delete;
  template<typename T>
  void PassOptionalShortWithDefault(T) = delete;

  void SetReadonlyLong(int32_t) = delete;
  template<typename T>
  void SetWritableLong(T) = delete;
  template<typename T>
  void PassLong(T) = delete;
  template<typename T>
  void PassOptionalLong(const Optional<T>&) = delete;
  template<typename T>
  void PassOptionalLongWithDefault(T) = delete;

  void SetReadonlyLongLong(int64_t) = delete;
  template<typename T>
  void SetWritableLongLong(T) = delete;
  template<typename T>
  void PassLongLong(T) = delete;
  template<typename T>
  void PassOptionalLongLong(const Optional<T>&) = delete;
  template<typename T>
  void PassOptionalLongLongWithDefault(T) = delete;

  void SetReadonlyOctet(uint8_t) = delete;
  template<typename T>
  void SetWritableOctet(T) = delete;
  template<typename T>
  void PassOctet(T) = delete;
  template<typename T>
  void PassOptionalOctet(const Optional<T>&) = delete;
  template<typename T>
  void PassOptionalOctetWithDefault(T) = delete;

  void SetReadonlyUnsignedShort(uint16_t) = delete;
  template<typename T>
  void SetWritableUnsignedShort(T) = delete;
  template<typename T>
  void PassUnsignedShort(T) = delete;
  template<typename T>
  void PassOptionalUnsignedShort(const Optional<T>&) = delete;
  template<typename T>
  void PassOptionalUnsignedShortWithDefault(T) = delete;

  void SetReadonlyUnsignedLong(uint32_t) = delete;
  template<typename T>
  void SetWritableUnsignedLong(T) = delete;
  template<typename T>
  void PassUnsignedLong(T) = delete;
  template<typename T>
  void PassOptionalUnsignedLong(const Optional<T>&) = delete;
  template<typename T>
  void PassOptionalUnsignedLongWithDefault(T) = delete;

  void SetReadonlyUnsignedLongLong(uint64_t) = delete;
  template<typename T>
  void SetWritableUnsignedLongLong(T) = delete;
  template<typename T>
  void PassUnsignedLongLong(T) = delete;
  template<typename T>
  void PassOptionalUnsignedLongLong(const Optional<T>&) = delete;
  template<typename T>
  void PassOptionalUnsignedLongLongWithDefault(T) = delete;

  // Enforce that only const things are passed for sequences
  void PassSequence(Sequence<int32_t> &) = delete;
  void PassNullableSequence(Nullable< Sequence<int32_t> >&) = delete;
  void PassOptionalNullableSequenceWithDefaultValue(Nullable< Sequence<int32_t> >&) = delete;
  void PassSequenceOfAny(JSContext*, Sequence<JS::Value>&) = delete;
  void PassNullableSequenceOfAny(JSContext*, Nullable<Sequence<JS::Value> >&) = delete;
  void PassOptionalSequenceOfAny(JSContext*, Optional<Sequence<JS::Value> >&) = delete;
  void PassOptionalNullableSequenceOfAny(JSContext*, Optional<Nullable<Sequence<JS::Value> > >&) = delete;
  void PassOptionalSequenceOfAnyWithDefaultValue(JSContext*, Nullable<Sequence<JS::Value> >&) = delete;
  void PassSequenceOfSequenceOfAny(JSContext*, Sequence<Sequence<JS::Value> >&) = delete;
  void PassSequenceOfNullableSequenceOfAny(JSContext*, Sequence<Nullable<Sequence<JS::Value> > >&) = delete;
  void PassNullableSequenceOfNullableSequenceOfAny(JSContext*, Nullable<Sequence<Nullable<Sequence<JS::Value> > > >&) = delete;
  void PassOptionalNullableSequenceOfNullableSequenceOfAny(JSContext*, Optional<Nullable<Sequence<Nullable<Sequence<JS::Value> > > > >&) = delete;
  void PassSequenceOfObject(JSContext*, Sequence<JSObject*>&) = delete;
  void PassSequenceOfNullableObject(JSContext*, Sequence<JSObject*>&) = delete;
  void PassOptionalNullableSequenceOfNullableSequenceOfObject(JSContext*, Optional<Nullable<Sequence<Nullable<Sequence<JSObject*> > > > >&) = delete;
  void PassOptionalNullableSequenceOfNullableSequenceOfNullableObject(JSContext*, Optional<Nullable<Sequence<Nullable<Sequence<JSObject*> > > > >&) = delete;

  // Enforce that only const things are passed for optional
  void PassOptionalByte(Optional<int8_t>&) = delete;
  void PassOptionalNullableByte(Optional<Nullable<int8_t> >&) = delete;
  void PassOptionalShort(Optional<int16_t>&) = delete;
  void PassOptionalLong(Optional<int32_t>&) = delete;
  void PassOptionalLongLong(Optional<int64_t>&) = delete;
  void PassOptionalOctet(Optional<uint8_t>&) = delete;
  void PassOptionalUnsignedShort(Optional<uint16_t>&) = delete;
  void PassOptionalUnsignedLong(Optional<uint32_t>&) = delete;
  void PassOptionalUnsignedLongLong(Optional<uint64_t>&) = delete;
  void PassOptionalSelf(Optional<TestInterface*> &) = delete;
  void PassOptionalNonNullSelf(Optional<NonNull<TestInterface> >&) = delete;
  void PassOptionalOther(Optional<IndirectlyImplementedInterface*>&);
  void PassOptionalNonNullOther(Optional<NonNull<IndirectlyImplementedInterface> >&);
  void PassOptionalExternal(Optional<TestExternalInterface*>&) = delete;
  void PassOptionalNonNullExternal(Optional<TestExternalInterface*>&) = delete;
  void PassOptionalSequence(Optional<Sequence<int32_t> >&) = delete;
  void PassOptionalNullableSequence(Optional<Nullable<Sequence<int32_t> > >&) = delete;
  void PassOptionalObjectSequence(Optional<Sequence<OwningNonNull<TestInterface> > >&) = delete;
  void PassOptionalArrayBuffer(Optional<ArrayBuffer>&) = delete;
  void PassOptionalNullableArrayBuffer(Optional<ArrayBuffer*>&) = delete;
  void PassOptionalEnum(Optional<TestEnum>&) = delete;
  void PassOptionalCallback(JSContext*, Optional<OwningNonNull<TestCallback> >&) = delete;
  void PassOptionalNullableCallback(JSContext*, Optional<RefPtr<TestCallback> >&) = delete;
  void PassOptionalAny(Optional<JS::Handle<JS::Value> >&) = delete;

  // And test that string stuff is always const
  void PassString(nsAString&) = delete;
  void PassNullableString(nsAString&) = delete;
  void PassOptionalString(Optional<nsAString>&) = delete;
  void PassOptionalStringWithDefaultValue(nsAString&) = delete;
  void PassOptionalNullableString(Optional<nsAString>&) = delete;
  void PassOptionalNullableStringWithDefaultValue(nsAString&) = delete;
  void PassVariadicString(Sequence<nsString>&) = delete;

  // cstrings should be const as well
  void PassByteString(nsCString&) = delete;
  void PassNullableByteString(nsCString&) = delete;
  void PassOptionalByteString(Optional<nsCString>&) = delete;
  void PassOptionalByteStringWithDefaultValue(nsCString&) = delete;
  void PassOptionalNullableByteString(Optional<nsCString>&) = delete;
  void PassOptionalNullableByteStringWithDefaultValue(nsCString&) = delete;
  void PassVariadicByteString(Sequence<nsCString>&) = delete;

  // Make sure dictionary arguments are always const
  void PassDictionary(JSContext*, Dict&) = delete;
  void PassOtherDictionary(GrandparentDict&) = delete;
  void PassSequenceOfDictionaries(JSContext*, Sequence<Dict>&) = delete;
  void PassDictionaryOrLong(JSContext*, Dict&) = delete;
  void PassDictContainingDict(JSContext*, DictContainingDict&) = delete;
  void PassDictContainingSequence(DictContainingSequence&) = delete;

  // Make sure various nullable things are always const
  void PassNullableEnum(Nullable<TestEnum>&) = delete;

  // Make sure unions are always const
  void PassUnion(JSContext*, ObjectOrLong& arg) = delete;
  void PassUnionWithNullable(JSContext*, ObjectOrNullOrLong& arg) = delete;
  void PassNullableUnion(JSContext*, Nullable<ObjectOrLong>&) = delete;
  void PassOptionalUnion(JSContext*, Optional<ObjectOrLong>&) = delete;
  void PassOptionalNullableUnion(JSContext*, Optional<Nullable<ObjectOrLong> >&) = delete;
  void PassOptionalNullableUnionWithDefaultValue(JSContext*, Nullable<ObjectOrLong>&) = delete;

  // Make sure various date stuff is const as needed
  void PassNullableDate(Nullable<Date>&) = delete;
  void PassOptionalDate(Optional<Date>&) = delete;
  void PassOptionalNullableDate(Optional<Nullable<Date> >&) = delete;
  void PassOptionalNullableDateWithDefaultValue(Nullable<Date>&) = delete;
  void PassDateSequence(Sequence<Date>&) = delete;
  void PassNullableDateSequence(Sequence<Nullable<Date> >&) = delete;

  // Make sure variadics are const as needed
  void PassVariadicAny(JSContext*, Sequence<JS::Value>&) = delete;
  void PassVariadicObject(JSContext*, Sequence<JSObject*>&) = delete;
  void PassVariadicNullableObject(JSContext*, Sequence<JSObject*>&) = delete;

  // Ensure NonNull does not leak in
  void PassSelf(NonNull<TestInterface>&) = delete;
  void PassSelf(OwningNonNull<TestInterface>&) = delete;
  void PassSelf(const NonNull<TestInterface>&) = delete;
  void PassSelf(const OwningNonNull<TestInterface>&) = delete;
  void PassOther(NonNull<IndirectlyImplementedInterface>&) = delete;
  void PassOther(const NonNull<IndirectlyImplementedInterface>&) = delete;
  void PassOther(OwningNonNull<IndirectlyImplementedInterface>&) = delete;
  void PassOther(const OwningNonNull<IndirectlyImplementedInterface>&) = delete;
  void PassCallbackInterface(OwningNonNull<TestCallbackInterface>&) = delete;
  void PassCallbackInterface(const OwningNonNull<TestCallbackInterface>&) = delete;
  void PassCallbackInterface(NonNull<TestCallbackInterface>&) = delete;
  void PassCallbackInterface(const NonNull<TestCallbackInterface>&) = delete;
  void PassCallback(OwningNonNull<TestCallback>&) = delete;
  void PassCallback(const OwningNonNull<TestCallback>&) = delete;
  void PassCallback(NonNull<TestCallback>&) = delete;
  void PassCallback(const NonNull<TestCallback>&) = delete;
  void PassString(const NonNull<nsAString>&) = delete;
  void PassString(NonNull<nsAString>&) = delete;
  void PassString(const OwningNonNull<nsAString>&) = delete;
  void PassString(OwningNonNull<nsAString>&) = delete;
};

class TestIndexedGetterInterface : public nsISupports,
                                   public nsWrapperCache
{
public:
  NS_DECL_ISUPPORTS

  // We need a GetParentObject to make binding codegen happy
  virtual nsISupports* GetParentObject();

  uint32_t IndexedGetter(uint32_t, bool&);
  uint32_t IndexedGetter(uint32_t&) = delete;
  uint32_t Item(uint32_t&);
  uint32_t Item(uint32_t, bool&) = delete;
  uint32_t Length();
  void LegacyCall(JS::Handle<JS::Value>);
  int32_t CachedAttr();
  int32_t StoreInSlotAttr();
};

class TestNamedGetterInterface : public nsISupports,
                                 public nsWrapperCache
{
public:
  NS_DECL_ISUPPORTS

  // We need a GetParentObject to make binding codegen happy
  virtual nsISupports* GetParentObject();

  void NamedGetter(const nsAString&, bool&, nsAString&);
  void GetSupportedNames(nsTArray<nsString>&);
};

class TestIndexedGetterAndSetterAndNamedGetterInterface : public nsISupports,
                                                          public nsWrapperCache
{
public:
  NS_DECL_ISUPPORTS

  // We need a GetParentObject to make binding codegen happy
  virtual nsISupports* GetParentObject();

  void NamedGetter(const nsAString&, bool&, nsAString&);
  void GetSupportedNames(nsTArray<nsString>&);
  int32_t IndexedGetter(uint32_t, bool&);
  void IndexedSetter(uint32_t, int32_t);
  uint32_t Length();
};

class TestIndexedAndNamedGetterInterface : public nsISupports,
                                           public nsWrapperCache
{
public:
  NS_DECL_ISUPPORTS

  // We need a GetParentObject to make binding codegen happy
  virtual nsISupports* GetParentObject();

  uint32_t IndexedGetter(uint32_t, bool&);
  void NamedGetter(const nsAString&, bool&, nsAString&);
  void NamedItem(const nsAString&, nsAString&);
  uint32_t Length();
  void GetSupportedNames(nsTArray<nsString>&);
};

class TestIndexedSetterInterface : public nsISupports,
                                   public nsWrapperCache
{
public:
  NS_DECL_ISUPPORTS

  // We need a GetParentObject to make binding codegen happy
  virtual nsISupports* GetParentObject();

  void IndexedSetter(uint32_t, const nsAString&);
  void IndexedGetter(uint32_t, bool&, nsString&);
  uint32_t Length();
  void SetItem(uint32_t, const nsAString&);
};

class TestNamedSetterInterface : public nsISupports,
                                 public nsWrapperCache
{
public:
  NS_DECL_ISUPPORTS

  // We need a GetParentObject to make binding codegen happy
  virtual nsISupports* GetParentObject();

  void NamedSetter(const nsAString&, TestIndexedSetterInterface&);
  TestIndexedSetterInterface* NamedGetter(const nsAString&, bool&);
  void GetSupportedNames(nsTArray<nsString>&);
};

class TestIndexedAndNamedSetterInterface : public nsISupports,
                                           public nsWrapperCache
{
public:
  NS_DECL_ISUPPORTS

  // We need a GetParentObject to make binding codegen happy
  virtual nsISupports* GetParentObject();

  void IndexedSetter(uint32_t, TestIndexedSetterInterface&);
  TestIndexedSetterInterface* IndexedGetter(uint32_t, bool&);
  uint32_t Length();
  void NamedSetter(const nsAString&, TestIndexedSetterInterface&);
  TestIndexedSetterInterface* NamedGetter(const nsAString&, bool&);
  void SetNamedItem(const nsAString&, TestIndexedSetterInterface&);
  void GetSupportedNames(nsTArray<nsString>&);
};

class TestIndexedAndNamedGetterAndSetterInterface : public TestIndexedSetterInterface
{
public:
  uint32_t IndexedGetter(uint32_t, bool&);
  uint32_t Item(uint32_t);
  void NamedGetter(const nsAString&, bool&, nsAString&);
  void NamedItem(const nsAString&, nsAString&);
  void IndexedSetter(uint32_t, int32_t&);
  void IndexedSetter(uint32_t, const nsAString&) = delete;
  void NamedSetter(const nsAString&, const nsAString&);
  void Stringify(nsAString&);
  uint32_t Length();
  void GetSupportedNames(nsTArray<nsString>&);
};

class TestCppKeywordNamedMethodsInterface : public nsISupports,
                                            public nsWrapperCache
{
public:
  NS_DECL_ISUPPORTS

  // We need a GetParentObject to make binding codegen happy
  virtual nsISupports* GetParentObject();

  bool Continue();
  bool Delete();
  int32_t Volatile();
};

class TestNamedDeleterInterface : public nsISupports,
                                  public nsWrapperCache
{
public:
  NS_DECL_ISUPPORTS

  // We need a GetParentObject to make binding codegen happy
  virtual nsISupports* GetParentObject();

  void NamedDeleter(const nsAString&, bool&);
  long NamedGetter(const nsAString&, bool&);
  void GetSupportedNames(nsTArray<nsString>&);
};

class TestNamedDeleterWithRetvalInterface : public nsISupports,
                                            public nsWrapperCache
{
public:
  NS_DECL_ISUPPORTS

  // We need a GetParentObject to make binding codegen happy
  virtual nsISupports* GetParentObject();

  bool NamedDeleter(const nsAString&, bool&);
  bool NamedDeleter(const nsAString&) = delete;
  long NamedGetter(const nsAString&, bool&);
  bool DelNamedItem(const nsAString&);
  bool DelNamedItem(const nsAString&, bool&) = delete;
  void GetSupportedNames(nsTArray<nsString>&);
};

class TestParentInterface : public nsISupports,
                            public nsWrapperCache
{
public:
  NS_DECL_ISUPPORTS

  // We need a GetParentObject to make binding codegen happy
  virtual nsISupports* GetParentObject();
};

class TestChildInterface : public TestParentInterface
{
};

class TestDeprecatedInterface : public nsISupports, public nsWrapperCache
{
public:
  NS_DECL_ISUPPORTS

  static
  already_AddRefed<TestDeprecatedInterface>
    Constructor(const GlobalObject&, ErrorResult&);

  static void AlsoDeprecated(const GlobalObject&);

  virtual nsISupports* GetParentObject();
};

class TestInterfaceWithPromiseConstructorArg : public nsISupports, public nsWrapperCache
{
public:
  NS_DECL_ISUPPORTS

  static
  already_AddRefed<TestInterfaceWithPromiseConstructorArg>
    Constructor(const GlobalObject&, Promise&, ErrorResult&);

  virtual nsISupports* GetParentObject();
};

class TestSecureContextInterface : public nsISupports, public nsWrapperCache
{
public:
  NS_DECL_ISUPPORTS

  static
  already_AddRefed<TestSecureContextInterface>
    Constructor(const GlobalObject&, ErrorResult&);

  static void AlsoSecureContext(const GlobalObject&);

  virtual nsISupports* GetParentObject();
};

class TestNamespace {
public:
  static bool Foo(const GlobalObject&);
  static int32_t Bar(const GlobalObject&);
  static void Baz(const GlobalObject&);
};

class TestRenamedNamespace {
};

class TestProtoObjectHackedNamespace {
};

class TestWorkerExposedInterface : public nsISupports,
                                   public nsWrapperCache
{
public:
  NS_DECL_ISUPPORTS

  // We need a GetParentObject to make binding codegen happy
  nsISupports* GetParentObject();

  void NeedsSubjectPrincipalMethod(Maybe<nsIPrincipal*>);
  bool NeedsSubjectPrincipalAttr(Maybe<nsIPrincipal*>);
  void SetNeedsSubjectPrincipalAttr(bool, Maybe<nsIPrincipal*>);
  void NeedsCallerTypeMethod(CallerType);
  bool NeedsCallerTypeAttr(CallerType);
  void SetNeedsCallerTypeAttr(bool, CallerType);
};

class TestHTMLConstructorInterface : public nsGenericHTMLElement
{
public:
  virtual nsISupports* GetParentObject();
};

<<<<<<< HEAD
=======
class TestCEReactionsInterface : public nsISupports,
                                 public nsWrapperCache
{
public:
  NS_DECL_ISUPPORTS

  // We need a GetParentObject to make binding codegen happy
  virtual nsISupports* GetParentObject();

  int32_t Item(uint32_t);
  uint32_t Length() const;
  int32_t IndexedGetter(uint32_t, bool &);
  void IndexedSetter(uint32_t, int32_t);
  void NamedDeleter(const nsAString&, bool &);
  void NamedGetter(const nsAString&, bool &, nsString&);
  void NamedSetter(const nsAString&, const nsAString&);
  void GetSupportedNames(nsTArray<nsString>&);
};

>>>>>>> a17af05f
} // namespace dom
} // namespace mozilla

#endif /* TestBindingHeader_h */<|MERGE_RESOLUTION|>--- conflicted
+++ resolved
@@ -964,14 +964,11 @@
   void NeedsCallerTypeMethod(CallerType);
   bool NeedsCallerTypeAttr(CallerType);
   void SetNeedsCallerTypeAttr(bool, CallerType);
-<<<<<<< HEAD
-=======
   void CeReactionsMethod();
   void CeReactionsMethodOverload();
   void CeReactionsMethodOverload(const nsAString&);
   bool CeReactionsAttr() const;
   void SetCeReactionsAttr(bool);
->>>>>>> a17af05f
   int16_t LegacyCall(const JS::Value&, uint32_t, TestInterface&);
   void PassArgsWithDefaults(JSContext*, const Optional<int32_t>&,
                             TestInterface*, const Dict&, double,
@@ -1466,8 +1463,6 @@
   virtual nsISupports* GetParentObject();
 };
 
-<<<<<<< HEAD
-=======
 class TestCEReactionsInterface : public nsISupports,
                                  public nsWrapperCache
 {
@@ -1487,7 +1482,6 @@
   void GetSupportedNames(nsTArray<nsString>&);
 };
 
->>>>>>> a17af05f
 } // namespace dom
 } // namespace mozilla
 
