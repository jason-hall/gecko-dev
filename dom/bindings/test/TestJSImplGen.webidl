/* -*- Mode: IDL; tab-width: 2; indent-tabs-mode: nil; c-basic-offset: 2 -*- */
/* This Source Code Form is subject to the terms of the Mozilla Public
 * License, v. 2.0. If a copy of the MPL was not distributed with this file,
 * You can obtain one at http://mozilla.org/MPL/2.0/.
 */

typedef TestJSImplInterface AnotherNameForTestJSImplInterface;
typedef TestJSImplInterface YetAnotherNameForTestJSImplInterface;
typedef TestJSImplInterface? NullableTestJSImplInterface;

callback MyTestCallback = void();

enum MyTestEnum {
  "a",
  "b"
};

// We don't support multiple constructors (bug 869268) or named constructors
// for JS-implemented WebIDL.
[Constructor(DOMString str, unsigned long num, boolean? boolArg,
             TestInterface? iface, long arg1,
             DictForConstructor dict, any any1,
             object obj1,
             object? obj2, sequence<Dict> seq, optional any any2,
             optional object obj3,
             optional object? obj4,
             Uint8Array typedArr,
             ArrayBuffer arrayBuf),
 JSImplementation="@mozilla.org/test-js-impl-interface;1"]
interface TestJSImplInterface {
  // Integer types
  // XXXbz add tests for throwing versions of all the integer stuff
  readonly attribute byte readonlyByte;
  attribute byte writableByte;
  void passByte(byte arg);
  byte receiveByte();
  void passOptionalByte(optional byte arg);
  void passOptionalByteBeforeRequired(optional byte arg1, byte arg2);
  void passOptionalByteWithDefault(optional byte arg = 0);
  void passOptionalByteWithDefaultBeforeRequired(optional byte arg1 = 0, byte arg2);
  void passNullableByte(byte? arg);
  void passOptionalNullableByte(optional byte? arg);
  void passVariadicByte(byte... arg);
  [Cached, Pure]
  readonly attribute byte cachedByte;
  [Cached, Constant]
  readonly attribute byte cachedConstantByte;
  [Cached, Pure]
  attribute byte cachedWritableByte;
  [Affects=Nothing]
  attribute byte sideEffectFreeByte;
  [Affects=Nothing, DependsOn=DOMState]
  attribute byte domDependentByte;
  [Affects=Nothing, DependsOn=Nothing]
  readonly attribute byte constantByte;
  [DependsOn=DeviceState, Affects=Nothing]
  readonly attribute byte deviceStateDependentByte;
  [Affects=Nothing]
  byte returnByteSideEffectFree();
  [Affects=Nothing, DependsOn=DOMState]
  byte returnDOMDependentByte();
  [Affects=Nothing, DependsOn=Nothing]
  byte returnConstantByte();
  [DependsOn=DeviceState, Affects=Nothing]
  byte returnDeviceStateDependentByte();

  readonly attribute short readonlyShort;
  attribute short writableShort;
  void passShort(short arg);
  short receiveShort();
  void passOptionalShort(optional short arg);
  void passOptionalShortWithDefault(optional short arg = 5);

  readonly attribute long readonlyLong;
  attribute long writableLong;
  void passLong(long arg);
  long receiveLong();
  void passOptionalLong(optional long arg);
  void passOptionalLongWithDefault(optional long arg = 7);

  readonly attribute long long readonlyLongLong;
  attribute long long writableLongLong;
  void passLongLong(long long arg);
  long long receiveLongLong();
  void passOptionalLongLong(optional long long arg);
  void passOptionalLongLongWithDefault(optional long long arg = -12);

  readonly attribute octet readonlyOctet;
  attribute octet writableOctet;
  void passOctet(octet arg);
  octet receiveOctet();
  void passOptionalOctet(optional octet arg);
  void passOptionalOctetWithDefault(optional octet arg = 19);

  readonly attribute unsigned short readonlyUnsignedShort;
  attribute unsigned short writableUnsignedShort;
  void passUnsignedShort(unsigned short arg);
  unsigned short receiveUnsignedShort();
  void passOptionalUnsignedShort(optional unsigned short arg);
  void passOptionalUnsignedShortWithDefault(optional unsigned short arg = 2);

  readonly attribute unsigned long readonlyUnsignedLong;
  attribute unsigned long writableUnsignedLong;
  void passUnsignedLong(unsigned long arg);
  unsigned long receiveUnsignedLong();
  void passOptionalUnsignedLong(optional unsigned long arg);
  void passOptionalUnsignedLongWithDefault(optional unsigned long arg = 6);

  readonly attribute unsigned long long readonlyUnsignedLongLong;
  attribute unsigned long long  writableUnsignedLongLong;
  void passUnsignedLongLong(unsigned long long arg);
  unsigned long long receiveUnsignedLongLong();
  void passOptionalUnsignedLongLong(optional unsigned long long arg);
  void passOptionalUnsignedLongLongWithDefault(optional unsigned long long arg = 17);

  attribute float writableFloat;
  attribute unrestricted float writableUnrestrictedFloat;
  attribute float? writableNullableFloat;
  attribute unrestricted float? writableNullableUnrestrictedFloat;
  attribute double writableDouble;
  attribute unrestricted double writableUnrestrictedDouble;
  attribute double? writableNullableDouble;
  attribute unrestricted double? writableNullableUnrestrictedDouble;
  void passFloat(float arg1, unrestricted float arg2,
                 float? arg3, unrestricted float? arg4,
                 double arg5, unrestricted double arg6,
                 double? arg7, unrestricted double? arg8,
                 sequence<float> arg9, sequence<unrestricted float> arg10,
                 sequence<float?> arg11, sequence<unrestricted float?> arg12,
                 sequence<double> arg13, sequence<unrestricted double> arg14,
                 sequence<double?> arg15, sequence<unrestricted double?> arg16);
  [LenientFloat]
  void passLenientFloat(float arg1, unrestricted float arg2,
                        float? arg3, unrestricted float? arg4,
                        double arg5, unrestricted double arg6,
                        double? arg7, unrestricted double? arg8,
                        sequence<float> arg9,
                        sequence<unrestricted float> arg10,
                        sequence<float?> arg11,
                        sequence<unrestricted float?> arg12,
                        sequence<double> arg13,
                        sequence<unrestricted double> arg14,
                        sequence<double?> arg15,
                        sequence<unrestricted double?> arg16);
  [LenientFloat]
  attribute float lenientFloatAttr;
  [LenientFloat]
  attribute double lenientDoubleAttr;

  // Castable interface types
  // XXXbz add tests for throwing versions of all the castable interface stuff
  TestJSImplInterface receiveSelf();
  TestJSImplInterface? receiveNullableSelf();

  TestJSImplInterface receiveWeakSelf();
  TestJSImplInterface? receiveWeakNullableSelf();

  // A version to test for casting to TestJSImplInterface&
  void passSelf(TestJSImplInterface arg);
  void passNullableSelf(TestJSImplInterface? arg);
  attribute TestJSImplInterface nonNullSelf;
  attribute TestJSImplInterface? nullableSelf;
  [Cached, Pure]
  readonly attribute TestJSImplInterface cachedSelf;
  // Optional arguments
  void passOptionalSelf(optional TestJSImplInterface? arg);
  void passOptionalNonNullSelf(optional TestJSImplInterface arg);
  void passOptionalSelfWithDefault(optional TestJSImplInterface? arg = null);

  // Non-wrapper-cache interface types
  [NewObject]
  TestNonWrapperCacheInterface receiveNonWrapperCacheInterface();
  [NewObject]
  TestNonWrapperCacheInterface? receiveNullableNonWrapperCacheInterface();

  [NewObject]
  sequence<TestNonWrapperCacheInterface> receiveNonWrapperCacheInterfaceSequence();
  [NewObject]
  sequence<TestNonWrapperCacheInterface?> receiveNullableNonWrapperCacheInterfaceSequence();
  [NewObject]
  sequence<TestNonWrapperCacheInterface>? receiveNonWrapperCacheInterfaceNullableSequence();
  [NewObject]
  sequence<TestNonWrapperCacheInterface?>? receiveNullableNonWrapperCacheInterfaceNullableSequence();

  // Non-castable interface types
  IndirectlyImplementedInterface receiveOther();
  IndirectlyImplementedInterface? receiveNullableOther();
  IndirectlyImplementedInterface receiveWeakOther();
  IndirectlyImplementedInterface? receiveWeakNullableOther();

  void passOther(IndirectlyImplementedInterface arg);
  void passNullableOther(IndirectlyImplementedInterface? arg);
  attribute IndirectlyImplementedInterface nonNullOther;
  attribute IndirectlyImplementedInterface? nullableOther;
  // Optional arguments
  void passOptionalOther(optional IndirectlyImplementedInterface? arg);
  void passOptionalNonNullOther(optional IndirectlyImplementedInterface arg);
  void passOptionalOtherWithDefault(optional IndirectlyImplementedInterface? arg = null);

  // External interface types
  TestExternalInterface receiveExternal();
  TestExternalInterface? receiveNullableExternal();
  TestExternalInterface receiveWeakExternal();
  TestExternalInterface? receiveWeakNullableExternal();
  void passExternal(TestExternalInterface arg);
  void passNullableExternal(TestExternalInterface? arg);
  attribute TestExternalInterface nonNullExternal;
  attribute TestExternalInterface? nullableExternal;
  // Optional arguments
  void passOptionalExternal(optional TestExternalInterface? arg);
  void passOptionalNonNullExternal(optional TestExternalInterface arg);
  void passOptionalExternalWithDefault(optional TestExternalInterface? arg = null);

  // Callback interface types
  TestCallbackInterface receiveCallbackInterface();
  TestCallbackInterface? receiveNullableCallbackInterface();
  TestCallbackInterface receiveWeakCallbackInterface();
  TestCallbackInterface? receiveWeakNullableCallbackInterface();
  void passCallbackInterface(TestCallbackInterface arg);
  void passNullableCallbackInterface(TestCallbackInterface? arg);
  attribute TestCallbackInterface nonNullCallbackInterface;
  attribute TestCallbackInterface? nullableCallbackInterface;
  // Optional arguments
  void passOptionalCallbackInterface(optional TestCallbackInterface? arg);
  void passOptionalNonNullCallbackInterface(optional TestCallbackInterface arg);
  void passOptionalCallbackInterfaceWithDefault(optional TestCallbackInterface? arg = null);

  // Miscellaneous interface tests
  IndirectlyImplementedInterface receiveConsequentialInterface();
  void passConsequentialInterface(IndirectlyImplementedInterface arg);

  // Sequence types
  [Cached, Pure]
  readonly attribute sequence<long> readonlySequence;
  [Cached, Pure]
  readonly attribute sequence<Dict> readonlySequenceOfDictionaries;
  [Cached, Pure]
  readonly attribute sequence<Dict>? readonlyNullableSequenceOfDictionaries;
  [Cached, Pure, Frozen]
  readonly attribute sequence<long> readonlyFrozenSequence;
  [Cached, Pure, Frozen]
  readonly attribute sequence<long>? readonlyFrozenNullableSequence;
  sequence<long> receiveSequence();
  sequence<long>? receiveNullableSequence();
  sequence<long?> receiveSequenceOfNullableInts();
  sequence<long?>? receiveNullableSequenceOfNullableInts();
  void passSequence(sequence<long> arg);
  void passNullableSequence(sequence<long>? arg);
  void passSequenceOfNullableInts(sequence<long?> arg);
  void passOptionalSequenceOfNullableInts(optional sequence<long?> arg);
  void passOptionalNullableSequenceOfNullableInts(optional sequence<long?>? arg);
  sequence<TestJSImplInterface> receiveCastableObjectSequence();
  sequence<TestCallbackInterface> receiveCallbackObjectSequence();
  sequence<TestJSImplInterface?> receiveNullableCastableObjectSequence();
  sequence<TestCallbackInterface?> receiveNullableCallbackObjectSequence();
  sequence<TestJSImplInterface>? receiveCastableObjectNullableSequence();
  sequence<TestJSImplInterface?>? receiveNullableCastableObjectNullableSequence();
  sequence<TestJSImplInterface> receiveWeakCastableObjectSequence();
  sequence<TestJSImplInterface?> receiveWeakNullableCastableObjectSequence();
  sequence<TestJSImplInterface>? receiveWeakCastableObjectNullableSequence();
  sequence<TestJSImplInterface?>? receiveWeakNullableCastableObjectNullableSequence();
  void passCastableObjectSequence(sequence<TestJSImplInterface> arg);
  void passNullableCastableObjectSequence(sequence<TestJSImplInterface?> arg);
  void passCastableObjectNullableSequence(sequence<TestJSImplInterface>? arg);
  void passNullableCastableObjectNullableSequence(sequence<TestJSImplInterface?>? arg);
  void passOptionalSequence(optional sequence<long> arg);
  void passOptionalSequenceWithDefaultValue(optional sequence<long> arg = []);
  void passOptionalNullableSequence(optional sequence<long>? arg);
  void passOptionalNullableSequenceWithDefaultValue(optional sequence<long>? arg = null);
  void passOptionalNullableSequenceWithDefaultValue2(optional sequence<long>? arg = []);
  void passOptionalObjectSequence(optional sequence<TestJSImplInterface> arg);
  void passExternalInterfaceSequence(sequence<TestExternalInterface> arg);
  void passNullableExternalInterfaceSequence(sequence<TestExternalInterface?> arg);

  sequence<DOMString> receiveStringSequence();
  sequence<ByteString> receiveByteStringSequence();
  // Callback interface problem.  See bug 843261.
  //void passStringSequence(sequence<DOMString> arg);
  sequence<any> receiveAnySequence();
  sequence<any>? receiveNullableAnySequence();
  //XXXbz No support for sequence of sequence return values yet.
  //sequence<sequence<any>> receiveAnySequenceSequence();

  sequence<object> receiveObjectSequence();
  sequence<object?> receiveNullableObjectSequence();

  void passSequenceOfSequences(sequence<sequence<long>> arg);
  void passSequenceOfSequencesOfSequences(sequence<sequence<sequence<long>>> arg);
  //XXXbz No support for sequence of sequence return values yet.
  //sequence<sequence<long>> receiveSequenceOfSequences();

  // record types
  void passRecord(record<DOMString, long> arg);
  void passNullableRecord(record<DOMString, long>? arg);
  void passRecordOfNullableInts(record<DOMString, long?> arg);
  void passOptionalRecordOfNullableInts(optional record<DOMString, long?> arg);
  void passOptionalNullableRecordOfNullableInts(optional record<DOMString, long?>? arg);
  void passCastableObjectRecord(record<DOMString, TestInterface> arg);
  void passNullableCastableObjectRecord(record<DOMString, TestInterface?> arg);
  void passCastableObjectNullableRecord(record<DOMString, TestInterface>? arg);
  void passNullableCastableObjectNullableRecord(record<DOMString, TestInterface?>? arg);
  void passOptionalRecord(optional record<DOMString, long> arg);
  void passOptionalNullableRecord(optional record<DOMString, long>? arg);
  void passOptionalNullableRecordWithDefaultValue(optional record<DOMString, long>? arg = null);
  void passOptionalObjectRecord(optional record<DOMString, TestInterface> arg);
  void passExternalInterfaceRecord(record<DOMString, TestExternalInterface> arg);
  void passNullableExternalInterfaceRecord(record<DOMString, TestExternalInterface?> arg);
  void passStringRecord(record<DOMString, DOMString> arg);
  void passByteStringRecord(record<DOMString, ByteString> arg);
  void passRecordOfRecords(record<DOMString, record<DOMString, long>> arg);
  record<DOMString, long> receiveRecord();
  record<DOMString, long>? receiveNullableRecord();
  record<DOMString, long?> receiveRecordOfNullableInts();
  record<DOMString, long?>? receiveNullableRecordOfNullableInts();
  //XXXbz No support for record of records return values yet.
  //record<DOMString, record<DOMString, long>> receiveRecordOfRecords();
  record<DOMString, any> receiveAnyRecord();

  // Typed array types
  void passArrayBuffer(ArrayBuffer arg);
  void passNullableArrayBuffer(ArrayBuffer? arg);
  void passOptionalArrayBuffer(optional ArrayBuffer arg);
  void passOptionalNullableArrayBuffer(optional ArrayBuffer? arg);
  void passOptionalNullableArrayBufferWithDefaultValue(optional ArrayBuffer? arg= null);
  void passArrayBufferView(ArrayBufferView arg);
  void passInt8Array(Int8Array arg);
  void passInt16Array(Int16Array arg);
  void passInt32Array(Int32Array arg);
  void passUint8Array(Uint8Array arg);
  void passUint16Array(Uint16Array arg);
  void passUint32Array(Uint32Array arg);
  void passUint8ClampedArray(Uint8ClampedArray arg);
  void passFloat32Array(Float32Array arg);
  void passFloat64Array(Float64Array arg);
  void passSequenceOfArrayBuffers(sequence<ArrayBuffer> arg);
  void passSequenceOfNullableArrayBuffers(sequence<ArrayBuffer?> arg);
  void passRecordOfArrayBuffers(record<DOMString, ArrayBuffer> arg);
  void passRecordOfNullableArrayBuffers(record<DOMString, ArrayBuffer?> arg);
  void passVariadicTypedArray(Float32Array... arg);
  void passVariadicNullableTypedArray(Float32Array?... arg);
  Uint8Array receiveUint8Array();
  attribute Uint8Array uint8ArrayAttr;

  // DOMString types
  void passString(DOMString arg);
  void passNullableString(DOMString? arg);
  void passOptionalString(optional DOMString arg);
  void passOptionalStringWithDefaultValue(optional DOMString arg = "abc");
  void passOptionalNullableString(optional DOMString? arg);
  void passOptionalNullableStringWithDefaultValue(optional DOMString? arg = null);
  void passVariadicString(DOMString... arg);

  // ByteString types
  void passByteString(ByteString arg);
  void passNullableByteString(ByteString? arg);
  void passOptionalByteString(optional ByteString arg);
  void passOptionalByteStringWithDefaultValue(optional ByteString arg = "abc");
  void passOptionalNullableByteString(optional ByteString? arg);
  void passOptionalNullableByteStringWithDefaultValue(optional ByteString? arg = null);
  void passVariadicByteString(ByteString... arg);
  void passUnionByteString((ByteString or long) arg);
  void passOptionalUnionByteString(optional (ByteString or long) arg);
  void passOptionalUnionByteStringWithDefaultValue(optional (ByteString or long) arg = "abc");

  // USVString types
  void passSVS(USVString arg);
  void passNullableSVS(USVString? arg);
  void passOptionalSVS(optional USVString arg);
  void passOptionalSVSWithDefaultValue(optional USVString arg = "abc");
  void passOptionalNullableSVS(optional USVString? arg);
  void passOptionalNullableSVSWithDefaultValue(optional USVString? arg = null);
  void passVariadicSVS(USVString... arg);
  USVString receiveSVS();

  // Enumerated types
  void passEnum(MyTestEnum arg);
  void passNullableEnum(MyTestEnum? arg);
  void passOptionalEnum(optional MyTestEnum arg);
  void passEnumWithDefault(optional MyTestEnum arg = "a");
  void passOptionalNullableEnum(optional MyTestEnum? arg);
  void passOptionalNullableEnumWithDefaultValue(optional MyTestEnum? arg = null);
  void passOptionalNullableEnumWithDefaultValue2(optional MyTestEnum? arg = "a");
  MyTestEnum receiveEnum();
  MyTestEnum? receiveNullableEnum();
  attribute MyTestEnum enumAttribute;
  readonly attribute MyTestEnum readonlyEnumAttribute;

  // Callback types
  void passCallback(MyTestCallback arg);
  void passNullableCallback(MyTestCallback? arg);
  void passOptionalCallback(optional MyTestCallback arg);
  void passOptionalNullableCallback(optional MyTestCallback? arg);
  void passOptionalNullableCallbackWithDefaultValue(optional MyTestCallback? arg = null);
  MyTestCallback receiveCallback();
  MyTestCallback? receiveNullableCallback();
  // Hmm. These two don't work, I think because I need a locally modified version of TestTreatAsNullCallback.
  //void passNullableTreatAsNullCallback(TestTreatAsNullCallback? arg);
  //void passOptionalNullableTreatAsNullCallback(optional TestTreatAsNullCallback? arg);
  void passOptionalNullableTreatAsNullCallbackWithDefaultValue(optional TestTreatAsNullCallback? arg = null);

  // Any types
  void passAny(any arg);
  void passVariadicAny(any... arg);
  void passOptionalAny(optional any arg);
  void passAnyDefaultNull(optional any arg = null);
  void passSequenceOfAny(sequence<any> arg);
  void passNullableSequenceOfAny(sequence<any>? arg);
  void passOptionalSequenceOfAny(optional sequence<any> arg);
  void passOptionalNullableSequenceOfAny(optional sequence<any>? arg);
  void passOptionalSequenceOfAnyWithDefaultValue(optional sequence<any>? arg = null);
  void passSequenceOfSequenceOfAny(sequence<sequence<any>> arg);
  void passSequenceOfNullableSequenceOfAny(sequence<sequence<any>?> arg);
  void passNullableSequenceOfNullableSequenceOfAny(sequence<sequence<any>?>? arg);
  void passOptionalNullableSequenceOfNullableSequenceOfAny(optional sequence<sequence<any>?>? arg);
  void passRecordOfAny(record<DOMString, any> arg);
  void passNullableRecordOfAny(record<DOMString, any>? arg);
  void passOptionalRecordOfAny(optional record<DOMString, any> arg);
  void passOptionalNullableRecordOfAny(optional record<DOMString, any>? arg);
  void passOptionalRecordOfAnyWithDefaultValue(optional record<DOMString, any>? arg = null);
  void passRecordOfRecordOfAny(record<DOMString, record<DOMString, any>> arg);
  void passRecordOfNullableRecordOfAny(record<DOMString, record<DOMString, any>?> arg);
  void passNullableRecordOfNullableRecordOfAny(record<DOMString, record<DOMString, any>?>? arg);
  void passOptionalNullableRecordOfNullableRecordOfAny(optional record<DOMString, record<DOMString, any>?>? arg);
  void passOptionalNullableRecordOfNullableSequenceOfAny(optional record<DOMString, sequence<any>?>? arg);
  void passOptionalNullableSequenceOfNullableRecordOfAny(optional sequence<record<DOMString, any>?>? arg);
  any receiveAny();

  // object types
  void passObject(object arg);
  void passVariadicObject(object... arg);
  void passNullableObject(object? arg);
  void passVariadicNullableObject(object... arg);
  void passOptionalObject(optional object arg);
  void passOptionalNullableObject(optional object? arg);
  void passOptionalNullableObjectWithDefaultValue(optional object? arg = null);
  void passSequenceOfObject(sequence<object> arg);
  void passSequenceOfNullableObject(sequence<object?> arg);
  void passNullableSequenceOfObject(sequence<object>? arg);
  void passOptionalNullableSequenceOfNullableSequenceOfObject(optional sequence<sequence<object>?>? arg);
  void passOptionalNullableSequenceOfNullableSequenceOfNullableObject(optional sequence<sequence<object?>?>? arg);
  void passRecordOfObject(record<DOMString, object> arg);
  object receiveObject();
  object? receiveNullableObject();

  // Union types
  void passUnion((object or long) arg);
  // Some union tests are debug-only to avoid creating all those
  // unused union types in opt builds.
#ifdef DEBUG
  void passUnion2((long or boolean) arg);
  void passUnion3((object or long or boolean) arg);
  void passUnion4((Node or long or boolean) arg);
  void passUnion5((object or boolean) arg);
  void passUnion6((object or DOMString) arg);
  void passUnion7((object or DOMString or long) arg);
  void passUnion8((object or DOMString or boolean) arg);
  void passUnion9((object or DOMString or long or boolean) arg);
  void passUnion10(optional (EventInit or long) arg);
  void passUnion11(optional (CustomEventInit or long) arg);
  void passUnion12(optional (EventInit or long) arg = 5);
  void passUnion13(optional (object or long?) arg = null);
  void passUnion14(optional (object or long?) arg = 5);
  void passUnion15((sequence<long> or long) arg);
  void passUnion16(optional (sequence<long> or long) arg);
  void passUnion17(optional (sequence<long>? or long) arg = 5);
  void passUnion18((sequence<object> or long) arg);
  void passUnion19(optional (sequence<object> or long) arg);
  void passUnion20(optional (sequence<object> or long) arg = []);
  void passUnion21((record<DOMString, long> or long) arg);
  void passUnion22((record<DOMString, object> or long) arg);
  void passUnion23((sequence<ImageData> or long) arg);
  void passUnion24((sequence<ImageData?> or long) arg);
  void passUnion25((sequence<sequence<ImageData>> or long) arg);
  void passUnion26((sequence<sequence<ImageData?>> or long) arg);
  void passUnion27(optional (sequence<DOMString> or EventInit) arg);
  void passUnion28(optional (EventInit or sequence<DOMString>) arg);
  void passUnionWithCallback((EventHandler or long) arg);
  void passUnionWithByteString((ByteString or long) arg);
  void passUnionWithRecord((record<DOMString, DOMString> or DOMString) arg);
  void passUnionWithRecordAndSequence((record<DOMString, DOMString> or sequence<DOMString>) arg);
  void passUnionWithSequenceAndRecord((sequence<DOMString> or record<DOMString, DOMString>) arg);
  void passUnionWithSVS((USVString or long) arg);
#endif
  void passUnionWithNullable((object? or long) arg);
  void passNullableUnion((object or long)? arg);
  void passOptionalUnion(optional (object or long) arg);
  void passOptionalNullableUnion(optional (object or long)? arg);
  void passOptionalNullableUnionWithDefaultValue(optional (object or long)? arg = null);
  //void passUnionWithInterfaces((TestJSImplInterface or TestExternalInterface) arg);
  //void passUnionWithInterfacesAndNullable((TestJSImplInterface? or TestExternalInterface) arg);
  //void passUnionWithSequence((sequence<object> or long) arg);
  void passUnionWithArrayBuffer((ArrayBuffer or long) arg);
  void passUnionWithString((DOMString or object) arg);
  // Using an enum in a union.  Note that we use some enum not declared in our
  // binding file, because UnionTypes.h will need to include the binding header
  // for this enum.  Pick an enum from an interface that won't drag in too much
  // stuff.
  void passUnionWithEnum((SupportedType or object) arg);

  // Trying to use a callback in a union won't include the test
  // headers, unfortunately, so won't compile.
  //  void passUnionWithCallback((MyTestCallback or long) arg);
  void passUnionWithObject((object or long) arg);
  //void passUnionWithDict((Dict or long) arg);

  void passUnionWithDefaultValue1(optional (double or DOMString) arg = "");
  void passUnionWithDefaultValue2(optional (double or DOMString) arg = 1);
  void passUnionWithDefaultValue3(optional (double or DOMString) arg = 1.5);
  void passUnionWithDefaultValue4(optional (float or DOMString) arg = "");
  void passUnionWithDefaultValue5(optional (float or DOMString) arg = 1);
  void passUnionWithDefaultValue6(optional (float or DOMString) arg = 1.5);
  void passUnionWithDefaultValue7(optional (unrestricted double or DOMString) arg = "");
  void passUnionWithDefaultValue8(optional (unrestricted double or DOMString) arg = 1);
  void passUnionWithDefaultValue9(optional (unrestricted double or DOMString) arg = 1.5);
  void passUnionWithDefaultValue10(optional (unrestricted double or DOMString) arg = Infinity);
  void passUnionWithDefaultValue11(optional (unrestricted float or DOMString) arg = "");
  void passUnionWithDefaultValue12(optional (unrestricted float or DOMString) arg = 1);
  void passUnionWithDefaultValue13(optional (unrestricted float or DOMString) arg = Infinity);
  void passUnionWithDefaultValue14(optional (double or ByteString) arg = "");
  void passUnionWithDefaultValue15(optional (double or ByteString) arg = 1);
  void passUnionWithDefaultValue16(optional (double or ByteString) arg = 1.5);
  void passUnionWithDefaultValue17(optional (double or SupportedType) arg = "text/html");
  void passUnionWithDefaultValue18(optional (double or SupportedType) arg = 1);
  void passUnionWithDefaultValue19(optional (double or SupportedType) arg = 1.5);
  void passUnionWithDefaultValue20(optional (double or USVString) arg = "abc");
  void passUnionWithDefaultValue21(optional (double or USVString) arg = 1);
  void passUnionWithDefaultValue22(optional (double or USVString) arg = 1.5);

  void passNullableUnionWithDefaultValue1(optional (double or DOMString)? arg = "");
  void passNullableUnionWithDefaultValue2(optional (double or DOMString)? arg = 1);
  void passNullableUnionWithDefaultValue3(optional (double or DOMString)? arg = null);
  void passNullableUnionWithDefaultValue4(optional (float or DOMString)? arg = "");
  void passNullableUnionWithDefaultValue5(optional (float or DOMString)? arg = 1);
  void passNullableUnionWithDefaultValue6(optional (float or DOMString)? arg = null);
  void passNullableUnionWithDefaultValue7(optional (unrestricted double or DOMString)? arg = "");
  void passNullableUnionWithDefaultValue8(optional (unrestricted double or DOMString)? arg = 1);
  void passNullableUnionWithDefaultValue9(optional (unrestricted double or DOMString)? arg = null);
  void passNullableUnionWithDefaultValue10(optional (unrestricted float or DOMString)? arg = "");
  void passNullableUnionWithDefaultValue11(optional (unrestricted float or DOMString)? arg = 1);
  void passNullableUnionWithDefaultValue12(optional (unrestricted float or DOMString)? arg = null);
  void passNullableUnionWithDefaultValue13(optional (double or ByteString)? arg = "");
  void passNullableUnionWithDefaultValue14(optional (double or ByteString)? arg = 1);
  void passNullableUnionWithDefaultValue15(optional (double or ByteString)? arg = 1.5);
  void passNullableUnionWithDefaultValue16(optional (double or ByteString)? arg = null);
  void passNullableUnionWithDefaultValue17(optional (double or SupportedType)? arg = "text/html");
  void passNullableUnionWithDefaultValue18(optional (double or SupportedType)? arg = 1);
  void passNullableUnionWithDefaultValue19(optional (double or SupportedType)? arg = 1.5);
  void passNullableUnionWithDefaultValue20(optional (double or SupportedType)? arg = null);
  void passNullableUnionWithDefaultValue21(optional (double or USVString)? arg = "abc");
  void passNullableUnionWithDefaultValue22(optional (double or USVString)? arg = 1);
  void passNullableUnionWithDefaultValue23(optional (double or USVString)? arg = 1.5);
  void passNullableUnionWithDefaultValue24(optional (double or USVString)? arg = null);

  void passSequenceOfUnions(sequence<(CanvasPattern or CanvasGradient)> arg);
  void passSequenceOfUnions2(sequence<(object or long)> arg);
  void passVariadicUnion((CanvasPattern or CanvasGradient)... arg);

  void passSequenceOfNullableUnions(sequence<(CanvasPattern or CanvasGradient)?> arg);
  void passVariadicNullableUnion((CanvasPattern or CanvasGradient)?... arg);
  void passRecordOfUnions(record<DOMString, (CanvasPattern or CanvasGradient)> arg);
  // XXXbz no move constructor on some unions
  // void passRecordOfUnions2(record<DOMString, (object or long)> arg);

  (CanvasPattern or CanvasGradient) receiveUnion();
  (object or long) receiveUnion2();
  (CanvasPattern? or CanvasGradient) receiveUnionContainingNull();
  (CanvasPattern or CanvasGradient)? receiveNullableUnion();
  (object or long)? receiveNullableUnion2();

  attribute (CanvasPattern or CanvasGradient) writableUnion;
  attribute (CanvasPattern? or CanvasGradient) writableUnionContainingNull;
  attribute (CanvasPattern or CanvasGradient)? writableNullableUnion;

  // Date types
  void passDate(Date arg);
  void passNullableDate(Date? arg);
  void passOptionalDate(optional Date arg);
  void passOptionalNullableDate(optional Date? arg);
  void passOptionalNullableDateWithDefaultValue(optional Date? arg = null);
  void passDateSequence(sequence<Date> arg);
  void passNullableDateSequence(sequence<Date?> arg);
  void passDateRecord(record<DOMString, Date> arg);
  Date receiveDate();
  Date? receiveNullableDate();

  // Promise types
  void passPromise(Promise<any> arg);
  void passOptionalPromise(optional Promise<any> arg);
  void passPromiseSequence(sequence<Promise<any>> arg);
  Promise<any> receivePromise();
  Promise<any> receiveAddrefedPromise();

  // binaryNames tests
  void methodRenamedFrom();
  [BinaryName="otherMethodRenamedTo"]
  void otherMethodRenamedFrom();
  void methodRenamedFrom(byte argument);
  readonly attribute byte attributeGetterRenamedFrom;
  attribute byte attributeRenamedFrom;
  [BinaryName="otherAttributeRenamedTo"]
  attribute byte otherAttributeRenamedFrom;

  void passDictionary(optional Dict x);
  void passDictionary2(Dict x);
  [Cached, Pure]
  readonly attribute Dict readonlyDictionary;
  [Cached, Pure]
  readonly attribute Dict? readonlyNullableDictionary;
  [Cached, Pure]
  attribute Dict writableDictionary;
  [Cached, Pure, Frozen]
  readonly attribute Dict readonlyFrozenDictionary;
  [Cached, Pure, Frozen]
  readonly attribute Dict? readonlyFrozenNullableDictionary;
  [Cached, Pure, Frozen]
  attribute Dict writableFrozenDictionary;
  Dict receiveDictionary();
  Dict? receiveNullableDictionary();
  void passOtherDictionary(optional GrandparentDict x);
  void passSequenceOfDictionaries(sequence<Dict> x);
  void passRecordOfDictionaries(record<DOMString, GrandparentDict> x);
  // No support for nullable dictionaries inside a sequence (nor should there be)
  //  void passSequenceOfNullableDictionaries(sequence<Dict?> x);
  void passDictionaryOrLong(optional Dict x);
  void passDictionaryOrLong(long x);

  void passDictContainingDict(optional DictContainingDict arg);
  void passDictContainingSequence(optional DictContainingSequence arg);
  DictContainingSequence receiveDictContainingSequence();
  void passVariadicDictionary(Dict... arg);

  // EnforceRange/Clamp tests
  void dontEnforceRangeOrClamp(byte arg);
  void doEnforceRange([EnforceRange] byte arg);
  void doClamp([Clamp] byte arg);
  [EnforceRange] attribute byte enforcedByte;
  [Clamp] attribute byte clampedByte;

  // Typedefs
  const myLong myLongConstant = 5;
  void exerciseTypedefInterfaces1(AnotherNameForTestJSImplInterface arg);
  AnotherNameForTestJSImplInterface exerciseTypedefInterfaces2(NullableTestJSImplInterface arg);
  void exerciseTypedefInterfaces3(YetAnotherNameForTestJSImplInterface arg);

  // Deprecated methods and attributes
  [Deprecated="GetAttributeNode"]
  attribute byte deprecatedAttribute;
  [Deprecated="GetAttributeNode"]
  byte deprecatedMethod();
  [Deprecated="GetAttributeNode"]
  void deprecatedMethodWithContext(any arg);

  // Static methods and attributes
  // FIXME: Bug 863952 Static things are not supported yet
  /*
  static attribute boolean staticAttribute;
  static void staticMethod(boolean arg);
  static void staticMethodWithContext(any arg);

  // Deprecated static methods and attributes
  [Deprecated="GetAttributeNode"]
  static attribute byte staticDeprecatedAttribute;
  [Deprecated="GetAttributeNode"]
  static byte staticDeprecatedMethod();
  [Deprecated="GetAttributeNode"]
  static byte staticDeprecatedMethodWithContext();
  */

  // Overload resolution tests
  //void overload1(DOMString... strs);
  boolean overload1(TestJSImplInterface arg);
  TestJSImplInterface overload1(DOMString strs, TestJSImplInterface arg);
  void overload2(TestJSImplInterface arg);
  void overload2(optional Dict arg);
  void overload2(boolean arg);
  void overload2(DOMString arg);
  void overload2(Date arg);
  void overload3(TestJSImplInterface arg);
  void overload3(MyTestCallback arg);
  void overload3(boolean arg);
  void overload4(TestJSImplInterface arg);
  void overload4(TestCallbackInterface arg);
  void overload4(DOMString arg);
  void overload5(long arg);
  void overload5(MyTestEnum arg);
  void overload6(long arg);
  void overload6(boolean arg);
  void overload7(long arg);
  void overload7(boolean arg);
  void overload7(ByteString arg);
  void overload8(long arg);
  void overload8(TestJSImplInterface arg);
  void overload9(long? arg);
  void overload9(DOMString arg);
  void overload10(long? arg);
  void overload10(object arg);
  void overload11(long arg);
  void overload11(DOMString? arg);
  void overload12(long arg);
  void overload12(boolean? arg);
  void overload13(long? arg);
  void overload13(boolean arg);
  void overload14(optional long arg);
  void overload14(TestInterface arg);
  void overload15(long arg);
  void overload15(optional TestInterface arg);
  void overload16(long arg);
  void overload16(optional TestInterface? arg);
  void overload17(sequence<long> arg);
  void overload17(record<DOMString, long> arg);
  void overload18(record<DOMString, DOMString> arg);
  void overload18(sequence<DOMString> arg);
  void overload19(sequence<long> arg);
  void overload19(optional Dict arg);
  void overload20(optional Dict arg);
  void overload20(sequence<long> arg);

  // Variadic handling
  void passVariadicThirdArg(DOMString arg1, long arg2, TestJSImplInterface... arg3);

  // Conditionally exposed methods/attributes
  [Pref="abc.def"]
  readonly attribute boolean prefable1;
  [Pref="abc.def"]
  readonly attribute boolean prefable2;
  [Pref="ghi.jkl"]
  readonly attribute boolean prefable3;
  [Pref="ghi.jkl"]
  readonly attribute boolean prefable4;
  [Pref="abc.def"]
  readonly attribute boolean prefable5;
  [Pref="abc.def", Func="nsGenericHTMLElement::TouchEventsEnabled"]
  readonly attribute boolean prefable6;
  [Pref="abc.def", Func="nsGenericHTMLElement::TouchEventsEnabled"]
  readonly attribute boolean prefable7;
  [Pref="ghi.jkl", Func="nsGenericHTMLElement::TouchEventsEnabled"]
  readonly attribute boolean prefable8;
  [Pref="abc.def", Func="nsGenericHTMLElement::TouchEventsEnabled"]
  readonly attribute boolean prefable9;
  [Pref="abc.def"]
  void prefable10();
  [Pref="abc.def", Func="nsGenericHTMLElement::TouchEventsEnabled"]
  void prefable11();
  [Pref="abc.def", Func="TestFuncControlledMember"]
  readonly attribute boolean prefable12;
  [Pref="abc.def", Func="nsGenericHTMLElement::TouchEventsEnabled"]
  void prefable13();
  [Pref="abc.def", Func="TestFuncControlledMember"]
  readonly attribute boolean prefable14;
  [Func="TestFuncControlledMember"]
  readonly attribute boolean prefable15;
  [Func="TestFuncControlledMember"]
  readonly attribute boolean prefable16;
  [Pref="abc.def", Func="TestFuncControlledMember"]
  void prefable17();
  [Func="TestFuncControlledMember"]
  void prefable18();
  [Func="TestFuncControlledMember"]
  void prefable19();
  [Pref="abc.def", Func="TestFuncControlledMember", ChromeOnly]
  void prefable20();

  // Conditionally exposed methods/attributes involving [SecureContext]
  [SecureContext]
  readonly attribute boolean conditionalOnSecureContext1;
  [SecureContext, Pref="abc.def"]
  readonly attribute boolean conditionalOnSecureContext2;
  [SecureContext, Pref="abc.def", Func="nsGenericHTMLElement::TouchEventsEnabled"]
  readonly attribute boolean conditionalOnSecureContext3;
  [SecureContext, Pref="abc.def", Func="TestFuncControlledMember"]
  readonly attribute boolean conditionalOnSecureContext4;
  [SecureContext]
  void conditionalOnSecureContext5();
  [SecureContext, Pref="abc.def"]
  void conditionalOnSecureContext6();
  [SecureContext, Pref="abc.def", Func="nsGenericHTMLElement::TouchEventsEnabled"]
  void conditionalOnSecureContext7();
  [SecureContext, Pref="abc.def", Func="TestFuncControlledMember"]
  void conditionalOnSecureContext8();

  // Miscellania
  [LenientThis] attribute long attrWithLenientThis;
  // FIXME: Bug 863954 Unforgeable things get all confused when
  // non-JS-implemented interfaces inherit from JS-implemented ones or vice
  // versa.
  //   [Unforgeable] readonly attribute long unforgeableAttr;
  //   [Unforgeable, ChromeOnly] readonly attribute long unforgeableAttr2;
  //   [Unforgeable] long unforgeableMethod();
  //   [Unforgeable, ChromeOnly] long unforgeableMethod2();
  // FIXME: Bug 863955 No stringifiers yet
  //   stringifier;
  void passRenamedInterface(TestRenamedInterface arg);
  [PutForwards=writableByte] readonly attribute TestJSImplInterface putForwardsAttr;
  [PutForwards=writableByte, LenientThis] readonly attribute TestJSImplInterface putForwardsAttr2;
  [PutForwards=writableByte, ChromeOnly] readonly attribute TestJSImplInterface putForwardsAttr3;
  [Throws] void throwingMethod();
  [Throws] attribute boolean throwingAttr;
  [GetterThrows] attribute boolean throwingGetterAttr;
  [SetterThrows] attribute boolean throwingSetterAttr;
  [CanOOM] void canOOMMethod();
  [CanOOM] attribute boolean canOOMAttr;
  [GetterCanOOM] attribute boolean canOOMGetterAttr;
  [SetterCanOOM] attribute boolean canOOMSetterAttr;
<<<<<<< HEAD
=======
  [CEReactions] void ceReactionsMethod();
  [CEReactions] void ceReactionsMethodOverload();
  [CEReactions] void ceReactionsMethodOverload(DOMString bar);
  [CEReactions] attribute boolean ceReactionsAttr;
>>>>>>> a17af05f
  // NeedsSubjectPrincipal not supported on JS-implemented things for
  // now, because we always pass in the caller principal anyway.
  //  [NeedsSubjectPrincipal] void needsSubjectPrincipalMethod();
  //  [NeedsSubjectPrincipal] attribute boolean needsSubjectPrincipalAttr;
  // legacycaller short(unsigned long arg1, TestInterface arg2);
  void passArgsWithDefaults(optional long arg1,
                            optional TestInterface? arg2 = null,
                            optional Dict arg3, optional double arg4 = 5.0,
                            optional float arg5);
  attribute any jsonifierShouldSkipThis;
  attribute TestParentInterface jsonifierShouldSkipThis2;
  attribute TestCallbackInterface jsonifierShouldSkipThis3;
  jsonifier;

  attribute byte dashed-attribute;
  void dashed-method();

  // If you add things here, add them to TestCodeGen as well
};

[NavigatorProperty="TestNavigator", JSImplementation="@mozilla.org/test;1"]
interface TestNavigator {
};

[Constructor, NavigatorProperty="TestNavigatorWithConstructor", JSImplementation="@mozilla.org/test;1"]
interface TestNavigatorWithConstructor {
};

interface TestCImplementedInterface : TestJSImplInterface {
};

interface TestCImplementedInterface2 {
};

[NoInterfaceObject,
 JSImplementation="@mozilla.org/test-js-impl-interface;2"]
interface TestJSImplNoInterfaceObject {
  [Cached, Pure]
  readonly attribute byte cachedByte;
};<|MERGE_RESOLUTION|>--- conflicted
+++ resolved
@@ -801,13 +801,10 @@
   [CanOOM] attribute boolean canOOMAttr;
   [GetterCanOOM] attribute boolean canOOMGetterAttr;
   [SetterCanOOM] attribute boolean canOOMSetterAttr;
-<<<<<<< HEAD
-=======
   [CEReactions] void ceReactionsMethod();
   [CEReactions] void ceReactionsMethodOverload();
   [CEReactions] void ceReactionsMethodOverload(DOMString bar);
   [CEReactions] attribute boolean ceReactionsAttr;
->>>>>>> a17af05f
   // NeedsSubjectPrincipal not supported on JS-implemented things for
   // now, because we always pass in the caller principal anyway.
   //  [NeedsSubjectPrincipal] void needsSubjectPrincipalMethod();
