--- conflicted
+++ resolved
@@ -99,8 +99,6 @@
   // Called from AsyncEventDispatcher to notify it is running.
   virtual void AsyncEventRunning(AsyncEventDispatcher* aEvent) {}
 
-<<<<<<< HEAD
-=======
   // Used by APZ to determine whether this event target has non-chrome event
   // listeners for untrusted key events.
   bool HasNonSystemGroupListenersForUntrustedKeyEvents() const;
@@ -109,7 +107,6 @@
   // non-passive event listeners for untrusted key events.
   bool HasNonPassiveNonSystemGroupListenersForUntrustedKeyEvents() const;
 
->>>>>>> a17af05f
   virtual bool IsApzAware() const;
 
 protected:
