--- conflicted
+++ resolved
@@ -15,7 +15,6 @@
 #include "mozilla/MouseEvents.h"
 #include "mozilla/Preferences.h"
 #include "mozilla/Services.h"
-#include "mozilla/SizePrintfMacros.h"
 #include "mozilla/TextComposition.h"
 #include "mozilla/TextEvents.h"
 #include "mozilla/Unused.h"
@@ -186,11 +185,7 @@
 IMEStateManager::Shutdown()
 {
   MOZ_LOG(sISMLog, LogLevel::Info,
-<<<<<<< HEAD
-    ("Shutdown(), sTextCompositions=0x%p, sTextCompositions->Length()=%" PRIuSIZE,
-=======
     ("Shutdown(), sTextCompositions=0x%p, sTextCompositions->Length()=%zu",
->>>>>>> a17af05f
      sTextCompositions, sTextCompositions ? sTextCompositions->Length() : 0));
 
   MOZ_ASSERT(!sTextCompositions || !sTextCompositions->Length());
@@ -332,11 +327,7 @@
     if (i != TextCompositionArray::NoIndex) {
       MOZ_LOG(sISMLog, LogLevel::Debug,
         ("  OnDestroyPresContext(), "
-<<<<<<< HEAD
-         "removing TextComposition instance from the array (index=%" PRIuSIZE ")", i));
-=======
          "removing TextComposition instance from the array (index=%zu)", i));
->>>>>>> a17af05f
       // there should be only one composition per presContext object.
       sTextCompositions->ElementAt(i)->Destroy();
       sTextCompositions->RemoveElementAt(i);
@@ -781,13 +772,9 @@
     return;
   }
 
-<<<<<<< HEAD
-  if (sPresContext != aPresContext || sContent != aContent) {
-=======
   if (sPresContext != aPresContext || sContent != aContent ||
       NS_WARN_IF(!sPresContext) || NS_WARN_IF(!sWidget) ||
       NS_WARN_IF(sWidget->Destroyed())) {
->>>>>>> a17af05f
     MOZ_LOG(sISMLog, LogLevel::Debug,
       ("  OnClickInEditor(), "
        "the mouse event isn't fired on the editor managed by ISM"));
@@ -1153,14 +1140,9 @@
   MOZ_LOG(sISMLog, LogLevel::Info,
     ("SetInputContextForChildProcess(aTabParent=0x%p, "
      "aInputContext={ mIMEState={ mEnabled=%s, mOpen=%s }, "
-<<<<<<< HEAD
-     "mHTMLInputType=\"%s\", mHTMLInputInputmode=\"%s\", mActionHint=\"%s\" }, "
-     "aAction={ mCause=%s, mAction=%s }), sPresContext=0x%p, "
-=======
      "mHTMLInputType=\"%s\", mHTMLInputInputmode=\"%s\", mActionHint=\"%s\", "
      "mInPrivateBrowsing=%s }, aAction={ mCause=%s, mAction=%s }), "
      "sPresContext=0x%p (available: %s), sWidget=0x%p (available: %s), "
->>>>>>> a17af05f
      "sActiveTabParent=0x%p",
      aTabParent, GetIMEStateEnabledName(aInputContext.mIMEState.mEnabled),
      GetIMEStateSetOpenName(aInputContext.mIMEState.mOpen),
