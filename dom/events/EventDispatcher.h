/* -*- Mode: C++; tab-width: 8; indent-tabs-mode: nil; c-basic-offset: 2 -*- */
/* vim: set ts=8 sts=2 et sw=2 tw=80: */
/* This Source Code Form is subject to the terms of the Mozilla Public
 * License, v. 2.0. If a copy of the MPL was not distributed with this
 * file, You can obtain one at http://mozilla.org/MPL/2.0/. */

#ifdef MOZILLA_INTERNAL_API
#ifndef mozilla_EventDispatcher_h_
#define mozilla_EventDispatcher_h_

#include "mozilla/dom/BindingDeclarations.h"
#include "mozilla/EventForwards.h"
#include "nsCOMPtr.h"
#include "nsTArray.h"

// Microsoft's API Name hackery sucks
#undef CreateEvent

class nsIContent;
class nsIDOMEvent;
class nsPresContext;

template<class E> class nsCOMArray;

namespace mozilla {
namespace dom {
class Event;
class EventTarget;
} // namespace dom

/**
 * About event dispatching:
 * When either EventDispatcher::Dispatch or
 * EventDispatcher::DispatchDOMEvent is called an event target chain is
<<<<<<< HEAD
 * created. EventDispatcher creates the chain by calling GetEventTargetParent 
=======
 * created. EventDispatcher creates the chain by calling GetEventTargetParent
>>>>>>> a17af05f
 * on each event target and the creation continues until either the mCanHandle
 * member of the EventChainPreVisitor object is false or the mParentTarget
 * does not point to a new target. The event target chain is created in the
 * heap.
 *
 * If the event needs retargeting, mEventTargetAtParent must be set in
 * GetEventTargetParent.
 *
 * The capture, target and bubble phases of the event dispatch are handled
 * by iterating through the event target chain. Iteration happens twice,
 * first for the default event group and then for the system event group.
 * While dispatching the event for the system event group PostHandleEvent
 * is called right after calling event listener for the current event target.
 */

class EventChainVisitor
{
public:
  EventChainVisitor(nsPresContext* aPresContext,
                    WidgetEvent* aEvent,
                    nsIDOMEvent* aDOMEvent,
                    nsEventStatus aEventStatus = nsEventStatus_eIgnore)
    : mPresContext(aPresContext)
    , mEvent(aEvent)
    , mDOMEvent(aDOMEvent)
    , mEventStatus(aEventStatus)
    , mItemFlags(0)
  {
  }

  /**
   * The prescontext, possibly nullptr.
   */
  nsPresContext* const  mPresContext;

  /**
   * The WidgetEvent which is being dispatched. Never nullptr.
   */
  WidgetEvent* const mEvent;

  /**
   * The DOM Event assiciated with the mEvent. Possibly nullptr if a DOM Event
   * is not (yet) created.
   */
  nsIDOMEvent*          mDOMEvent;

  /**
   * The status of the event.
   * @see nsEventStatus.h
   */
  nsEventStatus         mEventStatus;

  /**
   * Bits for items in the event target chain.
   * Set in GetEventTargetParent() and used in PostHandleEvent().
   *
   * @note These bits are different for each item in the event target chain.
   *       It is up to the Pre/PostHandleEvent implementation to decide how to
   *       use these bits.
   *
   * @note Using uint16_t because that is used also in EventTargetChainItem.
   */
  uint16_t              mItemFlags;

  /**
   * Data for items in the event target chain.
   * Set in GetEventTargetParent() and used in PostHandleEvent().
   *
   * @note This data is different for each item in the event target chain.
   *       It is up to the Pre/PostHandleEvent implementation to decide how to
   *       use this.
   */
  nsCOMPtr<nsISupports> mItemData;
};

class EventChainPreVisitor : public EventChainVisitor
{
public:
  EventChainPreVisitor(nsPresContext* aPresContext,
                       WidgetEvent* aEvent,
                       nsIDOMEvent* aDOMEvent,
                       nsEventStatus aEventStatus,
                       bool aIsInAnon)
    : EventChainVisitor(aPresContext, aEvent, aDOMEvent, aEventStatus)
    , mCanHandle(true)
    , mAutomaticChromeDispatch(true)
    , mForceContentDispatch(false)
    , mRelatedTargetIsInAnon(false)
    , mOriginalTargetIsInAnon(aIsInAnon)
    , mWantsWillHandleEvent(false)
    , mMayHaveListenerManager(true)
    , mWantsPreHandleEvent(false)
    , mParentTarget(nullptr)
    , mEventTargetAtParent(nullptr)
  {
  }

  void Reset()
  {
    mItemFlags = 0;
    mItemData = nullptr;
    mCanHandle = true;
    mAutomaticChromeDispatch = true;
    mForceContentDispatch = false;
    mWantsWillHandleEvent = false;
    mMayHaveListenerManager = true;
    mWantsPreHandleEvent = false;
    mParentTarget = nullptr;
    mEventTargetAtParent = nullptr;
  }

  /**
   * Member that must be set in GetEventTargetParent by event targets. If set to
   * false, indicates that this event target will not be handling the event and
   * construction of the event target chain is complete. The target that sets
   * mCanHandle to false is NOT included in the event target chain.
   */
  bool                  mCanHandle;

  /**
   * If mCanHandle is false and mAutomaticChromeDispatch is also false
   * event will not be dispatched to the chrome event handler.
   */
  bool                  mAutomaticChromeDispatch;

  /**
   * If mForceContentDispatch is set to true,
   * content dispatching is not disabled for this event target.
   * FIXME! This is here for backward compatibility. Bug 329119
   */
  bool                  mForceContentDispatch;

  /**
   * true if it is known that related target is or is a descendant of an
   * element which is anonymous for events.
   */
  bool                  mRelatedTargetIsInAnon;

  /**
   * true if the original target of the event is inside anonymous content.
   * This is set before calling GetEventTargetParent on event targets.
   */
  bool                  mOriginalTargetIsInAnon;

  /**
   * Whether or not nsIDOMEventTarget::WillHandleEvent will be
   * called. Default is false;
   */
  bool                  mWantsWillHandleEvent;

  /**
   * If it is known that the current target doesn't have a listener manager
   * when GetEventTargetParent is called, set this to false.
   */
  bool                  mMayHaveListenerManager;

  /**
   * Whether or not nsIDOMEventTarget::PreHandleEvent will be called. Default is
   * false;
   */
  bool mWantsPreHandleEvent;

  /**
   * Parent item in the event target chain.
   */
  dom::EventTarget* mParentTarget;

  /**
   * If the event needs to be retargeted, this is the event target,
   * which should be used when the event is handled at mParentTarget.
   */
  dom::EventTarget* mEventTargetAtParent;

  /**
   * An array of destination insertion points that need to be inserted
   * into the event path of nodes that are distributed by the
   * web components distribution algorithm.
   */
  nsTArray<nsIContent*> mDestInsertionPoints;
};

class EventChainPostVisitor : public mozilla::EventChainVisitor
{
public:
  explicit EventChainPostVisitor(EventChainVisitor& aOther)
    : EventChainVisitor(aOther.mPresContext, aOther.mEvent,
                        aOther.mDOMEvent, aOther.mEventStatus)
  {
  }
};

/**
 * If an EventDispatchingCallback object is passed to Dispatch,
 * its HandleEvent method is called after handling the default event group,
 * before handling the system event group.
 * This is used in nsPresShell.
 */
class MOZ_STACK_CLASS EventDispatchingCallback
{
public:
  virtual void HandleEvent(EventChainPostVisitor& aVisitor) = 0;
};

/**
 * The generic class for event dispatching.
 * Must not be used outside Gecko!
 */
class EventDispatcher
{
public:
  /**
   * aTarget should QI to EventTarget.
   * If the target of aEvent is set before calling this method, the target of
   * aEvent is used as the target (unless there is event
   * retargeting) and the originalTarget of the DOM Event.
   * aTarget is always used as the starting point for constructing the event
   * target chain, no matter what the value of aEvent->mTarget is.
   * In other words, aEvent->mTarget is only a property of the event and it has
   * nothing to do with the construction of the event target chain.
   * Neither aTarget nor aEvent is allowed to be nullptr.
   *
   * If aTargets is non-null, event target chain will be created, but
   * event won't be handled. In this case aEvent->mMessage should be
   * eVoidEvent.
   * @note Use this method when dispatching a WidgetEvent.
   */
  static nsresult Dispatch(nsISupports* aTarget,
                           nsPresContext* aPresContext,
                           WidgetEvent* aEvent,
                           nsIDOMEvent* aDOMEvent = nullptr,
                           nsEventStatus* aEventStatus = nullptr,
                           EventDispatchingCallback* aCallback = nullptr,
                           nsTArray<dom::EventTarget*>* aTargets = nullptr);

  /**
   * Dispatches an event.
   * If aDOMEvent is not nullptr, it is used for dispatching
   * (aEvent can then be nullptr) and (if aDOMEvent is not |trusted| already),
   * the |trusted| flag is set based on the UniversalXPConnect capability.
   * Otherwise this works like EventDispatcher::Dispatch.
   * @note Use this method when dispatching nsIDOMEvent.
   */
  static nsresult DispatchDOMEvent(nsISupports* aTarget,
                                   WidgetEvent* aEvent,
                                   nsIDOMEvent* aDOMEvent,
                                   nsPresContext* aPresContext,
                                   nsEventStatus* aEventStatus);

  /**
   * Creates a DOM Event.  Returns null if the event type is unsupported.
   */
  static already_AddRefed<dom::Event> CreateEvent(dom::EventTarget* aOwner,
                                                  nsPresContext* aPresContext,
                                                  WidgetEvent* aEvent,
                                                  const nsAString& aEventType,
                                                  dom::CallerType aCallerType =
                                                    dom::CallerType::System);

  /**
   * Called at shutting down.
   */
  static void Shutdown();
};

} // namespace mozilla

#endif // mozilla_EventDispatcher_h_
#endif<|MERGE_RESOLUTION|>--- conflicted
+++ resolved
@@ -32,11 +32,7 @@
  * About event dispatching:
  * When either EventDispatcher::Dispatch or
  * EventDispatcher::DispatchDOMEvent is called an event target chain is
-<<<<<<< HEAD
- * created. EventDispatcher creates the chain by calling GetEventTargetParent 
-=======
  * created. EventDispatcher creates the chain by calling GetEventTargetParent
->>>>>>> a17af05f
  * on each event target and the creation continues until either the mCanHandle
  * member of the EventChainPreVisitor object is false or the mParentTarget
  * does not point to a new target. The event target chain is created in the
