/* -*- Mode: C++; tab-width: 8; indent-tabs-mode: nil; c-basic-offset: 2 -*- */
/* vim: set ts=8 sts=2 et sw=2 tw=80: */
/* This Source Code Form is subject to the terms of the Mozilla Public
 * License, v. 2.0. If a copy of the MPL was not distributed with this
 * file, You can obtain one at http://mozilla.org/MPL/2.0/. */

#include "mozilla/ArrayUtils.h"
#include "mozilla/BasicEvents.h"

#include "DataTransfer.h"

#include "nsIDOMDocument.h"
#include "nsISupportsPrimitives.h"
#include "nsIScriptSecurityManager.h"
#include "mozilla/dom/DOMStringList.h"
#include "nsArray.h"
#include "nsError.h"
#include "nsIDragService.h"
#include "nsIClipboard.h"
#include "nsContentUtils.h"
#include "nsIContent.h"
#include "nsIBinaryInputStream.h"
#include "nsIBinaryOutputStream.h"
#include "nsIStorageStream.h"
#include "nsStringStream.h"
#include "nsCRT.h"
#include "nsIScriptObjectPrincipal.h"
#include "nsIScriptContext.h"
#include "nsIDocument.h"
#include "nsIScriptGlobalObject.h"
#include "nsVariant.h"
#include "mozilla/dom/ContentChild.h"
#include "mozilla/dom/DataTransferBinding.h"
#include "mozilla/dom/DataTransferItemList.h"
#include "mozilla/dom/Directory.h"
#include "mozilla/dom/Element.h"
#include "mozilla/dom/FileList.h"
#include "mozilla/dom/BindingUtils.h"
#include "mozilla/dom/OSFileSystem.h"
#include "mozilla/dom/Promise.h"
#include "nsNetUtil.h"

namespace mozilla {
namespace dom {

NS_IMPL_CYCLE_COLLECTION_CLASS(DataTransfer)

NS_IMPL_CYCLE_COLLECTION_UNLINK_BEGIN(DataTransfer)
  NS_IMPL_CYCLE_COLLECTION_UNLINK(mParent)
  NS_IMPL_CYCLE_COLLECTION_UNLINK(mItems)
  NS_IMPL_CYCLE_COLLECTION_UNLINK(mDragTarget)
  NS_IMPL_CYCLE_COLLECTION_UNLINK(mDragImage)
  NS_IMPL_CYCLE_COLLECTION_UNLINK_PRESERVED_WRAPPER
NS_IMPL_CYCLE_COLLECTION_UNLINK_END
NS_IMPL_CYCLE_COLLECTION_TRAVERSE_BEGIN(DataTransfer)
  NS_IMPL_CYCLE_COLLECTION_TRAVERSE(mParent)
  NS_IMPL_CYCLE_COLLECTION_TRAVERSE(mItems)
  NS_IMPL_CYCLE_COLLECTION_TRAVERSE(mDragTarget)
  NS_IMPL_CYCLE_COLLECTION_TRAVERSE(mDragImage)
NS_IMPL_CYCLE_COLLECTION_TRAVERSE_END
NS_IMPL_CYCLE_COLLECTION_TRACE_WRAPPERCACHE(DataTransfer)

NS_IMPL_CYCLE_COLLECTING_ADDREF(DataTransfer)
NS_IMPL_CYCLE_COLLECTING_RELEASE(DataTransfer)

NS_INTERFACE_MAP_BEGIN_CYCLE_COLLECTION(DataTransfer)
  NS_WRAPPERCACHE_INTERFACE_MAP_ENTRY
  NS_INTERFACE_MAP_ENTRY(mozilla::dom::DataTransfer)
  NS_INTERFACE_MAP_ENTRY(nsIDOMDataTransfer)
  NS_INTERFACE_MAP_ENTRY_AMBIGUOUS(nsISupports, nsIDOMDataTransfer)
NS_INTERFACE_MAP_END

// the size of the array
const char DataTransfer::sEffects[8][9] = {
  "none", "copy", "move", "copyMove", "link", "copyLink", "linkMove", "all"
};

// Used for custom clipboard types.
enum CustomClipboardTypeId {
  eCustomClipboardTypeId_None,
  eCustomClipboardTypeId_String
};

DataTransfer::DataTransfer(nsISupports* aParent, EventMessage aEventMessage,
                           bool aIsExternal, int32_t aClipboardType)
  : mParent(aParent)
  , mDropEffect(nsIDragService::DRAGDROP_ACTION_NONE)
  , mEffectAllowed(nsIDragService::DRAGDROP_ACTION_UNINITIALIZED)
  , mEventMessage(aEventMessage)
  , mCursorState(false)
  , mReadOnly(true)
  , mIsExternal(aIsExternal)
  , mUserCancelled(false)
  , mIsCrossDomainSubFrameDrop(false)
  , mClipboardType(aClipboardType)
  , mDragImageX(0)
  , mDragImageY(0)
{
  mItems = new DataTransferItemList(this, aIsExternal);
  // For these events, we want to be able to add data to the data transfer, so
  // clear the readonly state. Otherwise, the data is already present. For
  // external usage, cache the data from the native clipboard or drag.
  if (aEventMessage == eCut ||
      aEventMessage == eCopy ||
      aEventMessage == eDragStart) {
    mReadOnly = false;
  } else if (mIsExternal) {
    if (aEventMessage == ePasteNoFormatting) {
      mEventMessage = ePaste;
      CacheExternalClipboardFormats(true);
    } else if (aEventMessage == ePaste) {
      CacheExternalClipboardFormats(false);
    } else if (aEventMessage >= eDragDropEventFirst &&
               aEventMessage <= eDragDropEventLast) {
      CacheExternalDragFormats();
    }
  }
}

DataTransfer::DataTransfer(nsISupports* aParent,
                           EventMessage aEventMessage,
                           const uint32_t aEffectAllowed,
                           bool aCursorState,
                           bool aIsExternal,
                           bool aUserCancelled,
                           bool aIsCrossDomainSubFrameDrop,
                           int32_t aClipboardType,
                           DataTransferItemList* aItems,
                           Element* aDragImage,
                           uint32_t aDragImageX,
                           uint32_t aDragImageY)
  : mParent(aParent)
  , mDropEffect(nsIDragService::DRAGDROP_ACTION_NONE)
  , mEffectAllowed(aEffectAllowed)
  , mEventMessage(aEventMessage)
  , mCursorState(aCursorState)
  , mReadOnly(true)
  , mIsExternal(aIsExternal)
  , mUserCancelled(aUserCancelled)
  , mIsCrossDomainSubFrameDrop(aIsCrossDomainSubFrameDrop)
  , mClipboardType(aClipboardType)
  , mDragImage(aDragImage)
  , mDragImageX(aDragImageX)
  , mDragImageY(aDragImageY)
{
  MOZ_ASSERT(mParent);
  MOZ_ASSERT(aItems);

  // We clone the items array after everything else, so that it has a valid
  // mParent value
  mItems = aItems->Clone(this);
  // The items are copied from aItems into mItems. There is no need to copy
  // the actual data in the items as the data transfer will be read only. The
  // dragstart event is the only time when items are
  // modifiable, but those events should have been using the first constructor
  // above.
  NS_ASSERTION(aEventMessage != eDragStart,
               "invalid event type for DataTransfer constructor");
}

DataTransfer::~DataTransfer()
{}

// static
already_AddRefed<DataTransfer>
DataTransfer::Constructor(const GlobalObject& aGlobal,
                          const nsAString& aEventType, bool aIsExternal,
                          ErrorResult& aRv)
{
  nsAutoCString onEventType("on");
  AppendUTF16toUTF8(aEventType, onEventType);
  nsCOMPtr<nsIAtom> eventTypeAtom = NS_Atomize(onEventType);
  if (!eventTypeAtom) {
    aRv.Throw(NS_ERROR_OUT_OF_MEMORY);
    return nullptr;
  }

  EventMessage eventMessage = nsContentUtils::GetEventMessage(eventTypeAtom);
  RefPtr<DataTransfer> transfer = new DataTransfer(aGlobal.GetAsSupports(),
                                                     eventMessage, aIsExternal,
                                                     -1);
  return transfer.forget();
}

JSObject*
DataTransfer::WrapObject(JSContext* aCx, JS::Handle<JSObject*> aGivenProto)
{
  return DataTransferBinding::Wrap(aCx, this, aGivenProto);
}

NS_IMETHODIMP
DataTransfer::GetDropEffect(nsAString& aDropEffect)
{
  nsString dropEffect;
  GetDropEffect(dropEffect);
  aDropEffect = dropEffect;
  return NS_OK;
}

NS_IMETHODIMP
DataTransfer::SetDropEffect(const nsAString& aDropEffect)
{
  // the drop effect can only be 'none', 'copy', 'move' or 'link'.
  for (uint32_t e = 0; e <= nsIDragService::DRAGDROP_ACTION_LINK; e++) {
    if (aDropEffect.EqualsASCII(sEffects[e])) {
      // don't allow copyMove
      if (e != (nsIDragService::DRAGDROP_ACTION_COPY |
                nsIDragService::DRAGDROP_ACTION_MOVE)) {
        mDropEffect = e;
      }
      break;
    }
  }

  return NS_OK;
}

NS_IMETHODIMP
DataTransfer::GetEffectAllowed(nsAString& aEffectAllowed)
{
  nsString effectAllowed;
  GetEffectAllowed(effectAllowed);
  aEffectAllowed = effectAllowed;
  return NS_OK;
}

NS_IMETHODIMP
DataTransfer::SetEffectAllowed(const nsAString& aEffectAllowed)
{
  if (aEffectAllowed.EqualsLiteral("uninitialized")) {
    mEffectAllowed = nsIDragService::DRAGDROP_ACTION_UNINITIALIZED;
    return NS_OK;
  }

  static_assert(nsIDragService::DRAGDROP_ACTION_NONE == 0,
                "DRAGDROP_ACTION_NONE constant is wrong");
  static_assert(nsIDragService::DRAGDROP_ACTION_COPY == 1,
                "DRAGDROP_ACTION_COPY constant is wrong");
  static_assert(nsIDragService::DRAGDROP_ACTION_MOVE == 2,
                "DRAGDROP_ACTION_MOVE constant is wrong");
  static_assert(nsIDragService::DRAGDROP_ACTION_LINK == 4,
                "DRAGDROP_ACTION_LINK constant is wrong");

  for (uint32_t e = 0; e < ArrayLength(sEffects); e++) {
    if (aEffectAllowed.EqualsASCII(sEffects[e])) {
      mEffectAllowed = e;
      break;
    }
  }

  return NS_OK;
}

NS_IMETHODIMP
DataTransfer::GetDropEffectInt(uint32_t* aDropEffect)
{
  *aDropEffect = mDropEffect;
  return  NS_OK;
}

NS_IMETHODIMP
DataTransfer::SetDropEffectInt(uint32_t aDropEffect)
{
  mDropEffect = aDropEffect;
  return  NS_OK;
}

NS_IMETHODIMP
DataTransfer::GetEffectAllowedInt(uint32_t* aEffectAllowed)
{
  *aEffectAllowed = mEffectAllowed;
  return  NS_OK;
}

NS_IMETHODIMP
DataTransfer::SetEffectAllowedInt(uint32_t aEffectAllowed)
{
  mEffectAllowed = aEffectAllowed;
  return  NS_OK;
}

NS_IMETHODIMP
DataTransfer::GetMozUserCancelled(bool* aUserCancelled)
{
  *aUserCancelled = MozUserCancelled();
  return NS_OK;
}

already_AddRefed<FileList>
DataTransfer::GetFiles(nsIPrincipal& aSubjectPrincipal,
                       ErrorResult& aRv)
{
  return mItems->Files(&aSubjectPrincipal);
}

NS_IMETHODIMP
DataTransfer::GetFiles(nsIDOMFileList** aFileList)
{
  if (!aFileList) {
    return NS_ERROR_FAILURE;
  }

  // The XPCOM interface is only avaliable to system code, and thus we can
  // assume the system principal. This is consistent with the previous behavour
  // of this function, which also assumed the system principal.
  //
  // This code is also called from C++ code, which expects it to have a System
  // Principal, and thus the SubjectPrincipal cannot be used.
  RefPtr<FileList> files = mItems->Files(nsContentUtils::GetSystemPrincipal());

  files.forget(aFileList);
  return NS_OK;
}

void
DataTransfer::GetTypes(nsTArray<nsString>& aTypes, CallerType aCallerType) const
{
  // When called from bindings, aTypes will be empty, but since we might have
  // Gecko-internal callers too, clear it to be safe.
  aTypes.Clear();
<<<<<<< HEAD
  
=======

>>>>>>> a17af05f
  const nsTArray<RefPtr<DataTransferItem>>* items = mItems->MozItemsAt(0);
  if (NS_WARN_IF(!items)) {
    return;
  }

  for (uint32_t i = 0; i < items->Length(); i++) {
    DataTransferItem* item = items->ElementAt(i);
    MOZ_ASSERT(item);

    if (item->ChromeOnly() && aCallerType != CallerType::System) {
      continue;
    }

    // NOTE: The reason why we get the internal type here is because we want
    // kFileMime to appear in the types list for backwards compatibility
    // reasons.
    nsAutoString type;
    item->GetInternalType(type);
<<<<<<< HEAD
    if (item->Kind() == DataTransferItem::KIND_STRING || type.EqualsASCII(kFileMime)) {
      // If the entry has kind KIND_STRING, we want to add it to the list.
=======
    if (item->Kind() != DataTransferItem::KIND_FILE || type.EqualsASCII(kFileMime)) {
      // If the entry has kind KIND_STRING or KIND_OTHER we want to add it to the list.
>>>>>>> a17af05f
      aTypes.AppendElement(type);
    }
  }

  for (uint32_t i = 0; i < mItems->Length(); ++i) {
    bool found = false;
    DataTransferItem* item = mItems->IndexedGetter(i, found);
    MOZ_ASSERT(found);
    if (item->Kind() != DataTransferItem::KIND_FILE) {
      continue;
    }
    aTypes.AppendElement(NS_LITERAL_STRING("Files"));
    break;
  }
}

void
DataTransfer::GetData(const nsAString& aFormat, nsAString& aData,
                      nsIPrincipal& aSubjectPrincipal,
                      ErrorResult& aRv)
{
  // return an empty string if data for the format was not found
  aData.Truncate();

  nsCOMPtr<nsIVariant> data;
  nsresult rv =
    GetDataAtInternal(aFormat, 0, &aSubjectPrincipal,
                      getter_AddRefs(data));
  if (NS_FAILED(rv)) {
    if (rv != NS_ERROR_DOM_INDEX_SIZE_ERR) {
      aRv.Throw(rv);
    }
    return;
  }

  if (data) {
    nsAutoString stringdata;
    data->GetAsAString(stringdata);

    // for the URL type, parse out the first URI from the list. The URIs are
    // separated by newlines
    nsAutoString lowercaseFormat;
    nsContentUtils::ASCIIToLower(aFormat, lowercaseFormat);

    if (lowercaseFormat.EqualsLiteral("url")) {
      int32_t lastidx = 0, idx;
      int32_t length = stringdata.Length();
      while (lastidx < length) {
        idx = stringdata.FindChar('\n', lastidx);
        // lines beginning with # are comments
        if (stringdata[lastidx] == '#') {
          if (idx == -1) {
            break;
          }
        }
        else {
          if (idx == -1) {
            aData.Assign(Substring(stringdata, lastidx));
          } else {
            aData.Assign(Substring(stringdata, lastidx, idx - lastidx));
          }
          aData = nsContentUtils::TrimWhitespace<nsCRT::IsAsciiSpace>(aData,
                                                                      true);
          return;
        }
        lastidx = idx + 1;
      }
    }
    else {
      aData = stringdata;
    }
  }
}

void
DataTransfer::SetData(const nsAString& aFormat, const nsAString& aData,
                      nsIPrincipal& aSubjectPrincipal,
                      ErrorResult& aRv)
{
  RefPtr<nsVariantCC> variant = new nsVariantCC();
  variant->SetAsAString(aData);

  aRv = SetDataAtInternal(aFormat, variant, 0, &aSubjectPrincipal);
}

void
DataTransfer::ClearData(const Optional<nsAString>& aFormat,
                        nsIPrincipal& aSubjectPrincipal,
                        ErrorResult& aRv)
{
  if (mReadOnly) {
    aRv.Throw(NS_ERROR_DOM_NO_MODIFICATION_ALLOWED_ERR);
    return;
  }

  if (MozItemCount() == 0) {
    return;
  }

  if (aFormat.WasPassed()) {
    MozClearDataAtHelper(aFormat.Value(), 0, aSubjectPrincipal, aRv);
  } else {
    MozClearDataAtHelper(EmptyString(), 0, aSubjectPrincipal, aRv);
  }
}

NS_IMETHODIMP
DataTransfer::GetMozItemCount(uint32_t* aCount)
{
  *aCount = MozItemCount();
  return NS_OK;
}

NS_IMETHODIMP
DataTransfer::GetMozCursor(nsAString& aCursorState)
{
  nsString cursor;
  GetMozCursor(cursor);
  aCursorState = cursor;
  return NS_OK;
}

NS_IMETHODIMP
DataTransfer::SetMozCursor(const nsAString& aCursorState)
{
  // Lock the cursor to an arrow during the drag.
  mCursorState = aCursorState.EqualsLiteral("default");

  return NS_OK;
}

already_AddRefed<nsINode>
DataTransfer::GetMozSourceNode()
{
  nsCOMPtr<nsIDragSession> dragSession = nsContentUtils::GetDragSession();
  if (!dragSession) {
    return nullptr;
  }

  nsCOMPtr<nsIDOMNode> sourceNode;
  dragSession->GetSourceNode(getter_AddRefs(sourceNode));
  nsCOMPtr<nsINode> node = do_QueryInterface(sourceNode);
  if (node && !nsContentUtils::LegacyIsCallerNativeCode()
      && !nsContentUtils::CanCallerAccess(node)) {
    return nullptr;
  }

  return node.forget();
}

NS_IMETHODIMP
DataTransfer::GetMozSourceNode(nsIDOMNode** aSourceNode)
{
  nsCOMPtr<nsINode> sourceNode = GetMozSourceNode();
  if (!sourceNode) {
    *aSourceNode = nullptr;
    return NS_OK;
  }

  return CallQueryInterface(sourceNode, aSourceNode);
}

already_AddRefed<DOMStringList>
DataTransfer::MozTypesAt(uint32_t aIndex, CallerType aCallerType,
                         ErrorResult& aRv) const
{
  // Only the first item is valid for clipboard events
  if (aIndex > 0 &&
      (mEventMessage == eCut || mEventMessage == eCopy ||
       mEventMessage == ePaste)) {
    aRv.Throw(NS_ERROR_DOM_INDEX_SIZE_ERR);
    return nullptr;
  }

  RefPtr<DOMStringList> types = new DOMStringList();
  if (aIndex < MozItemCount()) {
    // note that you can retrieve the types regardless of their principal
    const nsTArray<RefPtr<DataTransferItem>>& items = *mItems->MozItemsAt(aIndex);

    bool addFile = false;
    for (uint32_t i = 0; i < items.Length(); i++) {
      if (items[i]->ChromeOnly() && aCallerType != CallerType::System) {
        continue;
      }

      // NOTE: The reason why we get the internal type here is because we want
      // kFileMime to appear in the types list for backwards compatibility
      // reasons.
      nsAutoString type;
      items[i]->GetInternalType(type);
      if (NS_WARN_IF(!types->Add(type))) {
        aRv.Throw(NS_ERROR_FAILURE);
        return nullptr;
      }

      if (items[i]->Kind() == DataTransferItem::KIND_FILE) {
        addFile = true;
      }
    }

    if (addFile) {
      types->Add(NS_LITERAL_STRING("Files"));
    }
  }

  return types.forget();
}

nsresult
DataTransfer::GetDataAtNoSecurityCheck(const nsAString& aFormat,
                                       uint32_t aIndex,
                                       nsIVariant** aData)
{
  return GetDataAtInternal(aFormat, aIndex,
                           nsContentUtils::GetSystemPrincipal(), aData);
}

nsresult
DataTransfer::GetDataAtInternal(const nsAString& aFormat, uint32_t aIndex,
                                nsIPrincipal* aSubjectPrincipal,
                                nsIVariant** aData)
{
  *aData = nullptr;

  if (aFormat.IsEmpty()) {
    return NS_OK;
  }

  if (aIndex >= MozItemCount()) {
    return NS_ERROR_DOM_INDEX_SIZE_ERR;
  }

  // Only the first item is valid for clipboard events
  if (aIndex > 0 &&
      (mEventMessage == eCut || mEventMessage == eCopy ||
       mEventMessage == ePaste)) {
    return NS_ERROR_DOM_INDEX_SIZE_ERR;
  }

  nsAutoString format;
  GetRealFormat(aFormat, format);

  MOZ_ASSERT(aSubjectPrincipal);

  RefPtr<DataTransferItem> item = mItems->MozItemByTypeAt(format, aIndex);
  if (!item) {
    // The index exists but there's no data for the specified format, in this
    // case we just return undefined
    return NS_OK;
  }

  // If we have chrome only content, and we aren't chrome, don't allow access
  if (!nsContentUtils::IsSystemPrincipal(aSubjectPrincipal) && item->ChromeOnly()) {
    return NS_OK;
  }

  // DataTransferItem::Data() handles the principal checks
  ErrorResult result;
  nsCOMPtr<nsIVariant> data = item->Data(aSubjectPrincipal, result);
  if (NS_WARN_IF(!data || result.Failed())) {
    return result.StealNSResult();
  }

  data.forget(aData);
  return NS_OK;
}

void
DataTransfer::MozGetDataAt(JSContext* aCx, const nsAString& aFormat,
                           uint32_t aIndex,
                           JS::MutableHandle<JS::Value> aRetval,
                           nsIPrincipal& aSubjectPrincipal,
                           mozilla::ErrorResult& aRv)
{
  nsCOMPtr<nsIVariant> data;
  aRv = GetDataAtInternal(aFormat, aIndex, &aSubjectPrincipal,
                          getter_AddRefs(data));
  if (aRv.Failed()) {
    return;
  }

  if (!data) {
    aRetval.setNull();
    return;
  }

  JS::Rooted<JS::Value> result(aCx);
  if (!VariantToJsval(aCx, data, aRetval)) {
    aRv = NS_ERROR_FAILURE;
    return;
  }
}

/* static */ bool
DataTransfer::PrincipalMaySetData(const nsAString& aType,
                                  nsIVariant* aData,
                                  nsIPrincipal* aPrincipal)
{
  if (!nsContentUtils::IsSystemPrincipal(aPrincipal)) {
    DataTransferItem::eKind kind = DataTransferItem::KindFromData(aData);
    if (kind == DataTransferItem::KIND_OTHER) {
      NS_WARNING("Disallowing adding non string/file types to DataTransfer");
      return false;
    }

    if (aType.EqualsASCII(kFileMime) ||
        aType.EqualsASCII(kFilePromiseMime)) {
      NS_WARNING("Disallowing adding x-moz-file or x-moz-file-promize types to DataTransfer");
      return false;
    }
  }
  return true;
}

void
DataTransfer::TypesListMayHaveChanged()
{
  DataTransferBinding::ClearCachedTypesValue(this);
}

nsresult
DataTransfer::SetDataAtInternal(const nsAString& aFormat, nsIVariant* aData,
                                uint32_t aIndex,
                                nsIPrincipal* aSubjectPrincipal)
{
  if (aFormat.IsEmpty()) {
    return NS_OK;
  }

  if (mReadOnly) {
    return NS_ERROR_DOM_NO_MODIFICATION_ALLOWED_ERR;
  }

  // Specifying an index less than the current length will replace an existing
  // item. Specifying an index equal to the current length will add a new item.
  if (aIndex > MozItemCount()) {
    return NS_ERROR_DOM_INDEX_SIZE_ERR;
  }

  // Only the first item is valid for clipboard events
  if (aIndex > 0 &&
      (mEventMessage == eCut || mEventMessage == eCopy ||
       mEventMessage == ePaste)) {
    return NS_ERROR_DOM_INDEX_SIZE_ERR;
  }

  // Don't allow the custom type to be assigned.
  if (aFormat.EqualsLiteral(kCustomTypesMime)) {
    return NS_ERROR_DOM_NOT_SUPPORTED_ERR;
  }

  if (!PrincipalMaySetData(aFormat, aData, aSubjectPrincipal)) {
    return NS_ERROR_DOM_SECURITY_ERR;
  }

  return SetDataWithPrincipal(aFormat, aData, aIndex, aSubjectPrincipal);
}

void
DataTransfer::MozSetDataAt(JSContext* aCx, const nsAString& aFormat,
                           JS::Handle<JS::Value> aData, uint32_t aIndex,
                           nsIPrincipal& aSubjectPrincipal,
                           ErrorResult& aRv)
{
  nsCOMPtr<nsIVariant> data;
  aRv = nsContentUtils::XPConnect()->JSValToVariant(aCx, aData,
                                                    getter_AddRefs(data));
  if (!aRv.Failed()) {
    aRv = SetDataAtInternal(aFormat, data, aIndex, &aSubjectPrincipal);
  }
}

void
DataTransfer::MozClearDataAt(const nsAString& aFormat, uint32_t aIndex,
                             nsIPrincipal& aSubjectPrincipal,
                             ErrorResult& aRv)
{
  if (mReadOnly) {
    aRv.Throw(NS_ERROR_DOM_NO_MODIFICATION_ALLOWED_ERR);
    return;
  }

  if (aIndex >= MozItemCount()) {
    aRv.Throw(NS_ERROR_DOM_INDEX_SIZE_ERR);
    return;
  }

  // Only the first item is valid for clipboard events
  if (aIndex > 0 &&
      (mEventMessage == eCut || mEventMessage == eCopy ||
       mEventMessage == ePaste)) {
    aRv.Throw(NS_ERROR_DOM_INDEX_SIZE_ERR);
    return;
  }

  MozClearDataAtHelper(aFormat, aIndex, aSubjectPrincipal, aRv);

  // If we just cleared the 0-th index, and there are still more than 1 indexes
  // remaining, MozClearDataAt should cause the 1st index to become the 0th
  // index. This should _only_ happen when the MozClearDataAt function is
  // explicitly called by script, as this behavior is inconsistent with spec.
  // (however, so is the MozClearDataAt API)

  if (aIndex == 0 && mItems->MozItemCount() > 1 &&
      mItems->MozItemsAt(0)->Length() == 0) {
    mItems->PopIndexZero();
  }
}

void
DataTransfer::MozClearDataAtHelper(const nsAString& aFormat, uint32_t aIndex,
                                   nsIPrincipal& aSubjectPrincipal,
                                   ErrorResult& aRv)
{
  MOZ_ASSERT(!mReadOnly);
  MOZ_ASSERT(aIndex < MozItemCount());
  MOZ_ASSERT(aIndex == 0 ||
             (mEventMessage != eCut && mEventMessage != eCopy &&
              mEventMessage != ePaste));

  nsAutoString format;
  GetRealFormat(aFormat, format);

  mItems->MozRemoveByTypeAt(format, aIndex, aSubjectPrincipal, aRv);
}

void
DataTransfer::SetDragImage(Element& aImage, int32_t aX, int32_t aY)
{
  if (!mReadOnly) {
    mDragImage = &aImage;
    mDragImageX = aX;
    mDragImageY = aY;
  }
}

NS_IMETHODIMP
DataTransfer::SetDragImage(nsIDOMElement* aImage, int32_t aX, int32_t aY)
{
  nsCOMPtr<Element> image = do_QueryInterface(aImage);
  if (image) {
    SetDragImage(*image, aX, aY);
  }
  return NS_OK;
}

void
DataTransfer::UpdateDragImage(Element& aImage, int32_t aX, int32_t aY)
{
  if (mEventMessage < eDragDropEventFirst || mEventMessage > eDragDropEventLast) {
    return;
  }

  nsCOMPtr<nsIDragSession> dragSession = nsContentUtils::GetDragSession();
  if (dragSession) {
    dragSession->UpdateDragImage(aImage.AsDOMNode(), aX, aY);
  }
}

already_AddRefed<Promise>
DataTransfer::GetFilesAndDirectories(nsIPrincipal& aSubjectPrincipal,
                                     ErrorResult& aRv)
{
  nsCOMPtr<nsINode> parentNode = do_QueryInterface(mParent);
  if (!parentNode) {
    aRv.Throw(NS_ERROR_FAILURE);
    return nullptr;
  }

  nsCOMPtr<nsIGlobalObject> global = parentNode->OwnerDoc()->GetScopeObject();
  MOZ_ASSERT(global);
  if (!global) {
    aRv.Throw(NS_ERROR_FAILURE);
    return nullptr;
  }

  RefPtr<Promise> p = Promise::Create(global, aRv);
  if (NS_WARN_IF(aRv.Failed())) {
    return nullptr;
  }

  RefPtr<FileList> files = mItems->Files(&aSubjectPrincipal);
  if (NS_WARN_IF(!files)) {
    return nullptr;
  }

  Sequence<RefPtr<File>> filesSeq;
  files->ToSequence(filesSeq, aRv);
  if (NS_WARN_IF(aRv.Failed())) {
    return nullptr;
  }

  p->MaybeResolve(filesSeq);

  return p.forget();
}

already_AddRefed<Promise>
DataTransfer::GetFiles(bool aRecursiveFlag,
                       nsIPrincipal& aSubjectPrincipal,
                       ErrorResult& aRv)
{
  // Currently we don't support directories.
  return GetFilesAndDirectories(aSubjectPrincipal, aRv);
}

void
DataTransfer::AddElement(Element& aElement, ErrorResult& aRv)
{
  if (mReadOnly) {
    aRv.Throw(NS_ERROR_DOM_NO_MODIFICATION_ALLOWED_ERR);
    return;
  }

  mDragTarget = &aElement;
}

NS_IMETHODIMP
DataTransfer::AddElement(nsIDOMElement* aElement)
{
  NS_ENSURE_TRUE(aElement, NS_ERROR_NULL_POINTER);

  nsCOMPtr<Element> element = do_QueryInterface(aElement);
  NS_ENSURE_TRUE(element, NS_ERROR_INVALID_ARG);

  ErrorResult rv;
  AddElement(*element, rv);
  return rv.StealNSResult();
}

nsresult
DataTransfer::Clone(nsISupports* aParent, EventMessage aEventMessage,
                    bool aUserCancelled, bool aIsCrossDomainSubFrameDrop,
                    DataTransfer** aNewDataTransfer)
{
  RefPtr<DataTransfer> newDataTransfer =
    new DataTransfer(aParent, aEventMessage, mEffectAllowed, mCursorState,
                     mIsExternal, aUserCancelled, aIsCrossDomainSubFrameDrop,
                     mClipboardType, mItems, mDragImage, mDragImageX,
                     mDragImageY);

  newDataTransfer.forget(aNewDataTransfer);
  return NS_OK;
}

already_AddRefed<nsIArray>
DataTransfer::GetTransferables(nsIDOMNode* aDragTarget)
{
  MOZ_ASSERT(aDragTarget);

  nsCOMPtr<nsINode> dragNode = do_QueryInterface(aDragTarget);
  if (!dragNode) {
    return nullptr;
  }

  nsIDocument* doc = dragNode->GetComposedDoc();
  if (!doc) {
    return nullptr;
  }

  return GetTransferables(doc->GetLoadContext());
}

already_AddRefed<nsIArray>
DataTransfer::GetTransferables(nsILoadContext* aLoadContext)
{
  nsCOMPtr<nsIMutableArray> transArray = nsArray::Create();
  if (!transArray) {
    return nullptr;
  }

  uint32_t count = MozItemCount();
  for (uint32_t i = 0; i < count; i++) {
    nsCOMPtr<nsITransferable> transferable = GetTransferable(i, aLoadContext);
    if (transferable) {
      transArray->AppendElement(transferable, /*weak =*/ false);
    }
  }

  return transArray.forget();
}

already_AddRefed<nsITransferable>
DataTransfer::GetTransferable(uint32_t aIndex, nsILoadContext* aLoadContext)
{
  if (aIndex >= MozItemCount()) {
    return nullptr;
  }

  const nsTArray<RefPtr<DataTransferItem>>& item = *mItems->MozItemsAt(aIndex);
  uint32_t count = item.Length();
  if (!count) {
    return nullptr;
  }

  nsCOMPtr<nsITransferable> transferable =
    do_CreateInstance("@mozilla.org/widget/transferable;1");
  if (!transferable) {
    return nullptr;
  }
  transferable->Init(aLoadContext);

  nsCOMPtr<nsIStorageStream> storageStream;
  nsCOMPtr<nsIBinaryOutputStream> stream;

  bool added = false;
  bool handlingCustomFormats = true;

  // When writing the custom data, we need to ensure that there is sufficient
  // space for a (uint32_t) data ending type, and the null byte character at
  // the end of the nsCString. We claim that space upfront and store it in
  // baseLength. This value will be set to zero if a write error occurs
  // indicating that the data and length are no longer valid.
  const uint32_t baseLength = sizeof(uint32_t) + 1;
  uint32_t totalCustomLength = baseLength;

  const char* knownFormats[] = {
    kTextMime, kHTMLMime, kNativeHTMLMime, kRTFMime,
    kURLMime, kURLDataMime, kURLDescriptionMime, kURLPrivateMime,
    kPNGImageMime, kJPEGImageMime, kGIFImageMime, kNativeImageMime,
    kFileMime, kFilePromiseMime, kFilePromiseURLMime,
    kFilePromiseDestFilename, kFilePromiseDirectoryMime,
    kMozTextInternal, kHTMLContext, kHTMLInfo };

  /*
   * Two passes are made here to iterate over all of the types. First, look for
   * any types that are not in the list of known types. For this pass,
   * handlingCustomFormats will be true. Data that corresponds to unknown types
   * will be pulled out and inserted into a single type (kCustomTypesMime) by
   * writing the data into a stream.
   *
   * The second pass will iterate over the formats looking for known types.
   * These are added as is. The unknown types are all then inserted as a single
   * type (kCustomTypesMime) in the same position of the first custom type. This
   * model is used to maintain the format order as best as possible.
   *
   * The format of the kCustomTypesMime type is one or more of the following
   * stored sequentially:
   *   <32-bit> type (only none or string is supported)
   *   <32-bit> length of format
   *   <wide string> format
   *   <32-bit> length of data
   *   <wide string> data
   * A type of eCustomClipboardTypeId_None ends the list, without any following
   * data.
   */
  do {
    for (uint32_t f = 0; f < count; f++) {
      RefPtr<DataTransferItem> formatitem = item[f];
      nsCOMPtr<nsIVariant> variant = formatitem->DataNoSecurityCheck();
      if (!variant) { // skip empty items
        continue;
      }

      nsAutoString type;
      formatitem->GetInternalType(type);

      // If the data is of one of the well-known formats, use it directly.
      bool isCustomFormat = true;
      for (uint32_t f = 0; f < ArrayLength(knownFormats); f++) {
        if (type.EqualsASCII(knownFormats[f])) {
          isCustomFormat = false;
          break;
        }
      }

      uint32_t lengthInBytes;
      nsCOMPtr<nsISupports> convertedData;

      if (handlingCustomFormats) {
        if (!ConvertFromVariant(variant, getter_AddRefs(convertedData),
                                &lengthInBytes)) {
          continue;
        }

        // When handling custom types, add the data to the stream if this is a
        // custom type. If totalCustomLength is 0, then a write error occurred
        // on a previous item, so ignore any others.
        if (isCustomFormat && totalCustomLength > 0) {
          // If it isn't a string, just ignore it. The dataTransfer is cached in
          // the drag sesion during drag-and-drop, so non-strings will be
          // available when dragging locally.
          nsCOMPtr<nsISupportsString> str(do_QueryInterface(convertedData));
          if (str) {
            nsAutoString data;
            str->GetData(data);

            if (!stream) {
              // Create a storage stream to write to.
              NS_NewStorageStream(1024, UINT32_MAX, getter_AddRefs(storageStream));

              nsCOMPtr<nsIOutputStream> outputStream;
              storageStream->GetOutputStream(0, getter_AddRefs(outputStream));

              stream = do_CreateInstance("@mozilla.org/binaryoutputstream;1");
              stream->SetOutputStream(outputStream);
            }

            CheckedInt<uint32_t> formatLength =
              CheckedInt<uint32_t>(type.Length()) * sizeof(nsString::char_type);

            // The total size of the stream is the format length, the data
            // length, two integers to hold the lengths and one integer for
            // the string flag. Guard against large data by ignoring any that
            // don't fit.
            CheckedInt<uint32_t> newSize = formatLength + totalCustomLength +
                                           lengthInBytes + (sizeof(uint32_t) * 3);
            if (newSize.isValid()) {
              // If a write error occurs, set totalCustomLength to 0 so that
              // further processing gets ignored.
              nsresult rv = stream->Write32(eCustomClipboardTypeId_String);
              if (NS_WARN_IF(NS_FAILED(rv))) {
                totalCustomLength = 0;
                continue;
              }
              rv = stream->Write32(formatLength.value());
              if (NS_WARN_IF(NS_FAILED(rv))) {
                totalCustomLength = 0;
                continue;
              }
              rv = stream->WriteBytes((const char *)type.get(), formatLength.value());
              if (NS_WARN_IF(NS_FAILED(rv))) {
                totalCustomLength = 0;
                continue;
              }
              rv = stream->Write32(lengthInBytes);
              if (NS_WARN_IF(NS_FAILED(rv))) {
                totalCustomLength = 0;
                continue;
              }
              rv = stream->WriteBytes((const char *)data.get(), lengthInBytes);
              if (NS_WARN_IF(NS_FAILED(rv))) {
                totalCustomLength = 0;
                continue;
              }

              totalCustomLength = newSize.value();
            }
          }
        }
      } else if (isCustomFormat && stream) {
        // This is the second pass of the loop (handlingCustomFormats is false).
        // When encountering the first custom format, append all of the stream
        // at this position. If totalCustomLength is 0 indicating a write error
        // occurred, or no data has been added to it, don't output anything,
        if (totalCustomLength > baseLength) {
          // Write out an end of data terminator.
          nsresult rv = stream->Write32(eCustomClipboardTypeId_None);
          if (NS_SUCCEEDED(rv)) {
            nsCOMPtr<nsIInputStream> inputStream;
            storageStream->NewInputStream(0, getter_AddRefs(inputStream));

            RefPtr<nsStringBuffer> stringBuffer =
              nsStringBuffer::Alloc(totalCustomLength);

            // Subtract off the null terminator when reading.
            totalCustomLength--;

            // Read the data from the stream and add a null-terminator as
            // ToString needs it.
            uint32_t amountRead;
            rv = inputStream->Read(static_cast<char*>(stringBuffer->Data()),
                              totalCustomLength, &amountRead);
            if (NS_SUCCEEDED(rv)) {
              static_cast<char*>(stringBuffer->Data())[amountRead] = 0;

              nsCString str;
              stringBuffer->ToString(totalCustomLength, str);
              nsCOMPtr<nsISupportsCString>
                strSupports(do_CreateInstance(NS_SUPPORTS_CSTRING_CONTRACTID));
              strSupports->SetData(str);

              nsresult rv = transferable->SetTransferData(kCustomTypesMime,
                                                          strSupports,
                                                          totalCustomLength);
              if (NS_FAILED(rv)) {
                return nullptr;
              }

              added = true;
            }
          }
        }

        // Clear the stream so it doesn't get used again.
        stream = nullptr;
      } else {
        // This is the second pass of the loop and a known type is encountered.
        // Add it as is.
        if (!ConvertFromVariant(variant, getter_AddRefs(convertedData),
                                &lengthInBytes)) {
          continue;
        }

        // The underlying drag code uses text/unicode, so use that instead of
        // text/plain
        const char* format;
        NS_ConvertUTF16toUTF8 utf8format(type);
        if (utf8format.EqualsLiteral(kTextMime)) {
          format = kUnicodeMime;
        } else {
          format = utf8format.get();
        }

        // If a converter is set for a format, set the converter for the
        // transferable and don't add the item
        nsCOMPtr<nsIFormatConverter> converter =
          do_QueryInterface(convertedData);
        if (converter) {
          transferable->AddDataFlavor(format);
          transferable->SetConverter(converter);
          continue;
        }

        nsresult rv = transferable->SetTransferData(format, convertedData,
                                                    lengthInBytes);
        if (NS_FAILED(rv)) {
          return nullptr;
        }

        added = true;
      }
    }

    handlingCustomFormats = !handlingCustomFormats;
  } while (!handlingCustomFormats);

  // only return the transferable if data was successfully added to it
  if (added) {
    return transferable.forget();
  }

  return nullptr;
}

bool
DataTransfer::ConvertFromVariant(nsIVariant* aVariant,
                                 nsISupports** aSupports,
                                 uint32_t* aLength) const
{
  *aSupports = nullptr;
  *aLength = 0;

  uint16_t type;
  aVariant->GetDataType(&type);
  if (type == nsIDataType::VTYPE_INTERFACE ||
      type == nsIDataType::VTYPE_INTERFACE_IS) {
    nsCOMPtr<nsISupports> data;
    if (NS_FAILED(aVariant->GetAsISupports(getter_AddRefs(data)))) {
      return false;
    }

    nsCOMPtr<nsIFlavorDataProvider> fdp = do_QueryInterface(data);
    if (fdp) {
      // for flavour data providers, use kFlavorHasDataProvider (which has the
      // value 0) as the length.
      fdp.forget(aSupports);
      *aLength = nsITransferable::kFlavorHasDataProvider;
    }
    else {
      // wrap the item in an nsISupportsInterfacePointer
      nsCOMPtr<nsISupportsInterfacePointer> ptrSupports =
        do_CreateInstance(NS_SUPPORTS_INTERFACE_POINTER_CONTRACTID);
      if (!ptrSupports) {
        return false;
      }

      ptrSupports->SetData(data);
      ptrSupports.forget(aSupports);

      *aLength = sizeof(nsISupportsInterfacePointer *);
    }

    return true;
  }

  char16_t* chrs;
  uint32_t len = 0;
  nsresult rv = aVariant->GetAsWStringWithSize(&len, &chrs);
  if (NS_FAILED(rv)) {
    return false;
  }

  nsAutoString str;
  str.Adopt(chrs, len);

  nsCOMPtr<nsISupportsString>
    strSupports(do_CreateInstance(NS_SUPPORTS_STRING_CONTRACTID));
  if (!strSupports) {
    return false;
  }

  strSupports->SetData(str);

  strSupports.forget(aSupports);

  // each character is two bytes
  *aLength = str.Length() << 1;

  return true;
}

void
DataTransfer::ClearAll()
{
  mItems->ClearAllItems();
}

uint32_t
DataTransfer::MozItemCount() const
{
  return mItems->MozItemCount();
}

nsresult
DataTransfer::SetDataWithPrincipal(const nsAString& aFormat,
                                   nsIVariant* aData,
                                   uint32_t aIndex,
                                   nsIPrincipal* aPrincipal)
{
  nsAutoString format;
  GetRealFormat(aFormat, format);

  ErrorResult rv;
  RefPtr<DataTransferItem> item =
    mItems->SetDataWithPrincipal(format, aData, aIndex, aPrincipal,
                                 /* aInsertOnly = */ false,
                                 /* aHidden= */ false,
                                 rv);
  return rv.StealNSResult();
}

void
DataTransfer::SetDataWithPrincipalFromOtherProcess(const nsAString& aFormat,
                                                   nsIVariant* aData,
                                                   uint32_t aIndex,
                                                   nsIPrincipal* aPrincipal,
                                                   bool aHidden)
{
  if (aFormat.EqualsLiteral(kCustomTypesMime)) {
    FillInExternalCustomTypes(aData, aIndex, aPrincipal);
  } else {
    nsAutoString format;
    GetRealFormat(aFormat, format);

    ErrorResult rv;
    RefPtr<DataTransferItem> item =
      mItems->SetDataWithPrincipal(format, aData, aIndex, aPrincipal,
                                   /* aInsertOnly = */ false, aHidden, rv);
    if (NS_WARN_IF(rv.Failed())) {
      rv.SuppressException();
    }
  }
}

void
DataTransfer::GetRealFormat(const nsAString& aInFormat,
                            nsAString& aOutFormat) const
{
  // treat text/unicode as equivalent to text/plain
  nsAutoString lowercaseFormat;
  nsContentUtils::ASCIIToLower(aInFormat, lowercaseFormat);
  if (lowercaseFormat.EqualsLiteral("text") ||
      lowercaseFormat.EqualsLiteral("text/unicode")) {
    aOutFormat.AssignLiteral("text/plain");
    return;
  }

  if (lowercaseFormat.EqualsLiteral("url")) {
    aOutFormat.AssignLiteral("text/uri-list");
    return;
  }

  aOutFormat.Assign(lowercaseFormat);
}

nsresult
DataTransfer::CacheExternalData(const char* aFormat, uint32_t aIndex,
                                nsIPrincipal* aPrincipal, bool aHidden)
{
  ErrorResult rv;
  RefPtr<DataTransferItem> item;

  if (strcmp(aFormat, kUnicodeMime) == 0) {
    item = mItems->SetDataWithPrincipal(NS_LITERAL_STRING("text/plain"), nullptr,
                                        aIndex, aPrincipal, false, aHidden, rv);
    if (NS_WARN_IF(rv.Failed())) {
      return rv.StealNSResult();
    }
    return NS_OK;
  }

  if (strcmp(aFormat, kURLDataMime) == 0) {
    item = mItems->SetDataWithPrincipal(NS_LITERAL_STRING("text/uri-list"), nullptr,
                                        aIndex, aPrincipal, false, aHidden, rv);
    if (NS_WARN_IF(rv.Failed())) {
      return rv.StealNSResult();
    }
    return NS_OK;
  }

  nsAutoString format;
  GetRealFormat(NS_ConvertUTF8toUTF16(aFormat), format);
  item = mItems->SetDataWithPrincipal(format, nullptr, aIndex,
                                      aPrincipal, false, aHidden, rv);
  if (NS_WARN_IF(rv.Failed())) {
    return rv.StealNSResult();
  }
  return NS_OK;
}

void
DataTransfer::CacheExternalDragFormats()
{
  // Called during the constructor to cache the formats available from an
  // external drag. The data associated with each format will be set to null.
  // This data will instead only be retrieved in FillInExternalDragData when
  // asked for, as it may be time consuming for the source application to
  // generate it.

  nsCOMPtr<nsIDragSession> dragSession = nsContentUtils::GetDragSession();
  if (!dragSession) {
    return;
  }

  // make sure that the system principal is used for external drags
  nsIScriptSecurityManager* ssm = nsContentUtils::GetSecurityManager();
  nsCOMPtr<nsIPrincipal> sysPrincipal;
  ssm->GetSystemPrincipal(getter_AddRefs(sysPrincipal));

  // there isn't a way to get a list of the formats that might be available on
  // all platforms, so just check for the types that can actually be imported
  // XXXndeakin there are some other formats but those are platform specific.
  // NOTE: kFileMime must have index 0
  const char* formats[] = { kFileMime, kHTMLMime, kURLMime, kURLDataMime,
                            kUnicodeMime, kPNGImageMime };

  uint32_t count;
  dragSession->GetNumDropItems(&count);
  for (uint32_t c = 0; c < count; c++) {
    bool hasFileData = false;
    dragSession->IsDataFlavorSupported(kFileMime, &hasFileData);

    // First, check for the special format that holds custom types.
    bool supported;
    dragSession->IsDataFlavorSupported(kCustomTypesMime, &supported);
    if (supported) {
      FillInExternalCustomTypes(c, sysPrincipal);
    }

    for (uint32_t f = 0; f < ArrayLength(formats); f++) {
      // IsDataFlavorSupported doesn't take an index as an argument and just
      // checks if any of the items support a particular flavor, even though
      // the GetData method does take an index. Here, we just assume that
      // every item being dragged has the same set of flavors.
      bool supported;
      dragSession->IsDataFlavorSupported(formats[f], &supported);
      // if the format is supported, add an item to the array with null as
      // the data. When retrieved, GetRealData will read the data.
      if (supported) {
        CacheExternalData(formats[f], c, sysPrincipal, /* hidden = */ f && hasFileData);
      }
    }
  }
}

void
DataTransfer::CacheExternalClipboardFormats(bool aPlainTextOnly)
{
  NS_ASSERTION(mEventMessage == ePaste,
               "caching clipboard data for invalid event");

  // Called during the constructor for paste events to cache the formats
  // available on the clipboard. As with CacheExternalDragFormats, the
  // data will only be retrieved when needed.

  nsCOMPtr<nsIClipboard> clipboard =
    do_GetService("@mozilla.org/widget/clipboard;1");
  if (!clipboard || mClipboardType < 0) {
    return;
  }

  nsIScriptSecurityManager* ssm = nsContentUtils::GetSecurityManager();
  nsCOMPtr<nsIPrincipal> sysPrincipal;
  ssm->GetSystemPrincipal(getter_AddRefs(sysPrincipal));

  if (aPlainTextOnly) {
    bool supported;
    const char* unicodeMime[] = { kUnicodeMime };
    clipboard->HasDataMatchingFlavors(unicodeMime, 1, mClipboardType,
                                      &supported);
    if (supported) {
      CacheExternalData(kUnicodeMime, 0, sysPrincipal, false);
    }
    return;
  }

  // Check if the clipboard has any files
  bool hasFileData = false;
  const char *fileMime[] = { kFileMime };
  clipboard->HasDataMatchingFlavors(fileMime, 1, mClipboardType, &hasFileData);

  // We will be ignoring any application/x-moz-file files found in the paste
  // datatransfer within e10s, as they will fail to be sent over IPC. Because of
  // that, we will unset hasFileData, whether or not it would have been set.
  // (bug 1308007)
  if (XRE_IsContentProcess()) {
    hasFileData = false;
  }

  // there isn't a way to get a list of the formats that might be available on
  // all platforms, so just check for the types that can actually be imported.
  // NOTE: kCustomTypesMime must have index 0, kFileMime index 1
  const char* formats[] = { kCustomTypesMime, kFileMime, kHTMLMime, kRTFMime,
                            kURLMime, kURLDataMime, kUnicodeMime, kPNGImageMime };

  for (uint32_t f = 0; f < mozilla::ArrayLength(formats); ++f) {
    // check each format one at a time
    bool supported;
    clipboard->HasDataMatchingFlavors(&(formats[f]), 1, mClipboardType,
                                      &supported);
    // if the format is supported, add an item to the array with null as
    // the data. When retrieved, GetRealData will read the data.
    if (supported) {
      if (f == 0) {
        FillInExternalCustomTypes(0, sysPrincipal);
      } else {
        // In non-e10s we support pasting files from explorer.exe.
        // Unfortunately, we fail to send that data over IPC in e10s, so we
        // don't want to add the item to the DataTransfer and end up producing a
        // null `application/x-moz-file`. (bug 1308007)
        if (XRE_IsContentProcess() && f == 1) {
          continue;
        }

        // If we aren't the file data, and we have file data, we want to be hidden
        CacheExternalData(formats[f], 0, sysPrincipal, /* hidden = */ f != 1 && hasFileData);
      }
    }
  }
}

void
DataTransfer::FillAllExternalData()
{
  if (mIsExternal) {
    for (uint32_t i = 0; i < MozItemCount(); ++i) {
      const nsTArray<RefPtr<DataTransferItem>>& items = *mItems->MozItemsAt(i);
      for (uint32_t j = 0; j < items.Length(); ++j) {
        MOZ_ASSERT(items[j]->Index() == i);

        items[j]->FillInExternalData();
      }
    }
  }
}

void
DataTransfer::FillInExternalCustomTypes(uint32_t aIndex,
                                        nsIPrincipal* aPrincipal)
{
  RefPtr<DataTransferItem> item = new DataTransferItem(this,
                                                       NS_LITERAL_STRING(kCustomTypesMime),
                                                       DataTransferItem::KIND_STRING);
  item->SetIndex(aIndex);

  nsCOMPtr<nsIVariant> variant = item->DataNoSecurityCheck();
  if (!variant) {
    return;
  }

  FillInExternalCustomTypes(variant, aIndex, aPrincipal);
}

void
DataTransfer::FillInExternalCustomTypes(nsIVariant* aData, uint32_t aIndex,
                                        nsIPrincipal* aPrincipal)
{
  char* chrs;
  uint32_t len = 0;
  nsresult rv = aData->GetAsStringWithSize(&len, &chrs);
  if (NS_FAILED(rv)) {
    return;
  }

  nsAutoCString str;
  str.Adopt(chrs, len);

  nsCOMPtr<nsIInputStream> stringStream;
  NS_NewCStringInputStream(getter_AddRefs(stringStream), str);

  nsCOMPtr<nsIBinaryInputStream> stream =
    do_CreateInstance("@mozilla.org/binaryinputstream;1");
  if (!stream) {
    return;
  }

  rv = stream->SetInputStream(stringStream);
  NS_ENSURE_SUCCESS_VOID(rv);

  uint32_t type;
  do {
    rv = stream->Read32(&type);
    NS_ENSURE_SUCCESS_VOID(rv);
    if (type == eCustomClipboardTypeId_String) {
      uint32_t formatLength;
      rv = stream->Read32(&formatLength);
      NS_ENSURE_SUCCESS_VOID(rv);
      char* formatBytes;
      rv = stream->ReadBytes(formatLength, &formatBytes);
      NS_ENSURE_SUCCESS_VOID(rv);
      nsAutoString format;
      format.Adopt(reinterpret_cast<char16_t*>(formatBytes),
                   formatLength / sizeof(char16_t));

      uint32_t dataLength;
      rv = stream->Read32(&dataLength);
      NS_ENSURE_SUCCESS_VOID(rv);
      char* dataBytes;
      rv = stream->ReadBytes(dataLength, &dataBytes);
      NS_ENSURE_SUCCESS_VOID(rv);
      nsAutoString data;
      data.Adopt(reinterpret_cast<char16_t*>(dataBytes),
                 dataLength / sizeof(char16_t));

      RefPtr<nsVariantCC> variant = new nsVariantCC();
      rv = variant->SetAsAString(data);
      NS_ENSURE_SUCCESS_VOID(rv);

      SetDataWithPrincipal(format, variant, aIndex, aPrincipal);
    }
  } while (type != eCustomClipboardTypeId_None);
}

} // namespace dom
} // namespace mozilla<|MERGE_RESOLUTION|>--- conflicted
+++ resolved
@@ -318,11 +318,7 @@
   // When called from bindings, aTypes will be empty, but since we might have
   // Gecko-internal callers too, clear it to be safe.
   aTypes.Clear();
-<<<<<<< HEAD
-  
-=======
-
->>>>>>> a17af05f
+
   const nsTArray<RefPtr<DataTransferItem>>* items = mItems->MozItemsAt(0);
   if (NS_WARN_IF(!items)) {
     return;
@@ -341,13 +337,8 @@
     // reasons.
     nsAutoString type;
     item->GetInternalType(type);
-<<<<<<< HEAD
-    if (item->Kind() == DataTransferItem::KIND_STRING || type.EqualsASCII(kFileMime)) {
-      // If the entry has kind KIND_STRING, we want to add it to the list.
-=======
     if (item->Kind() != DataTransferItem::KIND_FILE || type.EqualsASCII(kFileMime)) {
       // If the entry has kind KIND_STRING or KIND_OTHER we want to add it to the list.
->>>>>>> a17af05f
       aTypes.AppendElement(type);
     }
   }
