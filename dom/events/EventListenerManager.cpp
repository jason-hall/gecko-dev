--- conflicted
+++ resolved
@@ -30,13 +30,7 @@
 
 #include "EventListenerService.h"
 #include "GeckoProfiler.h"
-<<<<<<< HEAD
-#ifdef MOZ_GECKO_PROFILER
-#include "ProfilerMarkers.h"
-#endif
-=======
 #include "ProfilerMarkerPayload.h"
->>>>>>> a17af05f
 #include "nsCOMArray.h"
 #include "nsCOMPtr.h"
 #include "nsContentUtils.h"
@@ -858,11 +852,7 @@
       rv = csp->GetAllowsInline(nsIContentPolicy::TYPE_SCRIPT,
                                 EmptyString(), // aNonce
                                 true, // aParserCreated (true because attribute event handler)
-<<<<<<< HEAD
-                                scriptSample,
-=======
                                 sampleIString,
->>>>>>> a17af05f
                                 0,             // aLineNumber
                                 &allowsInlineScript);
       NS_ENSURE_SUCCESS(rv, rv);
@@ -1267,10 +1257,6 @@
 
             nsresult rv = NS_OK;
             if (profiler_is_active()) {
-<<<<<<< HEAD
-#ifdef MOZ_GECKO_PROFILER
-=======
->>>>>>> a17af05f
               // Add a profiler label and a profiler marker for the actual
               // dispatch of the event.
               // This is a very hot code path, so we need to make sure not to
@@ -1278,15 +1264,9 @@
               nsAutoString typeStr;
               (*aDOMEvent)->GetType(typeStr);
               NS_LossyConvertUTF16toASCII typeCStr(typeStr);
-<<<<<<< HEAD
-              PROFILER_LABEL_DYNAMIC("EventListenerManager", "HandleEventInternal",
-                                     js::ProfileEntry::Category::EVENTS,
-                                     typeCStr.get());
-=======
               AUTO_PROFILER_LABEL_DYNAMIC(
                 "EventListenerManager::HandleEventInternal", EVENTS,
                 typeCStr.get());
->>>>>>> a17af05f
               TimeStamp startTime = TimeStamp::Now();
 
               rv = HandleEventSubType(listener, *aDOMEvent, aCurrentTarget);
@@ -1294,21 +1274,11 @@
               TimeStamp endTime = TimeStamp::Now();
               uint16_t phase;
               (*aDOMEvent)->GetEventPhase(&phase);
-<<<<<<< HEAD
-              PROFILER_MARKER_PAYLOAD("DOMEvent",
-                                      new DOMEventMarkerPayload(typeStr, phase,
-                                                                startTime,
-                                                                endTime));
-#else
-              MOZ_CRASH("Gecko Profiler is N/A but profiler_is_active() returned true");
-#endif
-=======
               profiler_add_marker(
                 "DOMEvent",
                 MakeUnique<DOMEventMarkerPayload>(typeStr, phase,
                                                   aEvent->mTimeStamp,
                                                   startTime, endTime));
->>>>>>> a17af05f
             } else {
               rv = HandleEventSubType(listener, *aDOMEvent, aCurrentTarget);
             }
