--- conflicted
+++ resolved
@@ -932,11 +932,7 @@
     return;
   }
 
-<<<<<<< HEAD
-  int32_t baseOffset = aBaseOffset;
-=======
   uint32_t baseOffset = aBaseOffset;
->>>>>>> a17af05f
 #ifdef DEBUG
   {
     nsTextFrame* text = do_QueryFrame(frame);
