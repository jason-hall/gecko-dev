/* Any copyright is dedicated to the Public Domain.
 * http://creativecommons.org/publicdomain/zero/1.0/ */

const {Cc: Cc, Ci: Ci, Cr: Cr, Cu: Cu} = SpecialPowers;


var _pendingEmulatorCmdCount = 0;

/**
 * Send emulator command with safe guard.
 *
 * We should only call |finish()| after all emulator command transactions
 * end, so here comes with the pending counter.  Resolve when the emulator
 * gives positive response, and reject otherwise.
 *
 * Fulfill params:
 *   result -- an array of emulator response lines.
 * Reject params:
 *   result -- an array of emulator response lines.
 *
 * @return A deferred promise.
 */
function runEmulatorCmdSafe(aCommand) {
  return new Promise((resolve, reject) => {

    ++_pendingEmulatorCmdCount;
    runEmulatorCmd(aCommand, function(aResult) {
      --_pendingEmulatorCmdCount;

      ok(true, "Emulator response: " + JSON.stringify(aResult));
      if (Array.isArray(aResult) &&
          aResult[aResult.length - 1] === "OK") {
        resolve(aResult);
      } else {
        reject(aResult);
      }
    });

  });
}

/**
 * Get emulator sensor values of a named sensor.
 *
 * Fulfill params:
 *   result -- an array of emulator sensor values.
 * Reject params: (none)
 *
 * @param aSensorName
 *        A string name of the sensor.  Availables are: "acceleration"
 *        "magnetic-field", "orientation", "temperature", "proximity".
 *
 * @return A deferred promise.
 */
function getEmulatorSensorValues(aSensorName) {
  return runEmulatorCmdSafe("sensor get " + aSensorName)
    .then(function(aResult) {
      // aResult = ["orientation = 0:0:0", "OK"]
      return aResult[0].split(" ")[2].split(":").map(function(aElement) {
        return parseInt(aElement, 10);
      });
    });
}

/**
 * Convenient alias function for getting orientation sensor values.
 */
function getEmulatorOrientationValues() {
  return getEmulatorSensorValues("orientation");
}

/**
 * Set emulator orientation sensor values.
 *
 * Fulfill params: (none)
 * Reject params: (none)
 *
 * @param aAzimuth
 * @param aPitch
 * @param aRoll
 *
 * @return A deferred promise.
 */
function setEmulatorOrientationValues(aAzimuth, aPitch, aRoll) {
  let cmd = "sensor set orientation " + aAzimuth + ":" + aPitch + ":" + aRoll;
  return runEmulatorCmdSafe(cmd);
}

/**
 * Wait for a named window event.
 *
 * Resolve if that named event occurs.  Never reject.
 *
 * Forfill params: the DOMEvent passed.
 *
 * @param aEventName
 *        A string event name.
 *
 * @return A deferred promise.
 */
function waitForWindowEvent(aEventName) {
  return new Promise(resolve => {

<<<<<<< HEAD
  window.addEventListener(aEventName, function(aEvent) {
    ok(true, "Window event '" + aEventName + "' got.");
    deferred.resolve(aEvent);
  }, {once: true});

  return deferred.promise;
=======
    window.addEventListener(aEventName, function(aEvent) {
      ok(true, "Window event '" + aEventName + "' got.");
      resolve(aEvent);
    }, {once: true});

  });
>>>>>>> a17af05f
}

/**
 * Wait for pending emulator transactions and call |finish()|.
 */
function cleanUp() {
  // Use ok here so that we have at least one test run.
  ok(true, ":: CLEANING UP ::");

  waitFor(finish, function() {
    return _pendingEmulatorCmdCount === 0;
  });
}

/**
 * Basic test routine helper.
 *
 * This helper does nothing but clean-ups.
 *
 * @param aTestCaseMain
 *        A function that takes no parameter.
 */
function startTestBase(aTestCaseMain) {
  Promise.resolve()
    .then(aTestCaseMain)
    .then(cleanUp, function() {
      ok(false, 'promise rejects during test.');
      cleanUp();
    });
}<|MERGE_RESOLUTION|>--- conflicted
+++ resolved
@@ -101,21 +101,12 @@
 function waitForWindowEvent(aEventName) {
   return new Promise(resolve => {
 
-<<<<<<< HEAD
-  window.addEventListener(aEventName, function(aEvent) {
-    ok(true, "Window event '" + aEventName + "' got.");
-    deferred.resolve(aEvent);
-  }, {once: true});
-
-  return deferred.promise;
-=======
     window.addEventListener(aEventName, function(aEvent) {
       ok(true, "Window event '" + aEventName + "' got.");
       resolve(aEvent);
     }, {once: true});
 
   });
->>>>>>> a17af05f
 }
 
 /**
