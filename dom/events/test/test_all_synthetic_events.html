<!DOCTYPE html>
<html>
<head>
  <title>Test all synthetic events</title>
  <script type="application/javascript" src="/tests/SimpleTest/SimpleTest.js"></script>
  <script type="application/javascript" src="/tests/SimpleTest/EventUtils.js"></script>
  <link rel="stylesheet" type="text/css" href="/tests/SimpleTest/test.css"/>
</head>
<body>
<p id="display"></p>
<div id="content" style="display: none">
</div>
<pre id="test">
<script type="application/javascript">

/**
 * kEventConstructors is a helper and database of all events.
 * The sort order of the definition is by A to Z (ignore the Event postfix).
 *
 * XXX: should we move this into EventUtils.js?
 *
 * create: function or null.  If this is null, it's impossible to create untrusted event for it.
 *         Otherwise, create(aName, aProps) returns an instance of the event initialized with aProps.
 *         aName specifies the event's type name.  See each create() code for the detail of aProps.
 */
const kEventConstructors = {
  Event:                                     { create: function (aName, aProps) {
                                                         return new Event(aName, aProps);
                                                       },
                                             },
  AnimationEvent:                            { create: function (aName, aProps) {
                                                         return new AnimationEvent(aName, aProps);
                                                       },
                                             },
  AnimationPlaybackEvent:                    { create: function (aName, aProps) {
                                                         return new AnimationPlaybackEvent(aName, aProps);
                                                       },
                                             },
  AudioProcessingEvent:                      { create: null, // Cannot create untrusted event from JS.
                                             },
  BeforeUnloadEvent:                         { create: function (aName, aProps) {
                                                         var e = document.createEvent("beforeunloadevent");
                                                         e.initEvent(aName, aProps.bubbles, aProps.cancelable);
                                                         return e;
                                                       },
                                             },
  BlobEvent:                                 { create: function (aName, aProps) {
                                                         return new BlobEvent(aName, aProps);
                                                       },
                                             },
  CallEvent:                                 { create: function (aName, aProps) {
                                                          return new CallEvent(aName, aProps);
                                                       },
                                             },
  CallGroupErrorEvent:                       { create: function (aName, aProps) {
                                                          return new CallGroupErrorEvent(aName, aProps);
                                                       },
                                             },
  CFStateChangeEvent:                        { create: function (aName, aProps) {
                                                          return new CFStateChangeEvent(aName, aProps);
                                                       },
                                             },
  CloseEvent:                                { create: function (aName, aProps) {
                                                         return new CloseEvent(aName, aProps);
                                                       },
                                             },
  ClipboardEvent:                            { create: function (aName, aProps) {
                                                         return new ClipboardEvent(aName, aProps);
                                                       },
                                             },
  CompositionEvent:                          { create: function (aName, aProps) {
                                                         var e = document.createEvent("compositionevent");
                                                         e.initCompositionEvent(aName, aProps.bubbles, aProps.cancelable,
                                                                                aProps.view, aProps.data, aProps.locale);
                                                         return e;
                                                       },
                                             },
  CustomEvent:                               { create: function (aName, aProps) {
                                                         return new CustomEvent(aName, aProps);
                                                       },
                                             },
  DataErrorEvent:                            { create: function (aName, aProps) {
                                                          return new DataErrorEvent(aName, aProps);
                                                       },
                                             },
  DeviceLightEvent:                          { create: function (aName, aProps) {
                                                         return new DeviceLightEvent(aName, aProps);
                                                       },
                                             },
  DeviceMotionEvent:                         { create: function (aName, aProps) {
                                                         var e = document.createEvent("devicemotionevent");
                                                         e.initDeviceMotionEvent(aName, aProps.bubbles, aProps.cancelable, aProps.acceleration,
                                                                                 aProps.accelerationIncludingGravity, aProps.rotationRate,
                                                                                 aProps.interval || 0.0);
                                                         return e;
                                                       },
                                             },
  DeviceOrientationEvent:                    { create: function (aName, aProps) {
                                                         return new DeviceOrientationEvent(aName, aProps);
                                                       },
                                             },
  DeviceProximityEvent:                      { create: function (aName, aProps) {
                                                         return new DeviceProximityEvent(aName, aProps);
                                                       },
                                             },
  DownloadEvent:                             { create: function (aName, aProps) {
                                                         return new DownloadEvent(aName, aProps);
                                                       },
                                             },
  DragEvent:                                 { create: function (aName, aProps) {
                                                         var e = document.createEvent("dragevent");
                                                         e.initDragEvent(aName, aProps.bubbles, aProps.cancelable,
                                                                         aProps.view, aProps.detail,
                                                                         aProps.screenX, aProps.screenY,
                                                                         aProps.clientX, aProps.clientY,
                                                                         aProps.ctrlKey, aProps.altKey, aProps.shiftKey, aProps.metaKey,
                                                                         aProps.button, aProps.relatedTarget, aProps.dataTransfer);
                                                         return e;
                                                       },
                                             },
  ErrorEvent:                                { create: function (aName, aProps) {
                                                         return new ErrorEvent(aName, aProps);
                                                       },
  },
  FlyWebFetchEvent:                          { create: null, // Cannot create untrusted event from JS.
                                             },
  FlyWebWebSocketEvent:                      { create: null, // Cannot create untrusted event from JS.
                                             },
  FocusEvent:                                { create: function (aName, aProps) {
                                                         return new FocusEvent(aName, aProps);
                                                       },
                                             },
  FontFaceSetLoadEvent:                      { create: function (aName, aProps) {
                                                         return new FontFaceSetLoadEvent(aName, aProps);
                                                       },
                                             },
  GamepadEvent:                              { create: function (aName, aProps) {
                                                         return new GamepadEvent(aName, aProps);
                                                       },
                                             },
  GamepadAxisMoveEvent:                      { create: function (aName, aProps) {
                                                         return new GamepadAxisMoveEvent(aName, aProps);
                                                       },
                                             },
  GamepadButtonEvent:                        { create: function (aName, aProps) {
                                                         return new GamepadButtonEvent(aName, aProps);
                                                       },
                                             },
  HashChangeEvent:                           { create: function (aName, aProps) {
                                                         return new HashChangeEvent(aName, aProps);
                                                       },
                                             },
  IDBVersionChangeEvent:                     { create: function (aName, aProps) {
                                                         return new IDBVersionChangeEvent(aName, aProps);
                                                       },
                                             },
  ImageCaptureErrorEvent:                                { create: function (aName, aProps) {
                                                         return new ImageCaptureErrorEvent(aName, aProps);
                                                       },
                                             },
  InputEvent:                                { create: function (aName, aProps) {
                                                         return new InputEvent(aName, aProps);
                                                       },
                                             },
  KeyEvent:                                  { create: function (aName, aProps) {
                                                         return new KeyboardEvent(aName, aProps);
                                                       },
                                             },
  KeyboardEvent:                             { create: function (aName, aProps) {
                                                         return new KeyboardEvent(aName, aProps);
                                                       },
                                             },
  MediaEncryptedEvent:                       { create: function (aName, aProps) {
                                                         return new MediaEncryptedEvent(aName, aProps);
                                                       },
                                             },
  MediaKeyMessageEvent:                      { create: function (aName, aProps) {
                                                         return new MediaKeyMessageEvent(aName, {
                                                           messageType: "license-request",
                                                           message: new ArrayBuffer(0)
                                                         });
                                                       },
                                             },
  MediaQueryListEvent:                       { create: function (aName, aProps) {
                                                         return new MediaQueryListEvent(aName, aProps);
<<<<<<< HEAD
=======
                                                       },
                                             },
  MediaRecorderErrorEvent:                   { create: function (aName, aProps) {
                                                         aProps.error = new DOMException();
                                                         return new MediaRecorderErrorEvent(aName, aProps);
>>>>>>> a17af05f
                                                       },
                                             },
  MediaStreamEvent:                          { create: function (aName, aProps) {
                                                         return new MediaStreamEvent(aName, aProps);
                                                       },
                                             },
  MediaStreamTrackEvent:                     {
                                               // Difficult to test required arguments.
                                             },
  MessageEvent:                              { create: function (aName, aProps) {
                                                         var e = new MessageEvent("messageevent", { bubbles: aProps.bubbles,
                                                             cancelable: aProps.cancelable, data: aProps.data, origin: aProps.origin,
                                                             lastEventId: aProps.lastEventId, source: aProps.source });
                                                         return e;
                                                       },
                                             },
  MouseEvent:                                { create: function (aName, aProps) {
                                                         return new MouseEvent(aName, aProps);
                                                       },
                                             },
  MouseScrollEvent:                          { create: function (aName, aProps) {
                                                         var e = document.createEvent("mousescrollevents");
                                                         e.initMouseScrollEvent(aName, aProps.bubbles, aProps.cancelable,
                                                                                aProps.view, aProps.detail,
                                                                                aProps.screenX, aProps.screenY,
                                                                                aProps.clientX, aProps.clientY,
                                                                                aProps.ctrlKey, aProps.altKey, aProps.shiftKey, aProps.metaKey,
                                                                                aProps.button, aProps.relatedTarget, aProps.axis);
                                                         return e;
                                                       },
                                             },
  MozApplicationEvent:                       { create: function (aName, aProps) {
                                                         return new MozApplicationEvent(aName, aProps);
                                                       },
                                             },
  MozClirModeEvent:                          { create: function (aName, aProps) {
                                                         return new MozClirModeEvent(aName, aProps);
                                                       },
                                             },
  MozContactChangeEvent:                     { create: function (aName, aProps) {
                                                         return new MozContactChangeEvent(aName, aProps);
                                                       },
                                             },
  MozEmergencyCbModeEvent:                   { create: function (aName, aProps) {
                                                          return new MozEmergencyCbModeEvent(aName, aProps);
                                                       },
                                             },
  MozMessageDeletedEvent:                    { create: function (aName, aProps) {
                                                         return new MozMessageDeletedEvent(aName, aProps);
                                                       },
                                             },
  MozMmsEvent:                               { create: function (aName, aProps) {
                                                         return new MozMmsEvent(aName, aProps);
                                                       },
                                             },
  MozOtaStatusEvent:                         { create: function (aName, aProps) {
                                                          return new MozOtaStatusEvent(aName, aProps);
                                                       },
                                             },
  MozSmsEvent:                               { create: function (aName, aProps) {
                                                         return new MozSmsEvent(aName, aProps);
                                                       },
                                             },
  MozStkCommandEvent:                        { create: function (aName, aProps) {
                                                          return new MozStkCommandEvent(aName, aProps);
                                                       },
                                             },
  MutationEvent:                             { create: function (aName, aProps) {
                                                         var e = document.createEvent("mutationevent");
                                                         e.initMutationEvent(aName, aProps.bubbles, aProps.cancelable,
                                                                             aProps.relatedNode, aProps.prevValue, aProps.newValue,
                                                                             aProps.attrName, aProps.attrChange);
                                                         return e;
                                                       },
                                             },
<<<<<<< HEAD
  NotifyPaintEvent:                          { create: function (aName, aProps) {
                                                         var e = document.createEvent("notifypaintevent");
                                                         e.initEvent(aName, aProps.bubbles, aProps.cancelable);
                                                         return e;
                                                       },
                                             },
=======
>>>>>>> a17af05f
  OfflineAudioCompletionEvent:               { create: "AudioContext" in self
                                                        ? function (aName, aProps) {
                                                            var ac = new AudioContext();
                                                            var ab = new AudioBuffer({ length: 42, sampleRate: ac.sampleRate });
                                                            aProps.renderedBuffer = ab;
                                                            return new OfflineAudioCompletionEvent(aName, aProps);
                                                          }
                                                        : null,
                                             },
  PageTransitionEvent:                       { create: function (aName, aProps) {
                                                         return new PageTransitionEvent(aName, aProps);
                                                       },
                                             },
  PointerEvent:                              { create: function (aName, aProps) {
                                                         return new PointerEvent(aName, aProps);
                                                       },
                                             },
  PopStateEvent:                             { create: function (aName, aProps) {
                                                         return new PopStateEvent(aName, aProps);
                                                       },
                                             },
  PopupBlockedEvent:                         { create: function (aName, aProps) {
                                                         return new PopupBlockedEvent(aName, aProps);
                                                       },
                                             },
  ProgressEvent:                             { create: function (aName, aProps) {
                                                         return new ProgressEvent(aName, aProps);
                                                       },
                                             },
  RTCDataChannelEvent:                       { create: function (aName, aProps) {
                                                         return new RTCDataChannelEvent(aName, aProps);
                                                       },
                                             },
  RTCDTMFToneChangeEvent:                       { create: function (aName, aProps) {
                                                         return new RTCDTMFToneChangeEvent(aName, aProps);
                                                       },
                                             },
  RTCPeerConnectionIceEvent:                 { create: function (aName, aProps) {
                                                         return new RTCPeerConnectionIceEvent(aName, aProps);
                                                       },
                                             },
  RTCTrackEvent:                             {
                                               // Difficult to test required arguments.
                                             },
  ScrollAreaEvent:                           { create: function (aName, aProps) {
                                                         var e = document.createEvent("scrollareaevent");
                                                         e.initScrollAreaEvent(aName, aProps.bubbles, aProps.cancelable,
                                                                               aProps.view, aProps.details,
                                                                               aProps.x || 0.0, aProps.y || 0.0,
                                                                               aProps.width || 0.0, aProps.height || 0.0);
                                                         return e;
                                                       },
                                             },
<<<<<<< HEAD
  SimpleGestureEvent:                        { create: function (aName, aProps) {
                                                         var e = document.createEvent("simplegestureevent");
                                                         e.initSimpleGestureEvent(aName, aProps.bubbles, aProps.cancelable,
                                                                                  aProps.view, aProps.detail,
                                                                                  aProps.screenX, aProps.screenY,
                                                                                  aProps.clientX, aProps.clientY,
                                                                                  aProps.ctrlKey, aProps.altKey, aProps.shiftKey, aProps.metaKey,
                                                                                  aProps.button, aProps.relatedTarget,
                                                                                  aProps.allowedDirections, aProps.direction, aProps.delta || 0.0,
                                                                                  aProps.clickCount);
                                                         return e;
                                                       },
                                             },
=======
>>>>>>> a17af05f
  SpeechRecognitionError:                    { create: function (aName, aProps) {
                                                         return new SpeechRecognitionError(aName, aProps);
                                                       },
                                             },
  SpeechRecognitionEvent:                    { create: function (aName, aProps) {
                                                         return new SpeechRecognitionEvent(aName, aProps);
                                                       },
                                             },
  SpeechSynthesisErrorEvent:                 { create: function (aName, aProps) {
                                                         aProps.error = "synthesis-unavailable";
                                                         aProps.utterance = new SpeechSynthesisUtterance("Hello World");
                                                         return new SpeechSynthesisErrorEvent(aName, aProps);
                                                       },
                                             },
  SpeechSynthesisEvent:                      { create: function (aName, aProps) {
                                                         aProps.utterance = new SpeechSynthesisUtterance("Hello World");
                                                         return new SpeechSynthesisEvent(aName, aProps);
                                                       },
                                             },
  StorageEvent:                              { create: function (aName, aProps) {
                                                         return new StorageEvent(aName, aProps);
                                                       },
                                             },
  StyleRuleChangeEvent:                      { create: function (aName, aProps) {
                                                         return new StyleRuleChangeEvent(aName, aProps);
                                                       },
                                               chromeOnly: true,
                                             },
  StyleSheetApplicableStateChangeEvent:      { create: function (aName, aProps) {
                                                         return new StyleSheetApplicableStateChangeEvent(aName, aProps);
                                                       },
                                               chromeOnly: true,
                                             },
  StyleSheetChangeEvent:                     { create: function (aName, aProps) {
                                                         return new StyleSheetChangeEvent(aName, aProps);
                                                       },
                                               chromeOnly: true,
                                             },
  TCPSocketErrorEvent:                       { create: function(aName, aProps) {
                                                         return new TCPSocketErrorEvent(aName, aProps);
                                                       },
                                             },
  TCPSocketEvent:                            { create: function(aName, aProps) {
                                                         return new TCPSocketEvent(aName, aProps);
                                                       },
                                             },
  TCPServerSocketEvent:                      { create: function(aName, aProps) {
                                                         return new TCPServerSocketEvent(aName, aProps);
                                                       },
                                             },
  TimeEvent:                                 { create: function (aName, aProps) {
                                                         var e = document.createEvent("timeevent");
                                                         e.initTimeEvent(aName, aProps.view, aProps.detail);
                                                         return e;
                                                       },
                                             },
  TouchEvent:                                { create: function (aName, aProps) {
                                                         var e = document.createEvent("touchevent");
                                                         e.initTouchEvent(aName, aProps.bubbles, aProps.cancelable,
                                                                          aProps.view, aProps.detail,
                                                                          aProps.ctrlKey, aProps.altKey, aProps.shiftKey, aProps.metaKey,
                                                                          aProps.touches, aProps.targetTouches, aProps.changedTouches);
                                                         return e;
                                                       },
                                             },
  TrackEvent:                                { create: function (aName, aProps) {
                                                         return new TrackEvent(aName, aProps);
                                                       },
                                             },
  TransitionEvent:                           { create: function (aName, aProps) {
                                                         return new TransitionEvent(aName, aProps);
                                                       },
                                             },
  UIEvent:                                   { create: function (aName, aProps) {
                                                         return new UIEvent(aName, aProps);
                                                       },
                                             },
  UserProximityEvent:                        { create: function (aName, aProps) {
                                                         return new UserProximityEvent(aName, aProps);
                                                       },
                                             },
  USSDReceivedEvent:                         { create: function (aName, aProps) {
                                                          return new USSDReceivedEvent(aName, aProps);
                                                       },
                                             },
  VRDisplayEvent:                            { create: null,
                                               // Required argument expects a VRDisplay that can not
                                               // be created from Javascript without physical VR hardware
                                               // connected.  When Bug 1229480 lands, this test can be
                                               // updated to use the puppet VR device.
                                             },
  WheelEvent:                                { create: function (aName, aProps) {
                                                         return new WheelEvent(aName, aProps);
                                                       },
                                             },
  WebGLContextEvent:                         { create: function (aName, aProps) {
                                                         return new WebGLContextEvent(aName, aProps);
                                                       },
                                             },
};

for (var name of Object.keys(kEventConstructors)) {
  if (!kEventConstructors[name].chromeOnly) {
    continue;
  }
  if (window[name]) {
    ok(false, name + " should be chrome only.");
  }
  window[name] = SpecialPowers.unwrap(SpecialPowers.wrap(window)[name]);
}

var props = Object.getOwnPropertyNames(window);
for (var i = 0; i < props.length; i++) {
  // Assume that event object must be named as "FooBarEvent".
  if (!props[i].match(/^([A-Z][a-zA-Z]+)?Event$/)) {
    continue;
  }
  if (!kEventConstructors[props[i]]) {
    ok(false, "Unknown event found: " + props[i]);
    continue;
  }
  if (!kEventConstructors[props[i]].create) {
    todo(false, "Cannot create untrusted event of " + props[i]);
    continue;
  }
  ok(true, "Creating " + props[i] + "...");
  var event = kEventConstructors[props[i]].create("foo", {});
  if (!event) {
    ok(false, "Failed to create untrusted event: " + props[i]);
    continue;
  }
  if (typeof(event.getModifierState) == "function") {
    const kModifiers = [ "Shift", "Control", "Alt", "AltGr", "Meta", "CapsLock", "ScrollLock", "NumLock", "OS", "Fn", "FnLock", "Symbol", "SymbolLock" ];
    for (var j = 0; j < kModifiers.length; j++) {
      ok(true, "Calling " + props[i] + ".getModifierState(" + kModifiers[j] + ")...");
      var modifierState = event.getModifierState(kModifiers[j]);
      ok(true, props[i] + ".getModifierState(" + kModifiers[j] + ") = " + modifierState);
    }
  }
}

</script>
</pre>
</body>
</html><|MERGE_RESOLUTION|>--- conflicted
+++ resolved
@@ -183,14 +183,11 @@
                                              },
   MediaQueryListEvent:                       { create: function (aName, aProps) {
                                                          return new MediaQueryListEvent(aName, aProps);
-<<<<<<< HEAD
-=======
                                                        },
                                              },
   MediaRecorderErrorEvent:                   { create: function (aName, aProps) {
                                                          aProps.error = new DOMException();
                                                          return new MediaRecorderErrorEvent(aName, aProps);
->>>>>>> a17af05f
                                                        },
                                              },
   MediaStreamEvent:                          { create: function (aName, aProps) {
@@ -266,15 +263,6 @@
                                                          return e;
                                                        },
                                              },
-<<<<<<< HEAD
-  NotifyPaintEvent:                          { create: function (aName, aProps) {
-                                                         var e = document.createEvent("notifypaintevent");
-                                                         e.initEvent(aName, aProps.bubbles, aProps.cancelable);
-                                                         return e;
-                                                       },
-                                             },
-=======
->>>>>>> a17af05f
   OfflineAudioCompletionEvent:               { create: "AudioContext" in self
                                                         ? function (aName, aProps) {
                                                             var ac = new AudioContext();
@@ -328,22 +316,6 @@
                                                          return e;
                                                        },
                                              },
-<<<<<<< HEAD
-  SimpleGestureEvent:                        { create: function (aName, aProps) {
-                                                         var e = document.createEvent("simplegestureevent");
-                                                         e.initSimpleGestureEvent(aName, aProps.bubbles, aProps.cancelable,
-                                                                                  aProps.view, aProps.detail,
-                                                                                  aProps.screenX, aProps.screenY,
-                                                                                  aProps.clientX, aProps.clientY,
-                                                                                  aProps.ctrlKey, aProps.altKey, aProps.shiftKey, aProps.metaKey,
-                                                                                  aProps.button, aProps.relatedTarget,
-                                                                                  aProps.allowedDirections, aProps.direction, aProps.delta || 0.0,
-                                                                                  aProps.clickCount);
-                                                         return e;
-                                                       },
-                                             },
-=======
->>>>>>> a17af05f
   SpeechRecognitionError:                    { create: function (aName, aProps) {
                                                          return new SpeechRecognitionError(aName, aProps);
                                                        },
