/* -*- Mode: C++; tab-width: 8; indent-tabs-mode: nil; c-basic-offset: 2 -*- */
/* vim: set ts=8 sts=2 et sw=2 tw=80: */
/* This Source Code Form is subject to the terms of the Mozilla Public
 * License, v. 2.0. If a copy of the MPL was not distributed with this
 * file, You can obtain one at http://mozilla.org/MPL/2.0/. */

#include "mozilla/dom/Touch.h"

#include "mozilla/dom/EventTarget.h"
#include "mozilla/dom/TouchEvent.h"
#include "nsGlobalWindow.h"
#include "nsContentUtils.h"
#include "nsIContent.h"

namespace mozilla {
namespace dom {

// static
already_AddRefed<Touch>
Touch::Constructor(const GlobalObject& aGlobal,
                   const TouchInit& aParam,
                   ErrorResult& aRv)
{
  // Annoyingly many parameters, make sure the ordering is the same as in the
  // Touch constructor.
  RefPtr<Touch> touch = new Touch(aParam.mTarget,
                                  aParam.mIdentifier,
                                  aParam.mPageX,
                                  aParam.mPageY,
                                  aParam.mScreenX,
                                  aParam.mScreenY,
                                  aParam.mClientX,
                                  aParam.mClientY,
                                  aParam.mRadiusX,
                                  aParam.mRadiusY,
                                  aParam.mRotationAngle,
                                  aParam.mForce);
  return touch.forget();
}

Touch::Touch(EventTarget* aTarget,
             int32_t aIdentifier,
             int32_t aPageX,
             int32_t aPageY,
             int32_t aScreenX,
             int32_t aScreenY,
             int32_t aClientX,
             int32_t aClientY,
             int32_t aRadiusX,
             int32_t aRadiusY,
             float aRotationAngle,
             float aForce)
{
  mTarget = aTarget;
  mIdentifier = aIdentifier;
  mPagePoint = CSSIntPoint(aPageX, aPageY);
  mScreenPoint = CSSIntPoint(aScreenX, aScreenY);
  mClientPoint = CSSIntPoint(aClientX, aClientY);
  mRefPoint = LayoutDeviceIntPoint(0, 0);
  mPointsInitialized = true;
  mRadius.x = aRadiusX;
  mRadius.y = aRadiusY;
  mRotationAngle = aRotationAngle;
  mForce = aForce;

  mChanged = false;
  mMessage = 0;
  nsJSContext::LikelyShortLivingObjectCreated();
}

Touch::Touch(int32_t aIdentifier,
             LayoutDeviceIntPoint aPoint,
             LayoutDeviceIntPoint aRadius,
             float aRotationAngle,
             float aForce)
{
  mIdentifier = aIdentifier;
  mPagePoint = CSSIntPoint(0, 0);
  mScreenPoint = CSSIntPoint(0, 0);
  mClientPoint = CSSIntPoint(0, 0);
  mRefPoint = aPoint;
  mPointsInitialized = false;
  mRadius = aRadius;
  mRotationAngle = aRotationAngle;
  mForce = aForce;

  mChanged = false;
  mMessage = 0;
  nsJSContext::LikelyShortLivingObjectCreated();
}

Touch::Touch(const Touch& aOther)
  : mTarget(aOther.mTarget)
  , mRefPoint(aOther.mRefPoint)
  , mChanged(aOther.mChanged)
  , mMessage(aOther.mMessage)
  , mIdentifier(aOther.mIdentifier)
  , mPagePoint(aOther.mPagePoint)
  , mClientPoint(aOther.mClientPoint)
  , mScreenPoint(aOther.mScreenPoint)
  , mRadius(aOther.mRadius)
  , mRotationAngle(aOther.mRotationAngle)
  , mForce(aOther.mForce)
  , mPointsInitialized(aOther.mPointsInitialized)
{
  nsJSContext::LikelyShortLivingObjectCreated();
}

Touch::~Touch()
{
}

// static
bool
Touch::PrefEnabled(JSContext* aCx, JSObject* aGlobal)
{
  return TouchEvent::PrefEnabled(aCx, aGlobal);
}

NS_IMPL_CYCLE_COLLECTION_WRAPPERCACHE(Touch, mTarget)

NS_INTERFACE_MAP_BEGIN_CYCLE_COLLECTION(Touch)
  NS_WRAPPERCACHE_INTERFACE_MAP_ENTRY
  NS_INTERFACE_MAP_ENTRY(nsISupports)
NS_INTERFACE_MAP_END

NS_IMPL_CYCLE_COLLECTING_ADDREF(Touch)
NS_IMPL_CYCLE_COLLECTING_RELEASE(Touch)

EventTarget*
Touch::GetTarget() const
{
  nsCOMPtr<nsIContent> content = do_QueryInterface(mTarget);
  if (content && content->ChromeOnlyAccess() &&
      !nsContentUtils::LegacyIsCallerNativeCode() &&
      !nsContentUtils::CanAccessNativeAnon()) {
    return content->FindFirstNonChromeOnlyAccessContent();
  }

  return mTarget;
}

int32_t
Touch::ScreenX(CallerType aCallerType) const
{
  if (nsContentUtils::ResistFingerprinting(aCallerType)) {
    return ClientX();
  }

  return mScreenPoint.x;
}

int32_t
Touch::ScreenY(CallerType aCallerType) const
{
  if (nsContentUtils::ResistFingerprinting(aCallerType)) {
    return ClientY();
  }

  return mScreenPoint.y;
}

<<<<<<< HEAD
=======
int32_t
Touch::RadiusX(CallerType aCallerType) const
{
  if (nsContentUtils::ResistFingerprinting(aCallerType)) {
    return 0;
  }

  return mRadius.x;
}

int32_t
Touch::RadiusY(CallerType aCallerType) const
{
  if (nsContentUtils::ResistFingerprinting(aCallerType)) {
    return 0;
  }

  return mRadius.y;
}

float
Touch::RotationAngle(CallerType aCallerType) const
{
  if (nsContentUtils::ResistFingerprinting(aCallerType)) {
    return 0.0f;
  }

  return mRotationAngle;
}

float
Touch::Force(CallerType aCallerType) const
{
  if (nsContentUtils::ResistFingerprinting(aCallerType)) {
    return 0.0f;
  }

  return mForce;
}

>>>>>>> a17af05f
void
Touch::InitializePoints(nsPresContext* aPresContext, WidgetEvent* aEvent)
{
  if (mPointsInitialized) {
    return;
  }
  mClientPoint = Event::GetClientCoords(
    aPresContext, aEvent, mRefPoint, mClientPoint);
  mPagePoint = Event::GetPageCoords(
    aPresContext, aEvent, mRefPoint, mClientPoint);
  mScreenPoint = Event::GetScreenCoords(aPresContext, aEvent, mRefPoint);
  mPointsInitialized = true;
}

void
Touch::SetTarget(EventTarget* aTarget)
{
  mTarget = aTarget;
}

bool
Touch::Equals(Touch* aTouch)
{
  return mRefPoint == aTouch->mRefPoint &&
         mForce == aTouch->mForce &&
         mRotationAngle == aTouch->mRotationAngle &&
         mRadius.x == aTouch->mRadius.x &&
         mRadius.y == aTouch->mRadius.y;
}

JSObject*
Touch::WrapObject(JSContext* aCx, JS::Handle<JSObject*> aGivenProto)
{
  return TouchBinding::Wrap(aCx, this, aGivenProto);
}

// Parent ourselves to the global of the target. This achieves the desirable
// effects of parenting to the target, but avoids making the touch inaccessible
// when the target happens to be NAC and therefore reflected into the XBL scope.
nsIGlobalObject*
Touch::GetParentObject()
{
  if (!mTarget) {
    return nullptr;
  }
  return mTarget->GetOwnerGlobal();
}

} // namespace dom
} // namespace mozilla<|MERGE_RESOLUTION|>--- conflicted
+++ resolved
@@ -160,8 +160,6 @@
   return mScreenPoint.y;
 }
 
-<<<<<<< HEAD
-=======
 int32_t
 Touch::RadiusX(CallerType aCallerType) const
 {
@@ -202,7 +200,6 @@
   return mForce;
 }
 
->>>>>>> a17af05f
 void
 Touch::InitializePoints(nsPresContext* aPresContext, WidgetEvent* aEvent)
 {
