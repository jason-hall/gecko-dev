--- conflicted
+++ resolved
@@ -25,7 +25,6 @@
 #include "mozilla/dom/CloseEvent.h"
 #include "mozilla/dom/CustomEvent.h"
 #include "mozilla/dom/DeviceOrientationEvent.h"
-#include "mozilla/dom/ErrorEvent.h"
 #include "mozilla/dom/EventTarget.h"
 #include "mozilla/dom/FocusEvent.h"
 #include "mozilla/dom/HashChangeEvent.h"
@@ -36,10 +35,6 @@
 #include "mozilla/dom/NotifyPaintEvent.h"
 #include "mozilla/dom/PageTransitionEvent.h"
 #include "mozilla/dom/PointerEvent.h"
-<<<<<<< HEAD
-#include "mozilla/dom/PopStateEvent.h"
-=======
->>>>>>> a17af05f
 #include "mozilla/dom/RootedDictionary.h"
 #include "mozilla/dom/ScrollAreaEvent.h"
 #include "mozilla/dom/SimpleGestureEvent.h"
@@ -614,7 +609,6 @@
       aDOMEvent->GetType(eventTypeU16);
     } else {
       Event::GetWidgetEventType(aEvent, eventTypeU16);
-<<<<<<< HEAD
     }
     eventType = NS_ConvertUTF16toUTF8(eventTypeU16);
 
@@ -625,18 +619,6 @@
       element->GetId(elementId);
       element->GetTagName(elementTagName);
     }
-=======
-    }
-    eventType = NS_ConvertUTF16toUTF8(eventTypeU16);
-
-    nsCOMPtr<Element> element = do_QueryInterface(aTarget);
-    nsAutoString elementId;
-    nsAutoString elementTagName;
-    if (element) {
-      element->GetId(elementId);
-      element->GetTagName(elementTagName);
-    }
->>>>>>> a17af05f
     AddLabel("Event [%s] dispatched at target [id:%s tag:%s]",
              eventType.get(),
              NS_ConvertUTF16toUTF8(elementId).get(),
@@ -1069,17 +1051,6 @@
     LOG_EVENT_CREATION(MESSAGEEVENT);
     RefPtr<Event> event = new MessageEvent(aOwner, aPresContext, nullptr);
     return event.forget();
-<<<<<<< HEAD
-  }
-  if (aEventType.LowerCaseEqualsLiteral("notifypaintevent")) {
-    LOG_EVENT_CREATION(NOTIFYPAINTEVENT);
-    return NS_NewDOMNotifyPaintEvent(aOwner, aPresContext, nullptr);
-  }
-  if (aEventType.LowerCaseEqualsLiteral("simplegestureevent")) {
-    LOG_EVENT_CREATION(SIMPLEGESTUREEVENT);
-    return NS_NewDOMSimpleGestureEvent(aOwner, aPresContext, nullptr);
-=======
->>>>>>> a17af05f
   }
   if (aEventType.LowerCaseEqualsLiteral("beforeunloadevent")) {
     LOG_EVENT_CREATION(BEFOREUNLOADEVENT);
@@ -1113,15 +1084,6 @@
     event->MarkUninitialized();
     return event.forget();
   }
-<<<<<<< HEAD
-  if (aEventType.LowerCaseEqualsLiteral("errorevent")) {
-    LOG_EVENT_CREATION(ERROREVENT);
-    RootedDictionary<ErrorEventInit> init(RootingCx());
-    RefPtr<Event> event =
-      ErrorEvent::Constructor(aOwner, EmptyString(), init);
-    event->MarkUninitialized();
-    return event.forget();
-=======
   if (aEventType.LowerCaseEqualsLiteral("focusevent")) {
     RefPtr<Event> event = NS_NewDOMFocusEvent(aOwner, aPresContext, nullptr);
     event->MarkUninitialized();
@@ -1141,7 +1103,6 @@
       LOG_EVENT_CREATION(XULCOMMANDEVENTS);
       return NS_NewDOMXULCommandEvent(aOwner, aPresContext, nullptr);
     }
->>>>>>> a17af05f
   }
 
 #undef LOG_EVENT_CREATION
