--- conflicted
+++ resolved
@@ -681,16 +681,7 @@
   // whether the editor already started to handle composition because
   // web contents can change selection, text content and/or something from
   // compositionstart event listener which is run before EditorBase handles it.
-<<<<<<< HEAD
-  if (NS_WARN_IF(!mEditor)) {
-    return false;
-  }
-  bool isComposing = false;
-  nsresult rv = mEditor->GetComposing(&isComposing);
-  if (NS_WARN_IF(NS_FAILED(rv))) {
-=======
   if (NS_WARN_IF(!mEditorBase)) {
->>>>>>> a17af05f
     return false;
   }
   return mEditorBase->IsIMEComposing();
