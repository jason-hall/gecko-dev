/* -*- Mode: C++; tab-width: 8; indent-tabs-mode: nil; c-basic-offset: 2 -*- */
/* vim: set ts=8 sts=2 et sw=2 tw=80: */
/* This Source Code Form is subject to the terms of the Mozilla Public
 * License, v. 2.0. If a copy of the MPL was not distributed with this
 * file, You can obtain one at http://mozilla.org/MPL/2.0/. */

#include "nsBindingManager.h"

#include "nsAutoPtr.h"
#include "nsCOMPtr.h"
#include "nsXBLService.h"
#include "nsIInputStream.h"
#include "nsIURI.h"
#include "nsIURL.h"
#include "nsIChannel.h"
#include "nsString.h"
#include "plstr.h"
#include "nsIContent.h"
#include "nsIDOMElement.h"
#include "nsIDocument.h"
#include "nsContentUtils.h"
#include "nsIPresShell.h"
#include "nsIPresShellInlines.h"
#include "nsIXMLContentSink.h"
#include "nsContentCID.h"
#include "mozilla/dom/XMLDocument.h"
#include "nsIStreamListener.h"
#include "ChildIterator.h"
#include "nsITimer.h"

#include "nsXBLBinding.h"
#include "nsXBLPrototypeBinding.h"
#include "nsXBLDocumentInfo.h"
#include "mozilla/dom/XBLChildrenElement.h"

#include "nsIStyleRuleProcessor.h"
#include "nsRuleProcessorData.h"
#include "nsIWeakReference.h"

#include "nsWrapperCacheInlines.h"
#include "nsIXPConnect.h"
#include "nsDOMCID.h"
#include "nsIScriptGlobalObject.h"
#include "nsTHashtable.h"

#include "nsIScriptContext.h"
#include "xpcpublic.h"
#include "jswrapper.h"

#include "nsThreadUtils.h"
#include "mozilla/dom/NodeListBinding.h"
#include "mozilla/dom/ScriptSettings.h"
#include "mozilla/ServoStyleSet.h"
#include "mozilla/Unused.h"

using namespace mozilla;
using namespace mozilla::dom;

// Implement our nsISupports methods

NS_IMPL_CYCLE_COLLECTION_CLASS(nsBindingManager)

NS_IMPL_CYCLE_COLLECTION_UNLINK_BEGIN(nsBindingManager)
  tmp->mDestroyed = true;

  if (tmp->mBoundContentSet)
    tmp->mBoundContentSet->Clear();

  if (tmp->mDocumentTable)
    tmp->mDocumentTable->Clear();

  if (tmp->mLoadingDocTable)
    tmp->mLoadingDocTable->Clear();

  if (tmp->mWrapperTable) {
    tmp->mWrapperTable->Clear();
    tmp->mWrapperTable = nullptr;
  }

  NS_IMPL_CYCLE_COLLECTION_UNLINK(mAttachedStack)

  if (tmp->mProcessAttachedQueueEvent) {
    tmp->mProcessAttachedQueueEvent->Revoke();
  }
NS_IMPL_CYCLE_COLLECTION_UNLINK_END


NS_IMPL_CYCLE_COLLECTION_TRAVERSE_BEGIN(nsBindingManager)
  // The hashes keyed on nsIContent are traversed from the nsIContent itself.
  if (tmp->mDocumentTable) {
    for (auto iter = tmp->mDocumentTable->Iter(); !iter.Done(); iter.Next()) {
      NS_CYCLE_COLLECTION_NOTE_EDGE_NAME(cb, "mDocumentTable value");
      cb.NoteXPCOMChild(iter.UserData());
    }
  }
  if (tmp->mLoadingDocTable) {
    for (auto iter = tmp->mLoadingDocTable->Iter(); !iter.Done(); iter.Next()) {
      NS_CYCLE_COLLECTION_NOTE_EDGE_NAME(cb, "mLoadingDocTable value");
      cb.NoteXPCOMChild(iter.UserData());
    }
  }
  NS_IMPL_CYCLE_COLLECTION_TRAVERSE(mAttachedStack)
  // No need to traverse mProcessAttachedQueueEvent, since it'll just
  // fire at some point or become revoke and drop its ref to us.
NS_IMPL_CYCLE_COLLECTION_TRAVERSE_END

NS_INTERFACE_MAP_BEGIN_CYCLE_COLLECTION(nsBindingManager)
  NS_INTERFACE_MAP_ENTRY(nsIMutationObserver)
  NS_INTERFACE_MAP_ENTRY(nsISupports)
NS_INTERFACE_MAP_END

NS_IMPL_CYCLE_COLLECTING_ADDREF(nsBindingManager)
NS_IMPL_CYCLE_COLLECTING_RELEASE(nsBindingManager)

// Constructors/Destructors
nsBindingManager::nsBindingManager(nsIDocument* aDocument)
  : mProcessingAttachedStack(false),
    mDestroyed(false),
    mAttachedStackSizeOnOutermost(0),
    mDocument(aDocument)
{
}

nsBindingManager::~nsBindingManager(void)
{
  mDestroyed = true;
}

nsXBLBinding*
nsBindingManager::GetBindingWithContent(const nsIContent* aContent)
{
  nsXBLBinding* binding = aContent ? aContent->GetXBLBinding() : nullptr;
  return binding ? binding->GetBindingWithContent() : nullptr;
}

void
nsBindingManager::AddBoundContent(nsIContent* aContent)
{
  if (!mBoundContentSet) {
    mBoundContentSet = new nsTHashtable<nsRefPtrHashKey<nsIContent> >;
  }
  mBoundContentSet->PutEntry(aContent);
}

void
nsBindingManager::RemoveBoundContent(nsIContent* aContent)
{
  if (mBoundContentSet) {
    mBoundContentSet->RemoveEntry(aContent);
  }

  // The death of the bindings means the death of the JS wrapper.
  SetWrappedJS(aContent, nullptr);
}

nsIXPConnectWrappedJS*
nsBindingManager::GetWrappedJS(nsIContent* aContent)
{
  if (!mWrapperTable) {
    return nullptr;
  }

  if (!aContent || !aContent->HasFlag(NODE_MAY_BE_IN_BINDING_MNGR)) {
    return nullptr;
  }

  return mWrapperTable->GetWeak(aContent);
}

nsresult
nsBindingManager::SetWrappedJS(nsIContent* aContent, nsIXPConnectWrappedJS* aWrappedJS)
{
  if (mDestroyed) {
    return NS_OK;
  }

  if (aWrappedJS) {
    // lazily create the table, but only when adding elements
    if (!mWrapperTable) {
      mWrapperTable = new WrapperHashtable();
    }
    aContent->SetFlags(NODE_MAY_BE_IN_BINDING_MNGR);

    NS_ASSERTION(aContent, "key must be non-null");
    if (!aContent) return NS_ERROR_INVALID_ARG;

    mWrapperTable->Put(aContent, aWrappedJS);

    return NS_OK;
  }

  // no value, so remove the key from the table
  if (mWrapperTable) {
    mWrapperTable->Remove(aContent);
  }

  return NS_OK;
}

void
nsBindingManager::RemovedFromDocumentInternal(nsIContent* aContent,
                                              nsIDocument* aOldDocument,
                                              DestructorHandling aDestructorHandling)
{
  NS_PRECONDITION(aOldDocument != nullptr, "no old document");

  RefPtr<nsXBLBinding> binding = aContent->GetXBLBinding();
  if (binding) {
    // The binding manager may have been destroyed before a runnable
    // has had a chance to reach this point. If so, we bail out on calling
    // BindingDetached (which may invoke a XBL destructor) and
    // ChangeDocument, but we still want to clear out the binding
    // and insertion parent that may hold references.
    if (!mDestroyed && aDestructorHandling == eRunDtor) {
      binding->PrototypeBinding()->BindingDetached(binding->GetBoundElement());
      binding->ChangeDocument(aOldDocument, nullptr);
    }

    aContent->SetXBLBinding(nullptr, this);
  }

  // Clear out insertion parent and content lists.
  aContent->SetXBLInsertionParent(nullptr);
}

nsIAtom*
nsBindingManager::ResolveTag(nsIContent* aContent, int32_t* aNameSpaceID)
{
  nsXBLBinding *binding = aContent->GetXBLBinding();

  if (binding) {
    nsIAtom* base = binding->GetBaseTag(aNameSpaceID);

    if (base) {
      return base;
    }
  }

  *aNameSpaceID = aContent->GetNameSpaceID();
  return aContent->NodeInfo()->NameAtom();
}

nsresult
nsBindingManager::GetAnonymousNodesFor(nsIContent* aContent,
                                       nsIDOMNodeList** aResult)
{
  NS_IF_ADDREF(*aResult = GetAnonymousNodesFor(aContent));
  return NS_OK;
}

nsINodeList*
nsBindingManager::GetAnonymousNodesFor(nsIContent* aContent)
{
  nsXBLBinding* binding = GetBindingWithContent(aContent);
  return binding ? binding->GetAnonymousNodeList() : nullptr;
}

nsresult
nsBindingManager::ClearBinding(Element* aElement)
{
  // Hold a ref to the binding so it won't die when we remove it from our table
  RefPtr<nsXBLBinding> binding =
    aElement ? aElement->GetXBLBinding() : nullptr;

  if (!binding) {
    return NS_OK;
  }

  // For now we can only handle removing a binding if it's the only one
  NS_ENSURE_FALSE(binding->GetBaseBinding(), NS_ERROR_FAILURE);

  // Hold strong ref in case removing the binding tries to close the
  // window or something.
  // XXXbz should that be ownerdoc?  Wouldn't we need a ref to the
  // currentdoc too?  What's the one that should be passed to
  // ChangeDocument?
  nsCOMPtr<nsIDocument> doc = aElement->OwnerDoc();

  // Finally remove the binding...
  // XXXbz this doesn't remove the implementation!  Should fix!  Until
  // then we need the explicit UnhookEventHandlers here.
  binding->UnhookEventHandlers();
  binding->ChangeDocument(doc, nullptr);
  aElement->SetXBLBinding(nullptr, this);
  binding->MarkForDeath();

  // ...and recreate its frames. We need to do this since the frames may have
  // been removed and style may have changed due to the removal of the
  // anonymous children.
  // XXXbz this should be using the current doc (if any), not the owner doc.
  nsIPresShell *presShell = doc->GetShell();
  NS_ENSURE_TRUE(presShell, NS_ERROR_FAILURE);

  presShell->PostRecreateFramesFor(aElement);
  return NS_OK;
}

nsresult
nsBindingManager::LoadBindingDocument(nsIDocument* aBoundDoc,
                                      nsIURI* aURL,
                                      nsIPrincipal* aOriginPrincipal)
{
  NS_PRECONDITION(aURL, "Must have a URI to load!");

  // First we need to load our binding.
  nsXBLService* xblService = nsXBLService::GetInstance();
  if (!xblService)
    return NS_ERROR_FAILURE;

  // Load the binding doc.
  RefPtr<nsXBLDocumentInfo> info;
  xblService->LoadBindingDocumentInfo(nullptr, aBoundDoc, aURL,
                                      aOriginPrincipal, true,
                                      getter_AddRefs(info));
  if (!info)
    return NS_ERROR_FAILURE;

  return NS_OK;
}

void
nsBindingManager::RemoveFromAttachedQueue(nsXBLBinding* aBinding)
{
  // Don't remove items here as that could mess up an executing
  // ProcessAttachedQueue. Instead, null the entry in the queue.
  size_t index = mAttachedStack.IndexOf(aBinding);
  if (index != mAttachedStack.NoIndex) {
    mAttachedStack[index] = nullptr;
  }
}

nsresult
nsBindingManager::AddToAttachedQueue(nsXBLBinding* aBinding)
{
  mAttachedStack.AppendElement(aBinding);

  // If we're in the middle of processing our queue already, don't
  // bother posting the event.
  if (!mProcessingAttachedStack && !mProcessAttachedQueueEvent) {
    PostProcessAttachedQueueEvent();
  }

  // Make sure that flushes will flush out the new items as needed.
  if (nsIPresShell* shell = mDocument->GetShell()) {
    shell->SetNeedStyleFlush();
  }

  return NS_OK;

}

void
nsBindingManager::PostProcessAttachedQueueEvent()
{
  MOZ_ASSERT(NS_IsMainThread());
  if (!mDocument) {
    return;
  }
  mProcessAttachedQueueEvent =
    NewRunnableMethod("nsBindingManager::DoProcessAttachedQueue",
                      this, &nsBindingManager::DoProcessAttachedQueue);
<<<<<<< HEAD
  nsresult rv = NS_DispatchToCurrentThread(mProcessAttachedQueueEvent);
  if (NS_SUCCEEDED(rv) && mDocument) {
=======
  nsresult rv = mDocument->EventTargetFor(TaskCategory::Other)->Dispatch(do_AddRef(mProcessAttachedQueueEvent));
  if (NS_SUCCEEDED(rv)) {
>>>>>>> a17af05f
    mDocument->BlockOnload();
  }
}

// static
void
nsBindingManager::PostPAQEventCallback(nsITimer* aTimer, void* aClosure)
{
  RefPtr<nsBindingManager> mgr =
    already_AddRefed<nsBindingManager>(static_cast<nsBindingManager*>(aClosure));
  mgr->PostProcessAttachedQueueEvent();
  NS_RELEASE(aTimer);
}

void
nsBindingManager::DoProcessAttachedQueue()
{
  if (!mProcessingAttachedStack) {
    ProcessAttachedQueue();

    NS_ASSERTION(mAttachedStack.Length() == 0,
               "Shouldn't have pending bindings!");

    mProcessAttachedQueueEvent = nullptr;
  } else {
    // Someone's doing event processing from inside a constructor.
    // They're evil, but we'll fight back!  Just poll on them being
    // done and repost the attached queue event.
    //
    // But don't poll in a tight loop -- otherwise we keep the Gecko
    // event loop non-empty and trigger bug 1021240 on OS X.
    nsresult rv = NS_ERROR_FAILURE;
    nsCOMPtr<nsITimer> timer = do_CreateInstance(NS_TIMER_CONTRACTID);
    if (timer) {
      rv = timer->InitWithNamedFuncCallback(
        PostPAQEventCallback,
        this,
        100,
        nsITimer::TYPE_ONE_SHOT,
        "nsBindingManager::DoProcessAttachedQueue");
    }
    if (NS_SUCCEEDED(rv)) {
      NS_ADDREF_THIS();
      // We drop our reference to the timer here, since the timer callback is
      // responsible for releasing the object.
      Unused << timer.forget().take();
    }
  }

  // No matter what, unblock onload for the event that's fired.
  if (mDocument) {
    // Hold a strong reference while calling UnblockOnload since that might
    // run script.
    nsCOMPtr<nsIDocument> doc = mDocument;
    doc->UnblockOnload(true);
  }
}

void
nsBindingManager::ProcessAttachedQueueInternal(uint32_t aSkipSize)
{
  mProcessingAttachedStack = true;

  // Excute constructors. Do this from high index to low
  while (mAttachedStack.Length() > aSkipSize) {
    uint32_t lastItem = mAttachedStack.Length() - 1;
    RefPtr<nsXBLBinding> binding = mAttachedStack.ElementAt(lastItem);
    mAttachedStack.RemoveElementAt(lastItem);
    if (binding) {
      binding->ExecuteAttachedHandler();
    }
  }

  // If NodeWillBeDestroyed has run we don't want to clobber
  // mProcessingAttachedStack set there.
  if (mDocument) {
    mProcessingAttachedStack = false;
  }

  NS_ASSERTION(mAttachedStack.Length() == aSkipSize, "How did we get here?");

  mAttachedStack.Compact();
}

// Keep bindings and bound elements alive while executing detached handlers.
void
nsBindingManager::ExecuteDetachedHandlers()
{
  // Walk our hashtable of bindings.
  if (!mBoundContentSet) {
    return;
  }

  nsCOMArray<nsIContent> boundElements;
  nsBindingList bindings;

  for (auto iter = mBoundContentSet->Iter(); !iter.Done(); iter.Next()) {
    nsXBLBinding* binding = iter.Get()->GetKey()->GetXBLBinding();
    if (binding && bindings.AppendElement(binding)) {
      if (!boundElements.AppendObject(binding->GetBoundElement())) {
        bindings.RemoveElementAt(bindings.Length() - 1);
      }
    }
  }

  uint32_t i, count = bindings.Length();
  for (i = 0; i < count; ++i) {
    bindings[i]->ExecuteDetachedHandler();
  }
}

nsresult
nsBindingManager::PutXBLDocumentInfo(nsXBLDocumentInfo* aDocumentInfo)
{
  NS_PRECONDITION(aDocumentInfo, "Must have a non-null documentinfo!");

  if (!mDocumentTable) {
    mDocumentTable = new nsRefPtrHashtable<nsURIHashKey,nsXBLDocumentInfo>();
  }

  mDocumentTable->Put(aDocumentInfo->DocumentURI(), aDocumentInfo);

  return NS_OK;
}

void
nsBindingManager::RemoveXBLDocumentInfo(nsXBLDocumentInfo* aDocumentInfo)
{
  if (mDocumentTable) {
    mDocumentTable->Remove(aDocumentInfo->DocumentURI());
  }
}

nsXBLDocumentInfo*
nsBindingManager::GetXBLDocumentInfo(nsIURI* aURL)
{
  if (!mDocumentTable)
    return nullptr;

  return mDocumentTable->GetWeak(aURL);
}

nsresult
nsBindingManager::PutLoadingDocListener(nsIURI* aURL, nsIStreamListener* aListener)
{
  NS_PRECONDITION(aListener, "Must have a non-null listener!");

  if (!mLoadingDocTable) {
    mLoadingDocTable =
      new nsInterfaceHashtable<nsURIHashKey,nsIStreamListener>();
  }
  mLoadingDocTable->Put(aURL, aListener);

  return NS_OK;
}

nsIStreamListener*
nsBindingManager::GetLoadingDocListener(nsIURI* aURL)
{
  if (!mLoadingDocTable)
    return nullptr;

  return mLoadingDocTable->GetWeak(aURL);
}

void
nsBindingManager::RemoveLoadingDocListener(nsIURI* aURL)
{
  if (mLoadingDocTable) {
    mLoadingDocTable->Remove(aURL);
  }
}

void
nsBindingManager::FlushSkinBindings()
{
  if (!mBoundContentSet) {
    return;
  }

  for (auto iter = mBoundContentSet->Iter(); !iter.Done(); iter.Next()) {
    nsXBLBinding* binding = iter.Get()->GetKey()->GetXBLBinding();

    if (binding->MarkedForDeath()) {
      continue;
    }

    nsAutoCString path;
    binding->PrototypeBinding()->DocURI()->GetPathQueryRef(path);

    if (!strncmp(path.get(), "/skin", 5)) {
      binding->MarkForDeath();
    }
  }
}

// Used below to protect from recurring in QI calls through XPConnect.
struct AntiRecursionData {
  nsIContent* element;
  REFNSIID iid;
  AntiRecursionData* next;

  AntiRecursionData(nsIContent* aElement,
                    REFNSIID aIID,
                    AntiRecursionData* aNext)
    : element(aElement), iid(aIID), next(aNext) {}
};

nsresult
nsBindingManager::GetBindingImplementation(nsIContent* aContent, REFNSIID aIID,
                                           void** aResult)
{
  *aResult = nullptr;
  nsXBLBinding *binding = aContent ? aContent->GetXBLBinding() : nullptr;
  if (binding) {
    // The binding should not be asked for nsISupports
    NS_ASSERTION(!aIID.Equals(NS_GET_IID(nsISupports)), "Asking a binding for nsISupports");
    if (binding->ImplementsInterface(aIID)) {
      nsCOMPtr<nsIXPConnectWrappedJS> wrappedJS = GetWrappedJS(aContent);

      if (wrappedJS) {
        // Protect from recurring in QI calls through XPConnect.
        // This can happen when a second binding is being resolved.
        // At that point a wrappedJS exists, but it doesn't yet know about
        // the iid we are asking for. So, without this protection,
        // AggregatedQueryInterface would end up recurring back into itself
        // through this code.
        //
        // With this protection, when we detect the recursion we return
        // NS_NOINTERFACE in the inner call. The outer call will then fall
        // through (see below) and build a new chained wrappedJS for the iid.
        //
        // We're careful to not assume that only one direct nesting can occur
        // because there is a call into JS in the middle and we can't assume
        // that this code won't be reached by some more complex nesting path.
        //
        // NOTE: We *assume* this is single threaded, so we can use a
        // static linked list to do the check.

        static AntiRecursionData* list = nullptr;

        for (AntiRecursionData* p = list; p; p = p->next) {
          if (p->element == aContent && p->iid.Equals(aIID)) {
            *aResult = nullptr;
            return NS_NOINTERFACE;
          }
        }

        AntiRecursionData item(aContent, aIID, list);
        list = &item;

        nsresult rv = wrappedJS->AggregatedQueryInterface(aIID, aResult);

        list = item.next;

        if (*aResult)
          return rv;

        // No result was found, so this must be another XBL interface.
        // Fall through to create a new wrapper.
      }

      // We have never made a wrapper for this implementation.
      // Create an XPC wrapper for the script object and hand it back.
      AutoJSAPI jsapi;
      jsapi.Init();
      JSContext* cx = jsapi.cx();

      nsIXPConnect *xpConnect = nsContentUtils::XPConnect();

      JS::Rooted<JSObject*> jsobj(cx, aContent->GetWrapper());
      NS_ENSURE_TRUE(jsobj, NS_NOINTERFACE);

      // If we're using an XBL scope, we need to use the Xray view to the bound
      // content in order to view the full array of methods defined in the
      // binding, some of which may not be exposed on the prototype of
      // untrusted content. We don't need to consider add-on scopes here
      // because they're chrome-only and no Xrays are involved.
      //
      // If there's no separate XBL scope, or if the reflector itself lives in
      // the XBL scope, we'll end up with the global of the reflector.
      JS::Rooted<JSObject*> xblScope(cx, xpc::GetXBLScopeOrGlobal(cx, jsobj));
      NS_ENSURE_TRUE(xblScope, NS_ERROR_UNEXPECTED);
      JSAutoCompartment ac(cx, xblScope);
      bool ok = JS_WrapObject(cx, &jsobj);
      NS_ENSURE_TRUE(ok, NS_ERROR_OUT_OF_MEMORY);
      MOZ_ASSERT_IF(js::IsWrapper(jsobj), xpc::IsXrayWrapper(jsobj));

      nsresult rv = xpConnect->WrapJSAggregatedToNative(aContent, cx,
                                                        jsobj, aIID, aResult);
      if (NS_FAILED(rv))
        return rv;

      // We successfully created a wrapper.  We will own this wrapper for as long as the binding remains
      // alive.  At the time the binding is cleared out of the bindingManager, we will remove the wrapper
      // from the bindingManager as well.
      nsISupports* supp = static_cast<nsISupports*>(*aResult);
      wrappedJS = do_QueryInterface(supp);
      SetWrappedJS(aContent, wrappedJS);

      return rv;
    }
  }

  *aResult = nullptr;
  return NS_NOINTERFACE;
}

nsresult
nsBindingManager::WalkRules(nsIStyleRuleProcessor::EnumFunc aFunc,
                            ElementDependentRuleProcessorData* aData,
                            bool* aCutOffInheritance)
{
  *aCutOffInheritance = false;

  NS_ASSERTION(aData->mElement, "How did that happen?");

  // Walk the binding scope chain, starting with the binding attached to our
  // content, up till we run out of scopes or we get cut off.
  nsIContent *content = aData->mElement;

  do {
    nsXBLBinding *binding = content->GetXBLBinding();
    if (binding) {
      binding->WalkRules(aFunc, aData);
      // If we're not looking at our original content, allow the binding to cut
      // off style inheritance
      if (content != aData->mElement) {
        if (!binding->InheritsStyle()) {
          // Go no further; we're not inheriting style from anything above here
          break;
        }
      }
    }

    if (content->IsRootOfNativeAnonymousSubtree()) {
      break; // Deliberately cut off style inheritance here.
    }

    content = content->GetBindingParent();
  } while (content);

  // If "content" is non-null that means we cut off inheritance at some point
  // in the loop.
  *aCutOffInheritance = (content != nullptr);

  return NS_OK;
}

void
nsBindingManager::EnumerateBoundContentBindings(
  const BoundContentBindingCallback& aCallback) const
{
  if (!mBoundContentSet) {
    return;
  }

  for (auto iter = mBoundContentSet->Iter(); !iter.Done(); iter.Next()) {
    nsIContent* boundContent = iter.Get()->GetKey();
    for (nsXBLBinding* binding = boundContent->GetXBLBinding();
         binding;
         binding = binding->GetBaseBinding()) {
      aCallback(binding);
    }
  }
}

void
nsBindingManager::WalkAllRules(nsIStyleRuleProcessor::EnumFunc aFunc,
                               ElementDependentRuleProcessorData* aData)
{
  EnumerateBoundContentBindings([=](nsXBLBinding* aBinding) {
    nsIStyleRuleProcessor* ruleProcessor =
      aBinding->PrototypeBinding()->GetRuleProcessor();
    if (ruleProcessor) {
      (*(aFunc))(ruleProcessor, aData);
    }
  });
}

bool
nsBindingManager::MediumFeaturesChanged(nsPresContext* aPresContext)
{
  bool rulesChanged = false;
  RefPtr<nsPresContext> presContext = aPresContext;
  bool isStyledByServo = mDocument->IsStyledByServo();

  EnumerateBoundContentBindings([=, &rulesChanged](nsXBLBinding* aBinding) {
    if (isStyledByServo) {
      ServoStyleSet* styleSet = aBinding->PrototypeBinding()->GetServoStyleSet();
      if (styleSet) {
        bool styleSetChanged = false;

        if (styleSet->IsPresContextChanged(presContext)) {
          styleSetChanged = styleSet->SetPresContext(presContext);
        } else {
          // PresContext is not changed. This means aPresContext is still
          // alive since the last time it initialized this XBL styleset.
          // It's safe to check whether medium features changed.
          bool viewportUnitsUsed = false;
          styleSetChanged =
            styleSet->MediumFeaturesChangedRules(&viewportUnitsUsed);
          MOZ_ASSERT(!viewportUnitsUsed,
                     "Non-master stylesets shouldn't get flagged as using "
                     "viewport units!");
        }
        rulesChanged = rulesChanged || styleSetChanged;
      }
    } else {
      nsIStyleRuleProcessor* ruleProcessor =
        aBinding->PrototypeBinding()->GetRuleProcessor();
      if (ruleProcessor) {
        bool thisChanged = ruleProcessor->MediumFeaturesChanged(presContext);
        rulesChanged = rulesChanged || thisChanged;
      }
    }
  });

  return rulesChanged;
}

void
nsBindingManager::UpdateBoundContentBindingsForServo(nsPresContext* aPresContext)
{
  MOZ_ASSERT(mDocument->IsStyledByServo(),
             "This should be called only by servo-backend!");

  RefPtr<nsPresContext> presContext = aPresContext;

  EnumerateBoundContentBindings([=](nsXBLBinding* aBinding) {
    nsXBLPrototypeBinding* protoBinding = aBinding->PrototypeBinding();
    ServoStyleSet* styleSet = protoBinding->GetServoStyleSet();
    if (styleSet && styleSet->StyleSheetsHaveChanged()) {
      protoBinding->ComputeServoStyleSet(presContext);
    }
  });
}

void
nsBindingManager::AppendAllSheets(nsTArray<StyleSheet*>& aArray)
{
  EnumerateBoundContentBindings([&aArray](nsXBLBinding* aBinding) {
    aBinding->PrototypeBinding()->AppendStyleSheetsTo(aArray);
  });
}

static void
InsertAppendedContent(XBLChildrenElement* aPoint,
                      nsIContent* aFirstNewContent)
{
  int32_t insertionIndex;
  if (nsIContent* prevSibling = aFirstNewContent->GetPreviousSibling()) {
    // If we have a previous sibling, then it must already be in aPoint. Find
    // it and insert after it.
    insertionIndex = aPoint->IndexOfInsertedChild(prevSibling);
    MOZ_ASSERT(insertionIndex != -1);

    // Our insertion index is one after our previous sibling's index.
    ++insertionIndex;
  } else {
    // Otherwise, we append.
    // TODO This is wrong for nested insertion points. In that case, we need to
    // keep track of the right index to insert into.
    insertionIndex = aPoint->InsertedChildrenLength();
  }

  // Do the inserting.
  for (nsIContent* currentChild = aFirstNewContent;
       currentChild;
       currentChild = currentChild->GetNextSibling()) {
    aPoint->InsertInsertedChildAt(currentChild, insertionIndex++);
  }
}

void
nsBindingManager::ContentAppended(nsIDocument* aDocument,
                                  nsIContent* aContainer,
                                  nsIContent* aFirstNewContent,
                                  int32_t     aNewIndexInContainer)
{
  if (aNewIndexInContainer == -1) {
    return;
  }

  // Try to find insertion points for all the new kids.
  XBLChildrenElement* point = nullptr;
  nsIContent* parent = aContainer;

  // Handle appending of default content.
  if (parent && parent->IsActiveChildrenElement()) {
    XBLChildrenElement* childrenEl = static_cast<XBLChildrenElement*>(parent);
    if (childrenEl->HasInsertedChildren()) {
      // Appending default content that isn't being used. Ignore.
      return;
    }

    childrenEl->MaybeSetupDefaultContent();
    parent = childrenEl->GetParent();
  }

  bool first = true;
  do {
    nsXBLBinding* binding = GetBindingWithContent(parent);
    if (!binding) {
      break;
    }

    if (binding->HasFilteredInsertionPoints()) {
      // There are filtered insertion points involved, handle each child
      // separately.
      // We could optimize this in the case when we've nested a few levels
      // deep already, without hitting bindings that have filtered insertion
      // points.
      int32_t currentIndex = aNewIndexInContainer;
      for (nsIContent* currentChild = aFirstNewContent; currentChild;
           currentChild = currentChild->GetNextSibling()) {
        HandleChildInsertion(aContainer, currentChild,
                             currentIndex++, true);
      }

      return;
    }

    point = binding->GetDefaultInsertionPoint();
    if (!point) {
      break;
    }

    // Even though we're in ContentAppended, nested insertion points force us
    // to deal with this append as an insertion except in the outermost
    // binding.
    if (first) {
      first = false;
      for (nsIContent* child = aFirstNewContent; child;
           child = child->GetNextSibling()) {
        point->AppendInsertedChild(child);
      }
    } else {
      InsertAppendedContent(point, aFirstNewContent);
    }

    nsIContent* newParent = point->GetParent();
    if (newParent == parent) {
      break;
    }
    parent = newParent;
  } while (parent);
}

void
nsBindingManager::ContentInserted(nsIDocument* aDocument,
                                  nsIContent* aContainer,
                                  nsIContent* aChild,
                                  int32_t aIndexInContainer)
{
  if (aIndexInContainer == -1) {
    return;
  }

  HandleChildInsertion(aContainer, aChild, aIndexInContainer, false);
}

void
nsBindingManager::ContentRemoved(nsIDocument* aDocument,
                                 nsIContent* aContainer,
                                 nsIContent* aChild,
                                 int32_t aIndexInContainer,
                                 nsIContent* aPreviousSibling)
{
  aChild->SetXBLInsertionParent(nullptr);

  XBLChildrenElement* point = nullptr;
  nsIContent* parent = aContainer;

  // Handle appending of default content.
  if (parent && parent->IsActiveChildrenElement()) {
    XBLChildrenElement* childrenEl = static_cast<XBLChildrenElement*>(parent);
    if (childrenEl->HasInsertedChildren()) {
      // Removing default content that isn't being used. Ignore.
      return;
    }

    parent = childrenEl->GetParent();
  }

  do {
    nsXBLBinding* binding = GetBindingWithContent(parent);
    if (!binding) {
      // If aChild is XBL content, it might have <xbl:children> elements
      // somewhere under it. We need to inform those elements that they're no
      // longer in the tree so they can tell their distributed children that
      // they're no longer distributed under them.
      // XXX This is wrong. We need to do far more work to update the parent
      // binding's list of insertion points and to get the new insertion parent
      // for the newly-distributed children correct.
      if (aChild->GetBindingParent()) {
        ClearInsertionPointsRecursively(aChild);
      }
      return;
    }

    point = binding->FindInsertionPointFor(aChild);
    if (!point) {
      break;
    }

    point->RemoveInsertedChild(aChild);

    nsIContent* newParent = point->GetParent();
    if (newParent == parent) {
      break;
    }
    parent = newParent;
  } while (parent);
}

void
nsBindingManager::ClearInsertionPointsRecursively(nsIContent* aContent)
{
  if (aContent->NodeInfo()->Equals(nsGkAtoms::children, kNameSpaceID_XBL)) {
    static_cast<XBLChildrenElement*>(aContent)->ClearInsertedChildren();
  }

  for (nsIContent* child = aContent->GetFirstChild(); child;
       child = child->GetNextSibling()) {
    ClearInsertionPointsRecursively(child);
  }
}

void
nsBindingManager::DropDocumentReference()
{
  mDestroyed = true;

  // Make sure to not run any more XBL constructors
  mProcessingAttachedStack = true;
  if (mProcessAttachedQueueEvent) {
    mProcessAttachedQueueEvent->Revoke();
  }

  if (mBoundContentSet) {
    mBoundContentSet->Clear();
  }

  mDocument = nullptr;
}

void
nsBindingManager::Traverse(nsIContent *aContent,
                           nsCycleCollectionTraversalCallback &cb)
{
  if (!aContent->HasFlag(NODE_MAY_BE_IN_BINDING_MNGR) ||
      !aContent->IsElement()) {
    // Don't traverse if content is not in this binding manager.
    // We also don't traverse non-elements because there should not
    // be bindings (checking the flag alone is not sufficient because
    // the flag is also set on children of insertion points that may be
    // non-elements).
    return;
  }

  if (mBoundContentSet && mBoundContentSet->Contains(aContent)) {
    NS_CYCLE_COLLECTION_NOTE_EDGE_NAME(cb, "[via binding manager] mBoundContentSet entry");
    cb.NoteXPCOMChild(aContent);
  }

  nsIXPConnectWrappedJS *value = GetWrappedJS(aContent);
  if (value) {
    NS_CYCLE_COLLECTION_NOTE_EDGE_NAME(cb, "[via binding manager] mWrapperTable key");
    cb.NoteXPCOMChild(aContent);
    NS_CYCLE_COLLECTION_NOTE_EDGE_NAME(cb, "[via binding manager] mWrapperTable value");
    cb.NoteXPCOMChild(value);
  }
}

void
nsBindingManager::HandleChildInsertion(nsIContent* aContainer,
                                       nsIContent* aChild,
                                       uint32_t aIndexInContainer,
                                       bool aAppend)
{
  NS_PRECONDITION(aChild, "Must have child");
  NS_PRECONDITION(!aContainer ||
                  uint32_t(aContainer->IndexOf(aChild)) == aIndexInContainer,
                  "Child not at the right index?");

  XBLChildrenElement* point = nullptr;
  nsIContent* parent = aContainer;

  // Handle insertion of default content.
  if (parent && parent->IsActiveChildrenElement()) {
    XBLChildrenElement* childrenEl = static_cast<XBLChildrenElement*>(parent);
    if (childrenEl->HasInsertedChildren()) {
      // Inserting default content that isn't being used. Ignore.
      return;
    }

    childrenEl->MaybeSetupDefaultContent();
    parent = childrenEl->GetParent();
  }

  while (parent) {
    nsXBLBinding* binding = GetBindingWithContent(parent);
    if (!binding) {
      break;
    }

    point = binding->FindInsertionPointFor(aChild);
    if (!point) {
      break;
    }

    // Insert the child into the proper insertion point.
    // TODO If there were multiple insertion points, this approximation can be
    // wrong. We need to re-run the distribution algorithm. In the meantime,
    // this should work well enough.
    uint32_t index = aAppend ? point->InsertedChildrenLength() : 0;
    for (nsIContent* currentSibling = aChild->GetPreviousSibling();
         currentSibling;
         currentSibling = currentSibling->GetPreviousSibling()) {
      // If we find one of our previous siblings in the insertion point, the
      // index following it is the correct insertion point. Otherwise, we guess
      // based on whether we're appending or inserting.
      int32_t pointIndex = point->IndexOfInsertedChild(currentSibling);
      if (pointIndex != -1) {
        index = pointIndex + 1;
        break;
      }
    }

    point->InsertInsertedChildAt(aChild, index);

    nsIContent* newParent = point->GetParent();
    if (newParent == parent) {
      break;
    }

    parent = newParent;
  }
}


nsIContent*
nsBindingManager::FindNestedInsertionPoint(nsIContent* aContainer,
                                           nsIContent* aChild)
{
  NS_PRECONDITION(aChild->GetParent() == aContainer,
                  "Wrong container");

  nsIContent* parent = aContainer;
  if (aContainer->IsActiveChildrenElement()) {
    if (static_cast<XBLChildrenElement*>(aContainer)->
          HasInsertedChildren()) {
      return nullptr;
    }
    parent = aContainer->GetParent();
  }

  while (parent) {
    nsXBLBinding* binding = GetBindingWithContent(parent);
    if (!binding) {
      break;
    }

    XBLChildrenElement* point = binding->FindInsertionPointFor(aChild);
    if (!point) {
      return nullptr;
    }

    nsIContent* newParent = point->GetParent();
    if (newParent == parent) {
      break;
    }
    parent = newParent;
  }

  return parent;
}

nsIContent*
nsBindingManager::FindNestedSingleInsertionPoint(nsIContent* aContainer,
                                                 bool* aMulti)
{
  *aMulti = false;

  nsIContent* parent = aContainer;
  if (aContainer->IsActiveChildrenElement()) {
    if (static_cast<XBLChildrenElement*>(aContainer)->
          HasInsertedChildren()) {
      return nullptr;
    }
    parent = aContainer->GetParent();
  }

  while(parent) {
    nsXBLBinding* binding = GetBindingWithContent(parent);
    if (!binding) {
      break;
    }

    if (binding->HasFilteredInsertionPoints()) {
      *aMulti = true;
      return nullptr;
    }

    XBLChildrenElement* point = binding->GetDefaultInsertionPoint();
    if (!point) {
      return nullptr;
    }

    nsIContent* newParent = point->GetParent();
    if (newParent == parent) {
      break;
    }
    parent = newParent;
  }

  return parent;
}<|MERGE_RESOLUTION|>--- conflicted
+++ resolved
@@ -359,13 +359,8 @@
   mProcessAttachedQueueEvent =
     NewRunnableMethod("nsBindingManager::DoProcessAttachedQueue",
                       this, &nsBindingManager::DoProcessAttachedQueue);
-<<<<<<< HEAD
-  nsresult rv = NS_DispatchToCurrentThread(mProcessAttachedQueueEvent);
-  if (NS_SUCCEEDED(rv) && mDocument) {
-=======
   nsresult rv = mDocument->EventTargetFor(TaskCategory::Other)->Dispatch(do_AddRef(mProcessAttachedQueueEvent));
   if (NS_SUCCEEDED(rv)) {
->>>>>>> a17af05f
     mDocument->BlockOnload();
   }
 }
