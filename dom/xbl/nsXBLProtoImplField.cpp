/* -*- Mode: C++; tab-width: 8; indent-tabs-mode: nil; c-basic-offset: 2 -*- */
/* vim: set ts=8 sts=2 et sw=2 tw=80: */
/* This Source Code Form is subject to the terms of the Mozilla Public
 * License, v. 2.0. If a copy of the MPL was not distributed with this
 * file, You can obtain one at http://mozilla.org/MPL/2.0/. */

#include "nsIAtom.h"
#include "nsIContent.h"
#include "nsString.h"
#include "nsJSUtils.h"
#include "jsapi.h"
#include "js/CharacterEncoding.h"
#include "nsUnicharUtils.h"
#include "nsReadableUtils.h"
#include "nsXBLProtoImplField.h"
#include "nsIScriptContext.h"
#include "nsIURI.h"
#include "nsXBLSerialize.h"
#include "nsXBLPrototypeBinding.h"
#include "mozilla/AddonPathService.h"
#include "mozilla/dom/BindingUtils.h"
#include "mozilla/dom/ElementBinding.h"
#include "mozilla/dom/ScriptSettings.h"
#include "nsGlobalWindow.h"
#include "xpcpublic.h"
#include "WrapperFactory.h"

using namespace mozilla;
using namespace mozilla::dom;

nsXBLProtoImplField::nsXBLProtoImplField(const char16_t* aName, const char16_t* aReadOnly)
  : mNext(nullptr),
    mFieldText(nullptr),
    mFieldTextLength(0),
    mLineNumber(0)
{
  MOZ_COUNT_CTOR(nsXBLProtoImplField);
  mName = NS_strdup(aName);  // XXXbz make more sense to use a stringbuffer?

  mJSAttributes = JSPROP_ENUMERATE;
  if (aReadOnly) {
    nsAutoString readOnly; readOnly.Assign(aReadOnly);
    if (readOnly.LowerCaseEqualsLiteral("true"))
      mJSAttributes |= JSPROP_READONLY;
  }
}


nsXBLProtoImplField::nsXBLProtoImplField(const bool aIsReadOnly)
  : mNext(nullptr),
    mFieldText(nullptr),
    mFieldTextLength(0),
    mLineNumber(0)
{
  MOZ_COUNT_CTOR(nsXBLProtoImplField);

  mJSAttributes = JSPROP_ENUMERATE;
  if (aIsReadOnly)
    mJSAttributes |= JSPROP_READONLY;
}

nsXBLProtoImplField::~nsXBLProtoImplField()
{
  MOZ_COUNT_DTOR(nsXBLProtoImplField);
  if (mFieldText)
    free(mFieldText);
  free(mName);
  NS_CONTENT_DELETE_LIST_MEMBER(nsXBLProtoImplField, this, mNext);
}

void
nsXBLProtoImplField::AppendFieldText(const nsAString& aText)
{
  if (mFieldText) {
    nsDependentString fieldTextStr(mFieldText, mFieldTextLength);
    nsAutoString newFieldText = fieldTextStr + aText;
    char16_t* temp = mFieldText;
    mFieldText = ToNewUnicode(newFieldText);
    mFieldTextLength = newFieldText.Length();
    free(temp);
  }
  else {
    mFieldText = ToNewUnicode(aText);
    mFieldTextLength = aText.Length();
  }
}

// XBL fields are represented on elements inheriting that field a bit trickily.
// When setting up the XBL prototype object, we install accessors for the fields
// on the prototype object. Those accessors, when used, will then (via
// InstallXBLField below) reify a property for the field onto the actual XBL-backed
// element.
//
// The accessor property is a plain old property backed by a getter function and
// a setter function.  These properties are backed by the FieldGetter and
// FieldSetter natives; they're created by InstallAccessors.  The precise field to be
// reified is identified using two extra slots on the getter/setter functions.
// XBLPROTO_SLOT stores the XBL prototype object that provides the field.
// FIELD_SLOT stores the name of the field, i.e. its JavaScript property name.
//
// This two-step field installation process -- creating an accessor on the
// prototype, then have that reify an own property on the actual element -- is
// admittedly convoluted.  Better would be for XBL-backed elements to be proxies
// that could resolve fields onto themselves.  But given that XBL bindings are
// associated with elements mutably -- you can add/remove/change -moz-binding
// whenever you want, alas -- doing so would require all elements to be proxies,
// which isn't performant now.  So we do this two-step instead.
static const uint32_t XBLPROTO_SLOT = 0;
static const uint32_t FIELD_SLOT = 1;

bool
ValueHasISupportsPrivate(JS::Handle<JS::Value> v)
{
  if (!v.isObject()) {
    return false;
  }

  const DOMJSClass* domClass = GetDOMClass(&v.toObject());
  if (domClass) {
    return domClass->mDOMObjectIsISupports;
  }

  const JSClass* clasp = ::JS_GetClass(&v.toObject());
  const uint32_t HAS_PRIVATE_NSISUPPORTS =
    JSCLASS_HAS_PRIVATE | JSCLASS_PRIVATE_IS_NSISUPPORTS;
  return (clasp->flags & HAS_PRIVATE_NSISUPPORTS) == HAS_PRIVATE_NSISUPPORTS;
}

#ifdef DEBUG
static bool
ValueHasISupportsPrivate(JSContext* cx, const JS::Value& aVal)
{
    JS::Rooted<JS::Value> v(cx, aVal);
    return ValueHasISupportsPrivate(v);
}
#endif

// Define a shadowing property on |this| for the XBL field defined by the
// contents of the callee's reserved slots.  If the property was defined,
// *installed will be true, and idp will be set to the property name that was
// defined.
static bool
InstallXBLField(JSContext* cx,
                JS::Handle<JSObject*> callee, JS::Handle<JSObject*> thisObj,
                JS::MutableHandle<jsid> idp, bool* installed)
{
  *installed = false;

  // First ensure |this| is a reasonable XBL bound node.
  //
  // FieldAccessorGuard already determined whether |thisObj| was acceptable as
  // |this| in terms of not throwing a TypeError.  Assert this for good measure.
  MOZ_ASSERT(ValueHasISupportsPrivate(cx, JS::ObjectValue(*thisObj)));

  // But there are some cases where we must accept |thisObj| but not install a
  // property on it, or otherwise touch it.  Hence this split of |this|-vetting
  // duties.
  nsCOMPtr<nsISupports> native = xpc::UnwrapReflectorToISupports(thisObj);
  if (!native) {
    // Looks like whatever |thisObj| is it's not our nsIContent.  It might well
    // be the proto our binding installed, however, where the private is the
    // nsXBLDocumentInfo, so just baul out quietly.  Do NOT throw an exception
    // here.
    //
    // We could make this stricter by checking the class maybe, but whatever.
    return true;
  }

  nsCOMPtr<nsIContent> xblNode = do_QueryInterface(native);
  if (!xblNode) {
    xpc::Throw(cx, NS_ERROR_UNEXPECTED);
    return false;
  }

  // Now that |this| is okay, actually install the field.

  // Because of the possibility (due to XBL binding inheritance, because each
  // XBL binding lives in its own global object) that |this| might be in a
  // different compartment from the callee (not to mention that this method can
  // be called with an arbitrary |this| regardless of how insane XBL is), and
  // because in this method we've entered |this|'s compartment (see in
  // Field[GS]etter where we attempt a cross-compartment call), we must enter
  // the callee's compartment to access its reserved slots.
  nsXBLPrototypeBinding* protoBinding;
  nsAutoJSString fieldName;
  {
    JSAutoCompartment ac(cx, callee);

    JS::Rooted<JSObject*> xblProto(cx);
    xblProto = &js::GetFunctionNativeReserved(callee, XBLPROTO_SLOT).toObject();

    JS::Rooted<JS::Value> name(cx, js::GetFunctionNativeReserved(callee, FIELD_SLOT));
    if (!fieldName.init(cx, name.toString())) {
      return false;
    }

    MOZ_ALWAYS_TRUE(JS_ValueToId(cx, name, idp));

    // If a separate XBL scope is being used, the callee is not same-compartment
    // with the xbl prototype, and the object is a cross-compartment wrapper.
    xblProto = js::UncheckedUnwrap(xblProto);
    JSAutoCompartment ac2(cx, xblProto);
    JS::Value slotVal = ::JS_GetReservedSlot(xblProto, 0);
    protoBinding = static_cast<nsXBLPrototypeBinding*>(slotVal.toPrivate());
    MOZ_ASSERT(protoBinding);
  }

  nsXBLProtoImplField* field = protoBinding->FindField(fieldName);
  MOZ_ASSERT(field);

  nsresult rv = field->InstallField(thisObj, protoBinding->DocURI(), installed);
  if (NS_SUCCEEDED(rv)) {
    return true;
  }

  if (!::JS_IsExceptionPending(cx)) {
    xpc::Throw(cx, rv);
  }
  return false;
}

bool
FieldGetterImpl(JSContext *cx, const JS::CallArgs& args)
{
  JS::Handle<JS::Value> thisv = args.thisv();
  MOZ_ASSERT(ValueHasISupportsPrivate(thisv));

  JS::Rooted<JSObject*> thisObj(cx, &thisv.toObject());

  // We should be in the compartment of |this|. If we got here via nativeCall,
  // |this| is not same-compartment with |callee|, and it's possible via
  // asymmetric security semantics that |args.calleev()| is actually a security
  // wrapper. In this case, we know we want to do an unsafe unwrap, and
  // InstallXBLField knows how to handle cross-compartment pointers.
  bool installed = false;
  JS::Rooted<JSObject*> callee(cx, js::UncheckedUnwrap(&args.calleev().toObject()));
  JS::Rooted<jsid> id(cx);
  if (!InstallXBLField(cx, callee, thisObj, &id, &installed)) {
    return false;
  }

  if (!installed) {
    args.rval().setUndefined();
    return true;
  }

  return JS_GetPropertyById(cx, thisObj, id, args.rval());
}

static bool
FieldGetter(JSContext *cx, unsigned argc, JS::Value *vp)
{
  JS::CallArgs args = JS::CallArgsFromVp(argc, vp);
  return JS::CallNonGenericMethod<ValueHasISupportsPrivate, FieldGetterImpl>
                                 (cx, args);
}

bool
FieldSetterImpl(JSContext *cx, const JS::CallArgs& args)
{
  JS::Handle<JS::Value> thisv = args.thisv();
  MOZ_ASSERT(ValueHasISupportsPrivate(thisv));

  JS::Rooted<JSObject*> thisObj(cx, &thisv.toObject());

  // We should be in the compartment of |this|. If we got here via nativeCall,
  // |this| is not same-compartment with |callee|, and it's possible via
  // asymmetric security semantics that |args.calleev()| is actually a security
  // wrapper. In this case, we know we want to do an unsafe unwrap, and
  // InstallXBLField knows how to handle cross-compartment pointers.
  bool installed = false;
  JS::Rooted<JSObject*> callee(cx, js::UncheckedUnwrap(&args.calleev().toObject()));
  JS::Rooted<jsid> id(cx);
  if (!InstallXBLField(cx, callee, thisObj, &id, &installed)) {
    return false;
  }

  if (installed) {
    if (!::JS_SetPropertyById(cx, thisObj, id, args.get(0))) {
      return false;
    }
  }
  args.rval().setUndefined();
  return true;
}

static bool
FieldSetter(JSContext *cx, unsigned argc, JS::Value *vp)
{
  JS::CallArgs args = JS::CallArgsFromVp(argc, vp);
  return JS::CallNonGenericMethod<ValueHasISupportsPrivate, FieldSetterImpl>
                                 (cx, args);
}

nsresult
nsXBLProtoImplField::InstallAccessors(JSContext* aCx,
                                      JS::Handle<JSObject*> aTargetClassObject)
{
  MOZ_ASSERT(js::IsObjectInContextCompartment(aTargetClassObject, aCx));
  JS::Rooted<JSObject*> globalObject(aCx, JS_GetGlobalForObject(aCx, aTargetClassObject));
  JS::Rooted<JSObject*> scopeObject(aCx, xpc::GetXBLScopeOrGlobal(aCx, globalObject));
  NS_ENSURE_TRUE(scopeObject, NS_ERROR_OUT_OF_MEMORY);

  // Don't install it if the field is empty; see also InstallField which also must
  // implement the not-empty requirement.
  if (IsEmpty()) {
    return NS_OK;
  }

  // Install a getter/setter pair which will resolve the field onto the actual
  // object, when invoked.

  // Get the field name as an id.
  JS::Rooted<jsid> id(aCx);
  JS::TwoByteChars chars(mName, NS_strlen(mName));
  if (!JS_CharsToId(aCx, chars, &id))
    return NS_ERROR_OUT_OF_MEMORY;

  // Properties/Methods have historically taken precendence over fields. We
  // install members first, so just bounce here if the property is already
  // defined.
  bool found = false;
  if (!JS_AlreadyHasOwnPropertyById(aCx, aTargetClassObject, id, &found))
    return NS_ERROR_FAILURE;
  if (found)
    return NS_OK;

  // FieldGetter and FieldSetter need to run in the XBL scope so that they can
  // see through any SOWs on their targets.

  // First, enter the XBL scope, and compile the functions there.
  JSAutoCompartment ac(aCx, scopeObject);
  JS::Rooted<JS::Value> wrappedClassObj(aCx, JS::ObjectValue(*aTargetClassObject));
  if (!JS_WrapValue(aCx, &wrappedClassObj))
    return NS_ERROR_OUT_OF_MEMORY;

  JS::Rooted<JSObject*> get(aCx,
    JS_GetFunctionObject(js::NewFunctionByIdWithReserved(aCx, FieldGetter,
                                                         0, 0, id)));
  if (!get) {
    return NS_ERROR_OUT_OF_MEMORY;
  }
  js::SetFunctionNativeReserved(get, XBLPROTO_SLOT, wrappedClassObj);
  js::SetFunctionNativeReserved(get, FIELD_SLOT,
                                JS::StringValue(JSID_TO_STRING(id)));

  JS::Rooted<JSObject*> set(aCx,
    JS_GetFunctionObject(js::NewFunctionByIdWithReserved(aCx, FieldSetter,
                                                          1, 0, id)));
  if (!set) {
    return NS_ERROR_OUT_OF_MEMORY;
  }
  js::SetFunctionNativeReserved(set, XBLPROTO_SLOT, wrappedClassObj);
  js::SetFunctionNativeReserved(set, FIELD_SLOT,
                                JS::StringValue(JSID_TO_STRING(id)));

  // Now, re-enter the class object's scope, wrap the getters/setters, and define
  // them there.
  JSAutoCompartment ac2(aCx, aTargetClassObject);
  if (!JS_WrapObject(aCx, &get) || !JS_WrapObject(aCx, &set)) {
    return NS_ERROR_OUT_OF_MEMORY;
  }

  if (!::JS_DefinePropertyById(aCx, aTargetClassObject, id,
                               JS_DATA_TO_FUNC_PTR(JSNative, get.get()),
                               JS_DATA_TO_FUNC_PTR(JSNative, set.get()),
                               AccessorAttributes())) {
    return NS_ERROR_OUT_OF_MEMORY;
  }

  return NS_OK;
}

nsresult
nsXBLProtoImplField::InstallField(JS::Handle<JSObject*> aBoundNode,
                                  nsIURI* aBindingDocURI,
                                  bool* aDidInstall) const
{
  NS_PRECONDITION(aBoundNode,
                  "uh-oh, bound node should NOT be null or bad things will "
                  "happen");

  *aDidInstall = false;

  // Empty fields are treated as not actually present.
  if (IsEmpty()) {
    return NS_OK;
  }

  nsAutoMicroTask mt;

  nsAutoCString uriSpec;
  nsresult rv = aBindingDocURI->GetSpec(uriSpec);
  if (NS_WARN_IF(NS_FAILED(rv))) {
    return rv;
  }

  nsIGlobalObject* globalObject = xpc::WindowGlobalOrNull(aBoundNode);
  if (!globalObject) {
    return NS_OK;
  }

  // We are going to run script via EvaluateString, so we need a script entry
  // point, but as this is XBL related it does not appear in the HTML spec.
  // We need an actual JSContext to do GetScopeForXBLExecution, and it needs to
  // be in the compartment of globalObject.  But we want our XBL execution scope
  // to be our entry global.
  AutoJSAPI jsapi;
  if (!jsapi.Init(globalObject)) {
    return NS_ERROR_UNEXPECTED;
  }
  MOZ_ASSERT(!::JS_IsExceptionPending(jsapi.cx()),
             "Shouldn't get here when an exception is pending!");

  JSAddonId* addonId = MapURIToAddonID(aBindingDocURI);

  // Note: the UNWRAP_OBJECT may mutate boundNode; don't use it after that call.
  JS::Rooted<JSObject*> boundNode(jsapi.cx(), aBoundNode);
  Element* boundElement = nullptr;
  rv = UNWRAP_OBJECT(Element, &boundNode, boundElement);
  if (NS_WARN_IF(NS_FAILED(rv))) {
    return rv;
  }

  // First, enter the xbl scope, build the element's scope chain, and use
  // that as the scope chain for the evaluation.
  JS::Rooted<JSObject*> scopeObject(jsapi.cx(),
    xpc::GetScopeForXBLExecution(jsapi.cx(), aBoundNode, addonId));
  NS_ENSURE_TRUE(scopeObject, NS_ERROR_OUT_OF_MEMORY);

  AutoEntryScript aes(scopeObject, "XBL <field> initialization", true);
  JSContext* cx = aes.cx();

  JS::Rooted<JS::Value> result(cx);
  JS::CompileOptions options(cx);
  options.setFileAndLine(uriSpec.get(), mLineNumber)
<<<<<<< HEAD
         .setVersion(JSVERSION_LATEST);
=======
         .setVersion(JSVERSION_DEFAULT);
>>>>>>> a17af05f
  JS::AutoObjectVector scopeChain(cx);
  if (!nsJSUtils::GetScopeChainForElement(cx, boundElement, scopeChain)) {
    return NS_ERROR_OUT_OF_MEMORY;
  }
  rv = NS_OK;
  {
    nsJSUtils::ExecutionContext exec(cx, scopeObject);
    exec.SetScopeChain(scopeChain);
    exec.CompileAndExec(options, nsDependentString(mFieldText,
                                                   mFieldTextLength));
    rv = exec.ExtractReturnValue(&result);
  }

  if (NS_FAILED(rv)) {
    return rv;
  }

  if (rv == NS_SUCCESS_DOM_SCRIPT_EVALUATION_THREW) {
    // Report the exception now, before we try using the JSContext for
    // the JS_DefineUCProperty call.  Note that this reports in our current
    // compartment, which is the XBL scope.
    aes.ReportException();
  }

  // Now, enter the node's compartment, wrap the eval result, and define it on
  // the bound node.
  JSAutoCompartment ac2(cx, aBoundNode);
  nsDependentString name(mName);
  if (!JS_WrapValue(cx, &result) ||
      !::JS_DefineUCProperty(cx, aBoundNode,
                             reinterpret_cast<const char16_t*>(mName),
                             name.Length(), result, mJSAttributes)) {
    return NS_ERROR_OUT_OF_MEMORY;
  }

  *aDidInstall = true;
  return NS_OK;
}

nsresult
nsXBLProtoImplField::Read(nsIObjectInputStream* aStream)
{
  nsAutoString name;
  nsresult rv = aStream->ReadString(name);
  NS_ENSURE_SUCCESS(rv, rv);
  mName = ToNewUnicode(name);

  rv = aStream->Read32(&mLineNumber);
  NS_ENSURE_SUCCESS(rv, rv);

  nsAutoString fieldText;
  rv = aStream->ReadString(fieldText);
  NS_ENSURE_SUCCESS(rv, rv);
  mFieldTextLength = fieldText.Length();
  if (mFieldTextLength)
    mFieldText = ToNewUnicode(fieldText);

  return NS_OK;
}

nsresult
nsXBLProtoImplField::Write(nsIObjectOutputStream* aStream)
{
  XBLBindingSerializeDetails type = XBLBinding_Serialize_Field;

  if (mJSAttributes & JSPROP_READONLY) {
    type |= XBLBinding_Serialize_ReadOnly;
  }

  nsresult rv = aStream->Write8(type);
  NS_ENSURE_SUCCESS(rv, rv);
  rv = aStream->WriteWStringZ(mName);
  NS_ENSURE_SUCCESS(rv, rv);
  rv = aStream->Write32(mLineNumber);
  NS_ENSURE_SUCCESS(rv, rv);

  return aStream->WriteWStringZ(mFieldText ? mFieldText : u"");
}<|MERGE_RESOLUTION|>--- conflicted
+++ resolved
@@ -434,11 +434,7 @@
   JS::Rooted<JS::Value> result(cx);
   JS::CompileOptions options(cx);
   options.setFileAndLine(uriSpec.get(), mLineNumber)
-<<<<<<< HEAD
-         .setVersion(JSVERSION_LATEST);
-=======
          .setVersion(JSVERSION_DEFAULT);
->>>>>>> a17af05f
   JS::AutoObjectVector scopeChain(cx);
   if (!nsJSUtils::GetScopeChainForElement(cx, boundElement, scopeChain)) {
     return NS_ERROR_OUT_OF_MEMORY;
