var testGenerator = testSteps();

function* testSteps()
{
  const name = this.window ? window.location.pathname :
               "test_storage_manager_estimate.js";
  const objectStoreName = "storagesManager";
  const arraySize = 1e6;

  ok("estimate" in navigator.storage, "Has estimate function");
  is(typeof navigator.storage.estimate, "function", "estimate is function");
  ok(navigator.storage.estimate() instanceof Promise,
     "estimate() method exists and returns a Promise");

  navigator.storage.estimate().then(estimation => {
    testGenerator.next(estimation.usage);
  });

  let before = yield undefined;

  let request = indexedDB.open(name, 1);
  request.onerror = errorHandler;
  request.onupgradeneeded = grabEventAndContinueHandler;
  request.onsuccess = continueToNextStep;
  let event = yield undefined;

  let db = event.target.result;
  db.onerror = errorHandler;

  let objectStore = db.createObjectStore(objectStoreName, { });
  yield undefined;

  navigator.storage.estimate().then(estimation => {
    testGenerator.next(estimation.usage);
  });
  let usageAfterCreate = yield undefined;
  ok(usageAfterCreate > before, "estimated usage must increase after createObjectStore");

  let txn = db.transaction(objectStoreName, "readwrite");
  objectStore = txn.objectStore(objectStoreName);
  objectStore.put(new Uint8Array(arraySize), "k");
  txn.oncomplete = continueToNextStep;
  txn.onabort = errorHandler;
  txn.onerror = errorHandler;
  event = yield undefined;

  navigator.storage.estimate().then(estimation => {
    testGenerator.next(estimation.usage);
  });
  let usageAfterPut = yield undefined;
  ok(usageAfterPut > usageAfterCreate, "estimated usage must increase after putting large object");
  db.close();

  finishTest();
}

function setup()
{
  SpecialPowers.pushPrefEnv({
    "set": [["dom.storageManager.enabled", true]]
<<<<<<< HEAD
  },  runTest);
=======
  }, runTest);
>>>>>>> a17af05f
}<|MERGE_RESOLUTION|>--- conflicted
+++ resolved
@@ -58,9 +58,5 @@
 {
   SpecialPowers.pushPrefEnv({
     "set": [["dom.storageManager.enabled", true]]
-<<<<<<< HEAD
-  },  runTest);
-=======
   }, runTest);
->>>>>>> a17af05f
 }