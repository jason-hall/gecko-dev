/* This Source Code Form is subject to the terms of the Mozilla Public
 * License, v. 2.0. If a copy of the MPL was not distributed with this
 * file, You can obtain one at http://mozilla.org/MPL/2.0/. */
"use strict";

module.metadata = {
  "stability": "experimental"
};

const { Ci, Cc, Cu } = require("chrome");
const { when: unload } = require("../system/unload");
const prefs = require("../preferences/service");

if (!prefs.get("extensions.usehiddenwindow", false)) {
  const {HiddenFrame} = require("resource://gre/modules/HiddenFrame.jsm", {});
  let hiddenFrame = new HiddenFrame();
  exports.window = hiddenFrame.getWindow();
  exports.ready = hiddenFrame.get();

  // Still destroy frame on unload to claim memory back early.
  // NOTE: this doesn't seem to work and just doesn't get called. :-\
  unload(function() {
    hiddenFrame.destroy();
    hiddenFrame = null;
  });
} else {
  const { make: makeWindow, getHiddenWindow } = require("../window/utils");
  const { create: makeFrame, getDocShell } = require("../frame/utils");
  const { defer } = require("../core/promise");
  const cfxArgs = require("../test/options");

  var addonPrincipal = Cc["@mozilla.org/systemprincipal;1"].
                       createInstance(Ci.nsIPrincipal);

  var hiddenWindow = getHiddenWindow();

  if (cfxArgs.parseable) {
    console.info("hiddenWindow document.documentURI:" +
      hiddenWindow.document.documentURI);
    console.info("hiddenWindow document.readyState:" +
      hiddenWindow.document.readyState);
  }

  // Once Bug 565388 is fixed and shipped we'll be able to make invisible,
  // permanent docShells. Meanwhile we create hidden top level window and
  // use it's docShell.
  var frame = makeFrame(hiddenWindow.document, {
    nodeName: "iframe",
    namespaceURI: "http://www.w3.org/1999/xhtml",
    allowJavascript: true,
    allowPlugins: true
  })
  var docShell = getDocShell(frame);
  var eventTarget = docShell.chromeEventHandler;

<<<<<<< HEAD
// Create a promise that is delivered once add-on window is interactive,
// used by add-on runner to defer add-on loading until window is ready.
var { promise, resolve } = defer();
eventTarget.addEventListener("DOMContentLoaded", function(event) {
  resolve();
}, {once: true});
=======
  // We need to grant docShell system principals in order to load XUL document
  // from data URI into it.
  docShell.createAboutBlankContentViewer(addonPrincipal);
>>>>>>> a17af05f

  // Get a reference to the DOM window of the given docShell and load
  // such document into that would allow us to create XUL iframes, that
  // are necessary for hidden frames etc..
  var window = docShell.contentViewer.DOMDocument.defaultView;
  window.location = "data:application/vnd.mozilla.xul+xml;charset=utf-8,<window/>";

<<<<<<< HEAD
// Still close window on unload to claim memory back early.
unload(function() {
  window.close()
  frame.remove();
});
=======
  // Create a promise that is delivered once add-on window is interactive,
  // used by add-on runner to defer add-on loading until window is ready.
  var { promise, resolve } = defer();
  eventTarget.addEventListener("DOMContentLoaded", function(event) {
    resolve();
  }, {once: true});

  exports.ready = promise;
  exports.window = window;

  // Still close window on unload to claim memory back early.
  unload(function() {
    window.close()
    frame.remove();
  });
}
>>>>>>> a17af05f
<|MERGE_RESOLUTION|>--- conflicted
+++ resolved
@@ -53,18 +53,9 @@
   var docShell = getDocShell(frame);
   var eventTarget = docShell.chromeEventHandler;
 
-<<<<<<< HEAD
-// Create a promise that is delivered once add-on window is interactive,
-// used by add-on runner to defer add-on loading until window is ready.
-var { promise, resolve } = defer();
-eventTarget.addEventListener("DOMContentLoaded", function(event) {
-  resolve();
-}, {once: true});
-=======
   // We need to grant docShell system principals in order to load XUL document
   // from data URI into it.
   docShell.createAboutBlankContentViewer(addonPrincipal);
->>>>>>> a17af05f
 
   // Get a reference to the DOM window of the given docShell and load
   // such document into that would allow us to create XUL iframes, that
@@ -72,13 +63,6 @@
   var window = docShell.contentViewer.DOMDocument.defaultView;
   window.location = "data:application/vnd.mozilla.xul+xml;charset=utf-8,<window/>";
 
-<<<<<<< HEAD
-// Still close window on unload to claim memory back early.
-unload(function() {
-  window.close()
-  frame.remove();
-});
-=======
   // Create a promise that is delivered once add-on window is interactive,
   // used by add-on runner to defer add-on loading until window is ready.
   var { promise, resolve } = defer();
@@ -94,5 +78,4 @@
     window.close()
     frame.remove();
   });
-}
->>>>>>> a17af05f
+}