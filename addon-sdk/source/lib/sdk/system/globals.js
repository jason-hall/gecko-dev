/* This Source Code Form is subject to the terms of the Mozilla Public
 * License, v. 2.0. If a copy of the MPL was not distributed with this
 * file, You can obtain one at http://mozilla.org/MPL/2.0/. */

"use strict";

module.metadata = {
  "stability": "unstable"
};

defineLazyGetter(this, "console", () => new (require('../console/plain-text').PlainTextConsole)());

exports = module.exports = {};

defineLazyGetter(exports, "console", () => console);

// Provide CommonJS `define` to allow authoring modules in a format that can be
// loaded both into jetpack and into browser via AMD loaders.

// `define` is provided as a lazy getter that binds below defined `define`
// function to the module scope, so that require, exports and module
// variables remain accessible.
defineLazyGetter(exports, 'define', function() {
  return (...args) => {
    let factory = args.pop();
    factory.call(this, this.require, this.exports, this.module);
  };
});

function defineLazyGetter(object, prop, getter) {
  let redefine = (obj, value) => {
    Object.defineProperty(obj, prop, {
      configurable: true,
      writable: true,
      value,
    });
    return value;
  };

  Object.defineProperty(object, prop, {
    configurable: true,
    get() {
      return redefine(this, getter.call(this));
    },
    set(value) {
      redefine(this, value);
    }
<<<<<<< HEAD
  },
  set: function(value) {
    Object.defineProperty(this, 'define', {
      configurable: true,
      enumerable: true,
      value,
    });
  },
});
=======
  });
}
>>>>>>> a17af05f
<|MERGE_RESOLUTION|>--- conflicted
+++ resolved
@@ -45,17 +45,5 @@
     set(value) {
       redefine(this, value);
     }
-<<<<<<< HEAD
-  },
-  set: function(value) {
-    Object.defineProperty(this, 'define', {
-      configurable: true,
-      enumerable: true,
-      value,
-    });
-  },
-});
-=======
   });
-}
->>>>>>> a17af05f
+}