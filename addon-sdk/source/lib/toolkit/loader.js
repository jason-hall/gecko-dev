--- conflicted
+++ resolved
@@ -41,13 +41,9 @@
                                    "@mozilla.org/libjar/zip-reader-cache;1",
                                    "nsIZipReaderCache");
 
-<<<<<<< HEAD
-XPCOMUtils.defineLazyGetter(this, "XulApp", () => {
-=======
 const { defineLazyGetter } = XPCOMUtils;
 
 defineLazyGetter(this, "XulApp", () => {
->>>>>>> a17af05f
   let xulappURI = module.uri.replace("toolkit/loader.js",
                                      "sdk/system/xul-app.jsm");
   return Cu.import(xulappURI, {});
@@ -57,15 +53,10 @@
 const bind = Function.call.bind(Function.bind);
 const getOwnPropertyDescriptor = Object.getOwnPropertyDescriptor;
 const prototypeOf = Object.getPrototypeOf;
-<<<<<<< HEAD
-const getOwnIdentifiers = x => [...Object.getOwnPropertyNames(x),
-                                ...Object.getOwnPropertySymbols(x)];
-=======
 function* getOwnIdentifiers(x) {
   yield* Object.getOwnPropertyNames(x);
   yield* Object.getOwnPropertySymbols(x);
 }
->>>>>>> a17af05f
 
 const NODE_MODULES = new Set([
   "assert",
@@ -170,19 +161,11 @@
 // useful during loader bootstrap when other util modules can't be used &
 // thats only case where this export should be used.
 const override = iced(function override(target, source) {
-<<<<<<< HEAD
-  let properties = descriptor(target)
-  let extension = descriptor(source || {})
-  getOwnIdentifiers(extension).forEach(function(name) {
-    properties[name] = extension[name];
-  });
-=======
   let properties = descriptor(target);
 
   for (let name of getOwnIdentifiers(source || {}))
     properties[name] = getOwnPropertyDescriptor(source, name);
 
->>>>>>> a17af05f
   return Object.defineProperties({}, properties);
 });
 Loader.override = override;
@@ -301,8 +284,6 @@
     }
   }),
 
-<<<<<<< HEAD
-=======
   resolutionCache: new DefaultMap(fullId => {
     return (resolveAsFile(fullId) ||
             resolveAsDirectory(fullId));
@@ -310,7 +291,6 @@
 
   nodeModulesCache: new Map(),
 
->>>>>>> a17af05f
   QueryInterface: XPCOMUtils.generateQI([Ci.nsISupportsWeakReference]),
 
   observe() {
@@ -318,8 +298,6 @@
     // since it probably means we're loading new copies of extensions.
     this.zipContentsCache.clear();
     this.filesCache.clear();
-<<<<<<< HEAD
-=======
     this.resolutionCache.clear();
     this.nodeModulesCache.clear();
   },
@@ -333,7 +311,6 @@
     let result = Array.from(getNodeModulePaths(rootURI, start));
     this.nodeModulesCache.set(url, result);
     return result;
->>>>>>> a17af05f
   },
 
   /**
@@ -411,17 +388,10 @@
   // or we wind up stripping too many slashes and producing invalid URLs.
   let match = /^((?:resource|file|chrome)\:\/\/[^\/]*|jar:[^!]+!)(.*)/.exec(base);
   if (match) {
-<<<<<<< HEAD
-    return match[1] + normalize(pathJoin(match[2], ...paths));
-  }
-
-  return normalize(pathJoin(base, ...paths));
-=======
     return match[1] + normalize([match[2], ...paths].join("/"));
   }
 
   return normalize([base, ...paths].join("/"));
->>>>>>> a17af05f
 }
 Loader.join = join;
 
@@ -524,13 +494,6 @@
     // Create a new object in this sandbox, that will be used as
     // the scope object for this particular module
     sandbox = new loader.sharedGlobalSandbox.Object();
-<<<<<<< HEAD
-    // Inject all expected globals in the scope object
-    getOwnIdentifiers(globals).forEach(function(name) {
-      descriptors[name] = getOwnPropertyDescriptor(globals, name)
-      descriptors[name].configurable = true;
-    });
-=======
     descriptors.lazyRequire = {
       configurable: true,
       value: lazyRequire.bind(sandbox),
@@ -553,7 +516,6 @@
       descriptors.define = define;
     if ("DOMParser" in globals)
       descriptors.DOMParser = Object.getOwnPropertyDescriptor(globals, "DOMParser");
->>>>>>> a17af05f
     Object.defineProperties(sandbox, descriptors);
   }
   else {
@@ -628,11 +590,7 @@
   // which completely replace the exports object and still want it
   // frozen need to freeze it themselves.
   if (module.exports === originalExports)
-<<<<<<< HEAD
-    freeze(module.exports);
-=======
     Object.freeze(module.exports);
->>>>>>> a17af05f
 
   return module;
 });
@@ -646,15 +604,6 @@
          uri + '.js';
 }
 
-<<<<<<< HEAD
-// Strips `rootURI` from `string` -- used to remove absolute resourceURI
-// from a relative path
-function stripBase(rootURI, string) {
-  return string.replace(rootURI, './');
-}
-
-=======
->>>>>>> a17af05f
 // Utility function to join paths. In common case `base` is a
 // `requirer.uri` but in some cases it may be `baseURI`. In order to
 // avoid complexity we require `baseURI` with a trailing `/`.
@@ -663,19 +612,12 @@
     return id;
 
   let baseDir = dirname(base);
-<<<<<<< HEAD
-  if (!baseDir)
-    return normalize(id);
-
-  let resolved = join(baseDir, id);
-=======
 
   let resolved;
   if (baseDir.includes(":"))
     resolved = join(baseDir, id);
   else
     resolved = normalize(`${baseDir}/${id}`);
->>>>>>> a17af05f
 
   // Joining and normalizing removes the './' from relative files.
   // We need to ensure the resolution still has the root
@@ -722,16 +664,9 @@
 function resolveRelative(rootURI, modulesDir, id) {
   let fullId = join(rootURI, modulesDir, id);
 
-<<<<<<< HEAD
-  let resolvedPath = (resolveAsFile(fullId) ||
-                      resolveAsDirectory(fullId));
-  if (resolvedPath) {
-    return stripBase(rootURI, resolvedPath);
-=======
   let resolvedPath = urlCache.resolutionCache.get(fullId);
   if (resolvedPath) {
     return './' + resolvedPath.slice(rootURI.length);
->>>>>>> a17af05f
   }
 
   return null;
@@ -745,11 +680,7 @@
   let parts = start.split('/');
   while (parts.length) {
     let leaf = parts.pop();
-<<<<<<< HEAD
-    let path = join(...parts, leaf, moduleDir);
-=======
     let path = [...parts, leaf, moduleDir].join("/");
->>>>>>> a17af05f
     if (leaf !== moduleDir && urlCache.exists(join(rootURI, path))) {
       yield path;
     }
@@ -790,11 +721,7 @@
 
   // If manifest has dependencies, attempt to look up node modules
   // in the `dependencies` list
-<<<<<<< HEAD
-  for (let modulesDir of getNodeModulePaths(rootURI, dirname(requirer))) {
-=======
   for (let modulesDir of urlCache.getNodeModulePaths(rootURI, dirname(requirer))) {
->>>>>>> a17af05f
     if ((resolvedPath = resolveRelative(rootURI, modulesDir, id))) {
       return resolvedPath;
     }
@@ -811,17 +738,6 @@
 function addTrailingSlash(path) {
   return path.replace(/\/*$/, "/");
 }
-<<<<<<< HEAD
-
-const resolveURI = iced(function resolveURI(id, mapping) {
-  // Do not resolve if already a resource URI
-  if (isAbsoluteURI(id))
-    return normalizeExt(id);
-
-  for (let [path, uri] of mapping) {
-    // Strip off any trailing slashes to make comparisons simpler
-    let stripped = path.replace(/\/+$/, "");
-=======
 
 function compileMapping(paths) {
   // Make mapping array that is sorted from longest path to shortest path.
@@ -843,7 +759,6 @@
     }
 
     paths[path] = uri;
->>>>>>> a17af05f
 
     // We only want to match path segments explicitly. Examples:
     // * "foo/bar" matches for "foo/bar"
@@ -854,13 +769,6 @@
     //
     // Check for an empty path, an exact match, or a substring match
     // with the next character being a forward slash.
-<<<<<<< HEAD
-    if(stripped === "" || id === stripped || id.startsWith(stripped + "/")) {
-      return normalizeExt(id.replace(path, uri));
-    }
-  }
-  return null;
-=======
     if (path == "")
       patterns.push("");
     else
@@ -882,7 +790,6 @@
     return normalizeExt(id);
 
   return normalizeExt(mapping(id))
->>>>>>> a17af05f
 });
 Loader.resolveURI = resolveURI;
 
@@ -1059,11 +966,6 @@
       if (!requirement && modules[id])
         uri = requirement = id;
 
-<<<<<<< HEAD
-      // If no requireMap was provided, or resolution not found in
-      // the requireMap, and not a npm dependency, attempt a runtime lookup
-=======
->>>>>>> a17af05f
       if (!requirement && !NODE_MODULES.has(id)) {
         // If `isNative` defined, this is using the new, native-style
         // loader, not cuddlefish, so lets resolve using node's algorithm
@@ -1238,14 +1140,7 @@
   // observer notifications.
   let destructor = freeze(Object.create(null));
 
-<<<<<<< HEAD
-  // Make mapping array that is sorted from longest path to shortest path.
-  let mapping = Object.keys(paths)
-                      .sort((a, b) => b.length - a.length)
-                      .map(path => [path, paths[path]]);
-=======
   let mapping = compileMapping(paths);
->>>>>>> a17af05f
 
   // Define pseudo modules.
   modules = override({
@@ -1280,8 +1175,6 @@
     });
 
     modules[uri] = freeze(module);
-<<<<<<< HEAD
-=======
   }
 
   // Create the unique sandbox we will be using for all modules,
@@ -1307,24 +1200,7 @@
     for (let name of getOwnIdentifiers(globals))
       Object.defineProperty(sharedGlobalSandbox, name,
                             getOwnPropertyDescriptor(globals, name));
->>>>>>> a17af05f
-  }
-
-  // Create the unique sandbox we will be using for all modules,
-  // so that we prevent creating a new comportment per module.
-  // The side effect is that all modules will share the same
-  // global objects.
-  let sharedGlobalSandbox = Sandbox({
-    name: "Addon-SDK",
-    wantXrays: false,
-    wantGlobalProperties: [],
-    invisibleToDebugger: options.invisibleToDebugger || false,
-    metadata: {
-      addonID: options.id,
-      URI: "Addon-SDK"
-    },
-    prototype: options.sandboxPrototype || {}
-  });
+  }
 
   // Loader object is just a representation of a environment
   // state. We freeze it and mark make it's properties non-enumerable
@@ -1381,13 +1257,7 @@
 var isJSONURI = uri => uri.endsWith('.json');
 var isJSMURI = uri => uri.endsWith('.jsm');
 var isJSURI = uri => uri.endsWith('.js');
-<<<<<<< HEAD
-var isAbsoluteURI = uri => uri.startsWith("resource://") ||
-                           uri.startsWith("chrome://") ||
-                           uri.startsWith("file://");
-=======
 var isAbsoluteURI = uri => /^(resource|chrome|file|jar):/.test(uri);
->>>>>>> a17af05f
 var isRelative = id => id.startsWith(".");
 
 // Default `main` entry to './index.js' and ensure is relative,
