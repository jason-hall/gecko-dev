/* This Source Code Form is subject to the terms of the Mozilla Public
 * License, v. 2.0. If a copy of the MPL was not distributed with this
 * file, You can obtain one at http://mozilla.org/MPL/2.0/. */

/*
* An implementation of an HTTP server both as a loadable script and as an XPCOM
* component. See the accompanying README file for user documentation on
* httpd.js.
*/

module.metadata = {
  "stability": "experimental"
};

const { components, CC, Cc, Ci, Cr, Cu } = require("chrome");
Cu.import("resource://gre/modules/XPCOMUtils.jsm");


const PR_UINT32_MAX = Math.pow(2, 32) - 1;

/** True if debugging output is enabled, false otherwise. */
var DEBUG = false; // non-const *only* so tweakable in server tests

/** True if debugging output should be timestamped. */
var DEBUG_TIMESTAMP = false; // non-const so tweakable in server tests

var gGlobalObject = Cc["@mozilla.org/systemprincipal;1"].createInstance();

/**
* Asserts that the given condition holds. If it doesn't, the given message is
* dumped, a stack trace is printed, and an exception is thrown to attempt to
* stop execution (which unfortunately must rely upon the exception not being
* accidentally swallowed by the code that uses it).
*/
function NS_ASSERT(cond, msg)
{
  if (DEBUG && !cond)
  {
    dumpn("###!!!");
    dumpn("###!!! ASSERTION" + (msg ? ": " + msg : "!"));
    dumpn("###!!! Stack follows:");

    var stack = new Error().stack.split(/\n/);
    dumpn(stack.map(function(val) { return "###!!! " + val; }).join("\n"));

    throw Cr.NS_ERROR_ABORT;
  }
}

/** Constructs an HTTP error object. */
function HttpError(code, description)
{
  this.code = code;
  this.description = description;
}
HttpError.prototype =
{
  toString: function()
  {
    return this.code + " " + this.description;
  }
};

/**
* Errors thrown to trigger specific HTTP server responses.
*/
const HTTP_400 = new HttpError(400, "Bad Request");
const HTTP_401 = new HttpError(401, "Unauthorized");
const HTTP_402 = new HttpError(402, "Payment Required");
const HTTP_403 = new HttpError(403, "Forbidden");
const HTTP_404 = new HttpError(404, "Not Found");
const HTTP_405 = new HttpError(405, "Method Not Allowed");
const HTTP_406 = new HttpError(406, "Not Acceptable");
const HTTP_407 = new HttpError(407, "Proxy Authentication Required");
const HTTP_408 = new HttpError(408, "Request Timeout");
const HTTP_409 = new HttpError(409, "Conflict");
const HTTP_410 = new HttpError(410, "Gone");
const HTTP_411 = new HttpError(411, "Length Required");
const HTTP_412 = new HttpError(412, "Precondition Failed");
const HTTP_413 = new HttpError(413, "Request Entity Too Large");
const HTTP_414 = new HttpError(414, "Request-URI Too Long");
const HTTP_415 = new HttpError(415, "Unsupported Media Type");
const HTTP_417 = new HttpError(417, "Expectation Failed");

const HTTP_500 = new HttpError(500, "Internal Server Error");
const HTTP_501 = new HttpError(501, "Not Implemented");
const HTTP_502 = new HttpError(502, "Bad Gateway");
const HTTP_503 = new HttpError(503, "Service Unavailable");
const HTTP_504 = new HttpError(504, "Gateway Timeout");
const HTTP_505 = new HttpError(505, "HTTP Version Not Supported");

/** Creates a hash with fields corresponding to the values in arr. */
function array2obj(arr)
{
  var obj = {};
  for (var i = 0; i < arr.length; i++)
    obj[arr[i]] = arr[i];
  return obj;
}

/** Returns an array of the integers x through y, inclusive. */
function range(x, y)
{
  var arr = [];
  for (var i = x; i <= y; i++)
    arr.push(i);
  return arr;
}

/** An object (hash) whose fields are the numbers of all HTTP error codes. */
const HTTP_ERROR_CODES = array2obj(range(400, 417).concat(range(500, 505)));


/**
* The character used to distinguish hidden files from non-hidden files, a la
* the leading dot in Apache. Since that mechanism also hides files from
* easy display in LXR, ls output, etc. however, we choose instead to use a
* suffix character. If a requested file ends with it, we append another
* when getting the file on the server. If it doesn't, we just look up that
* file. Therefore, any file whose name ends with exactly one of the character
* is "hidden" and available for use by the server.
*/
const HIDDEN_CHAR = "^";

/**
* The file name suffix indicating the file containing overridden headers for
* a requested file.
*/
const HEADERS_SUFFIX = HIDDEN_CHAR + "headers" + HIDDEN_CHAR;

/** Type used to denote SJS scripts for CGI-like functionality. */
const SJS_TYPE = "sjs";

/** Base for relative timestamps produced by dumpn(). */
var firstStamp = 0;

/** dump(str) with a trailing "\n" -- only outputs if DEBUG. */
function dumpn(str)
{
  if (DEBUG)
  {
    var prefix = "HTTPD-INFO | ";
    if (DEBUG_TIMESTAMP)
    {
      if (firstStamp === 0)
        firstStamp = Date.now();

      var elapsed = Date.now() - firstStamp; // milliseconds
      var min = Math.floor(elapsed / 60000);
      var sec = (elapsed % 60000) / 1000;

      if (sec < 10)
        prefix += min + ":0" + sec.toFixed(3) + " | ";
      else
        prefix += min + ":" + sec.toFixed(3) + " | ";
    }

    dump(prefix + str + "\n");
  }
}

/** Dumps the current JS stack if DEBUG. */
function dumpStack()
{
  // peel off the frames for dumpStack() and Error()
  var stack = new Error().stack.split(/\n/).slice(2);
  stack.forEach(dumpn);
}


/** The XPCOM thread manager. */
var gThreadManager = null;

/** The XPCOM prefs service. */
var gRootPrefBranch = null;
function getRootPrefBranch()
{
  if (!gRootPrefBranch)
  {
    gRootPrefBranch = Cc["@mozilla.org/preferences-service;1"]
                        .getService(Ci.nsIPrefBranch);
  }
  return gRootPrefBranch;
}

/**
* JavaScript constructors for commonly-used classes; precreating these is a
* speedup over doing the same from base principles. See the docs at
* http://developer.mozilla.org/en/docs/components.Constructor for details.
*/
const ServerSocket = CC("@mozilla.org/network/server-socket;1",
                        "nsIServerSocket",
                        "init");
const ScriptableInputStream = CC("@mozilla.org/scriptableinputstream;1",
                                 "nsIScriptableInputStream",
                                 "init");
const Pipe = CC("@mozilla.org/pipe;1",
                "nsIPipe",
                "init");
const FileInputStream = CC("@mozilla.org/network/file-input-stream;1",
                           "nsIFileInputStream",
                           "init");
const ConverterInputStream = CC("@mozilla.org/intl/converter-input-stream;1",
                                "nsIConverterInputStream",
                                "init");
const WritablePropertyBag = CC("@mozilla.org/hash-property-bag;1",
                               "nsIWritablePropertyBag2");
const SupportsString = CC("@mozilla.org/supports-string;1",
                          "nsISupportsString");

/* These two are non-const only so a test can overwrite them. */
var BinaryInputStream = CC("@mozilla.org/binaryinputstream;1",
                           "nsIBinaryInputStream",
                           "setInputStream");
var BinaryOutputStream = CC("@mozilla.org/binaryoutputstream;1",
                            "nsIBinaryOutputStream",
                            "setOutputStream");

/**
* Returns the RFC 822/1123 representation of a date.
*
* @param date : Number
* the date, in milliseconds from midnight (00:00:00), January 1, 1970 GMT
* @returns string
* the representation of the given date
*/
function toDateString(date)
{
  //
  // rfc1123-date = wkday "," SP date1 SP time SP "GMT"
  // date1 = 2DIGIT SP month SP 4DIGIT
  // ; day month year (e.g., 02 Jun 1982)
  // time = 2DIGIT ":" 2DIGIT ":" 2DIGIT
  // ; 00:00:00 - 23:59:59
  // wkday = "Mon" | "Tue" | "Wed"
  // | "Thu" | "Fri" | "Sat" | "Sun"
  // month = "Jan" | "Feb" | "Mar" | "Apr"
  // | "May" | "Jun" | "Jul" | "Aug"
  // | "Sep" | "Oct" | "Nov" | "Dec"
  //

  const wkdayStrings = ["Sun", "Mon", "Tue", "Wed", "Thu", "Fri", "Sat"];
  const monthStrings = ["Jan", "Feb", "Mar", "Apr", "May", "Jun",
                        "Jul", "Aug", "Sep", "Oct", "Nov", "Dec"];

  /**
* Processes a date and returns the encoded UTC time as a string according to
* the format specified in RFC 2616.
*
* @param date : Date
* the date to process
* @returns string
* a string of the form "HH:MM:SS", ranging from "00:00:00" to "23:59:59"
*/
  function toTime(date)
  {
    var hrs = date.getUTCHours();
    var rv = (hrs < 10) ? "0" + hrs : hrs;

    var mins = date.getUTCMinutes();
    rv += ":";
    rv += (mins < 10) ? "0" + mins : mins;

    var secs = date.getUTCSeconds();
    rv += ":";
    rv += (secs < 10) ? "0" + secs : secs;

    return rv;
  }

  /**
* Processes a date and returns the encoded UTC date as a string according to
* the date1 format specified in RFC 2616.
*
* @param date : Date
* the date to process
* @returns string
* a string of the form "HH:MM:SS", ranging from "00:00:00" to "23:59:59"
*/
  function toDate1(date)
  {
    var day = date.getUTCDate();
    var month = date.getUTCMonth();
    var year = date.getUTCFullYear();

    var rv = (day < 10) ? "0" + day : day;
    rv += " " + monthStrings[month];
    rv += " " + year;

    return rv;
  }

  date = new Date(date);

  const fmtString = "%wkday%, %date1% %time% GMT";
  var rv = fmtString.replace("%wkday%", wkdayStrings[date.getUTCDay()]);
  rv = rv.replace("%time%", toTime(date));
  return rv.replace("%date1%", toDate1(date));
}

/**
* Prints out a human-readable representation of the object o and its fields,
* omitting those whose names begin with "_" if showMembers != true (to ignore
* "private" properties exposed via getters/setters).
*/
function printObj(o, showMembers)
{
  var s = "******************************\n";
  s += "o = {\n";
  for (var i in o)
  {
    if (typeof(i) != "string" ||
        (showMembers || (i.length > 0 && i[0] != "_")))
      s+= " " + i + ": " + o[i] + ",\n";
  }
  s += " };\n";
  s += "******************************";
  dumpn(s);
}

/**
* Instantiates a new HTTP server.
*/
function nsHttpServer()
{
  if (!gThreadManager)
    gThreadManager = Cc["@mozilla.org/thread-manager;1"].getService();

  /** The port on which this server listens. */
  this._port = undefined;

  /** The socket associated with this. */
  this._socket = null;

  /** The handler used to process requests to this server. */
  this._handler = new ServerHandler(this);

  /** Naming information for this server. */
  this._identity = new ServerIdentity();

  /**
* Indicates when the server is to be shut down at the end of the request.
*/
  this._doQuit = false;

  /**
* True if the socket in this is closed (and closure notifications have been
* sent and processed if the socket was ever opened), false otherwise.
*/
  this._socketClosed = true;

  /**
* Used for tracking existing connections and ensuring that all connections
* are properly cleaned up before server shutdown; increases by 1 for every
* new incoming connection.
*/
  this._connectionGen = 0;

  /**
* Hash of all open connections, indexed by connection number at time of
* creation.
*/
  this._connections = {};
}
nsHttpServer.prototype =
{
  classID: components.ID("{54ef6f81-30af-4b1d-ac55-8ba811293e41}"),

  // NSISERVERSOCKETLISTENER

  /**
* Processes an incoming request coming in on the given socket and contained
* in the given transport.
*
* @param socket : nsIServerSocket
* the socket through which the request was served
* @param trans : nsISocketTransport
* the transport for the request/response
* @see nsIServerSocketListener.onSocketAccepted
*/
  onSocketAccepted: function(socket, trans)
  {
    dumpn("*** onSocketAccepted(socket=" + socket + ", trans=" + trans + ")");

    dumpn(">>> new connection on " + trans.host + ":" + trans.port);

    const SEGMENT_SIZE = 8192;
    const SEGMENT_COUNT = 1024;
    try
    {
      var input = trans.openInputStream(0, SEGMENT_SIZE, SEGMENT_COUNT)
                       .QueryInterface(Ci.nsIAsyncInputStream);
      var output = trans.openOutputStream(0, 0, 0);
    }
    catch (e)
    {
      dumpn("*** error opening transport streams: " + e);
      trans.close(Cr.NS_BINDING_ABORTED);
      return;
    }

    var connectionNumber = ++this._connectionGen;

    try
    {
      var conn = new Connection(input, output, this, socket.port, trans.port,
                                connectionNumber);
      var reader = new RequestReader(conn);

      // XXX add request timeout functionality here!

      // Note: must use main thread here, or we might get a GC that will cause
      // threadsafety assertions. We really need to fix XPConnect so that
      // you can actually do things in multi-threaded JS. :-(
      input.asyncWait(reader, 0, 0, gThreadManager.mainThread);
    }
    catch (e)
    {
      // Assume this connection can't be salvaged and bail on it completely;
      // don't attempt to close it so that we can assert that any connection
      // being closed is in this._connections.
      dumpn("*** error in initial request-processing stages: " + e);
      trans.close(Cr.NS_BINDING_ABORTED);
      return;
    }

    this._connections[connectionNumber] = conn;
    dumpn("*** starting connection " + connectionNumber);
  },

  /**
* Called when the socket associated with this is closed.
*
* @param socket : nsIServerSocket
* the socket being closed
* @param status : nsresult
* the reason the socket stopped listening (NS_BINDING_ABORTED if the server
* was stopped using nsIHttpServer.stop)
* @see nsIServerSocketListener.onStopListening
*/
  onStopListening: function(socket, status)
  {
    dumpn(">>> shutting down server on port " + socket.port);
    this._socketClosed = true;
    if (!this._hasOpenConnections())
    {
      dumpn("*** no open connections, notifying async from onStopListening");

      // Notify asynchronously so that any pending teardown in stop() has a
      // chance to run first.
      var self = this;
      var stopEvent =
        {
          run: function()
          {
            dumpn("*** _notifyStopped async callback");
            self._notifyStopped();
          }
        };
      gThreadManager.dispatchToMainThread(stopEvent);
    }
  },

  // NSIHTTPSERVER

  //
  // see nsIHttpServer.start
  //
  start: function(port)
  {
    this._start(port, "localhost")
  },

  _start: function(port, host)
  {
    if (this._socket)
      throw Cr.NS_ERROR_ALREADY_INITIALIZED;

    this._port = port;
    this._doQuit = this._socketClosed = false;

    this._host = host;

    // The listen queue needs to be long enough to handle
    // network.http.max-persistent-connections-per-server concurrent connections,
    // plus a safety margin in case some other process is talking to
    // the server as well.
    var prefs = getRootPrefBranch();
    var maxConnections;
    try {
      // Bug 776860: The original pref was removed in favor of this new one:
      maxConnections = prefs.getIntPref("network.http.max-persistent-connections-per-server") + 5;
    }
    catch(e) {
      maxConnections = prefs.getIntPref("network.http.max-connections-per-server") + 5;
    }

    try
    {
      var loopback = true;
      if (this._host != "127.0.0.1" && this._host != "localhost") {
        var loopback = false;
      }

      var socket = new ServerSocket(this._port,
                                    loopback, // true = localhost, false = everybody
                                    maxConnections);
      dumpn(">>> listening on port " + socket.port + ", " + maxConnections +
            " pending connections");
      socket.asyncListen(this);
      this._identity._initialize(socket.port, host, true);
      this._socket = socket;
    }
    catch (e)
    {
      dumpn("!!! could not start server on port " + port + ": " + e);
      throw Cr.NS_ERROR_NOT_AVAILABLE;
    }
  },

  //
  // see nsIHttpServer.stop
  //
  stop: function(callback)
  {
    if (!callback)
      throw Cr.NS_ERROR_NULL_POINTER;
    if (!this._socket)
      throw Cr.NS_ERROR_UNEXPECTED;

    this._stopCallback = typeof callback === "function"
                       ? callback
                       : function() { callback.onStopped(); };

    dumpn(">>> stopping listening on port " + this._socket.port);
    this._socket.close();
    this._socket = null;

    // We can't have this identity any more, and the port on which we're running
    // this server now could be meaningless the next time around.
    this._identity._teardown();

    this._doQuit = false;

    // socket-close notification and pending request completion happen async
  },

  //
  // see nsIHttpServer.registerFile
  //
  registerFile: function(path, file)
  {
    if (file && (!file.exists() || file.isDirectory()))
      throw Cr.NS_ERROR_INVALID_ARG;

    this._handler.registerFile(path, file);
  },

  //
  // see nsIHttpServer.registerDirectory
  //
  registerDirectory: function(path, directory)
  {
    // XXX true path validation!
    if (path.charAt(0) != "/" ||
        path.charAt(path.length - 1) != "/" ||
        (directory &&
         (!directory.exists() || !directory.isDirectory())))
      throw Cr.NS_ERROR_INVALID_ARG;

    // XXX determine behavior of nonexistent /foo/bar when a /foo/bar/ mapping
    // exists!

    this._handler.registerDirectory(path, directory);
  },

  //
  // see nsIHttpServer.registerPathHandler
  //
  registerPathHandler: function(path, handler)
  {
    this._handler.registerPathHandler(path, handler);
  },

  //
  // see nsIHttpServer.registerPrefixHandler
  //
  registerPrefixHandler: function(prefix, handler)
  {
    this._handler.registerPrefixHandler(prefix, handler);
  },

  //
  // see nsIHttpServer.registerErrorHandler
  //
  registerErrorHandler: function(code, handler)
  {
    this._handler.registerErrorHandler(code, handler);
  },

  //
  // see nsIHttpServer.setIndexHandler
  //
  setIndexHandler: function(handler)
  {
    this._handler.setIndexHandler(handler);
  },

  //
  // see nsIHttpServer.registerContentType
  //
  registerContentType: function(ext, type)
  {
    this._handler.registerContentType(ext, type);
  },

  //
  // see nsIHttpServer.serverIdentity
  //
  get identity()
  {
    return this._identity;
  },

  //
  // see nsIHttpServer.getState
  //
  getState: function(path, k)
  {
    return this._handler._getState(path, k);
  },

  //
  // see nsIHttpServer.setState
  //
  setState: function(path, k, v)
  {
    return this._handler._setState(path, k, v);
  },

  //
  // see nsIHttpServer.getSharedState
  //
  getSharedState: function(k)
  {
    return this._handler._getSharedState(k);
  },

  //
  // see nsIHttpServer.setSharedState
  //
  setSharedState: function(k, v)
  {
    return this._handler._setSharedState(k, v);
  },

  //
  // see nsIHttpServer.getObjectState
  //
  getObjectState: function(k)
  {
    return this._handler._getObjectState(k);
  },

  //
  // see nsIHttpServer.setObjectState
  //
  setObjectState: function(k, v)
  {
    return this._handler._setObjectState(k, v);
  },


  // NSISUPPORTS

  //
  // see nsISupports.QueryInterface
  //
  QueryInterface: function(iid)
  {
    if (iid.equals(Ci.nsIServerSocketListener) || iid.equals(Ci.nsISupports))
      return this;

    throw Cr.NS_ERROR_NO_INTERFACE;
  },


  // NON-XPCOM PUBLIC API

  /**
* Returns true iff this server is not running (and is not in the process of
* serving any requests still to be processed when the server was last
* stopped after being run).
*/
  isStopped: function()
  {
    return this._socketClosed && !this._hasOpenConnections();
  },

  // PRIVATE IMPLEMENTATION

  /** True if this server has any open connections to it, false otherwise. */
  _hasOpenConnections: function()
  {
    //
    // If we have any open connections, they're tracked as numeric properties on
    // |this._connections|. The non-standard __count__ property could be used
    // to check whether there are any properties, but standard-wise, even
    // looking forward to ES5, there's no less ugly yet still O(1) way to do
    // this.
    //
    for (var n in this._connections)
      return true;
    return false;
  },

  /** Calls the server-stopped callback provided when stop() was called. */
  _notifyStopped: function()
  {
    NS_ASSERT(this._stopCallback !== null, "double-notifying?");
    NS_ASSERT(!this._hasOpenConnections(), "should be done serving by now");

    //
    // NB: We have to grab this now, null out the member, *then* call the
    // callback here, or otherwise the callback could (indirectly) futz with
    // this._stopCallback by starting and immediately stopping this, at
    // which point we'd be nulling out a field we no longer have a right to
    // modify.
    //
    var callback = this._stopCallback;
    this._stopCallback = null;
    try
    {
      callback();
    }
    catch (e)
    {
      // not throwing because this is specified as being usually (but not
      // always) asynchronous
      dump("!!! error running onStopped callback: " + e + "\n");
    }
  },

  /**
* Notifies this server that the given connection has been closed.
*
* @param connection : Connection
* the connection that was closed
*/
  _connectionClosed: function(connection)
  {
    NS_ASSERT(connection.number in this._connections,
              "closing a connection " + this + " that we never added to the " +
              "set of open connections?");
    NS_ASSERT(this._connections[connection.number] === connection,
              "connection number mismatch? " +
              this._connections[connection.number]);
    delete this._connections[connection.number];

    // Fire a pending server-stopped notification if it's our responsibility.
    if (!this._hasOpenConnections() && this._socketClosed)
      this._notifyStopped();
  },

  /**
* Requests that the server be shut down when possible.
*/
  _requestQuit: function()
  {
    dumpn(">>> requesting a quit");
    dumpStack();
    this._doQuit = true;
  }
};


//
// RFC 2396 section 3.2.2:
//
// host = hostname | IPv4address
// hostname = *( domainlabel "." ) toplabel [ "." ]
// domainlabel = alphanum | alphanum *( alphanum | "-" ) alphanum
// toplabel = alpha | alpha *( alphanum | "-" ) alphanum
// IPv4address = 1*digit "." 1*digit "." 1*digit "." 1*digit
//

const HOST_REGEX =
  new RegExp("^(?:" +
               // *( domainlabel "." )
               "(?:[a-z0-9](?:[a-z0-9-]*[a-z0-9])?\\.)*" +
               // toplabel
               "[a-z](?:[a-z0-9-]*[a-z0-9])?" +
             "|" +
               // IPv4 address
               "\\d+\\.\\d+\\.\\d+\\.\\d+" +
             ")$",
             "i");


/**
* Represents the identity of a server. An identity consists of a set of
* (scheme, host, port) tuples denoted as locations (allowing a single server to
* serve multiple sites or to be used behind both HTTP and HTTPS proxies for any
* host/port). Any incoming request must be to one of these locations, or it
* will be rejected with an HTTP 400 error. One location, denoted as the
* primary location, is the location assigned in contexts where a location
* cannot otherwise be endogenously derived, such as for HTTP/1.0 requests.
*
* A single identity may contain at most one location per unique host/port pair;
* other than that, no restrictions are placed upon what locations may
* constitute an identity.
*/
function ServerIdentity()
{
  /** The scheme of the primary location. */
  this._primaryScheme = "http";

  /** The hostname of the primary location. */
  this._primaryHost = "127.0.0.1"

  /** The port number of the primary location. */
  this._primaryPort = -1;

  /**
* The current port number for the corresponding server, stored so that a new
* primary location can always be set if the current one is removed.
*/
  this._defaultPort = -1;

  /**
* Maps hosts to maps of ports to schemes, e.g. the following would represent
* https://example.com:789/ and http://example.org/:
*
* {
* "xexample.com": { 789: "https" },
* "xexample.org": { 80: "http" }
* }
*
* Note the "x" prefix on hostnames, which prevents collisions with special
* JS names like "prototype".
*/
  this._locations = { "xlocalhost": {} };
}
ServerIdentity.prototype =
{
  // NSIHTTPSERVERIDENTITY

  //
  // see nsIHttpServerIdentity.primaryScheme
  //
  get primaryScheme()
  {
    if (this._primaryPort === -1)
      throw Cr.NS_ERROR_NOT_INITIALIZED;
    return this._primaryScheme;
  },

  //
  // see nsIHttpServerIdentity.primaryHost
  //
  get primaryHost()
  {
    if (this._primaryPort === -1)
      throw Cr.NS_ERROR_NOT_INITIALIZED;
    return this._primaryHost;
  },

  //
  // see nsIHttpServerIdentity.primaryPort
  //
  get primaryPort()
  {
    if (this._primaryPort === -1)
      throw Cr.NS_ERROR_NOT_INITIALIZED;
    return this._primaryPort;
  },

  //
  // see nsIHttpServerIdentity.add
  //
  add: function(scheme, host, port)
  {
    this._validate(scheme, host, port);

    var entry = this._locations["x" + host];
    if (!entry)
      this._locations["x" + host] = entry = {};

    entry[port] = scheme;
  },

  //
  // see nsIHttpServerIdentity.remove
  //
  remove: function(scheme, host, port)
  {
    this._validate(scheme, host, port);

    var entry = this._locations["x" + host];
    if (!entry)
      return false;

    var present = port in entry;
    delete entry[port];

    if (this._primaryScheme == scheme &&
        this._primaryHost == host &&
        this._primaryPort == port &&
        this._defaultPort !== -1)
    {
      // Always keep at least one identity in existence at any time, unless
      // we're in the process of shutting down (the last condition above).
      this._primaryPort = -1;
      this._initialize(this._defaultPort, host, false);
    }

    return present;
  },

  //
  // see nsIHttpServerIdentity.has
  //
  has: function(scheme, host, port)
  {
    this._validate(scheme, host, port);

    return "x" + host in this._locations &&
           scheme === this._locations["x" + host][port];
  },

  //
  // see nsIHttpServerIdentity.has
  //
  getScheme: function(host, port)
  {
    this._validate("http", host, port);

    var entry = this._locations["x" + host];
    if (!entry)
      return "";

    return entry[port] || "";
  },

  //
  // see nsIHttpServerIdentity.setPrimary
  //
  setPrimary: function(scheme, host, port)
  {
    this._validate(scheme, host, port);

    this.add(scheme, host, port);

    this._primaryScheme = scheme;
    this._primaryHost = host;
    this._primaryPort = port;
  },


  // NSISUPPORTS

  //
  // see nsISupports.QueryInterface
  //
  QueryInterface: function(iid)
  {
    if (iid.equals(Ci.nsIHttpServerIdentity) || iid.equals(Ci.nsISupports))
      return this;

    throw Cr.NS_ERROR_NO_INTERFACE;
  },


  // PRIVATE IMPLEMENTATION

  /**
* Initializes the primary name for the corresponding server, based on the
* provided port number.
*/
  _initialize: function(port, host, addSecondaryDefault)
  {
    this._host = host;
    if (this._primaryPort !== -1)
      this.add("http", host, port);
    else
      this.setPrimary("http", "localhost", port);
    this._defaultPort = port;

    // Only add this if we're being called at server startup
    if (addSecondaryDefault && host != "127.0.0.1")
      this.add("http", "127.0.0.1", port);
  },

  /**
* Called at server shutdown time, unsets the primary location only if it was
* the default-assigned location and removes the default location from the
* set of locations used.
*/
  _teardown: function()
  {
    if (this._host != "127.0.0.1") {
      // Not the default primary location, nothing special to do here
      this.remove("http", "127.0.0.1", this._defaultPort);
    }

    // This is a *very* tricky bit of reasoning here; make absolutely sure the
    // tests for this code pass before you commit changes to it.
    if (this._primaryScheme == "http" &&
        this._primaryHost == this._host &&
        this._primaryPort == this._defaultPort)
    {
      // Make sure we don't trigger the readding logic in .remove(), then remove
      // the default location.
      var port = this._defaultPort;
      this._defaultPort = -1;
      this.remove("http", this._host, port);

      // Ensure a server start triggers the setPrimary() path in ._initialize()
      this._primaryPort = -1;
    }
    else
    {
      // No reason not to remove directly as it's not our primary location
      this.remove("http", this._host, this._defaultPort);
    }
  },

  /**
* Ensures scheme, host, and port are all valid with respect to RFC 2396.
*
* @throws NS_ERROR_ILLEGAL_VALUE
* if any argument doesn't match the corresponding production
*/
  _validate: function(scheme, host, port)
  {
    if (scheme !== "http" && scheme !== "https")
    {
      dumpn("*** server only supports http/https schemes: '" + scheme + "'");
      dumpStack();
      throw Cr.NS_ERROR_ILLEGAL_VALUE;
    }
    if (!HOST_REGEX.test(host))
    {
      dumpn("*** unexpected host: '" + host + "'");
      throw Cr.NS_ERROR_ILLEGAL_VALUE;
    }
    if (port < 0 || port > 65535)
    {
      dumpn("*** unexpected port: '" + port + "'");
      throw Cr.NS_ERROR_ILLEGAL_VALUE;
    }
  }
};


/**
* Represents a connection to the server (and possibly in the future the thread
* on which the connection is processed).
*
* @param input : nsIInputStream
* stream from which incoming data on the connection is read
* @param output : nsIOutputStream
* stream to write data out the connection
* @param server : nsHttpServer
* the server handling the connection
* @param port : int
* the port on which the server is running
* @param outgoingPort : int
* the outgoing port used by this connection
* @param number : uint
* a serial number used to uniquely identify this connection
*/
function Connection(input, output, server, port, outgoingPort, number)
{
  dumpn("*** opening new connection " + number + " on port " + outgoingPort);

  /** Stream of incoming data. */
  this.input = input;

  /** Stream for outgoing data. */
  this.output = output;

  /** The server associated with this request. */
  this.server = server;

  /** The port on which the server is running. */
  this.port = port;

  /** The outgoing poort used by this connection. */
  this._outgoingPort = outgoingPort;

  /** The serial number of this connection. */
  this.number = number;

  /**
* The request for which a response is being generated, null if the
* incoming request has not been fully received or if it had errors.
*/
  this.request = null;

  /** State variables for debugging. */
  this._closed = this._processed = false;
}
Connection.prototype =
{
  /** Closes this connection's input/output streams. */
  close: function()
  {
    dumpn("*** closing connection " + this.number +
          " on port " + this._outgoingPort);

    this.input.close();
    this.output.close();
    this._closed = true;

    var server = this.server;
    server._connectionClosed(this);

    // If an error triggered a server shutdown, act on it now
    if (server._doQuit)
      server.stop(function() { /* not like we can do anything better */ });
  },

  /**
* Initiates processing of this connection, using the data in the given
* request.
*
* @param request : Request
* the request which should be processed
*/
  process: function(request)
  {
    NS_ASSERT(!this._closed && !this._processed);

    this._processed = true;

    this.request = request;
    this.server._handler.handleResponse(this);
  },

  /**
* Initiates processing of this connection, generating a response with the
* given HTTP error code.
*
* @param code : uint
* an HTTP code, so in the range [0, 1000)
* @param request : Request
* incomplete data about the incoming request (since there were errors
* during its processing
*/
  processError: function(code, request)
  {
    NS_ASSERT(!this._closed && !this._processed);

    this._processed = true;
    this.request = request;
    this.server._handler.handleError(code, this);
  },

  /** Converts this to a string for debugging purposes. */
  toString: function()
  {
    return "<Connection(" + this.number +
           (this.request ? ", " + this.request.path : "") +"): " +
           (this._closed ? "closed" : "open") + ">";
  }
};



/** Returns an array of count bytes from the given input stream. */
function readBytes(inputStream, count)
{
  return new BinaryInputStream(inputStream).readByteArray(count);
}



/** Request reader processing states; see RequestReader for details. */
const READER_IN_REQUEST_LINE = 0;
const READER_IN_HEADERS = 1;
const READER_IN_BODY = 2;
const READER_FINISHED = 3;


/**
* Reads incoming request data asynchronously, does any necessary preprocessing,
* and forwards it to the request handler. Processing occurs in three states:
*
* READER_IN_REQUEST_LINE Reading the request's status line
* READER_IN_HEADERS Reading headers in the request
* READER_IN_BODY Reading the body of the request
* READER_FINISHED Entire request has been read and processed
*
* During the first two stages, initial metadata about the request is gathered
* into a Request object. Once the status line and headers have been processed,
* we start processing the body of the request into the Request. Finally, when
* the entire body has been read, we create a Response and hand it off to the
* ServerHandler to be given to the appropriate request handler.
*
* @param connection : Connection
* the connection for the request being read
*/
function RequestReader(connection)
{
  /** Connection metadata for this request. */
  this._connection = connection;

  /**
* A container providing line-by-line access to the raw bytes that make up the
* data which has been read from the connection but has not yet been acted
* upon (by passing it to the request handler or by extracting request
* metadata from it).
*/
  this._data = new LineData();

  /**
* The amount of data remaining to be read from the body of this request.
* After all headers in the request have been read this is the value in the
* Content-Length header, but as the body is read its value decreases to zero.
*/
  this._contentLength = 0;

  /** The current state of parsing the incoming request. */
  this._state = READER_IN_REQUEST_LINE;

  /** Metadata constructed from the incoming request for the request handler. */
  this._metadata = new Request(connection.port);

  /**
* Used to preserve state if we run out of line data midway through a
* multi-line header. _lastHeaderName stores the name of the header, while
* _lastHeaderValue stores the value we've seen so far for the header.
*
* These fields are always either both undefined or both strings.
*/
  this._lastHeaderName = this._lastHeaderValue = undefined;
}
RequestReader.prototype =
{
  // NSIINPUTSTREAMCALLBACK

  /**
* Called when more data from the incoming request is available. This method
* then reads the available data from input and deals with that data as
* necessary, depending upon the syntax of already-downloaded data.
*
* @param input : nsIAsyncInputStream
* the stream of incoming data from the connection
*/
  onInputStreamReady: function(input)
  {
    dumpn("*** onInputStreamReady(input=" + input + ") on thread " +
          gThreadManager.currentThread + " (main is " +
          gThreadManager.mainThread + ")");
    dumpn("*** this._state == " + this._state);

    // Handle cases where we get more data after a request error has been
    // discovered but *before* we can close the connection.
    var data = this._data;
    if (!data)
      return;

    try
    {
      data.appendBytes(readBytes(input, input.available()));
    }
    catch (e)
    {
      if (streamClosed(e))
      {
        dumpn("*** WARNING: unexpected error when reading from socket; will " +
              "be treated as if the input stream had been closed");
        dumpn("*** WARNING: actual error was: " + e);
      }

      // We've lost a race -- input has been closed, but we're still expecting
      // to read more data. available() will throw in this case, and since
      // we're dead in the water now, destroy the connection.
      dumpn("*** onInputStreamReady called on a closed input, destroying " +
            "connection");
      this._connection.close();
      return;
    }

    switch (this._state)
    {
      default:
        NS_ASSERT(false, "invalid state: " + this._state);
        break;

      case READER_IN_REQUEST_LINE:
        if (!this._processRequestLine())
          break;
        /* fall through */

      case READER_IN_HEADERS:
        if (!this._processHeaders())
          break;
        /* fall through */

      case READER_IN_BODY:
        this._processBody();
    }

    if (this._state != READER_FINISHED)
      input.asyncWait(this, 0, 0, gThreadManager.currentThread);
  },

  //
  // see nsISupports.QueryInterface
  //
  QueryInterface: function(aIID)
  {
    if (aIID.equals(Ci.nsIInputStreamCallback) ||
        aIID.equals(Ci.nsISupports))
      return this;

    throw Cr.NS_ERROR_NO_INTERFACE;
  },


  // PRIVATE API

  /**
* Processes unprocessed, downloaded data as a request line.
*
* @returns boolean
* true iff the request line has been fully processed
*/
  _processRequestLine: function()
  {
    NS_ASSERT(this._state == READER_IN_REQUEST_LINE);

    // Servers SHOULD ignore any empty line(s) received where a Request-Line
    // is expected (section 4.1).
    var data = this._data;
    var line = {};
    var readSuccess;
    while ((readSuccess = data.readLine(line)) && line.value == "")
      dumpn("*** ignoring beginning blank line...");

    // if we don't have a full line, wait until we do
    if (!readSuccess)
      return false;

    // we have the first non-blank line
    try
    {
      this._parseRequestLine(line.value);
      this._state = READER_IN_HEADERS;
      return true;
    }
    catch (e)
    {
      this._handleError(e);
      return false;
    }
  },

  /**
* Processes stored data, assuming it is either at the beginning or in
* the middle of processing request headers.
*
* @returns boolean
* true iff header data in the request has been fully processed
*/
  _processHeaders: function()
  {
    NS_ASSERT(this._state == READER_IN_HEADERS);

    // XXX things to fix here:
    //
    // - need to support RFC 2047-encoded non-US-ASCII characters

    try
    {
      var done = this._parseHeaders();
      if (done)
      {
        var request = this._metadata;

        // XXX this is wrong for requests with transfer-encodings applied to
        // them, particularly chunked (which by its nature can have no
        // meaningful Content-Length header)!
        this._contentLength = request.hasHeader("Content-Length")
                            ? parseInt(request.getHeader("Content-Length"), 10)
                            : 0;
        dumpn("_processHeaders, Content-length=" + this._contentLength);

        this._state = READER_IN_BODY;
      }
      return done;
    }
    catch (e)
    {
      this._handleError(e);
      return false;
    }
  },

  /**
* Processes stored data, assuming it is either at the beginning or in
* the middle of processing the request body.
*
* @returns boolean
* true iff the request body has been fully processed
*/
  _processBody: function()
  {
    NS_ASSERT(this._state == READER_IN_BODY);

    // XXX handle chunked transfer-coding request bodies!

    try
    {
      if (this._contentLength > 0)
      {
        var data = this._data.purge();
        var count = Math.min(data.length, this._contentLength);
        dumpn("*** loading data=" + data + " len=" + data.length +
              " excess=" + (data.length - count));

        var bos = new BinaryOutputStream(this._metadata._bodyOutputStream);
        bos.writeByteArray(data, count);
        this._contentLength -= count;
      }

      dumpn("*** remaining body data len=" + this._contentLength);
      if (this._contentLength == 0)
      {
        this._validateRequest();
        this._state = READER_FINISHED;
        this._handleResponse();
        return true;
      }

      return false;
    }
    catch (e)
    {
      this._handleError(e);
      return false;
    }
  },

  /**
* Does various post-header checks on the data in this request.
*
* @throws : HttpError
* if the request was malformed in some way
*/
  _validateRequest: function()
  {
    NS_ASSERT(this._state == READER_IN_BODY);

    dumpn("*** _validateRequest");

    var metadata = this._metadata;
    var headers = metadata._headers;

    // 19.6.1.1 -- servers MUST report 400 to HTTP/1.1 requests w/o Host header
    var identity = this._connection.server.identity;
    if (metadata._httpVersion.atLeast(nsHttpVersion.HTTP_1_1))
    {
      if (!headers.hasHeader("Host"))
      {
        dumpn("*** malformed HTTP/1.1 or greater request with no Host header!");
        throw HTTP_400;
      }

      // If the Request-URI wasn't absolute, then we need to determine our host.
      // We have to determine what scheme was used to access us based on the
      // server identity data at this point, because the request just doesn't
      // contain enough data on its own to do this, sadly.
      if (!metadata._host)
      {
        var host, port;
        var hostPort = headers.getHeader("Host");
        var colon = hostPort.indexOf(":");
        if (colon < 0)
        {
          host = hostPort;
          port = "";
        }
        else
        {
          host = hostPort.substring(0, colon);
          port = hostPort.substring(colon + 1);
        }

        // NB: We allow an empty port here because, oddly, a colon may be
        // present even without a port number, e.g. "example.com:"; in this
        // case the default port applies.
        if (!HOST_REGEX.test(host) || !/^\d*$/.test(port))
        {
          dumpn("*** malformed hostname (" + hostPort + ") in Host " +
                "header, 400 time");
          throw HTTP_400;
        }

        // If we're not given a port, we're stuck, because we don't know what
        // scheme to use to look up the correct port here, in general. Since
        // the HTTPS case requires a tunnel/proxy and thus requires that the
        // requested URI be absolute (and thus contain the necessary
        // information), let's assume HTTP will prevail and use that.
        port = +port || 80;

        var scheme = identity.getScheme(host, port);
        if (!scheme)
        {
          dumpn("*** unrecognized hostname (" + hostPort + ") in Host " +
                "header, 400 time");
          throw HTTP_400;
        }

        metadata._scheme = scheme;
        metadata._host = host;
        metadata._port = port;
      }
    }
    else
    {
      NS_ASSERT(metadata._host === undefined,
                "HTTP/1.0 doesn't allow absolute paths in the request line!");

      metadata._scheme = identity.primaryScheme;
      metadata._host = identity.primaryHost;
      metadata._port = identity.primaryPort;
    }

    NS_ASSERT(identity.has(metadata._scheme, metadata._host, metadata._port),
              "must have a location we recognize by now!");
  },

  /**
* Handles responses in case of error, either in the server or in the request.
*
* @param e
* the specific error encountered, which is an HttpError in the case where
* the request is in some way invalid or cannot be fulfilled; if this isn't
* an HttpError we're going to be paranoid and shut down, because that
* shouldn't happen, ever
*/
  _handleError: function(e)
  {
    // Don't fall back into normal processing!
    this._state = READER_FINISHED;

    var server = this._connection.server;
    if (e instanceof HttpError)
    {
      var code = e.code;
    }
    else
    {
      dumpn("!!! UNEXPECTED ERROR: " + e +
            (e.lineNumber ? ", line " + e.lineNumber : ""));

      // no idea what happened -- be paranoid and shut down
      code = 500;
      server._requestQuit();
    }

    // make attempted reuse of data an error
    this._data = null;

    this._connection.processError(code, this._metadata);
  },

  /**
* Now that we've read the request line and headers, we can actually hand off
* the request to be handled.
*
* This method is called once per request, after the request line and all
* headers and the body, if any, have been received.
*/
  _handleResponse: function()
  {
    NS_ASSERT(this._state == READER_FINISHED);

    // We don't need the line-based data any more, so make attempted reuse an
    // error.
    this._data = null;

    this._connection.process(this._metadata);
  },


  // PARSING

  /**
* Parses the request line for the HTTP request associated with this.
*
* @param line : string
* the request line
*/
  _parseRequestLine: function(line)
  {
    NS_ASSERT(this._state == READER_IN_REQUEST_LINE);

    dumpn("*** _parseRequestLine('" + line + "')");

    var metadata = this._metadata;

    // clients and servers SHOULD accept any amount of SP or HT characters
    // between fields, even though only a single SP is required (section 19.3)
    var request = line.split(/[ \t]+/);
    if (!request || request.length != 3)
      throw HTTP_400;

    metadata._method = request[0];

    // get the HTTP version
    var ver = request[2];
    var match = ver.match(/^HTTP\/(\d+\.\d+)$/);
    if (!match)
      throw HTTP_400;

    // determine HTTP version
    try
    {
      metadata._httpVersion = new nsHttpVersion(match[1]);
      if (!metadata._httpVersion.atLeast(nsHttpVersion.HTTP_1_0))
        throw "unsupported HTTP version";
    }
    catch (e)
    {
      // we support HTTP/1.0 and HTTP/1.1 only
      throw HTTP_501;
    }


    var fullPath = request[1];
    var serverIdentity = this._connection.server.identity;

    var scheme, host, port;

    if (fullPath.charAt(0) != "/")
    {
      // No absolute paths in the request line in HTTP prior to 1.1
      if (!metadata._httpVersion.atLeast(nsHttpVersion.HTTP_1_1))
        throw HTTP_400;

      try
      {
        var uri = Cc["@mozilla.org/network/io-service;1"]
                    .getService(Ci.nsIIOService)
                    .newURI(fullPath);
<<<<<<< HEAD
        fullPath = uri.path;
=======
        fullPath = uri.pathQueryRef;
>>>>>>> a17af05f
        scheme = uri.scheme;
        host = metadata._host = uri.asciiHost;
        port = uri.port;
        if (port === -1)
        {
          if (scheme === "http")
            port = 80;
          else if (scheme === "https")
            port = 443;
          else
            throw HTTP_400;
        }
      }
      catch (e)
      {
        // If the host is not a valid host on the server, the response MUST be a
        // 400 (Bad Request) error message (section 5.2). Alternately, the URI
        // is malformed.
        throw HTTP_400;
      }

      if (!serverIdentity.has(scheme, host, port) || fullPath.charAt(0) != "/")
        throw HTTP_400;
    }

    var splitter = fullPath.indexOf("?");
    if (splitter < 0)
    {
      // _queryString already set in ctor
      metadata._path = fullPath;
    }
    else
    {
      metadata._path = fullPath.substring(0, splitter);
      metadata._queryString = fullPath.substring(splitter + 1);
    }

    metadata._scheme = scheme;
    metadata._host = host;
    metadata._port = port;
  },

  /**
* Parses all available HTTP headers in this until the header-ending CRLFCRLF,
* adding them to the store of headers in the request.
*
* @throws
* HTTP_400 if the headers are malformed
* @returns boolean
* true if all headers have now been processed, false otherwise
*/
  _parseHeaders: function()
  {
    NS_ASSERT(this._state == READER_IN_HEADERS);

    dumpn("*** _parseHeaders");

    var data = this._data;

    var headers = this._metadata._headers;
    var lastName = this._lastHeaderName;
    var lastVal = this._lastHeaderValue;

    var line = {};
    while (true)
    {
      NS_ASSERT(!((lastVal === undefined) ^ (lastName === undefined)),
                lastName === undefined ?
                  "lastVal without lastName? lastVal: '" + lastVal + "'" :
                  "lastName without lastVal? lastName: '" + lastName + "'");

      if (!data.readLine(line))
      {
        // save any data we have from the header we might still be processing
        this._lastHeaderName = lastName;
        this._lastHeaderValue = lastVal;
        return false;
      }

      var lineText = line.value;
      var firstChar = lineText.charAt(0);

      // blank line means end of headers
      if (lineText == "")
      {
        // we're finished with the previous header
        if (lastName)
        {
          try
          {
            headers.setHeader(lastName, lastVal, true);
          }
          catch (e)
          {
            dumpn("*** e == " + e);
            throw HTTP_400;
          }
        }
        else
        {
          // no headers in request -- valid for HTTP/1.0 requests
        }

        // either way, we're done processing headers
        this._state = READER_IN_BODY;
        return true;
      }
      else if (firstChar == " " || firstChar == "\t")
      {
        // multi-line header if we've already seen a header line
        if (!lastName)
        {
          // we don't have a header to continue!
          throw HTTP_400;
        }

        // append this line's text to the value; starts with SP/HT, so no need
        // for separating whitespace
        lastVal += lineText;
      }
      else
      {
        // we have a new header, so set the old one (if one existed)
        if (lastName)
        {
          try
          {
            headers.setHeader(lastName, lastVal, true);
          }
          catch (e)
          {
            dumpn("*** e == " + e);
            throw HTTP_400;
          }
        }

        var colon = lineText.indexOf(":"); // first colon must be splitter
        if (colon < 1)
        {
          // no colon or missing header field-name
          throw HTTP_400;
        }

        // set header name, value (to be set in the next loop, usually)
        lastName = lineText.substring(0, colon);
        lastVal = lineText.substring(colon + 1);
      } // empty, continuation, start of header
    } // while (true)
  }
};


/** The character codes for CR and LF. */
const CR = 0x0D, LF = 0x0A;

/**
* Calculates the number of characters before the first CRLF pair in array, or
* -1 if the array contains no CRLF pair.
*
* @param array : Array
* an array of numbers in the range [0, 256), each representing a single
* character; the first CRLF is the lowest index i where
* |array[i] == "\r".charCodeAt(0)| and |array[i+1] == "\n".charCodeAt(0)|,
* if such an |i| exists, and -1 otherwise
* @returns int
* the index of the first CRLF if any were present, -1 otherwise
*/
function findCRLF(array)
{
  for (var i = array.indexOf(CR); i >= 0; i = array.indexOf(CR, i + 1))
  {
    if (array[i + 1] == LF)
      return i;
  }
  return -1;
}


/**
* A container which provides line-by-line access to the arrays of bytes with
* which it is seeded.
*/
function LineData()
{
  /** An array of queued bytes from which to get line-based characters. */
  this._data = [];
}
LineData.prototype =
{
  /**
* Appends the bytes in the given array to the internal data cache maintained
* by this.
*/
  appendBytes: function(bytes)
  {
    Array.prototype.push.apply(this._data, bytes);
  },

  /**
* Removes and returns a line of data, delimited by CRLF, from this.
*
* @param out
* an object whose "value" property will be set to the first line of text
* present in this, sans CRLF, if this contains a full CRLF-delimited line
* of text; if this doesn't contain enough data, the value of the property
* is undefined
* @returns boolean
* true if a full line of data could be read from the data in this, false
* otherwise
*/
  readLine: function(out)
  {
    var data = this._data;
    var length = findCRLF(data);
    if (length < 0)
      return false;

    //
    // We have the index of the CR, so remove all the characters, including
    // CRLF, from the array with splice, and convert the removed array into the
    // corresponding string, from which we then strip the trailing CRLF.
    //
    // Getting the line in this matter acknowledges that substring is an O(1)
    // operation in SpiderMonkey because strings are immutable, whereas two
    // splices, both from the beginning of the data, are less likely to be as
    // cheap as a single splice plus two extra character conversions.
    //
    var line = String.fromCharCode.apply(null, data.splice(0, length + 2));
    out.value = line.substring(0, length);

    return true;
  },

  /**
* Removes the bytes currently within this and returns them in an array.
*
* @returns Array
* the bytes within this when this method is called
*/
  purge: function()
  {
    var data = this._data;
    this._data = [];
    return data;
  }
};



/**
* Creates a request-handling function for an nsIHttpRequestHandler object.
*/
function createHandlerFunc(handler)
{
  return function(metadata, response) { handler.handle(metadata, response); };
}


/**
* The default handler for directories; writes an HTML response containing a
* slightly-formatted directory listing.
*/
function defaultIndexHandler(metadata, response)
{
  response.setHeader("Content-Type", "text/html", false);

  var path = htmlEscape(decodeURI(metadata.path));

  //
  // Just do a very basic bit of directory listings -- no need for too much
  // fanciness, especially since we don't have a style sheet in which we can
  // stick rules (don't want to pollute the default path-space).
  //

  var body = '<html>\
<head>\
<title>' + path + '</title>\
</head>\
<body>\
<h1>' + path + '</h1>\
<ol style="list-style-type: none">';

  var directory = metadata.getProperty("directory").QueryInterface(Ci.nsIFile);
  NS_ASSERT(directory && directory.isDirectory());

  var fileList = [];
  var files = directory.directoryEntries;
  while (files.hasMoreElements())
  {
    var f = files.getNext().QueryInterface(Ci.nsIFile);
    var name = f.leafName;
    if (!f.isHidden() &&
        (name.charAt(name.length - 1) != HIDDEN_CHAR ||
         name.charAt(name.length - 2) == HIDDEN_CHAR))
      fileList.push(f);
  }

  fileList.sort(fileSort);

  for (var i = 0; i < fileList.length; i++)
  {
    var file = fileList[i];
    try
    {
      var name = file.leafName;
      if (name.charAt(name.length - 1) == HIDDEN_CHAR)
        name = name.substring(0, name.length - 1);
      var sep = file.isDirectory() ? "/" : "";

      // Note: using " to delimit the attribute here because encodeURIComponent
      // passes through '.
      var item = '<li><a href="' + encodeURIComponent(name) + sep + '">' +
                   htmlEscape(name) + sep +
                 '</a></li>';

      body += item;
    }
    catch (e) { /* some file system error, ignore the file */ }
  }

  body += ' </ol>\
</body>\
</html>';

  response.bodyOutputStream.write(body, body.length);
}

/**
* Sorts a and b (nsIFile objects) into an aesthetically pleasing order.
*/
function fileSort(a, b)
{
  var dira = a.isDirectory(), dirb = b.isDirectory();

  if (dira && !dirb)
    return -1;
  if (dirb && !dira)
    return 1;

  var namea = a.leafName.toLowerCase(), nameb = b.leafName.toLowerCase();
  return nameb > namea ? -1 : 1;
}


/**
* Converts an externally-provided path into an internal path for use in
* determining file mappings.
*
* @param path
* the path to convert
* @param encoded
* true if the given path should be passed through decodeURI prior to
* conversion
* @throws URIError
* if path is incorrectly encoded
*/
function toInternalPath(path, encoded)
{
  if (encoded)
    path = decodeURI(path);

  var comps = path.split("/");
  for (var i = 0, sz = comps.length; i < sz; i++)
  {
    var comp = comps[i];
    if (comp.charAt(comp.length - 1) == HIDDEN_CHAR)
      comps[i] = comp + HIDDEN_CHAR;
  }
  return comps.join("/");
}


/**
* Adds custom-specified headers for the given file to the given response, if
* any such headers are specified.
*
* @param file
* the file on the disk which is to be written
* @param metadata
* metadata about the incoming request
* @param response
* the Response to which any specified headers/data should be written
* @throws HTTP_500
* if an error occurred while processing custom-specified headers
*/
function maybeAddHeaders(file, metadata, response)
{
  var name = file.leafName;
  if (name.charAt(name.length - 1) == HIDDEN_CHAR)
    name = name.substring(0, name.length - 1);

  var headerFile = file.parent;
  headerFile.append(name + HEADERS_SUFFIX);

  if (!headerFile.exists())
    return;

  const PR_RDONLY = 0x01;
  var fis = new FileInputStream(headerFile, PR_RDONLY, 0o444,
                                Ci.nsIFileInputStream.CLOSE_ON_EOF);

  try
  {
    var lis = new ConverterInputStream(fis, "UTF-8", 1024, 0x0);
    lis.QueryInterface(Ci.nsIUnicharLineInputStream);

    var line = {value: ""};
    var more = lis.readLine(line);

    if (!more && line.value == "")
      return;


    // request line

    var status = line.value;
    if (status.indexOf("HTTP ") == 0)
    {
      status = status.substring(5);
      var space = status.indexOf(" ");
      var code, description;
      if (space < 0)
      {
        code = status;
        description = "";
      }
      else
      {
        code = status.substring(0, space);
        description = status.substring(space + 1, status.length);
      }

      response.setStatusLine(metadata.httpVersion, parseInt(code, 10), description);

      line.value = "";
      more = lis.readLine(line);
    }

    // headers
    while (more || line.value != "")
    {
      var header = line.value;
      var colon = header.indexOf(":");

      response.setHeader(header.substring(0, colon),
                         header.substring(colon + 1, header.length),
                         false); // allow overriding server-set headers

      line.value = "";
      more = lis.readLine(line);
    }
  }
  catch (e)
  {
    dumpn("WARNING: error in headers for " + metadata.path + ": " + e);
    throw HTTP_500;
  }
  finally
  {
    fis.close();
  }
}


/**
* An object which handles requests for a server, executing default and
* overridden behaviors as instructed by the code which uses and manipulates it.
* Default behavior includes the paths / and /trace (diagnostics), with some
* support for HTTP error pages for various codes and fallback to HTTP 500 if
* those codes fail for any reason.
*
* @param server : nsHttpServer
* the server in which this handler is being used
*/
function ServerHandler(server)
{
  // FIELDS

  /**
* The nsHttpServer instance associated with this handler.
*/
  this._server = server;

  /**
* A FileMap object containing the set of path->nsIFile mappings for
* all directory mappings set in the server (e.g., "/" for /var/www/html/,
* "/foo/bar/" for /local/path/, and "/foo/bar/baz/" for /local/path2).
*
* Note carefully: the leading and trailing "/" in each path (not file) are
* removed before insertion to simplify the code which uses this. You have
* been warned!
*/
  this._pathDirectoryMap = new FileMap();

  /**
* Custom request handlers for the server in which this resides. Path-handler
* pairs are stored as property-value pairs in this property.
*
* @see ServerHandler.prototype._defaultPaths
*/
  this._overridePaths = {};

  /**
* Custom request handlers for the server in which this resides. Prefix-handler
* pairs are stored as property-value pairs in this property.
*/
  this._overridePrefixes = {};

  /**
* Custom request handlers for the error handlers in the server in which this
* resides. Path-handler pairs are stored as property-value pairs in this
* property.
*
* @see ServerHandler.prototype._defaultErrors
*/
  this._overrideErrors = {};

  /**
* Maps file extensions to their MIME types in the server, overriding any
* mapping that might or might not exist in the MIME service.
*/
  this._mimeMappings = {};

  /**
* The default handler for requests for directories, used to serve directories
* when no index file is present.
*/
  this._indexHandler = defaultIndexHandler;

  /** Per-path state storage for the server. */
  this._state = {};

  /** Entire-server state storage. */
  this._sharedState = {};

  /** Entire-server state storage for nsISupports values. */
  this._objectState = {};
}
ServerHandler.prototype =
{
  // PUBLIC API

  /**
* Handles a request to this server, responding to the request appropriately
* and initiating server shutdown if necessary.
*
* This method never throws an exception.
*
* @param connection : Connection
* the connection for this request
*/
  handleResponse: function(connection)
  {
    var request = connection.request;
    var response = new Response(connection);

    var path = request.path;
    dumpn("*** path == " + path);

    try
    {
      try
      {
        if (path in this._overridePaths)
        {
          // explicit paths first, then files based on existing directory mappings,
          // then (if the file doesn't exist) built-in server default paths
          dumpn("calling override for " + path);
          this._overridePaths[path](request, response);
        }
        else
        {
          let longestPrefix = "";
          for (let prefix in this._overridePrefixes)
          {
            if (prefix.length > longestPrefix.length && path.startsWith(prefix))
            {
              longestPrefix = prefix;
            }
          }
          if (longestPrefix.length > 0)
          {
            dumpn("calling prefix override for " + longestPrefix);
            this._overridePrefixes[longestPrefix](request, response);
          }
          else
          {
            this._handleDefault(request, response);
          }
        }
      }
      catch (e)
      {
        if (response.partiallySent())
        {
          response.abort(e);
          return;
        }

        if (!(e instanceof HttpError))
        {
          dumpn("*** unexpected error: e == " + e);
          throw HTTP_500;
        }
        if (e.code !== 404)
          throw e;

        dumpn("*** default: " + (path in this._defaultPaths));

        response = new Response(connection);
        if (path in this._defaultPaths)
          this._defaultPaths[path](request, response);
        else
          throw HTTP_404;
      }
    }
    catch (e)
    {
      if (response.partiallySent())
      {
        response.abort(e);
        return;
      }

      var errorCode = "internal";

      try
      {
        if (!(e instanceof HttpError))
          throw e;

        errorCode = e.code;
        dumpn("*** errorCode == " + errorCode);

        response = new Response(connection);
        if (e.customErrorHandling)
          e.customErrorHandling(response);
        this._handleError(errorCode, request, response);
        return;
      }
      catch (e2)
      {
        dumpn("*** error handling " + errorCode + " error: " +
              "e2 == " + e2 + ", shutting down server");

        connection.server._requestQuit();
        response.abort(e2);
        return;
      }
    }

    response.complete();
  },

  //
  // see nsIHttpServer.registerFile
  //
  registerFile: function(path, file)
  {
    if (!file)
    {
      dumpn("*** unregistering '" + path + "' mapping");
      delete this._overridePaths[path];
      return;
    }

    dumpn("*** registering '" + path + "' as mapping to " + file.path);
    file = file.clone();

    var self = this;
    this._overridePaths[path] =
      function(request, response)
      {
        if (!file.exists())
          throw HTTP_404;

        response.setStatusLine(request.httpVersion, 200, "OK");
        self._writeFileResponse(request, file, response, 0, file.fileSize);
      };
  },

  //
  // see nsIHttpServer.registerPathHandler
  //
  registerPathHandler: function(path, handler)
  {
    // XXX true path validation!
    if (path.charAt(0) != "/")
      throw Cr.NS_ERROR_INVALID_ARG;

    this._handlerToField(handler, this._overridePaths, path);
  },

  //
  // see nsIHttpServer.registerPrefixHandler
  //
  registerPrefixHandler: function(prefix, handler)
  {
    // XXX true prefix validation!
    if (!(prefix.startsWith("/") && prefix.endsWith("/")))
      throw Cr.NS_ERROR_INVALID_ARG;

    this._handlerToField(handler, this._overridePrefixes, prefix);
  },

  //
  // see nsIHttpServer.registerDirectory
  //
  registerDirectory: function(path, directory)
  {
    // strip off leading and trailing '/' so that we can use lastIndexOf when
    // determining exactly how a path maps onto a mapped directory --
    // conditional is required here to deal with "/".substring(1, 0) being
    // converted to "/".substring(0, 1) per the JS specification
    var key = path.length == 1 ? "" : path.substring(1, path.length - 1);

    // the path-to-directory mapping code requires that the first character not
    // be "/", or it will go into an infinite loop
    if (key.charAt(0) == "/")
      throw Cr.NS_ERROR_INVALID_ARG;

    key = toInternalPath(key, false);

    if (directory)
    {
      dumpn("*** mapping '" + path + "' to the location " + directory.path);
      this._pathDirectoryMap.put(key, directory);
    }
    else
    {
      dumpn("*** removing mapping for '" + path + "'");
      this._pathDirectoryMap.put(key, null);
    }
  },

  //
  // see nsIHttpServer.registerErrorHandler
  //
  registerErrorHandler: function(err, handler)
  {
    if (!(err in HTTP_ERROR_CODES))
      dumpn("*** WARNING: registering non-HTTP/1.1 error code " +
            "(" + err + ") handler -- was this intentional?");

    this._handlerToField(handler, this._overrideErrors, err);
  },

  //
  // see nsIHttpServer.setIndexHandler
  //
  setIndexHandler: function(handler)
  {
    if (!handler)
      handler = defaultIndexHandler;
    else if (typeof(handler) != "function")
      handler = createHandlerFunc(handler);

    this._indexHandler = handler;
  },

  //
  // see nsIHttpServer.registerContentType
  //
  registerContentType: function(ext, type)
  {
    if (!type)
      delete this._mimeMappings[ext];
    else
      this._mimeMappings[ext] = headerUtils.normalizeFieldValue(type);
  },

  // PRIVATE API

  /**
* Sets or remove (if handler is null) a handler in an object with a key.
*
* @param handler
* a handler, either function or an nsIHttpRequestHandler
* @param dict
* The object to attach the handler to.
* @param key
* The field name of the handler.
*/
  _handlerToField: function(handler, dict, key)
  {
    // for convenience, handler can be a function if this is run from xpcshell
    if (typeof(handler) == "function")
      dict[key] = handler;
    else if (handler)
      dict[key] = createHandlerFunc(handler);
    else
      delete dict[key];
  },

  /**
* Handles a request which maps to a file in the local filesystem (if a base
* path has already been set; otherwise the 404 error is thrown).
*
* @param metadata : Request
* metadata for the incoming request
* @param response : Response
* an uninitialized Response to the given request, to be initialized by a
* request handler
* @throws HTTP_###
* if an HTTP error occurred (usually HTTP_404); note that in this case the
* calling code must handle post-processing of the response
*/
  _handleDefault: function(metadata, response)
  {
    dumpn("*** _handleDefault()");

    response.setStatusLine(metadata.httpVersion, 200, "OK");

    var path = metadata.path;
    NS_ASSERT(path.charAt(0) == "/", "invalid path: <" + path + ">");

    // determine the actual on-disk file; this requires finding the deepest
    // path-to-directory mapping in the requested URL
    var file = this._getFileForPath(path);

    // the "file" might be a directory, in which case we either serve the
    // contained index.html or make the index handler write the response
    if (file.exists() && file.isDirectory())
    {
      file.append("index.html"); // make configurable?
      if (!file.exists() || file.isDirectory())
      {
        metadata._ensurePropertyBag();
        metadata._bag.setPropertyAsInterface("directory", file.parent);
        this._indexHandler(metadata, response);
        return;
      }
    }

    // alternately, the file might not exist
    if (!file.exists())
      throw HTTP_404;

    var start, end;
    if (metadata._httpVersion.atLeast(nsHttpVersion.HTTP_1_1) &&
        metadata.hasHeader("Range") &&
        this._getTypeFromFile(file) !== SJS_TYPE)
    {
      var rangeMatch = metadata.getHeader("Range").match(/^bytes=(\d+)?-(\d+)?$/);
      if (!rangeMatch)
        throw HTTP_400;

      if (rangeMatch[1] !== undefined)
        start = parseInt(rangeMatch[1], 10);

      if (rangeMatch[2] !== undefined)
        end = parseInt(rangeMatch[2], 10);

      if (start === undefined && end === undefined)
        throw HTTP_400;

      // No start given, so the end is really the count of bytes from the
      // end of the file.
      if (start === undefined)
      {
        start = Math.max(0, file.fileSize - end);
        end = file.fileSize - 1;
      }

      // start and end are inclusive
      if (end === undefined || end >= file.fileSize)
        end = file.fileSize - 1;

      if (start !== undefined && start >= file.fileSize) {
        var HTTP_416 = new HttpError(416, "Requested Range Not Satisfiable");
        HTTP_416.customErrorHandling = function(errorResponse)
        {
          maybeAddHeaders(file, metadata, errorResponse);
        };
        throw HTTP_416;
      }

      if (end < start)
      {
        response.setStatusLine(metadata.httpVersion, 200, "OK");
        start = 0;
        end = file.fileSize - 1;
      }
      else
      {
        response.setStatusLine(metadata.httpVersion, 206, "Partial Content");
        var contentRange = "bytes " + start + "-" + end + "/" + file.fileSize;
        response.setHeader("Content-Range", contentRange);
      }
    }
    else
    {
      start = 0;
      end = file.fileSize - 1;
    }

    // finally...
    dumpn("*** handling '" + path + "' as mapping to " + file.path + " from " +
          start + " to " + end + " inclusive");
    this._writeFileResponse(metadata, file, response, start, end - start + 1);
  },

  /**
* Writes an HTTP response for the given file, including setting headers for
* file metadata.
*
* @param metadata : Request
* the Request for which a response is being generated
* @param file : nsIFile
* the file which is to be sent in the response
* @param response : Response
* the response to which the file should be written
* @param offset: uint
* the byte offset to skip to when writing
* @param count: uint
* the number of bytes to write
*/
  _writeFileResponse: function(metadata, file, response, offset, count)
  {
    const PR_RDONLY = 0x01;

    var type = this._getTypeFromFile(file);
    if (type === SJS_TYPE)
    {
      var fis = new FileInputStream(file, PR_RDONLY, 0o444,
                                    Ci.nsIFileInputStream.CLOSE_ON_EOF);

      try
      {
        var sis = new ScriptableInputStream(fis);
        var s = Cu.Sandbox(gGlobalObject);
        s.importFunction(dump, "dump");

        // Define a basic key-value state-preservation API across requests, with
        // keys initially corresponding to the empty string.
        var self = this;
        var path = metadata.path;
        s.importFunction(function getState(k)
        {
          return self._getState(path, k);
        });
        s.importFunction(function setState(k, v)
        {
          self._setState(path, k, v);
        });
        s.importFunction(function getSharedState(k)
        {
          return self._getSharedState(k);
        });
        s.importFunction(function setSharedState(k, v)
        {
          self._setSharedState(k, v);
        });
        s.importFunction(function getObjectState(k, callback)
        {
          callback(self._getObjectState(k));
        });
        s.importFunction(function setObjectState(k, v)
        {
          self._setObjectState(k, v);
        });
        s.importFunction(function registerPathHandler(p, h)
        {
          self.registerPathHandler(p, h);
        });

        // Make it possible for sjs files to access their location
        this._setState(path, "__LOCATION__", file.path);

        try
        {
          // Alas, the line number in errors dumped to console when calling the
          // request handler is simply an offset from where we load the SJS file.
          // Work around this in a reasonably non-fragile way by dynamically
          // getting the line number where we evaluate the SJS file. Don't
          // separate these two lines!
          var line = new Error().lineNumber;
          Cu.evalInSandbox(sis.read(file.fileSize), s);
        }
        catch (e)
        {
          dumpn("*** syntax error in SJS at " + file.path + ": " + e);
          throw HTTP_500;
        }

        try
        {
          s.handleRequest(metadata, response);
        }
        catch (e)
        {
          dump("*** error running SJS at " + file.path + ": " +
               e + " on line " +
               (e instanceof Error
               ? e.lineNumber + " in httpd.js"
               : (e.lineNumber - line)) + "\n");
          throw HTTP_500;
        }
      }
      finally
      {
        fis.close();
      }
    }
    else
    {
      try
      {
        response.setHeader("Last-Modified",
                           toDateString(file.lastModifiedTime),
                           false);
      }
      catch (e) { /* lastModifiedTime threw, ignore */ }

      response.setHeader("Content-Type", type, false);
      maybeAddHeaders(file, metadata, response);
      response.setHeader("Content-Length", "" + count, false);

      var fis = new FileInputStream(file, PR_RDONLY, 0o444,
                                    Ci.nsIFileInputStream.CLOSE_ON_EOF);

      offset = offset || 0;
      count = count || file.fileSize;
      NS_ASSERT(offset === 0 || offset < file.fileSize, "bad offset");
      NS_ASSERT(count >= 0, "bad count");
      NS_ASSERT(offset + count <= file.fileSize, "bad total data size");

      try
      {
        if (offset !== 0)
        {
          // Seek (or read, if seeking isn't supported) to the correct offset so
          // the data sent to the client matches the requested range.
          if (fis instanceof Ci.nsISeekableStream)
            fis.seek(Ci.nsISeekableStream.NS_SEEK_SET, offset);
          else
            new ScriptableInputStream(fis).read(offset);
        }
      }
      catch (e)
      {
        fis.close();
        throw e;
      }

      let writeMore = function writeMore()
      {
        gThreadManager.dispatchToMainThread(writeData);
      }

      var input = new BinaryInputStream(fis);
      var output = new BinaryOutputStream(response.bodyOutputStream);
      var writeData =
        {
          run: function()
          {
            var chunkSize = Math.min(65536, count);
            count -= chunkSize;
            NS_ASSERT(count >= 0, "underflow");

            try
            {
              var data = input.readByteArray(chunkSize);
              NS_ASSERT(data.length === chunkSize,
                        "incorrect data returned? got " + data.length +
                        ", expected " + chunkSize);
              output.writeByteArray(data, data.length);
              if (count === 0)
              {
                fis.close();
                response.finish();
              }
              else
              {
                writeMore();
              }
            }
            catch (e)
            {
              try
              {
                fis.close();
              }
              finally
              {
                response.finish();
              }
              throw e;
            }
          }
        };

      writeMore();

      // Now that we know copying will start, flag the response as async.
      response.processAsync();
    }
  },

  /**
* Get the value corresponding to a given key for the given path for SJS state
* preservation across requests.
*
* @param path : string
* the path from which the given state is to be retrieved
* @param k : string
* the key whose corresponding value is to be returned
* @returns string
* the corresponding value, which is initially the empty string
*/
  _getState: function(path, k)
  {
    var state = this._state;
    if (path in state && k in state[path])
      return state[path][k];
    return "";
  },

  /**
* Set the value corresponding to a given key for the given path for SJS state
* preservation across requests.
*
* @param path : string
* the path from which the given state is to be retrieved
* @param k : string
* the key whose corresponding value is to be set
* @param v : string
* the value to be set
*/
  _setState: function(path, k, v)
  {
    if (typeof v !== "string")
      throw new Error("non-string value passed");
    var state = this._state;
    if (!(path in state))
      state[path] = {};
    state[path][k] = v;
  },

  /**
* Get the value corresponding to a given key for SJS state preservation
* across requests.
*
* @param k : string
* the key whose corresponding value is to be returned
* @returns string
* the corresponding value, which is initially the empty string
*/
  _getSharedState: function(k)
  {
    var state = this._sharedState;
    if (k in state)
      return state[k];
    return "";
  },

  /**
* Set the value corresponding to a given key for SJS state preservation
* across requests.
*
* @param k : string
* the key whose corresponding value is to be set
* @param v : string
* the value to be set
*/
  _setSharedState: function(k, v)
  {
    if (typeof v !== "string")
      throw new Error("non-string value passed");
    this._sharedState[k] = v;
  },

  /**
* Returns the object associated with the given key in the server for SJS
* state preservation across requests.
*
* @param k : string
* the key whose corresponding object is to be returned
* @returns nsISupports
* the corresponding object, or null if none was present
*/
  _getObjectState: function(k)
  {
    if (typeof k !== "string")
      throw new Error("non-string key passed");
    return this._objectState[k] || null;
  },

  /**
* Sets the object associated with the given key in the server for SJS
* state preservation across requests.
*
* @param k : string
* the key whose corresponding object is to be set
* @param v : nsISupports
* the object to be associated with the given key; may be null
*/
  _setObjectState: function(k, v)
  {
    if (typeof k !== "string")
      throw new Error("non-string key passed");
    if (typeof v !== "object")
      throw new Error("non-object value passed");
    if (v && !("QueryInterface" in v))
    {
      throw new Error("must pass an nsISupports; use wrappedJSObject to ease " +
                      "pain when using the server from JS");
    }

    this._objectState[k] = v;
  },

  /**
* Gets a content-type for the given file, first by checking for any custom
* MIME-types registered with this handler for the file's extension, second by
* asking the global MIME service for a content-type, and finally by failing
* over to application/octet-stream.
*
* @param file : nsIFile
* the nsIFile for which to get a file type
* @returns string
* the best content-type which can be determined for the file
*/
  _getTypeFromFile: function(file)
  {
    try
    {
      var name = file.leafName;
      var dot = name.lastIndexOf(".");
      if (dot > 0)
      {
        var ext = name.slice(dot + 1);
        if (ext in this._mimeMappings)
          return this._mimeMappings[ext];
      }
      return Cc["@mozilla.org/uriloader/external-helper-app-service;1"]
               .getService(Ci.nsIMIMEService)
               .getTypeFromFile(file);
    }
    catch (e)
    {
      return "application/octet-stream";
    }
  },

  /**
* Returns the nsIFile which corresponds to the path, as determined using
* all registered path->directory mappings and any paths which are explicitly
* overridden.
*
* @param path : string
* the server path for which a file should be retrieved, e.g. "/foo/bar"
* @throws HttpError
* when the correct action is the corresponding HTTP error (i.e., because no
* mapping was found for a directory in path, the referenced file doesn't
* exist, etc.)
* @returns nsIFile
* the file to be sent as the response to a request for the path
*/
  _getFileForPath: function(path)
  {
    // decode and add underscores as necessary
    try
    {
      path = toInternalPath(path, true);
    }
    catch (e)
    {
      throw HTTP_400; // malformed path
    }

    // next, get the directory which contains this path
    var pathMap = this._pathDirectoryMap;

    // An example progression of tmp for a path "/foo/bar/baz/" might be:
    // "foo/bar/baz/", "foo/bar/baz", "foo/bar", "foo", ""
    var tmp = path.substring(1);
    while (true)
    {
      // do we have a match for current head of the path?
      var file = pathMap.get(tmp);
      if (file)
      {
        // XXX hack; basically disable showing mapping for /foo/bar/ when the
        // requested path was /foo/bar, because relative links on the page
        // will all be incorrect -- we really need the ability to easily
        // redirect here instead
        if (tmp == path.substring(1) &&
            tmp.length != 0 &&
            tmp.charAt(tmp.length - 1) != "/")
          file = null;
        else
          break;
      }

      // if we've finished trying all prefixes, exit
      if (tmp == "")
        break;

      tmp = tmp.substring(0, tmp.lastIndexOf("/"));
    }

    // no mapping applies, so 404
    if (!file)
      throw HTTP_404;


    // last, get the file for the path within the determined directory
    var parentFolder = file.parent;
    var dirIsRoot = (parentFolder == null);

    // Strategy here is to append components individually, making sure we
    // never move above the given directory; this allows paths such as
    // "<file>/foo/../bar" but prevents paths such as "<file>/../base-sibling";
    // this component-wise approach also means the code works even on platforms
    // which don't use "/" as the directory separator, such as Windows
    var leafPath = path.substring(tmp.length + 1);
    var comps = leafPath.split("/");
    for (var i = 0, sz = comps.length; i < sz; i++)
    {
      var comp = comps[i];

      if (comp == "..")
        file = file.parent;
      else if (comp == "." || comp == "")
        continue;
      else
        file.append(comp);

      if (!dirIsRoot && file.equals(parentFolder))
        throw HTTP_403;
    }

    return file;
  },

  /**
* Writes the error page for the given HTTP error code over the given
* connection.
*
* @param errorCode : uint
* the HTTP error code to be used
* @param connection : Connection
* the connection on which the error occurred
*/
  handleError: function(errorCode, connection)
  {
    var response = new Response(connection);

    dumpn("*** error in request: " + errorCode);

    this._handleError(errorCode, new Request(connection.port), response);
  },

  /**
* Handles a request which generates the given error code, using the
* user-defined error handler if one has been set, gracefully falling back to
* the x00 status code if the code has no handler, and failing to status code
* 500 if all else fails.
*
* @param errorCode : uint
* the HTTP error which is to be returned
* @param metadata : Request
* metadata for the request, which will often be incomplete since this is an
* error
* @param response : Response
* an uninitialized Response should be initialized when this method
* completes with information which represents the desired error code in the
* ideal case or a fallback code in abnormal circumstances (i.e., 500 is a
* fallback for 505, per HTTP specs)
*/
  _handleError: function(errorCode, metadata, response)
  {
    if (!metadata)
      throw Cr.NS_ERROR_NULL_POINTER;

    var errorX00 = errorCode - (errorCode % 100);

    try
    {
      if (!(errorCode in HTTP_ERROR_CODES))
        dumpn("*** WARNING: requested invalid error: " + errorCode);

      // RFC 2616 says that we should try to handle an error by its class if we
      // can't otherwise handle it -- if that fails, we revert to handling it as
      // a 500 internal server error, and if that fails we throw and shut down
      // the server

      // actually handle the error
      try
      {
        if (errorCode in this._overrideErrors)
          this._overrideErrors[errorCode](metadata, response);
        else
          this._defaultErrors[errorCode](metadata, response);
      }
      catch (e)
      {
        if (response.partiallySent())
        {
          response.abort(e);
          return;
        }

        // don't retry the handler that threw
        if (errorX00 == errorCode)
          throw HTTP_500;

        dumpn("*** error in handling for error code " + errorCode + ", " +
              "falling back to " + errorX00 + "...");
        response = new Response(response._connection);
        if (errorX00 in this._overrideErrors)
          this._overrideErrors[errorX00](metadata, response);
        else if (errorX00 in this._defaultErrors)
          this._defaultErrors[errorX00](metadata, response);
        else
          throw HTTP_500;
      }
    }
    catch (e)
    {
      if (response.partiallySent())
      {
        response.abort();
        return;
      }

      // we've tried everything possible for a meaningful error -- now try 500
      dumpn("*** error in handling for error code " + errorX00 + ", falling " +
            "back to 500...");

      try
      {
        response = new Response(response._connection);
        if (500 in this._overrideErrors)
          this._overrideErrors[500](metadata, response);
        else
          this._defaultErrors[500](metadata, response);
      }
      catch (e2)
      {
        dumpn("*** multiple errors in default error handlers!");
        dumpn("*** e == " + e + ", e2 == " + e2);
        response.abort(e2);
        return;
      }
    }

    response.complete();
  },

  // FIELDS

  /**
* This object contains the default handlers for the various HTTP error codes.
*/
  _defaultErrors:
  {
    400: function(metadata, response)
    {
      // none of the data in metadata is reliable, so hard-code everything here
      response.setStatusLine("1.1", 400, "Bad Request");
      response.setHeader("Content-Type", "text/plain", false);

      var body = "Bad request\n";
      response.bodyOutputStream.write(body, body.length);
    },
    403: function(metadata, response)
    {
      response.setStatusLine(metadata.httpVersion, 403, "Forbidden");
      response.setHeader("Content-Type", "text/html", false);

      var body = "<html>\
<head><title>403 Forbidden</title></head>\
<body>\
<h1>403 Forbidden</h1>\
</body>\
</html>";
      response.bodyOutputStream.write(body, body.length);
    },
    404: function(metadata, response)
    {
      response.setStatusLine(metadata.httpVersion, 404, "Not Found");
      response.setHeader("Content-Type", "text/html", false);

      var body = "<html>\
<head><title>404 Not Found</title></head>\
<body>\
<h1>404 Not Found</h1>\
<p>\
<span style='font-family: monospace;'>" +
                          htmlEscape(metadata.path) +
                       "</span> was not found.\
</p>\
</body>\
</html>";
      response.bodyOutputStream.write(body, body.length);
    },
    416: function(metadata, response)
    {
      response.setStatusLine(metadata.httpVersion,
                            416,
                            "Requested Range Not Satisfiable");
      response.setHeader("Content-Type", "text/html", false);

      var body = "<html>\
<head>\
<title>416 Requested Range Not Satisfiable</title></head>\
<body>\
<h1>416 Requested Range Not Satisfiable</h1>\
<p>The byte range was not valid for the\
requested resource.\
</p>\
</body>\
</html>";
      response.bodyOutputStream.write(body, body.length);
    },
    500: function(metadata, response)
    {
      response.setStatusLine(metadata.httpVersion,
                             500,
                             "Internal Server Error");
      response.setHeader("Content-Type", "text/html", false);

      var body = "<html>\
<head><title>500 Internal Server Error</title></head>\
<body>\
<h1>500 Internal Server Error</h1>\
<p>Something's broken in this server and\
needs to be fixed.</p>\
</body>\
</html>";
      response.bodyOutputStream.write(body, body.length);
    },
    501: function(metadata, response)
    {
      response.setStatusLine(metadata.httpVersion, 501, "Not Implemented");
      response.setHeader("Content-Type", "text/html", false);

      var body = "<html>\
<head><title>501 Not Implemented</title></head>\
<body>\
<h1>501 Not Implemented</h1>\
<p>This server is not (yet) Apache.</p>\
</body>\
</html>";
      response.bodyOutputStream.write(body, body.length);
    },
    505: function(metadata, response)
    {
      response.setStatusLine("1.1", 505, "HTTP Version Not Supported");
      response.setHeader("Content-Type", "text/html", false);

      var body = "<html>\
<head><title>505 HTTP Version Not Supported</title></head>\
<body>\
<h1>505 HTTP Version Not Supported</h1>\
<p>This server only supports HTTP/1.0 and HTTP/1.1\
connections.</p>\
</body>\
</html>";
      response.bodyOutputStream.write(body, body.length);
    }
  },

  /**
* Contains handlers for the default set of URIs contained in this server.
*/
  _defaultPaths:
  {
    "/": function(metadata, response)
    {
      response.setStatusLine(metadata.httpVersion, 200, "OK");
      response.setHeader("Content-Type", "text/html", false);

      var body = "<html>\
<head><title>httpd.js</title></head>\
<body>\
<h1>httpd.js</h1>\
<p>If you're seeing this page, httpd.js is up and\
serving requests! Now set a base path and serve some\
files!</p>\
</body>\
</html>";

      response.bodyOutputStream.write(body, body.length);
    },

    "/trace": function(metadata, response)
    {
      response.setStatusLine(metadata.httpVersion, 200, "OK");
      response.setHeader("Content-Type", "text/plain", false);

      var body = "Request-URI: " +
                 metadata.scheme + "://" + metadata.host + ":" + metadata.port +
                 metadata.path + "\n\n";
      body += "Request (semantically equivalent, slightly reformatted):\n\n";
      body += metadata.method + " " + metadata.path;

      if (metadata.queryString)
        body += "?" + metadata.queryString;

      body += " HTTP/" + metadata.httpVersion + "\r\n";

      var headEnum = metadata.headers;
      while (headEnum.hasMoreElements())
      {
        var fieldName = headEnum.getNext()
                                .QueryInterface(Ci.nsISupportsString)
                                .data;
        body += fieldName + ": " + metadata.getHeader(fieldName) + "\r\n";
      }

      response.bodyOutputStream.write(body, body.length);
    }
  }
};


/**
* Maps absolute paths to files on the local file system (as nsILocalFiles).
*/
function FileMap()
{
  /** Hash which will map paths to nsILocalFiles. */
  this._map = {};
}
FileMap.prototype =
{
  // PUBLIC API

  /**
* Maps key to a clone of the nsIFile value if value is non-null;
* otherwise, removes any extant mapping for key.
*
* @param key : string
* string to which a clone of value is mapped
* @param value : nsIFile
* the file to map to key, or null to remove a mapping
*/
  put: function(key, value)
  {
    if (value)
      this._map[key] = value.clone();
    else
      delete this._map[key];
  },

  /**
* Returns a clone of the nsIFile mapped to key, or null if no such
* mapping exists.
*
* @param key : string
* key to which the returned file maps
* @returns nsIFile
* a clone of the mapped file, or null if no mapping exists
*/
  get: function(key)
  {
    var val = this._map[key];
    return val ? val.clone() : null;
  }
};


// Response CONSTANTS

// token = *<any CHAR except CTLs or separators>
// CHAR = <any US-ASCII character (0-127)>
// CTL = <any US-ASCII control character (0-31) and DEL (127)>
// separators = "(" | ")" | "<" | ">" | "@"
// | "," | ";" | ":" | "\" | <">
// | "/" | "[" | "]" | "?" | "="
// | "{" | "}" | SP | HT
const IS_TOKEN_ARRAY =
  [0, 0, 0, 0, 0, 0, 0, 0, // 0
   0, 0, 0, 0, 0, 0, 0, 0, // 8
   0, 0, 0, 0, 0, 0, 0, 0, // 16
   0, 0, 0, 0, 0, 0, 0, 0, // 24

   0, 1, 0, 1, 1, 1, 1, 1, // 32
   0, 0, 1, 1, 0, 1, 1, 0, // 40
   1, 1, 1, 1, 1, 1, 1, 1, // 48
   1, 1, 0, 0, 0, 0, 0, 0, // 56

   0, 1, 1, 1, 1, 1, 1, 1, // 64
   1, 1, 1, 1, 1, 1, 1, 1, // 72
   1, 1, 1, 1, 1, 1, 1, 1, // 80
   1, 1, 1, 0, 0, 0, 1, 1, // 88

   1, 1, 1, 1, 1, 1, 1, 1, // 96
   1, 1, 1, 1, 1, 1, 1, 1, // 104
   1, 1, 1, 1, 1, 1, 1, 1, // 112
   1, 1, 1, 0, 1, 0, 1]; // 120


/**
* Determines whether the given character code is a CTL.
*
* @param code : uint
* the character code
* @returns boolean
* true if code is a CTL, false otherwise
*/
function isCTL(code)
{
  return (code >= 0 && code <= 31) || (code == 127);
}

/**
* Represents a response to an HTTP request, encapsulating all details of that
* response. This includes all headers, the HTTP version, status code and
* explanation, and the entity itself.
*
* @param connection : Connection
* the connection over which this response is to be written
*/
function Response(connection)
{
  /** The connection over which this response will be written. */
  this._connection = connection;

  /**
* The HTTP version of this response; defaults to 1.1 if not set by the
* handler.
*/
  this._httpVersion = nsHttpVersion.HTTP_1_1;

  /**
* The HTTP code of this response; defaults to 200.
*/
  this._httpCode = 200;

  /**
* The description of the HTTP code in this response; defaults to "OK".
*/
  this._httpDescription = "OK";

  /**
* An nsIHttpHeaders object in which the headers in this response should be
* stored. This property is null after the status line and headers have been
* written to the network, and it may be modified up until it is cleared,
* except if this._finished is set first (in which case headers are written
* asynchronously in response to a finish() call not preceded by
* flushHeaders()).
*/
  this._headers = new nsHttpHeaders();

  /**
* Set to true when this response is ended (completely constructed if possible
* and the connection closed); further actions on this will then fail.
*/
  this._ended = false;

  /**
* A stream used to hold data written to the body of this response.
*/
  this._bodyOutputStream = null;

  /**
* A stream containing all data that has been written to the body of this
* response so far. (Async handlers make the data contained in this
* unreliable as a way of determining content length in general, but auxiliary
* saved information can sometimes be used to guarantee reliability.)
*/
  this._bodyInputStream = null;

  /**
* A stream copier which copies data to the network. It is initially null
* until replaced with a copier for response headers; when headers have been
* fully sent it is replaced with a copier for the response body, remaining
* so for the duration of response processing.
*/
  this._asyncCopier = null;

  /**
* True if this response has been designated as being processed
* asynchronously rather than for the duration of a single call to
* nsIHttpRequestHandler.handle.
*/
  this._processAsync = false;

  /**
* True iff finish() has been called on this, signaling that no more changes
* to this may be made.
*/
  this._finished = false;

  /**
* True iff powerSeized() has been called on this, signaling that this
* response is to be handled manually by the response handler (which may then
* send arbitrary data in response, even non-HTTP responses).
*/
  this._powerSeized = false;
}
Response.prototype =
{
  // PUBLIC CONSTRUCTION API

  //
  // see nsIHttpResponse.bodyOutputStream
  //
  get bodyOutputStream()
  {
    if (this._finished)
      throw Cr.NS_ERROR_NOT_AVAILABLE;

    if (!this._bodyOutputStream)
    {
      var pipe = new Pipe(true, false, Response.SEGMENT_SIZE, PR_UINT32_MAX,
                          null);
      this._bodyOutputStream = pipe.outputStream;
      this._bodyInputStream = pipe.inputStream;
      if (this._processAsync || this._powerSeized)
        this._startAsyncProcessor();
    }

    return this._bodyOutputStream;
  },

  //
  // see nsIHttpResponse.write
  //
  write: function(data)
  {
    if (this._finished)
      throw Cr.NS_ERROR_NOT_AVAILABLE;

    var dataAsString = String(data);
    this.bodyOutputStream.write(dataAsString, dataAsString.length);
  },

  //
  // see nsIHttpResponse.setStatusLine
  //
  setStatusLine: function(httpVersion, code, description)
  {
    if (!this._headers || this._finished || this._powerSeized)
      throw Cr.NS_ERROR_NOT_AVAILABLE;
    this._ensureAlive();

    if (!(code >= 0 && code < 1000))
      throw Cr.NS_ERROR_INVALID_ARG;

    try
    {
      var httpVer;
      // avoid version construction for the most common cases
      if (!httpVersion || httpVersion == "1.1")
        httpVer = nsHttpVersion.HTTP_1_1;
      else if (httpVersion == "1.0")
        httpVer = nsHttpVersion.HTTP_1_0;
      else
        httpVer = new nsHttpVersion(httpVersion);
    }
    catch (e)
    {
      throw Cr.NS_ERROR_INVALID_ARG;
    }

    // Reason-Phrase = *<TEXT, excluding CR, LF>
    // TEXT = <any OCTET except CTLs, but including LWS>
    //
    // XXX this ends up disallowing octets which aren't Unicode, I think -- not
    // much to do if description is IDL'd as string
    if (!description)
      description = "";
    for (var i = 0; i < description.length; i++)
      if (isCTL(description.charCodeAt(i)) && description.charAt(i) != "\t")
        throw Cr.NS_ERROR_INVALID_ARG;

    // set the values only after validation to preserve atomicity
    this._httpDescription = description;
    this._httpCode = code;
    this._httpVersion = httpVer;
  },

  //
  // see nsIHttpResponse.setHeader
  //
  setHeader: function(name, value, merge)
  {
    if (!this._headers || this._finished || this._powerSeized)
      throw Cr.NS_ERROR_NOT_AVAILABLE;
    this._ensureAlive();

    this._headers.setHeader(name, value, merge);
  },

  //
  // see nsIHttpResponse.processAsync
  //
  processAsync: function()
  {
    if (this._finished)
      throw Cr.NS_ERROR_UNEXPECTED;
    if (this._powerSeized)
      throw Cr.NS_ERROR_NOT_AVAILABLE;
    if (this._processAsync)
      return;
    this._ensureAlive();

    dumpn("*** processing connection " + this._connection.number + " async");
    this._processAsync = true;

    /*
* Either the bodyOutputStream getter or this method is responsible for
* starting the asynchronous processor and catching writes of data to the
* response body of async responses as they happen, for the purpose of
* forwarding those writes to the actual connection's output stream.
* If bodyOutputStream is accessed first, calling this method will create
* the processor (when it first is clear that body data is to be written
* immediately, not buffered). If this method is called first, accessing
* bodyOutputStream will create the processor. If only this method is
* called, we'll write nothing, neither headers nor the nonexistent body,
* until finish() is called. Since that delay is easily avoided by simply
* getting bodyOutputStream or calling write(""), we don't worry about it.
*/
    if (this._bodyOutputStream && !this._asyncCopier)
      this._startAsyncProcessor();
  },

  //
  // see nsIHttpResponse.seizePower
  //
  seizePower: function()
  {
    if (this._processAsync)
      throw Cr.NS_ERROR_NOT_AVAILABLE;
    if (this._finished)
      throw Cr.NS_ERROR_UNEXPECTED;
    if (this._powerSeized)
      return;
    this._ensureAlive();

    dumpn("*** forcefully seizing power over connection " +
          this._connection.number + "...");

    // Purge any already-written data without sending it. We could as easily
    // swap out the streams entirely, but that makes it possible to acquire and
    // unknowingly use a stale reference, so we require there only be one of
    // each stream ever for any response to avoid this complication.
    if (this._asyncCopier)
      this._asyncCopier.cancel(Cr.NS_BINDING_ABORTED);
    this._asyncCopier = null;
    if (this._bodyOutputStream)
    {
      var input = new BinaryInputStream(this._bodyInputStream);
      var avail;
      while ((avail = input.available()) > 0)
        input.readByteArray(avail);
    }

    this._powerSeized = true;
    if (this._bodyOutputStream)
      this._startAsyncProcessor();
  },

  //
  // see nsIHttpResponse.finish
  //
  finish: function()
  {
    if (!this._processAsync && !this._powerSeized)
      throw Cr.NS_ERROR_UNEXPECTED;
    if (this._finished)
      return;

    dumpn("*** finishing connection " + this._connection.number);
    this._startAsyncProcessor(); // in case bodyOutputStream was never accessed
    if (this._bodyOutputStream)
      this._bodyOutputStream.close();
    this._finished = true;
  },


  // NSISUPPORTS

  //
  // see nsISupports.QueryInterface
  //
  QueryInterface: function(iid)
  {
    if (iid.equals(Ci.nsIHttpResponse) || iid.equals(Ci.nsISupports))
      return this;

    throw Cr.NS_ERROR_NO_INTERFACE;
  },


  // POST-CONSTRUCTION API (not exposed externally)

  /**
* The HTTP version number of this, as a string (e.g. "1.1").
*/
  get httpVersion()
  {
    this._ensureAlive();
    return this._httpVersion.toString();
  },

  /**
* The HTTP status code of this response, as a string of three characters per
* RFC 2616.
*/
  get httpCode()
  {
    this._ensureAlive();

    var codeString = (this._httpCode < 10 ? "0" : "") +
                     (this._httpCode < 100 ? "0" : "") +
                     this._httpCode;
    return codeString;
  },

  /**
* The description of the HTTP status code of this response, or "" if none is
* set.
*/
  get httpDescription()
  {
    this._ensureAlive();

    return this._httpDescription;
  },

  /**
* The headers in this response, as an nsHttpHeaders object.
*/
  get headers()
  {
    this._ensureAlive();

    return this._headers;
  },

  //
  // see nsHttpHeaders.getHeader
  //
  getHeader: function(name)
  {
    this._ensureAlive();

    return this._headers.getHeader(name);
  },

  /**
* Determines whether this response may be abandoned in favor of a newly
* constructed response. A response may be abandoned only if it is not being
* sent asynchronously and if raw control over it has not been taken from the
* server.
*
* @returns boolean
* true iff no data has been written to the network
*/
  partiallySent: function()
  {
    dumpn("*** partiallySent()");
    return this._processAsync || this._powerSeized;
  },

  /**
* If necessary, kicks off the remaining request processing needed to be done
* after a request handler performs its initial work upon this response.
*/
  complete: function()
  {
    dumpn("*** complete()");
    if (this._processAsync || this._powerSeized)
    {
      NS_ASSERT(this._processAsync ^ this._powerSeized,
                "can't both send async and relinquish power");
      return;
    }

    NS_ASSERT(!this.partiallySent(), "completing a partially-sent response?");

    this._startAsyncProcessor();

    // Now make sure we finish processing this request!
    if (this._bodyOutputStream)
      this._bodyOutputStream.close();
  },

  /**
* Abruptly ends processing of this response, usually due to an error in an
* incoming request but potentially due to a bad error handler. Since we
* cannot handle the error in the usual way (giving an HTTP error page in
* response) because data may already have been sent (or because the response
* might be expected to have been generated asynchronously or completely from
* scratch by the handler), we stop processing this response and abruptly
* close the connection.
*
* @param e : Error
* the exception which precipitated this abort, or null if no such exception
* was generated
*/
  abort: function(e)
  {
    dumpn("*** abort(<" + e + ">)");

    // This response will be ended by the processor if one was created.
    var copier = this._asyncCopier;
    if (copier)
    {
      // We dispatch asynchronously here so that any pending writes of data to
      // the connection will be deterministically written. This makes it easier
      // to specify exact behavior, and it makes observable behavior more
      // predictable for clients. Note that the correctness of this depends on
      // callbacks in response to _waitToReadData in WriteThroughCopier
      // happening asynchronously with respect to the actual writing of data to
      // bodyOutputStream, as they currently do; if they happened synchronously,
      // an event which ran before this one could write more data to the
      // response body before we get around to canceling the copier. We have
      // tests for this in test_seizepower.js, however, and I can't think of a
      // way to handle both cases without removing bodyOutputStream access and
      // moving its effective write(data, length) method onto Response, which
      // would be slower and require more code than this anyway.
      gThreadManager.dispatchToMainThread({
        run: function()
        {
          dumpn("*** canceling copy asynchronously...");
          copier.cancel(Cr.NS_ERROR_UNEXPECTED);
        }
      });
    }
    else
    {
      this.end();
    }
  },

  /**
* Closes this response's network connection, marks the response as finished,
* and notifies the server handler that the request is done being processed.
*/
  end: function()
  {
    NS_ASSERT(!this._ended, "ending this response twice?!?!");

    this._connection.close();
    if (this._bodyOutputStream)
      this._bodyOutputStream.close();

    this._finished = true;
    this._ended = true;
  },

  // PRIVATE IMPLEMENTATION

  /**
* Sends the status line and headers of this response if they haven't been
* sent and initiates the process of copying data written to this response's
* body to the network.
*/
  _startAsyncProcessor: function()
  {
    dumpn("*** _startAsyncProcessor()");

    // Handle cases where we're being called a second time. The former case
    // happens when this is triggered both by complete() and by processAsync(),
    // while the latter happens when processAsync() in conjunction with sent
    // data causes abort() to be called.
    if (this._asyncCopier || this._ended)
    {
      dumpn("*** ignoring second call to _startAsyncProcessor");
      return;
    }

    // Send headers if they haven't been sent already and should be sent, then
    // asynchronously continue to send the body.
    if (this._headers && !this._powerSeized)
    {
      this._sendHeaders();
      return;
    }

    this._headers = null;
    this._sendBody();
  },

  /**
* Signals that all modifications to the response status line and headers are
* complete and then sends that data over the network to the client. Once
* this method completes, a different response to the request that resulted
* in this response cannot be sent -- the only possible action in case of
* error is to abort the response and close the connection.
*/
  _sendHeaders: function()
  {
    dumpn("*** _sendHeaders()");

    NS_ASSERT(this._headers);
    NS_ASSERT(!this._powerSeized);

    // request-line
    var statusLine = "HTTP/" + this.httpVersion + " " +
                     this.httpCode + " " +
                     this.httpDescription + "\r\n";

    // header post-processing

    var headers = this._headers;
    headers.setHeader("Connection", "close", false);
    headers.setHeader("Server", "httpd.js", false);
    if (!headers.hasHeader("Date"))
      headers.setHeader("Date", toDateString(Date.now()), false);

    // Any response not being processed asynchronously must have an associated
    // Content-Length header for reasons of backwards compatibility with the
    // initial server, which fully buffered every response before sending it.
    // Beyond that, however, it's good to do this anyway because otherwise it's
    // impossible to test behaviors that depend on the presence or absence of a
    // Content-Length header.
    if (!this._processAsync)
    {
      dumpn("*** non-async response, set Content-Length");

      var bodyStream = this._bodyInputStream;
      var avail = bodyStream ? bodyStream.available() : 0;

      // XXX assumes stream will always report the full amount of data available
      headers.setHeader("Content-Length", "" + avail, false);
    }


    // construct and send response
    dumpn("*** header post-processing completed, sending response head...");

    // request-line
    var preambleData = [statusLine];

    // headers
    var headEnum = headers.enumerator;
    while (headEnum.hasMoreElements())
    {
      var fieldName = headEnum.getNext()
                              .QueryInterface(Ci.nsISupportsString)
                              .data;
      var values = headers.getHeaderValues(fieldName);
      for (var i = 0, sz = values.length; i < sz; i++)
        preambleData.push(fieldName + ": " + values[i] + "\r\n");
    }

    // end request-line/headers
    preambleData.push("\r\n");

    var preamble = preambleData.join("");

    var responseHeadPipe = new Pipe(true, false, 0, PR_UINT32_MAX, null);
    responseHeadPipe.outputStream.write(preamble, preamble.length);

    var response = this;
    var copyObserver =
      {
        onStartRequest: function(request, cx)
        {
          dumpn("*** preamble copying started");
        },

        onStopRequest: function(request, cx, statusCode)
        {
          dumpn("*** preamble copying complete " +
                "[status=0x" + statusCode.toString(16) + "]");

          if (!components.isSuccessCode(statusCode))
          {
            dumpn("!!! header copying problems: non-success statusCode, " +
                  "ending response");

            response.end();
          }
          else
          {
            response._sendBody();
          }
        },

        QueryInterface: function(aIID)
        {
          if (aIID.equals(Ci.nsIRequestObserver) || aIID.equals(Ci.nsISupports))
            return this;

          throw Cr.NS_ERROR_NO_INTERFACE;
        }
      };

    var headerCopier = this._asyncCopier =
      new WriteThroughCopier(responseHeadPipe.inputStream,
                             this._connection.output,
                             copyObserver, null);

    responseHeadPipe.outputStream.close();

    // Forbid setting any more headers or modifying the request line.
    this._headers = null;
  },

  /**
* Asynchronously writes the body of the response (or the entire response, if
* seizePower() has been called) to the network.
*/
  _sendBody: function()
  {
    dumpn("*** _sendBody");

    NS_ASSERT(!this._headers, "still have headers around but sending body?");

    // If no body data was written, we're done
    if (!this._bodyInputStream)
    {
      dumpn("*** empty body, response finished");
      this.end();
      return;
    }

    var response = this;
    var copyObserver =
      {
        onStartRequest: function(request, context)
        {
          dumpn("*** onStartRequest");
        },

        onStopRequest: function(request, cx, statusCode)
        {
          dumpn("*** onStopRequest [status=0x" + statusCode.toString(16) + "]");

          if (statusCode === Cr.NS_BINDING_ABORTED)
          {
            dumpn("*** terminating copy observer without ending the response");
          }
          else
          {
            if (!components.isSuccessCode(statusCode))
              dumpn("*** WARNING: non-success statusCode in onStopRequest");

            response.end();
          }
        },

        QueryInterface: function(aIID)
        {
          if (aIID.equals(Ci.nsIRequestObserver) || aIID.equals(Ci.nsISupports))
            return this;

          throw Cr.NS_ERROR_NO_INTERFACE;
        }
      };

    dumpn("*** starting async copier of body data...");
    this._asyncCopier =
      new WriteThroughCopier(this._bodyInputStream, this._connection.output,
                            copyObserver, null);
  },

  /** Ensures that this hasn't been ended. */
  _ensureAlive: function()
  {
    NS_ASSERT(!this._ended, "not handling response lifetime correctly");
  }
};

/**
* Size of the segments in the buffer used in storing response data and writing
* it to the socket.
*/
Response.SEGMENT_SIZE = 8192;

/** Serves double duty in WriteThroughCopier implementation. */
function notImplemented()
{
  throw Cr.NS_ERROR_NOT_IMPLEMENTED;
}

/** Returns true iff the given exception represents stream closure. */
function streamClosed(e)
{
  return e === Cr.NS_BASE_STREAM_CLOSED ||
         (typeof e === "object" && e.result === Cr.NS_BASE_STREAM_CLOSED);
}

/** Returns true iff the given exception represents a blocked stream. */
function wouldBlock(e)
{
  return e === Cr.NS_BASE_STREAM_WOULD_BLOCK ||
         (typeof e === "object" && e.result === Cr.NS_BASE_STREAM_WOULD_BLOCK);
}

/**
* Copies data from source to sink as it becomes available, when that data can
* be written to sink without blocking.
*
* @param source : nsIAsyncInputStream
* the stream from which data is to be read
* @param sink : nsIAsyncOutputStream
* the stream to which data is to be copied
* @param observer : nsIRequestObserver
* an observer which will be notified when the copy starts and finishes
* @param context : nsISupports
* context passed to observer when notified of start/stop
* @throws NS_ERROR_NULL_POINTER
* if source, sink, or observer are null
*/
function WriteThroughCopier(source, sink, observer, context)
{
  if (!source || !sink || !observer)
    throw Cr.NS_ERROR_NULL_POINTER;

  /** Stream from which data is being read. */
  this._source = source;

  /** Stream to which data is being written. */
  this._sink = sink;

  /** Observer watching this copy. */
  this._observer = observer;

  /** Context for the observer watching this. */
  this._context = context;

  /**
* True iff this is currently being canceled (cancel has been called, the
* callback may not yet have been made).
*/
  this._canceled = false;

  /**
* False until all data has been read from input and written to output, at
* which point this copy is completed and cancel() is asynchronously called.
*/
  this._completed = false;

  /** Required by nsIRequest, meaningless. */
  this.loadFlags = 0;
  /** Required by nsIRequest, meaningless. */
  this.loadGroup = null;
  /** Required by nsIRequest, meaningless. */
  this.name = "response-body-copy";

  /** Status of this request. */
  this.status = Cr.NS_OK;

  /** Arrays of byte strings waiting to be written to output. */
  this._pendingData = [];

  // start copying
  try
  {
    observer.onStartRequest(this, context);
    this._waitToReadData();
    this._waitForSinkClosure();
  }
  catch (e)
  {
    dumpn("!!! error starting copy: " + e +
          ("lineNumber" in e ? ", line " + e.lineNumber : ""));
    dumpn(e.stack);
    this.cancel(Cr.NS_ERROR_UNEXPECTED);
  }
}
WriteThroughCopier.prototype =
{
  /* nsISupports implementation */

  QueryInterface: function(iid)
  {
    if (iid.equals(Ci.nsIInputStreamCallback) ||
        iid.equals(Ci.nsIOutputStreamCallback) ||
        iid.equals(Ci.nsIRequest) ||
        iid.equals(Ci.nsISupports))
    {
      return this;
    }

    throw Cr.NS_ERROR_NO_INTERFACE;
  },


  // NSIINPUTSTREAMCALLBACK

  /**
* Receives a more-data-in-input notification and writes the corresponding
* data to the output.
*
* @param input : nsIAsyncInputStream
* the input stream on whose data we have been waiting
*/
  onInputStreamReady: function(input)
  {
    if (this._source === null)
      return;

    dumpn("*** onInputStreamReady");

    //
    // Ordinarily we'll read a non-zero amount of data from input, queue it up
    // to be written and then wait for further callbacks. The complications in
    // this method are the cases where we deviate from that behavior when errors
    // occur or when copying is drawing to a finish.
    //
    // The edge cases when reading data are:
    //
    // Zero data is read
    // If zero data was read, we're at the end of available data, so we can
    // should stop reading and move on to writing out what we have (or, if
    // we've already done that, onto notifying of completion).
    // A stream-closed exception is thrown
    // This is effectively a less kind version of zero data being read; the
    // only difference is that we notify of completion with that result
    // rather than with NS_OK.
    // Some other exception is thrown
    // This is the least kind result. We don't know what happened, so we
    // act as though the stream closed except that we notify of completion
    // with the result NS_ERROR_UNEXPECTED.
    //

    var bytesWanted = 0, bytesConsumed = -1;
    try
    {
      input = new BinaryInputStream(input);

      bytesWanted = Math.min(input.available(), Response.SEGMENT_SIZE);
      dumpn("*** input wanted: " + bytesWanted);

      if (bytesWanted > 0)
      {
        var data = input.readByteArray(bytesWanted);
        bytesConsumed = data.length;
        this._pendingData.push(String.fromCharCode.apply(String, data));
      }

      dumpn("*** " + bytesConsumed + " bytes read");

      // Handle the zero-data edge case in the same place as all other edge
      // cases are handled.
      if (bytesWanted === 0)
        throw Cr.NS_BASE_STREAM_CLOSED;
    }
    catch (e)
    {
      if (streamClosed(e))
      {
        dumpn("*** input stream closed");
        e = bytesWanted === 0 ? Cr.NS_OK : Cr.NS_ERROR_UNEXPECTED;
      }
      else
      {
        dumpn("!!! unexpected error reading from input, canceling: " + e);
        e = Cr.NS_ERROR_UNEXPECTED;
      }

      this._doneReadingSource(e);
      return;
    }

    var pendingData = this._pendingData;

    NS_ASSERT(bytesConsumed > 0);
    NS_ASSERT(pendingData.length > 0, "no pending data somehow?");
    NS_ASSERT(pendingData[pendingData.length - 1].length > 0,
              "buffered zero bytes of data?");

    NS_ASSERT(this._source !== null);

    // Reading has gone great, and we've gotten data to write now. What if we
    // don't have a place to write that data, because output went away just
    // before this read? Drop everything on the floor, including new data, and
    // cancel at this point.
    if (this._sink === null)
    {
      pendingData.length = 0;
      this._doneReadingSource(Cr.NS_ERROR_UNEXPECTED);
      return;
    }

    // Okay, we've read the data, and we know we have a place to write it. We
    // need to queue up the data to be written, but *only* if none is queued
    // already -- if data's already queued, the code that actually writes the
    // data will make sure to wait on unconsumed pending data.
    try
    {
      if (pendingData.length === 1)
        this._waitToWriteData();
    }
    catch (e)
    {
      dumpn("!!! error waiting to write data just read, swallowing and " +
            "writing only what we already have: " + e);
      this._doneWritingToSink(Cr.NS_ERROR_UNEXPECTED);
      return;
    }

    // Whee! We successfully read some data, and it's successfully queued up to
    // be written. All that remains now is to wait for more data to read.
    try
    {
      this._waitToReadData();
    }
    catch (e)
    {
      dumpn("!!! error waiting to read more data: " + e);
      this._doneReadingSource(Cr.NS_ERROR_UNEXPECTED);
    }
  },


  // NSIOUTPUTSTREAMCALLBACK

  /**
* Callback when data may be written to the output stream without blocking, or
* when the output stream has been closed.
*
* @param output : nsIAsyncOutputStream
* the output stream on whose writability we've been waiting, also known as
* this._sink
*/
  onOutputStreamReady: function(output)
  {
    if (this._sink === null)
      return;

    dumpn("*** onOutputStreamReady");

    var pendingData = this._pendingData;
    if (pendingData.length === 0)
    {
      // There's no pending data to write. The only way this can happen is if
      // we're waiting on the output stream's closure, so we can respond to a
      // copying failure as quickly as possible (rather than waiting for data to
      // be available to read and then fail to be copied). Therefore, we must
      // be done now -- don't bother to attempt to write anything and wrap
      // things up.
      dumpn("!!! output stream closed prematurely, ending copy");

      this._doneWritingToSink(Cr.NS_ERROR_UNEXPECTED);
      return;
    }


    NS_ASSERT(pendingData[0].length > 0, "queued up an empty quantum?");

    //
    // Write out the first pending quantum of data. The possible errors here
    // are:
    //
    // The write might fail because we can't write that much data
    // Okay, we've written what we can now, so re-queue what's left and
    // finish writing it out later.
    // The write failed because the stream was closed
    // Discard pending data that we can no longer write, stop reading, and
    // signal that copying finished.
    // Some other error occurred.
    // Same as if the stream were closed, but notify with the status
    // NS_ERROR_UNEXPECTED so the observer knows something was wonky.
    //

    try
    {
      var quantum = pendingData[0];

      // XXX |quantum| isn't guaranteed to be ASCII, so we're relying on
      // undefined behavior! We're only using this because writeByteArray
      // is unusably broken for asynchronous output streams; see bug 532834
      // for details.
      var bytesWritten = output.write(quantum, quantum.length);
      if (bytesWritten === quantum.length)
        pendingData.shift();
      else
        pendingData[0] = quantum.substring(bytesWritten);

      dumpn("*** wrote " + bytesWritten + " bytes of data");
    }
    catch (e)
    {
      if (wouldBlock(e))
      {
        NS_ASSERT(pendingData.length > 0,
                  "stream-blocking exception with no data to write?");
        NS_ASSERT(pendingData[0].length > 0,
                  "stream-blocking exception with empty quantum?");
        this._waitToWriteData();
        return;
      }

      if (streamClosed(e))
        dumpn("!!! output stream prematurely closed, signaling error...");
      else
        dumpn("!!! unknown error: " + e + ", quantum=" + quantum);

      this._doneWritingToSink(Cr.NS_ERROR_UNEXPECTED);
      return;
    }

    // The day is ours! Quantum written, now let's see if we have more data
    // still to write.
    try
    {
      if (pendingData.length > 0)
      {
        this._waitToWriteData();
        return;
      }
    }
    catch (e)
    {
      dumpn("!!! unexpected error waiting to write pending data: " + e);
      this._doneWritingToSink(Cr.NS_ERROR_UNEXPECTED);
      return;
    }

    // Okay, we have no more pending data to write -- but might we get more in
    // the future?
    if (this._source !== null)
    {
      /*
* If we might, then wait for the output stream to be closed. (We wait
* only for closure because we have no data to write -- and if we waited
* for a specific amount of data, we would get repeatedly notified for no
* reason if over time the output stream permitted more and more data to
* be written to it without blocking.)
*/
       this._waitForSinkClosure();
    }
    else
    {
      /*
* On the other hand, if we can't have more data because the input
* stream's gone away, then it's time to notify of copy completion.
* Victory!
*/
      this._sink = null;
      this._cancelOrDispatchCancelCallback(Cr.NS_OK);
    }
  },


  // NSIREQUEST

  /** Returns true if the cancel observer hasn't been notified yet. */
  isPending: function()
  {
    return !this._completed;
  },

  /** Not implemented, don't use! */
  suspend: notImplemented,
  /** Not implemented, don't use! */
  resume: notImplemented,

  /**
* Cancels data reading from input, asynchronously writes out any pending
* data, and causes the observer to be notified with the given error code when
* all writing has finished.
*
* @param status : nsresult
* the status to pass to the observer when data copying has been canceled
*/
  cancel: function(status)
  {
    dumpn("*** cancel(" + status.toString(16) + ")");

    if (this._canceled)
    {
      dumpn("*** suppressing a late cancel");
      return;
    }

    this._canceled = true;
    this.status = status;

    // We could be in the middle of absolutely anything at this point. Both
    // input and output might still be around, we might have pending data to
    // write, and in general we know nothing about the state of the world. We
    // therefore must assume everything's in progress and take everything to its
    // final steady state (or so far as it can go before we need to finish
    // writing out remaining data).

    this._doneReadingSource(status);
  },


  // PRIVATE IMPLEMENTATION

  /**
* Stop reading input if we haven't already done so, passing e as the status
* when closing the stream, and kick off a copy-completion notice if no more
* data remains to be written.
*
* @param e : nsresult
* the status to be used when closing the input stream
*/
  _doneReadingSource: function(e)
  {
    dumpn("*** _doneReadingSource(0x" + e.toString(16) + ")");

    this._finishSource(e);
    if (this._pendingData.length === 0)
      this._sink = null;
    else
      NS_ASSERT(this._sink !== null, "null output?");

    // If we've written out all data read up to this point, then it's time to
    // signal completion.
    if (this._sink === null)
    {
      NS_ASSERT(this._pendingData.length === 0, "pending data still?");
      this._cancelOrDispatchCancelCallback(e);
    }
  },

  /**
* Stop writing output if we haven't already done so, discard any data that
* remained to be sent, close off input if it wasn't already closed, and kick
* off a copy-completion notice.
*
* @param e : nsresult
* the status to be used when closing input if it wasn't already closed
*/
  _doneWritingToSink: function(e)
  {
    dumpn("*** _doneWritingToSink(0x" + e.toString(16) + ")");

    this._pendingData.length = 0;
    this._sink = null;
    this._doneReadingSource(e);
  },

  /**
* Completes processing of this copy: either by canceling the copy if it
* hasn't already been canceled using the provided status, or by dispatching
* the cancel callback event (with the originally provided status, of course)
* if it already has been canceled.
*
* @param status : nsresult
* the status code to use to cancel this, if this hasn't already been
* canceled
*/
  _cancelOrDispatchCancelCallback: function(status)
  {
    dumpn("*** _cancelOrDispatchCancelCallback(" + status + ")");

    NS_ASSERT(this._source === null, "should have finished input");
    NS_ASSERT(this._sink === null, "should have finished output");
    NS_ASSERT(this._pendingData.length === 0, "should have no pending data");

    if (!this._canceled)
    {
      this.cancel(status);
      return;
    }

    var self = this;
    var event =
      {
        run: function()
        {
          dumpn("*** onStopRequest async callback");

          self._completed = true;
          try
          {
            self._observer.onStopRequest(self, self._context, self.status);
          }
          catch (e)
          {
            NS_ASSERT(false,
                      "how are we throwing an exception here? we control " +
                      "all the callers! " + e);
          }
        }
      };

    gThreadManager.dispatchToMainThread(event);
  },

  /**
* Kicks off another wait for more data to be available from the input stream.
*/
  _waitToReadData: function()
  {
    dumpn("*** _waitToReadData");
    this._source.asyncWait(this, 0, Response.SEGMENT_SIZE,
                           gThreadManager.mainThread);
  },

  /**
* Kicks off another wait until data can be written to the output stream.
*/
  _waitToWriteData: function()
  {
    dumpn("*** _waitToWriteData");

    var pendingData = this._pendingData;
    NS_ASSERT(pendingData.length > 0, "no pending data to write?");
    NS_ASSERT(pendingData[0].length > 0, "buffered an empty write?");

    this._sink.asyncWait(this, 0, pendingData[0].length,
                         gThreadManager.mainThread);
  },

  /**
* Kicks off a wait for the sink to which data is being copied to be closed.
* We wait for stream closure when we don't have any data to be copied, rather
* than waiting to write a specific amount of data. We can't wait to write
* data because the sink might be infinitely writable, and if no data appears
* in the source for a long time we might have to spin quite a bit waiting to
* write, waiting to write again, &c. Waiting on stream closure instead means
* we'll get just one notification if the sink dies. Note that when data
* starts arriving from the sink we'll resume waiting for data to be written,
* dropping this closure-only callback entirely.
*/
  _waitForSinkClosure: function()
  {
    dumpn("*** _waitForSinkClosure");

    this._sink.asyncWait(this, Ci.nsIAsyncOutputStream.WAIT_CLOSURE_ONLY, 0,
                         gThreadManager.mainThread);
  },

  /**
* Closes input with the given status, if it hasn't already been closed;
* otherwise a no-op.
*
* @param status : nsresult
* status code use to close the source stream if necessary
*/
  _finishSource: function(status)
  {
    dumpn("*** _finishSource(" + status.toString(16) + ")");

    if (this._source !== null)
    {
      this._source.closeWithStatus(status);
      this._source = null;
    }
  }
};


/**
* A container for utility functions used with HTTP headers.
*/
const headerUtils =
{
  /**
* Normalizes fieldName (by converting it to lowercase) and ensures it is a
* valid header field name (although not necessarily one specified in RFC
* 2616).
*
* @throws NS_ERROR_INVALID_ARG
* if fieldName does not match the field-name production in RFC 2616
* @returns string
* fieldName converted to lowercase if it is a valid header, for characters
* where case conversion is possible
*/
  normalizeFieldName: function(fieldName)
  {
    if (fieldName == "")
      throw Cr.NS_ERROR_INVALID_ARG;

    for (var i = 0, sz = fieldName.length; i < sz; i++)
    {
      if (!IS_TOKEN_ARRAY[fieldName.charCodeAt(i)])
      {
        dumpn(fieldName + " is not a valid header field name!");
        throw Cr.NS_ERROR_INVALID_ARG;
      }
    }

    return fieldName.toLowerCase();
  },

  /**
* Ensures that fieldValue is a valid header field value (although not
* necessarily as specified in RFC 2616 if the corresponding field name is
* part of the HTTP protocol), normalizes the value if it is, and
* returns the normalized value.
*
* @param fieldValue : string
* a value to be normalized as an HTTP header field value
* @throws NS_ERROR_INVALID_ARG
* if fieldValue does not match the field-value production in RFC 2616
* @returns string
* fieldValue as a normalized HTTP header field value
*/
  normalizeFieldValue: function(fieldValue)
  {
    // field-value = *( field-content | LWS )
    // field-content = <the OCTETs making up the field-value
    // and consisting of either *TEXT or combinations
    // of token, separators, and quoted-string>
    // TEXT = <any OCTET except CTLs,
    // but including LWS>
    // LWS = [CRLF] 1*( SP | HT )
    //
    // quoted-string = ( <"> *(qdtext | quoted-pair ) <"> )
    // qdtext = <any TEXT except <">>
    // quoted-pair = "\" CHAR
    // CHAR = <any US-ASCII character (octets 0 - 127)>

    // Any LWS that occurs between field-content MAY be replaced with a single
    // SP before interpreting the field value or forwarding the message
    // downstream (section 4.2); we replace 1*LWS with a single SP
    var val = fieldValue.replace(/(?:(?:\r\n)?[ \t]+)+/g, " ");

    // remove leading/trailing LWS (which has been converted to SP)
    val = val.replace(/^ +/, "").replace(/ +$/, "");

    // that should have taken care of all CTLs, so val should contain no CTLs
    for (var i = 0, len = val.length; i < len; i++)
      if (isCTL(val.charCodeAt(i)))
        throw Cr.NS_ERROR_INVALID_ARG;

    // XXX disallows quoted-pair where CHAR is a CTL -- will not invalidly
    // normalize, however, so this can be construed as a tightening of the
    // spec and not entirely as a bug
    return val;
  }
};



/**
* Converts the given string into a string which is safe for use in an HTML
* context.
*
* @param str : string
* the string to make HTML-safe
* @returns string
* an HTML-safe version of str
*/
function htmlEscape(str)
{
  // this is naive, but it'll work
  var s = "";
  for (var i = 0; i < str.length; i++)
    s += "&#" + str.charCodeAt(i) + ";";
  return s;
}


/**
* Constructs an object representing an HTTP version (see section 3.1).
*
* @param versionString
* a string of the form "#.#", where # is an non-negative decimal integer with
* or without leading zeros
* @throws
* if versionString does not specify a valid HTTP version number
*/
function nsHttpVersion(versionString)
{
  var matches = /^(\d+)\.(\d+)$/.exec(versionString);
  if (!matches)
    throw "Not a valid HTTP version!";

  /** The major version number of this, as a number. */
  this.major = parseInt(matches[1], 10);

  /** The minor version number of this, as a number. */
  this.minor = parseInt(matches[2], 10);

  if (isNaN(this.major) || isNaN(this.minor) ||
      this.major < 0 || this.minor < 0)
    throw "Not a valid HTTP version!";
}
nsHttpVersion.prototype =
{
  /**
* Returns the standard string representation of the HTTP version represented
* by this (e.g., "1.1").
*/
  toString: function ()
  {
    return this.major + "." + this.minor;
  },

  /**
* Returns true if this represents the same HTTP version as otherVersion,
* false otherwise.
*
* @param otherVersion : nsHttpVersion
* the version to compare against this
*/
  equals: function (otherVersion)
  {
    return this.major == otherVersion.major &&
           this.minor == otherVersion.minor;
  },

  /** True if this >= otherVersion, false otherwise. */
  atLeast: function(otherVersion)
  {
    return this.major > otherVersion.major ||
           (this.major == otherVersion.major &&
            this.minor >= otherVersion.minor);
  }
};

nsHttpVersion.HTTP_1_0 = new nsHttpVersion("1.0");
nsHttpVersion.HTTP_1_1 = new nsHttpVersion("1.1");


/**
* An object which stores HTTP headers for a request or response.
*
* Note that since headers are case-insensitive, this object converts headers to
* lowercase before storing them. This allows the getHeader and hasHeader
* methods to work correctly for any case of a header, but it means that the
* values returned by .enumerator may not be equal case-sensitively to the
* values passed to setHeader when adding headers to this.
*/
function nsHttpHeaders()
{
  /**
* A hash of headers, with header field names as the keys and header field
* values as the values. Header field names are case-insensitive, but upon
* insertion here they are converted to lowercase. Header field values are
* normalized upon insertion to contain no leading or trailing whitespace.
*
* Note also that per RFC 2616, section 4.2, two headers with the same name in
* a message may be treated as one header with the same field name and a field
* value consisting of the separate field values joined together with a "," in
* their original order. This hash stores multiple headers with the same name
* in this manner.
*/
  this._headers = {};
}
nsHttpHeaders.prototype =
{
  /**
* Sets the header represented by name and value in this.
*
* @param name : string
* the header name
* @param value : string
* the header value
* @throws NS_ERROR_INVALID_ARG
* if name or value is not a valid header component
*/
  setHeader: function(fieldName, fieldValue, merge)
  {
    var name = headerUtils.normalizeFieldName(fieldName);
    var value = headerUtils.normalizeFieldValue(fieldValue);

    // The following three headers are stored as arrays because their real-world
    // syntax prevents joining individual headers into a single header using
    // ",". See also <https://hg.mozilla.org/mozilla-central/diff/9b2a99adc05e/netwerk/protocol/http/src/nsHttpHeaderArray.cpp#l77>
    if (merge && name in this._headers)
    {
      if (name === "www-authenticate" ||
          name === "proxy-authenticate" ||
          name === "set-cookie")
      {
        this._headers[name].push(value);
      }
      else
      {
        this._headers[name][0] += "," + value;
        NS_ASSERT(this._headers[name].length === 1,
            "how'd a non-special header have multiple values?")
      }
    }
    else
    {
      this._headers[name] = [value];
    }
  },

  /**
* Returns the value for the header specified by this.
*
* @throws NS_ERROR_INVALID_ARG
* if fieldName does not constitute a valid header field name
* @throws NS_ERROR_NOT_AVAILABLE
* if the given header does not exist in this
* @returns string
* the field value for the given header, possibly with non-semantic changes
* (i.e., leading/trailing whitespace stripped, whitespace runs replaced
* with spaces, etc.) at the option of the implementation; multiple
* instances of the header will be combined with a comma, except for
* the three headers noted in the description of getHeaderValues
*/
  getHeader: function(fieldName)
  {
    return this.getHeaderValues(fieldName).join("\n");
  },

  /**
* Returns the value for the header specified by fieldName as an array.
*
* @throws NS_ERROR_INVALID_ARG
* if fieldName does not constitute a valid header field name
* @throws NS_ERROR_NOT_AVAILABLE
* if the given header does not exist in this
* @returns [string]
* an array of all the header values in this for the given
* header name. Header values will generally be collapsed
* into a single header by joining all header values together
* with commas, but certain headers (Proxy-Authenticate,
* WWW-Authenticate, and Set-Cookie) violate the HTTP spec
* and cannot be collapsed in this manner. For these headers
* only, the returned array may contain multiple elements if
* that header has been added more than once.
*/
  getHeaderValues: function(fieldName)
  {
    var name = headerUtils.normalizeFieldName(fieldName);

    if (name in this._headers)
      return this._headers[name];
    else
      throw Cr.NS_ERROR_NOT_AVAILABLE;
  },

  /**
* Returns true if a header with the given field name exists in this, false
* otherwise.
*
* @param fieldName : string
* the field name whose existence is to be determined in this
* @throws NS_ERROR_INVALID_ARG
* if fieldName does not constitute a valid header field name
* @returns boolean
* true if the header's present, false otherwise
*/
  hasHeader: function(fieldName)
  {
    var name = headerUtils.normalizeFieldName(fieldName);
    return (name in this._headers);
  },

  /**
* Returns a new enumerator over the field names of the headers in this, as
* nsISupportsStrings. The names returned will be in lowercase, regardless of
* how they were input using setHeader (header names are case-insensitive per
* RFC 2616).
*/
  get enumerator()
  {
    var headers = [];
    for (var i in this._headers)
    {
      var supports = new SupportsString();
      supports.data = i;
      headers.push(supports);
    }

    return new nsSimpleEnumerator(headers);
  }
};


/**
* Constructs an nsISimpleEnumerator for the given array of items.
*
* @param items : Array
* the items, which must all implement nsISupports
*/
function nsSimpleEnumerator(items)
{
  this._items = items;
  this._nextIndex = 0;
}
nsSimpleEnumerator.prototype =
{
  hasMoreElements: function()
  {
    return this._nextIndex < this._items.length;
  },
  getNext: function()
  {
    if (!this.hasMoreElements())
      throw Cr.NS_ERROR_NOT_AVAILABLE;

    return this._items[this._nextIndex++];
  },
  QueryInterface: function(aIID)
  {
    if (Ci.nsISimpleEnumerator.equals(aIID) ||
        Ci.nsISupports.equals(aIID))
      return this;

    throw Cr.NS_ERROR_NO_INTERFACE;
  }
};


/**
* A representation of the data in an HTTP request.
*
* @param port : uint
* the port on which the server receiving this request runs
*/
function Request(port)
{
  /** Method of this request, e.g. GET or POST. */
  this._method = "";

  /** Path of the requested resource; empty paths are converted to '/'. */
  this._path = "";

  /** Query string, if any, associated with this request (not including '?'). */
  this._queryString = "";

  /** Scheme of requested resource, usually http, always lowercase. */
  this._scheme = "http";

  /** Hostname on which the requested resource resides. */
  this._host = undefined;

  /** Port number over which the request was received. */
  this._port = port;

  var bodyPipe = new Pipe(false, false, 0, PR_UINT32_MAX, null);

  /** Stream from which data in this request's body may be read. */
  this._bodyInputStream = bodyPipe.inputStream;

  /** Stream to which data in this request's body is written. */
  this._bodyOutputStream = bodyPipe.outputStream;

  /**
* The headers in this request.
*/
  this._headers = new nsHttpHeaders();

  /**
* For the addition of ad-hoc properties and new functionality without having
* to change nsIHttpRequest every time; currently lazily created, as its only
* use is in directory listings.
*/
  this._bag = null;
}
Request.prototype =
{
  // SERVER METADATA

  //
  // see nsIHttpRequest.scheme
  //
  get scheme()
  {
    return this._scheme;
  },

  //
  // see nsIHttpRequest.host
  //
  get host()
  {
    return this._host;
  },

  //
  // see nsIHttpRequest.port
  //
  get port()
  {
    return this._port;
  },

  // REQUEST LINE

  //
  // see nsIHttpRequest.method
  //
  get method()
  {
    return this._method;
  },

  //
  // see nsIHttpRequest.httpVersion
  //
  get httpVersion()
  {
    return this._httpVersion.toString();
  },

  //
  // see nsIHttpRequest.path
  //
  get path()
  {
    return this._path;
  },

  //
  // see nsIHttpRequest.queryString
  //
  get queryString()
  {
    return this._queryString;
  },

  // HEADERS

  //
  // see nsIHttpRequest.getHeader
  //
  getHeader: function(name)
  {
    return this._headers.getHeader(name);
  },

  //
  // see nsIHttpRequest.hasHeader
  //
  hasHeader: function(name)
  {
    return this._headers.hasHeader(name);
  },

  //
  // see nsIHttpRequest.headers
  //
  get headers()
  {
    return this._headers.enumerator;
  },

  //
  // see nsIPropertyBag.enumerator
  //
  get enumerator()
  {
    this._ensurePropertyBag();
    return this._bag.enumerator;
  },

  //
  // see nsIHttpRequest.headers
  //
  get bodyInputStream()
  {
    return this._bodyInputStream;
  },

  //
  // see nsIPropertyBag.getProperty
  //
  getProperty: function(name)
  {
    this._ensurePropertyBag();
    return this._bag.getProperty(name);
  },


  // NSISUPPORTS

  //
  // see nsISupports.QueryInterface
  //
  QueryInterface: function(iid)
  {
    if (iid.equals(Ci.nsIHttpRequest) || iid.equals(Ci.nsISupports))
      return this;

    throw Cr.NS_ERROR_NO_INTERFACE;
  },


  // PRIVATE IMPLEMENTATION

  /** Ensures a property bag has been created for ad-hoc behaviors. */
  _ensurePropertyBag: function()
  {
    if (!this._bag)
      this._bag = new WritablePropertyBag();
  }
};


// XPCOM trappings
if ("XPCOMUtils" in this && // Firefox 3.6 doesn't load XPCOMUtils in this scope for some reason...
    "generateNSGetFactory" in XPCOMUtils) {
  var NSGetFactory = XPCOMUtils.generateNSGetFactory([nsHttpServer]);
}



/**
* Creates a new HTTP server listening for loopback traffic on the given port,
* starts it, and runs the server until the server processes a shutdown request,
* spinning an event loop so that events posted by the server's socket are
* processed.
*
* This method is primarily intended for use in running this script from within
* xpcshell and running a functional HTTP server without having to deal with
* non-essential details.
*
* Note that running multiple servers using variants of this method probably
* doesn't work, simply due to how the internal event loop is spun and stopped.
*
* @note
* This method only works with Mozilla 1.9 (i.e., Firefox 3 or trunk code);
* you should use this server as a component in Mozilla 1.8.
* @param port
* the port on which the server will run, or -1 if there exists no preference
* for a specific port; note that attempting to use some values for this
* parameter (particularly those below 1024) may cause this method to throw or
* may result in the server being prematurely shut down
* @param basePath
* a local directory from which requests will be served (i.e., if this is
* "/home/jwalden/" then a request to /index.html will load
* /home/jwalden/index.html); if this is omitted, only the default URLs in
* this server implementation will be functional
*/
function server(port, basePath)
{
  if (basePath)
  {
    var lp = Cc["@mozilla.org/file/local;1"]
               .createInstance(Ci.nsIFile);
    lp.initWithPath(basePath);
  }

  // if you're running this, you probably want to see debugging info
  DEBUG = true;

  var srv = new nsHttpServer();
  if (lp)
    srv.registerDirectory("/", lp);
  srv.registerContentType("sjs", SJS_TYPE);
  srv.start(port);

  gThreadManager.spinEventLoopUntil(() => srv.isStopped());

  gThreadManager.spinEventLoopUntilEmpty();

  DEBUG = false;
}

function startServerAsync(port, basePath)
{
  if (basePath)
  {
    var lp = Cc["@mozilla.org/file/local;1"]
               .createInstance(Ci.nsIFile);
    lp.initWithPath(basePath);
  }

  var srv = new nsHttpServer();
  if (lp)
    srv.registerDirectory("/", lp);
  srv.registerContentType("sjs", "sjs");
  srv.start(port);
  return srv;
}

exports.nsHttpServer = nsHttpServer;
exports.ScriptableInputStream = ScriptableInputStream;
exports.server = server;
exports.startServerAsync = startServerAsync;<|MERGE_RESOLUTION|>--- conflicted
+++ resolved
@@ -1647,11 +1647,7 @@
         var uri = Cc["@mozilla.org/network/io-service;1"]
                     .getService(Ci.nsIIOService)
                     .newURI(fullPath);
-<<<<<<< HEAD
-        fullPath = uri.path;
-=======
         fullPath = uri.pathQueryRef;
->>>>>>> a17af05f
         scheme = uri.scheme;
         host = metadata._host = uri.asciiHost;
         port = uri.port;
