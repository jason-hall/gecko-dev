--- conflicted
+++ resolved
@@ -11,60 +11,6 @@
 JETPACK_PACKAGE_MANIFESTS += ['source/test/jetpack-package.ini']
 
 DIRS += ['source/test/fixtures']
-<<<<<<< HEAD
-
-addons = [
-    'addon-manager',
-    'author-email',
-    'child_process',
-    'chrome',
-    'content-permissions',
-    'content-script-messages-latency',
-    'contributors',
-    'curly-id',
-    'developers',
-    'e10s-content',
-    'e10s-l10n',
-    'e10s-remote',
-    'e10s-tabs',
-    'e10s',
-    'embedded-webextension',
-    'l10n-properties',
-    'l10n',
-    'layout-change',
-    'main',
-    'name-in-numbers-plus',
-    'name-in-numbers',
-    'packaging',
-    'packed',
-    'page-mod-debugger-post',
-    'page-mod-debugger-pre',
-    'page-worker',
-    'places',
-    'predefined-id-with-at',
-    'preferences-branch',
-    'private-browsing-supported',
-    'remote',
-    'require',
-    'self',
-    'simple-prefs-l10n',
-    'simple-prefs-regression',
-    'simple-prefs',
-    'standard-id',
-    'tab-close-on-startup',
-    'toolkit-require-reload',
-    'translators',
-    'unsafe-content-script',
-]
-
-addons = ['%s.xpi' % f for f in addons]
-GENERATED_FILES += addons
-
-TEST_HARNESS_FILES.testing.mochitest['jetpack-addon']['addon-sdk'].source.test.addons += [
-    '!%s' % f for f in addons
-]
-=======
->>>>>>> a17af05f
 
 EXTRA_JS_MODULES.sdk += [
     'source/app-extension/bootstrap.js',
@@ -74,475 +20,6 @@
     'source/modules/system/Startup.js',
 ]
 
-<<<<<<< HEAD
-if CONFIG['MOZ_WIDGET_TOOLKIT'] != "gonk":
-    EXTRA_JS_MODULES.commonjs.method.test += [
-        'source/lib/method/test/browser.js',
-        'source/lib/method/test/common.js',
-    ]
-
-    EXTRA_JS_MODULES.commonjs.sdk.deprecated += [
-        'source/lib/sdk/deprecated/api-utils.js',
-        'source/lib/sdk/deprecated/sync-worker.js',
-        'source/lib/sdk/deprecated/unit-test-finder.js',
-        'source/lib/sdk/deprecated/unit-test.js',
-        'source/lib/sdk/deprecated/window-utils.js',
-    ]
-
-    EXTRA_JS_MODULES.commonjs.sdk.frame += [
-        'source/lib/sdk/frame/hidden-frame.js',
-        'source/lib/sdk/frame/utils.js',
-    ]
-
-    EXTRA_JS_MODULES.commonjs.sdk.panel += [
-        'source/lib/sdk/panel/events.js',
-        'source/lib/sdk/panel/utils.js',
-    ]
-
-    EXTRA_JS_MODULES.commonjs.sdk.places += [
-        'source/lib/sdk/places/bookmarks.js',
-        'source/lib/sdk/places/contract.js',
-        'source/lib/sdk/places/events.js',
-        'source/lib/sdk/places/favicon.js',
-        'source/lib/sdk/places/history.js',
-        'source/lib/sdk/places/utils.js',
-    ]
-
-    EXTRA_JS_MODULES.commonjs.sdk.places.host += [
-        'source/lib/sdk/places/host/host-bookmarks.js',
-        'source/lib/sdk/places/host/host-query.js',
-        'source/lib/sdk/places/host/host-tags.js',
-    ]
-
-    EXTRA_JS_MODULES.commonjs.sdk.tabs += [
-        'source/lib/sdk/tabs/common.js',
-        'source/lib/sdk/tabs/events.js',
-        'source/lib/sdk/tabs/helpers.js',
-        'source/lib/sdk/tabs/namespace.js',
-        'source/lib/sdk/tabs/observer.js',
-        'source/lib/sdk/tabs/tab-fennec.js',
-        'source/lib/sdk/tabs/tab-firefox.js',
-        'source/lib/sdk/tabs/tab.js',
-        'source/lib/sdk/tabs/tabs-firefox.js',
-        'source/lib/sdk/tabs/utils.js',
-        'source/lib/sdk/tabs/worker.js',
-    ]
-
-    EXTRA_JS_MODULES.commonjs.sdk.test += [
-        'source/lib/sdk/test/assert.js',
-        'source/lib/sdk/test/harness.js',
-        'source/lib/sdk/test/httpd.js',
-        'source/lib/sdk/test/loader.js',
-        'source/lib/sdk/test/memory.js',
-        'source/lib/sdk/test/options.js',
-        'source/lib/sdk/test/runner.js',
-        'source/lib/sdk/test/utils.js',
-    ]
-
-    EXTRA_JS_MODULES.commonjs.sdk.ui += [
-        'source/lib/sdk/ui/component.js',
-        'source/lib/sdk/ui/frame.js',
-        'source/lib/sdk/ui/id.js',
-        'source/lib/sdk/ui/sidebar.js',
-        'source/lib/sdk/ui/state.js',
-        'source/lib/sdk/ui/toolbar.js',
-    ]
-
-    EXTRA_JS_MODULES.commonjs.sdk.ui.button += [
-        'source/lib/sdk/ui/button/action.js',
-        'source/lib/sdk/ui/button/contract.js',
-        'source/lib/sdk/ui/button/toggle.js',
-        'source/lib/sdk/ui/button/view.js',
-    ]
-
-    EXTRA_JS_MODULES.commonjs.sdk.ui.sidebar += [
-        'source/lib/sdk/ui/sidebar/actions.js',
-        'source/lib/sdk/ui/sidebar/contract.js',
-        'source/lib/sdk/ui/sidebar/namespace.js',
-        'source/lib/sdk/ui/sidebar/utils.js',
-        'source/lib/sdk/ui/sidebar/view.js',
-    ]
-
-    EXTRA_JS_MODULES.commonjs.sdk.window += [
-        'source/lib/sdk/window/browser.js',
-        'source/lib/sdk/window/events.js',
-        'source/lib/sdk/window/helpers.js',
-        'source/lib/sdk/window/namespace.js',
-        'source/lib/sdk/window/utils.js',
-    ]
-
-    EXTRA_JS_MODULES.commonjs.sdk.windows += [
-        'source/lib/sdk/windows/fennec.js',
-        'source/lib/sdk/windows/firefox.js',
-        'source/lib/sdk/windows/observer.js',
-        'source/lib/sdk/windows/tabs-fennec.js',
-    ]
-
-EXTRA_JS_MODULES.commonjs += [
-    'source/lib/index.js',
-    'source/lib/test.js',
-]
-
-EXTRA_JS_MODULES.commonjs.sdk += [
-    'source/lib/sdk/webextension.js',
-]
-
-EXTRA_JS_MODULES.commonjs.dev += [
-    'source/lib/dev/debuggee.js',
-    'source/lib/dev/frame-script.js',
-    'source/lib/dev/panel.js',
-    'source/lib/dev/ports.js',
-    'source/lib/dev/theme.js',
-    'source/lib/dev/toolbox.js',
-    'source/lib/dev/utils.js',
-    'source/lib/dev/volcan.js',
-]
-
-EXTRA_JS_MODULES.commonjs.dev.panel += [
-    'source/lib/dev/panel/view.js',
-]
-
-EXTRA_JS_MODULES.commonjs.dev.theme += [
-    'source/lib/dev/theme/hooks.js',
-]
-
-EXTRA_JS_MODULES.commonjs.diffpatcher += [
-    'source/lib/diffpatcher/diff.js',
-    'source/lib/diffpatcher/index.js',
-    'source/lib/diffpatcher/patch.js',
-    'source/lib/diffpatcher/rebase.js',
-]
-
-EXTRA_JS_MODULES.commonjs.diffpatcher.test += [
-    'source/lib/diffpatcher/test/common.js',
-    'source/lib/diffpatcher/test/diff.js',
-    'source/lib/diffpatcher/test/index.js',
-    'source/lib/diffpatcher/test/patch.js',
-    'source/lib/diffpatcher/test/tap.js',
-]
-
-EXTRA_JS_MODULES.commonjs.framescript += [
-    'source/lib/framescript/content.jsm',
-    'source/lib/framescript/context-menu.js',
-    'source/lib/framescript/FrameScriptManager.jsm',
-    'source/lib/framescript/manager.js',
-    'source/lib/framescript/util.js',
-]
-
-EXTRA_JS_MODULES.commonjs['jetpack-id'] += [
-    'source/lib/jetpack-id/index.js',
-]
-
-EXTRA_JS_MODULES.commonjs.method += [
-    'source/lib/method/core.js',
-]
-
-EXTRA_JS_MODULES.commonjs['mozilla-toolkit-versioning'] += [
-    'source/lib/mozilla-toolkit-versioning/index.js',
-]
-
-EXTRA_JS_MODULES.commonjs['mozilla-toolkit-versioning'].lib += [
-    'source/lib/mozilla-toolkit-versioning/lib/utils.js',
-]
-
-EXTRA_JS_MODULES.commonjs.node += [
-    'source/lib/node/os.js',
-]
-
-EXTRA_JS_MODULES.commonjs.sdk += [
-    'source/lib/sdk/base64.js',
-    'source/lib/sdk/clipboard.js',
-    'source/lib/sdk/context-menu.js',
-    'source/lib/sdk/context-menu@2.js',
-    'source/lib/sdk/hotkeys.js',
-    'source/lib/sdk/indexed-db.js',
-    'source/lib/sdk/l10n.js',
-    'source/lib/sdk/messaging.js',
-    'source/lib/sdk/notifications.js',
-    'source/lib/sdk/page-mod.js',
-    'source/lib/sdk/page-worker.js',
-    'source/lib/sdk/panel.js',
-    'source/lib/sdk/passwords.js',
-    'source/lib/sdk/private-browsing.js',
-    'source/lib/sdk/querystring.js',
-    'source/lib/sdk/request.js',
-    'source/lib/sdk/selection.js',
-    'source/lib/sdk/self.js',
-    'source/lib/sdk/simple-prefs.js',
-    'source/lib/sdk/simple-storage.js',
-    'source/lib/sdk/system.js',
-    'source/lib/sdk/tabs.js',
-    'source/lib/sdk/test.js',
-    'source/lib/sdk/timers.js',
-    'source/lib/sdk/ui.js',
-    'source/lib/sdk/url.js',
-    'source/lib/sdk/windows.js',
-]
-
-EXTRA_JS_MODULES.commonjs.sdk.addon += [
-    'source/lib/sdk/addon/bootstrap.js',
-    'source/lib/sdk/addon/events.js',
-    'source/lib/sdk/addon/host.js',
-    'source/lib/sdk/addon/installer.js',
-    'source/lib/sdk/addon/manager.js',
-    'source/lib/sdk/addon/runner.js',
-    'source/lib/sdk/addon/window.js',
-]
-
-EXTRA_JS_MODULES.commonjs.sdk.browser += [
-    'source/lib/sdk/browser/events.js',
-]
-
-EXTRA_JS_MODULES.commonjs.sdk.console += [
-    'source/lib/sdk/console/plain-text.js',
-    'source/lib/sdk/console/traceback.js',
-]
-
-EXTRA_JS_MODULES.commonjs.sdk.content += [
-    'source/lib/sdk/content/content-worker.js',
-    'source/lib/sdk/content/content.js',
-    'source/lib/sdk/content/context-menu.js',
-    'source/lib/sdk/content/events.js',
-    'source/lib/sdk/content/l10n-html.js',
-    'source/lib/sdk/content/loader.js',
-    'source/lib/sdk/content/mod.js',
-    'source/lib/sdk/content/page-mod.js',
-    'source/lib/sdk/content/page-worker.js',
-    'source/lib/sdk/content/sandbox.js',
-    'source/lib/sdk/content/tab-events.js',
-    'source/lib/sdk/content/thumbnail.js',
-    'source/lib/sdk/content/utils.js',
-    'source/lib/sdk/content/worker-child.js',
-    'source/lib/sdk/content/worker.js',
-]
-
-EXTRA_JS_MODULES.commonjs.sdk.content.sandbox += [
-    'source/lib/sdk/content/sandbox/events.js',
-]
-
-EXTRA_JS_MODULES.commonjs.sdk['context-menu'] += [
-    'source/lib/sdk/context-menu/context.js',
-    'source/lib/sdk/context-menu/core.js',
-    'source/lib/sdk/context-menu/readers.js',
-]
-
-EXTRA_JS_MODULES.commonjs.sdk.core += [
-    'source/lib/sdk/core/disposable.js',
-    'source/lib/sdk/core/heritage.js',
-    'source/lib/sdk/core/namespace.js',
-    'source/lib/sdk/core/observer.js',
-    'source/lib/sdk/core/promise.js',
-    'source/lib/sdk/core/reference.js',
-]
-
-EXTRA_JS_MODULES.commonjs.sdk.deprecated.events += [
-    'source/lib/sdk/deprecated/events/assembler.js',
-]
-
-EXTRA_JS_MODULES.commonjs.sdk.dom += [
-    'source/lib/sdk/dom/events-shimmed.js',
-    'source/lib/sdk/dom/events.js',
-]
-
-EXTRA_JS_MODULES.commonjs.sdk.dom.events += [
-    'source/lib/sdk/dom/events/keys.js',
-]
-
-EXTRA_JS_MODULES.commonjs.sdk.event += [
-    'source/lib/sdk/event/chrome.js',
-    'source/lib/sdk/event/core.js',
-    'source/lib/sdk/event/dom.js',
-    'source/lib/sdk/event/target.js',
-    'source/lib/sdk/event/utils.js',
-]
-
-EXTRA_JS_MODULES.commonjs.sdk.fs += [
-    'source/lib/sdk/fs/path.js',
-]
-
-EXTRA_JS_MODULES.commonjs.sdk.input += [
-    'source/lib/sdk/input/browser.js',
-    'source/lib/sdk/input/customizable-ui.js',
-    'source/lib/sdk/input/frame.js',
-    'source/lib/sdk/input/system.js',
-]
-
-EXTRA_JS_MODULES.commonjs.sdk.io += [
-    'source/lib/sdk/io/buffer.js',
-    'source/lib/sdk/io/byte-streams.js',
-    'source/lib/sdk/io/file.js',
-    'source/lib/sdk/io/fs.js',
-    'source/lib/sdk/io/stream.js',
-    'source/lib/sdk/io/text-streams.js',
-]
-
-EXTRA_JS_MODULES.commonjs.sdk.keyboard += [
-    'source/lib/sdk/keyboard/hotkeys.js',
-    'source/lib/sdk/keyboard/observer.js',
-    'source/lib/sdk/keyboard/utils.js',
-]
-
-EXTRA_JS_MODULES.commonjs.sdk.l10n += [
-    'source/lib/sdk/l10n/core.js',
-    'source/lib/sdk/l10n/html.js',
-    'source/lib/sdk/l10n/loader.js',
-    'source/lib/sdk/l10n/locale.js',
-    'source/lib/sdk/l10n/plural-rules.js',
-    'source/lib/sdk/l10n/prefs.js',
-]
-
-EXTRA_JS_MODULES.commonjs.sdk.l10n.json += [
-    'source/lib/sdk/l10n/json/core.js',
-]
-
-EXTRA_JS_MODULES.commonjs.sdk.l10n.properties += [
-    'source/lib/sdk/l10n/properties/core.js',
-]
-
-EXTRA_JS_MODULES.commonjs.sdk.lang += [
-    'source/lib/sdk/lang/functional.js',
-    'source/lib/sdk/lang/type.js',
-    'source/lib/sdk/lang/weak-set.js',
-]
-
-EXTRA_JS_MODULES.commonjs.sdk.lang.functional += [
-    'source/lib/sdk/lang/functional/concurrent.js',
-    'source/lib/sdk/lang/functional/core.js',
-    'source/lib/sdk/lang/functional/helpers.js',
-]
-
-EXTRA_JS_MODULES.commonjs.sdk.loader += [
-    'source/lib/sdk/loader/cuddlefish.js',
-    'source/lib/sdk/loader/sandbox.js',
-]
-
-EXTRA_JS_MODULES.commonjs.sdk.model += [
-    'source/lib/sdk/model/core.js',
-]
-
-EXTRA_JS_MODULES.commonjs.sdk.net += [
-    'source/lib/sdk/net/url.js',
-    'source/lib/sdk/net/xhr.js',
-]
-
-EXTRA_JS_MODULES.commonjs.sdk.output += [
-    'source/lib/sdk/output/system.js',
-]
-
-EXTRA_JS_MODULES.commonjs.sdk['page-mod'] += [
-    'source/lib/sdk/page-mod/match-pattern.js',
-]
-
-EXTRA_JS_MODULES.commonjs.sdk.passwords += [
-    'source/lib/sdk/passwords/utils.js',
-]
-
-EXTRA_JS_MODULES.commonjs.sdk.platform += [
-    'source/lib/sdk/platform/xpcom.js',
-]
-
-EXTRA_JS_MODULES.commonjs.sdk.preferences += [
-    'source/lib/sdk/preferences/event-target.js',
-    'source/lib/sdk/preferences/native-options.js',
-    'source/lib/sdk/preferences/service.js',
-    'source/lib/sdk/preferences/utils.js',
-]
-
-EXTRA_JS_MODULES.commonjs.sdk['private-browsing'] += [
-    'source/lib/sdk/private-browsing/utils.js',
-]
-
-EXTRA_JS_MODULES.commonjs.sdk.remote += [
-    'source/lib/sdk/remote/child.js',
-    'source/lib/sdk/remote/core.js',
-    'source/lib/sdk/remote/parent.js',
-    'source/lib/sdk/remote/utils.js',
-]
-
-EXTRA_JS_MODULES.commonjs.sdk.stylesheet += [
-    'source/lib/sdk/stylesheet/style.js',
-    'source/lib/sdk/stylesheet/utils.js',
-]
-
-EXTRA_JS_MODULES.commonjs.sdk.system += [
-    'source/lib/sdk/system/child_process.js',
-    'source/lib/sdk/system/environment.js',
-    'source/lib/sdk/system/events-shimmed.js',
-    'source/lib/sdk/system/events.js',
-    'source/lib/sdk/system/globals.js',
-    'source/lib/sdk/system/process.js',
-    'source/lib/sdk/system/runtime.js',
-    'source/lib/sdk/system/unload.js',
-    'source/lib/sdk/system/xul-app.js',
-    'source/lib/sdk/system/xul-app.jsm',
-]
-
-EXTRA_JS_MODULES.commonjs.sdk.system.child_process += [
-    'source/lib/sdk/system/child_process/subprocess.js',
-]
-
-EXTRA_JS_MODULES.commonjs.sdk.tab += [
-    'source/lib/sdk/tab/events.js',
-]
-
-EXTRA_JS_MODULES.commonjs.sdk.ui.button.view += [
-    'source/lib/sdk/ui/button/view/events.js',
-]
-
-EXTRA_JS_MODULES.commonjs.sdk.ui.frame += [
-    'source/lib/sdk/ui/frame/model.js',
-    'source/lib/sdk/ui/frame/view.html',
-    'source/lib/sdk/ui/frame/view.js',
-]
-
-EXTRA_JS_MODULES.commonjs.sdk.ui.state += [
-    'source/lib/sdk/ui/state/events.js',
-]
-
-EXTRA_JS_MODULES.commonjs.sdk.ui.toolbar += [
-    'source/lib/sdk/ui/toolbar/model.js',
-    'source/lib/sdk/ui/toolbar/view.js',
-]
-
-EXTRA_JS_MODULES.commonjs.sdk.uri += [
-    'source/lib/sdk/uri/resource.js',
-]
-
-EXTRA_JS_MODULES.commonjs.sdk.url += [
-    'source/lib/sdk/url/utils.js',
-]
-
-EXTRA_JS_MODULES.commonjs.sdk.util += [
-    'source/lib/sdk/util/array.js',
-    'source/lib/sdk/util/collection.js',
-    'source/lib/sdk/util/contract.js',
-    'source/lib/sdk/util/deprecate.js',
-    'source/lib/sdk/util/dispatcher.js',
-    'source/lib/sdk/util/list.js',
-    'source/lib/sdk/util/match-pattern.js',
-    'source/lib/sdk/util/object.js',
-    'source/lib/sdk/util/rules.js',
-    'source/lib/sdk/util/sequence.js',
-    'source/lib/sdk/util/uuid.js',
-]
-
-EXTRA_JS_MODULES.commonjs.sdk.view += [
-    'source/lib/sdk/view/core.js',
-]
-
-EXTRA_JS_MODULES.commonjs.sdk.worker += [
-    'source/lib/sdk/worker/utils.js',
-]
-
-EXTRA_JS_MODULES.commonjs.sdk.zip += [
-    'source/lib/sdk/zip/utils.js',
-]
-
-EXTRA_JS_MODULES.commonjs.toolkit += [
-    'source/lib/toolkit/loader.js',
-    'source/lib/toolkit/require.js',
-]
-=======
 modules = [
     'index.js',
     'jetpack-id/index.js',
@@ -640,7 +117,6 @@
 
     source_dir = get_sources(path)
     source_dir += ['source/lib/%s' % module]
->>>>>>> a17af05f
 
 with Files("**"):
     BUG_COMPONENT = ("Add-on SDK", "General")