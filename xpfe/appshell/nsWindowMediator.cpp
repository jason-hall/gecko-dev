--- conflicted
+++ resolved
@@ -113,15 +113,6 @@
     mEnumeratorList[index]->WindowRemoved(inInfo);
     index++;
   }
-<<<<<<< HEAD
-
-  nsIXULWindow* window = inInfo->mWindow.get();
-  ListenerArray::ForwardIterator iter(mListeners);
-  while (iter.HasMore()) {
-    iter.GetNext()->OnCloseWindow(window);
-  }
-=======
->>>>>>> a17af05f
 
   nsIXULWindow* window = inInfo->mWindow.get();
   ListenerArray::ForwardIterator iter(mListeners);
@@ -791,15 +782,9 @@
 nsWindowMediator::AddListener(nsIWindowMediatorListener* aListener)
 {
   NS_ENSURE_ARG_POINTER(aListener);
-<<<<<<< HEAD
-  
+
   mListeners.AppendElement(aListener);
-  
-=======
-
-  mListeners.AppendElement(aListener);
-
->>>>>>> a17af05f
+
   return NS_OK;
 }
 
@@ -809,11 +794,7 @@
   NS_ENSURE_ARG_POINTER(aListener);
 
   mListeners.RemoveElement(aListener);
-<<<<<<< HEAD
-  
-=======
-
->>>>>>> a17af05f
+
   return NS_OK;
 }
 
