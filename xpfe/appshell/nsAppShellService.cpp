--- conflicted
+++ resolved
@@ -132,35 +132,15 @@
   rv = NS_NewURI(getter_AddRefs(url), hiddenWindowURL);
   NS_ENSURE_SUCCESS(rv, rv);
 
-<<<<<<< HEAD
-  RefPtr<nsWebShellWindow> newWindow;
-  if (!aIsPrivate) {
-    rv = JustCreateTopWindow(nullptr, url,
-                             chromeMask, initialWidth, initialHeight,
-                             true, nullptr, nullptr, getter_AddRefs(newWindow));
-    NS_ENSURE_SUCCESS(rv, rv);
-
-    mHiddenWindow.swap(newWindow);
-  } else {
-    // Create the hidden private window
-=======
   if (aIsPrivate) {
->>>>>>> a17af05f
     chromeMask |= nsIWebBrowserChrome::CHROME_PRIVATE_WINDOW;
   }
 
-<<<<<<< HEAD
-    rv = JustCreateTopWindow(nullptr, url,
-                             chromeMask, initialWidth, initialHeight,
-                             true, nullptr, nullptr, getter_AddRefs(newWindow));
-    NS_ENSURE_SUCCESS(rv, rv);
-=======
   RefPtr<nsWebShellWindow> newWindow;
   rv = JustCreateTopWindow(nullptr, url,
                            chromeMask, initialWidth, initialHeight,
                            true, nullptr, nullptr, getter_AddRefs(newWindow));
   NS_ENSURE_SUCCESS(rv, rv);
->>>>>>> a17af05f
 
   nsCOMPtr<nsIDocShell> docShell;
   newWindow->GetDocShell(getter_AddRefs(docShell));
@@ -752,16 +732,6 @@
   bool center = aChromeMask & nsIWebBrowserChrome::CHROME_CENTER_SCREEN;
 
   widgetInitData.mRTL = LocaleService::GetInstance()->IsAppLocaleRTL();
-<<<<<<< HEAD
-
-#ifdef MOZ_WIDGET_GONK
-  // B2G multi-screen support. Screen ID is for differentiating screens of
-  // windows, and due to the hardware limitation, it is platform-specific for
-  // now, which align with the value of display type defined in HWC.
-  widgetInitData.mScreenId = mScreenId;
-#endif
-=======
->>>>>>> a17af05f
 
   nsresult rv = window->Initialize(parent, center ? aParent : nullptr,
                                    aUrl, aInitialWidth, aInitialHeight,
