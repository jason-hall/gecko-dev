/* -*- Mode: C++; tab-width: 2; indent-tabs-mode: nil; c-basic-offset: 2 -*- */
/* vim:set ts=2 sw=2 sts=2 ci et: */
/* This Source Code Form is subject to the terms of the Mozilla Public
 * License, v. 2.0. If a copy of the MPL was not distributed with this
 * file, You can obtain one at http://mozilla.org/MPL/2.0/. */

#include "mozilla/MathAlgorithms.h"

// Local includes
#include "nsXULWindow.h"
#include <algorithm>

// Helper classes
#include "nsPrintfCString.h"
#include "nsString.h"
#include "nsWidgetsCID.h"
#include "nsThreadUtils.h"
#include "nsNetCID.h"
#include "nsQueryObject.h"
#include "mozilla/Sprintf.h"

//Interfaces needed to be included
#include "nsIAppShell.h"
#include "nsIAppShellService.h"
#include "nsIServiceManager.h"
#include "nsIContentViewer.h"
#include "nsIDocument.h"
#include "nsIDOMDocument.h"
#include "nsIDOMXULDocument.h"
#include "nsIDOMElement.h"
#include "nsIDOMXULElement.h"
#include "nsPIDOMWindow.h"
#include "nsIDOMScreen.h"
#include "nsIEmbeddingSiteWindow.h"
#include "nsIInterfaceRequestor.h"
#include "nsIInterfaceRequestorUtils.h"
#include "nsIIOService.h"
#include "nsILoadContext.h"
#include "nsIObserverService.h"
#include "nsIWindowMediator.h"
#include "nsIScreenManager.h"
#include "nsIScreen.h"
#include "nsIScrollable.h"
#include "nsIScriptSecurityManager.h"
#include "nsIWindowWatcher.h"
#include "nsIURI.h"
#include "nsIDOMCSSStyleDeclaration.h"
#include "nsAppShellCID.h"
#include "nsReadableUtils.h"
#include "nsStyleConsts.h"
#include "nsPresContext.h"
#include "nsContentUtils.h"
#include "nsWebShellWindow.h" // get rid of this one, too...
#include "nsGlobalWindow.h"

#include "prenv.h"
#include "mozilla/AutoRestore.h"
#include "mozilla/Preferences.h"
#include "mozilla/Services.h"
#include "mozilla/dom/BarProps.h"
#include "mozilla/dom/Element.h"
#include "mozilla/dom/Event.h"
#include "mozilla/dom/ScriptSettings.h"
#include "mozilla/dom/TabParent.h"

using namespace mozilla;
using dom::AutoNoJSAPI;

#define SIZEMODE_NORMAL     NS_LITERAL_STRING("normal")
#define SIZEMODE_MAXIMIZED  NS_LITERAL_STRING("maximized")
#define SIZEMODE_MINIMIZED  NS_LITERAL_STRING("minimized")
#define SIZEMODE_FULLSCREEN NS_LITERAL_STRING("fullscreen")

#define WINDOWTYPE_ATTRIBUTE NS_LITERAL_STRING("windowtype")

#define PERSIST_ATTRIBUTE  NS_LITERAL_STRING("persist")
#define SCREENX_ATTRIBUTE  NS_LITERAL_STRING("screenX")
#define SCREENY_ATTRIBUTE  NS_LITERAL_STRING("screenY")
#define WIDTH_ATTRIBUTE    NS_LITERAL_STRING("width")
#define HEIGHT_ATTRIBUTE   NS_LITERAL_STRING("height")
#define MODE_ATTRIBUTE     NS_LITERAL_STRING("sizemode")
#define ZLEVEL_ATTRIBUTE   NS_LITERAL_STRING("zlevel")


//*****************************************************************************
//***    nsXULWindow: Object Management
//*****************************************************************************

nsXULWindow::nsXULWindow(uint32_t aChromeFlags)
  : mChromeTreeOwner(nullptr),
    mContentTreeOwner(nullptr),
    mPrimaryContentTreeOwner(nullptr),
    mModalStatus(NS_OK),
    mContinueModalLoop(false),
    mDebuting(false),
    mChromeLoaded(false),
    mShowAfterLoad(false),
    mIntrinsicallySized(false),
    mCenterAfterLoad(false),
    mIsHiddenWindow(false),
    mLockedUntilChromeLoad(false),
    mIgnoreXULSize(false),
    mIgnoreXULPosition(false),
    mChromeFlagsFrozen(false),
    mIgnoreXULSizeMode(false),
    mDestroying(false),
    mRegistered(false),
    mPersistentAttributesDirty(0),
    mPersistentAttributesMask(0),
    mChromeFlags(aChromeFlags),
    mNextTabParentId(0)
{
}

nsXULWindow::~nsXULWindow()
{
  Destroy();
}

//*****************************************************************************
// nsXULWindow::nsISupports
//*****************************************************************************

NS_IMPL_ADDREF(nsXULWindow)
NS_IMPL_RELEASE(nsXULWindow)

NS_INTERFACE_MAP_BEGIN(nsXULWindow)
  NS_INTERFACE_MAP_ENTRY_AMBIGUOUS(nsISupports, nsIXULWindow)
  NS_INTERFACE_MAP_ENTRY(nsIXULWindow)
  NS_INTERFACE_MAP_ENTRY(nsIBaseWindow)
  NS_INTERFACE_MAP_ENTRY(nsIInterfaceRequestor)
  NS_INTERFACE_MAP_ENTRY(nsISupportsWeakReference)
  if (aIID.Equals(NS_GET_IID(nsXULWindow)))
    foundInterface = reinterpret_cast<nsISupports*>(this);
  else
NS_INTERFACE_MAP_END

//*****************************************************************************
// nsXULWindow::nsIIntefaceRequestor
//*****************************************************************************

NS_IMETHODIMP nsXULWindow::GetInterface(const nsIID& aIID, void** aSink)
{
  nsresult rv;

  NS_ENSURE_ARG_POINTER(aSink);

  if (aIID.Equals(NS_GET_IID(nsIPrompt))) {
    rv = EnsurePrompter();
    if (NS_FAILED(rv)) return rv;
    return mPrompter->QueryInterface(aIID, aSink);
  }
  if (aIID.Equals(NS_GET_IID(nsIAuthPrompt))) {
    rv = EnsureAuthPrompter();
    if (NS_FAILED(rv)) return rv;
    return mAuthPrompter->QueryInterface(aIID, aSink);
  }
  if (aIID.Equals(NS_GET_IID(mozIDOMWindowProxy))) {
    return GetWindowDOMWindow(reinterpret_cast<mozIDOMWindowProxy**>(aSink));
  }
  if (aIID.Equals(NS_GET_IID(nsIDOMWindow))) {
    nsCOMPtr<mozIDOMWindowProxy> window = nullptr;
    rv = GetWindowDOMWindow(getter_AddRefs(window));
    nsCOMPtr<nsIDOMWindow> domWindow = do_QueryInterface(window);
    domWindow.forget(aSink);
    return rv;
  }
  if (aIID.Equals(NS_GET_IID(nsIWebBrowserChrome)) &&
    NS_SUCCEEDED(EnsureContentTreeOwner()) &&
    NS_SUCCEEDED(mContentTreeOwner->QueryInterface(aIID, aSink)))
    return NS_OK;

  if (aIID.Equals(NS_GET_IID(nsIEmbeddingSiteWindow)) &&
    NS_SUCCEEDED(EnsureContentTreeOwner()) &&
    NS_SUCCEEDED(mContentTreeOwner->QueryInterface(aIID, aSink)))
    return NS_OK;

  return QueryInterface(aIID, aSink);
}

//*****************************************************************************
// nsXULWindow::nsIXULWindow
//*****************************************************************************

NS_IMETHODIMP nsXULWindow::GetDocShell(nsIDocShell** aDocShell)
{
  NS_ENSURE_ARG_POINTER(aDocShell);

  *aDocShell = mDocShell;
  NS_IF_ADDREF(*aDocShell);
  return NS_OK;
}

NS_IMETHODIMP nsXULWindow::GetZLevel(uint32_t *outLevel)
{
  nsCOMPtr<nsIWindowMediator> mediator(do_GetService(NS_WINDOWMEDIATOR_CONTRACTID));
  if (mediator)
    mediator->GetZLevel(this, outLevel);
  else
    *outLevel = normalZ;
  return NS_OK;
}

NS_IMETHODIMP nsXULWindow::SetZLevel(uint32_t aLevel)
{
  nsCOMPtr<nsIWindowMediator> mediator(do_GetService(NS_WINDOWMEDIATOR_CONTRACTID));
  if (!mediator)
    return NS_ERROR_FAILURE;

  uint32_t zLevel;
  mediator->GetZLevel(this, &zLevel);
  if (zLevel == aLevel)
    return NS_OK;

  /* refuse to raise a maximized window above the normal browser level,
     for fear it could hide newly opened browser windows */
  if (aLevel > nsIXULWindow::normalZ && mWindow) {
    nsSizeMode sizeMode = mWindow->SizeMode();
    if (sizeMode == nsSizeMode_Maximized || sizeMode == nsSizeMode_Fullscreen) {
      return NS_ERROR_FAILURE;
    }
  }

  // do it
  mediator->SetZLevel(this, aLevel);
  PersistentAttributesDirty(PAD_MISC);
  SavePersistentAttributes();

  nsCOMPtr<nsIContentViewer> cv;
  mDocShell->GetContentViewer(getter_AddRefs(cv));
  if (cv) {
    nsCOMPtr<nsIDocument> doc = cv->GetDocument();
    if (doc) {
      ErrorResult rv;
      RefPtr<dom::Event> event =
        doc->CreateEvent(NS_LITERAL_STRING("Events"), dom::CallerType::System,
                         rv);
      if (event) {
        event->InitEvent(NS_LITERAL_STRING("windowZLevel"), true, false);

        event->SetTrusted(true);

        bool defaultActionEnabled;
        doc->DispatchEvent(event, &defaultActionEnabled);
      }
    }
  }
  return NS_OK;
}

NS_IMETHODIMP nsXULWindow::GetChromeFlags(uint32_t *aChromeFlags)
{
  NS_ENSURE_ARG_POINTER(aChromeFlags);
  *aChromeFlags = mChromeFlags;
  /* mChromeFlags is kept up to date, except for scrollbar visibility.
     That can be changed directly by the content DOM window, which
     doesn't know to update the chrome window. So that we must check
     separately. */

  // however, it's pointless to ask if the window isn't set up yet
  if (!mChromeLoaded)
    return NS_OK;

  if (GetContentScrollbarVisibility())
    *aChromeFlags |= nsIWebBrowserChrome::CHROME_SCROLLBARS;
  else
    *aChromeFlags &= ~nsIWebBrowserChrome::CHROME_SCROLLBARS;

  return NS_OK;
}

NS_IMETHODIMP nsXULWindow::SetChromeFlags(uint32_t aChromeFlags)
{
  NS_ASSERTION(!mChromeFlagsFrozen,
               "SetChromeFlags() after AssumeChromeFlagsAreFrozen()!");

  mChromeFlags = aChromeFlags;
  if (mChromeLoaded)
    NS_ENSURE_SUCCESS(ApplyChromeFlags(), NS_ERROR_FAILURE);
  return NS_OK;
}

NS_IMETHODIMP nsXULWindow::AssumeChromeFlagsAreFrozen()
{
  mChromeFlagsFrozen = true;
  return NS_OK;
}

NS_IMETHODIMP nsXULWindow::SetIntrinsicallySized(bool aIntrinsicallySized)
{
  mIntrinsicallySized = aIntrinsicallySized;
  return NS_OK;
}

NS_IMETHODIMP nsXULWindow::GetIntrinsicallySized(bool* aIntrinsicallySized)
{
  NS_ENSURE_ARG_POINTER(aIntrinsicallySized);

  *aIntrinsicallySized = mIntrinsicallySized;
  return NS_OK;
}

NS_IMETHODIMP nsXULWindow::GetPrimaryContentShell(nsIDocShellTreeItem**
   aDocShellTreeItem)
{
  NS_ENSURE_ARG_POINTER(aDocShellTreeItem);
  NS_IF_ADDREF(*aDocShellTreeItem = mPrimaryContentShell);
  return NS_OK;
}

NS_IMETHODIMP
nsXULWindow::TabParentAdded(nsITabParent* aTab, bool aPrimary)
{
  if (aPrimary) {
    mPrimaryTabParent = aTab;
    mPrimaryContentShell = nullptr;
  } else if (mPrimaryTabParent == aTab) {
    mPrimaryTabParent = nullptr;
  }

  return NS_OK;
}

NS_IMETHODIMP
nsXULWindow::TabParentRemoved(nsITabParent* aTab)
{
  if (aTab == mPrimaryTabParent) {
    mPrimaryTabParent = nullptr;
  }

  return NS_OK;
}

NS_IMETHODIMP
nsXULWindow::GetPrimaryTabParent(nsITabParent** aTab)
{
  nsCOMPtr<nsITabParent> tab = mPrimaryTabParent;
  tab.forget(aTab);
  return NS_OK;
}

nsTArray<RefPtr<mozilla::LiveResizeListener>>
nsXULWindow::GetLiveResizeListeners()
{
  nsTArray<RefPtr<mozilla::LiveResizeListener>> listeners;
  if (mPrimaryTabParent) {
    TabParent* parent = static_cast<TabParent*>(mPrimaryTabParent.get());
    listeners.AppendElement(parent);
  }
  return listeners;
}

NS_IMETHODIMP nsXULWindow::AddChildWindow(nsIXULWindow *aChild)
{
  // we're not really keeping track of this right now
  return NS_OK;
}

NS_IMETHODIMP nsXULWindow::RemoveChildWindow(nsIXULWindow *aChild)
{
  // we're not really keeping track of this right now
  return NS_OK;
}

NS_IMETHODIMP nsXULWindow::ShowModal()
{
  AUTO_PROFILER_LABEL("nsXULWindow::ShowModal", OTHER);

  // Store locally so it doesn't die on us
  nsCOMPtr<nsIWidget> window = mWindow;
  nsCOMPtr<nsIXULWindow> tempRef = this;

  window->SetModal(true);
  mContinueModalLoop = true;
  EnableParent(false);

  {
    AutoNoJSAPI nojsapi;
    SpinEventLoopUntil([&]() { return !mContinueModalLoop; });
  }

  mContinueModalLoop = false;
  window->SetModal(false);
  /*   Note there's no EnableParent(true) here to match the false one
     above. That's done in ExitModalLoop. It's important that the parent
     be re-enabled before this window is made invisible; to do otherwise
     causes bizarre z-ordering problems. At this point, the window is
     already invisible.
       No known current implementation of Enable would have a problem with
     re-enabling the parent twice, so we could do it again here without
     breaking any current implementation. But that's unnecessary if the
     modal loop is always exited using ExitModalLoop (the other way would be
     to change the protected member variable directly.)
  */

  return mModalStatus;
}

//*****************************************************************************
// nsXULWindow::nsIBaseWindow
//*****************************************************************************

NS_IMETHODIMP nsXULWindow::InitWindow(nativeWindow aParentNativeWindow,
   nsIWidget* parentWidget, int32_t x, int32_t y, int32_t cx, int32_t cy)
{
  //XXX First Check In
  NS_ASSERTION(false, "Not Yet Implemented");
  return NS_OK;
}

NS_IMETHODIMP nsXULWindow::Create()
{
  //XXX First Check In
  NS_ASSERTION(false, "Not Yet Implemented");
  return NS_OK;
}

NS_IMETHODIMP nsXULWindow::Destroy()
{
  if (!mWindow)
     return NS_OK;

  // Ensure we don't reenter this code
  if (mDestroying)
    return NS_OK;

  mozilla::AutoRestore<bool> guard(mDestroying);
  mDestroying = true;

  nsCOMPtr<nsIAppShellService> appShell(do_GetService(NS_APPSHELLSERVICE_CONTRACTID));
  NS_ASSERTION(appShell, "Couldn't get appShell... xpcom shutdown?");
  if (appShell)
    appShell->UnregisterTopLevelWindow(static_cast<nsIXULWindow*>(this));

  nsCOMPtr<nsIXULWindow> parentWindow(do_QueryReferent(mParentWindow));
  if (parentWindow)
    parentWindow->RemoveChildWindow(this);

  // let's make sure the window doesn't get deleted out from under us
  // while we are trying to close....this can happen if the docshell
  // we close ends up being the last owning reference to this xulwindow

  // XXXTAB This shouldn't be an issue anymore because the ownership model
  // only goes in one direction.  When webshell container is fully removed
  // try removing this...

  nsCOMPtr<nsIXULWindow> placeHolder = this;

  // Remove modality (if any) and hide while destroying. More than
  // a convenience, the hide prevents user interaction with the partially
  // destroyed window. This is especially necessary when the eldest window
  // in a stack of modal windows is destroyed first. It happens.
  ExitModalLoop(NS_OK);
  // XXX: Skip unmapping the window on Linux due to GLX hangs on the compositor
  // thread with NVIDIA driver 310.32. We don't need to worry about user
  // interactions with destroyed windows on X11 either.
#ifndef MOZ_WIDGET_GTK
  if (mWindow)
    mWindow->Show(false);
#endif

#if defined(XP_WIN)
  // We need to explicitly set the focus on Windows, but
  // only if the parent is visible.
  nsCOMPtr<nsIBaseWindow> parent(do_QueryReferent(mParentWindow));
  if (parent) {
    nsCOMPtr<nsIWidget> parentWidget;
    parent->GetMainWidget(getter_AddRefs(parentWidget));
    if (!parentWidget || parentWidget->IsVisible()) {
      nsCOMPtr<nsIBaseWindow> baseHiddenWindow;
      if (appShell) {
        nsCOMPtr<nsIXULWindow> hiddenWindow;
        appShell->GetHiddenWindow(getter_AddRefs(hiddenWindow));
        if (hiddenWindow)
          baseHiddenWindow = do_GetInterface(hiddenWindow);
      }
      // somebody screwed up somewhere. hiddenwindow shouldn't be anybody's
      // parent. still, when it happens, skip activating it.
      if (baseHiddenWindow != parent) {
        nsCOMPtr<nsIWidget> parentWidget;
        parent->GetMainWidget(getter_AddRefs(parentWidget));
        if (parentWidget)
          parentWidget->PlaceBehind(eZPlacementTop, 0, true);
      }
    }
  }
#endif

  mDOMWindow = nullptr;
  if (mDocShell) {
    nsCOMPtr<nsIBaseWindow> shellAsWin(do_QueryInterface(mDocShell));
    shellAsWin->Destroy();
    mDocShell = nullptr; // this can cause reentrancy of this function
  }

  mPrimaryContentShell = nullptr;

  if (mContentTreeOwner) {
    mContentTreeOwner->XULWindow(nullptr);
    NS_RELEASE(mContentTreeOwner);
  }
  if (mPrimaryContentTreeOwner) {
    mPrimaryContentTreeOwner->XULWindow(nullptr);
    NS_RELEASE(mPrimaryContentTreeOwner);
  }
  if (mChromeTreeOwner) {
    mChromeTreeOwner->XULWindow(nullptr);
    NS_RELEASE(mChromeTreeOwner);
  }
  if (mWindow) {
    mWindow->SetWidgetListener(nullptr); // nsWebShellWindow hackery
    mWindow->Destroy();
    mWindow = nullptr;
  }

  if (!mIsHiddenWindow && mRegistered) {
    /* Inform appstartup we've destroyed this window and it could
       quit now if it wanted. This must happen at least after mDocShell
       is destroyed, because onunload handlers fire then, and those being
       script, anything could happen. A new window could open, even.
       See bug 130719. */
    nsCOMPtr<nsIObserverService> obssvc = services::GetObserverService();
    NS_ASSERTION(obssvc, "Couldn't get observer service?");

    if (obssvc)
      obssvc->NotifyObservers(nullptr, "xul-window-destroyed", nullptr);
  }

  return NS_OK;
}

NS_IMETHODIMP nsXULWindow::GetDevicePixelsPerDesktopPixel(double *aScale)
{
  *aScale = mWindow ? mWindow->GetDesktopToDeviceScale().scale : 1.0;
  return NS_OK;
}

NS_IMETHODIMP nsXULWindow::GetUnscaledDevicePixelsPerCSSPixel(double *aScale)
{
  *aScale = mWindow ? mWindow->GetDefaultScale().scale : 1.0;
  return NS_OK;
}

NS_IMETHODIMP nsXULWindow::SetPositionDesktopPix(int32_t aX, int32_t aY)
{
  mWindow->Move(aX, aY);
  if (!mChromeLoaded) {
    // If we're called before the chrome is loaded someone obviously wants this
    // window at this position. We don't persist this one-time position.
    mIgnoreXULPosition = true;
    return NS_OK;
  }
  PersistentAttributesDirty(PAD_POSITION);
  SavePersistentAttributes();
  return NS_OK;
}

// The parameters here are device pixels; do the best we can to convert to
// desktop px, using the window's current scale factor (if available).
NS_IMETHODIMP nsXULWindow::SetPosition(int32_t aX, int32_t aY)
{
  // Don't reset the window's size mode here - platforms that don't want to move
  // maximized windows should reset it in their respective Move implementation.
  DesktopToLayoutDeviceScale currScale = mWindow->GetDesktopToDeviceScale();
  DesktopPoint pos = LayoutDeviceIntPoint(aX, aY) / currScale;
  return SetPositionDesktopPix(pos.x, pos.y);
}

NS_IMETHODIMP nsXULWindow::GetPosition(int32_t* aX, int32_t* aY)
{
  return GetPositionAndSize(aX, aY, nullptr, nullptr);
}

NS_IMETHODIMP nsXULWindow::SetSize(int32_t aCX, int32_t aCY, bool aRepaint)
{
  /* any attempt to set the window's size or position overrides the window's
     zoom state. this is important when these two states are competing while
     the window is being opened. but it should probably just always be so. */
  mWindow->SetSizeMode(nsSizeMode_Normal);

  mIntrinsicallySized = false;

  DesktopToLayoutDeviceScale scale = mWindow->GetDesktopToDeviceScale();
  DesktopSize size = LayoutDeviceIntSize(aCX, aCY) / scale;
  mWindow->Resize(size.width, size.height, aRepaint);
  if (!mChromeLoaded) {
    // If we're called before the chrome is loaded someone obviously wants this
    // window at this size & in the normal size mode (since it is the only mode
    // in which setting dimensions makes sense). We don't persist this one-time
    // size.
    mIgnoreXULSize = true;
    mIgnoreXULSizeMode = true;
    return NS_OK;
  }
  PersistentAttributesDirty(PAD_SIZE);
  SavePersistentAttributes();
  return NS_OK;
}

NS_IMETHODIMP nsXULWindow::GetSize(int32_t* aCX, int32_t* aCY)
{
  return GetPositionAndSize(nullptr, nullptr, aCX, aCY);
}

NS_IMETHODIMP nsXULWindow::SetPositionAndSize(int32_t aX, int32_t aY,
   int32_t aCX, int32_t aCY, uint32_t aFlags)
{
  /* any attempt to set the window's size or position overrides the window's
     zoom state. this is important when these two states are competing while
     the window is being opened. but it should probably just always be so. */
  mWindow->SetSizeMode(nsSizeMode_Normal);

  mIntrinsicallySized = false;

  DesktopToLayoutDeviceScale scale = mWindow->GetDesktopToDeviceScale();
  DesktopRect rect = LayoutDeviceIntRect(aX, aY, aCX, aCY) / scale;
  mWindow->Resize(rect.x, rect.y, rect.width, rect.height,
                  !!(aFlags & nsIBaseWindow::eRepaint));
  if (!mChromeLoaded) {
    // If we're called before the chrome is loaded someone obviously wants this
    // window at this size and position. We don't persist this one-time setting.
    mIgnoreXULPosition = true;
    mIgnoreXULSize = true;
    mIgnoreXULSizeMode = true;
    return NS_OK;
  }
  PersistentAttributesDirty(PAD_POSITION | PAD_SIZE);
  SavePersistentAttributes();
  return NS_OK;
}

NS_IMETHODIMP nsXULWindow::GetPositionAndSize(int32_t* x, int32_t* y, int32_t* cx,
   int32_t* cy)
{

  if (!mWindow)
    return NS_ERROR_FAILURE;

  LayoutDeviceIntRect rect = mWindow->GetScreenBounds();

  if (x)
    *x = rect.x;
  if (y)
    *y = rect.y;
  if (cx)
    *cx = rect.width;
  if (cy)
    *cy = rect.height;

  return NS_OK;
}

NS_IMETHODIMP nsXULWindow::Center(nsIXULWindow *aRelative, bool aScreen, bool aAlert)
{
  int32_t  left, top, width, height,
           ourWidth, ourHeight;
  bool     screenCoordinates =  false,
           windowCoordinates =  false;
  nsresult result;

  if (!mChromeLoaded) {
    // note we lose the parameters. at time of writing, this isn't a problem.
    mCenterAfterLoad = true;
    return NS_OK;
  }

  if (!aScreen && !aRelative)
    return NS_ERROR_INVALID_ARG;

  nsCOMPtr<nsIScreenManager> screenmgr = do_GetService("@mozilla.org/gfx/screenmanager;1", &result);
  if (NS_FAILED(result))
    return result;

  nsCOMPtr<nsIScreen> screen;

  if (aRelative) {
    nsCOMPtr<nsIBaseWindow> base(do_QueryInterface(aRelative, &result));
    if (base) {
      // get window rect
      result = base->GetPositionAndSize(&left, &top, &width, &height);
      if (NS_SUCCEEDED(result)) {
        double scale;
        if (NS_SUCCEEDED(base->GetDevicePixelsPerDesktopPixel(&scale))) {
          left = NSToIntRound(left / scale);
          top = NSToIntRound(top / scale);
          width = NSToIntRound(width / scale);
          height = NSToIntRound(height / scale);
        }
        // if centering on screen, convert that to the corresponding screen
        if (aScreen)
          screenmgr->ScreenForRect(left, top, width, height, getter_AddRefs(screen));
        else
          windowCoordinates = true;
      } else {
        // something's wrong with the reference window.
        // fall back to the primary screen
        aRelative = 0;
        aScreen = true;
      }
    }
  }
  if (!aRelative) {
    if (!mOpenerScreenRect.IsEmpty()) {
      // FIXME - check if these are device or display pixels
      screenmgr->ScreenForRect(mOpenerScreenRect.x, mOpenerScreenRect.y,
                               mOpenerScreenRect.width, mOpenerScreenRect.height,
                               getter_AddRefs(screen));
    } else {
      screenmgr->GetPrimaryScreen(getter_AddRefs(screen));
    }
  }

  if (aScreen && screen) {
    screen->GetAvailRectDisplayPix(&left, &top, &width, &height);
    screenCoordinates = true;
  }

  if (screenCoordinates || windowCoordinates) {
    NS_ASSERTION(mWindow, "what, no window?");
    double scale = mWindow->GetDesktopToDeviceScale().scale;
    GetSize(&ourWidth, &ourHeight);
    int32_t scaledWidth, scaledHeight;
    scaledWidth = NSToIntRound(ourWidth / scale);
    scaledHeight = NSToIntRound(ourHeight / scale);
    left += (width - scaledWidth) / 2;
    top += (height - scaledHeight) / (aAlert ? 3 : 2);
    if (windowCoordinates) {
      mWindow->ConstrainPosition(false, &left, &top);
    }
    SetPosition(left * scale, top * scale);

    // If moving the window caused it to change size,
    // re-do the centering.
    int32_t newWidth, newHeight;
    GetSize(&newWidth, &newHeight);
    if (newWidth != ourWidth || newHeight != ourHeight) {
      return Center(aRelative, aScreen, aAlert);
    }
    return NS_OK;
  }

  return NS_ERROR_FAILURE;
}

NS_IMETHODIMP nsXULWindow::Repaint(bool aForce)
{
  //XXX First Check In
  NS_ASSERTION(false, "Not Yet Implemented");
  return NS_OK;
}

NS_IMETHODIMP nsXULWindow::GetParentWidget(nsIWidget** aParentWidget)
{
  NS_ENSURE_ARG_POINTER(aParentWidget);
  NS_ENSURE_STATE(mWindow);

  NS_IF_ADDREF(*aParentWidget = mWindow->GetParent());
  return NS_OK;
}

NS_IMETHODIMP nsXULWindow::SetParentWidget(nsIWidget* aParentWidget)
{
  //XXX First Check In
  NS_ASSERTION(false, "Not Yet Implemented");
  return NS_OK;
}

NS_IMETHODIMP nsXULWindow::GetParentNativeWindow(nativeWindow* aParentNativeWindow)
{
  NS_ENSURE_ARG_POINTER(aParentNativeWindow);

  nsCOMPtr<nsIWidget> parentWidget;
  NS_ENSURE_SUCCESS(GetParentWidget(getter_AddRefs(parentWidget)), NS_ERROR_FAILURE);

  if (parentWidget) {
    *aParentNativeWindow = parentWidget->GetNativeData(NS_NATIVE_WIDGET);
  }

  return NS_OK;
}

NS_IMETHODIMP nsXULWindow::SetParentNativeWindow(nativeWindow aParentNativeWindow)
{
  //XXX First Check In
  NS_ASSERTION(false, "Not Yet Implemented");
  return NS_OK;
}

NS_IMETHODIMP nsXULWindow::GetNativeHandle(nsAString& aNativeHandle)
{
  nsCOMPtr<nsIWidget> mainWidget;
  NS_ENSURE_SUCCESS(GetMainWidget(getter_AddRefs(mainWidget)), NS_ERROR_FAILURE);

  if (mainWidget) {
    nativeWindow nativeWindowPtr = mainWidget->GetNativeData(NS_NATIVE_WINDOW);
    /* the nativeWindow pointer is converted to and exposed as a string. This
       is a more reliable way not to lose information (as opposed to JS
       |Number| for instance) */
    aNativeHandle = NS_ConvertASCIItoUTF16(nsPrintfCString("0x%p", nativeWindowPtr));
  }

  return NS_OK;
}

NS_IMETHODIMP nsXULWindow::GetVisibility(bool* aVisibility)
{
  NS_ENSURE_ARG_POINTER(aVisibility);

  // Always claim to be visible for now. See bug
  // https://bugzilla.mozilla.org/show_bug.cgi?id=306245.

  *aVisibility = true;

  return NS_OK;
}

NS_IMETHODIMP nsXULWindow::SetVisibility(bool aVisibility)
{
  if (!mChromeLoaded) {
    mShowAfterLoad = aVisibility;
    return NS_OK;
  }

  if (mDebuting) {
    return NS_OK;
  }
  mDebuting = true;  // (Show / Focus is recursive)

  //XXXTAB Do we really need to show docshell and the window?  Isn't
  // the window good enough?
  nsCOMPtr<nsIBaseWindow> shellAsWin(do_QueryInterface(mDocShell));
  shellAsWin->SetVisibility(aVisibility);
  // Store locally so it doesn't die on us. 'Show' can result in the window
  // being closed with nsXULWindow::Destroy being called. That would set
  // mWindow to null and posibly destroy the nsIWidget while its Show method
  // is on the stack. We need to keep it alive until Show finishes.
  nsCOMPtr<nsIWidget> window = mWindow;
  window->Show(aVisibility);

  nsCOMPtr<nsIWindowMediator> windowMediator(do_GetService(NS_WINDOWMEDIATOR_CONTRACTID));
  if (windowMediator)
     windowMediator->UpdateWindowTimeStamp(static_cast<nsIXULWindow*>(this));

  // notify observers so that we can hide the splash screen if possible
  nsCOMPtr<nsIObserverService> obssvc = services::GetObserverService();
  NS_ASSERTION(obssvc, "Couldn't get observer service.");
  if (obssvc) {
    obssvc->NotifyObservers(nullptr, "xul-window-visible", nullptr);
  }

  mDebuting = false;
  return NS_OK;
}

NS_IMETHODIMP nsXULWindow::GetEnabled(bool *aEnabled)
{
  NS_ENSURE_ARG_POINTER(aEnabled);

  if (mWindow) {
    *aEnabled = mWindow->IsEnabled();
    return NS_OK;
  }

  *aEnabled = true; // better guess than most
  return NS_ERROR_FAILURE;
}

NS_IMETHODIMP nsXULWindow::SetEnabled(bool aEnable)
{
  if (mWindow) {
    mWindow->Enable(aEnable);
    return NS_OK;
  }
  return NS_ERROR_FAILURE;
}

NS_IMETHODIMP nsXULWindow::GetMainWidget(nsIWidget** aMainWidget)
{
  NS_ENSURE_ARG_POINTER(aMainWidget);

  *aMainWidget = mWindow;
  NS_IF_ADDREF(*aMainWidget);
  return NS_OK;
}

NS_IMETHODIMP nsXULWindow::SetFocus()
{
  //XXX First Check In
  NS_ASSERTION(false, "Not Yet Implemented");
  return NS_OK;
}

NS_IMETHODIMP nsXULWindow::GetTitle(char16_t** aTitle)
{
  NS_ENSURE_ARG_POINTER(aTitle);

  *aTitle = ToNewUnicode(mTitle);
  if (!*aTitle)
    return NS_ERROR_OUT_OF_MEMORY;
  return NS_OK;
}

NS_IMETHODIMP nsXULWindow::SetTitle(const char16_t* aTitle)
{
  NS_ENSURE_STATE(mWindow);
  mTitle.Assign(aTitle);
  mTitle.StripCRLF();
  NS_ENSURE_SUCCESS(mWindow->SetTitle(mTitle), NS_ERROR_FAILURE);

  // Tell the window mediator that a title has changed
  nsCOMPtr<nsIWindowMediator> windowMediator(do_GetService(NS_WINDOWMEDIATOR_CONTRACTID));
  if (!windowMediator)
    return NS_OK;

  windowMediator->UpdateWindowTitle(static_cast<nsIXULWindow*>(this), aTitle);

  return NS_OK;
}


//*****************************************************************************
// nsXULWindow: Helpers
//*****************************************************************************

NS_IMETHODIMP nsXULWindow::EnsureChromeTreeOwner()
{
  if (mChromeTreeOwner)
    return NS_OK;

  mChromeTreeOwner = new nsChromeTreeOwner();
  NS_ADDREF(mChromeTreeOwner);
  mChromeTreeOwner->XULWindow(this);

  return NS_OK;
}

NS_IMETHODIMP nsXULWindow::EnsureContentTreeOwner()
{
  if (mContentTreeOwner)
    return NS_OK;

  mContentTreeOwner = new nsContentTreeOwner(false);
  NS_ADDREF(mContentTreeOwner);
  mContentTreeOwner->XULWindow(this);

  return NS_OK;
}

NS_IMETHODIMP nsXULWindow::EnsurePrimaryContentTreeOwner()
{
  if (mPrimaryContentTreeOwner)
    return NS_OK;

  mPrimaryContentTreeOwner = new nsContentTreeOwner(true);
  NS_ADDREF(mPrimaryContentTreeOwner);
  mPrimaryContentTreeOwner->XULWindow(this);

  return NS_OK;
}

NS_IMETHODIMP nsXULWindow::EnsurePrompter()
{
  if (mPrompter)
    return NS_OK;

  nsCOMPtr<mozIDOMWindowProxy> ourWindow;
  nsresult rv = GetWindowDOMWindow(getter_AddRefs(ourWindow));
  if (NS_SUCCEEDED(rv)) {
    nsCOMPtr<nsIWindowWatcher> wwatch =
        do_GetService(NS_WINDOWWATCHER_CONTRACTID);
    if (wwatch)
      wwatch->GetNewPrompter(ourWindow, getter_AddRefs(mPrompter));
  }
  return mPrompter ? NS_OK : NS_ERROR_FAILURE;
}

NS_IMETHODIMP nsXULWindow::EnsureAuthPrompter()
{
  if (mAuthPrompter)
    return NS_OK;

  nsCOMPtr<mozIDOMWindowProxy> ourWindow;
  nsresult rv = GetWindowDOMWindow(getter_AddRefs(ourWindow));
  if (NS_SUCCEEDED(rv)) {
    nsCOMPtr<nsIWindowWatcher> wwatch(do_GetService(NS_WINDOWWATCHER_CONTRACTID));
    if (wwatch)
      wwatch->GetNewAuthPrompter(ourWindow, getter_AddRefs(mAuthPrompter));
  }
  return mAuthPrompter ? NS_OK : NS_ERROR_FAILURE;
}

NS_IMETHODIMP nsXULWindow::GetAvailScreenSize(int32_t* aAvailWidth, int32_t* aAvailHeight)
{
  nsresult rv;

  nsCOMPtr<mozIDOMWindowProxy> domWindow;
  GetWindowDOMWindow(getter_AddRefs(domWindow));
  NS_ENSURE_STATE(domWindow);

  auto* window = nsPIDOMWindowOuter::From(domWindow);
  NS_ENSURE_STATE(window);

  nsCOMPtr<nsIDOMScreen> screen = window->GetScreen();
  NS_ENSURE_STATE(screen);

  rv = screen->GetAvailWidth(aAvailWidth);
  NS_ENSURE_SUCCESS(rv, rv);

  rv = screen->GetAvailHeight(aAvailHeight);
  NS_ENSURE_SUCCESS(rv, rv);

  return NS_OK;
}

// Rounds window size to 1000x1000, or, if there isn't enough available
// screen space, to a multiple of 200x100.
NS_IMETHODIMP nsXULWindow::ForceRoundedDimensions()
{
  if (mIsHiddenWindow) {
    return NS_OK;
  }

  int32_t availWidthCSS    = 0;
  int32_t availHeightCSS   = 0;
  int32_t contentWidthCSS  = 0;
  int32_t contentHeightCSS = 0;
  int32_t windowWidthCSS   = 0;
  int32_t windowHeightCSS  = 0;
  double devicePerCSSPixels = 1.0;

  GetUnscaledDevicePixelsPerCSSPixel(&devicePerCSSPixels);

  GetAvailScreenSize(&availWidthCSS, &availHeightCSS);

  // To get correct chrome size, we have to resize the window to a proper
  // size first. So, here, we size it to its available size.
  SetSpecifiedSize(availWidthCSS, availHeightCSS);

  // Get the current window size for calculating chrome UI size.
  GetSize(&windowWidthCSS, &windowHeightCSS); // device pixels
  windowWidthCSS = NSToIntRound(windowWidthCSS / devicePerCSSPixels);
  windowHeightCSS = NSToIntRound(windowHeightCSS / devicePerCSSPixels);

  // Get the content size for calculating chrome UI size.
  GetPrimaryContentSize(&contentWidthCSS, &contentHeightCSS);

  // Calculate the chrome UI size.
  int32_t chromeWidth = 0, chromeHeight = 0;
  chromeWidth = windowWidthCSS - contentWidthCSS;
  chromeHeight = windowHeightCSS - contentHeightCSS;

  int32_t targetContentWidth = 0, targetContentHeight = 0;

  // Here, we use the available screen dimensions as the input dimensions to
  // force the window to be rounded as the maximum available content size.
  nsContentUtils::CalcRoundedWindowSizeForResistingFingerprinting(
    chromeWidth,
    chromeHeight,
    availWidthCSS,
    availHeightCSS,
    availWidthCSS,
    availHeightCSS,
    false, // aSetOuterWidth
    false, // aSetOuterHeight
    &targetContentWidth,
    &targetContentHeight
  );

  targetContentWidth = NSToIntRound(targetContentWidth * devicePerCSSPixels);
  targetContentHeight = NSToIntRound(targetContentHeight * devicePerCSSPixels);

  SetPrimaryContentSize(targetContentWidth, targetContentHeight);

  mIgnoreXULSize = true;
  mIgnoreXULSizeMode = true;

  return NS_OK;
}
<<<<<<< HEAD
 
=======

>>>>>>> a17af05f
void nsXULWindow::OnChromeLoaded()
{
  nsresult rv = EnsureContentTreeOwner();

  if (NS_SUCCEEDED(rv)) {
    mChromeLoaded = true;
    ApplyChromeFlags();
    SyncAttributesToWidget();

    int32_t specWidth = -1, specHeight = -1;
    bool gotSize = false;
    bool isContent = false;

<<<<<<< HEAD
    if (nsContentUtils::ShouldResistFingerprinting()) {
=======
    GetHasPrimaryContent(&isContent);

    // If this window has a primary content and fingerprinting resistance is
    // enabled, we enforce this window to rounded dimensions.
    if (isContent && nsContentUtils::ShouldResistFingerprinting()) {
>>>>>>> a17af05f
      ForceRoundedDimensions();
    } else if (!mIgnoreXULSize) {
      gotSize = LoadSizeFromXUL(specWidth, specHeight);
    }

    bool positionSet = !mIgnoreXULPosition;
    nsCOMPtr<nsIXULWindow> parentWindow(do_QueryReferent(mParentWindow));
#if defined(XP_UNIX) && !defined(XP_MACOSX)
    // don't override WM placement on unix for independent, top-level windows
    // (however, we think the benefits of intelligent dependent window placement
    // trump that override.)
    if (!parentWindow)
      positionSet = false;
#endif
    if (positionSet) {
      // We have to do this before sizing the window, because sizing depends
      // on the resolution of the screen we're on. But positioning needs to
      // know the size so that it can constrain to screen bounds.... as an
      // initial guess here, we'll use the specified size (if any).
      positionSet = LoadPositionFromXUL(specWidth, specHeight);
    }

    if (gotSize) {
      SetSpecifiedSize(specWidth, specHeight);
    }

    if (mIntrinsicallySized) {
      // (if LoadSizeFromXUL set the size, mIntrinsicallySized will be false)
      nsCOMPtr<nsIContentViewer> cv;
      mDocShell->GetContentViewer(getter_AddRefs(cv));
      if (cv) {
        nsCOMPtr<nsIDocShellTreeItem> docShellAsItem = do_QueryInterface(mDocShell);
        nsCOMPtr<nsIDocShellTreeOwner> treeOwner;
        docShellAsItem->GetTreeOwner(getter_AddRefs(treeOwner));
        if (treeOwner) {
          // GetContentSize can fail, so initialise |width| and |height| to be
          // on the safe side.
          int32_t width = 0, height = 0;
          if (NS_SUCCEEDED(cv->GetContentSize(&width, &height))) {
            treeOwner->SizeShellTo(docShellAsItem, width, height);
            // Update specified size for the final LoadPositionFromXUL call.
            specWidth = width;
            specHeight = height;
          }
        }
      }
    }

    // Now that we have set the window's final size, we can re-do its
    // positioning so that it is properly constrained to the screen.
    if (positionSet) {
      LoadPositionFromXUL(specWidth, specHeight);
    }

    LoadMiscPersistentAttributesFromXUL();

    if (mCenterAfterLoad && !positionSet) {
      Center(parentWindow, parentWindow ? false : true, false);
    }

    if (mShowAfterLoad) {
      SetVisibility(true);
      // At this point the window may have been closed during Show(), so
      // nsXULWindow::Destroy may already have been called. Take care!
    }
  }
  mPersistentAttributesMask |= PAD_POSITION | PAD_SIZE | PAD_MISC;
}

// If aSpecWidth and/or aSpecHeight are > 0, we will use these CSS px sizes
// to fit to the screen when staggering windows; if they're negative,
// we use the window's current size instead.
bool nsXULWindow::LoadPositionFromXUL(int32_t aSpecWidth, int32_t aSpecHeight)
{
  bool     gotPosition = false;

  // if we're the hidden window, don't try to validate our size/position. We're
  // special.
  if (mIsHiddenWindow)
    return false;

  nsCOMPtr<dom::Element> windowElement = GetWindowDOMElement();
  NS_ENSURE_TRUE(windowElement, false);

  int32_t currX = 0;
  int32_t currY = 0;
  int32_t currWidth = 0;
  int32_t currHeight = 0;
  nsresult errorCode;
  int32_t temp;

  GetPositionAndSize(&currX, &currY, &currWidth, &currHeight);

  // Convert to global display pixels for consistent window management across
  // screens with diverse resolutions
  double devToDesktopScale = 1.0 / mWindow->GetDesktopToDeviceScale().scale;
  currX = NSToIntRound(currX * devToDesktopScale);
  currY = NSToIntRound(currY * devToDesktopScale);

  // For size, use specified value if > 0, else current value
  double devToCSSScale = 1.0 / mWindow->GetDefaultScale().scale;
  int32_t cssWidth =
    aSpecWidth > 0 ? aSpecWidth : NSToIntRound(currWidth * devToCSSScale);
  int32_t cssHeight =
    aSpecHeight > 0 ? aSpecHeight : NSToIntRound(currHeight * devToCSSScale);

  // Obtain the position information from the <xul:window> element.
  int32_t specX = currX;
  int32_t specY = currY;
  nsAutoString posString;

  windowElement->GetAttribute(SCREENX_ATTRIBUTE, posString);
  temp = posString.ToInteger(&errorCode);
  if (NS_SUCCEEDED(errorCode)) {
    specX = temp;
    gotPosition = true;
  }
  windowElement->GetAttribute(SCREENY_ATTRIBUTE, posString);
  temp = posString.ToInteger(&errorCode);
  if (NS_SUCCEEDED(errorCode)) {
    specY = temp;
    gotPosition = true;
  }

  if (gotPosition) {
    // our position will be relative to our parent, if any
    nsCOMPtr<nsIBaseWindow> parent(do_QueryReferent(mParentWindow));
    if (parent) {
      int32_t parentX, parentY;
      if (NS_SUCCEEDED(parent->GetPosition(&parentX, &parentY))) {
        double scale;
        if (NS_SUCCEEDED(parent->GetDevicePixelsPerDesktopPixel(&scale))) {
          parentX = NSToIntRound(parentX / scale);
          parentY = NSToIntRound(parentY / scale);
        }
        specX += parentX;
        specY += parentY;
      }
    }
    else {
      StaggerPosition(specX, specY, cssWidth, cssHeight);
    }
  }
  mWindow->ConstrainPosition(false, &specX, &specY);
  if (specX != currX || specY != currY) {
    SetPositionDesktopPix(specX, specY);
  }

  return gotPosition;
}

bool
nsXULWindow::LoadSizeFromXUL(int32_t& aSpecWidth, int32_t& aSpecHeight)
{
  bool     gotSize = false;

  // if we're the hidden window, don't try to validate our size/position. We're
  // special.
  if (mIsHiddenWindow) {
    return false;
  }

  nsCOMPtr<dom::Element> windowElement = GetWindowDOMElement();
  NS_ENSURE_TRUE(windowElement, false);

  nsresult errorCode;
  int32_t temp;

  // Obtain the sizing information from the <xul:window> element.
  aSpecWidth = 100;
  aSpecHeight = 100;
  nsAutoString sizeString;

  windowElement->GetAttribute(WIDTH_ATTRIBUTE, sizeString);
  temp = sizeString.ToInteger(&errorCode);
  if (NS_SUCCEEDED(errorCode) && temp > 0) {
    aSpecWidth = std::max(temp, 100);
    gotSize = true;
  }
  windowElement->GetAttribute(HEIGHT_ATTRIBUTE, sizeString);
  temp = sizeString.ToInteger(&errorCode);
  if (NS_SUCCEEDED(errorCode) && temp > 0) {
    aSpecHeight = std::max(temp, 100);
    gotSize = true;
  }

  return gotSize;
}

void
nsXULWindow::SetSpecifiedSize(int32_t aSpecWidth, int32_t aSpecHeight)
{
  // constrain to screen size
  int32_t screenWidth;
  int32_t screenHeight;

  if (NS_SUCCEEDED(GetAvailScreenSize(&screenWidth, &screenHeight))) {
    if (aSpecWidth > screenWidth) {
      aSpecWidth = screenWidth;
    }
    if (aSpecHeight > screenHeight) {
      aSpecHeight = screenHeight;
    }
  }

  NS_ASSERTION(mWindow, "we expected to have a window already");

  int32_t currWidth = 0;
  int32_t currHeight = 0;
  GetSize(&currWidth, &currHeight); // returns device pixels

  // convert specified values to device pixels, and resize if needed
  double cssToDevPx = mWindow ? mWindow->GetDefaultScale().scale : 1.0;
  aSpecWidth = NSToIntRound(aSpecWidth * cssToDevPx);
  aSpecHeight = NSToIntRound(aSpecHeight * cssToDevPx);
  mIntrinsicallySized = false;
  if (aSpecWidth != currWidth || aSpecHeight != currHeight) {
    SetSize(aSpecWidth, aSpecHeight, false);
  }
}

/* Miscellaneous persistent attributes are attributes named in the
   |persist| attribute, other than size and position. Those are special
   because it's important to load those before one of the misc
   attributes (sizemode) and they require extra processing. */
bool nsXULWindow::LoadMiscPersistentAttributesFromXUL()
{
  bool     gotState = false;

  /* There are no misc attributes of interest to the hidden window.
     It's especially important not to try to validate that window's
     size or position, because some platforms (Mac OS X) need to
     make it visible and offscreen. */
  if (mIsHiddenWindow)
    return false;

  nsCOMPtr<dom::Element> windowElement = GetWindowDOMElement();
  NS_ENSURE_TRUE(windowElement, false);

  nsAutoString stateString;

  // sizemode
  windowElement->GetAttribute(MODE_ATTRIBUTE, stateString);
  nsSizeMode sizeMode = nsSizeMode_Normal;
  /* ignore request to minimize, to not confuse novices
  if (stateString.Equals(SIZEMODE_MINIMIZED))
    sizeMode = nsSizeMode_Minimized;
  */
  if (!mIgnoreXULSizeMode &&
      (stateString.Equals(SIZEMODE_MAXIMIZED) || stateString.Equals(SIZEMODE_FULLSCREEN))) {
    /* Honor request to maximize only if the window is sizable.
       An unsizable, unmaximizable, yet maximized window confuses
       Windows OS and is something of a travesty, anyway. */
    if (mChromeFlags & nsIWebBrowserChrome::CHROME_WINDOW_RESIZE) {
      mIntrinsicallySized = false;

      if (stateString.Equals(SIZEMODE_MAXIMIZED))
        sizeMode = nsSizeMode_Maximized;
      else
        sizeMode = nsSizeMode_Fullscreen;
    }
  }

  // If we are told to ignore the size mode attribute update the
  // document so the attribute and window are in sync.
  if (mIgnoreXULSizeMode) {
    nsAutoString sizeString;
    if (sizeMode == nsSizeMode_Maximized)
      sizeString.Assign(SIZEMODE_MAXIMIZED);
    else if (sizeMode == nsSizeMode_Fullscreen)
      sizeString.Assign(SIZEMODE_FULLSCREEN);
    else if (sizeMode == nsSizeMode_Normal)
      sizeString.Assign(SIZEMODE_NORMAL);
    if (!sizeString.IsEmpty()) {
      ErrorResult rv;
      windowElement->SetAttribute(MODE_ATTRIBUTE, sizeString, rv);
    }
  }

  if (sizeMode == nsSizeMode_Fullscreen) {
    nsCOMPtr<mozIDOMWindowProxy> ourWindow;
    GetWindowDOMWindow(getter_AddRefs(ourWindow));
    auto* piWindow = nsPIDOMWindowOuter::From(ourWindow);
    piWindow->SetFullScreen(true);
  } else {
    mWindow->SetSizeMode(sizeMode);
  }
  gotState = true;

  // zlevel
  windowElement->GetAttribute(ZLEVEL_ATTRIBUTE, stateString);
  if (!stateString.IsEmpty()) {
    nsresult errorCode;
    int32_t zLevel = stateString.ToInteger(&errorCode);
    if (NS_SUCCEEDED(errorCode) && zLevel >= lowestZ && zLevel <= highestZ)
      SetZLevel(zLevel);
  }

  return gotState;
}

/* Stagger windows of the same type so they don't appear on top of each other.
   This code does have a scary double loop -- it'll keep passing through
   the entire list of open windows until it finds a non-collision. Doesn't
   seem to be a problem, but it deserves watching.
   The aRequested{X,Y} parameters here are in desktop pixels;
   the aSpec{Width,Height} parameters are CSS pixel dimensions.
*/
void nsXULWindow::StaggerPosition(int32_t &aRequestedX, int32_t &aRequestedY,
                                  int32_t aSpecWidth, int32_t aSpecHeight)
{
  // These "constants" will be converted from CSS to desktop pixels
  // for the appropriate screen, assuming we find a screen to use...
  // hence they're not actually declared const here.
  int32_t kOffset = 22;
  uint32_t kSlop  = 4;

  bool     keepTrying;
  int      bouncedX = 0, // bounced off vertical edge of screen
           bouncedY = 0; // bounced off horizontal edge

  // look for any other windows of this type
  nsCOMPtr<nsIWindowMediator> wm(do_GetService(NS_WINDOWMEDIATOR_CONTRACTID));
  if (!wm)
    return;

  nsCOMPtr<dom::Element> windowElement = GetWindowDOMElement();
  if (!windowElement)
    return;

  nsCOMPtr<nsIXULWindow> ourXULWindow(this);

  nsAutoString windowType;
  windowElement->GetAttribute(WINDOWTYPE_ATTRIBUTE, windowType);

  int32_t screenTop = 0,    // it's pointless to initialize these ...
          screenRight = 0,  // ... but to prevent oversalubrious and ...
          screenBottom = 0, // ... underbright compilers from ...
          screenLeft = 0;   // ... issuing warnings.
  bool    gotScreen = false;

  { // fetch screen coordinates
    nsCOMPtr<nsIScreenManager> screenMgr(do_GetService(
                                         "@mozilla.org/gfx/screenmanager;1"));
    if (screenMgr) {
      nsCOMPtr<nsIScreen> ourScreen;
      // the coordinates here are already display pixels
      screenMgr->ScreenForRect(aRequestedX, aRequestedY,
                               aSpecWidth, aSpecHeight,
                               getter_AddRefs(ourScreen));
      if (ourScreen) {
        int32_t screenWidth, screenHeight;
        ourScreen->GetAvailRectDisplayPix(&screenLeft, &screenTop,
                                          &screenWidth, &screenHeight);
        screenBottom = screenTop + screenHeight;
        screenRight = screenLeft + screenWidth;
        // Get the screen's scaling factors and convert staggering constants
        // from CSS px to desktop pixel units
        double desktopToDeviceScale = 1.0, cssToDeviceScale = 1.0;
        ourScreen->GetContentsScaleFactor(&desktopToDeviceScale);
        ourScreen->GetDefaultCSSScaleFactor(&cssToDeviceScale);
        double cssToDesktopFactor = cssToDeviceScale / desktopToDeviceScale;
        kOffset = NSToIntRound(kOffset * cssToDesktopFactor);
        kSlop = NSToIntRound(kSlop * cssToDesktopFactor);
        // Convert dimensions from CSS to desktop pixels
        aSpecWidth = NSToIntRound(aSpecWidth * cssToDesktopFactor);
        aSpecHeight = NSToIntRound(aSpecHeight * cssToDesktopFactor);
        gotScreen = true;
      }
    }
  }

  // One full pass through all windows of this type, repeat until no collisions.
  do {
    keepTrying = false;
    nsCOMPtr<nsISimpleEnumerator> windowList;
    wm->GetXULWindowEnumerator(windowType.get(), getter_AddRefs(windowList));

    if (!windowList)
      break;

    // One full pass through all windows of this type, offset and stop on collision.
    do {
      bool more;
      windowList->HasMoreElements(&more);
      if (!more)
        break;

      nsCOMPtr<nsISupports> supportsWindow;
      windowList->GetNext(getter_AddRefs(supportsWindow));

      nsCOMPtr<nsIXULWindow> listXULWindow(do_QueryInterface(supportsWindow));
      if (listXULWindow != ourXULWindow) {
        int32_t listX, listY;
        nsCOMPtr<nsIBaseWindow> listBaseWindow(do_QueryInterface(supportsWindow));
        listBaseWindow->GetPosition(&listX, &listY);
        double scale;
        if (NS_SUCCEEDED(listBaseWindow->GetDevicePixelsPerDesktopPixel(&scale))) {
          listX = NSToIntRound(listX / scale);
          listY = NSToIntRound(listY / scale);
        }

        if (Abs(listX - aRequestedX) <= kSlop && Abs(listY - aRequestedY) <= kSlop) {
          // collision! offset and start over
          if (bouncedX & 0x1)
            aRequestedX -= kOffset;
          else
            aRequestedX += kOffset;
          aRequestedY += kOffset;

          if (gotScreen) {
            // if we're moving to the right and we need to bounce...
            if (!(bouncedX & 0x1) && ((aRequestedX + aSpecWidth) > screenRight)) {
              aRequestedX = screenRight - aSpecWidth;
              ++bouncedX;
            }

            // if we're moving to the left and we need to bounce...
            if ((bouncedX & 0x1) && aRequestedX < screenLeft) {
              aRequestedX = screenLeft;
              ++bouncedX;
            }

            // if we hit the bottom then bounce to the top
            if (aRequestedY + aSpecHeight > screenBottom) {
              aRequestedY = screenTop;
              ++bouncedY;
            }
          }

          /* loop around again,
             but it's time to give up once we've covered the screen.
             there's a potential infinite loop with lots of windows. */
          keepTrying = bouncedX < 2 || bouncedY == 0;
          break;
        }
      }
    } while(1);
  } while (keepTrying);
}

void nsXULWindow::SyncAttributesToWidget()
{
  nsCOMPtr<dom::Element> windowElement = GetWindowDOMElement();
  if (!windowElement)
    return;

  nsAutoString attr;

  // "hidechrome" attribute
  if (windowElement->AttrValueIs(kNameSpaceID_None, nsGkAtoms::hidechrome,
                                 nsGkAtoms::_true, eCaseMatters)) {
    mWindow->HideWindowChrome(true);
  }

  // "chromemargin" attribute
  nsIntMargin margins;
  windowElement->GetAttribute(NS_LITERAL_STRING("chromemargin"), attr);
  if (nsContentUtils::ParseIntMarginValue(attr, margins)) {
    LayoutDeviceIntMargin tmp = LayoutDeviceIntMargin::FromUnknownMargin(margins);
    mWindow->SetNonClientMargins(tmp);
  }

  // "windowtype" attribute
  windowElement->GetAttribute(WINDOWTYPE_ATTRIBUTE, attr);
  if (!attr.IsEmpty()) {
    mWindow->SetWindowClass(attr);
  }

  // "id" attribute for icon
  windowElement->GetAttribute(NS_LITERAL_STRING("id"), attr);
  if (attr.IsEmpty()) {
    attr.AssignLiteral("default");
  }
  mWindow->SetIcon(attr);

  // "drawtitle" attribute
  windowElement->GetAttribute(NS_LITERAL_STRING("drawtitle"), attr);
  mWindow->SetDrawsTitle(attr.LowerCaseEqualsLiteral("true"));

  // "toggletoolbar" attribute
  windowElement->GetAttribute(NS_LITERAL_STRING("toggletoolbar"), attr);
  mWindow->SetShowsToolbarButton(attr.LowerCaseEqualsLiteral("true"));

  // "fullscreenbutton" attribute
  windowElement->GetAttribute(NS_LITERAL_STRING("fullscreenbutton"), attr);
  mWindow->SetShowsFullScreenButton(attr.LowerCaseEqualsLiteral("true"));

  // "macanimationtype" attribute
  windowElement->GetAttribute(NS_LITERAL_STRING("macanimationtype"), attr);
  if (attr.EqualsLiteral("document")) {
    mWindow->SetWindowAnimationType(nsIWidget::eDocumentWindowAnimation);
  }
}

NS_IMETHODIMP nsXULWindow::SavePersistentAttributes()
{
  // can happen when the persistence timer fires at an inopportune time
  // during window shutdown
  if (!mDocShell)
    return NS_ERROR_FAILURE;

  nsCOMPtr<dom::Element> docShellElement = GetWindowDOMElement();
  if (!docShellElement)
    return NS_ERROR_FAILURE;

  nsAutoString   persistString;
  docShellElement->GetAttribute(PERSIST_ATTRIBUTE, persistString);
  if (persistString.IsEmpty()) { // quick check which sometimes helps
    mPersistentAttributesDirty = 0;
    return NS_OK;
  }

  bool isFullscreen = false;
  if (nsPIDOMWindowOuter* domWindow = mDocShell->GetWindow()) {
    isFullscreen = domWindow->GetFullScreen();
  }

  // get our size, position and mode to persist
  LayoutDeviceIntRect rect;
  bool gotRestoredBounds = NS_SUCCEEDED(mWindow->GetRestoredBounds(rect));

  // we use CSS pixels for size, but desktop pixels for position
  CSSToLayoutDeviceScale sizeScale = mWindow->GetDefaultScale();
  DesktopToLayoutDeviceScale posScale = mWindow->GetDesktopToDeviceScale();

  // make our position relative to our parent, if any
  nsCOMPtr<nsIBaseWindow> parent(do_QueryReferent(mParentWindow));
  if (parent && gotRestoredBounds) {
    int32_t parentX, parentY;
    if (NS_SUCCEEDED(parent->GetPosition(&parentX, &parentY))) {
      rect.x -= parentX;
      rect.y -= parentY;
    }
  }

  char                        sizeBuf[10];
  nsAutoString                sizeString;
  nsAutoString                windowElementId;
  nsCOMPtr<nsIDOMXULDocument> ownerXULDoc;

  // fetch docShellElement's ID and XUL owner document
  ownerXULDoc = do_QueryInterface(docShellElement->OwnerDoc());
  if (docShellElement->IsXULElement()) {
    docShellElement->GetId(windowElementId);
  }

  bool shouldPersist = !isFullscreen && ownerXULDoc;
  ErrorResult rv;
  // (only for size elements which are persisted)
  if ((mPersistentAttributesDirty & PAD_POSITION) && gotRestoredBounds) {
    if (persistString.Find("screenX") >= 0) {
      SprintfLiteral(sizeBuf, "%d", NSToIntRound(rect.x / posScale.scale));
      CopyASCIItoUTF16(sizeBuf, sizeString);
      docShellElement->SetAttribute(SCREENX_ATTRIBUTE, sizeString, rv);
      if (shouldPersist) {
        ownerXULDoc->Persist(windowElementId, SCREENX_ATTRIBUTE);
      }
    }
    if (persistString.Find("screenY") >= 0) {
      SprintfLiteral(sizeBuf, "%d", NSToIntRound(rect.y / posScale.scale));
      CopyASCIItoUTF16(sizeBuf, sizeString);
      docShellElement->SetAttribute(SCREENY_ATTRIBUTE, sizeString, rv);
      if (shouldPersist) {
        ownerXULDoc->Persist(windowElementId, SCREENY_ATTRIBUTE);
      }
    }
  }

  if ((mPersistentAttributesDirty & PAD_SIZE) && gotRestoredBounds) {
    if (persistString.Find("width") >= 0) {
      SprintfLiteral(sizeBuf, "%d", NSToIntRound(rect.width / sizeScale.scale));
      CopyASCIItoUTF16(sizeBuf, sizeString);
      docShellElement->SetAttribute(WIDTH_ATTRIBUTE, sizeString, rv);
      if (shouldPersist) {
        ownerXULDoc->Persist(windowElementId, WIDTH_ATTRIBUTE);
      }
    }
    if (persistString.Find("height") >= 0) {
      SprintfLiteral(sizeBuf, "%d", NSToIntRound(rect.height / sizeScale.scale));
      CopyASCIItoUTF16(sizeBuf, sizeString);
      docShellElement->SetAttribute(HEIGHT_ATTRIBUTE, sizeString, rv);
      if (shouldPersist) {
        ownerXULDoc->Persist(windowElementId, HEIGHT_ATTRIBUTE);
      }
    }
  }

  if (mPersistentAttributesDirty & PAD_MISC) {
    nsSizeMode sizeMode = mWindow->SizeMode();

    if (sizeMode != nsSizeMode_Minimized) {
      if (sizeMode == nsSizeMode_Maximized)
        sizeString.Assign(SIZEMODE_MAXIMIZED);
      else if (sizeMode == nsSizeMode_Fullscreen)
        sizeString.Assign(SIZEMODE_FULLSCREEN);
      else
        sizeString.Assign(SIZEMODE_NORMAL);
      docShellElement->SetAttribute(MODE_ATTRIBUTE, sizeString, rv);
      if (shouldPersist && persistString.Find("sizemode") >= 0) {
        ownerXULDoc->Persist(windowElementId, MODE_ATTRIBUTE);
      }
    }
    if (persistString.Find("zlevel") >= 0) {
      uint32_t zLevel;
      nsCOMPtr<nsIWindowMediator> mediator(do_GetService(NS_WINDOWMEDIATOR_CONTRACTID));
      if (mediator) {
        mediator->GetZLevel(this, &zLevel);
        SprintfLiteral(sizeBuf, "%" PRIu32, zLevel);
        CopyASCIItoUTF16(sizeBuf, sizeString);
        docShellElement->SetAttribute(ZLEVEL_ATTRIBUTE, sizeString, rv);
        if (shouldPersist) {
          ownerXULDoc->Persist(windowElementId, ZLEVEL_ATTRIBUTE);
        }
      }
    }
  }

  mPersistentAttributesDirty = 0;
  return NS_OK;
}

NS_IMETHODIMP nsXULWindow::GetWindowDOMWindow(mozIDOMWindowProxy** aDOMWindow)
{
  NS_ENSURE_STATE(mDocShell);

  if (!mDOMWindow)
    mDOMWindow = mDocShell->GetWindow();
  NS_ENSURE_TRUE(mDOMWindow, NS_ERROR_FAILURE);

  *aDOMWindow = mDOMWindow;
  NS_ADDREF(*aDOMWindow);
  return NS_OK;
}

dom::Element*
nsXULWindow::GetWindowDOMElement() const
{
  NS_ENSURE_TRUE(mDocShell, nullptr);

  nsCOMPtr<nsIContentViewer> cv;
  mDocShell->GetContentViewer(getter_AddRefs(cv));
  NS_ENSURE_TRUE(cv, nullptr);

  const nsIDocument* document = cv->GetDocument();
  NS_ENSURE_TRUE(document, nullptr);

  return document->GetRootElement();
}

nsresult nsXULWindow::ContentShellAdded(nsIDocShellTreeItem* aContentShell,
   bool aPrimary)
{
  // Set the default content tree owner
  if (aPrimary) {
    NS_ENSURE_SUCCESS(EnsurePrimaryContentTreeOwner(), NS_ERROR_FAILURE);
    aContentShell->SetTreeOwner(mPrimaryContentTreeOwner);
    mPrimaryContentShell = aContentShell;
    mPrimaryTabParent = nullptr;
  }
  else {
    NS_ENSURE_SUCCESS(EnsureContentTreeOwner(), NS_ERROR_FAILURE);
    aContentShell->SetTreeOwner(mContentTreeOwner);
    if (mPrimaryContentShell == aContentShell)
      mPrimaryContentShell = nullptr;
  }

  return NS_OK;
}

nsresult nsXULWindow::ContentShellRemoved(nsIDocShellTreeItem* aContentShell)
{
  if (mPrimaryContentShell == aContentShell) {
    mPrimaryContentShell = nullptr;
  }
  return NS_OK;
}

NS_IMETHODIMP
nsXULWindow::GetPrimaryContentSize(int32_t* aWidth,
                                   int32_t* aHeight)
{
  if (mPrimaryTabParent) {
    return GetPrimaryTabParentSize(aWidth, aHeight);
  } else if (mPrimaryContentShell) {
    return GetPrimaryContentShellSize(aWidth, aHeight);
  }
  return NS_ERROR_UNEXPECTED;
}

nsresult
nsXULWindow::GetPrimaryTabParentSize(int32_t* aWidth,
                                     int32_t* aHeight)
{
  TabParent* tabParent = TabParent::GetFrom(mPrimaryTabParent);
  // Need strong ref, since Client* can run script.
  nsCOMPtr<Element> element = tabParent->GetOwnerElement();
  NS_ENSURE_STATE(element);

  *aWidth = element->ClientWidth();
  *aHeight = element->ClientHeight();
  return NS_OK;
}

nsresult
nsXULWindow::GetPrimaryContentShellSize(int32_t* aWidth,
                                        int32_t* aHeight)
{
  NS_ENSURE_STATE(mPrimaryContentShell);

  nsCOMPtr<nsIBaseWindow> shellWindow(do_QueryInterface(mPrimaryContentShell));
  NS_ENSURE_STATE(shellWindow);

  int32_t devicePixelWidth, devicePixelHeight;
  double shellScale = 1.0;
  // We want to return CSS pixels. First, we get device pixels
  // from the content area...
  shellWindow->GetSize(&devicePixelWidth, &devicePixelHeight);
  // And then get the device pixel scaling factor. Dividing device
  // pixels by this scaling factor gives us CSS pixels.
  shellWindow->GetUnscaledDevicePixelsPerCSSPixel(&shellScale);
  *aWidth = NSToIntRound(devicePixelWidth / shellScale);
  *aHeight = NSToIntRound(devicePixelHeight / shellScale);
  return NS_OK;
}

NS_IMETHODIMP
nsXULWindow::SetPrimaryContentSize(int32_t aWidth,
                                   int32_t aHeight)
{
  if (mPrimaryTabParent) {
    return SetPrimaryTabParentSize(aWidth, aHeight);
  } else if (mPrimaryContentShell) {
    return SizeShellTo(mPrimaryContentShell, aWidth, aHeight);
  }
  return NS_ERROR_UNEXPECTED;
}

nsresult
nsXULWindow::SetPrimaryTabParentSize(int32_t aWidth,
                                     int32_t aHeight)
{
  int32_t shellWidth, shellHeight;
  GetPrimaryTabParentSize(&shellWidth, &shellHeight);

  double scale = 1.0;
  GetUnscaledDevicePixelsPerCSSPixel(&scale);

  SizeShellToWithLimit(aWidth, aHeight,
                       shellWidth * scale, shellHeight * scale);
  return NS_OK;
}

nsresult
nsXULWindow::GetRootShellSize(int32_t* aWidth,
                              int32_t* aHeight)
{
  nsCOMPtr<nsIBaseWindow> shellAsWin = do_QueryInterface(mDocShell);
  NS_ENSURE_TRUE(shellAsWin, NS_ERROR_FAILURE);
  return shellAsWin->GetSize(aWidth, aHeight);
}

nsresult
nsXULWindow::SetRootShellSize(int32_t aWidth,
                              int32_t aHeight)
{
  nsCOMPtr<nsIDocShellTreeItem> docShellAsItem = do_QueryInterface(mDocShell);
  return SizeShellTo(docShellAsItem, aWidth, aHeight);
}

NS_IMETHODIMP nsXULWindow::SizeShellTo(nsIDocShellTreeItem* aShellItem,
   int32_t aCX, int32_t aCY)
{
  // XXXTAB This is wrong, we should actually reflow based on the passed in
  // shell.  For now we are hacking and doing delta sizing.  This is bad
  // because it assumes all size we add will go to the shell which probably
  // won't happen.

  nsCOMPtr<nsIBaseWindow> shellAsWin(do_QueryInterface(aShellItem));
  NS_ENSURE_TRUE(shellAsWin, NS_ERROR_FAILURE);

  int32_t width = 0;
  int32_t height = 0;
  shellAsWin->GetSize(&width, &height);

  SizeShellToWithLimit(aCX, aCY, width, height);

  return NS_OK;
}

NS_IMETHODIMP nsXULWindow::ExitModalLoop(nsresult aStatus)
{
  if (mContinueModalLoop)
    EnableParent(true);
  mContinueModalLoop = false;
  mModalStatus = aStatus;
  return NS_OK;
}

// top-level function to create a new window
NS_IMETHODIMP nsXULWindow::CreateNewWindow(int32_t aChromeFlags,
                                           nsITabParent *aOpeningTab,
                                           mozIDOMWindowProxy *aOpener,
<<<<<<< HEAD
=======
                                           uint64_t aNextTabParentId,
>>>>>>> a17af05f
                                           nsIXULWindow **_retval)
{
  NS_ENSURE_ARG_POINTER(_retval);

<<<<<<< HEAD
  if (aChromeFlags & nsIWebBrowserChrome::CHROME_OPENAS_CHROME)
    return CreateNewChromeWindow(aChromeFlags, aOpeningTab, aOpener, _retval);
  return CreateNewContentWindow(aChromeFlags, aOpeningTab, aOpener, _retval);
=======
  if (aChromeFlags & nsIWebBrowserChrome::CHROME_OPENAS_CHROME) {
    MOZ_RELEASE_ASSERT(aNextTabParentId == 0,
                       "Unexpected next tab parent ID, should never have a non-zero nextTabParentId when creating a new chrome window");
    return CreateNewChromeWindow(aChromeFlags, aOpeningTab, aOpener, _retval);
  }
  return CreateNewContentWindow(aChromeFlags, aOpeningTab, aOpener, aNextTabParentId, _retval);
>>>>>>> a17af05f
}

NS_IMETHODIMP nsXULWindow::CreateNewChromeWindow(int32_t aChromeFlags,
                                                 nsITabParent *aOpeningTab,
                                                 mozIDOMWindowProxy *aOpener,
                                                 nsIXULWindow **_retval)
{
  nsCOMPtr<nsIAppShellService> appShell(do_GetService(NS_APPSHELLSERVICE_CONTRACTID));
  NS_ENSURE_TRUE(appShell, NS_ERROR_FAILURE);

  // Just do a normal create of a window and return.
  nsCOMPtr<nsIXULWindow> newWindow;
  appShell->CreateTopLevelWindow(this, nullptr, aChromeFlags,
                                 nsIAppShellService::SIZE_TO_CONTENT,
                                 nsIAppShellService::SIZE_TO_CONTENT,
                                 aOpeningTab, aOpener,
                                 getter_AddRefs(newWindow));

  NS_ENSURE_TRUE(newWindow, NS_ERROR_FAILURE);

  *_retval = newWindow;
  NS_ADDREF(*_retval);

  return NS_OK;
}

NS_IMETHODIMP nsXULWindow::CreateNewContentWindow(int32_t aChromeFlags,
                                                  nsITabParent *aOpeningTab,
                                                  mozIDOMWindowProxy *aOpener,
<<<<<<< HEAD
=======
                                                  uint64_t aNextTabParentId,
>>>>>>> a17af05f
                                                  nsIXULWindow **_retval)
{
  nsCOMPtr<nsIAppShellService> appShell(do_GetService(NS_APPSHELLSERVICE_CONTRACTID));
  NS_ENSURE_TRUE(appShell, NS_ERROR_FAILURE);

  // We need to create a new top level window and then enter a nested
  // loop. Eventually the new window will be told that it has loaded,
  // at which time we know it is safe to spin out of the nested loop
  // and allow the opening code to proceed.

  nsCOMPtr<nsIURI> uri;

  nsAutoCString urlStr;
  Preferences::GetCString("browser.chromeURL", urlStr);
  if (urlStr.IsEmpty()) {
    urlStr.AssignLiteral("chrome://navigator/content/navigator.xul");
  }

  nsCOMPtr<nsIIOService> service(do_GetService(NS_IOSERVICE_CONTRACTID));
  if (service) {
    service->NewURI(urlStr, nullptr, nullptr, getter_AddRefs(uri));
  }
  NS_ENSURE_TRUE(uri, NS_ERROR_FAILURE);

  // We need to create a chrome window to contain the content window we're about
  // to pass back. The subject principal needs to be system while we're creating
  // it to make things work right, so force a system caller. See bug 799348
  // comment 13 for a description of what happens when we don't.
  nsCOMPtr<nsIXULWindow> newWindow;
  {
    AutoNoJSAPI nojsapi;
    // We actually want this toplevel window which we are creating to have a
    // null opener, as we will be creating the content xul:browser window inside
    // of it, so we pass nullptr as our aOpener.
    appShell->CreateTopLevelWindow(this, uri,
                                   aChromeFlags, 615, 480,
                                   aOpeningTab, nullptr,
                                   getter_AddRefs(newWindow));
    NS_ENSURE_TRUE(newWindow, NS_ERROR_FAILURE);
  }

  // Specify that we want the window to remain locked until the chrome has loaded.
  nsXULWindow *xulWin = static_cast<nsXULWindow*>
                                   (static_cast<nsIXULWindow*>
                                               (newWindow));

<<<<<<< HEAD
=======
  if (aNextTabParentId) {
    xulWin->mNextTabParentId = aNextTabParentId;
  }

>>>>>>> a17af05f
  if (aOpener) {
    nsCOMPtr<nsIDocShell> docShell;
    xulWin->GetDocShell(getter_AddRefs(docShell));
    MOZ_ASSERT(docShell);
    nsCOMPtr<nsIDOMChromeWindow> chromeWindow =
      do_QueryInterface(docShell->GetWindow());
    MOZ_ASSERT(chromeWindow);

    chromeWindow->SetOpenerForInitialContentBrowser(aOpener);
  }

  xulWin->LockUntilChromeLoad();

  {
    AutoNoJSAPI nojsapi;
    SpinEventLoopUntil([&]() { return !xulWin->IsLocked(); });
  }

  NS_ENSURE_STATE(xulWin->mPrimaryContentShell || xulWin->mPrimaryTabParent);
  MOZ_ASSERT_IF(xulWin->mPrimaryContentShell, aNextTabParentId == 0);

  *_retval = newWindow;
  NS_ADDREF(*_retval);

  return NS_OK;
}

NS_IMETHODIMP nsXULWindow::GetHasPrimaryContent(bool* aResult)
{
  *aResult = mPrimaryTabParent || mPrimaryContentShell;
  return NS_OK;
}

void nsXULWindow::EnableParent(bool aEnable)
{
  nsCOMPtr<nsIBaseWindow> parentWindow;
  nsCOMPtr<nsIWidget>     parentWidget;

  parentWindow = do_QueryReferent(mParentWindow);
  if (parentWindow)
    parentWindow->GetMainWidget(getter_AddRefs(parentWidget));
  if (parentWidget)
    parentWidget->Enable(aEnable);
}

// Constrain the window to its proper z-level
bool nsXULWindow::ConstrainToZLevel(bool        aImmediate,
                                      nsWindowZ  *aPlacement,
                                      nsIWidget  *aReqBelow,
                                      nsIWidget **aActualBelow)
{
#if 0
  /* Do we have a parent window? This means our z-order is already constrained,
     since we're a dependent window. Our window list isn't hierarchical,
     so we can't properly calculate placement for such a window.
     Should we just abort? */
  nsCOMPtr<nsIBaseWindow> parentWindow = do_QueryReferent(mParentWindow);
  if (parentWindow)
    return false;
#endif

  nsCOMPtr<nsIWindowMediator> mediator(do_GetService(NS_WINDOWMEDIATOR_CONTRACTID));
  if (!mediator)
    return false;

  bool           altered;
  uint32_t       position,
                 newPosition,
                 zLevel;
  nsIXULWindow  *us = this;

  altered = false;
  mediator->GetZLevel(this, &zLevel);

  // translate from WidgetGUIEvent to nsIWindowMediator constants
  position = nsIWindowMediator::zLevelTop;
  if (*aPlacement == nsWindowZBottom || zLevel == nsIXULWindow::lowestZ)
    position = nsIWindowMediator::zLevelBottom;
  else if (*aPlacement == nsWindowZRelative)
    position = nsIWindowMediator::zLevelBelow;

  if (NS_SUCCEEDED(mediator->CalculateZPosition(us, position, aReqBelow,
                               &newPosition, aActualBelow, &altered))) {
    /* If we were asked to move to the top but constrained to remain
       below one of our other windows, first move all windows in that
       window's layer and above to the top. This allows the user to
       click a window which can't be topmost and still bring mozilla
       to the foreground. */
    if (altered &&
        (position == nsIWindowMediator::zLevelTop ||
         (position == nsIWindowMediator::zLevelBelow && aReqBelow == 0)))
      PlaceWindowLayersBehind(zLevel + 1, nsIXULWindow::highestZ, 0);

    if (*aPlacement != nsWindowZBottom &&
        position == nsIWindowMediator::zLevelBottom)
      altered = true;
    if (altered || aImmediate) {
      if (newPosition == nsIWindowMediator::zLevelTop)
        *aPlacement = nsWindowZTop;
      else if (newPosition == nsIWindowMediator::zLevelBottom)
        *aPlacement = nsWindowZBottom;
      else
        *aPlacement = nsWindowZRelative;

      if (aImmediate) {
        nsCOMPtr<nsIBaseWindow> ourBase = do_QueryObject(this);
        if (ourBase) {
          nsCOMPtr<nsIWidget> ourWidget;
          ourBase->GetMainWidget(getter_AddRefs(ourWidget));
          ourWidget->PlaceBehind(*aPlacement == nsWindowZBottom ?
                                   eZPlacementBottom : eZPlacementBelow,
                                 *aActualBelow, false);
        }
      }
    }

    /* CalculateZPosition can tell us to be below nothing, because it tries
       not to change something it doesn't recognize. A request to verify
       being below an unrecognized window, then, is treated as a request
       to come to the top (below null) */
    nsCOMPtr<nsIXULWindow> windowAbove;
    if (newPosition == nsIWindowMediator::zLevelBelow && *aActualBelow) {
      windowAbove = (*aActualBelow)->GetWidgetListener()->GetXULWindow();
    }

    mediator->SetZPosition(us, newPosition, windowAbove);
  }

  return altered;
}

/* Re-z-position all windows in the layers from aLowLevel to aHighLevel,
   inclusive, to be behind aBehind. aBehind of null means on top.
   Note this method actually does nothing to our relative window positions.
   (And therefore there's no need to inform WindowMediator we're moving
   things, because we aren't.) This method is useful for, say, moving
   a range of layers of our own windows relative to windows belonging to
   external applications.
*/
void nsXULWindow::PlaceWindowLayersBehind(uint32_t aLowLevel,
                                          uint32_t aHighLevel,
                                          nsIXULWindow *aBehind)
{
  // step through windows in z-order from top to bottommost window

  nsCOMPtr<nsIWindowMediator> mediator(do_GetService(NS_WINDOWMEDIATOR_CONTRACTID));
  if (!mediator)
    return;

  nsCOMPtr<nsISimpleEnumerator> windowEnumerator;
  mediator->GetZOrderXULWindowEnumerator(0, true,
              getter_AddRefs(windowEnumerator));
  if (!windowEnumerator)
    return;

  // each window will be moved behind previousHighWidget, itself
  // a moving target. initialize it.
  nsCOMPtr<nsIWidget> previousHighWidget;
  if (aBehind) {
    nsCOMPtr<nsIBaseWindow> highBase(do_QueryInterface(aBehind));
    if (highBase)
      highBase->GetMainWidget(getter_AddRefs(previousHighWidget));
  }

  // get next lower window
  bool more;
  while (NS_SUCCEEDED(windowEnumerator->HasMoreElements(&more)) && more) {
    uint32_t nextZ; // z-level of nextWindow
    nsCOMPtr<nsISupports> nextWindow;
    windowEnumerator->GetNext(getter_AddRefs(nextWindow));
    nsCOMPtr<nsIXULWindow> nextXULWindow(do_QueryInterface(nextWindow));
    nextXULWindow->GetZLevel(&nextZ);
    if (nextZ < aLowLevel)
      break; // we've processed all windows through aLowLevel

    // move it just below its next higher window
    nsCOMPtr<nsIBaseWindow> nextBase(do_QueryInterface(nextXULWindow));
    if (nextBase) {
      nsCOMPtr<nsIWidget> nextWidget;
      nextBase->GetMainWidget(getter_AddRefs(nextWidget));
      if (nextZ <= aHighLevel)
        nextWidget->PlaceBehind(eZPlacementBelow, previousHighWidget, false);
      previousHighWidget = nextWidget;
    }
  }
}

void nsXULWindow::SetContentScrollbarVisibility(bool aVisible)
{
  nsCOMPtr<nsPIDOMWindowOuter> contentWin(do_GetInterface(mPrimaryContentShell));
  if (!contentWin) {
    return;
  }

  nsContentUtils::SetScrollbarsVisibility(contentWin->GetDocShell(), aVisible);
}

bool nsXULWindow::GetContentScrollbarVisibility()
{
  // This code already exists in dom/src/base/nsBarProp.cpp, but we
  // can't safely get to that from here as this function is called
  // while the DOM window is being set up, and we need the DOM window
  // to get to that code.
  nsCOMPtr<nsIScrollable> scroller(do_QueryInterface(mPrimaryContentShell));

  if (scroller) {
    int32_t prefValue;
    scroller->GetDefaultScrollbarPreferences(
                  nsIScrollable::ScrollOrientation_Y, &prefValue);
    if (prefValue == nsIScrollable::Scrollbar_Never) // try the other way
      scroller->GetDefaultScrollbarPreferences(
                  nsIScrollable::ScrollOrientation_X, &prefValue);

    if (prefValue == nsIScrollable::Scrollbar_Never)
      return false;
  }

  return true;
}

// during spinup, attributes that haven't been loaded yet can't be dirty
void nsXULWindow::PersistentAttributesDirty(uint32_t aDirtyFlags)
{
  mPersistentAttributesDirty |= aDirtyFlags & mPersistentAttributesMask;
}

NS_IMETHODIMP nsXULWindow::ApplyChromeFlags()
{
  nsCOMPtr<dom::Element> window = GetWindowDOMElement();
  NS_ENSURE_TRUE(window, NS_ERROR_FAILURE);

  if (mChromeLoaded) {
    // The two calls in this block don't need to happen early because they
    // don't cause a global restyle on the document.  Not only that, but the
    // scrollbar stuff needs a content area to toggle the scrollbars on anyway.
    // So just don't do these until mChromeLoaded is true.

    // Scrollbars have their own special treatment.
    SetContentScrollbarVisibility(mChromeFlags &
                                  nsIWebBrowserChrome::CHROME_SCROLLBARS ?
                                    true : false);
  }

  /* the other flags are handled together. we have style rules
     in navigator.css that trigger visibility based on
     the 'chromehidden' attribute of the <window> tag. */
  nsAutoString newvalue;

  if (! (mChromeFlags & nsIWebBrowserChrome::CHROME_MENUBAR))
    newvalue.AppendLiteral("menubar ");

  if (! (mChromeFlags & nsIWebBrowserChrome::CHROME_TOOLBAR))
    newvalue.AppendLiteral("toolbar ");

  if (! (mChromeFlags & nsIWebBrowserChrome::CHROME_LOCATIONBAR))
    newvalue.AppendLiteral("location ");

  if (! (mChromeFlags & nsIWebBrowserChrome::CHROME_PERSONAL_TOOLBAR))
    newvalue.AppendLiteral("directories ");

  if (! (mChromeFlags & nsIWebBrowserChrome::CHROME_STATUSBAR))
    newvalue.AppendLiteral("status ");

  if (! (mChromeFlags & nsIWebBrowserChrome::CHROME_EXTRA))
    newvalue.AppendLiteral("extrachrome ");

  // Note that if we're not actually changing the value this will be a no-op,
  // so no need to compare to the old value.
  ErrorResult rv;
  window->SetAttribute(NS_LITERAL_STRING("chromehidden"), newvalue, rv);

  return NS_OK;
}

NS_IMETHODIMP nsXULWindow::GetXULBrowserWindow(nsIXULBrowserWindow * *aXULBrowserWindow)
{
  NS_IF_ADDREF(*aXULBrowserWindow = mXULBrowserWindow);
  return NS_OK;
}

NS_IMETHODIMP nsXULWindow::SetXULBrowserWindow(nsIXULBrowserWindow * aXULBrowserWindow)
{
  mXULBrowserWindow = aXULBrowserWindow;
  return NS_OK;
}

void nsXULWindow::SizeShellToWithLimit(int32_t aDesiredWidth,
                                       int32_t aDesiredHeight,
                                       int32_t shellItemWidth,
                                       int32_t shellItemHeight)
{
  int32_t widthDelta = aDesiredWidth - shellItemWidth;
  int32_t heightDelta = aDesiredHeight - shellItemHeight;

  if (widthDelta || heightDelta) {
    int32_t winWidth = 0;
    int32_t winHeight = 0;

    GetSize(&winWidth, &winHeight);
    // There's no point in trying to make the window smaller than the
    // desired content area size --- that's not likely to work. This whole
    // function assumes that the outer docshell is adding some constant
    // "border" chrome to the content area.
    winWidth = std::max(winWidth + widthDelta, aDesiredWidth);
    winHeight = std::max(winHeight + heightDelta, aDesiredHeight);
    SetSize(winWidth, winHeight, true);
  }
}

nsresult
nsXULWindow::GetTabCount(uint32_t* aResult)
{
  if (mXULBrowserWindow) {
    return mXULBrowserWindow->GetTabCount(aResult);
  }
<<<<<<< HEAD

  *aResult = 0;
  return NS_OK;
}
=======

  *aResult = 0;
  return NS_OK;
}

nsresult
nsXULWindow::GetNextTabParentId(uint64_t* aNextTabParentId)
{
  NS_ENSURE_ARG_POINTER(aNextTabParentId);
  *aNextTabParentId = mNextTabParentId;
  return NS_OK;
}
>>>>>>> a17af05f
<|MERGE_RESOLUTION|>--- conflicted
+++ resolved
@@ -1076,11 +1076,7 @@
 
   return NS_OK;
 }
-<<<<<<< HEAD
- 
-=======
-
->>>>>>> a17af05f
+
 void nsXULWindow::OnChromeLoaded()
 {
   nsresult rv = EnsureContentTreeOwner();
@@ -1094,15 +1090,11 @@
     bool gotSize = false;
     bool isContent = false;
 
-<<<<<<< HEAD
-    if (nsContentUtils::ShouldResistFingerprinting()) {
-=======
     GetHasPrimaryContent(&isContent);
 
     // If this window has a primary content and fingerprinting resistance is
     // enabled, we enforce this window to rounded dimensions.
     if (isContent && nsContentUtils::ShouldResistFingerprinting()) {
->>>>>>> a17af05f
       ForceRoundedDimensions();
     } else if (!mIgnoreXULSize) {
       gotSize = LoadSizeFromXUL(specWidth, specHeight);
@@ -1906,26 +1898,17 @@
 NS_IMETHODIMP nsXULWindow::CreateNewWindow(int32_t aChromeFlags,
                                            nsITabParent *aOpeningTab,
                                            mozIDOMWindowProxy *aOpener,
-<<<<<<< HEAD
-=======
                                            uint64_t aNextTabParentId,
->>>>>>> a17af05f
                                            nsIXULWindow **_retval)
 {
   NS_ENSURE_ARG_POINTER(_retval);
 
-<<<<<<< HEAD
-  if (aChromeFlags & nsIWebBrowserChrome::CHROME_OPENAS_CHROME)
-    return CreateNewChromeWindow(aChromeFlags, aOpeningTab, aOpener, _retval);
-  return CreateNewContentWindow(aChromeFlags, aOpeningTab, aOpener, _retval);
-=======
   if (aChromeFlags & nsIWebBrowserChrome::CHROME_OPENAS_CHROME) {
     MOZ_RELEASE_ASSERT(aNextTabParentId == 0,
                        "Unexpected next tab parent ID, should never have a non-zero nextTabParentId when creating a new chrome window");
     return CreateNewChromeWindow(aChromeFlags, aOpeningTab, aOpener, _retval);
   }
   return CreateNewContentWindow(aChromeFlags, aOpeningTab, aOpener, aNextTabParentId, _retval);
->>>>>>> a17af05f
 }
 
 NS_IMETHODIMP nsXULWindow::CreateNewChromeWindow(int32_t aChromeFlags,
@@ -1955,10 +1938,7 @@
 NS_IMETHODIMP nsXULWindow::CreateNewContentWindow(int32_t aChromeFlags,
                                                   nsITabParent *aOpeningTab,
                                                   mozIDOMWindowProxy *aOpener,
-<<<<<<< HEAD
-=======
                                                   uint64_t aNextTabParentId,
->>>>>>> a17af05f
                                                   nsIXULWindow **_retval)
 {
   nsCOMPtr<nsIAppShellService> appShell(do_GetService(NS_APPSHELLSERVICE_CONTRACTID));
@@ -2005,13 +1985,10 @@
                                    (static_cast<nsIXULWindow*>
                                                (newWindow));
 
-<<<<<<< HEAD
-=======
   if (aNextTabParentId) {
     xulWin->mNextTabParentId = aNextTabParentId;
   }
 
->>>>>>> a17af05f
   if (aOpener) {
     nsCOMPtr<nsIDocShell> docShell;
     xulWin->GetDocShell(getter_AddRefs(docShell));
@@ -2327,12 +2304,6 @@
   if (mXULBrowserWindow) {
     return mXULBrowserWindow->GetTabCount(aResult);
   }
-<<<<<<< HEAD
-
-  *aResult = 0;
-  return NS_OK;
-}
-=======
 
   *aResult = 0;
   return NS_OK;
@@ -2344,5 +2315,4 @@
   NS_ENSURE_ARG_POINTER(aNextTabParentId);
   *aNextTabParentId = mNextTabParentId;
   return NS_OK;
-}
->>>>>>> a17af05f
+}