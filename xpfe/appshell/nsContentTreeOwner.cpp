/* -*- Mode: C++; tab-width: 3; indent-tabs-mode: nil; c-basic-offset: 2 -*-
 * vim: set ts=2 sw=2 et tw=79:
 *
 * This Source Code Form is subject to the terms of the Mozilla Public
 * License, v. 2.0. If a copy of the MPL was not distributed with this
 * file, You can obtain one at http://mozilla.org/MPL/2.0/. */

// Local Includes
#include "nsContentTreeOwner.h"
#include "nsXULWindow.h"

// Helper Classes
#include "nsIServiceManager.h"
#include "nsAutoPtr.h"

// Interfaces needed to be included
#include "nsIDOMNode.h"
#include "nsIDOMElement.h"
#include "nsIDOMNodeList.h"
#include "nsIDOMWindow.h"
#include "nsIDOMChromeWindow.h"
#include "nsIBrowserDOMWindow.h"
#include "nsIDOMXULElement.h"
#include "nsIEmbeddingSiteWindow.h"
#include "nsIPrompt.h"
#include "nsIAuthPrompt.h"
#include "nsIWindowMediator.h"
#include "nsIXULBrowserWindow.h"
#include "nsIPrincipal.h"
#include "nsIURIFixup.h"
#include "nsCDefaultURIFixup.h"
#include "nsIWebNavigation.h"
#include "nsDocShellCID.h"
#include "nsIExternalURLHandlerService.h"
#include "nsIMIMEInfo.h"
#include "nsIWidget.h"
#include "nsWindowWatcher.h"
#include "NullPrincipal.h"
#include "mozilla/BrowserElementParent.h"

#include "nsIDOMDocument.h"
#include "nsIScriptObjectPrincipal.h"
#include "nsIURI.h"
#include "nsIDocument.h"
#if defined(XP_MACOSX)
#include "nsThreadUtils.h"
#endif

#include "mozilla/Preferences.h"
#include "mozilla/dom/Element.h"
#include "mozilla/dom/ScriptSettings.h"

using namespace mozilla;

//*****************************************************************************
//*** nsSiteWindow declaration
//*****************************************************************************

class nsSiteWindow : public nsIEmbeddingSiteWindow
{
  // nsSiteWindow shares a lifetime with nsContentTreeOwner, and proxies it's
  // AddRef and Release calls to said object.
  // When nsContentTreeOwner is destroyed, nsSiteWindow will be destroyed as well.
  // nsContentTreeOwner is a friend class of nsSiteWindow such that it can call
  // nsSiteWindow's destructor, which is private, as public destructors
  // on reference counted classes are generally unsafe.
  friend class nsContentTreeOwner;

public:
  explicit nsSiteWindow(nsContentTreeOwner *aAggregator);

  NS_DECL_ISUPPORTS_INHERITED
  NS_DECL_NSIEMBEDDINGSITEWINDOW

private:
  virtual ~nsSiteWindow();
  nsContentTreeOwner *mAggregator;
};

//*****************************************************************************
//***    nsContentTreeOwner: Object Management
//*****************************************************************************

nsContentTreeOwner::nsContentTreeOwner(bool fPrimary) : mXULWindow(nullptr),
   mPrimary(fPrimary), mContentTitleSetting(false)
{
  // note if this fails, QI on nsIEmbeddingSiteWindow(2) will simply fail
  mSiteWindow = new nsSiteWindow(this);
}

nsContentTreeOwner::~nsContentTreeOwner()
{
  delete mSiteWindow;
}

//*****************************************************************************
// nsContentTreeOwner::nsISupports
//*****************************************************************************

NS_IMPL_ADDREF(nsContentTreeOwner)
NS_IMPL_RELEASE(nsContentTreeOwner)

NS_INTERFACE_MAP_BEGIN(nsContentTreeOwner)
   NS_INTERFACE_MAP_ENTRY_AMBIGUOUS(nsISupports, nsIDocShellTreeOwner)
   NS_INTERFACE_MAP_ENTRY(nsIDocShellTreeOwner)
   NS_INTERFACE_MAP_ENTRY(nsIBaseWindow)
   NS_INTERFACE_MAP_ENTRY(nsIWebBrowserChrome)
   NS_INTERFACE_MAP_ENTRY(nsIWebBrowserChrome2)
   NS_INTERFACE_MAP_ENTRY(nsIWebBrowserChrome3)
   NS_INTERFACE_MAP_ENTRY(nsIInterfaceRequestor)
   NS_INTERFACE_MAP_ENTRY(nsIWindowProvider)
   // NOTE: This is using aggregation because there are some properties and
   // method on nsIBaseWindow (which we implement) and on
   // nsIEmbeddingSiteWindow (which we also implement) that have the same name.
   // And it just so happens that we want different behavior for these methods
   // and properties depending on the interface through which they're called
   // (SetFocus() is a good example here).  If it were not for that, we could
   // ditch the aggregation and just deal with not being able to use NS_DECL_*
   // macros for this stuff....
   NS_INTERFACE_MAP_ENTRY_AGGREGATED(nsIEmbeddingSiteWindow, mSiteWindow)
NS_INTERFACE_MAP_END

//*****************************************************************************
// nsContentTreeOwner::nsIInterfaceRequestor
//*****************************************************************************

NS_IMETHODIMP nsContentTreeOwner::GetInterface(const nsIID& aIID, void** aSink)
{
  NS_ENSURE_ARG_POINTER(aSink);
  *aSink = 0;

  if(aIID.Equals(NS_GET_IID(nsIPrompt))) {
    NS_ENSURE_STATE(mXULWindow);
    return mXULWindow->GetInterface(aIID, aSink);
  }
  if(aIID.Equals(NS_GET_IID(nsIAuthPrompt))) {
    NS_ENSURE_STATE(mXULWindow);
    return mXULWindow->GetInterface(aIID, aSink);
  }
  if (aIID.Equals(NS_GET_IID(nsIDocShellTreeItem))) {
    NS_ENSURE_STATE(mXULWindow);
    nsCOMPtr<nsIDocShell> shell;
    mXULWindow->GetDocShell(getter_AddRefs(shell));
    if (shell)
      return shell->QueryInterface(aIID, aSink);
    return NS_ERROR_FAILURE;
  }

  if (aIID.Equals(NS_GET_IID(nsIDOMWindow)) ||
      aIID.Equals(NS_GET_IID(nsPIDOMWindowOuter))) {
    NS_ENSURE_STATE(mXULWindow);
    nsCOMPtr<nsIDocShellTreeItem> shell;
    mXULWindow->GetPrimaryContentShell(getter_AddRefs(shell));
    if (shell) {
      nsCOMPtr<nsIInterfaceRequestor> thing(do_QueryInterface(shell));
      if (thing)
        return thing->GetInterface(aIID, aSink);
    }
    return NS_ERROR_FAILURE;
  }

  if (aIID.Equals(NS_GET_IID(nsIXULWindow))) {
    NS_ENSURE_STATE(mXULWindow);
    return mXULWindow->QueryInterface(aIID, aSink);
  }

  return QueryInterface(aIID, aSink);
}

//*****************************************************************************
// nsContentTreeOwner::nsIDocShellTreeOwner
<<<<<<< HEAD
//*****************************************************************************   
=======
//*****************************************************************************
>>>>>>> a17af05f

NS_IMETHODIMP
nsContentTreeOwner::ContentShellAdded(nsIDocShellTreeItem* aContentShell,
                                      bool aPrimary)
{
  NS_ENSURE_STATE(mXULWindow);
  return mXULWindow->ContentShellAdded(aContentShell, aPrimary);
}

NS_IMETHODIMP
nsContentTreeOwner::ContentShellRemoved(nsIDocShellTreeItem* aContentShell)
{
  NS_ENSURE_STATE(mXULWindow);
  return mXULWindow->ContentShellRemoved(aContentShell);
}

NS_IMETHODIMP
nsContentTreeOwner::GetPrimaryContentShell(nsIDocShellTreeItem** aShell)
{
   NS_ENSURE_STATE(mXULWindow);
   return mXULWindow->GetPrimaryContentShell(aShell);
}

NS_IMETHODIMP
nsContentTreeOwner::TabParentAdded(nsITabParent* aTab, bool aPrimary)
{
  NS_ENSURE_STATE(mXULWindow);
  return mXULWindow->TabParentAdded(aTab, aPrimary);
}

NS_IMETHODIMP
nsContentTreeOwner::TabParentRemoved(nsITabParent* aTab)
{
  NS_ENSURE_STATE(mXULWindow);
  return mXULWindow->TabParentRemoved(aTab);
}

NS_IMETHODIMP
nsContentTreeOwner::GetPrimaryTabParent(nsITabParent** aTab)
{
  NS_ENSURE_STATE(mXULWindow);
  return mXULWindow->GetPrimaryTabParent(aTab);
}

NS_IMETHODIMP
nsContentTreeOwner::GetPrimaryContentSize(int32_t* aWidth,
                                          int32_t* aHeight)
{
  NS_ENSURE_STATE(mXULWindow);
  return mXULWindow->GetPrimaryContentSize(aWidth, aHeight);
}

NS_IMETHODIMP
nsContentTreeOwner::SetPrimaryContentSize(int32_t aWidth,
                                          int32_t aHeight)
{
  NS_ENSURE_STATE(mXULWindow);
  return mXULWindow->SetPrimaryContentSize(aWidth, aHeight);
}

NS_IMETHODIMP
nsContentTreeOwner::GetRootShellSize(int32_t* aWidth,
                                     int32_t* aHeight)
{
  NS_ENSURE_STATE(mXULWindow);
  return mXULWindow->GetRootShellSize(aWidth, aHeight);
}

NS_IMETHODIMP
nsContentTreeOwner::SetRootShellSize(int32_t aWidth,
                                     int32_t aHeight)
{
  NS_ENSURE_STATE(mXULWindow);
  return mXULWindow->SetRootShellSize(aWidth, aHeight);
}

NS_IMETHODIMP nsContentTreeOwner::SizeShellTo(nsIDocShellTreeItem* aShellItem,
   int32_t aCX, int32_t aCY)
{
   NS_ENSURE_STATE(mXULWindow);
   return mXULWindow->SizeShellTo(aShellItem, aCX, aCY);
}

NS_IMETHODIMP
nsContentTreeOwner::SetPersistence(bool aPersistPosition,
                                   bool aPersistSize,
                                   bool aPersistSizeMode)
{
  NS_ENSURE_STATE(mXULWindow);
  nsCOMPtr<dom::Element> docShellElement = mXULWindow->GetWindowDOMElement();
  if (!docShellElement)
    return NS_ERROR_FAILURE;

  nsAutoString persistString;
  docShellElement->GetAttribute(NS_LITERAL_STRING("persist"), persistString);

  bool saveString = false;
  int32_t index;

  // Set X
  index = persistString.Find("screenX");
  if (!aPersistPosition && index >= 0) {
    persistString.Cut(index, 7);
    saveString = true;
  } else if (aPersistPosition && index < 0) {
    persistString.AppendLiteral(" screenX");
    saveString = true;
  }
  // Set Y
  index = persistString.Find("screenY");
  if (!aPersistPosition && index >= 0) {
    persistString.Cut(index, 7);
    saveString = true;
  } else if (aPersistPosition && index < 0) {
    persistString.AppendLiteral(" screenY");
    saveString = true;
  }
  // Set CX
  index = persistString.Find("width");
  if (!aPersistSize && index >= 0) {
    persistString.Cut(index, 5);
    saveString = true;
  } else if (aPersistSize && index < 0) {
    persistString.AppendLiteral(" width");
    saveString = true;
  }
  // Set CY
  index = persistString.Find("height");
  if (!aPersistSize && index >= 0) {
    persistString.Cut(index, 6);
    saveString = true;
  } else if (aPersistSize && index < 0) {
    persistString.AppendLiteral(" height");
    saveString = true;
  }
  // Set SizeMode
  index = persistString.Find("sizemode");
  if (!aPersistSizeMode && (index >= 0)) {
    persistString.Cut(index, 8);
    saveString = true;
  } else if (aPersistSizeMode && (index < 0)) {
    persistString.AppendLiteral(" sizemode");
    saveString = true;
  }

  ErrorResult rv;
  if(saveString) {
    docShellElement->SetAttribute(NS_LITERAL_STRING("persist"), persistString, rv);
  }

  return NS_OK;
}

NS_IMETHODIMP
nsContentTreeOwner::GetPersistence(bool* aPersistPosition,
                                   bool* aPersistSize,
                                   bool* aPersistSizeMode)
{
  NS_ENSURE_STATE(mXULWindow);
  nsCOMPtr<dom::Element> docShellElement = mXULWindow->GetWindowDOMElement();
  if (!docShellElement)
    return NS_ERROR_FAILURE;

  nsAutoString persistString;
  docShellElement->GetAttribute(NS_LITERAL_STRING("persist"), persistString);

  // data structure doesn't quite match the question, but it's close enough
  // for what we want (since this method is never actually called...)
  if (aPersistPosition)
    *aPersistPosition = persistString.Find("screenX") >= 0 || persistString.Find("screenY") >= 0 ? true : false;
  if (aPersistSize)
    *aPersistSize = persistString.Find("width") >= 0 || persistString.Find("height") >= 0 ? true : false;
  if (aPersistSizeMode)
    *aPersistSizeMode = persistString.Find("sizemode") >= 0 ? true : false;

  return NS_OK;
}

NS_IMETHODIMP
nsContentTreeOwner::GetTabCount(uint32_t* aResult)
{
  if (mXULWindow) {
    return mXULWindow->GetTabCount(aResult);
  }

  *aResult = 0;
  return NS_OK;
}

NS_IMETHODIMP
nsContentTreeOwner::GetHasPrimaryContent(bool* aResult)
{
  NS_ENSURE_STATE(mXULWindow);
  return mXULWindow->GetHasPrimaryContent(aResult);
}

//*****************************************************************************
// nsContentTreeOwner::nsIWebBrowserChrome3
//*****************************************************************************

NS_IMETHODIMP nsContentTreeOwner::OnBeforeLinkTraversal(const nsAString &originalTarget,
                                                        nsIURI *linkURI,
                                                        nsIDOMNode *linkNode,
                                                        bool isAppTab,
                                                        nsAString &_retval)
{
  NS_ENSURE_STATE(mXULWindow);

  nsCOMPtr<nsIXULBrowserWindow> xulBrowserWindow;
  mXULWindow->GetXULBrowserWindow(getter_AddRefs(xulBrowserWindow));

  if (xulBrowserWindow)
    return xulBrowserWindow->OnBeforeLinkTraversal(originalTarget, linkURI,
                                                   linkNode, isAppTab, _retval);

  _retval = originalTarget;
  return NS_OK;
}

NS_IMETHODIMP nsContentTreeOwner::ShouldLoadURI(nsIDocShell *aDocShell,
                                                nsIURI *aURI,
                                                nsIURI *aReferrer,
                                                bool aHasPostData,
                                                nsIPrincipal* aTriggeringPrincipal,
                                                bool *_retval)
{
  NS_ENSURE_STATE(mXULWindow);

  nsCOMPtr<nsIXULBrowserWindow> xulBrowserWindow;
  mXULWindow->GetXULBrowserWindow(getter_AddRefs(xulBrowserWindow));

  if (xulBrowserWindow)
    return xulBrowserWindow->ShouldLoadURI(aDocShell, aURI, aReferrer, aHasPostData,
                                           aTriggeringPrincipal, _retval);

  *_retval = true;
  return NS_OK;
}

NS_IMETHODIMP nsContentTreeOwner::ShouldLoadURIInThisProcess(nsIURI* aURI,
                                                             bool* aRetVal)
{
  MOZ_ASSERT_UNREACHABLE("Should only be called in child process.");
  *aRetVal = true;
  return NS_OK;
}

NS_IMETHODIMP nsContentTreeOwner::ReloadInFreshProcess(nsIDocShell* aDocShell,
                                                       nsIURI* aURI,
                                                       nsIURI* aReferrer,
                                                       nsIPrincipal* aTriggeringPrincipal,
                                                       uint32_t aLoadFlags,
                                                       bool* aRetVal)
{
  NS_WARNING("Cannot reload in fresh process from a nsContentTreeOwner!");
  *aRetVal = false;
  return NS_OK;
}

NS_IMETHODIMP nsContentTreeOwner::StartPrerenderingDocument(nsIURI* aHref,
<<<<<<< HEAD
                                                            nsIURI* aReferrer)
=======
                                                            nsIURI* aReferrer,
                                                            nsIPrincipal* aTriggeringPrincipal)
>>>>>>> a17af05f
{
  NS_WARNING("Cannot prerender a document in the parent process");
  return NS_ERROR_FAILURE;
}

NS_IMETHODIMP nsContentTreeOwner::ShouldSwitchToPrerenderedDocument(nsIURI* aHref,
                                                                    nsIURI* aReferrer,
                                                                    nsIRunnable* aSuccess,
                                                                    nsIRunnable* aFailure,
                                                                    bool* aRetval)
{
  NS_WARNING("Cannot switch to prerendered document in the parent process");
  *aRetval = false;
  return NS_OK;
}

//*****************************************************************************
// nsContentTreeOwner::nsIWebBrowserChrome2
//*****************************************************************************

NS_IMETHODIMP nsContentTreeOwner::SetStatusWithContext(uint32_t aStatusType,
                                                       const nsAString &aStatusText,
                                                       nsISupports *aStatusContext)
{
  // We only allow the status to be set from the primary content shell
  if (!mPrimary && aStatusType != STATUS_LINK)
    return NS_OK;

  NS_ENSURE_STATE(mXULWindow);

  nsCOMPtr<nsIXULBrowserWindow> xulBrowserWindow;
  mXULWindow->GetXULBrowserWindow(getter_AddRefs(xulBrowserWindow));

  if (xulBrowserWindow)
  {
    switch(aStatusType)
    {
    case STATUS_SCRIPT:
      xulBrowserWindow->SetJSStatus(aStatusText);
      break;
    case STATUS_LINK:
      {
        nsCOMPtr<nsIDOMElement> element = do_QueryInterface(aStatusContext);
        xulBrowserWindow->SetOverLink(aStatusText, element);
        break;
      }
    }
  }

  return NS_OK;
}

//*****************************************************************************
// nsContentTreeOwner::nsIWebBrowserChrome
//*****************************************************************************

NS_IMETHODIMP nsContentTreeOwner::SetStatus(uint32_t aStatusType,
                                            const char16_t* aStatus)
{
  return SetStatusWithContext(aStatusType,
      aStatus ? static_cast<const nsString &>(nsDependentString(aStatus))
              : EmptyString(),
      nullptr);
}

NS_IMETHODIMP nsContentTreeOwner::SetWebBrowser(nsIWebBrowser* aWebBrowser)
{
   NS_ERROR("Haven't Implemented this yet");
   return NS_ERROR_FAILURE;
}

NS_IMETHODIMP nsContentTreeOwner::GetWebBrowser(nsIWebBrowser** aWebBrowser)
{
  // Unimplemented, and probably will remain so; xpfe windows have docshells,
  // not webbrowsers.
  NS_ENSURE_ARG_POINTER(aWebBrowser);
  *aWebBrowser = 0;
  return NS_ERROR_FAILURE;
}

NS_IMETHODIMP nsContentTreeOwner::SetChromeFlags(uint32_t aChromeFlags)
{
   NS_ENSURE_STATE(mXULWindow);
   return mXULWindow->SetChromeFlags(aChromeFlags);
}

NS_IMETHODIMP nsContentTreeOwner::GetChromeFlags(uint32_t* aChromeFlags)
{
  NS_ENSURE_STATE(mXULWindow);
  return mXULWindow->GetChromeFlags(aChromeFlags);
}

NS_IMETHODIMP nsContentTreeOwner::DestroyBrowserWindow()
{
   NS_ERROR("Haven't Implemented this yet");
   return NS_ERROR_FAILURE;
}

NS_IMETHODIMP nsContentTreeOwner::SizeBrowserTo(int32_t aCX, int32_t aCY)
{
   NS_ERROR("Haven't Implemented this yet");
   return NS_ERROR_FAILURE;
}

NS_IMETHODIMP nsContentTreeOwner::ShowAsModal()
{
   NS_ENSURE_STATE(mXULWindow);
   return mXULWindow->ShowModal();
}

NS_IMETHODIMP nsContentTreeOwner::IsWindowModal(bool *_retval)
{
  NS_ENSURE_STATE(mXULWindow);
  *_retval = mXULWindow->mContinueModalLoop;
  return NS_OK;
}

NS_IMETHODIMP nsContentTreeOwner::ExitModalEventLoop(nsresult aStatus)
{
   NS_ENSURE_STATE(mXULWindow);
   return mXULWindow->ExitModalLoop(aStatus);
}

//*****************************************************************************
// nsContentTreeOwner::nsIBaseWindow
//*****************************************************************************

NS_IMETHODIMP nsContentTreeOwner::InitWindow(nativeWindow aParentNativeWindow,
   nsIWidget* parentWidget, int32_t x, int32_t y, int32_t cx, int32_t cy)
{
   // Ignore wigdet parents for now.  Don't think those are a vaild thing to call.
   NS_ENSURE_SUCCESS(SetPositionAndSize(x, y, cx, cy, 0), NS_ERROR_FAILURE);

   return NS_OK;
}

NS_IMETHODIMP nsContentTreeOwner::Create()
{
   NS_ASSERTION(false, "You can't call this");
   return NS_ERROR_UNEXPECTED;
}

NS_IMETHODIMP nsContentTreeOwner::Destroy()
{
   NS_ENSURE_STATE(mXULWindow);
   return mXULWindow->Destroy();
}

NS_IMETHODIMP nsContentTreeOwner::GetUnscaledDevicePixelsPerCSSPixel(double* aScale)
{
   NS_ENSURE_STATE(mXULWindow);
   return mXULWindow->GetUnscaledDevicePixelsPerCSSPixel(aScale);
}

NS_IMETHODIMP nsContentTreeOwner::GetDevicePixelsPerDesktopPixel(double* aScale)
{
   NS_ENSURE_STATE(mXULWindow);
   return mXULWindow->GetDevicePixelsPerDesktopPixel(aScale);
}

NS_IMETHODIMP nsContentTreeOwner::SetPositionDesktopPix(int32_t aX, int32_t aY)
{
   NS_ENSURE_STATE(mXULWindow);
   return mXULWindow->SetPositionDesktopPix(aX, aY);
}

NS_IMETHODIMP nsContentTreeOwner::SetPosition(int32_t aX, int32_t aY)
{
   NS_ENSURE_STATE(mXULWindow);
   return mXULWindow->SetPosition(aX, aY);
}

NS_IMETHODIMP nsContentTreeOwner::GetPosition(int32_t* aX, int32_t* aY)
{
   NS_ENSURE_STATE(mXULWindow);
   return mXULWindow->GetPosition(aX, aY);
}

NS_IMETHODIMP nsContentTreeOwner::SetSize(int32_t aCX, int32_t aCY, bool aRepaint)
{
   NS_ENSURE_STATE(mXULWindow);
   return mXULWindow->SetSize(aCX, aCY, aRepaint);
}

NS_IMETHODIMP nsContentTreeOwner::GetSize(int32_t* aCX, int32_t* aCY)
{
   NS_ENSURE_STATE(mXULWindow);
   return mXULWindow->GetSize(aCX, aCY);
}

NS_IMETHODIMP nsContentTreeOwner::SetPositionAndSize(int32_t aX, int32_t aY,
   int32_t aCX, int32_t aCY, uint32_t aFlags)
{
   NS_ENSURE_STATE(mXULWindow);
   return mXULWindow->SetPositionAndSize(aX, aY, aCX, aCY, aFlags);
}

NS_IMETHODIMP nsContentTreeOwner::GetPositionAndSize(int32_t* aX, int32_t* aY,
   int32_t* aCX, int32_t* aCY)
{
   NS_ENSURE_STATE(mXULWindow);
   return mXULWindow->GetPositionAndSize(aX, aY, aCX, aCY);
}

NS_IMETHODIMP nsContentTreeOwner::Repaint(bool aForce)
{
   NS_ENSURE_STATE(mXULWindow);
   return mXULWindow->Repaint(aForce);
}

NS_IMETHODIMP nsContentTreeOwner::GetParentWidget(nsIWidget** aParentWidget)
{
   NS_ENSURE_STATE(mXULWindow);
   return mXULWindow->GetParentWidget(aParentWidget);
}

NS_IMETHODIMP nsContentTreeOwner::SetParentWidget(nsIWidget* aParentWidget)
{
   NS_ASSERTION(false, "You can't call this");
   return NS_ERROR_NOT_IMPLEMENTED;
}

NS_IMETHODIMP nsContentTreeOwner::GetParentNativeWindow(nativeWindow* aParentNativeWindow)
{
   NS_ENSURE_STATE(mXULWindow);
   return mXULWindow->GetParentNativeWindow(aParentNativeWindow);
}

NS_IMETHODIMP nsContentTreeOwner::SetParentNativeWindow(nativeWindow aParentNativeWindow)
{
   NS_ASSERTION(false, "You can't call this");
   return NS_ERROR_NOT_IMPLEMENTED;
}

NS_IMETHODIMP nsContentTreeOwner::GetNativeHandle(nsAString& aNativeHandle)
{
   NS_ENSURE_STATE(mXULWindow);
   return mXULWindow->GetNativeHandle(aNativeHandle);
}

NS_IMETHODIMP nsContentTreeOwner::GetVisibility(bool* aVisibility)
{
   NS_ENSURE_STATE(mXULWindow);
   return mXULWindow->GetVisibility(aVisibility);
}

NS_IMETHODIMP nsContentTreeOwner::SetVisibility(bool aVisibility)
{
   NS_ENSURE_STATE(mXULWindow);
   return mXULWindow->SetVisibility(aVisibility);
}

NS_IMETHODIMP nsContentTreeOwner::GetEnabled(bool *aEnabled)
{
   NS_ENSURE_STATE(mXULWindow);
   return mXULWindow->GetEnabled(aEnabled);
}

NS_IMETHODIMP nsContentTreeOwner::SetEnabled(bool aEnable)
{
   NS_ENSURE_STATE(mXULWindow);
   return mXULWindow->SetEnabled(aEnable);
}

NS_IMETHODIMP nsContentTreeOwner::GetMainWidget(nsIWidget** aMainWidget)
{
   NS_ENSURE_ARG_POINTER(aMainWidget);
   NS_ENSURE_STATE(mXULWindow);

   *aMainWidget = mXULWindow->mWindow;
   NS_IF_ADDREF(*aMainWidget);

   return NS_OK;
}

NS_IMETHODIMP nsContentTreeOwner::SetFocus()
{
   NS_ENSURE_STATE(mXULWindow);
   return mXULWindow->SetFocus();
}

NS_IMETHODIMP nsContentTreeOwner::GetTitle(char16_t** aTitle)
{
   NS_ENSURE_ARG_POINTER(aTitle);
   NS_ENSURE_STATE(mXULWindow);

   return mXULWindow->GetTitle(aTitle);
}

NS_IMETHODIMP nsContentTreeOwner::SetTitle(const char16_t* aTitle)
{
   // We only allow the title to be set from the primary content shell
  if(!mPrimary || !mContentTitleSetting)
    return NS_OK;

  NS_ENSURE_STATE(mXULWindow);

  nsAutoString   title;
  nsAutoString   docTitle(aTitle);

  if (docTitle.IsEmpty())
    docTitle.Assign(mTitleDefault);

  if (!docTitle.IsEmpty()) {
    if (!mTitlePreface.IsEmpty()) {
      // Title will be: "Preface: Doc Title - Mozilla"
      title.Assign(mTitlePreface);
      title.Append(docTitle);
    }
    else {
      // Title will be: "Doc Title - Mozilla"
      title = docTitle;
    }

    if (!mWindowTitleModifier.IsEmpty())
      title += mTitleSeparator + mWindowTitleModifier;
  }
  else
    title.Assign(mWindowTitleModifier); // Title will just be plain "Mozilla"

  //
  // if there is no location bar we modify the title to display at least
  // the scheme and host (if any) as an anti-spoofing measure.
  //
  nsCOMPtr<dom::Element> docShellElement = mXULWindow->GetWindowDOMElement();

  if (docShellElement) {
    nsAutoString chromeString;
    docShellElement->GetAttribute(NS_LITERAL_STRING("chromehidden"), chromeString);
    if (chromeString.Find(NS_LITERAL_STRING("location")) != kNotFound) {
      //
      // location bar is turned off, find the browser location
      //
      // use the document's ContentPrincipal to find the true owner
      // in case of javascript: or data: documents
      //
      nsCOMPtr<nsIDocShellTreeItem> dsitem;
      GetPrimaryContentShell(getter_AddRefs(dsitem));
      nsCOMPtr<nsIScriptObjectPrincipal> doc =
        do_QueryInterface(dsitem ? dsitem->GetDocument() : nullptr);
      if (doc) {
        nsCOMPtr<nsIURI> uri;
        nsIPrincipal* principal = doc->GetPrincipal();
        if (principal) {
          principal->GetURI(getter_AddRefs(uri));
          if (uri) {
            //
            // remove any user:pass information
            //
            nsCOMPtr<nsIURIFixup> fixup(do_GetService(NS_URIFIXUP_CONTRACTID));
            if (fixup) {
              nsCOMPtr<nsIURI> tmpuri;
              nsresult rv = fixup->CreateExposableURI(uri,getter_AddRefs(tmpuri));
              if (NS_SUCCEEDED(rv) && tmpuri) {
                // (don't bother if there's no host)
                nsAutoCString host;
                nsAutoCString prepath;
                tmpuri->GetHost(host);
                tmpuri->GetPrePath(prepath);
                if (!host.IsEmpty()) {
                  //
                  // We have a scheme/host, update the title
                  //
                  title.Insert(NS_ConvertUTF8toUTF16(prepath) +
                               mTitleSeparator, 0);
                }
              }
            }
          }
        }
      }
    }
    nsIDocument* document = docShellElement->OwnerDoc();
    ErrorResult rv;
    document->SetTitle(title, rv);
    return rv.StealNSResult();
  }

  return mXULWindow->SetTitle(title.get());
}

//*****************************************************************************
// nsContentTreeOwner: nsIWindowProvider
//*****************************************************************************
NS_IMETHODIMP
nsContentTreeOwner::ProvideWindow(mozIDOMWindowProxy* aParent,
                                  uint32_t aChromeFlags,
                                  bool aCalledFromJS,
                                  bool aPositionSpecified,
                                  bool aSizeSpecified,
                                  nsIURI* aURI,
                                  const nsAString& aName,
                                  const nsACString& aFeatures,
                                  bool aForceNoOpener,
                                  bool* aWindowIsNew,
                                  mozIDOMWindowProxy** aReturn)
{
  NS_ENSURE_ARG_POINTER(aParent);

  auto* parent = nsPIDOMWindowOuter::From(aParent);

  *aReturn = nullptr;

  if (!mXULWindow) {
    // Nothing to do here
    return NS_OK;
  }

#ifdef DEBUG
  nsCOMPtr<nsIWebNavigation> parentNav = do_GetInterface(aParent);
  nsCOMPtr<nsIDocShellTreeOwner> parentOwner = do_GetInterface(parentNav);
  NS_ASSERTION(SameCOMIdentity(parentOwner,
                               static_cast<nsIDocShellTreeOwner*>(this)),
               "Parent from wrong docshell tree?");
#endif

  // If aParent is inside an <iframe mozbrowser> and this isn't a request to
  // open a modal-type window, we're going to create a new <iframe mozbrowser>
  // and return its window here.
  nsCOMPtr<nsIDocShell> docshell = do_GetInterface(aParent);
  if (docshell && docshell->GetIsInMozBrowser() &&
      !(aChromeFlags & (nsIWebBrowserChrome::CHROME_MODAL |
                        nsIWebBrowserChrome::CHROME_OPENAS_DIALOG |
                        nsIWebBrowserChrome::CHROME_OPENAS_CHROME))) {

    BrowserElementParent::OpenWindowResult opened =
      BrowserElementParent::OpenWindowInProcess(parent, aURI, aName,
                                                aFeatures, aForceNoOpener, aReturn);

    // If OpenWindowInProcess handled the open (by opening it or blocking the
    // popup), tell our caller not to proceed trying to create a new window
    // through other means.
    if (opened != BrowserElementParent::OPEN_WINDOW_IGNORED) {
      *aWindowIsNew = opened == BrowserElementParent::OPEN_WINDOW_ADDED;
      return *aWindowIsNew ? NS_OK : NS_ERROR_ABORT;
    }

    // If we're in an app and the target is _blank, send the url to the OS
    if (aName.LowerCaseEqualsLiteral("_blank")) {
      nsCOMPtr<nsIExternalURLHandlerService> exUrlServ(
                        do_GetService(NS_EXTERNALURLHANDLERSERVICE_CONTRACTID));
      if (exUrlServ) {

        nsCOMPtr<nsIHandlerInfo> info;
        bool found;
        exUrlServ->GetURLHandlerInfoFromOS(aURI, &found, getter_AddRefs(info));

        if (info && found) {
          info->LaunchWithURI(aURI, nullptr);
          return NS_ERROR_ABORT;
        }

      }
    }
  }

  int32_t openLocation =
    nsWindowWatcher::GetWindowOpenLocation(parent, aChromeFlags, aCalledFromJS,
                                           aPositionSpecified, aSizeSpecified);

  if (openLocation != nsIBrowserDOMWindow::OPEN_NEWTAB &&
      openLocation != nsIBrowserDOMWindow::OPEN_CURRENTWINDOW) {
    // Just open a window normally
    return NS_OK;
  }

  nsCOMPtr<mozIDOMWindowProxy> domWin;
  mXULWindow->GetWindowDOMWindow(getter_AddRefs(domWin));
  nsCOMPtr<nsIDOMChromeWindow> chromeWin = do_QueryInterface(domWin);
  if (!chromeWin) {
    // Really odd... but whatever
    NS_WARNING("nsXULWindow's DOMWindow is not a chrome window");
    return NS_OK;
  }

  nsCOMPtr<nsIBrowserDOMWindow> browserDOMWin;
  chromeWin->GetBrowserDOMWindow(getter_AddRefs(browserDOMWin));
  if (!browserDOMWin) {
    return NS_OK;
  }

  *aWindowIsNew = (openLocation != nsIBrowserDOMWindow::OPEN_CURRENTWINDOW);

  {
    dom::AutoNoJSAPI nojsapi;

    uint32_t flags = nsIBrowserDOMWindow::OPEN_NEW;
    if (aForceNoOpener) {
      flags |= nsIBrowserDOMWindow::OPEN_NO_OPENER;
    }

<<<<<<< HEAD
    // Get a new rendering area from the browserDOMWin.  We don't want
    // to be starting any loads here, so get it with a null URI.
    //
    // This method handles setting the opener for us, so we don't need to set it
    // ourselves.
    return browserDOMWin->OpenURI(nullptr, aParent,
                                  openLocation,
                                  flags, aReturn);
=======
    // Get a new rendering area from the browserDOMWin.
    // Since we are not loading any URI, we follow the principle of least
    // privilege and use a nullPrincipal as the triggeringPrincipal.
    //
    // This method handles setting the opener for us, so we don't need to set it
    // ourselves.
    RefPtr<NullPrincipal> nullPrincipal = NullPrincipal::Create();
    return browserDOMWin->CreateContentWindow(aURI, aParent, openLocation,
                                              flags, nullPrincipal, aReturn);
>>>>>>> a17af05f
  }
}

//*****************************************************************************
// nsContentTreeOwner: Accessors
//*****************************************************************************

#if defined(XP_MACOSX)
class nsContentTitleSettingEvent : public Runnable
{
public:
  nsContentTitleSettingEvent(dom::Element* dse, const nsAString& wtm)
    : Runnable("nsContentTitleSettingEvent"),
      mElement(dse),
      mTitleDefault(wtm) {}

  NS_IMETHOD Run() override
  {
    ErrorResult rv;
    mElement->SetAttribute(NS_LITERAL_STRING("titledefault"), mTitleDefault, rv);
    mElement->RemoveAttribute(NS_LITERAL_STRING("titlemodifier"), rv);
    return NS_OK;
  }

private:
  nsCOMPtr<dom::Element> mElement;
  nsString mTitleDefault;
};
#endif

void nsContentTreeOwner::XULWindow(nsXULWindow* aXULWindow)
{
   mXULWindow = aXULWindow;
   if (mXULWindow && mPrimary) {
      // Get the window title modifiers
      nsCOMPtr<dom::Element> docShellElement = mXULWindow->GetWindowDOMElement();

      nsAutoString   contentTitleSetting;

      if(docShellElement)
         {
         docShellElement->GetAttribute(NS_LITERAL_STRING("contenttitlesetting"), contentTitleSetting);
         if(contentTitleSetting.EqualsLiteral("true"))
            {
            mContentTitleSetting = true;
            docShellElement->GetAttribute(NS_LITERAL_STRING("titledefault"), mTitleDefault);
            docShellElement->GetAttribute(NS_LITERAL_STRING("titlemodifier"), mWindowTitleModifier);
            docShellElement->GetAttribute(NS_LITERAL_STRING("titlepreface"), mTitlePreface);

#if defined(XP_MACOSX)
            // On OS X, treat the titlemodifier like it's the titledefault, and don't ever append
            // the separator + appname.
            if (mTitleDefault.IsEmpty()) {
                NS_DispatchToCurrentThread(
                    new nsContentTitleSettingEvent(docShellElement,
                                                   mWindowTitleModifier));
                mTitleDefault = mWindowTitleModifier;
                mWindowTitleModifier.Truncate();
            }
#endif
            docShellElement->GetAttribute(NS_LITERAL_STRING("titlemenuseparator"), mTitleSeparator);
            }
         }
      else
         {
         NS_ERROR("This condition should never happen.  If it does, "
            "we just won't get a modifier, but it still shouldn't happen.");
         }
      }
}

nsXULWindow* nsContentTreeOwner::XULWindow()
{
   return mXULWindow;
}

//*****************************************************************************
//*** nsSiteWindow implementation
//*****************************************************************************

nsSiteWindow::nsSiteWindow(nsContentTreeOwner *aAggregator)
{
  mAggregator = aAggregator;
}

nsSiteWindow::~nsSiteWindow()
{
}

NS_IMPL_ADDREF_USING_AGGREGATOR(nsSiteWindow, mAggregator)
NS_IMPL_RELEASE_USING_AGGREGATOR(nsSiteWindow, mAggregator)

NS_INTERFACE_MAP_BEGIN(nsSiteWindow)
  NS_INTERFACE_MAP_ENTRY(nsISupports)
  NS_INTERFACE_MAP_ENTRY(nsIEmbeddingSiteWindow)
NS_INTERFACE_MAP_END_AGGREGATED(mAggregator)

NS_IMETHODIMP
nsSiteWindow::SetDimensions(uint32_t aFlags,
                    int32_t aX, int32_t aY, int32_t aCX, int32_t aCY)
{
  // XXX we're ignoring aFlags
  return mAggregator->SetPositionAndSize(aX, aY, aCX, aCY,
                                         nsIBaseWindow::eRepaint);
}

NS_IMETHODIMP
nsSiteWindow::GetDimensions(uint32_t aFlags,
                    int32_t *aX, int32_t *aY, int32_t *aCX, int32_t *aCY)
{
  // XXX we're ignoring aFlags
  return mAggregator->GetPositionAndSize(aX, aY, aCX, aCY);
}

NS_IMETHODIMP
nsSiteWindow::SetFocus(void)
{
#if 0
  /* This implementation focuses the main document and could make sense.
     However this method is actually being used from within
     nsGlobalWindow::Focus (providing a hook for MDI embedding apps)
     and it's better for our purposes to not pick a document and
     focus it, but allow nsGlobalWindow to carry on unhindered.
  */
  nsXULWindow *window = mAggregator->XULWindow();
  if (window) {
    nsCOMPtr<nsIDocShell> docshell;
    window->GetDocShell(getter_AddRefs(docshell));
    if (docShell) {
      nsCOMPtr<nsPIDOMWindowOuter> domWindow(docShell->GetWindow());
      if (domWindow)
        domWindow->Focus();
    }
  }
#endif
  return NS_OK;
}

/* this implementation focuses another window. if there isn't another
   window to focus, we do nothing. */
NS_IMETHODIMP
nsSiteWindow::Blur(void)
{
  NS_DEFINE_CID(kWindowMediatorCID, NS_WINDOWMEDIATOR_CID);

  nsCOMPtr<nsISimpleEnumerator> windowEnumerator;
  nsCOMPtr<nsIXULWindow>        xulWindow;
  bool                          more, foundUs;
  nsXULWindow                  *ourWindow = mAggregator->XULWindow();

  {
    nsCOMPtr<nsIWindowMediator> windowMediator(do_GetService(kWindowMediatorCID));
    if (windowMediator)
      windowMediator->GetZOrderXULWindowEnumerator(0, true,
                        getter_AddRefs(windowEnumerator));
  }

  if (!windowEnumerator)
    return NS_ERROR_FAILURE;

  // step through the top-level windows
  foundUs = false;
  windowEnumerator->HasMoreElements(&more);
  while (more) {

    nsCOMPtr<nsISupports>  nextWindow;
    nsCOMPtr<nsIXULWindow> nextXULWindow;

    windowEnumerator->GetNext(getter_AddRefs(nextWindow));
    nextXULWindow = do_QueryInterface(nextWindow);

    // got it!(?)
    if (foundUs) {
      xulWindow = nextXULWindow;
      break;
    }

    // remember the very first one, in case we have to wrap
    if (!xulWindow)
      xulWindow = nextXULWindow;

    // look for us
    if (nextXULWindow == ourWindow)
      foundUs = true;

    windowEnumerator->HasMoreElements(&more);
  }

  // change focus to the window we just found
  if (xulWindow) {
    nsCOMPtr<nsIDocShell> docshell;
    xulWindow->GetDocShell(getter_AddRefs(docshell));
    if (!docshell) {
      return NS_OK;
    }

    nsCOMPtr<nsPIDOMWindowOuter> domWindow = docshell->GetWindow();
    if (domWindow)
      domWindow->Focus();
  }
  return NS_OK;
}

NS_IMETHODIMP
nsSiteWindow::GetVisibility(bool *aVisibility)
{
  return mAggregator->GetVisibility(aVisibility);
}

NS_IMETHODIMP
nsSiteWindow::SetVisibility(bool aVisibility)
{
  return mAggregator->SetVisibility(aVisibility);
}

NS_IMETHODIMP
nsSiteWindow::GetTitle(char16_t * *aTitle)
{
  return mAggregator->GetTitle(aTitle);
}

NS_IMETHODIMP
nsSiteWindow::SetTitle(const char16_t * aTitle)
{
  return mAggregator->SetTitle(aTitle);
}

NS_IMETHODIMP
nsSiteWindow::GetSiteWindow(void **aSiteWindow)
{
  return mAggregator->GetParentNativeWindow(aSiteWindow);
}
<|MERGE_RESOLUTION|>--- conflicted
+++ resolved
@@ -169,11 +169,7 @@
 
 //*****************************************************************************
 // nsContentTreeOwner::nsIDocShellTreeOwner
-<<<<<<< HEAD
-//*****************************************************************************   
-=======
-//*****************************************************************************
->>>>>>> a17af05f
+//*****************************************************************************
 
 NS_IMETHODIMP
 nsContentTreeOwner::ContentShellAdded(nsIDocShellTreeItem* aContentShell,
@@ -434,12 +430,8 @@
 }
 
 NS_IMETHODIMP nsContentTreeOwner::StartPrerenderingDocument(nsIURI* aHref,
-<<<<<<< HEAD
-                                                            nsIURI* aReferrer)
-=======
                                                             nsIURI* aReferrer,
                                                             nsIPrincipal* aTriggeringPrincipal)
->>>>>>> a17af05f
 {
   NS_WARNING("Cannot prerender a document in the parent process");
   return NS_ERROR_FAILURE;
@@ -931,16 +923,6 @@
       flags |= nsIBrowserDOMWindow::OPEN_NO_OPENER;
     }
 
-<<<<<<< HEAD
-    // Get a new rendering area from the browserDOMWin.  We don't want
-    // to be starting any loads here, so get it with a null URI.
-    //
-    // This method handles setting the opener for us, so we don't need to set it
-    // ourselves.
-    return browserDOMWin->OpenURI(nullptr, aParent,
-                                  openLocation,
-                                  flags, aReturn);
-=======
     // Get a new rendering area from the browserDOMWin.
     // Since we are not loading any URI, we follow the principle of least
     // privilege and use a nullPrincipal as the triggeringPrincipal.
@@ -950,7 +932,6 @@
     RefPtr<NullPrincipal> nullPrincipal = NullPrincipal::Create();
     return browserDOMWin->CreateContentWindow(aURI, aParent, openLocation,
                                               flags, nullPrincipal, aReturn);
->>>>>>> a17af05f
   }
 }
 
