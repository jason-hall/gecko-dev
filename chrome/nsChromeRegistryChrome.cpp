/* -*- Mode: C++; tab-width: 8; indent-tabs-mode: nil; c-basic-offset: 2 -*- */
/* vim: set ts=2 sts=2 sw=2 et tw=80: */
/* This Source Code Form is subject to the terms of the Mozilla Public
 * License, v. 2.0. If a copy of the MPL was not distributed with this
 * file, You can obtain one at http://mozilla.org/MPL/2.0/. */

#include "mozilla/dom/ContentParent.h"
#include "RegistryMessageUtils.h"
#include "nsResProtocolHandler.h"

#include "nsChromeRegistryChrome.h"

#if defined(XP_WIN)
#include <windows.h>
#elif defined(XP_MACOSX)
#include <CoreServices/CoreServices.h>
#endif

#include "nsArrayEnumerator.h"
#include "nsComponentManager.h"
#include "nsEnumeratorUtils.h"
#include "nsNetUtil.h"
#include "nsStringEnumerator.h"
#include "nsTextFormatter.h"
#include "nsXPCOMCIDInternal.h"

#include "mozilla/LookAndFeel.h"
#include "mozilla/Unused.h"
#include "mozilla/intl/LocaleService.h"

#include "nsIObserverService.h"
#include "nsIPrefBranch.h"
#include "nsIPrefService.h"
#include "mozilla/Preferences.h"
#include "nsIResProtocolHandler.h"
#include "nsIScriptError.h"
#include "nsIXULRuntime.h"

#define SELECTED_SKIN_PREF   "general.skins.selectedSkin"
#define PACKAGE_OVERRIDE_BRANCH "chrome.override_package."

using namespace mozilla;
using mozilla::dom::ContentParent;
using mozilla::dom::PContentParent;
using mozilla::intl::LocaleService;

// We use a "best-fit" algorithm for matching locales and themes.
// 1) the exact selected locale/theme
// 2) (locales only) same language, different country
//    e.g. en-GB is the selected locale, only en-US is available
// 3) any available locale/theme

/**
 * Match the language-part of two lang-COUNTRY codes, hopefully but
 * not guaranteed to be in the form ab-CD or abz-CD. "ab" should also
 * work, any other garbage-in will produce undefined results as long
 * as it does not crash.
 */
static bool
LanguagesMatch(const nsACString& a, const nsACString& b)
{
  if (a.Length() < 2 || b.Length() < 2)
    return false;

  nsACString::const_iterator as, ae, bs, be;
  a.BeginReading(as);
  a.EndReading(ae);
  b.BeginReading(bs);
  b.EndReading(be);

  while (*as == *bs) {
    if (*as == '-')
      return true;

    ++as; ++bs;

    // reached the end
    if (as == ae && bs == be)
      return true;

    // "a" is short
    if (as == ae)
      return (*bs == '-');

    // "b" is short
    if (bs == be)
      return (*as == '-');
  }

  return false;
}

nsChromeRegistryChrome::nsChromeRegistryChrome()
  : mProfileLoaded(false)
  , mDynamicRegistration(true)
{
}

nsChromeRegistryChrome::~nsChromeRegistryChrome()
{
}

nsresult
nsChromeRegistryChrome::Init()
{
  nsresult rv = nsChromeRegistry::Init();
  if (NS_FAILED(rv))
    return rv;

  mSelectedSkin = NS_LITERAL_CSTRING("classic/1.0");

  bool safeMode = false;
  nsCOMPtr<nsIXULRuntime> xulrun (do_GetService(XULAPPINFO_SERVICE_CONTRACTID));
  if (xulrun)
    xulrun->GetInSafeMode(&safeMode);

  nsCOMPtr<nsIPrefService> prefserv (do_GetService(NS_PREFSERVICE_CONTRACTID));
  nsCOMPtr<nsIPrefBranch> prefs;

  if (prefserv) {
    if (safeMode) {
      prefserv->GetDefaultBranch(nullptr, getter_AddRefs(prefs));
    } else {
      prefs = do_QueryInterface(prefserv);
    }
  }

  if (!prefs) {
    NS_WARNING("Could not get pref service!");
  } else {
    nsCString provider;
    rv = prefs->GetCharPref(SELECTED_SKIN_PREF, getter_Copies(provider));
    if (NS_SUCCEEDED(rv))
      mSelectedSkin = provider;

    rv = prefs->AddObserver(SELECTED_SKIN_PREF, this, true);
  }

  nsCOMPtr<nsIObserverService> obsService = mozilla::services::GetObserverService();
  if (obsService) {
    obsService->AddObserver(this, "profile-initial-state", true);
    obsService->AddObserver(this, "intl:app-locales-changed", true);
  }

  return NS_OK;
}

NS_IMETHODIMP
nsChromeRegistryChrome::CheckForOSAccessibility()
{
  int32_t useAccessibilityTheme =
    LookAndFeel::GetInt(LookAndFeel::eIntID_UseAccessibilityTheme, 0);

  if (useAccessibilityTheme) {
    /* Set the skin to classic and remove pref observers */
    if (!mSelectedSkin.EqualsLiteral("classic/1.0")) {
      mSelectedSkin.AssignLiteral("classic/1.0");
      RefreshSkins();
    }

    nsCOMPtr<nsIPrefBranch> prefs (do_GetService(NS_PREFSERVICE_CONTRACTID));
    if (prefs) {
      prefs->RemoveObserver(SELECTED_SKIN_PREF, this);
    }
  }

  return NS_OK;
}

NS_IMETHODIMP
nsChromeRegistryChrome::GetLocalesForPackage(const nsACString& aPackage,
                                       nsIUTF8StringEnumerator* *aResult)
{
  nsCString realpackage;
  nsresult rv = OverrideLocalePackage(aPackage, realpackage);
  if (NS_FAILED(rv))
    return rv;

  nsTArray<nsCString> *a = new nsTArray<nsCString>;
  if (!a)
    return NS_ERROR_OUT_OF_MEMORY;

  PackageEntry* entry;
  if (mPackagesHash.Get(realpackage, &entry)) {
    entry->locales.EnumerateToArray(a);
  }

  rv = NS_NewAdoptingUTF8StringEnumerator(aResult, a);
  if (NS_FAILED(rv))
    delete a;

  return rv;
}

NS_IMETHODIMP
nsChromeRegistryChrome::IsLocaleRTL(const nsACString& package, bool *aResult)
{
  *aResult = false;

  nsAutoCString locale;
  GetSelectedLocale(package, false, locale);
  if (locale.Length() < 2)
    return NS_OK;

  *aResult = GetDirectionForLocale(locale);
  return NS_OK;
}

/**
 * This method negotiates only between the app locale and the available
 * chrome packages.
 *
 * If you want to get the current application's UI locale, please use
 * LocaleService::GetAppLocaleAsLangTag.
 */
nsresult
nsChromeRegistryChrome::GetSelectedLocale(const nsACString& aPackage,
                                          bool aAsBCP47,
                                          nsACString& aLocale)
{
  nsAutoCString reqLocale;
  if (aPackage.Equals("global")) {
    LocaleService::GetInstance()->GetAppLocaleAsLangTag(reqLocale);
  } else {
    AutoTArray<nsCString, 10> requestedLocales;
    LocaleService::GetInstance()->GetRequestedLocales(requestedLocales);
    reqLocale.Assign(requestedLocales[0]);
  }

  nsCString realpackage;
  nsresult rv = OverrideLocalePackage(aPackage, realpackage);
  if (NS_FAILED(rv))
    return rv;
  PackageEntry* entry;
  if (!mPackagesHash.Get(realpackage, &entry))
    return NS_ERROR_FILE_NOT_FOUND;

  aLocale = entry->locales.GetSelected(reqLocale, nsProviderArray::LOCALE);
  if (aLocale.IsEmpty())
    return NS_ERROR_FAILURE;

  if (aAsBCP47) {
    SanitizeForBCP47(aLocale);
  }

  return NS_OK;
}

nsresult
nsChromeRegistryChrome::OverrideLocalePackage(const nsACString& aPackage,
                                              nsACString& aOverride)
{
  const nsACString& pref = NS_LITERAL_CSTRING(PACKAGE_OVERRIDE_BRANCH) + aPackage;
  nsAutoCString override;
  nsresult rv =
    mozilla::Preferences::GetCString(PromiseFlatCString(pref).get(), override);
  if (NS_SUCCEEDED(rv)) {
    aOverride = override;
  } else {
    aOverride = aPackage;
  }
  return NS_OK;
}

NS_IMETHODIMP
nsChromeRegistryChrome::Observe(nsISupports *aSubject, const char *aTopic,
                                const char16_t *someData)
{
  nsresult rv = NS_OK;

  if (!strcmp(NS_PREFBRANCH_PREFCHANGE_TOPIC_ID, aTopic)) {
    nsCOMPtr<nsIPrefBranch> prefs (do_QueryInterface(aSubject));
    NS_ASSERTION(prefs, "Bad observer call!");

    NS_ConvertUTF16toUTF8 pref(someData);

    if (pref.EqualsLiteral(SELECTED_SKIN_PREF)) {
<<<<<<< HEAD
      nsXPIDLCString provider;
=======
      nsCString provider;
>>>>>>> a17af05f
      rv = prefs->GetCharPref(pref.get(), getter_Copies(provider));
      if (NS_FAILED(rv)) {
        NS_ERROR("Couldn't get new skin pref!");
        return rv;
      }

      mSelectedSkin = provider;
      RefreshSkins();
    } else {
      NS_ERROR("Unexpected pref!");
    }
  }
  else if (!strcmp("profile-initial-state", aTopic)) {
    mProfileLoaded = true;
  }
  else if (!strcmp("intl:app-locales-changed", aTopic)) {
    if (mProfileLoaded) {
      FlushAllCaches();
    }
  }
  else {
    NS_ERROR("Unexpected observer topic!");
  }

  return rv;
}

NS_IMETHODIMP
nsChromeRegistryChrome::CheckForNewChrome()
{
  mPackagesHash.Clear();
  mOverlayHash.Clear();
  mStyleHash.Clear();
  mOverrideTable.Clear();

  mDynamicRegistration = false;

  nsComponentManagerImpl::gComponentManager->RereadChromeManifests();

  mDynamicRegistration = true;

  SendRegisteredChrome(nullptr);
  return NS_OK;
}

static void
SerializeURI(nsIURI* aURI,
             SerializedURI& aSerializedURI)
{
  if (!aURI)
    return;

  aURI->GetSpec(aSerializedURI.spec);
}

void
nsChromeRegistryChrome::SendRegisteredChrome(
    mozilla::dom::PContentParent* aParent)
{
  InfallibleTArray<ChromePackage> packages;
  InfallibleTArray<SubstitutionMapping> resources;
  InfallibleTArray<OverrideMapping> overrides;

  for (auto iter = mPackagesHash.Iter(); !iter.Done(); iter.Next()) {
    ChromePackage chromePackage;
    ChromePackageFromPackageEntry(iter.Key(), iter.UserData(), &chromePackage,
                                  mSelectedSkin);
    packages.AppendElement(chromePackage);
  }

  // If we were passed a parent then a new child process has been created and
  // has requested all of the chrome so send it the resources too. Otherwise
  // resource mappings are sent by the resource protocol handler dynamically.
  if (aParent) {
    nsCOMPtr<nsIIOService> io (do_GetIOService());
    NS_ENSURE_TRUE_VOID(io);

    nsCOMPtr<nsIProtocolHandler> ph;
    nsresult rv = io->GetProtocolHandler("resource", getter_AddRefs(ph));
    NS_ENSURE_SUCCESS_VOID(rv);

    nsCOMPtr<nsIResProtocolHandler> irph (do_QueryInterface(ph));
    nsResProtocolHandler* rph = static_cast<nsResProtocolHandler*>(irph.get());
    rv = rph->CollectSubstitutions(resources);
    NS_ENSURE_SUCCESS_VOID(rv);
  }

  for (auto iter = mOverrideTable.Iter(); !iter.Done(); iter.Next()) {
    SerializedURI chromeURI, overrideURI;

    SerializeURI(iter.Key(), chromeURI);
    SerializeURI(iter.UserData(), overrideURI);

    OverrideMapping override = { chromeURI, overrideURI };
    overrides.AppendElement(override);
  }

  nsAutoCString appLocale;
  LocaleService::GetInstance()->GetAppLocaleAsLangTag(appLocale);

  if (aParent) {
    bool success = aParent->SendRegisterChrome(packages, resources, overrides,
                                               appLocale, false);
    NS_ENSURE_TRUE_VOID(success);
  } else {
    nsTArray<ContentParent*> parents;
    ContentParent::GetAll(parents);
    if (!parents.Length())
      return;

    for (uint32_t i = 0; i < parents.Length(); i++) {
      DebugOnly<bool> success =
        parents[i]->SendRegisterChrome(packages, resources, overrides,
                                       appLocale, true);
      NS_WARNING_ASSERTION(success,
                           "couldn't reset a child's registered chrome");
    }
  }
}

/* static */ void
nsChromeRegistryChrome::ChromePackageFromPackageEntry(const nsACString& aPackageName,
                                                      PackageEntry* aPackage,
                                                      ChromePackage* aChromePackage,
                                                      const nsCString& aSelectedSkin)
{
  nsAutoCString appLocale;
  LocaleService::GetInstance()->GetAppLocaleAsLangTag(appLocale);

  SerializeURI(aPackage->baseURI, aChromePackage->contentBaseURI);
  SerializeURI(aPackage->locales.GetBase(appLocale, nsProviderArray::LOCALE),
               aChromePackage->localeBaseURI);
  SerializeURI(aPackage->skins.GetBase(aSelectedSkin, nsProviderArray::ANY),
               aChromePackage->skinBaseURI);
  aChromePackage->package = aPackageName;
  aChromePackage->flags = aPackage->flags;
}

static bool
CanLoadResource(nsIURI* aResourceURI)
{
  bool isLocalResource = false;
  (void)NS_URIChainHasFlags(aResourceURI,
                            nsIProtocolHandler::URI_IS_LOCAL_RESOURCE,
                            &isLocalResource);
  return isLocalResource;
}

nsIURI*
nsChromeRegistryChrome::GetBaseURIFromPackage(const nsCString& aPackage,
                                              const nsCString& aProvider,
                                              const nsCString& aPath)
{
  PackageEntry* entry;
  if (!mPackagesHash.Get(aPackage, &entry)) {
    if (!mInitialized)
      return nullptr;

    LogMessage("No chrome package registered for chrome://%s/%s/%s",
               aPackage.get(), aProvider.get(), aPath.get());

    return nullptr;
  }

  if (aProvider.EqualsLiteral("locale")) {
    nsAutoCString appLocale;
    LocaleService::GetInstance()->GetAppLocaleAsLangTag(appLocale);
    return entry->locales.GetBase(appLocale, nsProviderArray::LOCALE);
  }
  else if (aProvider.EqualsLiteral("skin")) {
    return entry->skins.GetBase(mSelectedSkin, nsProviderArray::ANY);
  }
  else if (aProvider.EqualsLiteral("content")) {
    return entry->baseURI;
  }
  return nullptr;
}

nsresult
nsChromeRegistryChrome::GetFlagsFromPackage(const nsCString& aPackage,
                                            uint32_t* aFlags)
{
  PackageEntry* entry;
  if (!mPackagesHash.Get(aPackage, &entry))
    return NS_ERROR_FILE_NOT_FOUND;

  *aFlags = entry->flags;
  return NS_OK;
}

nsChromeRegistryChrome::ProviderEntry*
nsChromeRegistryChrome::nsProviderArray::GetProvider(const nsACString& aPreferred, MatchType aType)
{
  size_t i = mArray.Length();
  if (!i)
    return nullptr;

  ProviderEntry* found = nullptr;  // Only set if we find a partial-match locale
  ProviderEntry* entry = nullptr;

  while (i--) {
    entry = &mArray[i];
    if (aPreferred.Equals(entry->provider))
      return entry;

    if (aType != LOCALE)
      continue;

    if (LanguagesMatch(aPreferred, entry->provider)) {
      found = entry;
      continue;
    }

    if (!found && entry->provider.EqualsLiteral("en-US"))
      found = entry;
  }

  if (!found && aType != EXACT)
    return entry;

  return found;
}

nsIURI*
nsChromeRegistryChrome::nsProviderArray::GetBase(const nsACString& aPreferred, MatchType aType)
{
  ProviderEntry* provider = GetProvider(aPreferred, aType);

  if (!provider)
    return nullptr;

  return provider->baseURI;
}

const nsACString&
nsChromeRegistryChrome::nsProviderArray::GetSelected(const nsACString& aPreferred, MatchType aType)
{
  ProviderEntry* entry = GetProvider(aPreferred, aType);

  if (entry)
    return entry->provider;

  return EmptyCString();
}

void
nsChromeRegistryChrome::nsProviderArray::SetBase(const nsACString& aProvider, nsIURI* aBaseURL)
{
  ProviderEntry* provider = GetProvider(aProvider, EXACT);

  if (provider) {
    provider->baseURI = aBaseURL;
    return;
  }

  // no existing entries, add a new one
  mArray.AppendElement(ProviderEntry(aProvider, aBaseURL));
}

void
nsChromeRegistryChrome::nsProviderArray::EnumerateToArray(nsTArray<nsCString> *a)
{
  int32_t i = mArray.Length();
  while (i--) {
    a->AppendElement(mArray[i].provider);
  }
}

void
nsChromeRegistryChrome::OverlayListEntry::AddURI(nsIURI* aURI)
{
  int32_t i = mArray.Count();
  while (i--) {
    bool equals;
    if (NS_SUCCEEDED(aURI->Equals(mArray[i], &equals)) && equals)
      return;
  }

  mArray.AppendObject(aURI);
}

void
nsChromeRegistryChrome::OverlayListHash::Add(nsIURI* aBase, nsIURI* aOverlay)
{
  OverlayListEntry* entry = mTable.PutEntry(aBase);
  if (entry)
    entry->AddURI(aOverlay);
}

const nsCOMArray<nsIURI>*
nsChromeRegistryChrome::OverlayListHash::GetArray(nsIURI* aBase)
{
  OverlayListEntry* entry = mTable.GetEntry(aBase);
  if (!entry)
    return nullptr;

  return &entry->mArray;
}

#ifdef MOZ_XUL
NS_IMETHODIMP
nsChromeRegistryChrome::GetStyleOverlays(nsIURI *aChromeURL,
                                         nsISimpleEnumerator **aResult)
{
  nsCOMPtr<nsIURI> chromeURLWithoutHash;
  if (aChromeURL) {
    aChromeURL->CloneIgnoringRef(getter_AddRefs(chromeURLWithoutHash));
  }
  const nsCOMArray<nsIURI>* parray = mStyleHash.GetArray(chromeURLWithoutHash);
  if (!parray)
    return NS_NewEmptyEnumerator(aResult);

  return NS_NewArrayEnumerator(aResult, *parray);
}

NS_IMETHODIMP
nsChromeRegistryChrome::GetXULOverlays(nsIURI *aChromeURL,
                                       nsISimpleEnumerator **aResult)
{
  nsCOMPtr<nsIURI> chromeURLWithoutHash;
  if (aChromeURL) {
    aChromeURL->CloneIgnoringRef(getter_AddRefs(chromeURLWithoutHash));
  }
  const nsCOMArray<nsIURI>* parray = mOverlayHash.GetArray(chromeURLWithoutHash);
  if (!parray)
    return NS_NewEmptyEnumerator(aResult);

  return NS_NewArrayEnumerator(aResult, *parray);
}
#endif // MOZ_XUL

nsIURI*
nsChromeRegistry::ManifestProcessingContext::GetManifestURI()
{
  if (!mManifestURI) {
    nsCString uri;
    mFile.GetURIString(uri);
    NS_NewURI(getter_AddRefs(mManifestURI), uri);
  }
  return mManifestURI;
}

already_AddRefed<nsIURI>
nsChromeRegistry::ManifestProcessingContext::ResolveURI(const char* uri)
{
  nsIURI* baseuri = GetManifestURI();
  if (!baseuri)
    return nullptr;

  nsCOMPtr<nsIURI> resolved;
  nsresult rv = NS_NewURI(getter_AddRefs(resolved), uri, baseuri);
  if (NS_FAILED(rv))
    return nullptr;

  return resolved.forget();
}

static void
EnsureLowerCase(char *aBuf)
{
  for (; *aBuf; ++aBuf) {
    char ch = *aBuf;
    if (ch >= 'A' && ch <= 'Z')
      *aBuf = ch + 'a' - 'A';
  }
}

static void
SendManifestEntry(const ChromeRegistryItem &aItem)
{
  nsTArray<ContentParent*> parents;
  ContentParent::GetAll(parents);
  if (!parents.Length())
    return;

  for (uint32_t i = 0; i < parents.Length(); i++) {
    Unused << parents[i]->SendRegisterChromeItem(aItem);
  }
}

void
nsChromeRegistryChrome::ManifestContent(ManifestProcessingContext& cx, int lineno,
                                        char *const * argv, int flags)
{
  char* package = argv[0];
  char* uri = argv[1];

  EnsureLowerCase(package);

  nsCOMPtr<nsIURI> resolved = cx.ResolveURI(uri);
  if (!resolved) {
    LogMessageWithContext(cx.GetManifestURI(), lineno, nsIScriptError::warningFlag,
                          "During chrome registration, unable to create URI '%s'.", uri);
    return;
  }

  if (!CanLoadResource(resolved)) {
    LogMessageWithContext(resolved, lineno, nsIScriptError::warningFlag,
                          "During chrome registration, cannot register non-local URI '%s' as content.",
                          uri);
    return;
  }

  nsDependentCString packageName(package);
  PackageEntry* entry = mPackagesHash.LookupOrAdd(packageName);
  entry->baseURI = resolved;
  entry->flags = flags;

  if (mDynamicRegistration) {
    ChromePackage chromePackage;
    ChromePackageFromPackageEntry(packageName, entry, &chromePackage,
                                  mSelectedSkin);
    SendManifestEntry(chromePackage);
  }
}

void
nsChromeRegistryChrome::ManifestLocale(ManifestProcessingContext& cx, int lineno,
                                       char *const * argv, int flags)
{
  char* package = argv[0];
  char* provider = argv[1];
  char* uri = argv[2];

  EnsureLowerCase(package);

  nsCOMPtr<nsIURI> resolved = cx.ResolveURI(uri);
  if (!resolved) {
    LogMessageWithContext(cx.GetManifestURI(), lineno, nsIScriptError::warningFlag,
                          "During chrome registration, unable to create URI '%s'.", uri);
    return;
  }

  if (!CanLoadResource(resolved)) {
    LogMessageWithContext(resolved, lineno, nsIScriptError::warningFlag,
                          "During chrome registration, cannot register non-local URI '%s' as content.",
                          uri);
    return;
  }

  nsDependentCString packageName(package);
  PackageEntry* entry = mPackagesHash.LookupOrAdd(packageName);
  entry->locales.SetBase(nsDependentCString(provider), resolved);

  if (mDynamicRegistration) {
    ChromePackage chromePackage;
    ChromePackageFromPackageEntry(packageName, entry, &chromePackage,
                                  mSelectedSkin);
    SendManifestEntry(chromePackage);
  }

<<<<<<< HEAD
  if (strcmp(package, "global") == 0) {
    // We should refresh the LocaleService, since the available
    // locales changed.
    LocaleService::GetInstance()->Refresh();
=======
  // We use mainPackage as the package we track for reporting new locales being
  // registered. For most cases it will be "global", but for Fennec it will be
  // "browser".
  nsAutoCString mainPackage;
  nsresult rv = OverrideLocalePackage(NS_LITERAL_CSTRING("global"), mainPackage);
  if (NS_FAILED(rv)) {
    return;
  }

  if (mainPackage.Equals(package)) {
    // We should refresh the LocaleService, since the available
    // locales changed.
    LocaleService::GetInstance()->OnAvailableLocalesChanged();
>>>>>>> a17af05f
  }
}

void
nsChromeRegistryChrome::ManifestSkin(ManifestProcessingContext& cx, int lineno,
                                     char *const * argv, int flags)
{
  char* package = argv[0];
  char* provider = argv[1];
  char* uri = argv[2];

  EnsureLowerCase(package);

  nsCOMPtr<nsIURI> resolved = cx.ResolveURI(uri);
  if (!resolved) {
    LogMessageWithContext(cx.GetManifestURI(), lineno, nsIScriptError::warningFlag,
                          "During chrome registration, unable to create URI '%s'.", uri);
    return;
  }

  if (!CanLoadResource(resolved)) {
    LogMessageWithContext(resolved, lineno, nsIScriptError::warningFlag,
                          "During chrome registration, cannot register non-local URI '%s' as content.",
                          uri);
    return;
  }

  nsDependentCString packageName(package);
  PackageEntry* entry = mPackagesHash.LookupOrAdd(packageName);
  entry->skins.SetBase(nsDependentCString(provider), resolved);

  if (mDynamicRegistration) {
    ChromePackage chromePackage;
    ChromePackageFromPackageEntry(packageName, entry, &chromePackage,
                                  mSelectedSkin);
    SendManifestEntry(chromePackage);
  }
}

void
nsChromeRegistryChrome::ManifestOverlay(ManifestProcessingContext& cx, int lineno,
                                        char *const * argv, int flags)
{
  char* base = argv[0];
  char* overlay = argv[1];

  nsCOMPtr<nsIURI> baseuri = cx.ResolveURI(base);
  nsCOMPtr<nsIURI> overlayuri = cx.ResolveURI(overlay);
  if (!baseuri || !overlayuri) {
    LogMessageWithContext(cx.GetManifestURI(), lineno, nsIScriptError::warningFlag,
                          "During chrome registration, unable to create URI.");
    return;
  }

  if (!CanLoadResource(overlayuri)) {
    LogMessageWithContext(cx.GetManifestURI(), lineno, nsIScriptError::warningFlag,
                          "Cannot register non-local URI '%s' as an overlay.", overlay);
    return;
  }

  nsCOMPtr<nsIURI> baseuriWithoutHash;
  baseuri->CloneIgnoringRef(getter_AddRefs(baseuriWithoutHash));

  mOverlayHash.Add(baseuriWithoutHash, overlayuri);
}

void
nsChromeRegistryChrome::ManifestStyle(ManifestProcessingContext& cx, int lineno,
                                      char *const * argv, int flags)
{
  char* base = argv[0];
  char* overlay = argv[1];

  nsCOMPtr<nsIURI> baseuri = cx.ResolveURI(base);
  nsCOMPtr<nsIURI> overlayuri = cx.ResolveURI(overlay);
  if (!baseuri || !overlayuri) {
    LogMessageWithContext(cx.GetManifestURI(), lineno, nsIScriptError::warningFlag,
                          "During chrome registration, unable to create URI.");
    return;
  }

  if (!CanLoadResource(overlayuri)) {
    LogMessageWithContext(cx.GetManifestURI(), lineno, nsIScriptError::warningFlag,
                          "Cannot register non-local URI '%s' as a style overlay.", overlay);
    return;
  }

  nsCOMPtr<nsIURI> baseuriWithoutHash;
  baseuri->CloneIgnoringRef(getter_AddRefs(baseuriWithoutHash));

  mStyleHash.Add(baseuriWithoutHash, overlayuri);
}

void
nsChromeRegistryChrome::ManifestOverride(ManifestProcessingContext& cx, int lineno,
                                         char *const * argv, int flags)
{
  char* chrome = argv[0];
  char* resolved = argv[1];

  nsCOMPtr<nsIURI> chromeuri = cx.ResolveURI(chrome);
  nsCOMPtr<nsIURI> resolveduri = cx.ResolveURI(resolved);
  if (!chromeuri || !resolveduri) {
    LogMessageWithContext(cx.GetManifestURI(), lineno, nsIScriptError::warningFlag,
                          "During chrome registration, unable to create URI.");
    return;
  }

  if (cx.mType == NS_SKIN_LOCATION) {
    bool chromeSkinOnly = false;
    nsresult rv = chromeuri->SchemeIs("chrome", &chromeSkinOnly);
    chromeSkinOnly = chromeSkinOnly && NS_SUCCEEDED(rv);
    if (chromeSkinOnly) {
      rv = resolveduri->SchemeIs("chrome", &chromeSkinOnly);
      chromeSkinOnly = chromeSkinOnly && NS_SUCCEEDED(rv);
    }
    if (chromeSkinOnly) {
      nsAutoCString chromePath, resolvedPath;
      chromeuri->GetPathQueryRef(chromePath);
      resolveduri->GetPathQueryRef(resolvedPath);
      chromeSkinOnly = StringBeginsWith(chromePath, NS_LITERAL_CSTRING("/skin/")) &&
                       StringBeginsWith(resolvedPath, NS_LITERAL_CSTRING("/skin/"));
    }
    if (!chromeSkinOnly) {
      LogMessageWithContext(cx.GetManifestURI(), lineno, nsIScriptError::warningFlag,
                            "Cannot register non-chrome://.../skin/ URIs '%s' and '%s' as overrides and/or to be overridden from a skin manifest.",
                            chrome, resolved);
      return;
    }
  }

  if (!CanLoadResource(resolveduri)) {
    LogMessageWithContext(cx.GetManifestURI(), lineno, nsIScriptError::warningFlag,
                          "Cannot register non-local URI '%s' for an override.", resolved);
    return;
  }
  mOverrideTable.Put(chromeuri, resolveduri);

  if (mDynamicRegistration) {
    SerializedURI serializedChrome;
    SerializedURI serializedOverride;

    SerializeURI(chromeuri, serializedChrome);
    SerializeURI(resolveduri, serializedOverride);

    OverrideMapping override = { serializedChrome, serializedOverride };
    SendManifestEntry(override);
  }
}

void
nsChromeRegistryChrome::ManifestResource(ManifestProcessingContext& cx, int lineno,
                                         char *const * argv, int flags)
{
  char* package = argv[0];
  char* uri = argv[1];

  EnsureLowerCase(package);
  nsDependentCString host(package);

  nsCOMPtr<nsIIOService> io = mozilla::services::GetIOService();
  if (!io) {
    NS_WARNING("No IO service trying to process chrome manifests");
    return;
  }

  nsCOMPtr<nsIProtocolHandler> ph;
  nsresult rv = io->GetProtocolHandler("resource", getter_AddRefs(ph));
  if (NS_FAILED(rv))
    return;

  nsCOMPtr<nsIResProtocolHandler> rph = do_QueryInterface(ph);

  nsCOMPtr<nsIURI> resolved = cx.ResolveURI(uri);
  if (!resolved) {
    LogMessageWithContext(cx.GetManifestURI(), lineno, nsIScriptError::warningFlag,
                          "During chrome registration, unable to create URI '%s'.", uri);
    return;
  }

  if (!CanLoadResource(resolved)) {
    LogMessageWithContext(cx.GetManifestURI(), lineno, nsIScriptError::warningFlag,
                          "Warning: cannot register non-local URI '%s' as a resource.",
                          uri);
    return;
  }

<<<<<<< HEAD
  rv = rph->SetSubstitution(host, resolved);
=======
  // By default, Firefox resources are not content-accessible unless the
  // manifests opts in.
  bool contentAccessible = (flags & nsChromeRegistry::CONTENT_ACCESSIBLE);

  uint32_t substitutionFlags = 0;
  if (contentAccessible) {
    substitutionFlags |= nsIResProtocolHandler::ALLOW_CONTENT_ACCESS;
  }
  rv = rph->SetSubstitutionWithFlags(host, resolved, substitutionFlags);
>>>>>>> a17af05f
  if (NS_FAILED(rv)) {
    LogMessageWithContext(cx.GetManifestURI(), lineno, nsIScriptError::warningFlag,
                          "Warning: cannot set substitution for '%s'.",
                          uri);
  }
}<|MERGE_RESOLUTION|>--- conflicted
+++ resolved
@@ -275,11 +275,7 @@
     NS_ConvertUTF16toUTF8 pref(someData);
 
     if (pref.EqualsLiteral(SELECTED_SKIN_PREF)) {
-<<<<<<< HEAD
-      nsXPIDLCString provider;
-=======
       nsCString provider;
->>>>>>> a17af05f
       rv = prefs->GetCharPref(pref.get(), getter_Copies(provider));
       if (NS_FAILED(rv)) {
         NS_ERROR("Couldn't get new skin pref!");
@@ -731,12 +727,6 @@
     SendManifestEntry(chromePackage);
   }
 
-<<<<<<< HEAD
-  if (strcmp(package, "global") == 0) {
-    // We should refresh the LocaleService, since the available
-    // locales changed.
-    LocaleService::GetInstance()->Refresh();
-=======
   // We use mainPackage as the package we track for reporting new locales being
   // registered. For most cases it will be "global", but for Fennec it will be
   // "browser".
@@ -750,7 +740,6 @@
     // We should refresh the LocaleService, since the available
     // locales changed.
     LocaleService::GetInstance()->OnAvailableLocalesChanged();
->>>>>>> a17af05f
   }
 }
 
@@ -938,9 +927,6 @@
     return;
   }
 
-<<<<<<< HEAD
-  rv = rph->SetSubstitution(host, resolved);
-=======
   // By default, Firefox resources are not content-accessible unless the
   // manifests opts in.
   bool contentAccessible = (flags & nsChromeRegistry::CONTENT_ACCESSIBLE);
@@ -950,7 +936,6 @@
     substitutionFlags |= nsIResProtocolHandler::ALLOW_CONTENT_ACCESS;
   }
   rv = rph->SetSubstitutionWithFlags(host, resolved, substitutionFlags);
->>>>>>> a17af05f
   if (NS_FAILED(rv)) {
     LogMessageWithContext(cx.GetManifestURI(), lineno, nsIScriptError::warningFlag,
                           "Warning: cannot set substitution for '%s'.",
