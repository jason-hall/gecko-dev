--- conflicted
+++ resolved
@@ -83,19 +83,4 @@
                         in AUTF8String   aPath,
                         in boolean       aBlocked,
                         in OriginAttributesPtr aOriginAttributes);
-<<<<<<< HEAD
-
-  /**
-   * Set the cookie manager to work on private or non-private cookies for the
-   * duration of the callback.
-   *
-   * @param aIsPrivate True to work on private cookies, false to work on
-   *                   non-private cookies.
-   * @param aCallback Methods on the cookie manager interface will work on
-   *                  private or non-private cookies for the duration of this
-   *                  callback.
-   */
-  void usePrivateMode(in boolean aIsPrivate, in nsIPrivateModeCallback aCallback);
-=======
->>>>>>> a17af05f
 };