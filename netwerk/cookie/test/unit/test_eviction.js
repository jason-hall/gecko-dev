--- conflicted
+++ resolved
@@ -153,11 +153,7 @@
                    'session_non_path_pub_domain'], BASE_URI);
 
     // Evict oldest cookie that does not match example.org/foo (session_bar_path)
-<<<<<<< HEAD
-    yield setCookie("session_foo_path_2", null, "/foo", null, FOO_PATH);
-=======
     await setCookie("session_foo_path_2", null, "/foo", null, FOO_PATH);
->>>>>>> a17af05f
     verifyCookies(['non_session_non_path_non_domain',
                    'session_foo_path',
                    'non_session_non_path_subdomain',
@@ -165,11 +161,7 @@
                    'session_foo_path_2'], BASE_URI);
 
     // Evict oldest cookie that does not match example.org/bar (session_foo_path)
-<<<<<<< HEAD
-    yield setCookie("session_bar_path_2", null, "/bar", null, BAR_PATH);
-=======
     await setCookie("session_bar_path_2", null, "/bar", null, BAR_PATH);
->>>>>>> a17af05f
     verifyCookies(['non_session_non_path_non_domain',
                    'non_session_non_path_subdomain',
                    'session_non_path_pub_domain',
@@ -177,11 +169,7 @@
                    'session_bar_path_2'], BASE_URI);
 
     // Evict oldest cookie that does not match example.org/ (session_non_path_pub_domain)
-<<<<<<< HEAD
-    yield setCookie("non_session_non_path_non_domain_2", null, null, 100000, BASE_URI);
-=======
     await setCookie("non_session_non_path_non_domain_2", null, null, 100000, BASE_URI);
->>>>>>> a17af05f
     verifyCookies(['non_session_non_path_non_domain',
                    'non_session_non_path_subdomain',
                    'session_foo_path_2',
@@ -189,11 +177,7 @@
                    'non_session_non_path_non_domain_2'], BASE_URI);
 
     // Evict oldest cookie that does not match example.org/ (session_foo_path_2)
-<<<<<<< HEAD
-    yield setCookie("session_non_path_non_domain_3", null, null, null, BASE_URI);
-=======
     await setCookie("session_non_path_non_domain_3", null, null, null, BASE_URI);
->>>>>>> a17af05f
     verifyCookies(['non_session_non_path_non_domain',
                    'non_session_non_path_subdomain',
                    'session_bar_path_2',
@@ -201,11 +185,7 @@
                    'session_non_path_non_domain_3'], BASE_URI);
 
     // Evict oldest cookie; all such cookies match example.org/bar (non_session_non_path_non_domain)
-<<<<<<< HEAD
-    yield setCookie("non_session_bar_path_non_domain", null, null, 100000, BAR_PATH);
-=======
     await setCookie("non_session_bar_path_non_domain", null, null, 100000, BAR_PATH);
->>>>>>> a17af05f
     verifyCookies(['non_session_non_path_subdomain',
                    'session_bar_path_2',
                    'non_session_non_path_non_domain_2',
@@ -213,11 +193,7 @@
                    'non_session_bar_path_non_domain'], BASE_URI);
 
     // Evict oldest cookie that deose not match example.org/ (session_bar_path_2)
-<<<<<<< HEAD
-    yield setCookie("non_session_non_path_pub_domain", null, null, 100000, OTHER_SUBDOMAIN_URI);
-=======
     await setCookie("non_session_non_path_pub_domain", null, null, 100000, OTHER_SUBDOMAIN_URI);
->>>>>>> a17af05f
     verifyCookies(['non_session_non_path_subdomain',
                    'non_session_non_path_non_domain_2',
                    'session_non_path_non_domain_3',
@@ -225,11 +201,7 @@
                    'non_session_non_path_pub_domain'], BASE_URI);
 
     // Evict oldest cookie that does not match example.org/bar (non_session_non_path_pub_domain)
-<<<<<<< HEAD
-    yield setCookie("non_session_bar_path_non_domain_2", null, '/bar', 100000, BAR_PATH);
-=======
     await setCookie("non_session_bar_path_non_domain_2", null, '/bar', 100000, BAR_PATH);
->>>>>>> a17af05f
     verifyCookies(['non_session_non_path_subdomain',
                    'non_session_non_path_non_domain_2',
                    'session_non_path_non_domain_3',
@@ -237,11 +209,7 @@
                    'non_session_bar_path_non_domain_2'], BASE_URI);
 
     // Evict oldest cookie that does not match example.org/ (non_session_bar_path_non_domain)
-<<<<<<< HEAD
-    yield setCookie("non_session_non_path_non_domain_4", null, null, 100000, BASE_URI);
-=======
     await setCookie("non_session_non_path_non_domain_4", null, null, 100000, BASE_URI);
->>>>>>> a17af05f
     verifyCookies(['non_session_non_path_subdomain',
                    'non_session_non_path_non_domain_2',
                    'session_non_path_non_domain_3',
