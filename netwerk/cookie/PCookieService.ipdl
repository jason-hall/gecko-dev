/* -*- Mode: C++; tab-width: 8; indent-tabs-mode: nil; c-basic-offset: 2 -*- */
/* vim: set sw=2 ts=8 et tw=80 ft=cpp : */

/* This Source Code Form is subject to the terms of the Mozilla Public
 * License, v. 2.0. If a copy of the MPL was not distributed with this
 * file, You can obtain one at http://mozilla.org/MPL/2.0/. */

include protocol PNecko;
include URIParams;
include NeckoChannelParams;

using mozilla::OriginAttributes from "mozilla/ipc/BackgroundUtils.h";

namespace mozilla {
namespace net {

/**
 * PCookieService
 *
 * Provides IPDL methods for setting and getting cookies. These are stored on
 * and managed by the parent; the child process goes through the parent for
 * all cookie operations. Lower-level programmatic operations (i.e. those
 * provided by the nsICookieManager and nsICookieManager2 interfaces) are not
 * currently implemented and requesting these interfaces in the child will fail.
 *
 * @see nsICookieService
 * @see nsICookiePermission
 */

nested(upto inside_cpow) sync protocol PCookieService
{
  manager PNecko;

parent:

  /*
   * Get the complete cookie string associated with the URI. This is a sync
   * call in order to avoid race conditions -- for instance, an HTTP response
   * on the parent and script access on the child.
   *
   * @param host
   *        Same as the 'aURI' argument to nsICookieService.getCookieString.
   * @param isForeign
   *        True if the the request is third party, for purposes of allowing
   *        access to cookies. This should be obtained from
   *        mozIThirdPartyUtil.isThirdPartyChannel. Third party requests may be
   *        rejected depending on user preferences; if those checks are
   *        disabled, this parameter is ignored.
   * @param fromHttp
   *        Whether the result is for an HTTP request header. This should be
   *        true for nsICookieService.getCookieStringFromHttp calls, false
   *        otherwise.
   * @param attrs
   *        The origin attributes from the HTTP channel or document that the
   *        cookie is being set on.
   *
   * @see nsICookieService.getCookieString
   * @see nsICookieService.getCookieStringFromHttp
   * @see mozIThirdPartyUtil.isThirdPartyChannel
   *
   * @return the resulting cookie string.
   */
  nested(inside_cpow) sync GetCookieString(URIParams host,
                                           bool isForeign,
                                           OriginAttributes attrs)
       returns (nsCString result);

  /*
   * Set a cookie string.
   *
   * @param host
   *        Same as the 'aURI' argument to nsICookieService.setCookieString.
   * @param isForeign
   *        True if the the request is third party, for purposes of allowing
   *        access to cookies. This should be obtained from
   *        mozIThirdPartyUtil.isThirdPartyChannel. Third party requests may be
   *        rejected depending on user preferences; if those checks are
   *        disabled, this parameter is ignored.
   * @param cookieString
   *        Same as the 'aCookie' argument to nsICookieService.setCookieString.
   * @param serverTime
   *        Same as the 'aServerTime' argument to
   *        nsICookieService.setCookieStringFromHttp. If the string is empty or
   *        null (e.g. for non-HTTP requests), the current local time is used.
   * @param fromHttp
   *        Whether the result is for an HTTP request header. This should be
   *        true for nsICookieService.setCookieStringFromHttp calls, false
   *        otherwise.
   * @param attrs
   *        The origin attributes from the HTTP channel or document that the
   *        cookie is being set on.
   *
   * @see nsICookieService.setCookieString
   * @see nsICookieService.setCookieStringFromHttp
   * @see mozIThirdPartyUtil.isThirdPartyChannel
   */
  nested(inside_cpow) async SetCookieString(URIParams host,
                                            bool isForeign,
                                            nsCString cookieString,
                                            nsCString serverTime,
<<<<<<< HEAD
                                            OriginAttributes attrs);
=======
                                            OriginAttributes attrs,
                                            bool aFromHttp);

  async PrepareCookieList(URIParams host,
                          bool isForeign,
                          OriginAttributes attrs);
>>>>>>> a17af05f

  async __delete__();

child:
  async TrackCookiesLoad(CookieStruct[] cookiesList,
                         OriginAttributes attrs);

  async RemoveCookie(CookieStruct cookie,
                     OriginAttributes attrs);

  async RemoveBatchDeletedCookies(CookieStruct[] cookiesList,
                                  OriginAttributes[] attrsList);

  async RemoveAll();

  async AddCookie(CookieStruct cookie,
                  OriginAttributes attrs);

};

}
}
<|MERGE_RESOLUTION|>--- conflicted
+++ resolved
@@ -98,16 +98,12 @@
                                             bool isForeign,
                                             nsCString cookieString,
                                             nsCString serverTime,
-<<<<<<< HEAD
-                                            OriginAttributes attrs);
-=======
                                             OriginAttributes attrs,
                                             bool aFromHttp);
 
   async PrepareCookieList(URIParams host,
                           bool isForeign,
                           OriginAttributes attrs);
->>>>>>> a17af05f
 
   async __delete__();
 
