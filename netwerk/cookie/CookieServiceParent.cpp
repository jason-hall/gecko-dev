--- conflicted
+++ resolved
@@ -29,12 +29,7 @@
 // Ignore failures from this function, as they only affect whether we do or
 // don't show a dialog box in private browsing mode if the user sets a pref.
 void
-<<<<<<< HEAD
-CreateDummyChannel(nsIURI* aHostURI, OriginAttributes& aAttrs, bool aIsPrivate,
-                   nsIChannel** aChannel)
-=======
 CreateDummyChannel(nsIURI* aHostURI, OriginAttributes& aAttrs, nsIChannel** aChannel)
->>>>>>> a17af05f
 {
   nsCOMPtr<nsIPrincipal> principal =
     BasePrincipal::CreateCodebasePrincipal(aHostURI, aAttrs);
@@ -234,13 +229,7 @@
   if (!hostURI)
     return IPC_FAIL_NO_REASON(this);
 
-<<<<<<< HEAD
-  bool isPrivate = aAttrs.mPrivateBrowsingId > 0;
-  mCookieService->GetCookieStringInternal(hostURI, aIsForeign, false, aAttrs,
-                                          isPrivate, *aResult);
-=======
   mCookieService->GetCookieStringInternal(hostURI, aIsForeign, false, aAttrs, *aResult);
->>>>>>> a17af05f
   return IPC_OK();
 }
 
@@ -249,12 +238,8 @@
                                          const bool& aIsForeign,
                                          const nsCString& aCookieString,
                                          const nsCString& aServerTime,
-<<<<<<< HEAD
-                                         const OriginAttributes& aAttrs)
-=======
                                          const OriginAttributes& aAttrs,
                                          const bool& aFromHttp)
->>>>>>> a17af05f
 {
   if (!mCookieService)
     return IPC_OK();
@@ -264,11 +249,6 @@
   nsCOMPtr<nsIURI> hostURI = DeserializeURI(aHost);
   if (!hostURI)
     return IPC_FAIL_NO_REASON(this);
-<<<<<<< HEAD
-
-  bool isPrivate = aAttrs.mPrivateBrowsingId > 0;
-=======
->>>>>>> a17af05f
 
   // This is a gross hack. We've already computed everything we need to know
   // for whether to set this cookie or not, but we need to communicate all of
@@ -279,22 +259,13 @@
   // to use the channel to inspect it.
   nsCOMPtr<nsIChannel> dummyChannel;
   CreateDummyChannel(hostURI, const_cast<OriginAttributes&>(aAttrs),
-<<<<<<< HEAD
-                     isPrivate, getter_AddRefs(dummyChannel));
-=======
                      getter_AddRefs(dummyChannel));
->>>>>>> a17af05f
 
   // NB: dummyChannel could be null if something failed in CreateDummyChannel.
   nsDependentCString cookieString(aCookieString, 0);
   mCookieService->SetCookieStringInternal(hostURI, aIsForeign, cookieString,
-<<<<<<< HEAD
-                                          aServerTime, false, aAttrs,
-                                          isPrivate, dummyChannel);
-=======
                                           aServerTime, aFromHttp, aAttrs,
                                           dummyChannel);
->>>>>>> a17af05f
   return IPC_OK();
 }
 
