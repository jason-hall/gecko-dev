--- conflicted
+++ resolved
@@ -56,68 +56,7 @@
 } // namespace net
 } // namespace mozilla
 
-<<<<<<< HEAD
-// hash key class
-class nsCookieKey : public PLDHashEntryHdr
-{
-public:
-  typedef const nsCookieKey& KeyType;
-  typedef const nsCookieKey* KeyTypePointer;
-
-  nsCookieKey()
-  {}
-
-  nsCookieKey(const nsCString &baseDomain, const OriginAttributes &attrs)
-    : mBaseDomain(baseDomain)
-    , mOriginAttributes(attrs)
-  {}
-
-  explicit nsCookieKey(KeyTypePointer other)
-    : mBaseDomain(other->mBaseDomain)
-    , mOriginAttributes(other->mOriginAttributes)
-  {}
-
-  nsCookieKey(KeyType other)
-    : mBaseDomain(other.mBaseDomain)
-    , mOriginAttributes(other.mOriginAttributes)
-  {}
-
-  ~nsCookieKey()
-  {}
-
-  bool KeyEquals(KeyTypePointer other) const
-  {
-    return mBaseDomain == other->mBaseDomain &&
-           mOriginAttributes == other->mOriginAttributes;
-  }
-
-  static KeyTypePointer KeyToPointer(KeyType aKey)
-  {
-    return &aKey;
-  }
-
-  static PLDHashNumber HashKey(KeyTypePointer aKey)
-  {
-    // TODO: more efficient way to generate hash?
-    nsAutoCString temp(aKey->mBaseDomain);
-    temp.Append('#');
-    nsAutoCString suffix;
-    aKey->mOriginAttributes.CreateSuffix(suffix);
-    temp.Append(suffix);
-    return mozilla::HashString(temp);
-  }
-
-  size_t SizeOfExcludingThis(mozilla::MallocSizeOf aMallocSizeOf) const;
-
-  enum { ALLOW_MEMMOVE = true };
-
-  nsCString        mBaseDomain;
-  OriginAttributes mOriginAttributes;
-};
-
-=======
 using mozilla::net::nsCookieKey;
->>>>>>> a17af05f
 // Inherit from nsCookieKey so this can be stored in nsTHashTable
 // TODO: why aren't we using nsClassHashTable<nsCookieKey, ArrayType>?
 class nsCookieEntry : public nsCookieKey
@@ -321,15 +260,9 @@
     void                          EnsureReadComplete();
     nsresult                      NormalizeHost(nsCString &aHost);
     nsresult                      GetCookieStringCommon(nsIURI *aHostURI, nsIChannel *aChannel, bool aHttpBound, char** aCookie);
-<<<<<<< HEAD
-    void                          GetCookieStringInternal(nsIURI *aHostURI, bool aIsForeign, bool aHttpBound, const OriginAttributes& aOriginAttrs, bool aIsPrivate, nsCString &aCookie);
-    nsresult                      SetCookieStringCommon(nsIURI *aHostURI, const char *aCookieHeader, const char *aServerTime, nsIChannel *aChannel, bool aFromHttp);
-    void                          SetCookieStringInternal(nsIURI *aHostURI, bool aIsForeign, nsDependentCString &aCookieHeader, const nsCString &aServerTime, bool aFromHttp, const OriginAttributes &aOriginAttrs, bool aIsPrivate, nsIChannel* aChannel);
-=======
     void                          GetCookieStringInternal(nsIURI *aHostURI, bool aIsForeign, bool aHttpBound, const OriginAttributes& aOriginAttrs, nsCString &aCookie);
     nsresult                      SetCookieStringCommon(nsIURI *aHostURI, const char *aCookieHeader, const char *aServerTime, nsIChannel *aChannel, bool aFromHttp);
     void                          SetCookieStringInternal(nsIURI *aHostURI, bool aIsForeign, nsDependentCString &aCookieHeader, const nsCString &aServerTime, bool aFromHttp, const OriginAttributes &aOriginAttrs, nsIChannel* aChannel);
->>>>>>> a17af05f
     bool                          SetCookieInternal(nsIURI *aHostURI, const nsCookieKey& aKey, bool aRequireHostMatch, CookieStatus aStatus, nsDependentCString &aCookieHeader, int64_t aServerTime, bool aFromHttp, nsIChannel* aChannel);
     void                          AddInternal(const nsCookieKey& aKey, nsCookie *aCookie, int64_t aCurrentTimeInUsec, nsIURI *aHostURI, const char *aCookieHeader, bool aFromHttp);
     void                          RemoveCookieFromList(const nsListIter &aIter, mozIStorageBindingParamsArray *aParamsArray = nullptr);
@@ -344,11 +277,7 @@
     static bool                   GetExpiry(nsCookieAttributes &aCookie, int64_t aServerTime, int64_t aCurrentTime);
     void                          RemoveAllFromMemory();
     already_AddRefed<nsIArray>    PurgeCookies(int64_t aCurrentTimeInUsec);
-<<<<<<< HEAD
-    bool                          FindCookie(const nsCookieKey& aKey, const nsAFlatCString &aHost, const nsAFlatCString &aName, const nsAFlatCString &aPath, nsListIter &aIter);
-=======
     bool                          FindCookie(const nsCookieKey& aKey, const nsCString& aHost, const nsCString& aName, const nsCString& aPath, nsListIter &aIter);
->>>>>>> a17af05f
     bool                          FindSecureCookie(const nsCookieKey& aKey, nsCookie* aCookie);
     int64_t                       FindStaleCookie(nsCookieEntry *aEntry, int64_t aCurrentTime, nsIURI* aSource, const mozilla::Maybe<bool> &aIsSecure, nsListIter &aIter);
     void                          TelemetryForEvictingStaleCookie(nsCookie* aEvicted, int64_t oldestCookieTime);
