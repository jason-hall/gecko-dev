--- conflicted
+++ resolved
@@ -1463,11 +1463,7 @@
     static nsThreadPoolNaming naming;
     nsCString name = naming.GetNextThreadName("DNS Resolver");
 
-<<<<<<< HEAD
-    PR_SetCurrentThreadName(name.BeginReading());
-=======
     NS_SetCurrentThreadName(name.BeginReading());
->>>>>>> a17af05f
     profiler_register_thread(name.BeginReading(), &stackTop);
 
 #if defined(RES_RETRY_ON_FAILURE)
