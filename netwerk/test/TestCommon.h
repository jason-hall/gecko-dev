--- conflicted
+++ resolved
@@ -22,13 +22,7 @@
     MOZ_ASSERT(mPending == 0);
 
     mPending = pending;
-<<<<<<< HEAD
-    while (mPending) {
-      NS_ProcessNextEvent();
-    }
-=======
     mozilla::SpinEventLoopUntil([&]() { return !mPending; });
->>>>>>> a17af05f
     NS_ProcessPendingEvents(nullptr);
   }
 
