--- conflicted
+++ resolved
@@ -69,11 +69,7 @@
 var loadTestTab = async function() {
   gBrowser.selectedTab = BrowserTestUtils.addTab(gBrowser, TEST_URL);
   let browser = gBrowser.selectedBrowser;
-<<<<<<< HEAD
-  yield BrowserTestUtils.browserLoaded(browser);
-=======
   await BrowserTestUtils.browserLoaded(browser);
->>>>>>> a17af05f
   browser.messageManager.loadFrameScript("data:,(" + frameScript.toString() + ")();", true);
   return browser;
 };
