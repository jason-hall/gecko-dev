--- conflicted
+++ resolved
@@ -279,13 +279,8 @@
   gBrowser.removeCurrentTab();
 });
 
-<<<<<<< HEAD
-add_task(function*() {
-  var [hasUploadStream, postData, headers] = yield loadTestTab(POST_FORM_URI);
-=======
 add_task(async function() {
   var [hasUploadStream, postData, headers] = await loadTestTab(POST_FORM_URI);
->>>>>>> a17af05f
 
   is(hasUploadStream, "yes", "post action should have uploadStream");
   is(postData, "foo=bar\r\n",
