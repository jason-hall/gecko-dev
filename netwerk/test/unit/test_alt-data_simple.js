--- conflicted
+++ resolved
@@ -36,11 +36,8 @@
 
 var servedNotModified = false;
 var shouldPassRevalidation = true;
-<<<<<<< HEAD
-=======
 
 var cache_storage = null;
->>>>>>> a17af05f
 
 function contentHandler(metadata, response)
 {
@@ -60,8 +57,6 @@
   } else {
     var content = shouldPassRevalidation ? responseContent : responseContent2;
     response.bodyOutputStream.write(content, content.length);
-<<<<<<< HEAD
-=======
   }
 }
 
@@ -69,7 +64,6 @@
 {
   if (inChildProcess()) {
     return;
->>>>>>> a17af05f
   }
   var hasAltData = {};
   cache_storage.getCacheIndexEntryAttrs(createURI(URL), "", hasAltData, {});
@@ -167,25 +161,5 @@
   do_check_eq(buffer, responseContent2);
   check_has_alt_data_in_index(false);
 
-  requestAgain();
-}
-
-function requestAgain()
-{
-  shouldPassRevalidation = false;
-  var chan = make_channel(URL);
-  var cc = chan.QueryInterface(Ci.nsICacheInfoChannel);
-  cc.preferAlternativeDataType(altContentType);
-  chan.asyncOpen2(new ChannelListener(readEmptyAltContent, null));
-}
-
-function readEmptyAltContent(request, buffer)
-{
-  var cc = request.QueryInterface(Ci.nsICacheInfoChannel);
-
-  // the cache is overwrite and the alt-data is reset
-  do_check_eq(cc.alternativeDataType, "");
-  do_check_eq(buffer, responseContent2);
-
   httpServer.stop(do_test_finished);
 }