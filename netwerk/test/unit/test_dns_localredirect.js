var dns = Cc["@mozilla.org/network/dns-service;1"].getService(Ci.nsIDNSService);
var prefs = Cc["@mozilla.org/preferences-service;1"].getService(Ci.nsIPrefBranch);

var nextTest;

var listener = {
  onLookupComplete: function(inRequest, inRecord, inStatus) {
    var answer = inRecord.getNextAddrAsString();
    do_check_true(answer == "127.0.0.1" || answer == "::1");

    nextTest();
    do_test_finished();
  },
  QueryInterface: function(aIID) {
    if (aIID.equals(Ci.nsIDNSListener) ||
        aIID.equals(Ci.nsISupports)) {
      return this;
    }
    throw Cr.NS_ERROR_NO_INTERFACE;
  }
};

const defaultOriginAttributes = {};

function run_test() {
  prefs.setCharPref("network.dns.localDomains", "local.vingtetun.org");

  var threadManager = Cc["@mozilla.org/thread-manager;1"].getService(Ci.nsIThreadManager);
  var mainThread = threadManager.currentThread;
<<<<<<< HEAD
=======
  nextTest = do_test_2;
>>>>>>> a17af05f
  dns.asyncResolve("local.vingtetun.org", 0, listener,
                   mainThread, defaultOriginAttributes);

  do_test_pending();
}

function do_test_2() {
  var threadManager = Cc["@mozilla.org/thread-manager;1"].getService(Ci.nsIThreadManager);
  var mainThread = threadManager.currentThread;
  nextTest = testsDone;
  prefs.setCharPref("network.dns.forceResolve", "localhost");
  dns.asyncResolve("www.example.com", 0, listener, mainThread, defaultOriginAttributes);

  do_test_pending();
}

function testsDone() {
  prefs.clearUserPref("network.dns.localDomains");
  prefs.clearUserPref("network.dns.forceResolve");
}
<|MERGE_RESOLUTION|>--- conflicted
+++ resolved
@@ -27,10 +27,7 @@
 
   var threadManager = Cc["@mozilla.org/thread-manager;1"].getService(Ci.nsIThreadManager);
   var mainThread = threadManager.currentThread;
-<<<<<<< HEAD
-=======
   nextTest = do_test_2;
->>>>>>> a17af05f
   dns.asyncResolve("local.vingtetun.org", 0, listener,
                    mainThread, defaultOriginAttributes);
 
