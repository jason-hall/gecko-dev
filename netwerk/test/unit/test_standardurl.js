"use strict";

const StandardURL = Components.Constructor("@mozilla.org/network/standard-url;1",
                                           "nsIStandardURL",
                                           "init");
const nsIStandardURL = Components.interfaces.nsIStandardURL;
const gPrefs = Components.classes["@mozilla.org/preferences-service;1"].getService(Components.interfaces.nsIPrefBranch);

function symmetricEquality(expect, a, b)
{
  /* Use if/else instead of |do_check_eq(expect, a.spec == b.spec)| so
     that we get the specs output on the console if the check fails.
   */
  if (expect) {
    /* Check all the sub-pieces too, since that can help with
       debugging cases when equals() returns something unexpected */
    /* We don't check port in the loop, because it can be defaulted in
       some cases. */
    ["spec", "prePath", "scheme", "userPass", "username", "password",
<<<<<<< HEAD
     "hostPort", "host", "path", "filePath", "query",
=======
     "hostPort", "host", "pathQueryRef", "filePath", "query",
>>>>>>> a17af05f
     "ref", "directory", "fileName", "fileBaseName", "fileExtension"]
      .map(function(prop) {
	dump("Testing '"+ prop + "'\n");
	do_check_eq(a[prop], b[prop]);
      });  
  } else {
    do_check_neq(a.spec, b.spec);
  }
  do_check_eq(expect, a.equals(b));
  do_check_eq(expect, b.equals(a));
}

function stringToURL(str) {
  return (new StandardURL(nsIStandardURL.URLTYPE_AUTHORITY, 80,
			 str, "UTF-8", null))
         .QueryInterface(Components.interfaces.nsIURL);
}

function pairToURLs(pair) {
  do_check_eq(pair.length, 2);
  return pair.map(stringToURL);
}

add_test(function test_setEmptyPath()
{
  var pairs =
    [
     ["http://example.com", "http://example.com/tests/dom/tests"],
     ["http://example.com:80", "http://example.com/tests/dom/tests"],
     ["http://example.com:80/", "http://example.com/tests/dom/test"],
     ["http://example.com/", "http://example.com/tests/dom/tests"],
     ["http://example.com/a", "http://example.com/tests/dom/tests"],
     ["http://example.com:80/a", "http://example.com/tests/dom/tests"],
    ].map(pairToURLs);

  for (var [provided, target] of pairs)
  {
    symmetricEquality(false, target, provided);

    provided.pathQueryRef = "";
    target.pathQueryRef = "";

    do_check_eq(provided.spec, target.spec);
    symmetricEquality(true, target, provided);
  }
  run_next_test();
});

add_test(function test_setQuery()
{
  var pairs =
    [
     ["http://example.com", "http://example.com/?foo"],
     ["http://example.com/bar", "http://example.com/bar?foo"],
     ["http://example.com#bar", "http://example.com/?foo#bar"],
     ["http://example.com/#bar", "http://example.com/?foo#bar"],
     ["http://example.com/?longerthanfoo#bar", "http://example.com/?foo#bar"],
     ["http://example.com/?longerthanfoo", "http://example.com/?foo"],
     /* And one that's nonempty but shorter than "foo" */
     ["http://example.com/?f#bar", "http://example.com/?foo#bar"],
     ["http://example.com/?f", "http://example.com/?foo"],
    ].map(pairToURLs);

  for (var [provided, target] of pairs) {
    symmetricEquality(false, provided, target);

    provided.query = "foo";

    do_check_eq(provided.spec, target.spec);
    symmetricEquality(true, provided, target);
  }

  [provided, target] =
    ["http://example.com/#", "http://example.com/?foo#bar"].map(stringToURL);
  symmetricEquality(false, provided, target);
  provided.query = "foo";
  symmetricEquality(false, provided, target);

  var newProvided = Components.classes["@mozilla.org/network/io-service;1"]
                              .getService(Components.interfaces.nsIIOService)
                              .newURI("#bar", null, provided)
                              .QueryInterface(Components.interfaces.nsIURL);

  do_check_eq(newProvided.spec, target.spec);
  symmetricEquality(true, newProvided, target);
  run_next_test();
});

add_test(function test_setRef()
{
  var tests =
    [
     ["http://example.com",      "", "http://example.com/"],
     ["http://example.com:80",   "", "http://example.com:80/"],
     ["http://example.com:80/",  "", "http://example.com:80/"],
     ["http://example.com/",     "", "http://example.com/"],
     ["http://example.com/a",    "", "http://example.com/a"],
     ["http://example.com:80/a", "", "http://example.com:80/a"],

     ["http://example.com",      "x", "http://example.com/#x"],
     ["http://example.com:80",   "x", "http://example.com:80/#x"],
     ["http://example.com:80/",  "x", "http://example.com:80/#x"],
     ["http://example.com/",     "x", "http://example.com/#x"],
     ["http://example.com/a",    "x", "http://example.com/a#x"],
     ["http://example.com:80/a", "x", "http://example.com:80/a#x"],

     ["http://example.com",      "xx", "http://example.com/#xx"],
     ["http://example.com:80",   "xx", "http://example.com:80/#xx"],
     ["http://example.com:80/",  "xx", "http://example.com:80/#xx"],
     ["http://example.com/",     "xx", "http://example.com/#xx"],
     ["http://example.com/a",    "xx", "http://example.com/a#xx"],
     ["http://example.com:80/a", "xx", "http://example.com:80/a#xx"],

     ["http://example.com",      "xxxxxxxxxxxxxx", "http://example.com/#xxxxxxxxxxxxxx"],
     ["http://example.com:80",   "xxxxxxxxxxxxxx", "http://example.com:80/#xxxxxxxxxxxxxx"],
     ["http://example.com:80/",  "xxxxxxxxxxxxxx", "http://example.com:80/#xxxxxxxxxxxxxx"],
     ["http://example.com/",     "xxxxxxxxxxxxxx", "http://example.com/#xxxxxxxxxxxxxx"],
     ["http://example.com/a",    "xxxxxxxxxxxxxx", "http://example.com/a#xxxxxxxxxxxxxx"],
     ["http://example.com:80/a", "xxxxxxxxxxxxxx", "http://example.com:80/a#xxxxxxxxxxxxxx"],
    ];

  for (var [before, ref, result] of tests)
  {
    /* Test1: starting with empty ref */
    var a = stringToURL(before);
    a.ref = ref;
    var b = stringToURL(result);

    do_check_eq(a.spec, b.spec);
    do_check_eq(ref, b.ref);
    symmetricEquality(true, a, b);

    /* Test2: starting with non-empty */
    a.ref = "yyyy";
    var c = stringToURL(before);
    c.ref = "yyyy";
    symmetricEquality(true, a, c);

    /* Test3: reset the ref */
    a.ref = "";
    symmetricEquality(true, a, stringToURL(before));

    /* Test4: verify again after reset */
    a.ref = ref;
    symmetricEquality(true, a, b);
  }
  run_next_test();
});

// Bug 960014 - Make nsStandardURL::SetHost less magical around IPv6
add_test(function test_ipv6()
{
  var url = stringToURL("http://example.com");
  url.host = "[2001::1]";
  do_check_eq(url.host, "2001::1");

  url = stringToURL("http://example.com");
  url.hostPort = "[2001::1]:30";
  do_check_eq(url.host, "2001::1");
  do_check_eq(url.port, 30);
  do_check_eq(url.hostPort, "[2001::1]:30");

  url = stringToURL("http://example.com");
  url.hostPort = "2001:1";
  do_check_eq(url.host, "0.0.7.209");
  do_check_eq(url.port, 1);
  do_check_eq(url.hostPort, "0.0.7.209:1");
  run_next_test();
});

add_test(function test_ipv6_fail()
{
  var url = stringToURL("http://example.com");

  Assert.throws(() => { url.host = "2001::1"; }, "missing brackets");
  Assert.throws(() => { url.host = "[2001::1]:20"; }, "url.host with port");
  Assert.throws(() => { url.host = "[2001::1"; }, "missing last bracket");
  Assert.throws(() => { url.host = "2001::1]"; }, "missing first bracket");
  Assert.throws(() => { url.host = "2001[::1]"; }, "bad bracket position");
  Assert.throws(() => { url.host = "[]"; }, "empty IPv6 address");
  Assert.throws(() => { url.host = "[hello]"; }, "bad IPv6 address");
  Assert.throws(() => { url.host = "[192.168.1.1]"; }, "bad IPv6 address");
  Assert.throws(() => { url.hostPort = "2001::1"; }, "missing brackets");
  Assert.throws(() => { url.hostPort = "[2001::1]30"; }, "missing : after IP");
  Assert.throws(() => { url.hostPort = "[2001:1]"; }, "bad IPv6 address");
  Assert.throws(() => { url.hostPort = "[2001:1]10"; }, "bad IPv6 address");
  Assert.throws(() => { url.hostPort = "[2001:1]10:20"; }, "bad IPv6 address");
  Assert.throws(() => { url.hostPort = "[2001:1]:10:20"; }, "bad IPv6 address");
  Assert.throws(() => { url.hostPort = "[2001:1"; }, "bad IPv6 address");
  Assert.throws(() => { url.hostPort = "2001]:1"; }, "bad IPv6 address");
  Assert.throws(() => { url.hostPort = "2001:1]"; }, "bad IPv6 address");
  Assert.throws(() => { url.hostPort = ""; }, "Empty hostPort should fail");
  Assert.throws(() => { url.hostPort = "[2001::1]:"; }, "missing port number");
  Assert.throws(() => { url.hostPort = "[2001::1]:bad"; }, "bad port number");
  run_next_test();
});

add_test(function test_clearedSpec()
{
  var url = stringToURL("http://example.com/path");
  Assert.throws(() => { url.spec = "http: example"; }, "set bad spec");
  Assert.throws(() => { url.spec = ""; }, "set empty spec");
  do_check_eq(url.spec, "http://example.com/path");
  url.host = "allizom.org";

  var ref = stringToURL("http://allizom.org/path");
  symmetricEquality(true, url, ref);
  run_next_test();
});

add_test(function test_escapeBrackets()
{
  // Query
  var url = stringToURL("http://example.com/?a[x]=1");
  do_check_eq(url.spec, "http://example.com/?a[x]=1");

  url = stringToURL("http://example.com/?a%5Bx%5D=1");
  do_check_eq(url.spec, "http://example.com/?a%5Bx%5D=1");

  url = stringToURL("http://[2001::1]/?a[x]=1");
  do_check_eq(url.spec, "http://[2001::1]/?a[x]=1");

  url = stringToURL("http://[2001::1]/?a%5Bx%5D=1");
  do_check_eq(url.spec, "http://[2001::1]/?a%5Bx%5D=1");

  // Path
  url = stringToURL("http://example.com/brackets[x]/test");
  do_check_eq(url.spec, "http://example.com/brackets[x]/test");

  url = stringToURL("http://example.com/a%5Bx%5D/test");
  do_check_eq(url.spec, "http://example.com/a%5Bx%5D/test");
  run_next_test();
});

add_test(function test_escapeQuote()
{
  var url = stringToURL("http://example.com/#'");
  do_check_eq(url.spec, "http://example.com/#'");
  do_check_eq(url.ref, "'");
  url.ref = "test'test";
  do_check_eq(url.spec, "http://example.com/#test'test");
  do_check_eq(url.ref, "test'test");
  run_next_test();
});

add_test(function test_apostropheEncoding()
{
  // For now, single quote is escaped everywhere _except_ the path.
  // This policy is controlled by the bitmask in nsEscape.cpp::EscapeChars[]
  var url = stringToURL("http://example.com/dir'/file'.ext'");
  do_check_eq(url.spec, "http://example.com/dir'/file'.ext'");
  run_next_test();
});

add_test(function test_accentEncoding()
{
  var url = stringToURL("http://example.com/?hello=`");
  do_check_eq(url.spec, "http://example.com/?hello=`");
  do_check_eq(url.query, "hello=`");

  url = stringToURL("http://example.com/?hello=%2C");
  do_check_eq(url.spec, "http://example.com/?hello=%2C");
  do_check_eq(url.query, "hello=%2C");
  run_next_test();
});

add_test(function test_percentDecoding()
{
  var url = stringToURL("http://%70%61%73%74%65%62%69%6E.com");
  do_check_eq(url.spec, "http://pastebin.com/");

  // We shouldn't unescape characters that are not allowed in the hostname.
  url = stringToURL("http://example.com%0a%23.google.com/");
  do_check_eq(url.spec, "http://example.com%0a%23.google.com/");
  run_next_test();
});

add_test(function test_hugeStringThrows()
{
  let prefs = Cc["@mozilla.org/preferences-service;1"]
                .getService(Ci.nsIPrefService);
  let maxLen = prefs.getIntPref("network.standard-url.max-length");
  let url = stringToURL("http://test:test@example.com");

  let hugeString = new Array(maxLen + 1).fill("a").join("");
  let properties = ["spec", "scheme", "userPass", "username",
                    "password", "hostPort", "host", "pathQueryRef", "ref",
                    "query", "fileName", "filePath", "fileBaseName", "fileExtension"];
  for (let prop of properties) {
    Assert.throws(() => url[prop] = hugeString,
                  /NS_ERROR_MALFORMED_URI/,
                  `Passing a huge string to "${prop}" should throw`);
  }

  run_next_test();
});

add_test(function test_filterWhitespace()
{
  var url = stringToURL(" \r\n\th\nt\rt\tp://ex\r\n\tample.com/path\r\n\t/\r\n\tto the/fil\r\n\te.e\r\n\txt?que\r\n\try#ha\r\n\tsh \r\n\t ");
  do_check_eq(url.spec, "http://example.com/path/to%20the/file.ext?query#hash");

  // These setters should escape \r\n\t, not filter them.
  var url = stringToURL("http://test.com/path?query#hash");
  url.filePath = "pa\r\n\tth";
  do_check_eq(url.spec, "http://test.com/pa%0D%0A%09th?query#hash");
  url.query = "qu\r\n\tery";
  do_check_eq(url.spec, "http://test.com/pa%0D%0A%09th?qu%0D%0A%09ery#hash");
  url.ref = "ha\r\n\tsh";
  do_check_eq(url.spec, "http://test.com/pa%0D%0A%09th?qu%0D%0A%09ery#ha%0D%0A%09sh");
  url.fileName = "fi\r\n\tle.name";
  do_check_eq(url.spec, "http://test.com/fi%0D%0A%09le.name?qu%0D%0A%09ery#ha%0D%0A%09sh");

  run_next_test();
});

add_test(function test_backslashReplacement()
{
  var url = stringToURL("http:\\\\test.com\\path/to\\file?query\\backslash#hash\\");
  do_check_eq(url.spec, "http://test.com/path/to/file?query\\backslash#hash\\");

  url = stringToURL("http:\\\\test.com\\example.org/path\\to/file");
  do_check_eq(url.spec, "http://test.com/example.org/path/to/file");
  do_check_eq(url.host, "test.com");
  do_check_eq(url.pathQueryRef, "/example.org/path/to/file");

  run_next_test();
});

add_test(function test_authority_host()
{
  Assert.throws(() => { stringToURL("http:"); }, "TYPE_AUTHORITY should have host");
  Assert.throws(() => { stringToURL("http:///"); }, "TYPE_AUTHORITY should have host");

  run_next_test();
});

add_test(function test_trim_C0_and_space()
{
  var url = stringToURL("\x00\x01\x02\x03\x04\x05\x06\x07\x08\x09\x0a\x0b\x0c\x0d\x0e\x0f\x10\x11\x12\x13\x14\x15\x16\x17\x18\x19\x1a\x1b\x1c\x1d\x1e\x1f http://example.com/ \x00\x01\x02\x03\x04\x05\x06\x07\x08\x09\x10\x11\x12\x13\x14\x15\x16\x17\x18\x19\x1a\x1b\x1c\x1d\x1e\x1f ");
  do_check_eq(url.spec, "http://example.com/");
  url.spec = "\x00\x01\x02\x03\x04\x05\x06\x07\x08\x09\x0a\x0b\x0c\x0d\x0e\x0f\x10\x11\x12\x13\x14\x15\x16\x17\x18\x19\x1a\x1b\x1c\x1d\x1e\x1f http://test.com/ \x00\x01\x02\x03\x04\x05\x06\x07\x08\x09\x10\x11\x12\x13\x14\x15\x16\x17\x18\x19\x1a\x1b\x1c\x1d\x1e\x1f ";
  do_check_eq(url.spec, "http://test.com/");
  Assert.throws(() => { url.spec = "\x00\x01\x02\x03\x04\x05\x06\x07\x08\x09\x0a\x0b\x0c\x0d\x0e\x0f\x10\x11\x12\x13\x14\x15\x16\x17\x18\x19 "; }, "set empty spec");
  run_next_test();
});

// This tests that C0-and-space characters in the path, query and ref are
// percent encoded.
add_test(function test_encode_C0_and_space()
{
  function toHex(d) {
    var hex = d.toString(16);
    if (hex.length == 1)
      hex = "0"+hex;
    return hex.toUpperCase();
  }

  for (var i=0x0; i<=0x20; i++) {
    // These characters get filtered - they are not encoded.
    if (String.fromCharCode(i) == '\r' ||
        String.fromCharCode(i) == '\n' ||
        String.fromCharCode(i) == '\t') {
      continue;
    }
    var url = stringToURL("http://example.com/pa" + String.fromCharCode(i) + "th?qu" + String.fromCharCode(i) +"ery#ha" + String.fromCharCode(i) + "sh");
    do_check_eq(url.spec, "http://example.com/pa%" + toHex(i) + "th?qu%" + toHex(i) + "ery#ha%" + toHex(i) + "sh");
  }

  // Additionally, we need to check the setters.
  var url = stringToURL("http://example.com/path?query#hash");
  url.filePath = "pa\0th";
  do_check_eq(url.spec, "http://example.com/pa%00th?query#hash");
  url.query = "qu\0ery";
  do_check_eq(url.spec, "http://example.com/pa%00th?qu%00ery#hash");
  url.ref = "ha\0sh";
  do_check_eq(url.spec, "http://example.com/pa%00th?qu%00ery#ha%00sh");
  url.fileName = "fi\0le.name";
  do_check_eq(url.spec, "http://example.com/fi%00le.name?qu%00ery#ha%00sh");

  run_next_test();
});

add_test(function test_ipv4Normalize()
{
  var localIPv4s =
    ["http://127.0.0.1",
     "http://127.0.1",
     "http://127.1",
     "http://2130706433",
     "http://0177.00.00.01",
     "http://0177.00.01",
     "http://0177.01",
     "http://00000000000000000000000000177.0000000.0000000.0001",
     "http://000000177.0000001",
     "http://017700000001",
     "http://0x7f.0x00.0x00.0x01",
     "http://0x7f.0x01",
     "http://0x7f000001",
     "http://0x007f.0x0000.0x0000.0x0001",
     "http://000177.0.00000.0x0001",
     "http://127.0.0.1.",
    ].map(stringToURL);

  var url;
  for (url of localIPv4s) {
    do_check_eq(url.spec, "http://127.0.0.1/");
  }

  // These should treated as a domain instead of an IPv4.
  var nonIPv4s =
    ["http://0xfffffffff/",
     "http://0x100000000/",
     "http://4294967296/",
     "http://1.2.0x10000/",
     "http://1.0x1000000/",
     "http://256.0.0.1/",
     "http://1.256.1/",
     "http://-1.0.0.0/",
     "http://1.2.3.4.5/",
     "http://010000000000000000/",
     "http://2+3/",
     "http://0.0.0.-1/",
     "http://1.2.3.4../",
     "http://1..2/",
     "http://.1.2.3.4/",
     "resource://123/",
     "resource://4294967296/",
    ];
  var spec;
  for (spec of nonIPv4s) {
    url = stringToURL(spec);
    do_check_eq(url.spec, spec);
  }

  var url = stringToURL("resource://path/to/resource/");
  url.host = "123";
  do_check_eq(url.host, "123");

  run_next_test();
});

add_test(function test_invalidHostChars() {
  var url = stringToURL("http://example.org/");
  for (let i = 0; i <= 0x20; i++) {
    Assert.throws(() => { url.host = "a" + String.fromCharCode(i) + "b"; }, "Trying to set hostname containing char code: " + i);
  }
  for (let c of "@[]*<>|:\"") {
    Assert.throws(() => { url.host = "a" + c; }, "Trying to set hostname containing char: " + c);
  }

  // It also can't contain /, \, #, ?, but we treat these characters as
  // hostname separators, so there is no way to set them and fail.
  run_next_test();
});

add_test(function test_normalize_ipv6() {
  var url = stringToURL("http://example.com");
  url.host = "[::192.9.5.5]";
  do_check_eq(url.spec, "http://[::c009:505]/");

  run_next_test();
});

add_test(function test_emptyPassword() {
  var url = stringToURL("http://a:@example.com");
  do_check_eq(url.spec, "http://a@example.com/");
  url.password = "pp";
  do_check_eq(url.spec, "http://a:pp@example.com/");
  url.password = "";
  do_check_eq(url.spec, "http://a@example.com/");
  url.userPass = "xxx:";
  do_check_eq(url.spec, "http://xxx@example.com/");
  url.password = "zzzz";
  do_check_eq(url.spec, "http://xxx:zzzz@example.com/");
  url.userPass = "xxxxx:yyyyyy";
  do_check_eq(url.spec, "http://xxxxx:yyyyyy@example.com/");
  url.userPass = "z:";
  do_check_eq(url.spec, "http://z@example.com/");
  url.password = "ppppppppppp";
  do_check_eq(url.spec, "http://z:ppppppppppp@example.com/");
<<<<<<< HEAD
=======
  run_next_test();
});

do_register_cleanup(function () {
  gPrefs.clearUserPref("network.standard-url.punycode-host");
});

add_test(function test_idna_host() {
  // See bug 945240 - this test makes sure that URLs return a punycode hostname
  // when the pref is set, or unicode otherwise.

  // First we test that the old behaviour still works properly for all methods
  // that return strings containing the hostname

  gPrefs.setBoolPref("network.standard-url.punycode-host", false);
  let url = stringToURL("http://user:password@ält.example.org:8080/path?query#etc");

  equal(url.host, "ält.example.org");
  equal(url.hostPort, "ält.example.org:8080");
  equal(url.prePath, "http://user:password@ält.example.org:8080");
  equal(url.spec, "http://user:password@ält.example.org:8080/path?query#etc");
  equal(url.specIgnoringRef, "http://user:password@ält.example.org:8080/path?query");
  equal(url.QueryInterface(Components.interfaces.nsISensitiveInfoHiddenURI).getSensitiveInfoHiddenSpec(), "http://user:****@ält.example.org:8080/path?query#etc");

  equal(url.displayHost, "ält.example.org");
  equal(url.displayHostPort, "ält.example.org:8080");
  equal(url.displaySpec, "http://user:password@ält.example.org:8080/path?query#etc");

  equal(url.asciiHost, "xn--lt-uia.example.org");
  equal(url.asciiHostPort, "xn--lt-uia.example.org:8080");
  equal(url.asciiSpec, "http://user:password@xn--lt-uia.example.org:8080/path?query#etc");

  url.ref = ""; // SetRef calls InvalidateCache()
  equal(url.spec, "http://user:password@ält.example.org:8080/path?query");
  equal(url.displaySpec, "http://user:password@ält.example.org:8080/path?query");
  equal(url.asciiSpec, "http://user:password@xn--lt-uia.example.org:8080/path?query");

  url = stringToURL("http://user:password@www.ält.com:8080/path?query#etc");
  url.ref = "";
  equal(url.spec, "http://user:password@www.ält.com:8080/path?query");

  // We also check that the default behaviour changes once we filp the pref
  gPrefs.setBoolPref("network.standard-url.punycode-host", true);

  url = stringToURL("http://user:password@ält.example.org:8080/path?query#etc");
  equal(url.host, "xn--lt-uia.example.org");
  equal(url.hostPort, "xn--lt-uia.example.org:8080");
  equal(url.prePath, "http://user:password@xn--lt-uia.example.org:8080");
  equal(url.spec, "http://user:password@xn--lt-uia.example.org:8080/path?query#etc");
  equal(url.specIgnoringRef, "http://user:password@xn--lt-uia.example.org:8080/path?query");
  equal(url.QueryInterface(Components.interfaces.nsISensitiveInfoHiddenURI).getSensitiveInfoHiddenSpec(), "http://user:****@xn--lt-uia.example.org:8080/path?query#etc");

  equal(url.displayHost, "ält.example.org");
  equal(url.displayHostPort, "ält.example.org:8080");
  equal(url.displaySpec, "http://user:password@ält.example.org:8080/path?query#etc");

  equal(url.asciiHost, "xn--lt-uia.example.org");
  equal(url.asciiHostPort, "xn--lt-uia.example.org:8080");
  equal(url.asciiSpec, "http://user:password@xn--lt-uia.example.org:8080/path?query#etc");

  url.ref = ""; // SetRef calls InvalidateCache()
  equal(url.spec, "http://user:password@xn--lt-uia.example.org:8080/path?query");
  equal(url.displaySpec, "http://user:password@ält.example.org:8080/path?query");
  equal(url.asciiSpec, "http://user:password@xn--lt-uia.example.org:8080/path?query");

  url = stringToURL("http://user:password@www.ält.com:8080/path?query#etc");
  url.ref = "";
  equal(url.spec, "http://user:password@www.xn--lt-uia.com:8080/path?query");

>>>>>>> a17af05f
  run_next_test();
});<|MERGE_RESOLUTION|>--- conflicted
+++ resolved
@@ -17,11 +17,7 @@
     /* We don't check port in the loop, because it can be defaulted in
        some cases. */
     ["spec", "prePath", "scheme", "userPass", "username", "password",
-<<<<<<< HEAD
-     "hostPort", "host", "path", "filePath", "query",
-=======
      "hostPort", "host", "pathQueryRef", "filePath", "query",
->>>>>>> a17af05f
      "ref", "directory", "fileName", "fileBaseName", "fileExtension"]
       .map(function(prop) {
 	dump("Testing '"+ prop + "'\n");
@@ -503,8 +499,6 @@
   do_check_eq(url.spec, "http://z@example.com/");
   url.password = "ppppppppppp";
   do_check_eq(url.spec, "http://z:ppppppppppp@example.com/");
-<<<<<<< HEAD
-=======
   run_next_test();
 });
 
@@ -574,6 +568,5 @@
   url.ref = "";
   equal(url.spec, "http://user:password@www.xn--lt-uia.com:8080/path?query");
 
->>>>>>> a17af05f
   run_next_test();
 });