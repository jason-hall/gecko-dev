--- conflicted
+++ resolved
@@ -137,28 +137,16 @@
 
         nsCOMPtr<nsIProtocolHandler> protocolHandler(
             do_GetService(NS_NETWORK_PROTOCOL_CONTRACTID_PREFIX "file", &rv));
-<<<<<<< HEAD
         if (NS_WARN_IF(NS_FAILED(rv))) {
             return rv;
         }
 
-        nsCOMPtr<nsIFileProtocolHandler> fileHandler(
-            do_QueryInterface(protocolHandler, &rv));
-=======
->>>>>>> a17af05f
-        if (NS_WARN_IF(NS_FAILED(rv))) {
-            return rv;
-        }
-
-<<<<<<< HEAD
-=======
         nsCOMPtr<nsIFileProtocolHandler> fileHandler(
             do_QueryInterface(protocolHandler, &rv));
         if (NS_WARN_IF(NS_FAILED(rv))) {
             return rv;
         }
 
->>>>>>> a17af05f
         nsCOMPtr<nsIFile> socketFile;
         rv = fileHandler->GetFileFromURLSpec(aLocalProxyPath,
                                              getter_AddRefs(socketFile));
@@ -486,11 +474,7 @@
 
     mFD  = fd;
     nsresult rv = dns->AsyncResolveNative(proxyHost, 0, this,
-<<<<<<< HEAD
-                                          NS_GetCurrentThread(), attrs,
-=======
                                           mozilla::GetCurrentThreadEventTarget(), attrs,
->>>>>>> a17af05f
                                           getter_AddRefs(mLookup));
 
     if (NS_FAILED(rv)) {
