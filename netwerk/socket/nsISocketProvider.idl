--- conflicted
+++ resolved
@@ -52,10 +52,7 @@
                    in nsIProxyInfo              aProxy,
                    in const_OriginAttributesRef aOriginAttributes,
                    in unsigned long             aFlags,
-<<<<<<< HEAD
-=======
                    in unsigned long             aTlsFlags,
->>>>>>> a17af05f
                    out PRFileDescStar           aFileDesc, 
                    out nsISupports              aSecurityInfo);
 
@@ -76,10 +73,7 @@
                      in nsIProxyInfo              aProxy,
                      in const_OriginAttributesRef aOriginAttributes,
                      in unsigned long             aFlags,
-<<<<<<< HEAD
-=======
                      in unsigned long             aTlsFlags,
->>>>>>> a17af05f
                      in PRFileDescStar            aFileDesc, 
                      out nsISupports              aSecurityInfo);
 
