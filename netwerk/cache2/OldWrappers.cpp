--- conflicted
+++ resolved
@@ -681,12 +681,8 @@
 
 _OldCacheLoad::~_OldCacheLoad()
 {
-<<<<<<< HEAD
-  ProxyReleaseMainThread(mAppCache);
-=======
   ProxyReleaseMainThread(
     "_OldCacheLoad::mAppCache", mAppCache);
->>>>>>> a17af05f
 }
 
 nsresult _OldCacheLoad::Start()
