/* This Source Code Form is subject to the terms of the Mozilla Public
 * License, v. 2.0. If a copy of the MPL was not distributed with this
 * file, You can obtain one at http://mozilla.org/MPL/2.0/. */

#include "CacheIndex.h"
#include "CacheLog.h"
#include "CacheFileUtils.h"
#include "LoadContextInfo.h"
#include "mozilla/SizePrintfMacros.h"
#include "mozilla/Tokenizer.h"
#include "mozilla/Telemetry.h"
#include "nsCOMPtr.h"
#include "nsAutoPtr.h"
#include "nsString.h"
#include <algorithm>
#include "mozilla/Unused.h"


namespace mozilla {
namespace net {
namespace CacheFileUtils {

// This designates the format for the "alt-data" metadata.
// When the format changes we need to update the version.
static uint32_t const kAltDataVersion = 1;
const char *kAltDataKey = "alt-data";

namespace {

/**
 * A simple recursive descent parser for the mapping key.
 */
class KeyParser : protected Tokenizer
{
public:
  explicit KeyParser(nsACString const& aInput)
    : Tokenizer(aInput)
    , isAnonymous(false)
    // Initialize the cache key to a zero length by default
    , lastTag(0)
  {
  }

private:
  // Results
  OriginAttributes originAttribs;
  bool isAnonymous;
  nsCString idEnhance;
  nsDependentCSubstring cacheKey;

  // Keeps the last tag name, used for alphabetical sort checking
  char lastTag;

  // Classifier for the 'tag' character valid range
  static bool TagChar(const char aChar)
  {
    return aChar >= ' ' && aChar <= '~';
  }

  bool ParseTags()
  {
    // Expects to be at the tag name or at the end
    if (CheckEOF()) {
      return true;
    }

    char tag;
    if (!ReadChar(&TagChar, &tag)) {
      return false;
    }

    // Check the alphabetical order, hard-fail on disobedience
    if (!(lastTag < tag || tag == ':')) {
      return false;
    }
    lastTag = tag;

    switch (tag) {
    case ':':
      // last possible tag, when present there is the cacheKey following,
      // not terminated with ',' and no need to unescape.
      cacheKey.Rebind(mCursor, mEnd - mCursor);
      return true;
    case 'O': {
      nsAutoCString originSuffix;
      if (!ParseValue(&originSuffix) || !originAttribs.PopulateFromSuffix(originSuffix)) {
        return false;
      }
      break;
    }
    case 'p':
      originAttribs.SyncAttributesWithPrivateBrowsing(true);
      break;
    case 'b':
      // Leaving to be able to read and understand oldformatted entries
      originAttribs.mInIsolatedMozBrowser = true;
      break;
    case 'a':
      isAnonymous = true;
      break;
    case 'i': {
      // Leaving to be able to read and understand oldformatted entries
      if (!ReadInteger(&originAttribs.mAppId)) {
        return false; // not a valid 32-bit integer
      }
      break;
    }
    case '~':
      if (!ParseValue(&idEnhance)) {
        return false;
      }
      break;
    default:
      if (!ParseValue()) { // skip any tag values, optional
        return false;
      }
      break;
    }

    // We expect a comma after every tag
    if (!CheckChar(',')) {
      return false;
    }

    // Recurse to the next tag
    return ParseTags();
  }

  bool ParseValue(nsACString *result = nullptr)
  {
    // If at the end, fail since we expect a comma ; value may be empty tho
    if (CheckEOF()) {
      return false;
    }

    Token t;
    while (Next(t)) {
      if (!Token::Char(',').Equals(t)) {
        if (result) {
          result->Append(t.Fragment());
        }
        continue;
      }

      if (CheckChar(',')) {
        // Two commas in a row, escaping
        if (result) {
          result->Append(',');
        }
        continue;
      }

      // We must give the comma back since the upper calls expect it
      Rollback();
      return true;
    }

    return false;
  }

public:
  already_AddRefed<LoadContextInfo> Parse()
  {
    RefPtr<LoadContextInfo> info;
    if (ParseTags()) {
      info = GetLoadContextInfo(isAnonymous, originAttribs);
    }

    return info.forget();
  }

  void URISpec(nsACString &result)
  {
    result.Assign(cacheKey);
  }

  void IdEnhance(nsACString &result)
  {
    result.Assign(idEnhance);
  }
};

} // namespace

already_AddRefed<nsILoadContextInfo>
ParseKey(const nsACString& aKey,
         nsACString* aIdEnhance,
         nsACString* aURISpec)
{
  KeyParser parser(aKey);
  RefPtr<LoadContextInfo> info = parser.Parse();

  if (info) {
    if (aIdEnhance)
      parser.IdEnhance(*aIdEnhance);
    if (aURISpec)
      parser.URISpec(*aURISpec);
  }

  return info.forget();
}

void
AppendKeyPrefix(nsILoadContextInfo* aInfo, nsACString &_retval)
{
  /**
   * This key is used to salt file hashes.  When form of the key is changed
   * cache entries will fail to find on disk.
   *
   * IMPORTANT NOTE:
   * Keep the attributes list sorted according their ASCII code.
   */

  OriginAttributes const *oa = aInfo->OriginAttributesPtr();
  nsAutoCString suffix;
  oa->CreateSuffix(suffix);
  if (!suffix.IsEmpty()) {
    AppendTagWithValue(_retval, 'O', suffix);
  }

  if (aInfo->IsAnonymous()) {
    _retval.AppendLiteral("a,");
  }

  if (aInfo->IsPrivate()) {
    _retval.AppendLiteral("p,");
  }
}

void
AppendTagWithValue(nsACString& aTarget, char const aTag, const nsACString& aValue)
{
  aTarget.Append(aTag);

  // First check the value string to save some memory copying
  // for cases we don't need to escape at all (most likely).
  if (!aValue.IsEmpty()) {
    if (!aValue.Contains(',')) {
      // No need to escape
      aTarget.Append(aValue);
    } else {
      nsAutoCString escapedValue(aValue);
      escapedValue.ReplaceSubstring(
        NS_LITERAL_CSTRING(","), NS_LITERAL_CSTRING(",,"));
      aTarget.Append(escapedValue);
    }
  }

  aTarget.Append(',');
}

nsresult
KeyMatchesLoadContextInfo(const nsACString &aKey, nsILoadContextInfo *aInfo,
                          bool *_retval)
{
  nsCOMPtr<nsILoadContextInfo> info = ParseKey(aKey);

  if (!info) {
    return NS_ERROR_FAILURE;
  }

  *_retval = info->Equals(aInfo);
  return NS_OK;
}

ValidityPair::ValidityPair(uint32_t aOffset, uint32_t aLen)
  : mOffset(aOffset), mLen(aLen)
{}

ValidityPair&
ValidityPair::operator=(const ValidityPair& aOther)
{
  mOffset = aOther.mOffset;
  mLen = aOther.mLen;
  return *this;
}

bool
ValidityPair::CanBeMerged(const ValidityPair& aOther) const
{
  // The pairs can be merged into a single one if the start of one of the pairs
  // is placed anywhere in the validity interval of other pair or exactly after
  // its end.
  return IsInOrFollows(aOther.mOffset) || aOther.IsInOrFollows(mOffset);
}

bool
ValidityPair::IsInOrFollows(uint32_t aOffset) const
{
  return mOffset <= aOffset && mOffset + mLen >= aOffset;
}

bool
ValidityPair::LessThan(const ValidityPair& aOther) const
{
  if (mOffset < aOther.mOffset) {
    return true;
  }

  if (mOffset == aOther.mOffset && mLen < aOther.mLen) {
    return true;
  }

  return false;
}

void
ValidityPair::Merge(const ValidityPair& aOther)
{
  MOZ_ASSERT(CanBeMerged(aOther));

  uint32_t offset = std::min(mOffset, aOther.mOffset);
  uint32_t end = std::max(mOffset + mLen, aOther.mOffset + aOther.mLen);

  mOffset = offset;
  mLen = end - offset;
}

void
ValidityMap::Log() const
{
<<<<<<< HEAD
  LOG(("ValidityMap::Log() - number of pairs: %" PRIuSIZE, mMap.Length()));
=======
  LOG(("ValidityMap::Log() - number of pairs: %zu", mMap.Length()));
>>>>>>> a17af05f
  for (uint32_t i=0; i<mMap.Length(); i++) {
    LOG(("    (%u, %u)", mMap[i].Offset() + 0, mMap[i].Len() + 0));
  }
}

uint32_t
ValidityMap::Length() const
{
  return mMap.Length();
}

void
ValidityMap::AddPair(uint32_t aOffset, uint32_t aLen)
{
  ValidityPair pair(aOffset, aLen);

  if (mMap.Length() == 0) {
    mMap.AppendElement(pair);
    return;
  }

  // Find out where to place this pair into the map, it can overlap only with
  // one preceding pair and all subsequent pairs.
  uint32_t pos = 0;
  for (pos = mMap.Length(); pos > 0; ) {
    --pos;

    if (mMap[pos].LessThan(pair)) {
      // The new pair should be either inserted after pos or merged with it.
      if (mMap[pos].CanBeMerged(pair)) {
        // Merge with the preceding pair
        mMap[pos].Merge(pair);
      } else {
        // They don't overlap, element must be placed after pos element
        ++pos;
        if (pos == mMap.Length()) {
          mMap.AppendElement(pair);
        } else {
          mMap.InsertElementAt(pos, pair);
        }
      }

      break;
    }

    if (pos == 0) {
      // The new pair should be placed in front of all existing pairs.
      mMap.InsertElementAt(0, pair);
    }
  }

  // pos now points to merged or inserted pair, check whether it overlaps with
  // subsequent pairs.
  while (pos + 1 < mMap.Length()) {
    if (mMap[pos].CanBeMerged(mMap[pos + 1])) {
      mMap[pos].Merge(mMap[pos + 1]);
      mMap.RemoveElementAt(pos + 1);
    } else {
      break;
    }
  }
}

void
ValidityMap::Clear()
{
  mMap.Clear();
}

size_t
ValidityMap::SizeOfExcludingThis(mozilla::MallocSizeOf mallocSizeOf) const
{
  return mMap.ShallowSizeOfExcludingThis(mallocSizeOf);
}

ValidityPair&
ValidityMap::operator[](uint32_t aIdx)
{
  return mMap.ElementAt(aIdx);
}

StaticMutex DetailedCacheHitTelemetry::sLock;
uint32_t DetailedCacheHitTelemetry::sRecordCnt = 0;
DetailedCacheHitTelemetry::HitRate DetailedCacheHitTelemetry::sHRStats[kNumOfRanges];

DetailedCacheHitTelemetry::HitRate::HitRate()
{
  Reset();
}

void
DetailedCacheHitTelemetry::HitRate::AddRecord(ERecType aType)
{
  if (aType == HIT) {
    ++mHitCnt;
  } else {
    ++mMissCnt;
  }
}

uint32_t
DetailedCacheHitTelemetry::HitRate::GetHitRateBucket(uint32_t aNumOfBuckets) const
{
  uint32_t bucketIdx = (aNumOfBuckets * mHitCnt) / (mHitCnt + mMissCnt);
  if (bucketIdx == aNumOfBuckets) { // make sure 100% falls into the last bucket
    --bucketIdx;
  }

  return bucketIdx;
}

uint32_t
DetailedCacheHitTelemetry::HitRate::Count()
{
  return mHitCnt + mMissCnt;
}

void
DetailedCacheHitTelemetry::HitRate::Reset()
{
  mHitCnt = 0;
  mMissCnt = 0;
}

// static
void
DetailedCacheHitTelemetry::AddRecord(ERecType aType, TimeStamp aLoadStart)
{
  bool isUpToDate = false;
  CacheIndex::IsUpToDate(&isUpToDate);
  if (!isUpToDate) {
    // Ignore the record when the entry file count might be incorrect
    return;
  }

  uint32_t entryCount;
  nsresult rv = CacheIndex::GetEntryFileCount(&entryCount);
  if (NS_FAILED(rv)) {
    return;
  }

  uint32_t rangeIdx = entryCount / kRangeSize;
  if (rangeIdx >= kNumOfRanges) { // The last range has no upper limit.
    rangeIdx = kNumOfRanges - 1;
  }

  uint32_t hitMissValue = 2 * rangeIdx; // 2 values per range
  if (aType == MISS) { // The order is HIT, MISS
    ++hitMissValue;
  }

  StaticMutexAutoLock lock(sLock);

  if (aType == MISS) {
    mozilla::Telemetry::AccumulateTimeDelta(
      mozilla::Telemetry::NETWORK_CACHE_V2_MISS_TIME_MS,
      aLoadStart);
  } else {
    mozilla::Telemetry::AccumulateTimeDelta(
      mozilla::Telemetry::NETWORK_CACHE_V2_HIT_TIME_MS,
      aLoadStart);
  }

  Telemetry::Accumulate(Telemetry::NETWORK_CACHE_HIT_MISS_STAT_PER_CACHE_SIZE,
                        hitMissValue);

  sHRStats[rangeIdx].AddRecord(aType);
  ++sRecordCnt;

  if (sRecordCnt < kTotalSamplesReportLimit) {
    return;
  }

  sRecordCnt = 0;

  for (uint32_t i = 0; i < kNumOfRanges; ++i) {
    if (sHRStats[i].Count() >= kHitRateSamplesReportLimit) {
      // The telemetry enums are grouped by buckets as follows:
      // Telemetry value : 0,1,2,3, ... ,19,20,21,22, ... ,398,399
      // Hit rate bucket : 0,0,0,0, ... , 0, 1, 1, 1, ... , 19, 19
      // Cache size range: 0,1,2,3, ... ,19, 0, 1, 2, ... , 18, 19
      uint32_t bucketOffset = sHRStats[i].GetHitRateBucket(kHitRateBuckets) *
                              kNumOfRanges;

      Telemetry::Accumulate(Telemetry::NETWORK_CACHE_HIT_RATE_PER_CACHE_SIZE,
                            bucketOffset + i);
      sHRStats[i].Reset();
    }
  }
}

StaticMutex CachePerfStats::sLock;
CachePerfStats::PerfData CachePerfStats::sData[CachePerfStats::LAST];
uint32_t CachePerfStats::sCacheSlowCnt = 0;
uint32_t CachePerfStats::sCacheNotSlowCnt = 0;

CachePerfStats::MMA::MMA(uint32_t aTotalWeight, bool aFilter)
  : mSum(0)
  , mSumSq(0)
  , mCnt(0)
  , mWeight(aTotalWeight)
  , mFilter(aFilter)
{
}

void
CachePerfStats::MMA::AddValue(uint32_t aValue)
{
  if (mFilter) {
    // Filter high spikes
    uint32_t avg = GetAverage();
    uint32_t stddev = GetStdDev();
    uint32_t maxdiff = avg + (3 * stddev);
    if (avg && aValue > avg + maxdiff) {
      return;
    }
  }

  if (mCnt < mWeight) {
    // Compute arithmetic average until we have at least mWeight values
    CheckedInt<uint64_t> newSumSq = CheckedInt<uint64_t>(aValue) * aValue;
    newSumSq += mSumSq;
    if (!newSumSq.isValid()) {
      return; // ignore this value
    }
    mSumSq = newSumSq.value();
    mSum += aValue;
    ++mCnt;
  } else {
    CheckedInt<uint64_t> newSumSq = mSumSq - mSumSq / mCnt;
    newSumSq += static_cast<uint64_t>(aValue) * aValue;
    if (!newSumSq.isValid()) {
      return; // ignore this value
    }
    mSumSq = newSumSq.value();

    // Compute modified moving average for more values:
    // newAvg = ((weight - 1) * oldAvg + newValue) / weight
    mSum -= GetAverage();
    mSum += aValue;
  }
}

uint32_t
CachePerfStats::MMA::GetAverage()
{
  if (mCnt == 0) {
    return 0;
  }

  return mSum / mCnt;
}

uint32_t
CachePerfStats::MMA::GetStdDev()
{
  if (mCnt == 0) {
    return 0;
  }

  uint32_t avg = GetAverage();
  uint64_t avgSq = static_cast<uint64_t>(avg) * avg;
  uint64_t variance = mSumSq / mCnt;
  if (variance < avgSq) {
    // Due to rounding error when using integer data type, it can happen that
    // average of squares of the values is smaller than square of the average
    // of the values. In this case fix mSumSq.
    variance = avgSq;
    mSumSq = variance * mCnt;
  }

  variance -= avgSq;
  return sqrt(static_cast<double>(variance));
}

CachePerfStats::PerfData::PerfData()
  : mFilteredAvg(50, true)
  , mShortAvg(3, false)
{
}

void
CachePerfStats::PerfData::AddValue(uint32_t aValue, bool aShortOnly)
{
  if (!aShortOnly) {
    mFilteredAvg.AddValue(aValue);
  }
  mShortAvg.AddValue(aValue);
}

uint32_t
CachePerfStats::PerfData::GetAverage(bool aFiltered)
{
  return aFiltered ? mFilteredAvg.GetAverage() : mShortAvg.GetAverage();
}

uint32_t
CachePerfStats::PerfData::GetStdDev(bool aFiltered)
{
  return aFiltered ? mFilteredAvg.GetStdDev() : mShortAvg.GetStdDev();
}

// static
void
CachePerfStats::AddValue(EDataType aType, uint32_t aValue, bool aShortOnly)
{
  StaticMutexAutoLock lock(sLock);
  sData[aType].AddValue(aValue, aShortOnly);
}

// static
uint32_t
CachePerfStats::GetAverage(EDataType aType, bool aFiltered)
{
  StaticMutexAutoLock lock(sLock);
  return sData[aType].GetAverage(aFiltered);
}

// static
uint32_t
CachePerfStats::GetStdDev(EDataType aType, bool aFiltered)
{
  StaticMutexAutoLock lock(sLock);
  return sData[aType].GetStdDev(aFiltered);
}

//static
bool
CachePerfStats::IsCacheSlow()
{
  // Compare mShortAvg with mFilteredAvg to find out whether cache is getting
  // slower. Use only data about single IO operations because ENTRY_OPEN can be
  // affected by more factors than a slow disk.
  for (uint32_t i = 0; i < ENTRY_OPEN; ++i) {
    if (i == IO_WRITE) {
      // Skip this data type. IsCacheSlow is used for determining cache slowness
      // when opening entries. Writes have low priority and it's normal that
      // they are delayed a lot, but this doesn't necessarily affect opening
      // cache entries.
      continue;
    }

    uint32_t avgLong = sData[i].GetAverage(true);
    if (avgLong == 0) {
      // We have no perf data yet, skip this data type.
      continue;
    }
    uint32_t avgShort = sData[i].GetAverage(false);
    uint32_t stddevLong = sData[i].GetStdDev(true);
    uint32_t maxdiff = avgLong + (3 * stddevLong);

    if (avgShort > avgLong + maxdiff) {
      LOG(("CachePerfStats::IsCacheSlow() - result is slow based on perf "
           "type %u [avgShort=%u, avgLong=%u, stddevLong=%u]", i, avgShort,
           avgLong, stddevLong));
      ++sCacheSlowCnt;
      return true;
    }
  }

  ++sCacheNotSlowCnt;
  return false;
}

//static
void
CachePerfStats::GetSlowStats(uint32_t *aSlow, uint32_t *aNotSlow)
{
  *aSlow = sCacheSlowCnt;
  *aNotSlow = sCacheNotSlowCnt;
}

void
FreeBuffer(void *aBuf) {
#ifndef NS_FREE_PERMANENT_DATA
  if (CacheObserver::ShuttingDown()) {
    return;
  }
#endif

  free(aBuf);
}

nsresult
ParseAlternativeDataInfo(const char *aInfo, int64_t *_offset, nsACString *_type)
{
  // The format is: "1;12345,javascript/binary"
  //         <version>;<offset>,<type>
  mozilla::Tokenizer p(aInfo, nullptr, "/");
  uint32_t altDataVersion = 0;
  int64_t altDataOffset = -1;

  // The metadata format has a wrong version number.
  if (!p.ReadInteger(&altDataVersion) ||
      altDataVersion != kAltDataVersion) {
    LOG(("ParseAlternativeDataInfo() - altDataVersion=%u, "
         "expectedVersion=%u", altDataVersion, kAltDataVersion));
    return NS_ERROR_NOT_AVAILABLE;
  }

  if (!p.CheckChar(';') ||
      !p.ReadInteger(&altDataOffset) ||
      !p.CheckChar(',')) {
    return NS_ERROR_NOT_AVAILABLE;
  }

  // The requested alt-data representation is not available
  if (altDataOffset < 0) {
    return NS_ERROR_NOT_AVAILABLE;
  }

  if (_offset) {
    *_offset = altDataOffset;
  }

  if (_type) {
    mozilla::Unused << p.ReadUntil(Tokenizer::Token::EndOfFile(), *_type);
  }

  return NS_OK;
}

void
BuildAlternativeDataInfo(const char *aInfo, int64_t aOffset, nsACString &_retval)
{
  _retval.Truncate();
  _retval.AppendInt(kAltDataVersion);
  _retval.Append(';');
  _retval.AppendInt(aOffset);
  _retval.Append(',');
  _retval.Append(aInfo);
}

} // namespace CacheFileUtils
} // namespace net
} // namespace mozilla<|MERGE_RESOLUTION|>--- conflicted
+++ resolved
@@ -6,7 +6,6 @@
 #include "CacheLog.h"
 #include "CacheFileUtils.h"
 #include "LoadContextInfo.h"
-#include "mozilla/SizePrintfMacros.h"
 #include "mozilla/Tokenizer.h"
 #include "mozilla/Telemetry.h"
 #include "nsCOMPtr.h"
@@ -319,11 +318,7 @@
 void
 ValidityMap::Log() const
 {
-<<<<<<< HEAD
-  LOG(("ValidityMap::Log() - number of pairs: %" PRIuSIZE, mMap.Length()));
-=======
   LOG(("ValidityMap::Log() - number of pairs: %zu", mMap.Length()));
->>>>>>> a17af05f
   for (uint32_t i=0; i<mMap.Length(); i++) {
     LOG(("    (%u, %u)", mMap[i].Offset() + 0, mMap[i].Len() + 0));
   }
