--- conflicted
+++ resolved
@@ -715,12 +715,9 @@
     , mCount(aCount)
     , mCallback(aCallback)
   {
-<<<<<<< HEAD
-=======
     if (!mHandle->IsSpecialFile()) {
       Start(CacheFileIOManager::gInstance->mIOThread);
     }
->>>>>>> a17af05f
   }
 
 protected:
@@ -771,12 +768,9 @@
     , mTruncate(aTruncate)
     , mCallback(aCallback)
   {
-<<<<<<< HEAD
-=======
     if (!mHandle->IsSpecialFile()) {
       Start(CacheFileIOManager::gInstance->mIOThread);
     }
->>>>>>> a17af05f
   }
 
 protected:
@@ -1028,19 +1022,12 @@
 
 class InitIndexEntryEvent : public Runnable {
 public:
-<<<<<<< HEAD
-  InitIndexEntryEvent(CacheFileHandle *aHandle,
-                      OriginAttrsHash aOriginAttrsHash, bool aAnonymous,
-                      bool aPinning)
-    : mHandle(aHandle)
-=======
   InitIndexEntryEvent(CacheFileHandle* aHandle,
                       OriginAttrsHash aOriginAttrsHash,
                       bool aAnonymous,
                       bool aPinning)
     : Runnable("net::InitIndexEntryEvent")
     , mHandle(aHandle)
->>>>>>> a17af05f
     , mOriginAttrsHash(aOriginAttrsHash)
     , mAnonymous(aAnonymous)
     , mPinning(aPinning)
@@ -1082,15 +1069,6 @@
 
 class UpdateIndexEntryEvent : public Runnable {
 public:
-<<<<<<< HEAD
-  UpdateIndexEntryEvent(CacheFileHandle *aHandle,
-                        const uint32_t  *aFrecency,
-                        const uint32_t  *aExpirationTime,
-                        const bool      *aHasAltData,
-                        const uint16_t  *aOnStartTime,
-                        const uint16_t  *aOnStopTime)
-    : mHandle(aHandle)
-=======
   UpdateIndexEntryEvent(CacheFileHandle* aHandle,
                         const uint32_t* aFrecency,
                         const uint32_t* aExpirationTime,
@@ -1099,7 +1077,6 @@
                         const uint16_t* aOnStopTime)
     : Runnable("net::UpdateIndexEntryEvent")
     , mHandle(aHandle)
->>>>>>> a17af05f
     , mHasFrecency(false)
     , mHasExpirationTime(false)
     , mHasHasAltData(false)
