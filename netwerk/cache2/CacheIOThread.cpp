--- conflicted
+++ resolved
@@ -443,12 +443,8 @@
 {
   // XXXmstange We'd like to register this thread with the profiler, but doing
   // so causes leaks, see bug 1323100.
-<<<<<<< HEAD
-  PR_SetCurrentThreadName("Cache2 I/O");
-=======
   NS_SetCurrentThreadName("Cache2 I/O");
 
->>>>>>> a17af05f
   mozilla::IOInterposer::RegisterCurrentThread();
   CacheIOThread* thread = static_cast<CacheIOThread*>(aClosure);
   thread->ThreadFunc();
@@ -582,10 +578,7 @@
         break;
       }
 
-<<<<<<< HEAD
-=======
       ++mEventCounter;
->>>>>>> a17af05f
       --mQueueLength[aLevel];
 
       // Release outside the lock.
