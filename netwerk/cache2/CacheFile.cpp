--- conflicted
+++ resolved
@@ -331,8 +331,6 @@
 
   LOG(("CacheFile::OnChunkRead() [this=%p, rv=0x%08" PRIx32 ", chunk=%p, idx=%u]",
        this, static_cast<uint32_t>(aResult), aChunk, index));
-<<<<<<< HEAD
-=======
 
   if (aChunk->mDiscardedChunk) {
     // We discard only unused chunks, so it must be still unused when reading
@@ -345,7 +343,6 @@
     MOZ_ASSERT(removed);
     return NS_OK;
   }
->>>>>>> a17af05f
 
   if (NS_FAILED(aResult)) {
     SetError(aResult);
@@ -1256,11 +1253,6 @@
 
   MOZ_ASSERT(mMetadata);
   NS_ENSURE_TRUE(mMetadata, NS_ERROR_UNEXPECTED);
-<<<<<<< HEAD
-  MOZ_ASSERT(aOnStartTime != kIndexTimeNotAvailable);
-  MOZ_ASSERT(aOnStopTime != kIndexTimeNotAvailable);
-=======
->>>>>>> a17af05f
 
   PostWriteTimer();
 
@@ -1970,12 +1962,9 @@
   }
 
   uint32_t bytesInNewLastChunk = aOffset - newLastChunk * kChunkSize;
-<<<<<<< HEAD
-=======
 
   LOG(("CacheFileTruncate() - lastChunk=%u, newLastChunk=%u, "
        "bytesInNewLastChunk=%u", lastChunk, newLastChunk, bytesInNewLastChunk));
->>>>>>> a17af05f
 
   // Remove all truncated chunks from mCachedChunks
   for (auto iter = mCachedChunks.Iter(); !iter.Done(); iter.Next()) {
@@ -1985,8 +1974,6 @@
       // This is unused chunk, simply remove it.
       LOG(("CacheFile::Truncate() - removing cached chunk [idx=%u]", idx));
       iter.Remove();
-<<<<<<< HEAD
-=======
     }
   }
 
@@ -2002,7 +1989,6 @@
 
     if (maxInputChunk < inputChunk) {
       maxInputChunk = inputChunk;
->>>>>>> a17af05f
     }
 
     MOZ_RELEASE_ASSERT(mInputs[i]->GetPosition() <= aOffset);
@@ -2027,14 +2013,11 @@
       RefPtr<CacheFileChunk>& chunk = iter.Data();
       LOG(("CacheFile::Truncate() - discarding chunk [idx=%u, chunk=%p]",
            idx, chunk.get()));
-<<<<<<< HEAD
-=======
 
       if (HaveChunkListeners(idx)) {
         NotifyChunkListeners(idx, NS_ERROR_NOT_AVAILABLE, chunk);
       }
 
->>>>>>> a17af05f
       chunk->mDiscardedChunk = true;
       mDiscardedChunks.AppendElement(chunk);
       iter.Remove();
