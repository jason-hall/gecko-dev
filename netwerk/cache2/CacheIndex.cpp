/* This Source Code Form is subject to the terms of the Mozilla Public
 * License, v. 2.0. If a copy of the MPL was not distributed with this
 * file, You can obtain one at http://mozilla.org/MPL/2.0/. */

#include "CacheIndex.h"

#include "CacheLog.h"
#include "CacheFileIOManager.h"
#include "CacheFileMetadata.h"
#include "CacheIndexIterator.h"
#include "CacheIndexContextIterator.h"
#include "nsThreadUtils.h"
#include "nsISimpleEnumerator.h"
#include "nsIDirectoryEnumerator.h"
#include "nsISizeOf.h"
#include "nsPrintfCString.h"
#include "mozilla/DebugOnly.h"
#include "prinrval.h"
#include "nsIFile.h"
#include "nsITimer.h"
#include "mozilla/AutoRestore.h"
#include <algorithm>
#include "mozilla/Telemetry.h"
#include "mozilla/Unused.h"


#define kMinUnwrittenChanges   300
#define kMinDumpInterval       20000 // in milliseconds
#define kMaxBufSize            16384
#define kIndexVersion          0x00000005
#define kUpdateIndexStartDelay 50000 // in milliseconds

#define INDEX_NAME      "index"
#define TEMP_INDEX_NAME "index.tmp"
#define JOURNAL_NAME    "index.log"

namespace mozilla {
namespace net {

namespace {

class FrecencyComparator
{
public:
  bool Equals(CacheIndexRecord* a, CacheIndexRecord* b) const {
    if (!a || !b) {
      return false;
    }

    return a->mFrecency == b->mFrecency;
  }
  bool LessThan(CacheIndexRecord* a, CacheIndexRecord* b) const {
    // Removed (=null) entries must be at the end of the array.
    if (!a) {
      return false;
    }
    if (!b) {
      return true;
    }

    // Place entries with frecency 0 at the end of the non-removed entries.
    if (a->mFrecency == 0) {
      return false;
    }
    if (b->mFrecency == 0) {
      return true;
    }

    return a->mFrecency < b->mFrecency;
  }
};

} // namespace

/**
 * This helper class is responsible for keeping CacheIndex::mIndexStats and
 * CacheIndex::mFrecencyArray up to date.
 */
class CacheIndexEntryAutoManage
{
public:
  CacheIndexEntryAutoManage(const SHA1Sum::Hash *aHash, CacheIndex *aIndex)
    : mIndex(aIndex)
    , mOldRecord(nullptr)
    , mOldFrecency(0)
    , mDoNotSearchInIndex(false)
    , mDoNotSearchInUpdates(false)
  {
    CacheIndex::sLock.AssertCurrentThreadOwns();

    mHash = aHash;
    const CacheIndexEntry *entry = FindEntry();
    mIndex->mIndexStats.BeforeChange(entry);
    if (entry && entry->IsInitialized() && !entry->IsRemoved()) {
      mOldRecord = entry->mRec;
      mOldFrecency = entry->mRec->mFrecency;
    }
  }

  ~CacheIndexEntryAutoManage()
  {
    CacheIndex::sLock.AssertCurrentThreadOwns();

    const CacheIndexEntry *entry = FindEntry();
    mIndex->mIndexStats.AfterChange(entry);
    if (!entry || !entry->IsInitialized() || entry->IsRemoved()) {
      entry = nullptr;
    }

    if (entry && !mOldRecord) {
      mIndex->mFrecencyArray.AppendRecord(entry->mRec);
      mIndex->AddRecordToIterators(entry->mRec);
    } else if (!entry && mOldRecord) {
      mIndex->mFrecencyArray.RemoveRecord(mOldRecord);
      mIndex->RemoveRecordFromIterators(mOldRecord);
    } else if (entry && mOldRecord) {
      if (entry->mRec != mOldRecord) {
        // record has a different address, we have to replace it
        mIndex->ReplaceRecordInIterators(mOldRecord, entry->mRec);

        if (entry->mRec->mFrecency == mOldFrecency) {
          // If frecency hasn't changed simply replace the pointer
          mIndex->mFrecencyArray.ReplaceRecord(mOldRecord, entry->mRec);
        } else {
          // Remove old pointer and insert the new one at the end of the array
          mIndex->mFrecencyArray.RemoveRecord(mOldRecord);
          mIndex->mFrecencyArray.AppendRecord(entry->mRec);
        }
      } else if (entry->mRec->mFrecency != mOldFrecency) {
        // Move the element at the end of the array
        mIndex->mFrecencyArray.RemoveRecord(entry->mRec);
        mIndex->mFrecencyArray.AppendRecord(entry->mRec);
      }
    } else {
      // both entries were removed or not initialized, do nothing
    }
  }

  // We cannot rely on nsTHashtable::GetEntry() in case we are removing entries
  // while iterating. Destructor is called before the entry is removed. Caller
  // must call one of following methods to skip lookup in the hashtable.
  void DoNotSearchInIndex()   { mDoNotSearchInIndex = true; }
  void DoNotSearchInUpdates() { mDoNotSearchInUpdates = true; }

private:
  const CacheIndexEntry * FindEntry()
  {
    const CacheIndexEntry *entry = nullptr;

    switch (mIndex->mState) {
      case CacheIndex::READING:
      case CacheIndex::WRITING:
        if (!mDoNotSearchInUpdates) {
          entry = mIndex->mPendingUpdates.GetEntry(*mHash);
        }
        MOZ_FALLTHROUGH;
      case CacheIndex::BUILDING:
      case CacheIndex::UPDATING:
      case CacheIndex::READY:
        if (!entry && !mDoNotSearchInIndex) {
          entry = mIndex->mIndex.GetEntry(*mHash);
        }
        break;
      case CacheIndex::INITIAL:
      case CacheIndex::SHUTDOWN:
      default:
        MOZ_ASSERT(false, "Unexpected state!");
    }

    return entry;
  }

  const SHA1Sum::Hash *mHash;
  RefPtr<CacheIndex> mIndex;
  CacheIndexRecord    *mOldRecord;
  uint32_t             mOldFrecency;
  bool                 mDoNotSearchInIndex;
  bool                 mDoNotSearchInUpdates;
};

class FileOpenHelper : public CacheFileIOListener
{
public:
  NS_DECL_THREADSAFE_ISUPPORTS

  explicit FileOpenHelper(CacheIndex* aIndex)
    : mIndex(aIndex)
    , mCanceled(false)
  {}

  void Cancel() {
    CacheIndex::sLock.AssertCurrentThreadOwns();
    mCanceled = true;
  }

private:
  virtual ~FileOpenHelper() {}

  NS_IMETHOD OnFileOpened(CacheFileHandle *aHandle, nsresult aResult) override;
  NS_IMETHOD OnDataWritten(CacheFileHandle *aHandle, const char *aBuf,
                           nsresult aResult) override {
    MOZ_CRASH("FileOpenHelper::OnDataWritten should not be called!");
    return NS_ERROR_UNEXPECTED;
  }
  NS_IMETHOD OnDataRead(CacheFileHandle *aHandle, char *aBuf,
                        nsresult aResult) override {
    MOZ_CRASH("FileOpenHelper::OnDataRead should not be called!");
    return NS_ERROR_UNEXPECTED;
  }
  NS_IMETHOD OnFileDoomed(CacheFileHandle *aHandle, nsresult aResult) override {
    MOZ_CRASH("FileOpenHelper::OnFileDoomed should not be called!");
    return NS_ERROR_UNEXPECTED;
  }
  NS_IMETHOD OnEOFSet(CacheFileHandle *aHandle, nsresult aResult) override {
    MOZ_CRASH("FileOpenHelper::OnEOFSet should not be called!");
    return NS_ERROR_UNEXPECTED;
  }
  NS_IMETHOD OnFileRenamed(CacheFileHandle *aHandle, nsresult aResult) override {
    MOZ_CRASH("FileOpenHelper::OnFileRenamed should not be called!");
    return NS_ERROR_UNEXPECTED;
  }

  RefPtr<CacheIndex> mIndex;
  bool                 mCanceled;
};

NS_IMETHODIMP FileOpenHelper::OnFileOpened(CacheFileHandle *aHandle,
                                           nsresult aResult)
{
  StaticMutexAutoLock lock(CacheIndex::sLock);

  if (mCanceled) {
    if (aHandle) {
      CacheFileIOManager::DoomFile(aHandle, nullptr);
    }

    return NS_OK;
  }

  mIndex->OnFileOpenedInternal(this, aHandle, aResult);

  return NS_OK;
}

NS_IMPL_ISUPPORTS(FileOpenHelper, CacheFileIOListener);


StaticRefPtr<CacheIndex> CacheIndex::gInstance;
StaticMutex  CacheIndex::sLock;


NS_IMPL_ADDREF(CacheIndex)
NS_IMPL_RELEASE(CacheIndex)

NS_INTERFACE_MAP_BEGIN(CacheIndex)
  NS_INTERFACE_MAP_ENTRY(mozilla::net::CacheFileIOListener)
  NS_INTERFACE_MAP_ENTRY(nsIRunnable)
NS_INTERFACE_MAP_END_THREADSAFE


CacheIndex::CacheIndex()
  : mState(INITIAL)
  , mShuttingDown(false)
  , mIndexNeedsUpdate(false)
  , mRemovingAll(false)
  , mIndexOnDiskIsValid(false)
  , mDontMarkIndexClean(false)
  , mIndexTimeStamp(0)
  , mUpdateEventPending(false)
  , mSkipEntries(0)
  , mProcessEntries(0)
  , mRWBuf(nullptr)
  , mRWBufSize(0)
  , mRWBufPos(0)
  , mRWPending(false)
  , mJournalReadSuccessfully(false)
  , mAsyncGetDiskConsumptionBlocked(false)
{
  sLock.AssertCurrentThreadOwns();
  LOG(("CacheIndex::CacheIndex [this=%p]", this));
  MOZ_ASSERT(!gInstance, "multiple CacheIndex instances!");
}

CacheIndex::~CacheIndex()
{
  sLock.AssertCurrentThreadOwns();
  LOG(("CacheIndex::~CacheIndex [this=%p]", this));

  ReleaseBuffer();
}

// static
nsresult
CacheIndex::Init(nsIFile *aCacheDirectory)
{
  LOG(("CacheIndex::Init()"));

  MOZ_ASSERT(NS_IsMainThread());

  StaticMutexAutoLock lock(sLock);

  if (gInstance) {
    return NS_ERROR_ALREADY_INITIALIZED;
  }

  RefPtr<CacheIndex> idx = new CacheIndex();

  nsresult rv = idx->InitInternal(aCacheDirectory);
  NS_ENSURE_SUCCESS(rv, rv);

  gInstance = idx.forget();
  return NS_OK;
}

nsresult
CacheIndex::InitInternal(nsIFile *aCacheDirectory)
{
  nsresult rv;

  rv = aCacheDirectory->Clone(getter_AddRefs(mCacheDirectory));
  NS_ENSURE_SUCCESS(rv, rv);

  mStartTime = TimeStamp::NowLoRes();

  ReadIndexFromDisk();

  return NS_OK;
}

// static
nsresult
CacheIndex::PreShutdown()
{
  MOZ_ASSERT(NS_IsMainThread());

  StaticMutexAutoLock lock(sLock);

  LOG(("CacheIndex::PreShutdown() [gInstance=%p]", gInstance.get()));

  nsresult rv;
  RefPtr<CacheIndex> index = gInstance;

  if (!index) {
    return NS_ERROR_NOT_INITIALIZED;
  }

  LOG(("CacheIndex::PreShutdown() - [state=%d, indexOnDiskIsValid=%d, "
       "dontMarkIndexClean=%d]", index->mState, index->mIndexOnDiskIsValid,
       index->mDontMarkIndexClean));

  LOG(("CacheIndex::PreShutdown() - Closing iterators."));
  for (uint32_t i = 0; i < index->mIterators.Length(); ) {
    rv = index->mIterators[i]->CloseInternal(NS_ERROR_FAILURE);
    if (NS_FAILED(rv)) {
      // CacheIndexIterator::CloseInternal() removes itself from mIteratos iff
      // it returns success.
      LOG(("CacheIndex::PreShutdown() - Failed to remove iterator %p. "
           "[rv=0x%08" PRIx32 "]", index->mIterators[i], static_cast<uint32_t>(rv)));
      i++;
    }
  }

  index->mShuttingDown = true;

  if (index->mState == READY) {
    return NS_OK; // nothing to do
  }

  nsCOMPtr<nsIRunnable> event;
  event = NewRunnableMethod("net::CacheIndex::PreShutdownInternal",
                            index,
                            &CacheIndex::PreShutdownInternal);

  nsCOMPtr<nsIEventTarget> ioTarget = CacheFileIOManager::IOTarget();
  MOZ_ASSERT(ioTarget);

  // PreShutdownInternal() will be executed before any queued event on INDEX
  // level. That's OK since we don't want to wait for any operation in progess.
  rv = ioTarget->Dispatch(event, nsIEventTarget::DISPATCH_NORMAL);
  if (NS_FAILED(rv)) {
    NS_WARNING("CacheIndex::PreShutdown() - Can't dispatch event");
    LOG(("CacheIndex::PreShutdown() - Can't dispatch event" ));
    return rv;
  }

  return NS_OK;
}

void
CacheIndex::PreShutdownInternal()
{
  StaticMutexAutoLock lock(sLock);

  LOG(("CacheIndex::PreShutdownInternal() - [state=%d, indexOnDiskIsValid=%d, "
       "dontMarkIndexClean=%d]", mState, mIndexOnDiskIsValid,
       mDontMarkIndexClean));

  MOZ_ASSERT(mShuttingDown);

  if (mUpdateTimer) {
    mUpdateTimer->Cancel();
    mUpdateTimer = nullptr;
  }

  switch (mState) {
    case WRITING:
      FinishWrite(false);
      break;
    case READY:
      // nothing to do, write the journal in Shutdown()
      break;
    case READING:
      FinishRead(false);
      break;
    case BUILDING:
    case UPDATING:
      FinishUpdate(false);
      break;
    default:
      MOZ_ASSERT(false, "Implement me!");
  }

  // We should end up in READY state
  MOZ_ASSERT(mState == READY);
}

// static
nsresult
CacheIndex::Shutdown()
{
  MOZ_ASSERT(NS_IsMainThread());

  StaticMutexAutoLock lock(sLock);

  LOG(("CacheIndex::Shutdown() [gInstance=%p]", gInstance.get()));

  RefPtr<CacheIndex> index = gInstance.forget();

  if (!index) {
    return NS_ERROR_NOT_INITIALIZED;
  }

  bool sanitize = CacheObserver::ClearCacheOnShutdown();

  LOG(("CacheIndex::Shutdown() - [state=%d, indexOnDiskIsValid=%d, "
       "dontMarkIndexClean=%d, sanitize=%d]", index->mState,
       index->mIndexOnDiskIsValid, index->mDontMarkIndexClean, sanitize));

  MOZ_ASSERT(index->mShuttingDown);

  EState oldState = index->mState;
  index->ChangeState(SHUTDOWN);

  if (oldState != READY) {
    LOG(("CacheIndex::Shutdown() - Unexpected state. Did posting of "
         "PreShutdownInternal() fail?"));
  }

  switch (oldState) {
    case WRITING:
      index->FinishWrite(false);
      MOZ_FALLTHROUGH;
    case READY:
      if (index->mIndexOnDiskIsValid && !index->mDontMarkIndexClean) {
        if (!sanitize && NS_FAILED(index->WriteLogToDisk())) {
          index->RemoveJournalAndTempFile();
        }
      } else {
        index->RemoveJournalAndTempFile();
      }
      break;
    case READING:
      index->FinishRead(false);
      break;
    case BUILDING:
    case UPDATING:
      index->FinishUpdate(false);
      break;
    default:
      MOZ_ASSERT(false, "Unexpected state!");
  }

  if (sanitize) {
    index->RemoveAllIndexFiles();
  }

  return NS_OK;
}

// static
nsresult
CacheIndex::AddEntry(const SHA1Sum::Hash *aHash)
{
  LOG(("CacheIndex::AddEntry() [hash=%08x%08x%08x%08x%08x]", LOGSHA1(aHash)));

  MOZ_ASSERT(CacheFileIOManager::IsOnIOThread());

  StaticMutexAutoLock lock(sLock);

  RefPtr<CacheIndex> index = gInstance;

  if (!index) {
    return NS_ERROR_NOT_INITIALIZED;
  }

  if (!index->IsIndexUsable()) {
    return NS_ERROR_NOT_AVAILABLE;
  }

  // Getters in CacheIndexStats assert when mStateLogged is true since the
  // information is incomplete between calls to BeforeChange() and AfterChange()
  // (i.e. while CacheIndexEntryAutoManage exists). We need to check whether
  // non-fresh entries exists outside the scope of CacheIndexEntryAutoManage.
  bool updateIfNonFreshEntriesExist = false;

  {
    CacheIndexEntryAutoManage entryMng(aHash, index);

    CacheIndexEntry *entry = index->mIndex.GetEntry(*aHash);
    bool entryRemoved = entry && entry->IsRemoved();
    CacheIndexEntryUpdate *updated = nullptr;

    if (index->mState == READY || index->mState == UPDATING ||
        index->mState == BUILDING) {
      MOZ_ASSERT(index->mPendingUpdates.Count() == 0);

      if (entry && !entryRemoved) {
        // Found entry in index that shouldn't exist.

        if (entry->IsFresh()) {
          // Someone removed the file on disk while FF is running. Update
          // process can fix only non-fresh entries (i.e. entries that were not
          // added within this session). Start update only if we have such
          // entries.
          //
          // TODO: This should be very rare problem. If it turns out not to be
          // true, change the update process so that it also iterates all
          // initialized non-empty entries and checks whether the file exists.

          LOG(("CacheIndex::AddEntry() - Cache file was removed outside FF "
               "process!"));

          updateIfNonFreshEntriesExist = true;
        } else if (index->mState == READY) {
          // Index is outdated, update it.
          LOG(("CacheIndex::AddEntry() - Found entry that shouldn't exist, "
               "update is needed"));
          index->mIndexNeedsUpdate = true;
        } else {
          // We cannot be here when building index since all entries are fresh
          // during building.
          MOZ_ASSERT(index->mState == UPDATING);
        }
      }

      if (!entry) {
        entry = index->mIndex.PutEntry(*aHash);
      }
    } else { // WRITING, READING
      updated = index->mPendingUpdates.GetEntry(*aHash);
      bool updatedRemoved = updated && updated->IsRemoved();

      if ((updated && !updatedRemoved) ||
          (!updated && entry && !entryRemoved && entry->IsFresh())) {
        // Fresh entry found, so the file was removed outside FF
        LOG(("CacheIndex::AddEntry() - Cache file was removed outside FF "
             "process!"));

        updateIfNonFreshEntriesExist = true;
      } else if (!updated && entry && !entryRemoved) {
        if (index->mState == WRITING) {
          LOG(("CacheIndex::AddEntry() - Found entry that shouldn't exist, "
               "update is needed"));
          index->mIndexNeedsUpdate = true;
        }
        // Ignore if state is READING since the index information is partial
      }

      updated = index->mPendingUpdates.PutEntry(*aHash);
    }

    if (updated) {
      updated->InitNew();
      updated->MarkDirty();
      updated->MarkFresh();
    } else {
      entry->InitNew();
      entry->MarkDirty();
      entry->MarkFresh();
    }
  }

  if (updateIfNonFreshEntriesExist &&
      index->mIndexStats.Count() != index->mIndexStats.Fresh()) {
    index->mIndexNeedsUpdate = true;
  }

  index->StartUpdatingIndexIfNeeded();
  index->WriteIndexToDiskIfNeeded();

  return NS_OK;
}

// static
nsresult
CacheIndex::EnsureEntryExists(const SHA1Sum::Hash *aHash)
{
  LOG(("CacheIndex::EnsureEntryExists() [hash=%08x%08x%08x%08x%08x]",
       LOGSHA1(aHash)));

  MOZ_ASSERT(CacheFileIOManager::IsOnIOThread());

  StaticMutexAutoLock lock(sLock);

  RefPtr<CacheIndex> index = gInstance;

  if (!index) {
    return NS_ERROR_NOT_INITIALIZED;
  }

  if (!index->IsIndexUsable()) {
    return NS_ERROR_NOT_AVAILABLE;
  }

  {
    CacheIndexEntryAutoManage entryMng(aHash, index);

    CacheIndexEntry *entry = index->mIndex.GetEntry(*aHash);
    bool entryRemoved = entry && entry->IsRemoved();

    if (index->mState == READY || index->mState == UPDATING ||
        index->mState == BUILDING) {
      MOZ_ASSERT(index->mPendingUpdates.Count() == 0);

      if (!entry || entryRemoved) {
        if (entryRemoved && entry->IsFresh()) {
          // This could happen only if somebody copies files to the entries
          // directory while FF is running.
          LOG(("CacheIndex::EnsureEntryExists() - Cache file was added outside "
               "FF process! Update is needed."));
          index->mIndexNeedsUpdate = true;
        } else if (index->mState == READY ||
                   (entryRemoved && !entry->IsFresh())) {
          // Removed non-fresh entries can be present as a result of
          // MergeJournal()
          LOG(("CacheIndex::EnsureEntryExists() - Didn't find entry that should"
               " exist, update is needed"));
          index->mIndexNeedsUpdate = true;
        }

        if (!entry) {
          entry = index->mIndex.PutEntry(*aHash);
        }
        entry->InitNew();
        entry->MarkDirty();
      }
      entry->MarkFresh();
    } else { // WRITING, READING
      CacheIndexEntryUpdate *updated = index->mPendingUpdates.GetEntry(*aHash);
      bool updatedRemoved = updated && updated->IsRemoved();

      if (updatedRemoved ||
          (!updated && entryRemoved && entry->IsFresh())) {
        // Fresh information about missing entry found. This could happen only
        // if somebody copies files to the entries directory while FF is running.
        LOG(("CacheIndex::EnsureEntryExists() - Cache file was added outside "
             "FF process! Update is needed."));
        index->mIndexNeedsUpdate = true;
      } else if (!updated && (!entry || entryRemoved)) {
        if (index->mState == WRITING) {
          LOG(("CacheIndex::EnsureEntryExists() - Didn't find entry that should"
               " exist, update is needed"));
          index->mIndexNeedsUpdate = true;
        }
        // Ignore if state is READING since the index information is partial
      }

      // We don't need entryRemoved and updatedRemoved info anymore
      if (entryRemoved)   entry = nullptr;
      if (updatedRemoved) updated = nullptr;

      if (updated) {
        updated->MarkFresh();
      } else {
        if (!entry) {
          // Create a new entry
          updated = index->mPendingUpdates.PutEntry(*aHash);
          updated->InitNew();
          updated->MarkFresh();
          updated->MarkDirty();
        } else {
          if (!entry->IsFresh()) {
            // To mark the entry fresh we must make a copy of index entry
            // since the index is read-only.
            updated = index->mPendingUpdates.PutEntry(*aHash);
            *updated = *entry;
            updated->MarkFresh();
          }
        }
      }
    }
  }

  index->StartUpdatingIndexIfNeeded();
  index->WriteIndexToDiskIfNeeded();

  return NS_OK;
}

// static
nsresult
CacheIndex::InitEntry(const SHA1Sum::Hash *aHash,
                      OriginAttrsHash      aOriginAttrsHash,
                      bool                 aAnonymous,
                      bool                 aPinned)
{
  LOG(("CacheIndex::InitEntry() [hash=%08x%08x%08x%08x%08x, "
       "originAttrsHash=%" PRIx64 ", anonymous=%d, pinned=%d]", LOGSHA1(aHash),
       aOriginAttrsHash, aAnonymous, aPinned));

  MOZ_ASSERT(CacheFileIOManager::IsOnIOThread());

  StaticMutexAutoLock lock(sLock);

  RefPtr<CacheIndex> index = gInstance;

  if (!index) {
    return NS_ERROR_NOT_INITIALIZED;
  }

  if (!index->IsIndexUsable()) {
    return NS_ERROR_NOT_AVAILABLE;
  }

  {
    CacheIndexEntryAutoManage entryMng(aHash, index);

    CacheIndexEntry *entry = index->mIndex.GetEntry(*aHash);
    CacheIndexEntryUpdate *updated = nullptr;
    bool reinitEntry = false;

    if (entry && entry->IsRemoved()) {
      entry = nullptr;
    }

    if (index->mState == READY || index->mState == UPDATING ||
        index->mState == BUILDING) {
      MOZ_ASSERT(index->mPendingUpdates.Count() == 0);
      MOZ_ASSERT(entry);
      MOZ_ASSERT(entry->IsFresh());

<<<<<<< HEAD
=======
      if (!entry) {
        LOG(("CacheIndex::InitEntry() - Entry was not found in mIndex!"));
        NS_WARNING(("CacheIndex::InitEntry() - Entry was not found in mIndex!"));
        return NS_ERROR_UNEXPECTED;
      }

>>>>>>> a17af05f
      if (IsCollision(entry, aOriginAttrsHash, aAnonymous)) {
        index->mIndexNeedsUpdate = true; // TODO Does this really help in case of collision?
        reinitEntry = true;
      } else {
        if (entry->IsInitialized()) {
          return NS_OK;
        }
      }
    } else {
      updated = index->mPendingUpdates.GetEntry(*aHash);
      DebugOnly<bool> removed = updated && updated->IsRemoved();

      MOZ_ASSERT(updated || !removed);
      MOZ_ASSERT(updated || entry);

      if (!updated && !entry) {
        LOG(("CacheIndex::InitEntry() - Entry was found neither in mIndex nor "
             "in mPendingUpdates!"));
        NS_WARNING(("CacheIndex::InitEntry() - Entry was found neither in "
                    "mIndex nor in mPendingUpdates!"));
        return NS_ERROR_UNEXPECTED;
      }

      if (updated) {
        MOZ_ASSERT(updated->IsFresh());

        if (IsCollision(updated, aOriginAttrsHash, aAnonymous)) {
          index->mIndexNeedsUpdate = true;
          reinitEntry = true;
        } else {
          if (updated->IsInitialized()) {
            return NS_OK;
          }
        }
      } else {
        MOZ_ASSERT(entry->IsFresh());

        if (IsCollision(entry, aOriginAttrsHash, aAnonymous)) {
          index->mIndexNeedsUpdate = true;
          reinitEntry = true;
        } else {
          if (entry->IsInitialized()) {
            return NS_OK;
          }
        }

        // make a copy of a read-only entry
        updated = index->mPendingUpdates.PutEntry(*aHash);
        *updated = *entry;
      }
    }

    if (reinitEntry) {
      // There is a collision and we are going to rewrite this entry. Initialize
      // it as a new entry.
      if (updated) {
        updated->InitNew();
        updated->MarkFresh();
      } else {
        entry->InitNew();
        entry->MarkFresh();
      }
    }

    if (updated) {
      updated->Init(aOriginAttrsHash, aAnonymous, aPinned);
      updated->MarkDirty();
    } else {
      entry->Init(aOriginAttrsHash, aAnonymous, aPinned);
      entry->MarkDirty();
    }
  }

  index->StartUpdatingIndexIfNeeded();
  index->WriteIndexToDiskIfNeeded();

  return NS_OK;
}

// static
nsresult
CacheIndex::RemoveEntry(const SHA1Sum::Hash *aHash)
{
  LOG(("CacheIndex::RemoveEntry() [hash=%08x%08x%08x%08x%08x]",
       LOGSHA1(aHash)));

  MOZ_ASSERT(CacheFileIOManager::IsOnIOThread());

  StaticMutexAutoLock lock(sLock);

  RefPtr<CacheIndex> index = gInstance;

  if (!index) {
    return NS_ERROR_NOT_INITIALIZED;
  }

  if (!index->IsIndexUsable()) {
    return NS_ERROR_NOT_AVAILABLE;
  }

  {
    CacheIndexEntryAutoManage entryMng(aHash, index);

    CacheIndexEntry *entry = index->mIndex.GetEntry(*aHash);
    bool entryRemoved = entry && entry->IsRemoved();

    if (index->mState == READY || index->mState == UPDATING ||
        index->mState == BUILDING) {
      MOZ_ASSERT(index->mPendingUpdates.Count() == 0);

      if (!entry || entryRemoved) {
        if (entryRemoved && entry->IsFresh()) {
          // This could happen only if somebody copies files to the entries
          // directory while FF is running.
          LOG(("CacheIndex::RemoveEntry() - Cache file was added outside FF "
               "process! Update is needed."));
          index->mIndexNeedsUpdate = true;
        } else if (index->mState == READY ||
                   (entryRemoved && !entry->IsFresh())) {
          // Removed non-fresh entries can be present as a result of
          // MergeJournal()
          LOG(("CacheIndex::RemoveEntry() - Didn't find entry that should exist"
               ", update is needed"));
          index->mIndexNeedsUpdate = true;
        }
      } else {
        if (entry) {
          if (!entry->IsDirty() && entry->IsFileEmpty()) {
            index->mIndex.RemoveEntry(entry);
            entry = nullptr;
          } else {
            entry->MarkRemoved();
            entry->MarkDirty();
            entry->MarkFresh();
          }
        }
      }
    } else { // WRITING, READING
      CacheIndexEntryUpdate *updated = index->mPendingUpdates.GetEntry(*aHash);
      bool updatedRemoved = updated && updated->IsRemoved();

      if (updatedRemoved ||
          (!updated && entryRemoved && entry->IsFresh())) {
        // Fresh information about missing entry found. This could happen only
        // if somebody copies files to the entries directory while FF is running.
        LOG(("CacheIndex::RemoveEntry() - Cache file was added outside FF "
             "process! Update is needed."));
        index->mIndexNeedsUpdate = true;
      } else if (!updated && (!entry || entryRemoved)) {
        if (index->mState == WRITING) {
          LOG(("CacheIndex::RemoveEntry() - Didn't find entry that should exist"
               ", update is needed"));
          index->mIndexNeedsUpdate = true;
        }
        // Ignore if state is READING since the index information is partial
      }

      if (!updated) {
        updated = index->mPendingUpdates.PutEntry(*aHash);
        updated->InitNew();
      }

      updated->MarkRemoved();
      updated->MarkDirty();
      updated->MarkFresh();
    }
  }

  index->StartUpdatingIndexIfNeeded();
  index->WriteIndexToDiskIfNeeded();

  return NS_OK;
}

// static
nsresult
CacheIndex::UpdateEntry(const SHA1Sum::Hash *aHash,
                        const uint32_t      *aFrecency,
                        const uint32_t      *aExpirationTime,
                        const bool          *aHasAltData,
                        const uint16_t      *aOnStartTime,
                        const uint16_t      *aOnStopTime,
                        const uint32_t      *aSize)
{
  LOG(("CacheIndex::UpdateEntry() [hash=%08x%08x%08x%08x%08x, "
       "frecency=%s, expirationTime=%s, hasAltData=%s, onStartTime=%s, "
       "onStopTime=%s, size=%s]", LOGSHA1(aHash),
       aFrecency ? nsPrintfCString("%u", *aFrecency).get() : "",
       aExpirationTime ? nsPrintfCString("%u", *aExpirationTime).get() : "",
       aHasAltData ? (*aHasAltData ? "true" : "false") : "",
       aOnStartTime ? nsPrintfCString("%u", *aOnStartTime).get() : "",
       aOnStopTime ? nsPrintfCString("%u", *aOnStopTime).get() : "",
       aSize ? nsPrintfCString("%u", *aSize).get() : ""));

  MOZ_ASSERT(CacheFileIOManager::IsOnIOThread());

  StaticMutexAutoLock lock(sLock);

  RefPtr<CacheIndex> index = gInstance;

  if (!index) {
    return NS_ERROR_NOT_INITIALIZED;
  }

  if (!index->IsIndexUsable()) {
    return NS_ERROR_NOT_AVAILABLE;
  }

  {
    CacheIndexEntryAutoManage entryMng(aHash, index);

    CacheIndexEntry *entry = index->mIndex.GetEntry(*aHash);

    if (entry && entry->IsRemoved()) {
      entry = nullptr;
    }

    if (index->mState == READY || index->mState == UPDATING ||
        index->mState == BUILDING) {
      MOZ_ASSERT(index->mPendingUpdates.Count() == 0);
      MOZ_ASSERT(entry);

<<<<<<< HEAD
=======
      if (!entry) {
        LOG(("CacheIndex::UpdateEntry() - Entry was not found in mIndex!"));
        NS_WARNING(("CacheIndex::UpdateEntry() - Entry was not found in mIndex!"));
        return NS_ERROR_UNEXPECTED;
      }

>>>>>>> a17af05f
      if (!HasEntryChanged(entry, aFrecency, aExpirationTime, aHasAltData,
                           aOnStartTime, aOnStopTime, aSize)) {
        return NS_OK;
      }

      MOZ_ASSERT(entry->IsFresh());
      MOZ_ASSERT(entry->IsInitialized());
      entry->MarkDirty();

      if (aFrecency) {
        entry->SetFrecency(*aFrecency);
      }

      if (aExpirationTime) {
        entry->SetExpirationTime(*aExpirationTime);
      }

      if (aHasAltData) {
        entry->SetHasAltData(*aHasAltData);
      }

      if (aOnStartTime) {
        entry->SetOnStartTime(*aOnStartTime);
      }

      if (aOnStopTime) {
        entry->SetOnStopTime(*aOnStopTime);
      }

      if (aSize) {
        entry->SetFileSize(*aSize);
      }
    } else {
      CacheIndexEntryUpdate *updated = index->mPendingUpdates.GetEntry(*aHash);
      DebugOnly<bool> removed = updated && updated->IsRemoved();

      MOZ_ASSERT(updated || !removed);
      MOZ_ASSERT(updated || entry);

      if (!updated) {
        if (!entry) {
          LOG(("CacheIndex::UpdateEntry() - Entry was found neither in mIndex "
               "nor in mPendingUpdates!"));
          NS_WARNING(("CacheIndex::UpdateEntry() - Entry was found neither in "
                      "mIndex nor in mPendingUpdates!"));
          return NS_ERROR_UNEXPECTED;
        }

        // make a copy of a read-only entry
        updated = index->mPendingUpdates.PutEntry(*aHash);
        *updated = *entry;
      }

      MOZ_ASSERT(updated->IsFresh());
      MOZ_ASSERT(updated->IsInitialized());
      updated->MarkDirty();

      if (aFrecency) {
        updated->SetFrecency(*aFrecency);
      }

      if (aExpirationTime) {
        updated->SetExpirationTime(*aExpirationTime);
      }

      if (aHasAltData) {
        updated->SetHasAltData(*aHasAltData);
      }

      if (aOnStartTime) {
        updated->SetOnStartTime(*aOnStartTime);
      }

      if (aOnStopTime) {
        updated->SetOnStopTime(*aOnStopTime);
      }

      if (aSize) {
        updated->SetFileSize(*aSize);
      }
    }
  }

  index->WriteIndexToDiskIfNeeded();

  return NS_OK;
}

// static
nsresult
CacheIndex::RemoveAll()
{
  LOG(("CacheIndex::RemoveAll()"));

  MOZ_ASSERT(CacheFileIOManager::IsOnIOThread());

  nsCOMPtr<nsIFile> file;

  {
    StaticMutexAutoLock lock(sLock);

    RefPtr<CacheIndex> index = gInstance;

    if (!index) {
      return NS_ERROR_NOT_INITIALIZED;
    }

    MOZ_ASSERT(!index->mRemovingAll);

    if (!index->IsIndexUsable()) {
      return NS_ERROR_NOT_AVAILABLE;
    }

    AutoRestore<bool> saveRemovingAll(index->mRemovingAll);
    index->mRemovingAll = true;

    // Doom index and journal handles but don't null them out since this will be
    // done in FinishWrite/FinishRead methods.
    if (index->mIndexHandle) {
      CacheFileIOManager::DoomFile(index->mIndexHandle, nullptr);
    } else {
      // We don't have a handle to index file, so get the file here, but delete
      // it outside the lock. Ignore the result since this is not fatal.
      index->GetFile(NS_LITERAL_CSTRING(INDEX_NAME), getter_AddRefs(file));
    }

    if (index->mJournalHandle) {
      CacheFileIOManager::DoomFile(index->mJournalHandle, nullptr);
    }

    switch (index->mState) {
      case WRITING:
        index->FinishWrite(false);
        break;
      case READY:
        // nothing to do
        break;
      case READING:
        index->FinishRead(false);
        break;
      case BUILDING:
      case UPDATING:
        index->FinishUpdate(false);
        break;
      default:
        MOZ_ASSERT(false, "Unexpected state!");
    }

    // We should end up in READY state
    MOZ_ASSERT(index->mState == READY);

    // There should not be any handle
    MOZ_ASSERT(!index->mIndexHandle);
    MOZ_ASSERT(!index->mJournalHandle);

    index->mIndexOnDiskIsValid = false;
    index->mIndexNeedsUpdate = false;

    index->mIndexStats.Clear();
    index->mFrecencyArray.Clear();
    index->mIndex.Clear();

    for (uint32_t i = 0; i < index->mIterators.Length(); ) {
      nsresult rv = index->mIterators[i]->CloseInternal(NS_ERROR_NOT_AVAILABLE);
      if (NS_FAILED(rv)) {
        // CacheIndexIterator::CloseInternal() removes itself from mIterators
        // iff it returns success.
        LOG(("CacheIndex::RemoveAll() - Failed to remove iterator %p. "
             "[rv=0x%08" PRIx32 "]", index->mIterators[i], static_cast<uint32_t>(rv)));
        i++;
      }
    }
  }

  if (file) {
    // Ignore the result. The file might not exist and the failure is not fatal.
    file->Remove(false);
  }

  return NS_OK;
}

// static
nsresult
CacheIndex::HasEntry(const nsACString &aKey, EntryStatus *_retval,
                     const std::function<void(const CacheIndexEntry*)> &aCB)
{
  LOG(("CacheIndex::HasEntry() [key=%s]", PromiseFlatCString(aKey).get()));

  SHA1Sum sum;
  SHA1Sum::Hash hash;
  sum.update(aKey.BeginReading(), aKey.Length());
  sum.finish(hash);

  return HasEntry(hash, _retval, aCB);
}

// static
nsresult
CacheIndex::HasEntry(const SHA1Sum::Hash &hash, EntryStatus *_retval,
                     const std::function<void(const CacheIndexEntry*)> &aCB)
{
  StaticMutexAutoLock lock(sLock);

  RefPtr<CacheIndex> index = gInstance;

  if (!index) {
    return NS_ERROR_NOT_INITIALIZED;
  }

  if (!index->IsIndexUsable()) {
    return NS_ERROR_NOT_AVAILABLE;
  }

  const CacheIndexEntry *entry = nullptr;

  switch (index->mState) {
    case READING:
    case WRITING:
      entry = index->mPendingUpdates.GetEntry(hash);
      MOZ_FALLTHROUGH;
    case BUILDING:
    case UPDATING:
    case READY:
      if (!entry) {
        entry = index->mIndex.GetEntry(hash);
      }
      break;
    case INITIAL:
    case SHUTDOWN:
      MOZ_ASSERT(false, "Unexpected state!");
  }

  if (!entry) {
    if (index->mState == READY || index->mState == WRITING) {
      *_retval = DOES_NOT_EXIST;
    } else {
      *_retval = DO_NOT_KNOW;
    }
  } else {
    if (entry->IsRemoved()) {
      if (entry->IsFresh()) {
        *_retval = DOES_NOT_EXIST;
      } else {
        *_retval = DO_NOT_KNOW;
      }
    } else {
      *_retval = EXISTS;
      if (aCB) {
        aCB(entry);
      }
    }
  }

  LOG(("CacheIndex::HasEntry() - result is %u", *_retval));
  return NS_OK;
}

// static
nsresult
CacheIndex::GetEntryForEviction(bool aIgnoreEmptyEntries, SHA1Sum::Hash *aHash, uint32_t *aCnt)
{
  LOG(("CacheIndex::GetEntryForEviction()"));

  MOZ_ASSERT(CacheFileIOManager::IsOnIOThread());

  StaticMutexAutoLock lock(sLock);

  RefPtr<CacheIndex> index = gInstance;

  if (!index)
    return NS_ERROR_NOT_INITIALIZED;

  if (!index->IsIndexUsable()) {
    return NS_ERROR_NOT_AVAILABLE;
  }

  SHA1Sum::Hash hash;
  CacheIndexRecord *foundRecord = nullptr;
  uint32_t skipped = 0;

  // find first non-forced valid and unpinned entry with the lowest frecency
  index->mFrecencyArray.SortIfNeeded();

  for (auto iter = index->mFrecencyArray.Iter(); !iter.Done(); iter.Next()) {
    CacheIndexRecord *rec = iter.Get();

    memcpy(&hash, rec->mHash, sizeof(SHA1Sum::Hash));

    ++skipped;

    if (IsForcedValidEntry(&hash)) {
      continue;
    }

    if (CacheIndexEntry::IsPinned(rec)) {
      continue;
    }

    if (aIgnoreEmptyEntries && !CacheIndexEntry::GetFileSize(rec)) {
      continue;
    }

    --skipped;
    foundRecord = rec;
    break;
  }

  if (!foundRecord)
    return NS_ERROR_NOT_AVAILABLE;

  *aCnt = skipped;

  LOG(("CacheIndex::GetEntryForEviction() - returning entry from frecency "
        "array [hash=%08x%08x%08x%08x%08x, cnt=%u, frecency=%u]",
        LOGSHA1(&hash), *aCnt, foundRecord->mFrecency));

  memcpy(aHash, &hash, sizeof(SHA1Sum::Hash));

  return NS_OK;
}


// static
bool CacheIndex::IsForcedValidEntry(const SHA1Sum::Hash *aHash)
{
  RefPtr<CacheFileHandle> handle;

  CacheFileIOManager::gInstance->mHandles.GetHandle(
    aHash, getter_AddRefs(handle));

  if (!handle)
    return false;

  nsCString hashKey = handle->Key();
  return CacheStorageService::Self()->IsForcedValidEntry(hashKey);
}


// static
nsresult
CacheIndex::GetCacheSize(uint32_t *_retval)
{
  LOG(("CacheIndex::GetCacheSize()"));

  StaticMutexAutoLock lock(sLock);

  RefPtr<CacheIndex> index = gInstance;

  if (!index)
    return NS_ERROR_NOT_INITIALIZED;

  if (!index->IsIndexUsable()) {
    return NS_ERROR_NOT_AVAILABLE;
  }

  *_retval = index->mIndexStats.Size();
  LOG(("CacheIndex::GetCacheSize() - returning %u", *_retval));
  return NS_OK;
}

// static
nsresult
CacheIndex::GetEntryFileCount(uint32_t *_retval)
{
  LOG(("CacheIndex::GetEntryFileCount()"));

  StaticMutexAutoLock lock(sLock);

  RefPtr<CacheIndex> index = gInstance;

  if (!index) {
    return NS_ERROR_NOT_INITIALIZED;
  }

  if (!index->IsIndexUsable()) {
    return NS_ERROR_NOT_AVAILABLE;
  }

  *_retval = index->mIndexStats.ActiveEntriesCount();
  LOG(("CacheIndex::GetEntryFileCount() - returning %u", *_retval));
  return NS_OK;
}

// static
nsresult
CacheIndex::GetCacheStats(nsILoadContextInfo *aInfo, uint32_t *aSize, uint32_t *aCount)
{
  LOG(("CacheIndex::GetCacheStats() [info=%p]", aInfo));

  StaticMutexAutoLock lock(sLock);

  RefPtr<CacheIndex> index = gInstance;

  if (!index) {
    return NS_ERROR_NOT_INITIALIZED;
  }

  if (!index->IsIndexUsable()) {
    return NS_ERROR_NOT_AVAILABLE;
  }

  *aSize = 0;
  *aCount = 0;

  for (auto iter = index->mFrecencyArray.Iter(); !iter.Done(); iter.Next()) {
    CacheIndexRecord *record = iter.Get();
    if (aInfo && !CacheIndexEntry::RecordMatchesLoadContextInfo(record, aInfo))
      continue;

    *aSize += CacheIndexEntry::GetFileSize(record);
    ++*aCount;
  }

  return NS_OK;
}

// static
nsresult
CacheIndex::AsyncGetDiskConsumption(nsICacheStorageConsumptionObserver* aObserver)
{
  LOG(("CacheIndex::AsyncGetDiskConsumption()"));

  StaticMutexAutoLock lock(sLock);

  RefPtr<CacheIndex> index = gInstance;

  if (!index) {
    return NS_ERROR_NOT_INITIALIZED;
  }

  if (!index->IsIndexUsable()) {
    return NS_ERROR_NOT_AVAILABLE;
  }

  RefPtr<DiskConsumptionObserver> observer =
    DiskConsumptionObserver::Init(aObserver);

  NS_ENSURE_ARG(observer);

  if ((index->mState == READY || index->mState == WRITING) &&
      !index->mAsyncGetDiskConsumptionBlocked) {
    LOG(("CacheIndex::AsyncGetDiskConsumption - calling immediately"));
    // Safe to call the callback under the lock,
    // we always post to the main thread.
    observer->OnDiskConsumption(index->mIndexStats.Size() << 10);
    return NS_OK;
  }

  LOG(("CacheIndex::AsyncGetDiskConsumption - remembering callback"));
  // Will be called when the index get to the READY state.
  index->mDiskConsumptionObservers.AppendElement(observer);

  // Move forward with index re/building if it is pending
  RefPtr<CacheIOThread> ioThread = CacheFileIOManager::IOThread();
  if (ioThread) {
    ioThread->Dispatch(
      NS_NewRunnableFunction("net::CacheIndex::AsyncGetDiskConsumption",
                             []() -> void {
                               StaticMutexAutoLock lock(sLock);

                               RefPtr<CacheIndex> index = gInstance;
                               if (index && index->mUpdateTimer) {
                                 index->mUpdateTimer->Cancel();
                                 index->DelayedUpdateLocked();
                               }
                             }),
      CacheIOThread::INDEX);
  }

  return NS_OK;
}

// static
nsresult
CacheIndex::GetIterator(nsILoadContextInfo *aInfo, bool aAddNew,
                        CacheIndexIterator **_retval)
{
  LOG(("CacheIndex::GetIterator() [info=%p, addNew=%d]", aInfo, aAddNew));

  StaticMutexAutoLock lock(sLock);

  RefPtr<CacheIndex> index = gInstance;

  if (!index) {
    return NS_ERROR_NOT_INITIALIZED;
  }

  if (!index->IsIndexUsable()) {
    return NS_ERROR_NOT_AVAILABLE;
  }

  RefPtr<CacheIndexIterator> idxIter;
  if (aInfo) {
    idxIter = new CacheIndexContextIterator(index, aAddNew, aInfo);
  } else {
    idxIter = new CacheIndexIterator(index, aAddNew);
  }

  index->mFrecencyArray.SortIfNeeded();

  for (auto iter = index->mFrecencyArray.Iter(); !iter.Done(); iter.Next()) {
    idxIter->AddRecord(iter.Get());
  }

  index->mIterators.AppendElement(idxIter);
  idxIter.swap(*_retval);
  return NS_OK;
}

// static
nsresult
CacheIndex::IsUpToDate(bool *_retval)
{
  LOG(("CacheIndex::IsUpToDate()"));

  StaticMutexAutoLock lock(sLock);

  RefPtr<CacheIndex> index = gInstance;

  if (!index) {
    return NS_ERROR_NOT_INITIALIZED;
  }

  if (!index->IsIndexUsable()) {
    return NS_ERROR_NOT_AVAILABLE;
  }

  *_retval = (index->mState == READY || index->mState == WRITING) &&
             !index->mIndexNeedsUpdate && !index->mShuttingDown;

  LOG(("CacheIndex::IsUpToDate() - returning %d", *_retval));
  return NS_OK;
}

bool
CacheIndex::IsIndexUsable()
{
  MOZ_ASSERT(mState != INITIAL);

  switch (mState) {
    case INITIAL:
    case SHUTDOWN:
      return false;

    case READING:
    case WRITING:
    case BUILDING:
    case UPDATING:
    case READY:
      break;
  }

  return true;
}

// static
bool
CacheIndex::IsCollision(CacheIndexEntry *aEntry,
                        OriginAttrsHash  aOriginAttrsHash,
                        bool             aAnonymous)
{
  if (!aEntry->IsInitialized()) {
    return false;
  }

  if (aEntry->Anonymous() != aAnonymous ||
      aEntry->OriginAttrsHash() != aOriginAttrsHash) {
    LOG(("CacheIndex::IsCollision() - Collision detected for entry hash=%08x"
         "%08x%08x%08x%08x, expected values: originAttrsHash=%" PRIu64 ", "
         "anonymous=%d; actual values: originAttrsHash=%" PRIu64 ", anonymous=%d]",
         LOGSHA1(aEntry->Hash()), aOriginAttrsHash, aAnonymous,
         aEntry->OriginAttrsHash(), aEntry->Anonymous()));
    return true;
  }

  return false;
}

// static
bool
CacheIndex::HasEntryChanged(CacheIndexEntry *aEntry,
                            const uint32_t  *aFrecency,
                            const uint32_t  *aExpirationTime,
                            const bool      *aHasAltData,
                            const uint16_t  *aOnStartTime,
                            const uint16_t  *aOnStopTime,
                            const uint32_t  *aSize)
{
  if (aFrecency && *aFrecency != aEntry->GetFrecency()) {
    return true;
  }

  if (aExpirationTime && *aExpirationTime != aEntry->GetExpirationTime()) {
    return true;
  }

  if (aHasAltData && *aHasAltData != aEntry->GetHasAltData()) {
    return true;
  }

  if (aOnStartTime && *aOnStartTime != aEntry->GetOnStartTime()) {
    return true;
  }

  if (aOnStopTime && *aOnStopTime != aEntry->GetOnStopTime()) {
    return true;
  }

  if (aSize &&
      (*aSize & CacheIndexEntry::kFileSizeMask) != aEntry->GetFileSize()) {
    return true;
  }

  return false;
}

void
CacheIndex::ProcessPendingOperations()
{
  LOG(("CacheIndex::ProcessPendingOperations()"));

  sLock.AssertCurrentThreadOwns();

  for (auto iter = mPendingUpdates.Iter(); !iter.Done(); iter.Next()) {
    CacheIndexEntryUpdate* update = iter.Get();

    LOG(("CacheIndex::ProcessPendingOperations() [hash=%08x%08x%08x%08x%08x]",
         LOGSHA1(update->Hash())));

    MOZ_ASSERT(update->IsFresh());

    CacheIndexEntry* entry = mIndex.GetEntry(*update->Hash());

    {
      CacheIndexEntryAutoManage emng(update->Hash(), this);
      emng.DoNotSearchInUpdates();

      if (update->IsRemoved()) {
        if (entry) {
          if (entry->IsRemoved()) {
            MOZ_ASSERT(entry->IsFresh());
            MOZ_ASSERT(entry->IsDirty());
          } else if (!entry->IsDirty() && entry->IsFileEmpty()) {
            // Entries with empty file are not stored in index on disk. Just
            // remove the entry, but only in case the entry is not dirty, i.e.
            // the entry file was empty when we wrote the index.
            mIndex.RemoveEntry(entry);
            entry = nullptr;
          } else {
            entry->MarkRemoved();
            entry->MarkDirty();
            entry->MarkFresh();
          }
        }
      } else if (entry) {
        // Some information in mIndex can be newer than in mPendingUpdates (see
        // bug 1074832). This will copy just those values that were really
        // updated.
        update->ApplyUpdate(entry);
      } else {
        // There is no entry in mIndex, copy all information from
        // mPendingUpdates to mIndex.
        entry = mIndex.PutEntry(*update->Hash());
        *entry = *update;
      }
    }

    iter.Remove();
  }

  MOZ_ASSERT(mPendingUpdates.Count() == 0);

  EnsureCorrectStats();
}

bool
CacheIndex::WriteIndexToDiskIfNeeded()
{
  if (mState != READY || mShuttingDown || mRWPending) {
    return false;
  }

  if (!mLastDumpTime.IsNull() &&
      (TimeStamp::NowLoRes() - mLastDumpTime).ToMilliseconds() <
      kMinDumpInterval) {
    return false;
  }

  if (mIndexStats.Dirty() < kMinUnwrittenChanges) {
    return false;
  }

  WriteIndexToDisk();
  return true;
}

void
CacheIndex::WriteIndexToDisk()
{
  LOG(("CacheIndex::WriteIndexToDisk()"));
  mIndexStats.Log();

  nsresult rv;

  sLock.AssertCurrentThreadOwns();
  MOZ_ASSERT(mState == READY);
  MOZ_ASSERT(!mRWBuf);
  MOZ_ASSERT(!mRWHash);
  MOZ_ASSERT(!mRWPending);

  ChangeState(WRITING);

  mProcessEntries = mIndexStats.ActiveEntriesCount();

  mIndexFileOpener = new FileOpenHelper(this);
  rv = CacheFileIOManager::OpenFile(NS_LITERAL_CSTRING(TEMP_INDEX_NAME),
                                    CacheFileIOManager::SPECIAL_FILE |
                                    CacheFileIOManager::CREATE,
                                    mIndexFileOpener);
  if (NS_FAILED(rv)) {
    LOG(("CacheIndex::WriteIndexToDisk() - Can't open file [rv=0x%08" PRIx32 "]",
         static_cast<uint32_t>(rv)));
    FinishWrite(false);
    return;
  }

  // Write index header to a buffer, it will be written to disk together with
  // records in WriteRecords() once we open the file successfully.
  AllocBuffer();
  mRWHash = new CacheHash();

  mRWBufPos = 0;
  // index version
  NetworkEndian::writeUint32(mRWBuf + mRWBufPos, kIndexVersion);
  mRWBufPos += sizeof(uint32_t);
  // timestamp
  NetworkEndian::writeUint32(mRWBuf + mRWBufPos,
                             static_cast<uint32_t>(PR_Now() / PR_USEC_PER_SEC));
  mRWBufPos += sizeof(uint32_t);
  // dirty flag
  NetworkEndian::writeUint32(mRWBuf + mRWBufPos, 1);
  mRWBufPos += sizeof(uint32_t);

  mSkipEntries = 0;
}

void
CacheIndex::WriteRecords()
{
  LOG(("CacheIndex::WriteRecords()"));

  nsresult rv;

  sLock.AssertCurrentThreadOwns();
  MOZ_ASSERT(mState == WRITING);
  MOZ_ASSERT(!mRWPending);

  int64_t fileOffset;

  if (mSkipEntries) {
    MOZ_ASSERT(mRWBufPos == 0);
    fileOffset = sizeof(CacheIndexHeader);
    fileOffset += sizeof(CacheIndexRecord) * mSkipEntries;
  } else {
    MOZ_ASSERT(mRWBufPos == sizeof(CacheIndexHeader));
    fileOffset = 0;
  }
  uint32_t hashOffset = mRWBufPos;

  char* buf = mRWBuf + mRWBufPos;
  uint32_t skip = mSkipEntries;
  uint32_t processMax = (mRWBufSize - mRWBufPos) / sizeof(CacheIndexRecord);
  MOZ_ASSERT(processMax != 0 || mProcessEntries == 0); // TODO make sure we can write an empty index
  uint32_t processed = 0;
#ifdef DEBUG
  bool hasMore = false;
#endif
  for (auto iter = mIndex.Iter(); !iter.Done(); iter.Next()) {
    CacheIndexEntry* entry = iter.Get();
    if (entry->IsRemoved() ||
        !entry->IsInitialized() ||
        entry->IsFileEmpty()) {
      continue;
    }

    if (skip) {
      skip--;
      continue;
    }

    if (processed == processMax) {
  #ifdef DEBUG
      hasMore = true;
  #endif
      break;
    }

    entry->WriteToBuf(buf);
    buf += sizeof(CacheIndexRecord);
    processed++;
  }

  MOZ_ASSERT(mRWBufPos != static_cast<uint32_t>(buf - mRWBuf) ||
             mProcessEntries == 0);
  mRWBufPos = buf - mRWBuf;
  mSkipEntries += processed;
  MOZ_ASSERT(mSkipEntries <= mProcessEntries);

  mRWHash->Update(mRWBuf + hashOffset, mRWBufPos - hashOffset);

  if (mSkipEntries == mProcessEntries) {
    MOZ_ASSERT(!hasMore);

    // We've processed all records
    if (mRWBufPos + sizeof(CacheHash::Hash32_t) > mRWBufSize) {
      // realloc buffer to spare another write cycle
      mRWBufSize = mRWBufPos + sizeof(CacheHash::Hash32_t);
      mRWBuf = static_cast<char *>(moz_xrealloc(mRWBuf, mRWBufSize));
    }

    NetworkEndian::writeUint32(mRWBuf + mRWBufPos, mRWHash->GetHash());
    mRWBufPos += sizeof(CacheHash::Hash32_t);
  } else {
    MOZ_ASSERT(hasMore);
  }

  rv = CacheFileIOManager::Write(mIndexHandle, fileOffset, mRWBuf, mRWBufPos,
                                 mSkipEntries == mProcessEntries, false, this);
  if (NS_FAILED(rv)) {
    LOG(("CacheIndex::WriteRecords() - CacheFileIOManager::Write() failed "
         "synchronously [rv=0x%08" PRIx32 "]", static_cast<uint32_t>(rv)));
    FinishWrite(false);
  } else {
    mRWPending = true;
  }

  mRWBufPos = 0;
}

void
CacheIndex::FinishWrite(bool aSucceeded)
{
  LOG(("CacheIndex::FinishWrite() [succeeded=%d]", aSucceeded));

  MOZ_ASSERT((!aSucceeded && mState == SHUTDOWN) || mState == WRITING);

  sLock.AssertCurrentThreadOwns();

  // If there is write operation pending we must be cancelling writing of the
  // index when shutting down or removing the whole index.
  MOZ_ASSERT(!mRWPending || (!aSucceeded && (mShuttingDown || mRemovingAll)));

  mIndexHandle = nullptr;
  mRWHash = nullptr;
  ReleaseBuffer();

  if (aSucceeded) {
    // Opening of the file must not be in progress if writing succeeded.
    MOZ_ASSERT(!mIndexFileOpener);

    for (auto iter = mIndex.Iter(); !iter.Done(); iter.Next()) {
      CacheIndexEntry* entry = iter.Get();

      bool remove = false;
      {
        CacheIndexEntryAutoManage emng(entry->Hash(), this);

        if (entry->IsRemoved()) {
          emng.DoNotSearchInIndex();
          remove = true;
        } else if (entry->IsDirty()) {
          entry->ClearDirty();
        }
      }
      if (remove) {
        iter.Remove();
      }
    }

    mIndexOnDiskIsValid = true;
  } else {
    if (mIndexFileOpener) {
      // If opening of the file is still in progress (e.g. WRITE process was
      // canceled by RemoveAll()) then we need to cancel the opener to make sure
      // that OnFileOpenedInternal() won't be called.
      mIndexFileOpener->Cancel();
      mIndexFileOpener = nullptr;
    }
  }

  ProcessPendingOperations();
  mIndexStats.Log();

  if (mState == WRITING) {
    ChangeState(READY);
    mLastDumpTime = TimeStamp::NowLoRes();
  }
}

nsresult
CacheIndex::GetFile(const nsACString &aName, nsIFile **_retval)
{
  nsresult rv;

  nsCOMPtr<nsIFile> file;
  rv = mCacheDirectory->Clone(getter_AddRefs(file));
  NS_ENSURE_SUCCESS(rv, rv);

  rv = file->AppendNative(aName);
  NS_ENSURE_SUCCESS(rv, rv);

  file.swap(*_retval);
  return NS_OK;
}

nsresult
CacheIndex::RemoveFile(const nsACString &aName)
{
  MOZ_ASSERT(mState == SHUTDOWN);

  nsresult rv;

  nsCOMPtr<nsIFile> file;
  rv = GetFile(aName, getter_AddRefs(file));
  NS_ENSURE_SUCCESS(rv, rv);

  bool exists;
  rv = file->Exists(&exists);
  NS_ENSURE_SUCCESS(rv, rv);

  if (exists) {
    rv = file->Remove(false);
    if (NS_FAILED(rv)) {
      LOG(("CacheIndex::RemoveFile() - Cannot remove old entry file from disk."
           "[name=%s]", PromiseFlatCString(aName).get()));
      NS_WARNING("Cannot remove old entry file from the disk");
      return rv;
    }
  }

  return NS_OK;
}

void
CacheIndex::RemoveAllIndexFiles()
{
  LOG(("CacheIndex::RemoveAllIndexFiles()"));
  RemoveFile(NS_LITERAL_CSTRING(INDEX_NAME));
  RemoveJournalAndTempFile();
}

void
CacheIndex::RemoveJournalAndTempFile()
{
  LOG(("CacheIndex::RemoveJournalAndTempFile()"));
  RemoveFile(NS_LITERAL_CSTRING(TEMP_INDEX_NAME));
  RemoveFile(NS_LITERAL_CSTRING(JOURNAL_NAME));
}

class WriteLogHelper
{
public:
  explicit WriteLogHelper(PRFileDesc *aFD)
    : mFD(aFD)
    , mBufSize(kMaxBufSize)
    , mBufPos(0)
  {
    mHash = new CacheHash();
    mBuf = static_cast<char *>(moz_xmalloc(mBufSize));
  }

  ~WriteLogHelper() {
    free(mBuf);
  }

  nsresult AddEntry(CacheIndexEntry *aEntry);
  nsresult Finish();

private:

  nsresult FlushBuffer();

  PRFileDesc       *mFD;
  char             *mBuf;
  uint32_t          mBufSize;
  int32_t           mBufPos;
  RefPtr<CacheHash> mHash;
};

nsresult
WriteLogHelper::AddEntry(CacheIndexEntry *aEntry)
{
  nsresult rv;

  if (mBufPos + sizeof(CacheIndexRecord) > mBufSize) {
    mHash->Update(mBuf, mBufPos);

    rv = FlushBuffer();
    NS_ENSURE_SUCCESS(rv, rv);
    MOZ_ASSERT(mBufPos + sizeof(CacheIndexRecord) <= mBufSize);
  }

  aEntry->WriteToBuf(mBuf + mBufPos);
  mBufPos += sizeof(CacheIndexRecord);

  return NS_OK;
}

nsresult
WriteLogHelper::Finish()
{
  nsresult rv;

  mHash->Update(mBuf, mBufPos);
  if (mBufPos + sizeof(CacheHash::Hash32_t) > mBufSize) {
    rv = FlushBuffer();
    NS_ENSURE_SUCCESS(rv, rv);
    MOZ_ASSERT(mBufPos + sizeof(CacheHash::Hash32_t) <= mBufSize);
  }

  NetworkEndian::writeUint32(mBuf + mBufPos, mHash->GetHash());
  mBufPos += sizeof(CacheHash::Hash32_t);

  rv = FlushBuffer();
  NS_ENSURE_SUCCESS(rv, rv);

  return NS_OK;
}

nsresult
WriteLogHelper::FlushBuffer()
{
  if (CacheObserver::IsPastShutdownIOLag()) {
    LOG(("WriteLogHelper::FlushBuffer() - Interrupting writing journal."));
    return NS_ERROR_FAILURE;
  }

  int32_t bytesWritten = PR_Write(mFD, mBuf, mBufPos);

  if (bytesWritten != mBufPos) {
    return NS_ERROR_FAILURE;
  }

  mBufPos = 0;
  return NS_OK;
}

nsresult
CacheIndex::WriteLogToDisk()
{
  LOG(("CacheIndex::WriteLogToDisk()"));

  nsresult rv;

  MOZ_ASSERT(mPendingUpdates.Count() == 0);
  MOZ_ASSERT(mState == SHUTDOWN);

  if (CacheObserver::IsPastShutdownIOLag()) {
    LOG(("CacheIndex::WriteLogToDisk() - Skipping writing journal."));
    return NS_ERROR_FAILURE;
  }

  RemoveFile(NS_LITERAL_CSTRING(TEMP_INDEX_NAME));

  nsCOMPtr<nsIFile> indexFile;
  rv = GetFile(NS_LITERAL_CSTRING(INDEX_NAME), getter_AddRefs(indexFile));
  NS_ENSURE_SUCCESS(rv, rv);

  nsCOMPtr<nsIFile> logFile;
  rv = GetFile(NS_LITERAL_CSTRING(JOURNAL_NAME), getter_AddRefs(logFile));
  NS_ENSURE_SUCCESS(rv, rv);

  mIndexStats.Log();

  PRFileDesc *fd = nullptr;
  rv = logFile->OpenNSPRFileDesc(PR_RDWR | PR_CREATE_FILE | PR_TRUNCATE,
                                 0600, &fd);
  NS_ENSURE_SUCCESS(rv, rv);

  WriteLogHelper wlh(fd);
  for (auto iter = mIndex.Iter(); !iter.Done(); iter.Next()) {
    CacheIndexEntry* entry = iter.Get();
    if (entry->IsRemoved() || entry->IsDirty()) {
      rv = wlh.AddEntry(entry);
      if (NS_WARN_IF(NS_FAILED(rv))) {
        return rv;
      }
    }
  }

  rv = wlh.Finish();
  PR_Close(fd);
  NS_ENSURE_SUCCESS(rv, rv);

  rv = indexFile->OpenNSPRFileDesc(PR_RDWR, 0600, &fd);
  NS_ENSURE_SUCCESS(rv, rv);

  // Seek to dirty flag in the index header and clear it.
  static_assert(2 * sizeof(uint32_t) == offsetof(CacheIndexHeader, mIsDirty),
                "Unexpected offset of CacheIndexHeader::mIsDirty");
  int64_t offset = PR_Seek64(fd, 2 * sizeof(uint32_t), PR_SEEK_SET);
  if (offset == -1) {
    PR_Close(fd);
    return NS_ERROR_FAILURE;
  }

  uint32_t isDirty = 0;
  int32_t bytesWritten = PR_Write(fd, &isDirty, sizeof(isDirty));
  PR_Close(fd);
  if (bytesWritten != sizeof(isDirty)) {
    return NS_ERROR_FAILURE;
  }

  return NS_OK;
}

void
CacheIndex::ReadIndexFromDisk()
{
  LOG(("CacheIndex::ReadIndexFromDisk()"));

  nsresult rv;

  sLock.AssertCurrentThreadOwns();
  MOZ_ASSERT(mState == INITIAL);

  ChangeState(READING);

  mIndexFileOpener = new FileOpenHelper(this);
  rv = CacheFileIOManager::OpenFile(NS_LITERAL_CSTRING(INDEX_NAME),
                                    CacheFileIOManager::SPECIAL_FILE |
                                    CacheFileIOManager::OPEN,
                                    mIndexFileOpener);
  if (NS_FAILED(rv)) {
    LOG(("CacheIndex::ReadIndexFromDisk() - CacheFileIOManager::OpenFile() "
         "failed [rv=0x%08" PRIx32 ", file=%s]", static_cast<uint32_t>(rv), INDEX_NAME));
    FinishRead(false);
    return;
  }

  mJournalFileOpener = new FileOpenHelper(this);
  rv = CacheFileIOManager::OpenFile(NS_LITERAL_CSTRING(JOURNAL_NAME),
                                    CacheFileIOManager::SPECIAL_FILE |
                                    CacheFileIOManager::OPEN,
                                    mJournalFileOpener);
  if (NS_FAILED(rv)) {
    LOG(("CacheIndex::ReadIndexFromDisk() - CacheFileIOManager::OpenFile() "
         "failed [rv=0x%08" PRIx32 ", file=%s]", static_cast<uint32_t>(rv), JOURNAL_NAME));
    FinishRead(false);
  }

  mTmpFileOpener = new FileOpenHelper(this);
  rv = CacheFileIOManager::OpenFile(NS_LITERAL_CSTRING(TEMP_INDEX_NAME),
                                    CacheFileIOManager::SPECIAL_FILE |
                                    CacheFileIOManager::OPEN,
                                    mTmpFileOpener);
  if (NS_FAILED(rv)) {
    LOG(("CacheIndex::ReadIndexFromDisk() - CacheFileIOManager::OpenFile() "
         "failed [rv=0x%08" PRIx32 ", file=%s]", static_cast<uint32_t>(rv),
         TEMP_INDEX_NAME));
    FinishRead(false);
  }
}

void
CacheIndex::StartReadingIndex()
{
  LOG(("CacheIndex::StartReadingIndex()"));

  nsresult rv;

  sLock.AssertCurrentThreadOwns();

  MOZ_ASSERT(mIndexHandle);
  MOZ_ASSERT(mState == READING);
  MOZ_ASSERT(!mIndexOnDiskIsValid);
  MOZ_ASSERT(!mDontMarkIndexClean);
  MOZ_ASSERT(!mJournalReadSuccessfully);
  MOZ_ASSERT(mIndexHandle->FileSize() >= 0);
  MOZ_ASSERT(!mRWPending);

  int64_t entriesSize = mIndexHandle->FileSize() - sizeof(CacheIndexHeader) -
                        sizeof(CacheHash::Hash32_t);

  if (entriesSize < 0 || entriesSize % sizeof(CacheIndexRecord)) {
    LOG(("CacheIndex::StartReadingIndex() - Index is corrupted"));
    FinishRead(false);
    return;
  }

  AllocBuffer();
  mSkipEntries = 0;
  mRWHash = new CacheHash();

  mRWBufPos = std::min(mRWBufSize,
                       static_cast<uint32_t>(mIndexHandle->FileSize()));

  rv = CacheFileIOManager::Read(mIndexHandle, 0, mRWBuf, mRWBufPos, this);
  if (NS_FAILED(rv)) {
    LOG(("CacheIndex::StartReadingIndex() - CacheFileIOManager::Read() failed "
         "synchronously [rv=0x%08" PRIx32 "]", static_cast<uint32_t>(rv)));
    FinishRead(false);
  } else {
    mRWPending = true;
  }
}

void
CacheIndex::ParseRecords()
{
  LOG(("CacheIndex::ParseRecords()"));

  nsresult rv;

  sLock.AssertCurrentThreadOwns();

  MOZ_ASSERT(!mRWPending);

  uint32_t entryCnt = (mIndexHandle->FileSize() - sizeof(CacheIndexHeader) -
                     sizeof(CacheHash::Hash32_t)) / sizeof(CacheIndexRecord);
  uint32_t pos = 0;

  if (!mSkipEntries) {
    if (NetworkEndian::readUint32(mRWBuf + pos) != kIndexVersion) {
      FinishRead(false);
      return;
    }
    pos += sizeof(uint32_t);

    mIndexTimeStamp = NetworkEndian::readUint32(mRWBuf + pos);
    pos += sizeof(uint32_t);

    if (NetworkEndian::readUint32(mRWBuf + pos)) {
      if (mJournalHandle) {
        CacheFileIOManager::DoomFile(mJournalHandle, nullptr);
        mJournalHandle = nullptr;
      }
    } else {
      uint32_t * isDirty = reinterpret_cast<uint32_t *>(
                             moz_xmalloc(sizeof(uint32_t)));
      NetworkEndian::writeUint32(isDirty, 1);

      // Mark index dirty. The buffer is freed by CacheFileIOManager when
      // nullptr is passed as the listener and the call doesn't fail
      // synchronously.
      rv = CacheFileIOManager::Write(mIndexHandle, 2 * sizeof(uint32_t),
                                     reinterpret_cast<char *>(isDirty),
                                     sizeof(uint32_t), true, false, nullptr);
      if (NS_FAILED(rv)) {
        // This is not fatal, just free the memory
        free(isDirty);
      }
    }
    pos += sizeof(uint32_t);
  }

  uint32_t hashOffset = pos;

  while (pos + sizeof(CacheIndexRecord) <= mRWBufPos &&
         mSkipEntries != entryCnt) {
    CacheIndexRecord *rec = reinterpret_cast<CacheIndexRecord *>(mRWBuf + pos);
    CacheIndexEntry tmpEntry(&rec->mHash);
    tmpEntry.ReadFromBuf(mRWBuf + pos);

    if (tmpEntry.IsDirty() || !tmpEntry.IsInitialized() ||
        tmpEntry.IsFileEmpty() || tmpEntry.IsFresh() || tmpEntry.IsRemoved()) {
      LOG(("CacheIndex::ParseRecords() - Invalid entry found in index, removing"
           " whole index [dirty=%d, initialized=%d, fileEmpty=%d, fresh=%d, "
           "removed=%d]", tmpEntry.IsDirty(), tmpEntry.IsInitialized(),
           tmpEntry.IsFileEmpty(), tmpEntry.IsFresh(), tmpEntry.IsRemoved()));
      FinishRead(false);
      return;
    }

    CacheIndexEntryAutoManage emng(tmpEntry.Hash(), this);

    CacheIndexEntry *entry = mIndex.PutEntry(*tmpEntry.Hash());
    *entry = tmpEntry;

    pos += sizeof(CacheIndexRecord);
    mSkipEntries++;
  }

  mRWHash->Update(mRWBuf + hashOffset, pos - hashOffset);

  if (pos != mRWBufPos) {
    memmove(mRWBuf, mRWBuf + pos, mRWBufPos - pos);
  }

  mRWBufPos -= pos;
  pos = 0;

  int64_t fileOffset = sizeof(CacheIndexHeader) +
                       mSkipEntries * sizeof(CacheIndexRecord) + mRWBufPos;

  MOZ_ASSERT(fileOffset <= mIndexHandle->FileSize());
  if (fileOffset == mIndexHandle->FileSize()) {
    uint32_t expectedHash = NetworkEndian::readUint32(mRWBuf);
    if (mRWHash->GetHash() != expectedHash) {
      LOG(("CacheIndex::ParseRecords() - Hash mismatch, [is %x, should be %x]",
           mRWHash->GetHash(), expectedHash));
      FinishRead(false);
      return;
    }

    mIndexOnDiskIsValid = true;
    mJournalReadSuccessfully = false;

    if (mJournalHandle) {
      StartReadingJournal();
    } else {
      FinishRead(false);
    }

    return;
  }

  pos = mRWBufPos;
  uint32_t toRead = std::min(mRWBufSize - pos,
                             static_cast<uint32_t>(mIndexHandle->FileSize() -
                                                   fileOffset));
  mRWBufPos = pos + toRead;

  rv = CacheFileIOManager::Read(mIndexHandle, fileOffset, mRWBuf + pos, toRead,
                                this);
  if (NS_FAILED(rv)) {
    LOG(("CacheIndex::ParseRecords() - CacheFileIOManager::Read() failed "
         "synchronously [rv=0x%08" PRIx32 "]", static_cast<uint32_t>(rv)));
    FinishRead(false);
    return;
  } else {
    mRWPending = true;
  }
}

void
CacheIndex::StartReadingJournal()
{
  LOG(("CacheIndex::StartReadingJournal()"));

  nsresult rv;

  sLock.AssertCurrentThreadOwns();

  MOZ_ASSERT(mJournalHandle);
  MOZ_ASSERT(mIndexOnDiskIsValid);
  MOZ_ASSERT(mTmpJournal.Count() == 0);
  MOZ_ASSERT(mJournalHandle->FileSize() >= 0);
  MOZ_ASSERT(!mRWPending);

  int64_t entriesSize = mJournalHandle->FileSize() -
                        sizeof(CacheHash::Hash32_t);

  if (entriesSize < 0 || entriesSize % sizeof(CacheIndexRecord)) {
    LOG(("CacheIndex::StartReadingJournal() - Journal is corrupted"));
    FinishRead(false);
    return;
  }

  mSkipEntries = 0;
  mRWHash = new CacheHash();

  mRWBufPos = std::min(mRWBufSize,
                       static_cast<uint32_t>(mJournalHandle->FileSize()));

  rv = CacheFileIOManager::Read(mJournalHandle, 0, mRWBuf, mRWBufPos, this);
  if (NS_FAILED(rv)) {
    LOG(("CacheIndex::StartReadingJournal() - CacheFileIOManager::Read() failed"
         " synchronously [rv=0x%08" PRIx32 "]", static_cast<uint32_t>(rv)));
    FinishRead(false);
  } else {
    mRWPending = true;
  }
}

void
CacheIndex::ParseJournal()
{
  LOG(("CacheIndex::ParseJournal()"));

  nsresult rv;

  sLock.AssertCurrentThreadOwns();

  MOZ_ASSERT(!mRWPending);

  uint32_t entryCnt = (mJournalHandle->FileSize() -
                       sizeof(CacheHash::Hash32_t)) / sizeof(CacheIndexRecord);

  uint32_t pos = 0;

  while (pos + sizeof(CacheIndexRecord) <= mRWBufPos &&
         mSkipEntries != entryCnt) {
    CacheIndexEntry tmpEntry(reinterpret_cast<SHA1Sum::Hash *>(mRWBuf + pos));
    tmpEntry.ReadFromBuf(mRWBuf + pos);

    CacheIndexEntry *entry = mTmpJournal.PutEntry(*tmpEntry.Hash());
    *entry = tmpEntry;

    if (entry->IsDirty() || entry->IsFresh()) {
      LOG(("CacheIndex::ParseJournal() - Invalid entry found in journal, "
           "ignoring whole journal [dirty=%d, fresh=%d]", entry->IsDirty(),
           entry->IsFresh()));
      FinishRead(false);
      return;
    }

    pos += sizeof(CacheIndexRecord);
    mSkipEntries++;
  }

  mRWHash->Update(mRWBuf, pos);

  if (pos != mRWBufPos) {
    memmove(mRWBuf, mRWBuf + pos, mRWBufPos - pos);
  }

  mRWBufPos -= pos;
  pos = 0;

  int64_t fileOffset = mSkipEntries * sizeof(CacheIndexRecord) + mRWBufPos;

  MOZ_ASSERT(fileOffset <= mJournalHandle->FileSize());
  if (fileOffset == mJournalHandle->FileSize()) {
    uint32_t expectedHash = NetworkEndian::readUint32(mRWBuf);
    if (mRWHash->GetHash() != expectedHash) {
      LOG(("CacheIndex::ParseJournal() - Hash mismatch, [is %x, should be %x]",
           mRWHash->GetHash(), expectedHash));
      FinishRead(false);
      return;
    }

    mJournalReadSuccessfully = true;
    FinishRead(true);
    return;
  }

  pos = mRWBufPos;
  uint32_t toRead = std::min(mRWBufSize - pos,
                             static_cast<uint32_t>(mJournalHandle->FileSize() -
                                                   fileOffset));
  mRWBufPos = pos + toRead;

  rv = CacheFileIOManager::Read(mJournalHandle, fileOffset, mRWBuf + pos,
                                toRead, this);
  if (NS_FAILED(rv)) {
    LOG(("CacheIndex::ParseJournal() - CacheFileIOManager::Read() failed "
         "synchronously [rv=0x%08" PRIx32 "]", static_cast<uint32_t>(rv)));
    FinishRead(false);
    return;
  } else {
    mRWPending = true;
  }
}

void
CacheIndex::MergeJournal()
{
  LOG(("CacheIndex::MergeJournal()"));

  sLock.AssertCurrentThreadOwns();

  for (auto iter = mTmpJournal.Iter(); !iter.Done(); iter.Next()) {
    CacheIndexEntry* entry = iter.Get();

    LOG(("CacheIndex::MergeJournal() [hash=%08x%08x%08x%08x%08x]",
         LOGSHA1(entry->Hash())));

    CacheIndexEntry* entry2 = mIndex.GetEntry(*entry->Hash());
    {
      CacheIndexEntryAutoManage emng(entry->Hash(), this);
      if (entry->IsRemoved()) {
        if (entry2) {
          entry2->MarkRemoved();
          entry2->MarkDirty();
        }
      } else {
        if (!entry2) {
          entry2 = mIndex.PutEntry(*entry->Hash());
        }

        *entry2 = *entry;
        entry2->MarkDirty();
      }
    }
    iter.Remove();
  }

  MOZ_ASSERT(mTmpJournal.Count() == 0);
}

void
CacheIndex::EnsureNoFreshEntry()
{
#ifdef DEBUG_STATS
  CacheIndexStats debugStats;
  debugStats.DisableLogging();
  for (auto iter = mIndex.Iter(); !iter.Done(); iter.Next()) {
    debugStats.BeforeChange(nullptr);
    debugStats.AfterChange(iter.Get());
  }
  MOZ_ASSERT(debugStats.Fresh() == 0);
#endif
}

void
CacheIndex::EnsureCorrectStats()
{
#ifdef DEBUG_STATS
  MOZ_ASSERT(mPendingUpdates.Count() == 0);
  CacheIndexStats debugStats;
  debugStats.DisableLogging();
  for (auto iter = mIndex.Iter(); !iter.Done(); iter.Next()) {
    debugStats.BeforeChange(nullptr);
    debugStats.AfterChange(iter.Get());
  }
  MOZ_ASSERT(debugStats == mIndexStats);
#endif
}

void
CacheIndex::FinishRead(bool aSucceeded)
{
  LOG(("CacheIndex::FinishRead() [succeeded=%d]", aSucceeded));
  sLock.AssertCurrentThreadOwns();

  MOZ_ASSERT((!aSucceeded && mState == SHUTDOWN) || mState == READING);

  MOZ_ASSERT(
    // -> rebuild
    (!aSucceeded && !mIndexOnDiskIsValid && !mJournalReadSuccessfully) ||
    // -> update
    (!aSucceeded && mIndexOnDiskIsValid && !mJournalReadSuccessfully) ||
    // -> ready
    (aSucceeded && mIndexOnDiskIsValid && mJournalReadSuccessfully));

  // If there is read operation pending we must be cancelling reading of the
  // index when shutting down or removing the whole index.
  MOZ_ASSERT(!mRWPending || (!aSucceeded && (mShuttingDown || mRemovingAll)));

  if (mState == SHUTDOWN) {
    RemoveFile(NS_LITERAL_CSTRING(TEMP_INDEX_NAME));
    RemoveFile(NS_LITERAL_CSTRING(JOURNAL_NAME));
  } else {
    if (mIndexHandle && !mIndexOnDiskIsValid) {
      CacheFileIOManager::DoomFile(mIndexHandle, nullptr);
    }

    if (mJournalHandle) {
      CacheFileIOManager::DoomFile(mJournalHandle, nullptr);
    }
  }

  if (mIndexFileOpener) {
    mIndexFileOpener->Cancel();
    mIndexFileOpener = nullptr;
  }
  if (mJournalFileOpener) {
    mJournalFileOpener->Cancel();
    mJournalFileOpener = nullptr;
  }
  if (mTmpFileOpener) {
    mTmpFileOpener->Cancel();
    mTmpFileOpener = nullptr;
  }

  mIndexHandle = nullptr;
  mJournalHandle = nullptr;
  mRWHash = nullptr;
  ReleaseBuffer();

  if (mState == SHUTDOWN) {
    return;
  }

  if (!mIndexOnDiskIsValid) {
    MOZ_ASSERT(mTmpJournal.Count() == 0);
    EnsureNoFreshEntry();
    ProcessPendingOperations();
    // Remove all entries that we haven't seen during this session
    RemoveNonFreshEntries();
    StartUpdatingIndex(true);
    return;
  }

  if (!mJournalReadSuccessfully) {
    mTmpJournal.Clear();
    EnsureNoFreshEntry();
    ProcessPendingOperations();
    StartUpdatingIndex(false);
    return;
  }

  MergeJournal();
  EnsureNoFreshEntry();
  ProcessPendingOperations();
  mIndexStats.Log();

  ChangeState(READY);
  mLastDumpTime = TimeStamp::NowLoRes(); // Do not dump new index immediately
}

// static
void
CacheIndex::DelayedUpdate(nsITimer *aTimer, void *aClosure)
{
  LOG(("CacheIndex::DelayedUpdate()"));

  StaticMutexAutoLock lock(sLock);
  RefPtr<CacheIndex> index = gInstance;

  if (!index) {
    return;
  }

  index->DelayedUpdateLocked();
}

// static
void
CacheIndex::DelayedUpdateLocked()
{
  LOG(("CacheIndex::DelayedUpdateLocked()"));

  sLock.AssertCurrentThreadOwns();

  nsresult rv;

  mUpdateTimer = nullptr;

  if (!IsIndexUsable()) {
    return;
  }

  if (mState == READY && mShuttingDown) {
    return;
  }

  // mUpdateEventPending must be false here since StartUpdatingIndex() won't
  // schedule timer if it is true.
  MOZ_ASSERT(!mUpdateEventPending);
  if (mState != BUILDING && mState != UPDATING) {
    LOG(("CacheIndex::DelayedUpdateLocked() - Update was canceled"));
    return;
  }

  // We need to redispatch to run with lower priority
  RefPtr<CacheIOThread> ioThread = CacheFileIOManager::IOThread();
  MOZ_ASSERT(ioThread);

  mUpdateEventPending = true;
  rv = ioThread->Dispatch(this, CacheIOThread::INDEX);
  if (NS_FAILED(rv)) {
    mUpdateEventPending = false;
    NS_WARNING("CacheIndex::DelayedUpdateLocked() - Can't dispatch event");
    LOG(("CacheIndex::DelayedUpdate() - Can't dispatch event" ));
    FinishUpdate(false);
  }
}

nsresult
CacheIndex::ScheduleUpdateTimer(uint32_t aDelay)
{
  LOG(("CacheIndex::ScheduleUpdateTimer() [delay=%u]", aDelay));

  MOZ_ASSERT(!mUpdateTimer);

  nsresult rv;

  nsCOMPtr<nsITimer> timer = do_CreateInstance("@mozilla.org/timer;1", &rv);
  NS_ENSURE_SUCCESS(rv, rv);

  nsCOMPtr<nsIEventTarget> ioTarget = CacheFileIOManager::IOTarget();
  MOZ_ASSERT(ioTarget);

  rv = timer->SetTarget(ioTarget);
  NS_ENSURE_SUCCESS(rv, rv);

  rv = timer->InitWithNamedFuncCallback(CacheIndex::DelayedUpdate,
                                        nullptr,
                                        aDelay,
                                        nsITimer::TYPE_ONE_SHOT,
                                        "net::CacheIndex::ScheduleUpdateTimer");
  NS_ENSURE_SUCCESS(rv, rv);

  mUpdateTimer.swap(timer);
  return NS_OK;
}

nsresult
CacheIndex::SetupDirectoryEnumerator()
{
  MOZ_ASSERT(!NS_IsMainThread());
  MOZ_ASSERT(!mDirEnumerator);

  nsresult rv;
  nsCOMPtr<nsIFile> file;

  rv = mCacheDirectory->Clone(getter_AddRefs(file));
  NS_ENSURE_SUCCESS(rv, rv);

  rv = file->AppendNative(NS_LITERAL_CSTRING(ENTRIES_DIR));
  NS_ENSURE_SUCCESS(rv, rv);

  bool exists;
  rv = file->Exists(&exists);
  NS_ENSURE_SUCCESS(rv, rv);

  if (!exists) {
    NS_WARNING("CacheIndex::SetupDirectoryEnumerator() - Entries directory "
               "doesn't exist!");
    LOG(("CacheIndex::SetupDirectoryEnumerator() - Entries directory doesn't "
          "exist!" ));
    return NS_ERROR_UNEXPECTED;
  }

  nsCOMPtr<nsISimpleEnumerator> enumerator;
  rv = file->GetDirectoryEntries(getter_AddRefs(enumerator));
  NS_ENSURE_SUCCESS(rv, rv);

  mDirEnumerator = do_QueryInterface(enumerator, &rv);
  NS_ENSURE_SUCCESS(rv, rv);

  return NS_OK;
}

nsresult
CacheIndex::InitEntryFromDiskData(CacheIndexEntry *aEntry,
                                  CacheFileMetadata *aMetaData,
                                  int64_t aFileSize)
{
  aEntry->InitNew();
  aEntry->MarkDirty();
  aEntry->MarkFresh();

  aEntry->Init(GetOriginAttrsHash(aMetaData->OriginAttributes()),
               aMetaData->IsAnonymous(),
               aMetaData->Pinned());

  uint32_t expirationTime;
  aMetaData->GetExpirationTime(&expirationTime);
  aEntry->SetExpirationTime(expirationTime);

  uint32_t frecency;
  aMetaData->GetFrecency(&frecency);
  aEntry->SetFrecency(frecency);

  const char *altData = aMetaData->GetElement(CacheFileUtils::kAltDataKey);
  bool hasAltData = altData ? true : false;
  if (hasAltData &&
      NS_FAILED(CacheFileUtils::ParseAlternativeDataInfo(altData, nullptr, nullptr))) {
    return NS_ERROR_FAILURE;
  }
  aEntry->SetHasAltData(hasAltData);

<<<<<<< HEAD
  static auto getUint16MetaData = [&aMetaData](const char *key) -> uint16_t {
    const char* s64 = aMetaData->GetElement(key);
    if (s64) {
      nsresult rv;
      uint64_t n64 = nsCString(s64).ToInteger64(&rv);
      MOZ_ASSERT(NS_SUCCEEDED(rv));
      return n64 <= kIndexTimeOutOfBound ? n64 : kIndexTimeOutOfBound;
    }
    return kIndexTimeNotAvailable;
  };

  aEntry->SetOnStartTime(getUint16MetaData("net-response-time-onstart"));
  aEntry->SetOnStopTime(getUint16MetaData("net-response-time-onstop"));
=======
  static auto toUint16 = [](const char *aUint16String) -> uint16_t {
    if (!aUint16String) {
      return kIndexTimeNotAvailable;
    }
    nsresult rv;
    uint64_t n64 = nsCString(aUint16String).ToInteger64(&rv);
    MOZ_ASSERT(NS_SUCCEEDED(rv));
    return n64 <= kIndexTimeOutOfBound ? n64 : kIndexTimeOutOfBound;
  };

  aEntry->SetOnStartTime(toUint16(aMetaData->GetElement("net-response-time-onstart")));
  aEntry->SetOnStopTime(toUint16(aMetaData->GetElement("net-response-time-onstop")));
>>>>>>> a17af05f

  aEntry->SetFileSize(static_cast<uint32_t>(
                        std::min(static_cast<int64_t>(PR_UINT32_MAX),
                                 (aFileSize + 0x3FF) >> 10)));
  return NS_OK;
}

bool
CacheIndex::IsUpdatePending()
{
  sLock.AssertCurrentThreadOwns();

  if (mUpdateTimer || mUpdateEventPending) {
    return true;
  }

  return false;
}

void
CacheIndex::BuildIndex()
{
  LOG(("CacheIndex::BuildIndex()"));

  sLock.AssertCurrentThreadOwns();

  MOZ_ASSERT(mPendingUpdates.Count() == 0);

  nsresult rv;

  if (!mDirEnumerator) {
    {
      // Do not do IO under the lock.
      StaticMutexAutoUnlock unlock(sLock);
      rv = SetupDirectoryEnumerator();
    }
    if (mState == SHUTDOWN) {
      // The index was shut down while we released the lock. FinishUpdate() was
      // already called from Shutdown(), so just simply return here.
      return;
    }

    if (NS_FAILED(rv)) {
      FinishUpdate(false);
      return;
    }
  }

  while (true) {
    if (CacheIOThread::YieldAndRerun()) {
      LOG(("CacheIndex::BuildIndex() - Breaking loop for higher level events."));
      mUpdateEventPending = true;
      return;
    }

    bool fileExists = false;
    nsCOMPtr<nsIFile> file;
    {
      // Do not do IO under the lock.
      StaticMutexAutoUnlock unlock(sLock);
      rv = mDirEnumerator->GetNextFile(getter_AddRefs(file));

      if (file) {
        file->Exists(&fileExists);
      }
    }
    if (mState == SHUTDOWN) {
      return;
    }
    if (!file) {
      FinishUpdate(NS_SUCCEEDED(rv));
      return;
    }

    nsAutoCString leaf;
    rv = file->GetNativeLeafName(leaf);
    if (NS_FAILED(rv)) {
      LOG(("CacheIndex::BuildIndex() - GetNativeLeafName() failed! Skipping "
           "file."));
      mDontMarkIndexClean = true;
      continue;
    }

    if (!fileExists) {
      LOG(("CacheIndex::BuildIndex() - File returned by the iterator was "
           "removed in the meantime [name=%s]", leaf.get()));
      continue;
    }

    SHA1Sum::Hash hash;
    rv = CacheFileIOManager::StrToHash(leaf, &hash);
    if (NS_FAILED(rv)) {
      LOG(("CacheIndex::BuildIndex() - Filename is not a hash, removing file. "
           "[name=%s]", leaf.get()));
      file->Remove(false);
      continue;
    }

    CacheIndexEntry *entry = mIndex.GetEntry(hash);
    if (entry && entry->IsRemoved()) {
      LOG(("CacheIndex::BuildIndex() - Found file that should not exist. "
           "[name=%s]", leaf.get()));
      entry->Log();
      MOZ_ASSERT(entry->IsFresh());
      entry = nullptr;
    }

#ifdef DEBUG
    RefPtr<CacheFileHandle> handle;
    CacheFileIOManager::gInstance->mHandles.GetHandle(&hash,
                                                      getter_AddRefs(handle));
#endif

    if (entry) {
      // the entry is up to date
      LOG(("CacheIndex::BuildIndex() - Skipping file because the entry is up to"
           " date. [name=%s]", leaf.get()));
      entry->Log();
      MOZ_ASSERT(entry->IsFresh()); // The entry must be from this session
      // there must be an active CacheFile if the entry is not initialized
      MOZ_ASSERT(entry->IsInitialized() || handle);
      continue;
    }

    MOZ_ASSERT(!handle);

    RefPtr<CacheFileMetadata> meta = new CacheFileMetadata();
    int64_t size = 0;

    {
      // Do not do IO under the lock.
      StaticMutexAutoUnlock unlock(sLock);
      rv = meta->SyncReadMetadata(file);

      if (NS_SUCCEEDED(rv)) {
        rv = file->GetFileSize(&size);
        if (NS_FAILED(rv)) {
          LOG(("CacheIndex::BuildIndex() - Cannot get filesize of file that was"
               " successfully parsed. [name=%s]", leaf.get()));
        }
      }
    }
    if (mState == SHUTDOWN) {
      return;
    }

    // Nobody could add the entry while the lock was released since we modify
    // the index only on IO thread and this loop is executed on IO thread too.
    entry = mIndex.GetEntry(hash);
    MOZ_ASSERT(!entry || entry->IsRemoved());

    if (NS_FAILED(rv)) {
      LOG(("CacheIndex::BuildIndex() - CacheFileMetadata::SyncReadMetadata() "
           "failed, removing file. [name=%s]", leaf.get()));
      file->Remove(false);
    } else {
      CacheIndexEntryAutoManage entryMng(&hash, this);
      entry = mIndex.PutEntry(hash);
      if (NS_FAILED(InitEntryFromDiskData(entry, meta, size))) {
        LOG(("CacheIndex::BuildIndex() - CacheFile::InitEntryFromDiskData() "
             "failed, removing file. [name=%s]", leaf.get()));
        file->Remove(false);
<<<<<<< HEAD
=======
        entry->MarkRemoved();
>>>>>>> a17af05f
      } else {
        LOG(("CacheIndex::BuildIndex() - Added entry to index. [name=%s]",
             leaf.get()));
        entry->Log();
      }
    }
  }

  NS_NOTREACHED("We should never get here");
}

bool
CacheIndex::StartUpdatingIndexIfNeeded(bool aSwitchingToReadyState)
{
  // Start updating process when we are in or we are switching to READY state
  // and index needs update, but not during shutdown or when removing all
  // entries.
  if ((mState == READY || aSwitchingToReadyState) && mIndexNeedsUpdate &&
      !mShuttingDown && !mRemovingAll) {
    LOG(("CacheIndex::StartUpdatingIndexIfNeeded() - starting update process"));
    mIndexNeedsUpdate = false;
    StartUpdatingIndex(false);
    return true;
  }

  return false;
}

void
CacheIndex::StartUpdatingIndex(bool aRebuild)
{
  LOG(("CacheIndex::StartUpdatingIndex() [rebuild=%d]", aRebuild));

  sLock.AssertCurrentThreadOwns();

  nsresult rv;

  mIndexStats.Log();

  ChangeState(aRebuild ? BUILDING : UPDATING);
  mDontMarkIndexClean = false;

  if (mShuttingDown || mRemovingAll) {
    FinishUpdate(false);
    return;
  }

  if (IsUpdatePending()) {
    LOG(("CacheIndex::StartUpdatingIndex() - Update is already pending"));
    return;
  }

  uint32_t elapsed = (TimeStamp::NowLoRes() - mStartTime).ToMilliseconds();
  if (elapsed < kUpdateIndexStartDelay) {
    LOG(("CacheIndex::StartUpdatingIndex() - %u ms elapsed since startup, "
         "scheduling timer to fire in %u ms.", elapsed,
         kUpdateIndexStartDelay - elapsed));
    rv = ScheduleUpdateTimer(kUpdateIndexStartDelay - elapsed);
    if (NS_SUCCEEDED(rv)) {
      return;
    }

    LOG(("CacheIndex::StartUpdatingIndex() - ScheduleUpdateTimer() failed. "
         "Starting update immediately."));
  } else {
    LOG(("CacheIndex::StartUpdatingIndex() - %u ms elapsed since startup, "
         "starting update now.", elapsed));
  }

  RefPtr<CacheIOThread> ioThread = CacheFileIOManager::IOThread();
  MOZ_ASSERT(ioThread);

  // We need to dispatch an event even if we are on IO thread since we need to
  // update the index with the correct priority.
  mUpdateEventPending = true;
  rv = ioThread->Dispatch(this, CacheIOThread::INDEX);
  if (NS_FAILED(rv)) {
    mUpdateEventPending = false;
    NS_WARNING("CacheIndex::StartUpdatingIndex() - Can't dispatch event");
    LOG(("CacheIndex::StartUpdatingIndex() - Can't dispatch event" ));
    FinishUpdate(false);
  }
}

void
CacheIndex::UpdateIndex()
{
  LOG(("CacheIndex::UpdateIndex()"));

  sLock.AssertCurrentThreadOwns();

  MOZ_ASSERT(mPendingUpdates.Count() == 0);

  nsresult rv;

  if (!mDirEnumerator) {
    {
      // Do not do IO under the lock.
      StaticMutexAutoUnlock unlock(sLock);
      rv = SetupDirectoryEnumerator();
    }
    if (mState == SHUTDOWN) {
      // The index was shut down while we released the lock. FinishUpdate() was
      // already called from Shutdown(), so just simply return here.
      return;
    }

    if (NS_FAILED(rv)) {
      FinishUpdate(false);
      return;
    }
  }

  while (true) {
    if (CacheIOThread::YieldAndRerun()) {
      LOG(("CacheIndex::UpdateIndex() - Breaking loop for higher level "
           "events."));
      mUpdateEventPending = true;
      return;
    }

    bool fileExists = false;
    nsCOMPtr<nsIFile> file;
    {
      // Do not do IO under the lock.
      StaticMutexAutoUnlock unlock(sLock);
      rv = mDirEnumerator->GetNextFile(getter_AddRefs(file));

      if (file) {
        file->Exists(&fileExists);
      }
    }
    if (mState == SHUTDOWN) {
      return;
    }
    if (!file) {
      FinishUpdate(NS_SUCCEEDED(rv));
      return;
    }

    nsAutoCString leaf;
    rv = file->GetNativeLeafName(leaf);
    if (NS_FAILED(rv)) {
      LOG(("CacheIndex::UpdateIndex() - GetNativeLeafName() failed! Skipping "
           "file."));
      mDontMarkIndexClean = true;
      continue;
    }

    if (!fileExists) {
      LOG(("CacheIndex::UpdateIndex() - File returned by the iterator was "
           "removed in the meantime [name=%s]", leaf.get()));
      continue;
    }

    SHA1Sum::Hash hash;
    rv = CacheFileIOManager::StrToHash(leaf, &hash);
    if (NS_FAILED(rv)) {
      LOG(("CacheIndex::UpdateIndex() - Filename is not a hash, removing file. "
           "[name=%s]", leaf.get()));
      file->Remove(false);
      continue;
    }

    CacheIndexEntry *entry = mIndex.GetEntry(hash);
    if (entry && entry->IsRemoved()) {
      if (entry->IsFresh()) {
        LOG(("CacheIndex::UpdateIndex() - Found file that should not exist. "
             "[name=%s]", leaf.get()));
        entry->Log();
      }
      entry = nullptr;
    }

#ifdef DEBUG
    RefPtr<CacheFileHandle> handle;
    CacheFileIOManager::gInstance->mHandles.GetHandle(&hash,
                                                      getter_AddRefs(handle));
#endif

    if (entry && entry->IsFresh()) {
      // the entry is up to date
      LOG(("CacheIndex::UpdateIndex() - Skipping file because the entry is up "
           " to date. [name=%s]", leaf.get()));
      entry->Log();
      // there must be an active CacheFile if the entry is not initialized
      MOZ_ASSERT(entry->IsInitialized() || handle);
      continue;
    }

    MOZ_ASSERT(!handle);

    if (entry) {
      PRTime lastModifiedTime;
      {
        // Do not do IO under the lock.
        StaticMutexAutoUnlock unlock(sLock);
        rv = file->GetLastModifiedTime(&lastModifiedTime);
      }
      if (mState == SHUTDOWN) {
        return;
      }
      if (NS_FAILED(rv)) {
        LOG(("CacheIndex::UpdateIndex() - Cannot get lastModifiedTime. "
             "[name=%s]", leaf.get()));
        // Assume the file is newer than index
      } else {
        if (mIndexTimeStamp > (lastModifiedTime / PR_MSEC_PER_SEC)) {
          LOG(("CacheIndex::UpdateIndex() - Skipping file because of last "
               "modified time. [name=%s, indexTimeStamp=%" PRIu32 ", "
               "lastModifiedTime=%" PRId64 "]", leaf.get(), mIndexTimeStamp,
               lastModifiedTime / PR_MSEC_PER_SEC));

          CacheIndexEntryAutoManage entryMng(&hash, this);
          entry->MarkFresh();
          continue;
        }
      }
    }

    RefPtr<CacheFileMetadata> meta = new CacheFileMetadata();
    int64_t size = 0;

    {
      // Do not do IO under the lock.
      StaticMutexAutoUnlock unlock(sLock);
      rv = meta->SyncReadMetadata(file);

      if (NS_SUCCEEDED(rv)) {
        rv = file->GetFileSize(&size);
        if (NS_FAILED(rv)) {
          LOG(("CacheIndex::UpdateIndex() - Cannot get filesize of file that "
               "was successfully parsed. [name=%s]", leaf.get()));
        }
      }
    }
    if (mState == SHUTDOWN) {
      return;
    }

    // Nobody could add the entry while the lock was released since we modify
    // the index only on IO thread and this loop is executed on IO thread too.
    entry = mIndex.GetEntry(hash);
    MOZ_ASSERT(!entry || !entry->IsFresh());

    CacheIndexEntryAutoManage entryMng(&hash, this);

    if (NS_FAILED(rv)) {
      LOG(("CacheIndex::UpdateIndex() - CacheFileMetadata::SyncReadMetadata() "
           "failed, removing file. [name=%s]", leaf.get()));
    } else {
      entry = mIndex.PutEntry(hash);
      rv = InitEntryFromDiskData(entry, meta, size);
      if (NS_FAILED(rv)) {
        LOG(("CacheIndex::UpdateIndex() - CacheIndex::InitEntryFromDiskData "
             "failed, removing file. [name=%s]", leaf.get()));
      }
    }

    if (NS_FAILED(rv)) {
      file->Remove(false);
      if (entry) {
        entry->MarkRemoved();
        entry->MarkFresh();
        entry->MarkDirty();
      }
    } else {
        LOG(("CacheIndex::UpdateIndex() - Added/updated entry to/in index. "
             "[name=%s]", leaf.get()));
        entry->Log();
    }
  }

  NS_NOTREACHED("We should never get here");
}

void
CacheIndex::FinishUpdate(bool aSucceeded)
{
  LOG(("CacheIndex::FinishUpdate() [succeeded=%d]", aSucceeded));

  MOZ_ASSERT(mState == UPDATING || mState == BUILDING ||
             (!aSucceeded && mState == SHUTDOWN));

  sLock.AssertCurrentThreadOwns();

  if (mDirEnumerator) {
    if (NS_IsMainThread()) {
      LOG(("CacheIndex::FinishUpdate() - posting of PreShutdownInternal failed?"
           " Cannot safely release mDirEnumerator, leaking it!"));
      NS_WARNING(("CacheIndex::FinishUpdate() - Leaking mDirEnumerator!"));
      // This can happen only in case dispatching event to IO thread failed in
      // CacheIndex::PreShutdown().
      Unused << mDirEnumerator.forget(); // Leak it since dir enumerator is not threadsafe
    } else {
      mDirEnumerator->Close();
      mDirEnumerator = nullptr;
    }
  }

  if (!aSucceeded) {
    mDontMarkIndexClean = true;
  }

  if (mState == SHUTDOWN) {
    return;
  }

  if (mState == UPDATING && aSucceeded) {
    // If we've iterated over all entries successfully then all entries that
    // really exist on the disk are now marked as fresh. All non-fresh entries
    // don't exist anymore and must be removed from the index.
    RemoveNonFreshEntries();
  }

  // Make sure we won't start update. If the build or update failed, there is no
  // reason to believe that it will succeed next time.
  mIndexNeedsUpdate = false;

  ChangeState(READY);
  mLastDumpTime = TimeStamp::NowLoRes(); // Do not dump new index immediately
}

void
CacheIndex::RemoveNonFreshEntries()
{
  for (auto iter = mIndex.Iter(); !iter.Done(); iter.Next()) {
    CacheIndexEntry* entry = iter.Get();
    if (entry->IsFresh()) {
      continue;
    }

    LOG(("CacheIndex::RemoveNonFreshEntries() - Removing entry. "
         "[hash=%08x%08x%08x%08x%08x]", LOGSHA1(entry->Hash())));

    {
      CacheIndexEntryAutoManage emng(entry->Hash(), this);
      emng.DoNotSearchInIndex();
    }

    iter.Remove();
  }
}

// static
char const *
CacheIndex::StateString(EState aState)
{
  switch (aState) {
    case INITIAL:  return "INITIAL";
    case READING:  return "READING";
    case WRITING:  return "WRITING";
    case BUILDING: return "BUILDING";
    case UPDATING: return "UPDATING";
    case READY:    return "READY";
    case SHUTDOWN: return "SHUTDOWN";
  }

  MOZ_ASSERT(false, "Unexpected state!");
  return "?";
}

void
CacheIndex::ChangeState(EState aNewState)
{
  LOG(("CacheIndex::ChangeState() changing state %s -> %s", StateString(mState),
       StateString(aNewState)));

  // All pending updates should be processed before changing state
  MOZ_ASSERT(mPendingUpdates.Count() == 0);

  // PreShutdownInternal() should change the state to READY from every state. It
  // may go through different states, but once we are in READY state the only
  // possible transition is to SHUTDOWN state.
  MOZ_ASSERT(!mShuttingDown || mState != READY || aNewState == SHUTDOWN);

  // Start updating process when switching to READY state if needed
  if (aNewState == READY && StartUpdatingIndexIfNeeded(true)) {
    return;
  }

  if ((mState == READING || mState == BUILDING || mState == UPDATING) &&
      aNewState == READY) {
    ReportHashStats();
  }

  // Try to evict entries over limit everytime we're leaving state READING,
  // BUILDING or UPDATING, but not during shutdown or when removing all
  // entries.
  if (!mShuttingDown && !mRemovingAll && aNewState != SHUTDOWN &&
      (mState == READING || mState == BUILDING || mState == UPDATING))  {
    CacheFileIOManager::EvictIfOverLimit();
  }

  mState = aNewState;

  if (mState != SHUTDOWN) {
    CacheFileIOManager::CacheIndexStateChanged();
  }

  NotifyAsyncGetDiskConsumptionCallbacks();
}

void
CacheIndex::NotifyAsyncGetDiskConsumptionCallbacks()
{
  if ((mState == READY || mState == WRITING) && !mAsyncGetDiskConsumptionBlocked && mDiskConsumptionObservers.Length()) {
    for (uint32_t i = 0; i < mDiskConsumptionObservers.Length(); ++i) {
      DiskConsumptionObserver* o = mDiskConsumptionObservers[i];
      // Safe to call under the lock.  We always post to the main thread.
      o->OnDiskConsumption(mIndexStats.Size() << 10);
    }

    mDiskConsumptionObservers.Clear();
  }
}

void
CacheIndex::AllocBuffer()
{
  switch (mState) {
    case WRITING:
      mRWBufSize = sizeof(CacheIndexHeader) + sizeof(CacheHash::Hash32_t) +
                   mProcessEntries * sizeof(CacheIndexRecord);
      if (mRWBufSize > kMaxBufSize) {
        mRWBufSize = kMaxBufSize;
      }
      break;
    case READING:
      mRWBufSize = kMaxBufSize;
      break;
    default:
      MOZ_ASSERT(false, "Unexpected state!");
  }

  mRWBuf = static_cast<char *>(moz_xmalloc(mRWBufSize));
}

void
CacheIndex::ReleaseBuffer()
{
  sLock.AssertCurrentThreadOwns();

  if (!mRWBuf || mRWPending) {
    return;
  }

  LOG(("CacheIndex::ReleaseBuffer() releasing buffer"));

  free(mRWBuf);
  mRWBuf = nullptr;
  mRWBufSize = 0;
  mRWBufPos = 0;
}

void
CacheIndex::FrecencyArray::AppendRecord(CacheIndexRecord *aRecord)
{
  LOG(("CacheIndex::FrecencyArray::AppendRecord() [record=%p, hash=%08x%08x%08x"
       "%08x%08x]", aRecord, LOGSHA1(aRecord->mHash)));

  MOZ_ASSERT(!mRecs.Contains(aRecord));
  mRecs.AppendElement(aRecord);

  // If the new frecency is 0, the element should be at the end of the array,
  // i.e. this change doesn't affect order of the array
  if (aRecord->mFrecency != 0) {
    ++mUnsortedElements;
  }
<<<<<<< HEAD
}

void
CacheIndex::FrecencyArray::RemoveRecord(CacheIndexRecord *aRecord)
{
  LOG(("CacheIndex::FrecencyArray::RemoveRecord() [record=%p]", aRecord));

  decltype(mRecs)::index_type idx;
  idx = mRecs.IndexOf(aRecord);
  MOZ_RELEASE_ASSERT(idx != mRecs.NoIndex);
  mRecs[idx] = nullptr;
  ++mRemovedElements;

  // Calling SortIfNeeded ensures that we get rid of removed elements in the
  // array once we hit the limit.
  SortIfNeeded();
}

void
CacheIndex::FrecencyArray::ReplaceRecord(CacheIndexRecord *aOldRecord,
                                         CacheIndexRecord *aNewRecord)
{
  LOG(("CacheIndex::FrecencyArray::ReplaceRecord() [oldRecord=%p, "
       "newRecord=%p]", aOldRecord, aNewRecord));

  decltype(mRecs)::index_type idx;
  idx = mRecs.IndexOf(aOldRecord);
  MOZ_RELEASE_ASSERT(idx != mRecs.NoIndex);
  mRecs[idx] = aNewRecord;
}

void
CacheIndex::FrecencyArray::SortIfNeeded()
{
  const uint32_t kMaxUnsortedCount = 512;
  const uint32_t kMaxUnsortedPercent = 10;
  const uint32_t kMaxRemovedCount = 512;

  uint32_t unsortedLimit =
    std::min<uint32_t>(kMaxUnsortedCount, Length() * kMaxUnsortedPercent / 100);

  if (mUnsortedElements > unsortedLimit ||
      mRemovedElements > kMaxRemovedCount) {
    LOG(("CacheIndex::FrecencyArray::SortIfNeeded() - Sorting array "
       "[unsortedElements=%u, unsortedLimit=%u, removedElements=%u, "
       "maxRemovedCount=%u]", mUnsortedElements, unsortedLimit,
       mRemovedElements, kMaxRemovedCount));

=======
}

void
CacheIndex::FrecencyArray::RemoveRecord(CacheIndexRecord *aRecord)
{
  LOG(("CacheIndex::FrecencyArray::RemoveRecord() [record=%p]", aRecord));

  decltype(mRecs)::index_type idx;
  idx = mRecs.IndexOf(aRecord);
  MOZ_RELEASE_ASSERT(idx != mRecs.NoIndex);
  mRecs[idx] = nullptr;
  ++mRemovedElements;

  // Calling SortIfNeeded ensures that we get rid of removed elements in the
  // array once we hit the limit.
  SortIfNeeded();
}

void
CacheIndex::FrecencyArray::ReplaceRecord(CacheIndexRecord *aOldRecord,
                                         CacheIndexRecord *aNewRecord)
{
  LOG(("CacheIndex::FrecencyArray::ReplaceRecord() [oldRecord=%p, "
       "newRecord=%p]", aOldRecord, aNewRecord));

  decltype(mRecs)::index_type idx;
  idx = mRecs.IndexOf(aOldRecord);
  MOZ_RELEASE_ASSERT(idx != mRecs.NoIndex);
  mRecs[idx] = aNewRecord;
}

void
CacheIndex::FrecencyArray::SortIfNeeded()
{
  const uint32_t kMaxUnsortedCount = 512;
  const uint32_t kMaxUnsortedPercent = 10;
  const uint32_t kMaxRemovedCount = 512;

  uint32_t unsortedLimit =
    std::min<uint32_t>(kMaxUnsortedCount, Length() * kMaxUnsortedPercent / 100);

  if (mUnsortedElements > unsortedLimit ||
      mRemovedElements > kMaxRemovedCount) {
    LOG(("CacheIndex::FrecencyArray::SortIfNeeded() - Sorting array "
       "[unsortedElements=%u, unsortedLimit=%u, removedElements=%u, "
       "maxRemovedCount=%u]", mUnsortedElements, unsortedLimit,
       mRemovedElements, kMaxRemovedCount));

>>>>>>> a17af05f
    mRecs.Sort(FrecencyComparator());
    mUnsortedElements = 0;
    if (mRemovedElements) {
#ifdef DEBUG
      for (uint32_t i = Length(); i < mRecs.Length(); ++i) {
        MOZ_ASSERT(!mRecs[i]);
      }
#endif
      // Removed elements are at the end after sorting.
      mRecs.RemoveElementsAt(Length(), mRemovedElements);
      mRemovedElements = 0;
    }
  }
}

void
CacheIndex::AddRecordToIterators(CacheIndexRecord *aRecord)
{
  sLock.AssertCurrentThreadOwns();

  for (uint32_t i = 0; i < mIterators.Length(); ++i) {
    // Add a new record only when iterator is supposed to be updated.
    if (mIterators[i]->ShouldBeNewAdded()) {
      mIterators[i]->AddRecord(aRecord);
    }
  }
}

void
CacheIndex::RemoveRecordFromIterators(CacheIndexRecord *aRecord)
{
  sLock.AssertCurrentThreadOwns();

  for (uint32_t i = 0; i < mIterators.Length(); ++i) {
    // Remove the record from iterator always, it makes no sence to return
    // non-existing entries. Also the pointer to the record is no longer valid
    // once the entry is removed from index.
    mIterators[i]->RemoveRecord(aRecord);
  }
}

void
CacheIndex::ReplaceRecordInIterators(CacheIndexRecord *aOldRecord,
                                     CacheIndexRecord *aNewRecord)
{
  sLock.AssertCurrentThreadOwns();

  for (uint32_t i = 0; i < mIterators.Length(); ++i) {
    // We have to replace the record always since the pointer is no longer
    // valid after this point. NOTE: Replacing the record doesn't mean that
    // a new entry was added, it just means that the data in the entry was
    // changed (e.g. a file size) and we had to track this change in
    // mPendingUpdates since mIndex was read-only.
    mIterators[i]->ReplaceRecord(aOldRecord, aNewRecord);
  }
}

nsresult
CacheIndex::Run()
{
  LOG(("CacheIndex::Run()"));

  StaticMutexAutoLock lock(sLock);

  if (!IsIndexUsable()) {
    return NS_ERROR_NOT_AVAILABLE;
  }

  if (mState == READY && mShuttingDown) {
    return NS_OK;
  }

  mUpdateEventPending = false;

  switch (mState) {
    case BUILDING:
      BuildIndex();
      break;
    case UPDATING:
      UpdateIndex();
      break;
    default:
      LOG(("CacheIndex::Run() - Update/Build was canceled"));
  }

  return NS_OK;
}

nsresult
CacheIndex::OnFileOpenedInternal(FileOpenHelper *aOpener,
                                 CacheFileHandle *aHandle, nsresult aResult)
{
  LOG(("CacheIndex::OnFileOpenedInternal() [opener=%p, handle=%p, "
       "result=0x%08" PRIx32 "]", aOpener, aHandle, static_cast<uint32_t>(aResult)));

  MOZ_ASSERT(CacheFileIOManager::IsOnIOThread());

  nsresult rv;

  sLock.AssertCurrentThreadOwns();

  MOZ_RELEASE_ASSERT(IsIndexUsable());

  if (mState == READY && mShuttingDown) {
    return NS_OK;
  }

  switch (mState) {
    case WRITING:
      MOZ_ASSERT(aOpener == mIndexFileOpener);
      mIndexFileOpener = nullptr;

      if (NS_FAILED(aResult)) {
        LOG(("CacheIndex::OnFileOpenedInternal() - Can't open index file for "
             "writing [rv=0x%08" PRIx32 "]", static_cast<uint32_t>(aResult)));
        FinishWrite(false);
      } else {
        mIndexHandle = aHandle;
        WriteRecords();
      }
      break;
    case READING:
      if (aOpener == mIndexFileOpener) {
        mIndexFileOpener = nullptr;

        if (NS_SUCCEEDED(aResult)) {
          if (aHandle->FileSize() == 0) {
            FinishRead(false);
            CacheFileIOManager::DoomFile(aHandle, nullptr);
            break;
          } else {
            mIndexHandle = aHandle;
          }
        } else {
          FinishRead(false);
          break;
        }
      } else if (aOpener == mJournalFileOpener) {
        mJournalFileOpener = nullptr;
        mJournalHandle = aHandle;
      } else if (aOpener == mTmpFileOpener) {
        mTmpFileOpener = nullptr;
        mTmpHandle = aHandle;
      } else {
        MOZ_ASSERT(false, "Unexpected state!");
      }

      if (mIndexFileOpener || mJournalFileOpener || mTmpFileOpener) {
        // Some opener still didn't finish
        break;
      }

      // We fail and cancel all other openers when we opening index file fails.
      MOZ_ASSERT(mIndexHandle);

      if (mTmpHandle) {
        CacheFileIOManager::DoomFile(mTmpHandle, nullptr);
        mTmpHandle = nullptr;

        if (mJournalHandle) { // this shouldn't normally happen
          LOG(("CacheIndex::OnFileOpenedInternal() - Unexpected state, all "
               "files [%s, %s, %s] should never exist. Removing whole index.",
               INDEX_NAME, JOURNAL_NAME, TEMP_INDEX_NAME));
          FinishRead(false);
          break;
        }
      }

      if (mJournalHandle) {
        // Rename journal to make sure we update index on next start in case
        // firefox crashes
        rv = CacheFileIOManager::RenameFile(
          mJournalHandle, NS_LITERAL_CSTRING(TEMP_INDEX_NAME), this);
        if (NS_FAILED(rv)) {
          LOG(("CacheIndex::OnFileOpenedInternal() - CacheFileIOManager::"
               "RenameFile() failed synchronously [rv=0x%08" PRIx32 "]",
               static_cast<uint32_t>(rv)));
          FinishRead(false);
          break;
        }
      } else {
        StartReadingIndex();
      }

      break;
    default:
      MOZ_ASSERT(false, "Unexpected state!");
  }

  return NS_OK;
}

nsresult
CacheIndex::OnFileOpened(CacheFileHandle *aHandle, nsresult aResult)
{
  MOZ_CRASH("CacheIndex::OnFileOpened should not be called!");
  return NS_ERROR_UNEXPECTED;
}

nsresult
CacheIndex::OnDataWritten(CacheFileHandle *aHandle, const char *aBuf,
                          nsresult aResult)
{
  LOG(("CacheIndex::OnDataWritten() [handle=%p, result=0x%08" PRIx32 "]", aHandle,
       static_cast<uint32_t>(aResult)));

  MOZ_ASSERT(CacheFileIOManager::IsOnIOThread());

  nsresult rv;

  StaticMutexAutoLock lock(sLock);

  MOZ_RELEASE_ASSERT(IsIndexUsable());
  MOZ_RELEASE_ASSERT(mRWPending);
  mRWPending = false;

  if (mState == READY && mShuttingDown) {
    return NS_OK;
  }

  switch (mState) {
    case WRITING:
      MOZ_ASSERT(mIndexHandle == aHandle);

      if (NS_FAILED(aResult)) {
        FinishWrite(false);
      } else {
        if (mSkipEntries == mProcessEntries) {
          rv = CacheFileIOManager::RenameFile(mIndexHandle,
                                              NS_LITERAL_CSTRING(INDEX_NAME),
                                              this);
          if (NS_FAILED(rv)) {
            LOG(("CacheIndex::OnDataWritten() - CacheFileIOManager::"
                 "RenameFile() failed synchronously [rv=0x%08" PRIx32 "]",
                 static_cast<uint32_t>(rv)));
            FinishWrite(false);
          }
        } else {
          WriteRecords();
        }
      }
      break;
    default:
      // Writing was canceled.
      LOG(("CacheIndex::OnDataWritten() - ignoring notification since the "
           "operation was previously canceled [state=%d]", mState));
      ReleaseBuffer();
  }

  return NS_OK;
}

nsresult
CacheIndex::OnDataRead(CacheFileHandle *aHandle, char *aBuf, nsresult aResult)
{
  LOG(("CacheIndex::OnDataRead() [handle=%p, result=0x%08" PRIx32 "]", aHandle,
       static_cast<uint32_t>(aResult)));

  MOZ_ASSERT(CacheFileIOManager::IsOnIOThread());

  StaticMutexAutoLock lock(sLock);

  MOZ_RELEASE_ASSERT(IsIndexUsable());
  MOZ_RELEASE_ASSERT(mRWPending);
  mRWPending = false;

  switch (mState) {
    case READING:
      MOZ_ASSERT(mIndexHandle == aHandle || mJournalHandle == aHandle);

      if (NS_FAILED(aResult)) {
        FinishRead(false);
      } else {
        if (!mIndexOnDiskIsValid) {
          ParseRecords();
        } else {
          ParseJournal();
        }
      }
      break;
    default:
      // Reading was canceled.
      LOG(("CacheIndex::OnDataRead() - ignoring notification since the "
           "operation was previously canceled [state=%d]", mState));
      ReleaseBuffer();
  }

  return NS_OK;
}

nsresult
CacheIndex::OnFileDoomed(CacheFileHandle *aHandle, nsresult aResult)
{
  MOZ_CRASH("CacheIndex::OnFileDoomed should not be called!");
  return NS_ERROR_UNEXPECTED;
}

nsresult
CacheIndex::OnEOFSet(CacheFileHandle *aHandle, nsresult aResult)
{
  MOZ_CRASH("CacheIndex::OnEOFSet should not be called!");
  return NS_ERROR_UNEXPECTED;
}

nsresult
CacheIndex::OnFileRenamed(CacheFileHandle *aHandle, nsresult aResult)
{
  LOG(("CacheIndex::OnFileRenamed() [handle=%p, result=0x%08" PRIx32 "]", aHandle,
       static_cast<uint32_t>(aResult)));

  MOZ_ASSERT(CacheFileIOManager::IsOnIOThread());

  StaticMutexAutoLock lock(sLock);

  MOZ_RELEASE_ASSERT(IsIndexUsable());

  if (mState == READY && mShuttingDown) {
    return NS_OK;
  }

  switch (mState) {
    case WRITING:
      // This is a result of renaming the new index written to tmpfile to index
      // file. This is the last step when writing the index and the whole
      // writing process is successful iff renaming was successful.

      if (mIndexHandle != aHandle) {
        LOG(("CacheIndex::OnFileRenamed() - ignoring notification since it "
             "belongs to previously canceled operation [state=%d]", mState));
        break;
      }

      FinishWrite(NS_SUCCEEDED(aResult));
      break;
    case READING:
      // This is a result of renaming journal file to tmpfile. It is renamed
      // before we start reading index and journal file and it should normally
      // succeed. If it fails give up reading of index.

      if (mJournalHandle != aHandle) {
        LOG(("CacheIndex::OnFileRenamed() - ignoring notification since it "
             "belongs to previously canceled operation [state=%d]", mState));
        break;
      }

      if (NS_FAILED(aResult)) {
        FinishRead(false);
      } else {
        StartReadingIndex();
      }
      break;
    default:
      // Reading/writing was canceled.
      LOG(("CacheIndex::OnFileRenamed() - ignoring notification since the "
           "operation was previously canceled [state=%d]", mState));
  }

  return NS_OK;
}

// Memory reporting

size_t
CacheIndex::SizeOfExcludingThisInternal(mozilla::MallocSizeOf mallocSizeOf) const
{
  sLock.AssertCurrentThreadOwns();

  size_t n = 0;
  nsCOMPtr<nsISizeOf> sizeOf;

  // mIndexHandle and mJournalHandle are reported via SizeOfHandlesRunnable
  // in CacheFileIOManager::SizeOfExcludingThisInternal as part of special
  // handles array.

  sizeOf = do_QueryInterface(mCacheDirectory);
  if (sizeOf) {
    n += sizeOf->SizeOfIncludingThis(mallocSizeOf);
  }

  sizeOf = do_QueryInterface(mUpdateTimer);
  if (sizeOf) {
    n += sizeOf->SizeOfIncludingThis(mallocSizeOf);
  }

  n += mallocSizeOf(mRWBuf);
  n += mallocSizeOf(mRWHash);

  n += mIndex.SizeOfExcludingThis(mallocSizeOf);
  n += mPendingUpdates.SizeOfExcludingThis(mallocSizeOf);
  n += mTmpJournal.SizeOfExcludingThis(mallocSizeOf);

  // mFrecencyArray items are reported by mIndex/mPendingUpdates
  n += mFrecencyArray.mRecs.ShallowSizeOfExcludingThis(mallocSizeOf);
  n += mDiskConsumptionObservers.ShallowSizeOfExcludingThis(mallocSizeOf);

  return n;
}

// static
size_t
CacheIndex::SizeOfExcludingThis(mozilla::MallocSizeOf mallocSizeOf)
{
  sLock.AssertCurrentThreadOwns();

  if (!gInstance)
    return 0;

  return gInstance->SizeOfExcludingThisInternal(mallocSizeOf);
}

// static
size_t
CacheIndex::SizeOfIncludingThis(mozilla::MallocSizeOf mallocSizeOf)
{
  StaticMutexAutoLock lock(sLock);

  return mallocSizeOf(gInstance) + SizeOfExcludingThis(mallocSizeOf);
}

namespace {

class HashComparator
{
public:
  bool Equals(CacheIndexRecord* a, CacheIndexRecord* b) const {
    return memcmp(&a->mHash, &b->mHash, sizeof(SHA1Sum::Hash)) == 0;
  }
  bool LessThan(CacheIndexRecord* a, CacheIndexRecord* b) const {
    return memcmp(&a->mHash, &b->mHash, sizeof(SHA1Sum::Hash)) < 0;
  }
};

void
ReportHashSizeMatch(const SHA1Sum::Hash *aHash1, const SHA1Sum::Hash *aHash2)
{
  const uint32_t *h1 = reinterpret_cast<const uint32_t *>(aHash1);
  const uint32_t *h2 = reinterpret_cast<const uint32_t *>(aHash2);

  for (uint32_t i = 0; i < 5; ++i) {
    if (h1[i] != h2[i]) {
      uint32_t bitsDiff = h1[i] ^ h2[i];
      bitsDiff = NetworkEndian::readUint32(&bitsDiff);

      // count leading zeros in bitsDiff
      static const uint8_t debruijn32[32] =
        { 0, 31, 9, 30, 3, 8, 13, 29, 2, 5, 7, 21, 12, 24, 28, 19,
          1, 10, 4, 14, 6, 22, 25, 20, 11, 15, 23, 26, 16, 27, 17, 18};

      bitsDiff |= bitsDiff>>1;
      bitsDiff |= bitsDiff>>2;
      bitsDiff |= bitsDiff>>4;
      bitsDiff |= bitsDiff>>8;
      bitsDiff |= bitsDiff>>16;
      bitsDiff++;

      uint8_t hashSizeMatch = debruijn32[bitsDiff*0x076be629>>27] + (i<<5);
      Telemetry::Accumulate(Telemetry::NETWORK_CACHE_HASH_STATS, hashSizeMatch);

      return;
    }
  }

  MOZ_ASSERT(false, "Found a collision in the index!");
}

} // namespace

void
CacheIndex::ReportHashStats()
{
  // We're gathering the hash stats only once, exclude too small caches.
  if (CacheObserver::HashStatsReported() || mFrecencyArray.Length() < 15000) {
    return;
  }

  nsTArray<CacheIndexRecord *> records;
  for (auto iter = mFrecencyArray.Iter(); !iter.Done(); iter.Next()) {
    records.AppendElement(iter.Get());
  }

  records.Sort(HashComparator());

  for (uint32_t i = 1; i < records.Length(); i++) {
    ReportHashSizeMatch(&records[i-1]->mHash, &records[i]->mHash);
  }

  CacheObserver::SetHashStatsReported();
}

// static
void
CacheIndex::OnAsyncEviction(bool aEvicting)
{
  RefPtr<CacheIndex> index = gInstance;
  if (!index) {
    return;
  }

  StaticMutexAutoLock lock(sLock);
  index->mAsyncGetDiskConsumptionBlocked = aEvicting;
  if (!aEvicting) {
    index->NotifyAsyncGetDiskConsumptionCallbacks();
  }
}

} // namespace net
} // namespace mozilla<|MERGE_RESOLUTION|>--- conflicted
+++ resolved
@@ -749,15 +749,12 @@
       MOZ_ASSERT(entry);
       MOZ_ASSERT(entry->IsFresh());
 
-<<<<<<< HEAD
-=======
       if (!entry) {
         LOG(("CacheIndex::InitEntry() - Entry was not found in mIndex!"));
         NS_WARNING(("CacheIndex::InitEntry() - Entry was not found in mIndex!"));
         return NS_ERROR_UNEXPECTED;
       }
 
->>>>>>> a17af05f
       if (IsCollision(entry, aOriginAttrsHash, aAnonymous)) {
         index->mIndexNeedsUpdate = true; // TODO Does this really help in case of collision?
         reinitEntry = true;
@@ -980,15 +977,12 @@
       MOZ_ASSERT(index->mPendingUpdates.Count() == 0);
       MOZ_ASSERT(entry);
 
-<<<<<<< HEAD
-=======
       if (!entry) {
         LOG(("CacheIndex::UpdateEntry() - Entry was not found in mIndex!"));
         NS_WARNING(("CacheIndex::UpdateEntry() - Entry was not found in mIndex!"));
         return NS_ERROR_UNEXPECTED;
       }
 
->>>>>>> a17af05f
       if (!HasEntryChanged(entry, aFrecency, aExpirationTime, aHasAltData,
                            aOnStartTime, aOnStopTime, aSize)) {
         return NS_OK;
@@ -2745,21 +2739,6 @@
   }
   aEntry->SetHasAltData(hasAltData);
 
-<<<<<<< HEAD
-  static auto getUint16MetaData = [&aMetaData](const char *key) -> uint16_t {
-    const char* s64 = aMetaData->GetElement(key);
-    if (s64) {
-      nsresult rv;
-      uint64_t n64 = nsCString(s64).ToInteger64(&rv);
-      MOZ_ASSERT(NS_SUCCEEDED(rv));
-      return n64 <= kIndexTimeOutOfBound ? n64 : kIndexTimeOutOfBound;
-    }
-    return kIndexTimeNotAvailable;
-  };
-
-  aEntry->SetOnStartTime(getUint16MetaData("net-response-time-onstart"));
-  aEntry->SetOnStopTime(getUint16MetaData("net-response-time-onstop"));
-=======
   static auto toUint16 = [](const char *aUint16String) -> uint16_t {
     if (!aUint16String) {
       return kIndexTimeNotAvailable;
@@ -2772,7 +2751,6 @@
 
   aEntry->SetOnStartTime(toUint16(aMetaData->GetElement("net-response-time-onstart")));
   aEntry->SetOnStopTime(toUint16(aMetaData->GetElement("net-response-time-onstop")));
->>>>>>> a17af05f
 
   aEntry->SetFileSize(static_cast<uint32_t>(
                         std::min(static_cast<int64_t>(PR_UINT32_MAX),
@@ -2935,10 +2913,7 @@
         LOG(("CacheIndex::BuildIndex() - CacheFile::InitEntryFromDiskData() "
              "failed, removing file. [name=%s]", leaf.get()));
         file->Remove(false);
-<<<<<<< HEAD
-=======
         entry->MarkRemoved();
->>>>>>> a17af05f
       } else {
         LOG(("CacheIndex::BuildIndex() - Added entry to index. [name=%s]",
              leaf.get()));
@@ -3408,7 +3383,6 @@
   if (aRecord->mFrecency != 0) {
     ++mUnsortedElements;
   }
-<<<<<<< HEAD
 }
 
 void
@@ -3457,56 +3431,6 @@
        "maxRemovedCount=%u]", mUnsortedElements, unsortedLimit,
        mRemovedElements, kMaxRemovedCount));
 
-=======
-}
-
-void
-CacheIndex::FrecencyArray::RemoveRecord(CacheIndexRecord *aRecord)
-{
-  LOG(("CacheIndex::FrecencyArray::RemoveRecord() [record=%p]", aRecord));
-
-  decltype(mRecs)::index_type idx;
-  idx = mRecs.IndexOf(aRecord);
-  MOZ_RELEASE_ASSERT(idx != mRecs.NoIndex);
-  mRecs[idx] = nullptr;
-  ++mRemovedElements;
-
-  // Calling SortIfNeeded ensures that we get rid of removed elements in the
-  // array once we hit the limit.
-  SortIfNeeded();
-}
-
-void
-CacheIndex::FrecencyArray::ReplaceRecord(CacheIndexRecord *aOldRecord,
-                                         CacheIndexRecord *aNewRecord)
-{
-  LOG(("CacheIndex::FrecencyArray::ReplaceRecord() [oldRecord=%p, "
-       "newRecord=%p]", aOldRecord, aNewRecord));
-
-  decltype(mRecs)::index_type idx;
-  idx = mRecs.IndexOf(aOldRecord);
-  MOZ_RELEASE_ASSERT(idx != mRecs.NoIndex);
-  mRecs[idx] = aNewRecord;
-}
-
-void
-CacheIndex::FrecencyArray::SortIfNeeded()
-{
-  const uint32_t kMaxUnsortedCount = 512;
-  const uint32_t kMaxUnsortedPercent = 10;
-  const uint32_t kMaxRemovedCount = 512;
-
-  uint32_t unsortedLimit =
-    std::min<uint32_t>(kMaxUnsortedCount, Length() * kMaxUnsortedPercent / 100);
-
-  if (mUnsortedElements > unsortedLimit ||
-      mRemovedElements > kMaxRemovedCount) {
-    LOG(("CacheIndex::FrecencyArray::SortIfNeeded() - Sorting array "
-       "[unsortedElements=%u, unsortedLimit=%u, removedElements=%u, "
-       "maxRemovedCount=%u]", mUnsortedElements, unsortedLimit,
-       mRemovedElements, kMaxRemovedCount));
-
->>>>>>> a17af05f
     mRecs.Sort(FrecencyComparator());
     mUnsortedElements = 0;
     if (mRemovedElements) {
