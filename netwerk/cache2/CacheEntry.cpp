/* This Source Code Form is subject to the terms of the Mozilla Public
 * License, v. 2.0. If a copy of the MPL was not distributed with this
 * file, You can obtain one at http://mozilla.org/MPL/2.0/. */

#include "CacheLog.h"
#include "CacheEntry.h"
#include "CacheStorageService.h"
#include "CacheObserver.h"
#include "CacheFileUtils.h"
#include "CacheIndex.h"

#include "nsIInputStream.h"
#include "nsIOutputStream.h"
#include "nsISeekableStream.h"
#include "nsIURI.h"
#include "nsICacheEntryOpenCallback.h"
#include "nsICacheStorage.h"
#include "nsISerializable.h"
#include "nsIStreamTransportService.h"
#include "nsISizeOf.h"

#include "nsComponentManagerUtils.h"
#include "nsServiceManagerUtils.h"
#include "nsString.h"
#include "nsProxyRelease.h"
#include "nsSerializationHelper.h"
#include "nsThreadUtils.h"
#include "mozilla/Telemetry.h"
#include "mozilla/IntegerPrintfMacros.h"
#include <math.h>
#include <algorithm>

namespace mozilla {
namespace net {

static uint32_t const ENTRY_WANTED =
  nsICacheEntryOpenCallback::ENTRY_WANTED;
static uint32_t const RECHECK_AFTER_WRITE_FINISHED =
  nsICacheEntryOpenCallback::RECHECK_AFTER_WRITE_FINISHED;
static uint32_t const ENTRY_NEEDS_REVALIDATION =
  nsICacheEntryOpenCallback::ENTRY_NEEDS_REVALIDATION;
static uint32_t const ENTRY_NOT_WANTED =
  nsICacheEntryOpenCallback::ENTRY_NOT_WANTED;

NS_IMPL_ISUPPORTS(CacheEntryHandle, nsICacheEntry)

// CacheEntryHandle

CacheEntryHandle::CacheEntryHandle(CacheEntry* aEntry)
: mEntry(aEntry)
{
#ifdef DEBUG
  if (!mEntry->HandlesCount()) {
    // CacheEntry.mHandlesCount must go from zero to one only under
    // the service lock. Can access CacheStorageService::Self() w/o a check
    // since CacheEntry hrefs it.
    CacheStorageService::Self()->Lock().AssertCurrentThreadOwns();
  }
#endif

  mEntry->AddHandleRef();

  LOG(("New CacheEntryHandle %p for entry %p", this, aEntry));
}

CacheEntryHandle::~CacheEntryHandle()
{
  mEntry->ReleaseHandleRef();
  mEntry->OnHandleClosed(this);
}

// CacheEntry::Callback

CacheEntry::Callback::Callback(CacheEntry* aEntry,
                               nsICacheEntryOpenCallback *aCallback,
                               bool aReadOnly, bool aCheckOnAnyThread,
                               bool aSecret)
: mEntry(aEntry)
, mCallback(aCallback)
, mTarget(GetCurrentThreadEventTarget())
, mReadOnly(aReadOnly)
, mRevalidating(false)
, mCheckOnAnyThread(aCheckOnAnyThread)
, mRecheckAfterWrite(false)
, mNotWanted(false)
, mSecret(aSecret)
, mDoomWhenFoundPinned(false)
, mDoomWhenFoundNonPinned(false)
{
  MOZ_COUNT_CTOR(CacheEntry::Callback);

  // The counter may go from zero to non-null only under the service lock
  // but here we expect it to be already positive.
  MOZ_ASSERT(mEntry->HandlesCount());
  mEntry->AddHandleRef();
}

CacheEntry::Callback::Callback(CacheEntry* aEntry, bool aDoomWhenFoundInPinStatus)
: mEntry(aEntry)
, mReadOnly(false)
, mRevalidating(false)
, mCheckOnAnyThread(true)
, mRecheckAfterWrite(false)
, mNotWanted(false)
, mSecret(false)
, mDoomWhenFoundPinned(aDoomWhenFoundInPinStatus == true)
, mDoomWhenFoundNonPinned(aDoomWhenFoundInPinStatus == false)
{
  MOZ_COUNT_CTOR(CacheEntry::Callback);
  MOZ_ASSERT(mEntry->HandlesCount());
  mEntry->AddHandleRef();
}

CacheEntry::Callback::Callback(CacheEntry::Callback const &aThat)
: mEntry(aThat.mEntry)
, mCallback(aThat.mCallback)
, mTarget(aThat.mTarget)
, mReadOnly(aThat.mReadOnly)
, mRevalidating(aThat.mRevalidating)
, mCheckOnAnyThread(aThat.mCheckOnAnyThread)
, mRecheckAfterWrite(aThat.mRecheckAfterWrite)
, mNotWanted(aThat.mNotWanted)
, mSecret(aThat.mSecret)
, mDoomWhenFoundPinned(aThat.mDoomWhenFoundPinned)
, mDoomWhenFoundNonPinned(aThat.mDoomWhenFoundNonPinned)
{
  MOZ_COUNT_CTOR(CacheEntry::Callback);

  // The counter may go from zero to non-null only under the service lock
  // but here we expect it to be already positive.
  MOZ_ASSERT(mEntry->HandlesCount());
  mEntry->AddHandleRef();
}

CacheEntry::Callback::~Callback()
{
  ProxyRelease("CacheEntry::Callback::mCallback", mCallback, mTarget);

  mEntry->ReleaseHandleRef();
  MOZ_COUNT_DTOR(CacheEntry::Callback);
}

void CacheEntry::Callback::ExchangeEntry(CacheEntry* aEntry)
{
  if (mEntry == aEntry)
    return;

  // The counter may go from zero to non-null only under the service lock
  // but here we expect it to be already positive.
  MOZ_ASSERT(aEntry->HandlesCount());
  aEntry->AddHandleRef();
  mEntry->ReleaseHandleRef();
  mEntry = aEntry;
}

bool CacheEntry::Callback::DeferDoom(bool *aDoom) const
{
  MOZ_ASSERT(mEntry->mPinningKnown);

  if (MOZ_UNLIKELY(mDoomWhenFoundNonPinned) || MOZ_UNLIKELY(mDoomWhenFoundPinned)) {
    *aDoom = (MOZ_UNLIKELY(mDoomWhenFoundNonPinned) && MOZ_LIKELY(!mEntry->mPinned)) ||
             (MOZ_UNLIKELY(mDoomWhenFoundPinned) && MOZ_UNLIKELY(mEntry->mPinned));

    return true;
  }

  return false;
}

nsresult CacheEntry::Callback::OnCheckThread(bool *aOnCheckThread) const
{
  if (!mCheckOnAnyThread) {
    // Check we are on the target
    return mTarget->IsOnCurrentThread(aOnCheckThread);
  }

  // We can invoke check anywhere
  *aOnCheckThread = true;
  return NS_OK;
}

nsresult CacheEntry::Callback::OnAvailThread(bool *aOnAvailThread) const
{
  return mTarget->IsOnCurrentThread(aOnAvailThread);
}

// CacheEntry

NS_IMPL_ISUPPORTS(CacheEntry,
                  nsICacheEntry,
                  nsIRunnable,
                  CacheFileListener)

CacheEntry::CacheEntry(const nsACString& aStorageID,
                       const nsACString& aURI,
                       const nsACString& aEnhanceID,
                       bool aUseDisk,
                       bool aSkipSizeCheck,
                       bool aPin)
: mFrecency(0)
, mSortingExpirationTime(uint32_t(-1))
, mLock("CacheEntry")
, mFileStatus(NS_ERROR_NOT_INITIALIZED)
, mURI(aURI)
, mEnhanceID(aEnhanceID)
, mStorageID(aStorageID)
, mUseDisk(aUseDisk)
, mSkipSizeCheck(aSkipSizeCheck)
, mIsDoomed(false)
, mSecurityInfoLoaded(false)
, mPreventCallbacks(false)
, mHasData(false)
, mPinned(aPin)
, mPinningKnown(false)
, mState(NOTLOADED)
, mRegistration(NEVERREGISTERED)
, mWriter(nullptr)
, mPredictedDataSize(0)
, mUseCount(0)
{
  LOG(("CacheEntry::CacheEntry [this=%p]", this));

  mService = CacheStorageService::Self();

  CacheStorageService::Self()->RecordMemoryOnlyEntry(
    this, !aUseDisk, true /* overwrite */);
}

CacheEntry::~CacheEntry()
{
  LOG(("CacheEntry::~CacheEntry [this=%p]", this));
}

char const * CacheEntry::StateString(uint32_t aState)
{
  switch (aState) {
  case NOTLOADED:     return "NOTLOADED";
  case LOADING:       return "LOADING";
  case EMPTY:         return "EMPTY";
  case WRITING:       return "WRITING";
  case READY:         return "READY";
  case REVALIDATING:  return "REVALIDATING";
  }

  return "?";
}

nsresult CacheEntry::HashingKeyWithStorage(nsACString &aResult) const
{
  return HashingKey(mStorageID, mEnhanceID, mURI, aResult);
}

nsresult CacheEntry::HashingKey(nsACString &aResult) const
{
  return HashingKey(EmptyCString(), mEnhanceID, mURI, aResult);
}

// static
nsresult CacheEntry::HashingKey(const nsACString& aStorageID,
                                const nsACString& aEnhanceID,
                                nsIURI* aURI,
                                nsACString &aResult)
{
  nsAutoCString spec;
  nsresult rv = aURI->GetAsciiSpec(spec);
  NS_ENSURE_SUCCESS(rv, rv);

  return HashingKey(aStorageID, aEnhanceID, spec, aResult);
}

// static
nsresult CacheEntry::HashingKey(const nsACString& aStorageID,
                                const nsACString& aEnhanceID,
                                const nsACString& aURISpec,
                                nsACString &aResult)
{
  /**
   * This key is used to salt hash that is a base for disk file name.
   * Changing it will cause we will not be able to find files on disk.
   */

  aResult.Assign(aStorageID);

  if (!aEnhanceID.IsEmpty()) {
    CacheFileUtils::AppendTagWithValue(aResult, '~', aEnhanceID);
  }

  // Appending directly
  aResult.Append(':');
  aResult.Append(aURISpec);

  return NS_OK;
}

void CacheEntry::AsyncOpen(nsICacheEntryOpenCallback* aCallback, uint32_t aFlags)
{
  LOG(("CacheEntry::AsyncOpen [this=%p, state=%s, flags=%d, callback=%p]",
    this, StateString(mState), aFlags, aCallback));

  bool readonly = aFlags & nsICacheStorage::OPEN_READONLY;
  bool bypassIfBusy = aFlags & nsICacheStorage::OPEN_BYPASS_IF_BUSY;
  bool truncate = aFlags & nsICacheStorage::OPEN_TRUNCATE;
  bool priority = aFlags & nsICacheStorage::OPEN_PRIORITY;
  bool multithread = aFlags & nsICacheStorage::CHECK_MULTITHREADED;
  bool secret = aFlags & nsICacheStorage::OPEN_SECRETLY;

  MOZ_ASSERT(!readonly || !truncate, "Bad flags combination");
  MOZ_ASSERT(!(truncate && mState > LOADING), "Must not call truncate on already loaded entry");

  Callback callback(this, aCallback, readonly, multithread, secret);

  if (!Open(callback, truncate, priority, bypassIfBusy)) {
    // We get here when the callback wants to bypass cache when it's busy.
    LOG(("  writing or revalidating, callback wants to bypass cache"));
    callback.mNotWanted = true;
    InvokeAvailableCallback(callback);
  }
}

bool CacheEntry::Open(Callback & aCallback, bool aTruncate,
                      bool aPriority, bool aBypassIfBusy)
{
  mozilla::MutexAutoLock lock(mLock);

  // Check state under the lock
  if (aBypassIfBusy && (mState == WRITING || mState == REVALIDATING)) {
    return false;
  }

  RememberCallback(aCallback);

  // Load() opens the lock
  if (Load(aTruncate, aPriority)) {
    // Loading is in progress...
    return true;
  }

  InvokeCallbacks();

  return true;
}

bool CacheEntry::Load(bool aTruncate, bool aPriority)
{
  LOG(("CacheEntry::Load [this=%p, trunc=%d]", this, aTruncate));

  mLock.AssertCurrentThreadOwns();

  if (mState > LOADING) {
    LOG(("  already loaded"));
    return false;
  }

  if (mState == LOADING) {
    LOG(("  already loading"));
    return true;
  }

  mState = LOADING;

  MOZ_ASSERT(!mFile);

  nsresult rv;

  nsAutoCString fileKey;
  rv = HashingKeyWithStorage(fileKey);

  bool reportMiss = false;

  // Check the index under two conditions for two states and take appropriate action:
  // 1. When this is a disk entry and not told to truncate, check there is a disk file.
  //    If not, set the 'truncate' flag to true so that this entry will open instantly
  //    as a new one.
  // 2. When this is a memory-only entry, check there is a disk file.
  //    If there is or could be, doom that file.
  if ((!aTruncate || !mUseDisk) && NS_SUCCEEDED(rv)) {
    // Check the index right now to know we have or have not the entry
    // as soon as possible.
    CacheIndex::EntryStatus status;
    if (NS_SUCCEEDED(CacheIndex::HasEntry(fileKey, &status))) {
      switch (status) {
      case CacheIndex::DOES_NOT_EXIST:
        // Doesn't apply to memory-only entries, Load() is called only once for them
        // and never again for their session lifetime.
        if (!aTruncate && mUseDisk) {
          LOG(("  entry doesn't exist according information from the index, truncating"));
          reportMiss = true;
          aTruncate = true;
        }
        break;
      case CacheIndex::EXISTS:
      case CacheIndex::DO_NOT_KNOW:
        if (!mUseDisk) {
          LOG(("  entry open as memory-only, but there is a file, status=%d, dooming it", status));
          CacheFileIOManager::DoomFileByKey(fileKey, nullptr);
        }
        break;
      }
    }
  }

  mFile = new CacheFile();

  BackgroundOp(Ops::REGISTER);

  bool directLoad = aTruncate || !mUseDisk;
  if (directLoad) {
    // mLoadStart will be used to calculate telemetry of life-time of this entry.
    // Low resulution is then enough.
    mLoadStart = TimeStamp::NowLoRes();
    mPinningKnown = true;
  } else {
    mLoadStart = TimeStamp::Now();
  }

  {
    mozilla::MutexAutoUnlock unlock(mLock);

    if (reportMiss) {
      CacheFileUtils::DetailedCacheHitTelemetry::AddRecord(
        CacheFileUtils::DetailedCacheHitTelemetry::MISS, mLoadStart);
    }

    LOG(("  performing load, file=%p", mFile.get()));
    if (NS_SUCCEEDED(rv)) {
      rv = mFile->Init(fileKey,
                       aTruncate,
                       !mUseDisk,
                       mSkipSizeCheck,
                       aPriority,
                       mPinned,
                       directLoad ? nullptr : this);
    }

    if (NS_FAILED(rv)) {
      mFileStatus = rv;
      AsyncDoom(nullptr);
      return false;
    }
  }

  if (directLoad) {
    // Just fake the load has already been done as "new".
    mFileStatus = NS_OK;
    mState = EMPTY;
  }

  return mState == LOADING;
}

NS_IMETHODIMP CacheEntry::OnFileReady(nsresult aResult, bool aIsNew)
{
  LOG(("CacheEntry::OnFileReady [this=%p, rv=0x%08" PRIx32 ", new=%d]",
       this, static_cast<uint32_t>(aResult), aIsNew));

  MOZ_ASSERT(!mLoadStart.IsNull());

  if (NS_SUCCEEDED(aResult)) {
    if (aIsNew) {
      CacheFileUtils::DetailedCacheHitTelemetry::AddRecord(
        CacheFileUtils::DetailedCacheHitTelemetry::MISS, mLoadStart);
    } else {
      CacheFileUtils::DetailedCacheHitTelemetry::AddRecord(
        CacheFileUtils::DetailedCacheHitTelemetry::HIT, mLoadStart);
    }
  }

  // OnFileReady, that is the only code that can transit from LOADING
  // to any follow-on state and can only be invoked ones on an entry.
  // Until this moment there is no consumer that could manipulate
  // the entry state.

  mozilla::MutexAutoLock lock(mLock);

  MOZ_ASSERT(mState == LOADING);

  mState = (aIsNew || NS_FAILED(aResult))
    ? EMPTY
    : READY;

  mFileStatus = aResult;

  mPinned = mFile->IsPinned();;
  mPinningKnown = true;
  LOG(("  pinning=%d", mPinned));

  if (mState == READY) {
    mHasData = true;

    uint32_t frecency;
    mFile->GetFrecency(&frecency);
    // mFrecency is held in a double to increase computance precision.
    // It is ok to persist frecency only as a uint32 with some math involved.
    mFrecency = INT2FRECENCY(frecency);
  }

  InvokeCallbacks();

  return NS_OK;
}

NS_IMETHODIMP CacheEntry::OnFileDoomed(nsresult aResult)
{
  if (mDoomCallback) {
    RefPtr<DoomCallbackRunnable> event =
      new DoomCallbackRunnable(this, aResult);
    NS_DispatchToMainThread(event);
  }

  return NS_OK;
}

already_AddRefed<CacheEntryHandle> CacheEntry::ReopenTruncated(bool aMemoryOnly,
                                                               nsICacheEntryOpenCallback* aCallback)
{
  LOG(("CacheEntry::ReopenTruncated [this=%p]", this));

  mLock.AssertCurrentThreadOwns();

  // Hold callbacks invocation, AddStorageEntry would invoke from doom prematurly
  mPreventCallbacks = true;

  RefPtr<CacheEntryHandle> handle;
  RefPtr<CacheEntry> newEntry;
  {
    if (mPinned) {
      MOZ_ASSERT(mUseDisk);
      // We want to pin even no-store entries (the case we recreate a disk entry as
      // a memory-only entry.)
      aMemoryOnly = false;
    }

    mozilla::MutexAutoUnlock unlock(mLock);

    // The following call dooms this entry (calls DoomAlreadyRemoved on us)
    nsresult rv = CacheStorageService::Self()->AddStorageEntry(
      GetStorageID(), GetURI(), GetEnhanceID(),
      mUseDisk && !aMemoryOnly,
      mSkipSizeCheck,
      mPinned,
      true, // truncate existing (this one)
      getter_AddRefs(handle));

    if (NS_SUCCEEDED(rv)) {
      newEntry = handle->Entry();
      LOG(("  exchanged entry %p by entry %p, rv=0x%08" PRIx32,
           this, newEntry.get(), static_cast<uint32_t>(rv)));
      newEntry->AsyncOpen(aCallback, nsICacheStorage::OPEN_TRUNCATE);
    } else {
      LOG(("  exchanged of entry %p failed, rv=0x%08" PRIx32,
           this, static_cast<uint32_t>(rv)));
      AsyncDoom(nullptr);
    }
  }

  mPreventCallbacks = false;

  if (!newEntry)
    return nullptr;

  newEntry->TransferCallbacks(*this);
  mCallbacks.Clear();

  // Must return a new write handle, since the consumer is expected to
  // write to this newly recreated entry.  The |handle| is only a common
  // reference counter and doesn't revert entry state back when write
  // fails and also doesn't update the entry frecency.  Not updating
  // frecency causes entries to not be purged from our memory pools.
  RefPtr<CacheEntryHandle> writeHandle =
    newEntry->NewWriteHandle();
  return writeHandle.forget();
}

void CacheEntry::TransferCallbacks(CacheEntry & aFromEntry)
{
  mozilla::MutexAutoLock lock(mLock);

  LOG(("CacheEntry::TransferCallbacks [entry=%p, from=%p]",
    this, &aFromEntry));

  if (!mCallbacks.Length())
    mCallbacks.SwapElements(aFromEntry.mCallbacks);
  else
    mCallbacks.AppendElements(aFromEntry.mCallbacks);

  uint32_t callbacksLength = mCallbacks.Length();
  if (callbacksLength) {
    // Carry the entry reference (unfortunately, needs to be done manually...)
    for (uint32_t i = 0; i < callbacksLength; ++i)
      mCallbacks[i].ExchangeEntry(this);

    BackgroundOp(Ops::CALLBACKS, true);
  }
}

void CacheEntry::RememberCallback(Callback & aCallback)
{
  mLock.AssertCurrentThreadOwns();

  LOG(("CacheEntry::RememberCallback [this=%p, cb=%p, state=%s]",
    this, aCallback.mCallback.get(), StateString(mState)));

  mCallbacks.AppendElement(aCallback);
}

void CacheEntry::InvokeCallbacksLock()
{
  mozilla::MutexAutoLock lock(mLock);
  InvokeCallbacks();
}

void CacheEntry::InvokeCallbacks()
{
  mLock.AssertCurrentThreadOwns();

  LOG(("CacheEntry::InvokeCallbacks BEGIN [this=%p]", this));

  // Invoke first all r/w callbacks, then all r/o callbacks.
  if (InvokeCallbacks(false))
    InvokeCallbacks(true);

  LOG(("CacheEntry::InvokeCallbacks END [this=%p]", this));
}

bool CacheEntry::InvokeCallbacks(bool aReadOnly)
{
  mLock.AssertCurrentThreadOwns();

  RefPtr<CacheEntryHandle> recreatedHandle;

  uint32_t i = 0;
  while (i < mCallbacks.Length()) {
    if (mPreventCallbacks) {
      LOG(("  callbacks prevented!"));
      return false;
    }

    if (!mIsDoomed && (mState == WRITING || mState == REVALIDATING)) {
      LOG(("  entry is being written/revalidated"));
      return false;
    }

    bool recreate;
    if (mCallbacks[i].DeferDoom(&recreate)) {
      mCallbacks.RemoveElementAt(i);
      if (!recreate) {
        continue;
      }

      LOG(("  defer doom marker callback hit positive, recreating"));
      recreatedHandle = ReopenTruncated(!mUseDisk, nullptr);
      break;
    }

    if (mCallbacks[i].mReadOnly != aReadOnly) {
      // Callback is not r/w or r/o, go to another one in line
      ++i;
      continue;
    }

    bool onCheckThread;
    nsresult rv = mCallbacks[i].OnCheckThread(&onCheckThread);

    if (NS_SUCCEEDED(rv) && !onCheckThread) {
      // Redispatch to the target thread
      rv = mCallbacks[i].mTarget->Dispatch(NewRunnableMethod("net::CacheEntry::InvokeCallbacksLock",
                                                             this,
                                                             &CacheEntry::InvokeCallbacksLock),
                                           nsIEventTarget::DISPATCH_NORMAL);
      if (NS_SUCCEEDED(rv)) {
        LOG(("  re-dispatching to target thread"));
        return false;
      }
    }

    Callback callback = mCallbacks[i];
    mCallbacks.RemoveElementAt(i);

    if (NS_SUCCEEDED(rv) && !InvokeCallback(callback)) {
      // Callback didn't fire, put it back and go to another one in line.
      // Only reason InvokeCallback returns false is that onCacheEntryCheck
      // returns RECHECK_AFTER_WRITE_FINISHED.  If we would stop the loop, other
      // readers or potential writers would be unnecessarily kept from being
      // invoked.
      size_t pos = std::min(mCallbacks.Length(), static_cast<size_t>(i));
      mCallbacks.InsertElementAt(pos, callback);
      ++i;
    }
  }

  if (recreatedHandle) {
    // Must be released outside of the lock, enters InvokeCallback on the new entry
    mozilla::MutexAutoUnlock unlock(mLock);
    recreatedHandle = nullptr;
  }

  return true;
}

bool CacheEntry::InvokeCallback(Callback & aCallback)
{
  LOG(("CacheEntry::InvokeCallback [this=%p, state=%s, cb=%p]",
    this, StateString(mState), aCallback.mCallback.get()));

  mLock.AssertCurrentThreadOwns();

  // When this entry is doomed we want to notify the callback any time
  if (!mIsDoomed) {
    // When we are here, the entry must be loaded from disk
    MOZ_ASSERT(mState > LOADING);

    if (mState == WRITING || mState == REVALIDATING) {
      // Prevent invoking other callbacks since one of them is now writing
      // or revalidating this entry.  No consumers should get this entry
      // until metadata are filled with values downloaded from the server
      // or the entry revalidated and output stream has been opened.
      LOG(("  entry is being written/revalidated, callback bypassed"));
      return false;
    }

    // mRecheckAfterWrite flag already set means the callback has already passed
    // the onCacheEntryCheck call. Until the current write is not finished this
    // callback will be bypassed.
    if (!aCallback.mRecheckAfterWrite) {

      if (!aCallback.mReadOnly) {
        if (mState == EMPTY) {
          // Advance to writing state, we expect to invoke the callback and let
          // it fill content of this entry.  Must set and check the state here
          // to prevent more then one
          mState = WRITING;
          LOG(("  advancing to WRITING state"));
        }

        if (!aCallback.mCallback) {
          // We can be given no callback only in case of recreate, it is ok
          // to advance to WRITING state since the caller of recreate is expected
          // to write this entry now.
          return true;
        }
      }

      if (mState == READY) {
        // Metadata present, validate the entry
        uint32_t checkResult;
        {
          // mayhemer: TODO check and solve any potential races of concurent OnCacheEntryCheck
          mozilla::MutexAutoUnlock unlock(mLock);

          nsresult rv = aCallback.mCallback->OnCacheEntryCheck(
            this, nullptr, &checkResult);
          LOG(("  OnCacheEntryCheck: rv=0x%08" PRIx32 ", result=%" PRId32,
               static_cast<uint32_t>(rv), static_cast<uint32_t>(checkResult)));

          if (NS_FAILED(rv))
            checkResult = ENTRY_NOT_WANTED;
        }

        aCallback.mRevalidating = checkResult == ENTRY_NEEDS_REVALIDATION;

        switch (checkResult) {
        case ENTRY_WANTED:
          // Nothing more to do here, the consumer is responsible to handle
          // the result of OnCacheEntryCheck it self.
          // Proceed to callback...
          break;

        case RECHECK_AFTER_WRITE_FINISHED:
          LOG(("  consumer will check on the entry again after write is done"));
          // The consumer wants the entry to complete first.
          aCallback.mRecheckAfterWrite = true;
          break;

        case ENTRY_NEEDS_REVALIDATION:
          LOG(("  will be holding callbacks until entry is revalidated"));
          // State is READY now and from that state entry cannot transit to any other
          // state then REVALIDATING for which cocurrency is not an issue.  Potentially
          // no need to lock here.
          mState = REVALIDATING;
          break;

        case ENTRY_NOT_WANTED:
          LOG(("  consumer not interested in the entry"));
          // Do not give this entry to the consumer, it is not interested in us.
          aCallback.mNotWanted = true;
          break;
        }
      }
    }
  }

  if (aCallback.mCallback) {
    if (!mIsDoomed && aCallback.mRecheckAfterWrite) {
      // If we don't have data and the callback wants a complete entry,
      // don't invoke now.
      bool bypass = !mHasData;
      if (!bypass && NS_SUCCEEDED(mFileStatus)) {
        int64_t _unused;
        bypass = !mFile->DataSize(&_unused);
      }

      if (bypass) {
        LOG(("  bypassing, entry data still being written"));
        return false;
      }

      // Entry is complete now, do the check+avail call again
      aCallback.mRecheckAfterWrite = false;
      return InvokeCallback(aCallback);
    }

    mozilla::MutexAutoUnlock unlock(mLock);
    InvokeAvailableCallback(aCallback);
  }

  return true;
}

void CacheEntry::InvokeAvailableCallback(Callback const & aCallback)
{
  LOG(("CacheEntry::InvokeAvailableCallback [this=%p, state=%s, cb=%p, r/o=%d, n/w=%d]",
    this, StateString(mState), aCallback.mCallback.get(), aCallback.mReadOnly, aCallback.mNotWanted));

  nsresult rv;

  uint32_t const state = mState;

  // When we are here, the entry must be loaded from disk
  MOZ_ASSERT(state > LOADING || mIsDoomed);

  bool onAvailThread;
  rv = aCallback.OnAvailThread(&onAvailThread);
  if (NS_FAILED(rv)) {
    LOG(("  target thread dead?"));
    return;
  }

  if (!onAvailThread) {
    // Dispatch to the right thread
    RefPtr<AvailableCallbackRunnable> event =
      new AvailableCallbackRunnable(this, aCallback);

<<<<<<< HEAD
    rv = aCallback.mTargetThread->Dispatch(event, nsIEventTarget::DISPATCH_NORMAL);
=======
    rv = aCallback.mTarget->Dispatch(event, nsIEventTarget::DISPATCH_NORMAL);
>>>>>>> a17af05f
    LOG(("  redispatched, (rv = 0x%08" PRIx32 ")", static_cast<uint32_t>(rv)));
    return;
  }

  if (mIsDoomed || aCallback.mNotWanted) {
    LOG(("  doomed or not wanted, notifying OCEA with NS_ERROR_CACHE_KEY_NOT_FOUND"));
    aCallback.mCallback->OnCacheEntryAvailable(
      nullptr, false, nullptr, NS_ERROR_CACHE_KEY_NOT_FOUND);
    return;
  }

  if (state == READY) {
    LOG(("  ready/has-meta, notifying OCEA with entry and NS_OK"));

    if (!aCallback.mSecret)
    {
      mozilla::MutexAutoLock lock(mLock);
      BackgroundOp(Ops::FRECENCYUPDATE);
    }

    OnFetched(aCallback);

    RefPtr<CacheEntryHandle> handle = NewHandle();
    aCallback.mCallback->OnCacheEntryAvailable(
      handle, false, nullptr, NS_OK);
    return;
  }

  // R/O callbacks may do revalidation, let them fall through
  if (aCallback.mReadOnly && !aCallback.mRevalidating) {
    LOG(("  r/o and not ready, notifying OCEA with NS_ERROR_CACHE_KEY_NOT_FOUND"));
    aCallback.mCallback->OnCacheEntryAvailable(
      nullptr, false, nullptr, NS_ERROR_CACHE_KEY_NOT_FOUND);
    return;
  }

  // This is a new or potentially non-valid entry and needs to be fetched first.
  // The CacheEntryHandle blocks other consumers until the channel
  // either releases the entry or marks metadata as filled or whole entry valid,
  // i.e. until MetaDataReady() or SetValid() on the entry is called respectively.

  // Consumer will be responsible to fill or validate the entry metadata and data.

  OnFetched(aCallback);

  RefPtr<CacheEntryHandle> handle = NewWriteHandle();
  rv = aCallback.mCallback->OnCacheEntryAvailable(
    handle, state == WRITING, nullptr, NS_OK);

  if (NS_FAILED(rv)) {
    LOG(("  writing/revalidating failed (0x%08" PRIx32 ")", static_cast<uint32_t>(rv)));

    // Consumer given a new entry failed to take care of the entry.
    OnHandleClosed(handle);
    return;
  }

  LOG(("  writing/revalidating"));
}

void CacheEntry::OnFetched(Callback const & aCallback)
{
  if (NS_SUCCEEDED(mFileStatus) && !aCallback.mSecret) {
    // Let the last-fetched and fetch-count properties be updated.
    mFile->OnFetched();
  }
}

CacheEntryHandle* CacheEntry::NewHandle()
{
  return new CacheEntryHandle(this);
}

CacheEntryHandle* CacheEntry::NewWriteHandle()
{
  mozilla::MutexAutoLock lock(mLock);

  // Ignore the OPEN_SECRETLY flag on purpose here, which should actually be
  // used only along with OPEN_READONLY, but there is no need to enforce that.
  BackgroundOp(Ops::FRECENCYUPDATE);

  return (mWriter = NewHandle());
}

void CacheEntry::OnHandleClosed(CacheEntryHandle const* aHandle)
{
  LOG(("CacheEntry::OnHandleClosed [this=%p, state=%s, handle=%p]", this, StateString(mState), aHandle));

  mozilla::MutexAutoLock lock(mLock);

  if (IsDoomed() && NS_SUCCEEDED(mFileStatus) &&
      // Note: mHandlesCount is dropped before this method is called
      (mHandlesCount == 0 ||
       (mHandlesCount == 1 && mWriter && mWriter != aHandle))
      ) {
    // This entry is no longer referenced from outside and is doomed.
    // We can do this also when there is just reference from the writer,
    // no one else could ever reach the written data.
    // Tell the file to kill the handle, i.e. bypass any I/O operations
    // on it except removing the file.
    mFile->Kill();
  }

  if (mWriter != aHandle) {
    LOG(("  not the writer"));
    return;
  }

  if (mOutputStream) {
    LOG(("  abandoning phantom output stream"));
    // No one took our internal output stream, so there are no data
    // and output stream has to be open symultaneously with input stream
    // on this entry again.
    mHasData = false;
    // This asynchronously ends up invoking callbacks on this entry
    // through OnOutputClosed() call.
    mOutputStream->Close();
    mOutputStream = nullptr;
  } else {
    // We must always redispatch, otherwise there is a risk of stack
    // overflow.  This code can recurse deeply.  It won't execute sooner
    // than we release mLock.
    BackgroundOp(Ops::CALLBACKS, true);
  }

  mWriter = nullptr;

  if (mState == WRITING) {
    LOG(("  reverting to state EMPTY - write failed"));
    mState = EMPTY;
  }
  else if (mState == REVALIDATING) {
    LOG(("  reverting to state READY - reval failed"));
    mState = READY;
  }

  if (mState == READY && !mHasData) {
    // We may get to this state when following steps happen:
    // 1. a new entry is given to a consumer
    // 2. the consumer calls MetaDataReady(), we transit to READY
    // 3. abandons the entry w/o opening the output stream, mHasData left false
    //
    // In this case any following consumer will get a ready entry (with metadata)
    // but in state like the entry data write was still happening (was in progress)
    // and will indefinitely wait for the entry data or even the entry itself when
    // RECHECK_AFTER_WRITE is returned from onCacheEntryCheck.
    LOG(("  we are in READY state, pretend we have data regardless it"
          " has actully been never touched"));
    mHasData = true;
  }
}

void CacheEntry::OnOutputClosed()
{
  // Called when the file's output stream is closed.  Invoke any callbacks
  // waiting for complete entry.

  mozilla::MutexAutoLock lock(mLock);
  InvokeCallbacks();
}

bool CacheEntry::IsReferenced() const
{
  CacheStorageService::Self()->Lock().AssertCurrentThreadOwns();

  // Increasing this counter from 0 to non-null and this check both happen only
  // under the service lock.
  return mHandlesCount > 0;
}

bool CacheEntry::IsFileDoomed()
{
  if (NS_SUCCEEDED(mFileStatus)) {
    return mFile->IsDoomed();
  }

  return false;
}

uint32_t CacheEntry::GetMetadataMemoryConsumption()
{
  NS_ENSURE_SUCCESS(mFileStatus, 0);

  uint32_t size;
  if (NS_FAILED(mFile->ElementsSize(&size)))
    return 0;

  return size;
}

// nsICacheEntry

NS_IMETHODIMP CacheEntry::GetPersistent(bool *aPersistToDisk)
{
  // No need to sync when only reading.
  // When consumer needs to be consistent with state of the memory storage entries
  // table, then let it use GetUseDisk getter that must be called under the service lock.
  *aPersistToDisk = mUseDisk;
  return NS_OK;
}

NS_IMETHODIMP CacheEntry::GetKey(nsACString & aKey)
{
  aKey.Assign(mURI);
  return NS_OK;
}

NS_IMETHODIMP CacheEntry::GetFetchCount(int32_t *aFetchCount)
{
  NS_ENSURE_SUCCESS(mFileStatus, NS_ERROR_NOT_AVAILABLE);

  return mFile->GetFetchCount(reinterpret_cast<uint32_t*>(aFetchCount));
}

NS_IMETHODIMP CacheEntry::GetLastFetched(uint32_t *aLastFetched)
{
  NS_ENSURE_SUCCESS(mFileStatus, NS_ERROR_NOT_AVAILABLE);

  return mFile->GetLastFetched(aLastFetched);
}

NS_IMETHODIMP CacheEntry::GetLastModified(uint32_t *aLastModified)
{
  NS_ENSURE_SUCCESS(mFileStatus, NS_ERROR_NOT_AVAILABLE);

  return mFile->GetLastModified(aLastModified);
}

NS_IMETHODIMP CacheEntry::GetExpirationTime(uint32_t *aExpirationTime)
{
  NS_ENSURE_SUCCESS(mFileStatus, NS_ERROR_NOT_AVAILABLE);

  return mFile->GetExpirationTime(aExpirationTime);
}

nsresult CacheEntry::GetOnStartTime(uint64_t *aTime)
{
  NS_ENSURE_SUCCESS(mFileStatus, NS_ERROR_NOT_AVAILABLE);
  return mFile->GetOnStartTime(aTime);
}

nsresult CacheEntry::GetOnStopTime(uint64_t *aTime)
{
  NS_ENSURE_SUCCESS(mFileStatus, NS_ERROR_NOT_AVAILABLE);
  return mFile->GetOnStopTime(aTime);
}

nsresult CacheEntry::SetNetworkTimes(uint64_t aOnStartTime, uint64_t aOnStopTime)
{
  if (NS_SUCCEEDED(mFileStatus)) {
    return mFile->SetNetworkTimes(aOnStartTime, aOnStopTime);
  }
  return NS_ERROR_NOT_AVAILABLE;
}

NS_IMETHODIMP CacheEntry::GetIsForcedValid(bool *aIsForcedValid)
{
  NS_ENSURE_ARG(aIsForcedValid);

  MOZ_ASSERT(mState > LOADING);

  if (mPinned) {
    *aIsForcedValid = true;
    return NS_OK;
  }

  nsAutoCString key;
  nsresult rv = HashingKey(key);
  if (NS_FAILED(rv)) {
    return rv;
  }

  *aIsForcedValid = CacheStorageService::Self()->IsForcedValidEntry(mStorageID, key);
  LOG(("CacheEntry::GetIsForcedValid [this=%p, IsForcedValid=%d]", this, *aIsForcedValid));

  return NS_OK;
}

NS_IMETHODIMP CacheEntry::ForceValidFor(uint32_t aSecondsToTheFuture)
{
  LOG(("CacheEntry::ForceValidFor [this=%p, aSecondsToTheFuture=%d]", this, aSecondsToTheFuture));

  nsAutoCString key;
  nsresult rv = HashingKey(key);
  if (NS_FAILED(rv)) {
    return rv;
  }

  CacheStorageService::Self()->ForceEntryValidFor(mStorageID, key, aSecondsToTheFuture);

  return NS_OK;
}

NS_IMETHODIMP CacheEntry::SetExpirationTime(uint32_t aExpirationTime)
{
  NS_ENSURE_SUCCESS(mFileStatus, NS_ERROR_NOT_AVAILABLE);

  nsresult rv = mFile->SetExpirationTime(aExpirationTime);
  NS_ENSURE_SUCCESS(rv, rv);

  // Aligned assignment, thus atomic.
  mSortingExpirationTime = aExpirationTime;
  return NS_OK;
}

NS_IMETHODIMP CacheEntry::OpenInputStream(int64_t offset, nsIInputStream * *_retval)
{
  LOG(("CacheEntry::OpenInputStream [this=%p]", this));
  return OpenInputStreamInternal(offset, nullptr, _retval);
}

NS_IMETHODIMP CacheEntry::OpenAlternativeInputStream(const nsACString & type, nsIInputStream * *_retval)
{
  LOG(("CacheEntry::OpenAlternativeInputStream [this=%p, type=%s]", this,
       PromiseFlatCString(type).get()));
  return OpenInputStreamInternal(0, PromiseFlatCString(type).get(), _retval);
}

nsresult CacheEntry::OpenInputStreamInternal(int64_t offset, const char *aAltDataType, nsIInputStream * *_retval)
{
  LOG(("CacheEntry::OpenInputStreamInternal [this=%p]", this));

  NS_ENSURE_SUCCESS(mFileStatus, NS_ERROR_NOT_AVAILABLE);

  nsresult rv;

  RefPtr<CacheEntryHandle> selfHandle = NewHandle();

  nsCOMPtr<nsIInputStream> stream;
  if (aAltDataType) {
    rv = mFile->OpenAlternativeInputStream(selfHandle, aAltDataType,
                                           getter_AddRefs(stream));
    if (NS_FAILED(rv)) {
      // Failure of this method may be legal when the alternative data requested
      // is not avaialble or of a different type.  Console error logs are ensured
      // by CacheFile::OpenAlternativeInputStream.
      return rv;
    }
  } else {
    rv = mFile->OpenInputStream(selfHandle, getter_AddRefs(stream));
    NS_ENSURE_SUCCESS(rv, rv);
  }

  nsCOMPtr<nsISeekableStream> seekable =
    do_QueryInterface(stream, &rv);
  NS_ENSURE_SUCCESS(rv, rv);

  rv = seekable->Seek(nsISeekableStream::NS_SEEK_SET, offset);
  NS_ENSURE_SUCCESS(rv, rv);

  mozilla::MutexAutoLock lock(mLock);

  if (!mHasData) {
    // So far output stream on this new entry not opened, do it now.
    LOG(("  creating phantom output stream"));
    rv = OpenOutputStreamInternal(0, getter_AddRefs(mOutputStream));
    NS_ENSURE_SUCCESS(rv, rv);
  }

  stream.forget(_retval);
  return NS_OK;
}

NS_IMETHODIMP CacheEntry::OpenOutputStream(int64_t offset, nsIOutputStream * *_retval)
{
  LOG(("CacheEntry::OpenOutputStream [this=%p]", this));

  nsresult rv;

  mozilla::MutexAutoLock lock(mLock);

  MOZ_ASSERT(mState > EMPTY);

  if (mOutputStream && !mIsDoomed) {
    LOG(("  giving phantom output stream"));
    mOutputStream.forget(_retval);
  }
  else {
    rv = OpenOutputStreamInternal(offset, _retval);
    if (NS_FAILED(rv)) return rv;
  }

  // Entry considered ready when writer opens output stream.
  if (mState < READY)
    mState = READY;

  // Invoke any pending readers now.
  InvokeCallbacks();

  return NS_OK;
}

NS_IMETHODIMP CacheEntry::OpenAlternativeOutputStream(const nsACString & type, nsIOutputStream * *_retval)
{
  LOG(("CacheEntry::OpenAlternativeOutputStream [this=%p, type=%s]", this,
       PromiseFlatCString(type).get()));

  nsresult rv;

  mozilla::MutexAutoLock lock(mLock);

  if (!mHasData || mState < READY || mOutputStream || mIsDoomed) {
    LOG(("  entry not in state to write alt-data"));
    return NS_ERROR_NOT_AVAILABLE;
  }

  nsCOMPtr<nsIOutputStream> stream;
  rv = mFile->OpenAlternativeOutputStream(nullptr,
                                          PromiseFlatCString(type).get(),
                                          getter_AddRefs(stream));
  NS_ENSURE_SUCCESS(rv, rv);

  stream.swap(*_retval);
  return NS_OK;
}

nsresult CacheEntry::OpenOutputStreamInternal(int64_t offset, nsIOutputStream * *_retval)
{
  LOG(("CacheEntry::OpenOutputStreamInternal [this=%p]", this));

  NS_ENSURE_SUCCESS(mFileStatus, NS_ERROR_NOT_AVAILABLE);

  mLock.AssertCurrentThreadOwns();

  if (mIsDoomed) {
    LOG(("  doomed..."));
    return NS_ERROR_NOT_AVAILABLE;
  }

  MOZ_ASSERT(mState > LOADING);

  nsresult rv;

  // No need to sync on mUseDisk here, we don't need to be consistent
  // with content of the memory storage entries hash table.
  if (!mUseDisk) {
    rv = mFile->SetMemoryOnly();
    NS_ENSURE_SUCCESS(rv, rv);
  }

  RefPtr<CacheOutputCloseListener> listener =
    new CacheOutputCloseListener(this);

  nsCOMPtr<nsIOutputStream> stream;
  rv = mFile->OpenOutputStream(listener, getter_AddRefs(stream));
  NS_ENSURE_SUCCESS(rv, rv);

  nsCOMPtr<nsISeekableStream> seekable =
    do_QueryInterface(stream, &rv);
  NS_ENSURE_SUCCESS(rv, rv);

  rv = seekable->Seek(nsISeekableStream::NS_SEEK_SET, offset);
  NS_ENSURE_SUCCESS(rv, rv);

  // Prevent opening output stream again.
  mHasData = true;

  stream.swap(*_retval);
  return NS_OK;
}

NS_IMETHODIMP CacheEntry::GetPredictedDataSize(int64_t *aPredictedDataSize)
{
  *aPredictedDataSize = mPredictedDataSize;
  return NS_OK;
}
NS_IMETHODIMP CacheEntry::SetPredictedDataSize(int64_t aPredictedDataSize)
{
  mPredictedDataSize = aPredictedDataSize;

  if (!mSkipSizeCheck && CacheObserver::EntryIsTooBig(mPredictedDataSize, mUseDisk)) {
    LOG(("CacheEntry::SetPredictedDataSize [this=%p] too big, dooming", this));
    AsyncDoom(nullptr);

    return NS_ERROR_FILE_TOO_BIG;
  }

  return NS_OK;
}

NS_IMETHODIMP CacheEntry::GetSecurityInfo(nsISupports * *aSecurityInfo)
{
  {
    mozilla::MutexAutoLock lock(mLock);
    if (mSecurityInfoLoaded) {
      NS_IF_ADDREF(*aSecurityInfo = mSecurityInfo);
      return NS_OK;
    }
  }

  NS_ENSURE_SUCCESS(mFileStatus, NS_ERROR_NOT_AVAILABLE);

  nsCString info;
  nsCOMPtr<nsISupports> secInfo;
  nsresult rv;

  rv = mFile->GetElement("security-info", getter_Copies(info));
  NS_ENSURE_SUCCESS(rv, rv);

  if (!info.IsVoid()) {
    rv = NS_DeserializeObject(info, getter_AddRefs(secInfo));
    NS_ENSURE_SUCCESS(rv, rv);
  }

  {
    mozilla::MutexAutoLock lock(mLock);

    mSecurityInfo.swap(secInfo);
    mSecurityInfoLoaded = true;

    NS_IF_ADDREF(*aSecurityInfo = mSecurityInfo);
  }

  return NS_OK;
}
NS_IMETHODIMP CacheEntry::SetSecurityInfo(nsISupports *aSecurityInfo)
{
  nsresult rv;

  NS_ENSURE_SUCCESS(mFileStatus, mFileStatus);

  {
    mozilla::MutexAutoLock lock(mLock);

    mSecurityInfo = aSecurityInfo;
    mSecurityInfoLoaded = true;
  }

  nsCOMPtr<nsISerializable> serializable =
    do_QueryInterface(aSecurityInfo);
  if (aSecurityInfo && !serializable)
    return NS_ERROR_UNEXPECTED;

  nsCString info;
  if (serializable) {
    rv = NS_SerializeToString(serializable, info);
    NS_ENSURE_SUCCESS(rv, rv);
  }

  rv = mFile->SetElement("security-info", info.Length() ? info.get() : nullptr);
  NS_ENSURE_SUCCESS(rv, rv);

  return NS_OK;
}

NS_IMETHODIMP CacheEntry::GetStorageDataSize(uint32_t *aStorageDataSize)
{
  NS_ENSURE_ARG(aStorageDataSize);

  int64_t dataSize;
  nsresult rv = GetDataSize(&dataSize);
  if (NS_FAILED(rv))
    return rv;

  *aStorageDataSize = (uint32_t)std::min(int64_t(uint32_t(-1)), dataSize);

  return NS_OK;
}

NS_IMETHODIMP CacheEntry::AsyncDoom(nsICacheEntryDoomCallback *aCallback)
{
  LOG(("CacheEntry::AsyncDoom [this=%p]", this));

  {
    mozilla::MutexAutoLock lock(mLock);

    if (mIsDoomed || mDoomCallback)
      return NS_ERROR_IN_PROGRESS; // to aggregate have DOOMING state

    RemoveForcedValidity();

    mIsDoomed = true;
    mDoomCallback = aCallback;
  }

  // This immediately removes the entry from the master hashtable and also
  // immediately dooms the file.  This way we make sure that any consumer
  // after this point asking for the same entry won't get
  //   a) this entry
  //   b) a new entry with the same file
  PurgeAndDoom();

  return NS_OK;
}

NS_IMETHODIMP CacheEntry::GetMetaDataElement(const char * aKey, char * *aRetval)
{
  NS_ENSURE_SUCCESS(mFileStatus, NS_ERROR_NOT_AVAILABLE);

  return mFile->GetElement(aKey, aRetval);
}

NS_IMETHODIMP CacheEntry::SetMetaDataElement(const char * aKey, const char * aValue)
{
  NS_ENSURE_SUCCESS(mFileStatus, NS_ERROR_NOT_AVAILABLE);

  return mFile->SetElement(aKey, aValue);
}

NS_IMETHODIMP CacheEntry::VisitMetaData(nsICacheEntryMetaDataVisitor *aVisitor)
{
  NS_ENSURE_SUCCESS(mFileStatus, NS_ERROR_NOT_AVAILABLE);

  return mFile->VisitMetaData(aVisitor);
}

NS_IMETHODIMP CacheEntry::MetaDataReady()
{
  mozilla::MutexAutoLock lock(mLock);

  LOG(("CacheEntry::MetaDataReady [this=%p, state=%s]", this, StateString(mState)));

  MOZ_ASSERT(mState > EMPTY);

  if (mState == WRITING)
    mState = READY;

  InvokeCallbacks();

  return NS_OK;
}

NS_IMETHODIMP CacheEntry::SetValid()
{
  LOG(("CacheEntry::SetValid [this=%p, state=%s]", this, StateString(mState)));

  nsCOMPtr<nsIOutputStream> outputStream;

  {
    mozilla::MutexAutoLock lock(mLock);

    MOZ_ASSERT(mState > EMPTY);

    mState = READY;
    mHasData = true;

    InvokeCallbacks();

    outputStream.swap(mOutputStream);
  }

  if (outputStream) {
    LOG(("  abandoning phantom output stream"));
    outputStream->Close();
  }

  return NS_OK;
}

NS_IMETHODIMP CacheEntry::Recreate(bool aMemoryOnly,
                                   nsICacheEntry **_retval)
{
  LOG(("CacheEntry::Recreate [this=%p, state=%s]", this, StateString(mState)));

  mozilla::MutexAutoLock lock(mLock);

  RefPtr<CacheEntryHandle> handle = ReopenTruncated(aMemoryOnly, nullptr);
  if (handle) {
    handle.forget(_retval);
    return NS_OK;
  }

  BackgroundOp(Ops::CALLBACKS, true);
  return NS_ERROR_NOT_AVAILABLE;
}

NS_IMETHODIMP CacheEntry::GetDataSize(int64_t *aDataSize)
{
  LOG(("CacheEntry::GetDataSize [this=%p]", this));
  *aDataSize = 0;

  {
    mozilla::MutexAutoLock lock(mLock);

    if (!mHasData) {
      LOG(("  write in progress (no data)"));
      return NS_ERROR_IN_PROGRESS;
    }
  }

  NS_ENSURE_SUCCESS(mFileStatus, mFileStatus);

  // mayhemer: TODO Problem with compression?
  if (!mFile->DataSize(aDataSize)) {
    LOG(("  write in progress (stream active)"));
    return NS_ERROR_IN_PROGRESS;
  }

  LOG(("  size=%" PRId64, *aDataSize));
  return NS_OK;
}


NS_IMETHODIMP CacheEntry::GetAltDataSize(int64_t *aDataSize)
{
  LOG(("CacheEntry::GetAltDataSize [this=%p]", this));
  if (NS_FAILED(mFileStatus)) {
    return mFileStatus;
  }
  return mFile->GetAltDataSize(aDataSize);
}


NS_IMETHODIMP CacheEntry::MarkValid()
{
  // NOT IMPLEMENTED ACTUALLY
  return NS_OK;
}

NS_IMETHODIMP CacheEntry::MaybeMarkValid()
{
  // NOT IMPLEMENTED ACTUALLY
  return NS_OK;
}

NS_IMETHODIMP CacheEntry::HasWriteAccess(bool aWriteAllowed, bool *aWriteAccess)
{
  *aWriteAccess = aWriteAllowed;
  return NS_OK;
}

NS_IMETHODIMP CacheEntry::Close()
{
  // NOT IMPLEMENTED ACTUALLY
  return NS_OK;
}

NS_IMETHODIMP CacheEntry::GetDiskStorageSizeInKB(uint32_t *aDiskStorageSize)
{
  if (NS_FAILED(mFileStatus)) {
    return NS_ERROR_NOT_AVAILABLE;
  }

  return mFile->GetDiskStorageSizeInKB(aDiskStorageSize);
}

NS_IMETHODIMP CacheEntry::GetLoadContextInfo(nsILoadContextInfo** aInfo)
{
  nsCOMPtr<nsILoadContextInfo> info = CacheFileUtils::ParseKey(mStorageID);
  if (!info) {
    return NS_ERROR_FAILURE;
  }

  info.forget(aInfo);

  return NS_OK;
}

// nsIRunnable

NS_IMETHODIMP CacheEntry::Run()
{
  MOZ_ASSERT(CacheStorageService::IsOnManagementThread());

  mozilla::MutexAutoLock lock(mLock);

  BackgroundOp(mBackgroundOperations.Grab());
  return NS_OK;
}

// Management methods

double CacheEntry::GetFrecency() const
{
  MOZ_ASSERT(CacheStorageService::IsOnManagementThread());
  return mFrecency;
}

uint32_t CacheEntry::GetExpirationTime() const
{
  MOZ_ASSERT(CacheStorageService::IsOnManagementThread());
  return mSortingExpirationTime;
}

bool CacheEntry::IsRegistered() const
{
  MOZ_ASSERT(CacheStorageService::IsOnManagementThread());
  return mRegistration == REGISTERED;
}

bool CacheEntry::CanRegister() const
{
  MOZ_ASSERT(CacheStorageService::IsOnManagementThread());
  return mRegistration == NEVERREGISTERED;
}

void CacheEntry::SetRegistered(bool aRegistered)
{
  MOZ_ASSERT(CacheStorageService::IsOnManagementThread());

  if (aRegistered) {
    MOZ_ASSERT(mRegistration == NEVERREGISTERED);
    mRegistration = REGISTERED;
  }
  else {
    MOZ_ASSERT(mRegistration == REGISTERED);
    mRegistration = DEREGISTERED;
  }
}

bool CacheEntry::DeferOrBypassRemovalOnPinStatus(bool aPinned)
{
  LOG(("CacheEntry::DeferOrBypassRemovalOnPinStatus [this=%p]", this));

  mozilla::MutexAutoLock lock(mLock);

  if (mPinningKnown) {
    LOG(("  pinned=%d, caller=%d", mPinned, aPinned));
    // Bypass when the pin status of this entry doesn't match the pin status
    // caller wants to remove
    return mPinned != aPinned;
  }

  LOG(("  pinning unknown, caller=%d", aPinned));
  // Oterwise, remember to doom after the status is determined for any
  // callback opening the entry after this point...
  Callback c(this, aPinned);
  RememberCallback(c);
  // ...and always bypass
  return true;
}

bool CacheEntry::Purge(uint32_t aWhat)
{
  LOG(("CacheEntry::Purge [this=%p, what=%d]", this, aWhat));

  MOZ_ASSERT(CacheStorageService::IsOnManagementThread());

  switch (aWhat) {
  case PURGE_DATA_ONLY_DISK_BACKED:
  case PURGE_WHOLE_ONLY_DISK_BACKED:
    // This is an in-memory only entry, don't purge it
    if (!mUseDisk) {
      LOG(("  not using disk"));
      return false;
    }
  }

  if (mState == WRITING || mState == LOADING || mFrecency == 0) {
    // In-progress (write or load) entries should (at least for consistency and from
    // the logical point of view) stay in memory.
    // Zero-frecency entries are those which have never been given to any consumer, those
    // are actually very fresh and should not go just because frecency had not been set
    // so far.
    LOG(("  state=%s, frecency=%1.10f", StateString(mState), mFrecency));
    return false;
  }

  if (NS_SUCCEEDED(mFileStatus) && mFile->IsWriteInProgress()) {
    // The file is used when there are open streams or chunks/metadata still waiting for
    // write.  In this case, this entry cannot be purged, otherwise reopenned entry
    // would may not even find the data on disk - CacheFile is not shared and cannot be
    // left orphan when its job is not done, hence keep the whole entry.
    LOG(("  file still under use"));
    return false;
  }

  switch (aWhat) {
  case PURGE_WHOLE_ONLY_DISK_BACKED:
  case PURGE_WHOLE:
    {
      if (!CacheStorageService::Self()->RemoveEntry(this, true)) {
        LOG(("  not purging, still referenced"));
        return false;
      }

      CacheStorageService::Self()->UnregisterEntry(this);

      // Entry removed it self from control arrays, return true
      return true;
    }

  case PURGE_DATA_ONLY_DISK_BACKED:
    {
      NS_ENSURE_SUCCESS(mFileStatus, false);

      mFile->ThrowMemoryCachedData();

      // Entry has been left in control arrays, return false (not purged)
      return false;
    }
  }

  LOG(("  ?"));
  return false;
}

void CacheEntry::PurgeAndDoom()
{
  LOG(("CacheEntry::PurgeAndDoom [this=%p]", this));

  CacheStorageService::Self()->RemoveEntry(this);
  DoomAlreadyRemoved();
}

void CacheEntry::DoomAlreadyRemoved()
{
  LOG(("CacheEntry::DoomAlreadyRemoved [this=%p]", this));

  mozilla::MutexAutoLock lock(mLock);

  RemoveForcedValidity();

  mIsDoomed = true;

  // Pretend pinning is know.  This entry is now doomed for good, so don't
  // bother with defering doom because of unknown pinning state any more.
  mPinningKnown = true;

  // This schedules dooming of the file, dooming is ensured to happen
  // sooner than demand to open the same file made after this point
  // so that we don't get this file for any newer opened entry(s).
  DoomFile();

  // Must force post here since may be indirectly called from
  // InvokeCallbacks of this entry and we don't want reentrancy here.
  BackgroundOp(Ops::CALLBACKS, true);
  // Process immediately when on the management thread.
  BackgroundOp(Ops::UNREGISTER);
}

void CacheEntry::DoomFile()
{
  nsresult rv = NS_ERROR_NOT_AVAILABLE;

  if (NS_SUCCEEDED(mFileStatus)) {
    if (mHandlesCount == 0 ||
        (mHandlesCount == 1 && mWriter)) {
      // We kill the file also when there is just reference from the writer,
      // no one else could ever reach the written data.  Obvisouly also
      // when there is no reference at all (should we ever end up here
      // in that case.)
      // Tell the file to kill the handle, i.e. bypass any I/O operations
      // on it except removing the file.
      mFile->Kill();
    }

    // Always calls the callback asynchronously.
    rv = mFile->Doom(mDoomCallback ? this : nullptr);
    if (NS_SUCCEEDED(rv)) {
      LOG(("  file doomed"));
      return;
    }

    if (NS_ERROR_FILE_NOT_FOUND == rv) {
      // File is set to be just memory-only, notify the callbacks
      // and pretend dooming has succeeded.  From point of view of
      // the entry it actually did - the data is gone and cannot be
      // reused.
      rv = NS_OK;
    }
  }

  // Always posts to the main thread.
  OnFileDoomed(rv);
}

void CacheEntry::RemoveForcedValidity()
{
  mLock.AssertCurrentThreadOwns();

  nsresult rv;

  if (mIsDoomed) {
    return;
  }

  nsAutoCString entryKey;
  rv = HashingKey(entryKey);
  if (NS_WARN_IF(NS_FAILED(rv))) {
    return;
  }

  CacheStorageService::Self()->RemoveEntryForceValid(mStorageID, entryKey);
}

void CacheEntry::BackgroundOp(uint32_t aOperations, bool aForceAsync)
{
  mLock.AssertCurrentThreadOwns();

  if (!CacheStorageService::IsOnManagementThread() || aForceAsync) {
    if (mBackgroundOperations.Set(aOperations))
      CacheStorageService::Self()->Dispatch(this);

    LOG(("CacheEntry::BackgroundOp this=%p dipatch of %x", this, aOperations));
    return;
  }

  {
    mozilla::MutexAutoUnlock unlock(mLock);

    MOZ_ASSERT(CacheStorageService::IsOnManagementThread());

    if (aOperations & Ops::FRECENCYUPDATE) {
      ++mUseCount;

      #ifndef M_LN2
      #define M_LN2 0.69314718055994530942
      #endif

      // Half-life is dynamic, in seconds.
      static double half_life = CacheObserver::HalfLifeSeconds();
      // Must convert from seconds to milliseconds since PR_Now() gives usecs.
      static double const decay = (M_LN2 / half_life) / static_cast<double>(PR_USEC_PER_SEC);

      double now_decay = static_cast<double>(PR_Now()) * decay;

      if (mFrecency == 0) {
        mFrecency = now_decay;
      }
      else {
        // TODO: when C++11 enabled, use std::log1p(n) which is equal to log(n + 1) but
        // more precise.
        mFrecency = log(exp(mFrecency - now_decay) + 1) + now_decay;
      }
      LOG(("CacheEntry FRECENCYUPDATE [this=%p, frecency=%1.10f]", this, mFrecency));

      // Because CacheFile::Set*() are not thread-safe to use (uses WeakReference that
      // is not thread-safe) we must post to the main thread...
      NS_DispatchToMainThread(
        NewRunnableMethod<double>("net::CacheEntry::StoreFrecency",
                                  this,
                                  &CacheEntry::StoreFrecency,
                                  mFrecency));
    }

    if (aOperations & Ops::REGISTER) {
      LOG(("CacheEntry REGISTER [this=%p]", this));

      CacheStorageService::Self()->RegisterEntry(this);
    }

    if (aOperations & Ops::UNREGISTER) {
      LOG(("CacheEntry UNREGISTER [this=%p]", this));

      CacheStorageService::Self()->UnregisterEntry(this);
    }
  } // unlock

  if (aOperations & Ops::CALLBACKS) {
    LOG(("CacheEntry CALLBACKS (invoke) [this=%p]", this));

    InvokeCallbacks();
  }
}

void CacheEntry::StoreFrecency(double aFrecency)
{
  MOZ_ASSERT(NS_IsMainThread());

  if (NS_SUCCEEDED(mFileStatus)) {
    mFile->SetFrecency(FRECENCY2INT(aFrecency));
  }
}

// CacheOutputCloseListener

CacheOutputCloseListener::CacheOutputCloseListener(CacheEntry* aEntry)
  : Runnable("net::CacheOutputCloseListener")
  , mEntry(aEntry)
{
}

CacheOutputCloseListener::~CacheOutputCloseListener()
{
}

void CacheOutputCloseListener::OnOutputClosed()
{
  // We need this class and to redispatch since this callback is invoked
  // under the file's lock and to do the job we need to enter the entry's
  // lock too.  That would lead to potential deadlocks.
  NS_DispatchToCurrentThread(this);
}

NS_IMETHODIMP CacheOutputCloseListener::Run()
{
  mEntry->OnOutputClosed();
  return NS_OK;
}

// Memory reporting

size_t CacheEntry::SizeOfExcludingThis(mozilla::MallocSizeOf mallocSizeOf) const
{
  size_t n = 0;

  n += mCallbacks.ShallowSizeOfExcludingThis(mallocSizeOf);
  if (mFile) {
    n += mFile->SizeOfIncludingThis(mallocSizeOf);
  }

  n += mURI.SizeOfExcludingThisIfUnshared(mallocSizeOf);
  n += mEnhanceID.SizeOfExcludingThisIfUnshared(mallocSizeOf);
  n += mStorageID.SizeOfExcludingThisIfUnshared(mallocSizeOf);

  // mDoomCallback is an arbitrary class that is probably reported elsewhere.
  // mOutputStream is reported in mFile.
  // mWriter is one of many handles we create, but (intentionally) not keep
  // any reference to, so those unfortunately cannot be reported.  Handles are
  // small, though.
  // mSecurityInfo doesn't impl nsISizeOf.

  return n;
}

size_t CacheEntry::SizeOfIncludingThis(mozilla::MallocSizeOf mallocSizeOf) const
{
  return mallocSizeOf(this) + SizeOfExcludingThis(mallocSizeOf);
}

} // namespace net
} // namespace mozilla<|MERGE_RESOLUTION|>--- conflicted
+++ resolved
@@ -840,11 +840,7 @@
     RefPtr<AvailableCallbackRunnable> event =
       new AvailableCallbackRunnable(this, aCallback);
 
-<<<<<<< HEAD
-    rv = aCallback.mTargetThread->Dispatch(event, nsIEventTarget::DISPATCH_NORMAL);
-=======
     rv = aCallback.mTarget->Dispatch(event, nsIEventTarget::DISPATCH_NORMAL);
->>>>>>> a17af05f
     LOG(("  redispatched, (rv = 0x%08" PRIx32 ")", static_cast<uint32_t>(rv)));
     return;
   }
