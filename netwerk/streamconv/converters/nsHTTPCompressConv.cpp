/* -*- Mode: C++; tab-width: 8; indent-tabs-mode: nil; c-basic-offset: 2 -*- */
/* vim: set sw=2 ts=8 et tw=80 : */
/* This Source Code Form is subject to the terms of the Mozilla Public
 * License, v. 2.0. If a copy of the MPL was not distributed with this
 * file, You can obtain one at http://mozilla.org/MPL/2.0/. */

#include "nsHTTPCompressConv.h"
#include "nsMemory.h"
#include "plstr.h"
#include "nsCOMPtr.h"
#include "nsError.h"
#include "nsStreamUtils.h"
#include "nsStringStream.h"
#include "nsComponentManagerUtils.h"
#include "nsThreadUtils.h"
#include "mozilla/Preferences.h"
#include "mozilla/Logging.h"
#include "mozilla/SizePrintfMacros.h"
#include "nsIForcePendingChannel.h"
#include "nsIRequest.h"

// brotli headers
#include "state.h"
#include "brotli/decode.h"

namespace mozilla {
namespace net {

extern LazyLogModule gHttpLog;
#define LOG(args) MOZ_LOG(mozilla::net::gHttpLog, mozilla::LogLevel::Debug, args)

// nsISupports implementation
NS_IMPL_ISUPPORTS(nsHTTPCompressConv,
                  nsIStreamConverter,
                  nsIStreamListener,
                  nsIRequestObserver,
                  nsICompressConvStats,
                  nsIThreadRetargetableStreamListener)

// nsFTPDirListingConv methods
nsHTTPCompressConv::nsHTTPCompressConv()
  : mMode(HTTP_COMPRESS_IDENTITY)
  , mOutBuffer(nullptr)
  , mInpBuffer(nullptr)
  , mOutBufferLen(0)
  , mInpBufferLen(0)
  , mCheckHeaderDone(false)
  , mStreamEnded(false)
  , mStreamInitialized(false)
  , mLen(0)
  , hMode(0)
  , mSkipCount(0)
  , mFlags(0)
  , mDecodedDataLength(0)
  , mMutex("nsHTTPCompressConv")
{
  LOG(("nsHttpCompresssConv %p ctor\n", this));
  if (NS_IsMainThread()) {
    mFailUncleanStops =
      Preferences::GetBool("network.http.enforce-framing.http", false);
  } else {
    mFailUncleanStops = false;
  }
}

nsHTTPCompressConv::~nsHTTPCompressConv()
{
  LOG(("nsHttpCompresssConv %p dtor\n", this));
  if (mInpBuffer) {
    free(mInpBuffer);
  }

  if (mOutBuffer) {
    free(mOutBuffer);
  }

  // For some reason we are not getting Z_STREAM_END.  But this was also seen
  //    for mozilla bug 198133.  Need to handle this case.
  if (mStreamInitialized && !mStreamEnded) {
    inflateEnd (&d_stream);
  }
}

NS_IMETHODIMP
nsHTTPCompressConv::GetDecodedDataLength(uint64_t *aDecodedDataLength)
{
    *aDecodedDataLength = mDecodedDataLength;
    return NS_OK;
}

NS_IMETHODIMP
nsHTTPCompressConv::AsyncConvertData(const char *aFromType,
                                     const char *aToType,
                                     nsIStreamListener *aListener,
                                     nsISupports *aCtxt)
{
  if (!PL_strncasecmp(aFromType, HTTP_COMPRESS_TYPE, sizeof(HTTP_COMPRESS_TYPE)-1) ||
      !PL_strncasecmp(aFromType, HTTP_X_COMPRESS_TYPE, sizeof(HTTP_X_COMPRESS_TYPE)-1)) {
    mMode = HTTP_COMPRESS_COMPRESS;
  } else if (!PL_strncasecmp(aFromType, HTTP_GZIP_TYPE, sizeof(HTTP_GZIP_TYPE)-1) ||
             !PL_strncasecmp(aFromType, HTTP_X_GZIP_TYPE, sizeof(HTTP_X_GZIP_TYPE)-1)) {
    mMode = HTTP_COMPRESS_GZIP;
  } else if (!PL_strncasecmp(aFromType, HTTP_DEFLATE_TYPE, sizeof(HTTP_DEFLATE_TYPE)-1)) {
    mMode = HTTP_COMPRESS_DEFLATE;
  } else if (!PL_strncasecmp(aFromType, HTTP_BROTLI_TYPE, sizeof(HTTP_BROTLI_TYPE)-1)) {
    mMode = HTTP_COMPRESS_BROTLI;
  }
  LOG(("nsHttpCompresssConv %p AsyncConvertData %s %s mode %d\n",
       this, aFromType, aToType, (CompressMode)mMode));

  MutexAutoLock lock(mMutex);
  // hook ourself up with the receiving listener.
  mListener = aListener;

  return NS_OK;
}

NS_IMETHODIMP
nsHTTPCompressConv::OnStartRequest(nsIRequest* request, nsISupports *aContext)
{
  LOG(("nsHttpCompresssConv %p onstart\n", this));
  nsCOMPtr<nsIStreamListener> listener;
  {
    MutexAutoLock lock(mMutex);
    listener = mListener;
  }
  return listener->OnStartRequest(request, aContext);
}

NS_IMETHODIMP
nsHTTPCompressConv::OnStopRequest(nsIRequest* request, nsISupports *aContext,
                                  nsresult aStatus)
{
  nsresult status = aStatus;
  LOG(("nsHttpCompresssConv %p onstop %" PRIx32 "\n", this, static_cast<uint32_t>(aStatus)));
<<<<<<< HEAD
  
=======

>>>>>>> a17af05f
  // Framing integrity is enforced for content-encoding: gzip, but not for
  // content-encoding: deflate. Note that gzip vs deflate is NOT determined
  // by content sniffing but only via header.
  if (!mStreamEnded && NS_SUCCEEDED(status) &&
      (mFailUncleanStops && (mMode == HTTP_COMPRESS_GZIP)) ) {
    // This is not a clean end of gzip stream: the transfer is incomplete.
    status = NS_ERROR_NET_PARTIAL_TRANSFER;
    LOG(("nsHttpCompresssConv %p onstop partial gzip\n", this));
  }
  if (NS_SUCCEEDED(status) && mMode == HTTP_COMPRESS_BROTLI) {
    nsCOMPtr<nsIForcePendingChannel> fpChannel = do_QueryInterface(request);
    bool isPending = false;
    if (request) {
      request->IsPending(&isPending);
    }
    if (fpChannel && !isPending) {
      fpChannel->ForcePending(true);
    }
    if (mBrotli && (mBrotli->mTotalOut == 0) && !mBrotli->mBrotliStateIsStreamEnd) {
      status = NS_ERROR_INVALID_CONTENT_ENCODING;
    }
    LOG(("nsHttpCompresssConv %p onstop brotlihandler rv %" PRIx32 "\n",
         this, static_cast<uint32_t>(status)));
    if (fpChannel && !isPending) {
      fpChannel->ForcePending(false);
    }
  }

  nsCOMPtr<nsIStreamListener> listener;
  {
    MutexAutoLock lock(mMutex);
    listener = mListener;
  }
  return listener->OnStopRequest(request, aContext, status);
}


/* static */ nsresult
nsHTTPCompressConv::BrotliHandler(nsIInputStream *stream, void *closure, const char *dataIn,
                                  uint32_t, uint32_t aAvail, uint32_t *countRead)
{
  MOZ_ASSERT(stream);
  nsHTTPCompressConv *self = static_cast<nsHTTPCompressConv *>(closure);
  *countRead = 0;

  const size_t kOutSize = 128 * 1024; // just a chunk size, we call in a loop
  uint8_t *outPtr;
  size_t outSize;
  size_t avail = aAvail;
  BrotliDecoderResult res;

  if (!self->mBrotli) {
    *countRead = aAvail;
    return NS_OK;
  }

  auto outBuffer = MakeUniqueFallible<uint8_t[]>(kOutSize);
  if (outBuffer == nullptr) {
    self->mBrotli->mStatus = NS_ERROR_OUT_OF_MEMORY;
    return self->mBrotli->mStatus;
  }

  do {
    outSize = kOutSize;
    outPtr = outBuffer.get();

    // brotli api is documented in brotli/dec/decode.h and brotli/dec/decode.c
<<<<<<< HEAD
    LOG(("nsHttpCompresssConv %p brotlihandler decompress %" PRIuSIZE "\n", self, avail));
    res = ::BrotliDecompressStream(
=======
    LOG(("nsHttpCompresssConv %p brotlihandler decompress %zu\n", self, avail));
    size_t totalOut = self->mBrotli->mTotalOut;
    res = ::BrotliDecoderDecompressStream(
      &self->mBrotli->mState,
>>>>>>> a17af05f
      &avail, reinterpret_cast<const unsigned char **>(&dataIn),
      &outSize, &outPtr, &totalOut);
    outSize = kOutSize - outSize;
<<<<<<< HEAD
    LOG(("nsHttpCompresssConv %p brotlihandler decompress rv=%" PRIx32 " out=%" PRIuSIZE "\n",
=======
    self->mBrotli->mTotalOut = totalOut;
    self->mBrotli->mBrotliStateIsStreamEnd = BrotliDecoderIsFinished(&self->mBrotli->mState);
    LOG(("nsHttpCompresssConv %p brotlihandler decompress rv=%" PRIx32 " out=%zu\n",
>>>>>>> a17af05f
         self, static_cast<uint32_t>(res), outSize));

    if (res == BROTLI_DECODER_RESULT_ERROR) {
      LOG(("nsHttpCompressConv %p marking invalid encoding", self));
      self->mBrotli->mStatus = NS_ERROR_INVALID_CONTENT_ENCODING;
      return self->mBrotli->mStatus;
    }

    // in 'the current implementation' brotli must consume everything before
    // asking for more input
    if (res == BROTLI_DECODER_RESULT_NEEDS_MORE_INPUT) {
      MOZ_ASSERT(!avail);
      if (avail) {
        LOG(("nsHttpCompressConv %p did not consume all input", self));
        self->mBrotli->mStatus = NS_ERROR_UNEXPECTED;
        return self->mBrotli->mStatus;
      }
    }
    if (outSize > 0) {
      nsresult rv = self->do_OnDataAvailable(self->mBrotli->mRequest,
                                             self->mBrotli->mContext,
                                             self->mBrotli->mSourceOffset,
                                             reinterpret_cast<const char *>(outBuffer.get()),
                                             outSize);
      LOG(("nsHttpCompressConv %p BrotliHandler ODA rv=%" PRIx32, self, static_cast<uint32_t>(rv)));
      if (NS_FAILED(rv)) {
        self->mBrotli->mStatus = rv;
        return self->mBrotli->mStatus;
      }
    }

    if (res == BROTLI_DECODER_RESULT_SUCCESS ||
        res == BROTLI_DECODER_RESULT_NEEDS_MORE_INPUT) {
      *countRead = aAvail;
      return NS_OK;
    }
    MOZ_ASSERT (res == BROTLI_DECODER_RESULT_NEEDS_MORE_OUTPUT);
  } while (res == BROTLI_DECODER_RESULT_NEEDS_MORE_OUTPUT);

  self->mBrotli->mStatus = NS_ERROR_UNEXPECTED;
  return self->mBrotli->mStatus;
}

NS_IMETHODIMP
nsHTTPCompressConv::OnDataAvailable(nsIRequest* request,
                                    nsISupports *aContext,
                                    nsIInputStream *iStr,
                                    uint64_t aSourceOffset,
                                    uint32_t aCount)
{
  nsresult rv = NS_ERROR_INVALID_CONTENT_ENCODING;
  uint32_t streamLen = aCount;
  LOG(("nsHttpCompressConv %p OnDataAvailable %d", this, aCount));

  if (streamLen == 0) {
    NS_ERROR("count of zero passed to OnDataAvailable");
    return NS_ERROR_UNEXPECTED;
  }

  if (mStreamEnded) {
    // Hmm... this may just indicate that the data stream is done and that
    // what's left is either metadata or padding of some sort.... throwing
    // it out is probably the safe thing to do.
    uint32_t n;
    return iStr->ReadSegments(NS_DiscardSegment, nullptr, streamLen, &n);
  }

  switch (mMode) {
  case HTTP_COMPRESS_GZIP:
    streamLen = check_header(iStr, streamLen, &rv);

    if (rv != NS_OK) {
      return rv;
    }

    if (streamLen == 0) {
      return NS_OK;
    }

    MOZ_FALLTHROUGH;

  case HTTP_COMPRESS_DEFLATE:

    if (mInpBuffer != nullptr && streamLen > mInpBufferLen) {
      mInpBuffer = (unsigned char *) realloc(mInpBuffer, mInpBufferLen = streamLen);

      if (mOutBufferLen < streamLen * 2) {
        mOutBuffer = (unsigned char *) realloc(mOutBuffer, mOutBufferLen = streamLen * 3);
      }

      if (mInpBuffer == nullptr || mOutBuffer == nullptr) {
        return NS_ERROR_OUT_OF_MEMORY;
      }
    }

    if (mInpBuffer == nullptr) {
      mInpBuffer = (unsigned char *) malloc(mInpBufferLen = streamLen);
    }

    if (mOutBuffer == nullptr) {
      mOutBuffer = (unsigned char *) malloc(mOutBufferLen = streamLen * 3);
    }

    if (mInpBuffer == nullptr || mOutBuffer == nullptr) {
      return NS_ERROR_OUT_OF_MEMORY;
    }

    uint32_t unused;
    iStr->Read((char *)mInpBuffer, streamLen, &unused);

    if (mMode == HTTP_COMPRESS_DEFLATE) {
      if (!mStreamInitialized) {
        memset(&d_stream, 0, sizeof (d_stream));

        if (inflateInit(&d_stream) != Z_OK) {
          return NS_ERROR_FAILURE;
        }

        mStreamInitialized = true;
      }
      d_stream.next_in = mInpBuffer;
      d_stream.avail_in = (uInt)streamLen;

      mDummyStreamInitialised = false;
      for (;;) {
        d_stream.next_out = mOutBuffer;
        d_stream.avail_out = (uInt)mOutBufferLen;

        int code = inflate(&d_stream, Z_NO_FLUSH);
        unsigned bytesWritten = (uInt)mOutBufferLen - d_stream.avail_out;

        if (code == Z_STREAM_END) {
          if (bytesWritten) {
            rv = do_OnDataAvailable(request, aContext, aSourceOffset, (char *)mOutBuffer, bytesWritten);
            if (NS_FAILED (rv)) {
              return rv;
            }
          }

          inflateEnd(&d_stream);
          mStreamEnded = true;
          break;
        } else if (code == Z_OK) {
          if (bytesWritten) {
            rv = do_OnDataAvailable(request, aContext, aSourceOffset, (char *)mOutBuffer, bytesWritten);
            if (NS_FAILED (rv)) {
              return rv;
            }
          }
        } else if (code == Z_BUF_ERROR) {
          if (bytesWritten) {
            rv = do_OnDataAvailable(request, aContext, aSourceOffset, (char *)mOutBuffer, bytesWritten);
            if (NS_FAILED (rv)) {
              return rv;
            }
          }
          break;
        } else if (code == Z_DATA_ERROR) {
          // some servers (notably Apache with mod_deflate) don't generate zlib headers
          // insert a dummy header and try again
          static char dummy_head[2] =
            {
              0x8 + 0x7 * 0x10,
              (((0x8 + 0x7 * 0x10) * 0x100 + 30) / 31 * 31) & 0xFF,
            };
          inflateReset(&d_stream);
          d_stream.next_in = (Bytef*) dummy_head;
          d_stream.avail_in = sizeof(dummy_head);

          code = inflate(&d_stream, Z_NO_FLUSH);
          if (code != Z_OK) {
            return NS_ERROR_FAILURE;
          }

          // stop an endless loop caused by non-deflate data being labelled as deflate
          if (mDummyStreamInitialised) {
            NS_WARNING("endless loop detected"
                       " - invalid deflate");
            return NS_ERROR_INVALID_CONTENT_ENCODING;
          }
          mDummyStreamInitialised = true;
          // reset stream pointers to our original data
          d_stream.next_in = mInpBuffer;
          d_stream.avail_in = (uInt)streamLen;
        } else {
          return NS_ERROR_INVALID_CONTENT_ENCODING;
        }
      } /* for */
    } else {
      if (!mStreamInitialized) {
        memset(&d_stream, 0, sizeof (d_stream));

        if (inflateInit2(&d_stream, -MAX_WBITS) != Z_OK) {
          return NS_ERROR_FAILURE;
        }

        mStreamInitialized = true;
      }

      d_stream.next_in  = mInpBuffer;
      d_stream.avail_in = (uInt)streamLen;

      for (;;) {
        d_stream.next_out  = mOutBuffer;
        d_stream.avail_out = (uInt)mOutBufferLen;

        int code = inflate (&d_stream, Z_NO_FLUSH);
        unsigned bytesWritten = (uInt)mOutBufferLen - d_stream.avail_out;

        if (code == Z_STREAM_END) {
          if (bytesWritten) {
            rv = do_OnDataAvailable(request, aContext, aSourceOffset, (char *)mOutBuffer, bytesWritten);
            if (NS_FAILED (rv)) {
              return rv;
            }
          }

          inflateEnd(&d_stream);
          mStreamEnded = true;
          break;
        } else if (code == Z_OK) {
          if (bytesWritten) {
            rv = do_OnDataAvailable(request, aContext, aSourceOffset, (char *)mOutBuffer, bytesWritten);
            if (NS_FAILED (rv)) {
              return rv;
            }
          }
        } else if (code == Z_BUF_ERROR) {
          if (bytesWritten) {
            rv = do_OnDataAvailable(request, aContext, aSourceOffset, (char *)mOutBuffer, bytesWritten);
            if (NS_FAILED (rv)) {
              return rv;
            }
          }
          break;
        } else {
          return NS_ERROR_INVALID_CONTENT_ENCODING;
        }
      } /* for */
    } /* gzip */
    break;

  case HTTP_COMPRESS_BROTLI:
  {
    if (!mBrotli) {
      mBrotli = new BrotliWrapper();
    }

    mBrotli->mRequest = request;
    mBrotli->mContext = aContext;
    mBrotli->mSourceOffset = aSourceOffset;

    uint32_t countRead;
    rv = iStr->ReadSegments(BrotliHandler, this, streamLen, &countRead);
    if (NS_SUCCEEDED(rv)) {
      rv = mBrotli->mStatus;
    }
    if (NS_FAILED(rv)) {
      return rv;
    }
  }
    break;

  default:
    nsCOMPtr<nsIStreamListener> listener;
    {
      MutexAutoLock lock(mMutex);
      listener = mListener;
    }
    rv = listener->OnDataAvailable(request, aContext, iStr, aSourceOffset, aCount);
    if (NS_FAILED (rv)) {
      return rv;
    }
  } /* switch */

  return NS_OK;
} /* OnDataAvailable */

// XXX/ruslan: need to implement this too

NS_IMETHODIMP
nsHTTPCompressConv::Convert(nsIInputStream *aFromStream,
                            const char *aFromType,
                            const char *aToType,
                            nsISupports *aCtxt,
                            nsIInputStream **_retval)
{
  return NS_ERROR_NOT_IMPLEMENTED;
}

nsresult
nsHTTPCompressConv::do_OnDataAvailable(nsIRequest* request,
                                       nsISupports *context, uint64_t offset,
                                       const char *buffer, uint32_t count)
{
  if (!mStream) {
    mStream = do_CreateInstance(NS_STRINGINPUTSTREAM_CONTRACTID);
    NS_ENSURE_STATE(mStream);
  }

  mStream->ShareData(buffer, count);

  nsCOMPtr<nsIStreamListener> listener;
  {
    MutexAutoLock lock(mMutex);
    listener = mListener;
  }
  nsresult rv = listener->OnDataAvailable(request, context, mStream,
                                          offset, count);

  // Make sure the stream no longer references |buffer| in case our listener
  // is crazy enough to try to read from |mStream| after ODA.
  mStream->ShareData("", 0);
  mDecodedDataLength += count;

  return rv;
}

#define ASCII_FLAG   0x01 /* bit 0 set: file probably ascii text */
#define HEAD_CRC     0x02 /* bit 1 set: header CRC present */
#define EXTRA_FIELD  0x04 /* bit 2 set: extra field present */
#define ORIG_NAME    0x08 /* bit 3 set: original file name present */
#define COMMENT      0x10 /* bit 4 set: file comment present */
#define RESERVED     0xE0 /* bits 5..7: reserved */

static unsigned gz_magic[2] = {0x1f, 0x8b}; /* gzip magic header */

uint32_t
nsHTTPCompressConv::check_header(nsIInputStream *iStr, uint32_t streamLen, nsresult *rs)
{
  enum  { GZIP_INIT = 0, GZIP_OS, GZIP_EXTRA0, GZIP_EXTRA1, GZIP_EXTRA2, GZIP_ORIG, GZIP_COMMENT, GZIP_CRC };
  char c;

  *rs = NS_OK;

  if (mCheckHeaderDone) {
    return streamLen;
  }

  while (streamLen) {
    switch (hMode) {
    case GZIP_INIT:
      uint32_t unused;
      iStr->Read(&c, 1, &unused);
      streamLen--;

      if (mSkipCount == 0 && ((unsigned)c & 0377) != gz_magic[0]) {
        *rs = NS_ERROR_INVALID_CONTENT_ENCODING;
        return 0;
      }

      if (mSkipCount == 1 && ((unsigned)c & 0377) != gz_magic[1]) {
        *rs = NS_ERROR_INVALID_CONTENT_ENCODING;
        return 0;
      }

      if (mSkipCount == 2 && ((unsigned)c & 0377) != Z_DEFLATED) {
        *rs = NS_ERROR_INVALID_CONTENT_ENCODING;
        return 0;
      }

      mSkipCount++;
      if (mSkipCount == 4) {
        mFlags = (unsigned) c & 0377;
        if (mFlags & RESERVED) {
          *rs = NS_ERROR_INVALID_CONTENT_ENCODING;
          return 0;
        }
        hMode = GZIP_OS;
        mSkipCount = 0;
      }
      break;

    case GZIP_OS:
      iStr->Read(&c, 1, &unused);
      streamLen--;
      mSkipCount++;

      if (mSkipCount == 6) {
        hMode = GZIP_EXTRA0;
      }
      break;

    case GZIP_EXTRA0:
      if (mFlags & EXTRA_FIELD) {
        iStr->Read(&c, 1, &unused);
        streamLen--;
        mLen = (uInt) c & 0377;
        hMode = GZIP_EXTRA1;
      } else {
        hMode = GZIP_ORIG;
      }
      break;

    case GZIP_EXTRA1:
      iStr->Read(&c, 1, &unused);
      streamLen--;
      mLen |= ((uInt) c & 0377) << 8;
      mSkipCount = 0;
      hMode = GZIP_EXTRA2;
      break;

    case GZIP_EXTRA2:
      if (mSkipCount == mLen) {
        hMode = GZIP_ORIG;
      } else {
        iStr->Read(&c, 1, &unused);
        streamLen--;
        mSkipCount++;
      }
      break;

    case GZIP_ORIG:
      if (mFlags & ORIG_NAME) {
        iStr->Read(&c, 1, &unused);
        streamLen--;
        if (c == 0)
          hMode = GZIP_COMMENT;
      } else {
        hMode = GZIP_COMMENT;
      }
      break;

    case GZIP_COMMENT:
      if (mFlags & COMMENT) {
        iStr->Read(&c, 1, &unused);
        streamLen--;
        if (c == 0) {
          hMode = GZIP_CRC;
          mSkipCount = 0;
        }
      } else {
        hMode = GZIP_CRC;
        mSkipCount = 0;
      }
      break;

    case GZIP_CRC:
      if (mFlags & HEAD_CRC) {
        iStr->Read(&c, 1, &unused);
        streamLen--;
        mSkipCount++;
        if (mSkipCount == 2) {
          mCheckHeaderDone = true;
          return streamLen;
        }
      } else {
        mCheckHeaderDone = true;
        return streamLen;
      }
      break;
    }
  }
  return streamLen;
}

NS_IMETHODIMP
nsHTTPCompressConv::CheckListenerChain()
{
  nsCOMPtr<nsIThreadRetargetableStreamListener> listener;
  {
    MutexAutoLock lock(mMutex);
    listener = do_QueryInterface(mListener);
  }

  if (!listener) {
    return NS_ERROR_NO_INTERFACE;
  }

  return listener->CheckListenerChain();
}

} // namespace net
} // namespace mozilla

nsresult
NS_NewHTTPCompressConv(mozilla::net::nsHTTPCompressConv **aHTTPCompressConv)
{
  NS_PRECONDITION(aHTTPCompressConv != nullptr, "null ptr");
  if (!aHTTPCompressConv) {
    return NS_ERROR_NULL_POINTER;
  }

  RefPtr<mozilla::net::nsHTTPCompressConv> outVal =
    new mozilla::net::nsHTTPCompressConv();
  if (!outVal) {
    return NS_ERROR_OUT_OF_MEMORY;
  }
  outVal.forget(aHTTPCompressConv);
  return NS_OK;
}<|MERGE_RESOLUTION|>--- conflicted
+++ resolved
@@ -15,7 +15,6 @@
 #include "nsThreadUtils.h"
 #include "mozilla/Preferences.h"
 #include "mozilla/Logging.h"
-#include "mozilla/SizePrintfMacros.h"
 #include "nsIForcePendingChannel.h"
 #include "nsIRequest.h"
 
@@ -133,11 +132,7 @@
 {
   nsresult status = aStatus;
   LOG(("nsHttpCompresssConv %p onstop %" PRIx32 "\n", this, static_cast<uint32_t>(aStatus)));
-<<<<<<< HEAD
-  
-=======
-
->>>>>>> a17af05f
+
   // Framing integrity is enforced for content-encoding: gzip, but not for
   // content-encoding: deflate. Note that gzip vs deflate is NOT determined
   // by content sniffing but only via header.
@@ -205,25 +200,16 @@
     outPtr = outBuffer.get();
 
     // brotli api is documented in brotli/dec/decode.h and brotli/dec/decode.c
-<<<<<<< HEAD
-    LOG(("nsHttpCompresssConv %p brotlihandler decompress %" PRIuSIZE "\n", self, avail));
-    res = ::BrotliDecompressStream(
-=======
     LOG(("nsHttpCompresssConv %p brotlihandler decompress %zu\n", self, avail));
     size_t totalOut = self->mBrotli->mTotalOut;
     res = ::BrotliDecoderDecompressStream(
       &self->mBrotli->mState,
->>>>>>> a17af05f
       &avail, reinterpret_cast<const unsigned char **>(&dataIn),
       &outSize, &outPtr, &totalOut);
     outSize = kOutSize - outSize;
-<<<<<<< HEAD
-    LOG(("nsHttpCompresssConv %p brotlihandler decompress rv=%" PRIx32 " out=%" PRIuSIZE "\n",
-=======
     self->mBrotli->mTotalOut = totalOut;
     self->mBrotli->mBrotliStateIsStreamEnd = BrotliDecoderIsFinished(&self->mBrotli->mState);
     LOG(("nsHttpCompresssConv %p brotlihandler decompress rv=%" PRIx32 " out=%zu\n",
->>>>>>> a17af05f
          self, static_cast<uint32_t>(res), outSize));
 
     if (res == BROTLI_DECODER_RESULT_ERROR) {
