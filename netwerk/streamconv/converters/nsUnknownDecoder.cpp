/* -*- Mode: C++; tab-width: 2; indent-tabs-mode: nil; c-basic-offset: 2 -*- */
/* This Source Code Form is subject to the terms of the Mozilla Public
 * License, v. 2.0. If a copy of the MPL was not distributed with this
 * file, You can obtain one at http://mozilla.org/MPL/2.0/. */

#include "nsUnknownDecoder.h"
#include "nsIPipe.h"
#include "nsIInputStream.h"
#include "nsIOutputStream.h"
#include "nsMimeTypes.h"
#include "nsIPrefService.h"
#include "nsIPrefBranch.h"

#include "nsCRT.h"

#include "nsIMIMEService.h"

#include "nsIDivertableChannel.h"
#include "nsIViewSourceChannel.h"
#include "nsIHttpChannel.h"
#include "nsIForcePendingChannel.h"
#include "nsIEncodedChannel.h"
#include "nsIURI.h"
#include "nsStringStream.h"
#include "nsNetCID.h"
#include "nsNetUtil.h"

#include <algorithm>

#define MAX_BUFFER_SIZE 512u

NS_IMPL_ISUPPORTS(nsUnknownDecoder::ConvertedStreamListener,
                  nsIStreamListener,
                  nsIRequestObserver)

nsUnknownDecoder::ConvertedStreamListener::
                  ConvertedStreamListener(nsUnknownDecoder *aDecoder)
{
  mDecoder = aDecoder;
}

nsUnknownDecoder::ConvertedStreamListener::~ConvertedStreamListener()
{
}

nsresult
nsUnknownDecoder::ConvertedStreamListener::
                  AppendDataToString(nsIInputStream* inputStream,
                                     void* closure,
                                     const char* rawSegment,
                                     uint32_t toOffset,
                                     uint32_t count,
                                     uint32_t* writeCount)
{
  nsCString* decodedData = static_cast<nsCString*>(closure);
  decodedData->Append(rawSegment, count);
  *writeCount = count;
  return NS_OK;
}

NS_IMETHODIMP
nsUnknownDecoder::ConvertedStreamListener::OnStartRequest(nsIRequest* request,
                                                          nsISupports* context)
{
  return NS_OK;
}

NS_IMETHODIMP
nsUnknownDecoder::ConvertedStreamListener::
                  OnDataAvailable(nsIRequest* request,
                                  nsISupports* context,
                                  nsIInputStream* stream,
                                  uint64_t offset,
                                  uint32_t count)
{
  uint32_t read;
  nsAutoCString decodedData;
  nsresult rv = stream->ReadSegments(AppendDataToString, &decodedData, count,
                                     &read);
  if (NS_FAILED(rv)) {
    return rv;
  }
  MutexAutoLock lock(mDecoder->mMutex);
  mDecoder->mDecodedData = decodedData;
  return NS_OK;
}

NS_IMETHODIMP
nsUnknownDecoder::ConvertedStreamListener::OnStopRequest(nsIRequest* request,
                                                         nsISupports* context,
                                                         nsresult status)
{
  return NS_OK;
}

nsUnknownDecoder::nsUnknownDecoder()
  : mBuffer(nullptr)
  , mBufferLen(0)
  , mRequireHTMLsuffix(false)
  , mMutex("nsUnknownDecoder")
  , mDecodedData("")
{
  nsCOMPtr<nsIPrefBranch> prefs = do_GetService(NS_PREFSERVICE_CONTRACTID);
  if (prefs) {
    bool val;
    if (NS_SUCCEEDED(prefs->GetBoolPref("security.requireHTMLsuffix", &val)))
      mRequireHTMLsuffix = val;
  }
}

nsUnknownDecoder::~nsUnknownDecoder()
{
  if (mBuffer) {
    delete [] mBuffer;
    mBuffer = nullptr;
  }
}

// ----
//
// nsISupports implementation...
//
// ----

NS_IMPL_ADDREF(nsUnknownDecoder)
NS_IMPL_RELEASE(nsUnknownDecoder)

NS_INTERFACE_MAP_BEGIN(nsUnknownDecoder)
   NS_INTERFACE_MAP_ENTRY(nsIStreamConverter)
   NS_INTERFACE_MAP_ENTRY(nsIStreamListener)
   NS_INTERFACE_MAP_ENTRY(nsIRequestObserver)
   NS_INTERFACE_MAP_ENTRY(nsIContentSniffer)
   NS_INTERFACE_MAP_ENTRY(nsIThreadRetargetableStreamListener)
   NS_INTERFACE_MAP_ENTRY_AMBIGUOUS(nsISupports, nsIStreamListener)
NS_INTERFACE_MAP_END


// ----
//
// nsIStreamConverter methods...
//
// ----

NS_IMETHODIMP
nsUnknownDecoder::Convert(nsIInputStream *aFromStream,
                          const char *aFromType,
                          const char *aToType,
                          nsISupports *aCtxt,
                          nsIInputStream **aResultStream)
{
  return NS_ERROR_NOT_IMPLEMENTED;
}

NS_IMETHODIMP
nsUnknownDecoder::AsyncConvertData(const char *aFromType,
                                   const char *aToType,
                                   nsIStreamListener *aListener,
                                   nsISupports *aCtxt)
{
  NS_ASSERTION(aListener && aFromType && aToType,
               "null pointer passed into multi mixed converter");
  // hook up our final listener. this guy gets the various On*() calls we want to throw
  // at him.
  //

  MutexAutoLock lock(mMutex);
  mNextListener = aListener;
  return (aListener) ? NS_OK : NS_ERROR_FAILURE;
}

// ----
//
// nsIStreamListener methods...
//
// ----

NS_IMETHODIMP
nsUnknownDecoder::OnDataAvailable(nsIRequest* request,
                                  nsISupports *aCtxt,
                                  nsIInputStream *aStream,
                                  uint64_t aSourceOffset,
                                  uint32_t aCount)
{
  nsresult rv = NS_OK;

  bool contentTypeEmpty;
  {
    MutexAutoLock lock(mMutex);
    if (!mNextListener) return NS_ERROR_FAILURE;

    contentTypeEmpty = mContentType.IsEmpty();
  }

  if (contentTypeEmpty) {
    uint32_t count, len;

    // If the buffer has not been allocated by now, just fail...
    if (!mBuffer) return NS_ERROR_OUT_OF_MEMORY;

    //
    // Determine how much of the stream should be read to fill up the
    // sniffer buffer...
    //
    if (mBufferLen + aCount >= MAX_BUFFER_SIZE) {
      count = MAX_BUFFER_SIZE - mBufferLen;
    } else {
      count = aCount;
    }

    // Read the data into the buffer...
    rv = aStream->Read((mBuffer+mBufferLen), count, &len);
    if (NS_FAILED(rv)) return rv;

    mBufferLen += len;
    aCount     -= len;

    if (aCount) {
      //
      // Adjust the source offset...  The call to FireListenerNotifications(...)
      // will make the first OnDataAvailable(...) call with an offset of 0.
      // So, this offset needs to be adjusted to reflect that...
      //
      aSourceOffset += mBufferLen;

      DetermineContentType(request);

      rv = FireListenerNotifications(request, aCtxt);
    }
  }

  // Must not fire ODA again if it failed once
  if (aCount && NS_SUCCEEDED(rv)) {
#ifdef DEBUG
    {
      MutexAutoLock lock(mMutex);
      NS_ASSERTION(!mContentType.IsEmpty(),
                   "Content type should be known by now.");
    }
#endif

    nsCOMPtr<nsIDivertableChannel> divertable = do_QueryInterface(request);
    if (divertable) {
      bool diverting;
      divertable->GetDivertingToParent(&diverting);
      if (diverting) {
        // The channel is diverted to the parent do not send any more data here.
        return rv;
      }
    }

    nsCOMPtr<nsIStreamListener> listener;
    {
      MutexAutoLock lock(mMutex);
      listener = mNextListener;
    }
    rv = listener->OnDataAvailable(request, aCtxt, aStream,
                                   aSourceOffset, aCount);
  }

  return rv;
}

// ----
//
// nsIRequestObserver methods...
//
// ----

NS_IMETHODIMP
nsUnknownDecoder::OnStartRequest(nsIRequest* request, nsISupports *aCtxt)
{
  nsresult rv = NS_OK;

  {
    MutexAutoLock lock(mMutex);
    if (!mNextListener) return NS_ERROR_FAILURE;
  }

  // Allocate the sniffer buffer...
  if (NS_SUCCEEDED(rv) && !mBuffer) {
    mBuffer = new char[MAX_BUFFER_SIZE];

    if (!mBuffer) {
      rv = NS_ERROR_OUT_OF_MEMORY;
    }
  }

  nsCOMPtr<nsIDivertableChannel> divertable = do_QueryInterface(request);
  if (divertable) {
    divertable->UnknownDecoderInvolvedKeepData();
  }

  // Do not pass the OnStartRequest on to the next listener (yet)...
  return rv;
}

NS_IMETHODIMP
nsUnknownDecoder::OnStopRequest(nsIRequest* request, nsISupports *aCtxt,
                                nsresult aStatus)
{
  nsresult rv = NS_OK;

  bool contentTypeEmpty;
  {
    MutexAutoLock lock(mMutex);
    if (!mNextListener) return NS_ERROR_FAILURE;

    contentTypeEmpty = mContentType.IsEmpty();
  }

  //
  // The total amount of data is less than the size of the sniffer buffer.
  // Analyze the buffer now...
  //
  if (contentTypeEmpty) {
    DetermineContentType(request);

    // Make sure channel listeners see channel as pending while we call
    // OnStartRequest/OnDataAvailable, even though the underlying channel
    // has already hit OnStopRequest.
    nsCOMPtr<nsIForcePendingChannel> forcePendingChannel = do_QueryInterface(request);
    if (forcePendingChannel) {
      forcePendingChannel->ForcePending(true);
    }

    rv = FireListenerNotifications(request, aCtxt);

    if (NS_FAILED(rv)) {
      aStatus = rv;
    }

    // now we need to set pending state to false before calling OnStopRequest
    if (forcePendingChannel) {
      forcePendingChannel->ForcePending(false);
    }
  }

<<<<<<< HEAD
  rv = mNextListener->OnStopRequest(request, aCtxt, aStatus);
  mNextListener = nullptr;
=======
  nsCOMPtr<nsIStreamListener> listener;
  {
    MutexAutoLock lock(mMutex);
    listener = mNextListener;
    mNextListener = nullptr;
  }
  rv = listener->OnStopRequest(request, aCtxt, aStatus);
>>>>>>> a17af05f

  return rv;
}

// ----
//
// nsIContentSniffer methods...
//
// ----
NS_IMETHODIMP
nsUnknownDecoder::GetMIMETypeFromContent(nsIRequest* aRequest,
                                         const uint8_t* aData,
                                         uint32_t aLength,
                                         nsACString& type)
{
  // This is only used by sniffer, therefore we do not need to lock anything
  // here.

  mBuffer = const_cast<char*>(reinterpret_cast<const char*>(aData));
  mBufferLen = aLength;
  DetermineContentType(aRequest);
  mBuffer = nullptr;
  mBufferLen = 0;
  type.Assign(mContentType);
  mContentType.Truncate();
  return type.IsEmpty() ? NS_ERROR_NOT_AVAILABLE : NS_OK;
}


// Actual sniffing code

bool nsUnknownDecoder::AllowSniffing(nsIRequest* aRequest)
{
  if (!mRequireHTMLsuffix) {
    return true;
  }

  nsCOMPtr<nsIChannel> channel = do_QueryInterface(aRequest);
  if (!channel) {
    NS_ERROR("QI failed");
    return false;
  }

  nsCOMPtr<nsIURI> uri;
  if (NS_FAILED(channel->GetURI(getter_AddRefs(uri))) || !uri) {
    return false;
  }

  bool isLocalFile = false;
  if (NS_FAILED(uri->SchemeIs("file", &isLocalFile)) || isLocalFile) {
    return false;
  }

  return true;
}

/**
 * This is the array of sniffer entries that depend on "magic numbers"
 * in the file.  Each entry has either a type associated with it (set
 * these with the SNIFFER_ENTRY macro) or a function to be executed
 * (set these with the SNIFFER_ENTRY_WITH_FUNC macro).  The function
 * should take a single nsIRequest* and returns bool -- true if
 * it sets mContentType, false otherwise
 */
nsUnknownDecoder::nsSnifferEntry nsUnknownDecoder::sSnifferEntries[] = {
  SNIFFER_ENTRY("%PDF-", APPLICATION_PDF),

  SNIFFER_ENTRY("%!PS-Adobe-", APPLICATION_POSTSCRIPT),

  // Files that start with mailbox delimiters let's provisionally call
  // text/plain
  SNIFFER_ENTRY("From", TEXT_PLAIN),
  SNIFFER_ENTRY(">From", TEXT_PLAIN),

  // If the buffer begins with "#!" or "%!" then it is a script of
  // some sort...  "Scripts" can include arbitrary data to be passed
  // to an interpreter, so we need to decide whether we can call this
  // text or whether it's data.
  SNIFFER_ENTRY_WITH_FUNC("#!", &nsUnknownDecoder::LastDitchSniff),

  // XXXbz should (and can) we also include the various ways that <?xml can
  // appear as UTF-16 and such?  See http://www.w3.org/TR/REC-xml#sec-guessing
  SNIFFER_ENTRY_WITH_FUNC("<?xml", &nsUnknownDecoder::SniffForXML)
};

uint32_t nsUnknownDecoder::sSnifferEntryNum =
  sizeof(nsUnknownDecoder::sSnifferEntries) /
    sizeof(nsUnknownDecoder::nsSnifferEntry);

void nsUnknownDecoder::DetermineContentType(nsIRequest* aRequest)
{
  {
    MutexAutoLock lock(mMutex);
    NS_ASSERTION(mContentType.IsEmpty(), "Content type is already known.");
    if (!mContentType.IsEmpty()) return;
  }

  const char* testData = mBuffer;
  uint32_t testDataLen = mBufferLen;
  // Check if data are compressed.
  nsCOMPtr<nsIHttpChannel> channel(do_QueryInterface(aRequest));
  nsAutoCString decodedData;

  if (channel) {
    // ConvertEncodedData is always called only on a single thread for each
    // instance of an object.
    nsresult rv = ConvertEncodedData(aRequest, mBuffer, mBufferLen);
    if (NS_SUCCEEDED(rv)) {
      MutexAutoLock lock(mMutex);
      decodedData = mDecodedData;
    }
    if (!decodedData.IsEmpty()) {
      testData = decodedData.get();
      testDataLen = std::min(decodedData.Length(), MAX_BUFFER_SIZE);
    }
  }

  // First, run through all the types we can detect reliably based on
  // magic numbers
  uint32_t i;
  for (i = 0; i < sSnifferEntryNum; ++i) {
    if (testDataLen >= sSnifferEntries[i].mByteLen &&  // enough data
        memcmp(testData, sSnifferEntries[i].mBytes, sSnifferEntries[i].mByteLen) == 0) {  // and type matches
      NS_ASSERTION(sSnifferEntries[i].mMimeType ||
                   sSnifferEntries[i].mContentTypeSniffer,
                   "Must have either a type string or a function to set the type");
      NS_ASSERTION(!sSnifferEntries[i].mMimeType ||
                   !sSnifferEntries[i].mContentTypeSniffer,
                   "Both a type string and a type sniffing function set;"
                   " using type string");
      if (sSnifferEntries[i].mMimeType) {
        MutexAutoLock lock(mMutex);
        mContentType = sSnifferEntries[i].mMimeType;
        NS_ASSERTION(!mContentType.IsEmpty(),
                     "Content type should be known by now.");
        return;
      }
      if ((this->*(sSnifferEntries[i].mContentTypeSniffer))(aRequest)) {
#ifdef DEBUG
        MutexAutoLock lock(mMutex);
        NS_ASSERTION(!mContentType.IsEmpty(),
                     "Content type should be known by now.");
#endif
        return;
      }
    }
  }

  nsAutoCString sniffedType;
  NS_SniffContent(NS_DATA_SNIFFER_CATEGORY, aRequest,
                  (const uint8_t*)testData, testDataLen, sniffedType);
  {
    MutexAutoLock lock(mMutex);
    mContentType = sniffedType;
    if (!mContentType.IsEmpty()) {
      return;
    }
  }

  if (SniffForHTML(aRequest)) {
#ifdef DEBUG
    MutexAutoLock lock(mMutex);
    NS_ASSERTION(!mContentType.IsEmpty(),
                 "Content type should be known by now.");
#endif
    return;
  }

  // We don't know what this is yet.  Before we just give up, try
  // the URI from the request.
  if (SniffURI(aRequest)) {
#ifdef DEBUG
    MutexAutoLock lock(mMutex);
    NS_ASSERTION(!mContentType.IsEmpty(),
                 "Content type should be known by now.");
#endif
    return;
  }

  LastDitchSniff(aRequest);
#ifdef DEBUG
  MutexAutoLock lock(mMutex);
  NS_ASSERTION(!mContentType.IsEmpty(),
               "Content type should be known by now.");
#endif
}

bool nsUnknownDecoder::SniffForHTML(nsIRequest* aRequest)
{
  /*
   * To prevent a possible attack, we will not consider this to be
   * html content if it comes from the local file system and our prefs
   * are set right
   */
  if (!AllowSniffing(aRequest)) {
    return false;
  }

  MutexAutoLock lock(mMutex);

  // Now look for HTML.
  const char* str;
  const char* end;
  if (mDecodedData.IsEmpty()) {
    str = mBuffer;
    end = mBuffer + mBufferLen;
  } else {
    str = mDecodedData.get();
    end = mDecodedData.get() + std::min(mDecodedData.Length(),
                                        MAX_BUFFER_SIZE);
  }

  // skip leading whitespace
  while (str != end && nsCRT::IsAsciiSpace(*str)) {
    ++str;
  }

  // did we find something like a start tag?
  if (str == end || *str != '<' || ++str == end) {
    return false;
  }

  // If we seem to be SGML or XML and we got down here, just pretend we're HTML
  if (*str == '!' || *str == '?') {
    mContentType = TEXT_HTML;
    return true;
  }

  uint32_t bufSize = end - str;
  // We use sizeof(_tagstr) below because that's the length of _tagstr
  // with the one char " " or ">" appended.
#define MATCHES_TAG(_tagstr)                                              \
  (bufSize >= sizeof(_tagstr) &&                                          \
   (PL_strncasecmp(str, _tagstr " ", sizeof(_tagstr)) == 0 ||             \
    PL_strncasecmp(str, _tagstr ">", sizeof(_tagstr)) == 0))

  if (MATCHES_TAG("html")     ||
      MATCHES_TAG("frameset") ||
      MATCHES_TAG("body")     ||
      MATCHES_TAG("head")     ||
      MATCHES_TAG("script")   ||
      MATCHES_TAG("iframe")   ||
      MATCHES_TAG("a")        ||
      MATCHES_TAG("img")      ||
      MATCHES_TAG("table")    ||
      MATCHES_TAG("title")    ||
      MATCHES_TAG("link")     ||
      MATCHES_TAG("base")     ||
      MATCHES_TAG("style")    ||
      MATCHES_TAG("div")      ||
      MATCHES_TAG("p")        ||
      MATCHES_TAG("font")     ||
      MATCHES_TAG("applet")   ||
      MATCHES_TAG("meta")     ||
      MATCHES_TAG("center")   ||
      MATCHES_TAG("form")     ||
      MATCHES_TAG("isindex")  ||
      MATCHES_TAG("h1")       ||
      MATCHES_TAG("h2")       ||
      MATCHES_TAG("h3")       ||
      MATCHES_TAG("h4")       ||
      MATCHES_TAG("h5")       ||
      MATCHES_TAG("h6")       ||
      MATCHES_TAG("b")        ||
      MATCHES_TAG("pre")) {

    mContentType = TEXT_HTML;
    return true;
  }

#undef MATCHES_TAG

  return false;
}

bool nsUnknownDecoder::SniffForXML(nsIRequest* aRequest)
{
  // Just like HTML, this should be able to be shut off.
  if (!AllowSniffing(aRequest)) {
    return false;
  }

  // First see whether we can glean anything from the uri...
  if (!SniffURI(aRequest)) {
    // Oh well; just generic XML will have to do
    MutexAutoLock lock(mMutex);
    mContentType = TEXT_XML;
  }

  return true;
}

bool nsUnknownDecoder::SniffURI(nsIRequest* aRequest)
{
  nsCOMPtr<nsIMIMEService> mimeService(do_GetService("@mozilla.org/mime;1"));
  if (mimeService) {
    nsCOMPtr<nsIChannel> channel = do_QueryInterface(aRequest);
    if (channel) {
      nsCOMPtr<nsIURI> uri;
      nsresult result = channel->GetURI(getter_AddRefs(uri));
      if (NS_SUCCEEDED(result) && uri) {
        nsAutoCString type;
        result = mimeService->GetTypeFromURI(uri, type);
        if (NS_SUCCEEDED(result)) {
          MutexAutoLock lock(mMutex);
          mContentType = type;
          return true;
        }
      }
    }
  }

  return false;
}

// This macro is based on RFC 2046 Section 4.1.2.  Treat any char 0-31
// except the 9-13 range (\t, \n, \v, \f, \r) and char 27 (used by
// encodings like Shift_JIS) as non-text
#define IS_TEXT_CHAR(ch)                                     \
  (((unsigned char)(ch)) > 31 || (9 <= (ch) && (ch) <= 13) || (ch) == 27)

bool nsUnknownDecoder::LastDitchSniff(nsIRequest* aRequest)
{
  // All we can do now is try to guess whether this is text/plain or
  // application/octet-stream

  MutexAutoLock lock(mMutex);

  const char* testData;
  uint32_t testDataLen;
  if (mDecodedData.IsEmpty()) {
    testData = mBuffer;
    testDataLen = mBufferLen;
  } else {
    testData = mDecodedData.get();
    testDataLen = std::min(mDecodedData.Length(), MAX_BUFFER_SIZE);
  }

  // First, check for a BOM.  If we see one, assume this is text/plain
  // in whatever encoding.  If there is a BOM _and_ text we will
  // always have at least 4 bytes in the buffer (since the 2-byte BOMs
  // are for 2-byte encodings and the UTF-8 BOM is 3 bytes).
  if (testDataLen >= 4) {
    const unsigned char* buf = (const unsigned char*)testData;
    if ((buf[0] == 0xFE && buf[1] == 0xFF) || // UTF-16, Big Endian
        (buf[0] == 0xFF && buf[1] == 0xFE) || // UTF-16 or UCS-4, Little Endian
        (buf[0] == 0xEF && buf[1] == 0xBB && buf[2] == 0xBF) || // UTF-8
        (buf[0] == 0 && buf[1] == 0 && buf[2] == 0xFE && buf[3] == 0xFF)) { // UCS-4, Big Endian

      mContentType = TEXT_PLAIN;
      return true;
    }
  }

  // Now see whether the buffer has any non-text chars.  If not, then let's
  // just call it text/plain...
  //
  uint32_t i;
  for (i = 0; i < testDataLen && IS_TEXT_CHAR(testData[i]); i++) {
  }

  if (i == testDataLen) {
    mContentType = TEXT_PLAIN;
  }
  else {
    mContentType = APPLICATION_OCTET_STREAM;
  }

  return true;
}


nsresult nsUnknownDecoder::FireListenerNotifications(nsIRequest* request,
                                                     nsISupports *aCtxt)
{
  nsresult rv = NS_OK;

  nsCOMPtr<nsIStreamListener> listener;
  nsAutoCString contentType;
  {
    MutexAutoLock lock(mMutex);
    if (!mNextListener) return NS_ERROR_FAILURE;

    listener = mNextListener;
    contentType = mContentType;
  }

  if (!contentType.IsEmpty()) {
    nsCOMPtr<nsIViewSourceChannel> viewSourceChannel =
      do_QueryInterface(request);
    if (viewSourceChannel) {
      rv = viewSourceChannel->SetOriginalContentType(contentType);
    } else {
      nsCOMPtr<nsIChannel> channel = do_QueryInterface(request, &rv);
      if (NS_SUCCEEDED(rv)) {
        // Set the new content type on the channel...
        rv = channel->SetContentType(contentType);
      }
    }

    NS_ASSERTION(NS_SUCCEEDED(rv), "Unable to set content type on channel!");

    if (NS_FAILED(rv)) {
      // Cancel the request to make sure it has the correct status if
      // mNextListener looks at it.
      request->Cancel(rv);
      listener->OnStartRequest(request, aCtxt);

      nsCOMPtr<nsIDivertableChannel> divertable = do_QueryInterface(request);
      if (divertable) {
        rv = divertable->UnknownDecoderInvolvedOnStartRequestCalled();
      }

      return rv;
    }
  }

  // Fire the OnStartRequest(...)
  rv = listener->OnStartRequest(request, aCtxt);

   nsCOMPtr<nsIDivertableChannel> divertable = do_QueryInterface(request);
   if (divertable) {
     rv = divertable->UnknownDecoderInvolvedOnStartRequestCalled();
     bool diverting;
     divertable->GetDivertingToParent(&diverting);
     if (diverting) {
       // The channel is diverted to the parent do not send any more data here.
       return rv;
     }
   }

  if (NS_SUCCEEDED(rv)) {
    // install stream converter if required
    nsCOMPtr<nsIEncodedChannel> encodedChannel = do_QueryInterface(request);
    if (encodedChannel) {
      nsCOMPtr<nsIStreamListener> listenerNew;
      rv = encodedChannel->DoApplyContentConversions(listener, getter_AddRefs(listenerNew), aCtxt);
      if (NS_SUCCEEDED(rv) && listenerNew) {
        MutexAutoLock lock(mMutex);
        mNextListener = listenerNew;
        listener = listenerNew;
      }
    }
  }

  if (!mBuffer) return NS_ERROR_OUT_OF_MEMORY;

  // If the request was canceled, then we need to treat that equivalently
  // to an error returned by OnStartRequest.
  if (NS_SUCCEEDED(rv))
    request->GetStatus(&rv);

  // Fire the first OnDataAvailable for the data that was read from the
  // stream into the sniffer buffer...
  if (NS_SUCCEEDED(rv) && (mBufferLen > 0)) {
    uint32_t len = 0;
    nsCOMPtr<nsIInputStream> in;
    nsCOMPtr<nsIOutputStream> out;

    // Create a pipe and fill it with the data from the sniffer buffer.
    rv = NS_NewPipe(getter_AddRefs(in), getter_AddRefs(out),
                    MAX_BUFFER_SIZE, MAX_BUFFER_SIZE);

    if (NS_SUCCEEDED(rv)) {
      rv = out->Write(mBuffer, mBufferLen, &len);
      if (NS_SUCCEEDED(rv)) {
        if (len == mBufferLen) {
          rv = listener->OnDataAvailable(request, aCtxt, in, 0, len);
        } else {
          NS_ERROR("Unable to write all the data into the pipe.");
          rv = NS_ERROR_FAILURE;
        }
      }
    }
  }

  delete [] mBuffer;
  mBuffer = nullptr;
  mBufferLen = 0;

  return rv;
}


nsresult
nsUnknownDecoder::ConvertEncodedData(nsIRequest* request,
                                     const char* data,
                                     uint32_t length)
{
  nsresult rv = NS_OK;

  {
    MutexAutoLock lock(mMutex);
    mDecodedData = "";
  }
  nsCOMPtr<nsIEncodedChannel> encodedChannel(do_QueryInterface(request));
  if (encodedChannel) {

    RefPtr<ConvertedStreamListener> strListener =
      new ConvertedStreamListener(this);

    nsCOMPtr<nsIStreamListener> listener;
    rv = encodedChannel->DoApplyContentConversions(strListener,
                                                   getter_AddRefs(listener),
                                                   nullptr);

    if (NS_FAILED(rv)) {
      return rv;
    }

    if (listener) {
      listener->OnStartRequest(request, nullptr);

      nsCOMPtr<nsIStringInputStream> rawStream =
        do_CreateInstance(NS_STRINGINPUTSTREAM_CONTRACTID);
      if (!rawStream)
        return NS_ERROR_FAILURE;

      rv = rawStream->SetData((const char*)data, length);
      NS_ENSURE_SUCCESS(rv, rv);

      rv = listener->OnDataAvailable(request, nullptr, rawStream, 0,
                                     length);
      NS_ENSURE_SUCCESS(rv, rv);

      listener->OnStopRequest(request, nullptr, NS_OK);
    }
  }
  return rv;
}

//
// nsIThreadRetargetableStreamListener methods
//
NS_IMETHODIMP
nsUnknownDecoder::CheckListenerChain()
{
  nsCOMPtr<nsIThreadRetargetableStreamListener> listener;
  {
    MutexAutoLock lock(mMutex);
    listener = do_QueryInterface(mNextListener);
  }
  if (!listener) {
    return NS_ERROR_NO_INTERFACE;
  }

  return listener->CheckListenerChain();
}

void
nsBinaryDetector::DetermineContentType(nsIRequest* aRequest)
{
  nsCOMPtr<nsIHttpChannel> httpChannel = do_QueryInterface(aRequest);
  if (!httpChannel) {
    return;
  }

  // It's an HTTP channel.  Check for the text/plain mess
  nsAutoCString contentTypeHdr;
  Unused << httpChannel->GetResponseHeader(NS_LITERAL_CSTRING("Content-Type"),
                                           contentTypeHdr);
  nsAutoCString contentType;
  httpChannel->GetContentType(contentType);

  // Make sure to do a case-sensitive exact match comparison here.  Apache
  // 1.x just sends text/plain for "unknown", while Apache 2.x sends
  // text/plain with a ISO-8859-1 charset.  Debian's Apache version, just to
  // be different, sends text/plain with iso-8859-1 charset.  For extra fun,
  // FC7, RHEL4, and Ubuntu Feisty send charset=UTF-8.  Don't do general
  // case-insensitive comparison, since we really want to apply this crap as
  // rarely as we can.
  if (!contentType.EqualsLiteral("text/plain") ||
      (!contentTypeHdr.EqualsLiteral("text/plain") &&
       !contentTypeHdr.EqualsLiteral("text/plain; charset=ISO-8859-1") &&
       !contentTypeHdr.EqualsLiteral("text/plain; charset=iso-8859-1") &&
       !contentTypeHdr.EqualsLiteral("text/plain; charset=UTF-8"))) {
    return;
  }

  // Check whether we have content-encoding.  If we do, don't try to
  // detect the type.
  // XXXbz we could improve this by doing a local decompress if we
  // wanted, I'm sure.
  nsAutoCString contentEncoding;
  Unused << httpChannel->GetResponseHeader(NS_LITERAL_CSTRING("Content-Encoding"),
                                           contentEncoding);
  if (!contentEncoding.IsEmpty()) {
    return;
  }

  LastDitchSniff(aRequest);
  MutexAutoLock lock(mMutex);
  if (mContentType.Equals(APPLICATION_OCTET_STREAM)) {
    // We want to guess at it instead
    mContentType = APPLICATION_GUESS_FROM_EXT;
  } else {
    // Let the text/plain type we already have be, so that other content
    // sniffers can also get a shot at this data.
    mContentType.Truncate();
  }
}<|MERGE_RESOLUTION|>--- conflicted
+++ resolved
@@ -335,10 +335,6 @@
     }
   }
 
-<<<<<<< HEAD
-  rv = mNextListener->OnStopRequest(request, aCtxt, aStatus);
-  mNextListener = nullptr;
-=======
   nsCOMPtr<nsIStreamListener> listener;
   {
     MutexAutoLock lock(mMutex);
@@ -346,7 +342,6 @@
     mNextListener = nullptr;
   }
   rv = listener->OnStopRequest(request, aCtxt, aStatus);
->>>>>>> a17af05f
 
   return rv;
 }
