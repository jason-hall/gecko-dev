/* vim: set ts=2 sts=2 et sw=2: */
/* This Source Code Form is subject to the terms of the Mozilla Public
 * License, v. 2.0. If a copy of the MPL was not distributed with this
 * file, You can obtain one at http://mozilla.org/MPL/2.0/. */

#include <algorithm>

#include "Predictor.h"

#include "nsAppDirectoryServiceDefs.h"
#include "nsICacheStorage.h"
#include "nsICacheStorageService.h"
#include "nsICachingChannel.h"
#include "nsICancelable.h"
#include "nsIChannel.h"
#include "nsContentUtils.h"
#include "nsIDNSService.h"
#include "nsIDocument.h"
#include "nsIFile.h"
#include "nsIHttpChannel.h"
#include "nsIInputStream.h"
#include "nsIIOService.h"
#include "nsILoadContext.h"
#include "nsILoadContextInfo.h"
#include "nsILoadGroup.h"
#include "nsINetworkPredictorVerifier.h"
#include "nsIObserverService.h"
#include "nsIPrefBranch.h"
#include "nsIPrefService.h"
#include "nsISpeculativeConnect.h"
#include "nsITimer.h"
#include "nsIURI.h"
#include "nsNetUtil.h"
#include "nsServiceManagerUtils.h"
#include "nsStreamUtils.h"
#include "nsString.h"
#include "nsThreadUtils.h"
#include "mozilla/Logging.h"

#include "mozilla/Preferences.h"
#include "mozilla/Telemetry.h"

#include "mozilla/net/NeckoCommon.h"
#include "mozilla/net/NeckoParent.h"

#include "LoadContextInfo.h"
#include "mozilla/ipc/URIUtils.h"
#include "SerializedLoadContext.h"
#include "mozilla/net/NeckoChild.h"

#include "mozilla/dom/ContentParent.h"
#include "mozilla/ClearOnShutdown.h"

using namespace mozilla;

namespace mozilla {
namespace net {

Predictor *Predictor::sSelf = nullptr;

static LazyLogModule gPredictorLog("NetworkPredictor");

#define PREDICTOR_LOG(args) MOZ_LOG(gPredictorLog, mozilla::LogLevel::Debug, args)

#define RETURN_IF_FAILED(_rv) \
  do { \
    if (NS_FAILED(_rv)) { \
      return; \
    } \
  } while (0)

#define NOW_IN_SECONDS() static_cast<uint32_t>(PR_Now() / PR_USEC_PER_SEC)


static const char PREDICTOR_ENABLED_PREF[] = "network.predictor.enabled";
static const char PREDICTOR_SSL_HOVER_PREF[] = "network.predictor.enable-hover-on-ssl";
static const char PREDICTOR_PREFETCH_PREF[] = "network.predictor.enable-prefetch";

static const char PREDICTOR_PAGE_DELTA_DAY_PREF[] =
  "network.predictor.page-degradation.day";
static const int32_t PREDICTOR_PAGE_DELTA_DAY_DEFAULT = 0;
static const char PREDICTOR_PAGE_DELTA_WEEK_PREF[] =
  "network.predictor.page-degradation.week";
static const int32_t PREDICTOR_PAGE_DELTA_WEEK_DEFAULT = 5;
static const char PREDICTOR_PAGE_DELTA_MONTH_PREF[] =
  "network.predictor.page-degradation.month";
static const int32_t PREDICTOR_PAGE_DELTA_MONTH_DEFAULT = 10;
static const char PREDICTOR_PAGE_DELTA_YEAR_PREF[] =
  "network.predictor.page-degradation.year";
static const int32_t PREDICTOR_PAGE_DELTA_YEAR_DEFAULT = 25;
static const char PREDICTOR_PAGE_DELTA_MAX_PREF[] =
  "network.predictor.page-degradation.max";
static const int32_t PREDICTOR_PAGE_DELTA_MAX_DEFAULT = 50;
static const char PREDICTOR_SUB_DELTA_DAY_PREF[] =
  "network.predictor.subresource-degradation.day";
static const int32_t PREDICTOR_SUB_DELTA_DAY_DEFAULT = 1;
static const char PREDICTOR_SUB_DELTA_WEEK_PREF[] =
  "network.predictor.subresource-degradation.week";
static const int32_t PREDICTOR_SUB_DELTA_WEEK_DEFAULT = 10;
static const char PREDICTOR_SUB_DELTA_MONTH_PREF[] =
  "network.predictor.subresource-degradation.month";
static const int32_t PREDICTOR_SUB_DELTA_MONTH_DEFAULT = 25;
static const char PREDICTOR_SUB_DELTA_YEAR_PREF[] =
  "network.predictor.subresource-degradation.year";
static const int32_t PREDICTOR_SUB_DELTA_YEAR_DEFAULT = 50;
static const char PREDICTOR_SUB_DELTA_MAX_PREF[] =
  "network.predictor.subresource-degradation.max";
static const int32_t PREDICTOR_SUB_DELTA_MAX_DEFAULT = 100;

static const char PREDICTOR_PREFETCH_ROLLING_LOAD_PREF[] =
  "network.predictor.prefetch-rolling-load-count";
static const int32_t PREFETCH_ROLLING_LOAD_DEFAULT = 10;
static const char PREDICTOR_PREFETCH_MIN_PREF[] =
  "network.predictor.prefetch-min-confidence";
static const int32_t PREFETCH_MIN_DEFAULT = 100;
static const char PREDICTOR_PRECONNECT_MIN_PREF[] =
  "network.predictor.preconnect-min-confidence";
static const int32_t PRECONNECT_MIN_DEFAULT = 90;
static const char PREDICTOR_PRERESOLVE_MIN_PREF[] =
  "network.predictor.preresolve-min-confidence";
static const int32_t PRERESOLVE_MIN_DEFAULT = 60;
static const char PREDICTOR_REDIRECT_LIKELY_PREF[] =
  "network.predictor.redirect-likely-confidence";
static const int32_t REDIRECT_LIKELY_DEFAULT = 75;

static const char PREDICTOR_PREFETCH_FORCE_VALID_PREF[] =
  "network.predictor.prefetch-force-valid-for";
static const int32_t PREFETCH_FORCE_VALID_DEFAULT = 10;

static const char PREDICTOR_MAX_RESOURCES_PREF[] =
  "network.predictor.max-resources-per-entry";
static const uint32_t PREDICTOR_MAX_RESOURCES_DEFAULT = 100;

// This is selected in concert with max-resources-per-entry to keep memory usage
// low-ish. The default of the combo of the two is ~50k
static const char PREDICTOR_MAX_URI_LENGTH_PREF[] =
  "network.predictor.max-uri-length";
static const uint32_t PREDICTOR_MAX_URI_LENGTH_DEFAULT = 500;

static const char PREDICTOR_DOING_TESTS_PREF[] = "network.predictor.doing-tests";

static const char PREDICTOR_CLEANED_UP_PREF[] = "network.predictor.cleaned-up";

// All these time values are in sec
static const uint32_t ONE_DAY = 86400U;
static const uint32_t ONE_WEEK = 7U * ONE_DAY;
static const uint32_t ONE_MONTH = 30U * ONE_DAY;
static const uint32_t ONE_YEAR = 365U * ONE_DAY;

static const uint32_t STARTUP_WINDOW = 5U * 60U; // 5min

// Version of metadata entries we expect
static const uint32_t METADATA_VERSION = 1;

// Flags available in entries
// FLAG_PREFETCHABLE - we have determined that this item is eligible for prefetch
static const uint32_t FLAG_PREFETCHABLE = 1 << 0;

// We save 12 bits in the "flags" section of our metadata for actual flags, the
// rest are to keep track of a rolling count of which loads a resource has been
// used on to determine if we can prefetch that resource or not;
static const uint8_t kRollingLoadOffset = 12;
static const int32_t kMaxPrefetchRollingLoadCount = 20;
static const uint32_t kFlagsMask = ((1 << kRollingLoadOffset) - 1);

// ID Extensions for cache entries
#define PREDICTOR_ORIGIN_EXTENSION "predictor-origin"

// Get the full origin (scheme, host, port) out of a URI (maybe should be part
// of nsIURI instead?)
static nsresult
ExtractOrigin(nsIURI *uri, nsIURI **originUri, nsIIOService *ioService)
{
  nsAutoCString s;
  s.Truncate();
  nsresult rv = nsContentUtils::GetASCIIOrigin(uri, s);
  NS_ENSURE_SUCCESS(rv, rv);

  return NS_NewURI(originUri, s, nullptr, nullptr, ioService);
}

// All URIs we get passed *must* be http or https if they're not null. This
// helps ensure that.
static bool
IsNullOrHttp(nsIURI *uri)
{
  if (!uri) {
    return true;
  }

  bool isHTTP = false;
  uri->SchemeIs("http", &isHTTP);
  if (!isHTTP) {
    uri->SchemeIs("https", &isHTTP);
  }

  return isHTTP;
}

// Listener for the speculative DNS requests we'll fire off, which just ignores
// the result (since we're just trying to warm the cache). This also exists to
// reduce round-trips to the main thread, by being something threadsafe the
// Predictor can use.

NS_IMPL_ISUPPORTS(Predictor::DNSListener, nsIDNSListener);

NS_IMETHODIMP
Predictor::DNSListener::OnLookupComplete(nsICancelable *request,
                                         nsIDNSRecord *rec,
                                         nsresult status)
{
  return NS_OK;
}

// Class to proxy important information from the initial predictor call through
// the cache API and back into the internals of the predictor. We can't use the
// predictor itself, as it may have multiple actions in-flight, and each action
// has different parameters.
NS_IMPL_ISUPPORTS(Predictor::Action, nsICacheEntryOpenCallback);

Predictor::Action::Action(bool fullUri, bool predict,
                          Predictor::Reason reason,
                          nsIURI *targetURI, nsIURI *sourceURI,
                          nsINetworkPredictorVerifier *verifier,
                          Predictor *predictor)
  :mFullUri(fullUri)
  ,mPredict(predict)
  ,mTargetURI(targetURI)
  ,mSourceURI(sourceURI)
  ,mVerifier(verifier)
  ,mStackCount(0)
  ,mPredictor(predictor)
{
  mStartTime = TimeStamp::Now();
  if (mPredict) {
    mPredictReason = reason.mPredict;
  } else {
    mLearnReason = reason.mLearn;
  }
}

Predictor::Action::Action(bool fullUri, bool predict,
                          Predictor::Reason reason,
                          nsIURI *targetURI, nsIURI *sourceURI,
                          nsINetworkPredictorVerifier *verifier,
                          Predictor *predictor, uint8_t stackCount)
  :mFullUri(fullUri)
  ,mPredict(predict)
  ,mTargetURI(targetURI)
  ,mSourceURI(sourceURI)
  ,mVerifier(verifier)
  ,mStackCount(stackCount)
  ,mPredictor(predictor)
{
  mStartTime = TimeStamp::Now();
  if (mPredict) {
    mPredictReason = reason.mPredict;
  } else {
    mLearnReason = reason.mLearn;
  }
}

Predictor::Action::~Action()
{ }

NS_IMETHODIMP
Predictor::Action::OnCacheEntryCheck(nsICacheEntry *entry,
                                     nsIApplicationCache *appCache,
                                     uint32_t *result)
{
  *result = nsICacheEntryOpenCallback::ENTRY_WANTED;
  return NS_OK;
}

NS_IMETHODIMP
Predictor::Action::OnCacheEntryAvailable(nsICacheEntry *entry, bool isNew,
                                         nsIApplicationCache *appCache,
                                         nsresult result)
{
  MOZ_ASSERT(NS_IsMainThread(), "Got cache entry off main thread!");

  nsAutoCString targetURI, sourceURI;
  mTargetURI->GetAsciiSpec(targetURI);
  if (mSourceURI) {
    mSourceURI->GetAsciiSpec(sourceURI);
  }
  PREDICTOR_LOG(("OnCacheEntryAvailable %p called. entry=%p mFullUri=%d mPredict=%d "
                 "mPredictReason=%d mLearnReason=%d mTargetURI=%s "
                 "mSourceURI=%s mStackCount=%d isNew=%d result=0x%08" PRIx32,
                 this, entry, mFullUri, mPredict, mPredictReason, mLearnReason,
                 targetURI.get(), sourceURI.get(), mStackCount,
                 isNew, static_cast<uint32_t>(result)));
  if (NS_FAILED(result)) {
    PREDICTOR_LOG(("OnCacheEntryAvailable %p FAILED to get cache entry (0x%08" PRIX32
                   "). Aborting.", this, static_cast<uint32_t>(result)));
    return NS_OK;
  }
  Telemetry::AccumulateTimeDelta(Telemetry::PREDICTOR_WAIT_TIME,
                                 mStartTime);
  if (mPredict) {
    bool predicted = mPredictor->PredictInternal(mPredictReason, entry, isNew,
                                                 mFullUri, mTargetURI,
                                                 mVerifier, mStackCount);
    Telemetry::AccumulateTimeDelta(
      Telemetry::PREDICTOR_PREDICT_WORK_TIME, mStartTime);
    if (predicted) {
      Telemetry::AccumulateTimeDelta(
        Telemetry::PREDICTOR_PREDICT_TIME_TO_ACTION, mStartTime);
    } else {
      Telemetry::AccumulateTimeDelta(
        Telemetry::PREDICTOR_PREDICT_TIME_TO_INACTION, mStartTime);
    }
  } else {
    mPredictor->LearnInternal(mLearnReason, entry, isNew, mFullUri, mTargetURI,
                              mSourceURI);
    Telemetry::AccumulateTimeDelta(
      Telemetry::PREDICTOR_LEARN_WORK_TIME, mStartTime);
  }

  return NS_OK;
}

NS_IMPL_ISUPPORTS(Predictor,
                  nsINetworkPredictor,
                  nsIObserver,
                  nsISpeculativeConnectionOverrider,
                  nsIInterfaceRequestor,
                  nsICacheEntryMetaDataVisitor,
                  nsINetworkPredictorVerifier)

Predictor::Predictor()
  :mInitialized(false)
  ,mEnabled(true)
  ,mEnableHoverOnSSL(false)
  ,mEnablePrefetch(true)
  ,mPageDegradationDay(PREDICTOR_PAGE_DELTA_DAY_DEFAULT)
  ,mPageDegradationWeek(PREDICTOR_PAGE_DELTA_WEEK_DEFAULT)
  ,mPageDegradationMonth(PREDICTOR_PAGE_DELTA_MONTH_DEFAULT)
  ,mPageDegradationYear(PREDICTOR_PAGE_DELTA_YEAR_DEFAULT)
  ,mPageDegradationMax(PREDICTOR_PAGE_DELTA_MAX_DEFAULT)
  ,mSubresourceDegradationDay(PREDICTOR_SUB_DELTA_DAY_DEFAULT)
  ,mSubresourceDegradationWeek(PREDICTOR_SUB_DELTA_WEEK_DEFAULT)
  ,mSubresourceDegradationMonth(PREDICTOR_SUB_DELTA_MONTH_DEFAULT)
  ,mSubresourceDegradationYear(PREDICTOR_SUB_DELTA_YEAR_DEFAULT)
  ,mSubresourceDegradationMax(PREDICTOR_SUB_DELTA_MAX_DEFAULT)
  ,mPrefetchRollingLoadCount(PREFETCH_ROLLING_LOAD_DEFAULT)
  ,mPrefetchMinConfidence(PREFETCH_MIN_DEFAULT)
  ,mPreconnectMinConfidence(PRECONNECT_MIN_DEFAULT)
  ,mPreresolveMinConfidence(PRERESOLVE_MIN_DEFAULT)
  ,mRedirectLikelyConfidence(REDIRECT_LIKELY_DEFAULT)
  ,mPrefetchForceValidFor(PREFETCH_FORCE_VALID_DEFAULT)
  ,mMaxResourcesPerEntry(PREDICTOR_MAX_RESOURCES_DEFAULT)
  ,mStartupCount(1)
  ,mMaxURILength(PREDICTOR_MAX_URI_LENGTH_DEFAULT)
  ,mDoingTests(false)
{
  MOZ_ASSERT(!sSelf, "multiple Predictor instances!");
  sSelf = this;
}

Predictor::~Predictor()
{
  if (mInitialized)
    Shutdown();

  sSelf = nullptr;
}

// Predictor::nsIObserver

nsresult
Predictor::InstallObserver()
{
  MOZ_ASSERT(NS_IsMainThread(), "Installing observer off main thread");

  nsresult rv = NS_OK;
  nsCOMPtr<nsIObserverService> obs =
    mozilla::services::GetObserverService();
  if (!obs) {
    return NS_ERROR_NOT_AVAILABLE;
  }

  rv = obs->AddObserver(this, NS_XPCOM_SHUTDOWN_OBSERVER_ID, false);
  NS_ENSURE_SUCCESS(rv, rv);

  Preferences::AddBoolVarCache(&mEnabled, PREDICTOR_ENABLED_PREF, true);
  Preferences::AddBoolVarCache(&mEnableHoverOnSSL,
                               PREDICTOR_SSL_HOVER_PREF, false);
  Preferences::AddBoolVarCache(&mEnablePrefetch, PREDICTOR_PREFETCH_PREF, true);
  Preferences::AddIntVarCache(&mPageDegradationDay,
                              PREDICTOR_PAGE_DELTA_DAY_PREF,
                              PREDICTOR_PAGE_DELTA_DAY_DEFAULT);
  Preferences::AddIntVarCache(&mPageDegradationWeek,
                              PREDICTOR_PAGE_DELTA_WEEK_PREF,
                              PREDICTOR_PAGE_DELTA_WEEK_DEFAULT);
  Preferences::AddIntVarCache(&mPageDegradationMonth,
                              PREDICTOR_PAGE_DELTA_MONTH_PREF,
                              PREDICTOR_PAGE_DELTA_MONTH_DEFAULT);
  Preferences::AddIntVarCache(&mPageDegradationYear,
                              PREDICTOR_PAGE_DELTA_YEAR_PREF,
                              PREDICTOR_PAGE_DELTA_YEAR_DEFAULT);
  Preferences::AddIntVarCache(&mPageDegradationMax,
                              PREDICTOR_PAGE_DELTA_MAX_PREF,
                              PREDICTOR_PAGE_DELTA_MAX_DEFAULT);

  Preferences::AddIntVarCache(&mSubresourceDegradationDay,
                              PREDICTOR_SUB_DELTA_DAY_PREF,
                              PREDICTOR_SUB_DELTA_DAY_DEFAULT);
  Preferences::AddIntVarCache(&mSubresourceDegradationWeek,
                              PREDICTOR_SUB_DELTA_WEEK_PREF,
                              PREDICTOR_SUB_DELTA_WEEK_DEFAULT);
  Preferences::AddIntVarCache(&mSubresourceDegradationMonth,
                              PREDICTOR_SUB_DELTA_MONTH_PREF,
                              PREDICTOR_SUB_DELTA_MONTH_DEFAULT);
  Preferences::AddIntVarCache(&mSubresourceDegradationYear,
                              PREDICTOR_SUB_DELTA_YEAR_PREF,
                              PREDICTOR_SUB_DELTA_YEAR_DEFAULT);
  Preferences::AddIntVarCache(&mSubresourceDegradationMax,
                              PREDICTOR_SUB_DELTA_MAX_PREF,
                              PREDICTOR_SUB_DELTA_MAX_DEFAULT);

  Preferences::AddIntVarCache(&mPrefetchRollingLoadCount,
                              PREDICTOR_PREFETCH_ROLLING_LOAD_PREF,
                              PREFETCH_ROLLING_LOAD_DEFAULT);
  Preferences::AddIntVarCache(&mPrefetchMinConfidence,
                              PREDICTOR_PREFETCH_MIN_PREF,
                              PREFETCH_MIN_DEFAULT);
  Preferences::AddIntVarCache(&mPreconnectMinConfidence,
                              PREDICTOR_PRECONNECT_MIN_PREF,
                              PRECONNECT_MIN_DEFAULT);
  Preferences::AddIntVarCache(&mPreresolveMinConfidence,
                              PREDICTOR_PRERESOLVE_MIN_PREF,
                              PRERESOLVE_MIN_DEFAULT);
  Preferences::AddIntVarCache(&mRedirectLikelyConfidence,
                              PREDICTOR_REDIRECT_LIKELY_PREF,
                              REDIRECT_LIKELY_DEFAULT);

  Preferences::AddIntVarCache(&mPrefetchForceValidFor,
                              PREDICTOR_PREFETCH_FORCE_VALID_PREF,
                              PREFETCH_FORCE_VALID_DEFAULT);

  Preferences::AddIntVarCache(&mMaxResourcesPerEntry,
                              PREDICTOR_MAX_RESOURCES_PREF,
                              PREDICTOR_MAX_RESOURCES_DEFAULT);

  Preferences::AddBoolVarCache(&mCleanedUp, PREDICTOR_CLEANED_UP_PREF, false);

  Preferences::AddUintVarCache(&mMaxURILength, PREDICTOR_MAX_URI_LENGTH_PREF,
                               PREDICTOR_MAX_URI_LENGTH_DEFAULT);

  Preferences::AddBoolVarCache(&mDoingTests, PREDICTOR_DOING_TESTS_PREF, false);

  if (!mCleanedUp) {
    mCleanupTimer = do_CreateInstance("@mozilla.org/timer;1");
    mCleanupTimer->Init(this, 60 * 1000, nsITimer::TYPE_ONE_SHOT);
  }

  return rv;
}

void
Predictor::RemoveObserver()
{
  MOZ_ASSERT(NS_IsMainThread(), "Removing observer off main thread");

  nsCOMPtr<nsIObserverService> obs =
    mozilla::services::GetObserverService();
  if (obs) {
    obs->RemoveObserver(this, NS_XPCOM_SHUTDOWN_OBSERVER_ID);
  }

  if (mCleanupTimer) {
    mCleanupTimer->Cancel();
    mCleanupTimer = nullptr;
  }
}

NS_IMETHODIMP
Predictor::Observe(nsISupports *subject, const char *topic,
                   const char16_t *data_unicode)
{
  nsresult rv = NS_OK;
  MOZ_ASSERT(NS_IsMainThread(),
             "Predictor observing something off main thread!");

  if (!strcmp(NS_XPCOM_SHUTDOWN_OBSERVER_ID, topic)) {
    Shutdown();
  } else if (!strcmp("timer-callback", topic)) {
    MaybeCleanupOldDBFiles();
    mCleanupTimer = nullptr;
  }

  return rv;
}

// Predictor::nsISpeculativeConnectionOverrider

NS_IMETHODIMP
Predictor::GetIgnoreIdle(bool *ignoreIdle)
{
  *ignoreIdle = true;
  return NS_OK;
}

NS_IMETHODIMP
Predictor::GetParallelSpeculativeConnectLimit(
    uint32_t *parallelSpeculativeConnectLimit)
{
  *parallelSpeculativeConnectLimit = 6;
  return NS_OK;
}

NS_IMETHODIMP
Predictor::GetIsFromPredictor(bool *isFromPredictor)
{
  *isFromPredictor = true;
  return NS_OK;
}

NS_IMETHODIMP
Predictor::GetAllow1918(bool *allow1918)
{
  *allow1918 = false;
  return NS_OK;
}

// Predictor::nsIInterfaceRequestor

NS_IMETHODIMP
Predictor::GetInterface(const nsIID &iid, void **result)
{
  return QueryInterface(iid, result);
}

// Predictor::nsICacheEntryMetaDataVisitor

#define SEEN_META_DATA "predictor::seen"
#define RESOURCE_META_DATA "predictor::resource-count"
#define META_DATA_PREFIX "predictor::"

static bool
IsURIMetadataElement(const char *key)
{
  return StringBeginsWith(nsDependentCString(key),
                          NS_LITERAL_CSTRING(META_DATA_PREFIX)) &&
         !NS_LITERAL_CSTRING(SEEN_META_DATA).Equals(key) &&
         !NS_LITERAL_CSTRING(RESOURCE_META_DATA).Equals(key);
}

nsresult
Predictor::OnMetaDataElement(const char *asciiKey, const char *asciiValue)
{
  MOZ_ASSERT(NS_IsMainThread());

  if (!IsURIMetadataElement(asciiKey)) {
    // This isn't a bit of metadata we care about
    return NS_OK;
  }

  nsCString key, value;
  key.AssignASCII(asciiKey);
  value.AssignASCII(asciiValue);
  mKeysToOperateOn.AppendElement(key);
  mValuesToOperateOn.AppendElement(value);

  return NS_OK;
}

// Predictor::nsINetworkPredictor

nsresult
Predictor::Init()
{
  MOZ_DIAGNOSTIC_ASSERT(!IsNeckoChild());

  if (!NS_IsMainThread()) {
    MOZ_ASSERT(false, "Predictor::Init called off the main thread!");
    return NS_ERROR_UNEXPECTED;
  }

  nsresult rv = NS_OK;

  rv = InstallObserver();
  NS_ENSURE_SUCCESS(rv, rv);

  mLastStartupTime = mStartupTime = NOW_IN_SECONDS();

  if (!mDNSListener) {
    mDNSListener = new DNSListener();
  }

  mCacheStorageService =
    do_GetService("@mozilla.org/netwerk/cache-storage-service;1", &rv);
  NS_ENSURE_SUCCESS(rv, rv);

  mIOService = do_GetService("@mozilla.org/network/io-service;1", &rv);
  NS_ENSURE_SUCCESS(rv, rv);

  rv = NS_NewURI(getter_AddRefs(mStartupURI),
                 "predictor://startup", nullptr, mIOService);
  NS_ENSURE_SUCCESS(rv, rv);

  mSpeculativeService = do_QueryInterface(mIOService, &rv);
  NS_ENSURE_SUCCESS(rv, rv);

  mDnsService = do_GetService("@mozilla.org/network/dns-service;1", &rv);
  NS_ENSURE_SUCCESS(rv, rv);

  mInitialized = true;

  return rv;
}

namespace {
class PredictorThreadShutdownRunner : public Runnable
{
public:
  PredictorThreadShutdownRunner(nsIThread* ioThread, bool success)
    : Runnable("net::PredictorThreadShutdownRunner")
    , mIOThread(ioThread)
    , mSuccess(success)
  { }
  ~PredictorThreadShutdownRunner() { }

  NS_IMETHOD Run() override
  {
    MOZ_ASSERT(NS_IsMainThread(), "Shutting down io thread off main thread!");
    if (mSuccess) {
      // This means the cleanup happened. Mark so we don't try in the
      // future.
      Preferences::SetBool(PREDICTOR_CLEANED_UP_PREF, true);
    }
    return mIOThread->AsyncShutdown();
  }

private:
  nsCOMPtr<nsIThread> mIOThread;
  bool mSuccess;
};

class PredictorOldCleanupRunner : public Runnable
{
public:
  PredictorOldCleanupRunner(nsIThread* ioThread, nsIFile* dbFile)
    : Runnable("net::PredictorOldCleanupRunner")
    , mIOThread(ioThread)
    , mDBFile(dbFile)
  { }

  ~PredictorOldCleanupRunner() { }

  NS_IMETHOD Run() override
  {
    MOZ_ASSERT(!NS_IsMainThread(), "Cleaning up old files on main thread!");
    nsresult rv = CheckForAndDeleteOldDBFiles();
    RefPtr<PredictorThreadShutdownRunner> runner =
      new PredictorThreadShutdownRunner(mIOThread, NS_SUCCEEDED(rv));
    NS_DispatchToMainThread(runner);
    return NS_OK;
  }

private:
  nsresult CheckForAndDeleteOldDBFiles()
  {
    nsCOMPtr<nsIFile> oldDBFile;
    nsresult rv = mDBFile->GetParent(getter_AddRefs(oldDBFile));
    NS_ENSURE_SUCCESS(rv, rv);

    rv = oldDBFile->AppendNative(NS_LITERAL_CSTRING("seer.sqlite"));
    NS_ENSURE_SUCCESS(rv, rv);

    bool fileExists = false;
    rv = oldDBFile->Exists(&fileExists);
    NS_ENSURE_SUCCESS(rv, rv);

    if (fileExists) {
      rv = oldDBFile->Remove(false);
      NS_ENSURE_SUCCESS(rv, rv);
    }

    fileExists = false;
    rv = mDBFile->Exists(&fileExists);
    NS_ENSURE_SUCCESS(rv, rv);

    if (fileExists) {
      rv = mDBFile->Remove(false);
    }

    return rv;
  }

  nsCOMPtr<nsIThread> mIOThread;
  nsCOMPtr<nsIFile> mDBFile;
};

class PredictorLearnRunnable final : public Runnable {
public:
  PredictorLearnRunnable(nsIURI *targetURI, nsIURI *sourceURI,
                         PredictorLearnReason reason, const OriginAttributes &oa)
    : Runnable("PredictorLearnRunnable")
    , mTargetURI(targetURI)
    , mSourceURI(sourceURI)
    , mReason(reason)
    , mOA(oa)
  { }

  ~PredictorLearnRunnable() { }

  NS_IMETHOD Run() override
  {
    if (!gNeckoChild) {
      // This may have gone away between when this runnable was dispatched and
      // when it actually runs, so let's be safe here, even though we asserted
      // earlier.
      PREDICTOR_LOG(("predictor::learn (async) gNeckoChild went away"));
      return NS_OK;
    }

    ipc::URIParams serTargetURI;
    SerializeURI(mTargetURI, serTargetURI);

    ipc::OptionalURIParams serSourceURI;
    SerializeURI(mSourceURI, serSourceURI);

    PREDICTOR_LOG(("predictor::learn (async) forwarding to parent"));
    gNeckoChild->SendPredLearn(serTargetURI, serSourceURI, mReason, mOA);

    return NS_OK;
  }

private:
  nsCOMPtr<nsIURI> mTargetURI;
  nsCOMPtr<nsIURI> mSourceURI;
  PredictorLearnReason mReason;
  const OriginAttributes mOA;
};

} // namespace

void
Predictor::MaybeCleanupOldDBFiles()
{
  MOZ_ASSERT(NS_IsMainThread());

  if (!mEnabled || mCleanedUp) {
    return;
  }

  mCleanedUp = true;

  // This is used for cleaning up junk left over from the old backend
  // built on top of sqlite, if necessary.
  nsCOMPtr<nsIFile> dbFile;
  nsresult rv = NS_GetSpecialDirectory(NS_APP_USER_PROFILE_50_DIR,
                                       getter_AddRefs(dbFile));
  RETURN_IF_FAILED(rv);
  rv = dbFile->AppendNative(NS_LITERAL_CSTRING("netpredictions.sqlite"));
  RETURN_IF_FAILED(rv);

  nsCOMPtr<nsIThread> ioThread;
  rv = NS_NewNamedThread("NetPredictClean", getter_AddRefs(ioThread));
  RETURN_IF_FAILED(rv);

  RefPtr<PredictorOldCleanupRunner> runner =
    new PredictorOldCleanupRunner(ioThread, dbFile);
  ioThread->Dispatch(runner, NS_DISPATCH_NORMAL);
}

void
Predictor::Shutdown()
{
  if (!NS_IsMainThread()) {
    MOZ_ASSERT(false, "Predictor::Shutdown called off the main thread!");
    return;
  }

  RemoveObserver();

  mInitialized = false;
}

nsresult
Predictor::Create(nsISupports *aOuter, const nsIID& aIID,
                  void **aResult)
{
  MOZ_ASSERT(NS_IsMainThread());

  nsresult rv;

  if (aOuter != nullptr) {
    return NS_ERROR_NO_AGGREGATION;
  }

  RefPtr<Predictor> svc = new Predictor();
  if (IsNeckoChild()) {
    // Child threads only need to be call into the public interface methods
    // so we don't bother with initialization
    return svc->QueryInterface(aIID, aResult);
  }

  rv = svc->Init();
  if (NS_FAILED(rv)) {
    PREDICTOR_LOG(("Failed to initialize predictor, predictor will be a noop"));
  }

  // We treat init failure the same as the service being disabled, since this
  // is all an optimization anyway. No need to freak people out. That's why we
  // gladly continue on QI'ing here.
  rv = svc->QueryInterface(aIID, aResult);

  return rv;
}

NS_IMETHODIMP
Predictor::Predict(nsIURI *targetURI, nsIURI *sourceURI,
                   PredictorPredictReason reason,
                   JS::HandleValue originAttributes,
                   nsINetworkPredictorVerifier *verifier,
                   JSContext* aCx)
{
  OriginAttributes attrs;

  if (!originAttributes.isObject() ||
      !attrs.Init(aCx, originAttributes)) {
    return NS_ERROR_INVALID_ARG;
  }

  return PredictNative(targetURI, sourceURI, reason, attrs, verifier);
}

// Called from the main thread to initiate predictive actions
NS_IMETHODIMP
Predictor::PredictNative(nsIURI *targetURI, nsIURI *sourceURI,
                         PredictorPredictReason reason,
                         const OriginAttributes& originAttributes,
                         nsINetworkPredictorVerifier *verifier)
{
  MOZ_ASSERT(NS_IsMainThread(),
             "Predictor interface methods must be called on the main thread");

  PREDICTOR_LOG(("Predictor::Predict"));

  if (IsNeckoChild()) {
    MOZ_DIAGNOSTIC_ASSERT(gNeckoChild);

    PREDICTOR_LOG(("    called on child process"));

    ipc::OptionalURIParams serTargetURI, serSourceURI;
    SerializeURI(targetURI, serTargetURI);
    SerializeURI(sourceURI, serSourceURI);

    // If two different threads are predicting concurently, this will be
    // overwritten. Thankfully, we only use this in tests, which will
    // overwrite mVerifier perhaps multiple times for each individual test;
    // however, within each test, the multiple predict calls should have the
    // same verifier.
    if (verifier) {
      PREDICTOR_LOG(("    was given a verifier"));
      mChildVerifier = verifier;
    }
    PREDICTOR_LOG(("    forwarding to parent process"));
    gNeckoChild->SendPredPredict(serTargetURI, serSourceURI,
                                 reason, originAttributes, verifier);
    return NS_OK;
  }

  PREDICTOR_LOG(("    called on parent process"));

  if (!mInitialized) {
    PREDICTOR_LOG(("    not initialized"));
    return NS_OK;
  }

  if (!mEnabled) {
    PREDICTOR_LOG(("    not enabled"));
    return NS_OK;
  }

  if (originAttributes.mPrivateBrowsingId > 0) {
    // Don't want to do anything in PB mode
    PREDICTOR_LOG(("    in PB mode"));
    return NS_OK;
  }

  if (!IsNullOrHttp(targetURI) || !IsNullOrHttp(sourceURI)) {
    // Nothing we can do for non-HTTP[S] schemes
    PREDICTOR_LOG(("    got non-http[s] URI"));
    return NS_OK;
  }

  // Ensure we've been given the appropriate arguments for the kind of
  // prediction we're being asked to do
  nsCOMPtr<nsIURI> uriKey = targetURI;
  nsCOMPtr<nsIURI> originKey;
  switch (reason) {
    case nsINetworkPredictor::PREDICT_LINK:
      if (!targetURI || !sourceURI) {
        PREDICTOR_LOG(("    link invalid URI state"));
        return NS_ERROR_INVALID_ARG;
      }
      // Link hover is a special case where we can predict without hitting the
      // db, so let's go ahead and fire off that prediction here.
      PredictForLink(targetURI, sourceURI,
                     originAttributes, verifier);
      return NS_OK;
    case nsINetworkPredictor::PREDICT_LOAD:
      if (!targetURI || sourceURI) {
        PREDICTOR_LOG(("    load invalid URI state"));
        return NS_ERROR_INVALID_ARG;
      }
      break;
    case nsINetworkPredictor::PREDICT_STARTUP:
      if (targetURI || sourceURI) {
        PREDICTOR_LOG(("    startup invalid URI state"));
        return NS_ERROR_INVALID_ARG;
      }
      uriKey = mStartupURI;
      originKey = mStartupURI;
      break;
    default:
      PREDICTOR_LOG(("    invalid reason"));
      return NS_ERROR_INVALID_ARG;
  }

  Predictor::Reason argReason;
  argReason.mPredict = reason;

  // First we open the regular cache entry, to ensure we don't gum up the works
  // waiting on the less-important predictor-only cache entry
  RefPtr<Predictor::Action> uriAction =
    new Predictor::Action(Predictor::Action::IS_FULL_URI,
                          Predictor::Action::DO_PREDICT, argReason, targetURI,
                          nullptr, verifier, this);
  nsAutoCString uriKeyStr;
  uriKey->GetAsciiSpec(uriKeyStr);
  PREDICTOR_LOG(("    Predict uri=%s reason=%d action=%p", uriKeyStr.get(),
                 reason, uriAction.get()));

  nsCOMPtr<nsICacheStorage> cacheDiskStorage;

  RefPtr<LoadContextInfo> lci =
    new LoadContextInfo(false, originAttributes);

  nsresult rv = mCacheStorageService->DiskCacheStorage(lci, false,
                                                       getter_AddRefs(cacheDiskStorage));
  NS_ENSURE_SUCCESS(rv, rv);


  uint32_t openFlags = nsICacheStorage::OPEN_READONLY |
                       nsICacheStorage::OPEN_SECRETLY |
                       nsICacheStorage::OPEN_PRIORITY |
                       nsICacheStorage::CHECK_MULTITHREADED;
  cacheDiskStorage->AsyncOpenURI(uriKey, EmptyCString(), openFlags, uriAction);

  // Now we do the origin-only (and therefore predictor-only) entry
  nsCOMPtr<nsIURI> targetOrigin;
  rv = ExtractOrigin(uriKey, getter_AddRefs(targetOrigin), mIOService);
  NS_ENSURE_SUCCESS(rv, rv);
  if (!originKey) {
    originKey = targetOrigin;
  }

  RefPtr<Predictor::Action> originAction =
    new Predictor::Action(Predictor::Action::IS_ORIGIN,
                          Predictor::Action::DO_PREDICT, argReason,
                          targetOrigin, nullptr, verifier, this);
  nsAutoCString originKeyStr;
  originKey->GetAsciiSpec(originKeyStr);
  PREDICTOR_LOG(("    Predict origin=%s reason=%d action=%p", originKeyStr.get(),
                 reason, originAction.get()));
  openFlags = nsICacheStorage::OPEN_READONLY |
              nsICacheStorage::OPEN_SECRETLY |
              nsICacheStorage::CHECK_MULTITHREADED;
  cacheDiskStorage->AsyncOpenURI(originKey,
                                 NS_LITERAL_CSTRING(PREDICTOR_ORIGIN_EXTENSION),
                                 openFlags, originAction);

  PREDICTOR_LOG(("    predict returning"));
  return NS_OK;
}

bool
Predictor::PredictInternal(PredictorPredictReason reason, nsICacheEntry *entry,
                           bool isNew, bool fullUri, nsIURI *targetURI,
                           nsINetworkPredictorVerifier *verifier,
                           uint8_t stackCount)
{
  MOZ_ASSERT(NS_IsMainThread());

  PREDICTOR_LOG(("Predictor::PredictInternal"));
  bool rv = false;

  nsCOMPtr<nsILoadContextInfo> lci;
  entry->GetLoadContextInfo(getter_AddRefs(lci));

  if (!lci) {
    return rv;
  }

  if (reason == nsINetworkPredictor::PREDICT_LOAD) {
    MaybeLearnForStartup(targetURI, fullUri,
                         *lci->OriginAttributesPtr());
  }

  if (isNew) {
    // nothing else we can do here
    PREDICTOR_LOG(("    new entry"));
    return rv;
  }

  switch (reason) {
    case nsINetworkPredictor::PREDICT_LOAD:
      rv = PredictForPageload(entry, targetURI, stackCount, fullUri, verifier);
      break;
    case nsINetworkPredictor::PREDICT_STARTUP:
      rv = PredictForStartup(entry, fullUri, verifier);
      break;
    default:
      PREDICTOR_LOG(("    invalid reason"));
      MOZ_ASSERT(false, "Got unexpected value for prediction reason");
  }

  return rv;
}

void
Predictor::PredictForLink(nsIURI *targetURI, nsIURI *sourceURI,
                          const OriginAttributes& originAttributes,
                          nsINetworkPredictorVerifier *verifier)
{
  MOZ_ASSERT(NS_IsMainThread());

  PREDICTOR_LOG(("Predictor::PredictForLink"));
  if (!mSpeculativeService) {
    PREDICTOR_LOG(("    missing speculative service"));
    return;
  }

  if (!mEnableHoverOnSSL) {
    bool isSSL = false;
    sourceURI->SchemeIs("https", &isSSL);
    if (isSSL) {
      // We don't want to predict from an HTTPS page, to avoid info leakage
      PREDICTOR_LOG(("    Not predicting for link hover - on an SSL page"));
      return;
    }
  }

  nsCOMPtr<nsIPrincipal> principal =
    BasePrincipal::CreateCodebasePrincipal(targetURI, originAttributes);

  mSpeculativeService->SpeculativeConnect2(targetURI, principal, nullptr);
  if (verifier) {
    PREDICTOR_LOG(("    sending verification"));
    verifier->OnPredictPreconnect(targetURI);
  }
}

// This is the driver for prediction based on a new pageload.
static const uint8_t MAX_PAGELOAD_DEPTH = 10;
bool
Predictor::PredictForPageload(nsICacheEntry *entry, nsIURI *targetURI,
                              uint8_t stackCount, bool fullUri,
                              nsINetworkPredictorVerifier *verifier)
{
  MOZ_ASSERT(NS_IsMainThread());

  PREDICTOR_LOG(("Predictor::PredictForPageload"));

  if (stackCount > MAX_PAGELOAD_DEPTH) {
    PREDICTOR_LOG(("    exceeded recursion depth!"));
    return false;
  }

  uint32_t lastLoad;
  nsresult rv = entry->GetLastFetched(&lastLoad);
  NS_ENSURE_SUCCESS(rv, false);

  int32_t globalDegradation = CalculateGlobalDegradation(lastLoad);
  PREDICTOR_LOG(("    globalDegradation = %d", globalDegradation));

  int32_t loadCount;
  rv = entry->GetFetchCount(&loadCount);
  NS_ENSURE_SUCCESS(rv, false);

  nsCOMPtr<nsILoadContextInfo> lci;

  rv = entry->GetLoadContextInfo(getter_AddRefs(lci));
  NS_ENSURE_SUCCESS(rv, false);

  nsCOMPtr<nsIURI> redirectURI;
  if (WouldRedirect(entry, loadCount, lastLoad, globalDegradation,
                    getter_AddRefs(redirectURI))) {
    mPreconnects.AppendElement(redirectURI);
    Predictor::Reason reason;
    reason.mPredict = nsINetworkPredictor::PREDICT_LOAD;
    RefPtr<Predictor::Action> redirectAction =
      new Predictor::Action(Predictor::Action::IS_FULL_URI,
                            Predictor::Action::DO_PREDICT, reason, redirectURI,
                            nullptr, verifier, this, stackCount + 1);
    nsAutoCString redirectUriString;
    redirectURI->GetAsciiSpec(redirectUriString);

    nsCOMPtr<nsICacheStorage> cacheDiskStorage;

    rv = mCacheStorageService->DiskCacheStorage(lci, false,
                                               getter_AddRefs(cacheDiskStorage));
    NS_ENSURE_SUCCESS(rv, false);

    PREDICTOR_LOG(("    Predict redirect uri=%s action=%p", redirectUriString.get(),
                   redirectAction.get()));
    uint32_t openFlags = nsICacheStorage::OPEN_READONLY |
                         nsICacheStorage::OPEN_SECRETLY |
                         nsICacheStorage::OPEN_PRIORITY |
                         nsICacheStorage::CHECK_MULTITHREADED;
    cacheDiskStorage->AsyncOpenURI(redirectURI, EmptyCString(), openFlags,
                                    redirectAction);
    return RunPredictions(nullptr, *lci->OriginAttributesPtr(), verifier);
  }

  CalculatePredictions(entry, targetURI, lastLoad, loadCount, globalDegradation, fullUri);

  return RunPredictions(targetURI, *lci->OriginAttributesPtr(), verifier);
}

// This is the driver for predicting at browser startup time based on pages that
// have previously been loaded close to startup.
bool
Predictor::PredictForStartup(nsICacheEntry *entry, bool fullUri,
                             nsINetworkPredictorVerifier *verifier)
{
  MOZ_ASSERT(NS_IsMainThread());

  PREDICTOR_LOG(("Predictor::PredictForStartup"));

  nsCOMPtr<nsILoadContextInfo> lci;

  nsresult rv = entry->GetLoadContextInfo(getter_AddRefs(lci));
  NS_ENSURE_SUCCESS(rv, false);

  int32_t globalDegradation = CalculateGlobalDegradation(mLastStartupTime);
  CalculatePredictions(entry, nullptr, mLastStartupTime, mStartupCount,
                       globalDegradation, fullUri);
  return RunPredictions(nullptr, *lci->OriginAttributesPtr(), verifier);
}

// This calculates how much to degrade our confidence in our data based on
// the last time this top-level resource was loaded. This "global degradation"
// applies to *all* subresources we have associated with the top-level
// resource. This will be in addition to any reduction in confidence we have
// associated with a particular subresource.
int32_t
Predictor::CalculateGlobalDegradation(uint32_t lastLoad)
{
  MOZ_ASSERT(NS_IsMainThread());

  int32_t globalDegradation;
  uint32_t delta = NOW_IN_SECONDS() - lastLoad;
  if (delta < ONE_DAY) {
    globalDegradation = mPageDegradationDay;
  } else if (delta < ONE_WEEK) {
    globalDegradation = mPageDegradationWeek;
  } else if (delta < ONE_MONTH) {
    globalDegradation = mPageDegradationMonth;
  } else if (delta < ONE_YEAR) {
    globalDegradation = mPageDegradationYear;
  } else {
    globalDegradation = mPageDegradationMax;
  }

  Telemetry::Accumulate(Telemetry::PREDICTOR_GLOBAL_DEGRADATION,
                        globalDegradation);
  return globalDegradation;
}

// This calculates our overall confidence that a particular subresource will be
// loaded as part of a top-level load.
// @param hitCount - the number of times we have loaded this subresource as part
//                   of this top-level load
// @param hitsPossible - the number of times we have performed this top-level
//                       load
// @param lastHit - the timestamp of the last time we loaded this subresource as
//                  part of this top-level load
// @param lastPossible - the timestamp of the last time we performed this
//                       top-level load
// @param globalDegradation - the degradation for this top-level load as
//                            determined by CalculateGlobalDegradation
int32_t
Predictor::CalculateConfidence(uint32_t hitCount, uint32_t hitsPossible,
                               uint32_t lastHit, uint32_t lastPossible,
                               int32_t globalDegradation)
{
  MOZ_ASSERT(NS_IsMainThread());

  Telemetry::AutoCounter<Telemetry::PREDICTOR_PREDICTIONS_CALCULATED> predictionsCalculated;
  ++predictionsCalculated;

  if (!hitsPossible) {
    return 0;
  }

  int32_t baseConfidence = (hitCount * 100) / hitsPossible;
  int32_t maxConfidence = 100;
  int32_t confidenceDegradation = 0;

  if (lastHit < lastPossible) {
    // We didn't load this subresource the last time this top-level load was
    // performed, so let's not bother preconnecting (at the very least).
    maxConfidence = mPreconnectMinConfidence - 1;

    // Now calculate how much we want to degrade our confidence based on how
    // long it's been between the last time we did this top-level load and the
    // last time this top-level load included this subresource.
    PRTime delta = lastPossible - lastHit;
    if (delta == 0) {
      confidenceDegradation = 0;
    } else if (delta < ONE_DAY) {
      confidenceDegradation = mSubresourceDegradationDay;
    } else if (delta < ONE_WEEK) {
      confidenceDegradation = mSubresourceDegradationWeek;
    } else if (delta < ONE_MONTH) {
      confidenceDegradation = mSubresourceDegradationMonth;
    } else if (delta < ONE_YEAR) {
      confidenceDegradation = mSubresourceDegradationYear;
    } else {
      confidenceDegradation = mSubresourceDegradationMax;
      maxConfidence = 0;
    }
  }

  // Calculate our confidence and clamp it to between 0 and maxConfidence
  // (<= 100)
  int32_t confidence = baseConfidence - confidenceDegradation - globalDegradation;
  confidence = std::max(confidence, 0);
  confidence = std::min(confidence, maxConfidence);

  Telemetry::Accumulate(Telemetry::PREDICTOR_BASE_CONFIDENCE, baseConfidence);
  Telemetry::Accumulate(Telemetry::PREDICTOR_SUBRESOURCE_DEGRADATION,
                        confidenceDegradation);
  Telemetry::Accumulate(Telemetry::PREDICTOR_CONFIDENCE, confidence);
  return confidence;
}

static void
MakeMetadataEntry(const uint32_t hitCount, const uint32_t lastHit,
                  const uint32_t flags, nsCString &newValue)
{
  newValue.Truncate();
  newValue.AppendInt(METADATA_VERSION);
  newValue.Append(',');
  newValue.AppendInt(hitCount);
  newValue.Append(',');
  newValue.AppendInt(lastHit);
  newValue.Append(',');
  newValue.AppendInt(flags);
}

// On every page load, the rolling window gets shifted by one bit, leaving the
// lowest bit at 0, to indicate that the subresource in question has not been
// seen on the most recent page load. If, at some point later during the page load,
// the subresource is seen again, we will then set the lowest bit to 1. This is
// how we keep track of how many of the last n pageloads (for n <= 20) a particular
// subresource has been seen.
// The rolling window is kept in the upper 20 bits of the flags element of the
// metadata. This saves 12 bits for regular old flags.
void
Predictor::UpdateRollingLoadCount(nsICacheEntry *entry, const uint32_t flags,
                                  const char *key, const uint32_t hitCount,
                                  const uint32_t lastHit)
{
  // Extract just the rolling load count from the flags, shift it to clear the
  // lowest bit, and put the new value with the existing flags.
  uint32_t rollingLoadCount = flags & ~kFlagsMask;
  rollingLoadCount <<= 1;
  uint32_t newFlags = (flags & kFlagsMask) | rollingLoadCount;

  // Finally, update the metadata on the cache entry.
  nsAutoCString newValue;
  MakeMetadataEntry(hitCount, lastHit, newFlags, newValue);
  entry->SetMetaDataElement(key, newValue.BeginReading());
}

void
Predictor::SanitizePrefs()
{
  if (mPrefetchRollingLoadCount < 0) {
    mPrefetchRollingLoadCount = 0;
  } else if (mPrefetchRollingLoadCount > kMaxPrefetchRollingLoadCount) {
    mPrefetchRollingLoadCount = kMaxPrefetchRollingLoadCount;
  }
}

void
Predictor::CalculatePredictions(nsICacheEntry *entry, nsIURI *referrer,
                                uint32_t lastLoad, uint32_t loadCount,
                                int32_t globalDegradation, bool fullUri)
{
  MOZ_ASSERT(NS_IsMainThread());

  SanitizePrefs();

  // Since the visitor gets called under a cache lock, all we do there is get
  // copies of the keys/values we care about, and then do the real work here
  entry->VisitMetaData(this);
  nsTArray<nsCString> keysToOperateOn, valuesToOperateOn;
  keysToOperateOn.SwapElements(mKeysToOperateOn);
  valuesToOperateOn.SwapElements(mValuesToOperateOn);

  MOZ_ASSERT(keysToOperateOn.Length() == valuesToOperateOn.Length());
  for (size_t i = 0; i < keysToOperateOn.Length(); ++i) {
    const char *key = keysToOperateOn[i].BeginReading();
    const char *value = valuesToOperateOn[i].BeginReading();

    nsCString uri;
    uint32_t hitCount, lastHit, flags;
    if (!ParseMetaDataEntry(key, value, uri, hitCount, lastHit, flags)) {
      // This failed, get rid of it so we don't waste space
      entry->SetMetaDataElement(key, nullptr);
      continue;
    }

    int32_t confidence = CalculateConfidence(hitCount, loadCount, lastHit,
                                             lastLoad, globalDegradation);
    if (fullUri) {
      UpdateRollingLoadCount(entry, flags, key, hitCount, lastHit);
    }
    PREDICTOR_LOG(("CalculatePredictions key=%s value=%s confidence=%d", key, value, confidence));
    if (!fullUri) {
      // Not full URI - don't prefetch! No sense in it!
      PREDICTOR_LOG(("    forcing non-cacheability - not full URI"));
      flags &= ~FLAG_PREFETCHABLE;
    } else if (!referrer) {
      // No referrer means we can't prefetch, so pretend it's non-cacheable,
      // no matter what.
      PREDICTOR_LOG(("    forcing non-cacheability - no referrer"));
      flags &= ~FLAG_PREFETCHABLE;
    } else {
      uint32_t expectedRollingLoadCount = (1 << mPrefetchRollingLoadCount) - 1;
      expectedRollingLoadCount <<= kRollingLoadOffset;
      if ((flags & expectedRollingLoadCount) != expectedRollingLoadCount) {
        PREDICTOR_LOG(("    forcing non-cacheability - missed a load"));
        flags &= ~FLAG_PREFETCHABLE;
      }
    }

    PREDICTOR_LOG(("    setting up prediction"));
    SetupPrediction(confidence, flags, uri);
  }
}

// (Maybe) adds a predictive action to the prediction runner, based on our
// calculated confidence for the subresource in question.
void
Predictor::SetupPrediction(int32_t confidence, uint32_t flags, const nsCString &uri)
{
  MOZ_ASSERT(NS_IsMainThread());

  nsresult rv = NS_OK;
  PREDICTOR_LOG(("SetupPrediction mEnablePrefetch=%d mPrefetchMinConfidence=%d "
                 "mPreconnectMinConfidence=%d mPreresolveMinConfidence=%d "
                 "flags=%d confidence=%d uri=%s", mEnablePrefetch,
                 mPrefetchMinConfidence, mPreconnectMinConfidence,
                 mPreresolveMinConfidence, flags, confidence, uri.get()));
  if (mEnablePrefetch && (flags & FLAG_PREFETCHABLE) &&
      (mPrefetchRollingLoadCount || (confidence >= mPrefetchMinConfidence))) {
    nsCOMPtr<nsIURI> prefetchURI;
    rv = NS_NewURI(getter_AddRefs(prefetchURI), uri, nullptr, nullptr,
                   mIOService);
    if (NS_SUCCEEDED(rv)) {
      mPrefetches.AppendElement(prefetchURI);
    }
  } else if (confidence >= mPreconnectMinConfidence) {
    nsCOMPtr<nsIURI> preconnectURI;
    rv = NS_NewURI(getter_AddRefs(preconnectURI), uri, nullptr, nullptr,
                   mIOService);
    if (NS_SUCCEEDED(rv)) {
      mPreconnects.AppendElement(preconnectURI);
    }
  } else if (confidence >= mPreresolveMinConfidence) {
    nsCOMPtr<nsIURI> preresolveURI;
    rv = NS_NewURI(getter_AddRefs(preresolveURI), uri, nullptr, nullptr,
                   mIOService);
    if (NS_SUCCEEDED(rv)) {
      mPreresolves.AppendElement(preresolveURI);
    }
  }

  if (NS_FAILED(rv)) {
    PREDICTOR_LOG(("    NS_NewURI returned 0x%" PRIx32, static_cast<uint32_t>(rv)));
  }
}

nsresult
Predictor::Prefetch(nsIURI *uri, nsIURI *referrer,
                    const OriginAttributes& originAttributes,
                    nsINetworkPredictorVerifier *verifier)
{
  nsAutoCString strUri, strReferrer;
  uri->GetAsciiSpec(strUri);
  referrer->GetAsciiSpec(strReferrer);
  PREDICTOR_LOG(("Predictor::Prefetch uri=%s referrer=%s verifier=%p",
                 strUri.get(), strReferrer.get(), verifier));
  nsCOMPtr<nsIChannel> channel;
  nsresult rv = NS_NewChannel(getter_AddRefs(channel), uri,
                              nsContentUtils::GetSystemPrincipal(),
                              nsILoadInfo::SEC_ALLOW_CROSS_ORIGIN_DATA_IS_NULL,
                              nsIContentPolicy::TYPE_OTHER,
                              nullptr, /* aLoadGroup */
                              nullptr, /* aCallbacks */
                              nsIRequest::LOAD_BACKGROUND);

  if (NS_FAILED(rv)) {
    PREDICTOR_LOG(("    NS_NewChannel failed rv=0x%" PRIX32, static_cast<uint32_t>(rv)));
    return rv;
  }

  nsCOMPtr<nsILoadInfo> loadInfo = channel->GetLoadInfo();
  if (loadInfo) {
    rv = loadInfo->SetOriginAttributes(originAttributes);
  }

  if (NS_FAILED(rv)) {
    PREDICTOR_LOG(("    Set originAttributes into loadInfo failed rv=0x%" PRIX32,
                   static_cast<uint32_t>(rv)));
    return rv;
  }

  nsCOMPtr<nsIHttpChannel> httpChannel;
  httpChannel = do_QueryInterface(channel);
  if (!httpChannel) {
    PREDICTOR_LOG(("    Could not get HTTP Channel from new channel!"));
    return NS_ERROR_UNEXPECTED;
  }

  rv = httpChannel->SetReferrer(referrer);
  NS_ENSURE_SUCCESS(rv, rv);
  // XXX - set a header here to indicate this is a prefetch?

  nsCOMPtr<nsIStreamListener> listener = new PrefetchListener(verifier, uri,
                                                              this);
  PREDICTOR_LOG(("    calling AsyncOpen2 listener=%p channel=%p", listener.get(),
                 channel.get()));
  rv = channel->AsyncOpen2(listener);
  if (NS_FAILED(rv)) {
    PREDICTOR_LOG(("    AsyncOpen2 failed rv=0x%" PRIX32, static_cast<uint32_t>(rv)));
  }

  return rv;
}

// Runs predictions that have been set up.
bool
Predictor::RunPredictions(nsIURI *referrer,
                          const OriginAttributes& originAttributes,
                          nsINetworkPredictorVerifier *verifier)
{
  MOZ_ASSERT(NS_IsMainThread(), "Running prediction off main thread");

  PREDICTOR_LOG(("Predictor::RunPredictions"));

  bool predicted = false;
  uint32_t len, i;

  nsTArray<nsCOMPtr<nsIURI>> prefetches, preconnects, preresolves;
  prefetches.SwapElements(mPrefetches);
  preconnects.SwapElements(mPreconnects);
  preresolves.SwapElements(mPreresolves);

  Telemetry::AutoCounter<Telemetry::PREDICTOR_TOTAL_PREDICTIONS> totalPredictions;
  Telemetry::AutoCounter<Telemetry::PREDICTOR_TOTAL_PREFETCHES> totalPrefetches;
  Telemetry::AutoCounter<Telemetry::PREDICTOR_TOTAL_PRECONNECTS> totalPreconnects;
  Telemetry::AutoCounter<Telemetry::PREDICTOR_TOTAL_PRERESOLVES> totalPreresolves;

  len = prefetches.Length();
  for (i = 0; i < len; ++i) {
    PREDICTOR_LOG(("    doing prefetch"));
    nsCOMPtr<nsIURI> uri = prefetches[i];
    if (NS_SUCCEEDED(Prefetch(uri, referrer,
                              originAttributes, verifier))) {
      ++totalPredictions;
      ++totalPrefetches;
      predicted = true;
    }
  }

  len = preconnects.Length();
  for (i = 0; i < len; ++i) {
    PREDICTOR_LOG(("    doing preconnect"));
    nsCOMPtr<nsIURI> uri = preconnects[i];
    ++totalPredictions;
    ++totalPreconnects;
    nsCOMPtr<nsIPrincipal> principal =
      BasePrincipal::CreateCodebasePrincipal(uri, originAttributes);
    mSpeculativeService->SpeculativeConnect2(uri, principal, this);
    predicted = true;
    if (verifier) {
      PREDICTOR_LOG(("    sending preconnect verification"));
      verifier->OnPredictPreconnect(uri);
    }
  }

  len = preresolves.Length();
  for (i = 0; i < len; ++i) {
    nsCOMPtr<nsIURI> uri = preresolves[i];
    ++totalPredictions;
    ++totalPreresolves;
    nsAutoCString hostname;
    uri->GetAsciiHost(hostname);
    PREDICTOR_LOG(("    doing preresolve %s", hostname.get()));
    nsCOMPtr<nsICancelable> tmpCancelable;
    mDnsService->AsyncResolveNative(hostname,
                                    (nsIDNSService::RESOLVE_PRIORITY_MEDIUM |
                                     nsIDNSService::RESOLVE_SPECULATE),
                                    mDNSListener, nullptr, originAttributes,
                                    getter_AddRefs(tmpCancelable));
    predicted = true;
    if (verifier) {
      PREDICTOR_LOG(("    sending preresolve verification"));
      verifier->OnPredictDNS(uri);
    }
  }

  return predicted;
}

// Find out if a top-level page is likely to redirect.
bool
Predictor::WouldRedirect(nsICacheEntry *entry, uint32_t loadCount,
                         uint32_t lastLoad, int32_t globalDegradation,
                         nsIURI **redirectURI)
{
  // TODO - not doing redirects for first go around
  MOZ_ASSERT(NS_IsMainThread());

  return false;
}

NS_IMETHODIMP
Predictor::Learn(nsIURI *targetURI, nsIURI *sourceURI,
                 PredictorLearnReason reason,
                 JS::HandleValue originAttributes,
                 JSContext* aCx)
{
  OriginAttributes attrs;

  if (!originAttributes.isObject() ||
      !attrs.Init(aCx, originAttributes)) {
    return NS_ERROR_INVALID_ARG;
  }

  return LearnNative(targetURI, sourceURI, reason, attrs);
}

// Called from the main thread to update the database
NS_IMETHODIMP
Predictor::LearnNative(nsIURI *targetURI, nsIURI *sourceURI,
                       PredictorLearnReason reason,
                       const OriginAttributes& originAttributes)
{
  MOZ_ASSERT(NS_IsMainThread(),
             "Predictor interface methods must be called on the main thread");

  PREDICTOR_LOG(("Predictor::Learn"));

  if (IsNeckoChild()) {
    MOZ_DIAGNOSTIC_ASSERT(gNeckoChild);

    PREDICTOR_LOG(("    called on child process"));

    RefPtr<PredictorLearnRunnable> runnable = new PredictorLearnRunnable(
      targetURI, sourceURI, reason, originAttributes);
    SystemGroup::Dispatch(TaskCategory::Other, runnable.forget());

<<<<<<< HEAD
    ipc::OptionalURIParams serSourceURI;
    SerializeURI(sourceURI, serSourceURI);

    PREDICTOR_LOG(("    forwarding to parent"));
    gNeckoChild->SendPredLearn(serTargetURI, serSourceURI, reason,
                               originAttributes);
=======
>>>>>>> a17af05f
    return NS_OK;
  }

  PREDICTOR_LOG(("    called on parent process"));

  if (!mInitialized) {
    PREDICTOR_LOG(("    not initialized"));
    return NS_OK;
  }

  if (!mEnabled) {
    PREDICTOR_LOG(("    not enabled"));
    return NS_OK;
  }

  if (originAttributes.mPrivateBrowsingId > 0) {
    // Don't want to do anything in PB mode
    PREDICTOR_LOG(("    in PB mode"));
    return NS_OK;
  }

  if (!IsNullOrHttp(targetURI) || !IsNullOrHttp(sourceURI)) {
    PREDICTOR_LOG(("    got non-HTTP[S] URI"));
    return NS_ERROR_INVALID_ARG;
  }

  nsCOMPtr<nsIURI> targetOrigin;
  nsCOMPtr<nsIURI> sourceOrigin;
  nsCOMPtr<nsIURI> uriKey;
  nsCOMPtr<nsIURI> originKey;
  nsresult rv;

  switch (reason) {
  case nsINetworkPredictor::LEARN_LOAD_TOPLEVEL:
    if (!targetURI || sourceURI) {
      PREDICTOR_LOG(("    load toplevel invalid URI state"));
      return NS_ERROR_INVALID_ARG;
    }
    rv = ExtractOrigin(targetURI, getter_AddRefs(targetOrigin), mIOService);
    NS_ENSURE_SUCCESS(rv, rv);
    uriKey = targetURI;
    originKey = targetOrigin;
    break;
  case nsINetworkPredictor::LEARN_STARTUP:
    if (!targetURI || sourceURI) {
      PREDICTOR_LOG(("    startup invalid URI state"));
      return NS_ERROR_INVALID_ARG;
    }
    rv = ExtractOrigin(targetURI, getter_AddRefs(targetOrigin), mIOService);
    NS_ENSURE_SUCCESS(rv, rv);
    uriKey = mStartupURI;
    originKey = mStartupURI;
    break;
  case nsINetworkPredictor::LEARN_LOAD_REDIRECT:
  case nsINetworkPredictor::LEARN_LOAD_SUBRESOURCE:
    if (!targetURI || !sourceURI) {
      PREDICTOR_LOG(("    redirect/subresource invalid URI state"));
      return NS_ERROR_INVALID_ARG;
    }
    rv = ExtractOrigin(targetURI, getter_AddRefs(targetOrigin), mIOService);
    NS_ENSURE_SUCCESS(rv, rv);
    rv = ExtractOrigin(sourceURI, getter_AddRefs(sourceOrigin), mIOService);
    NS_ENSURE_SUCCESS(rv, rv);
    uriKey = sourceURI;
    originKey = sourceOrigin;
    break;
  default:
    PREDICTOR_LOG(("    invalid reason"));
    return NS_ERROR_INVALID_ARG;
  }

  Telemetry::AutoCounter<Telemetry::PREDICTOR_LEARN_ATTEMPTS> learnAttempts;
  ++learnAttempts;

  Predictor::Reason argReason;
  argReason.mLearn = reason;

  // We always open the full uri (general cache) entry first, so we don't gum up
  // the works waiting on predictor-only entries to open
  RefPtr<Predictor::Action> uriAction =
    new Predictor::Action(Predictor::Action::IS_FULL_URI,
                          Predictor::Action::DO_LEARN, argReason, targetURI,
                          sourceURI, nullptr, this);
  nsAutoCString uriKeyStr, targetUriStr, sourceUriStr;
  uriKey->GetAsciiSpec(uriKeyStr);
  targetURI->GetAsciiSpec(targetUriStr);
  if (sourceURI) {
    sourceURI->GetAsciiSpec(sourceUriStr);
  }
  PREDICTOR_LOG(("    Learn uriKey=%s targetURI=%s sourceURI=%s reason=%d "
                 "action=%p", uriKeyStr.get(), targetUriStr.get(),
                 sourceUriStr.get(), reason, uriAction.get()));

  nsCOMPtr<nsICacheStorage> cacheDiskStorage;

  RefPtr<LoadContextInfo> lci =
    new LoadContextInfo(false, originAttributes);

  rv = mCacheStorageService->DiskCacheStorage(lci, false,
                                              getter_AddRefs(cacheDiskStorage));
  NS_ENSURE_SUCCESS(rv, rv);

  // For learning full URI things, we *always* open readonly and secretly, as we
  // rely on actual pageloads to update the entry's metadata for us.
  uint32_t uriOpenFlags = nsICacheStorage::OPEN_READONLY |
                          nsICacheStorage::OPEN_SECRETLY |
                          nsICacheStorage::CHECK_MULTITHREADED;
  if (reason == nsINetworkPredictor::LEARN_LOAD_TOPLEVEL) {
    // Learning for toplevel we want to open the full uri entry priority, since
    // it's likely this entry will be used soon anyway, and we want this to be
    // opened ASAP.
    uriOpenFlags |= nsICacheStorage::OPEN_PRIORITY;
  }
  cacheDiskStorage->AsyncOpenURI(uriKey, EmptyCString(), uriOpenFlags,
                                  uriAction);

  // Now we open the origin-only (and therefore predictor-only) entry
  RefPtr<Predictor::Action> originAction =
    new Predictor::Action(Predictor::Action::IS_ORIGIN,
                          Predictor::Action::DO_LEARN, argReason, targetOrigin,
                          sourceOrigin, nullptr, this);
  nsAutoCString originKeyStr, targetOriginStr, sourceOriginStr;
  originKey->GetAsciiSpec(originKeyStr);
  targetOrigin->GetAsciiSpec(targetOriginStr);
  if (sourceOrigin) {
    sourceOrigin->GetAsciiSpec(sourceOriginStr);
  }
  PREDICTOR_LOG(("    Learn originKey=%s targetOrigin=%s sourceOrigin=%s reason=%d "
                 "action=%p", originKeyStr.get(), targetOriginStr.get(),
                 sourceOriginStr.get(), reason, originAction.get()));
  uint32_t originOpenFlags;
  if (reason == nsINetworkPredictor::LEARN_LOAD_TOPLEVEL) {
    // This is the only case when we want to update the 'last used' metadata on
    // the cache entry we're getting. This only applies to predictor-specific
    // entries.
    originOpenFlags = nsICacheStorage::OPEN_NORMALLY |
                      nsICacheStorage::CHECK_MULTITHREADED;
  } else {
    originOpenFlags = nsICacheStorage::OPEN_READONLY |
                      nsICacheStorage::OPEN_SECRETLY |
                      nsICacheStorage::CHECK_MULTITHREADED;
  }
  cacheDiskStorage->AsyncOpenURI(originKey,
                                  NS_LITERAL_CSTRING(PREDICTOR_ORIGIN_EXTENSION),
                                  originOpenFlags, originAction);

  PREDICTOR_LOG(("Predictor::Learn returning"));
  return NS_OK;
}

void
Predictor::LearnInternal(PredictorLearnReason reason, nsICacheEntry *entry,
                         bool isNew, bool fullUri, nsIURI *targetURI,
                         nsIURI *sourceURI)
{
  MOZ_ASSERT(NS_IsMainThread());

  PREDICTOR_LOG(("Predictor::LearnInternal"));

  nsCString junk;
  if (!fullUri && reason == nsINetworkPredictor::LEARN_LOAD_TOPLEVEL &&
      NS_FAILED(entry->GetMetaDataElement(SEEN_META_DATA, getter_Copies(junk)))) {
    // This is an origin-only entry that we haven't seen before. Let's mark it
    // as seen.
    PREDICTOR_LOG(("    marking new origin entry as seen"));
    nsresult rv = entry->SetMetaDataElement(SEEN_META_DATA, "1");
    if (NS_FAILED(rv)) {
      PREDICTOR_LOG(("    failed to mark origin entry seen"));
      return;
    }

    // Need to ensure someone else can get to the entry if necessary
    entry->MetaDataReady();
    return;
  }

  switch (reason) {
    case nsINetworkPredictor::LEARN_LOAD_TOPLEVEL:
      // This case only exists to be used during tests - code outside the
      // predictor tests should NEVER call Learn with LEARN_LOAD_TOPLEVEL.
      // The predictor xpcshell test needs this branch, however, because we
      // have no real page loads in xpcshell, and this is how we fake it up
      // so that all the work that normally happens behind the scenes in a
      // page load can be done for testing purposes.
      if (fullUri && mDoingTests) {
        PREDICTOR_LOG(("    WARNING - updating rolling load count. "
                       "If you see this outside tests, you did it wrong"));
        SanitizePrefs();

        // Since the visitor gets called under a cache lock, all we do there is get
        // copies of the keys/values we care about, and then do the real work here
        entry->VisitMetaData(this);
        nsTArray<nsCString> keysToOperateOn, valuesToOperateOn;
        keysToOperateOn.SwapElements(mKeysToOperateOn);
        valuesToOperateOn.SwapElements(mValuesToOperateOn);

        MOZ_ASSERT(keysToOperateOn.Length() == valuesToOperateOn.Length());
        for (size_t i = 0; i < keysToOperateOn.Length(); ++i) {
          const char *key = keysToOperateOn[i].BeginReading();
          const char *value = valuesToOperateOn[i].BeginReading();

          nsCString uri;
          uint32_t hitCount, lastHit, flags;
          if (!ParseMetaDataEntry(key, value, uri, hitCount, lastHit, flags)) {
            // This failed, get rid of it so we don't waste space
            entry->SetMetaDataElement(key, nullptr);
            continue;
          }
          UpdateRollingLoadCount(entry, flags, key, hitCount, lastHit);
        }
      } else {
        PREDICTOR_LOG(("    nothing to do for toplevel"));
      }
      break;
    case nsINetworkPredictor::LEARN_LOAD_REDIRECT:
      if (fullUri) {
        LearnForRedirect(entry, targetURI);
      }
      break;
    case nsINetworkPredictor::LEARN_LOAD_SUBRESOURCE:
      LearnForSubresource(entry, targetURI);
      break;
    case nsINetworkPredictor::LEARN_STARTUP:
      LearnForStartup(entry, targetURI);
      break;
    default:
      PREDICTOR_LOG(("    unexpected reason value"));
      MOZ_ASSERT(false, "Got unexpected value for learn reason!");
  }
}

NS_IMPL_ISUPPORTS(Predictor::SpaceCleaner, nsICacheEntryMetaDataVisitor)

NS_IMETHODIMP
Predictor::SpaceCleaner::OnMetaDataElement(const char *key, const char *value)
{
  MOZ_ASSERT(NS_IsMainThread());

  if (!IsURIMetadataElement(key)) {
    // This isn't a bit of metadata we care about
    return NS_OK;
  }

  nsCString uri;
  uint32_t hitCount, lastHit, flags;
  bool ok = mPredictor->ParseMetaDataEntry(key, value, uri, hitCount, lastHit, flags);

  if (!ok) {
    // Couldn't parse this one, just get rid of it
    nsCString nsKey;
    nsKey.AssignASCII(key);
    mLongKeysToDelete.AppendElement(nsKey);
    return NS_OK;
  }

  uint32_t uriLength = uri.Length();
  if (uriLength > mPredictor->mMaxURILength) {
    // Default to getting rid of URIs that are too long and were put in before
    // we had our limit on URI length, in order to free up some space.
    nsCString nsKey;
    nsKey.AssignASCII(key);
    mLongKeysToDelete.AppendElement(nsKey);
    return NS_OK;
  }

  if (!mLRUKeyToDelete || lastHit < mLRUStamp) {
    mLRUKeyToDelete = key;
    mLRUStamp = lastHit;
  }

  return NS_OK;
}

void
Predictor::SpaceCleaner::Finalize(nsICacheEntry *entry)
{
  MOZ_ASSERT(NS_IsMainThread());

  if (mLRUKeyToDelete) {
    entry->SetMetaDataElement(mLRUKeyToDelete, nullptr);
  }

  for (size_t i = 0; i < mLongKeysToDelete.Length(); ++i) {
    entry->SetMetaDataElement(mLongKeysToDelete[i].BeginReading(), nullptr);
  }
}

// Called when a subresource has been hit from a top-level load. Uses the two
// helper functions above to update the database appropriately.
void
Predictor::LearnForSubresource(nsICacheEntry *entry, nsIURI *targetURI)
{
  MOZ_ASSERT(NS_IsMainThread());

  PREDICTOR_LOG(("Predictor::LearnForSubresource"));

  uint32_t lastLoad;
  nsresult rv = entry->GetLastFetched(&lastLoad);
  RETURN_IF_FAILED(rv);

  int32_t loadCount;
  rv = entry->GetFetchCount(&loadCount);
  RETURN_IF_FAILED(rv);

  nsCString key;
  key.AssignLiteral(META_DATA_PREFIX);
  nsCString uri;
  targetURI->GetAsciiSpec(uri);
  key.Append(uri);
  if (uri.Length() > mMaxURILength) {
    // We do this to conserve space/prevent OOMs
    PREDICTOR_LOG(("    uri too long!"));
    entry->SetMetaDataElement(key.BeginReading(), nullptr);
    return;
  }

  nsCString value;
  rv = entry->GetMetaDataElement(key.BeginReading(), getter_Copies(value));

  uint32_t hitCount, lastHit, flags;
  bool isNewResource = (NS_FAILED(rv) ||
                        !ParseMetaDataEntry(key.BeginReading(),
                                            value.BeginReading(), uri,
                                            hitCount, lastHit, flags));

  int32_t resourceCount = 0;
  if (isNewResource) {
    // This is a new addition
    PREDICTOR_LOG(("    new resource"));
    nsCString s;
    rv = entry->GetMetaDataElement(RESOURCE_META_DATA, getter_Copies(s));
    if (NS_SUCCEEDED(rv)) {
      resourceCount = atoi(s.BeginReading());
    }
    if (resourceCount >= mMaxResourcesPerEntry) {
      RefPtr<Predictor::SpaceCleaner> cleaner =
        new Predictor::SpaceCleaner(this);
      entry->VisitMetaData(cleaner);
      cleaner->Finalize(entry);
    } else {
      ++resourceCount;
    }
    nsAutoCString count;
    count.AppendInt(resourceCount);
    rv = entry->SetMetaDataElement(RESOURCE_META_DATA, count.BeginReading());
    if (NS_FAILED(rv)) {
      PREDICTOR_LOG(("    failed to update resource count"));
      return;
    }
    hitCount = 1;
    flags = 0;
  } else {
    PREDICTOR_LOG(("    existing resource"));
    hitCount = std::min(hitCount + 1, static_cast<uint32_t>(loadCount));
  }

  // Update the rolling load count to mark this sub-resource as seen on the
  // most-recent pageload so it can be eligible for prefetch (assuming all
  // the other stars align).
  flags |= (1 << kRollingLoadOffset);

  nsCString newValue;
  MakeMetadataEntry(hitCount, lastLoad, flags, newValue);
  rv = entry->SetMetaDataElement(key.BeginReading(), newValue.BeginReading());
  PREDICTOR_LOG(("    SetMetaDataElement -> 0x%08" PRIX32, static_cast<uint32_t>(rv)));
  if (NS_FAILED(rv) && isNewResource) {
    // Roll back the increment to the resource count we made above.
    PREDICTOR_LOG(("    rolling back resource count update"));
    --resourceCount;
    if (resourceCount == 0) {
      entry->SetMetaDataElement(RESOURCE_META_DATA, nullptr);
    } else {
      nsAutoCString count;
      count.AppendInt(resourceCount);
      entry->SetMetaDataElement(RESOURCE_META_DATA, count.BeginReading());
    }
  }
}

// This is called when a top-level loaded ended up redirecting to a different
// URI so we can keep track of that fact.
void
Predictor::LearnForRedirect(nsICacheEntry *entry, nsIURI *targetURI)
{
  MOZ_ASSERT(NS_IsMainThread());

  // TODO - not doing redirects for first go around
  PREDICTOR_LOG(("Predictor::LearnForRedirect"));
}

// This will add a page to our list of startup pages if it's being loaded
// before our startup window has expired.
void
Predictor::MaybeLearnForStartup(nsIURI *uri, bool fullUri,
                                const OriginAttributes& originAttributes)
{
  MOZ_ASSERT(NS_IsMainThread());

  // TODO - not doing startup for first go around
  PREDICTOR_LOG(("Predictor::MaybeLearnForStartup"));
}

// Add information about a top-level load to our list of startup pages
void
Predictor::LearnForStartup(nsICacheEntry *entry, nsIURI *targetURI)
{
  MOZ_ASSERT(NS_IsMainThread());

  // These actually do the same set of work, just on different entries, so we
  // can pass through to get the real work done here
  PREDICTOR_LOG(("Predictor::LearnForStartup"));
  LearnForSubresource(entry, targetURI);
}

bool
Predictor::ParseMetaDataEntry(const char *key, const char *value, nsCString &uri,
                              uint32_t &hitCount, uint32_t &lastHit,
                              uint32_t &flags)
{
  MOZ_ASSERT(NS_IsMainThread());

  PREDICTOR_LOG(("Predictor::ParseMetaDataEntry key=%s value=%s",
                 key ? key : "", value));

  const char *comma = strchr(value, ',');
  if (!comma) {
    PREDICTOR_LOG(("    could not find first comma"));
    return false;
  }

  uint32_t version = static_cast<uint32_t>(atoi(value));
  PREDICTOR_LOG(("    version -> %u", version));

  if (version != METADATA_VERSION) {
    PREDICTOR_LOG(("    metadata version mismatch %u != %u", version,
                   METADATA_VERSION));
    return false;
  }

  value = comma + 1;
  comma = strchr(value, ',');
  if (!comma) {
    PREDICTOR_LOG(("    could not find second comma"));
    return false;
  }

  hitCount = static_cast<uint32_t>(atoi(value));
  PREDICTOR_LOG(("    hitCount -> %u", hitCount));

  value = comma + 1;
  comma = strchr(value, ',');
  if (!comma) {
    PREDICTOR_LOG(("    could not find third comma"));
    return false;
  }

  lastHit = static_cast<uint32_t>(atoi(value));
  PREDICTOR_LOG(("    lastHit -> %u", lastHit));

  value = comma + 1;
  flags = static_cast<uint32_t>(atoi(value));
  PREDICTOR_LOG(("    flags -> %u", flags));

  if (key) {
    const char *uriStart = key + (sizeof(META_DATA_PREFIX) - 1);
<<<<<<< HEAD
    nsresult rv = NS_NewURI(uri, uriStart, nullptr, mIOService);
    if (NS_FAILED(rv)) {
      PREDICTOR_LOG(("    NS_NewURI returned 0x%" PRIX32, static_cast<uint32_t>(rv)));
      return false;
    }
=======
    uri.AssignASCII(uriStart);
>>>>>>> a17af05f
    PREDICTOR_LOG(("    uri -> %s", uriStart));
  } else {
    uri.Truncate();
  }

  return true;
}

NS_IMETHODIMP
Predictor::Reset()
{
  MOZ_ASSERT(NS_IsMainThread(),
             "Predictor interface methods must be called on the main thread");

  PREDICTOR_LOG(("Predictor::Reset"));

  if (IsNeckoChild()) {
    MOZ_DIAGNOSTIC_ASSERT(gNeckoChild);

    PREDICTOR_LOG(("    forwarding to parent process"));
    gNeckoChild->SendPredReset();
    return NS_OK;
  }

  PREDICTOR_LOG(("    called on parent process"));

  if (!mInitialized) {
    PREDICTOR_LOG(("    not initialized"));
    return NS_OK;
  }

  if (!mEnabled) {
    PREDICTOR_LOG(("    not enabled"));
    return NS_OK;
  }

  RefPtr<Predictor::Resetter> reset = new Predictor::Resetter(this);
  PREDICTOR_LOG(("    created a resetter"));
  mCacheStorageService->AsyncVisitAllStorages(reset, true);
  PREDICTOR_LOG(("    Cache async launched, returning now"));

  return NS_OK;
}

NS_IMPL_ISUPPORTS(Predictor::Resetter,
                  nsICacheEntryOpenCallback,
                  nsICacheEntryMetaDataVisitor,
                  nsICacheStorageVisitor);

Predictor::Resetter::Resetter(Predictor *predictor)
  :mEntriesToVisit(0)
  ,mPredictor(predictor)
{ }

NS_IMETHODIMP
Predictor::Resetter::OnCacheEntryCheck(nsICacheEntry *entry,
                                       nsIApplicationCache *appCache,
                                       uint32_t *result)
{
  *result = nsICacheEntryOpenCallback::ENTRY_WANTED;
  return NS_OK;
}

NS_IMETHODIMP
Predictor::Resetter::OnCacheEntryAvailable(nsICacheEntry *entry, bool isNew,
                                           nsIApplicationCache *appCache,
                                           nsresult result)
{
  MOZ_ASSERT(NS_IsMainThread());

  if (NS_FAILED(result)) {
    // This can happen when we've tried to open an entry that doesn't exist for
    // some non-reset operation, and then get reset shortly thereafter (as
    // happens in some of our tests).
    --mEntriesToVisit;
    if (!mEntriesToVisit) {
      Complete();
    }
    return NS_OK;
  }

  entry->VisitMetaData(this);
  nsTArray<nsCString> keysToDelete;
  keysToDelete.SwapElements(mKeysToDelete);

  for (size_t i = 0; i < keysToDelete.Length(); ++i) {
    const char *key = keysToDelete[i].BeginReading();
    entry->SetMetaDataElement(key, nullptr);
  }

  --mEntriesToVisit;
  if (!mEntriesToVisit) {
    Complete();
  }

  return NS_OK;
}

NS_IMETHODIMP
Predictor::Resetter::OnMetaDataElement(const char *asciiKey,
                                       const char *asciiValue)
{
  MOZ_ASSERT(NS_IsMainThread());

  if (!StringBeginsWith(nsDependentCString(asciiKey),
                        NS_LITERAL_CSTRING(META_DATA_PREFIX))) {
    // Not a metadata entry we care about, carry on
    return NS_OK;
  }

  nsCString key;
  key.AssignASCII(asciiKey);
  mKeysToDelete.AppendElement(key);

  return NS_OK;
}

NS_IMETHODIMP
Predictor::Resetter::OnCacheStorageInfo(uint32_t entryCount, uint64_t consumption,
                                        uint64_t capacity, nsIFile *diskDirectory)
{
  MOZ_ASSERT(NS_IsMainThread());

  return NS_OK;
}

NS_IMETHODIMP
Predictor::Resetter::OnCacheEntryInfo(nsIURI *uri, const nsACString &idEnhance,
                                      int64_t dataSize, int32_t fetchCount,
                                      uint32_t lastModifiedTime, uint32_t expirationTime,
                                      bool aPinned, nsILoadContextInfo* aInfo)
{
  MOZ_ASSERT(NS_IsMainThread());

  nsresult rv;

  // The predictor will only ever touch entries with no idEnhance ("") or an
  // idEnhance of PREDICTOR_ORIGIN_EXTENSION, so we filter out any entries that
  // don't match that to avoid doing extra work.
  if (idEnhance.EqualsLiteral(PREDICTOR_ORIGIN_EXTENSION)) {
    // This is an entry we own, so we can just doom it entirely
    nsCOMPtr<nsICacheStorage> cacheDiskStorage;

    rv = mPredictor->mCacheStorageService
                   ->DiskCacheStorage(aInfo, false,
                                      getter_AddRefs(cacheDiskStorage));

    NS_ENSURE_SUCCESS(rv, rv);
    cacheDiskStorage->AsyncDoomURI(uri, idEnhance, nullptr);
  } else if (idEnhance.IsEmpty()) {
    // This is an entry we don't own, so we have to be a little more careful and
    // just get rid of our own metadata entries. Append it to an array of things
    // to operate on and then do the operations later so we don't end up calling
    // Complete() multiple times/too soon.
    ++mEntriesToVisit;
    mURIsToVisit.AppendElement(uri);
    mInfosToVisit.AppendElement(aInfo);
  }

  return NS_OK;
}

NS_IMETHODIMP
Predictor::Resetter::OnCacheEntryVisitCompleted()
{
  MOZ_ASSERT(NS_IsMainThread());

  nsresult rv;

  nsTArray<nsCOMPtr<nsIURI>> urisToVisit;
  urisToVisit.SwapElements(mURIsToVisit);

  MOZ_ASSERT(mEntriesToVisit == urisToVisit.Length());

  nsTArray<nsCOMPtr<nsILoadContextInfo>> infosToVisit;
  infosToVisit.SwapElements(mInfosToVisit);

  MOZ_ASSERT(mEntriesToVisit == infosToVisit.Length());

  if (!mEntriesToVisit) {
    Complete();
    return NS_OK;
  }

  uint32_t entriesToVisit = urisToVisit.Length();
  for (uint32_t i = 0; i < entriesToVisit; ++i) {
    nsCString u;
    nsCOMPtr<nsICacheStorage> cacheDiskStorage;

    rv = mPredictor->mCacheStorageService
                   ->DiskCacheStorage(infosToVisit[i], false,
                                      getter_AddRefs(cacheDiskStorage));
    NS_ENSURE_SUCCESS(rv, rv);


    urisToVisit[i]->GetAsciiSpec(u);
    cacheDiskStorage->AsyncOpenURI(
        urisToVisit[i], EmptyCString(),
        nsICacheStorage::OPEN_READONLY | nsICacheStorage::OPEN_SECRETLY | nsICacheStorage::CHECK_MULTITHREADED,
        this);
  }

  return NS_OK;
}

void
Predictor::Resetter::Complete()
{
  MOZ_ASSERT(NS_IsMainThread());

  nsCOMPtr<nsIObserverService> obs = mozilla::services::GetObserverService();
  if (!obs) {
    PREDICTOR_LOG(("COULD NOT GET OBSERVER SERVICE!"));
    return;
  }

  obs->NotifyObservers(nullptr, "predictor-reset-complete", nullptr);
}

// Helper functions to make using the predictor easier from native code

static StaticRefPtr<nsINetworkPredictor> sPredictor;

static nsresult
EnsureGlobalPredictor(nsINetworkPredictor **aPredictor)
{
  MOZ_ASSERT(NS_IsMainThread());

  if (!sPredictor) {
    nsresult rv;
    nsCOMPtr<nsINetworkPredictor> predictor =
      do_GetService("@mozilla.org/network/predictor;1",
                    &rv);
    NS_ENSURE_SUCCESS(rv, rv);
    sPredictor = predictor;
    ClearOnShutdown(&sPredictor);
  }

  nsCOMPtr<nsINetworkPredictor> predictor = sPredictor.get();
  predictor.forget(aPredictor);
  return NS_OK;
}

nsresult
PredictorPredict(nsIURI *targetURI, nsIURI *sourceURI,
                 PredictorPredictReason reason,
                 const OriginAttributes& originAttributes,
                 nsINetworkPredictorVerifier *verifier)
{
  MOZ_ASSERT(NS_IsMainThread());

  if (!IsNullOrHttp(targetURI) || !IsNullOrHttp(sourceURI)) {
    return NS_OK;
  }

  nsCOMPtr<nsINetworkPredictor> predictor;
  nsresult rv = EnsureGlobalPredictor(getter_AddRefs(predictor));
  NS_ENSURE_SUCCESS(rv, rv);

  return predictor->PredictNative(targetURI, sourceURI, reason,
                                  originAttributes, verifier);
}

nsresult
PredictorLearn(nsIURI *targetURI, nsIURI *sourceURI,
               PredictorLearnReason reason,
               const OriginAttributes& originAttributes)
{
  MOZ_ASSERT(NS_IsMainThread());

  if (!IsNullOrHttp(targetURI) || !IsNullOrHttp(sourceURI)) {
    return NS_OK;
  }

  nsCOMPtr<nsINetworkPredictor> predictor;
  nsresult rv = EnsureGlobalPredictor(getter_AddRefs(predictor));
  NS_ENSURE_SUCCESS(rv, rv);

  return predictor->LearnNative(targetURI, sourceURI, reason, originAttributes);
}

nsresult
PredictorLearn(nsIURI *targetURI, nsIURI *sourceURI,
               PredictorLearnReason reason,
               nsILoadGroup *loadGroup)
{
  MOZ_ASSERT(NS_IsMainThread());

  if (!IsNullOrHttp(targetURI) || !IsNullOrHttp(sourceURI)) {
    return NS_OK;
  }

  nsCOMPtr<nsINetworkPredictor> predictor;
  nsresult rv = EnsureGlobalPredictor(getter_AddRefs(predictor));
  NS_ENSURE_SUCCESS(rv, rv);

  nsCOMPtr<nsILoadContext> loadContext;
  OriginAttributes originAttributes;

  if (loadGroup) {
    nsCOMPtr<nsIInterfaceRequestor> callbacks;
    loadGroup->GetNotificationCallbacks(getter_AddRefs(callbacks));
    if (callbacks) {
      loadContext = do_GetInterface(callbacks);

      if (loadContext) {
        loadContext->GetOriginAttributes(originAttributes);
      }
    }
  }

  return predictor->LearnNative(targetURI, sourceURI, reason, originAttributes);
}

nsresult
PredictorLearn(nsIURI *targetURI, nsIURI *sourceURI,
               PredictorLearnReason reason,
               nsIDocument *document)
{
  MOZ_ASSERT(NS_IsMainThread());

  if (!IsNullOrHttp(targetURI) || !IsNullOrHttp(sourceURI)) {
    return NS_OK;
  }

  nsCOMPtr<nsINetworkPredictor> predictor;
  nsresult rv = EnsureGlobalPredictor(getter_AddRefs(predictor));
  NS_ENSURE_SUCCESS(rv, rv);

  OriginAttributes originAttributes;

  if (document) {
    nsCOMPtr<nsIPrincipal> docPrincipal = document->NodePrincipal();

    if (docPrincipal) {
      originAttributes = docPrincipal->OriginAttributesRef();
    }
  }

  return predictor->LearnNative(targetURI, sourceURI, reason, originAttributes);
}

nsresult
PredictorLearnRedirect(nsIURI *targetURI, nsIChannel *channel,
                       const OriginAttributes& originAttributes)
{
  MOZ_ASSERT(NS_IsMainThread());

  nsCOMPtr<nsIURI> sourceURI;
  nsresult rv = channel->GetOriginalURI(getter_AddRefs(sourceURI));
  NS_ENSURE_SUCCESS(rv, rv);

  bool sameUri;
  rv = targetURI->Equals(sourceURI, &sameUri);
  NS_ENSURE_SUCCESS(rv, rv);

  if (sameUri) {
    return NS_OK;
  }

  if (!IsNullOrHttp(targetURI) || !IsNullOrHttp(sourceURI)) {
    return NS_OK;
  }

  nsCOMPtr<nsINetworkPredictor> predictor;
  rv = EnsureGlobalPredictor(getter_AddRefs(predictor));
  NS_ENSURE_SUCCESS(rv, rv);

  return predictor->LearnNative(targetURI, sourceURI,
                                nsINetworkPredictor::LEARN_LOAD_REDIRECT,
                                originAttributes);
}

// nsINetworkPredictorVerifier

/**
 * Call through to the child's verifier (only during tests)
 */
NS_IMETHODIMP
Predictor::OnPredictPrefetch(nsIURI *aURI, uint32_t httpStatus)
{
  if (IsNeckoChild()) {
    if (mChildVerifier) {
      // Ideally, we'd assert here. But since we're slowly moving towards a
      // world where we have multiple child processes, and only one child process
      // will be likely to have a verifier, we have to play it safer.
      return mChildVerifier->OnPredictPrefetch(aURI, httpStatus);
    }
    return NS_OK;
  }

  ipc::URIParams serURI;
  SerializeURI(aURI, serURI);

  for (auto* cp : ContentParent::AllProcesses(ContentParent::eLive)) {
    PNeckoParent* neckoParent = SingleManagedOrNull(cp->ManagedPNeckoParent());
    if (!neckoParent) {
      continue;
    }
    if (!neckoParent->SendPredOnPredictPrefetch(serURI, httpStatus)) {
      return NS_ERROR_NOT_AVAILABLE;
    }
  }

  return NS_OK;
}

NS_IMETHODIMP
Predictor::OnPredictPreconnect(nsIURI *aURI) {
  if (IsNeckoChild()) {
    if (mChildVerifier) {
      // Ideally, we'd assert here. But since we're slowly moving towards a
      // world where we have multiple child processes, and only one child process
      // will be likely to have a verifier, we have to play it safer.
      return mChildVerifier->OnPredictPreconnect(aURI);
    }
    return NS_OK;
  }

  ipc::URIParams serURI;
  SerializeURI(aURI, serURI);

  for (auto* cp : ContentParent::AllProcesses(ContentParent::eLive)) {
    PNeckoParent* neckoParent = SingleManagedOrNull(cp->ManagedPNeckoParent());
    if (!neckoParent) {
      continue;
    }
    if (!neckoParent->SendPredOnPredictPreconnect(serURI)) {
      return NS_ERROR_NOT_AVAILABLE;
    }
  }

  return NS_OK;
}

NS_IMETHODIMP
Predictor::OnPredictDNS(nsIURI *aURI) {
  if (IsNeckoChild()) {
    if (mChildVerifier) {
      // Ideally, we'd assert here. But since we're slowly moving towards a
      // world where we have multiple child processes, and only one child process
      // will be likely to have a verifier, we have to play it safer.
      return mChildVerifier->OnPredictDNS(aURI);
    }
    return NS_OK;
  }

  ipc::URIParams serURI;
  SerializeURI(aURI, serURI);

  for (auto* cp : ContentParent::AllProcesses(ContentParent::eLive)) {
    PNeckoParent* neckoParent = SingleManagedOrNull(cp->ManagedPNeckoParent());
    if (!neckoParent) {
      continue;
    }
    if (!neckoParent->SendPredOnPredictDNS(serURI)) {
      return NS_ERROR_NOT_AVAILABLE;
    }
  }

  return NS_OK;
}

// Predictor::PrefetchListener
// nsISupports
NS_IMPL_ISUPPORTS(Predictor::PrefetchListener,
                  nsIStreamListener,
                  nsIRequestObserver)

// nsIRequestObserver
NS_IMETHODIMP
Predictor::PrefetchListener::OnStartRequest(nsIRequest *aRequest,
                                            nsISupports *aContext)
{
  mStartTime = TimeStamp::Now();
  return NS_OK;
}

NS_IMETHODIMP
Predictor::PrefetchListener::OnStopRequest(nsIRequest *aRequest,
                                           nsISupports *aContext,
                                           nsresult aStatusCode)
{
  PREDICTOR_LOG(("OnStopRequest this=%p aStatusCode=0x%" PRIX32,
                 this, static_cast<uint32_t>(aStatusCode)));
  NS_ENSURE_ARG(aRequest);
  if (NS_FAILED(aStatusCode)) {
    return aStatusCode;
  }
  Telemetry::AccumulateTimeDelta(Telemetry::PREDICTOR_PREFETCH_TIME, mStartTime);

  nsCOMPtr<nsIHttpChannel> httpChannel = do_QueryInterface(aRequest);
  if (!httpChannel) {
    PREDICTOR_LOG(("    Could not get HTTP Channel!"));
    return NS_ERROR_UNEXPECTED;
  }
  nsCOMPtr<nsICachingChannel> cachingChannel = do_QueryInterface(httpChannel);
  if (!cachingChannel) {
    PREDICTOR_LOG(("    Could not get caching channel!"));
    return NS_ERROR_UNEXPECTED;
  }

  nsresult rv = NS_OK;
  uint32_t httpStatus;
  rv = httpChannel->GetResponseStatus(&httpStatus);
  if (NS_SUCCEEDED(rv) && httpStatus == 200) {
    rv = cachingChannel->ForceCacheEntryValidFor(mPredictor->mPrefetchForceValidFor);
    PREDICTOR_LOG(("    forcing entry valid for %d seconds rv=%" PRIX32,
                   mPredictor->mPrefetchForceValidFor, static_cast<uint32_t>(rv)));
  } else {
    rv = cachingChannel->ForceCacheEntryValidFor(0);
    PREDICTOR_LOG(("    removing any forced validity rv=%" PRIX32,
                   static_cast<uint32_t>(rv)));
  }

  nsAutoCString reqName;
  rv = aRequest->GetName(reqName);
  if (NS_FAILED(rv)) {
    reqName.AssignLiteral("<unknown>");
  }

  PREDICTOR_LOG(("    request %s status %u", reqName.get(), httpStatus));

  if (mVerifier) {
    mVerifier->OnPredictPrefetch(mURI, httpStatus);
  }

  return rv;
}

// nsIStreamListener
NS_IMETHODIMP
Predictor::PrefetchListener::OnDataAvailable(nsIRequest *aRequest,
                                             nsISupports *aContext,
                                             nsIInputStream *aInputStream,
                                             uint64_t aOffset,
                                             const uint32_t aCount)
{
  uint32_t result;
  return aInputStream->ReadSegments(NS_DiscardSegment, nullptr, aCount, &result);
}

// Miscellaneous Predictor

void
Predictor::UpdateCacheability(nsIURI *sourceURI, nsIURI *targetURI,
                              uint32_t httpStatus,
                              nsHttpRequestHead &requestHead,
                              nsHttpResponseHead *responseHead,
                              nsILoadContextInfo *lci)
{
  MOZ_ASSERT(NS_IsMainThread());

  if (lci && lci->IsPrivate()) {
    PREDICTOR_LOG(("Predictor::UpdateCacheability in PB mode - ignoring"));
    return;
  }

  if (!sourceURI || !targetURI) {
    PREDICTOR_LOG(("Predictor::UpdateCacheability missing source or target uri"));
    return;
  }

  if (!IsNullOrHttp(sourceURI) || !IsNullOrHttp(targetURI)) {
    PREDICTOR_LOG(("Predictor::UpdateCacheability non-http(s) uri"));
    return;
  }

  RefPtr<Predictor> self = sSelf;
  if (self) {
    nsAutoCString method;
    requestHead.Method(method);
    self->UpdateCacheabilityInternal(sourceURI, targetURI, httpStatus,
                                     method, *lci->OriginAttributesPtr());
  }
}

void
Predictor::UpdateCacheabilityInternal(nsIURI *sourceURI, nsIURI *targetURI,
                                      uint32_t httpStatus,
                                      const nsCString &method,
                                      const OriginAttributes& originAttributes)
{
  PREDICTOR_LOG(("Predictor::UpdateCacheability httpStatus=%u", httpStatus));

  nsresult rv;

  if (!mInitialized) {
    PREDICTOR_LOG(("    not initialized"));
    return;
  }

  if (!mEnabled) {
    PREDICTOR_LOG(("    not enabled"));
    return;
  }

  if (!mEnablePrefetch) {
    PREDICTOR_LOG(("    prefetch not enabled"));
    return;
  }

  nsCOMPtr<nsICacheStorage> cacheDiskStorage;

  RefPtr<LoadContextInfo> lci =
    new LoadContextInfo(false, originAttributes);

  rv = mCacheStorageService->DiskCacheStorage(lci, false,
                                             getter_AddRefs(cacheDiskStorage));
  if (NS_FAILED(rv)) {
    PREDICTOR_LOG(("    cannot get disk cache storage"));
    return;
  }

  uint32_t openFlags = nsICacheStorage::OPEN_READONLY |
                       nsICacheStorage::OPEN_SECRETLY |
                       nsICacheStorage::CHECK_MULTITHREADED;
  RefPtr<Predictor::CacheabilityAction> action =
    new Predictor::CacheabilityAction(targetURI, httpStatus, method, this);
  nsAutoCString uri;
  targetURI->GetAsciiSpec(uri);
  PREDICTOR_LOG(("    uri=%s action=%p", uri.get(), action.get()));
  cacheDiskStorage->AsyncOpenURI(sourceURI, EmptyCString(), openFlags, action);
}

NS_IMPL_ISUPPORTS(Predictor::CacheabilityAction,
                  nsICacheEntryOpenCallback,
                  nsICacheEntryMetaDataVisitor);

NS_IMETHODIMP
Predictor::CacheabilityAction::OnCacheEntryCheck(nsICacheEntry *entry,
                                                 nsIApplicationCache *appCache,
                                                 uint32_t *result)
{
  *result = nsICacheEntryOpenCallback::ENTRY_WANTED;
  return NS_OK;
}

NS_IMETHODIMP
Predictor::CacheabilityAction::OnCacheEntryAvailable(nsICacheEntry *entry,
                                                     bool isNew,
                                                     nsIApplicationCache *appCache,
                                                     nsresult result)
{
  MOZ_ASSERT(NS_IsMainThread());
  // This is being opened read-only, so isNew should always be false
  MOZ_ASSERT(!isNew);

  PREDICTOR_LOG(("CacheabilityAction::OnCacheEntryAvailable this=%p", this));
  if (NS_FAILED(result)) {
    // Nothing to do
    PREDICTOR_LOG(("    nothing to do result=%" PRIX32 " isNew=%d",
                   static_cast<uint32_t>(result), isNew));
<<<<<<< HEAD
=======
    return NS_OK;
  }

  nsCString strTargetURI;
  nsresult rv = mTargetURI->GetAsciiSpec(strTargetURI);
  if (NS_FAILED(rv)) {
    PREDICTOR_LOG(("    GetAsciiSpec returned %" PRIx32, static_cast<uint32_t>(rv)));
>>>>>>> a17af05f
    return NS_OK;
  }

  rv = entry->VisitMetaData(this);
  if (NS_FAILED(rv)) {
    PREDICTOR_LOG(("    VisitMetaData returned %" PRIx32, static_cast<uint32_t>(rv)));
    return NS_OK;
  }

  nsTArray<nsCString> keysToCheck, valuesToCheck;
  keysToCheck.SwapElements(mKeysToCheck);
  valuesToCheck.SwapElements(mValuesToCheck);

  bool hasQueryString = false;
  nsAutoCString query;
  if (NS_SUCCEEDED(mTargetURI->GetQuery(query)) && !query.IsEmpty()) {
    hasQueryString = true;
  }

  MOZ_ASSERT(keysToCheck.Length() == valuesToCheck.Length());
  for (size_t i = 0; i < keysToCheck.Length(); ++i) {
    const char *key = keysToCheck[i].BeginReading();
    const char *value = valuesToCheck[i].BeginReading();
    nsCString uri;
    uint32_t hitCount, lastHit, flags;

    if (!mPredictor->ParseMetaDataEntry(key, value, uri, hitCount, lastHit,
                                        flags)) {
      PREDICTOR_LOG(("    failed to parse key=%s value=%s", key, value));
      continue;
    }

<<<<<<< HEAD
    bool eq = false;
    if (NS_SUCCEEDED(uri->Equals(mTargetURI, &eq)) && eq) {
=======
    if (strTargetURI.Equals(uri)) {
>>>>>>> a17af05f
      if (mHttpStatus == 200 && mMethod.EqualsLiteral("GET") && !hasQueryString) {
        PREDICTOR_LOG(("    marking %s cacheable", key));
        flags |= FLAG_PREFETCHABLE;
      } else {
        PREDICTOR_LOG(("    marking %s uncacheable", key));
        flags &= ~FLAG_PREFETCHABLE;
      }
      nsCString newValue;
      MakeMetadataEntry(hitCount, lastHit, flags, newValue);
      entry->SetMetaDataElement(key, newValue.BeginReading());
      break;
    }
  }

  return NS_OK;
}

NS_IMETHODIMP
Predictor::CacheabilityAction::OnMetaDataElement(const char *asciiKey,
                                                 const char *asciiValue)
{
  MOZ_ASSERT(NS_IsMainThread());

  if (!IsURIMetadataElement(asciiKey)) {
    return NS_OK;
  }

  nsCString key, value;
  key.AssignASCII(asciiKey);
  value.AssignASCII(asciiValue);
  mKeysToCheck.AppendElement(key);
  mValuesToCheck.AppendElement(value);

  return NS_OK;
}

} // namespace net
} // namespace mozilla<|MERGE_RESOLUTION|>--- conflicted
+++ resolved
@@ -1571,15 +1571,6 @@
       targetURI, sourceURI, reason, originAttributes);
     SystemGroup::Dispatch(TaskCategory::Other, runnable.forget());
 
-<<<<<<< HEAD
-    ipc::OptionalURIParams serSourceURI;
-    SerializeURI(sourceURI, serSourceURI);
-
-    PREDICTOR_LOG(("    forwarding to parent"));
-    gNeckoChild->SendPredLearn(serTargetURI, serSourceURI, reason,
-                               originAttributes);
-=======
->>>>>>> a17af05f
     return NS_OK;
   }
 
@@ -2045,15 +2036,7 @@
 
   if (key) {
     const char *uriStart = key + (sizeof(META_DATA_PREFIX) - 1);
-<<<<<<< HEAD
-    nsresult rv = NS_NewURI(uri, uriStart, nullptr, mIOService);
-    if (NS_FAILED(rv)) {
-      PREDICTOR_LOG(("    NS_NewURI returned 0x%" PRIX32, static_cast<uint32_t>(rv)));
-      return false;
-    }
-=======
     uri.AssignASCII(uriStart);
->>>>>>> a17af05f
     PREDICTOR_LOG(("    uri -> %s", uriStart));
   } else {
     uri.Truncate();
@@ -2707,8 +2690,6 @@
     // Nothing to do
     PREDICTOR_LOG(("    nothing to do result=%" PRIX32 " isNew=%d",
                    static_cast<uint32_t>(result), isNew));
-<<<<<<< HEAD
-=======
     return NS_OK;
   }
 
@@ -2716,7 +2697,6 @@
   nsresult rv = mTargetURI->GetAsciiSpec(strTargetURI);
   if (NS_FAILED(rv)) {
     PREDICTOR_LOG(("    GetAsciiSpec returned %" PRIx32, static_cast<uint32_t>(rv)));
->>>>>>> a17af05f
     return NS_OK;
   }
 
@@ -2749,12 +2729,7 @@
       continue;
     }
 
-<<<<<<< HEAD
-    bool eq = false;
-    if (NS_SUCCEEDED(uri->Equals(mTargetURI, &eq)) && eq) {
-=======
     if (strTargetURI.Equals(uri)) {
->>>>>>> a17af05f
       if (mHttpStatus == 200 && mMethod.EqualsLiteral("GET") && !hasQueryString) {
         PREDICTOR_LOG(("    marking %s cacheable", key));
         flags |= FLAG_PREFETCHABLE;
