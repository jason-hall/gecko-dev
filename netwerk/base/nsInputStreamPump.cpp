/* -*- Mode: C++; tab-width: 2; indent-tabs-mode: nil; c-basic-offset: 4 -*- */
/* vim:set ts=4 sts=4 sw=4 et cin: */
/* This Source Code Form is subject to the terms of the Mozilla Public
 * License, v. 2.0. If a copy of the MPL was not distributed with this
 * file, You can obtain one at http://mozilla.org/MPL/2.0/. */

#include "nsIOService.h"
#include "nsInputStreamPump.h"
#include "nsIStreamTransportService.h"
#include "nsISeekableStream.h"
#include "nsITransport.h"
#include "nsIThreadRetargetableStreamListener.h"
#include "nsThreadUtils.h"
#include "nsCOMPtr.h"
#include "mozilla/Logging.h"
#include "GeckoProfiler.h"
#include "nsIStreamListener.h"
#include "nsILoadGroup.h"
#include "nsNetCID.h"
#include "nsStreamUtils.h"
#include <algorithm>

static NS_DEFINE_CID(kStreamTransportServiceCID, NS_STREAMTRANSPORTSERVICE_CID);

//
// MOZ_LOG=nsStreamPump:5
//
static mozilla::LazyLogModule gStreamPumpLog("nsStreamPump");
#undef LOG
#define LOG(args) MOZ_LOG(gStreamPumpLog, mozilla::LogLevel::Debug, args)

//-----------------------------------------------------------------------------
// nsInputStreamPump methods
//-----------------------------------------------------------------------------

nsInputStreamPump::nsInputStreamPump()
    : mState(STATE_IDLE)
    , mStreamOffset(0)
    , mStreamLength(UINT64_MAX)
    , mStatus(NS_OK)
    , mSuspendCount(0)
    , mLoadFlags(LOAD_NORMAL)
    , mProcessingCallbacks(false)
    , mWaitingForInputStreamReady(false)
    , mCloseWhenDone(false)
    , mRetargeting(false)
    , mMutex("nsInputStreamPump")
{
}

nsInputStreamPump::~nsInputStreamPump()
{
}

nsresult
nsInputStreamPump::Create(nsInputStreamPump  **result,
                          nsIInputStream      *stream,
                          int64_t              streamPos,
                          int64_t              streamLen,
                          uint32_t             segsize,
                          uint32_t             segcount,
                          bool                 closeWhenDone,
                          nsIEventTarget      *mainThreadTarget)
{
    nsresult rv = NS_ERROR_OUT_OF_MEMORY;
    RefPtr<nsInputStreamPump> pump = new nsInputStreamPump();
    if (pump) {
        rv = pump->Init(stream, streamPos, streamLen,
                        segsize, segcount, closeWhenDone, mainThreadTarget);
        if (NS_SUCCEEDED(rv)) {
            pump.forget(result);
        }
    }
    return rv;
}

struct PeekData {
  PeekData(nsInputStreamPump::PeekSegmentFun fun, void* closure)
    : mFunc(fun), mClosure(closure) {}

  nsInputStreamPump::PeekSegmentFun mFunc;
  void* mClosure;
};

static nsresult
CallPeekFunc(nsIInputStream *aInStream, void *aClosure,
             const char *aFromSegment, uint32_t aToOffset, uint32_t aCount,
             uint32_t *aWriteCount)
{
  NS_ASSERTION(aToOffset == 0, "Called more than once?");
  NS_ASSERTION(aCount > 0, "Called without data?");

  PeekData* data = static_cast<PeekData*>(aClosure);
  data->mFunc(data->mClosure,
              reinterpret_cast<const uint8_t*>(aFromSegment), aCount);
  return NS_BINDING_ABORTED;
}

nsresult
nsInputStreamPump::PeekStream(PeekSegmentFun callback, void* closure)
{
  RecursiveMutexAutoLock lock(mMutex);

  NS_ASSERTION(mAsyncStream, "PeekStream called without stream");

  nsresult rv = CreateBufferedStreamIfNeeded();
  NS_ENSURE_SUCCESS(rv, rv);

  // See if the pipe is closed by checking the return of Available.
  uint64_t dummy64;
  rv = mBufferedStream->Available(&dummy64);
  if (NS_FAILED(rv))
    return rv;
  uint32_t dummy = (uint32_t)std::min(dummy64, (uint64_t)UINT32_MAX);

  PeekData data(callback, closure);
  return mBufferedStream->ReadSegments(CallPeekFunc,
                                       &data,
                                       nsIOService::gDefaultSegmentSize,
                                       &dummy);
}

nsresult
nsInputStreamPump::EnsureWaiting()
{
    mMutex.AssertCurrentThreadIn();

    // no need to worry about multiple threads... an input stream pump lives
    // on only one thread at a time.
    MOZ_ASSERT(mAsyncStream);
    if (!mWaitingForInputStreamReady && !mProcessingCallbacks) {
        // Ensure OnStateStop is called on the main thread.
        if (mState == STATE_STOP) {
            nsCOMPtr<nsIEventTarget> mainThread = mLabeledMainThreadTarget
                ? mLabeledMainThreadTarget
                : do_AddRef(GetMainThreadEventTarget());
            if (mTargetThread != mainThread) {
                mTargetThread = do_QueryInterface(mainThread);
            }
        }
        MOZ_ASSERT(mTargetThread);
        nsresult rv = mAsyncStream->AsyncWait(this, 0, 0, mTargetThread);
        if (NS_FAILED(rv)) {
            NS_ERROR("AsyncWait failed");
            return rv;
        }
        // Any retargeting during STATE_START or START_TRANSFER is complete
        // after the call to AsyncWait; next callback wil be on mTargetThread.
        mRetargeting = false;
        mWaitingForInputStreamReady = true;
    }
    return NS_OK;
}

//-----------------------------------------------------------------------------
// nsInputStreamPump::nsISupports
//-----------------------------------------------------------------------------

// although this class can only be accessed from one thread at a time, we do
// allow its ownership to move from thread to thread, assuming the consumer
// understands the limitations of this.
NS_IMPL_ISUPPORTS(nsInputStreamPump,
                  nsIRequest,
                  nsIThreadRetargetableRequest,
                  nsIInputStreamCallback,
                  nsIInputStreamPump)

//-----------------------------------------------------------------------------
// nsInputStreamPump::nsIRequest
//-----------------------------------------------------------------------------

NS_IMETHODIMP
nsInputStreamPump::GetName(nsACString &result)
{
    RecursiveMutexAutoLock lock(mMutex);

    result.Truncate();
    return NS_OK;
}

NS_IMETHODIMP
nsInputStreamPump::IsPending(bool *result)
{
    RecursiveMutexAutoLock lock(mMutex);

    *result = (mState != STATE_IDLE);
    return NS_OK;
}

NS_IMETHODIMP
nsInputStreamPump::GetStatus(nsresult *status)
{
    RecursiveMutexAutoLock lock(mMutex);

    *status = mStatus;
    return NS_OK;
}

NS_IMETHODIMP
nsInputStreamPump::Cancel(nsresult status)
{
    MOZ_ASSERT(NS_IsMainThread());

    RecursiveMutexAutoLock lock(mMutex);

    LOG(("nsInputStreamPump::Cancel [this=%p status=%" PRIx32 "]\n",
        this, static_cast<uint32_t>(status)));

    if (NS_FAILED(mStatus)) {
        LOG(("  already canceled\n"));
        return NS_OK;
    }

    NS_ASSERTION(NS_FAILED(status), "cancel with non-failure status code");
    mStatus = status;

    // close input stream
    if (mAsyncStream) {
        mAsyncStream->CloseWithStatus(status);
        if (mSuspendCount == 0)
            EnsureWaiting();
        // Otherwise, EnsureWaiting will be called by Resume().
        // Note that while suspended, OnInputStreamReady will
        // not do anything, and also note that calling asyncWait
        // on a closed stream works and will dispatch an event immediately.
    }
    return NS_OK;
}

NS_IMETHODIMP
nsInputStreamPump::Suspend()
{
    RecursiveMutexAutoLock lock(mMutex);

    LOG(("nsInputStreamPump::Suspend [this=%p]\n", this));
    NS_ENSURE_TRUE(mState != STATE_IDLE, NS_ERROR_UNEXPECTED);
    ++mSuspendCount;
    return NS_OK;
}

NS_IMETHODIMP
nsInputStreamPump::Resume()
{
    RecursiveMutexAutoLock lock(mMutex);

    LOG(("nsInputStreamPump::Resume [this=%p]\n", this));
    NS_ENSURE_TRUE(mSuspendCount > 0, NS_ERROR_UNEXPECTED);
    NS_ENSURE_TRUE(mState != STATE_IDLE, NS_ERROR_UNEXPECTED);

    // There is a brief in-between state when we null out mAsyncStream in
    // OnStateStop() before calling OnStopRequest, and only afterwards set
    // STATE_IDLE, which we need to handle gracefully.
    if (--mSuspendCount == 0 && mAsyncStream)
        EnsureWaiting();
    return NS_OK;
}

NS_IMETHODIMP
nsInputStreamPump::GetLoadFlags(nsLoadFlags *aLoadFlags)
{
    RecursiveMutexAutoLock lock(mMutex);

    *aLoadFlags = mLoadFlags;
    return NS_OK;
}

NS_IMETHODIMP
nsInputStreamPump::SetLoadFlags(nsLoadFlags aLoadFlags)
{
    RecursiveMutexAutoLock lock(mMutex);

    mLoadFlags = aLoadFlags;
    return NS_OK;
}

NS_IMETHODIMP
nsInputStreamPump::GetLoadGroup(nsILoadGroup **aLoadGroup)
{
    RecursiveMutexAutoLock lock(mMutex);

    NS_IF_ADDREF(*aLoadGroup = mLoadGroup);
    return NS_OK;
}

NS_IMETHODIMP
nsInputStreamPump::SetLoadGroup(nsILoadGroup *aLoadGroup)
{
    RecursiveMutexAutoLock lock(mMutex);

    mLoadGroup = aLoadGroup;
    return NS_OK;
}

//-----------------------------------------------------------------------------
// nsInputStreamPump::nsIInputStreamPump implementation
//-----------------------------------------------------------------------------

NS_IMETHODIMP
nsInputStreamPump::Init(nsIInputStream *stream,
                        int64_t streamPos, int64_t streamLen,
                        uint32_t segsize, uint32_t segcount,
                        bool closeWhenDone, nsIEventTarget *mainThreadTarget)
{
    NS_ENSURE_TRUE(mState == STATE_IDLE, NS_ERROR_IN_PROGRESS);

    mStreamOffset = uint64_t(streamPos);
    if (int64_t(streamLen) >= int64_t(0))
        mStreamLength = uint64_t(streamLen);
    mStream = stream;
    mSegSize = segsize;
    mSegCount = segcount;
    mCloseWhenDone = closeWhenDone;
    mLabeledMainThreadTarget = mainThreadTarget;

    return NS_OK;
}

NS_IMETHODIMP
nsInputStreamPump::AsyncRead(nsIStreamListener *listener, nsISupports *ctxt)
{
    RecursiveMutexAutoLock lock(mMutex);

    NS_ENSURE_TRUE(mState == STATE_IDLE, NS_ERROR_IN_PROGRESS);
    NS_ENSURE_ARG_POINTER(listener);
    MOZ_ASSERT(NS_IsMainThread(), "nsInputStreamPump should be read from the "
                                  "main thread only.");

    //
    // OK, we need to use the stream transport service if
    //
    // (1) the stream is blocking
    // (2) the stream does not support nsIAsyncInputStream
    //

    bool nonBlocking;
    nsresult rv = mStream->IsNonBlocking(&nonBlocking);
    if (NS_FAILED(rv)) return rv;

    if (nonBlocking) {
        mAsyncStream = do_QueryInterface(mStream);
        //
        // if the stream supports nsIAsyncInputStream, and if we need to seek
        // to a starting offset, then we must do so here.  in the non-async
        // stream case, the stream transport service will take care of seeking
        // for us.
        //
        if (mAsyncStream && (mStreamOffset != UINT64_MAX)) {
            nsCOMPtr<nsISeekableStream> seekable = do_QueryInterface(mStream);
            if (seekable)
                seekable->Seek(nsISeekableStream::NS_SEEK_SET, mStreamOffset);
        }
    }

    if (!mAsyncStream) {
        // ok, let's use the stream transport service to read this stream.
        nsCOMPtr<nsIStreamTransportService> sts =
            do_GetService(kStreamTransportServiceCID, &rv);
        if (NS_FAILED(rv)) return rv;

        nsCOMPtr<nsITransport> transport;
        rv = sts->CreateInputTransport(mStream, mStreamOffset, mStreamLength,
                                       mCloseWhenDone, getter_AddRefs(transport));
        if (NS_FAILED(rv)) return rv;

        nsCOMPtr<nsIInputStream> wrapper;
        rv = transport->OpenInputStream(0, mSegSize, mSegCount, getter_AddRefs(wrapper));
        if (NS_FAILED(rv)) return rv;

        mAsyncStream = do_QueryInterface(wrapper, &rv);
        if (NS_FAILED(rv)) return rv;
    }

    // release our reference to the original stream.  from this point forward,
    // we only reference the "stream" via mAsyncStream.
    mStream = nullptr;

    // mStreamOffset now holds the number of bytes currently read.  we use this
    // to enforce the mStreamLength restriction.
    mStreamOffset = 0;

    // grab event queue (we must do this here by contract, since all notifications
    // must go to the thread which called AsyncRead)
    if (NS_IsMainThread() && mLabeledMainThreadTarget) {
        mTargetThread = mLabeledMainThreadTarget;
    } else {
        mTargetThread = GetCurrentThreadEventTarget();
    }
    NS_ENSURE_STATE(mTargetThread);

    rv = EnsureWaiting();
    if (NS_FAILED(rv)) return rv;

    if (mLoadGroup)
        mLoadGroup->AddRequest(this, nullptr);

    mState = STATE_START;
    mListener = listener;
    mListenerContext = ctxt;
    return NS_OK;
}

//-----------------------------------------------------------------------------
// nsInputStreamPump::nsIInputStreamCallback implementation
//-----------------------------------------------------------------------------

NS_IMETHODIMP
nsInputStreamPump::OnInputStreamReady(nsIAsyncInputStream *stream)
{
    LOG(("nsInputStreamPump::OnInputStreamReady [this=%p]\n", this));

    AUTO_PROFILER_LABEL("nsInputStreamPump::OnInputStreamReady", NETWORK);

    // this function has been called from a PLEvent, so we can safely call
    // any listener or progress sink methods directly from here.

    for (;;) {
        // There should only be one iteration of this loop happening at a time.
        // To prevent AsyncWait() (called during callbacks or on other threads)
        // from creating a parallel OnInputStreamReady(), we use:
        // -- a mutex; and
        // -- a boolean mProcessingCallbacks to detect parallel loops
        //    when exiting the mutex for callbacks.
        RecursiveMutexAutoLock lock(mMutex);

        // Prevent parallel execution during callbacks, while out of mutex.
        if (mProcessingCallbacks) {
            MOZ_ASSERT(!mProcessingCallbacks);
            break;
        }
        mProcessingCallbacks = true;
        if (mSuspendCount || mState == STATE_IDLE) {
            mWaitingForInputStreamReady = false;
            mProcessingCallbacks = false;
            break;
        }

        uint32_t nextState;
        switch (mState) {
        case STATE_START:
            nextState = OnStateStart();
            break;
        case STATE_TRANSFER:
            nextState = OnStateTransfer();
            break;
        case STATE_STOP:
            mRetargeting = false;
            nextState = OnStateStop();
            break;
        default:
            nextState = 0;
            NS_NOTREACHED("Unknown enum value.");
            return NS_ERROR_UNEXPECTED;
        }

        bool stillTransferring = (mState == STATE_TRANSFER &&
                                  nextState == STATE_TRANSFER);
        if (stillTransferring) {
            NS_ASSERTION(NS_SUCCEEDED(mStatus),
                         "Should not have failed status for ongoing transfer");
        } else {
            NS_ASSERTION(mState != nextState,
                         "Only OnStateTransfer can be called more than once.");
        }
        if (mRetargeting) {
            NS_ASSERTION(mState != STATE_STOP,
                         "Retargeting should not happen during OnStateStop.");
        }

        // Set mRetargeting so EnsureWaiting will be called. It ensures that
        // OnStateStop is called on the main thread.
        if (nextState == STATE_STOP && !NS_IsMainThread()) {
            mRetargeting = true;
        }

        // Unset mProcessingCallbacks here (while we have lock) so our own call to
        // EnsureWaiting isn't blocked by it.
        mProcessingCallbacks = false;

        // We must break the loop when we're switching event delivery to another
        // thread and the input stream pump is suspended, otherwise
        // OnStateStop() might be called off the main thread. See bug 1026951
        // comment #107 for the exact scenario.
        if (mSuspendCount && mRetargeting) {
            mState = nextState;
            mWaitingForInputStreamReady = false;
            break;
        }

        // Wait asynchronously if there is still data to transfer, or we're
        // switching event delivery to another thread.
        if (!mSuspendCount && (stillTransferring || mRetargeting)) {
            mState = nextState;
            mWaitingForInputStreamReady = false;
            nsresult rv = EnsureWaiting();
            if (NS_SUCCEEDED(rv))
                break;

            // Failure to start asynchronous wait: stop transfer.
            // Do not set mStatus if it was previously set to report a failure.
            if (NS_SUCCEEDED(mStatus)) {
                mStatus = rv;
            }
            nextState = STATE_STOP;
        }

        mState = nextState;
    }
    return NS_OK;
}

uint32_t
nsInputStreamPump::OnStateStart()
{
    mMutex.AssertCurrentThreadIn();

    AUTO_PROFILER_LABEL("nsInputStreamPump::OnStateStart", NETWORK);

    LOG(("  OnStateStart [this=%p]\n", this));

    nsresult rv;

    // need to check the reason why the stream is ready.  this is required
    // so our listener can check our status from OnStartRequest.
    // XXX async streams should have a GetStatus method!
    if (NS_SUCCEEDED(mStatus)) {
        uint64_t avail;
        rv = mAsyncStream->Available(&avail);
        if (NS_FAILED(rv) && rv != NS_BASE_STREAM_CLOSED)
            mStatus = rv;
    }

    {
        // Note: Must exit mutex for call to OnStartRequest to avoid
        // deadlocks when calls to RetargetDeliveryTo for multiple
        // nsInputStreamPumps are needed (e.g. nsHttpChannel).
        RecursiveMutexAutoUnlock unlock(mMutex);
        rv = mListener->OnStartRequest(this, mListenerContext);
    }

    // an error returned from OnStartRequest should cause us to abort; however,
    // we must not stomp on mStatus if already canceled.
    if (NS_FAILED(rv) && NS_SUCCEEDED(mStatus))
        mStatus = rv;

    return NS_SUCCEEDED(mStatus) ? STATE_TRANSFER : STATE_STOP;
}

uint32_t
nsInputStreamPump::OnStateTransfer()
{
    mMutex.AssertCurrentThreadIn();

    AUTO_PROFILER_LABEL("nsInputStreamPump::OnStateTransfer", NETWORK);

    LOG(("  OnStateTransfer [this=%p]\n", this));

    // if canceled, go directly to STATE_STOP...
    if (NS_FAILED(mStatus))
        return STATE_STOP;

    nsresult rv = CreateBufferedStreamIfNeeded();
    if (NS_WARN_IF(NS_FAILED(rv))) {
      return STATE_STOP;
    }

    uint64_t avail;
<<<<<<< HEAD
    rv = mAsyncStream->Available(&avail);
=======
    rv = mBufferedStream->Available(&avail);
>>>>>>> a17af05f
    LOG(("  Available returned [stream=%p rv=%" PRIx32 " avail=%" PRIu64 "]\n", mAsyncStream.get(),
         static_cast<uint32_t>(rv), avail));

    if (rv == NS_BASE_STREAM_CLOSED) {
        rv = NS_OK;
        avail = 0;
    }
    else if (NS_SUCCEEDED(rv) && avail) {
        // figure out how much data to report (XXX detect overflow??)
        if (avail > mStreamLength - mStreamOffset)
            avail = mStreamLength - mStreamOffset;

        if (avail) {
            // we used to limit avail to 16K - we were afraid some ODA handlers
            // might assume they wouldn't get more than 16K at once
            // we're removing that limit since it speeds up local file access.
            // Now there's an implicit 64K limit of 4 16K segments
            // NOTE: ok, so the story is as follows.  OnDataAvailable impls
            //       are by contract supposed to consume exactly |avail| bytes.
            //       however, many do not... mailnews... stream converters...
            //       cough, cough.  the input stream pump is fairly tolerant
            //       in this regard; however, if an ODA does not consume any
            //       data from the stream, then we could potentially end up in
            //       an infinite loop.  we do our best here to try to catch
            //       such an error.  (see bug 189672)

            // in most cases this QI will succeed (mAsyncStream is almost always
            // a nsPipeInputStream, which implements nsISeekableStream::Tell).
            int64_t offsetBefore;
            nsCOMPtr<nsISeekableStream> seekable = do_QueryInterface(mBufferedStream);
            if (seekable && NS_FAILED(seekable->Tell(&offsetBefore))) {
                NS_NOTREACHED("Tell failed on readable stream");
                offsetBefore = 0;
            }

            uint32_t odaAvail =
                avail > UINT32_MAX ?
                UINT32_MAX : uint32_t(avail);

            LOG(("  calling OnDataAvailable [offset=%" PRIu64 " count=%" PRIu64 "(%u)]\n",
                mStreamOffset, avail, odaAvail));

            {
                // Note: Must exit mutex for call to OnStartRequest to avoid
                // deadlocks when calls to RetargetDeliveryTo for multiple
                // nsInputStreamPumps are needed (e.g. nsHttpChannel).
                RecursiveMutexAutoUnlock unlock(mMutex);
                rv = mListener->OnDataAvailable(this, mListenerContext,
                                                mBufferedStream, mStreamOffset,
                                                odaAvail);
            }

            // don't enter this code if ODA failed or called Cancel
            if (NS_SUCCEEDED(rv) && NS_SUCCEEDED(mStatus)) {
                // test to see if this ODA failed to consume data
                if (seekable) {
                    // NOTE: if Tell fails, which can happen if the stream is
                    // now closed, then we assume that everything was read.
                    int64_t offsetAfter;
                    if (NS_FAILED(seekable->Tell(&offsetAfter)))
                        offsetAfter = offsetBefore + odaAvail;
                    if (offsetAfter > offsetBefore)
                        mStreamOffset += (offsetAfter - offsetBefore);
                    else if (mSuspendCount == 0) {
                        //
                        // possible infinite loop if we continue pumping data!
                        //
                        // NOTE: although not allowed by nsIStreamListener, we
                        // will allow the ODA impl to Suspend the pump.  IMAP
                        // does this :-(
                        //
                        NS_ERROR("OnDataAvailable implementation consumed no data");
                        mStatus = NS_ERROR_UNEXPECTED;
                    }
                }
                else
                    mStreamOffset += odaAvail; // assume ODA behaved well
            }
        }
    }

    // an error returned from Available or OnDataAvailable should cause us to
    // abort; however, we must not stomp on mStatus if already canceled.

    if (NS_SUCCEEDED(mStatus)) {
        if (NS_FAILED(rv))
            mStatus = rv;
        else if (avail) {
            // if stream is now closed, advance to STATE_STOP right away.
            // Available may return 0 bytes available at the moment; that
            // would not mean that we are done.
            // XXX async streams should have a GetStatus method!
            rv = mBufferedStream->Available(&avail);
            if (NS_SUCCEEDED(rv))
                return STATE_TRANSFER;
            if (rv != NS_BASE_STREAM_CLOSED)
                mStatus = rv;
        }
    }
    return STATE_STOP;
}

nsresult
nsInputStreamPump::CallOnStateStop()
{
    RecursiveMutexAutoLock lock(mMutex);

    MOZ_ASSERT(NS_IsMainThread(),
               "CallOnStateStop should only be called on the main thread.");

    mState = OnStateStop();
    return NS_OK;
}

uint32_t
nsInputStreamPump::OnStateStop()
{
    mMutex.AssertCurrentThreadIn();

    if (!NS_IsMainThread()) {
        // Hopefully temporary hack: OnStateStop should only run on the main
        // thread, but we're seeing some rare off-main-thread calls. For now
        // just redispatch to the main thread in release builds, and crash in
        // debug builds.
        MOZ_ASSERT(NS_IsMainThread(),
                   "OnStateStop should only be called on the main thread.");
        nsresult rv = NS_DispatchToMainThread(
          NewRunnableMethod("nsInputStreamPump::CallOnStateStop",
                            this,
                            &nsInputStreamPump::CallOnStateStop));
        NS_ENSURE_SUCCESS(rv, STATE_IDLE);
        return STATE_IDLE;
    }

    AUTO_PROFILER_LABEL("nsInputStreamPump::OnStateStop", NETWORK);

    LOG(("  OnStateStop [this=%p status=%" PRIx32 "]\n", this, static_cast<uint32_t>(mStatus)));

    // if an error occurred, we must be sure to pass the error onto the async
    // stream.  in some cases, this is redundant, but since close is idempotent,
    // this is OK.  otherwise, be sure to honor the "close-when-done" option.

    if (!mAsyncStream || !mListener) {
        MOZ_ASSERT(mAsyncStream, "null mAsyncStream: OnStateStop called twice?");
        MOZ_ASSERT(mListener, "null mListener: OnStateStop called twice?");
        return STATE_IDLE;
    }

    if (NS_FAILED(mStatus))
        mAsyncStream->CloseWithStatus(mStatus);
    else if (mCloseWhenDone)
        mAsyncStream->Close();

    mAsyncStream = nullptr;
<<<<<<< HEAD
=======
    mBufferedStream = nullptr;
>>>>>>> a17af05f
    mTargetThread = nullptr;
    mIsPending = false;
    {
        // Note: Must exit mutex for call to OnStartRequest to avoid
        // deadlocks when calls to RetargetDeliveryTo for multiple
        // nsInputStreamPumps are needed (e.g. nsHttpChannel).
        RecursiveMutexAutoUnlock unlock(mMutex);
        mListener->OnStopRequest(this, mListenerContext, mStatus);
    }
    mListener = nullptr;
    mListenerContext = nullptr;

    if (mLoadGroup)
        mLoadGroup->RemoveRequest(this, nullptr, mStatus);

    return STATE_IDLE;
}

nsresult
nsInputStreamPump::CreateBufferedStreamIfNeeded()
{
  if (mBufferedStream) {
    return NS_OK;
  }

  // ReadSegments is not available for any nsIAsyncInputStream. In order to use
  // it, we wrap a nsIBufferedInputStream around it, if needed.

  if (NS_InputStreamIsBuffered(mAsyncStream)) {
    mBufferedStream = mAsyncStream;
    return NS_OK;
  }

  nsresult rv = NS_NewBufferedInputStream(getter_AddRefs(mBufferedStream),
                                          mAsyncStream, 4096);
  NS_ENSURE_SUCCESS(rv, rv);

  return NS_OK;
}

//-----------------------------------------------------------------------------
// nsIThreadRetargetableRequest
//-----------------------------------------------------------------------------

NS_IMETHODIMP
nsInputStreamPump::RetargetDeliveryTo(nsIEventTarget* aNewTarget)
{
    RecursiveMutexAutoLock lock(mMutex);

    NS_ENSURE_ARG(aNewTarget);
    NS_ENSURE_TRUE(mState == STATE_START || mState == STATE_TRANSFER,
                   NS_ERROR_UNEXPECTED);

    // If canceled, do not retarget. Return with canceled status.
    if (NS_FAILED(mStatus)) {
        return mStatus;
    }

    if (aNewTarget == mTargetThread) {
        NS_WARNING("Retargeting delivery to same thread");
        return NS_OK;
    }

    // Ensure that |mListener| and any subsequent listeners can be retargeted
    // to another thread.
    nsresult rv = NS_OK;
    nsCOMPtr<nsIThreadRetargetableStreamListener> retargetableListener =
        do_QueryInterface(mListener, &rv);
    if (NS_SUCCEEDED(rv) && retargetableListener) {
        rv = retargetableListener->CheckListenerChain();
        if (NS_SUCCEEDED(rv)) {
            mTargetThread = aNewTarget;
            mRetargeting = true;
        }
    }
    LOG(("nsInputStreamPump::RetargetDeliveryTo [this=%p aNewTarget=%p] "
         "%s listener [%p] rv[%" PRIx32 "]",
         this, aNewTarget, (mTargetThread == aNewTarget ? "success" : "failure"),
         (nsIStreamListener*)mListener, static_cast<uint32_t>(rv)));
    return rv;
}<|MERGE_RESOLUTION|>--- conflicted
+++ resolved
@@ -564,11 +564,7 @@
     }
 
     uint64_t avail;
-<<<<<<< HEAD
-    rv = mAsyncStream->Available(&avail);
-=======
     rv = mBufferedStream->Available(&avail);
->>>>>>> a17af05f
     LOG(("  Available returned [stream=%p rv=%" PRIx32 " avail=%" PRIu64 "]\n", mAsyncStream.get(),
          static_cast<uint32_t>(rv), avail));
 
@@ -723,10 +719,7 @@
         mAsyncStream->Close();
 
     mAsyncStream = nullptr;
-<<<<<<< HEAD
-=======
     mBufferedStream = nullptr;
->>>>>>> a17af05f
     mTargetThread = nullptr;
     mIsPending = false;
     {
