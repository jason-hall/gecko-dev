--- conflicted
+++ resolved
@@ -54,10 +54,7 @@
 #include "mozilla/net/NeckoChild.h"
 #include "mozilla/dom/ContentParent.h"
 #include "mozilla/net/CaptivePortalService.h"
-<<<<<<< HEAD
-=======
 #include "mozilla/Unused.h"
->>>>>>> a17af05f
 #include "ReferrerPolicy.h"
 #include "nsContentSecurityManager.h"
 #include "nsContentUtils.h"
@@ -170,12 +167,8 @@
 uint32_t   nsIOService::gDefaultSegmentSize = 4096;
 uint32_t   nsIOService::gDefaultSegmentCount = 24;
 
-<<<<<<< HEAD
-bool nsIOService::sDataURIInheritSecurityContext = true;
-=======
 bool nsIOService::sIsDataURIUniqueOpaqueOrigin = false;
 bool nsIOService::sBlockToplevelDataUriNavigations = false;
->>>>>>> a17af05f
 
 ////////////////////////////////////////////////////////////////////////////////
 
@@ -192,12 +185,9 @@
     , mNetworkLinkServiceInitialized(false)
     , mChannelEventSinks(NS_CHANNEL_EVENT_SINK_CATEGORY)
     , mNetworkNotifyChanged(true)
-<<<<<<< HEAD
-=======
     , mTotalRequests(0)
     , mCacheWon(0)
     , mNetWon(0)
->>>>>>> a17af05f
     , mLastOfflineStateChange(PR_IntervalNow())
     , mLastConnectivityChange(PR_IntervalNow())
     , mLastNetworkLinkChange(PR_IntervalNow())
@@ -260,15 +250,10 @@
     else
         NS_WARNING("failed to get observer service");
 
-<<<<<<< HEAD
-    Preferences::AddBoolVarCache(&sDataURIInheritSecurityContext,
-                                 "security.data_uri.inherit_security_context", true);
-=======
     Preferences::AddBoolVarCache(&sIsDataURIUniqueOpaqueOrigin,
                                  "security.data_uri.unique_opaque_origin", false);
     Preferences::AddBoolVarCache(&sBlockToplevelDataUriNavigations,
                                  "security.data_uri.block_toplevel_data_uri_navigations", false);
->>>>>>> a17af05f
     Preferences::AddBoolVarCache(&mOfflineMirrorsConnectivity, OFFLINE_MIRRORS_CONNECTIVITY, true);
 
     gIOService = this;
@@ -1227,11 +1212,7 @@
     mLastConnectivityChange = PR_IntervalNow();
 
     if (mCaptivePortalService) {
-<<<<<<< HEAD
-        if (aConnectivity && !xpc::AreNonLocalConnectionsDisabled()) {
-=======
         if (aConnectivity && !xpc::AreNonLocalConnectionsDisabled() && gCaptivePortalEnabled) {
->>>>>>> a17af05f
             // This will also trigger a captive portal check for the new network
             static_cast<CaptivePortalService*>(mCaptivePortalService.get())->Start();
         } else {
@@ -1891,21 +1872,10 @@
 
     NS_ASSERTION(aPrincipal, "We expect passing a principal here.");
 
-<<<<<<< HEAD
-    // If the principal is given, we use this prinicpal directly. Otherwise,
-    // we fallback to use the system principal.
-    if (!aPrincipal) {
-        nsCOMPtr<nsIScriptSecurityManager> secMan(
-            do_GetService(NS_SCRIPTSECURITYMANAGER_CONTRACTID, &rv));
-        NS_ENSURE_SUCCESS(rv, rv);
-        rv = secMan->GetSystemPrincipal(getter_AddRefs(loadingPrincipal));
-        NS_ENSURE_SUCCESS(rv, rv);
-=======
     // If the principal is given, we use this principal directly. Otherwise,
     // we fallback to use the system principal.
     if (!aPrincipal) {
         loadingPrincipal = nsContentUtils::GetSystemPrincipal();
->>>>>>> a17af05f
     }
 
     // dummy channel used to create a TCP connection.
@@ -1961,7 +1931,6 @@
 NS_IMETHODIMP
 nsIOService::SpeculativeAnonymousConnect(nsIURI *aURI,
                                          nsIInterfaceRequestor *aCallbacks)
-<<<<<<< HEAD
 {
     return SpeculativeConnectInternal(aURI, nullptr, aCallbacks, true);
 }
@@ -1975,23 +1944,6 @@
 }
 
 /*static*/ bool
-nsIOService::IsInheritSecurityContextForDataURIEnabled()
-{
-  return sDataURIInheritSecurityContext;
-=======
-{
-    return SpeculativeConnectInternal(aURI, nullptr, aCallbacks, true);
-}
-
-NS_IMETHODIMP
-nsIOService::SpeculativeAnonymousConnect2(nsIURI *aURI,
-                                          nsIPrincipal *aPrincipal,
-                                          nsIInterfaceRequestor *aCallbacks)
-{
-    return SpeculativeConnectInternal(aURI, aPrincipal, aCallbacks, true);
-}
-
-/*static*/ bool
 nsIOService::IsDataURIUniqueOpaqueOrigin()
 {
   return sIsDataURIUniqueOpaqueOrigin;
@@ -2001,7 +1953,6 @@
 nsIOService::BlockToplevelDataUriNavigations()
 {
   return sBlockToplevelDataUriNavigations;
->>>>>>> a17af05f
 }
 
 } // namespace net
