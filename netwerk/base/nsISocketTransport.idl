--- conflicted
+++ resolved
@@ -21,10 +21,7 @@
 [ptr] native NetAddrPtr(mozilla::net::NetAddr);
 native OriginAttributes(mozilla::OriginAttributes);
 [ref] native const_OriginAttributesRef(const mozilla::OriginAttributes);
-<<<<<<< HEAD
-=======
 [ptr] native TCPFastOpenPtr(mozilla::net::TCPFastOpen);
->>>>>>> a17af05f
 
 /**
  * nsISocketTransport
@@ -241,8 +238,6 @@
     const unsigned long BE_CONSERVATIVE = (1 << 7);
 
     /**
-<<<<<<< HEAD
-=======
      * An opaque flags for non-standard behavior of the TLS system.
      * It is unlikely this will need to be set outside of telemetry studies
      * relating to the TLS implementation.
@@ -250,7 +245,6 @@
     attribute unsigned long tlsFlags;
 
     /**
->>>>>>> a17af05f
      * Socket QoS/ToS markings. Valid values are IPTOS_DSCP_AFxx or
      * IPTOS_CLASS_CSx (or IPTOS_DSCP_EF, but currently no supported
      * services require expedited-forwarding).
