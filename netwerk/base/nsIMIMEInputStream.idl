/* -*- Mode: C++; tab-width: 4; indent-tabs-mode: nil; c-basic-offset: 4 -*- */
/* This Source Code Form is subject to the terms of the Mozilla Public
 * License, v. 2.0. If a copy of the MPL was not distributed with this
 * file, You can obtain one at http://mozilla.org/MPL/2.0/. */

#include "nsIHttpHeaderVisitor.idl"
#include "nsIInputStream.idl"

/**
 * The MIME stream separates headers and a datastream. It also allows
 * automatic creation of the content-length header.
 */

[scriptable, uuid(dcbce63c-1dd1-11b2-b94d-91f6d49a3161)]
interface nsIMIMEInputStream : nsIInputStream
{
    /**
<<<<<<< HEAD
     * When true a "Content-Length" header is automatically added to the
     * stream. The value of the content-length is automatically calculated
     * using the available() method on the data stream. The value is
     * recalculated every time the stream is rewinded to the start.
     * Not allowed to be changed once the stream has been started to be read.
     *
     * @deprecated A Content-Length header is automatically added when
     * attaching the stream to a channel, so this setting no longer has any
     * effect, and may not be set to false.
     */
    attribute boolean addContentLength;

    /**
=======
>>>>>>> a17af05f
     * Adds an additional header to the stream on the form "name: value". May
     * not be called once the stream has been started to be read.
     * @param name   name of the header
     * @param value  value of the header
     */
    void addHeader(in string name, in string value);

    /**
     * Visits all headers which have been added via addHeader.  Calling
     * addHeader while visiting request headers has undefined behavior.
     *
     * @param aVisitor
     *        The header visitor instance.
     */
    void visitHeaders(in nsIHttpHeaderVisitor visitor);

    /**
     * Sets data-stream. May not be called once the stream has been started
     * to be read.
     * The cursor of the new stream should be located at the beginning of the
     * stream if the implementation of the nsIMIMEInputStream also is used as
     * an nsISeekableStream.
     * @param stream  stream containing the data for the stream
     */
    void setData(in nsIInputStream stream);

    /**
     * Get the wrapped data stream
     */
    readonly attribute nsIInputStream data;
};<|MERGE_RESOLUTION|>--- conflicted
+++ resolved
@@ -15,22 +15,6 @@
 interface nsIMIMEInputStream : nsIInputStream
 {
     /**
-<<<<<<< HEAD
-     * When true a "Content-Length" header is automatically added to the
-     * stream. The value of the content-length is automatically calculated
-     * using the available() method on the data stream. The value is
-     * recalculated every time the stream is rewinded to the start.
-     * Not allowed to be changed once the stream has been started to be read.
-     *
-     * @deprecated A Content-Length header is automatically added when
-     * attaching the stream to a channel, so this setting no longer has any
-     * effect, and may not be set to false.
-     */
-    attribute boolean addContentLength;
-
-    /**
-=======
->>>>>>> a17af05f
      * Adds an additional header to the stream on the form "name: value". May
      * not be called once the stream has been started to be read.
      * @param name   name of the header
