--- conflicted
+++ resolved
@@ -52,14 +52,10 @@
 class nsIUnicharStreamLoader;
 class nsIUnicharStreamLoaderObserver;
 
-<<<<<<< HEAD
-namespace mozilla { class OriginAttributes; }
-=======
 namespace mozilla {
 class Encoding;
 class OriginAttributes;
 }
->>>>>>> a17af05f
 
 template <class> class nsCOMPtr;
 template <typename> struct already_AddRefed;
@@ -673,26 +669,14 @@
 #define NECKO_UNKNOWN_APP_ID UINT32_MAX
 
 // Unique first-party domain for separating the safebrowsing cookie.
-<<<<<<< HEAD
-// Note if this value is changed, code in test_cookiejars_safebrowsing.js
-// should also be changed.
-=======
 // Note if this value is changed, code in test_cookiejars_safebrowsing.js and
 // nsUrlClassifierHashCompleter.js should also be changed.
->>>>>>> a17af05f
 #define NECKO_SAFEBROWSING_FIRST_PARTY_DOMAIN \
   "safebrowsing.86868755-6b82-4842-b301-72671a0db32e.mozilla"
 
 // Unique first-party domain for separating about uri.
 #define ABOUT_URI_FIRST_PARTY_DOMAIN \
   "about.ef2a7dd5-93bc-417f-a698-142c3116864f.mozilla"
-<<<<<<< HEAD
-
-// Unique first-party domain for separating null principal.
-#define NULL_PRINCIPAL_FIRST_PARTY_DOMAIN \
-  "1f1841ad-0395-48ba-aec4-c98ee3f6e614.mozilla"
-=======
->>>>>>> a17af05f
 
 /**
  * Determines whether appcache should be checked for a given principal.
@@ -987,14 +971,6 @@
  */
 uint32_t NS_GetDefaultReferrerPolicy();
 
-<<<<<<< HEAD
-/**
- * Update the window id of the current focused top level content window.
- */
-nsresult NS_NotifyCurrentTopLevelOuterContentWindowId(uint64_t aWindowId);
-
-=======
->>>>>>> a17af05f
 namespace mozilla {
 namespace net {
 
