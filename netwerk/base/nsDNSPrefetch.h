/* -*- Mode: C++; tab-width: 4; indent-tabs-mode: nil; c-basic-offset: 4 -*- */
/* This Source Code Form is subject to the terms of the Mozilla Public
 * License, v. 2.0. If a copy of the MPL was not distributed with this
 * file, You can obtain one at http://mozilla.org/MPL/2.0/. */

#ifndef nsDNSPrefetch_h___
#define nsDNSPrefetch_h___

#include "nsWeakReference.h"
#include "nsString.h"
#include "mozilla/TimeStamp.h"
#include "mozilla/Attributes.h"
#include "mozilla/BasePrincipal.h"

#include "nsIDNSListener.h"

class nsIURI;
class nsIDNSService;

class nsDNSPrefetch final : public nsIDNSListener
{
    ~nsDNSPrefetch() {}

public:
    NS_DECL_THREADSAFE_ISUPPORTS
    NS_DECL_NSIDNSLISTENER
<<<<<<< HEAD
  
=======

>>>>>>> a17af05f
    nsDNSPrefetch(nsIURI *aURI, mozilla::OriginAttributes& aOriginAttributes,
                  nsIDNSListener *aListener, bool storeTiming);
    bool TimingsValid() const {
        return !mStartTimestamp.IsNull() && !mEndTimestamp.IsNull();
    }
    // Only use the two timings if TimingsValid() returns true
    const mozilla::TimeStamp& StartTimestamp() const { return mStartTimestamp; }
    const mozilla::TimeStamp& EndTimestamp() const { return mEndTimestamp; }

    static nsresult Initialize(nsIDNSService *aDNSService);
    static nsresult Shutdown();

    // Call one of the following methods to start the Prefetch.
    nsresult PrefetchHigh(bool refreshDNS = false);
    nsresult PrefetchMedium(bool refreshDNS = false);
    nsresult PrefetchLow(bool refreshDNS = false);

private:
    nsCString mHostname;
    mozilla::OriginAttributes mOriginAttributes;
    bool mStoreTiming;
    mozilla::TimeStamp mStartTimestamp;
    mozilla::TimeStamp mEndTimestamp;
    nsWeakPtr mListener;

    nsresult Prefetch(uint16_t flags);
};

#endif<|MERGE_RESOLUTION|>--- conflicted
+++ resolved
@@ -24,11 +24,7 @@
 public:
     NS_DECL_THREADSAFE_ISUPPORTS
     NS_DECL_NSIDNSLISTENER
-<<<<<<< HEAD
-  
-=======
 
->>>>>>> a17af05f
     nsDNSPrefetch(nsIURI *aURI, mozilla::OriginAttributes& aOriginAttributes,
                   nsIDNSListener *aListener, bool storeTiming);
     bool TimingsValid() const {
