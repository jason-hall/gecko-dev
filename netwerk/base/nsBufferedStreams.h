/* -*- Mode: C++; tab-width: 2; indent-tabs-mode: nil; c-basic-offset: 4 -*- */
/* This Source Code Form is subject to the terms of the Mozilla Public
 * License, v. 2.0. If a copy of the MPL was not distributed with this
 * file, You can obtain one at http://mozilla.org/MPL/2.0/. */

#ifndef nsBufferedStreams_h__
#define nsBufferedStreams_h__

#include "nsIBufferedStreams.h"
#include "nsIInputStream.h"
#include "nsIOutputStream.h"
#include "nsISafeOutputStream.h"
#include "nsISeekableStream.h"
#include "nsIStreamBufferAccess.h"
#include "nsCOMPtr.h"
#include "nsIIPCSerializableInputStream.h"
#include "nsIAsyncInputStream.h"

////////////////////////////////////////////////////////////////////////////////

class nsBufferedStream : public nsISeekableStream
{
public:
    NS_DECL_THREADSAFE_ISUPPORTS
    NS_DECL_NSISEEKABLESTREAM

    nsBufferedStream();

    nsresult Close();

protected:
    virtual ~nsBufferedStream();

    nsresult Init(nsISupports* stream, uint32_t bufferSize);
    nsresult GetData(nsISupports **aResult);
    NS_IMETHOD Fill() = 0;
    NS_IMETHOD Flush() = 0;

    uint32_t                    mBufferSize;
    char*                       mBuffer;

    // mBufferStartOffset is the offset relative to the start of mStream.
    int64_t                     mBufferStartOffset;

    // mCursor is the read cursor for input streams, or write cursor for
    // output streams, and is relative to mBufferStartOffset.
    uint32_t                    mCursor;

    // mFillPoint is the amount available in the buffer for input streams,
    // or the high watermark of bytes written into the buffer, and therefore
    // is relative to mBufferStartOffset.
    uint32_t                    mFillPoint;

    nsISupports*                mStream;        // cast to appropriate subclass

    bool                        mBufferDisabled;
    bool                        mEOF;  // True if mStream is at EOF
    uint8_t                     mGetBufferCount;
};

////////////////////////////////////////////////////////////////////////////////

class nsBufferedInputStream : public nsBufferedStream,
                              public nsIBufferedInputStream,
                              public nsIStreamBufferAccess,
                              public nsIIPCSerializableInputStream,
                              public nsIAsyncInputStream,
                              public nsIInputStreamCallback
{
public:
    NS_DECL_ISUPPORTS_INHERITED
    NS_DECL_NSIINPUTSTREAM
    NS_DECL_NSIBUFFEREDINPUTSTREAM
    NS_DECL_NSISTREAMBUFFERACCESS
    NS_DECL_NSIIPCSERIALIZABLEINPUTSTREAM
    NS_DECL_NSIASYNCINPUTSTREAM
    NS_DECL_NSIINPUTSTREAMCALLBACK

    nsBufferedInputStream() : nsBufferedStream() {}

    static nsresult
    Create(nsISupports *aOuter, REFNSIID aIID, void **aResult);

    nsIInputStream* Source() {
        return (nsIInputStream*)mStream;
    }

protected:
    virtual ~nsBufferedInputStream() {}

    bool IsIPCSerializable() const;
<<<<<<< HEAD
=======
    bool IsAsyncInputStream() const;
>>>>>>> a17af05f

    NS_IMETHOD Fill() override;
    NS_IMETHOD Flush() override { return NS_OK; } // no-op for input streams

    nsCOMPtr<nsIInputStreamCallback> mAsyncWaitCallback;
};

////////////////////////////////////////////////////////////////////////////////

class nsBufferedOutputStream  : public nsBufferedStream,
                                public nsISafeOutputStream,
                                public nsIBufferedOutputStream,
                                public nsIStreamBufferAccess
{
public:
    NS_DECL_ISUPPORTS_INHERITED
    NS_DECL_NSIOUTPUTSTREAM
    NS_DECL_NSISAFEOUTPUTSTREAM
    NS_DECL_NSIBUFFEREDOUTPUTSTREAM
    NS_DECL_NSISTREAMBUFFERACCESS

    nsBufferedOutputStream() : nsBufferedStream() {}

    static nsresult
    Create(nsISupports *aOuter, REFNSIID aIID, void **aResult);

    nsIOutputStream* Sink() {
        return (nsIOutputStream*)mStream;
    }

protected:
    virtual ~nsBufferedOutputStream() { nsBufferedOutputStream::Close(); }

    NS_IMETHOD Fill() override { return NS_OK; } // no-op for output streams

    nsCOMPtr<nsISafeOutputStream> mSafeStream; // QI'd from mStream
};

////////////////////////////////////////////////////////////////////////////////

#endif // nsBufferedStreams_h__<|MERGE_RESOLUTION|>--- conflicted
+++ resolved
@@ -89,10 +89,7 @@
     virtual ~nsBufferedInputStream() {}
 
     bool IsIPCSerializable() const;
-<<<<<<< HEAD
-=======
     bool IsAsyncInputStream() const;
->>>>>>> a17af05f
 
     NS_IMETHOD Fill() override;
     NS_IMETHOD Flush() override { return NS_OK; } // no-op for input streams
