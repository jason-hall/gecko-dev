--- conflicted
+++ resolved
@@ -23,10 +23,7 @@
 #include "nsIPrefBranch.h"
 #include "nsContentUtils.h"
 #include "nsThreadUtils.h"
-<<<<<<< HEAD
-=======
 #include "nsQueryObject.h"
->>>>>>> a17af05f
 #include "nsSOCKSIOLayer.h"
 #include "nsString.h"
 #include "nsNetUtil.h"
@@ -42,10 +39,7 @@
 #include "nsIHttpChannelInternal.h"
 #include "mozilla/Logging.h"
 #include "mozilla/Tokenizer.h"
-<<<<<<< HEAD
-=======
 #include "mozilla/Unused.h"
->>>>>>> a17af05f
 
 //----------------------------------------------------------------------------
 
@@ -1259,17 +1253,11 @@
     else if (type == PROXYCONFIG_WPAD)
         pacSpec.AssignLiteral(WPAD_URL);
     else if (type == PROXYCONFIG_SYSTEM) {
-<<<<<<< HEAD
-        if (mSystemProxySettings)
-            mSystemProxySettings->GetPACURI(pacSpec);
-        ResetPACThread();
-=======
         if (mSystemProxySettings) {
             AsyncConfigureFromPAC(true, true);
         } else {
             ResetPACThread();
         }
->>>>>>> a17af05f
     }
 
     if (!pacSpec.IsEmpty())
@@ -1703,7 +1691,6 @@
                 parsingIPv6 = true;
                 continue;
             }
-<<<<<<< HEAD
 
             if (!parsingIPv6 && token.Equals(mozilla::Tokenizer::Token::Char(':'))) {
                 // Port is starting. Claim the previous as host.
@@ -1736,40 +1723,6 @@
             continue;
         }
 
-=======
-
-            if (!parsingIPv6 && token.Equals(mozilla::Tokenizer::Token::Char(':'))) {
-                // Port is starting. Claim the previous as host.
-                if (parsingMask) {
-                    t.Claim(maskStr);
-                } else {
-                    t.Claim(hostStr);
-                }
-                t.Record();
-                parsingPort = true;
-                continue;
-            } else if (token.Equals(mozilla::Tokenizer::Token::Char('/'))) {
-                t.Claim(hostStr);
-                t.Record();
-                parsingMask = true;
-                continue;
-            } else if (token.Equals(mozilla::Tokenizer::Token::Char(']'))) {
-                parsingIPv6 = false;
-                continue;
-            }
-        }
-        if (!parsingPort && !parsingMask) {
-            t.Claim(hostStr);
-        } else if (parsingPort) {
-            t.Claim(portStr);
-        } else if (parsingMask) {
-            t.Claim(maskStr);
-        } else {
-            NS_WARNING("Could not parse this rule");
-            continue;
-        }
-
->>>>>>> a17af05f
         if (hostStr.IsEmpty()) {
             continue;
         }
