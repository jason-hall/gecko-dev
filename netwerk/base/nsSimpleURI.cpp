/* -*- Mode: C++; tab-width: 2; indent-tabs-mode: nil; c-basic-offset: 4 -*- */
/* This Source Code Form is subject to the terms of the Mozilla Public
 * License, v. 2.0. If a copy of the MPL was not distributed with this
 * file, You can obtain one at http://mozilla.org/MPL/2.0/. */

#include "mozilla/DebugOnly.h"

#undef LOG
#include "IPCMessageUtils.h"

#include "nsSimpleURI.h"
#include "nscore.h"
#include "nsString.h"
#include "plstr.h"
#include "nsURLHelper.h"
#include "nsNetCID.h"
#include "nsIObjectInputStream.h"
#include "nsIObjectOutputStream.h"
#include "nsEscape.h"
#include "nsError.h"
#include "nsIIPCSerializableURI.h"
#include "mozilla/MemoryReporting.h"
#include "mozilla/ipc/URIUtils.h"

using namespace mozilla::ipc;

namespace mozilla {
namespace net {

static NS_DEFINE_CID(kThisSimpleURIImplementationCID,
                     NS_THIS_SIMPLEURI_IMPLEMENTATION_CID);
static NS_DEFINE_CID(kSimpleURICID, NS_SIMPLEURI_CID);

/* static */ already_AddRefed<nsSimpleURI>
nsSimpleURI::From(nsIURI* aURI)
{
    RefPtr<nsSimpleURI> uri;
    nsresult rv = aURI->QueryInterface(kThisSimpleURIImplementationCID,
                                       getter_AddRefs(uri));
    if (NS_FAILED(rv)) {
        return nullptr;
    }

    return uri.forget();
}

////////////////////////////////////////////////////////////////////////////////
// nsSimpleURI methods:

nsSimpleURI::nsSimpleURI()
    : mMutable(true)
    , mIsRefValid(false)
    , mIsQueryValid(false)
{
}

nsSimpleURI::~nsSimpleURI()
{
}

NS_IMPL_ADDREF(nsSimpleURI)
NS_IMPL_RELEASE(nsSimpleURI)
NS_INTERFACE_TABLE_HEAD(nsSimpleURI)
NS_INTERFACE_TABLE(nsSimpleURI, nsIURI, nsISerializable,
                   nsIClassInfo, nsIMutable, nsIIPCSerializableURI)
NS_INTERFACE_TABLE_TO_MAP_SEGUE
  if (aIID.Equals(kThisSimpleURIImplementationCID))
    foundInterface = static_cast<nsIURI*>(this);
  else
  NS_INTERFACE_MAP_ENTRY(nsISizeOf)
NS_INTERFACE_MAP_END

////////////////////////////////////////////////////////////////////////////////
// nsISerializable methods:

NS_IMETHODIMP
nsSimpleURI::Read(nsIObjectInputStream* aStream)
{
    nsresult rv;

    bool isMutable;
    rv = aStream->ReadBoolean(&isMutable);
    if (NS_FAILED(rv)) return rv;
    mMutable = isMutable;

    rv = aStream->ReadCString(mScheme);
    if (NS_FAILED(rv)) return rv;

    rv = aStream->ReadCString(mPath);
    if (NS_FAILED(rv)) return rv;

    bool isRefValid;
    rv = aStream->ReadBoolean(&isRefValid);
    if (NS_FAILED(rv)) return rv;
    mIsRefValid = isRefValid;

    if (isRefValid) {
        rv = aStream->ReadCString(mRef);
        if (NS_FAILED(rv)) return rv;
    } else {
        mRef.Truncate(); // invariant: mRef should be empty when it's not valid
    }

    bool isQueryValid;
    rv = aStream->ReadBoolean(&isQueryValid);
    if (NS_FAILED(rv)) return rv;
    mIsQueryValid = isQueryValid;

    if (isQueryValid) {
        rv = aStream->ReadCString(mQuery);
        if (NS_FAILED(rv)) return rv;
    } else {
        mQuery.Truncate(); // invariant: mQuery should be empty when it's not valid
    }

    return NS_OK;
}

NS_IMETHODIMP
nsSimpleURI::Write(nsIObjectOutputStream* aStream)
{
    nsresult rv;

    rv = aStream->WriteBoolean(mMutable);
    if (NS_FAILED(rv)) return rv;

    rv = aStream->WriteStringZ(mScheme.get());
    if (NS_FAILED(rv)) return rv;

    rv = aStream->WriteStringZ(mPath.get());
    if (NS_FAILED(rv)) return rv;

    rv = aStream->WriteBoolean(mIsRefValid);
    if (NS_FAILED(rv)) return rv;

    if (mIsRefValid) {
        rv = aStream->WriteStringZ(mRef.get());
        if (NS_FAILED(rv)) return rv;
    }

    rv = aStream->WriteBoolean(mIsQueryValid);
    if (NS_FAILED(rv)) return rv;

    if (mIsQueryValid) {
        rv = aStream->WriteStringZ(mQuery.get());
        if (NS_FAILED(rv)) return rv;
    }

    return NS_OK;
}

////////////////////////////////////////////////////////////////////////////////
// nsIIPCSerializableURI methods:

void
nsSimpleURI::Serialize(URIParams& aParams)
{
    SimpleURIParams params;

    params.scheme() = mScheme;
    params.path() = mPath;

    if (mIsRefValid) {
      params.ref() = mRef;
    } else {
      params.ref().SetIsVoid(true);
    }

    if (mIsQueryValid) {
      params.query() = mQuery;
    } else {
      params.query().SetIsVoid(true);
    }

    params.isMutable() = mMutable;

    aParams = params;
}

bool
nsSimpleURI::Deserialize(const URIParams& aParams)
{
    if (aParams.type() != URIParams::TSimpleURIParams) {
        NS_ERROR("Received unknown parameters from the other process!");
        return false;
    }

    const SimpleURIParams& params = aParams.get_SimpleURIParams();

    mScheme = params.scheme();
    mPath = params.path();

    if (params.ref().IsVoid()) {
        mRef.Truncate();
        mIsRefValid = false;
    } else {
        mRef = params.ref();
        mIsRefValid = true;
    }

    if (params.query().IsVoid()) {
        mQuery.Truncate();
        mIsQueryValid = false;
    } else {
        mQuery = params.query();
        mIsQueryValid = true;
    }

    mMutable = params.isMutable();

    return true;
}

////////////////////////////////////////////////////////////////////////////////
// nsIURI methods:

NS_IMETHODIMP
nsSimpleURI::GetSpec(nsACString &result)
{
    if (!result.Assign(mScheme, fallible) ||
        !result.Append(NS_LITERAL_CSTRING(":"), fallible) ||
        !result.Append(mPath, fallible)) {
        return NS_ERROR_OUT_OF_MEMORY;
    }

    if (mIsQueryValid) {
        if (!result.Append(NS_LITERAL_CSTRING("?"), fallible) ||
            !result.Append(mQuery, fallible)) {
            return NS_ERROR_OUT_OF_MEMORY;
        }
    } else {
        MOZ_ASSERT(mQuery.IsEmpty(), "mIsQueryValid/mQuery invariant broken");
    }

    if (mIsRefValid) {
        if (!result.Append(NS_LITERAL_CSTRING("#"), fallible) ||
            !result.Append(mRef, fallible)) {
            return NS_ERROR_OUT_OF_MEMORY;
        }
    } else {
        MOZ_ASSERT(mRef.IsEmpty(), "mIsRefValid/mRef invariant broken");
    }

    return NS_OK;
}

// result may contain unescaped UTF-8 characters
NS_IMETHODIMP
nsSimpleURI::GetSpecIgnoringRef(nsACString &result)
{
    result = mScheme + NS_LITERAL_CSTRING(":") + mPath;
    if (mIsQueryValid) {
        result += NS_LITERAL_CSTRING("?") + mQuery;
    }
    return NS_OK;
}

NS_IMETHODIMP
nsSimpleURI::GetDisplaySpec(nsACString &aUnicodeSpec)
{
    return GetSpec(aUnicodeSpec);
}

NS_IMETHODIMP
nsSimpleURI::GetDisplayHostPort(nsACString &aUnicodeHostPort)
{
    return GetHostPort(aUnicodeHostPort);
}

NS_IMETHODIMP
nsSimpleURI::GetDisplayHost(nsACString &aUnicodeHost)
{
    return GetHost(aUnicodeHost);
}

NS_IMETHODIMP
nsSimpleURI::GetDisplayPrePath(nsACString &aPrePath)
{
    return GetPrePath(aPrePath);
}

NS_IMETHODIMP
nsSimpleURI::GetHasRef(bool *result)
{
    *result = mIsRefValid;
    return NS_OK;
}

NS_IMETHODIMP
nsSimpleURI::SetSpec(const nsACString &aSpec)
{
    NS_ENSURE_STATE(mMutable);
<<<<<<< HEAD

    // filter out unexpected chars "\r\n\t" if necessary
    nsAutoCString filteredSpec;
    net_FilterURIString(aSpec, filteredSpec);
=======
>>>>>>> a17af05f

    nsresult rv = net_ExtractURLScheme(aSpec, mScheme);
    if (NS_FAILED(rv)) {
        return rv;
    }
    ToLowerCase(mScheme);

    nsAutoCString spec;
    rv = net_FilterAndEscapeURI(aSpec, esc_OnlyNonASCII, spec);
    if (NS_FAILED(rv)) {
        return rv;
    }

    int32_t colonPos = spec.FindChar(':');
<<<<<<< HEAD
    if (colonPos < 0 || !net_IsValidScheme(spec.get(), colonPos))
        return NS_ERROR_MALFORMED_URI;

    mScheme.Truncate();
    DebugOnly<int32_t> n = spec.Left(mScheme, colonPos);
    NS_ASSERTION(n == colonPos, "Left failed");
    ToLowerCase(mScheme);

    // This sets mPath, mQuery and mRef.
    return SetPath(Substring(spec, colonPos + 1));
=======
    MOZ_ASSERT(colonPos != kNotFound, "A colon should be in this string");
    // This sets mPath, mQuery and mRef.
    return SetPathQueryRefEscaped(Substring(spec, colonPos + 1),
                                  /* needsEscape = */ false);
>>>>>>> a17af05f
}

NS_IMETHODIMP
nsSimpleURI::GetScheme(nsACString &result)
{
    result = mScheme;
    return NS_OK;
}

NS_IMETHODIMP
nsSimpleURI::SetScheme(const nsACString &scheme)
{
    NS_ENSURE_STATE(mMutable);

    const nsPromiseFlatCString &flat = PromiseFlatCString(scheme);
    if (!net_IsValidScheme(flat)) {
        NS_WARNING("the given url scheme contains invalid characters");
        return NS_ERROR_MALFORMED_URI;
    }

    mScheme = scheme;
    ToLowerCase(mScheme);
    return NS_OK;
}

NS_IMETHODIMP
nsSimpleURI::GetPrePath(nsACString &result)
{
    result = mScheme + NS_LITERAL_CSTRING(":");
    return NS_OK;
}

NS_IMETHODIMP
nsSimpleURI::GetUserPass(nsACString &result)
{
    return NS_ERROR_FAILURE;
}

NS_IMETHODIMP
nsSimpleURI::SetUserPass(const nsACString &userPass)
{
    return NS_ERROR_FAILURE;
}

NS_IMETHODIMP
nsSimpleURI::GetUsername(nsACString &result)
{
    return NS_ERROR_FAILURE;
}

NS_IMETHODIMP
nsSimpleURI::SetUsername(const nsACString &userName)
{
    NS_ENSURE_STATE(mMutable);

    return NS_ERROR_FAILURE;
}

NS_IMETHODIMP
nsSimpleURI::GetPassword(nsACString &result)
{
    return NS_ERROR_FAILURE;
}

NS_IMETHODIMP
nsSimpleURI::SetPassword(const nsACString &password)
{
    NS_ENSURE_STATE(mMutable);

    return NS_ERROR_FAILURE;
}

NS_IMETHODIMP
nsSimpleURI::GetHostPort(nsACString &result)
{
    // Note: Audit all callers before changing this to return an empty
    // string -- CAPS and UI code may depend on this throwing.
    // Note: If this is changed, change GetAsciiHostPort as well.
    return NS_ERROR_FAILURE;
}

NS_IMETHODIMP
nsSimpleURI::SetHostPort(const nsACString &result)
{
    NS_ENSURE_STATE(mMutable);

    return NS_ERROR_FAILURE;
}

NS_IMETHODIMP
nsSimpleURI::SetHostAndPort(const nsACString &result)
{
    NS_ENSURE_STATE(mMutable);

    return NS_ERROR_FAILURE;
}

NS_IMETHODIMP
nsSimpleURI::GetHost(nsACString &result)
{
    // Note: Audit all callers before changing this to return an empty
    // string -- CAPS and UI code depend on this throwing.
    return NS_ERROR_FAILURE;
}

NS_IMETHODIMP
nsSimpleURI::SetHost(const nsACString &host)
{
    NS_ENSURE_STATE(mMutable);

    return NS_ERROR_FAILURE;
}

NS_IMETHODIMP
nsSimpleURI::GetPort(int32_t *result)
{
    // Note: Audit all callers before changing this to return an empty
    // string -- CAPS and UI code may depend on this throwing.
    return NS_ERROR_FAILURE;
}

NS_IMETHODIMP
nsSimpleURI::SetPort(int32_t port)
{
    NS_ENSURE_STATE(mMutable);

    return NS_ERROR_FAILURE;
}

NS_IMETHODIMP
nsSimpleURI::GetPathQueryRef(nsACString &result)
{
    result = mPath;
    if (mIsQueryValid) {
        result += NS_LITERAL_CSTRING("?") + mQuery;
    }
    if (mIsRefValid) {
        result += NS_LITERAL_CSTRING("#") + mRef;
    }

    return NS_OK;
}

NS_IMETHODIMP
<<<<<<< HEAD
nsSimpleURI::SetPath(const nsACString &aPath)
{
    NS_ENSURE_STATE(mMutable);

    nsAutoCString path;
    if (!path.Assign(aPath, fallible)) {
        return NS_ERROR_OUT_OF_MEMORY;
    }
=======
nsSimpleURI::SetPathQueryRef(const nsACString &aPath)
{
    NS_ENSURE_STATE(mMutable);

    return SetPathQueryRefEscaped(aPath, true);
}
nsresult
nsSimpleURI::SetPathQueryRefEscaped(const nsACString &aPath, bool aNeedsEscape)
{
    nsresult rv;
    nsAutoCString path;
    if (aNeedsEscape) {
        rv = NS_EscapeURL(aPath, esc_OnlyNonASCII, path, fallible);
        if (NS_FAILED(rv)) {
          return rv;
        }
    } else {
        path.Assign(aPath);
    }

>>>>>>> a17af05f
    int32_t queryPos = path.FindChar('?');
    int32_t hashPos = path.FindChar('#');

    if (queryPos != kNotFound && hashPos != kNotFound && hashPos < queryPos) {
        queryPos = kNotFound;
    }

    nsAutoCString query;
    if (queryPos != kNotFound) {
        query.Assign(Substring(path, queryPos));
        path.Truncate(queryPos);
    }

    nsAutoCString hash;
    if (hashPos != kNotFound) {
        if (query.IsEmpty()) {
            hash.Assign(Substring(path, hashPos));
            path.Truncate(hashPos);
        } else {
            // We have to search the hash character in the query
            hashPos = query.FindChar('#');
            hash.Assign(Substring(query, hashPos));
            query.Truncate(hashPos);
        }
    }

    mIsQueryValid = false;
    mQuery.Truncate();

    mIsRefValid = false;
    mRef.Truncate();

    // The path
    if (!mPath.Assign(path, fallible)) {
        return NS_ERROR_OUT_OF_MEMORY;
    }

<<<<<<< HEAD
    nsresult rv = SetQuery(query);
=======
    rv = SetQuery(query);
>>>>>>> a17af05f
    if (NS_FAILED(rv)) {
        return rv;
    }

    return SetRef(hash);
}

NS_IMETHODIMP
nsSimpleURI::GetRef(nsACString &result)
{
    if (!mIsRefValid) {
        MOZ_ASSERT(mRef.IsEmpty(), "mIsRefValid/mRef invariant broken");
        result.Truncate();
    } else {
        result = mRef;
    }

    return NS_OK;
}

// NOTE: SetRef("") removes our ref, whereas SetRef("#") sets it to the empty
// string (and will result in .spec and .path having a terminal #).
NS_IMETHODIMP
nsSimpleURI::SetRef(const nsACString &aRef)
{
    NS_ENSURE_STATE(mMutable);

    nsAutoCString ref;
    nsresult rv = NS_EscapeURL(aRef, esc_OnlyNonASCII, ref, fallible);
    if (NS_FAILED(rv)) {
        return rv;
    }

    if (ref.IsEmpty()) {
        // Empty string means to remove ref completely.
        mIsRefValid = false;
        mRef.Truncate(); // invariant: mRef should be empty when it's not valid
        return NS_OK;
    }

    mIsRefValid = true;

    // Gracefully skip initial hash
    if (ref[0] == '#') {
        mRef = Substring(ref, 1);
    } else {
        mRef = ref;
    }

    return NS_OK;
}

NS_IMETHODIMP
nsSimpleURI::Equals(nsIURI* other, bool *result)
{
    return EqualsInternal(other, eHonorRef, result);
}

NS_IMETHODIMP
nsSimpleURI::EqualsExceptRef(nsIURI* other, bool *result)
{
    return EqualsInternal(other, eIgnoreRef, result);
}

/* virtual */ nsresult
nsSimpleURI::EqualsInternal(nsIURI* other,
                            nsSimpleURI::RefHandlingEnum refHandlingMode,
                            bool* result)
{
    NS_ENSURE_ARG_POINTER(other);
    NS_PRECONDITION(result, "null pointer");

    RefPtr<nsSimpleURI> otherUri;
    nsresult rv = other->QueryInterface(kThisSimpleURIImplementationCID,
                                        getter_AddRefs(otherUri));
    if (NS_FAILED(rv)) {
        *result = false;
        return NS_OK;
    }

    *result = EqualsInternal(otherUri, refHandlingMode);
    return NS_OK;
}

bool
nsSimpleURI::EqualsInternal(nsSimpleURI* otherUri, RefHandlingEnum refHandlingMode)
{
    bool result = (mScheme == otherUri->mScheme &&
                   mPath   == otherUri->mPath);

    if (result) {
        result = (mIsQueryValid == otherUri->mIsQueryValid &&
                  (!mIsQueryValid || mQuery == otherUri->mQuery));
    }

    if (result && refHandlingMode == eHonorRef) {
        result = (mIsRefValid == otherUri->mIsRefValid &&
                  (!mIsRefValid || mRef == otherUri->mRef));
    }

    return result;
}

NS_IMETHODIMP
nsSimpleURI::SchemeIs(const char *i_Scheme, bool *o_Equals)
{
    NS_ENSURE_ARG_POINTER(o_Equals);
    if (!i_Scheme) return NS_ERROR_NULL_POINTER;

    const char *this_scheme = mScheme.get();

    // mScheme is guaranteed to be lower case.
    if (*i_Scheme == *this_scheme || *i_Scheme == (*this_scheme - ('a' - 'A')) ) {
        *o_Equals = PL_strcasecmp(this_scheme, i_Scheme) ? false : true;
    } else {
        *o_Equals = false;
    }

    return NS_OK;
}

/* virtual */ nsSimpleURI*
nsSimpleURI::StartClone(nsSimpleURI::RefHandlingEnum refHandlingMode,
                        const nsACString& newRef)
{
    nsSimpleURI* url = new nsSimpleURI();
    SetRefOnClone(url, refHandlingMode, newRef);
    return url;
}

/* virtual */ void
nsSimpleURI::SetRefOnClone(nsSimpleURI* url,
                           nsSimpleURI::RefHandlingEnum refHandlingMode,
                           const nsACString& newRef)
{
    if (refHandlingMode == eHonorRef) {
        url->mRef = mRef;
        url->mIsRefValid = mIsRefValid;
    } else if (refHandlingMode == eReplaceRef) {
        url->SetRef(newRef);
    }
}

NS_IMETHODIMP
nsSimpleURI::Clone(nsIURI** result)
{
    return CloneInternal(eHonorRef, EmptyCString(), result);
}

NS_IMETHODIMP
nsSimpleURI::CloneIgnoringRef(nsIURI** result)
{
    return CloneInternal(eIgnoreRef, EmptyCString(), result);
}

NS_IMETHODIMP
nsSimpleURI::CloneWithNewRef(const nsACString &newRef, nsIURI** result)
{
    return CloneInternal(eReplaceRef, newRef, result);
}

nsresult
nsSimpleURI::CloneInternal(nsSimpleURI::RefHandlingEnum refHandlingMode,
                           const nsACString &newRef,
                           nsIURI** result)
{
    RefPtr<nsSimpleURI> url = StartClone(refHandlingMode, newRef);
    if (!url)
        return NS_ERROR_OUT_OF_MEMORY;

    // Note: |url| may well have mMutable false at this point, so
    // don't call any setter methods.
    url->mScheme = mScheme;
    url->mPath = mPath;

    url->mIsQueryValid = mIsQueryValid;
    if (url->mIsQueryValid) {
      url->mQuery = mQuery;
    }

    url.forget(result);
    return NS_OK;
}

NS_IMETHODIMP
nsSimpleURI::Resolve(const nsACString &relativePath, nsACString &result)
{
    result = relativePath;
    return NS_OK;
}

NS_IMETHODIMP
nsSimpleURI::GetAsciiSpec(nsACString &aResult)
{
    nsresult rv = GetSpec(aResult);
    if (NS_FAILED(rv)) return rv;
<<<<<<< HEAD
    return NS_EscapeURL(buf, esc_OnlyNonASCII|esc_AlwaysCopy, result, fallible);
=======
    MOZ_ASSERT(IsASCII(aResult), "The spec should be ASCII");
    return NS_OK;
>>>>>>> a17af05f
}

NS_IMETHODIMP
nsSimpleURI::GetAsciiHostPort(nsACString &result)
{
    // XXX This behavior mimics GetHostPort.
    return NS_ERROR_FAILURE;
}

NS_IMETHODIMP
nsSimpleURI::GetAsciiHost(nsACString &result)
{
    result.Truncate();
    return NS_OK;
}

//----------------------------------------------------------------------------
// nsSimpleURI::nsIClassInfo
//----------------------------------------------------------------------------

NS_IMETHODIMP
nsSimpleURI::GetInterfaces(uint32_t *count, nsIID * **array)
{
    *count = 0;
    *array = nullptr;
    return NS_OK;
}

NS_IMETHODIMP
nsSimpleURI::GetScriptableHelper(nsIXPCScriptable **_retval)
{
    *_retval = nullptr;
    return NS_OK;
}

NS_IMETHODIMP
nsSimpleURI::GetContractID(char * *aContractID)
{
    // Make sure to modify any subclasses as needed if this ever
    // changes.
    *aContractID = nullptr;
    return NS_OK;
}

NS_IMETHODIMP
nsSimpleURI::GetClassDescription(char * *aClassDescription)
{
    *aClassDescription = nullptr;
    return NS_OK;
}

NS_IMETHODIMP
nsSimpleURI::GetClassID(nsCID * *aClassID)
{
    // Make sure to modify any subclasses as needed if this ever
    // changes to not call the virtual GetClassIDNoAlloc.
    *aClassID = (nsCID*) moz_xmalloc(sizeof(nsCID));
    if (!*aClassID)
        return NS_ERROR_OUT_OF_MEMORY;
    return GetClassIDNoAlloc(*aClassID);
}

NS_IMETHODIMP
nsSimpleURI::GetFlags(uint32_t *aFlags)
{
    *aFlags = nsIClassInfo::MAIN_THREAD_ONLY;
    return NS_OK;
}

NS_IMETHODIMP
nsSimpleURI::GetClassIDNoAlloc(nsCID *aClassIDNoAlloc)
{
    *aClassIDNoAlloc = kSimpleURICID;
    return NS_OK;
}

//----------------------------------------------------------------------------
// nsSimpleURI::nsISimpleURI
//----------------------------------------------------------------------------
NS_IMETHODIMP
nsSimpleURI::GetMutable(bool *value)
{
    *value = mMutable;
    return NS_OK;
}

NS_IMETHODIMP
nsSimpleURI::SetMutable(bool value)
{
    NS_ENSURE_ARG(mMutable || !value);

    mMutable = value;
    return NS_OK;
}

//----------------------------------------------------------------------------
// nsSimpleURI::nsISizeOf
//----------------------------------------------------------------------------

size_t
nsSimpleURI::SizeOfExcludingThis(MallocSizeOf aMallocSizeOf) const
{
  return mScheme.SizeOfExcludingThisIfUnshared(aMallocSizeOf) +
         mPath.SizeOfExcludingThisIfUnshared(aMallocSizeOf) +
         mQuery.SizeOfExcludingThisIfUnshared(aMallocSizeOf) +
         mRef.SizeOfExcludingThisIfUnshared(aMallocSizeOf);
}

size_t
nsSimpleURI::SizeOfIncludingThis(MallocSizeOf aMallocSizeOf) const {
  return aMallocSizeOf(this) + SizeOfExcludingThis(aMallocSizeOf);
}

NS_IMETHODIMP
nsSimpleURI::GetFilePath(nsACString& aFilePath)
{
    aFilePath = mPath;
    return NS_OK;
}

NS_IMETHODIMP
nsSimpleURI::SetFilePath(const nsACString& aFilePath)
{
    return NS_ERROR_FAILURE;
}

NS_IMETHODIMP
nsSimpleURI::GetQuery(nsACString& aQuery)
{
    if (!mIsQueryValid) {
        MOZ_ASSERT(mQuery.IsEmpty(), "mIsQueryValid/mQuery invariant broken");
        aQuery.Truncate();
    } else {
        aQuery = mQuery;
    }
    return NS_OK;
}

NS_IMETHODIMP
nsSimpleURI::SetQuery(const nsACString& aQuery)
{
    NS_ENSURE_STATE(mMutable);

    nsAutoCString query;
    nsresult rv = NS_EscapeURL(aQuery, esc_OnlyNonASCII, query, fallible);
    if (NS_FAILED(rv)) {
        return rv;
    }

    if (query.IsEmpty()) {
        // Empty string means to remove query completely.
        mIsQueryValid = false;
        mQuery.Truncate(); // invariant: mQuery should be empty when it's not valid
        return NS_OK;
    }

    mIsQueryValid = true;

    // Gracefully skip initial question mark
    if (query[0] == '?') {
        mQuery = Substring(query, 1);
    } else {
        mQuery = query;
    }

    return NS_OK;
}

<<<<<<< HEAD
=======
NS_IMETHODIMP
nsSimpleURI::SetQueryWithEncoding(const nsACString& aQuery,
                                  const Encoding* aEncoding)
{
    return SetQuery(aQuery);
}

>>>>>>> a17af05f
} // namespace net
} // namespace mozilla<|MERGE_RESOLUTION|>--- conflicted
+++ resolved
@@ -290,13 +290,6 @@
 nsSimpleURI::SetSpec(const nsACString &aSpec)
 {
     NS_ENSURE_STATE(mMutable);
-<<<<<<< HEAD
-
-    // filter out unexpected chars "\r\n\t" if necessary
-    nsAutoCString filteredSpec;
-    net_FilterURIString(aSpec, filteredSpec);
-=======
->>>>>>> a17af05f
 
     nsresult rv = net_ExtractURLScheme(aSpec, mScheme);
     if (NS_FAILED(rv)) {
@@ -311,23 +304,10 @@
     }
 
     int32_t colonPos = spec.FindChar(':');
-<<<<<<< HEAD
-    if (colonPos < 0 || !net_IsValidScheme(spec.get(), colonPos))
-        return NS_ERROR_MALFORMED_URI;
-
-    mScheme.Truncate();
-    DebugOnly<int32_t> n = spec.Left(mScheme, colonPos);
-    NS_ASSERTION(n == colonPos, "Left failed");
-    ToLowerCase(mScheme);
-
-    // This sets mPath, mQuery and mRef.
-    return SetPath(Substring(spec, colonPos + 1));
-=======
     MOZ_ASSERT(colonPos != kNotFound, "A colon should be in this string");
     // This sets mPath, mQuery and mRef.
     return SetPathQueryRefEscaped(Substring(spec, colonPos + 1),
                                   /* needsEscape = */ false);
->>>>>>> a17af05f
 }
 
 NS_IMETHODIMP
@@ -472,16 +452,6 @@
 }
 
 NS_IMETHODIMP
-<<<<<<< HEAD
-nsSimpleURI::SetPath(const nsACString &aPath)
-{
-    NS_ENSURE_STATE(mMutable);
-
-    nsAutoCString path;
-    if (!path.Assign(aPath, fallible)) {
-        return NS_ERROR_OUT_OF_MEMORY;
-    }
-=======
 nsSimpleURI::SetPathQueryRef(const nsACString &aPath)
 {
     NS_ENSURE_STATE(mMutable);
@@ -502,7 +472,6 @@
         path.Assign(aPath);
     }
 
->>>>>>> a17af05f
     int32_t queryPos = path.FindChar('?');
     int32_t hashPos = path.FindChar('#');
 
@@ -540,11 +509,7 @@
         return NS_ERROR_OUT_OF_MEMORY;
     }
 
-<<<<<<< HEAD
-    nsresult rv = SetQuery(query);
-=======
     rv = SetQuery(query);
->>>>>>> a17af05f
     if (NS_FAILED(rv)) {
         return rv;
     }
@@ -741,12 +706,8 @@
 {
     nsresult rv = GetSpec(aResult);
     if (NS_FAILED(rv)) return rv;
-<<<<<<< HEAD
-    return NS_EscapeURL(buf, esc_OnlyNonASCII|esc_AlwaysCopy, result, fallible);
-=======
     MOZ_ASSERT(IsASCII(aResult), "The spec should be ASCII");
     return NS_OK;
->>>>>>> a17af05f
 }
 
 NS_IMETHODIMP
@@ -915,8 +876,6 @@
     return NS_OK;
 }
 
-<<<<<<< HEAD
-=======
 NS_IMETHODIMP
 nsSimpleURI::SetQueryWithEncoding(const nsACString& aQuery,
                                   const Encoding* aEncoding)
@@ -924,6 +883,5 @@
     return SetQuery(aQuery);
 }
 
->>>>>>> a17af05f
 } // namespace net
 } // namespace mozilla