/* -*- Mode: C++; tab-width: 2; indent-tabs-mode: nil; c-basic-offset: 4 -*- */
/* This Source Code Form is subject to the terms of the Mozilla Public
 * License, v. 2.0. If a copy of the MPL was not distributed with this
 * file, You can obtain one at http://mozilla.org/MPL/2.0/. */

#include "nsISupports.idl"

interface nsIProtocolHandler;
interface nsIChannel;
interface nsIURI;
interface nsIFile;
interface nsIDOMNode;
interface nsIPrincipal;
interface nsILoadInfo;

/**
 * nsIIOService provides a set of network utility functions.  This interface
 * duplicates many of the nsIProtocolHandler methods in a protocol handler
 * independent way (e.g., NewURI inspects the scheme in order to delegate
 * creation of the new URI to the appropriate protocol handler).  nsIIOService
 * also provides a set of URL parsing utility functions.  These are provided
 * as a convenience to the programmer and in some cases to improve performance
 * by eliminating intermediate data structures and interfaces.
 */
[scriptable, uuid(4286de5a-b2ea-446f-8f70-e2a461f42694)]
interface nsIIOService : nsISupports
{
    /**
     * Returns a protocol handler for a given URI scheme.
     *
     * @param aScheme the URI scheme
     * @return reference to corresponding nsIProtocolHandler
     */
    nsIProtocolHandler getProtocolHandler(in string aScheme);

    /**
     * Returns the protocol flags for a given scheme.
     *
     * @param aScheme the URI scheme
     * @return value of corresponding nsIProtocolHandler::protocolFlags
     */
    unsigned long getProtocolFlags(in string aScheme);

    /**
     * This method constructs a new URI by determining the scheme of the
     * URI spec, and then delegating the construction of the URI to the
     * protocol handler for that scheme. QueryInterface can be used on
     * the resulting URI object to obtain a more specific type of URI.
     *
     * @see nsIProtocolHandler::newURI
     */
    nsIURI newURI(in AUTF8String aSpec,
                  [optional] in string aOriginCharset,
                  [optional] in nsIURI aBaseURI);

    /**
     * This method constructs a new URI from a nsIFile.
     *
     * @param aFile specifies the file path
     * @return reference to a new nsIURI object
     *
     * Note: in the future, for perf reasons we should allow 
     * callers to specify whether this is a file or directory by
     * splitting this  into newDirURI() and newActualFileURI().
     */
    nsIURI newFileURI(in nsIFile aFile);

    /**
     * Creates a channel for a given URI.
     *
     * @param aURI
     *        nsIURI from which to make a channel
     * @param aLoadingNode
     * @param aLoadingPrincipal
     * @param aTriggeringPrincipal
     * @param aSecurityFlags
     * @param aContentPolicyType
     *        These will be used as values for the nsILoadInfo object on the
     *        created channel. For details, see nsILoadInfo in nsILoadInfo.idl
     * @return reference to the new nsIChannel object
     *
     * Please note, if you provide both a loadingNode and a loadingPrincipal,
     * then loadingPrincipal must be equal to loadingNode->NodePrincipal().
     * But less error prone is to just supply a loadingNode.
     *
     * Keep in mind that URIs coming from a webpage should *never* use the
     * systemPrincipal as the loadingPrincipal.
     */
    nsIChannel newChannelFromURI2(in nsIURI aURI,
                                  in nsIDOMNode aLoadingNode,
                                  in nsIPrincipal aLoadingPrincipal,
                                  in nsIPrincipal aTriggeringPrincipal,
                                  in unsigned long aSecurityFlags,
                                  in unsigned long aContentPolicyType);

    /**
     * Equivalent to newChannelFromURI2(aURI, aLoadingNode, ...)
     */
    nsIChannel newChannelFromURIWithLoadInfo(in nsIURI aURI,
                                             in nsILoadInfo aLoadInfo);

    /**
     * Equivalent to newChannelFromURI2(newURI(...))
     */
    nsIChannel newChannel2(in AUTF8String aSpec,
                           in string aOriginCharset,
                           in nsIURI aBaseURI,
                           in nsIDOMNode aLoadingNode,
                           in nsIPrincipal aLoadingPrincipal,
                           in nsIPrincipal aTriggeringPrincipal,
                           in unsigned long aSecurityFlags,
                           in unsigned long aContentPolicyType);

    /**
     * ***** DEPRECATED *****
     * Please use NewChannelFromURI2()
     *
     * Creates a channel for a given URI.
     *
     * @param aURI nsIURI from which to make a channel
     * @return reference to the new nsIChannel object
     */
    nsIChannel newChannelFromURI(in nsIURI aURI);

    /**
     * ***** DEPRECATED *****
     * Please use newChannel2().
     *
     * Equivalent to newChannelFromURI(newURI(...))
     */
    nsIChannel newChannel(in AUTF8String aSpec,
                          in string aOriginCharset,
                          in nsIURI aBaseURI);


    /**
     * Returns true if networking is in "offline" mode. When in offline mode, 
     * attempts to access the network will fail (although this does not 
     * necessarily correlate with whether there is actually a network 
     * available -- that's hard to detect without causing the dialer to 
     * come up).
     *
     * Changing this fires observer notifications ... see below.
     */
    attribute boolean offline;

    /**
     * Returns false if there are no interfaces for a network request
     */
    readonly attribute boolean connectivity;

    /**
     * Checks if a port number is banned. This involves consulting a list of
     * unsafe ports, corresponding to network services that may be easily
     * exploitable. If the given port is considered unsafe, then the protocol
     * handler (corresponding to aScheme) will be asked whether it wishes to
     * override the IO service's decision to block the port. This gives the
     * protocol handler ultimate control over its own security policy while
     * ensuring reasonable, default protection.
     *
     * @see nsIProtocolHandler::allowPort
     */
    boolean allowPort(in long aPort, in string aScheme);

    /**
     * Utility to extract the scheme from a URL string, consistently and
     * according to spec (see RFC 2396).
     *
     * NOTE: Most URL parsing is done via nsIURI, and in fact the scheme
     * can also be extracted from a URL string via nsIURI.  This method
     * is provided purely as an optimization.
     *
     * @param aSpec the URL string to parse
     * @return URL scheme
     *
     * @throws NS_ERROR_MALFORMED_URI if URL string is not of the right form.
     */
    ACString extractScheme(in AUTF8String urlString);
<<<<<<< HEAD
=======

    /**
     * Checks if a URI host is a local IPv4 or IPv6 address literal.
     *
     * @param nsIURI the URI that contains the hostname to check
     * @return true if the URI hostname is a local IP address
     */
    boolean hostnameIsLocalIPAddress(in nsIURI aURI);
>>>>>>> a17af05f
};

%{C++
/**
 * We send notifications through nsIObserverService with topic
 * NS_IOSERVICE_GOING_OFFLINE_TOPIC and data NS_IOSERVICE_OFFLINE
 * when 'offline' has changed from false to true, and we are about
 * to shut down network services such as DNS. When those
 * services have been shut down, we send a notification with
 * topic NS_IOSERVICE_OFFLINE_STATUS_TOPIC and data
 * NS_IOSERVICE_OFFLINE.
 *
 * When 'offline' changes from true to false, then after
 * network services have been restarted, we send a notification
 * with topic NS_IOSERVICE_OFFLINE_STATUS_TOPIC and data
 * NS_IOSERVICE_ONLINE.
 */
#define NS_IOSERVICE_GOING_OFFLINE_TOPIC  "network:offline-about-to-go-offline"
#define NS_IOSERVICE_OFFLINE_STATUS_TOPIC "network:offline-status-changed"
#define NS_IOSERVICE_OFFLINE              "offline"
#define NS_IOSERVICE_ONLINE               "online"

%}

[builtinclass, uuid(6633c0bf-d97a-428f-8ece-cb6a655fb95a)]
interface nsIIOServiceInternal : nsISupports
{
    /**
     * This is an internal method that should only be called from ContentChild
     * in order to pass the connectivity state from the chrome process to the
     * content process. It throws if called outside the content process.
     */
    void SetConnectivity(in boolean connectivity);

    /**
     * An internal method to asynchronously run our notifications that happen
     * when we wake from sleep
     */
    void NotifyWakeup();
};<|MERGE_RESOLUTION|>--- conflicted
+++ resolved
@@ -176,8 +176,6 @@
      * @throws NS_ERROR_MALFORMED_URI if URL string is not of the right form.
      */
     ACString extractScheme(in AUTF8String urlString);
-<<<<<<< HEAD
-=======
 
     /**
      * Checks if a URI host is a local IPv4 or IPv6 address literal.
@@ -186,7 +184,6 @@
      * @return true if the URI hostname is a local IP address
      */
     boolean hostnameIsLocalIPAddress(in nsIURI aURI);
->>>>>>> a17af05f
 };
 
 %{C++
