--- conflicted
+++ resolved
@@ -775,10 +775,7 @@
     , mProxyTransparentResolvesHost(false)
     , mHttpsProxy(false)
     , mConnectionFlags(0)
-<<<<<<< HEAD
-=======
     , mTlsFlags(0)
->>>>>>> a17af05f
     , mReuseAddrPort(false)
     , mState(STATE_CLOSED)
     , mAttached(false)
@@ -1231,11 +1228,7 @@
                                          mHttpsProxy ? mProxyHost.get() : host,
                                          mHttpsProxy ? mProxyPort : port,
                                          proxyInfo, mOriginAttributes,
-<<<<<<< HEAD
-                                         controlFlags, &fd,
-=======
                                          controlFlags, mTlsFlags, &fd,
->>>>>>> a17af05f
                                          getter_AddRefs(secinfo));
 
                 if (NS_SUCCEEDED(rv) && !fd) {
@@ -1249,11 +1242,7 @@
                 // to the stack (such as pushing an io layer)
                 rv = provider->AddToSocket(mNetAddr.raw.family,
                                            host, port, proxyInfo,
-<<<<<<< HEAD
-                                           mOriginAttributes, controlFlags, fd,
-=======
                                            mOriginAttributes, controlFlags, mTlsFlags, fd,
->>>>>>> a17af05f
                                            getter_AddRefs(secinfo));
             }
 
@@ -1714,8 +1703,6 @@
 
     SOCKET_LOG(("nsSocketTransport::RecoverFromError [this=%p state=%x cond=%" PRIx32 "]\n",
                 this, mState, static_cast<uint32_t>(mCondition)));
-<<<<<<< HEAD
-=======
 
     if (mDoNotRetryToConnect) {
         SOCKET_LOG(("nsSocketTransport::RecoverFromError do not retry because "
@@ -1723,7 +1710,6 @@
                     this));
         return false;
     }
->>>>>>> a17af05f
 
 #if defined(XP_UNIX)
     // Unix domain connections don't have multiple addresses to try,
@@ -1935,10 +1921,7 @@
         NS_ASSERTION(mFDref == 1, "wrong socket ref count");
         SetSocketName(mFD);
         mFDconnected = true;
-<<<<<<< HEAD
-=======
         mFDFastOpenInProgress = false;
->>>>>>> a17af05f
     }
 
     // Ensure keepalive is configured correctly if previously enabled.
@@ -2044,10 +2027,6 @@
     mLock.AssertCurrentThreadOwns();
 
     NS_ASSERTION(mFD == fd, "wrong fd");
-<<<<<<< HEAD
-    SOCKET_LOG(("JIMB: ReleaseFD_Locked: mFDref = %" PRIuPTR "\n", mFDref));
-=======
->>>>>>> a17af05f
 
     if (--mFDref == 0) {
         if (gIOService->IsNetTearingDown() &&
