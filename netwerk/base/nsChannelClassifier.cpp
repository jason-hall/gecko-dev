/* -*- Mode: C++; tab-width: 8; indent-tabs-mode: nil; c-basic-offset: 2 -*- */
/* vim: set sw=2 sts=2 ts=8 et tw=80 : */
/* This Source Code Form is subject to the terms of the Mozilla Public
 * License, v. 2.0. If a copy of the MPL was not distributed with this
 * file, You can obtain one at http://mozilla.org/MPL/2.0/. */

#include "nsChannelClassifier.h"

#include "mozIThirdPartyUtil.h"
#include "nsCharSeparatedTokenizer.h"
#include "nsContentUtils.h"
#include "nsIAddonPolicyService.h"
#include "nsICacheEntry.h"
#include "nsICachingChannel.h"
#include "nsIChannel.h"
#include "nsIClassOfService.h"
#include "nsIDocShell.h"
#include "nsIDocument.h"
#include "nsIDOMDocument.h"
#include "nsIHttpChannel.h"
#include "nsIHttpChannelInternal.h"
#include "nsIIOService.h"
#include "nsIParentChannel.h"
#include "nsIPermissionManager.h"
#include "nsIPrivateBrowsingTrackingProtectionWhitelist.h"
#include "nsIProtocolHandler.h"
#include "nsIScriptError.h"
#include "nsIScriptSecurityManager.h"
#include "nsISecureBrowserUI.h"
#include "nsISecurityEventSink.h"
#include "nsISupportsPriority.h"
#include "nsIURL.h"
#include "nsIWebProgressListener.h"
#include "nsNetUtil.h"
#include "nsPIDOMWindow.h"
#include "nsXULAppAPI.h"
#include "nsQueryObject.h"

#include "mozilla/ErrorNames.h"
#include "mozilla/Logging.h"
#include "mozilla/Preferences.h"
#include "mozilla/net/HttpBaseChannel.h"
<<<<<<< HEAD
=======
#include "mozilla/ClearOnShutdown.h"
#include "mozilla/Unused.h"
>>>>>>> a17af05f

namespace mozilla {
namespace net {

//
// MOZ_LOG=nsChannelClassifier:5
//
static LazyLogModule gChannelClassifierLog("nsChannelClassifier");

<<<<<<< HEAD
// Whether channels should be annotated as being on the tracking protection
// list.
static bool sAnnotateChannelEnabled = false;
// Whether the priority of the channels annotated as being on the tracking
// protection list should be lowered.
static bool sLowerNetworkPriority = false;
static bool sIsInited = false;
=======
>>>>>>> a17af05f

#undef LOG
#define LOG(args)     MOZ_LOG(gChannelClassifierLog, LogLevel::Debug, args)
#define LOG_ENABLED() MOZ_LOG_TEST(gChannelClassifierLog, LogLevel::Debug)

#define URLCLASSIFIER_SKIP_HOSTNAMES       "urlclassifier.skipHostnames"
#define URLCLASSIFIER_TRACKING_WHITELIST   "urlclassifier.trackingWhitelistTable"
#define URLCLASSIFIER_TRACKING_TABLE       "urlclassifier.trackingTable"

// Put CachedPrefs in anonymous namespace to avoid any collision from outside of
// this file.
namespace {

/**
 * It is not recommended to read from Preference everytime a channel is
 * connected.
 * That is not fast and we should cache preference values and reuse them
 */
class CachedPrefs final
{
public:
  static CachedPrefs* GetInstance();

  void Init();
  bool IsAllowListExample() { return sAllowListExample;}
  bool IsLowerNetworkPriority() { return sLowerNetworkPriority;}
  bool IsAnnotateChannelEnabled() { return sAnnotateChannelEnabled;}
  nsCString GetTrackingWhiteList() { return mTrackingWhitelist; }
  void SetTrackingWhiteList(const nsACString& aList) { mTrackingWhitelist = aList; }
  nsCString GetSkipHostnames() { return mSkipHostnames; }
  void SetSkipHostnames(const nsACString& aHostnames) { mSkipHostnames = aHostnames; }
  void SetTrackingBlackList(const nsACString& aList) { mTrackingBlacklist = aList; }
  nsCString GetTrackingBlackList() { return mTrackingBlacklist; }

private:
  friend class StaticAutoPtr<CachedPrefs>;
  CachedPrefs();
  ~CachedPrefs();

  static void OnPrefsChange(const char* aPrefName, void* );

  // Whether channels should be annotated as being on the tracking protection
  // list.
  static bool sAnnotateChannelEnabled;
  // Whether the priority of the channels annotated as being on the tracking
  // protection list should be lowered.
  static bool sLowerNetworkPriority;
  static bool sAllowListExample;

  nsCString mTrackingWhitelist;
  nsCString mSkipHostnames;
  nsCString mTrackingBlacklist;

  static StaticAutoPtr<CachedPrefs> sInstance;
};

bool CachedPrefs::sAllowListExample = false;
bool CachedPrefs::sLowerNetworkPriority = false;
bool CachedPrefs::sAnnotateChannelEnabled = false;

StaticAutoPtr<CachedPrefs> CachedPrefs::sInstance;

// static
void
CachedPrefs::OnPrefsChange(const char* aPref, void* aClosure)
{
  CachedPrefs* prefs = static_cast<CachedPrefs*> (aClosure);

  if (!strcmp(aPref, URLCLASSIFIER_SKIP_HOSTNAMES)) {
    nsCString skipHostnames;
    Preferences::GetCString(URLCLASSIFIER_SKIP_HOSTNAMES, skipHostnames);
    ToLowerCase(skipHostnames);
    prefs->SetSkipHostnames(skipHostnames);
  } else if (!strcmp(aPref, URLCLASSIFIER_TRACKING_WHITELIST)) {
    nsCString trackingWhitelist;
    Preferences::GetCString(URLCLASSIFIER_TRACKING_WHITELIST,
                            trackingWhitelist);
    prefs->SetTrackingWhiteList(trackingWhitelist);
  } else if (!strcmp(aPref, URLCLASSIFIER_TRACKING_TABLE)) {
    nsCString trackingBlacklist;
    Preferences::GetCString(URLCLASSIFIER_TRACKING_TABLE, trackingBlacklist);
    prefs->SetTrackingBlackList(trackingBlacklist);
  }
}

void
CachedPrefs::Init()
{
  Preferences::AddBoolVarCache(&sAnnotateChannelEnabled,
                               "privacy.trackingprotection.annotate_channels");
  Preferences::AddBoolVarCache(&sLowerNetworkPriority,
                               "privacy.trackingprotection.lower_network_priority");
  Preferences::AddBoolVarCache(&sAllowListExample,
                               "channelclassifier.allowlist_example");
  Preferences::RegisterCallbackAndCall(CachedPrefs::OnPrefsChange,
                                       URLCLASSIFIER_SKIP_HOSTNAMES, this);
  Preferences::RegisterCallbackAndCall(CachedPrefs::OnPrefsChange,
                                       URLCLASSIFIER_TRACKING_WHITELIST, this);
  Preferences::RegisterCallbackAndCall(CachedPrefs::OnPrefsChange,
                                       URLCLASSIFIER_TRACKING_TABLE, this);

}

// static
CachedPrefs*
CachedPrefs::GetInstance()
{
  if (!sInstance) {
    sInstance = new CachedPrefs();
    sInstance->Init();
    ClearOnShutdown(&sInstance);
  }
  MOZ_ASSERT(sInstance);
  return sInstance;
}

CachedPrefs::CachedPrefs()
{
  MOZ_COUNT_CTOR(CachedPrefs);
}

CachedPrefs::~CachedPrefs()
{
  MOZ_COUNT_DTOR(CachedPrefs);

  Preferences::UnregisterCallback(CachedPrefs::OnPrefsChange, URLCLASSIFIER_SKIP_HOSTNAMES, this);
  Preferences::UnregisterCallback(CachedPrefs::OnPrefsChange, URLCLASSIFIER_TRACKING_WHITELIST, this);
  Preferences::UnregisterCallback(CachedPrefs::OnPrefsChange, URLCLASSIFIER_TRACKING_TABLE, this);
}
} // anonymous namespace

static void
SetIsTrackingResourceHelper(nsIChannel* aChannel)
{
  MOZ_ASSERT(aChannel);

  nsCOMPtr<nsIParentChannel> parentChannel;
  NS_QueryNotificationCallbacks(aChannel, parentChannel);
  if (parentChannel) {
    // This channel is a parent-process proxy for a child process
    // request. We should notify the child process as well.
    parentChannel->NotifyTrackingResource();
  }

  RefPtr<HttpBaseChannel> httpChannel = do_QueryObject(aChannel);
  if (httpChannel) {
    httpChannel->SetIsTrackingResource();
  }
}

static void
LowerPriorityHelper(nsIChannel* aChannel)
{
  MOZ_ASSERT(aChannel);

  bool isBlockingResource = false;

  nsCOMPtr<nsIClassOfService> cos(do_QueryInterface(aChannel));
  if (cos) {
    if (nsContentUtils::IsTailingEnabled()) {
      uint32_t cosFlags = 0;
      cos->GetClassFlags(&cosFlags);
      isBlockingResource = cosFlags & (nsIClassOfService::UrgentStart |
                                       nsIClassOfService::Leader |
                                       nsIClassOfService::Unblocked);

      // Requests not allowed to be tailed are usually those with higher
      // prioritization.  That overweights being a tracker: don't throttle
      // them when not in background.
      if (!(cosFlags & nsIClassOfService::TailForbidden)) {
        cos->AddClassFlags(nsIClassOfService::Throttleable);
      }
    } else {
      // Yes, we even don't want to evaluate the isBlockingResource when tailing is off
      // see bug 1395525.

      cos->AddClassFlags(nsIClassOfService::Throttleable);
    }
  }

  if (!isBlockingResource) {
    nsCOMPtr<nsISupportsPriority> p = do_QueryInterface(aChannel);
    if (p) {
      p->SetPriority(nsISupportsPriority::PRIORITY_LOWEST);
    }
  }
}

NS_IMPL_ISUPPORTS(nsChannelClassifier,
                  nsIURIClassifierCallback,
                  nsIObserver)

nsChannelClassifier::nsChannelClassifier(nsIChannel *aChannel)
  : mIsAllowListed(false),
    mSuspendedChannel(false),
    mChannel(aChannel),
<<<<<<< HEAD
    mTrackingProtectionEnabled(Nothing())
{
  MOZ_ASSERT(mChannel);
  if (!sIsInited) {
    sIsInited = true;
    Preferences::AddBoolVarCache(&sAnnotateChannelEnabled,
                                 "privacy.trackingprotection.annotate_channels");
    Preferences::AddBoolVarCache(&sLowerNetworkPriority,
                                 "privacy.trackingprotection.lower_network_priority");
  }
}

nsresult
nsChannelClassifier::ShouldEnableTrackingProtection(bool *result)
{
  nsresult rv = ShouldEnableTrackingProtectionInternal(mChannel, result);
  mTrackingProtectionEnabled = Some(*result);
  return rv;
}

nsresult
nsChannelClassifier::ShouldEnableTrackingProtectionInternal(nsIChannel *aChannel,
                                                            bool *result)
=======
    mTrackingProtectionEnabled(Nothing()),
    mTrackingAnnotationEnabled(Nothing())
{
  LOG(("nsChannelClassifier::nsChannelClassifier %p", this));
  MOZ_ASSERT(mChannel);
}

nsChannelClassifier::~nsChannelClassifier()
{
  LOG(("nsChannelClassifier::~nsChannelClassifier %p", this));
}

bool
nsChannelClassifier::ShouldEnableTrackingProtection()
{
  if (mTrackingProtectionEnabled) {
    return mTrackingProtectionEnabled.value();
  }

  mTrackingProtectionEnabled = Some(false);

  nsCOMPtr<nsILoadContext> loadContext;
  NS_QueryNotificationCallbacks(mChannel, loadContext);
  if (loadContext && loadContext->UseTrackingProtection()) {
    Unused << ShouldEnableTrackingProtectionInternal(
      mChannel, false, mTrackingProtectionEnabled.ptr());
  }

  return mTrackingProtectionEnabled.value();
}

bool
nsChannelClassifier::ShouldEnableTrackingAnnotation()
{
  if (mTrackingAnnotationEnabled) {
    return mTrackingAnnotationEnabled.value();
  }

  mTrackingAnnotationEnabled = Some(false);

  if (!CachedPrefs::GetInstance()->IsAnnotateChannelEnabled()) {
    return mTrackingAnnotationEnabled.value();
  }

  // If tracking protection is enabled, no need to do channel annotation.
  if (ShouldEnableTrackingProtection()) {
    return mTrackingAnnotationEnabled.value();
  }

  // To prevent calling ShouldEnableTrackingProtectionInternal() again,
  // check loadContext->UseTrackingProtection() here.
  // If loadContext->UseTrackingProtection() is true, here it means
  // ShouldEnableTrackingProtectionInternal() has been called before in
  // ShouldEnableTrackingProtection() above and the result is false.
  // So, we can just return false.
  nsCOMPtr<nsILoadContext> loadContext;
  NS_QueryNotificationCallbacks(mChannel, loadContext);
  if (loadContext && loadContext->UseTrackingProtection()) {
    return mTrackingAnnotationEnabled.value();
  }

  Unused << ShouldEnableTrackingProtectionInternal(
      mChannel, true, mTrackingAnnotationEnabled.ptr());

  return mTrackingAnnotationEnabled.value();
}

nsresult
nsChannelClassifier::ShouldEnableTrackingProtectionInternal(
                                                         nsIChannel *aChannel,
                                                         bool aAnnotationsOnly,
                                                         bool *result)
>>>>>>> a17af05f
{
    // Should only be called in the parent process.
    MOZ_ASSERT(XRE_IsParentProcess());

    NS_ENSURE_ARG(result);
    *result = false;

    nsresult rv;
    nsCOMPtr<mozIThirdPartyUtil> thirdPartyUtil =
        do_GetService(THIRDPARTYUTIL_CONTRACTID, &rv);
    NS_ENSURE_SUCCESS(rv, rv);

    nsCOMPtr<nsIHttpChannelInternal> chan = do_QueryInterface(aChannel, &rv);
    if (NS_FAILED(rv) || !chan) {
      LOG(("nsChannelClassifier[%p]: Not an HTTP channel", this));
      return NS_OK;
    }

    nsCOMPtr<nsIURI> topWinURI;
    rv = chan->GetTopWindowURI(getter_AddRefs(topWinURI));
    NS_ENSURE_SUCCESS(rv, rv);

    if (!topWinURI) {
      LOG(("nsChannelClassifier[%p]: No window URI\n", this));
    }

    nsCOMPtr<nsIURI> chanURI;
    rv = aChannel->GetURI(getter_AddRefs(chanURI));
    NS_ENSURE_SUCCESS(rv, rv);

    // Third party checks don't work for chrome:// URIs in mochitests, so just
    // default to isThirdParty = true. We check isThirdPartyWindow to expand
    // the list of domains that are considered first party (e.g., if
    // facebook.com includes an iframe from fatratgames.com, all subsources
    // included in that iframe are considered third-party with
    // isThirdPartyChannel, even if they are not third-party w.r.t.
    // facebook.com), and isThirdPartyChannel to prevent top-level navigations
    // from being detected as third-party.
    bool isThirdPartyChannel = true;
    bool isThirdPartyWindow = true;
    thirdPartyUtil->IsThirdPartyURI(chanURI, topWinURI, &isThirdPartyWindow);
    thirdPartyUtil->IsThirdPartyChannel(aChannel, nullptr, &isThirdPartyChannel);
    if (!isThirdPartyWindow || !isThirdPartyChannel) {
      *result = false;
      if (LOG_ENABLED()) {
        LOG(("nsChannelClassifier[%p]: Skipping tracking protection checks "
             "for first party or top-level load channel[%p] with uri %s",
             this, aChannel, chanURI->GetSpecOrDefault().get()));
      }
      return NS_OK;
    }

<<<<<<< HEAD
=======
    // Unlike full Tracking Protection, annotations don't block anything
    // so we don't need to take into account add-ons or user exceptions.
    if (aAnnotationsOnly) {
      *result = true;
      return NS_OK;
    }

>>>>>>> a17af05f
    if (AddonMayLoad(aChannel, chanURI)) {
        return NS_OK;
    }

    nsCOMPtr<nsIIOService> ios = do_GetService(NS_IOSERVICE_CONTRACTID, &rv);
    NS_ENSURE_SUCCESS(rv, rv);

    if (!topWinURI && CachedPrefs::GetInstance()->IsAllowListExample()) {
      LOG(("nsChannelClassifier[%p]: Allowlisting test domain\n", this));
      rv = ios->NewURI(NS_LITERAL_CSTRING("http://allowlisted.example.com"),
                       nullptr, nullptr, getter_AddRefs(topWinURI));
      NS_ENSURE_SUCCESS(rv, rv);
    }

    // Take the host/port portion so we can allowlist by site. Also ignore the
    // scheme, since users who put sites on the allowlist probably don't expect
    // allowlisting to depend on scheme.
    nsCOMPtr<nsIURL> url = do_QueryInterface(topWinURI, &rv);
    if (NS_FAILED(rv)) {
      return rv; // normal for some loads, no need to print a warning
    }

    nsCString escaped(NS_LITERAL_CSTRING("https://"));
    nsAutoCString temp;
    rv = url->GetHostPort(temp);
    NS_ENSURE_SUCCESS(rv, rv);
    escaped.Append(temp);

    // Stuff the whole thing back into a URI for the permission manager.
    rv = ios->NewURI(escaped, nullptr, nullptr, getter_AddRefs(topWinURI));
    NS_ENSURE_SUCCESS(rv, rv);

    nsCOMPtr<nsIPermissionManager> permMgr =
        do_GetService(NS_PERMISSIONMANAGER_CONTRACTID, &rv);
    NS_ENSURE_SUCCESS(rv, rv);

    uint32_t permissions = nsIPermissionManager::UNKNOWN_ACTION;
    rv = permMgr->TestPermission(topWinURI, "trackingprotection", &permissions);
    NS_ENSURE_SUCCESS(rv, rv);

    if (permissions == nsIPermissionManager::ALLOW_ACTION) {
      LOG(("nsChannelClassifier[%p]: Allowlisting channel[%p] for %s", this,
           aChannel, escaped.get()));
      mIsAllowListed = true;
      *result = false;
    } else {
      *result = true;
    }

    // In Private Browsing Mode we also check against an in-memory list.
    if (NS_UsePrivateBrowsing(aChannel)) {
      nsCOMPtr<nsIPrivateBrowsingTrackingProtectionWhitelist> pbmtpWhitelist =
          do_GetService(NS_PBTRACKINGPROTECTIONWHITELIST_CONTRACTID, &rv);
      NS_ENSURE_SUCCESS(rv, rv);

      bool exists = false;
      rv = pbmtpWhitelist->ExistsInAllowList(topWinURI, &exists);
      NS_ENSURE_SUCCESS(rv, rv);

      if (exists) {
        mIsAllowListed = true;
        LOG(("nsChannelClassifier[%p]: Allowlisting channel[%p] in PBM for %s",
             this, aChannel, escaped.get()));
      }

      *result = !exists;
    }

    // Tracking protection will be enabled so return without updating
    // the security state. If any channels are subsequently cancelled
    // (page elements blocked) the state will be then updated.
    if (*result) {
      if (LOG_ENABLED()) {
        LOG(("nsChannelClassifier[%p]: Enabling tracking protection checks on "
             "channel[%p] with uri %s for toplevel window %s", this, aChannel,
             chanURI->GetSpecOrDefault().get(),
             topWinURI->GetSpecOrDefault().get()));
      }
      return NS_OK;
    }

    // Tracking protection will be disabled so update the security state
    // of the document and fire a secure change event. If we can't get the
    // window for the channel, then the shield won't show up so we can't send
    // an event to the securityUI anyway.
    return NotifyTrackingProtectionDisabled(aChannel);
}

bool
nsChannelClassifier::AddonMayLoad(nsIChannel *aChannel, nsIURI *aUri)
{
    nsCOMPtr<nsILoadInfo> channelLoadInfo = aChannel->GetLoadInfo();
    if (!channelLoadInfo)
        return false;

    // loadingPrincipal is used here to ensure we are loading into an
    // addon principal.  This allows an addon, with explicit permission, to
    // call out to API endpoints that may otherwise get blocked.
    nsIPrincipal* loadingPrincipal = channelLoadInfo->LoadingPrincipal();
    if (!loadingPrincipal)
        return false;

    return BasePrincipal::Cast(loadingPrincipal)->AddonAllowsLoad(aUri, true);
}

// static
nsresult
nsChannelClassifier::NotifyTrackingProtectionDisabled(nsIChannel *aChannel)
{
    // Can be called in EITHER the parent or child process.
    nsCOMPtr<nsIParentChannel> parentChannel;
    NS_QueryNotificationCallbacks(aChannel, parentChannel);
    if (parentChannel) {
      // This channel is a parent-process proxy for a child process request.
      // Tell the child process channel to do this instead.
      parentChannel->NotifyTrackingProtectionDisabled();
      return NS_OK;
    }

    nsresult rv;
    nsCOMPtr<mozIThirdPartyUtil> thirdPartyUtil =
        do_GetService(THIRDPARTYUTIL_CONTRACTID, &rv);
    NS_ENSURE_SUCCESS(rv, rv);

    nsCOMPtr<mozIDOMWindowProxy> win;
    rv = thirdPartyUtil->GetTopWindowForChannel(aChannel, getter_AddRefs(win));
    NS_ENSURE_SUCCESS(rv, rv);

    auto* pwin = nsPIDOMWindowOuter::From(win);
    nsCOMPtr<nsIDocShell> docShell = pwin->GetDocShell();
    if (!docShell) {
      return NS_OK;
    }
    nsCOMPtr<nsIDocument> doc = docShell->GetDocument();
    NS_ENSURE_TRUE(doc, NS_OK);

    // Notify nsIWebProgressListeners of this security event.
    // Can be used to change the UI state.
    nsCOMPtr<nsISecurityEventSink> eventSink = do_QueryInterface(docShell, &rv);
    NS_ENSURE_SUCCESS(rv, NS_OK);
    uint32_t state = 0;
    nsCOMPtr<nsISecureBrowserUI> securityUI;
    docShell->GetSecurityUI(getter_AddRefs(securityUI));
    if (!securityUI) {
      return NS_OK;
    }
    doc->SetHasTrackingContentLoaded(true);
    securityUI->GetState(&state);
    state |= nsIWebProgressListener::STATE_LOADED_TRACKING_CONTENT;
    eventSink->OnSecurityChange(nullptr, state);

    return NS_OK;
}

void
nsChannelClassifier::Start()
{
  nsresult rv = StartInternal();
  if (NS_FAILED(rv)) {
    // If we aren't getting a callback for any reason, assume a good verdict and
    // make sure we resume the channel if necessary.
    OnClassifyComplete(NS_OK, NS_LITERAL_CSTRING(""),NS_LITERAL_CSTRING(""),
                       NS_LITERAL_CSTRING(""));
  }
}

nsresult
nsChannelClassifier::StartInternal()
{
    // Should only be called in the parent process.
    MOZ_ASSERT(XRE_IsParentProcess());

    // Don't bother to run the classifier on a load that has already failed.
    // (this might happen after a redirect)
    nsresult status;
    mChannel->GetStatus(&status);
    if (NS_FAILED(status))
        return status;

    // Don't bother to run the classifier on a cached load that was
    // previously classified as good.
    if (HasBeenClassified(mChannel)) {
        return NS_ERROR_UNEXPECTED;
    }

    nsCOMPtr<nsIURI> uri;
    nsresult rv = mChannel->GetURI(getter_AddRefs(uri));
    NS_ENSURE_SUCCESS(rv, rv);

    // Don't bother checking certain types of URIs.
    bool isAbout = false;
    rv = uri->SchemeIs("about", &isAbout);
    NS_ENSURE_SUCCESS(rv, rv);
    if (isAbout) return NS_ERROR_UNEXPECTED;

    bool hasFlags;
    rv = NS_URIChainHasFlags(uri,
                             nsIProtocolHandler::URI_DANGEROUS_TO_LOAD,
                             &hasFlags);
    NS_ENSURE_SUCCESS(rv, rv);
    if (hasFlags) return NS_ERROR_UNEXPECTED;

    rv = NS_URIChainHasFlags(uri,
                             nsIProtocolHandler::URI_IS_LOCAL_FILE,
                             &hasFlags);
    NS_ENSURE_SUCCESS(rv, rv);
    if (hasFlags) return NS_ERROR_UNEXPECTED;

    rv = NS_URIChainHasFlags(uri,
                             nsIProtocolHandler::URI_IS_UI_RESOURCE,
                             &hasFlags);
    NS_ENSURE_SUCCESS(rv, rv);
    if (hasFlags) return NS_ERROR_UNEXPECTED;

    rv = NS_URIChainHasFlags(uri,
                             nsIProtocolHandler::URI_IS_LOCAL_RESOURCE,
                             &hasFlags);
    NS_ENSURE_SUCCESS(rv, rv);
    if (hasFlags) return NS_ERROR_UNEXPECTED;

    nsCString skipHostnames = CachedPrefs::GetInstance()->GetSkipHostnames();
    if (!skipHostnames.IsEmpty()) {
      LOG(("nsChannelClassifier[%p]:StartInternal whitelisted hostnames = %s",
           this, skipHostnames.get()));
      if (IsHostnameWhitelisted(uri, skipHostnames)) {
        return NS_ERROR_UNEXPECTED;
      }
    }

    nsCOMPtr<nsIURIClassifier> uriClassifier =
        do_GetService(NS_URICLASSIFIERSERVICE_CONTRACTID, &rv);
    if (rv == NS_ERROR_FACTORY_NOT_REGISTERED ||
        rv == NS_ERROR_NOT_AVAILABLE) {
        // no URI classifier, ignore this failure.
        return NS_ERROR_NOT_AVAILABLE;
    }
    NS_ENSURE_SUCCESS(rv, rv);

    nsCOMPtr<nsIScriptSecurityManager> securityManager =
        do_GetService(NS_SCRIPTSECURITYMANAGER_CONTRACTID, &rv);
    NS_ENSURE_SUCCESS(rv, rv);

    nsCOMPtr<nsIPrincipal> principal;
    rv = securityManager->GetChannelURIPrincipal(mChannel, getter_AddRefs(principal));
    NS_ENSURE_SUCCESS(rv, rv);

    bool expectCallback;
<<<<<<< HEAD
    bool trackingProtectionEnabled = false;
    if (mTrackingProtectionEnabled.isNothing()) {
      (void)ShouldEnableTrackingProtection(&trackingProtectionEnabled);
    } else {
      trackingProtectionEnabled = mTrackingProtectionEnabled.value();
    }

=======
>>>>>>> a17af05f
    if (LOG_ENABLED()) {
      nsCOMPtr<nsIURI> principalURI;
      principal->GetURI(getter_AddRefs(principalURI));
      LOG(("nsChannelClassifier[%p]: Classifying principal %s on channel with "
           "uri %s", this, principalURI->GetSpecOrDefault().get(),
           uri->GetSpecOrDefault().get()));
    }
    // The classify is running in parent process, no need to give a valid event
    // target
<<<<<<< HEAD
    rv = uriClassifier->Classify(principal, nullptr, sAnnotateChannelEnabled | trackingProtectionEnabled,
=======
    rv = uriClassifier->Classify(principal, nullptr,
                                 ShouldEnableTrackingProtection(),
>>>>>>> a17af05f
                                 this, &expectCallback);
    if (NS_FAILED(rv)) {
        return rv;
    }

    if (expectCallback) {
        // Suspend the channel, it will be resumed when we get the classifier
        // callback.
        rv = mChannel->Suspend();
        if (NS_FAILED(rv)) {
            // Some channels (including nsJSChannel) fail on Suspend.  This
            // shouldn't be fatal, but will prevent malware from being
            // blocked on these channels.
            LOG(("nsChannelClassifier[%p]: Couldn't suspend channel", this));
            return rv;
        }

        mSuspendedChannel = true;
        LOG(("nsChannelClassifier[%p]: suspended channel %p",
             this, mChannel.get()));
    } else {
        LOG(("nsChannelClassifier[%p]: not expecting callback", this));
        return NS_ERROR_FAILURE;
    }

    // Add an observer for shutdown
    AddShutdownObserver();
    return NS_OK;
}

bool
nsChannelClassifier::IsHostnameWhitelisted(nsIURI *aUri,
                                           const nsACString &aWhitelisted)
{
  nsAutoCString host;
  nsresult rv = aUri->GetHost(host);
  if (NS_FAILED(rv) || host.IsEmpty()) {
    return false;
  }
  ToLowerCase(host);

  nsCCharSeparatedTokenizer tokenizer(aWhitelisted, ',');
  while (tokenizer.hasMoreTokens()) {
    const nsACString& token = tokenizer.nextToken();
    if (token.Equals(host)) {
      LOG(("nsChannelClassifier[%p]:StartInternal skipping %s (whitelisted)",
           this, host.get()));
      return true;
    }
  }

  return false;
}

// Note in the cache entry that this URL was classified, so that future
// cached loads don't need to be checked.
void
nsChannelClassifier::MarkEntryClassified(nsresult status)
{
    // Should only be called in the parent process.
    MOZ_ASSERT(XRE_IsParentProcess());

    // Don't cache tracking classifications because we support allowlisting.
    if (status == NS_ERROR_TRACKING_URI || mIsAllowListed) {
        return;
    }

    if (LOG_ENABLED()) {
      nsAutoCString errorName;
      GetErrorName(status, errorName);
      nsCOMPtr<nsIURI> uri;
      mChannel->GetURI(getter_AddRefs(uri));
      nsAutoCString spec;
      uri->GetAsciiSpec(spec);
      LOG(("nsChannelClassifier::MarkEntryClassified[%s] %s",
           errorName.get(), spec.get()));
    }

    nsCOMPtr<nsICachingChannel> cachingChannel = do_QueryInterface(mChannel);
    if (!cachingChannel) {
        return;
    }

    nsCOMPtr<nsISupports> cacheToken;
    cachingChannel->GetCacheToken(getter_AddRefs(cacheToken));
    if (!cacheToken) {
        return;
    }

    nsCOMPtr<nsICacheEntry> cacheEntry =
        do_QueryInterface(cacheToken);
    if (!cacheEntry) {
        return;
    }

    cacheEntry->SetMetaDataElement("necko:classified",
                                   NS_SUCCEEDED(status) ? "1" : nullptr);
}

bool
nsChannelClassifier::HasBeenClassified(nsIChannel *aChannel)
{
    // Should only be called in the parent process.
    MOZ_ASSERT(XRE_IsParentProcess());

    nsCOMPtr<nsICachingChannel> cachingChannel =
        do_QueryInterface(aChannel);
    if (!cachingChannel) {
        return false;
    }

    // Only check the tag if we are loading from the cache without
    // validation.
    bool fromCache;
    if (NS_FAILED(cachingChannel->IsFromCache(&fromCache)) || !fromCache) {
        return false;
    }

    nsCOMPtr<nsISupports> cacheToken;
    cachingChannel->GetCacheToken(getter_AddRefs(cacheToken));
    if (!cacheToken) {
        return false;
    }

    nsCOMPtr<nsICacheEntry> cacheEntry =
        do_QueryInterface(cacheToken);
    if (!cacheEntry) {
        return false;
    }

    nsCString tag;
    cacheEntry->GetMetaDataElement("necko:classified", getter_Copies(tag));
    return tag.EqualsLiteral("1");
}

//static
bool
nsChannelClassifier::SameLoadingURI(nsIDocument *aDoc, nsIChannel *aChannel)
{
  nsCOMPtr<nsIURI> docURI = aDoc->GetDocumentURI();
  nsCOMPtr<nsILoadInfo> channelLoadInfo = aChannel->GetLoadInfo();
  if (!channelLoadInfo || !docURI) {
    return false;
  }

  nsCOMPtr<nsIPrincipal> channelLoadingPrincipal = channelLoadInfo->LoadingPrincipal();
  if (!channelLoadingPrincipal) {
    // TYPE_DOCUMENT loads will not have a channelLoadingPrincipal. But top level
    // loads should not be blocked by Tracking Protection, so we will return
    // false
    return false;
  }
  nsCOMPtr<nsIURI> channelLoadingURI;
  channelLoadingPrincipal->GetURI(getter_AddRefs(channelLoadingURI));
  if (!channelLoadingURI) {
    return false;
  }
  bool equals = false;
  nsresult rv = docURI->EqualsExceptRef(channelLoadingURI, &equals);
  return NS_SUCCEEDED(rv) && equals;
}

// static
nsresult
nsChannelClassifier::SetBlockedContent(nsIChannel *channel,
                                       nsresult aErrorCode,
                                       const nsACString& aList,
                                       const nsACString& aProvider,
                                       const nsACString& aPrefix)
{
  NS_ENSURE_ARG(!aList.IsEmpty());
  NS_ENSURE_ARG(!aPrefix.IsEmpty());

  // Can be called in EITHER the parent or child process.
  nsCOMPtr<nsIParentChannel> parentChannel;
  NS_QueryNotificationCallbacks(channel, parentChannel);
  if (parentChannel) {
    // This channel is a parent-process proxy for a child process request.
    // Tell the child process channel to do this instead.
    parentChannel->SetClassifierMatchedInfo(aList, aProvider, aPrefix);
    return NS_OK;
  }

  nsresult rv;
  nsCOMPtr<nsIClassifiedChannel> classifiedChannel = do_QueryInterface(channel, &rv);
  NS_ENSURE_SUCCESS(rv, rv);

  if (classifiedChannel) {
    classifiedChannel->SetMatchedInfo(aList, aProvider, aPrefix);
  }

  nsCOMPtr<mozIDOMWindowProxy> win;
  nsCOMPtr<mozIThirdPartyUtil> thirdPartyUtil =
    do_GetService(THIRDPARTYUTIL_CONTRACTID, &rv);
  NS_ENSURE_SUCCESS(rv, NS_OK);
  rv = thirdPartyUtil->GetTopWindowForChannel(channel, getter_AddRefs(win));
  NS_ENSURE_SUCCESS(rv, NS_OK);
  auto* pwin = nsPIDOMWindowOuter::From(win);
  nsCOMPtr<nsIDocShell> docShell = pwin->GetDocShell();
  if (!docShell) {
    return NS_OK;
  }
  nsCOMPtr<nsIDocument> doc = docShell->GetDocument();
  NS_ENSURE_TRUE(doc, NS_OK);

  // This event might come after the user has navigated to another page.
  // To prevent showing the TrackingProtection UI on the wrong page, we need to
  // check that the loading URI for the channel is the same as the URI currently
  // loaded in the document.
  if (!SameLoadingURI(doc, channel)) {
    return NS_OK;
  }

  // Notify nsIWebProgressListeners of this security event.
  // Can be used to change the UI state.
  nsCOMPtr<nsISecurityEventSink> eventSink = do_QueryInterface(docShell, &rv);
  NS_ENSURE_SUCCESS(rv, NS_OK);
  uint32_t state = 0;
  nsCOMPtr<nsISecureBrowserUI> securityUI;
  docShell->GetSecurityUI(getter_AddRefs(securityUI));
  if (!securityUI) {
    return NS_OK;
  }
  securityUI->GetState(&state);
  if (aErrorCode == NS_ERROR_TRACKING_URI) {
    doc->SetHasTrackingContentBlocked(true);
    state |= nsIWebProgressListener::STATE_BLOCKED_TRACKING_CONTENT;
  } else {
    state |= nsIWebProgressListener::STATE_BLOCKED_UNSAFE_CONTENT;
  }

  eventSink->OnSecurityChange(nullptr, state);

  // Log a warning to the web console.
  nsCOMPtr<nsIURI> uri;
  channel->GetURI(getter_AddRefs(uri));
  NS_ConvertUTF8toUTF16 spec(uri->GetSpecOrDefault());
  const char16_t* params[] = { spec.get() };
  const char* message = (aErrorCode == NS_ERROR_TRACKING_URI) ?
    "TrackingUriBlocked" : "UnsafeUriBlocked";
  nsCString category = (aErrorCode == NS_ERROR_TRACKING_URI) ?
    NS_LITERAL_CSTRING("Tracking Protection") :
    NS_LITERAL_CSTRING("Safe Browsing");

  nsContentUtils::ReportToConsole(nsIScriptError::warningFlag,
                                  category,
                                  doc,
                                  nsContentUtils::eNECKO_PROPERTIES,
                                  message,
                                  params, ArrayLength(params));

  return NS_OK;
}

namespace {

<<<<<<< HEAD
class IsTrackerWhitelistedCallback final : public nsIURIClassifierCallback {
public:
  explicit IsTrackerWhitelistedCallback(nsChannelClassifier* aClosure,
                                        const nsACString& aList,
                                        const nsACString& aProvider,
                                        const nsACString& aPrefix,
                                        const nsACString& aWhitelistEntry)
    : mClosure(aClosure)
    , mWhitelistEntry(aWhitelistEntry)
=======
// The purpose of this class is only for implementing all nsISupports methods.
// This is a workaround for template derived class.
class URIClassifierCallbackBase : public nsIURIClassifierCallback {
public:
  URIClassifierCallbackBase() = default;

  NS_DECL_THREADSAFE_ISUPPORTS

protected:
  virtual ~URIClassifierCallbackBase() = default;
};

NS_IMPL_ISUPPORTS(URIClassifierCallbackBase, nsIURIClassifierCallback)

// A template class for reusing the code.
// OnClassifyCompleteInternal will be called to pass the result.
template<class T>
class IsTrackerWhitelistedCallback final : public URIClassifierCallbackBase {
public:
  explicit IsTrackerWhitelistedCallback(T* aClosure,
                                        const nsACString& aList,
                                        const nsACString& aProvider,
                                        const nsACString& aPrefix,
                                        nsIURI* aWhitelistURI)
    : mClosure(aClosure)
    , mWhitelistURI(aWhitelistURI)
>>>>>>> a17af05f
    , mList(aList)
    , mProvider(aProvider)
    , mPrefix(aPrefix)
  {
  }

<<<<<<< HEAD
  NS_DECL_THREADSAFE_ISUPPORTS
  NS_DECL_NSIURICLASSIFIERCALLBACK
=======
  NS_IMETHOD OnClassifyComplete(nsresult /*aErrorCode*/,
                                const nsACString& aLists, // Only this matters.
                                const nsACString& /*aProvider*/,
                                const nsACString& /*aPrefix*/) override
  {
    nsresult rv;
    if (aLists.IsEmpty()) {
      if (LOG_ENABLED()) {
        MOZ_ASSERT(mWhitelistURI);

        LOG(("nsChannelClassifier[%p]: %s is not in the whitelist",
             mClosure.get(), mWhitelistURI->GetSpecOrDefault().get()));
      }
      rv = NS_ERROR_TRACKING_URI;
    } else {
      LOG(("nsChannelClassifier[%p]:OnClassifyComplete tracker found "
           "in whitelist so we won't block it", mClosure.get()));
      rv = NS_OK;
    }

    rv = mClosure->OnClassifyCompleteInternal(rv, mList, mProvider, mPrefix);
    mClosure = nullptr;
    return rv;
  }
>>>>>>> a17af05f

private:
  ~IsTrackerWhitelistedCallback() = default;

<<<<<<< HEAD
  RefPtr<nsChannelClassifier> mClosure;
  nsCString mWhitelistEntry;
=======
  RefPtr<T> mClosure;
  nsCOMPtr<nsIURI> mWhitelistURI;
>>>>>>> a17af05f

  // The following 3 values are for forwarding the callback.
  nsCString mList;
  nsCString mProvider;
  nsCString mPrefix;
};

<<<<<<< HEAD
NS_IMPL_ISUPPORTS(IsTrackerWhitelistedCallback, nsIURIClassifierCallback)


/*virtual*/ nsresult
IsTrackerWhitelistedCallback::OnClassifyComplete(nsresult /*aErrorCode*/,
                                                 const nsACString& aLists, // Only this matters.
                                                 const nsACString& /*aProvider*/,
                                                 const nsACString& /*aPrefix*/)
{
  nsresult rv;
  if (aLists.IsEmpty()) {
    LOG(("nsChannelClassifier[%p]: %s is not in the whitelist",
       mClosure.get(), mWhitelistEntry.get()));
    rv = NS_ERROR_TRACKING_URI;
  } else {
    LOG(("nsChannelClassifier[%p]:OnClassifyComplete tracker found "
         "in whitelist so we won't block it", mClosure.get()));
    rv = NS_OK;
  }

  return mClosure->OnClassifyCompleteInternal(rv, mList, mProvider, mPrefix);
}

} // end of unnamed namespace/

nsresult
nsChannelClassifier::IsTrackerWhitelisted(const nsACString& aList,
                                          const nsACString& aProvider,
                                          const nsACString& aPrefix)
=======
// This class is designed to get the results of checking blacklist and whitelist.
// 1. The result of local blacklist will be sent back via
//    OnClassifyComplete, which is called by nsIURIClassifier service.
// 2. The result of local whitelist is got via OnClassifyCompleteInternal,
//    which is called by IsTrackerWhitelistedCallback::OnClassifyComplete.
class IsTrackerBlacklistedCallback final : public nsIURIClassifierCallback {
public:
  explicit IsTrackerBlacklistedCallback(nsChannelClassifier* aChannelClassifier,
                                        nsIURIClassifierCallback* aCallback)
    : mChannelClassifier(aChannelClassifier)
    , mChannelCallback(aCallback)
  {
  }

  NS_DECL_THREADSAFE_ISUPPORTS
  NS_DECL_NSIURICLASSIFIERCALLBACK

  nsresult OnClassifyCompleteInternal(nsresult aErrorCode,
                                      const nsACString& aList,
                                      const nsACString& aProvider,
                                      const nsACString& aPrefix);

private:
  ~IsTrackerBlacklistedCallback() = default;

  RefPtr<nsChannelClassifier> mChannelClassifier;
  nsCOMPtr<nsIURIClassifierCallback> mChannelCallback;
};

NS_IMPL_ISUPPORTS(IsTrackerBlacklistedCallback, nsIURIClassifierCallback)

/*virtual*/ nsresult
IsTrackerBlacklistedCallback::OnClassifyComplete(nsresult aErrorCode,
                                                 const nsACString& aLists,
                                                 const nsACString& aProvider,
                                                 const nsACString& aPrefix)
{
  nsresult status = aLists.IsEmpty() ? NS_OK : NS_ERROR_TRACKING_URI;
  bool tpEnabled = mChannelClassifier->ShouldEnableTrackingProtection();

  LOG(("IsTrackerBlacklistedCallback[%p]:OnClassifyComplete "
       " status=0x%" PRIx32 ", tpEnabled=%d",
       mChannelClassifier.get(), static_cast<uint32_t>(status), tpEnabled));

  // If this is not in local blacklist or tracking protection is enabled,
  // directly send the status back.
  // The whitelist will be checked at nsChannelClassifier::OnClassifyComplete
  // when tracking protection is enabled, so we can just return here.
  if (NS_SUCCEEDED(status) || tpEnabled) {
    return mChannelCallback->OnClassifyComplete(
      status, aLists, aProvider, aPrefix);
  }

  nsCOMPtr<nsIChannel> channel = mChannelClassifier->GetChannel();
  if (LOG_ENABLED()) {
    nsCOMPtr<nsIURI> uri;
    channel->GetURI(getter_AddRefs(uri));
    LOG(("IsTrackerBlacklistedCallback[%p]:OnClassifyComplete channel [%p] "
         "uri=%s, is in blacklist. Start checking whitelist.",
         mChannelClassifier.get(), channel.get(),
         uri->GetSpecOrDefault().get()));
  }

  nsCOMPtr<nsIURI> whitelistURI = mChannelClassifier->CreateWhiteListURI();
  nsCOMPtr<nsIURIClassifierCallback> callback =
    new IsTrackerWhitelistedCallback<IsTrackerBlacklistedCallback>(
      this, aLists, aProvider, aPrefix, whitelistURI);

  // If IsTrackerWhitelisted has failed, it means the uri is not in whitelist.
  if (NS_FAILED(mChannelClassifier->IsTrackerWhitelisted(whitelistURI, callback))) {
    LOG(("IsTrackerBlacklistedCallback[%p]:OnClassifyComplete channel [%p] "
         "IsTrackerWhitelisted has failed.",
         mChannelClassifier.get(), channel.get()));

    MOZ_ASSERT(mChannelClassifier->ShouldEnableTrackingAnnotation());

    SetIsTrackingResourceHelper(channel);
    if (CachedPrefs::GetInstance()->IsLowerNetworkPriority()) {
      LowerPriorityHelper(channel);
    }

    // We don't want to disable speculative connection when tracking protection
    // is disabled. So, change the status to NS_OK.
    status = NS_OK;

    return mChannelCallback->OnClassifyComplete(
      status, aLists, aProvider, aPrefix);
  }

  // OnClassifyCompleteInternal() will be called once we know
  // if the tracker is whitelisted.
  return NS_OK;
}

nsresult
IsTrackerBlacklistedCallback::OnClassifyCompleteInternal(nsresult aErrorCode,
                                                         const nsACString& aLists,
                                                         const nsACString& aProvider,
                                                         const nsACString& aPrefix)
>>>>>>> a17af05f
{
  LOG(("IsTrackerBlacklistedCallback[%p]:OnClassifyCompleteInternal"
       " status=0x%" PRIx32,
       mChannelClassifier.get(), static_cast<uint32_t>(aErrorCode)));

  if (NS_SUCCEEDED(aErrorCode)) {
    return mChannelCallback->OnClassifyComplete(
      aErrorCode, aLists, aProvider, aPrefix);
  }

  MOZ_ASSERT(mChannelClassifier->ShouldEnableTrackingAnnotation());
  MOZ_ASSERT(aErrorCode == NS_ERROR_TRACKING_URI);

  nsCOMPtr<nsIChannel> channel = mChannelClassifier->GetChannel();
  if (LOG_ENABLED()) {
    nsCOMPtr<nsIURI> uri;
    channel->GetURI(getter_AddRefs(uri));
    LOG(("IsTrackerBlacklistedCallback[%p]:OnClassifyCompleteInternal "
         "channel [%p] uri=%s, is not in whitelist",
         mChannelClassifier.get(), channel.get(),
         uri->GetSpecOrDefault().get()));
  }

  SetIsTrackingResourceHelper(channel);
  if (CachedPrefs::GetInstance()->IsLowerNetworkPriority()) {
    LowerPriorityHelper(channel);
  }

  return mChannelCallback->OnClassifyComplete(
      NS_OK, aLists, aProvider, aPrefix);
}

} // end of unnamed namespace/

already_AddRefed<nsIURI>
nsChannelClassifier::CreateWhiteListURI() const
{
  nsresult rv;
  nsCOMPtr<nsIHttpChannelInternal> chan = do_QueryInterface(mChannel, &rv);
  if (!chan) {
    return nullptr;
  }

  nsCOMPtr<nsIURI> topWinURI;
  rv = chan->GetTopWindowURI(getter_AddRefs(topWinURI));
  NS_ENSURE_SUCCESS(rv, nullptr);
  if (!topWinURI) {
    LOG(("nsChannelClassifier[%p]: No window URI", this));
    return nullptr;
  }

  nsCOMPtr<nsIScriptSecurityManager> securityManager =
    do_GetService(NS_SCRIPTSECURITYMANAGER_CONTRACTID, &rv);
  NS_ENSURE_SUCCESS(rv, nullptr);
  nsCOMPtr<nsIPrincipal> chanPrincipal;
  rv = securityManager->GetChannelURIPrincipal(mChannel,
                                               getter_AddRefs(chanPrincipal));
  if (NS_FAILED(rv)) {
    return nullptr;
  }

  // Craft a whitelist URL like "toplevel.page/?resource=third.party.domain"
  nsAutoCString pageHostname, resourceDomain;
  rv = topWinURI->GetHost(pageHostname);
  NS_ENSURE_SUCCESS(rv, nullptr);
  rv = chanPrincipal->GetBaseDomain(resourceDomain);
  NS_ENSURE_SUCCESS(rv, nullptr);
  nsAutoCString whitelistEntry = NS_LITERAL_CSTRING("http://") +
    pageHostname + NS_LITERAL_CSTRING("/?resource=") + resourceDomain;
  LOG(("nsChannelClassifier[%p]: Looking for %s in the whitelist",
       this, whitelistEntry.get()));

  nsCOMPtr<nsIURI> whitelistURI;
  rv = NS_NewURI(getter_AddRefs(whitelistURI), whitelistEntry);

<<<<<<< HEAD
  RefPtr<IsTrackerWhitelistedCallback> cb =
    new IsTrackerWhitelistedCallback(this, aList, aProvider, aPrefix,
                                     whitelistEntry);

  return uriClassifier->AsyncClassifyLocalWithTables(whitelistURI, tables, cb);
=======
  return NS_SUCCEEDED(rv) ? whitelistURI.forget() : nullptr;
}

nsresult
nsChannelClassifier::IsTrackerWhitelisted(nsIURI* aWhiteListURI,
                                          nsIURIClassifierCallback *aCallback)
{
  if (!aCallback || !aWhiteListURI) {
    return NS_ERROR_INVALID_ARG;
  }

  nsresult rv;
  nsCOMPtr<nsIURIClassifier> uriClassifier =
    do_GetService(NS_URICLASSIFIERSERVICE_CONTRACTID, &rv);
  NS_ENSURE_SUCCESS(rv, rv);

  nsCString trackingWhitelist = CachedPrefs::GetInstance()->GetTrackingWhiteList();
  if (trackingWhitelist.IsEmpty()) {
    LOG(("nsChannelClassifier[%p]:IsTrackerWhitelisted whitelist disabled",
         this));
    return NS_ERROR_TRACKING_URI;
  }

  return uriClassifier->AsyncClassifyLocalWithTables(aWhiteListURI, trackingWhitelist, aCallback);
>>>>>>> a17af05f
}

NS_IMETHODIMP
nsChannelClassifier::OnClassifyComplete(nsresult aErrorCode,
                                        const nsACString& aList,
                                        const nsACString& aProvider,
                                        const nsACString& aPrefix)
{
  // Should only be called in the parent process.
  MOZ_ASSERT(XRE_IsParentProcess());

<<<<<<< HEAD
  if (aErrorCode == NS_ERROR_TRACKING_URI &&
      NS_SUCCEEDED(IsTrackerWhitelisted(aList, aProvider, aPrefix))) {
    // OnClassifyCompleteInternal() will be called once we know
    // if the tracker is whitelisted.
    return NS_OK;
=======
  if (aErrorCode == NS_ERROR_TRACKING_URI) {
    nsCOMPtr<nsIURI> whitelistURI = CreateWhiteListURI();
    nsCOMPtr<nsIURIClassifierCallback> callback =
      new IsTrackerWhitelistedCallback<nsChannelClassifier>(
        this, aList, aProvider, aPrefix, whitelistURI);
    if (whitelistURI &&
        NS_SUCCEEDED(IsTrackerWhitelisted(whitelistURI, callback))) {
      // OnClassifyCompleteInternal() will be called once we know
      // if the tracker is whitelisted.
      return NS_OK;
    }
>>>>>>> a17af05f
  }

  return OnClassifyCompleteInternal(aErrorCode, aList, aProvider, aPrefix);
}

nsresult
nsChannelClassifier::OnClassifyCompleteInternal(nsresult aErrorCode,
                                                const nsACString& aList,
                                                const nsACString& aProvider,
                                                const nsACString& aPrefix)
{
    if (mSuspendedChannel) {
      nsAutoCString errorName;
      if (LOG_ENABLED()) {
        GetErrorName(aErrorCode, errorName);
        LOG(("nsChannelClassifier[%p]:OnClassifyComplete %s (suspended channel)",
             this, errorName.get()));
      }
      MarkEntryClassified(aErrorCode);

      // The value of |mTrackingProtectionEnabled| should be assigned at
      // |ShouldEnableTrackingProtection| before.
      MOZ_ASSERT(mTrackingProtectionEnabled, "Should contain a value.");

      if (aErrorCode == NS_ERROR_TRACKING_URI &&
          !mTrackingProtectionEnabled.valueOr(false)) {
        if (sAnnotateChannelEnabled) {
          nsCOMPtr<nsIParentChannel> parentChannel;
          NS_QueryNotificationCallbacks(mChannel, parentChannel);
          if (parentChannel) {
            // This channel is a parent-process proxy for a child process
            // request. We should notify the child process as well.
            parentChannel->NotifyTrackingResource();
          }
          RefPtr<HttpBaseChannel> httpChannel = do_QueryObject(mChannel);
          if (httpChannel) {
            httpChannel->SetIsTrackingResource();
          }
        }

        if (sLowerNetworkPriority) {
          if (LOG_ENABLED()) {
            nsCOMPtr<nsIURI> uri;
            mChannel->GetURI(getter_AddRefs(uri));
            LOG(("nsChannelClassifier[%p]: lower the priority of channel %p"
                 ", since %s is a tracker", this, mChannel.get(),
                 uri->GetSpecOrDefault().get()));
          }
          nsCOMPtr<nsISupportsPriority> p = do_QueryInterface(mChannel);
          if (p) {
            p->SetPriority(nsISupportsPriority::PRIORITY_LOWEST);
          }
        }

        aErrorCode = NS_OK;
      }

      if (NS_FAILED(aErrorCode)) {
        if (LOG_ENABLED()) {
          nsCOMPtr<nsIURI> uri;
          mChannel->GetURI(getter_AddRefs(uri));
          LOG(("nsChannelClassifier[%p]: cancelling channel %p for %s "
               "with error code %s", this, mChannel.get(),
               uri->GetSpecOrDefault().get(), errorName.get()));
        }

        // Channel will be cancelled (page element blocked) due to tracking
        // protection or Safe Browsing.
        // Do update the security state of the document and fire a security
        // change event.
        SetBlockedContent(mChannel, aErrorCode, aList, aProvider, aPrefix);

        mChannel->Cancel(aErrorCode);
      }
      LOG(("nsChannelClassifier[%p]: resuming channel %p from "
           "OnClassifyComplete", this, mChannel.get()));
      mChannel->Resume();
    }

    mChannel = nullptr;
    RemoveShutdownObserver();

    return NS_OK;
}

<<<<<<< HEAD
=======
nsresult
nsChannelClassifier::CheckIsTrackerWithLocalTable(nsIURIClassifierCallback* aCallback)
{
  nsresult rv;

  if (!aCallback) {
    return NS_ERROR_INVALID_ARG;
  }

  nsCOMPtr<nsIURIClassifier> uriClassifier =
    do_GetService(NS_URICLASSIFIERSERVICE_CONTRACTID, &rv);
  if (NS_FAILED(rv)) {
    return rv;
  }

  if (!ShouldEnableTrackingProtection() && !ShouldEnableTrackingAnnotation()) {
    return NS_ERROR_FAILURE;
  }

  nsCOMPtr<nsIURI> uri;
  rv = mChannel->GetURI(getter_AddRefs(uri));
  if (NS_FAILED(rv) || !uri) {
    return rv;
  }

  nsCString trackingBlacklist =
    CachedPrefs::GetInstance()->GetTrackingBlackList();
  if (trackingBlacklist.IsEmpty()) {
    LOG(("nsChannelClassifier[%p]:CheckIsTrackerWithLocalTable blacklist is empty",
         this));
    return NS_ERROR_FAILURE;
  }

  nsCOMPtr<nsIURIClassifierCallback> callback =
    new IsTrackerBlacklistedCallback(this, aCallback);

  LOG(("nsChannelClassifier[%p]:CheckIsTrackerWithLocalTable for uri=%s\n",
       this, uri->GetSpecOrDefault().get()));
  return uriClassifier->AsyncClassifyLocalWithTables(uri,
                                                     trackingBlacklist,
                                                     callback);
}

already_AddRefed<nsIChannel>
nsChannelClassifier::GetChannel()
{
  nsCOMPtr<nsIChannel> channel = mChannel;
  return channel.forget();
}

>>>>>>> a17af05f
void
nsChannelClassifier::AddShutdownObserver()
{
  nsCOMPtr<nsIObserverService> observerService = mozilla::services::GetObserverService();
  if (observerService) {
    observerService->AddObserver(this, "profile-change-net-teardown", false);
  }
}

void
nsChannelClassifier::RemoveShutdownObserver()
{
  nsCOMPtr<nsIObserverService> observerService = mozilla::services::GetObserverService();
  if (observerService) {
    observerService->RemoveObserver(this, "profile-change-net-teardown");
  }
}

///////////////////////////////////////////////////////////////////////////////
// nsIObserver implementation
NS_IMETHODIMP
nsChannelClassifier::Observe(nsISupports *aSubject, const char *aTopic,
                             const char16_t *aData)
{
  if (!strcmp(aTopic, "profile-change-net-teardown")) {
    // If we aren't getting a callback for any reason, make sure
    // we resume the channel.

    if (mChannel && mSuspendedChannel) {
      mSuspendedChannel = false;
      mChannel->Cancel(NS_ERROR_ABORT);
      mChannel->Resume();
<<<<<<< HEAD
=======
      mChannel = nullptr;
>>>>>>> a17af05f
    }

    RemoveShutdownObserver();
  }

  return NS_OK;
}

<<<<<<< HEAD
=======
#undef LOG_ENABLED

>>>>>>> a17af05f
} // namespace net
} // namespace mozilla<|MERGE_RESOLUTION|>--- conflicted
+++ resolved
@@ -40,11 +40,8 @@
 #include "mozilla/Logging.h"
 #include "mozilla/Preferences.h"
 #include "mozilla/net/HttpBaseChannel.h"
-<<<<<<< HEAD
-=======
 #include "mozilla/ClearOnShutdown.h"
 #include "mozilla/Unused.h"
->>>>>>> a17af05f
 
 namespace mozilla {
 namespace net {
@@ -54,16 +51,6 @@
 //
 static LazyLogModule gChannelClassifierLog("nsChannelClassifier");
 
-<<<<<<< HEAD
-// Whether channels should be annotated as being on the tracking protection
-// list.
-static bool sAnnotateChannelEnabled = false;
-// Whether the priority of the channels annotated as being on the tracking
-// protection list should be lowered.
-static bool sLowerNetworkPriority = false;
-static bool sIsInited = false;
-=======
->>>>>>> a17af05f
 
 #undef LOG
 #define LOG(args)     MOZ_LOG(gChannelClassifierLog, LogLevel::Debug, args)
@@ -260,31 +247,6 @@
   : mIsAllowListed(false),
     mSuspendedChannel(false),
     mChannel(aChannel),
-<<<<<<< HEAD
-    mTrackingProtectionEnabled(Nothing())
-{
-  MOZ_ASSERT(mChannel);
-  if (!sIsInited) {
-    sIsInited = true;
-    Preferences::AddBoolVarCache(&sAnnotateChannelEnabled,
-                                 "privacy.trackingprotection.annotate_channels");
-    Preferences::AddBoolVarCache(&sLowerNetworkPriority,
-                                 "privacy.trackingprotection.lower_network_priority");
-  }
-}
-
-nsresult
-nsChannelClassifier::ShouldEnableTrackingProtection(bool *result)
-{
-  nsresult rv = ShouldEnableTrackingProtectionInternal(mChannel, result);
-  mTrackingProtectionEnabled = Some(*result);
-  return rv;
-}
-
-nsresult
-nsChannelClassifier::ShouldEnableTrackingProtectionInternal(nsIChannel *aChannel,
-                                                            bool *result)
-=======
     mTrackingProtectionEnabled(Nothing()),
     mTrackingAnnotationEnabled(Nothing())
 {
@@ -357,7 +319,6 @@
                                                          nsIChannel *aChannel,
                                                          bool aAnnotationsOnly,
                                                          bool *result)
->>>>>>> a17af05f
 {
     // Should only be called in the parent process.
     MOZ_ASSERT(XRE_IsParentProcess());
@@ -410,8 +371,6 @@
       return NS_OK;
     }
 
-<<<<<<< HEAD
-=======
     // Unlike full Tracking Protection, annotations don't block anything
     // so we don't need to take into account add-ons or user exceptions.
     if (aAnnotationsOnly) {
@@ -419,7 +378,6 @@
       return NS_OK;
     }
 
->>>>>>> a17af05f
     if (AddonMayLoad(aChannel, chanURI)) {
         return NS_OK;
     }
@@ -667,16 +625,6 @@
     NS_ENSURE_SUCCESS(rv, rv);
 
     bool expectCallback;
-<<<<<<< HEAD
-    bool trackingProtectionEnabled = false;
-    if (mTrackingProtectionEnabled.isNothing()) {
-      (void)ShouldEnableTrackingProtection(&trackingProtectionEnabled);
-    } else {
-      trackingProtectionEnabled = mTrackingProtectionEnabled.value();
-    }
-
-=======
->>>>>>> a17af05f
     if (LOG_ENABLED()) {
       nsCOMPtr<nsIURI> principalURI;
       principal->GetURI(getter_AddRefs(principalURI));
@@ -686,12 +634,8 @@
     }
     // The classify is running in parent process, no need to give a valid event
     // target
-<<<<<<< HEAD
-    rv = uriClassifier->Classify(principal, nullptr, sAnnotateChannelEnabled | trackingProtectionEnabled,
-=======
     rv = uriClassifier->Classify(principal, nullptr,
                                  ShouldEnableTrackingProtection(),
->>>>>>> a17af05f
                                  this, &expectCallback);
     if (NS_FAILED(rv)) {
         return rv;
@@ -948,17 +892,6 @@
 
 namespace {
 
-<<<<<<< HEAD
-class IsTrackerWhitelistedCallback final : public nsIURIClassifierCallback {
-public:
-  explicit IsTrackerWhitelistedCallback(nsChannelClassifier* aClosure,
-                                        const nsACString& aList,
-                                        const nsACString& aProvider,
-                                        const nsACString& aPrefix,
-                                        const nsACString& aWhitelistEntry)
-    : mClosure(aClosure)
-    , mWhitelistEntry(aWhitelistEntry)
-=======
 // The purpose of this class is only for implementing all nsISupports methods.
 // This is a workaround for template derived class.
 class URIClassifierCallbackBase : public nsIURIClassifierCallback {
@@ -985,17 +918,12 @@
                                         nsIURI* aWhitelistURI)
     : mClosure(aClosure)
     , mWhitelistURI(aWhitelistURI)
->>>>>>> a17af05f
     , mList(aList)
     , mProvider(aProvider)
     , mPrefix(aPrefix)
   {
   }
 
-<<<<<<< HEAD
-  NS_DECL_THREADSAFE_ISUPPORTS
-  NS_DECL_NSIURICLASSIFIERCALLBACK
-=======
   NS_IMETHOD OnClassifyComplete(nsresult /*aErrorCode*/,
                                 const nsACString& aLists, // Only this matters.
                                 const nsACString& /*aProvider*/,
@@ -1020,18 +948,12 @@
     mClosure = nullptr;
     return rv;
   }
->>>>>>> a17af05f
 
 private:
   ~IsTrackerWhitelistedCallback() = default;
 
-<<<<<<< HEAD
-  RefPtr<nsChannelClassifier> mClosure;
-  nsCString mWhitelistEntry;
-=======
   RefPtr<T> mClosure;
   nsCOMPtr<nsIURI> mWhitelistURI;
->>>>>>> a17af05f
 
   // The following 3 values are for forwarding the callback.
   nsCString mList;
@@ -1039,37 +961,6 @@
   nsCString mPrefix;
 };
 
-<<<<<<< HEAD
-NS_IMPL_ISUPPORTS(IsTrackerWhitelistedCallback, nsIURIClassifierCallback)
-
-
-/*virtual*/ nsresult
-IsTrackerWhitelistedCallback::OnClassifyComplete(nsresult /*aErrorCode*/,
-                                                 const nsACString& aLists, // Only this matters.
-                                                 const nsACString& /*aProvider*/,
-                                                 const nsACString& /*aPrefix*/)
-{
-  nsresult rv;
-  if (aLists.IsEmpty()) {
-    LOG(("nsChannelClassifier[%p]: %s is not in the whitelist",
-       mClosure.get(), mWhitelistEntry.get()));
-    rv = NS_ERROR_TRACKING_URI;
-  } else {
-    LOG(("nsChannelClassifier[%p]:OnClassifyComplete tracker found "
-         "in whitelist so we won't block it", mClosure.get()));
-    rv = NS_OK;
-  }
-
-  return mClosure->OnClassifyCompleteInternal(rv, mList, mProvider, mPrefix);
-}
-
-} // end of unnamed namespace/
-
-nsresult
-nsChannelClassifier::IsTrackerWhitelisted(const nsACString& aList,
-                                          const nsACString& aProvider,
-                                          const nsACString& aPrefix)
-=======
 // This class is designed to get the results of checking blacklist and whitelist.
 // 1. The result of local blacklist will be sent back via
 //    OnClassifyComplete, which is called by nsIURIClassifier service.
@@ -1169,7 +1060,6 @@
                                                          const nsACString& aLists,
                                                          const nsACString& aProvider,
                                                          const nsACString& aPrefix)
->>>>>>> a17af05f
 {
   LOG(("IsTrackerBlacklistedCallback[%p]:OnClassifyCompleteInternal"
        " status=0x%" PRIx32,
@@ -1245,13 +1135,6 @@
   nsCOMPtr<nsIURI> whitelistURI;
   rv = NS_NewURI(getter_AddRefs(whitelistURI), whitelistEntry);
 
-<<<<<<< HEAD
-  RefPtr<IsTrackerWhitelistedCallback> cb =
-    new IsTrackerWhitelistedCallback(this, aList, aProvider, aPrefix,
-                                     whitelistEntry);
-
-  return uriClassifier->AsyncClassifyLocalWithTables(whitelistURI, tables, cb);
-=======
   return NS_SUCCEEDED(rv) ? whitelistURI.forget() : nullptr;
 }
 
@@ -1276,7 +1159,6 @@
   }
 
   return uriClassifier->AsyncClassifyLocalWithTables(aWhiteListURI, trackingWhitelist, aCallback);
->>>>>>> a17af05f
 }
 
 NS_IMETHODIMP
@@ -1288,13 +1170,6 @@
   // Should only be called in the parent process.
   MOZ_ASSERT(XRE_IsParentProcess());
 
-<<<<<<< HEAD
-  if (aErrorCode == NS_ERROR_TRACKING_URI &&
-      NS_SUCCEEDED(IsTrackerWhitelisted(aList, aProvider, aPrefix))) {
-    // OnClassifyCompleteInternal() will be called once we know
-    // if the tracker is whitelisted.
-    return NS_OK;
-=======
   if (aErrorCode == NS_ERROR_TRACKING_URI) {
     nsCOMPtr<nsIURI> whitelistURI = CreateWhiteListURI();
     nsCOMPtr<nsIURIClassifierCallback> callback =
@@ -1306,7 +1181,6 @@
       // if the tracker is whitelisted.
       return NS_OK;
     }
->>>>>>> a17af05f
   }
 
   return OnClassifyCompleteInternal(aErrorCode, aList, aProvider, aPrefix);
@@ -1327,43 +1201,6 @@
       }
       MarkEntryClassified(aErrorCode);
 
-      // The value of |mTrackingProtectionEnabled| should be assigned at
-      // |ShouldEnableTrackingProtection| before.
-      MOZ_ASSERT(mTrackingProtectionEnabled, "Should contain a value.");
-
-      if (aErrorCode == NS_ERROR_TRACKING_URI &&
-          !mTrackingProtectionEnabled.valueOr(false)) {
-        if (sAnnotateChannelEnabled) {
-          nsCOMPtr<nsIParentChannel> parentChannel;
-          NS_QueryNotificationCallbacks(mChannel, parentChannel);
-          if (parentChannel) {
-            // This channel is a parent-process proxy for a child process
-            // request. We should notify the child process as well.
-            parentChannel->NotifyTrackingResource();
-          }
-          RefPtr<HttpBaseChannel> httpChannel = do_QueryObject(mChannel);
-          if (httpChannel) {
-            httpChannel->SetIsTrackingResource();
-          }
-        }
-
-        if (sLowerNetworkPriority) {
-          if (LOG_ENABLED()) {
-            nsCOMPtr<nsIURI> uri;
-            mChannel->GetURI(getter_AddRefs(uri));
-            LOG(("nsChannelClassifier[%p]: lower the priority of channel %p"
-                 ", since %s is a tracker", this, mChannel.get(),
-                 uri->GetSpecOrDefault().get()));
-          }
-          nsCOMPtr<nsISupportsPriority> p = do_QueryInterface(mChannel);
-          if (p) {
-            p->SetPriority(nsISupportsPriority::PRIORITY_LOWEST);
-          }
-        }
-
-        aErrorCode = NS_OK;
-      }
-
       if (NS_FAILED(aErrorCode)) {
         if (LOG_ENABLED()) {
           nsCOMPtr<nsIURI> uri;
@@ -1392,8 +1229,6 @@
     return NS_OK;
 }
 
-<<<<<<< HEAD
-=======
 nsresult
 nsChannelClassifier::CheckIsTrackerWithLocalTable(nsIURIClassifierCallback* aCallback)
 {
@@ -1444,7 +1279,6 @@
   return channel.forget();
 }
 
->>>>>>> a17af05f
 void
 nsChannelClassifier::AddShutdownObserver()
 {
@@ -1477,10 +1311,7 @@
       mSuspendedChannel = false;
       mChannel->Cancel(NS_ERROR_ABORT);
       mChannel->Resume();
-<<<<<<< HEAD
-=======
       mChannel = nullptr;
->>>>>>> a17af05f
     }
 
     RemoveShutdownObserver();
@@ -1489,10 +1320,7 @@
   return NS_OK;
 }
 
-<<<<<<< HEAD
-=======
 #undef LOG_ENABLED
 
->>>>>>> a17af05f
 } // namespace net
 } // namespace mozilla