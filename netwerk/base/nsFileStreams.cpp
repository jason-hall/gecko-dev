/* -*- Mode: C++; tab-width: 4; indent-tabs-mode: nil; c-basic-offset: 4 -*- */
/* This Source Code Form is subject to the terms of the Mozilla Public
 * License, v. 2.0. If a copy of the MPL was not distributed with this
 * file, You can obtain one at http://mozilla.org/MPL/2.0/. */

#include "ipc/IPCMessageUtils.h"

#if defined(XP_UNIX) || defined(XP_BEOS)
#include <unistd.h>
#elif defined(XP_WIN)
#include <windows.h>
#include "nsILocalFileWin.h"
#else
// XXX add necessary include file for ftruncate (or equivalent)
#endif

#include "private/pprio.h"

#include "nsFileStreams.h"
#include "nsIFile.h"
#include "nsReadLine.h"
#include "nsIClassInfoImpl.h"
#include "mozilla/ipc/InputStreamUtils.h"
#include "mozilla/Unused.h"
#include "mozilla/FileUtils.h"
#include "nsNetCID.h"
#include "nsXULAppAPI.h"

typedef mozilla::ipc::FileDescriptor::PlatformHandleType FileHandleType;

using namespace mozilla::ipc;
using mozilla::DebugOnly;
using mozilla::Maybe;
using mozilla::Nothing;
using mozilla::Some;

////////////////////////////////////////////////////////////////////////////////
// nsFileStreamBase

nsFileStreamBase::nsFileStreamBase()
    : mFD(nullptr)
    , mBehaviorFlags(0)
    , mState(eUnitialized)
    , mErrorValue(NS_ERROR_FAILURE)
{
}

nsFileStreamBase::~nsFileStreamBase()
{
    Close();
}

NS_IMPL_ISUPPORTS(nsFileStreamBase,
                  nsISeekableStream,
                  nsIFileMetadata)

NS_IMETHODIMP
nsFileStreamBase::Seek(int32_t whence, int64_t offset)
{
    nsresult rv = DoPendingOpen();
    NS_ENSURE_SUCCESS(rv, rv);

    int64_t cnt = PR_Seek64(mFD, offset, (PRSeekWhence)whence);
    if (cnt == int64_t(-1)) {
        return NS_ErrorAccordingToNSPR();
    }
    return NS_OK;
}

NS_IMETHODIMP
nsFileStreamBase::Tell(int64_t *result)
{
    nsresult rv = DoPendingOpen();
    NS_ENSURE_SUCCESS(rv, rv);

    int64_t cnt = PR_Seek64(mFD, 0, PR_SEEK_CUR);
    if (cnt == int64_t(-1)) {
        return NS_ErrorAccordingToNSPR();
    }
    *result = cnt;
    return NS_OK;
}

NS_IMETHODIMP
nsFileStreamBase::SetEOF()
{
    nsresult rv = DoPendingOpen();
    NS_ENSURE_SUCCESS(rv, rv);

#if defined(XP_UNIX) || defined(XP_BEOS)
    // Some system calls require an EOF offset.
    int64_t offset;
    rv = Tell(&offset);
    if (NS_FAILED(rv)) return rv;
#endif

#if defined(XP_UNIX) || defined(XP_BEOS)
    if (ftruncate(PR_FileDesc2NativeHandle(mFD), offset) != 0) {
        NS_ERROR("ftruncate failed");
        return NS_ERROR_FAILURE;
    }
#elif defined(XP_WIN)
    if (!SetEndOfFile((HANDLE) PR_FileDesc2NativeHandle(mFD))) {
        NS_ERROR("SetEndOfFile failed");
        return NS_ERROR_FAILURE;
    }
#else
    // XXX not implemented
#endif

    return NS_OK;
}

NS_IMETHODIMP
nsFileStreamBase::GetSize(int64_t* _retval)
{
    nsresult rv = DoPendingOpen();
    NS_ENSURE_SUCCESS(rv, rv);

    PRFileInfo64 info;
    if (PR_GetOpenFileInfo64(mFD, &info) == PR_FAILURE) {
        return NS_BASE_STREAM_OSERROR;
    }

    *_retval = int64_t(info.size);

    return NS_OK;
}

NS_IMETHODIMP
nsFileStreamBase::GetLastModified(int64_t* _retval)
{
    nsresult rv = DoPendingOpen();
    NS_ENSURE_SUCCESS(rv, rv);

    PRFileInfo64 info;
    if (PR_GetOpenFileInfo64(mFD, &info) == PR_FAILURE) {
        return NS_BASE_STREAM_OSERROR;
    }

    int64_t modTime = int64_t(info.modifyTime);
    if (modTime == 0) {
        *_retval = 0;
    }
    else {
        *_retval = modTime / int64_t(PR_USEC_PER_MSEC);
    }

    return NS_OK;
}

NS_IMETHODIMP
nsFileStreamBase::GetFileDescriptor(PRFileDesc** _retval)
{
    nsresult rv = DoPendingOpen();
<<<<<<< HEAD
    if (NS_WARN_IF(NS_FAILED(rv))) {
      return rv;
    }

    if (!mFD) {
        return NS_BASE_STREAM_CLOSED;
    }
=======
    NS_ENSURE_SUCCESS(rv, rv);
>>>>>>> a17af05f

    *_retval = mFD;
    return NS_OK;
}

nsresult
nsFileStreamBase::Close()
{
    CleanUpOpen();

    nsresult rv = NS_OK;
    if (mFD) {
        if (PR_Close(mFD) == PR_FAILURE)
            rv = NS_BASE_STREAM_OSERROR;
        mFD = nullptr;
        mState = eClosed;
    }
    return rv;
}

nsresult
nsFileStreamBase::Available(uint64_t* aResult)
{
    nsresult rv = DoPendingOpen();
    NS_ENSURE_SUCCESS(rv, rv);

    // PR_Available with files over 4GB returns an error, so we have to
    // use the 64-bit version of PR_Available.
    int64_t avail = PR_Available64(mFD);
    if (avail == -1) {
        return NS_ErrorAccordingToNSPR();
    }

    // If available is greater than 4GB, return 4GB
    *aResult = (uint64_t)avail;
    return NS_OK;
}

nsresult
nsFileStreamBase::Read(char* aBuf, uint32_t aCount, uint32_t* aResult)
{
    nsresult rv = DoPendingOpen();
    if (rv == NS_BASE_STREAM_CLOSED) {
        *aResult = 0;
        return NS_OK;
    }

    if (NS_FAILED(rv)) {
        return rv;
    }

    int32_t bytesRead = PR_Read(mFD, aBuf, aCount);
    if (bytesRead == -1) {
        return NS_ErrorAccordingToNSPR();
    }

    *aResult = bytesRead;
    return NS_OK;
}

nsresult
nsFileStreamBase::ReadSegments(nsWriteSegmentFun aWriter, void* aClosure,
                               uint32_t aCount, uint32_t* aResult)
{
    // ReadSegments is not implemented because it would be inefficient when
    // the writer does not consume all data.  If you want to call ReadSegments,
    // wrap a BufferedInputStream around the file stream.  That will call
    // Read().

    return NS_ERROR_NOT_IMPLEMENTED;
}

nsresult
nsFileStreamBase::IsNonBlocking(bool *aNonBlocking)
{
    *aNonBlocking = false;
    return NS_OK;
}

nsresult
nsFileStreamBase::Flush(void)
{
    nsresult rv = DoPendingOpen();
    NS_ENSURE_SUCCESS(rv, rv);

    int32_t cnt = PR_Sync(mFD);
    if (cnt == -1) {
        return NS_ErrorAccordingToNSPR();
    }
    return NS_OK;
}

nsresult
nsFileStreamBase::Write(const char *buf, uint32_t count, uint32_t *result)
{
    nsresult rv = DoPendingOpen();
    NS_ENSURE_SUCCESS(rv, rv);

    int32_t cnt = PR_Write(mFD, buf, count);
    if (cnt == -1) {
        return NS_ErrorAccordingToNSPR();
    }
    *result = cnt;
    return NS_OK;
}

nsresult
nsFileStreamBase::WriteFrom(nsIInputStream *inStr, uint32_t count, uint32_t *_retval)
{
    NS_NOTREACHED("WriteFrom (see source comment)");
    return NS_ERROR_NOT_IMPLEMENTED;
    // File streams intentionally do not support this method.
    // If you need something like this, then you should wrap
    // the file stream using nsIBufferedOutputStream
}

nsresult
nsFileStreamBase::WriteSegments(nsReadSegmentFun reader, void * closure, uint32_t count, uint32_t *_retval)
{
    return NS_ERROR_NOT_IMPLEMENTED;
    // File streams intentionally do not support this method.
    // If you need something like this, then you should wrap
    // the file stream using nsIBufferedOutputStream
}

nsresult
nsFileStreamBase::MaybeOpen(nsIFile* aFile, int32_t aIoFlags,
                            int32_t aPerm, bool aDeferred)
{
    NS_ENSURE_STATE(aFile);

    mOpenParams.ioFlags = aIoFlags;
    mOpenParams.perm = aPerm;

    if (aDeferred) {
        // Clone the file, as it may change between now and the deferred open
        nsCOMPtr<nsIFile> file;
        nsresult rv = aFile->Clone(getter_AddRefs(file));
        NS_ENSURE_SUCCESS(rv, rv);

        mOpenParams.localFile = do_QueryInterface(file);
        NS_ENSURE_TRUE(mOpenParams.localFile, NS_ERROR_UNEXPECTED);

        mState = eDeferredOpen;
        return NS_OK;
    }

    mOpenParams.localFile = aFile;

    // Following call open() at main thread.
    // Main thread might be blocked, while open a remote file.
    return DoOpen();
}

void
nsFileStreamBase::CleanUpOpen()
{
    mOpenParams.localFile = nullptr;
}

nsresult
nsFileStreamBase::DoOpen()
{
    MOZ_ASSERT(mState == eDeferredOpen || mState == eUnitialized ||
               mState == eClosed);
    NS_ASSERTION(!mFD, "Already have a file descriptor!");
    NS_ASSERTION(mOpenParams.localFile, "Must have a file to open");

    PRFileDesc* fd;
    nsresult rv;

    if (mOpenParams.ioFlags & PR_CREATE_FILE) {
        nsCOMPtr<nsIFile> parent;
        mOpenParams.localFile->GetParent(getter_AddRefs(parent));

        // Result doesn't need to be checked. If the file's parent path does not
        // exist, make it. If it does exist, do nothing.
        if (parent) {
            Unused << parent->Create(nsIFile::DIRECTORY_TYPE, 0755);
        }
    }

#ifdef XP_WIN
    if (mBehaviorFlags & nsIFileInputStream::SHARE_DELETE) {
      nsCOMPtr<nsILocalFileWin> file = do_QueryInterface(mOpenParams.localFile);
      MOZ_ASSERT(file);

      rv = file->OpenNSPRFileDescShareDelete(mOpenParams.ioFlags,
                                             mOpenParams.perm,
                                             &fd);
    } else
#endif // XP_WIN
    {
      rv = mOpenParams.localFile->OpenNSPRFileDesc(mOpenParams.ioFlags,
                                                   mOpenParams.perm,
                                                   &fd);
    }

    CleanUpOpen();
    if (NS_FAILED(rv)) {
        mState = eError;
        mErrorValue = rv;
        return rv;
    }

    mFD = fd;
    mState = eOpened;

    return NS_OK;
}

nsresult
nsFileStreamBase::DoPendingOpen()
{
    switch (mState) {
    case eUnitialized:
        MOZ_CRASH("This should not happen.");
        return NS_ERROR_FAILURE;

    case eDeferredOpen:
        return DoOpen();

    case eOpened:
        MOZ_ASSERT(mFD);
        return NS_OK;

    case eClosed:
        MOZ_ASSERT(!mFD);
        return NS_BASE_STREAM_CLOSED;

    case eError:
        return mErrorValue;
    }

    MOZ_CRASH("Invalid mState value.");
    return NS_ERROR_FAILURE;
}


////////////////////////////////////////////////////////////////////////////////
// nsFileInputStream

NS_IMPL_ADDREF_INHERITED(nsFileInputStream, nsFileStreamBase)
NS_IMPL_RELEASE_INHERITED(nsFileInputStream, nsFileStreamBase)

NS_IMPL_CLASSINFO(nsFileInputStream, nullptr, nsIClassInfo::THREADSAFE,
                  NS_LOCALFILEINPUTSTREAM_CID)

NS_INTERFACE_MAP_BEGIN(nsFileInputStream)
    NS_INTERFACE_MAP_ENTRY(nsIInputStream)
    NS_INTERFACE_MAP_ENTRY(nsIFileInputStream)
    NS_INTERFACE_MAP_ENTRY(nsILineInputStream)
    NS_INTERFACE_MAP_ENTRY(nsIIPCSerializableInputStream)
    NS_IMPL_QUERY_CLASSINFO(nsFileInputStream)
    NS_INTERFACE_MAP_ENTRY_CONDITIONAL(nsICloneableInputStream, IsCloneable())
NS_INTERFACE_MAP_END_INHERITING(nsFileStreamBase)

NS_IMPL_CI_INTERFACE_GETTER(nsFileInputStream,
                            nsIInputStream,
                            nsIFileInputStream,
                            nsISeekableStream,
                            nsILineInputStream)

nsresult
nsFileInputStream::Create(nsISupports *aOuter, REFNSIID aIID, void **aResult)
{
    NS_ENSURE_NO_AGGREGATION(aOuter);

    nsFileInputStream* stream = new nsFileInputStream();
    if (stream == nullptr)
        return NS_ERROR_OUT_OF_MEMORY;
    NS_ADDREF(stream);
    nsresult rv = stream->QueryInterface(aIID, aResult);
    NS_RELEASE(stream);
    return rv;
}

nsresult
nsFileInputStream::Open(nsIFile* aFile, int32_t aIOFlags, int32_t aPerm)
{
    nsresult rv = NS_OK;

    // If the previous file is open, close it
    if (mFD) {
        rv = Close();
        if (NS_FAILED(rv)) return rv;
    }

    // Open the file
    if (aIOFlags == -1)
        aIOFlags = PR_RDONLY;
    if (aPerm == -1)
        aPerm = 0;

    rv = MaybeOpen(aFile, aIOFlags, aPerm,
                   mBehaviorFlags & nsIFileInputStream::DEFER_OPEN);

    if (NS_FAILED(rv)) return rv;

    // if defer open is set, do not remove the file here.
    // remove the file while Close() is called.
    if ((mBehaviorFlags & DELETE_ON_CLOSE) &&
        !(mBehaviorFlags & nsIFileInputStream::DEFER_OPEN)) {
      // POSIX compatible filesystems allow a file to be unlinked while a
      // file descriptor is still referencing the file.  since we've already
      // opened the file descriptor, we'll try to remove the file.  if that
      // fails, then we'll just remember the nsIFile and remove it after we
      // close the file descriptor.
      rv = aFile->Remove(false);
      if (NS_SUCCEEDED(rv)) {
        // No need to remove it later. Clear the flag.
        mBehaviorFlags &= ~DELETE_ON_CLOSE;
      }
    }

    return NS_OK;
}

NS_IMETHODIMP
nsFileInputStream::Init(nsIFile* aFile, int32_t aIOFlags, int32_t aPerm,
                        int32_t aBehaviorFlags)
{
    NS_ENSURE_TRUE(!mFD, NS_ERROR_ALREADY_INITIALIZED);
    NS_ENSURE_TRUE(mState == eUnitialized || mState == eClosed,
                   NS_ERROR_ALREADY_INITIALIZED);

    mBehaviorFlags = aBehaviorFlags;
    mState = eUnitialized;

    mFile = aFile;
    mIOFlags = aIOFlags;
    mPerm = aPerm;

    return Open(aFile, aIOFlags, aPerm);
}

NS_IMETHODIMP
nsFileInputStream::Close()
{
    // Get the cache position at the time the file was close. This allows
    // NS_SEEK_CUR on a closed file that has been opened with
    // REOPEN_ON_REWIND.
    if (mBehaviorFlags & REOPEN_ON_REWIND) {
        // Get actual position. Not one modified by subclasses
        nsFileStreamBase::Tell(&mCachedPosition);
    }

    // null out mLineBuffer in case Close() is called again after failing
    mLineBuffer = nullptr;
    nsresult rv = nsFileStreamBase::Close();
    if (NS_FAILED(rv)) return rv;
    if (mFile && (mBehaviorFlags & DELETE_ON_CLOSE)) {
        rv = mFile->Remove(false);
        NS_ASSERTION(NS_SUCCEEDED(rv), "failed to delete file");
        // If we don't need to save the file for reopening, free it up
        if (!(mBehaviorFlags & REOPEN_ON_REWIND)) {
          mFile = nullptr;
        }
    }
    return rv;
}

NS_IMETHODIMP
nsFileInputStream::Read(char* aBuf, uint32_t aCount, uint32_t* _retval)
{
    nsresult rv = nsFileStreamBase::Read(aBuf, aCount, _retval);
    if (rv == NS_ERROR_FILE_NOT_FOUND) {
      // Don't warn if this is a deffered file not found.
      return rv;
    }

    NS_ENSURE_SUCCESS(rv, rv);

    // Check if we're at the end of file and need to close
    if (mBehaviorFlags & CLOSE_ON_EOF && *_retval == 0) {
        Close();
    }

    return NS_OK;
}

NS_IMETHODIMP
nsFileInputStream::ReadLine(nsACString& aLine, bool* aResult)
{
    if (!mLineBuffer) {
      mLineBuffer = new nsLineBuffer<char>;
    }
    return NS_ReadLine(this, mLineBuffer.get(), aLine, aResult);
}

NS_IMETHODIMP
nsFileInputStream::Seek(int32_t aWhence, int64_t aOffset)
{
  return SeekInternal(aWhence, aOffset);
}

nsresult
nsFileInputStream::SeekInternal(int32_t aWhence, int64_t aOffset, bool aClearBuf)
{
    nsresult rv = DoPendingOpen();
    if (rv != NS_OK && rv != NS_BASE_STREAM_CLOSED) {
        return rv;
    }

    if (aClearBuf) {
        mLineBuffer = nullptr;
    }

    if (rv == NS_BASE_STREAM_CLOSED) {
        if (mBehaviorFlags & REOPEN_ON_REWIND) {
            rv = Open(mFile, mIOFlags, mPerm);
            NS_ENSURE_SUCCESS(rv, rv);

            // If the file was closed, and we do a relative seek, use the
            // position we cached when we closed the file to seek to the right
            // location.
            if (aWhence == NS_SEEK_CUR) {
                aWhence = NS_SEEK_SET;
                aOffset += mCachedPosition;
            }
        } else {
            return NS_BASE_STREAM_CLOSED;
        }
    }

    return nsFileStreamBase::Seek(aWhence, aOffset);
}

NS_IMETHODIMP
nsFileInputStream::Tell(int64_t *aResult)
{
    return nsFileStreamBase::Tell(aResult);
}

NS_IMETHODIMP
nsFileInputStream::Available(uint64_t *aResult)
{
    return nsFileStreamBase::Available(aResult);
}

void
nsFileInputStream::Serialize(InputStreamParams& aParams,
                             FileDescriptorArray& aFileDescriptors)
{
    FileInputStreamParams params;

    if (NS_SUCCEEDED(DoPendingOpen())) {
        MOZ_ASSERT(mFD);
        FileHandleType fd = FileHandleType(PR_FileDesc2NativeHandle(mFD));
        NS_ASSERTION(fd, "This should never be null!");

        DebugOnly<FileDescriptor*> dbgFD = aFileDescriptors.AppendElement(fd);
        NS_ASSERTION(dbgFD->IsValid(), "Sending an invalid file descriptor!");

        params.fileDescriptorIndex() = aFileDescriptors.Length() - 1;

        Close();
    } else {
        NS_WARNING("This file has not been opened (or could not be opened). "
                   "Sending an invalid file descriptor to the other process!");

        params.fileDescriptorIndex() = UINT32_MAX;
    }

    int32_t behaviorFlags = mBehaviorFlags;

    // The receiving process (or thread) is going to have an open file
    // descriptor automatically so transferring this flag is meaningless.
    behaviorFlags &= ~nsIFileInputStream::DEFER_OPEN;

    params.behaviorFlags() = behaviorFlags;
    params.ioFlags() = mIOFlags;

    aParams = params;
}

bool
nsFileInputStream::Deserialize(const InputStreamParams& aParams,
                               const FileDescriptorArray& aFileDescriptors)
{
    NS_ASSERTION(!mFD, "Already have a file descriptor?!");
    NS_ASSERTION(mState == nsFileStreamBase::eUnitialized, "Deferring open?!");
    NS_ASSERTION(!mFile, "Should never have a file here!");
    NS_ASSERTION(!mPerm, "This should always be 0!");

    if (aParams.type() != InputStreamParams::TFileInputStreamParams) {
        NS_WARNING("Received unknown parameters from the other process!");
        return false;
    }

    const FileInputStreamParams& params = aParams.get_FileInputStreamParams();

    uint32_t fileDescriptorIndex = params.fileDescriptorIndex();

    FileDescriptor fd;
    if (fileDescriptorIndex < aFileDescriptors.Length()) {
        fd = aFileDescriptors[fileDescriptorIndex];
        NS_WARNING_ASSERTION(fd.IsValid(),
                             "Received an invalid file descriptor!");
    } else {
        NS_WARNING("Received a bad file descriptor index!");
    }

    if (fd.IsValid()) {
        auto rawFD = fd.ClonePlatformHandle();
        PRFileDesc* fileDesc = PR_ImportFile(PROsfd(rawFD.release()));
        if (!fileDesc) {
            NS_WARNING("Failed to import file handle!");
            return false;
        }
        mFD = fileDesc;
        mState = eOpened;
    } else {
      mState = eError;
      mErrorValue = NS_ERROR_FILE_NOT_FOUND;
    }

    mBehaviorFlags = params.behaviorFlags();

    if (!XRE_IsParentProcess()) {
        // A child process shouldn't close when it reads the end because it will
        // not be able to reopen the file later.
        mBehaviorFlags &= ~nsIFileInputStream::CLOSE_ON_EOF;

        // A child process will not be able to reopen the file so this flag is
        // meaningless.
        mBehaviorFlags &= ~nsIFileInputStream::REOPEN_ON_REWIND;
    }

    mIOFlags = params.ioFlags();

    return true;
}

Maybe<uint64_t>
nsFileInputStream::ExpectedSerializedLength()
{
    return Nothing();
}

<<<<<<< HEAD
=======
bool
nsFileInputStream::IsCloneable() const
{
    // This inputStream is cloneable only if has been created using Init() and
    // it owns a nsIFile. This is not true when it is deserialized from IPC.
    return XRE_IsParentProcess() && mFile;
}

NS_IMETHODIMP
nsFileInputStream::GetCloneable(bool* aCloneable)
{
    *aCloneable = IsCloneable();
    return NS_OK;
}

NS_IMETHODIMP
nsFileInputStream::Clone(nsIInputStream** aResult)
{
    MOZ_ASSERT(IsCloneable());
    return NS_NewLocalFileInputStream(aResult, mFile, mIOFlags, mPerm,
                                      mBehaviorFlags);
}

>>>>>>> a17af05f
////////////////////////////////////////////////////////////////////////////////
// nsFileOutputStream

NS_IMPL_ISUPPORTS_INHERITED(nsFileOutputStream,
                            nsFileStreamBase,
                            nsIOutputStream,
                            nsIFileOutputStream)

nsresult
nsFileOutputStream::Create(nsISupports *aOuter, REFNSIID aIID, void **aResult)
{
    NS_ENSURE_NO_AGGREGATION(aOuter);

    nsFileOutputStream* stream = new nsFileOutputStream();
    if (stream == nullptr)
        return NS_ERROR_OUT_OF_MEMORY;
    NS_ADDREF(stream);
    nsresult rv = stream->QueryInterface(aIID, aResult);
    NS_RELEASE(stream);
    return rv;
}

NS_IMETHODIMP
nsFileOutputStream::Init(nsIFile* file, int32_t ioFlags, int32_t perm,
                         int32_t behaviorFlags)
{
    NS_ENSURE_TRUE(mFD == nullptr, NS_ERROR_ALREADY_INITIALIZED);
    NS_ENSURE_TRUE(mState == eUnitialized || mState == eClosed,
                   NS_ERROR_ALREADY_INITIALIZED);

    mBehaviorFlags = behaviorFlags;
    mState = eUnitialized;

    if (ioFlags == -1)
        ioFlags = PR_WRONLY | PR_CREATE_FILE | PR_TRUNCATE;
    if (perm <= 0)
        perm = 0664;

    return MaybeOpen(file, ioFlags, perm,
                     mBehaviorFlags & nsIFileOutputStream::DEFER_OPEN);
}

NS_IMETHODIMP
nsFileOutputStream::Preallocate(int64_t aLength)
{
    if (!mFD) {
        return NS_ERROR_NOT_INITIALIZED;
    }

    if (!mozilla::fallocate(mFD, aLength)) {
        return NS_ERROR_FAILURE;
    }

    return NS_OK;
}

////////////////////////////////////////////////////////////////////////////////
// nsAtomicFileOutputStream

NS_IMPL_ISUPPORTS_INHERITED(nsAtomicFileOutputStream,
                            nsFileOutputStream,
                            nsISafeOutputStream,
                            nsIOutputStream,
                            nsIFileOutputStream)

NS_IMETHODIMP
nsAtomicFileOutputStream::Init(nsIFile* file, int32_t ioFlags, int32_t perm,
                             int32_t behaviorFlags)
{
    // While `PR_APPEND` is not supported, `-1` is used as `ioFlags` parameter
    // in some places, and `PR_APPEND | PR_TRUNCATE` does not require appending
    // to existing file. So, throw an exception only if `PR_APPEND` is
    // explicitly specified without `PR_TRUNCATE`.
    if ((ioFlags & PR_APPEND) && !(ioFlags & PR_TRUNCATE)) {
        return NS_ERROR_INVALID_ARG;
    }
    return nsFileOutputStream::Init(file, ioFlags, perm, behaviorFlags);
}

nsresult
nsAtomicFileOutputStream::DoOpen()
{
    // Make sure mOpenParams.localFile will be empty if we bail somewhere in
    // this function
    nsCOMPtr<nsIFile> file;
    file.swap(mOpenParams.localFile);

    if (!file) {
        return NS_ERROR_NOT_INITIALIZED;
    }
    nsresult rv = file->Exists(&mTargetFileExists);
    if (NS_FAILED(rv)) {
        NS_ERROR("Can't tell if target file exists");
        mTargetFileExists = true; // Safer to assume it exists - we just do more work.
    }

    // follow symlinks, for two reasons:
    // 1) if a user has deliberately set up a profile file as a symlink, we honor it
    // 2) to make the MoveToNative() in Finish() an atomic operation (which may not
    //    be the case if moving across directories on different filesystems).
    nsCOMPtr<nsIFile> tempResult;
    rv = file->Clone(getter_AddRefs(tempResult));
    if (NS_SUCCEEDED(rv)) {
        tempResult->SetFollowLinks(true);

        // XP_UNIX ignores SetFollowLinks(), so we have to normalize.
        if (mTargetFileExists) {
            tempResult->Normalize();
        }
    }

    if (NS_SUCCEEDED(rv) && mTargetFileExists) {
        uint32_t origPerm;
        if (NS_FAILED(file->GetPermissions(&origPerm))) {
            NS_ERROR("Can't get permissions of target file");
            origPerm = mOpenParams.perm;
        }
        // XXX What if |perm| is more restrictive then |origPerm|?
        // This leaves the user supplied permissions as they were.
        rv = tempResult->CreateUnique(nsIFile::NORMAL_FILE_TYPE, origPerm);
    }
    if (NS_SUCCEEDED(rv)) {
        // nsFileOutputStream::DoOpen will work on the temporary file, so we
        // prepare it and place it in mOpenParams.localFile.
        mOpenParams.localFile = tempResult;
        mTempFile = tempResult;
        mTargetFile = file;
        rv = nsFileOutputStream::DoOpen();
    }
    return rv;
}

NS_IMETHODIMP
nsAtomicFileOutputStream::Close()
{
    nsresult rv = nsFileOutputStream::Close();

    // the consumer doesn't want the original file overwritten -
    // so clean up by removing the temp file.
    if (mTempFile) {
        mTempFile->Remove(false);
        mTempFile = nullptr;
    }

    return rv;
}

NS_IMETHODIMP
nsAtomicFileOutputStream::Finish()
{
    nsresult rv = nsFileOutputStream::Close();

    // if there is no temp file, don't try to move it over the original target.
    // It would destroy the targetfile if close() is called twice.
    if (!mTempFile)
        return rv;

    // Only overwrite if everything was ok, and the temp file could be closed.
    if (NS_SUCCEEDED(mWriteResult) && NS_SUCCEEDED(rv)) {
        NS_ENSURE_STATE(mTargetFile);

        if (!mTargetFileExists) {
            // If the target file did not exist when we were initialized, then the
            // temp file we gave out was actually a reference to the target file.
            // since we succeeded in writing to the temp file (and hence succeeded
            // in writing to the target file), there is nothing more to do.
#ifdef DEBUG
            bool equal;
            if (NS_FAILED(mTargetFile->Equals(mTempFile, &equal)) || !equal)
                NS_WARNING("mTempFile not equal to mTargetFile");
#endif
        }
        else {
            nsAutoString targetFilename;
            rv = mTargetFile->GetLeafName(targetFilename);
            if (NS_SUCCEEDED(rv)) {
                // This will replace target.
                rv = mTempFile->MoveTo(nullptr, targetFilename);
                if (NS_FAILED(rv))
                    mTempFile->Remove(false);
            }
        }
    }
    else {
        mTempFile->Remove(false);

        // if writing failed, propagate the failure code to the caller.
        if (NS_FAILED(mWriteResult))
            rv = mWriteResult;
    }
    mTempFile = nullptr;
    return rv;
}

NS_IMETHODIMP
nsAtomicFileOutputStream::Write(const char *buf, uint32_t count, uint32_t *result)
{
    nsresult rv = nsFileOutputStream::Write(buf, count, result);
    if (NS_SUCCEEDED(mWriteResult)) {
        if (NS_FAILED(rv))
            mWriteResult = rv;
        else if (count != *result)
            mWriteResult = NS_ERROR_LOSS_OF_SIGNIFICANT_DATA;

        if (NS_FAILED(mWriteResult) && count > 0)
            NS_WARNING("writing to output stream failed! data may be lost");
    }
    return rv;
}

////////////////////////////////////////////////////////////////////////////////
// nsSafeFileOutputStream

NS_IMETHODIMP
nsSafeFileOutputStream::Finish()
{
    (void) Flush();
    return nsAtomicFileOutputStream::Finish();
}

////////////////////////////////////////////////////////////////////////////////
// nsFileStream

NS_IMPL_ISUPPORTS_INHERITED(nsFileStream,
                            nsFileStreamBase,
                            nsIInputStream,
                            nsIOutputStream,
                            nsIFileStream)

NS_IMETHODIMP
nsFileStream::Init(nsIFile* file, int32_t ioFlags, int32_t perm,
                   int32_t behaviorFlags)
{
    NS_ENSURE_TRUE(mFD == nullptr, NS_ERROR_ALREADY_INITIALIZED);
    NS_ENSURE_TRUE(mState == eUnitialized || mState == eClosed,
                   NS_ERROR_ALREADY_INITIALIZED);

    mBehaviorFlags = behaviorFlags;
    mState = eUnitialized;

    if (ioFlags == -1)
        ioFlags = PR_RDWR;
    if (perm <= 0)
        perm = 0;

    return MaybeOpen(file, ioFlags, perm,
                     mBehaviorFlags & nsIFileStream::DEFER_OPEN);
}

////////////////////////////////////////////////////////////////////////////////<|MERGE_RESOLUTION|>--- conflicted
+++ resolved
@@ -153,17 +153,7 @@
 nsFileStreamBase::GetFileDescriptor(PRFileDesc** _retval)
 {
     nsresult rv = DoPendingOpen();
-<<<<<<< HEAD
-    if (NS_WARN_IF(NS_FAILED(rv))) {
-      return rv;
-    }
-
-    if (!mFD) {
-        return NS_BASE_STREAM_CLOSED;
-    }
-=======
     NS_ENSURE_SUCCESS(rv, rv);
->>>>>>> a17af05f
 
     *_retval = mFD;
     return NS_OK;
@@ -704,8 +694,6 @@
     return Nothing();
 }
 
-<<<<<<< HEAD
-=======
 bool
 nsFileInputStream::IsCloneable() const
 {
@@ -729,7 +717,6 @@
                                       mBehaviorFlags);
 }
 
->>>>>>> a17af05f
 ////////////////////////////////////////////////////////////////////////////////
 // nsFileOutputStream
 
