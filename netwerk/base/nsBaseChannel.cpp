/* -*- Mode: C++; tab-width: 2; indent-tabs-mode: nil; c-basic-offset: 2 -*- */
/* vim: set sw=2 sts=2 ts=8 et tw=80 : */
/* This Source Code Form is subject to the terms of the Mozilla Public
 * License, v. 2.0. If a copy of the MPL was not distributed with this
 * file, You can obtain one at http://mozilla.org/MPL/2.0/. */

#include "nsBaseChannel.h"
#include "nsContentUtils.h"
#include "nsURLHelper.h"
#include "nsNetCID.h"
#include "nsMimeTypes.h"
#include "nsIContentSniffer.h"
#include "nsIScriptSecurityManager.h"
#include "nsMimeTypes.h"
#include "nsIHttpChannel.h"
#include "nsIChannelEventSink.h"
#include "nsIStreamConverterService.h"
#include "nsChannelClassifier.h"
#include "nsAsyncRedirectVerifyHelper.h"
#include "nsProxyRelease.h"
#include "nsXULAppAPI.h"
#include "nsContentSecurityManager.h"
#include "LoadInfo.h"
#include "nsServiceManagerUtils.h"
#include "nsRedirectHistoryEntry.h"

// This class is used to suspend a request across a function scope.
class ScopedRequestSuspender {
public:
  explicit ScopedRequestSuspender(nsIRequest *request)
    : mRequest(request) {
    if (mRequest && NS_FAILED(mRequest->Suspend())) {
      NS_WARNING("Couldn't suspend pump");
      mRequest = nullptr;
    }
  }
  ~ScopedRequestSuspender() {
    if (mRequest)
      mRequest->Resume();
  }
private:
  nsIRequest *mRequest;
};

// Used to suspend data events from mRequest within a function scope.  This is
// usually needed when a function makes callbacks that could process events.
#define SUSPEND_PUMP_FOR_SCOPE() \
  ScopedRequestSuspender pump_suspender__(mRequest)

//-----------------------------------------------------------------------------
// nsBaseChannel

nsBaseChannel::nsBaseChannel()
<<<<<<< HEAD
  : mPumpingData(false)
=======
  : NeckoTargetHolder(nullptr)
  , mPumpingData(false)
>>>>>>> a17af05f
  , mLoadFlags(LOAD_NORMAL)
  , mQueriedProgressSink(true)
  , mSynthProgressEvents(false)
  , mAllowThreadRetargeting(true)
  , mWaitingOnAsyncRedirect(false)
  , mOpenRedirectChannel(false)
  , mStatus(NS_OK)
  , mContentDispositionHint(UINT32_MAX)
  , mContentLength(-1)
  , mWasOpened(false)
{
  mContentType.AssignLiteral(UNKNOWN_CONTENT_TYPE);
}

nsBaseChannel::~nsBaseChannel()
{
  NS_ReleaseOnMainThreadSystemGroup(
    "nsBaseChannel::mLoadInfo", mLoadInfo.forget());
}

nsresult
nsBaseChannel::Redirect(nsIChannel *newChannel, uint32_t redirectFlags,
                        bool openNewChannel)
{
  SUSPEND_PUMP_FOR_SCOPE();

  // Transfer properties

  newChannel->SetLoadGroup(mLoadGroup);
  newChannel->SetNotificationCallbacks(mCallbacks);
  newChannel->SetLoadFlags(mLoadFlags | LOAD_REPLACE);

  // make a copy of the loadinfo, append to the redirectchain
  // and set it on the new channel
  if (mLoadInfo) {
    nsSecurityFlags secFlags = mLoadInfo->GetSecurityFlags() &
                               ~nsILoadInfo::SEC_FORCE_INHERIT_PRINCIPAL;
    nsCOMPtr<nsILoadInfo> newLoadInfo =
      static_cast<mozilla::LoadInfo*>(mLoadInfo.get())->CloneWithNewSecFlags(secFlags);

    nsCOMPtr<nsIPrincipal> uriPrincipal;
    nsIScriptSecurityManager *sm = nsContentUtils::GetSecurityManager();
    sm->GetChannelURIPrincipal(this, getter_AddRefs(uriPrincipal));
    bool isInternalRedirect =
      (redirectFlags & (nsIChannelEventSink::REDIRECT_INTERNAL |
                        nsIChannelEventSink::REDIRECT_STS_UPGRADE));

    // nsBaseChannel hst no thing to do with HttpBaseChannel, we would not care
    // about referrer and remote address in this case
    nsCOMPtr<nsIRedirectHistoryEntry> entry =
      new nsRedirectHistoryEntry(uriPrincipal, nullptr, EmptyCString());

    newLoadInfo->AppendRedirectHistoryEntry(entry, isInternalRedirect);
    newChannel->SetLoadInfo(newLoadInfo);
  }
  else {
    // the newChannel was created with a dummy loadInfo, we should clear
    // it in case the original channel does not have a loadInfo
    newChannel->SetLoadInfo(nullptr);
  }

  // Preserve the privacy bit if it has been overridden
  if (mPrivateBrowsingOverriden) {
    nsCOMPtr<nsIPrivateBrowsingChannel> newPBChannel =
      do_QueryInterface(newChannel);
    if (newPBChannel) {
      newPBChannel->SetPrivate(mPrivateBrowsing);
    }
  }

  nsCOMPtr<nsIWritablePropertyBag> bag = ::do_QueryInterface(newChannel);
  if (bag) {
    for (auto iter = mPropertyHash.Iter(); !iter.Done(); iter.Next()) {
      bag->SetProperty(iter.Key(), iter.UserData());
    }
  }

  // Notify consumer, giving chance to cancel redirect.

  RefPtr<nsAsyncRedirectVerifyHelper> redirectCallbackHelper =
      new nsAsyncRedirectVerifyHelper();

  bool checkRedirectSynchronously = !openNewChannel;
  nsCOMPtr<nsIEventTarget> target = GetNeckoTarget();

  mRedirectChannel = newChannel;
  mRedirectFlags = redirectFlags;
  mOpenRedirectChannel = openNewChannel;
  nsresult rv = redirectCallbackHelper->Init(this, newChannel, redirectFlags,
                                             target, checkRedirectSynchronously);
  if (NS_FAILED(rv))
    return rv;

  if (checkRedirectSynchronously && NS_FAILED(mStatus))
    return mStatus;

  return NS_OK;
}

nsresult
nsBaseChannel::ContinueRedirect()
{
  // Make sure to do this _after_ making all the OnChannelRedirect calls
  mRedirectChannel->SetOriginalURI(OriginalURI());

  // If we fail to open the new channel, then we want to leave this channel
  // unaffected, so we defer tearing down our channel until we have succeeded
  // with the redirect.

  if (mOpenRedirectChannel) {
    nsresult rv = NS_OK;
    if (mLoadInfo && mLoadInfo->GetEnforceSecurity()) {
      MOZ_ASSERT(!mListenerContext, "mListenerContext should be null!");
      rv = mRedirectChannel->AsyncOpen2(mListener);
    }
    else {
      rv = mRedirectChannel->AsyncOpen(mListener, mListenerContext);
    }
    NS_ENSURE_SUCCESS(rv, rv);
  }

  mRedirectChannel = nullptr;

  // close down this channel
  Cancel(NS_BINDING_REDIRECTED);
  ChannelDone();

  return NS_OK;
}

bool
nsBaseChannel::HasContentTypeHint() const
{
  NS_ASSERTION(!Pending(), "HasContentTypeHint called too late");
  return !mContentType.EqualsLiteral(UNKNOWN_CONTENT_TYPE);
}

nsresult
nsBaseChannel::PushStreamConverter(const char *fromType,
                                   const char *toType,
                                   bool invalidatesContentLength,
                                   nsIStreamListener **result)
{
  NS_ASSERTION(mListener, "no listener");

  nsresult rv;
  nsCOMPtr<nsIStreamConverterService> scs =
      do_GetService(NS_STREAMCONVERTERSERVICE_CONTRACTID, &rv);
  if (NS_FAILED(rv))
    return rv;

  nsCOMPtr<nsIStreamListener> converter;
  rv = scs->AsyncConvertData(fromType, toType, mListener, mListenerContext,
                             getter_AddRefs(converter));
  if (NS_SUCCEEDED(rv)) {
    mListener = converter;
    if (invalidatesContentLength)
      mContentLength = -1;
    if (result) {
      *result = nullptr;
      converter.swap(*result);
    }
  }
  return rv;
}

nsresult
nsBaseChannel::BeginPumpingData()
{
  nsresult rv;

  rv = BeginAsyncRead(this, getter_AddRefs(mRequest));
  if (NS_SUCCEEDED(rv)) {
    mPumpingData = true;
    return NS_OK;
  }
  if (rv != NS_ERROR_NOT_IMPLEMENTED) {
    return rv;
  }

  nsCOMPtr<nsIInputStream> stream;
  nsCOMPtr<nsIChannel> channel;
  rv = OpenContentStream(true, getter_AddRefs(stream),
                         getter_AddRefs(channel));
  if (NS_FAILED(rv))
    return rv;

  NS_ASSERTION(!stream || !channel, "Got both a channel and a stream?");

  if (channel) {
      nsCOMPtr<nsIRunnable> runnable = new RedirectRunnable(this, channel);
      rv = Dispatch(runnable.forget());
      if (NS_SUCCEEDED(rv))
          mWaitingOnAsyncRedirect = true;
      return rv;
  }

  // By assigning mPump, we flag this channel as pending (see Pending).  It's
  // important that the pending flag is set when we call into the stream (the
  // call to AsyncRead results in the stream's AsyncWait method being called)
  // and especially when we call into the loadgroup.  Our caller takes care to
  // release mPump if we return an error.

  nsCOMPtr<nsIEventTarget> target = GetNeckoTarget();
  rv = nsInputStreamPump::Create(getter_AddRefs(mPump), stream, -1, -1, 0, 0,
<<<<<<< HEAD
                                 true);
=======
                                 true, target);
>>>>>>> a17af05f
  if (NS_SUCCEEDED(rv)) {
    mPumpingData = true;
    mRequest = mPump;
    rv = mPump->AsyncRead(this, nullptr);
  }

  return rv;
}

void
nsBaseChannel::HandleAsyncRedirect(nsIChannel* newChannel)
{
  NS_ASSERTION(!mPumpingData, "Shouldn't have gotten here");

  nsresult rv = mStatus;
  if (NS_SUCCEEDED(mStatus)) {
    rv = Redirect(newChannel,
                  nsIChannelEventSink::REDIRECT_TEMPORARY,
                  true);
    if (NS_SUCCEEDED(rv)) {
      // OnRedirectVerifyCallback will be called asynchronously
      return;
    }
  }

  ContinueHandleAsyncRedirect(rv);
}

void
nsBaseChannel::ContinueHandleAsyncRedirect(nsresult result)
{
  mWaitingOnAsyncRedirect = false;

  if (NS_FAILED(result))
    Cancel(result);

  if (NS_FAILED(result) && mListener) {
    // Notify our consumer ourselves
    mListener->OnStartRequest(this, mListenerContext);
    mListener->OnStopRequest(this, mListenerContext, mStatus);
    ChannelDone();
  }

  if (mLoadGroup)
    mLoadGroup->RemoveRequest(this, nullptr, mStatus);

  // Drop notification callbacks to prevent cycles.
  mCallbacks = nullptr;
  CallbacksChanged();
}

void
nsBaseChannel::ClassifyURI()
{
  // For channels created in the child process, delegate to the parent to
  // classify URIs.
  if (!XRE_IsParentProcess()) {
    return;
  }

  if (mLoadFlags & LOAD_CLASSIFY_URI) {
    RefPtr<nsChannelClassifier> classifier = new nsChannelClassifier(this);
    if (classifier) {
      classifier->Start();
    } else {
      Cancel(NS_ERROR_OUT_OF_MEMORY);
    }
  }
}

//-----------------------------------------------------------------------------
// nsBaseChannel::nsISupports

NS_IMPL_ISUPPORTS_INHERITED(nsBaseChannel,
                            nsHashPropertyBag,
                            nsIRequest,
                            nsIChannel,
                            nsIThreadRetargetableRequest,
                            nsIInterfaceRequestor,
                            nsITransportEventSink,
                            nsIRequestObserver,
                            nsIStreamListener,
                            nsIThreadRetargetableStreamListener,
                            nsIAsyncVerifyRedirectCallback,
                            nsIPrivateBrowsingChannel)

//-----------------------------------------------------------------------------
// nsBaseChannel::nsIRequest

NS_IMETHODIMP
nsBaseChannel::GetName(nsACString &result)
{
  if (!mURI) {
    result.Truncate();
    return NS_OK;
  }
  return mURI->GetSpec(result);
}

NS_IMETHODIMP
nsBaseChannel::IsPending(bool *result)
{
  *result = Pending();
  return NS_OK;
}

NS_IMETHODIMP
nsBaseChannel::GetStatus(nsresult *status)
{
  if (mRequest && NS_SUCCEEDED(mStatus)) {
    mRequest->GetStatus(status);
  } else {
    *status = mStatus;
  }
  return NS_OK;
}

NS_IMETHODIMP
nsBaseChannel::Cancel(nsresult status)
{
  // Ignore redundant cancelation
  if (NS_FAILED(mStatus))
    return NS_OK;

  mStatus = status;

  if (mRequest)
    mRequest->Cancel(status);

  return NS_OK;
}

NS_IMETHODIMP
nsBaseChannel::Suspend()
{
  NS_ENSURE_TRUE(mPumpingData, NS_ERROR_NOT_INITIALIZED);
  NS_ENSURE_TRUE(mRequest, NS_ERROR_NOT_IMPLEMENTED);
  return mRequest->Suspend();
}

NS_IMETHODIMP
nsBaseChannel::Resume()
{
  NS_ENSURE_TRUE(mPumpingData, NS_ERROR_NOT_INITIALIZED);
  NS_ENSURE_TRUE(mRequest, NS_ERROR_NOT_IMPLEMENTED);
  return mRequest->Resume();
}

NS_IMETHODIMP
nsBaseChannel::GetLoadFlags(nsLoadFlags *aLoadFlags)
{
  *aLoadFlags = mLoadFlags;
  return NS_OK;
}

NS_IMETHODIMP
nsBaseChannel::SetLoadFlags(nsLoadFlags aLoadFlags)
{
  mLoadFlags = aLoadFlags;
  return NS_OK;
}

NS_IMETHODIMP
nsBaseChannel::GetLoadGroup(nsILoadGroup **aLoadGroup)
{
  NS_IF_ADDREF(*aLoadGroup = mLoadGroup);
  return NS_OK;
}

NS_IMETHODIMP
nsBaseChannel::SetLoadGroup(nsILoadGroup *aLoadGroup)
{
  if (!CanSetLoadGroup(aLoadGroup)) {
    return NS_ERROR_FAILURE;
  }

  mLoadGroup = aLoadGroup;
  CallbacksChanged();
  UpdatePrivateBrowsing();
  return NS_OK;
}

//-----------------------------------------------------------------------------
// nsBaseChannel::nsIChannel

NS_IMETHODIMP
nsBaseChannel::GetOriginalURI(nsIURI **aURI)
{
  *aURI = OriginalURI();
  NS_ADDREF(*aURI);
  return NS_OK;
}

NS_IMETHODIMP
nsBaseChannel::SetOriginalURI(nsIURI *aURI)
{
  NS_ENSURE_ARG_POINTER(aURI);
  mOriginalURI = aURI;
  return NS_OK;
}

NS_IMETHODIMP
nsBaseChannel::GetURI(nsIURI **aURI)
{
  NS_IF_ADDREF(*aURI = mURI);
  return NS_OK;
}

NS_IMETHODIMP
nsBaseChannel::GetOwner(nsISupports **aOwner)
{
  NS_IF_ADDREF(*aOwner = mOwner);
  return NS_OK;
}

NS_IMETHODIMP
nsBaseChannel::SetOwner(nsISupports *aOwner)
{
  mOwner = aOwner;
  return NS_OK;
}

NS_IMETHODIMP
nsBaseChannel::SetLoadInfo(nsILoadInfo* aLoadInfo)
{
  mLoadInfo = aLoadInfo;

  // Need to update |mNeckoTarget| when load info has changed.
  SetupNeckoTarget();
  return NS_OK;
}

NS_IMETHODIMP
nsBaseChannel::GetLoadInfo(nsILoadInfo** aLoadInfo)
{
  NS_IF_ADDREF(*aLoadInfo = mLoadInfo);
  return NS_OK;
}

NS_IMETHODIMP
nsBaseChannel::GetIsDocument(bool *aIsDocument)
{
  return NS_GetIsDocumentChannel(this, aIsDocument);
}

NS_IMETHODIMP
nsBaseChannel::GetNotificationCallbacks(nsIInterfaceRequestor **aCallbacks)
{
  NS_IF_ADDREF(*aCallbacks = mCallbacks);
  return NS_OK;
}

NS_IMETHODIMP
nsBaseChannel::SetNotificationCallbacks(nsIInterfaceRequestor *aCallbacks)
{
  if (!CanSetCallbacks(aCallbacks)) {
    return NS_ERROR_FAILURE;
  }

  mCallbacks = aCallbacks;
  CallbacksChanged();
  UpdatePrivateBrowsing();
  return NS_OK;
}

NS_IMETHODIMP
nsBaseChannel::GetSecurityInfo(nsISupports **aSecurityInfo)
{
  NS_IF_ADDREF(*aSecurityInfo = mSecurityInfo);
  return NS_OK;
}

NS_IMETHODIMP
nsBaseChannel::GetContentType(nsACString &aContentType)
{
  aContentType = mContentType;
  return NS_OK;
}

NS_IMETHODIMP
nsBaseChannel::SetContentType(const nsACString &aContentType)
{
  // mContentCharset is unchanged if not parsed
  bool dummy;
  net_ParseContentType(aContentType, mContentType, mContentCharset, &dummy);
  return NS_OK;
}

NS_IMETHODIMP
nsBaseChannel::GetContentCharset(nsACString &aContentCharset)
{
  aContentCharset = mContentCharset;
  return NS_OK;
}

NS_IMETHODIMP
nsBaseChannel::SetContentCharset(const nsACString &aContentCharset)
{
  mContentCharset = aContentCharset;
  return NS_OK;
}

NS_IMETHODIMP
nsBaseChannel::GetContentDisposition(uint32_t *aContentDisposition)
{
  // preserve old behavior, fail unless explicitly set.
  if (mContentDispositionHint == UINT32_MAX) {
    return NS_ERROR_NOT_AVAILABLE;
  }

  *aContentDisposition = mContentDispositionHint;
  return NS_OK;
}

NS_IMETHODIMP
nsBaseChannel::SetContentDisposition(uint32_t aContentDisposition)
{
  mContentDispositionHint = aContentDisposition;
  return NS_OK;
}

NS_IMETHODIMP
nsBaseChannel::GetContentDispositionFilename(nsAString &aContentDispositionFilename)
{
  if (!mContentDispositionFilename) {
    return NS_ERROR_NOT_AVAILABLE;
  }

  aContentDispositionFilename = *mContentDispositionFilename;
  return NS_OK;
}

NS_IMETHODIMP
nsBaseChannel::SetContentDispositionFilename(const nsAString &aContentDispositionFilename)
{
  mContentDispositionFilename = new nsString(aContentDispositionFilename);
  return NS_OK;
}

NS_IMETHODIMP
nsBaseChannel::GetContentDispositionHeader(nsACString &aContentDispositionHeader)
{
  return NS_ERROR_NOT_AVAILABLE;
}

NS_IMETHODIMP
nsBaseChannel::GetContentLength(int64_t *aContentLength)
{
  *aContentLength = mContentLength;
  return NS_OK;
}

NS_IMETHODIMP
nsBaseChannel::SetContentLength(int64_t aContentLength)
{
  mContentLength = aContentLength;
  return NS_OK;
}

NS_IMETHODIMP
nsBaseChannel::Open(nsIInputStream **result)
{
  NS_ENSURE_TRUE(mURI, NS_ERROR_NOT_INITIALIZED);
  NS_ENSURE_TRUE(!mPumpingData, NS_ERROR_IN_PROGRESS);
  NS_ENSURE_TRUE(!mWasOpened, NS_ERROR_IN_PROGRESS);

  nsCOMPtr<nsIChannel> chan;
  nsresult rv = OpenContentStream(false, result, getter_AddRefs(chan));
  NS_ASSERTION(!chan || !*result, "Got both a channel and a stream?");
  if (NS_SUCCEEDED(rv) && chan) {
      rv = Redirect(chan, nsIChannelEventSink::REDIRECT_INTERNAL, false);
      if (NS_FAILED(rv))
          return rv;
      rv = chan->Open(result);
  } else if (rv == NS_ERROR_NOT_IMPLEMENTED)
    return NS_ImplementChannelOpen(this, result);

  if (NS_SUCCEEDED(rv)) {
    mWasOpened = true;
    ClassifyURI();
  }

  return rv;
}

NS_IMETHODIMP
nsBaseChannel::Open2(nsIInputStream** aStream)
{
  nsCOMPtr<nsIStreamListener> listener;
  nsresult rv = nsContentSecurityManager::doContentSecurityCheck(this, listener);
  NS_ENSURE_SUCCESS(rv, rv);
  return Open(aStream);
}

NS_IMETHODIMP
nsBaseChannel::AsyncOpen(nsIStreamListener *listener, nsISupports *ctxt)
{
  MOZ_ASSERT(!mLoadInfo ||
             mLoadInfo->GetSecurityMode() == 0 ||
             mLoadInfo->GetInitialSecurityCheckDone() ||
             (mLoadInfo->GetSecurityMode() == nsILoadInfo::SEC_ALLOW_CROSS_ORIGIN_DATA_IS_NULL &&
              nsContentUtils::IsSystemPrincipal(mLoadInfo->LoadingPrincipal())),
             "security flags in loadInfo but asyncOpen2() not called");

  NS_ENSURE_TRUE(mURI, NS_ERROR_NOT_INITIALIZED);
  NS_ENSURE_TRUE(!mPumpingData, NS_ERROR_IN_PROGRESS);
  NS_ENSURE_TRUE(!mWasOpened, NS_ERROR_ALREADY_OPENED);
  NS_ENSURE_ARG(listener);

  SetupNeckoTarget();

  // Skip checking for chrome:// sub-resources.
  nsAutoCString scheme;
  mURI->GetScheme(scheme);
  if (!scheme.EqualsLiteral("file")) {
    NS_CompareLoadInfoAndLoadContext(this);
  }

  // Ensure that this is an allowed port before proceeding.
  nsresult rv = NS_CheckPortSafety(mURI);
  if (NS_FAILED(rv)) {
    mCallbacks = nullptr;
    return rv;
  }

  // Store the listener and context early so that OpenContentStream and the
  // stream's AsyncWait method (called by AsyncRead) can have access to them
  // via PushStreamConverter and the StreamListener methods.  However, since
  // this typically introduces a reference cycle between this and the listener,
  // we need to be sure to break the reference if this method does not succeed.
  mListener = listener;
  mListenerContext = ctxt;

  // This method assigns mPump as a side-effect.  We need to clear mPump if
  // this method fails.
  rv = BeginPumpingData();
  if (NS_FAILED(rv)) {
    mPump = nullptr;
    mRequest = nullptr;
    mPumpingData = false;
    ChannelDone();
    mCallbacks = nullptr;
    return rv;
  }

  // At this point, we are going to return success no matter what.

  mWasOpened = true;

  SUSPEND_PUMP_FOR_SCOPE();

  if (mLoadGroup)
    mLoadGroup->AddRequest(this, nullptr);

  ClassifyURI();

  return NS_OK;
}

NS_IMETHODIMP
nsBaseChannel::AsyncOpen2(nsIStreamListener *aListener)
{
  nsCOMPtr<nsIStreamListener> listener = aListener;
  nsresult rv = nsContentSecurityManager::doContentSecurityCheck(this, listener);
  if (NS_FAILED(rv)) {
    mCallbacks = nullptr;
    return rv;
  }
  return AsyncOpen(listener, nullptr);
}

//-----------------------------------------------------------------------------
// nsBaseChannel::nsITransportEventSink

NS_IMETHODIMP
nsBaseChannel::OnTransportStatus(nsITransport *transport, nsresult status,
                                 int64_t progress, int64_t progressMax)
{
  // In some cases, we may wish to suppress transport-layer status events.

  if (!mPumpingData || NS_FAILED(mStatus)) {
    return NS_OK;
  }

  SUSPEND_PUMP_FOR_SCOPE();

  // Lazily fetch mProgressSink
  if (!mProgressSink) {
    if (mQueriedProgressSink) {
      return NS_OK;
    }
    GetCallback(mProgressSink);
    mQueriedProgressSink = true;
    if (!mProgressSink) {
      return NS_OK;
    }
  }

  if (!HasLoadFlag(LOAD_BACKGROUND)) {
    nsAutoString statusArg;
    if (GetStatusArg(status, statusArg)) {
      mProgressSink->OnStatus(this, mListenerContext, status, statusArg.get());
    }
  }

  if (progress) {
    mProgressSink->OnProgress(this, mListenerContext, progress, progressMax);
  }

  return NS_OK;
}

//-----------------------------------------------------------------------------
// nsBaseChannel::nsIInterfaceRequestor

NS_IMETHODIMP
nsBaseChannel::GetInterface(const nsIID &iid, void **result)
{
  NS_QueryNotificationCallbacks(mCallbacks, mLoadGroup, iid, result);
  return *result ? NS_OK : NS_ERROR_NO_INTERFACE;
}

//-----------------------------------------------------------------------------
// nsBaseChannel::nsIRequestObserver

static void
CallTypeSniffers(void *aClosure, const uint8_t *aData, uint32_t aCount)
{
  nsIChannel *chan = static_cast<nsIChannel*>(aClosure);

  nsAutoCString newType;
  NS_SniffContent(NS_CONTENT_SNIFFER_CATEGORY, chan, aData, aCount, newType);
  if (!newType.IsEmpty()) {
    chan->SetContentType(newType);
  }
}

static void
CallUnknownTypeSniffer(void *aClosure, const uint8_t *aData, uint32_t aCount)
{
  nsIChannel *chan = static_cast<nsIChannel*>(aClosure);

  nsCOMPtr<nsIContentSniffer> sniffer =
    do_CreateInstance(NS_GENERIC_CONTENT_SNIFFER);
  if (!sniffer)
    return;

  nsAutoCString detected;
  nsresult rv = sniffer->GetMIMETypeFromContent(chan, aData, aCount, detected);
  if (NS_SUCCEEDED(rv))
    chan->SetContentType(detected);
}

NS_IMETHODIMP
nsBaseChannel::OnStartRequest(nsIRequest *request, nsISupports *ctxt)
{
  MOZ_ASSERT_IF(mRequest, request == mRequest);

  if (mPump) {
    // If our content type is unknown, use the content type
    // sniffer. If the sniffer is not available for some reason, then we just keep
    // going as-is.
    if (NS_SUCCEEDED(mStatus) &&
        mContentType.EqualsLiteral(UNKNOWN_CONTENT_TYPE)) {
      mPump->PeekStream(CallUnknownTypeSniffer, static_cast<nsIChannel*>(this));
    }

    // Now, the general type sniffers. Skip this if we have none.
    if (mLoadFlags & LOAD_CALL_CONTENT_SNIFFERS)
      mPump->PeekStream(CallTypeSniffers, static_cast<nsIChannel*>(this));
  }

  SUSPEND_PUMP_FOR_SCOPE();

  if (mListener) // null in case of redirect
      return mListener->OnStartRequest(this, mListenerContext);
  return NS_OK;
}

NS_IMETHODIMP
nsBaseChannel::OnStopRequest(nsIRequest *request, nsISupports *ctxt,
                             nsresult status)
{
  // If both mStatus and status are failure codes, we keep mStatus as-is since
  // that is consistent with our GetStatus and Cancel methods.
  if (NS_SUCCEEDED(mStatus))
    mStatus = status;

  // Cause Pending to return false.
  mPump = nullptr;
  mRequest = nullptr;
  mPumpingData = false;

  if (mListener) // null in case of redirect
      mListener->OnStopRequest(this, mListenerContext, mStatus);
  ChannelDone();

  // No need to suspend pump in this scope since we will not be receiving
  // any more events from it.

  if (mLoadGroup)
    mLoadGroup->RemoveRequest(this, nullptr, mStatus);

  // Drop notification callbacks to prevent cycles.
  mCallbacks = nullptr;
  CallbacksChanged();

  return NS_OK;
}

//-----------------------------------------------------------------------------
// nsBaseChannel::nsIStreamListener

NS_IMETHODIMP
nsBaseChannel::OnDataAvailable(nsIRequest *request, nsISupports *ctxt,
                               nsIInputStream *stream, uint64_t offset,
                               uint32_t count)
{
  SUSPEND_PUMP_FOR_SCOPE();

  nsresult rv = mListener->OnDataAvailable(this, mListenerContext, stream,
                                           offset, count);
  if (mSynthProgressEvents && NS_SUCCEEDED(rv)) {
    int64_t prog = offset + count;
    if (NS_IsMainThread()) {
      OnTransportStatus(nullptr, NS_NET_STATUS_READING, prog, mContentLength);
    } else {
      class OnTransportStatusAsyncEvent : public mozilla::Runnable
      {
        RefPtr<nsBaseChannel> mChannel;
        int64_t mProgress;
        int64_t mContentLength;
      public:
        OnTransportStatusAsyncEvent(nsBaseChannel* aChannel,
                                    int64_t aProgress,
                                    int64_t aContentLength)
          : mozilla::Runnable("OnTransportStatusAsyncEvent")
          , mChannel(aChannel)
          , mProgress(aProgress)
          , mContentLength(aContentLength)
        { }

        NS_IMETHOD Run() override
        {
          return mChannel->OnTransportStatus(nullptr, NS_NET_STATUS_READING,
                                             mProgress, mContentLength);
        }
      };

      nsCOMPtr<nsIRunnable> runnable =
        new OnTransportStatusAsyncEvent(this, prog, mContentLength);
      Dispatch(runnable.forget());
    }
  }

  return rv;
}

NS_IMETHODIMP
nsBaseChannel::OnRedirectVerifyCallback(nsresult result)
{
  if (NS_SUCCEEDED(result))
    result = ContinueRedirect();

  if (NS_FAILED(result) && !mWaitingOnAsyncRedirect) {
    if (NS_SUCCEEDED(mStatus))
      mStatus = result;
    return NS_OK;
  }

  if (mWaitingOnAsyncRedirect)
    ContinueHandleAsyncRedirect(result);

  return NS_OK;
}

NS_IMETHODIMP
nsBaseChannel::RetargetDeliveryTo(nsIEventTarget* aEventTarget)
{
  MOZ_ASSERT(NS_IsMainThread());

  NS_ENSURE_TRUE(mRequest, NS_ERROR_NOT_INITIALIZED);

  nsCOMPtr<nsIThreadRetargetableRequest> req;
  if (mAllowThreadRetargeting) {
    req = do_QueryInterface(mRequest);
  }

  NS_ENSURE_TRUE(req, NS_ERROR_NOT_IMPLEMENTED);

  return req->RetargetDeliveryTo(aEventTarget);
}

NS_IMETHODIMP
nsBaseChannel::CheckListenerChain()
{
  MOZ_ASSERT(NS_IsMainThread());

  if (!mAllowThreadRetargeting) {
    return NS_ERROR_NOT_IMPLEMENTED;
  }

  nsCOMPtr<nsIThreadRetargetableStreamListener> listener =
    do_QueryInterface(mListener);
  if (!listener) {
    return NS_ERROR_NO_INTERFACE;
  }

  return listener->CheckListenerChain();
}

void
nsBaseChannel::SetupNeckoTarget()
{
  mNeckoTarget =
    nsContentUtils::GetEventTargetByLoadInfo(mLoadInfo, TaskCategory::Other);
}<|MERGE_RESOLUTION|>--- conflicted
+++ resolved
@@ -51,12 +51,8 @@
 // nsBaseChannel
 
 nsBaseChannel::nsBaseChannel()
-<<<<<<< HEAD
-  : mPumpingData(false)
-=======
   : NeckoTargetHolder(nullptr)
   , mPumpingData(false)
->>>>>>> a17af05f
   , mLoadFlags(LOAD_NORMAL)
   , mQueriedProgressSink(true)
   , mSynthProgressEvents(false)
@@ -262,11 +258,7 @@
 
   nsCOMPtr<nsIEventTarget> target = GetNeckoTarget();
   rv = nsInputStreamPump::Create(getter_AddRefs(mPump), stream, -1, -1, 0, 0,
-<<<<<<< HEAD
-                                 true);
-=======
                                  true, target);
->>>>>>> a17af05f
   if (NS_SUCCEEDED(rv)) {
     mPumpingData = true;
     mRequest = mPump;
