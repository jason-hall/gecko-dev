/* -*- Mode: C++; tab-width: 2; indent-tabs-mode: nil; c-basic-offset: 4 -*- */
/* This Source Code Form is subject to the terms of the Mozilla Public
 * License, v. 2.0. If a copy of the MPL was not distributed with this
 * file, You can obtain one at http://mozilla.org/MPL/2.0/. */

#include "ipc/IPCMessageUtils.h"

#include "nsBufferedStreams.h"
#include "nsStreamUtils.h"
#include "nsNetCID.h"
#include "nsIClassInfoImpl.h"
#include "mozilla/ipc/InputStreamUtils.h"
#include <algorithm>

#ifdef DEBUG_brendan
# define METERING
#endif

#ifdef METERING
# include <stdio.h>
# define METER(x)       x
# define MAX_BIG_SEEKS  20

static struct {
    uint32_t            mSeeksWithinBuffer;
    uint32_t            mSeeksOutsideBuffer;
    uint32_t            mBufferReadUponSeek;
    uint32_t            mBufferUnreadUponSeek;
    uint32_t            mBytesReadFromBuffer;
    uint32_t            mBigSeekIndex;
    struct {
        int64_t         mOldOffset;
        int64_t         mNewOffset;
    } mBigSeek[MAX_BIG_SEEKS];
} bufstats;
#else
# define METER(x)       /* nothing */
#endif

using namespace mozilla::ipc;
using mozilla::Maybe;
using mozilla::Nothing;
using mozilla::Some;

////////////////////////////////////////////////////////////////////////////////
// nsBufferedStream

nsBufferedStream::nsBufferedStream()
    : mBuffer(nullptr),
      mBufferStartOffset(0),
      mCursor(0),
      mFillPoint(0),
      mStream(nullptr),
      mBufferDisabled(false),
      mEOF(false),
      mGetBufferCount(0)
{
}

nsBufferedStream::~nsBufferedStream()
{
    Close();
}

NS_IMPL_ISUPPORTS(nsBufferedStream, nsISeekableStream)

nsresult
nsBufferedStream::Init(nsISupports* stream, uint32_t bufferSize)
{
    NS_ASSERTION(stream, "need to supply a stream");
    NS_ASSERTION(mStream == nullptr, "already inited");
    mStream = stream;
    NS_IF_ADDREF(mStream);
    mBufferSize = bufferSize;
    mBufferStartOffset = 0;
    mCursor = 0;
    mBuffer = new (mozilla::fallible) char[bufferSize];
    if (mBuffer == nullptr) {
        return NS_ERROR_OUT_OF_MEMORY;
    }
    return NS_OK;
}

nsresult
nsBufferedStream::Close()
{
    NS_IF_RELEASE(mStream);
    if (mBuffer) {
        delete[] mBuffer;
        mBuffer = nullptr;
        mBufferSize = 0;
        mBufferStartOffset = 0;
        mCursor = 0;
        mFillPoint = 0;
    }
#ifdef METERING
    {
        static FILE *tfp;
        if (!tfp) {
            tfp = fopen("/tmp/bufstats", "w");
            if (tfp) {
                setvbuf(tfp, nullptr, _IOLBF, 0);
            }
        }
        if (tfp) {
            fprintf(tfp, "seeks within buffer:    %u\n",
                    bufstats.mSeeksWithinBuffer);
            fprintf(tfp, "seeks outside buffer:   %u\n",
                    bufstats.mSeeksOutsideBuffer);
            fprintf(tfp, "buffer read on seek:    %u\n",
                    bufstats.mBufferReadUponSeek);
            fprintf(tfp, "buffer unread on seek:  %u\n",
                    bufstats.mBufferUnreadUponSeek);
            fprintf(tfp, "bytes read from buffer: %u\n",
                    bufstats.mBytesReadFromBuffer);
            for (uint32_t i = 0; i < bufstats.mBigSeekIndex; i++) {
                fprintf(tfp, "bigseek[%u] = {old: %u, new: %u}\n",
                        i,
                        bufstats.mBigSeek[i].mOldOffset,
                        bufstats.mBigSeek[i].mNewOffset);
            }
        }
    }
#endif
    return NS_OK;
}

NS_IMETHODIMP
nsBufferedStream::Seek(int32_t whence, int64_t offset)
{
    if (mStream == nullptr) {
        return NS_BASE_STREAM_CLOSED;
    }

    // If the underlying stream isn't a random access store, then fail early.
    // We could possibly succeed for the case where the seek position denotes
    // something that happens to be read into the buffer, but that would make
    // the failure data-dependent.
    nsresult rv;
    nsCOMPtr<nsISeekableStream> ras = do_QueryInterface(mStream, &rv);
    if (NS_FAILED(rv)) {
#ifdef DEBUG
        NS_ERROR("mStream doesn't QI to nsISeekableStream");
#endif
        return rv;
    }

    int64_t absPos = 0;
    switch (whence) {
      case nsISeekableStream::NS_SEEK_SET:
        absPos = offset;
        break;
      case nsISeekableStream::NS_SEEK_CUR:
        absPos = mBufferStartOffset;
        absPos += mCursor;
        absPos += offset;
        break;
      case nsISeekableStream::NS_SEEK_END:
        absPos = -1;
        break;
      default:
        NS_NOTREACHED("bogus seek whence parameter");
        return NS_ERROR_UNEXPECTED;
    }

    // Let mCursor point into the existing buffer if the new position is
    // between the current cursor and the mFillPoint "fencepost" -- the
    // client may never get around to a Read or Write after this Seek.
    // Read and Write worry about flushing and filling in that event.
    // But if we're at EOF, make sure to pass the seek through to the
    // underlying stream, because it may have auto-closed itself and
    // needs to reopen.
    uint32_t offsetInBuffer = uint32_t(absPos - mBufferStartOffset);
    if (offsetInBuffer <= mFillPoint && !mEOF) {
        METER(bufstats.mSeeksWithinBuffer++);
        mCursor = offsetInBuffer;
        return NS_OK;
    }

    METER(bufstats.mSeeksOutsideBuffer++);
    METER(bufstats.mBufferReadUponSeek += mCursor);
    METER(bufstats.mBufferUnreadUponSeek += mFillPoint - mCursor);
    rv = Flush();
    if (NS_FAILED(rv)) {
#ifdef DEBUG
        NS_WARNING("(debug) Flush returned error within nsBufferedStream::Seek, so we exit early.");
#endif
        return rv;
    }

    rv = ras->Seek(whence, offset);
    if (NS_FAILED(rv)) {
#ifdef DEBUG
        NS_WARNING("(debug) Error: ras->Seek() returned error within nsBufferedStream::Seek, so we exit early.");
#endif
        return rv;
    }

    mEOF = false;

    // Recompute whether the offset we're seeking to is in our buffer.
    // Note that we need to recompute because Flush() might have
    // changed mBufferStartOffset.
    offsetInBuffer = uint32_t(absPos - mBufferStartOffset);
    if (offsetInBuffer <= mFillPoint) {
        // It's safe to just set mCursor to offsetInBuffer.  In particular, we
        // want to avoid calling Fill() here since we already have the data that
        // was seeked to and calling Fill() might auto-close our underlying
        // stream in some cases.
        mCursor = offsetInBuffer;
        return NS_OK;
    }

    METER(if (bufstats.mBigSeekIndex < MAX_BIG_SEEKS)
              bufstats.mBigSeek[bufstats.mBigSeekIndex].mOldOffset =
                  mBufferStartOffset + int64_t(mCursor));
    const int64_t minus1 = -1;
    if (absPos == minus1) {
        // then we had the SEEK_END case, above
        int64_t tellPos;
        rv = ras->Tell(&tellPos);
        mBufferStartOffset = tellPos;
        if (NS_FAILED(rv)) {
            return rv;
        }
    }
    else {
        mBufferStartOffset = absPos;
    }
    METER(if (bufstats.mBigSeekIndex < MAX_BIG_SEEKS)
              bufstats.mBigSeek[bufstats.mBigSeekIndex++].mNewOffset =
                  mBufferStartOffset);

    mFillPoint = mCursor = 0;
    return Fill();
}

NS_IMETHODIMP
nsBufferedStream::Tell(int64_t *result)
{
    if (mStream == nullptr) {
        return NS_BASE_STREAM_CLOSED;
    }

    int64_t result64 = mBufferStartOffset;
    result64 += mCursor;
    *result = result64;
    return NS_OK;
}

NS_IMETHODIMP
nsBufferedStream::SetEOF()
{
    if (mStream == nullptr) {
        return NS_BASE_STREAM_CLOSED;
    }

    nsresult rv;
    nsCOMPtr<nsISeekableStream> ras = do_QueryInterface(mStream, &rv);
    if (NS_FAILED(rv)) {
        return rv;
    }

    rv = ras->SetEOF();
    if (NS_SUCCEEDED(rv)) {
        mEOF = true;
    }

    return rv;
}

nsresult
nsBufferedStream::GetData(nsISupports **aResult)
{
    nsCOMPtr<nsISupports> rv(mStream);
    *aResult = rv.forget().take();
    return NS_OK;
}

////////////////////////////////////////////////////////////////////////////////
// nsBufferedInputStream

NS_IMPL_ADDREF_INHERITED(nsBufferedInputStream, nsBufferedStream)
NS_IMPL_RELEASE_INHERITED(nsBufferedInputStream, nsBufferedStream)

NS_IMPL_CLASSINFO(nsBufferedInputStream, nullptr, nsIClassInfo::THREADSAFE,
                  NS_BUFFEREDINPUTSTREAM_CID)

NS_INTERFACE_MAP_BEGIN(nsBufferedInputStream)
    NS_INTERFACE_MAP_ENTRY_AMBIGUOUS(nsIInputStream, nsIBufferedInputStream)
    NS_INTERFACE_MAP_ENTRY(nsIBufferedInputStream)
    NS_INTERFACE_MAP_ENTRY(nsIStreamBufferAccess)
    NS_INTERFACE_MAP_ENTRY_CONDITIONAL(nsIIPCSerializableInputStream, IsIPCSerializable())
<<<<<<< HEAD
=======
    NS_INTERFACE_MAP_ENTRY_CONDITIONAL(nsIAsyncInputStream, IsAsyncInputStream())
    NS_INTERFACE_MAP_ENTRY_CONDITIONAL(nsIInputStreamCallback, IsAsyncInputStream())
>>>>>>> a17af05f
    NS_IMPL_QUERY_CLASSINFO(nsBufferedInputStream)
NS_INTERFACE_MAP_END_INHERITING(nsBufferedStream)

NS_IMPL_CI_INTERFACE_GETTER(nsBufferedInputStream,
                            nsIInputStream,
                            nsIBufferedInputStream,
                            nsISeekableStream,
                            nsIStreamBufferAccess)

nsresult
nsBufferedInputStream::Create(nsISupports *aOuter, REFNSIID aIID, void **aResult)
{
    NS_ENSURE_NO_AGGREGATION(aOuter);

    nsBufferedInputStream* stream = new nsBufferedInputStream();
    if (stream == nullptr) {
        return NS_ERROR_OUT_OF_MEMORY;
    }
    NS_ADDREF(stream);
    nsresult rv = stream->QueryInterface(aIID, aResult);
    NS_RELEASE(stream);
    return rv;
}

NS_IMETHODIMP
nsBufferedInputStream::Init(nsIInputStream* stream, uint32_t bufferSize)
{
    return nsBufferedStream::Init(stream, bufferSize);
}

NS_IMETHODIMP
nsBufferedInputStream::Close()
{
    nsresult rv1 = NS_OK, rv2;
    if (mStream) {
        rv1 = Source()->Close();
#ifdef DEBUG
        if (NS_FAILED(rv1)) {
            NS_WARNING("(debug) Error: Source()->Close() returned error (rv1) in bsBuffedInputStream::Close().");
        };
#endif
        NS_RELEASE(mStream);
    }

    rv2 = nsBufferedStream::Close();

#ifdef DEBUG
    if (NS_FAILED(rv2)) {
        NS_WARNING("(debug) Error: nsBufferedStream::Close() returned error (rv2) within nsBufferedInputStream::Close().");
    };
#endif

<<<<<<< HEAD
=======
    mAsyncWaitCallback = nullptr;

>>>>>>> a17af05f
    if (NS_FAILED(rv1)) {
        return rv1;
    }
    return rv2;
}

NS_IMETHODIMP
nsBufferedInputStream::Available(uint64_t *result)
{
    nsresult rv = NS_OK;
    *result = 0;
    if (mStream) {
        rv = Source()->Available(result);
    }
    *result += (mFillPoint - mCursor);
    return rv;
}

NS_IMETHODIMP
nsBufferedInputStream::Read(char * buf, uint32_t count, uint32_t *result)
{
    if (mBufferDisabled) {
        if (!mStream) {
            *result = 0;
            return NS_OK;
        }
        nsresult rv = Source()->Read(buf, count, result);
        if (NS_SUCCEEDED(rv)) {
            mBufferStartOffset += *result;  // so nsBufferedStream::Tell works
            if (*result == 0) {
                mEOF = true;
            }
        }
        return rv;
    }

    return ReadSegments(NS_CopySegmentToBuffer, buf, count, result);
}

NS_IMETHODIMP
nsBufferedInputStream::ReadSegments(nsWriteSegmentFun writer, void *closure,
                                    uint32_t count, uint32_t *result)
{
    *result = 0;

    if (!mStream) {
        return NS_OK;
    }

    nsresult rv = NS_OK;
    while (count > 0) {
        uint32_t amt = std::min(count, mFillPoint - mCursor);
        if (amt > 0) {
            uint32_t read = 0;
            rv = writer(static_cast<nsIBufferedInputStream*>(this), closure,
                        mBuffer + mCursor, *result, amt, &read);
            if (NS_FAILED(rv)) {
                // errors returned from the writer end here!
                rv = NS_OK;
                break;
            }
            *result += read;
            count -= read;
            mCursor += read;
        }
        else {
            rv = Fill();
            if (NS_FAILED(rv) || mFillPoint == mCursor) {
                break;
            }
        }
    }
    return (*result > 0) ? NS_OK : rv;
}

NS_IMETHODIMP
nsBufferedInputStream::IsNonBlocking(bool *aNonBlocking)
{
    if (mStream) {
        return Source()->IsNonBlocking(aNonBlocking);
    }
    return NS_ERROR_NOT_INITIALIZED;
}

NS_IMETHODIMP
nsBufferedInputStream::Fill()
{
    if (mBufferDisabled) {
        return NS_OK;
    }
    NS_ENSURE_TRUE(mStream, NS_ERROR_NOT_INITIALIZED);

    nsresult rv;
    int32_t rem = int32_t(mFillPoint - mCursor);
    if (rem > 0) {
        // slide the remainder down to the start of the buffer
        // |<------------->|<--rem-->|<--->|
        // b               c         f     s
        memcpy(mBuffer, mBuffer + mCursor, rem);
    }
    mBufferStartOffset += mCursor;
    mFillPoint = rem;
    mCursor = 0;

    uint32_t amt;
    rv = Source()->Read(mBuffer + mFillPoint, mBufferSize - mFillPoint, &amt);
    if (NS_FAILED(rv)) {
        return rv;
    }

    if (amt == 0) {
        mEOF = true;
    }
<<<<<<< HEAD
    
=======

>>>>>>> a17af05f
    mFillPoint += amt;
    return NS_OK;
}

NS_IMETHODIMP_(char*)
nsBufferedInputStream::GetBuffer(uint32_t aLength, uint32_t aAlignMask)
{
    NS_ASSERTION(mGetBufferCount == 0, "nested GetBuffer!");
    if (mGetBufferCount != 0) {
        return nullptr;
    }

    if (mBufferDisabled) {
        return nullptr;
    }

    char* buf = mBuffer + mCursor;
    uint32_t rem = mFillPoint - mCursor;
    if (rem == 0) {
        if (NS_FAILED(Fill())) {
            return nullptr;
        }
        buf = mBuffer + mCursor;
        rem = mFillPoint - mCursor;
    }

    uint32_t mod = (NS_PTR_TO_INT32(buf) & aAlignMask);
    if (mod) {
        uint32_t pad = aAlignMask + 1 - mod;
        if (pad > rem) {
            return nullptr;
        }

        memset(buf, 0, pad);
        mCursor += pad;
        buf += pad;
        rem -= pad;
    }

    if (aLength > rem) {
        return nullptr;
    }
    mGetBufferCount++;
    return buf;
}

NS_IMETHODIMP_(void)
nsBufferedInputStream::PutBuffer(char* aBuffer, uint32_t aLength)
{
    NS_ASSERTION(mGetBufferCount == 1, "stray PutBuffer!");
    if (--mGetBufferCount != 0) {
        return;
    }

    NS_ASSERTION(mCursor + aLength <= mFillPoint, "PutBuffer botch");
    mCursor += aLength;
}

NS_IMETHODIMP
nsBufferedInputStream::DisableBuffering()
{
    NS_ASSERTION(!mBufferDisabled, "redundant call to DisableBuffering!");
    NS_ASSERTION(mGetBufferCount == 0,
                 "DisableBuffer call between GetBuffer and PutBuffer!");
    if (mGetBufferCount != 0) {
        return NS_ERROR_UNEXPECTED;
    }

    // Empty the buffer so nsBufferedStream::Tell works.
    mBufferStartOffset += mCursor;
    mFillPoint = mCursor = 0;
    mBufferDisabled = true;
    return NS_OK;
}

NS_IMETHODIMP
nsBufferedInputStream::EnableBuffering()
{
    NS_ASSERTION(mBufferDisabled, "gratuitous call to EnableBuffering!");
    mBufferDisabled = false;
    return NS_OK;
}

NS_IMETHODIMP
nsBufferedInputStream::GetUnbufferedStream(nsISupports* *aStream)
{
    // Empty the buffer so subsequent i/o trumps any buffered data.
    mBufferStartOffset += mCursor;
    mFillPoint = mCursor = 0;

    *aStream = mStream;
    NS_IF_ADDREF(*aStream);
    return NS_OK;
}

void
nsBufferedInputStream::Serialize(InputStreamParams& aParams,
                                 FileDescriptorArray& aFileDescriptors)
{
    BufferedInputStreamParams params;

    if (mStream) {
        nsCOMPtr<nsIInputStream> stream = do_QueryInterface(mStream);
        MOZ_ASSERT(stream);

        InputStreamParams wrappedParams;
        InputStreamHelper::SerializeInputStream(stream, wrappedParams,
                                                aFileDescriptors);

        params.optionalStream() = wrappedParams;
    }
    else {
        params.optionalStream() = mozilla::void_t();
    }

    params.bufferSize() = mBufferSize;

    aParams = params;
}

bool
nsBufferedInputStream::Deserialize(const InputStreamParams& aParams,
                                   const FileDescriptorArray& aFileDescriptors)
{
    if (aParams.type() != InputStreamParams::TBufferedInputStreamParams) {
        NS_ERROR("Received unknown parameters from the other process!");
        return false;
    }

    const BufferedInputStreamParams& params =
        aParams.get_BufferedInputStreamParams();
    const OptionalInputStreamParams& wrappedParams = params.optionalStream();

    nsCOMPtr<nsIInputStream> stream;
    if (wrappedParams.type() == OptionalInputStreamParams::TInputStreamParams) {
        stream =
          InputStreamHelper::DeserializeInputStream(wrappedParams.get_InputStreamParams(),
                                                    aFileDescriptors);
        if (!stream) {
            NS_WARNING("Failed to deserialize wrapped stream!");
            return false;
        }
    }
    else {
        NS_ASSERTION(wrappedParams.type() == OptionalInputStreamParams::Tvoid_t,
                     "Unknown type for OptionalInputStreamParams!");
    }

    nsresult rv = Init(stream, params.bufferSize());
    NS_ENSURE_SUCCESS(rv, false);

    return true;
}

Maybe<uint64_t>
nsBufferedInputStream::ExpectedSerializedLength()
{
    nsCOMPtr<nsIIPCSerializableInputStream> stream = do_QueryInterface(mStream);
    if (stream) {
        return stream->ExpectedSerializedLength();
    }
    return Nothing();
}

bool
nsBufferedInputStream::IsIPCSerializable() const
{
    if (!mStream) {
      return true;
    }

    nsCOMPtr<nsIIPCSerializableInputStream> stream = do_QueryInterface(mStream);
    return !!stream;
}

<<<<<<< HEAD
=======
bool
nsBufferedInputStream::IsAsyncInputStream() const
{
    nsCOMPtr<nsIAsyncInputStream> stream = do_QueryInterface(mStream);
    return !!stream;
}

NS_IMETHODIMP
nsBufferedInputStream::CloseWithStatus(nsresult aStatus)
{
    return Close();
}

NS_IMETHODIMP
nsBufferedInputStream::AsyncWait(nsIInputStreamCallback* aCallback,
                                uint32_t aFlags,
                                uint32_t aRequestedCount,
                                nsIEventTarget* aEventTarget)
{
    nsCOMPtr<nsIAsyncInputStream> stream = do_QueryInterface(mStream);
    if (!stream) {
        return NS_ERROR_FAILURE;
    }

    if (mAsyncWaitCallback && aCallback) {
        return NS_ERROR_FAILURE;
    }

    mAsyncWaitCallback = aCallback;

    if (!mAsyncWaitCallback) {
        return NS_OK;
    }

    return stream->AsyncWait(this, aFlags, aRequestedCount, aEventTarget);
}

NS_IMETHODIMP
nsBufferedInputStream::OnInputStreamReady(nsIAsyncInputStream* aStream)
{
    // We have been canceled in the meanwhile.
    if (!mAsyncWaitCallback) {
        return NS_OK;
    }

    nsCOMPtr<nsIInputStreamCallback> callback;
    callback.swap(mAsyncWaitCallback);

    return callback->OnInputStreamReady(this);
}

NS_IMETHODIMP
nsBufferedInputStream::GetData(nsIInputStream **aResult)
{
    nsCOMPtr<nsISupports> stream;
    nsBufferedStream::GetData(getter_AddRefs(stream));
    nsCOMPtr<nsIInputStream> inputStream = do_QueryInterface(stream);
    *aResult = inputStream.forget().take();
    return NS_OK;
}

>>>>>>> a17af05f
////////////////////////////////////////////////////////////////////////////////
// nsBufferedOutputStream

NS_IMPL_ADDREF_INHERITED(nsBufferedOutputStream, nsBufferedStream)
NS_IMPL_RELEASE_INHERITED(nsBufferedOutputStream, nsBufferedStream)
// This QI uses NS_INTERFACE_MAP_ENTRY_CONDITIONAL to check for
// non-nullness of mSafeStream.
NS_INTERFACE_MAP_BEGIN(nsBufferedOutputStream)
    NS_INTERFACE_MAP_ENTRY(nsIOutputStream)
    NS_INTERFACE_MAP_ENTRY_CONDITIONAL(nsISafeOutputStream, mSafeStream)
    NS_INTERFACE_MAP_ENTRY(nsIBufferedOutputStream)
    NS_INTERFACE_MAP_ENTRY(nsIStreamBufferAccess)
NS_INTERFACE_MAP_END_INHERITING(nsBufferedStream)

nsresult
nsBufferedOutputStream::Create(nsISupports *aOuter, REFNSIID aIID, void **aResult)
{
    NS_ENSURE_NO_AGGREGATION(aOuter);

    nsBufferedOutputStream* stream = new nsBufferedOutputStream();
    if (stream == nullptr) {
        return NS_ERROR_OUT_OF_MEMORY;
    }
    NS_ADDREF(stream);
    nsresult rv = stream->QueryInterface(aIID, aResult);
    NS_RELEASE(stream);
    return rv;
}

NS_IMETHODIMP
nsBufferedOutputStream::Init(nsIOutputStream* stream, uint32_t bufferSize)
{
    // QI stream to an nsISafeOutputStream, to see if we should support it
    mSafeStream = do_QueryInterface(stream);

    return nsBufferedStream::Init(stream, bufferSize);
}

NS_IMETHODIMP
nsBufferedOutputStream::Close()
{
    nsresult rv1, rv2 = NS_OK, rv3;

    rv1 = Flush();

#ifdef DEBUG
    if (NS_FAILED(rv1)) {
        NS_WARNING("(debug) Flush() inside nsBufferedOutputStream::Close() returned error (rv1).");
    }
#endif

    // If we fail to Flush all the data, then we close anyway and drop the
    // remaining data in the buffer. We do this because it's what Unix does
    // for fclose and close. However, we report the error from Flush anyway.
    if (mStream) {
        rv2 = Sink()->Close();
#ifdef DEBUG
        if (NS_FAILED(rv2)) {
            NS_WARNING("(debug) Sink->Close() inside nsBufferedOutputStream::Close() returned error (rv2).");
        }
#endif
        NS_RELEASE(mStream);
    }
    rv3 = nsBufferedStream::Close();

#ifdef DEBUG
    if (NS_FAILED(rv3)) {
        NS_WARNING("(debug) nsBufferedStream:Close() inside nsBufferedOutputStream::Close() returned error (rv3).");
    }
#endif

    if (NS_FAILED(rv1)) {
        return rv1;
    }
    if (NS_FAILED(rv2)) {
        return rv2;
    }
    return rv3;
}

NS_IMETHODIMP
nsBufferedOutputStream::Write(const char *buf, uint32_t count, uint32_t *result)
{
    nsresult rv = NS_OK;
    uint32_t written = 0;
    *result = 0;
    if (!mStream) {
        // We special case this situtaion.
        // We should catch the failure, NS_BASE_STREAM_CLOSED ASAP, here.
        // If we don't, eventually Flush() is called in the while loop below
        // after so many writes.
        // However, Flush() returns NS_OK when mStream is null (!!),
        // and we don't get a meaningful error, NS_BASE_STREAM_CLOSED,
        // soon enough when we use buffered output.
#ifdef DEBUG
        NS_WARNING("(info) nsBufferedOutputStream::Write returns NS_BASE_STREAM_CLOSED immediately (mStream==null).");
#endif
        return NS_BASE_STREAM_CLOSED;
    }

    while (count > 0) {
        uint32_t amt = std::min(count, mBufferSize - mCursor);
        if (amt > 0) {
            memcpy(mBuffer + mCursor, buf + written, amt);
            written += amt;
            count -= amt;
            mCursor += amt;
            if (mFillPoint < mCursor)
                mFillPoint = mCursor;
        }
        else {
            NS_ASSERTION(mFillPoint, "loop in nsBufferedOutputStream::Write!");
            rv = Flush();
            if (NS_FAILED(rv)) {
#ifdef DEBUG
                NS_WARNING("(debug) Flush() returned error in nsBufferedOutputStream::Write.");
#endif
                break;
            }
        }
    }
    *result = written;
    return (written > 0) ? NS_OK : rv;
}

NS_IMETHODIMP
nsBufferedOutputStream::Flush()
{
    nsresult rv;
    uint32_t amt;
    if (!mStream) {
        // Stream already cancelled/flushed; probably because of previous error.
        return NS_OK;
    }
    // optimize : some code within C-C needs to call Seek -> Flush() often.
    if (mFillPoint == 0) {
        return NS_OK;
    }
    rv = Sink()->Write(mBuffer, mFillPoint, &amt);
    if (NS_FAILED(rv)) {
        return rv;
    }
    mBufferStartOffset += amt;
    if (amt == mFillPoint) {
        mFillPoint = mCursor = 0;
        return NS_OK;   // flushed everything
    }

    // slide the remainder down to the start of the buffer
    // |<-------------->|<---|----->|
    // b                a    c      s
    uint32_t rem = mFillPoint - amt;
    memmove(mBuffer, mBuffer + amt, rem);
    mFillPoint = mCursor = rem;
    return NS_ERROR_FAILURE;        // didn't flush all
}

// nsISafeOutputStream
NS_IMETHODIMP
nsBufferedOutputStream::Finish()
{
    // flush the stream, to write out any buffered data...
    nsresult rv1 = nsBufferedOutputStream::Flush();
    nsresult rv2 = NS_OK, rv3;

    if (NS_FAILED(rv1)) {
        NS_WARNING("(debug) nsBufferedOutputStream::Flush() failed in nsBufferedOutputStream::Finish()! Possible dataloss.");

        rv2 = Sink()->Close();
        if (NS_FAILED(rv2)) {
            NS_WARNING("(debug) Sink()->Close() failed in nsBufferedOutputStream::Finish()! Possible dataloss.");
        }
    } else {
        rv2 = mSafeStream->Finish();
        if (NS_FAILED(rv2)) {
            NS_WARNING("(debug) mSafeStream->Finish() failed within nsBufferedOutputStream::Flush()! Possible dataloss.");
        }
    }

    // ... and close the buffered stream, so any further attempts to flush/close
    // the buffered stream won't cause errors.
    rv3 = nsBufferedStream::Close();

    // We want to return the errors precisely from Finish()
    // and mimick the existing error handling in
    // nsBufferedOutputStream::Close() as reference.

    if (NS_FAILED(rv1)) {
        return rv1;
    }
    if (NS_FAILED(rv2)) {
        return rv2;
    }
    return rv3;
}

static nsresult
nsReadFromInputStream(nsIOutputStream* outStr,
                      void* closure,
                      char* toRawSegment,
                      uint32_t offset,
                      uint32_t count,
                      uint32_t *readCount)
{
    nsIInputStream* fromStream = (nsIInputStream*)closure;
    return fromStream->Read(toRawSegment, count, readCount);
}

NS_IMETHODIMP
nsBufferedOutputStream::WriteFrom(nsIInputStream *inStr, uint32_t count, uint32_t *_retval)
{
    return WriteSegments(nsReadFromInputStream, inStr, count, _retval);
}

NS_IMETHODIMP
nsBufferedOutputStream::WriteSegments(nsReadSegmentFun reader, void * closure, uint32_t count, uint32_t *_retval)
{
    *_retval = 0;
    nsresult rv;
    while (count > 0) {
        uint32_t left = std::min(count, mBufferSize - mCursor);
        if (left == 0) {
            rv = Flush();
            if (NS_FAILED(rv)) {
                return (*_retval > 0) ? NS_OK : rv;
            }

            continue;
        }

        uint32_t read = 0;
        rv = reader(this, closure, mBuffer + mCursor, *_retval, left, &read);

        if (NS_FAILED(rv)) { // If we have read some data, return ok
            return (*_retval > 0) ? NS_OK : rv;
        }
        mCursor += read;
        *_retval += read;
        count -= read;
        mFillPoint = std::max(mFillPoint, mCursor);
    }
    return NS_OK;
}

NS_IMETHODIMP
nsBufferedOutputStream::IsNonBlocking(bool *aNonBlocking)
{
    if (mStream) {
        return Sink()->IsNonBlocking(aNonBlocking);
    }
    return NS_ERROR_NOT_INITIALIZED;
}

NS_IMETHODIMP_(char*)
nsBufferedOutputStream::GetBuffer(uint32_t aLength, uint32_t aAlignMask)
{
    NS_ASSERTION(mGetBufferCount == 0, "nested GetBuffer!");
    if (mGetBufferCount != 0) {
        return nullptr;
    }

    if (mBufferDisabled) {
        return nullptr;
    }

    char* buf = mBuffer + mCursor;
    uint32_t rem = mBufferSize - mCursor;
    if (rem == 0) {
        if (NS_FAILED(Flush())) {
            return nullptr;
        }
        buf = mBuffer + mCursor;
        rem = mBufferSize - mCursor;
    }

    uint32_t mod = (NS_PTR_TO_INT32(buf) & aAlignMask);
    if (mod) {
        uint32_t pad = aAlignMask + 1 - mod;
        if (pad > rem) {
            return nullptr;
        }

        memset(buf, 0, pad);
        mCursor += pad;
        buf += pad;
        rem -= pad;
    }

    if (aLength > rem) {
        return nullptr;
    }
    mGetBufferCount++;
    return buf;
}

NS_IMETHODIMP_(void)
nsBufferedOutputStream::PutBuffer(char* aBuffer, uint32_t aLength)
{
    NS_ASSERTION(mGetBufferCount == 1, "stray PutBuffer!");
    if (--mGetBufferCount != 0) {
        return;
    }

    NS_ASSERTION(mCursor + aLength <= mBufferSize, "PutBuffer botch");
    mCursor += aLength;
    if (mFillPoint < mCursor) {
        mFillPoint = mCursor;
    }
}

NS_IMETHODIMP
nsBufferedOutputStream::DisableBuffering()
{
    NS_ASSERTION(!mBufferDisabled, "redundant call to DisableBuffering!");
    NS_ASSERTION(mGetBufferCount == 0,
                 "DisableBuffer call between GetBuffer and PutBuffer!");
    if (mGetBufferCount != 0) {
        return NS_ERROR_UNEXPECTED;
    }

    // Empty the buffer so nsBufferedStream::Tell works.
    nsresult rv = Flush();
    if (NS_FAILED(rv)) {
        return rv;
    }

    mBufferDisabled = true;
    return NS_OK;
}

NS_IMETHODIMP
nsBufferedOutputStream::EnableBuffering()
{
    NS_ASSERTION(mBufferDisabled, "gratuitous call to EnableBuffering!");
    mBufferDisabled = false;
    return NS_OK;
}

NS_IMETHODIMP
nsBufferedOutputStream::GetUnbufferedStream(nsISupports* *aStream)
{
    // Empty the buffer so subsequent i/o trumps any buffered data.
    if (mFillPoint) {
        nsresult rv = Flush();
        if (NS_FAILED(rv)) {
            return rv;
        }
    }

    *aStream = mStream;
    NS_IF_ADDREF(*aStream);
    return NS_OK;
}

NS_IMETHODIMP
nsBufferedOutputStream::GetData(nsIOutputStream **aResult)
{
    nsCOMPtr<nsISupports> stream;
    nsBufferedStream::GetData(getter_AddRefs(stream));
    nsCOMPtr<nsIOutputStream> outputStream = do_QueryInterface(stream);
    *aResult = outputStream.forget().take();
    return NS_OK;
}
#undef METER

////////////////////////////////////////////////////////////////////////////////<|MERGE_RESOLUTION|>--- conflicted
+++ resolved
@@ -291,11 +291,8 @@
     NS_INTERFACE_MAP_ENTRY(nsIBufferedInputStream)
     NS_INTERFACE_MAP_ENTRY(nsIStreamBufferAccess)
     NS_INTERFACE_MAP_ENTRY_CONDITIONAL(nsIIPCSerializableInputStream, IsIPCSerializable())
-<<<<<<< HEAD
-=======
     NS_INTERFACE_MAP_ENTRY_CONDITIONAL(nsIAsyncInputStream, IsAsyncInputStream())
     NS_INTERFACE_MAP_ENTRY_CONDITIONAL(nsIInputStreamCallback, IsAsyncInputStream())
->>>>>>> a17af05f
     NS_IMPL_QUERY_CLASSINFO(nsBufferedInputStream)
 NS_INTERFACE_MAP_END_INHERITING(nsBufferedStream)
 
@@ -348,11 +345,8 @@
     };
 #endif
 
-<<<<<<< HEAD
-=======
     mAsyncWaitCallback = nullptr;
 
->>>>>>> a17af05f
     if (NS_FAILED(rv1)) {
         return rv1;
     }
@@ -466,11 +460,7 @@
     if (amt == 0) {
         mEOF = true;
     }
-<<<<<<< HEAD
-    
-=======
-
->>>>>>> a17af05f
+
     mFillPoint += amt;
     return NS_OK;
 }
@@ -646,8 +636,6 @@
     return !!stream;
 }
 
-<<<<<<< HEAD
-=======
 bool
 nsBufferedInputStream::IsAsyncInputStream() const
 {
@@ -709,7 +697,6 @@
     return NS_OK;
 }
 
->>>>>>> a17af05f
 ////////////////////////////////////////////////////////////////////////////////
 // nsBufferedOutputStream
 
