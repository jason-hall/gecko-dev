// /* -*- Mode: C++; tab-width: 2; indent-tabs-mode: nil; c-basic-offset: 4 -*- */
/* This Source Code Form is subject to the terms of the Mozilla Public
 * License, v. 2.0. If a copy of the MPL was not distributed with this
 * file, You can obtain one at http://mozilla.org/MPL/2.0/. */

#ifndef nsFileStreams_h__
#define nsFileStreams_h__

#include "nsAutoPtr.h"
#include "nsIFileStreams.h"
#include "nsIFile.h"
#include "nsICloneableInputStream.h"
#include "nsIInputStream.h"
#include "nsIOutputStream.h"
#include "nsISafeOutputStream.h"
#include "nsISeekableStream.h"
#include "nsILineInputStream.h"
#include "nsCOMPtr.h"
#include "nsIIPCSerializableInputStream.h"
#include "nsReadLine.h"
#include <algorithm>


////////////////////////////////////////////////////////////////////////////////

class nsFileStreamBase : public nsISeekableStream,
                         public nsIFileMetadata
{
public:
    NS_DECL_THREADSAFE_ISUPPORTS
    NS_DECL_NSISEEKABLESTREAM
    NS_DECL_NSIFILEMETADATA

    nsFileStreamBase();

protected:
    virtual ~nsFileStreamBase();

    nsresult Close();
    nsresult Available(uint64_t* _retval);
    nsresult Read(char* aBuf, uint32_t aCount, uint32_t* _retval);
    nsresult ReadSegments(nsWriteSegmentFun aWriter, void* aClosure,
                          uint32_t aCount, uint32_t* _retval);
    nsresult IsNonBlocking(bool* _retval);
    nsresult Flush();
    nsresult Write(const char* aBuf, uint32_t aCount, uint32_t* _retval);
    nsresult WriteFrom(nsIInputStream* aFromStream, uint32_t aCount,
                       uint32_t* _retval);
    nsresult WriteSegments(nsReadSegmentFun aReader, void* aClosure,
                           uint32_t aCount, uint32_t* _retval);

    PRFileDesc* mFD;

    /**
     * Flags describing our behavior.  See the IDL file for possible values.
     */
    int32_t mBehaviorFlags;

    enum {
      // This is the default value. It will be changed by Deserialize or Init.
      eUnitialized,
      // The opening has been deferred. See DEFER_OPEN.
      eDeferredOpen,
      // The file has been opened. mFD is not null.
      eOpened,
      // The file has been closed. mFD is null.
      eClosed,
      // Something bad happen in the Open() or in Deserialize(). The actual
      // error value is stored in mErrorValue.
      eError
    } mState;

    struct OpenParams {
        nsCOMPtr<nsIFile> localFile;
        int32_t ioFlags;
        int32_t perm;
    };

    /**
     * Data we need to do an open.
     */
    OpenParams mOpenParams;

    nsresult mErrorValue;

    /**
     * Prepares the data we need to open the file, and either does the open now
     * by calling DoOpen(), or leaves it to be opened later by a call to
     * DoPendingOpen().
     */
    nsresult MaybeOpen(nsIFile* aFile, int32_t aIoFlags, int32_t aPerm,
                       bool aDeferred);

    /**
     * Cleans up data prepared in MaybeOpen.
     */
    void CleanUpOpen();

    /**
     * Open the file. This is called either from MaybeOpen (during Init)
     * or from DoPendingOpen (if DEFER_OPEN is used when initializing this
     * stream). The default behavior of DoOpen is to open the file and save the
     * file descriptor.
     */
    virtual nsresult DoOpen();

    /**
     * Based on mState, this method does the opening, return an error, or do
     * nothing. If the return value is not NS_OK, please, return it back to the
     * callee.
     */
    inline nsresult DoPendingOpen();
};

////////////////////////////////////////////////////////////////////////////////

// nsFileInputStream is cloneable only on the parent process because only there
// it can open the same file multiple times.

class nsFileInputStream : public nsFileStreamBase
                        , public nsIFileInputStream
                        , public nsILineInputStream
                        , public nsIIPCSerializableInputStream
                        , public nsICloneableInputStream
{
public:
    NS_DECL_ISUPPORTS_INHERITED
    NS_DECL_NSIFILEINPUTSTREAM
    NS_DECL_NSILINEINPUTSTREAM
    NS_DECL_NSIIPCSERIALIZABLEINPUTSTREAM
    NS_DECL_NSICLONEABLEINPUTSTREAM

    NS_IMETHOD Close() override;
    NS_IMETHOD Tell(int64_t *aResult) override;
    NS_IMETHOD Available(uint64_t* _retval) override;
    NS_IMETHOD Read(char* aBuf, uint32_t aCount, uint32_t* _retval) override;
    NS_IMETHOD ReadSegments(nsWriteSegmentFun aWriter, void *aClosure,
                            uint32_t aCount, uint32_t* _retval) override
    {
        return nsFileStreamBase::ReadSegments(aWriter, aClosure, aCount,
                                              _retval);
    }
    NS_IMETHOD IsNonBlocking(bool* _retval) override
    {
        return nsFileStreamBase::IsNonBlocking(_retval);
    }

    // Overrided from nsFileStreamBase
    NS_IMETHOD Seek(int32_t aWhence, int64_t aOffset) override;

    nsFileInputStream()
      : mLineBuffer(nullptr), mIOFlags(0), mPerm(0), mCachedPosition(0)
    {}

    static nsresult
    Create(nsISupports *aOuter, REFNSIID aIID, void **aResult);

protected:
    virtual ~nsFileInputStream()
    {
        Close();
    }

    nsresult SeekInternal(int32_t aWhence, int64_t aOffset, bool aClearBuf=true);

    nsAutoPtr<nsLineBuffer<char> > mLineBuffer;

    /**
     * The file being opened.
     */
    nsCOMPtr<nsIFile> mFile;
    /**
     * The IO flags passed to Init() for the file open.
     */
    int32_t mIOFlags;
    /**
     * The permissions passed to Init() for the file open.
     */
    int32_t mPerm;

    /**
     * Cached position for Tell for automatically reopening streams.
     */
    int64_t mCachedPosition;

protected:
    /**
     * Internal, called to open a file.  Parameters are the same as their
     * Init() analogues.
     */
    nsresult Open(nsIFile* file, int32_t ioFlags, int32_t perm);
<<<<<<< HEAD
=======

    bool IsCloneable() const;
>>>>>>> a17af05f
};

////////////////////////////////////////////////////////////////////////////////

class nsFileOutputStream : public nsFileStreamBase,
                           public nsIFileOutputStream
{
public:
    NS_DECL_ISUPPORTS_INHERITED
    NS_DECL_NSIFILEOUTPUTSTREAM
    NS_FORWARD_NSIOUTPUTSTREAM(nsFileStreamBase::)

    static nsresult
    Create(nsISupports *aOuter, REFNSIID aIID, void **aResult);

protected:
    virtual ~nsFileOutputStream()
    {
        Close();
    }
};

////////////////////////////////////////////////////////////////////////////////

/**
 * A safe file output stream that overwrites the destination file only
 * once writing is complete. This protects against incomplete writes
 * due to the process or the thread being interrupted or crashed.
 */
class nsAtomicFileOutputStream : public nsFileOutputStream,
                                 public nsISafeOutputStream
{
public:
    NS_DECL_ISUPPORTS_INHERITED
    NS_DECL_NSISAFEOUTPUTSTREAM

    nsAtomicFileOutputStream() :
        mTargetFileExists(true),
        mWriteResult(NS_OK) {}

    virtual nsresult DoOpen() override;

    NS_IMETHOD Close() override;
    NS_IMETHOD Write(const char *buf, uint32_t count, uint32_t *result) override;
    NS_IMETHOD Init(nsIFile* file, int32_t ioFlags, int32_t perm, int32_t behaviorFlags) override;

protected:
    virtual ~nsAtomicFileOutputStream()
    {
        Close();
    }

    nsCOMPtr<nsIFile>         mTargetFile;
    nsCOMPtr<nsIFile>         mTempFile;

    bool     mTargetFileExists;
    nsresult mWriteResult; // Internally set in Write()

};

////////////////////////////////////////////////////////////////////////////////

/**
 * A safe file output stream that overwrites the destination file only
 * once writing + flushing is complete. This protects against more
 * classes of software/hardware errors than nsAtomicFileOutputStream,
 * at the expense of being more costly to the disk, OS and battery.
 */
class nsSafeFileOutputStream : public nsAtomicFileOutputStream
{
public:

    NS_IMETHOD Finish() override;
};

////////////////////////////////////////////////////////////////////////////////

class nsFileStream : public nsFileStreamBase,
                     public nsIInputStream,
                     public nsIOutputStream,
                     public nsIFileStream
{
public:
    NS_DECL_ISUPPORTS_INHERITED
    NS_DECL_NSIFILESTREAM
    NS_FORWARD_NSIINPUTSTREAM(nsFileStreamBase::)

    // Can't use NS_FORWARD_NSIOUTPUTSTREAM due to overlapping methods
    // Close() and IsNonBlocking()
    NS_IMETHOD Flush() override
    {
        return nsFileStreamBase::Flush();
    }
    NS_IMETHOD Write(const char* aBuf, uint32_t aCount, uint32_t* _retval) override
    {
        return nsFileStreamBase::Write(aBuf, aCount, _retval);
    }
    NS_IMETHOD WriteFrom(nsIInputStream* aFromStream, uint32_t aCount,
                         uint32_t* _retval) override
    {
        return nsFileStreamBase::WriteFrom(aFromStream, aCount, _retval);
    }
    NS_IMETHOD WriteSegments(nsReadSegmentFun aReader, void* aClosure,
                             uint32_t aCount, uint32_t* _retval) override
    {
        return nsFileStreamBase::WriteSegments(aReader, aClosure, aCount,
                                               _retval);
    }

protected:
    virtual ~nsFileStream()
    {
        Close();
    }
};

////////////////////////////////////////////////////////////////////////////////

#endif // nsFileStreams_h__<|MERGE_RESOLUTION|>--- conflicted
+++ resolved
@@ -189,11 +189,8 @@
      * Init() analogues.
      */
     nsresult Open(nsIFile* file, int32_t ioFlags, int32_t perm);
-<<<<<<< HEAD
-=======
 
     bool IsCloneable() const;
->>>>>>> a17af05f
 };
 
 ////////////////////////////////////////////////////////////////////////////////
