--- conflicted
+++ resolved
@@ -32,9 +32,6 @@
     // and cancels the channel on a bad verdict.
     void Start();
     // Whether or not tracking protection should be enabled on this channel.
-<<<<<<< HEAD
-    nsresult ShouldEnableTrackingProtection(bool *result);
-=======
     bool ShouldEnableTrackingProtection();
     // Whether or not to annotate the channel with tracking protection list.
     bool ShouldEnableTrackingAnnotation();
@@ -42,7 +39,6 @@
     // Helper function to check a tracking URI against the whitelist
     nsresult IsTrackerWhitelisted(nsIURI* aWhiteListURI,
                                   nsIURIClassifierCallback* aCallback);
->>>>>>> a17af05f
 
     // Called once we actually classified an URI. (An additional whitelist
     // check will be done if the classifier reports the URI is a tracker.)
@@ -50,8 +46,6 @@
                                         const nsACString& aList,
                                         const nsACString& aProvider,
                                         const nsACString& aPrefix);
-<<<<<<< HEAD
-=======
 
     // Check a tracking URI against the local blacklist and whitelist.
     // Returning NS_OK means the check will be processed
@@ -62,7 +56,6 @@
     already_AddRefed<nsIURI> CreateWhiteListURI() const;
 
     already_AddRefed<nsIChannel> GetChannel();
->>>>>>> a17af05f
 
 private:
     // True if the channel is on the allow list.
@@ -71,10 +64,7 @@
     bool mSuspendedChannel;
     nsCOMPtr<nsIChannel> mChannel;
     Maybe<bool> mTrackingProtectionEnabled;
-<<<<<<< HEAD
-=======
     Maybe<bool> mTrackingAnnotationEnabled;
->>>>>>> a17af05f
 
     ~nsChannelClassifier();
     // Caches good classifications for the channel principal.
@@ -84,13 +74,6 @@
     // Start is called. Returns NS_OK if and only if we will get a callback
     // from the classifier service.
     nsresult StartInternal();
-<<<<<<< HEAD
-    // Helper function to check a tracking URI against the whitelist
-    nsresult IsTrackerWhitelisted(const nsACString& aList,
-                                  const nsACString& aProvider,
-                                  const nsACString& aPrefix);
-=======
->>>>>>> a17af05f
     // Helper function to check a URI against the hostname whitelist
     bool IsHostnameWhitelisted(nsIURI *aUri, const nsACString &aWhitelisted);
     // Checks that the channel was loaded by the URI currently loaded in aDoc
@@ -103,12 +86,6 @@
                                                     bool aAnnotationsOnly,
                                                     bool *result);
 
-<<<<<<< HEAD
-    nsresult ShouldEnableTrackingProtectionInternal(nsIChannel *aChannel,
-                                                    bool *result);
-
-=======
->>>>>>> a17af05f
     bool AddonMayLoad(nsIChannel *aChannel, nsIURI *aUri);
     void AddShutdownObserver();
     void RemoveShutdownObserver();
