/* -*- Mode: C++; tab-width: 2; indent-tabs-mode: nil; c-basic-offset: 2 -*- */
/* vim:set ts=2 sw=2 sts=2 et cindent: */
/* This Source Code Form is subject to the terms of the Mozilla Public
 * License, v. 2.0. If a copy of the MPL was not distributed with this
 * file, You can obtain one at http://mozilla.org/MPL/2.0/. */

#include "ProxyAutoConfig.h"
#include "nsICancelable.h"
#include "nsIDNSListener.h"
#include "nsIDNSRecord.h"
#include "nsIDNSService.h"
#include "nsINamed.h"
#include "nsThreadUtils.h"
#include "nsIConsoleService.h"
#include "nsIURLParser.h"
#include "nsJSUtils.h"
#include "jsfriendapi.h"
#include "prnetdb.h"
#include "nsITimer.h"
#include "mozilla/net/DNS.h"
#include "nsServiceManagerUtils.h"
#include "nsNetCID.h"

namespace mozilla {
namespace net {

// These are some global helper symbols the PAC format requires that we provide that
// are initialized as part of the global javascript context used for PAC evaluations.
// Additionally dnsResolve(host) and myIpAddress() are supplied in the same context
// but are implemented as c++ helpers. alert(msg) is similarly defined.

static const char *sPacUtils =
  "function dnsDomainIs(host, domain) {\n"
  "    return (host.length >= domain.length &&\n"
  "            host.substring(host.length - domain.length) == domain);\n"
  "}\n"
  ""
  "function dnsDomainLevels(host) {\n"
  "    return host.split('.').length - 1;\n"
  "}\n"
  ""
  "function isValidIpAddress(ipchars) {\n"
  "    var matches = /^(\\d{1,3})\\.(\\d{1,3})\\.(\\d{1,3})\\.(\\d{1,3})$/.exec(ipchars);\n"
  "    if (matches == null) {\n"
  "        return false;\n"
  "    } else if (matches[1] > 255 || matches[2] > 255 || \n"
  "               matches[3] > 255 || matches[4] > 255) {\n"
  "        return false;\n"
  "    }\n"
  "    return true;\n"
  "}\n"
  ""
  "function convert_addr(ipchars) {\n"
  "    var bytes = ipchars.split('.');\n"
  "    var result = ((bytes[0] & 0xff) << 24) |\n"
  "                 ((bytes[1] & 0xff) << 16) |\n"
  "                 ((bytes[2] & 0xff) <<  8) |\n"
  "                  (bytes[3] & 0xff);\n"
  "    return result;\n"
  "}\n"
  ""
  "function isInNet(ipaddr, pattern, maskstr) {\n"
  "    if (!isValidIpAddress(pattern) || !isValidIpAddress(maskstr)) {\n"
  "        return false;\n"
  "    }\n"
  "    if (!isValidIpAddress(ipaddr)) {\n"
  "        ipaddr = dnsResolve(ipaddr);\n"
  "        if (ipaddr == null) {\n"
  "            return false;\n"
  "        }\n"
  "    }\n"
  "    var host = convert_addr(ipaddr);\n"
  "    var pat  = convert_addr(pattern);\n"
  "    var mask = convert_addr(maskstr);\n"
  "    return ((host & mask) == (pat & mask));\n"
  "    \n"
  "}\n"
  ""
  "function isPlainHostName(host) {\n"
  "    return (host.search('\\\\.') == -1);\n"
  "}\n"
  ""
  "function isResolvable(host) {\n"
  "    var ip = dnsResolve(host);\n"
  "    return (ip != null);\n"
  "}\n"
  ""
  "function localHostOrDomainIs(host, hostdom) {\n"
  "    return (host == hostdom) ||\n"
  "           (hostdom.lastIndexOf(host + '.', 0) == 0);\n"
  "}\n"
  ""
  "function shExpMatch(url, pattern) {\n"
  "   pattern = pattern.replace(/\\./g, '\\\\.');\n"
  "   pattern = pattern.replace(/\\*/g, '.*');\n"
  "   pattern = pattern.replace(/\\?/g, '.');\n"
  "   var newRe = new RegExp('^'+pattern+'$');\n"
  "   return newRe.test(url);\n"
  "}\n"
  ""
  "var wdays = {SUN: 0, MON: 1, TUE: 2, WED: 3, THU: 4, FRI: 5, SAT: 6};\n"
  "var months = {JAN: 0, FEB: 1, MAR: 2, APR: 3, MAY: 4, JUN: 5, JUL: 6, AUG: 7, SEP: 8, OCT: 9, NOV: 10, DEC: 11};\n"
  ""
  "function weekdayRange() {\n"
  "    function getDay(weekday) {\n"
  "        if (weekday in wdays) {\n"
  "            return wdays[weekday];\n"
  "        }\n"
  "        return -1;\n"
  "    }\n"
  "    var date = new Date();\n"
  "    var argc = arguments.length;\n"
  "    var wday;\n"
  "    if (argc < 1)\n"
  "        return false;\n"
  "    if (arguments[argc - 1] == 'GMT') {\n"
  "        argc--;\n"
  "        wday = date.getUTCDay();\n"
  "    } else {\n"
  "        wday = date.getDay();\n"
  "    }\n"
  "    var wd1 = getDay(arguments[0]);\n"
  "    var wd2 = (argc == 2) ? getDay(arguments[1]) : wd1;\n"
  "    return (wd1 == -1 || wd2 == -1) ? false\n"
  "                                    : (wd1 <= wd2) ? (wd1 <= wday && wday <= wd2)\n"
  "                                                   : (wd2 >= wday || wday >= wd1);\n"
  "}\n"
  ""
  "function dateRange() {\n"
  "    function getMonth(name) {\n"
  "        if (name in months) {\n"
  "            return months[name];\n"
  "        }\n"
  "        return -1;\n"
  "    }\n"
  "    var date = new Date();\n"
  "    var argc = arguments.length;\n"
  "    if (argc < 1) {\n"
  "        return false;\n"
  "    }\n"
  "    var isGMT = (arguments[argc - 1] == 'GMT');\n"
  "\n"
  "    if (isGMT) {\n"
  "        argc--;\n"
  "    }\n"
  "    // function will work even without explict handling of this case\n"
  "    if (argc == 1) {\n"
  "        var tmp = parseInt(arguments[0]);\n"
  "        if (isNaN(tmp)) {\n"
  "            return ((isGMT ? date.getUTCMonth() : date.getMonth()) ==\n"
  "                     getMonth(arguments[0]));\n"
  "        } else if (tmp < 32) {\n"
  "            return ((isGMT ? date.getUTCDate() : date.getDate()) == tmp);\n"
  "        } else { \n"
  "            return ((isGMT ? date.getUTCFullYear() : date.getFullYear()) ==\n"
  "                     tmp);\n"
  "        }\n"
  "    }\n"
  "    var year = date.getFullYear();\n"
  "    var date1, date2;\n"
  "    date1 = new Date(year,  0,  1,  0,  0,  0);\n"
  "    date2 = new Date(year, 11, 31, 23, 59, 59);\n"
  "    var adjustMonth = false;\n"
  "    for (var i = 0; i < (argc >> 1); i++) {\n"
  "        var tmp = parseInt(arguments[i]);\n"
  "        if (isNaN(tmp)) {\n"
  "            var mon = getMonth(arguments[i]);\n"
  "            date1.setMonth(mon);\n"
  "        } else if (tmp < 32) {\n"
  "            adjustMonth = (argc <= 2);\n"
  "            date1.setDate(tmp);\n"
  "        } else {\n"
  "            date1.setFullYear(tmp);\n"
  "        }\n"
  "    }\n"
  "    for (var i = (argc >> 1); i < argc; i++) {\n"
  "        var tmp = parseInt(arguments[i]);\n"
  "        if (isNaN(tmp)) {\n"
  "            var mon = getMonth(arguments[i]);\n"
  "            date2.setMonth(mon);\n"
  "        } else if (tmp < 32) {\n"
  "            date2.setDate(tmp);\n"
  "        } else {\n"
  "            date2.setFullYear(tmp);\n"
  "        }\n"
  "    }\n"
  "    if (adjustMonth) {\n"
  "        date1.setMonth(date.getMonth());\n"
  "        date2.setMonth(date.getMonth());\n"
  "    }\n"
  "    if (isGMT) {\n"
  "    var tmp = date;\n"
  "        tmp.setFullYear(date.getUTCFullYear());\n"
  "        tmp.setMonth(date.getUTCMonth());\n"
  "        tmp.setDate(date.getUTCDate());\n"
  "        tmp.setHours(date.getUTCHours());\n"
  "        tmp.setMinutes(date.getUTCMinutes());\n"
  "        tmp.setSeconds(date.getUTCSeconds());\n"
  "        date = tmp;\n"
  "    }\n"
  "    return (date1 <= date2) ? (date1 <= date) && (date <= date2)\n"
  "                            : (date2 >= date) || (date >= date1);\n"
  "}\n"
  ""
  "function timeRange() {\n"
  "    var argc = arguments.length;\n"
  "    var date = new Date();\n"
  "    var isGMT= false;\n"
  ""
  "    if (argc < 1) {\n"
  "        return false;\n"
  "    }\n"
  "    if (arguments[argc - 1] == 'GMT') {\n"
  "        isGMT = true;\n"
  "        argc--;\n"
  "    }\n"
  "\n"
  "    var hour = isGMT ? date.getUTCHours() : date.getHours();\n"
  "    var date1, date2;\n"
  "    date1 = new Date();\n"
  "    date2 = new Date();\n"
  "\n"
  "    if (argc == 1) {\n"
  "        return (hour == arguments[0]);\n"
  "    } else if (argc == 2) {\n"
  "        return ((arguments[0] <= hour) && (hour <= arguments[1]));\n"
  "    } else {\n"
  "        switch (argc) {\n"
  "        case 6:\n"
  "            date1.setSeconds(arguments[2]);\n"
  "            date2.setSeconds(arguments[5]);\n"
  "        case 4:\n"
  "            var middle = argc >> 1;\n"
  "            date1.setHours(arguments[0]);\n"
  "            date1.setMinutes(arguments[1]);\n"
  "            date2.setHours(arguments[middle]);\n"
  "            date2.setMinutes(arguments[middle + 1]);\n"
  "            if (middle == 2) {\n"
  "                date2.setSeconds(59);\n"
  "            }\n"
  "            break;\n"
  "        default:\n"
  "          throw 'timeRange: bad number of arguments'\n"
  "        }\n"
  "    }\n"
  "\n"
  "    if (isGMT) {\n"
  "        date.setFullYear(date.getUTCFullYear());\n"
  "        date.setMonth(date.getUTCMonth());\n"
  "        date.setDate(date.getUTCDate());\n"
  "        date.setHours(date.getUTCHours());\n"
  "        date.setMinutes(date.getUTCMinutes());\n"
  "        date.setSeconds(date.getUTCSeconds());\n"
  "    }\n"
  "    return (date1 <= date2) ? (date1 <= date) && (date <= date2)\n"
  "                            : (date2 >= date) || (date >= date1);\n"
  "\n"
  "}\n"
  "";

// sRunning is defined for the helper functions only while the
// Javascript engine is running and the PAC object cannot be deleted
// or reset.
static uint32_t sRunningIndex = 0xdeadbeef;
static ProxyAutoConfig *GetRunning()
{
  MOZ_ASSERT(sRunningIndex != 0xdeadbeef);
  return static_cast<ProxyAutoConfig *>(PR_GetThreadPrivate(sRunningIndex));
}

static void SetRunning(ProxyAutoConfig *arg)
{
  MOZ_ASSERT(sRunningIndex != 0xdeadbeef);
  PR_SetThreadPrivate(sRunningIndex, arg);
}

// The PACResolver is used for dnsResolve()
class PACResolver final : public nsIDNSListener
                        , public nsITimerCallback
                        , public nsINamed
{
public:
  NS_DECL_THREADSAFE_ISUPPORTS

  explicit PACResolver(nsIEventTarget *aTarget)
    : mStatus(NS_ERROR_FAILURE)
    , mMainThreadEventTarget(aTarget)
  {
  }

  // nsIDNSListener
  NS_IMETHOD OnLookupComplete(nsICancelable *request,
                              nsIDNSRecord *record,
                              nsresult status) override
  {
    if (mTimer) {
      mTimer->Cancel();
      mTimer = nullptr;
    }

    mRequest = nullptr;
    mStatus = status;
    mResponse = record;
    return NS_OK;
  }

  // nsITimerCallback
  NS_IMETHOD Notify(nsITimer *timer) override
  {
    if (mRequest)
      mRequest->Cancel(NS_ERROR_NET_TIMEOUT);
    mTimer = nullptr;
    return NS_OK;
  }

  // nsINamed
  NS_IMETHOD GetName(nsACString& aName) override
  {
    aName.AssignLiteral("PACResolver");
    return NS_OK;
  }

  nsresult                 mStatus;
  nsCOMPtr<nsICancelable>  mRequest;
  nsCOMPtr<nsIDNSRecord>   mResponse;
  nsCOMPtr<nsITimer>       mTimer;
  nsCOMPtr<nsIEventTarget> mMainThreadEventTarget;

private:
  ~PACResolver() {}
};
NS_IMPL_ISUPPORTS(PACResolver, nsIDNSListener, nsITimerCallback, nsINamed)

static
void PACLogToConsole(nsString &aMessage)
{
  nsCOMPtr<nsIConsoleService> consoleService =
    do_GetService(NS_CONSOLESERVICE_CONTRACTID);
  if (!consoleService)
    return;

  consoleService->LogStringMessage(aMessage.get());
}

// Javascript errors and warnings are logged to the main error console
static void
PACLogErrorOrWarning(const nsAString& aKind, JSErrorReport* aReport)
{
  nsString formattedMessage(NS_LITERAL_STRING("PAC Execution "));
  formattedMessage += aKind;
  formattedMessage += NS_LITERAL_STRING(": ");
  if (aReport->message())
    formattedMessage.Append(NS_ConvertUTF8toUTF16(aReport->message().c_str()));
  formattedMessage += NS_LITERAL_STRING(" [");
  formattedMessage.Append(aReport->linebuf(), aReport->linebufLength());
  formattedMessage += NS_LITERAL_STRING("]");
  PACLogToConsole(formattedMessage);
}

static void
PACWarningReporter(JSContext* aCx, JSErrorReport* aReport)
{
  MOZ_ASSERT(aReport);
  MOZ_ASSERT(JSREPORT_IS_WARNING(aReport->flags));

  PACLogErrorOrWarning(NS_LITERAL_STRING("Warning"), aReport);
}

class MOZ_STACK_CLASS AutoPACErrorReporter
{
  JSContext* mCx;

public:
  explicit AutoPACErrorReporter(JSContext* aCx)
    : mCx(aCx)
  {}
  ~AutoPACErrorReporter() {
    if (!JS_IsExceptionPending(mCx)) {
      return;
    }
    JS::RootedValue exn(mCx);
    if (!JS_GetPendingException(mCx, &exn)) {
      return;
    }
    JS_ClearPendingException(mCx);

    js::ErrorReport report(mCx);
    if (!report.init(mCx, exn, js::ErrorReport::WithSideEffects)) {
      JS_ClearPendingException(mCx);
      return;
    }

    PACLogErrorOrWarning(NS_LITERAL_STRING("Error"), report.report());
  }
};

// timeout of 0 means the normal necko timeout strategy, otherwise the dns request
// will be canceled after aTimeout milliseconds
static
bool PACResolve(const nsCString &aHostName, NetAddr *aNetAddr,
                unsigned int aTimeout)
{
  if (!GetRunning()) {
    NS_WARNING("PACResolve without a running ProxyAutoConfig object");
    return false;
  }

  return GetRunning()->ResolveAddress(aHostName, aNetAddr, aTimeout);
}

ProxyAutoConfig::ProxyAutoConfig()
  : mJSContext(nullptr)
  , mJSNeedsSetup(false)
  , mShutdown(false)
  , mIncludePath(false)
  , mExtraHeapSize(0)
{
  MOZ_COUNT_CTOR(ProxyAutoConfig);
}

bool
ProxyAutoConfig::ResolveAddress(const nsCString &aHostName,
                                NetAddr *aNetAddr,
                                unsigned int aTimeout)
{
  nsCOMPtr<nsIDNSService> dns = do_GetService(NS_DNSSERVICE_CONTRACTID);
  if (!dns)
    return false;

<<<<<<< HEAD
  RefPtr<PACResolver> helper = new PACResolver();
=======
  RefPtr<PACResolver> helper = new PACResolver(mMainThreadEventTarget);
>>>>>>> a17af05f
  OriginAttributes attrs;

  if (NS_FAILED(dns->AsyncResolveNative(aHostName,
                                        nsIDNSService::RESOLVE_PRIORITY_MEDIUM,
                                        helper,
<<<<<<< HEAD
                                        NS_GetCurrentThread(),
=======
                                        GetCurrentThreadEventTarget(),
>>>>>>> a17af05f
                                        attrs,
                                        getter_AddRefs(helper->mRequest))))
    return false;

  if (aTimeout && helper->mRequest) {
    if (!mTimer)
      mTimer = do_CreateInstance(NS_TIMER_CONTRACTID);
    if (mTimer) {
      mTimer->SetTarget(mMainThreadEventTarget);
      mTimer->InitWithCallback(helper, aTimeout, nsITimer::TYPE_ONE_SHOT);
      helper->mTimer = mTimer;
    }
  }

  // Spin the event loop of the pac thread until lookup is complete.
  // nsPACman is responsible for keeping a queue and only allowing
  // one PAC execution at a time even when it is called re-entrantly.
  SpinEventLoopUntil([&, helper]() { return !helper->mRequest; });

  if (NS_FAILED(helper->mStatus) ||
      NS_FAILED(helper->mResponse->GetNextAddr(0, aNetAddr)))
    return false;
  return true;
}

static
bool PACResolveToString(const nsCString &aHostName,
                        nsCString &aDottedDecimal,
                        unsigned int aTimeout)
{
  NetAddr netAddr;
  if (!PACResolve(aHostName, &netAddr, aTimeout))
    return false;

  char dottedDecimal[128];
  if (!NetAddrToString(&netAddr, dottedDecimal, sizeof(dottedDecimal)))
    return false;

  aDottedDecimal.Assign(dottedDecimal);
  return true;
}

// dnsResolve(host) javascript implementation
static
bool PACDnsResolve(JSContext *cx, unsigned int argc, JS::Value *vp)
{
  JS::CallArgs args = CallArgsFromVp(argc, vp);

  if (NS_IsMainThread()) {
    NS_WARNING("DNS Resolution From PAC on Main Thread. How did that happen?");
    return false;
  }

  if (!args.requireAtLeast(cx, "dnsResolve", 1))
    return false;

  JS::Rooted<JSString*> arg1(cx, JS::ToString(cx, args[0]));
  if (!arg1)
    return false;

  nsAutoJSString hostName;
  nsAutoCString dottedDecimal;

  if (!hostName.init(cx, arg1))
    return false;
  if (PACResolveToString(NS_ConvertUTF16toUTF8(hostName), dottedDecimal, 0)) {
    JSString *dottedDecimalString = JS_NewStringCopyZ(cx, dottedDecimal.get());
    if (!dottedDecimalString) {
      return false;
    }

    args.rval().setString(dottedDecimalString);
  }
  else {
    args.rval().setNull();
  }

  return true;
}

// myIpAddress() javascript implementation
static
bool PACMyIpAddress(JSContext *cx, unsigned int argc, JS::Value *vp)
{
  JS::CallArgs args = JS::CallArgsFromVp(argc, vp);

  if (NS_IsMainThread()) {
    NS_WARNING("DNS Resolution From PAC on Main Thread. How did that happen?");
    return false;
  }

  if (!GetRunning()) {
    NS_WARNING("PAC myIPAddress without a running ProxyAutoConfig object");
    return false;
  }

  return GetRunning()->MyIPAddress(args);
}

// proxyAlert(msg) javascript implementation
static
bool PACProxyAlert(JSContext *cx, unsigned int argc, JS::Value *vp)
{
  JS::CallArgs args = CallArgsFromVp(argc, vp);

  if (!args.requireAtLeast(cx, "alert", 1))
    return false;

  JS::Rooted<JSString*> arg1(cx, JS::ToString(cx, args[0]));
  if (!arg1)
    return false;

  nsAutoJSString message;
  if (!message.init(cx, arg1))
    return false;

  nsAutoString alertMessage;
  alertMessage.SetCapacity(32 + message.Length());
  alertMessage += NS_LITERAL_STRING("PAC-alert: ");
  alertMessage += message;
  PACLogToConsole(alertMessage);

  args.rval().setUndefined();  /* return undefined */
  return true;
}

static const JSFunctionSpec PACGlobalFunctions[] = {
  JS_FN("dnsResolve", PACDnsResolve, 1, 0),

  // a global "var pacUseMultihomedDNS = true;" will change behavior
  // of myIpAddress to actively use DNS
<<<<<<< HEAD
  JS_FS("myIpAddress", PACMyIpAddress, 0, 0),
  JS_FS("alert", PACProxyAlert, 1, 0),
=======
  JS_FN("myIpAddress", PACMyIpAddress, 0, 0),
  JS_FN("alert", PACProxyAlert, 1, 0),
>>>>>>> a17af05f
  JS_FS_END
};

// JSContextWrapper is a c++ object that manages the context for the JS engine
// used on the PAC thread. It is initialized and destroyed on the PAC thread.
class JSContextWrapper
{
 public:
  static JSContextWrapper *Create(uint32_t aExtraHeapSize)
  {
    JSContext* cx = JS_NewContext(sContextHeapSize + aExtraHeapSize);
    if (NS_WARN_IF(!cx))
      return nullptr;

    JSContextWrapper *entry = new JSContextWrapper(cx);
    if (NS_FAILED(entry->Init())) {
      delete entry;
      return nullptr;
    }

    return entry;
  }

  JSContext *Context() const
  {
    return mContext;
  }

  JSObject *Global() const
  {
    return mGlobal;
  }

  ~JSContextWrapper()
  {
    mGlobal = nullptr;

    MOZ_COUNT_DTOR(JSContextWrapper);

    if (mContext) {
      JS_DestroyContext(mContext);
    }
  }

  void SetOK()
  {
    mOK = true;
  }

  bool IsOK()
  {
    return mOK;
  }

private:
  static const uint32_t sContextHeapSize = 4 << 20; // 4 MB

  JSContext *mContext;
  JS::PersistentRooted<JSObject*> mGlobal;
  bool      mOK;

  static const JSClass sGlobalClass;

  explicit JSContextWrapper(JSContext* cx)
    : mContext(cx), mGlobal(cx, nullptr), mOK(false)
  {
      MOZ_COUNT_CTOR(JSContextWrapper);
  }

  nsresult Init()
  {
    /*
     * Not setting this will cause JS_CHECK_RECURSION to report false
     * positives
     */
    JS_SetNativeStackQuota(mContext, 128 * sizeof(size_t) * 1024);

    JS::SetWarningReporter(mContext, PACWarningReporter);

    if (!JS::InitSelfHostedCode(mContext)) {
      return NS_ERROR_OUT_OF_MEMORY;
    }

    JSAutoRequest ar(mContext);

    JS::CompartmentOptions options;
    options.creationOptions().setSystemZone();
    options.behaviors().setVersion(JSVERSION_LATEST);
    mGlobal = JS_NewGlobalObject(mContext, &sGlobalClass, nullptr,
                                 JS::DontFireOnNewGlobalHook, options);
    if (!mGlobal) {
      JS_ClearPendingException(mContext);
      return NS_ERROR_OUT_OF_MEMORY;
    }
    JS::Rooted<JSObject*> global(mContext, mGlobal);

    JSAutoCompartment ac(mContext, global);
    AutoPACErrorReporter aper(mContext);
    if (!JS_InitStandardClasses(mContext, global)) {
      return NS_ERROR_FAILURE;
    }
    if (!JS_DefineFunctions(mContext, global, PACGlobalFunctions)) {
      return NS_ERROR_FAILURE;
    }

    JS_FireOnNewGlobalObject(mContext, global);

    return NS_OK;
  }
};

static const JSClassOps sJSContextWrapperGlobalClassOps = {
  nullptr, nullptr, nullptr, nullptr,
  nullptr, nullptr, nullptr, nullptr,
  nullptr, nullptr,
  JS_GlobalObjectTraceHook
};

const JSClass JSContextWrapper::sGlobalClass = {
  "PACResolutionThreadGlobal",
  JSCLASS_GLOBAL_FLAGS,
  &sJSContextWrapperGlobalClassOps
};

void
ProxyAutoConfig::SetThreadLocalIndex(uint32_t index)
{
  sRunningIndex = index;
}

nsresult
ProxyAutoConfig::Init(const nsCString &aPACURI,
                      const nsCString &aPACScript,
                      bool aIncludePath,
                      uint32_t aExtraHeapSize,
                      nsIEventTarget *aEventTarget)
{
  mPACURI = aPACURI;
  mPACScript = sPacUtils;
  mPACScript.Append(aPACScript);
  mIncludePath = aIncludePath;
<<<<<<< HEAD
=======
  mExtraHeapSize = aExtraHeapSize;
  mMainThreadEventTarget = aEventTarget;
>>>>>>> a17af05f

  if (!GetRunning())
    return SetupJS();

  mJSNeedsSetup = true;
  return NS_OK;
}

nsresult
ProxyAutoConfig::SetupJS()
{
  mJSNeedsSetup = false;
  MOZ_ASSERT(!GetRunning(), "JIT is running");

  delete mJSContext;
  mJSContext = nullptr;

  if (mPACScript.IsEmpty())
    return NS_ERROR_FAILURE;

  NS_GetCurrentThread()->SetCanInvokeJS(true);

  mJSContext = JSContextWrapper::Create(mExtraHeapSize);
  if (!mJSContext)
    return NS_ERROR_FAILURE;

  JSContext* cx = mJSContext->Context();
  JSAutoRequest ar(cx);
  JSAutoCompartment ac(cx, mJSContext->Global());
  AutoPACErrorReporter aper(cx);

  // check if this is a data: uri so that we don't spam the js console with
  // huge meaningless strings. this is not on the main thread, so it can't
  // use nsIURI scheme methods
  bool isDataURI = nsDependentCSubstring(mPACURI, 0, 5).LowerCaseEqualsASCII("data:", 5);

  SetRunning(this);
  JS::Rooted<JSObject*> global(cx, mJSContext->Global());
  JS::CompileOptions options(cx);
  options.setFileAndLine(mPACURI.get(), 1);
  JS::Rooted<JSScript*> script(cx);
  if (!JS_CompileScript(cx, mPACScript.get(), mPACScript.Length(), options,
                        &script) ||
      !JS_ExecuteScript(cx, script))
  {
    nsString alertMessage(NS_LITERAL_STRING("PAC file failed to install from "));
    if (isDataURI) {
      alertMessage += NS_LITERAL_STRING("data: URI");
    }
    else {
      alertMessage += NS_ConvertUTF8toUTF16(mPACURI);
    }
    PACLogToConsole(alertMessage);
    SetRunning(nullptr);
    return NS_ERROR_FAILURE;
  }
  SetRunning(nullptr);

  mJSContext->SetOK();
  nsString alertMessage(NS_LITERAL_STRING("PAC file installed from "));
  if (isDataURI) {
    alertMessage += NS_LITERAL_STRING("data: URI");
  }
  else {
    alertMessage += NS_ConvertUTF8toUTF16(mPACURI);
  }
  PACLogToConsole(alertMessage);

  // we don't need these now
  mPACScript.Truncate();
  mPACURI.Truncate();

  return NS_OK;
}

nsresult
ProxyAutoConfig::GetProxyForURI(const nsCString &aTestURI,
                                const nsCString &aTestHost,
                                nsACString &result)
{
  if (mJSNeedsSetup)
    SetupJS();

  if (!mJSContext || !mJSContext->IsOK())
    return NS_ERROR_NOT_AVAILABLE;

  JSContext *cx = mJSContext->Context();
  JSAutoRequest ar(cx);
  JSAutoCompartment ac(cx, mJSContext->Global());
  AutoPACErrorReporter aper(cx);

  // the sRunning flag keeps a new PAC file from being installed
  // while the event loop is spinning on a DNS function. Don't early return.
  SetRunning(this);
  mRunningHost = aTestHost;

  nsresult rv = NS_ERROR_FAILURE;
  nsCString clensedURI = aTestURI;

  if (!mIncludePath) {
    nsCOMPtr<nsIURLParser> urlParser =
      do_GetService(NS_STDURLPARSER_CONTRACTID);
    int32_t pathLen = 0;
    if (urlParser) {
      uint32_t schemePos;
      int32_t schemeLen;
      uint32_t authorityPos;
      int32_t authorityLen;
      uint32_t pathPos;
      rv = urlParser->ParseURL(aTestURI.get(), aTestURI.Length(),
                               &schemePos, &schemeLen,
                               &authorityPos, &authorityLen,
                               &pathPos, &pathLen);
    }
    if (NS_SUCCEEDED(rv)) {
      if (pathLen) {
        // cut off the path but leave the initial slash
        pathLen--;
      }
      aTestURI.Left(clensedURI, aTestURI.Length() - pathLen);
    }
  }

  JS::RootedString uriString(cx, JS_NewStringCopyZ(cx, clensedURI.get()));
  JS::RootedString hostString(cx, JS_NewStringCopyZ(cx, aTestHost.get()));

  if (uriString && hostString) {
    JS::AutoValueArray<2> args(cx);
    args[0].setString(uriString);
    args[1].setString(hostString);

    JS::Rooted<JS::Value> rval(cx);
    JS::Rooted<JSObject*> global(cx, mJSContext->Global());
    bool ok = JS_CallFunctionName(cx, global, "FindProxyForURL", args, &rval);

    if (ok && rval.isString()) {
      nsAutoJSString pacString;
      if (pacString.init(cx, rval.toString())) {
        CopyUTF16toUTF8(pacString, result);
        rv = NS_OK;
      }
    }
  }

  mRunningHost.Truncate();
  SetRunning(nullptr);
  return rv;
}

void
ProxyAutoConfig::GC()
{
  if (!mJSContext || !mJSContext->IsOK())
    return;

  JSAutoCompartment ac(mJSContext->Context(), mJSContext->Global());
  JS_MaybeGC(mJSContext->Context());
}

ProxyAutoConfig::~ProxyAutoConfig()
{
  MOZ_COUNT_DTOR(ProxyAutoConfig);
  MOZ_ASSERT(mShutdown, "Shutdown must be called before dtor.");
  NS_ASSERTION(!mJSContext,
               "~ProxyAutoConfig leaking JS context that "
               "should have been deleted on pac thread");
}

void
ProxyAutoConfig::Shutdown()
{
  MOZ_ASSERT(!NS_IsMainThread(), "wrong thread for shutdown");

  if (NS_WARN_IF(GetRunning()) || mShutdown) {
    return;
  }

  mShutdown = true;
  delete mJSContext;
  mJSContext = nullptr;
}

bool
ProxyAutoConfig::SrcAddress(const NetAddr *remoteAddress, nsCString &localAddress)
{
  PRFileDesc *fd;
  fd = PR_OpenUDPSocket(remoteAddress->raw.family);
  if (!fd)
    return false;

  PRNetAddr prRemoteAddress;
  NetAddrToPRNetAddr(remoteAddress, &prRemoteAddress);
  if (PR_Connect(fd, &prRemoteAddress, 0) != PR_SUCCESS) {
    PR_Close(fd);
    return false;
  }

  PRNetAddr localName;
  if (PR_GetSockName(fd, &localName) != PR_SUCCESS) {
    PR_Close(fd);
    return false;
  }

  PR_Close(fd);

  char dottedDecimal[128];
  if (PR_NetAddrToString(&localName, dottedDecimal, sizeof(dottedDecimal)) != PR_SUCCESS)
    return false;

  localAddress.Assign(dottedDecimal);

  return true;
}

// hostName is run through a dns lookup and then a udp socket is connected
// to the result. If that all works, the local IP address of the socket is
// returned to the javascript caller and |*aResult| is set to true. Otherwise
// |*aResult| is set to false.
bool
ProxyAutoConfig::MyIPAddressTryHost(const nsCString &hostName,
                                    unsigned int timeout,
                                    const JS::CallArgs &aArgs,
                                    bool* aResult)
{
  *aResult = false;

  NetAddr remoteAddress;
  nsAutoCString localDottedDecimal;
  JSContext *cx = mJSContext->Context();

  if (PACResolve(hostName, &remoteAddress, timeout) &&
      SrcAddress(&remoteAddress, localDottedDecimal)) {
    JSString *dottedDecimalString =
      JS_NewStringCopyZ(cx, localDottedDecimal.get());
    if (!dottedDecimalString) {
      return false;
    }

    *aResult = true;
    aArgs.rval().setString(dottedDecimalString);
  }
  return true;
}

bool
ProxyAutoConfig::MyIPAddress(const JS::CallArgs &aArgs)
{
  nsAutoCString remoteDottedDecimal;
  nsAutoCString localDottedDecimal;
  JSContext *cx = mJSContext->Context();
  JS::RootedValue v(cx);
  JS::Rooted<JSObject*> global(cx, mJSContext->Global());

  bool useMultihomedDNS =
    JS_GetProperty(cx,  global, "pacUseMultihomedDNS", &v) &&
    !v.isUndefined() && ToBoolean(v);

  // first, lookup the local address of a socket connected
  // to the host of uri being resolved by the pac file. This is
  // v6 safe.. but is the last step like that
  bool rvalAssigned = false;
  if (useMultihomedDNS) {
    if (!MyIPAddressTryHost(mRunningHost, kTimeout, aArgs, &rvalAssigned) ||
        rvalAssigned) {
      return rvalAssigned;
    }
  } else {
    // we can still do the fancy multi homing thing if the host is a literal
    PRNetAddr tempAddr;
    memset(&tempAddr, 0, sizeof(PRNetAddr));
    if ((PR_StringToNetAddr(mRunningHost.get(), &tempAddr) == PR_SUCCESS) &&
        (!MyIPAddressTryHost(mRunningHost, kTimeout, aArgs, &rvalAssigned) ||
         rvalAssigned)) {
      return rvalAssigned;
    }
  }

  // next, look for a route to a public internet address that doesn't need DNS.
  // This is the google anycast dns address, but it doesn't matter if it
  // remains operable (as we don't contact it) as long as the address stays
  // in commonly routed IP address space.
  remoteDottedDecimal.AssignLiteral("8.8.8.8");
  if (!MyIPAddressTryHost(remoteDottedDecimal, 0, aArgs, &rvalAssigned) ||
      rvalAssigned) {
    return rvalAssigned;
  }

  // finally, use the old algorithm based on the local hostname
  nsAutoCString hostName;
  nsCOMPtr<nsIDNSService> dns = do_GetService(NS_DNSSERVICE_CONTRACTID);
  // without multihomedDNS use such a short timeout that we are basically
  // just looking at the cache for raw dotted decimals
  uint32_t timeout = useMultihomedDNS ? kTimeout : 1;
  if (dns && NS_SUCCEEDED(dns->GetMyHostName(hostName)) &&
      PACResolveToString(hostName, localDottedDecimal, timeout)) {
    JSString *dottedDecimalString =
      JS_NewStringCopyZ(cx, localDottedDecimal.get());
    if (!dottedDecimalString) {
      return false;
    }

    aArgs.rval().setString(dottedDecimalString);
    return true;
  }

  // next try a couple RFC 1918 variants.. maybe there is a
  // local route
  remoteDottedDecimal.AssignLiteral("192.168.0.1");
  if (!MyIPAddressTryHost(remoteDottedDecimal, 0, aArgs, &rvalAssigned) ||
      rvalAssigned) {
    return rvalAssigned;
  }

  // more RFC 1918
  remoteDottedDecimal.AssignLiteral("10.0.0.1");
  if (!MyIPAddressTryHost(remoteDottedDecimal, 0, aArgs, &rvalAssigned) ||
      rvalAssigned) {
    return rvalAssigned;
  }

  // who knows? let's fallback to localhost
  localDottedDecimal.AssignLiteral("127.0.0.1");
  JSString *dottedDecimalString =
    JS_NewStringCopyZ(cx, localDottedDecimal.get());
  if (!dottedDecimalString) {
    return false;
  }

  aArgs.rval().setString(dottedDecimalString);
  return true;
}

} // namespace net
} // namespace mozilla<|MERGE_RESOLUTION|>--- conflicted
+++ resolved
@@ -427,21 +427,13 @@
   if (!dns)
     return false;
 
-<<<<<<< HEAD
-  RefPtr<PACResolver> helper = new PACResolver();
-=======
   RefPtr<PACResolver> helper = new PACResolver(mMainThreadEventTarget);
->>>>>>> a17af05f
   OriginAttributes attrs;
 
   if (NS_FAILED(dns->AsyncResolveNative(aHostName,
                                         nsIDNSService::RESOLVE_PRIORITY_MEDIUM,
                                         helper,
-<<<<<<< HEAD
-                                        NS_GetCurrentThread(),
-=======
                                         GetCurrentThreadEventTarget(),
->>>>>>> a17af05f
                                         attrs,
                                         getter_AddRefs(helper->mRequest))))
     return false;
@@ -573,13 +565,8 @@
 
   // a global "var pacUseMultihomedDNS = true;" will change behavior
   // of myIpAddress to actively use DNS
-<<<<<<< HEAD
-  JS_FS("myIpAddress", PACMyIpAddress, 0, 0),
-  JS_FS("alert", PACProxyAlert, 1, 0),
-=======
   JS_FN("myIpAddress", PACMyIpAddress, 0, 0),
   JS_FN("alert", PACProxyAlert, 1, 0),
->>>>>>> a17af05f
   JS_FS_END
 };
 
@@ -721,11 +708,8 @@
   mPACScript = sPacUtils;
   mPACScript.Append(aPACScript);
   mIncludePath = aIncludePath;
-<<<<<<< HEAD
-=======
   mExtraHeapSize = aExtraHeapSize;
   mMainThreadEventTarget = aEventTarget;
->>>>>>> a17af05f
 
   if (!GetRunning())
     return SetupJS();
