/* -*- Mode: C++; tab-width: 2; indent-tabs-mode: nil; c-basic-offset: 4 -*- */
/* This Source Code Form is subject to the terms of the Mozilla Public
 * License, v. 2.0. If a copy of the MPL was not distributed with this
 * file, You can obtain one at http://mozilla.org/MPL/2.0/. */

#include "nsISupports.idl"

%{C++
#include "nsCOMPtr.h"

/**
 * Protocol handlers are registered with XPCOM under the following CONTRACTID prefix:
 */
#define NS_NETWORK_PROTOCOL_CONTRACTID_PREFIX "@mozilla.org/network/protocol;1?name="
/**
 * For example, "@mozilla.org/network/protocol;1?name=http"
 */

#if defined(MOZ_THUNDERBIRD) || defined(MOZ_SUITE)
#define IS_ORIGIN_IS_FULL_SPEC_DEFINED 1
#endif
%}

interface nsIURI;
interface nsIChannel;
interface nsILoadInfo;

/**
 * nsIProtocolHandlerWithDynamicFlags
 *
 * Protocols that wish to return different flags depending on the URI should
 * implement this interface.
 */
[scriptable, builtinclass, uuid(65a8e823-0591-4fc0-a56a-03265e0a4ce8)]
interface nsIProtocolHandlerWithDynamicFlags : nsISupports
{
    /*
     * Returns protocol flags for the given URI, which may be different from the
     * flags for another URI of the same scheme.
     */
    unsigned long getFlagsForURI(in nsIURI aURI);
};

/**
 * nsIProtocolHandler
 */
[scriptable, uuid(a87210e6-7c8c-41f7-864d-df809015193e)]
interface nsIProtocolHandler : nsISupports
{
    /**
     * The scheme of this protocol (e.g., "file").
     */
    readonly attribute ACString scheme;

    /** 
     * The default port is the port that this protocol normally uses.
     * If a port does not make sense for the protocol (e.g., "about:")
     * then -1 will be returned.
     */
    readonly attribute long defaultPort;

    /**
     * Returns the protocol specific flags (see flag definitions below).  
     */
    readonly attribute unsigned long protocolFlags;

%{C++
  // Helper method to get the protocol flags in the right way.
  nsresult DoGetProtocolFlags(nsIURI* aURI, uint32_t* aFlags)
  {
      nsCOMPtr<nsIProtocolHandlerWithDynamicFlags> dh = do_QueryInterface(this);
      nsresult rv = dh ? dh->GetFlagsForURI(aURI, aFlags) : GetProtocolFlags(aFlags);
      if (NS_SUCCEEDED(rv)) {
#if !IS_ORIGIN_IS_FULL_SPEC_DEFINED
        MOZ_RELEASE_ASSERT(!(*aFlags & nsIProtocolHandler::ORIGIN_IS_FULL_SPEC),
                           "ORIGIN_IS_FULL_SPEC is unsupported but used");
#endif
      }
      return rv;
  }
%}

    /**
     * Makes a URI object that is suitable for loading by this protocol,
     * where the URI string is given as an UTF-8 string.  The caller may
     * provide the charset from which the URI string originated, so that
     * the URI string can be translated back to that charset (if necessary)
     * before communicating with, for example, the origin server of the URI
     * string.  (Many servers do not support UTF-8 IRIs at the present time,
     * so we must be careful about tracking the native charset of the origin
     * server.)
     *
     * @param aSpec          - the URI string in UTF-8 encoding. depending
     *                         on the protocol implementation, unicode character
     *                         sequences may or may not be %xx escaped.
     * @param aOriginCharset - the charset of the document from which this URI
     *                         string originated.  this corresponds to the
     *                         charset that should be used when communicating
     *                         this URI to an origin server, for example.  if
     *                         null, then UTF-8 encoding is assumed (i.e.,
     *                         no charset transformation from aSpec).
     * @param aBaseURI       - if null, aSpec must specify an absolute URI.
     *                         otherwise, aSpec may be resolved relative
     *                         to aBaseURI, depending on the protocol. 
     *                         If the protocol has no concept of relative 
     *                         URI aBaseURI will simply be ignored.
     */
    nsIURI newURI(in AUTF8String aSpec,
                  [optional] in string aOriginCharset,
                  [optional] in nsIURI aBaseURI);

    /**
     * Constructs a new channel from the given URI for this protocol handler and
     * sets the loadInfo for the constructed channel.
     */
    nsIChannel newChannel2(in nsIURI aURI, in nsILoadInfo aLoadinfo);

    /**
     * Constructs a new channel from the given URI for this protocol handler.
     */
    nsIChannel newChannel(in nsIURI aURI);

    /**
     * Allows a protocol to override blacklisted ports.
     *
     * This method will be called when there is an attempt to connect to a port 
     * that is blacklisted.  For example, for most protocols, port 25 (Simple Mail
     * Transfer) is banned.  When a URI containing this "known-to-do-bad-things" 
     * port number is encountered, this function will be called to ask if the 
     * protocol handler wants to override the ban.  
     */
    boolean allowPort(in long port, in string scheme);


    /**************************************************************************
     * Constants for the protocol flags (the first is the default mask, the
     * others are deviations):
     *
     * NOTE: Implementation must ignore any flags they do not understand.
     */

    /**
     * standard full URI with authority component and concept of relative
     * URIs (http, ftp, ...)
     */
    const unsigned long URI_STD = 0;

    /**
     * no concept of relative URIs (about, javascript, finger, ...)
     */
    const unsigned long URI_NORELATIVE = (1<<0);

    /**
     * no authority component (file, ...)
     */
    const unsigned long URI_NOAUTH = (1<<1);

    /**
     * This protocol handler can be proxied via a proxy (socks or http)
     * (e.g., irc, smtp, http, etc.).  If the protocol supports transparent
     * proxying, the handler should implement nsIProxiedProtocolHandler.
     *
     * If it supports only HTTP proxying, then it need not support
     * nsIProxiedProtocolHandler, but should instead set the ALLOWS_PROXY_HTTP
     * flag (see below).
     *
     * @see nsIProxiedProtocolHandler
     */
    const unsigned long ALLOWS_PROXY = (1<<2);

    /**
     * This protocol handler can be proxied using a http proxy (e.g., http,
     * ftp, etc.).  nsIIOService::newChannelFromURI will feed URIs from this
     * protocol handler to the HTTP protocol handler instead.  This flag is
     * ignored if ALLOWS_PROXY is not set.
     */
    const unsigned long ALLOWS_PROXY_HTTP = (1<<3);

    /**
     * The URIs for this protocol have no inherent security context, so
     * documents loaded via this protocol should inherit the security context
     * from the document that loads them.
     */
    const unsigned long URI_INHERITS_SECURITY_CONTEXT = (1<<4);

    /**
     * "Automatic" loads that would replace the document (e.g. <meta> refresh,
     * certain types of XLinks, possibly other loads that the application
     * decides are not user triggered) are not allowed if the originating (NOT
     * the target) URI has this protocol flag.  Note that the decision as to
     * what constitutes an "automatic" load is made externally, by the caller
     * of nsIScriptSecurityManager::CheckLoadURI.  See documentation for that
     * method for more information.
     *
     * A typical protocol that might want to set this flag is a protocol that
     * shows highly untrusted content in a viewing area that the user expects
     * to have a lot of control over, such as an e-mail reader.
     */
    const unsigned long URI_FORBIDS_AUTOMATIC_DOCUMENT_REPLACEMENT = (1<<5);

    /**
     * +-------------------------------------------------------------------+
     * |                                                                   |
     * |  ALL PROTOCOL HANDLERS MUST SET ONE OF THE FOLLOWING FIVE FLAGS.  |
     * |                                                                   |
     * +-------------------------------------------------------------------+
     *
     * These flags are used to determine who is allowed to load URIs for this
     * protocol.  Note that if a URI is nested, only the flags for the
     * innermost URI matter.  See nsINestedURI.
     *
     * If none of these five flags are set, the URI must be treated as if it
     * had the URI_LOADABLE_BY_ANYONE flag set, for compatibility with protocol
     * handlers written against Gecko 1.8 or earlier.  In this case, there may
     * be run-time warning messages indicating that a "default insecure"
     * assumption is being made.  At some point in the futures (Mozilla 2.0,
     * most likely), these warnings will become errors.
     */

    /**
     * The URIs for this protocol can be loaded by anyone.  For example, any
     * website should be allowed to trigger a load of a URI for this protocol.
     * Web-safe protocols like "http" should set this flag.
     */
    const unsigned long URI_LOADABLE_BY_ANYONE = (1<<6);
    
    /**
     * The URIs for this protocol are UNSAFE if loaded by untrusted (web)
     * content and may only be loaded by privileged code (for example, code
     * which has the system principal).  Various internal protocols should set
     * this flag.
     */
    const unsigned long URI_DANGEROUS_TO_LOAD = (1<<7);
    
    /**
     * The URIs for this protocol point to resources that are part of the
     * application's user interface.  There are cases when such resources may
     * be made accessible to untrusted content such as web pages, so this is
     * less restrictive than URI_DANGEROUS_TO_LOAD but more restrictive than
     * URI_LOADABLE_BY_ANYONE.  See the documentation for
     * nsIScriptSecurityManager::CheckLoadURI.
     */
    const unsigned long URI_IS_UI_RESOURCE = (1<<8);

    /**
     * Loading of URIs for this protocol from other origins should only be
     * allowed if those origins should have access to the local filesystem.
     * It's up to the application to decide what origins should have such
     * access.  Protocols like "file" that point to local data should set this
     * flag.
     */
    const unsigned long URI_IS_LOCAL_FILE = (1<<9);

    /**
     * The URIs for this protocol can be loaded only by callers with a
     * principal that subsumes this uri. For example, privileged code and
     * websites that are same origin as this uri.
     */
    const unsigned long URI_LOADABLE_BY_SUBSUMERS = (1<<10);

    /**
     * Channels using this protocol never call OnDataAvailable
     * on the listener passed to AsyncOpen and they therefore
     * do not return any data that we can use.
     */
    const unsigned long URI_DOES_NOT_RETURN_DATA = (1<<11);

    /**
     * URIs for this protocol are considered to be local resources.  This could
     * be a local file (URI_IS_LOCAL_FILE), a UI resource (URI_IS_UI_RESOURCE),
     * or something else that would not hit the network.
     */
    const unsigned long URI_IS_LOCAL_RESOURCE = (1<<12);

    /**
     * URIs for this protocol execute script when they are opened.
     */
    const unsigned long URI_OPENING_EXECUTES_SCRIPT = (1<<13);

    /**
     * Loading channels from this protocol has side-effects that make
     * it unsuitable for saving to a local file.
     */
    const unsigned long URI_NON_PERSISTABLE = (1<<14);

    /**
     * This protocol handler forbids accessing cookies e.g. for mail related
     * protocols.
     */
    const unsigned long URI_FORBIDS_COOKIE_ACCESS = (1<<15);

    /**
     * URIs for this protocol require the webapps permission on the principal
     * when opening URIs for a different domain. See bug#773886
     */
    const unsigned long URI_CROSS_ORIGIN_NEEDS_WEBAPPS_PERM = (1<<16);

    /**
     * Channels for this protocol don't need to spin the event loop to handle
     * Open() and reads on the resulting stream.
     */
    const unsigned long URI_SYNC_LOAD_IS_OK = (1<<17);

    /**
     * URI is secure to load in an https page and should not be blocked
     * by nsMixedContentBlocker
     */
    const unsigned long URI_SAFE_TO_LOAD_IN_SECURE_CONTEXT = (1<<18);

    /**
     * This URI may be fetched and the contents are visible to anyone. This is
     * semantically equivalent to the resource being served with all-access CORS
     * headers.
     */
    const unsigned long URI_FETCHABLE_BY_ANYONE = (1 << 19);

    /**
     * If this flag is set, then the origin for this protocol is the full URI
     * spec, not just the scheme + host + port.
     *
     * Note: this is not supported in Firefox.  It is currently only available
     * in Thunderbird and SeaMonkey.
     */
    const unsigned long ORIGIN_IS_FULL_SPEC = (1 << 20);

    /**
     * If this flag is set, the URI does not always allow content using the same
     * protocol to link to it.
     */
    const unsigned long URI_SCHEME_NOT_SELF_LINKABLE = (1 << 21);
<<<<<<< HEAD
=======

    /**
     * The URIs for this protocol can be loaded by extensions.
     */
    const unsigned long URI_LOADABLE_BY_EXTENSIONS = (1 << 22);
>>>>>>> a17af05f
};<|MERGE_RESOLUTION|>--- conflicted
+++ resolved
@@ -328,12 +328,9 @@
      * protocol to link to it.
      */
     const unsigned long URI_SCHEME_NOT_SELF_LINKABLE = (1 << 21);
-<<<<<<< HEAD
-=======
 
     /**
      * The URIs for this protocol can be loaded by extensions.
      */
     const unsigned long URI_LOADABLE_BY_EXTENSIONS = (1 << 22);
->>>>>>> a17af05f
 };