/* -*- Mode: C++; tab-width: 2; indent-tabs-mode: nil; c-basic-offset: 2 -*- */
/* vim:set ts=2 sw=2 sts=2 et cindent: */
/* This Source Code Form is subject to the terms of the Mozilla Public
 * License, v. 2.0. If a copy of the MPL was not distributed with this
 * file, You can obtain one at http://mozilla.org/MPL/2.0/. */

#include "nsPACMan.h"
#include "nsThreadUtils.h"
#include "nsIAuthPrompt.h"
#include "nsIPromptFactory.h"
#include "nsIHttpChannel.h"
#include "nsIPrefService.h"
#include "nsIPrefBranch.h"
#include "nsNetUtil.h"
#include "nsIAsyncVerifyRedirectCallback.h"
#include "nsISystemProxySettings.h"
#include "nsContentUtils.h"
#include "mozilla/Preferences.h"

//-----------------------------------------------------------------------------

namespace mozilla {
namespace net {

LazyLogModule gProxyLog("proxy");

#undef LOG
#define LOG(args) MOZ_LOG(gProxyLog, LogLevel::Debug, args)

// The PAC thread does evaluations of both PAC files and
// nsISystemProxySettings because they can both block the calling thread and we
// don't want that on the main thread

// Check to see if the underlying request was not an error page in the case of
// a HTTP request.  For other types of channels, just return true.
static bool
HttpRequestSucceeded(nsIStreamLoader *loader)
{
  nsCOMPtr<nsIRequest> request;
  loader->GetRequest(getter_AddRefs(request));

  bool result = true;  // default to assuming success

  nsCOMPtr<nsIHttpChannel> httpChannel = do_QueryInterface(request);
  if (httpChannel) {
    // failsafe
    Unused << httpChannel->GetRequestSucceeded(&result);
  }

  return result;
}

// Read preference setting of extra JavaScript context heap size.
// PrefService tends to be run on main thread, where ProxyAutoConfig runs on
// ProxyResolution thread, so it's read here and passed to ProxyAutoConfig.
static uint32_t
GetExtraJSContextHeapSize()
{
  MOZ_ASSERT(NS_IsMainThread());

  static int32_t extraSize = -1;

  if (extraSize < 0) {
    nsCOMPtr<nsIPrefBranch> prefs = do_GetService(NS_PREFSERVICE_CONTRACTID);
    int32_t value;

    if (prefs && NS_SUCCEEDED(prefs->GetIntPref(
        "network.proxy.autoconfig_extra_jscontext_heap_size", &value))) {
      LOG(("autoconfig_extra_jscontext_heap_size: %d\n", value));

      extraSize = value;
    }
  }

  return extraSize < 0 ? 0 : extraSize;
}


//-----------------------------------------------------------------------------

// The ExecuteCallback runnable is triggered by
// nsPACManCallback::OnQueryComplete on the Main thread when its completion is
// discovered on the pac thread

class ExecuteCallback final : public Runnable
{
public:
  ExecuteCallback(nsPACManCallback* aCallback, nsresult status)
    : Runnable("net::ExecuteCallback")
    , mCallback(aCallback)
    , mStatus(status)
  {
  }

  void SetPACString(const nsCString &pacString)
  {
    mPACString = pacString;
  }

  void SetPACURL(const nsCString &pacURL)
  {
    mPACURL = pacURL;
  }

  NS_IMETHOD Run() override
  {
    mCallback->OnQueryComplete(mStatus, mPACString, mPACURL);
    mCallback = nullptr;
    return NS_OK;
  }

private:
  RefPtr<nsPACManCallback> mCallback;
  nsresult                   mStatus;
  nsCString                  mPACString;
  nsCString                  mPACURL;
};

//-----------------------------------------------------------------------------

// The PAC thread must be deleted from the main thread, this class
// acts as a proxy to do that, as the PACMan is reference counted
// and might be destroyed on either thread

class ShutdownThread final : public Runnable
{
public:
  explicit ShutdownThread(nsIThread* thread)
    : Runnable("net::ShutdownThread")
    , mThread(thread)
  {
  }

  NS_IMETHOD Run() override
  {
    MOZ_ASSERT(NS_IsMainThread(), "wrong thread");
    mThread->Shutdown();
    return NS_OK;
  }

private:
  nsCOMPtr<nsIThread> mThread;
};

// Dispatch this to wait until the PAC thread shuts down.

class WaitForThreadShutdown final : public Runnable
{
public:
  explicit WaitForThreadShutdown(nsPACMan* aPACMan)
    : Runnable("net::WaitForThreadShutdown")
    , mPACMan(aPACMan)
  {
  }

  NS_IMETHOD Run() override
  {
    MOZ_ASSERT(NS_IsMainThread(), "wrong thread");
    if (mPACMan->mPACThread) {
      mPACMan->mPACThread->Shutdown();
      mPACMan->mPACThread = nullptr;
    }
    return NS_OK;
  }

private:
  RefPtr<nsPACMan> mPACMan;
};

//-----------------------------------------------------------------------------

// PACLoadComplete allows the PAC thread to tell the main thread that
// the javascript PAC file has been installed (perhaps unsuccessfully)
// and that there is no reason to queue executions anymore

class PACLoadComplete final : public Runnable
{
public:
  explicit PACLoadComplete(nsPACMan* aPACMan)
    : Runnable("net::PACLoadComplete")
    , mPACMan(aPACMan)
  {
  }

  NS_IMETHOD Run() override
  {
    MOZ_ASSERT(NS_IsMainThread(), "wrong thread");
    mPACMan->mLoader = nullptr;
    mPACMan->PostProcessPendingQ();
    return NS_OK;
  }

private:
    RefPtr<nsPACMan> mPACMan;
};

//-----------------------------------------------------------------------------

// ExecutePACThreadAction is used to proxy actions from the main
// thread onto the PAC thread. There are 3 options: process the queue,
// cancel the queue, and setup the javascript context with a new PAC file

class ExecutePACThreadAction final : public Runnable
{
public:
  // by default we just process the queue
  explicit ExecutePACThreadAction(nsPACMan* aPACMan)
    : Runnable("net::ExecutePACThreadAction")
    , mPACMan(aPACMan)
    , mCancel(false)
    , mCancelStatus(NS_OK)
    , mSetupPAC(false)
    , mExtraHeapSize(0)
  { }

  void CancelQueue (nsresult status)
  {
    mCancel = true;
    mCancelStatus = status;
  }

  void SetupPAC (const char *text,
                 uint32_t datalen,
                 nsCString &pacURI,
                 uint32_t extraHeapSize)
  {
    mSetupPAC = true;
    mSetupPACData.Assign(text, datalen);
    mSetupPACURI = pacURI;
    mExtraHeapSize = extraHeapSize;
  }

  NS_IMETHOD Run() override
  {
    MOZ_ASSERT(!NS_IsMainThread(), "wrong thread");
    if (mCancel) {
      mPACMan->CancelPendingQ(mCancelStatus);
      mCancel = false;
      return NS_OK;
    }

    if (mSetupPAC) {
      mSetupPAC = false;

      nsCOMPtr<nsIEventTarget> target = mPACMan->GetNeckoTarget();
      mPACMan->mPAC.Init(mSetupPACURI,
                         mSetupPACData,
                         mPACMan->mIncludePath,
                         mExtraHeapSize,
                         target);

      RefPtr<PACLoadComplete> runnable = new PACLoadComplete(mPACMan);
      mPACMan->Dispatch(runnable.forget());
      return NS_OK;
    }

    mPACMan->ProcessPendingQ();
    return NS_OK;
  }

private:
  RefPtr<nsPACMan> mPACMan;

  bool      mCancel;
  nsresult  mCancelStatus;

  bool                 mSetupPAC;
  uint32_t             mExtraHeapSize;
  nsCString            mSetupPACData;
  nsCString            mSetupPACURI;
};

//-----------------------------------------------------------------------------

<<<<<<< HEAD
PendingPACQuery::PendingPACQuery(nsPACMan *pacMan, nsIURI *uri,
                                 nsPACManCallback *callback,
                                 bool mainThreadResponse)
  : mPACMan(pacMan)
=======
PendingPACQuery::PendingPACQuery(nsPACMan* pacMan,
                                 nsIURI* uri,
                                 nsPACManCallback* callback,
                                 bool mainThreadResponse)
  : Runnable("net::PendingPACQuery")
  , mPACMan(pacMan)
>>>>>>> a17af05f
  , mCallback(callback)
  , mOnMainThreadOnly(mainThreadResponse)
{
  uri->GetAsciiSpec(mSpec);
  uri->GetAsciiHost(mHost);
  uri->GetScheme(mScheme);
  uri->GetPort(&mPort);
}

void
PendingPACQuery::Complete(nsresult status, const nsCString &pacString)
{
  if (!mCallback)
    return;
  RefPtr<ExecuteCallback> runnable = new ExecuteCallback(mCallback, status);
  runnable->SetPACString(pacString);
  if (mOnMainThreadOnly)
    mPACMan->Dispatch(runnable.forget());
  else
    runnable->Run();
}

void
PendingPACQuery::UseAlternatePACFile(const nsCString &pacURL)
{
  if (!mCallback)
    return;

  RefPtr<ExecuteCallback> runnable = new ExecuteCallback(mCallback, NS_OK);
  runnable->SetPACURL(pacURL);
  if (mOnMainThreadOnly)
    mPACMan->Dispatch(runnable.forget());
  else
    runnable->Run();
}

NS_IMETHODIMP
PendingPACQuery::Run()
{
  MOZ_ASSERT(!NS_IsMainThread(), "wrong thread");
  mPACMan->PostQuery(this);
  return NS_OK;
}

//-----------------------------------------------------------------------------

static bool sThreadLocalSetup = false;
static uint32_t sThreadLocalIndex = 0xdeadbeef; // out of range

static const char *kPACIncludePath =
  "network.proxy.autoconfig_url.include_path";

nsPACMan::nsPACMan(nsIEventTarget *mainThreadEventTarget)
  : NeckoTargetHolder(mainThreadEventTarget)
  , mLoadPending(false)
  , mShutdown(false)
  , mLoadFailureCount(0)
  , mInProgress(false)
{
  MOZ_ASSERT(NS_IsMainThread(), "pacman must be created on main thread");
  if (!sThreadLocalSetup){
    sThreadLocalSetup = true;
    PR_NewThreadPrivateIndex(&sThreadLocalIndex, nullptr);
  }
  mPAC.SetThreadLocalIndex(sThreadLocalIndex);
  mIncludePath = Preferences::GetBool(kPACIncludePath, false);
}

nsPACMan::~nsPACMan()
{
  MOZ_ASSERT(mShutdown, "Shutdown must be called before dtor.");

  if (mPACThread) {
    if (NS_IsMainThread()) {
      mPACThread->Shutdown();
    }
    else {
      RefPtr<ShutdownThread> runnable = new ShutdownThread(mPACThread);
      Dispatch(runnable.forget());
    }
  }

  NS_ASSERTION(mLoader == nullptr, "pac man not shutdown properly");
  NS_ASSERTION(mPendingQ.isEmpty(), "pac man not shutdown properly");
}

void
nsPACMan::Shutdown()
{
  MOZ_ASSERT(NS_IsMainThread(), "pacman must be shutdown on main thread");
  if (mShutdown) {
    return;
  }
  mShutdown = true;
  CancelExistingLoad();

  MOZ_ASSERT(mPACThread, "mPAC requires mPACThread to shutdown");
  PostCancelPendingQ(NS_ERROR_ABORT);

  RefPtr<WaitForThreadShutdown> runnable = new WaitForThreadShutdown(this);
  Dispatch(runnable.forget());
}

nsresult
nsPACMan::AsyncGetProxyForURI(nsIURI *uri,
                              nsPACManCallback *callback,
                              bool mainThreadResponse)
{
  MOZ_ASSERT(NS_IsMainThread(), "wrong thread");
  if (mShutdown)
    return NS_ERROR_NOT_AVAILABLE;

  // Maybe Reload PAC
  if (!mPACURISpec.IsEmpty() && !mScheduledReload.IsNull() &&
      TimeStamp::Now() > mScheduledReload) {
    LOG(("nsPACMan::AsyncGetProxyForURI reload as scheduled\n"));

    LoadPACFromURI(EmptyCString());
  }

  RefPtr<PendingPACQuery> query =
    new PendingPACQuery(this, uri, callback, mainThreadResponse);

  if (IsPACURI(uri)) {
    // deal with this directly instead of queueing it
    query->Complete(NS_OK, EmptyCString());
    return NS_OK;
  }

  return mPACThread->Dispatch(query, nsIEventTarget::DISPATCH_NORMAL);
}

nsresult
nsPACMan::PostQuery(PendingPACQuery *query)
{
  MOZ_ASSERT(!NS_IsMainThread(), "wrong thread");

  if (mShutdown) {
    query->Complete(NS_ERROR_NOT_AVAILABLE, EmptyCString());
    return NS_OK;
  }

  // add a reference to the query while it is in the pending list
  RefPtr<PendingPACQuery> addref(query);
  mPendingQ.insertBack(addref.forget().take());
  ProcessPendingQ();
  return NS_OK;
}

nsresult
nsPACMan::LoadPACFromURI(const nsCString &spec)
{
  NS_ENSURE_STATE(!mShutdown);
  NS_ENSURE_ARG(!spec.IsEmpty() || !mPACURISpec.IsEmpty());

  nsCOMPtr<nsIStreamLoader> loader =
      do_CreateInstance(NS_STREAMLOADER_CONTRACTID);
  NS_ENSURE_STATE(loader);

  LOG(("nsPACMan::LoadPACFromURI %s\n", spec.get()));
  // Since we might get called from nsProtocolProxyService::Init, we need to
  // post an event back to the main thread before we try to use the IO service.
  //
  // But, we need to flag ourselves as loading, so that we queue up any PAC
  // queries the enter between now and when we actually load the PAC file.

  if (!mLoadPending) {
    nsCOMPtr<nsIRunnable> runnable =
      NewRunnableMethod("nsPACMan::StartLoading", this, &nsPACMan::StartLoading);
    nsresult rv = NS_IsMainThread()
      ? Dispatch(runnable.forget())
      : GetCurrentThreadEventTarget()->Dispatch(runnable.forget());
    if (NS_FAILED(rv))
      return rv;
    mLoadPending = true;
  }

  CancelExistingLoad();

  mLoader = loader;
  if (!spec.IsEmpty()) {
    mPACURISpec = spec;
    mPACURIRedirectSpec.Truncate();
    mNormalPACURISpec.Truncate(); // set at load time
    mLoadFailureCount = 0;  // reset
  }

  // reset to Null
  mScheduledReload = TimeStamp();
  return NS_OK;
}

void
nsPACMan::StartLoading()
{
  MOZ_ASSERT(NS_IsMainThread(), "wrong thread");
  mLoadPending = false;

  // CancelExistingLoad was called...
  if (!mLoader) {
    PostCancelPendingQ(NS_ERROR_ABORT);
    return;
  }

  if (NS_SUCCEEDED(mLoader->Init(this, nullptr))) {
    // Always hit the origin server when loading PAC.
    nsCOMPtr<nsIIOService> ios = do_GetIOService();
    if (ios) {
      nsCOMPtr<nsIChannel> channel;
      nsCOMPtr<nsIURI> pacURI;
      NS_NewURI(getter_AddRefs(pacURI), mPACURISpec);

      // NOTE: This results in GetProxyForURI being called
      if (pacURI) {
        nsresult rv = pacURI->GetSpec(mNormalPACURISpec);
        MOZ_RELEASE_ASSERT(NS_SUCCEEDED(rv));
        NS_NewChannel(getter_AddRefs(channel),
                      pacURI,
                      nsContentUtils::GetSystemPrincipal(),
                      nsILoadInfo::SEC_ALLOW_CROSS_ORIGIN_DATA_IS_NULL,
                      nsIContentPolicy::TYPE_OTHER,
                      nullptr, // aLoadGroup
                      nullptr, // aCallbacks
                      nsIRequest::LOAD_NORMAL,
                      ios);
      }
      else {
        LOG(("nsPACMan::StartLoading Failed pacspec uri conversion %s\n",
             mPACURISpec.get()));
      }

      if (channel) {
        channel->SetLoadFlags(nsIRequest::LOAD_BYPASS_CACHE);
        channel->SetNotificationCallbacks(this);
        if (NS_SUCCEEDED(channel->AsyncOpen2(mLoader)))
          return;
      }
    }
  }

  CancelExistingLoad();
  PostCancelPendingQ(NS_ERROR_UNEXPECTED);
}


void
nsPACMan::OnLoadFailure()
{
  int32_t minInterval = 5;    // 5 seconds
  int32_t maxInterval = 300;  // 5 minutes

  nsCOMPtr<nsIPrefBranch> prefs = do_GetService(NS_PREFSERVICE_CONTRACTID);
  if (prefs) {
    prefs->GetIntPref("network.proxy.autoconfig_retry_interval_min",
                      &minInterval);
    prefs->GetIntPref("network.proxy.autoconfig_retry_interval_max",
                      &maxInterval);
  }

  int32_t interval = minInterval << mLoadFailureCount++;  // seconds
  if (!interval || interval > maxInterval)
    interval = maxInterval;

  mScheduledReload = TimeStamp::Now() + TimeDuration::FromSeconds(interval);

  LOG(("OnLoadFailure: retry in %d seconds (%d fails)\n",
       interval, mLoadFailureCount));

  // while we wait for the retry queued members should try direct
  // even if that means fast failure.
  PostCancelPendingQ(NS_ERROR_NOT_AVAILABLE);
}

void
nsPACMan::CancelExistingLoad()
{
  if (mLoader) {
    nsCOMPtr<nsIRequest> request;
    mLoader->GetRequest(getter_AddRefs(request));
    if (request)
      request->Cancel(NS_ERROR_ABORT);
    mLoader = nullptr;
  }
}

void
nsPACMan::PostProcessPendingQ()
{
  MOZ_ASSERT(NS_IsMainThread(), "wrong thread");
  RefPtr<ExecutePACThreadAction> pending =
    new ExecutePACThreadAction(this);
  if (mPACThread)
    mPACThread->Dispatch(pending, nsIEventTarget::DISPATCH_NORMAL);
}

void
nsPACMan::PostCancelPendingQ(nsresult status)
{
  MOZ_ASSERT(NS_IsMainThread(), "wrong thread");
  RefPtr<ExecutePACThreadAction> pending =
    new ExecutePACThreadAction(this);
  pending->CancelQueue(status);
  if (mPACThread)
    mPACThread->Dispatch(pending, nsIEventTarget::DISPATCH_NORMAL);
}

void
nsPACMan::CancelPendingQ(nsresult status)
{
  MOZ_ASSERT(!NS_IsMainThread(), "wrong thread");
  RefPtr<PendingPACQuery> query;

  while (!mPendingQ.isEmpty()) {
    query = dont_AddRef(mPendingQ.popLast());
    query->Complete(status, EmptyCString());
  }

  if (mShutdown)
    mPAC.Shutdown();
}

void
nsPACMan::ProcessPendingQ()
{
  MOZ_ASSERT(!NS_IsMainThread(), "wrong thread");
  while (ProcessPending());

  if (mShutdown) {
    mPAC.Shutdown();
  } else {
    // do GC while the thread has nothing pending
    mPAC.GC();
  }
}

// returns true if progress was made by shortening the queue
bool
nsPACMan::ProcessPending()
{
  if (mPendingQ.isEmpty())
    return false;

  // queue during normal load, but if we are retrying a failed load then
  // fast fail the queries
  if (mInProgress || (IsLoading() && !mLoadFailureCount))
    return false;

  RefPtr<PendingPACQuery> query(dont_AddRef(mPendingQ.popFirst()));

  if (mShutdown || IsLoading()) {
    query->Complete(NS_ERROR_NOT_AVAILABLE, EmptyCString());
    return true;
  }

  nsAutoCString pacString;
  bool completed = false;
  mInProgress = true;
  nsAutoCString PACURI;

  // first we need to consider the system proxy changing the pac url
  if (mSystemProxySettings &&
      NS_SUCCEEDED(mSystemProxySettings->GetPACURI(PACURI)) &&
      !PACURI.IsEmpty() &&
      !PACURI.Equals(mPACURISpec)) {
    query->UseAlternatePACFile(PACURI);
    LOG(("Use PAC from system settings: %s\n", PACURI.get()));
    completed = true;
  }

  // now try the system proxy settings for this particular url if
  // PAC was not specified
  if (!completed && mSystemProxySettings && PACURI.IsEmpty() &&
      NS_SUCCEEDED(mSystemProxySettings->
                   GetProxyForURI(query->mSpec, query->mScheme,
                                  query->mHost, query->mPort,
                                  pacString))) {
    LOG(("Use proxy from system settings: %s\n", pacString.get()));
    query->Complete(NS_OK, pacString);
    completed = true;
  }

  // the systemproxysettings didn't complete the resolution. try via PAC
  if (!completed) {
    nsresult status = mPAC.GetProxyForURI(query->mSpec, query->mHost,
                                          pacString);
    LOG(("Use proxy from PAC: %s\n", pacString.get()));
    query->Complete(status, pacString);
  }

  mInProgress = false;
  return true;
}

NS_IMPL_ISUPPORTS(nsPACMan, nsIStreamLoaderObserver,
                  nsIInterfaceRequestor, nsIChannelEventSink)

NS_IMETHODIMP
nsPACMan::OnStreamComplete(nsIStreamLoader *loader,
                           nsISupports *context,
                           nsresult status,
                           uint32_t dataLen,
                           const uint8_t *data)
{
  MOZ_ASSERT(NS_IsMainThread(), "wrong thread");
  if (mLoader != loader) {
    // If this happens, then it means that LoadPACFromURI was called more
    // than once before the initial call completed.  In this case, status
    // should be NS_ERROR_ABORT, and if so, then we know that we can and
    // should delay any processing.
    LOG(("OnStreamComplete: called more than once\n"));
    if (status == NS_ERROR_ABORT)
      return NS_OK;
  }

  LOG(("OnStreamComplete: entry\n"));

  if (NS_SUCCEEDED(status) && HttpRequestSucceeded(loader)) {
    // Get the URI spec used to load this PAC script.
    nsAutoCString pacURI;
    {
      nsCOMPtr<nsIRequest> request;
      loader->GetRequest(getter_AddRefs(request));
      nsCOMPtr<nsIChannel> channel = do_QueryInterface(request);
      if (channel) {
        nsCOMPtr<nsIURI> uri;
        channel->GetURI(getter_AddRefs(uri));
        if (uri)
          uri->GetAsciiSpec(pacURI);
      }
    }

    // We assume that the PAC text is ASCII (or ISO-Latin-1).  We've had this
    // assumption forever, and some real-world PAC scripts actually have some
    // non-ASCII text in comment blocks (see bug 296163).
    const char *text = (const char *) data;

    // we have succeeded in loading the pac file using a bunch of interfaces that
    // are main thread only, unfortunately we have to initialize the instance of
    // the PAC evaluator (NS_PROXYAUTOCONFIG_CONTRACTID) on the pac thread, because
    // that is where it will be used.

    RefPtr<ExecutePACThreadAction> pending =
      new ExecutePACThreadAction(this);
    pending->SetupPAC(text, dataLen, pacURI, GetExtraJSContextHeapSize());
    if (mPACThread)
      mPACThread->Dispatch(pending, nsIEventTarget::DISPATCH_NORMAL);

    LOG(("OnStreamComplete: process the PAC contents\n"));

    // Even if the PAC file could not be parsed, we did succeed in loading the
    // data for it.
    mLoadFailureCount = 0;
  } else {
    // We were unable to load the PAC file (presumably because of a network
    // failure).  Try again a little later.
    LOG(("OnStreamComplete: unable to load PAC, retry later\n"));
    OnLoadFailure();
  }

  if (NS_SUCCEEDED(status))
    PostProcessPendingQ();
  else
    PostCancelPendingQ(status);

  return NS_OK;
}

NS_IMETHODIMP
nsPACMan::GetInterface(const nsIID &iid, void **result)
{
  // In case loading the PAC file requires authentication.
  if (iid.Equals(NS_GET_IID(nsIAuthPrompt))) {
    nsCOMPtr<nsIPromptFactory> promptFac = do_GetService("@mozilla.org/prompter;1");
    NS_ENSURE_TRUE(promptFac, NS_ERROR_FAILURE);
    return promptFac->GetPrompt(nullptr, iid, reinterpret_cast<void**>(result));
  }

  // In case loading the PAC file results in a redirect.
  if (iid.Equals(NS_GET_IID(nsIChannelEventSink))) {
    NS_ADDREF_THIS();
    *result = static_cast<nsIChannelEventSink *>(this);
    return NS_OK;
  }

  return NS_ERROR_NO_INTERFACE;
}

NS_IMETHODIMP
nsPACMan::AsyncOnChannelRedirect(nsIChannel *oldChannel, nsIChannel *newChannel,
                                 uint32_t flags,
                                 nsIAsyncVerifyRedirectCallback *callback)
{
  MOZ_ASSERT(NS_IsMainThread(), "wrong thread");

  nsresult rv = NS_OK;
  nsCOMPtr<nsIURI> pacURI;
  if (NS_FAILED((rv = newChannel->GetURI(getter_AddRefs(pacURI)))))
      return rv;

  rv = pacURI->GetSpec(mPACURIRedirectSpec);
  if (NS_FAILED(rv))
      return rv;

  LOG(("nsPACMan redirect from original %s to redirected %s\n",
       mPACURISpec.get(), mPACURIRedirectSpec.get()));

  // do not update mPACURISpec - that needs to stay as the
  // configured URI so that we can determine when the config changes.
  // However do track the most recent URI in the redirect change
  // as mPACURIRedirectSpec so that URI can be allowed to bypass
  // the proxy and actually fetch the pac file.

  callback->OnRedirectVerifyCallback(NS_OK);
  return NS_OK;
}

nsresult
nsPACMan::Init(nsISystemProxySettings *systemProxySettings)
{
  mSystemProxySettings = systemProxySettings;

  nsresult rv =
    NS_NewNamedThread("ProxyResolution", getter_AddRefs(mPACThread));

  return rv;
}

} // namespace net
} // namespace mozilla<|MERGE_RESOLUTION|>--- conflicted
+++ resolved
@@ -272,19 +272,12 @@
 
 //-----------------------------------------------------------------------------
 
-<<<<<<< HEAD
-PendingPACQuery::PendingPACQuery(nsPACMan *pacMan, nsIURI *uri,
-                                 nsPACManCallback *callback,
-                                 bool mainThreadResponse)
-  : mPACMan(pacMan)
-=======
 PendingPACQuery::PendingPACQuery(nsPACMan* pacMan,
                                  nsIURI* uri,
                                  nsPACManCallback* callback,
                                  bool mainThreadResponse)
   : Runnable("net::PendingPACQuery")
   , mPACMan(pacMan)
->>>>>>> a17af05f
   , mCallback(callback)
   , mOnMainThreadOnly(mainThreadResponse)
 {
