--- conflicted
+++ resolved
@@ -43,15 +43,12 @@
 private:
   virtual ~RequestContext();
 
-<<<<<<< HEAD
-=======
   void ProcessTailQueue(nsresult aResult);
   // Reschedules the timer if needed
   void ScheduleUnblock();
   // Hard-reschedules the timer
   void RescheduleUntailTimer(TimeStamp const& now);
 
->>>>>>> a17af05f
   uint64_t mID;
   Atomic<uint32_t>       mBlockingTransactionCount;
   nsAutoPtr<SpdyPushCache> mSpdyCache;
@@ -85,14 +82,10 @@
 RequestContext::RequestContext(const uint64_t aID)
   : mID(aID)
   , mBlockingTransactionCount(0)
-<<<<<<< HEAD
-{
-=======
   , mNonTailRequests(0)
   , mAfterDOMContentLoaded(false)
 {
   LOG(("RequestContext::RequestContext this=%p id=%" PRIx64, this, mID));
->>>>>>> a17af05f
 }
 
 RequestContext::~RequestContext()
@@ -518,8 +511,6 @@
 }
 
 NS_IMETHODIMP
-<<<<<<< HEAD
-=======
 RequestContextService::GetRequestContextFromLoadGroup(nsILoadGroup *aLoadGroup, nsIRequestContext **rc)
 {
   nsresult rv;
@@ -534,19 +525,15 @@
 }
 
 NS_IMETHODIMP
->>>>>>> a17af05f
 RequestContextService::NewRequestContext(nsIRequestContext **rc)
 {
   MOZ_ASSERT(NS_IsMainThread());
   NS_ENSURE_ARG_POINTER(rc);
   *rc = nullptr;
-<<<<<<< HEAD
-=======
 
   if (sShutdown) {
     return NS_ERROR_ILLEGAL_DURING_SHUTDOWN;
   }
->>>>>>> a17af05f
 
   uint64_t rcID = ((static_cast<uint64_t>(mRCIDNamespace) << 32) & 0xFFFFFFFF00000000LL) | mNextRCID++;
 
