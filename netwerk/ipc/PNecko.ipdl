--- conflicted
+++ resolved
@@ -25,10 +25,7 @@
 include protocol PChildToParentStream; //FIXME: bug #792908
 include protocol PParentToChildStream; //FIXME: bug #792908
 include protocol PStunAddrsRequest;
-<<<<<<< HEAD
-=======
 include protocol PFileChannel;
->>>>>>> a17af05f
 
 include IPCStream;
 include URIParams;
@@ -119,11 +116,8 @@
                         nsString password, nsString domain);
   async OnAuthCancelled(uint64_t callbackId, bool userCancel);
 
-<<<<<<< HEAD
-=======
   async RequestContextLoadBegin(uint64_t rcid);
   async RequestContextAfterDOMContentLoaded(uint64_t rcid);
->>>>>>> a17af05f
   async RemoveRequestContext(uint64_t rcid);
 
   async PAltDataOutputStream(nsCString type, PHttpChannel channel);
@@ -131,19 +125,10 @@
   async PStunAddrsRequest();
 
   /**
-<<<<<<< HEAD
-   * Throttling of channels
-   */
-  async IncreaseThrottlePressure();
-  async DecreaseThrottlePressure();
-
-  prio(high) async NotifyCurrentTopLevelOuterContentWindowId(uint64_t windowId);
-=======
    * WebExtension-specific remote resource loading
    */
   async GetExtensionStream(URIParams uri) returns (OptionalIPCStream stream);
   async GetExtensionFD(URIParams uri) returns (FileDescriptor fd);
->>>>>>> a17af05f
 
 child:
   /*
