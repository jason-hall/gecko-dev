/* -*- Mode: C++; tab-width: 8; indent-tabs-mode: nil; c-basic-offset: 2 -*- */
/* vim: set sw=2 ts=8 et tw=80 : */

/* This Source Code Form is subject to the terms of the Mozilla Public
 * License, v. 2.0. If a copy of the MPL was not distributed with this
 * file, You can obtain one at http://mozilla.org/MPL/2.0/. */

#include "mozilla/BasePrincipal.h"
#include "mozilla/net/PNeckoParent.h"
#include "mozilla/net/NeckoCommon.h"
#include "nsIAuthPrompt2.h"
#include "nsINetworkPredictor.h"
#include "nsIThrottlingService.h"
#include "nsNetUtil.h"

#ifndef mozilla_net_NeckoParent_h
#define mozilla_net_NeckoParent_h

namespace mozilla {
namespace net {

// Used to override channel Private Browsing status if needed.
enum PBOverrideStatus {
  kPBOverride_Unset = 0,
  kPBOverride_Private,
  kPBOverride_NotPrivate
};

// Header file contents
class NeckoParent
  : public PNeckoParent
{
public:
  NeckoParent();
  virtual ~NeckoParent();

  MOZ_MUST_USE
  static const char *
  GetValidatedOriginAttributes(const SerializedLoadContext& aSerialized,
                               PContentParent* aBrowser,
                               nsIPrincipal* aRequestingPrincipal,
                               mozilla::OriginAttributes& aAttrs);

  /*
   * Creates LoadContext for parent-side of an e10s channel.
   *
   * PContentParent corresponds to the process that is requesting the load.
   *
   * Returns null if successful, or an error string if failed.
   */
  MOZ_MUST_USE
  static const char*
  CreateChannelLoadContext(const PBrowserOrId& aBrowser,
                           PContentParent* aContent,
                           const SerializedLoadContext& aSerialized,
                           nsIPrincipal* aRequestingPrincipal,
                           nsCOMPtr<nsILoadContext> &aResult);

  virtual void ActorDestroy(ActorDestroyReason aWhy) override;
  virtual PCookieServiceParent* AllocPCookieServiceParent() override;
  virtual mozilla::ipc::IPCResult
  RecvPCookieServiceConstructor(PCookieServiceParent* aActor) override
  {
    return PNeckoParent::RecvPCookieServiceConstructor(aActor);
  }

  /*
   * This implementation of nsIAuthPrompt2 is used for nested remote iframes that
   * want an auth prompt.  This class lives in the parent process and informs the
   * NeckoChild that we want an auth prompt, which forwards the request to the
   * TabParent in the remote iframe that contains the nested iframe
   */
  class NestedFrameAuthPrompt final : public nsIAuthPrompt2
  {
    ~NestedFrameAuthPrompt() {}

  public:
    NS_DECL_ISUPPORTS

    NestedFrameAuthPrompt(PNeckoParent* aParent, TabId aNestedFrameId);

    NS_IMETHOD PromptAuth(nsIChannel*, uint32_t, nsIAuthInformation*, bool*) override
    {
      return NS_ERROR_NOT_IMPLEMENTED;
    }

    NS_IMETHOD AsyncPromptAuth(nsIChannel* aChannel, nsIAuthPromptCallback* callback,
                               nsISupports*, uint32_t,
                               nsIAuthInformation* aInfo, nsICancelable**) override;

  protected:
    PNeckoParent* mNeckoParent;
    TabId mNestedFrameId;
  };

protected:
  virtual PHttpChannelParent*
    AllocPHttpChannelParent(const PBrowserOrId&, const SerializedLoadContext&,
                            const HttpChannelCreationArgs& aOpenArgs) override;
  virtual mozilla::ipc::IPCResult
    RecvPHttpChannelConstructor(
      PHttpChannelParent* aActor,
      const PBrowserOrId& aBrowser,
      const SerializedLoadContext& aSerialized,
      const HttpChannelCreationArgs& aOpenArgs) override;
  virtual bool DeallocPHttpChannelParent(PHttpChannelParent*) override;

  virtual PStunAddrsRequestParent* AllocPStunAddrsRequestParent() override;
  virtual bool
    DeallocPStunAddrsRequestParent(PStunAddrsRequestParent* aActor) override;

  virtual PAltDataOutputStreamParent* AllocPAltDataOutputStreamParent(
    const nsCString& type, PHttpChannelParent* channel) override;
  virtual bool DeallocPAltDataOutputStreamParent(
    PAltDataOutputStreamParent* aActor) override;

  virtual bool DeallocPCookieServiceParent(PCookieServiceParent*) override;
  virtual PWyciwygChannelParent* AllocPWyciwygChannelParent() override;
  virtual bool DeallocPWyciwygChannelParent(PWyciwygChannelParent*) override;
  virtual PFTPChannelParent*
    AllocPFTPChannelParent(const PBrowserOrId& aBrowser,
                           const SerializedLoadContext& aSerialized,
                           const FTPChannelCreationArgs& aOpenArgs) override;
  virtual mozilla::ipc::IPCResult
    RecvPFTPChannelConstructor(
      PFTPChannelParent* aActor,
      const PBrowserOrId& aBrowser,
      const SerializedLoadContext& aSerialized,
      const FTPChannelCreationArgs& aOpenArgs) override;
  virtual bool DeallocPFTPChannelParent(PFTPChannelParent*) override;
  virtual PWebSocketParent*
    AllocPWebSocketParent(const PBrowserOrId& browser,
                          const SerializedLoadContext& aSerialized,
                          const uint32_t& aSerial) override;
  virtual bool DeallocPWebSocketParent(PWebSocketParent*) override;
  virtual PTCPSocketParent* AllocPTCPSocketParent(const nsString& host,
                                                  const uint16_t& port) override;

  virtual bool DeallocPTCPSocketParent(PTCPSocketParent*) override;
  virtual PTCPServerSocketParent*
    AllocPTCPServerSocketParent(const uint16_t& aLocalPort,
                                const uint16_t& aBacklog,
                                const bool& aUseArrayBuffers) override;
  virtual mozilla::ipc::IPCResult RecvPTCPServerSocketConstructor(PTCPServerSocketParent*,
                                                                  const uint16_t& aLocalPort,
                                                                  const uint16_t& aBacklog,
                                                                  const bool& aUseArrayBuffers) override;
  virtual bool DeallocPTCPServerSocketParent(PTCPServerSocketParent*) override;
  virtual PUDPSocketParent* AllocPUDPSocketParent(const Principal& aPrincipal,
                                                  const nsCString& aFilter) override;
  virtual mozilla::ipc::IPCResult RecvPUDPSocketConstructor(PUDPSocketParent*,
                                                            const Principal& aPrincipal,
                                                            const nsCString& aFilter) override;
  virtual bool DeallocPUDPSocketParent(PUDPSocketParent*) override;
  virtual PDNSRequestParent* AllocPDNSRequestParent(const nsCString& aHost,
                                                    const OriginAttributes& aOriginAttributes,
                                                    const uint32_t& aFlags,
                                                    const nsCString& aNetworkInterface) override;
  virtual mozilla::ipc::IPCResult RecvPDNSRequestConstructor(PDNSRequestParent* actor,
                                                             const nsCString& hostName,
                                                             const OriginAttributes& aOriginAttributes,
                                                             const uint32_t& flags,
                                                             const nsCString& aNetworkInterface) override;
  virtual bool DeallocPDNSRequestParent(PDNSRequestParent*) override;
  virtual mozilla::ipc::IPCResult RecvSpeculativeConnect(const URIParams& aURI,
                                                         const Principal& aPrincipal,
                                                         const bool& aAnonymous) override;
  virtual mozilla::ipc::IPCResult RecvHTMLDNSPrefetch(const nsString& hostname,
                                                      const OriginAttributes& aOriginAttributes,
                                                      const uint16_t& flags) override;
  virtual mozilla::ipc::IPCResult RecvCancelHTMLDNSPrefetch(const nsString& hostname,
                                                            const OriginAttributes& aOriginAttributes,
                                                            const uint16_t& flags,
                                                            const nsresult& reason) override;
  virtual PWebSocketEventListenerParent*
    AllocPWebSocketEventListenerParent(const uint64_t& aInnerWindowID) override;
  virtual bool DeallocPWebSocketEventListenerParent(PWebSocketEventListenerParent*) override;

  virtual PDataChannelParent*
    AllocPDataChannelParent(const uint32_t& channelId) override;
  virtual bool DeallocPDataChannelParent(PDataChannelParent* parent) override;

  virtual mozilla::ipc::IPCResult RecvPDataChannelConstructor(PDataChannelParent* aActor,
                                                              const uint32_t& channelId) override;

  virtual PSimpleChannelParent*
    AllocPSimpleChannelParent(const uint32_t& channelId) override;
  virtual bool DeallocPSimpleChannelParent(PSimpleChannelParent* parent) override;

<<<<<<< HEAD
  virtual PRtspChannelParent*
    AllocPRtspChannelParent(const RtspChannelConnectArgs& aArgs)
                            override;
  virtual mozilla::ipc::IPCResult
    RecvPRtspChannelConstructor(PRtspChannelParent* aActor,
                                const RtspChannelConnectArgs& aArgs)
                                override;
  virtual bool DeallocPRtspChannelParent(PRtspChannelParent*) override;
=======
  virtual mozilla::ipc::IPCResult RecvPSimpleChannelConstructor(PSimpleChannelParent* aActor,
                                                              const uint32_t& channelId) override;

  virtual PFileChannelParent*
    AllocPFileChannelParent(const uint32_t& channelId) override;
  virtual bool DeallocPFileChannelParent(PFileChannelParent* parent) override;

  virtual mozilla::ipc::IPCResult RecvPFileChannelConstructor(PFileChannelParent* aActor,
                                                              const uint32_t& channelId) override;
>>>>>>> a17af05f

  virtual PChannelDiverterParent*
  AllocPChannelDiverterParent(const ChannelDiverterArgs& channel) override;
  virtual mozilla::ipc::IPCResult
  RecvPChannelDiverterConstructor(PChannelDiverterParent* actor,
                                  const ChannelDiverterArgs& channel) override;
  virtual bool DeallocPChannelDiverterParent(PChannelDiverterParent* actor)
                                                                override;
  virtual PTransportProviderParent*
  AllocPTransportProviderParent() override;
  virtual bool
  DeallocPTransportProviderParent(PTransportProviderParent* aActor) override;

  virtual mozilla::ipc::IPCResult RecvOnAuthAvailable(const uint64_t& aCallbackId,
                                                      const nsString& aUser,
                                                      const nsString& aPassword,
                                                      const nsString& aDomain) override;
  virtual mozilla::ipc::IPCResult RecvOnAuthCancelled(const uint64_t& aCallbackId,
                                                      const bool& aUserCancel) override;

  /* Predictor Messages */
  virtual mozilla::ipc::IPCResult RecvPredPredict(const ipc::OptionalURIParams& aTargetURI,
                                                  const ipc::OptionalURIParams& aSourceURI,
                                                  const PredictorPredictReason& aReason,
                                                  const OriginAttributes& aOriginAttributes,
                                                  const bool& hasVerifier) override;

  virtual mozilla::ipc::IPCResult RecvPredLearn(const ipc::URIParams& aTargetURI,
                                                const ipc::OptionalURIParams& aSourceURI,
                                                const PredictorPredictReason& aReason,
                                                const OriginAttributes& aOriginAttributes) override;
  virtual mozilla::ipc::IPCResult RecvPredReset() override;

<<<<<<< HEAD
  virtual mozilla::ipc::IPCResult RecvRemoveRequestContext(const uint64_t& rcid) override;

  /* Throttler messages */
  virtual mozilla::ipc::IPCResult RecvIncreaseThrottlePressure() override;
  virtual mozilla::ipc::IPCResult RecvDecreaseThrottlePressure() override;

  virtual mozilla::ipc::IPCResult
  RecvNotifyCurrentTopLevelOuterContentWindowId(const uint64_t& aWindowId) override;
private:
  nsTArray<mozilla::UniquePtr<mozilla::net::Throttler>> mThrottlers;
=======
  virtual mozilla::ipc::IPCResult RecvRequestContextLoadBegin(const uint64_t& rcid) override;
  virtual mozilla::ipc::IPCResult RecvRequestContextAfterDOMContentLoaded(const uint64_t& rcid) override;
  virtual mozilla::ipc::IPCResult RecvRemoveRequestContext(const uint64_t& rcid) override;

  /* WebExtensions */
  virtual mozilla::ipc::IPCResult
    RecvGetExtensionStream(const URIParams& aURI,
                           GetExtensionStreamResolver&& aResolve) override;

  virtual mozilla::ipc::IPCResult
    RecvGetExtensionFD(const URIParams& aURI,
                       GetExtensionFDResolver&& aResolve) override;
>>>>>>> a17af05f
};

} // namespace net
} // namespace mozilla

#endif // mozilla_net_NeckoParent_h<|MERGE_RESOLUTION|>--- conflicted
+++ resolved
@@ -10,7 +10,6 @@
 #include "mozilla/net/NeckoCommon.h"
 #include "nsIAuthPrompt2.h"
 #include "nsINetworkPredictor.h"
-#include "nsIThrottlingService.h"
 #include "nsNetUtil.h"
 
 #ifndef mozilla_net_NeckoParent_h
@@ -187,16 +186,6 @@
     AllocPSimpleChannelParent(const uint32_t& channelId) override;
   virtual bool DeallocPSimpleChannelParent(PSimpleChannelParent* parent) override;
 
-<<<<<<< HEAD
-  virtual PRtspChannelParent*
-    AllocPRtspChannelParent(const RtspChannelConnectArgs& aArgs)
-                            override;
-  virtual mozilla::ipc::IPCResult
-    RecvPRtspChannelConstructor(PRtspChannelParent* aActor,
-                                const RtspChannelConnectArgs& aArgs)
-                                override;
-  virtual bool DeallocPRtspChannelParent(PRtspChannelParent*) override;
-=======
   virtual mozilla::ipc::IPCResult RecvPSimpleChannelConstructor(PSimpleChannelParent* aActor,
                                                               const uint32_t& channelId) override;
 
@@ -206,7 +195,6 @@
 
   virtual mozilla::ipc::IPCResult RecvPFileChannelConstructor(PFileChannelParent* aActor,
                                                               const uint32_t& channelId) override;
->>>>>>> a17af05f
 
   virtual PChannelDiverterParent*
   AllocPChannelDiverterParent(const ChannelDiverterArgs& channel) override;
@@ -240,18 +228,6 @@
                                                 const OriginAttributes& aOriginAttributes) override;
   virtual mozilla::ipc::IPCResult RecvPredReset() override;
 
-<<<<<<< HEAD
-  virtual mozilla::ipc::IPCResult RecvRemoveRequestContext(const uint64_t& rcid) override;
-
-  /* Throttler messages */
-  virtual mozilla::ipc::IPCResult RecvIncreaseThrottlePressure() override;
-  virtual mozilla::ipc::IPCResult RecvDecreaseThrottlePressure() override;
-
-  virtual mozilla::ipc::IPCResult
-  RecvNotifyCurrentTopLevelOuterContentWindowId(const uint64_t& aWindowId) override;
-private:
-  nsTArray<mozilla::UniquePtr<mozilla::net::Throttler>> mThrottlers;
-=======
   virtual mozilla::ipc::IPCResult RecvRequestContextLoadBegin(const uint64_t& rcid) override;
   virtual mozilla::ipc::IPCResult RecvRequestContextAfterDOMContentLoaded(const uint64_t& rcid) override;
   virtual mozilla::ipc::IPCResult RecvRemoveRequestContext(const uint64_t& rcid) override;
@@ -264,7 +240,6 @@
   virtual mozilla::ipc::IPCResult
     RecvGetExtensionFD(const URIParams& aURI,
                        GetExtensionFDResolver&& aResolve) override;
->>>>>>> a17af05f
 };
 
 } // namespace net
