--- conflicted
+++ resolved
@@ -186,11 +186,7 @@
   {
     nsCOMPtr<nsIEventTarget> target = mEventTarget;
     if (!target) {
-<<<<<<< HEAD
-      target = do_GetMainThread();
-=======
       target = GetMainThreadEventTarget();
->>>>>>> a17af05f
     }
     return target.forget();
   }
@@ -222,12 +218,7 @@
 
   already_AddRefed<nsIEventTarget> GetEventTarget()
   {
-<<<<<<< HEAD
-    nsCOMPtr<nsIEventTarget> target = do_GetCurrentThread();
-    return target.forget();
-=======
     return do_AddRef(GetCurrentThreadEventTarget());
->>>>>>> a17af05f
   }
 
  private:
@@ -291,12 +282,7 @@
 
   already_AddRefed<nsIEventTarget> GetEventTarget()
   {
-<<<<<<< HEAD
-    nsCOMPtr<nsIEventTarget> target = do_GetCurrentThread();
-    return target.forget();
-=======
     return do_AddRef(GetCurrentThreadEventTarget());
->>>>>>> a17af05f
   }
 
  private:
@@ -352,12 +338,7 @@
 
   already_AddRefed<nsIEventTarget> GetEventTarget()
   {
-<<<<<<< HEAD
-    nsCOMPtr<nsIEventTarget> target = do_GetCurrentThread();
-    return target.forget();
-=======
     return do_AddRef(GetCurrentThreadEventTarget());
->>>>>>> a17af05f
   }
 
  private:
@@ -435,12 +416,7 @@
 
   already_AddRefed<nsIEventTarget> GetEventTarget()
   {
-<<<<<<< HEAD
-    nsCOMPtr<nsIEventTarget> target = do_GetCurrentThread();
-    return target.forget();
-=======
     return do_AddRef(GetCurrentThreadEventTarget());
->>>>>>> a17af05f
   }
 
  private:
@@ -492,12 +468,7 @@
 
   already_AddRefed<nsIEventTarget> GetEventTarget()
   {
-<<<<<<< HEAD
-    nsCOMPtr<nsIEventTarget> target = do_GetCurrentThread();
-    return target.forget();
-=======
     return do_AddRef(GetCurrentThreadEventTarget());
->>>>>>> a17af05f
   }
 
  private:
@@ -760,11 +731,7 @@
 class BinaryStreamEvent : public Runnable
 {
 public:
-<<<<<<< HEAD
-  BinaryStreamEvent(WebSocketChannelChild *aChild,
-=======
   BinaryStreamEvent(WebSocketChannelChild* aChild,
->>>>>>> a17af05f
                     nsIInputStream* aStream,
                     uint32_t aLength)
     : Runnable("net::BinaryStreamEvent")
@@ -796,15 +763,10 @@
                                         uint32_t aLength)
 {
   if (!NS_IsMainThread()) {
-<<<<<<< HEAD
-    MOZ_RELEASE_ASSERT(NS_GetCurrentThread() == mTargetThread);
-    return NS_DispatchToMainThread(new BinaryStreamEvent(this, aStream, aLength));
-=======
     MOZ_RELEASE_ASSERT(mTargetThread->IsOnCurrentThread());
     nsCOMPtr<nsIEventTarget> target = GetNeckoTarget();
     return target->Dispatch(new BinaryStreamEvent(this, aStream, aLength),
                             NS_DISPATCH_NORMAL);
->>>>>>> a17af05f
   }
 
   LOG(("WebSocketChannelChild::SendBinaryStream() %p\n", this));
