--- conflicted
+++ resolved
@@ -62,12 +62,8 @@
 #include "nsIXULRuntime.h"
 #include "nsICacheInfoChannel.h"
 #include "nsIDOMWindowUtils.h"
-<<<<<<< HEAD
-#include "nsIThrottlingService.h"
-=======
 #include "nsHttpChannel.h"
 #include "nsRedirectHistoryEntry.h"
->>>>>>> a17af05f
 
 #include <algorithm>
 #include "HttpBaseChannel.h"
@@ -215,10 +211,7 @@
   , mAltDataLength(0)
   , mForceMainDocumentChannel(false)
   , mIsTrackingResource(false)
-<<<<<<< HEAD
-=======
   , mLastRedirectFlags(0)
->>>>>>> a17af05f
 {
   LOG(("Creating HttpBaseChannel @%p\n", this));
 
@@ -243,8 +236,6 @@
   ReleaseMainThreadOnlyReferences();
 }
 
-<<<<<<< HEAD
-=======
 namespace { // anon
 
 class NonTailRemover : public nsISupports
@@ -270,17 +261,13 @@
 
 } // anon
 
->>>>>>> a17af05f
 void
 HttpBaseChannel::ReleaseMainThreadOnlyReferences()
 {
   if (NS_IsMainThread()) {
     // Already on main thread, let dtor to
     // take care of releasing references
-<<<<<<< HEAD
-=======
     RemoveAsNonTailRequest();
->>>>>>> a17af05f
     return;
   }
 
@@ -298,10 +285,6 @@
   arrayToRelease.AppendElement(mProxyURI.forget());
   arrayToRelease.AppendElement(mPrincipal.forget());
   arrayToRelease.AppendElement(mTopWindowURI.forget());
-<<<<<<< HEAD
-
-  NS_DispatchToMainThread(new ProxyReleaseRunnable(Move(arrayToRelease)));
-=======
   arrayToRelease.AppendElement(mListener.forget());
   arrayToRelease.AppendElement(mListenerContext.forget());
   arrayToRelease.AppendElement(mCompressListener.forget());
@@ -322,7 +305,6 @@
 {
   LOG(("HttpBaseChannel::SetIsTrackingResource %p", this));
   mIsTrackingResource = true;
->>>>>>> a17af05f
 }
 
 nsresult
@@ -1700,41 +1682,7 @@
 
       // in other referrer policies, https->http is not allowed...
       if (!match) return NS_OK;
-<<<<<<< HEAD
-    }
-  }
-
-  // for cross-origin-based referrer changes (not just host-based), figure out
-  // if the referrer is being sent cross-origin.
-  nsCOMPtr<nsIURI> triggeringURI;
-  bool isCrossOrigin = true;
-  if (mLoadInfo) {
-    nsCOMPtr<nsIPrincipal> triggeringPrincipal = mLoadInfo->TriggeringPrincipal();
-    if (triggeringPrincipal) {
-      triggeringPrincipal->GetURI(getter_AddRefs(triggeringURI));
-    }
-  }
-  if (triggeringURI) {
-    if (LOG_ENABLED()) {
-      nsAutoCString triggeringURISpec;
-      rv = triggeringURI->GetAsciiSpec(triggeringURISpec);
-      if (!NS_FAILED(rv)) {
-        LOG(("triggeringURI=%s\n", triggeringURISpec.get()));
-      }
-    }
-    nsIScriptSecurityManager* ssm = nsContentUtils::GetSecurityManager();
-    rv = ssm->CheckSameOriginURI(triggeringURI, mURI, false);
-    isCrossOrigin = NS_FAILED(rv);
-  } else {
-    LOG(("no triggering principal available via loadInfo, assuming load is cross-origin"));
-  }
-
-  // Don't send referrer when the request is cross-origin and policy is "same-origin".
-  if (isCrossOrigin && mReferrerPolicy == REFERRER_POLICY_SAME_ORIGIN) {
-    return NS_OK;
-=======
-    }
->>>>>>> a17af05f
+    }
   }
 
   nsCOMPtr<nsIURI> clone;
@@ -1854,15 +1802,9 @@
 
   // Apply the user cross-origin trimming policy if it's more
   // restrictive than the general one.
-<<<<<<< HEAD
-  if (isCrossOrigin) {
-    int userReferrerXOriginTrimmingPolicy =
-      gHttpHandler->ReferrerXOriginTrimmingPolicy();
-=======
   int userReferrerXOriginTrimmingPolicy =
     gHttpHandler->ReferrerXOriginTrimmingPolicy();
   if (userReferrerXOriginTrimmingPolicy != 0 && *isCrossOrigin) {
->>>>>>> a17af05f
     userReferrerTrimmingPolicy =
       std::max(userReferrerTrimmingPolicy, userReferrerXOriginTrimmingPolicy);
   }
@@ -1877,14 +1819,9 @@
   // "strict-origin-when-cross-origin" behaves the same as "origin-when-cross-origin"
   if (mReferrerPolicy == REFERRER_POLICY_ORIGIN ||
       mReferrerPolicy == REFERRER_POLICY_STRICT_ORIGIN ||
-<<<<<<< HEAD
-      (isCrossOrigin && (mReferrerPolicy == REFERRER_POLICY_ORIGIN_WHEN_XORIGIN ||
-                         mReferrerPolicy == REFERRER_POLICY_STRICT_ORIGIN_WHEN_XORIGIN))) {
-=======
       ((mReferrerPolicy == REFERRER_POLICY_ORIGIN_WHEN_XORIGIN ||
         mReferrerPolicy == REFERRER_POLICY_STRICT_ORIGIN_WHEN_XORIGIN) &&
         *isCrossOrigin)) {
->>>>>>> a17af05f
     // We can override the user trimming preference because "origin"
     // (network.http.referer.trimmingPolicy = 2) is the strictest
     // trimming policy that users can specify.
@@ -2704,25 +2641,6 @@
 
 NS_IMETHODIMP
 HttpBaseChannel::GetBeConservative(bool *aBeConservative)
-<<<<<<< HEAD
-{
-  NS_ENSURE_ARG_POINTER(aBeConservative);
-
-  *aBeConservative = mBeConservative;
-  return NS_OK;
-}
-
-NS_IMETHODIMP
-HttpBaseChannel::SetBeConservative(bool aBeConservative)
-{
-  mBeConservative = aBeConservative;
-  return NS_OK;
-}
-
-NS_IMETHODIMP
-HttpBaseChannel::GetApiRedirectToURI(nsIURI ** aResult)
-=======
->>>>>>> a17af05f
 {
   NS_ENSURE_ARG_POINTER(aBeConservative);
 
@@ -3131,8 +3049,6 @@
   return shouldIntercept;
 }
 
-<<<<<<< HEAD
-=======
 void
 HttpBaseChannel::AddAsNonTailRequest()
 {
@@ -3165,7 +3081,6 @@
   }
 }
 
->>>>>>> a17af05f
 #ifdef DEBUG
 void HttpBaseChannel::AssertPrivateBrowsingId()
 {
@@ -3185,14 +3100,6 @@
   if (nsContentUtils::IsSystemPrincipal(mLoadInfo->LoadingPrincipal()) &&
       mLoadInfo->InternalContentPolicyType() == nsIContentPolicy::TYPE_INTERNAL_IMAGE_FAVICON) {
     return;
-<<<<<<< HEAD
-  }
-
-  OriginAttributes docShellAttrs;
-  loadContext->GetOriginAttributes(docShellAttrs);
-  MOZ_ASSERT(mLoadInfo->GetOriginAttributes().mPrivateBrowsingId == docShellAttrs.mPrivateBrowsingId,
-             "PrivateBrowsingId values are not the same between LoadInfo and LoadContext.");
-=======
   }
 
   OriginAttributes docShellAttrs;
@@ -3264,9 +3171,7 @@
   newLoadInfo->AppendRedirectHistoryEntry(entry, isInternalRedirect);
 
   return newLoadInfo.forget();
->>>>>>> a17af05f
-}
-#endif
+}
 
 //-----------------------------------------------------------------------------
 // nsHttpChannel::nsITraceableChannel
@@ -3299,13 +3204,6 @@
 HttpBaseChannel::ReleaseListeners()
 {
   MOZ_ASSERT(NS_IsMainThread(), "Should only be called on the main thread.");
-
-  if (mClassOfService & nsIClassOfService::Throttleable) {
-    nsIThrottlingService *throttler = gHttpHandler->GetThrottlingService();
-    if (throttler) {
-      throttler->RemoveChannel(this);
-    }
-  }
 
   mListener = nullptr;
   mListenerContext = nullptr;
@@ -3491,60 +3389,6 @@
     }
   }
 
-<<<<<<< HEAD
-  // make a copy of the loadinfo, append to the redirectchain
-  // and set it on the new channel
-  if (mLoadInfo) {
-    nsCOMPtr<nsILoadInfo> newLoadInfo =
-      static_cast<mozilla::LoadInfo*>(mLoadInfo.get())->Clone();
-
-    nsContentPolicyType contentPolicyType = mLoadInfo->GetExternalContentPolicyType();
-    if (contentPolicyType == nsIContentPolicy::TYPE_DOCUMENT ||
-        contentPolicyType == nsIContentPolicy::TYPE_SUBDOCUMENT) {
-      nsCOMPtr<nsIPrincipal> nullPrincipalToInherit = NullPrincipal::Create();
-      newLoadInfo->SetPrincipalToInherit(nullPrincipalToInherit);
-    }
-
-    // re-compute the origin attributes of the loadInfo if it's top-level load.
-    bool isTopLevelDoc =
-      newLoadInfo->GetExternalContentPolicyType() == nsIContentPolicy::TYPE_DOCUMENT;
-
-    if (isTopLevelDoc) {
-      nsCOMPtr<nsILoadContext> loadContext;
-      NS_QueryNotificationCallbacks(this, loadContext);
-      OriginAttributes docShellAttrs;
-      if (loadContext) {
-        loadContext->GetOriginAttributes(docShellAttrs);
-      }
-
-      OriginAttributes attrs = newLoadInfo->GetOriginAttributes();
-
-      MOZ_ASSERT(docShellAttrs.mUserContextId == attrs.mUserContextId,
-                "docshell and necko should have the same userContextId attribute.");
-      MOZ_ASSERT(docShellAttrs.mInIsolatedMozBrowser == attrs.mInIsolatedMozBrowser,
-                "docshell and necko should have the same inIsolatedMozBrowser attribute.");
-      MOZ_ASSERT(docShellAttrs.mPrivateBrowsingId == attrs.mPrivateBrowsingId,
-                 "docshell and necko should have the same privateBrowsingId attribute.");
-
-      attrs = docShellAttrs;
-      attrs.SetFirstPartyDomain(true, newURI);
-      newLoadInfo->SetOriginAttributes(attrs);
-    }
-
-    bool isInternalRedirect =
-      (redirectFlags & (nsIChannelEventSink::REDIRECT_INTERNAL |
-                        nsIChannelEventSink::REDIRECT_STS_UPGRADE));
-    newLoadInfo->AppendRedirectedPrincipal(GetURIPrincipal(), isInternalRedirect);
-    newChannel->SetLoadInfo(newLoadInfo);
-  }
-  else {
-    // the newChannel was created with a dummy loadInfo, we should clear
-    // it in case the original channel does not have a loadInfo
-    newChannel->SetLoadInfo(nullptr);
-  }
-
-=======
->>>>>>> a17af05f
   nsCOMPtr<nsIHttpChannel> httpChannel = do_QueryInterface(newChannel);
   if (!httpChannel)
     return NS_OK; // no other options to set
@@ -3652,14 +3496,11 @@
   rv = httpChannel->SetRequestContextID(mRequestContextID);
   MOZ_ASSERT(NS_SUCCEEDED(rv));
 
-<<<<<<< HEAD
-=======
   // When on the parent process, the channel can't attempt to get it itself.
   // When on the child process, it would be waste to query it again.
   rv = httpChannel->SetTopLevelOuterContentWindowId(mTopLevelOuterContentWindowId);
   MOZ_ASSERT(NS_SUCCEEDED(rv));
 
->>>>>>> a17af05f
   // Preserve the loading order
   nsCOMPtr<nsISupportsPriority> p = do_QueryInterface(newChannel);
   if (p) {
@@ -3676,11 +3517,8 @@
     MOZ_ASSERT(NS_SUCCEEDED(rv));
     rv = httpInternal->SetBeConservative(mBeConservative);
     MOZ_ASSERT(NS_SUCCEEDED(rv));
-<<<<<<< HEAD
-=======
     rv = httpInternal->SetTlsFlags(mTlsFlags);
     MOZ_ASSERT(NS_SUCCEEDED(rv));
->>>>>>> a17af05f
 
     RefPtr<nsHttpChannel> realChannel;
     CallQueryInterface(newChannel, realChannel.StartAssignment());
