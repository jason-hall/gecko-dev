/* -*- Mode: C++; tab-width: 8; indent-tabs-mode: nil; c-basic-offset: 4 -*- */
/* vim: set sw=4 ts=8 et tw=80 : */
/* This Source Code Form is subject to the terms of the Mozilla Public
 * License, v. 2.0. If a copy of the MPL was not distributed with this
 * file, You can obtain one at http://mozilla.org/MPL/2.0/. */

// HttpLog.h should generally be included first
#include "HttpLog.h"

// Log on level :5, instead of default :4.
#undef LOG
#define LOG(args) LOG5(args)
#undef LOG_ENABLED
#define LOG_ENABLED() LOG5_ENABLED()

#include "nsHttpConnectionInfo.h"
#include "mozilla/net/DNS.h"
#include "prnetdb.h"
#include "nsICryptoHash.h"
#include "nsComponentManagerUtils.h"
#include "nsIProtocolProxyService.h"

static nsresult
SHA256(const char* aPlainText, nsAutoCString& aResult)
{
  static nsICryptoHash* hasher = nullptr;
  nsresult rv;
  if (!hasher) {
    rv = CallCreateInstance("@mozilla.org/security/hash;1", &hasher);
    if (NS_FAILED(rv)) {
      LOG(("nsHttpDigestAuth: no crypto hash!\n"));
      return rv;
    }
  }

  rv = hasher->Init(nsICryptoHash::SHA256);
  NS_ENSURE_SUCCESS(rv, rv);

  rv = hasher->Update((unsigned char*) aPlainText, strlen(aPlainText));
  NS_ENSURE_SUCCESS(rv, rv);

  rv = hasher->Finish(false, aResult);
  return rv;
}

namespace mozilla {
namespace net {

nsHttpConnectionInfo::nsHttpConnectionInfo(const nsACString &originHost,
                                           int32_t originPort,
                                           const nsACString &npnToken,
                                           const nsACString &username,
                                           nsProxyInfo *proxyInfo,
                                           const OriginAttributes &originAttributes,
                                           bool endToEndSSL)
    : mRoutedPort(443)
{
    Init(originHost, originPort, npnToken, username, proxyInfo, originAttributes, endToEndSSL);
}

nsHttpConnectionInfo::nsHttpConnectionInfo(const nsACString &originHost,
                                           int32_t originPort,
                                           const nsACString &npnToken,
                                           const nsACString &username,
                                           nsProxyInfo *proxyInfo,
                                           const OriginAttributes &originAttributes,
                                           const nsACString &routedHost,
                                           int32_t routedPort)
{
    mEndToEndSSL = true; // so DefaultPort() works
    mRoutedPort = routedPort == -1 ? DefaultPort() : routedPort;

    if (!originHost.Equals(routedHost) || (originPort != routedPort)) {
        mRoutedHost = routedHost;
    }
    Init(originHost, originPort, npnToken, username, proxyInfo, originAttributes, true);
}

void
nsHttpConnectionInfo::Init(const nsACString &host, int32_t port,
                           const nsACString &npnToken,
                           const nsACString &username,
                           nsProxyInfo* proxyInfo,
                           const OriginAttributes &originAttributes,
                           bool e2eSSL)
{
    LOG(("Init nsHttpConnectionInfo @%p\n", this));

    mUsername = username;
    mProxyInfo = proxyInfo;
    mEndToEndSSL = e2eSSL;
    mUsingConnect = false;
    mNPNToken = npnToken;
    mOriginAttributes = originAttributes;
    mTlsFlags = 0x0;

    mUsingHttpsProxy = (proxyInfo && proxyInfo->IsHTTPS());
    mUsingHttpProxy = mUsingHttpsProxy || (proxyInfo && proxyInfo->IsHTTP());

    if (mUsingHttpProxy) {
        mUsingConnect = mEndToEndSSL;  // SSL always uses CONNECT
        uint32_t resolveFlags = 0;
        if (NS_SUCCEEDED(mProxyInfo->GetResolveFlags(&resolveFlags)) &&
            resolveFlags & nsIProtocolProxyService::RESOLVE_ALWAYS_TUNNEL) {
            mUsingConnect = true;
        }
    }

    SetOriginServer(host, port);
}

void
nsHttpConnectionInfo::SetNetworkInterfaceId(const nsACString& aNetworkInterfaceId)
{
    mNetworkInterfaceId = aNetworkInterfaceId;
    BuildHashKey();
}

void nsHttpConnectionInfo::BuildHashKey()
{
    //
    // build hash key:
    //
    // the hash key uniquely identifies the connection type.  two connections
    // are "equal" if they end up talking the same protocol to the same server
    // and are both used for anonymous or non-anonymous connection only;
    // anonymity of the connection is setup later from nsHttpChannel::AsyncOpen
    // where we know we use anonymous connection (LOAD_ANONYMOUS load flag)
    //

    const char *keyHost;
    int32_t keyPort;

    if (mUsingHttpProxy && !mUsingConnect) {
        keyHost = ProxyHost();
        keyPort = ProxyPort();
    } else {
        keyHost = Origin();
        keyPort = OriginPort();
    }

    // The hashkey has 4 fields followed by host connection info
    // byte 0 is P/T/. {P,T} for Plaintext/TLS Proxy over HTTP
    // byte 1 is S/. S is for end to end ssl such as https:// uris
    // byte 2 is A/. A is for an anonymous channel (no cookies, etc..)
    // byte 3 is P/. P is for a private browising channel
    // byte 4 is I/. I is for insecure scheme on TLS for http:// uris
    // byte 5 is X/. X is for disallow_spdy flag
    // byte 6 is C/. C is for be Conservative
<<<<<<< HEAD

    mHashKey.AssignLiteral(".......");
=======

    mHashKey.AssignLiteral(".......[tlsflags0x00000000]");

>>>>>>> a17af05f
    mHashKey.Append(keyHost);
    if (!mNetworkInterfaceId.IsEmpty()) {
        mHashKey.Append('(');
        mHashKey.Append(mNetworkInterfaceId);
        mHashKey.Append(')');
    }
    mHashKey.Append(':');
    mHashKey.AppendInt(keyPort);
    if (!mUsername.IsEmpty()) {
        mHashKey.Append('[');
        mHashKey.Append(mUsername);
        mHashKey.Append(']');
    }

    if (mUsingHttpsProxy) {
        mHashKey.SetCharAt('T', 0);
    } else if (mUsingHttpProxy) {
        mHashKey.SetCharAt('P', 0);
    }
    if (mEndToEndSSL) {
        mHashKey.SetCharAt('S', 1);
    }

    // NOTE: for transparent proxies (e.g., SOCKS) we need to encode the proxy
    // info in the hash key (this ensures that we will continue to speak the
    // right protocol even if our proxy preferences change).
    //
    // NOTE: for SSL tunnels add the proxy information to the cache key.
    // We cannot use the proxy as the host parameter (as we do for non SSL)
    // because this is a single host tunnel, but we need to include the proxy
    // information so that a change in proxy config will mean this connection
    // is not reused

    // NOTE: Adding the username and the password provides a means to isolate
    // keep-alive to the URL bar domain as well: If the username is the URL bar
    // domain, keep-alive connections are not reused by resources bound to
    // different URL bar domains as the respective hash keys are not matching.

    if ((!mUsingHttpProxy && ProxyHost()) ||
        (mUsingHttpProxy && mUsingConnect)) {
        mHashKey.AppendLiteral(" (");
        mHashKey.Append(ProxyType());
        mHashKey.Append(':');
        mHashKey.Append(ProxyHost());
        mHashKey.Append(':');
        mHashKey.AppendInt(ProxyPort());
        mHashKey.Append(')');
        mHashKey.Append('[');
        mHashKey.Append(ProxyUsername());
        mHashKey.Append(':');
        const char* password = ProxyPassword();
        if (strlen(password) > 0) {
            nsAutoCString digestedPassword;
            nsresult rv = SHA256(password, digestedPassword);
            if (rv == NS_OK) {
                mHashKey.Append(digestedPassword);
            }
        }
        mHashKey.Append(']');
    }

    if(!mRoutedHost.IsEmpty()) {
        mHashKey.AppendLiteral(" <ROUTE-via ");
        mHashKey.Append(mRoutedHost);
        mHashKey.Append(':');
        mHashKey.AppendInt(mRoutedPort);
        mHashKey.Append('>');
    }

    if (!mNPNToken.IsEmpty()) {
        mHashKey.AppendLiteral(" {NPN-TOKEN ");
        mHashKey.Append(mNPNToken);
        mHashKey.AppendLiteral("}");
    }

    nsAutoCString originAttributes;
    mOriginAttributes.CreateSuffix(originAttributes);
    mHashKey.Append(originAttributes);
}

void
nsHttpConnectionInfo::SetOriginServer(const nsACString &host, int32_t port)
{
    mOrigin = host;
    mOriginPort = port == -1 ? DefaultPort() : port;
    BuildHashKey();
}

nsHttpConnectionInfo*
nsHttpConnectionInfo::Clone() const
{
    nsHttpConnectionInfo *clone;
    if (mRoutedHost.IsEmpty()) {
        clone = new nsHttpConnectionInfo(mOrigin, mOriginPort, mNPNToken, mUsername, mProxyInfo,
                                         mOriginAttributes, mEndToEndSSL);
    } else {
        MOZ_ASSERT(mEndToEndSSL);
        clone = new nsHttpConnectionInfo(mOrigin, mOriginPort, mNPNToken, mUsername, mProxyInfo,
                                         mOriginAttributes, mRoutedHost, mRoutedPort);
    }

    if (!mNetworkInterfaceId.IsEmpty()) {
        clone->SetNetworkInterfaceId(mNetworkInterfaceId);
    }

    // Make sure the anonymous, insecure-scheme, and private flags are transferred
    clone->SetAnonymous(GetAnonymous());
    clone->SetPrivate(GetPrivate());
    clone->SetInsecureScheme(GetInsecureScheme());
    clone->SetNoSpdy(GetNoSpdy());
    clone->SetBeConservative(GetBeConservative());
<<<<<<< HEAD
=======
    clone->SetTlsFlags(GetTlsFlags());
>>>>>>> a17af05f
    MOZ_ASSERT(clone->Equals(this));

    return clone;
}

void
nsHttpConnectionInfo::CloneAsDirectRoute(nsHttpConnectionInfo **outCI)
{
    if (mRoutedHost.IsEmpty()) {
        *outCI = Clone();
        return;
    }

    RefPtr<nsHttpConnectionInfo> clone =
        new nsHttpConnectionInfo(mOrigin, mOriginPort,
                                 EmptyCString(), mUsername, mProxyInfo,
                                 mOriginAttributes, mEndToEndSSL);
    // Make sure the anonymous, insecure-scheme, and private flags are transferred
    clone->SetAnonymous(GetAnonymous());
    clone->SetPrivate(GetPrivate());
    clone->SetInsecureScheme(GetInsecureScheme());
    clone->SetNoSpdy(GetNoSpdy());
    clone->SetBeConservative(GetBeConservative());
<<<<<<< HEAD
=======
    clone->SetTlsFlags(GetTlsFlags());
>>>>>>> a17af05f
    if (!mNetworkInterfaceId.IsEmpty()) {
        clone->SetNetworkInterfaceId(mNetworkInterfaceId);
    }
    clone.forget(outCI);
}

nsresult
nsHttpConnectionInfo::CreateWildCard(nsHttpConnectionInfo **outParam)
{
    // T???mozilla.org:443 (https:proxy.ducksong.com:3128) [specifc form]
    // TS??*:0 (https:proxy.ducksong.com:3128)   [wildcard form]

    if (!mUsingHttpsProxy) {
        MOZ_ASSERT(false);
        return NS_ERROR_NOT_IMPLEMENTED;
    }

    RefPtr<nsHttpConnectionInfo> clone;
    clone = new nsHttpConnectionInfo(NS_LITERAL_CSTRING("*"), 0,
                                     mNPNToken, mUsername, mProxyInfo,
                                     mOriginAttributes, true);
    // Make sure the anonymous and private flags are transferred!
    clone->SetAnonymous(GetAnonymous());
    clone->SetPrivate(GetPrivate());
    clone.forget(outParam);
    return NS_OK;
}

void
nsHttpConnectionInfo::SetTlsFlags(uint32_t aTlsFlags) {
    mTlsFlags = aTlsFlags;

    mHashKey.Replace(18, 8, nsPrintfCString("%08x", mTlsFlags));
}

bool
nsHttpConnectionInfo::UsingProxy()
{
    if (!mProxyInfo)
        return false;
    return !mProxyInfo->IsDirect();
}

bool
nsHttpConnectionInfo::HostIsLocalIPLiteral() const
{
    PRNetAddr prAddr;
    // If the host/proxy host is not an IP address literal, return false.
    if (ProxyHost()) {
        if (PR_StringToNetAddr(ProxyHost(), &prAddr) != PR_SUCCESS) {
          return false;
        }
    } else if (PR_StringToNetAddr(Origin(), &prAddr) != PR_SUCCESS) {
        return false;
    }
    NetAddr netAddr;
    PRNetAddrToNetAddr(&prAddr, &netAddr);
    return IsIPAddrLocal(&netAddr);
}

} // namespace net
} // namespace mozilla<|MERGE_RESOLUTION|>--- conflicted
+++ resolved
@@ -147,14 +147,9 @@
     // byte 4 is I/. I is for insecure scheme on TLS for http:// uris
     // byte 5 is X/. X is for disallow_spdy flag
     // byte 6 is C/. C is for be Conservative
-<<<<<<< HEAD
-
-    mHashKey.AssignLiteral(".......");
-=======
 
     mHashKey.AssignLiteral(".......[tlsflags0x00000000]");
 
->>>>>>> a17af05f
     mHashKey.Append(keyHost);
     if (!mNetworkInterfaceId.IsEmpty()) {
         mHashKey.Append('(');
@@ -266,10 +261,7 @@
     clone->SetInsecureScheme(GetInsecureScheme());
     clone->SetNoSpdy(GetNoSpdy());
     clone->SetBeConservative(GetBeConservative());
-<<<<<<< HEAD
-=======
     clone->SetTlsFlags(GetTlsFlags());
->>>>>>> a17af05f
     MOZ_ASSERT(clone->Equals(this));
 
     return clone;
@@ -293,10 +285,7 @@
     clone->SetInsecureScheme(GetInsecureScheme());
     clone->SetNoSpdy(GetNoSpdy());
     clone->SetBeConservative(GetBeConservative());
-<<<<<<< HEAD
-=======
     clone->SetTlsFlags(GetTlsFlags());
->>>>>>> a17af05f
     if (!mNetworkInterfaceId.IsEmpty()) {
         clone->SetNetworkInterfaceId(mNetworkInterfaceId);
     }
