/* -*- Mode: C++; tab-width: 8; indent-tabs-mode: nil; c-basic-offset: 2 -*- */
/* vim: set sw=2 ts=8 et tw=80 : */

/* This Source Code Form is subject to the terms of the Mozilla Public
 * License, v. 2.0. If a copy of the MPL was not distributed with this
 * file, You can obtain one at http://mozilla.org/MPL/2.0/. */

#ifndef mozilla_net_AltDataOutputStreamChild_h
#define mozilla_net_AltDataOutputStreamChild_h

#include "mozilla/net/PAltDataOutputStreamChild.h"
#include "nsIOutputStream.h"

namespace mozilla {
namespace net {

class AltDataOutputStreamChild
  : public PAltDataOutputStreamChild
  , public nsIOutputStream
{
public:
  NS_DECL_ISUPPORTS
  NS_DECL_NSIOUTPUTSTREAM
  explicit AltDataOutputStreamChild();

  void AddIPDLReference();
  void ReleaseIPDLReference();
  // Saves an error code which will be reported to the writer on the next call.
  virtual mozilla::ipc::IPCResult RecvError(const nsresult& err) override;
<<<<<<< HEAD
=======
  virtual mozilla::ipc::IPCResult RecvDeleteSelf() override;
>>>>>>> a17af05f

private:
  virtual ~AltDataOutputStreamChild();
  // Sends data to the parent process in 256k chunks.
  bool WriteDataInChunks(const nsCString& data);

  bool mIPCOpen;
  // If there was an error opening the output stream or writing to it on the
  // parent side, this will be set to the error code. We check it before we
  // write so we can report an error to the consumer.
  nsresult mError;
};

} // namespace net
} // namespace mozilla

#endif // mozilla_net_AltDataOutputStreamChild_h<|MERGE_RESOLUTION|>--- conflicted
+++ resolved
@@ -27,10 +27,7 @@
   void ReleaseIPDLReference();
   // Saves an error code which will be reported to the writer on the next call.
   virtual mozilla::ipc::IPCResult RecvError(const nsresult& err) override;
-<<<<<<< HEAD
-=======
   virtual mozilla::ipc::IPCResult RecvDeleteSelf() override;
->>>>>>> a17af05f
 
 private:
   virtual ~AltDataOutputStreamChild();
