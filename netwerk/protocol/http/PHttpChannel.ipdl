--- conflicted
+++ resolved
@@ -10,7 +10,6 @@
 include URIParams;
 include PBackgroundSharedTypes;
 include NeckoChannelParams;
-include PURLClassifierInfo;
 
 include "mozilla/net/NeckoMessageUtils.h";
 
@@ -109,23 +108,6 @@
                        uint32_t            cacheKey,
                        nsCString           altDataType,
                        int64_t             altDataLength);
-<<<<<<< HEAD
-
-  // Combines a single OnDataAvailable and its associated OnProgress &
-  // OnStatus calls into one IPDL message
-  async OnTransportAndData(nsresult  channelStatus,
-                           nsresult  transportStatus,
-                           uint64_t  offset,
-                           uint32_t  count,
-                           nsCString data);
-
-  async OnStopRequest(nsresult channelStatus, ResourceTimingStruct timing);
-
-  async OnProgress(int64_t progress, int64_t progressMax);
-
-  async OnStatus(nsresult status);
-=======
->>>>>>> a17af05f
 
   // Used to cancel child channel if we hit errors during creating and
   // AsyncOpen of nsHttpChannel on the parent.
@@ -138,12 +120,8 @@
                        uint32_t           redirectFlags,
                        nsHttpResponseHead responseHead,
                        nsCString          securityInfoSerialization,
-<<<<<<< HEAD
-                       uint64_t           channelId);
-=======
                        uint64_t           channelId,
                        NetAddr            oldPeerAddr);
->>>>>>> a17af05f
 
   // Called if redirect successful so that child can complete setup.
   async Redirect3Complete();
@@ -152,23 +130,6 @@
   async AssociateApplicationCache(nsCString groupID,
                                   nsCString clientID);
 
-<<<<<<< HEAD
-  // Tell the child that tracking protection was disabled for this load.
-  async NotifyTrackingProtectionDisabled();
-
-  // Tell the child that the resource being loaded is on the tracking
-  // protection list.
-  async NotifyTrackingResource();
-
-  // Parent has been suspended for diversion; no more events to be enqueued.
-  async FlushedForDiversion();
-
-  // Child should resume processing the ChannelEventQueue, i.e. diverting any
-  // OnDataAvailable and OnStopRequest messages in the queue back to the parent.
-  async DivertMessages();
-
-=======
->>>>>>> a17af05f
   // Report a security message to the console associated with this
   // channel.
   async ReportSecurityMessage(nsString messageTag, nsString messageCategory);
@@ -180,15 +141,10 @@
   // Tell the child to issue a deprecation warning.
   async IssueDeprecationWarning(uint32_t warning, bool asError);
 
-<<<<<<< HEAD
-  // Tell the child information of matched URL againts SafeBrowsing list
-  async SetClassifierMatchedInfo(ClassifierInfo info);
-=======
   // When CORS blocks the request in the parent process, it doesn't have the
   // correct window ID, so send the message to the child for logging to the web
   // console.
   async LogBlockedCORSRequest(nsString message);
->>>>>>> a17af05f
 
 both:
   // After receiving this message, the parent also calls
