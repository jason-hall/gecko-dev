--- conflicted
+++ resolved
@@ -58,20 +58,13 @@
                    int32_t port);
     void Origin(nsACString &aOrigin);
 
-<<<<<<< HEAD
-=======
     MOZ_MUST_USE nsresult SetHeader(const nsACString &h, const nsACString &v,
                                     bool m=false);
->>>>>>> a17af05f
     MOZ_MUST_USE nsresult SetHeader(nsHttpAtom h, const nsACString &v,
                                     bool m=false);
     MOZ_MUST_USE nsresult SetHeader(nsHttpAtom h, const nsACString &v, bool m,
                                     nsHttpHeaderArray::HeaderVariety variety);
-<<<<<<< HEAD
-    MOZ_MUST_USE nsresult SetEmptyHeader(nsHttpAtom h);
-=======
     MOZ_MUST_USE nsresult SetEmptyHeader(const nsACString &h);
->>>>>>> a17af05f
     MOZ_MUST_USE nsresult GetHeader(nsHttpAtom h, nsACString &v);
 
     MOZ_MUST_USE nsresult ClearHeader(nsHttpAtom h);
