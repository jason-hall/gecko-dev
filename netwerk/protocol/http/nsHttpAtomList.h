/* -*- Mode: C++; tab-width: 2; indent-tabs-mode: nil; c-basic-offset: 2 -*- */
/* This Source Code Form is subject to the terms of the Mozilla Public
 * License, v. 2.0. If a copy of the MPL was not distributed with this
 * file, You can obtain one at http://mozilla.org/MPL/2.0/. */

/******
  This file contains the list of all HTTP atoms
  See nsHttp.h for access to the atoms.

  It is designed to be used as inline input to nsHttp.cpp *only*
  through the magic of C preprocessing.

  All entries must be enclosed in the macro HTTP_ATOM which will have cruel
  and unusual things done to it.

  The first argument to HTTP_ATOM is the C++ name of the atom.
  The second argument to HTTP_ATOM is the string value of the atom.
 ******/

HTTP_ATOM(Accept,                    "Accept")
HTTP_ATOM(Accept_Encoding,           "Accept-Encoding")
HTTP_ATOM(Accept_Language,           "Accept-Language")
HTTP_ATOM(Accept_Ranges,             "Accept-Ranges")
HTTP_ATOM(Access_Control_Allow_Origin,"Access-Control-Allow-Origin")
HTTP_ATOM(Age,                       "Age")
HTTP_ATOM(Allow,                     "Allow")
HTTP_ATOM(Alternate_Service,         "Alt-Svc")
HTTP_ATOM(Alternate_Service_Used,    "Alt-Used")
HTTP_ATOM(Assoc_Req,                 "Assoc-Req")
HTTP_ATOM(Authentication,            "Authentication")
HTTP_ATOM(Authorization,             "Authorization")
HTTP_ATOM(Cache_Control,             "Cache-Control")
HTTP_ATOM(Connection,                "Connection")
HTTP_ATOM(Content_Disposition,       "Content-Disposition")
HTTP_ATOM(Content_Encoding,          "Content-Encoding")
HTTP_ATOM(Content_Language,          "Content-Language")
HTTP_ATOM(Content_Length,            "Content-Length")
HTTP_ATOM(Content_Location,          "Content-Location")
HTTP_ATOM(Content_MD5,               "Content-MD5")
HTTP_ATOM(Content_Range,             "Content-Range")
HTTP_ATOM(Content_Type,              "Content-Type")
HTTP_ATOM(Cookie,                    "Cookie")
HTTP_ATOM(Date,                      "Date")
HTTP_ATOM(DAV,                       "DAV")
HTTP_ATOM(Depth,                     "Depth")
HTTP_ATOM(Destination,               "Destination")
HTTP_ATOM(DoNotTrack,                "DNT")
HTTP_ATOM(ETag,                      "Etag")
HTTP_ATOM(Expect,                    "Expect")
HTTP_ATOM(Expires,                   "Expires")
HTTP_ATOM(From,                      "From")
HTTP_ATOM(Host,                      "Host")
HTTP_ATOM(If,                        "If")
HTTP_ATOM(If_Match,                  "If-Match")
HTTP_ATOM(If_Modified_Since,         "If-Modified-Since")
HTTP_ATOM(If_None_Match,             "If-None-Match")
HTTP_ATOM(If_None_Match_Any,         "If-None-Match-Any")
HTTP_ATOM(If_Range,                  "If-Range")
HTTP_ATOM(If_Unmodified_Since,       "If-Unmodified-Since")
HTTP_ATOM(Keep_Alive,                "Keep-Alive")
HTTP_ATOM(Last_Modified,             "Last-Modified")
HTTP_ATOM(Lock_Token,                "Lock-Token")
HTTP_ATOM(Link,                      "Link")
HTTP_ATOM(Location,                  "Location")
HTTP_ATOM(Max_Forwards,              "Max-Forwards")
HTTP_ATOM(Overwrite,                 "Overwrite")
HTTP_ATOM(Pragma,                    "Pragma")
HTTP_ATOM(Prefer,                    "Prefer")
HTTP_ATOM(Proxy_Authenticate,        "Proxy-Authenticate")
HTTP_ATOM(Proxy_Authorization,       "Proxy-Authorization")
HTTP_ATOM(Proxy_Connection,          "Proxy-Connection")
HTTP_ATOM(Range,                     "Range")
HTTP_ATOM(Referer,                   "Referer")
HTTP_ATOM(Retry_After,               "Retry-After")
HTTP_ATOM(Server,                    "Server")
HTTP_ATOM(Service_Worker_Allowed,    "Service-Worker-Allowed")
HTTP_ATOM(Set_Cookie,                "Set-Cookie")
HTTP_ATOM(Set_Cookie2,               "Set-Cookie2")
HTTP_ATOM(Status_URI,                "Status-URI")
HTTP_ATOM(Strict_Transport_Security, "Strict-Transport-Security")
HTTP_ATOM(TE,                        "TE")
HTTP_ATOM(Title,                     "Title")
HTTP_ATOM(Timeout,                   "Timeout")
HTTP_ATOM(Trailer,                   "Trailer")
HTTP_ATOM(Transfer_Encoding,         "Transfer-Encoding")
HTTP_ATOM(URI,                       "URI")
HTTP_ATOM(Upgrade,                   "Upgrade")
HTTP_ATOM(User_Agent,                "User-Agent")
HTTP_ATOM(Vary,                      "Vary")
HTTP_ATOM(Version,                   "Version")
HTTP_ATOM(WWW_Authenticate,          "WWW-Authenticate")
HTTP_ATOM(Warning,                   "Warning")
HTTP_ATOM(X_Content_Type_Options,    "X-Content-Type-Options")
HTTP_ATOM(X_Firefox_Spdy,            "X-Firefox-Spdy")
HTTP_ATOM(X_Firefox_Spdy_Proxy,      "X-Firefox-Spdy-Proxy")
HTTP_ATOM(X_Firefox_Early_Data,      "X-Firefox-Early-Data")
<<<<<<< HEAD
=======
HTTP_ATOM(X_Firefox_TCP_Fast_Open,   "X-Firefox-TCP-Fast-Open")
>>>>>>> a17af05f

// methods are case sensitive and do not use atom table<|MERGE_RESOLUTION|>--- conflicted
+++ resolved
@@ -94,9 +94,6 @@
 HTTP_ATOM(X_Firefox_Spdy,            "X-Firefox-Spdy")
 HTTP_ATOM(X_Firefox_Spdy_Proxy,      "X-Firefox-Spdy-Proxy")
 HTTP_ATOM(X_Firefox_Early_Data,      "X-Firefox-Early-Data")
-<<<<<<< HEAD
-=======
 HTTP_ATOM(X_Firefox_TCP_Fast_Open,   "X-Firefox-TCP-Fast-Open")
->>>>>>> a17af05f
 
 // methods are case sensitive and do not use atom table