/* -*- Mode: C++; tab-width: 4; indent-tabs-mode: nil; c-basic-offset: 4 -*- */
/* vim:set ts=4 sw=4 sts=4 et cin: */
/* This Source Code Form is subject to the terms of the Mozilla Public
 * License, v. 2.0. If a copy of the MPL was not distributed with this
 * file, You can obtain one at http://mozilla.org/MPL/2.0/. */

// HttpLog.h should generally be included first
#include "HttpLog.h"

#include "prsystem.h"

#include "nsHttp.h"
#include "nsHttpHandler.h"
#include "nsHttpChannel.h"
#include "nsHttpAuthCache.h"
#include "nsStandardURL.h"
#include "nsIDOMWindow.h"
#include "nsIDOMNavigator.h"
#include "nsIMozNavigatorNetwork.h"
#include "nsINetworkProperties.h"
#include "nsIHttpChannel.h"
#include "nsIStandardURL.h"
#include "LoadContextInfo.h"
#include "nsCategoryManagerUtils.h"
#include "nsIPrefService.h"
#include "nsIPrefBranch.h"
#include "nsIPrefLocalizedString.h"
#include "nsISocketProviderService.h"
#include "nsISocketProvider.h"
#include "nsPrintfCString.h"
#include "nsCOMPtr.h"
#include "nsNetCID.h"
#include "mozilla/Printf.h"
#include "mozilla/Sprintf.h"
#include "nsAsyncRedirectVerifyHelper.h"
#include "nsSocketTransportService2.h"
#include "nsAlgorithm.h"
#include "ASpdySession.h"
#include "EventTokenBucket.h"
#include "Tickler.h"
#include "nsIXULAppInfo.h"
#include "nsICookieService.h"
#include "nsIObserverService.h"
#include "nsISiteSecurityService.h"
#include "nsIStreamConverterService.h"
#include "nsCRT.h"
#include "nsIMemoryReporter.h"
#include "nsIParentalControlsService.h"
#include "nsPIDOMWindow.h"
#include "nsINetworkLinkService.h"
#include "nsHttpChannelAuthProvider.h"
#include "nsServiceManagerUtils.h"
#include "nsComponentManagerUtils.h"
#include "nsSocketTransportService2.h"
#include "nsIOService.h"
<<<<<<< HEAD
#include "nsIThrottlingService.h"
#include "nsISupportsPrimitives.h"
#include "nsIXULRuntime.h"
=======
#include "nsISupportsPrimitives.h"
#include "nsIXULRuntime.h"
#include "nsCharSeparatedTokenizer.h"
#include "nsRFPService.h"
>>>>>>> a17af05f

#include "mozilla/net/NeckoChild.h"
#include "mozilla/net/NeckoParent.h"
#include "mozilla/ipc/URIUtils.h"
#include "mozilla/Telemetry.h"
#include "mozilla/Unused.h"
#include "mozilla/BasePrincipal.h"

#include "mozilla/dom/ContentParent.h"

#if defined(XP_UNIX)
#include <sys/utsname.h>
#endif

#if defined(XP_WIN)
#include <windows.h>
#endif

#if defined(XP_MACOSX)
#include <CoreServices/CoreServices.h>
#include "nsCocoaFeatures.h"
#endif

#ifdef MOZ_TASK_TRACER
#include "GeckoTaskTracer.h"
#endif

//-----------------------------------------------------------------------------
#include "mozilla/net/HttpChannelChild.h"


#define UA_PREF_PREFIX          "general.useragent."
#ifdef XP_WIN
#define UA_SPARE_PLATFORM
#endif

#define HTTP_PREF_PREFIX        "network.http."
#define INTL_ACCEPT_LANGUAGES   "intl.accept_languages"
#define BROWSER_PREF_PREFIX     "browser.cache."
#define DONOTTRACK_HEADER_ENABLED "privacy.donottrackheader.enabled"
#define H2MANDATORY_SUITE        "security.ssl3.ecdhe_rsa_aes_128_gcm_sha256"
#define TELEMETRY_ENABLED        "toolkit.telemetry.enabled"
#define ALLOW_EXPERIMENTS        "network.allow-experiments"
#define SAFE_HINT_HEADER_VALUE   "safeHint.enabled"
#define SECURITY_PREFIX          "security."
<<<<<<< HEAD
=======

#define TCP_FAST_OPEN_ENABLE        "network.tcp.tcp_fastopen_enable"
#define TCP_FAST_OPEN_FAILURE_LIMIT "network.tcp.tcp_fastopen_consecutive_failure_limit"
>>>>>>> a17af05f

#define UA_PREF(_pref) UA_PREF_PREFIX _pref
#define HTTP_PREF(_pref) HTTP_PREF_PREFIX _pref
#define BROWSER_PREF(_pref) BROWSER_PREF_PREFIX _pref

#define NS_HTTP_PROTOCOL_FLAGS (URI_STD | ALLOWS_PROXY | ALLOWS_PROXY_HTTP | URI_LOADABLE_BY_ANYONE)

//-----------------------------------------------------------------------------

namespace mozilla {
namespace net {

LazyLogModule gHttpLog("nsHttp");

static nsresult
NewURI(const nsACString &aSpec,
       const char *aCharset,
       nsIURI *aBaseURI,
       int32_t aDefaultPort,
       nsIURI **aURI)
{
    RefPtr<nsStandardURL> url = new nsStandardURL();

    nsresult rv = url->Init(nsIStandardURL::URLTYPE_AUTHORITY,
                            aDefaultPort, aSpec, aCharset, aBaseURI);
    if (NS_FAILED(rv)) {
        return rv;
    }

    url.forget(aURI);
    return NS_OK;
}

#ifdef ANDROID
static nsCString
GetDeviceModelId() {
    // Assumed to be running on the main thread
    // We need the device property in either case
    nsAutoCString deviceModelId;
    nsCOMPtr<nsIPropertyBag2> infoService = do_GetService("@mozilla.org/system-info;1");
    MOZ_ASSERT(infoService, "Could not find a system info service");
    nsAutoString androidDevice;
    nsresult rv = infoService->GetPropertyAsAString(NS_LITERAL_STRING("device"), androidDevice);
    if (NS_SUCCEEDED(rv)) {
        deviceModelId = NS_LossyConvertUTF16toASCII(androidDevice);
    }
    nsAutoCString deviceString;
    rv = Preferences::GetCString(UA_PREF("device_string"), deviceString);
    if (NS_SUCCEEDED(rv)) {
        deviceString.Trim(" ", true, true);
        deviceString.ReplaceSubstring(NS_LITERAL_CSTRING("%DEVICEID%"), deviceModelId);
        return deviceString;
    }
    return deviceModelId;
}
#endif

//-----------------------------------------------------------------------------
// nsHttpHandler <public>
//-----------------------------------------------------------------------------

nsHttpHandler *gHttpHandler = nullptr;

nsHttpHandler::nsHttpHandler()
    : mHttpVersion(NS_HTTP_VERSION_1_1)
    , mProxyHttpVersion(NS_HTTP_VERSION_1_1)
    , mCapabilities(NS_HTTP_ALLOW_KEEPALIVE)
    , mReferrerLevel(0xff) // by default we always send a referrer
    , mSpoofReferrerSource(false)
    , mHideOnionReferrerSource(false)
    , mReferrerTrimmingPolicy(0)
    , mReferrerXOriginTrimmingPolicy(0)
    , mReferrerXOriginPolicy(0)
    , mFastFallbackToIPv4(false)
    , mIdleTimeout(PR_SecondsToInterval(10))
    , mSpdyTimeout(PR_SecondsToInterval(180))
    , mResponseTimeout(PR_SecondsToInterval(300))
    , mResponseTimeoutEnabled(false)
    , mNetworkChangedTimeout(5000)
    , mMaxRequestAttempts(6)
    , mMaxRequestDelay(10)
    , mIdleSynTimeout(250)
    , mH2MandatorySuiteEnabled(false)
    , mMaxUrgentExcessiveConns(3)
    , mMaxConnections(24)
    , mMaxPersistentConnectionsPerServer(2)
    , mMaxPersistentConnectionsPerProxy(4)
<<<<<<< HEAD
=======
    , mThrottleEnabled(true)
    , mThrottleSuspendFor(3000)
    , mThrottleResumeFor(200)
    , mThrottleResumeIn(400)
    , mThrottleTimeWindow(3000)
    , mUrgentStartEnabled(true)
    , mTailBlockingEnabled(true)
    , mTailDelayQuantum(600)
    , mTailDelayQuantumAfterDCL(100)
    , mTailDelayMax(6000)
>>>>>>> a17af05f
    , mRedirectionLimit(10)
    , mPhishyUserPassLength(1)
    , mQoSBits(0x00)
    , mEnforceAssocReq(false)
    , mLastUniqueID(NowInSeconds())
    , mSessionStartTime(0)
    , mLegacyAppName("Mozilla")
    , mLegacyAppVersion("5.0")
    , mProduct("Gecko")
    , mCompatFirefoxEnabled(false)
    , mUserAgentIsDirty(true)
    , mAcceptLanguagesIsDirty(true)
    , mPromptTempRedirect(true)
    , mEnablePersistentHttpsCaching(false)
    , mDoNotTrackEnabled(false)
    , mSafeHintEnabled(false)
    , mParentalControlEnabled(false)
    , mHandlerActive(false)
    , mTelemetryEnabled(false)
    , mAllowExperiments(true)
    , mDebugObservations(false)
    , mEnableSpdy(false)
    , mHttp2Enabled(true)
    , mUseH2Deps(true)
    , mEnforceHttp2TlsProfile(true)
    , mCoalesceSpdy(true)
    , mSpdyPersistentSettings(false)
    , mAllowPush(true)
    , mEnableAltSvc(false)
    , mEnableAltSvcOE(false)
    , mEnableOriginExtension(false)
    , mSpdySendingChunkSize(ASpdySession::kSendingChunkSize)
    , mSpdySendBufferSize(ASpdySession::kTCPSendBufferSize)
    , mSpdyPushAllowance(32768)
    , mSpdyPullAllowance(ASpdySession::kInitialRwin)
    , mDefaultSpdyConcurrent(ASpdySession::kDefaultMaxConcurrent)
    , mSpdyPingThreshold(PR_SecondsToInterval(58))
    , mSpdyPingTimeout(PR_SecondsToInterval(8))
    , mConnectTimeout(90000)
    , mParallelSpeculativeConnectLimit(6)
    , mRequestTokenBucketEnabled(true)
    , mRequestTokenBucketMinParallelism(6)
    , mRequestTokenBucketHz(100)
    , mRequestTokenBucketBurst(32)
    , mCriticalRequestPrioritization(true)
    , mTCPKeepaliveShortLivedEnabled(false)
    , mTCPKeepaliveShortLivedTimeS(60)
    , mTCPKeepaliveShortLivedIdleTimeS(10)
    , mTCPKeepaliveLongLivedEnabled(false)
    , mTCPKeepaliveLongLivedIdleTimeS(600)
    , mEnforceH1Framing(FRAMECHECK_BARELY)
    , mDefaultHpackBuffer(4096)
    , mMaxHttpResponseHeaderSize(393216)
    , mFocusedWindowTransactionRatio(0.9f)
<<<<<<< HEAD
=======
    , mUseFastOpen(true)
    , mFastOpenConsecutiveFailureLimit(5)
    , mFastOpenConsecutiveFailureCounter(0)
    , mActiveTabPriority(true)
>>>>>>> a17af05f
    , mProcessId(0)
    , mNextChannelId(1)
{
    LOG(("Creating nsHttpHandler [this=%p].\n", this));

    mUserAgentOverride.SetIsVoid(true);

    MOZ_ASSERT(!gHttpHandler, "HTTP handler already created!");
    gHttpHandler = this;
    nsCOMPtr<nsIXULRuntime> runtime = do_GetService("@mozilla.org/xre/runtime;1");
    if (runtime) {
        runtime->GetProcessID(&mProcessId);
    }
<<<<<<< HEAD
=======
    SetFastOpenOSSupport();
}

void
nsHttpHandler::SetFastOpenOSSupport()
{
    mFastOpenSupported = false;
#if !defined(XP_WIN) && !defined(XP_LINUX) && !defined(ANDROID) && !defined(HAS_CONNECTX)
    return;
#else

    nsAutoCString version;
    nsresult rv;
#ifdef ANDROID
    nsCOMPtr<nsIPropertyBag2> infoService =
        do_GetService("@mozilla.org/system-info;1");
    MOZ_ASSERT(infoService, "Could not find a system info service");
    rv = infoService->GetPropertyAsACString(
        NS_LITERAL_STRING("sdk_version"), version);
#else
    char buf[SYS_INFO_BUFFER_LENGTH];
    if (PR_GetSystemInfo(PR_SI_RELEASE, buf, sizeof(buf)) == PR_SUCCESS) {
        version = buf;
        rv = NS_OK;
    } else {
        rv = NS_ERROR_FAILURE;
    }
#endif

    LOG(("nsHttpHandler::SetFastOpenOSSupport version %s", version.get()));

    if (NS_SUCCEEDED(rv)) {
        // set min version minus 1.
#ifdef XP_WIN
        int min_version[] = {10, 0};
#elif XP_MACOSX
        int min_version[] = {15, 0};
#elif ANDROID
        int min_version[] = {4, 4};
#elif XP_LINUX
        int min_version[] = {3, 6};
#endif
        int inx = 0;
        nsCCharSeparatedTokenizer tokenizer(version, '.');
        while ((inx < 2) && tokenizer.hasMoreTokens()) {
            nsAutoCString token(tokenizer.nextToken());
            const char* nondigit = NS_strspnp("0123456789", token.get());
            if (nondigit && *nondigit) {
                break;
            }
            nsresult rv;
            int32_t ver = token.ToInteger(&rv);
            if (NS_FAILED(rv)) {
                break;
            }
            if (ver > min_version[inx]) {
                mFastOpenSupported = true;
                break;
            } else if (ver == min_version[inx] && inx == 1) {
                mFastOpenSupported = true;
            } else if (ver < min_version[inx]) {
                break;
            }
            inx++;
        }
    }
#endif

#ifdef XP_WIN
  if (mFastOpenSupported) {
    // We have some problems with lavasoft software and tcp fast open.
    if (GetModuleHandleW(L"pmls64.dll") || GetModuleHandleW(L"rlls64.dll")) {
      mFastOpenSupported = false;
    }
  }
#endif

    LOG(("nsHttpHandler::SetFastOpenOSSupport %s supported.\n",
         mFastOpenSupported ? "" : "not"));
}

void
nsHttpHandler::EnsureUAOverridesInit()
{
    MOZ_ASSERT(XRE_IsParentProcess());
    MOZ_ASSERT(NS_IsMainThread());

    nsresult rv;
    nsCOMPtr<nsISupports> bootstrapper
        = do_GetService("@mozilla.org/network/ua-overrides-bootstrapper;1", &rv);
    MOZ_ASSERT(bootstrapper);
    MOZ_ASSERT(NS_SUCCEEDED(rv));
>>>>>>> a17af05f
}

nsHttpHandler::~nsHttpHandler()
{
    LOG(("Deleting nsHttpHandler [this=%p]\n", this));

    // make sure the connection manager is shutdown
    if (mConnMgr) {
        nsresult rv = mConnMgr->Shutdown();
        if (NS_FAILED(rv)) {
            LOG(("nsHttpHandler [this=%p] "
                 "failed to shutdown connection manager (%08x)\n",
                 this, static_cast<uint32_t>(rv)));
        }
        mConnMgr = nullptr;
    }

    // Note: don't call NeckoChild::DestroyNeckoChild() here, as it's too late
    // and it'll segfault.  NeckoChild will get cleaned up by process exit.

    nsHttp::DestroyAtomTable();
    gHttpHandler = nullptr;
}

nsresult
nsHttpHandler::Init()
{
    nsresult rv;

    LOG(("nsHttpHandler::Init\n"));
    MOZ_ASSERT(NS_IsMainThread());

    rv = nsHttp::CreateAtomTable();
    if (NS_FAILED(rv))
        return rv;

    nsCOMPtr<nsIIOService> service = do_GetService(NS_IOSERVICE_CONTRACTID, &rv);
    if (NS_FAILED(rv)) {
        NS_WARNING("unable to continue without io service");
        return rv;
    }
    mIOService = new nsMainThreadPtrHolder<nsIIOService>(
      "nsHttpHandler::mIOService", service);

    if (IsNeckoChild())
        NeckoChild::InitNeckoChild();

    InitUserAgentComponents();

    // This perference is only used in parent process.
    if (!IsNeckoChild()) {
        mActiveTabPriority =
            Preferences::GetBool(HTTP_PREF("active_tab_priority"), true);
    }

    // monitor some preference changes
    nsCOMPtr<nsIPrefBranch> prefBranch = do_GetService(NS_PREFSERVICE_CONTRACTID);
    if (prefBranch) {
        prefBranch->AddObserver(HTTP_PREF_PREFIX, this, true);
        prefBranch->AddObserver(UA_PREF_PREFIX, this, true);
        prefBranch->AddObserver(INTL_ACCEPT_LANGUAGES, this, true);
        prefBranch->AddObserver(BROWSER_PREF("disk_cache_ssl"), this, true);
        prefBranch->AddObserver(DONOTTRACK_HEADER_ENABLED, this, true);
        prefBranch->AddObserver(TELEMETRY_ENABLED, this, true);
        prefBranch->AddObserver(H2MANDATORY_SUITE, this, true);
        prefBranch->AddObserver(HTTP_PREF("tcp_keepalive.short_lived_connections"), this, true);
        prefBranch->AddObserver(HTTP_PREF("tcp_keepalive.long_lived_connections"), this, true);
        prefBranch->AddObserver(SAFE_HINT_HEADER_VALUE, this, true);
        prefBranch->AddObserver(SECURITY_PREFIX, this, true);
<<<<<<< HEAD
=======
        prefBranch->AddObserver(TCP_FAST_OPEN_ENABLE, this, true);
        prefBranch->AddObserver(TCP_FAST_OPEN_FAILURE_LIMIT, this, true);
>>>>>>> a17af05f
        PrefsChanged(prefBranch, nullptr);
    }

    nsHttpChannelAuthProvider::InitializePrefs();

    mMisc.AssignLiteral("rv:" MOZILLA_UAVERSION);

    mCompatFirefox.AssignLiteral("Firefox/" MOZILLA_UAVERSION);

    nsCOMPtr<nsIXULAppInfo> appInfo =
        do_GetService("@mozilla.org/xre/app-info;1");

    mAppName.AssignLiteral(MOZ_APP_UA_NAME);
    if (mAppName.Length() == 0 && appInfo) {
        // Try to get the UA name from appInfo, falling back to the name
        appInfo->GetUAName(mAppName);
        if (mAppName.Length() == 0) {
          appInfo->GetName(mAppName);
        }
        appInfo->GetVersion(mAppVersion);
        mAppName.StripChars(R"( ()<>@,;:\"/[]?={})");
    } else {
        mAppVersion.AssignLiteral(MOZ_APP_UA_VERSION);
    }

    // Generating the spoofed userAgent for fingerprinting resistance.
    // The browser version will be rounded down to a multiple of 10.
    // By doing so, the anonymity group will cover more versions instead of one
    // version.
    uint32_t spoofedVersion = mAppVersion.ToInteger(&rv);
    if (NS_SUCCEEDED(rv)) {
        spoofedVersion = spoofedVersion - (spoofedVersion % 10);
        mSpoofedUserAgent.Assign(nsPrintfCString(
            "Mozilla/5.0 (%s; rv:%d.0) Gecko/%s Firefox/%d.0",
            SPOOFED_OSCPU, spoofedVersion, LEGACY_BUILD_ID, spoofedVersion));
    }

    mSessionStartTime = NowInSeconds();
    mHandlerActive = true;

    rv = mAuthCache.Init();
    if (NS_FAILED(rv)) return rv;

    rv = mPrivateAuthCache.Init();
    if (NS_FAILED(rv)) return rv;

    rv = InitConnectionMgr();
    if (NS_FAILED(rv)) return rv;

    mRequestContextService =
        do_GetService("@mozilla.org/network/request-context-service;1");

#if defined(ANDROID) || defined(MOZ_MULET)
    mProductSub.AssignLiteral(MOZILLA_UAVERSION);
#else
    mProductSub.AssignLiteral(LEGACY_BUILD_ID);
#endif

#if DEBUG
    // dump user agent prefs
    LOG(("> legacy-app-name = %s\n", mLegacyAppName.get()));
    LOG(("> legacy-app-version = %s\n", mLegacyAppVersion.get()));
    LOG(("> platform = %s\n", mPlatform.get()));
    LOG(("> oscpu = %s\n", mOscpu.get()));
    LOG(("> misc = %s\n", mMisc.get()));
    LOG(("> product = %s\n", mProduct.get()));
    LOG(("> product-sub = %s\n", mProductSub.get()));
    LOG(("> app-name = %s\n", mAppName.get()));
    LOG(("> app-version = %s\n", mAppVersion.get()));
    LOG(("> compat-firefox = %s\n", mCompatFirefox.get()));
    LOG(("> user-agent = %s\n", UserAgent().get()));
#endif

    // Startup the http category
    // Bring alive the objects in the http-protocol-startup category
    NS_CreateServicesFromCategory(NS_HTTP_STARTUP_CATEGORY,
                                  static_cast<nsISupports*>(static_cast<void*>(this)),
                                  NS_HTTP_STARTUP_TOPIC);

    nsCOMPtr<nsIObserverService> obsService = services::GetObserverService();
    if (obsService) {
        // register the handler object as a weak callback as we don't need to worry
        // about shutdown ordering.
        obsService->AddObserver(this, "profile-change-net-teardown", true);
        obsService->AddObserver(this, "profile-change-net-restore", true);
        obsService->AddObserver(this, NS_XPCOM_SHUTDOWN_OBSERVER_ID, true);
        obsService->AddObserver(this, "net:clear-active-logins", true);
        obsService->AddObserver(this, "net:prune-dead-connections", true);
        // Sent by the TorButton add-on in the Tor Browser
        obsService->AddObserver(this, "net:prune-all-connections", true);
        obsService->AddObserver(this, "last-pb-context-exited", true);
        obsService->AddObserver(this, "browser:purge-session-history", true);
        obsService->AddObserver(this, NS_NETWORK_LINK_TOPIC, true);
        obsService->AddObserver(this, "application-background", true);
<<<<<<< HEAD
        obsService->AddObserver(this,
                                "net:current-toplevel-outer-content-windowid",
                                true);
=======

        if (!IsNeckoChild()) {
            obsService->AddObserver(this,
                                    "net:current-toplevel-outer-content-windowid",
                                    true);
        }

        if (mFastOpenSupported) {
            obsService->AddObserver(this, "captive-portal-login", true);
            obsService->AddObserver(this, "captive-portal-login-success", true);
        }
>>>>>>> a17af05f

        // disabled as its a nop right now
        // obsService->AddObserver(this, "net:failed-to-process-uri-content", true);
    }

    MakeNewRequestTokenBucket();
    mWifiTickler = new Tickler();
    if (NS_FAILED(mWifiTickler->Init()))
        mWifiTickler = nullptr;

    nsCOMPtr<nsIParentalControlsService> pc = do_CreateInstance("@mozilla.org/parental-controls-service;1");
    if (pc) {
        pc->GetParentalControlsEnabled(&mParentalControlEnabled);
    }
    return NS_OK;
}

void
nsHttpHandler::MakeNewRequestTokenBucket()
{
    LOG(("nsHttpHandler::MakeNewRequestTokenBucket this=%p child=%d\n",
         this, IsNeckoChild()));
    if (!mConnMgr || IsNeckoChild()) {
        return;
    }
    RefPtr<EventTokenBucket> tokenBucket =
        new EventTokenBucket(RequestTokenBucketHz(), RequestTokenBucketBurst());
    // NOTE The thread or socket may be gone already.
    nsresult rv = mConnMgr->UpdateRequestTokenBucket(tokenBucket);
    if (NS_FAILED(rv)) {
        LOG(("    failed to update request token bucket\n"));
    }
}

nsresult
nsHttpHandler::InitConnectionMgr()
{
    // Init ConnectionManager only on parent!
    if (IsNeckoChild()) {
        return NS_OK;
    }

    nsresult rv;

    if (!mConnMgr) {
        mConnMgr = new nsHttpConnectionMgr();
    }

    rv = mConnMgr->Init(mMaxUrgentExcessiveConns,
                        mMaxConnections,
                        mMaxPersistentConnectionsPerServer,
                        mMaxPersistentConnectionsPerProxy,
<<<<<<< HEAD
                        mMaxRequestDelay);
=======
                        mMaxRequestDelay,
                        mThrottleEnabled,
                        mThrottleSuspendFor,
                        mThrottleResumeFor,
                        mThrottleResumeIn,
                        mThrottleTimeWindow);
>>>>>>> a17af05f
    return rv;
}

nsresult
nsHttpHandler::AddStandardRequestHeaders(nsHttpRequestHead *request, bool isSecure)
{
    nsresult rv;

    // Add the "User-Agent" header
    rv = request->SetHeader(nsHttp::User_Agent, UserAgent(),
                            false, nsHttpHeaderArray::eVarietyRequestDefault);
    if (NS_FAILED(rv)) return rv;

    // MIME based content negotiation lives!
    // Add the "Accept" header.  Note, this is set as an override because the
    // service worker expects to see it.  The other "default" headers are
    // hidden from service worker interception.
    rv = request->SetHeader(nsHttp::Accept, mAccept,
                            false, nsHttpHeaderArray::eVarietyRequestOverride);
    if (NS_FAILED(rv)) return rv;

    // Add the "Accept-Language" header.  This header is also exposed to the
    // service worker.
    if (mAcceptLanguagesIsDirty) {
        rv = SetAcceptLanguages();
        MOZ_ASSERT(NS_SUCCEEDED(rv));
    }

    // Add the "Accept-Language" header
    if (!mAcceptLanguages.IsEmpty()) {
        rv = request->SetHeader(nsHttp::Accept_Language, mAcceptLanguages,
                                false,
                                nsHttpHeaderArray::eVarietyRequestOverride);
        if (NS_FAILED(rv)) return rv;
    }

    // Add the "Accept-Encoding" header
    if (isSecure) {
        rv = request->SetHeader(nsHttp::Accept_Encoding, mHttpsAcceptEncodings,
                                false,
                                nsHttpHeaderArray::eVarietyRequestDefault);
    } else {
        rv = request->SetHeader(nsHttp::Accept_Encoding, mHttpAcceptEncodings,
                                false,
                                nsHttpHeaderArray::eVarietyRequestDefault);
    }
    if (NS_FAILED(rv)) return rv;

    // add the "Send Hint" header
    if (mSafeHintEnabled || mParentalControlEnabled) {
      rv = request->SetHeader(nsHttp::Prefer, NS_LITERAL_CSTRING("safe"),
                              false,
                              nsHttpHeaderArray::eVarietyRequestDefault);
      if (NS_FAILED(rv)) return rv;
    }
    return NS_OK;
}

nsresult
nsHttpHandler::AddConnectionHeader(nsHttpRequestHead *request,
                                   uint32_t caps)
{
    // RFC2616 section 19.6.2 states that the "Connection: keep-alive"
    // and "Keep-alive" request headers should not be sent by HTTP/1.1
    // user-agents.  But this is not a problem in practice, and the
    // alternative proxy-connection is worse. see 570283

    NS_NAMED_LITERAL_CSTRING(close, "close");
    NS_NAMED_LITERAL_CSTRING(keepAlive, "keep-alive");

    const nsLiteralCString *connectionType = &close;
    if (caps & NS_HTTP_ALLOW_KEEPALIVE) {
        connectionType = &keepAlive;
    }

    return request->SetHeader(nsHttp::Connection, *connectionType);
}

bool
nsHttpHandler::IsAcceptableEncoding(const char *enc, bool isSecure)
{
    if (!enc)
        return false;

    // we used to accept x-foo anytime foo was acceptable, but that's just
    // continuing bad behavior.. so limit it to known x-* patterns
    bool rv;
    if (isSecure) {
        rv = nsHttp::FindToken(mHttpsAcceptEncodings.get(), enc, HTTP_LWS ",") != nullptr;
    } else {
        rv = nsHttp::FindToken(mHttpAcceptEncodings.get(), enc, HTTP_LWS ",") != nullptr;
    }
    // gzip and deflate are inherently acceptable in modern HTTP - always
    // process them if a stream converter can also be found.
    if (!rv &&
        (!PL_strcasecmp(enc, "gzip") || !PL_strcasecmp(enc, "deflate") ||
         !PL_strcasecmp(enc, "x-gzip") || !PL_strcasecmp(enc, "x-deflate"))) {
        rv = true;
    }
    LOG(("nsHttpHandler::IsAceptableEncoding %s https=%d %d\n",
         enc, isSecure, rv));
    return rv;
}

void
nsHttpHandler::IncrementFastOpenConsecutiveFailureCounter()
{
    LOG(("nsHttpHandler::IncrementFastOpenConsecutiveFailureCounter - "
         "failed=%d failure_limit=%d", mFastOpenConsecutiveFailureCounter,
         mFastOpenConsecutiveFailureLimit));
    if (mFastOpenConsecutiveFailureCounter < mFastOpenConsecutiveFailureLimit) {
        mFastOpenConsecutiveFailureCounter++;
        if (mFastOpenConsecutiveFailureCounter == mFastOpenConsecutiveFailureLimit) {
            LOG(("nsHttpHandler::IncrementFastOpenConsecutiveFailureCounter - "
                 "Fast open failed too many times"));
        }
    }
}

nsresult
nsHttpHandler::GetStreamConverterService(nsIStreamConverterService **result)
{
    if (!mStreamConvSvc) {
        nsresult rv;
        nsCOMPtr<nsIStreamConverterService> service =
            do_GetService(NS_STREAMCONVERTERSERVICE_CONTRACTID, &rv);
        if (NS_FAILED(rv))
            return rv;
        mStreamConvSvc = new nsMainThreadPtrHolder<nsIStreamConverterService>(
          "nsHttpHandler::mStreamConvSvc", service);
    }
    *result = mStreamConvSvc;
    NS_ADDREF(*result);
    return NS_OK;
}

nsISiteSecurityService*
nsHttpHandler::GetSSService()
{
    if (!mSSService) {
        nsCOMPtr<nsISiteSecurityService> service = do_GetService(NS_SSSERVICE_CONTRACTID);
        mSSService = new nsMainThreadPtrHolder<nsISiteSecurityService>(
          "nsHttpHandler::mSSService", service);
    }
    return mSSService;
}

nsICookieService *
nsHttpHandler::GetCookieService()
{
    if (!mCookieService) {
        nsCOMPtr<nsICookieService> service = do_GetService(NS_COOKIESERVICE_CONTRACTID);
        mCookieService = new nsMainThreadPtrHolder<nsICookieService>(
          "nsHttpHandler::mCookieService", service);
    }
    return mCookieService;
}

nsresult
nsHttpHandler::GetIOService(nsIIOService** result)
{
    NS_ENSURE_ARG_POINTER(result);

    NS_ADDREF(*result = mIOService);
    return NS_OK;
}

nsIThrottlingService *
nsHttpHandler::GetThrottlingService()
{
    if (!mThrottlingService) {
        nsCOMPtr<nsIThrottlingService> service = do_GetService(NS_THROTTLINGSERVICE_CONTRACTID);
        mThrottlingService = new nsMainThreadPtrHolder<nsIThrottlingService>(service);
    }

    return mThrottlingService;
}

uint32_t
nsHttpHandler::Get32BitsOfPseudoRandom()
{
    // only confirm rand seeding on socket thread
    MOZ_ASSERT(OnSocketThread(), "not on socket thread");

    // rand() provides different amounts of PRNG on different platforms.
    // 15 or 31 bits are common amounts.

    static_assert(RAND_MAX >= 0xfff, "RAND_MAX should be >= 12 bits");

#if RAND_MAX < 0xffffU
    return ((uint16_t) rand() << 20) |
            (((uint16_t) rand() & 0xfff) << 8) |
            ((uint16_t) rand() & 0xff);
#elif RAND_MAX < 0xffffffffU
    return ((uint16_t) rand() << 16) | ((uint16_t) rand() & 0xffff);
#else
    return (uint32_t) rand();
#endif
}

void
nsHttpHandler::NotifyObservers(nsIHttpChannel *chan, const char *event)
{
    LOG(("nsHttpHandler::NotifyObservers [chan=%p event=\"%s\"]\n", chan, event));
    nsCOMPtr<nsIObserverService> obsService = services::GetObserverService();
    if (obsService)
        obsService->NotifyObservers(chan, event, nullptr);
}

nsresult
nsHttpHandler::AsyncOnChannelRedirect(nsIChannel* oldChan,
                                      nsIChannel* newChan,
                                      uint32_t flags,
                                      nsIEventTarget* mainThreadEventTarget)
{
    // TODO E10S This helper has to be initialized on the other process
    RefPtr<nsAsyncRedirectVerifyHelper> redirectCallbackHelper =
        new nsAsyncRedirectVerifyHelper();

    return redirectCallbackHelper->Init(oldChan,
                                        newChan,
                                        flags,
                                        mainThreadEventTarget);
}

/* static */ nsresult
nsHttpHandler::GenerateHostPort(const nsCString& host, int32_t port,
                                nsACString& hostLine)
{
    return NS_GenerateHostPort(host, port, hostLine);
}

//-----------------------------------------------------------------------------
// nsHttpHandler <private>
//-----------------------------------------------------------------------------

const nsCString&
nsHttpHandler::UserAgent()
{
    if (nsContentUtils::ShouldResistFingerprinting() &&
        !mSpoofedUserAgent.IsEmpty()) {
        LOG(("using spoofed userAgent : %s\n", mSpoofedUserAgent.get()));
        return mSpoofedUserAgent;
    }

    if (!mUserAgentOverride.IsVoid()) {
        LOG(("using general.useragent.override : %s\n", mUserAgentOverride.get()));
        return mUserAgentOverride;
    }

    if (mUserAgentIsDirty) {
        BuildUserAgent();
        mUserAgentIsDirty = false;
    }

    return mUserAgent;
}

void
nsHttpHandler::BuildUserAgent()
{
    LOG(("nsHttpHandler::BuildUserAgent\n"));

    MOZ_ASSERT(!mLegacyAppName.IsEmpty() &&
               !mLegacyAppVersion.IsEmpty(),
               "HTTP cannot send practical requests without this much");

    // preallocate to worst-case size, which should always be better
    // than if we didn't preallocate at all.
    mUserAgent.SetCapacity(mLegacyAppName.Length() +
                           mLegacyAppVersion.Length() +
#ifndef UA_SPARE_PLATFORM
                           mPlatform.Length() +
#endif
                           mOscpu.Length() +
                           mMisc.Length() +
                           mProduct.Length() +
                           mProductSub.Length() +
                           mAppName.Length() +
                           mAppVersion.Length() +
                           mCompatFirefox.Length() +
                           mCompatDevice.Length() +
                           mDeviceModelId.Length() +
                           13);

    // Application portion
    mUserAgent.Assign(mLegacyAppName);
    mUserAgent += '/';
    mUserAgent += mLegacyAppVersion;
    mUserAgent += ' ';

    // Application comment
    mUserAgent += '(';
#ifndef UA_SPARE_PLATFORM
    if (!mPlatform.IsEmpty()) {
      mUserAgent += mPlatform;
      mUserAgent.AppendLiteral("; ");
    }
#endif
    if (!mCompatDevice.IsEmpty()) {
        mUserAgent += mCompatDevice;
        mUserAgent.AppendLiteral("; ");
    }
    else if (!mOscpu.IsEmpty()) {
      mUserAgent += mOscpu;
      mUserAgent.AppendLiteral("; ");
    }
    if (!mDeviceModelId.IsEmpty()) {
        mUserAgent += mDeviceModelId;
        mUserAgent.AppendLiteral("; ");
    }
    mUserAgent += mMisc;
    mUserAgent += ')';

    // Product portion
    mUserAgent += ' ';
    mUserAgent += mProduct;
    mUserAgent += '/';
    mUserAgent += mProductSub;

    bool isFirefox = mAppName.EqualsLiteral("Firefox");
    if (isFirefox || mCompatFirefoxEnabled) {
        // "Firefox/x.y" (compatibility) app token
        mUserAgent += ' ';
        mUserAgent += mCompatFirefox;
    }
    if (!isFirefox) {
        // App portion
        mUserAgent += ' ';
        mUserAgent += mAppName;
        mUserAgent += '/';
        mUserAgent += mAppVersion;
    }
}

#ifdef XP_WIN
#define WNT_BASE "Windows NT %ld.%ld"
#define W64_PREFIX "; Win64"
#endif

void
nsHttpHandler::InitUserAgentComponents()
{
#ifndef MOZ_UA_OS_AGNOSTIC
    // Gather platform.
    mPlatform.AssignLiteral(
#if defined(ANDROID)
    "Android"
#elif defined(XP_WIN)
    "Windows"
#elif defined(XP_MACOSX)
    "Macintosh"
#elif defined(XP_UNIX)
    // We historically have always had X11 here,
    // and there seems little a webpage can sensibly do
    // based on it being something else, so use X11 for
    // backwards compatibility in all cases.
    "X11"
#endif
    );
#endif


#ifdef ANDROID
    nsCOMPtr<nsIPropertyBag2> infoService = do_GetService("@mozilla.org/system-info;1");
    MOZ_ASSERT(infoService, "Could not find a system info service");
    nsresult rv;
    // Add the Android version number to the Fennec platform identifier.
#if defined MOZ_WIDGET_ANDROID
#ifndef MOZ_UA_OS_AGNOSTIC // Don't add anything to mPlatform since it's empty.
    nsAutoString androidVersion;
    rv = infoService->GetPropertyAsAString(
        NS_LITERAL_STRING("release_version"), androidVersion);
    if (NS_SUCCEEDED(rv)) {
      mPlatform += " ";
      // If the 2nd character is a ".", we know the major version is a single
      // digit. If we're running on a version below 4 we pretend to be on
      // Android KitKat (4.4) to work around scripts sniffing for low versions.
      if (androidVersion[1] == 46 && androidVersion[0] < 52) {
        mPlatform += "4.4";
      } else {
        mPlatform += NS_LossyConvertUTF16toASCII(androidVersion);
      }
    }
#endif
#endif
    // Add the `Mobile` or `Tablet` or `TV` token when running on device.
    bool isTablet;
    rv = infoService->GetPropertyAsBool(NS_LITERAL_STRING("tablet"), &isTablet);
    if (NS_SUCCEEDED(rv) && isTablet) {
        mCompatDevice.AssignLiteral("Tablet");
    } else {
        bool isTV;
        rv = infoService->GetPropertyAsBool(NS_LITERAL_STRING("tv"), &isTV);
        if (NS_SUCCEEDED(rv) && isTV) {
            mCompatDevice.AssignLiteral("TV");
        } else {
            mCompatDevice.AssignLiteral("Mobile");
        }
    }

    if (Preferences::GetBool(UA_PREF("use_device"), false)) {
        mDeviceModelId = mozilla::net::GetDeviceModelId();
    }
#endif // ANDROID

#ifdef MOZ_MULET
    {
        // Add the `Mobile` or `Tablet` or `TV` token when running in the b2g
        // desktop simulator via preference.
        nsAutoCString deviceType;
        nsresult rv = Preferences::GetCString("devtools.useragent.device_type", deviceType);
        if (NS_SUCCEEDED(rv)) {
            mCompatDevice.Assign(deviceType);
        } else {
            mCompatDevice.AssignLiteral("Mobile");
        }
    }
#endif // MOZ_MULET

#ifndef MOZ_UA_OS_AGNOSTIC
    // Gather OS/CPU.
#if defined(XP_WIN)
    OSVERSIONINFO info = { sizeof(OSVERSIONINFO) };
#pragma warning(push)
#pragma warning(disable:4996)
    if (GetVersionEx(&info)) {
#pragma warning(pop)
        const char *format;
#if defined _M_IA64
        format = WNT_BASE W64_PREFIX "; IA64";
#elif defined _M_X64 || defined _M_AMD64
        format = WNT_BASE W64_PREFIX "; x64";
#else
        BOOL isWow64 = FALSE;
        if (!IsWow64Process(GetCurrentProcess(), &isWow64)) {
            isWow64 = FALSE;
        }
        format = isWow64
          ? WNT_BASE "; WOW64"
          : WNT_BASE;
#endif
<<<<<<< HEAD
        char *buf = mozilla::Smprintf(format,
                               info.dwMajorVersion,
                               info.dwMinorVersion);
        if (buf) {
            mOscpu = buf;
            mozilla::SmprintfFree(buf);
=======
        SmprintfPointer buf = mozilla::Smprintf(format,
                                                info.dwMajorVersion,
                                                info.dwMinorVersion);
        if (buf) {
            mOscpu = buf.get();
>>>>>>> a17af05f
        }
    }
#elif defined (XP_MACOSX)
#if defined(__ppc__)
    mOscpu.AssignLiteral("PPC Mac OS X");
#elif defined(__i386__) || defined(__x86_64__)
    mOscpu.AssignLiteral("Intel Mac OS X");
#endif
    SInt32 majorVersion = nsCocoaFeatures::OSXVersionMajor();
    SInt32 minorVersion = nsCocoaFeatures::OSXVersionMinor();
    mOscpu += nsPrintfCString(" %d.%d", static_cast<int>(majorVersion),
                              static_cast<int>(minorVersion));
#elif defined (XP_UNIX)
    struct utsname name;

    int ret = uname(&name);
    if (ret >= 0) {
        nsAutoCString buf;
        buf =  (char*)name.sysname;

        if (strcmp(name.machine, "x86_64") == 0 &&
            sizeof(void *) == sizeof(int32_t)) {
            // We're running 32-bit code on x86_64. Make this browser
            // look like it's running on i686 hardware, but append "
            // (x86_64)" to the end of the oscpu identifier to be able
            // to differentiate this from someone running 64-bit code
            // on x86_64..

            buf += " i686 on x86_64";
        } else {
            buf += ' ';

#ifdef AIX
            // AIX uname returns machine specific info in the uname.machine
            // field and does not return the cpu type like other platforms.
            // We use the AIX version and release numbers instead.
            buf += (char*)name.version;
            buf += '.';
            buf += (char*)name.release;
#else
            buf += (char*)name.machine;
#endif
        }

        mOscpu.Assign(buf);
    }
#endif
#endif

    mUserAgentIsDirty = true;
}

uint32_t
nsHttpHandler::MaxSocketCount()
{
    PR_CallOnce(&nsSocketTransportService::gMaxCountInitOnce,
                nsSocketTransportService::DiscoverMaxCount);
    // Don't use the full max count because sockets can be held in
    // the persistent connection pool for a long time and that could
    // starve other users.

    uint32_t maxCount = nsSocketTransportService::gMaxCount;
    if (maxCount <= 8)
        maxCount = 1;
    else
        maxCount -= 8;

    return maxCount;
}

void
nsHttpHandler::PrefsChanged(nsIPrefBranch *prefs, const char *pref)
{
    nsresult rv = NS_OK;
    int32_t val;

    LOG(("nsHttpHandler::PrefsChanged [pref=%s]\n", pref));

#define PREF_CHANGED(p) ((pref == nullptr) || !PL_strcmp(pref, p))
#define MULTI_PREF_CHANGED(p) \
  ((pref == nullptr) || !PL_strncmp(pref, p, sizeof(p) - 1))

    // If a security pref changed, lets clear our connection pool reuse
    if (MULTI_PREF_CHANGED(SECURITY_PREFIX)) {
        LOG(("nsHttpHandler::PrefsChanged Security Pref Changed %s\n", pref));
        if (mConnMgr) {
            rv = mConnMgr->DoShiftReloadConnectionCleanup(nullptr);
            if (NS_FAILED(rv)) {
                LOG(("nsHttpHandler::PrefsChanged "
                     "DoShiftReloadConnectionCleanup failed (%08x)\n", static_cast<uint32_t>(rv)));
            }
            rv = mConnMgr->PruneDeadConnections();
            if (NS_FAILED(rv)) {
                LOG(("nsHttpHandler::PrefsChanged "
                     "PruneDeadConnections failed (%08x)\n", static_cast<uint32_t>(rv)));
            }
        }
    }

    //
    // UA components
    //

    bool cVar = false;

    if (PREF_CHANGED(UA_PREF("compatMode.firefox"))) {
        rv = prefs->GetBoolPref(UA_PREF("compatMode.firefox"), &cVar);
        mCompatFirefoxEnabled = (NS_SUCCEEDED(rv) && cVar);
        mUserAgentIsDirty = true;
    }

    // general.useragent.override
    if (PREF_CHANGED(UA_PREF("override"))) {
        prefs->GetCharPref(UA_PREF("override"),
                            getter_Copies(mUserAgentOverride));
        mUserAgentIsDirty = true;
    }

#ifdef ANDROID
    // general.useragent.use_device
    if (PREF_CHANGED(UA_PREF("use_device"))) {
        if (Preferences::GetBool(UA_PREF("use_device"), false)) {
            mDeviceModelId = mozilla::net::GetDeviceModelId();
        } else {
            mDeviceModelId = EmptyCString();
        }
        mUserAgentIsDirty = true;
    }
#endif

    //
    // HTTP options
    //

    if (PREF_CHANGED(HTTP_PREF("keep-alive.timeout"))) {
        rv = prefs->GetIntPref(HTTP_PREF("keep-alive.timeout"), &val);
        if (NS_SUCCEEDED(rv))
            mIdleTimeout = PR_SecondsToInterval(clamped(val, 1, 0xffff));
    }

    if (PREF_CHANGED(HTTP_PREF("request.max-attempts"))) {
        rv = prefs->GetIntPref(HTTP_PREF("request.max-attempts"), &val);
        if (NS_SUCCEEDED(rv))
            mMaxRequestAttempts = (uint16_t) clamped(val, 1, 0xffff);
    }

    if (PREF_CHANGED(HTTP_PREF("request.max-start-delay"))) {
        rv = prefs->GetIntPref(HTTP_PREF("request.max-start-delay"), &val);
        if (NS_SUCCEEDED(rv)) {
            mMaxRequestDelay = (uint16_t) clamped(val, 0, 0xffff);
            if (mConnMgr) {
                rv = mConnMgr->UpdateParam(nsHttpConnectionMgr::MAX_REQUEST_DELAY,
                                           mMaxRequestDelay);
                if (NS_FAILED(rv)) {
                    LOG(("nsHttpHandler::PrefsChanged (request.max-start-delay)"
                         "UpdateParam failed (%08x)\n", static_cast<uint32_t>(rv)));
                }
            }
        }
    }

    if (PREF_CHANGED(HTTP_PREF("response.timeout"))) {
        rv = prefs->GetIntPref(HTTP_PREF("response.timeout"), &val);
        if (NS_SUCCEEDED(rv))
            mResponseTimeout = PR_SecondsToInterval(clamped(val, 0, 0xffff));
    }

    if (PREF_CHANGED(HTTP_PREF("network-changed.timeout"))) {
        rv = prefs->GetIntPref(HTTP_PREF("network-changed.timeout"), &val);
        if (NS_SUCCEEDED(rv))
            mNetworkChangedTimeout = clamped(val, 1, 600) * 1000;
    }

    if (PREF_CHANGED(HTTP_PREF("max-connections"))) {
        rv = prefs->GetIntPref(HTTP_PREF("max-connections"), &val);
        if (NS_SUCCEEDED(rv)) {

            mMaxConnections = (uint16_t) clamped((uint32_t)val,
                                                 (uint32_t)1, MaxSocketCount());

            if (mConnMgr) {
                rv = mConnMgr->UpdateParam(nsHttpConnectionMgr::MAX_CONNECTIONS,
                                           mMaxConnections);
                if (NS_FAILED(rv)) {
                    LOG(("nsHttpHandler::PrefsChanged (max-connections)"
                         "UpdateParam failed (%08x)\n", static_cast<uint32_t>(rv)));
                }
            }
        }
    }

    if (PREF_CHANGED(HTTP_PREF("max-urgent-start-excessive-connections-per-host"))) {
        rv = prefs->GetIntPref(HTTP_PREF("max-urgent-start-excessive-connections-per-host"), &val);
        if (NS_SUCCEEDED(rv)) {
            mMaxUrgentExcessiveConns = (uint8_t) clamped(val, 1, 0xff);
            if (mConnMgr) {
                rv = mConnMgr->UpdateParam(nsHttpConnectionMgr::MAX_URGENT_START_Q,
                                           mMaxUrgentExcessiveConns);
                if (NS_FAILED(rv)) {
                    LOG(("nsHttpHandler::PrefsChanged (max-urgent-start-excessive-connections-per-host)"
                         "UpdateParam failed (%08x)\n", static_cast<uint32_t>(rv)));
                }
             }
          }
    }

    if (PREF_CHANGED(HTTP_PREF("max-persistent-connections-per-server"))) {
        rv = prefs->GetIntPref(HTTP_PREF("max-persistent-connections-per-server"), &val);
        if (NS_SUCCEEDED(rv)) {
            mMaxPersistentConnectionsPerServer = (uint8_t) clamped(val, 1, 0xff);
            if (mConnMgr) {
                rv = mConnMgr->UpdateParam(nsHttpConnectionMgr::MAX_PERSISTENT_CONNECTIONS_PER_HOST,
                                           mMaxPersistentConnectionsPerServer);
                if (NS_FAILED(rv)) {
                    LOG(("nsHttpHandler::PrefsChanged (max-persistent-connections-per-server)"
                         "UpdateParam failed (%08x)\n", static_cast<uint32_t>(rv)));
                }
            }
        }
    }

    if (PREF_CHANGED(HTTP_PREF("max-persistent-connections-per-proxy"))) {
        rv = prefs->GetIntPref(HTTP_PREF("max-persistent-connections-per-proxy"), &val);
        if (NS_SUCCEEDED(rv)) {
            mMaxPersistentConnectionsPerProxy = (uint8_t) clamped(val, 1, 0xff);
            if (mConnMgr) {
                rv = mConnMgr->UpdateParam(nsHttpConnectionMgr::MAX_PERSISTENT_CONNECTIONS_PER_PROXY,
                                           mMaxPersistentConnectionsPerProxy);
                if (NS_FAILED(rv)) {
                    LOG(("nsHttpHandler::PrefsChanged (max-persistent-connections-per-proxy)"
                         "UpdateParam failed (%08x)\n", static_cast<uint32_t>(rv)));
                }
            }
        }
    }

    if (PREF_CHANGED(HTTP_PREF("sendRefererHeader"))) {
        rv = prefs->GetIntPref(HTTP_PREF("sendRefererHeader"), &val);
        if (NS_SUCCEEDED(rv))
            mReferrerLevel = (uint8_t) clamped(val, 0, 0xff);
    }

    if (PREF_CHANGED(HTTP_PREF("referer.spoofSource"))) {
        rv = prefs->GetBoolPref(HTTP_PREF("referer.spoofSource"), &cVar);
        if (NS_SUCCEEDED(rv))
            mSpoofReferrerSource = cVar;
    }

<<<<<<< HEAD
    if (PREF_CHANGED(HTTP_PREF("referer.spoofOnionSource"))) {
        rv = prefs->GetBoolPref(HTTP_PREF("referer.spoofOnionSource"), &cVar);
=======
    if (PREF_CHANGED(HTTP_PREF("referer.hideOnionSource"))) {
        rv = prefs->GetBoolPref(HTTP_PREF("referer.hideOnionSource"), &cVar);
>>>>>>> a17af05f
        if (NS_SUCCEEDED(rv))
            mHideOnionReferrerSource = cVar;
    }

    if (PREF_CHANGED(HTTP_PREF("referer.trimmingPolicy"))) {
        rv = prefs->GetIntPref(HTTP_PREF("referer.trimmingPolicy"), &val);
        if (NS_SUCCEEDED(rv))
            mReferrerTrimmingPolicy = (uint8_t) clamped(val, 0, 2);
    }

    if (PREF_CHANGED(HTTP_PREF("referer.XOriginTrimmingPolicy"))) {
        rv = prefs->GetIntPref(HTTP_PREF("referer.XOriginTrimmingPolicy"), &val);
        if (NS_SUCCEEDED(rv))
            mReferrerXOriginTrimmingPolicy = (uint8_t) clamped(val, 0, 2);
    }

    if (PREF_CHANGED(HTTP_PREF("referer.XOriginPolicy"))) {
        rv = prefs->GetIntPref(HTTP_PREF("referer.XOriginPolicy"), &val);
        if (NS_SUCCEEDED(rv))
            mReferrerXOriginPolicy = (uint8_t) clamped(val, 0, 0xff);
    }

    if (PREF_CHANGED(HTTP_PREF("redirection-limit"))) {
        rv = prefs->GetIntPref(HTTP_PREF("redirection-limit"), &val);
        if (NS_SUCCEEDED(rv))
            mRedirectionLimit = (uint8_t) clamped(val, 0, 0xff);
    }

    if (PREF_CHANGED(HTTP_PREF("connection-retry-timeout"))) {
        rv = prefs->GetIntPref(HTTP_PREF("connection-retry-timeout"), &val);
        if (NS_SUCCEEDED(rv))
            mIdleSynTimeout = (uint16_t) clamped(val, 0, 3000);
    }

    if (PREF_CHANGED(HTTP_PREF("fast-fallback-to-IPv4"))) {
        rv = prefs->GetBoolPref(HTTP_PREF("fast-fallback-to-IPv4"), &cVar);
        if (NS_SUCCEEDED(rv))
            mFastFallbackToIPv4 = cVar;
    }

    if (PREF_CHANGED(HTTP_PREF("version"))) {
        nsCString httpVersion;
        prefs->GetCharPref(HTTP_PREF("version"), getter_Copies(httpVersion));
        if (!httpVersion.IsVoid()) {
            if (httpVersion.EqualsLiteral("1.1"))
                mHttpVersion = NS_HTTP_VERSION_1_1;
            else if (httpVersion.EqualsLiteral("0.9"))
                mHttpVersion = NS_HTTP_VERSION_0_9;
            else
                mHttpVersion = NS_HTTP_VERSION_1_0;
        }
    }

    if (PREF_CHANGED(HTTP_PREF("proxy.version"))) {
        nsCString httpVersion;
        prefs->GetCharPref(HTTP_PREF("proxy.version"), getter_Copies(httpVersion));
        if (!httpVersion.IsVoid()) {
            if (httpVersion.EqualsLiteral("1.1"))
                mProxyHttpVersion = NS_HTTP_VERSION_1_1;
            else
                mProxyHttpVersion = NS_HTTP_VERSION_1_0;
            // it does not make sense to issue a HTTP/0.9 request to a proxy server
        }
    }

    if (PREF_CHANGED(HTTP_PREF("qos"))) {
        rv = prefs->GetIntPref(HTTP_PREF("qos"), &val);
        if (NS_SUCCEEDED(rv))
            mQoSBits = (uint8_t) clamped(val, 0, 0xff);
    }

    if (PREF_CHANGED(HTTP_PREF("accept.default"))) {
        nsCString accept;
        rv = prefs->GetCharPref(HTTP_PREF("accept.default"),
                                  getter_Copies(accept));
        if (NS_SUCCEEDED(rv)) {
<<<<<<< HEAD
            rv = SetAccept(accept);
=======
            rv = SetAccept(accept.get());
>>>>>>> a17af05f
            MOZ_ASSERT(NS_SUCCEEDED(rv));
        }
    }

    if (PREF_CHANGED(HTTP_PREF("accept-encoding"))) {
        nsCString acceptEncodings;
        rv = prefs->GetCharPref(HTTP_PREF("accept-encoding"),
                                  getter_Copies(acceptEncodings));
        if (NS_SUCCEEDED(rv)) {
<<<<<<< HEAD
            rv = SetAcceptEncodings(acceptEncodings, false);
=======
            rv = SetAcceptEncodings(acceptEncodings.get(), false);
>>>>>>> a17af05f
            MOZ_ASSERT(NS_SUCCEEDED(rv));
        }
    }

    if (PREF_CHANGED(HTTP_PREF("accept-encoding.secure"))) {
        nsCString acceptEncodings;
        rv = prefs->GetCharPref(HTTP_PREF("accept-encoding.secure"),
                                  getter_Copies(acceptEncodings));
        if (NS_SUCCEEDED(rv)) {
<<<<<<< HEAD
            rv = SetAcceptEncodings(acceptEncodings, true);
=======
            rv = SetAcceptEncodings(acceptEncodings.get(), true);
>>>>>>> a17af05f
            MOZ_ASSERT(NS_SUCCEEDED(rv));
        }
    }

    if (PREF_CHANGED(HTTP_PREF("default-socket-type"))) {
        nsCString sval;
        rv = prefs->GetCharPref(HTTP_PREF("default-socket-type"),
                                getter_Copies(sval));
        if (NS_SUCCEEDED(rv)) {
            if (sval.IsEmpty())
                mDefaultSocketType.SetIsVoid(true);
            else {
                // verify that this socket type is actually valid
                nsCOMPtr<nsISocketProviderService> sps(
                        do_GetService(NS_SOCKETPROVIDERSERVICE_CONTRACTID));
                if (sps) {
                    nsCOMPtr<nsISocketProvider> sp;
                    rv = sps->GetSocketProvider(sval.get(), getter_AddRefs(sp));
                    if (NS_SUCCEEDED(rv)) {
                        // OK, this looks like a valid socket provider.
                        mDefaultSocketType.Assign(sval);
                    }
                }
            }
        }
    }

    if (PREF_CHANGED(HTTP_PREF("prompt-temp-redirect"))) {
        rv = prefs->GetBoolPref(HTTP_PREF("prompt-temp-redirect"), &cVar);
        if (NS_SUCCEEDED(rv)) {
            mPromptTempRedirect = cVar;
        }
    }

    if (PREF_CHANGED(HTTP_PREF("assoc-req.enforce"))) {
        cVar = false;
        rv = prefs->GetBoolPref(HTTP_PREF("assoc-req.enforce"), &cVar);
        if (NS_SUCCEEDED(rv))
            mEnforceAssocReq = cVar;
    }

    // enable Persistent caching for HTTPS - bug#205921
    if (PREF_CHANGED(BROWSER_PREF("disk_cache_ssl"))) {
        cVar = false;
        rv = prefs->GetBoolPref(BROWSER_PREF("disk_cache_ssl"), &cVar);
        if (NS_SUCCEEDED(rv))
            mEnablePersistentHttpsCaching = cVar;
    }

    if (PREF_CHANGED(HTTP_PREF("phishy-userpass-length"))) {
        rv = prefs->GetIntPref(HTTP_PREF("phishy-userpass-length"), &val);
        if (NS_SUCCEEDED(rv))
            mPhishyUserPassLength = (uint8_t) clamped(val, 0, 0xff);
    }

    if (PREF_CHANGED(HTTP_PREF("spdy.enabled"))) {
        rv = prefs->GetBoolPref(HTTP_PREF("spdy.enabled"), &cVar);
        if (NS_SUCCEEDED(rv))
            mEnableSpdy = cVar;
    }

    if (PREF_CHANGED(HTTP_PREF("spdy.enabled.http2"))) {
        rv = prefs->GetBoolPref(HTTP_PREF("spdy.enabled.http2"), &cVar);
        if (NS_SUCCEEDED(rv))
            mHttp2Enabled = cVar;
    }

    if (PREF_CHANGED(HTTP_PREF("spdy.enabled.deps"))) {
        rv = prefs->GetBoolPref(HTTP_PREF("spdy.enabled.deps"), &cVar);
        if (NS_SUCCEEDED(rv))
            mUseH2Deps = cVar;
    }

    if (PREF_CHANGED(HTTP_PREF("spdy.enforce-tls-profile"))) {
        rv = prefs->GetBoolPref(HTTP_PREF("spdy.enforce-tls-profile"), &cVar);
        if (NS_SUCCEEDED(rv))
            mEnforceHttp2TlsProfile = cVar;
    }

    if (PREF_CHANGED(HTTP_PREF("spdy.coalesce-hostnames"))) {
        rv = prefs->GetBoolPref(HTTP_PREF("spdy.coalesce-hostnames"), &cVar);
        if (NS_SUCCEEDED(rv))
            mCoalesceSpdy = cVar;
    }

    if (PREF_CHANGED(HTTP_PREF("spdy.persistent-settings"))) {
        rv = prefs->GetBoolPref(HTTP_PREF("spdy.persistent-settings"),
                                &cVar);
        if (NS_SUCCEEDED(rv))
            mSpdyPersistentSettings = cVar;
    }

    if (PREF_CHANGED(HTTP_PREF("spdy.timeout"))) {
        rv = prefs->GetIntPref(HTTP_PREF("spdy.timeout"), &val);
        if (NS_SUCCEEDED(rv))
            mSpdyTimeout = PR_SecondsToInterval(clamped(val, 1, 0xffff));
    }

    if (PREF_CHANGED(HTTP_PREF("spdy.chunk-size"))) {
        // keep this within http/2 ranges of 1 to 2^14-1
        rv = prefs->GetIntPref(HTTP_PREF("spdy.chunk-size"), &val);
        if (NS_SUCCEEDED(rv))
            mSpdySendingChunkSize = (uint32_t) clamped(val, 1, 0x3fff);
    }

    // The amount of idle seconds on a spdy connection before initiating a
    // server ping. 0 will disable.
    if (PREF_CHANGED(HTTP_PREF("spdy.ping-threshold"))) {
        rv = prefs->GetIntPref(HTTP_PREF("spdy.ping-threshold"), &val);
        if (NS_SUCCEEDED(rv))
            mSpdyPingThreshold =
                PR_SecondsToInterval((uint16_t) clamped(val, 0, 0x7fffffff));
    }

    // The amount of seconds to wait for a spdy ping response before
    // closing the session.
    if (PREF_CHANGED(HTTP_PREF("spdy.ping-timeout"))) {
        rv = prefs->GetIntPref(HTTP_PREF("spdy.ping-timeout"), &val);
        if (NS_SUCCEEDED(rv))
            mSpdyPingTimeout =
                PR_SecondsToInterval((uint16_t) clamped(val, 0, 0x7fffffff));
    }

    if (PREF_CHANGED(HTTP_PREF("spdy.allow-push"))) {
        rv = prefs->GetBoolPref(HTTP_PREF("spdy.allow-push"),
                                &cVar);
        if (NS_SUCCEEDED(rv))
            mAllowPush = cVar;
    }

    if (PREF_CHANGED(HTTP_PREF("altsvc.enabled"))) {
        rv = prefs->GetBoolPref(HTTP_PREF("altsvc.enabled"),
                                &cVar);
        if (NS_SUCCEEDED(rv))
            mEnableAltSvc = cVar;
    }


    if (PREF_CHANGED(HTTP_PREF("altsvc.oe"))) {
        rv = prefs->GetBoolPref(HTTP_PREF("altsvc.oe"),
                                &cVar);
        if (NS_SUCCEEDED(rv))
            mEnableAltSvcOE = cVar;
    }

    if (PREF_CHANGED(HTTP_PREF("originextension"))) {
        rv = prefs->GetBoolPref(HTTP_PREF("originextension"),
                                &cVar);
        if (NS_SUCCEEDED(rv))
            mEnableOriginExtension = cVar;
    }

    if (PREF_CHANGED(HTTP_PREF("spdy.push-allowance"))) {
        rv = prefs->GetIntPref(HTTP_PREF("spdy.push-allowance"), &val);
        if (NS_SUCCEEDED(rv)) {
            mSpdyPushAllowance =
                static_cast<uint32_t>
                (clamped(val, 1024, static_cast<int32_t>(ASpdySession::kInitialRwin)));
        }
    }

    if (PREF_CHANGED(HTTP_PREF("spdy.pull-allowance"))) {
        rv = prefs->GetIntPref(HTTP_PREF("spdy.pull-allowance"), &val);
        if (NS_SUCCEEDED(rv)) {
            mSpdyPullAllowance =
                static_cast<uint32_t>(clamped(val, 1024, 0x7fffffff));
        }
    }

    if (PREF_CHANGED(HTTP_PREF("spdy.default-concurrent"))) {
        rv = prefs->GetIntPref(HTTP_PREF("spdy.default-concurrent"), &val);
        if (NS_SUCCEEDED(rv)) {
            mDefaultSpdyConcurrent =
                static_cast<uint32_t>(std::max<int32_t>(std::min<int32_t>(val, 9999), 1));
        }
    }

    // The amount of seconds to wait for a spdy ping response before
    // closing the session.
    if (PREF_CHANGED(HTTP_PREF("spdy.send-buffer-size"))) {
        rv = prefs->GetIntPref(HTTP_PREF("spdy.send-buffer-size"), &val);
        if (NS_SUCCEEDED(rv))
            mSpdySendBufferSize = (uint32_t) clamped(val, 1500, 0x7fffffff);
    }

    // The maximum amount of time to wait for socket transport to be
    // established
    if (PREF_CHANGED(HTTP_PREF("connection-timeout"))) {
        rv = prefs->GetIntPref(HTTP_PREF("connection-timeout"), &val);
        if (NS_SUCCEEDED(rv))
            // the pref is in seconds, but the variable is in milliseconds
            mConnectTimeout = clamped(val, 1, 0xffff) * PR_MSEC_PER_SEC;
    }

    // The maximum number of current global half open sockets allowable
    // for starting a new speculative connection.
    if (PREF_CHANGED(HTTP_PREF("speculative-parallel-limit"))) {
        rv = prefs->GetIntPref(HTTP_PREF("speculative-parallel-limit"), &val);
        if (NS_SUCCEEDED(rv))
            mParallelSpeculativeConnectLimit = (uint32_t) clamped(val, 0, 1024);
    }

    // Whether or not to block requests for non head js/css items (e.g. media)
    // while those elements load.
    if (PREF_CHANGED(HTTP_PREF("rendering-critical-requests-prioritization"))) {
        rv = prefs->GetBoolPref(HTTP_PREF("rendering-critical-requests-prioritization"), &cVar);
        if (NS_SUCCEEDED(rv))
            mCriticalRequestPrioritization = cVar;
    }

    // on transition of network.http.diagnostics to true print
    // a bunch of information to the console
    if (pref && PREF_CHANGED(HTTP_PREF("diagnostics"))) {
        rv = prefs->GetBoolPref(HTTP_PREF("diagnostics"), &cVar);
        if (NS_SUCCEEDED(rv) && cVar) {
            if (mConnMgr)
                mConnMgr->PrintDiagnostics();
        }
    }

    if (PREF_CHANGED(HTTP_PREF("max_response_header_size"))) {
        rv = prefs->GetIntPref(HTTP_PREF("max_response_header_size"), &val);
        if (NS_SUCCEEDED(rv)) {
            mMaxHttpResponseHeaderSize = val;
        }
    }

<<<<<<< HEAD
=======
    if (PREF_CHANGED(HTTP_PREF("throttle.enable"))) {
        rv = prefs->GetBoolPref(HTTP_PREF("throttle.enable"), &mThrottleEnabled);
        if (NS_SUCCEEDED(rv) && mConnMgr) {
            Unused << mConnMgr->UpdateParam(nsHttpConnectionMgr::THROTTLING_ENABLED,
                                            static_cast<int32_t>(mThrottleEnabled));
        }
    }

    if (PREF_CHANGED(HTTP_PREF("throttle.suspend-for"))) {
        rv = prefs->GetIntPref(HTTP_PREF("throttle.suspend-for"), &val);
        mThrottleSuspendFor = (uint32_t)clamped(val, 0, 120000);
        if (NS_SUCCEEDED(rv) && mConnMgr) {
            Unused << mConnMgr->UpdateParam(nsHttpConnectionMgr::THROTTLING_SUSPEND_FOR,
                                            mThrottleSuspendFor);
        }
    }

    if (PREF_CHANGED(HTTP_PREF("throttle.resume-for"))) {
        rv = prefs->GetIntPref(HTTP_PREF("throttle.resume-for"), &val);
        mThrottleResumeFor = (uint32_t)clamped(val, 0, 120000);
        if (NS_SUCCEEDED(rv) && mConnMgr) {
            Unused << mConnMgr->UpdateParam(nsHttpConnectionMgr::THROTTLING_RESUME_FOR,
                                            mThrottleResumeFor);
        }
    }

    if (PREF_CHANGED(HTTP_PREF("throttle.resume-background-in"))) {
        rv = prefs->GetIntPref(HTTP_PREF("throttle.resume-background-in"), &val);
        mThrottleResumeIn = (uint32_t)clamped(val, 0, 120000);
        if (NS_SUCCEEDED(rv) && mConnMgr) {
            Unused << mConnMgr->UpdateParam(nsHttpConnectionMgr::THROTTLING_RESUME_IN,
                                            mThrottleResumeIn);
        }
    }

    if (PREF_CHANGED(HTTP_PREF("throttle.time-window"))) {
      rv = prefs->GetIntPref(HTTP_PREF("throttle.time-window"), &val);
      mThrottleTimeWindow = (uint32_t)clamped(val, 0, 120000);
      if (NS_SUCCEEDED(rv) && mConnMgr) {
        Unused << mConnMgr->UpdateParam(nsHttpConnectionMgr::THROTTLING_TIME_WINDOW,
                                        mThrottleTimeWindow);
      }
    }

    if (PREF_CHANGED(HTTP_PREF("on_click_priority"))) {
        Unused << prefs->GetBoolPref(HTTP_PREF("on_click_priority"), &mUrgentStartEnabled);
    }

    if (PREF_CHANGED(HTTP_PREF("tailing.enabled"))) {
        Unused << prefs->GetBoolPref(HTTP_PREF("tailing.enabled"), &mTailBlockingEnabled);
    }
    if (PREF_CHANGED(HTTP_PREF("tailing.delay-quantum"))) {
        Unused << prefs->GetIntPref(HTTP_PREF("tailing.delay-quantum"), &val);
        mTailDelayQuantum = (uint32_t)clamped(val, 0, 60000);
    }
    if (PREF_CHANGED(HTTP_PREF("tailing.delay-quantum-after-domcontentloaded"))) {
        Unused << prefs->GetIntPref(HTTP_PREF("tailing.delay-quantum-after-domcontentloaded"), &val);
        mTailDelayQuantumAfterDCL = (uint32_t)clamped(val, 0, 60000);
    }
    if (PREF_CHANGED(HTTP_PREF("tailing.delay-max"))) {
        Unused << prefs->GetIntPref(HTTP_PREF("tailing.delay-max"), &val);
        mTailDelayMax = (uint32_t)clamped(val, 0, 60000);
    }

>>>>>>> a17af05f
    if (PREF_CHANGED(HTTP_PREF("focused_window_transaction_ratio"))) {
        float ratio = 0;
        rv = prefs->GetFloatPref(HTTP_PREF("focused_window_transaction_ratio"), &ratio);
        if (NS_SUCCEEDED(rv)) {
            if (ratio > 0 && ratio < 1) {
                mFocusedWindowTransactionRatio = ratio;
            } else {
                NS_WARNING("Wrong value for focused_window_transaction_ratio");
            }
        }
    }

    //
    // INTL options
    //

    if (PREF_CHANGED(INTL_ACCEPT_LANGUAGES)) {
<<<<<<< HEAD
        nsCOMPtr<nsIPrefLocalizedString> pls;
        prefs->GetComplexValue(INTL_ACCEPT_LANGUAGES,
                                NS_GET_IID(nsIPrefLocalizedString),
                                getter_AddRefs(pls));
        if (pls) {
            nsXPIDLString uval;
            pls->ToString(getter_Copies(uval));
            if (uval) {
                rv = SetAcceptLanguages(NS_ConvertUTF16toUTF8(uval).get());
                MOZ_ASSERT(NS_SUCCEEDED(rv));
            }
        }
=======
        // We don't want to set the new accept languages here since
        // this pref is a complex type and it may be racy with flushing
        // string resources.
        mAcceptLanguagesIsDirty = true;
>>>>>>> a17af05f
    }

    //
    // Tracking options
    //

    if (PREF_CHANGED(DONOTTRACK_HEADER_ENABLED)) {
        cVar = false;
        rv = prefs->GetBoolPref(DONOTTRACK_HEADER_ENABLED, &cVar);
        if (NS_SUCCEEDED(rv)) {
            mDoNotTrackEnabled = cVar;
        }
    }
    // Hint option
    if (PREF_CHANGED(SAFE_HINT_HEADER_VALUE)) {
        cVar = false;
        rv = prefs->GetBoolPref(SAFE_HINT_HEADER_VALUE, &cVar);
        if (NS_SUCCEEDED(rv)) {
            mSafeHintEnabled = cVar;
        }
    }

    // toggle to true anytime a token bucket related pref is changed.. that
    // includes telemetry and allow-experiments because of the abtest profile
    bool requestTokenBucketUpdated = false;

    //
    // Telemetry
    //

    if (PREF_CHANGED(TELEMETRY_ENABLED)) {
        cVar = false;
        requestTokenBucketUpdated = true;
        rv = prefs->GetBoolPref(TELEMETRY_ENABLED, &cVar);
        if (NS_SUCCEEDED(rv)) {
            mTelemetryEnabled = cVar;
        }
    }

    // "security.ssl3.ecdhe_rsa_aes_128_gcm_sha256" is the required h2 interop
    // suite.

    if (PREF_CHANGED(H2MANDATORY_SUITE)) {
        cVar = false;
        rv = prefs->GetBoolPref(H2MANDATORY_SUITE, &cVar);
        if (NS_SUCCEEDED(rv)) {
            mH2MandatorySuiteEnabled = cVar;
        }
    }

    //
    // network.allow-experiments
    //
    if (PREF_CHANGED(ALLOW_EXPERIMENTS)) {
        cVar = true;
        requestTokenBucketUpdated = true;
        rv = prefs->GetBoolPref(ALLOW_EXPERIMENTS, &cVar);
        if (NS_SUCCEEDED(rv)) {
            mAllowExperiments = cVar;
        }
    }

    // network.http.debug-observations
    if (PREF_CHANGED("network.http.debug-observations")) {
        cVar = false;
        rv = prefs->GetBoolPref("network.http.debug-observations", &cVar);
        if (NS_SUCCEEDED(rv)) {
            mDebugObservations = cVar;
        }
    }

    if (PREF_CHANGED(HTTP_PREF("pacing.requests.enabled"))) {
        rv = prefs->GetBoolPref(HTTP_PREF("pacing.requests.enabled"), &cVar);
        if (NS_SUCCEEDED(rv)) {
            mRequestTokenBucketEnabled = cVar;
            requestTokenBucketUpdated = true;
        }
    }
    if (PREF_CHANGED(HTTP_PREF("pacing.requests.min-parallelism"))) {
        rv = prefs->GetIntPref(HTTP_PREF("pacing.requests.min-parallelism"), &val);
        if (NS_SUCCEEDED(rv)) {
            mRequestTokenBucketMinParallelism = static_cast<uint16_t>(clamped(val, 1, 1024));
            requestTokenBucketUpdated = true;
        }
    }
    if (PREF_CHANGED(HTTP_PREF("pacing.requests.hz"))) {
        rv = prefs->GetIntPref(HTTP_PREF("pacing.requests.hz"), &val);
        if (NS_SUCCEEDED(rv)) {
            mRequestTokenBucketHz = static_cast<uint32_t>(clamped(val, 1, 10000));
            requestTokenBucketUpdated = true;
        }
    }
    if (PREF_CHANGED(HTTP_PREF("pacing.requests.burst"))) {
        rv = prefs->GetIntPref(HTTP_PREF("pacing.requests.burst"), &val);
        if (NS_SUCCEEDED(rv)) {
            mRequestTokenBucketBurst = val ? val : 1;
            requestTokenBucketUpdated = true;
        }
    }
    if (requestTokenBucketUpdated) {
        MakeNewRequestTokenBucket();
    }

    // Keepalive values for initial and idle connections.
    if (PREF_CHANGED(HTTP_PREF("tcp_keepalive.short_lived_connections"))) {
        rv = prefs->GetBoolPref(
            HTTP_PREF("tcp_keepalive.short_lived_connections"), &cVar);
        if (NS_SUCCEEDED(rv) && cVar != mTCPKeepaliveShortLivedEnabled) {
            mTCPKeepaliveShortLivedEnabled = cVar;
        }
    }

    if (PREF_CHANGED(HTTP_PREF("tcp_keepalive.short_lived_time"))) {
        rv = prefs->GetIntPref(
            HTTP_PREF("tcp_keepalive.short_lived_time"), &val);
        if (NS_SUCCEEDED(rv) && val > 0)
            mTCPKeepaliveShortLivedTimeS = clamped(val, 1, 300); // Max 5 mins.
    }

    if (PREF_CHANGED(HTTP_PREF("tcp_keepalive.short_lived_idle_time"))) {
        rv = prefs->GetIntPref(
            HTTP_PREF("tcp_keepalive.short_lived_idle_time"), &val);
        if (NS_SUCCEEDED(rv) && val > 0)
            mTCPKeepaliveShortLivedIdleTimeS = clamped(val,
                                                       1, kMaxTCPKeepIdle);
    }

    // Keepalive values for Long-lived Connections.
    if (PREF_CHANGED(HTTP_PREF("tcp_keepalive.long_lived_connections"))) {
        rv = prefs->GetBoolPref(
            HTTP_PREF("tcp_keepalive.long_lived_connections"), &cVar);
        if (NS_SUCCEEDED(rv) && cVar != mTCPKeepaliveLongLivedEnabled) {
            mTCPKeepaliveLongLivedEnabled = cVar;
        }
    }

    if (PREF_CHANGED(HTTP_PREF("tcp_keepalive.long_lived_idle_time"))) {
        rv = prefs->GetIntPref(
            HTTP_PREF("tcp_keepalive.long_lived_idle_time"), &val);
        if (NS_SUCCEEDED(rv) && val > 0)
            mTCPKeepaliveLongLivedIdleTimeS = clamped(val,
                                                      1, kMaxTCPKeepIdle);
    }

    if (PREF_CHANGED(HTTP_PREF("enforce-framing.http1")) ||
        PREF_CHANGED(HTTP_PREF("enforce-framing.soft")) ) {
        rv = prefs->GetBoolPref(HTTP_PREF("enforce-framing.http1"), &cVar);
        if (NS_SUCCEEDED(rv) && cVar) {
            mEnforceH1Framing = FRAMECHECK_STRICT;
        } else {
            rv = prefs->GetBoolPref(HTTP_PREF("enforce-framing.soft"), &cVar);
            if (NS_SUCCEEDED(rv) && cVar) {
                mEnforceH1Framing = FRAMECHECK_BARELY;
            } else {
                mEnforceH1Framing = FRAMECHECK_LAX;
            }
        }
    }

<<<<<<< HEAD
    if (PREF_CHANGED(HTTP_PREF("keep_empty_response_headers_as_empty_string"))) {
        rv = prefs->GetBoolPref(HTTP_PREF("keep_empty_response_headers_as_empty_string"),
                                &cVar);
=======
    if (PREF_CHANGED(TCP_FAST_OPEN_ENABLE)) {
        rv = prefs->GetBoolPref(TCP_FAST_OPEN_ENABLE, &cVar);
        if (NS_SUCCEEDED(rv)) {
            mUseFastOpen = cVar;
        }
    }

    if (PREF_CHANGED(TCP_FAST_OPEN_FAILURE_LIMIT)) {
        rv = prefs->GetIntPref(TCP_FAST_OPEN_FAILURE_LIMIT, &val);
>>>>>>> a17af05f
        if (NS_SUCCEEDED(rv)) {
            if (val < 0) {
                val = 0;
            }
            mFastOpenConsecutiveFailureLimit = val;
        }
    }

    if (PREF_CHANGED(HTTP_PREF("spdy.hpack-default-buffer"))) {
        rv = prefs->GetIntPref(HTTP_PREF("spdy.default-hpack-buffer"), &val);
        if (NS_SUCCEEDED(rv)) {
            mDefaultHpackBuffer = val;
        }
    }

    // Enable HTTP response timeout if TCP Keepalives are disabled.
    mResponseTimeoutEnabled = !mTCPKeepaliveShortLivedEnabled &&
                              !mTCPKeepaliveLongLivedEnabled;

#undef PREF_CHANGED
#undef MULTI_PREF_CHANGED
}


/**
 * Currently, only regularizes the case of subtags.
 */
static void
CanonicalizeLanguageTag(char *languageTag)
{
    char *s = languageTag;
    while (*s != '\0') {
        *s = nsCRT::ToLower(*s);
        s++;
    }

    s = languageTag;
    bool isFirst = true;
    bool seenSingleton = false;
    while (*s != '\0') {
        char *subTagEnd = strchr(s, '-');
        if (subTagEnd == nullptr) {
            subTagEnd = strchr(s, '\0');
        }

        if (isFirst) {
            isFirst = false;
        } else if (seenSingleton) {
            // Do nothing
        } else {
            size_t subTagLength = subTagEnd - s;
            if (subTagLength == 1) {
                seenSingleton = true;
            } else if (subTagLength == 2) {
                *s = nsCRT::ToUpper(*s);
                *(s + 1) = nsCRT::ToUpper(*(s + 1));
            } else if (subTagLength == 4) {
                *s = nsCRT::ToUpper(*s);
            }
        }

        s = subTagEnd;
        if (*s != '\0') {
            s++;
        }
    }
}

/**
 *  Allocates a C string into that contains a ISO 639 language list
 *  notated with HTTP "q" values for output with a HTTP Accept-Language
 *  header. Previous q values will be stripped because the order of
 *  the langs imply the q value. The q values are calculated by dividing
 *  1.0 amongst the number of languages present.
 *
 *  Ex: passing: "en, ja"
 *      returns: "en,ja;q=0.5"
 *
 *      passing: "en, ja, fr_CA"
 *      returns: "en,ja;q=0.7,fr_CA;q=0.3"
 */
static nsresult
PrepareAcceptLanguages(const char *i_AcceptLanguages, nsACString &o_AcceptLanguages)
{
    if (!i_AcceptLanguages)
        return NS_OK;

    uint32_t n, count_n, size, wrote;
    double q, dec;
    char *p, *p2, *token, *q_Accept, *o_Accept;
    const char *comma;
    int32_t available;

    o_Accept = strdup(i_AcceptLanguages);
    if (!o_Accept)
        return NS_ERROR_OUT_OF_MEMORY;
    for (p = o_Accept, n = size = 0; '\0' != *p; p++) {
        if (*p == ',') n++;
            size++;
    }

    available = size + ++n * 11 + 1;
    q_Accept = new char[available];
    if (!q_Accept) {
        free(o_Accept);
        return NS_ERROR_OUT_OF_MEMORY;
    }
    *q_Accept = '\0';
    q = 1.0;
    dec = q / (double) n;
    count_n = 0;
    p2 = q_Accept;
    for (token = nsCRT::strtok(o_Accept, ",", &p);
         token != nullptr;
         token = nsCRT::strtok(p, ",", &p))
    {
        token = net_FindCharNotInSet(token, HTTP_LWS);
        char* trim;
        trim = net_FindCharInSet(token, ";" HTTP_LWS);
        if (trim != nullptr)  // remove "; q=..." if present
            *trim = '\0';

        if (*token != '\0') {
            CanonicalizeLanguageTag(token);

            comma = count_n++ != 0 ? "," : ""; // delimiter if not first item
            uint32_t u = QVAL_TO_UINT(q);

            // Only display q-value if less than 1.00.
            if (u < 100) {
                const char *qval_str;

                // With a small number of languages, one decimal place is enough to prevent duplicate q-values.
                // Also, trailing zeroes do not add any information, so they can be removed.
                if ((n < 10) || ((u % 10) == 0)) {
                    u = (u + 5) / 10;
                    qval_str = "%s%s;q=0.%u";
                } else {
                    // Values below 10 require zero padding.
                    qval_str = "%s%s;q=0.%02u";
                }

                wrote = snprintf(p2, available, qval_str, comma, token, u);
            } else {
                wrote = snprintf(p2, available, "%s%s", comma, token);
            }

            q -= dec;
            p2 += wrote;
            available -= wrote;
            MOZ_ASSERT(available > 0, "allocated string not long enough");
        }
    }
    free(o_Accept);

    o_AcceptLanguages.Assign((const char *) q_Accept);
    delete [] q_Accept;

    return NS_OK;
}

nsresult
nsHttpHandler::SetAcceptLanguages()
{
    mAcceptLanguagesIsDirty = false;

    nsAutoCString acceptLanguages;
    Preferences::GetLocalizedCString(INTL_ACCEPT_LANGUAGES, acceptLanguages);

    nsAutoCString buf;
    nsresult rv = PrepareAcceptLanguages(acceptLanguages.get(), buf);
    if (NS_SUCCEEDED(rv)) {
        mAcceptLanguages.Assign(buf);
    }
    return rv;
}

nsresult
nsHttpHandler::SetAccept(const char *aAccept)
{
    mAccept = aAccept;
    return NS_OK;
}

nsresult
nsHttpHandler::SetAcceptEncodings(const char *aAcceptEncodings, bool isSecure)
{
    if (isSecure) {
        mHttpsAcceptEncodings = aAcceptEncodings;
    } else {
        // use legacy list if a secure override is not specified
        mHttpAcceptEncodings = aAcceptEncodings;
        if (mHttpsAcceptEncodings.IsEmpty()) {
            mHttpsAcceptEncodings = aAcceptEncodings;
        }
    }

    return NS_OK;
}

//-----------------------------------------------------------------------------
// nsHttpHandler::nsISupports
//-----------------------------------------------------------------------------

NS_IMPL_ISUPPORTS(nsHttpHandler,
                  nsIHttpProtocolHandler,
                  nsIProxiedProtocolHandler,
                  nsIProtocolHandler,
                  nsIObserver,
                  nsISupportsWeakReference,
                  nsISpeculativeConnect)

//-----------------------------------------------------------------------------
// nsHttpHandler::nsIProtocolHandler
//-----------------------------------------------------------------------------

NS_IMETHODIMP
nsHttpHandler::GetScheme(nsACString &aScheme)
{
    aScheme.AssignLiteral("http");
    return NS_OK;
}

NS_IMETHODIMP
nsHttpHandler::GetDefaultPort(int32_t *result)
{
    *result = NS_HTTP_DEFAULT_PORT;
    return NS_OK;
}

NS_IMETHODIMP
nsHttpHandler::GetProtocolFlags(uint32_t *result)
{
    *result = NS_HTTP_PROTOCOL_FLAGS;
    return NS_OK;
}

NS_IMETHODIMP
nsHttpHandler::NewURI(const nsACString &aSpec,
                      const char *aCharset,
                      nsIURI *aBaseURI,
                      nsIURI **aURI)
{
    return mozilla::net::NewURI(aSpec, aCharset, aBaseURI, NS_HTTP_DEFAULT_PORT, aURI);
}

NS_IMETHODIMP
nsHttpHandler::NewChannel2(nsIURI* uri,
                           nsILoadInfo* aLoadInfo,
                           nsIChannel** result)
{
    LOG(("nsHttpHandler::NewChannel\n"));

    NS_ENSURE_ARG_POINTER(uri);
    NS_ENSURE_ARG_POINTER(result);

    bool isHttp = false, isHttps = false;

    // Verify that we have been given a valid scheme
    nsresult rv = uri->SchemeIs("http", &isHttp);
    if (NS_FAILED(rv)) return rv;
    if (!isHttp) {
        rv = uri->SchemeIs("https", &isHttps);
        if (NS_FAILED(rv)) return rv;
        if (!isHttps) {
            NS_WARNING("Invalid URI scheme");
            return NS_ERROR_UNEXPECTED;
        }
    }

    return NewProxiedChannel2(uri, nullptr, 0, nullptr, aLoadInfo, result);
}

NS_IMETHODIMP
nsHttpHandler::NewChannel(nsIURI *uri, nsIChannel **result)
{
    return NewChannel2(uri, nullptr, result);
}

NS_IMETHODIMP
nsHttpHandler::AllowPort(int32_t port, const char *scheme, bool *_retval)
{
    // don't override anything.
    *_retval = false;
    return NS_OK;
}

//-----------------------------------------------------------------------------
// nsHttpHandler::nsIProxiedProtocolHandler
//-----------------------------------------------------------------------------

NS_IMETHODIMP
nsHttpHandler::NewProxiedChannel2(nsIURI *uri,
                                  nsIProxyInfo* givenProxyInfo,
                                  uint32_t proxyResolveFlags,
                                  nsIURI *proxyURI,
                                  nsILoadInfo* aLoadInfo,
                                  nsIChannel** result)
{
    RefPtr<HttpBaseChannel> httpChannel;

    LOG(("nsHttpHandler::NewProxiedChannel [proxyInfo=%p]\n",
        givenProxyInfo));

#ifdef MOZ_TASK_TRACER
    if (tasktracer::IsStartLogging()) {
        nsAutoCString urispec;
        uri->GetSpec(urispec);
        tasktracer::AddLabel("nsHttpHandler::NewProxiedChannel2 %s", urispec.get());
    }
#endif

    nsCOMPtr<nsProxyInfo> proxyInfo;
    if (givenProxyInfo) {
        proxyInfo = do_QueryInterface(givenProxyInfo);
        NS_ENSURE_ARG(proxyInfo);
    }

    bool https;
    nsresult rv = uri->SchemeIs("https", &https);
    if (NS_FAILED(rv))
        return rv;

    if (IsNeckoChild()) {
        httpChannel = new HttpChannelChild();
    } else {
        httpChannel = new nsHttpChannel();
    }

    uint32_t caps = mCapabilities;

    if (!IsNeckoChild()) {
        // HACK: make sure PSM gets initialized on the main thread.
        net_EnsurePSMInit();
    }

<<<<<<< HEAD
=======
    if (XRE_IsParentProcess()) {
        // Load UserAgentOverrides.jsm before any HTTP request is issued.
        EnsureUAOverridesInit();
    }

>>>>>>> a17af05f
    uint64_t channelId;
    rv = NewChannelId(channelId);
    NS_ENSURE_SUCCESS(rv, rv);

    rv = httpChannel->Init(uri, caps, proxyInfo, proxyResolveFlags, proxyURI, channelId);
    if (NS_FAILED(rv))
        return rv;

    // set the loadInfo on the new channel
    rv = httpChannel->SetLoadInfo(aLoadInfo);
    if (NS_FAILED(rv)) {
        return rv;
    }

    httpChannel.forget(result);
    return NS_OK;
}

NS_IMETHODIMP
nsHttpHandler::NewProxiedChannel(nsIURI *uri,
                                 nsIProxyInfo* givenProxyInfo,
                                 uint32_t proxyResolveFlags,
                                 nsIURI *proxyURI,
                                 nsIChannel **result)
{
    return NewProxiedChannel2(uri, givenProxyInfo,
                              proxyResolveFlags, proxyURI,
                              nullptr, result);
}

//-----------------------------------------------------------------------------
// nsHttpHandler::nsIHttpProtocolHandler
//-----------------------------------------------------------------------------

NS_IMETHODIMP
nsHttpHandler::GetUserAgent(nsACString &value)
{
    value = UserAgent();
    return NS_OK;
}

NS_IMETHODIMP
nsHttpHandler::GetAppName(nsACString &value)
{
    value = mLegacyAppName;
    return NS_OK;
}

NS_IMETHODIMP
nsHttpHandler::GetAppVersion(nsACString &value)
{
    value = mLegacyAppVersion;
    return NS_OK;
}

NS_IMETHODIMP
nsHttpHandler::GetPlatform(nsACString &value)
{
    value = mPlatform;
    return NS_OK;
}

NS_IMETHODIMP
nsHttpHandler::GetOscpu(nsACString &value)
{
    value = mOscpu;
    return NS_OK;
}

NS_IMETHODIMP
nsHttpHandler::GetMisc(nsACString &value)
{
    value = mMisc;
    return NS_OK;
}

//-----------------------------------------------------------------------------
// nsHttpHandler::nsIObserver
//-----------------------------------------------------------------------------

NS_IMETHODIMP
nsHttpHandler::Observe(nsISupports *subject,
                       const char *topic,
                       const char16_t *data)
{
    MOZ_ASSERT(NS_IsMainThread());
    LOG(("nsHttpHandler::Observe [topic=\"%s\"]\n", topic));

    nsresult rv;
    if (!strcmp(topic, NS_PREFBRANCH_PREFCHANGE_TOPIC_ID)) {
        nsCOMPtr<nsIPrefBranch> prefBranch = do_QueryInterface(subject);
        if (prefBranch)
            PrefsChanged(prefBranch, NS_ConvertUTF16toUTF8(data).get());
    } else if (!strcmp(topic, "profile-change-net-teardown") ||
               !strcmp(topic, NS_XPCOM_SHUTDOWN_OBSERVER_ID) ) {

        mHandlerActive = false;

        // clear cache of all authentication credentials.
        Unused << mAuthCache.ClearAll();
        Unused << mPrivateAuthCache.ClearAll();
        if (mWifiTickler)
            mWifiTickler->Cancel();

        // Inform nsIOService that network is tearing down.
        gIOService->SetHttpHandlerAlreadyShutingDown();

        ShutdownConnectionManager();

        // need to reset the session start time since cache validation may
        // depend on this value.
        mSessionStartTime = NowInSeconds();

        if (!mDoNotTrackEnabled) {
            Telemetry::Accumulate(Telemetry::DNT_USAGE, 2);
        } else {
            Telemetry::Accumulate(Telemetry::DNT_USAGE, 1);
        }

        if (UseFastOpen()) {
            Telemetry::Accumulate(Telemetry::TCP_FAST_OPEN_STATUS, 0);
        } else if (!mFastOpenSupported) {
            Telemetry::Accumulate(Telemetry::TCP_FAST_OPEN_STATUS, 1);
        } else if (!mUseFastOpen) {
            Telemetry::Accumulate(Telemetry::TCP_FAST_OPEN_STATUS, 2);
        } else {
            Telemetry::Accumulate(Telemetry::TCP_FAST_OPEN_STATUS, 3);
        }
    } else if (!strcmp(topic, "profile-change-net-restore")) {
        // initialize connection manager
        rv = InitConnectionMgr();
        MOZ_ASSERT(NS_SUCCEEDED(rv));
    } else if (!strcmp(topic, "net:clear-active-logins")) {
        Unused << mAuthCache.ClearAll();
        Unused << mPrivateAuthCache.ClearAll();
    } else if (!strcmp(topic, "net:prune-dead-connections")) {
        if (mConnMgr) {
            rv = mConnMgr->PruneDeadConnections();
            if (NS_FAILED(rv)) {
                LOG(("    PruneDeadConnections failed (%08x)\n",
                     static_cast<uint32_t>(rv)));
            }
        }
    } else if (!strcmp(topic, "net:prune-all-connections")) {
        if (mConnMgr) {
            rv = mConnMgr->DoShiftReloadConnectionCleanup(nullptr);
            if (NS_FAILED(rv)) {
                LOG(("    DoShiftReloadConnectionCleanup failed (%08x)\n",
                     static_cast<uint32_t>(rv)));
            }
            rv = mConnMgr->PruneDeadConnections();
            if (NS_FAILED(rv)) {
                LOG(("    PruneDeadConnections failed (%08x)\n",
                     static_cast<uint32_t>(rv)));
            }
        }
#if 0
    } else if (!strcmp(topic, "net:failed-to-process-uri-content")) {
         // nop right now - we used to cancel h1 pipelines based on this,
         // but those are no longer implemented
         nsCOMPtr<nsIURI> uri = do_QueryInterface(subject);
#endif
    } else if (!strcmp(topic, "last-pb-context-exited")) {
        Unused << mPrivateAuthCache.ClearAll();
        if (mConnMgr) {
            mConnMgr->ClearAltServiceMappings();
        }
    } else if (!strcmp(topic, "browser:purge-session-history")) {
        if (mConnMgr) {
            if (gSocketTransportService) {
              nsCOMPtr<nsIRunnable> event = NewRunnableMethod(
                "net::nsHttpConnectionMgr::ClearConnectionHistory",
                mConnMgr,
                &nsHttpConnectionMgr::ClearConnectionHistory);
              gSocketTransportService->Dispatch(event, NS_DISPATCH_NORMAL);
            }
            mConnMgr->ClearAltServiceMappings();
        }
    } else if (!strcmp(topic, NS_NETWORK_LINK_TOPIC)) {
        nsAutoCString converted = NS_ConvertUTF16toUTF8(data);
        if (!strcmp(converted.get(), NS_NETWORK_LINK_DATA_CHANGED)) {
            if (mConnMgr) {
                rv = mConnMgr->PruneDeadConnections();
                if (NS_FAILED(rv)) {
                    LOG(("    PruneDeadConnections failed (%08x)\n",
                         static_cast<uint32_t>(rv)));
                }
                rv = mConnMgr->VerifyTraffic();
                if (NS_FAILED(rv)) {
                    LOG(("    VerifyTraffic failed (%08x)\n",
                         static_cast<uint32_t>(rv)));
                }
            }
        }
    } else if (!strcmp(topic, "application-background")) {
        // going to the background on android means we should close
        // down idle connections for power conservation
        if (mConnMgr) {
            rv = mConnMgr->DoShiftReloadConnectionCleanup(nullptr);
            if (NS_FAILED(rv)) {
                LOG(("    DoShiftReloadConnectionCleanup failed (%08x)\n",
                     static_cast<uint32_t>(rv)));
            }
<<<<<<< HEAD
        }
    } else if (!strcmp(topic, "net:current-toplevel-outer-content-windowid")) {
        nsCOMPtr<nsISupportsPRUint64> wrapper = do_QueryInterface(subject);
        MOZ_RELEASE_ASSERT(wrapper);

        uint64_t windowId = 0;
        wrapper->GetData(&windowId);
        MOZ_ASSERT(windowId);

        if (IsNeckoChild()) {
            if (gNeckoChild) {
                gNeckoChild->SendNotifyCurrentTopLevelOuterContentWindowId(
                    windowId);
            }
        } else {
            static uint64_t sCurrentTopLevelOuterContentWindowId = 0;
            if (sCurrentTopLevelOuterContentWindowId != windowId) {
                sCurrentTopLevelOuterContentWindowId = windowId;
                if (mConnMgr) {
                    mConnMgr->UpdateCurrentTopLevelOuterContentWindowId(
                        sCurrentTopLevelOuterContentWindowId);
                }
            }
=======
>>>>>>> a17af05f
        }
    } else if (!strcmp(topic, "net:current-toplevel-outer-content-windowid")) {
        nsCOMPtr<nsISupportsPRUint64> wrapper = do_QueryInterface(subject);
        MOZ_RELEASE_ASSERT(wrapper);

        uint64_t windowId = 0;
        wrapper->GetData(&windowId);
        MOZ_ASSERT(windowId);

        static uint64_t sCurrentTopLevelOuterContentWindowId = 0;
        if (sCurrentTopLevelOuterContentWindowId != windowId) {
            sCurrentTopLevelOuterContentWindowId = windowId;
            if (mConnMgr) {
                mConnMgr->UpdateCurrentTopLevelOuterContentWindowId(
                    sCurrentTopLevelOuterContentWindowId);
            }
        }
    } else if (!strcmp(topic, "captive-portal-login") ||
               !strcmp(topic, "captive-portal-login-success")) {
         // We have detected a captive portal and we will reset the Fast Open
         // failure counter.
         ResetFastOpenConsecutiveFailureCounter();
    }

    return NS_OK;
}

// nsISpeculativeConnect

nsresult
nsHttpHandler::SpeculativeConnectInternal(nsIURI *aURI,
                                          nsIPrincipal *aPrincipal,
                                          nsIInterfaceRequestor *aCallbacks,
                                          bool anonymous)
{
    if (IsNeckoChild()) {
        ipc::URIParams params;
        SerializeURI(aURI, params);
        gNeckoChild->SendSpeculativeConnect(params,
                                            IPC::Principal(aPrincipal),
                                            anonymous);
        return NS_OK;
    }

    if (!mHandlerActive)
        return NS_OK;

    MOZ_ASSERT(NS_IsMainThread());
    nsCOMPtr<nsIObserverService> obsService = services::GetObserverService();
    if (mDebugObservations && obsService) {
        // this is basically used for test coverage of an otherwise 'hintable'
        // feature
        obsService->NotifyObservers(nullptr, "speculative-connect-request",
                                    nullptr);
        for (auto* cp : dom::ContentParent::AllProcesses(dom::ContentParent::eLive)) {
            PNeckoParent* neckoParent = SingleManagedOrNull(cp->ManagedPNeckoParent());
            if (!neckoParent) {
                continue;
            }
            Unused << neckoParent->SendSpeculativeConnectRequest();
        }
    }

    nsISiteSecurityService* sss = gHttpHandler->GetSSService();
    bool isStsHost = false;
    if (!sss)
        return NS_OK;

    nsCOMPtr<nsILoadContext> loadContext = do_GetInterface(aCallbacks);
    uint32_t flags = 0;
    if (loadContext && loadContext->UsePrivateBrowsing())
        flags |= nsISocketProvider::NO_PERMANENT_STORAGE;

    OriginAttributes originAttributes;
    // If the principal is given, we use the originAttributes from this
    // principal. Otherwise, we use the originAttributes from the
    // loadContext.
    if (aPrincipal) {
        originAttributes = aPrincipal->OriginAttributesRef();
    } else if (loadContext) {
        loadContext->GetOriginAttributes(originAttributes);
    }

    nsCOMPtr<nsIURI> clone;
    if (NS_SUCCEEDED(sss->IsSecureURI(nsISiteSecurityService::HEADER_HSTS,
                                      aURI, flags, originAttributes,
<<<<<<< HEAD
                                      nullptr, &isStsHost)) &&
=======
                                      nullptr, nullptr, &isStsHost)) &&
>>>>>>> a17af05f
                                      isStsHost) {
        if (NS_SUCCEEDED(NS_GetSecureUpgradedURI(aURI,
                                                 getter_AddRefs(clone)))) {
            aURI = clone.get();
            // (NOTE: We better make sure |clone| stays alive until the end
            // of the function now, since our aURI arg now points to it!)
        }
    }

    nsAutoCString scheme;
    nsresult rv = aURI->GetScheme(scheme);
    if (NS_FAILED(rv))
        return rv;

    // If this is HTTPS, make sure PSM is initialized as the channel
    // creation path may have been bypassed
    if (scheme.EqualsLiteral("https")) {
        if (!IsNeckoChild()) {
            // make sure PSM gets initialized on the main thread.
            net_EnsurePSMInit();
        }
    }
    // Ensure that this is HTTP or HTTPS, otherwise we don't do preconnect here
    else if (!scheme.EqualsLiteral("http"))
        return NS_ERROR_UNEXPECTED;

    // Construct connection info object
    bool usingSSL = false;
    rv = aURI->SchemeIs("https", &usingSSL);
    if (NS_FAILED(rv))
        return rv;

    nsAutoCString host;
    rv = aURI->GetAsciiHost(host);
    if (NS_FAILED(rv))
        return rv;

    int32_t port = -1;
    rv = aURI->GetPort(&port);
    if (NS_FAILED(rv))
        return rv;

    nsAutoCString username;
    aURI->GetUsername(username);

    auto *ci =
        new nsHttpConnectionInfo(host, port, EmptyCString(), username, nullptr,
                                 originAttributes, usingSSL);
    ci->SetAnonymous(anonymous);

    return SpeculativeConnect(ci, aCallbacks);
}

NS_IMETHODIMP
nsHttpHandler::SpeculativeConnect(nsIURI *aURI,
                                  nsIInterfaceRequestor *aCallbacks)
{
    return SpeculativeConnectInternal(aURI, nullptr, aCallbacks, false);
}

NS_IMETHODIMP
nsHttpHandler::SpeculativeConnect2(nsIURI *aURI,
                                   nsIPrincipal *aPrincipal,
                                   nsIInterfaceRequestor *aCallbacks)
{
    return SpeculativeConnectInternal(aURI, aPrincipal, aCallbacks, false);
}

NS_IMETHODIMP
nsHttpHandler::SpeculativeAnonymousConnect(nsIURI *aURI,
                                           nsIInterfaceRequestor *aCallbacks)
{
    return SpeculativeConnectInternal(aURI, nullptr, aCallbacks, true);
}

NS_IMETHODIMP
nsHttpHandler::SpeculativeAnonymousConnect2(nsIURI *aURI,
                                            nsIPrincipal *aPrincipal,
                                            nsIInterfaceRequestor *aCallbacks)
{
    return SpeculativeConnectInternal(aURI, aPrincipal, aCallbacks, true);
}

void
nsHttpHandler::TickleWifi(nsIInterfaceRequestor *cb)
{
    if (!cb || !mWifiTickler)
        return;

    // If B2G requires a similar mechanism nsINetworkManager, currently only avail
    // on B2G, contains the necessary information on wifi and gateway

    nsCOMPtr<nsIDOMWindow> domWindow = do_GetInterface(cb);
    nsCOMPtr<nsPIDOMWindowOuter> piWindow = do_QueryInterface(domWindow);
    if (!piWindow)
        return;

    nsCOMPtr<nsIDOMNavigator> domNavigator = piWindow->GetNavigator();
    nsCOMPtr<nsIMozNavigatorNetwork> networkNavigator =
        do_QueryInterface(domNavigator);
    if (!networkNavigator)
        return;

    nsCOMPtr<nsINetworkProperties> networkProperties;
    networkNavigator->GetProperties(getter_AddRefs(networkProperties));
    if (!networkProperties)
        return;

    uint32_t gwAddress;
    bool isWifi;
    nsresult rv;

    rv = networkProperties->GetDhcpGateway(&gwAddress);
    if (NS_SUCCEEDED(rv))
        rv = networkProperties->GetIsWifi(&isWifi);
    if (NS_FAILED(rv))
        return;

    if (!gwAddress || !isWifi)
        return;

    mWifiTickler->SetIPV4Address(gwAddress);
    mWifiTickler->Tickle();
}

//-----------------------------------------------------------------------------
// nsHttpsHandler implementation
//-----------------------------------------------------------------------------

NS_IMPL_ISUPPORTS(nsHttpsHandler,
                  nsIHttpProtocolHandler,
                  nsIProxiedProtocolHandler,
                  nsIProtocolHandler,
                  nsISupportsWeakReference,
                  nsISpeculativeConnect)

nsresult
nsHttpsHandler::Init()
{
    nsCOMPtr<nsIProtocolHandler> httpHandler(
            do_GetService(NS_NETWORK_PROTOCOL_CONTRACTID_PREFIX "http"));
    MOZ_ASSERT(httpHandler.get() != nullptr);
    return NS_OK;
}

NS_IMETHODIMP
nsHttpsHandler::GetScheme(nsACString &aScheme)
{
    aScheme.AssignLiteral("https");
    return NS_OK;
}

NS_IMETHODIMP
nsHttpsHandler::GetDefaultPort(int32_t *aPort)
{
    *aPort = NS_HTTPS_DEFAULT_PORT;
    return NS_OK;
}

NS_IMETHODIMP
nsHttpsHandler::GetProtocolFlags(uint32_t *aProtocolFlags)
{
    *aProtocolFlags = NS_HTTP_PROTOCOL_FLAGS | URI_SAFE_TO_LOAD_IN_SECURE_CONTEXT;
    return NS_OK;
}

NS_IMETHODIMP
nsHttpsHandler::NewURI(const nsACString &aSpec,
                       const char *aOriginCharset,
                       nsIURI *aBaseURI,
                       nsIURI **_retval)
{
    return mozilla::net::NewURI(aSpec, aOriginCharset, aBaseURI, NS_HTTPS_DEFAULT_PORT, _retval);
}

NS_IMETHODIMP
nsHttpsHandler::NewChannel2(nsIURI* aURI,
                            nsILoadInfo* aLoadInfo,
                            nsIChannel** _retval)
{
    MOZ_ASSERT(gHttpHandler);
    if (!gHttpHandler)
      return NS_ERROR_UNEXPECTED;
    return gHttpHandler->NewChannel2(aURI, aLoadInfo, _retval);
}

NS_IMETHODIMP
nsHttpsHandler::NewChannel(nsIURI *aURI, nsIChannel **_retval)
{
    return NewChannel2(aURI, nullptr, _retval);
}

NS_IMETHODIMP
nsHttpsHandler::AllowPort(int32_t aPort, const char *aScheme, bool *_retval)
{
    // don't override anything.
    *_retval = false;
    return NS_OK;
}

void
nsHttpHandler::ShutdownConnectionManager()
{
    // ensure connection manager is shutdown
    if (mConnMgr) {
        nsresult rv = mConnMgr->Shutdown();
        if (NS_FAILED(rv)) {
            LOG(("nsHttpHandler::ShutdownConnectionManager\n"
                 "    failed to shutdown connection manager\n"));
        }
    }
}

nsresult
nsHttpHandler::NewChannelId(uint64_t& channelId)
{
  MOZ_ASSERT(NS_IsMainThread());
  channelId = ((static_cast<uint64_t>(mProcessId) << 32) & 0xFFFFFFFF00000000LL) | mNextChannelId++;
  return NS_OK;
}

} // namespace net
} // namespace mozilla<|MERGE_RESOLUTION|>--- conflicted
+++ resolved
@@ -53,16 +53,10 @@
 #include "nsComponentManagerUtils.h"
 #include "nsSocketTransportService2.h"
 #include "nsIOService.h"
-<<<<<<< HEAD
-#include "nsIThrottlingService.h"
-#include "nsISupportsPrimitives.h"
-#include "nsIXULRuntime.h"
-=======
 #include "nsISupportsPrimitives.h"
 #include "nsIXULRuntime.h"
 #include "nsCharSeparatedTokenizer.h"
 #include "nsRFPService.h"
->>>>>>> a17af05f
 
 #include "mozilla/net/NeckoChild.h"
 #include "mozilla/net/NeckoParent.h"
@@ -108,12 +102,9 @@
 #define ALLOW_EXPERIMENTS        "network.allow-experiments"
 #define SAFE_HINT_HEADER_VALUE   "safeHint.enabled"
 #define SECURITY_PREFIX          "security."
-<<<<<<< HEAD
-=======
 
 #define TCP_FAST_OPEN_ENABLE        "network.tcp.tcp_fastopen_enable"
 #define TCP_FAST_OPEN_FAILURE_LIMIT "network.tcp.tcp_fastopen_consecutive_failure_limit"
->>>>>>> a17af05f
 
 #define UA_PREF(_pref) UA_PREF_PREFIX _pref
 #define HTTP_PREF(_pref) HTTP_PREF_PREFIX _pref
@@ -201,8 +192,6 @@
     , mMaxConnections(24)
     , mMaxPersistentConnectionsPerServer(2)
     , mMaxPersistentConnectionsPerProxy(4)
-<<<<<<< HEAD
-=======
     , mThrottleEnabled(true)
     , mThrottleSuspendFor(3000)
     , mThrottleResumeFor(200)
@@ -213,7 +202,6 @@
     , mTailDelayQuantum(600)
     , mTailDelayQuantumAfterDCL(100)
     , mTailDelayMax(6000)
->>>>>>> a17af05f
     , mRedirectionLimit(10)
     , mPhishyUserPassLength(1)
     , mQoSBits(0x00)
@@ -268,13 +256,10 @@
     , mDefaultHpackBuffer(4096)
     , mMaxHttpResponseHeaderSize(393216)
     , mFocusedWindowTransactionRatio(0.9f)
-<<<<<<< HEAD
-=======
     , mUseFastOpen(true)
     , mFastOpenConsecutiveFailureLimit(5)
     , mFastOpenConsecutiveFailureCounter(0)
     , mActiveTabPriority(true)
->>>>>>> a17af05f
     , mProcessId(0)
     , mNextChannelId(1)
 {
@@ -288,8 +273,6 @@
     if (runtime) {
         runtime->GetProcessID(&mProcessId);
     }
-<<<<<<< HEAD
-=======
     SetFastOpenOSSupport();
 }
 
@@ -382,7 +365,6 @@
         = do_GetService("@mozilla.org/network/ua-overrides-bootstrapper;1", &rv);
     MOZ_ASSERT(bootstrapper);
     MOZ_ASSERT(NS_SUCCEEDED(rv));
->>>>>>> a17af05f
 }
 
 nsHttpHandler::~nsHttpHandler()
@@ -452,11 +434,8 @@
         prefBranch->AddObserver(HTTP_PREF("tcp_keepalive.long_lived_connections"), this, true);
         prefBranch->AddObserver(SAFE_HINT_HEADER_VALUE, this, true);
         prefBranch->AddObserver(SECURITY_PREFIX, this, true);
-<<<<<<< HEAD
-=======
         prefBranch->AddObserver(TCP_FAST_OPEN_ENABLE, this, true);
         prefBranch->AddObserver(TCP_FAST_OPEN_FAILURE_LIMIT, this, true);
->>>>>>> a17af05f
         PrefsChanged(prefBranch, nullptr);
     }
 
@@ -551,11 +530,6 @@
         obsService->AddObserver(this, "browser:purge-session-history", true);
         obsService->AddObserver(this, NS_NETWORK_LINK_TOPIC, true);
         obsService->AddObserver(this, "application-background", true);
-<<<<<<< HEAD
-        obsService->AddObserver(this,
-                                "net:current-toplevel-outer-content-windowid",
-                                true);
-=======
 
         if (!IsNeckoChild()) {
             obsService->AddObserver(this,
@@ -567,7 +541,6 @@
             obsService->AddObserver(this, "captive-portal-login", true);
             obsService->AddObserver(this, "captive-portal-login-success", true);
         }
->>>>>>> a17af05f
 
         // disabled as its a nop right now
         // obsService->AddObserver(this, "net:failed-to-process-uri-content", true);
@@ -620,16 +593,12 @@
                         mMaxConnections,
                         mMaxPersistentConnectionsPerServer,
                         mMaxPersistentConnectionsPerProxy,
-<<<<<<< HEAD
-                        mMaxRequestDelay);
-=======
                         mMaxRequestDelay,
                         mThrottleEnabled,
                         mThrottleSuspendFor,
                         mThrottleResumeFor,
                         mThrottleResumeIn,
                         mThrottleTimeWindow);
->>>>>>> a17af05f
     return rv;
 }
 
@@ -795,17 +764,6 @@
 
     NS_ADDREF(*result = mIOService);
     return NS_OK;
-}
-
-nsIThrottlingService *
-nsHttpHandler::GetThrottlingService()
-{
-    if (!mThrottlingService) {
-        nsCOMPtr<nsIThrottlingService> service = do_GetService(NS_THROTTLINGSERVICE_CONTRACTID);
-        mThrottlingService = new nsMainThreadPtrHolder<nsIThrottlingService>(service);
-    }
-
-    return mThrottlingService;
 }
 
 uint32_t
@@ -1072,20 +1030,11 @@
           ? WNT_BASE "; WOW64"
           : WNT_BASE;
 #endif
-<<<<<<< HEAD
-        char *buf = mozilla::Smprintf(format,
-                               info.dwMajorVersion,
-                               info.dwMinorVersion);
-        if (buf) {
-            mOscpu = buf;
-            mozilla::SmprintfFree(buf);
-=======
         SmprintfPointer buf = mozilla::Smprintf(format,
                                                 info.dwMajorVersion,
                                                 info.dwMinorVersion);
         if (buf) {
             mOscpu = buf.get();
->>>>>>> a17af05f
         }
     }
 #elif defined (XP_MACOSX)
@@ -1334,13 +1283,8 @@
             mSpoofReferrerSource = cVar;
     }
 
-<<<<<<< HEAD
-    if (PREF_CHANGED(HTTP_PREF("referer.spoofOnionSource"))) {
-        rv = prefs->GetBoolPref(HTTP_PREF("referer.spoofOnionSource"), &cVar);
-=======
     if (PREF_CHANGED(HTTP_PREF("referer.hideOnionSource"))) {
         rv = prefs->GetBoolPref(HTTP_PREF("referer.hideOnionSource"), &cVar);
->>>>>>> a17af05f
         if (NS_SUCCEEDED(rv))
             mHideOnionReferrerSource = cVar;
     }
@@ -1417,11 +1361,7 @@
         rv = prefs->GetCharPref(HTTP_PREF("accept.default"),
                                   getter_Copies(accept));
         if (NS_SUCCEEDED(rv)) {
-<<<<<<< HEAD
-            rv = SetAccept(accept);
-=======
             rv = SetAccept(accept.get());
->>>>>>> a17af05f
             MOZ_ASSERT(NS_SUCCEEDED(rv));
         }
     }
@@ -1431,11 +1371,7 @@
         rv = prefs->GetCharPref(HTTP_PREF("accept-encoding"),
                                   getter_Copies(acceptEncodings));
         if (NS_SUCCEEDED(rv)) {
-<<<<<<< HEAD
-            rv = SetAcceptEncodings(acceptEncodings, false);
-=======
             rv = SetAcceptEncodings(acceptEncodings.get(), false);
->>>>>>> a17af05f
             MOZ_ASSERT(NS_SUCCEEDED(rv));
         }
     }
@@ -1445,11 +1381,7 @@
         rv = prefs->GetCharPref(HTTP_PREF("accept-encoding.secure"),
                                   getter_Copies(acceptEncodings));
         if (NS_SUCCEEDED(rv)) {
-<<<<<<< HEAD
-            rv = SetAcceptEncodings(acceptEncodings, true);
-=======
             rv = SetAcceptEncodings(acceptEncodings.get(), true);
->>>>>>> a17af05f
             MOZ_ASSERT(NS_SUCCEEDED(rv));
         }
     }
@@ -1677,8 +1609,6 @@
         }
     }
 
-<<<<<<< HEAD
-=======
     if (PREF_CHANGED(HTTP_PREF("throttle.enable"))) {
         rv = prefs->GetBoolPref(HTTP_PREF("throttle.enable"), &mThrottleEnabled);
         if (NS_SUCCEEDED(rv) && mConnMgr) {
@@ -1743,7 +1673,6 @@
         mTailDelayMax = (uint32_t)clamped(val, 0, 60000);
     }
 
->>>>>>> a17af05f
     if (PREF_CHANGED(HTTP_PREF("focused_window_transaction_ratio"))) {
         float ratio = 0;
         rv = prefs->GetFloatPref(HTTP_PREF("focused_window_transaction_ratio"), &ratio);
@@ -1761,25 +1690,10 @@
     //
 
     if (PREF_CHANGED(INTL_ACCEPT_LANGUAGES)) {
-<<<<<<< HEAD
-        nsCOMPtr<nsIPrefLocalizedString> pls;
-        prefs->GetComplexValue(INTL_ACCEPT_LANGUAGES,
-                                NS_GET_IID(nsIPrefLocalizedString),
-                                getter_AddRefs(pls));
-        if (pls) {
-            nsXPIDLString uval;
-            pls->ToString(getter_Copies(uval));
-            if (uval) {
-                rv = SetAcceptLanguages(NS_ConvertUTF16toUTF8(uval).get());
-                MOZ_ASSERT(NS_SUCCEEDED(rv));
-            }
-        }
-=======
         // We don't want to set the new accept languages here since
         // this pref is a complex type and it may be racy with flushing
         // string resources.
         mAcceptLanguagesIsDirty = true;
->>>>>>> a17af05f
     }
 
     //
@@ -1939,11 +1853,6 @@
         }
     }
 
-<<<<<<< HEAD
-    if (PREF_CHANGED(HTTP_PREF("keep_empty_response_headers_as_empty_string"))) {
-        rv = prefs->GetBoolPref(HTTP_PREF("keep_empty_response_headers_as_empty_string"),
-                                &cVar);
-=======
     if (PREF_CHANGED(TCP_FAST_OPEN_ENABLE)) {
         rv = prefs->GetBoolPref(TCP_FAST_OPEN_ENABLE, &cVar);
         if (NS_SUCCEEDED(rv)) {
@@ -1953,7 +1862,6 @@
 
     if (PREF_CHANGED(TCP_FAST_OPEN_FAILURE_LIMIT)) {
         rv = prefs->GetIntPref(TCP_FAST_OPEN_FAILURE_LIMIT, &val);
->>>>>>> a17af05f
         if (NS_SUCCEEDED(rv)) {
             if (val < 0) {
                 val = 0;
@@ -2290,14 +2198,11 @@
         net_EnsurePSMInit();
     }
 
-<<<<<<< HEAD
-=======
     if (XRE_IsParentProcess()) {
         // Load UserAgentOverrides.jsm before any HTTP request is issued.
         EnsureUAOverridesInit();
     }
 
->>>>>>> a17af05f
     uint64_t channelId;
     rv = NewChannelId(channelId);
     NS_ENSURE_SUCCESS(rv, rv);
@@ -2501,32 +2406,6 @@
                 LOG(("    DoShiftReloadConnectionCleanup failed (%08x)\n",
                      static_cast<uint32_t>(rv)));
             }
-<<<<<<< HEAD
-        }
-    } else if (!strcmp(topic, "net:current-toplevel-outer-content-windowid")) {
-        nsCOMPtr<nsISupportsPRUint64> wrapper = do_QueryInterface(subject);
-        MOZ_RELEASE_ASSERT(wrapper);
-
-        uint64_t windowId = 0;
-        wrapper->GetData(&windowId);
-        MOZ_ASSERT(windowId);
-
-        if (IsNeckoChild()) {
-            if (gNeckoChild) {
-                gNeckoChild->SendNotifyCurrentTopLevelOuterContentWindowId(
-                    windowId);
-            }
-        } else {
-            static uint64_t sCurrentTopLevelOuterContentWindowId = 0;
-            if (sCurrentTopLevelOuterContentWindowId != windowId) {
-                sCurrentTopLevelOuterContentWindowId = windowId;
-                if (mConnMgr) {
-                    mConnMgr->UpdateCurrentTopLevelOuterContentWindowId(
-                        sCurrentTopLevelOuterContentWindowId);
-                }
-            }
-=======
->>>>>>> a17af05f
         }
     } else if (!strcmp(topic, "net:current-toplevel-outer-content-windowid")) {
         nsCOMPtr<nsISupportsPRUint64> wrapper = do_QueryInterface(subject);
@@ -2613,11 +2492,7 @@
     nsCOMPtr<nsIURI> clone;
     if (NS_SUCCEEDED(sss->IsSecureURI(nsISiteSecurityService::HEADER_HSTS,
                                       aURI, flags, originAttributes,
-<<<<<<< HEAD
-                                      nullptr, &isStsHost)) &&
-=======
                                       nullptr, nullptr, &isStsHost)) &&
->>>>>>> a17af05f
                                       isStsHost) {
         if (NS_SUCCEEDED(NS_GetSecureUpgradedURI(aURI,
                                                  getter_AddRefs(clone)))) {
