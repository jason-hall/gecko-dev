/* -*- Mode: C++; tab-width: 4; indent-tabs-mode: nil; c-basic-offset: 4 -*- */
/* vim:set ts=4 sw=4 sts=4 et cin: */
/* This Source Code Form is subject to the terms of the Mozilla Public
 * License, v. 2.0. If a copy of the MPL was not distributed with this
 * file, You can obtain one at http://mozilla.org/MPL/2.0/. */

// HttpLog.h should generally be included first
#include "HttpLog.h"

#include "mozilla/Unused.h"
#include "nsHttpResponseHead.h"
#include "nsIHttpHeaderVisitor.h"
#include "nsPrintfCString.h"
#include "prtime.h"
#include "plstr.h"
#include "nsURLHelper.h"
#include <algorithm>

namespace mozilla {
namespace net {

//-----------------------------------------------------------------------------
// nsHttpResponseHead <public>
//-----------------------------------------------------------------------------

nsHttpResponseHead::nsHttpResponseHead(const nsHttpResponseHead &aOther)
    : mRecursiveMutex("nsHttpResponseHead.mRecursiveMutex")
    , mInVisitHeaders(false)
{
    nsHttpResponseHead &other = const_cast<nsHttpResponseHead&>(aOther);
    RecursiveMutexAutoLock monitor(other.mRecursiveMutex);

    mHeaders = other.mHeaders;
    mVersion = other.mVersion;
    mStatus = other.mStatus;
    mStatusText = other.mStatusText;
    mContentLength = other.mContentLength;
    mContentType = other.mContentType;
    mContentCharset = other.mContentCharset;
    mCacheControlPrivate = other.mCacheControlPrivate;
    mCacheControlNoStore = other.mCacheControlNoStore;
    mCacheControlNoCache = other.mCacheControlNoCache;
    mCacheControlImmutable = other.mCacheControlImmutable;
    mPragmaNoCache = other.mPragmaNoCache;
}

nsHttpResponseHead&
nsHttpResponseHead::operator=(const nsHttpResponseHead &aOther)
{
    nsHttpResponseHead &other = const_cast<nsHttpResponseHead&>(aOther);
    RecursiveMutexAutoLock monitorOther(other.mRecursiveMutex);
    RecursiveMutexAutoLock monitor(mRecursiveMutex);

    mHeaders = other.mHeaders;
    mVersion = other.mVersion;
    mStatus = other.mStatus;
    mStatusText = other.mStatusText;
    mContentLength = other.mContentLength;
    mContentType = other.mContentType;
    mContentCharset = other.mContentCharset;
    mCacheControlPrivate = other.mCacheControlPrivate;
    mCacheControlNoStore = other.mCacheControlNoStore;
    mCacheControlNoCache = other.mCacheControlNoCache;
    mCacheControlImmutable = other.mCacheControlImmutable;
    mPragmaNoCache = other.mPragmaNoCache;

    return *this;
}

nsHttpVersion
nsHttpResponseHead::Version()
{
    RecursiveMutexAutoLock monitor(mRecursiveMutex);
    return mVersion;
}

uint16_t
nsHttpResponseHead::Status()
{
    RecursiveMutexAutoLock monitor(mRecursiveMutex);
    return mStatus;
}

void
nsHttpResponseHead::StatusText(nsACString &aStatusText)
{
    RecursiveMutexAutoLock monitor(mRecursiveMutex);
    aStatusText = mStatusText;
}

int64_t
nsHttpResponseHead::ContentLength()
{
    RecursiveMutexAutoLock monitor(mRecursiveMutex);
    return mContentLength;
}

void
nsHttpResponseHead::ContentType(nsACString &aContentType)
{
    RecursiveMutexAutoLock monitor(mRecursiveMutex);
    aContentType = mContentType;
}

void
nsHttpResponseHead::ContentCharset(nsACString &aContentCharset)
{
    RecursiveMutexAutoLock monitor(mRecursiveMutex);
    aContentCharset = mContentCharset;
}

bool
nsHttpResponseHead::Private()
{
    RecursiveMutexAutoLock monitor(mRecursiveMutex);
    return mCacheControlPrivate;
}

bool
nsHttpResponseHead::NoStore()
{
    RecursiveMutexAutoLock monitor(mRecursiveMutex);
    return mCacheControlNoStore;
}

bool
nsHttpResponseHead::NoCache()
{
    RecursiveMutexAutoLock monitor(mRecursiveMutex);
    return (mCacheControlNoCache || mPragmaNoCache);
}

bool
nsHttpResponseHead::Immutable()
{
    RecursiveMutexAutoLock monitor(mRecursiveMutex);
    return mCacheControlImmutable;
}

nsresult
nsHttpResponseHead::SetHeader(const nsACString &hdr,
                              const nsACString &val,
                              bool merge)
{
    RecursiveMutexAutoLock monitor(mRecursiveMutex);

    if (mInVisitHeaders) {
        return NS_ERROR_FAILURE;
    }

    nsHttpAtom atom = nsHttp::ResolveAtom(PromiseFlatCString(hdr).get());
    if (!atom) {
        NS_WARNING("failed to resolve atom");
        return NS_ERROR_NOT_AVAILABLE;
    }

    return SetHeader_locked(atom, hdr, val, merge);
}

nsresult
nsHttpResponseHead::SetHeader(nsHttpAtom hdr,
                              const nsACString &val,
                              bool merge)
{
    RecursiveMutexAutoLock monitor(mRecursiveMutex);

    if (mInVisitHeaders) {
        return NS_ERROR_FAILURE;
    }

    return SetHeader_locked(hdr, EmptyCString(), val, merge);
}

nsresult
nsHttpResponseHead::SetHeader_locked(nsHttpAtom atom,
                                     const nsACString &hdr,
                                     const nsACString &val,
                                     bool merge)
{
    nsresult rv = mHeaders.SetHeader(atom, hdr, val, merge,
                                     nsHttpHeaderArray::eVarietyResponse);
    if (NS_FAILED(rv)) return rv;

    // respond to changes in these headers.  we need to reparse the entire
    // header since the change may have merged in additional values.
    if (atom == nsHttp::Cache_Control)
        ParseCacheControl(mHeaders.PeekHeader(atom));
    else if (atom == nsHttp::Pragma)
        ParsePragma(mHeaders.PeekHeader(atom));

    return NS_OK;
}

nsresult
nsHttpResponseHead::GetHeader(nsHttpAtom h, nsACString &v)
{
    v.Truncate();
    RecursiveMutexAutoLock monitor(mRecursiveMutex);
    return mHeaders.GetHeader(h, v);
}

void
nsHttpResponseHead::ClearHeader(nsHttpAtom h)
{
    RecursiveMutexAutoLock monitor(mRecursiveMutex);
    mHeaders.ClearHeader(h);
}

void
nsHttpResponseHead::ClearHeaders()
{
    RecursiveMutexAutoLock monitor(mRecursiveMutex);
    mHeaders.Clear();
}

bool
nsHttpResponseHead::HasHeaderValue(nsHttpAtom h, const char *v)
{
    RecursiveMutexAutoLock monitor(mRecursiveMutex);
    return mHeaders.HasHeaderValue(h, v);
}

bool
nsHttpResponseHead::HasHeader(nsHttpAtom h)
{
    RecursiveMutexAutoLock monitor(mRecursiveMutex);
    return mHeaders.HasHeader(h);
}

void
nsHttpResponseHead::SetContentType(const nsACString &s)
{
    RecursiveMutexAutoLock monitor(mRecursiveMutex);
    mContentType = s;
}

void
nsHttpResponseHead::SetContentCharset(const nsACString &s)
{
    RecursiveMutexAutoLock monitor(mRecursiveMutex);
    mContentCharset = s;
}

void
nsHttpResponseHead::SetContentLength(int64_t len)
{
    RecursiveMutexAutoLock monitor(mRecursiveMutex);

    mContentLength = len;
    if (len < 0)
        mHeaders.ClearHeader(nsHttp::Content_Length);
    else {
        DebugOnly<nsresult> rv =
            mHeaders.SetHeader(nsHttp::Content_Length,
                               nsPrintfCString("%" PRId64, len),
                               false,
                               nsHttpHeaderArray::eVarietyResponse);
        MOZ_ASSERT(NS_SUCCEEDED(rv));
    }
}

void
nsHttpResponseHead::Flatten(nsACString &buf, bool pruneTransients)
{
    RecursiveMutexAutoLock monitor(mRecursiveMutex);
    if (mVersion == NS_HTTP_VERSION_0_9)
        return;

    buf.AppendLiteral("HTTP/");
    if (mVersion == NS_HTTP_VERSION_2_0)
        buf.AppendLiteral("2.0 ");
    else if (mVersion == NS_HTTP_VERSION_1_1)
        buf.AppendLiteral("1.1 ");
    else
        buf.AppendLiteral("1.0 ");

    buf.Append(nsPrintfCString("%u", unsigned(mStatus)) +
               NS_LITERAL_CSTRING(" ") +
               mStatusText +
               NS_LITERAL_CSTRING("\r\n"));


    mHeaders.Flatten(buf, false, pruneTransients);
}

void
nsHttpResponseHead::FlattenNetworkOriginalHeaders(nsACString &buf)
{
    RecursiveMutexAutoLock monitor(mRecursiveMutex);
    if (mVersion == NS_HTTP_VERSION_0_9) {
        return;
    }

    mHeaders.FlattenOriginalHeader(buf);
}

nsresult
nsHttpResponseHead::ParseCachedHead(const char *block)
{
    RecursiveMutexAutoLock monitor(mRecursiveMutex);
    LOG(("nsHttpResponseHead::ParseCachedHead [this=%p]\n", this));

    // this command works on a buffer as prepared by Flatten, as such it is
    // not very forgiving ;-)

    char *p = PL_strstr(block, "\r\n");
    if (!p)
        return NS_ERROR_UNEXPECTED;

    ParseStatusLine_locked(nsDependentCSubstring(block, p - block));

    do {
        block = p + 2;

        if (*block == 0)
            break;

        p = PL_strstr(block, "\r\n");
        if (!p)
            return NS_ERROR_UNEXPECTED;

        Unused << ParseHeaderLine_locked(nsDependentCSubstring(block, p - block), false);

    } while (1);

    return NS_OK;
}

nsresult
nsHttpResponseHead::ParseCachedOriginalHeaders(char *block)
{
    RecursiveMutexAutoLock monitor(mRecursiveMutex);
    LOG(("nsHttpResponseHead::ParseCachedOriginalHeader [this=%p]\n", this));

    // this command works on a buffer as prepared by FlattenOriginalHeader,
    // as such it is not very forgiving ;-)

    if (!block) {
        return NS_ERROR_UNEXPECTED;
    }

    char *p = block;
    nsHttpAtom hdr = {0};
    nsAutoCString headerNameOriginal;
    nsAutoCString val;
    nsresult rv;

    do {
        block = p;

        if (*block == 0)
            break;

        p = PL_strstr(block, "\r\n");
        if (!p)
            return NS_ERROR_UNEXPECTED;

        *p = 0;
        if (NS_FAILED(nsHttpHeaderArray::ParseHeaderLine(
            nsDependentCString(block, p - block), &hdr, &headerNameOriginal, &val))) {

            return NS_OK;
        }

        rv = mHeaders.SetResponseHeaderFromCache(hdr,
                                                 headerNameOriginal,
                                                 val,
                                                 nsHttpHeaderArray::eVarietyResponseNetOriginal);

        if (NS_FAILED(rv)) {
            return rv;
        }

        p = p + 2;
    } while (1);

    return NS_OK;
}

void
nsHttpResponseHead::AssignDefaultStatusText()
{
    LOG(("response status line needs default reason phrase\n"));

    // if a http response doesn't contain a reason phrase, put one in based
    // on the status code. The reason phrase is totally meaningless so its
    // ok to have a default catch all here - but this makes debuggers and addons
    // a little saner to use if we don't map things to "404 OK" or other nonsense.
    // In particular, HTTP/2 does not use reason phrases at all so they need to
    // always be injected.

    switch (mStatus) {
        // start with the most common
    case 200:
        mStatusText.AssignLiteral("OK");
        break;
    case 404:
        mStatusText.AssignLiteral("Not Found");
        break;
    case 301:
        mStatusText.AssignLiteral("Moved Permanently");
        break;
    case 304:
        mStatusText.AssignLiteral("Not Modified");
        break;
    case 307:
        mStatusText.AssignLiteral("Temporary Redirect");
        break;
    case 500:
        mStatusText.AssignLiteral("Internal Server Error");
        break;

        // also well known
    case 100:
        mStatusText.AssignLiteral("Continue");
        break;
    case 101:
        mStatusText.AssignLiteral("Switching Protocols");
        break;
    case 201:
        mStatusText.AssignLiteral("Created");
        break;
    case 202:
        mStatusText.AssignLiteral("Accepted");
        break;
    case 203:
        mStatusText.AssignLiteral("Non Authoritative");
        break;
    case 204:
        mStatusText.AssignLiteral("No Content");
        break;
    case 205:
        mStatusText.AssignLiteral("Reset Content");
        break;
    case 206:
        mStatusText.AssignLiteral("Partial Content");
        break;
    case 207:
        mStatusText.AssignLiteral("Multi-Status");
        break;
    case 208:
        mStatusText.AssignLiteral("Already Reported");
        break;
    case 300:
        mStatusText.AssignLiteral("Multiple Choices");
        break;
    case 302:
        mStatusText.AssignLiteral("Found");
        break;
    case 303:
        mStatusText.AssignLiteral("See Other");
        break;
    case 305:
        mStatusText.AssignLiteral("Use Proxy");
        break;
    case 308:
        mStatusText.AssignLiteral("Permanent Redirect");
        break;
    case 400:
        mStatusText.AssignLiteral("Bad Request");
        break;
    case 401:
        mStatusText.AssignLiteral("Unauthorized");
        break;
    case 402:
        mStatusText.AssignLiteral("Payment Required");
        break;
    case 403:
        mStatusText.AssignLiteral("Forbidden");
        break;
    case 405:
        mStatusText.AssignLiteral("Method Not Allowed");
        break;
    case 406:
        mStatusText.AssignLiteral("Not Acceptable");
        break;
    case 407:
        mStatusText.AssignLiteral("Proxy Authentication Required");
        break;
    case 408:
        mStatusText.AssignLiteral("Request Timeout");
        break;
    case 409:
        mStatusText.AssignLiteral("Conflict");
        break;
    case 410:
        mStatusText.AssignLiteral("Gone");
        break;
    case 411:
        mStatusText.AssignLiteral("Length Required");
        break;
    case 412:
        mStatusText.AssignLiteral("Precondition Failed");
        break;
    case 413:
        mStatusText.AssignLiteral("Request Entity Too Large");
        break;
    case 414:
        mStatusText.AssignLiteral("Request URI Too Long");
        break;
    case 415:
        mStatusText.AssignLiteral("Unsupported Media Type");
        break;
    case 416:
        mStatusText.AssignLiteral("Requested Range Not Satisfiable");
        break;
    case 417:
        mStatusText.AssignLiteral("Expectation Failed");
        break;
    case 421:
        mStatusText.AssignLiteral("Misdirected Request");
        break;
    case 501:
        mStatusText.AssignLiteral("Not Implemented");
        break;
    case 502:
        mStatusText.AssignLiteral("Bad Gateway");
        break;
    case 503:
        mStatusText.AssignLiteral("Service Unavailable");
        break;
    case 504:
        mStatusText.AssignLiteral("Gateway Timeout");
        break;
    case 505:
        mStatusText.AssignLiteral("HTTP Version Unsupported");
        break;
    default:
        mStatusText.AssignLiteral("No Reason Phrase");
        break;
    }
}

void
nsHttpResponseHead::ParseStatusLine(const nsACString &line)
{

    RecursiveMutexAutoLock monitor(mRecursiveMutex);
    ParseStatusLine_locked(line);
}

void
nsHttpResponseHead::ParseStatusLine_locked(const nsACString &line)
{
    //
    // Parse Status-Line:: HTTP-Version SP Status-Code SP Reason-Phrase CRLF
    //

    const char *start = line.BeginReading();
    const char *end = line.EndReading();
    const char *p = start;

    // HTTP-Version
    ParseVersion(start);

    int32_t index = line.FindChar(' ');

    if ((mVersion == NS_HTTP_VERSION_0_9) || (index == -1)) {
        mStatus = 200;
        AssignDefaultStatusText();
    }
    else {
        // Status-Code
        p += index + 1;
        mStatus = (uint16_t) atoi(p);
        if (mStatus == 0) {
            LOG(("mal-formed response status; assuming status = 200\n"));
            mStatus = 200;
        }

        // Reason-Phrase is whatever is remaining of the line
        index = line.FindChar(' ', p - start);
        if (index == -1) {
            AssignDefaultStatusText();
        }
        else {
            p = start + index + 1;
            mStatusText = nsDependentCSubstring(p, end - p);
        }
    }

    LOG(("Have status line [version=%u status=%u statusText=%s]\n",
        unsigned(mVersion), unsigned(mStatus), mStatusText.get()));
}

nsresult
nsHttpResponseHead::ParseHeaderLine(const nsACString &line)
{
    RecursiveMutexAutoLock monitor(mRecursiveMutex);
    return ParseHeaderLine_locked(line, true);
}

nsresult
nsHttpResponseHead::ParseHeaderLine_locked(const nsACString &line, bool originalFromNetHeaders)
{
    nsHttpAtom hdr = {0};
    nsAutoCString headerNameOriginal;
    nsAutoCString val;

    if (NS_FAILED(nsHttpHeaderArray::ParseHeaderLine(line, &hdr, &headerNameOriginal, &val))) {
        return NS_OK;
    }
    nsresult rv;
    if (originalFromNetHeaders) {
        rv = mHeaders.SetHeaderFromNet(hdr,
                                       headerNameOriginal,
                                       val,
                                       true);
    } else {
        rv = mHeaders.SetResponseHeaderFromCache(hdr,
                                                 headerNameOriginal,
                                                 val,
                                                 nsHttpHeaderArray::eVarietyResponse);
    }
    if (NS_FAILED(rv)) {
        return rv;
    }

    // leading and trailing LWS has been removed from |val|

    // handle some special case headers...
    if (hdr == nsHttp::Content_Length) {
        int64_t len;
        const char *ignored;
        // permit only a single value here.
        if (nsHttp::ParseInt64(val.get(), &ignored, &len)) {
            mContentLength = len;
        }
        else {
            // If this is a negative content length then just ignore it
            LOG(("invalid content-length! %s\n", val.get()));
        }
    }
    else if (hdr == nsHttp::Content_Type) {
        LOG(("ParseContentType [type=%s]\n", val.get()));
        bool dummy;
        net_ParseContentType(val,
                             mContentType, mContentCharset, &dummy);
    }
    else if (hdr == nsHttp::Cache_Control)
        ParseCacheControl(val.get());
    else if (hdr == nsHttp::Pragma)
        ParsePragma(val.get());
    return NS_OK;
}

// From section 13.2.3 of RFC2616, we compute the current age of a cached
// response as follows:
//
//    currentAge = max(max(0, responseTime - dateValue), ageValue)
//               + now - requestTime
//
//    where responseTime == now
//
// This is typically a very small number.
//
nsresult
nsHttpResponseHead::ComputeCurrentAge(uint32_t now,
                                      uint32_t requestTime,
                                      uint32_t *result)
{
    RecursiveMutexAutoLock monitor(mRecursiveMutex);
    uint32_t dateValue;
    uint32_t ageValue;

    *result = 0;

    if (requestTime > now) {
        // for calculation purposes lets not allow the request to happen in the future
        requestTime = now;
    }

    if (NS_FAILED(GetDateValue_locked(&dateValue))) {
        LOG(("nsHttpResponseHead::ComputeCurrentAge [this=%p] "
             "Date response header not set!\n", this));
        // Assume we have a fast connection and that our clock
        // is in sync with the server.
        dateValue = now;
    }

    // Compute apparent age
    if (now > dateValue)
        *result = now - dateValue;

    // Compute corrected received age
    if (NS_SUCCEEDED(GetAgeValue_locked(&ageValue)))
        *result = std::max(*result, ageValue);

    // Compute current age
    *result += (now - requestTime);
    return NS_OK;
}

// From section 13.2.4 of RFC2616, we compute the freshness lifetime of a cached
// response as follows:
//
//     freshnessLifetime = max_age_value
// <or>
//     freshnessLifetime = expires_value - date_value
// <or>
//     freshnessLifetime = min(one-week,(date_value - last_modified_value) * 0.10)
// <or>
//     freshnessLifetime = 0
//
nsresult
nsHttpResponseHead::ComputeFreshnessLifetime(uint32_t *result)
{
    RecursiveMutexAutoLock monitor(mRecursiveMutex);
    *result = 0;

    // Try HTTP/1.1 style max-age directive...
    if (NS_SUCCEEDED(GetMaxAgeValue_locked(result)))
        return NS_OK;

    *result = 0;

    uint32_t date = 0, date2 = 0;
    if (NS_FAILED(GetDateValue_locked(&date)))
        date = NowInSeconds(); // synthesize a date header if none exists

    // Try HTTP/1.0 style expires header...
    if (NS_SUCCEEDED(GetExpiresValue_locked(&date2))) {
        if (date2 > date)
            *result = date2 - date;
        // the Expires header can specify a date in the past.
        return NS_OK;
    }

    // These responses can be cached indefinitely.
    if ((mStatus == 300) || (mStatus == 410) || nsHttp::IsPermanentRedirect(mStatus)) {
        LOG(("nsHttpResponseHead::ComputeFreshnessLifetime [this = %p] "
             "Assign an infinite heuristic lifetime\n", this));
        *result = uint32_t(-1);
        return NS_OK;
    }

    if (mStatus >= 400) {
        LOG(("nsHttpResponseHead::ComputeFreshnessLifetime [this = %p] "
             "Do not calculate heuristic max-age for most responses >= 400\n", this));
        return NS_OK;
    }

    // Fallback on heuristic using last modified header...
    if (NS_SUCCEEDED(GetLastModifiedValue_locked(&date2))) {
        LOG(("using last-modified to determine freshness-lifetime\n"));
        LOG(("last-modified = %u, date = %u\n", date2, date));
        if (date2 <= date) {
            // this only makes sense if last-modified is actually in the past
            *result = (date - date2) / 10;
            const uint32_t kOneWeek = 60 * 60 * 24 * 7;
            *result = std::min(kOneWeek, *result);
            return NS_OK;
        }
    }

    LOG(("nsHttpResponseHead::ComputeFreshnessLifetime [this = %p] "
         "Insufficient information to compute a non-zero freshness "
         "lifetime!\n", this));

    return NS_OK;
}

bool
nsHttpResponseHead::MustValidate()
{
    RecursiveMutexAutoLock monitor(mRecursiveMutex);
    LOG(("nsHttpResponseHead::MustValidate ??\n"));

    // Some response codes are cacheable, but the rest are not.  This switch
    // should stay in sync with the list in nsHttpChannel::ProcessResponse
    switch (mStatus) {
        // Success codes
    case 200:
    case 203:
    case 206:
        // Cacheable redirects
    case 300:
    case 301:
    case 302:
    case 304:
    case 307:
    case 308:
        // Gone forever
    case 410:
        break;
        // Uncacheable redirects
    case 303:
    case 305:
        // Other known errors
    case 401:
    case 407:
    case 412:
    case 416:
    default:  // revalidate unknown error pages
        LOG(("Must validate since response is an uncacheable error page\n"));
        return true;
    }

    // The no-cache response header indicates that we must validate this
    // cached response before reusing.
    if (mCacheControlNoCache || mPragmaNoCache) {
        LOG(("Must validate since response contains 'no-cache' header\n"));
        return true;
    }

    // Likewise, if the response is no-store, then we must validate this
    // cached response before reusing.  NOTE: it may seem odd that a no-store
    // response may be cached, but indeed all responses are cached in order
    // to support File->SaveAs, View->PageSource, and other browser features.
    if (mCacheControlNoStore) {
        LOG(("Must validate since response contains 'no-store' header\n"));
        return true;
    }

    // Compare the Expires header to the Date header.  If the server sent an
    // Expires header with a timestamp in the past, then we must validate this
    // cached response before reusing.
    if (ExpiresInPast_locked()) {
        LOG(("Must validate since Expires < Date\n"));
        return true;
    }

    LOG(("no mandatory validation requirement\n"));
    return false;
}

bool
nsHttpResponseHead::MustValidateIfExpired()
{
    // according to RFC2616, section 14.9.4:
    //
    //  When the must-revalidate directive is present in a response received by a
    //  cache, that cache MUST NOT use the entry after it becomes stale to respond to
    //  a subsequent request without first revalidating it with the origin server.
    //
    return HasHeaderValue(nsHttp::Cache_Control, "must-revalidate");
}

bool
nsHttpResponseHead::IsResumable()
{
    RecursiveMutexAutoLock monitor(mRecursiveMutex);
    // even though some HTTP/1.0 servers may support byte range requests, we're not
    // going to bother with them, since those servers wouldn't understand If-Range.
    // Also, while in theory it may be possible to resume when the status code
    // is not 200, it is unlikely to be worth the trouble, especially for
    // non-2xx responses.
    return mStatus == 200 &&
           mVersion >= NS_HTTP_VERSION_1_1 &&
           mHeaders.PeekHeader(nsHttp::Content_Length) &&
           (mHeaders.PeekHeader(nsHttp::ETag) ||
            mHeaders.PeekHeader(nsHttp::Last_Modified)) &&
           mHeaders.HasHeaderValue(nsHttp::Accept_Ranges, "bytes");
}

bool
nsHttpResponseHead::ExpiresInPast()
{
    RecursiveMutexAutoLock monitor(mRecursiveMutex);
    return ExpiresInPast_locked();
}

bool
nsHttpResponseHead::ExpiresInPast_locked() const
{
    uint32_t maxAgeVal, expiresVal, dateVal;

    // Bug #203271. Ensure max-age directive takes precedence over Expires
    if (NS_SUCCEEDED(GetMaxAgeValue_locked(&maxAgeVal))) {
        return false;
    }

    return NS_SUCCEEDED(GetExpiresValue_locked(&expiresVal)) &&
           NS_SUCCEEDED(GetDateValue_locked(&dateVal)) &&
           expiresVal < dateVal;
}

nsresult
nsHttpResponseHead::UpdateHeaders(nsHttpResponseHead *aOther)
{
    LOG(("nsHttpResponseHead::UpdateHeaders [this=%p]\n", this));

    RecursiveMutexAutoLock monitor(mRecursiveMutex);
    RecursiveMutexAutoLock monitorOther(aOther->mRecursiveMutex);

    uint32_t i, count = aOther->mHeaders.Count();
    for (i=0; i<count; ++i) {
        nsHttpAtom header;
        nsAutoCString headerNameOriginal;
        const char *val = aOther->mHeaders.PeekHeaderAt(i, header, headerNameOriginal);

        if (!val) {
            continue;
        }

        // Ignore any hop-by-hop headers...
        if (header == nsHttp::Connection          ||
            header == nsHttp::Proxy_Connection    ||
            header == nsHttp::Keep_Alive          ||
            header == nsHttp::Proxy_Authenticate  ||
            header == nsHttp::Proxy_Authorization || // not a response header!
            header == nsHttp::TE                  ||
            header == nsHttp::Trailer             ||
            header == nsHttp::Transfer_Encoding   ||
            header == nsHttp::Upgrade             ||
        // Ignore any non-modifiable headers...
            header == nsHttp::Content_Location    ||
            header == nsHttp::Content_MD5         ||
            header == nsHttp::ETag                ||
        // Assume Cache-Control: "no-transform"
            header == nsHttp::Content_Encoding    ||
            header == nsHttp::Content_Range       ||
            header == nsHttp::Content_Type        ||
        // Ignore wacky headers too...
            // this one is for MS servers that send "Content-Length: 0"
            // on 304 responses
            header == nsHttp::Content_Length) {
            LOG(("ignoring response header [%s: %s]\n", header.get(), val));
        }
        else {
            LOG(("new response header [%s: %s]\n", header.get(), val));

            // overwrite the current header value with the new value...
<<<<<<< HEAD
            DebugOnly<nsresult> rv = SetHeader_locked(header, nsDependentCString(val));
=======
            DebugOnly<nsresult> rv = SetHeader_locked(header, headerNameOriginal,
                                                      nsDependentCString(val));
>>>>>>> a17af05f
            MOZ_ASSERT(NS_SUCCEEDED(rv));
        }
    }

    return NS_OK;
}

void
nsHttpResponseHead::Reset()
{
    LOG(("nsHttpResponseHead::Reset\n"));

    RecursiveMutexAutoLock monitor(mRecursiveMutex);

    mHeaders.Clear();

    mVersion = NS_HTTP_VERSION_1_1;
    mStatus = 200;
    mContentLength = -1;
    mCacheControlPrivate = false;
    mCacheControlNoStore = false;
    mCacheControlNoCache = false;
    mCacheControlImmutable = false;
    mPragmaNoCache = false;
    mStatusText.Truncate();
    mContentType.Truncate();
    mContentCharset.Truncate();
}

nsresult
nsHttpResponseHead::ParseDateHeader(nsHttpAtom header, uint32_t *result) const
{
    const char *val = mHeaders.PeekHeader(header);
    if (!val)
        return NS_ERROR_NOT_AVAILABLE;

    PRTime time;
    PRStatus st = PR_ParseTimeString(val, true, &time);
    if (st != PR_SUCCESS)
        return NS_ERROR_NOT_AVAILABLE;

    *result = PRTimeToSeconds(time);
    return NS_OK;
}

nsresult
nsHttpResponseHead::GetAgeValue(uint32_t *result)
{
    RecursiveMutexAutoLock monitor(mRecursiveMutex);
    return GetAgeValue_locked(result);
}

nsresult
nsHttpResponseHead::GetAgeValue_locked(uint32_t *result) const
{
    const char *val = mHeaders.PeekHeader(nsHttp::Age);
    if (!val)
        return NS_ERROR_NOT_AVAILABLE;

    *result = (uint32_t) atoi(val);
    return NS_OK;
}

// Return the value of the (HTTP 1.1) max-age directive, which itself is a
// component of the Cache-Control response header
nsresult
nsHttpResponseHead::GetMaxAgeValue(uint32_t *result)
{
    RecursiveMutexAutoLock monitor(mRecursiveMutex);
    return GetMaxAgeValue_locked(result);
}

nsresult
nsHttpResponseHead::GetMaxAgeValue_locked(uint32_t *result) const
{
    const char *val = mHeaders.PeekHeader(nsHttp::Cache_Control);
    if (!val)
        return NS_ERROR_NOT_AVAILABLE;

    const char *p = nsHttp::FindToken(val, "max-age", HTTP_HEADER_VALUE_SEPS "=");
    if (!p)
        return NS_ERROR_NOT_AVAILABLE;
    p += 7;
    while (*p == ' ' || *p == '\t')
        ++p;
    if (*p != '=')
        return NS_ERROR_NOT_AVAILABLE;
    ++p;
    while (*p == ' ' || *p == '\t')
        ++p;

    int maxAgeValue = atoi(p);
    if (maxAgeValue < 0)
        maxAgeValue = 0;
    *result = static_cast<uint32_t>(maxAgeValue);
    return NS_OK;
}

nsresult
nsHttpResponseHead::GetDateValue(uint32_t *result)
{
    RecursiveMutexAutoLock monitor(mRecursiveMutex);
    return GetDateValue_locked(result);
}

nsresult
nsHttpResponseHead::GetExpiresValue(uint32_t *result)
{
    RecursiveMutexAutoLock monitor(mRecursiveMutex);
    return GetExpiresValue_locked(result);
}

nsresult
nsHttpResponseHead::GetExpiresValue_locked(uint32_t *result) const
{
    const char *val = mHeaders.PeekHeader(nsHttp::Expires);
    if (!val)
        return NS_ERROR_NOT_AVAILABLE;

    PRTime time;
    PRStatus st = PR_ParseTimeString(val, true, &time);
    if (st != PR_SUCCESS) {
        // parsing failed... RFC 2616 section 14.21 says we should treat this
        // as an expiration time in the past.
        *result = 0;
        return NS_OK;
    }

    if (time < 0)
        *result = 0;
    else
        *result = PRTimeToSeconds(time);
    return NS_OK;
}

nsresult
nsHttpResponseHead::GetLastModifiedValue(uint32_t *result)
{
    RecursiveMutexAutoLock monitor(mRecursiveMutex);
    return ParseDateHeader(nsHttp::Last_Modified, result);
}

bool
nsHttpResponseHead::operator==(const nsHttpResponseHead& aOther) const
{
    nsHttpResponseHead &curr = const_cast<nsHttpResponseHead&>(*this);
    nsHttpResponseHead &other = const_cast<nsHttpResponseHead&>(aOther);
    RecursiveMutexAutoLock monitorOther(other.mRecursiveMutex);
    RecursiveMutexAutoLock monitor(curr.mRecursiveMutex);

    return mHeaders == aOther.mHeaders &&
           mVersion == aOther.mVersion &&
           mStatus == aOther.mStatus &&
           mStatusText == aOther.mStatusText &&
           mContentLength == aOther.mContentLength &&
           mContentType == aOther.mContentType &&
           mContentCharset == aOther.mContentCharset &&
           mCacheControlPrivate == aOther.mCacheControlPrivate &&
           mCacheControlNoCache == aOther.mCacheControlNoCache &&
           mCacheControlNoStore == aOther.mCacheControlNoStore &&
           mCacheControlImmutable == aOther.mCacheControlImmutable &&
           mPragmaNoCache == aOther.mPragmaNoCache;
}

int64_t
nsHttpResponseHead::TotalEntitySize()
{
    RecursiveMutexAutoLock monitor(mRecursiveMutex);
    const char* contentRange = mHeaders.PeekHeader(nsHttp::Content_Range);
    if (!contentRange)
        return mContentLength;

    // Total length is after a slash
    const char* slash = strrchr(contentRange, '/');
    if (!slash)
        return -1; // No idea what the length is

    slash++;
    if (*slash == '*') // Server doesn't know the length
        return -1;

    int64_t size;
    if (!nsHttp::ParseInt64(slash, &size))
        size = UINT64_MAX;
    return size;
}

//-----------------------------------------------------------------------------
// nsHttpResponseHead <private>
//-----------------------------------------------------------------------------

void
nsHttpResponseHead::ParseVersion(const char *str)
{
    // Parse HTTP-Version:: "HTTP" "/" 1*DIGIT "." 1*DIGIT

    LOG(("nsHttpResponseHead::ParseVersion [version=%s]\n", str));

    // make sure we have HTTP at the beginning
    if (PL_strncasecmp(str, "HTTP", 4) != 0) {
        if (PL_strncasecmp(str, "ICY ", 4) == 0) {
            // ShoutCast ICY is HTTP/1.0-like. Assume it is HTTP/1.0.
            LOG(("Treating ICY as HTTP 1.0\n"));
            mVersion = NS_HTTP_VERSION_1_0;
            return;
        }
        LOG(("looks like a HTTP/0.9 response\n"));
        mVersion = NS_HTTP_VERSION_0_9;
        return;
    }
    str += 4;

    if (*str != '/') {
        LOG(("server did not send a version number; assuming HTTP/1.0\n"));
        // NCSA/1.5.2 has a bug in which it fails to send a version number
        // if the request version is HTTP/1.1, so we fall back on HTTP/1.0
        mVersion = NS_HTTP_VERSION_1_0;
        return;
    }

    char *p = PL_strchr(str, '.');
    if (p == nullptr) {
        LOG(("mal-formed server version; assuming HTTP/1.0\n"));
        mVersion = NS_HTTP_VERSION_1_0;
        return;
    }

    ++p; // let b point to the minor version

    int major = atoi(str + 1);
    int minor = atoi(p);

    if ((major > 2) || ((major == 2) && (minor >= 0)))
        mVersion = NS_HTTP_VERSION_2_0;
    else if ((major == 1) && (minor >= 1))
        // at least HTTP/1.1
        mVersion = NS_HTTP_VERSION_1_1;
    else
        // treat anything else as version 1.0
        mVersion = NS_HTTP_VERSION_1_0;
}

void
nsHttpResponseHead::ParseCacheControl(const char *val)
{
    if (!(val && *val)) {
        // clear flags
        mCacheControlPrivate = false;
        mCacheControlNoCache = false;
        mCacheControlNoStore = false;
        mCacheControlImmutable = false;
        return;
    }

    // search header value for occurrence of "private"
    if (nsHttp::FindToken(val, "private", HTTP_HEADER_VALUE_SEPS))
        mCacheControlPrivate = true;

    // search header value for occurrence(s) of "no-cache" but ignore
    // occurrence(s) of "no-cache=blah"
    if (nsHttp::FindToken(val, "no-cache", HTTP_HEADER_VALUE_SEPS))
        mCacheControlNoCache = true;

    // search header value for occurrence of "no-store"
    if (nsHttp::FindToken(val, "no-store", HTTP_HEADER_VALUE_SEPS))
        mCacheControlNoStore = true;

    // search header value for occurrence of "immutable"
    if (nsHttp::FindToken(val, "immutable", HTTP_HEADER_VALUE_SEPS)) {
        mCacheControlImmutable = true;
    }
}

void
nsHttpResponseHead::ParsePragma(const char *val)
{
    LOG(("nsHttpResponseHead::ParsePragma [val=%s]\n", val));

    if (!(val && *val)) {
        // clear no-cache flag
        mPragmaNoCache = false;
        return;
    }

    // Although 'Pragma: no-cache' is not a standard HTTP response header (it's
    // a request header), caching is inhibited when this header is present so
    // as to match existing Navigator behavior.
    if (nsHttp::FindToken(val, "no-cache", HTTP_HEADER_VALUE_SEPS))
        mPragmaNoCache = true;
}

nsresult
nsHttpResponseHead::VisitHeaders(nsIHttpHeaderVisitor *visitor,
                                 nsHttpHeaderArray::VisitorFilter filter)
{
    RecursiveMutexAutoLock monitor(mRecursiveMutex);
    mInVisitHeaders = true;
    nsresult rv = mHeaders.VisitHeaders(visitor, filter);
    mInVisitHeaders = false;
    return rv;
}

nsresult
nsHttpResponseHead::GetOriginalHeader(nsHttpAtom aHeader,
                                      nsIHttpHeaderVisitor *aVisitor)
{
    RecursiveMutexAutoLock monitor(mRecursiveMutex);
    mInVisitHeaders = true;
    nsresult rv = mHeaders.GetOriginalHeader(aHeader, aVisitor);
    mInVisitHeaders = false;
    return rv;
}

bool
nsHttpResponseHead::HasContentType()
{
    RecursiveMutexAutoLock monitor(mRecursiveMutex);
    return !mContentType.IsEmpty();
}

bool
nsHttpResponseHead::HasContentCharset()
{
    RecursiveMutexAutoLock monitor(mRecursiveMutex);
    return !mContentCharset.IsEmpty();
}

} // namespace net
} // namespace mozilla<|MERGE_RESOLUTION|>--- conflicted
+++ resolved
@@ -921,12 +921,8 @@
             LOG(("new response header [%s: %s]\n", header.get(), val));
 
             // overwrite the current header value with the new value...
-<<<<<<< HEAD
-            DebugOnly<nsresult> rv = SetHeader_locked(header, nsDependentCString(val));
-=======
             DebugOnly<nsresult> rv = SetHeader_locked(header, headerNameOriginal,
                                                       nsDependentCString(val));
->>>>>>> a17af05f
             MOZ_ASSERT(NS_SUCCEEDED(rv));
         }
     }
