/* -*- Mode: C++; tab-width: 4; indent-tabs-mode: nil; c-basic-offset: 4 -*- */
/* This Source Code Form is subject to the terms of the Mozilla Public
 * License, v. 2.0. If a copy of the MPL was not distributed with this
 * file, You can obtain one at http://mozilla.org/MPL/2.0/. */

// HttpLog.h should generally be included first
#include "HttpLog.h"

#include "nsHttpRequestHead.h"
#include "nsIHttpHeaderVisitor.h"

//-----------------------------------------------------------------------------
// nsHttpRequestHead
//-----------------------------------------------------------------------------

namespace mozilla {
namespace net {

nsHttpRequestHead::nsHttpRequestHead()
    : mMethod(NS_LITERAL_CSTRING("GET"))
    , mVersion(NS_HTTP_VERSION_1_1)
    , mParsedMethod(kMethod_Get)
    , mHTTPS(false)
    , mRecursiveMutex("nsHttpRequestHead.mRecursiveMutex")
    , mInVisitHeaders(false)
{
    MOZ_COUNT_CTOR(nsHttpRequestHead);
}

nsHttpRequestHead::~nsHttpRequestHead()
{
    MOZ_COUNT_DTOR(nsHttpRequestHead);
}

// Don't use this function. It is only used by HttpChannelParent to avoid
// copying of request headers!!!
const nsHttpHeaderArray &
nsHttpRequestHead::Headers() const
{
    nsHttpRequestHead &curr = const_cast<nsHttpRequestHead&>(*this);
    curr.mRecursiveMutex.AssertCurrentThreadIn();
    return mHeaders;
}

void
nsHttpRequestHead::SetHeaders(const nsHttpHeaderArray& aHeaders)
{
    RecursiveMutexAutoLock mon(mRecursiveMutex);
    mHeaders = aHeaders;
}

void
nsHttpRequestHead::SetVersion(nsHttpVersion version)
{
    RecursiveMutexAutoLock mon(mRecursiveMutex);
    mVersion = version;
}

void
nsHttpRequestHead::SetRequestURI(const nsACString& s)
{
    RecursiveMutexAutoLock mon(mRecursiveMutex);
    mRequestURI = s;
}

void
nsHttpRequestHead::SetPath(const nsACString& s)
{
    RecursiveMutexAutoLock mon(mRecursiveMutex);
    mPath = s;
}

uint32_t
nsHttpRequestHead::HeaderCount()
{
    RecursiveMutexAutoLock mon(mRecursiveMutex);
    return mHeaders.Count();
}

nsresult
nsHttpRequestHead::VisitHeaders(nsIHttpHeaderVisitor *visitor,
                                nsHttpHeaderArray::VisitorFilter filter /* = nsHttpHeaderArray::eFilterAll*/)
{
    RecursiveMutexAutoLock mon(mRecursiveMutex);
    mInVisitHeaders = true;
    nsresult rv = mHeaders.VisitHeaders(visitor, filter);
    mInVisitHeaders = false;
    return rv;
}

void
nsHttpRequestHead::Method(nsACString &aMethod)
{
    RecursiveMutexAutoLock mon(mRecursiveMutex);
    aMethod = mMethod;
}

nsHttpVersion
nsHttpRequestHead::Version()
{
    RecursiveMutexAutoLock mon(mRecursiveMutex);
    return mVersion;
}

void
nsHttpRequestHead::RequestURI(nsACString &aRequestURI)
{
    RecursiveMutexAutoLock mon(mRecursiveMutex);
    aRequestURI = mRequestURI;
}

void
nsHttpRequestHead::Path(nsACString &aPath)
{
    RecursiveMutexAutoLock mon(mRecursiveMutex);
    aPath = mPath.IsEmpty() ? mRequestURI : mPath;
}

void
nsHttpRequestHead::SetHTTPS(bool val)
{
    RecursiveMutexAutoLock mon(mRecursiveMutex);
    mHTTPS = val;
}

void
nsHttpRequestHead::Origin(nsACString &aOrigin)
{
    RecursiveMutexAutoLock mon(mRecursiveMutex);
    aOrigin = mOrigin;
}

nsresult
nsHttpRequestHead::SetHeader(const nsACString &h, const nsACString &v,
                             bool m /*= false*/)
{
    RecursiveMutexAutoLock mon(mRecursiveMutex);

    if (mInVisitHeaders) {
        return NS_ERROR_FAILURE;
    }

    return mHeaders.SetHeader(h, v, m,
                              nsHttpHeaderArray::eVarietyRequestOverride);
}

nsresult
nsHttpRequestHead::SetHeader(nsHttpAtom h, const nsACString &v,
                             bool m /*= false*/)
{
    RecursiveMutexAutoLock mon(mRecursiveMutex);

    if (mInVisitHeaders) {
        return NS_ERROR_FAILURE;
    }

    return mHeaders.SetHeader(h, v, m,
                              nsHttpHeaderArray::eVarietyRequestOverride);
}

nsresult
nsHttpRequestHead::SetHeader(nsHttpAtom h, const nsACString &v, bool m,
                             nsHttpHeaderArray::HeaderVariety variety)
{
    RecursiveMutexAutoLock mon(mRecursiveMutex);

    if (mInVisitHeaders) {
        return NS_ERROR_FAILURE;
    }

    return mHeaders.SetHeader(h, v, m, variety);
}

nsresult
nsHttpRequestHead::SetEmptyHeader(const nsACString &h)
{
    RecursiveMutexAutoLock mon(mRecursiveMutex);

    if (mInVisitHeaders) {
        return NS_ERROR_FAILURE;
    }

    return mHeaders.SetEmptyHeader(h,
                                   nsHttpHeaderArray::eVarietyRequestOverride);
}

nsresult
nsHttpRequestHead::GetHeader(nsHttpAtom h, nsACString &v)
{
    v.Truncate();
    RecursiveMutexAutoLock mon(mRecursiveMutex);
    return mHeaders.GetHeader(h, v);
}

nsresult
nsHttpRequestHead::ClearHeader(nsHttpAtom h)
{
    RecursiveMutexAutoLock mon(mRecursiveMutex);

    if (mInVisitHeaders) {
        return NS_ERROR_FAILURE;
    }

    mHeaders.ClearHeader(h);
    return NS_OK;
}

void
nsHttpRequestHead::ClearHeaders()
{
    RecursiveMutexAutoLock mon(mRecursiveMutex);

    if (mInVisitHeaders) {
        return;
    }

    mHeaders.Clear();
}

bool
nsHttpRequestHead::HasHeader(nsHttpAtom h)
{
    RecursiveMutexAutoLock mon(mRecursiveMutex);
    return mHeaders.HasHeader(h);
}

bool
nsHttpRequestHead::HasHeaderValue(nsHttpAtom h, const char *v)
{
    RecursiveMutexAutoLock mon(mRecursiveMutex);
    return mHeaders.HasHeaderValue(h, v);
}

nsresult
nsHttpRequestHead::SetHeaderOnce(nsHttpAtom h, const char *v,
                                 bool merge /*= false */)
{
    RecursiveMutexAutoLock mon(mRecursiveMutex);

    if (mInVisitHeaders) {
        return NS_ERROR_FAILURE;
    }

    if (!merge || !mHeaders.HasHeaderValue(h, v)) {
        return mHeaders.SetHeader(h, nsDependentCString(v), merge,
                                  nsHttpHeaderArray::eVarietyRequestOverride);
    }
    return NS_OK;
}

nsHttpRequestHead::ParsedMethodType
nsHttpRequestHead::ParsedMethod()
{
    RecursiveMutexAutoLock mon(mRecursiveMutex);
    return mParsedMethod;
}

bool
nsHttpRequestHead::EqualsMethod(ParsedMethodType aType)
{
    RecursiveMutexAutoLock mon(mRecursiveMutex);
    return mParsedMethod == aType;
}

void
nsHttpRequestHead::ParseHeaderSet(const char *buffer)
{
    RecursiveMutexAutoLock mon(mRecursiveMutex);
    nsHttpAtom hdr;
    nsAutoCString headerNameOriginal;
    nsAutoCString val;
    while (buffer) {
        const char *eof = strchr(buffer, '\r');
        if (!eof) {
            break;
        }
        if (NS_SUCCEEDED(nsHttpHeaderArray::ParseHeaderLine(
            nsDependentCSubstring(buffer, eof - buffer),
            &hdr,
            &headerNameOriginal,
            &val))) {

<<<<<<< HEAD
            DebugOnly<nsresult> rv = mHeaders.SetHeaderFromNet(hdr, val, false);
=======
            DebugOnly<nsresult> rv = mHeaders.SetHeaderFromNet(hdr,
                                                               headerNameOriginal,
                                                               val,
                                                               false);
>>>>>>> a17af05f
            MOZ_ASSERT(NS_SUCCEEDED(rv));
        }
        buffer = eof + 1;
        if (*buffer == '\n') {
            buffer++;
        }
    }
}

bool
nsHttpRequestHead::IsHTTPS()
{
    RecursiveMutexAutoLock mon(mRecursiveMutex);
    return mHTTPS;
}

void
nsHttpRequestHead::SetMethod(const nsACString &method)
{
    RecursiveMutexAutoLock mon(mRecursiveMutex);
    mParsedMethod = kMethod_Custom;
    mMethod = method;
    if (!strcmp(mMethod.get(), "GET")) {
        mParsedMethod = kMethod_Get;
    } else if (!strcmp(mMethod.get(), "POST")) {
        mParsedMethod = kMethod_Post;
    } else if (!strcmp(mMethod.get(), "OPTIONS")) {
        mParsedMethod = kMethod_Options;
    } else if (!strcmp(mMethod.get(), "CONNECT")) {
        mParsedMethod = kMethod_Connect;
    } else if (!strcmp(mMethod.get(), "HEAD")) {
        mParsedMethod = kMethod_Head;
    } else if (!strcmp(mMethod.get(), "PUT")) {
        mParsedMethod = kMethod_Put;
    } else if (!strcmp(mMethod.get(), "TRACE")) {
        mParsedMethod = kMethod_Trace;
    }
}

void
nsHttpRequestHead::SetOrigin(const nsACString &scheme, const nsACString &host,
                             int32_t port)
{
    RecursiveMutexAutoLock mon(mRecursiveMutex);
    mOrigin.Assign(scheme);
    mOrigin.Append(NS_LITERAL_CSTRING("://"));
    mOrigin.Append(host);
    if (port >= 0) {
        mOrigin.Append(NS_LITERAL_CSTRING(":"));
        mOrigin.AppendInt(port);
    }
}

bool
nsHttpRequestHead::IsSafeMethod()
{
    RecursiveMutexAutoLock mon(mRecursiveMutex);
    // This code will need to be extended for new safe methods, otherwise
    // they'll default to "not safe".
    if ((mParsedMethod == kMethod_Get) || (mParsedMethod == kMethod_Head) ||
        (mParsedMethod == kMethod_Options) || (mParsedMethod == kMethod_Trace)
       ) {
        return true;
    }

    if (mParsedMethod != kMethod_Custom) {
        return false;
    }

    return (!strcmp(mMethod.get(), "PROPFIND") ||
            !strcmp(mMethod.get(), "REPORT") ||
            !strcmp(mMethod.get(), "SEARCH"));
}

void
nsHttpRequestHead::Flatten(nsACString &buf, bool pruneProxyHeaders)
{
    RecursiveMutexAutoLock mon(mRecursiveMutex);
    // note: the first append is intentional.

    buf.Append(mMethod);
    buf.Append(' ');
    buf.Append(mRequestURI);
    buf.AppendLiteral(" HTTP/");

    switch (mVersion) {
    case NS_HTTP_VERSION_1_1:
        buf.AppendLiteral("1.1");
        break;
    case NS_HTTP_VERSION_0_9:
        buf.AppendLiteral("0.9");
        break;
    default:
        buf.AppendLiteral("1.0");
    }

    buf.AppendLiteral("\r\n");

    mHeaders.Flatten(buf, pruneProxyHeaders, false);
}

} // namespace net
} // namespace mozilla<|MERGE_RESOLUTION|>--- conflicted
+++ resolved
@@ -280,14 +280,10 @@
             &headerNameOriginal,
             &val))) {
 
-<<<<<<< HEAD
-            DebugOnly<nsresult> rv = mHeaders.SetHeaderFromNet(hdr, val, false);
-=======
             DebugOnly<nsresult> rv = mHeaders.SetHeaderFromNet(hdr,
                                                                headerNameOriginal,
                                                                val,
                                                                false);
->>>>>>> a17af05f
             MOZ_ASSERT(NS_SUCCEEDED(rv));
         }
         buffer = eof + 1;
