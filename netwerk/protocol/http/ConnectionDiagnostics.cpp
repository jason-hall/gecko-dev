--- conflicted
+++ resolved
@@ -17,10 +17,6 @@
 #include "nsSocketTransportService2.h"
 
 #include "mozilla/IntegerPrintfMacros.h"
-<<<<<<< HEAD
-#include "mozilla/SizePrintfMacros.h"
-=======
->>>>>>> a17af05f
 
 namespace mozilla {
 namespace net {
@@ -60,17 +56,6 @@
                           AtActiveConnectionLimit(ent, NS_HTTP_ALLOW_KEEPALIVE));
     mLogData.AppendPrintf("   RestrictConnections = %d\n",
                           RestrictConnections(ent));
-<<<<<<< HEAD
-    mLogData.AppendPrintf("   Pending Q Length = %" PRIuSIZE "\n",
-                          ent->PendingQLength());
-    mLogData.AppendPrintf("   Active Conns Length = %" PRIuSIZE "\n",
-                          ent->mActiveConns.Length());
-    mLogData.AppendPrintf("   Idle Conns Length = %" PRIuSIZE "\n",
-                          ent->mIdleConns.Length());
-    mLogData.AppendPrintf("   Half Opens Length = %" PRIuSIZE "\n",
-                          ent->mHalfOpens.Length());
-    mLogData.AppendPrintf("   Coalescing Keys Length = %" PRIuSIZE "\n",
-=======
     mLogData.AppendPrintf("   Pending Q Length = %zu\n",
                           ent->PendingQLength());
     mLogData.AppendPrintf("   Active Conns Length = %zu\n",
@@ -80,7 +65,6 @@
     mLogData.AppendPrintf("   Half Opens Length = %zu\n",
                           ent->mHalfOpens.Length());
     mLogData.AppendPrintf("   Coalescing Keys Length = %zu\n",
->>>>>>> a17af05f
                           ent->mCoalescingKeys.Length());
     mLogData.AppendPrintf("   Spdy using = %d\n", ent->mUsingSpdy);
 
@@ -193,11 +177,7 @@
                    mStreamTransactionHash.Count(),
                    mStreamIDHash.Count());
 
-<<<<<<< HEAD
-  log.AppendPrintf("     Queued Stream Size = %" PRIuSIZE "\n", mQueuedStreams.GetSize());
-=======
   log.AppendPrintf("     Queued Stream Size = %zu\n", mQueuedStreams.GetSize());
->>>>>>> a17af05f
 
   PRIntervalTime now = PR_IntervalNow();
   log.AppendPrintf("     Ping Threshold = %ums\n",
