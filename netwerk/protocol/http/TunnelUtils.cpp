--- conflicted
+++ resolved
@@ -80,11 +80,7 @@
   if (provider && mFD) {
     mFD->secret = reinterpret_cast<PRFilePrivate *>(this);
     provider->AddToSocket(PR_AF_INET, aTLSHost, aTLSPort, nullptr,
-<<<<<<< HEAD
-                          OriginAttributes(), 0, mFD,
-=======
                           OriginAttributes(), 0, 0, mFD,
->>>>>>> a17af05f
                           getter_AddRefs(mSecInfo));
   }
 
@@ -448,8 +444,6 @@
   }
   DebugOnly<nsresult> rv = StartTimerCallback();
   MOZ_ASSERT(NS_SUCCEEDED(rv));
-<<<<<<< HEAD
-=======
   return NS_OK;
 }
 
@@ -457,7 +451,6 @@
 TLSFilterTransaction::GetName(nsACString& aName)
 {
   aName.AssignLiteral("TLSFilterTransaction");
->>>>>>> a17af05f
   return NS_OK;
 }
 
