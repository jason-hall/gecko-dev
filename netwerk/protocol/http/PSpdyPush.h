/* -*- Mode: C++; tab-width: 2; indent-tabs-mode: nil; c-basic-offset: 2 -*- */
/* This Source Code Form is subject to the terms of the Mozilla Public
 * License, v. 2.0. If a copy of the MPL was not distributed with this
 * file, You can obtain one at http://mozilla.org/MPL/2.0/. */

// SPDY Server Push

/*
  A pushed stream is put into a memory buffer (The SpdyPushTransactionBuffer)
  and spooled there until a GET is made that can be matched up with it. At
  that time we have two spdy streams - the GET (aka the sink) and the PUSH
  (aka the source). Data is copied between those two streams for the lifetime
  of the transaction. This is true even if the transaction buffer is empty,
  partly complete, or totally loaded at the time the GET correspondence is made.

  correspondence is done through a hash table of the full url, the spdy session,
  and the load group. The load group is implicit because that's where the
  hash is stored, the other items comprise the hash key.

  Pushed streams are subject to aggressive flow control before they are matched
  with a GET at which point flow control is effectively disabled to match the
  client pull behavior.
*/

#ifndef mozilla_net_SpdyPush_Public_h
#define mozilla_net_SpdyPush_Public_h

#include "nsAutoPtr.h"
#include "nsDataHashtable.h"
#include "nsISupports.h"
#include "nsStringFwd.h"

namespace mozilla {
namespace net {

class Http2PushedStream;

// One cache per load group
class SpdyPushCache
{
public:
  // The cache holds only weak pointers - no references
  SpdyPushCache();
  virtual ~SpdyPushCache();
  MOZ_MUST_USE bool  RegisterPushedStreamHttp2(const nsCString& key,
                                               Http2PushedStream *stream);
  Http2PushedStream *RemovePushedStreamHttp2(const nsCString& key);
<<<<<<< HEAD
=======
  Http2PushedStream *RemovePushedStreamHttp2ByID(const nsCString& key, const uint32_t& streamID);
>>>>>>> a17af05f
private:
  nsDataHashtable<nsCStringHashKey, Http2PushedStream *> mHashHttp2;
};

} // namespace net
} // namespace mozilla

#endif // mozilla_net_SpdyPush_Public_h<|MERGE_RESOLUTION|>--- conflicted
+++ resolved
@@ -45,10 +45,7 @@
   MOZ_MUST_USE bool  RegisterPushedStreamHttp2(const nsCString& key,
                                                Http2PushedStream *stream);
   Http2PushedStream *RemovePushedStreamHttp2(const nsCString& key);
-<<<<<<< HEAD
-=======
   Http2PushedStream *RemovePushedStreamHttp2ByID(const nsCString& key, const uint32_t& streamID);
->>>>>>> a17af05f
 private:
   nsDataHashtable<nsCStringHashKey, Http2PushedStream *> mHashHttp2;
 };
