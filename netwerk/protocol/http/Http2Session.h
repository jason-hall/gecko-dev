/* -*- Mode: C++; tab-width: 2; indent-tabs-mode: nil; c-basic-offset: 2 -*- */
/* This Source Code Form is subject to the terms of the Mozilla Public
 * License, v. 2.0. If a copy of the MPL was not distributed with this
 * file, You can obtain one at http://mozilla.org/MPL/2.0/. */

#ifndef mozilla_net_Http2Session_h
#define mozilla_net_Http2Session_h

// HTTP/2 - RFC 7540
// https://www.rfc-editor.org/rfc/rfc7540.txt

#include "ASpdySession.h"
#include "mozilla/Attributes.h"
#include "mozilla/UniquePtr.h"
#include "nsAHttpConnection.h"
#include "nsClassHashtable.h"
#include "nsDataHashtable.h"
#include "nsDeque.h"
#include "nsHashKeys.h"
#include "nsHttpRequestHead.h"
#include "nsICacheEntryOpenCallback.h"

#include "Http2Compression.h"

class nsISocketTransport;

namespace mozilla {
namespace net {

class Http2PushedStream;
class Http2Stream;
class nsHttpTransaction;

class Http2Session final : public ASpdySession
                         , public nsAHttpConnection
                         , public nsAHttpSegmentReader
                         , public nsAHttpSegmentWriter
{
  ~Http2Session();

public:
  NS_DECL_THREADSAFE_ISUPPORTS
  NS_DECL_NSAHTTPTRANSACTION
  NS_DECL_NSAHTTPCONNECTION(mConnection)
  NS_DECL_NSAHTTPSEGMENTREADER
  NS_DECL_NSAHTTPSEGMENTWRITER

<<<<<<< HEAD
 Http2Session(nsISocketTransport *, uint32_t version, bool attemptingEarlyData);
=======
  Http2Session(nsISocketTransport *, uint32_t version, bool attemptingEarlyData);
>>>>>>> a17af05f

  MOZ_MUST_USE bool AddStream(nsAHttpTransaction *, int32_t,
                              bool, nsIInterfaceRequestor *) override;
  bool CanReuse() override { return !mShouldGoAway && !mClosed; }
  bool RoomForMoreStreams() override;
  uint32_t SpdyVersion() override;
  bool TestJoinConnection(const nsACString &hostname, int32_t port) override;
  bool JoinConnection(const nsACString &hostname, int32_t port) override;

  // When the connection is active this is called up to once every 1 second
  // return the interval (in seconds) that the connection next wants to
  // have this invoked. It might happen sooner depending on the needs of
  // other connections.
  uint32_t  ReadTimeoutTick(PRIntervalTime now) override;

  // Idle time represents time since "goodput".. e.g. a data or header frame
  PRIntervalTime IdleTime() override;

  // Registering with a newID of 0 means pick the next available odd ID
  uint32_t RegisterStreamID(Http2Stream *, uint32_t aNewID = 0);

/*
  HTTP/2 framing

  0                   1                   2                   3
  0 1 2 3 4 5 6 7 8 9 0 1 2 3 4 5 6 7 8 9 0 1 2 3 4 5 6 7 8 9 0 1
  +-+-+-+-+-+-+-+-+-+-+-+-+-+-+-+-+-+-+-+-+-+-+-+-+-+-+-+-+-+-+-+-+
  |         Length (16)           |   Type (8)    |   Flags (8)   |
  +-+-------------+---------------+-------------------------------+
  |R|                 Stream Identifier (31)                      |
  +-+-------------------------------------------------------------+
  |                     Frame Data (0...)                       ...
  +---------------------------------------------------------------+
*/

  enum FrameType {
    FRAME_TYPE_DATA          = 0x0,
    FRAME_TYPE_HEADERS       = 0x1,
    FRAME_TYPE_PRIORITY      = 0x2,
    FRAME_TYPE_RST_STREAM    = 0x3,
    FRAME_TYPE_SETTINGS      = 0x4,
    FRAME_TYPE_PUSH_PROMISE  = 0x5,
    FRAME_TYPE_PING          = 0x6,
    FRAME_TYPE_GOAWAY        = 0x7,
    FRAME_TYPE_WINDOW_UPDATE = 0x8,
    FRAME_TYPE_CONTINUATION  = 0x9,
    FRAME_TYPE_ALTSVC        = 0xA,
<<<<<<< HEAD
    FRAME_TYPE_ORIGIN        = 0xB,
    FRAME_TYPE_LAST          = 0xC
=======
    FRAME_TYPE_UNUSED        = 0xB,
    FRAME_TYPE_ORIGIN        = 0xC,
    FRAME_TYPE_LAST          = 0xD
>>>>>>> a17af05f
  };

  // NO_ERROR is a macro defined on windows, so we'll name the HTTP2 goaway
  // code NO_ERROR to be NO_HTTP_ERROR
  enum errorType {
    NO_HTTP_ERROR = 0,
    PROTOCOL_ERROR = 1,
    INTERNAL_ERROR = 2,
    FLOW_CONTROL_ERROR = 3,
    SETTINGS_TIMEOUT_ERROR = 4,
    STREAM_CLOSED_ERROR = 5,
    FRAME_SIZE_ERROR = 6,
    REFUSED_STREAM_ERROR = 7,
    CANCEL_ERROR = 8,
    COMPRESSION_ERROR = 9,
    CONNECT_ERROR = 10,
    ENHANCE_YOUR_CALM = 11,
    INADEQUATE_SECURITY = 12,
    HTTP_1_1_REQUIRED = 13,
    UNASSIGNED = 31
  };

  // These are frame flags. If they, or other undefined flags, are
  // used on frames other than the comments indicate they MUST be ignored.
  const static uint8_t kFlag_END_STREAM = 0x01; // data, headers
  const static uint8_t kFlag_END_HEADERS = 0x04; // headers, continuation
  const static uint8_t kFlag_END_PUSH_PROMISE = 0x04; // push promise
  const static uint8_t kFlag_ACK = 0x01; // ping and settings
  const static uint8_t kFlag_PADDED = 0x08; // data, headers, push promise, continuation
  const static uint8_t kFlag_PRIORITY = 0x20; // headers

  enum {
    SETTINGS_TYPE_HEADER_TABLE_SIZE = 1, // compression table size
    SETTINGS_TYPE_ENABLE_PUSH = 2,     // can be used to disable push
    SETTINGS_TYPE_MAX_CONCURRENT = 3,  // streams recvr allowed to initiate
    SETTINGS_TYPE_INITIAL_WINDOW = 4,  // bytes for flow control default
    SETTINGS_TYPE_MAX_FRAME_SIZE = 5   // max frame size settings sender allows receipt of
  };

  // This should be big enough to hold all of your control packets,
  // but if it needs to grow for huge headers it can do so dynamically.
  const static uint32_t kDefaultBufferSize = 2048;

  // kDefaultQueueSize must be >= other queue size constants
  const static uint32_t kDefaultQueueSize =  32768;
  const static uint32_t kQueueMinimumCleanup = 24576;
  const static uint32_t kQueueTailRoom    =  4096;
  const static uint32_t kQueueReserved    =  1024;

  const static uint32_t kMaxStreamID = 0x7800000;

  // This is a sentinel for a deleted stream. It is not a valid
  // 31 bit stream ID.
  const static uint32_t kDeadStreamID = 0xffffdead;

  // below the emergency threshold of local window we ack every received
  // byte. Above that we coalesce bytes into the MinimumToAck size.
  const static int32_t  kEmergencyWindowThreshold = 256 * 1024;
  const static uint32_t kMinimumToAck = 4 * 1024 * 1024;

  // The default rwin is 64KB - 1 unless updated by a settings frame
  const static uint32_t kDefaultRwin = 65535;

  // We limit frames to 2^14 bytes of length in order to preserve responsiveness
  // This is the smallest allowed value for SETTINGS_MAX_FRAME_SIZE
  const static uint32_t kMaxFrameData = 0x4000;

  const static uint8_t kFrameLengthBytes = 3;
  const static uint8_t kFrameStreamIDBytes = 4;
  const static uint8_t kFrameFlagBytes = 1;
  const static uint8_t kFrameTypeBytes = 1;
  const static uint8_t kFrameHeaderBytes = kFrameLengthBytes + kFrameFlagBytes +
    kFrameTypeBytes + kFrameStreamIDBytes;

  enum {
    kLeaderGroupID =      0x3,
    kOtherGroupID =       0x5,
    kBackgroundGroupID =  0x7,
    kSpeculativeGroupID = 0x9,
<<<<<<< HEAD
    kFollowerGroupID =    0xB
    // Hey, you! YES YOU! If you add/remove any groups here, you almost
    // certainly need to change the lookup of the stream/ID hash in
    // Http2Session::OnTransportStatus. Yeah, that's right. YOU!
=======
    kFollowerGroupID =    0xB,
    kUrgentStartGroupID = 0xD
    // Hey, you! YES YOU! If you add/remove any groups here, you almost
    // certainly need to change the lookup of the stream/ID hash in
    // Http2Session::OnTransportStatus and |kPriorityGroupCount| below.
    // Yeah, that's right. YOU!
>>>>>>> a17af05f
  };
  const static uint8_t kPriorityGroupCount = 6;

  static nsresult RecvHeaders(Http2Session *);
  static nsresult RecvPriority(Http2Session *);
  static nsresult RecvRstStream(Http2Session *);
  static nsresult RecvSettings(Http2Session *);
  static nsresult RecvPushPromise(Http2Session *);
  static nsresult RecvPing(Http2Session *);
  static nsresult RecvGoAway(Http2Session *);
  static nsresult RecvWindowUpdate(Http2Session *);
  static nsresult RecvContinuation(Http2Session *);
  static nsresult RecvAltSvc(Http2Session *);
<<<<<<< HEAD
=======
  static nsresult RecvUnused(Http2Session *);
>>>>>>> a17af05f
  static nsresult RecvOrigin(Http2Session *);

  char       *EnsureOutputBuffer(uint32_t needed);

  template<typename charType>
  void CreateFrameHeader(charType dest, uint16_t frameLength,
                         uint8_t frameType, uint8_t frameFlags,
                         uint32_t streamID);

  // For writing the data stream to LOG4
  static void LogIO(Http2Session *, Http2Stream *, const char *,
                    const char *, uint32_t);

  // overload of nsAHttpConnection
  void TransactionHasDataToWrite(nsAHttpTransaction *) override;
  void TransactionHasDataToRecv(nsAHttpTransaction *) override;

  // a similar version for Http2Stream
  void TransactionHasDataToWrite(Http2Stream *);

  // an overload of nsAHttpSegementReader
  virtual MOZ_MUST_USE nsresult CommitToSegmentSize(uint32_t size,
                                                    bool forceCommitment) override;
  MOZ_MUST_USE nsresult BufferOutput(const char *, uint32_t, uint32_t *);
  void     FlushOutputQueue();
  uint32_t AmountOfOutputBuffered() { return mOutputQueueUsed - mOutputQueueSent; }

  uint32_t GetServerInitialStreamWindow() { return mServerInitialStreamWindow; }

  MOZ_MUST_USE bool TryToActivate(Http2Stream *stream);
  void ConnectPushedStream(Http2Stream *stream);
  void ConnectSlowConsumer(Http2Stream *stream);

  MOZ_MUST_USE nsresult ConfirmTLSProfile();
  static MOZ_MUST_USE bool ALPNCallback(nsISupports *securityInfo);

  uint64_t Serial() { return mSerial; }

  void PrintDiagnostics (nsCString &log) override;

  // Streams need access to these
  uint32_t SendingChunkSize() { return mSendingChunkSize; }
  uint32_t PushAllowance() { return mPushAllowance; }
  Http2Compressor *Compressor() { return &mCompressor; }
  nsISocketTransport *SocketTransport() { return mSocketTransport; }
  int64_t ServerSessionWindow() { return mServerSessionWindow; }
  void DecrementServerSessionWindow (uint32_t bytes) { mServerSessionWindow -= bytes; }
  uint32_t InitialRwin() { return mInitialRwin; }

  void SendPing() override;
  MOZ_MUST_USE bool MaybeReTunnel(nsAHttpTransaction *) override;
  bool UseH2Deps() { return mUseH2Deps; }

  // overload of nsAHttpTransaction
  MOZ_MUST_USE nsresult ReadSegmentsAgain(nsAHttpSegmentReader *, uint32_t, uint32_t *, bool *) override final;
  MOZ_MUST_USE nsresult WriteSegmentsAgain(nsAHttpSegmentWriter *, uint32_t , uint32_t *, bool *) override final;
  MOZ_MUST_USE bool Do0RTT() override final { return true; }
  MOZ_MUST_USE nsresult Finish0RTT(bool aRestart, bool aAlpnChanged) override final;
<<<<<<< HEAD

  // For use by an HTTP2Stream
  void Received421(nsHttpConnectionInfo *ci);
=======
  void SetFastOpenStatus(uint8_t aStatus) override final;

  // For use by an HTTP2Stream
  void Received421(nsHttpConnectionInfo *ci);

  void SendPriorityFrame(uint32_t streamID, uint32_t dependsOn, uint8_t weight);
>>>>>>> a17af05f

private:

  // These internal states do not correspond to the states of the HTTP/2 specification
  enum internalStateType {
    BUFFERING_OPENING_SETTINGS,
    BUFFERING_FRAME_HEADER,
    BUFFERING_CONTROL_FRAME,
    PROCESSING_DATA_FRAME_PADDING_CONTROL,
    PROCESSING_DATA_FRAME,
    DISCARDING_DATA_FRAME_PADDING,
    DISCARDING_DATA_FRAME,
    PROCESSING_COMPLETE_HEADERS,
    PROCESSING_CONTROL_RST_STREAM,
    NOT_USING_NETWORK
  };

  static const uint8_t kMagicHello[24];

  MOZ_MUST_USE nsresult ResponseHeadersComplete();
  uint32_t    GetWriteQueueSize();
  void        ChangeDownstreamState(enum internalStateType);
  void        ResetDownstreamState();
  MOZ_MUST_USE nsresult ReadyToProcessDataFrame(enum internalStateType);
  MOZ_MUST_USE nsresult UncompressAndDiscard(bool);
  void        GeneratePing(bool);
  void        GenerateSettingsAck();
  void        GeneratePriority(uint32_t, uint8_t);
  void        GenerateRstStream(uint32_t, uint32_t);
  void        GenerateGoAway(uint32_t);
  void        CleanupStream(Http2Stream *, nsresult, errorType);
  void        CleanupStream(uint32_t, nsresult, errorType);
  void        CloseStream(Http2Stream *, nsresult);
  void        SendHello();
  void        RemoveStreamFromQueues(Http2Stream *);
  MOZ_MUST_USE nsresult ParsePadding(uint8_t &, uint16_t &);

  void        SetWriteCallbacks();
  void        RealignOutputQueue();

  void        ProcessPending();
  MOZ_MUST_USE nsresult ProcessConnectedPush(Http2Stream *,
                                             nsAHttpSegmentWriter *,
                                             uint32_t, uint32_t *);
  MOZ_MUST_USE nsresult ProcessSlowConsumer(Http2Stream *,
                                            nsAHttpSegmentWriter *,
                                            uint32_t, uint32_t *);

  MOZ_MUST_USE nsresult SetInputFrameDataStream(uint32_t);
  void        CreatePriorityNode(uint32_t, uint32_t, uint8_t, const char *);
  char        *CreatePriorityFrame(uint32_t, uint32_t, uint8_t);
  bool        VerifyStream(Http2Stream *, uint32_t);
  void        SetNeedsCleanup();

  void        UpdateLocalRwin(Http2Stream *stream, uint32_t bytes);
  void        UpdateLocalStreamWindow(Http2Stream *stream, uint32_t bytes);
  void        UpdateLocalSessionWindow(uint32_t bytes);

  void        MaybeDecrementConcurrent(Http2Stream *stream);
  bool        RoomForMoreConcurrent();
  void        IncrementConcurrent(Http2Stream *stream);
  void        QueueStream(Http2Stream *stream);

  // a wrapper for all calls to the nshttpconnection level segment writer. Used
  // to track network I/O for timeout purposes
  MOZ_MUST_USE nsresult NetworkRead(nsAHttpSegmentWriter *, char *, uint32_t, uint32_t *);

  void Shutdown();

  // This is intended to be nsHttpConnectionMgr:nsConnectionHandle taken
  // from the first transaction on this session. That object contains the
  // pointer to the real network-level nsHttpConnection object.
  RefPtr<nsAHttpConnection> mConnection;

  // The underlying socket transport object is needed to propogate some events
  nsISocketTransport         *mSocketTransport;

  // These are temporary state variables to hold the argument to
  // Read/WriteSegments so it can be accessed by On(read/write)segment
  // further up the stack.
  nsAHttpSegmentReader       *mSegmentReader;
  nsAHttpSegmentWriter       *mSegmentWriter;

  uint32_t          mSendingChunkSize;        /* the transmission chunk size */
  uint32_t          mNextStreamID;            /* 24 bits */
  uint32_t          mLastPushedID;
  uint32_t          mConcurrentHighWater;     /* max parallelism on session */
  uint32_t          mPushAllowance;           /* rwin for unmatched pushes */

  internalStateType mDownstreamState; /* in frame, between frames, etc..  */

  // Maintain 2 indexes - one by stream ID, one by transaction pointer.
  // There are also several lists of streams: ready to write, queued due to
  // max parallelism, streams that need to force a read for push, and the full
  // set of pushed streams.
  // The objects are not ref counted - they get destroyed
  // by the nsClassHashtable implementation when they are removed from
  // the transaction hash.
  nsDataHashtable<nsUint32HashKey, Http2Stream *>     mStreamIDHash;
  nsClassHashtable<nsPtrHashKey<nsAHttpTransaction>,
    Http2Stream>                                      mStreamTransactionHash;

  nsDeque                                             mReadyForWrite;
  nsDeque                                             mQueuedStreams;
  nsDeque                                             mPushesReadyForRead;
  nsDeque                                             mSlowConsumersReadyForRead;
  nsTArray<Http2PushedStream *>                       mPushedStreams;

  // Compression contexts for header transport.
  // HTTP/2 compresses only HTTP headers and does not reset the context in between
  // frames. Even data that is not associated with a stream (e.g invalid
  // stream ID) is passed through these contexts to keep the compression
  // context correct.
  Http2Compressor     mCompressor;
  Http2Decompressor   mDecompressor;
  nsCString           mDecompressBuffer;

  // mInputFrameBuffer is used to store received control packets and the 8 bytes
  // of header on data packets
  uint32_t             mInputFrameBufferSize; // buffer allocation
  uint32_t             mInputFrameBufferUsed; // amt of allocation used
  UniquePtr<char[]>    mInputFrameBuffer;

  // mInputFrameDataSize/Read are used for tracking the amount of data consumed
  // in a frame after the 8 byte header. Control frames are always fully buffered
  // and the fixed 8 byte leading header is at mInputFrameBuffer + 0, the first
  // data byte (i.e. the first settings/goaway/etc.. specific byte) is at
  // mInputFrameBuffer + 8
  // The frame size is mInputFrameDataSize + the constant 8 byte header
  uint32_t             mInputFrameDataSize;
  uint32_t             mInputFrameDataRead;
  bool                 mInputFrameFinal; // This frame was marked FIN
  uint8_t              mInputFrameType;
  uint8_t              mInputFrameFlags;
  uint32_t             mInputFrameID;
  uint16_t             mPaddingLength;

  // When a frame has been received that is addressed to a particular stream
  // (e.g. a data frame after the stream-id has been decoded), this points
  // to the stream.
  Http2Stream          *mInputFrameDataStream;

  // mNeedsCleanup is a state variable to defer cleanup of a closed stream
  // If needed, It is set in session::OnWriteSegments() and acted on and
  // cleared when the stack returns to session::WriteSegments(). The stream
  // cannot be destroyed directly out of OnWriteSegments because
  // stream::writeSegments() is on the stack at that time.
  Http2Stream          *mNeedsCleanup;

  // This reason code in the last processed RESET frame
  uint32_t             mDownstreamRstReason;

  // When HEADERS/PROMISE are chained together, this is the expected ID of the next
  // recvd frame which must be the same type
  uint32_t             mExpectedHeaderID;
  uint32_t             mExpectedPushPromiseID;
  uint32_t             mContinuedPromiseStream;

  // for the conversion of downstream http headers into http/2 formatted headers
  // The data here does not persist between frames
  nsCString            mFlatHTTPResponseHeaders;
  uint32_t             mFlatHTTPResponseHeadersOut;

  // when set, the session will go away when it reaches 0 streams. This flag
  // is set when: the stream IDs are running out (at either the client or the
  // server), when DontReuse() is called, a RST that is not specific to a
  // particular stream is received, a GOAWAY frame has been received from
  // the server.
  bool                 mShouldGoAway;

  // the session has received a nsAHttpTransaction::Close()  call
  bool                 mClosed;

  // the session received a GoAway frame with a valid GoAwayID
  bool                 mCleanShutdown;

  // the session received the opening SETTINGS frame from the server
  bool                 mReceivedSettings;

  // The TLS comlpiance checks are not done in the ctor beacuse of bad
  // exception handling - so we do them at IO time and cache the result
  bool                 mTLSProfileConfirmed;

  // A specifc reason code for the eventual GoAway frame. If set to NO_HTTP_ERROR
  // only NO_HTTP_ERROR, PROTOCOL_ERROR, or INTERNAL_ERROR will be sent.
  errorType            mGoAwayReason;

  // The error code sent/received on the session goaway frame. UNASSIGNED/31
  // if not transmitted.
  int32_t             mClientGoAwayReason;
  int32_t             mPeerGoAwayReason;

  // If a GoAway message was received this is the ID of the last valid
  // stream. 0 otherwise. (0 is never a valid stream id.)
  uint32_t             mGoAwayID;

  // The last stream processed ID we will send in our GoAway frame.
  uint32_t             mOutgoingGoAwayID;

  // The limit on number of concurrent streams for this session. Normally it
  // is basically unlimited, but the SETTINGS control message from the
  // server might bring it down.
  uint32_t             mMaxConcurrent;

  // The actual number of concurrent streams at this moment. Generally below
  // mMaxConcurrent, but the max can be lowered in real time to a value
  // below the current value
  uint32_t             mConcurrent;

  // The number of server initiated promises, tracked for telemetry
  uint32_t             mServerPushedResources;

  // The server rwin for new streams as determined from a SETTINGS frame
  uint32_t             mServerInitialStreamWindow;

  // The Local Session window is how much data the server is allowed to send
  // (across all streams) without getting a window update to stream 0. It is
  // signed because asynchronous changes via SETTINGS can drive it negative.
  int64_t              mLocalSessionWindow;

  // The Remote Session Window is how much data the client is allowed to send
  // (across all streams) without receiving a window update to stream 0. It is
  // signed because asynchronous changes via SETTINGS can drive it negative.
  int64_t              mServerSessionWindow;

  // The initial value of the local stream and session window
  uint32_t             mInitialRwin;

  // This is a output queue of bytes ready to be written to the SSL stream.
  // When that streams returns WOULD_BLOCK on direct write the bytes get
  // coalesced together here. This results in larger writes to the SSL layer.
  // The buffer is not dynamically grown to accomodate stream writes, but
  // does expand to accept infallible session wide frames like GoAway and RST.
  uint32_t             mOutputQueueSize;
  uint32_t             mOutputQueueUsed;
  uint32_t             mOutputQueueSent;
  UniquePtr<char[]>    mOutputQueueBuffer;

  PRIntervalTime       mPingThreshold;
  PRIntervalTime       mLastReadEpoch;     // used for ping timeouts
  PRIntervalTime       mLastDataReadEpoch; // used for IdleTime()
  PRIntervalTime       mPingSentEpoch;

  PRIntervalTime       mPreviousPingThreshold; // backup for the former value
  bool                 mPreviousUsed;          // true when backup is used

  // used as a temporary buffer while enumerating the stream hash during GoAway
  nsDeque  mGoAwayStreamsToRestart;

  // Each session gets a unique serial number because the push cache is correlated
  // by the load group and the serial number can be used as part of the cache key
  // to make sure streams aren't shared across sessions.
  uint64_t        mSerial;

  // Telemetry for continued headers (pushed and pulled) for quic design
  uint32_t        mAggregatedHeaderSize;

  // If push is disabled, we want to be able to send PROTOCOL_ERRORs if we
  // receive a PUSH_PROMISE, but we have to wait for the SETTINGS ACK before
  // we can actually tell the other end to go away. These help us keep track
  // of that state so we can behave appropriately.
  bool mWaitingForSettingsAck;
  bool mGoAwayOnPush;

  bool mUseH2Deps;

  bool mAttemptingEarlyData;
  // The ID(s) of the stream(s) that we are getting 0RTT data from.
<<<<<<< HEAD
  nsTArray<uint32_t> m0RTTStreams;

=======
  nsTArray<WeakPtr<Http2Stream>> m0RTTStreams;

  bool RealJoinConnection(const nsACString &hostname, int32_t port, bool jk);
>>>>>>> a17af05f
  bool TestOriginFrame(const nsACString &name, int32_t port);
  bool mOriginFrameActivated;
  nsDataHashtable<nsCStringHashKey, bool> mOriginFrame;

<<<<<<< HEAD
=======
  nsDataHashtable<nsCStringHashKey, bool> mJoinConnectionCache;

  uint64_t mCurrentForegroundTabOuterContentWindowId;

  class CachePushCheckCallback final : public nsICacheEntryOpenCallback
  {
  public:
    CachePushCheckCallback(Http2Session *session, uint32_t promisedID, const nsACString &requestString);

    NS_DECL_ISUPPORTS
    NS_DECL_NSICACHEENTRYOPENCALLBACK

  private:
    ~CachePushCheckCallback() { }

    RefPtr<Http2Session> mSession;
    uint32_t mPromisedID;
    nsHttpRequestHead mRequestHead;
  };

>>>>>>> a17af05f
private:
/// connect tunnels
  void DispatchOnTunnel(nsAHttpTransaction *, nsIInterfaceRequestor *);
  void CreateTunnel(nsHttpTransaction *, nsHttpConnectionInfo *, nsIInterfaceRequestor *);
  void RegisterTunnel(Http2Stream *);
  void UnRegisterTunnel(Http2Stream *);
  uint32_t FindTunnelCount(nsHttpConnectionInfo *);
  nsDataHashtable<nsCStringHashKey, uint32_t> mTunnelHash;
};

} // namespace net
} // namespace mozilla

#endif // mozilla_net_Http2Session_h<|MERGE_RESOLUTION|>--- conflicted
+++ resolved
@@ -45,11 +45,7 @@
   NS_DECL_NSAHTTPSEGMENTREADER
   NS_DECL_NSAHTTPSEGMENTWRITER
 
-<<<<<<< HEAD
- Http2Session(nsISocketTransport *, uint32_t version, bool attemptingEarlyData);
-=======
   Http2Session(nsISocketTransport *, uint32_t version, bool attemptingEarlyData);
->>>>>>> a17af05f
 
   MOZ_MUST_USE bool AddStream(nsAHttpTransaction *, int32_t,
                               bool, nsIInterfaceRequestor *) override;
@@ -97,14 +93,9 @@
     FRAME_TYPE_WINDOW_UPDATE = 0x8,
     FRAME_TYPE_CONTINUATION  = 0x9,
     FRAME_TYPE_ALTSVC        = 0xA,
-<<<<<<< HEAD
-    FRAME_TYPE_ORIGIN        = 0xB,
-    FRAME_TYPE_LAST          = 0xC
-=======
     FRAME_TYPE_UNUSED        = 0xB,
     FRAME_TYPE_ORIGIN        = 0xC,
     FRAME_TYPE_LAST          = 0xD
->>>>>>> a17af05f
   };
 
   // NO_ERROR is a macro defined on windows, so we'll name the HTTP2 goaway
@@ -184,19 +175,12 @@
     kOtherGroupID =       0x5,
     kBackgroundGroupID =  0x7,
     kSpeculativeGroupID = 0x9,
-<<<<<<< HEAD
-    kFollowerGroupID =    0xB
-    // Hey, you! YES YOU! If you add/remove any groups here, you almost
-    // certainly need to change the lookup of the stream/ID hash in
-    // Http2Session::OnTransportStatus. Yeah, that's right. YOU!
-=======
     kFollowerGroupID =    0xB,
     kUrgentStartGroupID = 0xD
     // Hey, you! YES YOU! If you add/remove any groups here, you almost
     // certainly need to change the lookup of the stream/ID hash in
     // Http2Session::OnTransportStatus and |kPriorityGroupCount| below.
     // Yeah, that's right. YOU!
->>>>>>> a17af05f
   };
   const static uint8_t kPriorityGroupCount = 6;
 
@@ -210,10 +194,7 @@
   static nsresult RecvWindowUpdate(Http2Session *);
   static nsresult RecvContinuation(Http2Session *);
   static nsresult RecvAltSvc(Http2Session *);
-<<<<<<< HEAD
-=======
   static nsresult RecvUnused(Http2Session *);
->>>>>>> a17af05f
   static nsresult RecvOrigin(Http2Session *);
 
   char       *EnsureOutputBuffer(uint32_t needed);
@@ -272,18 +253,12 @@
   MOZ_MUST_USE nsresult WriteSegmentsAgain(nsAHttpSegmentWriter *, uint32_t , uint32_t *, bool *) override final;
   MOZ_MUST_USE bool Do0RTT() override final { return true; }
   MOZ_MUST_USE nsresult Finish0RTT(bool aRestart, bool aAlpnChanged) override final;
-<<<<<<< HEAD
+  void SetFastOpenStatus(uint8_t aStatus) override final;
 
   // For use by an HTTP2Stream
   void Received421(nsHttpConnectionInfo *ci);
-=======
-  void SetFastOpenStatus(uint8_t aStatus) override final;
-
-  // For use by an HTTP2Stream
-  void Received421(nsHttpConnectionInfo *ci);
 
   void SendPriorityFrame(uint32_t streamID, uint32_t dependsOn, uint8_t weight);
->>>>>>> a17af05f
 
 private:
 
@@ -552,20 +527,13 @@
 
   bool mAttemptingEarlyData;
   // The ID(s) of the stream(s) that we are getting 0RTT data from.
-<<<<<<< HEAD
-  nsTArray<uint32_t> m0RTTStreams;
-
-=======
   nsTArray<WeakPtr<Http2Stream>> m0RTTStreams;
 
   bool RealJoinConnection(const nsACString &hostname, int32_t port, bool jk);
->>>>>>> a17af05f
   bool TestOriginFrame(const nsACString &name, int32_t port);
   bool mOriginFrameActivated;
   nsDataHashtable<nsCStringHashKey, bool> mOriginFrame;
 
-<<<<<<< HEAD
-=======
   nsDataHashtable<nsCStringHashKey, bool> mJoinConnectionCache;
 
   uint64_t mCurrentForegroundTabOuterContentWindowId;
@@ -586,7 +554,6 @@
     nsHttpRequestHead mRequestHead;
   };
 
->>>>>>> a17af05f
 private:
 /// connect tunnels
   void DispatchOnTunnel(nsAHttpTransaction *, nsIInterfaceRequestor *);
