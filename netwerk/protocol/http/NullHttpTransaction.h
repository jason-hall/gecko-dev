/* -*- Mode: C++; tab-width: 2; indent-tabs-mode: nil; c-basic-offset: 2 -*- */

/* This Source Code Form is subject to the terms of the Mozilla Public
 * License, v. 2.0. If a copy of the MPL was not distributed with this
 * file, You can obtain one at http://mozilla.org/MPL/2.0/. */

#ifndef mozilla_net_NullHttpTransaction_h
#define mozilla_net_NullHttpTransaction_h

#include "nsAHttpTransaction.h"
#include "mozilla/Attributes.h"
#include "TimingStruct.h"

// This is the minimal nsAHttpTransaction implementation. A NullHttpTransaction
// can be used to drive connection level semantics (such as SSL handshakes
// tunnels) so that a nsHttpConnection becomes fully established in
// anticipation of a real transaction needing to use it soon.

class nsIHttpActivityObserver;

namespace mozilla { namespace net {

class nsAHttpConnection;
class nsHttpConnectionInfo;
class nsHttpRequestHead;

// 6c445340-3b82-4345-8efa-4902c3b8805a
#define NS_NULLHTTPTRANSACTION_IID \
{ 0x6c445340, 0x3b82, 0x4345, {0x8e, 0xfa, 0x49, 0x02, 0xc3, 0xb8, 0x80, 0x5a }}

class NullHttpTransaction : public nsAHttpTransaction
{
public:
  NS_DECLARE_STATIC_IID_ACCESSOR(NS_NULLHTTPTRANSACTION_IID)
  NS_DECL_THREADSAFE_ISUPPORTS
  NS_DECL_NSAHTTPTRANSACTION

  NullHttpTransaction(nsHttpConnectionInfo *ci,
                      nsIInterfaceRequestor *callbacks,
                      uint32_t caps);

  MOZ_MUST_USE bool Claim();
  void Unclaim();

  // Overload of nsAHttpTransaction methods
  bool IsNullTransaction() override final { return true; }
  NullHttpTransaction *QueryNullTransaction() override final { return this; }
  bool ResponseTimeoutEnabled() const override final {return true; }
  PRIntervalTime ResponseTimeout() override final
  {
    return PR_SecondsToInterval(15);
  }

  // We have to override this function because |mTransaction| in nsHalfOpenSocket
  // could be either nsHttpTransaction or NullHttpTransaction.
  // NullHttpTransaction will be activated on the connection immediately after
  // creation and be never put in a pending queue, so it's OK to just return 0.
  uint64_t TopLevelOuterContentWindowId() override { return 0; }

<<<<<<< HEAD
=======
  TimingStruct Timings() { return mTimings; }

>>>>>>> a17af05f
protected:
  virtual ~NullHttpTransaction();

private:
  nsresult mStatus;
protected:
  uint32_t mCaps;
  nsHttpRequestHead *mRequestHead;
private:
  // mCapsToClear holds flags that should be cleared in mCaps, e.g. unset
  // NS_HTTP_REFRESH_DNS when DNS refresh request has completed to avoid
  // redundant requests on the network. The member itself is atomic, but
  // access to it from the networking thread may happen either before or
  // after the main thread modifies it. To deal with raciness, only unsetting
  // bitfields should be allowed: 'lost races' will thus err on the
  // conservative side, e.g. by going ahead with a 2nd DNS refresh.
  Atomic<uint32_t> mCapsToClear;
  bool mIsDone;
  bool mClaimed;
  TimingStruct mTimings;

protected:
  RefPtr<nsAHttpConnection> mConnection;
  nsCOMPtr<nsIInterfaceRequestor> mCallbacks;
  RefPtr<nsHttpConnectionInfo> mConnectionInfo;
  nsCOMPtr<nsIHttpActivityObserver> mActivityDistributor;
};

NS_DEFINE_STATIC_IID_ACCESSOR(NullHttpTransaction, NS_NULLHTTPTRANSACTION_IID)

} // namespace net
} // namespace mozilla

#endif // mozilla_net_NullHttpTransaction_h<|MERGE_RESOLUTION|>--- conflicted
+++ resolved
@@ -57,11 +57,8 @@
   // creation and be never put in a pending queue, so it's OK to just return 0.
   uint64_t TopLevelOuterContentWindowId() override { return 0; }
 
-<<<<<<< HEAD
-=======
   TimingStruct Timings() { return mTimings; }
 
->>>>>>> a17af05f
 protected:
   virtual ~NullHttpTransaction();
 
