--- conflicted
+++ resolved
@@ -235,11 +235,8 @@
   NS_IMETHOD SetAllowAltSvc(bool aAllowAltSvc) override;
   NS_IMETHOD GetBeConservative(bool *aBeConservative) override;
   NS_IMETHOD SetBeConservative(bool aBeConservative) override;
-<<<<<<< HEAD
-=======
   NS_IMETHOD GetTlsFlags(uint32_t *aTlsFlags) override;
   NS_IMETHOD SetTlsFlags(uint32_t aTlsFlags) override;
->>>>>>> a17af05f
   NS_IMETHOD GetApiRedirectToURI(nsIURI * *aApiRedirectToURI) override;
   virtual MOZ_MUST_USE nsresult AddSecurityMessage(const nsAString &aMessageTag, const nsAString &aMessageCategory);
   NS_IMETHOD TakeAllSecurityMessages(nsCOMArray<nsISecurityConsoleMessage> &aMessages) override;
@@ -367,17 +364,11 @@
     // |EnsureUploadStreamIsCloneableComplete| to main thread.
     virtual void OnCopyComplete(nsresult aStatus);
 
-<<<<<<< HEAD
-    void SetIsTrackingResource()
-    {
-      mIsTrackingResource = true;
-=======
     void SetIsTrackingResource();
 
     const uint64_t& ChannelId() const
     {
       return mChannelId;
->>>>>>> a17af05f
     }
 
 protected:
@@ -431,23 +422,17 @@
   // for a possible synthesized response instead.
   bool ShouldIntercept(nsIURI* aURI = nullptr);
 
-<<<<<<< HEAD
-=======
   // Callback on main thread when NS_AsyncCopy() is finished populating
   // the new mUploadStream.
   void EnsureUploadStreamIsCloneableComplete(nsresult aStatus);
 
->>>>>>> a17af05f
 #ifdef DEBUG
   // Check if mPrivateBrowsingId matches between LoadInfo and LoadContext.
   void AssertPrivateBrowsingId();
 #endif
-<<<<<<< HEAD
-=======
 
   // Called before we create the redirect target channel.
   already_AddRefed<nsILoadInfo> CloneLoadInfoForRedirect(nsIURI *newURI, uint32_t redirectFlags);
->>>>>>> a17af05f
 
   friend class PrivateBrowsingChannel<HttpBaseChannel>;
   friend class InterceptFailedOnStop;
@@ -468,27 +453,8 @@
   nsCOMPtr<nsIURI> mProxyURI;
   nsCOMPtr<nsIPrincipal> mPrincipal;
   nsCOMPtr<nsIURI> mTopWindowURI;
-<<<<<<< HEAD
-
-private:
-  // Proxy release all members above on main thread.
-  void ReleaseMainThreadOnlyReferences();
-
-protected:
-  // Use Release-Acquire ordering to ensure the OMT ODA is ignored while channel
-  // is canceled on main thread.
-  Atomic<bool, ReleaseAcquire> mCanceled;
-
-  nsTArray<Pair<nsString, nsString>> mSecurityConsoleMessages;
-
-  nsCOMPtr<nsIStreamListener>       mListener;
-  nsCOMPtr<nsISupports>             mListenerContext;
-  nsCOMPtr<nsISupports>             mOwner;
-
-=======
   nsCOMPtr<nsIStreamListener> mListener;
   nsCOMPtr<nsISupports> mListenerContext;
->>>>>>> a17af05f
   // An instance of nsHTTPCompressConv
   nsCOMPtr<nsIStreamListener> mCompressListener;
 
@@ -669,13 +635,6 @@
   uint64_t mTopLevelOuterContentWindowId;
   void EnsureTopLevelOuterContentWindowId();
 
-  // ID of the top-level document's inner window this channel is being
-  // originated from.
-  uint64_t mContentWindowId;
-
-  uint64_t mTopLevelOuterContentWindowId;
-  void EnsureTopLevelOuterContentWindowId();
-
   bool                              mRequireCORSPreflight;
   nsTArray<nsCString>               mUnsafeHeaders;
 
@@ -688,11 +647,6 @@
   int64_t   mAltDataLength;
 
   bool mForceMainDocumentChannel;
-<<<<<<< HEAD
-  bool mIsTrackingResource;
-
-  uint64_t mChannelId;
-=======
   Atomic<bool, ReleaseAcquire> mIsTrackingResource;
 
   uint64_t mChannelId;
@@ -701,7 +655,6 @@
   // will reflect the redirect flags passed to the SetupReplacementChannel()
   // method.
   uint32_t mLastRedirectFlags;
->>>>>>> a17af05f
 
   nsString mIntegrityMetadata;
 
@@ -736,13 +689,8 @@
   // AsyncCall calls a member function asynchronously (via an event).
   // retval isn't refcounted and is set only when event was successfully
   // posted, the event is returned for the purpose of cancelling when needed
-<<<<<<< HEAD
-  MOZ_MUST_USE nsresult AsyncCall(void (T::*funcPtr)(),
-                                  nsRunnableMethod<T> **retval = nullptr);
-=======
   MOZ_MUST_USE virtual nsresult AsyncCall(void (T::*funcPtr)(),
                                           nsRunnableMethod<T> **retval = nullptr);
->>>>>>> a17af05f
 private:
   T *mThis;
 
