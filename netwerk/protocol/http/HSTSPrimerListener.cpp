--- conflicted
+++ resolved
@@ -29,18 +29,11 @@
 
 NS_IMPL_ISUPPORTS(HSTSPrimingListener, nsIStreamListener,
                   nsIRequestObserver, nsIInterfaceRequestor,
-<<<<<<< HEAD
-                  nsITimerCallback)
-
-// default to 3000ms, same as the preference
-uint32_t HSTSPrimingListener::sHSTSPrimingTimeout = 3000;
-=======
                   nsITimerCallback, nsINamed)
 
 // default to 2000ms, same as the preference
 // security.mixed_content.hsts_priming_request_timeout
 uint32_t HSTSPrimingListener::sHSTSPrimingTimeout = 2000;
->>>>>>> a17af05f
 
 
 HSTSPrimingListener::HSTSPrimingListener(nsIHstsPrimingCallback* aCallback)
@@ -59,23 +52,6 @@
 }
 
 void
-<<<<<<< HEAD
-HSTSPrimingListener::ReportTiming(nsresult aResult)
-{
-  nsCOMPtr<nsITimedChannel> timingChannel =
-    do_QueryInterface(mCallback);
-  if (timingChannel) {
-    TimeStamp channelCreationTime;
-    nsresult rv = timingChannel->GetChannelCreation(&channelCreationTime);
-    if (NS_SUCCEEDED(rv) && !channelCreationTime.IsNull()) {
-      PRUint32 interval =
-        (PRUint32) (TimeStamp::Now() - channelCreationTime).ToMilliseconds();
-      Telemetry::Accumulate(Telemetry::HSTS_PRIMING_REQUEST_DURATION,
-          (NS_SUCCEEDED(aResult)) ? NS_LITERAL_CSTRING("success")
-                                  : NS_LITERAL_CSTRING("failure"),
-          interval);
-    }
-=======
 HSTSPrimingListener::ReportTiming(nsIHstsPrimingCallback* aCallback, nsresult aResult)
 {
   nsCOMPtr<nsITimedChannel> timingChannel =
@@ -94,7 +70,6 @@
         (NS_SUCCEEDED(aResult)) ? NS_LITERAL_CSTRING("success")
                                 : NS_LITERAL_CSTRING("failure"),
         interval);
->>>>>>> a17af05f
   }
 }
 
@@ -117,11 +92,7 @@
   }
 
   nsresult primingResult = CheckHSTSPrimingRequestStatus(aRequest);
-<<<<<<< HEAD
-  ReportTiming(primingResult);
-=======
   ReportTiming(callback, primingResult);
->>>>>>> a17af05f
 
   if (NS_FAILED(primingResult)) {
     LOG(("HSTS Priming Failed (request was not approved)"));
@@ -188,11 +159,7 @@
 
   bool hsts;
   rv = sss->IsSecureURI(nsISiteSecurityService::HEADER_HSTS, uri, 0,
-<<<<<<< HEAD
-                        originAttributes, nullptr, &hsts);
-=======
                         originAttributes, nullptr, nullptr, &hsts);
->>>>>>> a17af05f
   NS_ENSURE_SUCCESS(rv, rv);
 
   if (hsts) {
@@ -229,11 +196,7 @@
     return NS_OK;
   }
 
-<<<<<<< HEAD
-  ReportTiming(NS_ERROR_HSTS_PRIMING_TIMEOUT);
-=======
   ReportTiming(callback, NS_ERROR_HSTS_PRIMING_TIMEOUT);
->>>>>>> a17af05f
 
   if (mPrimingChannel) {
     rv = mPrimingChannel->Cancel(NS_ERROR_HSTS_PRIMING_TIMEOUT);
@@ -250,8 +213,6 @@
   return NS_OK; // unused
 }
 
-<<<<<<< HEAD
-=======
 /** nsINamed **/
 NS_IMETHODIMP
 HSTSPrimingListener::GetName(nsACString& aName)
@@ -260,7 +221,6 @@
   return NS_OK;
 }
 
->>>>>>> a17af05f
 // static
 nsresult
 HSTSPrimingListener::StartHSTSPriming(nsIChannel* aRequestChannel,
@@ -284,11 +244,7 @@
   NS_GetOriginAttributes(aRequestChannel, originAttributes);
 
   rv = sss->IsSecureURI(nsISiteSecurityService::HEADER_HSTS, uri, 0,
-<<<<<<< HEAD
-                        originAttributes, &cached, &hsts);
-=======
                         originAttributes, &hstsCached, nullptr, &hsts);
->>>>>>> a17af05f
   NS_ENSURE_SUCCESS(rv, rv);
 
   if (hsts) {
@@ -430,12 +386,9 @@
   }
 
   listener->mHSTSPrimingTimer.swap(timer);
-<<<<<<< HEAD
-=======
 
   Telemetry::Accumulate(Telemetry::MIXED_CONTENT_HSTS_PRIMING_REQUESTS,
                         HSTSPrimingRequest::eHSTS_PRIMING_REQUEST_SENT);
->>>>>>> a17af05f
 
   return NS_OK;
 }
