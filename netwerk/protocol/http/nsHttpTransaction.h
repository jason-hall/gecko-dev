--- conflicted
+++ resolved
@@ -81,21 +81,15 @@
                                nsHttpConnectionInfo  *connInfo,
                                nsHttpRequestHead     *reqHeaders,
                                nsIInputStream        *reqBody,
-<<<<<<< HEAD
-=======
                                uint64_t               reqContentLength,
->>>>>>> a17af05f
                                bool                   reqBodyIncludesHeaders,
                                nsIEventTarget        *consumerTarget,
                                nsIInterfaceRequestor *callbacks,
                                nsITransportEventSink *eventsink,
                                uint64_t               topLevelOuterContentWindowId,
                                nsIAsyncInputStream  **responseBody);
-<<<<<<< HEAD
-=======
 
     void OnActivated(bool h2) override;
->>>>>>> a17af05f
 
     // attributes
     nsHttpResponseHead    *ResponseHead()   { return mHaveAllHeaders ? mResponseHead : nullptr; }
@@ -182,21 +176,15 @@
     // restart - this indicates that state for dev tools
     void Refused0RTT();
 
-<<<<<<< HEAD
-=======
     MOZ_MUST_USE bool CanDo0RTT() override;
     MOZ_MUST_USE nsresult RestartOnFastOpenError() override;
 
->>>>>>> a17af05f
     uint64_t TopLevelOuterContentWindowId() override
     {
         return mTopLevelOuterContentWindowId;
     }
-<<<<<<< HEAD
-=======
 
     void SetFastOpenStatus(uint8_t aStatus) override;
->>>>>>> a17af05f
 private:
     friend class DeleteHttpTransaction;
     virtual ~nsHttpTransaction();
@@ -238,13 +226,10 @@
     void CheckForStickyAuthScheme();
     void CheckForStickyAuthSchemeAt(nsHttpAtom const& header);
 
-<<<<<<< HEAD
-=======
     // Called from WriteSegments.  Checks for conditions whether to throttle reading
     // the content.  When this returns true, WriteSegments returns WOULD_BLOCK.
     bool ShouldStopReading();
 
->>>>>>> a17af05f
 private:
     class UpdateSecurityCallbacks : public Runnable
     {
@@ -457,11 +442,7 @@
         EARLY_ACCEPTED
     } mEarlyDataDisposition;
 
-<<<<<<< HEAD
-    nsresult                        mTransportStatus;
-=======
     uint8_t mFastOpenStatus;
->>>>>>> a17af05f
 };
 
 } // namespace net
