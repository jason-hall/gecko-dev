--- conflicted
+++ resolved
@@ -815,21 +815,6 @@
         rv = mAuthChannel->CloseStickyConnection();
         MOZ_ASSERT(NS_SUCCEEDED(rv));
         if (!proxyAuth) {
-<<<<<<< HEAD
-          // We must clear proxy ident in the following scenario + explanation:
-          // - we are authenticating to an NTLM proxy and an NTLM server
-          // - we successfully authenticated to the proxy, mProxyIdent keeps
-          //   the user name/domain and password, the identity has also been cached
-          // - we just threw away the connection because we are now asking for
-          //   creds for the server (WWW auth)
-          // - hence, we will have to auth to the proxy again as well
-          // - if we didn't clear the proxy identity, it would be considered
-          //   as non-valid and we would ask the user again ; clearing it forces
-          //   use of the cached identity and not asking the user again
-          mProxyIdent.Clear();
-        }
-        mConnectionBased = false;
-=======
             // We must clear proxy ident in the following scenario + explanation:
             // - we are authenticating to an NTLM proxy and an NTLM server
             // - we successfully authenticated to the proxy, mProxyIdent keeps
@@ -842,20 +827,16 @@
             //   use of the cached identity and not asking the user again
             mProxyIdent.Clear();
         }
->>>>>>> a17af05f
     }
 
     mConnectionBased = !!(authFlags & nsIHttpAuthenticator::CONNECTION_BASED);
 
-<<<<<<< HEAD
-=======
     // It's legal if the peer closes the connection after the first 401/7.
     // Making the connection sticky will prevent its restart giving the user
     // a 'network reset' error every time.  Hence, we mark the connection
     // as restartable.
     mAuthChannel->ConnectionRestartable(mConnectionBased && !authAtProgress);
 
->>>>>>> a17af05f
     if (identityInvalid) {
         if (entry) {
             if (ident->Equals(entry->Identity())) {
