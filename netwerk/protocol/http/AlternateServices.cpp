--- conflicted
+++ resolved
@@ -985,20 +985,6 @@
 
 class ProxyClearHostMapping : public Runnable {
 public:
-<<<<<<< HEAD
-  explicit ProxyClearHostMapping(const nsACString &host, int32_t port,
-                                 const OriginAttributes &originAttributes)
-    : mHost(host)
-    , mPort(port)
-    , mOriginAttributes(originAttributes)
-    {}
-
-    NS_IMETHOD Run() override
-    {
-      MOZ_ASSERT(NS_IsMainThread());
-      gHttpHandler->ConnMgr()->ClearHostMapping(mHost, mPort, mOriginAttributes);
-      return NS_OK;
-=======
   explicit ProxyClearHostMapping(const nsACString& host,
                                  int32_t port,
                                  const OriginAttributes& originAttributes)
@@ -1014,7 +1000,6 @@
     MOZ_ASSERT(NS_IsMainThread());
     gHttpHandler->ConnMgr()->ClearHostMapping(mHost, mPort, mOriginAttributes);
     return NS_OK;
->>>>>>> a17af05f
     }
 private:
     nsCString mHost;
