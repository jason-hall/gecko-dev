# -*- Mode: python; indent-tabs-mode: nil; tab-width: 40 -*-
# vim: set filetype=python:
# This Source Code Form is subject to the terms of the Mozilla Public
# License, v. 2.0. If a copy of the MPL was not distributed with this
# file, You can obtain one at http://mozilla.org/MPL/2.0/.

with Files('**'):
    BUG_COMPONENT = ('Core', 'Networking: HTTP')

XPIDL_SOURCES += [
    'nsIBackgroundChannelRegistrar.idl',
    'nsIHstsPrimingCallback.idl',
    'nsIHttpActivityObserver.idl',
    'nsIHttpAuthenticableChannel.idl',
    'nsIHttpAuthenticator.idl',
    'nsIHttpAuthManager.idl',
    'nsIHttpChannel.idl',
    'nsIHttpChannelAuthProvider.idl',
    'nsIHttpChannelChild.idl',
    'nsIHttpChannelInternal.idl',
    'nsIHttpHeaderVisitor.idl',
    'nsIHttpProtocolHandler.idl',
    'nsIRaceCacheWithNetwork.idl',
    'nsIWellKnownOpportunisticUtils.idl',
]

XPIDL_MODULE = 'necko_http'

EXPORTS += [
    'nsCORSListenerProxy.h',
    'nsHttp.h',
    'nsHttpAtomList.h',
    'nsHttpHeaderArray.h',
    'nsHttpRequestHead.h',
    'nsHttpResponseHead.h',
]

EXPORTS.mozilla.net += [
    'AltDataOutputStreamChild.h',
    'AltDataOutputStreamParent.h',
    'HttpAuthUtils.h',
<<<<<<< HEAD
=======
    'HttpBackgroundChannelChild.h',
    'HttpBackgroundChannelParent.h',
>>>>>>> a17af05f
    'HttpBaseChannel.h',
    'HttpChannelChild.h',
    'HttpChannelParent.h',
    'HttpInfo.h',
    'NullHttpChannel.h',
    'PHttpChannelParams.h',
    'PSpdyPush.h',
    'TimingStruct.h',
]

SOURCES += [
    'nsHttpChannelAuthProvider.cpp', # redefines GetAuthType
]

UNIFIED_SOURCES += [
    'AltDataOutputStreamChild.cpp',
    'AltDataOutputStreamParent.cpp',
    'AlternateServices.cpp',
    'ASpdySession.cpp',
<<<<<<< HEAD
=======
    'BackgroundChannelRegistrar.cpp',
>>>>>>> a17af05f
    'CacheControlParser.cpp',
    'ConnectionDiagnostics.cpp',
    'HSTSPrimerListener.cpp',
    'Http2Compression.cpp',
    'Http2Push.cpp',
    'Http2Session.cpp',
    'Http2Stream.cpp',
    'HttpAuthUtils.cpp',
<<<<<<< HEAD
=======
    'HttpBackgroundChannelChild.cpp',
    'HttpBackgroundChannelParent.cpp',
>>>>>>> a17af05f
    'HttpBaseChannel.cpp',
    'HttpChannelChild.cpp',
    'HttpChannelParent.cpp',
    'HttpChannelParentListener.cpp',
    'HttpInfo.cpp',
    'InterceptedChannel.cpp',
    'nsCORSListenerProxy.cpp',
    'nsHttp.cpp',
    'nsHttpActivityDistributor.cpp',
    'nsHttpAuthCache.cpp',
    'nsHttpAuthManager.cpp',
    'nsHttpBasicAuth.cpp',
    'nsHttpChannel.cpp',
    'nsHttpChunkedDecoder.cpp',
    'nsHttpConnection.cpp',
    'nsHttpConnectionInfo.cpp',
    'nsHttpConnectionMgr.cpp',
    'nsHttpDigestAuth.cpp',
    'nsHttpHeaderArray.cpp',
    'nsHttpNTLMAuth.cpp',
    'nsHttpRequestHead.cpp',
    'nsHttpResponseHead.cpp',
    'nsHttpTransaction.cpp',
    'NullHttpChannel.cpp',
    'NullHttpTransaction.cpp',
    'TunnelUtils.cpp',
]

# These files cannot be built in unified mode because of OS X headers.
SOURCES += [
    'nsHttpHandler.cpp',
]

IPDL_SOURCES += [
    'PAltDataOutputStream.ipdl',
    'PHttpBackgroundChannel.ipdl',
    'PHttpChannel.ipdl',
]

EXTRA_JS_MODULES += [
    'UserAgentOverrides.jsm',
    'UserAgentUpdates.jsm',
]

include('/ipc/chromium/chromium-config.mozbuild')

FINAL_LIBRARY = 'xul'

LOCAL_INCLUDES += [
    '/dom/base',
    '/netwerk/base',
    '/netwerk/cookie',
]

EXTRA_COMPONENTS += [
<<<<<<< HEAD
=======
    'UAOverridesBootstrapper.js',
    'UAOverridesBootstrapper.manifest',
>>>>>>> a17af05f
    'WellKnownOpportunisticUtils.js',
    'WellKnownOpportunisticUtils.manifest',
]

if CONFIG['OS_TARGET'] == 'Darwin':
    if CONFIG['HOST_MAJOR_VERSION'] == '15':
        DEFINES.update(
            HAS_CONNECTX=True,
        )<|MERGE_RESOLUTION|>--- conflicted
+++ resolved
@@ -39,11 +39,8 @@
     'AltDataOutputStreamChild.h',
     'AltDataOutputStreamParent.h',
     'HttpAuthUtils.h',
-<<<<<<< HEAD
-=======
     'HttpBackgroundChannelChild.h',
     'HttpBackgroundChannelParent.h',
->>>>>>> a17af05f
     'HttpBaseChannel.h',
     'HttpChannelChild.h',
     'HttpChannelParent.h',
@@ -63,10 +60,7 @@
     'AltDataOutputStreamParent.cpp',
     'AlternateServices.cpp',
     'ASpdySession.cpp',
-<<<<<<< HEAD
-=======
     'BackgroundChannelRegistrar.cpp',
->>>>>>> a17af05f
     'CacheControlParser.cpp',
     'ConnectionDiagnostics.cpp',
     'HSTSPrimerListener.cpp',
@@ -75,11 +69,8 @@
     'Http2Session.cpp',
     'Http2Stream.cpp',
     'HttpAuthUtils.cpp',
-<<<<<<< HEAD
-=======
     'HttpBackgroundChannelChild.cpp',
     'HttpBackgroundChannelParent.cpp',
->>>>>>> a17af05f
     'HttpBaseChannel.cpp',
     'HttpChannelChild.cpp',
     'HttpChannelParent.cpp',
@@ -135,11 +126,8 @@
 ]
 
 EXTRA_COMPONENTS += [
-<<<<<<< HEAD
-=======
     'UAOverridesBootstrapper.js',
     'UAOverridesBootstrapper.manifest',
->>>>>>> a17af05f
     'WellKnownOpportunisticUtils.js',
     'WellKnownOpportunisticUtils.manifest',
 ]
