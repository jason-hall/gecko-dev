--- conflicted
+++ resolved
@@ -45,24 +45,6 @@
 
     MOZ_MUST_USE nsresult CalculateResponse(const char * ha1_digest,
                                             const char * ha2_digest,
-<<<<<<< HEAD
-                                            const nsAFlatCString & nonce,
-                                            uint16_t qop,
-                                            const char * nonce_count,
-                                            const nsAFlatCString & cnonce,
-                                            char * result);
-
-    MOZ_MUST_USE nsresult CalculateHA1(const nsAFlatCString & username,
-                                       const nsAFlatCString & password,
-                                       const nsAFlatCString & realm,
-                                       uint16_t algorithm,
-                                       const nsAFlatCString & nonce,
-                                       const nsAFlatCString & cnonce,
-                                       char * result);
-
-    MOZ_MUST_USE nsresult CalculateHA2(const nsAFlatCString & http_method,
-                                       const nsAFlatCString & http_uri_path,
-=======
                                             const nsCString&  nonce,
                                             uint16_t qop,
                                             const char * nonce_count,
@@ -79,7 +61,6 @@
 
     MOZ_MUST_USE nsresult CalculateHA2(const nsCString& http_method,
                                        const nsCString& http_uri_path,
->>>>>>> a17af05f
                                        uint16_t qop,
                                        const char * body_digest,
                                        char * result);
