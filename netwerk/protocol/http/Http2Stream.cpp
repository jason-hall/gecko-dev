--- conflicted
+++ resolved
@@ -73,11 +73,8 @@
   , mTotalRead(0)
   , mPushSource(nullptr)
   , mAttempting0RTT(false)
-<<<<<<< HEAD
-=======
   , mCurrentForegroundTabOuterContentWindowId(windowId)
   , mTransactionTabId(0)
->>>>>>> a17af05f
   , mIsTunnel(false)
   , mPlainTextTunnel(false)
 {
@@ -446,12 +443,8 @@
   head->RequestURI(requestURI);
 
   mozilla::OriginAttributes originAttributes;
-<<<<<<< HEAD
-  mSocketTransport->GetOriginAttributes(&originAttributes),
-=======
   mSocketTransport->GetOriginAttributes(&originAttributes);
 
->>>>>>> a17af05f
   CreatePushHashKey(nsDependentCString(head->IsHTTPS() ? "https" : "http"),
                     authorityHeader, originAttributes, mSession->Serial(),
                     requestURI,
@@ -1638,8 +1631,6 @@
   return rv;
 }
 
-<<<<<<< HEAD
-=======
 nsresult
 Http2Stream::GetOriginAttributes(mozilla::OriginAttributes *oa)
 {
@@ -1649,7 +1640,6 @@
 
   return mSocketTransport->GetOriginAttributes(oa);
 }
->>>>>>> a17af05f
 
 } // namespace net
 } // namespace mozilla