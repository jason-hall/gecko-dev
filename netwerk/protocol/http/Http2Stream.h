--- conflicted
+++ resolved
@@ -163,21 +163,14 @@
   static MOZ_MUST_USE nsresult MakeOriginURL(const nsACString &scheme,
                                              const nsACString &origin,
                                              RefPtr<nsStandardURL> &url);
-<<<<<<< HEAD
 
   // Mirrors nsAHttpTransaction
   bool Do0RTT();
   nsresult Finish0RTT(bool aRestart, bool aAlpnIgnored);
-=======
-
-  // Mirrors nsAHttpTransaction
-  bool Do0RTT();
-  nsresult Finish0RTT(bool aRestart, bool aAlpnIgnored);
 
   nsresult GetOriginAttributes(mozilla::OriginAttributes *oa);
 
   void TopLevelOuterContentWindowIdChanged(uint64_t windowId);
->>>>>>> a17af05f
 
 protected:
   static void CreatePushHashKey(const nsCString &scheme,
@@ -356,13 +349,10 @@
 
   bool mAttempting0RTT;
 
-<<<<<<< HEAD
-=======
   uint64_t mCurrentForegroundTabOuterContentWindowId;
 
   uint64_t mTransactionTabId;
 
->>>>>>> a17af05f
 /// connect tunnels
 public:
   bool IsTunnel() { return mIsTunnel; }
