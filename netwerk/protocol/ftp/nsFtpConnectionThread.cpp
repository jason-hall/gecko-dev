--- conflicted
+++ resolved
@@ -257,11 +257,7 @@
     nsresult rv;
 
     LOG(("FTP:(%p) trying cached control\n", this));
-<<<<<<< HEAD
-        
-=======
-
->>>>>>> a17af05f
+
     // Look to see if we can use a cached control connection:
     RefPtr<nsFtpControlConnection> connection;
     // Don't use cached control if anonymous (bug #473371)
@@ -947,16 +943,10 @@
             char16_t* ucs2Response = ToNewUnicode(mResponseMsg);
             const char16_t *formatStrings[1] = { ucs2Response };
 
-<<<<<<< HEAD
-            nsXPIDLString formattedString;
-            rv = bundle->FormatStringFromName(u"UnsupportedFTPServer", formatStrings, 1,
-                                              getter_Copies(formattedString));
-=======
             nsAutoString formattedString;
             rv = bundle->FormatStringFromName("UnsupportedFTPServer",
                                               formatStrings, 1,
                                               formattedString);
->>>>>>> a17af05f
             free(ucs2Response);
             if (NS_FAILED(rv))
                 return FTP_ERROR;
@@ -1511,15 +1501,9 @@
         mDataTransport = strans;
 
         strans->SetQoSBits(gFtpHandler->GetDataQoSBits());
-<<<<<<< HEAD
-        
+
         LOG(("FTP:(%p) created DT (%s:%x)\n", this, host.get(), port));
-        
-=======
-
-        LOG(("FTP:(%p) created DT (%s:%x)\n", this, host.get(), port));
-
->>>>>>> a17af05f
+
         // hook ourself up as a proxy for status notifications
         rv = mDataTransport->SetEventSink(this, GetCurrentThreadEventTarget());
         NS_ENSURE_SUCCESS(rv, FTP_ERROR);
@@ -1629,16 +1613,6 @@
 
     mChannel = channel; // a straight ref ptr to the channel
 
-<<<<<<< HEAD
-#ifdef MOZ_WIDGET_GONK
-    nsCOMPtr<nsINetworkInfo> activeNetworkInfo;
-    GetActiveNetworkInfo(activeNetworkInfo);
-    mActiveNetworkInfo =
-        new nsMainThreadPtrHolder<nsINetworkInfo>(activeNetworkInfo);
-#endif
-
-=======
->>>>>>> a17af05f
     mKeepRunning = true;
     mSuppliedEntityID = channel->EntityID();
 
@@ -1806,18 +1780,11 @@
 class nsFtpAsyncAlert : public Runnable
 {
 public:
-<<<<<<< HEAD
-    nsFtpAsyncAlert(nsIPrompt *aPrompter, nsString aResponseMsg)
-        : mPrompter(aPrompter)
-        , mResponseMsg(aResponseMsg)
-    {
-=======
   nsFtpAsyncAlert(nsIPrompt* aPrompter, nsString aResponseMsg)
     : mozilla::Runnable("nsFtpAsyncAlert")
     , mPrompter(aPrompter)
     , mResponseMsg(aResponseMsg)
   {
->>>>>>> a17af05f
     }
 protected:
     virtual ~nsFtpAsyncAlert()
@@ -1898,11 +1865,7 @@
     nsAutoCString logcmd(command);
     if (StringBeginsWith(command, NS_LITERAL_CSTRING("PASS ")))
         logcmd = "PASS xxxxx";
-<<<<<<< HEAD
-    
-=======
-
->>>>>>> a17af05f
+
     LOG(("FTP:(%p) writing \"%s\"\n", this, logcmd.get()));
 
     nsCOMPtr<nsIFTPEventSink> ftpSink;
