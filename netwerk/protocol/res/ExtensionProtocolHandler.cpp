/* -*- Mode: C++; tab-width: 8; indent-tabs-mode: nil; c-basic-offset: 2 -*- */
/* vim: set ts=8 sts=2 et sw=2 tw=80: */
/* This Source Code Form is subject to the terms of the Mozilla Public
 * License, v. 2.0. If a copy of the MPL was not distributed with this file,
 * You can obtain one at http://mozilla.org/MPL/2.0/. */

#include "ExtensionProtocolHandler.h"

#include "mozilla/ClearOnShutdown.h"
#include "mozilla/dom/ContentChild.h"
#include "mozilla/ExtensionPolicyService.h"
#include "mozilla/FileUtils.h"
#include "mozilla/ipc/IPCStreamUtils.h"
#include "mozilla/ipc/URIParams.h"
#include "mozilla/ipc/URIUtils.h"
#include "mozilla/net/NeckoChild.h"
#include "mozilla/RefPtr.h"
#include "mozilla/ResultExtensions.h"

#include "FileDescriptor.h"
#include "FileDescriptorFile.h"
#include "LoadInfo.h"
#include "nsContentUtils.h"
#include "nsServiceManagerUtils.h"
#include "nsDirectoryServiceDefs.h"
#include "nsIFile.h"
#include "nsIFileChannel.h"
#include "nsIFileStreams.h"
#include "nsIFileURL.h"
#include "nsIJARChannel.h"
#include "nsIMIMEService.h"
#include "nsIURL.h"
#include "nsIChannel.h"
#include "nsIInputStreamPump.h"
#include "nsIJARURI.h"
#include "nsIStreamListener.h"
<<<<<<< HEAD
=======
#include "nsIThread.h"
>>>>>>> a17af05f
#include "nsIInputStream.h"
#include "nsIOutputStream.h"
#include "nsIStreamConverterService.h"
#include "nsNetUtil.h"
<<<<<<< HEAD
#include "LoadInfo.h"
#include "SimpleChannel.h"
=======
#include "prio.h"
#include "SimpleChannel.h"

#if defined(XP_WIN)
#include "nsILocalFileWin.h"
#include "WinUtils.h"
#endif

#define EXTENSION_SCHEME "moz-extension"
using mozilla::ipc::FileDescriptor;
using OptionalIPCStream = mozilla::ipc::OptionalIPCStream;
>>>>>>> a17af05f

namespace mozilla {

namespace net {

using extensions::URLInfo;

LazyLogModule gExtProtocolLog("ExtProtocol");
#undef LOG
#define LOG(...) MOZ_LOG(gExtProtocolLog, LogLevel::Debug, (__VA_ARGS__))

StaticRefPtr<ExtensionProtocolHandler> ExtensionProtocolHandler::sSingleton;

/**
 * Helper class used with SimpleChannel to asynchronously obtain an input
 * stream or file descriptor from the parent for a remote moz-extension load
 * from the child.
 */
class ExtensionStreamGetter : public RefCounted<ExtensionStreamGetter>
{
  public:
    // To use when getting a remote input stream for a resource
    // in an unpacked extension.
    ExtensionStreamGetter(nsIURI* aURI, nsILoadInfo* aLoadInfo)
      : mURI(aURI)
      , mLoadInfo(aLoadInfo)
      , mIsJarChannel(false)
      , mIsCachedJar(false)
    {
      MOZ_ASSERT(aURI);
      MOZ_ASSERT(aLoadInfo);

      SetupEventTarget();
    }

    // To use when getting an FD for a packed extension JAR file
    // in order to load a resource.
    ExtensionStreamGetter(nsIURI* aURI, nsILoadInfo* aLoadInfo,
                          already_AddRefed<nsIJARChannel>&& aJarChannel,
                          nsIFile* aJarFile)
      : mURI(aURI)
      , mLoadInfo(aLoadInfo)
      , mJarChannel(Move(aJarChannel))
      , mJarFile(aJarFile)
      , mIsJarChannel(true)
      , mIsCachedJar(false)
    {
      MOZ_ASSERT(aURI);
      MOZ_ASSERT(aLoadInfo);
      MOZ_ASSERT(mJarChannel);
      MOZ_ASSERT(aJarFile);

      SetupEventTarget();
    }

    // To use when the request resolves to a JAR file that is already cached.
    // Using a SimpleChannel with an ExtensionStreamGetter here (like the
    // non-cached JAR case) isn't needed to load the extension resource
    // because we don't need to ask the parent for an FD for the JAR, but
    // wrapping the JARChannel in a SimpleChannel allows HTTP forwarding to
    // moz-extension URI's to work because HTTP forwarding requires the
    // target channel implement nsIChildChannel. mMainThreadEventTarget is
    // not used for this case, so don't set it up.
    explicit
      ExtensionStreamGetter(already_AddRefed<nsIJARChannel>&& aJarChannel)
      : mJarChannel(Move(aJarChannel))
      , mIsJarChannel(true)
      , mIsCachedJar(true)
    {
      MOZ_ASSERT(mJarChannel);
    }

    ~ExtensionStreamGetter() {}

    void SetupEventTarget()
    {
      mMainThreadEventTarget =
        nsContentUtils::GetEventTargetByLoadInfo(mLoadInfo, TaskCategory::Other);
      if (!mMainThreadEventTarget) {
        mMainThreadEventTarget = GetMainThreadSerialEventTarget();
      }
    }

    // Get an input stream or file descriptor from the parent asynchronously.
    Result<Ok, nsresult> GetAsync(nsIStreamListener* aListener,
                                  nsIChannel* aChannel);

<<<<<<< HEAD
=======
    // Handle an input stream being returned from the parent
    void OnStream(nsIInputStream* aStream);

    // Handle file descriptor being returned from the parent
    void OnFD(const FileDescriptor& aFD);

    MOZ_DECLARE_REFCOUNTED_TYPENAME(ExtensionStreamGetter)

  private:
    nsCOMPtr<nsIURI> mURI;
    nsCOMPtr<nsILoadInfo> mLoadInfo;
    nsCOMPtr<nsIJARChannel> mJarChannel;
    nsCOMPtr<nsIFile> mJarFile;
    nsCOMPtr<nsIStreamListener> mListener;
    nsCOMPtr<nsIChannel> mChannel;
    nsCOMPtr<nsISerialEventTarget> mMainThreadEventTarget;
    bool mIsJarChannel;

    // Indicates the JAR for this channel is cached
    // and implies mIsJarChannel==true
    bool mIsCachedJar;
};

class ExtensionJARFileOpener : public nsISupports
{
public:
  ExtensionJARFileOpener(nsIFile* aFile,
                         NeckoParent::GetExtensionFDResolver& aResolve) :
    mFile(aFile),
    mResolve(aResolve)
  {
    MOZ_ASSERT(aFile);
    MOZ_ASSERT(aResolve);
  }

  NS_IMETHOD OpenFile()
  {
    MOZ_ASSERT(!NS_IsMainThread());
    AutoFDClose prFileDesc;

#if defined(XP_WIN)
    nsresult rv;
    nsCOMPtr<nsILocalFileWin> winFile = do_QueryInterface(mFile, &rv);
    MOZ_ASSERT(winFile);
    if (NS_SUCCEEDED(rv)) {
      rv = winFile->OpenNSPRFileDescShareDelete(PR_RDONLY, 0,
                                                &prFileDesc.rwget());
    }
#else
    nsresult rv = mFile->OpenNSPRFileDesc(PR_RDONLY, 0, &prFileDesc.rwget());
#endif /* XP_WIN */

    if (NS_SUCCEEDED(rv)) {
      mFD = FileDescriptor(FileDescriptor::PlatformHandleType(
                           PR_FileDesc2NativeHandle(prFileDesc)));
    }

    nsCOMPtr<nsIRunnable> event =
      mozilla::NewRunnableMethod("ExtensionJarFileFDResolver",
        this, &ExtensionJARFileOpener::SendBackFD);

    rv = NS_DispatchToMainThread(event, nsIEventTarget::DISPATCH_NORMAL);
    NS_WARNING_ASSERTION(NS_SUCCEEDED(rv), "NS_DispatchToMainThread");
    return NS_OK;
  }

  NS_IMETHOD SendBackFD()
  {
    MOZ_ASSERT(NS_IsMainThread());
    mResolve(mFD);
    return NS_OK;
  }

  NS_DECL_THREADSAFE_ISUPPORTS

private:
  virtual ~ExtensionJARFileOpener() {}

  nsCOMPtr<nsIFile> mFile;
  NeckoParent::GetExtensionFDResolver mResolve;
  FileDescriptor mFD;
};

NS_IMPL_ISUPPORTS(ExtensionJARFileOpener, nsISupports)

// The amount of time, in milliseconds, that the file opener thread will remain
// allocated after it is used. This value chosen because to match other uses
// of LazyIdleThread.
#define DEFAULT_THREAD_TIMEOUT_MS 30000

// Request an FD or input stream from the parent.
Result<Ok, nsresult>
ExtensionStreamGetter::GetAsync(nsIStreamListener* aListener,
                                nsIChannel* aChannel)
{
  MOZ_ASSERT(IsNeckoChild());
  MOZ_ASSERT(mMainThreadEventTarget || mIsCachedJar);

  mListener = aListener;
  mChannel = aChannel;

  // We don't have to request an FD from the
  // parent if the JAR is cached
  if (mIsCachedJar) {
    MOZ_ASSERT(mIsJarChannel);
    nsresult rv = mJarChannel->AsyncOpen2(mListener);
    if (NS_FAILED(rv)) {
      mChannel->Cancel(NS_BINDING_ABORTED);
      return Result<Ok, nsresult>(rv);
    }
    return Ok();
  }

  // Serialize the URI to send to parent
  mozilla::ipc::URIParams uri;
  SerializeURI(mURI, uri);

  RefPtr<ExtensionStreamGetter> self = this;
  if (mIsJarChannel) {
    // Request an FD for this moz-extension URI
    gNeckoChild->SendGetExtensionFD(uri)->Then(
      mMainThreadEventTarget,
      __func__,
      [self] (const FileDescriptor& fd) {
        self->OnFD(fd);
      },
      [self] (const mozilla::ipc::PromiseRejectReason) {
        self->OnFD(FileDescriptor());
      }
    );
    return Ok();
  }

  // Request an input stream for this moz-extension URI
  gNeckoChild->SendGetExtensionStream(uri)->Then(
    mMainThreadEventTarget,
    __func__,
    [self] (const OptionalIPCStream& stream) {
      nsCOMPtr<nsIInputStream> inputStream;
      if (stream.type() == OptionalIPCStream::OptionalIPCStream::TIPCStream) {
        inputStream = ipc::DeserializeIPCStream(stream);
      }
      self->OnStream(inputStream);
    },
    [self] (const mozilla::ipc::PromiseRejectReason) {
      self->OnStream(nullptr);
    }
  );
  return Ok();
}

// Handle an input stream sent from the parent.
void
ExtensionStreamGetter::OnStream(nsIInputStream* aStream)
{
  MOZ_ASSERT(IsNeckoChild());
  MOZ_ASSERT(mListener);
  MOZ_ASSERT(mMainThreadEventTarget);

  // We must keep an owning reference to the listener
  // until we pass it on to AsyncRead.
  nsCOMPtr<nsIStreamListener> listener = mListener.forget();

  MOZ_ASSERT(mChannel);

  if (!aStream) {
    // The parent didn't send us back a stream.
    listener->OnStartRequest(mChannel, nullptr);
    listener->OnStopRequest(mChannel, nullptr, NS_ERROR_FILE_ACCESS_DENIED);
    mChannel->Cancel(NS_BINDING_ABORTED);
    return;
  }

  nsCOMPtr<nsIInputStreamPump> pump;
  nsresult rv = NS_NewInputStreamPump(getter_AddRefs(pump), aStream, -1, -1, 0,
                                      0, false, mMainThreadEventTarget);
  if (NS_FAILED(rv)) {
    mChannel->Cancel(NS_BINDING_ABORTED);
    return;
  }

  rv = pump->AsyncRead(listener, nullptr);
  if (NS_FAILED(rv)) {
    mChannel->Cancel(NS_BINDING_ABORTED);
  }
}

// Handle an FD sent from the parent.
void
ExtensionStreamGetter::OnFD(const FileDescriptor& aFD)
{
  MOZ_ASSERT(IsNeckoChild());
  MOZ_ASSERT(mListener);
  MOZ_ASSERT(mChannel);

  if (!aFD.IsValid()) {
    OnStream(nullptr);
    return;
  }

  // We must keep an owning reference to the listener
  // until we pass it on to AsyncOpen2.
  nsCOMPtr<nsIStreamListener> listener = mListener.forget();

  RefPtr<FileDescriptorFile> fdFile = new FileDescriptorFile(aFD, mJarFile);
  mJarChannel->SetJarFile(fdFile);
  nsresult rv = mJarChannel->AsyncOpen2(listener);
  if (NS_FAILED(rv)) {
    mChannel->Cancel(NS_BINDING_ABORTED);
  }
}

NS_IMPL_QUERY_INTERFACE(ExtensionProtocolHandler, nsISubstitutingProtocolHandler,
                        nsIProtocolHandler, nsIProtocolHandlerWithDynamicFlags,
                        nsISupportsWeakReference)
NS_IMPL_ADDREF_INHERITED(ExtensionProtocolHandler, SubstitutingProtocolHandler)
NS_IMPL_RELEASE_INHERITED(ExtensionProtocolHandler, SubstitutingProtocolHandler)

already_AddRefed<ExtensionProtocolHandler>
ExtensionProtocolHandler::GetSingleton()
{
  if (!sSingleton) {
    sSingleton = new ExtensionProtocolHandler();
    ClearOnShutdown(&sSingleton);
  }
  return do_AddRef(sSingleton.get());
}

ExtensionProtocolHandler::ExtensionProtocolHandler()
  : SubstitutingProtocolHandler(EXTENSION_SCHEME)
#if !defined(XP_WIN)
#if defined(XP_MACOSX)
  , mAlreadyCheckedDevRepo(false)
#endif /* XP_MACOSX */
  , mAlreadyCheckedAppDir(false)
#endif /* ! XP_WIN */
{
  // Note, extensions.webextensions.protocol.remote=false is for
  // debugging purposes only. With process-level sandboxing, child
  // processes (specifically content and extension processes), will
  // not be able to load most moz-extension URI's when the pref is
  // set to false.
  mUseRemoteFileChannels = IsNeckoChild() &&
    Preferences::GetBool("extensions.webextensions.protocol.remote");
}

static inline ExtensionPolicyService&
EPS()
{
  return ExtensionPolicyService::GetSingleton();
}

nsresult
ExtensionProtocolHandler::GetFlagsForURI(nsIURI* aURI, uint32_t* aFlags)
{
  // In general a moz-extension URI is only loadable by chrome, but a whitelisted
  // subset are web-accessible (and cross-origin fetchable). Check that whitelist.
  bool loadableByAnyone = false;

  URLInfo url(aURI);
  if (auto* policy = EPS().GetByURL(url)) {
    loadableByAnyone = policy->IsPathWebAccessible(url.FilePath());
  }

  *aFlags = URI_STD | URI_IS_LOCAL_RESOURCE | (loadableByAnyone ? (URI_LOADABLE_BY_ANYONE | URI_FETCHABLE_BY_ANYONE) : URI_DANGEROUS_TO_LOAD);
  return NS_OK;
}

>>>>>>> a17af05f
bool
ExtensionProtocolHandler::ResolveSpecialCases(const nsACString& aHost,
                                              const nsACString& aPath,
                                              const nsACString& aPathname,
                                              nsACString& aResult)
{
  // Create special moz-extension:-pages such as moz-extension://foo/_blank.html
  // for all registered extensions. We can't just do this as a substitution
  // because substitutions can only match on host.
  if (!SubstitutingProtocolHandler::HasSubstitution(aHost)) {
    return false;
  }

  if (aPathname.EqualsLiteral("/_generated_background_page.html")) {
    Unused << EPS().GetGeneratedBackgroundPageUrl(aHost, aResult);
    return !aResult.IsEmpty();
  }

  return false;
}

<<<<<<< HEAD
static inline Result<Ok, nsresult>
WrapNSResult(nsresult aRv)
{
  if (NS_FAILED(aRv)) {
    return Err(aRv);
  }
  return Ok();
}

#define NS_TRY(expr) MOZ_TRY(WrapNSResult(expr))

=======
// For file or JAR URI's, substitute in a remote channel.
Result<Ok, nsresult>
ExtensionProtocolHandler::SubstituteRemoteChannel(nsIURI* aURI,
                                                  nsILoadInfo* aLoadInfo,
                                                  nsIChannel** aRetVal)
{
  MOZ_ASSERT(IsNeckoChild());
  MOZ_TRY(aURI ? NS_OK : NS_ERROR_INVALID_ARG);
  MOZ_TRY(aLoadInfo ? NS_OK : NS_ERROR_INVALID_ARG);

  nsAutoCString unResolvedSpec;
  MOZ_TRY(aURI->GetSpec(unResolvedSpec));

  nsAutoCString resolvedSpec;
  MOZ_TRY(ResolveURI(aURI, resolvedSpec));

  // Use the target URI scheme to determine if this is a packed or unpacked
  // extension URI. For unpacked extensions, we'll request an input stream
  // from the parent. For a packed extension, we'll request a file descriptor
  // for the JAR file.
  nsAutoCString scheme;
  MOZ_TRY(net_ExtractURLScheme(resolvedSpec, scheme));

  if (scheme.EqualsLiteral("file")) {
    // Unpacked extension
    SubstituteRemoteFileChannel(aURI, aLoadInfo, resolvedSpec, aRetVal);
    return Ok();
  }

  if (scheme.EqualsLiteral("jar")) {
    // Packed extension
    return SubstituteRemoteJarChannel(aURI, aLoadInfo, resolvedSpec, aRetVal);
  }

  // Only unpacked resource files and JAR files are remoted.
  // No other moz-extension loads should be reading from the filesystem.
  return Ok();
}

>>>>>>> a17af05f
nsresult
ExtensionProtocolHandler::SubstituteChannel(nsIURI* aURI,
                                            nsILoadInfo* aLoadInfo,
                                            nsIChannel** result)
{
  nsresult rv;
  nsCOMPtr<nsIURL> url = do_QueryInterface(aURI, &rv);
  NS_ENSURE_SUCCESS(rv, rv);

  if (mUseRemoteFileChannels) {
    MOZ_TRY(SubstituteRemoteChannel(aURI, aLoadInfo, result));
  }

  nsAutoCString ext;
  rv = url->GetFileExtension(ext);
  NS_ENSURE_SUCCESS(rv, rv);

  if (!ext.LowerCaseEqualsLiteral("css")) {
    return NS_OK;
  }

  // Filter CSS files to replace locale message tokens with localized strings.

  bool haveLoadInfo = aLoadInfo;
  nsCOMPtr<nsIChannel> channel = NS_NewSimpleChannel(
    aURI, aLoadInfo, *result,
    [haveLoadInfo] (nsIStreamListener* listener, nsIChannel* channel, nsIChannel* origChannel) -> RequestOrReason {
      nsresult rv;
      nsCOMPtr<nsIStreamConverterService> convService =
        do_GetService(NS_STREAMCONVERTERSERVICE_CONTRACTID, &rv);
<<<<<<< HEAD
      NS_TRY(rv);

      nsCOMPtr<nsIURI> uri;
      NS_TRY(channel->GetURI(getter_AddRefs(uri)));
=======
      MOZ_TRY(rv);

      nsCOMPtr<nsIURI> uri;
      MOZ_TRY(channel->GetURI(getter_AddRefs(uri)));
>>>>>>> a17af05f

      const char* kFromType = "application/vnd.mozilla.webext.unlocalized";
      const char* kToType = "text/css";

      nsCOMPtr<nsIStreamListener> converter;
<<<<<<< HEAD
      NS_TRY(convService->AsyncConvertData(kFromType, kToType, listener,
                                        uri, getter_AddRefs(converter)));
      if (haveLoadInfo) {
        NS_TRY(origChannel->AsyncOpen2(converter));
      } else {
        NS_TRY(origChannel->AsyncOpen(converter, nullptr));
=======
      MOZ_TRY(convService->AsyncConvertData(kFromType, kToType, listener,
                                        uri, getter_AddRefs(converter)));
      if (haveLoadInfo) {
        MOZ_TRY(origChannel->AsyncOpen2(converter));
      } else {
        MOZ_TRY(origChannel->AsyncOpen(converter, nullptr));
>>>>>>> a17af05f
      }

      return RequestOrReason(origChannel);
    });
  NS_ENSURE_TRUE(channel, NS_ERROR_OUT_OF_MEMORY);

  if (aLoadInfo) {
    nsCOMPtr<nsILoadInfo> loadInfo =
        static_cast<LoadInfo*>(aLoadInfo)->CloneForNewRequest();
    (*result)->SetLoadInfo(loadInfo);
<<<<<<< HEAD
  }

  channel.swap(*result);

  return NS_OK;
=======
  }

  channel.swap(*result);

  return NS_OK;
}

Result<Ok, nsresult>
ExtensionProtocolHandler::AllowExternalResource(nsIFile* aExtensionDir,
                                                nsIFile* aRequestedFile,
                                                bool* aResult)
{
  MOZ_ASSERT(!IsNeckoChild());
  MOZ_ASSERT(aResult);
  *aResult = false;

#if defined(XP_WIN)
  // On Windows, dev builds don't use symlinks so we never need to
  // allow a resource from outside of the extension dir.
  return Ok();
#else
  if (!mozilla::IsDevelopmentBuild()) {
    return Ok();
  }

  // On Mac and Linux unpackaged dev builds, system extensions use
  // symlinks to point to resources in the repo dir which we have to
  // allow loading. Before we allow an unpacked extension to load a
  // resource outside of the extension dir, we make sure the extension
  // dir is within the app directory.
  MOZ_TRY(AppDirContains(aExtensionDir, aResult));
  if (!*aResult) {
    return Ok();
  }

#if defined(XP_MACOSX)
  // Additionally, on Mac dev builds, we make sure that the requested
  // resource is within the repo dir. We don't perform this check on Linux
  // because we don't have a reliable path to the repo dir on Linux.
  MOZ_TRY(DevRepoContains(aRequestedFile, aResult));
#endif /* XP_MACOSX */

  return Ok();
#endif /* defined(XP_WIN) */
}

#if defined(XP_MACOSX)
// The |aRequestedFile| argument must already be Normalize()'d
Result<Ok, nsresult>
ExtensionProtocolHandler::DevRepoContains(nsIFile* aRequestedFile,
                                          bool* aResult)
{
  MOZ_ASSERT(mozilla::IsDevelopmentBuild());
  MOZ_ASSERT(!IsNeckoChild());
  MOZ_ASSERT(aResult);
  *aResult = false;

  // On the first invocation, set mDevRepo
  if (!mAlreadyCheckedDevRepo) {
    mAlreadyCheckedDevRepo = true;
    MOZ_TRY(mozilla::GetRepoDir(getter_AddRefs(mDevRepo)));
    if (MOZ_LOG_TEST(gExtProtocolLog, LogLevel::Debug)) {
      nsAutoCString repoPath;
      Unused << mDevRepo->GetNativePath(repoPath);
      LOG("Repo path: %s", repoPath.get());
    }
  }

  if (mDevRepo) {
    MOZ_TRY(mDevRepo->Contains(aRequestedFile, aResult));
  }

  return Ok();
}
#endif /* XP_MACOSX */

#if !defined(XP_WIN)
Result<Ok, nsresult>
ExtensionProtocolHandler::AppDirContains(nsIFile* aExtensionDir,
                                         bool* aResult)
{
  MOZ_ASSERT(mozilla::IsDevelopmentBuild());
  MOZ_ASSERT(!IsNeckoChild());
  MOZ_ASSERT(aResult);
  *aResult = false;

  // On the first invocation, set mAppDir
  if (!mAlreadyCheckedAppDir) {
    mAlreadyCheckedAppDir = true;
    MOZ_TRY(NS_GetSpecialDirectory(NS_GRE_DIR, getter_AddRefs(mAppDir)));
    if (MOZ_LOG_TEST(gExtProtocolLog, LogLevel::Debug)) {
      nsAutoCString appDirPath;
      Unused << mAppDir->GetNativePath(appDirPath);
      LOG("AppDir path: %s", appDirPath.get());
    }
  }

  if (mAppDir) {
    MOZ_TRY(mAppDir->Contains(aExtensionDir, aResult));
  }

  return Ok();
}
#endif /* !defined(XP_WIN) */

static void
LogExternalResourceError(nsIFile* aExtensionDir, nsIFile* aRequestedFile)
{
  MOZ_ASSERT(aExtensionDir);
  MOZ_ASSERT(aRequestedFile);

  nsAutoCString extensionDirPath, requestedFilePath;
  Unused << aExtensionDir->GetNativePath(extensionDirPath);
  Unused << aRequestedFile->GetNativePath(requestedFilePath);

  LOG("Rejecting external unpacked extension resource [%s] from "
      "extension directory [%s]", requestedFilePath.get(),
      extensionDirPath.get());
}

Result<nsCOMPtr<nsIInputStream>, nsresult>
ExtensionProtocolHandler::NewStream(nsIURI* aChildURI, bool* aTerminateSender)
{
  MOZ_ASSERT(!IsNeckoChild());
  MOZ_TRY(aChildURI ? NS_OK : NS_ERROR_INVALID_ARG);
  MOZ_TRY(aTerminateSender ? NS_OK : NS_ERROR_INVALID_ARG);

  *aTerminateSender = true;
  nsresult rv;

  // We should never receive a URI that isn't for a moz-extension because
  // these requests ordinarily come from the child's ExtensionProtocolHandler.
  // Ensure this request is for a moz-extension URI. A rogue child process
  // could send us any URI.
  bool isExtScheme = false;
  if (NS_FAILED(aChildURI->SchemeIs(EXTENSION_SCHEME, &isExtScheme)) ||
      !isExtScheme) {
    return Err(NS_ERROR_UNKNOWN_PROTOCOL);
  }

  // For errors after this point, we want to propagate the error to
  // the child, but we don't force the child to be terminated because
  // the error is likely to be due to a bug in the extension.
  *aTerminateSender = false;

  /*
   * Make sure there is a substitution installed for the host found
   * in the child's request URI and make sure the host resolves to
   * a directory.
   */

  nsAutoCString host;
  MOZ_TRY(aChildURI->GetAsciiHost(host));

  // Lookup the directory this host string resolves to
  nsCOMPtr<nsIURI> baseURI;
  MOZ_TRY(GetSubstitution(host, getter_AddRefs(baseURI)));

  // The result should be a file URL for the extension base dir
  nsCOMPtr<nsIFileURL> fileURL = do_QueryInterface(baseURI, &rv);
  MOZ_TRY(rv);

  nsCOMPtr<nsIFile> extensionDir;
  MOZ_TRY(fileURL->GetFile(getter_AddRefs(extensionDir)));

  bool isDirectory = false;
  MOZ_TRY(extensionDir->IsDirectory(&isDirectory));
  if (!isDirectory) {
    // The host should map to a directory for unpacked extensions
    return Err(NS_ERROR_FILE_NOT_DIRECTORY);
  }

  // Make sure the child URI resolves to a file URI then get a file
  // channel for the request. The resultant channel should be a
  // file channel because we only request remote streams for unpacked
  // extension resource loads where the URI resolves to a file.
  nsAutoCString resolvedSpec;
  MOZ_TRY(ResolveURI(aChildURI, resolvedSpec));

  nsAutoCString resolvedScheme;
  MOZ_TRY(net_ExtractURLScheme(resolvedSpec, resolvedScheme));
  if (!resolvedScheme.EqualsLiteral("file")) {
    return Err(NS_ERROR_UNEXPECTED);
  }

  nsCOMPtr<nsIIOService> ioService = do_GetIOService(&rv);
  MOZ_TRY(rv);

  nsCOMPtr<nsIURI> resolvedURI;
  MOZ_TRY(ioService->NewURI(resolvedSpec,
                            nullptr,
                            nullptr,
                            getter_AddRefs(resolvedURI)));

  // We use the system principal to get a file channel for the request,
  // but only after we've checked (above) that the child URI is of
  // moz-extension scheme and that the URI host maps to a directory.
  nsCOMPtr<nsIChannel> channel;
  MOZ_TRY(NS_NewChannel(getter_AddRefs(channel),
                        resolvedURI,
                        nsContentUtils::GetSystemPrincipal(),
                        nsILoadInfo::SEC_ALLOW_CROSS_ORIGIN_DATA_IS_NULL,
                        nsIContentPolicy::TYPE_OTHER));

  nsCOMPtr<nsIFileChannel> fileChannel = do_QueryInterface(channel, &rv);
  MOZ_TRY(rv);

  nsCOMPtr<nsIFile> requestedFile;
  MOZ_TRY(fileChannel->GetFile(getter_AddRefs(requestedFile)));

  /*
   * Make sure the file we resolved to is within the extension directory.
   */

  // Normalize paths for sane comparisons. nsIFile::Contains depends on
  // it for reliable subpath checks.
  MOZ_TRY(extensionDir->Normalize());
  MOZ_TRY(requestedFile->Normalize());
#if defined(XP_WIN)
  if (!widget::WinUtils::ResolveJunctionPointsAndSymLinks(extensionDir) ||
      !widget::WinUtils::ResolveJunctionPointsAndSymLinks(requestedFile)) {
    return Err(NS_ERROR_FILE_ACCESS_DENIED);
  }
#endif

  bool isResourceFromExtensionDir = false;
  MOZ_TRY(extensionDir->Contains(requestedFile, &isResourceFromExtensionDir));
  if (!isResourceFromExtensionDir) {
    bool isAllowed = false;
    MOZ_TRY(AllowExternalResource(extensionDir, requestedFile, &isAllowed));
    if (!isAllowed) {
      LogExternalResourceError(extensionDir, requestedFile);
      return Err(NS_ERROR_FILE_ACCESS_DENIED);
    }
  }

  nsCOMPtr<nsIInputStream> inputStream;
  MOZ_TRY(NS_NewLocalFileInputStream(getter_AddRefs(inputStream),
                                     requestedFile,
                                     PR_RDONLY,
                                     -1,
                                     nsIFileInputStream::DEFER_OPEN));

  return inputStream;
}

Result<Ok, nsresult>
ExtensionProtocolHandler::NewFD(nsIURI* aChildURI,
                                bool* aTerminateSender,
                                NeckoParent::GetExtensionFDResolver& aResolve)
{
  MOZ_ASSERT(!IsNeckoChild());
  MOZ_TRY(aChildURI ? NS_OK : NS_ERROR_INVALID_ARG);
  MOZ_TRY(aTerminateSender ? NS_OK : NS_ERROR_INVALID_ARG);

  *aTerminateSender = true;
  nsresult rv;

  // Ensure this is a moz-extension URI
  bool isExtScheme = false;
  if (NS_FAILED(aChildURI->SchemeIs(EXTENSION_SCHEME, &isExtScheme)) ||
      !isExtScheme) {
    return Err(NS_ERROR_UNKNOWN_PROTOCOL);
  }

  // For errors after this point, we want to propagate the error to
  // the child, but we don't force the child to be terminated.
  *aTerminateSender = false;

  nsAutoCString host;
  MOZ_TRY(aChildURI->GetAsciiHost(host));

  // We expect the host string to map to a JAR file because the URI
  // should refer to a web accessible resource for an enabled extension.
  nsCOMPtr<nsIURI> subURI;
  MOZ_TRY(GetSubstitution(host, getter_AddRefs(subURI)));

  nsCOMPtr<nsIJARURI> jarURI = do_QueryInterface(subURI, &rv);
  MOZ_TRY(rv);

  nsCOMPtr<nsIURI> innerFileURI;
  MOZ_TRY(jarURI->GetJARFile(getter_AddRefs(innerFileURI)));

  nsCOMPtr<nsIFileURL> innerFileURL = do_QueryInterface(innerFileURI, &rv);
  MOZ_TRY(rv);

  nsCOMPtr<nsIFile> jarFile;
  MOZ_TRY(innerFileURL->GetFile(getter_AddRefs(jarFile)));

  if (!mFileOpenerThread) {
    mFileOpenerThread =
      new LazyIdleThread(DEFAULT_THREAD_TIMEOUT_MS,
                         NS_LITERAL_CSTRING("ExtensionProtocolHandler"));
  }

  RefPtr<ExtensionJARFileOpener> fileOpener =
    new ExtensionJARFileOpener(jarFile, aResolve);

  nsCOMPtr<nsIRunnable> event =
    mozilla::NewRunnableMethod("ExtensionJarFileOpener",
        fileOpener, &ExtensionJARFileOpener::OpenFile);

  MOZ_TRY(mFileOpenerThread->Dispatch(event, nsIEventTarget::DISPATCH_NORMAL));

  return Ok();
}

static void
NewSimpleChannel(nsIURI* aURI,
                 nsILoadInfo* aLoadinfo,
                 ExtensionStreamGetter* aStreamGetter,
                 nsIChannel** aRetVal)
{
  nsCOMPtr<nsIChannel> channel = NS_NewSimpleChannel(
    aURI, aLoadinfo, aStreamGetter,
    [] (nsIStreamListener* listener, nsIChannel* channel,
        ExtensionStreamGetter* getter) -> RequestOrReason {
      MOZ_TRY(getter->GetAsync(listener, channel));
      return RequestOrReason(nullptr);
    });

  nsresult rv;
  nsCOMPtr<nsIMIMEService> mime = do_GetService("@mozilla.org/mime;1", &rv);
  if (NS_SUCCEEDED(rv)) {
    nsAutoCString contentType;
    rv = mime->GetTypeFromURI(aURI, contentType);
    if (NS_SUCCEEDED(rv)) {
      Unused << channel->SetContentType(contentType);
    }
  }

  channel.swap(*aRetVal);
}

void
ExtensionProtocolHandler::SubstituteRemoteFileChannel(nsIURI* aURI,
                                                      nsILoadInfo* aLoadinfo,
                                                      nsACString& aResolvedFileSpec,
                                                      nsIChannel** aRetVal)
{
  MOZ_ASSERT(IsNeckoChild());

  RefPtr<ExtensionStreamGetter> streamGetter =
    new ExtensionStreamGetter(aURI, aLoadinfo);

  NewSimpleChannel(aURI, aLoadinfo, streamGetter, aRetVal);
}

static Result<Ok, nsresult>
LogCacheCheck(const nsIJARChannel* aJarChannel,
              nsIJARURI* aJarURI,
              bool aIsCached)
{
  nsresult rv;

  nsCOMPtr<nsIURI> innerFileURI;
  MOZ_TRY(aJarURI->GetJARFile(getter_AddRefs(innerFileURI)));

  nsCOMPtr<nsIFileURL> innerFileURL = do_QueryInterface(innerFileURI, &rv);
  MOZ_TRY(rv);

  nsCOMPtr<nsIFile> jarFile;
  MOZ_TRY(innerFileURL->GetFile(getter_AddRefs(jarFile)));

  nsAutoCString uriSpec, jarSpec;
  Unused << aJarURI->GetSpec(uriSpec);
  Unused << innerFileURI->GetSpec(jarSpec);
  LOG("[JARChannel %p] Cache %s: %s (%s)",
      aJarChannel, aIsCached ? "hit" : "miss", uriSpec.get(), jarSpec.get());

  return Ok();
}

Result<Ok, nsresult>
ExtensionProtocolHandler::SubstituteRemoteJarChannel(nsIURI* aURI,
                                                     nsILoadInfo* aLoadinfo,
                                                     nsACString& aResolvedSpec,
                                                     nsIChannel** aRetVal)
{
  MOZ_ASSERT(IsNeckoChild());
  nsresult rv;

  // Build a JAR URI for this jar:file:// URI and use it to extract the
  // inner file URI.
  nsCOMPtr<nsIURI> uri;
  MOZ_TRY(NS_NewURI(getter_AddRefs(uri), aResolvedSpec));

  nsCOMPtr<nsIJARURI> jarURI = do_QueryInterface(uri, &rv);
  MOZ_TRY(rv);

  nsCOMPtr<nsIJARChannel> jarChannel = do_QueryInterface(*aRetVal, &rv);
  MOZ_TRY(rv);

  bool isCached = false;
  MOZ_TRY(jarChannel->EnsureCached(&isCached));
  if (MOZ_LOG_TEST(gExtProtocolLog, LogLevel::Debug)) {
    Unused << LogCacheCheck(jarChannel, jarURI, isCached);
  }

  RefPtr<ExtensionStreamGetter> streamGetter;

  if (isCached) {
    streamGetter = new ExtensionStreamGetter(jarChannel.forget());
  } else {
    nsCOMPtr<nsIURI> innerFileURI;
    MOZ_TRY(jarURI->GetJARFile(getter_AddRefs(innerFileURI)));

    nsCOMPtr<nsIFileURL> innerFileURL = do_QueryInterface(innerFileURI, &rv);
    MOZ_TRY(rv);

    nsCOMPtr<nsIFile> jarFile;
    MOZ_TRY(innerFileURL->GetFile(getter_AddRefs(jarFile)));

    streamGetter = new ExtensionStreamGetter(aURI,
                                             aLoadinfo,
                                             jarChannel.forget(),
                                             jarFile);
  }

  NewSimpleChannel(aURI, aLoadinfo, streamGetter, aRetVal);
  return Ok();
>>>>>>> a17af05f
}

#undef NS_TRY

} // namespace net
} // namespace mozilla<|MERGE_RESOLUTION|>--- conflicted
+++ resolved
@@ -34,18 +34,11 @@
 #include "nsIInputStreamPump.h"
 #include "nsIJARURI.h"
 #include "nsIStreamListener.h"
-<<<<<<< HEAD
-=======
 #include "nsIThread.h"
->>>>>>> a17af05f
 #include "nsIInputStream.h"
 #include "nsIOutputStream.h"
 #include "nsIStreamConverterService.h"
 #include "nsNetUtil.h"
-<<<<<<< HEAD
-#include "LoadInfo.h"
-#include "SimpleChannel.h"
-=======
 #include "prio.h"
 #include "SimpleChannel.h"
 
@@ -57,7 +50,6 @@
 #define EXTENSION_SCHEME "moz-extension"
 using mozilla::ipc::FileDescriptor;
 using OptionalIPCStream = mozilla::ipc::OptionalIPCStream;
->>>>>>> a17af05f
 
 namespace mozilla {
 
@@ -145,8 +137,6 @@
     Result<Ok, nsresult> GetAsync(nsIStreamListener* aListener,
                                   nsIChannel* aChannel);
 
-<<<<<<< HEAD
-=======
     // Handle an input stream being returned from the parent
     void OnStream(nsIInputStream* aStream);
 
@@ -415,7 +405,6 @@
   return NS_OK;
 }
 
->>>>>>> a17af05f
 bool
 ExtensionProtocolHandler::ResolveSpecialCases(const nsACString& aHost,
                                               const nsACString& aPath,
@@ -437,19 +426,6 @@
   return false;
 }
 
-<<<<<<< HEAD
-static inline Result<Ok, nsresult>
-WrapNSResult(nsresult aRv)
-{
-  if (NS_FAILED(aRv)) {
-    return Err(aRv);
-  }
-  return Ok();
-}
-
-#define NS_TRY(expr) MOZ_TRY(WrapNSResult(expr))
-
-=======
 // For file or JAR URI's, substitute in a remote channel.
 Result<Ok, nsresult>
 ExtensionProtocolHandler::SubstituteRemoteChannel(nsIURI* aURI,
@@ -489,7 +465,6 @@
   return Ok();
 }
 
->>>>>>> a17af05f
 nsresult
 ExtensionProtocolHandler::SubstituteChannel(nsIURI* aURI,
                                             nsILoadInfo* aLoadInfo,
@@ -520,37 +495,21 @@
       nsresult rv;
       nsCOMPtr<nsIStreamConverterService> convService =
         do_GetService(NS_STREAMCONVERTERSERVICE_CONTRACTID, &rv);
-<<<<<<< HEAD
-      NS_TRY(rv);
-
-      nsCOMPtr<nsIURI> uri;
-      NS_TRY(channel->GetURI(getter_AddRefs(uri)));
-=======
       MOZ_TRY(rv);
 
       nsCOMPtr<nsIURI> uri;
       MOZ_TRY(channel->GetURI(getter_AddRefs(uri)));
->>>>>>> a17af05f
 
       const char* kFromType = "application/vnd.mozilla.webext.unlocalized";
       const char* kToType = "text/css";
 
       nsCOMPtr<nsIStreamListener> converter;
-<<<<<<< HEAD
-      NS_TRY(convService->AsyncConvertData(kFromType, kToType, listener,
-                                        uri, getter_AddRefs(converter)));
-      if (haveLoadInfo) {
-        NS_TRY(origChannel->AsyncOpen2(converter));
-      } else {
-        NS_TRY(origChannel->AsyncOpen(converter, nullptr));
-=======
       MOZ_TRY(convService->AsyncConvertData(kFromType, kToType, listener,
                                         uri, getter_AddRefs(converter)));
       if (haveLoadInfo) {
         MOZ_TRY(origChannel->AsyncOpen2(converter));
       } else {
         MOZ_TRY(origChannel->AsyncOpen(converter, nullptr));
->>>>>>> a17af05f
       }
 
       return RequestOrReason(origChannel);
@@ -561,13 +520,6 @@
     nsCOMPtr<nsILoadInfo> loadInfo =
         static_cast<LoadInfo*>(aLoadInfo)->CloneForNewRequest();
     (*result)->SetLoadInfo(loadInfo);
-<<<<<<< HEAD
-  }
-
-  channel.swap(*result);
-
-  return NS_OK;
-=======
   }
 
   channel.swap(*result);
@@ -989,10 +941,7 @@
 
   NewSimpleChannel(aURI, aLoadinfo, streamGetter, aRetVal);
   return Ok();
->>>>>>> a17af05f
-}
-
-#undef NS_TRY
+}
 
 } // namespace net
 } // namespace mozilla