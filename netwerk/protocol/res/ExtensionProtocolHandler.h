/* -*- Mode: C++; tab-width: 2; indent-tabs-mode: nil; c-basic-offset: 4 -*- */
/* This Source Code Form is subject to the terms of the Mozilla Public
 * License, v. 2.0. If a copy of the MPL was not distributed with this
 * file, You can obtain one at http://mozilla.org/MPL/2.0/. */

#ifndef ExtensionProtocolHandler_h___
#define ExtensionProtocolHandler_h___

#include "mozilla/net/NeckoParent.h"
#include "mozilla/LazyIdleThread.h"
#include "mozilla/Result.h"
#include "SubstitutingProtocolHandler.h"

namespace mozilla {
namespace net {

class ExtensionProtocolHandler final : public nsISubstitutingProtocolHandler,
                                       public nsIProtocolHandlerWithDynamicFlags,
                                       public SubstitutingProtocolHandler,
                                       public nsSupportsWeakReference
{
public:
  NS_DECL_ISUPPORTS_INHERITED
  NS_DECL_NSIPROTOCOLHANDLERWITHDYNAMICFLAGS
  NS_FORWARD_NSIPROTOCOLHANDLER(SubstitutingProtocolHandler::)
  NS_FORWARD_NSISUBSTITUTINGPROTOCOLHANDLER(SubstitutingProtocolHandler::)

  static already_AddRefed<ExtensionProtocolHandler> GetSingleton();

  /**
   * To be called in the parent process to obtain an input stream for a
   * a web accessible resource from an unpacked WebExtension dir.
   *
   * @param aChildURI a moz-extension URI sent from the child that refers
   *        to a web accessible resource file in an enabled unpacked extension
   * @param aTerminateSender out param set to true when the params are invalid
   *        and indicate the child should be terminated. If |aChildURI| is
   *        not a moz-extension URI, the child is in an invalid state and
   *        should be terminated.
   * @return NS_OK with |aTerminateSender| set to false on success. On
   *         failure, returns an error and sets |aTerminateSender| to indicate
   *         whether or not the child process should be terminated.
   *         A moz-extension URI from the child that doesn't resolve to a
   *         resource file within the extension could be the result of a bug
   *         in the extension and doesn't result in |aTerminateSender| being
   *         set to true.
   */
  Result<nsCOMPtr<nsIInputStream>, nsresult> NewStream(nsIURI* aChildURI,
                                                       bool* aTerminateSender);

  /**
   * To be called in the parent process to obtain a file descriptor for an
   * enabled WebExtension JAR file.
   *
   * @param aChildURI a moz-extension URI sent from the child that refers
   *        to a web accessible resource file in an enabled unpacked extension
   * @param aTerminateSender out param set to true when the params are invalid
   *        and indicate the child should be terminated. If |aChildURI| is
   *        not a moz-extension URI, the child is in an invalid state and
   *        should be terminated.
   * @param aPromise a promise that will be resolved asynchronously when the
   *        file descriptor is available.
   * @return NS_OK with |aTerminateSender| set to false on success. On
   *         failure, returns an error and sets |aTerminateSender| to indicate
   *         whether or not the child process should be terminated.
   *         A moz-extension URI from the child that doesn't resolve to an
   *         enabled WebExtension JAR could be the result of a bug in the
   *         extension and doesn't result in |aTerminateSender| being
   *         set to true.
   */
  Result<Ok, nsresult> NewFD(nsIURI* aChildURI,
                             bool* aTerminateSender,
                             NeckoParent::GetExtensionFDResolver& aResolve);

protected:
  ~ExtensionProtocolHandler() {}

<<<<<<< HEAD
=======
private:
  explicit ExtensionProtocolHandler();

>>>>>>> a17af05f
  MOZ_MUST_USE bool ResolveSpecialCases(const nsACString& aHost,
                                        const nsACString& aPath,
                                        const nsACString& aPathname,
                                        nsACString& aResult) override;

<<<<<<< HEAD
  virtual MOZ_MUST_USE nsresult SubstituteChannel(nsIURI* uri,
                                                  nsILoadInfo* aLoadInfo,
                                                  nsIChannel** result) override;
=======
  // |result| is an inout param.  On entry to this function, *result
  // is expected to be non-null and already addrefed.  This function
  // may release the object stored in *result on entry and write
  // a new pointer to an already addrefed channel to *result.
  virtual MOZ_MUST_USE nsresult SubstituteChannel(nsIURI* uri,
                                                  nsILoadInfo* aLoadInfo,
                                                  nsIChannel** result) override;

  /**
   * For moz-extension URI's that resolve to file or JAR URI's, replaces
   * the provided channel with a channel that will proxy the load to the
   * parent process. For moz-extension URI's that resolve to other types
   * of URI's (not file or JAR), the provide channel is not replaced and
   * NS_OK is returned.
   *
   * @param aURI the moz-extension URI
   * @param aLoadInfo the loadinfo for the request
   * @param aRetVal in/out channel param referring to the channel that
   *        might need to be substituted with a remote channel.
   * @return NS_OK if the channel does not need to be substituted or
   *         or the replacement channel was created successfully.
   *         Otherwise returns an error.
   */
  Result<Ok, nsresult> SubstituteRemoteChannel(nsIURI* aURI,
                                               nsILoadInfo* aLoadInfo,
                                               nsIChannel** aRetVal);

  /**
   * Replaces a file channel with a remote file channel for loading a
   * web accessible resource for an unpacked extension from the parent.
   *
   * @param aURI the moz-extension URI
   * @param aLoadInfo the loadinfo for the request
   * @param aResolvedFileSpec the resolved URI spec for the file.
   * @param aRetVal in/out param referring to the new remote channel.
   *        The reference to the input param file channel is dropped and
   *        replaced with a reference to a new channel that remotes
   *        the file access. The new channel encapsulates a request to
   *        the parent for an IPCStream for the file.
   */
  void SubstituteRemoteFileChannel(nsIURI* aURI,
                                   nsILoadInfo* aLoadinfo,
                                   nsACString& aResolvedFileSpec,
                                   nsIChannel** aRetVal);

  /**
   * Replaces a JAR channel with a remote JAR channel for loading a
   * an extension JAR file from the parent.
   *
   * @param aURI the moz-extension URI
   * @param aLoadInfo the loadinfo for the request
   * @param aResolvedFileSpec the resolved URI spec for the file.
   * @param aRetVal in/out param referring to the new remote channel.
   *        The input param JAR channel is replaced with a new channel
   *        that remotes the JAR file access. The new channel encapsulates
   *        a request to the parent for the JAR file FD.
   */
  Result<Ok, nsresult> SubstituteRemoteJarChannel(nsIURI* aURI,
                                                  nsILoadInfo* aLoadinfo,
                                                  nsACString& aResolvedSpec,
                                                  nsIChannel** aRetVal);

  /**
   * Sets the aResult outparam to true if this unpacked extension load of
   * a resource that is outside the extension dir should be allowed. This
   * is only allowed for system extensions on Mac and Linux dev builds.
   *
   * @param aExtensionDir the extension directory. Argument must be an
   *        nsIFile for which Normalize() has already been called.
   * @param aRequestedFile the requested web-accessible resource file. Argument
   *        must be an nsIFile for which Normalize() has already been called.
   * @param aResult outparam set to true when the load of the requested file
   *        should be allowed.
   */
  Result<Ok, nsresult> AllowExternalResource(nsIFile* aExtensionDir,
                                             nsIFile* aRequestedFile,
                                             bool* aResult);

#if defined(XP_MACOSX)
  /**
   * Sets the aResult outparam to true if we are a developer build with the
   * repo dir environment variable set and the requested file resides in the
   * repo dir. Developer builds may load system extensions with web-accessible
   * resources that are symlinks to files in the repo dir. This method is for
   * checking if an unpacked resource requested by the child is from the repo.
   * The requested file must be already Normalized(). Only compile this for
   * Mac because the repo dir isn't always available on Linux.
   *
   * @param aRequestedFile the requested web-accessible resource file. Argument
   *        must be an nsIFile for which Normalize() has already been called.
   * @param aResult outparam set to true on development builds when the
   *        requested file resides in the repo.
   */
  Result<Ok, nsresult> DevRepoContains(nsIFile* aRequestedFile, bool* aResult);

  // On development builds, this points to development repo. Lazily set.
  nsCOMPtr<nsIFile> mDevRepo;

  // Set to true once we've already tried to load the dev repo path,
  // allowing for lazy initialization of |mDevRepo|.
  bool mAlreadyCheckedDevRepo;
#endif /* XP_MACOSX */

#if !defined(XP_WIN)
  /**
   * Sets the aResult outparam to true if we are a developer build and the
   * provided directory is within the NS_GRE_DIR directory. Developer builds
   * may load system extensions with web-accessible resources that are symlinks
   * to files outside of the extension dir to the repo dir. This method is for
   * checking if an extension directory is within NS_GRE_DIR. In that case, we
   * consider the extension a system extension and allow it to use symlinks to
   * resources outside of the extension dir. This exception is only applied
   * to loads for unpacked extensions in unpackaged developer builds.
   * The requested dir must be already Normalized().
   *
   * @param aExtensionDir the extension directory. Argument must be an
   *        nsIFile for which Normalize() has already been called.
   * @param aResult outparam set to true on development builds when the
   *        requested file resides in the repo.
   */
  Result<Ok, nsresult> AppDirContains(nsIFile* aExtensionDir, bool* aResult);

  // On development builds, cache the NS_GRE_DIR repo. Lazily set.
  nsCOMPtr<nsIFile> mAppDir;

  // Set to true once we've already read the AppDir, allowing for lazy
  // initialization of |mAppDir|.
  bool mAlreadyCheckedAppDir;
#endif /* !defined(XP_WIN) */

  // Used for opening JAR files off the main thread when we just need to
  // obtain a file descriptor to send back to the child.
  RefPtr<mozilla::LazyIdleThread> mFileOpenerThread;

  // To allow parent IPDL actors to invoke methods on this handler when
  // handling moz-extension requests from the child.
  static StaticRefPtr<ExtensionProtocolHandler> sSingleton;

  // Set to true when this instance of the handler must proxy loads of
  // extension web-accessible resources to the parent process.
  bool mUseRemoteFileChannels;
>>>>>>> a17af05f
};

} // namespace net
} // namespace mozilla

#endif /* ExtensionProtocolHandler_h___ */<|MERGE_RESOLUTION|>--- conflicted
+++ resolved
@@ -75,22 +75,14 @@
 protected:
   ~ExtensionProtocolHandler() {}
 
-<<<<<<< HEAD
-=======
 private:
   explicit ExtensionProtocolHandler();
 
->>>>>>> a17af05f
   MOZ_MUST_USE bool ResolveSpecialCases(const nsACString& aHost,
                                         const nsACString& aPath,
                                         const nsACString& aPathname,
                                         nsACString& aResult) override;
 
-<<<<<<< HEAD
-  virtual MOZ_MUST_USE nsresult SubstituteChannel(nsIURI* uri,
-                                                  nsILoadInfo* aLoadInfo,
-                                                  nsIChannel** result) override;
-=======
   // |result| is an inout param.  On entry to this function, *result
   // is expected to be non-null and already addrefed.  This function
   // may release the object stored in *result on entry and write
@@ -232,7 +224,6 @@
   // Set to true when this instance of the handler must proxy loads of
   // extension web-accessible resources to the parent process.
   bool mUseRemoteFileChannels;
->>>>>>> a17af05f
 };
 
 } // namespace net
