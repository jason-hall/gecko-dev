--- conflicted
+++ resolved
@@ -62,11 +62,7 @@
     }
 
 protected:
-<<<<<<< HEAD
-    MOZ_MUST_USE nsresult GetSubstitutionInternal(const nsACString& aRoot, nsIURI** aResult) override;
-=======
     MOZ_MUST_USE nsresult GetSubstitutionInternal(const nsACString& aRoot, nsIURI** aResult, uint32_t* aFlags) override;
->>>>>>> a17af05f
     virtual ~nsResProtocolHandler() {}
 
     MOZ_MUST_USE bool ResolveSpecialCases(const nsACString& aHost,
