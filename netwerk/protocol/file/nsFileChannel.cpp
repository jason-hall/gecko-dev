--- conflicted
+++ resolved
@@ -289,24 +289,15 @@
       symLink &&
 #ifdef XP_WIN
       NS_SUCCEEDED(file->GetTarget(fileTarget)) &&
-<<<<<<< HEAD
-      NS_SUCCEEDED(NS_NewLocalFile(fileTarget, PR_TRUE, 
-=======
       NS_SUCCEEDED(NS_NewLocalFile(fileTarget, true,
->>>>>>> a17af05f
                                    getter_AddRefs(resolvedFile))) &&
 #else
       NS_SUCCEEDED(file->GetNativeTarget(fileTarget)) &&
       NS_SUCCEEDED(NS_NewNativeLocalFile(fileTarget, true,
                                          getter_AddRefs(resolvedFile))) &&
 #endif
-<<<<<<< HEAD
-      NS_SUCCEEDED(NS_NewFileURI(getter_AddRefs(targetURI), 
-                   resolvedFile, nullptr))) {
-=======
       NS_SUCCEEDED(NS_NewFileURI(getter_AddRefs(targetURI),
                                  resolvedFile, nullptr))) {
->>>>>>> a17af05f
     // Make an effort to match up the query strings.
     nsCOMPtr<nsIURL> origURL = do_QueryInterface(mFileURI);
     nsCOMPtr<nsIURL> targetURL = do_QueryInterface(targetURI);
