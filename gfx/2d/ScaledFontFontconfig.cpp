--- conflicted
+++ resolved
@@ -11,11 +11,6 @@
 #include "skia/include/ports/SkTypeface_cairo.h"
 #endif
 
-<<<<<<< HEAD
-#include FT_TRUETYPE_TABLES_H
-
-=======
->>>>>>> a17af05f
 #include <fontconfig/fcfreetype.h>
 
 namespace mozilla {
@@ -52,30 +47,6 @@
 }
 #endif
 
-<<<<<<< HEAD
-bool
-ScaledFontFontconfig::GetFontFileData(FontFileDataOutput aDataCallback, void* aBaton)
-{
-  bool success = false;
-  // Lock the Cairo scaled font to force it to resolve the Fontconfig pattern to an FT_Face.
-  if (FT_Face face = cairo_ft_scaled_font_lock_face(GetCairoScaledFont())) {
-    FT_ULong length = 0;
-    // Request the SFNT file. This may not always succeed for all font types.
-    if (FT_Load_Sfnt_Table(face, 0, 0, nullptr, &length) == FT_Err_Ok) {
-      uint8_t* fontData = new uint8_t[length];
-      if (FT_Load_Sfnt_Table(face, 0, 0, fontData, &length) == FT_Err_Ok) {
-        aDataCallback(fontData, length, 0, mSize, 0, nullptr, aBaton);
-        success = true;
-      }
-      delete[] fontData;
-    }
-    cairo_ft_scaled_font_unlock_face(GetCairoScaledFont());
-  }
-  return success;
-}
-
-=======
->>>>>>> a17af05f
 ScaledFontFontconfig::InstanceData::InstanceData(cairo_scaled_font_t* aScaledFont, FcPattern* aPattern)
   : mFlags(0)
   , mHintStyle(FC_HINT_NONE)
@@ -260,36 +231,6 @@
   return true;
 }
 
-<<<<<<< HEAD
-bool
-ScaledFontFontconfig::GetFontDescriptor(FontDescriptorOutput aCb, void* aBaton)
-{
-  // Check if the Fontconfig pattern uses a font file and index to specify which
-  // font to load. If so, record these as a font descriptor along with any instance
-  // data required to rebuild a scaled font from it.
-  FcChar8* pathname = nullptr;
-  if (FcPatternGetString(mPattern, FC_FILE, 0, &pathname) != FcResultMatch) {
-    return false;
-  }
-  int index = 0;
-  FcPatternGetInteger(mPattern, FC_INDEX, 0, &index);
-  if (index < 0) {
-    return false;
-  }
-
-  size_t pathLength = strlen(reinterpret_cast<char*>(pathname)) + 1;
-  size_t dataLength = sizeof(FontDescriptor) + pathLength;
-  uint8_t* data = new uint8_t[dataLength];
-  FontDescriptor* desc = reinterpret_cast<FontDescriptor*>(data);
-  desc->mPathLength = pathLength;
-  desc->mIndex = index;
-  desc->mInstanceData = InstanceData(GetCairoScaledFont(), mPattern);
-  memcpy(data + sizeof(FontDescriptor), pathname, pathLength);
-
-  aCb(data, dataLength, mSize, aBaton);
-  delete[] data;
-  return true;
-=======
 already_AddRefed<ScaledFont>
 UnscaledFontFontconfig::CreateScaledFont(Float aGlyphSize,
                                          const uint8_t* aInstanceData,
@@ -311,39 +252,24 @@
 ReleaseNativeFontResource(void* aData)
 {
   static_cast<NativeFontResource*>(aData)->Release();
->>>>>>> a17af05f
 }
 
 already_AddRefed<ScaledFont>
 ScaledFontFontconfig::CreateFromInstanceData(const InstanceData& aInstanceData,
-<<<<<<< HEAD
-                                             FT_Face aFace, const char* aPathname, uint32_t aIndex,
-                                             Float aSize)
-
-=======
                                              UnscaledFontFontconfig* aUnscaledFont,
                                              Float aSize,
                                              NativeFontResource* aNativeFontResource)
->>>>>>> a17af05f
 {
   FcPattern* pattern = FcPatternCreate();
   if (!pattern) {
     gfxWarning() << "Failing initializing Fontconfig pattern for scaled font";
     return nullptr;
   }
-<<<<<<< HEAD
-  if (aFace) {
-    FcPatternAddFTFace(pattern, FC_FT_FACE, aFace);
-  } else {
-    FcPatternAddString(pattern, FC_FILE, reinterpret_cast<const FcChar8*>(aPathname));
-    FcPatternAddInteger(pattern, FC_INDEX, aIndex);
-=======
   if (aUnscaledFont->GetFace()) {
     FcPatternAddFTFace(pattern, FC_FT_FACE, aUnscaledFont->GetFace());
   } else {
     FcPatternAddString(pattern, FC_FILE, reinterpret_cast<const FcChar8*>(aUnscaledFont->GetFile()));
     FcPatternAddInteger(pattern, FC_INDEX, aUnscaledFont->GetIndex());
->>>>>>> a17af05f
   }
   FcPatternAddDouble(pattern, FC_PIXEL_SIZE, aSize);
   aInstanceData.SetupPattern(pattern);
@@ -355,8 +281,6 @@
     return nullptr;
   }
 
-<<<<<<< HEAD
-=======
   if (aNativeFontResource) {
     // Bug 1362117 - Cairo may keep the font face alive after the owning NativeFontResource
     // was freed. To prevent this, we must bind the NativeFontResource to the font face so that
@@ -373,7 +297,6 @@
     aNativeFontResource->AddRef();
   }
 
->>>>>>> a17af05f
   cairo_matrix_t sizeMatrix;
   aInstanceData.SetupFontMatrix(&sizeMatrix);
 
@@ -396,26 +319,16 @@
   }
 
   RefPtr<ScaledFontFontconfig> scaledFont =
-<<<<<<< HEAD
-    new ScaledFontFontconfig(cairoScaledFont, pattern, nullptr, aSize);
-
-=======
     new ScaledFontFontconfig(cairoScaledFont, pattern, aUnscaledFont, aSize);
 
   cairo_scaled_font_destroy(cairoScaledFont);
->>>>>>> a17af05f
   FcPatternDestroy(pattern);
 
   return scaledFont.forget();
 }
 
-<<<<<<< HEAD
-already_AddRefed<ScaledFont>
-ScaledFontFontconfig::CreateFromFontDescriptor(const uint8_t* aData, uint32_t aDataLength, Float aSize)
-=======
 already_AddRefed<UnscaledFont>
 UnscaledFontFontconfig::CreateFromFontDescriptor(const uint8_t* aData, uint32_t aDataLength)
->>>>>>> a17af05f
 {
   if (aDataLength < sizeof(FontDescriptor)) {
     gfxWarning() << "Fontconfig font descriptor is truncated.";
@@ -427,14 +340,6 @@
     gfxWarning() << "Pathname in Fontconfig font descriptor has invalid size.";
     return nullptr;
   }
-<<<<<<< HEAD
-  const char* pathname = reinterpret_cast<const char*>(aData + sizeof(FontDescriptor));
-  if (pathname[desc->mPathLength - 1] != '\0') {
-    gfxWarning() << "Pathname in Fontconfig font descriptor is not terminated.";
-    return nullptr;
-  }
-  return CreateFromInstanceData(desc->mInstanceData, nullptr, pathname, desc->mIndex, aSize);
-=======
   const char* path = reinterpret_cast<const char*>(aData + sizeof(FontDescriptor));
   if (path[desc->mPathLength - 1] != '\0') {
     gfxWarning() << "Pathname in Fontconfig font descriptor is not terminated.";
@@ -443,7 +348,6 @@
 
   RefPtr<UnscaledFont> unscaledFont = new UnscaledFontFontconfig(path, desc->mIndex);
   return unscaledFont.forget();
->>>>>>> a17af05f
 }
 
 } // namespace gfx
