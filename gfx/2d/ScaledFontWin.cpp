--- conflicted
+++ resolved
@@ -57,9 +57,6 @@
     return false;
   }
 
-<<<<<<< HEAD
-  aDataCallback(fontData.get(), tableSize, 0, mSize, 0, nullptr, aBaton);
-=======
   aDataCallback(fontData.get(), tableSize, 0, aBaton);
   return true;
 }
@@ -68,16 +65,11 @@
 ScaledFontWin::GetFontInstanceData(FontInstanceDataOutput aCb, void* aBaton)
 {
   aCb(reinterpret_cast<uint8_t*>(&mLogFont), sizeof(mLogFont), aBaton);
->>>>>>> a17af05f
   return true;
 }
 
 bool
-<<<<<<< HEAD
-ScaledFontWin::GetFontInstanceData(FontInstanceDataOutput aCb, void* aBaton)
-=======
 UnscaledFontGDI::GetFontInstanceData(FontInstanceDataOutput aCb, void* aBaton)
->>>>>>> a17af05f
 {
   aCb(reinterpret_cast<uint8_t*>(&mLogFont), sizeof(mLogFont), aBaton);
   return true;
@@ -90,17 +82,6 @@
   return true;
 }
 
-<<<<<<< HEAD
-already_AddRefed<ScaledFont>
-ScaledFontWin::CreateFromFontDescriptor(const uint8_t* aData, uint32_t aDataLength, Float aSize)
-{
-  NativeFont nativeFont;
-  nativeFont.mType = NativeFontType::GDI_FONT_FACE;
-  nativeFont.mFont = (void*)aData;
-
-  RefPtr<ScaledFont> font =
-    Factory::CreateScaledFontForNativeFont(nativeFont, nullptr, aSize);
-=======
 already_AddRefed<UnscaledFont>
 UnscaledFontGDI::CreateFromFontDescriptor(const uint8_t* aData, uint32_t aDataLength)
 {
@@ -130,7 +111,6 @@
 
   RefPtr<ScaledFont> font =
     Factory::CreateScaledFontForNativeFont(nativeFont, this, aGlyphSize);
->>>>>>> a17af05f
 
 #ifdef USE_CAIRO_SCALED_FONT
   static_cast<ScaledFontBase*>(font.get())->PopulateCairoScaledFont();
