/* -*- Mode: C++; tab-width: 20; indent-tabs-mode: nil; c-basic-offset: 2 -*-
 * This Source Code Form is subject to the terms of the Mozilla Public
 * License, v. 2.0. If a copy of the MPL was not distributed with this
 * file, You can obtain one at http://mozilla.org/MPL/2.0/. */

#include "ScaledFontMac.h"
#include "UnscaledFontMac.h"
#ifdef USE_SKIA
#include "PathSkia.h"
#include "skia/include/core/SkPaint.h"
#include "skia/include/core/SkPath.h"
#include "skia/include/ports/SkTypeface_mac.h"
#endif
#include <vector>
#include <dlfcn.h>
#ifdef MOZ_WIDGET_UIKIT
#include <CoreFoundation/CoreFoundation.h>
#endif
#include "nsCocoaFeatures.h"

#ifdef MOZ_WIDGET_COCOA
// prototype for private API
extern "C" {
CGPathRef CGFontGetGlyphPath(CGFontRef fontRef, CGAffineTransform *textTransform, int unknown, CGGlyph glyph);
};
#endif

#ifdef USE_CAIRO_SCALED_FONT
#include "cairo-quartz.h"
#endif

namespace mozilla {
namespace gfx {

// Simple helper class to automatically release a CFObject when it goes out
// of scope.
template<class T>
class AutoRelease
{
public:
  explicit AutoRelease(T aObject)
    : mObject(aObject)
  {
  }

  ~AutoRelease()
  {
    if (mObject) {
      CFRelease(mObject);
    }
  }

  operator T()
  {
    return mObject;
  }

  T forget()
  {
    T obj = mObject;
    mObject = nullptr;
    return obj;
  }

private:
  T mObject;
};

ScaledFontMac::CTFontDrawGlyphsFuncT* ScaledFontMac::CTFontDrawGlyphsPtr = nullptr;
bool ScaledFontMac::sSymbolLookupDone = false;

// Helper to create a CTFont from a CGFont, copying any variations that were
// set on the original CGFont.
static CTFontRef
CreateCTFontFromCGFontWithVariations(CGFontRef aCGFont, CGFloat aSize)
{
    // Avoid calling potentially buggy variation APIs on pre-Sierra macOS
    // versions (see bug 1331683)
    if (!nsCocoaFeatures::OnSierraOrLater()) {
        return CTFontCreateWithGraphicsFont(aCGFont, aSize, nullptr, nullptr);
    }

    CFDictionaryRef vars = CGFontCopyVariations(aCGFont);
    CTFontRef ctFont;
    if (vars) {
        CFDictionaryRef varAttr =
            CFDictionaryCreate(nullptr,
                               (const void**)&kCTFontVariationAttribute,
                               (const void**)&vars, 1,
                               &kCFTypeDictionaryKeyCallBacks,
                               &kCFTypeDictionaryValueCallBacks);
        CFRelease(vars);

        CTFontDescriptorRef varDesc = CTFontDescriptorCreateWithAttributes(varAttr);
        CFRelease(varAttr);

        ctFont = CTFontCreateWithGraphicsFont(aCGFont, aSize, nullptr, varDesc);
        CFRelease(varDesc);
    } else {
        ctFont = CTFontCreateWithGraphicsFont(aCGFont, aSize, nullptr, nullptr);
    }
    return ctFont;
}

ScaledFontMac::ScaledFontMac(CGFontRef aFont,
                             const RefPtr<UnscaledFont>& aUnscaledFont,
<<<<<<< HEAD
                             Float aSize)
  : ScaledFontBase(aUnscaledFont, aSize)
=======
                             Float aSize,
                             bool aOwnsFont)
  : ScaledFontBase(aUnscaledFont, aSize)
  , mFont(aFont)
>>>>>>> a17af05f
{
  if (!sSymbolLookupDone) {
    CTFontDrawGlyphsPtr =
      (CTFontDrawGlyphsFuncT*)dlsym(RTLD_DEFAULT, "CTFontDrawGlyphs");
    sSymbolLookupDone = true;
  }

  if (!aOwnsFont) {
    // XXX: should we be taking a reference
    CGFontRetain(aFont);
  }

  if (CTFontDrawGlyphsPtr != nullptr) {
    // only create mCTFont if we're going to be using the CTFontDrawGlyphs API
    mCTFont = CreateCTFontFromCGFontWithVariations(aFont, aSize);
  } else {
    mCTFont = nullptr;
  }
}

ScaledFontMac::~ScaledFontMac()
{
  if (mCTFont) {
    CFRelease(mCTFont);
  }
  CGFontRelease(mFont);
}

#ifdef USE_SKIA
SkTypeface* ScaledFontMac::GetSkTypeface()
{
  if (!mTypeface) {
    if (mCTFont) {
      mTypeface = SkCreateTypefaceFromCTFont(mCTFont);
    } else {
      CTFontRef fontFace = CreateCTFontFromCGFontWithVariations(mFont, mSize);
      mTypeface = SkCreateTypefaceFromCTFont(fontFace);
      CFRelease(fontFace);
    }
  }
  return mTypeface;
}
#endif

// private API here are the public options on OS X
// CTFontCreatePathForGlyph
// ATSUGlyphGetCubicPaths
// we've used this in cairo sucessfully for some time.
// Note: cairo dlsyms it. We could do that but maybe it's
// safe just to use?

already_AddRefed<Path>
ScaledFontMac::GetPathForGlyphs(const GlyphBuffer &aBuffer, const DrawTarget *aTarget)
{
  return ScaledFontBase::GetPathForGlyphs(aBuffer, aTarget);
}

uint32_t
CalcTableChecksum(const uint32_t *tableStart, uint32_t length, bool skipChecksumAdjust = false)
{
    uint32_t sum = 0L;
    const uint32_t *table = tableStart;
    const uint32_t *end = table+((length+3) & ~3) / sizeof(uint32_t);
    while (table < end) {
        if (skipChecksumAdjust && (table - tableStart) == 2) {
            table++;
        } else {
            sum += CFSwapInt32BigToHost(*table++);
        }
    }
    return sum;
}

struct TableRecord {
    uint32_t tag;
    uint32_t checkSum;
    uint32_t offset;
    uint32_t length;
    CFDataRef data;
};

int maxPow2LessThan(int a)
{
    int x = 1;
    int shift = 0;
    while ((x<<(shift+1)) < a) {
        shift++;
    }
    return shift;
}

struct writeBuf
{
    explicit writeBuf(int size)
    {
        this->data = new unsigned char [size];
        this->offset = 0;
    }
    ~writeBuf() {
        delete[] this->data;
    }

    template <class T>
    void writeElement(T a)
    {
        *reinterpret_cast<T*>(&this->data[this->offset]) = a;
        this->offset += sizeof(T);
    }

    void writeMem(const void *data, unsigned long length)
    {
        memcpy(&this->data[this->offset], data, length);
        this->offset += length;
    }

    void align()
    {
        while (this->offset & 3) {
            this->data[this->offset] = 0;
            this->offset++;
        }
    }

    unsigned char *data;
    int offset;
};

static void CollectVariationSetting(const void *key, const void *value, void *context)
{
  auto keyPtr = static_cast<const CFTypeRef>(key);
  auto valuePtr = static_cast<const CFTypeRef>(value);
<<<<<<< HEAD
  auto vpp = static_cast<ScaledFont::VariationSetting**>(context);
=======
  auto vpp = static_cast<FontVariation**>(context);
>>>>>>> a17af05f
  if (CFGetTypeID(keyPtr) == CFNumberGetTypeID() &&
      CFGetTypeID(valuePtr) == CFNumberGetTypeID()) {
    uint64_t t;
    double v;
    if (CFNumberGetValue(static_cast<CFNumberRef>(keyPtr), kCFNumberSInt64Type, &t) &&
        CFNumberGetValue(static_cast<CFNumberRef>(valuePtr), kCFNumberDoubleType, &v)) {
      (*vpp)->mTag = t;
      (*vpp)->mValue = v;
      (*vpp)++;
    }
  }
}

bool
UnscaledFontMac::GetFontFileData(FontFileDataOutput aDataCallback, void *aBaton)
{
    // We'll reconstruct a TTF font from the tables we can get from the CGFont
    CFArrayRef tags = CGFontCopyTableTags(mFont);
    CFIndex count = CFArrayGetCount(tags);

    TableRecord *records = new TableRecord[count];
    uint32_t offset = 0;
    offset += sizeof(uint32_t)*3;
    offset += sizeof(uint32_t)*4*count;
    bool CFF = false;
    for (CFIndex i = 0; i<count; i++) {
        uint32_t tag = (uint32_t)(uintptr_t)CFArrayGetValueAtIndex(tags, i);
        if (tag == 0x43464620) // 'CFF '
            CFF = true;
        CFDataRef data = CGFontCopyTableForTag(mFont, tag);
        records[i].tag = tag;
        records[i].offset = offset;
        records[i].data = data;
        records[i].length = CFDataGetLength(data);
        bool skipChecksumAdjust = (tag == 0x68656164); // 'head'
        records[i].checkSum = CalcTableChecksum(reinterpret_cast<const uint32_t*>(CFDataGetBytePtr(data)),
                                                records[i].length, skipChecksumAdjust);
        offset += records[i].length;
        // 32 bit align the tables
        offset = (offset + 3) & ~3;
    }
    CFRelease(tags);

    struct writeBuf buf(offset);
    // write header/offset table
    if (CFF) {
      buf.writeElement(CFSwapInt32HostToBig(0x4f54544f));
    } else {
      buf.writeElement(CFSwapInt32HostToBig(0x00010000));
    }
    buf.writeElement(CFSwapInt16HostToBig(count));
    buf.writeElement(CFSwapInt16HostToBig((1<<maxPow2LessThan(count))*16));
    buf.writeElement(CFSwapInt16HostToBig(maxPow2LessThan(count)));
    buf.writeElement(CFSwapInt16HostToBig(count*16-((1<<maxPow2LessThan(count))*16)));

    // write table record entries
    for (CFIndex i = 0; i<count; i++) {
        buf.writeElement(CFSwapInt32HostToBig(records[i].tag));
        buf.writeElement(CFSwapInt32HostToBig(records[i].checkSum));
        buf.writeElement(CFSwapInt32HostToBig(records[i].offset));
        buf.writeElement(CFSwapInt32HostToBig(records[i].length));
    }

    // write tables
    int checkSumAdjustmentOffset = 0;
    for (CFIndex i = 0; i<count; i++) {
        if (records[i].tag == 0x68656164) {
            checkSumAdjustmentOffset = buf.offset + 2*4;
        }
        buf.writeMem(CFDataGetBytePtr(records[i].data), CFDataGetLength(records[i].data));
        buf.align();
        CFRelease(records[i].data);
    }
    delete[] records;

    // clear the checksumAdjust field before checksumming the whole font
    memset(&buf.data[checkSumAdjustmentOffset], 0, sizeof(uint32_t));
    uint32_t fontChecksum = CFSwapInt32HostToBig(0xb1b0afba - CalcTableChecksum(reinterpret_cast<const uint32_t*>(buf.data), offset));
    // set checkSumAdjust to the computed checksum
    memcpy(&buf.data[checkSumAdjustmentOffset], &fontChecksum, sizeof(fontChecksum));

    // Collect any variation settings that were incorporated into the CTFont.
    uint32_t variationCount = 0;
    VariationSetting* variations = nullptr;
    // Avoid calling potentially buggy variation APIs on pre-Sierra macOS
    // versions (see bug 1331683)
    if (nsCocoaFeatures::OnSierraOrLater()) {
      if (mCTFont) {
        CFDictionaryRef dict = CTFontCopyVariation(mCTFont);
        if (dict) {
          CFIndex count = CFDictionaryGetCount(dict);
          if (count > 0) {
            variations = new VariationSetting[count];
            VariationSetting* vPtr = variations;
            CFDictionaryApplyFunction(dict, CollectVariationSetting, &vPtr);
            variationCount = vPtr - variations;
          }
          CFRelease(dict);
        }
      }
    }

    // we always use an index of 0
<<<<<<< HEAD
    aDataCallback(buf.data, buf.offset, 0, mSize, variationCount, variations, aBaton);
    delete[] variations;
=======
    aDataCallback(buf.data, buf.offset, 0, aBaton);
>>>>>>> a17af05f

    return true;
}

bool
ScaledFontMac::GetFontInstanceData(FontInstanceDataOutput aCb, void* aBaton)
{
    // Collect any variation settings that were incorporated into the CTFont.
    uint32_t variationCount = 0;
    FontVariation* variations = nullptr;
    // Avoid calling potentially buggy variation APIs on pre-Sierra macOS
    // versions (see bug 1331683)
    if (nsCocoaFeatures::OnSierraOrLater()) {
      if (mCTFont) {
        CFDictionaryRef dict = CTFontCopyVariation(mCTFont);
        if (dict) {
          CFIndex count = CFDictionaryGetCount(dict);
          if (count > 0) {
            variations = new FontVariation[count];
            FontVariation* vPtr = variations;
            CFDictionaryApplyFunction(dict, CollectVariationSetting, &vPtr);
            variationCount = vPtr - variations;
          }
          CFRelease(dict);
        }
      }
    }

    aCb(reinterpret_cast<uint8_t*>(variations), variationCount * sizeof(FontVariation), aBaton);
    delete[] variations;

    return true;
}

static CFDictionaryRef
CreateVariationDictionaryOrNull(CGFontRef aCGFont, uint32_t aVariationCount,
                                const FontVariation* aVariations)
{
  // Avoid calling potentially buggy variation APIs on pre-Sierra macOS
  // versions (see bug 1331683)
  if (!nsCocoaFeatures::OnSierraOrLater()) {
    return nullptr;
  }

  AutoRelease<CTFontRef>
    ctFont(CTFontCreateWithGraphicsFont(aCGFont, 0, nullptr, nullptr));
  AutoRelease<CFArrayRef> axes(CTFontCopyVariationAxes(ctFont));
  if (!axes) {
    return nullptr;
  }

  CFIndex axisCount = CFArrayGetCount(axes);
  AutoRelease<CFMutableDictionaryRef>
    dict(CFDictionaryCreateMutable(kCFAllocatorDefault, axisCount,
                                   &kCFTypeDictionaryKeyCallBacks,
                                   &kCFTypeDictionaryValueCallBacks));

  // Number of variation settings passed in the aVariations parameter.
  // This will typically be a very low value, so we just linear-search them.
  bool allDefaultValues = true;

  for (CFIndex i = 0; i < axisCount; ++i) {
    // We sanity-check the axis info found in the CTFont, and bail out
    // (returning null) if it doesn't have the expected types.
    CFTypeRef axisInfo = CFArrayGetValueAtIndex(axes, i);
    if (CFDictionaryGetTypeID() != CFGetTypeID(axisInfo)) {
      return nullptr;
    }
    CFDictionaryRef axis = static_cast<CFDictionaryRef>(axisInfo);

    CFTypeRef axisTag =
        CFDictionaryGetValue(axis, kCTFontVariationAxisIdentifierKey);
    if (!axisTag || CFGetTypeID(axisTag) != CFNumberGetTypeID()) {
      return nullptr;
    }
    int64_t tagLong;
    if (!CFNumberGetValue(static_cast<CFNumberRef>(axisTag),
                          kCFNumberSInt64Type, &tagLong)) {
      return nullptr;
    }

    CFTypeRef axisName =
      CFDictionaryGetValue(axis, kCTFontVariationAxisNameKey);
    if (!axisName || CFGetTypeID(axisName) != CFStringGetTypeID()) {
      return nullptr;
    }

    // Clamp axis values to the supported range.
    CFTypeRef min = CFDictionaryGetValue(axis, kCTFontVariationAxisMinimumValueKey);
    CFTypeRef max = CFDictionaryGetValue(axis, kCTFontVariationAxisMaximumValueKey);
    CFTypeRef def = CFDictionaryGetValue(axis, kCTFontVariationAxisDefaultValueKey);
    if (!min || CFGetTypeID(min) != CFNumberGetTypeID() ||
        !max || CFGetTypeID(max) != CFNumberGetTypeID() ||
        !def || CFGetTypeID(def) != CFNumberGetTypeID()) {
      return nullptr;
    }
    double minDouble;
    double maxDouble;
    double defDouble;
    if (!CFNumberGetValue(static_cast<CFNumberRef>(min), kCFNumberDoubleType,
                          &minDouble) ||
        !CFNumberGetValue(static_cast<CFNumberRef>(max), kCFNumberDoubleType,
                          &maxDouble) ||
        !CFNumberGetValue(static_cast<CFNumberRef>(def), kCFNumberDoubleType,
                          &defDouble)) {
      return nullptr;
    }

    double value = defDouble;
    for (uint32_t j = 0; j < aVariationCount; ++j) {
      if (aVariations[j].mTag == tagLong) {
        value = std::min(std::max<double>(aVariations[j].mValue,
                                          minDouble),
                         maxDouble);
        if (value != defDouble) {
          allDefaultValues = false;
        }
        break;
      }
    }
    AutoRelease<CFNumberRef> valueNumber(CFNumberCreate(kCFAllocatorDefault,
                                                        kCFNumberDoubleType,
                                                        &value));
    CFDictionaryAddValue(dict, axisName, valueNumber);
  }

  if (allDefaultValues) {
    // We didn't actually set any non-default values, so throw away the
    // variations dictionary and just use the default rendering.
    return nullptr;
  }

  return dict.forget();
}

CGFontRef
UnscaledFontMac::CreateCGFontWithVariations(CGFontRef aFont,
                                            uint32_t aVariationCount,
                                            const FontVariation* aVariations)
{
  MOZ_ASSERT(aVariationCount > 0);
  MOZ_ASSERT(aVariations);

  AutoRelease<CFDictionaryRef>
    varDict(CreateVariationDictionaryOrNull(aFont, aVariationCount, aVariations));
  if (!varDict) {
    return nullptr;
  }

  return CGFontCreateCopyWithVariations(aFont, varDict);
}

already_AddRefed<ScaledFont>
UnscaledFontMac::CreateScaledFont(Float aGlyphSize,
                                  const uint8_t* aInstanceData,
                                  uint32_t aInstanceDataLength)
{
  uint32_t variationCount =
    aInstanceDataLength / sizeof(FontVariation);
  const FontVariation* variations =
    reinterpret_cast<const FontVariation*>(aInstanceData);

  CGFontRef fontRef = mFont;
  if (variationCount > 0) {
    CGFontRef varFont =
      CreateCGFontWithVariations(mFont, variationCount, variations);
    if (varFont) {
      fontRef = varFont;
    }
  }

  RefPtr<ScaledFontMac> scaledFont =
    new ScaledFontMac(fontRef, this, aGlyphSize, fontRef != mFont);

  if (!scaledFont->PopulateCairoScaledFont()) {
    gfxWarning() << "Unable to create cairo scaled Mac font.";
    return nullptr;
  }

  return scaledFont.forget();
}

#ifdef USE_CAIRO_SCALED_FONT
cairo_font_face_t*
ScaledFontMac::GetCairoFontFace()
{
  MOZ_ASSERT(mFont);
  return cairo_quartz_font_face_create_for_cgfont(mFont);
}
#endif

} // namespace gfx
} // namespace mozilla<|MERGE_RESOLUTION|>--- conflicted
+++ resolved
@@ -104,15 +104,10 @@
 
 ScaledFontMac::ScaledFontMac(CGFontRef aFont,
                              const RefPtr<UnscaledFont>& aUnscaledFont,
-<<<<<<< HEAD
-                             Float aSize)
-  : ScaledFontBase(aUnscaledFont, aSize)
-=======
                              Float aSize,
                              bool aOwnsFont)
   : ScaledFontBase(aUnscaledFont, aSize)
   , mFont(aFont)
->>>>>>> a17af05f
 {
   if (!sSymbolLookupDone) {
     CTFontDrawGlyphsPtr =
@@ -244,11 +239,7 @@
 {
   auto keyPtr = static_cast<const CFTypeRef>(key);
   auto valuePtr = static_cast<const CFTypeRef>(value);
-<<<<<<< HEAD
-  auto vpp = static_cast<ScaledFont::VariationSetting**>(context);
-=======
   auto vpp = static_cast<FontVariation**>(context);
->>>>>>> a17af05f
   if (CFGetTypeID(keyPtr) == CFNumberGetTypeID() &&
       CFGetTypeID(valuePtr) == CFNumberGetTypeID()) {
     uint64_t t;
@@ -330,34 +321,8 @@
     // set checkSumAdjust to the computed checksum
     memcpy(&buf.data[checkSumAdjustmentOffset], &fontChecksum, sizeof(fontChecksum));
 
-    // Collect any variation settings that were incorporated into the CTFont.
-    uint32_t variationCount = 0;
-    VariationSetting* variations = nullptr;
-    // Avoid calling potentially buggy variation APIs on pre-Sierra macOS
-    // versions (see bug 1331683)
-    if (nsCocoaFeatures::OnSierraOrLater()) {
-      if (mCTFont) {
-        CFDictionaryRef dict = CTFontCopyVariation(mCTFont);
-        if (dict) {
-          CFIndex count = CFDictionaryGetCount(dict);
-          if (count > 0) {
-            variations = new VariationSetting[count];
-            VariationSetting* vPtr = variations;
-            CFDictionaryApplyFunction(dict, CollectVariationSetting, &vPtr);
-            variationCount = vPtr - variations;
-          }
-          CFRelease(dict);
-        }
-      }
-    }
-
     // we always use an index of 0
-<<<<<<< HEAD
-    aDataCallback(buf.data, buf.offset, 0, mSize, variationCount, variations, aBaton);
-    delete[] variations;
-=======
     aDataCallback(buf.data, buf.offset, 0, aBaton);
->>>>>>> a17af05f
 
     return true;
 }
