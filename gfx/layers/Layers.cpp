/* -*- Mode: C++; tab-width: 8; indent-tabs-mode: nil; c-basic-offset: 2 -*-
 * vim: sw=2 ts=8 et :
 */
/* This Source Code Form is subject to the terms of the Mozilla Public
 * License, v. 2.0. If a copy of the MPL was not distributed with this
 * file, You can obtain one at http://mozilla.org/MPL/2.0/. */

#include "Layers.h"
#include <algorithm>                    // for max, min
#include "apz/src/AsyncPanZoomController.h"
#include "CompositableHost.h"           // for CompositableHost
#include "ImageContainer.h"             // for ImageContainer, etc
#include "ImageLayers.h"                // for ImageLayer
#include "LayerSorter.h"                // for SortLayersBy3DZOrder
#include "LayersLogging.h"              // for AppendToString
#include "LayerUserData.h"
#include "ReadbackLayer.h"              // for ReadbackLayer
#include "UnitTransforms.h"             // for ViewAs
#include "gfxEnv.h"
#include "gfxPlatform.h"                // for gfxPlatform
#include "gfxPrefs.h"
#include "gfxUtils.h"                   // for gfxUtils, etc
#include "gfx2DGlue.h"
#include "mozilla/DebugOnly.h"          // for DebugOnly
#include "mozilla/IntegerPrintfMacros.h"
#include "mozilla/Telemetry.h"          // for Accumulate
#include "mozilla/ToString.h"
#include "mozilla/gfx/2D.h"             // for DrawTarget
#include "mozilla/gfx/BaseSize.h"       // for BaseSize
#include "mozilla/gfx/Matrix.h"         // for Matrix4x4
#include "mozilla/gfx/Polygon.h"        // for Polygon
<<<<<<< HEAD
#include "mozilla/layers/AnimationHelper.h"
=======
>>>>>>> a17af05f
#include "mozilla/layers/AsyncCanvasRenderer.h"
#include "mozilla/layers/BSPTree.h"     // for BSPTree
#include "mozilla/layers/CompositableClient.h"  // for CompositableClient
#include "mozilla/layers/Compositor.h"  // for Compositor
#include "mozilla/layers/CompositorTypes.h"
#include "mozilla/layers/LayerManagerComposite.h"  // for LayerComposite
#include "mozilla/layers/LayerMetricsWrapper.h" // for LayerMetricsWrapper
#include "mozilla/layers/LayersMessages.h"  // for TransformFunction, etc
#include "mozilla/layers/LayersTypes.h"  // for TextureDumpMode
#include "mozilla/layers/PersistentBufferProvider.h"
#include "mozilla/layers/ShadowLayers.h"  // for ShadowableLayer
#include "nsAString.h"
#include "nsCSSValue.h"                 // for nsCSSValue::Array, etc
#include "nsDisplayList.h"              // for nsDisplayItem
#include "nsPrintfCString.h"            // for nsPrintfCString
#include "nsStyleStruct.h"              // for nsTimingFunction, etc
#include "protobuf/LayerScopePacket.pb.h"
#include "mozilla/Compression.h"
#include "TreeTraversal.h"              // for ForEachNode

<<<<<<< HEAD
#include <deque>
=======
#include <list>
>>>>>>> a17af05f
#include <set>

uint8_t gLayerManagerLayerBuilder;

namespace mozilla {
namespace layers {

FILE*
FILEOrDefault(FILE* aFile)
{
  return aFile ? aFile : stderr;
}

typedef FrameMetrics::ViewID ViewID;

using namespace mozilla::gfx;
using namespace mozilla::Compression;

//--------------------------------------------------
// LayerManager

/* static */ mozilla::LogModule*
LayerManager::GetLog()
{
  static LazyLogModule sLog("Layers");
  return sLog;
}

FrameMetrics::ViewID
LayerManager::GetRootScrollableLayerId()
{
  if (!mRoot) {
    return FrameMetrics::NULL_SCROLL_ID;
  }

  LayerMetricsWrapper layerMetricsRoot = LayerMetricsWrapper(mRoot);

  LayerMetricsWrapper rootScrollableLayerMetrics =
      BreadthFirstSearch<ForwardIterator>(
          layerMetricsRoot,
          [](LayerMetricsWrapper aLayerMetrics)
          {
            return aLayerMetrics.Metrics().IsScrollable();
          }
      );

  return rootScrollableLayerMetrics.IsValid() ?
      rootScrollableLayerMetrics.Metrics().GetScrollId() :
      FrameMetrics::NULL_SCROLL_ID;
}

LayerMetricsWrapper
LayerManager::GetRootContentLayer()
{
  if (!mRoot) {
    return LayerMetricsWrapper();
  }

  LayerMetricsWrapper root(mRoot);

  return BreadthFirstSearch<ForwardIterator>(root,
      [](LayerMetricsWrapper aLayerMetrics)
      {
        return aLayerMetrics.Metrics().IsRootContent();
      }
  );
}

already_AddRefed<DrawTarget>
LayerManager::CreateOptimalDrawTarget(const gfx::IntSize &aSize,
                                      SurfaceFormat aFormat)
{
  return gfxPlatform::GetPlatform()->CreateOffscreenContentDrawTarget(aSize,
                                                                      aFormat);
}

already_AddRefed<DrawTarget>
LayerManager::CreateOptimalMaskDrawTarget(const gfx::IntSize &aSize)
{
  return CreateOptimalDrawTarget(aSize, SurfaceFormat::A8);
}

already_AddRefed<DrawTarget>
LayerManager::CreateDrawTarget(const IntSize &aSize,
                               SurfaceFormat aFormat)
{
  return gfxPlatform::GetPlatform()->
    CreateOffscreenCanvasDrawTarget(aSize, aFormat);
}

already_AddRefed<PersistentBufferProvider>
LayerManager::CreatePersistentBufferProvider(const mozilla::gfx::IntSize &aSize,
                                             mozilla::gfx::SurfaceFormat aFormat)
{
  RefPtr<PersistentBufferProviderBasic> bufferProvider =
    PersistentBufferProviderBasic::Create(aSize, aFormat,
      gfxPlatform::GetPlatform()->GetPreferredCanvasBackend());

  if (!bufferProvider) {
    bufferProvider = PersistentBufferProviderBasic::Create(aSize, aFormat,
      gfxPlatform::GetPlatform()->GetFallbackCanvasBackend());
  }

  return bufferProvider.forget();
}

already_AddRefed<ImageContainer>
LayerManager::CreateImageContainer(ImageContainer::Mode flag)
{
  RefPtr<ImageContainer> container = new ImageContainer(flag);
  return container.forget();
}

bool
LayerManager::AreComponentAlphaLayersEnabled()
{
  return gfxPrefs::ComponentAlphaEnabled();
}

/*static*/ void
LayerManager::LayerUserDataDestroy(void* data)
{
  delete static_cast<LayerUserData*>(data);
}

UniquePtr<LayerUserData>
LayerManager::RemoveUserData(void* aKey)
{
  UniquePtr<LayerUserData> d(static_cast<LayerUserData*>(mUserData.Remove(static_cast<gfx::UserDataKey*>(aKey))));
  return d;
}

//--------------------------------------------------
// Layer

<<<<<<< HEAD
Layer::Layer(LayerManager* aManager, void* aImplData) :
  mManager(aManager),
  mParent(nullptr),
  mNextSibling(nullptr),
  mPrevSibling(nullptr),
  mImplData(aImplData),
  mCompositorAnimationsId(0),
  mUseTileSourceRect(false),
=======
Layer::Layer(LayerManager* aManager, void* aImplData)
  : mManager(aManager)
  , mParent(nullptr)
  , mNextSibling(nullptr)
  , mPrevSibling(nullptr)
  , mImplData(aImplData)
  , mAnimationInfo(aManager)
  , mUseTileSourceRect(false)
>>>>>>> a17af05f
#ifdef DEBUG
  , mDebugColorIndex(0)
#endif
{
}

Layer::~Layer()
{
<<<<<<< HEAD
}

Animation*
Layer::AddAnimation()
{
  // Here generates a new id when the first animation is added and
  // this id is used to represent the animations in this layer.
  if (!mCompositorAnimationsId) {
    mCompositorAnimationsId = AnimationHelper::GetNextCompositorAnimationsId();
  }

  MOZ_LAYERS_LOG_IF_SHADOWABLE(
    this, ("Layer::Mutated(%p) AddAnimation with id=%" PRIu64, this, mCompositorAnimationsId));

  MOZ_ASSERT(!mPendingAnimations, "should have called ClearAnimations first");

  Animation* anim = mAnimations.AppendElement();

  Mutated();
  return anim;
=======
>>>>>>> a17af05f
}

void
Layer::SetCompositorAnimations(const CompositorAnimations& aCompositorAnimations)
{
  MOZ_LAYERS_LOG_IF_SHADOWABLE(
    this, ("Layer::Mutated(%p) SetCompositorAnimations with id=%" PRIu64, this, mAnimationInfo.GetCompositorAnimationsId()));

<<<<<<< HEAD
  if (mAnimations.IsEmpty() && mAnimationData.IsEmpty()) {
    return;
  }

  MOZ_LAYERS_LOG_IF_SHADOWABLE(this, ("Layer::Mutated(%p) ClearAnimations", this));
  mAnimations.Clear();
  mCompositorAnimationsId = 0;
  mAnimationData.Clear();
  Mutated();
}

Animation*
Layer::AddAnimationForNextTransaction()
{
  MOZ_ASSERT(mPendingAnimations,
             "should have called ClearAnimationsForNextTransaction first");

  Animation* anim = mPendingAnimations->AppendElement();

  return anim;
}

void
Layer::ClearAnimationsForNextTransaction()
{
  // Ensure we have a non-null mPendingAnimations to mark a future clear.
  if (!mPendingAnimations) {
    mPendingAnimations = new AnimationArray;
  }

  mPendingAnimations->Clear();
}

void
Layer::SetCompositorAnimations(const CompositorAnimations& aCompositorAnimations)
{
  MOZ_LAYERS_LOG_IF_SHADOWABLE(
    this, ("Layer::Mutated(%p) SetCompositorAnimations with id=%" PRIu64, this, mCompositorAnimationsId));

  mAnimations = aCompositorAnimations.animations();
  mCompositorAnimationsId = aCompositorAnimations.id();
  mAnimationData.Clear();
  AnimationHelper::SetAnimations(mAnimations,
                                 mAnimationData,
                                 mBaseAnimationStyle);
=======
  mAnimationInfo.SetCompositorAnimations(aCompositorAnimations);
>>>>>>> a17af05f

  Mutated();
}

void
Layer::StartPendingAnimations(const TimeStamp& aReadyTime)
{
  ForEachNode<ForwardIterator>(
      this,
      [&aReadyTime](Layer *layer)
      {
<<<<<<< HEAD
        bool updated = false;
        for (size_t animIdx = 0, animEnd = layer->mAnimations.Length();
             animIdx < animEnd; animIdx++) {
          Animation& anim = layer->mAnimations[animIdx];

          // If the animation is play-pending, resolve the start time.
          if (anim.startTime().IsNull() && !anim.isNotPlaying()) {
            anim.startTime() = aReadyTime - anim.holdTime() + anim.delay();
            updated = true;
          }
        }
        if (updated) {
=======
        if (layer->mAnimationInfo.StartPendingAnimations(aReadyTime)) {
>>>>>>> a17af05f
          layer->Mutated();
        }
      });
}

void
Layer::SetAsyncPanZoomController(uint32_t aIndex, AsyncPanZoomController *controller)
{
  MOZ_ASSERT(aIndex < GetScrollMetadataCount());
  mApzcs[aIndex] = controller;
}

AsyncPanZoomController*
Layer::GetAsyncPanZoomController(uint32_t aIndex) const
{
  MOZ_ASSERT(aIndex < GetScrollMetadataCount());
#ifdef DEBUG
  if (mApzcs[aIndex]) {
    MOZ_ASSERT(GetFrameMetrics(aIndex).IsScrollable());
  }
#endif
  return mApzcs[aIndex];
}

void
Layer::ScrollMetadataChanged()
{
  mApzcs.SetLength(GetScrollMetadataCount());
}

void
Layer::ApplyPendingUpdatesToSubtree()
{
  ForEachNode<ForwardIterator>(
      this,
      [] (Layer *layer)
      {
        layer->ApplyPendingUpdatesForThisTransaction();
      });

  // Once we're done recursing through the whole tree, clear the pending
  // updates from the manager.
  Manager()->ClearPendingScrollInfoUpdate();
}

bool
Layer::IsOpaqueForVisibility()
{
  return GetEffectiveOpacity() == 1.0f &&
         GetEffectiveMixBlendMode() == CompositionOp::OP_OVER;
}

bool
Layer::CanUseOpaqueSurface()
{
  // If the visible content in the layer is opaque, there is no need
  // for an alpha channel.
  if (GetContentFlags() & CONTENT_OPAQUE)
    return true;
  // Also, if this layer is the bottommost layer in a container which
  // doesn't need an alpha channel, we can use an opaque surface for this
  // layer too. Any transparent areas must be covered by something else
  // in the container.
  ContainerLayer* parent = GetParent();
  return parent && parent->GetFirstChild() == this &&
    parent->CanUseOpaqueSurface();
}

// NB: eventually these methods will be defined unconditionally, and
// can be moved into Layers.h
const Maybe<ParentLayerIntRect>&
Layer::GetLocalClipRect()
{
  if (HostLayer* shadow = AsHostLayer()) {
    return shadow->GetShadowClipRect();
  }
  return GetClipRect();
}

const LayerIntRegion&
Layer::GetLocalVisibleRegion()
{
  if (HostLayer* shadow = AsHostLayer()) {
    return shadow->GetShadowVisibleRegion();
  }
  return GetVisibleRegion();
}

Matrix4x4
Layer::SnapTransformTranslation(const Matrix4x4& aTransform,
                                Matrix* aResidualTransform)
{
  if (aResidualTransform) {
    *aResidualTransform = Matrix();
  }

  if (!mManager->IsSnappingEffectiveTransforms()) {
    return aTransform;
  }

  Matrix matrix2D;
  if (aTransform.CanDraw2D(&matrix2D) &&
      !matrix2D.HasNonTranslation() &&
      matrix2D.HasNonIntegerTranslation()) {
    auto snappedTranslation = IntPoint::Round(matrix2D.GetTranslation());
    Matrix snappedMatrix = Matrix::Translation(snappedTranslation.x,
                                               snappedTranslation.y);
    Matrix4x4 result = Matrix4x4::From2D(snappedMatrix);
    if (aResidualTransform) {
      // set aResidualTransform so that aResidual * snappedMatrix == matrix2D.
      // (I.e., appying snappedMatrix after aResidualTransform gives the
      // ideal transform.)
      *aResidualTransform =
        Matrix::Translation(matrix2D._31 - snappedTranslation.x,
                            matrix2D._32 - snappedTranslation.y);
    }
    return result;
  }

  return SnapTransformTranslation3D(aTransform, aResidualTransform);
}

Matrix4x4
Layer::SnapTransformTranslation3D(const Matrix4x4& aTransform,
                                  Matrix* aResidualTransform)
{
  if(aTransform.IsSingular() ||
     aTransform.HasPerspectiveComponent() ||
     aTransform.HasNonTranslation() ||
     !aTransform.HasNonIntegerTranslation()) {
    // For a singular transform, there is no reversed matrix, so we
    // don't snap it.
    // For a perspective transform, the content is transformed in
    // non-linear, so we don't snap it too.
    return aTransform;
  }

  // Snap for 3D Transforms

  Point3D transformedOrigin = aTransform.TransformPoint(Point3D());

  // Compute the transformed snap by rounding the values of
  // transformed origin.
  auto transformedSnapXY = IntPoint::Round(transformedOrigin.x, transformedOrigin.y);
  Matrix4x4 inverse = aTransform;
  inverse.Invert();
  // see Matrix4x4::ProjectPoint()
  Float transformedSnapZ =
    inverse._33 == 0 ? 0 : (-(transformedSnapXY.x * inverse._13 +
                              transformedSnapXY.y * inverse._23 +
                              inverse._43) / inverse._33);
  Point3D transformedSnap =
    Point3D(transformedSnapXY.x, transformedSnapXY.y, transformedSnapZ);
  if (transformedOrigin == transformedSnap) {
    return aTransform;
  }

  // Compute the snap from the transformed snap.
  Point3D snap = inverse.TransformPoint(transformedSnap);
  if (snap.z > 0.001 || snap.z < -0.001) {
    // Allow some level of accumulated computation error.
    MOZ_ASSERT(inverse._33 == 0.0);
    return aTransform;
  }

  // The difference between the origin and snap is the residual transform.
  if (aResidualTransform) {
    // The residual transform is to translate the snap to the origin
    // of the content buffer.
    *aResidualTransform = Matrix::Translation(-snap.x, -snap.y);
  }

  // Translate transformed origin to transformed snap since the
  // residual transform would trnslate the snap to the origin.
  Point3D transformedShift = transformedSnap - transformedOrigin;
  Matrix4x4 result = aTransform;
  result.PostTranslate(transformedShift.x,
                       transformedShift.y,
                       transformedShift.z);

  // For non-2d transform, residual translation could be more than
  // 0.5 pixels for every axis.

  return result;
}

Matrix4x4
Layer::SnapTransform(const Matrix4x4& aTransform,
                     const gfxRect& aSnapRect,
                     Matrix* aResidualTransform)
{
  if (aResidualTransform) {
    *aResidualTransform = Matrix();
  }

  Matrix matrix2D;
  Matrix4x4 result;
  if (mManager->IsSnappingEffectiveTransforms() &&
      aTransform.Is2D(&matrix2D) &&
      gfxSize(1.0, 1.0) <= aSnapRect.Size() &&
      matrix2D.PreservesAxisAlignedRectangles()) {
    auto transformedTopLeft = IntPoint::Round(matrix2D.TransformPoint(ToPoint(aSnapRect.TopLeft())));
    auto transformedTopRight = IntPoint::Round(matrix2D.TransformPoint(ToPoint(aSnapRect.TopRight())));
    auto transformedBottomRight = IntPoint::Round(matrix2D.TransformPoint(ToPoint(aSnapRect.BottomRight())));

    Matrix snappedMatrix = gfxUtils::TransformRectToRect(aSnapRect,
      transformedTopLeft, transformedTopRight, transformedBottomRight);

    result = Matrix4x4::From2D(snappedMatrix);
    if (aResidualTransform && !snappedMatrix.IsSingular()) {
      // set aResidualTransform so that aResidual * snappedMatrix == matrix2D.
      // (i.e., appying snappedMatrix after aResidualTransform gives the
      // ideal transform.
      Matrix snappedMatrixInverse = snappedMatrix;
      snappedMatrixInverse.Invert();
      *aResidualTransform = matrix2D * snappedMatrixInverse;
    }
  } else {
    result = aTransform;
  }
  return result;
}

static bool
AncestorLayerMayChangeTransform(Layer* aLayer)
{
  for (Layer* l = aLayer; l; l = l->GetParent()) {
    if (l->GetContentFlags() & Layer::CONTENT_MAY_CHANGE_TRANSFORM) {
      return true;
    }
  }
  return false;
}

bool
Layer::MayResample()
{
  Matrix transform2d;
  return !GetEffectiveTransform().Is2D(&transform2d) ||
         ThebesMatrix(transform2d).HasNonIntegerTranslation() ||
         AncestorLayerMayChangeTransform(this);
}

RenderTargetIntRect
Layer::CalculateScissorRect(const RenderTargetIntRect& aCurrentScissorRect)
{
  ContainerLayer* container = GetParent();
  ContainerLayer* containerChild = nullptr;
  NS_ASSERTION(GetParent(), "This can't be called on the root!");

  // Find the layer creating the 3D context.
  while (container->Extend3DContext() &&
         !container->UseIntermediateSurface()) {
    containerChild = container;
    container = container->GetParent();
    MOZ_ASSERT(container);
  }

  // Find the nearest layer with a clip, or this layer.
  // ContainerState::SetupScrollingMetadata() may install a clip on
  // the layer.
  Layer *clipLayer =
    containerChild && containerChild->GetLocalClipRect() ?
    containerChild : this;

  // Establish initial clip rect: it's either the one passed in, or
  // if the parent has an intermediate surface, it's the extents of that surface.
  RenderTargetIntRect currentClip;
  if (container->UseIntermediateSurface()) {
    currentClip.SizeTo(container->GetIntermediateSurfaceRect().Size());
  } else {
    currentClip = aCurrentScissorRect;
  }

  if (!clipLayer->GetLocalClipRect()) {
    return currentClip;
  }

<<<<<<< HEAD
  if (GetLocalVisibleRegion().IsEmpty() &&
      !(AsHostLayer() && AsHostLayer()->NeedToDrawCheckerboarding())) {
=======
  if (GetLocalVisibleRegion().IsEmpty()) {
>>>>>>> a17af05f
    // When our visible region is empty, our parent may not have created the
    // intermediate surface that we would require for correct clipping; however,
    // this does not matter since we are invisible.
    // Make sure we still compute a clip rect if we want to draw checkboarding
    // for this layer, since we want to do this even if the layer is invisible.
    return RenderTargetIntRect(currentClip.TopLeft(), RenderTargetIntSize(0, 0));
  }

  const RenderTargetIntRect clipRect =
    ViewAs<RenderTargetPixel>(*clipLayer->GetLocalClipRect(),
                              PixelCastJustification::RenderTargetIsParentLayerForRoot);
  if (clipRect.IsEmpty()) {
    // We might have a non-translation transform in the container so we can't
    // use the code path below.
    return RenderTargetIntRect(currentClip.TopLeft(), RenderTargetIntSize(0, 0));
  }

  RenderTargetIntRect scissor = clipRect;
  if (!container->UseIntermediateSurface()) {
    gfx::Matrix matrix;
    DebugOnly<bool> is2D = container->GetEffectiveTransform().Is2D(&matrix);
    // See DefaultComputeEffectiveTransforms below
    NS_ASSERTION(is2D && matrix.PreservesAxisAlignedRectangles(),
                 "Non preserves axis aligned transform with clipped child should have forced intermediate surface");
    gfx::Rect r(scissor.x, scissor.y, scissor.Width(), scissor.Height());
    gfxRect trScissor = gfx::ThebesRect(matrix.TransformBounds(r));
    trScissor.Round();
    IntRect tmp;
    if (!gfxUtils::GfxRectToIntRect(trScissor, &tmp)) {
      return RenderTargetIntRect(currentClip.TopLeft(), RenderTargetIntSize(0, 0));
    }
    scissor = ViewAs<RenderTargetPixel>(tmp);

    // Find the nearest ancestor with an intermediate surface
    do {
      container = container->GetParent();
    } while (container && !container->UseIntermediateSurface());
  }

  if (container) {
    scissor.MoveBy(-container->GetIntermediateSurfaceRect().TopLeft());
  }
  return currentClip.Intersect(scissor);
}

Maybe<ParentLayerIntRect>
Layer::GetScrolledClipRect() const
{
  const Maybe<LayerClip> clip = mSimpleAttrs.ScrolledClip();
  return clip ? Some(clip->GetClipRect()) : Nothing();
}

const ScrollMetadata&
Layer::GetScrollMetadata(uint32_t aIndex) const
{
  MOZ_ASSERT(aIndex < GetScrollMetadataCount());
  return mScrollMetadata[aIndex];
}

const FrameMetrics&
Layer::GetFrameMetrics(uint32_t aIndex) const
{
  return GetScrollMetadata(aIndex).GetMetrics();
}

bool
Layer::HasScrollableFrameMetrics() const
{
  for (uint32_t i = 0; i < GetScrollMetadataCount(); i++) {
    if (GetFrameMetrics(i).IsScrollable()) {
      return true;
    }
  }
  return false;
}

bool
Layer::IsScrollableWithoutContent() const
{
  // A scrollable container layer with no children
  return AsContainerLayer()
      && HasScrollableFrameMetrics()
      && !GetFirstChild();
}

Matrix4x4
Layer::GetTransform() const
{
  Matrix4x4 transform = mSimpleAttrs.Transform();
  transform.PostScale(GetPostXScale(), GetPostYScale(), 1.0f);
  if (const ContainerLayer* c = AsContainerLayer()) {
    transform.PreScale(c->GetPreXScale(), c->GetPreYScale(), 1.0f);
  }
  return transform;
}

const CSSTransformMatrix
Layer::GetTransformTyped() const
{
  return ViewAs<CSSTransformMatrix>(GetTransform());
}

Matrix4x4
Layer::GetLocalTransform()
{
  if (HostLayer* shadow = AsHostLayer()) {
    return shadow->GetShadowTransform();
  }
  return GetTransform();
}

const LayerToParentLayerMatrix4x4
Layer::GetLocalTransformTyped()
{
  return ViewAs<LayerToParentLayerMatrix4x4>(GetLocalTransform());
}

bool
Layer::HasOpacityAnimation() const
{
  return mAnimationInfo.HasOpacityAnimation();
}

bool
Layer::HasTransformAnimation() const
{
  return mAnimationInfo.HasTransformAnimation();
}

void
Layer::ApplyPendingUpdatesForThisTransaction()
{
  if (mPendingTransform && *mPendingTransform != mSimpleAttrs.Transform()) {
    MOZ_LAYERS_LOG_IF_SHADOWABLE(this, ("Layer::Mutated(%p) PendingUpdatesForThisTransaction", this));
    mSimpleAttrs.SetTransform(*mPendingTransform);
    MutatedSimple();
  }
  mPendingTransform = nullptr;

  if (mAnimationInfo.ApplyPendingUpdatesForThisTransaction()) {
    MOZ_LAYERS_LOG_IF_SHADOWABLE(this, ("Layer::Mutated(%p) PendingUpdatesForThisTransaction", this));
    Mutated();
  }

  for (size_t i = 0; i < mScrollMetadata.Length(); i++) {
    FrameMetrics& fm = mScrollMetadata[i].GetMetrics();
    Maybe<ScrollUpdateInfo> update = Manager()->GetPendingScrollInfoUpdate(fm.GetScrollId());
    if (update) {
      fm.UpdatePendingScrollInfo(update.value());
      Mutated();
    }
  }
}

float
Layer::GetLocalOpacity()
{
  float opacity = mSimpleAttrs.Opacity();
  if (HostLayer* shadow = AsHostLayer())
    opacity = shadow->GetShadowOpacity();
  return std::min(std::max(opacity, 0.0f), 1.0f);
}

float
Layer::GetEffectiveOpacity()
{
  float opacity = GetLocalOpacity();
  for (ContainerLayer* c = GetParent(); c && !c->UseIntermediateSurface();
       c = c->GetParent()) {
    opacity *= c->GetLocalOpacity();
  }
  return opacity;
}

CompositionOp
Layer::GetEffectiveMixBlendMode()
{
  if (mSimpleAttrs.MixBlendMode() != CompositionOp::OP_OVER)
    return mSimpleAttrs.MixBlendMode();
  for (ContainerLayer* c = GetParent(); c && !c->UseIntermediateSurface();
    c = c->GetParent()) {
    if(c->mSimpleAttrs.MixBlendMode() != CompositionOp::OP_OVER)
      return c->mSimpleAttrs.MixBlendMode();
  }

  return mSimpleAttrs.MixBlendMode();
<<<<<<< HEAD
=======
}

Matrix4x4
Layer::ComputeTransformToPreserve3DRoot()
{
  Matrix4x4 transform = GetLocalTransform();
  for (Layer* layer = GetParent();
       layer && layer->Extend3DContext();
       layer = layer->GetParent()) {
    transform = transform * layer->GetLocalTransform();
  }
  return transform;
>>>>>>> a17af05f
}

void
Layer::ComputeEffectiveTransformForMaskLayers(const gfx::Matrix4x4& aTransformToSurface)
{
  if (GetMaskLayer()) {
    ComputeEffectiveTransformForMaskLayer(GetMaskLayer(), aTransformToSurface);
  }
  for (size_t i = 0; i < GetAncestorMaskLayerCount(); i++) {
    Layer* maskLayer = GetAncestorMaskLayerAt(i);
    ComputeEffectiveTransformForMaskLayer(maskLayer, aTransformToSurface);
  }
}

/* static */ void
Layer::ComputeEffectiveTransformForMaskLayer(Layer* aMaskLayer, const gfx::Matrix4x4& aTransformToSurface)
{
  aMaskLayer->mEffectiveTransform = aTransformToSurface;

#ifdef DEBUG
  bool maskIs2D = aMaskLayer->GetTransform().CanDraw2D();
  NS_ASSERTION(maskIs2D, "How did we end up with a 3D transform here?!");
#endif
  // The mask layer can have an async transform applied to it in some
  // situations, so be sure to use its GetLocalTransform() rather than
  // its GetTransform().
  aMaskLayer->mEffectiveTransform = aMaskLayer->GetLocalTransform() *
    aMaskLayer->mEffectiveTransform;
}

RenderTargetRect
Layer::TransformRectToRenderTarget(const LayerIntRect& aRect)
{
  LayerRect rect(aRect);
  RenderTargetRect quad = RenderTargetRect::FromUnknownRect(
    GetEffectiveTransform().TransformBounds(rect.ToUnknownRect()));
  return quad;
}

bool
Layer::GetVisibleRegionRelativeToRootLayer(nsIntRegion& aResult,
                                           IntPoint* aLayerOffset)
{
  MOZ_ASSERT(aLayerOffset, "invalid offset pointer");

  if (!GetParent()) {
    return false;
  }

  IntPoint offset;
  aResult = GetLocalVisibleRegion().ToUnknownRegion();
  for (Layer* layer = this; layer; layer = layer->GetParent()) {
    gfx::Matrix matrix;
    if (!layer->GetLocalTransform().Is2D(&matrix) ||
        !matrix.IsTranslation()) {
      return false;
    }

    // The offset of |layer| to its parent.
    auto currentLayerOffset = IntPoint::Round(matrix.GetTranslation());

    // Translate the accumulated visible region of |this| by the offset of
    // |layer|.
    aResult.MoveBy(currentLayerOffset.x, currentLayerOffset.y);

    // If the parent layer clips its lower layers, clip the visible region
    // we're accumulating.
    if (layer->GetLocalClipRect()) {
      aResult.AndWith(layer->GetLocalClipRect()->ToUnknownRect());
    }

    // Now we need to walk across the list of siblings for this parent layer,
    // checking to see if any of these layer trees obscure |this|. If so,
    // remove these areas from the visible region as well. This will pick up
    // chrome overlays like a tab modal prompt.
    Layer* sibling;
    for (sibling = layer->GetNextSibling(); sibling;
         sibling = sibling->GetNextSibling()) {
      gfx::Matrix siblingMatrix;
      if (!sibling->GetLocalTransform().Is2D(&siblingMatrix) ||
          !siblingMatrix.IsTranslation()) {
        continue;
      }

      // Retreive the translation from sibling to |layer|. The accumulated
      // visible region is currently oriented with |layer|.
      auto siblingOffset = IntPoint::Round(siblingMatrix.GetTranslation());
      nsIntRegion siblingVisibleRegion(sibling->GetLocalVisibleRegion().ToUnknownRegion());
      // Translate the siblings region to |layer|'s origin.
      siblingVisibleRegion.MoveBy(-siblingOffset.x, -siblingOffset.y);
      // Apply the sibling's clip.
      // Layer clip rects are not affected by the layer's transform.
      Maybe<ParentLayerIntRect> clipRect = sibling->GetLocalClipRect();
      if (clipRect) {
        siblingVisibleRegion.AndWith(clipRect->ToUnknownRect());
      }
      // Subtract the sibling visible region from the visible region of |this|.
      aResult.SubOut(siblingVisibleRegion);
    }

    // Keep track of the total offset for aLayerOffset.  We use this in plugin
    // positioning code.
    offset += currentLayerOffset;
  }

  *aLayerOffset = IntPoint(offset.x, offset.y);
  return true;
}

InfallibleTArray<AnimData>&
Layer::GetAnimationData()
{
  return mAnimationInfo.GetAnimationData();
}

Maybe<ParentLayerIntRect>
Layer::GetCombinedClipRect() const
{
  Maybe<ParentLayerIntRect> clip = GetClipRect();

  clip = IntersectMaybeRects(clip, GetScrolledClipRect());

  for (size_t i = 0; i < mScrollMetadata.Length(); i++) {
    clip = IntersectMaybeRects(clip, mScrollMetadata[i].GetClipRect());
  }

  return clip;
}

ContainerLayer::ContainerLayer(LayerManager* aManager, void* aImplData)
  : Layer(aManager, aImplData),
    mFirstChild(nullptr),
    mLastChild(nullptr),
    mPreXScale(1.0f),
    mPreYScale(1.0f),
    mInheritedXScale(1.0f),
    mInheritedYScale(1.0f),
    mPresShellResolution(1.0f),
    mScaleToResolution(false),
    mUseIntermediateSurface(false),
    mSupportsComponentAlphaChildren(false),
    mMayHaveReadbackChild(false),
    mChildrenChanged(false),
    mEventRegionsOverride(EventRegionsOverride::NoOverride)
{
}

ContainerLayer::~ContainerLayer()
{
}

bool
ContainerLayer::InsertAfter(Layer* aChild, Layer* aAfter)
{
  if(aChild->Manager() != Manager()) {
    NS_ERROR("Child has wrong manager");
    return false;
  }
  if(aChild->GetParent()) {
    NS_ERROR("aChild already in the tree");
    return false;
  }
  if (aChild->GetNextSibling() || aChild->GetPrevSibling()) {
    NS_ERROR("aChild already has siblings?");
    return false;
  }
  if (aAfter && (aAfter->Manager() != Manager() ||
                 aAfter->GetParent() != this))
  {
    NS_ERROR("aAfter is not our child");
    return false;
  }

  aChild->SetParent(this);
  if (aAfter == mLastChild) {
    mLastChild = aChild;
  }
  if (!aAfter) {
    aChild->SetNextSibling(mFirstChild);
    if (mFirstChild) {
      mFirstChild->SetPrevSibling(aChild);
    }
    mFirstChild = aChild;
    NS_ADDREF(aChild);
    DidInsertChild(aChild);
    return true;
  }

  Layer* next = aAfter->GetNextSibling();
  aChild->SetNextSibling(next);
  aChild->SetPrevSibling(aAfter);
  if (next) {
    next->SetPrevSibling(aChild);
  }
  aAfter->SetNextSibling(aChild);
  NS_ADDREF(aChild);
  DidInsertChild(aChild);
  return true;
}

void
ContainerLayer::RemoveAllChildren()
{
  // Optimizes "while (mFirstChild) ContainerLayer::RemoveChild(mFirstChild);"
  Layer* current = mFirstChild;

  // This is inlining DidRemoveChild() on each layer; we can skip the calls
  // to NotifyPaintedLayerRemoved as it gets taken care of when as we call
  // NotifyRemoved prior to removing any layers.
  while (current) {
    Layer* next = current->GetNextSibling();
    if (current->GetType() == TYPE_READBACK) {
      static_cast<ReadbackLayer*>(current)->NotifyRemoved();
    }
    current = next;
  }

  current = mFirstChild;
  mFirstChild = nullptr;
  while (current) {
    MOZ_ASSERT(!current->GetPrevSibling());

    Layer* next = current->GetNextSibling();
    current->SetParent(nullptr);
    current->SetNextSibling(nullptr);
    if (next) {
      next->SetPrevSibling(nullptr);
    }
    NS_RELEASE(current);
    current = next;
  }
}

// Note that ContainerLayer::RemoveAllChildren is an optimized
// version of this code; if you make changes to ContainerLayer::RemoveChild
// consider whether the matching changes need to be made to
// ContainerLayer::RemoveAllChildren
bool
ContainerLayer::RemoveChild(Layer *aChild)
{
  if (aChild->Manager() != Manager()) {
    NS_ERROR("Child has wrong manager");
    return false;
  }
  if (aChild->GetParent() != this) {
    NS_ERROR("aChild not our child");
    return false;
  }

  Layer* prev = aChild->GetPrevSibling();
  Layer* next = aChild->GetNextSibling();
  if (prev) {
    prev->SetNextSibling(next);
  } else {
    this->mFirstChild = next;
  }
  if (next) {
    next->SetPrevSibling(prev);
  } else {
    this->mLastChild = prev;
  }

  aChild->SetNextSibling(nullptr);
  aChild->SetPrevSibling(nullptr);
  aChild->SetParent(nullptr);

  this->DidRemoveChild(aChild);
  NS_RELEASE(aChild);
  return true;
}


bool
ContainerLayer::RepositionChild(Layer* aChild, Layer* aAfter)
{
  if (aChild->Manager() != Manager()) {
    NS_ERROR("Child has wrong manager");
    return false;
  }
  if (aChild->GetParent() != this) {
    NS_ERROR("aChild not our child");
    return false;
  }
  if (aAfter && (aAfter->Manager() != Manager() ||
                 aAfter->GetParent() != this))
  {
    NS_ERROR("aAfter is not our child");
    return false;
  }
  if (aChild == aAfter) {
    NS_ERROR("aChild cannot be the same as aAfter");
    return false;
  }

  Layer* prev = aChild->GetPrevSibling();
  Layer* next = aChild->GetNextSibling();
  if (prev == aAfter) {
    // aChild is already in the correct position, nothing to do.
    return true;
  }
  if (prev) {
    prev->SetNextSibling(next);
  } else {
    mFirstChild = next;
  }
  if (next) {
    next->SetPrevSibling(prev);
  } else {
    mLastChild = prev;
  }
  if (!aAfter) {
    aChild->SetPrevSibling(nullptr);
    aChild->SetNextSibling(mFirstChild);
    if (mFirstChild) {
      mFirstChild->SetPrevSibling(aChild);
    }
    mFirstChild = aChild;
    return true;
  }

  Layer* afterNext = aAfter->GetNextSibling();
  if (afterNext) {
    afterNext->SetPrevSibling(aChild);
  } else {
    mLastChild = aChild;
  }
  aAfter->SetNextSibling(aChild);
  aChild->SetPrevSibling(aAfter);
  aChild->SetNextSibling(afterNext);
  return true;
}

void
ContainerLayer::FillSpecificAttributes(SpecificLayerAttributes& aAttrs)
{
  aAttrs = ContainerLayerAttributes(mPreXScale, mPreYScale,
                                    mInheritedXScale, mInheritedYScale,
                                    mPresShellResolution, mScaleToResolution,
                                    mEventRegionsOverride);
}

bool
ContainerLayer::Creates3DContextWithExtendingChildren()
{
  if (Extend3DContext()) {
    return false;
  }
  for (Layer* child = GetFirstChild();
       child;
       child = child->GetNextSibling()) {
      if (child->Extend3DContext()) {
        return true;
      }
  }
  return false;
}

bool
ContainerLayer::HasMultipleChildren()
{
  uint32_t count = 0;
  for (Layer* child = GetFirstChild(); child; child = child->GetNextSibling()) {
    const Maybe<ParentLayerIntRect>& clipRect = child->GetLocalClipRect();
    if (clipRect && clipRect->IsEmpty())
      continue;
    if (child->GetLocalVisibleRegion().IsEmpty())
      continue;
    ++count;
    if (count > 1)
      return true;
  }

  return false;
}

/**
 * Collect all leaf descendants of the current 3D context.
 */
void
ContainerLayer::Collect3DContextLeaves(nsTArray<Layer*>& aToSort)
{
  ForEachNode<ForwardIterator>(
      (Layer*) this,
      [this, &aToSort](Layer* layer)
      {
        ContainerLayer* container = layer->AsContainerLayer();
        if (layer == this || (container && container->Extend3DContext() &&
            !container->UseIntermediateSurface())) {
          return TraversalFlag::Continue;
        }
        aToSort.AppendElement(layer);
        return TraversalFlag::Skip;
      }
  );
}

static nsTArray<LayerPolygon>
SortLayersWithBSPTree(nsTArray<Layer*>& aArray)
{
<<<<<<< HEAD
  std::deque<LayerPolygon> inputLayers;
  nsTArray<LayerPolygon> orderedLayers;
=======
  std::list<LayerPolygon> inputLayers;
>>>>>>> a17af05f

  // Build a list of polygons to be sorted.
  for (Layer* layer : aArray) {
    // Ignore invisible layers.
    if (!layer->IsVisible()) {
      continue;
    }

    const gfx::IntRect& bounds =
      layer->GetLocalVisibleRegion().ToUnknownRegion().GetBounds();

    const gfx::Matrix4x4& transform = layer->GetEffectiveTransform();

    if (transform.IsSingular()) {
      // Transform cannot be inverted.
      continue;
    }

    gfx::Polygon polygon = gfx::Polygon::FromRect(gfx::Rect(bounds));

    // Transform the polygon to screen space.
    polygon.TransformToScreenSpace(transform);

    if (polygon.GetPoints().Length() >= 3) {
      inputLayers.push_back(LayerPolygon(layer, Move(polygon)));
    }
  }

  if (inputLayers.empty()) {
<<<<<<< HEAD
    return orderedLayers;
=======
    return nsTArray<LayerPolygon>();
>>>>>>> a17af05f
  }

  // Build a BSP tree from the list of polygons.
  BSPTree tree(inputLayers);
<<<<<<< HEAD
  orderedLayers = Move(tree.GetDrawOrder());
=======

  nsTArray<LayerPolygon> orderedLayers(tree.GetDrawOrder());
>>>>>>> a17af05f

  // Transform the polygons back to layer space.
  for (LayerPolygon& layerPolygon : orderedLayers) {
    gfx::Matrix4x4 inverse =
      layerPolygon.layer->GetEffectiveTransform().Inverse();

    MOZ_ASSERT(layerPolygon.geometry);
    layerPolygon.geometry->TransformToLayerSpace(inverse);
  }

  return orderedLayers;
}

static nsTArray<LayerPolygon>
StripLayerGeometry(const nsTArray<LayerPolygon>& aLayers)
{
  nsTArray<LayerPolygon> layers;
  std::set<Layer*> uniqueLayers;

  for (const LayerPolygon& layerPolygon : aLayers) {
    auto result = uniqueLayers.insert(layerPolygon.layer);

    if (result.second) {
      // Layer was added to the set.
      layers.AppendElement(LayerPolygon(layerPolygon.layer));
    }
  }

  return layers;
}

nsTArray<LayerPolygon>
ContainerLayer::SortChildrenBy3DZOrder(SortMode aSortMode)
{
  AutoTArray<Layer*, 10> toSort;
  nsTArray<LayerPolygon> drawOrder;

  for (Layer* layer = GetFirstChild(); layer; layer = layer->GetNextSibling()) {
    ContainerLayer* container = layer->AsContainerLayer();

    if (container && container->Extend3DContext() &&
        !container->UseIntermediateSurface()) {

      // Collect 3D layers in toSort array.
      container->Collect3DContextLeaves(toSort);

      // Sort the 3D layers.
      if (toSort.Length() > 0) {
        nsTArray<LayerPolygon> sorted = SortLayersWithBSPTree(toSort);
        drawOrder.AppendElements(Move(sorted));

        toSort.ClearAndRetainStorage();
      }

      continue;
    }

    drawOrder.AppendElement(LayerPolygon(layer));
  }

  if (aSortMode == SortMode::WITHOUT_GEOMETRY) {
    // Compositor does not support arbitrary layers, strip the layer geometry
    // and duplicate layers.
    return StripLayerGeometry(drawOrder);
  }

  return drawOrder;
}

bool
ContainerLayer::AnyAncestorOrThisIs3DContextLeaf()
{
  Layer* parent = this;
  while (parent != nullptr) {
    if (parent->Is3DContextLeaf()) {
      return true;
    }

    parent = parent->GetParent();
  }

  return false;
}

void
ContainerLayer::DefaultComputeEffectiveTransforms(const Matrix4x4& aTransformToSurface)
{
  Matrix residual;
  Matrix4x4 idealTransform = GetLocalTransform() * aTransformToSurface;

  // Keep 3D transforms for leaves to keep z-order sorting correct.
  if (!Extend3DContext() && !Is3DContextLeaf()) {
    idealTransform.ProjectTo2D();
  }

  bool useIntermediateSurface;
  if (HasMaskLayers() ||
      GetForceIsolatedGroup()) {
    useIntermediateSurface = true;
#ifdef MOZ_DUMP_PAINTING
  } else if (gfxEnv::DumpPaintIntermediate() && !Extend3DContext()) {
    useIntermediateSurface = true;
#endif
  } else {
    /* Don't use an intermediate surface for opacity when it's within a 3d
     * context, since we'd rather keep the 3d effects. This matches the
     * WebKit/blink behaviour, but is changing in the latest spec.
     */
    float opacity = GetEffectiveOpacity();
    CompositionOp blendMode = GetEffectiveMixBlendMode();
    if ((HasMultipleChildren() || Creates3DContextWithExtendingChildren()) &&
        ((opacity != 1.0f && !Extend3DContext()) ||
         (blendMode != CompositionOp::OP_OVER))) {
      useIntermediateSurface = true;
    } else if ((!idealTransform.Is2D() || AnyAncestorOrThisIs3DContextLeaf()) &&
               Creates3DContextWithExtendingChildren()) {
<<<<<<< HEAD
=======
      useIntermediateSurface = true;
    } else if (blendMode != CompositionOp::OP_OVER &&
               Manager()->BlendingRequiresIntermediateSurface()) {
>>>>>>> a17af05f
      useIntermediateSurface = true;
    } else {
      useIntermediateSurface = false;
      gfx::Matrix contTransform;
      bool checkClipRect = false;
      bool checkMaskLayers = false;

      if (!idealTransform.Is2D(&contTransform)) {
        // In 3D case, always check if we should use IntermediateSurface.
        checkClipRect = true;
        checkMaskLayers = true;
      } else {
#ifdef MOZ_GFX_OPTIMIZE_MOBILE
        if (!contTransform.PreservesAxisAlignedRectangles()) {
#else
        if (gfx::ThebesMatrix(contTransform).HasNonIntegerTranslation()) {
#endif
          checkClipRect = true;
        }
        /* In 2D case, only translation and/or positive scaling can be done w/o using IntermediateSurface.
         * Otherwise, when rotation or flip happen, we should check whether to use IntermediateSurface.
         */
        if (contTransform.HasNonAxisAlignedTransform() || contTransform.HasNegativeScaling()) {
          checkMaskLayers = true;
        }
      }

      if (checkClipRect || checkMaskLayers) {
        for (Layer* child = GetFirstChild(); child; child = child->GetNextSibling()) {
          const Maybe<ParentLayerIntRect>& clipRect = child->GetLocalClipRect();
          /* We can't (easily) forward our transform to children with a non-empty clip
           * rect since it would need to be adjusted for the transform. See
           * the calculations performed by CalculateScissorRect above.
           * Nor for a child with a mask layer.
           */
          if (checkClipRect && (clipRect && !clipRect->IsEmpty() && !child->GetLocalVisibleRegion().IsEmpty())) {
            useIntermediateSurface = true;
            break;
          }
          if (checkMaskLayers && child->HasMaskLayers()) {
            useIntermediateSurface = true;
            break;
          }
        }
      }
    }
  }

  NS_ASSERTION(!Extend3DContext() || !useIntermediateSurface, "Can't have an intermediate surface with preserve-3d!");

  if (useIntermediateSurface) {
    mEffectiveTransform = SnapTransformTranslation(idealTransform, &residual);
  } else {
    mEffectiveTransform = idealTransform;
  }

  // For layers extending 3d context, its ideal transform should be
  // applied on children.
  if (!Extend3DContext()) {
    // Without this projection, non-container children would get a 3D
    // transform while 2D is expected.
    idealTransform.ProjectTo2D();
  }
  mUseIntermediateSurface = useIntermediateSurface && !GetLocalVisibleRegion().IsEmpty();
  if (useIntermediateSurface) {
    ComputeEffectiveTransformsForChildren(Matrix4x4::From2D(residual));
  } else {
    ComputeEffectiveTransformsForChildren(idealTransform);
  }

  ComputeEffectiveTransformForMaskLayers(aTransformToSurface);
}

void
ContainerLayer::DefaultComputeSupportsComponentAlphaChildren(bool* aNeedsSurfaceCopy)
{
  if (!(GetContentFlags() & Layer::CONTENT_COMPONENT_ALPHA_DESCENDANT) ||
      !Manager()->AreComponentAlphaLayersEnabled()) {
    mSupportsComponentAlphaChildren = false;
    if (aNeedsSurfaceCopy) {
      *aNeedsSurfaceCopy = false;
    }
    return;
  }

  mSupportsComponentAlphaChildren = false;
  bool needsSurfaceCopy = false;
  CompositionOp blendMode = GetEffectiveMixBlendMode();
  if (UseIntermediateSurface()) {
    if (GetLocalVisibleRegion().GetNumRects() == 1 &&
        (GetContentFlags() & Layer::CONTENT_OPAQUE))
    {
      mSupportsComponentAlphaChildren = true;
    } else {
      gfx::Matrix transform;
      if (HasOpaqueAncestorLayer(this) &&
          GetEffectiveTransform().Is2D(&transform) &&
          !gfx::ThebesMatrix(transform).HasNonIntegerTranslation() &&
          blendMode == gfx::CompositionOp::OP_OVER &&
          Manager()->SupportsBackdropCopyForComponentAlpha())
      {
        mSupportsComponentAlphaChildren = true;
        needsSurfaceCopy = true;
      }
    }
  } else if (blendMode == gfx::CompositionOp::OP_OVER) {
    mSupportsComponentAlphaChildren =
      (GetContentFlags() & Layer::CONTENT_OPAQUE) ||
      (GetParent() && GetParent()->SupportsComponentAlphaChildren());
  }

  if (aNeedsSurfaceCopy) {
    *aNeedsSurfaceCopy = mSupportsComponentAlphaChildren && needsSurfaceCopy;
  }
}

void
ContainerLayer::ComputeEffectiveTransformsForChildren(const Matrix4x4& aTransformToSurface)
{
  for (Layer* l = mFirstChild; l; l = l->GetNextSibling()) {
    l->ComputeEffectiveTransforms(aTransformToSurface);
  }
}

/* static */ bool
ContainerLayer::HasOpaqueAncestorLayer(Layer* aLayer)
{
  for (Layer* l = aLayer->GetParent(); l; l = l->GetParent()) {
    if (l->GetContentFlags() & Layer::CONTENT_OPAQUE)
      return true;
  }
  return false;
}

// Note that ContainerLayer::RemoveAllChildren contains an optimized
// version of this code; if you make changes to ContainerLayer::DidRemoveChild
// consider whether the matching changes need to be made to
// ContainerLayer::RemoveAllChildren
void
ContainerLayer::DidRemoveChild(Layer* aLayer)
{
  PaintedLayer* tl = aLayer->AsPaintedLayer();
  if (tl && tl->UsedForReadback()) {
    for (Layer* l = mFirstChild; l; l = l->GetNextSibling()) {
      if (l->GetType() == TYPE_READBACK) {
        static_cast<ReadbackLayer*>(l)->NotifyPaintedLayerRemoved(tl);
      }
    }
  }
  if (aLayer->GetType() == TYPE_READBACK) {
    static_cast<ReadbackLayer*>(aLayer)->NotifyRemoved();
  }
}

void
ContainerLayer::DidInsertChild(Layer* aLayer)
{
  if (aLayer->GetType() == TYPE_READBACK) {
    mMayHaveReadbackChild = true;
  }
}

void
RefLayer::FillSpecificAttributes(SpecificLayerAttributes& aAttrs)
{
  aAttrs = RefLayerAttributes(GetReferentId(), mEventRegionsOverride);
}

/**
 * StartFrameTimeRecording, together with StopFrameTimeRecording
 * enable recording of frame intervals.
 *
 * To allow concurrent consumers, a cyclic array is used which serves all
 * consumers, practically stateless with regard to consumers.
 *
 * To save resources, the buffer is allocated on first call to StartFrameTimeRecording
 * and recording is paused if no consumer which called StartFrameTimeRecording is able
 * to get valid results (because the cyclic buffer was overwritten since that call).
 *
 * To determine availability of the data upon StopFrameTimeRecording:
 * - mRecording.mNextIndex increases on each RecordFrame, and never resets.
 * - Cyclic buffer position is realized as mNextIndex % bufferSize.
 * - StartFrameTimeRecording returns mNextIndex. When StopFrameTimeRecording is called,
 *   the required start index is passed as an arg, and we're able to calculate the required
 *   length. If this length is bigger than bufferSize, it means data was overwritten.
 *   otherwise, we can return the entire sequence.
 * - To determine if we need to pause, mLatestStartIndex is updated to mNextIndex
 *   on each call to StartFrameTimeRecording. If this index gets overwritten,
 *   it means that all earlier start indices obtained via StartFrameTimeRecording
 *   were also overwritten, hence, no point in recording, so pause.
 * - mCurrentRunStartIndex indicates the oldest index of the recording after which
 *   the recording was not paused. If StopFrameTimeRecording is invoked with a start index
 *   older than this, it means that some frames were not recorded, so data is invalid.
 */
uint32_t
LayerManager::StartFrameTimeRecording(int32_t aBufferSize)
{
  if (mRecording.mIsPaused) {
    mRecording.mIsPaused = false;

    if (!mRecording.mIntervals.Length()) { // Initialize recording buffers
      mRecording.mIntervals.SetLength(aBufferSize);
    }

    // After being paused, recent values got invalid. Update them to now.
    mRecording.mLastFrameTime = TimeStamp::Now();

    // Any recording which started before this is invalid, since we were paused.
    mRecording.mCurrentRunStartIndex = mRecording.mNextIndex;
  }

  // If we'll overwrite this index, there are no more consumers with aStartIndex
  // for which we're able to provide the full recording, so no point in keep recording.
  mRecording.mLatestStartIndex = mRecording.mNextIndex;
  return mRecording.mNextIndex;
}

void
LayerManager::RecordFrame()
{
  if (!mRecording.mIsPaused) {
    TimeStamp now = TimeStamp::Now();
    uint32_t i = mRecording.mNextIndex % mRecording.mIntervals.Length();
    mRecording.mIntervals[i] = static_cast<float>((now - mRecording.mLastFrameTime)
                                                  .ToMilliseconds());
    mRecording.mNextIndex++;
    mRecording.mLastFrameTime = now;

    if (mRecording.mNextIndex > (mRecording.mLatestStartIndex + mRecording.mIntervals.Length())) {
      // We've just overwritten the most recent recording start -> pause.
      mRecording.mIsPaused = true;
    }
  }
}

void
LayerManager::StopFrameTimeRecording(uint32_t         aStartIndex,
                                     nsTArray<float>& aFrameIntervals)
{
  uint32_t bufferSize = mRecording.mIntervals.Length();
  uint32_t length = mRecording.mNextIndex - aStartIndex;
  if (mRecording.mIsPaused || length > bufferSize || aStartIndex < mRecording.mCurrentRunStartIndex) {
    // aStartIndex is too old. Also if aStartIndex was issued before mRecordingNextIndex overflowed (uint32_t)
    //   and stopped after the overflow (would happen once every 828 days of constant 60fps).
    length = 0;
  }

  if (!length) {
    aFrameIntervals.Clear();
    return; // empty recording, return empty arrays.
  }
  // Set length in advance to avoid possibly repeated reallocations
  aFrameIntervals.SetLength(length);

  uint32_t cyclicPos = aStartIndex % bufferSize;
  for (uint32_t i = 0; i < length; i++, cyclicPos++) {
    if (cyclicPos == bufferSize) {
      cyclicPos = 0;
    }
    aFrameIntervals[i] = mRecording.mIntervals[cyclicPos];
  }
}

<<<<<<< HEAD
void
LayerManager::BeginTabSwitch()
{
  mTabSwitchStart = TimeStamp::Now();
}

=======
>>>>>>> a17af05f
static void PrintInfo(std::stringstream& aStream, HostLayer* aLayerComposite);

#ifdef MOZ_DUMP_PAINTING
template <typename T>
void WriteSnapshotToDumpFile_internal(T* aObj, DataSourceSurface* aSurf)
{
  nsCString string(aObj->Name());
  string.Append('-');
  string.AppendInt((uint64_t)aObj);
  if (gfxUtils::sDumpPaintFile != stderr) {
    fprintf_stderr(gfxUtils::sDumpPaintFile, R"(array["%s"]=")", string.BeginReading());
  }
  gfxUtils::DumpAsDataURI(aSurf, gfxUtils::sDumpPaintFile);
  if (gfxUtils::sDumpPaintFile != stderr) {
    fprintf_stderr(gfxUtils::sDumpPaintFile, R"(";)");
  }
}

void WriteSnapshotToDumpFile(Layer* aLayer, DataSourceSurface* aSurf)
{
  WriteSnapshotToDumpFile_internal(aLayer, aSurf);
}

void WriteSnapshotToDumpFile(LayerManager* aManager, DataSourceSurface* aSurf)
{
  WriteSnapshotToDumpFile_internal(aManager, aSurf);
}

void WriteSnapshotToDumpFile(Compositor* aCompositor, DrawTarget* aTarget)
{
  RefPtr<SourceSurface> surf = aTarget->Snapshot();
  RefPtr<DataSourceSurface> dSurf = surf->GetDataSurface();
  WriteSnapshotToDumpFile_internal(aCompositor, dSurf);
}
#endif

void
Layer::Dump(std::stringstream& aStream, const char* aPrefix,
            bool aDumpHtml, bool aSorted, const Maybe<gfx::Polygon>& aGeometry)
{
#ifdef MOZ_DUMP_PAINTING
  bool dumpCompositorTexture = gfxEnv::DumpCompositorTextures() && AsHostLayer() &&
                               AsHostLayer()->GetCompositableHost();
  bool dumpClientTexture = gfxEnv::DumpPaint() && AsShadowableLayer() &&
                           AsShadowableLayer()->GetCompositableClient();
  nsCString layerId(Name());
  layerId.Append('-');
  layerId.AppendInt((uint64_t)this);
#endif
  if (aDumpHtml) {
    aStream << nsPrintfCString(R"(<li><a id="%p" )", this).get();
#ifdef MOZ_DUMP_PAINTING
    if (dumpCompositorTexture || dumpClientTexture) {
      aStream << nsPrintfCString(R"lit(href="javascript:ViewImage('%s')")lit", layerId.BeginReading()).get();
    }
#endif
    aStream << ">";
  }
  DumpSelf(aStream, aPrefix, aGeometry);

#ifdef MOZ_DUMP_PAINTING
  if (dumpCompositorTexture) {
    AsHostLayer()->GetCompositableHost()->Dump(aStream, aPrefix, aDumpHtml);
  } else if (dumpClientTexture) {
    if (aDumpHtml) {
      aStream << nsPrintfCString(R"(<script>array["%s"]=")", layerId.BeginReading()).get();
    }
    AsShadowableLayer()->GetCompositableClient()->Dump(aStream, aPrefix,
        aDumpHtml, TextureDumpMode::DoNotCompress);
    if (aDumpHtml) {
      aStream << R"(";</script>)";
    }
  }
#endif

  if (aDumpHtml) {
    aStream << "</a>";
#ifdef MOZ_DUMP_PAINTING
    if (dumpClientTexture) {
      aStream << nsPrintfCString("<br><img id=\"%s\">\n", layerId.BeginReading()).get();
    }
#endif
  }

  if (Layer* mask = GetMaskLayer()) {
    aStream << nsPrintfCString("%s  Mask layer:\n", aPrefix).get();
    nsAutoCString pfx(aPrefix);
    pfx += "    ";
    mask->Dump(aStream, pfx.get(), aDumpHtml);
  }

  for (size_t i = 0; i < GetAncestorMaskLayerCount(); i++) {
    aStream << nsPrintfCString("%s  Ancestor mask layer %d:\n", aPrefix, uint32_t(i)).get();
    nsAutoCString pfx(aPrefix);
    pfx += "    ";
    GetAncestorMaskLayerAt(i)->Dump(aStream, pfx.get(), aDumpHtml);
  }

#ifdef MOZ_DUMP_PAINTING
  for (size_t i = 0; i < mExtraDumpInfo.Length(); i++) {
    const nsCString& str = mExtraDumpInfo[i];
    aStream << aPrefix << "  Info:\n" << str.get();
  }
#endif

  if (ContainerLayer* container = AsContainerLayer()) {
    nsTArray<LayerPolygon> children;
    if (aSorted) {
      children =
        container->SortChildrenBy3DZOrder(ContainerLayer::SortMode::WITH_GEOMETRY);
    } else {
      for (Layer* l = container->GetFirstChild(); l; l = l->GetNextSibling()) {
        children.AppendElement(LayerPolygon(l));
      }
    }
    nsAutoCString pfx(aPrefix);
    pfx += "  ";
    if (aDumpHtml) {
      aStream << "<ul>";
    }

    for (LayerPolygon& child : children) {
      child.layer->Dump(aStream, pfx.get(), aDumpHtml, aSorted, child.geometry);
    }

    if (aDumpHtml) {
      aStream << "</ul>";
    }
  }

  if (aDumpHtml) {
    aStream << "</li>";
  }
}

static void
DumpGeometry(std::stringstream& aStream, const Maybe<gfx::Polygon>& aGeometry)
{
  aStream << " [geometry=[";

  const nsTArray<gfx::Point4D>& points = aGeometry->GetPoints();
  for (size_t i = 0; i < points.Length(); ++i) {
    const gfx::IntPoint point = TruncatedToInt(points[i].As2DPoint());
    const char* sfx = (i != points.Length() - 1) ? "," : "";
    AppendToString(aStream, point, "", sfx);
  }

  aStream << "]]";
}

void
Layer::DumpSelf(std::stringstream& aStream, const char* aPrefix,
                const Maybe<gfx::Polygon>& aGeometry)
{
  PrintInfo(aStream, aPrefix);

  if (aGeometry) {
    DumpGeometry(aStream, aGeometry);
  }

  aStream << "\n";
}

void
Layer::Dump(layerscope::LayersPacket* aPacket, const void* aParent)
{
  DumpPacket(aPacket, aParent);

  if (Layer* kid = GetFirstChild()) {
    kid->Dump(aPacket, this);
  }

  if (Layer* next = GetNextSibling()) {
    next->Dump(aPacket, aParent);
  }
}

void
Layer::SetDisplayListLog(const char* log)
{
  if (gfxUtils::DumpDisplayList()) {
    mDisplayListLog = log;
  }
}

void
Layer::GetDisplayListLog(nsCString& log)
{
  log.SetLength(0);

  if (gfxUtils::DumpDisplayList()) {
    // This function returns a plain text string which consists of two things
    //   1. DisplayList log.
    //   2. Memory address of this layer.
    // We know the target layer of each display item by information in #1.
    // Here is an example of a Text display item line log in #1
    //   Text p=0xa9850c00 f=0x0xaa405b00(.....
    // f keeps the address of the target client layer of a display item.
    // For LayerScope, display-item-to-client-layer mapping is not enough since
    // LayerScope, which lives in the chrome process, knows only composite layers.
    // As so, we need display-item-to-client-layer-to-layer-composite
    // mapping. That's the reason we insert #2 into the log
    log.AppendPrintf("0x%p\n%s",(void*) this, mDisplayListLog.get());
  }
}

void
Layer::Log(const char* aPrefix)
{
  if (!IsLogEnabled())
    return;

  LogSelf(aPrefix);

  if (Layer* kid = GetFirstChild()) {
    nsAutoCString pfx(aPrefix);
    pfx += "  ";
    kid->Log(pfx.get());
  }

  if (Layer* next = GetNextSibling())
    next->Log(aPrefix);
}

void
Layer::LogSelf(const char* aPrefix)
{
  if (!IsLogEnabled())
    return;

  std::stringstream ss;
  PrintInfo(ss, aPrefix);
  MOZ_LAYERS_LOG(("%s", ss.str().c_str()));

  if (mMaskLayer) {
    nsAutoCString pfx(aPrefix);
    pfx += R"(   \ MaskLayer )";
    mMaskLayer->LogSelf(pfx.get());
  }
}

void
Layer::PrintInfo(std::stringstream& aStream, const char* aPrefix)
{
  aStream << aPrefix;
  aStream << nsPrintfCString("%s%s (0x%p)", mManager->Name(), Name(), this).get();

  layers::PrintInfo(aStream, AsHostLayer());

  if (mClipRect) {
    AppendToString(aStream, *mClipRect, " [clip=", "]");
  }
  if (mSimpleAttrs.ScrolledClip()) {
    AppendToString(aStream, mSimpleAttrs.ScrolledClip()->GetClipRect(), " [scrolled-clip=", "]");
<<<<<<< HEAD
=======
    if (const Maybe<size_t>& ix = mSimpleAttrs.ScrolledClip()->GetMaskLayerIndex()) {
      AppendToString(aStream, ix.value(), " [scrolled-mask=", "]");
    }
>>>>>>> a17af05f
  }
  if (1.0 != mSimpleAttrs.PostXScale() || 1.0 != mSimpleAttrs.PostYScale()) {
    aStream << nsPrintfCString(" [postScale=%g, %g]", mSimpleAttrs.PostXScale(), mSimpleAttrs.PostYScale()).get();
  }
  if (!GetBaseTransform().IsIdentity()) {
    AppendToString(aStream, GetBaseTransform(), " [transform=", "]");
  }
  if (!GetEffectiveTransform().IsIdentity()) {
    AppendToString(aStream, GetEffectiveTransform(), " [effective-transform=", "]");
  }
  if (GetTransformIsPerspective()) {
    aStream << " [perspective]";
  }
<<<<<<< HEAD
  if (!GetLayerBounds().IsEmpty()) {
    AppendToString(aStream, GetLayerBounds(), " [bounds=", "]");
  }
=======
>>>>>>> a17af05f
  if (!mVisibleRegion.IsEmpty()) {
    AppendToString(aStream, mVisibleRegion.ToUnknownRegion(), " [visible=", "]");
  } else {
    aStream << " [not visible]";
  }
  if (!mEventRegions.IsEmpty()) {
    AppendToString(aStream, mEventRegions, " ", "");
  }
  if (1.0 != GetOpacity()) {
    aStream << nsPrintfCString(" [opacity=%g]", GetOpacity()).get();
  }
  if (IsOpaque()) {
    aStream << " [opaqueContent]";
  }
  if (GetContentFlags() & CONTENT_COMPONENT_ALPHA) {
    aStream << " [componentAlpha]";
  }
  if (GetContentFlags() & CONTENT_BACKFACE_HIDDEN) {
    aStream << " [backfaceHidden]";
  }
  if (Extend3DContext()) {
    aStream << " [extend3DContext]";
  }
  if (Combines3DTransformWithAncestors()) {
    aStream << " [combines3DTransformWithAncestors]";
  }
  if (Is3DContextLeaf()) {
    aStream << " [is3DContextLeaf]";
  }
  if (IsScrollbarContainer()) {
    aStream << " [scrollbar]";
  }
<<<<<<< HEAD
  if (GetScrollbarDirection() == ScrollDirection::VERTICAL) {
    aStream << nsPrintfCString(" [vscrollbar=%" PRIu64 "]", GetScrollbarTargetContainerId()).get();
  }
  if (GetScrollbarDirection() == ScrollDirection::HORIZONTAL) {
=======
  ScrollDirection thumbDirection = GetScrollThumbData().mDirection;
  if (thumbDirection == ScrollDirection::VERTICAL) {
    aStream << nsPrintfCString(" [vscrollbar=%" PRIu64 "]", GetScrollbarTargetContainerId()).get();
  }
  if (thumbDirection == ScrollDirection::HORIZONTAL) {
>>>>>>> a17af05f
    aStream << nsPrintfCString(" [hscrollbar=%" PRIu64 "]", GetScrollbarTargetContainerId()).get();
  }
  if (GetIsFixedPosition()) {
    LayerPoint anchor = GetFixedPositionAnchor();
    aStream << nsPrintfCString(" [isFixedPosition scrollId=%" PRIu64 " sides=0x%x anchor=%s]",
                     GetFixedPositionScrollContainerId(),
                     GetFixedPositionSides(),
                     ToString(anchor).c_str()).get();
  }
  if (GetIsStickyPosition()) {
    aStream << nsPrintfCString(" [isStickyPosition scrollId=%" PRIu64 " outer=(%.3f,%.3f)-(%.3f,%.3f) "
                     "inner=(%.3f,%.3f)-(%.3f,%.3f)]",
                     GetStickyScrollContainerId(),
                     GetStickyScrollRangeOuter().x,
                     GetStickyScrollRangeOuter().y,
                     GetStickyScrollRangeOuter().XMost(),
                     GetStickyScrollRangeOuter().YMost(),
                     GetStickyScrollRangeInner().x,
                     GetStickyScrollRangeInner().y,
                     GetStickyScrollRangeInner().XMost(),
                     GetStickyScrollRangeInner().YMost()).get();
  }
  if (mMaskLayer) {
    aStream << nsPrintfCString(" [mMaskLayer=%p]", mMaskLayer.get()).get();
  }
  for (uint32_t i = 0; i < mScrollMetadata.Length(); i++) {
    if (!mScrollMetadata[i].IsDefault()) {
      aStream << nsPrintfCString(" [metrics%d=", i).get();
      AppendToString(aStream, mScrollMetadata[i], "", "]");
    }
  }
<<<<<<< HEAD
  if (!mAnimations.IsEmpty()) {
    aStream << nsPrintfCString(" [%d animations with id=%" PRIu64 " ]",
                               (int) mAnimations.Length(),
                               mCompositorAnimationsId).get();
=======
  if (!mAnimationInfo.GetAnimations().IsEmpty()) {
    aStream << nsPrintfCString(" [%d animations with id=%" PRIu64 " ]",
                               (int) mAnimationInfo.GetAnimations().Length(),
                               mAnimationInfo.GetCompositorAnimationsId()).get();
>>>>>>> a17af05f
  }
}

// The static helper function sets the transform matrix into the packet
static void
DumpTransform(layerscope::LayersPacket::Layer::Matrix* aLayerMatrix, const Matrix4x4& aMatrix)
{
  aLayerMatrix->set_is2d(aMatrix.Is2D());
  if (aMatrix.Is2D()) {
    Matrix m = aMatrix.As2D();
    aLayerMatrix->set_isid(m.IsIdentity());
    if (!m.IsIdentity()) {
      aLayerMatrix->add_m(m._11); aLayerMatrix->add_m(m._12);
      aLayerMatrix->add_m(m._21); aLayerMatrix->add_m(m._22);
      aLayerMatrix->add_m(m._31); aLayerMatrix->add_m(m._32);
    }
  } else {
    aLayerMatrix->add_m(aMatrix._11); aLayerMatrix->add_m(aMatrix._12);
    aLayerMatrix->add_m(aMatrix._13); aLayerMatrix->add_m(aMatrix._14);
    aLayerMatrix->add_m(aMatrix._21); aLayerMatrix->add_m(aMatrix._22);
    aLayerMatrix->add_m(aMatrix._23); aLayerMatrix->add_m(aMatrix._24);
    aLayerMatrix->add_m(aMatrix._31); aLayerMatrix->add_m(aMatrix._32);
    aLayerMatrix->add_m(aMatrix._33); aLayerMatrix->add_m(aMatrix._34);
    aLayerMatrix->add_m(aMatrix._41); aLayerMatrix->add_m(aMatrix._42);
    aLayerMatrix->add_m(aMatrix._43); aLayerMatrix->add_m(aMatrix._44);
  }
}

// The static helper function sets the IntRect into the packet
template <typename T, typename Sub, typename Point, typename SizeT, typename MarginT>
static void
DumpRect(layerscope::LayersPacket::Layer::Rect* aLayerRect,
         const BaseRect<T, Sub, Point, SizeT, MarginT>& aRect)
{
  aLayerRect->set_x(aRect.x);
  aLayerRect->set_y(aRect.y);
  aLayerRect->set_w(aRect.Width());
  aLayerRect->set_h(aRect.Height());
}

// The static helper function sets the nsIntRegion into the packet
static void
DumpRegion(layerscope::LayersPacket::Layer::Region* aLayerRegion, const nsIntRegion& aRegion)
{
  for (auto iter = aRegion.RectIter(); !iter.Done(); iter.Next()) {
    DumpRect(aLayerRegion->add_r(), iter.Get());
  }
}

void
Layer::DumpPacket(layerscope::LayersPacket* aPacket, const void* aParent)
{
  // Add a new layer (UnknownLayer)
  using namespace layerscope;
  LayersPacket::Layer* layer = aPacket->add_layer();
  // Basic information
  layer->set_type(LayersPacket::Layer::UnknownLayer);
  layer->set_ptr(reinterpret_cast<uint64_t>(this));
  layer->set_parentptr(reinterpret_cast<uint64_t>(aParent));
  // Shadow
  if (HostLayer* lc = AsHostLayer()) {
    LayersPacket::Layer::Shadow* s = layer->mutable_shadow();
    if (const Maybe<ParentLayerIntRect>& clipRect = lc->GetShadowClipRect()) {
      DumpRect(s->mutable_clip(), *clipRect);
    }
    if (!lc->GetShadowBaseTransform().IsIdentity()) {
      DumpTransform(s->mutable_transform(), lc->GetShadowBaseTransform());
    }
    if (!lc->GetShadowVisibleRegion().IsEmpty()) {
      DumpRegion(s->mutable_vregion(), lc->GetShadowVisibleRegion().ToUnknownRegion());
    }
  }
  // Clip
  if (mClipRect) {
    DumpRect(layer->mutable_clip(), *mClipRect);
  }
  // Transform
  if (!GetBaseTransform().IsIdentity()) {
    DumpTransform(layer->mutable_transform(), GetBaseTransform());
  }
  // Visible region
  if (!mVisibleRegion.ToUnknownRegion().IsEmpty()) {
    DumpRegion(layer->mutable_vregion(), mVisibleRegion.ToUnknownRegion());
  }
  // EventRegions
  if (!mEventRegions.IsEmpty()) {
    const EventRegions &e = mEventRegions;
    if (!e.mHitRegion.IsEmpty()) {
      DumpRegion(layer->mutable_hitregion(), e.mHitRegion);
    }
    if (!e.mDispatchToContentHitRegion.IsEmpty()) {
      DumpRegion(layer->mutable_dispatchregion(), e.mDispatchToContentHitRegion);
    }
    if (!e.mNoActionRegion.IsEmpty()) {
      DumpRegion(layer->mutable_noactionregion(), e.mNoActionRegion);
    }
    if (!e.mHorizontalPanRegion.IsEmpty()) {
      DumpRegion(layer->mutable_hpanregion(), e.mHorizontalPanRegion);
    }
    if (!e.mVerticalPanRegion.IsEmpty()) {
      DumpRegion(layer->mutable_vpanregion(), e.mVerticalPanRegion);
    }
  }
  // Opacity
  layer->set_opacity(GetOpacity());
  // Content opaque
  layer->set_copaque(static_cast<bool>(GetContentFlags() & CONTENT_OPAQUE));
  // Component alpha
  layer->set_calpha(static_cast<bool>(GetContentFlags() & CONTENT_COMPONENT_ALPHA));
  // Vertical or horizontal bar
<<<<<<< HEAD
  if (GetScrollbarDirection() != ScrollDirection::NONE) {
    layer->set_direct(GetScrollbarDirection() == ScrollDirection::VERTICAL ?
=======
  ScrollDirection thumbDirection = GetScrollThumbData().mDirection;
  if (thumbDirection != ScrollDirection::NONE) {
    layer->set_direct(thumbDirection == ScrollDirection::VERTICAL ?
>>>>>>> a17af05f
                      LayersPacket::Layer::VERTICAL :
                      LayersPacket::Layer::HORIZONTAL);
    layer->set_barid(GetScrollbarTargetContainerId());
  }

  // Mask layer
  if (mMaskLayer) {
    layer->set_mask(reinterpret_cast<uint64_t>(mMaskLayer.get()));
  }

  // DisplayList log.
  if (mDisplayListLog.Length() > 0) {
    layer->set_displaylistloglength(mDisplayListLog.Length());
    auto compressedData =
      MakeUnique<char[]>(LZ4::maxCompressedSize(mDisplayListLog.Length()));
    int compressedSize = LZ4::compress((char*)mDisplayListLog.get(),
                                       mDisplayListLog.Length(),
                                       compressedData.get());
    layer->set_displaylistlog(compressedData.get(), compressedSize);
  }
}

bool
Layer::IsBackfaceHidden()
{
  if (GetContentFlags() & CONTENT_BACKFACE_HIDDEN) {
    Layer* container = AsContainerLayer() ? this : GetParent();
    if (container) {
      // The effective transform can include non-preserve-3d parent
      // transforms, since we don't always require an intermediate.
      if (container->Extend3DContext() || container->Is3DContextLeaf()) {
        return container->GetEffectiveTransform().IsBackfaceVisible();
      }
      return container->GetBaseTransform().IsBackfaceVisible();
    }
  }
  return false;
}

UniquePtr<LayerUserData>
Layer::RemoveUserData(void* aKey)
{
  UniquePtr<LayerUserData> d(static_cast<LayerUserData*>(mUserData.Remove(static_cast<gfx::UserDataKey*>(aKey))));
  return d;
}

void
Layer::SetManager(LayerManager* aManager, HostLayer* aSelf)
{
  // No one should be calling this for weird reasons.
  MOZ_ASSERT(aSelf);
  MOZ_ASSERT(aSelf->GetLayer() == this);
  mManager = aManager;
}

void
PaintedLayer::PrintInfo(std::stringstream& aStream, const char* aPrefix)
{
  Layer::PrintInfo(aStream, aPrefix);
  nsIntRegion validRegion = GetValidRegion();
  if (!validRegion.IsEmpty()) {
    AppendToString(aStream, validRegion, " [valid=", "]");
  }
}

void
PaintedLayer::DumpPacket(layerscope::LayersPacket* aPacket, const void* aParent)
{
  Layer::DumpPacket(aPacket, aParent);
  // get this layer data
  using namespace layerscope;
  LayersPacket::Layer* layer = aPacket->mutable_layer(aPacket->layer_size()-1);
  layer->set_type(LayersPacket::Layer::PaintedLayer);
  nsIntRegion validRegion = GetValidRegion();
  if (!validRegion.IsEmpty()) {
    DumpRegion(layer->mutable_valid(), validRegion);
  }
}

void
ContainerLayer::PrintInfo(std::stringstream& aStream, const char* aPrefix)
{
  Layer::PrintInfo(aStream, aPrefix);
  if (UseIntermediateSurface()) {
    aStream << " [usesTmpSurf]";
  }
  if (1.0 != mPreXScale || 1.0 != mPreYScale) {
    aStream << nsPrintfCString(" [preScale=%g, %g]", mPreXScale, mPreYScale).get();
  }
  if (mScaleToResolution) {
    aStream << nsPrintfCString(" [presShellResolution=%g]", mPresShellResolution).get();
  }
  if (mEventRegionsOverride & EventRegionsOverride::ForceDispatchToContent) {
    aStream << " [force-dtc]";
  }
  if (mEventRegionsOverride & EventRegionsOverride::ForceEmptyHitRegion) {
    aStream << " [force-ehr]";
  }
}

void
ContainerLayer::DumpPacket(layerscope::LayersPacket* aPacket, const void* aParent)
{
  Layer::DumpPacket(aPacket, aParent);
  // Get this layer data
  using namespace layerscope;
  LayersPacket::Layer* layer = aPacket->mutable_layer(aPacket->layer_size()-1);
  layer->set_type(LayersPacket::Layer::ContainerLayer);
}

void
DisplayItemLayer::EndTransaction() {
  mItem = nullptr;
  mBuilder = nullptr;
}

void
DisplayItemLayer::PrintInfo(std::stringstream& aStream, const char* aPrefix)
{
  Layer::PrintInfo(aStream, aPrefix);
  const char* type = "TYPE_UNKNOWN";
  if (mItem) {
    type = mItem->Name();
  }

  aStream << " [itype type=" << type << "]";
}

void
DisplayItemLayer::DumpPacket(layerscope::LayersPacket* aPacket, const void* aParent)
{
  Layer::DumpPacket(aPacket, aParent);
  // Get this layer data
  using namespace layerscope;
  LayersPacket::Layer* layer = aPacket->mutable_layer(aPacket->layer_size()-1);
  layer->set_type(LayersPacket::Layer::DisplayItemLayer);
}

void
ColorLayer::PrintInfo(std::stringstream& aStream, const char* aPrefix)
{
  Layer::PrintInfo(aStream, aPrefix);
  AppendToString(aStream, mColor, " [color=", "]");
  AppendToString(aStream, mBounds, " [bounds=", "]");
}

void
ColorLayer::DumpPacket(layerscope::LayersPacket* aPacket, const void* aParent)
{
  Layer::DumpPacket(aPacket, aParent);
  // Get this layer data
  using namespace layerscope;
  LayersPacket::Layer* layer = aPacket->mutable_layer(aPacket->layer_size()-1);
  layer->set_type(LayersPacket::Layer::ColorLayer);
  layer->set_color(mColor.ToABGR());
}

void
TextLayer::PrintInfo(std::stringstream& aStream, const char* aPrefix)
{
  Layer::PrintInfo(aStream, aPrefix);
  AppendToString(aStream, mBounds, " [bounds=", "]");
}

void
TextLayer::DumpPacket(layerscope::LayersPacket* aPacket, const void* aParent)
{
  Layer::DumpPacket(aPacket, aParent);
  // Get this layer data
  using namespace layerscope;
  LayersPacket::Layer* layer = aPacket->mutable_layer(aPacket->layer_size()-1);
  layer->set_type(LayersPacket::Layer::TextLayer);
}

void
BorderLayer::PrintInfo(std::stringstream& aStream, const char* aPrefix)
{
  Layer::PrintInfo(aStream, aPrefix);
}

void
BorderLayer::DumpPacket(layerscope::LayersPacket* aPacket, const void* aParent)
{
  Layer::DumpPacket(aPacket, aParent);
}

CanvasLayer::CanvasLayer(LayerManager* aManager, void* aImplData)
  : Layer(aManager, aImplData)
{
}

CanvasLayer::~CanvasLayer() = default;

void
CanvasLayer::PrintInfo(std::stringstream& aStream, const char* aPrefix)
{
  Layer::PrintInfo(aStream, aPrefix);
  if (mSamplingFilter != SamplingFilter::GOOD) {
    AppendToString(aStream, mSamplingFilter, " [filter=", "]");
  }
}

// This help function is used to assign the correct enum value
// to the packet
static void
DumpFilter(layerscope::LayersPacket::Layer* aLayer,
           const SamplingFilter& aSamplingFilter)
{
  using namespace layerscope;
  switch (aSamplingFilter) {
    case SamplingFilter::GOOD:
      aLayer->set_filter(LayersPacket::Layer::FILTER_GOOD);
      break;
    case SamplingFilter::LINEAR:
      aLayer->set_filter(LayersPacket::Layer::FILTER_LINEAR);
      break;
    case SamplingFilter::POINT:
      aLayer->set_filter(LayersPacket::Layer::FILTER_POINT);
      break;
    default:
      // ignore it
      break;
  }
}

void
CanvasLayer::DumpPacket(layerscope::LayersPacket* aPacket, const void* aParent)
{
  Layer::DumpPacket(aPacket, aParent);
  // Get this layer data
  using namespace layerscope;
  LayersPacket::Layer* layer = aPacket->mutable_layer(aPacket->layer_size()-1);
  layer->set_type(LayersPacket::Layer::CanvasLayer);
  DumpFilter(layer, mSamplingFilter);
}

CanvasRenderer*
CanvasLayer::CreateOrGetCanvasRenderer()
{
  if (!mCanvasRenderer) {
    mCanvasRenderer.reset(CreateCanvasRendererInternal());
  }

  return mCanvasRenderer.get();
}

void
ImageLayer::PrintInfo(std::stringstream& aStream, const char* aPrefix)
{
  Layer::PrintInfo(aStream, aPrefix);
  if (mSamplingFilter != SamplingFilter::GOOD) {
    AppendToString(aStream, mSamplingFilter, " [filter=", "]");
  }
}

void
ImageLayer::DumpPacket(layerscope::LayersPacket* aPacket, const void* aParent)
{
  Layer::DumpPacket(aPacket, aParent);
  // Get this layer data
  using namespace layerscope;
  LayersPacket::Layer* layer = aPacket->mutable_layer(aPacket->layer_size()-1);
  layer->set_type(LayersPacket::Layer::ImageLayer);
  DumpFilter(layer, mSamplingFilter);
}

void
RefLayer::PrintInfo(std::stringstream& aStream, const char* aPrefix)
{
  ContainerLayer::PrintInfo(aStream, aPrefix);
  if (0 != mId) {
    AppendToString(aStream, mId, " [id=", "]");
  }
}

void
RefLayer::DumpPacket(layerscope::LayersPacket* aPacket, const void* aParent)
{
  Layer::DumpPacket(aPacket, aParent);
  // Get this layer data
  using namespace layerscope;
  LayersPacket::Layer* layer = aPacket->mutable_layer(aPacket->layer_size()-1);
  layer->set_type(LayersPacket::Layer::RefLayer);
  layer->set_refid(mId);
}

void
ReadbackLayer::PrintInfo(std::stringstream& aStream, const char* aPrefix)
{
  Layer::PrintInfo(aStream, aPrefix);
  AppendToString(aStream, mSize, " [size=", "]");
  if (mBackgroundLayer) {
    AppendToString(aStream, mBackgroundLayer, " [backgroundLayer=", "]");
    AppendToString(aStream, mBackgroundLayerOffset, " [backgroundOffset=", "]");
  } else if (mBackgroundColor.a == 1.f) {
    AppendToString(aStream, mBackgroundColor, " [backgroundColor=", "]");
  } else {
    aStream << " [nobackground]";
  }
}

void
ReadbackLayer::DumpPacket(layerscope::LayersPacket* aPacket, const void* aParent)
{
  Layer::DumpPacket(aPacket, aParent);
  // Get this layer data
  using namespace layerscope;
  LayersPacket::Layer* layer = aPacket->mutable_layer(aPacket->layer_size()-1);
  layer->set_type(LayersPacket::Layer::ReadbackLayer);
  LayersPacket::Layer::Size* size = layer->mutable_size();
  size->set_w(mSize.width);
  size->set_h(mSize.height);
}

//--------------------------------------------------
// LayerManager

void
LayerManager::Dump(std::stringstream& aStream, const char* aPrefix,
                   bool aDumpHtml, bool aSorted)
{
#ifdef MOZ_DUMP_PAINTING
  if (aDumpHtml) {
    aStream << "<ul><li>";
  }
#endif
  DumpSelf(aStream, aPrefix, aSorted);

  nsAutoCString pfx(aPrefix);
  pfx += "  ";
  if (!GetRoot()) {
    aStream << nsPrintfCString("%s(null)", pfx.get()).get();
    if (aDumpHtml) {
      aStream << "</li></ul>";
    }
    return;
  }

  if (aDumpHtml) {
    aStream << "<ul>";
  }
  GetRoot()->Dump(aStream, pfx.get(), aDumpHtml, aSorted);
  if (aDumpHtml) {
    aStream << "</ul></li></ul>";
  }
  aStream << "\n";
}

void
LayerManager::DumpSelf(std::stringstream& aStream, const char* aPrefix, bool aSorted)
{
  PrintInfo(aStream, aPrefix);
  aStream << " --- in " << (aSorted ? "3D-sorted rendering order" : "content order");
  aStream << "\n";
}

void
LayerManager::Dump(bool aSorted)
{
  std::stringstream ss;
  Dump(ss, "", false, aSorted);
  print_stderr(ss);
}

void
LayerManager::Dump(layerscope::LayersPacket* aPacket)
{
  DumpPacket(aPacket);

  if (GetRoot()) {
    GetRoot()->Dump(aPacket, this);
  }
}

void
LayerManager::Log(const char* aPrefix)
{
  if (!IsLogEnabled())
    return;

  LogSelf(aPrefix);

  nsAutoCString pfx(aPrefix);
  pfx += "  ";
  if (!GetRoot()) {
    MOZ_LAYERS_LOG(("%s(null)", pfx.get()));
    return;
  }

  GetRoot()->Log(pfx.get());
}

void
LayerManager::LogSelf(const char* aPrefix)
{
  nsAutoCString str;
  std::stringstream ss;
  PrintInfo(ss, aPrefix);
  MOZ_LAYERS_LOG(("%s", ss.str().c_str()));
}

void
LayerManager::PrintInfo(std::stringstream& aStream, const char* aPrefix)
{
  aStream << aPrefix << nsPrintfCString("%sLayerManager (0x%p)", Name(), this).get();
}

void
LayerManager::DumpPacket(layerscope::LayersPacket* aPacket)
{
  using namespace layerscope;
  // Add a new layer data (LayerManager)
  LayersPacket::Layer* layer = aPacket->add_layer();
  layer->set_type(LayersPacket::Layer::LayerManager);
  layer->set_ptr(reinterpret_cast<uint64_t>(this));
  // Layer Tree Root
  layer->set_parentptr(0);
}

void
LayerManager::TrackDisplayItemLayer(RefPtr<DisplayItemLayer> aLayer)
{
  mDisplayItemLayers.AppendElement(aLayer);
}

void
LayerManager::ClearDisplayItemLayers()
{
  for (uint32_t i = 0; i < mDisplayItemLayers.Length(); i++) {
    mDisplayItemLayers[i]->EndTransaction();
  }

  mDisplayItemLayers.Clear();
}

/*static*/ bool
LayerManager::IsLogEnabled()
{
  return MOZ_LOG_TEST(GetLog(), LogLevel::Debug);
}

bool
LayerManager::SetPendingScrollUpdateForNextTransaction(FrameMetrics::ViewID aScrollId,
                                                       const ScrollUpdateInfo& aUpdateInfo)
{
  Layer* withPendingTransform = DepthFirstSearch<ForwardIterator>(GetRoot(),
      [](Layer* aLayer) {
        return aLayer->HasPendingTransform();
      });
  if (withPendingTransform) {
    return false;
  }

  mPendingScrollUpdates[aScrollId] = aUpdateInfo;
  return true;
}

Maybe<ScrollUpdateInfo>
LayerManager::GetPendingScrollInfoUpdate(FrameMetrics::ViewID aScrollId)
{
  auto it = mPendingScrollUpdates.find(aScrollId);
  if (it != mPendingScrollUpdates.end()) {
    return Some(it->second);
  }
  return Nothing();
}

void
LayerManager::ClearPendingScrollInfoUpdate()
{
  mPendingScrollUpdates.clear();
}

void
PrintInfo(std::stringstream& aStream, HostLayer* aLayerComposite)
{
  if (!aLayerComposite) {
    return;
  }
  if (const Maybe<ParentLayerIntRect>& clipRect = aLayerComposite->GetShadowClipRect()) {
    AppendToString(aStream, *clipRect, " [shadow-clip=", "]");
  }
  if (!aLayerComposite->GetShadowBaseTransform().IsIdentity()) {
    AppendToString(aStream, aLayerComposite->GetShadowBaseTransform(), " [shadow-transform=", "]");
  }
  if (!aLayerComposite->GetShadowVisibleRegion().IsEmpty()) {
    AppendToString(aStream, aLayerComposite->GetShadowVisibleRegion().ToUnknownRegion(), " [shadow-visible=", "]");
  }
}

void
SetAntialiasingFlags(Layer* aLayer, DrawTarget* aTarget)
{
  bool permitSubpixelAA = !(aLayer->GetContentFlags() & Layer::CONTENT_DISABLE_SUBPIXEL_AA);
  if (aTarget->IsCurrentGroupOpaque()) {
    aTarget->SetPermitSubpixelAA(permitSubpixelAA);
    return;
  }

  const IntRect& bounds = aLayer->GetVisibleRegion().ToUnknownRegion().GetBounds();
  gfx::Rect transformedBounds = aTarget->GetTransform().TransformBounds(gfx::Rect(Float(bounds.x), Float(bounds.y),
                                                                                  Float(bounds.Width()), Float(bounds.Height())));
  transformedBounds.RoundOut();
  IntRect intTransformedBounds;
  transformedBounds.ToIntRect(&intTransformedBounds);
  permitSubpixelAA &= !(aLayer->GetContentFlags() & Layer::CONTENT_COMPONENT_ALPHA) ||
                      aTarget->GetOpaqueRect().Contains(intTransformedBounds);
  aTarget->SetPermitSubpixelAA(permitSubpixelAA);
}

IntRect
ToOutsideIntRect(const gfxRect &aRect)
{
  return IntRect::RoundOut(aRect.x, aRect.y, aRect.Width(), aRect.Height());
}

TextLayer::TextLayer(LayerManager* aManager, void* aImplData)
  : Layer(aManager, aImplData)
{}

TextLayer::~TextLayer()
{}

void
TextLayer::SetGlyphs(nsTArray<GlyphArray>&& aGlyphs)
{
  MOZ_LAYERS_LOG_IF_SHADOWABLE(this, ("Layer::Mutated(%p) Glyphs", this));
  mGlyphs = Move(aGlyphs);
  Mutated();
}

TextLayer::TextLayer(LayerManager* aManager, void* aImplData)
  : Layer(aManager, aImplData)
{}

TextLayer::~TextLayer()
{}

void
TextLayer::SetGlyphs(nsTArray<GlyphArray>&& aGlyphs)
{
  MOZ_LAYERS_LOG_IF_SHADOWABLE(this, ("Layer::Mutated(%p) Glyphs", this));
  mGlyphs = Move(aGlyphs);
  Mutated();
}

} // namespace layers
} // namespace mozilla<|MERGE_RESOLUTION|>--- conflicted
+++ resolved
@@ -29,10 +29,6 @@
 #include "mozilla/gfx/BaseSize.h"       // for BaseSize
 #include "mozilla/gfx/Matrix.h"         // for Matrix4x4
 #include "mozilla/gfx/Polygon.h"        // for Polygon
-<<<<<<< HEAD
-#include "mozilla/layers/AnimationHelper.h"
-=======
->>>>>>> a17af05f
 #include "mozilla/layers/AsyncCanvasRenderer.h"
 #include "mozilla/layers/BSPTree.h"     // for BSPTree
 #include "mozilla/layers/CompositableClient.h"  // for CompositableClient
@@ -53,11 +49,7 @@
 #include "mozilla/Compression.h"
 #include "TreeTraversal.h"              // for ForEachNode
 
-<<<<<<< HEAD
-#include <deque>
-=======
 #include <list>
->>>>>>> a17af05f
 #include <set>
 
 uint8_t gLayerManagerLayerBuilder;
@@ -193,16 +185,6 @@
 //--------------------------------------------------
 // Layer
 
-<<<<<<< HEAD
-Layer::Layer(LayerManager* aManager, void* aImplData) :
-  mManager(aManager),
-  mParent(nullptr),
-  mNextSibling(nullptr),
-  mPrevSibling(nullptr),
-  mImplData(aImplData),
-  mCompositorAnimationsId(0),
-  mUseTileSourceRect(false),
-=======
 Layer::Layer(LayerManager* aManager, void* aImplData)
   : mManager(aManager)
   , mParent(nullptr)
@@ -211,7 +193,6 @@
   , mImplData(aImplData)
   , mAnimationInfo(aManager)
   , mUseTileSourceRect(false)
->>>>>>> a17af05f
 #ifdef DEBUG
   , mDebugColorIndex(0)
 #endif
@@ -220,29 +201,6 @@
 
 Layer::~Layer()
 {
-<<<<<<< HEAD
-}
-
-Animation*
-Layer::AddAnimation()
-{
-  // Here generates a new id when the first animation is added and
-  // this id is used to represent the animations in this layer.
-  if (!mCompositorAnimationsId) {
-    mCompositorAnimationsId = AnimationHelper::GetNextCompositorAnimationsId();
-  }
-
-  MOZ_LAYERS_LOG_IF_SHADOWABLE(
-    this, ("Layer::Mutated(%p) AddAnimation with id=%" PRIu64, this, mCompositorAnimationsId));
-
-  MOZ_ASSERT(!mPendingAnimations, "should have called ClearAnimations first");
-
-  Animation* anim = mAnimations.AppendElement();
-
-  Mutated();
-  return anim;
-=======
->>>>>>> a17af05f
 }
 
 void
@@ -251,55 +209,7 @@
   MOZ_LAYERS_LOG_IF_SHADOWABLE(
     this, ("Layer::Mutated(%p) SetCompositorAnimations with id=%" PRIu64, this, mAnimationInfo.GetCompositorAnimationsId()));
 
-<<<<<<< HEAD
-  if (mAnimations.IsEmpty() && mAnimationData.IsEmpty()) {
-    return;
-  }
-
-  MOZ_LAYERS_LOG_IF_SHADOWABLE(this, ("Layer::Mutated(%p) ClearAnimations", this));
-  mAnimations.Clear();
-  mCompositorAnimationsId = 0;
-  mAnimationData.Clear();
-  Mutated();
-}
-
-Animation*
-Layer::AddAnimationForNextTransaction()
-{
-  MOZ_ASSERT(mPendingAnimations,
-             "should have called ClearAnimationsForNextTransaction first");
-
-  Animation* anim = mPendingAnimations->AppendElement();
-
-  return anim;
-}
-
-void
-Layer::ClearAnimationsForNextTransaction()
-{
-  // Ensure we have a non-null mPendingAnimations to mark a future clear.
-  if (!mPendingAnimations) {
-    mPendingAnimations = new AnimationArray;
-  }
-
-  mPendingAnimations->Clear();
-}
-
-void
-Layer::SetCompositorAnimations(const CompositorAnimations& aCompositorAnimations)
-{
-  MOZ_LAYERS_LOG_IF_SHADOWABLE(
-    this, ("Layer::Mutated(%p) SetCompositorAnimations with id=%" PRIu64, this, mCompositorAnimationsId));
-
-  mAnimations = aCompositorAnimations.animations();
-  mCompositorAnimationsId = aCompositorAnimations.id();
-  mAnimationData.Clear();
-  AnimationHelper::SetAnimations(mAnimations,
-                                 mAnimationData,
-                                 mBaseAnimationStyle);
-=======
   mAnimationInfo.SetCompositorAnimations(aCompositorAnimations);
->>>>>>> a17af05f
 
   Mutated();
 }
@@ -311,22 +221,7 @@
       this,
       [&aReadyTime](Layer *layer)
       {
-<<<<<<< HEAD
-        bool updated = false;
-        for (size_t animIdx = 0, animEnd = layer->mAnimations.Length();
-             animIdx < animEnd; animIdx++) {
-          Animation& anim = layer->mAnimations[animIdx];
-
-          // If the animation is play-pending, resolve the start time.
-          if (anim.startTime().IsNull() && !anim.isNotPlaying()) {
-            anim.startTime() = aReadyTime - anim.holdTime() + anim.delay();
-            updated = true;
-          }
-        }
-        if (updated) {
-=======
         if (layer->mAnimationInfo.StartPendingAnimations(aReadyTime)) {
->>>>>>> a17af05f
           layer->Mutated();
         }
       });
@@ -605,12 +500,7 @@
     return currentClip;
   }
 
-<<<<<<< HEAD
-  if (GetLocalVisibleRegion().IsEmpty() &&
-      !(AsHostLayer() && AsHostLayer()->NeedToDrawCheckerboarding())) {
-=======
   if (GetLocalVisibleRegion().IsEmpty()) {
->>>>>>> a17af05f
     // When our visible region is empty, our parent may not have created the
     // intermediate surface that we would require for correct clipping; however,
     // this does not matter since we are invisible.
@@ -797,8 +687,6 @@
   }
 
   return mSimpleAttrs.MixBlendMode();
-<<<<<<< HEAD
-=======
 }
 
 Matrix4x4
@@ -811,7 +699,6 @@
     transform = transform * layer->GetLocalTransform();
   }
   return transform;
->>>>>>> a17af05f
 }
 
 void
@@ -1211,12 +1098,7 @@
 static nsTArray<LayerPolygon>
 SortLayersWithBSPTree(nsTArray<Layer*>& aArray)
 {
-<<<<<<< HEAD
-  std::deque<LayerPolygon> inputLayers;
-  nsTArray<LayerPolygon> orderedLayers;
-=======
   std::list<LayerPolygon> inputLayers;
->>>>>>> a17af05f
 
   // Build a list of polygons to be sorted.
   for (Layer* layer : aArray) {
@@ -1246,21 +1128,13 @@
   }
 
   if (inputLayers.empty()) {
-<<<<<<< HEAD
-    return orderedLayers;
-=======
     return nsTArray<LayerPolygon>();
->>>>>>> a17af05f
   }
 
   // Build a BSP tree from the list of polygons.
   BSPTree tree(inputLayers);
-<<<<<<< HEAD
-  orderedLayers = Move(tree.GetDrawOrder());
-=======
 
   nsTArray<LayerPolygon> orderedLayers(tree.GetDrawOrder());
->>>>>>> a17af05f
 
   // Transform the polygons back to layer space.
   for (LayerPolygon& layerPolygon : orderedLayers) {
@@ -1377,12 +1251,9 @@
       useIntermediateSurface = true;
     } else if ((!idealTransform.Is2D() || AnyAncestorOrThisIs3DContextLeaf()) &&
                Creates3DContextWithExtendingChildren()) {
-<<<<<<< HEAD
-=======
       useIntermediateSurface = true;
     } else if (blendMode != CompositionOp::OP_OVER &&
                Manager()->BlendingRequiresIntermediateSurface()) {
->>>>>>> a17af05f
       useIntermediateSurface = true;
     } else {
       useIntermediateSurface = false;
@@ -1646,15 +1517,6 @@
   }
 }
 
-<<<<<<< HEAD
-void
-LayerManager::BeginTabSwitch()
-{
-  mTabSwitchStart = TimeStamp::Now();
-}
-
-=======
->>>>>>> a17af05f
 static void PrintInfo(std::stringstream& aStream, HostLayer* aLayerComposite);
 
 #ifdef MOZ_DUMP_PAINTING
@@ -1909,12 +1771,9 @@
   }
   if (mSimpleAttrs.ScrolledClip()) {
     AppendToString(aStream, mSimpleAttrs.ScrolledClip()->GetClipRect(), " [scrolled-clip=", "]");
-<<<<<<< HEAD
-=======
     if (const Maybe<size_t>& ix = mSimpleAttrs.ScrolledClip()->GetMaskLayerIndex()) {
       AppendToString(aStream, ix.value(), " [scrolled-mask=", "]");
     }
->>>>>>> a17af05f
   }
   if (1.0 != mSimpleAttrs.PostXScale() || 1.0 != mSimpleAttrs.PostYScale()) {
     aStream << nsPrintfCString(" [postScale=%g, %g]", mSimpleAttrs.PostXScale(), mSimpleAttrs.PostYScale()).get();
@@ -1928,12 +1787,6 @@
   if (GetTransformIsPerspective()) {
     aStream << " [perspective]";
   }
-<<<<<<< HEAD
-  if (!GetLayerBounds().IsEmpty()) {
-    AppendToString(aStream, GetLayerBounds(), " [bounds=", "]");
-  }
-=======
->>>>>>> a17af05f
   if (!mVisibleRegion.IsEmpty()) {
     AppendToString(aStream, mVisibleRegion.ToUnknownRegion(), " [visible=", "]");
   } else {
@@ -1966,18 +1819,11 @@
   if (IsScrollbarContainer()) {
     aStream << " [scrollbar]";
   }
-<<<<<<< HEAD
-  if (GetScrollbarDirection() == ScrollDirection::VERTICAL) {
-    aStream << nsPrintfCString(" [vscrollbar=%" PRIu64 "]", GetScrollbarTargetContainerId()).get();
-  }
-  if (GetScrollbarDirection() == ScrollDirection::HORIZONTAL) {
-=======
   ScrollDirection thumbDirection = GetScrollThumbData().mDirection;
   if (thumbDirection == ScrollDirection::VERTICAL) {
     aStream << nsPrintfCString(" [vscrollbar=%" PRIu64 "]", GetScrollbarTargetContainerId()).get();
   }
   if (thumbDirection == ScrollDirection::HORIZONTAL) {
->>>>>>> a17af05f
     aStream << nsPrintfCString(" [hscrollbar=%" PRIu64 "]", GetScrollbarTargetContainerId()).get();
   }
   if (GetIsFixedPosition()) {
@@ -2009,17 +1855,10 @@
       AppendToString(aStream, mScrollMetadata[i], "", "]");
     }
   }
-<<<<<<< HEAD
-  if (!mAnimations.IsEmpty()) {
-    aStream << nsPrintfCString(" [%d animations with id=%" PRIu64 " ]",
-                               (int) mAnimations.Length(),
-                               mCompositorAnimationsId).get();
-=======
   if (!mAnimationInfo.GetAnimations().IsEmpty()) {
     aStream << nsPrintfCString(" [%d animations with id=%" PRIu64 " ]",
                                (int) mAnimationInfo.GetAnimations().Length(),
                                mAnimationInfo.GetCompositorAnimationsId()).get();
->>>>>>> a17af05f
   }
 }
 
@@ -2130,14 +1969,9 @@
   // Component alpha
   layer->set_calpha(static_cast<bool>(GetContentFlags() & CONTENT_COMPONENT_ALPHA));
   // Vertical or horizontal bar
-<<<<<<< HEAD
-  if (GetScrollbarDirection() != ScrollDirection::NONE) {
-    layer->set_direct(GetScrollbarDirection() == ScrollDirection::VERTICAL ?
-=======
   ScrollDirection thumbDirection = GetScrollThumbData().mDirection;
   if (thumbDirection != ScrollDirection::NONE) {
     layer->set_direct(thumbDirection == ScrollDirection::VERTICAL ?
->>>>>>> a17af05f
                       LayersPacket::Layer::VERTICAL :
                       LayersPacket::Layer::HORIZONTAL);
     layer->set_barid(GetScrollbarTargetContainerId());
@@ -2669,20 +2503,5 @@
   Mutated();
 }
 
-TextLayer::TextLayer(LayerManager* aManager, void* aImplData)
-  : Layer(aManager, aImplData)
-{}
-
-TextLayer::~TextLayer()
-{}
-
-void
-TextLayer::SetGlyphs(nsTArray<GlyphArray>&& aGlyphs)
-{
-  MOZ_LAYERS_LOG_IF_SHADOWABLE(this, ("Layer::Mutated(%p) Glyphs", this));
-  mGlyphs = Move(aGlyphs);
-  Mutated();
-}
-
 } // namespace layers
 } // namespace mozilla