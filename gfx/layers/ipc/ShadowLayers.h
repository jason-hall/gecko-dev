--- conflicted
+++ resolved
@@ -17,10 +17,7 @@
 #include "mozilla/dom/ScreenOrientation.h"  // for ScreenOrientation
 #include "mozilla/ipc/SharedMemory.h"   // for SharedMemory, etc
 #include "mozilla/layers/CompositableForwarder.h"
-<<<<<<< HEAD
-=======
 #include "mozilla/layers/FocusTarget.h"
->>>>>>> a17af05f
 #include "mozilla/layers/LayersTypes.h"
 #include "mozilla/layers/TextureForwarder.h"
 #include "mozilla/layers/CompositorTypes.h"  // for OpenMode, etc
@@ -408,11 +405,8 @@
     return mPaintTiming;
   }
 
-<<<<<<< HEAD
-=======
   ShadowLayerForwarder* AsLayerForwarder() override { return this; }
 
->>>>>>> a17af05f
   // Returns true if aSurface wraps a Shmem.
   static bool IsShmem(SurfaceDescriptor* aSurface);
 
@@ -447,11 +441,6 @@
 #endif
 
   RefPtr<CompositableClient> FindCompositable(const CompositableHandle& aHandle);
-<<<<<<< HEAD
-
-  bool InWorkerThread();
-=======
->>>>>>> a17af05f
 
   bool InWorkerThread();
 
@@ -472,15 +461,12 @@
   uint64_t mNextLayerHandle;
   nsDataHashtable<nsUint64HashKey, CompositableClient*> mCompositables;
   PaintTiming mPaintTiming;
-<<<<<<< HEAD
-=======
   /**
    * ShadowLayerForwarder might dispatch tasks to main while puppet widget and
    * tabChild don't exist anymore; therefore we hold the event target since its
    *  lifecycle is independent of these objects.
    */
   nsCOMPtr<nsIEventTarget> mEventTarget;
->>>>>>> a17af05f
 };
 
 class CompositableClient;
