--- conflicted
+++ resolved
@@ -11,10 +11,7 @@
 include protocol PAPZ;
 include protocol PAPZCTreeManager;
 include protocol PBrowser;
-<<<<<<< HEAD
-=======
 include protocol PCompositorManager;
->>>>>>> a17af05f
 include protocol PCompositorWidget;
 include protocol PLayerTransaction;
 include protocol PTexture;
@@ -42,14 +39,10 @@
 using mozilla::layers::TextureFlags from "mozilla/layers/CompositorTypes.h";
 using mozilla::layers::CompositorOptions from "mozilla/layers/CompositorOptions.h";
 using mozilla::wr::PipelineId from "mozilla/webrender/WebRenderTypes.h";
-<<<<<<< HEAD
-using base::ProcessId from "base/process.h";
-=======
 using mozilla::wr::IdNamespace from "mozilla/webrender/WebRenderTypes.h";
 using base::ProcessId from "base/process.h";
 using mozilla::wr::MaybeExternalImageId from "mozilla/webrender/WebRenderTypes.h";
 using mozilla::wr::WebRenderError from "mozilla/webrender/WebRenderTypes.h";
->>>>>>> a17af05f
 
 namespace mozilla {
 namespace layers {
@@ -98,18 +91,6 @@
   // TextureSources are recreated.
   async InvalidateLayers(uint64_t layersId);
 
-<<<<<<< HEAD
-  // The compositor type or device has changed, and a new texture factory
-  // identifier is available. Layers must be invalidated and the new identifier
-  // must be propagated. The sequence number is a generation count for the
-  // compositor.
-  async CompositorUpdated(
-    uint64_t layersId,
-    TextureFactoryIdentifier newIdentifier,
-    uint64_t seqNo);
-
-=======
->>>>>>> a17af05f
   // The compositor completed a layers transaction. id is the layers id
   // of the child layer tree that was composited (or 0 when notifying
   // the root layer tree).
@@ -161,11 +142,6 @@
 
   // When out-of-process, this must be called to finish initialization.
   sync Initialize(uint64_t rootLayerTreeId);
-<<<<<<< HEAD
-  sync Reset(LayersBackend[] aBackendHints, uint64_t aSeqNo)
-    returns (bool aResult, TextureFactoryIdentifier aOutIdentifier);
-=======
->>>>>>> a17af05f
 
   // Must be called after Initialize(), and only succeeds if AsyncPanZoomEnabled() is true.
   async PAPZ(uint64_t layersId);
@@ -176,13 +152,6 @@
    */
   async RemotePluginsReady();
 
-<<<<<<< HEAD
-  // Confirmation that the child has invalidated all its layers, and will not
-  // request layers against an old compositor.
-  async AcknowledgeCompositorUpdate(uint64_t aLayersId, uint64_t aSeqNo);
-
-=======
->>>>>>> a17af05f
   // Child requests frame uniformity measurements
   sync GetFrameUniformity() returns (FrameUniformityData data);
 
@@ -283,14 +252,10 @@
 
   // The pipelineId is the same as the layersId
   sync PWebRenderBridge(PipelineId pipelineId, LayoutDeviceIntSize aSize)
-<<<<<<< HEAD
-    returns (TextureFactoryIdentifier textureFactoryIdentifier, uint32_t idNamespace); //XXX: use the WrIdNamespace type
-=======
     returns (TextureFactoryIdentifier textureFactoryIdentifier, IdNamespace idNamespace);
 
   sync CheckContentOnlyTDR(uint32_t sequenceNum)
     returns (bool isContentOnlyTDR);
->>>>>>> a17af05f
 
 child:
   // Send back Compositor Frame Metrics from APZCs so tiled layers can
