--- conflicted
+++ resolved
@@ -181,17 +181,6 @@
 void
 ImageBridgeChild::NotifyNotUsed(uint64_t aTextureId, uint64_t aFwdTransactionId)
 {
-<<<<<<< HEAD
-  RefPtr<TextureClient> client = mTexturesWaitingRecycled.Get(aTextureId);
-  if (!client) {
-    return;
-  }
-  if (aFwdTransactionId < client->GetLastFwdTransactionId()) {
-    // Released on host side, but client already requested newer use texture.
-    return;
-  }
-  mTexturesWaitingRecycled.Remove(aTextureId);
-=======
   if (auto entry = mTexturesWaitingRecycled.Lookup(aTextureId)) {
     if (aFwdTransactionId < entry.Data()->GetLastFwdTransactionId()) {
       // Released on host side, but client already requested newer use texture.
@@ -199,7 +188,6 @@
     }
     entry.Remove();
   }
->>>>>>> a17af05f
 }
 
 void
@@ -292,14 +280,9 @@
   *outResult = CreateCanvasClientNow(aType, aFlags);
 }
 
-<<<<<<< HEAD
-ImageBridgeChild::ImageBridgeChild()
-  : mCanSend(false)
-=======
 ImageBridgeChild::ImageBridgeChild(uint32_t aNamespace)
   : mNamespace(aNamespace)
   , mCanSend(false)
->>>>>>> a17af05f
   , mDestroyed(false)
   , mFwdTransactionId(0)
   , mContainerMapLock("ImageBridgeChild.mContainerMapLock")
@@ -336,7 +319,6 @@
   // we don't want old IDs to potentially leak into a recreated ImageBridge.
   static uint64_t sNextID = 1;
   uint64_t id = sNextID++;
-<<<<<<< HEAD
 
   {
     MutexAutoLock lock(mContainerMapLock);
@@ -346,23 +328,9 @@
 
   CompositableHandle handle(id);
   aCompositable->InitIPDL(handle);
-  SendNewCompositable(handle, aCompositable->GetTextureInfo());
-}
-
-=======
-
-  {
-    MutexAutoLock lock(mContainerMapLock);
-    MOZ_ASSERT(!mImageContainers.Contains(id));
-    mImageContainers.Put(id, aImageContainer);
-  }
-
-  CompositableHandle handle(id);
-  aCompositable->InitIPDL(handle);
   SendNewCompositable(handle, aCompositable->GetTextureInfo(), GetCompositorBackendType());
 }
 
->>>>>>> a17af05f
 void
 ImageBridgeChild::ForgetImageContainer(const CompositableHandle& aHandle)
 {
@@ -383,47 +351,9 @@
 }
 
 void
-<<<<<<< HEAD
-ImageBridgeChild::ReleaseTextureClientNow(TextureClient* aClient)
-{
-  MOZ_ASSERT(InImageBridgeChildThread());
-  RELEASE_MANUALLY(aClient);
-}
-
-/* static */ void
-ImageBridgeChild::DispatchReleaseTextureClient(TextureClient* aClient)
-{
-  if (!aClient) {
-    return;
-  }
-
-  RefPtr<ImageBridgeChild> imageBridge = ImageBridgeChild::GetSingleton();
-  if (!imageBridge) {
-    // TextureClient::Release should normally happen in the ImageBridgeChild
-    // thread because it usually generate some IPDL messages.
-    // However, if we take this branch it means that the ImageBridgeChild
-    // has already shut down, along with the TextureChild, which means no
-    // message will be sent and it is safe to run this code from any thread.
-    RELEASE_MANUALLY(aClient);
-    return;
-  }
-
-  RefPtr<Runnable> runnable = WrapRunnable(
-    imageBridge,
-    &ImageBridgeChild::ReleaseTextureClientNow,
-    aClient);
-  imageBridge->GetMessageLoop()->PostTask(runnable.forget());
-}
-
-void
-ImageBridgeChild::UpdateImageClient(RefPtr<ImageClient> aClient, RefPtr<ImageContainer> aContainer)
-{
-  if (!aClient || !aContainer) {
-=======
 ImageBridgeChild::UpdateImageClient(RefPtr<ImageContainer> aContainer)
 {
   if (!aContainer) {
->>>>>>> a17af05f
     return;
   }
 
@@ -1198,8 +1128,6 @@
   dom::ContentChild::FatalErrorIfNotUsingGPUProcess(aName, aMsg, OtherPid());
 }
 
-<<<<<<< HEAD
-=======
 wr::MaybeExternalImageId
 ImageBridgeChild::GetNextExternalImageId()
 {
@@ -1212,6 +1140,5 @@
   return Some(wr::ToExternalImageId(imageId));
 }
 
->>>>>>> a17af05f
 } // namespace layers
 } // namespace mozilla