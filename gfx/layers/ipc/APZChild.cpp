/* -*- Mode: C++; tab-width: 8; indent-tabs-mode: nil; c-basic-offset: 2 -*- */
/* vim: set sw=4 ts=8 et tw=80 : */
/* This Source Code Form is subject to the terms of the Mozilla Public
 * License, v. 2.0. If a copy of the MPL was not distributed with this
 * file, You can obtain one at http://mozilla.org/MPL/2.0/. */

#include "mozilla/layers/APZChild.h"
#include "mozilla/layers/GeckoContentController.h"

#include "mozilla/dom/TabChild.h"
#include "mozilla/layers/APZCCallbackHelper.h"

#include "InputData.h" // for InputData

namespace mozilla {
namespace layers {

APZChild::APZChild(RefPtr<GeckoContentController> aController)
  : mController(aController)
{
  MOZ_ASSERT(mController);
}

APZChild::~APZChild()
{
  if (mController) {
    mController->Destroy();
    mController = nullptr;
  }
}

mozilla::ipc::IPCResult
APZChild::RecvRequestContentRepaint(const FrameMetrics& aFrameMetrics)
{
  MOZ_ASSERT(mController->IsRepaintThread());

  mController->RequestContentRepaint(aFrameMetrics);
  return IPC_OK();
}

mozilla::ipc::IPCResult
APZChild::RecvUpdateOverscrollVelocity(const float& aX, const float& aY, const bool& aIsRootContent)
{
  mController->UpdateOverscrollVelocity(aX, aY, aIsRootContent);
  return IPC_OK();
}

mozilla::ipc::IPCResult
APZChild::RecvUpdateOverscrollOffset(const float& aX, const float& aY, const bool& aIsRootContent)
{
  mController->UpdateOverscrollOffset(aX, aY, aIsRootContent);
  return IPC_OK();
}

mozilla::ipc::IPCResult
<<<<<<< HEAD
APZChild::RecvSetScrollingRootContent(const bool& aIsRootContent)
{
  mController->SetScrollingRootContent(aIsRootContent);
  return IPC_OK();
}

mozilla::ipc::IPCResult
=======
>>>>>>> a17af05f
APZChild::RecvNotifyMozMouseScrollEvent(const ViewID& aScrollId,
                                        const nsString& aEvent)
{
  mController->NotifyMozMouseScrollEvent(aScrollId, aEvent);
  return IPC_OK();
}

mozilla::ipc::IPCResult
APZChild::RecvNotifyAPZStateChange(const ScrollableLayerGuid& aGuid,
                                   const APZStateChange& aChange,
                                   const int& aArg)
{
  mController->NotifyAPZStateChange(aGuid, aChange, aArg);
  return IPC_OK();
}

mozilla::ipc::IPCResult
APZChild::RecvNotifyFlushComplete()
{
  MOZ_ASSERT(mController->IsRepaintThread());

  mController->NotifyFlushComplete();
  return IPC_OK();
<<<<<<< HEAD
}

mozilla::ipc::IPCResult
APZChild::RecvNotifyAsyncScrollbarDragRejected(const ViewID& aScrollId)
{
  mController->NotifyAsyncScrollbarDragRejected(aScrollId);
  return IPC_OK();
}

mozilla::ipc::IPCResult
=======
}

mozilla::ipc::IPCResult
APZChild::RecvNotifyAsyncScrollbarDragRejected(const ViewID& aScrollId)
{
  mController->NotifyAsyncScrollbarDragRejected(aScrollId);
  return IPC_OK();
}

mozilla::ipc::IPCResult
APZChild::RecvNotifyAutoscrollHandledByAPZ(const ViewID& aScrollId)
{
  mController->NotifyAutoscrollHandledByAPZ(aScrollId);
  return IPC_OK();
}

mozilla::ipc::IPCResult
>>>>>>> a17af05f
APZChild::RecvDestroy()
{
  // mController->Destroy will be called in the destructor
  PAPZChild::Send__delete__(this);
  return IPC_OK();
}


} // namespace layers
} // namespace mozilla<|MERGE_RESOLUTION|>--- conflicted
+++ resolved
@@ -53,16 +53,6 @@
 }
 
 mozilla::ipc::IPCResult
-<<<<<<< HEAD
-APZChild::RecvSetScrollingRootContent(const bool& aIsRootContent)
-{
-  mController->SetScrollingRootContent(aIsRootContent);
-  return IPC_OK();
-}
-
-mozilla::ipc::IPCResult
-=======
->>>>>>> a17af05f
 APZChild::RecvNotifyMozMouseScrollEvent(const ViewID& aScrollId,
                                         const nsString& aEvent)
 {
@@ -86,18 +76,6 @@
 
   mController->NotifyFlushComplete();
   return IPC_OK();
-<<<<<<< HEAD
-}
-
-mozilla::ipc::IPCResult
-APZChild::RecvNotifyAsyncScrollbarDragRejected(const ViewID& aScrollId)
-{
-  mController->NotifyAsyncScrollbarDragRejected(aScrollId);
-  return IPC_OK();
-}
-
-mozilla::ipc::IPCResult
-=======
 }
 
 mozilla::ipc::IPCResult
@@ -115,7 +93,6 @@
 }
 
 mozilla::ipc::IPCResult
->>>>>>> a17af05f
 APZChild::RecvDestroy()
 {
   // mController->Destroy will be called in the destructor
