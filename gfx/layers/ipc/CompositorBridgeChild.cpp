--- conflicted
+++ resolved
@@ -13,10 +13,7 @@
 #include "base/task.h"                  // for NewRunnableMethod, etc
 #include "gfxPrefs.h"
 #include "mozilla/dom/TabGroup.h"
-<<<<<<< HEAD
-=======
 #include "mozilla/layers/CompositorManagerChild.h"
->>>>>>> a17af05f
 #include "mozilla/layers/ImageBridgeChild.h"
 #include "mozilla/layers/APZChild.h"
 #include "mozilla/layers/IAPZCTreeManager.h"
@@ -82,15 +79,10 @@
 
 Atomic<int32_t> KnowsCompositor::sSerialCounter(0);
 
-<<<<<<< HEAD
-CompositorBridgeChild::CompositorBridgeChild(LayerManager *aLayerManager)
-  : mLayerManager(aLayerManager)
-=======
 CompositorBridgeChild::CompositorBridgeChild(CompositorManagerChild *aManager)
   : mCompositorManager(aManager)
   , mIdNamespace(0)
   , mResourceId(0)
->>>>>>> a17af05f
   , mCanSend(false)
   , mActorDestroyed(false)
   , mFwdTransactionId(0)
@@ -172,16 +164,6 @@
     layers->Destroy();
   }
 
-<<<<<<< HEAD
-  AutoTArray<PWebRenderBridgeChild*, 16> wRBridges;
-  ManagedPWebRenderBridgeChild(wRBridges);
-  for (int i = wRBridges.Length() - 1; i >= 0; --i) {
-    RefPtr<WebRenderBridgeChild> wRBridge =
-      static_cast<WebRenderBridgeChild*>(wRBridges[i]);
-    wRBridge->Destroy();
-  }
-
-=======
   AutoTArray<PWebRenderBridgeChild*, 16> wrBridges;
   ManagedPWebRenderBridgeChild(wrBridges);
   for (int i = wrBridges.Length() - 1; i >= 0; --i) {
@@ -193,7 +175,6 @@
   // Flush async paints before we destroy texture data.
   FlushAsyncPaints();
 
->>>>>>> a17af05f
   const ManagedContainer<PTextureChild>& textures = ManagedPTextureChild();
   for (auto iter = textures.ConstIter(); !iter.Done(); iter.Next()) {
     RefPtr<TextureClient> texture = TextureClient::AsTextureClient(iter.Get()->GetKey());
@@ -245,31 +226,8 @@
   return false;
 }
 
-<<<<<<< HEAD
-/* static */ bool
-CompositorBridgeChild::InitForContent(Endpoint<PCompositorBridgeChild>&& aEndpoint)
-{
-  // There's only one compositor per child process.
-  MOZ_ASSERT(!sCompositorBridge);
-
-  RefPtr<CompositorBridgeChild> child(new CompositorBridgeChild(nullptr));
-  if (!aEndpoint.Bind(child)) {
-    NS_RUNTIMEABORT("Couldn't Open() Compositor channel.");
-    return false;
-  }
-  child->InitIPDL();
-
-  // We release this ref in DeferredDestroyCompositor.
-  sCompositorBridge = child;
-  return true;
-}
-
-/* static */ bool
-CompositorBridgeChild::ReinitForContent(Endpoint<PCompositorBridgeChild>&& aEndpoint)
-=======
 void
 CompositorBridgeChild::InitForContent(uint32_t aNamespace)
->>>>>>> a17af05f
 {
   MOZ_ASSERT(NS_IsMainThread());
   MOZ_ASSERT(aNamespace);
@@ -287,44 +245,6 @@
   sCompositorBridge = this;
 }
 
-<<<<<<< HEAD
-CompositorBridgeParent*
-CompositorBridgeChild::InitSameProcess(widget::CompositorWidget* aWidget,
-                                       const uint64_t& aLayerTreeId,
-                                       CSSToLayoutDeviceScale aScale,
-                                       const CompositorOptions& aOptions,
-                                       bool aUseExternalSurface,
-                                       const gfx::IntSize& aSurfaceSize)
-{
-  TimeDuration vsyncRate =
-    gfxPlatform::GetPlatform()->GetHardwareVsync()->GetGlobalDisplay().GetVsyncRate();
-
-  mCompositorBridgeParent =
-    new CompositorBridgeParent(aScale, vsyncRate, aOptions, aUseExternalSurface, aSurfaceSize);
-
-  bool ok = Open(mCompositorBridgeParent->GetIPCChannel(),
-                 CompositorThreadHolder::Loop(),
-                 ipc::ChildSide);
-  MOZ_RELEASE_ASSERT(ok);
-
-  InitIPDL();
-  mCompositorBridgeParent->InitSameProcess(aWidget, aLayerTreeId);
-  return mCompositorBridgeParent;
-}
-
-/* static */ RefPtr<CompositorBridgeChild>
-CompositorBridgeChild::CreateRemote(const uint64_t& aProcessToken,
-                                    LayerManager* aLayerManager,
-                                    Endpoint<PCompositorBridgeChild>&& aEndpoint)
-{
-  RefPtr<CompositorBridgeChild> child = new CompositorBridgeChild(aLayerManager);
-  if (!aEndpoint.Bind(child)) {
-    return nullptr;
-  }
-  child->InitIPDL();
-  child->mProcessToken = aProcessToken;
-  return child;
-=======
 void
 CompositorBridgeChild::InitForWidget(uint64_t aProcessToken,
                                      LayerManager* aLayerManager,
@@ -339,20 +259,6 @@
   mProcessToken = aProcessToken;
   mLayerManager = aLayerManager;
   mIdNamespace = aNamespace;
->>>>>>> a17af05f
-}
-
-void
-CompositorBridgeChild::InitIPDL()
-{
-  mCanSend = true;
-  AddRef();
-}
-
-void
-CompositorBridgeChild::DeallocPCompositorBridgeChild()
-{
-  Release();
 }
 
 /*static*/ CompositorBridgeChild*
@@ -434,43 +340,6 @@
     }
   }
   return IPC_OK();
-<<<<<<< HEAD
-}
-
-mozilla::ipc::IPCResult
-CompositorBridgeChild::RecvCompositorUpdated(const uint64_t& aLayersId,
-                                             const TextureFactoryIdentifier& aNewIdentifier,
-                                             const uint64_t& aSeqNo)
-{
-  if (mLayerManager) {
-    // This case is handled directly by nsBaseWidget.
-    MOZ_ASSERT(aLayersId == 0);
-  } else if (aLayersId != 0) {
-    // Update gfxPlatform if this is the first time we're seeing this compositor
-    // update (we will get an update for each connected tab).
-    if (mDeviceResetSequenceNumber != aSeqNo) {
-      gfxPlatform::GetPlatform()->CompositorUpdated();
-      mDeviceResetSequenceNumber = aSeqNo;
-
-      // If we still get device reset here, something must wrong when creating
-      // d3d11 devices.
-      if (gfxPlatform::GetPlatform()->DidRenderingDeviceReset()) {
-        gfxCriticalError() << "Unexpected reset device processing when \
-                               updating compositor.";
-      }
-    }
-
-    if (dom::TabChild* child = dom::TabChild::GetFrom(aLayersId)) {
-      child->CompositorUpdated(aNewIdentifier, aSeqNo);
-    }
-    if (!mCanSend) {
-      return IPC_OK();
-    }
-    SendAcknowledgeCompositorUpdate(aLayersId, aSeqNo);
-  }
-  return IPC_OK();
-=======
->>>>>>> a17af05f
 }
 
 #if defined(XP_WIN) || defined(MOZ_WIDGET_GTK)
@@ -562,11 +431,7 @@
         // our OnPaint handler and forwarded over to the plugin process async.
         widget->Resize(aContentOffset.x + bounds.x,
                        aContentOffset.y + bounds.y,
-<<<<<<< HEAD
-                       bounds.width, bounds.height, true);
-=======
                        bounds.Width(), bounds.Height(), true);
->>>>>>> a17af05f
       }
 
       widget->Enable(isVisible);
@@ -685,9 +550,6 @@
     gfxCriticalNote << "Receive IPC close with reason=AbnormalShutdown";
   }
 
-<<<<<<< HEAD
-  mCanSend = false;
-=======
   {
     // We take the lock to update these fields, since they are read from the
     // paint thread. We don't need the lock to init them, since that happens
@@ -702,7 +564,6 @@
     mCanSend = false;
     mActorDestroyed = true;
   }
->>>>>>> a17af05f
 
   if (mProcessToken && XRE_IsParentProcess()) {
     GPUProcessManager::Get()->NotifyRemoteActorDestroyed(mProcessToken);
@@ -1025,8 +886,6 @@
     tab->LayerTreeUpdate(aEpoch, aActive);
   }
   return IPC_OK();
-<<<<<<< HEAD
-=======
 }
 
 mozilla::ipc::IPCResult
@@ -1035,7 +894,6 @@
   MOZ_ASSERT(XRE_IsParentProcess());
   GPUProcessManager::Get()->NotifyWebRenderError(aError);
   return IPC_OK();
->>>>>>> a17af05f
 }
 
 void
@@ -1056,17 +914,6 @@
 void
 CompositorBridgeChild::NotifyNotUsed(uint64_t aTextureId, uint64_t aFwdTransactionId)
 {
-<<<<<<< HEAD
-  RefPtr<TextureClient> client = mTexturesWaitingRecycled.Get(aTextureId);
-  if (!client) {
-    return;
-  }
-  if (aFwdTransactionId < client->GetLastFwdTransactionId()) {
-    // Released on host side, but client already requested newer use texture.
-    return;
-  }
-  mTexturesWaitingRecycled.Remove(aTextureId);
-=======
   if (auto entry = mTexturesWaitingRecycled.Lookup(aTextureId)) {
     if (aFwdTransactionId < entry.Data()->GetLastFwdTransactionId()) {
       // Released on host side, but client already requested newer use texture.
@@ -1074,7 +921,6 @@
     }
     entry.Remove();
   }
->>>>>>> a17af05f
 }
 
 void
@@ -1436,30 +1282,5 @@
   }
 }
 
-void
-CompositorBridgeChild::HandleFatalError(const char* aName, const char* aMsg) const
-{
-  dom::ContentChild::FatalErrorIfNotUsingGPUProcess(aName, aMsg, OtherPid());
-}
-
-PWebRenderBridgeChild*
-CompositorBridgeChild::AllocPWebRenderBridgeChild(const wr::PipelineId& aPipelineId,
-                                                  const LayoutDeviceIntSize&,
-                                                  TextureFactoryIdentifier*,
-                                                  uint32_t *aIdNamespace)
-{
-  WebRenderBridgeChild* child = new WebRenderBridgeChild(aPipelineId);
-  child->AddIPDLReference();
-  return child;
-}
-
-bool
-CompositorBridgeChild::DeallocPWebRenderBridgeChild(PWebRenderBridgeChild* aActor)
-{
-  WebRenderBridgeChild* child = static_cast<WebRenderBridgeChild*>(aActor);
-  child->ReleaseIPDLReference();
-  return true;
-}
-
 } // namespace layers
 } // namespace mozilla