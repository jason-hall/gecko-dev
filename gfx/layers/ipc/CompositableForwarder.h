--- conflicted
+++ resolved
@@ -116,11 +116,8 @@
 
   static uint32_t GetMaxFileDescriptorsPerMessage();
 
-<<<<<<< HEAD
-=======
   virtual ShadowLayerForwarder* AsLayerForwarder() { return nullptr; }
 
->>>>>>> a17af05f
 protected:
   nsTArray<RefPtr<TextureClient> > mTexturesToRemove;
   nsTArray<RefPtr<CompositableClient>> mCompositableClientsToRemove;
