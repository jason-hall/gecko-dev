/* -*- Mode: C++; tab-width: 8; indent-tabs-mode: nil; c-basic-offset: 2 -*-
 * vim: sw=2 ts=8 et :
 */
/* This Source Code Form is subject to the terms of the Mozilla Public
 * License, v. 2.0. If a copy of the MPL was not distributed with this
 * file, You can obtain one at http://mozilla.org/MPL/2.0/. */

#ifndef MOZILLA_LAYERS_LAYERTRANSACTIONPARENT_H
#define MOZILLA_LAYERS_LAYERTRANSACTIONPARENT_H

#include <stddef.h>                     // for size_t
#include <stdint.h>                     // for uint64_t, uint32_t
#include "CompositableTransactionParent.h"
#include "mozilla/Attributes.h"         // for override
#include "mozilla/ipc/SharedMemory.h"   // for SharedMemory, etc
#include "mozilla/layers/PLayerTransactionParent.h"
<<<<<<< HEAD
#include "nsDataHashtable.h"
=======
#include "nsRefPtrHashtable.h"
>>>>>>> a17af05f
#include "nsTArrayForwardDeclare.h"     // for InfallibleTArray

namespace mozilla {

namespace ipc {
class Shmem;
} // namespace ipc

namespace layout {
class RenderFrameParent;
} // namespace layout

namespace layers {

class Layer;
class HostLayerManager;
class ShadowLayerParent;
class CompositableParent;
class CompositorAnimationStorage;
class CompositorBridgeParentBase;

class LayerTransactionParent final : public PLayerTransactionParent,
                                     public CompositableParentManager,
                                     public ShmemAllocator
{
  typedef mozilla::layout::RenderFrameParent RenderFrameParent;
  typedef InfallibleTArray<Edit> EditArray;
  typedef InfallibleTArray<OpDestroy> OpDestroyArray;
  typedef InfallibleTArray<PluginWindowData> PluginsArray;
  typedef InfallibleTArray<ReadLockInit> ReadLockArray;

public:
  LayerTransactionParent(HostLayerManager* aManager,
                         CompositorBridgeParentBase* aBridge,
                         CompositorAnimationStorage* aAnimStorage,
                         uint64_t aId);

protected:
  ~LayerTransactionParent();

public:
  void Destroy();

<<<<<<< HEAD
  HostLayerManager* layer_manager() const { return mLayerManager; }

  void SetLayerManager(HostLayerManager* aLayerManager);
=======
  void SetLayerManager(HostLayerManager* aLayerManager, CompositorAnimationStorage* aAnimStorage);
>>>>>>> a17af05f

  uint64_t GetId() const { return mId; }
  Layer* GetRoot() const { return mRoot; }

  uint64_t GetChildEpoch() const { return mChildEpoch; }
  bool ShouldParentObserveEpoch();

  virtual ShmemAllocator* AsShmemAllocator() override { return this; }

  virtual bool AllocShmem(size_t aSize,
                          ipc::SharedMemory::SharedMemoryType aType,
                          ipc::Shmem* aShmem) override;

  virtual bool AllocUnsafeShmem(size_t aSize,
                                ipc::SharedMemory::SharedMemoryType aType,
                                ipc::Shmem* aShmem) override;

  virtual void DeallocShmem(ipc::Shmem& aShmem) override;

  virtual bool IsSameProcess() const override;

  const uint64_t& GetPendingTransactionId() { return mPendingTransaction; }
  void SetPendingTransactionId(uint64_t aId, const TimeStamp& aTxnStartTime, const TimeStamp& aFwdTime)
  {
    mPendingTransaction = aId;
    mTxnStartTime = aTxnStartTime;
    mFwdTime = aFwdTime;
  }
  uint64_t FlushTransactionId(TimeStamp& aCompositeEnd);

  // CompositableParentManager
  virtual void SendAsyncMessage(const InfallibleTArray<AsyncParentMessageData>& aMessage) override;

  virtual void SendPendingAsyncMessages() override;

  virtual void SetAboutToSendAsyncMessages() override;

  virtual void NotifyNotUsed(PTextureParent* aTexture, uint64_t aTransactionId) override;

  virtual base::ProcessId GetChildProcessId() override
  {
    return OtherPid();
  }

<<<<<<< HEAD
  void SetPendingCompositorUpdate(uint64_t aNumber) {
    mPendingCompositorUpdate = Some(aNumber);
  }
  void AcknowledgeCompositorUpdate(uint64_t aNumber) {
    if (mPendingCompositorUpdate == Some(aNumber)) {
      mPendingCompositorUpdate = Nothing();
    }
  }

protected:
  virtual mozilla::ipc::IPCResult RecvShutdown() override;
=======
protected:
  virtual mozilla::ipc::IPCResult RecvShutdown() override;
  virtual mozilla::ipc::IPCResult RecvShutdownSync() override;
>>>>>>> a17af05f

  virtual mozilla::ipc::IPCResult RecvPaintTime(const uint64_t& aTransactionId,
                                                const TimeDuration& aPaintTime) override;

  virtual mozilla::ipc::IPCResult RecvInitReadLocks(ReadLockArray&& aReadLocks) override;
  virtual mozilla::ipc::IPCResult RecvUpdate(const TransactionInfo& aInfo) override;

  virtual mozilla::ipc::IPCResult RecvSetLayerObserverEpoch(const uint64_t& aLayerObserverEpoch) override;
  virtual mozilla::ipc::IPCResult RecvNewCompositable(const CompositableHandle& aHandle,
                                                      const TextureInfo& aInfo) override;
  virtual mozilla::ipc::IPCResult RecvReleaseLayer(const LayerHandle& aHandle) override;
  virtual mozilla::ipc::IPCResult RecvReleaseCompositable(const CompositableHandle& aHandle) override;

  virtual mozilla::ipc::IPCResult RecvClearCachedResources() override;
  virtual mozilla::ipc::IPCResult RecvForceComposite() override;
  virtual mozilla::ipc::IPCResult RecvSetTestSampleTime(const TimeStamp& aTime) override;
  virtual mozilla::ipc::IPCResult RecvLeaveTestMode() override;
  virtual mozilla::ipc::IPCResult RecvGetAnimationOpacity(const uint64_t& aCompositorAnimationsId,
                                                          float* aOpacity,
                                                          bool* aHasAnimationOpacity) override;
  virtual mozilla::ipc::IPCResult RecvGetAnimationTransform(const uint64_t& aCompositorAnimationsId,
                                                            MaybeTransform* aTransform)
                                         override;
  virtual mozilla::ipc::IPCResult RecvSetAsyncScrollOffset(const FrameMetrics::ViewID& aId,
                                                           const float& aX, const float& aY) override;
  virtual mozilla::ipc::IPCResult RecvSetAsyncZoom(const FrameMetrics::ViewID& aId,
                                                   const float& aValue) override;
  virtual mozilla::ipc::IPCResult RecvFlushApzRepaints() override;
  virtual mozilla::ipc::IPCResult RecvGetAPZTestData(APZTestData* aOutData) override;
  virtual mozilla::ipc::IPCResult RecvRequestProperty(const nsString& aProperty, float* aValue) override;
  virtual mozilla::ipc::IPCResult RecvSetConfirmedTargetAPZC(const uint64_t& aBlockId,
                                                             nsTArray<ScrollableLayerGuid>&& aTargets) override;
  virtual mozilla::ipc::IPCResult RecvRecordPaintTimes(const PaintTiming& aTiming) override;
<<<<<<< HEAD
=======
  virtual mozilla::ipc::IPCResult RecvGetTextureFactoryIdentifier(TextureFactoryIdentifier* aIdentifier) override;
>>>>>>> a17af05f

  bool SetLayerAttributes(const OpSetLayerAttributes& aOp);

  virtual void ActorDestroy(ActorDestroyReason why) override;

  template <typename T>
  bool BindLayer(const RefPtr<Layer>& aLayer, const T& aCreateOp) {
    return BindLayerToHandle(aLayer, aCreateOp.layer());
  }

  bool BindLayerToHandle(RefPtr<Layer> aLayer, const LayerHandle& aHandle);

  Layer* AsLayer(const LayerHandle& aLayer);

  bool Attach(Layer* aLayer, CompositableHost* aCompositable, bool aIsAsyncVideo);

  void AddIPDLReference() {
    MOZ_ASSERT(mIPCOpen == false);
    mIPCOpen = true;
    AddRef();
  }
  void ReleaseIPDLReference() {
    MOZ_ASSERT(mIPCOpen == true);
    mIPCOpen = false;
    Release();
  }
  friend class CompositorBridgeParent;
  friend class CrossProcessCompositorBridgeParent;
  friend class layout::RenderFrameParent;

private:
<<<<<<< HEAD
  RefPtr<HostLayerManager> mLayerManager;
  CompositorBridgeParentBase* mCompositorBridge;
=======
  // This is a function so we can log or breakpoint on why hit
  // testing tree changes are made.
  void UpdateHitTestingTree(Layer* aLayer, const char* aWhy) {
    mUpdateHitTestingTree = true;
  }

private:
  RefPtr<HostLayerManager> mLayerManager;
  CompositorBridgeParentBase* mCompositorBridge;
  RefPtr<CompositorAnimationStorage> mAnimStorage;
>>>>>>> a17af05f

  // Hold the root because it might be grafted under various
  // containers in the "real" layer tree
  RefPtr<Layer> mRoot;

  // Mapping from LayerHandles to Layers.
<<<<<<< HEAD
  nsDataHashtable<nsUint64HashKey, RefPtr<Layer>> mLayerMap;
=======
  nsRefPtrHashtable<nsUint64HashKey, Layer> mLayerMap;
>>>>>>> a17af05f

  // When this is nonzero, it refers to a layer tree owned by the
  // compositor thread.  It is always true that
  //   mId != 0 => mRoot == null
  // because the "real tree" is owned by the compositor.
  uint64_t mId;

  // These fields keep track of the latest epoch values in the child and the
  // parent. mChildEpoch is the latest epoch value received from the child.
  // mParentEpoch is the latest epoch value that we have told TabParent about
  // (via ObserveLayerUpdate).
  uint64_t mChildEpoch;
  uint64_t mParentEpoch;

  uint64_t mPendingTransaction;
<<<<<<< HEAD

  // Not accepting layers updates until we receive an acknowledgement with this
  // generation number.
  Maybe<uint64_t> mPendingCompositorUpdate;
=======
  TimeStamp mTxnStartTime;
  TimeStamp mFwdTime;
>>>>>>> a17af05f

  // When the widget/frame/browser stuff in this process begins its
  // destruction process, we need to Disconnect() all the currently
  // live shadow layers, because some of them might be orphaned from
  // the layer tree.  This happens in Destroy() above.  After we
  // Destroy() ourself, there's a window in which that information
  // hasn't yet propagated back to the child side and it might still
  // send us layer transactions.  We want to ignore those transactions
  // because they refer to "zombie layers" on this side.  So, we track
  // that state with |mDestroyed|.  This is similar to, but separate
  // from, |mLayerManager->IsDestroyed()|; we might have had Destroy()
  // called on us but the mLayerManager might not be destroyed, or
  // vice versa.  In both cases though, we want to ignore shadow-layer
  // transactions posted by the child.

  bool mDestroyed;
  bool mIPCOpen;

  // This is set during RecvUpdate to track whether we'll need to update
  // APZ's hit test regions.
  bool mUpdateHitTestingTree;
};

} // namespace layers
} // namespace mozilla

#endif // MOZILLA_LAYERS_LAYERTRANSACTIONPARENT_H<|MERGE_RESOLUTION|>--- conflicted
+++ resolved
@@ -14,11 +14,7 @@
 #include "mozilla/Attributes.h"         // for override
 #include "mozilla/ipc/SharedMemory.h"   // for SharedMemory, etc
 #include "mozilla/layers/PLayerTransactionParent.h"
-<<<<<<< HEAD
-#include "nsDataHashtable.h"
-=======
 #include "nsRefPtrHashtable.h"
->>>>>>> a17af05f
 #include "nsTArrayForwardDeclare.h"     // for InfallibleTArray
 
 namespace mozilla {
@@ -62,13 +58,7 @@
 public:
   void Destroy();
 
-<<<<<<< HEAD
-  HostLayerManager* layer_manager() const { return mLayerManager; }
-
-  void SetLayerManager(HostLayerManager* aLayerManager);
-=======
   void SetLayerManager(HostLayerManager* aLayerManager, CompositorAnimationStorage* aAnimStorage);
->>>>>>> a17af05f
 
   uint64_t GetId() const { return mId; }
   Layer* GetRoot() const { return mRoot; }
@@ -113,23 +103,9 @@
     return OtherPid();
   }
 
-<<<<<<< HEAD
-  void SetPendingCompositorUpdate(uint64_t aNumber) {
-    mPendingCompositorUpdate = Some(aNumber);
-  }
-  void AcknowledgeCompositorUpdate(uint64_t aNumber) {
-    if (mPendingCompositorUpdate == Some(aNumber)) {
-      mPendingCompositorUpdate = Nothing();
-    }
-  }
-
-protected:
-  virtual mozilla::ipc::IPCResult RecvShutdown() override;
-=======
 protected:
   virtual mozilla::ipc::IPCResult RecvShutdown() override;
   virtual mozilla::ipc::IPCResult RecvShutdownSync() override;
->>>>>>> a17af05f
 
   virtual mozilla::ipc::IPCResult RecvPaintTime(const uint64_t& aTransactionId,
                                                 const TimeDuration& aPaintTime) override;
@@ -163,10 +139,7 @@
   virtual mozilla::ipc::IPCResult RecvSetConfirmedTargetAPZC(const uint64_t& aBlockId,
                                                              nsTArray<ScrollableLayerGuid>&& aTargets) override;
   virtual mozilla::ipc::IPCResult RecvRecordPaintTimes(const PaintTiming& aTiming) override;
-<<<<<<< HEAD
-=======
   virtual mozilla::ipc::IPCResult RecvGetTextureFactoryIdentifier(TextureFactoryIdentifier* aIdentifier) override;
->>>>>>> a17af05f
 
   bool SetLayerAttributes(const OpSetLayerAttributes& aOp);
 
@@ -198,10 +171,6 @@
   friend class layout::RenderFrameParent;
 
 private:
-<<<<<<< HEAD
-  RefPtr<HostLayerManager> mLayerManager;
-  CompositorBridgeParentBase* mCompositorBridge;
-=======
   // This is a function so we can log or breakpoint on why hit
   // testing tree changes are made.
   void UpdateHitTestingTree(Layer* aLayer, const char* aWhy) {
@@ -212,18 +181,13 @@
   RefPtr<HostLayerManager> mLayerManager;
   CompositorBridgeParentBase* mCompositorBridge;
   RefPtr<CompositorAnimationStorage> mAnimStorage;
->>>>>>> a17af05f
 
   // Hold the root because it might be grafted under various
   // containers in the "real" layer tree
   RefPtr<Layer> mRoot;
 
   // Mapping from LayerHandles to Layers.
-<<<<<<< HEAD
-  nsDataHashtable<nsUint64HashKey, RefPtr<Layer>> mLayerMap;
-=======
   nsRefPtrHashtable<nsUint64HashKey, Layer> mLayerMap;
->>>>>>> a17af05f
 
   // When this is nonzero, it refers to a layer tree owned by the
   // compositor thread.  It is always true that
@@ -239,15 +203,8 @@
   uint64_t mParentEpoch;
 
   uint64_t mPendingTransaction;
-<<<<<<< HEAD
-
-  // Not accepting layers updates until we receive an acknowledgement with this
-  // generation number.
-  Maybe<uint64_t> mPendingCompositorUpdate;
-=======
   TimeStamp mTxnStartTime;
   TimeStamp mFwdTime;
->>>>>>> a17af05f
 
   // When the widget/frame/browser stuff in this process begins its
   // destruction process, we need to Disconnect() all the currently
