/* -*- Mode: C++; tab-width: 8; indent-tabs-mode: nil; c-basic-offset: 2 -*-
 * vim: sw=2 ts=8 et :
 */
/* This Source Code Form is subject to the terms of the Mozilla Public
 * License, v. 2.0. If a copy of the MPL was not distributed with this
 * file, You can obtain one at http://mozilla.org/MPL/2.0/. */

#include "LayerTransactionParent.h"
#include <vector>                       // for vector
#include "apz/src/AsyncPanZoomController.h"
#include "CompositableHost.h"           // for CompositableParent, Get, etc
#include "ImageLayers.h"                // for ImageLayer
#include "Layers.h"                     // for Layer, ContainerLayer, etc
#include "CompositableTransactionParent.h"  // for EditReplyVector
#include "CompositorBridgeParent.h"
#include "gfxPrefs.h"
#include "mozilla/gfx/BasePoint3D.h"    // for BasePoint3D
#include "mozilla/layers/AnimationHelper.h" // for GetAnimatedPropValue
#include "mozilla/layers/CanvasLayerComposite.h"
#include "mozilla/layers/ColorLayerComposite.h"
#include "mozilla/layers/Compositor.h"  // for Compositor
#include "mozilla/layers/ContainerLayerComposite.h"
#include "mozilla/layers/ImageBridgeParent.h" // for ImageBridgeParent
#include "mozilla/layers/ImageLayerComposite.h"
#include "mozilla/layers/LayerManagerComposite.h"
#include "mozilla/layers/LayersMessages.h"  // for EditReply, etc
#include "mozilla/layers/LayersTypes.h"  // for MOZ_LAYERS_LOG
#include "mozilla/layers/TextureHostOGL.h"  // for TextureHostOGL
#include "mozilla/layers/PaintedLayerComposite.h"
#include "mozilla/mozalloc.h"           // for operator delete, etc
#include "mozilla/SizePrintfMacros.h"
#include "mozilla/Unused.h"
#include "nsCoord.h"                    // for NSAppUnitsToFloatPixels
#include "nsDebug.h"                    // for NS_RUNTIMEABORT
#include "nsISupportsImpl.h"            // for Layer::Release, etc
#include "nsLayoutUtils.h"              // for nsLayoutUtils
#include "nsMathUtils.h"                // for NS_round
#include "nsPoint.h"                    // for nsPoint
#include "nsTArray.h"                   // for nsTArray, nsTArray_Impl, etc
#include "TreeTraversal.h"              // for ForEachNode
#include "GeckoProfiler.h"
#include "mozilla/layers/TextureHost.h"
#include "mozilla/layers/AsyncCompositionManager.h"

using mozilla::layout::RenderFrameParent;

namespace mozilla {
namespace layers {

//--------------------------------------------------
// LayerTransactionParent
LayerTransactionParent::LayerTransactionParent(HostLayerManager* aManager,
                                               CompositorBridgeParentBase* aBridge,
                                               CompositorAnimationStorage* aAnimStorage,
                                               uint64_t aId)
  : mLayerManager(aManager)
  , mCompositorBridge(aBridge)
  , mAnimStorage(aAnimStorage)
  , mId(aId)
  , mChildEpoch(0)
  , mParentEpoch(0)
  , mPendingTransaction(0)
  , mDestroyed(false)
  , mIPCOpen(false)
{
}

LayerTransactionParent::~LayerTransactionParent()
{
}

void
<<<<<<< HEAD
LayerTransactionParent::SetLayerManager(HostLayerManager* aLayerManager)
{
  mLayerManager = aLayerManager;
  for (auto iter = mLayerMap.Iter(); !iter.Done(); iter.Next()) {
    auto layer = iter.Data();
    layer->AsHostLayer()->SetLayerManager(aLayerManager);
  }
=======
LayerTransactionParent::SetLayerManager(HostLayerManager* aLayerManager, CompositorAnimationStorage* aAnimStorage)
{
  if (mDestroyed) {
    return;
  }
  mLayerManager = aLayerManager;
  for (auto iter = mLayerMap.Iter(); !iter.Done(); iter.Next()) {
    auto layer = iter.Data();
    if (mAnimStorage &&
        layer->GetCompositorAnimationsId()) {
      mAnimStorage->ClearById(layer->GetCompositorAnimationsId());
    }
    layer->AsHostLayer()->SetLayerManager(aLayerManager);
  }
  mAnimStorage = aAnimStorage;
>>>>>>> a17af05f
}

mozilla::ipc::IPCResult
LayerTransactionParent::RecvShutdown()
{
  Destroy();
  IProtocol* mgr = Manager();
  if (!Send__delete__(this)) {
    return IPC_FAIL_NO_REASON(mgr);
  }
  return IPC_OK();
<<<<<<< HEAD
=======
}

mozilla::ipc::IPCResult
LayerTransactionParent::RecvShutdownSync()
{
  return RecvShutdown();
>>>>>>> a17af05f
}

void
LayerTransactionParent::Destroy()
{
<<<<<<< HEAD
  mDestroyed = true;
  mCompositables.clear();
=======
  if (mDestroyed) {
    return;
  }
  mDestroyed = true;
  if (mAnimStorage) {
    for (auto iter = mLayerMap.Iter(); !iter.Done(); iter.Next()) {
      auto layer = iter.Data();
      if (layer->GetCompositorAnimationsId()) {
        mAnimStorage->ClearById(layer->GetCompositorAnimationsId());
      }
      layer->Disconnect();
    }
  }
  mCompositables.clear();
  mAnimStorage = nullptr;
>>>>>>> a17af05f
}

class MOZ_STACK_CLASS AutoLayerTransactionParentAsyncMessageSender
{
public:
  explicit AutoLayerTransactionParentAsyncMessageSender(LayerTransactionParent* aLayerTransaction,
                                                        const InfallibleTArray<OpDestroy>* aDestroyActors = nullptr)
    : mLayerTransaction(aLayerTransaction)
    , mActorsToDestroy(aDestroyActors)
  {
    mLayerTransaction->SetAboutToSendAsyncMessages();
  }

  ~AutoLayerTransactionParentAsyncMessageSender()
  {
    mLayerTransaction->SendPendingAsyncMessages();
    if (mActorsToDestroy) {
      // Destroy the actors after sending the async messages because the latter may contain
      // references to some actors.
      for (const auto& op : *mActorsToDestroy) {
        mLayerTransaction->DestroyActor(op);
      }
    }
  }
private:
  LayerTransactionParent* mLayerTransaction;
  const InfallibleTArray<OpDestroy>* mActorsToDestroy;
};

mozilla::ipc::IPCResult
LayerTransactionParent::RecvPaintTime(const uint64_t& aTransactionId,
                                      const TimeDuration& aPaintTime)
{
  mCompositorBridge->UpdatePaintTime(this, aPaintTime);
  return IPC_OK();
}

mozilla::ipc::IPCResult
LayerTransactionParent::RecvInitReadLocks(ReadLockArray&& aReadLocks)
{
  if (!AddReadLocks(Move(aReadLocks))) {
    return IPC_FAIL_NO_REASON(this);
  }
  return IPC_OK();
}

mozilla::ipc::IPCResult
LayerTransactionParent::RecvUpdate(const TransactionInfo& aInfo)
{
<<<<<<< HEAD
  GeckoProfilerTracingRAII tracer("Paint", "LayerTransaction");
  PROFILER_LABEL("LayerTransactionParent", "RecvUpdate",
    js::ProfileEntry::Category::GRAPHICS);

  TimeStamp updateStart = TimeStamp::Now();

  MOZ_LAYERS_LOG(("[ParentSide] received txn with %" PRIuSIZE " edits", aInfo.cset().Length()));
=======
  AutoProfilerTracing tracing("Paint", "LayerTransaction");
  AUTO_PROFILER_LABEL("LayerTransactionParent::RecvUpdate", GRAPHICS);

  TimeStamp updateStart = TimeStamp::Now();

  MOZ_LAYERS_LOG(("[ParentSide] received txn with %zu edits", aInfo.cset().Length()));
>>>>>>> a17af05f

  UpdateFwdTransactionId(aInfo.fwdTransactionId());
  AutoClearReadLocks clearLocks(mReadLocks);

<<<<<<< HEAD
  if (mDestroyed || !layer_manager() || layer_manager()->IsDestroyed()) {
=======
  if (mDestroyed || !mLayerManager || mLayerManager->IsDestroyed()) {
>>>>>>> a17af05f
    for (const auto& op : aInfo.toDestroy()) {
      DestroyActor(op);
    }
    return IPC_OK();
  }

  // This ensures that destroy operations are always processed. It is not safe
  // to early-return from RecvUpdate without doing so.
  AutoLayerTransactionParentAsyncMessageSender autoAsyncMessageSender(this, &aInfo.toDestroy());

  {
    AutoResolveRefLayers resolve(mCompositorBridge->GetCompositionManager(this));
    mLayerManager->BeginTransaction();
  }

  // Not all edits require an update to the hit testing tree.
  mUpdateHitTestingTree = false;

  for (EditArray::index_type i = 0; i < aInfo.cset().Length(); ++i) {
    const Edit& edit = const_cast<Edit&>(aInfo.cset()[i]);

    switch (edit.type()) {
    // Create* ops
    case Edit::TOpCreatePaintedLayer: {
      MOZ_LAYERS_LOG(("[ParentSide] CreatePaintedLayer"));

<<<<<<< HEAD
      RefPtr<PaintedLayer> layer = layer_manager()->CreatePaintedLayer();
=======
      RefPtr<PaintedLayer> layer = mLayerManager->CreatePaintedLayer();
>>>>>>> a17af05f
      if (!BindLayer(layer, edit.get_OpCreatePaintedLayer())) {
        return IPC_FAIL_NO_REASON(this);
      }

      UpdateHitTestingTree(layer, "CreatePaintedLayer");
      break;
    }
    case Edit::TOpCreateContainerLayer: {
      MOZ_LAYERS_LOG(("[ParentSide] CreateContainerLayer"));

<<<<<<< HEAD
      RefPtr<ContainerLayer> layer = layer_manager()->CreateContainerLayer();
=======
      RefPtr<ContainerLayer> layer = mLayerManager->CreateContainerLayer();
>>>>>>> a17af05f
      if (!BindLayer(layer, edit.get_OpCreateContainerLayer())) {
        return IPC_FAIL_NO_REASON(this);
      }

      UpdateHitTestingTree(layer, "CreateContainerLayer");
      break;
    }
    case Edit::TOpCreateImageLayer: {
      MOZ_LAYERS_LOG(("[ParentSide] CreateImageLayer"));

<<<<<<< HEAD
      RefPtr<ImageLayer> layer = layer_manager()->CreateImageLayer();
=======
      RefPtr<ImageLayer> layer = mLayerManager->CreateImageLayer();
>>>>>>> a17af05f
      if (!BindLayer(layer, edit.get_OpCreateImageLayer())) {
        return IPC_FAIL_NO_REASON(this);
      }

      UpdateHitTestingTree(layer, "CreateImageLayer");
      break;
    }
    case Edit::TOpCreateColorLayer: {
      MOZ_LAYERS_LOG(("[ParentSide] CreateColorLayer"));

<<<<<<< HEAD
      RefPtr<ColorLayer> layer = layer_manager()->CreateColorLayer();
=======
      RefPtr<ColorLayer> layer = mLayerManager->CreateColorLayer();
>>>>>>> a17af05f
      if (!BindLayer(layer, edit.get_OpCreateColorLayer())) {
        return IPC_FAIL_NO_REASON(this);
      }

      UpdateHitTestingTree(layer, "CreateColorLayer");
      break;
    }
    case Edit::TOpCreateTextLayer: {
      MOZ_LAYERS_LOG(("[ParentSide] CreateTextLayer"));

<<<<<<< HEAD
      RefPtr<TextLayer> layer = layer_manager()->CreateTextLayer();
=======
      RefPtr<TextLayer> layer = mLayerManager->CreateTextLayer();
>>>>>>> a17af05f
      if (!BindLayer(layer, edit.get_OpCreateTextLayer())) {
        return IPC_FAIL_NO_REASON(this);
      }

      UpdateHitTestingTree(layer, "CreateTextLayer");
      break;
    }
    case Edit::TOpCreateBorderLayer: {
<<<<<<< HEAD
      MOZ_LAYERS_LOG(("[ParentSide] CreateTextLayer"));

      RefPtr<BorderLayer> layer = layer_manager()->CreateBorderLayer();
=======
      MOZ_LAYERS_LOG(("[ParentSide] CreateBorderLayer"));

      RefPtr<BorderLayer> layer = mLayerManager->CreateBorderLayer();
>>>>>>> a17af05f
      if (!BindLayer(layer, edit.get_OpCreateBorderLayer())) {
        return IPC_FAIL_NO_REASON(this);
      }

      UpdateHitTestingTree(layer, "CreateBorderLayer");
      break;
    }
    case Edit::TOpCreateCanvasLayer: {
      MOZ_LAYERS_LOG(("[ParentSide] CreateCanvasLayer"));

<<<<<<< HEAD
      RefPtr<CanvasLayer> layer = layer_manager()->CreateCanvasLayer();
=======
      RefPtr<CanvasLayer> layer = mLayerManager->CreateCanvasLayer();
>>>>>>> a17af05f
      if (!BindLayer(layer, edit.get_OpCreateCanvasLayer())) {
        return IPC_FAIL_NO_REASON(this);
      }

<<<<<<< HEAD
      updateHitTestingTree = true;
=======
      UpdateHitTestingTree(layer, "CreateCanvasLayer");
>>>>>>> a17af05f
      break;
    }
    case Edit::TOpCreateRefLayer: {
      MOZ_LAYERS_LOG(("[ParentSide] CreateRefLayer"));

<<<<<<< HEAD
      RefPtr<RefLayer> layer = layer_manager()->CreateRefLayer();
=======
      RefPtr<RefLayer> layer = mLayerManager->CreateRefLayer();
>>>>>>> a17af05f
      if (!BindLayer(layer, edit.get_OpCreateRefLayer())) {
        return IPC_FAIL_NO_REASON(this);
      }

      UpdateHitTestingTree(layer, "CreateRefLayer");
      break;
    }
    case Edit::TOpSetDiagnosticTypes: {
      mLayerManager->SetDiagnosticTypes(edit.get_OpSetDiagnosticTypes().diagnostics());
      break;
    }
    case Edit::TOpWindowOverlayChanged: {
      mLayerManager->SetWindowOverlayChanged();
      break;
    }
    // Tree ops
    case Edit::TOpSetRoot: {
      MOZ_LAYERS_LOG(("[ParentSide] SetRoot"));

      Layer* newRoot = AsLayer(edit.get_OpSetRoot().root());
      if (!newRoot) {
        return IPC_FAIL_NO_REASON(this);
      }
      if (newRoot->GetParent()) {
        // newRoot is not a root!
        return IPC_FAIL_NO_REASON(this);
      }
      mRoot = newRoot;

      UpdateHitTestingTree(mRoot, "SetRoot");
      break;
    }
    case Edit::TOpInsertAfter: {
      MOZ_LAYERS_LOG(("[ParentSide] InsertAfter"));

      const OpInsertAfter& oia = edit.get_OpInsertAfter();
      Layer* child = AsLayer(oia.childLayer());
      Layer* layer = AsLayer(oia.container());
      Layer* after = AsLayer(oia.after());
      if (!child || !layer || !after) {
        return IPC_FAIL_NO_REASON(this);
      }
      ContainerLayer* container = layer->AsContainerLayer();
      if (!container || !container->InsertAfter(child, after)) {
        return IPC_FAIL_NO_REASON(this);
      }

      UpdateHitTestingTree(layer, "InsertAfter");
      break;
    }
    case Edit::TOpPrependChild: {
      MOZ_LAYERS_LOG(("[ParentSide] PrependChild"));

      const OpPrependChild& oac = edit.get_OpPrependChild();
      Layer* child = AsLayer(oac.childLayer());
      Layer* layer = AsLayer(oac.container());
      if (!child || !layer) {
        return IPC_FAIL_NO_REASON(this);
      }
      ContainerLayer* container = layer->AsContainerLayer();
      if (!container || !container->InsertAfter(child, nullptr)) {
        return IPC_FAIL_NO_REASON(this);
      }

      UpdateHitTestingTree(layer, "PrependChild");
      break;
    }
    case Edit::TOpRemoveChild: {
      MOZ_LAYERS_LOG(("[ParentSide] RemoveChild"));

      const OpRemoveChild& orc = edit.get_OpRemoveChild();
      Layer* childLayer = AsLayer(orc.childLayer());
      Layer* layer = AsLayer(orc.container());
      if (!childLayer || !layer) {
        return IPC_FAIL_NO_REASON(this);
      }
      ContainerLayer* container = layer->AsContainerLayer();
      if (!container || !container->RemoveChild(childLayer)) {
        return IPC_FAIL_NO_REASON(this);
      }

      UpdateHitTestingTree(layer, "RemoveChild");
      break;
    }
    case Edit::TOpRepositionChild: {
      MOZ_LAYERS_LOG(("[ParentSide] RepositionChild"));

      const OpRepositionChild& orc = edit.get_OpRepositionChild();
      Layer* child = AsLayer(orc.childLayer());
      Layer* after = AsLayer(orc.after());
      Layer* layer = AsLayer(orc.container());
      if (!child || !layer || !after) {
        return IPC_FAIL_NO_REASON(this);
      }
      ContainerLayer* container = layer->AsContainerLayer();
      if (!container || !container->RepositionChild(child, after)) {
        return IPC_FAIL_NO_REASON(this);
      }

      UpdateHitTestingTree(layer, "RepositionChild");
      break;
    }
    case Edit::TOpRaiseToTopChild: {
      MOZ_LAYERS_LOG(("[ParentSide] RaiseToTopChild"));

      const OpRaiseToTopChild& rtc = edit.get_OpRaiseToTopChild();
      Layer* child = AsLayer(rtc.childLayer());
      if (!child) {
        return IPC_FAIL_NO_REASON(this);
      }
      Layer* layer = AsLayer(rtc.container());
      if (!layer) {
        return IPC_FAIL_NO_REASON(this);
      }
      ContainerLayer* container = layer->AsContainerLayer();
      if (!container || !container->RepositionChild(child, nullptr)) {
        return IPC_FAIL_NO_REASON(this);
      }

      UpdateHitTestingTree(layer, "RaiseToTopChild");
      break;
    }
    case Edit::TCompositableOperation: {
      if (!ReceiveCompositableUpdate(edit.get_CompositableOperation())) {
        return IPC_FAIL_NO_REASON(this);
      }
      break;
    }
    case Edit::TOpAttachCompositable: {
      const OpAttachCompositable& op = edit.get_OpAttachCompositable();
      RefPtr<CompositableHost> host = FindCompositable(op.compositable());
<<<<<<< HEAD
      if (mPendingCompositorUpdate) {
        // Do not attach compositables from old layer trees. Return true since
        // content cannot handle errors.
        return IPC_OK();
      }
      if (!Attach(AsLayer(op.layer()), host, false)) {
        return IPC_FAIL_NO_REASON(this);
      }
      if (mLayerManager->GetCompositor()) {
        host->SetCompositorID(mLayerManager->GetCompositor()->GetCompositorID());
      }
=======
      if (!Attach(AsLayer(op.layer()), host, false)) {
        return IPC_FAIL_NO_REASON(this);
      }
      host->SetCompositorBridgeID(mLayerManager->GetCompositorBridgeID());
>>>>>>> a17af05f
      break;
    }
    case Edit::TOpAttachAsyncCompositable: {
      const OpAttachAsyncCompositable& op = edit.get_OpAttachAsyncCompositable();
<<<<<<< HEAD
      if (mPendingCompositorUpdate) {
        // Do not attach compositables from old layer trees. Return true since
        // content cannot handle errors.
        return IPC_OK();
      }
      ImageBridgeParent* imageBridge = ImageBridgeParent::GetInstance(OtherPid());
=======
      RefPtr<ImageBridgeParent> imageBridge = ImageBridgeParent::GetInstance(OtherPid());
>>>>>>> a17af05f
      if (!imageBridge) {
        return IPC_FAIL_NO_REASON(this);
      }
      RefPtr<CompositableHost> host = imageBridge->FindCompositable(op.compositable());
      if (!host) {
        // This normally should not happen, but can after a GPU process crash.
        // Media may not have had time to update the ImageContainer associated
        // with a video frame, and we may try to attach a stale CompositableHandle.
        // Rather than break the whole transaction, we just continue.
        gfxCriticalNote << "CompositableHost " << op.compositable().Value() << " not found";
        continue;
      }
      if (!Attach(AsLayer(op.layer()), host, true)) {
        return IPC_FAIL_NO_REASON(this);
<<<<<<< HEAD
      }
      if (mLayerManager->GetCompositor()) {
        host->SetCompositorID(mLayerManager->GetCompositor()->GetCompositorID());
      }
=======
      }
      host->SetCompositorBridgeID(mLayerManager->GetCompositorBridgeID());
>>>>>>> a17af05f
      break;
    }
    default:
      MOZ_CRASH("not reached");
    }
  }

  // Process simple attribute updates.
  for (const auto& op : aInfo.setSimpleAttrs()) {
    MOZ_LAYERS_LOG(("[ParentSide] SetSimpleLayerAttributes"));
    Layer* layer = AsLayer(op.layer());
    if (!layer) {
      return IPC_FAIL_NO_REASON(this);
    }
<<<<<<< HEAD
    layer->SetSimpleAttributes(op.attrs());
    updateHitTestingTree = true;
=======
    const SimpleLayerAttributes& attrs = op.attrs();
    const SimpleLayerAttributes& orig = layer->GetSimpleAttributes();
    if (!attrs.HitTestingInfoIsEqual(orig)) {
      UpdateHitTestingTree(layer, "scrolling info changed");
    }
    layer->SetSimpleAttributes(op.attrs());
>>>>>>> a17af05f
  }

  // Process attribute updates.
  for (const auto& op : aInfo.setAttrs()) {
    MOZ_LAYERS_LOG(("[ParentSide] SetLayerAttributes"));
    if (!SetLayerAttributes(op)) {
      return IPC_FAIL_NO_REASON(this);
    }
<<<<<<< HEAD
    updateHitTestingTree = true;
=======
>>>>>>> a17af05f
  }

  // Process paints separately, after all normal edits.
  for (const auto& op : aInfo.paints()) {
    if (!ReceiveCompositableUpdate(op)) {
      return IPC_FAIL_NO_REASON(this);
    }
  }

<<<<<<< HEAD
  mCompositorBridge->ShadowLayersUpdated(this, aInfo, updateHitTestingTree);

  {
    AutoResolveRefLayers resolve(mCompositorBridge->GetCompositionManager(this));
    layer_manager()->EndTransaction(TimeStamp(), LayerManager::END_NO_IMMEDIATE_REDRAW);
=======
  mCompositorBridge->ShadowLayersUpdated(this, aInfo, mUpdateHitTestingTree);

  {
    AutoResolveRefLayers resolve(mCompositorBridge->GetCompositionManager(this));
    mLayerManager->EndTransaction(TimeStamp(), LayerManager::END_NO_IMMEDIATE_REDRAW);
>>>>>>> a17af05f
  }

  if (!IsSameProcess()) {
    // Ensure that any pending operations involving back and front
    // buffers have completed, so that neither process stomps on the
    // other's buffer contents.
    LayerManagerComposite::PlatformSyncBeforeReplyUpdate();
  }

#ifdef COMPOSITOR_PERFORMANCE_WARNING
  int compositeTime = (int)(mozilla::TimeStamp::Now() - updateStart).ToMilliseconds();
  if (compositeTime > 15) {
    printf_stderr("Compositor: Layers update took %i ms (blocking gecko).\n", compositeTime);
  }
#endif

  // Enable visual warning for long transaction when draw FPS option is enabled
  bool drawFps = gfxPrefs::LayersDrawFPS();
  if (drawFps) {
    uint32_t visualWarningTrigger = gfxPrefs::LayerTransactionWarning();
    // The default theshold is 200ms to trigger, hit red when it take 4 times longer
    TimeDuration latency = TimeStamp::Now() - aInfo.transactionStart();
    if (latency > TimeDuration::FromMilliseconds(visualWarningTrigger)) {
      float severity = (latency - TimeDuration::FromMilliseconds(visualWarningTrigger)).ToMilliseconds() /
                         (4 * visualWarningTrigger);
      if (severity > 1.f) {
        severity = 1.f;
      }
      mLayerManager->VisualFrameWarning(severity);
      printf_stderr("LayerTransactionParent::RecvUpdate transaction from process %d took %f ms",
                    OtherPid(),
                    latency.ToMilliseconds());
    }

    mLayerManager->RecordUpdateTime((TimeStamp::Now() - updateStart).ToMilliseconds());
  }

  return IPC_OK();
}

bool
LayerTransactionParent::SetLayerAttributes(const OpSetLayerAttributes& aOp)
{
  Layer* layer = AsLayer(aOp.layer());
  if (!layer) {
    return false;
  }

  const LayerAttributes& attrs = aOp.attrs();
  const CommonLayerAttributes& common = attrs.common();
<<<<<<< HEAD
  layer->SetVisibleRegion(common.visibleRegion());
  layer->SetEventRegions(common.eventRegions());
  layer->SetClipRect(common.useClipRect() ? Some(common.clipRect()) : Nothing());
=======
  if (common.visibleRegion() != layer->GetVisibleRegion()) {
    UpdateHitTestingTree(layer, "visible region changed");
    layer->SetVisibleRegion(common.visibleRegion());
  }
  if (common.eventRegions() != layer->GetEventRegions()) {
    UpdateHitTestingTree(layer, "event regions changed");
    layer->SetEventRegions(common.eventRegions());
  }
  Maybe<ParentLayerIntRect> clipRect = common.useClipRect() ? Some(common.clipRect()) : Nothing();
  if (clipRect != layer->GetClipRect()) {
    UpdateHitTestingTree(layer, "clip rect changed");
    layer->SetClipRect(clipRect);
  }
>>>>>>> a17af05f
  if (LayerHandle maskLayer = common.maskLayer()) {
    layer->SetMaskLayer(AsLayer(maskLayer));
  } else {
    layer->SetMaskLayer(nullptr);
  }
  layer->SetCompositorAnimations(common.compositorAnimations());
<<<<<<< HEAD
  layer->SetScrollMetadata(common.scrollMetadata());
=======
  // Clean up the Animations by id in the CompositorAnimationStorage
  // if there are no active animations on the layer
  if (mAnimStorage &&
      layer->GetCompositorAnimationsId() &&
      layer->GetAnimations().IsEmpty()) {
    mAnimStorage->ClearById(layer->GetCompositorAnimationsId());
  }
  if (common.scrollMetadata() != layer->GetAllScrollMetadata()) {
    UpdateHitTestingTree(layer, "scroll metadata changed");
    layer->SetScrollMetadata(common.scrollMetadata());
  }
>>>>>>> a17af05f
  layer->SetDisplayListLog(common.displayListLog().get());

  // The updated invalid region is added to the existing one, since we can
  // update multiple times before the next composite.
  layer->AddInvalidRegion(common.invalidRegion());

  nsTArray<RefPtr<Layer>> maskLayers;
  for (size_t i = 0; i < common.ancestorMaskLayers().Length(); i++) {
    Layer* maskLayer = AsLayer(common.ancestorMaskLayers().ElementAt(i));
    if (!maskLayer) {
      return false;
    }
    maskLayers.AppendElement(maskLayer);
  }
  layer->SetAncestorMaskLayers(maskLayers);

  typedef SpecificLayerAttributes Specific;
  const SpecificLayerAttributes& specific = attrs.specific();
  switch (specific.type()) {
  case Specific::Tnull_t:
    break;

  case Specific::TPaintedLayerAttributes: {
    MOZ_LAYERS_LOG(("[ParentSide]   painted layer"));

    PaintedLayer* paintedLayer = layer->AsPaintedLayer();
    if (!paintedLayer) {
      return false;
    }
    const PaintedLayerAttributes& attrs =
      specific.get_PaintedLayerAttributes();

    paintedLayer->SetValidRegion(attrs.validRegion());
    break;
  }
  case Specific::TContainerLayerAttributes: {
    MOZ_LAYERS_LOG(("[ParentSide]   container layer"));

    ContainerLayer* containerLayer = layer->AsContainerLayer();
    if (!containerLayer) {
      return false;
    }
    const ContainerLayerAttributes& attrs =
      specific.get_ContainerLayerAttributes();
    containerLayer->SetPreScale(attrs.preXScale(), attrs.preYScale());
    containerLayer->SetInheritedScale(attrs.inheritedXScale(), attrs.inheritedYScale());
    containerLayer->SetScaleToResolution(attrs.scaleToResolution(),
                                         attrs.presShellResolution());
<<<<<<< HEAD
    containerLayer->SetEventRegionsOverride(attrs.eventRegionsOverride());

=======
    if (attrs.eventRegionsOverride() != containerLayer->GetEventRegionsOverride()) {
      UpdateHitTestingTree(layer, "event regions override changed");
      containerLayer->SetEventRegionsOverride(attrs.eventRegionsOverride());
    }
>>>>>>> a17af05f
    break;
  }
  case Specific::TColorLayerAttributes: {
    MOZ_LAYERS_LOG(("[ParentSide]   color layer"));

    ColorLayer* colorLayer = layer->AsColorLayer();
    if (!colorLayer) {
      return false;
    }
    colorLayer->SetColor(specific.get_ColorLayerAttributes().color().value());
    colorLayer->SetBounds(specific.get_ColorLayerAttributes().bounds());
    break;
  }
  case Specific::TTextLayerAttributes: {
    MOZ_LAYERS_LOG(("[ParentSide]   text layer"));

    TextLayer* textLayer = layer->AsTextLayer();
    if (!textLayer) {
      return false;
    }
    const auto& tla = specific.get_TextLayerAttributes();
    textLayer->SetBounds(tla.bounds());
    textLayer->SetGlyphs(Move(const_cast<nsTArray<GlyphArray>&>(tla.glyphs())));
    textLayer->SetScaledFont(reinterpret_cast<gfx::ScaledFont*>(tla.scaledFont()));
    break;
  }
  case Specific::TBorderLayerAttributes: {
    MOZ_LAYERS_LOG(("[ParentSide]   border layer"));

    BorderLayer* borderLayer = layer->AsBorderLayer();
    if (!borderLayer) {
      return false;
    }
    borderLayer->SetRect(specific.get_BorderLayerAttributes().rect());
    borderLayer->SetColors(specific.get_BorderLayerAttributes().colors());
    borderLayer->SetCornerRadii(specific.get_BorderLayerAttributes().corners());
    borderLayer->SetWidths(specific.get_BorderLayerAttributes().widths());
    break;
  }
  case Specific::TCanvasLayerAttributes: {
    MOZ_LAYERS_LOG(("[ParentSide]   canvas layer"));

    CanvasLayer* canvasLayer = layer->AsCanvasLayer();
    if (!canvasLayer) {
      return false;
    }
    canvasLayer->SetSamplingFilter(specific.get_CanvasLayerAttributes().samplingFilter());
    canvasLayer->SetBounds(specific.get_CanvasLayerAttributes().bounds());
    break;
  }
  case Specific::TRefLayerAttributes: {
    MOZ_LAYERS_LOG(("[ParentSide]   ref layer"));

    RefLayer* refLayer = layer->AsRefLayer();
    if (!refLayer) {
      return false;
    }
    refLayer->SetReferentId(specific.get_RefLayerAttributes().id());
    refLayer->SetEventRegionsOverride(specific.get_RefLayerAttributes().eventRegionsOverride());
<<<<<<< HEAD
=======
    UpdateHitTestingTree(layer, "event regions override changed");
>>>>>>> a17af05f
    break;
  }
  case Specific::TImageLayerAttributes: {
    MOZ_LAYERS_LOG(("[ParentSide]   image layer"));

    ImageLayer* imageLayer = layer->AsImageLayer();
    if (!imageLayer) {
      return false;
    }
    const ImageLayerAttributes& attrs = specific.get_ImageLayerAttributes();
    imageLayer->SetSamplingFilter(attrs.samplingFilter());
    imageLayer->SetScaleToSize(attrs.scaleToSize(), attrs.scaleMode());
    break;
  }
  default:
    MOZ_CRASH("not reached");
  }

  return true;
}

mozilla::ipc::IPCResult
LayerTransactionParent::RecvSetLayerObserverEpoch(const uint64_t& aLayerObserverEpoch)
{
  mChildEpoch = aLayerObserverEpoch;
  return IPC_OK();
}

bool
LayerTransactionParent::ShouldParentObserveEpoch()
{
  if (mParentEpoch == mChildEpoch) {
    return false;
  }

  mParentEpoch = mChildEpoch;
  return true;
}

mozilla::ipc::IPCResult
LayerTransactionParent::RecvSetTestSampleTime(const TimeStamp& aTime)
{
<<<<<<< HEAD
  if (!mCompositorBridge->SetTestSampleTime(this, aTime)) {
=======
  if (!mCompositorBridge->SetTestSampleTime(GetId(), aTime)) {
>>>>>>> a17af05f
    return IPC_FAIL_NO_REASON(this);
  }
  return IPC_OK();
}

mozilla::ipc::IPCResult
LayerTransactionParent::RecvLeaveTestMode()
{
<<<<<<< HEAD
  mCompositorBridge->LeaveTestMode(this);
=======
  mCompositorBridge->LeaveTestMode(GetId());
>>>>>>> a17af05f
  return IPC_OK();
}

mozilla::ipc::IPCResult
LayerTransactionParent::RecvGetAnimationOpacity(const uint64_t& aCompositorAnimationsId,
                                                float* aOpacity,
                                                bool* aHasAnimationOpacity)
{
  *aHasAnimationOpacity = false;
<<<<<<< HEAD
  if (mDestroyed || !layer_manager() || layer_manager()->IsDestroyed()) {
    return IPC_FAIL_NO_REASON(this);
  }

  mCompositorBridge->ApplyAsyncProperties(this);

  CompositorAnimationStorage* storage =
    mCompositorBridge->GetAnimationStorage(GetId());

  if (!storage) {
=======
  if (mDestroyed || !mLayerManager || mLayerManager->IsDestroyed()) {
>>>>>>> a17af05f
    return IPC_FAIL_NO_REASON(this);
  }

  auto value = storage->GetAnimatedValue(aCompositorAnimationsId);

<<<<<<< HEAD
  if (!value || value->mType != AnimatedValue::OPACITY) {
    return IPC_OK();
  }

  *aOpacity = value->mOpacity;
  *aHasAnimationOpacity = true;
=======
  if (!mAnimStorage) {
    return IPC_FAIL_NO_REASON(this);
  }

  Maybe<float> opacity = mAnimStorage->GetAnimationOpacity(aCompositorAnimationsId);
  if (opacity) {
    *aOpacity = *opacity;
    *aHasAnimationOpacity = true;
  }
>>>>>>> a17af05f
  return IPC_OK();
}

mozilla::ipc::IPCResult
LayerTransactionParent::RecvGetAnimationTransform(const uint64_t& aCompositorAnimationsId,
                                                  MaybeTransform* aTransform)
{
<<<<<<< HEAD
  if (mDestroyed || !layer_manager() || layer_manager()->IsDestroyed()) {
=======
  if (mDestroyed || !mLayerManager || mLayerManager->IsDestroyed()) {
>>>>>>> a17af05f
    return IPC_FAIL_NO_REASON(this);
  }

  // Make sure we apply the latest animation style or else we can end up with
  // a race between when we temporarily clear the animation transform (in
  // CompositorBridgeParent::SetShadowProperties) and when animation recalculates
  // the value.
  mCompositorBridge->ApplyAsyncProperties(this);

<<<<<<< HEAD
  CompositorAnimationStorage* storage =
    mCompositorBridge->GetAnimationStorage(GetId());

  if (!storage) {
    return IPC_FAIL_NO_REASON(this);
  }

  auto value = storage->GetAnimatedValue(aCompositorAnimationsId);

  if (!value || value->mType != AnimatedValue::TRANSFORM) {
    *aTransform = mozilla::void_t();
    return IPC_OK();
  }

  Matrix4x4 transform = value->mTransform.mFrameTransform;
  const TransformData& data = value->mTransform.mData;
  float scale = data.appUnitsPerDevPixel();
  Point3D transformOrigin = data.transformOrigin();

  // Undo the rebasing applied by
  // nsDisplayTransform::GetResultingTransformMatrixInternal
  transform.ChangeBasis(-transformOrigin);

  // Convert to CSS pixels (this undoes the operations performed by
  // nsStyleTransformMatrix::ProcessTranslatePart which is called from
  // nsDisplayTransform::GetResultingTransformMatrix)
  double devPerCss =
    double(scale) / double(nsDeviceContext::AppUnitsPerCSSPixel());
  transform._41 *= devPerCss;
  transform._42 *= devPerCss;
  transform._43 *= devPerCss;

  *aTransform = transform;
=======
  if (!mAnimStorage) {
    return IPC_FAIL_NO_REASON(this);
  }

  Maybe<Matrix4x4> transform = mAnimStorage->GetAnimationTransform(aCompositorAnimationsId);
  if (transform) {
    *aTransform = *transform;
  } else {
    *aTransform = mozilla::void_t();
  }
>>>>>>> a17af05f
  return IPC_OK();
}

static AsyncPanZoomController*
GetAPZCForViewID(Layer* aLayer, FrameMetrics::ViewID aScrollID)
{
  AsyncPanZoomController* resultApzc = nullptr;
  ForEachNode<ForwardIterator>(
      aLayer,
      [aScrollID, &resultApzc] (Layer* layer)
      {
        for (uint32_t i = 0; i < layer->GetScrollMetadataCount(); i++) {
          if (layer->GetFrameMetrics(i).GetScrollId() == aScrollID) {
            resultApzc = layer->GetAsyncPanZoomController(i);
            return TraversalFlag::Abort;
          }
        }
        return TraversalFlag::Continue;
      });
  return resultApzc;
}

mozilla::ipc::IPCResult
LayerTransactionParent::RecvSetAsyncScrollOffset(const FrameMetrics::ViewID& aScrollID,
                                                 const float& aX, const float& aY)
{
<<<<<<< HEAD
  if (mDestroyed || !layer_manager() || layer_manager()->IsDestroyed()) {
=======
  if (mDestroyed || !mLayerManager || mLayerManager->IsDestroyed()) {
>>>>>>> a17af05f
    return IPC_FAIL_NO_REASON(this);
  }

  AsyncPanZoomController* controller = GetAPZCForViewID(mRoot, aScrollID);
  if (!controller) {
    return IPC_FAIL_NO_REASON(this);
  }
  controller->SetTestAsyncScrollOffset(CSSPoint(aX, aY));
  return IPC_OK();
}

mozilla::ipc::IPCResult
LayerTransactionParent::RecvSetAsyncZoom(const FrameMetrics::ViewID& aScrollID,
                                         const float& aValue)
{
<<<<<<< HEAD
  if (mDestroyed || !layer_manager() || layer_manager()->IsDestroyed()) {
=======
  if (mDestroyed || !mLayerManager || mLayerManager->IsDestroyed()) {
>>>>>>> a17af05f
    return IPC_FAIL_NO_REASON(this);
  }

  AsyncPanZoomController* controller = GetAPZCForViewID(mRoot, aScrollID);
  if (!controller) {
    return IPC_FAIL_NO_REASON(this);
  }
  controller->SetTestAsyncZoom(LayerToParentLayerScale(aValue));
  return IPC_OK();
}

mozilla::ipc::IPCResult
LayerTransactionParent::RecvFlushApzRepaints()
{
<<<<<<< HEAD
  mCompositorBridge->FlushApzRepaints(this);
=======
  mCompositorBridge->FlushApzRepaints(GetId());
>>>>>>> a17af05f
  return IPC_OK();
}

mozilla::ipc::IPCResult
LayerTransactionParent::RecvGetAPZTestData(APZTestData* aOutData)
{
<<<<<<< HEAD
  mCompositorBridge->GetAPZTestData(this, aOutData);
=======
  mCompositorBridge->GetAPZTestData(GetId(), aOutData);
>>>>>>> a17af05f
  return IPC_OK();
}

mozilla::ipc::IPCResult
LayerTransactionParent::RecvRequestProperty(const nsString& aProperty, float* aValue)
{
  *aValue = -1;
  return IPC_OK();
}

mozilla::ipc::IPCResult
LayerTransactionParent::RecvSetConfirmedTargetAPZC(const uint64_t& aBlockId,
                                                   nsTArray<ScrollableLayerGuid>&& aTargets)
{
<<<<<<< HEAD
  mCompositorBridge->SetConfirmedTargetAPZC(this, aBlockId, aTargets);
=======
  mCompositorBridge->SetConfirmedTargetAPZC(GetId(), aBlockId, aTargets);
>>>>>>> a17af05f
  return IPC_OK();
}

bool
LayerTransactionParent::Attach(Layer* aLayer,
                               CompositableHost* aCompositable,
                               bool aIsAsync)
{
  if (!aCompositable || !aLayer) {
    return false;
  }

  HostLayer* layer = aLayer->AsHostLayer();
  if (!layer) {
    return false;
  }

  TextureSourceProvider* provider =
    static_cast<HostLayerManager*>(aLayer->Manager())->GetTextureSourceProvider();

  if (!layer->SetCompositableHost(aCompositable)) {
    // not all layer types accept a compositable, see bug 967824
    return false;
  }
  aCompositable->Attach(aLayer,
                        provider,
                        aIsAsync
                          ? CompositableHost::ALLOW_REATTACH
                            | CompositableHost::KEEP_ATTACHED
                          : CompositableHost::NO_FLAGS);
  return true;
}

mozilla::ipc::IPCResult
LayerTransactionParent::RecvClearCachedResources()
{
  if (mRoot) {
    // NB: |mRoot| here is the *child* context's root.  In this parent
    // context, it's just a subtree root.  We need to scope the clear
    // of resources to exactly that subtree, so we specify it here.
    mLayerManager->ClearCachedResources(mRoot);
  }
  mCompositorBridge->NotifyClearCachedResources(this);
  return IPC_OK();
}

mozilla::ipc::IPCResult
LayerTransactionParent::RecvForceComposite()
{
  mCompositorBridge->ForceComposite(this);
  return IPC_OK();
}

void
LayerTransactionParent::ActorDestroy(ActorDestroyReason why)
{
  Destroy();
}

bool
LayerTransactionParent::AllocShmem(size_t aSize,
                                   ipc::SharedMemory::SharedMemoryType aType,
                                   ipc::Shmem* aShmem)
{
  if (!mIPCOpen || mDestroyed) {
    return false;
  }
  return PLayerTransactionParent::AllocShmem(aSize, aType, aShmem);
}

bool
LayerTransactionParent::AllocUnsafeShmem(size_t aSize,
                                         ipc::SharedMemory::SharedMemoryType aType,
                                         ipc::Shmem* aShmem)
{
  if (!mIPCOpen || mDestroyed) {
    return false;
  }

  return PLayerTransactionParent::AllocUnsafeShmem(aSize, aType, aShmem);
}

void
LayerTransactionParent::DeallocShmem(ipc::Shmem& aShmem)
{
  if (!mIPCOpen || mDestroyed) {
    return;
  }
  PLayerTransactionParent::DeallocShmem(aShmem);
}

bool LayerTransactionParent::IsSameProcess() const
{
  return OtherPid() == base::GetCurrentProcId();
}

uint64_t
LayerTransactionParent::FlushTransactionId(TimeStamp& aCompositeEnd)
{
#if defined(ENABLE_FRAME_LATENCY_LOG)
  if (mPendingTransaction) {
    if (mTxnStartTime) {
      uint32_t latencyMs = round((aCompositeEnd - mTxnStartTime).ToMilliseconds());
      printf_stderr("From transaction start to end of generate frame latencyMs %d this %p\n", latencyMs, this);
    }
    if (mFwdTime) {
      uint32_t latencyMs = round((aCompositeEnd - mFwdTime).ToMilliseconds());
      printf_stderr("From forwarding transaction to end of generate frame latencyMs %d this %p\n", latencyMs, this);
    }
  }
  mTxnStartTime = TimeStamp();
  mFwdTime = TimeStamp();
#endif
  uint64_t id = mPendingTransaction;
  mPendingTransaction = 0;
  return id;
}

void
LayerTransactionParent::SendAsyncMessage(const InfallibleTArray<AsyncParentMessageData>& aMessage)
{
  MOZ_ASSERT_UNREACHABLE("unexpected to be called");
}

void
LayerTransactionParent::SendPendingAsyncMessages()
{
  mCompositorBridge->SendPendingAsyncMessages();
}

void
LayerTransactionParent::SetAboutToSendAsyncMessages()
{
  mCompositorBridge->SetAboutToSendAsyncMessages();
}

void
LayerTransactionParent::NotifyNotUsed(PTextureParent* aTexture, uint64_t aTransactionId)
{
  MOZ_ASSERT_UNREACHABLE("unexpected to be called");
}

bool
LayerTransactionParent::BindLayerToHandle(RefPtr<Layer> aLayer, const LayerHandle& aHandle)
{
<<<<<<< HEAD
  if (!aHandle || !aLayer || mLayerMap.Contains(aHandle.Value())) {
    return false;
  }

  mLayerMap.Put(aHandle.Value(), aLayer);
=======
  if (!aHandle || !aLayer) {
    return false;
  }
  if (auto entry = mLayerMap.LookupForAdd(aHandle.Value())) {
    return false;
  } else {
    entry.OrInsert([&aLayer] () { return aLayer; });
  }
>>>>>>> a17af05f
  return true;
}

Layer*
LayerTransactionParent::AsLayer(const LayerHandle& aHandle)
{
  if (!aHandle) {
    return nullptr;
  }
<<<<<<< HEAD
  return mLayerMap.Get(aHandle.Value()).get();
=======
  return mLayerMap.GetWeak(aHandle.Value());
>>>>>>> a17af05f
}

mozilla::ipc::IPCResult
LayerTransactionParent::RecvNewCompositable(const CompositableHandle& aHandle, const TextureInfo& aInfo)
{
<<<<<<< HEAD
  if (!AddCompositable(aHandle, aInfo)) {
=======
  if (!AddCompositable(aHandle, aInfo, /* aUseWebRender */ false)) {
>>>>>>> a17af05f
    return IPC_FAIL_NO_REASON(this);
  }
  return IPC_OK();
}

mozilla::ipc::IPCResult
LayerTransactionParent::RecvReleaseLayer(const LayerHandle& aHandle)
{
<<<<<<< HEAD
  if (!aHandle || !mLayerMap.Contains(aHandle.Value())) {
    return IPC_FAIL_NO_REASON(this);
  }

  Maybe<RefPtr<Layer>> maybeLayer = mLayerMap.GetAndRemove(aHandle.Value());
  if (maybeLayer) {
    (*maybeLayer)->Disconnect();
  }

=======
  RefPtr<Layer> layer;
  if (!aHandle || !mLayerMap.Remove(aHandle.Value(), getter_AddRefs(layer))) {
    return IPC_FAIL_NO_REASON(this);
  }
  if (mAnimStorage &&
      layer->GetCompositorAnimationsId()) {
    mAnimStorage->ClearById(layer->GetCompositorAnimationsId());
  }
  layer->Disconnect();
>>>>>>> a17af05f
  return IPC_OK();
}

mozilla::ipc::IPCResult
LayerTransactionParent::RecvReleaseCompositable(const CompositableHandle& aHandle)
{
  ReleaseCompositable(aHandle);
  return IPC_OK();
}

mozilla::ipc::IPCResult
LayerTransactionParent::RecvRecordPaintTimes(const PaintTiming& aTiming)
{
  // Currently we only add paint timings for remote layers. In the future
  // we could be smarter and use paint timings from the UI process, either
  // as a separate overlay or if no remote layers are attached.
  if (mLayerManager && mCompositorBridge->IsRemote()) {
    mLayerManager->RecordPaintTimes(aTiming);
  }
  return IPC_OK();
}

<<<<<<< HEAD
=======
mozilla::ipc::IPCResult
LayerTransactionParent::RecvGetTextureFactoryIdentifier(TextureFactoryIdentifier* aIdentifier)
{
  if (!mLayerManager) {
    // Default constructor sets mParentBackend to LAYERS_NONE.
    return IPC_OK();
  }

  *aIdentifier = mLayerManager->GetTextureFactoryIdentifier();
  return IPC_OK();
}

>>>>>>> a17af05f
} // namespace layers
} // namespace mozilla<|MERGE_RESOLUTION|>--- conflicted
+++ resolved
@@ -28,7 +28,6 @@
 #include "mozilla/layers/TextureHostOGL.h"  // for TextureHostOGL
 #include "mozilla/layers/PaintedLayerComposite.h"
 #include "mozilla/mozalloc.h"           // for operator delete, etc
-#include "mozilla/SizePrintfMacros.h"
 #include "mozilla/Unused.h"
 #include "nsCoord.h"                    // for NSAppUnitsToFloatPixels
 #include "nsDebug.h"                    // for NS_RUNTIMEABORT
@@ -70,15 +69,6 @@
 }
 
 void
-<<<<<<< HEAD
-LayerTransactionParent::SetLayerManager(HostLayerManager* aLayerManager)
-{
-  mLayerManager = aLayerManager;
-  for (auto iter = mLayerMap.Iter(); !iter.Done(); iter.Next()) {
-    auto layer = iter.Data();
-    layer->AsHostLayer()->SetLayerManager(aLayerManager);
-  }
-=======
 LayerTransactionParent::SetLayerManager(HostLayerManager* aLayerManager, CompositorAnimationStorage* aAnimStorage)
 {
   if (mDestroyed) {
@@ -94,7 +84,6 @@
     layer->AsHostLayer()->SetLayerManager(aLayerManager);
   }
   mAnimStorage = aAnimStorage;
->>>>>>> a17af05f
 }
 
 mozilla::ipc::IPCResult
@@ -106,24 +95,17 @@
     return IPC_FAIL_NO_REASON(mgr);
   }
   return IPC_OK();
-<<<<<<< HEAD
-=======
 }
 
 mozilla::ipc::IPCResult
 LayerTransactionParent::RecvShutdownSync()
 {
   return RecvShutdown();
->>>>>>> a17af05f
 }
 
 void
 LayerTransactionParent::Destroy()
 {
-<<<<<<< HEAD
-  mDestroyed = true;
-  mCompositables.clear();
-=======
   if (mDestroyed) {
     return;
   }
@@ -139,7 +121,6 @@
   }
   mCompositables.clear();
   mAnimStorage = nullptr;
->>>>>>> a17af05f
 }
 
 class MOZ_STACK_CLASS AutoLayerTransactionParentAsyncMessageSender
@@ -189,31 +170,17 @@
 mozilla::ipc::IPCResult
 LayerTransactionParent::RecvUpdate(const TransactionInfo& aInfo)
 {
-<<<<<<< HEAD
-  GeckoProfilerTracingRAII tracer("Paint", "LayerTransaction");
-  PROFILER_LABEL("LayerTransactionParent", "RecvUpdate",
-    js::ProfileEntry::Category::GRAPHICS);
-
-  TimeStamp updateStart = TimeStamp::Now();
-
-  MOZ_LAYERS_LOG(("[ParentSide] received txn with %" PRIuSIZE " edits", aInfo.cset().Length()));
-=======
   AutoProfilerTracing tracing("Paint", "LayerTransaction");
   AUTO_PROFILER_LABEL("LayerTransactionParent::RecvUpdate", GRAPHICS);
 
   TimeStamp updateStart = TimeStamp::Now();
 
   MOZ_LAYERS_LOG(("[ParentSide] received txn with %zu edits", aInfo.cset().Length()));
->>>>>>> a17af05f
 
   UpdateFwdTransactionId(aInfo.fwdTransactionId());
   AutoClearReadLocks clearLocks(mReadLocks);
 
-<<<<<<< HEAD
-  if (mDestroyed || !layer_manager() || layer_manager()->IsDestroyed()) {
-=======
   if (mDestroyed || !mLayerManager || mLayerManager->IsDestroyed()) {
->>>>>>> a17af05f
     for (const auto& op : aInfo.toDestroy()) {
       DestroyActor(op);
     }
@@ -240,11 +207,7 @@
     case Edit::TOpCreatePaintedLayer: {
       MOZ_LAYERS_LOG(("[ParentSide] CreatePaintedLayer"));
 
-<<<<<<< HEAD
-      RefPtr<PaintedLayer> layer = layer_manager()->CreatePaintedLayer();
-=======
       RefPtr<PaintedLayer> layer = mLayerManager->CreatePaintedLayer();
->>>>>>> a17af05f
       if (!BindLayer(layer, edit.get_OpCreatePaintedLayer())) {
         return IPC_FAIL_NO_REASON(this);
       }
@@ -255,11 +218,7 @@
     case Edit::TOpCreateContainerLayer: {
       MOZ_LAYERS_LOG(("[ParentSide] CreateContainerLayer"));
 
-<<<<<<< HEAD
-      RefPtr<ContainerLayer> layer = layer_manager()->CreateContainerLayer();
-=======
       RefPtr<ContainerLayer> layer = mLayerManager->CreateContainerLayer();
->>>>>>> a17af05f
       if (!BindLayer(layer, edit.get_OpCreateContainerLayer())) {
         return IPC_FAIL_NO_REASON(this);
       }
@@ -270,11 +229,7 @@
     case Edit::TOpCreateImageLayer: {
       MOZ_LAYERS_LOG(("[ParentSide] CreateImageLayer"));
 
-<<<<<<< HEAD
-      RefPtr<ImageLayer> layer = layer_manager()->CreateImageLayer();
-=======
       RefPtr<ImageLayer> layer = mLayerManager->CreateImageLayer();
->>>>>>> a17af05f
       if (!BindLayer(layer, edit.get_OpCreateImageLayer())) {
         return IPC_FAIL_NO_REASON(this);
       }
@@ -285,11 +240,7 @@
     case Edit::TOpCreateColorLayer: {
       MOZ_LAYERS_LOG(("[ParentSide] CreateColorLayer"));
 
-<<<<<<< HEAD
-      RefPtr<ColorLayer> layer = layer_manager()->CreateColorLayer();
-=======
       RefPtr<ColorLayer> layer = mLayerManager->CreateColorLayer();
->>>>>>> a17af05f
       if (!BindLayer(layer, edit.get_OpCreateColorLayer())) {
         return IPC_FAIL_NO_REASON(this);
       }
@@ -300,11 +251,7 @@
     case Edit::TOpCreateTextLayer: {
       MOZ_LAYERS_LOG(("[ParentSide] CreateTextLayer"));
 
-<<<<<<< HEAD
-      RefPtr<TextLayer> layer = layer_manager()->CreateTextLayer();
-=======
       RefPtr<TextLayer> layer = mLayerManager->CreateTextLayer();
->>>>>>> a17af05f
       if (!BindLayer(layer, edit.get_OpCreateTextLayer())) {
         return IPC_FAIL_NO_REASON(this);
       }
@@ -313,15 +260,9 @@
       break;
     }
     case Edit::TOpCreateBorderLayer: {
-<<<<<<< HEAD
-      MOZ_LAYERS_LOG(("[ParentSide] CreateTextLayer"));
-
-      RefPtr<BorderLayer> layer = layer_manager()->CreateBorderLayer();
-=======
       MOZ_LAYERS_LOG(("[ParentSide] CreateBorderLayer"));
 
       RefPtr<BorderLayer> layer = mLayerManager->CreateBorderLayer();
->>>>>>> a17af05f
       if (!BindLayer(layer, edit.get_OpCreateBorderLayer())) {
         return IPC_FAIL_NO_REASON(this);
       }
@@ -332,30 +273,18 @@
     case Edit::TOpCreateCanvasLayer: {
       MOZ_LAYERS_LOG(("[ParentSide] CreateCanvasLayer"));
 
-<<<<<<< HEAD
-      RefPtr<CanvasLayer> layer = layer_manager()->CreateCanvasLayer();
-=======
       RefPtr<CanvasLayer> layer = mLayerManager->CreateCanvasLayer();
->>>>>>> a17af05f
       if (!BindLayer(layer, edit.get_OpCreateCanvasLayer())) {
         return IPC_FAIL_NO_REASON(this);
       }
 
-<<<<<<< HEAD
-      updateHitTestingTree = true;
-=======
       UpdateHitTestingTree(layer, "CreateCanvasLayer");
->>>>>>> a17af05f
       break;
     }
     case Edit::TOpCreateRefLayer: {
       MOZ_LAYERS_LOG(("[ParentSide] CreateRefLayer"));
 
-<<<<<<< HEAD
-      RefPtr<RefLayer> layer = layer_manager()->CreateRefLayer();
-=======
       RefPtr<RefLayer> layer = mLayerManager->CreateRefLayer();
->>>>>>> a17af05f
       if (!BindLayer(layer, edit.get_OpCreateRefLayer())) {
         return IPC_FAIL_NO_REASON(this);
       }
@@ -487,38 +416,15 @@
     case Edit::TOpAttachCompositable: {
       const OpAttachCompositable& op = edit.get_OpAttachCompositable();
       RefPtr<CompositableHost> host = FindCompositable(op.compositable());
-<<<<<<< HEAD
-      if (mPendingCompositorUpdate) {
-        // Do not attach compositables from old layer trees. Return true since
-        // content cannot handle errors.
-        return IPC_OK();
-      }
       if (!Attach(AsLayer(op.layer()), host, false)) {
         return IPC_FAIL_NO_REASON(this);
       }
-      if (mLayerManager->GetCompositor()) {
-        host->SetCompositorID(mLayerManager->GetCompositor()->GetCompositorID());
-      }
-=======
-      if (!Attach(AsLayer(op.layer()), host, false)) {
-        return IPC_FAIL_NO_REASON(this);
-      }
       host->SetCompositorBridgeID(mLayerManager->GetCompositorBridgeID());
->>>>>>> a17af05f
       break;
     }
     case Edit::TOpAttachAsyncCompositable: {
       const OpAttachAsyncCompositable& op = edit.get_OpAttachAsyncCompositable();
-<<<<<<< HEAD
-      if (mPendingCompositorUpdate) {
-        // Do not attach compositables from old layer trees. Return true since
-        // content cannot handle errors.
-        return IPC_OK();
-      }
-      ImageBridgeParent* imageBridge = ImageBridgeParent::GetInstance(OtherPid());
-=======
       RefPtr<ImageBridgeParent> imageBridge = ImageBridgeParent::GetInstance(OtherPid());
->>>>>>> a17af05f
       if (!imageBridge) {
         return IPC_FAIL_NO_REASON(this);
       }
@@ -533,15 +439,8 @@
       }
       if (!Attach(AsLayer(op.layer()), host, true)) {
         return IPC_FAIL_NO_REASON(this);
-<<<<<<< HEAD
-      }
-      if (mLayerManager->GetCompositor()) {
-        host->SetCompositorID(mLayerManager->GetCompositor()->GetCompositorID());
-      }
-=======
       }
       host->SetCompositorBridgeID(mLayerManager->GetCompositorBridgeID());
->>>>>>> a17af05f
       break;
     }
     default:
@@ -556,17 +455,12 @@
     if (!layer) {
       return IPC_FAIL_NO_REASON(this);
     }
-<<<<<<< HEAD
-    layer->SetSimpleAttributes(op.attrs());
-    updateHitTestingTree = true;
-=======
     const SimpleLayerAttributes& attrs = op.attrs();
     const SimpleLayerAttributes& orig = layer->GetSimpleAttributes();
     if (!attrs.HitTestingInfoIsEqual(orig)) {
       UpdateHitTestingTree(layer, "scrolling info changed");
     }
     layer->SetSimpleAttributes(op.attrs());
->>>>>>> a17af05f
   }
 
   // Process attribute updates.
@@ -575,10 +469,6 @@
     if (!SetLayerAttributes(op)) {
       return IPC_FAIL_NO_REASON(this);
     }
-<<<<<<< HEAD
-    updateHitTestingTree = true;
-=======
->>>>>>> a17af05f
   }
 
   // Process paints separately, after all normal edits.
@@ -588,19 +478,11 @@
     }
   }
 
-<<<<<<< HEAD
-  mCompositorBridge->ShadowLayersUpdated(this, aInfo, updateHitTestingTree);
-
-  {
-    AutoResolveRefLayers resolve(mCompositorBridge->GetCompositionManager(this));
-    layer_manager()->EndTransaction(TimeStamp(), LayerManager::END_NO_IMMEDIATE_REDRAW);
-=======
   mCompositorBridge->ShadowLayersUpdated(this, aInfo, mUpdateHitTestingTree);
 
   {
     AutoResolveRefLayers resolve(mCompositorBridge->GetCompositionManager(this));
     mLayerManager->EndTransaction(TimeStamp(), LayerManager::END_NO_IMMEDIATE_REDRAW);
->>>>>>> a17af05f
   }
 
   if (!IsSameProcess()) {
@@ -651,11 +533,6 @@
 
   const LayerAttributes& attrs = aOp.attrs();
   const CommonLayerAttributes& common = attrs.common();
-<<<<<<< HEAD
-  layer->SetVisibleRegion(common.visibleRegion());
-  layer->SetEventRegions(common.eventRegions());
-  layer->SetClipRect(common.useClipRect() ? Some(common.clipRect()) : Nothing());
-=======
   if (common.visibleRegion() != layer->GetVisibleRegion()) {
     UpdateHitTestingTree(layer, "visible region changed");
     layer->SetVisibleRegion(common.visibleRegion());
@@ -669,16 +546,12 @@
     UpdateHitTestingTree(layer, "clip rect changed");
     layer->SetClipRect(clipRect);
   }
->>>>>>> a17af05f
   if (LayerHandle maskLayer = common.maskLayer()) {
     layer->SetMaskLayer(AsLayer(maskLayer));
   } else {
     layer->SetMaskLayer(nullptr);
   }
   layer->SetCompositorAnimations(common.compositorAnimations());
-<<<<<<< HEAD
-  layer->SetScrollMetadata(common.scrollMetadata());
-=======
   // Clean up the Animations by id in the CompositorAnimationStorage
   // if there are no active animations on the layer
   if (mAnimStorage &&
@@ -690,7 +563,6 @@
     UpdateHitTestingTree(layer, "scroll metadata changed");
     layer->SetScrollMetadata(common.scrollMetadata());
   }
->>>>>>> a17af05f
   layer->SetDisplayListLog(common.displayListLog().get());
 
   // The updated invalid region is added to the existing one, since we can
@@ -739,15 +611,10 @@
     containerLayer->SetInheritedScale(attrs.inheritedXScale(), attrs.inheritedYScale());
     containerLayer->SetScaleToResolution(attrs.scaleToResolution(),
                                          attrs.presShellResolution());
-<<<<<<< HEAD
-    containerLayer->SetEventRegionsOverride(attrs.eventRegionsOverride());
-
-=======
     if (attrs.eventRegionsOverride() != containerLayer->GetEventRegionsOverride()) {
       UpdateHitTestingTree(layer, "event regions override changed");
       containerLayer->SetEventRegionsOverride(attrs.eventRegionsOverride());
     }
->>>>>>> a17af05f
     break;
   }
   case Specific::TColorLayerAttributes: {
@@ -807,10 +674,7 @@
     }
     refLayer->SetReferentId(specific.get_RefLayerAttributes().id());
     refLayer->SetEventRegionsOverride(specific.get_RefLayerAttributes().eventRegionsOverride());
-<<<<<<< HEAD
-=======
     UpdateHitTestingTree(layer, "event regions override changed");
->>>>>>> a17af05f
     break;
   }
   case Specific::TImageLayerAttributes: {
@@ -853,11 +717,7 @@
 mozilla::ipc::IPCResult
 LayerTransactionParent::RecvSetTestSampleTime(const TimeStamp& aTime)
 {
-<<<<<<< HEAD
-  if (!mCompositorBridge->SetTestSampleTime(this, aTime)) {
-=======
   if (!mCompositorBridge->SetTestSampleTime(GetId(), aTime)) {
->>>>>>> a17af05f
     return IPC_FAIL_NO_REASON(this);
   }
   return IPC_OK();
@@ -866,11 +726,7 @@
 mozilla::ipc::IPCResult
 LayerTransactionParent::RecvLeaveTestMode()
 {
-<<<<<<< HEAD
-  mCompositorBridge->LeaveTestMode(this);
-=======
   mCompositorBridge->LeaveTestMode(GetId());
->>>>>>> a17af05f
   return IPC_OK();
 }
 
@@ -880,33 +736,12 @@
                                                 bool* aHasAnimationOpacity)
 {
   *aHasAnimationOpacity = false;
-<<<<<<< HEAD
-  if (mDestroyed || !layer_manager() || layer_manager()->IsDestroyed()) {
+  if (mDestroyed || !mLayerManager || mLayerManager->IsDestroyed()) {
     return IPC_FAIL_NO_REASON(this);
   }
 
   mCompositorBridge->ApplyAsyncProperties(this);
 
-  CompositorAnimationStorage* storage =
-    mCompositorBridge->GetAnimationStorage(GetId());
-
-  if (!storage) {
-=======
-  if (mDestroyed || !mLayerManager || mLayerManager->IsDestroyed()) {
->>>>>>> a17af05f
-    return IPC_FAIL_NO_REASON(this);
-  }
-
-  auto value = storage->GetAnimatedValue(aCompositorAnimationsId);
-
-<<<<<<< HEAD
-  if (!value || value->mType != AnimatedValue::OPACITY) {
-    return IPC_OK();
-  }
-
-  *aOpacity = value->mOpacity;
-  *aHasAnimationOpacity = true;
-=======
   if (!mAnimStorage) {
     return IPC_FAIL_NO_REASON(this);
   }
@@ -916,7 +751,6 @@
     *aOpacity = *opacity;
     *aHasAnimationOpacity = true;
   }
->>>>>>> a17af05f
   return IPC_OK();
 }
 
@@ -924,11 +758,7 @@
 LayerTransactionParent::RecvGetAnimationTransform(const uint64_t& aCompositorAnimationsId,
                                                   MaybeTransform* aTransform)
 {
-<<<<<<< HEAD
-  if (mDestroyed || !layer_manager() || layer_manager()->IsDestroyed()) {
-=======
   if (mDestroyed || !mLayerManager || mLayerManager->IsDestroyed()) {
->>>>>>> a17af05f
     return IPC_FAIL_NO_REASON(this);
   }
 
@@ -938,41 +768,6 @@
   // the value.
   mCompositorBridge->ApplyAsyncProperties(this);
 
-<<<<<<< HEAD
-  CompositorAnimationStorage* storage =
-    mCompositorBridge->GetAnimationStorage(GetId());
-
-  if (!storage) {
-    return IPC_FAIL_NO_REASON(this);
-  }
-
-  auto value = storage->GetAnimatedValue(aCompositorAnimationsId);
-
-  if (!value || value->mType != AnimatedValue::TRANSFORM) {
-    *aTransform = mozilla::void_t();
-    return IPC_OK();
-  }
-
-  Matrix4x4 transform = value->mTransform.mFrameTransform;
-  const TransformData& data = value->mTransform.mData;
-  float scale = data.appUnitsPerDevPixel();
-  Point3D transformOrigin = data.transformOrigin();
-
-  // Undo the rebasing applied by
-  // nsDisplayTransform::GetResultingTransformMatrixInternal
-  transform.ChangeBasis(-transformOrigin);
-
-  // Convert to CSS pixels (this undoes the operations performed by
-  // nsStyleTransformMatrix::ProcessTranslatePart which is called from
-  // nsDisplayTransform::GetResultingTransformMatrix)
-  double devPerCss =
-    double(scale) / double(nsDeviceContext::AppUnitsPerCSSPixel());
-  transform._41 *= devPerCss;
-  transform._42 *= devPerCss;
-  transform._43 *= devPerCss;
-
-  *aTransform = transform;
-=======
   if (!mAnimStorage) {
     return IPC_FAIL_NO_REASON(this);
   }
@@ -983,7 +778,6 @@
   } else {
     *aTransform = mozilla::void_t();
   }
->>>>>>> a17af05f
   return IPC_OK();
 }
 
@@ -1010,11 +804,7 @@
 LayerTransactionParent::RecvSetAsyncScrollOffset(const FrameMetrics::ViewID& aScrollID,
                                                  const float& aX, const float& aY)
 {
-<<<<<<< HEAD
-  if (mDestroyed || !layer_manager() || layer_manager()->IsDestroyed()) {
-=======
   if (mDestroyed || !mLayerManager || mLayerManager->IsDestroyed()) {
->>>>>>> a17af05f
     return IPC_FAIL_NO_REASON(this);
   }
 
@@ -1030,11 +820,7 @@
 LayerTransactionParent::RecvSetAsyncZoom(const FrameMetrics::ViewID& aScrollID,
                                          const float& aValue)
 {
-<<<<<<< HEAD
-  if (mDestroyed || !layer_manager() || layer_manager()->IsDestroyed()) {
-=======
   if (mDestroyed || !mLayerManager || mLayerManager->IsDestroyed()) {
->>>>>>> a17af05f
     return IPC_FAIL_NO_REASON(this);
   }
 
@@ -1049,22 +835,14 @@
 mozilla::ipc::IPCResult
 LayerTransactionParent::RecvFlushApzRepaints()
 {
-<<<<<<< HEAD
-  mCompositorBridge->FlushApzRepaints(this);
-=======
   mCompositorBridge->FlushApzRepaints(GetId());
->>>>>>> a17af05f
   return IPC_OK();
 }
 
 mozilla::ipc::IPCResult
 LayerTransactionParent::RecvGetAPZTestData(APZTestData* aOutData)
 {
-<<<<<<< HEAD
-  mCompositorBridge->GetAPZTestData(this, aOutData);
-=======
   mCompositorBridge->GetAPZTestData(GetId(), aOutData);
->>>>>>> a17af05f
   return IPC_OK();
 }
 
@@ -1079,11 +857,7 @@
 LayerTransactionParent::RecvSetConfirmedTargetAPZC(const uint64_t& aBlockId,
                                                    nsTArray<ScrollableLayerGuid>&& aTargets)
 {
-<<<<<<< HEAD
-  mCompositorBridge->SetConfirmedTargetAPZC(this, aBlockId, aTargets);
-=======
   mCompositorBridge->SetConfirmedTargetAPZC(GetId(), aBlockId, aTargets);
->>>>>>> a17af05f
   return IPC_OK();
 }
 
@@ -1229,13 +1003,6 @@
 bool
 LayerTransactionParent::BindLayerToHandle(RefPtr<Layer> aLayer, const LayerHandle& aHandle)
 {
-<<<<<<< HEAD
-  if (!aHandle || !aLayer || mLayerMap.Contains(aHandle.Value())) {
-    return false;
-  }
-
-  mLayerMap.Put(aHandle.Value(), aLayer);
-=======
   if (!aHandle || !aLayer) {
     return false;
   }
@@ -1244,7 +1011,6 @@
   } else {
     entry.OrInsert([&aLayer] () { return aLayer; });
   }
->>>>>>> a17af05f
   return true;
 }
 
@@ -1254,21 +1020,13 @@
   if (!aHandle) {
     return nullptr;
   }
-<<<<<<< HEAD
-  return mLayerMap.Get(aHandle.Value()).get();
-=======
   return mLayerMap.GetWeak(aHandle.Value());
->>>>>>> a17af05f
 }
 
 mozilla::ipc::IPCResult
 LayerTransactionParent::RecvNewCompositable(const CompositableHandle& aHandle, const TextureInfo& aInfo)
 {
-<<<<<<< HEAD
-  if (!AddCompositable(aHandle, aInfo)) {
-=======
   if (!AddCompositable(aHandle, aInfo, /* aUseWebRender */ false)) {
->>>>>>> a17af05f
     return IPC_FAIL_NO_REASON(this);
   }
   return IPC_OK();
@@ -1277,17 +1035,6 @@
 mozilla::ipc::IPCResult
 LayerTransactionParent::RecvReleaseLayer(const LayerHandle& aHandle)
 {
-<<<<<<< HEAD
-  if (!aHandle || !mLayerMap.Contains(aHandle.Value())) {
-    return IPC_FAIL_NO_REASON(this);
-  }
-
-  Maybe<RefPtr<Layer>> maybeLayer = mLayerMap.GetAndRemove(aHandle.Value());
-  if (maybeLayer) {
-    (*maybeLayer)->Disconnect();
-  }
-
-=======
   RefPtr<Layer> layer;
   if (!aHandle || !mLayerMap.Remove(aHandle.Value(), getter_AddRefs(layer))) {
     return IPC_FAIL_NO_REASON(this);
@@ -1297,7 +1044,6 @@
     mAnimStorage->ClearById(layer->GetCompositorAnimationsId());
   }
   layer->Disconnect();
->>>>>>> a17af05f
   return IPC_OK();
 }
 
@@ -1320,8 +1066,6 @@
   return IPC_OK();
 }
 
-<<<<<<< HEAD
-=======
 mozilla::ipc::IPCResult
 LayerTransactionParent::RecvGetTextureFactoryIdentifier(TextureFactoryIdentifier* aIdentifier)
 {
@@ -1334,6 +1078,5 @@
   return IPC_OK();
 }
 
->>>>>>> a17af05f
 } // namespace layers
 } // namespace mozilla