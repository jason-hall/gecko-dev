--- conflicted
+++ resolved
@@ -79,8 +79,6 @@
           uint64_t* aOutInputBlockId) override;
 
   mozilla::ipc::IPCResult
-<<<<<<< HEAD
-=======
   RecvReceiveKeyboardInputEvent(
           const KeyboardInput& aEvent,
           nsEventStatus* aOutStatus,
@@ -92,7 +90,6 @@
   RecvSetKeyboardMap(const KeyboardMap& aKeyboardMap) override;
 
   mozilla::ipc::IPCResult
->>>>>>> a17af05f
   RecvZoomToRect(
           const ScrollableLayerGuid& aGuid,
           const CSSRect& aRect,
@@ -114,15 +111,6 @@
           const MaybeZoomConstraints& aConstraints) override;
 
   mozilla::ipc::IPCResult
-<<<<<<< HEAD
-  RecvCancelAnimation(const ScrollableLayerGuid& aGuid) override;
-
-  mozilla::ipc::IPCResult
-  RecvAdjustScrollForSurfaceShift(const ScreenPoint& aShift) override;
-
-  mozilla::ipc::IPCResult
-=======
->>>>>>> a17af05f
   RecvSetDPI(const float& aDpiValue) override;
 
   mozilla::ipc::IPCResult
@@ -136,8 +124,6 @@
           const AsyncDragMetrics& aDragMetrics) override;
 
   mozilla::ipc::IPCResult
-<<<<<<< HEAD
-=======
   RecvStartAutoscroll(
           const ScrollableLayerGuid& aGuid,
           const ScreenPoint& aAnchorLocation) override;
@@ -146,7 +132,6 @@
   RecvStopAutoscroll(const ScrollableLayerGuid& aGuid) override;
 
   mozilla::ipc::IPCResult
->>>>>>> a17af05f
   RecvSetLongTapEnabled(const bool& aTapGestureEnabled) override;
 
   mozilla::ipc::IPCResult
@@ -160,11 +145,7 @@
           const EventMessage& aEventMessage) override;
 
   mozilla::ipc::IPCResult
-<<<<<<< HEAD
-  RecvTransformEventRefPoint(
-=======
   RecvProcessUnhandledEvent(
->>>>>>> a17af05f
           const LayoutDeviceIntPoint& aRefPoint,
           LayoutDeviceIntPoint* aOutRefPoint,
           ScrollableLayerGuid*  aOutTargetGuid,
