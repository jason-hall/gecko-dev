--- conflicted
+++ resolved
@@ -30,10 +30,7 @@
 #include "mozilla/layers/CompositorController.h"
 #include "mozilla/layers/CompositorOptions.h"
 #include "mozilla/layers/CompositorVsyncSchedulerOwner.h"
-<<<<<<< HEAD
-=======
 #include "mozilla/layers/FocusState.h"
->>>>>>> a17af05f
 #include "mozilla/layers/GeckoContentController.h"
 #include "mozilla/layers/ISurfaceAllocator.h" // for ShmemAllocator
 #include "mozilla/layers/LayersMessages.h"  // for TargetConfig
@@ -44,10 +41,7 @@
 #include "mozilla/widget/CompositorWidget.h"
 #include "nsISupportsImpl.h"
 #include "ThreadSafeRefcountingWithMainThreadDestruction.h"
-<<<<<<< HEAD
-=======
 #include "mozilla/layers/UiCompositorControllerParent.h"
->>>>>>> a17af05f
 
 class MessageLoop;
 class nsIWidget;
@@ -75,10 +69,7 @@
 class Compositor;
 class CompositorAnimationStorage;
 class CompositorBridgeParent;
-<<<<<<< HEAD
-=======
 class CompositorManagerParent;
->>>>>>> a17af05f
 class CompositorVsyncScheduler;
 class HostLayerManager;
 class LayerTransactionParent;
@@ -121,14 +112,8 @@
                                  const TimeStamp& aTime) { return true; }
   virtual void LeaveTestMode(const uint64_t& aId) { }
   virtual void ApplyAsyncProperties(LayerTransactionParent* aLayerTree) = 0;
-<<<<<<< HEAD
-  virtual CompositorAnimationStorage* GetAnimationStorage(const uint64_t& aId) { return nullptr; }
-  virtual void FlushApzRepaints(const LayerTransactionParent* aLayerTree) = 0;
-  virtual void GetAPZTestData(const LayerTransactionParent* aLayerTree,
-=======
   virtual void FlushApzRepaints(const uint64_t& aLayersId) = 0;
   virtual void GetAPZTestData(const uint64_t& aLayersId,
->>>>>>> a17af05f
                               APZTestData* aOutData) { }
   virtual void SetConfirmedTargetAPZC(const uint64_t& aLayersId,
                                       const uint64_t& aInputBlockId,
@@ -137,23 +122,16 @@
 
   virtual ShmemAllocator* AsShmemAllocator() override { return this; }
 
-<<<<<<< HEAD
+  virtual CompositorBridgeParentBase* AsCompositorBridgeParentBase() override { return this; }
+
   virtual mozilla::ipc::IPCResult RecvSyncWithCompositor() override { return IPC_OK(); }
 
+  mozilla::ipc::IPCResult Recv__delete__() override { return IPC_OK(); }
+
   virtual void ObserveLayerUpdate(uint64_t aLayersId, uint64_t aEpoch, bool aActive) = 0;
 
-=======
-  virtual CompositorBridgeParentBase* AsCompositorBridgeParentBase() override { return this; }
-
-  virtual mozilla::ipc::IPCResult RecvSyncWithCompositor() override { return IPC_OK(); }
-
-  mozilla::ipc::IPCResult Recv__delete__() override { return IPC_OK(); }
-
-  virtual void ObserveLayerUpdate(uint64_t aLayersId, uint64_t aEpoch, bool aActive) = 0;
-
   virtual void DidComposite(uint64_t aId, TimeStamp& aCompositeStart, TimeStamp& aCompositeEnd) {}
 
->>>>>>> a17af05f
   virtual void NotifyDidCompositeToPipeline(const wr::PipelineId& aPipelineId, const wr::Epoch& aEpoch, TimeStamp& aCompositeStart, TimeStamp& aCompositeEnd) {}
 
   // HostIPCAllocator
@@ -184,8 +162,6 @@
   virtual bool IsRemote() const {
     return false;
   }
-<<<<<<< HEAD
-=======
 
   virtual void NotifyWebRenderError(wr::WebRenderError aError) {}
 
@@ -196,7 +172,6 @@
 
 private:
   RefPtr<CompositorManagerParent> mCompositorManager;
->>>>>>> a17af05f
 };
 
 class CompositorBridgeParent final : public CompositorBridgeParentBase
@@ -212,39 +187,16 @@
   NS_IMETHOD_(MozExternalRefCountType) AddRef() override { return CompositorBridgeParentBase::AddRef(); }
   NS_IMETHOD_(MozExternalRefCountType) Release() override { return CompositorBridgeParentBase::Release(); }
 
-<<<<<<< HEAD
-  explicit CompositorBridgeParent(CSSToLayoutDeviceScale aScale,
-=======
   explicit CompositorBridgeParent(CompositorManagerParent* aManager,
                                   CSSToLayoutDeviceScale aScale,
->>>>>>> a17af05f
                                   const TimeDuration& aVsyncRate,
                                   const CompositorOptions& aOptions,
                                   bool aUseExternalSurfaceSize,
                                   const gfx::IntSize& aSurfaceSize);
 
-<<<<<<< HEAD
-  // Must only be called by CompositorBridgeChild. After invoking this, the
-  // IPC channel is active and RecvWillStop/ActorDestroy must be called to
-  // free the compositor.
-  void InitSameProcess(widget::CompositorWidget* aWidget,
-                       const uint64_t& aLayerTreeId);
-
-  // Must only be called by GPUParent. After invoking this, the IPC channel
-  // is active and RecvWillStop/ActorDestroy must be called to free the
-  // compositor.
-  bool Bind(Endpoint<PCompositorBridgeParent>&& aEndpoint);
+  void InitSameProcess(widget::CompositorWidget* aWidget, const uint64_t& aLayerTreeId);
 
   virtual mozilla::ipc::IPCResult RecvInitialize(const uint64_t& aRootLayerTreeId) override;
-  virtual mozilla::ipc::IPCResult RecvReset(nsTArray<LayersBackend>&& aBackendHints,
-                         const uint64_t& aSeqNo,
-                         bool* aResult,
-                         TextureFactoryIdentifier* aOutIdentifier) override;
-=======
-  void InitSameProcess(widget::CompositorWidget* aWidget, const uint64_t& aLayerTreeId);
-
-  virtual mozilla::ipc::IPCResult RecvInitialize(const uint64_t& aRootLayerTreeId) override;
->>>>>>> a17af05f
   virtual mozilla::ipc::IPCResult RecvGetFrameUniformity(FrameUniformityData* aOutData) override;
   virtual mozilla::ipc::IPCResult RecvWillClose() override;
   virtual mozilla::ipc::IPCResult RecvPause() override;
@@ -256,28 +208,15 @@
   virtual mozilla::ipc::IPCResult RecvMakeSnapshot(const SurfaceDescriptor& aInSnapshot,
                                 const gfx::IntRect& aRect) override;
   virtual mozilla::ipc::IPCResult RecvFlushRendering() override;
-<<<<<<< HEAD
+  virtual mozilla::ipc::IPCResult RecvFlushRenderingAsync() override;
+  virtual mozilla::ipc::IPCResult RecvWaitOnTransactionProcessed() override;
   virtual mozilla::ipc::IPCResult RecvForcePresent() override;
-
-  virtual mozilla::ipc::IPCResult RecvAcknowledgeCompositorUpdate(const uint64_t&, const uint64_t&) override {
-    MOZ_ASSERT_UNREACHABLE("This message is only sent cross-process");
-    return IPC_OK();
-  }
 
   virtual mozilla::ipc::IPCResult RecvNotifyRegionInvalidated(const nsIntRegion& aRegion) override;
   virtual mozilla::ipc::IPCResult RecvStartFrameTimeRecording(const int32_t& aBufferSize, uint32_t* aOutStartIndex) override;
   virtual mozilla::ipc::IPCResult RecvStopFrameTimeRecording(const uint32_t& aStartIndex, InfallibleTArray<float>* intervals) override;
-=======
-  virtual mozilla::ipc::IPCResult RecvFlushRenderingAsync() override;
-  virtual mozilla::ipc::IPCResult RecvWaitOnTransactionProcessed() override;
-  virtual mozilla::ipc::IPCResult RecvForcePresent() override;
-
-  virtual mozilla::ipc::IPCResult RecvNotifyRegionInvalidated(const nsIntRegion& aRegion) override;
-  virtual mozilla::ipc::IPCResult RecvStartFrameTimeRecording(const int32_t& aBufferSize, uint32_t* aOutStartIndex) override;
-  virtual mozilla::ipc::IPCResult RecvStopFrameTimeRecording(const uint32_t& aStartIndex, InfallibleTArray<float>* intervals) override;
 
   virtual mozilla::ipc::IPCResult RecvCheckContentOnlyTDR(const uint32_t& sequenceNum, bool* isContentOnlyTDR) override { return IPC_OK(); }
->>>>>>> a17af05f
 
   // Unused for chrome <-> compositor communication (which this class does).
   // @see CrossProcessCompositorBridgeParent::RecvRequestNotifyAfterRemotePaint
@@ -303,15 +242,9 @@
   virtual void LeaveTestMode(const uint64_t& aId) override;
   virtual void ApplyAsyncProperties(LayerTransactionParent* aLayerTree)
                override;
-<<<<<<< HEAD
-  virtual CompositorAnimationStorage* GetAnimationStorage(const uint64_t& aId) override;
-  virtual void FlushApzRepaints(const LayerTransactionParent* aLayerTree) override;
-  virtual void GetAPZTestData(const LayerTransactionParent* aLayerTree,
-=======
   CompositorAnimationStorage* GetAnimationStorage();
   virtual void FlushApzRepaints(const uint64_t& aLayersId) override;
   virtual void GetAPZTestData(const uint64_t& aLayersId,
->>>>>>> a17af05f
                               APZTestData* aOutData) override;
   virtual void SetConfirmedTargetAPZC(const uint64_t& aLayersId,
                                       const uint64_t& aInputBlockId,
@@ -334,24 +267,6 @@
   bool DeallocPCompositorWidgetParent(PCompositorWidgetParent* aActor) override;
 
   void ObserveLayerUpdate(uint64_t aLayersId, uint64_t aEpoch, bool aActive) override { }
-<<<<<<< HEAD
-
-  /**
-   * Request that the compositor be recreated due to a shared device reset.
-   * This must be called on the main thread, and blocks until a task posted
-   * to the compositor thread has completed.
-   *
-   * Note that this posts a task directly, rather than using synchronous
-   * IPDL, and waits on a monitor notification from the compositor thread.
-   * We do this as a best-effort attempt to jump any IPDL messages that
-   * have not yet been posted (and are sitting around in the IO pipe), to
-   * minimize the amount of time the main thread is blocked.
-   */
-  bool ResetCompositor(const nsTArray<LayersBackend>& aBackendHints,
-                       uint64_t aSeqNo,
-                       TextureFactoryIdentifier* aOutIdentifier);
-=======
->>>>>>> a17af05f
 
   /**
    * This forces the is-first-paint flag to true. This is intended to
@@ -447,22 +362,10 @@
     nsTArray<PluginWindowData> mPluginData;
     bool mUpdatedPluginDataAvailable;
 
-<<<<<<< HEAD
-    // Most recent device reset sequence number that has not been acknowledged;
-    // this is needed in case a device reset occurs in between allocating a
-    // RefLayer id on the parent, and allocating a PLayerTransaction on the
-    // child.
-    Maybe<uint64_t> mPendingCompositorUpdate;
-
-    CompositorController* GetCompositorController() const;
-    MetricsSharingController* CrossProcessSharingController() const;
-    MetricsSharingController* InProcessSharingController() const;
-=======
     CompositorController* GetCompositorController() const;
     MetricsSharingController* CrossProcessSharingController() const;
     MetricsSharingController* InProcessSharingController() const;
     RefPtr<UiCompositorControllerParent> mUiControllerParent;
->>>>>>> a17af05f
   };
 
   /**
@@ -537,16 +440,6 @@
     return mOptions;
   }
 
-<<<<<<< HEAD
-  PWebRenderBridgeParent* AllocPWebRenderBridgeParent(const wr::PipelineId& aPipelineId,
-                                                      const LayoutDeviceIntSize& aSize,
-                                                      TextureFactoryIdentifier* aTextureFactoryIdentifier,
-                                                      uint32_t* aIdNamespace) override;
-  bool DeallocPWebRenderBridgeParent(PWebRenderBridgeParent* aActor) override;
-  static void SetWebRenderProfilerEnabled(bool aEnabled);
-
-  static CompositorBridgeParent* GetCompositorBridgeParentFromLayersId(const uint64_t& aLayersId);
-=======
   TimeDuration GetVsyncInterval() const {
     // the variable is called "rate" but really it's an interval
     return mVsyncRate;
@@ -572,7 +465,6 @@
   }
 #endif // defined(MOZ_WIDGET_ANDROID)
 
->>>>>>> a17af05f
 private:
 
   void Initialize();
@@ -620,30 +512,15 @@
 protected:
   void ForceComposition();
   void CancelCurrentCompositeTask();
-<<<<<<< HEAD
 
   // CompositorVsyncSchedulerOwner
   bool IsPendingComposite() override;
   void FinishPendingComposite() override;
   void CompositeToTarget(gfx::DrawTarget* aTarget, const gfx::IntRect* aRect = nullptr) override;
-=======
->>>>>>> a17af05f
-
-  // CompositorVsyncSchedulerOwner
-  bool IsPendingComposite() override;
-  void FinishPendingComposite() override;
-  void CompositeToTarget(gfx::DrawTarget* aTarget, const gfx::IntRect* aRect = nullptr) override;
 
   bool InitializeAdvancedLayers(const nsTArray<LayersBackend>& aBackendHints,
                                 TextureFactoryIdentifier* aOutIdentifier);
   RefPtr<Compositor> NewCompositor(const nsTArray<LayersBackend>& aBackendHints);
-<<<<<<< HEAD
-  void ResetCompositorTask(const nsTArray<LayersBackend>& aBackendHints,
-                           uint64_t aSeqNo,
-                           Maybe<TextureFactoryIdentifier>* aOutNewIdentifier);
-  Maybe<TextureFactoryIdentifier> ResetCompositorImpl(const nsTArray<LayersBackend>& aBackendHints);
-=======
->>>>>>> a17af05f
 
   /**
    * Add a compositor to the global compositor map.
@@ -690,10 +567,7 @@
   RefPtr<HostLayerManager> mLayerManager;
   RefPtr<Compositor> mCompositor;
   RefPtr<AsyncCompositionManager> mCompositionManager;
-<<<<<<< HEAD
-=======
   RefPtr<AsyncImagePipelineManager> mAsyncImageManager;
->>>>>>> a17af05f
   RefPtr<WebRenderBridgeParent> mWrBridge;
   widget::CompositorWidget* mWidget;
   TimeStamp mTestTime;
