/* -*- Mode: C++; tab-width: 8; indent-tabs-mode: nil; c-basic-offset: 2 -*-
 * vim: sw=2 ts=8 et :
 */
/* This Source Code Form is subject to the terms of the Mozilla Public
 * License, v. 2.0. If a copy of the MPL was not distributed with this
 * file, You can obtain one at http://mozilla.org/MPL/2.0/. */

#include "ClientLayerManager.h"         // for ClientLayerManager
#include "ShadowLayers.h"
#include <set>                          // for _Rb_tree_const_iterator, etc
#include <vector>                       // for vector
#include "GeckoProfiler.h"              // for AUTO_PROFILER_LABEL
#include "ISurfaceAllocator.h"          // for IsSurfaceDescriptorValid
#include "Layers.h"                     // for Layer
#include "RenderTrace.h"                // for RenderTraceScope
#include "gfx2DGlue.h"                  // for Moz2D transition helpers
#include "gfxPlatform.h"                // for gfxImageFormat, gfxPlatform
#include "gfxPrefs.h"
//#include "gfxSharedImageSurface.h"      // for gfxSharedImageSurface
#include "ipc/IPCMessageUtils.h"        // for gfxContentType, null_t
#include "IPDLActor.h"
#include "mozilla/Assertions.h"         // for MOZ_ASSERT, etc
#include "mozilla/dom/TabGroup.h"
#include "mozilla/gfx/Point.h"          // for IntSize
#include "mozilla/layers/CompositableClient.h"  // for CompositableClient, etc
#include "mozilla/layers/CompositorBridgeChild.h"
#include "mozilla/layers/ContentClient.h"
#include "mozilla/layers/ImageDataSerializer.h"
#include "mozilla/layers/ImageBridgeChild.h"
#include "mozilla/layers/LayersMessages.h"  // for Edit, etc
#include "mozilla/layers/LayersSurfaces.h"  // for SurfaceDescriptor, etc
#include "mozilla/layers/LayersTypes.h"  // for MOZ_LAYERS_LOG
#include "mozilla/layers/LayerTransactionChild.h"
#include "mozilla/layers/PTextureChild.h"
#include "mozilla/layers/SyncObject.h"
#include "ShadowLayerUtils.h"
#include "mozilla/layers/TextureClient.h"  // for TextureClient
#include "mozilla/mozalloc.h"           // for operator new, etc
#include "nsTArray.h"                   // for AutoTArray, nsTArray, etc
#include "nsXULAppAPI.h"                // for XRE_GetProcessType, etc
#include "mozilla/ReentrantMonitor.h"

namespace mozilla {
namespace ipc {
class Shmem;
} // namespace ipc

namespace layers {

using namespace mozilla::gfx;
using namespace mozilla::gl;
using namespace mozilla::ipc;

class ClientTiledLayerBuffer;

typedef nsTArray<SurfaceDescriptor> BufferArray;
typedef nsTArray<Edit> EditVector;
typedef nsTHashtable<nsPtrHashKey<ShadowableLayer>> ShadowableLayerSet;
typedef nsTArray<OpDestroy> OpDestroyVector;
typedef nsTArray<ReadLockInit> ReadLockVector;

class Transaction
{
public:
  Transaction()
    : mReadLockSequenceNumber(0)
    , mTargetRotation(ROTATION_0)
    , mOpen(false)
    , mRotationChanged(false)
  {}

  void Begin(const gfx::IntRect& aTargetBounds, ScreenRotation aRotation,
             dom::ScreenOrientationInternal aOrientation)
  {
    mOpen = true;
    mTargetBounds = aTargetBounds;
    if (aRotation != mTargetRotation) {
      // the first time this is called, mRotationChanged will be false if
      // aRotation is 0, but we should be OK because for the first transaction
      // we should only compose if it is non-empty. See the caller(s) of
      // RotationChanged.
      mRotationChanged = true;
    }
    mTargetRotation = aRotation;
    mTargetOrientation = aOrientation;
    mReadLockSequenceNumber = 0;
    mReadLocks.AppendElement();
  }
  void AddEdit(const Edit& aEdit)
  {
    MOZ_ASSERT(!Finished(), "forgot BeginTransaction?");
    mCset.AppendElement(aEdit);
  }
  void AddEdit(const CompositableOperation& aEdit)
  {
    AddEdit(Edit(aEdit));
  }

  void AddNoSwapPaint(const CompositableOperation& aPaint)
  {
    MOZ_ASSERT(!Finished(), "forgot BeginTransaction?");
    mPaints.AppendElement(Edit(aPaint));
  }
  void AddMutant(ShadowableLayer* aLayer)
  {
    MOZ_ASSERT(!Finished(), "forgot BeginTransaction?");
    mMutants.PutEntry(aLayer);
  }
  void AddSimpleMutant(ShadowableLayer* aLayer)
  {
    MOZ_ASSERT(!Finished(), "forgot BeginTransaction?");
    mSimpleMutants.PutEntry(aLayer);
  }
  ReadLockHandle AddReadLock(const ReadLockDescriptor& aReadLock)
  {
    ReadLockHandle handle(++mReadLockSequenceNumber);
    if (mReadLocks.LastElement().Length() >= CompositableForwarder::GetMaxFileDescriptorsPerMessage()) {
      mReadLocks.AppendElement();
    }
    mReadLocks.LastElement().AppendElement(ReadLockInit(aReadLock, handle));
    return handle;
  }
  void End()
  {
    mCset.Clear();
    mPaints.Clear();
    mMutants.Clear();
    mSimpleMutants.Clear();
    mDestroyedActors.Clear();
    mReadLocks.Clear();
    mOpen = false;
    mRotationChanged = false;
  }

  bool Empty() const {
    return mCset.IsEmpty() &&
           mPaints.IsEmpty() &&
           mMutants.IsEmpty() &&
           mSimpleMutants.IsEmpty() &&
           mDestroyedActors.IsEmpty();
  }
  bool RotationChanged() const {
    return mRotationChanged;
  }
  bool Finished() const { return !mOpen && Empty(); }

  bool Opened() const { return mOpen; }

  EditVector mCset;
  nsTArray<CompositableOperation> mPaints;
  OpDestroyVector mDestroyedActors;
  ShadowableLayerSet mMutants;
  ShadowableLayerSet mSimpleMutants;
  nsTArray<ReadLockVector> mReadLocks;
  uint64_t mReadLockSequenceNumber;
  gfx::IntRect mTargetBounds;
  ScreenRotation mTargetRotation;
  dom::ScreenOrientationInternal mTargetOrientation;

private:
  bool mOpen;
  bool mRotationChanged;

  // disabled
  Transaction(const Transaction&);
  Transaction& operator=(const Transaction&);
};
struct AutoTxnEnd {
  explicit AutoTxnEnd(Transaction* aTxn) : mTxn(aTxn) {}
  ~AutoTxnEnd() { mTxn->End(); }
  Transaction* mTxn;
};

void
KnowsCompositor::IdentifyTextureHost(const TextureFactoryIdentifier& aIdentifier)
{
  mTextureFactoryIdentifier = aIdentifier;

  mSyncObject = SyncObjectClient::CreateSyncObjectClient(aIdentifier.mSyncHandle);
}

KnowsCompositor::KnowsCompositor()
  : mSerial(++sSerialCounter)
{}

KnowsCompositor::~KnowsCompositor()
{}

ShadowLayerForwarder::ShadowLayerForwarder(ClientLayerManager* aClientLayerManager)
 : mClientLayerManager(aClientLayerManager)
 , mMessageLoop(MessageLoop::current())
 , mDiagnosticTypes(DiagnosticTypes::NO_DIAGNOSTIC)
 , mIsFirstPaint(false)
 , mWindowOverlayChanged(false)
<<<<<<< HEAD
 , mPaintSyncId(0)
=======
>>>>>>> a17af05f
 , mNextLayerHandle(1)
{
  mTxn = new Transaction();
  if (TabGroup* tabGroup = mClientLayerManager->GetTabGroup()) {
    mEventTarget = tabGroup->EventTargetFor(TaskCategory::Other);
  }
  MOZ_ASSERT(mEventTarget || !XRE_IsContentProcess());
  mActiveResourceTracker = MakeUnique<ActiveResourceTracker>(
    1000, "CompositableForwarder", mEventTarget);
}

template<typename T>
struct ReleaseOnMainThreadTask : public Runnable
{
  UniquePtr<T> mObj;

  explicit ReleaseOnMainThreadTask(UniquePtr<T>& aObj)
<<<<<<< HEAD
    : mObj(Move(aObj))
=======
    : Runnable("layers::ReleaseOnMainThreadTask")
    , mObj(Move(aObj))
>>>>>>> a17af05f
  {}

  NS_IMETHOD Run() override {
    mObj = nullptr;
    return NS_OK;
  }
};

ShadowLayerForwarder::~ShadowLayerForwarder()
{
  MOZ_ASSERT(mTxn->Finished(), "unfinished transaction?");
  delete mTxn;
  if (mShadowManager) {
    mShadowManager->SetForwarder(nullptr);
    if (NS_IsMainThread()) {
      mShadowManager->Destroy();
    } else {
<<<<<<< HEAD
      NS_DispatchToMainThread(
        NewRunnableMethod(mShadowManager, &LayerTransactionChild::Destroy));
=======
      if (mEventTarget) {
        mEventTarget->Dispatch(
          NewRunnableMethod("LayerTransactionChild::Destroy", mShadowManager,
                            &LayerTransactionChild::Destroy),
          nsIEventTarget::DISPATCH_NORMAL);
      } else {
        NS_DispatchToMainThread(
          NewRunnableMethod("layers::LayerTransactionChild::Destroy",
                            mShadowManager,
                            &LayerTransactionChild::Destroy));
      }
>>>>>>> a17af05f
    }
  }

  if (!NS_IsMainThread()) {
<<<<<<< HEAD
    NS_DispatchToMainThread(
      new ReleaseOnMainThreadTask<ActiveResourceTracker>(mActiveResourceTracker));
=======
    RefPtr<ReleaseOnMainThreadTask<ActiveResourceTracker>> event =
      new ReleaseOnMainThreadTask<ActiveResourceTracker>(mActiveResourceTracker);
    if (mEventTarget) {
      mEventTarget->Dispatch(event.forget(), nsIEventTarget::DISPATCH_NORMAL);
    } else {
      NS_DispatchToMainThread(event);
    }
>>>>>>> a17af05f
  }
}

void
ShadowLayerForwarder::BeginTransaction(const gfx::IntRect& aTargetBounds,
                                       ScreenRotation aRotation,
                                       dom::ScreenOrientationInternal aOrientation)
{
  MOZ_ASSERT(IPCOpen(), "no manager to forward to");
  MOZ_ASSERT(mTxn->Finished(), "uncommitted txn?");
  UpdateFwdTransactionId();
  mTxn->Begin(aTargetBounds, aRotation, aOrientation);
}

static const LayerHandle&
Shadow(ShadowableLayer* aLayer)
{
  return aLayer->GetShadow();
}

template<typename OpCreateT>
static void
CreatedLayer(Transaction* aTxn, ShadowableLayer* aLayer)
{
  aTxn->AddEdit(OpCreateT(Shadow(aLayer)));
}

void
ShadowLayerForwarder::CreatedPaintedLayer(ShadowableLayer* aThebes)
{
  CreatedLayer<OpCreatePaintedLayer>(mTxn, aThebes);
}
void
ShadowLayerForwarder::CreatedContainerLayer(ShadowableLayer* aContainer)
{
  CreatedLayer<OpCreateContainerLayer>(mTxn, aContainer);
}
void
ShadowLayerForwarder::CreatedImageLayer(ShadowableLayer* aImage)
{
  CreatedLayer<OpCreateImageLayer>(mTxn, aImage);
}
void
ShadowLayerForwarder::CreatedColorLayer(ShadowableLayer* aColor)
{
  CreatedLayer<OpCreateColorLayer>(mTxn, aColor);
}
void
ShadowLayerForwarder::CreatedTextLayer(ShadowableLayer* aColor)
{
  CreatedLayer<OpCreateTextLayer>(mTxn, aColor);
}
void
ShadowLayerForwarder::CreatedBorderLayer(ShadowableLayer* aBorder)
{
  CreatedLayer<OpCreateBorderLayer>(mTxn, aBorder);
}
void
ShadowLayerForwarder::CreatedCanvasLayer(ShadowableLayer* aCanvas)
{
  CreatedLayer<OpCreateCanvasLayer>(mTxn, aCanvas);
}
void
ShadowLayerForwarder::CreatedRefLayer(ShadowableLayer* aRef)
{
  CreatedLayer<OpCreateRefLayer>(mTxn, aRef);
}

void
ShadowLayerForwarder::Mutated(ShadowableLayer* aMutant)
{
  mTxn->AddMutant(aMutant);
}

void
ShadowLayerForwarder::MutatedSimple(ShadowableLayer* aMutant)
{
  mTxn->AddSimpleMutant(aMutant);
}

void
ShadowLayerForwarder::SetRoot(ShadowableLayer* aRoot)
{
  mTxn->AddEdit(OpSetRoot(Shadow(aRoot)));
}
void
ShadowLayerForwarder::InsertAfter(ShadowableLayer* aContainer,
                                  ShadowableLayer* aChild,
                                  ShadowableLayer* aAfter)
{
  if (!aChild->HasShadow()) {
    return;
  }

  while (aAfter && !aAfter->HasShadow()) {
    aAfter = aAfter->AsLayer()->GetPrevSibling() ? aAfter->AsLayer()->GetPrevSibling()->AsShadowableLayer() : nullptr;
  }

  if (aAfter) {
    mTxn->AddEdit(OpInsertAfter(Shadow(aContainer), Shadow(aChild), Shadow(aAfter)));
  } else {
    mTxn->AddEdit(OpPrependChild(Shadow(aContainer), Shadow(aChild)));
  }
}
void
ShadowLayerForwarder::RemoveChild(ShadowableLayer* aContainer,
                                  ShadowableLayer* aChild)
{
  MOZ_LAYERS_LOG(("[LayersForwarder] OpRemoveChild container=%p child=%p\n",
                  aContainer->AsLayer(), aChild->AsLayer()));

  if (!aChild->HasShadow()) {
    return;
  }

  mTxn->AddEdit(OpRemoveChild(Shadow(aContainer), Shadow(aChild)));
}
void
ShadowLayerForwarder::RepositionChild(ShadowableLayer* aContainer,
                                      ShadowableLayer* aChild,
                                      ShadowableLayer* aAfter)
{
  if (!aChild->HasShadow()) {
    return;
  }

  while (aAfter && !aAfter->HasShadow()) {
    aAfter = aAfter->AsLayer()->GetPrevSibling() ? aAfter->AsLayer()->GetPrevSibling()->AsShadowableLayer() : nullptr;
  }

  if (aAfter) {
    MOZ_LAYERS_LOG(("[LayersForwarder] OpRepositionChild container=%p child=%p after=%p",
                   aContainer->AsLayer(), aChild->AsLayer(), aAfter->AsLayer()));
    mTxn->AddEdit(OpRepositionChild(Shadow(aContainer), Shadow(aChild), Shadow(aAfter)));
  } else {
    MOZ_LAYERS_LOG(("[LayersForwarder] OpRaiseToTopChild container=%p child=%p",
                   aContainer->AsLayer(), aChild->AsLayer()));
    mTxn->AddEdit(OpRaiseToTopChild(Shadow(aContainer), Shadow(aChild)));
  }
}


#ifdef DEBUG
void
ShadowLayerForwarder::CheckSurfaceDescriptor(const SurfaceDescriptor* aDescriptor) const
{
  if (!aDescriptor) {
    return;
  }

  if (aDescriptor->type() == SurfaceDescriptor::TSurfaceDescriptorBuffer &&
      aDescriptor->get_SurfaceDescriptorBuffer().data().type() == MemoryOrShmem::TShmem) {
    const Shmem& shmem = aDescriptor->get_SurfaceDescriptorBuffer().data().get_Shmem();
    shmem.AssertInvariants();
    MOZ_ASSERT(mShadowManager &&
               mShadowManager->IsTrackingSharedMemory(shmem.mSegment));
  }
}
#endif

void
ShadowLayerForwarder::UseTiledLayerBuffer(CompositableClient* aCompositable,
                                          const SurfaceDescriptorTiles& aTileLayerDescriptor)
{
  MOZ_ASSERT(aCompositable);

  if (!aCompositable->IsConnected()) {
    return;
  }

  mTxn->AddNoSwapPaint(CompositableOperation(aCompositable->GetIPCHandle(),
                                             OpUseTiledLayerBuffer(aTileLayerDescriptor)));
}

void
ShadowLayerForwarder::UpdateTextureRegion(CompositableClient* aCompositable,
                                          const ThebesBufferData& aThebesBufferData,
                                          const nsIntRegion& aUpdatedRegion)
{
  MOZ_ASSERT(aCompositable);

  if (!aCompositable->IsConnected()) {
    return;
  }

  mTxn->AddNoSwapPaint(
    CompositableOperation(
      aCompositable->GetIPCHandle(),
      OpPaintTextureRegion(aThebesBufferData, aUpdatedRegion)));
}

void
ShadowLayerForwarder::UseTextures(CompositableClient* aCompositable,
                                  const nsTArray<TimedTextureClient>& aTextures)
{
  MOZ_ASSERT(aCompositable);

  if (!aCompositable->IsConnected()) {
    return;
  }

  AutoTArray<TimedTexture,4> textures;

  for (auto& t : aTextures) {
    MOZ_ASSERT(t.mTextureClient);
    MOZ_ASSERT(t.mTextureClient->GetIPDLActor());
    MOZ_RELEASE_ASSERT(t.mTextureClient->GetIPDLActor()->GetIPCChannel() == mShadowManager->GetIPCChannel());
    ReadLockDescriptor readLock;
    ReadLockHandle readLockHandle;
    if (t.mTextureClient->SerializeReadLock(readLock)) {
      readLockHandle = mTxn->AddReadLock(readLock);
    }
    textures.AppendElement(TimedTexture(nullptr, t.mTextureClient->GetIPDLActor(),
                                        readLockHandle,
                                        t.mTimeStamp, t.mPictureRect,
                                        t.mFrameID, t.mProducerID));
    mClientLayerManager->GetCompositorBridgeChild()->HoldUntilCompositableRefReleasedIfNecessary(t.mTextureClient);
  }
  mTxn->AddEdit(CompositableOperation(aCompositable->GetIPCHandle(),
                                      OpUseTexture(textures)));
}

void
ShadowLayerForwarder::UseComponentAlphaTextures(CompositableClient* aCompositable,
                                                TextureClient* aTextureOnBlack,
                                                TextureClient* aTextureOnWhite)
{
  MOZ_ASSERT(aCompositable);

  if (!aCompositable->IsConnected()) {
    return;
  }

  MOZ_ASSERT(aTextureOnWhite);
  MOZ_ASSERT(aTextureOnBlack);
  MOZ_ASSERT(aCompositable->GetIPCHandle());
  MOZ_ASSERT(aTextureOnBlack->GetIPDLActor());
  MOZ_ASSERT(aTextureOnWhite->GetIPDLActor());
  MOZ_ASSERT(aTextureOnBlack->GetSize() == aTextureOnWhite->GetSize());
  MOZ_RELEASE_ASSERT(aTextureOnWhite->GetIPDLActor()->GetIPCChannel() == mShadowManager->GetIPCChannel());
  MOZ_RELEASE_ASSERT(aTextureOnBlack->GetIPDLActor()->GetIPCChannel() == mShadowManager->GetIPCChannel());

  ReadLockDescriptor readLockB;
  ReadLockHandle readLockHandleB;
  ReadLockDescriptor readLockW;
  ReadLockHandle readLockHandleW;
  if (aTextureOnBlack->SerializeReadLock(readLockB)) {
    readLockHandleB = mTxn->AddReadLock(readLockB);
  }
  if (aTextureOnWhite->SerializeReadLock(readLockW)) {
    readLockHandleW = mTxn->AddReadLock(readLockW);
  }

  mClientLayerManager->GetCompositorBridgeChild()->HoldUntilCompositableRefReleasedIfNecessary(aTextureOnBlack);
  mClientLayerManager->GetCompositorBridgeChild()->HoldUntilCompositableRefReleasedIfNecessary(aTextureOnWhite);

  mTxn->AddEdit(
    CompositableOperation(
      aCompositable->GetIPCHandle(),
      OpUseComponentAlphaTextures(
        nullptr, aTextureOnBlack->GetIPDLActor(),
        nullptr, aTextureOnWhite->GetIPDLActor(),
        readLockHandleB, readLockHandleW)
      )
    );
}

static bool
AddOpDestroy(Transaction* aTxn, const OpDestroy& op)
{
  if (!aTxn->Opened()) {
    return false;
  }

  aTxn->mDestroyedActors.AppendElement(op);
  return true;
}

bool
ShadowLayerForwarder::DestroyInTransaction(PTextureChild* aTexture)
{
  return AddOpDestroy(mTxn, OpDestroy(aTexture));
}

bool
ShadowLayerForwarder::DestroyInTransaction(const CompositableHandle& aHandle)
{
  return AddOpDestroy(mTxn, OpDestroy(aHandle));
}

void
ShadowLayerForwarder::RemoveTextureFromCompositable(CompositableClient* aCompositable,
                                                    TextureClient* aTexture)
{
  MOZ_ASSERT(aCompositable);
  MOZ_ASSERT(aTexture);
  MOZ_ASSERT(aTexture->GetIPDLActor());
  MOZ_RELEASE_ASSERT(aTexture->GetIPDLActor()->GetIPCChannel() == mShadowManager->GetIPCChannel());
  if (!aCompositable->IsConnected() || !aTexture->GetIPDLActor()) {
    // We don't have an actor anymore, don't try to use it!
    return;
  }

  mTxn->AddEdit(
    CompositableOperation(
      aCompositable->GetIPCHandle(),
      OpRemoveTexture(nullptr, aTexture->GetIPDLActor())));
}

bool
ShadowLayerForwarder::InWorkerThread()
{
  return MessageLoop::current() && (GetTextureForwarder()->GetMessageLoop()->id() == MessageLoop::current()->id());
}

void
ShadowLayerForwarder::StorePluginWidgetConfigurations(const nsTArray<nsIWidget::Configuration>&
                                                      aConfigurations)
{
  // Cache new plugin widget configs here until we call update, at which
  // point this data will get shipped over to chrome.
  mPluginWindowData.Clear();
  for (uint32_t idx = 0; idx < aConfigurations.Length(); idx++) {
    const nsIWidget::Configuration& configuration = aConfigurations[idx];
    mPluginWindowData.AppendElement(PluginWindowData(configuration.mWindowID,
                                                     configuration.mClipRegion,
                                                     configuration.mBounds,
                                                     configuration.mVisible));
  }
}

void
ShadowLayerForwarder::SendPaintTime(uint64_t aId, TimeDuration aPaintTime)
{
  if (!IPCOpen() ||
      !mShadowManager->SendPaintTime(aId, aPaintTime)) {
    NS_WARNING("Could not send paint times over IPC");
  }
}

bool
ShadowLayerForwarder::EndTransaction(const nsIntRegion& aRegionToClear,
                                     uint64_t aId,
                                     bool aScheduleComposite,
                                     uint32_t aPaintSequenceNumber,
                                     bool aIsRepeatTransaction,
                                     const mozilla::TimeStamp& aTransactionStart,
                                     bool* aSent)
{
  *aSent = false;

  TransactionInfo info;

  MOZ_ASSERT(IPCOpen(), "no manager to forward to");
  if (!IPCOpen()) {
    return false;
  }

  Maybe<TimeStamp> startTime;
  if (gfxPrefs::LayersDrawFPS()) {
    startTime = Some(TimeStamp::Now());
  }

  GetCompositorBridgeChild()->WillEndTransaction();

  MOZ_ASSERT(aId);

  AUTO_PROFILER_LABEL("ShadowLayerForwarder::EndTransaction", GRAPHICS);

  RenderTraceScope rendertrace("Foward Transaction", "000091");
  MOZ_ASSERT(!mTxn->Finished(), "forgot BeginTransaction?");

  DiagnosticTypes diagnostics = gfxPlatform::GetPlatform()->GetLayerDiagnosticTypes();
  if (mDiagnosticTypes != diagnostics) {
    mDiagnosticTypes = diagnostics;
    mTxn->AddEdit(OpSetDiagnosticTypes(diagnostics));
  }
  if (mWindowOverlayChanged) {
    mTxn->AddEdit(OpWindowOverlayChanged());
  }

  AutoTxnEnd _(mTxn);

  if (mTxn->Empty() && !mTxn->RotationChanged()) {
    MOZ_LAYERS_LOG(("[LayersForwarder] 0-length cset (?) and no rotation event, skipping Update()"));
    return true;
  }

  if (!mTxn->mPaints.IsEmpty()) {
    // With some platforms, telling the drawing backend that there will be no more
    // drawing for this frame helps with preventing command queues from spanning
    // across multiple frames.
    gfxPlatform::GetPlatform()->FlushContentDrawing();
  }

  MOZ_LAYERS_LOG(("[LayersForwarder] destroying buffers..."));

  MOZ_LAYERS_LOG(("[LayersForwarder] building transaction..."));

  nsTArray<OpSetSimpleLayerAttributes> setSimpleAttrs;
  for (ShadowableLayerSet::Iterator it(&mTxn->mSimpleMutants); !it.Done(); it.Next()) {
    ShadowableLayer* shadow = it.Get()->GetKey();
    if (!shadow->HasShadow()) {
      continue;
    }

    Layer* mutant = shadow->AsLayer();
    setSimpleAttrs.AppendElement(OpSetSimpleLayerAttributes(
      Shadow(shadow),
      mutant->GetSimpleAttributes()));
  }

  nsTArray<OpSetLayerAttributes> setAttrs;

  // We purposely add attribute-change ops to the final changeset
  // before we add paint ops.  This allows layers to record the
  // attribute changes before new pixels arrive, which can be useful
  // for setting up back/front buffers.
  RenderTraceScope rendertrace2("Foward Transaction", "000092");
  for (ShadowableLayerSet::Iterator it(&mTxn->mMutants);
       !it.Done(); it.Next()) {
    ShadowableLayer* shadow = it.Get()->GetKey();

    if (!shadow->HasShadow()) {
      continue;
    }
    Layer* mutant = shadow->AsLayer();
    MOZ_ASSERT(!!mutant, "unshadowable layer?");

    OpSetLayerAttributes op;
    op.layer() = Shadow(shadow);

    LayerAttributes& attrs = op.attrs();
    CommonLayerAttributes& common = attrs.common();
    common.visibleRegion() = mutant->GetVisibleRegion();
    common.eventRegions() = mutant->GetEventRegions();
    common.useClipRect() = !!mutant->GetClipRect();
    common.clipRect() = (common.useClipRect() ?
                         *mutant->GetClipRect() : ParentLayerIntRect());
    if (Layer* maskLayer = mutant->GetMaskLayer()) {
      common.maskLayer() = Shadow(maskLayer->AsShadowableLayer());
    } else {
      common.maskLayer() = LayerHandle();
    }
    common.compositorAnimations().id() = mutant->GetCompositorAnimationsId();
    common.compositorAnimations().animations() = mutant->GetAnimations();
    common.invalidRegion() = mutant->GetInvalidRegion().GetRegion();
    common.scrollMetadata() = mutant->GetAllScrollMetadata();
    for (size_t i = 0; i < mutant->GetAncestorMaskLayerCount(); i++) {
      auto layer = Shadow(mutant->GetAncestorMaskLayerAt(i)->AsShadowableLayer());
      common.ancestorMaskLayers().AppendElement(layer);
    }
    nsCString log;
    mutant->GetDisplayListLog(log);
    common.displayListLog() = log;

    attrs.specific() = null_t();
    mutant->FillSpecificAttributes(attrs.specific());

    MOZ_LAYERS_LOG(("[LayersForwarder] OpSetLayerAttributes(%p)\n", mutant));

    setAttrs.AppendElement(op);
  }

  if (mTxn->mCset.IsEmpty() &&
      mTxn->mPaints.IsEmpty() &&
      setAttrs.IsEmpty() &&
      !mTxn->RotationChanged())
  {
    return true;
  }

  mWindowOverlayChanged = false;

  info.cset() = Move(mTxn->mCset);
  info.setSimpleAttrs() = Move(setSimpleAttrs);
  info.setAttrs() = Move(setAttrs);
  info.paints() = Move(mTxn->mPaints);
  info.toDestroy() = mTxn->mDestroyedActors;
  info.fwdTransactionId() = GetFwdTransactionId();
  info.id() = aId;
  info.plugins() = mPluginWindowData;
  info.isFirstPaint() = mIsFirstPaint;
<<<<<<< HEAD
=======
  info.focusTarget() = mFocusTarget;
>>>>>>> a17af05f
  info.scheduleComposite() = aScheduleComposite;
  info.paintSequenceNumber() = aPaintSequenceNumber;
  info.isRepeatTransaction() = aIsRepeatTransaction;
  info.transactionStart() = aTransactionStart;
<<<<<<< HEAD
  info.paintSyncId() = mPaintSyncId;
=======
#if defined(ENABLE_FRAME_LATENCY_LOG)
  info.fwdTime() = TimeStamp::Now();
#endif
>>>>>>> a17af05f

  TargetConfig targetConfig(mTxn->mTargetBounds,
                            mTxn->mTargetRotation,
                            mTxn->mTargetOrientation,
                            aRegionToClear);
  info.targetConfig() = targetConfig;

  if (!GetTextureForwarder()->IsSameProcess()) {
    MOZ_LAYERS_LOG(("[LayersForwarder] syncing before send..."));
    PlatformSyncBeforeUpdate();
  }

  if (startTime) {
    mPaintTiming.serializeMs() = (TimeStamp::Now() - startTime.value()).ToMilliseconds();
    startTime = Some(TimeStamp::Now());
  }

  for (ReadLockVector& locks : mTxn->mReadLocks) {
    if (locks.Length()) {
      if (!mShadowManager->SendInitReadLocks(locks)) {
        MOZ_LAYERS_LOG(("[LayersForwarder] WARNING: sending read locks failed!"));
        return false;
      }
    }
  }

<<<<<<< HEAD
=======
  // We delay at the last possible minute, to give the paint thread a chance to
  // finish. If it does we don't have to delay messages at all.
  GetCompositorBridgeChild()->PostponeMessagesIfAsyncPainting();

>>>>>>> a17af05f
  MOZ_LAYERS_LOG(("[LayersForwarder] sending transaction..."));
  RenderTraceScope rendertrace3("Forward Transaction", "000093");
  if (!mShadowManager->SendUpdate(info)) {
    MOZ_LAYERS_LOG(("[LayersForwarder] WARNING: sending transaction failed!"));
    return false;
  }

  if (startTime) {
    mPaintTiming.sendMs() = (TimeStamp::Now() - startTime.value()).ToMilliseconds();
    mShadowManager->SendRecordPaintTimes(mPaintTiming);
  }

  *aSent = true;
  mIsFirstPaint = false;
  mFocusTarget = FocusTarget();
  MOZ_LAYERS_LOG(("[LayersForwarder] ... done"));
  return true;
}

RefPtr<CompositableClient>
ShadowLayerForwarder::FindCompositable(const CompositableHandle& aHandle)
{
  CompositableClient* client = nullptr;
  if (!mCompositables.Get(aHandle.Value(), &client)) {
    return nullptr;
  }
  return client;
}

void
ShadowLayerForwarder::SetLayerObserverEpoch(uint64_t aLayerObserverEpoch)
{
  if (!IPCOpen()) {
    return;
  }
  Unused << mShadowManager->SendSetLayerObserverEpoch(aLayerObserverEpoch);
}

void
ShadowLayerForwarder::ReleaseLayer(const LayerHandle& aHandle)
{
  if (!IPCOpen()) {
    return;
  }
  Unused << mShadowManager->SendReleaseLayer(aHandle);
}

bool
ShadowLayerForwarder::IPCOpen() const
{
  return HasShadowManager() && mShadowManager->IPCOpen();
}

/**
  * We bail out when we have no shadow manager. That can happen when the
  * layer manager is created by the preallocated process.
  * See bug 914843 for details.
  */
LayerHandle
ShadowLayerForwarder::ConstructShadowFor(ShadowableLayer* aLayer)
{
  return LayerHandle(mNextLayerHandle++);
}

#if !defined(MOZ_HAVE_PLATFORM_SPECIFIC_LAYER_BUFFERS)

/*static*/ void
ShadowLayerForwarder::PlatformSyncBeforeUpdate()
{
}

#endif  // !defined(MOZ_HAVE_PLATFORM_SPECIFIC_LAYER_BUFFERS)

void
ShadowLayerForwarder::Connect(CompositableClient* aCompositable,
                              ImageContainer* aImageContainer)
{
#ifdef GFX_COMPOSITOR_LOGGING
  printf("ShadowLayerForwarder::Connect(Compositable)\n");
#endif
  MOZ_ASSERT(aCompositable);
  MOZ_ASSERT(mShadowManager);
  if (!IPCOpen()) {
    return;
  }

  static uint64_t sNextID = 1;
  uint64_t id = sNextID++;

  mCompositables.Put(id, aCompositable);

  CompositableHandle handle(id);
  aCompositable->InitIPDL(handle);
  mShadowManager->SendNewCompositable(handle, aCompositable->GetTextureInfo());
}

void ShadowLayerForwarder::Attach(CompositableClient* aCompositable,
                                  ShadowableLayer* aLayer)
{
  MOZ_ASSERT(aLayer);
  MOZ_ASSERT(aCompositable);
  mTxn->AddEdit(OpAttachCompositable(Shadow(aLayer), aCompositable->GetIPCHandle()));
}

void ShadowLayerForwarder::AttachAsyncCompositable(const CompositableHandle& aHandle,
                                                   ShadowableLayer* aLayer)
{
  MOZ_ASSERT(aLayer);
  MOZ_ASSERT(aHandle);
  mTxn->AddEdit(OpAttachAsyncCompositable(Shadow(aLayer), aHandle));
}

void ShadowLayerForwarder::SetShadowManager(PLayerTransactionChild* aShadowManager)
{
  mShadowManager = static_cast<LayerTransactionChild*>(aShadowManager);
  mShadowManager->SetForwarder(this);
}

void ShadowLayerForwarder::StopReceiveAsyncParentMessge()
{
  if (!IPCOpen()) {
    return;
  }
  mShadowManager->SetForwarder(nullptr);
}

void ShadowLayerForwarder::ClearCachedResources()
{
  if (!IPCOpen()) {
    return;
  }
  mShadowManager->SendClearCachedResources();
}

void ShadowLayerForwarder::Composite()
{
  if (!IPCOpen()) {
    return;
  }
  mShadowManager->SendForceComposite();
}

bool
IsSurfaceDescriptorValid(const SurfaceDescriptor& aSurface)
{
  return aSurface.type() != SurfaceDescriptor::T__None &&
         aSurface.type() != SurfaceDescriptor::Tnull_t;
}

uint8_t*
GetAddressFromDescriptor(const SurfaceDescriptor& aDescriptor)
{
  MOZ_ASSERT(IsSurfaceDescriptorValid(aDescriptor));
  MOZ_RELEASE_ASSERT(aDescriptor.type() == SurfaceDescriptor::TSurfaceDescriptorBuffer, "GFX: surface descriptor is not the right type.");

  auto memOrShmem = aDescriptor.get_SurfaceDescriptorBuffer().data();
  if (memOrShmem.type() == MemoryOrShmem::TShmem) {
    return memOrShmem.get_Shmem().get<uint8_t>();
  } else {
    return reinterpret_cast<uint8_t*>(memOrShmem.get_uintptr_t());
  }
}

already_AddRefed<gfx::DataSourceSurface>
GetSurfaceForDescriptor(const SurfaceDescriptor& aDescriptor)
{
  if (aDescriptor.type() != SurfaceDescriptor::TSurfaceDescriptorBuffer) {
    return nullptr;
  }
  uint8_t* data = GetAddressFromDescriptor(aDescriptor);
  auto rgb = aDescriptor.get_SurfaceDescriptorBuffer().desc().get_RGBDescriptor();
  uint32_t stride = ImageDataSerializer::GetRGBStride(rgb);
  return gfx::Factory::CreateWrappingDataSourceSurface(data, stride, rgb.size(),
                                                       rgb.format());
}

already_AddRefed<gfx::DrawTarget>
GetDrawTargetForDescriptor(const SurfaceDescriptor& aDescriptor, gfx::BackendType aBackend)
{
  uint8_t* data = GetAddressFromDescriptor(aDescriptor);
  auto rgb = aDescriptor.get_SurfaceDescriptorBuffer().desc().get_RGBDescriptor();
  uint32_t stride = ImageDataSerializer::GetRGBStride(rgb);
  return gfx::Factory::CreateDrawTargetForData(gfx::BackendType::CAIRO,
                                               data, rgb.size(),
                                               stride, rgb.format());
}

void
DestroySurfaceDescriptor(IShmemAllocator* aAllocator, SurfaceDescriptor* aSurface)
{
  MOZ_ASSERT(aSurface);

  SurfaceDescriptorBuffer& desc = aSurface->get_SurfaceDescriptorBuffer();
  switch (desc.data().type()) {
    case MemoryOrShmem::TShmem: {
      aAllocator->DeallocShmem(desc.data().get_Shmem());
      break;
    }
    case MemoryOrShmem::Tuintptr_t: {
      uint8_t* ptr = (uint8_t*)desc.data().get_uintptr_t();
      GfxMemoryImageReporter::WillFree(ptr);
      delete [] ptr;
      break;
    }
    default:
      NS_RUNTIMEABORT("surface type not implemented!");
  }
  *aSurface = SurfaceDescriptor();
}

bool
ShadowLayerForwarder::AllocSurfaceDescriptor(const gfx::IntSize& aSize,
                                             gfxContentType aContent,
                                             SurfaceDescriptor* aBuffer)
{
  if (!IPCOpen()) {
    return false;
  }
  return AllocSurfaceDescriptorWithCaps(aSize, aContent, DEFAULT_BUFFER_CAPS, aBuffer);
}

bool
ShadowLayerForwarder::AllocSurfaceDescriptorWithCaps(const gfx::IntSize& aSize,
                                                     gfxContentType aContent,
                                                     uint32_t aCaps,
                                                     SurfaceDescriptor* aBuffer)
{
  if (!IPCOpen()) {
    return false;
  }
  gfx::SurfaceFormat format =
    gfxPlatform::GetPlatform()->Optimal2DFormatForContent(aContent);
  size_t size = ImageDataSerializer::ComputeRGBBufferSize(aSize, format);
  if (!size) {
    return false;
  }

  MemoryOrShmem bufferDesc;
  if (GetTextureForwarder()->IsSameProcess()) {
    uint8_t* data = new (std::nothrow) uint8_t[size];
    if (!data) {
      return false;
    }
    GfxMemoryImageReporter::DidAlloc(data);
    memset(data, 0, size);
    bufferDesc = reinterpret_cast<uintptr_t>(data);
  } else {

    mozilla::ipc::Shmem shmem;
    if (!GetTextureForwarder()->AllocUnsafeShmem(size, OptimalShmemType(), &shmem)) {
      return false;
    }

    bufferDesc = shmem;
  }

  // Use an intermediate buffer by default. Skipping the intermediate buffer is
  // only possible in certain configurations so let's keep it simple here for now.
  const bool hasIntermediateBuffer = true;
  *aBuffer = SurfaceDescriptorBuffer(RGBDescriptor(aSize, format, hasIntermediateBuffer),
                                     bufferDesc);

  return true;
}

/* static */ bool
ShadowLayerForwarder::IsShmem(SurfaceDescriptor* aSurface)
{
  return aSurface && (aSurface->type() == SurfaceDescriptor::TSurfaceDescriptorBuffer)
      && (aSurface->get_SurfaceDescriptorBuffer().data().type() == MemoryOrShmem::TShmem);
}

void
ShadowLayerForwarder::DestroySurfaceDescriptor(SurfaceDescriptor* aSurface)
{
  MOZ_ASSERT(aSurface);
  MOZ_ASSERT(IPCOpen());
  if (!IPCOpen() || !aSurface) {
    return;
  }

  ::mozilla::layers::DestroySurfaceDescriptor(GetTextureForwarder(), aSurface);
}

void
ShadowLayerForwarder::UpdateFwdTransactionId()
{
  auto compositorBridge = GetCompositorBridgeChild();
  if (compositorBridge) {
    compositorBridge->UpdateFwdTransactionId();
  }
}

uint64_t
ShadowLayerForwarder::GetFwdTransactionId()
{
  auto compositorBridge = GetCompositorBridgeChild();
  MOZ_DIAGNOSTIC_ASSERT(compositorBridge);
  return compositorBridge ? compositorBridge->GetFwdTransactionId() : 0;
}

CompositorBridgeChild*
ShadowLayerForwarder::GetCompositorBridgeChild()
{
  if (mCompositorBridgeChild) {
    return mCompositorBridgeChild;
  }
  if (!mShadowManager) {
    return nullptr;
  }
  mCompositorBridgeChild = static_cast<CompositorBridgeChild*>(mShadowManager->Manager());
  return mCompositorBridgeChild;
}

void
ShadowLayerForwarder::SyncWithCompositor()
{
  auto compositorBridge = GetCompositorBridgeChild();
  if (compositorBridge && compositorBridge->IPCOpen()) {
    compositorBridge->SendSyncWithCompositor();
  }
}

void
ShadowLayerForwarder::ReleaseCompositable(const CompositableHandle& aHandle)
{
  AssertInForwarderThread();
  if (!DestroyInTransaction(aHandle)) {
<<<<<<< HEAD
=======
    if (!IPCOpen()) {
      return;
    }
>>>>>>> a17af05f
    mShadowManager->SendReleaseCompositable(aHandle);
  }
  mCompositables.Remove(aHandle.Value());
}

<<<<<<< HEAD
=======
void
ShadowLayerForwarder::SynchronouslyShutdown()
{
  if (IPCOpen()) {
    mShadowManager->SendShutdownSync();
    mShadowManager->MarkDestroyed();
  }
}

>>>>>>> a17af05f
ShadowableLayer::~ShadowableLayer()
{
  if (mShadow) {
    mForwarder->ReleaseLayer(GetShadow());
  }
}

} // namespace layers
} // namespace mozilla<|MERGE_RESOLUTION|>--- conflicted
+++ resolved
@@ -192,10 +192,6 @@
  , mDiagnosticTypes(DiagnosticTypes::NO_DIAGNOSTIC)
  , mIsFirstPaint(false)
  , mWindowOverlayChanged(false)
-<<<<<<< HEAD
- , mPaintSyncId(0)
-=======
->>>>>>> a17af05f
  , mNextLayerHandle(1)
 {
   mTxn = new Transaction();
@@ -213,12 +209,8 @@
   UniquePtr<T> mObj;
 
   explicit ReleaseOnMainThreadTask(UniquePtr<T>& aObj)
-<<<<<<< HEAD
-    : mObj(Move(aObj))
-=======
     : Runnable("layers::ReleaseOnMainThreadTask")
     , mObj(Move(aObj))
->>>>>>> a17af05f
   {}
 
   NS_IMETHOD Run() override {
@@ -236,10 +228,6 @@
     if (NS_IsMainThread()) {
       mShadowManager->Destroy();
     } else {
-<<<<<<< HEAD
-      NS_DispatchToMainThread(
-        NewRunnableMethod(mShadowManager, &LayerTransactionChild::Destroy));
-=======
       if (mEventTarget) {
         mEventTarget->Dispatch(
           NewRunnableMethod("LayerTransactionChild::Destroy", mShadowManager,
@@ -251,15 +239,10 @@
                             mShadowManager,
                             &LayerTransactionChild::Destroy));
       }
->>>>>>> a17af05f
     }
   }
 
   if (!NS_IsMainThread()) {
-<<<<<<< HEAD
-    NS_DispatchToMainThread(
-      new ReleaseOnMainThreadTask<ActiveResourceTracker>(mActiveResourceTracker));
-=======
     RefPtr<ReleaseOnMainThreadTask<ActiveResourceTracker>> event =
       new ReleaseOnMainThreadTask<ActiveResourceTracker>(mActiveResourceTracker);
     if (mEventTarget) {
@@ -267,7 +250,6 @@
     } else {
       NS_DispatchToMainThread(event);
     }
->>>>>>> a17af05f
   }
 }
 
@@ -751,21 +733,14 @@
   info.id() = aId;
   info.plugins() = mPluginWindowData;
   info.isFirstPaint() = mIsFirstPaint;
-<<<<<<< HEAD
-=======
   info.focusTarget() = mFocusTarget;
->>>>>>> a17af05f
   info.scheduleComposite() = aScheduleComposite;
   info.paintSequenceNumber() = aPaintSequenceNumber;
   info.isRepeatTransaction() = aIsRepeatTransaction;
   info.transactionStart() = aTransactionStart;
-<<<<<<< HEAD
-  info.paintSyncId() = mPaintSyncId;
-=======
 #if defined(ENABLE_FRAME_LATENCY_LOG)
   info.fwdTime() = TimeStamp::Now();
 #endif
->>>>>>> a17af05f
 
   TargetConfig targetConfig(mTxn->mTargetBounds,
                             mTxn->mTargetRotation,
@@ -792,13 +767,10 @@
     }
   }
 
-<<<<<<< HEAD
-=======
   // We delay at the last possible minute, to give the paint thread a chance to
   // finish. If it does we don't have to delay messages at all.
   GetCompositorBridgeChild()->PostponeMessagesIfAsyncPainting();
 
->>>>>>> a17af05f
   MOZ_LAYERS_LOG(("[LayersForwarder] sending transaction..."));
   RenderTraceScope rendertrace3("Forward Transaction", "000093");
   if (!mShadowManager->SendUpdate(info)) {
@@ -1127,19 +1099,14 @@
 {
   AssertInForwarderThread();
   if (!DestroyInTransaction(aHandle)) {
-<<<<<<< HEAD
-=======
     if (!IPCOpen()) {
       return;
     }
->>>>>>> a17af05f
     mShadowManager->SendReleaseCompositable(aHandle);
   }
   mCompositables.Remove(aHandle.Value());
 }
 
-<<<<<<< HEAD
-=======
 void
 ShadowLayerForwarder::SynchronouslyShutdown()
 {
@@ -1149,7 +1116,6 @@
   }
 }
 
->>>>>>> a17af05f
 ShadowableLayer::~ShadowableLayer()
 {
   if (mShadow) {
