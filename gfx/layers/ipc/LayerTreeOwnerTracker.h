/* -*- Mode: C++; tab-width: 8; indent-tabs-mode: nil; c-basic-offset: 2 -*- */
/* vim: set sw=4 ts=8 et tw=80 : */
/* This Source Code Form is subject to the terms of the Mozilla Public
 * License, v. 2.0. If a copy of the MPL was not distributed with this
 * file, You can obtain one at http://mozilla.org/MPL/2.0/. */

#ifndef mozilla_layers_LayerTreeOwnerTracker_h
#define mozilla_layers_LayerTreeOwnerTracker_h

#include "base/process.h"  // for base::ProcessId
#include "mozilla/Mutex.h" // for mozilla::Mutex

#include <functional>
#include <map>

namespace mozilla {

namespace dom {
  class ContentParent;
}

namespace layers {

/**
 * A utility class for tracking which content processes should be allowed
 * to access which layer trees.
 *
 * ProcessId's are used to track which content process can access the layer
 * tree, and in the case of nested browser's we use the top level content
 * processes' ProcessId.
 *
 * This class is only available in the main process and gpu process. Mappings
 * are synced from main process to the gpu process. The actual syncing happens
 * in GPUProcessManager, and so this class should not be used directly.
 */
class LayerTreeOwnerTracker final
{
public:
  static void Initialize();
  static void Shutdown();
  static LayerTreeOwnerTracker* Get();

  /**
   * Map aLayersId and aProcessId together so that that process
   * can access that layer tree.
   */
  void Map(uint64_t aLayersId, base::ProcessId aProcessId);

  /**
  * Remove an existing mapping.
  */
  void Unmap(uint64_t aLayersId, base::ProcessId aProcessId);

  /**
   * Checks whether it is okay for aProcessId to access aLayersId.
   */
  bool IsMapped(uint64_t aLayersId, base::ProcessId aProcessId);

<<<<<<< HEAD
  void Iterate(std::function<void(uint64_t aLayersId, base::ProcessId aProcessId)> aCallback);
=======
  void Iterate(const std::function<void(uint64_t aLayersId, base::ProcessId aProcessId)>& aCallback);
>>>>>>> a17af05f

private:
  LayerTreeOwnerTracker();

  mozilla::Mutex mLayerIdsLock;
  std::map<uint64_t, base::ProcessId> mLayerIds;
};

} // namespace layers
} // namespace mozilla

#endif // mozilla_layers_LayerTreeOwnerTracker_h<|MERGE_RESOLUTION|>--- conflicted
+++ resolved
@@ -56,11 +56,7 @@
    */
   bool IsMapped(uint64_t aLayersId, base::ProcessId aProcessId);
 
-<<<<<<< HEAD
-  void Iterate(std::function<void(uint64_t aLayersId, base::ProcessId aProcessId)> aCallback);
-=======
   void Iterate(const std::function<void(uint64_t aLayersId, base::ProcessId aProcessId)>& aCallback);
->>>>>>> a17af05f
 
 private:
   LayerTreeOwnerTracker();
