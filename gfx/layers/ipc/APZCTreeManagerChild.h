--- conflicted
+++ resolved
@@ -103,11 +103,8 @@
                                                  const ScrollableLayerGuid& aGuid,
                                                  const LayoutDeviceCoord& aSpanChange,
                                                  const Modifiers& aModifiers) override;
-<<<<<<< HEAD
-=======
 
   mozilla::ipc::IPCResult RecvCancelAutoscroll(const FrameMetrics::ViewID& aScrollId) override;
->>>>>>> a17af05f
 
   virtual
   ~APZCTreeManagerChild() { }
