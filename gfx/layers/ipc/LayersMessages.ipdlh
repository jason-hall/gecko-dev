/* -*- Mode: C++; tab-width: 8; indent-tabs-mode: nil; c-basic-offset: 2 -*-
 * vim: sw=2 ts=8 et :
 */
/* This Source Code Form is subject to the terms of the Mozilla Public
 * License, v. 2.0. If a copy of the MPL was not distributed with this
 * file, You can obtain one at http://mozilla.org/MPL/2.0/. */

include LayersSurfaces;
include protocol PCompositorBridge;
include protocol PRenderFrame;
include protocol PTexture;

include "gfxipc/ShadowLayerUtils.h";
include "mozilla/GfxMessageUtils.h";
include "ImageLayers.h";

using mozilla::gfx::SamplingFilter from "mozilla/gfx/2D.h";
using struct mozilla::gfx::Color from "mozilla/gfx/2D.h";
using struct mozilla::gfx::Point3D from "mozilla/gfx/Point.h";
using mozilla::gfx::IntPoint from "mozilla/gfx/Point.h";
using class mozilla::gfx::Matrix4x4 from "mozilla/gfx/Matrix.h";
using nscoord from "nsCoord.h";
using struct nsRect from "nsRect.h";
using struct nsPoint from "nsPoint.h";
using class mozilla::TimeDuration from "mozilla/TimeStamp.h";
using class mozilla::TimeStamp from "mozilla/TimeStamp.h";
using mozilla::ScreenRotation from "mozilla/WidgetUtils.h";
using nsCSSPropertyID from "nsCSSPropertyID.h";
using mozilla::dom::ScreenOrientationInternal from "mozilla/dom/ScreenOrientation.h";
using struct mozilla::layers::TextureInfo from "mozilla/layers/CompositorTypes.h";
using mozilla::LayerMargin from "Units.h";
using mozilla::LayerPoint from "Units.h";
using mozilla::LayerCoord from "Units.h";
using mozilla::LayerSize from "Units.h";
using mozilla::LayerRect from "Units.h";
using mozilla::LayerIntRegion from "Units.h";
using mozilla::ParentLayerIntRect from "Units.h";
using mozilla::LayoutDeviceIntRect from "Units.h";
using mozilla::layers::ScaleMode from "mozilla/layers/LayersTypes.h";
using mozilla::layers::EventRegions from "mozilla/layers/LayersTypes.h";
using mozilla::layers::EventRegionsOverride from "mozilla/layers/LayersTypes.h";
using mozilla::layers::DiagnosticTypes from "mozilla/layers/CompositorTypes.h";
using mozilla::layers::FocusTarget from "mozilla/layers/FocusTarget.h";
using struct mozilla::layers::ScrollMetadata from "FrameMetrics.h";
using mozilla::layers::FrameMetrics::ViewID from "FrameMetrics.h";
using mozilla::layers::LayersBackend from "mozilla/layers/LayersTypes.h";
using mozilla::layers::MaybeLayerClip from "FrameMetrics.h";
using mozilla::gfx::Glyph from "Layers.h";
using mozilla::layers::BorderColors from "mozilla/layers/LayersTypes.h";
using mozilla::layers::BorderCorners from "mozilla/layers/LayersTypes.h";
using mozilla::layers::BorderWidths from "mozilla/layers/LayersTypes.h";
using mozilla::layers::LayerHandle from "mozilla/layers/LayersTypes.h";
using mozilla::layers::CompositableHandle from "mozilla/layers/LayersTypes.h";
using mozilla::layers::ReadLockHandle from "mozilla/layers/LayersTypes.h";
using mozilla::layers::SimpleLayerAttributes from "mozilla/layers/LayerAttributes.h";
using mozilla::CrossProcessSemaphoreHandle from "mozilla/ipc/CrossProcessSemaphore.h";
<<<<<<< HEAD
=======
using struct mozilla::void_t from "ipc/IPCMessageUtils.h";
>>>>>>> a17af05f

namespace mozilla {
namespace layers {

struct TargetConfig {
  IntRect naturalBounds;
  ScreenRotation rotation;
  ScreenOrientationInternal orientation;
  nsIntRegion clearRegion;
};

// Create a shadow layer for |layer|
struct OpCreatePaintedLayer    { LayerHandle layer; };
struct OpCreateContainerLayer  { LayerHandle layer; };
struct OpCreateImageLayer      { LayerHandle layer; };
struct OpCreateColorLayer      { LayerHandle layer; };
struct OpCreateTextLayer       { LayerHandle layer; };
struct OpCreateBorderLayer       { LayerHandle layer; };
struct OpCreateCanvasLayer     { LayerHandle layer; };
struct OpCreateRefLayer        { LayerHandle layer; };

struct OpAttachCompositable {
  LayerHandle layer;
  CompositableHandle compositable;
};

struct OpAttachAsyncCompositable {
  LayerHandle layer;
  CompositableHandle compositable;
};

struct ThebesBufferData {
  IntRect rect;
  IntPoint rotation;
};

struct CubicBezierFunction {
  float x1;
  float y1;
  float x2;
  float y2;
};

struct StepFunction {
  int steps;
  // 1 = nsTimingFunction::StepStart, 2 = nsTimingFunction::StepEnd
  int type;
};

struct FramesFunction {
  int frames;
};

union TimingFunction {
  null_t;
  CubicBezierFunction;
  StepFunction;
  FramesFunction;
};

// Send the angle with units rather than sending all angles in radians
// to avoid having floating point error introduced by unit switching.
struct CSSAngle {
  float value;
  int unit; // an nsCSSUnit that is valid for angles
};

struct LayerColor { Color value; };
struct Perspective { float value; };
struct RotationX { CSSAngle angle; };
struct RotationY { CSSAngle angle; };
struct RotationZ { CSSAngle angle; };
struct Rotation { CSSAngle angle; };
struct Rotation3D {
  float x;
  float y;
  float z;
  CSSAngle angle;
};
struct Scale {
  float x;
  float y;
  float z;
};
struct Skew { CSSAngle x; CSSAngle y; };
struct SkewX { CSSAngle x; };
struct SkewY { CSSAngle y; };
struct TransformMatrix { Matrix4x4 value; };
struct Translation {
  float x;
  float y;
  float z;
};

union TransformFunction {
  Perspective;
  RotationX;
  RotationY;
  RotationZ;
  Rotation;
  Rotation3D;
  Scale;
  Skew;
  SkewX;
  SkewY;
  Translation;
  TransformMatrix;
};

union MaybeTimeDuration {
  null_t;
  TimeDuration;
};

union Animatable {
  null_t;
  float;
  TransformFunction[];
};

struct AnimationSegment {
  Animatable startState;
  Animatable endState;
  float startPortion;
  float endPortion;
  uint8_t startComposite;
  uint8_t endComposite;
  TimingFunction sampleFn;
};

// Transforms need extra information to correctly convert the list of transform
// functions to a Matrix4x4 that can be applied directly to the layer.
struct TransformData {
  // the origin of the frame being transformed in app units
  nsPoint origin;
  // the transform-origin property for the transform in device pixels
  Point3D transformOrigin;
  nsRect bounds;
  int32_t appUnitsPerDevPixel;
  // The resolution scale inherited from the parent
  float inheritedXScale;
  float inheritedYScale;
  // True if the parent has perspective transform
  bool hasPerspectiveParent;
};

union AnimationData {
  null_t;
  TransformData;
};

struct Animation {
<<<<<<< HEAD
  TimeStamp startTime;
=======
  // The zero time of this Animation's timeline. May be null if isNotPlaying is
  // true.
  TimeStamp originTime;
  // The start time is relative to the originTime. This allows us to represent
  // start times in the distant past that cannot be expressed using a TimeStamp.
  MaybeTimeDuration startTime;
>>>>>>> a17af05f
  TimeDuration delay;
  TimeDuration endDelay;
  // The value of the animation's current time at the moment it was sent to the
  // compositor.  This value will be used for below cases:
  // 1) Animations that are play-pending. Initially these animations will have a
<<<<<<< HEAD
  //    null |startTime|. Once the animation is read to start (i.e. painting has
  //    finished), we calculate an appropriate value of |startTime| such that
  //    playback begins from |holdTime|.
=======
  //    null |startTime|. Once the animation is ready to start (i.e. painting
  //    has finished), we calculate an appropriate value of |startTime| such
  //    that playback begins from |holdTime|.
>>>>>>> a17af05f
  // 2) Not playing animations (e.g. paused and finished animations). In this
  //   case the |holdTime| represents the current time the animation will
  //   maintain.
  TimeDuration holdTime;
  TimeDuration duration;
  // For each frame, the interpolation point is computed based on the
  // startTime, the direction, the duration, and the current time.
  // The segments must uniquely cover the portion from 0.0 to 1.0
  AnimationSegment[] segments;
  // Number of times to repeat the animation, including positive infinity.
  // Values <= 0 mean the animation will not play (although events are still
  // dispatched on the main thread).
  float iterations;
  float iterationStart;
  // This uses the NS_STYLE_ANIMATION_DIRECTION_* constants.
  uint8_t direction;
  // This uses dom::FillMode.
  uint8_t fillMode;
  nsCSSPropertyID property;
  AnimationData data;
  float playbackRate;
  // This is used in the transformed progress calculation.
  TimingFunction easingFunction;
  uint8_t iterationComposite;
  // True if the animation has a fixed current time (e.g. paused and
  // forward-filling animations).
  bool isNotPlaying;
  // The base style that animations should composite with. This is only set for
  // animations with a composite mode of additive or accumulate, and only for
  // the first animation in the set (i.e. the animation that is lowest in the
  // stack). In all other cases the value is null_t.
  Animatable baseStyle;
};

struct CompositorAnimations {
  Animation[] animations;
  // This id is used to map the layer animations between content
  // and compositor side
  uint64_t id;
};

// Change a layer's attributes
struct CommonLayerAttributes {
  LayerIntRegion visibleRegion;
  EventRegions eventRegions;
  bool useClipRect;
  ParentLayerIntRect clipRect;
  LayerHandle maskLayer;
  LayerHandle[] ancestorMaskLayers;
  // Animated colors will only honored for ColorLayers.
  CompositorAnimations compositorAnimations;
  nsIntRegion invalidRegion;
  ScrollMetadata[] scrollMetadata;
  nsCString displayListLog;
};

struct PaintedLayerAttributes {
  nsIntRegion validRegion;
};
struct ContainerLayerAttributes {
  float preXScale;
  float preYScale;
  float inheritedXScale;
  float inheritedYScale;
  float presShellResolution;
  bool scaleToResolution;
  EventRegionsOverride eventRegionsOverride;
};

struct GlyphArray
{
  LayerColor color;
  Glyph[] glyphs;
};

// XXX - Bas - Hack warning! This is using a raw pointer to a ScaledFont*
// and won't work with e10s.
struct TextLayerAttributes      { IntRect bounds; GlyphArray[] glyphs; uintptr_t scaledFont; };
struct ColorLayerAttributes     { LayerColor color; IntRect bounds; };
struct CanvasLayerAttributes    { SamplingFilter samplingFilter; IntRect bounds; };
struct RefLayerAttributes {
  uint64_t id;
  // TODO: Once bug 1132895 is fixed we shouldn't need to propagate the override
  // explicitly here.
  EventRegionsOverride eventRegionsOverride;
};
struct ImageLayerAttributes     { SamplingFilter samplingFilter; IntSize scaleToSize; ScaleMode scaleMode; };
struct BorderLayerAttributes {
  LayerRect rect;
  BorderColors colors;
  BorderCorners corners;
  BorderWidths widths;
};

union SpecificLayerAttributes {
  null_t;
  PaintedLayerAttributes;
  ContainerLayerAttributes;
  ColorLayerAttributes;
  CanvasLayerAttributes;
  TextLayerAttributes;
  RefLayerAttributes;
  ImageLayerAttributes;
  BorderLayerAttributes;
};

struct LayerAttributes {
  CommonLayerAttributes common;
  SpecificLayerAttributes specific;
};

// See nsIWidget Configurations
struct PluginWindowData {
  uintptr_t windowId;
  LayoutDeviceIntRect[] clip;
  LayoutDeviceIntRect bounds;
  bool visible;
};

struct OpSetSimpleLayerAttributes {
  LayerHandle layer;
  SimpleLayerAttributes attrs;
};

struct OpSetLayerAttributes {
  LayerHandle layer;
  LayerAttributes attrs;
};

// Monkey with the tree structure
struct OpSetRoot          { LayerHandle root; };
struct OpInsertAfter      { LayerHandle container; LayerHandle childLayer; LayerHandle after; };
struct OpPrependChild     { LayerHandle container; LayerHandle childLayer; };
struct OpRemoveChild      { LayerHandle container; LayerHandle childLayer; };
struct OpRepositionChild  { LayerHandle container; LayerHandle childLayer; LayerHandle after; };
struct OpRaiseToTopChild  { LayerHandle container; LayerHandle childLayer; };

struct OpSetDiagnosticTypes { DiagnosticTypes diagnostics; };
struct OpWindowOverlayChanged { };

struct ShmemSection {
  Shmem shmem;
  uint32_t offset;
  size_t size;
};

struct CrossProcessSemaphoreDescriptor {
  CrossProcessSemaphoreHandle sem;
};

union ReadLockDescriptor {
  ShmemSection;
  CrossProcessSemaphoreDescriptor;
  uintptr_t;
  null_t;
};

struct ReadLockInit {
  ReadLockDescriptor sharedLock;
  ReadLockHandle handle;
};

union MaybeTexture {
  PTexture;
  null_t;
};

struct TexturedTileDescriptor {
  PTexture texture;
  MaybeTexture textureOnWhite;
  IntRect updateRect;
  ReadLockDescriptor sharedLock;
  ReadLockDescriptor sharedLockOnWhite;
  bool wasPlaceholder;
};

struct PlaceholderTileDescriptor {
};

union TileDescriptor {
  TexturedTileDescriptor;
  PlaceholderTileDescriptor;
};

struct SurfaceDescriptorTiles {
  nsIntRegion validRegion;
  TileDescriptor[] tiles;
  IntPoint    tileOrigin;
  IntSize     tileSize;
  int         firstTileX;
  int         firstTileY;
  int         retainedWidth;
  int         retainedHeight;
  float       resolution;
  float       frameXResolution;
  float       frameYResolution;
  bool        isProgressive;
};

struct OpUseTiledLayerBuffer {
  SurfaceDescriptorTiles tileLayerDescriptor;
};

struct OpPaintTextureRegion {
  ThebesBufferData bufferData;
  nsIntRegion updatedRegion;
};

/**
 * Tells the CompositableHost to remove the corresponding TextureHost
 */
struct OpRemoveTexture {
  PTexture texture;
};

struct TimedTexture {
  PTexture texture;
  ReadLockHandle sharedLock;
  TimeStamp timeStamp;
  IntRect picture;
  uint32_t frameID;
  uint32_t producerID;
};

/**
 * Tells the compositor-side which textures to use (for example, as front buffer
 * if there are several textures for double buffering).
 * This provides a list of textures with timestamps, ordered by timestamp.
 * The newest texture whose timestamp is <= the current time is rendered
 * (where null is considered less than every other timestamp). If there is no
 * such texture, the first texture is rendered.
 * The first timestamp value can be null, but the others must not be.
 * The list must not be empty.
 */
struct OpUseTexture {
  TimedTexture[] textures;
};

struct OpUseComponentAlphaTextures {
  PTexture textureOnBlack;
  PTexture textureOnWhite;
  ReadLockHandle sharedLockBlack;
  ReadLockHandle sharedLockWhite;
};

union MaybeRegion {
  nsIntRegion;
  null_t;
};

struct OpNotifyNotUsed {
  uint64_t TextureId;
  uint64_t fwdTransactionId;
};

union CompositableOperationDetail {
  OpPaintTextureRegion;

  OpUseTiledLayerBuffer;

  OpRemoveTexture;

  OpUseTexture;
  OpUseComponentAlphaTextures;
};

struct CompositableOperation {
  CompositableHandle compositable;
  CompositableOperationDetail detail;
};

// A unit of a changeset; a set of these comprise a changeset
// If adding a new edit type that requires the hit testing tree to be updated,
// set the updateHitTestingTree flag to true in RecvUpdate()
union Edit {
  OpCreatePaintedLayer;
  OpCreateContainerLayer;
  OpCreateImageLayer;
  OpCreateColorLayer;
  OpCreateTextLayer;
  OpCreateBorderLayer;
  OpCreateCanvasLayer;
  OpCreateRefLayer;

  OpSetDiagnosticTypes;
  OpWindowOverlayChanged;

  OpSetRoot;
  OpInsertAfter;
  OpPrependChild;
  OpRemoveChild;
  OpRepositionChild;
  OpRaiseToTopChild;

  OpAttachCompositable;
  OpAttachAsyncCompositable;

  CompositableOperation;
};

// Operations related to destroying resources, always handled after the other
// operations for safety.
union OpDestroy {
  PTexture;
  CompositableHandle;
};

// Replies to operations

struct OpContentBufferSwap {
  CompositableHandle compositable;
  nsIntRegion frontUpdatedRegion;
};

/**
 * An ImageCompositeNotification is sent the first time a particular
 * image is composited by an ImageHost.
 */
struct ImageCompositeNotification {
  CompositableHandle compositable;
  TimeStamp imageTimeStamp;
  TimeStamp firstCompositeTimeStamp;
  uint32_t frameID;
  uint32_t producerID;
};

union AsyncParentMessageData {
  OpNotifyNotUsed;
};

struct PaintTiming {
  float serializeMs;
  float sendMs;
  float dlMs;
  float flbMs;
  float rasterMs;
};

struct TransactionInfo
{
  Edit[] cset;
  OpSetSimpleLayerAttributes[] setSimpleAttrs;
  OpSetLayerAttributes[] setAttrs;
  CompositableOperation[] paints;
  OpDestroy[] toDestroy;
  uint64_t fwdTransactionId;
  uint64_t id;
  TargetConfig targetConfig;
  PluginWindowData[] plugins;
  bool isFirstPaint;
<<<<<<< HEAD
=======
  FocusTarget focusTarget;
>>>>>>> a17af05f
  bool scheduleComposite;
  uint32_t paintSequenceNumber;
  bool isRepeatTransaction;
  TimeStamp transactionStart;
<<<<<<< HEAD
  int32_t paintSyncId;
=======
  TimeStamp fwdTime;
};

union MaybeTransform {
  Matrix4x4;
  void_t;
>>>>>>> a17af05f
};

} // namespace
} // namespace<|MERGE_RESOLUTION|>--- conflicted
+++ resolved
@@ -54,10 +54,7 @@
 using mozilla::layers::ReadLockHandle from "mozilla/layers/LayersTypes.h";
 using mozilla::layers::SimpleLayerAttributes from "mozilla/layers/LayerAttributes.h";
 using mozilla::CrossProcessSemaphoreHandle from "mozilla/ipc/CrossProcessSemaphore.h";
-<<<<<<< HEAD
-=======
 using struct mozilla::void_t from "ipc/IPCMessageUtils.h";
->>>>>>> a17af05f
 
 namespace mozilla {
 namespace layers {
@@ -210,30 +207,20 @@
 };
 
 struct Animation {
-<<<<<<< HEAD
-  TimeStamp startTime;
-=======
   // The zero time of this Animation's timeline. May be null if isNotPlaying is
   // true.
   TimeStamp originTime;
   // The start time is relative to the originTime. This allows us to represent
   // start times in the distant past that cannot be expressed using a TimeStamp.
   MaybeTimeDuration startTime;
->>>>>>> a17af05f
   TimeDuration delay;
   TimeDuration endDelay;
   // The value of the animation's current time at the moment it was sent to the
   // compositor.  This value will be used for below cases:
   // 1) Animations that are play-pending. Initially these animations will have a
-<<<<<<< HEAD
-  //    null |startTime|. Once the animation is read to start (i.e. painting has
-  //    finished), we calculate an appropriate value of |startTime| such that
-  //    playback begins from |holdTime|.
-=======
   //    null |startTime|. Once the animation is ready to start (i.e. painting
   //    has finished), we calculate an appropriate value of |startTime| such
   //    that playback begins from |holdTime|.
->>>>>>> a17af05f
   // 2) Not playing animations (e.g. paused and finished animations). In this
   //   case the |holdTime| represents the current time the animation will
   //   maintain.
@@ -584,24 +571,17 @@
   TargetConfig targetConfig;
   PluginWindowData[] plugins;
   bool isFirstPaint;
-<<<<<<< HEAD
-=======
   FocusTarget focusTarget;
->>>>>>> a17af05f
   bool scheduleComposite;
   uint32_t paintSequenceNumber;
   bool isRepeatTransaction;
   TimeStamp transactionStart;
-<<<<<<< HEAD
-  int32_t paintSyncId;
-=======
   TimeStamp fwdTime;
 };
 
 union MaybeTransform {
   Matrix4x4;
   void_t;
->>>>>>> a17af05f
 };
 
 } // namespace
