--- conflicted
+++ resolved
@@ -65,11 +65,8 @@
 
   async NotifyAsyncScrollbarDragRejected(ViewID aScrollId);
 
-<<<<<<< HEAD
-=======
   async NotifyAutoscrollHandledByAPZ(ViewID aScrollId);
 
->>>>>>> a17af05f
   async Destroy();
 };
 
