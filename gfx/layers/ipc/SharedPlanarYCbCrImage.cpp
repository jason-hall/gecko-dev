/* -*- Mode: C++; tab-width: 20; indent-tabs-mode: nil; c-basic-offset: 2 -*-
 * This Source Code Form is subject to the terms of the Mozilla Public
 * License, v. 2.0. If a copy of the MPL was not distributed with this
 * file, You can obtain one at http://mozilla.org/MPL/2.0/. */

#include "SharedPlanarYCbCrImage.h"
#include <stddef.h>                     // for size_t
#include <stdio.h>                      // for printf
#include "gfx2DGlue.h"                  // for Moz2D transition helpers
#include "ISurfaceAllocator.h"          // for ISurfaceAllocator, etc
#include "mozilla/Assertions.h"         // for MOZ_ASSERT, etc
#include "mozilla/gfx/Types.h"          // for SurfaceFormat::SurfaceFormat::YUV
#include "mozilla/ipc/SharedMemory.h"   // for SharedMemory, etc
#include "mozilla/layers/ImageClient.h"  // for ImageClient
#include "mozilla/layers/LayersSurfaces.h"  // for SurfaceDescriptor, etc
#include "mozilla/layers/TextureClient.h"
#include "mozilla/layers/TextureClientRecycleAllocator.h"
#include "mozilla/layers/BufferTexture.h"
#include "mozilla/layers/ImageDataSerializer.h"
#include "mozilla/layers/ImageBridgeChild.h"  // for ImageBridgeChild
#include "mozilla/mozalloc.h"           // for operator delete
#include "nsISupportsImpl.h"            // for Image::AddRef
#include "mozilla/ipc/Shmem.h"

namespace mozilla {
namespace layers {

using namespace mozilla::ipc;

SharedPlanarYCbCrImage::SharedPlanarYCbCrImage(ImageClient* aCompositable)
: mCompositable(aCompositable)
{
  MOZ_COUNT_CTOR(SharedPlanarYCbCrImage);
}

SharedPlanarYCbCrImage::~SharedPlanarYCbCrImage() {
  MOZ_COUNT_DTOR(SharedPlanarYCbCrImage);
<<<<<<< HEAD

  if (mCompositable->GetAsyncHandle() && !InImageBridgeChildThread()) {
    if (mTextureClient) {
      ADDREF_MANUALLY(mTextureClient);
      ImageBridgeChild::DispatchReleaseTextureClient(mTextureClient);
      mTextureClient = nullptr;
    }
  }
=======
>>>>>>> a17af05f
}

size_t
SharedPlanarYCbCrImage::SizeOfExcludingThis(MallocSizeOf aMallocSizeOf) const
{
  // NB: Explicitly skipping mTextureClient, the memory is already reported
  //     at time of allocation in GfxMemoryImageReporter.
  // Not owned:
  // - mCompositable
  return 0;
}

TextureClient*
SharedPlanarYCbCrImage::GetTextureClient(KnowsCompositor* aForwarder)
{
  return mTextureClient.get();
}

uint8_t*
SharedPlanarYCbCrImage::GetBuffer()
{
  // This should never be used
  MOZ_ASSERT(false);
  return nullptr;
}

already_AddRefed<gfx::SourceSurface>
SharedPlanarYCbCrImage::GetAsSourceSurface()
{
  if (!IsValid()) {
    NS_WARNING("Can't get as surface");
    return nullptr;
  }
  return PlanarYCbCrImage::GetAsSourceSurface();
}

bool
SharedPlanarYCbCrImage::CopyData(const PlanarYCbCrData& aData)
{
  // If mTextureClient has not already been allocated (through Allocate(aData))
  // allocate it. This code path is slower than the one used when Allocate has
  // been called since it will trigger a full copy.
  PlanarYCbCrData data = aData;
  if (!mTextureClient && !Allocate(data)) {
    return false;
  }

  TextureClientAutoLock autoLock(mTextureClient, OpenMode::OPEN_WRITE_ONLY);
  if (!autoLock.Succeeded()) {
    MOZ_ASSERT(false, "Failed to lock the texture.");
    return false;
  }

  if (!UpdateYCbCrTextureClient(mTextureClient, aData)) {
    MOZ_ASSERT(false, "Failed to copy YCbCr data into the TextureClient");
    return false;
  }
  mTextureClient->MarkImmutable();
  return true;
}

// needs to be overriden because the parent class sets mBuffer which we
// do not want to happen.
uint8_t*
SharedPlanarYCbCrImage::AllocateAndGetNewBuffer(uint32_t aSize)
{
  MOZ_ASSERT(!mTextureClient, "This image already has allocated data");
  size_t size = ImageDataSerializer::ComputeYCbCrBufferSize(aSize);
  if (!size) {
    return nullptr;
  }

  // XXX Add YUVColorSpace handling. Use YUVColorSpace::BT601 for now.
  mTextureClient = TextureClient::CreateForYCbCrWithBufferSize(mCompositable->GetForwarder(),
                                                               size,
                                                               YUVColorSpace::BT601,
                                                               mCompositable->GetTextureFlags());

  // get new buffer _without_ setting mBuffer.
  if (!mTextureClient) {
    return nullptr;
  }

  // update buffer size
  mBufferSize = size;

  MappedYCbCrTextureData mapped;
  if (mTextureClient->BorrowMappedYCbCrData(mapped)) {
    // The caller expects a pointer to the beginning of the writable part of the
    // buffer which is where the y channel starts by default.
    return mapped.y.data;
  } else {
    MOZ_CRASH("GFX: Cannot borrow mapped YCbCr data");
  }
}

bool
SharedPlanarYCbCrImage::AdoptData(const Data &aData)
{
  // AdoptData is used to update YUV plane offsets without (re)allocating
  // memory previously allocated with AllocateAndGetNewBuffer().

  MOZ_ASSERT(mTextureClient, "This Image should have already allocated data");
  if (!mTextureClient) {
    return false;
  }
  mData = aData;
  mSize = aData.mPicSize;
  mOrigin = gfx::IntPoint(aData.mPicX, aData.mPicY);

  uint8_t *base = GetBuffer();
  uint32_t yOffset = aData.mYChannel - base;
  uint32_t cbOffset = aData.mCbChannel - base;
  uint32_t crOffset = aData.mCrChannel - base;

  auto fwd = mCompositable->GetForwarder();
  bool hasIntermediateBuffer = ComputeHasIntermediateBuffer(gfx::SurfaceFormat::YUV,
                                                            fwd->GetCompositorBackendType());

  static_cast<BufferTextureData*>(mTextureClient->GetInternalData())->SetDesciptor(
    YCbCrDescriptor(aData.mYSize, aData.mCbCrSize, yOffset, cbOffset, crOffset,
                    aData.mStereoMode, aData.mYUVColorSpace, hasIntermediateBuffer)
  );

  return true;
}

bool
SharedPlanarYCbCrImage::IsValid() {
  return mTextureClient && mTextureClient->IsValid();
}

bool
SharedPlanarYCbCrImage::Allocate(PlanarYCbCrData& aData)
{
  MOZ_ASSERT(!mTextureClient,
             "This image already has allocated data");
  static const uint32_t MAX_POOLED_VIDEO_COUNT = 5;

  if (!mCompositable->HasTextureClientRecycler()) {
    // Initialize TextureClientRecycler
    mCompositable->GetTextureClientRecycler()->SetMaxPoolSize(MAX_POOLED_VIDEO_COUNT);
  }

  {
    YCbCrTextureClientAllocationHelper helper(aData, mCompositable->GetTextureFlags());
    mTextureClient = mCompositable->GetTextureClientRecycler()->CreateOrRecycle(helper);
  }

  if (!mTextureClient) {
    NS_WARNING("SharedPlanarYCbCrImage::Allocate failed.");
    return false;
  }

  MappedYCbCrTextureData mapped;
  // The locking here is sort of a lie. The SharedPlanarYCbCrImage just pulls
  // pointers out of the TextureClient and keeps them around, which works only
  // because the underlyin BufferTextureData is always mapped in memory even outside
  // of the lock/unlock interval. That's sad and new code should follow this example.
  if (!mTextureClient->Lock(OpenMode::OPEN_READ) || !mTextureClient->BorrowMappedYCbCrData(mapped)) {
    MOZ_CRASH("GFX: Cannot lock or borrow mapped YCbCr");
  }

  aData.mYChannel = mapped.y.data;
  aData.mCbChannel = mapped.cb.data;
  aData.mCrChannel = mapped.cr.data;

  // copy some of aData's values in mData (most of them)
  mData.mYChannel = aData.mYChannel;
  mData.mCbChannel = aData.mCbChannel;
  mData.mCrChannel = aData.mCrChannel;
  mData.mYSize = aData.mYSize;
  mData.mCbCrSize = aData.mCbCrSize;
  mData.mPicX = aData.mPicX;
  mData.mPicY = aData.mPicY;
  mData.mPicSize = aData.mPicSize;
  mData.mStereoMode = aData.mStereoMode;
  mData.mYUVColorSpace = aData.mYUVColorSpace;
  // those members are not always equal to aData's, due to potentially different
  // packing.
  mData.mYSkip = 0;
  mData.mCbSkip = 0;
  mData.mCrSkip = 0;
  mData.mYStride = mData.mYSize.width;
  mData.mCbCrStride = mData.mCbCrSize.width;

  // do not set mBuffer like in PlanarYCbCrImage because the later
  // will try to manage this memory without knowing it belongs to a
  // shmem.
  mBufferSize = ImageDataSerializer::ComputeYCbCrBufferSize(mData.mYSize, mData.mCbCrSize);
  mSize = mData.mPicSize;
  mOrigin = gfx::IntPoint(aData.mPicX, aData.mPicY);

  mTextureClient->Unlock();

  return mBufferSize > 0;
}

} // namespace layers
} // namespace mozilla<|MERGE_RESOLUTION|>--- conflicted
+++ resolved
@@ -35,17 +35,6 @@
 
 SharedPlanarYCbCrImage::~SharedPlanarYCbCrImage() {
   MOZ_COUNT_DTOR(SharedPlanarYCbCrImage);
-<<<<<<< HEAD
-
-  if (mCompositable->GetAsyncHandle() && !InImageBridgeChildThread()) {
-    if (mTextureClient) {
-      ADDREF_MANUALLY(mTextureClient);
-      ImageBridgeChild::DispatchReleaseTextureClient(mTextureClient);
-      mTextureClient = nullptr;
-    }
-  }
-=======
->>>>>>> a17af05f
 }
 
 size_t
