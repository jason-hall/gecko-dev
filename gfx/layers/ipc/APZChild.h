--- conflicted
+++ resolved
@@ -31,20 +31,6 @@
 
   mozilla::ipc::IPCResult RecvUpdateOverscrollOffset(const float& aX, const float& aY, const bool& aIsRootContent) override;
 
-<<<<<<< HEAD
-  mozilla::ipc::IPCResult RecvSetScrollingRootContent(const bool& aIsRootContent) override;
-
-  mozilla::ipc::IPCResult RecvNotifyMozMouseScrollEvent(const ViewID& aScrollId,
-                                                        const nsString& aEvent) override;
-
-  mozilla::ipc::IPCResult RecvNotifyAPZStateChange(const ScrollableLayerGuid& aGuid,
-                                                   const APZStateChange& aChange,
-                                                   const int& aArg) override;
-
-  mozilla::ipc::IPCResult RecvNotifyFlushComplete() override;
-
-  mozilla::ipc::IPCResult RecvNotifyAsyncScrollbarDragRejected(const ViewID& aScrollId) override;
-=======
   mozilla::ipc::IPCResult RecvNotifyMozMouseScrollEvent(const ViewID& aScrollId,
                                                         const nsString& aEvent) override;
 
@@ -57,7 +43,6 @@
   mozilla::ipc::IPCResult RecvNotifyAsyncScrollbarDragRejected(const ViewID& aScrollId) override;
 
   mozilla::ipc::IPCResult RecvNotifyAutoscrollHandledByAPZ(const ViewID& aScrollId) override;
->>>>>>> a17af05f
 
   mozilla::ipc::IPCResult RecvDestroy() override;
 
