--- conflicted
+++ resolved
@@ -145,8 +145,6 @@
 }
 
 mozilla::ipc::IPCResult
-<<<<<<< HEAD
-=======
 APZCTreeManagerParent::RecvReceiveKeyboardInputEvent(
         const KeyboardInput& aEvent,
         nsEventStatus* aOutStatus,
@@ -174,7 +172,6 @@
 }
 
 mozilla::ipc::IPCResult
->>>>>>> a17af05f
 APZCTreeManagerParent::RecvZoomToRect(
     const ScrollableLayerGuid& aGuid,
     const CSSRect& aRect,
@@ -195,20 +192,12 @@
     const uint64_t& aInputBlockId,
     const bool& aPreventDefault)
 {
-<<<<<<< HEAD
-  APZThreadUtils::RunOnControllerThread(
-    NewRunnableMethod<uint64_t, bool>(mTreeManager,
-      &IAPZCTreeManager::ContentReceivedInputBlock,
-      aInputBlockId,
-      aPreventDefault));
-=======
   APZThreadUtils::RunOnControllerThread(NewRunnableMethod<uint64_t, bool>(
     "layers::IAPZCTreeManager::ContentReceivedInputBlock",
     mTreeManager,
     &IAPZCTreeManager::ContentReceivedInputBlock,
     aInputBlockId,
     aPreventDefault));
->>>>>>> a17af05f
 
   return IPC_OK();
 }
@@ -253,29 +242,6 @@
 }
 
 mozilla::ipc::IPCResult
-<<<<<<< HEAD
-APZCTreeManagerParent::RecvCancelAnimation(const ScrollableLayerGuid& aGuid)
-{
-  if (aGuid.mLayersId != mLayersId) {
-    // Guard against bad data from hijacked child processes
-    NS_ERROR("Unexpected layers id in RecvCancelAnimation; dropping message...");
-    return IPC_FAIL_NO_REASON(this);
-  }
-
-  mTreeManager->CancelAnimation(aGuid);
-  return IPC_OK();
-}
-
-mozilla::ipc::IPCResult
-APZCTreeManagerParent::RecvAdjustScrollForSurfaceShift(const ScreenPoint& aShift)
-{
-  mTreeManager->AdjustScrollForSurfaceShift(aShift);
-  return IPC_OK();
-}
-
-mozilla::ipc::IPCResult
-=======
->>>>>>> a17af05f
 APZCTreeManagerParent::RecvSetDPI(const float& aDpiValue)
 {
   mTreeManager->SetDPI(aDpiValue);
@@ -287,14 +253,6 @@
     const uint64_t& aInputBlockId,
     nsTArray<TouchBehaviorFlags>&& aValues)
 {
-<<<<<<< HEAD
-  APZThreadUtils::RunOnControllerThread(NewRunnableMethod
-                                        <uint64_t,
-                                         StoreCopyPassByRRef<nsTArray<TouchBehaviorFlags>>>
-                                        (mTreeManager,
-                                         &IAPZCTreeManager::SetAllowedTouchBehavior,
-                                         aInputBlockId, Move(aValues)));
-=======
   APZThreadUtils::RunOnControllerThread(
     NewRunnableMethod<uint64_t,
                       StoreCopyPassByRRef<nsTArray<TouchBehaviorFlags>>>(
@@ -303,7 +261,6 @@
       &IAPZCTreeManager::SetAllowedTouchBehavior,
       aInputBlockId,
       Move(aValues)));
->>>>>>> a17af05f
 
   return IPC_OK();
 }
@@ -393,11 +350,7 @@
 }
 
 mozilla::ipc::IPCResult
-<<<<<<< HEAD
-APZCTreeManagerParent::RecvTransformEventRefPoint(
-=======
 APZCTreeManagerParent::RecvProcessUnhandledEvent(
->>>>>>> a17af05f
         const LayoutDeviceIntPoint& aRefPoint,
         LayoutDeviceIntPoint* aOutRefPoint,
         ScrollableLayerGuid*  aOutTargetGuid,
