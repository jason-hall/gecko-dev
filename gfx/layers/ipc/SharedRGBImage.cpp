--- conflicted
+++ resolved
@@ -62,15 +62,6 @@
 SharedRGBImage::~SharedRGBImage()
 {
   MOZ_COUNT_DTOR(SharedRGBImage);
-<<<<<<< HEAD
-
-  if (mCompositable->GetAsyncHandle() && !InImageBridgeChildThread()) {
-    ADDREF_MANUALLY(mTextureClient);
-    ImageBridgeChild::DispatchReleaseTextureClient(mTextureClient);
-    mTextureClient = nullptr;
-  }
-=======
->>>>>>> a17af05f
 }
 
 bool
@@ -138,8 +129,6 @@
     }
 
     surface = drawTarget->Snapshot();
-<<<<<<< HEAD
-=======
     if (!surface) {
       return nullptr;
     }
@@ -152,7 +141,6 @@
       surface->AddUserData(&sTextureClientKey, mTextureClient, ReleaseTextureClient);
       ADDREF_MANUALLY(mTextureClient);
     }
->>>>>>> a17af05f
   }
 
   mSourceSurface = surface;
