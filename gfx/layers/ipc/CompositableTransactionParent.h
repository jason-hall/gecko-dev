/* -*- Mode: C++; tab-width: 8; indent-tabs-mode: nil; c-basic-offset: 2 -*-
 * vim: sw=2 ts=8 et :
 */
/* This Source Code Form is subject to the terms of the Mozilla Public
 * License, v. 2.0. If a copy of the MPL was not distributed with this
 * file, You can obtain one at http://mozilla.org/MPL/2.0/. */

#ifndef MOZILLA_LAYERS_COMPOSITABLETRANSACTIONPARENT_H
#define MOZILLA_LAYERS_COMPOSITABLETRANSACTIONPARENT_H

#include <vector>                       // for vector
#include "mozilla/Attributes.h"         // for override
#include "mozilla/layers/ISurfaceAllocator.h"  // for ISurfaceAllocator
#include "mozilla/layers/LayersMessages.h"  // for EditReply, etc
#include "mozilla/layers/TextureClient.h"
#include "CompositableHost.h"

namespace mozilla {
namespace layers {

// Since PCompositble has two potential manager protocols, we can't just call
// the Manager() method usually generated when there's one manager protocol,
// so both manager protocols implement this and we keep a reference to them
// through this interface.
class CompositableParentManager : public HostIPCAllocator
{
public:
  typedef InfallibleTArray<ReadLockInit> ReadLockArray;

  CompositableParentManager() {}

  void DestroyActor(const OpDestroy& aOp);

  void UpdateFwdTransactionId(uint64_t aTransactionId)
  {
    MOZ_ASSERT(mFwdTransactionId < aTransactionId);
    mFwdTransactionId = aTransactionId;
  }

  uint64_t GetFwdTransactionId() { return mFwdTransactionId; }

  RefPtr<CompositableHost> AddCompositable(
    const CompositableHandle& aHandle,
<<<<<<< HEAD
    const TextureInfo& aInfo);
=======
    const TextureInfo& aInfo,
    bool aUseWebRender);
>>>>>>> a17af05f
  RefPtr<CompositableHost> FindCompositable(const CompositableHandle& aHandle);

  bool AddReadLocks(ReadLockArray&& aReadLocks);
  TextureReadLock* FindReadLock(const ReadLockHandle& aLockHandle);

protected:
  /**
   * Handle the IPDL messages that affect PCompositable actors.
   */
  bool ReceiveCompositableUpdate(const CompositableOperation& aEdit);

  void ReleaseCompositable(const CompositableHandle& aHandle);

  uint64_t mFwdTransactionId = 0;

  /**
   * Mapping form IDs to CompositableHosts.
   */
  std::map<uint64_t, RefPtr<CompositableHost>> mCompositables;
  std::map<uint64_t, RefPtr<TextureReadLock>> mReadLocks;

};

struct AutoClearReadLocks {
  explicit AutoClearReadLocks(std::map<uint64_t, RefPtr<TextureReadLock>>& aReadLocks)
    : mReadLocks(aReadLocks)

  {}

  ~AutoClearReadLocks()
  {
    mReadLocks.clear();
  }

  std::map<uint64_t, RefPtr<TextureReadLock>>& mReadLocks;
};

} // namespace layers
} // namespace mozilla

#endif<|MERGE_RESOLUTION|>--- conflicted
+++ resolved
@@ -41,12 +41,8 @@
 
   RefPtr<CompositableHost> AddCompositable(
     const CompositableHandle& aHandle,
-<<<<<<< HEAD
-    const TextureInfo& aInfo);
-=======
     const TextureInfo& aInfo,
     bool aUseWebRender);
->>>>>>> a17af05f
   RefPtr<CompositableHost> FindCompositable(const CompositableHandle& aHandle);
 
   bool AddReadLocks(ReadLockArray&& aReadLocks);
