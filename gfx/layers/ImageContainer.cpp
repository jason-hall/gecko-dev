--- conflicted
+++ resolved
@@ -110,25 +110,6 @@
 {
 }
 
-<<<<<<< HEAD
-void
-ImageContainerListener::NotifyComposite(const ImageCompositeNotification& aNotification)
-{
-  MutexAutoLock lock(mLock);
-  if (mImageContainer) {
-    mImageContainer->NotifyComposite(aNotification);
-  }
-}
-
-void
-ImageContainerListener::ClearImageContainer()
-{
-  MutexAutoLock lock(mLock);
-  mImageContainer = nullptr;
-}
-
-void
-=======
 void
 ImageContainerListener::NotifyComposite(const ImageCompositeNotification& aNotification)
 {
@@ -155,7 +136,6 @@
 }
 
 void
->>>>>>> a17af05f
 ImageContainer::EnsureImageClient()
 {
   // If we're not forcing a new ImageClient, then we can skip this if we don't have an existing
@@ -198,11 +178,7 @@
 }
 
 ImageContainer::ImageContainer(const CompositableHandle& aHandle)
-<<<<<<< HEAD
-  : mReentrantMonitor("ImageContainer.mReentrantMonitor"),
-=======
   : mRecursiveMutex("ImageContainer.mRecursiveMutex"),
->>>>>>> a17af05f
   mGenerationCounter(++sGenerationCounter),
   mPaintCount(0),
   mDroppedImageCount(0),
@@ -230,11 +206,7 @@
 RefPtr<PlanarYCbCrImage>
 ImageContainer::CreatePlanarYCbCrImage()
 {
-<<<<<<< HEAD
-  ReentrantMonitorAutoEnter mon(mReentrantMonitor);
-=======
-  RecursiveMutexAutoLock lock(mRecursiveMutex);
->>>>>>> a17af05f
+  RecursiveMutexAutoLock lock(mRecursiveMutex);
   EnsureImageClient();
   if (mImageClient && mImageClient->AsImageClientSingle()) {
     return new SharedPlanarYCbCrImage(mImageClient);
@@ -245,11 +217,7 @@
 RefPtr<SharedRGBImage>
 ImageContainer::CreateSharedRGBImage()
 {
-<<<<<<< HEAD
-  ReentrantMonitorAutoEnter mon(mReentrantMonitor);
-=======
-  RecursiveMutexAutoLock lock(mRecursiveMutex);
->>>>>>> a17af05f
+  RecursiveMutexAutoLock lock(mRecursiveMutex);
   EnsureImageClient();
   if (!mImageClient || !mImageClient->AsImageClientSingle()) {
     return nullptr;
@@ -882,16 +850,9 @@
     return textureClient;
   }
 
-<<<<<<< HEAD
-  textureClient->SyncWithObject(aForwarder->GetSyncObject());
-
-  mTextureClients.Put(aForwarder->GetSerial(), textureClient);
-  return textureClient;
-=======
   // Remove the speculatively added entry.
   mTextureClients.Remove(aForwarder->GetSerial());
   return nullptr;
->>>>>>> a17af05f
 }
 
 ImageContainer::ProducerID
