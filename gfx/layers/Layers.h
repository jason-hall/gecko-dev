/* -*- Mode: C++; tab-width: 2; indent-tabs-mode: nil; c-basic-offset: 2 -*-
 * This Source Code Form is subject to the terms of the Mozilla Public
 * License, v. 2.0. If a copy of the MPL was not distributed with this
 * file, You can obtain one at http://mozilla.org/MPL/2.0/. */

#ifndef GFX_LAYERS_H
#define GFX_LAYERS_H

#include <map>
#include <stdint.h>                     // for uint32_t, uint64_t, uint8_t
#include <stdio.h>                      // for FILE
#include <sys/types.h>                  // for int32_t
#include "FrameMetrics.h"               // for FrameMetrics
#include "Units.h"                      // for LayerMargin, LayerPoint, ParentLayerIntRect
#include "gfxContext.h"
#include "gfxTypes.h"
#include "gfxPoint.h"                   // for gfxPoint
#include "gfxRect.h"                    // for gfxRect
#include "gfx2DGlue.h"
#include "mozilla/Assertions.h"         // for MOZ_ASSERT_HELPER2, etc
#include "mozilla/Array.h"
#include "mozilla/DebugOnly.h"          // for DebugOnly
#include "mozilla/EventForwards.h"      // for nsPaintEvent
#include "mozilla/Maybe.h"              // for Maybe
#include "mozilla/Poison.h"
#include "mozilla/RefPtr.h"             // for already_AddRefed
#include "mozilla/StyleAnimationValue.h" // for StyleAnimationValue, etc
#include "mozilla/TimeStamp.h"          // for TimeStamp, TimeDuration
#include "mozilla/UniquePtr.h"          // for UniquePtr
#include "mozilla/gfx/BaseMargin.h"     // for BaseMargin
#include "mozilla/gfx/BasePoint.h"      // for BasePoint
#include "mozilla/gfx/Point.h"          // for IntSize
#include "mozilla/gfx/TiledRegion.h"    // for TiledIntRegion
#include "mozilla/gfx/Types.h"          // for SurfaceFormat
#include "mozilla/gfx/UserData.h"       // for UserData, etc
<<<<<<< HEAD
#include "mozilla/layers/BSPTree.h"     // for LayerPolygon
=======
#include "mozilla/layers/AnimationInfo.h" // for AnimationInfo
#include "mozilla/layers/BSPTree.h"     // for LayerPolygon
#include "mozilla/layers/CanvasRenderer.h"
>>>>>>> a17af05f
#include "mozilla/layers/LayerAttributes.h"
#include "mozilla/layers/LayersTypes.h"
#include "mozilla/mozalloc.h"           // for operator delete, etc
#include "nsAutoPtr.h"                  // for nsAutoPtr, nsRefPtr, etc
#include "nsCOMPtr.h"                   // for already_AddRefed
#include "nsCSSPropertyID.h"              // for nsCSSPropertyID
#include "nsDebug.h"                    // for NS_ASSERTION
#include "nsISupportsImpl.h"            // for Layer::Release, etc
#include "nsRect.h"                     // for mozilla::gfx::IntRect
#include "nsRegion.h"                   // for nsIntRegion
#include "nsString.h"                   // for nsCString
#include "nsTArray.h"                   // for nsTArray
#include "nsTArrayForwardDeclare.h"     // for InfallibleTArray
#include "nscore.h"                     // for nsACString, nsAString
#include "mozilla/Logging.h"                      // for PRLogModuleInfo
#include "nsIWidget.h"                  // For plugin window configuration information structs
#include "ImageContainer.h"

class gfxContext;
class nsDisplayListBuilder;
class nsDisplayItem;

extern uint8_t gLayerManagerLayerBuilder;

namespace mozilla {

class ComputedTimingFunction;
class FrameLayerBuilder;
class StyleAnimationValue;

namespace gl {
class GLContext;
} // namespace gl

namespace gfx {
class DrawTarget;
} // namespace gfx

namespace layers {

class Animation;
class AsyncCanvasRenderer;
class AsyncPanZoomController;
class BasicLayerManager;
class ClientLayerManager;
class HostLayerManager;
class Layer;
class LayerMetricsWrapper;
class PaintedLayer;
class ContainerLayer;
class ImageLayer;
class DisplayItemLayer;
class ColorLayer;
class CompositorAnimations;
class CompositorBridgeChild;
class TextLayer;
class CanvasLayer;
class BorderLayer;
class ReadbackLayer;
class ReadbackProcessor;
class RefLayer;
class HostLayer;
<<<<<<< HEAD
=======
class FocusTarget;
>>>>>>> a17af05f
class KnowsCompositor;
class ShadowableLayer;
class ShadowLayerForwarder;
class LayerManagerComposite;
class SpecificLayerAttributes;
class TransactionIdAllocator;
class Compositor;
class FrameUniformityData;
class PersistentBufferProvider;
class GlyphArray;
class WebRenderLayerManager;
struct AnimData;

namespace layerscope {
class LayersPacket;
} // namespace layerscope

#define MOZ_LAYER_DECL_NAME(n, e)                              \
  virtual const char* Name() const override { return n; }  \
  virtual LayerType GetType() const override { return e; } \
  static LayerType Type() { return e; }

// Defined in LayerUserData.h; please include that file instead.
class LayerUserData;

class DidCompositeObserver {
  public:
    virtual void DidComposite() = 0;
};

/*
 * Motivation: For truly smooth animation and video playback, we need to
 * be able to compose frames and render them on a dedicated thread (i.e.
 * off the main thread where DOM manipulation, script execution and layout
 * induce difficult-to-bound latency). This requires Gecko to construct
 * some kind of persistent scene structure (graph or tree) that can be
 * safely transmitted across threads. We have other scenarios (e.g. mobile
 * browsing) where retaining some rendered data between paints is desired
 * for performance, so again we need a retained scene structure.
 *
 * Our retained scene structure is a layer tree. Each layer represents
 * content which can be composited onto a destination surface; the root
 * layer is usually composited into a window, and non-root layers are
 * composited into their parent layers. Layers have attributes (e.g.
 * opacity and clipping) that influence their compositing.
 *
 * We want to support a variety of layer implementations, including
 * a simple "immediate mode" implementation that doesn't retain any
 * rendered data between paints (i.e. uses cairo in just the way that
 * Gecko used it before layers were introduced). But we also don't want
 * to have bifurcated "layers"/"non-layers" rendering paths in Gecko.
 * Therefore the layers API is carefully designed to permit maximally
 * efficient implementation in an "immediate mode" style. See the
 * BasicLayerManager for such an implementation.
 */

/**
 * A LayerManager controls a tree of layers. All layers in the tree
 * must use the same LayerManager.
 *
 * All modifications to a layer tree must happen inside a transaction.
 * Only the state of the layer tree at the end of a transaction is
 * rendered. Transactions cannot be nested
 *
 * Each transaction has two phases:
 * 1) Construction: layers are created, inserted, removed and have
 * properties set on them in this phase.
 * BeginTransaction and BeginTransactionWithTarget start a transaction in
 * the Construction phase.
 * 2) Drawing: PaintedLayers are rendered into in this phase, in tree
 * order. When the client has finished drawing into the PaintedLayers, it should
 * call EndTransaction to complete the transaction.
 *
 * All layer API calls happen on the main thread.
 *
 * Layers are refcounted. The layer manager holds a reference to the
 * root layer, and each container layer holds a reference to its children.
 */
class LayerManager {
  NS_INLINE_DECL_REFCOUNTING(LayerManager)

protected:
  typedef mozilla::gfx::DrawTarget DrawTarget;
  typedef mozilla::gfx::IntSize IntSize;
  typedef mozilla::gfx::SurfaceFormat SurfaceFormat;

public:
  LayerManager()
    : mDestroyed(false)
    , mSnapEffectiveTransforms(true)
    , mId(0)
    , mInTransaction(false)
    , mPaintedPixelCount(0)
  {}

  /**
   * Release layers and resources held by this layer manager, and mark
   * it as destroyed.  Should do any cleanup necessary in preparation
   * for its widget going away.  After this call, only user data calls
   * are valid on the layer manager.
   */
  virtual void Destroy()
  {
    mDestroyed = true;
    mUserData.Destroy();
    mRoot = nullptr;
  }
  bool IsDestroyed() { return mDestroyed; }

  virtual ShadowLayerForwarder* AsShadowForwarder()
  { return nullptr; }

  virtual KnowsCompositor* AsKnowsCompositor()
  { return nullptr; }

  virtual LayerManagerComposite* AsLayerManagerComposite()
  { return nullptr; }

  virtual ClientLayerManager* AsClientLayerManager()
  { return nullptr; }

  virtual BasicLayerManager* AsBasicLayerManager()
  { return nullptr; }
  virtual HostLayerManager* AsHostLayerManager()
  { return nullptr; }

  virtual WebRenderLayerManager* AsWebRenderLayerManager()
  { return nullptr; }

  /**
   * Returns true if this LayerManager is owned by an nsIWidget,
   * and is used for drawing into the widget.
   */
  virtual bool IsWidgetLayerManager() { return true; }
  virtual bool IsInactiveLayerManager() { return false; }

  /**
   * Start a new transaction. Nested transactions are not allowed so
   * there must be no transaction currently in progress.
   * This transaction will update the state of the window from which
   * this LayerManager was obtained.
   */
  virtual bool BeginTransaction() = 0;
  /**
   * Start a new transaction. Nested transactions are not allowed so
   * there must be no transaction currently in progress.
   * This transaction will render the contents of the layer tree to
   * the given target context. The rendering will be complete when
   * EndTransaction returns.
   */
  virtual bool BeginTransactionWithTarget(gfxContext* aTarget) = 0;

  enum EndTransactionFlags {
    END_DEFAULT = 0,
    END_NO_IMMEDIATE_REDRAW = 1 << 0,  // Do not perform the drawing phase
    END_NO_COMPOSITE = 1 << 1, // Do not composite after drawing painted layer contents.
    END_NO_REMOTE_COMPOSITE = 1 << 2 // Do not schedule a composition with a remote Compositor, if one exists.
  };

  FrameLayerBuilder* GetLayerBuilder() {
    return reinterpret_cast<FrameLayerBuilder*>(GetUserData(&gLayerManagerLayerBuilder));
  }

  /**
   * Attempts to end an "empty transaction". There must have been no
   * changes to the layer tree since the BeginTransaction().
   * It's possible for this to fail; PaintedLayers may need to be updated
   * due to VRAM data being lost, for example. In such cases this method
   * returns false, and the caller must proceed with a normal layer tree
   * update and EndTransaction.
   */
  virtual bool EndEmptyTransaction(EndTransactionFlags aFlags = END_DEFAULT) = 0;

  /**
   * Function called to draw the contents of each PaintedLayer.
   * aRegionToDraw contains the region that needs to be drawn.
   * This would normally be a subregion of the visible region.
   * The callee must draw all of aRegionToDraw. Drawing outside
   * aRegionToDraw will be clipped out or ignored.
   * The callee must draw all of aRegionToDraw.
   * This region is relative to 0,0 in the PaintedLayer.
   *
   * aDirtyRegion should contain the total region that is be due to be painted
   * during the transaction, even though only aRegionToDraw should be drawn
   * during this call. aRegionToDraw must be entirely contained within
   * aDirtyRegion. If the total dirty region is unknown it is okay to pass a
   * subregion of the total dirty region, e.g. just aRegionToDraw, though it
   * may not be as efficient.
   *
   * aRegionToInvalidate contains a region whose contents have been
   * changed by the layer manager and which must therefore be invalidated.
   * For example, this could be non-empty if a retained layer internally
   * switches from RGBA to RGB or back ... we might want to repaint it to
   * consistently use subpixel-AA or not.
   * This region is relative to 0,0 in the PaintedLayer.
   * aRegionToInvalidate may contain areas that are outside
   * aRegionToDraw; the callee must ensure that these areas are repainted
   * in the current layer manager transaction or in a later layer
   * manager transaction.
   *
   * aContext must not be used after the call has returned.
   * We guarantee that buffered contents in the visible
   * region are valid once drawing is complete.
   *
   * The origin of aContext is 0,0 in the PaintedLayer.
   */
  typedef void (* DrawPaintedLayerCallback)(PaintedLayer* aLayer,
                                           gfxContext* aContext,
                                           const nsIntRegion& aRegionToDraw,
                                           const nsIntRegion& aDirtyRegion,
                                           DrawRegionClip aClip,
                                           const nsIntRegion& aRegionToInvalidate,
                                           void* aCallbackData);

  /**
   * Finish the construction phase of the transaction, perform the
   * drawing phase, and end the transaction.
   * During the drawing phase, all PaintedLayers in the tree are
   * drawn in tree order, exactly once each, except for those layers
   * where it is known that the visible region is empty.
   */
  virtual void EndTransaction(DrawPaintedLayerCallback aCallback,
                              void* aCallbackData,
                              EndTransactionFlags aFlags = END_DEFAULT) = 0;

  /**
   * Schedule a composition with the remote Compositor, if one exists
   * for this LayerManager. Useful in conjunction with the END_NO_REMOTE_COMPOSITE
   * flag to EndTransaction.
   */
  virtual void ScheduleComposite() {}

  virtual void SetNeedsComposite(bool aNeedsComposite) {}
  virtual bool NeedsComposite() const { return false; }

  virtual bool HasShadowManagerInternal() const { return false; }
  bool HasShadowManager() const { return HasShadowManagerInternal(); }
  virtual void StorePluginWidgetConfigurations(const nsTArray<nsIWidget::Configuration>& aConfigurations) {}
  bool IsSnappingEffectiveTransforms() { return mSnapEffectiveTransforms; }


  /**
   * Returns true if the layer manager can't render component alpha
   * layers, and layer building should do it's best to avoid
   * creating them.
   */
  virtual bool ShouldAvoidComponentAlphaLayers() { return false; }

  /**
   * Returns true if this LayerManager can properly support layers with
   * SurfaceMode::SURFACE_COMPONENT_ALPHA. LayerManagers that can't will use
   * transparent surfaces (and lose subpixel-AA for text).
   */
  virtual bool AreComponentAlphaLayersEnabled();

  /**
   * Returns true if this LayerManager always requires an intermediate surface
   * to render blend operations.
   */
  virtual bool BlendingRequiresIntermediateSurface() { return false; }

  /**
   * Returns true if this LayerManager supports component alpha layers in
   * situations that require a copy of the backdrop.
   */
  virtual bool SupportsBackdropCopyForComponentAlpha() { return true; }

  /**
   * CONSTRUCTION PHASE ONLY
   * Set the root layer. The root layer is initially null. If there is
   * no root layer, EndTransaction won't draw anything.
   */
  virtual void SetRoot(Layer* aLayer) = 0;
  /**
   * Can be called anytime
   */
  Layer* GetRoot() { return mRoot; }

  /**
   * Does a breadth-first search from the root layer to find the first
   * scrollable layer, and returns its ViewID. Note that there may be
   * other layers in the tree which share the same ViewID.
   * Can be called any time.
   */
  FrameMetrics::ViewID GetRootScrollableLayerId();

  /**
   * Returns a LayerMetricsWrapper containing the Root
   * Content Documents layer.
   */
  LayerMetricsWrapper GetRootContentLayer();

  /**
   * CONSTRUCTION PHASE ONLY
   * Called when a managee has mutated.
   * Subclasses overriding this method must first call their
   * superclass's impl
   */
  virtual void Mutated(Layer* aLayer) { }
  virtual void MutatedSimple(Layer* aLayer) { }

  /**
   * Hints that can be used during PaintedLayer creation to influence the type
   * or properties of the layer created.
   *
   * NONE: No hint.
   * SCROLLABLE: This layer may represent scrollable content.
   */
  enum PaintedLayerCreationHint {
    NONE, SCROLLABLE
  };

  /**
   * CONSTRUCTION PHASE ONLY
   * Create a PaintedLayer for this manager's layer tree.
   */
  virtual already_AddRefed<PaintedLayer> CreatePaintedLayer() = 0;
  /**
   * CONSTRUCTION PHASE ONLY
   * Create a PaintedLayer for this manager's layer tree, with a creation hint
   * parameter to help optimise the type of layer created.
   */
  virtual already_AddRefed<PaintedLayer> CreatePaintedLayerWithHint(PaintedLayerCreationHint) {
    return CreatePaintedLayer();
  }
  /**
   * CONSTRUCTION PHASE ONLY
   * Create a ContainerLayer for this manager's layer tree.
   */
  virtual already_AddRefed<ContainerLayer> CreateContainerLayer() = 0;
  /**
   * CONSTRUCTION PHASE ONLY
   * Create an ImageLayer for this manager's layer tree.
   */
  virtual already_AddRefed<ImageLayer> CreateImageLayer() = 0;
  /**
   * CONSTRUCTION PHASE ONLY
   * Create a ColorLayer for this manager's layer tree.
   */
  virtual already_AddRefed<ColorLayer> CreateColorLayer() = 0;
  /**
   * CONSTRUCTION PHASE ONLY
   * Create a TextLayer for this manager's layer tree.
   */
  virtual already_AddRefed<TextLayer> CreateTextLayer() = 0;
  /**
   * CONSTRUCTION PHASE ONLY
   * Create a BorderLayer for this manager's layer tree.
   */
  virtual already_AddRefed<BorderLayer> CreateBorderLayer() = 0;
  /**
   * CONSTRUCTION PHASE ONLY
   * Create a CanvasLayer for this manager's layer tree.
   */
  virtual already_AddRefed<CanvasLayer> CreateCanvasLayer() = 0;
  /**
   * CONSTRUCTION PHASE ONLY
   * Create a ReadbackLayer for this manager's layer tree.
   */
  virtual already_AddRefed<ReadbackLayer> CreateReadbackLayer() { return nullptr; }
  /**
   * CONSTRUCTION PHASE ONLY
   * Create a RefLayer for this manager's layer tree.
   */
  virtual already_AddRefed<RefLayer> CreateRefLayer() { return nullptr; }
  /**
   * CONSTRUCTION PHASE ONLY
   * Create a DisplayItemLayer for this manager's layer tree.
   */
  virtual already_AddRefed<DisplayItemLayer> CreateDisplayItemLayer() { return nullptr; }
  /**
   * Can be called anytime, from any thread.
   *
   * Creates an Image container which forwards its images to the compositor within
   * layer transactions on the main thread or asynchronously using the ImageBridge IPDL protocol.
   * In the case of asynchronous, If the protocol is not available, the returned ImageContainer
   * will forward images within layer transactions.
   */
  static already_AddRefed<ImageContainer> CreateImageContainer(ImageContainer::Mode flag
                                                                = ImageContainer::SYNCHRONOUS);

  /**
   * Since the lifetimes of display items and display item layers are different,
   * calling this tells the layer manager that the display item layer is valid for
   * only one transaction. Users should call ClearDisplayItemLayers() to remove
   * references to the dead display item at the end of a transaction.
   */
  virtual void TrackDisplayItemLayer(RefPtr<DisplayItemLayer> aLayer);
  virtual void ClearDisplayItemLayers();

  /**
   * Type of layer manager his is. This is to be used sparsely in order to
   * avoid a lot of Layers backend specific code. It should be used only when
   * Layers backend specific functionality is necessary.
   */
  virtual LayersBackend GetBackendType() = 0;

  /**
   * Type of layers backend that will be used to composite this layer tree.
   * When compositing is done remotely, then this returns the layers type
   * of the compositor.
   */
  virtual LayersBackend GetCompositorBackendType() { return GetBackendType(); }

  /**
   * Creates a DrawTarget which is optimized for inter-operating with this
   * layer manager.
   */
  virtual already_AddRefed<DrawTarget>
    CreateOptimalDrawTarget(const IntSize &aSize,
                            SurfaceFormat imageFormat);

  /**
   * Creates a DrawTarget for alpha masks which is optimized for inter-
   * operating with this layer manager. In contrast to CreateOptimalDrawTarget,
   * this surface is optimised for drawing alpha only and we assume that
   * drawing the mask is fairly simple.
   */
  virtual already_AddRefed<DrawTarget>
    CreateOptimalMaskDrawTarget(const IntSize &aSize);

  /**
   * Creates a DrawTarget for use with canvas which is optimized for
   * inter-operating with this layermanager.
   */
  virtual already_AddRefed<mozilla::gfx::DrawTarget>
    CreateDrawTarget(const mozilla::gfx::IntSize &aSize,
                     mozilla::gfx::SurfaceFormat aFormat);

  /**
   * Creates a PersistentBufferProvider for use with canvas which is optimized for
   * inter-operating with this layermanager.
   */
  virtual already_AddRefed<PersistentBufferProvider>
    CreatePersistentBufferProvider(const mozilla::gfx::IntSize &aSize,
                                   mozilla::gfx::SurfaceFormat aFormat);

  virtual bool CanUseCanvasLayerForSize(const gfx::IntSize &aSize) { return true; }

  /**
   * returns the maximum texture size on this layer backend, or INT32_MAX
   * if there is no maximum
   */
  virtual int32_t GetMaxTextureSize() const = 0;

  /**
   * Return the name of the layer manager's backend.
   */
  virtual void GetBackendName(nsAString& aName) = 0;

  /**
   * This setter can be used anytime. The user data for all keys is
   * initially null. Ownership pases to the layer manager.
   */
  void SetUserData(void* aKey, LayerUserData* aData)
  {
    mUserData.Add(static_cast<gfx::UserDataKey*>(aKey), aData, LayerUserDataDestroy);
  }
  /**
   * This can be used anytime. Ownership passes to the caller!
   */
  UniquePtr<LayerUserData> RemoveUserData(void* aKey);

  /**
   * This getter can be used anytime.
   */
  bool HasUserData(void* aKey)
  {
    return mUserData.Has(static_cast<gfx::UserDataKey*>(aKey));
  }
  /**
   * This getter can be used anytime. Ownership is retained by the layer
   * manager.
   */
  LayerUserData* GetUserData(void* aKey) const
  {
    return static_cast<LayerUserData*>(mUserData.Get(static_cast<gfx::UserDataKey*>(aKey)));
  }

  /**
   * Must be called outside of a layers transaction.
   *
   * For the subtree rooted at |aSubtree|, this attempts to free up
   * any free-able resources like retained buffers, but may do nothing
   * at all.  After this call, the layer tree is left in an undefined
   * state; the layers in |aSubtree|'s subtree may no longer have
   * buffers with valid content and may no longer be able to draw
   * their visible and valid regions.
   *
   * In general, a painting or forwarding transaction on |this| must
   * complete on the tree before it returns to a valid state.
   *
   * Resource freeing begins from |aSubtree| or |mRoot| if |aSubtree|
   * is null.  |aSubtree|'s manager must be this.
   */
  virtual void ClearCachedResources(Layer* aSubtree = nullptr) {}

  /**
   * Flag the next paint as the first for a document.
   */
  virtual void SetIsFirstPaint() {}

  /**
   * Set the current focus target to be sent with the next paint.
   */
  virtual void SetFocusTarget(const FocusTarget& aFocusTarget) {}

  /**
   * Make sure that the previous transaction has been entirely
   * completed.
   *
   * Note: This may sychronously wait on a remote compositor
   * to complete rendering.
   */
  virtual void FlushRendering() { }

  /**
   * Make sure that the previous transaction has been
   * received. This will synchronsly wait on a remote compositor. */
  virtual void WaitOnTransactionProcessed() { }

  virtual void SendInvalidRegion(const nsIntRegion& aRegion) {}

  /**
   * Checks if we need to invalidate the OS widget to trigger
   * painting when updating this layer manager.
   */
  virtual bool NeedsWidgetInvalidation() { return true; }

  virtual const char* Name() const { return "???"; }

  /**
   * Dump information about this layer manager and its managed tree to
   * aStream.
   */
  void Dump(std::stringstream& aStream, const char* aPrefix="",
            bool aDumpHtml=false, bool aSorted=false);
  /**
   * Dump information about just this layer manager itself to aStream
   */
  void DumpSelf(std::stringstream& aStream, const char* aPrefix="", bool aSorted=false);
  void Dump(bool aSorted=false);

  /**
   * Dump information about this layer manager and its managed tree to
   * layerscope packet.
   */
  void Dump(layerscope::LayersPacket* aPacket);

  /**
   * Log information about this layer manager and its managed tree to
   * the NSPR log (if enabled for "Layers").
   */
  void Log(const char* aPrefix="");
  /**
   * Log information about just this layer manager itself to the NSPR
   * log (if enabled for "Layers").
   */
  void LogSelf(const char* aPrefix="");

  /**
   * Record (and return) frame-intervals and paint-times for frames which were presented
   *   between calling StartFrameTimeRecording and StopFrameTimeRecording.
   *
   * - Uses a cyclic buffer and serves concurrent consumers, so if Stop is called too late
   *     (elements were overwritten since Start), result is considered invalid and hence empty.
   * - Buffer is capable of holding 10 seconds @ 60fps (or more if frames were less frequent).
   *     Can be changed (up to 1 hour) via pref: toolkit.framesRecording.bufferSize.
   * - Note: the first frame-interval may be longer than expected because last frame
   *     might have been presented some time before calling StartFrameTimeRecording.
   */

  /**
   * Returns a handle which represents current recording start position.
   */
  virtual uint32_t StartFrameTimeRecording(int32_t aBufferSize);

  /**
   *  Clears, then populates aFrameIntervals with the recorded frame timing
   *  data. The array will be empty if data was overwritten since
   *  aStartIndex was obtained.
   */
  virtual void StopFrameTimeRecording(uint32_t         aStartIndex,
                                      nsTArray<float>& aFrameIntervals);

  void RecordFrame();

  static bool IsLogEnabled();
  static mozilla::LogModule* GetLog();

  bool IsCompositingCheap(LayersBackend aBackend)
  {
    // LayersBackend::LAYERS_NONE is an error state, but in that case we should try to
    // avoid loading the compositor!
    return LayersBackend::LAYERS_BASIC != aBackend && LayersBackend::LAYERS_NONE != aBackend;
  }

  virtual bool IsCompositingCheap() { return true; }

  bool IsInTransaction() const { return mInTransaction; }
  virtual void GetFrameUniformity(FrameUniformityData* aOutData) { }

  virtual void SetRegionToClear(const nsIntRegion& aRegion)
  {
    mRegionToClear = aRegion;
  }

  virtual float RequestProperty(const nsAString& property) { return -1; }

  const TimeStamp& GetAnimationReadyTime() const {
    return mAnimationReadyTime;
  }

  virtual bool AsyncPanZoomEnabled() const {
    return false;
  }

  static void LayerUserDataDestroy(void* data);

  void AddPaintedPixelCount(int32_t aCount) {
    mPaintedPixelCount += aCount;
  }

  uint32_t GetAndClearPaintedPixelCount() {
    uint32_t count = mPaintedPixelCount;
    mPaintedPixelCount = 0;
    return count;
  }

  virtual void SetLayerObserverEpoch(uint64_t aLayerObserverEpoch) {}

  virtual void DidComposite(uint64_t aTransactionId,
                            const mozilla::TimeStamp& aCompositeStart,
                            const mozilla::TimeStamp& aCompositeEnd) {}

  virtual void AddDidCompositeObserver(DidCompositeObserver* aObserver) { MOZ_CRASH("GFX: LayerManager"); }
  virtual void RemoveDidCompositeObserver(DidCompositeObserver* aObserver) { MOZ_CRASH("GFX: LayerManager"); }

  virtual void UpdateTextureFactoryIdentifier(const TextureFactoryIdentifier& aNewIdentifier,
											  uint64_t aDeviceResetSeqNo) {}

  virtual TextureFactoryIdentifier GetTextureFactoryIdentifier()
  {
    return TextureFactoryIdentifier();
  }

  virtual void SetTransactionIdAllocator(TransactionIdAllocator* aAllocator) {}

  virtual uint64_t GetLastTransactionId() { return 0; }

  virtual CompositorBridgeChild* GetCompositorBridgeChild() { return nullptr; }

protected:
  RefPtr<Layer> mRoot;
  gfx::UserData mUserData;
  bool mDestroyed;
  bool mSnapEffectiveTransforms;

  nsIntRegion mRegionToClear;

  // Protected destructor, to discourage deletion outside of Release():
  virtual ~LayerManager() {}

  // Print interesting information about this into aStreamo.  Internally
  // used to implement Dump*() and Log*().
  virtual void PrintInfo(std::stringstream& aStream, const char* aPrefix);

  // Print interesting information about this into layerscope packet.
  // Internally used to implement Dump().
  virtual void DumpPacket(layerscope::LayersPacket* aPacket);

  uint64_t mId;
  bool mInTransaction;
  // The time when painting most recently finished. This is recorded so that
  // we can time any play-pending animations from this point.
  TimeStamp mAnimationReadyTime;
  // The count of pixels that were painted in the current transaction.
  uint32_t mPaintedPixelCount;
private:
  struct FramesTimingRecording
  {
    // Stores state and data for frame intervals and paint times recording.
    // see LayerManager::StartFrameTimeRecording() at Layers.cpp for more details.
    FramesTimingRecording()
      : mNextIndex(0)
      , mLatestStartIndex(0)
      , mCurrentRunStartIndex(0)
      , mIsPaused(true)
    {}
    nsTArray<float> mIntervals;
    TimeStamp mLastFrameTime;
    uint32_t mNextIndex;
    uint32_t mLatestStartIndex;
    uint32_t mCurrentRunStartIndex;
    bool mIsPaused;
  };
  FramesTimingRecording mRecording;

public:
  /*
   * Methods to store/get/clear a "pending scroll info update" object on a
   * per-scrollid basis. This is used for empty transactions that push over
   * scroll position updates to the APZ code.
   */
  bool SetPendingScrollUpdateForNextTransaction(FrameMetrics::ViewID aScrollId,
                                                const ScrollUpdateInfo& aUpdateInfo);
  Maybe<ScrollUpdateInfo> GetPendingScrollInfoUpdate(FrameMetrics::ViewID aScrollId);
  void ClearPendingScrollInfoUpdate();
private:
  std::map<FrameMetrics::ViewID,ScrollUpdateInfo> mPendingScrollUpdates;

  // Display items are only valid during this transaction.
  // At the end of the transaction, we have to go and clear out
  // DisplayItemLayer's and null their display item. See comment
  // above DisplayItemLayer declaration.
  // Since layers are ref counted, we also have to stop holding
  // a reference to the display item layer as well.
  nsTArray<RefPtr<DisplayItemLayer>> mDisplayItemLayers;
};

/**
 * A Layer represents anything that can be rendered onto a destination
 * surface.
 */
class Layer {
  NS_INLINE_DECL_REFCOUNTING(Layer)

  typedef InfallibleTArray<Animation> AnimationArray;

public:
  // Keep these in alphabetical order
  enum LayerType {
    TYPE_CANVAS,
    TYPE_COLOR,
    TYPE_CONTAINER,
    TYPE_DISPLAYITEM,
    TYPE_IMAGE,
    TYPE_TEXT,
    TYPE_BORDER,
    TYPE_READBACK,
    TYPE_REF,
    TYPE_SHADOW,
    TYPE_PAINTED
  };

  /**
   * Returns the LayerManager this Layer belongs to. Note that the layer
   * manager might be in a destroyed state, at which point it's only
   * valid to set/get user data from it.
   */
  LayerManager* Manager() { return mManager; }

  /**
   * This should only be called when changing layer managers from HostLayers.
   */
  void SetManager(LayerManager* aManager, HostLayer* aSelf);

  enum {
    /**
     * If this is set, the caller is promising that by the end of this
     * transaction the entire visible region (as specified by
     * SetVisibleRegion) will be filled with opaque content.
     */
    CONTENT_OPAQUE = 0x01,
    /**
     * If this is set, the caller is notifying that the contents of this layer
     * require per-component alpha for optimal fidelity. However, there is no
     * guarantee that component alpha will be supported for this layer at
     * paint time.
     * This should never be set at the same time as CONTENT_OPAQUE.
     */
    CONTENT_COMPONENT_ALPHA = 0x02,

    /**
     * If this is set then one of the descendant layers of this one has
     * CONTENT_COMPONENT_ALPHA set.
     */
    CONTENT_COMPONENT_ALPHA_DESCENDANT = 0x04,

    /**
     * If this is set then this layer is part of a preserve-3d group, and should
     * be sorted with sibling layers that are also part of the same group.
     */
    CONTENT_EXTEND_3D_CONTEXT = 0x08,
    /**
     * This indicates that the transform may be changed on during an empty
     * transaction where there is no possibility of redrawing the content, so the
     * implementation should be ready for that.
     */
    CONTENT_MAY_CHANGE_TRANSFORM = 0x10,

    /**
     * Disable subpixel AA for this layer. This is used if the display isn't suited
     * for subpixel AA like hidpi or rotated content.
     */
    CONTENT_DISABLE_SUBPIXEL_AA = 0x20,

    /**
     * If this is set then the layer contains content that may look objectionable
     * if not handled as an active layer (such as text with an animated transform).
     * This is for internal layout/FrameLayerBuilder usage only until flattening
     * code is obsoleted. See bug 633097
     */
    CONTENT_DISABLE_FLATTENING = 0x40,

    /**
     * This layer is hidden if the backface of the layer is visible
     * to user.
     */
    CONTENT_BACKFACE_HIDDEN = 0x80
  };
  /**
   * CONSTRUCTION PHASE ONLY
   * This lets layout make some promises about what will be drawn into the
   * visible region of the PaintedLayer. This enables internal quality
   * and performance optimizations.
   */
  void SetContentFlags(uint32_t aFlags)
  {
    NS_ASSERTION((aFlags & (CONTENT_OPAQUE | CONTENT_COMPONENT_ALPHA)) !=
                 (CONTENT_OPAQUE | CONTENT_COMPONENT_ALPHA),
                 "Can't be opaque and require component alpha");
    if (mSimpleAttrs.SetContentFlags(aFlags)) {
      MOZ_LAYERS_LOG_IF_SHADOWABLE(this, ("Layer::Mutated(%p) ContentFlags", this));
      MutatedSimple();
<<<<<<< HEAD
    }
  }

  /**
   * CONSTRUCTION PHASE ONLY
   * The union of the bounds of all the display item that got flattened
   * into this layer. This is intended to be an approximation to the
   * size of the layer if the nearest scrollable ancestor had an infinitely
   * large displayport. Computing this more exactly is too expensive,
   * but this approximation is sufficient for what we need to use it for.
   */
  virtual void SetLayerBounds(const gfx::IntRect& aLayerBounds)
  {
    if (mSimpleAttrs.SetLayerBounds(aLayerBounds)) {
      MOZ_LAYERS_LOG_IF_SHADOWABLE(this, ("Layer::Mutated(%p) LayerBounds", this));
      MutatedSimple();
=======
>>>>>>> a17af05f
    }
  }

  /**
   * CONSTRUCTION PHASE ONLY
   * Tell this layer which region will be visible. The visible region
   * is a region which contains all the contents of the layer that can
   * actually affect the rendering of the window. It can exclude areas
   * that are covered by opaque contents of other layers, and it can
   * exclude areas where this layer simply contains no content at all.
   * (This can be an overapproximation to the "true" visible region.)
   *
   * There is no general guarantee that drawing outside the bounds of the
   * visible region will be ignored. So if a layer draws outside the bounds
   * of its visible region, it needs to ensure that what it draws is valid.
   */
  virtual void SetVisibleRegion(const LayerIntRegion& aRegion)
  {
    // IsEmpty is required otherwise we get invalidation glitches.
    // See bug 1288464 for investigating why.
    if (!mVisibleRegion.IsEqual(aRegion) || aRegion.IsEmpty()) {
      MOZ_LAYERS_LOG_IF_SHADOWABLE(this, ("Layer::Mutated(%p) VisibleRegion was %s is %s", this,
        mVisibleRegion.ToString().get(), aRegion.ToString().get()));
      mVisibleRegion = aRegion;
      Mutated();
    }
  }

  /**
   * CONSTRUCTION PHASE ONLY
   * Set the (sub)document metrics used to render the Layer subtree
   * rooted at this. Note that a layer may have multiple FrameMetrics
   * objects; calling this function will remove all of them and replace
   * them with the provided FrameMetrics. See the documentation for
   * SetFrameMetrics(const nsTArray<FrameMetrics>&) for more details.
   */
  void SetScrollMetadata(const ScrollMetadata& aScrollMetadata)
  {
    Manager()->ClearPendingScrollInfoUpdate();
    if (mScrollMetadata.Length() != 1 || mScrollMetadata[0] != aScrollMetadata) {
      MOZ_LAYERS_LOG_IF_SHADOWABLE(this, ("Layer::Mutated(%p) FrameMetrics", this));
      mScrollMetadata.ReplaceElementsAt(0, mScrollMetadata.Length(), aScrollMetadata);
      ScrollMetadataChanged();
      Mutated();
    }
  }

  /**
   * CONSTRUCTION PHASE ONLY
   * Set the (sub)document metrics used to render the Layer subtree
   * rooted at this. There might be multiple metrics on this layer
   * because the layer may, for example, be contained inside multiple
   * nested scrolling subdocuments. In general a Layer having multiple
   * ScrollMetadata objects is conceptually equivalent to having a stack
   * of ContainerLayers that have been flattened into this Layer.
   * See the documentation in LayerMetricsWrapper.h for a more detailed
   * explanation of this conceptual equivalence.
   *
   * Note also that there is actually a many-to-many relationship between
   * Layers and ScrollMetadata, because multiple Layers may have identical
   * ScrollMetadata objects. This happens when those layers belong to the
   * same scrolling subdocument and therefore end up with the same async
   * transform when they are scrolled by the APZ code.
   */
  void SetScrollMetadata(const nsTArray<ScrollMetadata>& aMetadataArray)
  {
    Manager()->ClearPendingScrollInfoUpdate();
    if (mScrollMetadata != aMetadataArray) {
      MOZ_LAYERS_LOG_IF_SHADOWABLE(this, ("Layer::Mutated(%p) FrameMetrics", this));
      mScrollMetadata = aMetadataArray;
      ScrollMetadataChanged();
      Mutated();
    }
  }

  /*
   * Compositor event handling
   * =========================
   * When a touch-start event (or similar) is sent to the AsyncPanZoomController,
   * it needs to decide whether the event should be sent to the main thread.
   * Each layer has a list of event handling regions. When the compositor needs
   * to determine how to handle a touch event, it scans the layer tree from top
   * to bottom in z-order (traversing children before their parents). Points
   * outside the clip region for a layer cause that layer (and its subtree)
   * to be ignored. If a layer has a mask layer, and that mask layer's alpha
   * value is zero at the event point, then the layer and its subtree should
   * be ignored.
   * For each layer, if the point is outside its hit region, we ignore the layer
   * and move onto the next. If the point is inside its hit region but
   * outside the dispatch-to-content region, we can initiate a gesture without
   * consulting the content thread. Otherwise we must dispatch the event to
   * content.
   * Note that if a layer or any ancestor layer has a ForceEmptyHitRegion
   * override in GetEventRegionsOverride() then the hit-region must be treated
   * as empty. Similarly, if there is a ForceDispatchToContent override then
   * the dispatch-to-content region must be treated as encompassing the entire
   * hit region, and therefore we must consult the content thread before
   * initiating a gesture. (If both flags are set, ForceEmptyHitRegion takes
   * priority.)
   */
  /**
   * CONSTRUCTION PHASE ONLY
   * Set the event handling region.
   */
  void SetEventRegions(const EventRegions& aRegions)
  {
    if (mEventRegions != aRegions) {
      MOZ_LAYERS_LOG_IF_SHADOWABLE(this, ("Layer::Mutated(%p) eventregions were %s, now %s", this,
        mEventRegions.ToString().get(), aRegions.ToString().get()));
      mEventRegions = aRegions;
      Mutated();
    }
  }

  /**
   * CONSTRUCTION PHASE ONLY
   * Set the opacity which will be applied to this layer as it
   * is composited to the destination.
   */
  void SetOpacity(float aOpacity)
  {
    if (mSimpleAttrs.SetOpacity(aOpacity)) {
      MOZ_LAYERS_LOG_IF_SHADOWABLE(this, ("Layer::Mutated(%p) Opacity", this));
      MutatedSimple();
    }
  }

  void SetMixBlendMode(gfx::CompositionOp aMixBlendMode)
  {
    if (mSimpleAttrs.SetMixBlendMode(aMixBlendMode)) {
      MOZ_LAYERS_LOG_IF_SHADOWABLE(this, ("Layer::Mutated(%p) MixBlendMode", this));
      MutatedSimple();
    }
  }

  void SetForceIsolatedGroup(bool aForceIsolatedGroup)
  {
    if (mSimpleAttrs.SetForceIsolatedGroup(aForceIsolatedGroup)) {
      MOZ_LAYERS_LOG_IF_SHADOWABLE(this, ("Layer::Mutated(%p) ForceIsolatedGroup", this));
      MutatedSimple();
    }
  }

  bool GetForceIsolatedGroup() const
  {
    return mSimpleAttrs.ForceIsolatedGroup();
  }

  /**
   * CONSTRUCTION PHASE ONLY
   * Set a clip rect which will be applied to this layer as it is
   * composited to the destination. The coordinates are relative to
   * the parent layer (i.e. the contents of this layer
   * are transformed before this clip rect is applied).
   * For the root layer, the coordinates are relative to the widget,
   * in device pixels.
   * If aRect is null no clipping will be performed.
   */
  void SetClipRect(const Maybe<ParentLayerIntRect>& aRect)
  {
    if (mClipRect) {
      if (!aRect) {
        MOZ_LAYERS_LOG_IF_SHADOWABLE(this, ("Layer::Mutated(%p) ClipRect was %d,%d,%d,%d is <none>", this,
                                            mClipRect->x, mClipRect->y, mClipRect->Width(), mClipRect->Height()));
        mClipRect.reset();
        Mutated();
      } else {
        if (!aRect->IsEqualEdges(*mClipRect)) {
          MOZ_LAYERS_LOG_IF_SHADOWABLE(this, ("Layer::Mutated(%p) ClipRect was %d,%d,%d,%d is %d,%d,%d,%d", this,
                                              mClipRect->x, mClipRect->y, mClipRect->Width(), mClipRect->Height(),
                                              aRect->x, aRect->y, aRect->Width(), aRect->Height()));
          mClipRect = aRect;
          Mutated();
        }
      }
    } else {
      if (aRect) {
        MOZ_LAYERS_LOG_IF_SHADOWABLE(this, ("Layer::Mutated(%p) ClipRect was <none> is %d,%d,%d,%d", this,
                                            aRect->x, aRect->y, aRect->Width(), aRect->Height()));
        mClipRect = aRect;
        Mutated();
      }
    }
  }

  /**
   * CONSTRUCTION PHASE ONLY
   * Set an optional scrolled clip on the layer.
   * The scrolled clip, if present, consists of a clip rect and an optional mask.
   * This scrolled clip is always scrolled by all scroll frames associated with
   * this layer. (By contrast, the scroll clips stored in ScrollMetadata are
   * only scrolled by scroll frames above that ScrollMetadata, and the layer's
   * mClipRect is always fixed to the layer contents (which may or may not be
   * scrolled by some of the scroll frames associated with the layer, depending
   * on whether the layer is fixed).)
   */
  void SetScrolledClip(const Maybe<LayerClip>& aScrolledClip)
  {
    if (mSimpleAttrs.SetScrolledClip(aScrolledClip)) {
      MOZ_LAYERS_LOG_IF_SHADOWABLE(this, ("Layer::Mutated(%p) ScrolledClip", this));
      MutatedSimple();
    }
  }

  /**
   * CONSTRUCTION PHASE ONLY
   * Set a layer to mask this layer.
   *
   * The mask layer should be applied using its effective transform (after it
   * is calculated by ComputeEffectiveTransformForMaskLayer), this should use
   * this layer's parent's transform and the mask layer's transform, but not
   * this layer's. That is, the mask layer is specified relative to this layer's
   * position in it's parent layer's coord space.
   * Currently, only 2D translations are supported for the mask layer transform.
   *
   * Ownership of aMaskLayer passes to this.
   * Typical use would be an ImageLayer with an alpha image used for masking.
   * See also ContainerState::BuildMaskLayer in FrameLayerBuilder.cpp.
   */
  void SetMaskLayer(Layer* aMaskLayer)
  {
#ifdef DEBUG
    if (aMaskLayer) {
      bool maskIs2D = aMaskLayer->GetTransform().CanDraw2D();
      NS_ASSERTION(maskIs2D, "Mask layer has invalid transform.");
    }
#endif

    if (mMaskLayer != aMaskLayer) {
      MOZ_LAYERS_LOG_IF_SHADOWABLE(this, ("Layer::Mutated(%p) MaskLayer", this));
      mMaskLayer = aMaskLayer;
      Mutated();
    }
  }

  /**
   * CONSTRUCTION PHASE ONLY
   * Add mask layers associated with LayerClips.
   */
  void SetAncestorMaskLayers(const nsTArray<RefPtr<Layer>>& aLayers) {
    if (aLayers != mAncestorMaskLayers) {
      MOZ_LAYERS_LOG_IF_SHADOWABLE(this, ("Layer::Mutated(%p) AncestorMaskLayers", this));
      mAncestorMaskLayers = aLayers;
      Mutated();
    }
  }

  /**
   * CONSTRUCTION PHASE ONLY
   * Add a mask layer associated with a LayerClip.
   */
  void AddAncestorMaskLayer(const RefPtr<Layer>& aLayer) {
    mAncestorMaskLayers.AppendElement(aLayer);
    Mutated();
  }

  /**
   * CONSTRUCTION PHASE ONLY
   * Tell this layer what its transform should be. The transformation
   * is applied when compositing the layer into its parent container.
   */
  void SetBaseTransform(const gfx::Matrix4x4& aMatrix)
  {
    NS_ASSERTION(!aMatrix.IsSingular(),
                 "Shouldn't be trying to draw with a singular matrix!");
    mPendingTransform = nullptr;
    if (!mSimpleAttrs.SetTransform(aMatrix)) {
      return;
    }
    MOZ_LAYERS_LOG_IF_SHADOWABLE(this, ("Layer::Mutated(%p) BaseTransform", this));
    MutatedSimple();
  }

  /**
   * Can be called at any time.
   *
   * Like SetBaseTransform(), but can be called before the next
   * transform (i.e. outside an open transaction).  Semantically, this
   * method enqueues a new transform value to be set immediately after
   * the next transaction is opened.
   */
  void SetBaseTransformForNextTransaction(const gfx::Matrix4x4& aMatrix)
  {
    mPendingTransform = new gfx::Matrix4x4(aMatrix);
  }

  void SetPostScale(float aXScale, float aYScale)
  {
    if (!mSimpleAttrs.SetPostScale(aXScale, aYScale)) {
      return;
    }
    MOZ_LAYERS_LOG_IF_SHADOWABLE(this, ("Layer::Mutated(%p) PostScale", this));
    MutatedSimple();
  }

  /**
   * CONSTRUCTION PHASE ONLY
   * A layer is "fixed position" when it draws content from a content
   * (not chrome) document, the topmost content document has a root scrollframe
   * with a displayport, but the layer does not move when that displayport scrolls.
   */
  void SetIsFixedPosition(bool aFixedPosition)
  {
    if (mSimpleAttrs.SetIsFixedPosition(aFixedPosition)) {
      MOZ_LAYERS_LOG_IF_SHADOWABLE(this, ("Layer::Mutated(%p) IsFixedPosition", this));
      MutatedSimple();
    }
  }

  /**
   * CONSTRUCTION PHASE ONLY
   * This flag is true when the transform on the layer is a perspective
   * transform. The compositor treats perspective transforms specially
   * for async scrolling purposes.
   */
  void SetTransformIsPerspective(bool aTransformIsPerspective)
  {
    if (mSimpleAttrs.SetTransformIsPerspective(aTransformIsPerspective)) {
      MOZ_LAYERS_LOG_IF_SHADOWABLE(this, ("Layer::Mutated(%p) TransformIsPerspective", this));
      MutatedSimple();
    }
  }
  // This is only called when the layer tree is updated. Do not call this from
  // layout code.  To add an animation to this layer, use AddAnimation.
  void SetCompositorAnimations(const CompositorAnimations& aCompositorAnimations);
  // Go through all animations in this layer and its children and, for
  // any animations with a null start time, update their start time such
  // that at |aReadyTime| the animation's current time corresponds to its
  // 'initial current time' value.
  void StartPendingAnimations(const TimeStamp& aReadyTime);

  /**
   * CONSTRUCTION PHASE ONLY
   * If a layer represents a fixed position element, this data is stored on the
   * layer for use by the compositor.
   *
   *   - |aScrollId| identifies the scroll frame that this element is fixed
   *     with respect to.
   *
   *   - |aAnchor| is the point on the layer that is considered the "anchor"
   *     point, that is, the point which remains in the same position when
   *     compositing the layer tree with a transformation (such as when
   *     asynchronously scrolling and zooming).
   *
   *   - |aSides| is the set of sides to which the element is fixed relative to.
   *     This is used if the viewport size is changed in the compositor and
   *     fixed position items need to shift accordingly. This value is made up
   *     combining appropriate values from mozilla::SideBits.
   */
  void SetFixedPositionData(FrameMetrics::ViewID aScrollId,
                            const LayerPoint& aAnchor,
                            int32_t aSides)
  {
    if (mSimpleAttrs.SetFixedPositionData(aScrollId, aAnchor, aSides)) {
      MOZ_LAYERS_LOG_IF_SHADOWABLE(this, ("Layer::Mutated(%p) FixedPositionData", this));
      MutatedSimple();
    }
  }

  /**
   * CONSTRUCTION PHASE ONLY
   * If a layer is "sticky position", |aScrollId| holds the scroll identifier
   * of the scrollable content that contains it. The difference between the two
   * rectangles |aOuter| and |aInner| is treated as two intervals in each
   * dimension, with the current scroll position at the origin. For each
   * dimension, while that component of the scroll position lies within either
   * interval, the layer should not move relative to its scrolling container.
   */
  void SetStickyPositionData(FrameMetrics::ViewID aScrollId, LayerRect aOuter,
                             LayerRect aInner)
  {
    if (mSimpleAttrs.SetStickyPositionData(aScrollId, aOuter, aInner)) {
      MOZ_LAYERS_LOG_IF_SHADOWABLE(this, ("Layer::Mutated(%p) StickyPositionData", this));
      MutatedSimple();
    }
  }

  /**
   * CONSTRUCTION PHASE ONLY
   * If a layer is a scroll thumb container layer, set the scroll identifier
   * of the scroll frame scrolled by the thumb, and other data related to the
   * thumb.
   */
  void SetScrollThumbData(FrameMetrics::ViewID aScrollId, const ScrollThumbData& aThumbData)
  {
<<<<<<< HEAD
    if (mSimpleAttrs.SetScrollbarData(aScrollId, aDir, aThumbRatio)) {
=======
    if (mSimpleAttrs.SetScrollThumbData(aScrollId, aThumbData)) {
>>>>>>> a17af05f
      MOZ_LAYERS_LOG_IF_SHADOWABLE(this, ("Layer::Mutated(%p) ScrollbarData", this));
      MutatedSimple();
    }
  }

  // Set during construction for the container layer of scrollbar components.
  // |aScrollId| holds the scroll identifier of the scrollable content that
  // the scrollbar is for.
  void SetIsScrollbarContainer(FrameMetrics::ViewID aScrollId)
  {
    if (mSimpleAttrs.SetIsScrollbarContainer(aScrollId)) {
      MutatedSimple();
    }
  }

  // Used when forwarding transactions. Do not use at any other time.
  void SetSimpleAttributes(const SimpleLayerAttributes& aAttrs) {
    mSimpleAttrs = aAttrs;
  }
  const SimpleLayerAttributes& GetSimpleAttributes() const {
    return mSimpleAttrs;
  }

  // These getters can be used anytime.
  float GetOpacity() { return mSimpleAttrs.Opacity(); }
  gfx::CompositionOp GetMixBlendMode() const { return mSimpleAttrs.MixBlendMode(); }
  const Maybe<ParentLayerIntRect>& GetClipRect() const { return mClipRect; }
  const Maybe<LayerClip>& GetScrolledClip() const { return mSimpleAttrs.ScrolledClip(); }
  Maybe<ParentLayerIntRect> GetScrolledClipRect() const;
  uint32_t GetContentFlags() { return mSimpleAttrs.ContentFlags(); }
<<<<<<< HEAD
  const gfx::IntRect& GetLayerBounds() const { return mSimpleAttrs.LayerBounds(); }
=======
>>>>>>> a17af05f
  const LayerIntRegion& GetVisibleRegion() const { return mVisibleRegion; }
  const ScrollMetadata& GetScrollMetadata(uint32_t aIndex) const;
  const FrameMetrics& GetFrameMetrics(uint32_t aIndex) const;
  uint32_t GetScrollMetadataCount() const { return mScrollMetadata.Length(); }
  const nsTArray<ScrollMetadata>& GetAllScrollMetadata() { return mScrollMetadata; }
  bool HasScrollableFrameMetrics() const;
  bool IsScrollableWithoutContent() const;
  const EventRegions& GetEventRegions() const { return mEventRegions; }
  ContainerLayer* GetParent() { return mParent; }
  Layer* GetNextSibling() {
    if (mNextSibling) {
      mNextSibling->CheckCanary();
    }
    return mNextSibling;
  }
  const Layer* GetNextSibling() const {
    if (mNextSibling) {
      mNextSibling->CheckCanary();
    }
    return mNextSibling;
  }
  Layer* GetPrevSibling() { return mPrevSibling; }
  const Layer* GetPrevSibling() const { return mPrevSibling; }
  virtual Layer* GetFirstChild() const { return nullptr; }
  virtual Layer* GetLastChild() const { return nullptr; }
  gfx::Matrix4x4 GetTransform() const;
  // Same as GetTransform(), but returns the transform as a strongly-typed
  // matrix. Eventually this will replace GetTransform().
  const CSSTransformMatrix GetTransformTyped() const;
  const gfx::Matrix4x4& GetBaseTransform() const { return mSimpleAttrs.Transform(); }
  // Note: these are virtual because ContainerLayerComposite overrides them.
  virtual float GetPostXScale() const { return mSimpleAttrs.PostXScale(); }
  virtual float GetPostYScale() const { return mSimpleAttrs.PostYScale(); }
  bool GetIsFixedPosition() { return mSimpleAttrs.IsFixedPosition(); }
  bool GetTransformIsPerspective() const { return mSimpleAttrs.TransformIsPerspective(); }
  bool GetIsStickyPosition() { return mSimpleAttrs.IsStickyPosition(); }
  FrameMetrics::ViewID GetFixedPositionScrollContainerId() { return mSimpleAttrs.FixedPositionScrollContainerId(); }
  LayerPoint GetFixedPositionAnchor() { return mSimpleAttrs.FixedPositionAnchor(); }
  int32_t GetFixedPositionSides() { return mSimpleAttrs.FixedPositionSides(); }
  FrameMetrics::ViewID GetStickyScrollContainerId() { return mSimpleAttrs.StickyScrollContainerId(); }
  const LayerRect& GetStickyScrollRangeOuter() { return mSimpleAttrs.StickyScrollRangeOuter(); }
  const LayerRect& GetStickyScrollRangeInner() { return mSimpleAttrs.StickyScrollRangeInner(); }
  FrameMetrics::ViewID GetScrollbarTargetContainerId() { return mSimpleAttrs.ScrollbarTargetContainerId(); }
<<<<<<< HEAD
  ScrollDirection GetScrollbarDirection() { return mSimpleAttrs.ScrollbarDirection(); }
  float GetScrollbarThumbRatio() { return mSimpleAttrs.ScrollbarThumbRatio(); }
=======
  const ScrollThumbData& GetScrollThumbData() const { return mSimpleAttrs.ThumbData(); }
>>>>>>> a17af05f
  bool IsScrollbarContainer() { return mSimpleAttrs.IsScrollbarContainer(); }
  Layer* GetMaskLayer() const { return mMaskLayer; }
  bool HasPendingTransform() const { return mPendingTransform; }

  void CheckCanary() const { mCanary.Check(); }

  // Ancestor mask layers are associated with FrameMetrics, but for simplicity
  // in maintaining the layer tree structure we attach them to the layer.
  size_t GetAncestorMaskLayerCount() const {
    return mAncestorMaskLayers.Length();
  }
  Layer* GetAncestorMaskLayerAt(size_t aIndex) const {
    return mAncestorMaskLayers.ElementAt(aIndex);
  }
  const nsTArray<RefPtr<Layer>>& GetAllAncestorMaskLayers() const {
    return mAncestorMaskLayers;
  }

  bool HasMaskLayers() const {
    return GetMaskLayer() || mAncestorMaskLayers.Length() > 0;
  }

  /*
   * Get the combined clip rect of the Layer clip and all clips on FrameMetrics.
   * This is intended for use in Layout. The compositor needs to apply async
   * transforms to find the combined clip.
   */
  Maybe<ParentLayerIntRect> GetCombinedClipRect() const;

  /**
   * Retrieve the root level visible region for |this| taking into account
   * clipping applied to parent layers of |this| as well as subtracting
   * visible regions of higher siblings of this layer and each ancestor.
   *
   * Note translation values for offsets of visible regions and accumulated
   * aLayerOffset are integer rounded using IntPoint::Round.
   *
   * @param aResult - the resulting visible region of this layer.
   * @param aLayerOffset - this layer's total offset from the root layer.
   * @return - false if during layer tree traversal a parent or sibling
   *  transform is found to be non-translational. This method returns early
   *  in this case, results will not be valid. Returns true on successful
   *  traversal.
   */
  bool GetVisibleRegionRelativeToRootLayer(nsIntRegion& aResult,
                                           nsIntPoint* aLayerOffset);

  // Note that all lengths in animation data are either in CSS pixels or app
  // units and must be converted to device pixels by the compositor.
<<<<<<< HEAD
  AnimationArray& GetAnimations() { return mAnimations; }
  uint64_t GetCompositorAnimationsId() { return mCompositorAnimationsId; }
  InfallibleTArray<AnimData>& GetAnimationData() { return mAnimationData; }
=======
  AnimationArray& GetAnimations() { return mAnimationInfo.GetAnimations(); }
  uint64_t GetCompositorAnimationsId() { return mAnimationInfo.GetCompositorAnimationsId(); }
  InfallibleTArray<AnimData>& GetAnimationData();
>>>>>>> a17af05f

  uint64_t GetAnimationGeneration() { return mAnimationInfo.GetAnimationGeneration(); }

  bool HasTransformAnimation() const;
  bool HasOpacityAnimation() const;

  StyleAnimationValue GetBaseAnimationStyle() const
  {
    return mAnimationInfo.GetBaseAnimationStyle();
  }

  StyleAnimationValue GetBaseAnimationStyle() const
  {
    return mBaseAnimationStyle;
  }

  /**
   * Returns the local transform for this layer: either mTransform or,
   * for shadow layers, GetShadowBaseTransform(), in either case with the
   * pre- and post-scales applied.
   */
  gfx::Matrix4x4 GetLocalTransform();

  /**
   * Same as GetLocalTransform(), but returns a strongly-typed matrix.
   * Eventually, this will replace GetLocalTransform().
   */
  const LayerToParentLayerMatrix4x4 GetLocalTransformTyped();

  /**
   * Returns the local opacity for this layer: either mOpacity or,
   * for shadow layers, GetShadowOpacity()
   */
  float GetLocalOpacity();

  /**
   * DRAWING PHASE ONLY
   *
   * Apply pending changes to layers before drawing them, if those
   * pending changes haven't been overridden by later changes.
   */
  void ApplyPendingUpdatesToSubtree();

  /**
   * DRAWING PHASE ONLY
   *
   * Write layer-subtype-specific attributes into aAttrs.  Used to
   * synchronize layer attributes to their shadows'.
   */
  virtual void FillSpecificAttributes(SpecificLayerAttributes& aAttrs) { }

  // Returns true if it's OK to save the contents of aLayer in an
  // opaque surface (a surface without an alpha channel).
  // If we can use a surface without an alpha channel, we should, because
  // it will often make painting of antialiased text faster and higher
  // quality.
  bool CanUseOpaqueSurface();

  SurfaceMode GetSurfaceMode()
  {
    if (CanUseOpaqueSurface())
      return SurfaceMode::SURFACE_OPAQUE;
    if (GetContentFlags() & CONTENT_COMPONENT_ALPHA)
      return SurfaceMode::SURFACE_COMPONENT_ALPHA;
    return SurfaceMode::SURFACE_SINGLE_CHANNEL_ALPHA;
  }

  // Returns true if this layer can be treated as opaque for visibility
  // computation. A layer may be non-opaque for visibility even if it
  // is not transparent, for example, if it has a mix-blend-mode.
  bool IsOpaqueForVisibility();

  /**
   * This setter can be used anytime. The user data for all keys is
   * initially null. Ownership pases to the layer manager.
   */
  void SetUserData(void* aKey, LayerUserData* aData)
  {
    mUserData.Add(static_cast<gfx::UserDataKey*>(aKey), aData, LayerManager::LayerUserDataDestroy);
  }
  /**
   * This can be used anytime. Ownership passes to the caller!
   */
  UniquePtr<LayerUserData> RemoveUserData(void* aKey);
  /**
   * This getter can be used anytime.
   */
  bool HasUserData(void* aKey)
  {
    return mUserData.Has(static_cast<gfx::UserDataKey*>(aKey));
  }
  /**
   * This getter can be used anytime. Ownership is retained by the layer
   * manager.
   */
  LayerUserData* GetUserData(void* aKey) const
  {
    return static_cast<LayerUserData*>(mUserData.Get(static_cast<gfx::UserDataKey*>(aKey)));
  }

  /**
   * |Disconnect()| is used by layers hooked up over IPC.  It may be
   * called at any time, and may not be called at all.  Using an
   * IPC-enabled layer after Destroy() (drawing etc.) results in a
   * safe no-op; no crashy or uaf etc.
   *
   * XXX: this interface is essentially LayerManager::Destroy, but at
   * Layer granularity.  It might be beneficial to unify them.
   */
  virtual void Disconnect() {}

  /**
   * Dynamic downcast to a PaintedLayer. Returns null if this is not
   * a PaintedLayer.
   */
  virtual PaintedLayer* AsPaintedLayer() { return nullptr; }

  /**
   * Dynamic cast to a ContainerLayer. Returns null if this is not
   * a ContainerLayer.
   */
  virtual ContainerLayer* AsContainerLayer() { return nullptr; }
  virtual const ContainerLayer* AsContainerLayer() const { return nullptr; }

   /**
    * Dynamic cast to a RefLayer. Returns null if this is not a
    * RefLayer.
    */
  virtual RefLayer* AsRefLayer() { return nullptr; }

   /**
    * Dynamic cast to a Color. Returns null if this is not a
    * ColorLayer.
    */
  virtual ColorLayer* AsColorLayer() { return nullptr; }

  /**
    * Dynamic cast to a TextLayer. Returns null if this is not a
    * TextLayer.
    */
  virtual TextLayer* AsTextLayer() { return nullptr; }

  /**
    * Dynamic cast to a Border. Returns null if this is not a
    * ColorLayer.
    */
  virtual BorderLayer* AsBorderLayer() { return nullptr; }

  /**
    * Dynamic cast to a Canvas. Returns null if this is not a
    * ColorLayer.
    */
  virtual CanvasLayer* AsCanvasLayer() { return nullptr; }

  /**
    * Dynamic cast to an Image. Returns null if this is not a
    * ColorLayer.
    */
  virtual ImageLayer* AsImageLayer() { return nullptr; }

  /**
   * Dynamic cast to a LayerComposite.  Return null if this is not a
   * LayerComposite.  Can be used anytime.
   */
  virtual HostLayer* AsHostLayer() { return nullptr; }

  /**
   * Dynamic cast to a ShadowableLayer.  Return null if this is not a
   * ShadowableLayer.  Can be used anytime.
   */
  virtual ShadowableLayer* AsShadowableLayer() { return nullptr; }

  /**
   * Dynamic cast as a DisplayItemLayer. Return null if not a
   * DisplayItemLayer. Can be used anytime.
   */
  virtual DisplayItemLayer* AsDisplayItemLayer() { return nullptr; }

  // These getters can be used anytime.  They return the effective
  // values that should be used when drawing this layer to screen,
  // accounting for this layer possibly being a shadow.
  const Maybe<ParentLayerIntRect>& GetLocalClipRect();
  const LayerIntRegion& GetLocalVisibleRegion();

  bool Extend3DContext() {
    return GetContentFlags() & CONTENT_EXTEND_3D_CONTEXT;
  }
  bool Combines3DTransformWithAncestors() {
    return GetParent() &&
      reinterpret_cast<Layer*>(GetParent())->Extend3DContext();
  }
  bool Is3DContextLeaf() {
    return !Extend3DContext() && Combines3DTransformWithAncestors();
  }
  /**
   * It is true if the user can see the back of the layer and the
   * backface is hidden.  The compositor should skip the layer if the
   * result is true.
   */
  bool IsBackfaceHidden();
  bool IsVisible() {
    // For containers extending 3D context, visible region
    // is meaningless, since they are just intermediate result of
    // content.
    return !GetLocalVisibleRegion().IsEmpty() || Extend3DContext();
  }

  /**
   * Return true if current layer content is opaque.
   * It does not guarantee that layer content is always opaque.
   */
  virtual bool IsOpaque() { return GetContentFlags() & CONTENT_OPAQUE; }

  /**
   * Returns the product of the opacities of this layer and all ancestors up
   * to and excluding the nearest ancestor that has UseIntermediateSurface() set.
   */
  float GetEffectiveOpacity();

  /**
   * Returns the blendmode of this layer.
   */
  gfx::CompositionOp GetEffectiveMixBlendMode();

  /**
   * This returns the effective transform computed by
   * ComputeEffectiveTransforms. Typically this is a transform that transforms
   * this layer all the way to some intermediate surface or destination
   * surface. For non-BasicLayers this will be a transform to the nearest
   * ancestor with UseIntermediateSurface() (or to the root, if there is no
   * such ancestor), but for BasicLayers it's different.
   */
  const gfx::Matrix4x4& GetEffectiveTransform() const { return mEffectiveTransform; }

  /**
   * This returns the effective transform for Layer's buffer computed by
   * ComputeEffectiveTransforms. Typically this is a transform that transforms
   * this layer's buffer all the way to some intermediate surface or destination
   * surface. For non-BasicLayers this will be a transform to the nearest
   * ancestor with UseIntermediateSurface() (or to the root, if there is no
   * such ancestor), but for BasicLayers it's different.
   *
   * By default, its value is same to GetEffectiveTransform().
   * When ImageLayer is rendered with ScaleMode::STRETCH,
   * it becomes different from GetEffectiveTransform().
   */
  virtual const gfx::Matrix4x4& GetEffectiveTransformForBuffer() const
  {
    return mEffectiveTransform;
  }

  /**
   * If the current layers participates in a preserve-3d
   * context (returns true for Combines3DTransformWithAncestors),
   * returns the combined transform up to the preserve-3d (nearest
   * ancestor that doesn't Extend3DContext()). Otherwise returns
   * the local transform.
   */
  gfx::Matrix4x4 ComputeTransformToPreserve3DRoot();

  /**
   * @param aTransformToSurface the composition of the transforms
   * from the parent layer (if any) to the destination pixel grid.
   *
   * Computes mEffectiveTransform for this layer and all its descendants.
   * mEffectiveTransform transforms this layer up to the destination
   * pixel grid (whatever aTransformToSurface is relative to).
   *
   * We promise that when this is called on a layer, all ancestor layers
   * have already had ComputeEffectiveTransforms called.
   */
  virtual void ComputeEffectiveTransforms(const gfx::Matrix4x4& aTransformToSurface) = 0;

  /**
   * Computes the effective transform for mask layers, if this layer has any.
   */
  void ComputeEffectiveTransformForMaskLayers(const gfx::Matrix4x4& aTransformToSurface);
  static void ComputeEffectiveTransformForMaskLayer(Layer* aMaskLayer,
                                                    const gfx::Matrix4x4& aTransformToSurface);

  /**
   * Calculate the scissor rect required when rendering this layer.
   * Returns a rectangle relative to the intermediate surface belonging to the
   * nearest ancestor that has an intermediate surface, or relative to the root
   * viewport if no ancestor has an intermediate surface, corresponding to the
   * clip rect for this layer intersected with aCurrentScissorRect.
   */
  RenderTargetIntRect CalculateScissorRect(const RenderTargetIntRect& aCurrentScissorRect);

  virtual const char* Name() const =0;
  virtual LayerType GetType() const =0;

  /**
   * Only the implementation should call this. This is per-implementation
   * private data. Normally, all layers with a given layer manager
   * use the same type of ImplData.
   */
  void* ImplData() { return mImplData; }

  /**
   * Only the implementation should use these methods.
   */
  void SetParent(ContainerLayer* aParent) { mParent = aParent; }
  void SetNextSibling(Layer* aSibling) { mNextSibling = aSibling; }
  void SetPrevSibling(Layer* aSibling) { mPrevSibling = aSibling; }

  /**
   * Dump information about this layer manager and its managed tree to
   * aStream.
   */
  void Dump(std::stringstream& aStream, const char* aPrefix="",
            bool aDumpHtml=false, bool aSorted=false,
            const Maybe<gfx::Polygon>& aGeometry=Nothing());
  /**
   * Dump information about just this layer manager itself to aStream.
   */
  void DumpSelf(std::stringstream& aStream, const char* aPrefix="",
                const Maybe<gfx::Polygon>& aGeometry=Nothing());

  /**
   * Dump information about this layer and its child & sibling layers to
   * layerscope packet.
   */
  void Dump(layerscope::LayersPacket* aPacket, const void* aParent);

  /**
   * Log information about this layer manager and its managed tree to
   * the NSPR log (if enabled for "Layers").
   */
  void Log(const char* aPrefix="");
  /**
   * Log information about just this layer manager itself to the NSPR
   * log (if enabled for "Layers").
   */
  void LogSelf(const char* aPrefix="");

  // Print interesting information about this into aStream. Internally
  // used to implement Dump*() and Log*(). If subclasses have
  // additional interesting properties, they should override this with
  // an implementation that first calls the base implementation then
  // appends additional info to aTo.
  virtual void PrintInfo(std::stringstream& aStream, const char* aPrefix);

  // Just like PrintInfo, but this function dump information into layerscope packet,
  // instead of a StringStream. It is also internally used to implement Dump();
  virtual void DumpPacket(layerscope::LayersPacket* aPacket, const void* aParent);

  /**
   * Store display list log.
   */
  void SetDisplayListLog(const char *log);

  /**
   * Return display list log.
   */
  void GetDisplayListLog(nsCString& log);

  static bool IsLogEnabled() { return LayerManager::IsLogEnabled(); }

  /**
   * Returns the current area of the layer (in layer-space coordinates)
   * marked as needed to be recomposited.
   */
  const virtual gfx::TiledIntRegion& GetInvalidRegion() { return mInvalidRegion; }
  void AddInvalidRegion(const nsIntRegion& aRegion) {
    mInvalidRegion.Add(aRegion);
  }

  /**
   * Mark the entirety of the layer's visible region as being invalid.
   */
  void SetInvalidRectToVisibleRegion()
  {
    mInvalidRegion.SetEmpty();
    mInvalidRegion.Add(GetVisibleRegion().ToUnknownRegion());
  }

  /**
   * Adds to the current invalid rect.
   */
  void AddInvalidRect(const gfx::IntRect& aRect) { mInvalidRegion.Add(aRect); }

  /**
   * Clear the invalid rect, marking the layer as being identical to what is currently
   * composited.
   */
  virtual void ClearInvalidRegion() { mInvalidRegion.SetEmpty(); }

  // These functions allow attaching an AsyncPanZoomController to this layer,
  // and can be used anytime.
  // A layer has an APZC at index aIndex only-if GetFrameMetrics(aIndex).IsScrollable();
  // attempting to get an APZC for a non-scrollable metrics will return null.
  // The aIndex for these functions must be less than GetScrollMetadataCount().
  void SetAsyncPanZoomController(uint32_t aIndex, AsyncPanZoomController *controller);
  AsyncPanZoomController* GetAsyncPanZoomController(uint32_t aIndex) const;
  // The ScrollMetadataChanged function is used internally to ensure the APZC array length
  // matches the frame metrics array length.

  virtual void ClearCachedResources() {}
<<<<<<< HEAD
=======

  virtual bool SupportsAsyncUpdate() { return false; }
>>>>>>> a17af05f
private:
  void ScrollMetadataChanged();
public:

  void ApplyPendingUpdatesForThisTransaction();

#ifdef DEBUG
  void SetDebugColorIndex(uint32_t aIndex) { mDebugColorIndex = aIndex; }
  uint32_t GetDebugColorIndex() { return mDebugColorIndex; }
#endif

  void Mutated() {
    mManager->Mutated(this);
  }
  void MutatedSimple() {
    mManager->MutatedSimple(this);
  }

  virtual int32_t GetMaxLayerSize() { return Manager()->GetMaxTextureSize(); }

  /**
   * Returns true if this layer's effective transform is not just
   * a translation by integers, or if this layer or some ancestor layer
   * is marked as having a transform that may change without a full layer
   * transaction.
   */
  bool MayResample();

  RenderTargetRect TransformRectToRenderTarget(const LayerIntRect& aRect);

  /**
   * Add debugging information to the layer dump.
   */
  void AddExtraDumpInfo(const nsACString& aStr)
  {
#ifdef MOZ_DUMP_PAINTING
    mExtraDumpInfo.AppendElement(aStr);
#endif
  }

  /**
   * Clear debugging information. Useful for recycling.
   */
  void ClearExtraDumpInfo()
  {
#ifdef MOZ_DUMP_PAINTING
     mExtraDumpInfo.Clear();
#endif
  }

  AnimationInfo& GetAnimationInfo() { return mAnimationInfo; }

protected:
  Layer(LayerManager* aManager, void* aImplData);

  // Protected destructor, to discourage deletion outside of Release():
  virtual ~Layer();

  /**
   * We can snap layer transforms for two reasons:
   * 1) To avoid unnecessary resampling when a transform is a translation
   * by a non-integer number of pixels.
   * Snapping the translation to an integer number of pixels avoids
   * blurring the layer and can be faster to composite.
   * 2) When a layer is used to render a rectangular object, we need to
   * emulate the rendering of rectangular inactive content and snap the
   * edges of the rectangle to pixel boundaries. This is both to ensure
   * layer rendering is consistent with inactive content rendering, and to
   * avoid seams.
   * This function implements type 1 snapping. If aTransform is a 2D
   * translation, and this layer's layer manager has enabled snapping
   * (which is the default), return aTransform with the translation snapped
   * to nearest pixels. Otherwise just return aTransform. Call this when the
   * layer does not correspond to a single rectangular content object.
   * This function does not try to snap if aTransform has a scale, because in
   * that case resampling is inevitable and there's no point in trying to
   * avoid it. In fact snapping can cause problems because pixel edges in the
   * layer's content can be rendered unpredictably (jiggling) as the scale
   * interacts with the snapping of the translation, especially with animated
   * transforms.
   * @param aResidualTransform a transform to apply before the result transform
   * in order to get the results to completely match aTransform.
   */
  gfx::Matrix4x4 SnapTransformTranslation(const gfx::Matrix4x4& aTransform,
                                          gfx::Matrix* aResidualTransform);
  gfx::Matrix4x4 SnapTransformTranslation3D(const gfx::Matrix4x4& aTransform,
                                            gfx::Matrix* aResidualTransform);
  /**
   * See comment for SnapTransformTranslation.
   * This function implements type 2 snapping. If aTransform is a translation
   * and/or scale, transform aSnapRect by aTransform, snap to pixel boundaries,
   * and return the transform that maps aSnapRect to that rect. Otherwise
   * just return aTransform.
   * @param aSnapRect a rectangle whose edges should be snapped to pixel
   * boundaries in the destination surface.
   * @param aResidualTransform a transform to apply before the result transform
   * in order to get the results to completely match aTransform.
   */
  gfx::Matrix4x4 SnapTransform(const gfx::Matrix4x4& aTransform,
                               const gfxRect& aSnapRect,
                               gfx::Matrix* aResidualTransform);

  LayerManager* mManager;
  ContainerLayer* mParent;
  Layer* mNextSibling;
  Layer* mPrevSibling;
  void* mImplData;
  RefPtr<Layer> mMaskLayer;
  nsTArray<RefPtr<Layer>> mAncestorMaskLayers;
  // Look for out-of-bound in the middle of the structure
  mozilla::CorruptionCanary mCanary;
  gfx::UserData mUserData;
  SimpleLayerAttributes mSimpleAttrs;
  LayerIntRegion mVisibleRegion;
  nsTArray<ScrollMetadata> mScrollMetadata;
  EventRegions mEventRegions;
  // A mutation of |mTransform| that we've queued to be applied at the
  // end of the next transaction (if nothing else overrides it in the
  // meantime).
  nsAutoPtr<gfx::Matrix4x4> mPendingTransform;
  gfx::Matrix4x4 mEffectiveTransform;
<<<<<<< HEAD
  AnimationArray mAnimations;
  uint64_t mCompositorAnimationsId;
  // See mPendingTransform above.
  nsAutoPtr<AnimationArray> mPendingAnimations;
  InfallibleTArray<AnimData> mAnimationData;
=======
  AnimationInfo mAnimationInfo;
>>>>>>> a17af05f
  Maybe<ParentLayerIntRect> mClipRect;
  gfx::IntRect mTileSourceRect;
  gfx::TiledIntRegion mInvalidRegion;
  nsTArray<RefPtr<AsyncPanZoomController> > mApzcs;
  bool mUseTileSourceRect;
#ifdef DEBUG
  uint32_t mDebugColorIndex;
#endif
#ifdef MOZ_DUMP_PAINTING
  nsTArray<nsCString> mExtraDumpInfo;
#endif
  // Store display list log.
  nsCString mDisplayListLog;

  StyleAnimationValue mBaseAnimationStyle;
};

/**
 * A Layer which we can paint into. It is a conceptually
 * infinite surface, but each PaintedLayer has an associated "valid region"
 * of contents that it is currently storing, which is finite. PaintedLayer
 * implementations can store content between paints.
 *
 * PaintedLayers are rendered into during the drawing phase of a transaction.
 *
 * Currently the contents of a PaintedLayer are in the device output color
 * space.
 */
class PaintedLayer : public Layer {
public:
  /**
   * CONSTRUCTION PHASE ONLY
   * Tell this layer that the content in some region has changed and
   * will need to be repainted. This area is removed from the valid
   * region.
   */
  virtual void InvalidateRegion(const nsIntRegion& aRegion) = 0;
  /**
   * CONSTRUCTION PHASE ONLY
   * Set whether ComputeEffectiveTransforms should compute the
   * "residual translation" --- the translation that should be applied *before*
   * mEffectiveTransform to get the ideal transform for this PaintedLayer.
   * When this is true, ComputeEffectiveTransforms will compute the residual
   * and ensure that the layer is invalidated whenever the residual changes.
   * When it's false, a change in the residual will not trigger invalidation
   * and GetResidualTranslation will return 0,0.
   * So when the residual is to be ignored, set this to false for better
   * performance.
   */
  void SetAllowResidualTranslation(bool aAllow) { mAllowResidualTranslation = aAllow; }

  void SetValidRegion(const nsIntRegion& aRegion)
  {
    MOZ_LAYERS_LOG_IF_SHADOWABLE(this, ("Layer::Mutated(%p) ValidRegion", this));
    mValidRegion = aRegion;
<<<<<<< HEAD
=======
    mValidRegionIsCurrent = true;
>>>>>>> a17af05f
    Mutated();
  }

  /**
   * Can be used anytime
   */
  const nsIntRegion& GetValidRegion() const
  {
    EnsureValidRegionIsCurrent();
    return mValidRegion;
  }

  void InvalidateWholeLayer()
  {
    mInvalidRegion.Add(GetValidRegion().GetBounds());
    ClearValidRegion();
  }

  void ClearValidRegion()
  {
    mValidRegion.SetEmpty();
    mValidRegionIsCurrent = true;
  }
  void AddToValidRegion(const nsIntRegion& aRegion)
  {
    EnsureValidRegionIsCurrent();
    mValidRegion.OrWith(aRegion);
  }
  void SubtractFromValidRegion(const nsIntRegion& aRegion)
  {
    EnsureValidRegionIsCurrent();
    mValidRegion.SubOut(aRegion);
  }
  void UpdateValidRegionAfterInvalidRegionChanged()
  {
    // Changes to mInvalidRegion will be applied to mValidRegion on the next
    // call to EnsureValidRegionIsCurrent().
    mValidRegionIsCurrent = false;
  }

  void ClearInvalidRegion() override
  {
    // mInvalidRegion is about to be reset. This is the last chance to apply
    // any pending changes from it to mValidRegion. Do that by calling
    // EnsureValidRegionIsCurrent().
    EnsureValidRegionIsCurrent();
    mInvalidRegion.SetEmpty();
  }

  virtual PaintedLayer* AsPaintedLayer() override { return this; }

  MOZ_LAYER_DECL_NAME("PaintedLayer", TYPE_PAINTED)

  virtual void ComputeEffectiveTransforms(const gfx::Matrix4x4& aTransformToSurface) override
  {
    gfx::Matrix4x4 idealTransform = GetLocalTransform() * aTransformToSurface;
    gfx::Matrix residual;
    mEffectiveTransform = SnapTransformTranslation(idealTransform,
        mAllowResidualTranslation ? &residual : nullptr);
    // The residual can only be a translation because SnapTransformTranslation
    // only changes the transform if it's a translation
    NS_ASSERTION(residual.IsTranslation(),
                 "Residual transform can only be a translation");
    if (!gfx::ThebesPoint(residual.GetTranslation()).WithinEpsilonOf(mResidualTranslation, 1e-3f)) {
      mResidualTranslation = gfx::ThebesPoint(residual.GetTranslation());
      DebugOnly<mozilla::gfx::Point> transformedOrig =
        idealTransform.TransformPoint(mozilla::gfx::Point());
#ifdef DEBUG
      DebugOnly<mozilla::gfx::Point> transformed = idealTransform.TransformPoint(
        mozilla::gfx::Point(mResidualTranslation.x, mResidualTranslation.y)
      ) - *&transformedOrig;
#endif
      NS_ASSERTION(-0.5 <= (&transformed)->x && (&transformed)->x < 0.5 &&
                   -0.5 <= (&transformed)->y && (&transformed)->y < 0.5,
                   "Residual translation out of range");
      ClearValidRegion();
    }
    ComputeEffectiveTransformForMaskLayers(aTransformToSurface);
  }

  LayerManager::PaintedLayerCreationHint GetCreationHint() const { return mCreationHint; }

  bool UsedForReadback() { return mUsedForReadback; }
  void SetUsedForReadback(bool aUsed) { mUsedForReadback = aUsed; }

  /**
   * Returns true if aLayer is optimized for the given PaintedLayerCreationHint.
   */
  virtual bool IsOptimizedFor(LayerManager::PaintedLayerCreationHint aCreationHint)
  { return true; }

  /**
   * Returns the residual translation. Apply this translation when drawing
   * into the PaintedLayer so that when mEffectiveTransform is applied afterwards
   * by layer compositing, the results exactly match the "ideal transform"
   * (the product of the transform of this layer and its ancestors).
   * Returns 0,0 unless SetAllowResidualTranslation(true) has been called.
   * The residual translation components are always in the range [-0.5, 0.5).
   */
  gfxPoint GetResidualTranslation() const { return mResidualTranslation; }

protected:
  PaintedLayer(LayerManager* aManager, void* aImplData,
              LayerManager::PaintedLayerCreationHint aCreationHint = LayerManager::NONE)
    : Layer(aManager, aImplData)
    , mValidRegion()
    , mValidRegionIsCurrent(true)
    , mCreationHint(aCreationHint)
    , mUsedForReadback(false)
    , mAllowResidualTranslation(false)
  {
  }

  virtual void PrintInfo(std::stringstream& aStream, const char* aPrefix) override;

  virtual void DumpPacket(layerscope::LayersPacket* aPacket, const void* aParent) override;

  /**
   * ComputeEffectiveTransforms snaps the ideal transform to get mEffectiveTransform.
   * mResidualTranslation is the translation that should be applied *before*
   * mEffectiveTransform to get the ideal transform.
   */
  gfxPoint mResidualTranslation;

private:
  /**
   * Needs to be called prior to accessing mValidRegion, unless mValidRegion is
   * being completely overwritten.
   */
  void EnsureValidRegionIsCurrent() const
  {
    if (!mValidRegionIsCurrent) {
      // Apply any pending mInvalidRegion changes to mValidRegion.
      if (!mValidRegion.IsEmpty()) {
        // Calling mInvalidRegion.GetRegion() is expensive.
        // That's why we delay the adjustment of mValidRegion for as long as
        // possible, so that multiple modifications to mInvalidRegion can be
        // applied to mValidRegion in one go.
        mValidRegion.SubOut(mInvalidRegion.GetRegion());
      }
      mValidRegionIsCurrent = true;
    }
  }

  /**
   * The layer's valid region. If mValidRegionIsCurrent is false, then
   * mValidRegion has not yet been updated for recent changes to
   * mInvalidRegion. Those pending changes can be applied by calling
   * EnsureValidRegionIsCurrent().
   */
  mutable nsIntRegion mValidRegion;

  mutable bool mValidRegionIsCurrent;

protected:
  /**
   * The creation hint that was used when constructing this layer.
   */
  const LayerManager::PaintedLayerCreationHint mCreationHint;
  /**
   * Set when this PaintedLayer is participating in readback, i.e. some
   * ReadbackLayer (may) be getting its background from this layer.
   */
  bool mUsedForReadback;
  /**
   * True when
   */
  bool mAllowResidualTranslation;
};

/**
 * A Layer which other layers render into. It holds references to its
 * children.
 */
class ContainerLayer : public Layer {
public:

  ~ContainerLayer();

  /**
   * CONSTRUCTION PHASE ONLY
   * Insert aChild into the child list of this container. aChild must
   * not be currently in any child list or the root for the layer manager.
   * If aAfter is non-null, it must be a child of this container and
   * we insert after that layer. If it's null we insert at the start.
   */
  virtual bool InsertAfter(Layer* aChild, Layer* aAfter);
  /**
   * CONSTRUCTION PHASE ONLY
   * Remove aChild from the child list of this container. aChild must
   * be a child of this container.
   */
  virtual bool RemoveChild(Layer* aChild);
  /**
   * CONSTRUCTION PHASE ONLY
   * Reposition aChild from the child list of this container. aChild must
   * be a child of this container.
   * If aAfter is non-null, it must be a child of this container and we
   * reposition after that layer. If it's null, we reposition at the start.
   */
  virtual bool RepositionChild(Layer* aChild, Layer* aAfter);

  void SetPreScale(float aXScale, float aYScale)
  {
    if (mPreXScale == aXScale && mPreYScale == aYScale) {
      return;
    }

    MOZ_LAYERS_LOG_IF_SHADOWABLE(this, ("Layer::Mutated(%p) PreScale", this));
    mPreXScale = aXScale;
    mPreYScale = aYScale;
    Mutated();
  }

  void SetInheritedScale(float aXScale, float aYScale)
  {
    if (mInheritedXScale == aXScale && mInheritedYScale == aYScale) {
      return;
    }

    MOZ_LAYERS_LOG_IF_SHADOWABLE(this, ("Layer::Mutated(%p) InheritedScale", this));
    mInheritedXScale = aXScale;
    mInheritedYScale = aYScale;
    Mutated();
  }

  void SetScaleToResolution(bool aScaleToResolution, float aResolution)
  {
    if (mScaleToResolution == aScaleToResolution && mPresShellResolution == aResolution) {
      return;
    }

    MOZ_LAYERS_LOG_IF_SHADOWABLE(this, ("Layer::Mutated(%p) ScaleToResolution", this));
    mScaleToResolution = aScaleToResolution;
    mPresShellResolution = aResolution;
    Mutated();
  }

  virtual void FillSpecificAttributes(SpecificLayerAttributes& aAttrs) override;

  enum class SortMode {
    WITH_GEOMETRY,
    WITHOUT_GEOMETRY,
  };

  nsTArray<LayerPolygon> SortChildrenBy3DZOrder(SortMode aSortMode);

  virtual ContainerLayer* AsContainerLayer() override { return this; }
  virtual const ContainerLayer* AsContainerLayer() const override { return this; }

  // These getters can be used anytime.
  virtual Layer* GetFirstChild() const override { return mFirstChild; }
  virtual Layer* GetLastChild() const override { return mLastChild; }
  float GetPreXScale() const { return mPreXScale; }
  float GetPreYScale() const { return mPreYScale; }
  float GetInheritedXScale() const { return mInheritedXScale; }
  float GetInheritedYScale() const { return mInheritedYScale; }
  float GetPresShellResolution() const { return mPresShellResolution; }
  bool ScaleToResolution() const { return mScaleToResolution; }

  MOZ_LAYER_DECL_NAME("ContainerLayer", TYPE_CONTAINER)

  /**
   * ContainerLayer backends need to override ComputeEffectiveTransforms
   * since the decision about whether to use a temporary surface for the
   * container is backend-specific. ComputeEffectiveTransforms must also set
   * mUseIntermediateSurface.
   */
  virtual void ComputeEffectiveTransforms(const gfx::Matrix4x4& aTransformToSurface) override = 0;

  /**
   * Call this only after ComputeEffectiveTransforms has been invoked
   * on this layer.
   * Returns true if this will use an intermediate surface. This is largely
   * backend-dependent, but it affects the operation of GetEffectiveOpacity().
   */
  bool UseIntermediateSurface() { return mUseIntermediateSurface; }

  /**
   * Returns the rectangle covered by the intermediate surface,
   * in this layer's coordinate system.
   *
   * NOTE: Since this layer has an intermediate surface it follows
   *       that LayerPixel == RenderTargetPixel
   */
  RenderTargetIntRect GetIntermediateSurfaceRect()
  {
    NS_ASSERTION(mUseIntermediateSurface, "Must have intermediate surface");
    return RenderTargetIntRect::FromUnknownRect(GetLocalVisibleRegion().ToUnknownRegion().GetBounds());
  }

  /**
   * Returns true if this container has more than one non-empty child
   */
  bool HasMultipleChildren();

  /**
   * Returns true if this container supports children with component alpha.
   * Should only be called while painting a child of this layer.
   */
  bool SupportsComponentAlphaChildren() { return mSupportsComponentAlphaChildren; }

  /**
   * Returns true if aLayer or any layer in its parent chain has the opaque
   * content flag set.
   */
  static bool HasOpaqueAncestorLayer(Layer* aLayer);

  void SetChildrenChanged(bool aVal) {
    mChildrenChanged = aVal;
  }

  void SetEventRegionsOverride(EventRegionsOverride aVal) {
    if (mEventRegionsOverride == aVal) {
      return;
    }

    MOZ_LAYERS_LOG_IF_SHADOWABLE(this, ("Layer::Mutated(%p) EventRegionsOverride", this));
    mEventRegionsOverride = aVal;
    Mutated();
  }

  EventRegionsOverride GetEventRegionsOverride() const {
    return mEventRegionsOverride;
  }

  void SetFilterChain(nsTArray<CSSFilter>&& aFilterChain) {
    mFilterChain = aFilterChain;
  }

  nsTArray<CSSFilter>& GetFilterChain() { return mFilterChain; }
  
  // If |aRect| is null, the entire layer should be considered invalid for
  // compositing.
  virtual void SetInvalidCompositeRect(const gfx::IntRect* aRect) {}

protected:
  friend class ReadbackProcessor;

  // Note that this is not virtual, and is based on the implementation of
  // ContainerLayer::RemoveChild, so it should only be called where you would
  // want to explicitly call the base class implementation of RemoveChild;
  // e.g., while (mFirstChild) ContainerLayer::RemoveChild(mFirstChild);
  void RemoveAllChildren();

  void DidInsertChild(Layer* aLayer);
  void DidRemoveChild(Layer* aLayer);

  bool AnyAncestorOrThisIs3DContextLeaf();

  void Collect3DContextLeaves(nsTArray<Layer*>& aToSort);

  // Collects child layers that do not extend 3D context. For ContainerLayers
  // that do extend 3D context, the 3D context leaves are collected.
  nsTArray<Layer*> CollectChildren() {
    nsTArray<Layer*> children;

    for (Layer* layer = GetFirstChild(); layer; layer = layer->GetNextSibling()) {
      ContainerLayer* container = layer->AsContainerLayer();

      if (container && container->Extend3DContext() &&
          !container->UseIntermediateSurface()) {
        container->Collect3DContextLeaves(children);
      } else {
        children.AppendElement(layer);
      }
    }

    return children;
  }

  ContainerLayer(LayerManager* aManager, void* aImplData);

  /**
   * A default implementation of ComputeEffectiveTransforms for use by OpenGL
   * and D3D.
   */
  void DefaultComputeEffectiveTransforms(const gfx::Matrix4x4& aTransformToSurface);

  /**
   * A default implementation to compute and set the value for SupportsComponentAlphaChildren().
   *
   * If aNeedsSurfaceCopy is provided, then it is set to true if the caller needs to copy the background
   * up into the intermediate surface created, false otherwise.
   */
  void DefaultComputeSupportsComponentAlphaChildren(bool* aNeedsSurfaceCopy = nullptr);

  /**
   * Loops over the children calling ComputeEffectiveTransforms on them.
   */
  void ComputeEffectiveTransformsForChildren(const gfx::Matrix4x4& aTransformToSurface);

  virtual void PrintInfo(std::stringstream& aStream, const char* aPrefix) override;

  virtual void DumpPacket(layerscope::LayersPacket* aPacket, const void* aParent) override;

  /**
   * True for if the container start a new 3D context extended by one
   * or more children.
   */
  bool Creates3DContextWithExtendingChildren();

  Layer* mFirstChild;
  Layer* mLastChild;
  float mPreXScale;
  float mPreYScale;
  // The resolution scale inherited from the parent layer. This will already
  // be part of mTransform.
  float mInheritedXScale;
  float mInheritedYScale;
  // For layers corresponding to an nsDisplayResolution, the resolution of the
  // associated pres shell; for other layers, 1.0.
  float mPresShellResolution;
  // Whether the compositor should scale to mPresShellResolution.
  bool mScaleToResolution;
  bool mUseIntermediateSurface;
  bool mSupportsComponentAlphaChildren;
  bool mMayHaveReadbackChild;
  // This is updated by ComputeDifferences. This will be true if we need to invalidate
  // the intermediate surface.
  bool mChildrenChanged;
  EventRegionsOverride mEventRegionsOverride;
  nsTArray<CSSFilter> mFilterChain;
};

/**
 * A generic layer that references back to its display item.
 *
 * In order to not throw away information early in the pipeline from layout -> webrender,
 * we'd like a generic layer type that can represent all the nsDisplayItems instead of
 * creating a new layer type for each nsDisplayItem for Webrender. Another option
 * is to break down nsDisplayItems into smaller nsDisplayItems early in the pipeline.
 * The problem with this is that the whole pipeline would have to deal with more
 * display items, which is slower.
 *
 * An alternative is to create a DisplayItemLayer, but the wrinkle with this is that
 * it has a pointer to its nsDisplayItem. Managing the lifetime is key as display items
 * only live as long as their display list builder, which goes away at the end of a paint.
 * Layers however, are retained between paints.
 * It's ok to recycle a DisplayItemLayer for a different display item since its just a pointer.
 * Instead, when a layer transaction is completed, it is up to the layer manager to tell
 * DisplayItemLayers that the display item pointer is no longer valid.
 */
class DisplayItemLayer : public Layer {
  public:
    virtual DisplayItemLayer* AsDisplayItemLayer() override { return this; }
    void EndTransaction();

    MOZ_LAYER_DECL_NAME("DisplayItemLayer", TYPE_DISPLAYITEM)

    void SetDisplayItem(nsDisplayItem* aItem, nsDisplayListBuilder* aBuilder) {
      mItem = aItem;
      mBuilder = aBuilder;
    }

    nsDisplayItem* GetDisplayItem() { return mItem; }
    nsDisplayListBuilder* GetDisplayListBuilder() { return mBuilder; }

    virtual void ComputeEffectiveTransforms(const gfx::Matrix4x4& aTransformToSurface) override
    {
      gfx::Matrix4x4 idealTransform = GetLocalTransform() * aTransformToSurface;
      mEffectiveTransform = SnapTransformTranslation(idealTransform, nullptr);
      ComputeEffectiveTransformForMaskLayers(aTransformToSurface);
    }

  protected:
    DisplayItemLayer(LayerManager* aManager, void* aImplData)
      : Layer(aManager, aImplData)
      , mItem(nullptr)
  {}

  virtual void PrintInfo(std::stringstream& aStream, const char* aPrefix) override;

  virtual void DumpPacket(layerscope::LayersPacket* aPacket, const void* aParent) override;

  // READ COMMENT ABOVE TO ENSURE WE DON'T HAVE A DANGLING POINTER
  nsDisplayItem* mItem;
  nsDisplayListBuilder* mBuilder;
};

/**
 * A generic layer that references back to its display item.
 *
 * In order to not throw away information early in the pipeline from layout -> webrender,
 * we'd like a generic layer type that can represent all the nsDisplayItems instead of
 * creating a new layer type for each nsDisplayItem for Webrender. Another option
 * is to break down nsDisplayItems into smaller nsDisplayItems early in the pipeline.
 * The problem with this is that the whole pipeline would have to deal with more
 * display items, which is slower.
 *
 * An alternative is to create a DisplayItemLayer, but the wrinkle with this is that
 * it has a pointer to its nsDisplayItem. Managing the lifetime is key as display items
 * only live as long as their display list builder, which goes away at the end of a paint.
 * Layers however, are retained between paints.
 * It's ok to recycle a DisplayItemLayer for a different display item since its just a pointer.
 * Instead, when a layer transaction is completed, it is up to the layer manager to tell
 * DisplayItemLayers that the display item pointer is no longer valid.
 */
class DisplayItemLayer : public Layer {
  public:
    virtual DisplayItemLayer* AsDisplayItemLayer() override { return this; }
    void EndTransaction();

    MOZ_LAYER_DECL_NAME("DisplayItemLayer", TYPE_DISPLAYITEM)

    void SetDisplayItem(nsDisplayItem* aItem, nsDisplayListBuilder* aBuilder) {
      mItem = aItem;
      mBuilder = aBuilder;
    }

    nsDisplayItem* GetDisplayItem() { return mItem; }
    nsDisplayListBuilder* GetDisplayListBuilder() { return mBuilder; }

    virtual void ComputeEffectiveTransforms(const gfx::Matrix4x4& aTransformToSurface) override
    {
      gfx::Matrix4x4 idealTransform = GetLocalTransform() * aTransformToSurface;
      mEffectiveTransform = SnapTransformTranslation(idealTransform, nullptr);
      ComputeEffectiveTransformForMaskLayers(aTransformToSurface);
    }

  protected:
    DisplayItemLayer(LayerManager* aManager, void* aImplData)
      : Layer(aManager, aImplData)
      , mItem(nullptr)
  {}

  virtual void PrintInfo(std::stringstream& aStream, const char* aPrefix) override;

  virtual void DumpPacket(layerscope::LayersPacket* aPacket, const void* aParent) override;

  // READ COMMENT ABOVE TO ENSURE WE DON'T HAVE A DANGLING POINTER
  nsDisplayItem* mItem;
  nsDisplayListBuilder* mBuilder;
};

/**
 * A Layer which just renders a solid color in its visible region. It actually
 * can fill any area that contains the visible region, so if you need to
 * restrict the area filled, set a clip region on this layer.
 */
class ColorLayer : public Layer {
public:
  virtual ColorLayer* AsColorLayer() override { return this; }

  /**
   * CONSTRUCTION PHASE ONLY
   * Set the color of the layer.
   */
  virtual void SetColor(const gfx::Color& aColor)
  {
    if (mColor != aColor) {
      MOZ_LAYERS_LOG_IF_SHADOWABLE(this, ("Layer::Mutated(%p) Color", this));
      mColor = aColor;
      Mutated();
    }
  }

  void SetBounds(const gfx::IntRect& aBounds)
  {
    if (!mBounds.IsEqualEdges(aBounds)) {
      mBounds = aBounds;
      Mutated();
    }
  }

  const gfx::IntRect& GetBounds()
  {
    return mBounds;
  }

  // This getter can be used anytime.
  virtual const gfx::Color& GetColor() { return mColor; }

  MOZ_LAYER_DECL_NAME("ColorLayer", TYPE_COLOR)

  virtual void ComputeEffectiveTransforms(const gfx::Matrix4x4& aTransformToSurface) override
  {
    gfx::Matrix4x4 idealTransform = GetLocalTransform() * aTransformToSurface;
    mEffectiveTransform = SnapTransformTranslation(idealTransform, nullptr);
    ComputeEffectiveTransformForMaskLayers(aTransformToSurface);
  }

protected:
  ColorLayer(LayerManager* aManager, void* aImplData)
    : Layer(aManager, aImplData)
    , mColor()
  {}

  virtual void PrintInfo(std::stringstream& aStream, const char* aPrefix) override;

  virtual void DumpPacket(layerscope::LayersPacket* aPacket, const void* aParent) override;

  gfx::IntRect mBounds;
  gfx::Color mColor;
};

/**
 * A Layer which renders Glyphs.
 */
class TextLayer : public Layer {
public:
  virtual TextLayer* AsTextLayer() override { return this; }

  /**
   * CONSTRUCTION PHASE ONLY
   */
  void SetBounds(const gfx::IntRect& aBounds)
  {
    if (!mBounds.IsEqualEdges(aBounds)) {
      mBounds = aBounds;
      Mutated();
    }
  }

  const gfx::IntRect& GetBounds()
  {
    return mBounds;
  }

  void SetScaledFont(gfx::ScaledFont* aScaledFont) {
    if (aScaledFont != mFont) {
      mFont = aScaledFont;
      Mutated();
    }
  }

  const nsTArray<GlyphArray>& GetGlyphs() { return mGlyphs; }

  gfx::ScaledFont* GetScaledFont() { return mFont; }

  MOZ_LAYER_DECL_NAME("TextLayer", TYPE_TEXT)

  virtual void ComputeEffectiveTransforms(const gfx::Matrix4x4& aTransformToSurface) override
  {
    gfx::Matrix4x4 idealTransform = GetLocalTransform() * aTransformToSurface;
    mEffectiveTransform = SnapTransformTranslation(idealTransform, nullptr);
    ComputeEffectiveTransformForMaskLayers(aTransformToSurface);
  }

  virtual void SetGlyphs(nsTArray<GlyphArray>&& aGlyphs);
protected:
  TextLayer(LayerManager* aManager, void* aImplData);
  ~TextLayer();

  virtual void PrintInfo(std::stringstream& aStream, const char* aPrefix) override;

  virtual void DumpPacket(layerscope::LayersPacket* aPacket, const void* aParent) override;

  gfx::IntRect mBounds;
  nsTArray<GlyphArray> mGlyphs;
  RefPtr<gfx::ScaledFont> mFont;
};

/**
 * A Layer which renders a rounded rect.
 */
class BorderLayer : public Layer {
public:
  virtual BorderLayer* AsBorderLayer() override { return this; }

  /**
   * CONSTRUCTION PHASE ONLY
   * Set the color of the layer.
   */

  // Colors of each side as in css::Side
  virtual void SetColors(const BorderColors& aColors)
  {
    MOZ_LAYERS_LOG_IF_SHADOWABLE(this, ("Layer::Mutated(%p) Colors", this));
    PodCopy(&mColors[0], &aColors[0], 4);
    Mutated();
  }

  virtual void SetRect(const LayerRect& aRect)
  {
    MOZ_LAYERS_LOG_IF_SHADOWABLE(this, ("Layer::Mutated(%p) Rect", this));
    mRect = aRect;
    Mutated();
  }

  // Size of each rounded corner as in css::Corner, 0.0 means a
  // rectangular corner.
  virtual void SetCornerRadii(const BorderCorners& aCorners)
  {
    MOZ_LAYERS_LOG_IF_SHADOWABLE(this, ("Layer::Mutated(%p) Corners", this));
    PodCopy(&mCorners[0], &aCorners[0], 4);
    Mutated();
  }

  virtual void SetWidths(const BorderWidths& aWidths)
  {
    MOZ_LAYERS_LOG_IF_SHADOWABLE(this, ("Layer::Mutated(%p) Widths", this));
    PodCopy(&mWidths[0], &aWidths[0], 4);
    Mutated();
  }

  virtual void SetStyles(const BorderStyles& aBorderStyles)
  {
    MOZ_LAYERS_LOG_IF_SHADOWABLE(this, ("Layer::Mutated(%p) Widths", this));
    PodCopy(&mBorderStyles[0], &aBorderStyles[0], 4);
    Mutated();
  }

  MOZ_LAYER_DECL_NAME("BorderLayer", TYPE_BORDER)

  virtual void ComputeEffectiveTransforms(const gfx::Matrix4x4& aTransformToSurface) override
  {
    gfx::Matrix4x4 idealTransform = GetLocalTransform() * aTransformToSurface;
    mEffectiveTransform = SnapTransformTranslation(idealTransform, nullptr);
    ComputeEffectiveTransformForMaskLayers(aTransformToSurface);
  }

  const BorderColors& GetColors() { return mColors; }
  const LayerRect& GetRect() { return mRect; }
  const BorderCorners& GetCorners() { return mCorners; }
  const BorderWidths& GetWidths() { return mWidths; }

protected:
  BorderLayer(LayerManager* aManager, void* aImplData)
    : Layer(aManager, aImplData)
  {}

  virtual void PrintInfo(std::stringstream& aStream, const char* aPrefix) override;

  virtual void DumpPacket(layerscope::LayersPacket* aPacket, const void* aParent) override;

  BorderColors mColors;
  LayerRect mRect;
  BorderCorners mCorners;
  BorderWidths mWidths;
  BorderStyles mBorderStyles;
};

/**
 * A Layer for HTML Canvas elements.  It's backed by either a
 * gfxASurface or a GLContext (for WebGL layers), and has some control
 * for intelligent updating from the source if necessary (for example,
 * if hardware compositing is not available, for reading from the GL
 * buffer into an image surface that we can layer composite.)
 *
 * After Initialize is called, the underlying canvas Surface/GLContext
 * must not be modified during a layer transaction.
 */
class CanvasLayer : public Layer {
public:
  void SetBounds(gfx::IntRect aBounds) { mBounds = aBounds; }

<<<<<<< HEAD
  void SetBounds(gfx::IntRect aBounds) { mBounds = aBounds; }

  /**
   * Check the data is owned by this layer is still valid for rendering
   */
  virtual bool IsDataValid(const Data& aData) { return true; }
=======
  virtual CanvasLayer* AsCanvasLayer() override { return this; }
>>>>>>> a17af05f

  virtual CanvasLayer* AsCanvasLayer() override { return this; }

  /**
   * Notify this CanvasLayer that the canvas surface contents have
   * changed (or will change) before the next transaction.
   */
  void Updated() { mCanvasRenderer->SetDirty(); SetInvalidRectToVisibleRegion(); }

  /**
   * Notify this CanvasLayer that the canvas surface contents have
   * been painted since the last change.
   */
  void Painted() { mCanvasRenderer->ResetDirty(); }

  /**
   * Returns true if the canvas surface contents have changed since the
   * last paint.
   */
  bool IsDirty()
  {
    // We can only tell if we are dirty if we're part of the
    // widget's retained layer tree.
    if (!mManager || !mManager->IsWidgetLayerManager()) {
      return true;
    }
    return mCanvasRenderer->IsDirty();
  }

  const nsIntRect& GetBounds() const { return mBounds; }

  CanvasRenderer* CreateOrGetCanvasRenderer();

public:

  /**
   * CONSTRUCTION PHASE ONLY
   * Set the filter used to resample this image (if necessary).
   */
  void SetSamplingFilter(gfx::SamplingFilter aSamplingFilter)
  {
    if (mSamplingFilter != aSamplingFilter) {
      MOZ_LAYERS_LOG_IF_SHADOWABLE(this, ("Layer::Mutated(%p) Filter", this));
      mSamplingFilter = aSamplingFilter;
      Mutated();
    }
  }
  gfx::SamplingFilter GetSamplingFilter() const { return mSamplingFilter; }

  MOZ_LAYER_DECL_NAME("CanvasLayer", TYPE_CANVAS)

  virtual void ComputeEffectiveTransforms(const gfx::Matrix4x4& aTransformToSurface) override
  {
    // Snap our local transform first, and snap the inherited transform as well.
    // This makes our snapping equivalent to what would happen if our content
    // was drawn into a PaintedLayer (gfxContext would snap using the local
    // transform, then we'd snap again when compositing the PaintedLayer).
    mEffectiveTransform =
      SnapTransform(GetLocalTransform(), gfxRect(0, 0, mBounds.Width(), mBounds.Height()),
                      nullptr)*
        SnapTransformTranslation(aTransformToSurface, nullptr);
    ComputeEffectiveTransformForMaskLayers(aTransformToSurface);
  }

protected:
  CanvasLayer(LayerManager* aManager, void* aImplData);
  virtual ~CanvasLayer();

  virtual void PrintInfo(std::stringstream& aStream, const char* aPrefix) override;

  virtual void DumpPacket(layerscope::LayersPacket* aPacket, const void* aParent) override;

  virtual CanvasRenderer* CreateCanvasRendererInternal() = 0;

  UniquePtr<CanvasRenderer> mCanvasRenderer;
  gfx::SamplingFilter mSamplingFilter;

  /**
   * 0, 0, canvaswidth, canvasheight
   */
  gfx::IntRect mBounds;
};

/**
 * ContainerLayer that refers to a "foreign" layer tree, through an
 * ID.  Usage of RefLayer looks like
 *
 * Construction phase:
 *   allocate ID for layer subtree
 *   create RefLayer, SetReferentId(ID)
 *
 * Composition:
 *   look up subtree for GetReferentId()
 *   ConnectReferentLayer(subtree)
 *   compose
 *   ClearReferentLayer()
 *
 * Clients will usually want to Connect/Clear() on each transaction to
 * avoid difficulties managing memory across multiple layer subtrees.
 */
class RefLayer : public ContainerLayer {
  friend class LayerManager;

private:
  virtual bool InsertAfter(Layer* aChild, Layer* aAfter) override
  { MOZ_CRASH("GFX: RefLayer"); return false; }

  virtual bool RemoveChild(Layer* aChild) override
  { MOZ_CRASH("GFX: RefLayer"); return false; }

  virtual bool RepositionChild(Layer* aChild, Layer* aAfter) override
  { MOZ_CRASH("GFX: RefLayer"); return false; }

public:
  /**
   * CONSTRUCTION PHASE ONLY
   * Set the ID of the layer's referent.
   */
  void SetReferentId(uint64_t aId)
  {
    MOZ_ASSERT(aId != 0);
    if (mId != aId) {
      MOZ_LAYERS_LOG_IF_SHADOWABLE(this, ("Layer::Mutated(%p) ReferentId", this));
      mId = aId;
      Mutated();
    }
  }
  /**
   * CONSTRUCTION PHASE ONLY
   * Connect this ref layer to its referent, temporarily.
   * ClearReferentLayer() must be called after composition.
   */
  void ConnectReferentLayer(Layer* aLayer)
  {
    MOZ_ASSERT(!mFirstChild && !mLastChild);
    MOZ_ASSERT(!aLayer->GetParent());
    if (aLayer->Manager() != Manager()) {
      // This can happen when e.g. rendering while dragging tabs
      // between windows - aLayer's manager may be the manager for the
      // old window's tab.  In that case, it will be changed before the
      // next render (see SetLayerManager).  It is simply easier to
      // ignore the rendering here than it is to pause it.
      NS_WARNING("ConnectReferentLayer failed - Incorrect LayerManager");
      return;
    }

    mFirstChild = mLastChild = aLayer;
    aLayer->SetParent(this);
  }

  /**
   * DRAWING PHASE ONLY
   * |aLayer| is the same as the argument to ConnectReferentLayer().
   */
  void DetachReferentLayer(Layer* aLayer)
  {
    mFirstChild = mLastChild = nullptr;
    aLayer->SetParent(nullptr);
  }

  // These getters can be used anytime.
  virtual RefLayer* AsRefLayer() override { return this; }

  virtual uint64_t GetReferentId() { return mId; }

  /**
   * DRAWING PHASE ONLY
   */
  virtual void FillSpecificAttributes(SpecificLayerAttributes& aAttrs) override;

  MOZ_LAYER_DECL_NAME("RefLayer", TYPE_REF)

protected:
  RefLayer(LayerManager* aManager, void* aImplData)
    : ContainerLayer(aManager, aImplData) , mId(0)
  {}

  virtual void PrintInfo(std::stringstream& aStream, const char* aPrefix) override;

  virtual void DumpPacket(layerscope::LayersPacket* aPacket, const void* aParent) override;

  // 0 is a special value that means "no ID".
  uint64_t mId;
};

void SetAntialiasingFlags(Layer* aLayer, gfx::DrawTarget* aTarget);

#ifdef MOZ_DUMP_PAINTING
void WriteSnapshotToDumpFile(Layer* aLayer, gfx::DataSourceSurface* aSurf);
void WriteSnapshotToDumpFile(LayerManager* aManager, gfx::DataSourceSurface* aSurf);
void WriteSnapshotToDumpFile(Compositor* aCompositor, gfx::DrawTarget* aTarget);
#endif

// A utility function used by different LayerManager implementations.
gfx::IntRect ToOutsideIntRect(const gfxRect &aRect);

} // namespace layers
} // namespace mozilla

#endif /* GFX_LAYERS_H */<|MERGE_RESOLUTION|>--- conflicted
+++ resolved
@@ -33,13 +33,9 @@
 #include "mozilla/gfx/TiledRegion.h"    // for TiledIntRegion
 #include "mozilla/gfx/Types.h"          // for SurfaceFormat
 #include "mozilla/gfx/UserData.h"       // for UserData, etc
-<<<<<<< HEAD
-#include "mozilla/layers/BSPTree.h"     // for LayerPolygon
-=======
 #include "mozilla/layers/AnimationInfo.h" // for AnimationInfo
 #include "mozilla/layers/BSPTree.h"     // for LayerPolygon
 #include "mozilla/layers/CanvasRenderer.h"
->>>>>>> a17af05f
 #include "mozilla/layers/LayerAttributes.h"
 #include "mozilla/layers/LayersTypes.h"
 #include "mozilla/mozalloc.h"           // for operator delete, etc
@@ -102,10 +98,7 @@
 class ReadbackProcessor;
 class RefLayer;
 class HostLayer;
-<<<<<<< HEAD
-=======
 class FocusTarget;
->>>>>>> a17af05f
 class KnowsCompositor;
 class ShadowableLayer;
 class ShadowLayerForwarder;
@@ -931,25 +924,6 @@
     if (mSimpleAttrs.SetContentFlags(aFlags)) {
       MOZ_LAYERS_LOG_IF_SHADOWABLE(this, ("Layer::Mutated(%p) ContentFlags", this));
       MutatedSimple();
-<<<<<<< HEAD
-    }
-  }
-
-  /**
-   * CONSTRUCTION PHASE ONLY
-   * The union of the bounds of all the display item that got flattened
-   * into this layer. This is intended to be an approximation to the
-   * size of the layer if the nearest scrollable ancestor had an infinitely
-   * large displayport. Computing this more exactly is too expensive,
-   * but this approximation is sufficient for what we need to use it for.
-   */
-  virtual void SetLayerBounds(const gfx::IntRect& aLayerBounds)
-  {
-    if (mSimpleAttrs.SetLayerBounds(aLayerBounds)) {
-      MOZ_LAYERS_LOG_IF_SHADOWABLE(this, ("Layer::Mutated(%p) LayerBounds", this));
-      MutatedSimple();
-=======
->>>>>>> a17af05f
     }
   }
 
@@ -1335,11 +1309,7 @@
    */
   void SetScrollThumbData(FrameMetrics::ViewID aScrollId, const ScrollThumbData& aThumbData)
   {
-<<<<<<< HEAD
-    if (mSimpleAttrs.SetScrollbarData(aScrollId, aDir, aThumbRatio)) {
-=======
     if (mSimpleAttrs.SetScrollThumbData(aScrollId, aThumbData)) {
->>>>>>> a17af05f
       MOZ_LAYERS_LOG_IF_SHADOWABLE(this, ("Layer::Mutated(%p) ScrollbarData", this));
       MutatedSimple();
     }
@@ -1370,10 +1340,6 @@
   const Maybe<LayerClip>& GetScrolledClip() const { return mSimpleAttrs.ScrolledClip(); }
   Maybe<ParentLayerIntRect> GetScrolledClipRect() const;
   uint32_t GetContentFlags() { return mSimpleAttrs.ContentFlags(); }
-<<<<<<< HEAD
-  const gfx::IntRect& GetLayerBounds() const { return mSimpleAttrs.LayerBounds(); }
-=======
->>>>>>> a17af05f
   const LayerIntRegion& GetVisibleRegion() const { return mVisibleRegion; }
   const ScrollMetadata& GetScrollMetadata(uint32_t aIndex) const;
   const FrameMetrics& GetFrameMetrics(uint32_t aIndex) const;
@@ -1417,12 +1383,7 @@
   const LayerRect& GetStickyScrollRangeOuter() { return mSimpleAttrs.StickyScrollRangeOuter(); }
   const LayerRect& GetStickyScrollRangeInner() { return mSimpleAttrs.StickyScrollRangeInner(); }
   FrameMetrics::ViewID GetScrollbarTargetContainerId() { return mSimpleAttrs.ScrollbarTargetContainerId(); }
-<<<<<<< HEAD
-  ScrollDirection GetScrollbarDirection() { return mSimpleAttrs.ScrollbarDirection(); }
-  float GetScrollbarThumbRatio() { return mSimpleAttrs.ScrollbarThumbRatio(); }
-=======
   const ScrollThumbData& GetScrollThumbData() const { return mSimpleAttrs.ThumbData(); }
->>>>>>> a17af05f
   bool IsScrollbarContainer() { return mSimpleAttrs.IsScrollbarContainer(); }
   Layer* GetMaskLayer() const { return mMaskLayer; }
   bool HasPendingTransform() const { return mPendingTransform; }
@@ -1472,15 +1433,9 @@
 
   // Note that all lengths in animation data are either in CSS pixels or app
   // units and must be converted to device pixels by the compositor.
-<<<<<<< HEAD
-  AnimationArray& GetAnimations() { return mAnimations; }
-  uint64_t GetCompositorAnimationsId() { return mCompositorAnimationsId; }
-  InfallibleTArray<AnimData>& GetAnimationData() { return mAnimationData; }
-=======
   AnimationArray& GetAnimations() { return mAnimationInfo.GetAnimations(); }
   uint64_t GetCompositorAnimationsId() { return mAnimationInfo.GetCompositorAnimationsId(); }
   InfallibleTArray<AnimData>& GetAnimationData();
->>>>>>> a17af05f
 
   uint64_t GetAnimationGeneration() { return mAnimationInfo.GetAnimationGeneration(); }
 
@@ -1490,11 +1445,6 @@
   StyleAnimationValue GetBaseAnimationStyle() const
   {
     return mAnimationInfo.GetBaseAnimationStyle();
-  }
-
-  StyleAnimationValue GetBaseAnimationStyle() const
-  {
-    return mBaseAnimationStyle;
   }
 
   /**
@@ -1880,11 +1830,8 @@
   // matches the frame metrics array length.
 
   virtual void ClearCachedResources() {}
-<<<<<<< HEAD
-=======
 
   virtual bool SupportsAsyncUpdate() { return false; }
->>>>>>> a17af05f
 private:
   void ScrollMetadataChanged();
 public:
@@ -2006,15 +1953,7 @@
   // meantime).
   nsAutoPtr<gfx::Matrix4x4> mPendingTransform;
   gfx::Matrix4x4 mEffectiveTransform;
-<<<<<<< HEAD
-  AnimationArray mAnimations;
-  uint64_t mCompositorAnimationsId;
-  // See mPendingTransform above.
-  nsAutoPtr<AnimationArray> mPendingAnimations;
-  InfallibleTArray<AnimData> mAnimationData;
-=======
   AnimationInfo mAnimationInfo;
->>>>>>> a17af05f
   Maybe<ParentLayerIntRect> mClipRect;
   gfx::IntRect mTileSourceRect;
   gfx::TiledIntRegion mInvalidRegion;
@@ -2028,8 +1967,6 @@
 #endif
   // Store display list log.
   nsCString mDisplayListLog;
-
-  StyleAnimationValue mBaseAnimationStyle;
 };
 
 /**
@@ -2070,10 +2007,7 @@
   {
     MOZ_LAYERS_LOG_IF_SHADOWABLE(this, ("Layer::Mutated(%p) ValidRegion", this));
     mValidRegion = aRegion;
-<<<<<<< HEAD
-=======
     mValidRegionIsCurrent = true;
->>>>>>> a17af05f
     Mutated();
   }
 
@@ -2555,61 +2489,6 @@
 };
 
 /**
- * A generic layer that references back to its display item.
- *
- * In order to not throw away information early in the pipeline from layout -> webrender,
- * we'd like a generic layer type that can represent all the nsDisplayItems instead of
- * creating a new layer type for each nsDisplayItem for Webrender. Another option
- * is to break down nsDisplayItems into smaller nsDisplayItems early in the pipeline.
- * The problem with this is that the whole pipeline would have to deal with more
- * display items, which is slower.
- *
- * An alternative is to create a DisplayItemLayer, but the wrinkle with this is that
- * it has a pointer to its nsDisplayItem. Managing the lifetime is key as display items
- * only live as long as their display list builder, which goes away at the end of a paint.
- * Layers however, are retained between paints.
- * It's ok to recycle a DisplayItemLayer for a different display item since its just a pointer.
- * Instead, when a layer transaction is completed, it is up to the layer manager to tell
- * DisplayItemLayers that the display item pointer is no longer valid.
- */
-class DisplayItemLayer : public Layer {
-  public:
-    virtual DisplayItemLayer* AsDisplayItemLayer() override { return this; }
-    void EndTransaction();
-
-    MOZ_LAYER_DECL_NAME("DisplayItemLayer", TYPE_DISPLAYITEM)
-
-    void SetDisplayItem(nsDisplayItem* aItem, nsDisplayListBuilder* aBuilder) {
-      mItem = aItem;
-      mBuilder = aBuilder;
-    }
-
-    nsDisplayItem* GetDisplayItem() { return mItem; }
-    nsDisplayListBuilder* GetDisplayListBuilder() { return mBuilder; }
-
-    virtual void ComputeEffectiveTransforms(const gfx::Matrix4x4& aTransformToSurface) override
-    {
-      gfx::Matrix4x4 idealTransform = GetLocalTransform() * aTransformToSurface;
-      mEffectiveTransform = SnapTransformTranslation(idealTransform, nullptr);
-      ComputeEffectiveTransformForMaskLayers(aTransformToSurface);
-    }
-
-  protected:
-    DisplayItemLayer(LayerManager* aManager, void* aImplData)
-      : Layer(aManager, aImplData)
-      , mItem(nullptr)
-  {}
-
-  virtual void PrintInfo(std::stringstream& aStream, const char* aPrefix) override;
-
-  virtual void DumpPacket(layerscope::LayersPacket* aPacket, const void* aParent) override;
-
-  // READ COMMENT ABOVE TO ENSURE WE DON'T HAVE A DANGLING POINTER
-  nsDisplayItem* mItem;
-  nsDisplayListBuilder* mBuilder;
-};
-
-/**
  * A Layer which just renders a solid color in its visible region. It actually
  * can fill any area that contains the visible region, so if you need to
  * restrict the area filled, set a clip region on this layer.
@@ -2820,17 +2699,6 @@
 class CanvasLayer : public Layer {
 public:
   void SetBounds(gfx::IntRect aBounds) { mBounds = aBounds; }
-
-<<<<<<< HEAD
-  void SetBounds(gfx::IntRect aBounds) { mBounds = aBounds; }
-
-  /**
-   * Check the data is owned by this layer is still valid for rendering
-   */
-  virtual bool IsDataValid(const Data& aData) { return true; }
-=======
-  virtual CanvasLayer* AsCanvasLayer() override { return this; }
->>>>>>> a17af05f
 
   virtual CanvasLayer* AsCanvasLayer() override { return this; }
 
