--- conflicted
+++ resolved
@@ -12,10 +12,7 @@
 #include "TextureD3D11.h"
 #include <d3d11.h>
 #include <dxgi1_2.h>
-<<<<<<< HEAD
-=======
 #include "ShaderDefinitionsD3D11.h"
->>>>>>> a17af05f
 
 class nsWidget;
 
@@ -24,30 +21,7 @@
 
 #define LOGD3D11(param)
 
-<<<<<<< HEAD
-struct VertexShaderConstants
-{
-  float layerTransform[4][4];
-  float projection[4][4];
-  float renderTargetOffset[4];
-  gfx::Rect textureCoords;
-  gfx::Rect layerQuad;
-  float maskTransform[4][4];
-  float backdropTransform[4][4];
-};
-
-struct PixelShaderConstants
-{
-  float layerColor[4];
-  float layerOpacity[4];
-  int blendConfig[4];
-  float yuvColorMatrix[3][4];
-};
-
-struct DeviceAttachmentsD3D11;
-=======
 class DeviceAttachmentsD3D11;
->>>>>>> a17af05f
 class DiagnosticsD3D11;
 
 class CompositorD3D11 : public Compositor
@@ -127,11 +101,7 @@
    */
   virtual void EndFrame() override;
 
-<<<<<<< HEAD
-  virtual void CancelFrame() override;
-=======
   virtual void CancelFrame(bool aNeedFlush = true) override;
->>>>>>> a17af05f
 
   /**
    * Setup the viewport and projection matrix for rendering
@@ -245,11 +215,7 @@
 
   RefPtr<ID3D11Query> mQuery;
 
-<<<<<<< HEAD
-  DeviceAttachmentsD3D11* mAttachments;
-=======
   RefPtr<DeviceAttachmentsD3D11> mAttachments;
->>>>>>> a17af05f
   UniquePtr<DiagnosticsD3D11> mDiagnostics;
 
   LayoutDeviceIntSize mSize;
@@ -270,12 +236,7 @@
   gfx::IntRect mCurrentClip;
 
   bool mVerifyBuffersFailed;
-<<<<<<< HEAD
-
-  size_t mMaximumTriangles;
-=======
   bool mUseMutexOnPresent;
->>>>>>> a17af05f
 };
 
 }
