/* -*- Mode: C++; tab-width: 2; indent-tabs-mode: nil; c-basic-offset: 2 -*-
 * This Source Code Form is subject to the terms of the Mozilla Public
 * License, v. 2.0. If a copy of the MPL was not distributed with this
 * file, You can obtain one at http://mozilla.org/MPL/2.0/. */

#ifndef MOZILLA_LAYERS_BSPTREE_H
#define MOZILLA_LAYERS_BSPTREE_H

#include "mozilla/ArenaAllocator.h"
#include "mozilla/gfx/Polygon.h"
#include "mozilla/Move.h"
#include "mozilla/UniquePtr.h"
#include "nsTArray.h"

#include <list>

namespace mozilla {
namespace layers {

class Layer;

/**
 * Represents a layer that might have a non-rectangular geometry.
 */
struct LayerPolygon {
<<<<<<< HEAD
  explicit LayerPolygon(Layer *aLayer)
    : layer(aLayer) {}

  LayerPolygon(Layer *aLayer,
               gfx::Polygon&& aGeometry)
    : layer(aLayer), geometry(Some(aGeometry)) {}

  LayerPolygon(Layer *aLayer,
               nsTArray<gfx::Point4D>&& aPoints,
               const gfx::Point4D& aNormal)
    : layer(aLayer), geometry(Some(gfx::Polygon(Move(aPoints), aNormal))) {}

  Layer *layer;
  Maybe<gfx::Polygon> geometry;
};
=======
  explicit LayerPolygon(Layer* aLayer)
    : layer(aLayer) {}

  LayerPolygon(Layer* aLayer,
               gfx::Polygon&& aGeometry)
    : layer(aLayer), geometry(Some(Move(aGeometry))) {}
>>>>>>> a17af05f

  LayerPolygon(Layer* aLayer,
               nsTArray<gfx::Point4D>&& aPoints,
               const gfx::Point4D& aNormal)
    : layer(aLayer)
  {
    geometry.emplace(Move(aPoints), aNormal);
  }

  Layer* layer;
  Maybe<gfx::Polygon> geometry;
};

/**
 * Allocate BSPTreeNodes from a memory arena to improve performance with
 * complex scenes.
 * The arena size of 4096 bytes was selected as an arbitrary power of two.
 * Depending on the platform, this size accommodates roughly 100 BSPTreeNodes.
 */
typedef mozilla::ArenaAllocator<4096, 8> BSPTreeArena;

/**
 * Aliases the container type used to store layers within BSPTreeNodes.
 */
typedef std::list<LayerPolygon> LayerList;

/**
 * Represents a node in a BSP tree. The node contains at least one layer with
 * associated geometry that is used as a splitting plane, and at most two child
 * nodes that represent the splitting planes that further subdivide the space.
 */
struct BSPTreeNode {
  explicit BSPTreeNode(nsTArray<LayerList*>& aListPointers)
    : front(nullptr), back(nullptr)
  {
<<<<<<< HEAD
    layers.push_back(Move(layer));
=======
    // Store the layer list pointer to free memory when BSPTree is destroyed.
    aListPointers.AppendElement(&layers);
>>>>>>> a17af05f
  }

  const gfx::Polygon& First() const
  {
    MOZ_ASSERT(!layers.empty());
    MOZ_ASSERT(layers.front().geometry);
    return *layers.front().geometry;
  }

  static void* operator new(size_t aSize, BSPTreeArena& mPool)
  {
    return mPool.Allocate(aSize);
  }

  BSPTreeNode* front;
  BSPTreeNode* back;
  LayerList layers;
};

/**
 * BSPTree class takes a list of layers as an input and uses binary space
 * partitioning algorithm to create a tree structure that can be used for
 * depth sorting.

 * Sources for more information:
 * https://en.wikipedia.org/wiki/Binary_space_partitioning
 * ftp://ftp.sgi.com/other/bspfaq/faq/bspfaq.html
 */
class BSPTree {
public:
  /**
   * The constructor modifies layers in the given list.
   */
  explicit BSPTree(std::list<LayerPolygon>& aLayers)
  {
    MOZ_ASSERT(!aLayers.empty());

    mRoot = new (mPool) BSPTreeNode(mListPointers);
    BuildTree(mRoot, aLayers);
  }


  ~BSPTree()
  {
    for (LayerList* listPtr : mListPointers) {
      listPtr->~LayerList();
    }
  }

  /**
   * Builds and returns the back-to-front draw order for the created BSP tree.
   */
  nsTArray<LayerPolygon> GetDrawOrder() const
  {
    nsTArray<LayerPolygon> layers;
    BuildDrawOrder(mRoot, layers);
    return layers;
  }

private:
  BSPTreeArena mPool;
  BSPTreeNode* mRoot;
  nsTArray<LayerList*> mListPointers;

  /**
   * BuildDrawOrder and BuildTree are called recursively. The depth of the
   * recursion depends on the amount of polygons and their intersections.
   */
  void BuildDrawOrder(BSPTreeNode* aNode,
                      nsTArray<LayerPolygon>& aLayers) const;

  void BuildTree(BSPTreeNode* aRoot,
                 std::list<LayerPolygon>& aLayers);
};

} // namespace layers
} // namespace mozilla

#endif /* MOZILLA_LAYERS_BSPTREE_H */<|MERGE_RESOLUTION|>--- conflicted
+++ resolved
@@ -23,30 +23,12 @@
  * Represents a layer that might have a non-rectangular geometry.
  */
 struct LayerPolygon {
-<<<<<<< HEAD
-  explicit LayerPolygon(Layer *aLayer)
-    : layer(aLayer) {}
-
-  LayerPolygon(Layer *aLayer,
-               gfx::Polygon&& aGeometry)
-    : layer(aLayer), geometry(Some(aGeometry)) {}
-
-  LayerPolygon(Layer *aLayer,
-               nsTArray<gfx::Point4D>&& aPoints,
-               const gfx::Point4D& aNormal)
-    : layer(aLayer), geometry(Some(gfx::Polygon(Move(aPoints), aNormal))) {}
-
-  Layer *layer;
-  Maybe<gfx::Polygon> geometry;
-};
-=======
   explicit LayerPolygon(Layer* aLayer)
     : layer(aLayer) {}
 
   LayerPolygon(Layer* aLayer,
                gfx::Polygon&& aGeometry)
     : layer(aLayer), geometry(Some(Move(aGeometry))) {}
->>>>>>> a17af05f
 
   LayerPolygon(Layer* aLayer,
                nsTArray<gfx::Point4D>&& aPoints,
@@ -82,12 +64,8 @@
   explicit BSPTreeNode(nsTArray<LayerList*>& aListPointers)
     : front(nullptr), back(nullptr)
   {
-<<<<<<< HEAD
-    layers.push_back(Move(layer));
-=======
     // Store the layer list pointer to free memory when BSPTree is destroyed.
     aListPointers.AppendElement(&layers);
->>>>>>> a17af05f
   }
 
   const gfx::Polygon& First() const
