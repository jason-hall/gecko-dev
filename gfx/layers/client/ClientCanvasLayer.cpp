--- conflicted
+++ resolved
@@ -4,11 +4,7 @@
  * file, You can obtain one at http://mozilla.org/MPL/2.0/. */
 
 #include "ClientCanvasLayer.h"
-<<<<<<< HEAD
-#include "GeckoProfiler.h"              // for PROFILER_LABEL
-=======
 #include "GeckoProfiler.h"              // for AUTO_PROFILER_LABEL
->>>>>>> a17af05f
 #include "ClientLayerManager.h"         // for ClientLayerManager, etc
 #include "nsCOMPtr.h"                   // for already_AddRefed
 
@@ -27,10 +23,6 @@
 
   RenderMaskLayers(this);
 
-<<<<<<< HEAD
-  UpdateCompositableClient();
-  ClientManager()->Hold(this);
-=======
   ClientCanvasRenderer* canvasRenderer = mCanvasRenderer->AsClientCanvasRenderer();
   MOZ_ASSERT(canvasRenderer);
   canvasRenderer->UpdateCompositableClient();
@@ -41,7 +33,6 @@
 ClientCanvasLayer::CreateCanvasRendererInternal()
 {
   return new ClientCanvasRenderer(this);
->>>>>>> a17af05f
 }
 
 already_AddRefed<CanvasLayer>
